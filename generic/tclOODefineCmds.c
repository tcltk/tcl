/*
 * tclOODefineCmds.c --
 *
 *	This file contains the implementation of the ::oo::define command,
 *	part of the object-system core (NB: not Tcl_Obj, but ::oo).
 *
 * Copyright © 2006-2019 Donal K. Fellows
 *
 * See the file "license.terms" for information on usage and redistribution of
 * this file, and for a DISCLAIMER OF ALL WARRANTIES.
 */

#ifdef HAVE_CONFIG_H
#include "config.h"
#endif
#include "tclInt.h"
#include "tclOOInt.h"

/*
 * The actual value used to mark private declaration frames.
 */

#define PRIVATE_FRAME (FRAME_IS_OO_DEFINE | FRAME_IS_PRIVATE_DEFINE)

/*
 * The maximum length of fully-qualified object name to use in an errorinfo
 * message. Longer than this will be curtailed.
 */

#define OBJNAME_LENGTH_IN_ERRORINFO_LIMIT 30

/*
 * Some things that make it easier to declare a slot.
 */
typedef struct DeclaredSlot {
    const char *name;
    const Tcl_MethodType2 getterType;
    const Tcl_MethodType2 setterType;
    const Tcl_MethodType2 resolverType;
} DeclaredSlot;

#define SLOT(name,getter,setter,resolver)				\
    {"::oo::" name,							\
	    {TCL_OO_METHOD_VERSION_2, "core method: " name " Getter", \
		    getter, NULL, NULL},				\
	    {TCL_OO_METHOD_VERSION_2, "core method: " name " Setter", \
		    setter, NULL, NULL},				\
	    {TCL_OO_METHOD_VERSION_2, "core method: " name " Resolver", \
		    resolver, NULL, NULL}}

/*
 * A [string match] pattern used to determine if a method should be exported.
 */

#define PUBLIC_PATTERN		"[a-z]*"

/*
 * Forward declarations.
 */

static inline void	BumpGlobalEpoch(Tcl_Interp *interp, Class *classPtr);
static inline void	BumpInstanceEpoch(Object *oPtr);
static Tcl_Command	FindCommand(Tcl_Interp *interp, Tcl_Obj *stringObj,
			    Tcl_Namespace *const namespacePtr);
static inline void	GenerateErrorInfo(Tcl_Interp *interp, Object *oPtr,
			    Tcl_Obj *savedNameObj, const char *typeOfSubject);
static inline int	MagicDefinitionInvoke(Tcl_Interp *interp,
			    Tcl_Namespace *nsPtr, int cmdIndex,
			    Tcl_Size objc, Tcl_Obj *const *objv);
static inline Class *	GetClassInOuterContext(Tcl_Interp *interp,
			    Tcl_Obj *className, const char *errMsg);
static inline Tcl_Namespace *GetNamespaceInOuterContext(Tcl_Interp *interp,
			    Tcl_Obj *namespaceName);
static inline int	InitDefineContext(Tcl_Interp *interp,
			    Tcl_Namespace *namespacePtr, Object *oPtr,
			    Tcl_Size objc, Tcl_Obj *const objv[]);
static inline void	RecomputeClassCacheFlag(Object *oPtr);
static int		RenameDeleteMethod(Tcl_Interp *interp, Object *oPtr,
			    int useClass, Tcl_Obj *const fromPtr,
			    Tcl_Obj *const toPtr);
static int		ClassFilter_Get(void *clientData,
			    Tcl_Interp *interp, Tcl_ObjectContext context,
			    Tcl_Size objc, Tcl_Obj *const *objv);
static int		ClassFilter_Set(void *clientData,
			    Tcl_Interp *interp, Tcl_ObjectContext context,
			    Tcl_Size objc, Tcl_Obj *const *objv);
static int		ClassMixin_Get(void *clientData,
			    Tcl_Interp *interp, Tcl_ObjectContext context,
			    Tcl_Size objc, Tcl_Obj *const *objv);
static int		ClassMixin_Set(void *clientData,
			    Tcl_Interp *interp, Tcl_ObjectContext context,
			    Tcl_Size objc, Tcl_Obj *const *objv);
static int		ClassSuper_Get(void *clientData,
			    Tcl_Interp *interp, Tcl_ObjectContext context,
			    Tcl_Size objc, Tcl_Obj *const *objv);
static int		ClassSuper_Set(void *clientData,
			    Tcl_Interp *interp, Tcl_ObjectContext context,
			    Tcl_Size objc, Tcl_Obj *const *objv);
static int		ClassVars_Get(void *clientData,
			    Tcl_Interp *interp, Tcl_ObjectContext context,
			    Tcl_Size objc, Tcl_Obj *const *objv);
static int		ClassVars_Set(void *clientData,
			    Tcl_Interp *interp, Tcl_ObjectContext context,
			    Tcl_Size objc, Tcl_Obj *const *objv);
static int		ObjFilter_Get(void *clientData,
			    Tcl_Interp *interp, Tcl_ObjectContext context,
			    Tcl_Size objc, Tcl_Obj *const *objv);
static int		ObjFilter_Set(void *clientData,
			    Tcl_Interp *interp, Tcl_ObjectContext context,
			    Tcl_Size objc, Tcl_Obj *const *objv);
static int		ObjMixin_Get(void *clientData,
			    Tcl_Interp *interp, Tcl_ObjectContext context,
			    Tcl_Size objc, Tcl_Obj *const *objv);
static int		ObjMixin_Set(void *clientData,
			    Tcl_Interp *interp, Tcl_ObjectContext context,
			    Tcl_Size objc, Tcl_Obj *const *objv);
static int		ObjVars_Get(void *clientData,
			    Tcl_Interp *interp, Tcl_ObjectContext context,
			    Tcl_Size objc, Tcl_Obj *const *objv);
static int		ObjVars_Set(void *clientData,
			    Tcl_Interp *interp, Tcl_ObjectContext context,
			    Tcl_Size objc, Tcl_Obj *const *objv);
static int		Configurable_ClassReadableProps_Get(void *clientData,
			    Tcl_Interp *interp, Tcl_ObjectContext context,
			    Tcl_Size objc, Tcl_Obj *const *objv);
static int		Configurable_ClassReadableProps_Set(void *clientData,
			    Tcl_Interp *interp, Tcl_ObjectContext context,
			    Tcl_Size objc, Tcl_Obj *const *objv);
static int		Configurable_ClassWritableProps_Get(void *clientData,
			    Tcl_Interp *interp, Tcl_ObjectContext context,
			    Tcl_Size objc, Tcl_Obj *const *objv);
static int		Configurable_ClassWritableProps_Set(void *clientData,
			    Tcl_Interp *interp, Tcl_ObjectContext context,
			    Tcl_Size objc, Tcl_Obj *const *objv);
static int		Configurable_ObjectReadableProps_Get(void *clientData,
			    Tcl_Interp *interp, Tcl_ObjectContext context,
			    Tcl_Size objc, Tcl_Obj *const *objv);
static int		Configurable_ObjectReadableProps_Set(void *clientData,
			    Tcl_Interp *interp, Tcl_ObjectContext context,
			    Tcl_Size objc, Tcl_Obj *const *objv);
static int		Configurable_ObjectWritableProps_Get(void *clientData,
			    Tcl_Interp *interp, Tcl_ObjectContext context,
			    Tcl_Size objc, Tcl_Obj *const *objv);
static int		Configurable_ObjectWritableProps_Set(void *clientData,
			    Tcl_Interp *interp, Tcl_ObjectContext context,
			    Tcl_Size objc, Tcl_Obj *const *objv);
static int		ResolveClass(void *clientData,
			    Tcl_Interp *interp, Tcl_ObjectContext context,
			    Tcl_Size objc, Tcl_Obj *const *objv);

/*
 * Now define the slots used in declarations.
 */

static const DeclaredSlot slots[] = {
    SLOT("define::filter",      ClassFilter_Get, ClassFilter_Set, NULL),
    SLOT("define::mixin",       ClassMixin_Get,  ClassMixin_Set, ResolveClass),
    SLOT("define::superclass",  ClassSuper_Get,  ClassSuper_Set, ResolveClass),
    SLOT("define::variable",    ClassVars_Get,   ClassVars_Set, NULL),
    SLOT("objdefine::filter",   ObjFilter_Get,   ObjFilter_Set, NULL),
    SLOT("objdefine::mixin",    ObjMixin_Get,    ObjMixin_Set, ResolveClass),
    SLOT("objdefine::variable", ObjVars_Get,     ObjVars_Set, NULL),
    SLOT("configuresupport::readableproperties",
	    Configurable_ClassReadableProps_Get,
	    Configurable_ClassReadableProps_Set, NULL),
    SLOT("configuresupport::writableproperties",
	    Configurable_ClassWritableProps_Get,
	    Configurable_ClassWritableProps_Set, NULL),
    SLOT("configuresupport::objreadableproperties",
	    Configurable_ObjectReadableProps_Get,
	    Configurable_ObjectReadableProps_Set, NULL),
    SLOT("configuresupport::objwritableproperties",
	    Configurable_ObjectWritableProps_Get,
	    Configurable_ObjectWritableProps_Set, NULL),
    {NULL, {0, 0, 0, 0, 0}, {0, 0, 0, 0, 0}, {0, 0, 0, 0, 0}}
};

/*
 * How to build the in-namespace name of a private variable. This is a pattern
 * used with Tcl_ObjPrintf().
 */

<<<<<<< HEAD
#define PRIVATE_VARIABLE_PATTERN "%" TCL_Z_MODIFIER "d : %s"
=======
#define PRIVATE_VARIABLE_PATTERN "%" TCL_SIZE_MODIFIER "d : %s"
>>>>>>> e3906172

/*
 * ----------------------------------------------------------------------
 *
 * IsPrivateDefine --
 *
 *	Extracts whether the current context is handling private definitions.
 *
 * ----------------------------------------------------------------------
 */

static inline int
IsPrivateDefine(
    Tcl_Interp *interp)
{
    Interp *iPtr = (Interp *) interp;

    if (!iPtr->varFramePtr) {
	return 0;
    }
    return iPtr->varFramePtr->isProcCallFrame == PRIVATE_FRAME;
}

/*
 * ----------------------------------------------------------------------
 *
 * BumpGlobalEpoch --
 *
 *	Utility that ensures that call chains that are invalid will get thrown
 *	away at an appropriate time. Note that exactly which epoch gets
 *	advanced will depend on exactly what the class is tangled up in; in
 *	the worst case, the simplest option is to advance the global epoch,
 *	causing *everything* to be thrown away on next usage.
 *
 * ----------------------------------------------------------------------
 */

static inline void
BumpGlobalEpoch(
    Tcl_Interp *interp,
    Class *classPtr)
{
    if (classPtr != NULL
	    && classPtr->subclasses.num == 0
	    && classPtr->instances.num == 0
	    && classPtr->mixinSubs.num == 0) {
	/*
	 * If a class has no subclasses or instances, and is not mixed into
	 * anything, a change to its structure does not require us to
	 * invalidate any call chains. Note that we still bump our object's
	 * epoch if it has any mixins; the relation between a class and its
	 * representative object is special. But it won't hurt.
	 */

	if (classPtr->thisPtr->mixins.num > 0) {
	    classPtr->thisPtr->epoch++;

	    /*
	     * Invalidate the property caches directly.
	     */

	    if (classPtr->properties.allReadableCache) {
		Tcl_DecrRefCount(classPtr->properties.allReadableCache);
		classPtr->properties.allReadableCache = NULL;
	    }
	    if (classPtr->properties.allWritableCache) {
		Tcl_DecrRefCount(classPtr->properties.allWritableCache);
		classPtr->properties.allWritableCache = NULL;
	    }
	}
	return;
    }

    /*
     * Either there's no class (?!) or we're reconfiguring something that is
     * in use. Force regeneration of call chains and properties.
     */

    TclOOGetFoundation(interp)->epoch++;
}

/*
 * ----------------------------------------------------------------------
 *
 * BumpInstanceEpoch --
 *
 *	Advances the epoch and clears the property cache of an object. The
 *	equivalent for classes is BumpGlobalEpoch(), as classes have a more
 *	complex set of relationships to other entities.
 *
 * ----------------------------------------------------------------------
 */

static inline void
BumpInstanceEpoch(
    Object *oPtr)
{
    oPtr->epoch++;
    if (oPtr->properties.allReadableCache) {
	Tcl_DecrRefCount(oPtr->properties.allReadableCache);
	oPtr->properties.allReadableCache = NULL;
    }
    if (oPtr->properties.allWritableCache) {
	Tcl_DecrRefCount(oPtr->properties.allWritableCache);
	oPtr->properties.allWritableCache = NULL;
    }
}

/*
 * ----------------------------------------------------------------------
 *
 * RecomputeClassCacheFlag --
 *
 *	Determine whether the object is prototypical of its class, and hence
 *	able to use the class's method chain cache.
 *
 * ----------------------------------------------------------------------
 */

static inline void
RecomputeClassCacheFlag(
    Object *oPtr)
{
    if ((oPtr->methodsPtr == NULL || oPtr->methodsPtr->numEntries == 0)
	    && (oPtr->mixins.num == 0) && (oPtr->filters.num == 0)) {
	oPtr->flags |= USE_CLASS_CACHE;
    } else {
	oPtr->flags &= ~USE_CLASS_CACHE;
    }
}

/*
 * ----------------------------------------------------------------------
 *
 * TclOOObjectSetFilters --
 *
 *	Install a list of filter method names into an object.
 *
 * ----------------------------------------------------------------------
 */

void
TclOOObjectSetFilters(
    Object *oPtr,
    Tcl_Size numFilters,
    Tcl_Obj *const *filters)
{
    Tcl_Size i;

    if (oPtr->filters.num) {
	Tcl_Obj *filterObj;

	FOREACH(filterObj, oPtr->filters) {
	    Tcl_DecrRefCount(filterObj);
	}
    }

    if (numFilters == 0) {
	/*
	 * No list of filters was supplied, so we're deleting filters.
	 */

	Tcl_Free(oPtr->filters.list);
	oPtr->filters.list = NULL;
	oPtr->filters.num = 0;
	RecomputeClassCacheFlag(oPtr);
    } else {
	/*
	 * We've got a list of filters, so we're creating filters.
	 */

	Tcl_Obj **filtersList;
	size_t size = sizeof(Tcl_Obj *) * numFilters;

	if (oPtr->filters.num == 0) {
	    filtersList = (Tcl_Obj **) Tcl_Alloc(size);
	} else {
	    filtersList = (Tcl_Obj **) Tcl_Realloc(oPtr->filters.list, size);
	}
	for (i = 0 ; i < numFilters ; i++) {
	    filtersList[i] = filters[i];
	    Tcl_IncrRefCount(filters[i]);
	}
	oPtr->filters.list = filtersList;
	oPtr->filters.num = numFilters;
	oPtr->flags &= ~USE_CLASS_CACHE;
    }
    BumpInstanceEpoch(oPtr);	// Only this object can be affected.
}

/*
 * ----------------------------------------------------------------------
 *
 * TclOOClassSetFilters --
 *
 *	Install a list of filter method names into a class.
 *
 * ----------------------------------------------------------------------
 */

void
TclOOClassSetFilters(
    Tcl_Interp *interp,
    Class *classPtr,
    Tcl_Size numFilters,
    Tcl_Obj *const *filters)
{
    Tcl_Size i;

    if (classPtr->filters.num) {
	Tcl_Obj *filterObj;

	FOREACH(filterObj, classPtr->filters) {
	    Tcl_DecrRefCount(filterObj);
	}
    }

    if (numFilters == 0) {
	/*
	 * No list of filters was supplied, so we're deleting filters.
	 */

	Tcl_Free(classPtr->filters.list);
	classPtr->filters.list = NULL;
	classPtr->filters.num = 0;
    } else {
	/*
	 * We've got a list of filters, so we're creating filters.
	 */

	Tcl_Obj **filtersList;
	size_t size = sizeof(Tcl_Obj *) * numFilters;

	if (classPtr->filters.num == 0) {
	    filtersList = (Tcl_Obj **) Tcl_Alloc(size);
	} else {
	    filtersList = (Tcl_Obj **)
		    Tcl_Realloc(classPtr->filters.list, size);
	}
	for (i = 0 ; i < numFilters ; i++) {
	    filtersList[i] = filters[i];
	    Tcl_IncrRefCount(filters[i]);
	}
	classPtr->filters.list = filtersList;
	classPtr->filters.num = numFilters;
    }

    /*
     * There may be many objects affected, so bump the global epoch.
     */

    BumpGlobalEpoch(interp, classPtr);
}

/*
 * ----------------------------------------------------------------------
 *
 * TclOOObjectSetMixins --
 *
 *	Install a list of mixin classes into an object.
 *
 * ----------------------------------------------------------------------
 */

void
TclOOObjectSetMixins(
    Object *oPtr,
    Tcl_Size numMixins,
    Class *const *mixins)
{
    Class *mixinPtr;
    Tcl_Size i;

    if (numMixins == 0) {
	if (oPtr->mixins.num != 0) {
	    FOREACH(mixinPtr, oPtr->mixins) {
		TclOORemoveFromInstances(oPtr, mixinPtr);
		TclOODecrRefCount(mixinPtr->thisPtr);
	    }
	    Tcl_Free(oPtr->mixins.list);
	    oPtr->mixins.num = 0;
	}
	RecomputeClassCacheFlag(oPtr);
    } else {
	if (oPtr->mixins.num != 0) {
	    FOREACH(mixinPtr, oPtr->mixins) {
		if (mixinPtr && mixinPtr != oPtr->selfCls) {
		    TclOORemoveFromInstances(oPtr, mixinPtr);
		}
		TclOODecrRefCount(mixinPtr->thisPtr);
	    }
	    oPtr->mixins.list = (Class **) Tcl_Realloc(oPtr->mixins.list,
		    sizeof(Class *) * numMixins);
	} else {
	    oPtr->mixins.list = (Class **)
		    Tcl_Alloc(sizeof(Class *) * numMixins);
	    oPtr->flags &= ~USE_CLASS_CACHE;
	}
	oPtr->mixins.num = numMixins;
	memcpy(oPtr->mixins.list, mixins, sizeof(Class *) * numMixins);
	FOREACH(mixinPtr, oPtr->mixins) {
	    if (mixinPtr != oPtr->selfCls) {
		TclOOAddToInstances(oPtr, mixinPtr);

		/*
		 * For the new copy created by memcpy().
		 */

		AddRef(mixinPtr->thisPtr);
	    }
	}
    }
    BumpInstanceEpoch(oPtr);
}

/*
 * ----------------------------------------------------------------------
 *
 * TclOOClassSetMixins --
 *
 *	Install a list of mixin classes into a class.
 *
 * ----------------------------------------------------------------------
 */

void
TclOOClassSetMixins(
    Tcl_Interp *interp,
    Class *classPtr,
    Tcl_Size numMixins,
    Class *const *mixins)
{
    Class *mixinPtr;
    Tcl_Size i;

    if (numMixins == 0) {
	if (classPtr->mixins.num != 0) {
	    FOREACH(mixinPtr, classPtr->mixins) {
		TclOORemoveFromMixinSubs(classPtr, mixinPtr);
		TclOODecrRefCount(mixinPtr->thisPtr);
	    }
	    Tcl_Free(classPtr->mixins.list);
	    classPtr->mixins.num = 0;
	}
    } else {
	if (classPtr->mixins.num != 0) {
	    FOREACH(mixinPtr, classPtr->mixins) {
		TclOORemoveFromMixinSubs(classPtr, mixinPtr);
		TclOODecrRefCount(mixinPtr->thisPtr);
	    }
	    classPtr->mixins.list = (Class **)
		    Tcl_Realloc(classPtr->mixins.list,
			    sizeof(Class *) * numMixins);
	} else {
	    classPtr->mixins.list = (Class **)
		    Tcl_Alloc(sizeof(Class *) * numMixins);
	}
	classPtr->mixins.num = numMixins;
	memcpy(classPtr->mixins.list, mixins, sizeof(Class *) * numMixins);
	FOREACH(mixinPtr, classPtr->mixins) {
	    TclOOAddToMixinSubs(classPtr, mixinPtr);

	    /*
	     * For the new copy created by memcpy.
	     */

	    AddRef(mixinPtr->thisPtr);
	}
    }
    BumpGlobalEpoch(interp, classPtr);
}

/*
 * ----------------------------------------------------------------------
 *
 * InstallStandardVariableMapping, InstallPrivateVariableMapping --
 *
 *	Helpers for installing standard and private variable maps.
 *
 * ----------------------------------------------------------------------
 */

static inline void
InstallStandardVariableMapping(
    VariableNameList *vnlPtr,
    Tcl_Size varc,
    Tcl_Obj *const *varv)
{
    Tcl_Obj *variableObj;
    Tcl_Size i, n;
    int created;
    Tcl_HashTable uniqueTable;

    for (i=0 ; i<varc ; i++) {
	Tcl_IncrRefCount(varv[i]);
    }
    FOREACH(variableObj, *vnlPtr) {
	Tcl_DecrRefCount(variableObj);
    }
    if (i != varc) {
	if (varc == 0) {
	    Tcl_Free(vnlPtr->list);
	} else if (i) {
	    vnlPtr->list = (Tcl_Obj **)
		    Tcl_Realloc(vnlPtr->list, sizeof(Tcl_Obj *) * varc);
	} else {
	    vnlPtr->list = (Tcl_Obj **) Tcl_Alloc(sizeof(Tcl_Obj *) * varc);
	}
    }
    vnlPtr->num = 0;
    if (varc > 0) {
	Tcl_InitObjHashTable(&uniqueTable);
	for (i=n=0 ; i<varc ; i++) {
	    Tcl_CreateHashEntry(&uniqueTable, varv[i], &created);
	    if (created) {
		vnlPtr->list[n++] = varv[i];
	    } else {
		Tcl_DecrRefCount(varv[i]);
	    }
	}
	vnlPtr->num = n;

	/*
	 * Shouldn't be necessary, but maintain num/list invariant.
	 */

	if (n != varc) {
	    vnlPtr->list = (Tcl_Obj **)
		    Tcl_Realloc(vnlPtr->list, sizeof(Tcl_Obj *) * n);
	}
	Tcl_DeleteHashTable(&uniqueTable);
    }
}

static inline void
InstallPrivateVariableMapping(
    PrivateVariableList *pvlPtr,
    Tcl_Size varc,
    Tcl_Obj *const *varv,
    Tcl_Size creationEpoch)
{
    PrivateVariableMapping *privatePtr;
    Tcl_Size i, n;
    int created;
    Tcl_HashTable uniqueTable;

    for (i=0 ; i<varc ; i++) {
	Tcl_IncrRefCount(varv[i]);
    }
    FOREACH_STRUCT(privatePtr, *pvlPtr) {
	Tcl_DecrRefCount(privatePtr->variableObj);
	Tcl_DecrRefCount(privatePtr->fullNameObj);
    }
    if (i != varc) {
	if (varc == 0) {
	    Tcl_Free(pvlPtr->list);
	} else if (i) {
	    pvlPtr->list = (PrivateVariableMapping *)
		    Tcl_Realloc(pvlPtr->list,
			    sizeof(PrivateVariableMapping) * varc);
	} else {
	    pvlPtr->list = (PrivateVariableMapping *)
		    Tcl_Alloc(sizeof(PrivateVariableMapping) * varc);
	}
    }

    pvlPtr->num = 0;
    if (varc > 0) {
	Tcl_InitObjHashTable(&uniqueTable);
	for (i=n=0 ; i<varc ; i++) {
	    Tcl_CreateHashEntry(&uniqueTable, varv[i], &created);
	    if (created) {
		privatePtr = &(pvlPtr->list[n++]);
		privatePtr->variableObj = varv[i];
		privatePtr->fullNameObj = Tcl_ObjPrintf(
			PRIVATE_VARIABLE_PATTERN,
			creationEpoch, TclGetString(varv[i]));
		Tcl_IncrRefCount(privatePtr->fullNameObj);
	    } else {
		Tcl_DecrRefCount(varv[i]);
	    }
	}
	pvlPtr->num = n;

	/*
	 * Shouldn't be necessary, but maintain num/list invariant.
	 */

	if (n != varc) {
	    pvlPtr->list = (PrivateVariableMapping *) Tcl_Realloc(pvlPtr->list,
		    sizeof(PrivateVariableMapping) * n);
	}
	Tcl_DeleteHashTable(&uniqueTable);
    }
}

/*
 * ----------------------------------------------------------------------
 *
 * RenameDeleteMethod --
 *
 *	Core of the code to rename and delete methods.
 *
 * ----------------------------------------------------------------------
 */

static int
RenameDeleteMethod(
    Tcl_Interp *interp,
    Object *oPtr,
    int useClass,
    Tcl_Obj *const fromPtr,
    Tcl_Obj *const toPtr)
{
    Tcl_HashEntry *hPtr, *newHPtr = NULL;
    Method *mPtr;
    int isNew;

    if (!useClass) {
	if (!oPtr->methodsPtr) {
	noSuchMethod:
	    Tcl_SetObjResult(interp, Tcl_ObjPrintf(
		    "method %s does not exist", TclGetString(fromPtr)));
	    Tcl_SetErrorCode(interp, "TCL", "LOOKUP", "METHOD",
		    TclGetString(fromPtr), (char *)NULL);
	    return TCL_ERROR;
	}
	hPtr = Tcl_FindHashEntry(oPtr->methodsPtr, fromPtr);
	if (hPtr == NULL) {
	    goto noSuchMethod;
	}
	if (toPtr) {
	    newHPtr = Tcl_CreateHashEntry(oPtr->methodsPtr, toPtr,
		    &isNew);
	    if (hPtr == newHPtr) {
	    renameToSelf:
		Tcl_SetObjResult(interp, Tcl_NewStringObj(
			"cannot rename method to itself", TCL_AUTO_LENGTH));
		OO_ERROR(interp, RENAME_TO_SELF);
		return TCL_ERROR;
	    } else if (!isNew) {
	    renameToExisting:
		Tcl_SetObjResult(interp, Tcl_ObjPrintf(
			"method called %s already exists",
			TclGetString(toPtr)));
		OO_ERROR(interp, RENAME_OVER);
		return TCL_ERROR;
	    }
	}
    } else {
	hPtr = Tcl_FindHashEntry(&oPtr->classPtr->classMethods, fromPtr);
	if (hPtr == NULL) {
	    goto noSuchMethod;
	}
	if (toPtr) {
	    newHPtr = Tcl_CreateHashEntry(&oPtr->classPtr->classMethods,
		    (char *) toPtr, &isNew);
	    if (hPtr == newHPtr) {
		goto renameToSelf;
	    } else if (!isNew) {
		goto renameToExisting;
	    }
	}
    }

    /*
     * Complete the splicing by changing the method's name.
     */

    mPtr = (Method *) Tcl_GetHashValue(hPtr);
    if (toPtr) {
	Tcl_IncrRefCount(toPtr);
	Tcl_DecrRefCount(mPtr->namePtr);
	mPtr->namePtr = toPtr;
	Tcl_SetHashValue(newHPtr, mPtr);
    } else {
	if (!useClass) {
	    RecomputeClassCacheFlag(oPtr);
	}
	TclOODelMethodRef(mPtr);
    }
    Tcl_DeleteHashEntry(hPtr);
    return TCL_OK;
}

/*
 * ----------------------------------------------------------------------
 *
 * TclOOUnknownDefinition --
 *
 *	Handles what happens when an unknown command is encountered during the
 *	processing of a definition script. Works by finding a command in the
 *	operating definition namespace that the requested command is a unique
 *	prefix of.
 *
 * ----------------------------------------------------------------------
 */

int
TclOOUnknownDefinition(
    TCL_UNUSED(void *),
    Tcl_Interp *interp,
    Tcl_Size objc,
    Tcl_Obj *const *objv)
{
    Namespace *nsPtr = (Namespace *) Tcl_GetCurrentNamespace(interp);
    FOREACH_HASH_DECLS;
    Tcl_Size soughtLen;
    const char *soughtStr, *nameStr, *matchedStr = NULL;

    if (objc < 2) {
	Tcl_SetObjResult(interp, Tcl_NewStringObj(
		"bad call of unknown handler", TCL_AUTO_LENGTH));
	OO_ERROR(interp, BAD_UNKNOWN);
	return TCL_ERROR;
    }
    if (TclOOGetDefineCmdContext(interp) == NULL) {
	return TCL_ERROR;
    }

    soughtStr = TclGetStringFromObj(objv[1], &soughtLen);
    if (soughtLen == 0) {
	goto noMatch;
    }
    FOREACH_HASH_KEY(nameStr, &nsPtr->cmdTable) {
	if (strncmp(soughtStr, nameStr, soughtLen) == 0) {
	    if (matchedStr != NULL) {
		goto noMatch;
	    }
	    matchedStr = nameStr;
	}
    }

    if (matchedStr != NULL) {
	/*
	 * Got one match, and only one match!
	 */

	Tcl_Obj **newObjv = (Tcl_Obj **)
		TclStackAlloc(interp, sizeof(Tcl_Obj*) * (objc - 1));
	int result;

	newObjv[0] = Tcl_NewStringObj(matchedStr, TCL_AUTO_LENGTH);
	Tcl_IncrRefCount(newObjv[0]);
	if (objc > 2) {
	    memcpy(newObjv + 1, objv + 2, sizeof(Tcl_Obj *) * (objc - 2));
	}
	result = Tcl_EvalObjv(interp, objc - 1, newObjv, 0);
	Tcl_DecrRefCount(newObjv[0]);
	TclStackFree(interp, newObjv);
	return result;
    }

  noMatch:
    Tcl_SetObjResult(interp, Tcl_ObjPrintf(
	    "invalid command name \"%s\"", soughtStr));
    Tcl_SetErrorCode(interp, "TCL", "LOOKUP", "COMMAND", soughtStr, (char *)NULL);
    return TCL_ERROR;
}

/*
 * ----------------------------------------------------------------------
 *
 * FindCommand --
 *
 *	Specialized version of Tcl_FindCommand that handles command prefixes
 *	and disallows namespace magic.
 *
 * ----------------------------------------------------------------------
 */

static Tcl_Command
FindCommand(
    Tcl_Interp *interp,
    Tcl_Obj *stringObj,
    Tcl_Namespace *const namespacePtr)
{
    Tcl_Size length;
    const char *nameStr, *string = TclGetStringFromObj(stringObj, &length);
    Namespace *const nsPtr = (Namespace *) namespacePtr;
    FOREACH_HASH_DECLS;
    Tcl_Command cmd, cmd2;

    /*
     * If someone is playing games, we stop playing right now.
     */

    if (string[0] == '\0' || strstr(string, "::") != NULL) {
	return NULL;
    }

    /*
     * Do the exact lookup first.
     */

    cmd = Tcl_FindCommand(interp, string, namespacePtr, TCL_NAMESPACE_ONLY);
    if (cmd != NULL) {
	return cmd;
    }

    /*
     * Bother, need to perform an approximate match. Iterate across the hash
     * table of commands in the namespace.
     */

    FOREACH_HASH(nameStr, cmd2, &nsPtr->cmdTable) {
	if (strncmp(string, nameStr, length) == 0) {
	    if (cmd != NULL) {
		return NULL;
	    }
	    cmd = cmd2;
	}
    }

    /*
     * Either we found one thing or we found nothing. Either way, return it.
     */

    return cmd;
}

/*
 * ----------------------------------------------------------------------
 *
 * InitDefineContext --
 *
 *	Does the magic incantations necessary to push the special stack frame
 *	used when processing object definitions. It is up to the caller to
 *	dispose of the frame (with TclPopStackFrame) when finished.
 *
 * ----------------------------------------------------------------------
 */

static inline int
InitDefineContext(
    Tcl_Interp *interp,
    Tcl_Namespace *namespacePtr,
    Object *oPtr,
    Tcl_Size objc,
    Tcl_Obj *const objv[])
{
    CallFrame *framePtr, **framePtrPtr = &framePtr;

    if (namespacePtr == NULL) {
	Tcl_SetObjResult(interp, Tcl_NewStringObj(
		"no definition namespace available", TCL_AUTO_LENGTH));
	OO_ERROR(interp, MONKEY_BUSINESS);
	return TCL_ERROR;
    }

    /*
     * framePtrPtr is needed to satisfy GCC 3.3's strict aliasing rules.
     */

    (void) TclPushStackFrame(interp, (Tcl_CallFrame **) framePtrPtr,
	    namespacePtr, FRAME_IS_OO_DEFINE);
    framePtr->clientData = oPtr;
    framePtr->objc = objc;
    framePtr->objv = objv;	/* Reference counts do not need to be
				 * incremented here. */
    return TCL_OK;
}

/*
 * ----------------------------------------------------------------------
 *
 * TclOOGetDefineCmdContext, TclOOGetClassDefineCmdContext --
 *
 *	Extracts the magic token from the current stack frame, or returns NULL
 *	(and leaves an error message) otherwise.
 *
 * ----------------------------------------------------------------------
 */

Tcl_Object
TclOOGetDefineCmdContext(
    Tcl_Interp *interp)
{
    Interp *iPtr = (Interp *) interp;
    Tcl_Object object;

    if ((iPtr->varFramePtr == NULL)
	    || (iPtr->varFramePtr->isProcCallFrame != FRAME_IS_OO_DEFINE
	    && iPtr->varFramePtr->isProcCallFrame != PRIVATE_FRAME)) {
	Tcl_SetObjResult(interp, Tcl_NewStringObj(
		"this command may only be called from within the context of"
		" an ::oo::define or ::oo::objdefine command",
		TCL_AUTO_LENGTH));
	OO_ERROR(interp, MONKEY_BUSINESS);
	return NULL;
    }
    object = (Tcl_Object) iPtr->varFramePtr->clientData;
    if (Tcl_ObjectDeleted(object)) {
	Tcl_SetObjResult(interp, Tcl_NewStringObj(
		"this command cannot be called when the object has been"
		" deleted", TCL_AUTO_LENGTH));
	OO_ERROR(interp, MONKEY_BUSINESS);
	return NULL;
    }
    return object;
}

Class *
TclOOGetClassDefineCmdContext(
    Tcl_Interp *interp)
{
    Object *oPtr = (Object *) TclOOGetDefineCmdContext(interp);
    if (oPtr == NULL) {
	return NULL;
    }
    if (!oPtr->classPtr) {
	Tcl_SetObjResult(interp, Tcl_NewStringObj(
		"attempt to misuse API", TCL_AUTO_LENGTH));
	OO_ERROR(interp, MONKEY_BUSINESS);
	return NULL;
    }
    return oPtr->classPtr;
}

/*
 * ----------------------------------------------------------------------
 *
 * GetClassInOuterContext, GetNamespaceInOuterContext --
 *
 *	Wrappers round Tcl_GetObjectFromObj and TclGetNamespaceFromObj to
 *	perform the lookup in the context that called oo::define (or
 *	equivalent). Note that this may have to go up multiple levels to get
 *	the level that we started doing definitions at.
 *
 * ----------------------------------------------------------------------
 */

static inline Class *
GetClassInOuterContext(
    Tcl_Interp *interp,
    Tcl_Obj *className,
    const char *errMsg)
{
    Interp *iPtr = (Interp *) interp;
    Object *oPtr;
    CallFrame *savedFramePtr = iPtr->varFramePtr;

    while (iPtr->varFramePtr->isProcCallFrame == FRAME_IS_OO_DEFINE
	    || iPtr->varFramePtr->isProcCallFrame == PRIVATE_FRAME) {
	if (iPtr->varFramePtr->callerVarPtr == NULL) {
	    Tcl_Panic("getting outer context when already in global context");
	}
	iPtr->varFramePtr = iPtr->varFramePtr->callerVarPtr;
    }
    oPtr = (Object *) Tcl_GetObjectFromObj(interp, className);
    iPtr->varFramePtr = savedFramePtr;
    if (oPtr == NULL) {
	return NULL;
    }
    if (oPtr->classPtr == NULL) {
	Tcl_SetObjResult(interp, Tcl_NewStringObj(errMsg, TCL_AUTO_LENGTH));
	Tcl_SetErrorCode(interp, "TCL", "LOOKUP", "CLASS",
		TclGetString(className), (char *)NULL);
	return NULL;
    }
    return oPtr->classPtr;
}

static inline Tcl_Namespace *
GetNamespaceInOuterContext(
    Tcl_Interp *interp,
    Tcl_Obj *namespaceName)
{
    Interp *iPtr = (Interp *) interp;
    Tcl_Namespace *nsPtr;
    int result;
    CallFrame *savedFramePtr = iPtr->varFramePtr;

    while (iPtr->varFramePtr->isProcCallFrame == FRAME_IS_OO_DEFINE
	    || iPtr->varFramePtr->isProcCallFrame == PRIVATE_FRAME) {
	if (iPtr->varFramePtr->callerVarPtr == NULL) {
	    Tcl_Panic("getting outer context when already in global context");
	}
	iPtr->varFramePtr = iPtr->varFramePtr->callerVarPtr;
    }
    result = TclGetNamespaceFromObj(interp, namespaceName, &nsPtr);
    iPtr->varFramePtr = savedFramePtr;
    if (result != TCL_OK) {
	return NULL;
    }
    return nsPtr;
}

/*
 * ----------------------------------------------------------------------
 *
 * GenerateErrorInfo --
 *
 *	Factored out code to generate part of the error trace messages.
 *
 * ----------------------------------------------------------------------
 */

static inline void
GenerateErrorInfo(
    Tcl_Interp *interp,		/* Where to store the error info trace. */
    Object *oPtr,		/* What object (or class) was being configured
				 * when the error occurred? */
    Tcl_Obj *savedNameObj,	/* Name of object saved from before script was
				 * evaluated, which is needed if the object
				 * goes away part way through execution. OTOH,
				 * if the object isn't deleted then its
				 * current name (post-execution) has to be
				 * used. This matters, because the object
				 * could have been renamed... */
    const char *typeOfSubject)	/* Part of the message, saying whether it was
				 * an object, class or class-as-object that
				 * was being configured. */
{
    Tcl_Size length;
    Tcl_Obj *realNameObj = Tcl_ObjectDeleted((Tcl_Object) oPtr)
	    ? savedNameObj : TclOOObjectName(interp, oPtr);
    const char *objName = TclGetStringFromObj(realNameObj, &length);
    int limit = OBJNAME_LENGTH_IN_ERRORINFO_LIMIT;
    int overflow = (length > limit);

    Tcl_AppendObjToErrorInfo(interp, Tcl_ObjPrintf(
	    "\n    (in definition script for %s \"%.*s%s\" line %d)",
	    typeOfSubject, (overflow ? limit : (int) length), objName,
	    (overflow ? "..." : ""), Tcl_GetErrorLine(interp)));
}

/*
 * ----------------------------------------------------------------------
 *
 * MagicDefinitionInvoke --
 *
 *	Part of the implementation of the "oo::define" and "oo::objdefine"
 *	commands that is used to implement the more-than-one-argument case,
 *	applying ensemble-like tricks with dispatch so that error messages are
 *	clearer. Doesn't handle the management of the stack frame.
 *
 * ----------------------------------------------------------------------
 */

static inline int
MagicDefinitionInvoke(
    Tcl_Interp *interp,
    Tcl_Namespace *nsPtr,
    int cmdIndex,
    Tcl_Size objc,
    Tcl_Obj *const *objv)
{
    Tcl_Obj *objPtr, *obj2Ptr, **objs;
    Tcl_Command cmd;
    int isRoot, result, offset = cmdIndex + 1;
    Tcl_Size dummy;

    /*
     * More than one argument: fire them through the ensemble processing
     * engine so that everything appears to be good and proper in error
     * messages. Note that we cannot just concatenate and send through
     * Tcl_EvalObjEx, as that doesn't do ensemble processing, and we cannot go
     * through Tcl_EvalObjv without the extra work to pre-find the command, as
     * that finds command names in the wrong namespace at the moment. Ugly!
     */

    isRoot = TclInitRewriteEnsemble(interp, offset, 1, objv);

    /*
     * Build the list of arguments using a Tcl_Obj as a workspace. See
     * comments above for why these contortions are necessary.
     */

    TclNewObj(objPtr);
    TclNewObj(obj2Ptr);
    cmd = FindCommand(interp, objv[cmdIndex], nsPtr);
    if (cmd == NULL) {
	/*
	 * Punt this case!
	 */

	Tcl_AppendObjToObj(obj2Ptr, objv[cmdIndex]);
    } else {
	Tcl_GetCommandFullName(interp, cmd, obj2Ptr);
    }
    Tcl_ListObjAppendElement(NULL, objPtr, obj2Ptr);
    // TODO: overflow?
    Tcl_ListObjReplace(NULL, objPtr, 1, 0, objc - offset, objv + offset);
    TclListObjGetElements(NULL, objPtr, &dummy, &objs);

    result = Tcl_EvalObjv(interp, objc - cmdIndex, objs, TCL_EVAL_INVOKE);
    if (isRoot) {
	TclResetRewriteEnsemble(interp, 1);
    }
    Tcl_DecrRefCount(objPtr);

    return result;
}

/*
 * ----------------------------------------------------------------------
 *
 * TclOODefineObjCmd --
 *
 *	Implementation of the "oo::define" command. Works by effectively doing
 *	the same as 'namespace eval', but with extra magic applied so that the
 *	object to be modified is known to the commands in the target
 *	namespace. Also does ensemble-like tricks with dispatch so that error
 *	messages are clearer.
 *
 * ----------------------------------------------------------------------
 */

int
TclOODefineObjCmd(
    TCL_UNUSED(void *),
    Tcl_Interp *interp,
    Tcl_Size objc,
    Tcl_Obj *const *objv)
{
    Tcl_Namespace *nsPtr;
    Object *oPtr;
    int result;

    if (objc < 3) {
	Tcl_WrongNumArgs(interp, 1, objv, "className arg ?arg ...?");
	return TCL_ERROR;
    }

    oPtr = (Object *) Tcl_GetObjectFromObj(interp, objv[1]);
    if (oPtr == NULL) {
	return TCL_ERROR;
    }
    if (oPtr->classPtr == NULL) {
	Tcl_SetObjResult(interp, Tcl_ObjPrintf(
		"%s does not refer to a class", TclGetString(objv[1])));
	Tcl_SetErrorCode(interp, "TCL", "LOOKUP", "CLASS",
		TclGetString(objv[1]), (char *)NULL);
	return TCL_ERROR;
    }

    /*
     * Make the oo::define namespace the current namespace and evaluate the
     * command(s).
     */

    nsPtr = TclOOGetDefineContextNamespace(interp, oPtr, 1);
    if (InitDefineContext(interp, nsPtr, oPtr, objc, objv) != TCL_OK) {
	return TCL_ERROR;
    }

    AddRef(oPtr);
    if (objc == 3) {
	Tcl_Obj *objNameObj = TclOOObjectName(interp, oPtr);

	Tcl_IncrRefCount(objNameObj);
	result = TclEvalObjEx(interp, objv[2], 0,
		((Interp *) interp)->cmdFramePtr, 2);
	if (result == TCL_ERROR) {
	    GenerateErrorInfo(interp, oPtr, objNameObj, "class");
	}
	TclDecrRefCount(objNameObj);
    } else {
	result = MagicDefinitionInvoke(interp, nsPtr, 2, objc, objv);
    }
    TclOODecrRefCount(oPtr);

    /*
     * Restore the previous "current" namespace.
     */

    TclPopStackFrame(interp);
    return result;
}

/*
 * ----------------------------------------------------------------------
 *
 * TclOOObjDefObjCmd --
 *
 *	Implementation of the "oo::objdefine" command. Works by effectively
 *	doing the same as 'namespace eval', but with extra magic applied so
 *	that the object to be modified is known to the commands in the target
 *	namespace. Also does ensemble-like tricks with dispatch so that error
 *	messages are clearer.
 *
 * ----------------------------------------------------------------------
 */

int
TclOOObjDefObjCmd(
    TCL_UNUSED(void *),
    Tcl_Interp *interp,
    Tcl_Size objc,
    Tcl_Obj *const *objv)
{
    Tcl_Namespace *nsPtr;
    Object *oPtr;
    int result;

    if (objc < 3) {
	Tcl_WrongNumArgs(interp, 1, objv, "objectName arg ?arg ...?");
	return TCL_ERROR;
    }

    oPtr = (Object *) Tcl_GetObjectFromObj(interp, objv[1]);
    if (oPtr == NULL) {
	return TCL_ERROR;
    }

    /*
     * Make the oo::objdefine namespace the current namespace and evaluate the
     * command(s).
     */

    nsPtr = TclOOGetDefineContextNamespace(interp, oPtr, 0);
    if (InitDefineContext(interp, nsPtr, oPtr, objc, objv) != TCL_OK) {
	return TCL_ERROR;
    }

    AddRef(oPtr);
    if (objc == 3) {
	Tcl_Obj *objNameObj = TclOOObjectName(interp, oPtr);

	Tcl_IncrRefCount(objNameObj);
	result = TclEvalObjEx(interp, objv[2], 0,
		((Interp *) interp)->cmdFramePtr, 2);
	if (result == TCL_ERROR) {
	    GenerateErrorInfo(interp, oPtr, objNameObj, "object");
	}
	TclDecrRefCount(objNameObj);
    } else {
	result = MagicDefinitionInvoke(interp, nsPtr, 2, objc, objv);
    }
    TclOODecrRefCount(oPtr);

    /*
     * Restore the previous "current" namespace.
     */

    TclPopStackFrame(interp);
    return result;
}

/*
 * ----------------------------------------------------------------------
 *
 * TclOODefineSelfObjCmd --
 *
 *	Implementation of the "self" subcommand of the "oo::define" command.
 *	Works by effectively doing the same as 'namespace eval', but with
 *	extra magic applied so that the object to be modified is known to the
 *	commands in the target namespace. Also does ensemble-like tricks with
 *	dispatch so that error messages are clearer.
 *
 * ----------------------------------------------------------------------
 */

int
TclOODefineSelfObjCmd(
    TCL_UNUSED(void *),
    Tcl_Interp *interp,
    Tcl_Size objc,
    Tcl_Obj *const *objv)
{
    Tcl_Namespace *nsPtr;
    Object *oPtr;
    int result, isPrivate;

    oPtr = (Object *) TclOOGetDefineCmdContext(interp);
    if (oPtr == NULL) {
	return TCL_ERROR;
    }

    if (objc < 2) {
	Tcl_SetObjResult(interp, TclOOObjectName(interp, oPtr));
	return TCL_OK;
    }

    isPrivate = IsPrivateDefine(interp);

    /*
     * Make the oo::objdefine namespace the current namespace and evaluate the
     * command(s).
     */

    nsPtr = TclOOGetDefineContextNamespace(interp, oPtr, 0);
    if (InitDefineContext(interp, nsPtr, oPtr, objc, objv) != TCL_OK) {
	return TCL_ERROR;
    }
    if (isPrivate) {
	((Interp *) interp)->varFramePtr->isProcCallFrame = PRIVATE_FRAME;
    }

    AddRef(oPtr);
    if (objc == 2) {
	Tcl_Obj *objNameObj = TclOOObjectName(interp, oPtr);

	Tcl_IncrRefCount(objNameObj);
	result = TclEvalObjEx(interp, objv[1], 0,
		((Interp *) interp)->cmdFramePtr, 1);
	if (result == TCL_ERROR) {
	    GenerateErrorInfo(interp, oPtr, objNameObj, "class object");
	}
	TclDecrRefCount(objNameObj);
    } else {
	result = MagicDefinitionInvoke(interp, nsPtr, 1, objc, objv);
    }
    TclOODecrRefCount(oPtr);

    /*
     * Restore the previous "current" namespace.
     */

    TclPopStackFrame(interp);
    return result;
}

/*
 * ----------------------------------------------------------------------
 *
 * TclOODefineObjSelfObjCmd --
 *
 *	Implementation of the "self" subcommand of the "oo::objdefine"
 *	command.
 *
 * ----------------------------------------------------------------------
 */

int
TclOODefineObjSelfObjCmd(
    TCL_UNUSED(void *),
    Tcl_Interp *interp,
    Tcl_Size objc,
    Tcl_Obj *const *objv)
{
    Object *oPtr;

    if (objc != 1) {
	Tcl_WrongNumArgs(interp, 1, objv, NULL);
	return TCL_ERROR;
    }

    oPtr = (Object *) TclOOGetDefineCmdContext(interp);
    if (oPtr == NULL) {
	return TCL_ERROR;
    }

    Tcl_SetObjResult(interp, TclOOObjectName(interp, oPtr));
    return TCL_OK;
}

/*
 * ----------------------------------------------------------------------
 *
 * TclOODefinePrivateObjCmd --
 *
 *	Implementation of the "private" subcommand of the "oo::define"
 *	and "oo::objdefine" commands.
 *
 * ----------------------------------------------------------------------
 */

int
TclOODefinePrivateObjCmd(
    void *clientData,
    Tcl_Interp *interp,
    Tcl_Size objc,
    Tcl_Obj *const *objv)
{
    int isInstancePrivate = (clientData != NULL);
				/* Just so that we can generate the correct
				 * error message depending on the context of
				 * usage of this function. */
    Interp *iPtr = (Interp *) interp;
    Object *oPtr = (Object *) TclOOGetDefineCmdContext(interp);
    int saved;			/* The saved flag. We restore it on exit so
				 * that [private private ...] doesn't make
				 * things go weird. */
    int result;

    if (oPtr == NULL) {
	return TCL_ERROR;
    }
    if (objc == 1) {
	Tcl_SetObjResult(interp, Tcl_NewBooleanObj(IsPrivateDefine(interp)));
	return TCL_OK;
    }

    /*
     * Change the frame type flag while evaluating the body.
     */

    saved = iPtr->varFramePtr->isProcCallFrame;
    iPtr->varFramePtr->isProcCallFrame = PRIVATE_FRAME;

    /*
     * Evaluate the body; standard pattern.
     */

    AddRef(oPtr);
    if (objc == 2) {
	Tcl_Obj *objNameObj = TclOOObjectName(interp, oPtr);

	Tcl_IncrRefCount(objNameObj);
	result = TclEvalObjEx(interp, objv[1], 0, iPtr->cmdFramePtr, 1);
	if (result == TCL_ERROR) {
	    GenerateErrorInfo(interp, oPtr, objNameObj,
		    isInstancePrivate ? "object" : "class");
	}
	TclDecrRefCount(objNameObj);
    } else {
	result = MagicDefinitionInvoke(interp, TclGetCurrentNamespace(interp),
		1, objc, objv);
    }
    TclOODecrRefCount(oPtr);

    /*
     * Restore the frame type flag to what it was previously.
     */

    iPtr->varFramePtr->isProcCallFrame = saved;
    return result;
}

/*
 * ----------------------------------------------------------------------
 *
 * TclOODefineClassObjCmd --
 *
 *	Implementation of the "class" subcommand of the "oo::objdefine"
 *	command.
 *
 * ----------------------------------------------------------------------
 */

int
TclOODefineClassObjCmd(
    TCL_UNUSED(void *),
    Tcl_Interp *interp,
    Tcl_Size objc,
    Tcl_Obj *const *objv)
{
    Object *oPtr;
    Class *clsPtr;
    Foundation *fPtr = TclOOGetFoundation(interp);
    int wasClass, willBeClass;

    /*
     * Parse the context to get the object to operate on.
     */

    oPtr = (Object *) TclOOGetDefineCmdContext(interp);
    if (oPtr == NULL) {
	return TCL_ERROR;
    }
    if (oPtr->flags & ROOT_OBJECT) {
	Tcl_SetObjResult(interp, Tcl_NewStringObj(
		"may not modify the class of the root object class",
		TCL_AUTO_LENGTH));
	OO_ERROR(interp, MONKEY_BUSINESS);
	return TCL_ERROR;
    }
    if (oPtr->flags & ROOT_CLASS) {
	Tcl_SetObjResult(interp, Tcl_NewStringObj(
		"may not modify the class of the class of classes",
		TCL_AUTO_LENGTH));
	OO_ERROR(interp, MONKEY_BUSINESS);
	return TCL_ERROR;
    }

    /*
     * Parse the argument to get the class to set the object's class to.
     */

    if (objc != 2) {
	Tcl_WrongNumArgs(interp, 1, objv, "className");
	return TCL_ERROR;
    }
    clsPtr = GetClassInOuterContext(interp, objv[1],
	    "the class of an object must be a class");
    if (clsPtr == NULL) {
	return TCL_ERROR;
    }
    if (oPtr == clsPtr->thisPtr) {
	Tcl_SetObjResult(interp, Tcl_NewStringObj(
		"may not change classes into an instance of themselves",
		TCL_AUTO_LENGTH));
	OO_ERROR(interp, MONKEY_BUSINESS);
	return TCL_ERROR;
    }

    /*
     * Set the object's class.
     */

    wasClass = (oPtr->classPtr != NULL);
    willBeClass = (TclOOIsReachable(fPtr->classCls, clsPtr));

    if (oPtr->selfCls != clsPtr) {
	TclOORemoveFromInstances(oPtr, oPtr->selfCls);
	TclOODecrRefCount(oPtr->selfCls->thisPtr);
	oPtr->selfCls = clsPtr;
	AddRef(oPtr->selfCls->thisPtr);
	TclOOAddToInstances(oPtr, oPtr->selfCls);

	/*
	 * Create or delete the class guts if necessary.
	 */

	if (wasClass && !willBeClass) {
	    /*
	     * This is the most global of all epochs. Bump it! No cache can be
	     * trusted!
	     */

	    TclOORemoveFromMixins(oPtr->classPtr, oPtr);
	    oPtr->fPtr->epoch++;
	    oPtr->flags |= DONT_DELETE;
	    TclOODeleteDescendants(interp, oPtr);
	    oPtr->flags &= ~DONT_DELETE;
	    TclOOReleaseClassContents(interp, oPtr);
	    Tcl_Free(oPtr->classPtr);
	    oPtr->classPtr = NULL;
	} else if (!wasClass && willBeClass) {
	    TclOOAllocClass(interp, oPtr);
	}

	if (oPtr->classPtr != NULL) {
	    BumpGlobalEpoch(interp, oPtr->classPtr);
	} else {
	    BumpInstanceEpoch(oPtr);
	}
    }
    return TCL_OK;
}

/*
 * ----------------------------------------------------------------------
 *
 * TclOODefineConstructorObjCmd --
 *
 *	Implementation of the "constructor" subcommand of the "oo::define"
 *	command.
 *
 * ----------------------------------------------------------------------
 */

int
TclOODefineConstructorObjCmd(
    TCL_UNUSED(void *),
    Tcl_Interp *interp,
    Tcl_Size objc,
    Tcl_Obj *const *objv)
{
    Class *clsPtr = TclOOGetClassDefineCmdContext(interp);
    Tcl_Method method;
    Tcl_Size bodyLength;

    if (clsPtr == NULL) {
	return TCL_ERROR;
    } else if (objc != 3) {
	Tcl_WrongNumArgs(interp, 1, objv, "arguments body");
	return TCL_ERROR;
    }

    (void) TclGetStringFromObj(objv[2], &bodyLength);
    if (bodyLength > 0) {
	/*
	 * Create the method structure.
	 */

	method = (Tcl_Method) TclOONewProcMethod(interp, clsPtr,
		PUBLIC_METHOD, NULL, objv[1], objv[2], NULL);
	if (method == NULL) {
	    return TCL_ERROR;
	}
    } else {
	/*
	 * Delete the constructor method record and set the field in the
	 * class record to NULL.
	 */

	method = NULL;
    }

    /*
     * Place the method structure in the class record. Note that we might not
     * immediately delete the constructor as this might be being done during
     * execution of the constructor itself.
     */

    Tcl_ClassSetConstructor(interp, (Tcl_Class) clsPtr, method);
    return TCL_OK;
}

/*
 * ----------------------------------------------------------------------
 *
 * TclOODefineDefnNsObjCmd --
 *
 *	Implementation of the "definitionnamespace" subcommand of the
 *	"oo::define" command.
 *
 * ----------------------------------------------------------------------
 */

int
TclOODefineDefnNsObjCmd(
    TCL_UNUSED(void *),
    Tcl_Interp *interp,
    Tcl_Size objc,
    Tcl_Obj *const *objv)
{
    static const char *kindList[] = {
	"-class",
	"-instance",
	NULL
    };
    int kind = 0;
    Class *clsPtr = TclOOGetClassDefineCmdContext(interp);
    Tcl_Namespace *nsPtr;
    Tcl_Obj *nsNamePtr, **storagePtr;

    if (clsPtr == NULL) {
	return TCL_ERROR;
    } else if (clsPtr->thisPtr->flags & (ROOT_OBJECT | ROOT_CLASS)) {
	Tcl_SetObjResult(interp, Tcl_NewStringObj(
		"may not modify the definition namespace of the root classes",
		TCL_AUTO_LENGTH));
	OO_ERROR(interp, MONKEY_BUSINESS);
	return TCL_ERROR;
    }

    /*
     * Parse the arguments and work out what the user wants to do.
     */

    if (objc != 2 && objc != 3) {
	Tcl_WrongNumArgs(interp, 1, objv, "?kind? namespace");
	return TCL_ERROR;
    }
    if (objc == 3 && Tcl_GetIndexFromObj(interp, objv[1], kindList, "kind", 0,
	    &kind) != TCL_OK) {
	return TCL_ERROR;
    }
    if (!TclGetString(objv[objc - 1])[0]) {
	nsNamePtr = NULL;
    } else {
	nsPtr = GetNamespaceInOuterContext(interp, objv[objc - 1]);
	if (nsPtr == NULL) {
	    return TCL_ERROR;
	}
	nsNamePtr = TclNewNamespaceObj(nsPtr);
	Tcl_IncrRefCount(nsNamePtr);
    }

    /*
     * Update the correct field of the class definition.
     */

    if (kind) {
	storagePtr = &clsPtr->objDefinitionNs;
    } else {
	storagePtr = &clsPtr->clsDefinitionNs;
    }
    if (*storagePtr != NULL) {
	Tcl_DecrRefCount(*storagePtr);
    }
    *storagePtr = nsNamePtr;
    return TCL_OK;
}

/*
 * ----------------------------------------------------------------------
 *
 * TclOODefineDeleteMethodObjCmd --
 *
 *	Implementation of the "deletemethod" subcommand of the "oo::define"
 *	and "oo::objdefine" commands.
 *
 * ----------------------------------------------------------------------
 */

int
TclOODefineDeleteMethodObjCmd(
    void *clientData,
    Tcl_Interp *interp,
    Tcl_Size objc,
    Tcl_Obj *const *objv)
{
    int isInstanceDeleteMethod = (clientData != NULL);
    Object *oPtr;
    int i;

    if (objc < 2) {
	Tcl_WrongNumArgs(interp, 1, objv, "name ?name ...?");
	return TCL_ERROR;
    }

    oPtr = (Object *) TclOOGetDefineCmdContext(interp);
    if (oPtr == NULL) {
	return TCL_ERROR;
    }
    if (!isInstanceDeleteMethod && !oPtr->classPtr) {
	Tcl_SetObjResult(interp, Tcl_NewStringObj(
		"attempt to misuse API", TCL_AUTO_LENGTH));
	OO_ERROR(interp, MONKEY_BUSINESS);
	return TCL_ERROR;
    }

    for (i = 1; i < objc; i++) {
	/*
	 * Delete the method structure from the appropriate hash table.
	 */

	if (RenameDeleteMethod(interp, oPtr, !isInstanceDeleteMethod,
		objv[i], NULL) != TCL_OK) {
	    return TCL_ERROR;
	}
    }

    if (isInstanceDeleteMethod) {
	BumpInstanceEpoch(oPtr);
    } else {
	BumpGlobalEpoch(interp, oPtr->classPtr);
    }
    return TCL_OK;
}

/*
 * ----------------------------------------------------------------------
 *
 * TclOODefineDestructorObjCmd --
 *
 *	Implementation of the "destructor" subcommand of the "oo::define"
 *	command.
 *
 * ----------------------------------------------------------------------
 */

int
TclOODefineDestructorObjCmd(
    TCL_UNUSED(void *),
    Tcl_Interp *interp,
    Tcl_Size objc,
    Tcl_Obj *const *objv)
{
    Tcl_Method method;
    Tcl_Size bodyLength;
    Class *clsPtr = TclOOGetClassDefineCmdContext(interp);

    if (clsPtr == NULL) {
	return TCL_ERROR;
    } else if (objc != 2) {
	Tcl_WrongNumArgs(interp, 1, objv, "body");
	return TCL_ERROR;
    }


    (void) TclGetStringFromObj(objv[1], &bodyLength);
    if (bodyLength > 0) {
	/*
	 * Create the method structure.
	 */

	method = (Tcl_Method) TclOONewProcMethod(interp, clsPtr,
		PUBLIC_METHOD, NULL, NULL, objv[1], NULL);
	if (method == NULL) {
	    return TCL_ERROR;
	}
    } else {
	/*
	 * Delete the destructor method record and set the field in the class
	 * record to NULL.
	 */

	method = NULL;
    }

    /*
     * Place the method structure in the class record. Note that we might not
     * immediately delete the destructor as this might be being done during
     * execution of the destructor itself. Also note that setting a
     * destructor during a destructor is fairly dumb anyway.
     */

    Tcl_ClassSetDestructor(interp, (Tcl_Class) clsPtr, method);
    return TCL_OK;
}

/*
 * ----------------------------------------------------------------------
 *
 * TclOODefineExportObjCmd --
 *
 *	Implementation of the "export" subcommand of the "oo::define" and
 *	"oo::objdefine" commands.
 *
 * ----------------------------------------------------------------------
 */

int
TclOODefineExportObjCmd(
    void *clientData,
    Tcl_Interp *interp,
    Tcl_Size objc,
    Tcl_Obj *const *objv)
{
    int isInstanceExport = (clientData != NULL);
    Object *oPtr;
    Method *mPtr;
    Tcl_HashEntry *hPtr;
    Class *clsPtr;
    int i, isNew, changed = 0;

    if (objc < 2) {
	Tcl_WrongNumArgs(interp, 1, objv, "name ?name ...?");
	return TCL_ERROR;
    }

    oPtr = (Object *) TclOOGetDefineCmdContext(interp);
    if (oPtr == NULL) {
	return TCL_ERROR;
    }
    clsPtr = oPtr->classPtr;
    if (!isInstanceExport && !clsPtr) {
	Tcl_SetObjResult(interp, Tcl_NewStringObj(
		"attempt to misuse API", TCL_AUTO_LENGTH));
	OO_ERROR(interp, MONKEY_BUSINESS);
	return TCL_ERROR;
    }

    for (i = 1; i < objc; i++) {
	/*
	 * Exporting is done by adding the PUBLIC_METHOD flag to the method
	 * record. If there is no such method in this object or class (i.e.
	 * the method comes from something inherited from or that we're an
	 * instance of) then we put in a blank record with that flag; such
	 * records are skipped over by the call chain engine *except* for
	 * their flags member.
	 */

	if (isInstanceExport) {
	    if (!oPtr->methodsPtr) {
		oPtr->methodsPtr = (Tcl_HashTable *)
			Tcl_Alloc(sizeof(Tcl_HashTable));
		Tcl_InitObjHashTable(oPtr->methodsPtr);
		oPtr->flags &= ~USE_CLASS_CACHE;
	    }
	    hPtr = Tcl_CreateHashEntry(oPtr->methodsPtr, objv[i],
		    &isNew);
	} else {
	    hPtr = Tcl_CreateHashEntry(&clsPtr->classMethods, objv[i],
		    &isNew);
	}

	if (isNew) {
	    mPtr = (Method *) Tcl_Alloc(sizeof(Method));
	    memset(mPtr, 0, sizeof(Method));
	    mPtr->refCount = 1;
	    mPtr->namePtr = objv[i];
	    Tcl_IncrRefCount(objv[i]);
	    Tcl_SetHashValue(hPtr, mPtr);
	} else {
	    mPtr = (Method *) Tcl_GetHashValue(hPtr);
	}
	if (isNew || !(mPtr->flags & (PUBLIC_METHOD | PRIVATE_METHOD))) {
	    mPtr->flags |= PUBLIC_METHOD;
	    mPtr->flags &= ~TRUE_PRIVATE_METHOD;
	    changed = 1;
	}
    }

    /*
     * Bump the right epoch if we actually changed anything.
     */

    if (changed) {
	if (isInstanceExport) {
	    BumpInstanceEpoch(oPtr);
	} else {
	    BumpGlobalEpoch(interp, clsPtr);
	}
    }
    return TCL_OK;
}

/*
 * ----------------------------------------------------------------------
 *
 * TclOODefineForwardObjCmd --
 *
 *	Implementation of the "forward" subcommand of the "oo::define" and
 *	"oo::objdefine" commands.
 *
 * ----------------------------------------------------------------------
 */

int
TclOODefineForwardObjCmd(
    void *clientData,
    Tcl_Interp *interp,
    Tcl_Size objc,
    Tcl_Obj *const *objv)
{
    int isInstanceForward = (clientData != NULL);
    Object *oPtr;
    Method *mPtr;
    int isPublic;
    Tcl_Obj *prefixObj;

    if (objc < 3) {
	Tcl_WrongNumArgs(interp, 1, objv, "name cmdName ?arg ...?");
	return TCL_ERROR;
    }

    oPtr = (Object *) TclOOGetDefineCmdContext(interp);
    if (oPtr == NULL) {
	return TCL_ERROR;
    }
    if (!isInstanceForward && !oPtr->classPtr) {
	Tcl_SetObjResult(interp, Tcl_NewStringObj(
		"attempt to misuse API", TCL_AUTO_LENGTH));
	OO_ERROR(interp, MONKEY_BUSINESS);
	return TCL_ERROR;
    }
    isPublic = Tcl_StringMatch(TclGetString(objv[1]), PUBLIC_PATTERN)
	    ? PUBLIC_METHOD : 0;
    if (IsPrivateDefine(interp)) {
	isPublic = TRUE_PRIVATE_METHOD;
    }

    /*
     * Create the method structure.
     */

    prefixObj = Tcl_NewListObj(objc - 2, objv + 2);
    if (isInstanceForward) {
	mPtr = TclOONewForwardInstanceMethod(interp, oPtr, isPublic, objv[1],
		prefixObj);
    } else {
	mPtr = TclOONewForwardMethod(interp, oPtr->classPtr, isPublic,
		objv[1], prefixObj);
    }
    if (mPtr == NULL) {
	Tcl_DecrRefCount(prefixObj);
	return TCL_ERROR;
    }
    return TCL_OK;
}

/*
 * ----------------------------------------------------------------------
 *
 * TclOODefineMethodObjCmd --
 *
 *	Implementation of the "method" subcommand of the "oo::define" and
 *	"oo::objdefine" commands.
 *
 * ----------------------------------------------------------------------
 */

int
TclOODefineMethodObjCmd(
    void *clientData,
    Tcl_Interp *interp,
    Tcl_Size objc,
    Tcl_Obj *const *objv)
{
    /*
     * Table of export modes for methods and their corresponding enum.
     */

    static const char *const exportModes[] = {
	"-export",
	"-private",
	"-unexport",
	NULL
    };
    enum ExportMode {
	MODE_EXPORT,
	MODE_PRIVATE,
	MODE_UNEXPORT
    } exportMode;

    int isInstanceMethod = (clientData != NULL);
    Object *oPtr;
    int isPublic = 0;

    if (objc < 4 || objc > 5) {
	Tcl_WrongNumArgs(interp, 1, objv, "name ?option? args body");
	return TCL_ERROR;
    }

    oPtr = (Object *) TclOOGetDefineCmdContext(interp);
    if (oPtr == NULL) {
	return TCL_ERROR;
    }
    if (!isInstanceMethod && !oPtr->classPtr) {
	Tcl_SetObjResult(interp, Tcl_NewStringObj(
		"attempt to misuse API", TCL_AUTO_LENGTH));
	OO_ERROR(interp, MONKEY_BUSINESS);
	return TCL_ERROR;
    }
    if (objc == 5) {
	if (Tcl_GetIndexFromObj(interp, objv[2], exportModes, "export flag",
		0, &exportMode) != TCL_OK) {
	    return TCL_ERROR;
	}
	switch (exportMode) {
	case MODE_EXPORT:
	    isPublic = PUBLIC_METHOD;
	    break;
	case MODE_PRIVATE:
	    isPublic = TRUE_PRIVATE_METHOD;
	    break;
	case MODE_UNEXPORT:
	    isPublic = 0;
	    break;
	}
    } else {
	if (IsPrivateDefine(interp)) {
	    isPublic = TRUE_PRIVATE_METHOD;
	} else {
	    isPublic = Tcl_StringMatch(TclGetString(objv[1]), PUBLIC_PATTERN)
		    ? PUBLIC_METHOD : 0;
	}
    }

    /*
     * Create the method by using the right back-end API.
     */

    if (isInstanceMethod) {
	if (TclOONewProcInstanceMethod(interp, oPtr, isPublic, objv[1],
		objv[objc - 2], objv[objc - 1], NULL) == NULL) {
	    return TCL_ERROR;
	}
    } else {
	if (TclOONewProcMethod(interp, oPtr->classPtr, isPublic, objv[1],
		objv[objc - 2], objv[objc - 1], NULL) == NULL) {
	    return TCL_ERROR;
	}
    }
    return TCL_OK;
}

/*
 * ----------------------------------------------------------------------
 *
 * TclOODefineRenameMethodObjCmd --
 *
 *	Implementation of the "renamemethod" subcommand of the "oo::define"
 *	and "oo::objdefine" commands.
 *
 * ----------------------------------------------------------------------
 */

int
TclOODefineRenameMethodObjCmd(
    void *clientData,
    Tcl_Interp *interp,
    Tcl_Size objc,
    Tcl_Obj *const *objv)
{
    int isInstanceRenameMethod = (clientData != NULL);
    Object *oPtr;

    if (objc != 3) {
	Tcl_WrongNumArgs(interp, 1, objv, "oldName newName");
	return TCL_ERROR;
    }

    oPtr = (Object *) TclOOGetDefineCmdContext(interp);
    if (oPtr == NULL) {
	return TCL_ERROR;
    }
    if (!isInstanceRenameMethod && !oPtr->classPtr) {
	Tcl_SetObjResult(interp, Tcl_NewStringObj(
		"attempt to misuse API", TCL_AUTO_LENGTH));
	OO_ERROR(interp, MONKEY_BUSINESS);
	return TCL_ERROR;
    }

    /*
     * Delete the method entry from the appropriate hash table, and transfer
     * the thing it points to to its new entry. To do this, we first need to
     * get the entries from the appropriate hash tables (this can generate a
     * range of errors...)
     */

    if (RenameDeleteMethod(interp, oPtr, !isInstanceRenameMethod,
	    objv[1], objv[2]) != TCL_OK) {
	return TCL_ERROR;
    }

    if (isInstanceRenameMethod) {
	BumpInstanceEpoch(oPtr);
    } else {
	BumpGlobalEpoch(interp, oPtr->classPtr);
    }
    return TCL_OK;
}

/*
 * ----------------------------------------------------------------------
 *
 * TclOODefineUnexportObjCmd --
 *
 *	Implementation of the "unexport" subcommand of the "oo::define" and
 *	"oo::objdefine" commands.
 *
 * ----------------------------------------------------------------------
 */

int
TclOODefineUnexportObjCmd(
    void *clientData,
    Tcl_Interp *interp,
    Tcl_Size objc,
    Tcl_Obj *const *objv)
{
    int isInstanceUnexport = (clientData != NULL);
    Object *oPtr;
    Method *mPtr;
    Tcl_HashEntry *hPtr;
    Class *clsPtr;
    int i, isNew, changed = 0;

    if (objc < 2) {
	Tcl_WrongNumArgs(interp, 1, objv, "name ?name ...?");
	return TCL_ERROR;
    }

    oPtr = (Object *) TclOOGetDefineCmdContext(interp);
    if (oPtr == NULL) {
	return TCL_ERROR;
    }
    clsPtr = oPtr->classPtr;
    if (!isInstanceUnexport && !clsPtr) {
	Tcl_SetObjResult(interp, Tcl_NewStringObj(
		"attempt to misuse API", TCL_AUTO_LENGTH));
	OO_ERROR(interp, MONKEY_BUSINESS);
	return TCL_ERROR;
    }

    for (i = 1; i < objc; i++) {
	/*
	 * Unexporting is done by removing the PUBLIC_METHOD flag from the
	 * method record. If there is no such method in this object or class
	 * (i.e. the method comes from something inherited from or that we're
	 * an instance of) then we put in a blank record without that flag;
	 * such records are skipped over by the call chain engine *except* for
	 * their flags member.
	 */

	if (isInstanceUnexport) {
	    if (!oPtr->methodsPtr) {
		oPtr->methodsPtr = (Tcl_HashTable *)
			Tcl_Alloc(sizeof(Tcl_HashTable));
		Tcl_InitObjHashTable(oPtr->methodsPtr);
		oPtr->flags &= ~USE_CLASS_CACHE;
	    }
	    hPtr = Tcl_CreateHashEntry(oPtr->methodsPtr, objv[i],
		    &isNew);
	} else {
	    hPtr = Tcl_CreateHashEntry(&clsPtr->classMethods, objv[i],
		    &isNew);
	}

	if (isNew) {
	    mPtr = (Method *) Tcl_Alloc(sizeof(Method));
	    memset(mPtr, 0, sizeof(Method));
	    mPtr->refCount = 1;
	    mPtr->namePtr = objv[i];
	    Tcl_IncrRefCount(objv[i]);
	    Tcl_SetHashValue(hPtr, mPtr);
	} else {
	    mPtr = (Method *) Tcl_GetHashValue(hPtr);
	}
	if (isNew || mPtr->flags & (PUBLIC_METHOD | TRUE_PRIVATE_METHOD)) {
	    mPtr->flags &= ~(PUBLIC_METHOD | TRUE_PRIVATE_METHOD);
	    changed = 1;
	}
    }

    /*
     * Bump the right epoch if we actually changed anything.
     */

    if (changed) {
	if (isInstanceUnexport) {
	    BumpInstanceEpoch(oPtr);
	} else {
	    BumpGlobalEpoch(interp, clsPtr);
	}
    }
    return TCL_OK;
}

/*
 * ----------------------------------------------------------------------
 *
 * Tcl_ClassSetConstructor, Tcl_ClassSetDestructor --
 *
 *	How to install a constructor or destructor into a class; API to call
 *	from C.
 *
 * ----------------------------------------------------------------------
 */

void
Tcl_ClassSetConstructor(
    Tcl_Interp *interp,
    Tcl_Class clazz,
    Tcl_Method method)
{
    Class *clsPtr = (Class *) clazz;

    if (method != (Tcl_Method) clsPtr->constructorPtr) {
	TclOODelMethodRef(clsPtr->constructorPtr);
	clsPtr->constructorPtr = (Method *) method;

	/*
	 * Remember to invalidate the cached constructor chain for this class.
	 * [Bug 2531577]
	 */

	if (clsPtr->constructorChainPtr) {
	    TclOODeleteChain(clsPtr->constructorChainPtr);
	    clsPtr->constructorChainPtr = NULL;
	}
	BumpGlobalEpoch(interp, clsPtr);
    }
}

void
Tcl_ClassSetDestructor(
    Tcl_Interp *interp,
    Tcl_Class clazz,
    Tcl_Method method)
{
    Class *clsPtr = (Class *) clazz;

    if (method != (Tcl_Method) clsPtr->destructorPtr) {
	TclOODelMethodRef(clsPtr->destructorPtr);
	clsPtr->destructorPtr = (Method *) method;
	if (clsPtr->destructorChainPtr) {
	    TclOODeleteChain(clsPtr->destructorChainPtr);
	    clsPtr->destructorChainPtr = NULL;
	}
	BumpGlobalEpoch(interp, clsPtr);
    }
}

/*
 * ----------------------------------------------------------------------
 *
 * TclOODefineSlots --
 *
 *	Create the "::oo::Slot" class and its standard instances. Class
 *	definition is empty at the stage (added by scripting).
 *
 * ----------------------------------------------------------------------
 */

int
TclOODefineSlots(
    Foundation *fPtr)
{
    const DeclaredSlot *slotInfoPtr;
    Tcl_Interp *interp = fPtr->interp;
    Tcl_Obj *getName, *setName, *resolveName;
    Tcl_Object object = Tcl_NewObjectInstance(interp, (Tcl_Class)
	    fPtr->classCls, "::oo::Slot", NULL, TCL_INDEX_NONE, NULL, 0);
    Class *slotCls;

    if (object == NULL) {
	return TCL_ERROR;
    }
    slotCls = ((Object *) object)->classPtr;
    if (slotCls == NULL) {
	return TCL_ERROR;
    }

    TclNewLiteralStringObj(getName, "Get");
    TclNewLiteralStringObj(setName, "Set");
    TclNewLiteralStringObj(resolveName, "Resolve");
    for (slotInfoPtr = slots ; slotInfoPtr->name ; slotInfoPtr++) {
	Tcl_Object slotObject = Tcl_NewObjectInstance(interp,
		(Tcl_Class) slotCls, slotInfoPtr->name, NULL, TCL_INDEX_NONE,
		NULL, 0);

	if (slotObject == NULL) {
	    continue;
	}
	TclNewInstanceMethod(interp, slotObject, getName, 0,
		&slotInfoPtr->getterType, NULL);
	TclNewInstanceMethod(interp, slotObject, setName, 0,
		&slotInfoPtr->setterType, NULL);
	if (slotInfoPtr->resolverType.callProc) {
	    TclNewInstanceMethod(interp, slotObject, resolveName, 0,
		    &slotInfoPtr->resolverType, NULL);
	}
    }
    Tcl_BounceRefCount(getName);
    Tcl_BounceRefCount(setName);
    Tcl_BounceRefCount(resolveName);
    return TCL_OK;
}

/*
 * ----------------------------------------------------------------------
 *
 * ClassFilter_Get, ClassFilter_Set --
 *
 *	Implementation of the "filter" slot accessors of the "oo::define"
 *	command.
 *
 * ----------------------------------------------------------------------
 */

static int
ClassFilter_Get(
    TCL_UNUSED(void *),
    Tcl_Interp *interp,
    Tcl_ObjectContext context,
    Tcl_Size objc,
    Tcl_Obj *const *objv)
{
    Class *clsPtr = TclOOGetClassDefineCmdContext(interp);
    Tcl_Obj *resultObj, *filterObj;
    Tcl_Size i;

    if (clsPtr == NULL) {
	return TCL_ERROR;
    } else if (Tcl_ObjectContextSkippedArgs(context) != objc) {
	Tcl_WrongNumArgs(interp, Tcl_ObjectContextSkippedArgs(context), objv,
		NULL);
	return TCL_ERROR;
    }

    TclNewObj(resultObj);
    FOREACH(filterObj, clsPtr->filters) {
	Tcl_ListObjAppendElement(NULL, resultObj, filterObj);
    }
    Tcl_SetObjResult(interp, resultObj);
    return TCL_OK;
}

static int
ClassFilter_Set(
    TCL_UNUSED(void *),
    Tcl_Interp *interp,
    Tcl_ObjectContext context,
    Tcl_Size objc,
    Tcl_Obj *const *objv)
{
    Class *clsPtr = TclOOGetClassDefineCmdContext(interp);
    Tcl_Size filterc;
    Tcl_Obj **filterv;

    if (clsPtr == NULL) {
	return TCL_ERROR;
    } else if (Tcl_ObjectContextSkippedArgs(context) + 1 != objc) {
	Tcl_WrongNumArgs(interp, Tcl_ObjectContextSkippedArgs(context), objv,
		"filterList");
	return TCL_ERROR;
    }
    objv += Tcl_ObjectContextSkippedArgs(context);

    if (TclListObjGetElements(interp, objv[0], &filterc,
	    &filterv) != TCL_OK) {
	return TCL_ERROR;
    }

    TclOOClassSetFilters(interp, clsPtr, filterc, filterv);
    return TCL_OK;
}

/*
 * ----------------------------------------------------------------------
 *
 * ClassMixin_Get, ClassMixin_Set --
 *
 *	Implementation of the "mixin" slot accessors of the "oo::define"
 *	command.
 *
 * ----------------------------------------------------------------------
 */

static int
ClassMixin_Get(
    TCL_UNUSED(void *),
    Tcl_Interp *interp,
    Tcl_ObjectContext context,
    Tcl_Size objc,
    Tcl_Obj *const *objv)
{
    Class *clsPtr = TclOOGetClassDefineCmdContext(interp);
    Tcl_Obj *resultObj;
    Class *mixinPtr;
    Tcl_Size i;

    if (clsPtr == NULL) {
	return TCL_ERROR;
    } else if (Tcl_ObjectContextSkippedArgs(context) != objc) {
	Tcl_WrongNumArgs(interp, Tcl_ObjectContextSkippedArgs(context), objv,
		NULL);
	return TCL_ERROR;
    }

    TclNewObj(resultObj);
    FOREACH(mixinPtr, clsPtr->mixins) {
	Tcl_ListObjAppendElement(NULL, resultObj,
		TclOOObjectName(interp, mixinPtr->thisPtr));
    }
    Tcl_SetObjResult(interp, resultObj);
    return TCL_OK;
}

static int
ClassMixin_Set(
    TCL_UNUSED(void *),
    Tcl_Interp *interp,
    Tcl_ObjectContext context,
    Tcl_Size objc,
    Tcl_Obj *const *objv)
{
    Class *clsPtr = TclOOGetClassDefineCmdContext(interp);
    Tcl_Size mixinc, i;
    Tcl_Obj **mixinv;
    Class **mixins;		/* The references to the classes to actually
				 * install. */
    Tcl_HashTable uniqueCheck;	/* Note that this hash table is just used as a
				 * set of class references; it has no payload
				 * values and keys are always pointers. */
    int isNew;

    if (clsPtr == NULL) {
	return TCL_ERROR;
    } else if (Tcl_ObjectContextSkippedArgs(context) + 1 != objc) {
	Tcl_WrongNumArgs(interp, Tcl_ObjectContextSkippedArgs(context), objv,
		"mixinList");
	return TCL_ERROR;
    }
    objv += Tcl_ObjectContextSkippedArgs(context);

    if (TclListObjGetElements(interp, objv[0], &mixinc, &mixinv) != TCL_OK) {
	return TCL_ERROR;
    }

    mixins = (Class **) TclStackAlloc(interp, sizeof(Class *) * mixinc);
    Tcl_InitHashTable(&uniqueCheck, TCL_ONE_WORD_KEYS);

    for (i = 0; i < mixinc; i++) {
	mixins[i] = GetClassInOuterContext(interp, mixinv[i],
		"may only mix in classes");
	if (mixins[i] == NULL) {
	    i--;
	    goto freeAndError;
	}
	(void) Tcl_CreateHashEntry(&uniqueCheck, mixins[i], &isNew);
	if (!isNew) {
	    Tcl_SetObjResult(interp, Tcl_NewStringObj(
		    "class should only be a direct mixin once",
		    TCL_AUTO_LENGTH));
	    OO_ERROR(interp, REPETITIOUS);
	    goto freeAndError;
	}
	if (TclOOIsReachable(clsPtr, mixins[i])) {
	    Tcl_SetObjResult(interp, Tcl_NewStringObj(
		    "may not mix a class into itself", TCL_AUTO_LENGTH));
	    OO_ERROR(interp, SELF_MIXIN);
	    goto freeAndError;
	}
    }

    TclOOClassSetMixins(interp, clsPtr, mixinc, mixins);
    Tcl_DeleteHashTable(&uniqueCheck);
    TclStackFree(interp, mixins);
    return TCL_OK;

  freeAndError:
    Tcl_DeleteHashTable(&uniqueCheck);
    TclStackFree(interp, mixins);
    return TCL_ERROR;
}

/*
 * ----------------------------------------------------------------------
 *
 * ClassSuper_Get, ClassSuper_Set --
 *
 *	Implementation of the "superclass" slot accessors of the "oo::define"
 *	command.
 *
 * ----------------------------------------------------------------------
 */

static int
ClassSuper_Get(
    TCL_UNUSED(void *),
    Tcl_Interp *interp,
    Tcl_ObjectContext context,
    Tcl_Size objc,
    Tcl_Obj *const *objv)
{
    Class *clsPtr = TclOOGetClassDefineCmdContext(interp);
    Tcl_Obj *resultObj;
    Class *superPtr;
    Tcl_Size i;

    if (clsPtr == NULL) {
	return TCL_ERROR;
    } else if (Tcl_ObjectContextSkippedArgs(context) != objc) {
	Tcl_WrongNumArgs(interp, Tcl_ObjectContextSkippedArgs(context), objv,
		NULL);
	return TCL_ERROR;
    }

    TclNewObj(resultObj);
    FOREACH(superPtr, clsPtr->superclasses) {
	Tcl_ListObjAppendElement(NULL, resultObj,
		TclOOObjectName(interp, superPtr->thisPtr));
    }
    Tcl_SetObjResult(interp, resultObj);
    return TCL_OK;
}

static int
ClassSuper_Set(
    TCL_UNUSED(void *),
    Tcl_Interp *interp,
    Tcl_ObjectContext context,
    Tcl_Size objc,
    Tcl_Obj *const *objv)
{
    Class *clsPtr = TclOOGetClassDefineCmdContext(interp);
    Tcl_Size superc, j;
    Tcl_Size i;
    Tcl_Obj **superv;
    Class **superclasses, *superPtr;

    if (clsPtr == NULL) {
	return TCL_ERROR;
    } else if (Tcl_ObjectContextSkippedArgs(context) + 1 != objc) {
	Tcl_WrongNumArgs(interp, Tcl_ObjectContextSkippedArgs(context), objv,
		"superclassList");
	return TCL_ERROR;
    }
    objv += Tcl_ObjectContextSkippedArgs(context);

    Foundation *fPtr = clsPtr->thisPtr->fPtr;
    if (clsPtr == fPtr->objectCls) {
	Tcl_SetObjResult(interp, Tcl_NewStringObj(
		"may not modify the superclass of the root object",
		TCL_AUTO_LENGTH));
	OO_ERROR(interp, MONKEY_BUSINESS);
	return TCL_ERROR;
    } else if (TclListObjGetElements(interp, objv[0], &superc,
	    &superv) != TCL_OK) {
	return TCL_ERROR;
    }

    /*
     * Allocate some working space.
     */

    superclasses = (Class **) Tcl_Alloc(sizeof(Class *) * superc);

    /*
     * Parse the arguments to get the class to use as superclasses.
     *
     * Note that zero classes is special, as it is equivalent to just the
     * class of objects. [Bug 9d61624b3d]
     */

    if (superc == 0) {
	superclasses = (Class **) Tcl_Realloc(superclasses, sizeof(Class *));
	if (TclOOIsReachable(fPtr->classCls, clsPtr)) {
	    superclasses[0] = fPtr->classCls;
	} else {
	    superclasses[0] = fPtr->objectCls;
	}
	superc = 1;
	AddRef(superclasses[0]->thisPtr);
    } else {
	for (i = 0; i < superc; i++) {
	    superclasses[i] = GetClassInOuterContext(interp, superv[i],
		    "only a class can be a superclass");
	    if (superclasses[i] == NULL) {
		goto failedAfterAlloc;
	    }
	    for (j = 0; j < i; j++) {
		if (superclasses[j] == superclasses[i]) {
		    Tcl_SetObjResult(interp, Tcl_NewStringObj(
			    "class should only be a direct superclass once",
			    TCL_AUTO_LENGTH));
		    OO_ERROR(interp, REPETITIOUS);
		    goto failedAfterAlloc;
		}
	    }
	    if (TclOOIsReachable(clsPtr, superclasses[i])) {
		Tcl_SetObjResult(interp, Tcl_NewStringObj(
			"attempt to form circular dependency graph",
			TCL_AUTO_LENGTH));
		OO_ERROR(interp, CIRCULARITY);
	    failedAfterAlloc:
		for (; i-- > 0 ;) {
		    TclOODecrRefCount(superclasses[i]->thisPtr);
		}
		Tcl_Free(superclasses);
		return TCL_ERROR;
	    }

	    /*
	     * Corresponding TclOODecrRefCount() is near the end of this
	     * function.
	     */

	    AddRef(superclasses[i]->thisPtr);
	}
    }

    /*
     * Install the list of superclasses into the class. Note that this also
     * involves splicing the class out of the superclasses' subclass list that
     * it used to be a member of and splicing it into the new superclasses'
     * subclass list.
     */

    if (clsPtr->superclasses.num != 0) {
	FOREACH(superPtr, clsPtr->superclasses) {
	    TclOORemoveFromSubclasses(clsPtr, superPtr);
	    TclOODecrRefCount(superPtr->thisPtr);
	}
	Tcl_Free(clsPtr->superclasses.list);
    }
    clsPtr->superclasses.list = superclasses;
    clsPtr->superclasses.num = superc;
    FOREACH(superPtr, clsPtr->superclasses) {
	TclOOAddToSubclasses(clsPtr, superPtr);
    }
    BumpGlobalEpoch(interp, clsPtr);

    return TCL_OK;
}

/*
 * ----------------------------------------------------------------------
 *
 * ClassVars_Get, ClassVars_Set --
 *
 *	Implementation of the "variable" slot accessors of the "oo::define"
 *	command.
 *
 * ----------------------------------------------------------------------
 */

static int
ClassVars_Get(
    TCL_UNUSED(void *),
    Tcl_Interp *interp,
    Tcl_ObjectContext context,
    Tcl_Size objc,
    Tcl_Obj *const *objv)
{
    Class *clsPtr = TclOOGetClassDefineCmdContext(interp);
    Tcl_Obj *resultObj;
    Tcl_Size i;

    if (clsPtr == NULL) {
	return TCL_ERROR;
    } else if (Tcl_ObjectContextSkippedArgs(context) != objc) {
	Tcl_WrongNumArgs(interp, Tcl_ObjectContextSkippedArgs(context), objv,
		NULL);
	return TCL_ERROR;
    }

    TclNewObj(resultObj);
    if (IsPrivateDefine(interp)) {
	PrivateVariableMapping *privatePtr;

	FOREACH_STRUCT(privatePtr, clsPtr->privateVariables) {
	    Tcl_ListObjAppendElement(NULL, resultObj, privatePtr->variableObj);
	}
    } else {
	Tcl_Obj *variableObj;

	FOREACH(variableObj, clsPtr->variables) {
	    Tcl_ListObjAppendElement(NULL, resultObj, variableObj);
	}
    }
    Tcl_SetObjResult(interp, resultObj);
    return TCL_OK;
}

static int
ClassVars_Set(
    TCL_UNUSED(void *),
    Tcl_Interp *interp,
    Tcl_ObjectContext context,
    Tcl_Size objc,
    Tcl_Obj *const *objv)
{
    Class *clsPtr = TclOOGetClassDefineCmdContext(interp);
    Tcl_Size i;
    Tcl_Size varc;
    Tcl_Obj **varv;

    if (clsPtr == NULL) {
	return TCL_ERROR;
    } else if (Tcl_ObjectContextSkippedArgs(context) + 1 != objc) {
	Tcl_WrongNumArgs(interp, Tcl_ObjectContextSkippedArgs(context), objv,
		"filterList");
	return TCL_ERROR;
    }
    objv += Tcl_ObjectContextSkippedArgs(context);

    if (TclListObjGetElements(interp, objv[0], &varc, &varv) != TCL_OK) {
	return TCL_ERROR;
    }

    for (i = 0; i < varc; i++) {
	const char *varName = TclGetString(varv[i]);

	if (strstr(varName, "::") != NULL) {
	    Tcl_SetObjResult(interp, Tcl_ObjPrintf(
		    "invalid declared variable name \"%s\": must not %s",
		    varName, "contain namespace separators"));
	    OO_ERROR(interp, BAD_DECLVAR);
	    return TCL_ERROR;
	}
	if (Tcl_StringMatch(varName, "*(*)")) {
	    Tcl_SetObjResult(interp, Tcl_ObjPrintf(
		    "invalid declared variable name \"%s\": must not %s",
		    varName, "refer to an array element"));
	    OO_ERROR(interp, BAD_DECLVAR);
	    return TCL_ERROR;
	}
    }

    if (IsPrivateDefine(interp)) {
	InstallPrivateVariableMapping(&clsPtr->privateVariables,
		varc, varv, clsPtr->thisPtr->creationEpoch);
    } else {
	InstallStandardVariableMapping(&clsPtr->variables, varc, varv);
    }
    return TCL_OK;
}

/*
 * ----------------------------------------------------------------------
 *
 * ObjFilter_Get, ObjFilter_Set --
 *
 *	Implementation of the "filter" slot accessors of the "oo::objdefine"
 *	command.
 *
 * ----------------------------------------------------------------------
 */

static int
ObjFilter_Get(
    TCL_UNUSED(void *),
    Tcl_Interp *interp,
    Tcl_ObjectContext context,
    Tcl_Size objc,
    Tcl_Obj *const *objv)
{
    Object *oPtr = (Object *) TclOOGetDefineCmdContext(interp);
    Tcl_Obj *resultObj, *filterObj;
    Tcl_Size i;

    if (Tcl_ObjectContextSkippedArgs(context) != objc) {
	Tcl_WrongNumArgs(interp, Tcl_ObjectContextSkippedArgs(context), objv,
		NULL);
	return TCL_ERROR;
    } else if (oPtr == NULL) {
	return TCL_ERROR;
    }

    TclNewObj(resultObj);
    FOREACH(filterObj, oPtr->filters) {
	Tcl_ListObjAppendElement(NULL, resultObj, filterObj);
    }
    Tcl_SetObjResult(interp, resultObj);
    return TCL_OK;
}

static int
ObjFilter_Set(
    TCL_UNUSED(void *),
    Tcl_Interp *interp,
    Tcl_ObjectContext context,
    Tcl_Size objc,
    Tcl_Obj *const *objv)
{
    Object *oPtr = (Object *) TclOOGetDefineCmdContext(interp);
    Tcl_Size filterc;
    Tcl_Obj **filterv;

    if (Tcl_ObjectContextSkippedArgs(context) + 1 != objc) {
	Tcl_WrongNumArgs(interp, Tcl_ObjectContextSkippedArgs(context), objv,
		"filterList");
	return TCL_ERROR;
    } else if (oPtr == NULL) {
	return TCL_ERROR;
    }
    objv += Tcl_ObjectContextSkippedArgs(context);
    if (TclListObjGetElements(interp, objv[0], &filterc, &filterv) != TCL_OK) {
	return TCL_ERROR;
    }

    TclOOObjectSetFilters(oPtr, filterc, filterv);
    return TCL_OK;
}

/*
 * ----------------------------------------------------------------------
 *
 * ObjMixin_Get, ObjMixin_Set --
 *
 *	Implementation of the "mixin" slot accessors of the "oo::objdefine"
 *	command.
 *
 * ----------------------------------------------------------------------
 */

static int
ObjMixin_Get(
    TCL_UNUSED(void *),
    Tcl_Interp *interp,
    Tcl_ObjectContext context,
    Tcl_Size objc,
    Tcl_Obj *const *objv)
{
    Object *oPtr = (Object *) TclOOGetDefineCmdContext(interp);
    Tcl_Obj *resultObj;
    Class *mixinPtr;
    Tcl_Size i;

    if (Tcl_ObjectContextSkippedArgs(context) != objc) {
	Tcl_WrongNumArgs(interp, Tcl_ObjectContextSkippedArgs(context), objv,
		NULL);
	return TCL_ERROR;
    } else if (oPtr == NULL) {
	return TCL_ERROR;
    }

    TclNewObj(resultObj);
    FOREACH(mixinPtr, oPtr->mixins) {
	if (mixinPtr) {
	    Tcl_ListObjAppendElement(NULL, resultObj,
		    TclOOObjectName(interp, mixinPtr->thisPtr));
	}
    }
    Tcl_SetObjResult(interp, resultObj);
    return TCL_OK;
}

static int
ObjMixin_Set(
    TCL_UNUSED(void *),
    Tcl_Interp *interp,
    Tcl_ObjectContext context,
    Tcl_Size objc,
    Tcl_Obj *const *objv)
{
    Object *oPtr = (Object *) TclOOGetDefineCmdContext(interp);
    Tcl_Size mixinc, i;
    Tcl_Obj **mixinv;
    Class **mixins;		/* The references to the classes to actually
				 * install. */
    Tcl_HashTable uniqueCheck;	/* Note that this hash table is just used as a
				 * set of class references; it has no payload
				 * values and keys are always pointers. */
    int isNew;

    if (Tcl_ObjectContextSkippedArgs(context) + 1 != objc) {
	Tcl_WrongNumArgs(interp, Tcl_ObjectContextSkippedArgs(context), objv,
		"mixinList");
	return TCL_ERROR;
    } else if (oPtr == NULL) {
	return TCL_ERROR;
    }
    objv += Tcl_ObjectContextSkippedArgs(context);
    if (TclListObjGetElements(interp, objv[0], &mixinc, &mixinv) != TCL_OK) {
	return TCL_ERROR;
    }

    mixins = (Class **) TclStackAlloc(interp, sizeof(Class *) * mixinc);
    Tcl_InitHashTable(&uniqueCheck, TCL_ONE_WORD_KEYS);

    for (i = 0; i < mixinc; i++) {
	mixins[i] = GetClassInOuterContext(interp, mixinv[i],
		"may only mix in classes");
	if (mixins[i] == NULL) {
	    goto freeAndError;
	}
	(void) Tcl_CreateHashEntry(&uniqueCheck, mixins[i], &isNew);
	if (!isNew) {
	    Tcl_SetObjResult(interp, Tcl_NewStringObj(
		    "class should only be a direct mixin once",
		    TCL_AUTO_LENGTH));
	    OO_ERROR(interp, REPETITIOUS);
	    goto freeAndError;
	}
    }

    TclOOObjectSetMixins(oPtr, mixinc, mixins);
    TclStackFree(interp, mixins);
    Tcl_DeleteHashTable(&uniqueCheck);
    return TCL_OK;

  freeAndError:
    TclStackFree(interp, mixins);
    Tcl_DeleteHashTable(&uniqueCheck);
    return TCL_ERROR;
}

/*
 * ----------------------------------------------------------------------
 *
 * ObjVars_Get, ObjVars_Set --
 *
 *	Implementation of the "variable" slot accessors of the "oo::objdefine"
 *	command.
 *
 * ----------------------------------------------------------------------
 */

static int
ObjVars_Get(
    TCL_UNUSED(void *),
    Tcl_Interp *interp,
    Tcl_ObjectContext context,
    Tcl_Size objc,
    Tcl_Obj *const *objv)
{
    Object *oPtr = (Object *) TclOOGetDefineCmdContext(interp);
    Tcl_Obj *resultObj;
    Tcl_Size i;

    if (Tcl_ObjectContextSkippedArgs(context) != objc) {
	Tcl_WrongNumArgs(interp, Tcl_ObjectContextSkippedArgs(context), objv,
		NULL);
	return TCL_ERROR;
    } else if (oPtr == NULL) {
	return TCL_ERROR;
    }

    TclNewObj(resultObj);
    if (IsPrivateDefine(interp)) {
	PrivateVariableMapping *privatePtr;

	FOREACH_STRUCT(privatePtr, oPtr->privateVariables) {
	    Tcl_ListObjAppendElement(NULL, resultObj, privatePtr->variableObj);
	}
    } else {
	Tcl_Obj *variableObj;

	FOREACH(variableObj, oPtr->variables) {
	    Tcl_ListObjAppendElement(NULL, resultObj, variableObj);
	}
    }
    Tcl_SetObjResult(interp, resultObj);
    return TCL_OK;
}

static int
ObjVars_Set(
    TCL_UNUSED(void *),
    Tcl_Interp *interp,
    Tcl_ObjectContext context,
    Tcl_Size objc,
    Tcl_Obj *const *objv)
{
    Object *oPtr = (Object *) TclOOGetDefineCmdContext(interp);
    Tcl_Size varc, i;
    Tcl_Obj **varv;

    if (Tcl_ObjectContextSkippedArgs(context) + 1 != objc) {
	Tcl_WrongNumArgs(interp, Tcl_ObjectContextSkippedArgs(context), objv,
		"variableList");
	return TCL_ERROR;
    } else if (oPtr == NULL) {
	return TCL_ERROR;
    }
    objv += Tcl_ObjectContextSkippedArgs(context);
    if (TclListObjGetElements(interp, objv[0], &varc, &varv) != TCL_OK) {
	return TCL_ERROR;
    }

    for (i = 0; i < varc; i++) {
	const char *varName = TclGetString(varv[i]);

	if (strstr(varName, "::") != NULL) {
	    Tcl_SetObjResult(interp, Tcl_ObjPrintf(
		    "invalid declared variable name \"%s\": must not %s",
		    varName, "contain namespace separators"));
	    OO_ERROR(interp, BAD_DECLVAR);
	    return TCL_ERROR;
	}
	if (Tcl_StringMatch(varName, "*(*)")) {
	    Tcl_SetObjResult(interp, Tcl_ObjPrintf(
		    "invalid declared variable name \"%s\": must not %s",
		    varName, "refer to an array element"));
	    OO_ERROR(interp, BAD_DECLVAR);
	    return TCL_ERROR;
	}
    }

    if (IsPrivateDefine(interp)) {
	InstallPrivateVariableMapping(&oPtr->privateVariables, varc, varv,
		oPtr->creationEpoch);
    } else {
	InstallStandardVariableMapping(&oPtr->variables, varc, varv);
    }
    return TCL_OK;
}

/*
 * ----------------------------------------------------------------------
 *
 * ResolveClass --
 *
 *	Implementation of the "Resolve" support method for some slots (those
 *	that are slots around a list of classes). This resolves possible class
 *	names to their fully-qualified names if possible.
 *
 * ----------------------------------------------------------------------
 */

static int
ResolveClass(
    TCL_UNUSED(void *),
    Tcl_Interp *interp,
    Tcl_ObjectContext context,
    Tcl_Size objc,
    Tcl_Obj *const *objv)
{
    Tcl_Size idx = Tcl_ObjectContextSkippedArgs(context);
    Object *oPtr = (Object *) TclOOGetDefineCmdContext(interp);
    Class *clsPtr;

    /*
     * Check if were called wrongly. The definition context isn't used...
     * except that GetClassInOuterContext() assumes that it is there.
     */

    if (oPtr == NULL) {
	return TCL_ERROR;
    } else if (objc != idx + 1) {
	Tcl_WrongNumArgs(interp, idx, objv, "slotElement");
	return TCL_ERROR;
    }

    /*
     * Resolve the class if possible. If not, remove any resolution error and
     * return what we've got anyway as the failure might not be fatal overall.
     */

    clsPtr = GetClassInOuterContext(interp, objv[idx],
	    "USER SHOULD NOT SEE THIS MESSAGE");
    if (clsPtr == NULL) {
	Tcl_ResetResult(interp);
	Tcl_SetObjResult(interp, objv[idx]);
    } else {
	Tcl_SetObjResult(interp, TclOOObjectName(interp, clsPtr->thisPtr));
    }

    return TCL_OK;
}

/*
 * ----------------------------------------------------------------------
 *
 * Configurable_ClassReadableProps_Get, Configurable_ClassReadableProps_Set,
 * Configurable_ObjectReadableProps_Get, Configurable_ObjectReadableProps_Set --
 *
 *	Implementations of the "readableproperties" slot accessors for classes
 *	and instances.
 *
 * ----------------------------------------------------------------------
 */

static int
Configurable_ClassReadableProps_Get(
    TCL_UNUSED(void *),
    Tcl_Interp *interp,
    Tcl_ObjectContext context,
    Tcl_Size objc,
    Tcl_Obj *const *objv)
{
    Class *clsPtr = TclOOGetClassDefineCmdContext(interp);

    if (clsPtr == NULL) {
	return TCL_ERROR;
    } else if (Tcl_ObjectContextSkippedArgs(context) != objc) {
	Tcl_WrongNumArgs(interp, Tcl_ObjectContextSkippedArgs(context), objv,
		NULL);
	return TCL_ERROR;
    }

    Tcl_SetObjResult(interp, TclOOGetPropertyList(&clsPtr->properties.readable));
    return TCL_OK;
}

static int
Configurable_ClassReadableProps_Set(
    TCL_UNUSED(void *),
    Tcl_Interp *interp,
    Tcl_ObjectContext context,
    Tcl_Size objc,
    Tcl_Obj *const *objv)
{
    Class *clsPtr = TclOOGetClassDefineCmdContext(interp);
    Tcl_Size varc;
    Tcl_Obj **varv;

    if (clsPtr == NULL) {
	return TCL_ERROR;
    } else if (Tcl_ObjectContextSkippedArgs(context) + 1 != objc) {
	Tcl_WrongNumArgs(interp, Tcl_ObjectContextSkippedArgs(context), objv,
		"filterList");
	return TCL_ERROR;
    }
    objv += Tcl_ObjectContextSkippedArgs(context);

    if (TclListObjGetElements(interp, objv[0], &varc, &varv) != TCL_OK) {
	return TCL_ERROR;
    }

    TclOOInstallReadableProperties(&clsPtr->properties, varc, varv);
    BumpGlobalEpoch(interp, clsPtr);
    return TCL_OK;
}

static int
Configurable_ObjectReadableProps_Get(
    TCL_UNUSED(void *),
    Tcl_Interp *interp,
    Tcl_ObjectContext context,
    Tcl_Size objc,
    Tcl_Obj *const *objv)
{
    Object *oPtr = (Object *) TclOOGetDefineCmdContext(interp);

    if (oPtr == NULL) {
	return TCL_ERROR;
    } else if (Tcl_ObjectContextSkippedArgs(context) != objc) {
	Tcl_WrongNumArgs(interp, Tcl_ObjectContextSkippedArgs(context), objv,
		NULL);
	return TCL_ERROR;
    }

    Tcl_SetObjResult(interp, TclOOGetPropertyList(&oPtr->properties.readable));
    return TCL_OK;
}

static int
Configurable_ObjectReadableProps_Set(
    TCL_UNUSED(void *),
    Tcl_Interp *interp,
    Tcl_ObjectContext context,
    Tcl_Size objc,
    Tcl_Obj *const *objv)
{
    Object *oPtr = (Object *) TclOOGetDefineCmdContext(interp);
    Tcl_Size varc;
    Tcl_Obj **varv;

    if (Tcl_ObjectContextSkippedArgs(context) + 1 != objc) {
	Tcl_WrongNumArgs(interp, Tcl_ObjectContextSkippedArgs(context), objv,
		"filterList");
	return TCL_ERROR;
    }
    objv += Tcl_ObjectContextSkippedArgs(context);

    if (oPtr == NULL) {
	return TCL_ERROR;
    } else if (TclListObjGetElements(interp, objv[0], &varc,
	    &varv) != TCL_OK) {
	return TCL_ERROR;
    }

    TclOOInstallReadableProperties(&oPtr->properties, varc, varv);
    return TCL_OK;
}

/*
 * ----------------------------------------------------------------------
 *
 * Configurable_ClassWritableProps_Get, Configurable_ClassWritableProps_Set,
 * Configurable_ObjectWritableProps_Get, Configurable_ObjectWritableProps_Set --
 *
 *	Implementations of the "writableproperties" slot accessors for classes
 *	and instances.
 *
 * ----------------------------------------------------------------------
 */

static int
Configurable_ClassWritableProps_Get(
    TCL_UNUSED(void *),
    Tcl_Interp *interp,
    Tcl_ObjectContext context,
    Tcl_Size objc,
    Tcl_Obj *const *objv)
{
    Class *clsPtr = TclOOGetClassDefineCmdContext(interp);

    if (clsPtr == NULL) {
	return TCL_ERROR;
    } else if (Tcl_ObjectContextSkippedArgs(context) != objc) {
	Tcl_WrongNumArgs(interp, Tcl_ObjectContextSkippedArgs(context), objv,
		NULL);
	return TCL_ERROR;
    }

    Tcl_SetObjResult(interp, TclOOGetPropertyList(&clsPtr->properties.writable));
    return TCL_OK;
}

static int
Configurable_ClassWritableProps_Set(
    TCL_UNUSED(void *),
    Tcl_Interp *interp,
    Tcl_ObjectContext context,
    Tcl_Size objc,
    Tcl_Obj *const *objv)
{
    Class *clsPtr = TclOOGetClassDefineCmdContext(interp);
    Tcl_Size varc;
    Tcl_Obj **varv;

    if (clsPtr == NULL) {
	return TCL_ERROR;
    } else if (Tcl_ObjectContextSkippedArgs(context) + 1 != objc) {
	Tcl_WrongNumArgs(interp, Tcl_ObjectContextSkippedArgs(context), objv,
		"propertyList");
	return TCL_ERROR;
    }
    objv += Tcl_ObjectContextSkippedArgs(context);

    if (TclListObjGetElements(interp, objv[0], &varc, &varv) != TCL_OK) {
	return TCL_ERROR;
    }

    TclOOInstallWritableProperties(&clsPtr->properties, varc, varv);
    BumpGlobalEpoch(interp, clsPtr);
    return TCL_OK;
}

static int
Configurable_ObjectWritableProps_Get(
    TCL_UNUSED(void *),
    Tcl_Interp *interp,
    Tcl_ObjectContext context,
    Tcl_Size objc,
    Tcl_Obj *const *objv)
{
    Object *oPtr = (Object *) TclOOGetDefineCmdContext(interp);

    if (oPtr == NULL) {
	return TCL_ERROR;
    } else if (Tcl_ObjectContextSkippedArgs(context) != objc) {
	Tcl_WrongNumArgs(interp, Tcl_ObjectContextSkippedArgs(context), objv,
		NULL);
	return TCL_ERROR;
    }

    Tcl_SetObjResult(interp, TclOOGetPropertyList(&oPtr->properties.writable));
    return TCL_OK;
}

static int
Configurable_ObjectWritableProps_Set(
    TCL_UNUSED(void *),
    Tcl_Interp *interp,
    Tcl_ObjectContext context,
    Tcl_Size objc,
    Tcl_Obj *const *objv)
{
    Object *oPtr = (Object *) TclOOGetDefineCmdContext(interp);
    Tcl_Size varc;
    Tcl_Obj **varv;

    if (Tcl_ObjectContextSkippedArgs(context) + 1 != objc) {
	Tcl_WrongNumArgs(interp, Tcl_ObjectContextSkippedArgs(context), objv,
		"propertyList");
	return TCL_ERROR;
    }
    objv += Tcl_ObjectContextSkippedArgs(context);

    if (oPtr == NULL) {
	return TCL_ERROR;
    } else if (TclListObjGetElements(interp, objv[0], &varc,
	    &varv) != TCL_OK) {
	return TCL_ERROR;
    }

    TclOOInstallWritableProperties(&oPtr->properties, varc, varv);
    return TCL_OK;
}

/*
 * ----------------------------------------------------------------------
 *
 * TclOORegisterProperty, TclOORegisterInstanceProperty --
 *
 *	Helpers to add or remove a name from the property slots of a class or
 *	instance.
 *
 * BuildPropertyList --
 *
 *	Helper for the helpers. Scans a property list and does the filtering
 *	or adding of the property to add or remove
 *
 * ----------------------------------------------------------------------
 */

static int
BuildPropertyList(
    PropertyList *propsList,	/* Property list to scan. */
    Tcl_Obj *propName,		/* Property to add/remove. */
    int addingProp,		/* True if we're adding, false if removing. */
    Tcl_Obj *listObj)		/* The list of property names we're building */
{
    int present = 0, changed = 0, i;
    Tcl_Obj *other;

    Tcl_SetListObj(listObj, 0, NULL);
    FOREACH(other, *propsList) {
	if (!TclStringCmp(propName, other, 1, 0, TCL_INDEX_NONE)) {
	    present = 1;
	    if (!addingProp) {
		changed = 1;
		continue;
	    }
	}
	Tcl_ListObjAppendElement(NULL, listObj, other);
    }
    if (!present && addingProp) {
	Tcl_ListObjAppendElement(NULL, listObj, propName);
	changed = 1;
    }
    return changed;
}

void
TclOORegisterInstanceProperty(
    Object *oPtr,		/* Object that owns the property slots. */
    Tcl_Obj *propName,		/* Property to add/remove. Must include the
				 * hyphen if one is desired; this is the value
				 * that is actually placed in the slot. */
    int registerReader,		/* True if we're adding the property name to
				 * the readable property slot. False if we're
				 * removing the property name from the slot. */
    int registerWriter)		/* True if we're adding the property name to
				 * the writable property slot. False if we're
				 * removing the property name from the slot. */
{
    Tcl_Obj *listObj = Tcl_NewObj();	/* Working buffer. */
    Tcl_Obj **objv;
    Tcl_Size count;

    if (BuildPropertyList(&oPtr->properties.readable, propName, registerReader,
	    listObj)) {
	TclListObjGetElements(NULL, listObj, &count, &objv);
	TclOOInstallReadableProperties(&oPtr->properties, count, objv);
    }

    if (BuildPropertyList(&oPtr->properties.writable, propName, registerWriter,
	    listObj)) {
	TclListObjGetElements(NULL, listObj, &count, &objv);
	TclOOInstallWritableProperties(&oPtr->properties, count, objv);
    }
    Tcl_BounceRefCount(listObj);
}

void
TclOORegisterProperty(
    Class *clsPtr,		/* Class that owns the property slots. */
    Tcl_Obj *propName,		/* Property to add/remove. Must include the
				 * hyphen if one is desired; this is the value
				 * that is actually placed in the slot. */
    int registerReader,		/* True if we're adding the property name to
				 * the readable property slot. False if we're
				 * removing the property name from the slot. */
    int registerWriter)		/* True if we're adding the property name to
				 * the writable property slot. False if we're
				 * removing the property name from the slot. */
{
    Tcl_Obj *listObj = Tcl_NewObj();	/* Working buffer. */
    Tcl_Obj **objv;
    Tcl_Size count;
    int changed = 0;

    if (BuildPropertyList(&clsPtr->properties.readable, propName,
	    registerReader, listObj)) {
	TclListObjGetElements(NULL, listObj, &count, &objv);
	TclOOInstallReadableProperties(&clsPtr->properties, count, objv);
	changed = 1;
    }

    if (BuildPropertyList(&clsPtr->properties.writable, propName,
	    registerWriter, listObj)) {
	TclListObjGetElements(NULL, listObj, &count, &objv);
	TclOOInstallWritableProperties(&clsPtr->properties, count, objv);
	changed = 1;
    }
    Tcl_BounceRefCount(listObj);
    if (changed) {
	BumpGlobalEpoch(clsPtr->thisPtr->fPtr->interp, clsPtr);
    }
}

/*
 * Local Variables:
 * mode: c
 * c-basic-offset: 4
 * fill-column: 78
 * End:
 */<|MERGE_RESOLUTION|>--- conflicted
+++ resolved
@@ -180,11 +180,7 @@
  * used with Tcl_ObjPrintf().
  */
 
-<<<<<<< HEAD
 #define PRIVATE_VARIABLE_PATTERN "%" TCL_Z_MODIFIER "d : %s"
-=======
-#define PRIVATE_VARIABLE_PATTERN "%" TCL_SIZE_MODIFIER "d : %s"
->>>>>>> e3906172
  
 /*
