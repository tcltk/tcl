/*
 * tclOODefineCmds.c --
 *
 *	This file contains the implementation of the ::oo::define command,
 *	part of the object-system core (NB: not Tcl_Obj, but ::oo).
 *
 * Copyright (c) 2006-2013 by Donal K. Fellows
 *
 * See the file "license.terms" for information on usage and redistribution of
 * this file, and for a DISCLAIMER OF ALL WARRANTIES.
 */

#ifdef HAVE_CONFIG_H
#include "config.h"
#endif
#include "tclInt.h"
#include "tclOOInt.h"

/*
 * The actual value used to mark private declaration frames.
 */

#define PRIVATE_FRAME (FRAME_IS_OO_DEFINE | FRAME_IS_PRIVATE_DEFINE)

/*
 * The maximum length of fully-qualified object name to use in an errorinfo
 * message. Longer than this will be curtailed.
 */

#define OBJNAME_LENGTH_IN_ERRORINFO_LIMIT 30

/*
 * Some things that make it easier to declare a slot.
 */

struct DeclaredSlot {
    const char *name;
    const Tcl_MethodType getterType;
    const Tcl_MethodType setterType;
    const Tcl_MethodType resolverType;
};

#define SLOT(name,getter,setter,resolver)				\
    {"::oo::" name,							\
	    {TCL_OO_METHOD_VERSION_CURRENT, "core method: " name " Getter", \
		    getter, NULL, NULL},				\
	    {TCL_OO_METHOD_VERSION_CURRENT, "core method: " name " Setter", \
		    setter, NULL, NULL},				\
	    {TCL_OO_METHOD_VERSION_CURRENT, "core method: " name " Resolver", \
		    resolver, NULL, NULL}}

/*
 * A [string match] pattern used to determine if a method should be exported.
 */

#define PUBLIC_PATTERN		"[a-z]*"

/*
 * Forward declarations.
 */

static inline void	BumpGlobalEpoch(Tcl_Interp *interp, Class *classPtr);
static Tcl_Command	FindCommand(Tcl_Interp *interp, Tcl_Obj *stringObj,
			    Tcl_Namespace *const namespacePtr);
static inline void	GenerateErrorInfo(Tcl_Interp *interp, Object *oPtr,
			    Tcl_Obj *savedNameObj, const char *typeOfSubject);
static inline int	MagicDefinitionInvoke(Tcl_Interp *interp,
			    Tcl_Namespace *nsPtr, int cmdIndex,
			    int objc, Tcl_Obj *const *objv);
static inline Class *	GetClassInOuterContext(Tcl_Interp *interp,
			    Tcl_Obj *className, const char *errMsg);
static inline Tcl_Namespace *GetNamespaceInOuterContext(Tcl_Interp *interp,
			    Tcl_Obj *namespaceName);
static inline int	InitDefineContext(Tcl_Interp *interp,
			    Tcl_Namespace *namespacePtr, Object *oPtr,
			    int objc, Tcl_Obj *const objv[]);
static inline void	RecomputeClassCacheFlag(Object *oPtr);
static int		RenameDeleteMethod(Tcl_Interp *interp, Object *oPtr,
			    int useClass, Tcl_Obj *const fromPtr,
			    Tcl_Obj *const toPtr);
static int		ClassFilterGet(ClientData clientData,
			    Tcl_Interp *interp, Tcl_ObjectContext context,
			    int objc, Tcl_Obj *const *objv);
static int		ClassFilterSet(ClientData clientData,
			    Tcl_Interp *interp, Tcl_ObjectContext context,
			    int objc, Tcl_Obj *const *objv);
static int		ClassMixinGet(ClientData clientData,
			    Tcl_Interp *interp, Tcl_ObjectContext context,
			    int objc, Tcl_Obj *const *objv);
static int		ClassMixinSet(ClientData clientData,
			    Tcl_Interp *interp, Tcl_ObjectContext context,
			    int objc, Tcl_Obj *const *objv);
static int		ClassSuperGet(ClientData clientData,
			    Tcl_Interp *interp, Tcl_ObjectContext context,
			    int objc, Tcl_Obj *const *objv);
static int		ClassSuperSet(ClientData clientData,
			    Tcl_Interp *interp, Tcl_ObjectContext context,
			    int objc, Tcl_Obj *const *objv);
static int		ClassVarsGet(ClientData clientData,
			    Tcl_Interp *interp, Tcl_ObjectContext context,
			    int objc, Tcl_Obj *const *objv);
static int		ClassVarsSet(ClientData clientData,
			    Tcl_Interp *interp, Tcl_ObjectContext context,
			    int objc, Tcl_Obj *const *objv);
static int		ObjFilterGet(ClientData clientData,
			    Tcl_Interp *interp, Tcl_ObjectContext context,
			    int objc, Tcl_Obj *const *objv);
static int		ObjFilterSet(ClientData clientData,
			    Tcl_Interp *interp, Tcl_ObjectContext context,
			    int objc, Tcl_Obj *const *objv);
static int		ObjMixinGet(ClientData clientData,
			    Tcl_Interp *interp, Tcl_ObjectContext context,
			    int objc, Tcl_Obj *const *objv);
static int		ObjMixinSet(ClientData clientData,
			    Tcl_Interp *interp, Tcl_ObjectContext context,
			    int objc, Tcl_Obj *const *objv);
static int		ObjVarsGet(ClientData clientData,
			    Tcl_Interp *interp, Tcl_ObjectContext context,
			    int objc, Tcl_Obj *const *objv);
static int		ObjVarsSet(ClientData clientData,
			    Tcl_Interp *interp, Tcl_ObjectContext context,
			    int objc, Tcl_Obj *const *objv);
static int		ResolveClass(ClientData clientData,
			    Tcl_Interp *interp, Tcl_ObjectContext context,
			    int objc, Tcl_Obj *const *objv);

/*
 * Now define the slots used in declarations.
 */

static const struct DeclaredSlot slots[] = {
    SLOT("define::filter",      ClassFilterGet, ClassFilterSet, NULL),
    SLOT("define::mixin",       ClassMixinGet,  ClassMixinSet, ResolveClass),
    SLOT("define::superclass",  ClassSuperGet,  ClassSuperSet, ResolveClass),
    SLOT("define::variable",    ClassVarsGet,   ClassVarsSet, NULL),
    SLOT("objdefine::filter",   ObjFilterGet,   ObjFilterSet, NULL),
    SLOT("objdefine::mixin",    ObjMixinGet,    ObjMixinSet, ResolveClass),
    SLOT("objdefine::variable", ObjVarsGet,     ObjVarsSet, NULL),
    {NULL, {0, 0, 0, 0, 0}, {0, 0, 0, 0, 0}, {0, 0, 0, 0, 0}}
};

/*
 * How to build the in-namespace name of a private variable. This is a pattern
 * used with Tcl_ObjPrintf().
 */

#define PRIVATE_VARIABLE_PATTERN "%d : %s"

/*
 * ----------------------------------------------------------------------
 *
 * IsPrivateDefine --
 *
 *	Extracts whether the current context is handling private definitions.
 *
 * ----------------------------------------------------------------------
 */

static inline int
IsPrivateDefine(
    Tcl_Interp *interp)
{
    Interp *iPtr = (Interp *) interp;

    if (!iPtr->varFramePtr) {
	return 0;
    }
    return iPtr->varFramePtr->isProcCallFrame == PRIVATE_FRAME;
}

/*
 * ----------------------------------------------------------------------
 *
 * BumpGlobalEpoch --
 *
 *	Utility that ensures that call chains that are invalid will get thrown
 *	away at an appropriate time. Note that exactly which epoch gets
 *	advanced will depend on exactly what the class is tangled up in; in
 *	the worst case, the simplest option is to advance the global epoch,
 *	causing *everything* to be thrown away on next usage.
 *
 * ----------------------------------------------------------------------
 */

static inline void
BumpGlobalEpoch(
    Tcl_Interp *interp,
    Class *classPtr)
{
    if (classPtr != NULL
	    && classPtr->subclasses.num == 0
	    && classPtr->instances.num == 0
	    && classPtr->mixinSubs.num == 0) {
	/*
	 * If a class has no subclasses or instances, and is not mixed into
	 * anything, a change to its structure does not require us to
	 * invalidate any call chains. Note that we still bump our object's
	 * epoch if it has any mixins; the relation between a class and its
	 * representative object is special. But it won't hurt.
	 */

	if (classPtr->thisPtr->mixins.num > 0) {
	    classPtr->thisPtr->epoch++;
	}
	return;
    }

    /*
     * Either there's no class (?!) or we're reconfiguring something that is
     * in use. Force regeneration of call chains.
     */

    TclOOGetFoundation(interp)->epoch++;
}

/*
 * ----------------------------------------------------------------------
 *
 * RecomputeClassCacheFlag --
 *
 *	Determine whether the object is prototypical of its class, and hence
 *	able to use the class's method chain cache.
 *
 * ----------------------------------------------------------------------
 */

static inline void
RecomputeClassCacheFlag(
    Object *oPtr)
{
    if ((oPtr->methodsPtr == NULL || oPtr->methodsPtr->numEntries == 0)
	    && (oPtr->mixins.num == 0) && (oPtr->filters.num == 0)) {
	oPtr->flags |= USE_CLASS_CACHE;
    } else {
	oPtr->flags &= ~USE_CLASS_CACHE;
    }
}

/*
 * ----------------------------------------------------------------------
 *
 * TclOOObjectSetFilters --
 *
 *	Install a list of filter method names into an object.
 *
 * ----------------------------------------------------------------------
 */

void
TclOOObjectSetFilters(
    Object *oPtr,
    int numFilters,
    Tcl_Obj *const *filters)
{
    int i;

    if (oPtr->filters.num) {
	Tcl_Obj *filterObj;

	FOREACH(filterObj, oPtr->filters) {
	    Tcl_DecrRefCount(filterObj);
	}
    }

    if (numFilters == 0) {
	/*
	 * No list of filters was supplied, so we're deleting filters.
	 */

	ckfree(oPtr->filters.list);
	oPtr->filters.list = NULL;
	oPtr->filters.num = 0;
	RecomputeClassCacheFlag(oPtr);
    } else {
	/*
	 * We've got a list of filters, so we're creating filters.
	 */

	Tcl_Obj **filtersList;
	int size = sizeof(Tcl_Obj *) * numFilters;	/* should be size_t */

	if (oPtr->filters.num == 0) {
	    filtersList = ckalloc(size);
	} else {
	    filtersList = ckrealloc(oPtr->filters.list, size);
	}
	for (i = 0 ; i < numFilters ; i++) {
	    filtersList[i] = filters[i];
	    Tcl_IncrRefCount(filters[i]);
	}
	oPtr->filters.list = filtersList;
	oPtr->filters.num = numFilters;
	oPtr->flags &= ~USE_CLASS_CACHE;
    }
    oPtr->epoch++;		/* Only this object can be affected. */
}

/*
 * ----------------------------------------------------------------------
 *
 * TclOOClassSetFilters --
 *
 *	Install a list of filter method names into a class.
 *
 * ----------------------------------------------------------------------
 */

void
TclOOClassSetFilters(
    Tcl_Interp *interp,
    Class *classPtr,
    int numFilters,
    Tcl_Obj *const *filters)
{
    int i;

    if (classPtr->filters.num) {
	Tcl_Obj *filterObj;

	FOREACH(filterObj, classPtr->filters) {
	    Tcl_DecrRefCount(filterObj);
	}
    }

    if (numFilters == 0) {
	/*
	 * No list of filters was supplied, so we're deleting filters.
	 */

	ckfree(classPtr->filters.list);
	classPtr->filters.list = NULL;
	classPtr->filters.num = 0;
    } else {
	/*
	 * We've got a list of filters, so we're creating filters.
	 */

	Tcl_Obj **filtersList;
	int size = sizeof(Tcl_Obj *) * numFilters;	/* should be size_t */

	if (classPtr->filters.num == 0) {
	    filtersList = ckalloc(size);
	} else {
	    filtersList = ckrealloc(classPtr->filters.list, size);
	}
	for (i = 0 ; i < numFilters ; i++) {
	    filtersList[i] = filters[i];
	    Tcl_IncrRefCount(filters[i]);
	}
	classPtr->filters.list = filtersList;
	classPtr->filters.num = numFilters;
    }

    /*
     * There may be many objects affected, so bump the global epoch.
     */

    BumpGlobalEpoch(interp, classPtr);
}

/*
 * ----------------------------------------------------------------------
 *
 * TclOOObjectSetMixins --
 *
 *	Install a list of mixin classes into an object.
 *
 * ----------------------------------------------------------------------
 */

void
TclOOObjectSetMixins(
    Object *oPtr,
    int numMixins,
    Class *const *mixins)
{
    Class *mixinPtr;
    int i;

    if (numMixins == 0) {
	if (oPtr->mixins.num != 0) {
	    FOREACH(mixinPtr, oPtr->mixins) {
		TclOORemoveFromInstances(oPtr, mixinPtr);
		TclOODecrRefCount(mixinPtr->thisPtr);
	    }
	    ckfree(oPtr->mixins.list);
	    oPtr->mixins.num = 0;
	}
	RecomputeClassCacheFlag(oPtr);
    } else {
	if (oPtr->mixins.num != 0) {
	    FOREACH(mixinPtr, oPtr->mixins) {
		if (mixinPtr && mixinPtr != oPtr->selfCls) {
		    TclOORemoveFromInstances(oPtr, mixinPtr);
		}
		TclOODecrRefCount(mixinPtr->thisPtr);
	    }
	    oPtr->mixins.list = ckrealloc(oPtr->mixins.list,
		    sizeof(Class *) * numMixins);
	} else {
	    oPtr->mixins.list = ckalloc(sizeof(Class *) * numMixins);
	    oPtr->flags &= ~USE_CLASS_CACHE;
	}
	oPtr->mixins.num = numMixins;
	memcpy(oPtr->mixins.list, mixins, sizeof(Class *) * numMixins);
	FOREACH(mixinPtr, oPtr->mixins) {
	    if (mixinPtr != oPtr->selfCls) {
		TclOOAddToInstances(oPtr, mixinPtr);

		/*
		 * For the new copy created by memcpy().
		 */

		AddRef(mixinPtr->thisPtr);
	    }
	}
    }
    oPtr->epoch++;
}

/*
 * ----------------------------------------------------------------------
 *
 * TclOOClassSetMixins --
 *
 *	Install a list of mixin classes into a class.
 *
 * ----------------------------------------------------------------------
 */

void
TclOOClassSetMixins(
    Tcl_Interp *interp,
    Class *classPtr,
    int numMixins,
    Class *const *mixins)
{
    Class *mixinPtr;
    int i;

    if (numMixins == 0) {
	if (classPtr->mixins.num != 0) {
	    FOREACH(mixinPtr, classPtr->mixins) {
		TclOORemoveFromMixinSubs(classPtr, mixinPtr);
		TclOODecrRefCount(mixinPtr->thisPtr);
	    }
	    ckfree(classPtr->mixins.list);
	    classPtr->mixins.num = 0;
	}
    } else {
	if (classPtr->mixins.num != 0) {
	    FOREACH(mixinPtr, classPtr->mixins) {
		TclOORemoveFromMixinSubs(classPtr, mixinPtr);
		TclOODecrRefCount(mixinPtr->thisPtr);
	    }
	    classPtr->mixins.list = ckrealloc(classPtr->mixins.list,
		    sizeof(Class *) * numMixins);
	} else {
	    classPtr->mixins.list = ckalloc(sizeof(Class *) * numMixins);
	}
	classPtr->mixins.num = numMixins;
	memcpy(classPtr->mixins.list, mixins, sizeof(Class *) * numMixins);
	FOREACH(mixinPtr, classPtr->mixins) {
	    TclOOAddToMixinSubs(classPtr, mixinPtr);

	    /*
	     * For the new copy created by memcpy.
	     */

	    AddRef(mixinPtr->thisPtr);
	}
    }
    BumpGlobalEpoch(interp, classPtr);
}

/*
 * ----------------------------------------------------------------------
 *
 * InstallStandardVariableMapping, InstallPrivateVariableMapping --
 *
 *	Helpers for installing standard and private variable maps.
 *
 * ----------------------------------------------------------------------
 */
static inline void
InstallStandardVariableMapping(
    VariableNameList *vnlPtr,
    int varc,
    Tcl_Obj *const *varv)
{
    Tcl_Obj *variableObj;
    int i, n, created;
    Tcl_HashTable uniqueTable;

    for (i=0 ; i<varc ; i++) {
	Tcl_IncrRefCount(varv[i]);
    }
    FOREACH(variableObj, *vnlPtr) {
	Tcl_DecrRefCount(variableObj);
    }
    if (i != varc) {
	if (varc == 0) {
	    ckfree(vnlPtr->list);
	} else if (i) {
	    vnlPtr->list = ckrealloc(vnlPtr->list, sizeof(Tcl_Obj *) * varc);
	} else {
	    vnlPtr->list = ckalloc(sizeof(Tcl_Obj *) * varc);
	}
    }
    vnlPtr->num = 0;
    if (varc > 0) {
	Tcl_InitObjHashTable(&uniqueTable);
	for (i=n=0 ; i<varc ; i++) {
	    Tcl_CreateHashEntry(&uniqueTable, varv[i], &created);
	    if (created) {
		vnlPtr->list[n++] = varv[i];
	    } else {
		Tcl_DecrRefCount(varv[i]);
	    }
	}
	vnlPtr->num = n;

	/*
	 * Shouldn't be necessary, but maintain num/list invariant.
	 */

	if (n != varc) {
	    vnlPtr->list = ckrealloc(vnlPtr->list, sizeof(Tcl_Obj *) * n);
	}
	Tcl_DeleteHashTable(&uniqueTable);
    }
}

static inline void
InstallPrivateVariableMapping(
    PrivateVariableList *pvlPtr,
    int varc,
    Tcl_Obj *const *varv,
    int creationEpoch)
{
    PrivateVariableMapping *privatePtr;
    int i, n, created;
    Tcl_HashTable uniqueTable;

    for (i=0 ; i<varc ; i++) {
	Tcl_IncrRefCount(varv[i]);
    }
    FOREACH_STRUCT(privatePtr, *pvlPtr) {
	Tcl_DecrRefCount(privatePtr->variableObj);
	Tcl_DecrRefCount(privatePtr->fullNameObj);
    }
    if (i != varc) {
	if (varc == 0) {
	    ckfree(pvlPtr->list);
	} else if (i) {
	    pvlPtr->list = ckrealloc(pvlPtr->list,
		    sizeof(PrivateVariableMapping) * varc);
	} else {
	    pvlPtr->list = ckalloc(sizeof(PrivateVariableMapping) * varc);
	}
    }

    pvlPtr->num = 0;
    if (varc > 0) {
	Tcl_InitObjHashTable(&uniqueTable);
	for (i=n=0 ; i<varc ; i++) {
	    Tcl_CreateHashEntry(&uniqueTable, varv[i], &created);
	    if (created) {
		privatePtr = &(pvlPtr->list[n++]);
		privatePtr->variableObj = varv[i];
		privatePtr->fullNameObj = Tcl_ObjPrintf(
			PRIVATE_VARIABLE_PATTERN,
			creationEpoch, Tcl_GetString(varv[i]));
		Tcl_IncrRefCount(privatePtr->fullNameObj);
	    } else {
		Tcl_DecrRefCount(varv[i]);
	    }
	}
	pvlPtr->num = n;

	/*
	 * Shouldn't be necessary, but maintain num/list invariant.
	 */

	if (n != varc) {
	    pvlPtr->list = ckrealloc(pvlPtr->list,
		    sizeof(PrivateVariableMapping) * n);
	}
	Tcl_DeleteHashTable(&uniqueTable);
    }
}

/*
 * ----------------------------------------------------------------------
 *
 * RenameDeleteMethod --
 *
 *	Core of the code to rename and delete methods.
 *
 * ----------------------------------------------------------------------
 */

static int
RenameDeleteMethod(
    Tcl_Interp *interp,
    Object *oPtr,
    int useClass,
    Tcl_Obj *const fromPtr,
    Tcl_Obj *const toPtr)
{
    Tcl_HashEntry *hPtr, *newHPtr = NULL;
    Method *mPtr;
    int isNew;

    if (!useClass) {
	if (!oPtr->methodsPtr) {
	noSuchMethod:
	    Tcl_SetObjResult(interp, Tcl_ObjPrintf(
		    "method %s does not exist", TclGetString(fromPtr)));
	    Tcl_SetErrorCode(interp, "TCL", "LOOKUP", "METHOD",
		    TclGetString(fromPtr), NULL);
	    return TCL_ERROR;
	}
	hPtr = Tcl_FindHashEntry(oPtr->methodsPtr, (char *) fromPtr);
	if (hPtr == NULL) {
	    goto noSuchMethod;
	}
	if (toPtr) {
	    newHPtr = Tcl_CreateHashEntry(oPtr->methodsPtr, (char *) toPtr,
		    &isNew);
	    if (hPtr == newHPtr) {
	    renameToSelf:
		Tcl_SetObjResult(interp, Tcl_NewStringObj(
			"cannot rename method to itself", -1));
		Tcl_SetErrorCode(interp, "TCL", "OO", "RENAME_TO_SELF", NULL);
		return TCL_ERROR;
	    } else if (!isNew) {
	    renameToExisting:
		Tcl_SetObjResult(interp, Tcl_ObjPrintf(
			"method called %s already exists",
			TclGetString(toPtr)));
		Tcl_SetErrorCode(interp, "TCL", "OO", "RENAME_OVER", NULL);
		return TCL_ERROR;
	    }
	}
    } else {
	hPtr = Tcl_FindHashEntry(&oPtr->classPtr->classMethods,
		(char *) fromPtr);
	if (hPtr == NULL) {
	    goto noSuchMethod;
	}
	if (toPtr) {
	    newHPtr = Tcl_CreateHashEntry(&oPtr->classPtr->classMethods,
		    (char *) toPtr, &isNew);
	    if (hPtr == newHPtr) {
		goto renameToSelf;
	    } else if (!isNew) {
		goto renameToExisting;
	    }
	}
    }

    /*
     * Complete the splicing by changing the method's name.
     */

    mPtr = Tcl_GetHashValue(hPtr);
    if (toPtr) {
	Tcl_IncrRefCount(toPtr);
	Tcl_DecrRefCount(mPtr->namePtr);
	mPtr->namePtr = toPtr;
	Tcl_SetHashValue(newHPtr, mPtr);
    } else {
	if (!useClass) {
	    RecomputeClassCacheFlag(oPtr);
	}
	TclOODelMethodRef(mPtr);
    }
    Tcl_DeleteHashEntry(hPtr);
    return TCL_OK;
}

/*
 * ----------------------------------------------------------------------
 *
 * TclOOUnknownDefinition --
 *
 *	Handles what happens when an unknown command is encountered during the
 *	processing of a definition script. Works by finding a command in the
 *	operating definition namespace that the requested command is a unique
 *	prefix of.
 *
 * ----------------------------------------------------------------------
 */

int
TclOOUnknownDefinition(
    ClientData clientData,
    Tcl_Interp *interp,
    int objc,
    Tcl_Obj *const *objv)
{
    Namespace *nsPtr = (Namespace *) Tcl_GetCurrentNamespace(interp);
    Tcl_HashSearch search;
    Tcl_HashEntry *hPtr;
    int soughtLen;
    const char *soughtStr, *matchedStr = NULL;

    if (objc < 2) {
	Tcl_SetObjResult(interp, Tcl_NewStringObj(
		"bad call of unknown handler", -1));
	Tcl_SetErrorCode(interp, "TCL", "OO", "BAD_UNKNOWN", NULL);
	return TCL_ERROR;
    }
    if (TclOOGetDefineCmdContext(interp) == NULL) {
	return TCL_ERROR;
    }

    soughtStr = TclGetStringFromObj(objv[1], &soughtLen);
    if (soughtLen == 0) {
	goto noMatch;
    }
    hPtr = Tcl_FirstHashEntry(&nsPtr->cmdTable, &search);
    while (hPtr != NULL) {
	const char *nameStr = Tcl_GetHashKey(&nsPtr->cmdTable, hPtr);

	if (strncmp(soughtStr, nameStr, soughtLen) == 0) {
	    if (matchedStr != NULL) {
		goto noMatch;
	    }
	    matchedStr = nameStr;
	}
	hPtr = Tcl_NextHashEntry(&search);
    }

    if (matchedStr != NULL) {
	/*
	 * Got one match, and only one match!
	 */

	Tcl_Obj **newObjv =
		TclStackAlloc(interp, sizeof(Tcl_Obj*) * (objc - 1));
	int result;

	newObjv[0] = Tcl_NewStringObj(matchedStr, -1);
	Tcl_IncrRefCount(newObjv[0]);
	if (objc > 2) {
	    memcpy(newObjv + 1, objv + 2, sizeof(Tcl_Obj *) * (objc - 2));
	}
	result = Tcl_EvalObjv(interp, objc - 1, newObjv, 0);
	Tcl_DecrRefCount(newObjv[0]);
	TclStackFree(interp, newObjv);
	return result;
    }

  noMatch:
    Tcl_SetObjResult(interp, Tcl_ObjPrintf(
	    "invalid command name \"%s\"", soughtStr));
    Tcl_SetErrorCode(interp, "TCL", "LOOKUP", "COMMAND", soughtStr, NULL);
    return TCL_ERROR;
}

/*
 * ----------------------------------------------------------------------
 *
 * FindCommand --
 *
 *	Specialized version of Tcl_FindCommand that handles command prefixes
 *	and disallows namespace magic.
 *
 * ----------------------------------------------------------------------
 */

static Tcl_Command
FindCommand(
    Tcl_Interp *interp,
    Tcl_Obj *stringObj,
    Tcl_Namespace *const namespacePtr)
{
    int length;
    const char *nameStr, *string = TclGetStringFromObj(stringObj, &length);
    register Namespace *const nsPtr = (Namespace *) namespacePtr;
    FOREACH_HASH_DECLS;
    Tcl_Command cmd, cmd2;

    /*
     * If someone is playing games, we stop playing right now.
     */

    if (string[0] == '\0' || strstr(string, "::") != NULL) {
	return NULL;
    }

    /*
     * Do the exact lookup first.
     */

    cmd = Tcl_FindCommand(interp, string, namespacePtr, TCL_NAMESPACE_ONLY);
    if (cmd != NULL) {
	return cmd;
    }

    /*
     * Bother, need to perform an approximate match. Iterate across the hash
     * table of commands in the namespace.
     */

    FOREACH_HASH(nameStr, cmd2, &nsPtr->cmdTable) {
	if (strncmp(string, nameStr, length) == 0) {
	    if (cmd != NULL) {
		return NULL;
	    }
	    cmd = cmd2;
	}
    }

    /*
     * Either we found one thing or we found nothing. Either way, return it.
     */

    return cmd;
}

/*
 * ----------------------------------------------------------------------
 *
 * InitDefineContext --
 *
 *	Does the magic incantations necessary to push the special stack frame
 *	used when processing object definitions. It is up to the caller to
 *	dispose of the frame (with TclPopStackFrame) when finished.
 *
 * ----------------------------------------------------------------------
 */

static inline int
InitDefineContext(
    Tcl_Interp *interp,
    Tcl_Namespace *namespacePtr,
    Object *oPtr,
    int objc,
    Tcl_Obj *const objv[])
{
    CallFrame *framePtr, **framePtrPtr = &framePtr;

    if (namespacePtr == NULL) {
	Tcl_SetObjResult(interp, Tcl_NewStringObj(
		"no definition namespace available", -1));
	Tcl_SetErrorCode(interp, "TCL", "OO", "MONKEY_BUSINESS", NULL);
	return TCL_ERROR;
    }

    /*
     * framePtrPtr is needed to satisfy GCC 3.3's strict aliasing rules.
     */

    (void) TclPushStackFrame(interp, (Tcl_CallFrame **) framePtrPtr,
	    namespacePtr, FRAME_IS_OO_DEFINE);
    framePtr->clientData = oPtr;
    framePtr->objc = objc;
    framePtr->objv = objv;	/* Reference counts do not need to be
				 * incremented here. */
    return TCL_OK;
}

/*
 * ----------------------------------------------------------------------
 *
 * TclOOGetDefineCmdContext --
 *
 *	Extracts the magic token from the current stack frame, or returns NULL
 *	(and leaves an error message) otherwise.
 *
 * ----------------------------------------------------------------------
 */

Tcl_Object
TclOOGetDefineCmdContext(
    Tcl_Interp *interp)
{
    Interp *iPtr = (Interp *) interp;
    Tcl_Object object;

    if ((iPtr->varFramePtr == NULL)
	    || (iPtr->varFramePtr->isProcCallFrame != FRAME_IS_OO_DEFINE
	    && iPtr->varFramePtr->isProcCallFrame != PRIVATE_FRAME)) {
	Tcl_SetObjResult(interp, Tcl_NewStringObj(
		"this command may only be called from within the context of"
		" an ::oo::define or ::oo::objdefine command", -1));
	Tcl_SetErrorCode(interp, "TCL", "OO", "MONKEY_BUSINESS", NULL);
	return NULL;
    }
    object = iPtr->varFramePtr->clientData;
    if (Tcl_ObjectDeleted(object)) {
	Tcl_SetObjResult(interp, Tcl_NewStringObj(
		"this command cannot be called when the object has been"
		" deleted", -1));
	Tcl_SetErrorCode(interp, "TCL", "OO", "MONKEY_BUSINESS", NULL);
	return NULL;
    }
    return object;
}

/*
 * ----------------------------------------------------------------------
 *
 * GetClassInOuterContext, GetNamespaceInOuterContext --
 *
 *	Wrappers round Tcl_GetObjectFromObj and TclGetNamespaceFromObj to
 *	perform the lookup in the context that called oo::define (or
 *	equivalent). Note that this may have to go up multiple levels to get
 *	the level that we started doing definitions at.
 *
 * ----------------------------------------------------------------------
 */

static inline Class *
GetClassInOuterContext(
    Tcl_Interp *interp,
    Tcl_Obj *className,
    const char *errMsg)
{
    Interp *iPtr = (Interp *) interp;
    Object *oPtr;
    CallFrame *savedFramePtr = iPtr->varFramePtr;

    while (iPtr->varFramePtr->isProcCallFrame == FRAME_IS_OO_DEFINE
	    || iPtr->varFramePtr->isProcCallFrame == PRIVATE_FRAME) {
	if (iPtr->varFramePtr->callerVarPtr == NULL) {
	    Tcl_Panic("getting outer context when already in global context");
	}
	iPtr->varFramePtr = iPtr->varFramePtr->callerVarPtr;
    }
    oPtr = (Object *) Tcl_GetObjectFromObj(interp, className);
    iPtr->varFramePtr = savedFramePtr;
    if (oPtr == NULL) {
	return NULL;
    }
    if (oPtr->classPtr == NULL) {
	Tcl_SetObjResult(interp, Tcl_NewStringObj(errMsg, -1));
	Tcl_SetErrorCode(interp, "TCL", "LOOKUP", "CLASS",
		TclGetString(className), NULL);
	return NULL;
    }
    return oPtr->classPtr;
}

static inline Tcl_Namespace *
GetNamespaceInOuterContext(
    Tcl_Interp *interp,
    Tcl_Obj *namespaceName)
{
    Interp *iPtr = (Interp *) interp;
    Tcl_Namespace *nsPtr;
    int result;
    CallFrame *savedFramePtr = iPtr->varFramePtr;

    while (iPtr->varFramePtr->isProcCallFrame == FRAME_IS_OO_DEFINE
	    || iPtr->varFramePtr->isProcCallFrame == PRIVATE_FRAME) {
	if (iPtr->varFramePtr->callerVarPtr == NULL) {
	    Tcl_Panic("getting outer context when already in global context");
	}
	iPtr->varFramePtr = iPtr->varFramePtr->callerVarPtr;
    }
    result = TclGetNamespaceFromObj(interp, namespaceName, &nsPtr);
    iPtr->varFramePtr = savedFramePtr;
    if (result != TCL_OK) {
	return NULL;
    }
    return nsPtr;
}

/*
 * ----------------------------------------------------------------------
 *
 * GenerateErrorInfo --
 *
 *	Factored out code to generate part of the error trace messages.
 *
 * ----------------------------------------------------------------------
 */

static inline void
GenerateErrorInfo(
    Tcl_Interp *interp,		/* Where to store the error info trace. */
    Object *oPtr,		/* What object (or class) was being configured
				 * when the error occurred? */
    Tcl_Obj *savedNameObj,	/* Name of object saved from before script was
				 * evaluated, which is needed if the object
				 * goes away part way through execution. OTOH,
				 * if the object isn't deleted then its
				 * current name (post-execution) has to be
				 * used. This matters, because the object
				 * could have been renamed... */
    const char *typeOfSubject)	/* Part of the message, saying whether it was
				 * an object, class or class-as-object that
				 * was being configured. */
{
    int length;
    Tcl_Obj *realNameObj = Tcl_ObjectDeleted((Tcl_Object) oPtr)
	    ? savedNameObj : TclOOObjectName(interp, oPtr);
    const char *objName = TclGetStringFromObj(realNameObj, &length);
    int limit = OBJNAME_LENGTH_IN_ERRORINFO_LIMIT;
    int overflow = (length > limit);

    Tcl_AppendObjToErrorInfo(interp, Tcl_ObjPrintf(
	    "\n    (in definition script for %s \"%.*s%s\" line %d)",
	    typeOfSubject, (overflow ? limit : length), objName,
	    (overflow ? "..." : ""), Tcl_GetErrorLine(interp)));
}

/*
 * ----------------------------------------------------------------------
 *
 * MagicDefinitionInvoke --
 *
 *	Part of the implementation of the "oo::define" and "oo::objdefine"
 *	commands that is used to implement the more-than-one-argument case,
 *	applying ensemble-like tricks with dispatch so that error messages are
 *	clearer. Doesn't handle the management of the stack frame.
 *
 * ----------------------------------------------------------------------
 */

static inline int
MagicDefinitionInvoke(
    Tcl_Interp *interp,
    Tcl_Namespace *nsPtr,
    int cmdIndex,
    int objc,
    Tcl_Obj *const *objv)
{
    Tcl_Obj *objPtr, *obj2Ptr, **objs;
    Tcl_Command cmd;
    int isRoot, dummy, result, offset = cmdIndex + 1;

    /*
     * More than one argument: fire them through the ensemble processing
     * engine so that everything appears to be good and proper in error
     * messages. Note that we cannot just concatenate and send through
     * Tcl_EvalObjEx, as that doesn't do ensemble processing, and we cannot go
     * through Tcl_EvalObjv without the extra work to pre-find the command, as
     * that finds command names in the wrong namespace at the moment. Ugly!
     */

    isRoot = TclInitRewriteEnsemble(interp, offset, 1, objv);

    /*
     * Build the list of arguments using a Tcl_Obj as a workspace. See
     * comments above for why these contortions are necessary.
     */

    objPtr = Tcl_NewObj();
    obj2Ptr = Tcl_NewObj();
    cmd = FindCommand(interp, objv[cmdIndex], nsPtr);
    if (cmd == NULL) {
	/*
	 * Punt this case!
	 */

	Tcl_AppendObjToObj(obj2Ptr, objv[cmdIndex]);
    } else {
	Tcl_GetCommandFullName(interp, cmd, obj2Ptr);
    }
    Tcl_ListObjAppendElement(NULL, objPtr, obj2Ptr);
    /* TODO: overflow? */
    Tcl_ListObjReplace(NULL, objPtr, 1, 0, objc - offset, objv + offset);
    Tcl_ListObjGetElements(NULL, objPtr, &dummy, &objs);

    result = Tcl_EvalObjv(interp, objc - cmdIndex, objs, TCL_EVAL_INVOKE);
    if (isRoot) {
	TclResetRewriteEnsemble(interp, 1);
    }
    Tcl_DecrRefCount(objPtr);

    return result;
}

/*
 * ----------------------------------------------------------------------
 *
 * TclOODefineObjCmd --
 *
 *	Implementation of the "oo::define" command. Works by effectively doing
 *	the same as 'namespace eval', but with extra magic applied so that the
 *	object to be modified is known to the commands in the target
 *	namespace. Also does ensemble-like tricks with dispatch so that error
 *	messages are clearer.
 *
 * ----------------------------------------------------------------------
 */

int
TclOODefineObjCmd(
    ClientData clientData,
    Tcl_Interp *interp,
    int objc,
    Tcl_Obj *const *objv)
{
    Tcl_Namespace *nsPtr;
    Object *oPtr;
    int result;

    if (objc < 3) {
	Tcl_WrongNumArgs(interp, 1, objv, "className arg ?arg ...?");
	return TCL_ERROR;
    }

    oPtr = (Object *) Tcl_GetObjectFromObj(interp, objv[1]);
    if (oPtr == NULL) {
	return TCL_ERROR;
    }
    if (oPtr->classPtr == NULL) {
	Tcl_SetObjResult(interp, Tcl_ObjPrintf(
		"%s does not refer to a class", TclGetString(objv[1])));
	Tcl_SetErrorCode(interp, "TCL", "LOOKUP", "CLASS",
		TclGetString(objv[1]), NULL);
	return TCL_ERROR;
    }

    /*
     * Make the oo::define namespace the current namespace and evaluate the
     * command(s).
     */

    nsPtr = TclOOGetDefineContextNamespace(interp, oPtr, 1);
    if (InitDefineContext(interp, nsPtr, oPtr, objc, objv) != TCL_OK) {
	return TCL_ERROR;
    }

    AddRef(oPtr);
    if (objc == 3) {
	Tcl_Obj *objNameObj = TclOOObjectName(interp, oPtr);

	Tcl_IncrRefCount(objNameObj);
	result = TclEvalObjEx(interp, objv[2], 0,
		((Interp *)interp)->cmdFramePtr, 2);
	if (result == TCL_ERROR) {
	    GenerateErrorInfo(interp, oPtr, objNameObj, "class");
	}
	TclDecrRefCount(objNameObj);
    } else {
	result = MagicDefinitionInvoke(interp, nsPtr, 2, objc, objv);
    }
    TclOODecrRefCount(oPtr);

    /*
     * Restore the previous "current" namespace.
     */

    TclPopStackFrame(interp);
    return result;
}

/*
 * ----------------------------------------------------------------------
 *
 * TclOOObjDefObjCmd --
 *
 *	Implementation of the "oo::objdefine" command. Works by effectively
 *	doing the same as 'namespace eval', but with extra magic applied so
 *	that the object to be modified is known to the commands in the target
 *	namespace. Also does ensemble-like tricks with dispatch so that error
 *	messages are clearer.
 *
 * ----------------------------------------------------------------------
 */

int
TclOOObjDefObjCmd(
    ClientData clientData,
    Tcl_Interp *interp,
    int objc,
    Tcl_Obj *const *objv)
{
    Tcl_Namespace *nsPtr;
    Object *oPtr;
    int result;

    if (objc < 3) {
	Tcl_WrongNumArgs(interp, 1, objv, "objectName arg ?arg ...?");
	return TCL_ERROR;
    }

    oPtr = (Object *) Tcl_GetObjectFromObj(interp, objv[1]);
    if (oPtr == NULL) {
	return TCL_ERROR;
    }

    /*
     * Make the oo::objdefine namespace the current namespace and evaluate the
     * command(s).
     */

    nsPtr = TclOOGetDefineContextNamespace(interp, oPtr, 0);
    if (InitDefineContext(interp, nsPtr, oPtr, objc, objv) != TCL_OK) {
	return TCL_ERROR;
    }

    AddRef(oPtr);
    if (objc == 3) {
	Tcl_Obj *objNameObj = TclOOObjectName(interp, oPtr);

	Tcl_IncrRefCount(objNameObj);
	result = TclEvalObjEx(interp, objv[2], 0,
		((Interp *)interp)->cmdFramePtr, 2);
	if (result == TCL_ERROR) {
	    GenerateErrorInfo(interp, oPtr, objNameObj, "object");
	}
	TclDecrRefCount(objNameObj);
    } else {
	result = MagicDefinitionInvoke(interp, nsPtr, 2, objc, objv);
    }
    TclOODecrRefCount(oPtr);

    /*
     * Restore the previous "current" namespace.
     */

    TclPopStackFrame(interp);
    return result;
}

/*
 * ----------------------------------------------------------------------
 *
 * TclOODefineSelfObjCmd --
 *
 *	Implementation of the "self" subcommand of the "oo::define" command.
 *	Works by effectively doing the same as 'namespace eval', but with
 *	extra magic applied so that the object to be modified is known to the
 *	commands in the target namespace. Also does ensemble-like tricks with
 *	dispatch so that error messages are clearer.
 *
 * ----------------------------------------------------------------------
 */

int
TclOODefineSelfObjCmd(
    ClientData clientData,
    Tcl_Interp *interp,
    int objc,
    Tcl_Obj *const *objv)
{
    Tcl_Namespace *nsPtr;
    Object *oPtr;
    int result, private;

    oPtr = (Object *) TclOOGetDefineCmdContext(interp);
    if (oPtr == NULL) {
	return TCL_ERROR;
    }

    if (objc < 2) {
	Tcl_SetObjResult(interp, TclOOObjectName(interp, oPtr));
	return TCL_OK;
    }

    private = IsPrivateDefine(interp);

    /*
     * Make the oo::objdefine namespace the current namespace and evaluate the
     * command(s).
     */

    nsPtr = TclOOGetDefineContextNamespace(interp, oPtr, 0);
    if (InitDefineContext(interp, nsPtr, oPtr, objc, objv) != TCL_OK) {
	return TCL_ERROR;
    }
    if (private) {
	((Interp *) interp)->varFramePtr->isProcCallFrame = PRIVATE_FRAME;
    }

    AddRef(oPtr);
    if (objc == 2) {
	Tcl_Obj *objNameObj = TclOOObjectName(interp, oPtr);

	Tcl_IncrRefCount(objNameObj);
	result = TclEvalObjEx(interp, objv[1], 0,
		((Interp *)interp)->cmdFramePtr, 1);
	if (result == TCL_ERROR) {
	    GenerateErrorInfo(interp, oPtr, objNameObj, "class object");
	}
	TclDecrRefCount(objNameObj);
    } else {
	result = MagicDefinitionInvoke(interp, nsPtr, 1, objc, objv);
    }
    TclOODecrRefCount(oPtr);

    /*
     * Restore the previous "current" namespace.
     */

    TclPopStackFrame(interp);
    return result;
}

/*
 * ----------------------------------------------------------------------
 *
 * TclOODefineObjSelfObjCmd --
 *
 *	Implementation of the "self" subcommand of the "oo::objdefine"
 *	command.
 *
 * ----------------------------------------------------------------------
 */

int
TclOODefineObjSelfObjCmd(
    ClientData clientData,
    Tcl_Interp *interp,
    int objc,
    Tcl_Obj *const *objv)
{
    Object *oPtr;

    if (objc != 1) {
	Tcl_WrongNumArgs(interp, 1, objv, NULL);
	return TCL_ERROR;
    }

    oPtr = (Object *) TclOOGetDefineCmdContext(interp);
    if (oPtr == NULL) {
	return TCL_ERROR;
    }

    Tcl_SetObjResult(interp, TclOOObjectName(interp, oPtr));
    return TCL_OK;
}

/*
 * ----------------------------------------------------------------------
 *
 * TclOODefinePrivateObjCmd --
 *
 *	Implementation of the "private" subcommand of the "oo::define"
 *	and "oo::objdefine" commands.
 *
 * ----------------------------------------------------------------------
 */

int
TclOODefinePrivateObjCmd(
    ClientData clientData,
    Tcl_Interp *interp,
    int objc,
    Tcl_Obj *const *objv)
{
    int isInstancePrivate = (clientData != NULL);
				/* Just so that we can generate the correct
				 * error message depending on the context of
				 * usage of this function. */
    Interp *iPtr = (Interp *) interp;
    Object *oPtr = (Object *) TclOOGetDefineCmdContext(interp);
    int saved;			/* The saved flag. We restore it on exit so
				 * that [private private ...] doesn't make
				 * things go weird. */
    int result;

    if (oPtr == NULL) {
	return TCL_ERROR;
    }
    if (objc == 1) {
	Tcl_SetObjResult(interp, Tcl_NewBooleanObj(IsPrivateDefine(interp)));
	return TCL_OK;
    }

    /*
     * Change the frame type flag while evaluating the body.
     */

    saved = iPtr->varFramePtr->isProcCallFrame;
    iPtr->varFramePtr->isProcCallFrame = PRIVATE_FRAME;

    /*
     * Evaluate the body; standard pattern.
     */

    AddRef(oPtr);
    if (objc == 2) {
	Tcl_Obj *objNameObj = TclOOObjectName(interp, oPtr);

	Tcl_IncrRefCount(objNameObj);
	result = TclEvalObjEx(interp, objv[1], 0, iPtr->cmdFramePtr, 1);
	if (result == TCL_ERROR) {
	    GenerateErrorInfo(interp, oPtr, objNameObj,
		    isInstancePrivate ? "object" : "class");
	}
	TclDecrRefCount(objNameObj);
    } else {
	result = MagicDefinitionInvoke(interp, TclGetCurrentNamespace(interp),
		1, objc, objv);
    }
    TclOODecrRefCount(oPtr);

    /*
     * Restore the frame type flag to what it was previously.
     */

    iPtr->varFramePtr->isProcCallFrame = saved;
    return result;
}

/*
 * ----------------------------------------------------------------------
 *
 * TclOODefineClassObjCmd --
 *
 *	Implementation of the "class" subcommand of the "oo::objdefine"
 *	command.
 *
 * ----------------------------------------------------------------------
 */

int
TclOODefineClassObjCmd(
    ClientData clientData,
    Tcl_Interp *interp,
    int objc,
    Tcl_Obj *const *objv)
{
    Object *oPtr;
    Class *clsPtr;
    Foundation *fPtr = TclOOGetFoundation(interp);
    int wasClass, willBeClass;

    /*
     * Parse the context to get the object to operate on.
     */

    oPtr = (Object *) TclOOGetDefineCmdContext(interp);
    if (oPtr == NULL) {
	return TCL_ERROR;
    }
    if (oPtr->flags & ROOT_OBJECT) {
	Tcl_SetObjResult(interp, Tcl_NewStringObj(
		"may not modify the class of the root object class", -1));
	Tcl_SetErrorCode(interp, "TCL", "OO", "MONKEY_BUSINESS", NULL);
	return TCL_ERROR;
    }
    if (oPtr->flags & ROOT_CLASS) {
	Tcl_SetObjResult(interp, Tcl_NewStringObj(
		"may not modify the class of the class of classes", -1));
	Tcl_SetErrorCode(interp, "TCL", "OO", "MONKEY_BUSINESS", NULL);
	return TCL_ERROR;
    }

    /*
     * Parse the argument to get the class to set the object's class to.
     */

    if (objc != 2) {
	Tcl_WrongNumArgs(interp, 1, objv, "className");
	return TCL_ERROR;
    }
    clsPtr = GetClassInOuterContext(interp, objv[1],
	    "the class of an object must be a class");
    if (clsPtr == NULL) {
	return TCL_ERROR;
    }
    if (oPtr == clsPtr->thisPtr) {
	Tcl_SetObjResult(interp, Tcl_NewStringObj(
		"may not change classes into an instance of themselves", -1));
	Tcl_SetErrorCode(interp, "TCL", "OO", "MONKEY_BUSINESS", NULL);
	return TCL_ERROR;
    }

    /*
     * Set the object's class.
     */

    wasClass = (oPtr->classPtr != NULL);
    willBeClass = (TclOOIsReachable(fPtr->classCls, clsPtr));

    if (oPtr->selfCls != clsPtr) {
	TclOORemoveFromInstances(oPtr, oPtr->selfCls);
	TclOODecrRefCount(oPtr->selfCls->thisPtr);
	oPtr->selfCls = clsPtr;
	AddRef(oPtr->selfCls->thisPtr);
	TclOOAddToInstances(oPtr, oPtr->selfCls);

	/*
	 * Create or delete the class guts if necessary.
	 */

	if (wasClass && !willBeClass) {
	    /*
	     * This is the most global of all epochs. Bump it! No cache can be
	     * trusted!
	     */

	    TclOORemoveFromMixins(oPtr->classPtr, oPtr);
	    oPtr->fPtr->epoch++;
	    oPtr->flags |= DONT_DELETE;
	    TclOODeleteDescendants(interp, oPtr);
	    oPtr->flags &= ~DONT_DELETE;
	    TclOOReleaseClassContents(interp, oPtr);
		ckfree(oPtr->classPtr);
		oPtr->classPtr = NULL;
	} else if (!wasClass && willBeClass) {
	    TclOOAllocClass(interp, oPtr);
	}

	if (oPtr->classPtr != NULL) {
	    BumpGlobalEpoch(interp, oPtr->classPtr);
	} else {
	    oPtr->epoch++;
	}
    }
    return TCL_OK;
}

/*
 * ----------------------------------------------------------------------
 *
 * TclOODefineConstructorObjCmd --
 *
 *	Implementation of the "constructor" subcommand of the "oo::define"
 *	command.
 *
 * ----------------------------------------------------------------------
 */

int
TclOODefineConstructorObjCmd(
    ClientData clientData,
    Tcl_Interp *interp,
    int objc,
    Tcl_Obj *const *objv)
{
    Object *oPtr;
    Class *clsPtr;
    Tcl_Method method;
    int bodyLength;

    if (objc != 3) {
	Tcl_WrongNumArgs(interp, 1, objv, "arguments body");
	return TCL_ERROR;
    }

    /*
     * Extract and validate the context, which is the class that we wish to
     * modify.
     */

    oPtr = (Object *) TclOOGetDefineCmdContext(interp);
    if (oPtr == NULL) {
	return TCL_ERROR;
    }
    clsPtr = oPtr->classPtr;

    TclGetStringFromObj(objv[2], &bodyLength);
    if (bodyLength > 0) {
	/*
	 * Create the method structure.
	 */

	method = (Tcl_Method) TclOONewProcMethod(interp, clsPtr,
		PUBLIC_METHOD, NULL, objv[1], objv[2], NULL);
	if (method == NULL) {
	    return TCL_ERROR;
	}
    } else {
	/*
	 * Delete the constructor method record and set the field in the
	 * class record to NULL.
	 */

	method = NULL;
    }

    /*
     * Place the method structure in the class record. Note that we might not
     * immediately delete the constructor as this might be being done during
     * execution of the constructor itself.
     */

    Tcl_ClassSetConstructor(interp, (Tcl_Class) clsPtr, method);
    return TCL_OK;
}

/*
 * ----------------------------------------------------------------------
 *
 * TclOODefineDefnNsObjCmd --
 *
 *	Implementation of the "definitionnamespace" subcommand of the
 *	"oo::define" command.
 *
 * ----------------------------------------------------------------------
 */

int
TclOODefineDefnNsObjCmd(
    ClientData clientData,
    Tcl_Interp *interp,
    int objc,
    Tcl_Obj *const *objv)
{
    static const char *kindList[] = {
	"-class",
	"-instance",
	NULL
    };
    int kind = 0;
    Object *oPtr;
    Tcl_Namespace *nsPtr;
    Tcl_Obj *nsNamePtr, **storagePtr;

    oPtr = (Object *) TclOOGetDefineCmdContext(interp);
    if (oPtr == NULL) {
	return TCL_ERROR;
    }
    if (!oPtr->classPtr) {
	Tcl_SetObjResult(interp, Tcl_NewStringObj(
		"attempt to misuse API", -1));
	Tcl_SetErrorCode(interp, "TCL", "OO", "MONKEY_BUSINESS", NULL);
	return TCL_ERROR;
    }
    if (oPtr->flags & (ROOT_OBJECT | ROOT_CLASS)) {
	Tcl_SetObjResult(interp, Tcl_NewStringObj(
		"may not modify the definition namespace of the root classes",
		-1));
	Tcl_SetErrorCode(interp, "TCL", "OO", "MONKEY_BUSINESS", NULL);
	return TCL_ERROR;
    }

    /*
     * Parse the arguments and work out what the user wants to do.
     */

    if (objc != 2 && objc != 3) {
	Tcl_WrongNumArgs(interp, 1, objv, "?kind? namespace");
	return TCL_ERROR;
    }
    if (objc == 3 && Tcl_GetIndexFromObj(interp, objv[1], kindList, "kind", 0,
	    &kind) != TCL_OK) {
	return TCL_ERROR;
    }
    if (!Tcl_GetString(objv[objc - 1])[0]) {
	nsNamePtr = NULL;
    } else {
	nsPtr = GetNamespaceInOuterContext(interp, objv[objc - 1]);
	if (nsPtr == NULL) {
	    return TCL_ERROR;
	}
	nsNamePtr = Tcl_NewStringObj(nsPtr->fullName, -1);
	Tcl_IncrRefCount(nsNamePtr);
    }

    /*
     * Update the correct field of the class definition.
     */

    if (kind) {
	storagePtr = &oPtr->classPtr->objDefinitionNs;
    } else {
	storagePtr = &oPtr->classPtr->clsDefinitionNs;
    }
    if (*storagePtr != NULL) {
	Tcl_DecrRefCount(*storagePtr);
    }
    *storagePtr = nsNamePtr;
    return TCL_OK;
}

/*
 * ----------------------------------------------------------------------
 *
 * TclOODefineDeleteMethodObjCmd --
 *
 *	Implementation of the "deletemethod" subcommand of the "oo::define"
 *	and "oo::objdefine" commands.
 *
 * ----------------------------------------------------------------------
 */

int
TclOODefineDeleteMethodObjCmd(
    ClientData clientData,
    Tcl_Interp *interp,
    int objc,
    Tcl_Obj *const *objv)
{
    int isInstanceDeleteMethod = (clientData != NULL);
    Object *oPtr;
    int i;

    if (objc < 2) {
	Tcl_WrongNumArgs(interp, 1, objv, "name ?name ...?");
	return TCL_ERROR;
    }

    oPtr = (Object *) TclOOGetDefineCmdContext(interp);
    if (oPtr == NULL) {
	return TCL_ERROR;
    }
    if (!isInstanceDeleteMethod && !oPtr->classPtr) {
	Tcl_SetObjResult(interp, Tcl_NewStringObj(
		"attempt to misuse API", -1));
	Tcl_SetErrorCode(interp, "TCL", "OO", "MONKEY_BUSINESS", NULL);
	return TCL_ERROR;
    }

    for (i = 1; i < objc; i++) {
	/*
	 * Delete the method structure from the appropriate hash table.
	 */

	if (RenameDeleteMethod(interp, oPtr, !isInstanceDeleteMethod,
		objv[i], NULL) != TCL_OK) {
	    return TCL_ERROR;
	}
    }

    if (isInstanceDeleteMethod) {
	oPtr->epoch++;
    } else {
	BumpGlobalEpoch(interp, oPtr->classPtr);
    }
    return TCL_OK;
}

/*
 * ----------------------------------------------------------------------
 *
 * TclOODefineDestructorObjCmd --
 *
 *	Implementation of the "destructor" subcommand of the "oo::define"
 *	command.
 *
 * ----------------------------------------------------------------------
 */

int
TclOODefineDestructorObjCmd(
    ClientData clientData,
    Tcl_Interp *interp,
    int objc,
    Tcl_Obj *const *objv)
{
    Object *oPtr;
    Class *clsPtr;
    Tcl_Method method;
    int bodyLength;

    if (objc != 2) {
	Tcl_WrongNumArgs(interp, 1, objv, "body");
	return TCL_ERROR;
    }

    oPtr = (Object *) TclOOGetDefineCmdContext(interp);
    if (oPtr == NULL) {
	return TCL_ERROR;
    }
    clsPtr = oPtr->classPtr;

    TclGetStringFromObj(objv[1], &bodyLength);
    if (bodyLength > 0) {
	/*
	 * Create the method structure.
	 */

	method = (Tcl_Method) TclOONewProcMethod(interp, clsPtr,
		PUBLIC_METHOD, NULL, NULL, objv[1], NULL);
	if (method == NULL) {
	    return TCL_ERROR;
	}
    } else {
	/*
	 * Delete the destructor method record and set the field in the class
	 * record to NULL.
	 */

	method = NULL;
    }

    /*
     * Place the method structure in the class record. Note that we might not
     * immediately delete the destructor as this might be being done during
     * execution of the destructor itself. Also note that setting a
     * destructor during a destructor is fairly dumb anyway.
     */

    Tcl_ClassSetDestructor(interp, (Tcl_Class) clsPtr, method);
    return TCL_OK;
}

/*
 * ----------------------------------------------------------------------
 *
 * TclOODefineExportObjCmd --
 *
 *	Implementation of the "export" subcommand of the "oo::define" and
 *	"oo::objdefine" commands.
 *
 * ----------------------------------------------------------------------
 */

int
TclOODefineExportObjCmd(
    ClientData clientData,
    Tcl_Interp *interp,
    int objc,
    Tcl_Obj *const *objv)
{
    int isInstanceExport = (clientData != NULL);
    Object *oPtr;
    Method *mPtr;
    Tcl_HashEntry *hPtr;
    Class *clsPtr;
    int i, isNew, changed = 0;

    if (objc < 2) {
	Tcl_WrongNumArgs(interp, 1, objv, "name ?name ...?");
	return TCL_ERROR;
    }

    oPtr = (Object *) TclOOGetDefineCmdContext(interp);
    if (oPtr == NULL) {
	return TCL_ERROR;
    }
    clsPtr = oPtr->classPtr;
    if (!isInstanceExport && !clsPtr) {
	Tcl_SetObjResult(interp, Tcl_NewStringObj(
		"attempt to misuse API", -1));
	Tcl_SetErrorCode(interp, "TCL", "OO", "MONKEY_BUSINESS", NULL);
	return TCL_ERROR;
    }

    for (i = 1; i < objc; i++) {
	/*
	 * Exporting is done by adding the PUBLIC_METHOD flag to the method
	 * record. If there is no such method in this object or class (i.e.
	 * the method comes from something inherited from or that we're an
	 * instance of) then we put in a blank record with that flag; such
	 * records are skipped over by the call chain engine *except* for
	 * their flags member.
	 */

	if (isInstanceExport) {
	    if (!oPtr->methodsPtr) {
		oPtr->methodsPtr = ckalloc(sizeof(Tcl_HashTable));
		Tcl_InitObjHashTable(oPtr->methodsPtr);
		oPtr->flags &= ~USE_CLASS_CACHE;
	    }
	    hPtr = Tcl_CreateHashEntry(oPtr->methodsPtr, (char *) objv[i],
		    &isNew);
	} else {
	    hPtr = Tcl_CreateHashEntry(&clsPtr->classMethods, (char*) objv[i],
		    &isNew);
	}

	if (isNew) {
	    mPtr = ckalloc(sizeof(Method));
	    memset(mPtr, 0, sizeof(Method));
	    mPtr->refCount = 1;
	    mPtr->namePtr = objv[i];
	    Tcl_IncrRefCount(objv[i]);
	    Tcl_SetHashValue(hPtr, mPtr);
	} else {
	    mPtr = Tcl_GetHashValue(hPtr);
	}
	if (isNew || !(mPtr->flags & (PUBLIC_METHOD | PRIVATE_METHOD))) {
	    mPtr->flags |= PUBLIC_METHOD;
	    mPtr->flags &= ~TRUE_PRIVATE_METHOD;
	    changed = 1;
	}
    }

    /*
     * Bump the right epoch if we actually changed anything.
     */

    if (changed) {
	if (isInstanceExport) {
	    oPtr->epoch++;
	} else {
	    BumpGlobalEpoch(interp, clsPtr);
	}
    }
    return TCL_OK;
}

/*
 * ----------------------------------------------------------------------
 *
 * TclOODefineForwardObjCmd --
 *
 *	Implementation of the "forward" subcommand of the "oo::define" and
 *	"oo::objdefine" commands.
 *
 * ----------------------------------------------------------------------
 */

int
TclOODefineForwardObjCmd(
    ClientData clientData,
    Tcl_Interp *interp,
    int objc,
    Tcl_Obj *const *objv)
{
    int isInstanceForward = (clientData != NULL);
    Object *oPtr;
    Method *mPtr;
    int isPublic;
    Tcl_Obj *prefixObj;

    if (objc < 3) {
	Tcl_WrongNumArgs(interp, 1, objv, "name cmdName ?arg ...?");
	return TCL_ERROR;
    }

    oPtr = (Object *) TclOOGetDefineCmdContext(interp);
    if (oPtr == NULL) {
	return TCL_ERROR;
    }
    if (!isInstanceForward && !oPtr->classPtr) {
	Tcl_SetObjResult(interp, Tcl_NewStringObj(
		"attempt to misuse API", -1));
	Tcl_SetErrorCode(interp, "TCL", "OO", "MONKEY_BUSINESS", NULL);
	return TCL_ERROR;
    }
    isPublic = Tcl_StringMatch(TclGetString(objv[1]), PUBLIC_PATTERN)
	    ? PUBLIC_METHOD : 0;
    if (IsPrivateDefine(interp)) {
	isPublic = TRUE_PRIVATE_METHOD;
    }

    /*
     * Create the method structure.
     */

    prefixObj = Tcl_NewListObj(objc - 2, objv + 2);
    if (isInstanceForward) {
	mPtr = TclOONewForwardInstanceMethod(interp, oPtr, isPublic, objv[1],
		prefixObj);
    } else {
	mPtr = TclOONewForwardMethod(interp, oPtr->classPtr, isPublic,
		objv[1], prefixObj);
    }
    if (mPtr == NULL) {
	Tcl_DecrRefCount(prefixObj);
	return TCL_ERROR;
    }
    return TCL_OK;
}

/*
 * ----------------------------------------------------------------------
 *
 * TclOODefineMethodObjCmd --
 *
 *	Implementation of the "method" subcommand of the "oo::define" and
 *	"oo::objdefine" commands.
 *
 * ----------------------------------------------------------------------
 */

int
TclOODefineMethodObjCmd(
    ClientData clientData,
    Tcl_Interp *interp,
    int objc,
    Tcl_Obj *const *objv)
{
    /*
     * Table of export modes for methods and their corresponding enum.
     */

    static const char *const exportModes[] = {
	"-export",
	"-private",
	"-unexport",
	NULL
    };
    enum ExportMode {
	MODE_EXPORT,
	MODE_PRIVATE,
	MODE_UNEXPORT
    } exportMode;

    int isInstanceMethod = (clientData != NULL);
    Object *oPtr;
    int isPublic = 0;

    if (objc < 4 || objc > 5) {
	Tcl_WrongNumArgs(interp, 1, objv, "name ?option? args body");
	return TCL_ERROR;
    }

    oPtr = (Object *) TclOOGetDefineCmdContext(interp);
    if (oPtr == NULL) {
	return TCL_ERROR;
    }
    if (!isInstanceMethod && !oPtr->classPtr) {
	Tcl_SetObjResult(interp, Tcl_NewStringObj(
		"attempt to misuse API", -1));
	Tcl_SetErrorCode(interp, "TCL", "OO", "MONKEY_BUSINESS", NULL);
	return TCL_ERROR;
    }
<<<<<<< HEAD
    if (objc == 5) {
	if (Tcl_GetIndexFromObj(interp, objv[2], exportModes, "export flag",
		0, (int *) &exportMode) != TCL_OK) {
	    return TCL_ERROR;
	}
	switch (exportMode) {
	case MODE_EXPORT:
	    isPublic = PUBLIC_METHOD;
	    break;
	case MODE_PRIVATE:
	    isPublic = TRUE_PRIVATE_METHOD;
	    break;
	case MODE_UNEXPORT:
	    isPublic = 0;
	    break;
	}
    } else {
	if (IsPrivateDefine(interp)) {
	    isPublic = TRUE_PRIVATE_METHOD;
	} else {
	    isPublic = Tcl_StringMatch(TclGetString(objv[1]), "[a-z]*")
		    ? PUBLIC_METHOD : 0;
	}
    }
=======
    isPublic = Tcl_StringMatch(TclGetString(objv[1]), PUBLIC_PATTERN)
	    ? PUBLIC_METHOD : 0;
>>>>>>> 48891ff5

    /*
     * Create the method by using the right back-end API.
     */

    if (isInstanceMethod) {
	if (TclOONewProcInstanceMethod(interp, oPtr, isPublic, objv[1],
		objv[objc - 2], objv[objc - 1], NULL) == NULL) {
	    return TCL_ERROR;
	}
    } else {
	if (TclOONewProcMethod(interp, oPtr->classPtr, isPublic, objv[1],
		objv[objc - 2], objv[objc - 1], NULL) == NULL) {
	    return TCL_ERROR;
	}
    }
    return TCL_OK;
}

/*
 * ----------------------------------------------------------------------
 *
 * TclOODefineRenameMethodObjCmd --
 *
 *	Implementation of the "renamemethod" subcommand of the "oo::define"
 *	and "oo::objdefine" commands.
 *
 * ----------------------------------------------------------------------
 */

int
TclOODefineRenameMethodObjCmd(
    ClientData clientData,
    Tcl_Interp *interp,
    int objc,
    Tcl_Obj *const *objv)
{
    int isInstanceRenameMethod = (clientData != NULL);
    Object *oPtr;

    if (objc != 3) {
	Tcl_WrongNumArgs(interp, 1, objv, "oldName newName");
	return TCL_ERROR;
    }

    oPtr = (Object *) TclOOGetDefineCmdContext(interp);
    if (oPtr == NULL) {
	return TCL_ERROR;
    }
    if (!isInstanceRenameMethod && !oPtr->classPtr) {
	Tcl_SetObjResult(interp, Tcl_NewStringObj(
		"attempt to misuse API", -1));
	Tcl_SetErrorCode(interp, "TCL", "OO", "MONKEY_BUSINESS", NULL);
	return TCL_ERROR;
    }

    /*
     * Delete the method entry from the appropriate hash table, and transfer
     * the thing it points to to its new entry. To do this, we first need to
     * get the entries from the appropriate hash tables (this can generate a
     * range of errors...)
     */

    if (RenameDeleteMethod(interp, oPtr, !isInstanceRenameMethod,
	    objv[1], objv[2]) != TCL_OK) {
	return TCL_ERROR;
    }

    if (isInstanceRenameMethod) {
	oPtr->epoch++;
    } else {
	BumpGlobalEpoch(interp, oPtr->classPtr);
    }
    return TCL_OK;
}

/*
 * ----------------------------------------------------------------------
 *
 * TclOODefineUnexportObjCmd --
 *
 *	Implementation of the "unexport" subcommand of the "oo::define" and
 *	"oo::objdefine" commands.
 *
 * ----------------------------------------------------------------------
 */

int
TclOODefineUnexportObjCmd(
    ClientData clientData,
    Tcl_Interp *interp,
    int objc,
    Tcl_Obj *const *objv)
{
    int isInstanceUnexport = (clientData != NULL);
    Object *oPtr;
    Method *mPtr;
    Tcl_HashEntry *hPtr;
    Class *clsPtr;
    int i, isNew, changed = 0;

    if (objc < 2) {
	Tcl_WrongNumArgs(interp, 1, objv, "name ?name ...?");
	return TCL_ERROR;
    }

    oPtr = (Object *) TclOOGetDefineCmdContext(interp);
    if (oPtr == NULL) {
	return TCL_ERROR;
    }
    clsPtr = oPtr->classPtr;
    if (!isInstanceUnexport && !clsPtr) {
	Tcl_SetObjResult(interp, Tcl_NewStringObj(
		"attempt to misuse API", -1));
	Tcl_SetErrorCode(interp, "TCL", "OO", "MONKEY_BUSINESS", NULL);
	return TCL_ERROR;
    }

    for (i = 1; i < objc; i++) {
	/*
	 * Unexporting is done by removing the PUBLIC_METHOD flag from the
	 * method record. If there is no such method in this object or class
	 * (i.e. the method comes from something inherited from or that we're
	 * an instance of) then we put in a blank record without that flag;
	 * such records are skipped over by the call chain engine *except* for
	 * their flags member.
	 */

	if (isInstanceUnexport) {
	    if (!oPtr->methodsPtr) {
		oPtr->methodsPtr = ckalloc(sizeof(Tcl_HashTable));
		Tcl_InitObjHashTable(oPtr->methodsPtr);
		oPtr->flags &= ~USE_CLASS_CACHE;
	    }
	    hPtr = Tcl_CreateHashEntry(oPtr->methodsPtr, (char *) objv[i],
		    &isNew);
	} else {
	    hPtr = Tcl_CreateHashEntry(&clsPtr->classMethods, (char*) objv[i],
		    &isNew);
	}

	if (isNew) {
	    mPtr = ckalloc(sizeof(Method));
	    memset(mPtr, 0, sizeof(Method));
	    mPtr->refCount = 1;
	    mPtr->namePtr = objv[i];
	    Tcl_IncrRefCount(objv[i]);
	    Tcl_SetHashValue(hPtr, mPtr);
	} else {
	    mPtr = Tcl_GetHashValue(hPtr);
	}
	if (isNew || mPtr->flags & (PUBLIC_METHOD | TRUE_PRIVATE_METHOD)) {
	    mPtr->flags &= ~(PUBLIC_METHOD | TRUE_PRIVATE_METHOD);
	    changed = 1;
	}
    }

    /*
     * Bump the right epoch if we actually changed anything.
     */

    if (changed) {
	if (isInstanceUnexport) {
	    oPtr->epoch++;
	} else {
	    BumpGlobalEpoch(interp, clsPtr);
	}
    }
    return TCL_OK;
}

/*
 * ----------------------------------------------------------------------
 *
 * Tcl_ClassSetConstructor, Tcl_ClassSetDestructor --
 *
 *	How to install a constructor or destructor into a class; API to call
 *	from C.
 *
 * ----------------------------------------------------------------------
 */

void
Tcl_ClassSetConstructor(
    Tcl_Interp *interp,
    Tcl_Class clazz,
    Tcl_Method method)
{
    Class *clsPtr = (Class *) clazz;

    if (method != (Tcl_Method) clsPtr->constructorPtr) {
	TclOODelMethodRef(clsPtr->constructorPtr);
	clsPtr->constructorPtr = (Method *) method;

	/*
	 * Remember to invalidate the cached constructor chain for this class.
	 * [Bug 2531577]
	 */

	if (clsPtr->constructorChainPtr) {
	    TclOODeleteChain(clsPtr->constructorChainPtr);
	    clsPtr->constructorChainPtr = NULL;
	}
	BumpGlobalEpoch(interp, clsPtr);
    }
}

void
Tcl_ClassSetDestructor(
    Tcl_Interp *interp,
    Tcl_Class clazz,
    Tcl_Method method)
{
    Class *clsPtr = (Class *) clazz;

    if (method != (Tcl_Method) clsPtr->destructorPtr) {
	TclOODelMethodRef(clsPtr->destructorPtr);
	clsPtr->destructorPtr = (Method *) method;
	if (clsPtr->destructorChainPtr) {
	    TclOODeleteChain(clsPtr->destructorChainPtr);
	    clsPtr->destructorChainPtr = NULL;
	}
	BumpGlobalEpoch(interp, clsPtr);
    }
}

/*
 * ----------------------------------------------------------------------
 *
 * TclOODefineSlots --
 *
 *	Create the "::oo::Slot" class and its standard instances. Class
 *	definition is empty at the stage (added by scripting).
 *
 * ----------------------------------------------------------------------
 */

int
TclOODefineSlots(
    Foundation *fPtr)
{
    const struct DeclaredSlot *slotInfoPtr;
    Tcl_Obj *getName = Tcl_NewStringObj("Get", -1);
    Tcl_Obj *setName = Tcl_NewStringObj("Set", -1);
    Tcl_Obj *resolveName = Tcl_NewStringObj("Resolve", -1);
    Class *slotCls;

    slotCls = ((Object *) Tcl_NewObjectInstance(fPtr->interp, (Tcl_Class)
	    fPtr->classCls, "::oo::Slot", NULL, -1, NULL, 0))->classPtr;
    if (slotCls == NULL) {
	return TCL_ERROR;
    }
    Tcl_IncrRefCount(getName);
    Tcl_IncrRefCount(setName);
    Tcl_IncrRefCount(resolveName);
    for (slotInfoPtr = slots ; slotInfoPtr->name ; slotInfoPtr++) {
	Tcl_Object slotObject = Tcl_NewObjectInstance(fPtr->interp,
		(Tcl_Class) slotCls, slotInfoPtr->name, NULL, -1, NULL, 0);

	if (slotObject == NULL) {
	    continue;
	}
	Tcl_NewInstanceMethod(fPtr->interp, slotObject, getName, 0,
		&slotInfoPtr->getterType, NULL);
	Tcl_NewInstanceMethod(fPtr->interp, slotObject, setName, 0,
		&slotInfoPtr->setterType, NULL);
	if (slotInfoPtr->resolverType.callProc) {
	    Tcl_NewInstanceMethod(fPtr->interp, slotObject, resolveName, 0,
		    &slotInfoPtr->resolverType, NULL);
	}
    }
    Tcl_DecrRefCount(getName);
    Tcl_DecrRefCount(setName);
    Tcl_DecrRefCount(resolveName);
    return TCL_OK;
}

/*
 * ----------------------------------------------------------------------
 *
 * ClassFilterGet, ClassFilterSet --
 *
 *	Implementation of the "filter" slot accessors of the "oo::define"
 *	command.
 *
 * ----------------------------------------------------------------------
 */

static int
ClassFilterGet(
    ClientData clientData,
    Tcl_Interp *interp,
    Tcl_ObjectContext context,
    int objc,
    Tcl_Obj *const *objv)
{
    Object *oPtr = (Object *) TclOOGetDefineCmdContext(interp);
    Tcl_Obj *resultObj, *filterObj;
    int i;

    if (Tcl_ObjectContextSkippedArgs(context) != objc) {
	Tcl_WrongNumArgs(interp, Tcl_ObjectContextSkippedArgs(context), objv,
		NULL);
	return TCL_ERROR;
    }
    if (oPtr == NULL) {
	return TCL_ERROR;
    } else if (!oPtr->classPtr) {
	Tcl_SetObjResult(interp, Tcl_NewStringObj(
		"attempt to misuse API", -1));
	Tcl_SetErrorCode(interp, "TCL", "OO", "MONKEY_BUSINESS", NULL);
	return TCL_ERROR;
    }

    resultObj = Tcl_NewObj();
    FOREACH(filterObj, oPtr->classPtr->filters) {
	Tcl_ListObjAppendElement(NULL, resultObj, filterObj);
    }
    Tcl_SetObjResult(interp, resultObj);
    return TCL_OK;
}

static int
ClassFilterSet(
    ClientData clientData,
    Tcl_Interp *interp,
    Tcl_ObjectContext context,
    int objc,
    Tcl_Obj *const *objv)
{
    Object *oPtr = (Object *) TclOOGetDefineCmdContext(interp);
    int filterc;
    Tcl_Obj **filterv;

    if (Tcl_ObjectContextSkippedArgs(context) + 1 != objc) {
	Tcl_WrongNumArgs(interp, Tcl_ObjectContextSkippedArgs(context), objv,
		"filterList");
	return TCL_ERROR;
    }
    objv += Tcl_ObjectContextSkippedArgs(context);

    if (oPtr == NULL) {
	return TCL_ERROR;
    } else if (!oPtr->classPtr) {
	Tcl_SetObjResult(interp, Tcl_NewStringObj(
		"attempt to misuse API", -1));
	Tcl_SetErrorCode(interp, "TCL", "OO", "MONKEY_BUSINESS", NULL);
	return TCL_ERROR;
    } else if (Tcl_ListObjGetElements(interp, objv[0], &filterc,
	    &filterv) != TCL_OK) {
	return TCL_ERROR;
    }

    TclOOClassSetFilters(interp, oPtr->classPtr, filterc, filterv);
    return TCL_OK;
}

/*
 * ----------------------------------------------------------------------
 *
 * ClassMixinGet, ClassMixinSet --
 *
 *	Implementation of the "mixin" slot accessors of the "oo::define"
 *	command.
 *
 * ----------------------------------------------------------------------
 */

static int
ClassMixinGet(
    ClientData clientData,
    Tcl_Interp *interp,
    Tcl_ObjectContext context,
    int objc,
    Tcl_Obj *const *objv)
{
    Object *oPtr = (Object *) TclOOGetDefineCmdContext(interp);
    Tcl_Obj *resultObj;
    Class *mixinPtr;
    int i;

    if (Tcl_ObjectContextSkippedArgs(context) != objc) {
	Tcl_WrongNumArgs(interp, Tcl_ObjectContextSkippedArgs(context), objv,
		NULL);
	return TCL_ERROR;
    }
    if (oPtr == NULL) {
	return TCL_ERROR;
    } else if (!oPtr->classPtr) {
	Tcl_SetObjResult(interp, Tcl_NewStringObj(
		"attempt to misuse API", -1));
	Tcl_SetErrorCode(interp, "TCL", "OO", "MONKEY_BUSINESS", NULL);
	return TCL_ERROR;
    }

    resultObj = Tcl_NewObj();
    FOREACH(mixinPtr, oPtr->classPtr->mixins) {
	Tcl_ListObjAppendElement(NULL, resultObj,
		TclOOObjectName(interp, mixinPtr->thisPtr));
    }
    Tcl_SetObjResult(interp, resultObj);
    return TCL_OK;

}

static int
ClassMixinSet(
    ClientData clientData,
    Tcl_Interp *interp,
    Tcl_ObjectContext context,
    int objc,
    Tcl_Obj *const *objv)
{
    Object *oPtr = (Object *) TclOOGetDefineCmdContext(interp);
    int mixinc, i;
    Tcl_Obj **mixinv;
    Class **mixins;

    if (Tcl_ObjectContextSkippedArgs(context) + 1 != objc) {
	Tcl_WrongNumArgs(interp, Tcl_ObjectContextSkippedArgs(context), objv,
		"mixinList");
	return TCL_ERROR;
    }
    objv += Tcl_ObjectContextSkippedArgs(context);

    if (oPtr == NULL) {
	return TCL_ERROR;
    } else if (!oPtr->classPtr) {
	Tcl_SetObjResult(interp, Tcl_NewStringObj(
		"attempt to misuse API", -1));
	Tcl_SetErrorCode(interp, "TCL", "OO", "MONKEY_BUSINESS", NULL);
	return TCL_ERROR;
    } else if (Tcl_ListObjGetElements(interp, objv[0], &mixinc,
	    &mixinv) != TCL_OK) {
	return TCL_ERROR;
    }

    mixins = TclStackAlloc(interp, sizeof(Class *) * mixinc);

    for (i = 0; i < mixinc; i++) {
	mixins[i] = GetClassInOuterContext(interp, mixinv[i],
		"may only mix in classes");
	if (mixins[i] == NULL) {
	    i--;
	    goto freeAndError;
	}
	if (TclOOIsReachable(oPtr->classPtr, mixins[i])) {
	    Tcl_SetObjResult(interp, Tcl_NewStringObj(
		    "may not mix a class into itself", -1));
	    Tcl_SetErrorCode(interp, "TCL", "OO", "SELF_MIXIN", NULL);
	    goto freeAndError;
	}
    }

    TclOOClassSetMixins(interp, oPtr->classPtr, mixinc, mixins);
    TclStackFree(interp, mixins);
    return TCL_OK;

  freeAndError:
    TclStackFree(interp, mixins);
    return TCL_ERROR;
}

/*
 * ----------------------------------------------------------------------
 *
 * ClassSuperGet, ClassSuperSet --
 *
 *	Implementation of the "superclass" slot accessors of the "oo::define"
 *	command.
 *
 * ----------------------------------------------------------------------
 */

static int
ClassSuperGet(
    ClientData clientData,
    Tcl_Interp *interp,
    Tcl_ObjectContext context,
    int objc,
    Tcl_Obj *const *objv)
{
    Object *oPtr = (Object *) TclOOGetDefineCmdContext(interp);
    Tcl_Obj *resultObj;
    Class *superPtr;
    int i;

    if (Tcl_ObjectContextSkippedArgs(context) != objc) {
	Tcl_WrongNumArgs(interp, Tcl_ObjectContextSkippedArgs(context), objv,
		NULL);
	return TCL_ERROR;
    }
    if (oPtr == NULL) {
	return TCL_ERROR;
    } else if (!oPtr->classPtr) {
	Tcl_SetObjResult(interp, Tcl_NewStringObj(
		"attempt to misuse API", -1));
	Tcl_SetErrorCode(interp, "TCL", "OO", "MONKEY_BUSINESS", NULL);
	return TCL_ERROR;
    }

    resultObj = Tcl_NewObj();
    FOREACH(superPtr, oPtr->classPtr->superclasses) {
	Tcl_ListObjAppendElement(NULL, resultObj,
		TclOOObjectName(interp, superPtr->thisPtr));
    }
    Tcl_SetObjResult(interp, resultObj);
    return TCL_OK;
}

static int
ClassSuperSet(
    ClientData clientData,
    Tcl_Interp *interp,
    Tcl_ObjectContext context,
    int objc,
    Tcl_Obj *const *objv)
{
    Object *oPtr = (Object *) TclOOGetDefineCmdContext(interp);
    int superc, i, j;
    Tcl_Obj **superv;
    Class **superclasses, *superPtr;

    if (Tcl_ObjectContextSkippedArgs(context) + 1 != objc) {
	Tcl_WrongNumArgs(interp, Tcl_ObjectContextSkippedArgs(context), objv,
		"superclassList");
	return TCL_ERROR;
    }
    objv += Tcl_ObjectContextSkippedArgs(context);

    if (oPtr == NULL) {
	return TCL_ERROR;
    } else if (!oPtr->classPtr) {
	Tcl_SetObjResult(interp, Tcl_NewStringObj(
		"attempt to misuse API", -1));
	Tcl_SetErrorCode(interp, "TCL", "OO", "MONKEY_BUSINESS", NULL);
	return TCL_ERROR;
    } else if (oPtr == oPtr->fPtr->objectCls->thisPtr) {
	Tcl_SetObjResult(interp, Tcl_NewStringObj(
		"may not modify the superclass of the root object", -1));
	Tcl_SetErrorCode(interp, "TCL", "OO", "MONKEY_BUSINESS", NULL);
	return TCL_ERROR;
    } else if (Tcl_ListObjGetElements(interp, objv[0], &superc,
	    &superv) != TCL_OK) {
	return TCL_ERROR;
    }

    /*
     * Allocate some working space.
     */

    superclasses = (Class **) ckalloc(sizeof(Class *) * superc);

    /*
     * Parse the arguments to get the class to use as superclasses.
     *
     * Note that zero classes is special, as it is equivalent to just the
     * class of objects. [Bug 9d61624b3d]
     */

    if (superc == 0) {
	superclasses = ckrealloc(superclasses, sizeof(Class *));
	if (TclOOIsReachable(oPtr->fPtr->classCls, oPtr->classPtr)) {
	    superclasses[0] = oPtr->fPtr->classCls;
	} else {
	    superclasses[0] = oPtr->fPtr->objectCls;
	}
	superc = 1;
	AddRef(superclasses[0]->thisPtr);
    } else {
	for (i = 0; i < superc; i++) {
	    superclasses[i] = GetClassInOuterContext(interp, superv[i],
		    "only a class can be a superclass");
	    if (superclasses[i] == NULL) {
		i--;
		goto failedAfterAlloc;
	    }
	    for (j = 0; j < i; j++) {
		if (superclasses[j] == superclasses[i]) {
		    Tcl_SetObjResult(interp, Tcl_NewStringObj(
			    "class should only be a direct superclass once",
			    -1));
		    Tcl_SetErrorCode(interp, "TCL", "OO", "REPETITIOUS",NULL);
		    goto failedAfterAlloc;
		}
	    }
	    if (TclOOIsReachable(oPtr->classPtr, superclasses[i])) {
		Tcl_SetObjResult(interp, Tcl_NewStringObj(
			"attempt to form circular dependency graph", -1));
		Tcl_SetErrorCode(interp, "TCL", "OO", "CIRCULARITY", NULL);
	    failedAfterAlloc:
		for (; i > 0; i--) {
		    TclOODecrRefCount(superclasses[i]->thisPtr);
		}
		ckfree(superclasses);
		return TCL_ERROR;
	    }

	    /*
	     * Corresponding TclOODecrRefCount() is near the end of this
	     * function.
	     */

	    AddRef(superclasses[i]->thisPtr);
	}
    }

    /*
     * Install the list of superclasses into the class. Note that this also
     * involves splicing the class out of the superclasses' subclass list that
     * it used to be a member of and splicing it into the new superclasses'
     * subclass list.
     */

    if (oPtr->classPtr->superclasses.num != 0) {
	FOREACH(superPtr, oPtr->classPtr->superclasses) {
	    TclOORemoveFromSubclasses(oPtr->classPtr, superPtr);
	    TclOODecrRefCount(superPtr->thisPtr);
	}
	ckfree(oPtr->classPtr->superclasses.list);
    }
    oPtr->classPtr->superclasses.list = superclasses;
    oPtr->classPtr->superclasses.num = superc;
    FOREACH(superPtr, oPtr->classPtr->superclasses) {
	TclOOAddToSubclasses(oPtr->classPtr, superPtr);
    }
    BumpGlobalEpoch(interp, oPtr->classPtr);

    return TCL_OK;
}

/*
 * ----------------------------------------------------------------------
 *
 * ClassVarsGet, ClassVarsSet --
 *
 *	Implementation of the "variable" slot accessors of the "oo::define"
 *	command.
 *
 * ----------------------------------------------------------------------
 */

static int
ClassVarsGet(
    ClientData clientData,
    Tcl_Interp *interp,
    Tcl_ObjectContext context,
    int objc,
    Tcl_Obj *const *objv)
{
    Object *oPtr = (Object *) TclOOGetDefineCmdContext(interp);
    Tcl_Obj *resultObj;
    int i;

    if (Tcl_ObjectContextSkippedArgs(context) != objc) {
	Tcl_WrongNumArgs(interp, Tcl_ObjectContextSkippedArgs(context), objv,
		NULL);
	return TCL_ERROR;
    }
    if (oPtr == NULL) {
	return TCL_ERROR;
    } else if (!oPtr->classPtr) {
	Tcl_SetObjResult(interp, Tcl_NewStringObj(
		"attempt to misuse API", -1));
	Tcl_SetErrorCode(interp, "TCL", "OO", "MONKEY_BUSINESS", NULL);
	return TCL_ERROR;
    }

    resultObj = Tcl_NewObj();
    if (IsPrivateDefine(interp)) {
	PrivateVariableMapping *privatePtr;

	FOREACH_STRUCT(privatePtr, oPtr->classPtr->privateVariables) {
	    Tcl_ListObjAppendElement(NULL, resultObj, privatePtr->variableObj);
	}
    } else {
	Tcl_Obj *variableObj;

	FOREACH(variableObj, oPtr->classPtr->variables) {
	    Tcl_ListObjAppendElement(NULL, resultObj, variableObj);
	}
    }
    Tcl_SetObjResult(interp, resultObj);
    return TCL_OK;
}

static int
ClassVarsSet(
    ClientData clientData,
    Tcl_Interp *interp,
    Tcl_ObjectContext context,
    int objc,
    Tcl_Obj *const *objv)
{
    Object *oPtr = (Object *) TclOOGetDefineCmdContext(interp);
    int varc;
    Tcl_Obj **varv;
    int i;

    if (Tcl_ObjectContextSkippedArgs(context) + 1 != objc) {
	Tcl_WrongNumArgs(interp, Tcl_ObjectContextSkippedArgs(context), objv,
		"filterList");
	return TCL_ERROR;
    }
    objv += Tcl_ObjectContextSkippedArgs(context);

    if (oPtr == NULL) {
	return TCL_ERROR;
    } else if (!oPtr->classPtr) {
	Tcl_SetObjResult(interp, Tcl_NewStringObj(
		"attempt to misuse API", -1));
	Tcl_SetErrorCode(interp, "TCL", "OO", "MONKEY_BUSINESS", NULL);
	return TCL_ERROR;
    } else if (Tcl_ListObjGetElements(interp, objv[0], &varc,
	    &varv) != TCL_OK) {
	return TCL_ERROR;
    }

<<<<<<< HEAD
    for (i=0 ; i<varc ; i++) {
	const char *varName = TclGetString(varv[i]);
=======
    for (i = 0; i < varc; i++) {
	const char *varName = Tcl_GetString(varv[i]);
>>>>>>> 48891ff5

	if (strstr(varName, "::") != NULL) {
	    Tcl_SetObjResult(interp, Tcl_ObjPrintf(
		    "invalid declared variable name \"%s\": must not %s",
		    varName, "contain namespace separators"));
	    Tcl_SetErrorCode(interp, "TCL", "OO", "BAD_DECLVAR", NULL);
	    return TCL_ERROR;
	}
	if (Tcl_StringMatch(varName, "*(*)")) {
	    Tcl_SetObjResult(interp, Tcl_ObjPrintf(
		    "invalid declared variable name \"%s\": must not %s",
		    varName, "refer to an array element"));
	    Tcl_SetErrorCode(interp, "TCL", "OO", "BAD_DECLVAR", NULL);
	    return TCL_ERROR;
	}
    }

<<<<<<< HEAD
    if (IsPrivateDefine(interp)) {
	InstallPrivateVariableMapping(&oPtr->classPtr->privateVariables,
		varc, varv, oPtr->classPtr->thisPtr->creationEpoch);
    } else {
	InstallStandardVariableMapping(&oPtr->classPtr->variables, varc, varv);
=======
    for (i = 0; i < varc; i++) {
	Tcl_IncrRefCount(varv[i]);
    }
    FOREACH(variableObj, oPtr->classPtr->variables) {
	Tcl_DecrRefCount(variableObj);
    }
    if (i != varc) {
	if (varc == 0) {
	    ckfree((char *) oPtr->classPtr->variables.list);
	} else if (i) {
	    oPtr->classPtr->variables.list = (Tcl_Obj **)
		    ckrealloc((char *) oPtr->classPtr->variables.list,
		    sizeof(Tcl_Obj *) * varc);
	} else {
	    oPtr->classPtr->variables.list = (Tcl_Obj **)
		    ckalloc(sizeof(Tcl_Obj *) * varc);
	}
    }

    oPtr->classPtr->variables.num = 0;
    if (varc > 0) {
	int created, n;
	Tcl_HashTable uniqueTable;

	Tcl_InitObjHashTable(&uniqueTable);
	for (i = n = 0; i < varc; i++) {
	    Tcl_CreateHashEntry(&uniqueTable, varv[i], &created);
	    if (created) {
		oPtr->classPtr->variables.list[n++] = varv[i];
	    } else {
		Tcl_DecrRefCount(varv[i]);
	    }
	}
	oPtr->classPtr->variables.num = n;

	/*
	 * Shouldn't be necessary, but maintain num/list invariant.
	 */

	oPtr->classPtr->variables.list = (Tcl_Obj **)
		ckrealloc((char *) oPtr->classPtr->variables.list,
		sizeof(Tcl_Obj *) * n);
	Tcl_DeleteHashTable(&uniqueTable);
>>>>>>> 48891ff5
    }
    return TCL_OK;
}

/*
 * ----------------------------------------------------------------------
 *
 * ObjectFilterGet, ObjectFilterSet --
 *
 *	Implementation of the "filter" slot accessors of the "oo::objdefine"
 *	command.
 *
 * ----------------------------------------------------------------------
 */

static int
ObjFilterGet(
    ClientData clientData,
    Tcl_Interp *interp,
    Tcl_ObjectContext context,
    int objc,
    Tcl_Obj *const *objv)
{
    Object *oPtr = (Object *) TclOOGetDefineCmdContext(interp);
    Tcl_Obj *resultObj, *filterObj;
    int i;

    if (Tcl_ObjectContextSkippedArgs(context) != objc) {
	Tcl_WrongNumArgs(interp, Tcl_ObjectContextSkippedArgs(context), objv,
		NULL);
	return TCL_ERROR;
    } else if (oPtr == NULL) {
	return TCL_ERROR;
    }

    resultObj = Tcl_NewObj();
    FOREACH(filterObj, oPtr->filters) {
	Tcl_ListObjAppendElement(NULL, resultObj, filterObj);
    }
    Tcl_SetObjResult(interp, resultObj);
    return TCL_OK;
}

static int
ObjFilterSet(
    ClientData clientData,
    Tcl_Interp *interp,
    Tcl_ObjectContext context,
    int objc,
    Tcl_Obj *const *objv)
{
    Object *oPtr = (Object *) TclOOGetDefineCmdContext(interp);
    int filterc;
    Tcl_Obj **filterv;

    if (Tcl_ObjectContextSkippedArgs(context) + 1 != objc) {
	Tcl_WrongNumArgs(interp, Tcl_ObjectContextSkippedArgs(context), objv,
		"filterList");
	return TCL_ERROR;
    } else if (oPtr == NULL) {
	return TCL_ERROR;
    }
    objv += Tcl_ObjectContextSkippedArgs(context);
    if (Tcl_ListObjGetElements(interp, objv[0], &filterc,
	    &filterv) != TCL_OK) {
	return TCL_ERROR;
    }

    TclOOObjectSetFilters(oPtr, filterc, filterv);
    return TCL_OK;
}

/*
 * ----------------------------------------------------------------------
 *
 * ObjectMixinGet, ObjectMixinSet --
 *
 *	Implementation of the "mixin" slot accessors of the "oo::objdefine"
 *	command.
 *
 * ----------------------------------------------------------------------
 */

static int
ObjMixinGet(
    ClientData clientData,
    Tcl_Interp *interp,
    Tcl_ObjectContext context,
    int objc,
    Tcl_Obj *const *objv)
{
    Object *oPtr = (Object *) TclOOGetDefineCmdContext(interp);
    Tcl_Obj *resultObj;
    Class *mixinPtr;
    int i;

    if (Tcl_ObjectContextSkippedArgs(context) != objc) {
	Tcl_WrongNumArgs(interp, Tcl_ObjectContextSkippedArgs(context), objv,
		NULL);
	return TCL_ERROR;
    } else if (oPtr == NULL) {
	return TCL_ERROR;
    }

    resultObj = Tcl_NewObj();
    FOREACH(mixinPtr, oPtr->mixins) {
	if (mixinPtr) {
	    Tcl_ListObjAppendElement(NULL, resultObj,
		    TclOOObjectName(interp, mixinPtr->thisPtr));
	}
    }
    Tcl_SetObjResult(interp, resultObj);
    return TCL_OK;
}

static int
ObjMixinSet(
    ClientData clientData,
    Tcl_Interp *interp,
    Tcl_ObjectContext context,
    int objc,
    Tcl_Obj *const *objv)
{
    Object *oPtr = (Object *) TclOOGetDefineCmdContext(interp);
    int mixinc;
    Tcl_Obj **mixinv;
    Class **mixins;
    int i;

    if (Tcl_ObjectContextSkippedArgs(context) + 1 != objc) {
	Tcl_WrongNumArgs(interp, Tcl_ObjectContextSkippedArgs(context), objv,
		"mixinList");
	return TCL_ERROR;
    } else if (oPtr == NULL) {
	return TCL_ERROR;
    }
    objv += Tcl_ObjectContextSkippedArgs(context);
    if (Tcl_ListObjGetElements(interp, objv[0], &mixinc,
	    &mixinv) != TCL_OK) {
	return TCL_ERROR;
    }

    mixins = TclStackAlloc(interp, sizeof(Class *) * mixinc);

    for (i = 0; i < mixinc; i++) {
	mixins[i] = GetClassInOuterContext(interp, mixinv[i],
		"may only mix in classes");
	if (mixins[i] == NULL) {
	    TclStackFree(interp, mixins);
	    return TCL_ERROR;
	}
    }

    TclOOObjectSetMixins(oPtr, mixinc, mixins);
    TclStackFree(interp, mixins);
    return TCL_OK;
}

/*
 * ----------------------------------------------------------------------
 *
 * ObjectVarsGet, ObjectVarsSet --
 *
 *	Implementation of the "variable" slot accessors of the "oo::objdefine"
 *	command.
 *
 * ----------------------------------------------------------------------
 */

static int
ObjVarsGet(
    ClientData clientData,
    Tcl_Interp *interp,
    Tcl_ObjectContext context,
    int objc,
    Tcl_Obj *const *objv)
{
    Object *oPtr = (Object *) TclOOGetDefineCmdContext(interp);
    Tcl_Obj *resultObj;
    int i;

    if (Tcl_ObjectContextSkippedArgs(context) != objc) {
	Tcl_WrongNumArgs(interp, Tcl_ObjectContextSkippedArgs(context), objv,
		NULL);
	return TCL_ERROR;
    } else if (oPtr == NULL) {
	return TCL_ERROR;
    }

    resultObj = Tcl_NewObj();
    if (IsPrivateDefine(interp)) {
	PrivateVariableMapping *privatePtr;

	FOREACH_STRUCT(privatePtr, oPtr->privateVariables) {
	    Tcl_ListObjAppendElement(NULL, resultObj, privatePtr->variableObj);
	}
    } else {
	Tcl_Obj *variableObj;

	FOREACH(variableObj, oPtr->variables) {
	    Tcl_ListObjAppendElement(NULL, resultObj, variableObj);
	}
    }
    Tcl_SetObjResult(interp, resultObj);
    return TCL_OK;
}

static int
ObjVarsSet(
    ClientData clientData,
    Tcl_Interp *interp,
    Tcl_ObjectContext context,
    int objc,
    Tcl_Obj *const *objv)
{
    Object *oPtr = (Object *) TclOOGetDefineCmdContext(interp);
    int varc, i;
    Tcl_Obj **varv;

    if (Tcl_ObjectContextSkippedArgs(context) + 1 != objc) {
	Tcl_WrongNumArgs(interp, Tcl_ObjectContextSkippedArgs(context), objv,
		"variableList");
	return TCL_ERROR;
    } else if (oPtr == NULL) {
	return TCL_ERROR;
    }
    objv += Tcl_ObjectContextSkippedArgs(context);
    if (Tcl_ListObjGetElements(interp, objv[0], &varc,
	    &varv) != TCL_OK) {
	return TCL_ERROR;
    }

<<<<<<< HEAD
    for (i=0 ; i<varc ; i++) {
	const char *varName = TclGetString(varv[i]);
=======
    for (i = 0; i < varc; i++) {
	const char *varName = Tcl_GetString(varv[i]);
>>>>>>> 48891ff5

	if (strstr(varName, "::") != NULL) {
	    Tcl_SetObjResult(interp, Tcl_ObjPrintf(
		    "invalid declared variable name \"%s\": must not %s",
		    varName, "contain namespace separators"));
	    Tcl_SetErrorCode(interp, "TCL", "OO", "BAD_DECLVAR", NULL);
	    return TCL_ERROR;
	}
	if (Tcl_StringMatch(varName, "*(*)")) {
	    Tcl_SetObjResult(interp, Tcl_ObjPrintf(
		    "invalid declared variable name \"%s\": must not %s",
		    varName, "refer to an array element"));
	    Tcl_SetErrorCode(interp, "TCL", "OO", "BAD_DECLVAR", NULL);
	    return TCL_ERROR;
	}
    }
<<<<<<< HEAD
=======
    for (i = 0; i < varc; i++) {
	Tcl_IncrRefCount(varv[i]);
    }
>>>>>>> 48891ff5

    if (IsPrivateDefine(interp)) {
	InstallPrivateVariableMapping(&oPtr->privateVariables, varc, varv,
		oPtr->creationEpoch);
    } else {
	InstallStandardVariableMapping(&oPtr->variables, varc, varv);
    }
    return TCL_OK;
}

/*
 * ----------------------------------------------------------------------
 *
 * ResolveClass --
 *
 *	Implementation of the "Resolve" support method for some slots (those
 *	that are slots around a list of classes). This resolves possible class
 *	names to their fully-qualified names if possible.
 *
 * ----------------------------------------------------------------------
 */

<<<<<<< HEAD
static int
ResolveClass(
    ClientData clientData,
    Tcl_Interp *interp,
    Tcl_ObjectContext context,
    int objc,
    Tcl_Obj *const *objv)
{
    int idx = Tcl_ObjectContextSkippedArgs(context);
    Object *oPtr = (Object *) TclOOGetDefineCmdContext(interp);
    Class *clsPtr;
=======
	Tcl_InitObjHashTable(&uniqueTable);
	for (i = n = 0; i < varc; i++) {
	    Tcl_CreateHashEntry(&uniqueTable, varv[i], &created);
	    if (created) {
		oPtr->variables.list[n++] = varv[i];
	    } else {
		Tcl_DecrRefCount(varv[i]);
	    }
	}
	oPtr->variables.num = n;
>>>>>>> 48891ff5

    /*
     * Check if were called wrongly. The definition context isn't used...
     * except that GetClassInOuterContext() assumes that it is there.
     */

    if (oPtr == NULL) {
	return TCL_ERROR;
    } else if (objc != idx + 1) {
	Tcl_WrongNumArgs(interp, idx, objv, "slotElement");
	return TCL_ERROR;
    }

    /*
     * Resolve the class if possible. If not, remove any resolution error and
     * return what we've got anyway as the failure might not be fatal overall.
     */

    clsPtr = GetClassInOuterContext(interp, objv[idx],
	    "USER SHOULD NOT SEE THIS MESSAGE");
    if (clsPtr == NULL) {
	Tcl_ResetResult(interp);
	Tcl_SetObjResult(interp, objv[idx]);
    } else {
	Tcl_SetObjResult(interp, TclOOObjectName(interp, clsPtr->thisPtr));
    }

    return TCL_OK;
}

/*
 * Local Variables:
 * mode: c
 * c-basic-offset: 4
 * fill-column: 78
 * End:
 */<|MERGE_RESOLUTION|>--- conflicted
+++ resolved
@@ -2029,7 +2029,6 @@
 	Tcl_SetErrorCode(interp, "TCL", "OO", "MONKEY_BUSINESS", NULL);
 	return TCL_ERROR;
     }
-<<<<<<< HEAD
     if (objc == 5) {
 	if (Tcl_GetIndexFromObj(interp, objv[2], exportModes, "export flag",
 		0, (int *) &exportMode) != TCL_OK) {
@@ -2050,14 +2049,10 @@
 	if (IsPrivateDefine(interp)) {
 	    isPublic = TRUE_PRIVATE_METHOD;
 	} else {
-	    isPublic = Tcl_StringMatch(TclGetString(objv[1]), "[a-z]*")
+	    isPublic = Tcl_StringMatch(TclGetString(objv[1]), PUBLIC_PATTERN)
 		    ? PUBLIC_METHOD : 0;
 	}
     }
-=======
-    isPublic = Tcl_StringMatch(TclGetString(objv[1]), PUBLIC_PATTERN)
-	    ? PUBLIC_METHOD : 0;
->>>>>>> 48891ff5
 
     /*
      * Create the method by using the right back-end API.
@@ -2784,13 +2779,8 @@
 	return TCL_ERROR;
     }
 
-<<<<<<< HEAD
-    for (i=0 ; i<varc ; i++) {
+    for (i = 0; i < varc; i++) {
 	const char *varName = TclGetString(varv[i]);
-=======
-    for (i = 0; i < varc; i++) {
-	const char *varName = Tcl_GetString(varv[i]);
->>>>>>> 48891ff5
 
 	if (strstr(varName, "::") != NULL) {
 	    Tcl_SetObjResult(interp, Tcl_ObjPrintf(
@@ -2808,57 +2798,11 @@
 	}
     }
 
-<<<<<<< HEAD
     if (IsPrivateDefine(interp)) {
 	InstallPrivateVariableMapping(&oPtr->classPtr->privateVariables,
 		varc, varv, oPtr->classPtr->thisPtr->creationEpoch);
     } else {
 	InstallStandardVariableMapping(&oPtr->classPtr->variables, varc, varv);
-=======
-    for (i = 0; i < varc; i++) {
-	Tcl_IncrRefCount(varv[i]);
-    }
-    FOREACH(variableObj, oPtr->classPtr->variables) {
-	Tcl_DecrRefCount(variableObj);
-    }
-    if (i != varc) {
-	if (varc == 0) {
-	    ckfree((char *) oPtr->classPtr->variables.list);
-	} else if (i) {
-	    oPtr->classPtr->variables.list = (Tcl_Obj **)
-		    ckrealloc((char *) oPtr->classPtr->variables.list,
-		    sizeof(Tcl_Obj *) * varc);
-	} else {
-	    oPtr->classPtr->variables.list = (Tcl_Obj **)
-		    ckalloc(sizeof(Tcl_Obj *) * varc);
-	}
-    }
-
-    oPtr->classPtr->variables.num = 0;
-    if (varc > 0) {
-	int created, n;
-	Tcl_HashTable uniqueTable;
-
-	Tcl_InitObjHashTable(&uniqueTable);
-	for (i = n = 0; i < varc; i++) {
-	    Tcl_CreateHashEntry(&uniqueTable, varv[i], &created);
-	    if (created) {
-		oPtr->classPtr->variables.list[n++] = varv[i];
-	    } else {
-		Tcl_DecrRefCount(varv[i]);
-	    }
-	}
-	oPtr->classPtr->variables.num = n;
-
-	/*
-	 * Shouldn't be necessary, but maintain num/list invariant.
-	 */
-
-	oPtr->classPtr->variables.list = (Tcl_Obj **)
-		ckrealloc((char *) oPtr->classPtr->variables.list,
-		sizeof(Tcl_Obj *) * n);
-	Tcl_DeleteHashTable(&uniqueTable);
->>>>>>> 48891ff5
     }
     return TCL_OK;
 }
@@ -3094,13 +3038,8 @@
 	return TCL_ERROR;
     }
 
-<<<<<<< HEAD
-    for (i=0 ; i<varc ; i++) {
+    for (i = 0; i < varc; i++) {
 	const char *varName = TclGetString(varv[i]);
-=======
-    for (i = 0; i < varc; i++) {
-	const char *varName = Tcl_GetString(varv[i]);
->>>>>>> 48891ff5
 
 	if (strstr(varName, "::") != NULL) {
 	    Tcl_SetObjResult(interp, Tcl_ObjPrintf(
@@ -3117,12 +3056,6 @@
 	    return TCL_ERROR;
 	}
     }
-<<<<<<< HEAD
-=======
-    for (i = 0; i < varc; i++) {
-	Tcl_IncrRefCount(varv[i]);
-    }
->>>>>>> 48891ff5
 
     if (IsPrivateDefine(interp)) {
 	InstallPrivateVariableMapping(&oPtr->privateVariables, varc, varv,
@@ -3146,7 +3079,6 @@
  * ----------------------------------------------------------------------
  */
 
-<<<<<<< HEAD
 static int
 ResolveClass(
     ClientData clientData,
@@ -3158,18 +3090,6 @@
     int idx = Tcl_ObjectContextSkippedArgs(context);
     Object *oPtr = (Object *) TclOOGetDefineCmdContext(interp);
     Class *clsPtr;
-=======
-	Tcl_InitObjHashTable(&uniqueTable);
-	for (i = n = 0; i < varc; i++) {
-	    Tcl_CreateHashEntry(&uniqueTable, varv[i], &created);
-	    if (created) {
-		oPtr->variables.list[n++] = varv[i];
-	    } else {
-		Tcl_DecrRefCount(varv[i]);
-	    }
-	}
-	oPtr->variables.num = n;
->>>>>>> 48891ff5
 
     /*
      * Check if were called wrongly. The definition context isn't used...
