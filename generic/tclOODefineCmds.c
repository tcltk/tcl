--- conflicted
+++ resolved
@@ -89,130 +89,31 @@
 static int		RenameDeleteMethod(Tcl_Interp *interp, Object *oPtr,
 			    int useClass, Tcl_Obj *const fromPtr,
 			    Tcl_Obj *const toPtr);
-<<<<<<< HEAD
-static Tcl_MethodCallProc Slot_Append;
-static Tcl_MethodCallProc Slot_AppendNew;
-static Tcl_MethodCallProc Slot_Clear;
-static Tcl_MethodCallProc Slot_Prepend;
-static Tcl_MethodCallProc Slot_Remove;
-static Tcl_MethodCallProc Slot_Resolve;
-static Tcl_MethodCallProc Slot_ResolveClass;
-static Tcl_MethodCallProc Slot_Set;
-static Tcl_MethodCallProc Slot_Unimplemented;
-static Tcl_MethodCallProc Slot_Unknown;
-static Tcl_MethodCallProc ClassFilter_Get, ClassFilter_Set;
-static Tcl_MethodCallProc ClassMixin_Get, ClassMixin_Set;
-static Tcl_MethodCallProc ClassSuper_Get, ClassSuper_Set;
-static Tcl_MethodCallProc ClassVars_Get, ClassVars_Set;
-static Tcl_MethodCallProc ObjFilter_Get, ObjFilter_Set;
-static Tcl_MethodCallProc ObjMixin_Get, ObjMixin_Set;
-static Tcl_MethodCallProc ObjVars_Get, ObjVars_Set;
-static Tcl_MethodCallProc Configurable_ClassReadableProps_Get;
-static Tcl_MethodCallProc Configurable_ClassReadableProps_Set;
-static Tcl_MethodCallProc Configurable_ClassWritableProps_Get;
-static Tcl_MethodCallProc Configurable_ClassWritableProps_Set;
-static Tcl_MethodCallProc Configurable_ObjectReadableProps_Get;
-static Tcl_MethodCallProc Configurable_ObjectReadableProps_Set;
-static Tcl_MethodCallProc Configurable_ObjectWritableProps_Get;
-static Tcl_MethodCallProc Configurable_ObjectWritableProps_Set;
-=======
-static int		Slot_Append(void *,
-			    Tcl_Interp *interp, Tcl_ObjectContext context,
-			    Tcl_Size objc, Tcl_Obj *const *objv);
-static int		Slot_AppendNew(void *,
-			    Tcl_Interp *interp, Tcl_ObjectContext context,
-			    Tcl_Size objc, Tcl_Obj *const *objv);
-static int		Slot_Clear(void *,
-			    Tcl_Interp *interp, Tcl_ObjectContext context,
-			    Tcl_Size objc, Tcl_Obj *const *objv);
-static int		Slot_Prepend(void *,
-			    Tcl_Interp *interp, Tcl_ObjectContext context,
-			    Tcl_Size objc, Tcl_Obj *const *objv);
-static int		Slot_Remove(void *,
-			    Tcl_Interp *interp, Tcl_ObjectContext context,
-			    Tcl_Size objc, Tcl_Obj *const *objv);
-static int		Slot_Resolve(void *,
-			    Tcl_Interp *interp, Tcl_ObjectContext context,
-			    Tcl_Size objc, Tcl_Obj *const *objv);
-static int		Slot_Set(void *,
-			    Tcl_Interp *interp, Tcl_ObjectContext context,
-			    Tcl_Size objc, Tcl_Obj *const *objv);
-static int		Slot_Unimplemented(void *,
-			    Tcl_Interp *interp, Tcl_ObjectContext,
-			    Tcl_Size objc, Tcl_Obj *const *);
-static int		Slot_Unknown(void *,
-			    Tcl_Interp *interp, Tcl_ObjectContext context,
-			    Tcl_Size objc, Tcl_Obj *const *objv);
-static int		ClassFilter_Get(void *clientData,
-			    Tcl_Interp *interp, Tcl_ObjectContext context,
-			    Tcl_Size objc, Tcl_Obj *const *objv);
-static int		ClassFilter_Set(void *clientData,
-			    Tcl_Interp *interp, Tcl_ObjectContext context,
-			    Tcl_Size objc, Tcl_Obj *const *objv);
-static int		ClassMixin_Get(void *clientData,
-			    Tcl_Interp *interp, Tcl_ObjectContext context,
-			    Tcl_Size objc, Tcl_Obj *const *objv);
-static int		ClassMixin_Set(void *clientData,
-			    Tcl_Interp *interp, Tcl_ObjectContext context,
-			    Tcl_Size objc, Tcl_Obj *const *objv);
-static int		ClassSuper_Get(void *clientData,
-			    Tcl_Interp *interp, Tcl_ObjectContext context,
-			    Tcl_Size objc, Tcl_Obj *const *objv);
-static int		ClassSuper_Set(void *clientData,
-			    Tcl_Interp *interp, Tcl_ObjectContext context,
-			    Tcl_Size objc, Tcl_Obj *const *objv);
-static int		ClassVars_Get(void *clientData,
-			    Tcl_Interp *interp, Tcl_ObjectContext context,
-			    Tcl_Size objc, Tcl_Obj *const *objv);
-static int		ClassVars_Set(void *clientData,
-			    Tcl_Interp *interp, Tcl_ObjectContext context,
-			    Tcl_Size objc, Tcl_Obj *const *objv);
-static int		ObjFilter_Get(void *clientData,
-			    Tcl_Interp *interp, Tcl_ObjectContext context,
-			    Tcl_Size objc, Tcl_Obj *const *objv);
-static int		ObjFilter_Set(void *clientData,
-			    Tcl_Interp *interp, Tcl_ObjectContext context,
-			    Tcl_Size objc, Tcl_Obj *const *objv);
-static int		ObjMixin_Get(void *clientData,
-			    Tcl_Interp *interp, Tcl_ObjectContext context,
-			    Tcl_Size objc, Tcl_Obj *const *objv);
-static int		ObjMixin_Set(void *clientData,
-			    Tcl_Interp *interp, Tcl_ObjectContext context,
-			    Tcl_Size objc, Tcl_Obj *const *objv);
-static int		ObjVars_Get(void *clientData,
-			    Tcl_Interp *interp, Tcl_ObjectContext context,
-			    Tcl_Size objc, Tcl_Obj *const *objv);
-static int		ObjVars_Set(void *clientData,
-			    Tcl_Interp *interp, Tcl_ObjectContext context,
-			    Tcl_Size objc, Tcl_Obj *const *objv);
-static int		Configurable_ClassReadableProps_Get(void *clientData,
-			    Tcl_Interp *interp, Tcl_ObjectContext context,
-			    Tcl_Size objc, Tcl_Obj *const *objv);
-static int		Configurable_ClassReadableProps_Set(void *clientData,
-			    Tcl_Interp *interp, Tcl_ObjectContext context,
-			    Tcl_Size objc, Tcl_Obj *const *objv);
-static int		Configurable_ClassWritableProps_Get(void *clientData,
-			    Tcl_Interp *interp, Tcl_ObjectContext context,
-			    Tcl_Size objc, Tcl_Obj *const *objv);
-static int		Configurable_ClassWritableProps_Set(void *clientData,
-			    Tcl_Interp *interp, Tcl_ObjectContext context,
-			    Tcl_Size objc, Tcl_Obj *const *objv);
-static int		Configurable_ObjectReadableProps_Get(void *clientData,
-			    Tcl_Interp *interp, Tcl_ObjectContext context,
-			    Tcl_Size objc, Tcl_Obj *const *objv);
-static int		Configurable_ObjectReadableProps_Set(void *clientData,
-			    Tcl_Interp *interp, Tcl_ObjectContext context,
-			    Tcl_Size objc, Tcl_Obj *const *objv);
-static int		Configurable_ObjectWritableProps_Get(void *clientData,
-			    Tcl_Interp *interp, Tcl_ObjectContext context,
-			    Tcl_Size objc, Tcl_Obj *const *objv);
-static int		Configurable_ObjectWritableProps_Set(void *clientData,
-			    Tcl_Interp *interp, Tcl_ObjectContext context,
-			    Tcl_Size objc, Tcl_Obj *const *objv);
-static int		Slot_ResolveClass(void *clientData,
-			    Tcl_Interp *interp, Tcl_ObjectContext context,
-			    Tcl_Size objc, Tcl_Obj *const *objv);
->>>>>>> c367f400
+static Tcl_MethodCallProc2 Slot_Append;
+static Tcl_MethodCallProc2 Slot_AppendNew;
+static Tcl_MethodCallProc2 Slot_Clear;
+static Tcl_MethodCallProc2 Slot_Prepend;
+static Tcl_MethodCallProc2 Slot_Remove;
+static Tcl_MethodCallProc2 Slot_Resolve;
+static Tcl_MethodCallProc2 Slot_ResolveClass;
+static Tcl_MethodCallProc2 Slot_Set;
+static Tcl_MethodCallProc2 Slot_Unimplemented;
+static Tcl_MethodCallProc2 Slot_Unknown;
+static Tcl_MethodCallProc2 ClassFilter_Get, ClassFilter_Set;
+static Tcl_MethodCallProc2 ClassMixin_Get, ClassMixin_Set;
+static Tcl_MethodCallProc2 ClassSuper_Get, ClassSuper_Set;
+static Tcl_MethodCallProc2 ClassVars_Get, ClassVars_Set;
+static Tcl_MethodCallProc2 ObjFilter_Get, ObjFilter_Set;
+static Tcl_MethodCallProc2 ObjMixin_Get, ObjMixin_Set;
+static Tcl_MethodCallProc2 ObjVars_Get, ObjVars_Set;
+static Tcl_MethodCallProc2 Configurable_ClassReadableProps_Get;
+static Tcl_MethodCallProc2 Configurable_ClassReadableProps_Set;
+static Tcl_MethodCallProc2 Configurable_ClassWritableProps_Get;
+static Tcl_MethodCallProc2 Configurable_ClassWritableProps_Set;
+static Tcl_MethodCallProc2 Configurable_ObjectReadableProps_Get;
+static Tcl_MethodCallProc2 Configurable_ObjectReadableProps_Set;
+static Tcl_MethodCallProc2 Configurable_ObjectWritableProps_Get;
+static Tcl_MethodCallProc2 Configurable_ObjectWritableProps_Set;
 
 /*
  * Now define the slots used in declarations.
