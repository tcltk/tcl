--- conflicted
+++ resolved
@@ -8949,13 +8949,8 @@
     const char *chanName;
     int modeIndex;		/* Index of mode argument. */
     int mask;
-<<<<<<< HEAD
     static const char *const modeOptions[] = {"readable", "writable", NULL};
-    static int maskArray[] = {TCL_READABLE, TCL_WRITABLE};
-=======
-    static const char *modeOptions[] = {"readable", "writable", NULL};
     static CONST int maskArray[] = {TCL_READABLE, TCL_WRITABLE};
->>>>>>> 58db3152
 
     if ((objc != 3) && (objc != 4)) {
 	Tcl_WrongNumArgs(interp, 1, objv, "channelId event ?script?");
