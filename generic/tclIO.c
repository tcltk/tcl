/*
 * tclIO.c --
 *
 *	This file provides the generic portions (those that are the same on
 *	all platforms and for all channel types) of Tcl's IO facilities.
 *
 * Copyright (c) 1998-2000 Ajuba Solutions
 * Copyright (c) 1995-1997 Sun Microsystems, Inc.
 *
 * See the file "license.terms" for information on usage and redistribution of
 * this file, and for a DISCLAIMER OF ALL WARRANTIES.
 */

#include "tclInt.h"
#include "tclIO.h"
#include <assert.h>

/*
 * For each channel handler registered in a call to Tcl_CreateChannelHandler,
 * there is one record of the following type. All of records for a specific
 * channel are chained together in a singly linked list which is stored in
 * the channel structure.
 */

typedef struct ChannelHandler {
    Channel *chanPtr;		/* The channel structure for this channel. */
    int mask;			/* Mask of desired events. */
    Tcl_ChannelProc *proc;	/* Procedure to call in the type of
				 * Tcl_CreateChannelHandler. */
    ClientData clientData;	/* Argument to pass to procedure. */
    struct ChannelHandler *nextPtr;
				/* Next one in list of registered handlers. */
} ChannelHandler;

/*
 * This structure keeps track of the current ChannelHandler being invoked in
 * the current invocation of ChannelHandlerEventProc. There is a potential
 * problem if a ChannelHandler is deleted while it is the current one, since
 * ChannelHandlerEventProc needs to look at the nextPtr field. To handle this
 * problem, structures of the type below indicate the next handler to be
 * processed for any (recursively nested) dispatches in progress. The
 * nextHandlerPtr field is updated if the handler being pointed to is deleted.
 * The nextPtr field is used to chain together all recursive invocations, so
 * that Tcl_DeleteChannelHandler can find all the recursively nested
 * invocations of ChannelHandlerEventProc and compare the handler being
 * deleted against the NEXT handler to be invoked in that invocation; when it
 * finds such a situation, Tcl_DeleteChannelHandler updates the nextHandlerPtr
 * field of the structure to the next handler.
 */

typedef struct NextChannelHandler {
    ChannelHandler *nextHandlerPtr;	/* The next handler to be invoked in
					 * this invocation. */
    struct NextChannelHandler *nestedHandlerPtr;
					/* Next nested invocation of
					 * ChannelHandlerEventProc. */
} NextChannelHandler;

/*
 * The following structure describes the event that is added to the Tcl
 * event queue by the channel handler check procedure.
 */

typedef struct ChannelHandlerEvent {
    Tcl_Event header;		/* Standard header for all events. */
    Channel *chanPtr;		/* The channel that is ready. */
    int readyMask;		/* Events that have occurred. */
} ChannelHandlerEvent;

/*
 * The following structure is used by Tcl_GetsObj() to encapsulates the
 * state for a "gets" operation.
 */

typedef struct GetsState {
    Tcl_Obj *objPtr;		/* The object to which UTF-8 characters
				 * will be appended. */
    char **dstPtr;		/* Pointer into objPtr's string rep where
				 * next character should be stored. */
    Tcl_Encoding encoding;	/* The encoding to use to convert raw bytes
				 * to UTF-8.  */
    ChannelBuffer *bufPtr;	/* The current buffer of raw bytes being
				 * emptied. */
    Tcl_EncodingState state;	/* The encoding state just before the last
				 * external to UTF-8 conversion in
				 * FilterInputBytes(). */
    int rawRead;		/* The number of bytes removed from bufPtr
				 * in the last call to FilterInputBytes(). */
    int bytesWrote;		/* The number of bytes of UTF-8 data
				 * appended to objPtr during the last call to
				 * FilterInputBytes(). */
    int charsWrote;		/* The corresponding number of UTF-8
				 * characters appended to objPtr during the
				 * last call to FilterInputBytes(). */
    int totalChars;		/* The total number of UTF-8 characters
				 * appended to objPtr so far, just before the
				 * last call to FilterInputBytes(). */
} GetsState;

/*
 * The following structure encapsulates the state for a background channel
 * copy.  Note that the data buffer for the copy will be appended to this
 * structure.
 */

typedef struct CopyState {
    struct Channel *readPtr;	/* Pointer to input channel. */
    struct Channel *writePtr;	/* Pointer to output channel. */
    int readFlags;		/* Original read channel flags. */
    int writeFlags;		/* Original write channel flags. */
    Tcl_WideInt toRead;		/* Number of bytes to copy, or -1. */
    Tcl_WideInt total;		/* Total bytes transferred (written). */
    Tcl_Interp *interp;		/* Interp that started the copy. */
    Tcl_Obj *cmdPtr;		/* Command to be invoked at completion. */
    int bufSize;		/* Size of appended buffer. */
    char buffer[1];		/* Copy buffer, this must be the last
                                 * field. */
} CopyState;

/*
 * All static variables used in this file are collected into a single instance
 * of the following structure. For multi-threaded implementations, there is
 * one instance of this structure for each thread.
 *
 * Notice that different structures with the same name appear in other files.
 * The structure defined below is used in this file only.
 */

typedef struct ThreadSpecificData {
    NextChannelHandler *nestedHandlerPtr;
				/* This variable holds the list of nested
				 * ChannelHandlerEventProc invocations. */
    ChannelState *firstCSPtr;	/* List of all channels currently open,
				 * indexed by ChannelState, as only one
				 * ChannelState exists per set of stacked
				 * channels. */
    Tcl_Channel stdinChannel;	/* Static variable for the stdin channel. */
    int stdinInitialized;
    Tcl_Channel stdoutChannel;	/* Static variable for the stdout channel. */
    int stdoutInitialized;
    Tcl_Channel stderrChannel;	/* Static variable for the stderr channel. */
    int stderrInitialized;
    Tcl_Encoding binaryEncoding;
} ThreadSpecificData;

static Tcl_ThreadDataKey dataKey;

/*
 * Structure to record a close callback. One such record exists for
 * each close callback registered for a channel.
 */

typedef struct CloseCallback {
    Tcl_CloseProc *proc;		/* The procedure to call. */
    ClientData clientData;		/* Arbitrary one-word data to pass
					 * to the callback. */
    struct CloseCallback *nextPtr;	/* For chaining close callbacks. */
} CloseCallback;

/*
 * Static functions in this file:
 */

static ChannelBuffer *	AllocChannelBuffer(int length);
static void		ChannelTimerProc(ClientData clientData);
static int		CheckChannelErrors(ChannelState *statePtr,
			    int direction);
static int		CheckForDeadChannel(Tcl_Interp *interp,
			    ChannelState *statePtr);
static void		CheckForStdChannelsBeingClosed(Tcl_Channel chan);
static void		CleanupChannelHandlers(Tcl_Interp *interp,
			    Channel *chanPtr);
static int		CloseChannel(Tcl_Interp *interp, Channel *chanPtr,
			    int errorCode);
static int		CloseChannelPart(Tcl_Interp *interp, Channel *chanPtr,
			    int errorCode, int flags);
static int		CloseWrite(Tcl_Interp *interp, Channel *chanPtr);
static void		CommonGetsCleanup(Channel *chanPtr);
static int		CopyAndTranslateBuffer(ChannelState *statePtr,
			    char *result, int space);
static int		CopyBuffer(Channel *chanPtr, char *result, int space);
static int		CopyData(CopyState *csPtr, int mask);
static void		CopyEventProc(ClientData clientData, int mask);
static void		CreateScriptRecord(Tcl_Interp *interp,
			    Channel *chanPtr, int mask, Tcl_Obj *scriptPtr);
static void		DeleteChannelTable(ClientData clientData,
			    Tcl_Interp *interp);
static void		DeleteScriptRecord(Tcl_Interp *interp,
			    Channel *chanPtr, int mask);
static int		DetachChannel(Tcl_Interp *interp, Tcl_Channel chan);
static void		DiscardInputQueued(ChannelState *statePtr,
			    int discardSavedBuffers);
static void		DiscardOutputQueued(ChannelState *chanPtr);
static int		DoRead(Channel *chanPtr, char *srcPtr, int slen, int allowShortReads);
static int		DoReadChars(Channel *chan, Tcl_Obj *objPtr, int toRead,
			    int appendFlag);
static int		FilterInputBytes(Channel *chanPtr,
			    GetsState *statePtr);
static int		FlushChannel(Tcl_Interp *interp, Channel *chanPtr,
			    int calledFromAsyncFlush);
static int		TclGetsObjBinary(Tcl_Channel chan, Tcl_Obj *objPtr);
static Tcl_Encoding	GetBinaryEncoding();
static void		FreeBinaryEncoding(ClientData clientData);
static Tcl_HashTable *	GetChannelTable(Tcl_Interp *interp);
static int		GetInput(Channel *chanPtr);
static int		HaveVersion(const Tcl_ChannelType *typePtr,
			    Tcl_ChannelTypeVersion minimumVersion);
static void		PeekAhead(Channel *chanPtr, char **dstEndPtr,
			    GetsState *gsPtr);
static int		ReadBytes(ChannelState *statePtr, Tcl_Obj *objPtr,
			    int charsLeft, int *offsetPtr);
static int		ReadChars(ChannelState *statePtr, Tcl_Obj *objPtr,
			    int charsLeft, int *offsetPtr, int *factorPtr);
static void		RecycleBuffer(ChannelState *statePtr,
			    ChannelBuffer *bufPtr, int mustDiscard);
static int		StackSetBlockMode(Channel *chanPtr, int mode);
static int		SetBlockMode(Tcl_Interp *interp, Channel *chanPtr,
			    int mode);
static void		StopCopy(CopyState *csPtr);
static int		TranslateInputEOL(ChannelState *statePtr, char *dst,
			    const char *src, int *dstLenPtr, int *srcLenPtr);
static void		UpdateInterest(Channel *chanPtr);
static int		Write(Channel *chanPtr, const char *src,
			    int srcLen, Tcl_Encoding encoding);
static Tcl_Obj *	FixLevelCode(Tcl_Obj *msg);
static void		SpliceChannel(Tcl_Channel chan);
static void		CutChannel(Tcl_Channel chan);
static int              WillRead(Channel *chanPtr);

#define WriteChars(chanPtr, src, srcLen) \
			Write(chanPtr, src, srcLen, chanPtr->state->encoding)
#define WriteBytes(chanPtr, src, srcLen) \
			Write(chanPtr, src, srcLen, tclIdentityEncoding)

/*
 * Simplifying helper macros. All may use their argument(s) multiple times.
 * The ANSI C "prototypes" for the macros are listed below, together with a
 * short description of what the macro does.
 *
 * --------------------------------------------------------------------------
 * int BytesLeft(ChannelBuffer *bufPtr)
 *
 *	Returns the number of bytes of data remaining in the buffer.
 *
 * int SpaceLeft(ChannelBuffer *bufPtr)
 *
 *	Returns the number of bytes of space remaining at the end of the
 *	buffer.
 *
 * int IsBufferReady(ChannelBuffer *bufPtr)
 *
 *	Returns whether a buffer has bytes available within it.
 *
 * int IsBufferEmpty(ChannelBuffer *bufPtr)
 *
 *	Returns whether a buffer is entirely empty. Note that this is not the
 *	inverse of the above operation; trying to merge the two seems to lead
 *	to occasional crashes...
 *
 * int IsBufferFull(ChannelBuffer *bufPtr)
 *
 *	Returns whether more data can be added to a buffer.
 *
 * int IsBufferOverflowing(ChannelBuffer *bufPtr)
 *
 *	Returns whether a buffer has more data in it than it should.
 *
 * char *InsertPoint(ChannelBuffer *bufPtr)
 *
 *	Returns a pointer to where characters should be added to the buffer.
 *
 * char *RemovePoint(ChannelBuffer *bufPtr)
 *
 *	Returns a pointer to where characters should be removed from the
 *	buffer.
 * --------------------------------------------------------------------------
 */

#define BytesLeft(bufPtr)	((bufPtr)->nextAdded - (bufPtr)->nextRemoved)

#define SpaceLeft(bufPtr)	((bufPtr)->bufLength - (bufPtr)->nextAdded)

#define IsBufferReady(bufPtr)	((bufPtr)->nextAdded > (bufPtr)->nextRemoved)

#define IsBufferEmpty(bufPtr)	((bufPtr)->nextAdded == (bufPtr)->nextRemoved)

#define IsBufferFull(bufPtr)	((bufPtr)->nextAdded >= (bufPtr)->bufLength)

#define IsBufferOverflowing(bufPtr) ((bufPtr)->nextAdded>(bufPtr)->bufLength)

#define InsertPoint(bufPtr)	((bufPtr)->buf + (bufPtr)->nextAdded)

#define RemovePoint(bufPtr)	((bufPtr)->buf + (bufPtr)->nextRemoved)

/*
 * For working with channel state flag bits.
 */

#define SetFlag(statePtr, flag)		((statePtr)->flags |= (flag))
#define ResetFlag(statePtr, flag)	((statePtr)->flags &= ~(flag))
#define GotFlag(statePtr, flag)		((statePtr)->flags & (flag))

/*
 * Macro for testing whether a string (in optionName, length len) matches a
 * value (prefix matching rules). Arguments are the minimum length to match
 * and the value to match against. (Can't use Tcl_GetIndexFromObj as this is
 * used in a situation where no objects are available.)
 */

#define HaveOpt(minLength, nameString) \
	((len > (minLength)) && (optionName[1] == (nameString)[1]) \
		&& (strncmp(optionName, (nameString), len) == 0))

/*
 * The ChannelObjType type.  We actually store the ChannelState structure
 * as that lives longest and we want to return the bottomChanPtr when
 * requested (consistent with Tcl_GetChannel).  The setFromAny and
 * updateString can be NULL as they should not be called.
 */

static void		DupChannelIntRep(Tcl_Obj *objPtr, Tcl_Obj *copyPtr);
static int		SetChannelFromAny(Tcl_Interp *interp,
			    Tcl_Obj *objPtr);
static void		FreeChannelIntRep(Tcl_Obj *objPtr);

static const Tcl_ObjType chanObjType = {
    "channel",			/* name for this type */
    FreeChannelIntRep,		/* freeIntRepProc */
    DupChannelIntRep,		/* dupIntRepProc */
    NULL,			/* updateStringProc */
    NULL			/* setFromAnyProc SetChannelFromAny */
};

#define GET_CHANNELSTATE(objPtr) \
    ((ChannelState *) (objPtr)->internalRep.twoPtrValue.ptr1)
#define SET_CHANNELSTATE(objPtr, storePtr) \
    ((objPtr)->internalRep.twoPtrValue.ptr1 = (void *) (storePtr))
#define GET_CHANNELINTERP(objPtr) \
    ((Tcl_Interp *) (objPtr)->internalRep.twoPtrValue.ptr2)
#define SET_CHANNELINTERP(objPtr, storePtr) \
    ((objPtr)->internalRep.twoPtrValue.ptr2 = (void *) (storePtr))

#define BUSY_STATE(st, fl) \
     ((((st)->csPtrR) && ((fl) & TCL_READABLE)) || \
      (((st)->csPtrW) && ((fl) & TCL_WRITABLE)))

#define MAX_CHANNEL_BUFFER_SIZE (1024*1024)

/*
 *---------------------------------------------------------------------------
 *
 * ChanClose, ChanRead, ChanSeek, ChanThreadAction, ChanWatch, ChanWrite --
 *
 *	Simplify the access to selected channel driver "methods" that are used
 *	in multiple places in a stereotypical fashion. These are just thin
 *	wrappers around the driver functions.
 *
 *---------------------------------------------------------------------------
 */

static inline int
ChanClose(
    Channel *chanPtr,
    Tcl_Interp *interp)
{
    if (chanPtr->typePtr->closeProc != TCL_CLOSE2PROC) {
	return chanPtr->typePtr->closeProc(chanPtr->instanceData, interp);
    } else {
	return chanPtr->typePtr->close2Proc(chanPtr->instanceData, interp, 0);
    }
}

static inline int
ChanCloseHalf(
    Channel *chanPtr,
    Tcl_Interp *interp,
    int flags)
{
    return chanPtr->typePtr->close2Proc(chanPtr->instanceData, interp, flags);
}

static inline int
ChanRead(
    Channel *chanPtr,
    char *dst,
    int dstSize,
    int *errnoPtr)
{
    if (WillRead(chanPtr) < 0) {
        return -1;
    }

    return chanPtr->typePtr->inputProc(chanPtr->instanceData, dst, dstSize,
	    errnoPtr);
}

static inline Tcl_WideInt
ChanSeek(
    Channel *chanPtr,
    Tcl_WideInt offset,
    int mode,
    int *errnoPtr)
{
    /*
     * Note that we prefer the wideSeekProc if that field is available in the
     * type and non-NULL.
     */

    if (HaveVersion(chanPtr->typePtr, TCL_CHANNEL_VERSION_3) &&
	    chanPtr->typePtr->wideSeekProc != NULL) {
	return chanPtr->typePtr->wideSeekProc(chanPtr->instanceData,
		offset, mode, errnoPtr);
    }

    if (offset<Tcl_LongAsWide(LONG_MIN) || offset>Tcl_LongAsWide(LONG_MAX)) {
	*errnoPtr = EOVERFLOW;
	return Tcl_LongAsWide(-1);
    }

    return Tcl_LongAsWide(chanPtr->typePtr->seekProc(chanPtr->instanceData,
	    Tcl_WideAsLong(offset), mode, errnoPtr));
}

static inline void
ChanThreadAction(
    Channel *chanPtr,
    int action)
{
    Tcl_DriverThreadActionProc *threadActionProc =
	    Tcl_ChannelThreadActionProc(chanPtr->typePtr);

    if (threadActionProc != NULL) {
	threadActionProc(chanPtr->instanceData, action);
    }
}

static inline void
ChanWatch(
    Channel *chanPtr,
    int mask)
{
    chanPtr->typePtr->watchProc(chanPtr->instanceData, mask);
}

static inline int
ChanWrite(
    Channel *chanPtr,
    const char *src,
    int srcLen,
    int *errnoPtr)
{
    return chanPtr->typePtr->outputProc(chanPtr->instanceData, src, srcLen,
	    errnoPtr);
}

/*
 *---------------------------------------------------------------------------
 *
 * TclInitIOSubsystem --
 *
 *	Initialize all resources used by this subsystem on a per-process
 *	basis.
 *
 * Results:
 *	None.
 *
 * Side effects:
 *	Depends on the memory subsystems.
 *
 *---------------------------------------------------------------------------
 */

void
TclInitIOSubsystem(void)
{
    /*
     * By fetching thread local storage we take care of allocating it for each
     * thread.
     */

    (void) TCL_TSD_INIT(&dataKey);
}

/*
 *-------------------------------------------------------------------------
 *
 * TclFinalizeIOSubsystem --
 *
 *	Releases all resources used by this subsystem on a per-process basis.
 *	Closes all extant channels that have not already been closed because
 *	they were not owned by any interp.
 *
 * Results:
 *	None.
 *
 * Side effects:
 *	Depends on encoding and memory subsystems.
 *
 *-------------------------------------------------------------------------
 */

	/* ARGSUSED */
void
TclFinalizeIOSubsystem(void)
{
    ThreadSpecificData *tsdPtr = TCL_TSD_INIT(&dataKey);
    Channel *chanPtr = NULL;	/* Iterates over open channels. */
    ChannelState *statePtr;	/* State of channel stack */
    int active = 1;		/* Flag == 1 while there's still work to do */
    int doflushnb;

    /* Fetch the pre-TIP#398 compatibility flag */ 
    {
        const char *s;
        Tcl_DString ds;
        
        s = TclGetEnv("TCL_FLUSH_NONBLOCKING_ON_EXIT", &ds);
        doflushnb = ((s != NULL) && strcmp(s, "0"));
        if (s != NULL) {
            Tcl_DStringFree(&ds);
        }
    }

    /*
     * Walk all channel state structures known to this thread and close
     * corresponding channels.
     */

    while (active) {
	/*
	 * Iterate through the open channel list, and find the first channel
	 * that isn't dead. We start from the head of the list each time,
	 * because the close action on one channel can close others.
	 */

	active = 0;
	for (statePtr = tsdPtr->firstCSPtr;
		statePtr != NULL;
		statePtr = statePtr->nextCSPtr) {
	    chanPtr = statePtr->topChanPtr;
            if (GotFlag(statePtr, CHANNEL_DEAD)) {
                continue;
            }
	    if (!GotFlag(statePtr, CHANNEL_INCLOSE | CHANNEL_CLOSED )
                || GotFlag(statePtr, BG_FLUSH_SCHEDULED)) {
                ResetFlag(statePtr, BG_FLUSH_SCHEDULED);
		active = 1;
		break;
	    }
	}

	/*
	 * We've found a live (or bg-closing) channel. Close it.
	 */

	if (active) {

	    /*
	     * TIP #398:  by default, we no  longer set the  channel back into
             * blocking  mode.  To  restore  the old  blocking  behavior,  the
             * environment variable  TCL_FLUSH_NONBLOCKING_ON_EXIT must be set
             * and not be "0".
	     */
            if (doflushnb) {
                    /* Set the channel back into blocking mode to ensure that we wait
                     * for all data to flush out.
                     */
                
                (void) Tcl_SetChannelOption(NULL, (Tcl_Channel) chanPtr,
                                            "-blocking", "on");                    
            }

	    if ((chanPtr == (Channel *) tsdPtr->stdinChannel) ||
		    (chanPtr == (Channel *) tsdPtr->stdoutChannel) ||
		    (chanPtr == (Channel *) tsdPtr->stderrChannel)) {
		/*
		 * Decrement the refcount which was earlier artificially
		 * bumped up to keep the channel from being closed.
		 */

		statePtr->refCount--;
	    }

	    if (statePtr->refCount <= 0) {
		/*
		 * Close it only if the refcount indicates that the channel is
		 * not referenced from any interpreter. If it is, that
		 * interpreter will close the channel when it gets destroyed.
		 */

		(void) Tcl_Close(NULL, (Tcl_Channel) chanPtr);
	    } else {
		/*
		 * The refcount is greater than zero, so flush the channel.
		 */

		Tcl_Flush((Tcl_Channel) chanPtr);

		/*
		 * Call the device driver to actually close the underlying
		 * device for this channel.
		 */

		(void) ChanClose(chanPtr, NULL);

		/*
		 * Finally, we clean up the fields in the channel data
		 * structure since all of them have been deleted already. We
		 * mark the channel with CHANNEL_DEAD to prevent any further
		 * IO operations on it.
		 */

		chanPtr->instanceData = NULL;
		SetFlag(statePtr, CHANNEL_DEAD);
	    }
	}
    }

    TclpFinalizeSockets();
    TclpFinalizePipes();
}

/*
 *----------------------------------------------------------------------
 *
 * Tcl_SetStdChannel --
 *
 *	This function is used to change the channels that are used for
 *	stdin/stdout/stderr in new interpreters.
 *
 * Results:
 *	None
 *
 * Side effects:
 *	None.
 *
 *----------------------------------------------------------------------
 */

void
Tcl_SetStdChannel(
    Tcl_Channel channel,
    int type)			/* One of TCL_STDIN, TCL_STDOUT, TCL_STDERR. */
{
    ThreadSpecificData *tsdPtr = TCL_TSD_INIT(&dataKey);

    switch (type) {
    case TCL_STDIN:
	tsdPtr->stdinInitialized = 1;
	tsdPtr->stdinChannel = channel;
	break;
    case TCL_STDOUT:
	tsdPtr->stdoutInitialized = 1;
	tsdPtr->stdoutChannel = channel;
	break;
    case TCL_STDERR:
	tsdPtr->stderrInitialized = 1;
	tsdPtr->stderrChannel = channel;
	break;
    }
}

/*
 *----------------------------------------------------------------------
 *
 * Tcl_GetStdChannel --
 *
 *	Returns the specified standard channel.
 *
 * Results:
 *	Returns the specified standard channel, or NULL.
 *
 * Side effects:
 *	May cause the creation of a standard channel and the underlying file.
 *
 *----------------------------------------------------------------------
 */

Tcl_Channel
Tcl_GetStdChannel(
    int type)			/* One of TCL_STDIN, TCL_STDOUT, TCL_STDERR. */
{
    Tcl_Channel channel = NULL;
    ThreadSpecificData *tsdPtr = TCL_TSD_INIT(&dataKey);

    /*
     * If the channels were not created yet, create them now and store them in
     * the static variables.
     */

    switch (type) {
    case TCL_STDIN:
	if (!tsdPtr->stdinInitialized) {
	    tsdPtr->stdinChannel = TclpGetDefaultStdChannel(TCL_STDIN);
	    tsdPtr->stdinInitialized = 1;

	    /*
	     * Artificially bump the refcount to ensure that the channel is
	     * only closed on exit.
	     *
	     * NOTE: Must only do this if stdinChannel is not NULL. It can be
	     * NULL in situations where Tcl is unable to connect to the
	     * standard input.
	     */

	    if (tsdPtr->stdinChannel != NULL) {
		Tcl_RegisterChannel(NULL, tsdPtr->stdinChannel);
	    }
	}
	channel = tsdPtr->stdinChannel;
	break;
    case TCL_STDOUT:
	if (!tsdPtr->stdoutInitialized) {
	    tsdPtr->stdoutChannel = TclpGetDefaultStdChannel(TCL_STDOUT);
	    tsdPtr->stdoutInitialized = 1;
	    if (tsdPtr->stdoutChannel != NULL) {
		Tcl_RegisterChannel(NULL, tsdPtr->stdoutChannel);
	    }
	}
	channel = tsdPtr->stdoutChannel;
	break;
    case TCL_STDERR:
	if (!tsdPtr->stderrInitialized) {
	    tsdPtr->stderrChannel = TclpGetDefaultStdChannel(TCL_STDERR);
	    tsdPtr->stderrInitialized = 1;
	    if (tsdPtr->stderrChannel != NULL) {
		Tcl_RegisterChannel(NULL, tsdPtr->stderrChannel);
	    }
	}
	channel = tsdPtr->stderrChannel;
	break;
    }
    return channel;
}

/*
 *----------------------------------------------------------------------
 *
 * Tcl_CreateCloseHandler
 *
 *	Creates a close callback which will be called when the channel is
 *	closed.
 *
 * Results:
 *	None.
 *
 * Side effects:
 *	Causes the callback to be called in the future when the channel will
 *	be closed.
 *
 *----------------------------------------------------------------------
 */

void
Tcl_CreateCloseHandler(
    Tcl_Channel chan,		/* The channel for which to create the close
				 * callback. */
    Tcl_CloseProc *proc,	/* The callback routine to call when the
				 * channel will be closed. */
    ClientData clientData)	/* Arbitrary data to pass to the close
				 * callback. */
{
    ChannelState *statePtr = ((Channel *) chan)->state;
    CloseCallback *cbPtr;

    cbPtr = ckalloc(sizeof(CloseCallback));
    cbPtr->proc = proc;
    cbPtr->clientData = clientData;

    cbPtr->nextPtr = statePtr->closeCbPtr;
    statePtr->closeCbPtr = cbPtr;
}

/*
 *----------------------------------------------------------------------
 *
 * Tcl_DeleteCloseHandler --
 *
 *	Removes a callback that would have been called on closing the channel.
 *	If there is no matching callback then this function has no effect.
 *
 * Results:
 *	None.
 *
 * Side effects:
 *	The callback will not be called in the future when the channel is
 *	eventually closed.
 *
 *----------------------------------------------------------------------
 */

void
Tcl_DeleteCloseHandler(
    Tcl_Channel chan,		/* The channel for which to cancel the close
				 * callback. */
    Tcl_CloseProc *proc,	/* The procedure for the callback to
				 * remove. */
    ClientData clientData)	/* The callback data for the callback to
				 * remove. */
{
    ChannelState *statePtr = ((Channel *) chan)->state;
    CloseCallback *cbPtr, *cbPrevPtr;

    for (cbPtr = statePtr->closeCbPtr, cbPrevPtr = NULL;
	    cbPtr != NULL; cbPtr = cbPtr->nextPtr) {
	if ((cbPtr->proc == proc) && (cbPtr->clientData == clientData)) {
	    if (cbPrevPtr == NULL) {
		statePtr->closeCbPtr = cbPtr->nextPtr;
	    } else {
		cbPrevPtr->nextPtr = cbPtr->nextPtr;
	    }
	    ckfree(cbPtr);
	    break;
	}
	cbPrevPtr = cbPtr;
    }
}

/*
 *----------------------------------------------------------------------
 *
 * GetChannelTable --
 *
 *	Gets and potentially initializes the channel table for an interpreter.
 *	If it is initializing the table it also inserts channels for stdin,
 *	stdout and stderr if the interpreter is trusted.
 *
 * Results:
 *	A pointer to the hash table created, for use by the caller.
 *
 * Side effects:
 *	Initializes the channel table for an interpreter. May create channels
 *	for stdin, stdout and stderr.
 *
 *----------------------------------------------------------------------
 */

static Tcl_HashTable *
GetChannelTable(
    Tcl_Interp *interp)
{
    Tcl_HashTable *hTblPtr;	/* Hash table of channels. */
    Tcl_Channel stdinChan, stdoutChan, stderrChan;

    hTblPtr = Tcl_GetAssocData(interp, "tclIO", NULL);
    if (hTblPtr == NULL) {
	hTblPtr = ckalloc(sizeof(Tcl_HashTable));
	Tcl_InitHashTable(hTblPtr, TCL_STRING_KEYS);
	Tcl_SetAssocData(interp, "tclIO",
		(Tcl_InterpDeleteProc *) DeleteChannelTable, hTblPtr);

	/*
	 * If the interpreter is trusted (not "safe"), insert channels for
	 * stdin, stdout and stderr (possibly creating them in the process).
	 */

	if (Tcl_IsSafe(interp) == 0) {
	    stdinChan = Tcl_GetStdChannel(TCL_STDIN);
	    if (stdinChan != NULL) {
		Tcl_RegisterChannel(interp, stdinChan);
	    }
	    stdoutChan = Tcl_GetStdChannel(TCL_STDOUT);
	    if (stdoutChan != NULL) {
		Tcl_RegisterChannel(interp, stdoutChan);
	    }
	    stderrChan = Tcl_GetStdChannel(TCL_STDERR);
	    if (stderrChan != NULL) {
		Tcl_RegisterChannel(interp, stderrChan);
	    }
	}
    }
    return hTblPtr;
}

/*
 *----------------------------------------------------------------------
 *
 * DeleteChannelTable --
 *
 *	Deletes the channel table for an interpreter, closing any open
 *	channels whose refcount reaches zero. This procedure is invoked when
 *	an interpreter is deleted, via the AssocData cleanup mechanism.
 *
 * Results:
 *	None.
 *
 * Side effects:
 *	Deletes the hash table of channels. May close channels. May flush
 *	output on closed channels. Removes any channeEvent handlers that were
 *	registered in this interpreter.
 *
 *----------------------------------------------------------------------
 */

static void
DeleteChannelTable(
    ClientData clientData,	/* The per-interpreter data structure. */
    Tcl_Interp *interp)		/* The interpreter being deleted. */
{
    Tcl_HashTable *hTblPtr;	/* The hash table. */
    Tcl_HashSearch hSearch;	/* Search variable. */
    Tcl_HashEntry *hPtr;	/* Search variable. */
    Channel *chanPtr;		/* Channel being deleted. */
    ChannelState *statePtr;	/* State of Channel being deleted. */
    EventScriptRecord *sPtr, *prevPtr, *nextPtr;
				/* Variables to loop over all channel events
				 * registered, to delete the ones that refer
				 * to the interpreter being deleted. */

    /*
     * Delete all the registered channels - this will close channels whose
     * refcount reaches zero.
     */

    hTblPtr = clientData;
    for (hPtr = Tcl_FirstHashEntry(hTblPtr, &hSearch); hPtr != NULL;
	    hPtr = Tcl_FirstHashEntry(hTblPtr, &hSearch)) {
	chanPtr = Tcl_GetHashValue(hPtr);
	statePtr = chanPtr->state;

	/*
	 * Remove any fileevents registered in this interpreter.
	 */

	for (sPtr = statePtr->scriptRecordPtr, prevPtr = NULL;
		sPtr != NULL; sPtr = nextPtr) {
	    nextPtr = sPtr->nextPtr;
	    if (sPtr->interp == interp) {
		if (prevPtr == NULL) {
		    statePtr->scriptRecordPtr = nextPtr;
		} else {
		    prevPtr->nextPtr = nextPtr;
		}

		Tcl_DeleteChannelHandler((Tcl_Channel) chanPtr,
			TclChannelEventScriptInvoker, sPtr);

		TclDecrRefCount(sPtr->scriptPtr);
		ckfree(sPtr);
	    } else {
		prevPtr = sPtr;
	    }
	}

	/*
	 * Cannot call Tcl_UnregisterChannel because that procedure calls
	 * Tcl_GetAssocData to get the channel table, which might already be
	 * inaccessible from the interpreter structure. Instead, we emulate
	 * the behavior of Tcl_UnregisterChannel directly here.
	 */

	Tcl_DeleteHashEntry(hPtr);
	SetFlag(statePtr, CHANNEL_TAINTED);
	statePtr->refCount--;
	if (statePtr->refCount <= 0) {
	    if (!GotFlag(statePtr, BG_FLUSH_SCHEDULED)) {
		(void) Tcl_Close(interp, (Tcl_Channel) chanPtr);
	    }
	}

    }
    Tcl_DeleteHashTable(hTblPtr);
    ckfree(hTblPtr);
}

/*
 *----------------------------------------------------------------------
 *
 * CheckForStdChannelsBeingClosed --
 *
 *	Perform special handling for standard channels being closed. When
 *	given a standard channel, if the refcount is now 1, it means that the
 *	last reference to the standard channel is being explicitly closed. Now
 *	bump the refcount artificially down to 0, to ensure the normal
 *	handling of channels being closed will occur. Also reset the static
 *	pointer to the channel to NULL, to avoid dangling references.
 *
 * Results:
 *	None.
 *
 * Side effects:
 *	Manipulates the refcount on standard channels. May smash the global
 *	static pointer to a standard channel.
 *
 *----------------------------------------------------------------------
 */

static void
CheckForStdChannelsBeingClosed(
    Tcl_Channel chan)
{
    ChannelState *statePtr = ((Channel *) chan)->state;
    ThreadSpecificData *tsdPtr = TCL_TSD_INIT(&dataKey);

    if (tsdPtr->stdinInitialized
	    && tsdPtr->stdinChannel != NULL
	    && statePtr == ((Channel *)tsdPtr->stdinChannel)->state) {
	if (statePtr->refCount < 2) {
	    statePtr->refCount = 0;
	    tsdPtr->stdinChannel = NULL;
	    return;
	}
    } else if (tsdPtr->stdoutInitialized
	    && tsdPtr->stdoutChannel != NULL
	    && statePtr == ((Channel *)tsdPtr->stdoutChannel)->state) {
	if (statePtr->refCount < 2) {
	    statePtr->refCount = 0;
	    tsdPtr->stdoutChannel = NULL;
	    return;
	}
    } else if (tsdPtr->stderrInitialized
	    && tsdPtr->stderrChannel != NULL
	    && statePtr == ((Channel *)tsdPtr->stderrChannel)->state) {
	if (statePtr->refCount < 2) {
	    statePtr->refCount = 0;
	    tsdPtr->stderrChannel = NULL;
	    return;
	}
    }
}

/*
 *----------------------------------------------------------------------
 *
 * Tcl_IsStandardChannel --
 *
 *	Test if the given channel is a standard channel. No attempt is made to
 *	check if the channel or the standard channels are initialized or
 *	otherwise valid.
 *
 * Results:
 *	Returns 1 if true, 0 if false.
 *
 * Side effects:
 *	None.
 *
 *----------------------------------------------------------------------
 */

int
Tcl_IsStandardChannel(
    Tcl_Channel chan)		/* Channel to check. */
{
    ThreadSpecificData *tsdPtr = TCL_TSD_INIT(&dataKey);

    if ((chan == tsdPtr->stdinChannel)
	    || (chan == tsdPtr->stdoutChannel)
	    || (chan == tsdPtr->stderrChannel)) {
	return 1;
    } else {
	return 0;
    }
}

/*
 *----------------------------------------------------------------------
 *
 * Tcl_RegisterChannel --
 *
 *	Adds an already-open channel to the channel table of an interpreter.
 *	If the interpreter passed as argument is NULL, it only increments the
 *	channel refCount.
 *
 * Results:
 *	None.
 *
 * Side effects:
 *	May increment the reference count of a channel.
 *
 *----------------------------------------------------------------------
 */

void
Tcl_RegisterChannel(
    Tcl_Interp *interp,		/* Interpreter in which to add the channel. */
    Tcl_Channel chan)		/* The channel to add to this interpreter
				 * channel table. */
{
    Tcl_HashTable *hTblPtr;	/* Hash table of channels. */
    Tcl_HashEntry *hPtr;	/* Search variable. */
    int isNew;			/* Is the hash entry new or does it exist? */
    Channel *chanPtr;		/* The actual channel. */
    ChannelState *statePtr;	/* State of the actual channel. */

    /*
     * Always (un)register bottom-most channel in the stack. This makes
     * management of the channel list easier because no manipulation is
     * necessary during (un)stack operation.
     */

    chanPtr = ((Channel *) chan)->state->bottomChanPtr;
    statePtr = chanPtr->state;

    if (statePtr->channelName == NULL) {
	Tcl_Panic("Tcl_RegisterChannel: channel without name");
    }
    if (interp != NULL) {
	hTblPtr = GetChannelTable(interp);
	hPtr = Tcl_CreateHashEntry(hTblPtr, statePtr->channelName, &isNew);
	if (!isNew) {
	    if (chan == Tcl_GetHashValue(hPtr)) {
		return;
	    }

	    Tcl_Panic("Tcl_RegisterChannel: duplicate channel names");
	}
	Tcl_SetHashValue(hPtr, chanPtr);
    }
    statePtr->refCount++;
}

/*
 *----------------------------------------------------------------------
 *
 * Tcl_UnregisterChannel --
 *
 *	Deletes the hash entry for a channel associated with an interpreter.
 *	If the interpreter given as argument is NULL, it only decrements the
 *	reference count. (This all happens in the Tcl_DetachChannel helper
 *	function).
 *
 *	Finally, if the reference count of the channel drops to zero, it is
 *	deleted.
 *
 * Results:
 *	A standard Tcl result.
 *
 * Side effects:
 *	Calls Tcl_DetachChannel which deletes the hash entry for a channel
 *	associated with an interpreter.
 *
 *	May delete the channel, which can have a variety of consequences,
 *	especially if we are forced to close the channel.
 *
 *----------------------------------------------------------------------
 */

int
Tcl_UnregisterChannel(
    Tcl_Interp *interp,		/* Interpreter in which channel is defined. */
    Tcl_Channel chan)		/* Channel to delete. */
{
    ChannelState *statePtr;	/* State of the real channel. */

    statePtr = ((Channel *) chan)->state->bottomChanPtr->state;

    if (GotFlag(statePtr, CHANNEL_INCLOSE)) {
	if (interp != NULL) {
	    Tcl_SetObjResult(interp, Tcl_NewStringObj(
                    "illegal recursive call to close through close-handler"
                    " of channel", -1));
	}
	return TCL_ERROR;
    }

    if (DetachChannel(interp, chan) != TCL_OK) {
	return TCL_OK;
    }

    statePtr = ((Channel *) chan)->state->bottomChanPtr->state;

    /*
     * Perform special handling for standard channels being closed. If the
     * refCount is now 1 it means that the last reference to the standard
     * channel is being explicitly closed, so bump the refCount down
     * artificially to 0. This will ensure that the channel is actually
     * closed, below. Also set the static pointer to NULL for the channel.
     */

    CheckForStdChannelsBeingClosed(chan);

    /*
     * If the refCount reached zero, close the actual channel.
     */

    if (statePtr->refCount <= 0) {
	/*
	 * Ensure that if there is another buffer, it gets flushed whether or
	 * not we are doing a background flush.
	 */

	if ((statePtr->curOutPtr != NULL) &&
		IsBufferReady(statePtr->curOutPtr)) {
	    SetFlag(statePtr, BUFFER_READY);
	}
	Tcl_Preserve(statePtr);
	if (!GotFlag(statePtr, BG_FLUSH_SCHEDULED)) {
	    /*
	     * We don't want to re-enter Tcl_Close().
	     */

	    if (!GotFlag(statePtr, CHANNEL_CLOSED)) {
		if (Tcl_Close(interp, chan) != TCL_OK) {
		    SetFlag(statePtr, CHANNEL_CLOSED);
		    Tcl_Release(statePtr);
		    return TCL_ERROR;
		}
	    }
	}
	SetFlag(statePtr, CHANNEL_CLOSED);
	Tcl_Release(statePtr);
    }
    return TCL_OK;
}

/*
 *----------------------------------------------------------------------
 *
 * Tcl_DetachChannel --
 *
 *	Deletes the hash entry for a channel associated with an interpreter.
 *	If the interpreter given as argument is NULL, it only decrements the
 *	reference count. Even if the ref count drops to zero, the channel is
 *	NOT closed or cleaned up. This allows a channel to be detached from an
 *	interpreter and left in the same state it was in when it was
 *	originally returned by 'Tcl_OpenFileChannel', for example.
 *
 *	This function cannot be used on the standard channels, and will return
 *	TCL_ERROR if that is attempted.
 *
 *	This function should only be necessary for special purposes in which
 *	you need to generate a pristine channel from one that has already been
 *	used. All ordinary purposes will almost always want to use
 *	Tcl_UnregisterChannel instead.
 *
 *	Provided the channel is not attached to any other interpreter, it can
 *	then be closed with Tcl_Close, rather than with Tcl_UnregisterChannel.
 *
 * Results:
 *	A standard Tcl result. If the channel is not currently registered with
 *	the given interpreter, TCL_ERROR is returned, otherwise TCL_OK.
 *	However no error messages are left in the interp's result.
 *
 * Side effects:
 *	Deletes the hash entry for a channel associated with an interpreter.
 *
 *----------------------------------------------------------------------
 */

int
Tcl_DetachChannel(
    Tcl_Interp *interp,		/* Interpreter in which channel is defined. */
    Tcl_Channel chan)		/* Channel to delete. */
{
    if (Tcl_IsStandardChannel(chan)) {
	return TCL_ERROR;
    }

    return DetachChannel(interp, chan);
}

/*
 *----------------------------------------------------------------------
 *
 * DetachChannel --
 *
 *	Deletes the hash entry for a channel associated with an interpreter.
 *	If the interpreter given as argument is NULL, it only decrements the
 *	reference count. Even if the ref count drops to zero, the channel is
 *	NOT closed or cleaned up. This allows a channel to be detached from an
 *	interpreter and left in the same state it was in when it was
 *	originally returned by 'Tcl_OpenFileChannel', for example.
 *
 * Results:
 *	A standard Tcl result. If the channel is not currently registered with
 *	the given interpreter, TCL_ERROR is returned, otherwise TCL_OK.
 *	However no error messages are left in the interp's result.
 *
 * Side effects:
 *	Deletes the hash entry for a channel associated with an interpreter.
 *
 *----------------------------------------------------------------------
 */

static int
DetachChannel(
    Tcl_Interp *interp,		/* Interpreter in which channel is defined. */
    Tcl_Channel chan)		/* Channel to delete. */
{
    Tcl_HashTable *hTblPtr;	/* Hash table of channels. */
    Tcl_HashEntry *hPtr;	/* Search variable. */
    Channel *chanPtr;		/* The real IO channel. */
    ChannelState *statePtr;	/* State of the real channel. */

    /*
     * Always (un)register bottom-most channel in the stack. This makes
     * management of the channel list easier because no manipulation is
     * necessary during (un)stack operation.
     */

    chanPtr = ((Channel *) chan)->state->bottomChanPtr;
    statePtr = chanPtr->state;

    if (interp != NULL) {
	hTblPtr = Tcl_GetAssocData(interp, "tclIO", NULL);
	if (hTblPtr == NULL) {
	    return TCL_ERROR;
	}
	hPtr = Tcl_FindHashEntry(hTblPtr, statePtr->channelName);
	if (hPtr == NULL) {
	    return TCL_ERROR;
	}
	if ((Channel *) Tcl_GetHashValue(hPtr) != chanPtr) {
	    return TCL_ERROR;
	}
	Tcl_DeleteHashEntry(hPtr);
	SetFlag(statePtr, CHANNEL_TAINTED);

	/*
	 * Remove channel handlers that refer to this interpreter, so that
	 * they will not be present if the actual close is delayed and more
	 * events happen on the channel. This may occur if the channel is
	 * shared between several interpreters, or if the channel has async
	 * flushing active.
	 */

	CleanupChannelHandlers(interp, chanPtr);
    }

    statePtr->refCount--;

    return TCL_OK;
}

/*
 *---------------------------------------------------------------------------
 *
 * Tcl_GetChannel --
 *
 *	Finds an existing Tcl_Channel structure by name in a given
 *	interpreter. This function is public because it is used by
 *	channel-type-specific functions.
 *
 * Results:
 *	A Tcl_Channel or NULL on failure. If failed, interp's result object
 *	contains an error message. *modePtr is filled with the modes in which
 *	the channel was opened.
 *
 * Side effects:
 *	None.
 *
 *---------------------------------------------------------------------------
 */

Tcl_Channel
Tcl_GetChannel(
    Tcl_Interp *interp,		/* Interpreter in which to find or create the
				 * channel. */
    const char *chanName,	/* The name of the channel. */
    int *modePtr)		/* Where to store the mode in which the
				 * channel was opened? Will contain an ORed
				 * combination of TCL_READABLE and
				 * TCL_WRITABLE, if non-NULL. */
{
    Channel *chanPtr;		/* The actual channel. */
    Tcl_HashTable *hTblPtr;	/* Hash table of channels. */
    Tcl_HashEntry *hPtr;	/* Search variable. */
    const char *name;		/* Translated name. */

    /*
     * Substitute "stdin", etc. Note that even though we immediately find the
     * channel using Tcl_GetStdChannel, we still need to look it up in the
     * specified interpreter to ensure that it is present in the channel
     * table. Otherwise, safe interpreters would always have access to the
     * standard channels.
     */

    name = chanName;
    if ((chanName[0] == 's') && (chanName[1] == 't')) {
	chanPtr = NULL;
	if (strcmp(chanName, "stdin") == 0) {
	    chanPtr = (Channel *) Tcl_GetStdChannel(TCL_STDIN);
	} else if (strcmp(chanName, "stdout") == 0) {
	    chanPtr = (Channel *) Tcl_GetStdChannel(TCL_STDOUT);
	} else if (strcmp(chanName, "stderr") == 0) {
	    chanPtr = (Channel *) Tcl_GetStdChannel(TCL_STDERR);
	}
	if (chanPtr != NULL) {
	    name = chanPtr->state->channelName;
	}
    }

    hTblPtr = GetChannelTable(interp);
    hPtr = Tcl_FindHashEntry(hTblPtr, name);
    if (hPtr == NULL) {
	Tcl_SetObjResult(interp, Tcl_ObjPrintf(
                "can not find channel named \"%s\"", chanName));
	Tcl_SetErrorCode(interp, "TCL", "LOOKUP", "CHANNEL", chanName, NULL);
	return NULL;
    }

    /*
     * Always return bottom-most channel in the stack. This one lives the
     * longest - other channels may go away unnoticed. The other APIs
     * compensate where necessary to retrieve the topmost channel again.
     */

    chanPtr = Tcl_GetHashValue(hPtr);
    chanPtr = chanPtr->state->bottomChanPtr;
    if (modePtr != NULL) {
	*modePtr = chanPtr->state->flags & (TCL_READABLE|TCL_WRITABLE);
    }

    return (Tcl_Channel) chanPtr;
}

/*
 *---------------------------------------------------------------------------
 *
 * TclGetChannelFromObj --
 *
 *	Finds an existing Tcl_Channel structure by name in a given
 *	interpreter. This function is public because it is used by
 *	channel-type-specific functions.
 *
 * Results:
 *	A Tcl_Channel or NULL on failure. If failed, interp's result object
 *	contains an error message. *modePtr is filled with the modes in which
 *	the channel was opened.
 *
 * Side effects:
 *	None.
 *
 *---------------------------------------------------------------------------
 */

int
TclGetChannelFromObj(
    Tcl_Interp *interp,		/* Interpreter in which to find or create the
				 * channel. */
    Tcl_Obj *objPtr,
    Tcl_Channel *channelPtr,
    int *modePtr,		/* Where to store the mode in which the
				 * channel was opened? Will contain an ORed
				 * combination of TCL_READABLE and
				 * TCL_WRITABLE, if non-NULL. */
    int flags)
{
    ChannelState *statePtr;

    if (SetChannelFromAny(interp, objPtr) != TCL_OK) {
	return TCL_ERROR;
    }

    statePtr = GET_CHANNELSTATE(objPtr);
    *channelPtr = (Tcl_Channel) statePtr->bottomChanPtr;

    if (modePtr != NULL) {
	*modePtr = statePtr->flags & (TCL_READABLE|TCL_WRITABLE);
    }

    return TCL_OK;
}

/*
 *----------------------------------------------------------------------
 *
 * Tcl_CreateChannel --
 *
 *	Creates a new entry in the hash table for a Tcl_Channel record.
 *
 * Results:
 *	Returns the new Tcl_Channel.
 *
 * Side effects:
 *	Creates a new Tcl_Channel instance and inserts it into the hash table.
 *
 *----------------------------------------------------------------------
 */

Tcl_Channel
Tcl_CreateChannel(
    const Tcl_ChannelType *typePtr, /* The channel type record. */
    const char *chanName,	/* Name of channel to record. */
    ClientData instanceData,	/* Instance specific data. */
    int mask)			/* TCL_READABLE & TCL_WRITABLE to indicate if
				 * the channel is readable, writable. */
{
    Channel *chanPtr;		/* The channel structure newly created. */
    ChannelState *statePtr;	/* The stack-level independent state info for
				 * the channel. */
    const char *name;
    char *tmp;
    ThreadSpecificData *tsdPtr = TCL_TSD_INIT(&dataKey);

    /*
     * With the change of the Tcl_ChannelType structure to use a version in
     * 8.3.2+, we have to make sure that our assumption that the structure
     * remains a binary compatible size is true.
     *
     * If this assertion fails on some system, then it can be removed only if
     * the user recompiles code with older channel drivers in the new system
     * as well.
     */

    assert(sizeof(Tcl_ChannelTypeVersion) == sizeof(Tcl_DriverBlockModeProc *));

    /*
     * JH: We could subsequently memset these to 0 to avoid the numerous
     * assignments to 0/NULL below.
     */

    chanPtr = ckalloc(sizeof(Channel));
    statePtr = ckalloc(sizeof(ChannelState));
    chanPtr->state = statePtr;

    chanPtr->instanceData = instanceData;
    chanPtr->typePtr = typePtr;

    /*
     * Set all the bits that are part of the stack-independent state
     * information for the channel.
     */

    if (chanName != NULL) {
	unsigned len = strlen(chanName) + 1;

	/*
         * Make sure we allocate at least 7 bytes, so it fits for "stdout"
         * later.
         */

	tmp = ckalloc((len < 7) ? 7 : len);
	strcpy(tmp, chanName);
    } else {
	tmp = ckalloc(7);
	tmp[0] = '\0';
    }
    statePtr->channelName = tmp;
    statePtr->flags = mask;

    /*
     * Set the channel to system default encoding.
     *
     * Note the strange bit of protection taking place here. If the system
     * encoding name is reported back as "binary", something weird is
     * happening. Tcl provides no "binary" encoding, so someone else has
     * provided one. We ignore it so as not to interfere with the "magic"
     * interpretation that Tcl_Channels give to the "-encoding binary" option.
     */

    statePtr->encoding = NULL;
    name = Tcl_GetEncodingName(NULL);
    if (strcmp(name, "binary") != 0) {
	statePtr->encoding = Tcl_GetEncoding(NULL, name);
    }
    statePtr->inputEncodingState  = NULL;
    statePtr->inputEncodingFlags  = TCL_ENCODING_START;
    statePtr->outputEncodingState = NULL;
    statePtr->outputEncodingFlags = TCL_ENCODING_START;

    /*
     * Set the channel up initially in AUTO input translation mode to accept
     * "\n", "\r" and "\r\n". Output translation mode is set to a platform
     * specific default value. The eofChar is set to 0 for both input and
     * output, so that Tcl does not look for an in-file EOF indicator (e.g.
     * ^Z) and does not append an EOF indicator to files.
     */

    statePtr->inputTranslation	= TCL_TRANSLATE_AUTO;
    statePtr->outputTranslation	= TCL_PLATFORM_TRANSLATION;
    statePtr->inEofChar		= 0;
    statePtr->outEofChar	= 0;

    statePtr->unreportedError	= 0;
    statePtr->refCount		= 0;
    statePtr->closeCbPtr	= NULL;
    statePtr->curOutPtr		= NULL;
    statePtr->outQueueHead	= NULL;
    statePtr->outQueueTail	= NULL;
    statePtr->saveInBufPtr	= NULL;
    statePtr->inQueueHead	= NULL;
    statePtr->inQueueTail	= NULL;
    statePtr->chPtr		= NULL;
    statePtr->interestMask	= 0;
    statePtr->scriptRecordPtr	= NULL;
    statePtr->bufSize		= CHANNELBUFFER_DEFAULT_SIZE;
    statePtr->timer		= NULL;
    statePtr->csPtrR		= NULL;
    statePtr->csPtrW		= NULL;
    statePtr->outputStage	= NULL;

    /*
     * As we are creating the channel, it is obviously the top for now.
     */

    statePtr->topChanPtr	= chanPtr;
    statePtr->bottomChanPtr	= chanPtr;
    chanPtr->downChanPtr	= NULL;
    chanPtr->upChanPtr		= NULL;
    chanPtr->inQueueHead	= NULL;
    chanPtr->inQueueTail	= NULL;

    /*
     * TIP #219, Tcl Channel Reflection API
     */

    statePtr->chanMsg		= NULL;
    statePtr->unreportedMsg	= NULL;

    /*
     * Link the channel into the list of all channels; create an on-exit
     * handler if there is not one already, to close off all the channels in
     * the list on exit.
     *
     * JH: Could call Tcl_SpliceChannel, but need to avoid NULL check.
     *
     * TIP #218.
     * AK: Just initialize the field to NULL before invoking Tcl_SpliceChannel
     *	   We need Tcl_SpliceChannel, for the threadAction calls. There is no
     *	   real reason to duplicate all of this.
     * NOTE: All drivers using thread actions now have to perform their TSD
     *	     manipulation only in their thread action proc. Doing it when
     *	     creating their instance structures will collide with the thread
     *	     action activity and lead to damaged lists.
     */

    statePtr->nextCSPtr = NULL;
    SpliceChannel((Tcl_Channel) chanPtr);

    /*
     * Install this channel in the first empty standard channel slot, if the
     * channel was previously closed explicitly.
     */

    if ((tsdPtr->stdinChannel == NULL) && (tsdPtr->stdinInitialized == 1)) {
	strcpy(tmp, "stdin");
	Tcl_SetStdChannel((Tcl_Channel) chanPtr, TCL_STDIN);
	Tcl_RegisterChannel(NULL, (Tcl_Channel) chanPtr);
    } else if ((tsdPtr->stdoutChannel == NULL) &&
	    (tsdPtr->stdoutInitialized == 1)) {
	strcpy(tmp, "stdout");
	Tcl_SetStdChannel((Tcl_Channel) chanPtr, TCL_STDOUT);
	Tcl_RegisterChannel(NULL, (Tcl_Channel) chanPtr);
    } else if ((tsdPtr->stderrChannel == NULL) &&
	    (tsdPtr->stderrInitialized == 1)) {
	strcpy(tmp, "stderr");
	Tcl_SetStdChannel((Tcl_Channel) chanPtr, TCL_STDERR);
	Tcl_RegisterChannel(NULL, (Tcl_Channel) chanPtr);
    }
    return (Tcl_Channel) chanPtr;
}

/*
 *----------------------------------------------------------------------
 *
 * Tcl_StackChannel --
 *
 *	Replaces an entry in the hash table for a Tcl_Channel record. The
 *	replacement is a new channel with same name, it supercedes the
 *	replaced channel. Input and output of the superceded channel is now
 *	going through the newly created channel and allows the arbitrary
 *	filtering/manipulation of the dataflow.
 *
 *	Andreas Kupries <a.kupries@westend.com>, 12/13/1998 "Trf-Patch for
 *	filtering channels"
 *
 * Results:
 *	Returns the new Tcl_Channel, which actually contains the saved
 *	information about prevChan.
 *
 * Side effects:
 *	A new channel structure is allocated and linked below the existing
 *	channel. The channel operations and client data of the existing
 *	channel are copied down to the newly created channel, and the current
 *	channel has its operations replaced by the new typePtr.
 *
 *----------------------------------------------------------------------
 */

Tcl_Channel
Tcl_StackChannel(
    Tcl_Interp *interp,		/* The interpreter we are working in */
    const Tcl_ChannelType *typePtr,
				/* The channel type record for the new
				 * channel. */
    ClientData instanceData,	/* Instance specific data for the new
				 * channel. */
    int mask,			/* TCL_READABLE & TCL_WRITABLE to indicate if
				 * the channel is readable, writable. */
    Tcl_Channel prevChan)	/* The channel structure to replace */
{
    ThreadSpecificData *tsdPtr = TCL_TSD_INIT(&dataKey);
    Channel *chanPtr, *prevChanPtr;
    ChannelState *statePtr;

    /*
     * Find the given channel (prevChan) in the list of all channels. If we do
     * not find it, then it was never registered correctly.
     *
     * This operation should occur at the top of a channel stack.
     */

    statePtr = (ChannelState *) tsdPtr->firstCSPtr;
    prevChanPtr = ((Channel *) prevChan)->state->topChanPtr;

    while ((statePtr != NULL) && (statePtr->topChanPtr != prevChanPtr)) {
	statePtr = statePtr->nextCSPtr;
    }

    if (statePtr == NULL) {
	if (interp) {
	    Tcl_SetObjResult(interp, Tcl_ObjPrintf(
                    "couldn't find state for channel \"%s\"",
		    Tcl_GetChannelName(prevChan)));
	}
	return NULL;
    }

    /*
     * Here we check if the given "mask" matches the "flags" of the already
     * existing channel.
     *
     *	  | - | R | W | RW |
     *	--+---+---+---+----+	<=>  0 != (chan->mask & prevChan->mask)
     *	- |   |   |   |    |
     *	R |   | + |   | +  |	The superceding channel is allowed to restrict
     *	W |   |   | + | +  |	the capabilities of the superceded one!
     *	RW|   | + | + | +  |
     *	--+---+---+---+----+
     */

    if ((mask & (statePtr->flags & (TCL_READABLE | TCL_WRITABLE))) == 0) {
	if (interp) {
	    Tcl_SetObjResult(interp, Tcl_ObjPrintf(
		    "reading and writing both disallowed for channel \"%s\"",
		    Tcl_GetChannelName(prevChan)));
	}
	return NULL;
    }

    /*
     * Flush the buffers. This ensures that any data still in them at this
     * time is not handled by the new transformation. Restrict this to
     * writable channels. Take care to hide a possible bg-copy in progress
     * from Tcl_Flush and the CheckForChannelErrors inside.
     */

    if ((mask & TCL_WRITABLE) != 0) {
	CopyState *csPtrR = statePtr->csPtrR;
	CopyState *csPtrW = statePtr->csPtrW;

	statePtr->csPtrR = NULL;
	statePtr->csPtrW = NULL;

	if (Tcl_Flush((Tcl_Channel) prevChanPtr) != TCL_OK) {
	    statePtr->csPtrR = csPtrR;
	    statePtr->csPtrW = csPtrW;
	    if (interp) {
		Tcl_SetObjResult(interp, Tcl_ObjPrintf(
                        "could not flush channel \"%s\"",
			Tcl_GetChannelName(prevChan)));
	    }
	    return NULL;
	}

	statePtr->csPtrR = csPtrR;
	statePtr->csPtrW = csPtrW;
    }

    /*
     * Discard any input in the buffers. They are not yet read by the user of
     * the channel, so they have to go through the new transformation before
     * reading. As the buffers contain the untransformed form their contents
     * are not only useless but actually distorts our view of the system.
     *
     * To preserve the information without having to read them again and to
     * avoid problems with the location in the channel (seeking might be
     * impossible) we move the buffers from the common state structure into
     * the channel itself. We use the buffers in the channel below the new
     * transformation to hold the data. In the future this allows us to write
     * transformations which pre-read data and push the unused part back when
     * they are going away.
     */

    if (((mask & TCL_READABLE) != 0) && (statePtr->inQueueHead != NULL)) {
	/*
	 * Remark: It is possible that the channel buffers contain data from
	 * some earlier push-backs.
	 */

	statePtr->inQueueTail->nextPtr = prevChanPtr->inQueueHead;
	prevChanPtr->inQueueHead = statePtr->inQueueHead;

	if (prevChanPtr->inQueueTail == NULL) {
	    prevChanPtr->inQueueTail = statePtr->inQueueTail;
	}

	statePtr->inQueueHead = NULL;
	statePtr->inQueueTail = NULL;
    }

    chanPtr = ckalloc(sizeof(Channel));

    /*
     * Save some of the current state into the new structure, reinitialize the
     * parts which will stay with the transformation.
     *
     * Remarks:
     */

    chanPtr->state		= statePtr;
    chanPtr->instanceData	= instanceData;
    chanPtr->typePtr		= typePtr;
    chanPtr->downChanPtr	= prevChanPtr;
    chanPtr->upChanPtr		= NULL;
    chanPtr->inQueueHead	= NULL;
    chanPtr->inQueueTail	= NULL;

    /*
     * Place new block at the head of a possibly existing list of previously
     * stacked channels.
     */

    prevChanPtr->upChanPtr	= chanPtr;
    statePtr->topChanPtr	= chanPtr;

    /*
     * TIP #218, Channel Thread Actions.
     *
     * We call the thread actions for the new channel directly. We _cannot_
     * use SpliceChannel, because the (thread-)global list of all channels
     * always contains the _ChannelState_ for a stack of channels, not the
     * individual channels. And SpliceChannel would not only call the thread
     * actions, but also add the shared ChannelState to this list a second
     * time, mangling it.
     */

    ChanThreadAction(chanPtr, TCL_CHANNEL_THREAD_INSERT);

    return (Tcl_Channel) chanPtr;
}

/*
 *----------------------------------------------------------------------
 *
 * Tcl_UnstackChannel --
 *
 *	Unstacks an entry in the hash table for a Tcl_Channel record. This is
 *	the reverse to 'Tcl_StackChannel'.
 *
 * Results:
 *	A standard Tcl result.
 *
 * Side effects:
 *	If TCL_ERROR is returned, the posix error code will be set with
 *	Tcl_SetErrno. May leave a message in interp result as well.
 *
 *----------------------------------------------------------------------
 */

int
Tcl_UnstackChannel(
    Tcl_Interp *interp,		/* The interpreter we are working in */
    Tcl_Channel chan)		/* The channel to unstack */
{
    Channel *chanPtr = (Channel *) chan;
    ChannelState *statePtr = chanPtr->state;
    int result = 0;

    /*
     * This operation should occur at the top of a channel stack.
     */

    chanPtr = statePtr->topChanPtr;

    if (chanPtr->downChanPtr != NULL) {
	/*
	 * Instead of manipulating the per-thread / per-interp list/hashtable
	 * of registered channels we wind down the state of the
	 * transformation, and then restore the state of underlying channel
	 * into the old structure.
	 */

	Channel *downChanPtr = chanPtr->downChanPtr;

	/*
	 * Flush the buffers. This ensures that any data still in them at this
	 * time _is_ handled by the transformation we are unstacking right
	 * now. Restrict this to writable channels. Take care to hide a
	 * possible bg-copy in progress from Tcl_Flush and the
	 * CheckForChannelErrors inside.
	 */

	if (GotFlag(statePtr, TCL_WRITABLE)) {
	    CopyState *csPtrR = statePtr->csPtrR;
	    CopyState *csPtrW = statePtr->csPtrW;

	    statePtr->csPtrR = NULL;
	    statePtr->csPtrW = NULL;

	    if (Tcl_Flush((Tcl_Channel) chanPtr) != TCL_OK) {
		statePtr->csPtrR = csPtrR;
		statePtr->csPtrW = csPtrW;

		/*
		 * TIP #219, Tcl Channel Reflection API.
		 * Move error messages put by the driver into the chan/ip
		 * bypass area into the regular interpreter result. Fall back
		 * to the regular message if nothing was found in the
		 * bypasses.
		 */

		if (!TclChanCaughtErrorBypass(interp, chan) && interp) {
		    Tcl_SetObjResult(interp, Tcl_ObjPrintf(
                            "could not flush channel \"%s\"",
			    Tcl_GetChannelName((Tcl_Channel) chanPtr)));
		}
		return TCL_ERROR;
	    }

	    statePtr->csPtrR  = csPtrR;
	    statePtr->csPtrW = csPtrW;
	}

	/*
	 * Anything in the input queue and the push-back buffers of the
	 * transformation going away is transformed data, but not yet read. As
	 * unstacking means that the caller does not want to see transformed
	 * data any more we have to discard these bytes. To avoid writing an
	 * analogue to 'DiscardInputQueued' we move the information in the
	 * push back buffers to the input queue and then call
	 * 'DiscardInputQueued' on that.
	 */

	if (GotFlag(statePtr, TCL_READABLE) &&
		((statePtr->inQueueHead != NULL) ||
		(chanPtr->inQueueHead != NULL))) {
	    if ((statePtr->inQueueHead != NULL) &&
		    (chanPtr->inQueueHead != NULL)) {
		statePtr->inQueueTail->nextPtr = chanPtr->inQueueHead;
		statePtr->inQueueTail = chanPtr->inQueueTail;
		statePtr->inQueueHead = statePtr->inQueueTail;
	    } else if (chanPtr->inQueueHead != NULL) {
		statePtr->inQueueHead = chanPtr->inQueueHead;
		statePtr->inQueueTail = chanPtr->inQueueTail;
	    }

	    chanPtr->inQueueHead = NULL;
	    chanPtr->inQueueTail = NULL;

	    DiscardInputQueued(statePtr, 0);
	}

	/*
	 * TIP #218, Channel Thread Actions.
	 *
	 * We call the thread actions for the new channel directly. We
	 * _cannot_ use CutChannel, because the (thread-)global list of all
	 * channels always contains the _ChannelState_ for a stack of
	 * channels, not the individual channels. And SpliceChannel would not
	 * only call the thread actions, but also remove the shared
	 * ChannelState from this list despite there being more channels for
	 * the state which are still active.
	 */

	ChanThreadAction(chanPtr, TCL_CHANNEL_THREAD_REMOVE);

	statePtr->topChanPtr = downChanPtr;
	downChanPtr->upChanPtr = NULL;

	/*
	 * Leave this link intact for closeproc
	 *  chanPtr->downChanPtr = NULL;
	 */

	/*
	 * Close and free the channel driver state.
	 */

	result = ChanClose(chanPtr, interp);
	chanPtr->typePtr = NULL;

	/*
	 * AK: Tcl_NotifyChannel may hold a reference to this block of memory
	 */

	Tcl_EventuallyFree(chanPtr, TCL_DYNAMIC);
	UpdateInterest(downChanPtr);

	if (result != 0) {
	    Tcl_SetErrno(result);

	    /*
	     * TIP #219, Tcl Channel Reflection API.
	     * Move error messages put by the driver into the chan/ip bypass
	     * area into the regular interpreter result.
	     */

	    TclChanCaughtErrorBypass(interp, chan);
	    return TCL_ERROR;
	}
    } else {
	/*
	 * This channel does not cover another one. Simply do a close, if
	 * necessary.
	 */

	if (statePtr->refCount <= 0) {
	    if (Tcl_Close(interp, chan) != TCL_OK) {
		/*
		 * TIP #219, Tcl Channel Reflection API.
		 * "TclChanCaughtErrorBypass" is not required here, it was
		 * done already by "Tcl_Close".
		 */

		return TCL_ERROR;
	    }
	}

	/*
	 * TIP #218, Channel Thread Actions.
	 * Not required in this branch, this is done by Tcl_Close. If
	 * Tcl_Close is not called then the ChannelState is still active in
	 * the thread and no action has to be taken either.
	 */
    }

    return TCL_OK;
}

/*
 *----------------------------------------------------------------------
 *
 * Tcl_GetStackedChannel --
 *
 *	Determines whether the specified channel is stacked upon another.
 *
 * Results:
 *	NULL if the channel is not stacked upon another one, or a reference to
 *	the channel it is stacked upon. This reference can be used in queries,
 *	but modification is not allowed.
 *
 * Side effects:
 *	None.
 *
 *----------------------------------------------------------------------
 */

Tcl_Channel
Tcl_GetStackedChannel(
    Tcl_Channel chan)
{
    Channel *chanPtr = (Channel *) chan;
				/* The actual channel. */

    return (Tcl_Channel) chanPtr->downChanPtr;
}

/*
 *----------------------------------------------------------------------
 *
 * Tcl_GetTopChannel --
 *
 *	Returns the top channel of a channel stack.
 *
 * Results:
 *	NULL if the channel is not stacked upon another one, or a reference to
 *	the channel it is stacked upon. This reference can be used in queries,
 *	but modification is not allowed.
 *
 * Side effects:
 *	None.
 *
 *----------------------------------------------------------------------
 */

Tcl_Channel
Tcl_GetTopChannel(
    Tcl_Channel chan)
{
    Channel *chanPtr = (Channel *) chan;
				/* The actual channel. */

    return (Tcl_Channel) chanPtr->state->topChanPtr;
}

/*
 *----------------------------------------------------------------------
 *
 * Tcl_GetChannelInstanceData --
 *
 *	Returns the client data associated with a channel.
 *
 * Results:
 *	The client data.
 *
 * Side effects:
 *	None.
 *
 *----------------------------------------------------------------------
 */

ClientData
Tcl_GetChannelInstanceData(
    Tcl_Channel chan)		/* Channel for which to return client data. */
{
    Channel *chanPtr = (Channel *) chan;
				/* The actual channel. */

    return chanPtr->instanceData;
}

/*
 *----------------------------------------------------------------------
 *
 * Tcl_GetChannelThread --
 *
 *	Given a channel structure, returns the thread managing it. TIP #10
 *
 * Results:
 *	Returns the id of the thread managing the channel.
 *
 * Side effects:
 *	None.
 *
 *----------------------------------------------------------------------
 */

Tcl_ThreadId
Tcl_GetChannelThread(
    Tcl_Channel chan)		/* The channel to return the managing thread
				 * for. */
{
    Channel *chanPtr = (Channel *) chan;
				/* The actual channel. */

    return chanPtr->state->managingThread;
}

/*
 *----------------------------------------------------------------------
 *
 * Tcl_GetChannelType --
 *
 *	Given a channel structure, returns the channel type structure.
 *
 * Results:
 *	Returns a pointer to the channel type structure.
 *
 * Side effects:
 *	None.
 *
 *----------------------------------------------------------------------
 */

const Tcl_ChannelType *
Tcl_GetChannelType(
    Tcl_Channel chan)		/* The channel to return type for. */
{
    Channel *chanPtr = (Channel *) chan;
				/* The actual channel. */

    return chanPtr->typePtr;
}

/*
 *----------------------------------------------------------------------
 *
 * Tcl_GetChannelMode --
 *
 *	Computes a mask indicating whether the channel is open for reading and
 *	writing.
 *
 * Results:
 *	An OR-ed combination of TCL_READABLE and TCL_WRITABLE.
 *
 * Side effects:
 *	None.
 *
 *----------------------------------------------------------------------
 */

int
Tcl_GetChannelMode(
    Tcl_Channel chan)		/* The channel for which the mode is being
				 * computed. */
{
    ChannelState *statePtr = ((Channel *) chan)->state;
				/* State of actual channel. */

    return (statePtr->flags & (TCL_READABLE | TCL_WRITABLE));
}

/*
 *----------------------------------------------------------------------
 *
 * Tcl_GetChannelName --
 *
 *	Returns the string identifying the channel name.
 *
 * Results:
 *	The string containing the channel name. This memory is owned by the
 *	generic layer and should not be modified by the caller.
 *
 * Side effects:
 *	None.
 *
 *----------------------------------------------------------------------
 */

const char *
Tcl_GetChannelName(
    Tcl_Channel chan)		/* The channel for which to return the name. */
{
    ChannelState *statePtr = ((Channel *) chan)->state;
				/* State of actual channel. */

    return statePtr->channelName;
}

/*
 *----------------------------------------------------------------------
 *
 * Tcl_GetChannelHandle --
 *
 *	Returns an OS handle associated with a channel.
 *
 * Results:
 *	Returns TCL_OK and places the handle in handlePtr, or returns
 *	TCL_ERROR on failure.
 *
 * Side effects:
 *	None.
 *
 *----------------------------------------------------------------------
 */

int
Tcl_GetChannelHandle(
    Tcl_Channel chan,		/* The channel to get file from. */
    int direction,		/* TCL_WRITABLE or TCL_READABLE. */
    ClientData *handlePtr)	/* Where to store handle */
{
    Channel *chanPtr;		/* The actual channel. */
    ClientData handle;
    int result;

    chanPtr = ((Channel *) chan)->state->bottomChanPtr;
    if (!chanPtr->typePtr->getHandleProc) {
        Tcl_SetChannelError(chan, Tcl_ObjPrintf(
                "channel \"%s\" does not support OS handles",
                Tcl_GetChannelName(chan)));
	return TCL_ERROR;
    }
    result = chanPtr->typePtr->getHandleProc(chanPtr->instanceData, direction,
	    &handle);
    if (handlePtr) {
	*handlePtr = handle;
    }
    return result;
}

/*
 *---------------------------------------------------------------------------
 *
 * AllocChannelBuffer --
 *
 *	A channel buffer has BUFFER_PADDING bytes extra at beginning to hold
 *	any bytes of a native-encoding character that got split by the end of
 *	the previous buffer and need to be moved to the beginning of the next
 *	buffer to make a contiguous string so it can be converted to UTF-8.
 *
 *	A channel buffer has BUFFER_PADDING bytes extra at the end to hold any
 *	bytes of a native-encoding character (generated from a UTF-8
 *	character) that overflow past the end of the buffer and need to be
 *	moved to the next buffer.
 *
 * Results:
 *	A newly allocated channel buffer.
 *
 * Side effects:
 *	None.
 *
 *---------------------------------------------------------------------------
 */

static ChannelBuffer *
AllocChannelBuffer(
    int length)			/* Desired length of channel buffer. */
{
    ChannelBuffer *bufPtr;
    int n;

    n = length + CHANNELBUFFER_HEADER_SIZE + BUFFER_PADDING + BUFFER_PADDING;
    bufPtr = ckalloc(n);
    bufPtr->nextAdded	= BUFFER_PADDING;
    bufPtr->nextRemoved	= BUFFER_PADDING;
    bufPtr->bufLength	= length + BUFFER_PADDING;
    bufPtr->nextPtr	= NULL;
    return bufPtr;
}

/*
 *----------------------------------------------------------------------
 *
 * RecycleBuffer --
 *
 *	Helper function to recycle input and output buffers. Ensures that two
 *	input buffers are saved (one in the input queue and another in the
 *	saveInBufPtr field) and that curOutPtr is set to a buffer. Only if
 *	these conditions are met is the buffer freed to the OS.
 *
 * Results:
 *	None.
 *
 * Side effects:
 *	May free a buffer to the OS.
 *
 *----------------------------------------------------------------------
 */

static void
RecycleBuffer(
    ChannelState *statePtr,	/* ChannelState in which to recycle buffers. */
    ChannelBuffer *bufPtr,	/* The buffer to recycle. */
    int mustDiscard)		/* If nonzero, free the buffer to the OS,
				 * always. */
{
    /*
     * Do we have to free the buffer to the OS?
     */

    if (mustDiscard) {
	ckfree(bufPtr);
	return;
    }

    /*
     * Only save buffers which are at least as big as the requested buffersize
     * for the channel. This is to honor dynamic changes of the buffersize
     * made by the user.
     */

    if ((bufPtr->bufLength - BUFFER_PADDING) < statePtr->bufSize) {
	ckfree(bufPtr);
	return;
    }

    /*
     * Only save buffers for the input queue if the channel is readable.
     */

    if (GotFlag(statePtr, TCL_READABLE)) {
	if (statePtr->inQueueHead == NULL) {
	    statePtr->inQueueHead = bufPtr;
	    statePtr->inQueueTail = bufPtr;
	    goto keepBuffer;
	}
	if (statePtr->saveInBufPtr == NULL) {
	    statePtr->saveInBufPtr = bufPtr;
	    goto keepBuffer;
	}
    }

    /*
     * Only save buffers for the output queue if the channel is writable.
     */

    if (GotFlag(statePtr, TCL_WRITABLE)) {
	if (statePtr->curOutPtr == NULL) {
	    statePtr->curOutPtr = bufPtr;
	    goto keepBuffer;
	}
    }

    /*
     * If we reached this code we return the buffer to the OS.
     */

    ckfree(bufPtr);
    return;

  keepBuffer:
    bufPtr->nextRemoved = BUFFER_PADDING;
    bufPtr->nextAdded = BUFFER_PADDING;
    bufPtr->nextPtr = NULL;
}

/*
 *----------------------------------------------------------------------
 *
 * DiscardOutputQueued --
 *
 *	Discards all output queued in the output queue of a channel.
 *
 * Results:
 *	None.
 *
 * Side effects:
 *	Recycles buffers.
 *
 *----------------------------------------------------------------------
 */

static void
DiscardOutputQueued(
    ChannelState *statePtr)	/* ChannelState for which to discard output. */
{
    ChannelBuffer *bufPtr;

    while (statePtr->outQueueHead != NULL) {
	bufPtr = statePtr->outQueueHead;
	statePtr->outQueueHead = bufPtr->nextPtr;
	RecycleBuffer(statePtr, bufPtr, 0);
    }
    statePtr->outQueueHead = NULL;
    statePtr->outQueueTail = NULL;
}

/*
 *----------------------------------------------------------------------
 *
 * CheckForDeadChannel --
 *
 *	This function checks is a given channel is Dead (a channel that has
 *	been closed but not yet deallocated.)
 *
 * Results:
 *	True (1) if channel is Dead, False (0) if channel is Ok
 *
 * Side effects:
 *	None
 *
 *----------------------------------------------------------------------
 */

static int
CheckForDeadChannel(
    Tcl_Interp *interp,		/* For error reporting (can be NULL) */
    ChannelState *statePtr)	/* The channel state to check. */
{
    if (!GotFlag(statePtr, CHANNEL_DEAD)) {
	return 0;
    }

    Tcl_SetErrno(EINVAL);
    if (interp) {
	Tcl_SetObjResult(interp, Tcl_NewStringObj(
                "unable to access channel: invalid channel", -1));
    }
    return 1;
}

/*
 *----------------------------------------------------------------------
 *
 * FlushChannel --
 *
 *	This function flushes as much of the queued output as is possible now.
 *	If calledFromAsyncFlush is nonzero, it is being called in an event
 *	handler to flush channel output asynchronously.
 *
 * Results:
 *	0 if successful, else the error code that was returned by the channel
 *	type operation. May leave a message in the interp result.
 *
 * Side effects:
 *	May produce output on a channel. May block indefinitely if the channel
 *	is synchronous. May schedule an async flush on the channel. May
 *	recycle memory for buffers in the output queue.
 *
 *----------------------------------------------------------------------
 */

static int
FlushChannel(
    Tcl_Interp *interp,		/* For error reporting during close. */
    Channel *chanPtr,		/* The channel to flush on. */
    int calledFromAsyncFlush)	/* If nonzero then we are being called from an
				 * asynchronous flush callback. */
{
    ChannelState *statePtr = chanPtr->state;
				/* State of the channel stack. */
    ChannelBuffer *bufPtr;	/* Iterates over buffered output queue. */
    int toWrite;		/* Amount of output data in current buffer
				 * available to be written. */
    int written;		/* Amount of output data actually written in
				 * current round. */
    int errorCode = 0;		/* Stores POSIX error codes from channel
				 * driver operations. */
    int wroteSome = 0;		/* Set to one if any data was written to the
				 * driver. */

    /*
     * Prevent writing on a dead channel -- a channel that has been closed but
     * not yet deallocated. This can occur if the exit handler for the channel
     * deallocation runs before all channels are deregistered in all
     * interpreters.
     */

    if (CheckForDeadChannel(interp, statePtr)) {
	return -1;
    }

    /*
     * Loop over the queued buffers and attempt to flush as much as possible
     * of the queued output to the channel.
     */

    Tcl_Preserve(chanPtr);
    while (1) {
	/*
	 * If the queue is empty and there is a ready current buffer, OR if
	 * the current buffer is full, then move the current buffer to the
	 * queue.
	 */

	if (((statePtr->curOutPtr != NULL) &&
		IsBufferFull(statePtr->curOutPtr))
		|| (GotFlag(statePtr, BUFFER_READY) &&
			(statePtr->outQueueHead == NULL))) {
	    ResetFlag(statePtr, BUFFER_READY);
	    statePtr->curOutPtr->nextPtr = NULL;
	    if (statePtr->outQueueHead == NULL) {
		statePtr->outQueueHead = statePtr->curOutPtr;
	    } else {
		statePtr->outQueueTail->nextPtr = statePtr->curOutPtr;
	    }
	    statePtr->outQueueTail = statePtr->curOutPtr;
	    statePtr->curOutPtr = NULL;
	}
	bufPtr = statePtr->outQueueHead;

	/*
	 * If we are not being called from an async flush and an async flush
	 * is active, we just return without producing any output.
	 */

	if (!calledFromAsyncFlush && GotFlag(statePtr, BG_FLUSH_SCHEDULED)) {
	    errorCode = 0;
	    goto done;
	}

	/*
	 * If the output queue is still empty, break out of the while loop.
	 */

	if (bufPtr == NULL) {
	    break;		/* Out of the "while (1)". */
	}

	/*
	 * Produce the output on the channel.
	 */

	toWrite = BytesLeft(bufPtr);
	if (toWrite == 0) {
            written = 0;
	} else {
	    written = ChanWrite(chanPtr, RemovePoint(bufPtr), toWrite,
		    &errorCode);
	}

	/*
	 * If the write failed completely attempt to start the asynchronous
	 * flush mechanism and break out of this loop - do not attempt to
	 * write any more output at this time.
	 */

	if (written < 0) {
	    /*
	     * If the last attempt to write was interrupted, simply retry.
	     */

	    if (errorCode == EINTR) {
		errorCode = 0;
		continue;
	    }

	    /*
	     * If the channel is non-blocking and we would have blocked, start
	     * a background flushing handler and break out of the loop.
	     */

	    if ((errorCode == EWOULDBLOCK) || (errorCode == EAGAIN)) {
		/*
		 * This used to check for CHANNEL_NONBLOCKING, and panic if
		 * the channel was blocking. However, it appears that setting
		 * stdin to -blocking 0 has some effect on the stdout when
		 * it's a tty channel (dup'ed underneath)
		 */

		if (!GotFlag(statePtr, BG_FLUSH_SCHEDULED) && !TclInExit()) {
		    SetFlag(statePtr, BG_FLUSH_SCHEDULED);
		    UpdateInterest(chanPtr);
		}
		errorCode = 0;
		break;
	    }

	    /*
	     * Decide whether to report the error upwards or defer it.
	     */

	    if (calledFromAsyncFlush) {
		/*
		 * TIP #219, Tcl Channel Reflection API.
		 * When defering the error copy a message from the bypass into
		 * the unreported area. Or discard it if the new error is to be
		 * ignored in favor of an earlier defered error.
		 */

		Tcl_Obj *msg = statePtr->chanMsg;

		if (statePtr->unreportedError == 0) {
		    statePtr->unreportedError = errorCode;
		    statePtr->unreportedMsg = msg;
		    if (msg != NULL) {
			Tcl_IncrRefCount(msg);
		    }
		} else {
		    /*
		     * An old unreported error is kept, and this error thrown
		     * away.
		     */

		    statePtr->chanMsg = NULL;
		    if (msg != NULL) {
			TclDecrRefCount(msg);
		    }
		}
	    } else {
		/*
		 * TIP #219, Tcl Channel Reflection API.
		 * Move error messages put by the driver into the chan bypass
		 * area into the regular interpreter result. Fall back to the
		 * regular message if nothing was found in the bypasses.
		 */

		Tcl_SetErrno(errorCode);
		if (interp != NULL && !TclChanCaughtErrorBypass(interp,
			(Tcl_Channel) chanPtr)) {
		    Tcl_SetObjResult(interp,
			    Tcl_NewStringObj(Tcl_PosixError(interp), -1));
		}

		/*
		 * An unreportable bypassed message is kept, for the caller of
		 * Tcl_Seek, Tcl_Write, etc.
		 */
	    }

	    /*
	     * When we get an error we throw away all the output currently
	     * queued.
	     */

	    DiscardOutputQueued(statePtr);
	    continue;
	} else {
	    wroteSome = 1;
	}

	if (!IsBufferEmpty(bufPtr)) {
	    bufPtr->nextRemoved += written;
	}

	/*
	 * If this buffer is now empty, recycle it.
	 */

	if (IsBufferEmpty(bufPtr)) {
	    statePtr->outQueueHead = bufPtr->nextPtr;
	    if (statePtr->outQueueHead == NULL) {
		statePtr->outQueueTail = NULL;
	    }
	    RecycleBuffer(statePtr, bufPtr, 0);
	}
    }	/* Closes "while (1)". */

    /*
     * If we wrote some data while flushing in the background, we are done.
     * We can't finish the background flush until we run out of data and the
     * channel becomes writable again. This ensures that all of the pending
     * data has been flushed at the system level.
     */

    if (GotFlag(statePtr, BG_FLUSH_SCHEDULED)) {
	if (wroteSome) {
	    goto done;
	} else if (statePtr->outQueueHead == NULL) {
	    ResetFlag(statePtr, BG_FLUSH_SCHEDULED);
	    ChanWatch(chanPtr, statePtr->interestMask);
	}
    }

    /*
     * If the channel is flagged as closed, delete it when the refCount drops
     * to zero, the output queue is empty and there is no output in the
     * current output buffer.
     */

    if (GotFlag(statePtr, CHANNEL_CLOSED) && (statePtr->refCount <= 0) &&
	    (statePtr->outQueueHead == NULL) &&
	    ((statePtr->curOutPtr == NULL) ||
	    IsBufferEmpty(statePtr->curOutPtr))) {
	errorCode = CloseChannel(interp, chanPtr, errorCode);
	goto done;
    }

    /*
     * If the write-side of the channel is flagged as closed, delete it when
     * the output queue is empty and there is no output in the current output
     * buffer.
     */

    if (GotFlag(statePtr, CHANNEL_CLOSEDWRITE) &&
	    (statePtr->outQueueHead == NULL) &&
	    ((statePtr->curOutPtr == NULL) ||
	    IsBufferEmpty(statePtr->curOutPtr))) {
	errorCode = CloseChannelPart(interp, chanPtr, errorCode, TCL_CLOSE_WRITE);
	goto done;
    }

  done:
    Tcl_Release(chanPtr);
    return errorCode;
}

/*
 *----------------------------------------------------------------------
 *
 * CloseChannel --
 *
 *	Utility procedure to close a channel and free associated resources.
 *
 *	If the channel was stacked, then the it will copy the necessary
 *	elements of the NEXT channel into the TOP channel, in essence
 *	unstacking the channel. The NEXT channel will then be freed.
 *
 *	If the channel was not stacked, then we will free all the bits for the
 *	TOP channel, including the data structure itself.
 *
 * Results:
 *	Error code from an unreported error or the driver close operation.
 *
 * Side effects:
 *	May close the actual channel, may free memory, may change the value of
 *	errno.
 *
 *----------------------------------------------------------------------
 */

static int
CloseChannel(
    Tcl_Interp *interp,		/* For error reporting. */
    Channel *chanPtr,		/* The channel to close. */
    int errorCode)		/* Status of operation so far. */
{
    int result = 0;		/* Of calling driver close operation. */
    ChannelState *statePtr;	/* State of the channel stack. */
    ThreadSpecificData *tsdPtr = TCL_TSD_INIT(&dataKey);

    if (chanPtr == NULL) {
	return result;
    }
    statePtr = chanPtr->state;

    /*
     * No more input can be consumed so discard any leftover input.
     */

    DiscardInputQueued(statePtr, 1);

    /*
     * Discard a leftover buffer in the current output buffer field.
     */

    if (statePtr->curOutPtr != NULL) {
	ckfree(statePtr->curOutPtr);
	statePtr->curOutPtr = NULL;
    }

    /*
     * The caller guarantees that there are no more buffers queued for output.
     */

    if (statePtr->outQueueHead != NULL) {
	Tcl_Panic("TclFlush, closed channel: queued output left");
    }

    /*
     * If the EOF character is set in the channel, append that to the output
     * device.
     */

    if ((statePtr->outEofChar != 0) && GotFlag(statePtr, TCL_WRITABLE)) {
	int dummy;
	char c = (char) statePtr->outEofChar;

	(void) ChanWrite(chanPtr, &c, 1, &dummy);
    }

    /*
     * TIP #219, Tcl Channel Reflection API.
     * Move a leftover error message in the channel bypass into the
     * interpreter bypass. Just clear it if there is no interpreter.
     */

    if (statePtr->chanMsg != NULL) {
	if (interp != NULL) {
	    Tcl_SetChannelErrorInterp(interp, statePtr->chanMsg);
	}
	TclDecrRefCount(statePtr->chanMsg);
	statePtr->chanMsg = NULL;
    }

    /*
     * Remove this channel from of the list of all channels.
     */

    CutChannel((Tcl_Channel) chanPtr);

    /*
     * Close and free the channel driver state.
     * This may leave a TIP #219 error message in the interp.
     */

    result = ChanClose(chanPtr, interp);

    /*
     * Some resources can be cleared only if the bottom channel in a stack is
     * closed. All the other channels in the stack are not allowed to remove.
     */

    if (chanPtr == statePtr->bottomChanPtr) {
	if (statePtr->channelName != NULL) {
	    ckfree(statePtr->channelName);
	    statePtr->channelName = NULL;
	}

	Tcl_FreeEncoding(statePtr->encoding);
    }

    /*
     * If we are being called synchronously, report either any latent error on
     * the channel or the current error.
     */

    if (statePtr->unreportedError != 0) {
	errorCode = statePtr->unreportedError;

	/*
	 * TIP #219, Tcl Channel Reflection API.
	 * Move an error message found in the unreported area into the regular
	 * bypass (interp). This kills any message in the channel bypass area.
	 */

	if (statePtr->chanMsg != NULL) {
	    TclDecrRefCount(statePtr->chanMsg);
	    statePtr->chanMsg = NULL;
	}
	if (interp) {
	    Tcl_SetChannelErrorInterp(interp, statePtr->unreportedMsg);
	}
    }
    if (errorCode == 0) {
	errorCode = result;
	if (errorCode != 0) {
	    Tcl_SetErrno(errorCode);
	}
    }

    /*
     * Cancel any outstanding timer.
     */

    Tcl_DeleteTimerHandler(statePtr->timer);

    /*
     * Mark the channel as deleted by clearing the type structure.
     */

    if (chanPtr->downChanPtr != NULL) {
	Channel *downChanPtr = chanPtr->downChanPtr;

	statePtr->nextCSPtr = tsdPtr->firstCSPtr;
	tsdPtr->firstCSPtr = statePtr;

	statePtr->topChanPtr = downChanPtr;
	downChanPtr->upChanPtr = NULL;
	chanPtr->typePtr = NULL;

	Tcl_EventuallyFree(chanPtr, TCL_DYNAMIC);
	return Tcl_Close(interp, (Tcl_Channel) downChanPtr);
    }

    /*
     * There is only the TOP Channel, so we free the remaining pointers we
     * have and then ourselves. Since this is the last of the channels in the
     * stack, make sure to free the ChannelState structure associated with it.
     * We use Tcl_EventuallyFree to allow for any last references.
     */

    chanPtr->typePtr = NULL;

    Tcl_EventuallyFree(statePtr, TCL_DYNAMIC);
    Tcl_EventuallyFree(chanPtr, TCL_DYNAMIC);

    return errorCode;
}

/*
 *----------------------------------------------------------------------
 *
 * Tcl_CutChannel --
 * CutChannel --
 *
 *	Removes a channel from the (thread-)global list of all channels (in
 *	that thread). This is actually the statePtr for the stack of channel.
 *
 * Results:
 *	Nothing.
 *
 * Side effects:
 *	Resets the field 'nextCSPtr' of the specified channel state to NULL.
 *
 * NOTE:
 *	The channel to cut out of the list must not be referenced in any
 *	interpreter. This is something this procedure cannot check (despite
 *	the refcount) because the caller usually wants fiddle with the channel
 *	(like transfering it to a different thread) and thus keeps the
 *	refcount artifically high to prevent its destruction.
 *
 *----------------------------------------------------------------------
 */

static void
CutChannel(
    Tcl_Channel chan)		/* The channel being removed. Must not be
				 * referenced in any interpreter. */
{
    ThreadSpecificData *tsdPtr = TCL_TSD_INIT(&dataKey);
    ChannelState *prevCSPtr;	/* Preceding channel state in list of all
				 * states - used to splice a channel out of
				 * the list on close. */
    ChannelState *statePtr = ((Channel *) chan)->state;
				/* State of the channel stack. */

    /*
     * Remove this channel from of the list of all channels (in the current
     * thread).
     */

    if (tsdPtr->firstCSPtr && (statePtr == tsdPtr->firstCSPtr)) {
	tsdPtr->firstCSPtr = statePtr->nextCSPtr;
    } else {
	for (prevCSPtr = tsdPtr->firstCSPtr;
		prevCSPtr && (prevCSPtr->nextCSPtr != statePtr);
		prevCSPtr = prevCSPtr->nextCSPtr) {
	    /* Empty loop body. */
	}
	if (prevCSPtr == NULL) {
	    Tcl_Panic("FlushChannel: damaged channel list");
	}
	prevCSPtr->nextCSPtr = statePtr->nextCSPtr;
    }

    statePtr->nextCSPtr = NULL;

    /*
     * TIP #218, Channel Thread Actions
     */

    ChanThreadAction((Channel *) chan, TCL_CHANNEL_THREAD_REMOVE);
}

void
Tcl_CutChannel(
    Tcl_Channel chan)		/* The channel being added. Must not be
				 * referenced in any interpreter. */
{
    Channel *chanPtr = ((Channel *) chan)->state->bottomChanPtr;
    ThreadSpecificData *tsdPtr = TCL_TSD_INIT(&dataKey);
    ChannelState *prevCSPtr;	/* Preceding channel state in list of all
				 * states - used to splice a channel out of
				 * the list on close. */
    ChannelState *statePtr = chanPtr->state;
				/* State of the channel stack. */

    /*
     * Remove this channel from of the list of all channels (in the current
     * thread).
     */

    if (tsdPtr->firstCSPtr && (statePtr == tsdPtr->firstCSPtr)) {
	tsdPtr->firstCSPtr = statePtr->nextCSPtr;
    } else {
	for (prevCSPtr = tsdPtr->firstCSPtr;
		prevCSPtr && (prevCSPtr->nextCSPtr != statePtr);
		prevCSPtr = prevCSPtr->nextCSPtr) {
	    /* Empty loop body. */
	}
	if (prevCSPtr == NULL) {
	    Tcl_Panic("FlushChannel: damaged channel list");
	}
	prevCSPtr->nextCSPtr = statePtr->nextCSPtr;
    }

    statePtr->nextCSPtr = NULL;

    /*
     * TIP #218, Channel Thread Actions
     * For all transformations and the base channel.
     */

    for (; chanPtr != NULL ; chanPtr = chanPtr->upChanPtr) {
	ChanThreadAction(chanPtr, TCL_CHANNEL_THREAD_REMOVE);
    }
}

/*
 *----------------------------------------------------------------------
 *
 * Tcl_SpliceChannel --
 * SpliceChannel --
 *
 *	Adds a channel to the (thread-)global list of all channels (in that
 *	thread). Expects that the field 'nextChanPtr' in the channel is set to
 *	NULL.
 *
 * Results:
 *	Nothing.
 *
 * Side effects:
 *	Nothing.
 *
 * NOTE:
 *	The channel to splice into the list must not be referenced in any
 *	interpreter. This is something this procedure cannot check (despite
 *	the refcount) because the caller usually wants figgle with the channel
 *	(like transfering it to a different thread) and thus keeps the
 *	refcount artifically high to prevent its destruction.
 *
 *----------------------------------------------------------------------
 */

static void
SpliceChannel(
    Tcl_Channel chan)		/* The channel being added. Must not be
				 * referenced in any interpreter. */
{
    ThreadSpecificData *tsdPtr = TCL_TSD_INIT(&dataKey);
    ChannelState *statePtr = ((Channel *) chan)->state;

    if (statePtr->nextCSPtr != NULL) {
	Tcl_Panic("SpliceChannel: trying to add channel used in different list");
    }

    statePtr->nextCSPtr = tsdPtr->firstCSPtr;
    tsdPtr->firstCSPtr = statePtr;

    /*
     * TIP #10. Mark the current thread as the new one managing this channel.
     *		Note: 'Tcl_GetCurrentThread' returns sensible values even for
     *		a non-threaded core.
     */

    statePtr->managingThread = Tcl_GetCurrentThread();

    /*
     * TIP #218, Channel Thread Actions
     */

    ChanThreadAction((Channel *) chan, TCL_CHANNEL_THREAD_INSERT);
}

void
Tcl_SpliceChannel(
    Tcl_Channel chan)		/* The channel being added. Must not be
				 * referenced in any interpreter. */
{
    Channel *chanPtr = ((Channel *) chan)->state->bottomChanPtr;
    ThreadSpecificData *tsdPtr = TCL_TSD_INIT(&dataKey);
    ChannelState *statePtr = chanPtr->state;

    if (statePtr->nextCSPtr != NULL) {
	Tcl_Panic("SpliceChannel: trying to add channel used in different list");
    }

    statePtr->nextCSPtr = tsdPtr->firstCSPtr;
    tsdPtr->firstCSPtr = statePtr;

    /*
     * TIP #10. Mark the current thread as the new one managing this channel.
     *		Note: 'Tcl_GetCurrentThread' returns sensible values even for
     *		a non-threaded core.
     */

    statePtr->managingThread = Tcl_GetCurrentThread();

    /*
     * TIP #218, Channel Thread Actions
     * For all transformations and the base channel.
     */

    for (; chanPtr != NULL ; chanPtr = chanPtr->upChanPtr) {
	ChanThreadAction(chanPtr, TCL_CHANNEL_THREAD_INSERT);
    }
}

/*
 *----------------------------------------------------------------------
 *
 * Tcl_Close --
 *
 *	Closes a channel.
 *
 * Results:
 *	A standard Tcl result.
 *
 * Side effects:
 *	Closes the channel if this is the last reference.
 *
 * NOTE:
 *	Tcl_Close removes the channel as far as the user is concerned.
 *	However, it may continue to exist for a while longer if it has a
 *	background flush scheduled. The device itself is eventually closed and
 *	the channel record removed, in CloseChannel, above.
 *
 *----------------------------------------------------------------------
 */

	/* ARGSUSED */
int
Tcl_Close(
    Tcl_Interp *interp,		/* Interpreter for errors. */
    Tcl_Channel chan)		/* The channel being closed. Must not be
				 * referenced in any interpreter. */
{
    CloseCallback *cbPtr;	/* Iterate over close callbacks for this
				 * channel. */
    Channel *chanPtr;		/* The real IO channel. */
    ChannelState *statePtr;	/* State of real IO channel. */
    int result;			/* Of calling FlushChannel. */
    int flushcode;
    int stickyError;

    if (chan == NULL) {
	return TCL_OK;
    }

    /*
     * Perform special handling for standard channels being closed. If the
     * refCount is now 1 it means that the last reference to the standard
     * channel is being explicitly closed, so bump the refCount down
     * artificially to 0. This will ensure that the channel is actually
     * closed, below. Also set the static pointer to NULL for the channel.
     */

    CheckForStdChannelsBeingClosed(chan);

    /*
     * This operation should occur at the top of a channel stack.
     */

    chanPtr = (Channel *) chan;
    statePtr = chanPtr->state;
    chanPtr = statePtr->topChanPtr;

    if (statePtr->refCount > 0) {
	Tcl_Panic("called Tcl_Close on channel with refCount > 0");
    }

    if (GotFlag(statePtr, CHANNEL_INCLOSE)) {
	if (interp) {
	    Tcl_SetObjResult(interp, Tcl_NewStringObj(
                    "illegal recursive call to close through close-handler"
                    " of channel", -1));
	}
	return TCL_ERROR;
    }
    SetFlag(statePtr, CHANNEL_INCLOSE);

    /*
     * When the channel has an escape sequence driven encoding such as
     * iso2022, the terminated escape sequence must write to the buffer.
     */

    stickyError = 0;

    if ((statePtr->encoding != NULL) && (statePtr->curOutPtr != NULL)
	    && (CheckChannelErrors(statePtr, TCL_WRITABLE) == 0)) {
	statePtr->outputEncodingFlags |= TCL_ENCODING_END;
	if (WriteChars(chanPtr, "", 0) < 0) {
	    stickyError = Tcl_GetErrno();
	}

	/*
	 * TIP #219, Tcl Channel Reflection API.
	 * Move an error message found in the channel bypass into the
	 * interpreter bypass. Just clear it if there is no interpreter.
	 */

	if (statePtr->chanMsg != NULL) {
	    if (interp != NULL) {
		Tcl_SetChannelErrorInterp(interp, statePtr->chanMsg);
	    }
	    TclDecrRefCount(statePtr->chanMsg);
	    statePtr->chanMsg = NULL;
	}
    }

    Tcl_ClearChannelHandlers(chan);

    /*
     * Invoke the registered close callbacks and delete their records.
     */

    while (statePtr->closeCbPtr != NULL) {
	cbPtr = statePtr->closeCbPtr;
	statePtr->closeCbPtr = cbPtr->nextPtr;
	cbPtr->proc(cbPtr->clientData);
	ckfree(cbPtr);
    }

    ResetFlag(statePtr, CHANNEL_INCLOSE);

    /*
     * Ensure that the last output buffer will be flushed.
     */

    if ((statePtr->curOutPtr != NULL) && IsBufferReady(statePtr->curOutPtr)) {
	SetFlag(statePtr, BUFFER_READY);
    }

    /*
     * If this channel supports it, close the read side, since we don't need
     * it anymore and this will help avoid deadlocks on some channel types.
     */

    if (chanPtr->typePtr->closeProc == TCL_CLOSE2PROC) {
	result = chanPtr->typePtr->close2Proc(chanPtr->instanceData, interp,
		TCL_CLOSE_READ);
    } else {
	result = 0;
    }

    /*
     * The call to FlushChannel will flush any queued output and invoke the
     * close function of the channel driver, or it will set up the channel to
     * be flushed and closed asynchronously.
     */

    SetFlag(statePtr, CHANNEL_CLOSED);

    flushcode = FlushChannel(interp, chanPtr, 0);

    /*
     * TIP #219.
     * Capture error messages put by the driver into the bypass area and put
     * them into the regular interpreter result.
     *
     * Notes: Due to the assertion of CHANNEL_CLOSED in the flags
     * FlushChannel() has called CloseChannel() and thus freed all the channel
     * structures. We must not try to access "chan" anymore, hence the NULL
     * argument in the call below. The only place which may still contain a
     * message is the interpreter itself, and "CloseChannel" made sure to lift
     * any channel message it generated into it.
     */

    if (TclChanCaughtErrorBypass(interp, NULL)) {
	result = EINVAL;
    }

    if (stickyError != 0) {
	Tcl_SetErrno(stickyError);
	if (interp != NULL) {
	    Tcl_SetObjResult(interp,
			     Tcl_NewStringObj(Tcl_PosixError(interp), -1));
	}
	return TCL_ERROR;
    }
    /*
     * Bug 97069ea11a: set error message if a flush code is set and no error
     * message set up to now.
     */
    if (flushcode != 0 && interp != NULL
	    && 0 == Tcl_GetCharLength(Tcl_GetObjResult(interp)) ) {
	Tcl_SetErrno(flushcode);
	Tcl_SetObjResult(interp,
		Tcl_NewStringObj(Tcl_PosixError(interp), -1));
    }
    if ((flushcode != 0) || (result != 0)) {
	return TCL_ERROR;
    }
    return TCL_OK;
}

/*
 *----------------------------------------------------------------------
 *
 * Tcl_CloseEx --
 *
 *	Closes one side of a channel, read or write.
 *
 * Results:
 *	A standard Tcl result.
 *
 * Side effects:
 *	Closes one direction of the channel.
 *
 * NOTE:
 *	Tcl_CloseEx closes the specified direction of the channel as far as
 *	the user is concerned. The channel keeps existing however. You cannot
 *	calls this function to close the last possible direction of the
 *	channel. Use Tcl_Close for that.
 *
 *----------------------------------------------------------------------
 */

	/* ARGSUSED */
int
Tcl_CloseEx(
    Tcl_Interp *interp,		/* Interpreter for errors. */
    Tcl_Channel chan,		/* The channel being closed. May still be used
				 * by some interpreter. */
    int flags)			/* Flags telling us which side to close. */
{
    Channel *chanPtr;		/* The real IO channel. */
    ChannelState *statePtr;	/* State of real IO channel. */

    if (chan == NULL) {
	return TCL_OK;
    }

    /* TODO: assert flags validity ? */

    chanPtr = (Channel *) chan;
    statePtr = chanPtr->state;

    /*
     * Does the channel support half-close anyway? Error if not.
     */

    if (!chanPtr->typePtr->close2Proc) {
	Tcl_SetObjResult(interp, Tcl_ObjPrintf(
                "half-close of channels not supported by %ss",
		chanPtr->typePtr->typeName));
	return TCL_ERROR;
    }

    /*
     * Is the channel unstacked ? If not we fail.
     */

    if (chanPtr != statePtr->topChanPtr) {
	Tcl_SetObjResult(interp, Tcl_NewStringObj(
		"half-close not applicable to stack of transformations", -1));
	return TCL_ERROR;
    }

    /*
     * Check direction against channel mode. It is an error if we try to close
     * a direction not supported by the channel (already closed, or never
     * opened for that direction).
     */

    if (!(statePtr->flags & (TCL_READABLE | TCL_WRITABLE) & flags)) {
	const char *msg;

	if (flags & TCL_CLOSE_READ) {
	    msg = "read";
	} else {
	    msg = "write";
	}
	Tcl_SetObjResult(interp, Tcl_ObjPrintf(
                "Half-close of %s-side not possible, side not opened or"
                " already closed", msg));
	return TCL_ERROR;
    }

    /*
     * A user may try to call half-close from within a channel close
     * handler. That won't do.
     */

    if (statePtr->flags & CHANNEL_INCLOSE) {
	if (interp) {
	    Tcl_SetObjResult(interp, Tcl_NewStringObj(
                    "illegal recursive call to close through close-handler"
                    " of channel", -1));
	}
	return TCL_ERROR;
    }

    if (flags & TCL_CLOSE_READ) {
	/*
	 * Call the finalization code directly. There are no events to handle,
	 * there cannot be for the read-side.
	 */

	return CloseChannelPart(interp, chanPtr, 0, flags);
    } else if (flags & TCL_CLOSE_WRITE) {
	if ((statePtr->curOutPtr != NULL) &&
		IsBufferReady(statePtr->curOutPtr)) {
	    SetFlag(statePtr, BUFFER_READY);
	}
	Tcl_Preserve(statePtr);
	if (!GotFlag(statePtr, BG_FLUSH_SCHEDULED)) {
	    /*
	     * We don't want to re-enter CloseWrite().
	     */

	    if (!GotFlag(statePtr, CHANNEL_CLOSEDWRITE)) {
		if (CloseWrite(interp, chanPtr) != TCL_OK) {
		    SetFlag(statePtr, CHANNEL_CLOSEDWRITE);
		    Tcl_Release(statePtr);
		    return TCL_ERROR;
		}
	    }
	}
	SetFlag(statePtr, CHANNEL_CLOSEDWRITE);
	Tcl_Release(statePtr);
    }

    return TCL_OK;
}

/*
 *----------------------------------------------------------------------
 *
 * CloseWrite --
 *
 *	Closes the write side a channel.
 *
 * Results:
 *	A standard Tcl result.
 *
 * Side effects:
 *	Closes the write side of the channel.
 *
 * NOTE:
 *	CloseWrite removes the channel as far as the user is concerned.
 *	However, the ooutput data structures may continue to exist for a while
 *	longer if it has a background flush scheduled. The device itself is
 *	eventually closed and the channel structures modified, in
 *	CloseChannelPart, below.
 *
 *----------------------------------------------------------------------
 */

static int
CloseWrite(
    Tcl_Interp *interp,		/* Interpreter for errors. */
    Channel *chanPtr)		/* The channel whose write side is being
                                 * closed. May still be used by some
                                 * interpreter */
{
    /* Notes: clear-channel-handlers - write side only ? or keep around, just
     * not called. */
    /* No close cllbacks are run - channel is still open (read side) */

    ChannelState *statePtr = chanPtr->state;
                                /* State of real IO channel. */
    int flushcode;
    int result = 0;

    /*
     * Ensure that the last output buffer will be flushed.
     */

    if ((statePtr->curOutPtr != NULL) && IsBufferReady(statePtr->curOutPtr)) {
	SetFlag(statePtr, BUFFER_READY);
    }

    /*
     * The call to FlushChannel will flush any queued output and invoke the
     * close function of the channel driver, or it will set up the channel to
     * be flushed and closed asynchronously.
     */

    SetFlag(statePtr, CHANNEL_CLOSEDWRITE);

    flushcode = FlushChannel(interp, chanPtr, 0);

    /*
     * TIP #219.
     * Capture error messages put by the driver into the bypass area and put
     * them into the regular interpreter result.
     *
     * Notes: Due to the assertion of CHANNEL_CLOSEDWRITE in the flags
     * FlushChannel() has called CloseChannelPart(). While we can still access
     * "chan" (no structures were freed), the only place which may still
     * contain a message is the interpreter itself, and "CloseChannelPart" made
     * sure to lift any channel message it generated into it. Hence the NULL
     * argument in the call below.
     */

    if (TclChanCaughtErrorBypass(interp, NULL)) {
	result = EINVAL;
    }

    if ((flushcode != 0) || (result != 0)) {
	return TCL_ERROR;
    }

    return TCL_OK;
}

/*
 *----------------------------------------------------------------------
 *
 * CloseChannelPart --
 *
 *	Utility procedure to close a channel partially and free associated
 *	resources. If the channel was stacked it will never be run (The higher
 *	level forbid this). If the channel was not stacked, then we will free
 *	all the bits of the chosen side (read, or write) for the TOP channel.
 *
 * Results:
 *	Error code from an unreported error or the driver close2 operation.
 *
 * Side effects:
 *	May free memory, may change the value of errno.
 *
 *----------------------------------------------------------------------
 */

static int
CloseChannelPart(
    Tcl_Interp *interp,		/* Interpreter for errors. */
    Channel *chanPtr,		/* The channel being closed. May still be used
				 * by some interpreter. */
    int errorCode,		/* Status of operation so far. */
    int flags)			/* Flags telling us which side to close. */
{
    ChannelState *statePtr;	/* State of real IO channel. */
    int result;			/* Of calling the close2proc. */

    statePtr = chanPtr->state;

    if (flags & TCL_CLOSE_READ) {
	/*
	 * No more input can be consumed so discard any leftover input.
	 */

	DiscardInputQueued(statePtr, 1);
    } else if (flags & TCL_CLOSE_WRITE) {
	/*
	 * The caller guarantees that there are no more buffers queued for
	 * output.
	 */

	if (statePtr->outQueueHead != NULL) {
	    Tcl_Panic("ClosechanHalf, closed write-side of channel: "
		    "queued output left");
	}

	/*
	 * If the EOF character is set in the channel, append that to the
	 * output device.
	 */

	if ((statePtr->outEofChar != 0) && GotFlag(statePtr, TCL_WRITABLE)) {
	    int dummy;
	    char c = (char) statePtr->outEofChar;

	    (void) ChanWrite(chanPtr, &c, 1, &dummy);
	}

	/*
	 * TIP #219, Tcl Channel Reflection API.
	 * Move a leftover error message in the channel bypass into the
	 * interpreter bypass. Just clear it if there is no interpreter.
	 */

	if (statePtr->chanMsg != NULL) {
	    if (interp != NULL) {
		Tcl_SetChannelErrorInterp(interp, statePtr->chanMsg);
	    }
	    TclDecrRefCount(statePtr->chanMsg);
	    statePtr->chanMsg = NULL;
	}
    }

    /*
     * Finally do what is asked of us. Close and free the channel driver state
     * for the chosen side of the channel. This may leave a TIP #219 error
     * message in the interp.
     */

    result = ChanCloseHalf(chanPtr, interp, flags);

    /*
     * If we are being called synchronously, report either any latent error on
     * the channel or the current error.
     */

    if (statePtr->unreportedError != 0) {
	errorCode = statePtr->unreportedError;

	/*
	 * TIP #219, Tcl Channel Reflection API.
	 * Move an error message found in the unreported area into the regular
	 * bypass (interp). This kills any message in the channel bypass area.
	 */

	if (statePtr->chanMsg != NULL) {
	    TclDecrRefCount(statePtr->chanMsg);
	    statePtr->chanMsg = NULL;
	}
	if (interp) {
	    Tcl_SetChannelErrorInterp(interp, statePtr->unreportedMsg);
	}
    }
    if (errorCode == 0) {
	errorCode = result;
	if (errorCode != 0) {
	    Tcl_SetErrno(errorCode);
	}
    }

    /*
     * TIP #219.
     * Capture error messages put by the driver into the bypass area and put
     * them into the regular interpreter result. See also the bottom of
     * CloseWrite().
     */

    if (TclChanCaughtErrorBypass(interp, (Tcl_Channel) chanPtr)) {
	result = EINVAL;
    }

    if (result != 0) {
	return TCL_ERROR;
    }

    /*
     * Remove the closed side from the channel mode/flags.
     */

    ResetFlag(statePtr, flags & (TCL_READABLE | TCL_WRITABLE));
    return TCL_OK;
}

/*
 *----------------------------------------------------------------------
 *
 * Tcl_ClearChannelHandlers --
 *
 *	Removes all channel handlers and event scripts from the channel,
 *	cancels all background copies involving the channel and any interest
 *	in events.
 *
 * Results:
 *	None.
 *
 * Side effects:
 *	See above. Deallocates memory.
 *
 *----------------------------------------------------------------------
 */

void
Tcl_ClearChannelHandlers(
    Tcl_Channel channel)
{
    ChannelHandler *chPtr, *chNext;	/* Iterate over channel handlers. */
    EventScriptRecord *ePtr, *eNextPtr;	/* Iterate over eventscript records. */
    Channel *chanPtr;			/* The real IO channel. */
    ChannelState *statePtr;		/* State of real IO channel. */
    ThreadSpecificData *tsdPtr = TCL_TSD_INIT(&dataKey);
    NextChannelHandler *nhPtr;

    /*
     * This operation should occur at the top of a channel stack.
     */

    chanPtr = (Channel *) channel;
    statePtr = chanPtr->state;
    chanPtr = statePtr->topChanPtr;

    /*
     * Cancel any outstanding timer.
     */

    Tcl_DeleteTimerHandler(statePtr->timer);

    /*
     * Remove any references to channel handlers for this channel that may be
     * about to be invoked.
     */

    for (nhPtr = tsdPtr->nestedHandlerPtr; nhPtr != NULL;
	    nhPtr = nhPtr->nestedHandlerPtr) {
	if (nhPtr->nextHandlerPtr &&
		(nhPtr->nextHandlerPtr->chanPtr == chanPtr)) {
	    nhPtr->nextHandlerPtr = NULL;
	}
    }

    /*
     * Remove all the channel handler records attached to the channel itself.
     */

    for (chPtr = statePtr->chPtr; chPtr != NULL; chPtr = chNext) {
	chNext = chPtr->nextPtr;
	ckfree(chPtr);
    }
    statePtr->chPtr = NULL;

    /*
     * Cancel any pending copy operation.
     */

    StopCopy(statePtr->csPtrR);
    StopCopy(statePtr->csPtrW);

    /*
     * Must set the interest mask now to 0, otherwise infinite loops
     * will occur if Tcl_DoOneEvent is called before the channel is
     * finally deleted in FlushChannel. This can happen if the channel
     * has a background flush active.
     */

    statePtr->interestMask = 0;

    /*
     * Remove any EventScript records for this channel.
     */

    for (ePtr = statePtr->scriptRecordPtr; ePtr != NULL; ePtr = eNextPtr) {
	eNextPtr = ePtr->nextPtr;
	TclDecrRefCount(ePtr->scriptPtr);
	ckfree(ePtr);
    }
    statePtr->scriptRecordPtr = NULL;
}

/*
 *----------------------------------------------------------------------
 *
 * Tcl_Write --
 *
 *	Puts a sequence of bytes into an output buffer, may queue the buffer
 *	for output if it gets full, and also remembers whether the current
 *	buffer is ready e.g. if it contains a newline and we are in line
 *	buffering mode. Compensates stacking, i.e. will redirect the data from
 *	the specified channel to the topmost channel in a stack.
 *
 *	No encoding conversions are applied to the bytes being read.
 *
 * Results:
 *	The number of bytes written or -1 in case of error. If -1,
 *	Tcl_GetErrno will return the error code.
 *
 * Side effects:
 *	May buffer up output and may cause output to be produced on the
 *	channel.
 *
 *----------------------------------------------------------------------
 */

int
Tcl_Write(
    Tcl_Channel chan,		/* The channel to buffer output for. */
    const char *src,		/* Data to queue in output buffer. */
    int srcLen)			/* Length of data in bytes, or < 0 for
				 * strlen(). */
{
    /*
     * Always use the topmost channel of the stack
     */

    Channel *chanPtr;
    ChannelState *statePtr;	/* State info for channel */

    statePtr = ((Channel *) chan)->state;
    chanPtr = statePtr->topChanPtr;

    if (CheckChannelErrors(statePtr, TCL_WRITABLE) != 0) {
	return -1;
    }

    if (srcLen < 0) {
	srcLen = strlen(src);
    }
    return WriteBytes(chanPtr, src, srcLen);
}

/*
 *----------------------------------------------------------------------
 *
 * Tcl_WriteRaw --
 *
 *	Puts a sequence of bytes into an output buffer, may queue the buffer
 *	for output if it gets full, and also remembers whether the current
 *	buffer is ready e.g. if it contains a newline and we are in line
 *	buffering mode. Writes directly to the driver of the channel, does not
 *	compensate for stacking.
 *
 *	No encoding conversions are applied to the bytes being read.
 *
 * Results:
 *	The number of bytes written or -1 in case of error. If -1,
 *	Tcl_GetErrno will return the error code.
 *
 * Side effects:
 *	May buffer up output and may cause output to be produced on the
 *	channel.
 *
 *----------------------------------------------------------------------
 */

int
Tcl_WriteRaw(
    Tcl_Channel chan,		/* The channel to buffer output for. */
    const char *src,		/* Data to queue in output buffer. */
    int srcLen)			/* Length of data in bytes, or < 0 for
				 * strlen(). */
{
    Channel *chanPtr = ((Channel *) chan);
    ChannelState *statePtr = chanPtr->state;
				/* State info for channel */
    int errorCode, written;

    if (CheckChannelErrors(statePtr, TCL_WRITABLE | CHANNEL_RAW_MODE) != 0) {
	return -1;
    }

    if (srcLen < 0) {
	srcLen = strlen(src);
    }

    /*
     * Go immediately to the driver, do all the error handling by ourselves.
     * The code was stolen from 'FlushChannel'.
     */

    written = ChanWrite(chanPtr, src, srcLen, &errorCode);
    if (written < 0) {
	Tcl_SetErrno(errorCode);
    }

    return written;
}

/*
 *---------------------------------------------------------------------------
 *
 * Tcl_WriteChars --
 *
 *	Takes a sequence of UTF-8 characters and converts them for output
 *	using the channel's current encoding, may queue the buffer for output
 *	if it gets full, and also remembers whether the current buffer is
 *	ready e.g. if it contains a newline and we are in line buffering
 *	mode. Compensates stacking, i.e. will redirect the data from the
 *	specified channel to the topmost channel in a stack.
 *
 * Results:
 *	The number of bytes written or -1 in case of error. If -1,
 *	Tcl_GetErrno will return the error code.
 *
 * Side effects:
 *	May buffer up output and may cause output to be produced on the
 *	channel.
 *
 *----------------------------------------------------------------------
 */

int
Tcl_WriteChars(
    Tcl_Channel chan,		/* The channel to buffer output for. */
    const char *src,		/* UTF-8 characters to queue in output
				 * buffer. */
    int len)			/* Length of string in bytes, or < 0 for
				 * strlen(). */
{
    Channel *chanPtr = (Channel *) chan;
    ChannelState *statePtr = chanPtr->state;	/* State info for channel */
    int result;
    Tcl_Obj *objPtr;

    if (CheckChannelErrors(statePtr, TCL_WRITABLE) != 0) {
	return -1;
    }

    chanPtr = statePtr->topChanPtr;

    if (len < 0) {
	len = strlen(src);
    }
    if (statePtr->encoding) {
	return WriteChars(chanPtr, src, len);
    }

    /*
     * Inefficient way to convert UTF-8 to byte-array, but the code
     * parallels the way it is done for objects.  Special case for 1-byte
     * (used by eg [puts] for the \n) could be extended to more efficient
     * translation of the src string.
     */

    if ((len == 1) && (UCHAR(*src) < 0xC0)) {
	return WriteBytes(chanPtr, src, len);
    }

    objPtr = Tcl_NewStringObj(src, len);
    src = (char *) Tcl_GetByteArrayFromObj(objPtr, &len);
    result = WriteBytes(chanPtr, src, len);
    TclDecrRefCount(objPtr);
    return result;
}

/*
 *---------------------------------------------------------------------------
 *
 * Tcl_WriteObj --
 *
 *	Takes the Tcl object and queues its contents for output. If the
 *	encoding of the channel is NULL, takes the byte-array representation
 *	of the object and queues those bytes for output. Otherwise, takes the
 *	characters in the UTF-8 (string) representation of the object and
 *	converts them for output using the channel's current encoding. May
 *	flush internal buffers to output if one becomes full or is ready for
 *	some other reason, e.g. if it contains a newline and the channel is in
 *	line buffering mode.
 *
 * Results:
 *	The number of bytes written or -1 in case of error. If -1,
 *	Tcl_GetErrno() will return the error code.
 *
 * Side effects:
 *	May buffer up output and may cause output to be produced on the
 *	channel.
 *
 *----------------------------------------------------------------------
 */

int
Tcl_WriteObj(
    Tcl_Channel chan,		/* The channel to buffer output for. */
    Tcl_Obj *objPtr)		/* The object to write. */
{
    /*
     * Always use the topmost channel of the stack
     */

    Channel *chanPtr;
    ChannelState *statePtr;	/* State info for channel */
    const char *src;
    int srcLen;

    statePtr = ((Channel *) chan)->state;
    chanPtr = statePtr->topChanPtr;

    if (CheckChannelErrors(statePtr, TCL_WRITABLE) != 0) {
	return -1;
    }
    if (statePtr->encoding == NULL) {
	src = (char *) Tcl_GetByteArrayFromObj(objPtr, &srcLen);
	return WriteBytes(chanPtr, src, srcLen);
    } else {
	src = TclGetStringFromObj(objPtr, &srcLen);
	return WriteChars(chanPtr, src, srcLen);
    }
}

static void
WillWrite(
    Channel *chanPtr)
{
    int inputBuffered;

    if ((chanPtr->typePtr->seekProc != NULL) &&
            ((inputBuffered = Tcl_InputBuffered((Tcl_Channel) chanPtr)) > 0)){
        int ignore;

        DiscardInputQueued(chanPtr->state, 0);
        ChanSeek(chanPtr, -inputBuffered, SEEK_CUR, &ignore);
    }
}

static int
WillRead(
    Channel *chanPtr)
{
    if ((chanPtr->typePtr->seekProc != NULL)
            && (Tcl_OutputBuffered((Tcl_Channel) chanPtr) > 0)) {
        if ((chanPtr->state->curOutPtr != NULL)
                && IsBufferReady(chanPtr->state->curOutPtr)) {
            SetFlag(chanPtr->state, BUFFER_READY);
        }
        if (FlushChannel(NULL, chanPtr, 0) != 0) {
            return -1;
        }
    }
    return 0;
}

/*
 *----------------------------------------------------------------------
 *
 * Write --
 *
 *	Convert srcLen bytes starting at src according to encoding and write
 *	produced bytes into an output buffer, may queue the buffer for output
 *	if it gets full, and also remembers whether the current buffer is
 *	ready e.g. if it contains a newline and we are in line buffering mode.
 *
 * Results:
 *	The number of bytes written or -1 in case of error. If -1,
 *	Tcl_GetErrno will return the error code.
 *
 * Side effects:
 *	May buffer up output and may cause output to be produced on the
 *	channel.
 *
 *----------------------------------------------------------------------
 */

static int
Write(
    Channel *chanPtr,		/* The channel to buffer output for. */
    const char *src,		/* UTF-8 string to write. */
    int srcLen,			/* Length of UTF-8 string in bytes. */
    Tcl_Encoding encoding)
{
    ChannelState *statePtr = chanPtr->state;
				/* State info for channel */
    char *nextNewLine = NULL;
    int endEncoding, saved = 0, total = 0, flushed = 0, needNlFlush = 0;

    if (srcLen) {
        WillWrite(chanPtr);
    }

    /*
     * Write the terminated escape sequence even if srcLen is 0.
     */

    endEncoding = ((statePtr->outputEncodingFlags & TCL_ENCODING_END) != 0);

    if (GotFlag(statePtr, CHANNEL_LINEBUFFERED)
	    || (statePtr->outputTranslation != TCL_TRANSLATE_LF)) {
	nextNewLine = memchr(src, '\n', srcLen);
    }

    while (srcLen + saved + endEncoding > 0) {
	ChannelBuffer *bufPtr;
	char *dst, safe[BUFFER_PADDING];
	int result, srcRead, dstLen, dstWrote, srcLimit = srcLen;

	if (nextNewLine) {
	    srcLimit = nextNewLine - src;
	}
	
	/* Get space to write into */
	bufPtr = statePtr->curOutPtr;
	if (bufPtr == NULL) {
	    bufPtr = AllocChannelBuffer(statePtr->bufSize);
	    statePtr->curOutPtr = bufPtr;
	}
	if (saved) {
	    /*
	     * Here's some translated bytes left over from the last buffer
	     * that we need to stick at the beginning of this buffer.
	     */

	    memcpy(InsertPoint(bufPtr), safe, (size_t) saved);
	    bufPtr->nextAdded += saved;
	    saved = 0;
	}
	dst = InsertPoint(bufPtr);
	dstLen = SpaceLeft(bufPtr);

	result = Tcl_UtfToExternal(NULL, encoding, src, srcLimit,
		statePtr->outputEncodingFlags,
		&statePtr->outputEncodingState, dst,
		dstLen + BUFFER_PADDING, &srcRead, &dstWrote, NULL);

	/* See chan-io-1.[89]. Tcl Bug 506297. */
	statePtr->outputEncodingFlags &= ~TCL_ENCODING_START;
	
	if ((result != TCL_OK) && (srcRead + dstWrote == 0)) {
	    /* We're reading from invalid/incomplete UTF-8 */
	    if (total == 0) {
		Tcl_SetErrno(EINVAL);
		return -1;
	    }
	    break;
	}

	bufPtr->nextAdded += dstWrote;
	src += srcRead;
	srcLen -= srcRead;
	total += dstWrote;
	dst += dstWrote;
	dstLen -= dstWrote;

	if (src == nextNewLine && dstLen > 0) {
	    static char crln[3] = "\r\n";
	    char *nl = NULL;
	    int nlLen = 0;

	    switch (statePtr->outputTranslation) {
	    case TCL_TRANSLATE_LF:
		nl = crln + 1;
		nlLen = 1;
		break;
	    case TCL_TRANSLATE_CR:
		nl = crln;
		nlLen = 1;
		break;
	    case TCL_TRANSLATE_CRLF:
		nl = crln;
		nlLen = 2;
		break;
	    default:
		Tcl_Panic("unknown output translation requested");
		break;
	    }
	
	    result |= Tcl_UtfToExternal(NULL, encoding, nl, nlLen,
		statePtr->outputEncodingFlags,
		&statePtr->outputEncodingState, dst,
		dstLen + BUFFER_PADDING, &srcRead, &dstWrote, NULL);

	    if (srcRead != nlLen) {
		Tcl_Panic("Can This Happen?");
	    }

	    bufPtr->nextAdded += dstWrote;
	    src++;
	    srcLen--;
	    total += dstWrote;
	    dst += dstWrote;
	    dstLen -= dstWrote;
	    nextNewLine = memchr(src, '\n', srcLen);
	    needNlFlush = 1;
	}

	if (IsBufferOverflowing(bufPtr)) {
	    /*
	     * When translating from UTF-8 to external encoding, we
	     * allowed the translation to produce a character that crossed
	     * the end of the output buffer, so that we would get a
	     * completely full buffer before flushing it. The extra bytes
	     * will be moved to the beginning of the next buffer.
	     */

	    saved = -SpaceLeft(bufPtr);
	    memcpy(safe, dst + dstLen, (size_t) saved);
	    bufPtr->nextAdded = bufPtr->bufLength;
	}

	if ((srcLen + saved == 0) && (result == TCL_OK)) {
	    endEncoding = 0;
	}

	if (IsBufferFull(bufPtr)) {
	    if (FlushChannel(NULL, chanPtr, 0) != 0) {
		return -1;
	    }
	    flushed += statePtr->bufSize;
	    if (saved == 0 || src[-1] != '\n') {
		needNlFlush = 0;
	    }
	}
    }
    if ((flushed < total) && (GotFlag(statePtr, CHANNEL_UNBUFFERED) ||
	    (needNlFlush && GotFlag(statePtr, CHANNEL_LINEBUFFERED)))) {
	SetFlag(statePtr, BUFFER_READY);
	if (FlushChannel(NULL, chanPtr, 0) != 0) {
	    return -1;
	}
    }

    return total;
}

/*
 *---------------------------------------------------------------------------
 *
 * Tcl_Gets --
 *
 *	Reads a complete line of input from the channel into a Tcl_DString.
 *
 * Results:
 *	Length of line read (in characters) or -1 if error, EOF, or blocked.
 *	If -1, use Tcl_GetErrno() to retrieve the POSIX error code for the
 *	error or condition that occurred.
 *
 * Side effects:
 *	May flush output on the channel. May cause input to be consumed from
 *	the channel.
 *
 *---------------------------------------------------------------------------
 */

int
Tcl_Gets(
    Tcl_Channel chan,		/* Channel from which to read. */
    Tcl_DString *lineRead)	/* The line read will be appended to this
				 * DString as UTF-8 characters. The caller
				 * must have initialized it and is responsible
				 * for managing the storage. */
{
    Tcl_Obj *objPtr;
    int charsStored;

    TclNewObj(objPtr);
    charsStored = Tcl_GetsObj(chan, objPtr);
    if (charsStored > 0) {
	TclDStringAppendObj(lineRead, objPtr);
    }
    TclDecrRefCount(objPtr);
    return charsStored;
}

/*
 *---------------------------------------------------------------------------
 *
 * Tcl_GetsObj --
 *
 *	Accumulate input from the input channel until end-of-line or
 *	end-of-file has been seen. Bytes read from the input channel are
 *	converted to UTF-8 using the encoding specified by the channel.
 *
 * Results:
 *	Number of characters accumulated in the object or -1 if error,
 *	blocked, or EOF. If -1, use Tcl_GetErrno() to retrieve the POSIX error
 *	code for the error or condition that occurred.
 *
 * Side effects:
 *	Consumes input from the channel.
 *
 *	On reading EOF, leave channel pointing at EOF char. On reading EOL,
 *	leave channel pointing after EOL, but don't return EOL in dst buffer.
 *
 *---------------------------------------------------------------------------
 */

int
Tcl_GetsObj(
    Tcl_Channel chan,		/* Channel from which to read. */
    Tcl_Obj *objPtr)		/* The line read will be appended to this
				 * object as UTF-8 characters. */
{
    GetsState gs;
    Channel *chanPtr = (Channel *) chan;
    ChannelState *statePtr = chanPtr->state;
				/* State info for channel */
    ChannelBuffer *bufPtr;
    int inEofChar, skip, copiedTotal, oldLength, oldFlags, oldRemoved;
    Tcl_Encoding encoding;
    char *dst, *dstEnd, *eol, *eof;
    Tcl_EncodingState oldState;

    if (CheckChannelErrors(statePtr, TCL_READABLE) != 0) {
	copiedTotal = -1;
	goto done;
    }

    /*
     * A binary version of Tcl_GetsObj. This could also handle encodings that
     * are ascii-7 pure (iso8859, utf-8, ...) with a final encoding conversion
     * done on objPtr.
     */

    if ((statePtr->encoding == NULL)
	    && ((statePtr->inputTranslation == TCL_TRANSLATE_LF)
		    || (statePtr->inputTranslation == TCL_TRANSLATE_CR))) {
	return TclGetsObjBinary(chan, objPtr);
    }

    /*
     * This operation should occur at the top of a channel stack.
     */

    chanPtr = statePtr->topChanPtr;
    Tcl_Preserve(chanPtr);

    bufPtr = statePtr->inQueueHead;
    encoding = statePtr->encoding;

    /*
     * Preserved so we can restore the channel's state in case we don't find a
     * newline in the available input.
     */

    TclGetStringFromObj(objPtr, &oldLength);
    oldFlags = statePtr->inputEncodingFlags;
    oldState = statePtr->inputEncodingState;
    oldRemoved = BUFFER_PADDING;
    if (bufPtr != NULL) {
	oldRemoved = bufPtr->nextRemoved;
    }

    /*
     * If there is no encoding, use "iso8859-1" -- Tcl_GetsObj() doesn't
     * produce ByteArray objects.
     */

    if (encoding == NULL) {
	encoding = GetBinaryEncoding();
    }

    /*
     * Object used by FilterInputBytes to keep track of how much data has been
     * consumed from the channel buffers.
     */

    gs.objPtr		= objPtr;
    gs.dstPtr		= &dst;
    gs.encoding		= encoding;
    gs.bufPtr		= bufPtr;
    gs.state		= oldState;
    gs.rawRead		= 0;
    gs.bytesWrote	= 0;
    gs.charsWrote	= 0;
    gs.totalChars	= 0;

    dst = objPtr->bytes + oldLength;
    dstEnd = dst;

    skip = 0;
    eof = NULL;
    inEofChar = statePtr->inEofChar;

    while (1) {
	if (dst >= dstEnd) {
	    if (FilterInputBytes(chanPtr, &gs) != 0) {
		goto restore;
	    }
	    dstEnd = dst + gs.bytesWrote;
	}

	/*
	 * Remember if EOF char is seen, then look for EOL anyhow, because the
	 * EOL might be before the EOF char.
	 */

	if (inEofChar != '\0') {
	    for (eol = dst; eol < dstEnd; eol++) {
		if (*eol == inEofChar) {
		    dstEnd = eol;
		    eof = eol;
		    break;
		}
	    }
	}

	/*
	 * On EOL, leave current file position pointing after the EOL, but
	 * don't store the EOL in the output string.
	 */

	switch (statePtr->inputTranslation) {
	case TCL_TRANSLATE_LF:
	    for (eol = dst; eol < dstEnd; eol++) {
		if (*eol == '\n') {
		    skip = 1;
		    goto gotEOL;
		}
	    }
	    break;
	case TCL_TRANSLATE_CR:
	    for (eol = dst; eol < dstEnd; eol++) {
		if (*eol == '\r') {
		    skip = 1;
		    goto gotEOL;
		}
	    }
	    break;
	case TCL_TRANSLATE_CRLF:
	    for (eol = dst; eol < dstEnd; eol++) {
		if (*eol == '\r') {
		    eol++;

		    /*
		     * If a CR is at the end of the buffer, then check for a
		     * LF at the begining of the next buffer, unless EOF char
		     * was found already.
		     */

		    if (eol >= dstEnd) {
			int offset;

			if (eol != eof) {
			    offset = eol - objPtr->bytes;
			    dst = dstEnd;
			    if (FilterInputBytes(chanPtr, &gs) != 0) {
				goto restore;
			    }
			    dstEnd = dst + gs.bytesWrote;
			    eol = objPtr->bytes + offset;
			}
			if (eol >= dstEnd) {
			    skip = 0;
			    goto gotEOL;
			}
		    }
		    if (*eol == '\n') {
			eol--;
			skip = 2;
			goto gotEOL;
		    }
		}
	    }
	    break;
	case TCL_TRANSLATE_AUTO:
	    eol = dst;
	    skip = 1;
	    if (GotFlag(statePtr, INPUT_SAW_CR)) {
		ResetFlag(statePtr, INPUT_SAW_CR);
		if ((eol < dstEnd) && (*eol == '\n')) {
		    /*
		     * Skip the raw bytes that make up the '\n'.
		     */

		    char tmp[1 + TCL_UTF_MAX];
		    int rawRead;

		    bufPtr = gs.bufPtr;
		    Tcl_ExternalToUtf(NULL, gs.encoding, RemovePoint(bufPtr),
			    gs.rawRead, statePtr->inputEncodingFlags,
			    &gs.state, tmp, 1 + TCL_UTF_MAX, &rawRead, NULL,
			    NULL);
		    bufPtr->nextRemoved += rawRead;
		    gs.rawRead -= rawRead;
		    gs.bytesWrote--;
		    gs.charsWrote--;
		    memmove(dst, dst + 1, (size_t) (dstEnd - dst));
		    dstEnd--;
		}
	    }
	    for (eol = dst; eol < dstEnd; eol++) {
		if (*eol == '\r') {
		    eol++;
		    if (eol == dstEnd) {
			/*
			 * If buffer ended on \r, peek ahead to see if a \n is
			 * available, unless EOF char was found already.
			 */

			if (eol != eof) {
			    int offset;

			    offset = eol - objPtr->bytes;
			    dst = dstEnd;
			    PeekAhead(chanPtr, &dstEnd, &gs);
			    eol = objPtr->bytes + offset;
			}

			if (eol >= dstEnd) {
			    eol--;
			    SetFlag(statePtr, INPUT_SAW_CR);
			    goto gotEOL;
			}
		    }
		    if (*eol == '\n') {
			skip++;
		    }
		    eol--;
		    goto gotEOL;
		} else if (*eol == '\n') {
		    goto gotEOL;
		}
	    }
	}
	if (eof != NULL) {
	    /*
	     * EOF character was seen. On EOF, leave current file position
	     * pointing at the EOF character, but don't store the EOF
	     * character in the output string.
	     */

	    dstEnd = eof;
	    SetFlag(statePtr, CHANNEL_EOF | CHANNEL_STICKY_EOF);
	    statePtr->inputEncodingFlags |= TCL_ENCODING_END;
	}
	if (GotFlag(statePtr, CHANNEL_EOF)) {
	    skip = 0;
	    eol = dstEnd;
	    if (eol == objPtr->bytes + oldLength) {
		/*
		 * If we didn't append any bytes before encountering EOF,
		 * caller needs to see -1.
		 */

		Tcl_SetObjLength(objPtr, oldLength);
		CommonGetsCleanup(chanPtr);
		copiedTotal = -1;
		goto done;
	    }
	    goto gotEOL;
	}
	dst = dstEnd;
    }

    /*
     * Found EOL or EOF, but the output buffer may now contain too many UTF-8
     * characters. We need to know how many raw bytes correspond to the number
     * of UTF-8 characters we want, plus how many raw bytes correspond to the
     * character(s) making up EOL (if any), so we can remove the correct
     * number of bytes from the channel buffer.
     */

  gotEOL:
    /*
     * Regenerate the top channel, in case it was changed due to
     * self-modifying reflected transforms.
     */

    chanPtr = statePtr->topChanPtr;

    bufPtr = gs.bufPtr;
    if (bufPtr == NULL) {
	Tcl_Panic("Tcl_GetsObj: gotEOL reached with bufPtr==NULL");
    }
    statePtr->inputEncodingState = gs.state;
    Tcl_ExternalToUtf(NULL, gs.encoding, RemovePoint(bufPtr), gs.rawRead,
	    statePtr->inputEncodingFlags, &statePtr->inputEncodingState, dst,
	    eol - dst + skip + TCL_UTF_MAX, &gs.rawRead, NULL,
	    &gs.charsWrote);
    bufPtr->nextRemoved += gs.rawRead;

    /*
     * Recycle all the emptied buffers.
     */

    Tcl_SetObjLength(objPtr, eol - objPtr->bytes);
    CommonGetsCleanup(chanPtr);
    ResetFlag(statePtr, CHANNEL_BLOCKED);
    copiedTotal = gs.totalChars + gs.charsWrote - skip;
    goto done;

    /*
     * Couldn't get a complete line. This only happens if we get a error
     * reading from the channel or we are non-blocking and there wasn't an EOL
     * or EOF in the data available.
     */

  restore:
    /*
     * Regenerate the top channel, in case it was changed due to
     * self-modifying reflected transforms.
     */

    chanPtr = statePtr->topChanPtr;

    bufPtr = statePtr->inQueueHead;
    if (bufPtr == NULL) {
	Tcl_Panic("Tcl_GetsObj: restore reached with bufPtr==NULL");
    }
    bufPtr->nextRemoved = oldRemoved;

    for (bufPtr = bufPtr->nextPtr; bufPtr != NULL; bufPtr = bufPtr->nextPtr) {
	bufPtr->nextRemoved = BUFFER_PADDING;
    }
    CommonGetsCleanup(chanPtr);

    statePtr->inputEncodingState = oldState;
    statePtr->inputEncodingFlags = oldFlags;
    Tcl_SetObjLength(objPtr, oldLength);

    /*
     * We didn't get a complete line so we need to indicate to UpdateInterest
     * that the gets blocked. It will wait for more data instead of firing a
     * timer, avoiding a busy wait. This is where we are assuming that the
     * next operation is a gets. No more file events will be delivered on this
     * channel until new data arrives or some operation is performed on the
     * channel (e.g. gets, read, fconfigure) that changes the blocking state.
     * Note that this means a file event will not be delivered even though a
     * read would be able to consume the buffered data.
     */

    SetFlag(statePtr, CHANNEL_NEED_MORE_DATA);
    copiedTotal = -1;

    /*
     * Update the notifier state so we don't block while there is still data
     * in the buffers.
     */

  done:
    /*
     * Regenerate the top channel, in case it was changed due to
     * self-modifying reflected transforms.
     */

    chanPtr = statePtr->topChanPtr;

    UpdateInterest(chanPtr);
    Tcl_Release(chanPtr);
    return copiedTotal;
}

/*
 *---------------------------------------------------------------------------
 *
 * TclGetsObjBinary --
 *
 *	A variation of Tcl_GetsObj that works directly on the buffers until
 *	end-of-line or end-of-file has been seen. Bytes read from the input
 *	channel return as a ByteArray obj.
 *
 * Results:
 *	Number of characters accumulated in the object or -1 if error,
 *	blocked, or EOF. If -1, use Tcl_GetErrno() to retrieve the POSIX error
 *	code for the error or condition that occurred.
 *
 * Side effects:
 *	Consumes input from the channel.
 *
 *	On reading EOF, leave channel pointing at EOF char. On reading EOL,
 *	leave channel pointing after EOL, but don't return EOL in dst buffer.
 *
 *---------------------------------------------------------------------------
 */

static int
TclGetsObjBinary(
    Tcl_Channel chan,		/* Channel from which to read. */
    Tcl_Obj *objPtr)		/* The line read will be appended to this
				 * object as UTF-8 characters. */
{
    Channel *chanPtr = (Channel *) chan;
    ChannelState *statePtr = chanPtr->state;
				/* State info for channel */
    ChannelBuffer *bufPtr;
    int inEofChar, skip, copiedTotal, oldLength, oldFlags, oldRemoved;
    int rawLen, byteLen, eolChar;
    unsigned char *dst, *dstEnd, *eol, *eof, *byteArray;

    /*
     * This operation should occur at the top of a channel stack.
     */

    chanPtr = statePtr->topChanPtr;
    Tcl_Preserve(chanPtr);

    bufPtr = statePtr->inQueueHead;

    /*
     * Preserved so we can restore the channel's state in case we don't find a
     * newline in the available input.
     */

    byteArray = Tcl_GetByteArrayFromObj(objPtr, &byteLen);
    oldFlags = statePtr->inputEncodingFlags;
    oldRemoved = BUFFER_PADDING;
    oldLength = byteLen;
    if (bufPtr != NULL) {
	oldRemoved = bufPtr->nextRemoved;
    }

    rawLen = 0;
    skip = 0;
    eof = NULL;
    inEofChar = statePtr->inEofChar;

    /*
     * Only handle TCL_TRANSLATE_LF and TCL_TRANSLATE_CR.
     */

    eolChar = (statePtr->inputTranslation == TCL_TRANSLATE_LF) ? '\n' : '\r';

    while (1) {
	/*
	 * Subtract the number of bytes that were removed from channel
	 * buffer during last call.
	 */

	if (bufPtr != NULL) {
	    bufPtr->nextRemoved += rawLen;
	    if (!IsBufferReady(bufPtr)) {
		bufPtr = bufPtr->nextPtr;
	    }
	}

	if ((bufPtr == NULL) || (bufPtr->nextAdded == BUFFER_PADDING)) {
	    /*
	     * All channel buffers were exhausted and the caller still
	     * hasn't seen EOL. Need to read more bytes from the channel
	     * device. Side effect is to allocate another channel buffer.
	     */

	    if (GotFlag(statePtr, CHANNEL_BLOCKED)) {
		if (GotFlag(statePtr, CHANNEL_NONBLOCKING)) {
		    goto restore;
		}
		ResetFlag(statePtr, CHANNEL_BLOCKED);
	    }
	    if (GetInput(chanPtr) != 0) {
		goto restore;
	    }
	    bufPtr = statePtr->inQueueTail;
	}

	dst = (unsigned char *) RemovePoint(bufPtr);
	dstEnd = dst + BytesLeft(bufPtr);

	/*
	 * Remember if EOF char is seen, then look for EOL anyhow, because the
	 * EOL might be before the EOF char.
	 * XXX - in the binary case, consider coincident search for eol/eof.
	 */

	if (inEofChar != '\0') {
	    for (eol = dst; eol < dstEnd; eol++) {
		if (*eol == inEofChar) {
		    dstEnd = eol;
		    eof = eol;
		    break;
		}
	    }
	}

	/*
	 * On EOL, leave current file position pointing after the EOL, but
	 * don't store the EOL in the output string.
	 */

	for (eol = dst; eol < dstEnd; eol++) {
	    if (*eol == eolChar) {
		skip = 1;
		goto gotEOL;
	    }
	}
	if (eof != NULL) {
	    /*
	     * EOF character was seen. On EOF, leave current file position
	     * pointing at the EOF character, but don't store the EOF
	     * character in the output string.
	     */

	    SetFlag(statePtr, CHANNEL_EOF | CHANNEL_STICKY_EOF);
	    statePtr->inputEncodingFlags |= TCL_ENCODING_END;
	}
	if (GotFlag(statePtr, CHANNEL_EOF)) {
	    skip = 0;
	    eol = dstEnd;
	    if ((dst == dstEnd) && (byteLen == oldLength)) {
		/*
		 * If we didn't append any bytes before encountering EOF,
		 * caller needs to see -1.
		 */

		byteArray = Tcl_SetByteArrayLength(objPtr, oldLength);
		CommonGetsCleanup(chanPtr);
		copiedTotal = -1;
		goto done;
	    }
	    goto gotEOL;
	}

	/*
	 * Copy bytes from the channel buffer to the ByteArray.
	 * This may realloc space, so keep track of result.
	 */

	rawLen = dstEnd - dst;
	byteArray = Tcl_SetByteArrayLength(objPtr, byteLen + rawLen);
	memcpy(byteArray + byteLen, dst, (size_t) rawLen);
	byteLen += rawLen;
    }

    /*
     * Found EOL or EOF, but the output buffer may now contain too many bytes.
     * We need to know how many bytes correspond to the number we want, so we
     * can remove the correct number of bytes from the channel buffer.
     */

  gotEOL:
    if (bufPtr == NULL) {
	Tcl_Panic("TclGetsObjBinary: gotEOL reached with bufPtr==NULL");
    }

    rawLen = eol - dst;
    byteArray = Tcl_SetByteArrayLength(objPtr, byteLen + rawLen);
    memcpy(byteArray + byteLen, dst, (size_t) rawLen);
    byteLen += rawLen;
    bufPtr->nextRemoved += rawLen + skip;

    /*
     * Convert the buffer if there was an encoding.
     * XXX - unimplemented.
     */

    if (statePtr->encoding != NULL) {
    }

    /*
     * Recycle all the emptied buffers.
     */

    CommonGetsCleanup(chanPtr);
    ResetFlag(statePtr, CHANNEL_BLOCKED);
    copiedTotal = byteLen;
    goto done;

    /*
     * Couldn't get a complete line. This only happens if we get a error
     * reading from the channel or we are non-blocking and there wasn't an EOL
     * or EOF in the data available.
     */

  restore:
    bufPtr = statePtr->inQueueHead;
    if (bufPtr == NULL) {
	Tcl_Panic("TclGetsObjBinary: restore reached with bufPtr==NULL");
    }
    bufPtr->nextRemoved = oldRemoved;

    for (bufPtr = bufPtr->nextPtr; bufPtr != NULL; bufPtr = bufPtr->nextPtr) {
	bufPtr->nextRemoved = BUFFER_PADDING;
    }
    CommonGetsCleanup(chanPtr);

    statePtr->inputEncodingFlags = oldFlags;
    byteArray = Tcl_SetByteArrayLength(objPtr, oldLength);

    /*
     * We didn't get a complete line so we need to indicate to UpdateInterest
     * that the gets blocked. It will wait for more data instead of firing a
     * timer, avoiding a busy wait. This is where we are assuming that the
     * next operation is a gets. No more file events will be delivered on this
     * channel until new data arrives or some operation is performed on the
     * channel (e.g. gets, read, fconfigure) that changes the blocking state.
     * Note that this means a file event will not be delivered even though a
     * read would be able to consume the buffered data.
     */

    SetFlag(statePtr, CHANNEL_NEED_MORE_DATA);
    copiedTotal = -1;

    /*
     * Update the notifier state so we don't block while there is still data
     * in the buffers.
     */

  done:
    UpdateInterest(chanPtr);
    Tcl_Release(chanPtr);
    return copiedTotal;
}

/*
 *---------------------------------------------------------------------------
 *
 * FreeBinaryEncoding --
 *
 *	Frees any "iso8859-1" Tcl_Encoding created by [gets] on a binary
 *	channel in a thread as part of that thread's finalization.
 *
 * Results:
 *	None.
 *
 *---------------------------------------------------------------------------
 */

static void
FreeBinaryEncoding(
    ClientData dummy)	/* Not used */
{
    ThreadSpecificData *tsdPtr = TCL_TSD_INIT(&dataKey);

    if (tsdPtr->binaryEncoding != NULL) {
	Tcl_FreeEncoding(tsdPtr->binaryEncoding);
	tsdPtr->binaryEncoding = NULL;
    }
}

static Tcl_Encoding
GetBinaryEncoding()
{
    ThreadSpecificData *tsdPtr = TCL_TSD_INIT(&dataKey);

    if (tsdPtr->binaryEncoding == NULL) {
	tsdPtr->binaryEncoding = Tcl_GetEncoding(NULL, "iso8859-1");
	Tcl_CreateThreadExitHandler(FreeBinaryEncoding, NULL);
    }
    if (tsdPtr->binaryEncoding == NULL) {
	Tcl_Panic("binary encoding is not available");
    }
    return tsdPtr->binaryEncoding;
}

/*
 *---------------------------------------------------------------------------
 *
 * FilterInputBytes --
 *
 *	Helper function for Tcl_GetsObj. Produces UTF-8 characters from raw
 *	bytes read from the channel.
 *
 *	Consumes available bytes from channel buffers. When channel buffers
 *	are exhausted, reads more bytes from channel device into a new channel
 *	buffer. It is the caller's responsibility to free the channel buffers
 *	that have been exhausted.
 *
 * Results:
 *	The return value is -1 if there was an error reading from the channel,
 *	0 otherwise.
 *
 * Side effects:
 *	Status object keeps track of how much data from channel buffers has
 *	been consumed and where UTF-8 bytes should be stored.
 *
 *---------------------------------------------------------------------------
 */

static int
FilterInputBytes(
    Channel *chanPtr,		/* Channel to read. */
    GetsState *gsPtr)		/* Current state of gets operation. */
{
    ChannelState *statePtr = chanPtr->state;
				/* State info for channel */
    ChannelBuffer *bufPtr;
    char *raw, *rawStart, *dst;
    int offset, toRead, dstNeeded, spaceLeft, result, rawLen;
    Tcl_Obj *objPtr;
#define ENCODING_LINESIZE 20	/* Lower bound on how many bytes to convert at
				 * a time. Since we don't know a priori how
				 * many bytes of storage this many source
				 * bytes will use, we actually need at least
				 * ENCODING_LINESIZE * TCL_MAX_UTF bytes of
				 * room. */

    objPtr = gsPtr->objPtr;

    /*
     * Subtract the number of bytes that were removed from channel buffer
     * during last call.
     */

    bufPtr = gsPtr->bufPtr;
    if (bufPtr != NULL) {
	bufPtr->nextRemoved += gsPtr->rawRead;
	if (!IsBufferReady(bufPtr)) {
	    bufPtr = bufPtr->nextPtr;
	}
    }
    gsPtr->totalChars += gsPtr->charsWrote;

    if ((bufPtr == NULL) || (bufPtr->nextAdded == BUFFER_PADDING)) {
	/*
	 * All channel buffers were exhausted and the caller still hasn't seen
	 * EOL. Need to read more bytes from the channel device. Side effect
	 * is to allocate another channel buffer.
	 */

    read:
	if (GotFlag(statePtr, CHANNEL_BLOCKED)) {
	    if (GotFlag(statePtr, CHANNEL_NONBLOCKING)) {
		gsPtr->charsWrote = 0;
		gsPtr->rawRead = 0;
		return -1;
	    }
	    ResetFlag(statePtr, CHANNEL_BLOCKED);
	}
	if (GetInput(chanPtr) != 0) {
	    gsPtr->charsWrote = 0;
	    gsPtr->rawRead = 0;
	    return -1;
	}
	bufPtr = statePtr->inQueueTail;
	gsPtr->bufPtr = bufPtr;
    }

    /*
     * Convert some of the bytes from the channel buffer to UTF-8. Space in
     * objPtr's string rep is used to hold the UTF-8 characters. Grow the
     * string rep if we need more space.
     */

    rawStart = RemovePoint(bufPtr);
    raw = rawStart;
    rawLen = BytesLeft(bufPtr);

    dst = *gsPtr->dstPtr;
    offset = dst - objPtr->bytes;
    toRead = ENCODING_LINESIZE;
    if (toRead > rawLen) {
	toRead = rawLen;
    }
    dstNeeded = toRead * TCL_UTF_MAX;
    spaceLeft = objPtr->length - offset;
    if (dstNeeded > spaceLeft) {
	int length = offset + ((offset < dstNeeded) ? dstNeeded : offset);

	if (Tcl_AttemptSetObjLength(objPtr, length) == 0) {
	    length = offset + dstNeeded;
	    if (Tcl_AttemptSetObjLength(objPtr, length) == 0) {
		dstNeeded = TCL_UTF_MAX - 1 + toRead;
		length = offset + dstNeeded;
		Tcl_SetObjLength(objPtr, length);
	    }
	}
	spaceLeft = length - offset;
	dst = objPtr->bytes + offset;
	*gsPtr->dstPtr = dst;
    }
    gsPtr->state = statePtr->inputEncodingState;
    result = Tcl_ExternalToUtf(NULL, gsPtr->encoding, raw, rawLen,
	    statePtr->inputEncodingFlags, &statePtr->inputEncodingState,
	    dst, spaceLeft+1, &gsPtr->rawRead, &gsPtr->bytesWrote,
	    &gsPtr->charsWrote);

    /*
     * Make sure that if we go through 'gets', that we reset the
     * TCL_ENCODING_START flag still. [Bug #523988]
     */

    statePtr->inputEncodingFlags &= ~TCL_ENCODING_START;

    if (result == TCL_CONVERT_MULTIBYTE) {
	/*
	 * The last few bytes in this channel buffer were the start of a
	 * multibyte sequence. If this buffer was full, then move them to the
	 * next buffer so the bytes will be contiguous.
	 */

	ChannelBuffer *nextPtr;
	int extra;

	nextPtr = bufPtr->nextPtr;
	if (!IsBufferFull(bufPtr)) {
	    if (gsPtr->rawRead > 0) {
		/*
		 * Some raw bytes were converted to UTF-8. Fall through,
		 * returning those UTF-8 characters because a EOL might be
		 * present in them.
		 */
	    } else if (GotFlag(statePtr, CHANNEL_EOF)) {
		/*
		 * There was a partial character followed by EOF on the
		 * device. Fall through, returning that nothing was found.
		 */

		bufPtr->nextRemoved = bufPtr->nextAdded;
	    } else {
		/*
		 * There are no more cached raw bytes left. See if we can get
		 * some more.
		 */

		goto read;
	    }
	} else {
	    if (nextPtr == NULL) {
		nextPtr = AllocChannelBuffer(statePtr->bufSize);
		bufPtr->nextPtr = nextPtr;
		statePtr->inQueueTail = nextPtr;
	    }
	    extra = rawLen - gsPtr->rawRead;
	    memcpy(nextPtr->buf + (BUFFER_PADDING - extra),
		    raw + gsPtr->rawRead, (size_t) extra);
	    nextPtr->nextRemoved -= extra;
	    bufPtr->nextAdded -= extra;
	}
    }

    gsPtr->bufPtr = bufPtr;
    return 0;
}

/*
 *---------------------------------------------------------------------------
 *
 * PeekAhead --
 *
 *	Helper function used by Tcl_GetsObj(). Called when we've seen a \r at
 *	the end of the UTF-8 string and want to look ahead one character to
 *	see if it is a \n.
 *
 * Results:
 *	*gsPtr->dstPtr is filled with a pointer to the start of the range of
 *	UTF-8 characters that were found by peeking and *dstEndPtr is filled
 *	with a pointer to the bytes just after the end of the range.
 *
 * Side effects:
 *	If no more raw bytes were available in one of the channel buffers,
 *	tries to perform a non-blocking read to get more bytes from the
 *	channel device.
 *
 *---------------------------------------------------------------------------
 */

static void
PeekAhead(
    Channel *chanPtr,		/* The channel to read. */
    char **dstEndPtr,		/* Filled with pointer to end of new range of
				 * UTF-8 characters. */
    GetsState *gsPtr)		/* Current state of gets operation. */
{
    ChannelState *statePtr = chanPtr->state;
				/* State info for channel */
    ChannelBuffer *bufPtr;
    Tcl_DriverBlockModeProc *blockModeProc;
    int bytesLeft;

    bufPtr = gsPtr->bufPtr;

    /*
     * If there's any more raw input that's still buffered, we'll peek into
     * that. Otherwise, only get more data from the channel driver if it looks
     * like there might actually be more data. The assumption is that if the
     * channel buffer is filled right up to the end, then there might be more
     * data to read.
     */

    blockModeProc = NULL;
    if (bufPtr->nextPtr == NULL) {
	bytesLeft = BytesLeft(bufPtr) - gsPtr->rawRead;
	if (bytesLeft == 0) {
	    if (!IsBufferFull(bufPtr)) {
		/*
		 * Don't peek ahead if last read was short read.
		 */

		goto cleanup;
	    }
	    if (!GotFlag(statePtr, CHANNEL_NONBLOCKING)) {
		blockModeProc = Tcl_ChannelBlockModeProc(chanPtr->typePtr);
		if (blockModeProc == NULL) {
		    /*
		     * Don't peek ahead if cannot set non-blocking mode.
		     */

		    goto cleanup;
		}
		StackSetBlockMode(chanPtr, TCL_MODE_NONBLOCKING);
	    }
	}
    }
    if (FilterInputBytes(chanPtr, gsPtr) == 0) {
	*dstEndPtr = *gsPtr->dstPtr + gsPtr->bytesWrote;
    }
    if (blockModeProc != NULL) {
	StackSetBlockMode(chanPtr, TCL_MODE_BLOCKING);
    }
    return;

  cleanup:
    bufPtr->nextRemoved += gsPtr->rawRead;
    gsPtr->rawRead = 0;
    gsPtr->totalChars += gsPtr->charsWrote;
    gsPtr->bytesWrote = 0;
    gsPtr->charsWrote = 0;
}

/*
 *---------------------------------------------------------------------------
 *
 * CommonGetsCleanup --
 *
 *	Helper function for Tcl_GetsObj() to restore the channel after a
 *	"gets" operation.
 *
 * Results:
 *	None.
 *
 * Side effects:
 *	Encoding may be freed.
 *
 *---------------------------------------------------------------------------
 */

static void
CommonGetsCleanup(
    Channel *chanPtr)
{
    ChannelState *statePtr = chanPtr->state;
				/* State info for channel */
    ChannelBuffer *bufPtr, *nextPtr;

    bufPtr = statePtr->inQueueHead;
    for ( ; bufPtr != NULL; bufPtr = nextPtr) {
	nextPtr = bufPtr->nextPtr;
	if (IsBufferReady(bufPtr)) {
	    break;
	}
	RecycleBuffer(statePtr, bufPtr, 0);
    }
    statePtr->inQueueHead = bufPtr;
    if (bufPtr == NULL) {
	statePtr->inQueueTail = NULL;
    } else {
	/*
	 * If any multi-byte characters were split across channel buffer
	 * boundaries, the split-up bytes were moved to the next channel
	 * buffer by FilterInputBytes(). Move the bytes back to their original
	 * buffer because the caller could change the channel's encoding which
	 * could change the interpretation of whether those bytes really made
	 * up multi-byte characters after all.
	 */

	nextPtr = bufPtr->nextPtr;
	for ( ; nextPtr != NULL; nextPtr = bufPtr->nextPtr) {
	    int extra;

	    extra = SpaceLeft(bufPtr);
	    if (extra > 0) {
		memcpy(InsertPoint(bufPtr),
			nextPtr->buf + (BUFFER_PADDING - extra),
			(size_t) extra);
		bufPtr->nextAdded += extra;
		nextPtr->nextRemoved = BUFFER_PADDING;
	    }
	    bufPtr = nextPtr;
	}
    }
}

/*
 *----------------------------------------------------------------------
 *
 * Tcl_Read --
 *
 *	Reads a given number of bytes from a channel. EOL and EOF translation
 *	is done on the bytes being read, so the number of bytes consumed from
 *	the channel may not be equal to the number of bytes stored in the
 *	destination buffer.
 *
 *	No encoding conversions are applied to the bytes being read.
 *
 * Results:
 *	The number of bytes read, or -1 on error. Use Tcl_GetErrno() to
 *	retrieve the error code for the error that occurred.
 *
 * Side effects:
 *	May cause input to be buffered.
 *
 *----------------------------------------------------------------------
 */

int
Tcl_Read(
    Tcl_Channel chan,		/* The channel from which to read. */
    char *dst,			/* Where to store input read. */
    int bytesToRead)		/* Maximum number of bytes to read. */
{
    Channel *chanPtr = (Channel *) chan;
    ChannelState *statePtr = chanPtr->state;
				/* State info for channel */

    /*
     * This operation should occur at the top of a channel stack.
     */

    chanPtr = statePtr->topChanPtr;

    if (CheckChannelErrors(statePtr, TCL_READABLE) != 0) {
	return -1;
    }

    return DoRead(chanPtr, dst, bytesToRead, 0);
}

/*
 *----------------------------------------------------------------------
 *
 * Tcl_ReadRaw --
 *
 *	Reads a given number of bytes from a channel. EOL and EOF translation
 *	is done on the bytes being read, so the number of bytes consumed from
 *	the channel may not be equal to the number of bytes stored in the
 *	destination buffer.
 *
 *	No encoding conversions are applied to the bytes being read.
 *
 * Results:
 *	The number of bytes read, or -1 on error. Use Tcl_GetErrno() to
 *	retrieve the error code for the error that occurred.
 *
 * Side effects:
 *	May cause input to be buffered.
 *
 *----------------------------------------------------------------------
 */

int
Tcl_ReadRaw(
    Tcl_Channel chan,		/* The channel from which to read. */
    char *bufPtr,		/* Where to store input read. */
    int bytesToRead)		/* Maximum number of bytes to read. */
{
    Channel *chanPtr = (Channel *) chan;
    ChannelState *statePtr = chanPtr->state;
				/* State info for channel */
    int nread, result, copied, copiedNow;

    /*
     * The check below does too much because it will reject a call to this
     * function with a channel which is part of an 'fcopy'. But we have to
     * allow this here or else the chaining in the transformation drivers will
     * fail with 'file busy' error instead of retrieving and transforming the
     * data to copy.
     *
     * We let the check procedure now believe that there is no fcopy in
     * progress. A better solution than this might be an additional flag
     * argument to switch off specific checks.
     */

    if (CheckChannelErrors(statePtr, TCL_READABLE | CHANNEL_RAW_MODE) != 0) {
	return -1;
    }

    /*
     * Check for information in the push-back buffers. If there is some, use
     * it. Go to the driver only if there is none (anymore) and the caller
     * requests more bytes.
     */

    Tcl_Preserve(chanPtr);
    for (copied = 0; copied < bytesToRead; copied += copiedNow) {
	copiedNow = CopyBuffer(chanPtr, bufPtr + copied,
		bytesToRead - copied);
	if (copiedNow == 0) {
	    if (GotFlag(statePtr, CHANNEL_EOF)) {
		goto done;
	    }
	    if (GotFlag(statePtr, CHANNEL_BLOCKED)) {
		if (GotFlag(statePtr, CHANNEL_NONBLOCKING)) {
		    goto done;
		}
		ResetFlag(statePtr, CHANNEL_BLOCKED);
	    }

#ifdef TCL_IO_TRACK_OS_FOR_DRIVER_WITH_BAD_BLOCKING
	    /*
	     * [Bug 943274]. Better emulation of non-blocking channels for
	     * channels without BlockModeProc, by keeping track of true
	     * fileevents generated by the OS == Data waiting and reading if
	     * and only if we are sure to have data.
	     */

	    if (GotFlag(statePtr, CHANNEL_NONBLOCKING) &&
		    (Tcl_ChannelBlockModeProc(chanPtr->typePtr) == NULL) &&
		    !GotFlag(statePtr, CHANNEL_HAS_MORE_DATA)) {
		/*
		 * We bypass the driver; it would block as no data is
		 * available.
		 */

		nread = -1;
		result = EWOULDBLOCK;
	    } else
#endif /* TCL_IO_TRACK_OS_FOR_DRIVER_WITH_BAD_BLOCKING */
	    {
		/*
		 * Now go to the driver to get as much as is possible to fill
		 * the remaining request. Do all the error handling by
		 * ourselves. The code was stolen from 'GetInput' and slightly
		 * adapted (different return value here).
		 *
		 * The case of 'bytesToRead == 0' at this point cannot happen.
		 */

		nread = ChanRead(chanPtr, bufPtr + copied,
			bytesToRead - copied, &result);
	    }

	    if (nread > 0) {
		/*
		 * If we get a short read, signal up that we may be BLOCKED.
		 * We should avoid calling the driver because on some
		 * platforms we will block in the low level reading code even
		 * though the channel is set into nonblocking mode.
		 */

		if (nread < (bytesToRead - copied)) {
		    SetFlag(statePtr, CHANNEL_BLOCKED);
		}

#ifdef TCL_IO_TRACK_OS_FOR_DRIVER_WITH_BAD_BLOCKING
		if (nread <= (bytesToRead - copied)) {
		    /*
		     * [Bug 943274] We have read the available data, clear
		     * flag.
		     */

		    ResetFlag(statePtr, CHANNEL_HAS_MORE_DATA);
		}
#endif /* TCL_IO_TRACK_OS_FOR_DRIVER_WITH_BAD_BLOCKING */
	    } else if (nread == 0) {
		SetFlag(statePtr, CHANNEL_EOF);
		statePtr->inputEncodingFlags |= TCL_ENCODING_END;

	    } else if (nread < 0) {
		if ((result == EWOULDBLOCK) || (result == EAGAIN)) {
		    if (copied > 0) {
			/*
			 * Information that was copied earlier has precedence
			 * over EAGAIN/WOULDBLOCK handling.
			 */

			goto done;
		    }

		    SetFlag(statePtr, CHANNEL_BLOCKED);
		    result = EAGAIN;
		}

		Tcl_SetErrno(result);
		copied = -1;
		goto done;
	    }

	    copied += nread;
	    goto done;
	}
    }

  done:
    Tcl_Release(chanPtr);
    return copied;
}

/*
 *---------------------------------------------------------------------------
 *
 * Tcl_ReadChars --
 *
 *	Reads from the channel until the requested number of characters have
 *	been seen, EOF is seen, or the channel would block. EOL and EOF
 *	translation is done. If reading binary data, the raw bytes are wrapped
 *	in a Tcl byte array object. Otherwise, the raw bytes are converted to
 *	UTF-8 using the channel's current encoding and stored in a Tcl string
 *	object.
 *
 * Results:
 *	The number of characters read, or -1 on error. Use Tcl_GetErrno() to
 *	retrieve the error code for the error that occurred.
 *
 * Side effects:
 *	May cause input to be buffered.
 *
 *---------------------------------------------------------------------------
 */

int
Tcl_ReadChars(
    Tcl_Channel chan,		/* The channel to read. */
    Tcl_Obj *objPtr,		/* Input data is stored in this object. */
    int toRead,			/* Maximum number of characters to store, or
				 * -1 to read all available data (up to EOF or
				 * when channel blocks). */
    int appendFlag)		/* If non-zero, data read from the channel
				 * will be appended to the object. Otherwise,
				 * the data will replace the existing contents
				 * of the object. */
{
    Channel *chanPtr = (Channel *) chan;
    ChannelState *statePtr = chanPtr->state;
				/* State info for channel */

    /*
     * This operation should occur at the top of a channel stack.
     */

    chanPtr = statePtr->topChanPtr;

    if (CheckChannelErrors(statePtr, TCL_READABLE) != 0) {
	/*
	 * Update the notifier state so we don't block while there is still
	 * data in the buffers.
	 */

	UpdateInterest(chanPtr);
	return -1;
    }

    return DoReadChars(chanPtr, objPtr, toRead, appendFlag);
}
/*
 *---------------------------------------------------------------------------
 *
 * DoReadChars --
 *
 *	Reads from the channel until the requested number of characters have
 *	been seen, EOF is seen, or the channel would block. EOL and EOF
 *	translation is done. If reading binary data, the raw bytes are wrapped
 *	in a Tcl byte array object. Otherwise, the raw bytes are converted to
 *	UTF-8 using the channel's current encoding and stored in a Tcl string
 *	object.
 *
 * Results:
 *	The number of characters read, or -1 on error. Use Tcl_GetErrno() to
 *	retrieve the error code for the error that occurred.
 *
 * Side effects:
 *	May cause input to be buffered.
 *
 *---------------------------------------------------------------------------
 */

static int
DoReadChars(
    Channel *chanPtr,		/* The channel to read. */
    Tcl_Obj *objPtr,		/* Input data is stored in this object. */
    int toRead,			/* Maximum number of characters to store, or
				 * -1 to read all available data (up to EOF or
				 * when channel blocks). */
    int appendFlag)		/* If non-zero, data read from the channel
				 * will be appended to the object. Otherwise,
				 * the data will replace the existing contents
				 * of the object. */
{
    ChannelState *statePtr = chanPtr->state;
				/* State info for channel */
    ChannelBuffer *bufPtr;
    int offset, factor, copied, copiedNow, result;
    Tcl_Encoding encoding;
#define UTF_EXPANSION_FACTOR	1024

    /*
     * This operation should occur at the top of a channel stack.
     */

    chanPtr = statePtr->topChanPtr;
    encoding = statePtr->encoding;
    factor = UTF_EXPANSION_FACTOR;
    Tcl_Preserve(chanPtr);

    if (appendFlag == 0) {
	if (encoding == NULL) {
	    Tcl_SetByteArrayLength(objPtr, 0);
	} else {
	    Tcl_SetObjLength(objPtr, 0);

	    /*
	     * We're going to access objPtr->bytes directly, so we must ensure
	     * that this is actually a string object (otherwise it might have
	     * been pure Unicode).
	     */

	    TclGetString(objPtr);
	}
	offset = 0;
    } else {
	if (encoding == NULL) {
	    Tcl_GetByteArrayFromObj(objPtr, &offset);
	} else {
	    TclGetStringFromObj(objPtr, &offset);
	}
    }

    for (copied = 0; (unsigned) toRead > 0; ) {
	copiedNow = -1;
	if (statePtr->inQueueHead != NULL) {
	    if (encoding == NULL) {
		copiedNow = ReadBytes(statePtr, objPtr, toRead, &offset);
	    } else {
		copiedNow = ReadChars(statePtr, objPtr, toRead, &offset,
			&factor);
	    }

	    /*
	     * If the current buffer is empty recycle it.
	     */

	    bufPtr = statePtr->inQueueHead;
	    if (IsBufferEmpty(bufPtr)) {
		ChannelBuffer *nextPtr = bufPtr->nextPtr;

		RecycleBuffer(statePtr, bufPtr, 0);
		statePtr->inQueueHead = nextPtr;
		if (nextPtr == NULL) {
		    statePtr->inQueueTail = NULL;
		}
	    }
	}

	if (copiedNow < 0) {
	    if (GotFlag(statePtr, CHANNEL_EOF)) {
		break;
	    }
	    if (GotFlag(statePtr, CHANNEL_BLOCKED)) {
		if (GotFlag(statePtr, CHANNEL_NONBLOCKING)) {
		    break;
		}
		ResetFlag(statePtr, CHANNEL_BLOCKED);
	    }
	    result = GetInput(chanPtr);
	    if (result != 0) {
		if (result == EAGAIN) {
		    break;
		}
		copied = -1;
		goto done;
	    }
	} else {
	    copied += copiedNow;
	    toRead -= copiedNow;
	}
    }

    ResetFlag(statePtr, CHANNEL_BLOCKED);
    if (encoding == NULL) {
	Tcl_SetByteArrayLength(objPtr, offset);
    } else {
	Tcl_SetObjLength(objPtr, offset);
    }

    /*
     * Update the notifier state so we don't block while there is still data
     * in the buffers.
     */

  done:
    /*
     * Regenerate the top channel, in case it was changed due to
     * self-modifying reflected transforms.
     */

    chanPtr = statePtr->topChanPtr;

    UpdateInterest(chanPtr);
    Tcl_Release(chanPtr);
    return copied;
}

/*
 *---------------------------------------------------------------------------
 *
 * ReadBytes --
 *
 *	Reads from the channel until the requested number of bytes have been
 *	seen, EOF is seen, or the channel would block. Bytes from the channel
 *	are stored in objPtr as a ByteArray object. EOL and EOF translation
 *	are done.
 *
 *	'bytesToRead' can safely be a very large number because space is only
 *	allocated to hold data read from the channel as needed.
 *
 * Results:
 *	The return value is the number of bytes appended to the object and
 *	*offsetPtr is filled with the total number of bytes in the object
 *	(greater than the return value if there were already bytes in the
 *	object).
 *
 * Side effects:
 *	None.
 *
 *---------------------------------------------------------------------------
 */

static int
ReadBytes(
    ChannelState *statePtr,	/* State of the channel to read. */
    Tcl_Obj *objPtr,		/* Input data is appended to this ByteArray
				 * object. Its length is how much space has
				 * been allocated to hold data, not how many
				 * bytes of data have been stored in the
				 * object. */
    int bytesToRead,		/* Maximum number of bytes to store, or < 0 to
				 * get all available bytes. Bytes are obtained
				 * from the first buffer in the queue - even
				 * if this number is larger than the number of
				 * bytes available in the first buffer, only
				 * the bytes from the first buffer are
				 * returned. */
    int *offsetPtr)		/* On input, contains how many bytes of objPtr
				 * have been used to hold data. On output,
				 * filled with how many bytes are now being
				 * used. */
{
    int toRead, srcLen, offset, length, srcRead, dstWrote;
    ChannelBuffer *bufPtr;
    char *src, *dst;

    offset = *offsetPtr;

    bufPtr = statePtr->inQueueHead;
    src = RemovePoint(bufPtr);
    srcLen = BytesLeft(bufPtr);

    toRead = bytesToRead;
    if ((unsigned) toRead > (unsigned) srcLen) {
	toRead = srcLen;
    }

    dst = (char *) Tcl_GetByteArrayFromObj(objPtr, &length);
    if (toRead > length - offset - 1) {
	/*
	 * Double the existing size of the object or make enough room to hold
	 * all the characters we may get from the source buffer, whichever is
	 * larger.
	 */

	length = offset * 2;
	if (offset < toRead) {
	    length = offset + toRead + 1;
	}
	dst = (char *) Tcl_SetByteArrayLength(objPtr, length);
    }
    dst += offset;

    if (GotFlag(statePtr, INPUT_NEED_NL)) {
	ResetFlag(statePtr, INPUT_NEED_NL);
	if ((srcLen == 0) || (*src != '\n')) {
	    *dst = '\r';
	    *offsetPtr += 1;
	    return 1;
	}
	*dst++ = '\n';
	src++;
	srcLen--;
	toRead--;
    }

    srcRead = srcLen;
    dstWrote = toRead;
    if (TranslateInputEOL(statePtr, dst, src, &dstWrote, &srcRead) != 0) {
	if (dstWrote == 0) {
	    return -1;
	}
    }
    bufPtr->nextRemoved += srcRead;
    *offsetPtr += dstWrote;
    return dstWrote;
}

/*
 *---------------------------------------------------------------------------
 *
 * ReadChars --
 *
 *	Reads from the channel until the requested number of UTF-8 characters
 *	have been seen, EOF is seen, or the channel would block. Raw bytes
 *	from the channel are converted to UTF-8 and stored in objPtr. EOL and
 *	EOF translation is done.
 *
 *	'charsToRead' can safely be a very large number because space is only
 *	allocated to hold data read from the channel as needed.
 *
 *	'charsToRead' may *not* be 0.
 *
 * Results:
 *	The return value is the number of characters appended to the object,
 *	*offsetPtr is filled with the number of bytes that were appended, and
 *	*factorPtr is filled with the expansion factor used to guess how many
 *	bytes of UTF-8 to allocate to hold N source bytes.
 *
 * Side effects:
 *	None.
 *
 *---------------------------------------------------------------------------
 */

static int
ReadChars(
    ChannelState *statePtr,	/* State of channel to read. */
    Tcl_Obj *objPtr,		/* Input data is appended to this object.
				 * objPtr->length is how much space has been
				 * allocated to hold data, not how many bytes
				 * of data have been stored in the object. */
    int charsToRead,		/* Maximum number of characters to store, or
				 * -1 to get all available characters.
				 * Characters are obtained from the first
				 * buffer in the queue -- even if this number
				 * is larger than the number of characters
				 * available in the first buffer, only the
				 * characters from the first buffer are
				 * returned. */
    int *offsetPtr,		/* On input, contains how many bytes of objPtr
				 * have been used to hold data. On output,
				 * filled with how many bytes are now being
				 * used. */
    int *factorPtr)		/* On input, contains a guess of how many
				 * bytes need to be allocated to hold the
				 * result of converting N source bytes to
				 * UTF-8. On output, contains another guess
				 * based on the data seen so far. */
{
    int toRead, factor, offset, spaceLeft, srcLen, dstNeeded;
    int srcRead, dstWrote, numChars, dstRead;
    ChannelBuffer *bufPtr;
    char *src, *dst;
    Tcl_EncodingState oldState;
    int encEndFlagSuppressed = 0;

    factor = *factorPtr;
    offset = *offsetPtr;

    bufPtr = statePtr->inQueueHead;
    src = RemovePoint(bufPtr);
    srcLen = BytesLeft(bufPtr);

    toRead = charsToRead;
    if ((unsigned) toRead > (unsigned) srcLen) {
	toRead = srcLen;
    }

    /*
     * 'factor' is how much we guess that the bytes in the source buffer will
     * expand when converted to UTF-8 chars. This guess comes from analyzing
     * how many characters were produced by the previous pass.
     */

    dstNeeded = TCL_UTF_MAX - 1 + toRead * factor / UTF_EXPANSION_FACTOR;
    spaceLeft = objPtr->length - offset;

    if (dstNeeded > spaceLeft) {
	/*
	 * Double the existing size of the object or make enough room to hold
	 * all the characters we want from the source buffer, whichever is
	 * larger.
	 */

	int length = offset + ((offset < dstNeeded) ? dstNeeded : offset);

	if (Tcl_AttemptSetObjLength(objPtr, length) == 0) {
	    length = offset + dstNeeded;
	    if (Tcl_AttemptSetObjLength(objPtr, length) == 0) {
		dstNeeded = TCL_UTF_MAX - 1 + toRead;
		length = offset + dstNeeded;
		Tcl_SetObjLength(objPtr, length);
	    }
	}
	spaceLeft = length - offset;
    }
    if (toRead == srcLen) {
	/*
	 * Want to convert the whole buffer in one pass. If we have enough
	 * space, convert it using all available space in object rather than
	 * using the factor.
	 */

	dstNeeded = spaceLeft;
    }
    dst = objPtr->bytes + offset;

    /*
     * [Bug 1462248]: The cause of the crash reported in this bug is this:
     *
     * - ReadChars, called with a single buffer, with a incomplete
     *	 multi-byte character at the end (only the first byte of it).
     * - Encoding translation fails, asks for more data
     * - Data is read, and eof is reached, TCL_ENCODING_END (TEE) is set.
     * - ReadChar is called again, converts the first buffer, but due to TEE
     *	 it does not check for incomplete multi-byte data, and the character
     *	 just after the end of the first buffer is a valid completion of the
     *	 multi-byte header in the actual buffer. The conversion reads more
     *	 characters from the buffer then present. This causes nextRemoved to
     *	 overshoot nextAdded and the next reads compute a negative srcLen,
     *	 cause further translations to fail, causing copying of data into the
     *	 next buffer using bad arguments, causing the mecpy for to eventually
     *	 fail.
     *
     * In the end it is a memory access bug spiraling out of control if the
     * conditions are _just so_. And ultimate cause is that TEE is given to a
     * conversion where it should not. TEE signals that this is the last
     * buffer. Except in our case it is not.
     *
     * My solution is to suppress TEE if the first buffer is not the last. We
     * will eventually need it given that EOF has been reached, but not right
     * now. This is what the new flag "endEncSuppressFlag" is for.
     *
     * The bug in 'Tcl_Utf2UtfProc' where it read from memory behind the
     * actual buffer has been fixed as well, and fixes the problem with the
     * crash too, but this would still allow the generic layer to
     * accidentially break a multi-byte sequence if the conditions are just
     * right, because again the ExternalToUtf would be successful where it
     * should not.
     */

    if ((statePtr->inputEncodingFlags & TCL_ENCODING_END) &&
	    (bufPtr->nextPtr != NULL)) {
	/*
	 * TEE is set for a buffer which is not the last. Squash it for now,
	 * and restore it later, before yielding control to our caller.
	 */

	statePtr->inputEncodingFlags &= ~TCL_ENCODING_END;
	encEndFlagSuppressed = 1;
    }

    oldState = statePtr->inputEncodingState;
    if (GotFlag(statePtr, INPUT_NEED_NL)) {
	/*
	 * We want a '\n' because the last character we saw was '\r'.
	 */

	ResetFlag(statePtr, INPUT_NEED_NL);
	Tcl_ExternalToUtf(NULL, statePtr->encoding, src, srcLen,
		statePtr->inputEncodingFlags, &statePtr->inputEncodingState,
		dst, TCL_UTF_MAX + 1, &srcRead, &dstWrote, &numChars);
	if ((dstWrote > 0) && (*dst == '\n')) {
	    /*
	     * The next char was a '\n'. Consume it and produce a '\n'.
	     */

	    bufPtr->nextRemoved += srcRead;
	} else {
	    /*
	     * The next char was not a '\n'. Produce a '\r'.
	     */

	    *dst = '\r';
	}
	statePtr->inputEncodingFlags &= ~TCL_ENCODING_START;
	*offsetPtr += 1;

	if (encEndFlagSuppressed) {
	    statePtr->inputEncodingFlags |= TCL_ENCODING_END;
	}
	return 1;
    }

    Tcl_ExternalToUtf(NULL, statePtr->encoding, src, srcLen,
	    statePtr->inputEncodingFlags, &statePtr->inputEncodingState, dst,
	    dstNeeded + 1, &srcRead, &dstWrote, &numChars);

    if (encEndFlagSuppressed) {
	statePtr->inputEncodingFlags |= TCL_ENCODING_END;
    }

    if (srcRead == 0) {
	/*
	 * Not enough bytes in src buffer to make a complete char. Copy the
	 * bytes to the next buffer to make a new contiguous string, then tell
	 * the caller to fill the buffer with more bytes.
	 */

	ChannelBuffer *nextPtr;

	nextPtr = bufPtr->nextPtr;
	if (nextPtr == NULL) {
	    if (srcLen > 0) {
		/*
		 * There isn't enough data in the buffers to complete the next
		 * character, so we need to wait for more data before the next
		 * file event can be delivered. [Bug 478856]
		 *
		 * The exception to this is if the input buffer was completely
		 * empty before we tried to convert its contents. Nothing in,
		 * nothing out, and no incomplete character data. The
		 * conversion before the current one was complete.
		 */

		SetFlag(statePtr, CHANNEL_NEED_MORE_DATA);
	    }
	    return -1;
	}

	/*
	 * Space is made at the beginning of the buffer to copy the previous
	 * unused bytes there. Check first if the buffer we are using actually
	 * has enough space at its beginning for the data we are copying.
	 * Because if not we will write over the buffer management
	 * information, especially the 'nextPtr'.
	 *
	 * Note that the BUFFER_PADDING (See AllocChannelBuffer) is used to
	 * prevent exactly this situation. I.e. it should never happen.
	 * Therefore it is ok to panic should it happen despite the
	 * precautions.
	 */

	if (nextPtr->nextRemoved - srcLen < 0) {
	    Tcl_Panic("Buffer Underflow, BUFFER_PADDING not enough");
	}

	nextPtr->nextRemoved -= srcLen;
	memcpy(RemovePoint(nextPtr), src, (size_t) srcLen);
	RecycleBuffer(statePtr, bufPtr, 0);
	statePtr->inQueueHead = nextPtr;
	return ReadChars(statePtr, objPtr, charsToRead, offsetPtr, factorPtr);
    }

    dstRead = dstWrote;
    if (TranslateInputEOL(statePtr, dst, dst, &dstWrote, &dstRead) != 0) {
	/*
	 * Hit EOF char. How many bytes of src correspond to where the EOF was
	 * located in dst? Run the conversion again with an output buffer just
	 * big enough to hold the data so we can get the correct value for
	 * srcRead.
	 */

	if (dstWrote == 0) {
	    return -1;
	}
	statePtr->inputEncodingState = oldState;
	Tcl_ExternalToUtf(NULL, statePtr->encoding, src, srcLen,
		statePtr->inputEncodingFlags, &statePtr->inputEncodingState,
		dst, dstRead + TCL_UTF_MAX, &srcRead, &dstWrote, &numChars);
	TranslateInputEOL(statePtr, dst, dst, &dstWrote, &dstRead);
    }

    /*
     * The number of characters that we got may be less than the number that
     * we started with because "\r\n" sequences may have been turned into just
     * '\n' in dst.
     */

    numChars -= dstRead - dstWrote;

    if ((unsigned) numChars > (unsigned) toRead) {
	/*
	 * Got too many chars.
	 */

	const char *eof = Tcl_UtfAtIndex(dst, toRead);

	statePtr->inputEncodingState = oldState;
	Tcl_ExternalToUtf(NULL, statePtr->encoding, src, srcLen,
		statePtr->inputEncodingFlags, &statePtr->inputEncodingState,
		dst, eof - dst + TCL_UTF_MAX, &srcRead, &dstWrote, &numChars);
	dstRead = dstWrote;
	TranslateInputEOL(statePtr, dst, dst, &dstWrote, &dstRead);
	numChars -= (dstRead - dstWrote);
    }
    statePtr->inputEncodingFlags &= ~TCL_ENCODING_START;

    bufPtr->nextRemoved += srcRead;
    if (dstWrote > srcRead + 1) {
	*factorPtr = dstWrote * UTF_EXPANSION_FACTOR / srcRead;
    }
    *offsetPtr += dstWrote;
    return numChars;
}

/*
 *---------------------------------------------------------------------------
 *
 * TranslateInputEOL --
 *
 *	Perform input EOL and EOF translation on the source buffer, leaving
 *	the translated result in the destination buffer.
 *
 * Results:
 *	The return value is 1 if the EOF character was found when copying
 *	bytes to the destination buffer, 0 otherwise.
 *
 * Side effects:
 *	None.
 *
 *---------------------------------------------------------------------------
 */

static int
TranslateInputEOL(
    ChannelState *statePtr,	/* Channel being read, for EOL translation and
				 * EOF character. */
    char *dstStart,		/* Output buffer filled with chars by applying
				 * appropriate EOL translation to source
				 * characters. */
    const char *srcStart,	/* Source characters. */
    int *dstLenPtr,		/* On entry, the maximum length of output
				 * buffer in bytes; must be <= *srcLenPtr. On
				 * exit, the number of bytes actually used in
				 * output buffer. */
    int *srcLenPtr)		/* On entry, the length of source buffer. On
				 * exit, the number of bytes read from the
				 * source buffer. */
{
    int dstLen, srcLen, inEofChar;
    const char *eof;

    dstLen = *dstLenPtr;

    eof = NULL;
    inEofChar = statePtr->inEofChar;
    if (inEofChar != '\0') {
	/*
	 * Find EOF in translated buffer then compress out the EOL. The source
	 * buffer may be much longer than the destination buffer - we only
	 * want to return EOF if the EOF has been copied to the destination
	 * buffer.
	 */

	const char *src, *srcMax = srcStart + *srcLenPtr;

	for (src = srcStart; src < srcMax; src++) {
	    if (*src == inEofChar) {
		eof = src;
		srcLen = src - srcStart;
		if (srcLen < dstLen) {
		    dstLen = srcLen;
		}
		*srcLenPtr = srcLen;
		break;
	    }
	}
    }
    switch (statePtr->inputTranslation) {
    case TCL_TRANSLATE_LF:
	if (dstStart != srcStart) {
	    memcpy(dstStart, srcStart, (size_t) dstLen);
	}
	srcLen = dstLen;
	break;
    case TCL_TRANSLATE_CR: {
	char *dst, *dstEnd;

	if (dstStart != srcStart) {
	    memcpy(dstStart, srcStart, (size_t) dstLen);
	}
	dstEnd = dstStart + dstLen;
	for (dst = dstStart; dst < dstEnd; dst++) {
	    if (*dst == '\r') {
		*dst = '\n';
	    }
	}
	srcLen = dstLen;
	break;
    }
    case TCL_TRANSLATE_CRLF: {
	char *dst;
	const char *src, *srcEnd, *srcMax;

	dst = dstStart;
	src = srcStart;
	srcEnd = srcStart + dstLen;
	srcMax = srcStart + *srcLenPtr;

	for ( ; src < srcEnd; ) {
	    if (*src == '\r') {
		src++;
		if (src >= srcMax) {
		    SetFlag(statePtr, INPUT_NEED_NL);
		} else if (*src == '\n') {
		    *dst++ = *src++;
		} else {
		    *dst++ = '\r';
		}
	    } else {
		*dst++ = *src++;
	    }
	}
	srcLen = src - srcStart;
	dstLen = dst - dstStart;
	break;
    }
    case TCL_TRANSLATE_AUTO: {
	char *dst;
	const char *src, *srcEnd, *srcMax;

	dst = dstStart;
	src = srcStart;
	srcEnd = srcStart + dstLen;
	srcMax = srcStart + *srcLenPtr;

	if (GotFlag(statePtr, INPUT_SAW_CR) && (src < srcMax)) {
	    if (*src == '\n') {
		src++;
	    }
	    ResetFlag(statePtr, INPUT_SAW_CR);
	}
	for ( ; src < srcEnd; ) {
	    if (*src == '\r') {
		src++;
		if (src >= srcMax) {
		    SetFlag(statePtr, INPUT_SAW_CR);
		} else if (*src == '\n') {
		    if (srcEnd < srcMax) {
			srcEnd++;
		    }
		    src++;
		}
		*dst++ = '\n';
	    } else {
		*dst++ = *src++;
	    }
	}
	srcLen = src - srcStart;
	dstLen = dst - dstStart;
	break;
    }
    default:
	return 0;
    }
    *dstLenPtr = dstLen;

    if ((eof != NULL) && (srcStart + srcLen >= eof)) {
	/*
	 * EOF character was seen in EOL translated range. Leave current file
	 * position pointing at the EOF character, but don't store the EOF
	 * character in the output string.
	 */

	SetFlag(statePtr, CHANNEL_EOF | CHANNEL_STICKY_EOF);
	statePtr->inputEncodingFlags |= TCL_ENCODING_END;
	ResetFlag(statePtr, INPUT_SAW_CR | INPUT_NEED_NL);
	return 1;
    }

    *srcLenPtr = srcLen;
    return 0;
}

/*
 *----------------------------------------------------------------------
 *
 * Tcl_Ungets --
 *
 *	Causes the supplied string to be added to the input queue of the
 *	channel, at either the head or tail of the queue.
 *
 * Results:
 *	The number of bytes stored in the channel, or -1 on error.
 *
 * Side effects:
 *	Adds input to the input queue of a channel.
 *
 *----------------------------------------------------------------------
 */

int
Tcl_Ungets(
    Tcl_Channel chan,		/* The channel for which to add the input. */
    const char *str,		/* The input itself. */
    int len,			/* The length of the input. */
    int atEnd)			/* If non-zero, add at end of queue; otherwise
				 * add at head of queue. */
{
    Channel *chanPtr;		/* The real IO channel. */
    ChannelState *statePtr;	/* State of actual channel. */
    ChannelBuffer *bufPtr;	/* Buffer to contain the data. */
    int flags;

    chanPtr = (Channel *) chan;
    statePtr = chanPtr->state;

    /*
     * This operation should occur at the top of a channel stack.
     */

    chanPtr = statePtr->topChanPtr;

    /*
     * CheckChannelErrors clears too many flag bits in this one case.
     */

    flags = statePtr->flags;
    if (CheckChannelErrors(statePtr, TCL_READABLE) != 0) {
	len = -1;
	goto done;
    }
    statePtr->flags = flags;

    /*
     * If we have encountered a sticky EOF, just punt without storing (sticky
     * EOF is set if we have seen the input eofChar, to prevent reading beyond
     * the eofChar). Otherwise, clear the EOF flags, and clear the BLOCKED
     * bit. We want to discover these conditions anew in each operation.
     */

    if (GotFlag(statePtr, CHANNEL_STICKY_EOF)) {
	goto done;
    }
    ResetFlag(statePtr, CHANNEL_BLOCKED | CHANNEL_EOF);

    bufPtr = AllocChannelBuffer(len);
    memcpy(InsertPoint(bufPtr), str, (size_t) len);
    bufPtr->nextAdded += len;

    if (statePtr->inQueueHead == NULL) {
	bufPtr->nextPtr = NULL;
	statePtr->inQueueHead = bufPtr;
	statePtr->inQueueTail = bufPtr;
    } else if (atEnd) {
	bufPtr->nextPtr = NULL;
	statePtr->inQueueTail->nextPtr = bufPtr;
	statePtr->inQueueTail = bufPtr;
    } else {
	bufPtr->nextPtr = statePtr->inQueueHead;
	statePtr->inQueueHead = bufPtr;
    }

    /*
     * Update the notifier state so we don't block while there is still data
     * in the buffers.
     */

  done:
    UpdateInterest(chanPtr);
    return len;
}

/*
 *----------------------------------------------------------------------
 *
 * Tcl_Flush --
 *
 *	Flushes output data on a channel.
 *
 * Results:
 *	A standard Tcl result.
 *
 * Side effects:
 *	May flush output queued on this channel.
 *
 *----------------------------------------------------------------------
 */

int
Tcl_Flush(
    Tcl_Channel chan)		/* The Channel to flush. */
{
    int result;			/* Of calling FlushChannel. */
    Channel *chanPtr = (Channel *) chan;
				/* The actual channel. */
    ChannelState *statePtr = chanPtr->state;
				/* State of actual channel. */

    /*
     * This operation should occur at the top of a channel stack.
     */

    chanPtr = statePtr->topChanPtr;

    if (CheckChannelErrors(statePtr, TCL_WRITABLE) != 0) {
	return -1;
    }

    /*
     * Force current output buffer to be output also.
     */

    if ((statePtr->curOutPtr != NULL) && IsBufferReady(statePtr->curOutPtr)) {
	SetFlag(statePtr, BUFFER_READY);
    }

    result = FlushChannel(NULL, chanPtr, 0);
    if (result != 0) {
	return TCL_ERROR;
    }

    return TCL_OK;
}

/*
 *----------------------------------------------------------------------
 *
 * DiscardInputQueued --
 *
 *	Discards any input read from the channel but not yet consumed by Tcl
 *	reading commands.
 *
 * Results:
 *	None.
 *
 * Side effects:
 *	May discard input from the channel. If discardLastBuffer is zero,
 *	leaves one buffer in place for back-filling.
 *
 *----------------------------------------------------------------------
 */

static void
DiscardInputQueued(
    ChannelState *statePtr,	/* Channel on which to discard the queued
				 * input. */
    int discardSavedBuffers)	/* If non-zero, discard all buffers including
				 * last one. */
{
    ChannelBuffer *bufPtr, *nxtPtr;
				/* Loop variables. */

    bufPtr = statePtr->inQueueHead;
    statePtr->inQueueHead = NULL;
    statePtr->inQueueTail = NULL;
    for (; bufPtr != NULL; bufPtr = nxtPtr) {
	nxtPtr = bufPtr->nextPtr;
	RecycleBuffer(statePtr, bufPtr, discardSavedBuffers);
    }

    /*
     * If discardSavedBuffers is nonzero, must also discard any previously
     * saved buffer in the saveInBufPtr field.
     */

    if (discardSavedBuffers && statePtr->saveInBufPtr != NULL) {
	ckfree(statePtr->saveInBufPtr);
	statePtr->saveInBufPtr = NULL;
    }
}

/*
 *---------------------------------------------------------------------------
 *
 * GetInput --
 *
 *	Reads input data from a device into a channel buffer.
 *
 * Results:
 *	The return value is the Posix error code if an error occurred while
 *	reading from the file, or 0 otherwise.
 *
 * Side effects:
 *	Reads from the underlying device.
 *
 *---------------------------------------------------------------------------
 */

static int
GetInput(
    Channel *chanPtr)		/* Channel to read input from. */
{
    int toRead;			/* How much to read? */
    int result;			/* Of calling driver. */
    int nread;			/* How much was read from channel? */
    ChannelBuffer *bufPtr;	/* New buffer to add to input queue. */
    ChannelState *statePtr = chanPtr->state;
				/* State info for channel */

    /*
     * Prevent reading from a dead channel -- a channel that has been closed
     * but not yet deallocated, which can happen if the exit handler for
     * channel cleanup has run but the channel is still registered in some
     * interpreter.
     */

    if (CheckForDeadChannel(NULL, statePtr)) {
	return EINVAL;
    }

    /*
     * First check for more buffers in the pushback area of the topmost
     * channel in the stack and use them. They can be the result of a
     * transformation which went away without reading all the information
     * placed in the area when it was stacked.
     *
     * Two possibilities for the state: No buffers in it, or a single empty
     * buffer. In the latter case we can recycle it now.
     */

    if (chanPtr->inQueueHead != NULL) {
	if (statePtr->inQueueHead != NULL) {
	    RecycleBuffer(statePtr, statePtr->inQueueHead, 0);
	    statePtr->inQueueHead = NULL;
	}

	statePtr->inQueueHead = chanPtr->inQueueHead;
	statePtr->inQueueTail = chanPtr->inQueueTail;
	chanPtr->inQueueHead = NULL;
	chanPtr->inQueueTail = NULL;
	return 0;
    }

    /*
     * Nothing in the pushback area, fall back to the usual handling (driver,
     * etc.)
     */

    /*
     * See if we can fill an existing buffer. If we can, read only as much as
     * will fit in it. Otherwise allocate a new buffer, add it to the input
     * queue and attempt to fill it to the max.
     */

    bufPtr = statePtr->inQueueTail;
    if ((bufPtr != NULL) && !IsBufferFull(bufPtr)) {
	toRead = SpaceLeft(bufPtr);
    } else {
	bufPtr = statePtr->saveInBufPtr;
	statePtr->saveInBufPtr = NULL;

	/*
	 * Check the actual buffersize against the requested buffersize.
	 * Buffers which are smaller than requested are squashed. This is done
	 * to honor dynamic changes of the buffersize made by the user.
	 */

	if ((bufPtr != NULL)
		&& (bufPtr->bufLength - BUFFER_PADDING < statePtr->bufSize)) {
	    ckfree(bufPtr);
	    bufPtr = NULL;
	}

	if (bufPtr == NULL) {
	    bufPtr = AllocChannelBuffer(statePtr->bufSize);
	}
	bufPtr->nextPtr = NULL;

	/*
	 * SF #427196: Use the actual size of the buffer to determine the
	 * number of bytes to read from the channel and not the size for new
	 * buffers. They can be different if the buffersize was changed
	 * between reads.
	 *
	 * Note: This affects performance negatively if the buffersize was
	 * extended but this small buffer is reused for all subsequent reads.
	 * The system never uses buffers with the requested bigger size in
	 * that case. An adjunct patch could try and delete all unused buffers
	 * it encounters and which are smaller than the formally requested
	 * buffersize.
	 */

	toRead = SpaceLeft(bufPtr);

	if (statePtr->inQueueTail == NULL) {
	    statePtr->inQueueHead = bufPtr;
	} else {
	    statePtr->inQueueTail->nextPtr = bufPtr;
	}
	statePtr->inQueueTail = bufPtr;
    }

    /*
     * If EOF is set, we should avoid calling the driver because on some
     * platforms it is impossible to read from a device after EOF.
     */

    if (GotFlag(statePtr, CHANNEL_EOF)) {
	return 0;
    }

#ifdef TCL_IO_TRACK_OS_FOR_DRIVER_WITH_BAD_BLOCKING
    /*
     * [Bug 943274]: Better emulation of non-blocking channels for channels
     * without BlockModeProc, by keeping track of true fileevents generated by
     * the OS == Data waiting and reading if and only if we are sure to have
     * data.
     */

    if (GotFlag(statePtr, CHANNEL_NONBLOCKING) &&
	    (Tcl_ChannelBlockModeProc(chanPtr->typePtr) == NULL) &&
	    !GotFlag(statePtr, CHANNEL_HAS_MORE_DATA)) {
	/*
	 * Bypass the driver, it would block, as no data is available
	 */

	nread = -1;
	result = EWOULDBLOCK;
    } else
#endif /* TCL_IO_TRACK_OS_FOR_DRIVER_WITH_BAD_BLOCKING */
    {
	nread = ChanRead(chanPtr, InsertPoint(bufPtr), toRead, &result);
    }

    if (nread > 0) {
	bufPtr->nextAdded += nread;

	/*
	 * If we get a short read, signal up that we may be BLOCKED. We should
	 * avoid calling the driver because on some platforms we will block in
	 * the low level reading code even though the channel is set into
	 * nonblocking mode.
	 */

	if (nread < toRead) {
	    SetFlag(statePtr, CHANNEL_BLOCKED);
	}

#ifdef TCL_IO_TRACK_OS_FOR_DRIVER_WITH_BAD_BLOCKING
	if (nread <= toRead) {
	    /*
	     * [Bug 943274]: We have read the available data, clear flag.
	     */

	    ResetFlag(statePtr, CHANNEL_HAS_MORE_DATA);
	}
#endif /* TCL_IO_TRACK_OS_FOR_DRIVER_WITH_BAD_BLOCKING */
    } else if (nread == 0) {
	SetFlag(statePtr, CHANNEL_EOF);
	statePtr->inputEncodingFlags |= TCL_ENCODING_END;
    } else if (nread < 0) {
	if ((result == EWOULDBLOCK) || (result == EAGAIN)) {
	    SetFlag(statePtr, CHANNEL_BLOCKED);
	    result = EAGAIN;
	}
	Tcl_SetErrno(result);
	return result;
    }
    return 0;
}

/*
 *----------------------------------------------------------------------
 *
 * Tcl_Seek --
 *
 *	Implements seeking on Tcl Channels. This is a public function so that
 *	other C facilities may be implemented on top of it.
 *
 * Results:
 *	The new access point or -1 on error. If error, use Tcl_GetErrno() to
 *	retrieve the POSIX error code for the error that occurred.
 *
 * Side effects:
 *	May flush output on the channel. May discard queued input.
 *
 *----------------------------------------------------------------------
 */

Tcl_WideInt
Tcl_Seek(
    Tcl_Channel chan,		/* The channel on which to seek. */
    Tcl_WideInt offset,		/* Offset to seek to. */
    int mode)			/* Relative to which location to seek? */
{
    Channel *chanPtr = (Channel *) chan;
				/* The real IO channel. */
    ChannelState *statePtr = chanPtr->state;
				/* State info for channel */
    int inputBuffered, outputBuffered;
				/* # bytes held in buffers. */
    int result;			/* Of device driver operations. */
    Tcl_WideInt curPos;		/* Position on the device. */
    int wasAsync;		/* Was the channel nonblocking before the seek
				 * operation? If so, must restore to
				 * non-blocking mode after the seek. */

    if (CheckChannelErrors(statePtr, TCL_WRITABLE | TCL_READABLE) != 0) {
	return Tcl_LongAsWide(-1);
    }

    /*
     * Disallow seek on dead channels - channels that have been closed but not
     * yet been deallocated. Such channels can be found if the exit handler
     * for channel cleanup has run but the channel is still registered in an
     * interpreter.
     */

    if (CheckForDeadChannel(NULL, statePtr)) {
	return Tcl_LongAsWide(-1);
    }

    /*
     * This operation should occur at the top of a channel stack.
     */

    chanPtr = statePtr->topChanPtr;

    /*
     * Disallow seek on channels whose type does not have a seek procedure
     * defined. This means that the channel does not support seeking.
     */

    if (chanPtr->typePtr->seekProc == NULL) {
	Tcl_SetErrno(EINVAL);
	return Tcl_LongAsWide(-1);
    }

    /*
     * Compute how much input and output is buffered. If both input and output
     * is buffered, cannot compute the current position.
     */

    inputBuffered = Tcl_InputBuffered(chan);
    outputBuffered = Tcl_OutputBuffered(chan);

    if ((inputBuffered != 0) && (outputBuffered != 0)) {
	Tcl_SetErrno(EFAULT);
	return Tcl_LongAsWide(-1);
    }

    /*
     * If we are seeking relative to the current position, compute the
     * corrected offset taking into account the amount of unread input.
     */

    if (mode == SEEK_CUR) {
	offset -= inputBuffered;
    }

    /*
     * Discard any queued input - this input should not be read after the
     * seek.
     */

    DiscardInputQueued(statePtr, 0);

    /*
     * Reset EOF and BLOCKED flags. We invalidate them by moving the access
     * point. Also clear CR related flags.
     */

    ResetFlag(statePtr, CHANNEL_EOF | CHANNEL_STICKY_EOF | CHANNEL_BLOCKED |
	    INPUT_SAW_CR);

    /*
     * If the channel is in asynchronous output mode, switch it back to
     * synchronous mode and cancel any async flush that may be scheduled.
     * After the flush, the channel will be put back into asynchronous output
     * mode.
     */

    wasAsync = 0;
    if (GotFlag(statePtr, CHANNEL_NONBLOCKING)) {
	wasAsync = 1;
	result = StackSetBlockMode(chanPtr, TCL_MODE_BLOCKING);
	if (result != 0) {
	    return Tcl_LongAsWide(-1);
	}
	ResetFlag(statePtr, CHANNEL_NONBLOCKING);
	if (GotFlag(statePtr, BG_FLUSH_SCHEDULED)) {
	    ResetFlag(statePtr, BG_FLUSH_SCHEDULED);
	}
    }

    /*
     * If there is data buffered in statePtr->curOutPtr then mark the channel
     * as ready to flush before invoking FlushChannel.
     */

    if ((statePtr->curOutPtr != NULL) && IsBufferReady(statePtr->curOutPtr)) {
	SetFlag(statePtr, BUFFER_READY);
    }

    /*
     * If the flush fails we cannot recover the original position. In that
     * case the seek is not attempted because we do not know where the access
     * position is - instead we return the error. FlushChannel has already
     * called Tcl_SetErrno() to report the error upwards. If the flush
     * succeeds we do the seek also.
     */

    if (FlushChannel(NULL, chanPtr, 0) != 0) {
	curPos = -1;
    } else {
	/*
	 * Now seek to the new position in the channel as requested by the
	 * caller.
	 */

	curPos = ChanSeek(chanPtr, offset, mode, &result);
	if (curPos == Tcl_LongAsWide(-1)) {
	    Tcl_SetErrno(result);
	}
    }

    /*
     * Restore to nonblocking mode if that was the previous behavior.
     *
     * NOTE: Even if there was an async flush active we do not restore it now
     * because we already flushed all the queued output, above.
     */

    if (wasAsync) {
	SetFlag(statePtr, CHANNEL_NONBLOCKING);
	result = StackSetBlockMode(chanPtr, TCL_MODE_NONBLOCKING);
	if (result != 0) {
	    return Tcl_LongAsWide(-1);
	}
    }

    return curPos;
}

/*
 *----------------------------------------------------------------------
 *
 * Tcl_Tell --
 *
 *	Returns the position of the next character to be read/written on this
 *	channel.
 *
 * Results:
 *	A nonnegative integer on success, -1 on failure. If failed, use
 *	Tcl_GetErrno() to retrieve the POSIX error code for the error that
 *	occurred.
 *
 * Side effects:
 *	None.
 *
 *----------------------------------------------------------------------
 */

Tcl_WideInt
Tcl_Tell(
    Tcl_Channel chan)		/* The channel to return pos for. */
{
    Channel *chanPtr = (Channel *) chan;
				/* The real IO channel. */
    ChannelState *statePtr = chanPtr->state;
				/* State info for channel */
    int inputBuffered, outputBuffered;
				/* # bytes held in buffers. */
    int result;			/* Of calling device driver. */
    Tcl_WideInt curPos;		/* Position on device. */

    if (CheckChannelErrors(statePtr, TCL_WRITABLE | TCL_READABLE) != 0) {
	return Tcl_LongAsWide(-1);
    }

    /*
     * Disallow tell on dead channels -- channels that have been closed but
     * not yet been deallocated. Such channels can be found if the exit
     * handler for channel cleanup has run but the channel is still registered
     * in an interpreter.
     */

    if (CheckForDeadChannel(NULL, statePtr)) {
	return Tcl_LongAsWide(-1);
    }

    /*
     * This operation should occur at the top of a channel stack.
     */

    chanPtr = statePtr->topChanPtr;

    /*
     * Disallow tell on channels whose type does not have a seek procedure
     * defined. This means that the channel does not support seeking.
     */

    if (chanPtr->typePtr->seekProc == NULL) {
	Tcl_SetErrno(EINVAL);
	return Tcl_LongAsWide(-1);
    }

    /*
     * Compute how much input and output is buffered. If both input and output
     * is buffered, cannot compute the current position.
     */

    inputBuffered = Tcl_InputBuffered(chan);
    outputBuffered = Tcl_OutputBuffered(chan);

    /*
     * Get the current position in the device and compute the position where
     * the next character will be read or written. Note that we prefer the
     * wideSeekProc if that is available and non-NULL...
     */

    curPos = ChanSeek(chanPtr, Tcl_LongAsWide(0), SEEK_CUR, &result);
    if (curPos == Tcl_LongAsWide(-1)) {
	Tcl_SetErrno(result);
	return Tcl_LongAsWide(-1);
    }

    if (inputBuffered != 0) {
	return curPos - inputBuffered;
    }
    return curPos + outputBuffered;
}

/*
 *---------------------------------------------------------------------------
 *
 * Tcl_SeekOld, Tcl_TellOld --
 *
 *	Backward-compatability versions of the seek/tell interface that do not
 *	support 64-bit offsets. This interface is not documented or expected
 *	to be supported indefinitely.
 *
 * Results:
 *	As for Tcl_Seek and Tcl_Tell respectively, except truncated to
 *	whatever value will fit in an 'int'.
 *
 * Side effects:
 *	As for Tcl_Seek and Tcl_Tell respectively.
 *
 *---------------------------------------------------------------------------
 */

int
Tcl_SeekOld(
    Tcl_Channel chan,		/* The channel on which to seek. */
    int offset,			/* Offset to seek to. */
    int mode)			/* Relative to which location to seek? */
{
    Tcl_WideInt wOffset, wResult;

    wOffset = Tcl_LongAsWide((long) offset);
    wResult = Tcl_Seek(chan, wOffset, mode);
    return (int) Tcl_WideAsLong(wResult);
}

int
Tcl_TellOld(
    Tcl_Channel chan)		/* The channel to return pos for. */
{
    Tcl_WideInt wResult = Tcl_Tell(chan);

    return (int) Tcl_WideAsLong(wResult);
}

/*
 *---------------------------------------------------------------------------
 *
 * Tcl_TruncateChannel --
 *
 *	Truncate a channel to the given length.
 *
 * Results:
 *	TCL_OK on success, TCL_ERROR if the operation failed (e.g. is not
 *	supported by the type of channel, or the underlying OS operation
 *	failed in some way).
 *
 * Side effects:
 *	Seeks the channel to the current location. Sets errno on OS error.
 *
 *---------------------------------------------------------------------------
 */

int
Tcl_TruncateChannel(
    Tcl_Channel chan,		/* Channel to truncate. */
    Tcl_WideInt length)		/* Length to truncate it to. */
{
    Channel *chanPtr = (Channel *) chan;
    Tcl_DriverTruncateProc *truncateProc =
	    Tcl_ChannelTruncateProc(chanPtr->typePtr);
    int result;

    if (truncateProc == NULL) {
	/*
	 * Feature not supported and it's not emulatable. Pretend it's
	 * returned an EINVAL, a very generic error!
	 */

	Tcl_SetErrno(EINVAL);
	return TCL_ERROR;
    }

    if (!GotFlag(chanPtr->state, TCL_WRITABLE)) {
	/*
	 * We require that the file was opened of writing. Do that check now
	 * so that we only flush if we think we're going to succeed.
	 */

	Tcl_SetErrno(EINVAL);
	return TCL_ERROR;
    }

    /*
     * Seek first to force a total flush of all pending buffers and ditch any
     * pre-read input data.
     */

    WillWrite(chanPtr);

    if (WillRead(chanPtr) < 0) {
        return TCL_ERROR;
    }

    /*
     * We're all flushed to disk now and we also don't have any unfortunate
     * input baggage around either; can truncate with impunity.
     */

    result = truncateProc(chanPtr->instanceData, length);
    if (result != 0) {
	Tcl_SetErrno(result);
	return TCL_ERROR;
    }
    return TCL_OK;
}

/*
 *---------------------------------------------------------------------------
 *
 * CheckChannelErrors --
 *
 *	See if the channel is in an ready state and can perform the desired
 *	operation.
 *
 * Results:
 *	The return value is 0 if the channel is OK, otherwise the return value
 *	is -1 and errno is set to indicate the error.
 *
 * Side effects:
 *	May clear the EOF and/or BLOCKED bits if reading from channel.
 *
 *---------------------------------------------------------------------------
 */

static int
CheckChannelErrors(
    ChannelState *statePtr,	/* Channel to check. */
    int flags)			/* Test if channel supports desired operation:
				 * TCL_READABLE, TCL_WRITABLE. Also indicates
				 * Raw read or write for special close
				 * processing */
{
    int direction = flags & (TCL_READABLE|TCL_WRITABLE);

    /*
     * Check for unreported error.
     */

    if (statePtr->unreportedError != 0) {
	Tcl_SetErrno(statePtr->unreportedError);
	statePtr->unreportedError = 0;

	/*
	 * TIP #219, Tcl Channel Reflection API.
	 * Move a defered error message back into the channel bypass.
	 */

	if (statePtr->chanMsg != NULL) {
	    TclDecrRefCount(statePtr->chanMsg);
	}
	statePtr->chanMsg = statePtr->unreportedMsg;
	statePtr->unreportedMsg = NULL;
	return -1;
    }

    /*
     * Only the raw read and write operations are allowed during close in
     * order to drain data from stacked channels.
     */

    if (GotFlag(statePtr, CHANNEL_CLOSED) && !(flags & CHANNEL_RAW_MODE)) {
	Tcl_SetErrno(EACCES);
	return -1;
    }

    /*
     * Fail if the channel is not opened for desired operation.
     */

    if ((statePtr->flags & direction) == 0) {
	Tcl_SetErrno(EACCES);
	return -1;
    }

    /*
     * Fail if the channel is in the middle of a background copy.
     *
     * Don't do this tests for raw channels here or else the chaining in the
     * transformation drivers will fail with 'file busy' error instead of
     * retrieving and transforming the data to copy.
     */

    if (BUSY_STATE(statePtr, flags) && ((flags & CHANNEL_RAW_MODE) == 0)) {
	Tcl_SetErrno(EBUSY);
	return -1;
    }

    if (direction == TCL_READABLE) {
	/*
	 * If we have not encountered a sticky EOF, clear the EOF bit (sticky
	 * EOF is set if we have seen the input eofChar, to prevent reading
	 * beyond the eofChar). Also, always clear the BLOCKED bit. We want to
	 * discover these conditions anew in each operation.
	 */

	if (!GotFlag(statePtr, CHANNEL_STICKY_EOF)) {
	    ResetFlag(statePtr, CHANNEL_EOF);
	}
	ResetFlag(statePtr, CHANNEL_BLOCKED | CHANNEL_NEED_MORE_DATA);
    }

    return 0;
}

/*
 *----------------------------------------------------------------------
 *
 * Tcl_Eof --
 *
 *	Returns 1 if the channel is at EOF, 0 otherwise.
 *
 * Results:
 *	1 or 0, always.
 *
 * Side effects:
 *	None.
 *
 *----------------------------------------------------------------------
 */

int
Tcl_Eof(
    Tcl_Channel chan)		/* Does this channel have EOF? */
{
    ChannelState *statePtr = ((Channel *) chan)->state;
				/* State of real channel structure. */

    return (GotFlag(statePtr, CHANNEL_STICKY_EOF) ||
	    (GotFlag(statePtr, CHANNEL_EOF) &&
	    (Tcl_InputBuffered(chan) == 0))) ? 1 : 0;
}

/*
 *----------------------------------------------------------------------
 *
 * Tcl_InputBlocked --
 *
 *	Returns 1 if input is blocked on this channel, 0 otherwise.
 *
 * Results:
 *	0 or 1, always.
 *
 * Side effects:
 *	None.
 *
 *----------------------------------------------------------------------
 */

int
Tcl_InputBlocked(
    Tcl_Channel chan)		/* Is this channel blocked? */
{
    ChannelState *statePtr = ((Channel *) chan)->state;
				/* State of real channel structure. */

    return GotFlag(statePtr, CHANNEL_BLOCKED) ? 1 : 0;
}

/*
 *----------------------------------------------------------------------
 *
 * Tcl_InputBuffered --
 *
 *	Returns the number of bytes of input currently buffered in the common
 *	internal buffer of a channel.
 *
 * Results:
 *	The number of input bytes buffered, or zero if the channel is not open
 *	for reading.
 *
 * Side effects:
 *	None.
 *
 *----------------------------------------------------------------------
 */

int
Tcl_InputBuffered(
    Tcl_Channel chan)		/* The channel to query. */
{
    ChannelState *statePtr = ((Channel *) chan)->state;
				/* State of real channel structure. */
    ChannelBuffer *bufPtr;
    int bytesBuffered;

    for (bytesBuffered = 0, bufPtr = statePtr->inQueueHead; bufPtr != NULL;
	    bufPtr = bufPtr->nextPtr) {
	bytesBuffered += BytesLeft(bufPtr);
    }

    /*
     * Don't forget the bytes in the topmost pushback area.
     */

    for (bufPtr = statePtr->topChanPtr->inQueueHead; bufPtr != NULL;
	    bufPtr = bufPtr->nextPtr) {
	bytesBuffered += BytesLeft(bufPtr);
    }

    return bytesBuffered;
}

/*
 *----------------------------------------------------------------------
 *
 * Tcl_OutputBuffered --
 *
 *    Returns the number of bytes of output currently buffered in the common
 *    internal buffer of a channel.
 *
 * Results:
 *    The number of output bytes buffered, or zero if the channel is not open
 *    for writing.
 *
 * Side effects:
 *    None.
 *
 *----------------------------------------------------------------------
 */

int
Tcl_OutputBuffered(
    Tcl_Channel chan)		/* The channel to query. */
{
    ChannelState *statePtr = ((Channel *) chan)->state;
				/* State of real channel structure. */
    ChannelBuffer *bufPtr;
    int bytesBuffered;

    for (bytesBuffered = 0, bufPtr = statePtr->outQueueHead; bufPtr != NULL;
	    bufPtr = bufPtr->nextPtr) {
	bytesBuffered += BytesLeft(bufPtr);
    }
    if (statePtr->curOutPtr != NULL) {
	register ChannelBuffer *curOutPtr = statePtr->curOutPtr;

	if (IsBufferReady(curOutPtr)) {
	    bytesBuffered += BytesLeft(curOutPtr);
	}
    }

    return bytesBuffered;
}

/*
 *----------------------------------------------------------------------
 *
 * Tcl_ChannelBuffered --
 *
 *	Returns the number of bytes of input currently buffered in the
 *	internal buffer (push back area) of a channel.
 *
 * Results:
 *	The number of input bytes buffered, or zero if the channel is not open
 *	for reading.
 *
 * Side effects:
 *	None.
 *
 *----------------------------------------------------------------------
 */

int
Tcl_ChannelBuffered(
    Tcl_Channel chan)		/* The channel to query. */
{
    Channel *chanPtr = (Channel *) chan;
				/* Real channel structure. */
    ChannelBuffer *bufPtr;
    int bytesBuffered = 0;

    for (bufPtr = chanPtr->inQueueHead; bufPtr != NULL;
	    bufPtr = bufPtr->nextPtr) {
	bytesBuffered += BytesLeft(bufPtr);
    }

    return bytesBuffered;
}

/*
 *----------------------------------------------------------------------
 *
 * Tcl_SetChannelBufferSize --
 *
 *	Sets the size of buffers to allocate to store input or output in the
 *	channel. The size must be between 1 byte and 1 MByte.
 *
 * Results:
 *	None.
 *
 * Side effects:
 *	Sets the size of buffers subsequently allocated for this channel.
 *
 *----------------------------------------------------------------------
 */

void
Tcl_SetChannelBufferSize(
    Tcl_Channel chan,		/* The channel whose buffer size to set. */
    int sz)			/* The size to set. */
{
    ChannelState *statePtr;	/* State of real channel structure. */

    /*
     * Clip the buffer size to force it into the [1,1M] range
     */

    if (sz < 1) {
	sz = 1;
    } else if (sz > MAX_CHANNEL_BUFFER_SIZE) {
	sz = MAX_CHANNEL_BUFFER_SIZE;
    }

    statePtr = ((Channel *) chan)->state;
    statePtr->bufSize = sz;
}

/*
 *----------------------------------------------------------------------
 *
 * Tcl_GetChannelBufferSize --
 *
 *	Retrieves the size of buffers to allocate for this channel.
 *
 * Results:
 *	The size.
 *
 * Side effects:
 *	None.
 *
 *----------------------------------------------------------------------
 */

int
Tcl_GetChannelBufferSize(
    Tcl_Channel chan)		/* The channel for which to find the buffer
				 * size. */
{
    ChannelState *statePtr = ((Channel *) chan)->state;
				/* State of real channel structure. */

    return statePtr->bufSize;
}

/*
 *----------------------------------------------------------------------
 *
 * Tcl_BadChannelOption --
 *
 *	This procedure generates a "bad option" error message in an (optional)
 *	interpreter. It is used by channel drivers when a invalid Set/Get
 *	option is requested. Its purpose is to concatenate the generic options
 *	list to the specific ones and factorize the generic options error
 *	message string.
 *
 * Results:
 *	TCL_ERROR.
 *
 * Side effects:

 *	An error message is generated in interp's result object to indicate
 *	that a command was invoked with the a bad option. The message has the
 *	form:
 *		bad option "blah": should be one of
 *		<...generic options...>+<...specific options...>
 *	"blah" is the optionName argument and "<specific options>" is a space
 *	separated list of specific option words. The function takes good care
 *	of inserting minus signs before each option, commas after, and an "or"
 *	before the last option.
 *
 *----------------------------------------------------------------------
 */

int
Tcl_BadChannelOption(
    Tcl_Interp *interp,		/* Current interpreter (can be NULL).*/
    const char *optionName,	/* 'bad option' name */
    const char *optionList)	/* Specific options list to append to the
				 * standard generic options. Can be NULL for
				 * generic options only. */
{
    if (interp != NULL) {
	const char *genericopt =
		"blocking buffering buffersize encoding eofchar translation";
	const char **argv;
	int argc, i;
	Tcl_DString ds;
        Tcl_Obj *errObj;

	Tcl_DStringInit(&ds);
	Tcl_DStringAppend(&ds, genericopt, -1);
	if (optionList && (*optionList)) {
	    TclDStringAppendLiteral(&ds, " ");
	    Tcl_DStringAppend(&ds, optionList, -1);
	}
	if (Tcl_SplitList(interp, Tcl_DStringValue(&ds),
		&argc, &argv) != TCL_OK) {
	    Tcl_Panic("malformed option list in channel driver");
	}
	Tcl_ResetResult(interp);
	errObj = Tcl_ObjPrintf("bad option \"%s\": should be one of ",
                optionName);
	argc--;
	for (i = 0; i < argc; i++) {
	    Tcl_AppendPrintfToObj(errObj, "-%s, ", argv[i]);
	}
	Tcl_AppendPrintfToObj(errObj, "or -%s", argv[i]);
        Tcl_SetObjResult(interp, errObj);
	Tcl_DStringFree(&ds);
	ckfree(argv);
    }
    Tcl_SetErrno(EINVAL);
    return TCL_ERROR;
}

/*
 *----------------------------------------------------------------------
 *
 * Tcl_GetChannelOption --
 *
 *	Gets a mode associated with an IO channel. If the optionName arg is
 *	non NULL, retrieves the value of that option. If the optionName arg is
 *	NULL, retrieves a list of alternating option names and values for the
 *	given channel.
 *
 * Results:
 *	A standard Tcl result. Also sets the supplied DString to the string
 *	value of the option(s) returned.
 *
 * Side effects:
 *	None.
 *
 *----------------------------------------------------------------------
 */

int
Tcl_GetChannelOption(
    Tcl_Interp *interp,		/* For error reporting - can be NULL. */
    Tcl_Channel chan,		/* Channel on which to get option. */
    const char *optionName,	/* Option to get. */
    Tcl_DString *dsPtr)		/* Where to store value(s). */
{
    size_t len;			/* Length of optionName string. */
    char optionVal[128];	/* Buffer for sprintf. */
    Channel *chanPtr = (Channel *) chan;
    ChannelState *statePtr = chanPtr->state;
				/* State info for channel */
    int flags;

    /*
     * Disallow options on dead channels -- channels that have been closed but
     * not yet been deallocated. Such channels can be found if the exit
     * handler for channel cleanup has run but the channel is still registered
     * in an interpreter.
     */

    if (CheckForDeadChannel(interp, statePtr)) {
	return TCL_ERROR;
    }

    /*
     * This operation should occur at the top of a channel stack.
     */

    chanPtr = statePtr->topChanPtr;

    /*
     * If we are in the middle of a background copy, use the saved flags.
     */

    if (statePtr->csPtrR) {
	flags = statePtr->csPtrR->readFlags;
    } else if (statePtr->csPtrW) {
	flags = statePtr->csPtrW->writeFlags;
    } else {
	flags = statePtr->flags;
    }

    /*
     * If the optionName is NULL it means that we want a list of all options
     * and values.
     */

    if (optionName == NULL) {
	len = 0;
    } else {
	len = strlen(optionName);
    }

    if (len == 0 || HaveOpt(2, "-blocking")) {
	if (len == 0) {
	    Tcl_DStringAppendElement(dsPtr, "-blocking");
	}
	Tcl_DStringAppendElement(dsPtr,
		(flags & CHANNEL_NONBLOCKING) ? "0" : "1");
	if (len > 0) {
	    return TCL_OK;
	}
    }
    if (len == 0 || HaveOpt(7, "-buffering")) {
	if (len == 0) {
	    Tcl_DStringAppendElement(dsPtr, "-buffering");
	}
	if (flags & CHANNEL_LINEBUFFERED) {
	    Tcl_DStringAppendElement(dsPtr, "line");
	} else if (flags & CHANNEL_UNBUFFERED) {
	    Tcl_DStringAppendElement(dsPtr, "none");
	} else {
	    Tcl_DStringAppendElement(dsPtr, "full");
	}
	if (len > 0) {
	    return TCL_OK;
	}
    }
    if (len == 0 || HaveOpt(7, "-buffersize")) {
	if (len == 0) {
	    Tcl_DStringAppendElement(dsPtr, "-buffersize");
	}
	TclFormatInt(optionVal, statePtr->bufSize);
	Tcl_DStringAppendElement(dsPtr, optionVal);
	if (len > 0) {
	    return TCL_OK;
	}
    }
    if (len == 0 || HaveOpt(2, "-encoding")) {
	if (len == 0) {
	    Tcl_DStringAppendElement(dsPtr, "-encoding");
	}
	if (statePtr->encoding == NULL) {
	    Tcl_DStringAppendElement(dsPtr, "binary");
	} else {
	    Tcl_DStringAppendElement(dsPtr,
		    Tcl_GetEncodingName(statePtr->encoding));
	}
	if (len > 0) {
	    return TCL_OK;
	}
    }
    if (len == 0 || HaveOpt(2, "-eofchar")) {
	if (len == 0) {
	    Tcl_DStringAppendElement(dsPtr, "-eofchar");
	}
	if (((flags & (TCL_READABLE|TCL_WRITABLE)) ==
		(TCL_READABLE|TCL_WRITABLE)) && (len == 0)) {
	    Tcl_DStringStartSublist(dsPtr);
	}
	if (flags & TCL_READABLE) {
	    if (statePtr->inEofChar == 0) {
		Tcl_DStringAppendElement(dsPtr, "");
	    } else {
		char buf[4];

		sprintf(buf, "%c", statePtr->inEofChar);
		Tcl_DStringAppendElement(dsPtr, buf);
	    }
	}
	if (flags & TCL_WRITABLE) {
	    if (statePtr->outEofChar == 0) {
		Tcl_DStringAppendElement(dsPtr, "");
	    } else {
		char buf[4];

		sprintf(buf, "%c", statePtr->outEofChar);
		Tcl_DStringAppendElement(dsPtr, buf);
	    }
	}
	if (!(flags & (TCL_READABLE|TCL_WRITABLE))) {
	    /*
	     * Not readable or writable (e.g. server socket)
	     */

	    Tcl_DStringAppendElement(dsPtr, "");
	}
	if (((flags & (TCL_READABLE|TCL_WRITABLE)) ==
		(TCL_READABLE|TCL_WRITABLE)) && (len == 0)) {
	    Tcl_DStringEndSublist(dsPtr);
	}
	if (len > 0) {
	    return TCL_OK;
	}
    }
    if (len == 0 || HaveOpt(1, "-translation")) {
	if (len == 0) {
	    Tcl_DStringAppendElement(dsPtr, "-translation");
	}
	if (((flags & (TCL_READABLE|TCL_WRITABLE)) ==
		(TCL_READABLE|TCL_WRITABLE)) && (len == 0)) {
	    Tcl_DStringStartSublist(dsPtr);
	}
	if (flags & TCL_READABLE) {
	    if (statePtr->inputTranslation == TCL_TRANSLATE_AUTO) {
		Tcl_DStringAppendElement(dsPtr, "auto");
	    } else if (statePtr->inputTranslation == TCL_TRANSLATE_CR) {
		Tcl_DStringAppendElement(dsPtr, "cr");
	    } else if (statePtr->inputTranslation == TCL_TRANSLATE_CRLF) {
		Tcl_DStringAppendElement(dsPtr, "crlf");
	    } else {
		Tcl_DStringAppendElement(dsPtr, "lf");
	    }
	}
	if (flags & TCL_WRITABLE) {
	    if (statePtr->outputTranslation == TCL_TRANSLATE_AUTO) {
		Tcl_DStringAppendElement(dsPtr, "auto");
	    } else if (statePtr->outputTranslation == TCL_TRANSLATE_CR) {
		Tcl_DStringAppendElement(dsPtr, "cr");
	    } else if (statePtr->outputTranslation == TCL_TRANSLATE_CRLF) {
		Tcl_DStringAppendElement(dsPtr, "crlf");
	    } else {
		Tcl_DStringAppendElement(dsPtr, "lf");
	    }
	}
	if (!(flags & (TCL_READABLE|TCL_WRITABLE))) {
	    /*
	     * Not readable or writable (e.g. server socket)
	     */

	    Tcl_DStringAppendElement(dsPtr, "auto");
	}
	if (((flags & (TCL_READABLE|TCL_WRITABLE)) ==
		(TCL_READABLE|TCL_WRITABLE)) && (len == 0)) {
	    Tcl_DStringEndSublist(dsPtr);
	}
	if (len > 0) {
	    return TCL_OK;
	}
    }

    if (chanPtr->typePtr->getOptionProc != NULL) {
	/*
	 * Let the driver specific handle additional options and result code
	 * and message.
	 */

	return chanPtr->typePtr->getOptionProc(chanPtr->instanceData, interp,
		optionName, dsPtr);
    } else {
	/*
	 * No driver specific options case.
	 */

	if (len == 0) {
	    return TCL_OK;
	}
	return Tcl_BadChannelOption(interp, optionName, NULL);
    }
}

/*
 *---------------------------------------------------------------------------
 *
 * Tcl_SetChannelOption --
 *
 *	Sets an option on a channel.
 *
 * Results:
 *	A standard Tcl result. On error, sets interp's result object if
 *	interp is not NULL.
 *
 * Side effects:
 *	May modify an option on a device.
 *
 *---------------------------------------------------------------------------
 */

int
Tcl_SetChannelOption(
    Tcl_Interp *interp,		/* For error reporting - can be NULL. */
    Tcl_Channel chan,		/* Channel on which to set mode. */
    const char *optionName,	/* Which option to set? */
    const char *newValue)	/* New value for option. */
{
    Channel *chanPtr = (Channel *) chan;
				/* The real IO channel. */
    ChannelState *statePtr = chanPtr->state;
				/* State info for channel */
    size_t len;			/* Length of optionName string. */
    int argc;
    const char **argv;

    /*
     * If the channel is in the middle of a background copy, fail.
     */

    if (statePtr->csPtrR || statePtr->csPtrW) {
	if (interp) {
	    Tcl_SetObjResult(interp, Tcl_NewStringObj(
                    "unable to set channel options: background copy in"
                    " progress", -1));
	}
	return TCL_ERROR;
    }

    /*
     * Disallow options on dead channels -- channels that have been closed but
     * not yet been deallocated. Such channels can be found if the exit
     * handler for channel cleanup has run but the channel is still registered
     * in an interpreter.
     */

    if (CheckForDeadChannel(NULL, statePtr)) {
	return TCL_ERROR;
    }

    /*
     * This operation should occur at the top of a channel stack.
     */

    chanPtr = statePtr->topChanPtr;

    len = strlen(optionName);

    if (HaveOpt(2, "-blocking")) {
	int newMode;

	if (Tcl_GetBoolean(interp, newValue, &newMode) == TCL_ERROR) {
	    return TCL_ERROR;
	}
	if (newMode) {
	    newMode = TCL_MODE_BLOCKING;
	} else {
	    newMode = TCL_MODE_NONBLOCKING;
	}
	return SetBlockMode(interp, chanPtr, newMode);
    } else if (HaveOpt(7, "-buffering")) {
	len = strlen(newValue);
	if ((newValue[0] == 'f') && (strncmp(newValue, "full", len) == 0)) {
	    ResetFlag(statePtr, CHANNEL_UNBUFFERED | CHANNEL_LINEBUFFERED);
	} else if ((newValue[0] == 'l') &&
		(strncmp(newValue, "line", len) == 0)) {
	    ResetFlag(statePtr, CHANNEL_UNBUFFERED);
	    SetFlag(statePtr, CHANNEL_LINEBUFFERED);
	} else if ((newValue[0] == 'n') &&
		(strncmp(newValue, "none", len) == 0)) {
	    ResetFlag(statePtr, CHANNEL_LINEBUFFERED);
	    SetFlag(statePtr, CHANNEL_UNBUFFERED);
	} else if (interp) {
            Tcl_SetObjResult(interp, Tcl_NewStringObj(
                    "bad value for -buffering: must be one of"
                    " full, line, or none", -1));
            return TCL_ERROR;
	}
	return TCL_OK;
    } else if (HaveOpt(7, "-buffersize")) {
	int newBufferSize;

	if (Tcl_GetInt(interp, newValue, &newBufferSize) == TCL_ERROR) {
	    return TCL_ERROR;
	}
	Tcl_SetChannelBufferSize(chan, newBufferSize);
    } else if (HaveOpt(2, "-encoding")) {
	Tcl_Encoding encoding;

	if ((newValue[0] == '\0') || (strcmp(newValue, "binary") == 0)) {
	    encoding = NULL;
	} else {
	    encoding = Tcl_GetEncoding(interp, newValue);
	    if (encoding == NULL) {
		return TCL_ERROR;
	    }
	}

	/*
	 * When the channel has an escape sequence driven encoding such as
	 * iso2022, the terminated escape sequence must write to the buffer.
	 */

	if ((statePtr->encoding != NULL) && (statePtr->curOutPtr != NULL)
		&& (CheckChannelErrors(statePtr, TCL_WRITABLE) == 0)) {
	    statePtr->outputEncodingFlags |= TCL_ENCODING_END;
	    WriteChars(chanPtr, "", 0);
	}
	Tcl_FreeEncoding(statePtr->encoding);
	statePtr->encoding = encoding;
	statePtr->inputEncodingState = NULL;
	statePtr->inputEncodingFlags = TCL_ENCODING_START;
	statePtr->outputEncodingState = NULL;
	statePtr->outputEncodingFlags = TCL_ENCODING_START;
	ResetFlag(statePtr, CHANNEL_NEED_MORE_DATA);
	UpdateInterest(chanPtr);
    } else if (HaveOpt(2, "-eofchar")) {
	if (Tcl_SplitList(interp, newValue, &argc, &argv) == TCL_ERROR) {
	    return TCL_ERROR;
	}
	if (argc == 0) {
	    statePtr->inEofChar = 0;
	    statePtr->outEofChar = 0;
	} else if (argc == 1 || argc == 2) {
	    int outIndex = (argc - 1);
	    int inValue = (int) argv[0][0];
	    int outValue = (int) argv[outIndex][0];

	    if (inValue & 0x80 || outValue & 0x80) {
		if (interp) {
		    Tcl_SetObjResult(interp, Tcl_NewStringObj(
                            "bad value for -eofchar: must be non-NUL ASCII"
                            " character", -1));
		}
		ckfree(argv);
		return TCL_ERROR;
	    }
	    if (GotFlag(statePtr, TCL_READABLE)) {
		statePtr->inEofChar = inValue;
	    }
	    if (GotFlag(statePtr, TCL_WRITABLE)) {
		statePtr->outEofChar = outValue;
	    }
	} else {
	    if (interp) {
		Tcl_SetObjResult(interp, Tcl_NewStringObj(
			"bad value for -eofchar: should be a list of zero,"
			" one, or two elements", -1));
	    }
	    ckfree(argv);
	    return TCL_ERROR;
	}
	if (argv != NULL) {
	    ckfree(argv);
	}

	/*
	 * [Bug 930851] Reset EOF and BLOCKED flags. Changing the character
	 * which signals eof can transform a current eof condition into a 'go
	 * ahead'. Ditto for blocked.
	 */

	ResetFlag(statePtr, CHANNEL_EOF|CHANNEL_STICKY_EOF|CHANNEL_BLOCKED);
	return TCL_OK;
    } else if (HaveOpt(1, "-translation")) {
	const char *readMode, *writeMode;

	if (Tcl_SplitList(interp, newValue, &argc, &argv) == TCL_ERROR) {
	    return TCL_ERROR;
	}

	if (argc == 1) {
	    readMode = GotFlag(statePtr, TCL_READABLE) ? argv[0] : NULL;
	    writeMode = GotFlag(statePtr, TCL_WRITABLE) ? argv[0] : NULL;
	} else if (argc == 2) {
	    readMode = GotFlag(statePtr, TCL_READABLE) ? argv[0] : NULL;
	    writeMode = GotFlag(statePtr, TCL_WRITABLE) ? argv[1] : NULL;
	} else {
	    if (interp) {
		Tcl_SetObjResult(interp, Tcl_NewStringObj(
			"bad value for -translation: must be a one or two"
			" element list", -1));
	    }
	    ckfree(argv);
	    return TCL_ERROR;
	}

	if (readMode) {
	    TclEolTranslation translation;

	    if (*readMode == '\0') {
		translation = statePtr->inputTranslation;
	    } else if (strcmp(readMode, "auto") == 0) {
		translation = TCL_TRANSLATE_AUTO;
	    } else if (strcmp(readMode, "binary") == 0) {
		translation = TCL_TRANSLATE_LF;
		statePtr->inEofChar = 0;
		Tcl_FreeEncoding(statePtr->encoding);
		statePtr->encoding = NULL;
	    } else if (strcmp(readMode, "lf") == 0) {
		translation = TCL_TRANSLATE_LF;
	    } else if (strcmp(readMode, "cr") == 0) {
		translation = TCL_TRANSLATE_CR;
	    } else if (strcmp(readMode, "crlf") == 0) {
		translation = TCL_TRANSLATE_CRLF;
	    } else if (strcmp(readMode, "platform") == 0) {
		translation = TCL_PLATFORM_TRANSLATION;
	    } else {
		if (interp) {
		    Tcl_SetObjResult(interp, Tcl_NewStringObj(
			    "bad value for -translation: must be one of "
                            "auto, binary, cr, lf, crlf, or platform", -1));
		}
		ckfree(argv);
		return TCL_ERROR;
	    }

	    /*
	     * Reset the EOL flags since we need to look at any buffered data
	     * to see if the new translation mode allows us to complete the
	     * line.
	     */

	    if (translation != statePtr->inputTranslation) {
		statePtr->inputTranslation = translation;
		ResetFlag(statePtr, INPUT_SAW_CR | CHANNEL_NEED_MORE_DATA);
		UpdateInterest(chanPtr);
	    }
	}
	if (writeMode) {
	    if (*writeMode == '\0') {
		/* Do nothing. */
	    } else if (strcmp(writeMode, "auto") == 0) {
		/*
		 * This is a hack to get TCP sockets to produce output in CRLF
		 * mode if they are being set into AUTO mode. A better
		 * solution for achieving this effect will be coded later.
		 */

		if (strcmp(Tcl_ChannelName(chanPtr->typePtr), "tcp") == 0) {
		    statePtr->outputTranslation = TCL_TRANSLATE_CRLF;
		} else {
		    statePtr->outputTranslation = TCL_PLATFORM_TRANSLATION;
		}
	    } else if (strcmp(writeMode, "binary") == 0) {
		statePtr->outEofChar = 0;
		statePtr->outputTranslation = TCL_TRANSLATE_LF;
		Tcl_FreeEncoding(statePtr->encoding);
		statePtr->encoding = NULL;
	    } else if (strcmp(writeMode, "lf") == 0) {
		statePtr->outputTranslation = TCL_TRANSLATE_LF;
	    } else if (strcmp(writeMode, "cr") == 0) {
		statePtr->outputTranslation = TCL_TRANSLATE_CR;
	    } else if (strcmp(writeMode, "crlf") == 0) {
		statePtr->outputTranslation = TCL_TRANSLATE_CRLF;
	    } else if (strcmp(writeMode, "platform") == 0) {
		statePtr->outputTranslation = TCL_PLATFORM_TRANSLATION;
	    } else {
		if (interp) {
		    Tcl_SetObjResult(interp, Tcl_NewStringObj(
			    "bad value for -translation: must be one of "
                            "auto, binary, cr, lf, crlf, or platform", -1));
		}
		ckfree(argv);
		return TCL_ERROR;
	    }
	}
	ckfree(argv);
	return TCL_OK;
    } else if (chanPtr->typePtr->setOptionProc != NULL) {
	return chanPtr->typePtr->setOptionProc(chanPtr->instanceData, interp,
		optionName, newValue);
    } else {
	return Tcl_BadChannelOption(interp, optionName, NULL);
    }

    /*
     * If bufsize changes, need to get rid of old utility buffer.
     */

    if (statePtr->saveInBufPtr != NULL) {
	RecycleBuffer(statePtr, statePtr->saveInBufPtr, 1);
	statePtr->saveInBufPtr = NULL;
    }
    if ((statePtr->inQueueHead != NULL)
	    && (statePtr->inQueueHead->nextPtr == NULL)
	    && IsBufferEmpty(statePtr->inQueueHead)) {
	RecycleBuffer(statePtr, statePtr->inQueueHead, 1);
	statePtr->inQueueHead = NULL;
	statePtr->inQueueTail = NULL;
    }

    return TCL_OK;
}

/*
 *----------------------------------------------------------------------
 *
 * CleanupChannelHandlers --
 *
 *	Removes channel handlers that refer to the supplied interpreter, so
 *	that if the actual channel is not closed now, these handlers will not
 *	run on subsequent events on the channel. This would be erroneous,
 *	because the interpreter no longer has a reference to this channel.
 *
 * Results:
 *	None.
 *
 * Side effects:
 *	Removes channel handlers.
 *
 *----------------------------------------------------------------------
 */

static void
CleanupChannelHandlers(
    Tcl_Interp *interp,
    Channel *chanPtr)
{
    ChannelState *statePtr = chanPtr->state;
				/* State info for channel */
    EventScriptRecord *sPtr, *prevPtr, *nextPtr;

    /*
     * Remove fileevent records on this channel that refer to the given
     * interpreter.
     */

    for (sPtr = statePtr->scriptRecordPtr, prevPtr = NULL;
	    sPtr != NULL; sPtr = nextPtr) {
	nextPtr = sPtr->nextPtr;
	if (sPtr->interp == interp) {
	    if (prevPtr == NULL) {
		statePtr->scriptRecordPtr = nextPtr;
	    } else {
		prevPtr->nextPtr = nextPtr;
	    }

	    Tcl_DeleteChannelHandler((Tcl_Channel) chanPtr,
		    TclChannelEventScriptInvoker, sPtr);

	    TclDecrRefCount(sPtr->scriptPtr);
	    ckfree(sPtr);
	} else {
	    prevPtr = sPtr;
	}
    }
}

/*
 *----------------------------------------------------------------------
 *
 * Tcl_NotifyChannel --
 *
 *	This procedure is called by a channel driver when a driver detects an
 *	event on a channel. This procedure is responsible for actually
 *	handling the event by invoking any channel handler callbacks.
 *
 * Results:
 *	None.
 *
 * Side effects:
 *	Whatever the channel handler callback procedure does.
 *
 *----------------------------------------------------------------------
 */

void
Tcl_NotifyChannel(
    Tcl_Channel channel,	/* Channel that detected an event. */
    int mask)			/* OR'ed combination of TCL_READABLE,
				 * TCL_WRITABLE, or TCL_EXCEPTION: indicates
				 * which events were detected. */
{
    Channel *chanPtr = (Channel *) channel;
    ChannelState *statePtr = chanPtr->state;
				/* State info for channel */
    ChannelHandler *chPtr;
    ThreadSpecificData *tsdPtr = TCL_TSD_INIT(&dataKey);
    NextChannelHandler nh;
    Channel *upChanPtr;
    const Tcl_ChannelType *upTypePtr;

#ifdef TCL_IO_TRACK_OS_FOR_DRIVER_WITH_BAD_BLOCKING
    /*
     * [SF Tcl Bug 943274] For a non-blocking channel without blockmodeproc we
     * keep track of actual input coming from the OS so that we can do a
     * credible imitation of non-blocking behaviour.
     */

    if ((mask & TCL_READABLE) &&
	    GotFlag(statePtr, CHANNEL_NONBLOCKING) &&
	    (Tcl_ChannelBlockModeProc(chanPtr->typePtr) == NULL) &&
	    !GotFlag(statePtr, CHANNEL_TIMER_FEV)) {
	SetFlag(statePtr, CHANNEL_HAS_MORE_DATA);
    }
#endif /* TCL_IO_TRACK_OS_FOR_DRIVER_WITH_BAD_BLOCKING */

    /*
     * In contrast to the other API functions this procedure walks towards the
     * top of a stack and not down from it.
     *
     * The channel calling this procedure is the one who generated the event,
     * and thus does not take part in handling it. IOW, its HandlerProc is not
     * called, instead we begin with the channel above it.
     *
     * This behaviour also allows the transformation channels to generate
     * their own events and pass them upward.
     */

    while (mask && (chanPtr->upChanPtr != NULL)) {
	Tcl_DriverHandlerProc *upHandlerProc;

	upChanPtr = chanPtr->upChanPtr;
	upTypePtr = upChanPtr->typePtr;
	upHandlerProc = Tcl_ChannelHandlerProc(upTypePtr);
	if (upHandlerProc != NULL) {
	    mask = upHandlerProc(upChanPtr->instanceData, mask);
	}

	/*
	 * ELSE: Ignore transformations which are unable to handle the event
	 * coming from below. Assume that they don't change the mask and pass
	 * it on.
	 */

	chanPtr = upChanPtr;
    }

    channel = (Tcl_Channel) chanPtr;

    /*
     * Here we have either reached the top of the stack or the mask is empty.
     * We break out of the procedure if it is the latter.
     */

    if (!mask) {
	return;
    }

    /*
     * We are now above the topmost channel in a stack and have events left.
     * Now call the channel handlers as usual.
     *
     * Preserve the channel struct in case the script closes it.
     */

    Tcl_Preserve(channel);
    Tcl_Preserve(statePtr);

    /*
     * If we are flushing in the background, be sure to call FlushChannel for
     * writable events. Note that we have to discard the writable event so we
     * don't call any write handlers before the flush is complete.
     */

    if (GotFlag(statePtr, BG_FLUSH_SCHEDULED) && (mask & TCL_WRITABLE)) {
	FlushChannel(NULL, chanPtr, 1);
	mask &= ~TCL_WRITABLE;
    }

    /*
     * Add this invocation to the list of recursive invocations of
     * ChannelHandlerEventProc.
     */

    nh.nextHandlerPtr = NULL;
    nh.nestedHandlerPtr = tsdPtr->nestedHandlerPtr;
    tsdPtr->nestedHandlerPtr = &nh;

    for (chPtr = statePtr->chPtr; chPtr != NULL; ) {
	/*
	 * If this channel handler is interested in any of the events that
	 * have occurred on the channel, invoke its procedure.
	 */

	if ((chPtr->mask & mask) != 0) {
	    nh.nextHandlerPtr = chPtr->nextPtr;
	    chPtr->proc(chPtr->clientData, mask);
	    chPtr = nh.nextHandlerPtr;
	} else {
	    chPtr = chPtr->nextPtr;
	}
    }

    /*
     * Update the notifier interest, since it may have changed after invoking
     * event handlers. Skip that if the channel was deleted in the call to the
     * channel handler.
     */

    if (chanPtr->typePtr != NULL) {
	UpdateInterest(chanPtr);
    }

    Tcl_Release(statePtr);
    Tcl_Release(channel);

    tsdPtr->nestedHandlerPtr = nh.nestedHandlerPtr;
}

/*
 *----------------------------------------------------------------------
 *
 * UpdateInterest --
 *
 *	Arrange for the notifier to call us back at appropriate times based on
 *	the current state of the channel.
 *
 * Results:
 *	None.
 *
 * Side effects:
 *	May schedule a timer or driver handler.
 *
 *----------------------------------------------------------------------
 */

static void
UpdateInterest(
    Channel *chanPtr)		/* Channel to update. */
{
    ChannelState *statePtr = chanPtr->state;
				/* State info for channel */
    int mask = statePtr->interestMask;

    if (chanPtr->typePtr == NULL) {
	/* Do not update interest on a closed channel */
	return;
    }

    /*
     * If there are flushed buffers waiting to be written, then we need to
     * watch for the channel to become writable.
     */

    if (GotFlag(statePtr, BG_FLUSH_SCHEDULED)) {
	mask |= TCL_WRITABLE;
    }

    /*
     * If there is data in the input queue, and we aren't waiting for more
     * data, then we need to schedule a timer so we don't block in the
     * notifier. Also, cancel the read interest so we don't get duplicate
     * events.
     */

    if (mask & TCL_READABLE) {
	if (!GotFlag(statePtr, CHANNEL_NEED_MORE_DATA)
		&& (statePtr->inQueueHead != NULL)
		&& IsBufferReady(statePtr->inQueueHead)) {
	    mask &= ~TCL_READABLE;

	    /*
	     * Andreas Kupries, April 11, 2003
	     *
	     * Some operating systems (Solaris 2.6 and higher (but not Solaris
	     * 2.5, go figure)) generate READABLE and EXCEPTION events when
	     * select()'ing [*] on a plain file, even if EOF was not yet
	     * reached. This is a problem in the following situation:
	     *
	     * - An extension asks to get both READABLE and EXCEPTION events.
	     * - It reads data into a buffer smaller than the buffer used by
	     *	 Tcl itself.
	     * - It does not process all events in the event queue, but only
	     *	 one, at least in some situations.
	     *
	     * In that case we can get into a situation where
	     *
	     * - Tcl drops READABLE here, because it has data in its own
	     *	 buffers waiting to be read by the extension.
	     * - A READABLE event is syntesized via timer.
	     * - The OS still reports the EXCEPTION condition on the file.
	     * - And the extension gets the EXCPTION event first, and handles
	     *	 this as EOF.
	     *
	     * End result ==> Premature end of reading from a file.
	     *
	     * The concrete example is 'Expect', and its [expect] command
	     * (and at the C-level, deep in the bowels of Expect,
	     * 'exp_get_next_event'. See marker 'SunOS' for commentary in
	     * that function too).
	     *
	     * [*] As the Tcl notifier does. See also for marker 'SunOS' in
	     * file 'exp_event.c' of Expect.
	     *
	     * Our solution here is to drop the interest in the EXCEPTION
	     * events too. This compiles on all platforms, and also passes the
	     * testsuite on all of them.
	     */

	    mask &= ~TCL_EXCEPTION;

	    if (!statePtr->timer) {
		statePtr->timer = Tcl_CreateTimerHandler(SYNTHETIC_EVENT_TIME,
                        ChannelTimerProc, chanPtr);
	    }
	}
    }
    ChanWatch(chanPtr, mask);
}

/*
 *----------------------------------------------------------------------
 *
 * ChannelTimerProc --
 *
 *	Timer handler scheduled by UpdateInterest to monitor the channel
 *	buffers until they are empty.
 *
 * Results:
 *	None.
 *
 * Side effects:
 *	May invoke channel handlers.
 *
 *----------------------------------------------------------------------
 */

static void
ChannelTimerProc(
    ClientData clientData)
{
    Channel *chanPtr = clientData;
    ChannelState *statePtr = chanPtr->state;
				/* State info for channel */

    if (!GotFlag(statePtr, CHANNEL_NEED_MORE_DATA)
	    && (statePtr->interestMask & TCL_READABLE)
	    && (statePtr->inQueueHead != NULL)
	    && IsBufferReady(statePtr->inQueueHead)) {
	/*
	 * Restart the timer in case a channel handler reenters the event loop
	 * before UpdateInterest gets called by Tcl_NotifyChannel.
	 */

	statePtr->timer = Tcl_CreateTimerHandler(SYNTHETIC_EVENT_TIME,
                ChannelTimerProc,chanPtr);

#ifdef TCL_IO_TRACK_OS_FOR_DRIVER_WITH_BAD_BLOCKING
	/*
	 * Set the TIMER flag to notify the higher levels that the driver
	 * might have no data for us. We do this only if we are in
	 * non-blocking mode and the driver has no BlockModeProc because only
	 * then we really don't know if the driver will block or not. A
	 * similar test is done in "PeekAhead".
	 */

	if (GotFlag(statePtr, CHANNEL_NONBLOCKING) &&
		(Tcl_ChannelBlockModeProc(chanPtr->typePtr) == NULL)) {
	    SetFlag(statePtr, CHANNEL_TIMER_FEV);
	}
#endif /* TCL_IO_TRACK_OS_FOR_DRIVER_WITH_BAD_BLOCKING */

	Tcl_Preserve(statePtr);
	Tcl_NotifyChannel((Tcl_Channel) chanPtr, TCL_READABLE);

#ifdef TCL_IO_TRACK_OS_FOR_DRIVER_WITH_BAD_BLOCKING
	ResetFlag(statePtr, CHANNEL_TIMER_FEV);
#endif /* TCL_IO_TRACK_OS_FOR_DRIVER_WITH_BAD_BLOCKING */

	Tcl_Release(statePtr);
    } else {
	statePtr->timer = NULL;
	UpdateInterest(chanPtr);
    }
}

/*
 *----------------------------------------------------------------------
 *
 * Tcl_CreateChannelHandler --
 *
 *	Arrange for a given procedure to be invoked whenever the channel
 *	indicated by the chanPtr arg becomes readable or writable.
 *
 * Results:
 *	None.
 *
 * Side effects:
 *	From now on, whenever the I/O channel given by chanPtr becomes ready
 *	in the way indicated by mask, proc will be invoked. See the manual
 *	entry for details on the calling sequence to proc. If there is already
 *	an event handler for chan, proc and clientData, then the mask will be
 *	updated.
 *
 *----------------------------------------------------------------------
 */

void
Tcl_CreateChannelHandler(
    Tcl_Channel chan,		/* The channel to create the handler for. */
    int mask,			/* OR'ed combination of TCL_READABLE,
				 * TCL_WRITABLE, and TCL_EXCEPTION: indicates
				 * conditions under which proc should be
				 * called. Use 0 to disable a registered
				 * handler. */
    Tcl_ChannelProc *proc,	/* Procedure to call for each selected
				 * event. */
    ClientData clientData)	/* Arbitrary data to pass to proc. */
{
    ChannelHandler *chPtr;
    Channel *chanPtr = (Channel *) chan;
    ChannelState *statePtr = chanPtr->state;
				/* State info for channel */

    /*
     * Check whether this channel handler is not already registered. If it is
     * not, create a new record, else reuse existing record (smash current
     * values).
     */

    for (chPtr = statePtr->chPtr; chPtr != NULL; chPtr = chPtr->nextPtr) {
	if ((chPtr->chanPtr == chanPtr) && (chPtr->proc == proc) &&
		(chPtr->clientData == clientData)) {
	    break;
	}
    }
    if (chPtr == NULL) {
	chPtr = ckalloc(sizeof(ChannelHandler));
	chPtr->mask = 0;
	chPtr->proc = proc;
	chPtr->clientData = clientData;
	chPtr->chanPtr = chanPtr;
	chPtr->nextPtr = statePtr->chPtr;
	statePtr->chPtr = chPtr;
    }

    /*
     * The remainder of the initialization below is done regardless of whether
     * or not this is a new record or a modification of an old one.
     */

    chPtr->mask = mask;

    /*
     * Recompute the interest mask for the channel - this call may actually be
     * disabling an existing handler.
     */

    statePtr->interestMask = 0;
    for (chPtr = statePtr->chPtr; chPtr != NULL; chPtr = chPtr->nextPtr) {
	statePtr->interestMask |= chPtr->mask;
    }

    UpdateInterest(statePtr->topChanPtr);
}

/*
 *----------------------------------------------------------------------
 *
 * Tcl_DeleteChannelHandler --
 *
 *	Cancel a previously arranged callback arrangement for an IO channel.
 *
 * Results:
 *	None.
 *
 * Side effects:
 *	If a callback was previously registered for this chan, proc and
 *	clientData, it is removed and the callback will no longer be called
 *	when the channel becomes ready for IO.
 *
 *----------------------------------------------------------------------
 */

void
Tcl_DeleteChannelHandler(
    Tcl_Channel chan,		/* The channel for which to remove the
				 * callback. */
    Tcl_ChannelProc *proc,	/* The procedure in the callback to delete. */
    ClientData clientData)	/* The client data in the callback to
				 * delete. */
{
    ThreadSpecificData *tsdPtr = TCL_TSD_INIT(&dataKey);
    ChannelHandler *chPtr, *prevChPtr;
    Channel *chanPtr = (Channel *) chan;
    ChannelState *statePtr = chanPtr->state;
				/* State info for channel */
    NextChannelHandler *nhPtr;

    /*
     * Find the entry and the previous one in the list.
     */

    for (prevChPtr = NULL, chPtr = statePtr->chPtr; chPtr != NULL;
	    chPtr = chPtr->nextPtr) {
	if ((chPtr->chanPtr == chanPtr) && (chPtr->clientData == clientData)
		&& (chPtr->proc == proc)) {
	    break;
	}
	prevChPtr = chPtr;
    }

    /*
     * If not found, return without doing anything.
     */

    if (chPtr == NULL) {
	return;
    }

    /*
     * If ChannelHandlerEventProc is about to process this handler, tell it to
     * process the next one instead - we are going to delete *this* one.
     */

    for (nhPtr = tsdPtr->nestedHandlerPtr; nhPtr != NULL;
	    nhPtr = nhPtr->nestedHandlerPtr) {
	if (nhPtr->nextHandlerPtr == chPtr) {
	    nhPtr->nextHandlerPtr = chPtr->nextPtr;
	}
    }

    /*
     * Splice it out of the list of channel handlers.
     */

    if (prevChPtr == NULL) {
	statePtr->chPtr = chPtr->nextPtr;
    } else {
	prevChPtr->nextPtr = chPtr->nextPtr;
    }
    ckfree(chPtr);

    /*
     * Recompute the interest list for the channel, so that infinite loops
     * will not result if Tcl_DeleteChannelHandler is called inside an event.
     */

    statePtr->interestMask = 0;
    for (chPtr = statePtr->chPtr; chPtr != NULL; chPtr = chPtr->nextPtr) {
	statePtr->interestMask |= chPtr->mask;
    }

    UpdateInterest(statePtr->topChanPtr);
}

/*
 *----------------------------------------------------------------------
 *
 * DeleteScriptRecord --
 *
 *	Delete a script record for this combination of channel, interp and
 *	mask.
 *
 * Results:
 *	None.
 *
 * Side effects:
 *	Deletes a script record and cancels a channel event handler.
 *
 *----------------------------------------------------------------------
 */

static void
DeleteScriptRecord(
    Tcl_Interp *interp,		/* Interpreter in which script was to be
				 * executed. */
    Channel *chanPtr,		/* The channel for which to delete the script
				 * record (if any). */
    int mask)			/* Events in mask must exactly match mask of
				 * script to delete. */
{
    ChannelState *statePtr = chanPtr->state;
				/* State info for channel */
    EventScriptRecord *esPtr, *prevEsPtr;

    for (esPtr = statePtr->scriptRecordPtr, prevEsPtr = NULL; esPtr != NULL;
	    prevEsPtr = esPtr, esPtr = esPtr->nextPtr) {
	if ((esPtr->interp == interp) && (esPtr->mask == mask)) {
	    if (esPtr == statePtr->scriptRecordPtr) {
		statePtr->scriptRecordPtr = esPtr->nextPtr;
	    } else {
		CLANG_ASSERT(prevEsPtr);
		prevEsPtr->nextPtr = esPtr->nextPtr;
	    }

	    Tcl_DeleteChannelHandler((Tcl_Channel) chanPtr,
		    TclChannelEventScriptInvoker, esPtr);

	    TclDecrRefCount(esPtr->scriptPtr);
	    ckfree(esPtr);

	    break;
	}
    }
}

/*
 *----------------------------------------------------------------------
 *
 * CreateScriptRecord --
 *
 *	Creates a record to store a script to be executed when a specific
 *	event fires on a specific channel.
 *
 * Results:
 *	None.
 *
 * Side effects:
 *	Causes the script to be stored for later execution.
 *
 *----------------------------------------------------------------------
 */

static void
CreateScriptRecord(
    Tcl_Interp *interp,		/* Interpreter in which to execute the stored
				 * script. */
    Channel *chanPtr,		/* Channel for which script is to be stored */
    int mask,			/* Set of events for which script will be
				 * invoked. */
    Tcl_Obj *scriptPtr)		/* Pointer to script object. */
{
    ChannelState *statePtr = chanPtr->state;
				/* State info for channel */
    EventScriptRecord *esPtr;
    int makeCH;

    for (esPtr=statePtr->scriptRecordPtr; esPtr!=NULL; esPtr=esPtr->nextPtr) {
	if ((esPtr->interp == interp) && (esPtr->mask == mask)) {
	    TclDecrRefCount(esPtr->scriptPtr);
	    esPtr->scriptPtr = NULL;
	    break;
	}
    }

    makeCH = (esPtr == NULL);

    if (makeCH) {
	esPtr = ckalloc(sizeof(EventScriptRecord));
    }

    /*
     * Initialize the structure before calling Tcl_CreateChannelHandler,
     * because a reflected channel calling 'chan postevent' aka
     * 'Tcl_NotifyChannel' in its 'watch'Proc will invoke
     * 'TclChannelEventScriptInvoker' immediately, and we do not wish it to
     * see uninitialized memory and crash. See [Bug 2918110].
     */

    esPtr->chanPtr = chanPtr;
    esPtr->interp = interp;
    esPtr->mask = mask;
    Tcl_IncrRefCount(scriptPtr);
    esPtr->scriptPtr = scriptPtr;

    if (makeCH) {
	esPtr->nextPtr = statePtr->scriptRecordPtr;
	statePtr->scriptRecordPtr = esPtr;

	Tcl_CreateChannelHandler((Tcl_Channel) chanPtr, mask,
		TclChannelEventScriptInvoker, esPtr);
    }
}

/*
 *----------------------------------------------------------------------
 *
 * TclChannelEventScriptInvoker --
 *
 *	Invokes a script scheduled by "fileevent" for when the channel becomes
 *	ready for IO. This function is invoked by the channel handler which
 *	was created by the Tcl "fileevent" command.
 *
 * Results:
 *	None.
 *
 * Side effects:
 *	Whatever the script does.
 *
 *----------------------------------------------------------------------
 */

void
TclChannelEventScriptInvoker(
    ClientData clientData,	/* The script+interp record. */
    int mask)			/* Not used. */
{
    Tcl_Interp *interp;		/* Interpreter in which to eval the script. */
    Channel *chanPtr;		/* The channel for which this handler is
				 * registered. */
    EventScriptRecord *esPtr;	/* The event script + interpreter to eval it
				 * in. */
    int result;			/* Result of call to eval script. */

    esPtr = clientData;
    chanPtr = esPtr->chanPtr;
    mask = esPtr->mask;
    interp = esPtr->interp;

    /*
     * We must preserve the interpreter so we can report errors on it later.
     * Note that we do not need to preserve the channel because that is done
     * by Tcl_NotifyChannel before calling channel handlers.
     */

    Tcl_Preserve(interp);
    Tcl_Preserve(chanPtr);
    result = Tcl_EvalObjEx(interp, esPtr->scriptPtr, TCL_EVAL_GLOBAL);

    /*
     * On error, cause a background error and remove the channel handler and
     * the script record.
     *
     * NOTE: Must delete channel handler before causing the background error
     * because the background error may want to reinstall the handler.
     */

    if (result != TCL_OK) {
	if (chanPtr->typePtr != NULL) {
	    DeleteScriptRecord(interp, chanPtr, mask);
	}
	Tcl_BackgroundException(interp, result);
    }
    Tcl_Release(chanPtr);
    Tcl_Release(interp);
}

/*
 *----------------------------------------------------------------------
 *
 * Tcl_FileEventObjCmd --
 *
 *	This procedure implements the "fileevent" Tcl command. See the user
 *	documentation for details on what it does. This command is based on
 *	the Tk command "fileevent" which in turn is based on work contributed
 *	by Mark Diekhans.
 *
 * Results:
 *	A standard Tcl result.
 *
 * Side effects:
 *	May create a channel handler for the specified channel.
 *
 *----------------------------------------------------------------------
 */

	/* ARGSUSED */
int
Tcl_FileEventObjCmd(
    ClientData clientData,	/* Not used. */
    Tcl_Interp *interp,		/* Interpreter in which the channel for which
				 * to create the handler is found. */
    int objc,			/* Number of arguments. */
    Tcl_Obj *const objv[])	/* Argument objects. */
{
    Channel *chanPtr;		/* The channel to create the handler for. */
    ChannelState *statePtr;	/* State info for channel */
    Tcl_Channel chan;		/* The opaque type for the channel. */
    const char *chanName;
    int modeIndex;		/* Index of mode argument. */
    int mask;
    static const char *const modeOptions[] = {"readable", "writable", NULL};
    static const int maskArray[] = {TCL_READABLE, TCL_WRITABLE};

    if ((objc != 3) && (objc != 4)) {
	Tcl_WrongNumArgs(interp, 1, objv, "channelId event ?script?");
	return TCL_ERROR;
    }
    if (Tcl_GetIndexFromObj(interp, objv[2], modeOptions, "event name", 0,
	    &modeIndex) != TCL_OK) {
	return TCL_ERROR;
    }
    mask = maskArray[modeIndex];

    chanName = TclGetString(objv[1]);
    chan = Tcl_GetChannel(interp, chanName, NULL);
    if (chan == NULL) {
	return TCL_ERROR;
    }
    chanPtr = (Channel *) chan;
    statePtr = chanPtr->state;
    if ((statePtr->flags & mask) == 0) {
	Tcl_SetObjResult(interp, Tcl_ObjPrintf("channel is not %s",
		(mask == TCL_READABLE) ? "readable" : "writable"));
	return TCL_ERROR;
    }

    /*
     * If we are supposed to return the script, do so.
     */

    if (objc == 3) {
	EventScriptRecord *esPtr;

	for (esPtr = statePtr->scriptRecordPtr; esPtr != NULL;
		esPtr = esPtr->nextPtr) {
	    if ((esPtr->interp == interp) && (esPtr->mask == mask)) {
		Tcl_SetObjResult(interp, esPtr->scriptPtr);
		break;
	    }
	}
	return TCL_OK;
    }

    /*
     * If we are supposed to delete a stored script, do so.
     */

    if (*(TclGetString(objv[3])) == '\0') {
	DeleteScriptRecord(interp, chanPtr, mask);
	return TCL_OK;
    }

    /*
     * Make the script record that will link between the event and the script
     * to invoke. This also creates a channel event handler which will
     * evaluate the script in the supplied interpreter.
     */

    CreateScriptRecord(interp, chanPtr, mask, objv[3]);

    return TCL_OK;
}

/*
 *----------------------------------------------------------------------
 *
 * ZeroTransferTimerProc --
 *
 *	Timer handler scheduled by TclCopyChannel so that -command is
 *	called asynchronously even when -size is 0.
 *
 * Results:
 *	None.
 *
 * Side effects:
 *	Calls CopyData for -command invocation.
 *
 *----------------------------------------------------------------------
 */

static void
ZeroTransferTimerProc(
    ClientData clientData)
{
    /* calling CopyData with mask==0 still implies immediate invocation of the
     *  -command callback, and completion of the fcopy.
     */
    CopyData(clientData, 0);
}

/*
 *----------------------------------------------------------------------
 *
 * TclCopyChannel --
 *
 *	This routine copies data from one channel to another, either
 *	synchronously or asynchronously. If a command script is supplied, the
 *	operation runs in the background. The script is invoked when the copy
 *	completes. Otherwise the function waits until the copy is completed
 *	before returning.
 *
 * Results:
 *	A standard Tcl result.
 *
 * Side effects:
 *	May schedule a background copy operation that causes both channels to
 *	be marked busy.
 *
 *----------------------------------------------------------------------
 */

int
TclCopyChannelOld(
    Tcl_Interp *interp,		/* Current interpreter. */
    Tcl_Channel inChan,		/* Channel to read from. */
    Tcl_Channel outChan,	/* Channel to write to. */
    int toRead,			/* Amount of data to copy, or -1 for all. */
    Tcl_Obj *cmdPtr)		/* Pointer to script to execute or NULL. */
{
    return TclCopyChannel(interp, inChan, outChan, (Tcl_WideInt) toRead,
            cmdPtr);
}

int
TclCopyChannel(
    Tcl_Interp *interp,		/* Current interpreter. */
    Tcl_Channel inChan,		/* Channel to read from. */
    Tcl_Channel outChan,	/* Channel to write to. */
    Tcl_WideInt toRead,		/* Amount of data to copy, or -1 for all. */
    Tcl_Obj *cmdPtr)		/* Pointer to script to execute or NULL. */
{
    Channel *inPtr = (Channel *) inChan;
    Channel *outPtr = (Channel *) outChan;
    ChannelState *inStatePtr, *outStatePtr;
    int readFlags, writeFlags;
    CopyState *csPtr;
    int nonBlocking = (cmdPtr) ? CHANNEL_NONBLOCKING : 0;

    inStatePtr = inPtr->state;
    outStatePtr = outPtr->state;

    if (BUSY_STATE(inStatePtr, TCL_READABLE)) {
	if (interp) {
	    Tcl_SetObjResult(interp, Tcl_ObjPrintf(
                    "channel \"%s\" is busy", Tcl_GetChannelName(inChan)));
	}
	return TCL_ERROR;
    }
    if (BUSY_STATE(outStatePtr, TCL_WRITABLE)) {
	if (interp) {
	    Tcl_SetObjResult(interp, Tcl_ObjPrintf(
                    "channel \"%s\" is busy", Tcl_GetChannelName(outChan)));
	}
	return TCL_ERROR;
    }

    readFlags = inStatePtr->flags;
    writeFlags = outStatePtr->flags;

    /*
     * Set up the blocking mode appropriately. Background copies need
     * non-blocking channels. Foreground copies need blocking channels. If
     * there is an error, restore the old blocking mode.
     */

    if (nonBlocking != (readFlags & CHANNEL_NONBLOCKING)) {
	if (SetBlockMode(interp, inPtr, nonBlocking ?
		TCL_MODE_NONBLOCKING : TCL_MODE_BLOCKING) != TCL_OK) {
	    return TCL_ERROR;
	}
    }
    if ((inPtr!=outPtr) && (nonBlocking!=(writeFlags&CHANNEL_NONBLOCKING)) &&
	    (SetBlockMode(NULL, outPtr, nonBlocking ?
		    TCL_MODE_NONBLOCKING : TCL_MODE_BLOCKING) != TCL_OK) &&
	    (nonBlocking != (readFlags & CHANNEL_NONBLOCKING))) {
	SetBlockMode(NULL, inPtr, (readFlags & CHANNEL_NONBLOCKING)
		? TCL_MODE_NONBLOCKING : TCL_MODE_BLOCKING);
	return TCL_ERROR;
    }

    /*
     * Make sure the output side is unbuffered.
     */

    outStatePtr->flags = (outStatePtr->flags & ~CHANNEL_LINEBUFFERED)
	    | CHANNEL_UNBUFFERED;

    /*
     * Allocate a new CopyState to maintain info about the current copy in
     * progress. This structure will be deallocated when the copy is
     * completed.
     */

    csPtr = ckalloc(sizeof(CopyState) + inStatePtr->bufSize);
    csPtr->bufSize = inStatePtr->bufSize;
    csPtr->readPtr = inPtr;
    csPtr->writePtr = outPtr;
    csPtr->readFlags = readFlags;
    csPtr->writeFlags = writeFlags;
    csPtr->toRead = toRead;
    csPtr->total = (Tcl_WideInt) 0;
    csPtr->interp = interp;
    if (cmdPtr) {
	Tcl_IncrRefCount(cmdPtr);
    }
    csPtr->cmdPtr = cmdPtr;

    inStatePtr->csPtrR  = csPtr;
    outStatePtr->csPtrW = csPtr;

    /*
     * Special handling of -size 0 async transfers, so that the -command is
     * still called asynchronously.
     */

    if ((nonBlocking == CHANNEL_NONBLOCKING) && (toRead == 0)) {
        Tcl_CreateTimerHandler(0, ZeroTransferTimerProc, csPtr);
        return 0;
    }

    /*
     * Start copying data between the channels.
     */

    return CopyData(csPtr, 0);
}

/*
 *----------------------------------------------------------------------
 *
 * CopyData --
 *
 *	This function implements the lowest level of the copying mechanism for
 *	TclCopyChannel.
 *
 * Results:
 *	Returns TCL_OK on success, else TCL_ERROR.
 *
 * Side effects:
 *	Moves data between channels, may create channel handlers.
 *
 *----------------------------------------------------------------------
 */

static int
CopyData(
    CopyState *csPtr,		/* State of copy operation. */
    int mask)			/* Current channel event flags. */
{
    Tcl_Interp *interp;
    Tcl_Obj *cmdPtr, *errObj = NULL, *bufObj = NULL, *msg = NULL;
    Tcl_Channel inChan, outChan;
    ChannelState *inStatePtr, *outStatePtr;
    int result = TCL_OK, size, sizeb;
    Tcl_WideInt total;
    const char *buffer;
    int inBinary, outBinary, sameEncoding;
				/* Encoding control */
    int underflow;		/* Input underflow */

    inChan	= (Tcl_Channel) csPtr->readPtr;
    outChan	= (Tcl_Channel) csPtr->writePtr;
    inStatePtr	= csPtr->readPtr->state;
    outStatePtr	= csPtr->writePtr->state;
    interp	= csPtr->interp;
    cmdPtr	= csPtr->cmdPtr;

    /*
     * Copy the data the slow way, using the translation mechanism.
     *
     * Note: We have make sure that we use the topmost channel in a stack for
     * the copying. The caller uses Tcl_GetChannel to access it, and thus gets
     * the bottom of the stack.
     */

    inBinary = (inStatePtr->encoding == NULL);
    outBinary = (outStatePtr->encoding == NULL);
    sameEncoding = (inStatePtr->encoding == outStatePtr->encoding);

    if (!(inBinary || sameEncoding)) {
	TclNewObj(bufObj);
	Tcl_IncrRefCount(bufObj);
    }

    while (csPtr->toRead != (Tcl_WideInt) 0) {
	/*
	 * Check for unreported background errors.
	 */

	Tcl_GetChannelError(inChan, &msg);
	if ((inStatePtr->unreportedError != 0) || (msg != NULL)) {
	    Tcl_SetErrno(inStatePtr->unreportedError);
	    inStatePtr->unreportedError = 0;
	    goto readError;
	}
	Tcl_GetChannelError(outChan, &msg);
	if ((outStatePtr->unreportedError != 0) || (msg != NULL)) {
	    Tcl_SetErrno(outStatePtr->unreportedError);
	    outStatePtr->unreportedError = 0;
	    goto writeError;
	}

	if (cmdPtr && (mask == 0)) {
	    /*
	     * In async mode, we skip reading synchronously and fake an
	     * underflow instead to prime the readable fileevent.
	     */

	    size = 0;
	    underflow = 1;
	} else {
	    /*
	     * Read up to bufSize bytes.
	     */

	    if ((csPtr->toRead == (Tcl_WideInt) -1)
                    || (csPtr->toRead > (Tcl_WideInt) csPtr->bufSize)) {
		sizeb = csPtr->bufSize;
	    } else {
		sizeb = (int) csPtr->toRead;
	    }

	    if (inBinary || sameEncoding) {
		size = DoRead(inStatePtr->topChanPtr, csPtr->buffer, sizeb,
                              !GotFlag(inStatePtr, CHANNEL_NONBLOCKING));
	    } else {
		size = DoReadChars(inStatePtr->topChanPtr, bufObj, sizeb,
			0 /* No append */);
	    }
	    underflow = (size >= 0) && (size < sizeb);	/* Input underflow */
	}

	if (size < 0) {
	readError:
	    if (interp) {
		TclNewObj(errObj);
		Tcl_AppendStringsToObj(errObj, "error reading \"",
			Tcl_GetChannelName(inChan), "\": ", NULL);
		if (msg != NULL) {
		    Tcl_AppendObjToObj(errObj, msg);
		} else {
		    Tcl_AppendStringsToObj(errObj, Tcl_PosixError(interp),
			    NULL);
		}
	    }
	    if (msg != NULL) {
		Tcl_DecrRefCount(msg);
	    }
	    break;
	} else if (underflow) {
	    /*
	     * We had an underflow on the read side. If we are at EOF, and not
	     * in the synchronous part of an asynchronous fcopy, then the
	     * copying is done, otherwise set up a channel handler to detect
	     * when the channel becomes readable again.
	     */

	    if ((size == 0) && Tcl_Eof(inChan) && !(cmdPtr && (mask == 0))) {
		break;
	    }
	    if (cmdPtr && (!Tcl_Eof(inChan) || (mask == 0)) &&
                !(mask & TCL_READABLE)) {
		if (mask & TCL_WRITABLE) {
		    Tcl_DeleteChannelHandler(outChan, CopyEventProc, csPtr);
		}
		Tcl_CreateChannelHandler(inChan, TCL_READABLE, CopyEventProc,
			csPtr);
	    }
	    if (size == 0) {
		if (bufObj != NULL) {
		    TclDecrRefCount(bufObj);
		    bufObj = NULL;
		}
		return TCL_OK;
	    }
	}

	/*
	 * Now write the buffer out.
	 */

	if (inBinary || sameEncoding) {
	    buffer = csPtr->buffer;
	    sizeb = size;
	} else {
	    buffer = TclGetStringFromObj(bufObj, &sizeb);
	}

	if (outBinary || sameEncoding) {
	    sizeb = WriteBytes(outStatePtr->topChanPtr, buffer, sizeb);
	} else {
	    sizeb = WriteChars(outStatePtr->topChanPtr, buffer, sizeb);
	}

	/*
	 * [Bug 2895565]. At this point 'size' still contains the number of
	 * bytes or characters which have been read. We keep this to later to
	 * update the totals and toRead information, see marker (UP) below. We
	 * must not overwrite it with 'sizeb', which is the number of written
	 * bytes or characters, and both EOL translation and encoding
	 * conversion may have changed this number unpredictably in relation
	 * to 'size' (It can be smaller or larger, in the latter case able to
	 * drive toRead below -1, causing infinite looping). Completely
	 * unsuitable for updating totals and toRead.
	 */

	if (sizeb < 0) {
	writeError:
	    if (interp) {
		TclNewObj(errObj);
		Tcl_AppendStringsToObj(errObj, "error writing \"",
			Tcl_GetChannelName(outChan), "\": ", NULL);
		if (msg != NULL) {
		    Tcl_AppendObjToObj(errObj, msg);
		} else {
		    Tcl_AppendStringsToObj(errObj, Tcl_PosixError(interp),
			    NULL);
		}
	    }
	    if (msg != NULL) {
		Tcl_DecrRefCount(msg);
	    }
	    break;
	}

	/*
	 * Update the current byte count. Do it now so the count is valid
	 * before a return or break takes us out of the loop. The invariant at
	 * the top of the loop should be that csPtr->toRead holds the number
	 * of bytes left to copy.
	 */

	if (csPtr->toRead != -1) {
	    csPtr->toRead -= size;
	}
	csPtr->total += size;

	/*
	 * Break loop if EOF && (size>0)
	 */

	if (Tcl_Eof(inChan)) {
	    break;
	}

	/*
	 * Check to see if the write is happening in the background. If so,
	 * stop copying and wait for the channel to become writable again.
	 * After input underflow we already installed a readable handler
	 * therefore we don't need a writable handler.
	 */

	if (!underflow && GotFlag(outStatePtr, BG_FLUSH_SCHEDULED)) {
	    if (!(mask & TCL_WRITABLE)) {
		if (mask & TCL_READABLE) {
		    Tcl_DeleteChannelHandler(inChan, CopyEventProc, csPtr);
		}
		Tcl_CreateChannelHandler(outChan, TCL_WRITABLE,
			CopyEventProc, csPtr);
	    }
	    if (bufObj != NULL) {
		TclDecrRefCount(bufObj);
		bufObj = NULL;
	    }
	    return TCL_OK;
	}

	/*
	 * For background copies, we only do one buffer per invocation so we
	 * don't starve the rest of the system.
	 */

	if (cmdPtr && (csPtr->toRead != 0)) {
	    /*
	     * The first time we enter this code, there won't be a channel
	     * handler established yet, so do it here.
	     */

	    if (mask == 0) {
		Tcl_CreateChannelHandler(outChan, TCL_WRITABLE, CopyEventProc,
			csPtr);
	    }
	    if (bufObj != NULL) {
		TclDecrRefCount(bufObj);
		bufObj = NULL;
	    }
	    return TCL_OK;
	}
    } /* while */

    if (bufObj != NULL) {
	TclDecrRefCount(bufObj);
	bufObj = NULL;
    }

    /*
     * Make the callback or return the number of bytes transferred. The local
     * total is used because StopCopy frees csPtr.
     */

    total = csPtr->total;
    if (cmdPtr && interp) {
	int code;

	/*
	 * Get a private copy of the command so we can mutate it by adding
	 * arguments. Note that StopCopy frees our saved reference to the
	 * original command obj.
	 */

	cmdPtr = Tcl_DuplicateObj(cmdPtr);
	Tcl_IncrRefCount(cmdPtr);
	StopCopy(csPtr);
	Tcl_Preserve(interp);

	Tcl_ListObjAppendElement(interp, cmdPtr, Tcl_NewWideIntObj(total));
	if (errObj) {
	    Tcl_ListObjAppendElement(interp, cmdPtr, errObj);
	}
	code = Tcl_EvalObjEx(interp, cmdPtr, TCL_EVAL_GLOBAL);
	if (code != TCL_OK) {
	    Tcl_BackgroundException(interp, code);
	    result = TCL_ERROR;
	}
	TclDecrRefCount(cmdPtr);
	Tcl_Release(interp);
    } else {
	StopCopy(csPtr);
	if (interp) {
	    if (errObj) {
		Tcl_SetObjResult(interp, errObj);
		result = TCL_ERROR;
	    } else {
		Tcl_ResetResult(interp);
		Tcl_SetObjResult(interp, Tcl_NewWideIntObj(total));
	    }
	}
    }
    return result;
}

/*
 *----------------------------------------------------------------------
 *
 * DoRead --
 *
 *	Reads a given number of bytes from a channel. No encoding conversions
 *	are applied to the bytes being read.
 *
 * Results:
 *	The number of characters read, or -1 on error. Use Tcl_GetErrno() to
 *	retrieve the error code for the error that occurred.
 *
 * Side effects:
 *	May cause input to be buffered.
 *
 *----------------------------------------------------------------------
 */

static int
DoRead(
    Channel *chanPtr,		/* The channel from which to read. */
    char *bufPtr,		/* Where to store input read. */
    int toRead,			/* Maximum number of bytes to read. */
    int allowShortReads)	/* Allow half-blocking (pipes,sockets) */
{
    ChannelState *statePtr = chanPtr->state;
				/* State info for channel */
    int copied;			/* How many characters were copied into the
				 * result string? */
    int copiedNow;		/* How many characters were copied from the
				 * current input buffer? */
    int result;			/* Of calling GetInput. */

    /*
     * If we have not encountered a sticky EOF, clear the EOF bit. Either way
     * clear the BLOCKED bit. We want to discover these anew during each
     * operation.
     */

<<<<<<< HEAD
    if (!GotFlag(statePtr, CHANNEL_STICKY_EOF)) {
=======
    Tcl_Preserve(chanPtr);
    if (!(statePtr->flags & CHANNEL_STICKY_EOF)) {
>>>>>>> bc5c5261
	ResetFlag(statePtr, CHANNEL_EOF);
    }
    ResetFlag(statePtr, CHANNEL_BLOCKED | CHANNEL_NEED_MORE_DATA);

    for (copied = 0; copied < toRead; copied += copiedNow) {
	copiedNow = CopyAndTranslateBuffer(statePtr, bufPtr + copied,
		toRead - copied);
	if (copiedNow == 0) {
	    if (GotFlag(statePtr, CHANNEL_EOF)) {
		goto done;
	    }
	    if (GotFlag(statePtr, CHANNEL_BLOCKED)) {
		if (GotFlag(statePtr, CHANNEL_NONBLOCKING)) {
		    goto done;
		}
		ResetFlag(statePtr, CHANNEL_BLOCKED);
	    }
	    result = GetInput(chanPtr);
	    if (result != 0) {
		if (result != EAGAIN) {
		    copied = -1;
		}
		goto done;
	    }
	} else if (allowShortReads) {
            copied += copiedNow;
            break;
        }
    }

    ResetFlag(statePtr, CHANNEL_BLOCKED);

    /*
     * Update the notifier state so we don't block while there is still data
     * in the buffers.
     */

  done:
    UpdateInterest(chanPtr);
    Tcl_Release(chanPtr);
    return copied;
}

/*
 *----------------------------------------------------------------------
 *
 * CopyAndTranslateBuffer --
 *
 *	Copy at most one buffer of input to the result space, doing eol
 *	translations according to mode in effect currently.
 *
 * Results:
 *	Number of bytes stored in the result buffer (as opposed to the number
 *	of bytes read from the channel). May return zero if no input is
 *	available to be translated.
 *
 * Side effects:
 *	Consumes buffered input. May deallocate one buffer.
 *
 *----------------------------------------------------------------------
 */

static int
CopyAndTranslateBuffer(
    ChannelState *statePtr,	/* Channel state from which to read input. */
    char *result,		/* Where to store the copied input. */
    int space)			/* How many bytes are available in result to
				 * store the copied input? */
{
    ChannelBuffer *bufPtr;	/* The buffer from which to copy bytes. */
    int bytesInBuffer;		/* How many bytes are available to be copied
				 * in the current input buffer? */
    int copied;			/* How many characters were already copied
				 * into the destination space? */
    int i;			/* Iterates over the copied input looking for
				 * the input eofChar. */

    /*
     * If there is no input at all, return zero. The invariant is that either
     * there is no buffer in the queue, or if the first buffer is empty, it is
     * also the last buffer (and thus there is no input in the queue). Note
     * also that if the buffer is empty, we leave it in the queue.
     */

    if (statePtr->inQueueHead == NULL) {
	return 0;
    }
    bufPtr = statePtr->inQueueHead;
    bytesInBuffer = BytesLeft(bufPtr);

    copied = 0;
    switch (statePtr->inputTranslation) {
    case TCL_TRANSLATE_LF:
	if (bytesInBuffer == 0) {
	    return 0;
	}

	/*
	 * Copy the current chunk into the result buffer.
	 */

	if (bytesInBuffer < space) {
	    space = bytesInBuffer;
	}
	memcpy(result, RemovePoint(bufPtr), (size_t) space);
	bufPtr->nextRemoved += space;
	copied = space;
	break;
    case TCL_TRANSLATE_CR: {
	char *end;

	if (bytesInBuffer == 0) {
	    return 0;
	}

	/*
	 * Copy the current chunk into the result buffer, then replace all \r
	 * with \n.
	 */

	if (bytesInBuffer < space) {
	    space = bytesInBuffer;
	}
	memcpy(result, RemovePoint(bufPtr), (size_t) space);
	bufPtr->nextRemoved += space;
	copied = space;

	for (end = result + copied; result < end; result++) {
	    if (*result == '\r') {
		*result = '\n';
	    }
	}
	break;
    }
    case TCL_TRANSLATE_CRLF: {
	char *src, *end, *dst;
	int curByte;

	/*
	 * If there is a held-back "\r" at EOF, produce it now.
	 */

	if (bytesInBuffer == 0) {
	    if ((statePtr->flags & (INPUT_SAW_CR | CHANNEL_EOF)) ==
		    (INPUT_SAW_CR | CHANNEL_EOF)) {
		result[0] = '\r';
		ResetFlag(statePtr, INPUT_SAW_CR);
		return 1;
	    }
	    return 0;
	}

	/*
	 * Copy the current chunk and replace "\r\n" with "\n" (but not
	 * standalone "\r"!).
	 */

	if (bytesInBuffer < space) {
	    space = bytesInBuffer;
	}
	memcpy(result, RemovePoint(bufPtr), (size_t) space);
	bufPtr->nextRemoved += space;
	copied = space;

	end = result + copied;
	dst = result;
	for (src = result; src < end; src++) {
	    curByte = *src;
	    if (curByte == '\n') {
		ResetFlag(statePtr, INPUT_SAW_CR);
	    } else if (GotFlag(statePtr, INPUT_SAW_CR)) {
		ResetFlag(statePtr, INPUT_SAW_CR);
		*dst = '\r';
		dst++;
	    }
	    if (curByte == '\r') {
		SetFlag(statePtr, INPUT_SAW_CR);
	    } else {
		*dst = (char) curByte;
		dst++;
	    }
	}
	copied = dst - result;
	break;
    }
    case TCL_TRANSLATE_AUTO: {
	char *src, *end, *dst;
	int curByte;

	if (bytesInBuffer == 0) {
	    return 0;
	}

	/*
	 * Loop over the current buffer, converting "\r" and "\r\n" to "\n".
	 */

	if (bytesInBuffer < space) {
	    space = bytesInBuffer;
	}
	memcpy(result, RemovePoint(bufPtr), (size_t) space);
	bufPtr->nextRemoved += space;
	copied = space;

	end = result + copied;
	dst = result;
	for (src = result; src < end; src++) {
	    curByte = *src;
	    if (curByte == '\r') {
		SetFlag(statePtr, INPUT_SAW_CR);
		*dst = '\n';
		dst++;
	    } else {
		if ((curByte != '\n') || !GotFlag(statePtr, INPUT_SAW_CR)) {
		    *dst = (char) curByte;
		    dst++;
		}
		ResetFlag(statePtr, INPUT_SAW_CR);
	    }
	}
	copied = dst - result;
	break;
    }
    default:
	Tcl_Panic("unknown eol translation mode");
    }

    /*
     * If an in-stream EOF character is set for this channel, check that the
     * input we copied so far does not contain the EOF char. If it does, copy
     * only up to and excluding that character.
     */

    if (statePtr->inEofChar != 0) {
	for (i = 0; i < copied; i++) {
	    if (result[i] == (char) statePtr->inEofChar) {
		/*
		 * Set sticky EOF so that no further input is presented to the
		 * caller.
		 */

		SetFlag(statePtr, CHANNEL_EOF | CHANNEL_STICKY_EOF);
		statePtr->inputEncodingFlags |= TCL_ENCODING_END;
		copied = i;
		break;
	    }
	}
    }

    /*
     * If the current buffer is empty recycle it.
     */

    if (IsBufferEmpty(bufPtr)) {
	statePtr->inQueueHead = bufPtr->nextPtr;
	if (statePtr->inQueueHead == NULL) {
	    statePtr->inQueueTail = NULL;
	}
	RecycleBuffer(statePtr, bufPtr, 0);
    }

    /*
     * Return the number of characters copied into the result buffer. This may
     * be different from the number of bytes consumed, because of EOL
     * translations.
     */

    return copied;
}

/*
 *----------------------------------------------------------------------
 *
 * CopyBuffer --
 *
 *	Copy at most one buffer of input to the result space.
 *
 * Results:
 *	Number of bytes stored in the result buffer. May return zero if no
 *	input is available.
 *
 * Side effects:
 *	Consumes buffered input. May deallocate one buffer.
 *
 *----------------------------------------------------------------------
 */

static int
CopyBuffer(
    Channel *chanPtr,		/* Channel from which to read input. */
    char *result,		/* Where to store the copied input. */
    int space)			/* How many bytes are available in result to
				 * store the copied input? */
{
    ChannelBuffer *bufPtr;	/* The buffer from which to copy bytes. */
    int bytesInBuffer;		/* How many bytes are available to be copied
				 * in the current input buffer? */
    int copied;			/* How many characters were already copied
				 * into the destination space? */

    /*
     * If there is no input at all, return zero. The invariant is that either
     * there is no buffer in the queue, or if the first buffer is empty, it is
     * also the last buffer (and thus there is no input in the queue). Note
     * also that if the buffer is empty, we don't leave it in the queue, but
     * recycle it.
     */

    if (chanPtr->inQueueHead == NULL) {
	return 0;
    }
    bufPtr = chanPtr->inQueueHead;
    bytesInBuffer = BytesLeft(bufPtr);

    copied = 0;

    if (bytesInBuffer == 0) {
	RecycleBuffer(chanPtr->state, bufPtr, 0);
	chanPtr->inQueueHead = NULL;
	chanPtr->inQueueTail = NULL;
	return 0;
    }

    /*
     * Copy the current chunk into the result buffer.
     */

    if (bytesInBuffer < space) {
	space = bytesInBuffer;
    }

    memcpy(result, RemovePoint(bufPtr), (size_t) space);
    bufPtr->nextRemoved += space;
    copied = space;

    /*
     * We don't care about in-stream EOF characters here as the data read here
     * may still flow through one or more transformations, i.e. is not in its
     * final state yet.
     */

    /*
     * If the current buffer is empty recycle it.
     */

    if (IsBufferEmpty(bufPtr)) {
	chanPtr->inQueueHead = bufPtr->nextPtr;
	if (chanPtr->inQueueHead == NULL) {
	    chanPtr->inQueueTail = NULL;
	}
	RecycleBuffer(chanPtr->state, bufPtr, 0);
    }

    /*
     * Return the number of characters copied into the result buffer.
     */

    return copied;
}

/*
 *----------------------------------------------------------------------
 *
 * CopyEventProc --
 *
 *	This routine is invoked as a channel event handler for the background
 *	copy operation. It is just a trivial wrapper around the CopyData
 *	routine.
 *
 * Results:
 *	None.
 *
 * Side effects:
 *	None.
 *
 *----------------------------------------------------------------------
 */

static void
CopyEventProc(
    ClientData clientData,
    int mask)
{
    (void) CopyData(clientData, mask);
}

/*
 *----------------------------------------------------------------------
 *
 * StopCopy --
 *
 *	This routine halts a copy that is in progress.
 *
 * Results:
 *	None.
 *
 * Side effects:
 *	Removes any pending channel handlers and restores the blocking and
 *	buffering modes of the channels. The CopyState is freed.
 *
 *----------------------------------------------------------------------
 */

static void
StopCopy(
    CopyState *csPtr)		/* State for bg copy to stop . */
{
    ChannelState *inStatePtr, *outStatePtr;
    int nonBlocking;

    if (!csPtr) {
	return;
    }

    inStatePtr = csPtr->readPtr->state;
    outStatePtr = csPtr->writePtr->state;

    /*
     * Restore the old blocking mode and output buffering mode.
     */

    nonBlocking = csPtr->readFlags & CHANNEL_NONBLOCKING;
    if (nonBlocking != (inStatePtr->flags & CHANNEL_NONBLOCKING)) {
	SetBlockMode(NULL, csPtr->readPtr,
		nonBlocking ? TCL_MODE_NONBLOCKING : TCL_MODE_BLOCKING);
    }
    if (csPtr->readPtr != csPtr->writePtr) {
	nonBlocking = csPtr->writeFlags & CHANNEL_NONBLOCKING;
	if (nonBlocking != (outStatePtr->flags & CHANNEL_NONBLOCKING)) {
	    SetBlockMode(NULL, csPtr->writePtr,
		    nonBlocking ? TCL_MODE_NONBLOCKING : TCL_MODE_BLOCKING);
	}
    }
    ResetFlag(outStatePtr, CHANNEL_LINEBUFFERED | CHANNEL_UNBUFFERED);
    outStatePtr->flags |=
	    csPtr->writeFlags & (CHANNEL_LINEBUFFERED | CHANNEL_UNBUFFERED);

    if (csPtr->cmdPtr) {
	Tcl_DeleteChannelHandler((Tcl_Channel) csPtr->readPtr, CopyEventProc,
		csPtr);
	if (csPtr->readPtr != csPtr->writePtr) {
	    Tcl_DeleteChannelHandler((Tcl_Channel) csPtr->writePtr,
		    CopyEventProc, csPtr);
	}
	TclDecrRefCount(csPtr->cmdPtr);
    }
    inStatePtr->csPtrR = NULL;
    outStatePtr->csPtrW = NULL;
    ckfree(csPtr);
}

/*
 *----------------------------------------------------------------------
 *
 * StackSetBlockMode --
 *
 *	This function sets the blocking mode for a channel, iterating through
 *	each channel in a stack and updates the state flags.
 *
 * Results:
 *	0 if OK, result code from failed blockModeProc otherwise.
 *
 * Side effects:
 *	Modifies the blocking mode of the channel and possibly generates an
 *	error.
 *
 *----------------------------------------------------------------------
 */

static int
StackSetBlockMode(
    Channel *chanPtr,		/* Channel to modify. */
    int mode)			/* One of TCL_MODE_BLOCKING or
				 * TCL_MODE_NONBLOCKING. */
{
    int result = 0;
    Tcl_DriverBlockModeProc *blockModeProc;

    /*
     * Start at the top of the channel stack
     */

    chanPtr = chanPtr->state->topChanPtr;
    while (chanPtr != NULL) {
	blockModeProc = Tcl_ChannelBlockModeProc(chanPtr->typePtr);
	if (blockModeProc != NULL) {
	    result = blockModeProc(chanPtr->instanceData, mode);
	    if (result != 0) {
		Tcl_SetErrno(result);
		return result;
	    }
	}
	chanPtr = chanPtr->downChanPtr;
    }
    return 0;
}

/*
 *----------------------------------------------------------------------
 *
 * SetBlockMode --
 *
 *	This function sets the blocking mode for a channel and updates the
 *	state flags.
 *
 * Results:
 *	A standard Tcl result.
 *
 * Side effects:
 *	Modifies the blocking mode of the channel and possibly generates an
 *	error.
 *
 *----------------------------------------------------------------------
 */

static int
SetBlockMode(
    Tcl_Interp *interp,		/* Interp for error reporting. */
    Channel *chanPtr,		/* Channel to modify. */
    int mode)			/* One of TCL_MODE_BLOCKING or
				 * TCL_MODE_NONBLOCKING. */
{
    int result = 0;
    ChannelState *statePtr = chanPtr->state;
				/* State info for channel */

    result = StackSetBlockMode(chanPtr, mode);
    if (result != 0) {
	if (interp != NULL) {
	    /*
	     * TIP #219.
	     * Move error messages put by the driver into the bypass area and
	     * put them into the regular interpreter result. Fall back to the
	     * regular message if nothing was found in the bypass.
	     *
	     * Note that we cannot have a message in the interpreter bypass
	     * area, StackSetBlockMode is restricted to the channel bypass.
	     * We still need the interp as the destination of the move.
	     */

	    if (!TclChanCaughtErrorBypass(interp, (Tcl_Channel) chanPtr)) {
		Tcl_SetObjResult(interp, Tcl_ObjPrintf(
                        "error setting blocking mode: %s",
			Tcl_PosixError(interp)));
	    }
	} else {
	    /*
	     * TIP #219.
	     * If we have no interpreter to put a bypass message into we have
	     * to clear it, to prevent its propagation and use in other places
	     * unrelated to the actual occurence of the problem.
	     */

	    Tcl_SetChannelError((Tcl_Channel) chanPtr, NULL);
	}
	return TCL_ERROR;
    }
    if (mode == TCL_MODE_BLOCKING) {
	ResetFlag(statePtr, CHANNEL_NONBLOCKING | BG_FLUSH_SCHEDULED);
    } else {
	SetFlag(statePtr, CHANNEL_NONBLOCKING);
    }
    return TCL_OK;
}

/*
 *----------------------------------------------------------------------
 *
 * Tcl_GetChannelNames --
 *
 *	Return the names of all open channels in the interp.
 *
 * Results:
 *	TCL_OK or TCL_ERROR.
 *
 * Side effects:
 *	Interp result modified with list of channel names.
 *
 *----------------------------------------------------------------------
 */

int
Tcl_GetChannelNames(
    Tcl_Interp *interp)		/* Interp for error reporting. */
{
    return Tcl_GetChannelNamesEx(interp, NULL);
}

/*
 *----------------------------------------------------------------------
 *
 * Tcl_GetChannelNamesEx --
 *
 *	Return the names of open channels in the interp filtered filtered
 *	through a pattern. If pattern is NULL, it returns all the open
 *	channels.
 *
 * Results:
 *	TCL_OK or TCL_ERROR.
 *
 * Side effects:
 *	Interp result modified with list of channel names.
 *
 *----------------------------------------------------------------------
 */

int
Tcl_GetChannelNamesEx(
    Tcl_Interp *interp,		/* Interp for error reporting. */
    const char *pattern)	/* Pattern to filter on. */
{
    ThreadSpecificData *tsdPtr = TCL_TSD_INIT(&dataKey);
    ChannelState *statePtr;
    const char *name;		/* Name for channel */
    Tcl_Obj *resultPtr;		/* Pointer to result object */
    Tcl_HashTable *hTblPtr;	/* Hash table of channels. */
    Tcl_HashEntry *hPtr;	/* Search variable. */
    Tcl_HashSearch hSearch;	/* Search variable. */

    if (interp == NULL) {
	return TCL_OK;
    }

    /*
     * Get the channel table that stores the channels registered for this
     * interpreter.
     */

    hTblPtr = GetChannelTable(interp);
    TclNewObj(resultPtr);
    if ((pattern != NULL) && TclMatchIsTrivial(pattern)
	    && !((pattern[0] == 's') && (pattern[1] == 't')
	    && (pattern[2] == 'd'))) {
	if ((Tcl_FindHashEntry(hTblPtr, pattern) != NULL)
		&& (Tcl_ListObjAppendElement(interp, resultPtr,
		Tcl_NewStringObj(pattern, -1)) != TCL_OK)) {
	    goto error;
	}
	goto done;
    }

    for (hPtr = Tcl_FirstHashEntry(hTblPtr, &hSearch); hPtr != NULL;
	    hPtr = Tcl_NextHashEntry(&hSearch)) {
	statePtr = ((Channel *) Tcl_GetHashValue(hPtr))->state;

	if (statePtr->topChanPtr == (Channel *) tsdPtr->stdinChannel) {
	    name = "stdin";
	} else if (statePtr->topChanPtr == (Channel *) tsdPtr->stdoutChannel) {
	    name = "stdout";
	} else if (statePtr->topChanPtr == (Channel *) tsdPtr->stderrChannel) {
	    name = "stderr";
	} else {
	    /*
	     * This is also stored in Tcl_GetHashKey(hTblPtr, hPtr), but it's
	     * simpler to just grab the name from the statePtr.
	     */

	    name = statePtr->channelName;
	}

	if (((pattern == NULL) || Tcl_StringMatch(name, pattern)) &&
		(Tcl_ListObjAppendElement(interp, resultPtr,
			Tcl_NewStringObj(name, -1)) != TCL_OK)) {
	error:
	    TclDecrRefCount(resultPtr);
	    return TCL_ERROR;
	}
    }

  done:
    Tcl_SetObjResult(interp, resultPtr);
    return TCL_OK;
}

/*
 *----------------------------------------------------------------------
 *
 * Tcl_IsChannelRegistered --
 *
 *	Checks whether the channel is associated with the interp. See also
 *	Tcl_RegisterChannel and Tcl_UnregisterChannel.
 *
 * Results:
 *	0 if the channel is not registered in the interpreter, 1 else.
 *
 * Side effects:
 *	None.
 *
 *----------------------------------------------------------------------
 */

int
Tcl_IsChannelRegistered(
    Tcl_Interp *interp,		/* The interp to query of the channel */
    Tcl_Channel chan)		/* The channel to check */
{
    Tcl_HashTable *hTblPtr;	/* Hash table of channels. */
    Tcl_HashEntry *hPtr;	/* Search variable. */
    Channel *chanPtr;		/* The real IO channel. */
    ChannelState *statePtr;	/* State of the real channel. */

    /*
     * Always check bottom-most channel in the stack. This is the one that
     * gets registered.
     */

    chanPtr = ((Channel *) chan)->state->bottomChanPtr;
    statePtr = chanPtr->state;

    hTblPtr = Tcl_GetAssocData(interp, "tclIO", NULL);
    if (hTblPtr == NULL) {
	return 0;
    }
    hPtr = Tcl_FindHashEntry(hTblPtr, statePtr->channelName);
    if (hPtr == NULL) {
	return 0;
    }
    if ((Channel *) Tcl_GetHashValue(hPtr) != chanPtr) {
	return 0;
    }

    return 1;
}

/*
 *----------------------------------------------------------------------
 *
 * Tcl_IsChannelShared --
 *
 *	Checks whether the channel is shared by multiple interpreters.
 *
 * Results:
 *	A boolean value (0 = Not shared, 1 = Shared).
 *
 * Side effects:
 *	None.
 *
 *----------------------------------------------------------------------
 */

int
Tcl_IsChannelShared(
    Tcl_Channel chan)		/* The channel to query */
{
    ChannelState *statePtr = ((Channel *) chan)->state;
				/* State of real channel structure. */

    return ((statePtr->refCount > 1) ? 1 : 0);
}

/*
 *----------------------------------------------------------------------
 *
 * Tcl_IsChannelExisting --
 *
 *	Checks whether a channel of the given name exists in the
 *	(thread)-global list of all channels. See Tcl_GetChannelNamesEx for
 *	function exposed at the Tcl level.
 *
 * Results:
 *	A boolean value (0 = Does not exist, 1 = Does exist).
 *
 * Side effects:
 *	None.
 *
 *----------------------------------------------------------------------
 */

int
Tcl_IsChannelExisting(
    const char *chanName)	/* The name of the channel to look for. */
{
    ChannelState *statePtr;
    ThreadSpecificData *tsdPtr = TCL_TSD_INIT(&dataKey);
    const char *name;
    int chanNameLen;

    chanNameLen = strlen(chanName);
    for (statePtr = tsdPtr->firstCSPtr; statePtr != NULL;
	    statePtr = statePtr->nextCSPtr) {
	if (statePtr->topChanPtr == (Channel *) tsdPtr->stdinChannel) {
	    name = "stdin";
	} else if (statePtr->topChanPtr == (Channel *) tsdPtr->stdoutChannel) {
	    name = "stdout";
	} else if (statePtr->topChanPtr == (Channel *) tsdPtr->stderrChannel) {
	    name = "stderr";
	} else {
	    name = statePtr->channelName;
	}

	if ((*chanName == *name) &&
		(memcmp(name, chanName, (size_t) chanNameLen + 1) == 0)) {
	    return 1;
	}
    }

    return 0;
}

/*
 *----------------------------------------------------------------------
 *
 * Tcl_ChannelName --
 *
 *	Return the name of the channel type.
 *
 * Results:
 *	A pointer the name of the channel type.
 *
 * Side effects:
 *	None.
 *
 *----------------------------------------------------------------------
 */

const char *
Tcl_ChannelName(
    const Tcl_ChannelType *chanTypePtr) /* Pointer to channel type. */
{
    return chanTypePtr->typeName;
}

/*
 *----------------------------------------------------------------------
 *
 * Tcl_ChannelVersion --
 *
 *	Return the of version of the channel type.
 *
 * Results:
 *	One of the TCL_CHANNEL_VERSION_* constants from tcl.h
 *
 * Side effects:
 *	None.
 *
 *----------------------------------------------------------------------
 */

Tcl_ChannelTypeVersion
Tcl_ChannelVersion(
    const Tcl_ChannelType *chanTypePtr)
				/* Pointer to channel type. */
{
    if (chanTypePtr->version == TCL_CHANNEL_VERSION_2) {
	return TCL_CHANNEL_VERSION_2;
    } else if (chanTypePtr->version == TCL_CHANNEL_VERSION_3) {
	return TCL_CHANNEL_VERSION_3;
    } else if (chanTypePtr->version == TCL_CHANNEL_VERSION_4) {
	return TCL_CHANNEL_VERSION_4;
    } else if (chanTypePtr->version == TCL_CHANNEL_VERSION_5) {
	return TCL_CHANNEL_VERSION_5;
    } else {
	/*
	 * In <v2 channel versions, the version field is occupied by the
	 * Tcl_DriverBlockModeProc
	 */

	return TCL_CHANNEL_VERSION_1;
    }
}

/*
 *----------------------------------------------------------------------
 *
 * HaveVersion --
 *
 *	Return whether a channel type is (at least) of a given version.
 *
 * Results:
 *	True if the minimum version is exceeded by the version actually
 *	present.
 *
 * Side effects:
 *	None.
 *
 *----------------------------------------------------------------------
 */

static int
HaveVersion(
    const Tcl_ChannelType *chanTypePtr,
    Tcl_ChannelTypeVersion minimumVersion)
{
    Tcl_ChannelTypeVersion actualVersion = Tcl_ChannelVersion(chanTypePtr);

    return (PTR2INT(actualVersion)) >= (PTR2INT(minimumVersion));
}

/*
 *----------------------------------------------------------------------
 *
 * Tcl_ChannelBlockModeProc --
 *
 *	Return the Tcl_DriverBlockModeProc of the channel type.
 *
 * Results:
 *	A pointer to the proc.
 *
 * Side effects:
 *	None.
 *
 *---------------------------------------------------------------------- */

Tcl_DriverBlockModeProc *
Tcl_ChannelBlockModeProc(
    const Tcl_ChannelType *chanTypePtr)
				/* Pointer to channel type. */
{
    if (HaveVersion(chanTypePtr, TCL_CHANNEL_VERSION_2)) {
	return chanTypePtr->blockModeProc;
    }

    /*
     * The v1 structure had the blockModeProc in a different place.
     */

    return (Tcl_DriverBlockModeProc *) chanTypePtr->version;
}

/*
 *----------------------------------------------------------------------
 *
 * Tcl_ChannelCloseProc --
 *
 *	Return the Tcl_DriverCloseProc of the channel type.
 *
 * Results:
 *	A pointer to the proc.
 *
 * Side effects:
 *	None.
 *
 *----------------------------------------------------------------------
 */

Tcl_DriverCloseProc *
Tcl_ChannelCloseProc(
    const Tcl_ChannelType *chanTypePtr)
				/* Pointer to channel type. */
{
    return chanTypePtr->closeProc;
}

/*
 *----------------------------------------------------------------------
 *
 * Tcl_ChannelClose2Proc --
 *
 *	Return the Tcl_DriverClose2Proc of the channel type.
 *
 * Results:
 *	A pointer to the proc.
 *
 * Side effects:
 *	None.
 *
 *----------------------------------------------------------------------
 */

Tcl_DriverClose2Proc *
Tcl_ChannelClose2Proc(
    const Tcl_ChannelType *chanTypePtr)
				/* Pointer to channel type. */
{
    return chanTypePtr->close2Proc;
}

/*
 *----------------------------------------------------------------------
 *
 * Tcl_ChannelInputProc --
 *
 *	Return the Tcl_DriverInputProc of the channel type.
 *
 * Results:
 *	A pointer to the proc.
 *
 * Side effects:
 *	None.
 *
 *----------------------------------------------------------------------
 */

Tcl_DriverInputProc *
Tcl_ChannelInputProc(
    const Tcl_ChannelType *chanTypePtr)
				/* Pointer to channel type. */
{
    return chanTypePtr->inputProc;
}

/*
 *----------------------------------------------------------------------
 *
 * Tcl_ChannelOutputProc --
 *
 *	Return the Tcl_DriverOutputProc of the channel type.
 *
 * Results:
 *	A pointer to the proc.
 *
 * Side effects:
 *	None.
 *
 *----------------------------------------------------------------------
 */

Tcl_DriverOutputProc *
Tcl_ChannelOutputProc(
    const Tcl_ChannelType *chanTypePtr)
				/* Pointer to channel type. */
{
    return chanTypePtr->outputProc;
}

/*
 *----------------------------------------------------------------------
 *
 * Tcl_ChannelSeekProc --
 *
 *	Return the Tcl_DriverSeekProc of the channel type.
 *
 * Results:
 *	A pointer to the proc.
 *
 * Side effects:
 *	None.
 *
 *----------------------------------------------------------------------
 */

Tcl_DriverSeekProc *
Tcl_ChannelSeekProc(
    const Tcl_ChannelType *chanTypePtr)
				/* Pointer to channel type. */
{
    return chanTypePtr->seekProc;
}

/*
 *----------------------------------------------------------------------
 *
 * Tcl_ChannelSetOptionProc --
 *
 *	Return the Tcl_DriverSetOptionProc of the channel type.
 *
 * Results:
 *	A pointer to the proc.
 *
 * Side effects:
 *	None.
 *
 *----------------------------------------------------------------------
 */

Tcl_DriverSetOptionProc *
Tcl_ChannelSetOptionProc(
    const Tcl_ChannelType *chanTypePtr)
				/* Pointer to channel type. */
{
    return chanTypePtr->setOptionProc;
}

/*
 *----------------------------------------------------------------------
 *
 * Tcl_ChannelGetOptionProc --
 *
 *	Return the Tcl_DriverGetOptionProc of the channel type.
 *
 * Results:
 *	A pointer to the proc.
 *
 * Side effects:
 *	None.
 *
 *----------------------------------------------------------------------
 */

Tcl_DriverGetOptionProc *
Tcl_ChannelGetOptionProc(
    const Tcl_ChannelType *chanTypePtr)
				/* Pointer to channel type. */
{
    return chanTypePtr->getOptionProc;
}

/*
 *----------------------------------------------------------------------
 *
 * Tcl_ChannelWatchProc --
 *
 *	Return the Tcl_DriverWatchProc of the channel type.
 *
 * Results:
 *	A pointer to the proc.
 *
 * Side effects:
 *	None.
 *
 *----------------------------------------------------------------------
 */

Tcl_DriverWatchProc *
Tcl_ChannelWatchProc(
    const Tcl_ChannelType *chanTypePtr)
				/* Pointer to channel type. */
{
    return chanTypePtr->watchProc;
}

/*
 *----------------------------------------------------------------------
 *
 * Tcl_ChannelGetHandleProc --
 *
 *	Return the Tcl_DriverGetHandleProc of the channel type.
 *
 * Results:
 *	A pointer to the proc.
 *
 * Side effects:
 *	None.
 *
 *----------------------------------------------------------------------
 */

Tcl_DriverGetHandleProc *
Tcl_ChannelGetHandleProc(
    const Tcl_ChannelType *chanTypePtr)
				/* Pointer to channel type. */
{
    return chanTypePtr->getHandleProc;
}

/*
 *----------------------------------------------------------------------
 *
 * Tcl_ChannelFlushProc --
 *
 *	Return the Tcl_DriverFlushProc of the channel type.
 *
 * Results:
 *	A pointer to the proc.
 *
 * Side effects:
 *	None.
 *
 *----------------------------------------------------------------------
 */

Tcl_DriverFlushProc *
Tcl_ChannelFlushProc(
    const Tcl_ChannelType *chanTypePtr)
				/* Pointer to channel type. */
{
    if (HaveVersion(chanTypePtr, TCL_CHANNEL_VERSION_2)) {
	return chanTypePtr->flushProc;
    }
    return NULL;
}

/*
 *----------------------------------------------------------------------
 *
 * Tcl_ChannelHandlerProc --
 *
 *	Return the Tcl_DriverHandlerProc of the channel type.
 *
 * Results:
 *	A pointer to the proc.
 *
 * Side effects:
 *	None.
 *
 *----------------------------------------------------------------------
 */

Tcl_DriverHandlerProc *
Tcl_ChannelHandlerProc(
    const Tcl_ChannelType *chanTypePtr)
				/* Pointer to channel type. */
{
    if (HaveVersion(chanTypePtr, TCL_CHANNEL_VERSION_2)) {
	return chanTypePtr->handlerProc;
    }
    return NULL;
}

/*
 *----------------------------------------------------------------------
 *
 * Tcl_ChannelWideSeekProc --
 *
 *	Return the Tcl_DriverWideSeekProc of the channel type.
 *
 * Results:
 *	A pointer to the proc.
 *
 * Side effects:
 *	None.
 *
 *----------------------------------------------------------------------
 */

Tcl_DriverWideSeekProc *
Tcl_ChannelWideSeekProc(
    const Tcl_ChannelType *chanTypePtr)
				/* Pointer to channel type. */
{
    if (HaveVersion(chanTypePtr, TCL_CHANNEL_VERSION_3)) {
	return chanTypePtr->wideSeekProc;
    }
    return NULL;
}

/*
 *----------------------------------------------------------------------
 *
 * Tcl_ChannelThreadActionProc --
 *
 *	TIP #218, Channel Thread Actions. Return the
 *	Tcl_DriverThreadActionProc of the channel type.
 *
 * Results:
 *	A pointer to the proc.
 *
 * Side effects:
 *	None.
 *
 *----------------------------------------------------------------------
 */

Tcl_DriverThreadActionProc *
Tcl_ChannelThreadActionProc(
    const Tcl_ChannelType *chanTypePtr)
				/* Pointer to channel type. */
{
    if (HaveVersion(chanTypePtr, TCL_CHANNEL_VERSION_4)) {
	return chanTypePtr->threadActionProc;
    }
    return NULL;
}

/*
 *----------------------------------------------------------------------
 *
 * Tcl_SetChannelErrorInterp --
 *
 *	TIP #219, Tcl Channel Reflection API.
 *	Store an error message for the I/O system.
 *
 * Results:
 *	None.
 *
 * Side effects:
 *	Discards a previously stored message.
 *
 *----------------------------------------------------------------------
 */

void
Tcl_SetChannelErrorInterp(
    Tcl_Interp *interp,		/* Interp to store the data into. */
    Tcl_Obj *msg)		/* Error message to store. */
{
    Interp *iPtr = (Interp *) interp;

    if (iPtr->chanMsg != NULL) {
	TclDecrRefCount(iPtr->chanMsg);
	iPtr->chanMsg = NULL;
    }

    if (msg != NULL) {
	iPtr->chanMsg = FixLevelCode(msg);
	Tcl_IncrRefCount(iPtr->chanMsg);
    }
    return;
}

/*
 *----------------------------------------------------------------------
 *
 * Tcl_SetChannelError --
 *
 *	TIP #219, Tcl Channel Reflection API.
 *	Store an error message for the I/O system.
 *
 * Results:
 *	None.
 *
 * Side effects:
 *	Discards a previously stored message.
 *
 *----------------------------------------------------------------------
 */

void
Tcl_SetChannelError(
    Tcl_Channel chan,		/* Channel to store the data into. */
    Tcl_Obj *msg)		/* Error message to store. */
{
    ChannelState *statePtr = ((Channel *) chan)->state;

    if (statePtr->chanMsg != NULL) {
	TclDecrRefCount(statePtr->chanMsg);
	statePtr->chanMsg = NULL;
    }

    if (msg != NULL) {
	statePtr->chanMsg = FixLevelCode(msg);
	Tcl_IncrRefCount(statePtr->chanMsg);
    }
    return;
}

/*
 *----------------------------------------------------------------------
 *
 * FixLevelCode --
 *
 *	TIP #219, Tcl Channel Reflection API.
 *	Scans an error message for bad -code / -level directives. Returns a
 *	modified copy with such directives corrected, and the input if it had
 *	no problems.
 *
 * Results:
 *	A Tcl_Obj*
 *
 * Side effects:
 *	None.
 *
 *----------------------------------------------------------------------
 */

static Tcl_Obj *
FixLevelCode(
    Tcl_Obj *msg)
{
    int explicitResult, numOptions, lc, lcn;
    Tcl_Obj **lv, **lvn;
    int res, i, j, val, lignore, cignore;
    int newlevel = -1, newcode = -1;

    /* ASSERT msg != NULL */

    /*
     * Process the caught message.
     *
     * Syntax = (option value)... ?message?
     *
     * Bad message syntax causes a panic, because the other side uses
     * Tcl_GetReturnOptions and list construction functions to marshall the
     * information. Hence an error means that we've got serious breakage.
     */

    res = Tcl_ListObjGetElements(NULL, msg, &lc, &lv);
    if (res != TCL_OK) {
	Tcl_Panic("Tcl_SetChannelError: bad syntax of message");
    }

    explicitResult = (1 == (lc % 2));
    numOptions = lc - explicitResult;

    /*
     * No options, nothing to do.
     */

    if (numOptions == 0) {
	return msg;
    }

    /*
     * Check for -code x, x != 1|error, and -level x, x != 0
     */

    for (i = 0; i < numOptions; i += 2) {
	if (0 == strcmp(TclGetString(lv[i]), "-code")) {
	    /*
	     * !"error", !integer, integer != 1 (numeric code for error)
	     */

	    res = TclGetIntFromObj(NULL, lv[i+1], &val);
	    if (((res == TCL_OK) && (val != 1)) || ((res != TCL_OK) &&
		    (0 != strcmp(TclGetString(lv[i+1]), "error")))) {
		newcode = 1;
	    }
	} else if (0 == strcmp(TclGetString(lv[i]), "-level")) {
	    /*
	     * !integer, integer != 0
	     */

	    res = TclGetIntFromObj(NULL, lv [i+1], &val);
	    if ((res != TCL_OK) || (val != 0)) {
		newlevel = 0;
	    }
	}
    }

    /*
     * -code, -level are either not present or ok. Nothing to do.
     */

    if ((newlevel < 0) && (newcode < 0)) {
	return msg;
    }

    lcn = numOptions;
    if (explicitResult) {
	lcn ++;
    }
    if (newlevel >= 0) {
	lcn += 2;
    }
    if (newcode >= 0) {
	lcn += 2;
    }

    lvn = ckalloc(lcn * sizeof(Tcl_Obj *));

    /*
     * New level/code information is spliced into the first occurence of
     * -level, -code, further occurences are ignored. The options cannot be
     * not present, we would not come here. Options which are ok are simply
     * copied over.
     */

    lignore = cignore = 0;
    for (i=0, j=0; i<numOptions; i+=2) {
	if (0 == strcmp(TclGetString(lv[i]), "-level")) {
	    if (newlevel >= 0) {
		lvn[j++] = lv[i];
		lvn[j++] = Tcl_NewIntObj(newlevel);
		newlevel = -1;
		lignore = 1;
		continue;
	    } else if (lignore) {
		continue;
	    }
	} else if (0 == strcmp(TclGetString(lv[i]), "-code")) {
	    if (newcode >= 0) {
		lvn[j++] = lv[i];
		lvn[j++] = Tcl_NewIntObj(newcode);
		newcode = -1;
		cignore = 1;
		continue;
	    } else if (cignore) {
		continue;
	    }
	}

	/*
	 * Keep everything else, possibly copied down.
	 */

	lvn[j++] = lv[i];
	lvn[j++] = lv[i+1];
    }
    if (newlevel >= 0) {
	Tcl_Panic("Defined newlevel not used in rewrite");
    }
    if (newcode >= 0) {
	Tcl_Panic("Defined newcode not used in rewrite");
    }

    if (explicitResult) {
	lvn[j++] = lv[i];
    }

    msg = Tcl_NewListObj(j, lvn);

    ckfree(lvn);
    return msg;
}

/*
 *----------------------------------------------------------------------
 *
 * Tcl_GetChannelErrorInterp --
 *
 *	TIP #219, Tcl Channel Reflection API.
 *	Return the message stored by the channel driver.
 *
 * Results:
 *	Tcl error message object.
 *
 * Side effects:
 *	Resets the stored data to NULL.
 *
 *----------------------------------------------------------------------
 */

void
Tcl_GetChannelErrorInterp(
    Tcl_Interp *interp,		/* Interp to query. */
    Tcl_Obj **msg)		/* Place for error message. */
{
    Interp *iPtr = (Interp *) interp;

    *msg = iPtr->chanMsg;
    iPtr->chanMsg = NULL;
}

/*
 *----------------------------------------------------------------------
 *
 * Tcl_GetChannelError --
 *
 *	TIP #219, Tcl Channel Reflection API.
 *	Return the message stored by the channel driver.
 *
 * Results:
 *	Tcl error message object.
 *
 * Side effects:
 *	Resets the stored data to NULL.
 *
 *----------------------------------------------------------------------
 */

void
Tcl_GetChannelError(
    Tcl_Channel chan,		/* Channel to query. */
    Tcl_Obj **msg)		/* Place for error message. */
{
    ChannelState *statePtr = ((Channel *) chan)->state;

    *msg = statePtr->chanMsg;
    statePtr->chanMsg = NULL;
}

/*
 *----------------------------------------------------------------------
 *
 * Tcl_ChannelTruncateProc --
 *
 *	TIP #208 (subsection relating to truncation, based on TIP #206).
 *	Return the Tcl_DriverTruncateProc of the channel type.
 *
 * Results:
 *	A pointer to the proc.
 *
 * Side effects:
 *	None.
 *
 *----------------------------------------------------------------------
 */

Tcl_DriverTruncateProc *
Tcl_ChannelTruncateProc(
    const Tcl_ChannelType *chanTypePtr)
				/* Pointer to channel type. */
{
    if (HaveVersion(chanTypePtr, TCL_CHANNEL_VERSION_5)) {
	return chanTypePtr->truncateProc;
    }
    return NULL;
}

/*
 *----------------------------------------------------------------------
 *
 * DupChannelIntRep --
 *
 *	Initialize the internal representation of a new Tcl_Obj to a copy of
 *	the internal representation of an existing string object.
 *
 * Results:
 *	None.
 *
 * Side effects:
 *	copyPtr's internal rep is set to a copy of srcPtr's internal
 *	representation.
 *
 *----------------------------------------------------------------------
 */

static void
DupChannelIntRep(
    register Tcl_Obj *srcPtr,	/* Object with internal rep to copy. Must have
				 * an internal rep of type "Channel". */
    register Tcl_Obj *copyPtr)	/* Object with internal rep to set. Must not
				 * currently have an internal rep.*/
{
    ChannelState *statePtr  = GET_CHANNELSTATE(srcPtr);

    SET_CHANNELSTATE(copyPtr, statePtr);
    SET_CHANNELINTERP(copyPtr, GET_CHANNELINTERP(srcPtr));
    Tcl_Preserve(statePtr);
    copyPtr->typePtr = srcPtr->typePtr;
}

/*
 *----------------------------------------------------------------------
 *
 * SetChannelFromAny --
 *
 *	Create an internal representation of type "Channel" for an object.
 *
 * Results:
 *	This operation always succeeds and returns TCL_OK.
 *
 * Side effects:
 *	Any old internal reputation for objPtr is freed and the internal
 *	representation is set to "Channel".
 *
 *----------------------------------------------------------------------
 */

static int
SetChannelFromAny(
    Tcl_Interp *interp,		/* Used for error reporting if not NULL. */
    register Tcl_Obj *objPtr)	/* The object to convert. */
{
    ChannelState *statePtr;

    if (interp == NULL) {
	return TCL_ERROR;
    }
    if (objPtr->typePtr == &chanObjType) {
	/*
	 * The channel is valid until any call to DetachChannel occurs.
	 * Ensure consistency checks are done.
	 */

	statePtr = GET_CHANNELSTATE(objPtr);
	if (GotFlag(statePtr, CHANNEL_TAINTED|CHANNEL_CLOSED)) {
	    ResetFlag(statePtr, CHANNEL_TAINTED);
	    Tcl_Release(statePtr);
	    objPtr->typePtr = NULL;
	} else if (interp != GET_CHANNELINTERP(objPtr)) {
	    Tcl_Release(statePtr);
	    objPtr->typePtr = NULL;
	}
    }
    if (objPtr->typePtr != &chanObjType) {
	Tcl_Channel chan = Tcl_GetChannel(interp, TclGetString(objPtr), NULL);

	if (chan == NULL) {
	    return TCL_ERROR;
	}

	TclFreeIntRep(objPtr);
	statePtr = ((Channel *) chan)->state;
	Tcl_Preserve(statePtr);
	SET_CHANNELSTATE(objPtr, statePtr);
	SET_CHANNELINTERP(objPtr, interp);
	objPtr->typePtr = &chanObjType;
    }
    return TCL_OK;
}

/*
 *----------------------------------------------------------------------
 *
 * FreeChannelIntRep --
 *
 *	Release statePtr storage.
 *
 * Results:
 *	None.
 *
 * Side effects:
 *	May cause state to be freed.
 *
 *----------------------------------------------------------------------
 */

static void
FreeChannelIntRep(
    Tcl_Obj *objPtr)		/* Object with internal rep to free. */
{
    Tcl_Release(GET_CHANNELSTATE(objPtr));
    objPtr->typePtr = NULL;
}

#if 0
/*
 * For future debugging work, a simple function to print the flags of a
 * channel in semi-readable form.
 */

static int
DumpFlags(
    char *str,
    int flags)
{
    char buf[20];
    int i = 0;

#define ChanFlag(chr, bit)      (buf[i++] = ((flags & (bit)) ? (chr) : '_'))

    ChanFlag('r', TCL_READABLE);
    ChanFlag('w', TCL_WRITABLE);
    ChanFlag('n', CHANNEL_NONBLOCKING);
    ChanFlag('l', CHANNEL_LINEBUFFERED);
    ChanFlag('u', CHANNEL_UNBUFFERED);
    ChanFlag('R', BUFFER_READY);
    ChanFlag('F', BG_FLUSH_SCHEDULED);
    ChanFlag('c', CHANNEL_CLOSED);
    ChanFlag('E', CHANNEL_EOF);
    ChanFlag('S', CHANNEL_STICKY_EOF);
    ChanFlag('B', CHANNEL_BLOCKED);
    ChanFlag('/', INPUT_SAW_CR);
    ChanFlag('*', INPUT_NEED_NL);
    ChanFlag('D', CHANNEL_DEAD);
    ChanFlag('R', CHANNEL_RAW_MODE);
#ifdef TCL_IO_TRACK_OS_FOR_DRIVER_WITH_BAD_BLOCKING
    ChanFlag('T', CHANNEL_TIMER_FEV);
    ChanFlag('H', CHANNEL_HAS_MORE_DATA);
#endif /* TCL_IO_TRACK_OS_FOR_DRIVER_WITH_BAD_BLOCKING */
    ChanFlag('x', CHANNEL_INCLOSE);

    buf[i] ='\0';

    fprintf(stderr, "%s: %s\n", str, buf);
    return 0;
}
#endif

/*
 * Local Variables:
 * mode: c
 * c-basic-offset: 4
 * fill-column: 78
 * tab-width: 8
 * indent-tabs-mode: nil
 * End:
 */<|MERGE_RESOLUTION|>--- conflicted
+++ resolved
@@ -4321,7 +4321,6 @@
      */
 
     chanPtr = statePtr->topChanPtr;
-    Tcl_Preserve(chanPtr);
 
     bufPtr = statePtr->inQueueHead;
     encoding = statePtr->encoding;
@@ -4635,7 +4634,6 @@
     chanPtr = statePtr->topChanPtr;
 
     UpdateInterest(chanPtr);
-    Tcl_Release(chanPtr);
     return copiedTotal;
 }
 @@ -4682,7 +4680,6 @@
      */
 
     chanPtr = statePtr->topChanPtr;
-    Tcl_Preserve(chanPtr);
 
     bufPtr = statePtr->inQueueHead;
 
@@ -4886,7 +4883,6 @@
 
   done:
     UpdateInterest(chanPtr);
-    Tcl_Release(chanPtr);
     return copiedTotal;
 }
 @@ -5365,7 +5361,6 @@
      * requests more bytes.
      */
 
-    Tcl_Preserve(chanPtr);
     for (copied = 0; copied < bytesToRead; copied += copiedNow) {
 	copiedNow = CopyBuffer(chanPtr, bufPtr + copied,
 		bytesToRead - copied);
@@ -5448,7 +5443,7 @@
 			 * over EAGAIN/WOULDBLOCK handling.
 			 */
 
-			goto done;
+			return copied;
 		    }
 
 		    SetFlag(statePtr, CHANNEL_BLOCKED);
@@ -5456,17 +5451,14 @@
 		}
 
 		Tcl_SetErrno(result);
-		copied = -1;
-		goto done;
-	    }
-
-	    copied += nread;
-	    goto done;
+		return -1;
+	    }
+
+	    return copied + nread;
 	}
     }
 
   done:
-    Tcl_Release(chanPtr);
     return copied;
 }
 @@ -5575,7 +5567,6 @@
     chanPtr = statePtr->topChanPtr;
     encoding = statePtr->encoding;
     factor = UTF_EXPANSION_FACTOR;
-    Tcl_Preserve(chanPtr);
 
     if (appendFlag == 0) {
 	if (encoding == NULL) {
@@ -5671,7 +5662,6 @@
     chanPtr = statePtr->topChanPtr;
 
     UpdateInterest(chanPtr);
-    Tcl_Release(chanPtr);
     return copied;
 }
 @@ -8204,11 +8194,6 @@
     ChannelState *statePtr = chanPtr->state;
 				/* State info for channel */
     int mask = statePtr->interestMask;
-
-    if (chanPtr->typePtr == NULL) {
-	/* Do not update interest on a closed channel */
-	return;
-    }
 
     /*
      * If there are flushed buffers waiting to be written, then we need to
@@ -9324,12 +9309,7 @@
      * operation.
      */
 
-<<<<<<< HEAD
     if (!GotFlag(statePtr, CHANNEL_STICKY_EOF)) {
-=======
-    Tcl_Preserve(chanPtr);
-    if (!(statePtr->flags & CHANNEL_STICKY_EOF)) {
->>>>>>> bc5c5261
 	ResetFlag(statePtr, CHANNEL_EOF);
     }
     ResetFlag(statePtr, CHANNEL_BLOCKED | CHANNEL_NEED_MORE_DATA);
@@ -9369,7 +9349,6 @@
 
   done:
     UpdateInterest(chanPtr);
-    Tcl_Release(chanPtr);
     return copied;
 }
 