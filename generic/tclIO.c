--- conflicted
+++ resolved
@@ -9738,19 +9738,6 @@
 	ChannelBuffer *bufPtr = statePtr->inQueueHead;
 
 	/*
-<<<<<<< HEAD
-	 * When there's no buffered data to read, and we're at EOF,
-	 * escape to the caller.
-	 */
-
-	if (statePtr->flags & CHANNEL_EOF
-		&& (bufPtr == NULL || IsBufferEmpty(bufPtr))) {
-	    break;
-	}
-
-	/*
-=======
->>>>>>> f94cdbb2
 	 * Don't read more data if we have what we need. 
 	 */
 
