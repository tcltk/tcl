--- conflicted
+++ resolved
@@ -191,11 +191,8 @@
 static void		DiscardInputQueued(ChannelState *statePtr,
 			    int discardSavedBuffers);
 static void		DiscardOutputQueued(ChannelState *chanPtr);
-<<<<<<< HEAD
-static int		DoRead(Channel *chanPtr, char *srcPtr, int slen, int allowShortReads);
-=======
-static int		DoRead(Channel *chanPtr, char *dst, int bytesToRead);
->>>>>>> 2770e7f6
+static int		DoRead(Channel *chanPtr, char *dst, int bytesToRead,
+			    int allowShortReads);
 static int		DoReadChars(Channel *chan, Tcl_Obj *objPtr, int toRead,
 			    int appendFlag);
 static int		FilterInputBytes(Channel *chanPtr,
@@ -2366,13 +2363,8 @@
      * made by the user.
      */
 
-<<<<<<< HEAD
-    if ((bufPtr->bufLength - BUFFER_PADDING) < statePtr->bufSize) {
+    if ((bufPtr->bufLength - BUFFER_PADDING) != statePtr->bufSize) {
 	ckfree(bufPtr);
-=======
-    if ((bufPtr->bufLength - BUFFER_PADDING) != statePtr->bufSize) {
-	ckfree((char *) bufPtr);
->>>>>>> 2770e7f6
 	return;
     }
 
@@ -5381,36 +5373,8 @@
 	     * happen.
 	     */
 
-<<<<<<< HEAD
-	    if (GotFlag(statePtr, CHANNEL_NONBLOCKING) &&
-		    (Tcl_ChannelBlockModeProc(chanPtr->typePtr) == NULL) &&
-		    !GotFlag(statePtr, CHANNEL_HAS_MORE_DATA)) {
-		/*
-		 * We bypass the driver; it would block as no data is
-		 * available.
-		 */
-
-		nread = -1;
-		result = EWOULDBLOCK;
-	    } else
-#endif /* TCL_IO_TRACK_OS_FOR_DRIVER_WITH_BAD_BLOCKING */
-	    {
-		/*
-		 * Now go to the driver to get as much as is possible to fill
-		 * the remaining request. Do all the error handling by
-		 * ourselves. The code was stolen from 'GetInput' and slightly
-		 * adapted (different return value here).
-		 *
-		 * The case of 'bytesToRead == 0' at this point cannot happen.
-		 */
-
-		nread = ChanRead(chanPtr, bufPtr + copied,
-			bytesToRead - copied, &result);
-	    }
-=======
 	    nread = ChanRead(chanPtr, bufPtr + copied,
 		    bytesToRead - copied, &result);
->>>>>>> 2770e7f6
 
 	    if (nread > 0) {
 		/*
@@ -5423,20 +5387,6 @@
 		if (nread < (bytesToRead - copied)) {
 		    SetFlag(statePtr, CHANNEL_BLOCKED);
 		}
-<<<<<<< HEAD
-
-#ifdef TCL_IO_TRACK_OS_FOR_DRIVER_WITH_BAD_BLOCKING
-		if (nread <= (bytesToRead - copied)) {
-		    /*
-		     * [Bug 943274] We have read the available data, clear
-		     * flag.
-		     */
-
-		    ResetFlag(statePtr, CHANNEL_HAS_MORE_DATA);
-		}
-#endif /* TCL_IO_TRACK_OS_FOR_DRIVER_WITH_BAD_BLOCKING */
-=======
->>>>>>> 2770e7f6
 	    } else if (nread == 0) {
 		SetFlag(statePtr, CHANNEL_EOF);
 		statePtr->inputEncodingFlags |= TCL_ENCODING_END;
@@ -5709,36 +5659,10 @@
     int srcLen = BytesLeft(bufPtr);
     int toRead = bytesToRead>srcLen || bytesToRead<0 ? srcLen : bytesToRead;
 
-<<<<<<< HEAD
-    if (GotFlag(statePtr, INPUT_NEED_NL)) {
-	ResetFlag(statePtr, INPUT_NEED_NL);
-	if ((srcLen == 0) || (*src != '\n')) {
-	    *dst = '\r';
-	    *offsetPtr += 1;
-	    return 1;
-	}
-	*dst++ = '\n';
-	src++;
-	srcLen--;
-	toRead--;
-    }
-
-    srcRead = srcLen;
-    dstWrote = toRead;
-    if (TranslateInputEOL(statePtr, dst, src, &dstWrote, &srcRead) != 0) {
-	if (dstWrote == 0) {
-	    return -1;
-	}
-    }
-    bufPtr->nextRemoved += srcRead;
-    *offsetPtr += dstWrote;
-    return dstWrote;
-=======
     TclAppendBytesToByteArray(objPtr, (unsigned char *) RemovePoint(bufPtr),
 	    toRead);
     bufPtr->nextRemoved += toRead;
     return toRead;
->>>>>>> 2770e7f6
 }
  
@@ -5811,14 +5735,7 @@
      * for sizing receiving buffers.
      */
 
-<<<<<<< HEAD
-    toRead = charsToRead;
-    if ((unsigned) toRead > (unsigned) srcLen) {
-	toRead = srcLen;
-    }
-=======
     int toRead = ((unsigned) charsToRead > srcLen) ? srcLen : charsToRead;
->>>>>>> 2770e7f6
 
     /*
      * 'factor' is how much we guess that the bytes in the source buffer will
@@ -5869,11 +5786,6 @@
 		? ~0 : ~TCL_ENCODING_END), &statePtr->inputEncodingState,
 		dst, dstLimit, &srcRead, &dstDecoded, &numChars);
 
-<<<<<<< HEAD
-    oldState = statePtr->inputEncodingState;
-    if (GotFlag(statePtr, INPUT_NEED_NL)) {
-=======
->>>>>>> 2770e7f6
 	/*
 	 * Perform the translation transformation in place.  Read no more
 	 * than the dstDecoded bytes the encoding transformation actually
@@ -6053,9 +5965,6 @@
 
 	if (dstWrote == 0) {
 
-<<<<<<< HEAD
-    numChars -= dstRead - dstWrote;
-=======
 	    /*
 	     * We were not able to read any chars.  Maybe there were
 	     * not enough src bytes to decode into a char.  Maybe
@@ -6063,23 +5972,9 @@
 	     * to combine any unused src bytes we have in the first
 	     * buffer with subsequent bytes to try again.
 	     */
->>>>>>> 2770e7f6
 
 	    ChannelBuffer *nextPtr = bufPtr->nextPtr;
 
-<<<<<<< HEAD
-	const char *eof = Tcl_UtfAtIndex(dst, toRead);
-
-	statePtr->inputEncodingState = oldState;
-	Tcl_ExternalToUtf(NULL, statePtr->encoding, src, srcLen,
-		statePtr->inputEncodingFlags, &statePtr->inputEncodingState,
-		dst, eof - dst + TCL_UTF_MAX, &srcRead, &dstWrote, &numChars);
-	dstRead = dstWrote;
-	TranslateInputEOL(statePtr, dst, dst, &dstWrote, &dstRead);
-	numChars -= (dstRead - dstWrote);
-    }
-    statePtr->inputEncodingFlags &= ~TCL_ENCODING_START;
-=======
 	    if (nextPtr == NULL) {
 		if (srcLen > 0) {
 		    SetFlag(statePtr, CHANNEL_NEED_MORE_DATA);
@@ -6114,7 +6009,6 @@
 	}
 
 	statePtr->inputEncodingFlags &= ~TCL_ENCODING_START;
->>>>>>> 2770e7f6
 
 	bufPtr->nextRemoved += srcRead;
 	if (dstWrote > srcRead + 1) {
@@ -6193,23 +6087,8 @@
 	 * created by the presence of the input eof char.
 	 */
 
-<<<<<<< HEAD
-	const char *src, *srcMax = srcStart + *srcLenPtr;
-
-	for (src = srcStart; src < srcMax; src++) {
-	    if (*src == inEofChar) {
-		eof = src;
-		srcLen = src - srcStart;
-		if (srcLen < dstLen) {
-		    dstLen = srcLen;
-		}
-		*srcLenPtr = srcLen;
-		break;
-	    }
-=======
 	if ((eof = memchr(srcStart, inEofChar, srcLen))) {
 	    srcLen = eof - srcStart;
->>>>>>> 2770e7f6
 	}
     }
 
@@ -6269,15 +6148,8 @@
 	char *dst = dstStart;
 	int lesser;
 
-<<<<<<< HEAD
-	if (GotFlag(statePtr, INPUT_SAW_CR) && (src < srcMax)) {
-	    if (*src == '\n') {
-		src++;
-	    }
-=======
 	if ((statePtr->flags & INPUT_SAW_CR) && srcLen) {
 	    if (*src == '\n') { src++; srcLen--; }
->>>>>>> 2770e7f6
 	    ResetFlag(statePtr, INPUT_SAW_CR);
 	}
 	lesser = (dstLen < srcLen) ? dstLen : srcLen;
@@ -6374,15 +6246,8 @@
      * Clear the EOF flags, and clear the BLOCKED bit.
      */
 
-<<<<<<< HEAD
-    if (GotFlag(statePtr, CHANNEL_STICKY_EOF)) {
-	goto done;
-    }
-    ResetFlag(statePtr, CHANNEL_BLOCKED | CHANNEL_EOF);
-=======
     ResetFlag(statePtr,
 	    CHANNEL_BLOCKED | CHANNEL_STICKY_EOF | CHANNEL_EOF | INPUT_SAW_CR);
->>>>>>> 2770e7f6
 
     bufPtr = AllocChannelBuffer(len);
     memcpy(InsertPoint(bufPtr), str, (size_t) len);
@@ -6598,13 +6463,8 @@
 	 */
 
 	if ((bufPtr != NULL)
-<<<<<<< HEAD
-		&& (bufPtr->bufLength - BUFFER_PADDING < statePtr->bufSize)) {
+		&& (bufPtr->bufLength - BUFFER_PADDING != statePtr->bufSize)) {
 	    ckfree(bufPtr);
-=======
-		&& (bufPtr->bufLength - BUFFER_PADDING != statePtr->bufSize)) {
-	    ckfree((char *) bufPtr);
->>>>>>> 2770e7f6
 	    bufPtr = NULL;
 	}
 
@@ -6634,33 +6494,7 @@
 	return 0;
     }
 
-<<<<<<< HEAD
-#ifdef TCL_IO_TRACK_OS_FOR_DRIVER_WITH_BAD_BLOCKING
-    /*
-     * [Bug 943274]: Better emulation of non-blocking channels for channels
-     * without BlockModeProc, by keeping track of true fileevents generated by
-     * the OS == Data waiting and reading if and only if we are sure to have
-     * data.
-     */
-
-    if (GotFlag(statePtr, CHANNEL_NONBLOCKING) &&
-	    (Tcl_ChannelBlockModeProc(chanPtr->typePtr) == NULL) &&
-	    !GotFlag(statePtr, CHANNEL_HAS_MORE_DATA)) {
-	/*
-	 * Bypass the driver, it would block, as no data is available
-	 */
-
-	nread = -1;
-	result = EWOULDBLOCK;
-    } else
-#endif /* TCL_IO_TRACK_OS_FOR_DRIVER_WITH_BAD_BLOCKING */
-    {
-	nread = ChanRead(chanPtr, InsertPoint(bufPtr), toRead, &result);
-    }
-
-=======
     nread = ChanRead(chanPtr, InsertPoint(bufPtr), toRead, &result);
->>>>>>> 2770e7f6
     if (nread > 0) {
 	bufPtr->nextAdded += nread;
 
@@ -6674,19 +6508,6 @@
 	if (nread < toRead) {
 	    SetFlag(statePtr, CHANNEL_BLOCKED);
 	}
-<<<<<<< HEAD
-
-#ifdef TCL_IO_TRACK_OS_FOR_DRIVER_WITH_BAD_BLOCKING
-	if (nread <= toRead) {
-	    /*
-	     * [Bug 943274]: We have read the available data, clear flag.
-	     */
-
-	    ResetFlag(statePtr, CHANNEL_HAS_MORE_DATA);
-	}
-#endif /* TCL_IO_TRACK_OS_FOR_DRIVER_WITH_BAD_BLOCKING */
-=======
->>>>>>> 2770e7f6
     } else if (nread == 0) {
 	SetFlag(statePtr, CHANNEL_EOF);
 	statePtr->inputEncodingFlags |= TCL_ENCODING_END;
@@ -7168,12 +6989,6 @@
 	 * anew in each operation.
 	 */
 
-<<<<<<< HEAD
-	if (!GotFlag(statePtr, CHANNEL_STICKY_EOF)) {
-	    ResetFlag(statePtr, CHANNEL_EOF);
-	}
-=======
->>>>>>> 2770e7f6
 	ResetFlag(statePtr, CHANNEL_BLOCKED | CHANNEL_NEED_MORE_DATA);
     }
 
@@ -8140,24 +7955,6 @@
     Channel *upChanPtr;
     const Tcl_ChannelType *upTypePtr;
 
-<<<<<<< HEAD
-#ifdef TCL_IO_TRACK_OS_FOR_DRIVER_WITH_BAD_BLOCKING
-    /*
-     * [SF Tcl Bug 943274] For a non-blocking channel without blockmodeproc we
-     * keep track of actual input coming from the OS so that we can do a
-     * credible imitation of non-blocking behaviour.
-     */
-
-    if ((mask & TCL_READABLE) &&
-	    GotFlag(statePtr, CHANNEL_NONBLOCKING) &&
-	    (Tcl_ChannelBlockModeProc(chanPtr->typePtr) == NULL) &&
-	    !GotFlag(statePtr, CHANNEL_TIMER_FEV)) {
-	SetFlag(statePtr, CHANNEL_HAS_MORE_DATA);
-    }
-#endif /* TCL_IO_TRACK_OS_FOR_DRIVER_WITH_BAD_BLOCKING */
-
-=======
->>>>>>> 2770e7f6
     /*
      * In contrast to the other API functions this procedure walks towards the
      * top of a stack and not down from it.
@@ -8393,37 +8190,10 @@
 	 * before UpdateInterest gets called by Tcl_NotifyChannel.
 	 */
 
-<<<<<<< HEAD
 	statePtr->timer = Tcl_CreateTimerHandler(SYNTHETIC_EVENT_TIME,
                 ChannelTimerProc,chanPtr);
-
-#ifdef TCL_IO_TRACK_OS_FOR_DRIVER_WITH_BAD_BLOCKING
-	/*
-	 * Set the TIMER flag to notify the higher levels that the driver
-	 * might have no data for us. We do this only if we are in
-	 * non-blocking mode and the driver has no BlockModeProc because only
-	 * then we really don't know if the driver will block or not. A
-	 * similar test is done in "PeekAhead".
-	 */
-
-	if (GotFlag(statePtr, CHANNEL_NONBLOCKING) &&
-		(Tcl_ChannelBlockModeProc(chanPtr->typePtr) == NULL)) {
-	    SetFlag(statePtr, CHANNEL_TIMER_FEV);
-	}
-#endif /* TCL_IO_TRACK_OS_FOR_DRIVER_WITH_BAD_BLOCKING */
-
 	Tcl_Preserve(statePtr);
 	Tcl_NotifyChannel((Tcl_Channel) chanPtr, TCL_READABLE);
-
-#ifdef TCL_IO_TRACK_OS_FOR_DRIVER_WITH_BAD_BLOCKING
-	ResetFlag(statePtr, CHANNEL_TIMER_FEV);
-#endif /* TCL_IO_TRACK_OS_FOR_DRIVER_WITH_BAD_BLOCKING */
-
-=======
-	statePtr->timer = Tcl_CreateTimerHandler(0, ChannelTimerProc,chanPtr);
-	Tcl_Preserve(statePtr);
-	Tcl_NotifyChannel((Tcl_Channel)chanPtr, TCL_READABLE);
->>>>>>> 2770e7f6
 	Tcl_Release(statePtr);
     } else {
 	statePtr->timer = NULL;
@@ -9373,16 +9143,10 @@
  *
  * DoRead --
  *
-<<<<<<< HEAD
- *	Reads a given number of bytes from a channel. No encoding conversions
- *	are applied to the bytes being read.
-=======
  *	Stores up to "bytesToRead" bytes in memory pointed to by "dst".
  *	These bytes come from reading the channel "chanPtr" and 
- *	performing the configured translations.
- *
- *	No encoding conversions are applied to the bytes being read.
->>>>>>> 2770e7f6
+ *	performing the configured translations.  No encoding conversions
+ *	are applied to the bytes being read.
  *
  * Results:
  *	The number of bytes actually stored (<= bytesToRead),
@@ -9406,14 +9170,9 @@
 static int
 DoRead(
     Channel *chanPtr,		/* The channel from which to read. */
-<<<<<<< HEAD
-    char *bufPtr,		/* Where to store input read. */
-    int toRead,			/* Maximum number of bytes to read. */
+    char *dst,			/* Where to store input read. */
+    int bytesToRead,		/* Maximum number of bytes to read. */
     int allowShortReads)	/* Allow half-blocking (pipes,sockets) */
-=======
-    char *dst,		/* Where to store input read. */
-    int bytesToRead)		/* Maximum number of bytes to read. */
->>>>>>> 2770e7f6
 {
     ChannelState *statePtr = chanPtr->state;
     char *p = dst;
@@ -9424,38 +9183,6 @@
 	 * one channel buffer.
 	 */
 
-<<<<<<< HEAD
-    if (!GotFlag(statePtr, CHANNEL_STICKY_EOF)) {
-	ResetFlag(statePtr, CHANNEL_EOF);
-    }
-    ResetFlag(statePtr, CHANNEL_BLOCKED | CHANNEL_NEED_MORE_DATA);
-
-    for (copied = 0; copied < toRead; copied += copiedNow) {
-	copiedNow = CopyAndTranslateBuffer(statePtr, bufPtr + copied,
-		toRead - copied);
-	if (copiedNow == 0) {
-	    if (GotFlag(statePtr, CHANNEL_EOF)) {
-		goto done;
-	    }
-	    if (GotFlag(statePtr, CHANNEL_BLOCKED)) {
-		if (GotFlag(statePtr, CHANNEL_NONBLOCKING)) {
-		    goto done;
-		}
-		ResetFlag(statePtr, CHANNEL_BLOCKED);
-	    }
-	    result = GetInput(chanPtr);
-	    if (result != 0) {
-		if (result != EAGAIN) {
-		    copied = -1;
-		}
-		goto done;
-	    }
-	} else if (allowShortReads) {
-            copied += copiedNow;
-            break;
-        }
-    }
-=======
 	int bytesRead, bytesWritten;
 	ChannelBuffer *bufPtr = statePtr->inQueueHead;
 
@@ -9468,7 +9195,6 @@
 		&& (bufPtr == NULL || IsBufferEmpty(bufPtr))) {
 	    break;
 	}
->>>>>>> 2770e7f6
 
 	/* If there is no full buffer, attempt to create and/or fill one. */
 
@@ -9530,37 +9256,10 @@
 		break;
 	    }
 
-<<<<<<< HEAD
-	end = result + copied;
-	dst = result;
-	for (src = result; src < end; src++) {
-	    curByte = *src;
-	    if (curByte == '\n') {
-		ResetFlag(statePtr, INPUT_SAW_CR);
-	    } else if (GotFlag(statePtr, INPUT_SAW_CR)) {
-		ResetFlag(statePtr, INPUT_SAW_CR);
-		*dst = '\r';
-		dst++;
-	    }
-	    if (curByte == '\r') {
-		SetFlag(statePtr, INPUT_SAW_CR);
-	    } else {
-		*dst = (char) curByte;
-		dst++;
-	    }
-	}
-	copied = dst - result;
-	break;
-    }
-    case TCL_TRANSLATE_AUTO: {
-	char *src, *end, *dst;
-	int curByte;
-=======
 	    /*
 	     * 2) The buffer holds a \r while in CRLF translation,
 	     *    followed by the end of the buffer.
 	     */
->>>>>>> 2770e7f6
 
 	    assert(statePtr->inputTranslation == TCL_TRANSLATE_CRLF);
 	    assert(RemovePoint(bufPtr)[0] == '\r');
@@ -9572,20 +9271,6 @@
 		if (statePtr->flags & CHANNEL_EOF) {
 		    /* ...and there never will be. */
 
-<<<<<<< HEAD
-	end = result + copied;
-	dst = result;
-	for (src = result; src < end; src++) {
-	    curByte = *src;
-	    if (curByte == '\r') {
-		SetFlag(statePtr, INPUT_SAW_CR);
-		*dst = '\n';
-		dst++;
-	    } else {
-		if ((curByte != '\n') || !GotFlag(statePtr, INPUT_SAW_CR)) {
-		    *dst = (char) curByte;
-		    dst++;
-=======
 		    *p++ = '\r';
 		    bytesToRead--;
 		    bufPtr->nextRemoved++;
@@ -9597,7 +9282,6 @@
 		} else {
 		    /* ... so we need to get some. */
 		    goto moreData;
->>>>>>> 2770e7f6
 		}
 	    }
 
@@ -9620,7 +9304,7 @@
 	    RecycleBuffer(statePtr, bufPtr, 0);
 	}
 
-	if (statePtr->flags & CHANNEL_NONBLOCKING
+	if ((statePtr->flags & CHANNEL_NONBLOCKING || allowShortReads)
 		&& statePtr->flags & CHANNEL_BLOCKED) {
 	    break;
 	}
