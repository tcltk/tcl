/*
 * tclIO.c --
 *
 *	This file provides the generic portions (those that are the same on
 *	all platforms and for all channel types) of Tcl's IO facilities.
 *
 * Copyright © 1998-2000 Ajuba Solutions
 * Copyright © 1995-1997 Sun Microsystems, Inc.
 * Contributions from Don Porter, NIST, 2014. (not subject to US copyright)
 *
 * See the file "license.terms" for information on usage and redistribution of
 * this file, and for a DISCLAIMER OF ALL WARRANTIES.
 */

#include "tclInt.h"
#include "tclIO.h"
#include <assert.h>

/*
 * For each channel handler registered in a call to Tcl_CreateChannelHandler,
 * there is one record of the following type. All of records for a specific
 * channel are chained together in a singly linked list which is stored in
 * the channel structure.
 */

typedef struct ChannelHandler {
    Channel *chanPtr;		/* The channel structure for this channel. */
    int mask;			/* Mask of desired events. */
    Tcl_ChannelProc *proc;	/* Procedure to call in the type of
				 * Tcl_CreateChannelHandler. */
    void *clientData;	/* Argument to pass to procedure. */
    struct ChannelHandler *nextPtr;
				/* Next one in list of registered handlers. */
} ChannelHandler;

/*
 * This structure keeps track of the current ChannelHandler being invoked in
 * the current invocation of Tcl_NotifyChannel. There is a potential
 * problem if a ChannelHandler is deleted while it is the current one, since
 * Tcl_NotifyChannel needs to look at the nextPtr field. To handle this
 * problem, structures of the type below indicate the next handler to be
 * processed for any (recursively nested) dispatches in progress. The
 * nextHandlerPtr field is updated if the handler being pointed to is deleted.
 * The nestedHandlerPtr field is used to chain together all recursive
 * invocations, so that Tcl_DeleteChannelHandler can find all the recursively
 * nested invocations of Tcl_NotifyChannel and compare the handler being
 * deleted against the NEXT handler to be invoked in that invocation; when it
 * finds such a situation, Tcl_DeleteChannelHandler updates the nextHandlerPtr
 * field of the structure to the next handler.
 */

typedef struct NextChannelHandler {
    ChannelHandler *nextHandlerPtr;	/* The next handler to be invoked in
					 * this invocation. */
    struct NextChannelHandler *nestedHandlerPtr;
					/* Next nested invocation of
					 * Tcl_NotifyChannel. */
} NextChannelHandler;

/*
 * The following structure is used by Tcl_GetsObj() to encapsulates the
 * state for a "gets" operation.
 */

typedef struct GetsState {
    Tcl_Obj *objPtr;		/* The object to which UTF-8 characters
				 * will be appended. */
    char **dstPtr;		/* Pointer into objPtr's string rep where
				 * next character should be stored. */
    Tcl_Encoding encoding;	/* The encoding to use to convert raw bytes
				 * to UTF-8.  */
    ChannelBuffer *bufPtr;	/* The current buffer of raw bytes being
				 * emptied. */
    Tcl_EncodingState state;	/* The encoding state just before the last
				 * external to UTF-8 conversion in
				 * FilterInputBytes(). */
    int rawRead;		/* The number of bytes removed from bufPtr
				 * in the last call to FilterInputBytes(). */
    int bytesWrote;		/* The number of bytes of UTF-8 data
				 * appended to objPtr during the last call to
				 * FilterInputBytes(). */
    int charsWrote;		/* The corresponding number of UTF-8
				 * characters appended to objPtr during the
				 * last call to FilterInputBytes(). */
    int totalChars;		/* The total number of UTF-8 characters
				 * appended to objPtr so far, just before the
				 * last call to FilterInputBytes(). */
} GetsState;

/*
 * The following structure encapsulates the state for a background channel
 * copy.  Note that the data buffer for the copy will be appended to this
 * structure.
 */

typedef struct CopyState {
    struct Channel *readPtr;	/* Pointer to input channel. */
    struct Channel *writePtr;	/* Pointer to output channel. */
    int readFlags;		/* Original read channel flags. */
    int writeFlags;		/* Original write channel flags. */
    Tcl_WideInt toRead;		/* Number of bytes to copy, or -1. */
    Tcl_WideInt total;		/* Total bytes transferred (written). */
    Tcl_Interp *interp;		/* Interp that started the copy. */
    Tcl_Obj *cmdPtr;		/* Command to be invoked at completion. */
    Tcl_Size bufSize;		/* Size of appended buffer. */
    char buffer[TCLFLEXARRAY];		/* Copy buffer, this must be the last
                                 * field. */
} CopyState;

/*
 * All static variables used in this file are collected into a single instance
 * of the following structure. For multi-threaded implementations, there is
 * one instance of this structure for each thread.
 *
 * Notice that different structures with the same name appear in other files.
 * The structure defined below is used in this file only.
 */

typedef struct {
    NextChannelHandler *nestedHandlerPtr;
				/* This variable holds the list of nested
				 * Tcl_NotifyChannel invocations. */
    ChannelState *firstCSPtr;	/* List of all channels currently open,
				 * indexed by ChannelState, as only one
				 * ChannelState exists per set of stacked
				 * channels. */
    Tcl_Channel stdinChannel;	/* Static variable for the stdin channel. */
    Tcl_Channel stdoutChannel;	/* Static variable for the stdout channel. */
    Tcl_Channel stderrChannel;	/* Static variable for the stderr channel. */
    Tcl_Encoding binaryEncoding;
    int stdinInitialized;
    int stdoutInitialized;
    int stderrInitialized;
} ThreadSpecificData;

static Tcl_ThreadDataKey dataKey;

/*
 * Structure to record a close callback. One such record exists for
 * each close callback registered for a channel.
 */

typedef struct CloseCallback {
    Tcl_CloseProc *proc;		/* The procedure to call. */
    void *clientData;		/* Arbitrary one-word data to pass
					 * to the callback. */
    struct CloseCallback *nextPtr;	/* For chaining close callbacks. */
} CloseCallback;

/*
 * Static functions in this file:
 */

static ChannelBuffer *	AllocChannelBuffer(Tcl_Size length);
static void		PreserveChannelBuffer(ChannelBuffer *bufPtr);
static void		ReleaseChannelBuffer(ChannelBuffer *bufPtr);
static int		IsShared(ChannelBuffer *bufPtr);
static void		ChannelFree(Channel *chanPtr);
static void		ChannelTimerProc(void *clientData);
static int		ChanRead(Channel *chanPtr, char *dst, int dstSize);
static int		CheckChannelErrors(ChannelState *statePtr,
			    int direction);
static int		CheckForDeadChannel(Tcl_Interp *interp,
			    ChannelState *statePtr);
static void		CheckForStdChannelsBeingClosed(Tcl_Channel chan);
static void		CleanupChannelHandlers(Tcl_Interp *interp,
			    Channel *chanPtr);
static void		CleanupTimerHandler(ChannelState *statePtr);
static int		CloseChannel(Tcl_Interp *interp, Channel *chanPtr,
			    int errorCode);
static int		CloseChannelPart(Tcl_Interp *interp, Channel *chanPtr,
			    int errorCode, int flags);
static int		CloseWrite(Tcl_Interp *interp, Channel *chanPtr);
static void		CommonGetsCleanup(Channel *chanPtr);
static int		CopyData(CopyState *csPtr, int mask);
static void		DeleteTimerHandler(ChannelState *statePtr);
static int		MoveBytes(CopyState *csPtr);

static void		MBCallback(CopyState *csPtr, Tcl_Obj *errObj);
static void		MBError(CopyState *csPtr, int mask, int errorCode);
static int		MBRead(CopyState *csPtr);
static int		MBWrite(CopyState *csPtr);
static void		MBEvent(void *clientData, int mask);

static void		CopyEventProc(void *clientData, int mask);
static void		CreateScriptRecord(Tcl_Interp *interp,
			    Channel *chanPtr, int mask, Tcl_Obj *scriptPtr);
static void		DeleteChannelTable(void *clientData,
			    Tcl_Interp *interp);
static void		DeleteScriptRecord(Tcl_Interp *interp,
			    Channel *chanPtr, int mask);
static int		DetachChannel(Tcl_Interp *interp, Tcl_Channel chan);
static void		DiscardInputQueued(ChannelState *statePtr,
			    int discardSavedBuffers);
static void		DiscardOutputQueued(ChannelState *chanPtr);
static Tcl_Size		DoRead(Channel *chanPtr, char *dst, Tcl_Size bytesToRead,
			    int allowShortReads);
static Tcl_Size		DoReadChars(Channel *chan, Tcl_Obj *objPtr, Tcl_Size toRead,
			    int appendFlag);
static int		FilterInputBytes(Channel *chanPtr,
			    GetsState *statePtr);
static int		FlushChannel(Tcl_Interp *interp, Channel *chanPtr,
			    int calledFromAsyncFlush);
static int		TclGetsObjBinary(Tcl_Channel chan, Tcl_Obj *objPtr);
static Tcl_Encoding	GetBinaryEncoding(void);
static Tcl_ExitProc	FreeBinaryEncoding;
static Tcl_HashTable *	GetChannelTable(Tcl_Interp *interp);
static int		GetInput(Channel *chanPtr);
static void		PeekAhead(Channel *chanPtr, char **dstEndPtr,
			    GetsState *gsPtr);
static int		ReadBytes(ChannelState *statePtr, Tcl_Obj *objPtr,
			    int charsLeft);
static int		ReadChars(ChannelState *statePtr, Tcl_Obj *objPtr,
			    int charsLeft, int *factorPtr);
static void		RecycleBuffer(ChannelState *statePtr,
			    ChannelBuffer *bufPtr, int mustDiscard);
static int		StackSetBlockMode(Channel *chanPtr, int mode);
static int		SetBlockMode(Tcl_Interp *interp, Channel *chanPtr,
			    int mode);
static void		StopCopy(CopyState *csPtr);
static void		TranslateInputEOL(ChannelState *statePtr, char *dst,
			    const char *src, int *dstLenPtr, int *srcLenPtr);
static void		UpdateInterest(Channel *chanPtr);
static int		Write(Channel *chanPtr, const char *src,
			    int srcLen, Tcl_Encoding encoding);
static Tcl_Obj *	FixLevelCode(Tcl_Obj *msg);
static void		SpliceChannel(Tcl_Channel chan);
static void		CutChannel(Tcl_Channel chan);
static int              WillRead(Channel *chanPtr);

#define WriteChars(chanPtr, src, srcLen) \
			Write(chanPtr, src, srcLen, chanPtr->state->encoding)
#define WriteBytes(chanPtr, src, srcLen) \
			Write(chanPtr, src, srcLen, tclIdentityEncoding)

/*
 * Simplifying helper macros. All may use their argument(s) multiple times.
 * The ANSI C "prototypes" for the macros are listed below, together with a
 * short description of what the macro does.
 *
 * --------------------------------------------------------------------------
 * Tcl_Size BytesLeft(ChannelBuffer *bufPtr)
 *
 *	Returns the number of bytes of data remaining in the buffer.
 *
 * int SpaceLeft(ChannelBuffer *bufPtr)
 *
 *	Returns the number of bytes of space remaining at the end of the
 *	buffer.
 *
 * int IsBufferReady(ChannelBuffer *bufPtr)
 *
 *	Returns whether a buffer has bytes available within it.
 *
 * int IsBufferEmpty(ChannelBuffer *bufPtr)
 *
 *	Returns whether a buffer is entirely empty. Note that this is not the
 *	inverse of the above operation; trying to merge the two seems to lead
 *	to occasional crashes...
 *
 * int IsBufferFull(ChannelBuffer *bufPtr)
 *
 *	Returns whether more data can be added to a buffer.
 *
 * int IsBufferOverflowing(ChannelBuffer *bufPtr)
 *
 *	Returns whether a buffer has more data in it than it should.
 *
 * char *InsertPoint(ChannelBuffer *bufPtr)
 *
 *	Returns a pointer to where characters should be added to the buffer.
 *
 * char *RemovePoint(ChannelBuffer *bufPtr)
 *
 *	Returns a pointer to where characters should be removed from the
 *	buffer.
 * --------------------------------------------------------------------------
 */

#define BytesLeft(bufPtr)	((bufPtr)->nextAdded - (bufPtr)->nextRemoved)

#define SpaceLeft(bufPtr)	((bufPtr)->bufLength - (bufPtr)->nextAdded)

#define IsBufferReady(bufPtr)	((bufPtr)->nextAdded > (bufPtr)->nextRemoved)

#define IsBufferEmpty(bufPtr)	((bufPtr)->nextAdded == (bufPtr)->nextRemoved)

#define IsBufferFull(bufPtr)	((bufPtr) && (bufPtr)->nextAdded >= (bufPtr)->bufLength)

#define IsBufferOverflowing(bufPtr) ((bufPtr)->nextAdded>(bufPtr)->bufLength)

#define InsertPoint(bufPtr)	(&(bufPtr)->buf[(bufPtr)->nextAdded])

#define RemovePoint(bufPtr)	(&(bufPtr)->buf[(bufPtr)->nextRemoved])

/*
 * For working with channel state flag bits.
 */

#define SetFlag(statePtr, flag)		((statePtr)->flags |= (flag))
#define ResetFlag(statePtr, flag)	((statePtr)->flags &= ~(flag))
#define GotFlag(statePtr, flag)		((statePtr)->flags & (flag))

/*
 * Macro for testing whether a string (in optionName, length len) matches a
 * value (prefix matching rules). Arguments are the minimum length to match
 * and the value to match against. (Can't use Tcl_GetIndexFromObj as this is
 * used in a situation where no objects are available.)
 */

#define HaveOpt(minLength, nameString) \
	((len > (minLength)) && (optionName[1] == (nameString)[1]) \
		&& (strncmp(optionName, (nameString), len) == 0))

/*
 * The ChannelObjType type.  Used to store the result of looking up
 * a channel name in the context of an interp.  Saves the lookup
 * result and values needed to check its continued validity.
 */

typedef struct ResolvedChanName {
    ChannelState *statePtr;	/* The saved lookup result */
    Tcl_Interp *interp;		/* The interp in which the lookup was done. */
    size_t epoch;		/* The epoch of the channel when the lookup
				 * was done. Use to verify validity. */
    size_t refCount;		/* Share this struct among many Tcl_Obj. */
} ResolvedChanName;

static void		DupChannelInternalRep(Tcl_Obj *objPtr, Tcl_Obj *copyPtr);
static void		FreeChannelInternalRep(Tcl_Obj *objPtr);

static const Tcl_ObjType chanObjType = {
    "channel",			/* name for this type */
    FreeChannelInternalRep,		/* freeIntRepProc */
    DupChannelInternalRep,		/* dupIntRepProc */
    NULL,			/* updateStringProc */
    NULL,			/* setFromAnyProc */
    TCL_OBJTYPE_V0
};

#define ChanSetInternalRep(objPtr, resPtr)					\
    do {								\
	Tcl_ObjInternalRep ir;						\
	(resPtr)->refCount++;						\
	ir.twoPtrValue.ptr1 = (resPtr);					\
	ir.twoPtrValue.ptr2 = NULL;					\
	Tcl_StoreInternalRep((objPtr), &chanObjType, &ir);			\
    } while (0)

#define ChanGetInternalRep(objPtr, resPtr)					\
    do {								\
	const Tcl_ObjInternalRep *irPtr;					\
	irPtr = TclFetchInternalRep((objPtr), &chanObjType);		\
	(resPtr) = irPtr ? (ResolvedChanName *)irPtr->twoPtrValue.ptr1 : NULL;		\
    } while (0)

#define BUSY_STATE(st, fl) \
     ((((st)->csPtrR) && ((fl) & TCL_READABLE)) || \
      (((st)->csPtrW) && ((fl) & TCL_WRITABLE)))

#define MAX_CHANNEL_BUFFER_SIZE (1024*1024)

/*
 *---------------------------------------------------------------------------
 *
 * ChanClose, ChanRead, ChanSeek, ChanThreadAction, ChanWatch, ChanWrite --
 *
 *	Simplify the access to selected channel driver "methods" that are used
 *	in multiple places in a stereotypical fashion. These are just thin
 *	wrappers around the driver functions.
 *
 *---------------------------------------------------------------------------
 */

static inline int
ChanClose(
    Channel *chanPtr,
    Tcl_Interp *interp)
{
    return chanPtr->typePtr->close2Proc(chanPtr->instanceData, interp, 0);
}

/*
 *---------------------------------------------------------------------------
 *
 * ChanRead --
 *
 *	Read up to dstSize bytes using the inputProc of chanPtr, store them at
 *	dst, and return the number of bytes stored.
 *
 * Results:
 *	The return value of the driver inputProc,
 *	  - number of bytes stored at dst, ot
 *	  - -1 on error, with a Posix error code available to the caller by
 *	    calling Tcl_GetErrno().
 *
 * Side effects:
 *	The CHANNEL_ENCODING_ERROR, CHANNEL_BLOCKED and CHANNEL_EOF flags
 *	of the channel state are set as appropriate.  On EOF, the
 *	inputEncodingFlags are set to perform ending operations on decoding.
 *
 *	TODO - Is this really the right place for that?
 *
 *---------------------------------------------------------------------------
 */
static int
ChanRead(
    Channel *chanPtr,
    char *dst,
    int dstSize)
{
    int bytesRead, result;

    /*
     * If the caller asked for zero bytes, we'd force the inputProc to return
     * zero bytes, and then misinterpret that as EOF.
     */

    assert(dstSize > 0);

    /*
     * Each read op must set the blocked and eof states anew, not let
     * the effect of prior reads leak through.
     */

    if (GotFlag(chanPtr->state, CHANNEL_EOF)) {
        chanPtr->state->inputEncodingFlags |= TCL_ENCODING_START;
    }
    ResetFlag(chanPtr->state, CHANNEL_BLOCKED | CHANNEL_EOF);
    chanPtr->state->inputEncodingFlags &= ~TCL_ENCODING_END;
    if (WillRead(chanPtr) == -1) {
        return -1;
    }

    bytesRead = chanPtr->typePtr->inputProc(chanPtr->instanceData,
	    dst, dstSize, &result);

    /*
     * Stop any flag leakage through stacked channel levels.
     */

    if (GotFlag(chanPtr->state, CHANNEL_EOF)) {
        chanPtr->state->inputEncodingFlags |= TCL_ENCODING_START;
    }
    ResetFlag(chanPtr->state, CHANNEL_BLOCKED | CHANNEL_EOF);
    chanPtr->state->inputEncodingFlags &= ~TCL_ENCODING_END;
    if (bytesRead == -1) {
	if ((result == EWOULDBLOCK) || (result == EAGAIN)) {
	    SetFlag(chanPtr->state, CHANNEL_BLOCKED);
	    result = EAGAIN;
	}
	Tcl_SetErrno(result);
    } else if (bytesRead == 0) {
	SetFlag(chanPtr->state, CHANNEL_EOF);
	chanPtr->state->inputEncodingFlags |= TCL_ENCODING_END;
    } else {
	/*
	 * If we get a short read, signal up that we may be BLOCKED. We should
	 * avoid calling the driver because on some platforms we will block in
	 * the low level reading code even though the channel is set into
	 * nonblocking mode.
	 */

	if (bytesRead < dstSize) {
	    SetFlag(chanPtr->state, CHANNEL_BLOCKED);
	}
    }
    return bytesRead;
}

static inline Tcl_WideInt
ChanSeek(
    Channel *chanPtr,
    Tcl_WideInt offset,
    int mode,
    int *errnoPtr)
{
    /*
     * Note that we prefer the wideSeekProc if that field is available in the
     * type and non-NULL.
     */

    if (Tcl_ChannelWideSeekProc(chanPtr->typePtr) == NULL) {
	*errnoPtr = EINVAL;
	return TCL_INDEX_NONE;
    }

	return Tcl_ChannelWideSeekProc(chanPtr->typePtr)(chanPtr->instanceData,
		offset, mode, errnoPtr);
}

static inline void
ChanThreadAction(
    Channel *chanPtr,
    int action)
{
    Tcl_DriverThreadActionProc *threadActionProc =
	    Tcl_ChannelThreadActionProc(chanPtr->typePtr);

    if (threadActionProc != NULL) {
	threadActionProc(chanPtr->instanceData, action);
    }
}

static inline void
ChanWatch(
    Channel *chanPtr,
    int mask)
{
    chanPtr->typePtr->watchProc(chanPtr->instanceData, mask);
}

static inline int
ChanWrite(
    Channel *chanPtr,
    const char *src,
    int srcLen,
    int *errnoPtr)
{
    return chanPtr->typePtr->outputProc(chanPtr->instanceData, src, srcLen,
	    errnoPtr);
}

/*
 *---------------------------------------------------------------------------
 *
 * TclInitIOSubsystem --
 *
 *	Initialize all resources used by this subsystem on a per-process
 *	basis.
 *
 * Results:
 *	None.
 *
 * Side effects:
 *	Depends on the memory subsystems.
 *
 *---------------------------------------------------------------------------
 */

void
TclInitIOSubsystem(void)
{
    /*
     * By fetching thread local storage we take care of allocating it for each
     * thread.
     */

    (void) TCL_TSD_INIT(&dataKey);
}

/*
 *-------------------------------------------------------------------------
 *
 * TclFinalizeIOSubsystem --
 *
 *	Releases all resources used by this subsystem on a per-process basis.
 *	Closes all extant channels that have not already been closed because
 *	they were not owned by any interp.
 *
 * Results:
 *	None.
 *
 * Side effects:
 *	Depends on encoding and memory subsystems.
 *
 *-------------------------------------------------------------------------
 */

void
TclFinalizeIOSubsystem(void)
{
    ThreadSpecificData *tsdPtr = TCL_TSD_INIT(&dataKey);
    Channel *chanPtr = NULL;	/* Iterates over open channels. */
    ChannelState *statePtr;	/* State of channel stack */
    int active = 1;		/* Flag == 1 while there's still work to do */
    int doflushnb;

    /*
     * Fetch the pre-TIP#398 compatibility flag.
     */

    {
        const char *s;
        Tcl_DString ds;

        s = TclGetEnv("TCL_FLUSH_NONBLOCKING_ON_EXIT", &ds);
        doflushnb = ((s != NULL) && strcmp(s, "0"));
        if (s != NULL) {
            Tcl_DStringFree(&ds);
        }
    }

    /*
     * Walk all channel state structures known to this thread and close
     * corresponding channels.
     */

    while (active) {
	/*
	 * Iterate through the open channel list, and find the first channel
	 * that isn't dead. We start from the head of the list each time,
	 * because the close action on one channel can close others.
	 */

	active = 0;
	for (statePtr = tsdPtr->firstCSPtr;
		statePtr != NULL;
		statePtr = statePtr->nextCSPtr) {
	    chanPtr = statePtr->topChanPtr;
            if (GotFlag(statePtr, CHANNEL_DEAD)) {
                continue;
            }
	    if (!GotFlag(statePtr, CHANNEL_INCLOSE | CHANNEL_CLOSED )
                || GotFlag(statePtr, BG_FLUSH_SCHEDULED)) {
                ResetFlag(statePtr, BG_FLUSH_SCHEDULED);
		active = 1;
		break;
	    }
	}

	/*
	 * We've found a live (or bg-closing) channel. Close it.
	 */

	if (active) {
	    TclChannelPreserve((Tcl_Channel)chanPtr);

	    /*
	     * TIP #398: by default, we no longer set the channel back into
             * blocking mode.  To restore the old blocking behavior, the
             * environment variable TCL_FLUSH_NONBLOCKING_ON_EXIT must be set
             * and not be "0".
	     */

            if (doflushnb) {
                /*
                 * Set the channel back into blocking mode to ensure that we
                 * wait for all data to flush out.
                 */

                (void) Tcl_SetChannelOption(NULL, (Tcl_Channel) chanPtr,
                                            "-blocking", "on");
            }

	    if ((chanPtr == (Channel *) tsdPtr->stdinChannel) ||
		    (chanPtr == (Channel *) tsdPtr->stdoutChannel) ||
		    (chanPtr == (Channel *) tsdPtr->stderrChannel)) {
		/*
		 * Decrement the refcount which was earlier artificially
		 * bumped up to keep the channel from being closed.
		 */

		statePtr->refCount--;
	    }

	    if (statePtr->refCount + 1 <= 1) {
		/*
		 * Close it only if the refcount indicates that the channel is
		 * not referenced from any interpreter. If it is, that
		 * interpreter will close the channel when it gets destroyed.
		 */

		(void) Tcl_CloseEx(NULL, (Tcl_Channel) chanPtr, 0);
	    } else {
		/*
		 * The refcount is greater than zero, so flush the channel.
		 */

		Tcl_Flush((Tcl_Channel) chanPtr);

		/*
		 * Call the device driver to actually close the underlying
		 * device for this channel.
		 */

		(void) ChanClose(chanPtr, NULL);

		/*
		 * Finally, we clean up the fields in the channel data
		 * structure since all of them have been deleted already. We
		 * mark the channel with CHANNEL_DEAD to prevent any further
		 * IO operations on it.
		 */

		chanPtr->instanceData = NULL;
		SetFlag(statePtr, CHANNEL_DEAD);
	    }
	    TclChannelRelease((Tcl_Channel)chanPtr);
	}
    }

    TclpFinalizeSockets();
    TclpFinalizePipes();
}

/*
 *----------------------------------------------------------------------
 *
 * Tcl_SetStdChannel --
 *
 *	This function is used to change the channels that are used for
 *	stdin/stdout/stderr in new interpreters.
 *
 * Results:
 *	None
 *
 * Side effects:
 *	None.
 *
 *----------------------------------------------------------------------
 */

void
Tcl_SetStdChannel(
    Tcl_Channel channel,
    int type)			/* One of TCL_STDIN, TCL_STDOUT, TCL_STDERR. */
{
    ThreadSpecificData *tsdPtr = TCL_TSD_INIT(&dataKey);

    int init = channel ? 1 : -1;
    switch (type) {
    case TCL_STDIN:
	tsdPtr->stdinInitialized = init;
	tsdPtr->stdinChannel = channel;
	break;
    case TCL_STDOUT:
	tsdPtr->stdoutInitialized = init;
	tsdPtr->stdoutChannel = channel;
	break;
    case TCL_STDERR:
	tsdPtr->stderrInitialized = init;
	tsdPtr->stderrChannel = channel;
	break;
    }
}

/*
 *----------------------------------------------------------------------
 *
 * Tcl_GetStdChannel --
 *
 *	Returns the specified standard channel.
 *
 * Results:
 *	Returns the specified standard channel, or NULL.
 *
 * Side effects:
 *	May cause the creation of a standard channel and the underlying file.
 *
 *----------------------------------------------------------------------
 */

Tcl_Channel
Tcl_GetStdChannel(
    int type)			/* One of TCL_STDIN, TCL_STDOUT, TCL_STDERR. */
{
    Tcl_Channel channel = NULL;
    ThreadSpecificData *tsdPtr = TCL_TSD_INIT(&dataKey);

    /*
     * If the channels were not created yet, create them now and store them in
     * the static variables.
     */

    switch (type) {
    case TCL_STDIN:
	if (!tsdPtr->stdinInitialized) {
	    tsdPtr->stdinInitialized = -1;
	    tsdPtr->stdinChannel = TclpGetDefaultStdChannel(TCL_STDIN);

	    /*
	     * Artificially bump the refcount to ensure that the channel is
	     * only closed on exit.
	     *
	     * NOTE: Must only do this if stdinChannel is not NULL. It can be
	     * NULL in situations where Tcl is unable to connect to the
	     * standard input.
	     */

	    if (tsdPtr->stdinChannel != NULL) {
		tsdPtr->stdinInitialized = 1;
		Tcl_RegisterChannel(NULL, tsdPtr->stdinChannel);
	    }
	}
	channel = tsdPtr->stdinChannel;
	break;
    case TCL_STDOUT:
	if (!tsdPtr->stdoutInitialized) {
	    tsdPtr->stdoutInitialized = -1;
	    tsdPtr->stdoutChannel = TclpGetDefaultStdChannel(TCL_STDOUT);
	    if (tsdPtr->stdoutChannel != NULL) {
		tsdPtr->stdoutInitialized = 1;
		Tcl_RegisterChannel(NULL, tsdPtr->stdoutChannel);
	    }
	}
	channel = tsdPtr->stdoutChannel;
	break;
    case TCL_STDERR:
	if (!tsdPtr->stderrInitialized) {
	    tsdPtr->stderrInitialized = -1;
	    tsdPtr->stderrChannel = TclpGetDefaultStdChannel(TCL_STDERR);
	    if (tsdPtr->stderrChannel != NULL) {
		tsdPtr->stderrInitialized = 1;
		Tcl_RegisterChannel(NULL, tsdPtr->stderrChannel);
	    }
	}
	channel = tsdPtr->stderrChannel;
	break;
    }
    return channel;
}

/*
 *----------------------------------------------------------------------
 *
 * Tcl_CreateCloseHandler
 *
 *	Creates a close callback which will be called when the channel is
 *	closed.
 *
 * Results:
 *	None.
 *
 * Side effects:
 *	Causes the callback to be called in the future when the channel will
 *	be closed.
 *
 *----------------------------------------------------------------------
 */

void
Tcl_CreateCloseHandler(
    Tcl_Channel chan,		/* The channel for which to create the close
				 * callback. */
    Tcl_CloseProc *proc,	/* The callback routine to call when the
				 * channel will be closed. */
    void *clientData)	/* Arbitrary data to pass to the close
				 * callback. */
{
    ChannelState *statePtr = ((Channel *) chan)->state;
    CloseCallback *cbPtr;

    cbPtr = (CloseCallback *)Tcl_Alloc(sizeof(CloseCallback));
    cbPtr->proc = proc;
    cbPtr->clientData = clientData;

    cbPtr->nextPtr = statePtr->closeCbPtr;
    statePtr->closeCbPtr = cbPtr;
}

/*
 *----------------------------------------------------------------------
 *
 * Tcl_DeleteCloseHandler --
 *
 *	Removes a callback that would have been called on closing the channel.
 *	If there is no matching callback then this function has no effect.
 *
 * Results:
 *	None.
 *
 * Side effects:
 *	The callback will not be called in the future when the channel is
 *	eventually closed.
 *
 *----------------------------------------------------------------------
 */

void
Tcl_DeleteCloseHandler(
    Tcl_Channel chan,		/* The channel for which to cancel the close
				 * callback. */
    Tcl_CloseProc *proc,	/* The procedure for the callback to
				 * remove. */
    void *clientData)	/* The callback data for the callback to
				 * remove. */
{
    ChannelState *statePtr = ((Channel *) chan)->state;
    CloseCallback *cbPtr, *cbPrevPtr;

    for (cbPtr = statePtr->closeCbPtr, cbPrevPtr = NULL;
	    cbPtr != NULL; cbPtr = cbPtr->nextPtr) {
	if ((cbPtr->proc == proc) && (cbPtr->clientData == clientData)) {
	    if (cbPrevPtr == NULL) {
		statePtr->closeCbPtr = cbPtr->nextPtr;
	    } else {
		cbPrevPtr->nextPtr = cbPtr->nextPtr;
	    }
	    Tcl_Free(cbPtr);
	    break;
	}
	cbPrevPtr = cbPtr;
    }
}

/*
 *----------------------------------------------------------------------
 *
 * GetChannelTable --
 *
 *	Gets and potentially initializes the channel table for an interpreter.
 *	If it is initializing the table it also inserts channels for stdin,
 *	stdout and stderr if the interpreter is trusted.
 *
 * Results:
 *	A pointer to the hash table created, for use by the caller.
 *
 * Side effects:
 *	Initializes the channel table for an interpreter. May create channels
 *	for stdin, stdout and stderr.
 *
 *----------------------------------------------------------------------
 */

static Tcl_HashTable *
GetChannelTable(
    Tcl_Interp *interp)
{
    Tcl_HashTable *hTblPtr;	/* Hash table of channels. */
    Tcl_Channel stdinChan, stdoutChan, stderrChan;

    hTblPtr = (Tcl_HashTable *)Tcl_GetAssocData(interp, "tclIO", NULL);
    if (hTblPtr == NULL) {
	hTblPtr = (Tcl_HashTable *)Tcl_Alloc(sizeof(Tcl_HashTable));
	Tcl_InitHashTable(hTblPtr, TCL_STRING_KEYS);
	Tcl_SetAssocData(interp, "tclIO",
		(Tcl_InterpDeleteProc *) DeleteChannelTable, hTblPtr);

	/*
	 * If the interpreter is trusted (not "safe"), insert channels for
	 * stdin, stdout and stderr (possibly creating them in the process).
	 */

	if (Tcl_IsSafe(interp) == 0) {
	    stdinChan = Tcl_GetStdChannel(TCL_STDIN);
	    if (stdinChan != NULL) {
		Tcl_RegisterChannel(interp, stdinChan);
	    }
	    stdoutChan = Tcl_GetStdChannel(TCL_STDOUT);
	    if (stdoutChan != NULL) {
		Tcl_RegisterChannel(interp, stdoutChan);
	    }
	    stderrChan = Tcl_GetStdChannel(TCL_STDERR);
	    if (stderrChan != NULL) {
		Tcl_RegisterChannel(interp, stderrChan);
	    }
	}
    }
    return hTblPtr;
}

/*
 *----------------------------------------------------------------------
 *
 * DeleteChannelTable --
 *
 *	Deletes the channel table for an interpreter, closing any open
 *	channels whose refcount reaches zero. This procedure is invoked when
 *	an interpreter is deleted, via the AssocData cleanup mechanism.
 *
 * Results:
 *	None.
 *
 * Side effects:
 *	Deletes the hash table of channels. May close channels. May flush
 *	output on closed channels. Removes any channeEvent handlers that were
 *	registered in this interpreter.
 *
 *----------------------------------------------------------------------
 */

static void
DeleteChannelTable(
    void *clientData,	/* The per-interpreter data structure. */
    Tcl_Interp *interp)		/* The interpreter being deleted. */
{
    Tcl_HashTable *hTblPtr;	/* The hash table. */
    Tcl_HashSearch hSearch;	/* Search variable. */
    Tcl_HashEntry *hPtr;	/* Search variable. */
    Channel *chanPtr;		/* Channel being deleted. */
    ChannelState *statePtr;	/* State of Channel being deleted. */
    EventScriptRecord *sPtr, *prevPtr, *nextPtr;
				/* Variables to loop over all channel events
				 * registered, to delete the ones that refer
				 * to the interpreter being deleted. */

    /*
     * Delete all the registered channels - this will close channels whose
     * refcount reaches zero.
     */

    hTblPtr = (Tcl_HashTable *)clientData;
    for (hPtr = Tcl_FirstHashEntry(hTblPtr, &hSearch); hPtr != NULL;
	    hPtr = Tcl_FirstHashEntry(hTblPtr, &hSearch)) {
	chanPtr = (Channel *)Tcl_GetHashValue(hPtr);
	statePtr = chanPtr->state;

	/*
	 * Remove any fileevents registered in this interpreter.
	 */

	for (sPtr = statePtr->scriptRecordPtr, prevPtr = NULL;
		sPtr != NULL; sPtr = nextPtr) {
	    nextPtr = sPtr->nextPtr;
	    if (sPtr->interp == interp) {
		if (prevPtr == NULL) {
		    statePtr->scriptRecordPtr = nextPtr;
		} else {
		    prevPtr->nextPtr = nextPtr;
		}

		Tcl_DeleteChannelHandler((Tcl_Channel) chanPtr,
			TclChannelEventScriptInvoker, sPtr);

		TclDecrRefCount(sPtr->scriptPtr);
		Tcl_Free(sPtr);
	    } else {
		prevPtr = sPtr;
	    }
	}

	/*
	 * Cannot call Tcl_UnregisterChannel because that procedure calls
	 * Tcl_GetAssocData to get the channel table, which might already be
	 * inaccessible from the interpreter structure. Instead, we emulate
	 * the behavior of Tcl_UnregisterChannel directly here.
	 */

	Tcl_DeleteHashEntry(hPtr);
	statePtr->epoch++;
	if (statePtr->refCount-- <= 1) {
	    if (!GotFlag(statePtr, BG_FLUSH_SCHEDULED)) {
		(void) Tcl_CloseEx(interp, (Tcl_Channel) chanPtr, 0);
	    }
	}

    }
    Tcl_DeleteHashTable(hTblPtr);
    Tcl_Free(hTblPtr);
}

/*
 *----------------------------------------------------------------------
 *
 * CheckForStdChannelsBeingClosed --
 *
 *	Perform special handling for standard channels being closed. When
 *	given a standard channel, if the refcount is now 1, it means that the
 *	last reference to the standard channel is being explicitly closed. Now
 *	bump the refcount artificially down to 0, to ensure the normal
 *	handling of channels being closed will occur. Also reset the static
 *	pointer to the channel to NULL, to avoid dangling references.
 *
 * Results:
 *	None.
 *
 * Side effects:
 *	Manipulates the refcount on standard channels. May smash the global
 *	static pointer to a standard channel.
 *
 *----------------------------------------------------------------------
 */

static void
CheckForStdChannelsBeingClosed(
    Tcl_Channel chan)
{
    ChannelState *statePtr = ((Channel *) chan)->state;
    ThreadSpecificData *tsdPtr = TCL_TSD_INIT(&dataKey);

    if (tsdPtr->stdinInitialized == 1
	    && tsdPtr->stdinChannel != NULL
	    && statePtr == ((Channel *)tsdPtr->stdinChannel)->state) {
	if (statePtr->refCount + 1 < 3) {
	    statePtr->refCount = 0;
	    tsdPtr->stdinChannel = NULL;
	    return;
	}
    } else if (tsdPtr->stdoutInitialized == 1
	    && tsdPtr->stdoutChannel != NULL
	    && statePtr == ((Channel *)tsdPtr->stdoutChannel)->state) {
	if (statePtr->refCount + 1 < 3) {
	    statePtr->refCount = 0;
	    tsdPtr->stdoutChannel = NULL;
	    return;
	}
    } else if (tsdPtr->stderrInitialized == 1
	    && tsdPtr->stderrChannel != NULL
	    && statePtr == ((Channel *)tsdPtr->stderrChannel)->state) {
	if (statePtr->refCount + 1 < 3) {
	    statePtr->refCount = 0;
	    tsdPtr->stderrChannel = NULL;
	    return;
	}
    }
}

/*
 *----------------------------------------------------------------------
 *
 * Tcl_IsStandardChannel --
 *
 *	Test if the given channel is a standard channel. No attempt is made to
 *	check if the channel or the standard channels are initialized or
 *	otherwise valid.
 *
 * Results:
 *	Returns 1 if true, 0 if false.
 *
 * Side effects:
 *	None.
 *
 *----------------------------------------------------------------------
 */

int
Tcl_IsStandardChannel(
    Tcl_Channel chan)		/* Channel to check. */
{
    ThreadSpecificData *tsdPtr = TCL_TSD_INIT(&dataKey);

    if ((chan == tsdPtr->stdinChannel)
	    || (chan == tsdPtr->stdoutChannel)
	    || (chan == tsdPtr->stderrChannel)) {
	return 1;
    } else {
	return 0;
    }
}

/*
 *----------------------------------------------------------------------
 *
 * Tcl_RegisterChannel --
 *
 *	Adds an already-open channel to the channel table of an interpreter.
 *	If the interpreter passed as argument is NULL, it only increments the
 *	channel refCount.
 *
 * Results:
 *	None.
 *
 * Side effects:
 *	May increment the reference count of a channel.
 *
 *----------------------------------------------------------------------
 */

void
Tcl_RegisterChannel(
    Tcl_Interp *interp,		/* Interpreter in which to add the channel. */
    Tcl_Channel chan)		/* The channel to add to this interpreter
				 * channel table. */
{
    Tcl_HashTable *hTblPtr;	/* Hash table of channels. */
    Tcl_HashEntry *hPtr;	/* Search variable. */
    int isNew;			/* Is the hash entry new or does it exist? */
    Channel *chanPtr;		/* The actual channel. */
    ChannelState *statePtr;	/* State of the actual channel. */

    /*
     * Always (un)register bottom-most channel in the stack. This makes
     * management of the channel list easier because no manipulation is
     * necessary during (un)stack operation.
     */

    chanPtr = ((Channel *) chan)->state->bottomChanPtr;
    statePtr = chanPtr->state;

    if (statePtr->channelName == NULL) {
	Tcl_Panic("Tcl_RegisterChannel: channel without name");
    }
    if (interp != NULL) {
	hTblPtr = GetChannelTable(interp);
	hPtr = Tcl_CreateHashEntry(hTblPtr, statePtr->channelName, &isNew);
	if (!isNew) {
	    if (chan == Tcl_GetHashValue(hPtr)) {
		return;
	    }

	    Tcl_Panic("Tcl_RegisterChannel: duplicate channel names");
	}
	Tcl_SetHashValue(hPtr, chanPtr);
    }
    statePtr->refCount++;
}

/*
 *----------------------------------------------------------------------
 *
 * Tcl_UnregisterChannel --
 *
 *	Deletes the hash entry for a channel associated with an interpreter.
 *	If the interpreter given as argument is NULL, it only decrements the
 *	reference count. (This all happens in the Tcl_DetachChannel helper
 *	function).
 *
 *	Finally, if the reference count of the channel drops to zero, it is
 *	deleted.
 *
 * Results:
 *	A standard Tcl result.
 *
 * Side effects:
 *	Calls Tcl_DetachChannel which deletes the hash entry for a channel
 *	associated with an interpreter.
 *
 *	May delete the channel, which can have a variety of consequences,
 *	especially if we are forced to close the channel.
 *
 *----------------------------------------------------------------------
 */

int
Tcl_UnregisterChannel(
    Tcl_Interp *interp,		/* Interpreter in which channel is defined. */
    Tcl_Channel chan)		/* Channel to delete. */
{
    ChannelState *statePtr;	/* State of the real channel. */

    statePtr = ((Channel *) chan)->state->bottomChanPtr->state;

    if (GotFlag(statePtr, CHANNEL_INCLOSE)) {
	if (interp != NULL) {
	    Tcl_SetObjResult(interp, Tcl_NewStringObj(
                    "illegal recursive call to close through close-handler"
                    " of channel", TCL_INDEX_NONE));
	}
	return TCL_ERROR;
    }

    if (DetachChannel(interp, chan) != TCL_OK) {
	return TCL_OK;
    }

    statePtr = ((Channel *) chan)->state->bottomChanPtr->state;

    /*
     * Perform special handling for standard channels being closed. If the
     * refCount is now 1 it means that the last reference to the standard
     * channel is being explicitly closed, so bump the refCount down
     * artificially to 0. This will ensure that the channel is actually
     * closed, below. Also set the static pointer to NULL for the channel.
     */

    CheckForStdChannelsBeingClosed(chan);

    /*
     * If the refCount reached zero, close the actual channel.
     */

    if (statePtr->refCount + 1 <= 1) {
	Tcl_Preserve(statePtr);
	if (!GotFlag(statePtr, BG_FLUSH_SCHEDULED)) {
	    /*
	     * We don't want to re-enter Tcl_CloseEx().
	     */

	    if (!GotFlag(statePtr, CHANNEL_CLOSED)) {
		if (Tcl_CloseEx(interp, chan, 0) != TCL_OK) {
		    SetFlag(statePtr, CHANNEL_CLOSED);
		    Tcl_Release(statePtr);
		    return TCL_ERROR;
		}
	    }
	}
	SetFlag(statePtr, CHANNEL_CLOSED);
	Tcl_Release(statePtr);
    }
    return TCL_OK;
}

/*
 *----------------------------------------------------------------------
 *
 * Tcl_DetachChannel --
 *
 *	Deletes the hash entry for a channel associated with an interpreter.
 *	If the interpreter given as argument is NULL, it only decrements the
 *	reference count. Even if the ref count drops to zero, the channel is
 *	NOT closed or cleaned up. This allows a channel to be detached from an
 *	interpreter and left in the same state it was in when it was
 *	originally returned by 'Tcl_OpenFileChannel', for example.
 *
 *	This function cannot be used on the standard channels, and will return
 *	TCL_ERROR if that is attempted.
 *
 *	This function should only be necessary for special purposes in which
 *	you need to generate a pristine channel from one that has already been
 *	used. All ordinary purposes will almost always want to use
 *	Tcl_UnregisterChannel instead.
 *
 *	Provided the channel is not attached to any other interpreter, it can
 *	then be closed with Tcl_Close, rather than with Tcl_UnregisterChannel.
 *
 * Results:
 *	A standard Tcl result. If the channel is not currently registered with
 *	the given interpreter, TCL_ERROR is returned, otherwise TCL_OK.
 *	However no error messages are left in the interp's result.
 *
 * Side effects:
 *	Deletes the hash entry for a channel associated with an interpreter.
 *
 *----------------------------------------------------------------------
 */

int
Tcl_DetachChannel(
    Tcl_Interp *interp,		/* Interpreter in which channel is defined. */
    Tcl_Channel chan)		/* Channel to delete. */
{
    if (Tcl_IsStandardChannel(chan)) {
	return TCL_ERROR;
    }

    return DetachChannel(interp, chan);
}

/*
 *----------------------------------------------------------------------
 *
 * DetachChannel --
 *
 *	Deletes the hash entry for a channel associated with an interpreter.
 *	If the interpreter given as argument is NULL, it only decrements the
 *	reference count. Even if the ref count drops to zero, the channel is
 *	NOT closed or cleaned up. This allows a channel to be detached from an
 *	interpreter and left in the same state it was in when it was
 *	originally returned by 'Tcl_OpenFileChannel', for example.
 *
 * Results:
 *	A standard Tcl result. If the channel is not currently registered with
 *	the given interpreter, TCL_ERROR is returned, otherwise TCL_OK.
 *	However no error messages are left in the interp's result.
 *
 * Side effects:
 *	Deletes the hash entry for a channel associated with an interpreter.
 *
 *----------------------------------------------------------------------
 */

static int
DetachChannel(
    Tcl_Interp *interp,		/* Interpreter in which channel is defined. */
    Tcl_Channel chan)		/* Channel to delete. */
{
    Tcl_HashTable *hTblPtr;	/* Hash table of channels. */
    Tcl_HashEntry *hPtr;	/* Search variable. */
    Channel *chanPtr;		/* The real IO channel. */
    ChannelState *statePtr;	/* State of the real channel. */

    /*
     * Always (un)register bottom-most channel in the stack. This makes
     * management of the channel list easier because no manipulation is
     * necessary during (un)stack operation.
     */

    chanPtr = ((Channel *) chan)->state->bottomChanPtr;
    statePtr = chanPtr->state;

    if (interp != NULL) {
	hTblPtr = (Tcl_HashTable *)Tcl_GetAssocData(interp, "tclIO", NULL);
	if (hTblPtr == NULL) {
	    return TCL_ERROR;
	}
	hPtr = Tcl_FindHashEntry(hTblPtr, statePtr->channelName);
	if (hPtr == NULL) {
	    return TCL_ERROR;
	}
	if ((Channel *) Tcl_GetHashValue(hPtr) != chanPtr) {
	    return TCL_ERROR;
	}
	Tcl_DeleteHashEntry(hPtr);
	statePtr->epoch++;

	/*
	 * Remove channel handlers that refer to this interpreter, so that
	 * they will not be present if the actual close is delayed and more
	 * events happen on the channel. This may occur if the channel is
	 * shared between several interpreters, or if the channel has async
	 * flushing active.
	 */

	CleanupChannelHandlers(interp, chanPtr);
    }

    statePtr->refCount--;

    return TCL_OK;
}

/*
 *---------------------------------------------------------------------------
 *
 * Tcl_GetChannel --
 *
 *	Finds an existing Tcl_Channel structure by name in a given
 *	interpreter. This function is public because it is used by
 *	channel-type-specific functions.
 *
 * Results:
 *	A Tcl_Channel or NULL on failure. If failed, interp's result object
 *	contains an error message. *modePtr is filled with the modes in which
 *	the channel was opened.
 *
 * Side effects:
 *	None.
 *
 *---------------------------------------------------------------------------
 */

Tcl_Channel
Tcl_GetChannel(
    Tcl_Interp *interp,		/* Interpreter in which to find or create the
				 * channel. */
    const char *chanName,	/* The name of the channel. */
    int *modePtr)		/* Where to store the mode in which the
				 * channel was opened? Will contain an ORed
				 * combination of TCL_READABLE and
				 * TCL_WRITABLE, if non-NULL. */
{
    Channel *chanPtr;		/* The actual channel. */
    Tcl_HashTable *hTblPtr;	/* Hash table of channels. */
    Tcl_HashEntry *hPtr;	/* Search variable. */
    const char *name;		/* Translated name. */

    /*
     * Substitute "stdin", etc. Note that even though we immediately find the
     * channel using Tcl_GetStdChannel, we still need to look it up in the
     * specified interpreter to ensure that it is present in the channel
     * table. Otherwise, safe interpreters would always have access to the
     * standard channels.
     */

    name = chanName;
    if ((chanName[0] == 's') && (chanName[1] == 't')) {
	chanPtr = NULL;
	if (strcmp(chanName, "stdin") == 0) {
	    chanPtr = (Channel *) Tcl_GetStdChannel(TCL_STDIN);
	} else if (strcmp(chanName, "stdout") == 0) {
	    chanPtr = (Channel *) Tcl_GetStdChannel(TCL_STDOUT);
	} else if (strcmp(chanName, "stderr") == 0) {
	    chanPtr = (Channel *) Tcl_GetStdChannel(TCL_STDERR);
	}
	if (chanPtr != NULL) {
	    name = chanPtr->state->channelName;
	}
    }

    hTblPtr = GetChannelTable(interp);
    hPtr = Tcl_FindHashEntry(hTblPtr, name);
    if (hPtr == NULL) {
	Tcl_SetObjResult(interp, Tcl_ObjPrintf(
                "can not find channel named \"%s\"", chanName));
	Tcl_SetErrorCode(interp, "TCL", "LOOKUP", "CHANNEL", chanName, NULL);
	return NULL;
    }

    /*
     * Always return bottom-most channel in the stack. This one lives the
     * longest - other channels may go away unnoticed. The other APIs
     * compensate where necessary to retrieve the topmost channel again.
     */

    chanPtr = (Channel *)Tcl_GetHashValue(hPtr);
    chanPtr = chanPtr->state->bottomChanPtr;
    if (modePtr != NULL) {
	*modePtr = GotFlag(chanPtr->state, TCL_READABLE|TCL_WRITABLE);
    }

    return (Tcl_Channel) chanPtr;
}

/*
 *---------------------------------------------------------------------------
 *
 * TclGetChannelFromObj --
 *
 *	Finds an existing Tcl_Channel structure by name in a given
 *	interpreter. This function is public because it is used by
 *	channel-type-specific functions.
 *
 * Results:
 *	A Tcl_Channel or NULL on failure. If failed, interp's result object
 *	contains an error message. *modePtr is filled with the modes in which
 *	the channel was opened.
 *
 * Side effects:
 *	None.
 *
 *---------------------------------------------------------------------------
 */

int
TclGetChannelFromObj(
    Tcl_Interp *interp,		/* Interpreter in which to find or create the
				 * channel. */
    Tcl_Obj *objPtr,
    Tcl_Channel *channelPtr,
    int *modePtr,		/* Where to store the mode in which the
				 * channel was opened? Will contain an ORed
				 * combination of TCL_READABLE and
				 * TCL_WRITABLE, if non-NULL. */
    TCL_UNUSED(int) /*flags*/)
{
    ChannelState *statePtr;
    ResolvedChanName *resPtr = NULL;
    Tcl_Channel chan;

    if (interp == NULL) {
	return TCL_ERROR;
    }

    ChanGetInternalRep(objPtr, resPtr);
    if (resPtr) {
	/*
 	 * Confirm validity of saved lookup results.
 	 */

	statePtr = resPtr->statePtr;
	if ((resPtr->interp == interp)		/* Same interp context */
			/* No epoch change in channel since lookup */
		&& (resPtr->epoch == statePtr->epoch)) {
	    /*
	     * Have a valid saved lookup. Jump to end to return it.
	     */

	    goto valid;
	}
    }

    chan = Tcl_GetChannel(interp, TclGetString(objPtr), NULL);

    if (chan == NULL) {
	if (resPtr) {
	    Tcl_StoreInternalRep(objPtr, &chanObjType, NULL);
	}
	return TCL_ERROR;
    }

    if (resPtr && resPtr->refCount == 1) {
	/*
         * Re-use the ResolvedCmdName struct.
         */

	Tcl_Release(resPtr->statePtr);
    } else {
	resPtr = (ResolvedChanName *) Tcl_Alloc(sizeof(ResolvedChanName));
	resPtr->refCount = 0;
	ChanSetInternalRep(objPtr, resPtr);		/* Overwrites, if needed */
    }
    statePtr = ((Channel *)chan)->state;
    resPtr->statePtr = statePtr;
    Tcl_Preserve(statePtr);
    resPtr->interp = interp;
    resPtr->epoch = statePtr->epoch;

  valid:
    *channelPtr = (Tcl_Channel) statePtr->bottomChanPtr;

    if (modePtr != NULL) {
	*modePtr = GotFlag(statePtr, TCL_READABLE|TCL_WRITABLE);
    }

    return TCL_OK;
}

/*
 *----------------------------------------------------------------------
 *
 * Tcl_CreateChannel --
 *
 *	Creates a new entry in the hash table for a Tcl_Channel record.
 *
 * Results:
 *	Returns the new Tcl_Channel.
 *
 * Side effects:
 *	Creates a new Tcl_Channel instance and inserts it into the hash table.
 *
 *----------------------------------------------------------------------
 */

Tcl_Channel
Tcl_CreateChannel(
    const Tcl_ChannelType *typePtr, /* The channel type record. */
    const char *chanName,	/* Name of channel to record. */
    void *instanceData,	/* Instance specific data. */
    int mask)			/* TCL_READABLE & TCL_WRITABLE to indicate if
				 * the channel is readable, writable. */
{
    Channel *chanPtr;		/* The channel structure newly created. */
    ChannelState *statePtr;	/* The stack-level independent state info for
				 * the channel. */
    const char *name;
    char *tmp;
    ThreadSpecificData *tsdPtr = TCL_TSD_INIT(&dataKey);

    /*
     * With the change of the Tcl_ChannelType structure to use a version in
     * 8.3.2+, we have to make sure that our assumption that the structure
     * remains a binary compatible size is true.
     *
     * If this assertion fails on some system, then it can be removed only if
     * the user recompiles code with older channel drivers in the new system
     * as well.
     */

    assert(sizeof(Tcl_ChannelTypeVersion) == sizeof(Tcl_DriverBlockModeProc *));
    assert(typePtr->typeName != NULL);
    if (Tcl_ChannelVersion(typePtr) != TCL_CHANNEL_VERSION_5) {
	Tcl_Panic("channel type %s must be version TCL_CHANNEL_VERSION_5", typePtr->typeName);
    }
    if (typePtr->close2Proc == NULL) {
	Tcl_Panic("channel type %s must define close2Proc", typePtr->typeName);
    }
    if ((TCL_READABLE & mask) && (NULL == typePtr->inputProc)) {
	Tcl_Panic("channel type %s must define inputProc when used for reader channel", typePtr->typeName);
    }
    if ((TCL_WRITABLE & mask) &&  (NULL == typePtr->outputProc)) {
	Tcl_Panic("channel type %s must define outputProc when used for writer channel", typePtr->typeName);
    }
    if (NULL == typePtr->watchProc) {
	Tcl_Panic("channel type %s must define watchProc", typePtr->typeName);
    }

    /*
     * JH: We could subsequently memset these to 0 to avoid the numerous
     * assignments to 0/NULL below.
     */

    chanPtr = (Channel *)Tcl_Alloc(sizeof(Channel));
    statePtr = (ChannelState *)Tcl_Alloc(sizeof(ChannelState));
    chanPtr->state = statePtr;

    chanPtr->instanceData = instanceData;
    chanPtr->typePtr = typePtr;

    /*
     * Set all the bits that are part of the stack-independent state
     * information for the channel.
     */

    if (chanName != NULL) {
	unsigned len = strlen(chanName) + 1;

	/*
         * Make sure we allocate at least 7 bytes, so it fits for "stdout"
         * later.
         */

	tmp = (char *)Tcl_Alloc((len < 7) ? 7 : len);
	strcpy(tmp, chanName);
    } else {
	tmp = (char *)Tcl_Alloc(7);
	tmp[0] = '\0';
    }
    statePtr->channelName = tmp;
    statePtr->flags = mask;
	/* uncomment this to make default encoding error handling strict */
	/*
    statePtr->flags |= CHANNEL_ENCODING_STRICT;
	*/
    statePtr->maxPerms = mask; /* Save max privileges for close callback */

    /*
     * Set the channel to system default encoding.
     *
     * Note the strange bit of protection taking place here. If the system
     * encoding name is reported back as "binary", something weird is
     * happening. Tcl provides no "binary" encoding, so someone else has
     * provided one. We ignore it so as not to interfere with the "magic"
     * interpretation that Tcl_Channels give to the "-encoding binary" option.
     */

    statePtr->encoding = NULL;
    name = Tcl_GetEncodingName(NULL);
    if (strcmp(name, "binary") != 0) {
	statePtr->encoding = Tcl_GetEncoding(NULL, name);
    }
    statePtr->inputEncodingState  = NULL;
    statePtr->inputEncodingFlags  = TCL_ENCODING_START;
    TCL_ENCODING_PROFILE_SET(statePtr->inputEncodingFlags,
			     TCL_ENCODING_PROFILE_DEFAULT);
    statePtr->outputEncodingState = NULL;
    statePtr->outputEncodingFlags = TCL_ENCODING_START;
    TCL_ENCODING_PROFILE_SET(statePtr->outputEncodingFlags,
			     TCL_ENCODING_PROFILE_DEFAULT);

    /*
     * Set the channel up initially in AUTO input translation mode to accept
     * "\n", "\r" and "\r\n". Output translation mode is set to a platform
     * specific default value. The eofChar is set to 0 for both input and
     * output, so that Tcl does not look for an in-file EOF indicator (e.g.,
     * ^Z) and does not append an EOF indicator to files.
     */

    statePtr->inputTranslation	= TCL_TRANSLATE_AUTO;
    statePtr->outputTranslation	= TCL_PLATFORM_TRANSLATION;
    statePtr->inEofChar		= 0;

    statePtr->unreportedError	= 0;
    statePtr->refCount		= 0;
    statePtr->closeCbPtr	= NULL;
    statePtr->curOutPtr		= NULL;
    statePtr->outQueueHead	= NULL;
    statePtr->outQueueTail	= NULL;
    statePtr->saveInBufPtr	= NULL;
    statePtr->inQueueHead	= NULL;
    statePtr->inQueueTail	= NULL;
    statePtr->chPtr		= NULL;
    statePtr->interestMask	= 0;
    statePtr->scriptRecordPtr	= NULL;
    statePtr->bufSize		= CHANNELBUFFER_DEFAULT_SIZE;
    statePtr->timer		= NULL;
    statePtr->timerChanPtr	= NULL;
    statePtr->csPtrR		= NULL;
    statePtr->csPtrW		= NULL;
    statePtr->outputStage	= NULL;

    /*
     * As we are creating the channel, it is obviously the top for now.
     */

    statePtr->topChanPtr	= chanPtr;
    statePtr->bottomChanPtr	= chanPtr;
    chanPtr->downChanPtr	= NULL;
    chanPtr->upChanPtr		= NULL;
    chanPtr->inQueueHead	= NULL;
    chanPtr->inQueueTail	= NULL;
    chanPtr->refCount		= 0;

    /*
     * TIP #219, Tcl Channel Reflection API
     */

    statePtr->chanMsg		= NULL;
    statePtr->unreportedMsg	= NULL;

    statePtr->epoch		= 0;

    /*
     * Link the channel into the list of all channels; create an on-exit
     * handler if there is not one already, to close off all the channels in
     * the list on exit.
     *
     * JH: Could call Tcl_SpliceChannel, but need to avoid NULL check.
     *
     * TIP #218.
     * AK: Just initialize the field to NULL before invoking Tcl_SpliceChannel
     *	   We need Tcl_SpliceChannel, for the threadAction calls. There is no
     *	   real reason to duplicate all of this.
     * NOTE: All drivers using thread actions now have to perform their TSD
     *	     manipulation only in their thread action proc. Doing it when
     *	     creating their instance structures will collide with the thread
     *	     action activity and lead to damaged lists.
     */

    statePtr->nextCSPtr = NULL;
    SpliceChannel((Tcl_Channel) chanPtr);

    /*
     * Install this channel in the first empty standard channel slot, if the
     * channel was previously closed explicitly.
     */

    if ((tsdPtr->stdinChannel == NULL) && (tsdPtr->stdinInitialized == 1)) {
	strcpy(tmp, "stdin");
	Tcl_SetStdChannel((Tcl_Channel) chanPtr, TCL_STDIN);
	Tcl_RegisterChannel(NULL, (Tcl_Channel) chanPtr);
    } else if ((tsdPtr->stdoutChannel == NULL) &&
	    (tsdPtr->stdoutInitialized == 1)) {
	strcpy(tmp, "stdout");
	Tcl_SetStdChannel((Tcl_Channel) chanPtr, TCL_STDOUT);
	Tcl_RegisterChannel(NULL, (Tcl_Channel) chanPtr);
    } else if ((tsdPtr->stderrChannel == NULL) &&
	    (tsdPtr->stderrInitialized == 1)) {
	strcpy(tmp, "stderr");
	Tcl_SetStdChannel((Tcl_Channel) chanPtr, TCL_STDERR);
	Tcl_RegisterChannel(NULL, (Tcl_Channel) chanPtr);
    }
    return (Tcl_Channel) chanPtr;
}

/*
 *----------------------------------------------------------------------
 *
 * Tcl_StackChannel --
 *
 *	Replaces an entry in the hash table for a Tcl_Channel record. The
 *	replacement is a new channel with same name, it supercedes the
 *	replaced channel. Input and output of the superceded channel is now
 *	going through the newly created channel and allows the arbitrary
 *	filtering/manipulation of the dataflow.
 *
 *	Andreas Kupries <a.kupries@westend.com>, 12/13/1998 "Trf-Patch for
 *	filtering channels"
 *
 * Results:
 *	Returns the new Tcl_Channel, which actually contains the saved
 *	information about prevChan.
 *
 * Side effects:
 *	A new channel structure is allocated and linked below the existing
 *	channel. The channel operations and client data of the existing
 *	channel are copied down to the newly created channel, and the current
 *	channel has its operations replaced by the new typePtr.
 *
 *----------------------------------------------------------------------
 */

Tcl_Channel
Tcl_StackChannel(
    Tcl_Interp *interp,		/* The interpreter we are working in */
    const Tcl_ChannelType *typePtr,
				/* The channel type record for the new
				 * channel. */
    void *instanceData,	/* Instance specific data for the new
				 * channel. */
    int mask,			/* TCL_READABLE & TCL_WRITABLE to indicate if
				 * the channel is readable, writable. */
    Tcl_Channel prevChan)	/* The channel structure to replace */
{
    ThreadSpecificData *tsdPtr = TCL_TSD_INIT(&dataKey);
    Channel *chanPtr, *prevChanPtr;
    ChannelState *statePtr;

    /*
     * Find the given channel (prevChan) in the list of all channels. If we do
     * not find it, then it was never registered correctly.
     *
     * This operation should occur at the top of a channel stack.
     */

    statePtr = (ChannelState *) tsdPtr->firstCSPtr;
    prevChanPtr = ((Channel *) prevChan)->state->topChanPtr;

    while ((statePtr != NULL) && (statePtr->topChanPtr != prevChanPtr)) {
	statePtr = statePtr->nextCSPtr;
    }

    if (statePtr == NULL) {
	if (interp) {
	    Tcl_SetObjResult(interp, Tcl_ObjPrintf(
                    "couldn't find state for channel \"%s\"",
		    Tcl_GetChannelName(prevChan)));
	}
	return NULL;
    }

    /*
     * Here we check if the given "mask" matches the "flags" of the already
     * existing channel.
     *
     *	  | - | R | W | RW |
     *	--+---+---+---+----+	<=>  0 != (chan->mask & prevChan->mask)
     *	- |   |   |   |    |
     *	R |   | + |   | +  |	The superceding channel is allowed to restrict
     *	W |   |   | + | +  |	the capabilities of the superceded one!
     *	RW|   | + | + | +  |
     *	--+---+---+---+----+
     */

    if ((mask & GotFlag(statePtr, TCL_READABLE|TCL_WRITABLE)) == 0) {
	if (interp) {
	    Tcl_SetObjResult(interp, Tcl_ObjPrintf(
		    "reading and writing both disallowed for channel \"%s\"",
		    Tcl_GetChannelName(prevChan)));
	}
	return NULL;
    }

    /*
     * Flush the buffers. This ensures that any data still in them at this
     * time is not handled by the new transformation. Restrict this to
     * writable channels. Take care to hide a possible bg-copy in progress
     * from Tcl_Flush and the CheckForChannelErrors inside.
     */

    if ((mask & TCL_WRITABLE) != 0) {
	CopyState *csPtrR = statePtr->csPtrR;
	CopyState *csPtrW = statePtr->csPtrW;

	statePtr->csPtrR = NULL;
	statePtr->csPtrW = NULL;

	/*
	 * TODO: Examine what can go wrong if Tcl_Flush() call disturbs
	 * the stacking state of this channel during its operations.
	 */
	if (Tcl_Flush((Tcl_Channel) prevChanPtr) != TCL_OK) {
	    statePtr->csPtrR = csPtrR;
	    statePtr->csPtrW = csPtrW;
	    if (interp) {
		Tcl_SetObjResult(interp, Tcl_ObjPrintf(
                        "could not flush channel \"%s\"",
			Tcl_GetChannelName(prevChan)));
	    }
	    return NULL;
	}

	statePtr->csPtrR = csPtrR;
	statePtr->csPtrW = csPtrW;
    }

    /*
     * Discard any input in the buffers. They are not yet read by the user of
     * the channel, so they have to go through the new transformation before
     * reading. As the buffers contain the untransformed form their contents
     * are not only useless but actually distorts our view of the system.
     *
     * To preserve the information without having to read them again and to
     * avoid problems with the location in the channel (seeking might be
     * impossible) we move the buffers from the common state structure into
     * the channel itself. We use the buffers in the channel below the new
     * transformation to hold the data. In the future this allows us to write
     * transformations which pre-read data and push the unused part back when
     * they are going away.
     */

    if (((mask & TCL_READABLE) != 0) && (statePtr->inQueueHead != NULL)) {
	/*
	 * When statePtr->inQueueHead is not NULL, we know
	 * prevChanPtr->inQueueHead must be NULL.
	 */

	assert(prevChanPtr->inQueueHead == NULL);
	assert(prevChanPtr->inQueueTail == NULL);

	prevChanPtr->inQueueHead = statePtr->inQueueHead;
	prevChanPtr->inQueueTail = statePtr->inQueueTail;

	statePtr->inQueueHead = NULL;
	statePtr->inQueueTail = NULL;
    }

    chanPtr = (Channel *)Tcl_Alloc(sizeof(Channel));

    /*
     * Save some of the current state into the new structure, reinitialize the
     * parts which will stay with the transformation.
     *
     * Remarks:
     */

    chanPtr->state		= statePtr;
    chanPtr->instanceData	= instanceData;
    chanPtr->typePtr		= typePtr;
    chanPtr->downChanPtr	= prevChanPtr;
    chanPtr->upChanPtr		= NULL;
    chanPtr->inQueueHead	= NULL;
    chanPtr->inQueueTail	= NULL;
    chanPtr->refCount		= 0;

    /*
     * Place new block at the head of a possibly existing list of previously
     * stacked channels.
     */

    prevChanPtr->upChanPtr	= chanPtr;
    statePtr->topChanPtr	= chanPtr;

    /*
     * TIP #218, Channel Thread Actions.
     *
     * We call the thread actions for the new channel directly. We _cannot_
     * use SpliceChannel, because the (thread-)global list of all channels
     * always contains the _ChannelState_ for a stack of channels, not the
     * individual channels. And SpliceChannel would not only call the thread
     * actions, but also add the shared ChannelState to this list a second
     * time, mangling it.
     */

    ChanThreadAction(chanPtr, TCL_CHANNEL_THREAD_INSERT);

    return (Tcl_Channel) chanPtr;
}

void
TclChannelPreserve(
    Tcl_Channel chan)
{
    ((Channel *)chan)->refCount++;
}

void
TclChannelRelease(
    Tcl_Channel chan)
{
    Channel *chanPtr = (Channel *) chan;

    if (chanPtr->refCount == 0) {
	Tcl_Panic("Channel released more than preserved");
    }
    if (--chanPtr->refCount) {
	return;
    }
    if (chanPtr->typePtr == NULL) {
	Tcl_Free(chanPtr);
    }
}

static void
ChannelFree(
    Channel *chanPtr)
{
    if (!chanPtr->refCount) {
	Tcl_Free(chanPtr);
	return;
    }
    chanPtr->typePtr = NULL;
}

/*
 *----------------------------------------------------------------------
 *
 * Tcl_UnstackChannel --
 *
 *	Unstacks an entry in the hash table for a Tcl_Channel record. This is
 *	the reverse to 'Tcl_StackChannel'.
 *
 * Results:
 *	A standard Tcl result.
 *
 * Side effects:
 *	If TCL_ERROR is returned, the posix error code will be set with
 *	Tcl_SetErrno. May leave a message in interp result as well.
 *
 *----------------------------------------------------------------------
 */

int
Tcl_UnstackChannel(
    Tcl_Interp *interp,		/* The interpreter we are working in */
    Tcl_Channel chan)		/* The channel to unstack */
{
    Channel *chanPtr = (Channel *) chan;
    ChannelState *statePtr = chanPtr->state;
    int result = 0;

    /*
     * This operation should occur at the top of a channel stack.
     */

    chanPtr = statePtr->topChanPtr;

    if (chanPtr->downChanPtr != NULL) {
	/*
	 * Instead of manipulating the per-thread / per-interp list/hashtable
	 * of registered channels we wind down the state of the
	 * transformation, and then restore the state of underlying channel
	 * into the old structure.
	 *
	 * TODO: Figure out how to handle the situation where the chan
	 * operations called below by this unstacking operation cause
	 * another unstacking recursively.  In that case the downChanPtr
	 * value we're holding on to will not be the right thing.
	 */

	Channel *downChanPtr = chanPtr->downChanPtr;

	/*
	 * Flush the buffers. This ensures that any data still in them at this
	 * time _is_ handled by the transformation we are unstacking right
	 * now. Restrict this to writable channels. Take care to hide a
	 * possible bg-copy in progress from Tcl_Flush and the
	 * CheckForChannelErrors inside.
	 */

	if (GotFlag(statePtr, TCL_WRITABLE)) {
	    CopyState *csPtrR = statePtr->csPtrR;
	    CopyState *csPtrW = statePtr->csPtrW;

	    statePtr->csPtrR = NULL;
	    statePtr->csPtrW = NULL;

	    if (Tcl_Flush((Tcl_Channel) chanPtr) != TCL_OK) {
		statePtr->csPtrR = csPtrR;
		statePtr->csPtrW = csPtrW;

		/*
		 * TIP #219, Tcl Channel Reflection API.
		 * Move error messages put by the driver into the chan/ip
		 * bypass area into the regular interpreter result. Fall back
		 * to the regular message if nothing was found in the
		 * bypasses.
		 */

		if (!TclChanCaughtErrorBypass(interp, chan) && interp) {
		    Tcl_SetObjResult(interp, Tcl_ObjPrintf(
                            "could not flush channel \"%s\"",
			    Tcl_GetChannelName((Tcl_Channel) chanPtr)));
		}
		return TCL_ERROR;
	    }

	    statePtr->csPtrR  = csPtrR;
	    statePtr->csPtrW = csPtrW;
	}

	/*
	 * Anything in the input queue and the push-back buffers of the
	 * transformation going away is transformed data, but not yet read. As
	 * unstacking means that the caller does not want to see transformed
	 * data any more we have to discard these bytes. To avoid writing an
	 * analogue to 'DiscardInputQueued' we move the information in the
	 * push back buffers to the input queue and then call
	 * 'DiscardInputQueued' on that.
	 */

	if (GotFlag(statePtr, TCL_READABLE) &&
		((statePtr->inQueueHead != NULL) ||
		(chanPtr->inQueueHead != NULL))) {
	    if ((statePtr->inQueueHead != NULL) &&
		    (chanPtr->inQueueHead != NULL)) {
		statePtr->inQueueTail->nextPtr = chanPtr->inQueueHead;
		statePtr->inQueueTail = chanPtr->inQueueTail;
		statePtr->inQueueHead = statePtr->inQueueTail;
	    } else if (chanPtr->inQueueHead != NULL) {
		statePtr->inQueueHead = chanPtr->inQueueHead;
		statePtr->inQueueTail = chanPtr->inQueueTail;
	    }

	    chanPtr->inQueueHead = NULL;
	    chanPtr->inQueueTail = NULL;

	    DiscardInputQueued(statePtr, 0);
	}

	/*
	 * TIP #218, Channel Thread Actions.
	 *
	 * We call the thread actions for the new channel directly. We
	 * _cannot_ use CutChannel, because the (thread-)global list of all
	 * channels always contains the _ChannelState_ for a stack of
	 * channels, not the individual channels. And SpliceChannel would not
	 * only call the thread actions, but also remove the shared
	 * ChannelState from this list despite there being more channels for
	 * the state which are still active.
	 */

	ChanThreadAction(chanPtr, TCL_CHANNEL_THREAD_REMOVE);

	statePtr->topChanPtr = downChanPtr;
	downChanPtr->upChanPtr = NULL;

	/*
	 * Leave this link intact for closeproc
	 *  chanPtr->downChanPtr = NULL;
	 */

	/*
	 * Close and free the channel driver state.
	 * TIP #220: This is done with maximum privileges (as created).
	 */

	ResetFlag(statePtr, TCL_READABLE|TCL_WRITABLE);
	SetFlag(statePtr, statePtr->maxPerms);
	result = ChanClose(chanPtr, interp);
	ChannelFree(chanPtr);

	UpdateInterest(statePtr->topChanPtr);

	if (result != 0) {
	    Tcl_SetErrno(result);

	    /*
	     * TIP #219, Tcl Channel Reflection API.
	     * Move error messages put by the driver into the chan/ip bypass
	     * area into the regular interpreter result.
	     */

	    TclChanCaughtErrorBypass(interp, chan);
	    return TCL_ERROR;
	}
    } else {
	/*
	 * This channel does not cover another one. Simply do a close, if
	 * necessary.
	 */

	if (statePtr->refCount + 1 <= 1) {
	    if (Tcl_CloseEx(interp, chan, 0) != TCL_OK) {
		/*
		 * TIP #219, Tcl Channel Reflection API.
		 * "TclChanCaughtErrorBypass" is not required here, it was
		 * done already by "Tcl_Close".
		 */

		return TCL_ERROR;
	    }
	}

	/*
	 * TIP #218, Channel Thread Actions.
	 * Not required in this branch, this is done by Tcl_Close. If
	 * Tcl_Close is not called then the ChannelState is still active in
	 * the thread and no action has to be taken either.
	 */
    }

    return TCL_OK;
}

/*
 *----------------------------------------------------------------------
 *
 * Tcl_GetStackedChannel --
 *
 *	Determines whether the specified channel is stacked upon another.
 *
 * Results:
 *	NULL if the channel is not stacked upon another one, or a reference to
 *	the channel it is stacked upon. This reference can be used in queries,
 *	but modification is not allowed.
 *
 * Side effects:
 *	None.
 *
 *----------------------------------------------------------------------
 */

Tcl_Channel
Tcl_GetStackedChannel(
    Tcl_Channel chan)
{
    Channel *chanPtr = (Channel *) chan;
				/* The actual channel. */

    return (Tcl_Channel) chanPtr->downChanPtr;
}

/*
 *----------------------------------------------------------------------
 *
 * Tcl_GetTopChannel --
 *
 *	Returns the top channel of a channel stack.
 *
 * Results:
 *	NULL if the channel is not stacked upon another one, or a reference to
 *	the channel it is stacked upon. This reference can be used in queries,
 *	but modification is not allowed.
 *
 * Side effects:
 *	None.
 *
 *----------------------------------------------------------------------
 */

Tcl_Channel
Tcl_GetTopChannel(
    Tcl_Channel chan)
{
    Channel *chanPtr = (Channel *) chan;
				/* The actual channel. */

    return (Tcl_Channel) chanPtr->state->topChanPtr;
}

/*
 *----------------------------------------------------------------------
 *
 * Tcl_GetChannelInstanceData --
 *
 *	Returns the client data associated with a channel.
 *
 * Results:
 *	The client data.
 *
 * Side effects:
 *	None.
 *
 *----------------------------------------------------------------------
 */

void *
Tcl_GetChannelInstanceData(
    Tcl_Channel chan)		/* Channel for which to return client data. */
{
    Channel *chanPtr = (Channel *) chan;
				/* The actual channel. */

    return chanPtr->instanceData;
}

/*
 *----------------------------------------------------------------------
 *
 * Tcl_GetChannelThread --
 *
 *	Given a channel structure, returns the thread managing it. TIP #10
 *
 * Results:
 *	Returns the id of the thread managing the channel.
 *
 * Side effects:
 *	None.
 *
 *----------------------------------------------------------------------
 */

Tcl_ThreadId
Tcl_GetChannelThread(
    Tcl_Channel chan)		/* The channel to return the managing thread
				 * for. */
{
    Channel *chanPtr = (Channel *) chan;
				/* The actual channel. */

    return chanPtr->state->managingThread;
}

/*
 *----------------------------------------------------------------------
 *
 * Tcl_GetChannelType --
 *
 *	Given a channel structure, returns the channel type structure.
 *
 * Results:
 *	Returns a pointer to the channel type structure.
 *
 * Side effects:
 *	None.
 *
 *----------------------------------------------------------------------
 */

const Tcl_ChannelType *
Tcl_GetChannelType(
    Tcl_Channel chan)		/* The channel to return type for. */
{
    Channel *chanPtr = (Channel *) chan;
				/* The actual channel. */

    return chanPtr->typePtr;
}

/*
 *----------------------------------------------------------------------
 *
 * Tcl_GetChannelMode --
 *
 *	Computes a mask indicating whether the channel is open for reading and
 *	writing.
 *
 * Results:
 *	An OR-ed combination of TCL_READABLE and TCL_WRITABLE.
 *
 * Side effects:
 *	None.
 *
 *----------------------------------------------------------------------
 */

int
Tcl_GetChannelMode(
    Tcl_Channel chan)		/* The channel for which the mode is being
				 * computed. */
{
    ChannelState *statePtr = ((Channel *) chan)->state;
				/* State of actual channel. */

    return GotFlag(statePtr, TCL_READABLE|TCL_WRITABLE);
}

/*
 *----------------------------------------------------------------------
 *
 * Tcl_GetChannelName --
 *
 *	Returns the string identifying the channel name.
 *
 * Results:
 *	The string containing the channel name. This memory is owned by the
 *	generic layer and should not be modified by the caller.
 *
 * Side effects:
 *	None.
 *
 *----------------------------------------------------------------------
 */

const char *
Tcl_GetChannelName(
    Tcl_Channel chan)		/* The channel for which to return the name. */
{
    ChannelState *statePtr = ((Channel *) chan)->state;
				/* State of actual channel. */

    return statePtr->channelName;
}

/*
 *----------------------------------------------------------------------
 *
 * Tcl_GetChannelHandle --
 *
 *	Returns an OS handle associated with a channel.
 *
 * Results:
 *	Returns TCL_OK and places the handle in handlePtr, or returns
 *	TCL_ERROR on failure.
 *
 * Side effects:
 *	None.
 *
 *----------------------------------------------------------------------
 */

int
Tcl_GetChannelHandle(
    Tcl_Channel chan,		/* The channel to get file from. */
    int direction,		/* TCL_WRITABLE or TCL_READABLE. */
    void **handlePtr)	/* Where to store handle */
{
    Channel *chanPtr;		/* The actual channel. */
    void *handle;
    int result;

    chanPtr = ((Channel *) chan)->state->bottomChanPtr;
    if (!chanPtr->typePtr->getHandleProc) {
        Tcl_SetChannelError(chan, Tcl_ObjPrintf(
                "channel \"%s\" does not support OS handles",
                Tcl_GetChannelName(chan)));
	return TCL_ERROR;
    }
    result = chanPtr->typePtr->getHandleProc(chanPtr->instanceData, direction,
	    &handle);
    if (handlePtr) {
	*handlePtr = handle;
    }
    return result;
}

/*
 *----------------------------------------------------------------------
 *
 * Tcl_RemoveChannelMode --
 *
 *	Remove either read or write privileges from the channel.
 *
 * Results:
 *	A standard Tcl result code.
 *
 * Side effects:
 *	May change the access mode of the channel.
 *	May leave an error message in the interp.
 *
 *----------------------------------------------------------------------
 */

int
Tcl_RemoveChannelMode(
     Tcl_Interp* interp,        /* The interp for an error message. Allowed to be NULL. */
     Tcl_Channel chan,		/* The channel which is modified. */
     int         mode)          /* The access mode to drop from the channel */
{
    const char* emsg;
    ChannelState *statePtr = ((Channel *) chan)->state;
					/* State of actual channel. */

    if ((mode != TCL_READABLE) && (mode != TCL_WRITABLE)) {
        emsg = "Illegal mode value.";
	goto error;
    }
    if (0 == (GotFlag(statePtr, TCL_READABLE|TCL_WRITABLE) & ~mode)) {
        emsg = "Bad mode, would make channel inacessible";
	goto error;
    }

    ResetFlag(statePtr, mode);
    return TCL_OK;

 error:
    if (interp != NULL) {
	Tcl_SetObjResult(interp, Tcl_ObjPrintf(
		"Tcl_RemoveChannelMode error: %s. Channel: \"%s\"",
		emsg, Tcl_GetChannelName((Tcl_Channel) chan)));
    }
    return TCL_ERROR;
}

/*
 *---------------------------------------------------------------------------
 *
 * AllocChannelBuffer --
 *
 *	A channel buffer has BUFFER_PADDING bytes extra at beginning to hold
 *	any bytes of a native-encoding character that got split by the end of
 *	the previous buffer and need to be moved to the beginning of the next
 *	buffer to make a contiguous string so it can be converted to UTF-8.
 *
 *	A channel buffer has BUFFER_PADDING bytes extra at the end to hold any
 *	bytes of a native-encoding character (generated from a UTF-8
 *	character) that overflow past the end of the buffer and need to be
 *	moved to the next buffer.
 *
 * Results:
 *	A newly allocated channel buffer.
 *
 * Side effects:
 *	None.
 *
 *---------------------------------------------------------------------------
 */

static ChannelBuffer *
AllocChannelBuffer(
    Tcl_Size length)			/* Desired length of channel buffer. */
{
    ChannelBuffer *bufPtr;
    Tcl_Size n;

    n = length + CHANNELBUFFER_HEADER_SIZE + BUFFER_PADDING + BUFFER_PADDING;
    bufPtr = (ChannelBuffer *)Tcl_Alloc(n);
    bufPtr->nextAdded	= BUFFER_PADDING;
    bufPtr->nextRemoved	= BUFFER_PADDING;
    bufPtr->bufLength	= length + BUFFER_PADDING;
    bufPtr->nextPtr	= NULL;
    bufPtr->refCount	= 1;
    return bufPtr;
}

static void
PreserveChannelBuffer(
    ChannelBuffer *bufPtr)
{
    if (!bufPtr->refCount) {
	Tcl_Panic("Reuse of ChannelBuffer! %p", bufPtr);
    }
    bufPtr->refCount++;
}

static void
ReleaseChannelBuffer(
    ChannelBuffer *bufPtr)
{
    if (--bufPtr->refCount) {
	return;
    }
    Tcl_Free(bufPtr);
}

static int
IsShared(
    ChannelBuffer *bufPtr)
{
    return bufPtr->refCount + 1 > 2;
}

/*
 *----------------------------------------------------------------------
 *
 * RecycleBuffer --
 *
 *	Helper function to recycle input and output buffers. Ensures that two
 *	input buffers are saved (one in the input queue and another in the
 *	saveInBufPtr field) and that curOutPtr is set to a buffer. Only if
 *	these conditions are met is the buffer freed to the OS.
 *
 * Results:
 *	None.
 *
 * Side effects:
 *	May free a buffer to the OS.
 *
 *----------------------------------------------------------------------
 */

static void
RecycleBuffer(
    ChannelState *statePtr,	/* ChannelState in which to recycle buffers. */
    ChannelBuffer *bufPtr,	/* The buffer to recycle. */
    int mustDiscard)		/* If nonzero, free the buffer to the OS,
				 * always. */
{
    /*
     * Do we have to free the buffer to the OS?
     */

    if (IsShared(bufPtr)) {
	mustDiscard = 1;
    }

    if (mustDiscard) {
	ReleaseChannelBuffer(bufPtr);
	return;
    }

    /*
     * Only save buffers which have the requested buffersize for the channel.
     * This is to honor dynamic changes of the buffersize made by the user.
     */

    if ((bufPtr->bufLength) != statePtr->bufSize + BUFFER_PADDING) {
	ReleaseChannelBuffer(bufPtr);
	return;
    }

    /*
     * Only save buffers for the input queue if the channel is readable.
     */

    if (GotFlag(statePtr, TCL_READABLE)) {
	if (statePtr->inQueueHead == NULL) {
	    statePtr->inQueueHead = bufPtr;
	    statePtr->inQueueTail = bufPtr;
	    goto keepBuffer;
	}
	if (statePtr->saveInBufPtr == NULL) {
	    statePtr->saveInBufPtr = bufPtr;
	    goto keepBuffer;
	}
    }

    /*
     * Only save buffers for the output queue if the channel is writable.
     */

    if (GotFlag(statePtr, TCL_WRITABLE)) {
	if (statePtr->curOutPtr == NULL) {
	    statePtr->curOutPtr = bufPtr;
	    goto keepBuffer;
	}
    }

    /*
     * If we reached this code we return the buffer to the OS.
     */

    ReleaseChannelBuffer(bufPtr);
    return;

  keepBuffer:
    bufPtr->nextRemoved = BUFFER_PADDING;
    bufPtr->nextAdded = BUFFER_PADDING;
    bufPtr->nextPtr = NULL;
}

/*
 *----------------------------------------------------------------------
 *
 * DiscardOutputQueued --
 *
 *	Discards all output queued in the output queue of a channel.
 *
 * Results:
 *	None.
 *
 * Side effects:
 *	Recycles buffers.
 *
 *----------------------------------------------------------------------
 */

static void
DiscardOutputQueued(
    ChannelState *statePtr)	/* ChannelState for which to discard output. */
{
    ChannelBuffer *bufPtr;

    while (statePtr->outQueueHead != NULL) {
	bufPtr = statePtr->outQueueHead;
	statePtr->outQueueHead = bufPtr->nextPtr;
	RecycleBuffer(statePtr, bufPtr, 0);
    }
    statePtr->outQueueHead = NULL;
    statePtr->outQueueTail = NULL;
    bufPtr = statePtr->curOutPtr;
    if (bufPtr && BytesLeft(bufPtr)) {
	statePtr->curOutPtr = NULL;
	RecycleBuffer(statePtr, bufPtr, 0);
    }
}

/*
 *----------------------------------------------------------------------
 *
 * CheckForDeadChannel --
 *
 *	This function checks is a given channel is Dead (a channel that has
 *	been closed but not yet deallocated.)
 *
 * Results:
 *	True (1) if channel is Dead, False (0) if channel is Ok
 *
 * Side effects:
 *	None
 *
 *----------------------------------------------------------------------
 */

static int
CheckForDeadChannel(
    Tcl_Interp *interp,		/* For error reporting (can be NULL) */
    ChannelState *statePtr)	/* The channel state to check. */
{
    if (!GotFlag(statePtr, CHANNEL_DEAD)) {
	return 0;
    }

    Tcl_SetErrno(EINVAL);
    if (interp) {
	Tcl_SetObjResult(interp, Tcl_NewStringObj(
                "unable to access channel: invalid channel", TCL_INDEX_NONE));
    }
    return 1;
}

/*
 *----------------------------------------------------------------------
 *
 * FlushChannel --
 *
 *	This function flushes as much of the queued output as is possible now.
 *	If calledFromAsyncFlush is nonzero, it is being called in an event
 *	handler to flush channel output asynchronously.
 *
 * Results:
 *	0 if successful, else the error code that was returned by the channel
 *	type operation. May leave a message in the interp result.
 *
 * Side effects:
 *	May produce output on a channel. May block indefinitely if the channel
 *	is synchronous. May schedule an async flush on the channel. May
 *	recycle memory for buffers in the output queue.
 *
 *----------------------------------------------------------------------
 */

static int
FlushChannel(
    Tcl_Interp *interp,		/* For error reporting during close. */
    Channel *chanPtr,		/* The channel to flush on. */
    int calledFromAsyncFlush)	/* If nonzero then we are being called from an
				 * asynchronous flush callback. */
{
    ChannelState *statePtr = chanPtr->state;
				/* State of the channel stack. */
    ChannelBuffer *bufPtr;	/* Iterates over buffered output queue. */
    int written;		/* Amount of output data actually written in
				 * current round. */
    int errorCode = 0;		/* Stores POSIX error codes from channel
				 * driver operations. */
    int wroteSome = 0;		/* Set to one if any data was written to the
				 * driver. */

    int bufExists;
    /*
     * Prevent writing on a dead channel -- a channel that has been closed but
     * not yet deallocated. This can occur if the exit handler for the channel
     * deallocation runs before all channels are deregistered in all
     * interpreters.
     */

    if (CheckForDeadChannel(interp, statePtr)) {
	return -1;
    }

    /*
     * Should we shift the current output buffer over to the output queue?
     * First check that there are bytes in it.  If so then...
     *
     * If the output queue is empty, then yes, trusting the caller called us
     * only when written bytes ought to be flushed.
     *
     * If the current output buffer is full, then yes, so we can meet the
     * post-condition that on a successful return to caller we've left space
     * in the current output buffer for more writing (the flush call was to
     * make new room).
     *
     * If the channel is blocking, then yes, so we guarantee that blocking
     * flushes actually flush all pending data.
     *
     * Otherwise, no.  Keep the current output buffer where it is so more
     * can be written to it, possibly filling it, to promote more efficient
     * buffer usage.
     */

    bufPtr = statePtr->curOutPtr;
    if (bufPtr && BytesLeft(bufPtr) && /* Keep empties off queue */
	    (statePtr->outQueueHead == NULL || IsBufferFull(bufPtr)
		    || !GotFlag(statePtr, CHANNEL_NONBLOCKING))) {
	if (statePtr->outQueueHead == NULL) {
	    statePtr->outQueueHead = bufPtr;
	} else {
	    statePtr->outQueueTail->nextPtr = bufPtr;
	}
	statePtr->outQueueTail = bufPtr;
	statePtr->curOutPtr = NULL;
    }

    assert(!IsBufferFull(statePtr->curOutPtr));

    /*
     * If we are not being called from an async flush and an async flush
     * is active, we just return without producing any output.
     */

    if (!calledFromAsyncFlush && GotFlag(statePtr, BG_FLUSH_SCHEDULED)) {
	return 0;
    }

    /*
     * Loop over the queued buffers and attempt to flush as much as possible
     * of the queued output to the channel.
     */

    TclChannelPreserve((Tcl_Channel)chanPtr);
    while (statePtr->outQueueHead) {
	bufPtr = statePtr->outQueueHead;

	/*
	 * Produce the output on the channel.
	 */

	PreserveChannelBuffer(bufPtr);
	written = ChanWrite(chanPtr, RemovePoint(bufPtr), BytesLeft(bufPtr),
		&errorCode);

	/*
	 * If the write failed completely attempt to start the asynchronous
	 * flush mechanism and break out of this loop - do not attempt to
	 * write any more output at this time.
	 */

	if (written < 0) {
	    /*
	     * If the last attempt to write was interrupted, simply retry.
	     */

	    if (errorCode == EINTR) {
		errorCode = 0;
		ReleaseChannelBuffer(bufPtr);
		continue;
	    }

	    /*
	     * If the channel is non-blocking and we would have blocked, start
	     * a background flushing handler and break out of the loop.
	     */

	    if ((errorCode == EWOULDBLOCK) || (errorCode == EAGAIN)) {
		/*
		 * This used to check for CHANNEL_NONBLOCKING, and panic if
		 * the channel was blocking. However, it appears that setting
		 * stdin to -blocking 0 has some effect on the stdout when
		 * it's a tty channel (dup'ed underneath)
		 */

		if (!GotFlag(statePtr, BG_FLUSH_SCHEDULED) && !TclInExit()) {
		    SetFlag(statePtr, BG_FLUSH_SCHEDULED);
		    UpdateInterest(chanPtr);
		}
		errorCode = 0;
		ReleaseChannelBuffer(bufPtr);
		break;
	    }

	    /*
	     * Decide whether to report the error upwards or defer it.
	     */

	    if (calledFromAsyncFlush) {
		/*
		 * TIP #219, Tcl Channel Reflection API.
		 * When defering the error copy a message from the bypass into
		 * the unreported area. Or discard it if the new error is to
		 * be ignored in favor of an earlier defered error.
		 */

		Tcl_Obj *msg = statePtr->chanMsg;

		if (statePtr->unreportedError == 0) {
		    statePtr->unreportedError = errorCode;
		    statePtr->unreportedMsg = msg;
		    if (msg != NULL) {
			Tcl_IncrRefCount(msg);
		    }
		} else {
		    /*
		     * An old unreported error is kept, and this error thrown
		     * away.
		     */

		    statePtr->chanMsg = NULL;
		    if (msg != NULL) {
			TclDecrRefCount(msg);
		    }
		}
	    } else {
		/*
		 * TIP #219, Tcl Channel Reflection API.
		 * Move error messages put by the driver into the chan bypass
		 * area into the regular interpreter result. Fall back to the
		 * regular message if nothing was found in the bypasses.
		 */

		Tcl_SetErrno(errorCode);
		if (interp != NULL && !TclChanCaughtErrorBypass(interp,
			(Tcl_Channel) chanPtr)) {
		    Tcl_SetObjResult(interp,
			    Tcl_NewStringObj(Tcl_PosixError(interp), TCL_INDEX_NONE));
		}

		/*
		 * An unreportable bypassed message is kept, for the caller of
		 * Tcl_Seek, Tcl_Write, etc.
		 */
	    }

	    /*
	     * When we get an error we throw away all the output currently
	     * queued.
	     */

	    ReleaseChannelBuffer(bufPtr);
	    DiscardOutputQueued(statePtr);
	    break;
	} else {
	    /*
	     * TODO: Consider detecting and reacting to short writes on
	     * blocking channels.  Ought not happen.  See iocmd-24.2.
	     */

	    wroteSome = 1;
	}

	bufExists = bufPtr->refCount > 1;
	ReleaseChannelBuffer(bufPtr);
	if (bufExists) {
	    /* There is still a reference to this buffer other than the one
	     * this routine just released, meaning that final cleanup of the
	     * buffer hasn't been ordered by, e.g. by a reflected channel
	     * closing the channel from within one of its handler scripts (not
	     * something one would expecte, but it must be considered).  Normal
	     * operations on the buffer can proceed.
	     */

	    bufPtr->nextRemoved += written;

	    /*
	     * If this buffer is now empty, recycle it.
	     */

	    if (IsBufferEmpty(bufPtr)) {
		statePtr->outQueueHead = bufPtr->nextPtr;
		if (statePtr->outQueueHead == NULL) {
		    statePtr->outQueueTail = NULL;
		}
		RecycleBuffer(statePtr, bufPtr, 0);
	    }
	}

    }	/* Closes "while". */

    /*
     * If we wrote some data while flushing in the background, we are done.
     * We can't finish the background flush until we run out of data and the
     * channel becomes writable again. This ensures that all of the pending
     * data has been flushed at the system level.
     */

    if (GotFlag(statePtr, BG_FLUSH_SCHEDULED)) {
	if (wroteSome) {
	    goto done;
	} else if (statePtr->outQueueHead == NULL) {
	    ResetFlag(statePtr, BG_FLUSH_SCHEDULED);
	    ChanWatch(chanPtr, statePtr->interestMask);
	} else {
	    /*
	     * When we are calledFromAsyncFlush, that means a writable
	     * state on the channel triggered the call, so we should be
	     * able to write something.  Either we did write something
	     * and wroteSome should be set, or there was nothing left to
	     * write in this call, and we've completed the BG flush.
	     * These are the two cases above.  If we get here, that means
	     * there is some kind failure in the writable event machinery.
	     *
	     * The tls extension indeed suffers from flaws in its channel
	     * event mgmt.  See https://core.tcl-lang.org/tcl/info/c31ca233ca.
	     * Until that patch is broadly distributed, disable the
	     * assertion checking here, so that programs using Tcl and
	     * tls can be debugged.

	    assert(!calledFromAsyncFlush);
	     */
	}
    }

    /*
     * If the channel is flagged as closed, delete it when the refCount drops
     * to zero, the output queue is empty and there is no output in the
     * current output buffer.
     */

    if (GotFlag(statePtr, CHANNEL_CLOSED) && (statePtr->refCount + 1 <= 1) &&
	    (statePtr->outQueueHead == NULL) &&
	    ((statePtr->curOutPtr == NULL) ||
	    IsBufferEmpty(statePtr->curOutPtr))) {
	errorCode = CloseChannel(interp, chanPtr, errorCode);
	goto done;
    }

    /*
     * If the write-side of the channel is flagged as closed, delete it when
     * the output queue is empty and there is no output in the current output
     * buffer.
     */

    if (GotFlag(statePtr, CHANNEL_CLOSEDWRITE) &&
	    (statePtr->outQueueHead == NULL) &&
	    ((statePtr->curOutPtr == NULL) ||
	    IsBufferEmpty(statePtr->curOutPtr))) {
	errorCode = CloseChannelPart(interp, chanPtr, errorCode,
                TCL_CLOSE_WRITE);
	goto done;
    }

  done:
    TclChannelRelease((Tcl_Channel)chanPtr);
    return errorCode;
}

/*
 *----------------------------------------------------------------------
 *
 * CloseChannel --
 *
 *	Utility procedure to close a channel and free associated resources.
 *
 *	If the channel was stacked, then the it will copy the necessary
 *	elements of the NEXT channel into the TOP channel, in essence
 *	unstacking the channel. The NEXT channel will then be freed.
 *
 *	If the channel was not stacked, then we will free all the bits for the
 *	TOP channel, including the data structure itself.
 *
 * Results:
 *	Error code from an unreported error or the driver close operation.
 *
 * Side effects:
 *	May close the actual channel, may free memory, may change the value of
 *	errno.
 *
 *----------------------------------------------------------------------
 */

static int
CloseChannel(
    Tcl_Interp *interp,		/* For error reporting. */
    Channel *chanPtr,		/* The channel to close. */
    int errorCode)		/* Status of operation so far. */
{
    int result = 0;		/* Of calling driver close operation. */
    ChannelState *statePtr;	/* State of the channel stack. */
    ThreadSpecificData *tsdPtr = TCL_TSD_INIT(&dataKey);

    if (chanPtr == NULL) {
	return result;
    }
    statePtr = chanPtr->state;

    /*
     * No more input can be consumed so discard any leftover input.
     */

    DiscardInputQueued(statePtr, 1);

    /*
     * Discard a leftover buffer in the current output buffer field.
     */

    if (statePtr->curOutPtr != NULL) {
	ReleaseChannelBuffer(statePtr->curOutPtr);
	statePtr->curOutPtr = NULL;
    }

    /*
     * The caller guarantees that there are no more buffers queued for output.
     */

    if (statePtr->outQueueHead != NULL) {
	Tcl_Panic("TclFlush, closed channel: queued output left");
    }

    /*
     * TIP #219, Tcl Channel Reflection API.
     * Move a leftover error message in the channel bypass into the
     * interpreter bypass. Just clear it if there is no interpreter.
     */

    if (statePtr->chanMsg != NULL) {
	if (interp != NULL) {
	    Tcl_SetChannelErrorInterp(interp, statePtr->chanMsg);
	}
	TclDecrRefCount(statePtr->chanMsg);
	statePtr->chanMsg = NULL;
    }

    /*
     * Remove this channel from of the list of all channels.
     */

    CutChannel((Tcl_Channel) chanPtr);

    /*
     * Close and free the channel driver state.
     * This may leave a TIP #219 error message in the interp.
     */

    result = ChanClose(chanPtr, interp);

    /*
     * Some resources can be cleared only if the bottom channel in a stack is
     * closed. All the other channels in the stack are not allowed to remove.
     */

    if (chanPtr == statePtr->bottomChanPtr) {
	if (statePtr->channelName != NULL) {
	    Tcl_Free(statePtr->channelName);
	    statePtr->channelName = NULL;
	}

	Tcl_FreeEncoding(statePtr->encoding);
    }

    /*
     * If we are being called synchronously, report either any latent error on
     * the channel or the current error.
     */

    if (statePtr->unreportedError != 0) {
	errorCode = statePtr->unreportedError;

	/*
	 * TIP #219, Tcl Channel Reflection API.
	 * Move an error message found in the unreported area into the regular
	 * bypass (interp). This kills any message in the channel bypass area.
	 */

	if (statePtr->chanMsg != NULL) {
	    TclDecrRefCount(statePtr->chanMsg);
	    statePtr->chanMsg = NULL;
	}
	if (interp) {
	    Tcl_SetChannelErrorInterp(interp, statePtr->unreportedMsg);
	}
    }
    if (errorCode == 0) {
	errorCode = result;
	if (errorCode != 0) {
	    Tcl_SetErrno(errorCode);
	}
    }

    /*
     * Cancel any outstanding timer.
     */
    DeleteTimerHandler(statePtr);


    /*
     * Mark the channel as deleted by clearing the type structure.
     */

    if (chanPtr->downChanPtr != NULL) {
	Channel *downChanPtr = chanPtr->downChanPtr;

	statePtr->nextCSPtr = tsdPtr->firstCSPtr;
	tsdPtr->firstCSPtr = statePtr;

	statePtr->topChanPtr = downChanPtr;
	downChanPtr->upChanPtr = NULL;

	ChannelFree(chanPtr);

	return Tcl_CloseEx(interp, (Tcl_Channel) downChanPtr, 0);
    }

    /*
     * There is only the TOP Channel, so we free the remaining pointers we
     * have and then ourselves. Since this is the last of the channels in the
     * stack, make sure to free the ChannelState structure associated with it.
     */

    ChannelFree(chanPtr);

    Tcl_EventuallyFree(statePtr, TCL_DYNAMIC);

    return errorCode;
}

/*
 *----------------------------------------------------------------------
 *
 * Tcl_CutChannel --
 * CutChannel --
 *
 *	Removes a channel from the (thread-)global list of all channels (in
 *	that thread). This is actually the statePtr for the stack of channel.
 *
 * Results:
 *	Nothing.
 *
 * Side effects:
 *	Resets the field 'nextCSPtr' of the specified channel state to NULL.
 *
 * NOTE:
 *	The channel to cut out of the list must not be referenced in any
 *	interpreter. This is something this procedure cannot check (despite
 *	the refcount) because the caller usually wants fiddle with the channel
 *	(like transfering it to a different thread) and thus keeps the
 *	refcount artifically high to prevent its destruction.
 *
 *----------------------------------------------------------------------
 */

static void
CutChannel(
    Tcl_Channel chan)		/* The channel being removed. Must not be
				 * referenced in any interpreter. */
{
    ThreadSpecificData *tsdPtr = TCL_TSD_INIT(&dataKey);
    ChannelState *prevCSPtr;	/* Preceding channel state in list of all
				 * states - used to splice a channel out of
				 * the list on close. */
    ChannelState *statePtr = ((Channel *) chan)->state;
				/* State of the channel stack. */

    /*
     * Remove this channel from of the list of all channels (in the current
     * thread).
     */

    if (tsdPtr->firstCSPtr && (statePtr == tsdPtr->firstCSPtr)) {
	tsdPtr->firstCSPtr = statePtr->nextCSPtr;
    } else {
	for (prevCSPtr = tsdPtr->firstCSPtr;
		prevCSPtr && (prevCSPtr->nextCSPtr != statePtr);
		prevCSPtr = prevCSPtr->nextCSPtr) {
	    /* Empty loop body. */
	}
	if (prevCSPtr == NULL) {
	    Tcl_Panic("FlushChannel: damaged channel list");
	}
	prevCSPtr->nextCSPtr = statePtr->nextCSPtr;
    }

    statePtr->nextCSPtr = NULL;

    /*
     * TIP #218, Channel Thread Actions
     */

    ChanThreadAction((Channel *) chan, TCL_CHANNEL_THREAD_REMOVE);

    /* Channel is not managed by any thread */
    statePtr->managingThread = NULL;
}

void
Tcl_CutChannel(
    Tcl_Channel chan)		/* The channel being added. Must not be
				 * referenced in any interpreter. */
{
    Channel *chanPtr = ((Channel *) chan)->state->bottomChanPtr;
    ThreadSpecificData *tsdPtr = TCL_TSD_INIT(&dataKey);
    ChannelState *prevCSPtr;	/* Preceding channel state in list of all
				 * states - used to splice a channel out of
				 * the list on close. */
    ChannelState *statePtr = chanPtr->state;
				/* State of the channel stack. */

    /*
     * Remove this channel from of the list of all channels (in the current
     * thread).
     */

    if (tsdPtr->firstCSPtr && (statePtr == tsdPtr->firstCSPtr)) {
	tsdPtr->firstCSPtr = statePtr->nextCSPtr;
    } else {
	for (prevCSPtr = tsdPtr->firstCSPtr;
		prevCSPtr && (prevCSPtr->nextCSPtr != statePtr);
		prevCSPtr = prevCSPtr->nextCSPtr) {
	    /* Empty loop body. */
	}
	if (prevCSPtr == NULL) {
	    Tcl_Panic("FlushChannel: damaged channel list");
	}
	prevCSPtr->nextCSPtr = statePtr->nextCSPtr;
    }

    statePtr->nextCSPtr = NULL;

    /*
     * TIP #218, Channel Thread Actions
     * For all transformations and the base channel.
     */

    for (; chanPtr != NULL ; chanPtr = chanPtr->upChanPtr) {
	ChanThreadAction(chanPtr, TCL_CHANNEL_THREAD_REMOVE);
    }

    /* Channel is not managed by any thread */
    statePtr->managingThread = NULL;
}

/*
 *----------------------------------------------------------------------
 *
 * Tcl_SpliceChannel --
 * SpliceChannel --
 *
 *	Adds a channel to the (thread-)global list of all channels (in that
 *	thread). Expects that the field 'nextChanPtr' in the channel is set to
 *	NULL.
 *
 * Results:
 *	Nothing.
 *
 * Side effects:
 *	Nothing.
 *
 * NOTE:
 *	The channel to splice into the list must not be referenced in any
 *	interpreter. This is something this procedure cannot check (despite
 *	the refcount) because the caller usually wants figgle with the channel
 *	(like transfering it to a different thread) and thus keeps the
 *	refcount artifically high to prevent its destruction.
 *
 *----------------------------------------------------------------------
 */

static void
SpliceChannel(
    Tcl_Channel chan)		/* The channel being added. Must not be
				 * referenced in any interpreter. */
{
    ThreadSpecificData *tsdPtr = TCL_TSD_INIT(&dataKey);
    ChannelState *statePtr = ((Channel *) chan)->state;

    if (statePtr->nextCSPtr != NULL) {
	Tcl_Panic("SpliceChannel: trying to add channel used in different list");
    }

    statePtr->nextCSPtr = tsdPtr->firstCSPtr;
    tsdPtr->firstCSPtr = statePtr;

    /*
     * TIP #10. Mark the current thread as the new one managing this channel.
     *		Note: 'Tcl_GetCurrentThread' returns sensible values even for
     *		a non-threaded core.
     */

    statePtr->managingThread = Tcl_GetCurrentThread();

    /*
     * TIP #218, Channel Thread Actions
     */

    ChanThreadAction((Channel *) chan, TCL_CHANNEL_THREAD_INSERT);
}

void
Tcl_SpliceChannel(
    Tcl_Channel chan)		/* The channel being added. Must not be
				 * referenced in any interpreter. */
{
    Channel *chanPtr = ((Channel *) chan)->state->bottomChanPtr;
    ThreadSpecificData *tsdPtr = TCL_TSD_INIT(&dataKey);
    ChannelState *statePtr = chanPtr->state;

    if (statePtr->nextCSPtr != NULL) {
	Tcl_Panic("SpliceChannel: trying to add channel used in different list");
    }

    statePtr->nextCSPtr = tsdPtr->firstCSPtr;
    tsdPtr->firstCSPtr = statePtr;

    /*
     * TIP #10. Mark the current thread as the new one managing this channel.
     *		Note: 'Tcl_GetCurrentThread' returns sensible values even for
     *		a non-threaded core.
     */

    statePtr->managingThread = Tcl_GetCurrentThread();

    /*
     * TIP #218, Channel Thread Actions
     * For all transformations and the base channel.
     */

    for (; chanPtr != NULL ; chanPtr = chanPtr->upChanPtr) {
	ChanThreadAction(chanPtr, TCL_CHANNEL_THREAD_INSERT);
    }
}

/*
 *----------------------------------------------------------------------
 *
 * Tcl_Close --
 *
 *	Closes a channel.
 *
 * Results:
 *	A standard Tcl result.
 *
 * Side effects:
 *	Closes the channel if this is the last reference.
 *
 * NOTE:
 *	Tcl_Close removes the channel as far as the user is concerned.
 *	However, it may continue to exist for a while longer if it has a
 *	background flush scheduled. The device itself is eventually closed and
 *	the channel record removed, in CloseChannel, above.
 *
 *----------------------------------------------------------------------
 */

int
TclClose(
    Tcl_Interp *interp,		/* Interpreter for errors. */
    Tcl_Channel chan)		/* The channel being closed. Must not be
				 * referenced in any interpreter. May be NULL,
				 * in which case this is a no-op. */
{
    CloseCallback *cbPtr;	/* Iterate over close callbacks for this
				 * channel. */
    Channel *chanPtr;		/* The real IO channel. */
    ChannelState *statePtr;	/* State of real IO channel. */
    int result = 0;			/* Of calling FlushChannel. */
    int flushcode;
    int stickyError;

    if (chan == NULL) {
	return TCL_OK;
    }

    /*
     * Perform special handling for standard channels being closed. If the
     * refCount is now 1 it means that the last reference to the standard
     * channel is being explicitly closed, so bump the refCount down
     * artificially to 0. This will ensure that the channel is actually
     * closed, below. Also set the static pointer to NULL for the channel.
     */

    CheckForStdChannelsBeingClosed(chan);

    /*
     * This operation should occur at the top of a channel stack.
     */

    chanPtr = (Channel *) chan;
    statePtr = chanPtr->state;
    chanPtr = statePtr->topChanPtr;

    if (statePtr->refCount + 1 > 1) {
	Tcl_Panic("called Tcl_Close on channel with refCount > 0");
    }

    if (GotFlag(statePtr, CHANNEL_INCLOSE)) {
	if (interp) {
	    Tcl_SetObjResult(interp, Tcl_NewStringObj(
                    "illegal recursive call to close through close-handler"
                    " of channel", TCL_INDEX_NONE));
	}
	return TCL_ERROR;
    }
    SetFlag(statePtr, CHANNEL_INCLOSE);

    /*
     * When the channel has an escape sequence driven encoding such as
     * iso2022, the terminated escape sequence must write to the buffer.
     */

    stickyError = 0;

    if (GotFlag(statePtr, TCL_WRITABLE) && (statePtr->encoding != NULL)
	    && !(statePtr->outputEncodingFlags & TCL_ENCODING_START)) {
	int code = CheckChannelErrors(statePtr, TCL_WRITABLE);

	if (code == 0) {
	    statePtr->outputEncodingFlags |= TCL_ENCODING_END;
	    code = WriteChars(chanPtr, "", 0);
	    statePtr->outputEncodingFlags &= ~TCL_ENCODING_END;
	    statePtr->outputEncodingFlags |= TCL_ENCODING_START;
	}
	if (code < 0) {
	    stickyError = Tcl_GetErrno();
	}

	/*
	 * TIP #219, Tcl Channel Reflection API.
	 * Move an error message found in the channel bypass into the
	 * interpreter bypass. Just clear it if there is no interpreter.
	 */

	if (statePtr->chanMsg != NULL) {
	    if (interp != NULL) {
		Tcl_SetChannelErrorInterp(interp, statePtr->chanMsg);
	    }
	    TclDecrRefCount(statePtr->chanMsg);
	    statePtr->chanMsg = NULL;
	}
    }

    Tcl_ClearChannelHandlers(chan);

    /*
     * Cancel any outstanding timer.
     */
    DeleteTimerHandler(statePtr);

    /*
     * Invoke the registered close callbacks and delete their records.
     */

    while (statePtr->closeCbPtr != NULL) {
	cbPtr = statePtr->closeCbPtr;
	statePtr->closeCbPtr = cbPtr->nextPtr;
	cbPtr->proc(cbPtr->clientData);
	Tcl_Free(cbPtr);
    }

    ResetFlag(statePtr, CHANNEL_INCLOSE);

    /*
     * If this channel supports it, close the read side, since we don't need
     * it anymore and this will help avoid deadlocks on some channel types.
     */

    result = chanPtr->typePtr->close2Proc(chanPtr->instanceData, interp, TCL_CLOSE_READ);
    if ((result == EINVAL) || result == ENOTCONN) {
	result = 0;
    }

    /*
     * The call to FlushChannel will flush any queued output and invoke the
     * close function of the channel driver, or it will set up the channel to
     * be flushed and closed asynchronously.
     */

    SetFlag(statePtr, CHANNEL_CLOSED);

    flushcode = FlushChannel(interp, chanPtr, 0);

    /*
     * TIP #219.
     * Capture error messages put by the driver into the bypass area and put
     * them into the regular interpreter result.
     *
     * Notes: Due to the assertion of CHANNEL_CLOSED in the flags
     * FlushChannel() has called CloseChannel() and thus freed all the channel
     * structures. We must not try to access "chan" anymore, hence the NULL
     * argument in the call below. The only place which may still contain a
     * message is the interpreter itself, and "CloseChannel" made sure to lift
     * any channel message it generated into it.
     */

    if (TclChanCaughtErrorBypass(interp, NULL)) {
	result = EINVAL;
    }

    if (stickyError != 0) {
	Tcl_SetErrno(stickyError);
	if (interp != NULL) {
	    Tcl_SetObjResult(interp,
			     Tcl_NewStringObj(Tcl_PosixError(interp), TCL_INDEX_NONE));
	}
	return TCL_ERROR;
    }

    /*
     * Bug 97069ea11a: set error message if a flush code is set and no error
     * message set up to now.
     */

    if (flushcode != 0) {
	/* flushcode has precedence, if available */
	result = flushcode;
    }
    if ((result != 0) && (result != TCL_ERROR) && (interp != NULL)
	    && 0 == Tcl_GetCharLength(Tcl_GetObjResult(interp))) {
	Tcl_SetErrno(result);
	Tcl_SetObjResult(interp,
		Tcl_NewStringObj(Tcl_PosixError(interp), TCL_INDEX_NONE));
    }
    if (result != 0) {
	return TCL_ERROR;
    }
    return TCL_OK;
}

/*
 *----------------------------------------------------------------------
 *
 * Tcl_CloseEx --
 *
 *	Closes one side of a channel, read or write, close all.
 *
 * Results:
 *	A standard Tcl result.
 *
 * Side effects:
 *	Closes one direction of the channel, or do a full close.
 *
 * NOTE:
 *	Tcl_CloseEx closes the specified direction of the channel as far as
 *	the user is concerned. If flags = 0, this is equivalent to Tcl_Close.
 *
 *----------------------------------------------------------------------
 */

int
Tcl_CloseEx(
    Tcl_Interp *interp,		/* Interpreter for errors. */
    Tcl_Channel chan,		/* The channel being closed. May still be used
				 * by some interpreter. */
    int flags)			/* Flags telling us which side to close. */
{
    Channel *chanPtr;		/* The real IO channel. */
    ChannelState *statePtr;	/* State of real IO channel. */

    if (chan == NULL) {
	return TCL_OK;
    }

    chanPtr = (Channel *) chan;
    statePtr = chanPtr->state;

    if ((flags & (TCL_READABLE | TCL_WRITABLE)) == 0) {
	return TclClose(interp, chan);
    }
    if ((flags & (TCL_READABLE | TCL_WRITABLE)) == (TCL_READABLE | TCL_WRITABLE)) {
	Tcl_SetObjResult(interp, Tcl_ObjPrintf(
		"double-close of channels not supported by %ss",
		chanPtr->typePtr->typeName));
	return TCL_ERROR;
    }

    /*
     * Does the channel support half-close anyway? Error if not.
     */

    if (!chanPtr->typePtr->close2Proc) {
	Tcl_SetObjResult(interp, Tcl_ObjPrintf(
		"half-close of channels not supported by %ss",
		chanPtr->typePtr->typeName));
	return TCL_ERROR;
    }

    /*
     * Is the channel unstacked ? If not we fail.
     */

    if (chanPtr != statePtr->topChanPtr) {
	Tcl_SetObjResult(interp, Tcl_NewStringObj(
		"half-close not applicable to stack of transformations", TCL_INDEX_NONE));
	return TCL_ERROR;
    }

    /*
     * Check direction against channel mode. It is an error if we try to close
     * a direction not supported by the channel (already closed, or never
     * opened for that direction).
     */

    if (!(GotFlag(statePtr, TCL_READABLE|TCL_WRITABLE) & flags)) {
	const char *msg;

	if (flags & TCL_CLOSE_READ) {
	    msg = "read";
	} else {
	    msg = "write";
	}
	Tcl_SetObjResult(interp, Tcl_ObjPrintf(
                "Half-close of %s-side not possible, side not opened or"
                " already closed", msg));
	return TCL_ERROR;
    }

    /*
     * A user may try to call half-close from within a channel close handler.
     * That won't do.
     */

    if (GotFlag(statePtr, CHANNEL_INCLOSE)) {
	if (interp) {
	    Tcl_SetObjResult(interp, Tcl_NewStringObj(
                    "illegal recursive call to close through close-handler"
                    " of channel", TCL_INDEX_NONE));
	}
	return TCL_ERROR;
    }

    if (flags & TCL_CLOSE_READ) {
	/*
	 * Call the finalization code directly. There are no events to handle,
	 * there cannot be for the read-side.
	 */

	return CloseChannelPart(interp, chanPtr, 0, flags);
    } else if (flags & TCL_CLOSE_WRITE) {
	Tcl_Preserve(statePtr);
	if (!GotFlag(statePtr, BG_FLUSH_SCHEDULED)) {
	    /*
	     * We don't want to re-enter CloseWrite().
	     */

	    if (!GotFlag(statePtr, CHANNEL_CLOSEDWRITE)) {
		if (CloseWrite(interp, chanPtr) != TCL_OK) {
		    SetFlag(statePtr, CHANNEL_CLOSEDWRITE);
		    Tcl_Release(statePtr);
		    return TCL_ERROR;
		}
	    }
	}
	SetFlag(statePtr, CHANNEL_CLOSEDWRITE);
	Tcl_Release(statePtr);
    }

    return TCL_OK;
}

/*
 *----------------------------------------------------------------------
 *
 * CloseWrite --
 *
 *	Closes the write side a channel.
 *
 * Results:
 *	A standard Tcl result.
 *
 * Side effects:
 *	Closes the write side of the channel.
 *
 * NOTE:
 *	CloseWrite removes the channel as far as the user is concerned.
 *	However, the ooutput data structures may continue to exist for a while
 *	longer if it has a background flush scheduled. The device itself is
 *	eventually closed and the channel structures modified, in
 *	CloseChannelPart, below.
 *
 *----------------------------------------------------------------------
 */

static int
CloseWrite(
    Tcl_Interp *interp,		/* Interpreter for errors. */
    Channel *chanPtr)		/* The channel whose write side is being
                                 * closed. May still be used by some
                                 * interpreter */
{
    /*
     * Notes: clear-channel-handlers - write side only ? or keep around, just
     * not called.
     *
     * No close callbacks are run - channel is still open (read side)
     */

    ChannelState *statePtr = chanPtr->state;
                                /* State of real IO channel. */
    int flushcode;
    int result = 0;

    /*
     * The call to FlushChannel will flush any queued output and invoke the
     * close function of the channel driver, or it will set up the channel to
     * be flushed and closed asynchronously.
     */

    SetFlag(statePtr, CHANNEL_CLOSEDWRITE);

    flushcode = FlushChannel(interp, chanPtr, 0);

    /*
     * TIP #219.
     * Capture error messages put by the driver into the bypass area and put
     * them into the regular interpreter result.
     *
     * Notes: Due to the assertion of CHANNEL_CLOSEDWRITE in the flags
     * FlushChannel() has called CloseChannelPart(). While we can still access
     * "chan" (no structures were freed), the only place which may still
     * contain a message is the interpreter itself, and "CloseChannelPart"
     * made sure to lift any channel message it generated into it. Hence the
     * NULL argument in the call below.
     */

    if (TclChanCaughtErrorBypass(interp, NULL)) {
	result = EINVAL;
    }

    if ((flushcode != 0) || (result != 0)) {
	return TCL_ERROR;
    }

    return TCL_OK;
}

/*
 *----------------------------------------------------------------------
 *
 * CloseChannelPart --
 *
 *	Utility procedure to close a channel partially and free associated
 *	resources. If the channel was stacked it will never be run (The higher
 *	level forbid this). If the channel was not stacked, then we will free
 *	all the bits of the chosen side (read, or write) for the TOP channel.
 *
 * Results:
 *	Error code from an unreported error or the driver close2 operation.
 *
 * Side effects:
 *	May free memory, may change the value of errno.
 *
 *----------------------------------------------------------------------
 */

static int
CloseChannelPart(
    Tcl_Interp *interp,		/* Interpreter for errors. */
    Channel *chanPtr,		/* The channel being closed. May still be used
				 * by some interpreter. */
    int errorCode,		/* Status of operation so far. */
    int flags)			/* Flags telling us which side to close. */
{
    ChannelState *statePtr;	/* State of real IO channel. */
    int result;			/* Of calling the close2proc. */

    statePtr = chanPtr->state;

    if (flags & TCL_CLOSE_READ) {
	/*
	 * No more input can be consumed so discard any leftover input.
	 */

	DiscardInputQueued(statePtr, 1);
    } else if (flags & TCL_CLOSE_WRITE) {
	/*
	 * The caller guarantees that there are no more buffers queued for
	 * output.
	 */

	if (statePtr->outQueueHead != NULL) {
	    Tcl_Panic("ClosechanHalf, closed write-side of channel: "
		    "queued output left");
	}

	/*
	 * TIP #219, Tcl Channel Reflection API.
	 * Move a leftover error message in the channel bypass into the
	 * interpreter bypass. Just clear it if there is no interpreter.
	 */

	if (statePtr->chanMsg != NULL) {
	    if (interp != NULL) {
		Tcl_SetChannelErrorInterp(interp, statePtr->chanMsg);
	    }
	    TclDecrRefCount(statePtr->chanMsg);
	    statePtr->chanMsg = NULL;
	}
    }

    /*
     * Finally do what is asked of us. Close and free the channel driver state
     * for the chosen side of the channel. This may leave a TIP #219 error
     * message in the interp.
     */

    result = chanPtr->typePtr->close2Proc(chanPtr->instanceData, NULL, flags);

    /*
     * If we are being called synchronously, report either any latent error on
     * the channel or the current error.
     */

    if (statePtr->unreportedError != 0) {
	errorCode = statePtr->unreportedError;

	/*
	 * TIP #219, Tcl Channel Reflection API.
	 * Move an error message found in the unreported area into the regular
	 * bypass (interp). This kills any message in the channel bypass area.
	 */

	if (statePtr->chanMsg != NULL) {
	    TclDecrRefCount(statePtr->chanMsg);
	    statePtr->chanMsg = NULL;
	}
	if (interp) {
	    Tcl_SetChannelErrorInterp(interp, statePtr->unreportedMsg);
	}
    }
    if (errorCode == 0) {
	errorCode = result;
	if (errorCode != 0) {
	    Tcl_SetErrno(errorCode);
	}
    }

    /*
     * TIP #219.
     * Capture error messages put by the driver into the bypass area and put
     * them into the regular interpreter result. See also the bottom of
     * CloseWrite().
     */

    if (TclChanCaughtErrorBypass(interp, (Tcl_Channel) chanPtr)) {
	result = EINVAL;
    }

    if (result != 0) {
	return TCL_ERROR;
    }

    /*
     * Remove the closed side from the channel mode/flags.
     */

    ResetFlag(statePtr, flags & (TCL_READABLE | TCL_WRITABLE));
    return TCL_OK;
}

/*
 *----------------------------------------------------------------------
 *
 * Tcl_ClearChannelHandlers --
 *
 *	Removes all channel handlers and event scripts from the channel,
 *	cancels all background copies involving the channel and any interest
 *	in events.
 *
 * Results:
 *	None.
 *
 * Side effects:
 *	See above. Deallocates memory.
 *
 *----------------------------------------------------------------------
 */

void
Tcl_ClearChannelHandlers(
    Tcl_Channel channel)
{
    ChannelHandler *chPtr, *chNext;	/* Iterate over channel handlers. */
    EventScriptRecord *ePtr, *eNextPtr;	/* Iterate over eventscript records. */
    Channel *chanPtr;			/* The real IO channel. */
    ChannelState *statePtr;		/* State of real IO channel. */
    ThreadSpecificData *tsdPtr = TCL_TSD_INIT(&dataKey);
    NextChannelHandler *nhPtr;

    /*
     * This operation should occur at the top of a channel stack.
     */

    chanPtr = (Channel *) channel;
    statePtr = chanPtr->state;
    chanPtr = statePtr->topChanPtr;

    /*
     * Cancel any outstanding timer.
     */
    DeleteTimerHandler(statePtr);

    /*
     * Remove any references to channel handlers for this channel that may be
     * about to be invoked.
     */

    for (nhPtr = tsdPtr->nestedHandlerPtr; nhPtr != NULL;
	    nhPtr = nhPtr->nestedHandlerPtr) {
	if (nhPtr->nextHandlerPtr &&
		(nhPtr->nextHandlerPtr->chanPtr == chanPtr)) {
	    nhPtr->nextHandlerPtr = NULL;
	}
    }

    /*
     * Remove all the channel handler records attached to the channel itself.
     */

    for (chPtr = statePtr->chPtr; chPtr != NULL; chPtr = chNext) {
	chNext = chPtr->nextPtr;
	Tcl_Free(chPtr);
    }
    statePtr->chPtr = NULL;

    /*
     * Cancel any pending copy operation.
     */

    StopCopy(statePtr->csPtrR);
    StopCopy(statePtr->csPtrW);

    /*
     * Must set the interest mask now to 0, otherwise infinite loops will
     * occur if Tcl_DoOneEvent is called before the channel is finally deleted
     * in FlushChannel. This can happen if the channel has a background flush
     * active.
     */

    statePtr->interestMask = 0;

    /*
     * Remove any EventScript records for this channel.
     */

    for (ePtr = statePtr->scriptRecordPtr; ePtr != NULL; ePtr = eNextPtr) {
	eNextPtr = ePtr->nextPtr;
	TclDecrRefCount(ePtr->scriptPtr);
	Tcl_Free(ePtr);
    }
    statePtr->scriptRecordPtr = NULL;
}

/*
 *----------------------------------------------------------------------
 *
 * Tcl_Write --
 *
 *	Puts a sequence of bytes into an output buffer, may queue the buffer
 *	for output if it gets full, and also remembers whether the current
 *	buffer is ready e.g. if it contains a newline and we are in line
 *	buffering mode. Compensates stacking, i.e. will redirect the data from
 *	the specified channel to the topmost channel in a stack.
 *
 *	No encoding conversions are applied to the bytes being read.
 *
 * Results:
 *	The number of bytes written or TCL_INDEX_NONE in case of error. If
 *	TCL_INDEX_NONE, Tcl_GetErrno will return the error code.
 *
 * Side effects:
 *	May buffer up output and may cause output to be produced on the
 *	channel.
 *
 *----------------------------------------------------------------------
 */

Tcl_Size
Tcl_Write(
    Tcl_Channel chan,		/* The channel to buffer output for. */
    const char *src,		/* Data to queue in output buffer. */
    Tcl_Size srcLen)			/* Length of data in bytes, or TCL_INDEX_NONE for
				 * strlen(). */
{
    /*
     * Always use the topmost channel of the stack
     */

    Channel *chanPtr;
    ChannelState *statePtr;	/* State info for channel */

    statePtr = ((Channel *) chan)->state;
    chanPtr = statePtr->topChanPtr;

    if (CheckChannelErrors(statePtr, TCL_WRITABLE) != 0) {
	return TCL_INDEX_NONE;
    }

    if (srcLen == TCL_INDEX_NONE) {
	srcLen = strlen(src);
    }
    if (WriteBytes(chanPtr, src, srcLen) == -1) {
	return TCL_INDEX_NONE;
    }
    return srcLen;
}

/*
 *----------------------------------------------------------------------
 *
 * Tcl_WriteRaw --
 *
 *	Puts a sequence of bytes into an output buffer, may queue the buffer
 *	for output if it gets full, and also remembers whether the current
 *	buffer is ready e.g. if it contains a newline and we are in line
 *	buffering mode. Writes directly to the driver of the channel, does not
 *	compensate for stacking.
 *
 *	No encoding conversions are applied to the bytes being read.
 *
 * Results:
 *	The number of bytes written or TCL_INDEX_NONE in case of error. If
 *	TCL_INDEX_NONE, Tcl_GetErrno will return the error code.
 *
 * Side effects:
 *	May buffer up output and may cause output to be produced on the
 *	channel.
 *
 *----------------------------------------------------------------------
 */

Tcl_Size
Tcl_WriteRaw(
    Tcl_Channel chan,		/* The channel to buffer output for. */
    const char *src,		/* Data to queue in output buffer. */
    Tcl_Size srcLen)		/* Length of data in bytes, or TCL_INDEX_NONE for
				 * strlen(). */
{
    Channel *chanPtr = ((Channel *) chan);
    ChannelState *statePtr = chanPtr->state;
				/* State info for channel */
    int errorCode;
    Tcl_Size written;

    if (CheckChannelErrors(statePtr, TCL_WRITABLE | CHANNEL_RAW_MODE) != 0) {
	return TCL_INDEX_NONE;
    }

    if (srcLen == TCL_INDEX_NONE) {
	srcLen = strlen(src);
    }

    /*
     * Go immediately to the driver, do all the error handling by ourselves.
     * The code was stolen from 'FlushChannel'.
     */

    written = ChanWrite(chanPtr, src, srcLen, &errorCode);
    if (written == TCL_INDEX_NONE) {
	Tcl_SetErrno(errorCode);
    }

    return written;
}

/*
 *---------------------------------------------------------------------------
 *
 * Tcl_WriteChars --
 *
 *	Takes a sequence of UTF-8 characters and converts them for output
 *	using the channel's current encoding, may queue the buffer for output
 *	if it gets full, and also remembers whether the current buffer is
 *	ready e.g. if it contains a newline and we are in line buffering
 *	mode. Compensates stacking, i.e. will redirect the data from the
 *	specified channel to the topmost channel in a stack.
 *
 * Results:
 *	The number of bytes written or TCL_INDEX_NONE in case of error. If
 *	TCL_INDEX_NONE, Tcl_GetErrno will return the error code.
 *
 * Side effects:
 *	May buffer up output and may cause output to be produced on the
 *	channel.
 *
 *----------------------------------------------------------------------
 */

Tcl_Size
Tcl_WriteChars(
    Tcl_Channel chan,		/* The channel to buffer output for. */
    const char *src,		/* UTF-8 characters to queue in output
				 * buffer. */
    Tcl_Size len)			/* Length of string in bytes, or TCL_INDEX_NONE for
				 * strlen(). */
{
    Channel *chanPtr = (Channel *) chan;
    ChannelState *statePtr = chanPtr->state;	/* State info for channel */
    Tcl_Size result;
    Tcl_Obj *objPtr;

    if (CheckChannelErrors(statePtr, TCL_WRITABLE) != 0) {
	return TCL_INDEX_NONE;
    }

    chanPtr = statePtr->topChanPtr;

    if (len == TCL_INDEX_NONE) {
	len = strlen(src);
    }
    if (statePtr->encoding) {
	return WriteChars(chanPtr, src, len);
    }

    /*
     * Inefficient way to convert UTF-8 to byte-array, but the code
     * parallels the way it is done for objects.  Special case for 1-byte
     * (used by eg [puts] for the \n) could be extended to more efficient
     * translation of the src string.
     */

    if ((len == 1) && (UCHAR(*src) < 0xC0)) {
	return WriteBytes(chanPtr, src, len);
    }

    objPtr = Tcl_NewStringObj(src, len);
    Tcl_IncrRefCount(objPtr);
    src = (char *) Tcl_GetByteArrayFromObj(objPtr, &len);
    if (src == NULL) {
	Tcl_SetErrno(EILSEQ);
	result = TCL_INDEX_NONE;
    } else {
	result = WriteBytes(chanPtr, src, len);
    }
    TclDecrRefCount(objPtr);
    return result;
}

/*
 *---------------------------------------------------------------------------
 *
 * Tcl_WriteObj --
 *
 *	Takes the Tcl object and queues its contents for output. If the
 *	encoding of the channel is NULL, takes the byte-array representation
 *	of the object and queues those bytes for output. Otherwise, takes the
 *	characters in the UTF-8 (string) representation of the object and
 *	converts them for output using the channel's current encoding. May
 *	flush internal buffers to output if one becomes full or is ready for
 *	some other reason, e.g. if it contains a newline and the channel is in
 *	line buffering mode.
 *
 * Results:
 *	The number of bytes written or TCL_INDEX_NONE in case of error. If
 *	TCL_INDEX_NONE, Tcl_GetErrno() will return the error code.
 *
 * Side effects:
 *	May buffer up output and may cause output to be produced on the
 *	channel.
 *
 *----------------------------------------------------------------------
 */

Tcl_Size
Tcl_WriteObj(
    Tcl_Channel chan,		/* The channel to buffer output for. */
    Tcl_Obj *objPtr)		/* The object to write. */
{
    /*
     * Always use the topmost channel of the stack
     */

    Channel *chanPtr;
    ChannelState *statePtr;	/* State info for channel */
    const char *src;

    statePtr = ((Channel *) chan)->state;
    chanPtr = statePtr->topChanPtr;

    if (CheckChannelErrors(statePtr, TCL_WRITABLE) != 0) {
	return TCL_INDEX_NONE;
    }

    Tcl_Size srcLen;
    if (statePtr->encoding == NULL) {
	src = (char *) Tcl_GetByteArrayFromObj(objPtr, &srcLen);
	if (src == NULL) {
	    Tcl_SetErrno(EILSEQ);
	    return TCL_INDEX_NONE;
	}
    } else {
	src = Tcl_GetStringFromObj(objPtr, &srcLen);
    }

    size_t totalWritten = 0;
    /*
     * Note original code always called WriteChars even if srcLen 0
     * so we will too.
     */
    do {
	int chunkSize = srcLen > INT_MAX ? INT_MAX : srcLen;
	int written;
	if (statePtr->encoding == NULL) {
	    written = WriteBytes(chanPtr, src, chunkSize);
	} else {
	    written = WriteChars(chanPtr, src, chunkSize);
	}
	if (written < 0) {
	    return TCL_INDEX_NONE;
	}
	totalWritten += written;
	srcLen -= chunkSize;
    } while (srcLen);
    return totalWritten;
}

static void
WillWrite(
    Channel *chanPtr)
{
    int inputBuffered;

    if (((Tcl_ChannelWideSeekProc(chanPtr->typePtr) != NULL)
	    ) && ((inputBuffered = Tcl_InputBuffered((Tcl_Channel) chanPtr)) > 0)){
	int ignore;

	DiscardInputQueued(chanPtr->state, 0);
	ChanSeek(chanPtr, -inputBuffered, SEEK_CUR, &ignore);
    }
}

static int
WillRead(
    Channel *chanPtr)
{
    if (chanPtr->typePtr == NULL) {
	/*
	 * Prevent read attempts on a closed channel.
	 */

	DiscardInputQueued(chanPtr->state, 0);
	Tcl_SetErrno(EINVAL);
	return -1;
    }
    if (((Tcl_ChannelWideSeekProc(chanPtr->typePtr) != NULL)
	    ) && (Tcl_OutputBuffered((Tcl_Channel) chanPtr) > 0)) {
	/*
	 * CAVEAT - The assumption here is that FlushChannel() will push out
	 * the bytes of any writes that are in progress.  Since this is a
	 * seekable channel, we assume it is not one that can block and force
	 * bg flushing.  Channels we know that can do that - sockets, pipes -
	 * are not seekable. If the assumption is wrong, more drastic measures
	 * may be required here like temporarily setting the channel into
	 * blocking mode.
	 */

	if (FlushChannel(NULL, chanPtr, 0) != 0) {
	return -1;
	}
    }
    return 0;
}

/*
 *----------------------------------------------------------------------
 *
 * Write --
 *
 *	Convert srcLen bytes starting at src according to encoding and write
 *	produced bytes into an output buffer, may queue the buffer for output
 *	if it gets full, and also remembers whether the current buffer is
 *	ready e.g. if it contains a newline and we are in line buffering mode.
 *
 * Results:
 *	The number of bytes written or TCL_INDEX_NONE in case of error. If TCL_INDEX_NONE,
 *	Tcl_GetErrno will return the error code.
 *
 * Side effects:
 *	May buffer up output and may cause output to be produced on the
 *	channel.
 *
 *----------------------------------------------------------------------
 */

static int
Write(
    Channel *chanPtr,		/* The channel to buffer output for. */
    const char *src,		/* UTF-8 string to write. */
    int srcLen,			/* Length of UTF-8 string in bytes. */
    Tcl_Encoding encoding)
{
    ChannelState *statePtr = chanPtr->state;
				/* State info for channel */
    char *nextNewLine = NULL;
    int endEncoding, saved = 0, total = 0, flushed = 0, needNlFlush = 0;
    char safe[BUFFER_PADDING];
    int encodingError = 0;

    if (srcLen) {
        WillWrite(chanPtr);
    }

    /*
     * Write the terminated escape sequence even if srcLen is 0.
     */

    endEncoding = ((statePtr->outputEncodingFlags & TCL_ENCODING_END) != 0);

    if (GotFlag(statePtr, CHANNEL_LINEBUFFERED)
	    || (statePtr->outputTranslation != TCL_TRANSLATE_LF)) {
	nextNewLine = (char *)memchr(src, '\n', srcLen);
    }

    while (srcLen + saved + endEncoding > 0 && !encodingError) {
	ChannelBuffer *bufPtr;
	char *dst;
	int result, srcRead, dstLen, dstWrote, srcLimit = srcLen;

	if (nextNewLine) {
	    srcLimit = nextNewLine - src;
	}

	/* Get space to write into */
	bufPtr = statePtr->curOutPtr;
	if (bufPtr == NULL) {
	    bufPtr = AllocChannelBuffer(statePtr->bufSize);
	    statePtr->curOutPtr = bufPtr;
	}
	if (saved) {
	    /*
	     * Here's some translated bytes left over from the last buffer
	     * that we need to stick at the beginning of this buffer.
	     */

	    memcpy(InsertPoint(bufPtr), safe, saved);
	    bufPtr->nextAdded += saved;
	    saved = 0;
	}
	dst = InsertPoint(bufPtr);
	dstLen = SpaceLeft(bufPtr);

	result = Tcl_UtfToExternal(NULL, encoding, src, srcLimit,
		statePtr->outputEncodingFlags,
		&statePtr->outputEncodingState, dst,
		dstLen + BUFFER_PADDING, &srcRead, &dstWrote, NULL);

	/*
	 * See chan-io-1.[89]. Tcl Bug 506297.
	 */

	statePtr->outputEncodingFlags &= ~TCL_ENCODING_START;

	/*
	 * See io-75.2, TCL bug 6978c01b65.
	 * Check, if an encoding error occured and should be reported to the
	 * script level.
	 * This happens, if a written character may not be represented by the
	 * current output encoding and strict encoding is active.
	 */

	if (result == TCL_CONVERT_UNKNOWN || result == TCL_CONVERT_SYNTAX) {
	    encodingError = 1;
	    result = TCL_OK;
	}

	if ((result != TCL_OK) && (srcRead + dstWrote == 0)) {
	    /*
	     * We're reading from invalid/incomplete UTF-8.
	     */

	    encodingError = 1;
	    result = TCL_OK;
	}

	bufPtr->nextAdded += dstWrote;
	src += srcRead;
	srcLen -= srcRead;
	total += dstWrote;
	dst += dstWrote;
	dstLen -= dstWrote;

	if (src == nextNewLine && dstLen > 0) {
	    static char crln[3] = "\r\n";
	    char *nl = NULL;
	    int nlLen = 0;

	    switch (statePtr->outputTranslation) {
	    case TCL_TRANSLATE_LF:
		nl = crln + 1;
		nlLen = 1;
		break;
	    case TCL_TRANSLATE_CR:
		nl = crln;
		nlLen = 1;
		break;
	    case TCL_TRANSLATE_CRLF:
		nl = crln;
		nlLen = 2;
		break;
	    default:
		Tcl_Panic("unknown output translation requested");
		break;
	    }

	    result |= Tcl_UtfToExternal(NULL, encoding, nl, nlLen,
		    statePtr->outputEncodingFlags,
		    &statePtr->outputEncodingState, dst,
		    dstLen + BUFFER_PADDING, &srcRead, &dstWrote, NULL);
	    assert(srcRead == nlLen);

	    bufPtr->nextAdded += dstWrote;
	    src++;
	    srcLen--;
	    total += dstWrote;
	    dst += dstWrote;
	    dstLen -= dstWrote;
	    nextNewLine = (char *)memchr(src, '\n', srcLen);
	    needNlFlush = 1;
	}

	if (IsBufferOverflowing(bufPtr)) {
	    /*
	     * When translating from UTF-8 to external encoding, we allowed
	     * the translation to produce a character that crossed the end of
	     * the output buffer, so that we would get a completely full
	     * buffer before flushing it. The extra bytes will be moved to the
	     * beginning of the next buffer.
	     */

	    saved = 1 + ~SpaceLeft(bufPtr);
	    memcpy(safe, dst + dstLen, saved);
	    bufPtr->nextAdded = bufPtr->bufLength;
	}

	if ((srcLen + saved == 0) && (result == TCL_OK)) {
	    endEncoding = 0;
	}

	if (IsBufferFull(bufPtr)) {
	    if (FlushChannel(NULL, chanPtr, 0) != 0) {
		return -1;
	    }
	    flushed += statePtr->bufSize;

	    /*
 	     * We just flushed.  So if we have needNlFlush set to record that
 	     * we need to flush because theres a (translated) newline in the
 	     * buffer, that's likely not true any more.  But there is a tricky
 	     * exception.  If we have saved bytes that did not really get
 	     * flushed and those bytes came from a translation of a newline as
 	     * the last thing taken from the src array, then needNlFlush needs
 	     * to remain set to flag that the next buffer still needs a
 	     * newline flush.
 	     */

	    if (needNlFlush && (saved == 0 || src[-1] != '\n')) {
		needNlFlush = 0;
	    }
	}
    }
    if (((flushed < total) && GotFlag(statePtr, CHANNEL_UNBUFFERED)) ||
	    (needNlFlush && GotFlag(statePtr, CHANNEL_LINEBUFFERED))) {
	if (FlushChannel(NULL, chanPtr, 0) != 0) {
	    return -1;
	}
    }

    UpdateInterest(chanPtr);

    if (encodingError) {
	Tcl_SetErrno(EILSEQ);
	return -1;
    }
    return total;
}

/*
 *---------------------------------------------------------------------------
 *
 * Tcl_Gets --
 *
 *	Reads a complete line of input from the channel into a Tcl_DString.
 *
 * Results:
 *	Length of line read (in characters) or TCL_INDEX_NONE if error, EOF, or blocked.
 *	If TCL_INDEX_NONE, use Tcl_GetErrno() to retrieve the POSIX error code for the
 *	error or condition that occurred.
 *
 * Side effects:
 *	May flush output on the channel. May cause input to be consumed from
 *	the channel.
 *
 *---------------------------------------------------------------------------
 */

Tcl_Size
Tcl_Gets(
    Tcl_Channel chan,		/* Channel from which to read. */
    Tcl_DString *lineRead)	/* The line read will be appended to this
				 * DString as UTF-8 characters. The caller
				 * must have initialized it and is responsible
				 * for managing the storage. */
{
    Tcl_Obj *objPtr;
    Tcl_Size charsStored;

    TclNewObj(objPtr);
    charsStored = Tcl_GetsObj(chan, objPtr);
    if (charsStored + 1 > 1) {
	TclDStringAppendObj(lineRead, objPtr);
    }
    TclDecrRefCount(objPtr);
    return charsStored;
}

/*
 *---------------------------------------------------------------------------
 *
 * Tcl_GetsObj --
 *
 *	Accumulate input from the input channel until end-of-line or
 *	end-of-file has been seen. Bytes read from the input channel are
 *	converted to UTF-8 using the encoding specified by the channel.
 *
 * Results:
 *	Number of characters accumulated in the object or TCL_INDEX_NONE if error,
 *	blocked, or EOF. If TCL_INDEX_NONE, use Tcl_GetErrno() to retrieve the POSIX error
 *	code for the error or condition that occurred.
 *
 * Side effects:
 *	Consumes input from the channel.
 *
 *	On reading EOF, leave channel pointing at EOF char. On reading EOL,
 *	leave channel pointing after EOL, but don't return EOL in dst buffer.
 *
 *---------------------------------------------------------------------------
 */

Tcl_Size
Tcl_GetsObj(
    Tcl_Channel chan,		/* Channel from which to read. */
    Tcl_Obj *objPtr)		/* The line read will be appended to this
				 * object as UTF-8 characters. */
{
    GetsState gs;
    Channel *chanPtr = (Channel *) chan;
    ChannelState *statePtr = chanPtr->state;
				/* State info for channel */
    ChannelBuffer *bufPtr;
    int inEofChar, skip, copiedTotal, oldFlags, oldRemoved;
    Tcl_Size oldLength;
    Tcl_Encoding encoding;
    char *dst, *dstEnd, *eol, *eof;
    Tcl_EncodingState oldState;

    if (GotFlag(statePtr, CHANNEL_ENCODING_ERROR)) {
	UpdateInterest(chanPtr);
	ResetFlag(statePtr, CHANNEL_EOF|CHANNEL_ENCODING_ERROR);
	Tcl_SetErrno(EILSEQ);
	return TCL_INDEX_NONE;
    }

    if (CheckChannelErrors(statePtr, TCL_READABLE) != 0) {
	return TCL_INDEX_NONE;
    }

    /*
     * If we're sitting ready to read the eofchar, there's no need to
     * do it.
     */

    if (GotFlag(statePtr, CHANNEL_STICKY_EOF)) {
	SetFlag(statePtr, CHANNEL_EOF);
	assert(statePtr->inputEncodingFlags & TCL_ENCODING_END);
	assert(!GotFlag(statePtr, CHANNEL_BLOCKED|INPUT_SAW_CR));

	/* TODO: Do we need this? */
	UpdateInterest(chanPtr);
	return TCL_INDEX_NONE;
    }

    /*
     * A binary version of Tcl_GetsObj. This could also handle encodings that
     * are ascii-7 pure (iso8859, utf-8, ...) with a final encoding conversion
     * done on objPtr.
     */

    if ((statePtr->encoding == NULL)
	    && ((statePtr->inputTranslation == TCL_TRANSLATE_LF)
		    || (statePtr->inputTranslation == TCL_TRANSLATE_CR))
	    && Tcl_GetByteArrayFromObj(objPtr, (size_t *)NULL) != NULL) {
	return TclGetsObjBinary(chan, objPtr);
    }

    /*
     * This operation should occur at the top of a channel stack.
     */

    chanPtr = statePtr->topChanPtr;
    TclChannelPreserve((Tcl_Channel)chanPtr);

    bufPtr = statePtr->inQueueHead;
    encoding = statePtr->encoding;

    /*
     * Preserved so we can restore the channel's state in case we don't find a
     * newline in the available input.
     */

    (void)Tcl_GetStringFromObj(objPtr, &oldLength);
    oldFlags = statePtr->inputEncodingFlags;
    oldState = statePtr->inputEncodingState;
    oldRemoved = BUFFER_PADDING;
    if (bufPtr != NULL) {
	oldRemoved = bufPtr->nextRemoved;
    }

    /*
     * If there is no encoding, use "iso8859-1" -- Tcl_GetsObj() doesn't
     * produce ByteArray objects.
     */

    if (encoding == NULL) {
	encoding = GetBinaryEncoding();
    }

    /*
     * Object used by FilterInputBytes to keep track of how much data has been
     * consumed from the channel buffers.
     */

    gs.objPtr		= objPtr;
    gs.dstPtr		= &dst;
    gs.encoding		= encoding;
    gs.bufPtr		= bufPtr;
    gs.state		= oldState;
    gs.rawRead		= 0;
    gs.bytesWrote	= 0;
    gs.charsWrote	= 0;
    gs.totalChars	= 0;

    dst = objPtr->bytes + oldLength;
    dstEnd = dst;

    skip = 0;
    eof = NULL;
    inEofChar = statePtr->inEofChar;

    ResetFlag(statePtr, CHANNEL_BLOCKED);
    while (1) {
	if (dst >= dstEnd) {
	    if (FilterInputBytes(chanPtr, &gs) != 0) {
		goto restore;
	    }
	    dstEnd = dst + gs.bytesWrote;
	}

	/*
	 * Remember if EOF char is seen, then look for EOL anyhow, because the
	 * EOL might be before the EOF char.
	 */

	if (inEofChar != '\0') {
	    for (eol = dst; eol < dstEnd; eol++) {
		if (*eol == inEofChar) {
		    dstEnd = eol;
		    eof = eol;
		    break;
		}
	    }
	}

	/*
	 * On EOL, leave current file position pointing after the EOL, but
	 * don't store the EOL in the output string.
	 */

	switch (statePtr->inputTranslation) {
	case TCL_TRANSLATE_LF:
	    for (eol = dst; eol < dstEnd; eol++) {
		if (*eol == '\n') {
		    skip = 1;
		    goto gotEOL;
		}
	    }
	    break;
	case TCL_TRANSLATE_CR:
	    for (eol = dst; eol < dstEnd; eol++) {
		if (*eol == '\r') {
		    skip = 1;
		    goto gotEOL;
		}
	    }
	    break;
	case TCL_TRANSLATE_CRLF:
	    for (eol = dst; eol < dstEnd; eol++) {
		if (*eol == '\r') {
		    eol++;

		    /*
		     * If a CR is at the end of the buffer, then check for a
		     * LF at the begining of the next buffer, unless EOF char
		     * was found already.
		     */

		    if (eol >= dstEnd) {
			Tcl_Size offset;

			if (eol != eof) {
			    offset = eol - objPtr->bytes;
			    dst = dstEnd;
			    if (FilterInputBytes(chanPtr, &gs) != 0) {
				goto restore;
			    }
			    dstEnd = dst + gs.bytesWrote;
			    eol = objPtr->bytes + offset;
			}
			if (eol >= dstEnd) {
			    skip = 0;
			    goto gotEOL;
			}
		    }
		    if (*eol == '\n') {
			eol--;
			skip = 2;
			goto gotEOL;
		    }
		}
	    }
	    break;
	case TCL_TRANSLATE_AUTO:
	    eol = dst;
	    skip = 1;
	    if (GotFlag(statePtr, INPUT_SAW_CR)) {
		if ((eol < dstEnd) && (*eol == '\n')) {
		    /*
		     * Skip the raw bytes that make up the '\n'.
		     */

		    int rawRead;
		    char tmp[TCL_UTF_MAX];

		    bufPtr = gs.bufPtr;
		    Tcl_ExternalToUtf(NULL, gs.encoding, RemovePoint(bufPtr),
			    gs.rawRead, statePtr->inputEncodingFlags
				| TCL_ENCODING_NO_TERMINATE, &gs.state, tmp,
			    sizeof(tmp), &rawRead, NULL, NULL);
		    bufPtr->nextRemoved += rawRead;
		    gs.rawRead -= rawRead;
		    gs.bytesWrote--;
		    gs.charsWrote--;
		    memmove(dst, dst + 1, dstEnd - dst);
		    dstEnd--;
		}
	    }
	    for (eol = dst; eol < dstEnd; eol++) {
		if (*eol == '\r') {
		    eol++;
		    if (eol == dstEnd) {
			/*
			 * If buffer ended on \r, peek ahead to see if a \n is
			 * available, unless EOF char was found already.
			 */

			if (eol != eof) {
			    int offset;

			    offset = eol - objPtr->bytes;
			    dst = dstEnd;
			    PeekAhead(chanPtr, &dstEnd, &gs);
			    eol = objPtr->bytes + offset;
			}

			if (eol >= dstEnd) {
			    eol--;
			    SetFlag(statePtr, INPUT_SAW_CR);
			    goto gotEOL;
			}
		    }
		    if (*eol == '\n') {
			skip++;
		    }
		    eol--;
		    ResetFlag(statePtr, INPUT_SAW_CR);
		    goto gotEOL;
		} else if (*eol == '\n') {
		    ResetFlag(statePtr, INPUT_SAW_CR);
		    goto gotEOL;
		}
	    }
	}
	if (eof != NULL) {
	    /*
	     * EOF character was seen. On EOF, leave current file position
	     * pointing at the EOF character, but don't store the EOF
	     * character in the output string.
	     */

	    dstEnd = eof;
	    SetFlag(statePtr, CHANNEL_EOF | CHANNEL_STICKY_EOF);
	    statePtr->inputEncodingFlags |= TCL_ENCODING_END;
	    ResetFlag(statePtr, CHANNEL_BLOCKED|INPUT_SAW_CR);
	}
	if (GotFlag(statePtr, CHANNEL_EOF)) {
	    skip = 0;
	    eol = dstEnd;
	    if (eol == objPtr->bytes + oldLength) {
		/*
		 * If we didn't append any bytes before encountering EOF,
		 * caller needs to see -1.
		 */

		Tcl_SetObjLength(objPtr, oldLength);
		CommonGetsCleanup(chanPtr);
		copiedTotal = -1;
		ResetFlag(statePtr, CHANNEL_BLOCKED|INPUT_SAW_CR);
		goto done;
	    }
	    goto gotEOL;
	} else if (gs.bytesWrote == 0
		&& GotFlag(statePtr, CHANNEL_ENCODING_ERROR)
		&& !GotFlag(statePtr, CHANNEL_NONBLOCKING)) {
	    /* Set eol to the position that caused the encoding error, and then
	     * coninue to gotEOL, which stores the data that was decoded
	     * without error to objPtr.  This allows the caller to do something
	     * useful with the data decoded so far, and also results in the
	     * position of the file being the first byte that was not
	     * succesfully decoded, allowing further processing at exactly that
	     * point, if desired.
	     */
	    eol = dstEnd;
	    goto gotEOL;
	}
	dst = dstEnd;
    }

    /*
     * Found EOL or EOF, but the output buffer may now contain too many UTF-8
     * characters. We need to know how many raw bytes correspond to the number
     * of UTF-8 characters we want, plus how many raw bytes correspond to the
     * character(s) making up EOL (if any), so we can remove the correct
     * number of bytes from the channel buffer.
     */

  gotEOL:
    /*
     * Regenerate the top channel, in case it was changed due to
     * self-modifying reflected transforms.
     */

    if (chanPtr != statePtr->topChanPtr) {
	TclChannelRelease((Tcl_Channel)chanPtr);
	chanPtr = statePtr->topChanPtr;
	TclChannelPreserve((Tcl_Channel)chanPtr);
    }

    bufPtr = gs.bufPtr;
    if (bufPtr == NULL) {
	Tcl_Panic("Tcl_GetsObj: gotEOL reached with bufPtr==NULL");
    }
    statePtr->inputEncodingState = gs.state;
    Tcl_ExternalToUtf(NULL, gs.encoding, RemovePoint(bufPtr), gs.rawRead,
	    statePtr->inputEncodingFlags | TCL_ENCODING_NO_TERMINATE,
	    &statePtr->inputEncodingState, dst,
	    eol - dst + skip + TCL_UTF_MAX - 1, &gs.rawRead, NULL,
	    &gs.charsWrote);
    bufPtr->nextRemoved += gs.rawRead;

    /*
     * Recycle all the emptied buffers.
     */

    Tcl_SetObjLength(objPtr, eol - objPtr->bytes);
    CommonGetsCleanup(chanPtr);
    ResetFlag(statePtr, CHANNEL_BLOCKED);
    copiedTotal = gs.totalChars + gs.charsWrote - skip;
    goto done;

    /*
     * Couldn't get a complete line. This only happens if we get a error
     * reading from the channel or we are non-blocking and there wasn't an EOL
     * or EOF in the data available.
     */

  restore:
    /*
     * Regenerate the top channel, in case it was changed due to
     * self-modifying reflected transforms.
     */
    if (chanPtr != statePtr->topChanPtr) {
	TclChannelRelease((Tcl_Channel)chanPtr);
	chanPtr = statePtr->topChanPtr;
	TclChannelPreserve((Tcl_Channel)chanPtr);
    }
    bufPtr = statePtr->inQueueHead;
    if (bufPtr != NULL) {
	bufPtr->nextRemoved = oldRemoved;
	bufPtr = bufPtr->nextPtr;
    }

    for ( ; bufPtr != NULL; bufPtr = bufPtr->nextPtr) {
	bufPtr->nextRemoved = BUFFER_PADDING;
    }
    CommonGetsCleanup(chanPtr);

    statePtr->inputEncodingState = oldState;
    statePtr->inputEncodingFlags = oldFlags;
    Tcl_SetObjLength(objPtr, oldLength);

    /*
     * We didn't get a complete line so we need to indicate to UpdateInterest
     * that the gets blocked. It will wait for more data instead of firing a
     * timer, avoiding a busy wait. This is where we are assuming that the
     * next operation is a gets. No more file events will be delivered on this
     * channel until new data arrives or some operation is performed on the
     * channel (e.g. gets, read, fconfigure) that changes the blocking state.
     * Note that this means a file event will not be delivered even though a
     * read would be able to consume the buffered data.
     */

    SetFlag(statePtr, CHANNEL_NEED_MORE_DATA);
    copiedTotal = -1;

    /*
     * Update the notifier state so we don't block while there is still data
     * in the buffers.
     */

  done:
    assert(!GotFlag(statePtr, CHANNEL_EOF)
	    || GotFlag(statePtr, CHANNEL_STICKY_EOF)
	    || GotFlag(statePtr, CHANNEL_ENCODING_ERROR)
	    || Tcl_InputBuffered((Tcl_Channel)chanPtr) == 0);
    assert(!(GotFlag(statePtr, CHANNEL_EOF|CHANNEL_BLOCKED)
	    == (CHANNEL_EOF|CHANNEL_BLOCKED)));

    /*
     * Regenerate the top channel, in case it was changed due to
     * self-modifying reflected transforms.
     */

    if (chanPtr != statePtr->topChanPtr) {
	TclChannelRelease((Tcl_Channel)chanPtr);
	chanPtr = statePtr->topChanPtr;
	TclChannelPreserve((Tcl_Channel)chanPtr);
    }
    UpdateInterest(chanPtr);
    TclChannelRelease((Tcl_Channel)chanPtr);
    if (GotFlag(statePtr, CHANNEL_ENCODING_ERROR) && gs.bytesWrote == 0) {
	bufPtr->nextRemoved = oldRemoved;
	Tcl_SetErrno(EILSEQ);
	copiedTotal = -1;
    }
    ResetFlag(statePtr, CHANNEL_ENCODING_ERROR);
    return copiedTotal;
}

/*
 *---------------------------------------------------------------------------
 *
 * TclGetsObjBinary --
 *
 *	A variation of Tcl_GetsObj that works directly on the buffers until
 *	end-of-line or end-of-file has been seen. Bytes read from the input
 *	channel return as a ByteArray obj.
 *
 *	WARNING!  The notion of "binary" used here is different from notions
 *	of "binary" used in other places. In particular, this "binary" routine
 *	may be called when an -eofchar is set on the channel.
 *
 * Results:
 *	Number of characters accumulated in the object or TCL_INDEX_NONE if error,
 *	blocked, or EOF. If TCL_INDEX_NONE, use Tcl_GetErrno() to retrieve the POSIX error
 *	code for the error or condition that occurred.
 *
 * Side effects:
 *	Consumes input from the channel.
 *
 *	On reading EOF, leave channel pointing at EOF char. On reading EOL,
 *	leave channel pointing after EOL, but don't return EOL in dst buffer.
 *
 *---------------------------------------------------------------------------
 */

static int
TclGetsObjBinary(
    Tcl_Channel chan,		/* Channel from which to read. */
    Tcl_Obj *objPtr)		/* The line read will be appended to this
				 * object as UTF-8 characters. */
{
    Channel *chanPtr = (Channel *) chan;
    ChannelState *statePtr = chanPtr->state;
				/* State info for channel */
    ChannelBuffer *bufPtr;
    int inEofChar, skip, copiedTotal, oldFlags, oldRemoved;
    Tcl_Size rawLen, byteLen = 0, oldLength;
    int eolChar;
    unsigned char *dst, *dstEnd, *eol, *eof, *byteArray;

    /*
     * This operation should occur at the top of a channel stack.
     */

    chanPtr = statePtr->topChanPtr;
    TclChannelPreserve((Tcl_Channel)chanPtr);

    bufPtr = statePtr->inQueueHead;

    /*
     * Preserved so we can restore the channel's state in case we don't find a
     * newline in the available input.
     */

    byteArray = Tcl_GetByteArrayFromObj(objPtr, &byteLen);
    if (byteArray == NULL) {
	Tcl_SetErrno(EILSEQ);
	return -1;
    }
    oldFlags = statePtr->inputEncodingFlags;
    oldRemoved = BUFFER_PADDING;
    oldLength = byteLen;
    if (bufPtr != NULL) {
	oldRemoved = bufPtr->nextRemoved;
    }

    rawLen = 0;
    skip = 0;
    eof = NULL;
    inEofChar = statePtr->inEofChar;

    /*
     * Only handle TCL_TRANSLATE_LF and TCL_TRANSLATE_CR.
     */

    eolChar = (statePtr->inputTranslation == TCL_TRANSLATE_LF) ? '\n' : '\r';

    ResetFlag(statePtr, CHANNEL_BLOCKED);
    while (1) {
	/*
	 * Subtract the number of bytes that were removed from channel buffer
	 * during last call.
	 */

	if (bufPtr != NULL) {
	    bufPtr->nextRemoved += rawLen;
	    if (!IsBufferReady(bufPtr)) {
		bufPtr = bufPtr->nextPtr;
	    }
	}

	if ((bufPtr == NULL) || (bufPtr->nextAdded == BUFFER_PADDING)) {
	    /*
	     * All channel buffers were exhausted and the caller still hasn't
	     * seen EOL. Need to read more bytes from the channel device. Side
	     * effect is to allocate another channel buffer.
	     */

	    if (GetInput(chanPtr) != 0) {
		goto restore;
	    }
	    bufPtr = statePtr->inQueueTail;
	    if (bufPtr == NULL) {
		goto restore;
	    }
	} else {
	    /*
	     * Incoming CHANNEL_STICKY_EOF is filtered out on entry.  A new
	     * CHANNEL_STICKY_EOF set in this routine leads to return before
	     * coming back here.  When we are not dealing with
	     * CHANNEL_STICKY_EOF, a CHANNEL_EOF implies an empty buffer.
	     * Here the buffer is non-empty so we know we're a non-EOF.
             */

	    assert(!GotFlag(statePtr, CHANNEL_STICKY_EOF));
	    assert(!GotFlag(statePtr, CHANNEL_EOF));
	}

	dst = (unsigned char *) RemovePoint(bufPtr);
	dstEnd = dst + BytesLeft(bufPtr);

	/*
	 * Remember if EOF char is seen, then look for EOL anyhow, because the
	 * EOL might be before the EOF char.
	 * XXX - in the binary case, consider coincident search for eol/eof.
	 */

	if (inEofChar != '\0') {
	    for (eol = dst; eol < dstEnd; eol++) {
		if (*eol == inEofChar) {
		    dstEnd = eol;
		    eof = eol;
		    break;
		}
	    }
	}

	/*
	 * On EOL, leave current file position pointing after the EOL, but
	 * don't store the EOL in the output string.
	 */

	for (eol = dst; eol < dstEnd; eol++) {
	    if (*eol == eolChar) {
		skip = 1;
		goto gotEOL;
	    }
	}
	if (eof != NULL) {
	    /*
	     * EOF character was seen. On EOF, leave current file position
	     * pointing at the EOF character, but don't store the EOF
	     * character in the output string.
	     */

	    SetFlag(statePtr, CHANNEL_EOF | CHANNEL_STICKY_EOF);
	    statePtr->inputEncodingFlags |= TCL_ENCODING_END;
	    ResetFlag(statePtr, CHANNEL_BLOCKED|INPUT_SAW_CR);
	}
	if (GotFlag(statePtr, CHANNEL_EOF)) {
	    skip = 0;
	    eol = dstEnd;
	    if ((dst == dstEnd) && (byteLen == oldLength)) {
		/*
		 * If we didn't append any bytes before encountering EOF,
		 * caller needs to see TCL_INDEX_NONE.
		 */

		byteArray = Tcl_SetByteArrayLength(objPtr, oldLength);
		CommonGetsCleanup(chanPtr);
		copiedTotal = -1;
		ResetFlag(statePtr, CHANNEL_BLOCKED);
		goto done;
	    }
	    goto gotEOL;
	}
	if (GotFlag(statePtr, CHANNEL_BLOCKED|CHANNEL_NONBLOCKING)
		== (CHANNEL_BLOCKED|CHANNEL_NONBLOCKING)) {
	    goto restore;
	}

	/*
	 * Copy bytes from the channel buffer to the ByteArray. This may
	 * realloc space, so keep track of result.
	 */

	rawLen = dstEnd - dst;
	byteArray = Tcl_SetByteArrayLength(objPtr, byteLen + rawLen);
	memcpy(byteArray + byteLen, dst, rawLen);
	byteLen += rawLen;
    }

    /*
     * Found EOL or EOF, but the output buffer may now contain too many bytes.
     * We need to know how many bytes correspond to the number we want, so we
     * can remove the correct number of bytes from the channel buffer.
     */

  gotEOL:
    if (bufPtr == NULL) {
	Tcl_Panic("TclGetsObjBinary: gotEOL reached with bufPtr==NULL");
    }

    rawLen = eol - dst;
    byteArray = Tcl_SetByteArrayLength(objPtr, byteLen + rawLen);
    memcpy(byteArray + byteLen, dst, rawLen);
    byteLen += rawLen;
    bufPtr->nextRemoved += rawLen + skip;

    /*
     * Convert the buffer if there was an encoding.
     * XXX - unimplemented.
     */

    if (statePtr->encoding != NULL) {
    }

    /*
     * Recycle all the emptied buffers.
     */

    CommonGetsCleanup(chanPtr);
    ResetFlag(statePtr, CHANNEL_BLOCKED);
    copiedTotal = byteLen;
    goto done;

    /*
     * Couldn't get a complete line. This only happens if we get a error
     * reading from the channel or we are non-blocking and there wasn't an EOL
     * or EOF in the data available.
     */

  restore:
    bufPtr = statePtr->inQueueHead;
    if (bufPtr) {
	bufPtr->nextRemoved = oldRemoved;
	bufPtr = bufPtr->nextPtr;
    }

    for ( ; bufPtr != NULL; bufPtr = bufPtr->nextPtr) {
	bufPtr->nextRemoved = BUFFER_PADDING;
    }
    CommonGetsCleanup(chanPtr);

    statePtr->inputEncodingFlags = oldFlags;
    byteArray = Tcl_SetByteArrayLength(objPtr, oldLength);

    /*
     * We didn't get a complete line so we need to indicate to UpdateInterest
     * that the gets blocked. It will wait for more data instead of firing a
     * timer, avoiding a busy wait. This is where we are assuming that the
     * next operation is a gets. No more file events will be delivered on this
     * channel until new data arrives or some operation is performed on the
     * channel (e.g. gets, read, fconfigure) that changes the blocking state.
     * Note that this means a file event will not be delivered even though a
     * read would be able to consume the buffered data.
     */

    SetFlag(statePtr, CHANNEL_NEED_MORE_DATA);
    copiedTotal = -1;

    /*
     * Update the notifier state so we don't block while there is still data
     * in the buffers.
     */

  done:
    assert(!GotFlag(statePtr, CHANNEL_EOF)
	    || GotFlag(statePtr, CHANNEL_STICKY_EOF)
	    || Tcl_InputBuffered((Tcl_Channel)chanPtr) == 0);
    assert(!(GotFlag(statePtr, CHANNEL_EOF|CHANNEL_BLOCKED)
	    == (CHANNEL_EOF|CHANNEL_BLOCKED)));
    UpdateInterest(chanPtr);
    TclChannelRelease((Tcl_Channel)chanPtr);
    return copiedTotal;
}

/*
 *---------------------------------------------------------------------------
 *
 * FreeBinaryEncoding --
 *
 *	Frees any "iso8859-1" Tcl_Encoding created by [gets] on a binary
 *	channel in a thread as part of that thread's finalization.
 *
 * Results:
 *	None.
 *
 *---------------------------------------------------------------------------
 */

static void
FreeBinaryEncoding(
    TCL_UNUSED(void *))
{
    ThreadSpecificData *tsdPtr = TCL_TSD_INIT(&dataKey);

    if (tsdPtr->binaryEncoding != NULL) {
	Tcl_FreeEncoding(tsdPtr->binaryEncoding);
	tsdPtr->binaryEncoding = NULL;
    }
}

static Tcl_Encoding
GetBinaryEncoding(void)
{
    ThreadSpecificData *tsdPtr = TCL_TSD_INIT(&dataKey);

    if (tsdPtr->binaryEncoding == NULL) {
	tsdPtr->binaryEncoding = Tcl_GetEncoding(NULL, "iso8859-1");
	Tcl_CreateThreadExitHandler(FreeBinaryEncoding, NULL);
    }
    if (tsdPtr->binaryEncoding == NULL) {
	Tcl_Panic("binary encoding is not available");
    }
    return tsdPtr->binaryEncoding;
}

/*
 *---------------------------------------------------------------------------
 *
 * FilterInputBytes --
 *
 *	Helper function for Tcl_GetsObj. Produces UTF-8 characters from raw
 *	bytes read from the channel.
 *
 *	Consumes available bytes from channel buffers. When channel buffers
 *	are exhausted, reads more bytes from channel device into a new channel
 *	buffer. It is the caller's responsibility to free the channel buffers
 *	that have been exhausted.
 *
 * Results:
 *	The return value is -1 if there was an error reading from the channel,
 *	0 otherwise.
 *
 * Side effects:
 *	Status object keeps track of how much data from channel buffers has
 *	been consumed and where UTF-8 bytes should be stored.
 *
 *---------------------------------------------------------------------------
 */

static int
FilterInputBytes(
    Channel *chanPtr,		/* Channel to read. */
    GetsState *gsPtr)		/* Current state of gets operation. */
{
    ChannelState *statePtr = chanPtr->state;
				/* State info for channel */
    ChannelBuffer *bufPtr;
    char *raw, *dst;
    int offset, toRead, dstNeeded, spaceLeft, result, rawLen;
    Tcl_Obj *objPtr;
#define ENCODING_LINESIZE 20	/* Lower bound on how many bytes to convert at
				 * a time. Since we don't know a priori how
				 * many bytes of storage this many source
				 * bytes will use, we actually need at least
				 * ENCODING_LINESIZE * TCL_MAX_UTF bytes of
				 * room. */

    objPtr = gsPtr->objPtr;

    /*
     * Subtract the number of bytes that were removed from channel buffer
     * during last call.
     */

    bufPtr = gsPtr->bufPtr;
    if (bufPtr != NULL) {
	bufPtr->nextRemoved += gsPtr->rawRead;
	if (!IsBufferReady(bufPtr)) {
	    bufPtr = bufPtr->nextPtr;
	}
    }
    gsPtr->totalChars += gsPtr->charsWrote;

    if ((bufPtr == NULL) || (bufPtr->nextAdded == BUFFER_PADDING)) {
	/*
	 * All channel buffers were exhausted and the caller still hasn't seen
	 * EOL. Need to read more bytes from the channel device. Side effect
	 * is to allocate another channel buffer.
	 */

    read:
	if (GotFlag(statePtr, CHANNEL_NONBLOCKING|CHANNEL_BLOCKED)
		== (CHANNEL_NONBLOCKING|CHANNEL_BLOCKED)) {
	    gsPtr->charsWrote = 0;
	    gsPtr->rawRead = 0;
	    return -1;
	}
	if (GetInput(chanPtr) != 0) {
	    gsPtr->charsWrote = 0;
	    gsPtr->rawRead = 0;
	    return -1;
	}
	bufPtr = statePtr->inQueueTail;
	gsPtr->bufPtr = bufPtr;
	if (bufPtr == NULL) {
	    gsPtr->charsWrote = 0;
	    gsPtr->rawRead = 0;
	    return -1;
	}
    } else {
	/*
	 * Incoming CHANNEL_STICKY_EOF is filtered out on entry.  A new
	 * CHANNEL_STICKY_EOF set in this routine leads to return before
	 * coming back here.  When we are not dealing with CHANNEL_STICKY_EOF,
	 * a CHANNEL_EOF implies an empty buffer.  Here the buffer is
	 * non-empty so we know we're a non-EOF.
         */

	assert(!GotFlag(statePtr, CHANNEL_STICKY_EOF));
	assert(!GotFlag(statePtr, CHANNEL_EOF));
    }

    /*
     * Convert some of the bytes from the channel buffer to UTF-8. Space in
     * objPtr's string rep is used to hold the UTF-8 characters. Grow the
     * string rep if we need more space.
     */

    raw = RemovePoint(bufPtr);
    rawLen = BytesLeft(bufPtr);

    dst = *gsPtr->dstPtr;
    offset = dst - objPtr->bytes;
    toRead = ENCODING_LINESIZE;
    if (toRead > rawLen) {
	toRead = rawLen;
    }
    dstNeeded = toRead * TCL_UTF_MAX;
    spaceLeft = objPtr->length - offset;
    if (dstNeeded > spaceLeft) {
	int length = offset + ((offset < dstNeeded) ? dstNeeded : offset);

	if (Tcl_AttemptSetObjLength(objPtr, length) == 0) {
	    length = offset + dstNeeded;
	    if (Tcl_AttemptSetObjLength(objPtr, length) == 0) {
		dstNeeded = TCL_UTF_MAX - 1 + toRead;
		length = offset + dstNeeded;
		Tcl_SetObjLength(objPtr, length);
	    }
	}
	spaceLeft = length - offset;
	dst = objPtr->bytes + offset;
	*gsPtr->dstPtr = dst;
    }
    gsPtr->state = statePtr->inputEncodingState;

    result = Tcl_ExternalToUtf(NULL, gsPtr->encoding, raw, rawLen,
	    statePtr->inputEncodingFlags | TCL_ENCODING_NO_TERMINATE,
	    &statePtr->inputEncodingState, dst, spaceLeft, &gsPtr->rawRead,
	    &gsPtr->bytesWrote, &gsPtr->charsWrote);

	if (result == TCL_CONVERT_UNKNOWN || result == TCL_CONVERT_SYNTAX) {
	    SetFlag(statePtr, CHANNEL_ENCODING_ERROR);
	    ResetFlag(statePtr, CHANNEL_STICKY_EOF);
	    ResetFlag(statePtr, CHANNEL_EOF);
	    result = TCL_OK;
	}

    /*
     * Make sure that if we go through 'gets', that we reset the
     * TCL_ENCODING_START flag still. [Bug #523988]
     */

    statePtr->inputEncodingFlags &= ~TCL_ENCODING_START;

    if (result == TCL_CONVERT_MULTIBYTE) {
	/*
	 * The last few bytes in this channel buffer were the start of a
	 * multibyte sequence. If this buffer was full, then move them to the
	 * next buffer so the bytes will be contiguous.
	 */

	ChannelBuffer *nextPtr;
	int extra;

	nextPtr = bufPtr->nextPtr;
	if (!IsBufferFull(bufPtr)) {
	    if (gsPtr->rawRead > 0) {
		/*
		 * Some raw bytes were converted to UTF-8. Fall through,
		 * returning those UTF-8 characters because a EOL might be
		 * present in them.
		 */
	    } else if (GotFlag(statePtr, CHANNEL_EOF)) {
		/*
		 * There was a partial character followed by EOF on the
		 * device. Fall through, returning that nothing was found.
		 */

		bufPtr->nextRemoved = bufPtr->nextAdded;
	    } else {
		/*
		 * There are no more cached raw bytes left. See if we can get
		 * some more, but avoid blocking on a non-blocking channel.
		 */

		goto read;
	    }
	} else {
	    if (nextPtr == NULL) {
		nextPtr = AllocChannelBuffer(statePtr->bufSize);
		bufPtr->nextPtr = nextPtr;
		statePtr->inQueueTail = nextPtr;
	    }
	    extra = rawLen - gsPtr->rawRead;
	    memcpy(nextPtr->buf + (BUFFER_PADDING - extra),
		    raw + gsPtr->rawRead, extra);
	    nextPtr->nextRemoved -= extra;
	    bufPtr->nextAdded -= extra;
	}
    }

    gsPtr->bufPtr = bufPtr;
    return 0;
}

/*
 *---------------------------------------------------------------------------
 *
 * PeekAhead --
 *
 *	Helper function used by Tcl_GetsObj(). Called when we've seen a \r at
 *	the end of the UTF-8 string and want to look ahead one character to
 *	see if it is a \n.
 *
 * Results:
 *	*gsPtr->dstPtr is filled with a pointer to the start of the range of
 *	UTF-8 characters that were found by peeking and *dstEndPtr is filled
 *	with a pointer to the bytes just after the end of the range.
 *
 * Side effects:
 *	If no more raw bytes were available in one of the channel buffers,
 *	tries to perform a non-blocking read to get more bytes from the
 *	channel device.
 *
 *---------------------------------------------------------------------------
 */

static void
PeekAhead(
    Channel *chanPtr,		/* The channel to read. */
    char **dstEndPtr,		/* Filled with pointer to end of new range of
				 * UTF-8 characters. */
    GetsState *gsPtr)		/* Current state of gets operation. */
{
    ChannelState *statePtr = chanPtr->state;
				/* State info for channel */
    ChannelBuffer *bufPtr;
    Tcl_DriverBlockModeProc *blockModeProc;
    int bytesLeft;

    bufPtr = gsPtr->bufPtr;

    /*
     * If there's any more raw input that's still buffered, we'll peek into
     * that. Otherwise, only get more data from the channel driver if it looks
     * like there might actually be more data. The assumption is that if the
     * channel buffer is filled right up to the end, then there might be more
     * data to read.
     */

    blockModeProc = NULL;
    if (bufPtr->nextPtr == NULL) {
	bytesLeft = BytesLeft(bufPtr) - gsPtr->rawRead;
	if (bytesLeft == 0) {
	    if (!IsBufferFull(bufPtr)) {
		/*
		 * Don't peek ahead if last read was short read.
		 */

		goto cleanup;
	    }
	    if (!GotFlag(statePtr, CHANNEL_NONBLOCKING)) {
		blockModeProc = Tcl_ChannelBlockModeProc(chanPtr->typePtr);
		if (blockModeProc == NULL) {
		    /*
		     * Don't peek ahead if cannot set non-blocking mode.
		     */

		    goto cleanup;
		}
		StackSetBlockMode(chanPtr, TCL_MODE_NONBLOCKING);
	    }
	}
    }
    if (FilterInputBytes(chanPtr, gsPtr) == 0) {
	*dstEndPtr = *gsPtr->dstPtr + gsPtr->bytesWrote;
    }
    if (blockModeProc != NULL) {
	StackSetBlockMode(chanPtr, TCL_MODE_BLOCKING);
    }
    return;

  cleanup:
    bufPtr->nextRemoved += gsPtr->rawRead;
    gsPtr->rawRead = 0;
    gsPtr->totalChars += gsPtr->charsWrote;
    gsPtr->bytesWrote = 0;
    gsPtr->charsWrote = 0;
}

/*
 *---------------------------------------------------------------------------
 *
 * CommonGetsCleanup --
 *
 *	Helper function for Tcl_GetsObj() to restore the channel after a
 *	"gets" operation.
 *
 * Results:
 *	None.
 *
 * Side effects:
 *	Encoding may be freed.
 *
 *---------------------------------------------------------------------------
 */

static void
CommonGetsCleanup(
    Channel *chanPtr)
{
    ChannelState *statePtr = chanPtr->state;
				/* State info for channel */
    ChannelBuffer *bufPtr, *nextPtr;

    bufPtr = statePtr->inQueueHead;
    for ( ; bufPtr != NULL; bufPtr = nextPtr) {
	nextPtr = bufPtr->nextPtr;
	if (IsBufferReady(bufPtr)) {
	    break;
	}
	RecycleBuffer(statePtr, bufPtr, 0);
    }
    statePtr->inQueueHead = bufPtr;
    if (bufPtr == NULL) {
	statePtr->inQueueTail = NULL;
    } else {
	/*
	 * If any multi-byte characters were split across channel buffer
	 * boundaries, the split-up bytes were moved to the next channel
	 * buffer by FilterInputBytes(). Move the bytes back to their original
	 * buffer because the caller could change the channel's encoding which
	 * could change the interpretation of whether those bytes really made
	 * up multi-byte characters after all.
	 */

	nextPtr = bufPtr->nextPtr;
	for ( ; nextPtr != NULL; nextPtr = bufPtr->nextPtr) {
	    int extra;

	    extra = SpaceLeft(bufPtr);
	    if (extra > 0) {
		memcpy(InsertPoint(bufPtr),
			nextPtr->buf + (BUFFER_PADDING - extra),
			(size_t) extra);
		bufPtr->nextAdded += extra;
		nextPtr->nextRemoved = BUFFER_PADDING;
	    }
	    bufPtr = nextPtr;
	}
    }
}

/*
 *----------------------------------------------------------------------
 *
 * Tcl_Read --
 *
 *	Reads a given number of bytes from a channel. EOL and EOF translation
 *	is done on the bytes being read, so the number of bytes consumed from
 *	the channel may not be equal to the number of bytes stored in the
 *	destination buffer.
 *
 *	No encoding conversions are applied to the bytes being read.
 *
 * Results:
 *	The number of bytes read, or TCL_INDEX_NONE on error. Use Tcl_GetErrno() to
 *	retrieve the error code for the error that occurred.
 *
 * Side effects:
 *	May cause input to be buffered.
 *
 *----------------------------------------------------------------------
 */

Tcl_Size
Tcl_Read(
    Tcl_Channel chan,		/* The channel from which to read. */
    char *dst,			/* Where to store input read. */
    Tcl_Size bytesToRead)		/* Maximum number of bytes to read. */
{
    Channel *chanPtr = (Channel *) chan;
    ChannelState *statePtr = chanPtr->state;
				/* State info for channel */

    /*
     * This operation should occur at the top of a channel stack.
     */

    chanPtr = statePtr->topChanPtr;

    if (CheckChannelErrors(statePtr, TCL_READABLE) != 0) {
	return TCL_INDEX_NONE;
    }

    return DoRead(chanPtr, dst, bytesToRead, 0);
}

/*
 *----------------------------------------------------------------------
 *
 * Tcl_ReadRaw --
 *
 *	Reads a given number of bytes from a channel. EOL and EOF translation
 *	is done on the bytes being read, so the number of bytes consumed from
 *	the channel may not be equal to the number of bytes stored in the
 *	destination buffer.
 *
 *	No encoding conversions are applied to the bytes being read.
 *
 * Results:
 *	The number of bytes read, or TCL_INDEX_NONE on error. Use Tcl_GetErrno() to
 *	retrieve the error code for the error that occurred.
 *
 * Side effects:
 *	May cause input to be buffered.
 *
 *----------------------------------------------------------------------
 */

Tcl_Size
Tcl_ReadRaw(
    Tcl_Channel chan,		/* The channel from which to read. */
    char *readBuf,		/* Where to store input read. */
    Tcl_Size bytesToRead)		/* Maximum number of bytes to read. */
{
    Channel *chanPtr = (Channel *) chan;
    ChannelState *statePtr = chanPtr->state;
				/* State info for channel */
    int copied = 0;

    assert(bytesToRead > 0);
    if (CheckChannelErrors(statePtr, TCL_READABLE | CHANNEL_RAW_MODE) != 0) {
	return TCL_INDEX_NONE;
    }

    /*
     * First read bytes from the push-back buffers.
     */

    while (chanPtr->inQueueHead && bytesToRead > 0) {
	ChannelBuffer *bufPtr = chanPtr->inQueueHead;
	int bytesInBuffer = BytesLeft(bufPtr);
	int toCopy = (bytesInBuffer < (int)bytesToRead) ? bytesInBuffer
		: (int)bytesToRead;

	/*
	 * Copy the current chunk into the read buffer.
	 */

	memcpy(readBuf, RemovePoint(bufPtr), toCopy);
	bufPtr->nextRemoved += toCopy;
	copied += toCopy;
	readBuf += toCopy;
	bytesToRead -= toCopy;

	/*
         * If the current buffer is empty recycle it.
         */

	if (IsBufferEmpty(bufPtr)) {
	    chanPtr->inQueueHead = bufPtr->nextPtr;
	    if (chanPtr->inQueueHead == NULL) {
		chanPtr->inQueueTail = NULL;
	    }
	    RecycleBuffer(chanPtr->state, bufPtr, 0);
	}
    }

    /*
     * Go to the driver only if we got nothing from pushback.  Have to do it
     * this way to avoid EOF mis-timings when we consider the ability that EOF
     * may not be a permanent condition in the driver, and in that case we
     * have to synchronize.
     */

    if (copied) {
	return copied;
    }

    /*
     * This test not needed.
     */

    if (bytesToRead > 0) {
	int nread = ChanRead(chanPtr, readBuf, bytesToRead);

	if (nread == -1) {
	    /*
	     * An error signaled.  If CHANNEL_BLOCKED, then the error is not
	     * real, but an indication of blocked state.  In that case, retain
	     * the flag and let caller receive the short read of copied bytes
	     * from the pushback.  HOWEVER, if copied==0 bytes from pushback
	     * then repeat signalling the blocked state as an error to caller
	     * so there is no false report of an EOF.  When !CHANNEL_BLOCKED,
	     * the error is real and passes on to caller.
	     */

	    if (!GotFlag(statePtr, CHANNEL_BLOCKED) || copied == 0) {
		copied = -1;
	    }
	} else if (nread > 0) {
	    /*
	     * Successful read (short is OK) - add to bytes copied.
	     */

	    copied += nread;
	} else {
	    /*
	     * nread == 0.  Driver is at EOF. Let that state filter up.
	     */
	}
    }
    return copied;
}

/*
 *---------------------------------------------------------------------------
 *
 * Tcl_ReadChars --
 *
 *	Reads from the channel until the requested number of characters have
 *	been seen, EOF is seen, or the channel would block. EOL and EOF
 *	translation is done. If reading binary data, the raw bytes are wrapped
 *	in a Tcl byte array object. Otherwise, the raw bytes are converted to
 *	UTF-8 using the channel's current encoding and stored in a Tcl string
 *	object.
 *
 * Results:
 *	The number of characters read, or TCL_INDEX_NONE on error. Use Tcl_GetErrno() to
 *	retrieve the error code for the error that occurred.
 *
 * Side effects:
 *	May cause input to be buffered.
 *
 *---------------------------------------------------------------------------
 */

Tcl_Size
Tcl_ReadChars(
    Tcl_Channel chan,		/* The channel to read. */
    Tcl_Obj *objPtr,		/* Input data is stored in this object. */
    Tcl_Size toRead,		/* Maximum number of characters to store, or
				 * TCL_INDEX_NONE to read all available data (up to EOF or
				 * when channel blocks). */
    int appendFlag)		/* If non-zero, data read from the channel
				 * will be appended to the object. Otherwise,
				 * the data will replace the existing contents
				 * of the object. */
{
    Channel *chanPtr = (Channel *) chan;
    ChannelState *statePtr = chanPtr->state;
				/* State info for channel */

    /*
     * This operation should occur at the top of a channel stack.
     */

    chanPtr = statePtr->topChanPtr;

    if (CheckChannelErrors(statePtr, TCL_READABLE) != 0) {
	/*
	 * Update the notifier state so we don't block while there is still
	 * data in the buffers.
	 */

	UpdateInterest(chanPtr);
	return TCL_INDEX_NONE;
    }

    return DoReadChars(chanPtr, objPtr, toRead, appendFlag);
}
/*
 *---------------------------------------------------------------------------
 *
 * DoReadChars --
 *
 *	Reads from the channel until the requested number of characters have
 *	been seen, EOF is seen, or the channel would block. EOL and EOF
 *	translation is done. If reading binary data, the raw bytes are wrapped
 *	in a Tcl byte array object. Otherwise, the raw bytes are converted to
 *	UTF-8 using the channel's current encoding and stored in a Tcl string
 *	object.
 *
 * Results:
 *	The number of characters read, or TCL_INDEX_NONE on error. Use Tcl_GetErrno() to
 *	retrieve the error code for the error that occurred.
 *
 * Side effects:
 *	May cause input to be buffered.
 *
 *---------------------------------------------------------------------------
 */

static Tcl_Size
DoReadChars(
    Channel *chanPtr,		/* The channel to read. */
    Tcl_Obj *objPtr,		/* Input data is stored in this object. */
    Tcl_Size toRead,		/* Maximum number of characters to store, or
				 * TCL_INDEX_NONE to read all available data (up to EOF or
				 * when channel blocks). */
    int appendFlag)		/* If non-zero, data read from the channel
				 * will be appended to the object. Otherwise,
				 * the data will replace the existing contents
				 * of the object. */
{
    ChannelState *statePtr = chanPtr->state;
				/* State info for channel */
    ChannelBuffer *bufPtr;
    Tcl_Size copied;
    int result;
    Tcl_Encoding encoding = statePtr->encoding;
    int binaryMode;
#define UTF_EXPANSION_FACTOR	1024
    int factor = UTF_EXPANSION_FACTOR;

    binaryMode = (encoding == NULL)
	    && (statePtr->inputTranslation == TCL_TRANSLATE_LF)
	    && (statePtr->inEofChar == '\0');

    if (appendFlag) {
	if (binaryMode && (NULL == Tcl_GetByteArrayFromObj(objPtr, (size_t *)NULL))) {
	    binaryMode = 0;
	}
    } else {
	if (binaryMode) {
	    Tcl_SetByteArrayLength(objPtr, 0);
	} else {
	    Tcl_SetObjLength(objPtr, 0);

	    /*
	     * We're going to access objPtr->bytes directly, so we must ensure
	     * that this is actually a string object (otherwise it might have
	     * been pure Unicode).
	     *
	     * Probably not needed anymore.
	     */

	    TclGetString(objPtr);
	}
    }

    if (GotFlag(statePtr, CHANNEL_ENCODING_ERROR)) {
	/* TODO: UpdateInterest not needed here? */
	ResetFlag(statePtr, CHANNEL_ENCODING_ERROR|CHANNEL_EOF);
	UpdateInterest(chanPtr);

	Tcl_SetErrno(EILSEQ);
	return -1;
    }
    /*
     * Early out when next read will see eofchar.
     *
     * NOTE: See DoRead for argument that it's a bug (one we're keeping) to
     * have this escape before the one for zero-char read request.
     */

    if (GotFlag(statePtr, CHANNEL_STICKY_EOF)) {
	SetFlag(statePtr, CHANNEL_EOF);
	assert(statePtr->inputEncodingFlags & TCL_ENCODING_END);
	assert(!GotFlag(statePtr, CHANNEL_BLOCKED|INPUT_SAW_CR));

	/* TODO: UpdateInterest not needed here? */
	UpdateInterest(chanPtr);
	return 0;
    }

    /*
     * Special handling for zero-char read request.
     */
    if (toRead == 0) {
	if (GotFlag(statePtr, CHANNEL_EOF)) {
	    statePtr->inputEncodingFlags |= TCL_ENCODING_START;
	}
	ResetFlag(statePtr, CHANNEL_BLOCKED|CHANNEL_EOF);
	statePtr->inputEncodingFlags &= ~TCL_ENCODING_END;
	/* TODO: UpdateInterest not needed here? */
	UpdateInterest(chanPtr);
	return 0;
    }

    /*
     * This operation should occur at the top of a channel stack.
     */

    chanPtr = statePtr->topChanPtr;
    TclChannelPreserve((Tcl_Channel)chanPtr);

    /*
     * Must clear the BLOCKED|EOF flags here since we check before reading.
     */

    if (GotFlag(statePtr, CHANNEL_EOF)) {
	statePtr->inputEncodingFlags |= TCL_ENCODING_START;
    }
    ResetFlag(statePtr, CHANNEL_BLOCKED|CHANNEL_EOF);
    statePtr->inputEncodingFlags &= ~TCL_ENCODING_END;
    for (copied = 0; toRead > 0 || toRead == TCL_INDEX_NONE; ) {
	int copiedNow = -1;
	if (statePtr->inQueueHead != NULL) {
	    if (binaryMode) {
		copiedNow = ReadBytes(statePtr, objPtr, toRead);
	    } else {
		copiedNow = ReadChars(statePtr, objPtr, toRead, &factor);
	    }

	    /*
	     * Recycle current buffer if empty.
	     */

	    bufPtr = statePtr->inQueueHead;
	    if (IsBufferEmpty(bufPtr)) {
		ChannelBuffer *nextPtr = bufPtr->nextPtr;

		RecycleBuffer(statePtr, bufPtr, 0);
		statePtr->inQueueHead = nextPtr;
		if (nextPtr == NULL) {
		    statePtr->inQueueTail = NULL;
		}
	    }

	    /*
	     * If CHANNEL_ENCODING_ERROR and CHANNEL_STICKY_EOF are both set,
	     * then CHANNEL_ENCODING_ERROR was caused by data that occurred
	     * after the EOF character was encountered, so it doesn't count as
	     * a real error.
	     */

	    if (GotFlag(statePtr, CHANNEL_ENCODING_ERROR)
		    && !GotFlag(statePtr, CHANNEL_STICKY_EOF)
		    && !GotFlag(statePtr, CHANNEL_NONBLOCKING)) {
<<<<<<< HEAD
		/* Channel is synchronous.  Return an error so that callers
		 * like [read] can return an error.
		*/
		Tcl_SetErrno(EILSEQ);
		copied = -1;
=======
		/* Channel is blocking.  Return an error so that callers
		 * like [read] can return an error.
		*/
		Tcl_SetErrno(EILSEQ);
>>>>>>> 4f5ae9bf
		goto finish;
	    }
	}

	if (copiedNow < 0) {
	    if (GotFlag(statePtr, CHANNEL_EOF)) {
		break;
	    }
	    if (GotFlag(statePtr, CHANNEL_NONBLOCKING|CHANNEL_BLOCKED)
		    == (CHANNEL_NONBLOCKING|CHANNEL_BLOCKED)) {
		break;
	    }
	    result = GetInput(chanPtr);
	    if (chanPtr != statePtr->topChanPtr) {
		TclChannelRelease((Tcl_Channel)chanPtr);
		chanPtr = statePtr->topChanPtr;
		TclChannelPreserve((Tcl_Channel)chanPtr);
	    }
	    if (result != 0) {
		if (!GotFlag(statePtr, CHANNEL_BLOCKED)) {
		    copied = -1;
		}
		break;
	    }
	} else {
	    copied += copiedNow;
	    if (toRead != TCL_INDEX_NONE) {
		toRead -= copiedNow; /* Only decr if not reading whole file */
	    }
	}
    }

finish:
    /*
     * Failure to fill a channel buffer may have left channel reporting a
     * "blocked" state, but so long as we fulfilled the request here, the
     * caller does not consider us blocked.
     */

    if (toRead == 0) {
	ResetFlag(statePtr, CHANNEL_BLOCKED);
    }

    /*
     * Regenerate the top channel, in case it was changed due to
     * self-modifying reflected transforms.
     */

    if (chanPtr != statePtr->topChanPtr) {
	TclChannelRelease((Tcl_Channel)chanPtr);
	chanPtr = statePtr->topChanPtr;
	TclChannelPreserve((Tcl_Channel)chanPtr);
    }

    /*
     * Update the notifier state so we don't block while there is still data
     * in the buffers.
     */

    assert(!GotFlag(statePtr, CHANNEL_EOF)
	    || GotFlag(statePtr, CHANNEL_STICKY_EOF)
	    || GotFlag(statePtr, CHANNEL_ENCODING_ERROR)
	    || Tcl_InputBuffered((Tcl_Channel)chanPtr) == 0);
    assert(!(GotFlag(statePtr, CHANNEL_EOF|CHANNEL_BLOCKED)
            == (CHANNEL_EOF|CHANNEL_BLOCKED)));
    UpdateInterest(chanPtr);
    if (GotFlag(statePtr, CHANNEL_ENCODING_ERROR)
	    && (!copied || !GotFlag(statePtr, CHANNEL_NONBLOCKING))) {
	Tcl_SetErrno(EILSEQ);
	copied = -1;
    }
    TclChannelRelease((Tcl_Channel)chanPtr);
    if (copied == TCL_INDEX_NONE) {
	ResetFlag(statePtr, CHANNEL_ENCODING_ERROR|CHANNEL_EOF);
    }
    return copied;
}

/*
 *---------------------------------------------------------------------------
 *
 * ReadBytes --
 *
 *	Reads from the channel until the requested number of bytes have been
 *	seen, EOF is seen, or the channel would block. Bytes from the channel
 *	are stored in objPtr as a ByteArray object. EOL and EOF translation
 *	are done.
 *
 *	'bytesToRead' can safely be a very large number because space is only
 *	allocated to hold data read from the channel as needed.
 *
 * Results:
 *	The return value is the number of bytes appended to the object, or
 *	TCL_INDEX_NONE to indicate that zero bytes were read due to an EOF.
 *
 * Side effects:
 *	The storage of bytes in objPtr can cause (re-)allocation of memory.
 *
 *---------------------------------------------------------------------------
 */

static int
ReadBytes(
    ChannelState *statePtr,	/* State of the channel to read. */
    Tcl_Obj *objPtr,		/* Input data is appended to this ByteArray
				 * object. Its length is how much space has
				 * been allocated to hold data, not how many
				 * bytes of data have been stored in the
				 * object. */
    int bytesToRead)		/* Maximum number of bytes to store, or -1 to
				 * get all available bytes. Bytes are obtained
				 * from the first buffer in the queue - even
				 * if this number is larger than the number of
				 * bytes available in the first buffer, only
				 * the bytes from the first buffer are
				 * returned. */
{
    ChannelBuffer *bufPtr = statePtr->inQueueHead;
    int srcLen = BytesLeft(bufPtr);
    int toRead = bytesToRead>srcLen || bytesToRead<0 ? srcLen : bytesToRead;

    TclAppendBytesToByteArray(objPtr, (unsigned char *) RemovePoint(bufPtr),
	    toRead);
    bufPtr->nextRemoved += toRead;
    return toRead;
}

/*
 *---------------------------------------------------------------------------
 *
 * ReadChars --
 *
 *	Reads from the channel until the requested number of UTF-8 characters
 *	have been seen, EOF is seen, or the channel would block. Raw bytes
 *	from the channel are converted to UTF-8 and stored in objPtr. EOL and
 *	EOF translation is done.
 *
 *	'charsToRead' can safely be a very large number because space is only
 *	allocated to hold data read from the channel as needed.
 *
 *	'charsToRead' may *not* be 0.
 *
 * Results:
 *	The return value is the number of characters appended to the object,
 *	*offsetPtr is filled with the number of bytes that were appended, and
 *	*factorPtr is filled with the expansion factor used to guess how many
 *	bytes of UTF-8 to allocate to hold N source bytes.
 *
 * Side effects:
 *	None.
 *
 *---------------------------------------------------------------------------
 */

static int
ReadChars(
    ChannelState *statePtr,	/* State of channel to read. */
    Tcl_Obj *objPtr,		/* Input data is appended to this object.
				 * objPtr->length is how much space has been
				 * allocated to hold data, not how many bytes
				 * of data have been stored in the object. */
    int charsToRead,		/* Maximum number of characters to store, or
				 * TCL_INDEX_NONE to get all available characters.
				 * Characters are obtained from the first
				 * buffer in the queue -- even if this number
				 * is larger than the number of characters
				 * available in the first buffer, only the
				 * characters from the first buffer are
				 * returned. The execption is when there is
				 * not any complete character in the first
				 * buffer.  In that case, a recursive call
				 * effectively obtains chars from the
				 * second buffer. */
    int *factorPtr)		/* On input, contains a guess of how many
				 * bytes need to be allocated to hold the
				 * result of converting N source bytes to
				 * UTF-8. On output, contains another guess
				 * based on the data seen so far. */
{
    Tcl_Encoding encoding = statePtr->encoding? statePtr->encoding
	    : GetBinaryEncoding();
    Tcl_EncodingState savedState = statePtr->inputEncodingState;
    ChannelBuffer *bufPtr = statePtr->inQueueHead;
    int savedIEFlags = statePtr->inputEncodingFlags;
    int savedFlags = statePtr->flags;
    char *dst, *src = RemovePoint(bufPtr);
    Tcl_Size numBytes;
    int srcLen = BytesLeft(bufPtr);

    /*
     * One src byte can yield at most one character.  So when the number of
     * src bytes we plan to read is less than the limit on character count to
     * be read, clearly we will remain within that limit, and we can use the
     * value of "srcLen" as a tighter limit for sizing receiving buffers.
     */

    int toRead = ((charsToRead<0)||(charsToRead > srcLen)) ? srcLen : charsToRead;

    /*
     * 'factor' is how much we guess that the bytes in the source buffer will
     * expand when converted to UTF-8 chars. This guess comes from analyzing
     * how many characters were produced by the previous pass.
     */

    int factor = *factorPtr;
    int dstLimit = TCL_UTF_MAX - 1 + toRead * factor / UTF_EXPANSION_FACTOR;

    (void) Tcl_GetStringFromObj(objPtr, &numBytes);
    Tcl_AppendToObj(objPtr, NULL, dstLimit);
    if (toRead == srcLen) {
	size_t size;

	dst = TclGetStringStorage(objPtr, &size) + numBytes;
	dstLimit = (size - numBytes) > INT_MAX ? INT_MAX : (size - numBytes);
    } else {
	dst = TclGetString(objPtr) + numBytes;
    }

    /*
     * This routine is burdened with satisfying several constraints. It cannot
     * append more than 'charsToRead` chars onto objPtr. This is measured
     * after encoding and translation transformations are completed. There is
     * no precise number of src bytes that can be associated with the limit.
     * Yet, when we are done, we must know precisely the number of src bytes
     * that were consumed to produce the appended chars, so that all
     * subsequent bytes are left in the buffers for future read operations.
     *
     * The consequence is that we have no choice but to implement a "trial and
     * error" approach, where in general we may need to perform
     * transformations and copies multiple times to achieve a consistent set
     * of results.  This takes the shape of a loop.
     */

    while (1) {
	int dstDecoded, dstRead, dstWrote, srcRead, numChars, code;
	int flags = statePtr->inputEncodingFlags | TCL_ENCODING_NO_TERMINATE;

	if (charsToRead > 0) {
	    flags |= TCL_ENCODING_CHAR_LIMIT;
	    numChars = charsToRead;
	}

	/*
	 * Perform the encoding transformation.  Read no more than srcLen
	 * bytes, write no more than dstLimit bytes.
	 *
	 * Some trickiness with encoding flags here.  We do not want the end
	 * of a buffer to be treated as the end of all input when the presence
	 * of bytes in a next buffer are already known to exist.  This is
	 * checked with an assert() because so far no test case causing the
	 * assertion to be false has been created.  The normal operations of
	 * channel reading appear to cause EOF and TCL_ENCODING_END setting to
	 * appear only in situations where there are no further bytes in any
	 * buffers.
	 */

	assert(bufPtr->nextPtr == NULL || BytesLeft(bufPtr->nextPtr) == 0
		|| (statePtr->inputEncodingFlags & TCL_ENCODING_END) == 0);

	code = Tcl_ExternalToUtf(NULL, encoding, src, srcLen,
		flags, &statePtr->inputEncodingState,
		dst, dstLimit, &srcRead, &dstDecoded, &numChars);

	if (code == TCL_CONVERT_UNKNOWN || code == TCL_CONVERT_SYNTAX) {
	    SetFlag(statePtr, CHANNEL_ENCODING_ERROR);
	    code = TCL_OK;
	}

	/*
	 * Perform the translation transformation in place.  Read no more than
	 * the dstDecoded bytes the encoding transformation actually produced.
	 * Capture the number of bytes written in dstWrote. Capture the number
	 * of bytes actually consumed in dstRead.
	 */

	dstWrote = dstLimit;
	dstRead = dstDecoded;
	TranslateInputEOL(statePtr, dst, dst, &dstWrote, &dstRead);

	if (dstRead < dstDecoded) {
	    /*
	     * The encoding transformation produced bytes that the translation
	     * transformation did not consume.  Why did this happen?
	     */

	    if (statePtr->inEofChar && dst[dstRead] == statePtr->inEofChar) {
		/*
		 * 1) There's an eof char set on the channel, and
		 *    we saw it and stopped translating at that point.
		 *
		 * NOTE the bizarre spec of TranslateInputEOL in this case.
		 * Clearly the eof char had to be read in order to account for
		 * the stopping, but the value of dstRead does not include it.
		 *
		 * Also rather bizarre, our caller can only notice an EOF
		 * condition if we return the value TCL_INDEX_NONE as the number of chars
		 * read.  This forces us to perform a 2-call dance where the
		 * first call can read all the chars up to the eof char, and
		 * the second call is solely for consuming the encoded eof
		 * char then pointed at by src so that we can return that
		 * magic TCL_INDEX_NONE value.  This seems really wasteful, especially
		 * since the first decoding pass of each call is likely to
		 * decode many bytes beyond that eof char that's all we care
		 * about.
		 */

		if (dstRead == 0) {
		    /*
		     * Curious choice in the eof char handling.  We leave the
		     * eof char in the buffer. So, no need to compute a proper
		     * srcRead value. At this point, there are no chars before
		     * the eof char in the buffer.
		     */

		    Tcl_SetObjLength(objPtr, numBytes);
		    return -1;
		}

		{
		    /*
		     * There are chars leading the buffer before the eof char.
		     * Adjust the dstLimit so we go back and read only those
		     * and do not encounter the eof char this time.
		     */

		    dstLimit = dstRead + (TCL_UTF_MAX - 1);
		    statePtr->flags = savedFlags;
		    statePtr->inputEncodingFlags = savedIEFlags;
		    statePtr->inputEncodingState = savedState;
		    continue;
		}
	    }

	    /*
	     * 2) The other way to read fewer bytes than are decoded is when
	     *    the final byte is \r and we're in a CRLF translation mode so
	     *    we cannot decide whether to record \r or \n yet.
	     */

	    assert(dst[dstRead] == '\r');
	    assert(statePtr->inputTranslation == TCL_TRANSLATE_CRLF);

	    if (dstWrote > 0) {
		/*
		 * There are chars we can read before we hit the bare CR.  Go
		 * back with a smaller dstLimit so we get them in the next
		 * pass, compute a matching srcRead, and don't end up back
		 * here in this call.
		 */

		dstLimit = dstRead + (TCL_UTF_MAX - 1);
		statePtr->flags = savedFlags;
		statePtr->inputEncodingFlags = savedIEFlags;
		statePtr->inputEncodingState = savedState;
		continue;
	    }

	    assert(dstWrote == 0);
	    assert(dstRead == 0);

	    /*
	     * We decoded only the bare CR, and we cannot read a translated
	     * char from that alone. We have to know what's next.  So why do
	     * we only have the one decoded char?
	     */

	    if (code != TCL_OK) {
		int read, decoded, count;
		char buffer[TCL_UTF_MAX + 1];

		/*
		 * Didn't get everything the buffer could offer
		 */

		statePtr->flags = savedFlags;
		statePtr->inputEncodingFlags = savedIEFlags;
		statePtr->inputEncodingState = savedState;

		assert(bufPtr->nextPtr == NULL
			|| BytesLeft(bufPtr->nextPtr) == 0 || 0 ==
			(statePtr->inputEncodingFlags & TCL_ENCODING_END));

		Tcl_ExternalToUtf(NULL, encoding, src, srcLen,
		(statePtr->inputEncodingFlags | TCL_ENCODING_NO_TERMINATE),
		&statePtr->inputEncodingState, buffer, sizeof(buffer),
		&read, &decoded, &count);

		if (count == 2) {
		    if (buffer[1] == '\n') {
			/* \r\n translate to \n */
			dst[0] = '\n';
			bufPtr->nextRemoved += read;
		    } else {
			dst[0] = '\r';
			bufPtr->nextRemoved += srcRead;
		    }

		    statePtr->inputEncodingFlags &= ~TCL_ENCODING_START;

		    Tcl_SetObjLength(objPtr, numBytes + 1);
		    return 1;
		}

	    } else if (GotFlag(statePtr, CHANNEL_EOF)) {
		/*
		 * The bare \r is the only char and we will never read a
		 * subsequent char to make the determination.
		 */

		dst[0] = '\r';
		bufPtr->nextRemoved = bufPtr->nextAdded;
		Tcl_SetObjLength(objPtr, numBytes + 1);
		return 1;
	    }

	    /*
	     * Revise the dstRead value so that the numChars calc below
	     * correctly computes zero characters read.
	     */

	    dstRead = numChars;

	    /* FALL THROUGH - get more data (dstWrote == 0) */
	}

	/*
	 * The translation transformation can only reduce the number of chars
	 * when it converts \r\n into \n. The reduction in the number of chars
	 * is the difference in bytes read and written.
	 */

	numChars -= (dstRead - dstWrote);

	if (charsToRead > 0 && numChars > charsToRead) {

	    /*
	     * TODO: This cannot happen anymore.
	     *
	     * We read more chars than allowed.  Reset limits to prevent that
	     * and try again.  Don't forget the extra padding of TCL_UTF_MAX
	     * bytes demanded by the Tcl_ExternalToUtf() call!
	     */

	    dstLimit = Tcl_UtfAtIndex(dst, charsToRead) - dst + (TCL_UTF_MAX - 1);
	    statePtr->flags = savedFlags;
	    statePtr->inputEncodingFlags = savedIEFlags;
	    statePtr->inputEncodingState = savedState;
	    continue;
	}

	if (dstWrote == 0) {
	    ChannelBuffer *nextPtr;

	    /*
	     * We were not able to read any chars.
	     */

	    assert(numChars == 0);

	    /*
	     * There is one situation where this is the correct final result.
	     * If the src buffer contains only a single \n byte, and we are in
	     * TCL_TRANSLATE_AUTO mode, and when the translation pass was made
	     * the INPUT_SAW_CR flag was set on the channel. In that case, the
	     * correct behavior is to consume that \n and produce the empty
	     * string.
	     */

	    if (dstRead == 1 && dst[0] == '\n') {
		assert(statePtr->inputTranslation == TCL_TRANSLATE_AUTO);

		goto consume;
	    }

	    /*
	     * Otherwise, reading zero characters indicates there's something
	     * incomplete at the end of the src buffer.  Maybe there were not
	     * enough src bytes to decode into a char.  Maybe a lone \r could
	     * not be translated (crlf mode).  Need to combine any unused src
	     * bytes we have in the first buffer with subsequent bytes to try
	     * again.
	     */

	    nextPtr = bufPtr->nextPtr;

	    if (nextPtr == NULL) {
		if (srcLen > 0) {
		    SetFlag(statePtr, CHANNEL_NEED_MORE_DATA);
		}
		Tcl_SetObjLength(objPtr, numBytes);
		return -1;
	    }

	    /*
	     * Space is made at the beginning of the buffer to copy the
	     * previous unused bytes there. Check first if the buffer we are
	     * using actually has enough space at its beginning for the data
	     * we are copying.  Because if not we will write over the buffer
	     * management information, especially the 'nextPtr'.
	     *
	     * Note that the BUFFER_PADDING (See AllocChannelBuffer) is used
	     * to prevent exactly this situation. I.e. it should never happen.
	     * Therefore it is ok to panic should it happen despite the
	     * precautions.
	     */

	    if (nextPtr->nextRemoved < (size_t)srcLen) {
		Tcl_Panic("Buffer Underflow, BUFFER_PADDING not enough");
	    }

	    nextPtr->nextRemoved -= srcLen;
	    memcpy(RemovePoint(nextPtr), src, srcLen);
	    RecycleBuffer(statePtr, bufPtr, 0);
	    statePtr->inQueueHead = nextPtr;
	    Tcl_SetObjLength(objPtr, numBytes);
	    return ReadChars(statePtr, objPtr, charsToRead, factorPtr);
	}

	statePtr->inputEncodingFlags &= ~TCL_ENCODING_START;

    consume:
	bufPtr->nextRemoved += srcRead;

	/*
	 * If this read contained multibyte characters, revise factorPtr so
	 * the next read will allocate bigger buffers.
	 */

	if (numChars && numChars < srcRead) {
	    *factorPtr = srcRead * UTF_EXPANSION_FACTOR / numChars;
	}
	Tcl_SetObjLength(objPtr, numBytes + dstWrote);
	return numChars;
    }
}

/*
 *---------------------------------------------------------------------------
 *
 * TranslateInputEOL --
 *
 *	Perform input EOL and EOF translation on the source buffer, leaving
 *	the translated result in the destination buffer.
 *
 * Results:
 *	The return value is 1 if the EOF character was found when copying
 *	bytes to the destination buffer, 0 otherwise.
 *
 * Side effects:
 *	None.
 *
 *---------------------------------------------------------------------------
 */

static void
TranslateInputEOL(
    ChannelState *statePtr,	/* Channel being read, for EOL translation and
				 * EOF character. */
    char *dstStart,		/* Output buffer filled with chars by applying
				 * appropriate EOL translation to source
				 * characters. */
    const char *srcStart,	/* Source characters. */
    int *dstLenPtr,		/* On entry, the maximum length of output
				 * buffer in bytes. On exit, the number of
				 * bytes actually used in output buffer. */
    int *srcLenPtr)		/* On entry, the length of source buffer. On
				 * exit, the number of bytes read from the
				 * source buffer. */
{
    const char *eof = NULL;
    int dstLen = *dstLenPtr;
    int srcLen = *srcLenPtr;
    int inEofChar = statePtr->inEofChar;

    /*
     * Depending on the translation mode in use, there's no need to scan more
     * srcLen bytes at srcStart than can possibly transform to dstLen bytes.
     * This keeps the scan for eof char below from being pointlessly long.
     */

    switch (statePtr->inputTranslation) {
    case TCL_TRANSLATE_LF:
    case TCL_TRANSLATE_CR:
	if (srcLen > dstLen) {
	    /*
	     * In these modes, each src byte become a dst byte.
	     */

	    srcLen = dstLen;
	}
	break;
    default:
	/*
	 * In other modes, at most 2 src bytes become a dst byte.
	 */

	if (srcLen/2 > dstLen) {
	    srcLen = 2 * dstLen;
	}
	break;
    }

    if (inEofChar != '\0') {
	/*
	 * Make sure we do not read past any logical end of channel input
	 * created by the presence of the input eof char.
	 */

	if ((eof = (const char *)memchr(srcStart, inEofChar, srcLen))) {
	    srcLen = eof - srcStart;
	}
    }

    switch (statePtr->inputTranslation) {
    case TCL_TRANSLATE_LF:
    case TCL_TRANSLATE_CR:
	if (dstStart != srcStart) {
	    memcpy(dstStart, srcStart, srcLen);
	}
	if (statePtr->inputTranslation == TCL_TRANSLATE_CR) {
	    char *dst = dstStart;
	    char *dstEnd = dstStart + srcLen;

	    while ((dst = (char *)memchr(dst, '\r', dstEnd - dst))) {
		*dst++ = '\n';
	    }
	}
	dstLen = srcLen;
	break;
    case TCL_TRANSLATE_CRLF: {
	const char *crFound, *src = srcStart;
	char *dst = dstStart;
	int lesser = (dstLen < srcLen) ? dstLen : srcLen;

	while ((crFound = (const char *)memchr(src, '\r', lesser))) {
	    int numBytes = crFound - src;
	    memmove(dst, src, numBytes);

	    dst += numBytes; dstLen -= numBytes;
	    src += numBytes; srcLen -= numBytes;
	    if (srcLen == 1) {
		/* valid src bytes end in \r */
		if (eof) {
		    *dst++ = '\r';
		    src++; srcLen--;
		} else {
		    lesser = 0;
		    break;
		}
	    } else if (src[1] == '\n') {
		*dst++ = '\n';
		src += 2; srcLen -= 2;
	    } else {
		*dst++ = '\r';
		src++; srcLen--;
	    }
	    dstLen--;
	    lesser = (dstLen < srcLen) ? dstLen : srcLen;
	}
	memmove(dst, src, lesser);
	srcLen = src + lesser - srcStart;
	dstLen = dst + lesser - dstStart;
	break;
    }
    case TCL_TRANSLATE_AUTO: {
	const char *crFound, *src = srcStart;
	char *dst = dstStart;
	int lesser;

	if (GotFlag(statePtr, INPUT_SAW_CR) && srcLen) {
	    if (*src == '\n') { src++; srcLen--; }
	    ResetFlag(statePtr, INPUT_SAW_CR);
	}
	lesser = (dstLen < srcLen) ? dstLen : srcLen;
	while ((crFound = (const char *)memchr(src, '\r', lesser))) {
	    int numBytes = crFound - src;
	    memmove(dst, src, numBytes);

	    dst[numBytes] = '\n';
	    dst += numBytes + 1; dstLen -= numBytes + 1;
	    src += numBytes + 1; srcLen -= numBytes + 1;
	    if (srcLen == 0) {
		SetFlag(statePtr, INPUT_SAW_CR);
	    } else if (*src == '\n') {
		src++; srcLen--;
	    }
	    lesser = (dstLen < srcLen) ? dstLen : srcLen;
	}
	memmove(dst, src, lesser);
	srcLen = src + lesser - srcStart;
	dstLen = dst + lesser - dstStart;
	break;
    }
    default:
	Tcl_Panic("unknown input translation %d", statePtr->inputTranslation);
    }
    *dstLenPtr = dstLen;
    *srcLenPtr = srcLen;

    if (srcStart + srcLen == eof) {
	/*
	 * EOF character was seen in EOL translated range. Leave current file
	 * position pointing at the EOF character, but don't store the EOF
	 * character in the output string.
	 *
	 * If CHANNEL_ENCODING_ERROR is set, it can only be because of data
	 * encountered after the EOF character, so it is nonsense.  Unset it.
	 */

	SetFlag(statePtr, CHANNEL_EOF | CHANNEL_STICKY_EOF);
	statePtr->inputEncodingFlags |= TCL_ENCODING_END;
	ResetFlag(statePtr, CHANNEL_BLOCKED|INPUT_SAW_CR|CHANNEL_ENCODING_ERROR);
    }
}

/*
 *----------------------------------------------------------------------
 *
 * Tcl_Ungets --
 *
 *	Causes the supplied string to be added to the input queue of the
 *	channel, at either the head or tail of the queue.
 *
 * Results:
 *	The number of bytes stored in the channel, or TCL_INDEX_NONE on error.
 *
 * Side effects:
 *	Adds input to the input queue of a channel.
 *
 *----------------------------------------------------------------------
 */

Tcl_Size
Tcl_Ungets(
    Tcl_Channel chan,		/* The channel for which to add the input. */
    const char *str,		/* The input itself. */
    Tcl_Size len,			/* The length of the input. */
    int atEnd)			/* If non-zero, add at end of queue; otherwise
				 * add at head of queue. */
{
    Channel *chanPtr;		/* The real IO channel. */
    ChannelState *statePtr;	/* State of actual channel. */
    ChannelBuffer *bufPtr;	/* Buffer to contain the data. */
    int flags;

    chanPtr = (Channel *) chan;
    statePtr = chanPtr->state;

    /*
     * This operation should occur at the top of a channel stack.
     */

    chanPtr = statePtr->topChanPtr;

    /*
     * CheckChannelErrors clears too many flag bits in this one case.
     */

    flags = statePtr->flags;
    if (CheckChannelErrors(statePtr, TCL_READABLE) != 0) {
	len = TCL_INDEX_NONE;
	goto done;
    }
    statePtr->flags = flags;

    /*
     * Clear the EOF flags, and clear the BLOCKED bit.
     */

    if (GotFlag(statePtr, CHANNEL_EOF)) {
	statePtr->inputEncodingFlags |= TCL_ENCODING_START;
    }
    ResetFlag(statePtr,
	    CHANNEL_BLOCKED | CHANNEL_STICKY_EOF | CHANNEL_EOF | INPUT_SAW_CR);
    statePtr->inputEncodingFlags &= ~TCL_ENCODING_END;

    bufPtr = AllocChannelBuffer(len);
    memcpy(InsertPoint(bufPtr), str, len);
    bufPtr->nextAdded += len;

    if (statePtr->inQueueHead == NULL) {
	bufPtr->nextPtr = NULL;
	statePtr->inQueueHead = bufPtr;
	statePtr->inQueueTail = bufPtr;
    } else if (atEnd) {
	bufPtr->nextPtr = NULL;
	statePtr->inQueueTail->nextPtr = bufPtr;
	statePtr->inQueueTail = bufPtr;
    } else {
	bufPtr->nextPtr = statePtr->inQueueHead;
	statePtr->inQueueHead = bufPtr;
    }

    /*
     * Update the notifier state so we don't block while there is still data
     * in the buffers.
     */

  done:
    UpdateInterest(chanPtr);
    return len;
}

/*
 *----------------------------------------------------------------------
 *
 * Tcl_Flush --
 *
 *	Flushes output data on a channel.
 *
 * Results:
 *	A standard Tcl result.
 *
 * Side effects:
 *	May flush output queued on this channel.
 *
 *----------------------------------------------------------------------
 */

int
Tcl_Flush(
    Tcl_Channel chan)		/* The Channel to flush. */
{
    int result;			/* Of calling FlushChannel. */
    Channel *chanPtr = (Channel *) chan;
				/* The actual channel. */
    ChannelState *statePtr = chanPtr->state;
				/* State of actual channel. */

    /*
     * This operation should occur at the top of a channel stack.
     */

    chanPtr = statePtr->topChanPtr;

    if (CheckChannelErrors(statePtr, TCL_WRITABLE) != 0) {
	return TCL_ERROR;
    }

    result = FlushChannel(NULL, chanPtr, 0);
    if (result != 0) {
	return TCL_ERROR;
    }

    return TCL_OK;
}

/*
 *----------------------------------------------------------------------
 *
 * DiscardInputQueued --
 *
 *	Discards any input read from the channel but not yet consumed by Tcl
 *	reading commands.
 *
 * Results:
 *	None.
 *
 * Side effects:
 *	May discard input from the channel. If discardLastBuffer is zero,
 *	leaves one buffer in place for back-filling.
 *
 *----------------------------------------------------------------------
 */

static void
DiscardInputQueued(
    ChannelState *statePtr,	/* Channel on which to discard the queued
				 * input. */
    int discardSavedBuffers)	/* If non-zero, discard all buffers including
				 * last one. */
{
    ChannelBuffer *bufPtr, *nxtPtr;
				/* Loop variables. */

    bufPtr = statePtr->inQueueHead;
    statePtr->inQueueHead = NULL;
    statePtr->inQueueTail = NULL;
    for (; bufPtr != NULL; bufPtr = nxtPtr) {
	nxtPtr = bufPtr->nextPtr;
	RecycleBuffer(statePtr, bufPtr, discardSavedBuffers);
    }

    /*
     * If discardSavedBuffers is nonzero, must also discard any previously
     * saved buffer in the saveInBufPtr field.
     */

    if (discardSavedBuffers && statePtr->saveInBufPtr != NULL) {
	ReleaseChannelBuffer(statePtr->saveInBufPtr);
	statePtr->saveInBufPtr = NULL;
    }
}

/*
 *---------------------------------------------------------------------------
 *
 * GetInput --
 *
 *	Reads input data from a device into a channel buffer.
 *
 *	IMPORTANT!  This routine is only called on a chanPtr argument
 *	that is the top channel of a stack!
 *
 * Results:
 *	The return value is the Posix error code if an error occurred while
 *	reading from the file, or 0 otherwise.
 *
 * Side effects:
 *	Reads from the underlying device.
 *
 *---------------------------------------------------------------------------
 */

static int
GetInput(
    Channel *chanPtr)		/* Channel to read input from. */
{
    int toRead;			/* How much to read? */
    int result;			/* Of calling driver. */
    int nread;			/* How much was read from channel? */
    ChannelBuffer *bufPtr;	/* New buffer to add to input queue. */
    ChannelState *statePtr = chanPtr->state;
				/* State info for channel */

    /*
     * Verify that all callers know better than to call us when
     * it's recorded that the next char waiting to be read is the
     * eofchar.
     */

    assert(!GotFlag(statePtr, CHANNEL_STICKY_EOF));

    /*
     * Prevent reading from a dead channel -- a channel that has been closed
     * but not yet deallocated, which can happen if the exit handler for
     * channel cleanup has run but the channel is still registered in some
     * interpreter.
     */

    if (CheckForDeadChannel(NULL, statePtr)) {
	return EINVAL;
    }

    /*
     * WARNING: There was once a comment here claiming that it was a bad idea
     * to make another call to the inputproc of a channel driver when EOF has
     * already been detected on the channel.  Through much of Tcl's history,
     * this warning was then completely negated by having all (most?) read
     * paths clear the EOF setting before reaching here.  So we had a guard
     * that was never triggered.
     *
     * Don't be tempted to restore the guard.  Even if EOF is set on the
     * channel, continue through and call the inputproc again.  This is the
     * way to enable the ability to [read] again beyond the EOF, which seems a
     * strange thing to do, but for which use cases exist [Tcl Bug 5adc350683]
     * and which may even be essential for channels representing things like
     * ttys or other devices where the stream might take the logical form of a
     * series of 'files' separated by an EOF condition.
     *
     * First check for more buffers in the pushback area of the topmost
     * channel in the stack and use them. They can be the result of a
     * transformation which went away without reading all the information
     * placed in the area when it was stacked.
     */

    if (chanPtr->inQueueHead != NULL) {
	/* TODO: Tests to cover this. */
	assert(statePtr->inQueueHead == NULL);

	statePtr->inQueueHead = chanPtr->inQueueHead;
	statePtr->inQueueTail = chanPtr->inQueueTail;
	chanPtr->inQueueHead = NULL;
	chanPtr->inQueueTail = NULL;
	return 0;
    }

    /*
     * Nothing in the pushback area, fall back to the usual handling (driver,
     * etc.)
     */

    /*
     * See if we can fill an existing buffer. If we can, read only as much as
     * will fit in it. Otherwise allocate a new buffer, add it to the input
     * queue and attempt to fill it to the max.
     */

    bufPtr = statePtr->inQueueTail;

    if ((bufPtr == NULL) || IsBufferFull(bufPtr)) {
	bufPtr = statePtr->saveInBufPtr;
	statePtr->saveInBufPtr = NULL;

	/*
	 * Check the actual buffersize against the requested buffersize.
	 * Saved buffers of the wrong size are squashed. This is done to honor
	 * dynamic changes of the buffersize made by the user.
         *
	 * TODO: Tests to cover this.
	 */

	if ((bufPtr != NULL)
		&& (bufPtr->bufLength != statePtr->bufSize + BUFFER_PADDING)) {
	    ReleaseChannelBuffer(bufPtr);
	    bufPtr = NULL;
	}

	if (bufPtr == NULL) {
	    bufPtr = AllocChannelBuffer(statePtr->bufSize);
	}
	bufPtr->nextPtr = NULL;

	toRead = SpaceLeft(bufPtr);
	assert((size_t)toRead == statePtr->bufSize);

	if (statePtr->inQueueTail == NULL) {
	    statePtr->inQueueHead = bufPtr;
	} else {
	    statePtr->inQueueTail->nextPtr = bufPtr;
	}
	statePtr->inQueueTail = bufPtr;
    } else {
	toRead = SpaceLeft(bufPtr);
    }

    PreserveChannelBuffer(bufPtr);
    nread = ChanRead(chanPtr, InsertPoint(bufPtr), toRead);
    ReleaseChannelBuffer(bufPtr);

    if (nread < 0) {
	result = Tcl_GetErrno();
    } else {
	result = 0;
	if (statePtr->inQueueTail != NULL) {
	    statePtr->inQueueTail->nextAdded += nread;
	}
    }

    return result;
}

/*
 *----------------------------------------------------------------------
 *
 * Tcl_Seek --
 *
 *	Implements seeking on Tcl Channels. This is a public function so that
 *	other C facilities may be implemented on top of it.
 *
 * Results:
 *	The new access point or -1 on error. If error, use Tcl_GetErrno() to
 *	retrieve the POSIX error code for the error that occurred.
 *
 * Side effects:
 *	May flush output on the channel. May discard queued input.
 *
 *----------------------------------------------------------------------
 */

long long
Tcl_Seek(
    Tcl_Channel chan,		/* The channel on which to seek. */
    long long offset,		/* Offset to seek to. */
    int mode)			/* Relative to which location to seek? */
{
    Channel *chanPtr = (Channel *) chan;
				/* The real IO channel. */
    ChannelState *statePtr = chanPtr->state;
				/* State info for channel */
    int inputBuffered, outputBuffered;
				/* # bytes held in buffers. */
    int result;			/* Of device driver operations. */
    long long curPos;		/* Position on the device. */
    int wasAsync;		/* Was the channel nonblocking before the seek
				 * operation? If so, must restore to
				 * non-blocking mode after the seek. */

    if (CheckChannelErrors(statePtr, TCL_WRITABLE | TCL_READABLE) != 0) {
	return -1;
    }

    /*
     * Disallow seek on dead channels - channels that have been closed but not
     * yet been deallocated. Such channels can be found if the exit handler
     * for channel cleanup has run but the channel is still registered in an
     * interpreter.
     */

    if (CheckForDeadChannel(NULL, statePtr)) {
	return -1;
    }

    /*
     * This operation should occur at the top of a channel stack.
     */

    chanPtr = statePtr->topChanPtr;

    /*
     * Disallow seek on channels whose type does not have a seek procedure
     * defined. This means that the channel does not support seeking.
     */

    if ((Tcl_ChannelWideSeekProc(chanPtr->typePtr) == NULL)
    ) {
	Tcl_SetErrno(EINVAL);
	return -1;
    }

    /*
     * Compute how much input and output is buffered. If both input and output
     * is buffered, cannot compute the current position.
     */

    inputBuffered = Tcl_InputBuffered(chan);
    outputBuffered = Tcl_OutputBuffered(chan);

    if ((inputBuffered != 0) && (outputBuffered != 0)) {
	Tcl_SetErrno(EFAULT);
	return -1;
    }

    /*
     * If we are seeking relative to the current position, compute the
     * corrected offset taking into account the amount of unread input.
     */

    if (mode == SEEK_CUR) {
	offset -= inputBuffered;
    }

    /*
     * Discard any queued input - this input should not be read after the
     * seek.
     */

    DiscardInputQueued(statePtr, 0);

    /*
     * Reset EOF and BLOCKED flags. We invalidate them by moving the access
     * point. Also clear CR related flags.
     */

    if (GotFlag(statePtr, CHANNEL_EOF)) {
	statePtr->inputEncodingFlags |= TCL_ENCODING_START;
    }
    ResetFlag(statePtr, CHANNEL_EOF | CHANNEL_STICKY_EOF | CHANNEL_BLOCKED |
	    INPUT_SAW_CR);
    statePtr->inputEncodingFlags &= ~TCL_ENCODING_END;

    /*
     * If the channel is in asynchronous output mode, switch it back to
     * synchronous mode and cancel any async flush that may be scheduled.
     * After the flush, the channel will be put back into asynchronous output
     * mode.
     */

    wasAsync = 0;
    if (GotFlag(statePtr, CHANNEL_NONBLOCKING)) {
	wasAsync = 1;
	result = StackSetBlockMode(chanPtr, TCL_MODE_BLOCKING);
	if (result != 0) {
	    return -1;
	}
	ResetFlag(statePtr, CHANNEL_NONBLOCKING);
	if (GotFlag(statePtr, BG_FLUSH_SCHEDULED)) {
	    ResetFlag(statePtr, BG_FLUSH_SCHEDULED);
	}
    }

    /*
     * If the flush fails we cannot recover the original position. In that
     * case the seek is not attempted because we do not know where the access
     * position is - instead we return the error. FlushChannel has already
     * called Tcl_SetErrno() to report the error upwards. If the flush
     * succeeds we do the seek also.
     */

    if (FlushChannel(NULL, chanPtr, 0) != 0) {
	curPos = -1;
    } else {
	/*
	 * Now seek to the new position in the channel as requested by the
	 * caller.
	 */

	curPos = ChanSeek(chanPtr, offset, mode, &result);
	if (curPos == -1) {
	    Tcl_SetErrno(result);
	}
    }

    /*
     * Restore to nonblocking mode if that was the previous behavior.
     *
     * NOTE: Even if there was an async flush active we do not restore it now
     * because we already flushed all the queued output, above.
     */

    if (wasAsync) {
	SetFlag(statePtr, CHANNEL_NONBLOCKING);
	result = StackSetBlockMode(chanPtr, TCL_MODE_NONBLOCKING);
	if (result != 0) {
	    return -1;
	}
    }

    return curPos;
}

/*
 *----------------------------------------------------------------------
 *
 * Tcl_Tell --
 *
 *	Returns the position of the next character to be read/written on this
 *	channel.
 *
 * Results:
 *	A nonnegative integer on success, -1 on failure. If failed, use
 *	Tcl_GetErrno() to retrieve the POSIX error code for the error that
 *	occurred.
 *
 * Side effects:
 *	None.
 *
 *----------------------------------------------------------------------
 */

long long
Tcl_Tell(
    Tcl_Channel chan)		/* The channel to return pos for. */
{
    Channel *chanPtr = (Channel *) chan;
				/* The real IO channel. */
    ChannelState *statePtr = chanPtr->state;
				/* State info for channel */
    int inputBuffered, outputBuffered;
				/* # bytes held in buffers. */
    int result;			/* Of calling device driver. */
    long long curPos;		/* Position on device. */

    if (CheckChannelErrors(statePtr, TCL_WRITABLE | TCL_READABLE) != 0) {
	return -1;
    }

    /*
     * Disallow tell on dead channels -- channels that have been closed but
     * not yet been deallocated. Such channels can be found if the exit
     * handler for channel cleanup has run but the channel is still registered
     * in an interpreter.
     */

    if (CheckForDeadChannel(NULL, statePtr)) {
	return -1;
    }

    /*
     * This operation should occur at the top of a channel stack.
     */

    chanPtr = statePtr->topChanPtr;

    /*
     * Disallow tell on channels whose type does not have a seek procedure
     * defined. This means that the channel does not support seeking.
     */

    if ((Tcl_ChannelWideSeekProc(chanPtr->typePtr) == NULL)
    ) {
	Tcl_SetErrno(EINVAL);
	return -1;
    }

    /*
     * Compute how much input and output is buffered. If both input and output
     * is buffered, cannot compute the current position.
     */

    inputBuffered = Tcl_InputBuffered(chan);
    outputBuffered = Tcl_OutputBuffered(chan);

    /*
     * Get the current position in the device and compute the position where
     * the next character will be read or written. Note that we prefer the
     * wideSeekProc if that is available and non-NULL...
     */

    curPos = ChanSeek(chanPtr, 0, SEEK_CUR, &result);
    if (curPos == -1) {
	Tcl_SetErrno(result);
	return -1;
    }

    if (inputBuffered != 0) {
	return curPos - inputBuffered;
    }
    return curPos + outputBuffered;
}

/*
 *---------------------------------------------------------------------------
 *
 * Tcl_TruncateChannel --
 *
 *	Truncate a channel to the given length.
 *
 * Results:
 *	TCL_OK on success, TCL_ERROR if the operation failed (e.g., is not
 *	supported by the type of channel, or the underlying OS operation
 *	failed in some way).
 *
 * Side effects:
 *	Seeks the channel to the current location. Sets errno on OS error.
 *
 *---------------------------------------------------------------------------
 */

int
Tcl_TruncateChannel(
    Tcl_Channel chan,		/* Channel to truncate. */
    long long length)		/* Length to truncate it to. */
{
    Channel *chanPtr = (Channel *) chan;
    Tcl_DriverTruncateProc *truncateProc =
	    Tcl_ChannelTruncateProc(chanPtr->typePtr);
    int result;

    if (truncateProc == NULL) {
	/*
	 * Feature not supported and it's not emulatable. Pretend it's
	 * returned an EINVAL, a very generic error!
	 */

	Tcl_SetErrno(EINVAL);
	return TCL_ERROR;
    }

    if (!GotFlag(chanPtr->state, TCL_WRITABLE)) {
	/*
	 * We require that the file was opened of writing. Do that check now
	 * so that we only flush if we think we're going to succeed.
	 */

	Tcl_SetErrno(EINVAL);
	return TCL_ERROR;
    }

    /*
     * Seek first to force a total flush of all pending buffers and ditch any
     * pre-read input data.
     */

    WillWrite(chanPtr);

    if (WillRead(chanPtr) == -1) {
        return TCL_ERROR;
    }

    /*
     * We're all flushed to disk now and we also don't have any unfortunate
     * input baggage around either; can truncate with impunity.
     */

    result = truncateProc(chanPtr->instanceData, length);
    if (result != 0) {
	Tcl_SetErrno(result);
	return TCL_ERROR;
    }
    return TCL_OK;
}

/*
 *---------------------------------------------------------------------------
 *
 * CheckChannelErrors --
 *
 *	See if the channel is in an ready state and can perform the desired
 *	operation.
 *
 * Results:
 *	The return value is 0 if the channel is OK, otherwise the return value
 *	is -1 and errno is set to indicate the error.
 *
 * Side effects:
 *	May clear the EOF and/or BLOCKED bits if reading from channel.
 *
 *---------------------------------------------------------------------------
 */

static int
CheckChannelErrors(
    ChannelState *statePtr,	/* Channel to check. */
    int flags)			/* Test if channel supports desired operation:
				 * TCL_READABLE, TCL_WRITABLE. Also indicates
				 * Raw read or write for special close
				 * processing */
{
    int direction = flags & (TCL_READABLE|TCL_WRITABLE);

    /*
     * Check for unreported error.
     */

    if (statePtr->unreportedError != 0) {
	Tcl_SetErrno(statePtr->unreportedError);
	statePtr->unreportedError = 0;

	/*
	 * TIP #219, Tcl Channel Reflection API.
	 * Move a defered error message back into the channel bypass.
	 */

	if (statePtr->chanMsg != NULL) {
	    TclDecrRefCount(statePtr->chanMsg);
	}
	statePtr->chanMsg = statePtr->unreportedMsg;
	statePtr->unreportedMsg = NULL;
	return -1;
    }

    /*
     * Only the raw read and write operations are allowed during close in
     * order to drain data from stacked channels.
     */

    if (GotFlag(statePtr, CHANNEL_CLOSED) && !(flags & CHANNEL_RAW_MODE)) {
	Tcl_SetErrno(EACCES);
	return -1;
    }

    /*
     * Fail if the channel is not opened for desired operation.
     */

    if (GotFlag(statePtr, direction) == 0) {
	Tcl_SetErrno(EACCES);
	return -1;
    }

    /*
     * Fail if the channel is in the middle of a background copy.
     *
     * Don't do this tests for raw channels here or else the chaining in the
     * transformation drivers will fail with 'file busy' error instead of
     * retrieving and transforming the data to copy.
     */

    if (BUSY_STATE(statePtr, flags) && ((flags & CHANNEL_RAW_MODE) == 0)) {
	Tcl_SetErrno(EBUSY);
	return -1;
    }

    if (direction == TCL_READABLE) {
	ResetFlag(statePtr, CHANNEL_NEED_MORE_DATA);
    }

    return 0;
}

/*
 *----------------------------------------------------------------------
 *
 * Tcl_Eof --
 *
 *	Returns 1 if the channel is at EOF, 0 otherwise.
 *
 * Results:
 *	1 or 0, always.
 *
 * Side effects:
 *	None.
 *
 *----------------------------------------------------------------------
 */

int
Tcl_Eof(
    Tcl_Channel chan)		/* Does this channel have EOF? */
{
    ChannelState *statePtr = ((Channel *) chan)->state;
				/* State of real channel structure. */

    if (GotFlag(statePtr, CHANNEL_ENCODING_ERROR)) {
	return 0;
    }
    return GotFlag(statePtr, CHANNEL_EOF) ? 1 : 0;
}

/*
 *----------------------------------------------------------------------
 *
 * Tcl_InputBlocked --
 *
 *	Returns 1 if input is blocked on this channel, 0 otherwise.
 *
 * Results:
 *	0 or 1, always.
 *
 * Side effects:
 *	None.
 *
 *----------------------------------------------------------------------
 */

int
Tcl_InputBlocked(
    Tcl_Channel chan)		/* Is this channel blocked? */
{
    ChannelState *statePtr = ((Channel *) chan)->state;
				/* State of real channel structure. */

    return GotFlag(statePtr, CHANNEL_BLOCKED) ? 1 : 0;
}

/*
 *----------------------------------------------------------------------
 *
 * Tcl_InputBuffered --
 *
 *	Returns the number of bytes of input currently buffered in the common
 *	internal buffer of a channel.
 *
 * Results:
 *	The number of input bytes buffered, or zero if the channel is not open
 *	for reading.
 *
 * Side effects:
 *	None.
 *
 *----------------------------------------------------------------------
 */

int
Tcl_InputBuffered(
    Tcl_Channel chan)		/* The channel to query. */
{
    ChannelState *statePtr = ((Channel *) chan)->state;
				/* State of real channel structure. */
    ChannelBuffer *bufPtr;
    int bytesBuffered;

    for (bytesBuffered = 0, bufPtr = statePtr->inQueueHead; bufPtr != NULL;
	    bufPtr = bufPtr->nextPtr) {
	bytesBuffered += BytesLeft(bufPtr);
    }

    /*
     * Don't forget the bytes in the topmost pushback area.
     */

    for (bufPtr = statePtr->topChanPtr->inQueueHead; bufPtr != NULL;
	    bufPtr = bufPtr->nextPtr) {
	bytesBuffered += BytesLeft(bufPtr);
    }

    return bytesBuffered;
}

/*
 *----------------------------------------------------------------------
 *
 * Tcl_OutputBuffered --
 *
 *    Returns the number of bytes of output currently buffered in the common
 *    internal buffer of a channel.
 *
 * Results:
 *    The number of output bytes buffered, or zero if the channel is not open
 *    for writing.
 *
 * Side effects:
 *    None.
 *
 *----------------------------------------------------------------------
 */

int
Tcl_OutputBuffered(
    Tcl_Channel chan)		/* The channel to query. */
{
    ChannelState *statePtr = ((Channel *) chan)->state;
				/* State of real channel structure. */
    ChannelBuffer *bufPtr;
    int bytesBuffered;

    for (bytesBuffered = 0, bufPtr = statePtr->outQueueHead; bufPtr != NULL;
	    bufPtr = bufPtr->nextPtr) {
	bytesBuffered += BytesLeft(bufPtr);
    }
    if (statePtr->curOutPtr != NULL) {
	ChannelBuffer *curOutPtr = statePtr->curOutPtr;

	if (IsBufferReady(curOutPtr)) {
	    bytesBuffered += BytesLeft(curOutPtr);
	}
    }

    return bytesBuffered;
}

/*
 *----------------------------------------------------------------------
 *
 * Tcl_ChannelBuffered --
 *
 *	Returns the number of bytes of input currently buffered in the
 *	internal buffer (push back area) of a channel.
 *
 * Results:
 *	The number of input bytes buffered, or zero if the channel is not open
 *	for reading.
 *
 * Side effects:
 *	None.
 *
 *----------------------------------------------------------------------
 */

int
Tcl_ChannelBuffered(
    Tcl_Channel chan)		/* The channel to query. */
{
    Channel *chanPtr = (Channel *) chan;
				/* Real channel structure. */
    ChannelBuffer *bufPtr;
    int bytesBuffered = 0;

    for (bufPtr = chanPtr->inQueueHead; bufPtr != NULL;
	    bufPtr = bufPtr->nextPtr) {
	bytesBuffered += BytesLeft(bufPtr);
    }

    return bytesBuffered;
}

/*
 *----------------------------------------------------------------------
 *
 * Tcl_SetChannelBufferSize --
 *
 *	Sets the size of buffers to allocate to store input or output in the
 *	channel. The size must be between 1 byte and 1 MByte.
 *
 * Results:
 *	None.
 *
 * Side effects:
 *	Sets the size of buffers subsequently allocated for this channel.
 *
 *----------------------------------------------------------------------
 */

void
Tcl_SetChannelBufferSize(
    Tcl_Channel chan,		/* The channel whose buffer size to set. */
    Tcl_Size sz)			/* The size to set. */
{
    ChannelState *statePtr;	/* State of real channel structure. */

    /*
     * Clip the buffer size to force it into the [1,1M] range
     */

    if (sz < 1 || sz > (TCL_INDEX_NONE>>1)) {
	sz = 1;
    } else if (sz > MAX_CHANNEL_BUFFER_SIZE) {
	sz = MAX_CHANNEL_BUFFER_SIZE;
    }

    statePtr = ((Channel *) chan)->state;

    if (statePtr->bufSize == sz) {
	return;
    }
    statePtr->bufSize = sz;

    /*
     * If bufsize changes, need to get rid of old utility buffer.
     */

    if (statePtr->saveInBufPtr != NULL) {
	RecycleBuffer(statePtr, statePtr->saveInBufPtr, 1);
	statePtr->saveInBufPtr = NULL;
    }
    if ((statePtr->inQueueHead != NULL)
	    && (statePtr->inQueueHead->nextPtr == NULL)
	    && IsBufferEmpty(statePtr->inQueueHead)) {
	RecycleBuffer(statePtr, statePtr->inQueueHead, 1);
	statePtr->inQueueHead = NULL;
	statePtr->inQueueTail = NULL;
    }
}

/*
 *----------------------------------------------------------------------
 *
 * Tcl_GetChannelBufferSize --
 *
 *	Retrieves the size of buffers to allocate for this channel.
 *
 * Results:
 *	The size.
 *
 * Side effects:
 *	None.
 *
 *----------------------------------------------------------------------
 */

Tcl_Size
Tcl_GetChannelBufferSize(
    Tcl_Channel chan)		/* The channel for which to find the buffer
				 * size. */
{
    ChannelState *statePtr = ((Channel *) chan)->state;
				/* State of real channel structure. */

    return statePtr->bufSize;
}

/*
 *----------------------------------------------------------------------
 *
 * Tcl_BadChannelOption --
 *
 *	This procedure generates a "bad option" error message in an (optional)
 *	interpreter. It is used by channel drivers when a invalid Set/Get
 *	option is requested. Its purpose is to concatenate the generic options
 *	list to the specific ones and factorize the generic options error
 *	message string.
 *
 * Results:
 *	TCL_ERROR.
 *
 * Side effects:

 *	An error message is generated in interp's result object to indicate
 *	that a command was invoked with the a bad option. The message has the
 *	form:
 *		bad option "blah": should be one of
 *		<...generic options...>+<...specific options...>
 *	"blah" is the optionName argument and "<specific options>" is a space
 *	separated list of specific option words. The function takes good care
 *	of inserting minus signs before each option, commas after, and an "or"
 *	before the last option.
 *
 *----------------------------------------------------------------------
 */

int
Tcl_BadChannelOption(
    Tcl_Interp *interp,		/* Current interpreter (can be NULL).*/
    const char *optionName,	/* 'bad option' name */
    const char *optionList)	/* Specific options list to append to the
				 * standard generic options. Can be NULL for
				 * generic options only. */
{
    if (interp != NULL) {
	const char *genericopt =
		"blocking buffering buffersize encoding eofchar profile translation";
	const char **argv;
	Tcl_Size argc, i;
	Tcl_DString ds;
        Tcl_Obj *errObj;

	Tcl_DStringInit(&ds);
	Tcl_DStringAppend(&ds, genericopt, TCL_INDEX_NONE);
	if (optionList && (*optionList)) {
	    TclDStringAppendLiteral(&ds, " ");
	    Tcl_DStringAppend(&ds, optionList, TCL_INDEX_NONE);
	}
	if (Tcl_SplitList(interp, Tcl_DStringValue(&ds),
		&argc, &argv) != TCL_OK) {
	    Tcl_Panic("malformed option list in channel driver");
	}
	Tcl_ResetResult(interp);
	errObj = Tcl_ObjPrintf("bad option \"%s\": should be one of ",
                optionName ? optionName : "");
	argc--;
	for (i = 0; i < argc; i++) {
	    Tcl_AppendPrintfToObj(errObj, "-%s, ", argv[i]);
	}
	Tcl_AppendPrintfToObj(errObj, "or -%s", argv[i]);
        Tcl_SetObjResult(interp, errObj);
	Tcl_DStringFree(&ds);
	Tcl_Free((void *)argv);
    }
    Tcl_SetErrno(EINVAL);
    return TCL_ERROR;
}

/*
 *----------------------------------------------------------------------
 *
 * Tcl_GetChannelOption --
 *
 *	Gets a mode associated with an IO channel. If the optionName arg is
 *	non NULL, retrieves the value of that option. If the optionName arg is
 *	NULL, retrieves a list of alternating option names and values for the
 *	given channel.
 *
 * Results:
 *	A standard Tcl result. Also sets the supplied DString to the string
 *	value of the option(s) returned.
 *
 * Side effects:
 *	None.
 *
 *----------------------------------------------------------------------
 */

int
Tcl_GetChannelOption(
    Tcl_Interp *interp,		/* For error reporting - can be NULL. */
    Tcl_Channel chan,		/* Channel on which to get option. */
    const char *optionName,	/* Option to get. */
    Tcl_DString *dsPtr)		/* Where to store value(s). */
{
    size_t len;			/* Length of optionName string. */
    char optionVal[128];	/* Buffer for sprintf. */
    Channel *chanPtr = (Channel *) chan;
    ChannelState *statePtr = chanPtr->state;
				/* State info for channel */
    int flags;

    /*
     * Disallow options on dead channels -- channels that have been closed but
     * not yet been deallocated. Such channels can be found if the exit
     * handler for channel cleanup has run but the channel is still registered
     * in an interpreter.
     */

    if (CheckForDeadChannel(interp, statePtr)) {
	return TCL_ERROR;
    }

    /*
     * This operation should occur at the top of a channel stack.
     */

    chanPtr = statePtr->topChanPtr;

    /*
     * If we are in the middle of a background copy, use the saved flags.
     */

    if (statePtr->csPtrR) {
	flags = statePtr->csPtrR->readFlags;
    } else if (statePtr->csPtrW) {
	flags = statePtr->csPtrW->writeFlags;
    } else {
	flags = statePtr->flags;
    }

    /*
     * If the optionName is NULL it means that we want a list of all options
     * and values.
     */

    if (optionName == NULL) {
	len = 0;
    } else {
	len = strlen(optionName);
    }

    if (len == 0 || HaveOpt(2, "-blocking")) {
	if (len == 0) {
	    Tcl_DStringAppendElement(dsPtr, "-blocking");
	}
	Tcl_DStringAppendElement(dsPtr,
		(flags & CHANNEL_NONBLOCKING) ? "0" : "1");
	if (len > 0) {
	    return TCL_OK;
	}
    }
    if (len == 0 || HaveOpt(7, "-buffering")) {
	if (len == 0) {
	    Tcl_DStringAppendElement(dsPtr, "-buffering");
	}
	if (flags & CHANNEL_LINEBUFFERED) {
	    Tcl_DStringAppendElement(dsPtr, "line");
	} else if (flags & CHANNEL_UNBUFFERED) {
	    Tcl_DStringAppendElement(dsPtr, "none");
	} else {
	    Tcl_DStringAppendElement(dsPtr, "full");
	}
	if (len > 0) {
	    return TCL_OK;
	}
    }
    if (len == 0 || HaveOpt(7, "-buffersize")) {
	if (len == 0) {
	    Tcl_DStringAppendElement(dsPtr, "-buffersize");
	}
	TclFormatInt(optionVal, statePtr->bufSize);
	Tcl_DStringAppendElement(dsPtr, optionVal);
	if (len > 0) {
	    return TCL_OK;
	}
    }
    if (len == 0 || HaveOpt(2, "-encoding")) {
	if (len == 0) {
	    Tcl_DStringAppendElement(dsPtr, "-encoding");
	}
	if (statePtr->encoding == NULL) {
	    Tcl_DStringAppendElement(dsPtr, "binary");
	} else {
	    Tcl_DStringAppendElement(dsPtr,
		    Tcl_GetEncodingName(statePtr->encoding));
	}
	if (len > 0) {
	    return TCL_OK;
	}
    }
    if (len == 0 || HaveOpt(2, "-eofchar")) {
	char buf[4] = "";
	if (len == 0) {
	    Tcl_DStringAppendElement(dsPtr, "-eofchar");
	}
	if ((flags & TCL_READABLE) && (statePtr->inEofChar != 0)) {
	    sprintf(buf, "%c", statePtr->inEofChar);
	}
	if (len > 0) {
		Tcl_DStringAppend(dsPtr, buf, TCL_INDEX_NONE);
	    return TCL_OK;
	}
	Tcl_DStringAppendElement(dsPtr, buf);
    }
    if (len == 0 || HaveOpt(1, "-profile")) {
	int profile;
	const char *profileName;
	if (len == 0) {
	    Tcl_DStringAppendElement(dsPtr, "-profile");
	}
	/* Note currently input and output profiles are same */
	profile = TCL_ENCODING_PROFILE_GET(statePtr->inputEncodingFlags);
	profileName = TclEncodingProfileIdToName(interp, profile);
	if (profileName == NULL) {
	    return TCL_ERROR;
	}
	Tcl_DStringAppendElement(dsPtr, profileName);
	if (len > 0) {
	    return TCL_OK;
	}
    }
    if (len == 0 || HaveOpt(1, "-translation")) {
	if (len == 0) {
	    Tcl_DStringAppendElement(dsPtr, "-translation");
	}
	if (((flags & (TCL_READABLE|TCL_WRITABLE)) ==
		(TCL_READABLE|TCL_WRITABLE)) && (len == 0)) {
	    Tcl_DStringStartSublist(dsPtr);
	}
	if (flags & TCL_READABLE) {
	    if (statePtr->inputTranslation == TCL_TRANSLATE_AUTO) {
		Tcl_DStringAppendElement(dsPtr, "auto");
	    } else if (statePtr->inputTranslation == TCL_TRANSLATE_CR) {
		Tcl_DStringAppendElement(dsPtr, "cr");
	    } else if (statePtr->inputTranslation == TCL_TRANSLATE_CRLF) {
		Tcl_DStringAppendElement(dsPtr, "crlf");
	    } else {
		Tcl_DStringAppendElement(dsPtr, "lf");
	    }
	}
	if (flags & TCL_WRITABLE) {
	    if (statePtr->outputTranslation == TCL_TRANSLATE_AUTO) {
		Tcl_DStringAppendElement(dsPtr, "auto");
	    } else if (statePtr->outputTranslation == TCL_TRANSLATE_CR) {
		Tcl_DStringAppendElement(dsPtr, "cr");
	    } else if (statePtr->outputTranslation == TCL_TRANSLATE_CRLF) {
		Tcl_DStringAppendElement(dsPtr, "crlf");
	    } else {
		Tcl_DStringAppendElement(dsPtr, "lf");
	    }
	}
	if (!(flags & (TCL_READABLE|TCL_WRITABLE))) {
	    /*
	     * Not readable or writable (e.g. server socket)
	     */

	    Tcl_DStringAppendElement(dsPtr, "auto");
	}
	if (((flags & (TCL_READABLE|TCL_WRITABLE)) ==
		(TCL_READABLE|TCL_WRITABLE)) && (len == 0)) {
	    Tcl_DStringEndSublist(dsPtr);
	}
	if (len > 0) {
	    return TCL_OK;
	}
    }

    if (chanPtr->typePtr->getOptionProc != NULL) {
	/*
	 * Let the driver specific handle additional options and result code
	 * and message.
	 */

	return chanPtr->typePtr->getOptionProc(chanPtr->instanceData, interp,
		optionName, dsPtr);
    } else {
	/*
	 * No driver specific options case.
	 */

	if (len == 0) {
	    return TCL_OK;
	}
	return Tcl_BadChannelOption(interp, optionName, NULL);
    }
}

/*
 *---------------------------------------------------------------------------
 *
 * Tcl_SetChannelOption --
 *
 *	Sets an option on a channel.
 *
 * Results:
 *	A standard Tcl result. On error, sets interp's result object if
 *	interp is not NULL.
 *
 * Side effects:
 *	May modify an option on a device.
 *
 *---------------------------------------------------------------------------
 */

int
Tcl_SetChannelOption(
    Tcl_Interp *interp,		/* For error reporting - can be NULL. */
    Tcl_Channel chan,		/* Channel on which to set mode. */
    const char *optionName,	/* Which option to set? */
    const char *newValue)	/* New value for option. */
{
    Channel *chanPtr = (Channel *) chan;
				/* The real IO channel. */
    ChannelState *statePtr = chanPtr->state;
				/* State info for channel */
    size_t len;			/* Length of optionName string. */
    Tcl_Size argc;
    const char **argv = NULL;

    /*
     * If the channel is in the middle of a background copy, fail.
     */

    if (statePtr->csPtrR || statePtr->csPtrW) {
	if (interp) {
	    Tcl_SetObjResult(interp, Tcl_NewStringObj(
                    "unable to set channel options: background copy in"
                    " progress", TCL_INDEX_NONE));
	}
	return TCL_ERROR;
    }

    /*
     * Disallow options on dead channels -- channels that have been closed but
     * not yet been deallocated. Such channels can be found if the exit
     * handler for channel cleanup has run but the channel is still registered
     * in an interpreter.
     */

    if (CheckForDeadChannel(NULL, statePtr)) {
	return TCL_ERROR;
    }

    /*
     * This operation should occur at the top of a channel stack.
     */

    chanPtr = statePtr->topChanPtr;

    len = strlen(optionName);

    if (HaveOpt(2, "-blocking")) {
	int newMode;

	if (Tcl_GetBoolean(interp, newValue, &newMode) == TCL_ERROR) {
	    return TCL_ERROR;
	}
	if (newMode) {
	    newMode = TCL_MODE_BLOCKING;
	} else {
	    newMode = TCL_MODE_NONBLOCKING;
	}
	return SetBlockMode(interp, chanPtr, newMode);
    } else if (HaveOpt(7, "-buffering")) {
	len = strlen(newValue);
	if ((newValue[0] == 'f') && (strncmp(newValue, "full", len) == 0)) {
	    ResetFlag(statePtr, CHANNEL_UNBUFFERED | CHANNEL_LINEBUFFERED);
	} else if ((newValue[0] == 'l') &&
		(strncmp(newValue, "line", len) == 0)) {
	    ResetFlag(statePtr, CHANNEL_UNBUFFERED);
	    SetFlag(statePtr, CHANNEL_LINEBUFFERED);
	} else if ((newValue[0] == 'n') &&
		(strncmp(newValue, "none", len) == 0)) {
	    ResetFlag(statePtr, CHANNEL_LINEBUFFERED);
	    SetFlag(statePtr, CHANNEL_UNBUFFERED);
	} else if (interp) {
            Tcl_SetObjResult(interp, Tcl_NewStringObj(
                    "bad value for -buffering: must be one of"
                    " full, line, or none", TCL_INDEX_NONE));
            return TCL_ERROR;
	}
	return TCL_OK;
    } else if (HaveOpt(7, "-buffersize")) {
	Tcl_WideInt newBufferSize;
	Tcl_Obj obj;
	int code;

	obj.refCount = 1;
	obj.bytes = (char *)newValue;
	obj.length = strlen(newValue);
	obj.typePtr = NULL;

	code = Tcl_GetWideIntFromObj(interp, &obj, &newBufferSize);
	TclFreeInternalRep(&obj);

	if (code == TCL_ERROR) {
	    return TCL_ERROR;
	}
	Tcl_SetChannelBufferSize(chan, newBufferSize);
	return TCL_OK;
    } else if (HaveOpt(2, "-encoding")) {
	Tcl_Encoding encoding;
	int profile;

	if ((newValue[0] == '\0') || (strcmp(newValue, "binary") == 0)) {
	    encoding = NULL;
	} else {
	    encoding = Tcl_GetEncoding(interp, newValue);
	    if (encoding == NULL) {
		return TCL_ERROR;
	    }
	}

	/*
	 * When the channel has an escape sequence driven encoding such as
	 * iso2022, the terminated escape sequence must write to the buffer.
	 */

	if ((statePtr->encoding != NULL)
		&& !(statePtr->outputEncodingFlags & TCL_ENCODING_START)
		&& (CheckChannelErrors(statePtr, TCL_WRITABLE) == 0)) {
	    statePtr->outputEncodingFlags |= TCL_ENCODING_END;
	    WriteChars(chanPtr, "", 0);
	}
	Tcl_FreeEncoding(statePtr->encoding);
	statePtr->encoding = encoding;
	statePtr->inputEncodingState = NULL;
	profile = TCL_ENCODING_PROFILE_GET(statePtr->inputEncodingFlags);
	statePtr->inputEncodingFlags = TCL_ENCODING_START;
	TCL_ENCODING_PROFILE_SET(statePtr->inputEncodingFlags, profile);
	statePtr->outputEncodingState = NULL;
	statePtr->outputEncodingFlags = TCL_ENCODING_START;
	TCL_ENCODING_PROFILE_SET(statePtr->outputEncodingFlags, profile); /* Same as input */
	ResetFlag(statePtr, CHANNEL_NEED_MORE_DATA|CHANNEL_ENCODING_ERROR);
	UpdateInterest(chanPtr);
	return TCL_OK;
    } else if (HaveOpt(2, "-eofchar")) {
	if (!newValue[0] || (!(newValue[0] & 0x80) && (!newValue[1]
#ifndef TCL_NO_DEPRECATED
		|| !strcmp(newValue+1, " {}")
#endif
		))) {
	    if (GotFlag(statePtr, TCL_READABLE)) {
		statePtr->inEofChar = newValue[0];
	    }
	} else {
	    if (interp) {
		Tcl_SetObjResult(interp, Tcl_NewStringObj(
			"bad value for -eofchar: must be non-NUL ASCII"
			" character", TCL_INDEX_NONE));
	    }
	    Tcl_Free((void *)argv);
	    return TCL_ERROR;
	}
	if (argv != NULL) {
	    Tcl_Free((void *)argv);
	}

	/*
	 * [Bug 930851] Reset EOF and BLOCKED flags. Changing the character
	 * which signals eof can transform a current eof condition into a 'go
	 * ahead'. Ditto for blocked.
	 */

	if (GotFlag(statePtr, CHANNEL_EOF)) {
	    statePtr->inputEncodingFlags |= TCL_ENCODING_START;
	}
	ResetFlag(statePtr, CHANNEL_EOF|CHANNEL_STICKY_EOF|CHANNEL_BLOCKED);
	statePtr->inputEncodingFlags &= ~TCL_ENCODING_END;
	return TCL_OK;
    } else if (HaveOpt(1, "-profile")) {
	int profile;
	if (TclEncodingProfileNameToId(interp, newValue, &profile) != TCL_OK) {
	    return TCL_ERROR;
	}
	TCL_ENCODING_PROFILE_SET(statePtr->inputEncodingFlags, profile);
	TCL_ENCODING_PROFILE_SET(statePtr->outputEncodingFlags, profile);
	ResetFlag(statePtr, CHANNEL_NEED_MORE_DATA|CHANNEL_ENCODING_ERROR);
	return TCL_OK;
    } else if (HaveOpt(1, "-translation")) {
	const char *readMode, *writeMode;

	if (Tcl_SplitList(interp, newValue, &argc, &argv) == TCL_ERROR) {
	    return TCL_ERROR;
	}

	if (argc == 1) {
	    readMode = GotFlag(statePtr, TCL_READABLE) ? argv[0] : NULL;
	    writeMode = GotFlag(statePtr, TCL_WRITABLE) ? argv[0] : NULL;
	} else if (argc == 2) {
	    readMode = GotFlag(statePtr, TCL_READABLE) ? argv[0] : NULL;
	    writeMode = GotFlag(statePtr, TCL_WRITABLE) ? argv[1] : NULL;
	} else {
	    if (interp) {
		Tcl_SetObjResult(interp, Tcl_NewStringObj(
			"bad value for -translation: must be a one or two"
			" element list", TCL_INDEX_NONE));
	    }
	    Tcl_Free((void *)argv);
	    return TCL_ERROR;
	}

	if (readMode) {
	    TclEolTranslation translation;

	    if (*readMode == '\0') {
		translation = statePtr->inputTranslation;
	    } else if (strcmp(readMode, "auto") == 0) {
		translation = TCL_TRANSLATE_AUTO;
	    } else if (strcmp(readMode, "binary") == 0) {
		translation = TCL_TRANSLATE_LF;
		statePtr->inEofChar = 0;
		Tcl_FreeEncoding(statePtr->encoding);
		statePtr->encoding = NULL;
	    } else if (strcmp(readMode, "lf") == 0) {
		translation = TCL_TRANSLATE_LF;
	    } else if (strcmp(readMode, "cr") == 0) {
		translation = TCL_TRANSLATE_CR;
	    } else if (strcmp(readMode, "crlf") == 0) {
		translation = TCL_TRANSLATE_CRLF;
	    } else if (strcmp(readMode, "platform") == 0) {
		translation = TCL_PLATFORM_TRANSLATION;
	    } else {
		if (interp) {
		    Tcl_SetObjResult(interp, Tcl_NewStringObj(
			    "bad value for -translation: must be one of "
                            "auto, binary, cr, lf, crlf, or platform", TCL_INDEX_NONE));
		}
		Tcl_Free((void *)argv);
		return TCL_ERROR;
	    }

	    /*
	     * Reset the EOL flags since we need to look at any buffered data
	     * to see if the new translation mode allows us to complete the
	     * line.
	     */

	    if (translation != statePtr->inputTranslation) {
		statePtr->inputTranslation = translation;
		ResetFlag(statePtr, INPUT_SAW_CR | CHANNEL_NEED_MORE_DATA);
		UpdateInterest(chanPtr);
	    }
	}
	if (writeMode) {
	    if (*writeMode == '\0') {
		/* Do nothing. */
	    } else if (strcmp(writeMode, "auto") == 0) {
		/*
		 * This is a hack to get TCP sockets to produce output in CRLF
		 * mode if they are being set into AUTO mode. A better
		 * solution for achieving this effect will be coded later.
		 */

		if (strcmp(Tcl_ChannelName(chanPtr->typePtr), "tcp") == 0) {
		    statePtr->outputTranslation = TCL_TRANSLATE_CRLF;
		} else {
		    statePtr->outputTranslation = TCL_PLATFORM_TRANSLATION;
		}
	    } else if (strcmp(writeMode, "binary") == 0) {
		statePtr->outputTranslation = TCL_TRANSLATE_LF;
		Tcl_FreeEncoding(statePtr->encoding);
		statePtr->encoding = NULL;
	    } else if (strcmp(writeMode, "lf") == 0) {
		statePtr->outputTranslation = TCL_TRANSLATE_LF;
	    } else if (strcmp(writeMode, "cr") == 0) {
		statePtr->outputTranslation = TCL_TRANSLATE_CR;
	    } else if (strcmp(writeMode, "crlf") == 0) {
		statePtr->outputTranslation = TCL_TRANSLATE_CRLF;
	    } else if (strcmp(writeMode, "platform") == 0) {
		statePtr->outputTranslation = TCL_PLATFORM_TRANSLATION;
	    } else {
		if (interp) {
		    Tcl_SetObjResult(interp, Tcl_NewStringObj(
			    "bad value for -translation: must be one of "
                            "auto, binary, cr, lf, crlf, or platform", TCL_INDEX_NONE));
		}
		Tcl_Free((void *)argv);
		return TCL_ERROR;
	    }
	}
	Tcl_Free((void *)argv);
	return TCL_OK;
    } else if (chanPtr->typePtr->setOptionProc != NULL) {
	return chanPtr->typePtr->setOptionProc(chanPtr->instanceData, interp,
		optionName, newValue);
    } else {
	return Tcl_BadChannelOption(interp, optionName, NULL);
    }

    return TCL_OK;
}

/*
 *----------------------------------------------------------------------
 *
 * CleanupChannelHandlers --
 *
 *	Removes channel handlers that refer to the supplied interpreter, so
 *	that if the actual channel is not closed now, these handlers will not
 *	run on subsequent events on the channel. This would be erroneous,
 *	because the interpreter no longer has a reference to this channel.
 *
 * Results:
 *	None.
 *
 * Side effects:
 *	Removes channel handlers.
 *
 *----------------------------------------------------------------------
 */

static void
CleanupChannelHandlers(
    Tcl_Interp *interp,
    Channel *chanPtr)
{
    ChannelState *statePtr = chanPtr->state;
				/* State info for channel */
    EventScriptRecord *sPtr, *prevPtr, *nextPtr;

    /*
     * Remove fileevent records on this channel that refer to the given
     * interpreter.
     */

    for (sPtr = statePtr->scriptRecordPtr, prevPtr = NULL;
	    sPtr != NULL; sPtr = nextPtr) {
	nextPtr = sPtr->nextPtr;
	if (sPtr->interp == interp) {
	    if (prevPtr == NULL) {
		statePtr->scriptRecordPtr = nextPtr;
	    } else {
		prevPtr->nextPtr = nextPtr;
	    }

	    Tcl_DeleteChannelHandler((Tcl_Channel) chanPtr,
		    TclChannelEventScriptInvoker, sPtr);

	    TclDecrRefCount(sPtr->scriptPtr);
	    Tcl_Free(sPtr);
	} else {
	    prevPtr = sPtr;
	}
    }
}

/*
 *----------------------------------------------------------------------
 *
 * Tcl_NotifyChannel --
 *
 *	This procedure is called by a channel driver when a driver detects an
 *	event on a channel. This procedure is responsible for actually
 *	handling the event by invoking any channel handler callbacks.
 *
 * Results:
 *	None.
 *
 * Side effects:
 *	Whatever the channel handler callback procedure does.
 *
 *----------------------------------------------------------------------
 */

void
Tcl_NotifyChannel(
    Tcl_Channel channel,	/* Channel that detected an event. */
    int mask)			/* OR'ed combination of TCL_READABLE,
				 * TCL_WRITABLE, or TCL_EXCEPTION: indicates
				 * which events were detected. */
{
    Channel *chanPtr = (Channel *) channel;
    ChannelState *statePtr = chanPtr->state;
				/* State info for channel */
    ChannelHandler *chPtr;
    ThreadSpecificData *tsdPtr = TCL_TSD_INIT(&dataKey);
    NextChannelHandler nh;
    Channel *upChanPtr;
    const Tcl_ChannelType *upTypePtr;

    /*
     * In contrast to the other API functions this procedure walks towards the
     * top of a stack and not down from it.
     *
     * The channel calling this procedure is the one who generated the event,
     * and thus does not take part in handling it. IOW, its HandlerProc is not
     * called, instead we begin with the channel above it.
     *
     * This behaviour also allows the transformation channels to generate
     * their own events and pass them upward.
     */

    while (mask && (chanPtr->upChanPtr != NULL)) {
	Tcl_DriverHandlerProc *upHandlerProc;

	upChanPtr = chanPtr->upChanPtr;
	upTypePtr = upChanPtr->typePtr;
	upHandlerProc = Tcl_ChannelHandlerProc(upTypePtr);
	if (upHandlerProc != NULL) {
	    mask = upHandlerProc(upChanPtr->instanceData, mask);
	}

	/*
	 * ELSE: Ignore transformations which are unable to handle the event
	 * coming from below. Assume that they don't change the mask and pass
	 * it on.
	 */

	chanPtr = upChanPtr;
    }

    channel = (Tcl_Channel) chanPtr;

    /*
     * Here we have either reached the top of the stack or the mask is empty.
     * We break out of the procedure if it is the latter.
     */

    if (!mask) {
	return;
    }

    /*
     * We are now above the topmost channel in a stack and have events left.
     * Now call the channel handlers as usual.
     *
     * Preserve the channel struct in case the script closes it.
     */

    TclChannelPreserve((Tcl_Channel)channel);
    Tcl_Preserve(statePtr);

    /*
     * Avoid processing if the channel owner has been changed.
     */
    if (statePtr->managingThread != Tcl_GetCurrentThread()) {
	goto done;
    }

    /*
     * If we are flushing in the background, be sure to call FlushChannel for
     * writable events. Note that we have to discard the writable event so we
     * don't call any write handlers before the flush is complete.
     */

    if (GotFlag(statePtr, BG_FLUSH_SCHEDULED) && (mask & TCL_WRITABLE)) {
	if (0 == FlushChannel(NULL, chanPtr, 1)) {
	    mask &= ~TCL_WRITABLE;
	}
    }

    /*
     * Add this invocation to the list of recursive invocations of
     * Tcl_NotifyChannel.
     */

    nh.nextHandlerPtr = NULL;
    nh.nestedHandlerPtr = tsdPtr->nestedHandlerPtr;
    tsdPtr->nestedHandlerPtr = &nh;

    for (chPtr = statePtr->chPtr; chPtr != NULL; ) {
	/*
	 * If this channel handler is interested in any of the events that
	 * have occurred on the channel, invoke its procedure.
	 */

	if ((chPtr->mask & mask) != 0) {
	    nh.nextHandlerPtr = chPtr->nextPtr;
	    chPtr->proc(chPtr->clientData, chPtr->mask & mask);
	    chPtr = nh.nextHandlerPtr;
	} else {
	    chPtr = chPtr->nextPtr;
	}

	/*
	 * Stop if the channel owner has been changed in-between.
	 */
	if (chanPtr->state->managingThread != Tcl_GetCurrentThread()) {
	    goto done;
	}
    }

    /*
     * Update the notifier interest, since it may have changed after invoking
     * event handlers. Skip that if the channel was deleted in the call to the
     * channel handler.
     */

    if (chanPtr->typePtr != NULL) {
	/*
	 * TODO: This call may not be needed.  If a handler induced a
	 * change in interest, that handler should have made its own
	 * UpdateInterest() call, one would think.
	 */
	UpdateInterest(chanPtr);
    }

done:
    Tcl_Release(statePtr);
    TclChannelRelease(channel);

    tsdPtr->nestedHandlerPtr = nh.nestedHandlerPtr;
}

/*
 *----------------------------------------------------------------------
 *
 * UpdateInterest --
 *
 *	Arrange for the notifier to call us back at appropriate times based on
 *	the current state of the channel.
 *
 * Results:
 *	None.
 *
 * Side effects:
 *	May schedule a timer or driver handler.
 *
 *----------------------------------------------------------------------
 */

static void
UpdateInterest(
    Channel *chanPtr)		/* Channel to update. */
{
    ChannelState *statePtr = chanPtr->state;
				/* State info for channel */
    int mask = statePtr->interestMask;

    if (chanPtr->typePtr == NULL) {
	/* Do not update interest on a closed channel */
	return;
    }

    /*
     * If there are flushed buffers waiting to be written, then we need to
     * watch for the channel to become writable.
     */

    if (GotFlag(statePtr, BG_FLUSH_SCHEDULED)) {
	mask |= TCL_WRITABLE;
    }

    /*
     * If there is data in the input queue, and we aren't waiting for more
     * data, then we need to schedule a timer so we don't block in the
     * notifier. Also, cancel the read interest so we don't get duplicate
     * events.
     */

    if (mask & TCL_READABLE) {
	if (!GotFlag(statePtr, CHANNEL_NEED_MORE_DATA)
		&& (statePtr->inQueueHead != NULL)
		&& IsBufferReady(statePtr->inQueueHead)) {
	    mask &= ~TCL_READABLE;

	    /*
	     * Andreas Kupries, April 11, 2003
	     *
	     * Some operating systems (Solaris 2.6 and higher (but not Solaris
	     * 2.5, go figure)) generate READABLE and EXCEPTION events when
	     * select()'ing [*] on a plain file, even if EOF was not yet
	     * reached. This is a problem in the following situation:
	     *
	     * - An extension asks to get both READABLE and EXCEPTION events.
	     * - It reads data into a buffer smaller than the buffer used by
	     *	 Tcl itself.
	     * - It does not process all events in the event queue, but only
	     *	 one, at least in some situations.
	     *
	     * In that case we can get into a situation where
	     *
	     * - Tcl drops READABLE here, because it has data in its own
	     *	 buffers waiting to be read by the extension.
	     * - A READABLE event is synthesized via timer.
	     * - The OS still reports the EXCEPTION condition on the file.
	     * - And the extension gets the EXCEPTION event first, and handles
	     *	 this as EOF.
	     *
	     * End result ==> Premature end of reading from a file.
	     *
	     * The concrete example is 'Expect', and its [expect] command
	     * (and at the C-level, deep in the bowels of Expect,
	     * 'exp_get_next_event'. See marker 'SunOS' for commentary in
	     * that function too).
	     *
	     * [*] As the Tcl notifier does. See also for marker 'SunOS' in
	     * file 'exp_event.c' of Expect.
	     *
	     * Our solution here is to drop the interest in the EXCEPTION
	     * events too. This compiles on all platforms, and also passes the
	     * testsuite on all of them.
	     */

	    mask &= ~TCL_EXCEPTION;

	    if (!statePtr->timer) {
		TclChannelPreserve((Tcl_Channel)chanPtr);
		statePtr->timerChanPtr = chanPtr;
		statePtr->timer = Tcl_CreateTimerHandler(SYNTHETIC_EVENT_TIME,
		    ChannelTimerProc, chanPtr);
	    }
	}
    }

    if (!statePtr->timer
	&& mask & TCL_WRITABLE
	&& GotFlag(statePtr, CHANNEL_NONBLOCKING)) {

	TclChannelPreserve((Tcl_Channel)chanPtr);
	statePtr->timerChanPtr = chanPtr;
	statePtr->timer = Tcl_CreateTimerHandler(SYNTHETIC_EVENT_TIME,
	    ChannelTimerProc,chanPtr);
    }


    ChanWatch(chanPtr, mask);
}

/*
 *----------------------------------------------------------------------
 *
 * ChannelTimerProc --
 *
 *	Timer handler scheduled by UpdateInterest to monitor the channel
 *	buffers until they are empty.
 *
 * Results:
 *	None.
 *
 * Side effects:
 *	May invoke channel handlers.
 *
 *----------------------------------------------------------------------
 */

static void
ChannelTimerProc(
    void *clientData)
{
    Channel *chanPtr = (Channel *)clientData;
    /* State info for channel */
    ChannelState *statePtr = chanPtr->state;

    /* TclChannelPreserve() must be called before the current function was
     * scheduled, is already in effect.  In this function it guards against
     * deallocation in Tcl_NotifyChannel and also keps the channel preserved
     * until ChannelTimerProc is later called again.
     */

    if (chanPtr->typePtr == NULL) {
	CleanupTimerHandler(statePtr);
    } else {
	Tcl_Preserve(statePtr);
	statePtr->timer = NULL;
	if (statePtr->interestMask & TCL_WRITABLE
	    && GotFlag(statePtr, CHANNEL_NONBLOCKING)
	    && !GotFlag(statePtr, BG_FLUSH_SCHEDULED)
	    ) {
	    /*
	     * Restart the timer in case a channel handler reenters the event loop
	     * before UpdateInterest gets called by Tcl_NotifyChannel.
	     */
	    statePtr->timer = Tcl_CreateTimerHandler(SYNTHETIC_EVENT_TIME,
		ChannelTimerProc,chanPtr);
	    Tcl_NotifyChannel((Tcl_Channel) chanPtr, TCL_WRITABLE);
	} else {
	    /* The channel may have just been closed from within Tcl_NotifyChannel */
	    if (!GotFlag(statePtr, CHANNEL_INCLOSE)) {
		if (!GotFlag(statePtr, CHANNEL_NEED_MORE_DATA)
		    && (statePtr->interestMask & TCL_READABLE)
		    && (statePtr->inQueueHead != NULL)
		    && IsBufferReady(statePtr->inQueueHead)) {
		    /*
		     * Restart the timer in case a channel handler reenters the event loop
		     * before UpdateInterest gets called by Tcl_NotifyChannel.
		     */

		    statePtr->timer = Tcl_CreateTimerHandler(SYNTHETIC_EVENT_TIME,
			ChannelTimerProc,chanPtr);
		    Tcl_NotifyChannel((Tcl_Channel) chanPtr, TCL_READABLE);
		} else {
		    CleanupTimerHandler(statePtr);
		    UpdateInterest(chanPtr);
		}
	    } else {
		CleanupTimerHandler(statePtr);
	    }
	}
	Tcl_Release(statePtr);
    }
}

static void
DeleteTimerHandler(
    ChannelState *statePtr
)
{
    if (statePtr->timer != NULL) {
	Tcl_DeleteTimerHandler(statePtr->timer);
	CleanupTimerHandler(statePtr);
    }
}
static void
CleanupTimerHandler(
    ChannelState *statePtr
){
    TclChannelRelease((Tcl_Channel)statePtr->timerChanPtr);
    statePtr->timer = NULL;
    statePtr->timerChanPtr = NULL;
}

/*
 *----------------------------------------------------------------------
 *
 * Tcl_CreateChannelHandler --
 *
 *	Arrange for a given procedure to be invoked whenever the channel
 *	indicated by the chanPtr arg becomes readable or writable.
 *
 * Results:
 *	None.
 *
 * Side effects:
 *	From now on, whenever the I/O channel given by chanPtr becomes ready
 *	in the way indicated by mask, proc will be invoked. See the manual
 *	entry for details on the calling sequence to proc. If there is already
 *	an event handler for chan, proc and clientData, then the mask will be
 *	updated.
 *
 *----------------------------------------------------------------------
 */

void
Tcl_CreateChannelHandler(
    Tcl_Channel chan,		/* The channel to create the handler for. */
    int mask,			/* OR'ed combination of TCL_READABLE,
				 * TCL_WRITABLE, and TCL_EXCEPTION: indicates
				 * conditions under which proc should be
				 * called. Use 0 to disable a registered
				 * handler. */
    Tcl_ChannelProc *proc,	/* Procedure to call for each selected
				 * event. */
    void *clientData)	/* Arbitrary data to pass to proc. */
{
    ChannelHandler *chPtr;
    Channel *chanPtr = (Channel *) chan;
    ChannelState *statePtr = chanPtr->state;
				/* State info for channel */

    /*
     * Check whether this channel handler is not already registered. If it is
     * not, create a new record, else reuse existing record (smash current
     * values).
     */

    for (chPtr = statePtr->chPtr; chPtr != NULL; chPtr = chPtr->nextPtr) {
	if ((chPtr->chanPtr == chanPtr) && (chPtr->proc == proc) &&
		(chPtr->clientData == clientData)) {
	    break;
	}
    }
    if (chPtr == NULL) {
	chPtr = (ChannelHandler *)Tcl_Alloc(sizeof(ChannelHandler));
	chPtr->mask = 0;
	chPtr->proc = proc;
	chPtr->clientData = clientData;
	chPtr->chanPtr = chanPtr;
	chPtr->nextPtr = statePtr->chPtr;
	statePtr->chPtr = chPtr;
    }

    /*
     * The remainder of the initialization below is done regardless of whether
     * this is a new record or a modification of an old one.
     */

    chPtr->mask = mask;

    /*
     * Recompute the interest mask for the channel - this call may actually be
     * disabling an existing handler.
     */

    statePtr->interestMask = 0;
    for (chPtr = statePtr->chPtr; chPtr != NULL; chPtr = chPtr->nextPtr) {
	statePtr->interestMask |= chPtr->mask;
    }

    UpdateInterest(statePtr->topChanPtr);
}

/*
 *----------------------------------------------------------------------
 *
 * Tcl_DeleteChannelHandler --
 *
 *	Cancel a previously arranged callback arrangement for an IO channel.
 *
 * Results:
 *	None.
 *
 * Side effects:
 *	If a callback was previously registered for this chan, proc and
 *	clientData, it is removed and the callback will no longer be called
 *	when the channel becomes ready for IO.
 *
 *----------------------------------------------------------------------
 */

void
Tcl_DeleteChannelHandler(
    Tcl_Channel chan,		/* The channel for which to remove the
				 * callback. */
    Tcl_ChannelProc *proc,	/* The procedure in the callback to delete. */
    void *clientData)	/* The client data in the callback to
				 * delete. */
{
    ThreadSpecificData *tsdPtr = TCL_TSD_INIT(&dataKey);
    ChannelHandler *chPtr, *prevChPtr;
    Channel *chanPtr = (Channel *) chan;
    ChannelState *statePtr = chanPtr->state;
				/* State info for channel */
    NextChannelHandler *nhPtr;

    /*
     * Find the entry and the previous one in the list.
     */

    for (prevChPtr = NULL, chPtr = statePtr->chPtr; chPtr != NULL;
	    chPtr = chPtr->nextPtr) {
	if ((chPtr->chanPtr == chanPtr) && (chPtr->clientData == clientData)
		&& (chPtr->proc == proc)) {
	    break;
	}
	prevChPtr = chPtr;
    }

    /*
     * If not found, return without doing anything.
     */

    if (chPtr == NULL) {
	return;
    }

    /*
     * If Tcl_NotifyChannel is about to process this handler, tell it to
     * process the next one instead - we are going to delete *this* one.
     */

    for (nhPtr = tsdPtr->nestedHandlerPtr; nhPtr != NULL;
	    nhPtr = nhPtr->nestedHandlerPtr) {
	if (nhPtr->nextHandlerPtr == chPtr) {
	    nhPtr->nextHandlerPtr = chPtr->nextPtr;
	}
    }

    /*
     * Splice it out of the list of channel handlers.
     */

    if (prevChPtr == NULL) {
	statePtr->chPtr = chPtr->nextPtr;
    } else {
	prevChPtr->nextPtr = chPtr->nextPtr;
    }
    Tcl_Free(chPtr);

    /*
     * Recompute the interest list for the channel, so that infinite loops
     * will not result if Tcl_DeleteChannelHandler is called inside an event.
     */

    statePtr->interestMask = 0;
    for (chPtr = statePtr->chPtr; chPtr != NULL; chPtr = chPtr->nextPtr) {
	statePtr->interestMask |= chPtr->mask;
    }

    UpdateInterest(statePtr->topChanPtr);
}

/*
 *----------------------------------------------------------------------
 *
 * DeleteScriptRecord --
 *
 *	Delete a script record for this combination of channel, interp and
 *	mask.
 *
 * Results:
 *	None.
 *
 * Side effects:
 *	Deletes a script record and cancels a channel event handler.
 *
 *----------------------------------------------------------------------
 */

static void
DeleteScriptRecord(
    Tcl_Interp *interp,		/* Interpreter in which script was to be
				 * executed. */
    Channel *chanPtr,		/* The channel for which to delete the script
				 * record (if any). */
    int mask)			/* Events in mask must exactly match mask of
				 * script to delete. */
{
    ChannelState *statePtr = chanPtr->state;
				/* State info for channel */
    EventScriptRecord *esPtr, *prevEsPtr;

    for (esPtr = statePtr->scriptRecordPtr, prevEsPtr = NULL; esPtr != NULL;
	    prevEsPtr = esPtr, esPtr = esPtr->nextPtr) {
	if ((esPtr->interp == interp) && (esPtr->mask == mask)) {
	    if (esPtr == statePtr->scriptRecordPtr) {
		statePtr->scriptRecordPtr = esPtr->nextPtr;
	    } else {
		CLANG_ASSERT(prevEsPtr);
		prevEsPtr->nextPtr = esPtr->nextPtr;
	    }

	    Tcl_DeleteChannelHandler((Tcl_Channel) chanPtr,
		    TclChannelEventScriptInvoker, esPtr);

	    TclDecrRefCount(esPtr->scriptPtr);
	    Tcl_Free(esPtr);

	    break;
	}
    }
}

/*
 *----------------------------------------------------------------------
 *
 * CreateScriptRecord --
 *
 *	Creates a record to store a script to be executed when a specific
 *	event fires on a specific channel.
 *
 * Results:
 *	None.
 *
 * Side effects:
 *	Causes the script to be stored for later execution.
 *
 *----------------------------------------------------------------------
 */

static void
CreateScriptRecord(
    Tcl_Interp *interp,		/* Interpreter in which to execute the stored
				 * script. */
    Channel *chanPtr,		/* Channel for which script is to be stored */
    int mask,			/* Set of events for which script will be
				 * invoked. */
    Tcl_Obj *scriptPtr)		/* Pointer to script object. */
{
    ChannelState *statePtr = chanPtr->state;
				/* State info for channel */
    EventScriptRecord *esPtr;
    int makeCH;

    for (esPtr=statePtr->scriptRecordPtr; esPtr!=NULL; esPtr=esPtr->nextPtr) {
	if ((esPtr->interp == interp) && (esPtr->mask == mask)) {
	    TclDecrRefCount(esPtr->scriptPtr);
	    esPtr->scriptPtr = NULL;
	    break;
	}
    }

    makeCH = (esPtr == NULL);

    if (makeCH) {
	esPtr = (EventScriptRecord *)Tcl_Alloc(sizeof(EventScriptRecord));
    }

    /*
     * Initialize the structure before calling Tcl_CreateChannelHandler,
     * because a reflected channel calling 'chan postevent' aka
     * 'Tcl_NotifyChannel' in its 'watch'Proc will invoke
     * 'TclChannelEventScriptInvoker' immediately, and we do not wish it to
     * see uninitialized memory and crash. See [Bug 2918110].
     */

    esPtr->chanPtr = chanPtr;
    esPtr->interp = interp;
    esPtr->mask = mask;
    Tcl_IncrRefCount(scriptPtr);
    esPtr->scriptPtr = scriptPtr;

    if (makeCH) {
	esPtr->nextPtr = statePtr->scriptRecordPtr;
	statePtr->scriptRecordPtr = esPtr;

	Tcl_CreateChannelHandler((Tcl_Channel) chanPtr, mask,
		TclChannelEventScriptInvoker, esPtr);
    }
}

/*
 *----------------------------------------------------------------------
 *
 * TclChannelEventScriptInvoker --
 *
 *	Invokes a script scheduled by "fileevent" for when the channel becomes
 *	ready for IO. This function is invoked by the channel handler which
 *	was created by the Tcl "fileevent" command.
 *
 * Results:
 *	None.
 *
 * Side effects:
 *	Whatever the script does.
 *
 *----------------------------------------------------------------------
 */

void
TclChannelEventScriptInvoker(
    void *clientData,	/* The script+interp record. */
    TCL_UNUSED(int) /*mask*/)
{
    EventScriptRecord *esPtr = (EventScriptRecord *)clientData;
				/* The event script + interpreter to eval it
				 * in. */
    Channel *chanPtr = esPtr->chanPtr;
				/* The channel for which this handler is
				 * registered. */
    Tcl_Interp *interp = esPtr->interp;
				/* Interpreter in which to eval the script. */
    int mask = esPtr->mask;
    int result;			/* Result of call to eval script. */

    /*
     * Be sure event executed in managed channel (covering bugs similar [f583715154]).
     */
    assert(chanPtr->state->managingThread == Tcl_GetCurrentThread());

    /*
     * We must preserve the interpreter so we can report errors on it later.
     * Note that we do not need to preserve the channel because that is done
     * by Tcl_NotifyChannel before calling channel handlers.
     */

    Tcl_Preserve(interp);
    TclChannelPreserve((Tcl_Channel)chanPtr);
    result = Tcl_EvalObjEx(interp, esPtr->scriptPtr, TCL_EVAL_GLOBAL);

    /*
     * On error, cause a background error and remove the channel handler and
     * the script record.
     *
     * NOTE: Must delete channel handler before causing the background error
     * because the background error may want to reinstall the handler.
     */

    if (result != TCL_OK) {
	if (chanPtr->typePtr != NULL) {
	    DeleteScriptRecord(interp, chanPtr, mask);
	}
	Tcl_BackgroundException(interp, result);
    }
    TclChannelRelease((Tcl_Channel)chanPtr);
    Tcl_Release(interp);
}

/*
 *----------------------------------------------------------------------
 *
 * Tcl_FileEventObjCmd --
 *
 *	This procedure implements the "fileevent" Tcl command. See the user
 *	documentation for details on what it does. This command is based on
 *	the Tk command "fileevent" which in turn is based on work contributed
 *	by Mark Diekhans.
 *
 * Results:
 *	A standard Tcl result.
 *
 * Side effects:
 *	May create a channel handler for the specified channel.
 *
 *----------------------------------------------------------------------
 */

int
Tcl_FileEventObjCmd(
    TCL_UNUSED(void *),
    Tcl_Interp *interp,		/* Interpreter in which the channel for which
				 * to create the handler is found. */
    int objc,			/* Number of arguments. */
    Tcl_Obj *const objv[])	/* Argument objects. */
{
    Channel *chanPtr;		/* The channel to create the handler for. */
    ChannelState *statePtr;	/* State info for channel */
    Tcl_Channel chan;		/* The opaque type for the channel. */
    const char *chanName;
    int modeIndex;		/* Index of mode argument. */
    int mask;
    static const char *const modeOptions[] = {"readable", "writable", NULL};
    static const int maskArray[] = {TCL_READABLE, TCL_WRITABLE};

    if ((objc != 3) && (objc != 4)) {
	Tcl_WrongNumArgs(interp, 1, objv, "channelId event ?script?");
	return TCL_ERROR;
    }
    if (Tcl_GetIndexFromObj(interp, objv[2], modeOptions, "event name", 0,
	    &modeIndex) != TCL_OK) {
	return TCL_ERROR;
    }
    mask = maskArray[modeIndex];

    chanName = TclGetString(objv[1]);
    chan = Tcl_GetChannel(interp, chanName, NULL);
    if (chan == NULL) {
	return TCL_ERROR;
    }
    chanPtr = (Channel *) chan;
    statePtr = chanPtr->state;
    if (GotFlag(statePtr, mask) == 0) {
	Tcl_SetObjResult(interp, Tcl_ObjPrintf("channel is not %s",
		(mask == TCL_READABLE) ? "readable" : "writable"));
	return TCL_ERROR;
    }

    /*
     * If we are supposed to return the script, do so.
     */

    if (objc == 3) {
	EventScriptRecord *esPtr;

	for (esPtr = statePtr->scriptRecordPtr; esPtr != NULL;
		esPtr = esPtr->nextPtr) {
	    if ((esPtr->interp == interp) && (esPtr->mask == mask)) {
		Tcl_SetObjResult(interp, esPtr->scriptPtr);
		break;
	    }
	}
	return TCL_OK;
    }

    /*
     * If we are supposed to delete a stored script, do so.
     */

    if (*(TclGetString(objv[3])) == '\0') {
	DeleteScriptRecord(interp, chanPtr, mask);
	return TCL_OK;
    }

    /*
     * Make the script record that will link between the event and the script
     * to invoke. This also creates a channel event handler which will
     * evaluate the script in the supplied interpreter.
     */

    CreateScriptRecord(interp, chanPtr, mask, objv[3]);

    return TCL_OK;
}

/*
 *----------------------------------------------------------------------
 *
 * ZeroTransferTimerProc --
 *
 *	Timer handler scheduled by TclCopyChannel so that -command is
 *	called asynchronously even when -size is 0.
 *
 * Results:
 *	None.
 *
 * Side effects:
 *	Calls CopyData for -command invocation.
 *
 *----------------------------------------------------------------------
 */

static void
ZeroTransferTimerProc(
    void *clientData)
{
    /* calling CopyData with mask==0 still implies immediate invocation of the
     *  -command callback, and completion of the fcopy.
     */
    CopyData((CopyState *)clientData, 0);
}

/*
 *----------------------------------------------------------------------
 *
 * TclCopyChannel --
 *
 *	This routine copies data from one channel to another, either
 *	synchronously or asynchronously. If a command script is supplied, the
 *	operation runs in the background. The script is invoked when the copy
 *	completes. Otherwise the function waits until the copy is completed
 *	before returning.
 *
 * Results:
 *	A standard Tcl result.
 *
 * Side effects:
 *	May schedule a background copy operation that causes both channels to
 *	be marked busy.
 *
 *----------------------------------------------------------------------
 */

int
TclCopyChannel(
    Tcl_Interp *interp,		/* Current interpreter. */
    Tcl_Channel inChan,		/* Channel to read from. */
    Tcl_Channel outChan,	/* Channel to write to. */
    long long toRead,		/* Amount of data to copy, or -1 for all. */
    Tcl_Obj *cmdPtr)		/* Pointer to script to execute or NULL. */
{
    Channel *inPtr = (Channel *) inChan;
    Channel *outPtr = (Channel *) outChan;
    ChannelState *inStatePtr, *outStatePtr;
    int readFlags, writeFlags;
    CopyState *csPtr;
    int nonBlocking = (cmdPtr) ? CHANNEL_NONBLOCKING : 0;
    int moveBytes;

    inStatePtr = inPtr->state;
    outStatePtr = outPtr->state;

    if (BUSY_STATE(inStatePtr, TCL_READABLE)) {
	if (interp) {
	    Tcl_SetObjResult(interp, Tcl_ObjPrintf(
                    "channel \"%s\" is busy", Tcl_GetChannelName(inChan)));
	}
	return TCL_ERROR;
    }
    if (BUSY_STATE(outStatePtr, TCL_WRITABLE)) {
	if (interp) {
	    Tcl_SetObjResult(interp, Tcl_ObjPrintf(
                    "channel \"%s\" is busy", Tcl_GetChannelName(outChan)));
	}
	return TCL_ERROR;
    }

    readFlags = inStatePtr->flags;
    writeFlags = outStatePtr->flags;

    /*
     * Set up the blocking mode appropriately. Background copies need
     * non-blocking channels. Foreground copies need blocking channels. If
     * there is an error, restore the old blocking mode.
     */

    if (nonBlocking != (readFlags & CHANNEL_NONBLOCKING)) {
	if (SetBlockMode(interp, inPtr, nonBlocking ?
		TCL_MODE_NONBLOCKING : TCL_MODE_BLOCKING) != TCL_OK) {
	    return TCL_ERROR;
	}
    }
    if ((inPtr!=outPtr) && (nonBlocking!=(writeFlags&CHANNEL_NONBLOCKING)) &&
	    (SetBlockMode(NULL, outPtr, nonBlocking ?
		    TCL_MODE_NONBLOCKING : TCL_MODE_BLOCKING) != TCL_OK) &&
	    (nonBlocking != (readFlags & CHANNEL_NONBLOCKING))) {
	SetBlockMode(NULL, inPtr, (readFlags & CHANNEL_NONBLOCKING)
		? TCL_MODE_NONBLOCKING : TCL_MODE_BLOCKING);
	return TCL_ERROR;
    }

    /*
     * Make sure the output side is unbuffered.
     */

    ResetFlag(outStatePtr, CHANNEL_LINEBUFFERED);
    SetFlag(outStatePtr, CHANNEL_UNBUFFERED);

    /*
     * Test for conditions where we know we can just move bytes from input
     * channel to output channel with no transformation or even examination
     * of the bytes themselves.
     */

    /*
     * TODO - should really only allow lossless profiles. Below reflects
     * Tcl 8.7 alphas prior to encoding profiles
     */

    moveBytes = inStatePtr->inEofChar == '\0'	/* No eofChar to stop input */
	    && inStatePtr->inputTranslation == TCL_TRANSLATE_LF
	    && outStatePtr->outputTranslation == TCL_TRANSLATE_LF
	    && inStatePtr->encoding == outStatePtr->encoding
	    && TCL_ENCODING_PROFILE_GET(inStatePtr->flags) != TCL_ENCODING_PROFILE_STRICT
	    && TCL_ENCODING_PROFILE_GET(outStatePtr->flags) == TCL_ENCODING_PROFILE_TCL8;

    /*
     * Allocate a new CopyState to maintain info about the current copy in
     * progress. This structure will be deallocated when the copy is
     * completed.
     */

    csPtr = (CopyState *)Tcl_Alloc(offsetof(CopyState, buffer) + 1U + !moveBytes * inStatePtr->bufSize);
    csPtr->bufSize = !moveBytes * inStatePtr->bufSize;
    csPtr->readPtr = inPtr;
    csPtr->writePtr = outPtr;
    csPtr->readFlags = readFlags;
    csPtr->writeFlags = writeFlags;
    csPtr->toRead = toRead;
    csPtr->total = (Tcl_WideInt) 0;
    csPtr->interp = interp;
    if (cmdPtr) {
	Tcl_IncrRefCount(cmdPtr);
    }
    csPtr->cmdPtr = cmdPtr;

    inStatePtr->csPtrR  = csPtr;
    outStatePtr->csPtrW = csPtr;

    if (moveBytes) {
	return MoveBytes(csPtr);
    }

    /*
     * Special handling of -size 0 async transfers, so that the -command is
     * still called asynchronously.
     */

    if ((nonBlocking == CHANNEL_NONBLOCKING) && (toRead == 0)) {
        Tcl_CreateTimerHandler(0, ZeroTransferTimerProc, csPtr);
        return 0;
    }

    /*
     * Start copying data between the channels.
     */

    return CopyData(csPtr, 0);
}

/*
 *----------------------------------------------------------------------
 *
 * CopyData --
 *
 *	This function implements the lowest level of the copying mechanism for
 *	TclCopyChannel.
 *
 * Results:
 *	Returns TCL_OK on success, else TCL_ERROR.
 *
 * Side effects:
 *	Moves data between channels, may create channel handlers.
 *
 *----------------------------------------------------------------------
 */

static void
MBCallback(
    CopyState *csPtr,
    Tcl_Obj *errObj)
{
    Tcl_Obj *cmdPtr = Tcl_DuplicateObj(csPtr->cmdPtr);
    Tcl_WideInt total = csPtr->total;
    Tcl_Interp *interp = csPtr->interp;
    int code;

    Tcl_IncrRefCount(cmdPtr);
    StopCopy(csPtr);

    /* TODO: What if cmdPtr is not a list?! */

    Tcl_ListObjAppendElement(NULL, cmdPtr, Tcl_NewWideIntObj(total));
    if (errObj) {
	Tcl_ListObjAppendElement(NULL, cmdPtr, errObj);
    }

    Tcl_Preserve(interp);
    code = Tcl_EvalObjEx(interp, cmdPtr, TCL_EVAL_GLOBAL);
    if (code != TCL_OK) {
	Tcl_BackgroundException(interp, code);
    }
    Tcl_Release(interp);
    TclDecrRefCount(cmdPtr);
}

static void
MBError(
    CopyState *csPtr,
    int mask,
    int errorCode)
{
    Tcl_Channel inChan = (Tcl_Channel) csPtr->readPtr;
    Tcl_Channel outChan = (Tcl_Channel) csPtr->writePtr;
    Tcl_Obj *errObj;

    Tcl_SetErrno(errorCode);

    errObj = Tcl_ObjPrintf( "error %sing \"%s\": %s",
	    (mask & TCL_READABLE) ? "read" : "writ",
	    Tcl_GetChannelName((mask & TCL_READABLE) ? inChan : outChan),
	    Tcl_PosixError(csPtr->interp));

    if (csPtr->cmdPtr) {
	MBCallback(csPtr, errObj);
    } else {
	Tcl_SetObjResult(csPtr->interp, errObj);
	StopCopy(csPtr);
    }
}

static void
MBEvent(
    void *clientData,
    int mask)
{
    CopyState *csPtr = (CopyState *) clientData;
    Tcl_Channel inChan = (Tcl_Channel) csPtr->readPtr;
    Tcl_Channel outChan = (Tcl_Channel) csPtr->writePtr;
    ChannelState *inStatePtr = csPtr->readPtr->state;

    if (mask & TCL_WRITABLE) {
	Tcl_DeleteChannelHandler(inChan, MBEvent, csPtr);
	Tcl_DeleteChannelHandler(outChan, MBEvent, csPtr);
	switch (MBWrite(csPtr)) {
	case TCL_OK:
	    MBCallback(csPtr, NULL);
	    break;
	case TCL_CONTINUE:
	    Tcl_CreateChannelHandler(inChan, TCL_READABLE, MBEvent, csPtr);
	    break;
	}
    } else if (mask & TCL_READABLE) {
	if (TCL_OK == MBRead(csPtr)) {
	    /* When at least one full buffer is present, stop reading. */
	    if (IsBufferFull(inStatePtr->inQueueHead)
		    || !Tcl_InputBlocked(inChan)) {
		Tcl_DeleteChannelHandler(inChan, MBEvent, csPtr);
	    }

	    /* Successful read -- set up to write the bytes we read */
	    Tcl_CreateChannelHandler(outChan, TCL_WRITABLE, MBEvent, csPtr);
	}
    }
}

static int
MBRead(
    CopyState *csPtr)
{
    ChannelState *inStatePtr = csPtr->readPtr->state;
    ChannelBuffer *bufPtr = inStatePtr->inQueueHead;
    int code;

    if (bufPtr && BytesLeft(bufPtr) > 0) {
	return TCL_OK;
    }

    code = GetInput(inStatePtr->topChanPtr);
    if (code == 0 || GotFlag(inStatePtr, CHANNEL_BLOCKED)) {
	return TCL_OK;
    } else {
	MBError(csPtr, TCL_READABLE, code);
	return TCL_ERROR;
    }
}

static int
MBWrite(
    CopyState *csPtr)
{
    ChannelState *inStatePtr = csPtr->readPtr->state;
    ChannelState *outStatePtr = csPtr->writePtr->state;
    ChannelBuffer *bufPtr = inStatePtr->inQueueHead;
    ChannelBuffer *tail = NULL;
    int code;
    Tcl_WideInt inBytes = 0;

    /* Count up number of bytes waiting in the input queue */
    while (bufPtr) {
	inBytes += BytesLeft(bufPtr);
	tail = bufPtr;
	if (csPtr->toRead != -1 && csPtr->toRead < inBytes) {
	    /* Queue has enough bytes to complete the copy */
	    break;
	}
	bufPtr = bufPtr->nextPtr;
    }

    if (bufPtr) {
	/* Split the overflowing buffer in two */
	int extra = (int) (inBytes - csPtr->toRead);
	/* Note that going with int for extra assumes that inBytes is not too
	 * much over toRead to require a wide itself. If that gets violated
	 * then the calculations involving extra must be made wide too.
	 *
	 * Noted with Win32/MSVC debug build treating the warning (possible of
	 * data in long long to int conversion) as error.
	 */

	bufPtr = AllocChannelBuffer(extra);

	tail->nextAdded -= extra;
	memcpy(InsertPoint(bufPtr), InsertPoint(tail), extra);
	bufPtr->nextAdded += extra;
	bufPtr->nextPtr = tail->nextPtr;
	tail->nextPtr = NULL;
	inBytes = csPtr->toRead;
    }

    /* Update the byte counts */
    if (csPtr->toRead != -1) {
	csPtr->toRead -= inBytes;
    }
    csPtr->total += inBytes;

    /* Move buffers from input to output channels */
    if (outStatePtr->outQueueTail) {
	outStatePtr->outQueueTail->nextPtr = inStatePtr->inQueueHead;
    } else {
	outStatePtr->outQueueHead = inStatePtr->inQueueHead;
    }
    outStatePtr->outQueueTail = tail;
    inStatePtr->inQueueHead = bufPtr;
    if (inStatePtr->inQueueTail == tail) {
	inStatePtr->inQueueTail = bufPtr;
    }
    if (bufPtr == NULL) {
	inStatePtr->inQueueTail = NULL;
    }

    code = FlushChannel(csPtr->interp, outStatePtr->topChanPtr, 0);
    if (code) {
	MBError(csPtr, TCL_WRITABLE, code);
	return TCL_ERROR;
    }
    if (csPtr->toRead == 0 || GotFlag(inStatePtr, CHANNEL_EOF)) {
	return TCL_OK;
    }
    return TCL_CONTINUE;
}

static int
MoveBytes(
    CopyState *csPtr)		/* State of copy operation. */
{
    ChannelState *outStatePtr = csPtr->writePtr->state;
    ChannelBuffer *bufPtr = outStatePtr->curOutPtr;
    int errorCode;

    if (bufPtr && BytesLeft(bufPtr)) {
	/* If we start with unflushed bytes in the destination
	 * channel, flush them out of the way first. */

	errorCode = FlushChannel(csPtr->interp, outStatePtr->topChanPtr, 0);
	if (errorCode != 0) {
	    MBError(csPtr, TCL_WRITABLE, errorCode);
	    return TCL_ERROR;
	}
    }

    if (csPtr->cmdPtr) {
	Tcl_Channel inChan = (Tcl_Channel) csPtr->readPtr;
	Tcl_CreateChannelHandler(inChan, TCL_READABLE, MBEvent, csPtr);
	return TCL_OK;
    }

    while (1) {
	int code;

	if (TCL_ERROR == MBRead(csPtr)) {
	    return TCL_ERROR;
	}
	code = MBWrite(csPtr);
	if (code == TCL_OK) {
	    Tcl_SetObjResult(csPtr->interp, Tcl_NewWideIntObj(csPtr->total));
	    StopCopy(csPtr);
	    return TCL_OK;
	}
	if (code == TCL_ERROR) {
	    return TCL_ERROR;
	}
	/* code == TCL_CONTINUE --> continue the loop */
    }
    return TCL_OK;	/* Silence compiler warnings */
}

static int
CopyData(
    CopyState *csPtr,		/* State of copy operation. */
    int mask)			/* Current channel event flags. */
{
    Tcl_Interp *interp;
    Tcl_Obj *cmdPtr, *errObj = NULL, *bufObj = NULL, *msg = NULL;
    Tcl_Channel inChan, outChan;
    ChannelState *inStatePtr, *outStatePtr;
    int result = TCL_OK;
    Tcl_Size sizeb;
    Tcl_WideInt total;
    Tcl_WideInt size; /* TODO - be careful if total and size are made unsigned  */
    const char *buffer;
    int inBinary, outBinary, sameEncoding;
				/* Encoding control */
    int underflow;		/* Input underflow */

    inChan	= (Tcl_Channel) csPtr->readPtr;
    outChan	= (Tcl_Channel) csPtr->writePtr;
    inStatePtr	= csPtr->readPtr->state;
    outStatePtr	= csPtr->writePtr->state;
    interp	= csPtr->interp;
    cmdPtr	= csPtr->cmdPtr;

    /*
     * Copy the data the slow way, using the translation mechanism.
     *
     * Note: We have make sure that we use the topmost channel in a stack for
     * the copying. The caller uses Tcl_GetChannel to access it, and thus gets
     * the bottom of the stack.
     */

    inBinary = (inStatePtr->encoding == NULL);
    outBinary = (outStatePtr->encoding == NULL);
    sameEncoding = inStatePtr->encoding == outStatePtr->encoding
	    && TCL_ENCODING_PROFILE_GET(inStatePtr->flags) != TCL_ENCODING_PROFILE_STRICT
	    && TCL_ENCODING_PROFILE_GET(outStatePtr->flags) == TCL_ENCODING_PROFILE_TCL8;

    if (!(inBinary || sameEncoding)) {
	TclNewObj(bufObj);
	Tcl_IncrRefCount(bufObj);
    }

    while (csPtr->toRead != (Tcl_WideInt) 0) {
	/*
	 * Check for unreported background errors.
	 */

	Tcl_GetChannelError(inChan, &msg);
	if ((inStatePtr->unreportedError != 0) || (msg != NULL)) {
	    Tcl_SetErrno(inStatePtr->unreportedError);
	    inStatePtr->unreportedError = 0;
	    goto readError;
	} else if (inStatePtr->flags & CHANNEL_ENCODING_ERROR) {
	    Tcl_SetErrno(EILSEQ);
	    inStatePtr->flags &= ~CHANNEL_ENCODING_ERROR;
	    goto readError;
	}
	Tcl_GetChannelError(outChan, &msg);
	if ((outStatePtr->unreportedError != 0) || (msg != NULL)) {
	    Tcl_SetErrno(outStatePtr->unreportedError);
	    outStatePtr->unreportedError = 0;
	    goto writeError;
	} else if (outStatePtr->flags & CHANNEL_ENCODING_ERROR) {
	    Tcl_SetErrno(EILSEQ);
	    outStatePtr->flags &= ~CHANNEL_ENCODING_ERROR;
	    goto writeError;
	}

	if (cmdPtr && (mask == 0)) {
	    /*
	     * In async mode, we skip reading synchronously and fake an
	     * underflow instead to prime the readable fileevent.
	     */

	    size = 0;
	    underflow = 1;
	} else {
	    /*
	     * Read up to bufSize bytes.
	     */

	    if ((csPtr->toRead == (Tcl_WideInt) -1)
                    || (csPtr->toRead > (Tcl_WideInt) csPtr->bufSize)) {
		sizeb = csPtr->bufSize;
	    } else {
		sizeb = csPtr->toRead;
	    }

	    if (inBinary || sameEncoding) {
		size = DoRead(inStatePtr->topChanPtr, csPtr->buffer, sizeb,
                              !GotFlag(inStatePtr, CHANNEL_NONBLOCKING));
	    } else {
		size = DoReadChars(inStatePtr->topChanPtr, bufObj, sizeb,
			0 /* No append */);
	    }
	    underflow = (size >= 0) && ((size_t)size < sizeb);	/* Input underflow */
	}

	if (size < 0) {
	readError:
	    if (interp) {
		TclNewObj(errObj);
		Tcl_AppendStringsToObj(errObj, "error reading \"",
			Tcl_GetChannelName(inChan), "\": ", NULL);
		if (msg != NULL) {
		    Tcl_AppendObjToObj(errObj, msg);
		} else {
		    Tcl_AppendStringsToObj(errObj, Tcl_PosixError(interp),
			    NULL);
		}
	    }
	    if (msg != NULL) {
		Tcl_DecrRefCount(msg);
	    }
	    break;
	} else if (underflow) {
	    /*
	     * We had an underflow on the read side. If we are at EOF, and not
	     * in the synchronous part of an asynchronous fcopy, then the
	     * copying is done, otherwise set up a channel handler to detect
	     * when the channel becomes readable again.
	     */

	    if ((size == 0) && Tcl_Eof(inChan) && !(cmdPtr && (mask == 0))) {
		break;
	    }
	    if (cmdPtr && (!Tcl_Eof(inChan) || (mask == 0)) &&
                !(mask & TCL_READABLE)) {
		if (mask & TCL_WRITABLE) {
		    Tcl_DeleteChannelHandler(outChan, CopyEventProc, csPtr);
		}
		Tcl_CreateChannelHandler(inChan, TCL_READABLE, CopyEventProc,
			csPtr);
	    }
	    if (size == 0) {
		if (!GotFlag(inStatePtr, CHANNEL_NONBLOCKING)) {
		    /*
		     * We allowed a short read.  Keep trying.
		     */

		    continue;
		}
		if (bufObj != NULL) {
		    TclDecrRefCount(bufObj);
		    bufObj = NULL;
		}
		return TCL_OK;
	    }
	}

	/*
	 * Now write the buffer out.
	 */

	if (inBinary || sameEncoding) {
	    buffer = csPtr->buffer;
	    sizeb = size;
	} else {
	    buffer = Tcl_GetStringFromObj(bufObj, &sizeb);
	}

	if (outBinary || sameEncoding) {
	    sizeb = WriteBytes(outStatePtr->topChanPtr, buffer, sizeb);
	} else {
	    sizeb = WriteChars(outStatePtr->topChanPtr, buffer, sizeb);
	}

	/*
	 * [Bug 2895565]. At this point 'size' still contains the number of
	 * bytes or characters which have been read. We keep this to later to
	 * update the totals and toRead information, see marker (UP) below. We
	 * must not overwrite it with 'sizeb', which is the number of written
	 * bytes or characters, and both EOL translation and encoding
	 * conversion may have changed this number unpredictably in relation
	 * to 'size' (It can be smaller or larger, in the latter case able to
	 * drive toRead below -1, causing infinite looping). Completely
	 * unsuitable for updating totals and toRead.
	 */

	if (sizeb == TCL_INDEX_NONE) {
	writeError:
	    if (interp) {
		TclNewObj(errObj);
		Tcl_AppendStringsToObj(errObj, "error writing \"",
			Tcl_GetChannelName(outChan), "\": ", NULL);
		if (msg != NULL) {
		    Tcl_AppendObjToObj(errObj, msg);
		} else {
		    Tcl_AppendStringsToObj(errObj, Tcl_PosixError(interp),
			    NULL);
		}
	    }
	    if (msg != NULL) {
		Tcl_DecrRefCount(msg);
	    }
	    break;
	}

	/*
	 * Update the current byte count. Do it now so the count is valid
	 * before a return or break takes us out of the loop. The invariant at
	 * the top of the loop should be that csPtr->toRead holds the number
	 * of bytes left to copy.
	 */

	if (csPtr->toRead != -1) {
	    csPtr->toRead -= size;
	}
	csPtr->total += size;

	/*
	 * Break loop if EOF && (size>0)
	 */

	if (Tcl_Eof(inChan)) {
	    break;
	}

	/*
	 * Check to see if the write is happening in the background. If so,
	 * stop copying and wait for the channel to become writable again.
	 * After input underflow we already installed a readable handler
	 * therefore we don't need a writable handler.
	 */

	if (!underflow && GotFlag(outStatePtr, BG_FLUSH_SCHEDULED)) {
	    if (!(mask & TCL_WRITABLE)) {
		if (mask & TCL_READABLE) {
		    Tcl_DeleteChannelHandler(inChan, CopyEventProc, csPtr);
		}
		Tcl_CreateChannelHandler(outChan, TCL_WRITABLE,
			CopyEventProc, csPtr);
	    }
	    if (bufObj != NULL) {
		TclDecrRefCount(bufObj);
		bufObj = NULL;
	    }
	    return TCL_OK;
	}

	/*
	 * For background copies, we only do one buffer per invocation so we
	 * don't starve the rest of the system.
	 */

	if (cmdPtr && (csPtr->toRead != 0)) {
	    /*
	     * The first time we enter this code, there won't be a channel
	     * handler established yet, so do it here.
	     */

	    if (mask == 0) {
		Tcl_CreateChannelHandler(outChan, TCL_WRITABLE, CopyEventProc,
			csPtr);
	    }
	    if (bufObj != NULL) {
		TclDecrRefCount(bufObj);
		bufObj = NULL;
	    }
	    return TCL_OK;
	}
    } /* while */

    if (bufObj != NULL) {
	TclDecrRefCount(bufObj);
	bufObj = NULL;
    }

    /*
     * Make the callback or return the number of bytes transferred. The local
     * total is used because StopCopy frees csPtr.
     */

    total = csPtr->total;
    if (cmdPtr && interp) {
	int code;

	/*
	 * Get a private copy of the command so we can mutate it by adding
	 * arguments. Note that StopCopy frees our saved reference to the
	 * original command obj.
	 */

	cmdPtr = Tcl_DuplicateObj(cmdPtr);
	Tcl_IncrRefCount(cmdPtr);
	StopCopy(csPtr);
	Tcl_Preserve(interp);

	Tcl_ListObjAppendElement(interp, cmdPtr, Tcl_NewWideIntObj(total));
	if (errObj) {
	    Tcl_ListObjAppendElement(interp, cmdPtr, errObj);
	}
	code = Tcl_EvalObjEx(interp, cmdPtr, TCL_EVAL_GLOBAL);
	if (code != TCL_OK) {
	    Tcl_BackgroundException(interp, code);
	    result = TCL_ERROR;
	}
	TclDecrRefCount(cmdPtr);
	Tcl_Release(interp);
    } else {
	StopCopy(csPtr);
	if (interp) {
	    if (errObj) {
		Tcl_SetObjResult(interp, errObj);
		result = TCL_ERROR;
	    } else {
		Tcl_ResetResult(interp);
		Tcl_SetObjResult(interp, Tcl_NewWideIntObj(total));
	    }
	}
    }
    return result;
}

/*
 *----------------------------------------------------------------------
 *
 * DoRead --
 *
 *	Stores up to "bytesToRead" bytes in memory pointed to by "dst".
 *	These bytes come from reading the channel "chanPtr" and
 *	performing the configured translations.  No encoding conversions
 *	are applied to the bytes being read.
 *
 * Results:
 *	The number of bytes actually stored (<= bytesToRead),
 * 	or TCL_INDEX_NONE if there is an error in reading the channel.  Use
 * 	Tcl_GetErrno() to retrieve the error code for the error
 *	that occurred.
 *
 *	The number of bytes stored can be less than the number
 * 	requested when
 *	  - EOF is reached on the channel; or
 *	  - the channel is non-blocking, and we've read all we can
 *	    without blocking.
 *	  - a channel reading error occurs (and we return TCL_INDEX_NONE)
 *
 * Side effects:
 *	May cause input to be buffered.
 *
 *----------------------------------------------------------------------
 */

static Tcl_Size
DoRead(
    Channel *chanPtr,		/* The channel from which to read. */
    char *dst,			/* Where to store input read. */
    Tcl_Size bytesToRead,		/* Maximum number of bytes to read. */
    int allowShortReads)	/* Allow half-blocking (pipes,sockets) */
{
    ChannelState *statePtr = chanPtr->state;
    char *p = dst;

    /*
     * Early out when we know a read will get the eofchar.
     *
     * NOTE: This seems to be a bug.  The special handling for
     * a zero-char read request ought to come first.  As coded
     * the EOF due to eofchar has distinguishing behavior from
     * the EOF due to reported EOF on the underlying device, and
     * that seems undesirable.  However recent history indicates
     * that new inconsistent behavior in a patchlevel has problems
     * too.  Keep on keeping on for now.
     */

    if (GotFlag(statePtr, CHANNEL_ENCODING_ERROR)) {
	UpdateInterest(chanPtr);
	Tcl_SetErrno(EILSEQ);
	return -1;
    }
    if (GotFlag(statePtr, CHANNEL_STICKY_EOF)) {
	SetFlag(statePtr, CHANNEL_EOF);
	assert(statePtr->inputEncodingFlags & TCL_ENCODING_END);
	assert(!GotFlag(statePtr, CHANNEL_BLOCKED|INPUT_SAW_CR));

	/* TODO: Don't need this call */
	UpdateInterest(chanPtr);
	return 0;
    }

    /*
     * Special handling for zero-char read request.
     */

    if (bytesToRead == 0) {
	if (GotFlag(statePtr, CHANNEL_EOF)) {
	    statePtr->inputEncodingFlags |= TCL_ENCODING_START;
	}
	ResetFlag(statePtr, CHANNEL_BLOCKED|CHANNEL_EOF);
	statePtr->inputEncodingFlags &= ~TCL_ENCODING_END;
	/* TODO: Don't need this call */
	UpdateInterest(chanPtr);
	return 0;
    }

    TclChannelPreserve((Tcl_Channel)chanPtr);
    while (bytesToRead) {
	/*
	 * Each pass through the loop is intended to process up to one channel
	 * buffer.
	 */

	int bytesRead, bytesWritten;
	ChannelBuffer *bufPtr = statePtr->inQueueHead;

	/*
	 * Don't read more data if we have what we need.
	 */

	while (!bufPtr ||			/* We got no buffer!   OR */
		(!IsBufferFull(bufPtr) && 	/* Our buffer has room AND */
		((size_t)BytesLeft(bufPtr) < bytesToRead))) {
						/* Not enough bytes in it yet
						 * to fill the dst */
	    int code;

	moreData:
	    code = GetInput(chanPtr);
	    bufPtr = statePtr->inQueueHead;

	    assert(bufPtr != NULL);

	    if (GotFlag(statePtr, CHANNEL_EOF|CHANNEL_BLOCKED)) {
		/*
		 * Further reads cannot do any more.
		 */

		break;
	    }

	    if (code) {
		/*
	     * Read error
	     */

		UpdateInterest(chanPtr);
		TclChannelRelease((Tcl_Channel)chanPtr);
		return -1;
	    }

	    assert(IsBufferFull(bufPtr));
	}

	assert(bufPtr != NULL);

	bytesRead = BytesLeft(bufPtr);
	bytesWritten = bytesToRead;

	TranslateInputEOL(statePtr, p, RemovePoint(bufPtr),
		&bytesWritten, &bytesRead);
	bufPtr->nextRemoved += bytesRead;
	p += bytesWritten;
	bytesToRead -= bytesWritten;

	if (!IsBufferEmpty(bufPtr)) {
	    /*
	     * Buffer is not empty.  How can that be?
	     *
	     * 0) We stopped early because we got all the bytes we were
	     *    seeking. That's fine.
	     */

	    if (bytesToRead == 0) {
		break;
	    }

	    /*
	     * 1) We're @EOF because we saw eof char, or there was an encoding error.
	     */

	    if (GotFlag(statePtr, CHANNEL_STICKY_EOF|CHANNEL_ENCODING_ERROR)) {
		break;
	    }

	    /*
	     * 2) The buffer holds a \r while in CRLF translation, followed by
	     *    the end of the buffer.
	     */

	    assert(statePtr->inputTranslation == TCL_TRANSLATE_CRLF);
	    assert(RemovePoint(bufPtr)[0] == '\r');
	    assert(BytesLeft(bufPtr) == 1);

	    if (bufPtr->nextPtr == NULL) {
		/*
		 * There's no more buffered data...
		 */

		if (GotFlag(statePtr, CHANNEL_EOF)) {
		    /*
		     * ...and there never will be.
		     */

		    *p++ = '\r';
		    bytesToRead--;
		    bufPtr->nextRemoved++;
		} else if (GotFlag(statePtr, CHANNEL_BLOCKED)) {
		    /*
		     * ...and we cannot get more now.
		     */

		    SetFlag(statePtr, CHANNEL_NEED_MORE_DATA);
		    break;
		} else {
		    /*
		     * ...so we need to get some.
		     */

		    goto moreData;
		}
	    }

	    if (bufPtr->nextPtr) {
		/*
		 * There's a next buffer.  Shift orphan \r to it.
		 */

		ChannelBuffer *nextPtr = bufPtr->nextPtr;

		nextPtr->nextRemoved -= 1;
		RemovePoint(nextPtr)[0] = '\r';
		bufPtr->nextRemoved++;
	    }
	}

	if (IsBufferEmpty(bufPtr)) {
	    statePtr->inQueueHead = bufPtr->nextPtr;
	    if (statePtr->inQueueHead == NULL) {
		statePtr->inQueueTail = NULL;
	    }
	    RecycleBuffer(statePtr, bufPtr, 0);
	    bufPtr = statePtr->inQueueHead;
	}

	if ((GotFlag(statePtr, CHANNEL_NONBLOCKING) || allowShortReads)
		&& GotFlag(statePtr, CHANNEL_BLOCKED)) {
	    break;
	}

	/*
	 * When there's no buffered data to read, and we're at EOF, escape to
	 * the caller.
	 */

	if (GotFlag(statePtr, CHANNEL_EOF)
		&& (bufPtr == NULL || IsBufferEmpty(bufPtr))) {
	    break;
	}
    }
    if (bytesToRead == 0) {
	ResetFlag(statePtr, CHANNEL_BLOCKED);
    }

    assert(!GotFlag(statePtr, CHANNEL_EOF)
	    || GotFlag(statePtr, CHANNEL_STICKY_EOF)
	    || GotFlag(statePtr, CHANNEL_ENCODING_ERROR)
	    || Tcl_InputBuffered((Tcl_Channel)chanPtr) == 0);
    assert(!(GotFlag(statePtr, CHANNEL_EOF|CHANNEL_BLOCKED)
	    == (CHANNEL_EOF|CHANNEL_BLOCKED)));
    UpdateInterest(chanPtr);
    TclChannelRelease((Tcl_Channel)chanPtr);
    return (int)(p - dst);
}

/*
 *----------------------------------------------------------------------
 *
 * CopyEventProc --
 *
 *	This routine is invoked as a channel event handler for the background
 *	copy operation. It is just a trivial wrapper around the CopyData
 *	routine.
 *
 * Results:
 *	None.
 *
 * Side effects:
 *	None.
 *
 *----------------------------------------------------------------------
 */

static void
CopyEventProc(
    void *clientData,
    int mask)
{
    (void) CopyData((CopyState *)clientData, mask);
}

/*
 *----------------------------------------------------------------------
 *
 * StopCopy --
 *
 *	This routine halts a copy that is in progress.
 *
 * Results:
 *	None.
 *
 * Side effects:
 *	Removes any pending channel handlers and restores the blocking and
 *	buffering modes of the channels. The CopyState is freed.
 *
 *----------------------------------------------------------------------
 */

static void
StopCopy(
    CopyState *csPtr)		/* State for bg copy to stop . */
{
    ChannelState *inStatePtr, *outStatePtr;
    Tcl_Channel inChan, outChan;

    int nonBlocking;

    if (!csPtr) {
	return;
    }

    inChan = (Tcl_Channel) csPtr->readPtr;
    outChan = (Tcl_Channel) csPtr->writePtr;
    inStatePtr = csPtr->readPtr->state;
    outStatePtr = csPtr->writePtr->state;

    /*
     * Restore the old blocking mode and output buffering mode.
     */

    nonBlocking = csPtr->readFlags & CHANNEL_NONBLOCKING;
    if (nonBlocking != GotFlag(inStatePtr, CHANNEL_NONBLOCKING)) {
	SetBlockMode(NULL, csPtr->readPtr,
		nonBlocking ? TCL_MODE_NONBLOCKING : TCL_MODE_BLOCKING);
    }
    if (csPtr->readPtr != csPtr->writePtr) {
	nonBlocking = csPtr->writeFlags & CHANNEL_NONBLOCKING;
	if (nonBlocking != GotFlag(outStatePtr, CHANNEL_NONBLOCKING)) {
	    SetBlockMode(NULL, csPtr->writePtr,
		    nonBlocking ? TCL_MODE_NONBLOCKING : TCL_MODE_BLOCKING);
	}
    }
    ResetFlag(outStatePtr, CHANNEL_LINEBUFFERED | CHANNEL_UNBUFFERED);
    SetFlag(outStatePtr,
	    csPtr->writeFlags & (CHANNEL_LINEBUFFERED | CHANNEL_UNBUFFERED));

    if (csPtr->cmdPtr) {
	Tcl_DeleteChannelHandler(inChan, CopyEventProc, csPtr);
	if (inChan != outChan) {
	    Tcl_DeleteChannelHandler(outChan, CopyEventProc, csPtr);
	}
	Tcl_DeleteChannelHandler(inChan, MBEvent, csPtr);
	Tcl_DeleteChannelHandler(outChan, MBEvent, csPtr);
	TclDecrRefCount(csPtr->cmdPtr);
    }
    inStatePtr->csPtrR = NULL;
    outStatePtr->csPtrW = NULL;
    Tcl_Free(csPtr);
}

/*
 *----------------------------------------------------------------------
 *
 * StackSetBlockMode --
 *
 *	This function sets the blocking mode for a channel, iterating through
 *	each channel in a stack and updates the state flags.
 *
 * Results:
 *	0 if OK, result code from failed blockModeProc otherwise.
 *
 * Side effects:
 *	Modifies the blocking mode of the channel and possibly generates an
 *	error.
 *
 *----------------------------------------------------------------------
 */

static int
StackSetBlockMode(
    Channel *chanPtr,		/* Channel to modify. */
    int mode)			/* One of TCL_MODE_BLOCKING or
				 * TCL_MODE_NONBLOCKING. */
{
    int result = 0;
    Tcl_DriverBlockModeProc *blockModeProc;
    ChannelState *statePtr = chanPtr->state;

    /*
     * Start at the top of the channel stack
     * TODO: Examine what can go wrong when blockModeProc calls
     * disturb the stacking state of the channel.
     */

    chanPtr = statePtr->topChanPtr;
    while (chanPtr != NULL) {
	blockModeProc = Tcl_ChannelBlockModeProc(chanPtr->typePtr);
	if (blockModeProc != NULL) {
	    result = blockModeProc(chanPtr->instanceData, mode);
	    if (result != 0) {
		Tcl_SetErrno(result);
		return result;
	    }
	}
	chanPtr = chanPtr->downChanPtr;
    }
    return 0;
}

/*
 *----------------------------------------------------------------------
 *
 * SetBlockMode --
 *
 *	This function sets the blocking mode for a channel and updates the
 *	state flags.
 *
 * Results:
 *	A standard Tcl result.
 *
 * Side effects:
 *	Modifies the blocking mode of the channel and possibly generates an
 *	error.
 *
 *----------------------------------------------------------------------
 */

static int
SetBlockMode(
    Tcl_Interp *interp,		/* Interp for error reporting. */
    Channel *chanPtr,		/* Channel to modify. */
    int mode)			/* One of TCL_MODE_BLOCKING or
				 * TCL_MODE_NONBLOCKING. */
{
    int result = 0;
    ChannelState *statePtr = chanPtr->state;
				/* State info for channel */

    result = StackSetBlockMode(chanPtr, mode);
    if (result != 0) {
	if (interp != NULL) {
	    /*
	     * TIP #219.
	     * Move error messages put by the driver into the bypass area and
	     * put them into the regular interpreter result. Fall back to the
	     * regular message if nothing was found in the bypass.
	     *
	     * Note that we cannot have a message in the interpreter bypass
	     * area, StackSetBlockMode is restricted to the channel bypass.
	     * We still need the interp as the destination of the move.
	     */

	    if (!TclChanCaughtErrorBypass(interp, (Tcl_Channel) chanPtr)) {
		Tcl_SetObjResult(interp, Tcl_ObjPrintf(
                        "error setting blocking mode: %s",
			Tcl_PosixError(interp)));
	    }
	} else {
	    /*
	     * TIP #219.
	     * If we have no interpreter to put a bypass message into we have
	     * to clear it, to prevent its propagation and use in other places
	     * unrelated to the actual occurence of the problem.
	     */

	    Tcl_SetChannelError((Tcl_Channel) chanPtr, NULL);
	}
	return TCL_ERROR;
    }
    if (mode == TCL_MODE_BLOCKING) {
	ResetFlag(statePtr, CHANNEL_NONBLOCKING | BG_FLUSH_SCHEDULED);
    } else {
	SetFlag(statePtr, CHANNEL_NONBLOCKING);
    }
    return TCL_OK;
}

/*
 *----------------------------------------------------------------------
 *
 * Tcl_GetChannelNames --
 *
 *	Return the names of all open channels in the interp.
 *
 * Results:
 *	TCL_OK or TCL_ERROR.
 *
 * Side effects:
 *	Interp result modified with list of channel names.
 *
 *----------------------------------------------------------------------
 */

int
Tcl_GetChannelNames(
    Tcl_Interp *interp)		/* Interp for error reporting. */
{
    return Tcl_GetChannelNamesEx(interp, NULL);
}

/*
 *----------------------------------------------------------------------
 *
 * Tcl_GetChannelNamesEx --
 *
 *	Return the names of open channels in the interp filtered filtered
 *	through a pattern. If pattern is NULL, it returns all the open
 *	channels.
 *
 * Results:
 *	TCL_OK or TCL_ERROR.
 *
 * Side effects:
 *	Interp result modified with list of channel names.
 *
 *----------------------------------------------------------------------
 */

int
Tcl_GetChannelNamesEx(
    Tcl_Interp *interp,		/* Interp for error reporting. */
    const char *pattern)	/* Pattern to filter on. */
{
    ThreadSpecificData *tsdPtr = TCL_TSD_INIT(&dataKey);
    ChannelState *statePtr;
    const char *name;		/* Name for channel */
    Tcl_Obj *resultPtr;		/* Pointer to result object */
    Tcl_HashTable *hTblPtr;	/* Hash table of channels. */
    Tcl_HashEntry *hPtr;	/* Search variable. */
    Tcl_HashSearch hSearch;	/* Search variable. */

    if (interp == NULL) {
	return TCL_OK;
    }

    /*
     * Get the channel table that stores the channels registered for this
     * interpreter.
     */

    hTblPtr = GetChannelTable(interp);
    TclNewObj(resultPtr);
    if ((pattern != NULL) && TclMatchIsTrivial(pattern)
	    && !((pattern[0] == 's') && (pattern[1] == 't')
	    && (pattern[2] == 'd'))) {
	if ((Tcl_FindHashEntry(hTblPtr, pattern) != NULL)
		&& (Tcl_ListObjAppendElement(interp, resultPtr,
		Tcl_NewStringObj(pattern, TCL_INDEX_NONE)) != TCL_OK)) {
	    goto error;
	}
	goto done;
    }

    for (hPtr = Tcl_FirstHashEntry(hTblPtr, &hSearch); hPtr != NULL;
	    hPtr = Tcl_NextHashEntry(&hSearch)) {
	statePtr = ((Channel *) Tcl_GetHashValue(hPtr))->state;

	if (statePtr->topChanPtr == (Channel *) tsdPtr->stdinChannel) {
	    name = "stdin";
	} else if (statePtr->topChanPtr == (Channel *) tsdPtr->stdoutChannel) {
	    name = "stdout";
	} else if (statePtr->topChanPtr == (Channel *) tsdPtr->stderrChannel) {
	    name = "stderr";
	} else {
	    /*
	     * This is also stored in Tcl_GetHashKey(hTblPtr, hPtr), but it's
	     * simpler to just grab the name from the statePtr.
	     */

	    name = statePtr->channelName;
	}

	if (((pattern == NULL) || Tcl_StringMatch(name, pattern)) &&
		(Tcl_ListObjAppendElement(interp, resultPtr,
			Tcl_NewStringObj(name, TCL_INDEX_NONE)) != TCL_OK)) {
	error:
	    TclDecrRefCount(resultPtr);
	    return TCL_ERROR;
	}
    }

  done:
    Tcl_SetObjResult(interp, resultPtr);
    return TCL_OK;
}

/*
 *----------------------------------------------------------------------
 *
 * Tcl_IsChannelRegistered --
 *
 *	Checks whether the channel is associated with the interp. See also
 *	Tcl_RegisterChannel and Tcl_UnregisterChannel.
 *
 * Results:
 *	0 if the channel is not registered in the interpreter, 1 else.
 *
 * Side effects:
 *	None.
 *
 *----------------------------------------------------------------------
 */

int
Tcl_IsChannelRegistered(
    Tcl_Interp *interp,		/* The interp to query of the channel */
    Tcl_Channel chan)		/* The channel to check */
{
    Tcl_HashTable *hTblPtr;	/* Hash table of channels. */
    Tcl_HashEntry *hPtr;	/* Search variable. */
    Channel *chanPtr;		/* The real IO channel. */
    ChannelState *statePtr;	/* State of the real channel. */

    /*
     * Always check bottom-most channel in the stack. This is the one that
     * gets registered.
     */

    chanPtr = ((Channel *) chan)->state->bottomChanPtr;
    statePtr = chanPtr->state;

    hTblPtr = (Tcl_HashTable *)Tcl_GetAssocData(interp, "tclIO", NULL);
    if (hTblPtr == NULL) {
	return 0;
    }
    hPtr = Tcl_FindHashEntry(hTblPtr, statePtr->channelName);
    if (hPtr == NULL) {
	return 0;
    }
    if ((Channel *) Tcl_GetHashValue(hPtr) != chanPtr) {
	return 0;
    }

    return 1;
}

/*
 *----------------------------------------------------------------------
 *
 * Tcl_IsChannelShared --
 *
 *	Checks whether the channel is shared by multiple interpreters.
 *
 * Results:
 *	A boolean value (0 = Not shared, 1 = Shared).
 *
 * Side effects:
 *	None.
 *
 *----------------------------------------------------------------------
 */

int
Tcl_IsChannelShared(
    Tcl_Channel chan)		/* The channel to query */
{
    ChannelState *statePtr = ((Channel *) chan)->state;
				/* State of real channel structure. */

    return ((statePtr->refCount + 1 > 2) ? 1 : 0);
}

/*
 *----------------------------------------------------------------------
 *
 * Tcl_IsChannelExisting --
 *
 *	Checks whether a channel of the given name exists in the
 *	(thread)-global list of all channels. See Tcl_GetChannelNamesEx for
 *	function exposed at the Tcl level.
 *
 * Results:
 *	A boolean value (0 = Does not exist, 1 = Does exist).
 *
 * Side effects:
 *	None.
 *
 *----------------------------------------------------------------------
 */

int
Tcl_IsChannelExisting(
    const char *chanName)	/* The name of the channel to look for. */
{
    ChannelState *statePtr;
    ThreadSpecificData *tsdPtr = TCL_TSD_INIT(&dataKey);
    const char *name;
    int chanNameLen;

    chanNameLen = strlen(chanName);
    for (statePtr = tsdPtr->firstCSPtr; statePtr != NULL;
	    statePtr = statePtr->nextCSPtr) {
	if (statePtr->topChanPtr == (Channel *) tsdPtr->stdinChannel) {
	    name = "stdin";
	} else if (statePtr->topChanPtr == (Channel *) tsdPtr->stdoutChannel) {
	    name = "stdout";
	} else if (statePtr->topChanPtr == (Channel *) tsdPtr->stderrChannel) {
	    name = "stderr";
	} else {
	    name = statePtr->channelName;
	}

	if ((*chanName == *name) &&
		(memcmp(name, chanName, chanNameLen + 1) == 0)) {
	    return 1;
	}
    }

    return 0;
}

/*
 *----------------------------------------------------------------------
 *
 * Tcl_ChannelName --
 *
 *	Return the name of the channel type.
 *
 * Results:
 *	A pointer the name of the channel type.
 *
 * Side effects:
 *	None.
 *
 *----------------------------------------------------------------------
 */

const char *
Tcl_ChannelName(
    const Tcl_ChannelType *chanTypePtr) /* Pointer to channel type. */
{
    return chanTypePtr->typeName;
}

/*
 *----------------------------------------------------------------------
 *
 * Tcl_ChannelVersion --
 *
 *	Return the of version of the channel type.
 *
 * Results:
 *	One of the TCL_CHANNEL_VERSION_* constants from tcl.h
 *
 * Side effects:
 *	None.
 *
 *----------------------------------------------------------------------
 */

Tcl_ChannelTypeVersion
Tcl_ChannelVersion(
    const Tcl_ChannelType *chanTypePtr)
				/* Pointer to channel type. */
{
    return chanTypePtr->version;
}

/*
 *----------------------------------------------------------------------
 *
 * Tcl_ChannelBlockModeProc --
 *
 *	Return the Tcl_DriverBlockModeProc of the channel type.
 *
 * Results:
 *	A pointer to the proc.
 *
 * Side effects:
 *	None.
 *
 *---------------------------------------------------------------------- */

Tcl_DriverBlockModeProc *
Tcl_ChannelBlockModeProc(
    const Tcl_ChannelType *chanTypePtr)
				/* Pointer to channel type. */
{
    return chanTypePtr->blockModeProc;
}

/*
 *----------------------------------------------------------------------
 *
 * Tcl_ChannelClose2Proc --
 *
 *	Return the Tcl_DriverClose2Proc of the channel type.
 *
 * Results:
 *	A pointer to the proc.
 *
 * Side effects:
 *	None.
 *
 *----------------------------------------------------------------------
 */

Tcl_DriverClose2Proc *
Tcl_ChannelClose2Proc(
    const Tcl_ChannelType *chanTypePtr)
				/* Pointer to channel type. */
{
    return chanTypePtr->close2Proc;
}

/*
 *----------------------------------------------------------------------
 *
 * Tcl_ChannelInputProc --
 *
 *	Return the Tcl_DriverInputProc of the channel type.
 *
 * Results:
 *	A pointer to the proc.
 *
 * Side effects:
 *	None.
 *
 *----------------------------------------------------------------------
 */

Tcl_DriverInputProc *
Tcl_ChannelInputProc(
    const Tcl_ChannelType *chanTypePtr)
				/* Pointer to channel type. */
{
    return chanTypePtr->inputProc;
}

/*
 *----------------------------------------------------------------------
 *
 * Tcl_ChannelOutputProc --
 *
 *	Return the Tcl_DriverOutputProc of the channel type.
 *
 * Results:
 *	A pointer to the proc.
 *
 * Side effects:
 *	None.
 *
 *----------------------------------------------------------------------
 */

Tcl_DriverOutputProc *
Tcl_ChannelOutputProc(
    const Tcl_ChannelType *chanTypePtr)
				/* Pointer to channel type. */
{
    return chanTypePtr->outputProc;
}

/*
 *----------------------------------------------------------------------
 *
 * Tcl_ChannelSetOptionProc --
 *
 *	Return the Tcl_DriverSetOptionProc of the channel type.
 *
 * Results:
 *	A pointer to the proc.
 *
 * Side effects:
 *	None.
 *
 *----------------------------------------------------------------------
 */

Tcl_DriverSetOptionProc *
Tcl_ChannelSetOptionProc(
    const Tcl_ChannelType *chanTypePtr)
				/* Pointer to channel type. */
{
    return chanTypePtr->setOptionProc;
}

/*
 *----------------------------------------------------------------------
 *
 * Tcl_ChannelGetOptionProc --
 *
 *	Return the Tcl_DriverGetOptionProc of the channel type.
 *
 * Results:
 *	A pointer to the proc.
 *
 * Side effects:
 *	None.
 *
 *----------------------------------------------------------------------
 */

Tcl_DriverGetOptionProc *
Tcl_ChannelGetOptionProc(
    const Tcl_ChannelType *chanTypePtr)
				/* Pointer to channel type. */
{
    return chanTypePtr->getOptionProc;
}

/*
 *----------------------------------------------------------------------
 *
 * Tcl_ChannelWatchProc --
 *
 *	Return the Tcl_DriverWatchProc of the channel type.
 *
 * Results:
 *	A pointer to the proc.
 *
 * Side effects:
 *	None.
 *
 *----------------------------------------------------------------------
 */

Tcl_DriverWatchProc *
Tcl_ChannelWatchProc(
    const Tcl_ChannelType *chanTypePtr)
				/* Pointer to channel type. */
{
    return chanTypePtr->watchProc;
}

/*
 *----------------------------------------------------------------------
 *
 * Tcl_ChannelGetHandleProc --
 *
 *	Return the Tcl_DriverGetHandleProc of the channel type.
 *
 * Results:
 *	A pointer to the proc.
 *
 * Side effects:
 *	None.
 *
 *----------------------------------------------------------------------
 */

Tcl_DriverGetHandleProc *
Tcl_ChannelGetHandleProc(
    const Tcl_ChannelType *chanTypePtr)
				/* Pointer to channel type. */
{
    return chanTypePtr->getHandleProc;
}

/*
 *----------------------------------------------------------------------
 *
 * Tcl_ChannelFlushProc --
 *
 *	Return the Tcl_DriverFlushProc of the channel type.
 *
 * Results:
 *	A pointer to the proc.
 *
 * Side effects:
 *	None.
 *
 *----------------------------------------------------------------------
 */

Tcl_DriverFlushProc *
Tcl_ChannelFlushProc(
    const Tcl_ChannelType *chanTypePtr)
				/* Pointer to channel type. */
{
    return chanTypePtr->flushProc;
}

/*
 *----------------------------------------------------------------------
 *
 * Tcl_ChannelHandlerProc --
 *
 *	Return the Tcl_DriverHandlerProc of the channel type.
 *
 * Results:
 *	A pointer to the proc.
 *
 * Side effects:
 *	None.
 *
 *----------------------------------------------------------------------
 */

Tcl_DriverHandlerProc *
Tcl_ChannelHandlerProc(
    const Tcl_ChannelType *chanTypePtr)
				/* Pointer to channel type. */
{
    return chanTypePtr->handlerProc;
}

/*
 *----------------------------------------------------------------------
 *
 * Tcl_ChannelWideSeekProc --
 *
 *	Return the Tcl_DriverWideSeekProc of the channel type.
 *
 * Results:
 *	A pointer to the proc.
 *
 * Side effects:
 *	None.
 *
 *----------------------------------------------------------------------
 */

Tcl_DriverWideSeekProc *
Tcl_ChannelWideSeekProc(
    const Tcl_ChannelType *chanTypePtr)
				/* Pointer to channel type. */
{
    return chanTypePtr->wideSeekProc;
}

/*
 *----------------------------------------------------------------------
 *
 * Tcl_ChannelThreadActionProc --
 *
 *	TIP #218, Channel Thread Actions. Return the
 *	Tcl_DriverThreadActionProc of the channel type.
 *
 * Results:
 *	A pointer to the proc.
 *
 * Side effects:
 *	None.
 *
 *----------------------------------------------------------------------
 */

Tcl_DriverThreadActionProc *
Tcl_ChannelThreadActionProc(
    const Tcl_ChannelType *chanTypePtr)
				/* Pointer to channel type. */
{
    return chanTypePtr->threadActionProc;
}

/*
 *----------------------------------------------------------------------
 *
 * Tcl_SetChannelErrorInterp --
 *
 *	TIP #219, Tcl Channel Reflection API.
 *	Store an error message for the I/O system.
 *
 * Results:
 *	None.
 *
 * Side effects:
 *	Discards a previously stored message.
 *
 *----------------------------------------------------------------------
 */

void
Tcl_SetChannelErrorInterp(
    Tcl_Interp *interp,		/* Interp to store the data into. */
    Tcl_Obj *msg)		/* Error message to store. */
{
    Interp *iPtr = (Interp *) interp;
    Tcl_Obj *disposePtr = iPtr->chanMsg;

    if (msg != NULL) {
	iPtr->chanMsg = FixLevelCode(msg);
	Tcl_IncrRefCount(iPtr->chanMsg);
    } else {
	iPtr->chanMsg = NULL;
    }

    if (disposePtr != NULL) {
        TclDecrRefCount(disposePtr);
    }
    return;
}

/*
 *----------------------------------------------------------------------
 *
 * Tcl_SetChannelError --
 *
 *	TIP #219, Tcl Channel Reflection API.
 *	Store an error message for the I/O system.
 *
 * Results:
 *	None.
 *
 * Side effects:
 *	Discards a previously stored message.
 *
 *----------------------------------------------------------------------
 */

void
Tcl_SetChannelError(
    Tcl_Channel chan,		/* Channel to store the data into. */
    Tcl_Obj *msg)		/* Error message to store. */
{
    ChannelState *statePtr = ((Channel *) chan)->state;
    Tcl_Obj *disposePtr = statePtr->chanMsg;

    if (msg != NULL) {
	statePtr->chanMsg = FixLevelCode(msg);
	Tcl_IncrRefCount(statePtr->chanMsg);
    } else {
	statePtr->chanMsg = NULL;
    }

    if (disposePtr != NULL) {
        TclDecrRefCount(disposePtr);
    }
    return;
}

/*
 *----------------------------------------------------------------------
 *
 * FixLevelCode --
 *
 *	TIP #219, Tcl Channel Reflection API.
 *	Scans an error message for bad -code / -level directives. Returns a
 *	modified copy with such directives corrected, and the input if it had
 *	no problems.
 *
 * Results:
 *	A Tcl_Obj*
 *
 * Side effects:
 *	None.
 *
 *----------------------------------------------------------------------
 */

static Tcl_Obj *
FixLevelCode(
    Tcl_Obj *msg)
{
    int explicitResult, numOptions, lcn;
    Tcl_Size lc;
    Tcl_Obj **lv, **lvn;
    int res, i, j, val, lignore, cignore;
    int newlevel = -1, newcode = -1;

    /* ASSERT msg != NULL */

    /*
     * Process the caught message.
     *
     * Syntax = (option value)... ?message?
     *
     * Bad message syntax causes a panic, because the other side uses
     * Tcl_GetReturnOptions and list construction functions to marshall the
     * information. Hence an error means that we've got serious breakage.
     */

    res = TclListObjGetElementsM(NULL, msg, &lc, &lv);
    if (res != TCL_OK) {
	Tcl_Panic("Tcl_SetChannelError: bad syntax of message");
    }

    explicitResult = (1 == (lc % 2));
    numOptions = lc - explicitResult;

    /*
     * No options, nothing to do.
     */

    if (numOptions == 0) {
	return msg;
    }

    /*
     * Check for -code x, x != 1|error, and -level x, x != 0
     */

    for (i = 0; i < numOptions; i += 2) {
	if (0 == strcmp(TclGetString(lv[i]), "-code")) {
	    /*
	     * !"error", !integer, integer != 1 (numeric code for error)
	     */

	    res = TclGetIntFromObj(NULL, lv[i+1], &val);
	    if (((res == TCL_OK) && (val != 1)) || ((res != TCL_OK) &&
		    (0 != strcmp(TclGetString(lv[i+1]), "error")))) {
		newcode = 1;
	    }
	} else if (0 == strcmp(TclGetString(lv[i]), "-level")) {
	    /*
	     * !integer, integer != 0
	     */

	    res = TclGetIntFromObj(NULL, lv [i+1], &val);
	    if ((res != TCL_OK) || (val != 0)) {
		newlevel = 0;
	    }
	}
    }

    /*
     * -code, -level are either not present or ok. Nothing to do.
     */

    if ((newlevel < 0) && (newcode < 0)) {
	return msg;
    }

    lcn = numOptions;
    if (explicitResult) {
	lcn ++;
    }
    if (newlevel >= 0) {
	lcn += 2;
    }
    if (newcode >= 0) {
	lcn += 2;
    }

    lvn = (Tcl_Obj **)Tcl_Alloc(lcn * sizeof(Tcl_Obj *));

    /*
     * New level/code information is spliced into the first occurence of
     * -level, -code, further occurences are ignored. The options cannot be
     * not present, we would not come here. Options which are ok are simply
     * copied over.
     */

    lignore = cignore = 0;
    for (i=0, j=0; i<numOptions; i+=2) {
	if (0 == strcmp(TclGetString(lv[i]), "-level")) {
	    if (newlevel >= 0) {
		lvn[j++] = lv[i];
		lvn[j++] = Tcl_NewWideIntObj(newlevel);
		newlevel = -1;
		lignore = 1;
		continue;
	    } else if (lignore) {
		continue;
	    }
	} else if (0 == strcmp(TclGetString(lv[i]), "-code")) {
	    if (newcode >= 0) {
		lvn[j++] = lv[i];
		lvn[j++] = Tcl_NewWideIntObj(newcode);
		newcode = -1;
		cignore = 1;
		continue;
	    } else if (cignore) {
		continue;
	    }
	}

	/*
	 * Keep everything else, possibly copied down.
	 */

	lvn[j++] = lv[i];
	lvn[j++] = lv[i+1];
    }
    if (newlevel >= 0) {
	Tcl_Panic("Defined newlevel not used in rewrite");
    }
    if (newcode >= 0) {
	Tcl_Panic("Defined newcode not used in rewrite");
    }

    if (explicitResult) {
	lvn[j++] = lv[i];
    }

    msg = Tcl_NewListObj(j, lvn);

    Tcl_Free(lvn);
    return msg;
}

/*
 *----------------------------------------------------------------------
 *
 * Tcl_GetChannelErrorInterp --
 *
 *	TIP #219, Tcl Channel Reflection API.
 *	Return the message stored by the channel driver.
 *
 * Results:
 *	Tcl error message object.
 *
 * Side effects:
 *	Resets the stored data to NULL.
 *
 *----------------------------------------------------------------------
 */

void
Tcl_GetChannelErrorInterp(
    Tcl_Interp *interp,		/* Interp to query. */
    Tcl_Obj **msg)		/* Place for error message. */
{
    Interp *iPtr = (Interp *) interp;

    *msg = iPtr->chanMsg;
    iPtr->chanMsg = NULL;
}

/*
 *----------------------------------------------------------------------
 *
 * Tcl_GetChannelError --
 *
 *	TIP #219, Tcl Channel Reflection API.
 *	Return the message stored by the channel driver.
 *
 * Results:
 *	Tcl error message object.
 *
 * Side effects:
 *	Resets the stored data to NULL.
 *
 *----------------------------------------------------------------------
 */

void
Tcl_GetChannelError(
    Tcl_Channel chan,		/* Channel to query. */
    Tcl_Obj **msg)		/* Place for error message. */
{
    ChannelState *statePtr = ((Channel *) chan)->state;

    *msg = statePtr->chanMsg;
    statePtr->chanMsg = NULL;
}

/*
 *----------------------------------------------------------------------
 *
 * Tcl_ChannelTruncateProc --
 *
 *	TIP #208 (subsection relating to truncation, based on TIP #206).
 *	Return the Tcl_DriverTruncateProc of the channel type.
 *
 * Results:
 *	A pointer to the proc.
 *
 * Side effects:
 *	None.
 *
 *----------------------------------------------------------------------
 */

Tcl_DriverTruncateProc *
Tcl_ChannelTruncateProc(
    const Tcl_ChannelType *chanTypePtr)
				/* Pointer to channel type. */
{
    return chanTypePtr->truncateProc;
}

/*
 *----------------------------------------------------------------------
 *
 * DupChannelInternalRep --
 *
 *	Initialize the internal representation of a new Tcl_Obj to a copy of
 *	the internal representation of an existing string object.
 *
 * Results:
 *	None.
 *
 * Side effects:
 *	copyPtr's internal rep is set to a copy of srcPtr's internal
 *	representation.
 *
 *----------------------------------------------------------------------
 */

static void
DupChannelInternalRep(
    Tcl_Obj *srcPtr,	/* Object with internal rep to copy. Must have
				 * an internal rep of type "Channel". */
    Tcl_Obj *copyPtr)	/* Object with internal rep to set. Must not
				 * currently have an internal rep.*/
{
    ResolvedChanName *resPtr;

    ChanGetInternalRep(srcPtr, resPtr);
    assert(resPtr);
    ChanSetInternalRep(copyPtr, resPtr);
}

/*
 *----------------------------------------------------------------------
 *
 * FreeChannelInternalRep --
 *
 *	Release statePtr storage.
 *
 * Results:
 *	None.
 *
 * Side effects:
 *	May cause state to be freed.
 *
 *----------------------------------------------------------------------
 */

static void
FreeChannelInternalRep(
    Tcl_Obj *objPtr)		/* Object with internal rep to free. */
{
    ResolvedChanName *resPtr;

    ChanGetInternalRep(objPtr, resPtr);
    assert(resPtr);
    if (resPtr->refCount-- > 1) {
	return;
    }
    Tcl_Release(resPtr->statePtr);
    Tcl_Free(resPtr);
}

#if 0
/*
 * For future debugging work, a simple function to print the flags of a
 * channel in semi-readable form.
 */

static int
DumpFlags(
    char *str,
    int flags)
{
    int i = 0;
    char buf[24];

#define ChanFlag(chr, bit)      (buf[i++] = ((flags & (bit)) ? (chr) : '_'))

    ChanFlag('r', TCL_READABLE);
    ChanFlag('w', TCL_WRITABLE);
    ChanFlag('n', CHANNEL_NONBLOCKING);
    ChanFlag('l', CHANNEL_LINEBUFFERED);
    ChanFlag('u', CHANNEL_UNBUFFERED);
    ChanFlag('F', BG_FLUSH_SCHEDULED);
    ChanFlag('c', CHANNEL_CLOSED);
    ChanFlag('E', CHANNEL_EOF);
    ChanFlag('S', CHANNEL_STICKY_EOF);
    ChanFlag('U', CHANNEL_ENCODING_ERROR);
    ChanFlag('B', CHANNEL_BLOCKED);
    ChanFlag('/', INPUT_SAW_CR);
    ChanFlag('D', CHANNEL_DEAD);
    ChanFlag('R', CHANNEL_RAW_MODE);
    ChanFlag('x', CHANNEL_INCLOSE);

    buf[i] ='\0';

    fprintf(stderr, "%s: %s\n", str, buf);
    return 0;
}
#endif

/*
 * Local Variables:
 * mode: c
 * c-basic-offset: 4
 * fill-column: 78
 * tab-width: 8
 * indent-tabs-mode: nil
 * End:
 */<|MERGE_RESOLUTION|>--- conflicted
+++ resolved
@@ -6129,18 +6129,11 @@
 	    if (GotFlag(statePtr, CHANNEL_ENCODING_ERROR)
 		    && !GotFlag(statePtr, CHANNEL_STICKY_EOF)
 		    && !GotFlag(statePtr, CHANNEL_NONBLOCKING)) {
-<<<<<<< HEAD
 		/* Channel is synchronous.  Return an error so that callers
 		 * like [read] can return an error.
 		*/
 		Tcl_SetErrno(EILSEQ);
 		copied = -1;
-=======
-		/* Channel is blocking.  Return an error so that callers
-		 * like [read] can return an error.
-		*/
-		Tcl_SetErrno(EILSEQ);
->>>>>>> 4f5ae9bf
 		goto finish;
 	    }
 	}
