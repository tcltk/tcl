/*
 * tclIO.c --
 *
 *	This file provides the generic portions (those that are the same on
 *	all platforms and for all channel types) of Tcl's IO facilities.
 *
 * Copyright (c) 1998-2000 Ajuba Solutions
 * Copyright (c) 1995-1997 Sun Microsystems, Inc.
 * Contributions from Don Porter, NIST, 2014. (not subject to US copyright)
 *
 * See the file "license.terms" for information on usage and redistribution of
 * this file, and for a DISCLAIMER OF ALL WARRANTIES.
 */

#include "tclInt.h"
#include "tclIO.h"
#include <assert.h>

/*
 * For each channel handler registered in a call to Tcl_CreateChannelHandler,
 * there is one record of the following type. All of records for a specific
 * channel are chained together in a singly linked list which is stored in
 * the channel structure.
 */

typedef struct ChannelHandler {
    Channel *chanPtr;		/* The channel structure for this channel. */
    int mask;			/* Mask of desired events. */
    Tcl_ChannelProc *proc;	/* Procedure to call in the type of
				 * Tcl_CreateChannelHandler. */
    ClientData clientData;	/* Argument to pass to procedure. */
    struct ChannelHandler *nextPtr;
				/* Next one in list of registered handlers. */
} ChannelHandler;

/*
 * This structure keeps track of the current ChannelHandler being invoked in
 * the current invocation of ChannelHandlerEventProc. There is a potential
 * problem if a ChannelHandler is deleted while it is the current one, since
 * ChannelHandlerEventProc needs to look at the nextPtr field. To handle this
 * problem, structures of the type below indicate the next handler to be
 * processed for any (recursively nested) dispatches in progress. The
 * nextHandlerPtr field is updated if the handler being pointed to is deleted.
 * The nextPtr field is used to chain together all recursive invocations, so
 * that Tcl_DeleteChannelHandler can find all the recursively nested
 * invocations of ChannelHandlerEventProc and compare the handler being
 * deleted against the NEXT handler to be invoked in that invocation; when it
 * finds such a situation, Tcl_DeleteChannelHandler updates the nextHandlerPtr
 * field of the structure to the next handler.
 */

typedef struct NextChannelHandler {
    ChannelHandler *nextHandlerPtr;	/* The next handler to be invoked in
					 * this invocation. */
    struct NextChannelHandler *nestedHandlerPtr;
					/* Next nested invocation of
					 * ChannelHandlerEventProc. */
} NextChannelHandler;

/*
 * The following structure describes the event that is added to the Tcl
 * event queue by the channel handler check procedure.
 */

typedef struct ChannelHandlerEvent {
    Tcl_Event header;		/* Standard header for all events. */
    Channel *chanPtr;		/* The channel that is ready. */
    int readyMask;		/* Events that have occurred. */
} ChannelHandlerEvent;

/*
 * The following structure is used by Tcl_GetsObj() to encapsulates the
 * state for a "gets" operation.
 */

typedef struct GetsState {
    Tcl_Obj *objPtr;		/* The object to which UTF-8 characters
				 * will be appended. */
    char **dstPtr;		/* Pointer into objPtr's string rep where
				 * next character should be stored. */
    Tcl_Encoding encoding;	/* The encoding to use to convert raw bytes
				 * to UTF-8.  */
    ChannelBuffer *bufPtr;	/* The current buffer of raw bytes being
				 * emptied. */
    Tcl_EncodingState state;	/* The encoding state just before the last
				 * external to UTF-8 conversion in
				 * FilterInputBytes(). */
    int rawRead;		/* The number of bytes removed from bufPtr
				 * in the last call to FilterInputBytes(). */
    int bytesWrote;		/* The number of bytes of UTF-8 data
				 * appended to objPtr during the last call to
				 * FilterInputBytes(). */
    int charsWrote;		/* The corresponding number of UTF-8
				 * characters appended to objPtr during the
				 * last call to FilterInputBytes(). */
    int totalChars;		/* The total number of UTF-8 characters
				 * appended to objPtr so far, just before the
				 * last call to FilterInputBytes(). */
} GetsState;

/*
 * The following structure encapsulates the state for a background channel
 * copy.  Note that the data buffer for the copy will be appended to this
 * structure.
 */

typedef struct CopyState {
    struct Channel *readPtr;	/* Pointer to input channel. */
    struct Channel *writePtr;	/* Pointer to output channel. */
    int readFlags;		/* Original read channel flags. */
    int writeFlags;		/* Original write channel flags. */
    int toRead;			/* Number of bytes to copy, or -1. */
    Tcl_WideInt total;		/* Total bytes transferred (written). */
    Tcl_Interp *interp;		/* Interp that started the copy. */
    Tcl_Obj *cmdPtr;		/* Command to be invoked at completion. */
    int bufSize;		/* Size of appended buffer. */
    char buffer[1];		/* Copy buffer, this must be the last
                                 * field. */
} CopyState;

/*
 * All static variables used in this file are collected into a single instance
 * of the following structure. For multi-threaded implementations, there is
 * one instance of this structure for each thread.
 *
 * Notice that different structures with the same name appear in other files.
 * The structure defined below is used in this file only.
 */

typedef struct ThreadSpecificData {
    NextChannelHandler *nestedHandlerPtr;
				/* This variable holds the list of nested
				 * ChannelHandlerEventProc invocations. */
    ChannelState *firstCSPtr;	/* List of all channels currently open,
				 * indexed by ChannelState, as only one
				 * ChannelState exists per set of stacked
				 * channels. */
    Tcl_Channel stdinChannel;	/* Static variable for the stdin channel. */
    int stdinInitialized;
    Tcl_Channel stdoutChannel;	/* Static variable for the stdout channel. */
    int stdoutInitialized;
    Tcl_Channel stderrChannel;	/* Static variable for the stderr channel. */
    int stderrInitialized;
    Tcl_Encoding binaryEncoding;
} ThreadSpecificData;

static Tcl_ThreadDataKey dataKey;

/*
 * Structure to record a close callback. One such record exists for
 * each close callback registered for a channel.
 */

typedef struct CloseCallback {
    Tcl_CloseProc *proc;		/* The procedure to call. */
    ClientData clientData;		/* Arbitrary one-word data to pass
					 * to the callback. */
    struct CloseCallback *nextPtr;	/* For chaining close callbacks. */
} CloseCallback;

/*
 * Static functions in this file:
 */

static ChannelBuffer *	AllocChannelBuffer(int length);
static void		PreserveChannelBuffer(ChannelBuffer *bufPtr);
static void		ReleaseChannelBuffer(ChannelBuffer *bufPtr);
static int		IsShared(ChannelBuffer *bufPtr);
static void		ChannelTimerProc(ClientData clientData);
static int		ChanRead(Channel *chanPtr, char *dst, int dstSize);
static int		CheckChannelErrors(ChannelState *statePtr,
			    int direction);
static int		CheckForDeadChannel(Tcl_Interp *interp,
			    ChannelState *statePtr);
static void		CheckForStdChannelsBeingClosed(Tcl_Channel chan);
static void		CleanupChannelHandlers(Tcl_Interp *interp,
			    Channel *chanPtr);
static int		CloseChannel(Tcl_Interp *interp, Channel *chanPtr,
			    int errorCode);
static void		CommonGetsCleanup(Channel *chanPtr);
static int		CopyBuffer(Channel *chanPtr, char *result, int space);
static int		CopyData(CopyState *csPtr, int mask);
static void		CopyEventProc(ClientData clientData, int mask);
static void		CreateScriptRecord(Tcl_Interp *interp,
			    Channel *chanPtr, int mask, Tcl_Obj *scriptPtr);
static void		DeleteChannelTable(ClientData clientData,
			    Tcl_Interp *interp);
static void		DeleteScriptRecord(Tcl_Interp *interp,
			    Channel *chanPtr, int mask);
static int		DetachChannel(Tcl_Interp *interp, Tcl_Channel chan);
static void		DiscardInputQueued(ChannelState *statePtr,
			    int discardSavedBuffers);
static void		DiscardOutputQueued(ChannelState *chanPtr);
static int		DoRead(Channel *chanPtr, char *dst, int bytesToRead);
static int		DoReadChars(Channel *chan, Tcl_Obj *objPtr, int toRead,
			    int appendFlag);
static int		FilterInputBytes(Channel *chanPtr,
			    GetsState *statePtr);
static int		FlushChannel(Tcl_Interp *interp, Channel *chanPtr,
			    int calledFromAsyncFlush);
static int		TclGetsObjBinary(Tcl_Channel chan, Tcl_Obj *objPtr);
static Tcl_Encoding	GetBinaryEncoding();
static void		FreeBinaryEncoding(ClientData clientData);
static Tcl_HashTable *	GetChannelTable(Tcl_Interp *interp);
static int		GetInput(Channel *chanPtr);
static int		HaveVersion(const Tcl_ChannelType *typePtr,
			    Tcl_ChannelTypeVersion minimumVersion);
static void		PeekAhead(Channel *chanPtr, char **dstEndPtr,
			    GetsState *gsPtr);
static int		ReadBytes(ChannelState *statePtr, Tcl_Obj *objPtr,
			    int charsLeft);
static int		ReadChars(ChannelState *statePtr, Tcl_Obj *objPtr,
			    int charsLeft, int *factorPtr);
static void		RecycleBuffer(ChannelState *statePtr,
			    ChannelBuffer *bufPtr, int mustDiscard);
static int		StackSetBlockMode(Channel *chanPtr, int mode);
static int		SetBlockMode(Tcl_Interp *interp, Channel *chanPtr,
			    int mode);
static void		StopCopy(CopyState *csPtr);
static void		TranslateInputEOL(ChannelState *statePtr, char *dst,
			    const char *src, int *dstLenPtr, int *srcLenPtr);
static void		UpdateInterest(Channel *chanPtr);
static int		Write(Channel *chanPtr, const char *src,
			    int srcLen, Tcl_Encoding encoding);
static Tcl_Obj *	FixLevelCode(Tcl_Obj *msg);
static void		SpliceChannel(Tcl_Channel chan);
static void		CutChannel(Tcl_Channel chan);
static int WillRead(Channel *chanPtr);

#define WriteChars(chanPtr, src, srcLen) \
			Write(chanPtr, src, srcLen, chanPtr->state->encoding)
#define WriteBytes(chanPtr, src, srcLen) \
			Write(chanPtr, src, srcLen, tclIdentityEncoding)

/*
 * Simplifying helper macros. All may use their argument(s) multiple times.
 * The ANSI C "prototypes" for the macros are listed below, together with a
 * short description of what the macro does.
 *
 * --------------------------------------------------------------------------
 * int BytesLeft(ChannelBuffer *bufPtr)
 *
 *	Returns the number of bytes of data remaining in the buffer.
 *
 * int SpaceLeft(ChannelBuffer *bufPtr)
 *
 *	Returns the number of bytes of space remaining at the end of the
 *	buffer.
 *
 * int IsBufferReady(ChannelBuffer *bufPtr)
 *
 *	Returns whether a buffer has bytes available within it.
 *
 * int IsBufferEmpty(ChannelBuffer *bufPtr)
 *
 *	Returns whether a buffer is entirely empty. Note that this is not the
 *	inverse of the above operation; trying to merge the two seems to lead
 *	to occasional crashes...
 *
 * int IsBufferFull(ChannelBuffer *bufPtr)
 *
 *	Returns whether more data can be added to a buffer.
 *
 * int IsBufferOverflowing(ChannelBuffer *bufPtr)
 *
 *	Returns whether a buffer has more data in it than it should.
 *
 * char *InsertPoint(ChannelBuffer *bufPtr)
 *
 *	Returns a pointer to where characters should be added to the buffer.
 *
 * char *RemovePoint(ChannelBuffer *bufPtr)
 *
 *	Returns a pointer to where characters should be removed from the
 *	buffer.
 * --------------------------------------------------------------------------
 */

#define BytesLeft(bufPtr) ((bufPtr)->nextAdded - (bufPtr)->nextRemoved)

#define SpaceLeft(bufPtr) ((bufPtr)->bufLength - (bufPtr)->nextAdded)

#define IsBufferReady(bufPtr) ((bufPtr)->nextAdded > (bufPtr)->nextRemoved)

#define IsBufferEmpty(bufPtr) ((bufPtr)->nextAdded == (bufPtr)->nextRemoved)

#define IsBufferFull(bufPtr) ((bufPtr)->nextAdded >= (bufPtr)->bufLength)

#define IsBufferOverflowing(bufPtr) ((bufPtr)->nextAdded > (bufPtr)->bufLength)

#define InsertPoint(bufPtr) ((bufPtr)->buf + (bufPtr)->nextAdded)

#define RemovePoint(bufPtr) ((bufPtr)->buf + (bufPtr)->nextRemoved)

/*
 * For working with channel state flag bits.
 */

#define SetFlag(statePtr, flag)		((statePtr)->flags |= (flag))
#define ResetFlag(statePtr, flag)	((statePtr)->flags &= ~(flag))
#define GotFlag(statePtr, flag)		((statePtr)->flags & (flag))

/*
 * Macro for testing whether a string (in optionName, length len) matches a
 * value (prefix matching rules). Arguments are the minimum length to match
 * and the value to match against. (Can't use Tcl_GetIndexFromObj as this is
 * used in a situation where no objects are available.)
 */

#define HaveOpt(minLength, nameString) \
	((len > (minLength)) && (optionName[1] == (nameString)[1]) \
		&& (strncmp(optionName, (nameString), len) == 0))

/*
 * The ChannelObjType type.  We actually store the ChannelState structure
 * as that lives longest and we want to return the bottomChanPtr when
 * requested (consistent with Tcl_GetChannel).  The setFromAny and
 * updateString can be NULL as they should not be called.
 */

static void		DupChannelIntRep(Tcl_Obj *objPtr, Tcl_Obj *copyPtr);
static int		SetChannelFromAny(Tcl_Interp *interp, Tcl_Obj *objPtr);
static void		FreeChannelIntRep(Tcl_Obj *objPtr);

static Tcl_ObjType chanObjType = {
    "channel",			/* name for this type */
    FreeChannelIntRep,		/* freeIntRepProc */
    DupChannelIntRep,		/* dupIntRepProc */
    NULL,			/* updateStringProc */
    NULL			/* setFromAnyProc SetChannelFromAny */
};

#define GET_CHANNELSTATE(objPtr) \
    ((ChannelState *) (objPtr)->internalRep.twoPtrValue.ptr1)
#define SET_CHANNELSTATE(objPtr, storePtr) \
    ((objPtr)->internalRep.twoPtrValue.ptr1 = (void *) (storePtr))
#define GET_CHANNELINTERP(objPtr) \
    ((Tcl_Interp *) (objPtr)->internalRep.twoPtrValue.ptr2)
#define SET_CHANNELINTERP(objPtr, storePtr) \
    ((objPtr)->internalRep.twoPtrValue.ptr2 = (void *) (storePtr))

#define BUSY_STATE(st,fl) \
     ((((st)->csPtrR) && ((fl) & TCL_READABLE)) || \
      (((st)->csPtrW) && ((fl) & TCL_WRITABLE)))

#define MAX_CHANNEL_BUFFER_SIZE (1024*1024)

/*
 *---------------------------------------------------------------------------
 *
 * ChanRead --
 *
 *	Read up to dstsize bytes using the inputProc of chanPtr, store
 *	them at dst, and return the number of bytes stored.
 *
 * Results:
 *	The return value of the driver inputProc, 
 *	  - number of bytes stored at dst, or
 *	  - -1 on error, with a Posix error code available to the
 *	    caller by calling Tcl_GetErrno().
 *
 * Side effects:
 *	The CHANNEL_BLOCKED and CHANNEL_EOF flags of the channel
 *	state are set as appropriate.
 *	On EOF, the inputEncodingFlags are set to perform ending
 *	operations on decoding.
 *	TODO - Is this really the right place for that?
 *
 *---------------------------------------------------------------------------
 */

static int
ChanRead(
    Channel *chanPtr,
    char *dst,
    int dstSize)
{
    int bytesRead, result;

    /*
     * If the caller asked for zero bytes, we'd force the inputProc
     * to return zero bytes, and then misinterpret that as EOF
     */
    assert(dstSize > 0);

    if (WillRead(chanPtr) < 0) {
	*errnoPtr = Tcl_GetErrno();
        return -1;
    }

    bytesRead = chanPtr->typePtr->inputProc(chanPtr->instanceData,
	    dst, dstSize, &result);

    if (bytesRead > 0) {
	/*
	 * If we get a short read, signal up that we may be BLOCKED. We should
	 * avoid calling the driver because on some platforms we will block in
	 * the low level reading code even though the channel is set into
	 * nonblocking mode.
	 */

	if (bytesRead < dstSize) {
	    SetFlag(chanPtr->state, CHANNEL_BLOCKED);
	}
    } else if (bytesRead == 0) {
	SetFlag(chanPtr->state, CHANNEL_EOF);
	chanPtr->state->inputEncodingFlags |= TCL_ENCODING_END;
    } else { /* bytesRead < 0 */
	if ((result == EWOULDBLOCK) || (result == EAGAIN)) {
	    SetFlag(chanPtr->state, CHANNEL_BLOCKED);
	    result = EAGAIN;
	}
	Tcl_SetErrno(result);
    }
    return bytesRead;
}

static inline Tcl_WideInt
ChanSeek(
    Channel *chanPtr,
    Tcl_WideInt offset,
    int mode,
    int *errnoPtr)
{
    /*
     * Note that we prefer the wideSeekProc if that field is available in the
     * type and non-NULL.
     */

    if (HaveVersion(chanPtr->typePtr, TCL_CHANNEL_VERSION_3) &&
	    chanPtr->typePtr->wideSeekProc != NULL) {
	return chanPtr->typePtr->wideSeekProc(chanPtr->instanceData,
		offset, mode, errnoPtr);
    }

    if (offset<Tcl_LongAsWide(LONG_MIN) || offset>Tcl_LongAsWide(LONG_MAX)) {
	*errnoPtr = EOVERFLOW;
	return Tcl_LongAsWide(-1);
    }

    return Tcl_LongAsWide(chanPtr->typePtr->seekProc(chanPtr->instanceData,
	    Tcl_WideAsLong(offset), mode, errnoPtr));
}


/*
 *---------------------------------------------------------------------------
 *
 * TclInitIOSubsystem --
 *
 *	Initialize all resources used by this subsystem on a per-process
 *	basis.
 *
 * Results:
 *	None.
 *
 * Side effects:
 *	Depends on the memory subsystems.
 *
 *---------------------------------------------------------------------------
 */

void
TclInitIOSubsystem(void)
{
    /*
     * By fetching thread local storage we take care of allocating it for each
     * thread.
     */

    (void) TCL_TSD_INIT(&dataKey);
}

/*
 *-------------------------------------------------------------------------
 *
 * TclFinalizeIOSubsystem --
 *
 *	Releases all resources used by this subsystem on a per-process basis.
 *	Closes all extant channels that have not already been closed because
 *	they were not owned by any interp.
 *
 * Results:
 *	None.
 *
 * Side effects:
 *	Depends on encoding and memory subsystems.
 *
 *-------------------------------------------------------------------------
 */

	/* ARGSUSED */
void
TclFinalizeIOSubsystem(void)
{
    ThreadSpecificData *tsdPtr = TCL_TSD_INIT(&dataKey);
    Channel *chanPtr = NULL;	/* Iterates over open channels. */
    ChannelState *statePtr;	/* State of channel stack */
    int active = 1;		/* Flag == 1 while there's still work to do */

    /*
     * Walk all channel state structures known to this thread and close
     * corresponding channels.
     */

    while (active) {
	/*
	 * Iterate through the open channel list, and find the first channel
	 * that isn't dead. We start from the head of the list each time,
	 * because the close action on one channel can close others.
	 */

	active = 0;
	for (statePtr = tsdPtr->firstCSPtr;
		statePtr != NULL;
		statePtr = statePtr->nextCSPtr) {
	    chanPtr = statePtr->topChanPtr;
	    if (!GotFlag(statePtr, CHANNEL_INCLOSE|CHANNEL_CLOSED|CHANNEL_DEAD)) {
		active = 1;
		break;
	    }
	}

	/*
	 * We've found a live channel. Close it.
	 */

	if (active) {
	    /*
	     * Set the channel back into blocking mode to ensure that we wait
	     * for all data to flush out.
	     */

	    (void) Tcl_SetChannelOption(NULL, (Tcl_Channel) chanPtr,
		    "-blocking", "on");

	    if ((chanPtr == (Channel *) tsdPtr->stdinChannel) ||
		    (chanPtr == (Channel *) tsdPtr->stdoutChannel) ||
		    (chanPtr == (Channel *) tsdPtr->stderrChannel)) {
		/*
		 * Decrement the refcount which was earlier artificially
		 * bumped up to keep the channel from being closed.
		 */

		statePtr->refCount--;
	    }

	    if (statePtr->refCount <= 0) {
		/*
		 * Close it only if the refcount indicates that the channel is
		 * not referenced from any interpreter. If it is, that
		 * interpreter will close the channel when it gets destroyed.
		 */

		(void) Tcl_Close(NULL, (Tcl_Channel) chanPtr);
	    } else {
		/*
		 * The refcount is greater than zero, so flush the channel.
		 */

		Tcl_Flush((Tcl_Channel) chanPtr);

		/*
		 * Call the device driver to actually close the underlying
		 * device for this channel.
		 */

		if (chanPtr->typePtr->closeProc != TCL_CLOSE2PROC) {
		    (chanPtr->typePtr->closeProc)(chanPtr->instanceData, NULL);
		} else {
		    (chanPtr->typePtr->close2Proc)(chanPtr->instanceData,
			    NULL, 0);
		}

		/*
		 * Finally, we clean up the fields in the channel data
		 * structure since all of them have been deleted already. We
		 * mark the channel with CHANNEL_DEAD to prevent any further
		 * IO operations on it.
		 */

		chanPtr->instanceData = NULL;
		SetFlag(statePtr, CHANNEL_DEAD);
	    }
	}
    }

    TclpFinalizeSockets();
    TclpFinalizePipes();
}

/*
 *----------------------------------------------------------------------
 *
 * Tcl_SetStdChannel --
 *
 *	This function is used to change the channels that are used for
 *	stdin/stdout/stderr in new interpreters.
 *
 * Results:
 *	None
 *
 * Side effects:
 *	None.
 *
 *----------------------------------------------------------------------
 */

void
Tcl_SetStdChannel(
    Tcl_Channel channel,
    int type)			/* One of TCL_STDIN, TCL_STDOUT, TCL_STDERR. */
{
    ThreadSpecificData *tsdPtr = TCL_TSD_INIT(&dataKey);

    switch (type) {
    case TCL_STDIN:
	tsdPtr->stdinInitialized = 1;
	tsdPtr->stdinChannel = channel;
	break;
    case TCL_STDOUT:
	tsdPtr->stdoutInitialized = 1;
	tsdPtr->stdoutChannel = channel;
	break;
    case TCL_STDERR:
	tsdPtr->stderrInitialized = 1;
	tsdPtr->stderrChannel = channel;
	break;
    }
}

/*
 *----------------------------------------------------------------------
 *
 * Tcl_GetStdChannel --
 *
 *	Returns the specified standard channel.
 *
 * Results:
 *	Returns the specified standard channel, or NULL.
 *
 * Side effects:
 *	May cause the creation of a standard channel and the underlying file.
 *
 *----------------------------------------------------------------------
 */

Tcl_Channel
Tcl_GetStdChannel(
    int type)			/* One of TCL_STDIN, TCL_STDOUT, TCL_STDERR. */
{
    Tcl_Channel channel = NULL;
    ThreadSpecificData *tsdPtr = TCL_TSD_INIT(&dataKey);

    /*
     * If the channels were not created yet, create them now and store them in
     * the static variables.
     */

    switch (type) {
    case TCL_STDIN:
	if (!tsdPtr->stdinInitialized) {
	    tsdPtr->stdinChannel = TclpGetDefaultStdChannel(TCL_STDIN);
	    tsdPtr->stdinInitialized = 1;

	    /*
	     * Artificially bump the refcount to ensure that the channel is
	     * only closed on exit.
	     *
	     * NOTE: Must only do this if stdinChannel is not NULL. It can be
	     * NULL in situations where Tcl is unable to connect to the
	     * standard input.
	     */

	    if (tsdPtr->stdinChannel != NULL) {
		Tcl_RegisterChannel(NULL, tsdPtr->stdinChannel);
	    }
	}
	channel = tsdPtr->stdinChannel;
	break;
    case TCL_STDOUT:
	if (!tsdPtr->stdoutInitialized) {
	    tsdPtr->stdoutChannel = TclpGetDefaultStdChannel(TCL_STDOUT);
	    tsdPtr->stdoutInitialized = 1;
	    if (tsdPtr->stdoutChannel != NULL) {
		Tcl_RegisterChannel(NULL, tsdPtr->stdoutChannel);
	    }
	}
	channel = tsdPtr->stdoutChannel;
	break;
    case TCL_STDERR:
	if (!tsdPtr->stderrInitialized) {
	    tsdPtr->stderrChannel = TclpGetDefaultStdChannel(TCL_STDERR);
	    tsdPtr->stderrInitialized = 1;
	    if (tsdPtr->stderrChannel != NULL) {
		Tcl_RegisterChannel(NULL, tsdPtr->stderrChannel);
	    }
	}
	channel = tsdPtr->stderrChannel;
	break;
    }
    return channel;
}

/*
 *----------------------------------------------------------------------
 *
 * Tcl_CreateCloseHandler
 *
 *	Creates a close callback which will be called when the channel is
 *	closed.
 *
 * Results:
 *	None.
 *
 * Side effects:
 *	Causes the callback to be called in the future when the channel will
 *	be closed.
 *
 *----------------------------------------------------------------------
 */

void
Tcl_CreateCloseHandler(
    Tcl_Channel chan,		/* The channel for which to create the close
				 * callback. */
    Tcl_CloseProc *proc,	/* The callback routine to call when the
				 * channel will be closed. */
    ClientData clientData)	/* Arbitrary data to pass to the close
				 * callback. */
{
    ChannelState *statePtr = ((Channel *) chan)->state;
    CloseCallback *cbPtr;

    cbPtr = (CloseCallback *) ckalloc(sizeof(CloseCallback));
    cbPtr->proc = proc;
    cbPtr->clientData = clientData;

    cbPtr->nextPtr = statePtr->closeCbPtr;
    statePtr->closeCbPtr = cbPtr;
}

/*
 *----------------------------------------------------------------------
 *
 * Tcl_DeleteCloseHandler --
 *
 *	Removes a callback that would have been called on closing the channel.
 *	If there is no matching callback then this function has no effect.
 *
 * Results:
 *	None.
 *
 * Side effects:
 *	The callback will not be called in the future when the channel is
 *	eventually closed.
 *
 *----------------------------------------------------------------------
 */

void
Tcl_DeleteCloseHandler(
    Tcl_Channel chan,		/* The channel for which to cancel the close
				 * callback. */
    Tcl_CloseProc *proc,	/* The procedure for the callback to
				 * remove. */
    ClientData clientData)	/* The callback data for the callback to
				 * remove. */
{
    ChannelState *statePtr = ((Channel *) chan)->state;
    CloseCallback *cbPtr, *cbPrevPtr;

    for (cbPtr = statePtr->closeCbPtr, cbPrevPtr = NULL;
	    cbPtr != NULL; cbPtr = cbPtr->nextPtr) {
	if ((cbPtr->proc == proc) && (cbPtr->clientData == clientData)) {
	    if (cbPrevPtr == NULL) {
		statePtr->closeCbPtr = cbPtr->nextPtr;
	    } else {
		cbPrevPtr->nextPtr = cbPtr->nextPtr;
	    }
	    ckfree((char *) cbPtr);
	    break;
	} else {
	    cbPrevPtr = cbPtr;
	}
    }
}

/*
 *----------------------------------------------------------------------
 *
 * GetChannelTable --
 *
 *	Gets and potentially initializes the channel table for an interpreter.
 *	If it is initializing the table it also inserts channels for stdin,
 *	stdout and stderr if the interpreter is trusted.
 *
 * Results:
 *	A pointer to the hash table created, for use by the caller.
 *
 * Side effects:
 *	Initializes the channel table for an interpreter. May create channels
 *	for stdin, stdout and stderr.
 *
 *----------------------------------------------------------------------
 */

static Tcl_HashTable *
GetChannelTable(
    Tcl_Interp *interp)
{
    Tcl_HashTable *hTblPtr;	/* Hash table of channels. */
    Tcl_Channel stdinChan, stdoutChan, stderrChan;

    hTblPtr = Tcl_GetAssocData(interp, "tclIO", NULL);
    if (hTblPtr == NULL) {
	hTblPtr = (Tcl_HashTable *) ckalloc(sizeof(Tcl_HashTable));
	Tcl_InitHashTable(hTblPtr, TCL_STRING_KEYS);
	Tcl_SetAssocData(interp, "tclIO",
		(Tcl_InterpDeleteProc *) DeleteChannelTable, hTblPtr);

	/*
	 * If the interpreter is trusted (not "safe"), insert channels for
	 * stdin, stdout and stderr (possibly creating them in the process).
	 */

	if (Tcl_IsSafe(interp) == 0) {
	    stdinChan = Tcl_GetStdChannel(TCL_STDIN);
	    if (stdinChan != NULL) {
		Tcl_RegisterChannel(interp, stdinChan);
	    }
	    stdoutChan = Tcl_GetStdChannel(TCL_STDOUT);
	    if (stdoutChan != NULL) {
		Tcl_RegisterChannel(interp, stdoutChan);
	    }
	    stderrChan = Tcl_GetStdChannel(TCL_STDERR);
	    if (stderrChan != NULL) {
		Tcl_RegisterChannel(interp, stderrChan);
	    }
	}
    }
    return hTblPtr;
}

/*
 *----------------------------------------------------------------------
 *
 * DeleteChannelTable --
 *
 *	Deletes the channel table for an interpreter, closing any open
 *	channels whose refcount reaches zero. This procedure is invoked when
 *	an interpreter is deleted, via the AssocData cleanup mechanism.
 *
 * Results:
 *	None.
 *
 * Side effects:
 *	Deletes the hash table of channels. May close channels. May flush
 *	output on closed channels. Removes any channeEvent handlers that were
 *	registered in this interpreter.
 *
 *----------------------------------------------------------------------
 */

static void
DeleteChannelTable(
    ClientData clientData,	/* The per-interpreter data structure. */
    Tcl_Interp *interp)		/* The interpreter being deleted. */
{
    Tcl_HashTable *hTblPtr;	/* The hash table. */
    Tcl_HashSearch hSearch;	/* Search variable. */
    Tcl_HashEntry *hPtr;	/* Search variable. */
    Channel *chanPtr;		/* Channel being deleted. */
    ChannelState *statePtr;	/* State of Channel being deleted. */
    EventScriptRecord *sPtr, *prevPtr, *nextPtr;
				/* Variables to loop over all channel events
				 * registered, to delete the ones that refer
				 * to the interpreter being deleted. */

    /*
     * Delete all the registered channels - this will close channels whose
     * refcount reaches zero.
     */

    hTblPtr = clientData;
    for (hPtr = Tcl_FirstHashEntry(hTblPtr, &hSearch); hPtr != NULL;
	    hPtr = Tcl_FirstHashEntry(hTblPtr, &hSearch)) {
	chanPtr = Tcl_GetHashValue(hPtr);
	statePtr = chanPtr->state;

	/*
	 * Remove any fileevents registered in this interpreter.
	 */

	for (sPtr = statePtr->scriptRecordPtr, prevPtr = NULL;
		sPtr != NULL; sPtr = nextPtr) {
	    nextPtr = sPtr->nextPtr;
	    if (sPtr->interp == interp) {
		if (prevPtr == NULL) {
		    statePtr->scriptRecordPtr = nextPtr;
		} else {
		    prevPtr->nextPtr = nextPtr;
		}

		Tcl_DeleteChannelHandler((Tcl_Channel) chanPtr,
			TclChannelEventScriptInvoker, (ClientData) sPtr);

		TclDecrRefCount(sPtr->scriptPtr);
		ckfree((char *) sPtr);
	    } else {
		prevPtr = sPtr;
	    }
	}

	/*
	 * Cannot call Tcl_UnregisterChannel because that procedure calls
	 * Tcl_GetAssocData to get the channel table, which might already be
	 * inaccessible from the interpreter structure. Instead, we emulate
	 * the behavior of Tcl_UnregisterChannel directly here.
	 */

	Tcl_DeleteHashEntry(hPtr);
	SetFlag(statePtr, CHANNEL_TAINTED);
	statePtr->refCount--;
	if (statePtr->refCount <= 0) {
	    if (!GotFlag(statePtr, BG_FLUSH_SCHEDULED)) {
		(void) Tcl_Close(interp, (Tcl_Channel) chanPtr);
	    }
	}

    }
    Tcl_DeleteHashTable(hTblPtr);
    ckfree((char *) hTblPtr);
}

/*
 *----------------------------------------------------------------------
 *
 * CheckForStdChannelsBeingClosed --
 *
 *	Perform special handling for standard channels being closed. When
 *	given a standard channel, if the refcount is now 1, it means that the
 *	last reference to the standard channel is being explicitly closed. Now
 *	bump the refcount artificially down to 0, to ensure the normal
 *	handling of channels being closed will occur. Also reset the static
 *	pointer to the channel to NULL, to avoid dangling references.
 *
 * Results:
 *	None.
 *
 * Side effects:
 *	Manipulates the refcount on standard channels. May smash the global
 *	static pointer to a standard channel.
 *
 *----------------------------------------------------------------------
 */

static void
CheckForStdChannelsBeingClosed(
    Tcl_Channel chan)
{
    ChannelState *statePtr = ((Channel *) chan)->state;
    ThreadSpecificData *tsdPtr = TCL_TSD_INIT(&dataKey);

    if (tsdPtr->stdinInitialized
	    && tsdPtr->stdinChannel != NULL
	    && statePtr == ((Channel *)tsdPtr->stdinChannel)->state) {
	if (statePtr->refCount < 2) {
	    statePtr->refCount = 0;
	    tsdPtr->stdinChannel = NULL;
	    return;
	}
    } else if (tsdPtr->stdoutInitialized
	    && tsdPtr->stdoutChannel != NULL
	    && statePtr == ((Channel *)tsdPtr->stdoutChannel)->state) {
	if (statePtr->refCount < 2) {
	    statePtr->refCount = 0;
	    tsdPtr->stdoutChannel = NULL;
	    return;
	}
    } else if (tsdPtr->stderrInitialized
	    && tsdPtr->stderrChannel != NULL
	    && statePtr == ((Channel *)tsdPtr->stderrChannel)->state) {
	if (statePtr->refCount < 2) {
	    statePtr->refCount = 0;
	    tsdPtr->stderrChannel = NULL;
	    return;
	}
    }
}

/*
 *----------------------------------------------------------------------
 *
 * Tcl_IsStandardChannel --
 *
 *	Test if the given channel is a standard channel. No attempt is made to
 *	check if the channel or the standard channels are initialized or
 *	otherwise valid.
 *
 * Results:
 *	Returns 1 if true, 0 if false.
 *
 * Side effects:
 *	None.
 *
 *----------------------------------------------------------------------
 */

int
Tcl_IsStandardChannel(
    Tcl_Channel chan)		/* Channel to check. */
{
    ThreadSpecificData *tsdPtr = TCL_TSD_INIT(&dataKey);

    if ((chan == tsdPtr->stdinChannel)
	    || (chan == tsdPtr->stdoutChannel)
	    || (chan == tsdPtr->stderrChannel)) {
	return 1;
    } else {
	return 0;
    }
}

/*
 *----------------------------------------------------------------------
 *
 * Tcl_RegisterChannel --
 *
 *	Adds an already-open channel to the channel table of an interpreter.
 *	If the interpreter passed as argument is NULL, it only increments the
 *	channel refCount.
 *
 * Results:
 *	None.
 *
 * Side effects:
 *	May increment the reference count of a channel.
 *
 *----------------------------------------------------------------------
 */

void
Tcl_RegisterChannel(
    Tcl_Interp *interp,		/* Interpreter in which to add the channel. */
    Tcl_Channel chan)		/* The channel to add to this interpreter
				 * channel table. */
{
    Tcl_HashTable *hTblPtr;	/* Hash table of channels. */
    Tcl_HashEntry *hPtr;	/* Search variable. */
    int isNew;			/* Is the hash entry new or does it exist? */
    Channel *chanPtr;		/* The actual channel. */
    ChannelState *statePtr;	/* State of the actual channel. */

    /*
     * Always (un)register bottom-most channel in the stack. This makes
     * management of the channel list easier because no manipulation is
     * necessary during (un)stack operation.
     */

    chanPtr = ((Channel *) chan)->state->bottomChanPtr;
    statePtr = chanPtr->state;

    if (statePtr->channelName == NULL) {
	Tcl_Panic("Tcl_RegisterChannel: channel without name");
    }
    if (interp != NULL) {
	hTblPtr = GetChannelTable(interp);
	hPtr = Tcl_CreateHashEntry(hTblPtr, statePtr->channelName, &isNew);
	if (!isNew) {
	    if (chan == Tcl_GetHashValue(hPtr)) {
		return;
	    }

	    Tcl_Panic("Tcl_RegisterChannel: duplicate channel names");
	}
	Tcl_SetHashValue(hPtr, chanPtr);
    }
    statePtr->refCount++;
}

/*
 *----------------------------------------------------------------------
 *
 * Tcl_UnregisterChannel --
 *
 *	Deletes the hash entry for a channel associated with an interpreter.
 *	If the interpreter given as argument is NULL, it only decrements the
 *	reference count. (This all happens in the Tcl_DetachChannel helper
 *	function).
 *
 *	Finally, if the reference count of the channel drops to zero, it is
 *	deleted.
 *
 * Results:
 *	A standard Tcl result.
 *
 * Side effects:
 *	Calls Tcl_DetachChannel which deletes the hash entry for a channel
 *	associated with an interpreter.
 *
 *	May delete the channel, which can have a variety of consequences,
 *	especially if we are forced to close the channel.
 *
 *----------------------------------------------------------------------
 */

int
Tcl_UnregisterChannel(
    Tcl_Interp *interp,		/* Interpreter in which channel is defined. */
    Tcl_Channel chan)		/* Channel to delete. */
{
    ChannelState *statePtr;	/* State of the real channel. */

    statePtr = ((Channel *) chan)->state->bottomChanPtr->state;

    if (GotFlag(statePtr, CHANNEL_INCLOSE)) {
	if (interp != NULL) {
	    Tcl_AppendResult(interp, "Illegal recursive call to close "
		    "through close-handler of channel", NULL);
	}
	return TCL_ERROR;
    }

    if (DetachChannel(interp, chan) != TCL_OK) {
	return TCL_OK;
    }

    statePtr = ((Channel *) chan)->state->bottomChanPtr->state;

    /*
     * Perform special handling for standard channels being closed. If the
     * refCount is now 1 it means that the last reference to the standard
     * channel is being explicitly closed, so bump the refCount down
     * artificially to 0. This will ensure that the channel is actually
     * closed, below. Also set the static pointer to NULL for the channel.
     */

    CheckForStdChannelsBeingClosed(chan);

    /*
     * If the refCount reached zero, close the actual channel.
     */

    if (statePtr->refCount <= 0) {
	/*
	 * Ensure that if there is another buffer, it gets flushed whether or
	 * not we are doing a background flush.
	 */

	if ((statePtr->curOutPtr != NULL) &&
		IsBufferReady(statePtr->curOutPtr)) {
	    SetFlag(statePtr, BUFFER_READY);
	}
	Tcl_Preserve((ClientData)statePtr);
	if (!GotFlag(statePtr, BG_FLUSH_SCHEDULED)) {
	    /*
	     * We don't want to re-enter Tcl_Close().
	     */

	    if (!GotFlag(statePtr, CHANNEL_CLOSED)) {
		if (Tcl_Close(interp, chan) != TCL_OK) {
		    SetFlag(statePtr, CHANNEL_CLOSED);
		    Tcl_Release((ClientData)statePtr);
		    return TCL_ERROR;
		}
	    }
	}
	SetFlag(statePtr, CHANNEL_CLOSED);
	Tcl_Release((ClientData)statePtr);
    }
    return TCL_OK;
}

/*
 *----------------------------------------------------------------------
 *
 * Tcl_DetachChannel --
 *
 *	Deletes the hash entry for a channel associated with an interpreter.
 *	If the interpreter given as argument is NULL, it only decrements the
 *	reference count. Even if the ref count drops to zero, the channel is
 *	NOT closed or cleaned up. This allows a channel to be detached from an
 *	interpreter and left in the same state it was in when it was
 *	originally returned by 'Tcl_OpenFileChannel', for example.
 *
 *	This function cannot be used on the standard channels, and will return
 *	TCL_ERROR if that is attempted.
 *
 *	This function should only be necessary for special purposes in which
 *	you need to generate a pristine channel from one that has already been
 *	used. All ordinary purposes will almost always want to use
 *	Tcl_UnregisterChannel instead.
 *
 *	Provided the channel is not attached to any other interpreter, it can
 *	then be closed with Tcl_Close, rather than with Tcl_UnregisterChannel.
 *
 * Results:
 *	A standard Tcl result. If the channel is not currently registered with
 *	the given interpreter, TCL_ERROR is returned, otherwise TCL_OK.
 *	However no error messages are left in the interp's result.
 *
 * Side effects:
 *	Deletes the hash entry for a channel associated with an interpreter.
 *
 *----------------------------------------------------------------------
 */

int
Tcl_DetachChannel(
    Tcl_Interp *interp,		/* Interpreter in which channel is defined. */
    Tcl_Channel chan)		/* Channel to delete. */
{
    if (Tcl_IsStandardChannel(chan)) {
	return TCL_ERROR;
    }

    return DetachChannel(interp, chan);
}

/*
 *----------------------------------------------------------------------
 *
 * DetachChannel --
 *
 *	Deletes the hash entry for a channel associated with an interpreter.
 *	If the interpreter given as argument is NULL, it only decrements the
 *	reference count. Even if the ref count drops to zero, the channel is
 *	NOT closed or cleaned up. This allows a channel to be detached from an
 *	interpreter and left in the same state it was in when it was
 *	originally returned by 'Tcl_OpenFileChannel', for example.
 *
 * Results:
 *	A standard Tcl result. If the channel is not currently registered with
 *	the given interpreter, TCL_ERROR is returned, otherwise TCL_OK.
 *	However no error messages are left in the interp's result.
 *
 * Side effects:
 *	Deletes the hash entry for a channel associated with an interpreter.
 *
 *----------------------------------------------------------------------
 */

static int
DetachChannel(
    Tcl_Interp *interp,		/* Interpreter in which channel is defined. */
    Tcl_Channel chan)		/* Channel to delete. */
{
    Tcl_HashTable *hTblPtr;	/* Hash table of channels. */
    Tcl_HashEntry *hPtr;	/* Search variable. */
    Channel *chanPtr;		/* The real IO channel. */
    ChannelState *statePtr;	/* State of the real channel. */

    /*
     * Always (un)register bottom-most channel in the stack. This makes
     * management of the channel list easier because no manipulation is
     * necessary during (un)stack operation.
     */

    chanPtr = ((Channel *) chan)->state->bottomChanPtr;
    statePtr = chanPtr->state;

    if (interp != NULL) {
	hTblPtr = Tcl_GetAssocData(interp, "tclIO", NULL);
	if (hTblPtr == NULL) {
	    return TCL_ERROR;
	}
	hPtr = Tcl_FindHashEntry(hTblPtr, statePtr->channelName);
	if (hPtr == NULL) {
	    return TCL_ERROR;
	}
	if ((Channel *) Tcl_GetHashValue(hPtr) != chanPtr) {
	    return TCL_ERROR;
	}
	Tcl_DeleteHashEntry(hPtr);
	SetFlag(statePtr, CHANNEL_TAINTED);

	/*
	 * Remove channel handlers that refer to this interpreter, so that
	 * they will not be present if the actual close is delayed and more
	 * events happen on the channel. This may occur if the channel is
	 * shared between several interpreters, or if the channel has async
	 * flushing active.
	 */

	CleanupChannelHandlers(interp, chanPtr);
    }

    statePtr->refCount--;

    return TCL_OK;
}

/*
 *---------------------------------------------------------------------------
 *
 * Tcl_GetChannel --
 *
 *	Finds an existing Tcl_Channel structure by name in a given
 *	interpreter. This function is public because it is used by
 *	channel-type-specific functions.
 *
 * Results:
 *	A Tcl_Channel or NULL on failure. If failed, interp's result object
 *	contains an error message. *modePtr is filled with the modes in which
 *	the channel was opened.
 *
 * Side effects:
 *	None.
 *
 *---------------------------------------------------------------------------
 */

Tcl_Channel
Tcl_GetChannel(
    Tcl_Interp *interp,		/* Interpreter in which to find or create the
				 * channel. */
    const char *chanName,	/* The name of the channel. */
    int *modePtr)		/* Where to store the mode in which the
				 * channel was opened? Will contain an ORed
				 * combination of TCL_READABLE and
				 * TCL_WRITABLE, if non-NULL. */
{
    Channel *chanPtr;		/* The actual channel. */
    Tcl_HashTable *hTblPtr;	/* Hash table of channels. */
    Tcl_HashEntry *hPtr;	/* Search variable. */
    const char *name;		/* Translated name. */

    /*
     * Substitute "stdin", etc. Note that even though we immediately find the
     * channel using Tcl_GetStdChannel, we still need to look it up in the
     * specified interpreter to ensure that it is present in the channel
     * table. Otherwise, safe interpreters would always have access to the
     * standard channels.
     */

    name = chanName;
    if ((chanName[0] == 's') && (chanName[1] == 't')) {
	chanPtr = NULL;
	if (strcmp(chanName, "stdin") == 0) {
	    chanPtr = (Channel *) Tcl_GetStdChannel(TCL_STDIN);
	} else if (strcmp(chanName, "stdout") == 0) {
	    chanPtr = (Channel *) Tcl_GetStdChannel(TCL_STDOUT);
	} else if (strcmp(chanName, "stderr") == 0) {
	    chanPtr = (Channel *) Tcl_GetStdChannel(TCL_STDERR);
	}
	if (chanPtr != NULL) {
	    name = chanPtr->state->channelName;
	}
    }

    hTblPtr = GetChannelTable(interp);
    hPtr = Tcl_FindHashEntry(hTblPtr, name);
    if (hPtr == NULL) {
	Tcl_AppendResult(interp, "can not find channel named \"", chanName,
		"\"", NULL);
	Tcl_SetErrorCode(interp, "TCL", "LOOKUP", "CHANNEL", chanName, NULL);
	return NULL;
    }

    /*
     * Always return bottom-most channel in the stack. This one lives the
     * longest - other channels may go away unnoticed. The other APIs
     * compensate where necessary to retrieve the topmost channel again.
     */

    chanPtr = Tcl_GetHashValue(hPtr);
    chanPtr = chanPtr->state->bottomChanPtr;
    if (modePtr != NULL) {
	*modePtr = GotFlag(chanPtr->state, TCL_READABLE|TCL_WRITABLE);
    }

    return (Tcl_Channel) chanPtr;
}

/*
 *---------------------------------------------------------------------------
 *
 * TclGetChannelFromObj --
 *
 *	Finds an existing Tcl_Channel structure by name in a given
 *	interpreter. This function is public because it is used by
 *	channel-type-specific functions.
 *
 * Results:
 *	A Tcl_Channel or NULL on failure. If failed, interp's result object
 *	contains an error message. *modePtr is filled with the modes in which
 *	the channel was opened.
 *
 * Side effects:
 *	None.
 *
 *---------------------------------------------------------------------------
 */

int
TclGetChannelFromObj(
    Tcl_Interp *interp,		/* Interpreter in which to find or create the
				 * channel. */
    Tcl_Obj *objPtr,
    Tcl_Channel *channelPtr,
    int *modePtr,		/* Where to store the mode in which the
				 * channel was opened? Will contain an ORed
				 * combination of TCL_READABLE and
				 * TCL_WRITABLE, if non-NULL. */
    int flags)
{
    ChannelState *statePtr;

    if (SetChannelFromAny(interp, objPtr) != TCL_OK) {
	return TCL_ERROR;
    }

    statePtr = GET_CHANNELSTATE(objPtr);
    *channelPtr = (Tcl_Channel) (statePtr->bottomChanPtr);

    if (modePtr != NULL) {
	*modePtr = GotFlag(statePtr, TCL_READABLE|TCL_WRITABLE);
    }

    return TCL_OK;
}

/*
 *----------------------------------------------------------------------
 *
 * Tcl_CreateChannel --
 *
 *	Creates a new entry in the hash table for a Tcl_Channel record.
 *
 * Results:
 *	Returns the new Tcl_Channel.
 *
 * Side effects:
 *	Creates a new Tcl_Channel instance and inserts it into the hash table.
 *
 *----------------------------------------------------------------------
 */

Tcl_Channel
Tcl_CreateChannel(
    Tcl_ChannelType *typePtr, /* The channel type record. */
    const char *chanName,	/* Name of channel to record. */
    ClientData instanceData,	/* Instance specific data. */
    int mask)			/* TCL_READABLE & TCL_WRITABLE to indicate if
				 * the channel is readable, writable. */
{
    Channel *chanPtr;		/* The channel structure newly created. */
    ChannelState *statePtr;	/* The stack-level independent state info for
				 * the channel. */
    const char *name;
    ThreadSpecificData *tsdPtr = TCL_TSD_INIT(&dataKey);

    /*
     * With the change of the Tcl_ChannelType structure to use a version in
     * 8.3.2+, we have to make sure that our assumption that the structure
     * remains a binary compatible size is true.
     *
     * If this assertion fails on some system, then it can be removed only if
     * the user recompiles code with older channel drivers in the new system
     * as well.
     */

    assert(sizeof(Tcl_ChannelTypeVersion) == sizeof(Tcl_DriverBlockModeProc*));

    /*
     * JH: We could subsequently memset these to 0 to avoid the numerous
     * assignments to 0/NULL below.
     */

    chanPtr = (Channel *) ckalloc(sizeof(Channel));
    statePtr = (ChannelState *) ckalloc(sizeof(ChannelState));
    chanPtr->state = statePtr;

    chanPtr->instanceData = instanceData;
    chanPtr->typePtr = typePtr;

    /*
     * Set all the bits that are part of the stack-independent state
     * information for the channel.
     */

    if (chanName != NULL) {
	char *tmp = ckalloc((unsigned) (strlen(chanName) + 1));

	statePtr->channelName = tmp;
	strcpy(tmp, chanName);
    } else {
	Tcl_Panic("Tcl_CreateChannel: NULL channel name");
    }

    statePtr->flags = mask;

    /*
     * Set the channel to system default encoding.
     *
     * Note the strange bit of protection taking place here. If the system
     * encoding name is reported back as "binary", something weird is
     * happening. Tcl provides no "binary" encoding, so someone else has
     * provided one. We ignore it so as not to interfere with the "magic"
     * interpretation that Tcl_Channels give to the "-encoding binary" option.
     */

    statePtr->encoding = NULL;
    name = Tcl_GetEncodingName(NULL);
    if (strcmp(name, "binary") != 0) {
	statePtr->encoding = Tcl_GetEncoding(NULL, name);
    }
    statePtr->inputEncodingState  = NULL;
    statePtr->inputEncodingFlags  = TCL_ENCODING_START;
    statePtr->outputEncodingState = NULL;
    statePtr->outputEncodingFlags = TCL_ENCODING_START;

    /*
     * Set the channel up initially in AUTO input translation mode to accept
     * "\n", "\r" and "\r\n". Output translation mode is set to a platform
     * specific default value. The eofChar is set to 0 for both input and
     * output, so that Tcl does not look for an in-file EOF indicator (e.g.
     * ^Z) and does not append an EOF indicator to files.
     */

    statePtr->inputTranslation	= TCL_TRANSLATE_AUTO;
    statePtr->outputTranslation	= TCL_PLATFORM_TRANSLATION;
    statePtr->inEofChar		= 0;
    statePtr->outEofChar	= 0;

    statePtr->unreportedError	= 0;
    statePtr->refCount		= 0;
    statePtr->closeCbPtr	= NULL;
    statePtr->curOutPtr		= NULL;
    statePtr->outQueueHead	= NULL;
    statePtr->outQueueTail	= NULL;
    statePtr->saveInBufPtr	= NULL;
    statePtr->inQueueHead	= NULL;
    statePtr->inQueueTail	= NULL;
    statePtr->chPtr		= NULL;
    statePtr->interestMask	= 0;
    statePtr->scriptRecordPtr	= NULL;
    statePtr->bufSize		= CHANNELBUFFER_DEFAULT_SIZE;
    statePtr->timer		= NULL;
    statePtr->csPtrR		= NULL;
    statePtr->csPtrW		= NULL;
    statePtr->outputStage	= NULL;

    /*
     * As we are creating the channel, it is obviously the top for now.
     */

    statePtr->topChanPtr	= chanPtr;
    statePtr->bottomChanPtr	= chanPtr;
    chanPtr->downChanPtr	= NULL;
    chanPtr->upChanPtr		= NULL;
    chanPtr->inQueueHead	= NULL;
    chanPtr->inQueueTail	= NULL;

    /*
     * TIP #219, Tcl Channel Reflection API
     */

    statePtr->chanMsg		= NULL;
    statePtr->unreportedMsg	= NULL;

    /*
     * Link the channel into the list of all channels; create an on-exit
     * handler if there is not one already, to close off all the channels in
     * the list on exit.
     *
     * JH: Could call Tcl_SpliceChannel, but need to avoid NULL check.
     *
     * TIP #218.
     * AK: Just initialize the field to NULL before invoking Tcl_SpliceChannel
     *	   We need Tcl_SpliceChannel, for the threadAction calls. There is no
     *	   real reason to duplicate all of this.
     * NOTE: All drivers using thread actions now have to perform their TSD
     *	     manipulation only in their thread action proc. Doing it when
     *	     creating their instance structures will collide with the thread
     *	     action activity and lead to damaged lists.
     */

    statePtr->nextCSPtr = NULL;
    SpliceChannel((Tcl_Channel) chanPtr);

    /*
     * Install this channel in the first empty standard channel slot, if the
     * channel was previously closed explicitly.
     */

    if ((tsdPtr->stdinChannel == NULL) && (tsdPtr->stdinInitialized == 1)) {
	Tcl_SetStdChannel((Tcl_Channel) chanPtr, TCL_STDIN);
	Tcl_RegisterChannel(NULL, (Tcl_Channel) chanPtr);
    } else if ((tsdPtr->stdoutChannel == NULL) &&
	    (tsdPtr->stdoutInitialized == 1)) {
	Tcl_SetStdChannel((Tcl_Channel) chanPtr, TCL_STDOUT);
	Tcl_RegisterChannel(NULL, (Tcl_Channel) chanPtr);
    } else if ((tsdPtr->stderrChannel == NULL) &&
	    (tsdPtr->stderrInitialized == 1)) {
	Tcl_SetStdChannel((Tcl_Channel) chanPtr, TCL_STDERR);
	Tcl_RegisterChannel(NULL, (Tcl_Channel) chanPtr);
    }
    return (Tcl_Channel) chanPtr;
}

/*
 *----------------------------------------------------------------------
 *
 * Tcl_StackChannel --
 *
 *	Replaces an entry in the hash table for a Tcl_Channel record. The
 *	replacement is a new channel with same name, it supercedes the
 *	replaced channel. Input and output of the superceded channel is now
 *	going through the newly created channel and allows the arbitrary
 *	filtering/manipulation of the dataflow.
 *
 *	Andreas Kupries <a.kupries@westend.com>, 12/13/1998 "Trf-Patch for
 *	filtering channels"
 *
 * Results:
 *	Returns the new Tcl_Channel, which actually contains the saved
 *	information about prevChan.
 *
 * Side effects:
 *	A new channel structure is allocated and linked below the existing
 *	channel. The channel operations and client data of the existing
 *	channel are copied down to the newly created channel, and the current
 *	channel has its operations replaced by the new typePtr.
 *
 *----------------------------------------------------------------------
 */

Tcl_Channel
Tcl_StackChannel(
    Tcl_Interp *interp,		/* The interpreter we are working in */
    Tcl_ChannelType *typePtr,	/* The channel type record for the new
				 * channel. */
    ClientData instanceData,	/* Instance specific data for the new
				 * channel. */
    int mask,			/* TCL_READABLE & TCL_WRITABLE to indicate if
				 * the channel is readable, writable. */
    Tcl_Channel prevChan)	/* The channel structure to replace */
{
    ThreadSpecificData *tsdPtr = TCL_TSD_INIT(&dataKey);
    Channel *chanPtr, *prevChanPtr;
    ChannelState *statePtr;
    Tcl_DriverThreadActionProc *threadActionProc;

    /*
     * Find the given channel (prevChan) in the list of all channels. If we do
     * not find it, then it was never registered correctly.
     *
     * This operation should occur at the top of a channel stack.
     */

    statePtr = (ChannelState *) tsdPtr->firstCSPtr;
    prevChanPtr = ((Channel *) prevChan)->state->topChanPtr;

    while ((statePtr != NULL) && (statePtr->topChanPtr != prevChanPtr)) {
	statePtr = statePtr->nextCSPtr;
    }

    if (statePtr == NULL) {
	if (interp) {
	    Tcl_AppendResult(interp, "couldn't find state for channel \"",
		    Tcl_GetChannelName(prevChan), "\"", NULL);
	}
	return NULL;
    }

    /*
     * Here we check if the given "mask" matches the "flags" of the already
     * existing channel.
     *
     *	  | - | R | W | RW |
     *	--+---+---+---+----+	<=>  0 != (chan->mask & prevChan->mask)
     *	- |   |   |   |    |
     *	R |   | + |   | +  |	The superceding channel is allowed to restrict
     *	W |   |   | + | +  |	the capabilities of the superceded one!
     *	RW|   | + | + | +  |
     *	--+---+---+---+----+
     */

    if ((mask & (GotFlag(statePtr, TCL_READABLE | TCL_WRITABLE))) == 0) {
	if (interp) {
	    Tcl_AppendResult(interp,
		    "reading and writing both disallowed for channel \"",
		    Tcl_GetChannelName(prevChan), "\"", NULL);
	}
	return NULL;
    }

    /*
     * Flush the buffers. This ensures that any data still in them at this
     * time is not handled by the new transformation. Restrict this to
     * writable channels. Take care to hide a possible bg-copy in progress
     * from Tcl_Flush and the CheckForChannelErrors inside.
     */

    if ((mask & TCL_WRITABLE) != 0) {
	CopyState *csPtrR = statePtr->csPtrR;
	CopyState *csPtrW = statePtr->csPtrW;

	statePtr->csPtrR = NULL;
	statePtr->csPtrW = NULL;

	/*
	 * TODO: Examine what can go wrong if Tcl_Flush() call disturbs
	 * the stacking state of this channel during its operations.
	 */
	if (Tcl_Flush((Tcl_Channel) prevChanPtr) != TCL_OK) {
	    statePtr->csPtrR = csPtrR;
	    statePtr->csPtrW = csPtrW;
	    if (interp) {
		Tcl_AppendResult(interp, "could not flush channel \"",
			Tcl_GetChannelName(prevChan), "\"", NULL);
	    }
	    return NULL;
	}

	statePtr->csPtrR = csPtrR;
	statePtr->csPtrW = csPtrW;
    }

    /*
     * Discard any input in the buffers. They are not yet read by the user of
     * the channel, so they have to go through the new transformation before
     * reading. As the buffers contain the untransformed form their contents
     * are not only useless but actually distorts our view of the system.
     *
     * To preserve the information without having to read them again and to
     * avoid problems with the location in the channel (seeking might be
     * impossible) we move the buffers from the common state structure into
     * the channel itself. We use the buffers in the channel below the new
     * transformation to hold the data. In the future this allows us to write
     * transformations which pre-read data and push the unused part back when
     * they are going away.
     */

    if (((mask & TCL_READABLE) != 0) && (statePtr->inQueueHead != NULL)) {

	/*
	 * When statePtr->inQueueHead is not NULL, we know
	 * prevChanPtr->inQueueHead must be NULL.
	 */

	assert(prevChanPtr->inQueueHead == NULL);
	assert(prevChanPtr->inQueueTail == NULL);

	prevChanPtr->inQueueHead = statePtr->inQueueHead;
	prevChanPtr->inQueueTail = statePtr->inQueueTail;

	statePtr->inQueueHead = NULL;
	statePtr->inQueueTail = NULL;
    }

    chanPtr = (Channel *) ckalloc(sizeof(Channel));

    /*
     * Save some of the current state into the new structure, reinitialize the
     * parts which will stay with the transformation.
     *
     * Remarks:
     */

    chanPtr->state		= statePtr;
    chanPtr->instanceData	= instanceData;
    chanPtr->typePtr		= typePtr;
    chanPtr->downChanPtr	= prevChanPtr;
    chanPtr->upChanPtr		= NULL;
    chanPtr->inQueueHead	= NULL;
    chanPtr->inQueueTail	= NULL;

    /*
     * Place new block at the head of a possibly existing list of previously
     * stacked channels.
     */

    prevChanPtr->upChanPtr	= chanPtr;
    statePtr->topChanPtr	= chanPtr;

    /*
     * TIP #218, Channel Thread Actions.
     *
     * We call the thread actions for the new channel directly. We _cannot_
     * use SpliceChannel, because the (thread-)global list of all channels
     * always contains the _ChannelState_ for a stack of channels, not the
     * individual channels. And SpliceChannel would not only call the thread
     * actions, but also add the shared ChannelState to this list a second
     * time, mangling it.
     */

    threadActionProc = Tcl_ChannelThreadActionProc(chanPtr->typePtr);
    if (threadActionProc != NULL) {
	(*threadActionProc)(chanPtr->instanceData, TCL_CHANNEL_THREAD_INSERT);
    }

    return (Tcl_Channel) chanPtr;
}

/*
 *----------------------------------------------------------------------
 *
 * Tcl_UnstackChannel --
 *
 *	Unstacks an entry in the hash table for a Tcl_Channel record. This is
 *	the reverse to 'Tcl_StackChannel'.
 *
 * Results:
 *	A standard Tcl result.
 *
 * Side effects:
 *	If TCL_ERROR is returned, the posix error code will be set with
 *	Tcl_SetErrno. May leave a message in interp result as well.
 *
 *----------------------------------------------------------------------
 */

int
Tcl_UnstackChannel(
    Tcl_Interp *interp,		/* The interpreter we are working in */
    Tcl_Channel chan)		/* The channel to unstack */
{
    Channel *chanPtr = (Channel *) chan;
    ChannelState *statePtr = chanPtr->state;
    int result = 0;
    Tcl_DriverThreadActionProc *threadActionProc;

    /*
     * This operation should occur at the top of a channel stack.
     */

    chanPtr = statePtr->topChanPtr;

    if (chanPtr->downChanPtr != NULL) {
	/*
	 * Instead of manipulating the per-thread / per-interp list/hashtable
	 * of registered channels we wind down the state of the transformation,
	 * and then restore the state of underlying channel into the old
	 * structure.
	 */

	/*
	 * TODO: Figure out how to handle the situation where the chan
	 * operations called below by this unstacking operation cause
	 * another unstacking recursively.  In that case the downChanPtr
	 * value we're holding on to will not be the right thing.
	 */

	Channel *downChanPtr = chanPtr->downChanPtr;

	/*
	 * Flush the buffers. This ensures that any data still in them at this
	 * time _is_ handled by the transformation we are unstacking right
	 * now. Restrict this to writable channels. Take care to hide a
	 * possible bg-copy in progress from Tcl_Flush and the
	 * CheckForChannelErrors inside.
	 */

	if (GotFlag(statePtr, TCL_WRITABLE)) {
	    CopyState *csPtrR = statePtr->csPtrR;
	    CopyState *csPtrW = statePtr->csPtrW;

	    statePtr->csPtrR = NULL;
	    statePtr->csPtrW = NULL;

	    if (Tcl_Flush((Tcl_Channel) chanPtr) != TCL_OK) {
		statePtr->csPtrR = csPtrR;
		statePtr->csPtrW = csPtrW;

		/*
		 * TIP #219, Tcl Channel Reflection API.
		 * Move error messages put by the driver into the chan/ip
		 * bypass area into the regular interpreter result. Fall back
		 * to the regular message if nothing was found in the
		 * bypasses.
		 */

		if (!TclChanCaughtErrorBypass(interp, chan) && interp) {
		    Tcl_AppendResult(interp, "could not flush channel \"",
			    Tcl_GetChannelName((Tcl_Channel) chanPtr), "\"",
			    NULL);
		}
		return TCL_ERROR;
	    }

	    statePtr->csPtrR  = csPtrR;
	    statePtr->csPtrW = csPtrW;
	}

	/*
	 * Anything in the input queue and the push-back buffers of the
	 * transformation going away is transformed data, but not yet read. As
	 * unstacking means that the caller does not want to see transformed
	 * data any more we have to discard these bytes. To avoid writing an
	 * analogue to 'DiscardInputQueued' we move the information in the
	 * push back buffers to the input queue and then call
	 * 'DiscardInputQueued' on that.
	 */

	if (GotFlag(statePtr, TCL_READABLE) &&
		((statePtr->inQueueHead != NULL) ||
		(chanPtr->inQueueHead != NULL))) {
	    if ((statePtr->inQueueHead != NULL) &&
		    (chanPtr->inQueueHead != NULL)) {
		statePtr->inQueueTail->nextPtr = chanPtr->inQueueHead;
		statePtr->inQueueTail = chanPtr->inQueueTail;
		statePtr->inQueueHead = statePtr->inQueueTail;
	    } else if (chanPtr->inQueueHead != NULL) {
		statePtr->inQueueHead = chanPtr->inQueueHead;
		statePtr->inQueueTail = chanPtr->inQueueTail;
	    }

	    chanPtr->inQueueHead = NULL;
	    chanPtr->inQueueTail = NULL;

	    DiscardInputQueued(statePtr, 0);
	}

	/*
	 * TIP #218, Channel Thread Actions.
	 *
	 * We call the thread actions for the new channel directly. We
	 * _cannot_ use CutChannel, because the (thread-)global list of all
	 * channels always contains the _ChannelState_ for a stack of
	 * channels, not the individual channels. And SpliceChannel would not
	 * only call the thread actions, but also remove the shared
	 * ChannelState from this list despite there being more channels for
	 * the state which are still active.
	 */

	threadActionProc = Tcl_ChannelThreadActionProc(chanPtr->typePtr);
	if (threadActionProc != NULL) {
	    (*threadActionProc)(chanPtr->instanceData,
		    TCL_CHANNEL_THREAD_REMOVE);
	}

	statePtr->topChanPtr = downChanPtr;
	downChanPtr->upChanPtr = NULL;

	/*
	 * Leave this link intact for closeproc
	 *  chanPtr->downChanPtr = NULL;
	 */

	/*
	 * Close and free the channel driver state.
	 */

	if (chanPtr->typePtr->closeProc != TCL_CLOSE2PROC) {
	    result = (chanPtr->typePtr->closeProc)(chanPtr->instanceData,
		    interp);
	} else {
	    result = (chanPtr->typePtr->close2Proc)(chanPtr->instanceData,
		    interp, 0);
	}

	chanPtr->typePtr = NULL;

	/*
	 * AK: Tcl_NotifyChannel may hold a reference to this block of memory
	 */

	Tcl_EventuallyFree(chanPtr, TCL_DYNAMIC);
	UpdateInterest(statePtr->topChanPtr);

	if (result != 0) {
	    Tcl_SetErrno(result);

	    /*
	     * TIP #219, Tcl Channel Reflection API.
	     * Move error messages put by the driver into the chan/ip bypass
	     * area into the regular interpreter result.
	     */

	    TclChanCaughtErrorBypass(interp, chan);
	    return TCL_ERROR;
	}
    } else {
	/*
	 * This channel does not cover another one. Simply do a close, if
	 * necessary.
	 */

	if (statePtr->refCount <= 0) {
	    if (Tcl_Close(interp, chan) != TCL_OK) {
		/*
		 * TIP #219, Tcl Channel Reflection API.
		 * "TclChanCaughtErrorBypass" is not required here, it was
		 * done already by "Tcl_Close".
		 */

		return TCL_ERROR;
	    }
	}

	/*
	 * TIP #218, Channel Thread Actions.
	 * Not required in this branch, this is done by Tcl_Close. If
	 * Tcl_Close is not called then the ChannelState is still active in
	 * the thread and no action has to be taken either.
	 */
    }

    return TCL_OK;
}

/*
 *----------------------------------------------------------------------
 *
 * Tcl_GetStackedChannel --
 *
 *	Determines whether the specified channel is stacked upon another.
 *
 * Results:
 *	NULL if the channel is not stacked upon another one, or a reference to
 *	the channel it is stacked upon. This reference can be used in queries,
 *	but modification is not allowed.
 *
 * Side effects:
 *	None.
 *
 *----------------------------------------------------------------------
 */

Tcl_Channel
Tcl_GetStackedChannel(
    Tcl_Channel chan)
{
    Channel *chanPtr = (Channel *) chan;
				/* The actual channel. */

    return (Tcl_Channel) chanPtr->downChanPtr;
}

/*
 *----------------------------------------------------------------------
 *
 * Tcl_GetTopChannel --
 *
 *	Returns the top channel of a channel stack.
 *
 * Results:
 *	NULL if the channel is not stacked upon another one, or a reference to
 *	the channel it is stacked upon. This reference can be used in queries,
 *	but modification is not allowed.
 *
 * Side effects:
 *	None.
 *
 *----------------------------------------------------------------------
 */

Tcl_Channel
Tcl_GetTopChannel(
    Tcl_Channel chan)
{
    Channel *chanPtr = (Channel *) chan;
				/* The actual channel. */

    return (Tcl_Channel) chanPtr->state->topChanPtr;
}

/*
 *----------------------------------------------------------------------
 *
 * Tcl_GetChannelInstanceData --
 *
 *	Returns the client data associated with a channel.
 *
 * Results:
 *	The client data.
 *
 * Side effects:
 *	None.
 *
 *----------------------------------------------------------------------
 */

ClientData
Tcl_GetChannelInstanceData(
    Tcl_Channel chan)		/* Channel for which to return client data. */
{
    Channel *chanPtr = (Channel *) chan;
				/* The actual channel. */

    return chanPtr->instanceData;
}

/*
 *----------------------------------------------------------------------
 *
 * Tcl_GetChannelThread --
 *
 *	Given a channel structure, returns the thread managing it. TIP #10
 *
 * Results:
 *	Returns the id of the thread managing the channel.
 *
 * Side effects:
 *	None.
 *
 *----------------------------------------------------------------------
 */

Tcl_ThreadId
Tcl_GetChannelThread(
    Tcl_Channel chan)		/* The channel to return the managing thread
				 * for. */
{
    Channel *chanPtr = (Channel *) chan;
				/* The actual channel. */

    return chanPtr->state->managingThread;
}

/*
 *----------------------------------------------------------------------
 *
 * Tcl_GetChannelType --
 *
 *	Given a channel structure, returns the channel type structure.
 *
 * Results:
 *	Returns a pointer to the channel type structure.
 *
 * Side effects:
 *	None.
 *
 *----------------------------------------------------------------------
 */

Tcl_ChannelType *
Tcl_GetChannelType(
    Tcl_Channel chan)		/* The channel to return type for. */
{
    Channel *chanPtr = (Channel *) chan;
				/* The actual channel. */

    return chanPtr->typePtr;
}

/*
 *----------------------------------------------------------------------
 *
 * Tcl_GetChannelMode --
 *
 *	Computes a mask indicating whether the channel is open for reading and
 *	writing.
 *
 * Results:
 *	An OR-ed combination of TCL_READABLE and TCL_WRITABLE.
 *
 * Side effects:
 *	None.
 *
 *----------------------------------------------------------------------
 */

int
Tcl_GetChannelMode(
    Tcl_Channel chan)		/* The channel for which the mode is being
				 * computed. */
{
    ChannelState *statePtr = ((Channel *) chan)->state;
				/* State of actual channel. */

    return GotFlag(statePtr, TCL_READABLE | TCL_WRITABLE);
}

/*
 *----------------------------------------------------------------------
 *
 * Tcl_GetChannelName --
 *
 *	Returns the string identifying the channel name.
 *
 * Results:
 *	The string containing the channel name. This memory is owned by the
 *	generic layer and should not be modified by the caller.
 *
 * Side effects:
 *	None.
 *
 *----------------------------------------------------------------------
 */

const char *
Tcl_GetChannelName(
    Tcl_Channel chan)		/* The channel for which to return the name. */
{
    ChannelState *statePtr;	/* State of actual channel. */

    statePtr = ((Channel *) chan)->state;
    return statePtr->channelName;
}

/*
 *----------------------------------------------------------------------
 *
 * Tcl_GetChannelHandle --
 *
 *	Returns an OS handle associated with a channel.
 *
 * Results:
 *	Returns TCL_OK and places the handle in handlePtr, or returns
 *	TCL_ERROR on failure.
 *
 * Side effects:
 *	None.
 *
 *----------------------------------------------------------------------
 */

int
Tcl_GetChannelHandle(
    Tcl_Channel chan,		/* The channel to get file from. */
    int direction,		/* TCL_WRITABLE or TCL_READABLE. */
    ClientData *handlePtr)	/* Where to store handle */
{
    Channel *chanPtr;		/* The actual channel. */
    ClientData handle;
    int result;

    chanPtr = ((Channel *) chan)->state->bottomChanPtr;
    if (!chanPtr->typePtr->getHandleProc) {
	Tcl_Obj* err;
	TclNewLiteralStringObj(err, "channel \"");
	Tcl_AppendToObj(err, Tcl_GetChannelName(chan), -1);
	Tcl_AppendToObj(err, "\" does not support OS handles", -1);
	Tcl_SetChannelError (chan,err);
	return TCL_ERROR;
    }
    result = (chanPtr->typePtr->getHandleProc)(chanPtr->instanceData,
	    direction, &handle);
    if (handlePtr) {
	*handlePtr = handle;
    }
    return result;
}

/*
 *---------------------------------------------------------------------------
 *
 * AllocChannelBuffer --
 *
 *	A channel buffer has BUFFER_PADDING bytes extra at beginning to hold
 *	any bytes of a native-encoding character that got split by the end of
 *	the previous buffer and need to be moved to the beginning of the next
 *	buffer to make a contiguous string so it can be converted to UTF-8.
 *
 *	A channel buffer has BUFFER_PADDING bytes extra at the end to hold any
 *	bytes of a native-encoding character (generated from a UTF-8
 *	character) that overflow past the end of the buffer and need to be
 *	moved to the next buffer.
 *
 * Results:
 *	A newly allocated channel buffer.
 *
 * Side effects:
 *	None.
 *
 *---------------------------------------------------------------------------
 */

static ChannelBuffer *
AllocChannelBuffer(
    int length)			/* Desired length of channel buffer. */
{
    ChannelBuffer *bufPtr;
    int n;

    n = length + CHANNELBUFFER_HEADER_SIZE + BUFFER_PADDING + BUFFER_PADDING;
    bufPtr = (ChannelBuffer *) ckalloc((unsigned) n);
    bufPtr->nextAdded	= BUFFER_PADDING;
    bufPtr->nextRemoved	= BUFFER_PADDING;
    bufPtr->bufLength	= length + BUFFER_PADDING;
    bufPtr->nextPtr	= NULL;
    bufPtr->refCount	= 1;
    return bufPtr;
}

static void
PreserveChannelBuffer(
    ChannelBuffer *bufPtr)
{
    bufPtr->refCount++;
}

static void
ReleaseChannelBuffer(
    ChannelBuffer *bufPtr)
{
    if (--bufPtr->refCount) {
	return;
    }
    ckfree((char *) bufPtr);
}

static int
IsShared(
    ChannelBuffer *bufPtr)
{
    return bufPtr->refCount > 1;
}

/*
 *----------------------------------------------------------------------
 *
 * RecycleBuffer --
 *
 *	Helper function to recycle input and output buffers. Ensures that two
 *	input buffers are saved (one in the input queue and another in the
 *	saveInBufPtr field) and that curOutPtr is set to a buffer. Only if
 *	these conditions are met is the buffer freed to the OS.
 *
 * Results:
 *	None.
 *
 * Side effects:
 *	May free a buffer to the OS.
 *
 *----------------------------------------------------------------------
 */

static void
RecycleBuffer(
    ChannelState *statePtr,	/* ChannelState in which to recycle buffers. */
    ChannelBuffer *bufPtr,	/* The buffer to recycle. */
    int mustDiscard)		/* If nonzero, free the buffer to the OS,
				 * always. */
{
    /*
     * Do we have to free the buffer to the OS?
     */
    if (IsShared(bufPtr)) {
	mustDiscard = 1;
    }

    if (mustDiscard) {
	ReleaseChannelBuffer(bufPtr);
	return;
    }

    /*
     * Only save buffers which have the requested buffersize for the
     * channel. This is to honor dynamic changes of the buffersize
     * made by the user.
     */

    if ((bufPtr->bufLength - BUFFER_PADDING) != statePtr->bufSize) {
	ReleaseChannelBuffer(bufPtr);
	return;
    }

    /*
     * Only save buffers for the input queue if the channel is readable.
     */

    if (GotFlag(statePtr, TCL_READABLE)) {
	if (statePtr->inQueueHead == NULL) {
	    statePtr->inQueueHead = bufPtr;
	    statePtr->inQueueTail = bufPtr;
	    goto keepBuffer;
	}
	if (statePtr->saveInBufPtr == NULL) {
	    statePtr->saveInBufPtr = bufPtr;
	    goto keepBuffer;
	}
    }

    /*
     * Only save buffers for the output queue if the channel is writable.
     */

    if (GotFlag(statePtr, TCL_WRITABLE)) {
	if (statePtr->curOutPtr == NULL) {
	    statePtr->curOutPtr = bufPtr;
	    goto keepBuffer;
	}
    }

    /*
     * If we reached this code we return the buffer to the OS.
     */

    ReleaseChannelBuffer(bufPtr);
    return;

  keepBuffer:
    bufPtr->nextRemoved = BUFFER_PADDING;
    bufPtr->nextAdded = BUFFER_PADDING;
    bufPtr->nextPtr = NULL;
}

/*
 *----------------------------------------------------------------------
 *
 * DiscardOutputQueued --
 *
 *	Discards all output queued in the output queue of a channel.
 *
 * Results:
 *	None.
 *
 * Side effects:
 *	Recycles buffers.
 *
 *----------------------------------------------------------------------
 */

static void
DiscardOutputQueued(
    ChannelState *statePtr)	/* ChannelState for which to discard output. */
{
    ChannelBuffer *bufPtr;

    while (statePtr->outQueueHead != NULL) {
	bufPtr = statePtr->outQueueHead;
	statePtr->outQueueHead = bufPtr->nextPtr;
	RecycleBuffer(statePtr, bufPtr, 0);
    }
    statePtr->outQueueHead = NULL;
    statePtr->outQueueTail = NULL;
}

/*
 *----------------------------------------------------------------------
 *
 * CheckForDeadChannel --
 *
 *	This function checks is a given channel is Dead (a channel that has
 *	been closed but not yet deallocated.)
 *
 * Results:
 *	True (1) if channel is Dead, False (0) if channel is Ok
 *
 * Side effects:
 *	None
 *
 *----------------------------------------------------------------------
 */

static int
CheckForDeadChannel(
    Tcl_Interp *interp,		/* For error reporting (can be NULL) */
    ChannelState *statePtr)	/* The channel state to check. */
{
    if (GotFlag(statePtr, CHANNEL_DEAD)) {
	Tcl_SetErrno(EINVAL);
	if (interp) {
	    Tcl_AppendResult(interp,
		    "unable to access channel: invalid channel", NULL);
	}
	return 1;
    }
    return 0;
}

/*
 *----------------------------------------------------------------------
 *
 * FlushChannel --
 *
 *	This function flushes as much of the queued output as is possible
 *	now. If calledFromAsyncFlush is nonzero, it is being called in an
 *	event handler to flush channel output asynchronously.
 *
 * Results:
 *	0 if successful, else the error code that was returned by the channel
 *	type operation. May leave a message in the interp result.
 *
 * Side effects:
 *	May produce output on a channel. May block indefinitely if the channel
 *	is synchronous. May schedule an async flush on the channel. May
 *	recycle memory for buffers in the output queue.
 *
 *----------------------------------------------------------------------
 */

static int
FlushChannel(
    Tcl_Interp *interp,		/* For error reporting during close. */
    Channel *chanPtr,		/* The channel to flush on. */
    int calledFromAsyncFlush)	/* If nonzero then we are being called from an
				 * asynchronous flush callback. */
{
    ChannelState *statePtr = chanPtr->state;
				/* State of the channel stack. */
    ChannelBuffer *bufPtr;	/* Iterates over buffered output queue. */
    int toWrite;		/* Amount of output data in current buffer
				 * available to be written. */
    int written;		/* Amount of output data actually written in
				 * current round. */
    int errorCode = 0;		/* Stores POSIX error codes from channel
				 * driver operations. */
    int wroteSome = 0;		/* Set to one if any data was written to the
				 * driver. */

    /*
     * Prevent writing on a dead channel -- a channel that has been closed but
     * not yet deallocated. This can occur if the exit handler for the channel
     * deallocation runs before all channels are deregistered in all
     * interpreters.
     */

    if (CheckForDeadChannel(interp, statePtr)) {
	return -1;
    }

    /*
     * Loop over the queued buffers and attempt to flush as much as possible
     * of the queued output to the channel.
     */

    while (1) {
	/*
	 * If the queue is empty and there is a ready current buffer, OR if
	 * the current buffer is full, then move the current buffer to the
	 * queue.
	 */

	if (((statePtr->curOutPtr != NULL) &&
		IsBufferFull(statePtr->curOutPtr))
		|| (GotFlag(statePtr, BUFFER_READY) &&
			(statePtr->outQueueHead == NULL))) {
	    ResetFlag(statePtr, BUFFER_READY);
	    statePtr->curOutPtr->nextPtr = NULL;
	    if (statePtr->outQueueHead == NULL) {
		statePtr->outQueueHead = statePtr->curOutPtr;
	    } else {
		statePtr->outQueueTail->nextPtr = statePtr->curOutPtr;
	    }
	    statePtr->outQueueTail = statePtr->curOutPtr;
	    statePtr->curOutPtr = NULL;
	}
	bufPtr = statePtr->outQueueHead;

	/*
	 * If we are not being called from an async flush and an async flush
	 * is active, we just return without producing any output.
	 */

	if (!calledFromAsyncFlush && GotFlag(statePtr, BG_FLUSH_SCHEDULED)) {
	    return 0;
	}

	/*
	 * If the output queue is still empty, break out of the while loop.
	 */

	if (bufPtr == NULL) {
	    break;	/* Out of the "while (1)". */
	}

	/*
	 * Produce the output on the channel.
	 */

	PreserveChannelBuffer(bufPtr);
	toWrite = BytesLeft(bufPtr);
	if (toWrite == 0) {
	    written = 0;
	} else {
	    written = (chanPtr->typePtr->outputProc)(chanPtr->instanceData,
		RemovePoint(bufPtr), toWrite, &errorCode);
	}

	/*
	 * If the write failed completely attempt to start the asynchronous
	 * flush mechanism and break out of this loop - do not attempt to
	 * write any more output at this time.
	 */

	if (written < 0) {
	    /*
	     * If the last attempt to write was interrupted, simply retry.
	     */

	    if (errorCode == EINTR) {
		errorCode = 0;
		ReleaseChannelBuffer(bufPtr);
		continue;
	    }

	    /*
	     * If the channel is non-blocking and we would have blocked, start
	     * a background flushing handler and break out of the loop.
	     */

	    if ((errorCode == EWOULDBLOCK) || (errorCode == EAGAIN)) {
		/*
		 * This used to check for CHANNEL_NONBLOCKING, and panic if
		 * the channel was blocking. However, it appears that setting
		 * stdin to -blocking 0 has some effect on the stdout when
		 * it's a tty channel (dup'ed underneath)
		 */

		if (!GotFlag(statePtr, BG_FLUSH_SCHEDULED)) {
		    SetFlag(statePtr, BG_FLUSH_SCHEDULED);
		    UpdateInterest(chanPtr);
		}
		errorCode = 0;
		ReleaseChannelBuffer(bufPtr);
		break;
	    }

	    /*
	     * Decide whether to report the error upwards or defer it.
	     */

	    if (calledFromAsyncFlush) {
		/*
		 * TIP #219, Tcl Channel Reflection API.
		 * When defering the error copy a message from the bypass into
		 * the unreported area. Or discard it if the new error is to be
		 * ignored in favor of an earlier defered error.
		 */

		Tcl_Obj *msg = statePtr->chanMsg;

		if (statePtr->unreportedError == 0) {
		    statePtr->unreportedError = errorCode;
		    statePtr->unreportedMsg = msg;
		    if (msg != NULL) {
			Tcl_IncrRefCount(msg);
		    }
		} else {
		    /*
		     * An old unreported error is kept, and this error thrown
		     * away.
		     */

		    statePtr->chanMsg = NULL;
		    if (msg != NULL) {
			TclDecrRefCount(msg);
		    }
		}
	    } else {
		/*
		 * TIP #219, Tcl Channel Reflection API.
		 * Move error messages put by the driver into the chan bypass
		 * area into the regular interpreter result. Fall back to the
		 * regular message if nothing was found in the bypasses.
		 */

		Tcl_SetErrno(errorCode);
		if (interp != NULL && !TclChanCaughtErrorBypass(interp,
			(Tcl_Channel) chanPtr)) {
		    /*
		     * Casting away const here is safe because the
		     * TCL_VOLATILE flag guarantees const treatment of the
		     * Posix error string.
		     */

		    Tcl_SetResult(interp, (char *) Tcl_PosixError(interp),
			    TCL_VOLATILE);
		}

		/*
		 * An unreportable bypassed message is kept, for the caller of
		 * Tcl_Seek, Tcl_Write, etc.
		 */
	    }

	    /*
	     * When we get an error we throw away all the output currently
	     * queued.
	     */

	    DiscardOutputQueued(statePtr);
	    ReleaseChannelBuffer(bufPtr);
	    continue;
	} else {
	    wroteSome = 1;
	}

	bufPtr->nextRemoved += written;

	/*
	 * If this buffer is now empty, recycle it.
	 */

	if (IsBufferEmpty(bufPtr)) {
	    statePtr->outQueueHead = bufPtr->nextPtr;
	    if (statePtr->outQueueHead == NULL) {
		statePtr->outQueueTail = NULL;
	    }
	    RecycleBuffer(statePtr, bufPtr, 0);
	}
	ReleaseChannelBuffer(bufPtr);
    }	/* Closes "while (1)". */

    /*
     * If we wrote some data while flushing in the background, we are done.
     * We can't finish the background flush until we run out of data and the
     * channel becomes writable again. This ensures that all of the pending
     * data has been flushed at the system level.
     */

    if (GotFlag(statePtr, BG_FLUSH_SCHEDULED)) {
	if (wroteSome) {
	    return errorCode;
	} else if (statePtr->outQueueHead == NULL) {
	    ResetFlag(statePtr, BG_FLUSH_SCHEDULED);
	    (chanPtr->typePtr->watchProc)(chanPtr->instanceData,
		    statePtr->interestMask);
	}
    }

    /*
     * If the channel is flagged as closed, delete it when the refCount drops
     * to zero, the output queue is empty and there is no output in the
     * current output buffer.
     */

    if (GotFlag(statePtr, CHANNEL_CLOSED) && (statePtr->refCount <= 0) &&
	    (statePtr->outQueueHead == NULL) &&
	    ((statePtr->curOutPtr == NULL) ||
	    IsBufferEmpty(statePtr->curOutPtr))) {
	return CloseChannel(interp, chanPtr, errorCode);
    }
    return errorCode;
}

/*
 *----------------------------------------------------------------------
 *
 * CloseChannel --
 *
 *	Utility procedure to close a channel and free associated resources.
 *
 *	If the channel was stacked, then the it will copy the necessary
 *	elements of the NEXT channel into the TOP channel, in essence
 *	unstacking the channel. The NEXT channel will then be freed.
 *
 *	If the channel was not stacked, then we will free all the bits for the
 *	TOP channel, including the data structure itself.
 *
 * Results:
 *	Error code from an unreported error or the driver close operation.
 *
 * Side effects:
 *	May close the actual channel, may free memory, may change the value of
 *	errno.
 *
 *----------------------------------------------------------------------
 */

static int
CloseChannel(
    Tcl_Interp *interp,		/* For error reporting. */
    Channel *chanPtr,		/* The channel to close. */
    int errorCode)		/* Status of operation so far. */
{
    int result = 0;		/* Of calling driver close operation. */
    ChannelState *statePtr;	/* State of the channel stack. */
    ThreadSpecificData *tsdPtr = TCL_TSD_INIT(&dataKey);

    if (chanPtr == NULL) {
	return result;
    }
    statePtr = chanPtr->state;

    /*
     * No more input can be consumed so discard any leftover input.
     */

    DiscardInputQueued(statePtr, 1);

    /*
     * Discard a leftover buffer in the current output buffer field.
     */

    if (statePtr->curOutPtr != NULL) {
	ReleaseChannelBuffer(statePtr->curOutPtr);
	statePtr->curOutPtr = NULL;
    }

    /*
     * The caller guarantees that there are no more buffers queued for output.
     */

    if (statePtr->outQueueHead != NULL) {
	Tcl_Panic("TclFlush, closed channel: queued output left");
    }

    /*
     * If the EOF character is set in the channel, append that to the output
     * device.
     */

    if ((statePtr->outEofChar != 0) && GotFlag(statePtr, TCL_WRITABLE)) {
	int dummy;
	char c = (char) statePtr->outEofChar;

	(chanPtr->typePtr->outputProc)(chanPtr->instanceData, &c, 1, &dummy);
    }

    /*
     * TIP #219, Tcl Channel Reflection API.
     * Move a leftover error message in the channel bypass into the
     * interpreter bypass. Just clear it if there is no interpreter.
     */

    if (statePtr->chanMsg != NULL) {
	if (interp != NULL) {
	    Tcl_SetChannelErrorInterp(interp,statePtr->chanMsg);
	}
	TclDecrRefCount(statePtr->chanMsg);
	statePtr->chanMsg = NULL;
    }

    /*
     * Remove this channel from of the list of all channels.
     */

    CutChannel((Tcl_Channel) chanPtr);

    /*
     * Close and free the channel driver state.
     * This may leave a TIP #219 error message in the interp.
     */

    if (chanPtr->typePtr->closeProc != TCL_CLOSE2PROC) {
	result = (chanPtr->typePtr->closeProc)(chanPtr->instanceData, interp);
    } else {
	result = (chanPtr->typePtr->close2Proc)(chanPtr->instanceData,
		interp, 0);
    }

    /*
     * Some resources can be cleared only if the bottom channel in a stack is
     * closed. All the other channels in the stack are not allowed to remove.
     */

    if (chanPtr == statePtr->bottomChanPtr) {
	if (statePtr->channelName != NULL) {
	    ckfree((char *) statePtr->channelName);
	    statePtr->channelName = NULL;
	}

	Tcl_FreeEncoding(statePtr->encoding);
    }

    /*
     * If we are being called synchronously, report either any latent error on
     * the channel or the current error.
     */

    if (statePtr->unreportedError != 0) {
	errorCode = statePtr->unreportedError;

	/*
	 * TIP #219, Tcl Channel Reflection API.
	 * Move an error message found in the unreported area into the regular
	 * bypass (interp). This kills any message in the channel bypass area.
	 */

	if (statePtr->chanMsg != NULL) {
	    TclDecrRefCount(statePtr->chanMsg);
	    statePtr->chanMsg = NULL;
	}
	if (interp) {
	    Tcl_SetChannelErrorInterp(interp,statePtr->unreportedMsg);
	}
    }
    if (errorCode == 0) {
	errorCode = result;
	if (errorCode != 0) {
	    Tcl_SetErrno(errorCode);
	}
    }

    /*
     * Cancel any outstanding timer.
     */

    Tcl_DeleteTimerHandler(statePtr->timer);

    /*
     * Mark the channel as deleted by clearing the type structure.
     */

    if (chanPtr->downChanPtr != NULL) {
	Channel *downChanPtr = chanPtr->downChanPtr;

	statePtr->nextCSPtr = tsdPtr->firstCSPtr;
	tsdPtr->firstCSPtr = statePtr;

	statePtr->topChanPtr = downChanPtr;
	downChanPtr->upChanPtr = NULL;
	chanPtr->typePtr = NULL;

	Tcl_EventuallyFree(chanPtr, TCL_DYNAMIC);
	return Tcl_Close(interp, (Tcl_Channel) downChanPtr);
    }

    /*
     * There is only the TOP Channel, so we free the remaining pointers we
     * have and then ourselves. Since this is the last of the channels in the
     * stack, make sure to free the ChannelState structure associated with it.
     * We use Tcl_EventuallyFree to allow for any last references.
     */

    chanPtr->typePtr = NULL;

    Tcl_EventuallyFree(statePtr, TCL_DYNAMIC);
    Tcl_EventuallyFree(chanPtr, TCL_DYNAMIC);

    return errorCode;
}

/*
 *----------------------------------------------------------------------
 *
 * Tcl_CutChannel --
 * CutChannel --
 *
 *	Removes a channel from the (thread-)global list of all channels (in
 *	that thread). This is actually the statePtr for the stack of channel.
 *
 * Results:
 *	Nothing.
 *
 * Side effects:
 *	Resets the field 'nextCSPtr' of the specified channel state to NULL.
 *
 * NOTE:
 *	The channel to cut out of the list must not be referenced in any
 *	interpreter. This is something this procedure cannot check (despite
 *	the refcount) because the caller usually wants fiddle with the channel
 *	(like transfering it to a different thread) and thus keeps the
 *	refcount artifically high to prevent its destruction.
 *
 *----------------------------------------------------------------------
 */

static void
CutChannel(
    Tcl_Channel chan)		/* The channel being removed. Must not be
				 * referenced in any interpreter. */
{
    ThreadSpecificData *tsdPtr = TCL_TSD_INIT(&dataKey);
    ChannelState *prevCSPtr;	/* Preceding channel state in list of all
				 * states - used to splice a channel out of
				 * the list on close. */
    ChannelState *statePtr = ((Channel *) chan)->state;
				/* State of the channel stack. */
    Tcl_DriverThreadActionProc *threadActionProc;

    /*
     * Remove this channel from of the list of all channels (in the current
     * thread).
     */

    if (tsdPtr->firstCSPtr && (statePtr == tsdPtr->firstCSPtr)) {
	tsdPtr->firstCSPtr = statePtr->nextCSPtr;
    } else {
	for (prevCSPtr = tsdPtr->firstCSPtr;
		prevCSPtr && (prevCSPtr->nextCSPtr != statePtr);
		prevCSPtr = prevCSPtr->nextCSPtr) {
	    /* Empty loop body. */
	}
	if (prevCSPtr == NULL) {
	    Tcl_Panic("FlushChannel: damaged channel list");
	}
	prevCSPtr->nextCSPtr = statePtr->nextCSPtr;
    }

    statePtr->nextCSPtr = NULL;

    /*
     * TIP #218, Channel Thread Actions
     */

    threadActionProc = Tcl_ChannelThreadActionProc(Tcl_GetChannelType(chan));
    if (threadActionProc != NULL) {
	(*threadActionProc)(Tcl_GetChannelInstanceData(chan),
		TCL_CHANNEL_THREAD_REMOVE);
    }
}

void
Tcl_CutChannel(
    Tcl_Channel chan)		/* The channel being added. Must not be
				 * referenced in any interpreter. */
{
    Channel *chanPtr = ((Channel *) chan)->state->bottomChanPtr;
    ThreadSpecificData *tsdPtr = TCL_TSD_INIT(&dataKey);
    ChannelState *prevCSPtr;	/* Preceding channel state in list of all
				 * states - used to splice a channel out of
				 * the list on close. */
    ChannelState *statePtr = chanPtr->state;
				/* State of the channel stack. */
    Tcl_DriverThreadActionProc *threadActionProc;

    /*
     * Remove this channel from of the list of all channels (in the current
     * thread).
     */

    if (tsdPtr->firstCSPtr && (statePtr == tsdPtr->firstCSPtr)) {
	tsdPtr->firstCSPtr = statePtr->nextCSPtr;
    } else {
	for (prevCSPtr = tsdPtr->firstCSPtr;
		prevCSPtr && (prevCSPtr->nextCSPtr != statePtr);
		prevCSPtr = prevCSPtr->nextCSPtr) {
	    /* Empty loop body. */
	}
	if (prevCSPtr == NULL) {
	    Tcl_Panic("FlushChannel: damaged channel list");
	}
	prevCSPtr->nextCSPtr = statePtr->nextCSPtr;
    }

    statePtr->nextCSPtr = NULL;

    /*
     * TIP #218, Channel Thread Actions
     * For all transformations and the base channel.
     */

    while (chanPtr) {
	threadActionProc = Tcl_ChannelThreadActionProc(chanPtr->typePtr);
	if (threadActionProc != NULL) {
	    (*threadActionProc)(chanPtr->instanceData,
		    TCL_CHANNEL_THREAD_REMOVE);
	}
	chanPtr= chanPtr->upChanPtr;
    }
}

/*
 *----------------------------------------------------------------------
 *
 * Tcl_SpliceChannel --
 * SpliceChannel --
 *
 *	Adds a channel to the (thread-)global list of all channels (in that
 *	thread). Expects that the field 'nextChanPtr' in the channel is set to
 *	NULL.
 *
 * Results:
 *	Nothing.
 *
 * Side effects:
 *	Nothing.
 *
 * NOTE:
 *	The channel to splice into the list must not be referenced in any
 *	interpreter. This is something this procedure cannot check (despite
 *	the refcount) because the caller usually wants figgle with the channel
 *	(like transfering it to a different thread) and thus keeps the
 *	refcount artifically high to prevent its destruction.
 *
 *----------------------------------------------------------------------
 */

static void
SpliceChannel(
    Tcl_Channel chan)		/* The channel being added. Must not be
				 * referenced in any interpreter. */
{
    ThreadSpecificData *tsdPtr = TCL_TSD_INIT(&dataKey);
    ChannelState *statePtr = ((Channel *) chan)->state;
    Tcl_DriverThreadActionProc *threadActionProc;

    if (statePtr->nextCSPtr != NULL) {
	Tcl_Panic("SpliceChannel: trying to add channel used in different list");
    }

    statePtr->nextCSPtr = tsdPtr->firstCSPtr;
    tsdPtr->firstCSPtr = statePtr;

    /*
     * TIP #10. Mark the current thread as the new one managing this channel.
     *		Note: 'Tcl_GetCurrentThread' returns sensible values even for
     *		a non-threaded core.
     */

    statePtr->managingThread = Tcl_GetCurrentThread();

    /*
     * TIP #218, Channel Thread Actions
     */

    threadActionProc = Tcl_ChannelThreadActionProc(Tcl_GetChannelType(chan));
    if (threadActionProc != NULL) {
	(*threadActionProc) (Tcl_GetChannelInstanceData(chan),
		TCL_CHANNEL_THREAD_INSERT);
    }
}

void
Tcl_SpliceChannel(
    Tcl_Channel chan)		/* The channel being added. Must not be
				 * referenced in any interpreter. */
{
    Channel *chanPtr = ((Channel *) chan)->state->bottomChanPtr;
    ThreadSpecificData *tsdPtr = TCL_TSD_INIT(&dataKey);
    ChannelState *statePtr = chanPtr->state;
    Tcl_DriverThreadActionProc *threadActionProc;

    if (statePtr->nextCSPtr != NULL) {
	Tcl_Panic("SpliceChannel: trying to add channel used in different list");
    }

    statePtr->nextCSPtr = tsdPtr->firstCSPtr;
    tsdPtr->firstCSPtr = statePtr;

    /*
     * TIP #10. Mark the current thread as the new one managing this channel.
     *		Note: 'Tcl_GetCurrentThread' returns sensible values even for
     *		a non-threaded core.
     */

    statePtr->managingThread = Tcl_GetCurrentThread();

    /*
     * TIP #218, Channel Thread Actions
     * For all transformations and the base channel.
     */

    while (chanPtr) {
	threadActionProc = Tcl_ChannelThreadActionProc(chanPtr->typePtr);
	if (threadActionProc != NULL) {
	    (*threadActionProc)(chanPtr->instanceData,
		    TCL_CHANNEL_THREAD_INSERT);
	}
	chanPtr= chanPtr->upChanPtr;
    }
}

/*
 *----------------------------------------------------------------------
 *
 * Tcl_Close --
 *
 *	Closes a channel.
 *
 * Results:
 *	A standard Tcl result.
 *
 * Side effects:
 *	Closes the channel if this is the last reference.
 *
 * NOTE:
 *	Tcl_Close removes the channel as far as the user is concerned.
 *	However, it may continue to exist for a while longer if it has a
 *	background flush scheduled. The device itself is eventually closed and
 *	the channel record removed, in CloseChannel, above.
 *
 *----------------------------------------------------------------------
 */

	/* ARGSUSED */
int
Tcl_Close(
    Tcl_Interp *interp,		/* Interpreter for errors. */
    Tcl_Channel chan)		/* The channel being closed. Must not be
				 * referenced in any interpreter. */
{
    CloseCallback *cbPtr;	/* Iterate over close callbacks for this
				 * channel. */
    Channel *chanPtr;		/* The real IO channel. */
    ChannelState *statePtr;	/* State of real IO channel. */
    int result;			/* Of calling FlushChannel. */
    int flushcode;
    int stickyError;

    if (chan == NULL) {
	return TCL_OK;
    }

    /*
     * Perform special handling for standard channels being closed. If the
     * refCount is now 1 it means that the last reference to the standard
     * channel is being explicitly closed, so bump the refCount down
     * artificially to 0. This will ensure that the channel is actually
     * closed, below. Also set the static pointer to NULL for the channel.
     */

    CheckForStdChannelsBeingClosed(chan);

    /*
     * This operation should occur at the top of a channel stack.
     */

    chanPtr = (Channel *) chan;
    statePtr = chanPtr->state;
    chanPtr = statePtr->topChanPtr;

    if (statePtr->refCount > 0) {
	Tcl_Panic("called Tcl_Close on channel with refCount > 0");
    }

    if (GotFlag(statePtr, CHANNEL_INCLOSE)) {
	if (interp) {
	    Tcl_AppendResult(interp, "Illegal recursive call to close "
		    "through close-handler of channel", NULL);
	}
	return TCL_ERROR;
    }
    SetFlag(statePtr, CHANNEL_INCLOSE);

    /*
     * When the channel has an escape sequence driven encoding such as
     * iso2022, the terminated escape sequence must write to the buffer.
     */

    stickyError = 0;

    if ((statePtr->encoding != NULL)
	    && !(statePtr->outputEncodingFlags & TCL_ENCODING_START)
	    && (CheckChannelErrors(statePtr, TCL_WRITABLE) == 0)) {
	statePtr->outputEncodingFlags |= TCL_ENCODING_END;
	if (WriteChars(chanPtr, "", 0) < 0) {
	    stickyError = Tcl_GetErrno();
	}

	/*
	 * TIP #219, Tcl Channel Reflection API.
	 * Move an error message found in the channel bypass into the
	 * interpreter bypass. Just clear it if there is no interpreter.
	 */

	if (statePtr->chanMsg != NULL) {
	    if (interp != NULL) {
		Tcl_SetChannelErrorInterp(interp,statePtr->chanMsg);
	    }
	    TclDecrRefCount(statePtr->chanMsg);
	    statePtr->chanMsg = NULL;
	}
    }

    Tcl_ClearChannelHandlers(chan);

    /*
     * Invoke the registered close callbacks and delete their records.
     */

    while (statePtr->closeCbPtr != NULL) {
	cbPtr = statePtr->closeCbPtr;
	statePtr->closeCbPtr = cbPtr->nextPtr;
	(cbPtr->proc)(cbPtr->clientData);
	ckfree((char *) cbPtr);
    }

    ResetFlag(statePtr, CHANNEL_INCLOSE);

    /*
     * Ensure that the last output buffer will be flushed.
     */

    if ((statePtr->curOutPtr != NULL) && IsBufferReady(statePtr->curOutPtr)) {
	SetFlag(statePtr, BUFFER_READY);
    }

    /*
     * If this channel supports it, close the read side, since we don't need
     * it anymore and this will help avoid deadlocks on some channel types.
     */

    if (chanPtr->typePtr->closeProc == TCL_CLOSE2PROC) {
	result = (chanPtr->typePtr->close2Proc)(chanPtr->instanceData, interp,
		TCL_CLOSE_READ);
    } else {
	result = 0;
    }

    /*
     * The call to FlushChannel will flush any queued output and invoke the
     * close function of the channel driver, or it will set up the channel to
     * be flushed and closed asynchronously.
     */

    SetFlag(statePtr, CHANNEL_CLOSED);

    flushcode = FlushChannel(interp, chanPtr, 0);

    /*
     * TIP #219.
     * Capture error messages put by the driver into the bypass area and put
     * them into the regular interpreter result.
     *
     * Notes: Due to the assertion of CHANNEL_CLOSED in the flags
     * FlushChannel() has called CloseChannel() and thus freed all the channel
     * structures. We must not try to access "chan" anymore, hence the NULL
     * argument in the call below. The only place which may still contain a
     * message is the interpreter itself, and "CloseChannel" made sure to lift
     * any channel message it generated into it.
     */

    if (TclChanCaughtErrorBypass(interp, NULL)) {
	result = EINVAL;
    }

    if (stickyError != 0) {
	Tcl_SetErrno(stickyError);
	if (interp != NULL) {
	    Tcl_SetObjResult(interp,
			     Tcl_NewStringObj(Tcl_PosixError(interp), -1));
	}
	return TCL_ERROR;
    }
    /*
     * Bug 97069ea11a: set error message if a flush code is set and no error
     * message set up to now.
     */
    if (flushcode != 0 && interp != NULL
	    && 0 == Tcl_GetCharLength(Tcl_GetObjResult(interp)) ) {
	Tcl_SetErrno(flushcode);
	Tcl_SetObjResult(interp,
		Tcl_NewStringObj(Tcl_PosixError(interp), -1));
    }
    if ((flushcode != 0) || (result != 0)) {
	return TCL_ERROR;
    }
    return TCL_OK;
}

/*
 *----------------------------------------------------------------------
 *
 * Tcl_ClearChannelHandlers --
 *
 *	Removes all channel handlers and event scripts from the channel,
 *	cancels all background copies involving the channel and any interest
 *	in events.
 *
 * Results:
 *	None.
 *
 * Side effects:
 *	See above. Deallocates memory.
 *
 *----------------------------------------------------------------------
 */

void
Tcl_ClearChannelHandlers(
    Tcl_Channel channel)
{
    ChannelHandler *chPtr, *chNext;	/* Iterate over channel handlers. */
    EventScriptRecord *ePtr, *eNextPtr;	/* Iterate over eventscript records. */
    Channel *chanPtr;			/* The real IO channel. */
    ChannelState *statePtr;		/* State of real IO channel. */
    ThreadSpecificData *tsdPtr = TCL_TSD_INIT(&dataKey);
    NextChannelHandler *nhPtr;

    /*
     * This operation should occur at the top of a channel stack.
     */

    chanPtr = (Channel *) channel;
    statePtr = chanPtr->state;
    chanPtr = statePtr->topChanPtr;

    /*
     * Cancel any outstanding timer.
     */

    Tcl_DeleteTimerHandler(statePtr->timer);

    /*
     * Remove any references to channel handlers for this channel that may be
     * about to be invoked.
     */

    for (nhPtr = tsdPtr->nestedHandlerPtr; nhPtr != NULL;
	    nhPtr = nhPtr->nestedHandlerPtr) {
	if (nhPtr->nextHandlerPtr &&
		(nhPtr->nextHandlerPtr->chanPtr == chanPtr)) {
	    nhPtr->nextHandlerPtr = NULL;
	}
    }

    /*
     * Remove all the channel handler records attached to the channel itself.
     */

    for (chPtr = statePtr->chPtr; chPtr != NULL; chPtr = chNext) {
	chNext = chPtr->nextPtr;
	ckfree((char *) chPtr);
    }
    statePtr->chPtr = NULL;

    /*
     * Cancel any pending copy operation.
     */

    StopCopy(statePtr->csPtrR);
    StopCopy(statePtr->csPtrW);

    /*
     * Must set the interest mask now to 0, otherwise infinite loops
     * will occur if Tcl_DoOneEvent is called before the channel is
     * finally deleted in FlushChannel. This can happen if the channel
     * has a background flush active.
     */

    statePtr->interestMask = 0;

    /*
     * Remove any EventScript records for this channel.
     */

    for (ePtr = statePtr->scriptRecordPtr; ePtr != NULL; ePtr = eNextPtr) {
	eNextPtr = ePtr->nextPtr;
	TclDecrRefCount(ePtr->scriptPtr);
	ckfree((char *) ePtr);
    }
    statePtr->scriptRecordPtr = NULL;
}

/*
 *----------------------------------------------------------------------
 *
 * Tcl_Write --
 *
 *	Puts a sequence of bytes into an output buffer, may queue the buffer
 *	for output if it gets full, and also remembers whether the current
 *	buffer is ready e.g. if it contains a newline and we are in line
 *	buffering mode. Compensates stacking, i.e. will redirect the data from
 *	the specified channel to the topmost channel in a stack.
 *
 *	No encoding conversions are applied to the bytes being read.
 *
 * Results:
 *	The number of bytes written or -1 in case of error. If -1,
 *	Tcl_GetErrno will return the error code.
 *
 * Side effects:
 *	May buffer up output and may cause output to be produced on the
 *	channel.
 *
 *----------------------------------------------------------------------
 */

int
Tcl_Write(
    Tcl_Channel chan,		/* The channel to buffer output for. */
    const char *src,		/* Data to queue in output buffer. */
    int srcLen)			/* Length of data in bytes, or < 0 for
				 * strlen(). */
{
    /*
     * Always use the topmost channel of the stack
     */

    Channel *chanPtr;
    ChannelState *statePtr;	/* State info for channel */

    statePtr = ((Channel *) chan)->state;
    chanPtr = statePtr->topChanPtr;

    if (CheckChannelErrors(statePtr, TCL_WRITABLE) != 0) {
	return -1;
    }

    if (srcLen < 0) {
	srcLen = strlen(src);
    }
    return WriteBytes(chanPtr, src, srcLen);
}

/*
 *----------------------------------------------------------------------
 *
 * Tcl_WriteRaw --
 *
 *	Puts a sequence of bytes into an output buffer, may queue the buffer
 *	for output if it gets full, and also remembers whether the current
 *	buffer is ready e.g. if it contains a newline and we are in line
 *	buffering mode. Writes directly to the driver of the channel, does not
 *	compensate for stacking.
 *
 *	No encoding conversions are applied to the bytes being read.
 *
 * Results:
 *	The number of bytes written or -1 in case of error. If -1,
 *	Tcl_GetErrno will return the error code.
 *
 * Side effects:
 *	May buffer up output and may cause output to be produced on the
 *	channel.
 *
 *----------------------------------------------------------------------
 */

int
Tcl_WriteRaw(
    Tcl_Channel chan,		/* The channel to buffer output for. */
    const char *src,		/* Data to queue in output buffer. */
    int srcLen)			/* Length of data in bytes, or < 0 for
				 * strlen(). */
{
    Channel *chanPtr = ((Channel *) chan);
    ChannelState *statePtr = chanPtr->state;
				/* State info for channel */
    int errorCode, written;

    if (CheckChannelErrors(statePtr, TCL_WRITABLE | CHANNEL_RAW_MODE) != 0) {
	return -1;
    }

    if (srcLen < 0) {
	srcLen = strlen(src);
    }

    /*
     * Go immediately to the driver, do all the error handling by ourselves.
     * The code was stolen from 'FlushChannel'.
     */

    written = (chanPtr->typePtr->outputProc) (chanPtr->instanceData,
	    src, srcLen, &errorCode);

    if (written < 0) {
	Tcl_SetErrno(errorCode);
    }

    return written;
}

/*
 *---------------------------------------------------------------------------
 *
 * Tcl_WriteChars --
 *
 *	Takes a sequence of UTF-8 characters and converts them for output
 *	using the channel's current encoding, may queue the buffer for output
 *	if it gets full, and also remembers whether the current buffer is
 *	ready e.g. if it contains a newline and we are in line buffering
 *	mode. Compensates stacking, i.e. will redirect the data from the
 *	specified channel to the topmost channel in a stack.
 *
 * Results:
 *	The number of bytes written or -1 in case of error. If -1,
 *	Tcl_GetErrno will return the error code.
 *
 * Side effects:
 *	May buffer up output and may cause output to be produced on the
 *	channel.
 *
 *----------------------------------------------------------------------
 */

int
Tcl_WriteChars(
    Tcl_Channel chan,		/* The channel to buffer output for. */
    const char *src,		/* UTF-8 characters to queue in output
				 * buffer. */
    int len)			/* Length of string in bytes, or < 0 for
				 * strlen(). */
{
    Channel *chanPtr = (Channel *) chan;
    ChannelState *statePtr = chanPtr->state;	/* State info for channel */
    int result;
    Tcl_Obj *objPtr;

    if (CheckChannelErrors(statePtr, TCL_WRITABLE) != 0) {
	return -1;
    }

    chanPtr = statePtr->topChanPtr;

    if (len < 0) {
	len = strlen(src);
    }
    if (statePtr->encoding) {
	return WriteChars(chanPtr, src, len);
    }

    /*
     * Inefficient way to convert UTF-8 to byte-array, but the code
     * parallels the way it is done for objects.  Special case for 1-byte
     * (used by eg [puts] for the \n) could be extended to more efficient
     * translation of the src string.
     */

    if ((len == 1) && (UCHAR(*src) < 0xC0)) {
	return WriteBytes(chanPtr, src, len);
    }

    objPtr = Tcl_NewStringObj(src, len);
    src = (char *) Tcl_GetByteArrayFromObj(objPtr, &len);
    result = WriteBytes(chanPtr, src, len);
    TclDecrRefCount(objPtr);
    return result;
}

/*
 *---------------------------------------------------------------------------
 *
 * Tcl_WriteObj --
 *
 *	Takes the Tcl object and queues its contents for output. If the
 *	encoding of the channel is NULL, takes the byte-array representation
 *	of the object and queues those bytes for output. Otherwise, takes the
 *	characters in the UTF-8 (string) representation of the object and
 *	converts them for output using the channel's current encoding. May
 *	flush internal buffers to output if one becomes full or is ready for
 *	some other reason, e.g. if it contains a newline and the channel is in
 *	line buffering mode.
 *
 * Results:
 *	The number of bytes written or -1 in case of error. If -1,
 *	Tcl_GetErrno() will return the error code.
 *
 * Side effects:
 *	May buffer up output and may cause output to be produced on the
 *	channel.
 *
 *----------------------------------------------------------------------
 */

int
Tcl_WriteObj(
    Tcl_Channel chan,		/* The channel to buffer output for. */
    Tcl_Obj *objPtr)		/* The object to write. */
{
    /*
     * Always use the topmost channel of the stack
     */

    Channel *chanPtr;
    ChannelState *statePtr;	/* State info for channel */
    char *src;
    int srcLen;

    statePtr = ((Channel *) chan)->state;
    chanPtr = statePtr->topChanPtr;

    if (CheckChannelErrors(statePtr, TCL_WRITABLE) != 0) {
	return -1;
    }
    if (statePtr->encoding == NULL) {
	src = (char *) Tcl_GetByteArrayFromObj(objPtr, &srcLen);
	return WriteBytes(chanPtr, src, srcLen);
    } else {
	src = TclGetStringFromObj(objPtr, &srcLen);
	return WriteChars(chanPtr, src, srcLen);
    }
}

static void WillWrite(Channel *chanPtr)
{
    int inputBuffered;

    if ((chanPtr->typePtr->seekProc != NULL)
        && ((inputBuffered = Tcl_InputBuffered((Tcl_Channel) chanPtr)) > 0)) {
        int ignore;
        DiscardInputQueued(chanPtr->state, 0);
        ChanSeek(chanPtr, - inputBuffered, SEEK_CUR, &ignore);
    }
}

static int WillRead(Channel *chanPtr)
{
    if (chanPtr->typePtr == NULL) {
	/* Prevent read attempts on a closed channel */
        DiscardInputQueued(chanPtr->state, 0);
	Tcl_SetErrno(EINVAL);
	return -1;
    }
    if ((chanPtr->typePtr->seekProc != NULL)
        && (Tcl_OutputBuffered((Tcl_Channel) chanPtr) > 0)) {
        if ((chanPtr->state->curOutPtr != NULL)
            && IsBufferReady(chanPtr->state->curOutPtr)) {
            SetFlag(chanPtr->state, BUFFER_READY);
        }
        if (FlushChannel(NULL, chanPtr, 0) != 0) {
            return -1;
        }
    }
    return 0;
}

/*
 *----------------------------------------------------------------------
 *
 * Write --
 *
 *	Convert srcLen bytes starting at src according to encoding and write
 *	produced bytes into an output buffer, may queue the buffer for output
 *	if it gets full, and also remembers whether the current buffer is
 *	ready e.g. if it contains a newline and we are in line buffering mode.
 *
 * Results:
 *	The number of bytes written or -1 in case of error. If -1,
 *	Tcl_GetErrno will return the error code.
 *
 * Side effects:
 *	May buffer up output and may cause output to be produced on the
 *	channel.
 *
 *----------------------------------------------------------------------
 */

static int
Write(
    Channel *chanPtr,		/* The channel to buffer output for. */
    const char *src,		/* UTF-8 string to write. */
    int srcLen,			/* Length of UTF-8 string in bytes. */
    Tcl_Encoding encoding)
{
    ChannelState *statePtr = chanPtr->state;
				/* State info for channel */
    char *nextNewLine = NULL;
    int endEncoding, saved = 0, total = 0, flushed = 0, needNlFlush = 0;

    if (srcLen) {
        WillWrite(chanPtr);
    }

    /*
     * Write the terminated escape sequence even if srcLen is 0.
     */

    endEncoding = ((statePtr->outputEncodingFlags & TCL_ENCODING_END) != 0);

    if (GotFlag(statePtr, CHANNEL_LINEBUFFERED)
	    || (statePtr->outputTranslation != TCL_TRANSLATE_LF)) {
	nextNewLine = memchr(src, '\n', srcLen);
    }

    while (srcLen + saved + endEncoding > 0) {
	ChannelBuffer *bufPtr;
	char *dst, safe[BUFFER_PADDING];
	int result, srcRead, dstLen, dstWrote, srcLimit = srcLen;

	if (nextNewLine) {
	    srcLimit = nextNewLine - src;
	}
	
	/* Get space to write into */
	bufPtr = statePtr->curOutPtr;
	if (bufPtr == NULL) {
	    bufPtr = AllocChannelBuffer(statePtr->bufSize);
	    statePtr->curOutPtr = bufPtr;
	}
	if (saved) {
	    /*
	     * Here's some translated bytes left over from the last buffer
	     * that we need to stick at the beginning of this buffer.
	     */

	    memcpy(InsertPoint(bufPtr), safe, (size_t) saved);
	    bufPtr->nextAdded += saved;
	    saved = 0;
	}
	PreserveChannelBuffer(bufPtr);
	dst = InsertPoint(bufPtr);
	dstLen = SpaceLeft(bufPtr);

	result = Tcl_UtfToExternal(NULL, encoding, src, srcLimit,
		statePtr->outputEncodingFlags,
		&statePtr->outputEncodingState, dst,
		dstLen + BUFFER_PADDING, &srcRead, &dstWrote, NULL);

	/* See chan-io-1.[89]. Tcl Bug 506297. */
	statePtr->outputEncodingFlags &= ~TCL_ENCODING_START;
	
	if ((result != TCL_OK) && (srcRead + dstWrote == 0)) {
	    /* We're reading from invalid/incomplete UTF-8 */
	    ReleaseChannelBuffer(bufPtr);
	    if (total == 0) {
		Tcl_SetErrno(EINVAL);
		return -1;
	    }
	    break;
	}

	bufPtr->nextAdded += dstWrote;
	src += srcRead;
	srcLen -= srcRead;
	total += dstWrote;
	dst += dstWrote;
	dstLen -= dstWrote;

	if (src == nextNewLine && dstLen > 0) {
	    static char crln[3] = "\r\n";
	    char *nl = NULL;
	    int nlLen = 0;

	    switch (statePtr->outputTranslation) {
	    case TCL_TRANSLATE_LF:
		nl = crln + 1;
		nlLen = 1;
		break;
	    case TCL_TRANSLATE_CR:
		nl = crln;
		nlLen = 1;
		break;
	    case TCL_TRANSLATE_CRLF:
		nl = crln;
		nlLen = 2;
		break;
	    default:
		Tcl_Panic("unknown output translation requested");
		break;
	    }
	
	    result |= Tcl_UtfToExternal(NULL, encoding, nl, nlLen,
		statePtr->outputEncodingFlags,
		&statePtr->outputEncodingState, dst,
		dstLen + BUFFER_PADDING, &srcRead, &dstWrote, NULL);

	    assert (srcRead == nlLen);

	    bufPtr->nextAdded += dstWrote;
	    src++;
	    srcLen--;
	    total += dstWrote;
	    dst += dstWrote;
	    dstLen -= dstWrote;
	    nextNewLine = memchr(src, '\n', srcLen);
	    needNlFlush = 1;
	}

	if (IsBufferOverflowing(bufPtr)) {
	    /*
	     * When translating from UTF-8 to external encoding, we
	     * allowed the translation to produce a character that crossed
	     * the end of the output buffer, so that we would get a
	     * completely full buffer before flushing it. The extra bytes
	     * will be moved to the beginning of the next buffer.
	     */

	    saved = -SpaceLeft(bufPtr);
	    memcpy(safe, dst + dstLen, (size_t) saved);
	    bufPtr->nextAdded = bufPtr->bufLength;
	}

	if ((srcLen + saved == 0) && (result == TCL_OK)) {
	    endEncoding = 0;
	}

	if (IsBufferFull(bufPtr)) {
	    if (FlushChannel(NULL, chanPtr, 0) != 0) {
		ReleaseChannelBuffer(bufPtr);
		return -1;
	    }
	    flushed += statePtr->bufSize;
	    if (saved == 0 || src[-1] != '\n') {
		needNlFlush = 0;
	    }
	}
	ReleaseChannelBuffer(bufPtr);
    }
    if ((flushed < total) && (GotFlag(statePtr, CHANNEL_UNBUFFERED) ||
	    (needNlFlush && GotFlag(statePtr, CHANNEL_LINEBUFFERED)))) {
	SetFlag(statePtr, BUFFER_READY);
	if (FlushChannel(NULL, chanPtr, 0) != 0) {
	    return -1;
	}
    }

    return total;
}

/*
 *---------------------------------------------------------------------------
 *
 * Tcl_Gets --
 *
 *	Reads a complete line of input from the channel into a Tcl_DString.
 *
 * Results:
 *	Length of line read (in characters) or -1 if error, EOF, or blocked.
 *	If -1, use Tcl_GetErrno() to retrieve the POSIX error code for the
 *	error or condition that occurred.
 *
 * Side effects:
 *	May flush output on the channel. May cause input to be consumed from
 *	the channel.
 *
 *---------------------------------------------------------------------------
 */

int
Tcl_Gets(
    Tcl_Channel chan,		/* Channel from which to read. */
    Tcl_DString *lineRead)	/* The line read will be appended to this
				 * DString as UTF-8 characters. The caller
				 * must have initialized it and is responsible
				 * for managing the storage. */
{
    Tcl_Obj *objPtr;
    int charsStored, length;
    char *string;

    TclNewObj(objPtr);
    charsStored = Tcl_GetsObj(chan, objPtr);
    if (charsStored > 0) {
	string = TclGetStringFromObj(objPtr, &length);
	Tcl_DStringAppend(lineRead, string, length);
    }
    TclDecrRefCount(objPtr);
    return charsStored;
}

/*
 *---------------------------------------------------------------------------
 *
 * Tcl_GetsObj --
 *
 *	Accumulate input from the input channel until end-of-line or
 *	end-of-file has been seen. Bytes read from the input channel are
 *	converted to UTF-8 using the encoding specified by the channel.
 *
 * Results:
 *	Number of characters accumulated in the object or -1 if error,
 *	blocked, or EOF. If -1, use Tcl_GetErrno() to retrieve the POSIX error
 *	code for the error or condition that occurred.
 *
 * Side effects:
 *	Consumes input from the channel.
 *
 *	On reading EOF, leave channel pointing at EOF char. On reading EOL,
 *	leave channel pointing after EOL, but don't return EOL in dst buffer.
 *
 *---------------------------------------------------------------------------
 */

int
Tcl_GetsObj(
    Tcl_Channel chan,		/* Channel from which to read. */
    Tcl_Obj *objPtr)		/* The line read will be appended to this
				 * object as UTF-8 characters. */
{
    GetsState gs;
    Channel *chanPtr = (Channel *) chan;
    ChannelState *statePtr = chanPtr->state;
				/* State info for channel */
    ChannelBuffer *bufPtr;
    int inEofChar, skip, copiedTotal, oldLength, oldFlags, oldRemoved;
    Tcl_Encoding encoding;
    char *dst, *dstEnd, *eol, *eof;
    Tcl_EncodingState oldState;

    if (CheckChannelErrors(statePtr, TCL_READABLE) != 0) {
	copiedTotal = -1;
	goto done;
    }

    /*
     * A binary version of Tcl_GetsObj. This could also handle encodings that
     * are ascii-7 pure (iso8859, utf-8, ...) with a final encoding conversion
     * done on objPtr.
     */

    if ((statePtr->encoding == NULL)
	    && ((statePtr->inputTranslation == TCL_TRANSLATE_LF)
		    || (statePtr->inputTranslation == TCL_TRANSLATE_CR))) {
	return TclGetsObjBinary(chan, objPtr);
    }

    /*
     * This operation should occur at the top of a channel stack.
     */

    chanPtr = statePtr->topChanPtr;
    Tcl_Preserve(chanPtr);

    bufPtr = statePtr->inQueueHead;
    encoding = statePtr->encoding;

    /*
     * Preserved so we can restore the channel's state in case we don't find a
     * newline in the available input.
     */

    TclGetStringFromObj(objPtr, &oldLength);
    oldFlags = statePtr->inputEncodingFlags;
    oldState = statePtr->inputEncodingState;
    oldRemoved = BUFFER_PADDING;
    if (bufPtr != NULL) {
	oldRemoved = bufPtr->nextRemoved;
    }

    /*
     * If there is no encoding, use "iso8859-1" -- Tcl_GetsObj() doesn't
     * produce ByteArray objects.
     */

    if (encoding == NULL) {
	encoding = GetBinaryEncoding();
    }

    /*
     * Object used by FilterInputBytes to keep track of how much data has been
     * consumed from the channel buffers.
     */

    gs.objPtr		= objPtr;
    gs.dstPtr		= &dst;
    gs.encoding		= encoding;
    gs.bufPtr		= bufPtr;
    gs.state		= oldState;
    gs.rawRead		= 0;
    gs.bytesWrote	= 0;
    gs.charsWrote	= 0;
    gs.totalChars	= 0;

    dst = objPtr->bytes + oldLength;
    dstEnd = dst;

    skip = 0;
    eof = NULL;
    inEofChar = statePtr->inEofChar;

    while (1) {
	if (dst >= dstEnd) {
	    if (FilterInputBytes(chanPtr, &gs) != 0) {
		goto restore;
	    }
	    dstEnd = dst + gs.bytesWrote;
	}

	/*
	 * Remember if EOF char is seen, then look for EOL anyhow, because the
	 * EOL might be before the EOF char.
	 */

	if (inEofChar != '\0') {
	    for (eol = dst; eol < dstEnd; eol++) {
		if (*eol == inEofChar) {
		    dstEnd = eol;
		    eof = eol;
		    break;
		}
	    }
	}

	/*
	 * On EOL, leave current file position pointing after the EOL, but
	 * don't store the EOL in the output string.
	 */

	switch (statePtr->inputTranslation) {
	case TCL_TRANSLATE_LF:
	    for (eol = dst; eol < dstEnd; eol++) {
		if (*eol == '\n') {
		    skip = 1;
		    goto gotEOL;
		}
	    }
	    break;
	case TCL_TRANSLATE_CR:
	    for (eol = dst; eol < dstEnd; eol++) {
		if (*eol == '\r') {
		    skip = 1;
		    goto gotEOL;
		}
	    }
	    break;
	case TCL_TRANSLATE_CRLF:
	    for (eol = dst; eol < dstEnd; eol++) {
		if (*eol == '\r') {
		    eol++;

		    /*
		     * If a CR is at the end of the buffer, then check for a
		     * LF at the begining of the next buffer, unless EOF char
		     * was found already.
		     */

		    if (eol >= dstEnd) {
			int offset;

			if (eol != eof) {
			    offset = eol - objPtr->bytes;
			    dst = dstEnd;
			    if (FilterInputBytes(chanPtr, &gs) != 0) {
				goto restore;
			    }
			    dstEnd = dst + gs.bytesWrote;
			    eol = objPtr->bytes + offset;
			}
			if (eol >= dstEnd) {
			    skip = 0;
			    goto gotEOL;
			}
		    }
		    if (*eol == '\n') {
			eol--;
			skip = 2;
			goto gotEOL;
		    }
		}
	    }
	    break;
	case TCL_TRANSLATE_AUTO:
	    eol = dst;
	    skip = 1;
	    if (GotFlag(statePtr, INPUT_SAW_CR)) {
		ResetFlag(statePtr, INPUT_SAW_CR);
		if ((eol < dstEnd) && (*eol == '\n')) {
		    /*
		     * Skip the raw bytes that make up the '\n'.
		     */

		    char tmp[1 + TCL_UTF_MAX];
		    int rawRead;

		    bufPtr = gs.bufPtr;
		    Tcl_ExternalToUtf(NULL, gs.encoding, RemovePoint(bufPtr),
			    gs.rawRead, statePtr->inputEncodingFlags,
			    &gs.state, tmp, 1 + TCL_UTF_MAX, &rawRead, NULL,
			    NULL);
		    bufPtr->nextRemoved += rawRead;
		    gs.rawRead -= rawRead;
		    gs.bytesWrote--;
		    gs.charsWrote--;
		    memmove(dst, dst + 1, (size_t) (dstEnd - dst));
		    dstEnd--;
		}
	    }
	    for (eol = dst; eol < dstEnd; eol++) {
		if (*eol == '\r') {
		    eol++;
		    if (eol == dstEnd) {
			/*
			 * If buffer ended on \r, peek ahead to see if a \n is
			 * available, unless EOF char was found already.
			 */

			if (eol != eof) {
			    int offset;

			    offset = eol - objPtr->bytes;
			    dst = dstEnd;
			    PeekAhead(chanPtr, &dstEnd, &gs);
			    eol = objPtr->bytes + offset;
			}

			if (eol >= dstEnd) {
			    eol--;
			    SetFlag(statePtr, INPUT_SAW_CR);
			    goto gotEOL;
			}
		    }
		    if (*eol == '\n') {
			skip++;
		    }
		    eol--;
		    goto gotEOL;
		} else if (*eol == '\n') {
		    goto gotEOL;
		}
	    }
	}
	if (eof != NULL) {
	    /*
	     * EOF character was seen. On EOF, leave current file position
	     * pointing at the EOF character, but don't store the EOF
	     * character in the output string.
	     */

	    dstEnd = eof;
	    SetFlag(statePtr, CHANNEL_EOF | CHANNEL_STICKY_EOF);
	    statePtr->inputEncodingFlags |= TCL_ENCODING_END;
	}
	if (GotFlag(statePtr, CHANNEL_EOF)) {
	    skip = 0;
	    eol = dstEnd;
	    if (eol == objPtr->bytes + oldLength) {
		/*
		 * If we didn't append any bytes before encountering EOF,
		 * caller needs to see -1.
		 */

		Tcl_SetObjLength(objPtr, oldLength);
		CommonGetsCleanup(chanPtr);
		copiedTotal = -1;
		goto done;
	    }
	    goto gotEOL;
	}
	dst = dstEnd;
    }

    /*
     * Found EOL or EOF, but the output buffer may now contain too many UTF-8
     * characters. We need to know how many raw bytes correspond to the number
     * of UTF-8 characters we want, plus how many raw bytes correspond to the
     * character(s) making up EOL (if any), so we can remove the correct
     * number of bytes from the channel buffer.
     */

  gotEOL:
    /*
     * Regenerate the top channel, in case it was changed due to
     * self-modifying reflected transforms.
     */

    if (chanPtr != statePtr->topChanPtr) {
	Tcl_Release(chanPtr);
	chanPtr = statePtr->topChanPtr;
	Tcl_Preserve(chanPtr);
    }

    bufPtr = gs.bufPtr;
    if (bufPtr == NULL) {
	Tcl_Panic("Tcl_GetsObj: gotEOL reached with bufPtr==NULL");
    }
    statePtr->inputEncodingState = gs.state;
    Tcl_ExternalToUtf(NULL, gs.encoding, RemovePoint(bufPtr), gs.rawRead,
	    statePtr->inputEncodingFlags, &statePtr->inputEncodingState, dst,
	    eol - dst + skip + TCL_UTF_MAX, &gs.rawRead, NULL,
	    &gs.charsWrote);
    bufPtr->nextRemoved += gs.rawRead;

    /*
     * Recycle all the emptied buffers.
     */

    Tcl_SetObjLength(objPtr, eol - objPtr->bytes);
    CommonGetsCleanup(chanPtr);
    ResetFlag(statePtr, CHANNEL_BLOCKED);
    copiedTotal = gs.totalChars + gs.charsWrote - skip;
    goto done;

    /*
     * Couldn't get a complete line. This only happens if we get a error
     * reading from the channel or we are non-blocking and there wasn't an EOL
     * or EOF in the data available.
     */

  restore:
    /*
     * Regenerate the top channel, in case it was changed due to
     * self-modifying reflected transforms.
     */
    if (chanPtr != statePtr->topChanPtr) {
	Tcl_Release(chanPtr);
	chanPtr = statePtr->topChanPtr;
	Tcl_Preserve(chanPtr);
    }
    bufPtr = statePtr->inQueueHead;
    if (bufPtr != NULL) {
	bufPtr->nextRemoved = oldRemoved;
	bufPtr = bufPtr->nextPtr;
    }

    for ( ; bufPtr != NULL; bufPtr = bufPtr->nextPtr) {
	bufPtr->nextRemoved = BUFFER_PADDING;
    }
    CommonGetsCleanup(chanPtr);

    statePtr->inputEncodingState = oldState;
    statePtr->inputEncodingFlags = oldFlags;
    Tcl_SetObjLength(objPtr, oldLength);

    /*
     * We didn't get a complete line so we need to indicate to UpdateInterest
     * that the gets blocked. It will wait for more data instead of firing a
     * timer, avoiding a busy wait. This is where we are assuming that the
     * next operation is a gets. No more file events will be delivered on this
     * channel until new data arrives or some operation is performed on the
     * channel (e.g. gets, read, fconfigure) that changes the blocking state.
     * Note that this means a file event will not be delivered even though a
     * read would be able to consume the buffered data.
     */

    SetFlag(statePtr, CHANNEL_NEED_MORE_DATA);
    copiedTotal = -1;

    /*
     * Update the notifier state so we don't block while there is still data
     * in the buffers.
     */

  done:
    /*
     * Regenerate the top channel, in case it was changed due to
     * self-modifying reflected transforms.
     */
    if (chanPtr != statePtr->topChanPtr) {
	Tcl_Release(chanPtr);
	chanPtr = statePtr->topChanPtr;
	Tcl_Preserve(chanPtr);
    }
    UpdateInterest(chanPtr);
    Tcl_Release(chanPtr);
    return copiedTotal;
}

/*
 *---------------------------------------------------------------------------
 *
 * TclGetsObjBinary --
 *
 *	A variation of Tcl_GetsObj that works directly on the buffers until
 *	end-of-line or end-of-file has been seen. Bytes read from the input
 *	channel return as a ByteArray obj.
 *
 * Results:
 *	Number of characters accumulated in the object or -1 if error,
 *	blocked, or EOF. If -1, use Tcl_GetErrno() to retrieve the POSIX error
 *	code for the error or condition that occurred.
 *
 * Side effects:
 *	Consumes input from the channel.
 *
 *	On reading EOF, leave channel pointing at EOF char. On reading EOL,
 *	leave channel pointing after EOL, but don't return EOL in dst buffer.
 *
 *---------------------------------------------------------------------------
 */

static int
TclGetsObjBinary(
    Tcl_Channel chan,		/* Channel from which to read. */
    Tcl_Obj *objPtr)		/* The line read will be appended to this
				 * object as UTF-8 characters. */
{
    Channel *chanPtr = (Channel *) chan;
    ChannelState *statePtr = chanPtr->state;
				/* State info for channel */
    ChannelBuffer *bufPtr;
    int inEofChar, skip, copiedTotal, oldLength, oldFlags, oldRemoved;
    int rawLen, byteLen, eolChar;
    unsigned char *dst, *dstEnd, *eol, *eof, *byteArray;

    /*
     * This operation should occur at the top of a channel stack.
     */

    chanPtr = statePtr->topChanPtr;
    Tcl_Preserve(chanPtr);

    bufPtr = statePtr->inQueueHead;

    /*
     * Preserved so we can restore the channel's state in case we don't find a
     * newline in the available input.
     */

    byteArray = Tcl_GetByteArrayFromObj(objPtr, &byteLen);
    oldFlags = statePtr->inputEncodingFlags;
    oldRemoved = BUFFER_PADDING;
    oldLength = byteLen;
    if (bufPtr != NULL) {
	oldRemoved = bufPtr->nextRemoved;
    }

    rawLen = 0;
    skip = 0;
    eof = NULL;
    inEofChar = statePtr->inEofChar;
    /* Only handle TCL_TRANSLATE_LF and TCL_TRANSLATE_CR */
    eolChar = (statePtr->inputTranslation == TCL_TRANSLATE_LF) ? '\n' : '\r';

    while (1) {
	/*
	 * Subtract the number of bytes that were removed from channel
	 * buffer during last call.
	 */

	if (bufPtr != NULL) {
	    bufPtr->nextRemoved += rawLen;
	    if (!IsBufferReady(bufPtr)) {
		bufPtr = bufPtr->nextPtr;
	    }
	}

	if ((bufPtr == NULL) || (bufPtr->nextAdded == BUFFER_PADDING)) {
	    /*
	     * All channel buffers were exhausted and the caller still
	     * hasn't seen EOL. Need to read more bytes from the channel
	     * device. Side effect is to allocate another channel buffer.
	     */

	    if (GotFlag(statePtr, CHANNEL_BLOCKED)) {
		if (GotFlag(statePtr, CHANNEL_NONBLOCKING)) {
		    goto restore;
		}
		ResetFlag(statePtr, CHANNEL_BLOCKED);
	    }
	    if (GetInput(chanPtr) != 0) {
		goto restore;
	    }
	    bufPtr = statePtr->inQueueTail;
	    if (bufPtr == NULL) {
		goto restore;
	    }
	}

	dst = (unsigned char *) RemovePoint(bufPtr);
	dstEnd = dst + BytesLeft(bufPtr);

	/*
	 * Remember if EOF char is seen, then look for EOL anyhow, because the
	 * EOL might be before the EOF char.
	 * XXX - in the binary case, consider coincident search for eol/eof.
	 */

	if (inEofChar != '\0') {
	    for (eol = dst; eol < dstEnd; eol++) {
		if (*eol == inEofChar) {
		    dstEnd = eol;
		    eof = eol;
		    break;
		}
	    }
	}

	/*
	 * On EOL, leave current file position pointing after the EOL, but
	 * don't store the EOL in the output string.
	 */

	for (eol = dst; eol < dstEnd; eol++) {
	    if (*eol == eolChar) {
		skip = 1;
		goto gotEOL;
	    }
	}
	if (eof != NULL) {
	    /*
	     * EOF character was seen. On EOF, leave current file position
	     * pointing at the EOF character, but don't store the EOF
	     * character in the output string.
	     */

	    SetFlag(statePtr, CHANNEL_EOF | CHANNEL_STICKY_EOF);
	    statePtr->inputEncodingFlags |= TCL_ENCODING_END;
	}
	if (GotFlag(statePtr, CHANNEL_EOF)) {
	    skip = 0;
	    eol = dstEnd;
	    if ((dst == dstEnd) && (byteLen == oldLength)) {
		/*
		 * If we didn't append any bytes before encountering EOF,
		 * caller needs to see -1.
		 */

		byteArray = Tcl_SetByteArrayLength(objPtr, oldLength);
		CommonGetsCleanup(chanPtr);
		copiedTotal = -1;
		goto done;
	    }
	    goto gotEOL;
	}

	/*
	 * Copy bytes from the channel buffer to the ByteArray.
	 * This may realloc space, so keep track of result.
	 */

	rawLen = dstEnd - dst;
	byteArray = Tcl_SetByteArrayLength(objPtr, byteLen + rawLen);
	memcpy(byteArray + byteLen, dst, (size_t) rawLen);
	byteLen += rawLen;
    }

    /*
     * Found EOL or EOF, but the output buffer may now contain too many bytes.
     * We need to know how many bytes correspond to the number we want, so we
     * can remove the correct number of bytes from the channel buffer.
     */

  gotEOL:
    if (bufPtr == NULL) {
	Tcl_Panic("TclGetsObjBinary: gotEOL reached with bufPtr==NULL");
    }

    rawLen = eol - dst;
    byteArray = Tcl_SetByteArrayLength(objPtr, byteLen + rawLen);
    memcpy(byteArray + byteLen, dst, (size_t) rawLen);
    byteLen += rawLen;
    bufPtr->nextRemoved += rawLen + skip;

    /*
     * Convert the buffer if there was an encoding.
     * XXX - unimplemented.
     */

    if (statePtr->encoding != NULL) {
    }

    /*
     * Recycle all the emptied buffers.
     */

    CommonGetsCleanup(chanPtr);
    ResetFlag(statePtr, CHANNEL_BLOCKED);
    copiedTotal = byteLen;
    goto done;

    /*
     * Couldn't get a complete line. This only happens if we get a error
     * reading from the channel or we are non-blocking and there wasn't an EOL
     * or EOF in the data available.
     */

  restore:
    bufPtr = statePtr->inQueueHead;
    if (bufPtr) {
	bufPtr->nextRemoved = oldRemoved;
	bufPtr = bufPtr->nextPtr;
    }

    for ( ; bufPtr != NULL; bufPtr = bufPtr->nextPtr) {
	bufPtr->nextRemoved = BUFFER_PADDING;
    }
    CommonGetsCleanup(chanPtr);

    statePtr->inputEncodingFlags = oldFlags;
    byteArray = Tcl_SetByteArrayLength(objPtr, oldLength);

    /*
     * We didn't get a complete line so we need to indicate to UpdateInterest
     * that the gets blocked. It will wait for more data instead of firing a
     * timer, avoiding a busy wait. This is where we are assuming that the
     * next operation is a gets. No more file events will be delivered on this
     * channel until new data arrives or some operation is performed on the
     * channel (e.g. gets, read, fconfigure) that changes the blocking state.
     * Note that this means a file event will not be delivered even though a
     * read would be able to consume the buffered data.
     */

    SetFlag(statePtr, CHANNEL_NEED_MORE_DATA);
    copiedTotal = -1;

    /*
     * Update the notifier state so we don't block while there is still data
     * in the buffers.
     */

  done:
    UpdateInterest(chanPtr);
    Tcl_Release(chanPtr);
    return copiedTotal;
}

/*
 *---------------------------------------------------------------------------
 *
 * FreeBinaryEncoding --
 *
 *	Frees any "iso8859-1" Tcl_Encoding created by [gets] on a binary
 *	channel in a thread as part of that thread's finalization.
 *
 * Results:
 *	None.
 *
 *---------------------------------------------------------------------------
 */

static void
FreeBinaryEncoding(
    ClientData dummy)	/* Not used */
{
    ThreadSpecificData *tsdPtr = TCL_TSD_INIT(&dataKey);

    if (tsdPtr->binaryEncoding != NULL) {
	Tcl_FreeEncoding(tsdPtr->binaryEncoding);
	tsdPtr->binaryEncoding = NULL;
    }
}

static Tcl_Encoding
GetBinaryEncoding()
{
    ThreadSpecificData *tsdPtr = TCL_TSD_INIT(&dataKey);

    if (tsdPtr->binaryEncoding == NULL) {
	tsdPtr->binaryEncoding = Tcl_GetEncoding(NULL, "iso8859-1");
	Tcl_CreateThreadExitHandler(FreeBinaryEncoding, NULL);
    }
    if (tsdPtr->binaryEncoding == NULL) {
	Tcl_Panic("binary encoding is not available");
    }
    return tsdPtr->binaryEncoding;
}

/*
 *---------------------------------------------------------------------------
 *
 * FilterInputBytes --
 *
 *	Helper function for Tcl_GetsObj. Produces UTF-8 characters from raw
 *	bytes read from the channel.
 *
 *	Consumes available bytes from channel buffers. When channel buffers
 *	are exhausted, reads more bytes from channel device into a new channel
 *	buffer. It is the caller's responsibility to free the channel buffers
 *	that have been exhausted.
 *
 * Results:
 *	The return value is -1 if there was an error reading from the channel,
 *	0 otherwise.
 *
 * Side effects:
 *	Status object keeps track of how much data from channel buffers has
 *	been consumed and where UTF-8 bytes should be stored.
 *
 *---------------------------------------------------------------------------
 */

static int
FilterInputBytes(
    Channel *chanPtr,		/* Channel to read. */
    GetsState *gsPtr)		/* Current state of gets operation. */
{
    ChannelState *statePtr = chanPtr->state;
				/* State info for channel */
    ChannelBuffer *bufPtr;
    char *raw, *dst;
    int offset, toRead, dstNeeded, spaceLeft, result, rawLen;
    Tcl_Obj *objPtr;
#define ENCODING_LINESIZE 20	/* Lower bound on how many bytes to convert at
				 * a time. Since we don't know a priori how
				 * many bytes of storage this many source
				 * bytes will use, we actually need at least
				 * ENCODING_LINESIZE * TCL_MAX_UTF bytes of
				 * room. */

    objPtr = gsPtr->objPtr;

    /*
     * Subtract the number of bytes that were removed from channel buffer
     * during last call.
     */

    bufPtr = gsPtr->bufPtr;
    if (bufPtr != NULL) {
	bufPtr->nextRemoved += gsPtr->rawRead;
	if (!IsBufferReady(bufPtr)) {
	    bufPtr = bufPtr->nextPtr;
	}
    }
    gsPtr->totalChars += gsPtr->charsWrote;

    if ((bufPtr == NULL) || (bufPtr->nextAdded == BUFFER_PADDING)) {
	/*
	 * All channel buffers were exhausted and the caller still hasn't seen
	 * EOL. Need to read more bytes from the channel device. Side effect
	 * is to allocate another channel buffer.
	 */

    read:
	if (GotFlag(statePtr, CHANNEL_BLOCKED)) {
	    if (GotFlag(statePtr, CHANNEL_NONBLOCKING)) {
		gsPtr->charsWrote = 0;
		gsPtr->rawRead = 0;
		return -1;
	    }
	    ResetFlag(statePtr, CHANNEL_BLOCKED);
	}
	if (GetInput(chanPtr) != 0) {
	    gsPtr->charsWrote = 0;
	    gsPtr->rawRead = 0;
	    return -1;
	}
	bufPtr = statePtr->inQueueTail;
	gsPtr->bufPtr = bufPtr;
	if (bufPtr == NULL) {
	    gsPtr->charsWrote = 0;
	    gsPtr->rawRead = 0;
	    return -1;
	}
    }

    /*
     * Convert some of the bytes from the channel buffer to UTF-8. Space in
     * objPtr's string rep is used to hold the UTF-8 characters. Grow the
     * string rep if we need more space.
     */

    raw = RemovePoint(bufPtr);
    rawLen = BytesLeft(bufPtr);

    dst = *gsPtr->dstPtr;
    offset = dst - objPtr->bytes;
    toRead = ENCODING_LINESIZE;
    if (toRead > rawLen) {
	toRead = rawLen;
    }
    dstNeeded = toRead * TCL_UTF_MAX;
    spaceLeft = objPtr->length - offset;
    if (dstNeeded > spaceLeft) {
	int length = offset + ((offset < dstNeeded) ? dstNeeded : offset);

	if (Tcl_AttemptSetObjLength(objPtr, length) == 0) {
	    length = offset + dstNeeded;
	    if (Tcl_AttemptSetObjLength(objPtr, length) == 0) {
		dstNeeded = TCL_UTF_MAX - 1 + toRead;
		length = offset + dstNeeded;
		Tcl_SetObjLength(objPtr, length);
	    }
	}
	spaceLeft = length - offset;
	dst = objPtr->bytes + offset;
	*gsPtr->dstPtr = dst;
    }
    gsPtr->state = statePtr->inputEncodingState;
    result = Tcl_ExternalToUtf(NULL, gsPtr->encoding, raw, rawLen,
	    statePtr->inputEncodingFlags, &statePtr->inputEncodingState,
	    dst, spaceLeft+1, &gsPtr->rawRead, &gsPtr->bytesWrote,
	    &gsPtr->charsWrote);

    /*
     * Make sure that if we go through 'gets', that we reset the
     * TCL_ENCODING_START flag still. [Bug #523988]
     */

    statePtr->inputEncodingFlags &= ~TCL_ENCODING_START;

    if (result == TCL_CONVERT_MULTIBYTE) {
	/*
	 * The last few bytes in this channel buffer were the start of a
	 * multibyte sequence. If this buffer was full, then move them to the
	 * next buffer so the bytes will be contiguous.
	 */

	ChannelBuffer *nextPtr;
	int extra;

	nextPtr = bufPtr->nextPtr;
	if (!IsBufferFull(bufPtr)) {
	    if (gsPtr->rawRead > 0) {
		/*
		 * Some raw bytes were converted to UTF-8. Fall through,
		 * returning those UTF-8 characters because a EOL might be
		 * present in them.
		 */
	    } else if (GotFlag(statePtr, CHANNEL_EOF)) {
		/*
		 * There was a partial character followed by EOF on the
		 * device. Fall through, returning that nothing was found.
		 */

		bufPtr->nextRemoved = bufPtr->nextAdded;
	    } else {
		/*
		 * There are no more cached raw bytes left. See if we can get
		 * some more.
		 */

		goto read;
	    }
	} else {
	    if (nextPtr == NULL) {
		nextPtr = AllocChannelBuffer(statePtr->bufSize);
		bufPtr->nextPtr = nextPtr;
		statePtr->inQueueTail = nextPtr;
	    }
	    extra = rawLen - gsPtr->rawRead;
	    memcpy(nextPtr->buf + (BUFFER_PADDING - extra),
		    raw + gsPtr->rawRead, (size_t) extra);
	    nextPtr->nextRemoved -= extra;
	    bufPtr->nextAdded -= extra;
	}
    }

    gsPtr->bufPtr = bufPtr;
    return 0;
}

/*
 *---------------------------------------------------------------------------
 *
 * PeekAhead --
 *
 *	Helper function used by Tcl_GetsObj(). Called when we've seen a \r at
 *	the end of the UTF-8 string and want to look ahead one character to
 *	see if it is a \n.
 *
 * Results:
 *	*gsPtr->dstPtr is filled with a pointer to the start of the range of
 *	UTF-8 characters that were found by peeking and *dstEndPtr is filled
 *	with a pointer to the bytes just after the end of the range.
 *
 * Side effects:
 *	If no more raw bytes were available in one of the channel buffers,
 *	tries to perform a non-blocking read to get more bytes from the
 *	channel device.
 *
 *---------------------------------------------------------------------------
 */

static void
PeekAhead(
    Channel *chanPtr,		/* The channel to read. */
    char **dstEndPtr,		/* Filled with pointer to end of new range of
				 * UTF-8 characters. */
    GetsState *gsPtr)		/* Current state of gets operation. */
{
    ChannelState *statePtr = chanPtr->state;
				/* State info for channel */
    ChannelBuffer *bufPtr;
    Tcl_DriverBlockModeProc *blockModeProc;
    int bytesLeft;

    bufPtr = gsPtr->bufPtr;

    /*
     * If there's any more raw input that's still buffered, we'll peek into
     * that. Otherwise, only get more data from the channel driver if it looks
     * like there might actually be more data. The assumption is that if the
     * channel buffer is filled right up to the end, then there might be more
     * data to read.
     */

    blockModeProc = NULL;
    if (bufPtr->nextPtr == NULL) {
	bytesLeft = BytesLeft(bufPtr) - gsPtr->rawRead;
	if (bytesLeft == 0) {
	    if (!IsBufferFull(bufPtr)) {
		/*
		 * Don't peek ahead if last read was short read.
		 */

		goto cleanup;
	    }
	    if (!GotFlag(statePtr, CHANNEL_NONBLOCKING)) {
		blockModeProc = Tcl_ChannelBlockModeProc(chanPtr->typePtr);
		if (blockModeProc == NULL) {
		    /*
		     * Don't peek ahead if cannot set non-blocking mode.
		     */

		    goto cleanup;
		}
		StackSetBlockMode(chanPtr, TCL_MODE_NONBLOCKING);
	    }
	}
    }
    if (FilterInputBytes(chanPtr, gsPtr) == 0) {
	*dstEndPtr = *gsPtr->dstPtr + gsPtr->bytesWrote;
    }
    if (blockModeProc != NULL) {
	StackSetBlockMode(chanPtr, TCL_MODE_BLOCKING);
    }
    return;

  cleanup:
    bufPtr->nextRemoved += gsPtr->rawRead;
    gsPtr->rawRead = 0;
    gsPtr->totalChars += gsPtr->charsWrote;
    gsPtr->bytesWrote = 0;
    gsPtr->charsWrote = 0;
}

/*
 *---------------------------------------------------------------------------
 *
 * CommonGetsCleanup --
 *
 *	Helper function for Tcl_GetsObj() to restore the channel after a
 *	"gets" operation.
 *
 * Results:
 *	None.
 *
 * Side effects:
 *	Encoding may be freed.
 *
 *---------------------------------------------------------------------------
 */

static void
CommonGetsCleanup(
    Channel *chanPtr)
{
    ChannelState *statePtr = chanPtr->state;
				/* State info for channel */
    ChannelBuffer *bufPtr, *nextPtr;

    bufPtr = statePtr->inQueueHead;
    for ( ; bufPtr != NULL; bufPtr = nextPtr) {
	nextPtr = bufPtr->nextPtr;
	if (IsBufferReady(bufPtr)) {
	    break;
	}
	RecycleBuffer(statePtr, bufPtr, 0);
    }
    statePtr->inQueueHead = bufPtr;
    if (bufPtr == NULL) {
	statePtr->inQueueTail = NULL;
    } else {
	/*
	 * If any multi-byte characters were split across channel buffer
	 * boundaries, the split-up bytes were moved to the next channel
	 * buffer by FilterInputBytes(). Move the bytes back to their original
	 * buffer because the caller could change the channel's encoding which
	 * could change the interpretation of whether those bytes really made
	 * up multi-byte characters after all.
	 */

	nextPtr = bufPtr->nextPtr;
	for ( ; nextPtr != NULL; nextPtr = bufPtr->nextPtr) {
	    int extra;

	    extra = SpaceLeft(bufPtr);
	    if (extra > 0) {
		memcpy(InsertPoint(bufPtr),
			nextPtr->buf + BUFFER_PADDING - extra,
			(size_t) extra);
		bufPtr->nextAdded += extra;
		nextPtr->nextRemoved = BUFFER_PADDING;
	    }
	    bufPtr = nextPtr;
	}
    }
}

/*
 *----------------------------------------------------------------------
 *
 * Tcl_Read --
 *
 *	Reads a given number of bytes from a channel. EOL and EOF translation
 *	is done on the bytes being read, so the number of bytes consumed from
 *	the channel may not be equal to the number of bytes stored in the
 *	destination buffer.
 *
 *	No encoding conversions are applied to the bytes being read.
 *
 * Results:
 *	The number of bytes read, or -1 on error. Use Tcl_GetErrno() to
 *	retrieve the error code for the error that occurred.
 *
 * Side effects:
 *	May cause input to be buffered.
 *
 *----------------------------------------------------------------------
 */

int
Tcl_Read(
    Tcl_Channel chan,		/* The channel from which to read. */
    char *dst,			/* Where to store input read. */
    int bytesToRead)		/* Maximum number of bytes to read. */
{
    Channel *chanPtr = (Channel *) chan;
    ChannelState *statePtr = chanPtr->state;
				/* State info for channel */

    /*
     * This operation should occur at the top of a channel stack.
     */

    chanPtr = statePtr->topChanPtr;

    if (CheckChannelErrors(statePtr, TCL_READABLE) != 0) {
	return -1;
    }

    return DoRead(chanPtr, dst, bytesToRead);
}

/*
 *----------------------------------------------------------------------
 *
 * Tcl_ReadRaw --
 *
 *	Reads a given number of bytes from a channel. EOL and EOF translation
 *	is done on the bytes being read, so the number of bytes consumed from
 *	the channel may not be equal to the number of bytes stored in the
 *	destination buffer.
 *
 *	No encoding conversions are applied to the bytes being read.
 *
 * Results:
 *	The number of bytes read, or -1 on error. Use Tcl_GetErrno() to
 *	retrieve the error code for the error that occurred.
 *
 * Side effects:
 *	May cause input to be buffered.
 *
 *----------------------------------------------------------------------
 */

int
Tcl_ReadRaw(
    Tcl_Channel chan,		/* The channel from which to read. */
    char *bufPtr,		/* Where to store input read. */
    int bytesToRead)		/* Maximum number of bytes to read. */
{
    Channel *chanPtr = (Channel *) chan;
    ChannelState *statePtr = chanPtr->state;
				/* State info for channel */
    int nread, copied, copiedNow;

    /*
     * The check below does too much because it will reject a call to this
     * function with a channel which is part of an 'fcopy'. But we have to
     * allow this here or else the chaining in the transformation drivers will
     * fail with 'file busy' error instead of retrieving and transforming the
     * data to copy.
     *
     * We let the check procedure now believe that there is no fcopy in
     * progress. A better solution than this might be an additional flag
     * argument to switch off specific checks.
     */

    if (CheckChannelErrors(statePtr, TCL_READABLE | CHANNEL_RAW_MODE) != 0) {
	return -1;
    }

    /*
     * Check for information in the push-back buffers. If there is some, use
     * it. Go to the driver only if there is none (anymore) and the caller
     * requests more bytes.
     */

    Tcl_Preserve(chanPtr);
    for (copied = 0; copied < bytesToRead; copied += copiedNow) {
	copiedNow = CopyBuffer(chanPtr, bufPtr + copied,
		bytesToRead - copied);
	if (copiedNow == 0) {
<<<<<<< HEAD
	    if (GotFlag(statePtr, CHANNEL_EOF)) {
		goto done;
	    }
	    if (GotFlag(statePtr, CHANNEL_BLOCKED)) {
		if (GotFlag(statePtr, CHANNEL_NONBLOCKING)) {
		    goto done;
=======
	    if (statePtr->flags & CHANNEL_EOF) {
		break;
	    }
	    if (statePtr->flags & CHANNEL_BLOCKED) {
		if (statePtr->flags & CHANNEL_NONBLOCKING) {
		    break;
>>>>>>> 71680aec
		}
		ResetFlag(statePtr, CHANNEL_BLOCKED);
	    }

	    /*
	     * Now go to the driver to get as much as is possible to
	     * fill the remaining request. Do all the error handling by
	     * ourselves. The code was stolen from 'GetInput' and
	     * slightly adapted (different return value here).
	     *
	     * The case of 'bytesToRead == 0' at this point cannot
	     * happen.
	     */

<<<<<<< HEAD
	    nread = ChanRead(chanPtr, bufPtr + copied,
		    bytesToRead - copied, &result);

	    if (nread > 0) {
		/*
		 * If we get a short read, signal up that we may be BLOCKED.
		 * We should avoid calling the driver because on some
		 * platforms we will block in the low level reading code even
		 * though the channel is set into nonblocking mode.
		 */

		if (nread < (bytesToRead - copied)) {
		    SetFlag(statePtr, CHANNEL_BLOCKED);
		}
	    } else if (nread == 0) {
		SetFlag(statePtr, CHANNEL_EOF);
		statePtr->inputEncodingFlags |= TCL_ENCODING_END;

	    } else if (nread < 0) {
		if ((result == EWOULDBLOCK) || (result == EAGAIN)) {
		    if (copied > 0) {
			/*
			 * Information that was copied earlier has precedence
			 * over EAGAIN/WOULDBLOCK handling.
			 */

			goto done;
		    }
=======
	    nread = ChanRead(chanPtr, bufPtr+copied, bytesToRead-copied);
>>>>>>> 71680aec

	    if (nread < 0) {
		if (statePtr->flags & CHANNEL_BLOCKED && copied > 0) {
		    ResetFlag(statePtr, CHANNEL_BLOCKED);
		    break;
		}
<<<<<<< HEAD

		Tcl_SetErrno(result);
		copied = -1;
		goto done;
	    }

	    copied += nread;
	    goto done;
	}
    }

  done:
    Tcl_Release(chanPtr);
=======
		return -1;
	    }

	    copied += nread;
	    break;
	}
    }

>>>>>>> 71680aec
    return copied;
}

/*
 *---------------------------------------------------------------------------
 *
 * Tcl_ReadChars --
 *
 *	Reads from the channel until the requested number of characters have
 *	been seen, EOF is seen, or the channel would block. EOL and EOF
 *	translation is done. If reading binary data, the raw bytes are wrapped
 *	in a Tcl byte array object. Otherwise, the raw bytes are converted to
 *	UTF-8 using the channel's current encoding and stored in a Tcl string
 *	object.
 *
 * Results:
 *	The number of characters read, or -1 on error. Use Tcl_GetErrno() to
 *	retrieve the error code for the error that occurred.
 *
 * Side effects:
 *	May cause input to be buffered.
 *
 *---------------------------------------------------------------------------
 */

int
Tcl_ReadChars(
    Tcl_Channel chan,		/* The channel to read. */
    Tcl_Obj *objPtr,		/* Input data is stored in this object. */
    int toRead,			/* Maximum number of characters to store, or
				 * -1 to read all available data (up to EOF or
				 * when channel blocks). */
    int appendFlag)		/* If non-zero, data read from the channel
				 * will be appended to the object. Otherwise,
				 * the data will replace the existing contents
				 * of the object. */
{
    Channel *chanPtr = (Channel *) chan;
    ChannelState *statePtr = chanPtr->state;
				/* State info for channel */

    /*
     * This operation should occur at the top of a channel stack.
     */

    chanPtr = statePtr->topChanPtr;

    if (CheckChannelErrors(statePtr, TCL_READABLE) != 0) {
	/*
	 * Update the notifier state so we don't block while there is still
	 * data in the buffers.
	 */

	UpdateInterest(chanPtr);
	return -1;
    }

    return DoReadChars(chanPtr, objPtr, toRead, appendFlag);
}
/*
 *---------------------------------------------------------------------------
 *
 * DoReadChars --
 *
 *	Reads from the channel until the requested number of characters have
 *	been seen, EOF is seen, or the channel would block. EOL and EOF
 *	translation is done. If reading binary data, the raw bytes are wrapped
 *	in a Tcl byte array object. Otherwise, the raw bytes are converted to
 *	UTF-8 using the channel's current encoding and stored in a Tcl string
 *	object.
 *
 * Results:
 *	The number of characters read, or -1 on error. Use Tcl_GetErrno() to
 *	retrieve the error code for the error that occurred.
 *
 * Side effects:
 *	May cause input to be buffered.
 *
 *---------------------------------------------------------------------------
 */

static int
DoReadChars(
    Channel *chanPtr,		/* The channel to read. */
    Tcl_Obj *objPtr,		/* Input data is stored in this object. */
    int toRead,			/* Maximum number of characters to store, or
				 * -1 to read all available data (up to EOF or
				 * when channel blocks). */
    int appendFlag)		/* If non-zero, data read from the channel
				 * will be appended to the object. Otherwise,
				 * the data will replace the existing contents
				 * of the object. */
{
    ChannelState *statePtr = chanPtr->state;
				/* State info for channel */
    ChannelBuffer *bufPtr;
    int factor, copied, copiedNow;
    Tcl_Encoding encoding;
    int binaryMode;
#define UTF_EXPANSION_FACTOR	1024

    /*
     * This operation should occur at the top of a channel stack.
     */

    chanPtr = statePtr->topChanPtr;
    encoding = statePtr->encoding;
    factor = UTF_EXPANSION_FACTOR;
    Tcl_Preserve(chanPtr);

    binaryMode = (encoding == NULL)
	    && (statePtr->inputTranslation == TCL_TRANSLATE_LF) 
	    && (statePtr->inEofChar == '\0');

    if (appendFlag == 0) {
	if (binaryMode) {
	    Tcl_SetByteArrayLength(objPtr, 0);
	} else {
	    Tcl_SetObjLength(objPtr, 0);

	    /*
	     * We're going to access objPtr->bytes directly, so we must ensure
	     * that this is actually a string object (otherwise it might have
	     * been pure Unicode).
	     *
	     * Probably not needed anymore.
	     */

	    TclGetString(objPtr);
	}
    }

    for (copied = 0; (unsigned) toRead > 0; ) {
	copiedNow = -1;
	if (statePtr->inQueueHead != NULL) {
	    if (binaryMode) {
		copiedNow = ReadBytes(statePtr, objPtr, toRead);
	    } else {
		copiedNow = ReadChars(statePtr, objPtr, toRead, &factor);
	    }

	    /*
	     * If the current buffer is empty recycle it.
	     */

	    bufPtr = statePtr->inQueueHead;
	    if (IsBufferEmpty(bufPtr)) {
		ChannelBuffer *nextPtr;

		nextPtr = bufPtr->nextPtr;
		RecycleBuffer(statePtr, bufPtr, 0);
		statePtr->inQueueHead = nextPtr;
		if (nextPtr == NULL) {
		    statePtr->inQueueTail = NULL;
		}
	    }
	}

	if (copiedNow < 0) {
	    if (GotFlag(statePtr, CHANNEL_EOF)) {
		break;
	    }
	    if (GotFlag(statePtr, CHANNEL_BLOCKED)) {
		if (GotFlag(statePtr, CHANNEL_NONBLOCKING)) {
		    break;
		}
		ResetFlag(statePtr, CHANNEL_BLOCKED);
	    }
<<<<<<< HEAD
	    result = GetInput(chanPtr);
	    if (chanPtr != statePtr->topChanPtr) {
		Tcl_Release(chanPtr);
		chanPtr = statePtr->topChanPtr;
		Tcl_Preserve(chanPtr);
	    }
	    if (result != 0) {
		if (result == EAGAIN) {
=======
	    if (GetInput(chanPtr) != 0) {
		if (statePtr->flags & CHANNEL_BLOCKED) {
>>>>>>> 71680aec
		    break;
		}
		copied = -1;
		goto done;
	    }
	} else {
	    copied += copiedNow;
	    toRead -= copiedNow;
	}
    }

    ResetFlag(statePtr, CHANNEL_BLOCKED);

    /*
     * Update the notifier state so we don't block while there is still data
     * in the buffers.
     */

  done:
    /*
     * Regenerate the top channel, in case it was changed due to
     * self-modifying reflected transforms.
     */
    if (chanPtr != statePtr->topChanPtr) {
	Tcl_Release(chanPtr);
	chanPtr = statePtr->topChanPtr;
	Tcl_Preserve(chanPtr);
    }
    UpdateInterest(chanPtr);
    Tcl_Release(chanPtr);
    return copied;
}

/*
 *---------------------------------------------------------------------------
 *
 * ReadBytes --
 *
 *	Reads from the channel until the requested number of bytes have been
 *	seen, EOF is seen, or the channel would block. Bytes from the channel
 *	are stored in objPtr as a ByteArray object. EOL and EOF translation
 *	are done.
 *
 *	'bytesToRead' can safely be a very large number because space is only
 *	allocated to hold data read from the channel as needed.
 *
 * Results:
 *	The return value is the number of bytes appended to the object, or
 *	-1 to indicate that zero bytes were read due to an EOF.
 *
 * Side effects:
 *	The storage of bytes in objPtr can cause (re-)allocation of memory.
 *
 *---------------------------------------------------------------------------
 */

static int
ReadBytes(
    ChannelState *statePtr,	/* State of the channel to read. */
    Tcl_Obj *objPtr,		/* Input data is appended to this ByteArray
				 * object. Its length is how much space has
				 * been allocated to hold data, not how many
				 * bytes of data have been stored in the
				 * object. */
    int bytesToRead)		/* Maximum number of bytes to store, or < 0 to
				 * get all available bytes. Bytes are obtained
				 * from the first buffer in the queue - even
				 * if this number is larger than the number of
				 * bytes available in the first buffer, only
				 * the bytes from the first buffer are
				 * returned. */
{
    ChannelBuffer *bufPtr = statePtr->inQueueHead;
    int srcLen = BytesLeft(bufPtr);
    int toRead = bytesToRead>srcLen || bytesToRead<0 ? srcLen : bytesToRead;

    TclAppendBytesToByteArray(objPtr, (unsigned char *) RemovePoint(bufPtr),
	    toRead);
    bufPtr->nextRemoved += toRead;
    return toRead;
}

/*
 *---------------------------------------------------------------------------
 *
 * ReadChars --
 *
 *	Reads from the channel until the requested number of UTF-8 characters
 *	have been seen, EOF is seen, or the channel would block. Raw bytes
 *	from the channel are converted to UTF-8 and stored in objPtr. EOL and
 *	EOF translation is done.
 *
 *	'charsToRead' can safely be a very large number because space is only
 *	allocated to hold data read from the channel as needed.
 *
 *	'charsToRead' may *not* be 0.
 *
 * Results:
 *	The return value is the number of characters appended to the object,
 *	*offsetPtr is filled with the number of bytes that were appended, and
 *	*factorPtr is filled with the expansion factor used to guess how many
 *	bytes of UTF-8 to allocate to hold N source bytes.
 *
 * Side effects:
 *	None.
 *
 *---------------------------------------------------------------------------
 */

static int
ReadChars(
    ChannelState *statePtr,	/* State of channel to read. */
    Tcl_Obj *objPtr,		/* Input data is appended to this object.
				 * objPtr->length is how much space has been
				 * allocated to hold data, not how many bytes
				 * of data have been stored in the object. */
    int charsToRead,		/* Maximum number of characters to store, or
				 * -1 to get all available characters.
				 * Characters are obtained from the first
				 * buffer in the queue -- even if this number
				 * is larger than the number of characters
				 * available in the first buffer, only the
				 * characters from the first buffer are
				 * returned. The execption is when there is
				 * not any complete character in the first
				 * buffer.  In that case, a recursive call
				 * effectively obtains chars from the
				 * second buffer. */
    int *factorPtr)		/* On input, contains a guess of how many
				 * bytes need to be allocated to hold the
				 * result of converting N source bytes to
				 * UTF-8. On output, contains another guess
				 * based on the data seen so far. */
{
    Tcl_Encoding encoding = statePtr->encoding? statePtr->encoding
	    : GetBinaryEncoding();
    Tcl_EncodingState savedState = statePtr->inputEncodingState;
    ChannelBuffer *bufPtr = statePtr->inQueueHead;
    int savedIEFlags = statePtr->inputEncodingFlags;
    int savedFlags = statePtr->flags;
    char *dst, *src = RemovePoint(bufPtr);
    int dstLimit, numBytes, srcLen = BytesLeft(bufPtr);

    /*
     * One src byte can yield at most one character.  So when the
     * number of src bytes we plan to read is less than the limit on
     * character count to be read, clearly we will remain within that
     * limit, and we can use the value of "srcLen" as a tighter limit
     * for sizing receiving buffers.
     */

    int toRead = ((unsigned) charsToRead > srcLen) ? srcLen : charsToRead;

    /*
     * 'factor' is how much we guess that the bytes in the source buffer will
     * expand when converted to UTF-8 chars. This guess comes from analyzing
     * how many characters were produced by the previous pass.
     */
    
    int factor = *factorPtr;
    int dstNeeded = TCL_UTF_MAX - 1 + toRead * factor / UTF_EXPANSION_FACTOR;

    (void) TclGetStringFromObj(objPtr, &numBytes);
    Tcl_AppendToObj(objPtr, NULL, dstNeeded);
    if (toRead == srcLen) {
	unsigned int size;
	dst = TclGetStringStorage(objPtr, &size) + numBytes;
	dstNeeded = size - numBytes;
    } else {
	dst = TclGetString(objPtr) + numBytes;
    }

    /*
     * This routine is burdened with satisfying several constraints.
     * It cannot append more than 'charsToRead` chars onto objPtr.
     * This is measured after encoding and translation transformations
     * are completed.  There is no precise number of src bytes that can
     * be associated with the limit.  Yet, when we are done, we must know
     * precisely the number of src bytes that were consumed to produce
     * the appended chars, so that all subsequent bytes are left in
     * the buffers for future read operations.
     *
     * The consequence is that we have no choice but to implement a
     * "trial and error" approach, where in general we may need to
     * perform transformations and copies multiple times to achieve
     * a consistent set of results.  This takes the shape of a loop.
     */

    dstLimit = dstNeeded + 1;
    while (1) {
	int dstDecoded, dstRead, dstWrote, srcRead, numChars;

	/*
	 * Perform the encoding transformation.  Read no more than
	 * srcLen bytes, write no more than dstLimit bytes.
	 */

	int code = Tcl_ExternalToUtf(NULL, encoding, src, srcLen,
		statePtr->inputEncodingFlags & (bufPtr->nextPtr
		? ~0 : ~TCL_ENCODING_END), &statePtr->inputEncodingState,
		dst, dstLimit, &srcRead, &dstDecoded, &numChars);

	/*
	 * Perform the translation transformation in place.  Read no more
	 * than the dstDecoded bytes the encoding transformation actually
	 * produced.  Capture the number of bytes written in dstWrote.
	 * Capture the number of bytes actually consumed in dstRead.
	 */

	dstWrote = dstLimit;
	dstRead = dstDecoded;
	TranslateInputEOL(statePtr, dst, dst, &dstWrote, &dstRead);

	if (dstRead < dstDecoded) {

	    /*
	     * The encoding transformation produced bytes that the
	     * translation transformation did not consume.  Why did
	     * this happen?
	     */

	    if (statePtr->inEofChar && dst[dstRead] == statePtr->inEofChar) {
		/*
		 * 1) There's an eof char set on the channel, and
		 *    we saw it and stopped translating at that point.
		 *
		 * NOTE the bizarre spec of TranslateInputEOL in this case.
		 * Clearly the eof char had to be read in order to account
		 * for the stopping, but the value of dstRead does not
		 * include it.
		 *
		 * Also rather bizarre, our caller can only notice an
		 * EOF condition if we return the value -1 as the number
		 * of chars read.  This forces us to perform a 2-call
		 * dance where the first call can read all the chars
		 * up to the eof char, and the second call is solely
		 * for consuming the encoded eof char then pointed at
		 * by src so that we can return that magic -1 value.
		 * This seems really wasteful, especially since
		 * the first decoding pass of each call is likely to
		 * decode many bytes beyond that eof char that's all we
		 * care about.
		 */

		if (dstRead == 0) {
		    /*
		     * Curious choice in the eof char handling.  We leave
		     * the eof char in the buffer.  So, no need to compute
		     * a proper srcRead value.  At this point, there
		     * are no chars before the eof char in the buffer.
		     */
		    Tcl_SetObjLength(objPtr, numBytes);
		    return -1;
		}

		{
		    /*
		     * There are chars leading the buffer before the eof
		     * char.  Adjust the dstLimit so we go back and read
		     * only those and do not encounter the eof char this
		     * time.
		     */

		    dstLimit = dstRead + TCL_UTF_MAX;
		    statePtr->flags = savedFlags;
		    statePtr->inputEncodingFlags = savedIEFlags;
		    statePtr->inputEncodingState = savedState;
		    continue;
		}
	    }

	    /*
	     * 2) The other way to read fewer bytes than are decoded
	     *    is when the final byte is \r and we're in a CRLF
	     *    translation mode so we cannot decide whether to
	     *	  record \r or \n yet.
	     */

	    assert(dstRead + 1 == dstDecoded);
	    assert(dst[dstRead] == '\r');
	    assert(statePtr->inputTranslation == TCL_TRANSLATE_CRLF);

	    if (dstWrote > 0) {
		/*
		 * There are chars we can read before we hit the bare cr.
		 * Go back with a smaller dstLimit so we get them in the
		 * next pass, compute a matching srcRead, and don't end
		 * up back here in this call.
		 */

		dstLimit = dstRead + TCL_UTF_MAX;
		statePtr->flags = savedFlags;
		statePtr->inputEncodingFlags = savedIEFlags;
		statePtr->inputEncodingState = savedState;
		continue;
	    }

	    assert(dstWrote == 0);
	    assert(dstRead == 0);
	    assert(dstDecoded == 1);

	    /*
	     * We decoded only the bare cr, and we cannot read a
	     * translated char from that alone.  We have to know what's
	     * next.  So why do we only have the one decoded char?
	     */

	    if (code != TCL_OK) {
		char buffer[TCL_UTF_MAX + 2];
		int read, decoded, count;

		/* 
		 * Didn't get everything the buffer could offer
		 */

		statePtr->flags = savedFlags;
		statePtr->inputEncodingFlags = savedIEFlags;
		statePtr->inputEncodingState = savedState;

		Tcl_ExternalToUtf(NULL, encoding, src, srcLen,
		statePtr->inputEncodingFlags & (bufPtr->nextPtr
		? ~0 : ~TCL_ENCODING_END), &statePtr->inputEncodingState,
		buffer, TCL_UTF_MAX + 2, &read, &decoded, &count);

		if (count == 2) {
		    if (buffer[1] == '\n') {
			/* \r\n translate to \n */
			dst[0] = '\n';
			bufPtr->nextRemoved += read;
		    } else {
			dst[0] = '\r';
			bufPtr->nextRemoved += srcRead;
		    }

		    dst[1] = '\0';
		    statePtr->inputEncodingFlags &= ~TCL_ENCODING_START;

		    Tcl_SetObjLength(objPtr, numBytes + 1);
		    return 1;
		}

	    } else if (GotFlag(statePtr, CHANNEL_EOF)) {

		/*
		 * The bare \r is the only char and we will never read
		 * a subsequent char to make the determination.
		 */

		dst[0] = '\r';
		bufPtr->nextRemoved = bufPtr->nextAdded;
		Tcl_SetObjLength(objPtr, numBytes + 1);
		return 1;
	    }

	    /* FALL THROUGH - get more data (dstWrote == 0) */
	}

	/* 
	 * The translation transformation can only reduce the number
	 * of chars when it converts \r\n into \n.  The reduction in
	 * the number of chars is the difference in bytes read and written.
	 */

	numChars -= (dstRead - dstWrote);

	if (charsToRead > 0 && numChars > charsToRead) {

	    /* 
	     * We read more chars than allowed.  Reset limits to
	     * prevent that and try again.
	     */

	    dstLimit = Tcl_UtfAtIndex(dst, charsToRead + 1) - dst;
	    statePtr->flags = savedFlags;
	    statePtr->inputEncodingFlags = savedIEFlags;
	    statePtr->inputEncodingState = savedState;
	    continue;
	}

	if (dstWrote == 0) {

	    /*
	     * We were not able to read any chars.  Maybe there were
	     * not enough src bytes to decode into a char.  Maybe
	     * a lone \r could not be translated (crlf mode).  Need
	     * to combine any unused src bytes we have in the first
	     * buffer with subsequent bytes to try again.
	     */

	    ChannelBuffer *nextPtr = bufPtr->nextPtr;

	    if (nextPtr == NULL) {
		if (srcLen > 0) {
		    SetFlag(statePtr, CHANNEL_NEED_MORE_DATA);
		}
		Tcl_SetObjLength(objPtr, numBytes);
		return -1;
	    }

	    /*
	     * Space is made at the beginning of the buffer to copy the
	     * previous unused bytes there. Check first if the buffer we
	     * are using actually has enough space at its beginning for
	     * the data we are copying.  Because if not we will write over
	     * the buffer management information, especially the 'nextPtr'.
	     *
	     * Note that the BUFFER_PADDING (See AllocChannelBuffer) is
	     * used to prevent exactly this situation. I.e. it should never
	     * happen.  Therefore it is ok to panic should it happen despite
	     * the precautions.
	     */

	    if (nextPtr->nextRemoved - srcLen < 0) {
		Tcl_Panic("Buffer Underflow, BUFFER_PADDING not enough");
	    }

	    nextPtr->nextRemoved -= srcLen;
	    memcpy(RemovePoint(nextPtr), src, (size_t) srcLen);
	    RecycleBuffer(statePtr, bufPtr, 0);
	    statePtr->inQueueHead = nextPtr;
	    Tcl_SetObjLength(objPtr, numBytes);
	    return ReadChars(statePtr, objPtr, charsToRead, factorPtr);
	}

	statePtr->inputEncodingFlags &= ~TCL_ENCODING_START;

	bufPtr->nextRemoved += srcRead;
	if (dstWrote > srcRead + 1) {
	    *factorPtr = dstWrote * UTF_EXPANSION_FACTOR / srcRead;
	}
	Tcl_SetObjLength(objPtr, numBytes + dstWrote);
	return numChars;
    }
}

/*
 *---------------------------------------------------------------------------
 *
 * TranslateInputEOL --
 *
 *	Perform input EOL and EOF translation on the source buffer, leaving
 *	the translated result in the destination buffer.
 *
 * Results:
 *	The return value is 1 if the EOF character was found when copying
 *	bytes to the destination buffer, 0 otherwise.
 *
 * Side effects:
 *	None.
 *
 *---------------------------------------------------------------------------
 */

static void 
TranslateInputEOL(
    ChannelState *statePtr,	/* Channel being read, for EOL translation and
				 * EOF character. */
    char *dstStart,		/* Output buffer filled with chars by applying
				 * appropriate EOL translation to source
				 * characters. */
    const char *srcStart,	/* Source characters. */
    int *dstLenPtr,		/* On entry, the maximum length of output
				 * buffer in bytes. On exit, the number of
				 * bytes actually used in output buffer. */
    int *srcLenPtr)		/* On entry, the length of source buffer. On
				 * exit, the number of bytes read from the
				 * source buffer. */
{
    const char *eof = NULL;
    int dstLen = *dstLenPtr;
    int srcLen = *srcLenPtr;
    int inEofChar = statePtr->inEofChar;

    /*
     * Depending on the translation mode in use, there's no need
     * to scan more srcLen bytes at srcStart than can possibly transform
     * to dstLen bytes.  This keeps the scan for eof char below from
     * being pointlessly long.
     */

    switch (statePtr->inputTranslation) {
    case TCL_TRANSLATE_LF:
    case TCL_TRANSLATE_CR:
	if (srcLen > dstLen) {
	/* In these modes, each src byte become a dst byte. */
	    srcLen = dstLen;
	}
	break;
    default:
	/* In other modes, at most 2 src bytes become a dst byte. */
	if (srcLen > 2 * dstLen) {
	    srcLen = 2 * dstLen;
	}
	break;
    }

    if (inEofChar != '\0') {
	/*
	 * Make sure we do not read past any logical end of channel input
	 * created by the presence of the input eof char.
	 */

	if ((eof = memchr(srcStart, inEofChar, srcLen))) {
	    srcLen = eof - srcStart;
	}
    }

    switch (statePtr->inputTranslation) {
    case TCL_TRANSLATE_LF:
    case TCL_TRANSLATE_CR:
	if (dstStart != srcStart) {
	    memcpy(dstStart, srcStart, (size_t) srcLen);
	}
	if (statePtr->inputTranslation == TCL_TRANSLATE_CR) {
	    char *dst = dstStart;
	    char *dstEnd = dstStart + srcLen;

	    while ((dst = memchr(dst, '\r', dstEnd - dst))) {
		*dst++ = '\n';
	    }
	}
	dstLen = srcLen;
	break;
    case TCL_TRANSLATE_CRLF: {
	const char *crFound, *src = srcStart;
	char *dst = dstStart;
	int lesser = (dstLen < srcLen) ? dstLen : srcLen;

	while ((crFound = memchr(src, '\r', lesser))) {
	    int numBytes = crFound - src;
	    memmove(dst, src, numBytes);

	    dst += numBytes; dstLen -= numBytes;
	    src += numBytes; srcLen -= numBytes;
	    if (srcLen == 1) {
		/* valid src bytes end in \r */
		if (eof) {
		    *dst++ = '\r';
		    src++; srcLen--;
		} else {
		    lesser = 0;
		    break;
		}
	    } else if (src[1] == '\n') {
		*dst++ = '\n';
		src += 2; srcLen -= 2;
	    } else {
		*dst++ = '\r';
		src++; srcLen--;
	    }
	    dstLen--;
	    lesser = (dstLen < srcLen) ? dstLen : srcLen;
	}
	memmove(dst, src, lesser);
	srcLen = src + lesser - srcStart;
	dstLen = dst + lesser - dstStart;
	break;
    }
    case TCL_TRANSLATE_AUTO: {
	const char *crFound, *src = srcStart;
	char *dst = dstStart;
	int lesser;

	if (GotFlag(statePtr, INPUT_SAW_CR) && srcLen) {
	    if (*src == '\n') { src++; srcLen--; }
	    ResetFlag(statePtr, INPUT_SAW_CR);
	}
	lesser = (dstLen < srcLen) ? dstLen : srcLen;
	while ((crFound = memchr(src, '\r', lesser))) {
	    int numBytes = crFound - src;
	    memmove(dst, src, numBytes);

	    dst[numBytes] = '\n';
	    dst += numBytes + 1; dstLen -= numBytes + 1;
	    src += numBytes + 1; srcLen -= numBytes + 1;
	    if (srcLen == 0) {
		SetFlag(statePtr, INPUT_SAW_CR);
	    } else if (*src == '\n') {
		src++; srcLen--;
	    }
	    lesser = (dstLen < srcLen) ? dstLen : srcLen;
	}
	memmove(dst, src, lesser);
	srcLen = src + lesser - srcStart;
	dstLen = dst + lesser - dstStart;
	break;
    }
    default:
	Tcl_Panic("unknown input translation %d", statePtr->inputTranslation);
    }
    *dstLenPtr = dstLen;
    *srcLenPtr = srcLen;

    if (srcStart + srcLen == eof) {
	/*
	 * EOF character was seen in EOL translated range. Leave current file
	 * position pointing at the EOF character, but don't store the EOF
	 * character in the output string.
	 */

	SetFlag(statePtr, CHANNEL_EOF | CHANNEL_STICKY_EOF);
	statePtr->inputEncodingFlags |= TCL_ENCODING_END;
	ResetFlag(statePtr, INPUT_SAW_CR);
    }
}

/*
 *----------------------------------------------------------------------
 *
 * Tcl_Ungets --
 *
 *	Causes the supplied string to be added to the input queue of the
 *	channel, at either the head or tail of the queue.
 *
 * Results:
 *	The number of bytes stored in the channel, or -1 on error.
 *
 * Side effects:
 *	Adds input to the input queue of a channel.
 *
 *----------------------------------------------------------------------
 */

int
Tcl_Ungets(
    Tcl_Channel chan,		/* The channel for which to add the input. */
    const char *str,		/* The input itself. */
    int len,			/* The length of the input. */
    int atEnd)			/* If non-zero, add at end of queue; otherwise
				 * add at head of queue. */
{
    Channel *chanPtr;		/* The real IO channel. */
    ChannelState *statePtr;	/* State of actual channel. */
    ChannelBuffer *bufPtr;	/* Buffer to contain the data. */
    int flags;

    chanPtr = (Channel *) chan;
    statePtr = chanPtr->state;

    /*
     * This operation should occur at the top of a channel stack.
     */

    chanPtr = statePtr->topChanPtr;

    /*
     * CheckChannelErrors clears too many flag bits in this one case.
     */

    flags = statePtr->flags;
    if (CheckChannelErrors(statePtr, TCL_READABLE) != 0) {
	len = -1;
	goto done;
    }
    statePtr->flags = flags;

    /*
     * Clear the EOF flags, and clear the BLOCKED bit.
     */

    ResetFlag(statePtr,
	    CHANNEL_BLOCKED | CHANNEL_STICKY_EOF | CHANNEL_EOF | INPUT_SAW_CR);

    bufPtr = AllocChannelBuffer(len);
    memcpy(InsertPoint(bufPtr), str, (size_t) len);
    bufPtr->nextAdded += len;

    if (statePtr->inQueueHead == NULL) {
	bufPtr->nextPtr = NULL;
	statePtr->inQueueHead = bufPtr;
	statePtr->inQueueTail = bufPtr;
    } else if (atEnd) {
	bufPtr->nextPtr = NULL;
	statePtr->inQueueTail->nextPtr = bufPtr;
	statePtr->inQueueTail = bufPtr;
    } else {
	bufPtr->nextPtr = statePtr->inQueueHead;
	statePtr->inQueueHead = bufPtr;
    }

    /*
     * Update the notifier state so we don't block while there is still data
     * in the buffers.
     */

  done:
    UpdateInterest(chanPtr);
    return len;
}

/*
 *----------------------------------------------------------------------
 *
 * Tcl_Flush --
 *
 *	Flushes output data on a channel.
 *
 * Results:
 *	A standard Tcl result.
 *
 * Side effects:
 *	May flush output queued on this channel.
 *
 *----------------------------------------------------------------------
 */

int
Tcl_Flush(
    Tcl_Channel chan)		/* The Channel to flush. */
{
    int result;			/* Of calling FlushChannel. */
    Channel *chanPtr = (Channel *) chan;
				/* The actual channel. */
    ChannelState *statePtr = chanPtr->state;
				/* State of actual channel. */

    /*
     * This operation should occur at the top of a channel stack.
     */

    chanPtr = statePtr->topChanPtr;

    if (CheckChannelErrors(statePtr, TCL_WRITABLE) != 0) {
	return -1;
    }

    /*
     * Force current output buffer to be output also.
     */

    if ((statePtr->curOutPtr != NULL) && IsBufferReady(statePtr->curOutPtr)) {
	SetFlag(statePtr, BUFFER_READY);
    }

    result = FlushChannel(NULL, chanPtr, 0);
    if (result != 0) {
	return TCL_ERROR;
    }

    return TCL_OK;
}

/*
 *----------------------------------------------------------------------
 *
 * DiscardInputQueued --
 *
 *	Discards any input read from the channel but not yet consumed by Tcl
 *	reading commands.
 *
 * Results:
 *	None.
 *
 * Side effects:
 *	May discard input from the channel. If discardLastBuffer is zero,
 *	leaves one buffer in place for back-filling.
 *
 *----------------------------------------------------------------------
 */

static void
DiscardInputQueued(
    ChannelState *statePtr,	/* Channel on which to discard the queued
				 * input. */
    int discardSavedBuffers)	/* If non-zero, discard all buffers including
				 * last one. */
{
    ChannelBuffer *bufPtr, *nxtPtr;
				/* Loop variables. */

    bufPtr = statePtr->inQueueHead;
    statePtr->inQueueHead = NULL;
    statePtr->inQueueTail = NULL;
    for (; bufPtr != NULL; bufPtr = nxtPtr) {
	nxtPtr = bufPtr->nextPtr;
	RecycleBuffer(statePtr, bufPtr, discardSavedBuffers);
    }

    /*
     * If discardSavedBuffers is nonzero, must also discard any previously
     * saved buffer in the saveInBufPtr field.
     */

    if (discardSavedBuffers && statePtr->saveInBufPtr != NULL) {
	ReleaseChannelBuffer(statePtr->saveInBufPtr);
	statePtr->saveInBufPtr = NULL;
    }
}

/*
 *---------------------------------------------------------------------------
 *
 * GetInput --
 *
 *	Reads input data from a device into a channel buffer.
 *
 *	IMPORTANT!  This routine is only called on a chanPtr argument
 *	that is the top channel of a stack!
 *
 * Results:
 *	The return value is 0 to indicate success, or -1 if an error
 * 	occurred while reading from the channel.  Call Tcl_GetErrno()
 *	to get the Posix error code.
 *
 * Side effects:
 *	Reads from the underlying device.
 *
 *---------------------------------------------------------------------------
 */

static int
GetInput(
    Channel *chanPtr)		/* Channel to read input from. */
{
    int toRead;			/* How much to read? */
    int nread;			/* How much was read from channel? */
    ChannelBuffer *bufPtr;	/* New buffer to add to input queue. */
    ChannelState *statePtr = chanPtr->state;
				/* State info for channel */

    /*
     * Prevent reading from a dead channel -- a channel that has been closed
     * but not yet deallocated, which can happen if the exit handler for
     * channel cleanup has run but the channel is still registered in some
     * interpreter.
     */

    if (CheckForDeadChannel(NULL, statePtr)) {
	Tcl_SetErrno(EINVAL);
	return -1;
    }

    /*
     * First check for more buffers in the pushback area of the topmost
     * channel in the stack and use them. They can be the result of a
     * transformation which went away without reading all the information
     * placed in the area when it was stacked.
     */

    if (chanPtr->inQueueHead != NULL) {

	assert(statePtr->inQueueHead == NULL);

	statePtr->inQueueHead = chanPtr->inQueueHead;
	statePtr->inQueueTail = chanPtr->inQueueTail;
	chanPtr->inQueueHead = NULL;
	chanPtr->inQueueTail = NULL;
	return 0;
    }

    /*
     * Nothing in the pushback area, fall back to the usual handling (driver,
     * etc.)
     */

    /*
     * See if we can fill an existing buffer. If we can, read only as much as
     * will fit in it. Otherwise allocate a new buffer, add it to the input
     * queue and attempt to fill it to the max.
     */

    bufPtr = statePtr->inQueueTail;
    if ((bufPtr != NULL) && !IsBufferFull(bufPtr)) {
	toRead = SpaceLeft(bufPtr);
    } else {
	bufPtr = statePtr->saveInBufPtr;
	statePtr->saveInBufPtr = NULL;

	/*
	 * Check the actual buffersize against the requested buffersize.
	 * Saved buffers of the wrong size are squashed. This is done
	 * to honor dynamic changes of the buffersize made by the user.
	 */

	if ((bufPtr != NULL)
		&& (bufPtr->bufLength - BUFFER_PADDING != statePtr->bufSize)) {
	    ReleaseChannelBuffer(bufPtr);
	    bufPtr = NULL;
	}

	if (bufPtr == NULL) {
	    bufPtr = AllocChannelBuffer(statePtr->bufSize);
	}
	bufPtr->nextPtr = NULL;

	toRead = SpaceLeft(bufPtr);
	assert(toRead == statePtr->bufSize);

	if (statePtr->inQueueTail == NULL) {
	    statePtr->inQueueHead = bufPtr;
	} else {
	    statePtr->inQueueTail->nextPtr = bufPtr;
	}
	statePtr->inQueueTail = bufPtr;
    }

    /*
     * TODO - consider escape before buffer alloc
     * If EOF is set, we should avoid calling the driver because on some
     * platforms it is impossible to read from a device after EOF.
     */

    if (GotFlag(statePtr, CHANNEL_EOF)) {
	return 0;
    }

<<<<<<< HEAD
    PreserveChannelBuffer(bufPtr);
    nread = ChanRead(chanPtr, InsertPoint(bufPtr), toRead, &result);
    if (nread > 0) {
	result = 0;
	bufPtr->nextAdded += nread;

	/*
	 * If we get a short read, signal up that we may be BLOCKED. We should
	 * avoid calling the driver because on some platforms we will block in
	 * the low level reading code even though the channel is set into
	 * nonblocking mode.
	 */

	if (nread < toRead) {
	    SetFlag(statePtr, CHANNEL_BLOCKED);
	}
    } else if (nread == 0) {
	result = 0;
	SetFlag(statePtr, CHANNEL_EOF);
	statePtr->inputEncodingFlags |= TCL_ENCODING_END;
    } else if (nread < 0) {
	if ((result == EWOULDBLOCK) || (result == EAGAIN)) {
	    SetFlag(statePtr, CHANNEL_BLOCKED);
	    result = EAGAIN;
	}
	Tcl_SetErrno(result);
    }
    ReleaseChannelBuffer(bufPtr);
    return result;
=======
    nread = ChanRead(chanPtr, InsertPoint(bufPtr), toRead);
    if (nread < 0) {
	return -1;
    }
    bufPtr->nextAdded += nread;
    return 0;
>>>>>>> 71680aec
}

/*
 *----------------------------------------------------------------------
 *
 * Tcl_Seek --
 *
 *	Implements seeking on Tcl Channels. This is a public function so that
 *	other C facilities may be implemented on top of it.
 *
 * Results:
 *	The new access point or -1 on error. If error, use Tcl_GetErrno() to
 *	retrieve the POSIX error code for the error that occurred.
 *
 * Side effects:
 *	May flush output on the channel. May discard queued input.
 *
 *----------------------------------------------------------------------
 */

Tcl_WideInt
Tcl_Seek(
    Tcl_Channel chan,		/* The channel on which to seek. */
    Tcl_WideInt offset,		/* Offset to seek to. */
    int mode)			/* Relative to which location to seek? */
{
    Channel *chanPtr = (Channel *) chan;
				/* The real IO channel. */
    ChannelState *statePtr = chanPtr->state;
				/* State info for channel */
    int inputBuffered, outputBuffered;
				/* # bytes held in buffers. */
    int result;			/* Of device driver operations. */
    Tcl_WideInt curPos;		/* Position on the device. */
    int wasAsync;		/* Was the channel nonblocking before the seek
				 * operation? If so, must restore to
				 * non-blocking mode after the seek. */

    if (CheckChannelErrors(statePtr, TCL_WRITABLE | TCL_READABLE) != 0) {
	return Tcl_LongAsWide(-1);
    }

    /*
     * Disallow seek on dead channels - channels that have been closed but not
     * yet been deallocated. Such channels can be found if the exit handler
     * for channel cleanup has run but the channel is still registered in an
     * interpreter.
     */

    if (CheckForDeadChannel(NULL, statePtr)) {
	return Tcl_LongAsWide(-1);
    }

    /*
     * This operation should occur at the top of a channel stack.
     */

    chanPtr = statePtr->topChanPtr;

    /*
     * Disallow seek on channels whose type does not have a seek procedure
     * defined. This means that the channel does not support seeking.
     */

    if (chanPtr->typePtr->seekProc == NULL) {
	Tcl_SetErrno(EINVAL);
	return Tcl_LongAsWide(-1);
    }

    /*
     * Compute how much input and output is buffered. If both input and output
     * is buffered, cannot compute the current position.
     */

    inputBuffered = Tcl_InputBuffered(chan);
    outputBuffered = Tcl_OutputBuffered(chan);

    if ((inputBuffered != 0) && (outputBuffered != 0)) {
	Tcl_SetErrno(EFAULT);
	return Tcl_LongAsWide(-1);
    }

    /*
     * If we are seeking relative to the current position, compute the
     * corrected offset taking into account the amount of unread input.
     */

    if (mode == SEEK_CUR) {
	offset -= inputBuffered;
    }

    /*
     * Discard any queued input - this input should not be read after the
     * seek.
     */

    DiscardInputQueued(statePtr, 0);

    /*
     * Reset EOF and BLOCKED flags. We invalidate them by moving the access
     * point. Also clear CR related flags.
     */

    statePtr->flags &=
	~(CHANNEL_EOF | CHANNEL_STICKY_EOF | CHANNEL_BLOCKED | INPUT_SAW_CR);

    /*
     * If the channel is in asynchronous output mode, switch it back to
     * synchronous mode and cancel any async flush that may be scheduled.
     * After the flush, the channel will be put back into asynchronous output
     * mode.
     */

    wasAsync = 0;
    if (GotFlag(statePtr, CHANNEL_NONBLOCKING)) {
	wasAsync = 1;
	result = StackSetBlockMode(chanPtr, TCL_MODE_BLOCKING);
	if (result != 0) {
	    return Tcl_LongAsWide(-1);
	}
	ResetFlag(statePtr, CHANNEL_NONBLOCKING);
	if (GotFlag(statePtr, BG_FLUSH_SCHEDULED)) {
	    ResetFlag(statePtr, BG_FLUSH_SCHEDULED);
	}
    }

    /*
     * If there is data buffered in statePtr->curOutPtr then mark the channel
     * as ready to flush before invoking FlushChannel.
     */

    if ((statePtr->curOutPtr != NULL) && IsBufferReady(statePtr->curOutPtr)) {
	SetFlag(statePtr, BUFFER_READY);
    }

    /*
     * If the flush fails we cannot recover the original position. In that
     * case the seek is not attempted because we do not know where the access
     * position is - instead we return the error. FlushChannel has already
     * called Tcl_SetErrno() to report the error upwards. If the flush
     * succeeds we do the seek also.
     */

    if (FlushChannel(NULL, chanPtr, 0) != 0) {
	curPos = -1;
    } else {
	/*
	 * Now seek to the new position in the channel as requested by the
	 * caller. Note that we prefer the wideSeekProc if that is available
	 * and non-NULL...
	 */

	if (HaveVersion(chanPtr->typePtr, TCL_CHANNEL_VERSION_3) &&
		chanPtr->typePtr->wideSeekProc != NULL) {
	    curPos = (chanPtr->typePtr->wideSeekProc) (chanPtr->instanceData,
		    offset, mode, &result);
	} else if (offset < Tcl_LongAsWide(LONG_MIN) ||
		offset > Tcl_LongAsWide(LONG_MAX)) {
	    result = EOVERFLOW;
	    curPos = Tcl_LongAsWide(-1);
	} else {
	    curPos = Tcl_LongAsWide((chanPtr->typePtr->seekProc) (
		    chanPtr->instanceData, Tcl_WideAsLong(offset), mode,
		    &result));
	}
	if (curPos == Tcl_LongAsWide(-1)) {
	    Tcl_SetErrno(result);
	}
    }

    /*
     * Restore to nonblocking mode if that was the previous behavior.
     *
     * NOTE: Even if there was an async flush active we do not restore it now
     * because we already flushed all the queued output, above.
     */

    if (wasAsync) {
	SetFlag(statePtr, CHANNEL_NONBLOCKING);
	result = StackSetBlockMode(chanPtr, TCL_MODE_NONBLOCKING);
	if (result != 0) {
	    return Tcl_LongAsWide(-1);
	}
    }

    return curPos;
}

/*
 *----------------------------------------------------------------------
 *
 * Tcl_Tell --
 *
 *	Returns the position of the next character to be read/written on this
 *	channel.
 *
 * Results:
 *	A nonnegative integer on success, -1 on failure. If failed, use
 *	Tcl_GetErrno() to retrieve the POSIX error code for the error that
 *	occurred.
 *
 * Side effects:
 *	None.
 *
 *----------------------------------------------------------------------
 */

Tcl_WideInt
Tcl_Tell(
    Tcl_Channel chan)		/* The channel to return pos for. */
{
    Channel *chanPtr = (Channel *) chan;
				/* The real IO channel. */
    ChannelState *statePtr = chanPtr->state;
				/* State info for channel */
    int inputBuffered, outputBuffered;
				/* # bytes held in buffers. */
    int result;			/* Of calling device driver. */
    Tcl_WideInt curPos;		/* Position on device. */

    if (CheckChannelErrors(statePtr, TCL_WRITABLE | TCL_READABLE) != 0) {
	return Tcl_LongAsWide(-1);
    }

    /*
     * Disallow tell on dead channels -- channels that have been closed but
     * not yet been deallocated. Such channels can be found if the exit
     * handler for channel cleanup has run but the channel is still registered
     * in an interpreter.
     */

    if (CheckForDeadChannel(NULL, statePtr)) {
	return Tcl_LongAsWide(-1);
    }

    /*
     * This operation should occur at the top of a channel stack.
     */

    chanPtr = statePtr->topChanPtr;

    /*
     * Disallow tell on channels whose type does not have a seek procedure
     * defined. This means that the channel does not support seeking.
     */

    if (chanPtr->typePtr->seekProc == NULL) {
	Tcl_SetErrno(EINVAL);
	return Tcl_LongAsWide(-1);
    }

    /*
     * Compute how much input and output is buffered. If both input and output
     * is buffered, cannot compute the current position.
     */

    inputBuffered = Tcl_InputBuffered(chan);
    outputBuffered = Tcl_OutputBuffered(chan);

    if ((inputBuffered != 0) && (outputBuffered != 0)) {
	/*Tcl_SetErrno(EFAULT);*/
	/*return Tcl_LongAsWide(-1);*/
    }

    /*
     * Get the current position in the device and compute the position where
     * the next character will be read or written. Note that we prefer the
     * wideSeekProc if that is available and non-NULL...
     */

    if (HaveVersion(chanPtr->typePtr, TCL_CHANNEL_VERSION_3) &&
	    chanPtr->typePtr->wideSeekProc != NULL) {
	curPos = (chanPtr->typePtr->wideSeekProc) (chanPtr->instanceData,
		Tcl_LongAsWide(0), SEEK_CUR, &result);
    } else {
	curPos = Tcl_LongAsWide((chanPtr->typePtr->seekProc) (
		chanPtr->instanceData, 0, SEEK_CUR, &result));
    }
    if (curPos == Tcl_LongAsWide(-1)) {
	Tcl_SetErrno(result);
	return Tcl_LongAsWide(-1);
    }

    if (inputBuffered != 0) {
	return curPos - inputBuffered;
    }
    return curPos + outputBuffered;
}

/*
 *---------------------------------------------------------------------------
 *
 * Tcl_SeekOld, Tcl_TellOld --
 *
 *	Backward-compatability versions of the seek/tell interface that do not
 *	support 64-bit offsets. This interface is not documented or expected
 *	to be supported indefinitely.
 *
 * Results:
 *	As for Tcl_Seek and Tcl_Tell respectively, except truncated to
 *	whatever value will fit in an 'int'.
 *
 * Side effects:
 *	As for Tcl_Seek and Tcl_Tell respectively.
 *
 *---------------------------------------------------------------------------
 */

int
Tcl_SeekOld(
    Tcl_Channel chan,		/* The channel on which to seek. */
    int offset,			/* Offset to seek to. */
    int mode)			/* Relative to which location to seek? */
{
    Tcl_WideInt wOffset, wResult;

    wOffset = Tcl_LongAsWide((long)offset);
    wResult = Tcl_Seek(chan, wOffset, mode);
    return (int)Tcl_WideAsLong(wResult);
}

int
Tcl_TellOld(
    Tcl_Channel chan)		/* The channel to return pos for. */
{
    Tcl_WideInt wResult;

    wResult = Tcl_Tell(chan);
    return (int)Tcl_WideAsLong(wResult);
}

/*
 *---------------------------------------------------------------------------
 *
 * Tcl_TruncateChannel --
 *
 *	Truncate a channel to the given length.
 *
 * Results:
 *	TCL_OK on success, TCL_ERROR if the operation failed (e.g. is not
 *	supported by the type of channel, or the underlying OS operation
 *	failed in some way).
 *
 * Side effects:
 *	Seeks the channel to the current location. Sets errno on OS error.
 *
 *---------------------------------------------------------------------------
 */

int
Tcl_TruncateChannel(
    Tcl_Channel chan,		/* Channel to truncate. */
    Tcl_WideInt length)		/* Length to truncate it to. */
{
    Channel *chanPtr = (Channel *) chan;
    Tcl_DriverTruncateProc *truncateProc =
	    Tcl_ChannelTruncateProc(chanPtr->typePtr);
    int result;

    if (truncateProc == NULL) {
	/*
	 * Feature not supported and it's not emulatable. Pretend it's
	 * returned an EINVAL, a very generic error!
	 */

	Tcl_SetErrno(EINVAL);
	return TCL_ERROR;
    }

    if (!(chanPtr->state->flags & TCL_WRITABLE)) {
	/*
	 * We require that the file was opened of writing. Do that check now
	 * so that we only flush if we think we're going to succeed.
	 */

	Tcl_SetErrno(EINVAL);
	return TCL_ERROR;
    }

    /*
     * Seek first to force a total flush of all pending buffers and ditch any
     * pre-read input data.
     */

    WillWrite(chanPtr);

    if (WillRead(chanPtr) < 0) {
        return TCL_ERROR;
    }

    /*
     * We're all flushed to disk now and we also don't have any unfortunate
     * input baggage around either; can truncate with impunity.
     */

    result = truncateProc(chanPtr->instanceData, length);
    if (result != 0) {
	Tcl_SetErrno(result);
	return TCL_ERROR;
    }
    return TCL_OK;
}

/*
 *---------------------------------------------------------------------------
 *
 * CheckChannelErrors --
 *
 *	See if the channel is in an ready state and can perform the desired
 *	operation.
 *
 * Results:
 *	The return value is 0 if the channel is OK, otherwise the return value
 *	is -1 and errno is set to indicate the error.
 *
 * Side effects:
 *	May clear the EOF and/or BLOCKED bits if reading from channel.
 *
 *---------------------------------------------------------------------------
 */

static int
CheckChannelErrors(
    ChannelState *statePtr,	/* Channel to check. */
    int flags)			/* Test if channel supports desired operation:
				 * TCL_READABLE, TCL_WRITABLE. Also indicates
				 * Raw read or write for special close
				 * processing */
{
    int direction = flags & (TCL_READABLE|TCL_WRITABLE);

    /*
     * Check for unreported error.
     */

    if (statePtr->unreportedError != 0) {
	Tcl_SetErrno(statePtr->unreportedError);
	statePtr->unreportedError = 0;

	/*
	 * TIP #219, Tcl Channel Reflection API.
	 * Move a defered error message back into the channel bypass.
	 */

	if (statePtr->chanMsg != NULL) {
	    TclDecrRefCount(statePtr->chanMsg);
	}
	statePtr->chanMsg = statePtr->unreportedMsg;
	statePtr->unreportedMsg = NULL;
	return -1;
    }

    /*
     * Only the raw read and write operations are allowed during close in
     * order to drain data from stacked channels.
     */

    if (GotFlag(statePtr, CHANNEL_CLOSED) && !(flags & CHANNEL_RAW_MODE)) {
	Tcl_SetErrno(EACCES);
	return -1;
    }

    /*
     * Fail if the channel is not opened for desired operation.
     */

    if (GotFlag(statePtr, direction) == 0) {
	Tcl_SetErrno(EACCES);
	return -1;
    }

    /*
     * Fail if the channel is in the middle of a background copy.
     *
     * Don't do this tests for raw channels here or else the chaining in the
     * transformation drivers will fail with 'file busy' error instead of
     * retrieving and transforming the data to copy.
     */

    if (BUSY_STATE(statePtr, flags) && ((flags & CHANNEL_RAW_MODE) == 0)) {
	Tcl_SetErrno(EBUSY);
	return -1;
    }

    if (direction == TCL_READABLE) {
	/*
	 * Clear the BLOCKED bit. We want to discover this condition
	 * anew in each operation.
	 */

	ResetFlag(statePtr, CHANNEL_BLOCKED | CHANNEL_NEED_MORE_DATA);
    }

    return 0;
}

/*
 *----------------------------------------------------------------------
 *
 * Tcl_Eof --
 *
 *	Returns 1 if the channel is at EOF, 0 otherwise.
 *
 * Results:
 *	1 or 0, always.
 *
 * Side effects:
 *	None.
 *
 *----------------------------------------------------------------------
 */

int
Tcl_Eof(
    Tcl_Channel chan)		/* Does this channel have EOF? */
{
    ChannelState *statePtr = ((Channel *) chan)->state;
				/* State of real channel structure. */

    return (GotFlag(statePtr, CHANNEL_STICKY_EOF) ||
	    (GotFlag(statePtr, CHANNEL_EOF) &&
	    (Tcl_InputBuffered(chan) == 0))) ? 1 : 0;
}

/*
 *----------------------------------------------------------------------
 *
 * Tcl_InputBlocked --
 *
 *	Returns 1 if input is blocked on this channel, 0 otherwise.
 *
 * Results:
 *	0 or 1, always.
 *
 * Side effects:
 *	None.
 *
 *----------------------------------------------------------------------
 */

int
Tcl_InputBlocked(
    Tcl_Channel chan)		/* Is this channel blocked? */
{
    ChannelState *statePtr = ((Channel *) chan)->state;
				/* State of real channel structure. */

    return GotFlag(statePtr, CHANNEL_BLOCKED) ? 1 : 0;
}

/*
 *----------------------------------------------------------------------
 *
 * Tcl_InputBuffered --
 *
 *	Returns the number of bytes of input currently buffered in the common
 *	internal buffer of a channel.
 *
 * Results:
 *	The number of input bytes buffered, or zero if the channel is not open
 *	for reading.
 *
 * Side effects:
 *	None.
 *
 *----------------------------------------------------------------------
 */

int
Tcl_InputBuffered(
    Tcl_Channel chan)		/* The channel to query. */
{
    ChannelState *statePtr = ((Channel *) chan)->state;
				/* State of real channel structure. */
    ChannelBuffer *bufPtr;
    int bytesBuffered;

    for (bytesBuffered = 0, bufPtr = statePtr->inQueueHead; bufPtr != NULL;
	    bufPtr = bufPtr->nextPtr) {
	bytesBuffered += BytesLeft(bufPtr);
    }

    /*
     * Don't forget the bytes in the topmost pushback area.
     */

    for (bufPtr = statePtr->topChanPtr->inQueueHead; bufPtr != NULL;
	    bufPtr = bufPtr->nextPtr) {
	bytesBuffered += BytesLeft(bufPtr);
    }

    return bytesBuffered;
}

/*
 *----------------------------------------------------------------------
 *
 * Tcl_OutputBuffered --
 *
 *    Returns the number of bytes of output currently buffered in the common
 *    internal buffer of a channel.
 *
 * Results:
 *    The number of output bytes buffered, or zero if the channel is not open
 *    for writing.
 *
 * Side effects:
 *    None.
 *
 *----------------------------------------------------------------------
 */

int
Tcl_OutputBuffered(
    Tcl_Channel chan)		/* The channel to query. */
{
    ChannelState *statePtr = ((Channel *) chan)->state;
				/* State of real channel structure. */
    ChannelBuffer *bufPtr;
    int bytesBuffered;

    for (bytesBuffered = 0, bufPtr = statePtr->outQueueHead; bufPtr != NULL;
	    bufPtr = bufPtr->nextPtr) {
	bytesBuffered += BytesLeft(bufPtr);
    }
    if (statePtr->curOutPtr != NULL) {
	register ChannelBuffer *curOutPtr = statePtr->curOutPtr;

	if (IsBufferReady(curOutPtr)) {
	    bytesBuffered += BytesLeft(curOutPtr);
	}
    }

    return bytesBuffered;
}

/*
 *----------------------------------------------------------------------
 *
 * Tcl_ChannelBuffered --
 *
 *	Returns the number of bytes of input currently buffered in the
 *	internal buffer (push back area) of a channel.
 *
 * Results:
 *	The number of input bytes buffered, or zero if the channel is not open
 *	for reading.
 *
 * Side effects:
 *	None.
 *
 *----------------------------------------------------------------------
 */

int
Tcl_ChannelBuffered(
    Tcl_Channel chan)		/* The channel to query. */
{
    Channel *chanPtr = (Channel *) chan;
				/* Real channel structure. */
    ChannelBuffer *bufPtr;
    int bytesBuffered = 0;

    for (bufPtr = chanPtr->inQueueHead; bufPtr != NULL;
	    bufPtr = bufPtr->nextPtr) {
	bytesBuffered += BytesLeft(bufPtr);
    }

    return bytesBuffered;
}

/*
 *----------------------------------------------------------------------
 *
 * Tcl_SetChannelBufferSize --
 *
 *	Sets the size of buffers to allocate to store input or output in the
 *	channel. The size must be between 1 byte and 1 MByte.
 *
 * Results:
 *	None.
 *
 * Side effects:
 *	Sets the size of buffers subsequently allocated for this channel.
 *
 *----------------------------------------------------------------------
 */

void
Tcl_SetChannelBufferSize(
    Tcl_Channel chan,		/* The channel whose buffer size to set. */
    int sz)			/* The size to set. */
{
    ChannelState *statePtr;	/* State of real channel structure. */

    /*
     * Clip the buffer size to force it into the [1,1M] range
     */

    if (sz < 1) {
      sz = 1;
    } else if (sz > MAX_CHANNEL_BUFFER_SIZE) {
      sz = MAX_CHANNEL_BUFFER_SIZE;
    }

    statePtr = ((Channel *) chan)->state;

    if (statePtr->bufSize == sz) {
	return;
    }
    statePtr->bufSize = sz;

    /*
     * If bufsize changes, need to get rid of old utility buffer.
     */

    if (statePtr->saveInBufPtr != NULL) {
	RecycleBuffer(statePtr, statePtr->saveInBufPtr, 1);
	statePtr->saveInBufPtr = NULL;
    }
    if ((statePtr->inQueueHead != NULL)
	    && (statePtr->inQueueHead->nextPtr == NULL)
	    && IsBufferEmpty(statePtr->inQueueHead)) {
	RecycleBuffer(statePtr, statePtr->inQueueHead, 1);
	statePtr->inQueueHead = NULL;
	statePtr->inQueueTail = NULL;
    }
}

/*
 *----------------------------------------------------------------------
 *
 * Tcl_GetChannelBufferSize --
 *
 *	Retrieves the size of buffers to allocate for this channel.
 *
 * Results:
 *	The size.
 *
 * Side effects:
 *	None.
 *
 *----------------------------------------------------------------------
 */

int
Tcl_GetChannelBufferSize(
    Tcl_Channel chan)		/* The channel for which to find the buffer
				 * size. */
{
    ChannelState *statePtr = ((Channel *) chan)->state;
				/* State of real channel structure. */

    return statePtr->bufSize;
}

/*
 *----------------------------------------------------------------------
 *
 * Tcl_BadChannelOption --
 *
 *	This procedure generates a "bad option" error message in an (optional)
 *	interpreter. It is used by channel drivers when a invalid Set/Get
 *	option is requested. Its purpose is to concatenate the generic options
 *	list to the specific ones and factorize the generic options error
 *	message string.
 *
 * Results:
 *	TCL_ERROR.
 *
 * Side effects:

 *	An error message is generated in interp's result object to indicate
 *	that a command was invoked with the a bad option. The message has the
 *	form:
 *		bad option "blah": should be one of
 *		<...generic options...>+<...specific options...>
 *	"blah" is the optionName argument and "<specific options>" is a space
 *	separated list of specific option words. The function takes good care
 *	of inserting minus signs before each option, commas after, and an "or"
 *	before the last option.
 *
 *----------------------------------------------------------------------
 */

int
Tcl_BadChannelOption(
    Tcl_Interp *interp,		/* Current interpreter (can be NULL).*/
    const char *optionName,	/* 'bad option' name */
    const char *optionList)	/* Specific options list to append to the
				 * standard generic options. Can be NULL for
				 * generic options only. */
{
    if (interp != NULL) {
	const char *genericopt =
		"blocking buffering buffersize encoding eofchar translation";
	const char **argv;
	int argc, i;
	Tcl_DString ds;

	Tcl_DStringInit(&ds);
	Tcl_DStringAppend(&ds, genericopt, -1);
	if (optionList && (*optionList)) {
	    Tcl_DStringAppend(&ds, " ", 1);
	    Tcl_DStringAppend(&ds, optionList, -1);
	}
	if (Tcl_SplitList(interp, Tcl_DStringValue(&ds),
		&argc, &argv) != TCL_OK) {
	    Tcl_Panic("malformed option list in channel driver");
	}
	Tcl_ResetResult(interp);
	Tcl_AppendResult(interp, "bad option \"", optionName,
		"\": should be one of ", NULL);
	argc--;
	for (i = 0; i < argc; i++) {
	    Tcl_AppendResult(interp, "-", argv[i], ", ", NULL);
	}
	Tcl_AppendResult(interp, "or -", argv[i], NULL);
	Tcl_DStringFree(&ds);
	ckfree((char *) argv);
    }
    Tcl_SetErrno(EINVAL);
    return TCL_ERROR;
}

/*
 *----------------------------------------------------------------------
 *
 * Tcl_GetChannelOption --
 *
 *	Gets a mode associated with an IO channel. If the optionName arg is
 *	non NULL, retrieves the value of that option. If the optionName arg is
 *	NULL, retrieves a list of alternating option names and values for the
 *	given channel.
 *
 * Results:
 *	A standard Tcl result. Also sets the supplied DString to the string
 *	value of the option(s) returned.
 *
 * Side effects:
 *	None.
 *
 *----------------------------------------------------------------------
 */

int
Tcl_GetChannelOption(
    Tcl_Interp *interp,		/* For error reporting - can be NULL. */
    Tcl_Channel chan,		/* Channel on which to get option. */
    const char *optionName,	/* Option to get. */
    Tcl_DString *dsPtr)		/* Where to store value(s). */
{
    size_t len;			/* Length of optionName string. */
    char optionVal[128];	/* Buffer for sprintf. */
    Channel *chanPtr = (Channel *) chan;
    ChannelState *statePtr = chanPtr->state;
				/* State info for channel */
    int flags;

    /*
     * Disallow options on dead channels -- channels that have been closed but
     * not yet been deallocated. Such channels can be found if the exit
     * handler for channel cleanup has run but the channel is still registered
     * in an interpreter.
     */

    if (CheckForDeadChannel(interp, statePtr)) {
	return TCL_ERROR;
    }

    /*
     * This operation should occur at the top of a channel stack.
     */

    chanPtr = statePtr->topChanPtr;

    /*
     * If we are in the middle of a background copy, use the saved flags.
     */

    if (statePtr->csPtrR) {
      flags = statePtr->csPtrR->readFlags;
    } else if (statePtr->csPtrW) {
      flags = statePtr->csPtrW->writeFlags;
    } else {
	flags = statePtr->flags;
    }

    /*
     * If the optionName is NULL it means that we want a list of all options
     * and values.
     */

    if (optionName == NULL) {
	len = 0;
    } else {
	len = strlen(optionName);
    }

    if (len == 0 || HaveOpt(2, "-blocking")) {
	if (len == 0) {
	    Tcl_DStringAppendElement(dsPtr, "-blocking");
	}
	Tcl_DStringAppendElement(dsPtr,
		(flags & CHANNEL_NONBLOCKING) ? "0" : "1");
	if (len > 0) {
	    return TCL_OK;
	}
    }
    if (len == 0 || HaveOpt(7, "-buffering")) {
	if (len == 0) {
	    Tcl_DStringAppendElement(dsPtr, "-buffering");
	}
	if (flags & CHANNEL_LINEBUFFERED) {
	    Tcl_DStringAppendElement(dsPtr, "line");
	} else if (flags & CHANNEL_UNBUFFERED) {
	    Tcl_DStringAppendElement(dsPtr, "none");
	} else {
	    Tcl_DStringAppendElement(dsPtr, "full");
	}
	if (len > 0) {
	    return TCL_OK;
	}
    }
    if (len == 0 || HaveOpt(7, "-buffersize")) {
	if (len == 0) {
	    Tcl_DStringAppendElement(dsPtr, "-buffersize");
	}
	TclFormatInt(optionVal, statePtr->bufSize);
	Tcl_DStringAppendElement(dsPtr, optionVal);
	if (len > 0) {
	    return TCL_OK;
	}
    }
    if (len == 0 || HaveOpt(2, "-encoding")) {
	if (len == 0) {
	    Tcl_DStringAppendElement(dsPtr, "-encoding");
	}
	if (statePtr->encoding == NULL) {
	    Tcl_DStringAppendElement(dsPtr, "binary");
	} else {
	    Tcl_DStringAppendElement(dsPtr,
		    Tcl_GetEncodingName(statePtr->encoding));
	}
	if (len > 0) {
	    return TCL_OK;
	}
    }
    if (len == 0 || HaveOpt(2, "-eofchar")) {
	if (len == 0) {
	    Tcl_DStringAppendElement(dsPtr, "-eofchar");
	}
	if (((flags & (TCL_READABLE|TCL_WRITABLE)) ==
		(TCL_READABLE|TCL_WRITABLE)) && (len == 0)) {
	    Tcl_DStringStartSublist(dsPtr);
	}
	if (flags & TCL_READABLE) {
	    if (statePtr->inEofChar == 0) {
		Tcl_DStringAppendElement(dsPtr, "");
	    } else {
		char buf[4];

		sprintf(buf, "%c", statePtr->inEofChar);
		Tcl_DStringAppendElement(dsPtr, buf);
	    }
	}
	if (flags & TCL_WRITABLE) {
	    if (statePtr->outEofChar == 0) {
		Tcl_DStringAppendElement(dsPtr, "");
	    } else {
		char buf[4];

		sprintf(buf, "%c", statePtr->outEofChar);
		Tcl_DStringAppendElement(dsPtr, buf);
	    }
	}
	if (!(flags & (TCL_READABLE|TCL_WRITABLE))) {
	    /*
	     * Not readable or writable (e.g. server socket)
	     */

	    Tcl_DStringAppendElement(dsPtr, "");
	}
	if (((flags & (TCL_READABLE|TCL_WRITABLE)) ==
		(TCL_READABLE|TCL_WRITABLE)) && (len == 0)) {
	    Tcl_DStringEndSublist(dsPtr);
	}
	if (len > 0) {
	    return TCL_OK;
	}
    }
    if (len == 0 || HaveOpt(1, "-translation")) {
	if (len == 0) {
	    Tcl_DStringAppendElement(dsPtr, "-translation");
	}
	if (((flags & (TCL_READABLE|TCL_WRITABLE)) ==
		(TCL_READABLE|TCL_WRITABLE)) && (len == 0)) {
	    Tcl_DStringStartSublist(dsPtr);
	}
	if (flags & TCL_READABLE) {
	    if (statePtr->inputTranslation == TCL_TRANSLATE_AUTO) {
		Tcl_DStringAppendElement(dsPtr, "auto");
	    } else if (statePtr->inputTranslation == TCL_TRANSLATE_CR) {
		Tcl_DStringAppendElement(dsPtr, "cr");
	    } else if (statePtr->inputTranslation == TCL_TRANSLATE_CRLF) {
		Tcl_DStringAppendElement(dsPtr, "crlf");
	    } else {
		Tcl_DStringAppendElement(dsPtr, "lf");
	    }
	}
	if (flags & TCL_WRITABLE) {
	    if (statePtr->outputTranslation == TCL_TRANSLATE_AUTO) {
		Tcl_DStringAppendElement(dsPtr, "auto");
	    } else if (statePtr->outputTranslation == TCL_TRANSLATE_CR) {
		Tcl_DStringAppendElement(dsPtr, "cr");
	    } else if (statePtr->outputTranslation == TCL_TRANSLATE_CRLF) {
		Tcl_DStringAppendElement(dsPtr, "crlf");
	    } else {
		Tcl_DStringAppendElement(dsPtr, "lf");
	    }
	}
	if (!(flags & (TCL_READABLE|TCL_WRITABLE))) {
	    /*
	     * Not readable or writable (e.g. server socket)
	     */

	    Tcl_DStringAppendElement(dsPtr, "auto");
	}
	if (((flags & (TCL_READABLE|TCL_WRITABLE)) ==
		(TCL_READABLE|TCL_WRITABLE)) && (len == 0)) {
	    Tcl_DStringEndSublist(dsPtr);
	}
	if (len > 0) {
	    return TCL_OK;
	}
    }

    if (chanPtr->typePtr->getOptionProc != NULL) {
	/*
	 * Let the driver specific handle additional options and result code
	 * and message.
	 */

	return (chanPtr->typePtr->getOptionProc) (chanPtr->instanceData,
		interp, optionName, dsPtr);
    } else {
	/*
	 * No driver specific options case.
	 */

	if (len == 0) {
	    return TCL_OK;
	}
	return Tcl_BadChannelOption(interp, optionName, NULL);
    }
}

/*
 *---------------------------------------------------------------------------
 *
 * Tcl_SetChannelOption --
 *
 *	Sets an option on a channel.
 *
 * Results:
 *	A standard Tcl result. On error, sets interp's result object if
 *	interp is not NULL.
 *
 * Side effects:
 *	May modify an option on a device.
 *
 *---------------------------------------------------------------------------
 */

int
Tcl_SetChannelOption(
    Tcl_Interp *interp,		/* For error reporting - can be NULL. */
    Tcl_Channel chan,		/* Channel on which to set mode. */
    const char *optionName,	/* Which option to set? */
    const char *newValue)	/* New value for option. */
{
    Channel *chanPtr = (Channel *) chan;
				/* The real IO channel. */
    ChannelState *statePtr = chanPtr->state;
				/* State info for channel */
    size_t len;			/* Length of optionName string. */
    int argc;
    const char **argv;

    /*
     * If the channel is in the middle of a background copy, fail.
     */

    if (statePtr->csPtrR || statePtr->csPtrW) {
	if (interp) {
	    Tcl_AppendResult(interp, "unable to set channel options: "
		    "background copy in progress", NULL);
	}
	return TCL_ERROR;
    }

    /*
     * Disallow options on dead channels -- channels that have been closed but
     * not yet been deallocated. Such channels can be found if the exit
     * handler for channel cleanup has run but the channel is still registered
     * in an interpreter.
     */

    if (CheckForDeadChannel(NULL, statePtr)) {
	return TCL_ERROR;
    }

    /*
     * This operation should occur at the top of a channel stack.
     */

    chanPtr = statePtr->topChanPtr;

    len = strlen(optionName);

    if (HaveOpt(2, "-blocking")) {
	int newMode;

	if (Tcl_GetBoolean(interp, newValue, &newMode) == TCL_ERROR) {
	    return TCL_ERROR;
	}
	if (newMode) {
	    newMode = TCL_MODE_BLOCKING;
	} else {
	    newMode = TCL_MODE_NONBLOCKING;
	}
	return SetBlockMode(interp, chanPtr, newMode);
    } else if (HaveOpt(7, "-buffering")) {
	len = strlen(newValue);
	if ((newValue[0] == 'f') && (strncmp(newValue, "full", len) == 0)) {
	    statePtr->flags &=
		    ~(CHANNEL_UNBUFFERED|CHANNEL_LINEBUFFERED);
	} else if ((newValue[0] == 'l') &&
		(strncmp(newValue, "line", len) == 0)) {
	    ResetFlag(statePtr, CHANNEL_UNBUFFERED);
	    SetFlag(statePtr, CHANNEL_LINEBUFFERED);
	} else if ((newValue[0] == 'n') &&
		(strncmp(newValue, "none", len) == 0)) {
	    ResetFlag(statePtr, CHANNEL_LINEBUFFERED);
	    SetFlag(statePtr, CHANNEL_UNBUFFERED);
	} else {
	    if (interp) {
		Tcl_AppendResult(interp, "bad value for -buffering: "
			"must be one of full, line, or none", NULL);
		return TCL_ERROR;
	    }
	}
	return TCL_OK;
    } else if (HaveOpt(7, "-buffersize")) {
	int newBufferSize;

	if (Tcl_GetInt(interp, newValue, &newBufferSize) == TCL_ERROR) {
	    return TCL_ERROR;
	}
	Tcl_SetChannelBufferSize(chan, newBufferSize);
	return TCL_OK;
    } else if (HaveOpt(2, "-encoding")) {
	Tcl_Encoding encoding;

	if ((newValue[0] == '\0') || (strcmp(newValue, "binary") == 0)) {
	    encoding = NULL;
	} else {
	    encoding = Tcl_GetEncoding(interp, newValue);
	    if (encoding == NULL) {
		return TCL_ERROR;
	    }
	}

	/*
	 * When the channel has an escape sequence driven encoding such as
	 * iso2022, the terminated escape sequence must write to the buffer.
	 */

	if ((statePtr->encoding != NULL)
		&& !(statePtr->outputEncodingFlags & TCL_ENCODING_START)
		&& (CheckChannelErrors(statePtr, TCL_WRITABLE) == 0)) {
	    statePtr->outputEncodingFlags |= TCL_ENCODING_END;
	    WriteChars(chanPtr, "", 0);
	}
	Tcl_FreeEncoding(statePtr->encoding);
	statePtr->encoding = encoding;
	statePtr->inputEncodingState = NULL;
	statePtr->inputEncodingFlags = TCL_ENCODING_START;
	statePtr->outputEncodingState = NULL;
	statePtr->outputEncodingFlags = TCL_ENCODING_START;
	ResetFlag(statePtr, CHANNEL_NEED_MORE_DATA);
	UpdateInterest(chanPtr);
	return TCL_OK;
    } else if (HaveOpt(2, "-eofchar")) {
	if (Tcl_SplitList(interp, newValue, &argc, &argv) == TCL_ERROR) {
	    return TCL_ERROR;
	}
	if (argc == 0) {
	    statePtr->inEofChar = 0;
	    statePtr->outEofChar = 0;
	} else if (argc == 1 || argc == 2) {
	    int outIndex = (argc - 1);
	    int inValue = (int) argv[0][0];
	    int outValue = (int) argv[outIndex][0];
	    if (inValue & 0x80 || outValue & 0x80) {
		if (interp) {
		    Tcl_AppendResult(interp, "bad value for -eofchar: ",
			    "must be non-NUL ASCII character", NULL);
		}
		ckfree((char *) argv);
		return TCL_ERROR;
	    }
	    if (GotFlag(statePtr, TCL_READABLE)) {
		statePtr->inEofChar = inValue;
	    }
	    if (GotFlag(statePtr, TCL_WRITABLE)) {
		statePtr->outEofChar = outValue;
	    }
	} else {
	    if (interp) {
		Tcl_AppendResult(interp,
			"bad value for -eofchar: should be a list of zero,"
			" one, or two elements", NULL);
	    }
	    ckfree((char *) argv);
	    return TCL_ERROR;
	}
	if (argv != NULL) {
	    ckfree((char *) argv);
	}

	/*
	 * [Bug 930851] Reset EOF and BLOCKED flags. Changing the character
	 * which signals eof can transform a current eof condition into a 'go
	 * ahead'. Ditto for blocked.
	 */

	statePtr->flags &=
		~(CHANNEL_EOF | CHANNEL_STICKY_EOF | CHANNEL_BLOCKED);

	return TCL_OK;
    } else if (HaveOpt(1, "-translation")) {
	const char *readMode, *writeMode;

	if (Tcl_SplitList(interp, newValue, &argc, &argv) == TCL_ERROR) {
	    return TCL_ERROR;
	}

	if (argc == 1) {
	    readMode = GotFlag(statePtr, TCL_READABLE) ? argv[0] : NULL;
	    writeMode = GotFlag(statePtr, TCL_WRITABLE) ? argv[0] : NULL;
	} else if (argc == 2) {
	    readMode = GotFlag(statePtr, TCL_READABLE) ? argv[0] : NULL;
	    writeMode = GotFlag(statePtr, TCL_WRITABLE) ? argv[1] : NULL;
	} else {
	    if (interp) {
		Tcl_AppendResult(interp,
			"bad value for -translation: must be a one or two"
			" element list", NULL);
	    }
	    ckfree((char *) argv);
	    return TCL_ERROR;
	}

	if (readMode) {
	    TclEolTranslation translation;
	    if (*readMode == '\0') {
		translation = statePtr->inputTranslation;
	    } else if (strcmp(readMode, "auto") == 0) {
		translation = TCL_TRANSLATE_AUTO;
	    } else if (strcmp(readMode, "binary") == 0) {
		translation = TCL_TRANSLATE_LF;
		statePtr->inEofChar = 0;
		Tcl_FreeEncoding(statePtr->encoding);
		statePtr->encoding = NULL;
	    } else if (strcmp(readMode, "lf") == 0) {
		translation = TCL_TRANSLATE_LF;
	    } else if (strcmp(readMode, "cr") == 0) {
		translation = TCL_TRANSLATE_CR;
	    } else if (strcmp(readMode, "crlf") == 0) {
		translation = TCL_TRANSLATE_CRLF;
	    } else if (strcmp(readMode, "platform") == 0) {
		translation = TCL_PLATFORM_TRANSLATION;
	    } else {
		if (interp) {
		    Tcl_AppendResult(interp,
			    "bad value for -translation: "
			    "must be one of auto, binary, cr, lf, crlf,"
			    " or platform", NULL);
		}
		ckfree((char *) argv);
		return TCL_ERROR;
	    }

	    /*
	     * Reset the EOL flags since we need to look at any buffered data
	     * to see if the new translation mode allows us to complete the
	     * line.
	     */

	    if (translation != statePtr->inputTranslation) {
		statePtr->inputTranslation = translation;
		ResetFlag(statePtr, INPUT_SAW_CR | CHANNEL_NEED_MORE_DATA);
		UpdateInterest(chanPtr);
	    }
	}
	if (writeMode) {
	    if (*writeMode == '\0') {
		/* Do nothing. */
	    } else if (strcmp(writeMode, "auto") == 0) {
		/*
		 * This is a hack to get TCP sockets to produce output in CRLF
		 * mode if they are being set into AUTO mode. A better
		 * solution for achieving this effect will be coded later.
		 */

		if (strcmp(Tcl_ChannelName(chanPtr->typePtr), "tcp") == 0) {
		    statePtr->outputTranslation = TCL_TRANSLATE_CRLF;
		} else {
		    statePtr->outputTranslation = TCL_PLATFORM_TRANSLATION;
		}
	    } else if (strcmp(writeMode, "binary") == 0) {
		statePtr->outEofChar = 0;
		statePtr->outputTranslation = TCL_TRANSLATE_LF;
		Tcl_FreeEncoding(statePtr->encoding);
		statePtr->encoding = NULL;
	    } else if (strcmp(writeMode, "lf") == 0) {
		statePtr->outputTranslation = TCL_TRANSLATE_LF;
	    } else if (strcmp(writeMode, "cr") == 0) {
		statePtr->outputTranslation = TCL_TRANSLATE_CR;
	    } else if (strcmp(writeMode, "crlf") == 0) {
		statePtr->outputTranslation = TCL_TRANSLATE_CRLF;
	    } else if (strcmp(writeMode, "platform") == 0) {
		statePtr->outputTranslation = TCL_PLATFORM_TRANSLATION;
	    } else {
		if (interp) {
		    Tcl_AppendResult(interp,
			    "bad value for -translation: "
			    "must be one of auto, binary, cr, lf, crlf,"
			    " or platform", NULL);
		}
		ckfree((char *) argv);
		return TCL_ERROR;
	    }
	}
	ckfree((char *) argv);
	return TCL_OK;
    } else if (chanPtr->typePtr->setOptionProc != NULL) {
	return (*chanPtr->typePtr->setOptionProc)(chanPtr->instanceData,
		interp, optionName, newValue);
    } else {
	return Tcl_BadChannelOption(interp, optionName, NULL);
    }

    return TCL_OK;
}

/*
 *----------------------------------------------------------------------
 *
 * CleanupChannelHandlers --
 *
 *	Removes channel handlers that refer to the supplied interpreter, so
 *	that if the actual channel is not closed now, these handlers will not
 *	run on subsequent events on the channel. This would be erroneous,
 *	because the interpreter no longer has a reference to this channel.
 *
 * Results:
 *	None.
 *
 * Side effects:
 *	Removes channel handlers.
 *
 *----------------------------------------------------------------------
 */

static void
CleanupChannelHandlers(
    Tcl_Interp *interp,
    Channel *chanPtr)
{
    ChannelState *statePtr = chanPtr->state;
				/* State info for channel */
    EventScriptRecord *sPtr, *prevPtr, *nextPtr;

    /*
     * Remove fileevent records on this channel that refer to the given
     * interpreter.
     */

    for (sPtr = statePtr->scriptRecordPtr, prevPtr = NULL;
	    sPtr != NULL; sPtr = nextPtr) {
	nextPtr = sPtr->nextPtr;
	if (sPtr->interp == interp) {
	    if (prevPtr == NULL) {
		statePtr->scriptRecordPtr = nextPtr;
	    } else {
		prevPtr->nextPtr = nextPtr;
	    }

	    Tcl_DeleteChannelHandler((Tcl_Channel) chanPtr,
		    TclChannelEventScriptInvoker, sPtr);

	    TclDecrRefCount(sPtr->scriptPtr);
	    ckfree((char *) sPtr);
	} else {
	    prevPtr = sPtr;
	}
    }
}

/*
 *----------------------------------------------------------------------
 *
 * Tcl_NotifyChannel --
 *
 *	This procedure is called by a channel driver when a driver detects an
 *	event on a channel. This procedure is responsible for actually
 *	handling the event by invoking any channel handler callbacks.
 *
 * Results:
 *	None.
 *
 * Side effects:
 *	Whatever the channel handler callback procedure does.
 *
 *----------------------------------------------------------------------
 */

void
Tcl_NotifyChannel(
    Tcl_Channel channel,	/* Channel that detected an event. */
    int mask)			/* OR'ed combination of TCL_READABLE,
				 * TCL_WRITABLE, or TCL_EXCEPTION: indicates
				 * which events were detected. */
{
    Channel *chanPtr = (Channel *) channel;
    ChannelState *statePtr = chanPtr->state;
				/* State info for channel */
    ChannelHandler *chPtr;
    ThreadSpecificData *tsdPtr = TCL_TSD_INIT(&dataKey);
    NextChannelHandler nh;
    Channel *upChanPtr;
    const Tcl_ChannelType *upTypePtr;

    /*
     * In contrast to the other API functions this procedure walks towards the
     * top of a stack and not down from it.
     *
     * The channel calling this procedure is the one who generated the event,
     * and thus does not take part in handling it. IOW, its HandlerProc is not
     * called, instead we begin with the channel above it.
     *
     * This behaviour also allows the transformation channels to generate
     * their own events and pass them upward.
     */

    while (mask && (chanPtr->upChanPtr != (NULL))) {
	Tcl_DriverHandlerProc *upHandlerProc;

	upChanPtr = chanPtr->upChanPtr;
	upTypePtr = upChanPtr->typePtr;
	upHandlerProc = Tcl_ChannelHandlerProc(upTypePtr);
	if (upHandlerProc != NULL) {
	    mask = (*upHandlerProc) (upChanPtr->instanceData, mask);
	}

	/*
	 * ELSE: Ignore transformations which are unable to handle the event
	 * coming from below. Assume that they don't change the mask and pass
	 * it on.
	 */

	chanPtr = upChanPtr;
    }

    channel = (Tcl_Channel) chanPtr;

    /*
     * Here we have either reached the top of the stack or the mask is empty.
     * We break out of the procedure if it is the latter.
     */

    if (!mask) {
	return;
    }

    /*
     * We are now above the topmost channel in a stack and have events left.
     * Now call the channel handlers as usual.
     *
     * Preserve the channel struct in case the script closes it.
     */

    Tcl_Preserve(channel);
    Tcl_Preserve(statePtr);

    /*
     * If we are flushing in the background, be sure to call FlushChannel for
     * writable events. Note that we have to discard the writable event so we
     * don't call any write handlers before the flush is complete.
     */

    if (GotFlag(statePtr, BG_FLUSH_SCHEDULED) && (mask & TCL_WRITABLE)) {
	FlushChannel(NULL, chanPtr, 1);
	mask &= ~TCL_WRITABLE;
    }

    /*
     * Add this invocation to the list of recursive invocations of
     * ChannelHandlerEventProc.
     */

    nh.nextHandlerPtr = NULL;
    nh.nestedHandlerPtr = tsdPtr->nestedHandlerPtr;
    tsdPtr->nestedHandlerPtr = &nh;

    for (chPtr = statePtr->chPtr; chPtr != NULL; ) {
	/*
	 * If this channel handler is interested in any of the events that
	 * have occurred on the channel, invoke its procedure.
	 */

	if ((chPtr->mask & mask) != 0) {
	    nh.nextHandlerPtr = chPtr->nextPtr;
	    (*(chPtr->proc))(chPtr->clientData, mask);
	    chPtr = nh.nextHandlerPtr;
	} else {
	    chPtr = chPtr->nextPtr;
	}
    }

    /*
     * Update the notifier interest, since it may have changed after invoking
     * event handlers. Skip that if the channel was deleted in the call to the
     * channel handler.
     */

    if (chanPtr->typePtr != NULL) {
	UpdateInterest(chanPtr);
    }

    Tcl_Release(statePtr);
    Tcl_Release(channel);

    tsdPtr->nestedHandlerPtr = nh.nestedHandlerPtr;
}

/*
 *----------------------------------------------------------------------
 *
 * UpdateInterest --
 *
 *	Arrange for the notifier to call us back at appropriate times based on
 *	the current state of the channel.
 *
 * Results:
 *	None.
 *
 * Side effects:
 *	May schedule a timer or driver handler.
 *
 *----------------------------------------------------------------------
 */

static void
UpdateInterest(
    Channel *chanPtr)		/* Channel to update. */
{
    ChannelState *statePtr = chanPtr->state;
				/* State info for channel */
    int mask = statePtr->interestMask;

    if (chanPtr->typePtr == NULL) {
	/* Do not update interest on a closed channel */
	return;
    }

    /*
     * If there are flushed buffers waiting to be written, then we need to
     * watch for the channel to become writable.
     */

    if (GotFlag(statePtr, BG_FLUSH_SCHEDULED)) {
	mask |= TCL_WRITABLE;
    }

    /*
     * If there is data in the input queue, and we aren't waiting for more
     * data, then we need to schedule a timer so we don't block in the
     * notifier. Also, cancel the read interest so we don't get duplicate
     * events.
     */

    if (mask & TCL_READABLE) {
	if (!GotFlag(statePtr, CHANNEL_NEED_MORE_DATA)
		&& (statePtr->inQueueHead != NULL)
		&& IsBufferReady(statePtr->inQueueHead)) {
	    mask &= ~TCL_READABLE;

	    /*
	     * Andreas Kupries, April 11, 2003
	     *
	     * Some operating systems (Solaris 2.6 and higher (but not Solaris
	     * 2.5, go figure)) generate READABLE and EXCEPTION events when
	     * select()'ing [*] on a plain file, even if EOF was not yet
	     * reached. This is a problem in the following situation:
	     *
	     * - An extension asks to get both READABLE and EXCEPTION events.
	     * - It reads data into a buffer smaller than the buffer used by
	     *	 Tcl itself.
	     * - It does not process all events in the event queue, but only
	     *	 one, at least in some situations.
	     *
	     * In that case we can get into a situation where
	     *
	     * - Tcl drops READABLE here, because it has data in its own
	     *	 buffers waiting to be read by the extension.
	     * - A READABLE event is syntesized via timer.
	     * - The OS still reports the EXCEPTION condition on the file.
	     * - And the extension gets the EXCPTION event first, and handles
	     *	 this as EOF.
	     *
	     * End result ==> Premature end of reading from a file.
	     *
	     * The concrete example is 'Expect', and its [expect] command
	     * (and at the C-level, deep in the bowels of Expect,
	     * 'exp_get_next_event'. See marker 'SunOS' for commentary in
	     * that function too).
	     *
	     * [*] As the Tcl notifier does. See also for marker 'SunOS' in
	     * file 'exp_event.c' of Expect.
	     *
	     * Our solution here is to drop the interest in the EXCEPTION
	     * events too. This compiles on all platforms, and also passes the
	     * testsuite on all of them.
	     */

	    mask &= ~TCL_EXCEPTION;

	    if (!statePtr->timer) {
		statePtr->timer = Tcl_CreateTimerHandler(0, ChannelTimerProc,
			chanPtr);
	    }
	}
    }
    (chanPtr->typePtr->watchProc)(chanPtr->instanceData, mask);
}

/*
 *----------------------------------------------------------------------
 *
 * ChannelTimerProc --
 *
 *	Timer handler scheduled by UpdateInterest to monitor the channel
 *	buffers until they are empty.
 *
 * Results:
 *	None.
 *
 * Side effects:
 *	May invoke channel handlers.
 *
 *----------------------------------------------------------------------
 */

static void
ChannelTimerProc(
    ClientData clientData)
{
    Channel *chanPtr = clientData;
    ChannelState *statePtr = chanPtr->state;
				/* State info for channel */

    if (!GotFlag(statePtr, CHANNEL_NEED_MORE_DATA)
	    && (statePtr->interestMask & TCL_READABLE)
	    && (statePtr->inQueueHead != NULL)
	    && IsBufferReady(statePtr->inQueueHead)) {
	/*
	 * Restart the timer in case a channel handler reenters the event loop
	 * before UpdateInterest gets called by Tcl_NotifyChannel.
	 */

	statePtr->timer = Tcl_CreateTimerHandler(0, ChannelTimerProc,chanPtr);
	Tcl_Preserve(statePtr);
	Tcl_NotifyChannel((Tcl_Channel) chanPtr, TCL_READABLE);
	Tcl_Release(statePtr);
    } else {
	statePtr->timer = NULL;
	UpdateInterest(chanPtr);
    }
}

/*
 *----------------------------------------------------------------------
 *
 * Tcl_CreateChannelHandler --
 *
 *	Arrange for a given procedure to be invoked whenever the channel
 *	indicated by the chanPtr arg becomes readable or writable.
 *
 * Results:
 *	None.
 *
 * Side effects:
 *	From now on, whenever the I/O channel given by chanPtr becomes ready
 *	in the way indicated by mask, proc will be invoked. See the manual
 *	entry for details on the calling sequence to proc. If there is already
 *	an event handler for chan, proc and clientData, then the mask will be
 *	updated.
 *
 *----------------------------------------------------------------------
 */

void
Tcl_CreateChannelHandler(
    Tcl_Channel chan,		/* The channel to create the handler for. */
    int mask,			/* OR'ed combination of TCL_READABLE,
				 * TCL_WRITABLE, and TCL_EXCEPTION: indicates
				 * conditions under which proc should be
				 * called. Use 0 to disable a registered
				 * handler. */
    Tcl_ChannelProc *proc,	/* Procedure to call for each selected
				 * event. */
    ClientData clientData)	/* Arbitrary data to pass to proc. */
{
    ChannelHandler *chPtr;
    Channel *chanPtr = (Channel *) chan;
    ChannelState *statePtr = chanPtr->state;
				/* State info for channel */

    /*
     * Check whether this channel handler is not already registered. If it is
     * not, create a new record, else reuse existing record (smash current
     * values).
     */

    for (chPtr = statePtr->chPtr; chPtr != NULL; chPtr = chPtr->nextPtr) {
	if ((chPtr->chanPtr == chanPtr) && (chPtr->proc == proc) &&
		(chPtr->clientData == clientData)) {
	    break;
	}
    }
    if (chPtr == NULL) {
	chPtr = (ChannelHandler *) ckalloc(sizeof(ChannelHandler));
	chPtr->mask = 0;
	chPtr->proc = proc;
	chPtr->clientData = clientData;
	chPtr->chanPtr = chanPtr;
	chPtr->nextPtr = statePtr->chPtr;
	statePtr->chPtr = chPtr;
    }

    /*
     * The remainder of the initialization below is done regardless of whether
     * or not this is a new record or a modification of an old one.
     */

    chPtr->mask = mask;

    /*
     * Recompute the interest mask for the channel - this call may actually be
     * disabling an existing handler.
     */

    statePtr->interestMask = 0;
    for (chPtr = statePtr->chPtr; chPtr != NULL; chPtr = chPtr->nextPtr) {
	statePtr->interestMask |= chPtr->mask;
    }

    UpdateInterest(statePtr->topChanPtr);
}

/*
 *----------------------------------------------------------------------
 *
 * Tcl_DeleteChannelHandler --
 *
 *	Cancel a previously arranged callback arrangement for an IO channel.
 *
 * Results:
 *	None.
 *
 * Side effects:
 *	If a callback was previously registered for this chan, proc and
 *	clientData, it is removed and the callback will no longer be called
 *	when the channel becomes ready for IO.
 *
 *----------------------------------------------------------------------
 */

void
Tcl_DeleteChannelHandler(
    Tcl_Channel chan,		/* The channel for which to remove the
				 * callback. */
    Tcl_ChannelProc *proc,	/* The procedure in the callback to delete. */
    ClientData clientData)	/* The client data in the callback to
				 * delete. */
{
    ThreadSpecificData *tsdPtr = TCL_TSD_INIT(&dataKey);
    ChannelHandler *chPtr, *prevChPtr;
    Channel *chanPtr = (Channel *) chan;
    ChannelState *statePtr = chanPtr->state;
				/* State info for channel */
    NextChannelHandler *nhPtr;

    /*
     * Find the entry and the previous one in the list.
     */

    for (prevChPtr = NULL, chPtr = statePtr->chPtr; chPtr != NULL;
	    chPtr = chPtr->nextPtr) {
	if ((chPtr->chanPtr == chanPtr) && (chPtr->clientData == clientData)
		&& (chPtr->proc == proc)) {
	    break;
	}
	prevChPtr = chPtr;
    }

    /*
     * If not found, return without doing anything.
     */

    if (chPtr == NULL) {
	return;
    }

    /*
     * If ChannelHandlerEventProc is about to process this handler, tell it to
     * process the next one instead - we are going to delete *this* one.
     */

    for (nhPtr = tsdPtr->nestedHandlerPtr; nhPtr != NULL;
	    nhPtr = nhPtr->nestedHandlerPtr) {
	if (nhPtr->nextHandlerPtr == chPtr) {
	    nhPtr->nextHandlerPtr = chPtr->nextPtr;
	}
    }

    /*
     * Splice it out of the list of channel handlers.
     */

    if (prevChPtr == NULL) {
	statePtr->chPtr = chPtr->nextPtr;
    } else {
	prevChPtr->nextPtr = chPtr->nextPtr;
    }
    ckfree((char *) chPtr);

    /*
     * Recompute the interest list for the channel, so that infinite loops
     * will not result if Tcl_DeleteChannelHandler is called inside an event.
     */

    statePtr->interestMask = 0;
    for (chPtr = statePtr->chPtr; chPtr != NULL; chPtr = chPtr->nextPtr) {
	statePtr->interestMask |= chPtr->mask;
    }

    UpdateInterest(statePtr->topChanPtr);
}

/*
 *----------------------------------------------------------------------
 *
 * DeleteScriptRecord --
 *
 *	Delete a script record for this combination of channel, interp and
 *	mask.
 *
 * Results:
 *	None.
 *
 * Side effects:
 *	Deletes a script record and cancels a channel event handler.
 *
 *----------------------------------------------------------------------
 */

static void
DeleteScriptRecord(
    Tcl_Interp *interp,		/* Interpreter in which script was to be
				 * executed. */
    Channel *chanPtr,		/* The channel for which to delete the script
				 * record (if any). */
    int mask)			/* Events in mask must exactly match mask of
				 * script to delete. */
{
    ChannelState *statePtr = chanPtr->state;
				/* State info for channel */
    EventScriptRecord *esPtr, *prevEsPtr;

    for (esPtr = statePtr->scriptRecordPtr, prevEsPtr = NULL; esPtr != NULL;
	    prevEsPtr = esPtr, esPtr = esPtr->nextPtr) {
	if ((esPtr->interp == interp) && (esPtr->mask == mask)) {
	    if (esPtr == statePtr->scriptRecordPtr) {
		statePtr->scriptRecordPtr = esPtr->nextPtr;
	    } else {
		prevEsPtr->nextPtr = esPtr->nextPtr;
	    }

	    Tcl_DeleteChannelHandler((Tcl_Channel) chanPtr,
		    TclChannelEventScriptInvoker, esPtr);

	    TclDecrRefCount(esPtr->scriptPtr);
	    ckfree((char *) esPtr);

	    break;
	}
    }
}

/*
 *----------------------------------------------------------------------
 *
 * CreateScriptRecord --
 *
 *	Creates a record to store a script to be executed when a specific
 *	event fires on a specific channel.
 *
 * Results:
 *	None.
 *
 * Side effects:
 *	Causes the script to be stored for later execution.
 *
 *----------------------------------------------------------------------
 */

static void
CreateScriptRecord(
    Tcl_Interp *interp,		/* Interpreter in which to execute the stored
				 * script. */
    Channel *chanPtr,		/* Channel for which script is to be stored */
    int mask,			/* Set of events for which script will be
				 * invoked. */
    Tcl_Obj *scriptPtr)		/* Pointer to script object. */
{
    ChannelState *statePtr = chanPtr->state;
				/* State info for channel */
    EventScriptRecord *esPtr;
    int makeCH;

    for (esPtr=statePtr->scriptRecordPtr; esPtr!=NULL; esPtr=esPtr->nextPtr) {
	if ((esPtr->interp == interp) && (esPtr->mask == mask)) {
	    TclDecrRefCount(esPtr->scriptPtr);
	    esPtr->scriptPtr = NULL;
	    break;
	}
    }

    makeCH = (esPtr == NULL);

    if (makeCH) {
	esPtr = (EventScriptRecord *) ckalloc(sizeof(EventScriptRecord));
    }

    /*
     * Initialize the structure before calling Tcl_CreateChannelHandler,
     * because a reflected channel caling 'chan postevent' aka
     * 'Tcl_NotifyChannel' in its 'watch'Proc will invoke
     * 'TclChannelEventScriptInvoker' immediately, and we do not wish it to
     * see uninitialized memory and crash. See [Bug 2918110].
     */

    esPtr->chanPtr = chanPtr;
    esPtr->interp = interp;
    esPtr->mask = mask;
    Tcl_IncrRefCount(scriptPtr);
    esPtr->scriptPtr = scriptPtr;

    if (makeCH) {
	esPtr->nextPtr = statePtr->scriptRecordPtr;
	statePtr->scriptRecordPtr = esPtr;

	Tcl_CreateChannelHandler((Tcl_Channel) chanPtr, mask,
		TclChannelEventScriptInvoker, esPtr);
    }
}

/*
 *----------------------------------------------------------------------
 *
 * TclChannelEventScriptInvoker --
 *
 *	Invokes a script scheduled by "fileevent" for when the channel becomes
 *	ready for IO. This function is invoked by the channel handler which
 *	was created by the Tcl "fileevent" command.
 *
 * Results:
 *	None.
 *
 * Side effects:
 *	Whatever the script does.
 *
 *----------------------------------------------------------------------
 */

void
TclChannelEventScriptInvoker(
    ClientData clientData,	/* The script+interp record. */
    int mask)			/* Not used. */
{
    Tcl_Interp *interp;		/* Interpreter in which to eval the script. */
    Channel *chanPtr;		/* The channel for which this handler is
				 * registered. */
    EventScriptRecord *esPtr;	/* The event script + interpreter to eval it
				 * in. */
    int result;			/* Result of call to eval script. */

    esPtr = clientData;
    chanPtr = esPtr->chanPtr;
    mask = esPtr->mask;
    interp = esPtr->interp;

    /*
     * We must preserve the interpreter so we can report errors on it later.
     * Note that we do not need to preserve the channel because that is done
     * by Tcl_NotifyChannel before calling channel handlers.
     */

    Tcl_Preserve(interp);
    Tcl_Preserve(chanPtr);
    result = Tcl_EvalObjEx(interp, esPtr->scriptPtr, TCL_EVAL_GLOBAL);

    /*
     * On error, cause a background error and remove the channel handler and
     * the script record.
     *
     * NOTE: Must delete channel handler before causing the background error
     * because the background error may want to reinstall the handler.
     */

    if (result != TCL_OK) {
	if (chanPtr->typePtr != NULL) {
	    DeleteScriptRecord(interp, chanPtr, mask);
	}
	TclBackgroundException(interp, result);
    }
    Tcl_Release(chanPtr);
    Tcl_Release(interp);
}

/*
 *----------------------------------------------------------------------
 *
 * Tcl_FileEventObjCmd --
 *
 *	This procedure implements the "fileevent" Tcl command. See the user
 *	documentation for details on what it does. This command is based on
 *	the Tk command "fileevent" which in turn is based on work contributed
 *	by Mark Diekhans.
 *
 * Results:
 *	A standard Tcl result.
 *
 * Side effects:
 *	May create a channel handler for the specified channel.
 *
 *----------------------------------------------------------------------
 */

	/* ARGSUSED */
int
Tcl_FileEventObjCmd(
    ClientData clientData,	/* Not used. */
    Tcl_Interp *interp,		/* Interpreter in which the channel for which
				 * to create the handler is found. */
    int objc,			/* Number of arguments. */
    Tcl_Obj *const objv[])	/* Argument objects. */
{
    Channel *chanPtr;		/* The channel to create the handler for. */
    ChannelState *statePtr;	/* State info for channel */
    Tcl_Channel chan;		/* The opaque type for the channel. */
    char *chanName;
    int modeIndex;		/* Index of mode argument. */
    int mask;
    static const char *modeOptions[] = {"readable", "writable", NULL};
    static CONST int maskArray[] = {TCL_READABLE, TCL_WRITABLE};

    if ((objc != 3) && (objc != 4)) {
	Tcl_WrongNumArgs(interp, 1, objv, "channelId event ?script?");
	return TCL_ERROR;
    }
    if (Tcl_GetIndexFromObj(interp, objv[2], modeOptions, "event name", 0,
	    &modeIndex) != TCL_OK) {
	return TCL_ERROR;
    }
    mask = maskArray[modeIndex];

    chanName = TclGetString(objv[1]);
    chan = Tcl_GetChannel(interp, chanName, NULL);
    if (chan == NULL) {
	return TCL_ERROR;
    }
    chanPtr = (Channel *) chan;
    statePtr = chanPtr->state;
    if (GotFlag(statePtr, mask) == 0) {
	Tcl_AppendResult(interp, "channel is not ",
		(mask == TCL_READABLE) ? "readable" : "writable", NULL);
	return TCL_ERROR;
    }

    /*
     * If we are supposed to return the script, do so.
     */

    if (objc == 3) {
	EventScriptRecord *esPtr;
	for (esPtr = statePtr->scriptRecordPtr; esPtr != NULL;
		esPtr = esPtr->nextPtr) {
	    if ((esPtr->interp == interp) && (esPtr->mask == mask)) {
		Tcl_SetObjResult(interp, esPtr->scriptPtr);
		break;
	    }
	}
	return TCL_OK;
    }

    /*
     * If we are supposed to delete a stored script, do so.
     */

    if (*(TclGetString(objv[3])) == '\0') {
	DeleteScriptRecord(interp, chanPtr, mask);
	return TCL_OK;
    }

    /*
     * Make the script record that will link between the event and the script
     * to invoke. This also creates a channel event handler which will
     * evaluate the script in the supplied interpreter.
     */

    CreateScriptRecord(interp, chanPtr, mask, objv[3]);

    return TCL_OK;
}

/*
 *----------------------------------------------------------------------
 *
 * ZeroTransferTimerProc --
 *
 *	Timer handler scheduled by TclCopyChannel so that -command is
 *	called asynchronously even when -size is 0.
 *
 * Results:
 *	None.
 *
 * Side effects:
 *	Calls CopyData for -command invocation.
 *
 *----------------------------------------------------------------------
 */

static void
ZeroTransferTimerProc(
    ClientData clientData)
{
    /* calling CopyData with mask==0 still implies immediate invocation of the
     *  -command callback, and completion of the fcopy.
     */
    CopyData(clientData, 0);
}

/*
 *----------------------------------------------------------------------
 *
 * TclCopyChannel --
 *
 *	This routine copies data from one channel to another, either
 *	synchronously or asynchronously. If a command script is supplied, the
 *	operation runs in the background. The script is invoked when the copy
 *	completes. Otherwise the function waits until the copy is completed
 *	before returning.
 *
 * Results:
 *	A standard Tcl result.
 *
 * Side effects:
 *	May schedule a background copy operation that causes both channels to
 *	be marked busy.
 *
 *----------------------------------------------------------------------
 */

int
TclCopyChannel(
    Tcl_Interp *interp,		/* Current interpreter. */
    Tcl_Channel inChan,		/* Channel to read from. */
    Tcl_Channel outChan,	/* Channel to write to. */
    int toRead,			/* Amount of data to copy, or -1 for all. */
    Tcl_Obj *cmdPtr)		/* Pointer to script to execute or NULL. */
{
    Channel *inPtr = (Channel *) inChan;
    Channel *outPtr = (Channel *) outChan;
    ChannelState *inStatePtr, *outStatePtr;
    int readFlags, writeFlags;
    CopyState *csPtr;
    int nonBlocking = (cmdPtr) ? CHANNEL_NONBLOCKING : 0;

    inStatePtr = inPtr->state;
    outStatePtr = outPtr->state;

    if (BUSY_STATE(inStatePtr,TCL_READABLE)) {
	if (interp) {
	    Tcl_AppendResult(interp, "channel \"",
		    Tcl_GetChannelName(inChan), "\" is busy", NULL);
	}
	return TCL_ERROR;
    }
    if (BUSY_STATE(outStatePtr,TCL_WRITABLE)) {
	if (interp) {
	    Tcl_AppendResult(interp, "channel \"",
		    Tcl_GetChannelName(outChan), "\" is busy", NULL);
	}
	return TCL_ERROR;
    }

    readFlags = inStatePtr->flags;
    writeFlags = outStatePtr->flags;

    /*
     * Set up the blocking mode appropriately. Background copies need
     * non-blocking channels. Foreground copies need blocking channels. If
     * there is an error, restore the old blocking mode.
     */

    if (nonBlocking != (readFlags & CHANNEL_NONBLOCKING)) {
	if (SetBlockMode(interp, inPtr, nonBlocking ?
		TCL_MODE_NONBLOCKING : TCL_MODE_BLOCKING) != TCL_OK) {
	    return TCL_ERROR;
	}
    }
    if ((inPtr!=outPtr) && (nonBlocking!=(writeFlags&CHANNEL_NONBLOCKING)) &&
	    (SetBlockMode(NULL, outPtr, nonBlocking ?
		    TCL_MODE_NONBLOCKING : TCL_MODE_BLOCKING) != TCL_OK) &&
	    (nonBlocking != (readFlags & CHANNEL_NONBLOCKING))) {
	SetBlockMode(NULL, inPtr, (readFlags & CHANNEL_NONBLOCKING)
		? TCL_MODE_NONBLOCKING : TCL_MODE_BLOCKING);
	return TCL_ERROR;
    }

    /*
     * Make sure the output side is unbuffered.
     */

    outStatePtr->flags = (outStatePtr->flags & ~(CHANNEL_LINEBUFFERED))
	| CHANNEL_UNBUFFERED;

    /*
     * Allocate a new CopyState to maintain info about the current copy in
     * progress. This structure will be deallocated when the copy is
     * completed.
     */

    csPtr = (CopyState *) ckalloc(sizeof(CopyState) + inStatePtr->bufSize);
    csPtr->bufSize = inStatePtr->bufSize;
    csPtr->readPtr = inPtr;
    csPtr->writePtr = outPtr;
    csPtr->readFlags = readFlags;
    csPtr->writeFlags = writeFlags;
    csPtr->toRead = toRead;
    csPtr->total = 0;
    csPtr->interp = interp;
    if (cmdPtr) {
	Tcl_IncrRefCount(cmdPtr);
    }
    csPtr->cmdPtr = cmdPtr;

    inStatePtr->csPtrR  = csPtr;
    outStatePtr->csPtrW = csPtr;

    /*
     * Special handling of -size 0 async transfers, so that the -command is
     * still called asynchronously.
     */

    if ((nonBlocking == CHANNEL_NONBLOCKING) && (toRead == 0)) {
        Tcl_CreateTimerHandler(0, ZeroTransferTimerProc, csPtr);
        return 0;
    }

    /*
     * Start copying data between the channels.
     */

    return CopyData(csPtr, 0);
}

/*
 *----------------------------------------------------------------------
 *
 * CopyData --
 *
 *	This function implements the lowest level of the copying mechanism for
 *	TclCopyChannel.
 *
 * Results:
 *	Returns TCL_OK on success, else TCL_ERROR.
 *
 * Side effects:
 *	Moves data between channels, may create channel handlers.
 *
 *----------------------------------------------------------------------
 */

static int
CopyData(
    CopyState *csPtr,		/* State of copy operation. */
    int mask)			/* Current channel event flags. */
{
    Tcl_Interp *interp;
    Tcl_Obj *cmdPtr, *errObj = NULL, *bufObj = NULL, *msg = NULL;
    Tcl_Channel inChan, outChan;
    ChannelState *inStatePtr, *outStatePtr;
    int result = TCL_OK, size, sizeb;
    Tcl_WideInt total;
    char *buffer;
    int inBinary, outBinary, sameEncoding;
				/* Encoding control */
    int underflow;		/* Input underflow */

    inChan	= (Tcl_Channel) csPtr->readPtr;
    outChan	= (Tcl_Channel) csPtr->writePtr;
    inStatePtr	= csPtr->readPtr->state;
    outStatePtr	= csPtr->writePtr->state;
    interp	= csPtr->interp;
    cmdPtr	= csPtr->cmdPtr;

    /*
     * Copy the data the slow way, using the translation mechanism.
     *
     * Note: We have make sure that we use the topmost channel in a stack for
     * the copying. The caller uses Tcl_GetChannel to access it, and thus gets
     * the bottom of the stack.
     */

    inBinary = (inStatePtr->encoding == NULL);
    outBinary = (outStatePtr->encoding == NULL);
    sameEncoding = (inStatePtr->encoding == outStatePtr->encoding);

    if (!(inBinary || sameEncoding)) {
	TclNewObj(bufObj);
	Tcl_IncrRefCount(bufObj);
    }

    while (csPtr->toRead != 0) {
	/*
	 * Check for unreported background errors.
	 */

	Tcl_GetChannelError(inChan, &msg);
	if ((inStatePtr->unreportedError != 0) || (msg != NULL)) {
	    Tcl_SetErrno(inStatePtr->unreportedError);
	    inStatePtr->unreportedError = 0;
	    goto readError;
	}
	Tcl_GetChannelError(outChan, &msg);
	if ((outStatePtr->unreportedError != 0) || (msg != NULL)) {
	    Tcl_SetErrno(outStatePtr->unreportedError);
	    outStatePtr->unreportedError = 0;
	    goto writeError;
	}

	if (cmdPtr && (mask == 0)) {
	    /*
	     * In async mode, we skip reading synchronously and fake an
	     * underflow instead to prime the readable fileevent.
	     */

	    size      = 0;
	    underflow = 1;
	} else {
	    /*
	     * Read up to bufSize bytes.
	     */

	    if ((csPtr->toRead == -1) || (csPtr->toRead > csPtr->bufSize)) {
		sizeb = csPtr->bufSize;
	    } else {
		sizeb = csPtr->toRead;
	    }

	    if (inBinary || sameEncoding) {
		size = DoRead(inStatePtr->topChanPtr, csPtr->buffer, sizeb);
	    } else {
		size = DoReadChars(inStatePtr->topChanPtr, bufObj, sizeb,
				   0 /* No append */);
	    }
	    underflow = (size >= 0) && (size < sizeb);	/* Input underflow */
	}

	if (size < 0) {
	readError:
	    if (interp) {
		TclNewObj(errObj);
		Tcl_AppendStringsToObj(errObj, "error reading \"",
			Tcl_GetChannelName(inChan), "\": ", NULL);
		if (msg != NULL) {
		    Tcl_AppendObjToObj(errObj, msg);
		} else {
		    Tcl_AppendStringsToObj(errObj, Tcl_PosixError(interp),
			    NULL);
		}
	    }
	    if (msg != NULL) {
		Tcl_DecrRefCount(msg);
	    }
	    break;
	} else if (underflow) {
	    /*
	     * We had an underflow on the read side. If we are at EOF, and not
	     * in the synchronous part of an asynchronous fcopy, then the
	     * copying is done, otherwise set up a channel handler to detect
	     * when the channel becomes readable again.
	     */

	    if ((size == 0) && Tcl_Eof(inChan) && !(cmdPtr && (mask == 0))) {
		break;
	    }
	    if (((!Tcl_Eof(inChan)) || (cmdPtr && (mask == 0))) &&
		!(mask & TCL_READABLE)) {
		if (mask & TCL_WRITABLE) {
		    Tcl_DeleteChannelHandler(outChan, CopyEventProc, csPtr);
		}
		Tcl_CreateChannelHandler(inChan, TCL_READABLE, CopyEventProc,
			csPtr);
	    }
	    if (size == 0) {
		if (bufObj != NULL) {
		    TclDecrRefCount(bufObj);
		    bufObj = NULL;
		}
		return TCL_OK;
	    }
	}

	/*
	 * Now write the buffer out.
	 */

	if (inBinary || sameEncoding) {
	    buffer = csPtr->buffer;
	    sizeb = size;
	} else {
	    buffer = TclGetStringFromObj(bufObj, &sizeb);
	}

	if (outBinary || sameEncoding) {
	    sizeb = WriteBytes(outStatePtr->topChanPtr, buffer, sizeb);
	} else {
	    sizeb = WriteChars(outStatePtr->topChanPtr, buffer, sizeb);
	}

	/*
	 * [Bug 2895565]. At this point 'size' still contains the number of
	 * bytes or characters which have been read. We keep this to later to
	 * update the totals and toRead information, see marker (UP) below. We
	 * must not overwrite it with 'sizeb', which is the number of written
	 * bytes or characters, and both EOL translation and encoding
	 * conversion may have changed this number unpredictably in relation
	 * to 'size' (It can be smaller or larger, in the latter case able to
	 * drive toRead below -1, causing infinite looping). Completely
	 * unsuitable for updating totals and toRead.
	 */

	if (sizeb < 0) {
	writeError:
	    if (interp) {
		TclNewObj(errObj);
		Tcl_AppendStringsToObj(errObj, "error writing \"",
			Tcl_GetChannelName(outChan), "\": ", NULL);
		if (msg != NULL) {
		    Tcl_AppendObjToObj(errObj, msg);
		} else {
		    Tcl_AppendStringsToObj(errObj, Tcl_PosixError(interp),
			    NULL);
		}
	    }
	    if (msg != NULL) {
		Tcl_DecrRefCount(msg);
	    }
	    break;
	}

	/*
	 * (UP) Update the current byte count. Do it now so the count is valid
	 * before a return or break takes us out of the loop. The invariant at
	 * the top of the loop should be that csPtr->toRead holds the number
	 * of bytes left to copy.
	 */

	if (csPtr->toRead != -1) {
	    csPtr->toRead -= size;
	}
	csPtr->total += size;

	/*
	 * Break loop if EOF && (size>0)
	 */

	if (Tcl_Eof(inChan)) {
	    break;
	}

	/*
	 * Check to see if the write is happening in the background. If so,
	 * stop copying and wait for the channel to become writable again.
	 * After input underflow we already installed a readable handler
	 * therefore we don't need a writable handler.
	 */

	if (!underflow && (outStatePtr->flags & BG_FLUSH_SCHEDULED)) {
	    if (!(mask & TCL_WRITABLE)) {
		if (mask & TCL_READABLE) {
		    Tcl_DeleteChannelHandler(inChan, CopyEventProc, csPtr);
		}
		Tcl_CreateChannelHandler(outChan, TCL_WRITABLE,
			CopyEventProc, csPtr);
	    }
	    if (bufObj != NULL) {
		TclDecrRefCount(bufObj);
		bufObj = NULL;
	    }
	    return TCL_OK;
	}

	/*
	 * For background copies, we only do one buffer per invocation so we
	 * don't starve the rest of the system.
	 */

	if (cmdPtr && (csPtr->toRead != 0)) {
	    /*
	     * The first time we enter this code, there won't be a channel
	     * handler established yet, so do it here.
	     */

	    if (mask == 0) {
		Tcl_CreateChannelHandler(outChan, TCL_WRITABLE, CopyEventProc,
			csPtr);
	    }
	    if (bufObj != NULL) {
		TclDecrRefCount(bufObj);
		bufObj = NULL;
	    }
	    return TCL_OK;
	}
    } /* while */

    if (bufObj != NULL) {
	TclDecrRefCount(bufObj);
	bufObj = NULL;
    }

    /*
     * Make the callback or return the number of bytes transferred. The local
     * total is used because StopCopy frees csPtr.
     */

    total = csPtr->total;
    if (cmdPtr && interp) {
	int code;
	/*
	 * Get a private copy of the command so we can mutate it by adding
	 * arguments. Note that StopCopy frees our saved reference to the
	 * original command obj.
	 */

	cmdPtr = Tcl_DuplicateObj(cmdPtr);
	Tcl_IncrRefCount(cmdPtr);
	StopCopy(csPtr);
	Tcl_Preserve(interp);

	Tcl_ListObjAppendElement(interp, cmdPtr, Tcl_NewWideIntObj(total));
	if (errObj) {
	    Tcl_ListObjAppendElement(interp, cmdPtr, errObj);
	}
	code = Tcl_EvalObjEx(interp, cmdPtr, TCL_EVAL_GLOBAL);
	if (code != TCL_OK) {
	    TclBackgroundException(interp, code);
	    result = TCL_ERROR;
	}
	TclDecrRefCount(cmdPtr);
	Tcl_Release(interp);
    } else {
	StopCopy(csPtr);
	if (interp) {
	    if (errObj) {
		Tcl_SetObjResult(interp, errObj);
		result = TCL_ERROR;
	    } else {
		Tcl_ResetResult(interp);
		Tcl_SetObjResult(interp, Tcl_NewWideIntObj(total));
	    }
	}
    }
    return result;
}

/*
 *----------------------------------------------------------------------
 *
 * DoRead --
 *
 *	Stores up to "bytesToRead" bytes in memory pointed to by "dst".
 *	These bytes come from reading the channel "chanPtr" and 
 *	performing the configured translations.
 *
 *	No encoding conversions are applied to the bytes being read.
 *
 * Results:
 *	The number of bytes actually stored (<= bytesToRead),
 * 	or -1 if there is an error in reading the channel.  Use
 * 	Tcl_GetErrno() to retrieve the error code for the error
 *	that occurred.
 *
 *	The number of bytes stored can be less than the number
 * 	requested when
 *	  - EOF is reached on the channel; or
 *	  - the channel is non-blocking, and we've read all we can
 *	    without blocking.
 *	  - a channel reading error occurs (and we return -1)
 *
 * Side effects:
 *	May cause input to be buffered.
 *
 *----------------------------------------------------------------------
 */

static int
DoRead(
    Channel *chanPtr,		/* The channel from which to read. */
    char *dst,		/* Where to store input read. */
    int bytesToRead)		/* Maximum number of bytes to read. */
{
    ChannelState *statePtr = chanPtr->state;
    char *p = dst;

    Tcl_Preserve(chanPtr);
    while (bytesToRead) {
	/*
	 * Each pass through the loop is intended to process up to 
	 * one channel buffer.
	 */

	int bytesRead, bytesWritten;
	ChannelBuffer *bufPtr = statePtr->inQueueHead;

	/*
	 * When there's no buffered data to read, and we're at EOF,
	 * escape to the caller.
	 */

	if (GotFlag(statePtr, CHANNEL_EOF)
		&& (bufPtr == NULL || IsBufferEmpty(bufPtr))) {
	    break;
	}

	/* If there is no full buffer, attempt to create and/or fill one. */

	while (bufPtr == NULL || !IsBufferFull(bufPtr)) {
	    int code;

	    ResetFlag(statePtr, CHANNEL_BLOCKED);
	moreData:
	    code = GetInput(chanPtr);
	    bufPtr = statePtr->inQueueHead;

	    assert (bufPtr != NULL);

	    if (GotFlag(statePtr, CHANNEL_EOF|CHANNEL_BLOCKED)) {
		/* Further reads cannot do any more */
		break;
	    }
	    
	    if (code) {
		/* Read error */
		UpdateInterest(chanPtr);
		Tcl_Release(chanPtr);
		return -1;
	    }

	    assert (IsBufferFull(bufPtr));
	}

	assert (bufPtr != NULL);

	bytesRead = BytesLeft(bufPtr);
	bytesWritten = bytesToRead;

	TranslateInputEOL(statePtr, p, RemovePoint(bufPtr),
		&bytesWritten, &bytesRead);
	bufPtr->nextRemoved += bytesRead;
	p += bytesWritten;
	bytesToRead -= bytesWritten;

	if (!IsBufferEmpty(bufPtr)) {
	    /*
	     * Buffer is not empty.  How can that be?
	     *
	     * 0) We stopped early because we got all the bytes
	     *    we were seeking.  That's fine.
	     */

	    if (bytesToRead == 0) {
		UpdateInterest(chanPtr);
		break;
	    }

	    /*
	     * 1) We're @EOF because we saw eof char.
	     */

	    if (statePtr->inEofChar
		    && RemovePoint(bufPtr)[0] == statePtr->inEofChar) {
		UpdateInterest(chanPtr);
		break;
	    }

	    /*
	     * 2) The buffer holds a \r while in CRLF translation,
	     *    followed by the end of the buffer.
	     */

	    assert(statePtr->inputTranslation == TCL_TRANSLATE_CRLF);
	    assert(RemovePoint(bufPtr)[0] == '\r');
	    assert(BytesLeft(bufPtr) == 1);

	    if (bufPtr->nextPtr == NULL) {
		/* There's no more buffered data.... */

		if (GotFlag(statePtr, CHANNEL_EOF)) {
		    /* ...and there never will be. */

		    *p++ = '\r';
		    bytesToRead--;
		    bufPtr->nextRemoved++;
		} else if (GotFlag(statePtr, CHANNEL_BLOCKED)) {
		    /* ...and we cannot get more now. */
		    SetFlag(statePtr, CHANNEL_NEED_MORE_DATA);
		    UpdateInterest(chanPtr);
		    break;
		} else {
		    /* ... so we need to get some. */
		    goto moreData;
		}
	    }

	    if (bufPtr->nextPtr) {
		/* There's a next buffer.  Shift orphan \r to it. */

		ChannelBuffer *nextPtr = bufPtr->nextPtr;

		nextPtr->nextRemoved -= 1;
		RemovePoint(nextPtr)[0] = '\r';
		bufPtr->nextRemoved++;
	    }
	}

	if (IsBufferEmpty(bufPtr)) {
	    statePtr->inQueueHead = bufPtr->nextPtr;
	    if (statePtr->inQueueHead == NULL) {
		statePtr->inQueueTail = NULL;
	    }
	    RecycleBuffer(statePtr, bufPtr, 0);
	}

	if (GotFlag(statePtr, CHANNEL_NONBLOCKING)
		&& GotFlag(statePtr, CHANNEL_BLOCKED)) {
	    break;
	}
    }

    Tcl_Release(chanPtr);
    return (int)(p - dst);
}

/*
 *----------------------------------------------------------------------
 *
 * CopyBuffer --
 *
 *	Copy at most one buffer of input to the result space.
 *
 * Results:
 *	Number of bytes stored in the result buffer. May return zero if no
 *	input is available.
 *
 * Side effects:
 *	Consumes buffered input. May deallocate one buffer.
 *
 *----------------------------------------------------------------------
 */

static int
CopyBuffer(
    Channel *chanPtr,		/* Channel from which to read input. */
    char *result,		/* Where to store the copied input. */
    int space)			/* How many bytes are available in result to
				 * store the copied input? */
{
    ChannelBuffer *bufPtr;	/* The buffer from which to copy bytes. */
    int bytesInBuffer;		/* How many bytes are available to be copied
				 * in the current input buffer? */
    int copied;			/* How many characters were already copied
				 * into the destination space? */

    /*
     * If there is no input at all, return zero. The invariant is that either
     * there is no buffer in the queue, or if the first buffer is empty, it is
     * also the last buffer (and thus there is no input in the queue). Note
     * also that if the buffer is empty, we don't leave it in the queue, but
     * recycle it.
     */

    if (chanPtr->inQueueHead == NULL) {
	return 0;
    }
    bufPtr = chanPtr->inQueueHead;
    bytesInBuffer = BytesLeft(bufPtr);

    copied = 0;

    if (bytesInBuffer == 0) {
	RecycleBuffer(chanPtr->state, bufPtr, 0);
	chanPtr->inQueueHead = NULL;
	chanPtr->inQueueTail = NULL;
	return 0;
    }

    /*
     * Copy the current chunk into the result buffer.
     */

    if (bytesInBuffer < space) {
	space = bytesInBuffer;
    }

    memcpy(result, RemovePoint(bufPtr), (size_t) space);
    bufPtr->nextRemoved += space;
    copied = space;

    /*
     * We don't care about in-stream EOF characters here as the data read here
     * may still flow through one or more transformations, i.e. is not in its
     * final state yet.
     */

    /*
     * If the current buffer is empty recycle it.
     */

    if (IsBufferEmpty(bufPtr)) {
	chanPtr->inQueueHead = bufPtr->nextPtr;
	if (chanPtr->inQueueHead == NULL) {
	    chanPtr->inQueueTail = NULL;
	}
	RecycleBuffer(chanPtr->state, bufPtr, 0);
    }

    /*
     * Return the number of characters copied into the result buffer.
     */

    return copied;
}

/*
 *----------------------------------------------------------------------
 *
 * CopyEventProc --
 *
 *	This routine is invoked as a channel event handler for the background
 *	copy operation. It is just a trivial wrapper around the CopyData
 *	routine.
 *
 * Results:
 *	None.
 *
 * Side effects:
 *	None.
 *
 *----------------------------------------------------------------------
 */

static void
CopyEventProc(
    ClientData clientData,
    int mask)
{
    (void) CopyData((CopyState *) clientData, mask);
}

/*
 *----------------------------------------------------------------------
 *
 * StopCopy --
 *
 *	This routine halts a copy that is in progress.
 *
 * Results:
 *	None.
 *
 * Side effects:
 *	Removes any pending channel handlers and restores the blocking and
 *	buffering modes of the channels. The CopyState is freed.
 *
 *----------------------------------------------------------------------
 */

static void
StopCopy(
    CopyState *csPtr)		/* State for bg copy to stop . */
{
    ChannelState *inStatePtr, *outStatePtr;
    int nonBlocking;

    if (!csPtr) {
	return;
    }

    inStatePtr = csPtr->readPtr->state;
    outStatePtr = csPtr->writePtr->state;

    /*
     * Restore the old blocking mode and output buffering mode.
     */

    nonBlocking = (csPtr->readFlags & CHANNEL_NONBLOCKING);
    if (nonBlocking != (inStatePtr->flags & CHANNEL_NONBLOCKING)) {
	SetBlockMode(NULL, csPtr->readPtr,
		nonBlocking ? TCL_MODE_NONBLOCKING : TCL_MODE_BLOCKING);
    }
    if (csPtr->readPtr != csPtr->writePtr) {
	nonBlocking = (csPtr->writeFlags & CHANNEL_NONBLOCKING);
	if (nonBlocking != (outStatePtr->flags & CHANNEL_NONBLOCKING)) {
	    SetBlockMode(NULL, csPtr->writePtr,
		    nonBlocking ? TCL_MODE_NONBLOCKING : TCL_MODE_BLOCKING);
	}
    }
    outStatePtr->flags &= ~(CHANNEL_LINEBUFFERED | CHANNEL_UNBUFFERED);
    outStatePtr->flags |=
	    csPtr->writeFlags & (CHANNEL_LINEBUFFERED | CHANNEL_UNBUFFERED);

    if (csPtr->cmdPtr) {
	Tcl_DeleteChannelHandler((Tcl_Channel) csPtr->readPtr, CopyEventProc,
		csPtr);
	if (csPtr->readPtr != csPtr->writePtr) {
	    Tcl_DeleteChannelHandler((Tcl_Channel) csPtr->writePtr,
		    CopyEventProc, csPtr);
	}
	TclDecrRefCount(csPtr->cmdPtr);
    }
    inStatePtr->csPtrR = NULL;
    outStatePtr->csPtrW = NULL;
    ckfree((char *) csPtr);
}

/*
 *----------------------------------------------------------------------
 *
 * StackSetBlockMode --
 *
 *	This function sets the blocking mode for a channel, iterating through
 *	each channel in a stack and updates the state flags.
 *
 * Results:
 *	0 if OK, result code from failed blockModeProc otherwise.
 *
 * Side effects:
 *	Modifies the blocking mode of the channel and possibly generates an
 *	error.
 *
 *----------------------------------------------------------------------
 */

static int
StackSetBlockMode(
    Channel *chanPtr,		/* Channel to modify. */
    int mode)			/* One of TCL_MODE_BLOCKING or
				 * TCL_MODE_NONBLOCKING. */
{
    int result = 0;
    Tcl_DriverBlockModeProc *blockModeProc;
    ChannelState *statePtr = chanPtr->state;

    /*
     * Start at the top of the channel stack
     * TODO: Examine what can go wrong when blockModeProc calls
     * disturb the stacking state of the channel.
     */

    chanPtr = statePtr->topChanPtr;
    while (chanPtr != NULL) {
	blockModeProc = Tcl_ChannelBlockModeProc(chanPtr->typePtr);
	if (blockModeProc != NULL) {
	    result = (*blockModeProc) (chanPtr->instanceData, mode);
	    if (result != 0) {
		Tcl_SetErrno(result);
		return result;
	    }
	}
	chanPtr = chanPtr->downChanPtr;
    }
    return 0;
}

/*
 *----------------------------------------------------------------------
 *
 * SetBlockMode --
 *
 *	This function sets the blocking mode for a channel and updates the
 *	state flags.
 *
 * Results:
 *	A standard Tcl result.
 *
 * Side effects:
 *	Modifies the blocking mode of the channel and possibly generates an
 *	error.
 *
 *----------------------------------------------------------------------
 */

static int
SetBlockMode(
    Tcl_Interp *interp,		/* Interp for error reporting. */
    Channel *chanPtr,		/* Channel to modify. */
    int mode)			/* One of TCL_MODE_BLOCKING or
				 * TCL_MODE_NONBLOCKING. */
{
    int result = 0;
    ChannelState *statePtr = chanPtr->state;
				/* State info for channel */

    result = StackSetBlockMode(chanPtr, mode);
    if (result != 0) {
	if (interp != NULL) {
	    /*
	     * TIP #219.
	     * Move error messages put by the driver into the bypass area and
	     * put them into the regular interpreter result. Fall back to the
	     * regular message if nothing was found in the bypass.
	     *
	     * Note that we cannot have a message in the interpreter bypass
	     * area, StackSetBlockMode is restricted to the channel bypass.
	     * We still need the interp as the destination of the move.
	     */

	    if (!TclChanCaughtErrorBypass(interp, (Tcl_Channel) chanPtr)) {
		Tcl_AppendResult(interp, "error setting blocking mode: ",
			Tcl_PosixError(interp), NULL);
	    }
	} else {
	    /*
	     * TIP #219.
	     * If we have no interpreter to put a bypass message into we have
	     * to clear it, to prevent its propagation and use in other places
	     * unrelated to the actual occurence of the problem.
	     */

	    Tcl_SetChannelError((Tcl_Channel) chanPtr, NULL);
	}
	return TCL_ERROR;
    }
    if (mode == TCL_MODE_BLOCKING) {
	ResetFlag(statePtr, CHANNEL_NONBLOCKING | BG_FLUSH_SCHEDULED);
    } else {
	SetFlag(statePtr, CHANNEL_NONBLOCKING);
    }
    return TCL_OK;
}

/*
 *----------------------------------------------------------------------
 *
 * Tcl_GetChannelNames --
 *
 *	Return the names of all open channels in the interp.
 *
 * Results:
 *	TCL_OK or TCL_ERROR.
 *
 * Side effects:
 *	Interp result modified with list of channel names.
 *
 *----------------------------------------------------------------------
 */

int
Tcl_GetChannelNames(
    Tcl_Interp *interp)		/* Interp for error reporting. */
{
    return Tcl_GetChannelNamesEx(interp, NULL);
}

/*
 *----------------------------------------------------------------------
 *
 * Tcl_GetChannelNamesEx --
 *
 *	Return the names of open channels in the interp filtered filtered
 *	through a pattern. If pattern is NULL, it returns all the open
 *	channels.
 *
 * Results:
 *	TCL_OK or TCL_ERROR.
 *
 * Side effects:
 *	Interp result modified with list of channel names.
 *
 *----------------------------------------------------------------------
 */

int
Tcl_GetChannelNamesEx(
    Tcl_Interp *interp,		/* Interp for error reporting. */
    const char *pattern)	/* Pattern to filter on. */
{
    ThreadSpecificData *tsdPtr = TCL_TSD_INIT(&dataKey);
    ChannelState *statePtr;
    const char *name;		/* Name for channel */
    Tcl_Obj *resultPtr;		/* Pointer to result object */
    Tcl_HashTable *hTblPtr;	/* Hash table of channels. */
    Tcl_HashEntry *hPtr;	/* Search variable. */
    Tcl_HashSearch hSearch;	/* Search variable. */

    if (interp == NULL) {
	return TCL_OK;
    }

    /*
     * Get the channel table that stores the channels registered for this
     * interpreter.
     */

    hTblPtr = GetChannelTable(interp);
    TclNewObj(resultPtr);
    if ((pattern != NULL) && TclMatchIsTrivial(pattern)
	    && !((pattern[0] == 's') && (pattern[1] == 't')
	    && (pattern[2] == 'd'))) {
	if ((Tcl_FindHashEntry(hTblPtr, pattern) != NULL)
		&& (Tcl_ListObjAppendElement(interp, resultPtr,
		Tcl_NewStringObj(pattern, -1)) != TCL_OK)) {
	    goto error;
	}
	goto done;
    }
    for (hPtr = Tcl_FirstHashEntry(hTblPtr, &hSearch); hPtr != NULL;
	    hPtr = Tcl_NextHashEntry(&hSearch)) {

	statePtr = ((Channel *) Tcl_GetHashValue(hPtr))->state;
	if (statePtr->topChanPtr == (Channel *) tsdPtr->stdinChannel) {
	    name = "stdin";
	} else if (statePtr->topChanPtr == (Channel *) tsdPtr->stdoutChannel) {
	    name = "stdout";
	} else if (statePtr->topChanPtr == (Channel *) tsdPtr->stderrChannel) {
	    name = "stderr";
	} else {
	    /*
	     * This is also stored in Tcl_GetHashKey(hTblPtr, hPtr), but it's
	     * simpler to just grab the name from the statePtr.
	     */

	    name = statePtr->channelName;
	}

	if (((pattern == NULL) || Tcl_StringMatch(name, pattern)) &&
		(Tcl_ListObjAppendElement(interp, resultPtr,
			Tcl_NewStringObj(name, -1)) != TCL_OK)) {
	error:
	    TclDecrRefCount(resultPtr);
	    return TCL_ERROR;
	}
    }

  done:
    Tcl_SetObjResult(interp, resultPtr);
    return TCL_OK;
}

/*
 *----------------------------------------------------------------------
 *
 * Tcl_IsChannelRegistered --
 *
 *	Checks whether the channel is associated with the interp. See also
 *	Tcl_RegisterChannel and Tcl_UnregisterChannel.
 *
 * Results:
 *	0 if the channel is not registered in the interpreter, 1 else.
 *
 * Side effects:
 *	None.
 *
 *----------------------------------------------------------------------
 */

int
Tcl_IsChannelRegistered(
    Tcl_Interp *interp,		/* The interp to query of the channel */
    Tcl_Channel chan)		/* The channel to check */
{
    Tcl_HashTable *hTblPtr;	/* Hash table of channels. */
    Tcl_HashEntry *hPtr;	/* Search variable. */
    Channel *chanPtr;		/* The real IO channel. */
    ChannelState *statePtr;	/* State of the real channel. */

    /*
     * Always check bottom-most channel in the stack. This is the one that
     * gets registered.
     */

    chanPtr = ((Channel *) chan)->state->bottomChanPtr;
    statePtr = chanPtr->state;

    hTblPtr = Tcl_GetAssocData(interp, "tclIO", NULL);
    if (hTblPtr == NULL) {
	return 0;
    }
    hPtr = Tcl_FindHashEntry(hTblPtr, statePtr->channelName);
    if (hPtr == NULL) {
	return 0;
    }
    if ((Channel *) Tcl_GetHashValue(hPtr) != chanPtr) {
	return 0;
    }

    return 1;
}

/*
 *----------------------------------------------------------------------
 *
 * Tcl_IsChannelShared --
 *
 *	Checks whether the channel is shared by multiple interpreters.
 *
 * Results:
 *	A boolean value (0 = Not shared, 1 = Shared).
 *
 * Side effects:
 *	None.
 *
 *----------------------------------------------------------------------
 */

int
Tcl_IsChannelShared(
    Tcl_Channel chan)		/* The channel to query */
{
    ChannelState *statePtr = ((Channel *) chan)->state;
				/* State of real channel structure. */

    return ((statePtr->refCount > 1) ? 1 : 0);
}

/*
 *----------------------------------------------------------------------
 *
 * Tcl_IsChannelExisting --
 *
 *	Checks whether a channel of the given name exists in the
 *	(thread)-global list of all channels. See Tcl_GetChannelNamesEx for
 *	function exposed at the Tcl level.
 *
 * Results:
 *	A boolean value (0 = Does not exist, 1 = Does exist).
 *
 * Side effects:
 *	None.
 *
 *----------------------------------------------------------------------
 */

int
Tcl_IsChannelExisting(
    const char *chanName)	/* The name of the channel to look for. */
{
    ChannelState *statePtr;
    ThreadSpecificData *tsdPtr = TCL_TSD_INIT(&dataKey);
    const char *name;
    int chanNameLen;

    chanNameLen = strlen(chanName);
    for (statePtr = tsdPtr->firstCSPtr; statePtr != NULL;
	    statePtr = statePtr->nextCSPtr) {
	if (statePtr->topChanPtr == (Channel *) tsdPtr->stdinChannel) {
	    name = "stdin";
	} else if (statePtr->topChanPtr == (Channel *) tsdPtr->stdoutChannel) {
	    name = "stdout";
	} else if (statePtr->topChanPtr == (Channel *) tsdPtr->stderrChannel) {
	    name = "stderr";
	} else {
	    name = statePtr->channelName;
	}

	/* Bug 2333466. Include \0 in the compare to prevent partial matching
	 * on prefixes.
	 */
	if ((*chanName == *name) &&
		(memcmp(name, chanName, (size_t) chanNameLen+1) == 0)) {
	    return 1;
	}
    }

    return 0;
}

/*
 *----------------------------------------------------------------------
 *
 * Tcl_ChannelName --
 *
 *	Return the name of the channel type.
 *
 * Results:
 *	A pointer the name of the channel type.
 *
 * Side effects:
 *	None.
 *
 *----------------------------------------------------------------------
 */

const char *
Tcl_ChannelName(
    const Tcl_ChannelType *chanTypePtr) /* Pointer to channel type. */
{
    return chanTypePtr->typeName;
}

/*
 *----------------------------------------------------------------------
 *
 * Tcl_ChannelVersion --
 *
 *	Return the of version of the channel type.
 *
 * Results:
 *	One of the TCL_CHANNEL_VERSION_* constants from tcl.h
 *
 * Side effects:
 *	None.
 *
 *----------------------------------------------------------------------
 */

Tcl_ChannelTypeVersion
Tcl_ChannelVersion(
    const Tcl_ChannelType *chanTypePtr)
				/* Pointer to channel type. */
{
    if (chanTypePtr->version == TCL_CHANNEL_VERSION_2) {
	return TCL_CHANNEL_VERSION_2;
    } else if (chanTypePtr->version == TCL_CHANNEL_VERSION_3) {
	return TCL_CHANNEL_VERSION_3;
    } else if (chanTypePtr->version == TCL_CHANNEL_VERSION_4) {
	return TCL_CHANNEL_VERSION_4;
    } else if (chanTypePtr->version == TCL_CHANNEL_VERSION_5) {
	return TCL_CHANNEL_VERSION_5;
    } else {
	/*
	 * In <v2 channel versions, the version field is occupied by the
	 * Tcl_DriverBlockModeProc
	 */

	return TCL_CHANNEL_VERSION_1;
    }
}

/*
 *----------------------------------------------------------------------
 *
 * HaveVersion --
 *
 *	Return whether a channel type is (at least) of a given version.
 *
 * Results:
 *	True if the minimum version is exceeded by the version actually
 *	present.
 *
 * Side effects:
 *	None.
 *
 *----------------------------------------------------------------------
 */

static int
HaveVersion(
    const Tcl_ChannelType *chanTypePtr,
    Tcl_ChannelTypeVersion minimumVersion)
{
    Tcl_ChannelTypeVersion actualVersion = Tcl_ChannelVersion(chanTypePtr);

    return (PTR2INT(actualVersion)) >= (PTR2INT(minimumVersion));
}

/*
 *----------------------------------------------------------------------
 *
 * Tcl_ChannelBlockModeProc --
 *
 *	Return the Tcl_DriverBlockModeProc of the channel type.
 *
 * Results:
 *	A pointer to the proc.
 *
 * Side effects:
 *	None.
 *
 *---------------------------------------------------------------------- */

Tcl_DriverBlockModeProc *
Tcl_ChannelBlockModeProc(
    const Tcl_ChannelType *chanTypePtr)
				/* Pointer to channel type. */
{
    if (HaveVersion(chanTypePtr, TCL_CHANNEL_VERSION_2)) {
	return chanTypePtr->blockModeProc;
    } else {
	/*
	 * The v1 structure had the blockModeProc in a different place.
	 */

	return (Tcl_DriverBlockModeProc *) (chanTypePtr->version);
    }
}

/*
 *----------------------------------------------------------------------
 *
 * Tcl_ChannelCloseProc --
 *
 *	Return the Tcl_DriverCloseProc of the channel type.
 *
 * Results:
 *	A pointer to the proc.
 *
 * Side effects:
 *	None.
 *
 *----------------------------------------------------------------------
 */

Tcl_DriverCloseProc *
Tcl_ChannelCloseProc(
    const Tcl_ChannelType *chanTypePtr)
				/* Pointer to channel type. */
{
    return chanTypePtr->closeProc;
}

/*
 *----------------------------------------------------------------------
 *
 * Tcl_ChannelClose2Proc --
 *
 *	Return the Tcl_DriverClose2Proc of the channel type.
 *
 * Results:
 *	A pointer to the proc.
 *
 * Side effects:
 *	None.
 *
 *----------------------------------------------------------------------
 */

Tcl_DriverClose2Proc *
Tcl_ChannelClose2Proc(
    const Tcl_ChannelType *chanTypePtr)
				/* Pointer to channel type. */
{
    return chanTypePtr->close2Proc;
}

/*
 *----------------------------------------------------------------------
 *
 * Tcl_ChannelInputProc --
 *
 *	Return the Tcl_DriverInputProc of the channel type.
 *
 * Results:
 *	A pointer to the proc.
 *
 * Side effects:
 *	None.
 *
 *----------------------------------------------------------------------
 */

Tcl_DriverInputProc *
Tcl_ChannelInputProc(
    const Tcl_ChannelType *chanTypePtr)
				/* Pointer to channel type. */
{
    return chanTypePtr->inputProc;
}

/*
 *----------------------------------------------------------------------
 *
 * Tcl_ChannelOutputProc --
 *
 *	Return the Tcl_DriverOutputProc of the channel type.
 *
 * Results:
 *	A pointer to the proc.
 *
 * Side effects:
 *	None.
 *
 *----------------------------------------------------------------------
 */

Tcl_DriverOutputProc *
Tcl_ChannelOutputProc(
    const Tcl_ChannelType *chanTypePtr)
				/* Pointer to channel type. */
{
    return chanTypePtr->outputProc;
}

/*
 *----------------------------------------------------------------------
 *
 * Tcl_ChannelSeekProc --
 *
 *	Return the Tcl_DriverSeekProc of the channel type.
 *
 * Results:
 *	A pointer to the proc.
 *
 * Side effects:
 *	None.
 *
 *----------------------------------------------------------------------
 */

Tcl_DriverSeekProc *
Tcl_ChannelSeekProc(
    const Tcl_ChannelType *chanTypePtr)
				/* Pointer to channel type. */
{
    return chanTypePtr->seekProc;
}

/*
 *----------------------------------------------------------------------
 *
 * Tcl_ChannelSetOptionProc --
 *
 *	Return the Tcl_DriverSetOptionProc of the channel type.
 *
 * Results:
 *	A pointer to the proc.
 *
 * Side effects:
 *	None.
 *
 *----------------------------------------------------------------------
 */

Tcl_DriverSetOptionProc *
Tcl_ChannelSetOptionProc(
    const Tcl_ChannelType *chanTypePtr)
				/* Pointer to channel type. */
{
    return chanTypePtr->setOptionProc;
}

/*
 *----------------------------------------------------------------------
 *
 * Tcl_ChannelGetOptionProc --
 *
 *	Return the Tcl_DriverGetOptionProc of the channel type.
 *
 * Results:
 *	A pointer to the proc.
 *
 * Side effects:
 *	None.
 *
 *----------------------------------------------------------------------
 */

Tcl_DriverGetOptionProc *
Tcl_ChannelGetOptionProc(
    const Tcl_ChannelType *chanTypePtr)
				/* Pointer to channel type. */
{
    return chanTypePtr->getOptionProc;
}

/*
 *----------------------------------------------------------------------
 *
 * Tcl_ChannelWatchProc --
 *
 *	Return the Tcl_DriverWatchProc of the channel type.
 *
 * Results:
 *	A pointer to the proc.
 *
 * Side effects:
 *	None.
 *
 *----------------------------------------------------------------------
 */

Tcl_DriverWatchProc *
Tcl_ChannelWatchProc(
    const Tcl_ChannelType *chanTypePtr)
				/* Pointer to channel type. */
{
    return chanTypePtr->watchProc;
}

/*
 *----------------------------------------------------------------------
 *
 * Tcl_ChannelGetHandleProc --
 *
 *	Return the Tcl_DriverGetHandleProc of the channel type.
 *
 * Results:
 *	A pointer to the proc.
 *
 * Side effects:
 *	None.
 *
 *----------------------------------------------------------------------
 */

Tcl_DriverGetHandleProc *
Tcl_ChannelGetHandleProc(
    const Tcl_ChannelType *chanTypePtr)
				/* Pointer to channel type. */
{
    return chanTypePtr->getHandleProc;
}

/*
 *----------------------------------------------------------------------
 *
 * Tcl_ChannelFlushProc --
 *
 *	Return the Tcl_DriverFlushProc of the channel type.
 *
 * Results:
 *	A pointer to the proc.
 *
 * Side effects:
 *	None.
 *
 *----------------------------------------------------------------------
 */

Tcl_DriverFlushProc *
Tcl_ChannelFlushProc(
    const Tcl_ChannelType *chanTypePtr)
				/* Pointer to channel type. */
{
    if (HaveVersion(chanTypePtr, TCL_CHANNEL_VERSION_2)) {
	return chanTypePtr->flushProc;
    } else {
	return NULL;
    }
}

/*
 *----------------------------------------------------------------------
 *
 * Tcl_ChannelHandlerProc --
 *
 *	Return the Tcl_DriverHandlerProc of the channel type.
 *
 * Results:
 *	A pointer to the proc.
 *
 * Side effects:
 *	None.
 *
 *----------------------------------------------------------------------
 */

Tcl_DriverHandlerProc *
Tcl_ChannelHandlerProc(
    const Tcl_ChannelType *chanTypePtr)
				/* Pointer to channel type. */
{
    if (HaveVersion(chanTypePtr, TCL_CHANNEL_VERSION_2)) {
	return chanTypePtr->handlerProc;
    } else {
	return NULL;
    }
}

/*
 *----------------------------------------------------------------------
 *
 * Tcl_ChannelWideSeekProc --
 *
 *	Return the Tcl_DriverWideSeekProc of the channel type.
 *
 * Results:
 *	A pointer to the proc.
 *
 * Side effects:
 *	None.
 *
 *----------------------------------------------------------------------
 */

Tcl_DriverWideSeekProc *
Tcl_ChannelWideSeekProc(
    const Tcl_ChannelType *chanTypePtr)
				/* Pointer to channel type. */
{
    if (HaveVersion(chanTypePtr, TCL_CHANNEL_VERSION_3)) {
	return chanTypePtr->wideSeekProc;
    } else {
	return NULL;
    }
}

/*
 *----------------------------------------------------------------------
 *
 * Tcl_ChannelThreadActionProc --
 *
 *	TIP #218, Channel Thread Actions. Return the
 *	Tcl_DriverThreadActionProc of the channel type.
 *
 * Results:
 *	A pointer to the proc.
 *
 * Side effects:
 *	None.
 *
 *----------------------------------------------------------------------
 */

Tcl_DriverThreadActionProc *
Tcl_ChannelThreadActionProc(
    const Tcl_ChannelType *chanTypePtr)
				/* Pointer to channel type. */
{
    if (HaveVersion(chanTypePtr, TCL_CHANNEL_VERSION_4)) {
	return chanTypePtr->threadActionProc;
    } else {
	return NULL;
    }
}

/*
 *----------------------------------------------------------------------
 *
 * Tcl_SetChannelErrorInterp --
 *
 *	TIP #219, Tcl Channel Reflection API.
 *	Store an error message for the I/O system.
 *
 * Results:
 *	None.
 *
 * Side effects:
 *	Discards a previously stored message.
 *
 *----------------------------------------------------------------------
 */

void
Tcl_SetChannelErrorInterp(
    Tcl_Interp *interp,		/* Interp to store the data into. */
    Tcl_Obj *msg)		/* Error message to store. */
{
    Interp *iPtr = (Interp *) interp;

    if (iPtr->chanMsg != NULL) {
	TclDecrRefCount(iPtr->chanMsg);
	iPtr->chanMsg = NULL;
    }

    if (msg != NULL) {
	iPtr->chanMsg = FixLevelCode(msg);
	Tcl_IncrRefCount(iPtr->chanMsg);
    }
    return;
}

/*
 *----------------------------------------------------------------------
 *
 * Tcl_SetChannelError --
 *
 *	TIP #219, Tcl Channel Reflection API.
 *	Store an error message for the I/O system.
 *
 * Results:
 *	None.
 *
 * Side effects:
 *	Discards a previously stored message.
 *
 *----------------------------------------------------------------------
 */

void
Tcl_SetChannelError(
    Tcl_Channel chan,		/* Channel to store the data into. */
    Tcl_Obj *msg)		/* Error message to store. */
{
    ChannelState *statePtr = ((Channel *) chan)->state;

    if (statePtr->chanMsg != NULL) {
	TclDecrRefCount(statePtr->chanMsg);
	statePtr->chanMsg = NULL;
    }

    if (msg != NULL) {
	statePtr->chanMsg = FixLevelCode(msg);
	Tcl_IncrRefCount(statePtr->chanMsg);
    }
    return;
}

/*
 *----------------------------------------------------------------------
 *
 * FixLevelCode --
 *
 *	TIP #219, Tcl Channel Reflection API.
 *	Scans an error message for bad -code / -level directives. Returns a
 *	modified copy with such directives corrected, and the input if it had
 *	no problems.
 *
 * Results:
 *	A Tcl_Obj*
 *
 * Side effects:
 *	None.
 *
 *----------------------------------------------------------------------
 */

static Tcl_Obj *
FixLevelCode(
    Tcl_Obj *msg)
{
    int explicitResult, numOptions, lc, lcn;
    Tcl_Obj **lv, **lvn;
    int res, i, j, val, lignore, cignore;
    int newlevel = -1, newcode = -1;

    /* ASSERT msg != NULL */

    /*
     * Process the caught message.
     *
     * Syntax = (option value)... ?message?
     *
     * Bad message syntax causes a panic, because the other side uses
     * Tcl_GetReturnOptions and list construction functions to marshall the
     * information. Hence an error means that we've got serious breakage.
     */

    res = Tcl_ListObjGetElements(NULL, msg, &lc, &lv);
    if (res != TCL_OK) {
	Tcl_Panic("Tcl_SetChannelError(Interp): Bad syntax of message");
    }

    explicitResult = (1 == (lc % 2));
    numOptions = lc - explicitResult;

    /*
     * No options, nothing to do.
     */

    if (numOptions == 0) {
	return msg;
    }

    /*
     * Check for -code x, x != 1|error, and -level x, x != 0
     */

    for (i = 0; i < numOptions; i += 2) {
	if (0 == strcmp(TclGetString(lv[i]), "-code")) {
	    /*
	     * !"error", !integer, integer != 1 (numeric code for error)
	     */

	    res = TclGetIntFromObj(NULL, lv[i+1], &val);
	    if (((res == TCL_OK) && (val != 1)) || ((res != TCL_OK) &&
		    (0 != strcmp(TclGetString(lv[i+1]), "error")))) {
		newcode = 1;
	    }
	} else if (0 == strcmp(TclGetString(lv[i]), "-level")) {
	    /*
	     * !integer, integer != 0
	     */

	    res = TclGetIntFromObj(NULL, lv [i+1], &val);
	    if ((res != TCL_OK) || (val != 0)) {
		newlevel = 0;
	    }
	}
    }

    /*
     * -code, -level are either not present or ok. Nothing to do.
     */

    if ((newlevel < 0) && (newcode < 0)) {
	return msg;
    }

    lcn = numOptions;
    if (explicitResult) {
	lcn ++;
    }
    if (newlevel >= 0) {
	lcn += 2;
    }
    if (newcode >= 0) {
	lcn += 2;
    }

    lvn = (Tcl_Obj **) ckalloc(lcn * sizeof(Tcl_Obj *));

    /*
     * New level/code information is spliced into the first occurence of
     * -level, -code, further occurences are ignored. The options cannot be
     * not present, we would not come here. Options which are ok are simply
     * copied over.
     */

    lignore = cignore = 0;
    for (i=0, j=0; i<numOptions; i+=2) {
	if (0 == strcmp(TclGetString(lv[i]), "-level")) {
	    if (newlevel >= 0) {
		lvn[j++] = lv[i];
		lvn[j++] = Tcl_NewIntObj(newlevel);
		newlevel = -1;
		lignore = 1;
		continue;
	    } else if (lignore) {
		continue;
	    }
	} else if (0 == strcmp(TclGetString(lv[i]), "-code")) {
	    if (newcode >= 0) {
		lvn[j++] = lv[i];
		lvn[j++] = Tcl_NewIntObj(newcode);
		newcode = -1;
		cignore = 1;
		continue;
	    } else if (cignore) {
		continue;
	    }
	}

	/*
	 * Keep everything else, possibly copied down.
	 */

	lvn[j++] = lv[i];
	lvn[j++] = lv[i+1];
    }
    if (newlevel >= 0) {
	Tcl_Panic("Defined newlevel not used in rewrite");
    }
    if (newcode >= 0) {
	Tcl_Panic("Defined newcode not used in rewrite");
    }

    if (explicitResult) {
	lvn[j++] = lv[i];
    }

    msg = Tcl_NewListObj(j, lvn);

    ckfree((char *) lvn);
    return msg;
}

/*
 *----------------------------------------------------------------------
 *
 * Tcl_GetChannelErrorInterp --
 *
 *	TIP #219, Tcl Channel Reflection API.
 *	Return the message stored by the channel driver.
 *
 * Results:
 *	Tcl error message object.
 *
 * Side effects:
 *	Resets the stored data to NULL.
 *
 *----------------------------------------------------------------------
 */

void
Tcl_GetChannelErrorInterp(
    Tcl_Interp *interp,		/* Interp to query. */
    Tcl_Obj **msg)		/* Place for error message. */
{
    Interp *iPtr = (Interp *) interp;

    *msg = iPtr->chanMsg;
    iPtr->chanMsg = NULL;
}

/*
 *----------------------------------------------------------------------
 *
 * Tcl_GetChannelError --
 *
 *	TIP #219, Tcl Channel Reflection API.
 *	Return the message stored by the channel driver.
 *
 * Results:
 *	Tcl error message object.
 *
 * Side effects:
 *	Resets the stored data to NULL.
 *
 *----------------------------------------------------------------------
 */

void
Tcl_GetChannelError(
    Tcl_Channel chan,		/* Channel to query. */
    Tcl_Obj **msg)		/* Place for error message. */
{
    ChannelState *statePtr = ((Channel *) chan)->state;

    *msg = statePtr->chanMsg;
    statePtr->chanMsg = NULL;
}

/*
 *----------------------------------------------------------------------
 *
 * Tcl_ChannelTruncateProc --
 *
 *	TIP #208 (subsection relating to truncation, based on TIP #206).
 *	Return the Tcl_DriverTruncateProc of the channel type.
 *
 * Results:
 *	A pointer to the proc.
 *
 * Side effects:
 *	None.
 *
 *----------------------------------------------------------------------
 */

Tcl_DriverTruncateProc *
Tcl_ChannelTruncateProc(
    const Tcl_ChannelType *chanTypePtr)
				/* Pointer to channel type. */
{
    if (HaveVersion(chanTypePtr, TCL_CHANNEL_VERSION_5)) {
	return chanTypePtr->truncateProc;
    } else {
	return NULL;
    }
}

/*
 *----------------------------------------------------------------------
 *
 * DupChannelIntRep --
 *
 *	Initialize the internal representation of a new Tcl_Obj to a copy of
 *	the internal representation of an existing string object.
 *
 * Results:
 *	None.
 *
 * Side effects:
 *	copyPtr's internal rep is set to a copy of srcPtr's internal
 *	representation.
 *
 *----------------------------------------------------------------------
 */

static void
DupChannelIntRep(
    register Tcl_Obj *srcPtr,	/* Object with internal rep to copy. Must have
				 * an internal rep of type "Channel". */
    register Tcl_Obj *copyPtr)	/* Object with internal rep to set. Must not
				 * currently have an internal rep.*/
{
    ChannelState *statePtr  = GET_CHANNELSTATE(srcPtr);

    SET_CHANNELSTATE(copyPtr, statePtr);
    SET_CHANNELINTERP(copyPtr, GET_CHANNELINTERP(srcPtr));
    Tcl_Preserve((ClientData) statePtr);
    copyPtr->typePtr = srcPtr->typePtr;
}

/*
 *----------------------------------------------------------------------
 *
 * SetChannelFromAny --
 *
 *	Create an internal representation of type "Channel" for an object.
 *
 * Results:
 *	This operation always succeeds and returns TCL_OK.
 *
 * Side effects:
 *	Any old internal reputation for objPtr is freed and the internal
 *	representation is set to "Channel".
 *
 *----------------------------------------------------------------------
 */

static int
SetChannelFromAny(
    Tcl_Interp *interp,		/* Used for error reporting if not NULL. */
    register Tcl_Obj *objPtr)	/* The object to convert. */
{
    ChannelState *statePtr;

    if (interp == NULL) {
	return TCL_ERROR;
    }
    if (objPtr->typePtr == &chanObjType) {
	/*
	 * TODO: TAINT Flag and dup'd channel values?
	 * The channel is valid until any call to DetachChannel occurs.
	 * Ensure consistency checks are done.
	 */

	statePtr = GET_CHANNELSTATE(objPtr);
	if (GotFlag(statePtr, CHANNEL_TAINTED|CHANNEL_CLOSED)) {
	    ResetFlag(statePtr, CHANNEL_TAINTED);
	    Tcl_Release((ClientData) statePtr);
	    objPtr->typePtr = NULL;
	} else if (interp != GET_CHANNELINTERP(objPtr)) {
	    Tcl_Release((ClientData) statePtr);
	    objPtr->typePtr = NULL;
	}
    }
    if (objPtr->typePtr != &chanObjType) {
	Tcl_Channel chan = Tcl_GetChannel(interp, TclGetString(objPtr), NULL);

	if (chan == NULL) {
	    return TCL_ERROR;
	}

	TclFreeIntRep(objPtr);
	statePtr = ((Channel *)chan)->state;
	Tcl_Preserve((ClientData) statePtr);
	SET_CHANNELSTATE(objPtr, statePtr);
	SET_CHANNELINTERP(objPtr, interp);
	objPtr->typePtr = &chanObjType;
    }
    return TCL_OK;
}

/*
 *----------------------------------------------------------------------
 *
 * FreeChannelIntRep --
 *
 *	Release statePtr storage.
 *
 * Results:
 *	None.
 *
 * Side effects:
 *	May cause state to be freed.
 *
 *----------------------------------------------------------------------
 */

static void
FreeChannelIntRep(
    Tcl_Obj *objPtr)		/* Object with internal rep to free. */
{
    Tcl_Release((ClientData) GET_CHANNELSTATE(objPtr));
}

#if 0
/*
 * For future debugging work, a simple function to print the flags of a
 * channel in semi-readable form.
 */

static int
DumpFlags(
    char *str,
    int flags)
{
    char buf[20];
    int i = 0;

#define ChanFlag(chr,bit) (buf[i++] = ((flags & (bit)) ? (chr) : '_'))

    ChanFlag('r', TCL_READABLE);
    ChanFlag('w', TCL_WRITABLE);
    ChanFlag('n', CHANNEL_NONBLOCKING);
    ChanFlag('l', CHANNEL_LINEBUFFERED);
    ChanFlag('u', CHANNEL_UNBUFFERED);
    ChanFlag('R', BUFFER_READY);
    ChanFlag('F', BG_FLUSH_SCHEDULED);
    ChanFlag('c', CHANNEL_CLOSED);
    ChanFlag('E', CHANNEL_EOF);
    ChanFlag('S', CHANNEL_STICKY_EOF);
    ChanFlag('B', CHANNEL_BLOCKED);
    ChanFlag('/', INPUT_SAW_CR);
    ChanFlag('D', CHANNEL_DEAD);
    ChanFlag('R', CHANNEL_RAW_MODE);
    ChanFlag('x', CHANNEL_INCLOSE);

    buf[i] ='\0';

    fprintf(stderr, "%s: %s\n", str, buf);
    return 0;
}
#endif

/*
 * Local Variables:
 * mode: c
 * c-basic-offset: 4
 * fill-column: 78
 * tab-width: 8
 * indent-tabs-mode: nil
 * End:
 */<|MERGE_RESOLUTION|>--- conflicted
+++ resolved
@@ -12,6 +12,7 @@
  * this file, and for a DISCLAIMER OF ALL WARRANTIES.
  */
 
+#undef NDEBUG
 #include "tclInt.h"
 #include "tclIO.h"
 #include <assert.h>
@@ -351,25 +352,24 @@
  *
  * ChanRead --
  *
- *	Read up to dstsize bytes using the inputProc of chanPtr, store
+ *	Read up to dstSize bytes using the inputProc of chanPtr, store
  *	them at dst, and return the number of bytes stored.
  *
  * Results:
- *	The return value of the driver inputProc, 
- *	  - number of bytes stored at dst, or
+ *	The return value of the driver inputProc,
+ *	  - number of bytes stored at dst, ot
  *	  - -1 on error, with a Posix error code available to the
  *	    caller by calling Tcl_GetErrno().
  *
  * Side effects:
- *	The CHANNEL_BLOCKED and CHANNEL_EOF flags of the channel
- *	state are set as appropriate.
- *	On EOF, the inputEncodingFlags are set to perform ending
- *	operations on decoding.
+ *	The CHANNEL_BLOCKED and CHANNEL_EOF flags of the channel state are
+ *	set as appropriate.
+ *	On EOF, the inputEncodingFlags are set to perform ending operations
+ *	on decoding.
  *	TODO - Is this really the right place for that?
  *
  *---------------------------------------------------------------------------
  */
-
 static int
 ChanRead(
     Channel *chanPtr,
@@ -380,24 +380,25 @@
 
     /*
      * If the caller asked for zero bytes, we'd force the inputProc
-     * to return zero bytes, and then misinterpret that as EOF
+     * to return zero bytes, and then misinterpret that as EOF.
      */
     assert(dstSize > 0);
 
     if (WillRead(chanPtr) < 0) {
-	*errnoPtr = Tcl_GetErrno();
         return -1;
     }
 
     bytesRead = chanPtr->typePtr->inputProc(chanPtr->instanceData,
 	    dst, dstSize, &result);
 
+    /* Stop any flag leakage through stacked channel levels */
+    ResetFlag(chanPtr->state, CHANNEL_BLOCKED | CHANNEL_EOF);
     if (bytesRead > 0) {
 	/*
-	 * If we get a short read, signal up that we may be BLOCKED. We should
-	 * avoid calling the driver because on some platforms we will block in
-	 * the low level reading code even though the channel is set into
-	 * nonblocking mode.
+	 * If we get a short read, signal up that we may be BLOCKED.
+	 * We should avoid calling the driver because on some
+	 * platforms we will block in the low level reading code even
+	 * though the channel is set into nonblocking mode.
 	 */
 
 	if (bytesRead < dstSize) {
@@ -406,7 +407,7 @@
     } else if (bytesRead == 0) {
 	SetFlag(chanPtr->state, CHANNEL_EOF);
 	chanPtr->state->inputEncodingFlags |= TCL_ENCODING_END;
-    } else { /* bytesRead < 0 */
+    } else if (bytesRead < 0) {
 	if ((result == EWOULDBLOCK) || (result == EAGAIN)) {
 	    SetFlag(chanPtr->state, CHANNEL_BLOCKED);
 	    result = EAGAIN;
@@ -5067,21 +5068,12 @@
 	copiedNow = CopyBuffer(chanPtr, bufPtr + copied,
 		bytesToRead - copied);
 	if (copiedNow == 0) {
-<<<<<<< HEAD
 	    if (GotFlag(statePtr, CHANNEL_EOF)) {
-		goto done;
+		break;
 	    }
 	    if (GotFlag(statePtr, CHANNEL_BLOCKED)) {
 		if (GotFlag(statePtr, CHANNEL_NONBLOCKING)) {
-		    goto done;
-=======
-	    if (statePtr->flags & CHANNEL_EOF) {
-		break;
-	    }
-	    if (statePtr->flags & CHANNEL_BLOCKED) {
-		if (statePtr->flags & CHANNEL_NONBLOCKING) {
 		    break;
->>>>>>> 71680aec
 		}
 		ResetFlag(statePtr, CHANNEL_BLOCKED);
 	    }
@@ -5096,68 +5088,24 @@
 	     * happen.
 	     */
 
-<<<<<<< HEAD
 	    nread = ChanRead(chanPtr, bufPtr + copied,
-		    bytesToRead - copied, &result);
-
-	    if (nread > 0) {
-		/*
-		 * If we get a short read, signal up that we may be BLOCKED.
-		 * We should avoid calling the driver because on some
-		 * platforms we will block in the low level reading code even
-		 * though the channel is set into nonblocking mode.
-		 */
-
-		if (nread < (bytesToRead - copied)) {
-		    SetFlag(statePtr, CHANNEL_BLOCKED);
+		    bytesToRead - copied);
+
+	    if (nread < 0) {
+		if (GotFlag(statePtr, CHANNEL_BLOCKED) && copied > 0) {
+/* TODO: comment out? */
+//		    ResetFlag(statePtr, CHANNEL_BLOCKED);
+		} else {
+		    copied = -1;
 		}
-	    } else if (nread == 0) {
-		SetFlag(statePtr, CHANNEL_EOF);
-		statePtr->inputEncodingFlags |= TCL_ENCODING_END;
-
-	    } else if (nread < 0) {
-		if ((result == EWOULDBLOCK) || (result == EAGAIN)) {
-		    if (copied > 0) {
-			/*
-			 * Information that was copied earlier has precedence
-			 * over EAGAIN/WOULDBLOCK handling.
-			 */
-
-			goto done;
-		    }
-=======
-	    nread = ChanRead(chanPtr, bufPtr+copied, bytesToRead-copied);
->>>>>>> 71680aec
-
-	    if (nread < 0) {
-		if (statePtr->flags & CHANNEL_BLOCKED && copied > 0) {
-		    ResetFlag(statePtr, CHANNEL_BLOCKED);
-		    break;
-		}
-<<<<<<< HEAD
-
-		Tcl_SetErrno(result);
-		copied = -1;
-		goto done;
-	    }
-
-	    copied += nread;
-	    goto done;
-	}
-    }
-
-  done:
+	    } else {
+		copied += nread;
+	    }
+	    break;
+	}
+    }
+
     Tcl_Release(chanPtr);
-=======
-		return -1;
-	    }
-
-	    copied += nread;
-	    break;
-	}
-    }
-
->>>>>>> 71680aec
     return copied;
 }
 @@ -5255,7 +5203,7 @@
     ChannelState *statePtr = chanPtr->state;
 				/* State info for channel */
     ChannelBuffer *bufPtr;
-    int factor, copied, copiedNow;
+    int factor, copied, copiedNow, result;
     Tcl_Encoding encoding;
     int binaryMode;
 #define UTF_EXPANSION_FACTOR	1024
@@ -5327,7 +5275,6 @@
 		}
 		ResetFlag(statePtr, CHANNEL_BLOCKED);
 	    }
-<<<<<<< HEAD
 	    result = GetInput(chanPtr);
 	    if (chanPtr != statePtr->topChanPtr) {
 		Tcl_Release(chanPtr);
@@ -5335,15 +5282,10 @@
 		Tcl_Preserve(chanPtr);
 	    }
 	    if (result != 0) {
-		if (result == EAGAIN) {
-=======
-	    if (GetInput(chanPtr) != 0) {
-		if (statePtr->flags & CHANNEL_BLOCKED) {
->>>>>>> 71680aec
-		    break;
+		if (!GotFlag(statePtr, CHANNEL_BLOCKED)) {
+		    copied = -1;
 		}
-		copied = -1;
-		goto done;
+		break;
 	    }
 	} else {
 	    copied += copiedNow;
@@ -5351,14 +5293,15 @@
 	}
     }
 
-    ResetFlag(statePtr, CHANNEL_BLOCKED);
-
-    /*
-     * Update the notifier state so we don't block while there is still data
-     * in the buffers.
-     */
-
-  done:
+    /*
+     * Failure to fill a channel buffer may have left channel reporting
+     * a "blocked" state, but so long as we fulfilled the request here,
+     * the caller does not consider us blocked.
+     */
+    if (toRead == 0) {
+	ResetFlag(statePtr, CHANNEL_BLOCKED);
+    }
+
     /*
      * Regenerate the top channel, in case it was changed due to
      * self-modifying reflected transforms.
@@ -5368,6 +5311,11 @@
 	chanPtr = statePtr->topChanPtr;
 	Tcl_Preserve(chanPtr);
     }
+
+    /*
+     * Update the notifier state so we don't block while there is still data
+     * in the buffers.
+     */
     UpdateInterest(chanPtr);
     Tcl_Release(chanPtr);
     return copied;
@@ -6147,9 +6095,8 @@
  *	that is the top channel of a stack!
  *
  * Results:
- *	The return value is 0 to indicate success, or -1 if an error
- * 	occurred while reading from the channel.  Call Tcl_GetErrno()
- *	to get the Posix error code.
+ *	The return value is the Posix error code if an error occurred while
+ *	reading from the file, or 0 otherwise.
  *
  * Side effects:
  *	Reads from the underlying device.
@@ -6162,6 +6109,7 @@
     Channel *chanPtr)		/* Channel to read input from. */
 {
     int toRead;			/* How much to read? */
+    int result;			/* Of calling driver. */
     int nread;			/* How much was read from channel? */
     ChannelBuffer *bufPtr;	/* New buffer to add to input queue. */
     ChannelState *statePtr = chanPtr->state;
@@ -6175,8 +6123,7 @@
      */
 
     if (CheckForDeadChannel(NULL, statePtr)) {
-	Tcl_SetErrno(EINVAL);
-	return -1;
+	return EINVAL;
     }
 
     /*
@@ -6253,44 +6200,18 @@
 	return 0;
     }
 
-<<<<<<< HEAD
     PreserveChannelBuffer(bufPtr);
-    nread = ChanRead(chanPtr, InsertPoint(bufPtr), toRead, &result);
-    if (nread > 0) {
+    nread = ChanRead(chanPtr, InsertPoint(bufPtr), toRead);
+
+    if (nread < 0) {
+	result = Tcl_GetErrno();
+    } else {
 	result = 0;
 	bufPtr->nextAdded += nread;
-
-	/*
-	 * If we get a short read, signal up that we may be BLOCKED. We should
-	 * avoid calling the driver because on some platforms we will block in
-	 * the low level reading code even though the channel is set into
-	 * nonblocking mode.
-	 */
-
-	if (nread < toRead) {
-	    SetFlag(statePtr, CHANNEL_BLOCKED);
-	}
-    } else if (nread == 0) {
-	result = 0;
-	SetFlag(statePtr, CHANNEL_EOF);
-	statePtr->inputEncodingFlags |= TCL_ENCODING_END;
-    } else if (nread < 0) {
-	if ((result == EWOULDBLOCK) || (result == EAGAIN)) {
-	    SetFlag(statePtr, CHANNEL_BLOCKED);
-	    result = EAGAIN;
-	}
-	Tcl_SetErrno(result);
-    }
+    }
+
     ReleaseChannelBuffer(bufPtr);
     return result;
-=======
-    nread = ChanRead(chanPtr, InsertPoint(bufPtr), toRead);
-    if (nread < 0) {
-	return -1;
-    }
-    bufPtr->nextAdded += nread;
-    return 0;
->>>>>>> 71680aec
 }
  
@@ -8989,6 +8910,7 @@
 
 	    ResetFlag(statePtr, CHANNEL_BLOCKED);
 	moreData:
+
 	    code = GetInput(chanPtr);
 	    bufPtr = statePtr->inQueueHead;
 
@@ -9095,6 +9017,9 @@
 		&& GotFlag(statePtr, CHANNEL_BLOCKED)) {
 	    break;
 	}
+    }
+    if (bytesToRead == 0) {
+	ResetFlag(statePtr, CHANNEL_BLOCKED);
     }
 
     Tcl_Release(chanPtr);
