--- conflicted
+++ resolved
@@ -9444,23 +9444,6 @@
  *----------------------------------------------------------------------
  */
 
-<<<<<<< HEAD
-=======
-#if !defined(TCL_NO_DEPRECATED)
-int
-TclCopyChannelOld(
-    Tcl_Interp *interp,		/* Current interpreter. */
-    Tcl_Channel inChan,		/* Channel to read from. */
-    Tcl_Channel outChan,	/* Channel to write to. */
-    int toRead,			/* Amount of data to copy, or -1 for all. */
-    Tcl_Obj *cmdPtr)		/* Pointer to script to execute or NULL. */
-{
-    return TclCopyChannel(interp, inChan, outChan, toRead,
-	    cmdPtr);
-}
-#endif
-
->>>>>>> 575f460a
 int
 TclCopyChannel(
     Tcl_Interp *interp,		/* Current interpreter. */
