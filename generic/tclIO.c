/*
 * tclIO.c --
 *
 *	This file provides the generic portions (those that are the same on
 *	all platforms and for all channel types) of Tcl's IO facilities.
 *
 * Copyright (c) 1998-2000 Ajuba Solutions
 * Copyright (c) 1995-1997 Sun Microsystems, Inc.
 * Contributions from Don Porter, NIST, 2014. (not subject to US copyright)
 *
 * See the file "license.terms" for information on usage and redistribution of
 * this file, and for a DISCLAIMER OF ALL WARRANTIES.
 */

#include "tclInt.h"
#include "tclIO.h"
#include <assert.h>

/*
 * For each channel handler registered in a call to Tcl_CreateChannelHandler,
 * there is one record of the following type. All of records for a specific
 * channel are chained together in a singly linked list which is stored in
 * the channel structure.
 */

typedef struct ChannelHandler {
    Channel *chanPtr;		/* The channel structure for this channel. */
    int mask;			/* Mask of desired events. */
    Tcl_ChannelProc *proc;	/* Procedure to call in the type of
				 * Tcl_CreateChannelHandler. */
    ClientData clientData;	/* Argument to pass to procedure. */
    struct ChannelHandler *nextPtr;
				/* Next one in list of registered handlers. */
} ChannelHandler;

/*
 * This structure keeps track of the current ChannelHandler being invoked in
 * the current invocation of Tcl_NotifyChannel. There is a potential
 * problem if a ChannelHandler is deleted while it is the current one, since
 * Tcl_NotifyChannel needs to look at the nextPtr field. To handle this
 * problem, structures of the type below indicate the next handler to be
 * processed for any (recursively nested) dispatches in progress. The
 * nextHandlerPtr field is updated if the handler being pointed to is deleted.
 * The nestedHandlerPtr field is used to chain together all recursive
 * invocations, so that Tcl_DeleteChannelHandler can find all the recursively
 * nested invocations of Tcl_NotifyChannel and compare the handler being
 * deleted against the NEXT handler to be invoked in that invocation; when it
 * finds such a situation, Tcl_DeleteChannelHandler updates the nextHandlerPtr
 * field of the structure to the next handler.
 */

typedef struct NextChannelHandler {
    ChannelHandler *nextHandlerPtr;	/* The next handler to be invoked in
					 * this invocation. */
    struct NextChannelHandler *nestedHandlerPtr;
					/* Next nested invocation of
					 * Tcl_NotifyChannel. */
} NextChannelHandler;

/*
 * The following structure is used by Tcl_GetsObj() to encapsulates the
 * state for a "gets" operation.
 */

typedef struct GetsState {
    Tcl_Obj *objPtr;		/* The object to which UTF-8 characters
				 * will be appended. */
    char **dstPtr;		/* Pointer into objPtr's string rep where
				 * next character should be stored. */
    Tcl_Encoding encoding;	/* The encoding to use to convert raw bytes
				 * to UTF-8.  */
    ChannelBuffer *bufPtr;	/* The current buffer of raw bytes being
				 * emptied. */
    Tcl_EncodingState state;	/* The encoding state just before the last
				 * external to UTF-8 conversion in
				 * FilterInputBytes(). */
    int rawRead;		/* The number of bytes removed from bufPtr
				 * in the last call to FilterInputBytes(). */
    int bytesWrote;		/* The number of bytes of UTF-8 data
				 * appended to objPtr during the last call to
				 * FilterInputBytes(). */
    int charsWrote;		/* The corresponding number of UTF-8
				 * characters appended to objPtr during the
				 * last call to FilterInputBytes(). */
    int totalChars;		/* The total number of UTF-8 characters
				 * appended to objPtr so far, just before the
				 * last call to FilterInputBytes(). */
} GetsState;

/*
 * The following structure encapsulates the state for a background channel
 * copy.  Note that the data buffer for the copy will be appended to this
 * structure.
 */

typedef struct CopyState {
    struct Channel *readPtr;	/* Pointer to input channel. */
    struct Channel *writePtr;	/* Pointer to output channel. */
    int readFlags;		/* Original read channel flags. */
    int writeFlags;		/* Original write channel flags. */
    Tcl_WideInt toRead;		/* Number of bytes to copy, or -1. */
    Tcl_WideInt total;		/* Total bytes transferred (written). */
    Tcl_Interp *interp;		/* Interp that started the copy. */
    Tcl_Obj *cmdPtr;		/* Command to be invoked at completion. */
    int bufSize;		/* Size of appended buffer. */
    char buffer[1];		/* Copy buffer, this must be the last
                                 * field. */
} CopyState;

/*
 * All static variables used in this file are collected into a single instance
 * of the following structure. For multi-threaded implementations, there is
 * one instance of this structure for each thread.
 *
 * Notice that different structures with the same name appear in other files.
 * The structure defined below is used in this file only.
 */

typedef struct {
    NextChannelHandler *nestedHandlerPtr;
				/* This variable holds the list of nested
				 * Tcl_NotifyChannel invocations. */
    ChannelState *firstCSPtr;	/* List of all channels currently open,
				 * indexed by ChannelState, as only one
				 * ChannelState exists per set of stacked
				 * channels. */
    Tcl_Channel stdinChannel;	/* Static variable for the stdin channel. */
    int stdinInitialized;
    Tcl_Channel stdoutChannel;	/* Static variable for the stdout channel. */
    int stdoutInitialized;
    Tcl_Channel stderrChannel;	/* Static variable for the stderr channel. */
    int stderrInitialized;
    Tcl_Encoding binaryEncoding;
} ThreadSpecificData;

static Tcl_ThreadDataKey dataKey;

/*
 * Structure to record a close callback. One such record exists for
 * each close callback registered for a channel.
 */

typedef struct CloseCallback {
    Tcl_CloseProc *proc;		/* The procedure to call. */
    ClientData clientData;		/* Arbitrary one-word data to pass
					 * to the callback. */
    struct CloseCallback *nextPtr;	/* For chaining close callbacks. */
} CloseCallback;

/*
 * Static functions in this file:
 */

static ChannelBuffer *	AllocChannelBuffer(int length);
static void		PreserveChannelBuffer(ChannelBuffer *bufPtr);
static void		ReleaseChannelBuffer(ChannelBuffer *bufPtr);
static int		IsShared(ChannelBuffer *bufPtr);
static void		ChannelFree(Channel *chanPtr);
static void		ChannelTimerProc(ClientData clientData);
static int		ChanRead(Channel *chanPtr, char *dst, int dstSize);
static int		CheckChannelErrors(ChannelState *statePtr,
			    int direction);
static int		CheckForDeadChannel(Tcl_Interp *interp,
			    ChannelState *statePtr);
static void		CheckForStdChannelsBeingClosed(Tcl_Channel chan);
static void		CleanupChannelHandlers(Tcl_Interp *interp,
			    Channel *chanPtr);
static int		CloseChannel(Tcl_Interp *interp, Channel *chanPtr,
			    int errorCode);
static int		CloseChannelPart(Tcl_Interp *interp, Channel *chanPtr,
			    int errorCode, int flags);
static int		CloseWrite(Tcl_Interp *interp, Channel *chanPtr);
static void		CommonGetsCleanup(Channel *chanPtr);
static int		CopyData(CopyState *csPtr, int mask);
static int		MoveBytes(CopyState *csPtr);

static void		MBCallback(CopyState *csPtr, Tcl_Obj *errObj);
static void		MBError(CopyState *csPtr, int mask, int errorCode);
static int		MBRead(CopyState *csPtr);
static int		MBWrite(CopyState *csPtr);
static void		MBEvent(ClientData clientData, int mask);

static void		CopyEventProc(ClientData clientData, int mask);
static void		CreateScriptRecord(Tcl_Interp *interp,
			    Channel *chanPtr, int mask, Tcl_Obj *scriptPtr);
static void		DeleteChannelTable(ClientData clientData,
			    Tcl_Interp *interp);
static void		DeleteScriptRecord(Tcl_Interp *interp,
			    Channel *chanPtr, int mask);
static int		DetachChannel(Tcl_Interp *interp, Tcl_Channel chan);
static void		DiscardInputQueued(ChannelState *statePtr,
			    int discardSavedBuffers);
static void		DiscardOutputQueued(ChannelState *chanPtr);
static int		DoRead(Channel *chanPtr, char *dst, size_t bytesToRead,
			    int allowShortReads);
static int		DoReadChars(Channel *chan, Tcl_Obj *objPtr, size_t toRead,
			    int appendFlag);
static int		FilterInputBytes(Channel *chanPtr,
			    GetsState *statePtr);
static int		FlushChannel(Tcl_Interp *interp, Channel *chanPtr,
			    int calledFromAsyncFlush);
static int		TclGetsObjBinary(Tcl_Channel chan, Tcl_Obj *objPtr);
static Tcl_Encoding	GetBinaryEncoding(void);
static void		FreeBinaryEncoding(ClientData clientData);
static Tcl_HashTable *	GetChannelTable(Tcl_Interp *interp);
static int		GetInput(Channel *chanPtr);
static void		PeekAhead(Channel *chanPtr, char **dstEndPtr,
			    GetsState *gsPtr);
static int		ReadBytes(ChannelState *statePtr, Tcl_Obj *objPtr,
			    int charsLeft);
static int		ReadChars(ChannelState *statePtr, Tcl_Obj *objPtr,
			    int charsLeft, int *factorPtr);
static void		RecycleBuffer(ChannelState *statePtr,
			    ChannelBuffer *bufPtr, int mustDiscard);
static int		StackSetBlockMode(Channel *chanPtr, int mode);
static int		SetBlockMode(Tcl_Interp *interp, Channel *chanPtr,
			    int mode);
static void		StopCopy(CopyState *csPtr);
static void		TranslateInputEOL(ChannelState *statePtr, char *dst,
			    const char *src, int *dstLenPtr, int *srcLenPtr);
static void		UpdateInterest(Channel *chanPtr);
static int		Write(Channel *chanPtr, const char *src,
			    int srcLen, Tcl_Encoding encoding);
static Tcl_Obj *	FixLevelCode(Tcl_Obj *msg);
static void		SpliceChannel(Tcl_Channel chan);
static void		CutChannel(Tcl_Channel chan);
static int              WillRead(Channel *chanPtr);

#define WriteChars(chanPtr, src, srcLen) \
			Write(chanPtr, src, srcLen, chanPtr->state->encoding)
#define WriteBytes(chanPtr, src, srcLen) \
			Write(chanPtr, src, srcLen, tclIdentityEncoding)

/*
 * Simplifying helper macros. All may use their argument(s) multiple times.
 * The ANSI C "prototypes" for the macros are listed below, together with a
 * short description of what the macro does.
 *
 * --------------------------------------------------------------------------
 * size_t BytesLeft(ChannelBuffer *bufPtr)
 *
 *	Returns the number of bytes of data remaining in the buffer.
 *
 * int SpaceLeft(ChannelBuffer *bufPtr)
 *
 *	Returns the number of bytes of space remaining at the end of the
 *	buffer.
 *
 * int IsBufferReady(ChannelBuffer *bufPtr)
 *
 *	Returns whether a buffer has bytes available within it.
 *
 * int IsBufferEmpty(ChannelBuffer *bufPtr)
 *
 *	Returns whether a buffer is entirely empty. Note that this is not the
 *	inverse of the above operation; trying to merge the two seems to lead
 *	to occasional crashes...
 *
 * int IsBufferFull(ChannelBuffer *bufPtr)
 *
 *	Returns whether more data can be added to a buffer.
 *
 * int IsBufferOverflowing(ChannelBuffer *bufPtr)
 *
 *	Returns whether a buffer has more data in it than it should.
 *
 * char *InsertPoint(ChannelBuffer *bufPtr)
 *
 *	Returns a pointer to where characters should be added to the buffer.
 *
 * char *RemovePoint(ChannelBuffer *bufPtr)
 *
 *	Returns a pointer to where characters should be removed from the
 *	buffer.
 * --------------------------------------------------------------------------
 */

#define BytesLeft(bufPtr)	((size_t)((bufPtr)->nextAdded - (bufPtr)->nextRemoved))

#define SpaceLeft(bufPtr)	((size_t)((bufPtr)->bufLength - (bufPtr)->nextAdded))

#define IsBufferReady(bufPtr)	((bufPtr)->nextAdded > (bufPtr)->nextRemoved)

#define IsBufferEmpty(bufPtr)	((bufPtr)->nextAdded == (bufPtr)->nextRemoved)

#define IsBufferFull(bufPtr)	((bufPtr) && (bufPtr)->nextAdded >= (bufPtr)->bufLength)

#define IsBufferOverflowing(bufPtr) ((bufPtr)->nextAdded>(bufPtr)->bufLength)

#define InsertPoint(bufPtr)	((bufPtr)->buf + (bufPtr)->nextAdded)

#define RemovePoint(bufPtr)	((bufPtr)->buf + (bufPtr)->nextRemoved)

/*
 * For working with channel state flag bits.
 */

#define SetFlag(statePtr, flag)		((statePtr)->flags |= (flag))
#define ResetFlag(statePtr, flag)	((statePtr)->flags &= ~(flag))
#define GotFlag(statePtr, flag)		((statePtr)->flags & (flag))

/*
 * Macro for testing whether a string (in optionName, length len) matches a
 * value (prefix matching rules). Arguments are the minimum length to match
 * and the value to match against. (Can't use Tcl_GetIndexFromObj as this is
 * used in a situation where no objects are available.)
 */

#define HaveOpt(minLength, nameString) \
	((len > (minLength)) && (optionName[1] == (nameString)[1]) \
		&& (strncmp(optionName, (nameString), len) == 0))

/*
 * The ChannelObjType type.  Used to store the result of looking up
 * a channel name in the context of an interp.  Saves the lookup
 * result and values needed to check its continued validity.
 */

typedef struct ResolvedChanName {
    ChannelState *statePtr;	/* The saved lookup result */
    Tcl_Interp *interp;		/* The interp in which the lookup was done. */
    size_t epoch;		/* The epoch of the channel when the lookup
				 * was done. Use to verify validity. */
    size_t refCount;		/* Share this struct among many Tcl_Obj. */
} ResolvedChanName;

static void		DupChannelIntRep(Tcl_Obj *objPtr, Tcl_Obj *copyPtr);
static void		FreeChannelIntRep(Tcl_Obj *objPtr);

static const Tcl_ObjType chanObjType = {
    "channel",			/* name for this type */
    FreeChannelIntRep,		/* freeIntRepProc */
    DupChannelIntRep,		/* dupIntRepProc */
    NULL,			/* updateStringProc */
    NULL			/* setFromAnyProc */
};

#define ChanSetIntRep(objPtr, resPtr)					\
    do {								\
	Tcl_ObjIntRep ir;						\
	(resPtr)->refCount++;						\
	ir.twoPtrValue.ptr1 = (resPtr);					\
	ir.twoPtrValue.ptr2 = NULL;					\
	Tcl_StoreIntRep((objPtr), &chanObjType, &ir);			\
    } while (0)

#define ChanGetIntRep(objPtr, resPtr)					\
    do {								\
	const Tcl_ObjIntRep *irPtr;					\
	irPtr = TclFetchIntRep((objPtr), &chanObjType);		\
	(resPtr) = irPtr ? (ResolvedChanName *)irPtr->twoPtrValue.ptr1 : NULL;		\
    } while (0)

#define BUSY_STATE(st, fl) \
     ((((st)->csPtrR) && ((fl) & TCL_READABLE)) || \
      (((st)->csPtrW) && ((fl) & TCL_WRITABLE)))

#define MAX_CHANNEL_BUFFER_SIZE (1024*1024)

/*
 *---------------------------------------------------------------------------
 *
 * ChanClose, ChanRead, ChanSeek, ChanThreadAction, ChanWatch, ChanWrite --
 *
 *	Simplify the access to selected channel driver "methods" that are used
 *	in multiple places in a stereotypical fashion. These are just thin
 *	wrappers around the driver functions.
 *
 *---------------------------------------------------------------------------
 */

static inline int
ChanClose(
    Channel *chanPtr,
    Tcl_Interp *interp)
{
    return chanPtr->typePtr->close2Proc(chanPtr->instanceData, interp, 0);
}

/*
 *---------------------------------------------------------------------------
 *
 * ChanRead --
 *
 *	Read up to dstSize bytes using the inputProc of chanPtr, store them at
 *	dst, and return the number of bytes stored.
 *
 * Results:
 *	The return value of the driver inputProc,
 *	  - number of bytes stored at dst, ot
 *	  - -1 on error, with a Posix error code available to the caller by
 *	    calling Tcl_GetErrno().
 *
 * Side effects:
 *	The CHANNEL_BLOCKED and CHANNEL_EOF flags of the channel state are set
 *	as appropriate.  On EOF, the inputEncodingFlags are set to perform
 *	ending operations on decoding.
 *
 *	TODO - Is this really the right place for that?
 *
 *---------------------------------------------------------------------------
 */
static int
ChanRead(
    Channel *chanPtr,
    char *dst,
    int dstSize)
{
    int bytesRead, result;

    /*
     * If the caller asked for zero bytes, we'd force the inputProc to return
     * zero bytes, and then misinterpret that as EOF.
     */

    assert(dstSize > 0);

    /*
     * Each read op must set the blocked and eof states anew, not let
     * the effect of prior reads leak through.
     */

    if (GotFlag(chanPtr->state, CHANNEL_EOF)) {
        chanPtr->state->inputEncodingFlags |= TCL_ENCODING_START;
    }
    ResetFlag(chanPtr->state, CHANNEL_BLOCKED | CHANNEL_EOF);
    chanPtr->state->inputEncodingFlags &= ~TCL_ENCODING_END;
    if (WillRead(chanPtr) == -1) {
        return -1;
    }

    bytesRead = chanPtr->typePtr->inputProc(chanPtr->instanceData,
	    dst, dstSize, &result);

    /*
     * Stop any flag leakage through stacked channel levels.
     */

    if (GotFlag(chanPtr->state, CHANNEL_EOF)) {
        chanPtr->state->inputEncodingFlags |= TCL_ENCODING_START;
    }
    ResetFlag(chanPtr->state, CHANNEL_BLOCKED | CHANNEL_EOF);
    chanPtr->state->inputEncodingFlags &= ~TCL_ENCODING_END;
    if (bytesRead == -1) {
	if ((result == EWOULDBLOCK) || (result == EAGAIN)) {
	    SetFlag(chanPtr->state, CHANNEL_BLOCKED);
	    result = EAGAIN;
	}
	Tcl_SetErrno(result);
    } else if (bytesRead == 0) {
	SetFlag(chanPtr->state, CHANNEL_EOF);
	chanPtr->state->inputEncodingFlags |= TCL_ENCODING_END;
    } else {
	/*
	 * If we get a short read, signal up that we may be BLOCKED. We should
	 * avoid calling the driver because on some platforms we will block in
	 * the low level reading code even though the channel is set into
	 * nonblocking mode.
	 */

	if (bytesRead < dstSize) {
	    SetFlag(chanPtr->state, CHANNEL_BLOCKED);
	}
    }
    return bytesRead;
}

static inline Tcl_WideInt
ChanSeek(
    Channel *chanPtr,
    Tcl_WideInt offset,
    int mode,
    int *errnoPtr)
{
    /*
     * Note that we prefer the wideSeekProc if that field is available in the
     * type and non-NULL.
     */

    if (Tcl_ChannelWideSeekProc(chanPtr->typePtr) == NULL) {
	*errnoPtr = EINVAL;
	return -1;
    }

	return Tcl_ChannelWideSeekProc(chanPtr->typePtr)(chanPtr->instanceData,
		offset, mode, errnoPtr);
}

static inline void
ChanThreadAction(
    Channel *chanPtr,
    int action)
{
    Tcl_DriverThreadActionProc *threadActionProc =
	    Tcl_ChannelThreadActionProc(chanPtr->typePtr);

    if (threadActionProc != NULL) {
	threadActionProc(chanPtr->instanceData, action);
    }
}

static inline void
ChanWatch(
    Channel *chanPtr,
    int mask)
{
    chanPtr->typePtr->watchProc(chanPtr->instanceData, mask);
}

static inline int
ChanWrite(
    Channel *chanPtr,
    const char *src,
    int srcLen,
    int *errnoPtr)
{
    return chanPtr->typePtr->outputProc(chanPtr->instanceData, src, srcLen,
	    errnoPtr);
}

/*
 *---------------------------------------------------------------------------
 *
 * TclInitIOSubsystem --
 *
 *	Initialize all resources used by this subsystem on a per-process
 *	basis.
 *
 * Results:
 *	None.
 *
 * Side effects:
 *	Depends on the memory subsystems.
 *
 *---------------------------------------------------------------------------
 */

void
TclInitIOSubsystem(void)
{
    /*
     * By fetching thread local storage we take care of allocating it for each
     * thread.
     */

    (void) TCL_TSD_INIT(&dataKey);
}

/*
 *-------------------------------------------------------------------------
 *
 * TclFinalizeIOSubsystem --
 *
 *	Releases all resources used by this subsystem on a per-process basis.
 *	Closes all extant channels that have not already been closed because
 *	they were not owned by any interp.
 *
 * Results:
 *	None.
 *
 * Side effects:
 *	Depends on encoding and memory subsystems.
 *
 *-------------------------------------------------------------------------
 */

	/* ARGSUSED */
void
TclFinalizeIOSubsystem(void)
{
    ThreadSpecificData *tsdPtr = TCL_TSD_INIT(&dataKey);
    Channel *chanPtr = NULL;	/* Iterates over open channels. */
    ChannelState *statePtr;	/* State of channel stack */
    int active = 1;		/* Flag == 1 while there's still work to do */
    int doflushnb;

    /*
     * Fetch the pre-TIP#398 compatibility flag.
     */

    {
        const char *s;
        Tcl_DString ds;

        s = TclGetEnv("TCL_FLUSH_NONBLOCKING_ON_EXIT", &ds);
        doflushnb = ((s != NULL) && strcmp(s, "0"));
        if (s != NULL) {
            Tcl_DStringFree(&ds);
        }
    }

    /*
     * Walk all channel state structures known to this thread and close
     * corresponding channels.
     */

    while (active) {
	/*
	 * Iterate through the open channel list, and find the first channel
	 * that isn't dead. We start from the head of the list each time,
	 * because the close action on one channel can close others.
	 */

	active = 0;
	for (statePtr = tsdPtr->firstCSPtr;
		statePtr != NULL;
		statePtr = statePtr->nextCSPtr) {
	    chanPtr = statePtr->topChanPtr;
            if (GotFlag(statePtr, CHANNEL_DEAD)) {
                continue;
            }
	    if (!GotFlag(statePtr, CHANNEL_INCLOSE | CHANNEL_CLOSED )
                || GotFlag(statePtr, BG_FLUSH_SCHEDULED)) {
                ResetFlag(statePtr, BG_FLUSH_SCHEDULED);
		active = 1;
		break;
	    }
	}

	/*
	 * We've found a live (or bg-closing) channel. Close it.
	 */

	if (active) {
	    TclChannelPreserve((Tcl_Channel)chanPtr);

	    /*
	     * TIP #398: by default, we no longer set the channel back into
             * blocking mode.  To restore the old blocking behavior, the
             * environment variable TCL_FLUSH_NONBLOCKING_ON_EXIT must be set
             * and not be "0".
	     */

            if (doflushnb) {
                /*
                 * Set the channel back into blocking mode to ensure that we
                 * wait for all data to flush out.
                 */

                (void) Tcl_SetChannelOption(NULL, (Tcl_Channel) chanPtr,
                                            "-blocking", "on");
            }

	    if ((chanPtr == (Channel *) tsdPtr->stdinChannel) ||
		    (chanPtr == (Channel *) tsdPtr->stdoutChannel) ||
		    (chanPtr == (Channel *) tsdPtr->stderrChannel)) {
		/*
		 * Decrement the refcount which was earlier artificially
		 * bumped up to keep the channel from being closed.
		 */

		statePtr->refCount--;
	    }

	    if (statePtr->refCount + 1 <= 1) {
		/*
		 * Close it only if the refcount indicates that the channel is
		 * not referenced from any interpreter. If it is, that
		 * interpreter will close the channel when it gets destroyed.
		 */

		(void) Tcl_CloseEx(NULL, (Tcl_Channel) chanPtr, 0);
	    } else {
		/*
		 * The refcount is greater than zero, so flush the channel.
		 */

		Tcl_Flush((Tcl_Channel) chanPtr);

		/*
		 * Call the device driver to actually close the underlying
		 * device for this channel.
		 */

		(void) ChanClose(chanPtr, NULL);

		/*
		 * Finally, we clean up the fields in the channel data
		 * structure since all of them have been deleted already. We
		 * mark the channel with CHANNEL_DEAD to prevent any further
		 * IO operations on it.
		 */

		chanPtr->instanceData = NULL;
		SetFlag(statePtr, CHANNEL_DEAD);
	    }
	    TclChannelRelease((Tcl_Channel)chanPtr);
	}
    }

    TclpFinalizeSockets();
    TclpFinalizePipes();
}

/*
 *----------------------------------------------------------------------
 *
 * Tcl_SetStdChannel --
 *
 *	This function is used to change the channels that are used for
 *	stdin/stdout/stderr in new interpreters.
 *
 * Results:
 *	None
 *
 * Side effects:
 *	None.
 *
 *----------------------------------------------------------------------
 */

void
Tcl_SetStdChannel(
    Tcl_Channel channel,
    int type)			/* One of TCL_STDIN, TCL_STDOUT, TCL_STDERR. */
{
    ThreadSpecificData *tsdPtr = TCL_TSD_INIT(&dataKey);

    int init = channel ? 1 : -1;
    switch (type) {
    case TCL_STDIN:
	tsdPtr->stdinInitialized = init;
	tsdPtr->stdinChannel = channel;
	break;
    case TCL_STDOUT:
	tsdPtr->stdoutInitialized = init;
	tsdPtr->stdoutChannel = channel;
	break;
    case TCL_STDERR:
	tsdPtr->stderrInitialized = init;
	tsdPtr->stderrChannel = channel;
	break;
    }
}

/*
 *----------------------------------------------------------------------
 *
 * Tcl_GetStdChannel --
 *
 *	Returns the specified standard channel.
 *
 * Results:
 *	Returns the specified standard channel, or NULL.
 *
 * Side effects:
 *	May cause the creation of a standard channel and the underlying file.
 *
 *----------------------------------------------------------------------
 */

Tcl_Channel
Tcl_GetStdChannel(
    int type)			/* One of TCL_STDIN, TCL_STDOUT, TCL_STDERR. */
{
    Tcl_Channel channel = NULL;
    ThreadSpecificData *tsdPtr = TCL_TSD_INIT(&dataKey);

    /*
     * If the channels were not created yet, create them now and store them in
     * the static variables.
     */

    switch (type) {
    case TCL_STDIN:
	if (!tsdPtr->stdinInitialized) {
	    tsdPtr->stdinInitialized = -1;
	    tsdPtr->stdinChannel = TclpGetDefaultStdChannel(TCL_STDIN);

	    /*
	     * Artificially bump the refcount to ensure that the channel is
	     * only closed on exit.
	     *
	     * NOTE: Must only do this if stdinChannel is not NULL. It can be
	     * NULL in situations where Tcl is unable to connect to the
	     * standard input.
	     */

	    if (tsdPtr->stdinChannel != NULL) {
		tsdPtr->stdinInitialized = 1;
		Tcl_RegisterChannel(NULL, tsdPtr->stdinChannel);
	    }
	}
	channel = tsdPtr->stdinChannel;
	break;
    case TCL_STDOUT:
	if (!tsdPtr->stdoutInitialized) {
	    tsdPtr->stdoutInitialized = -1;
	    tsdPtr->stdoutChannel = TclpGetDefaultStdChannel(TCL_STDOUT);
	    if (tsdPtr->stdoutChannel != NULL) {
		tsdPtr->stdoutInitialized = 1;
		Tcl_RegisterChannel(NULL, tsdPtr->stdoutChannel);
	    }
	}
	channel = tsdPtr->stdoutChannel;
	break;
    case TCL_STDERR:
	if (!tsdPtr->stderrInitialized) {
	    tsdPtr->stderrInitialized = -1;
	    tsdPtr->stderrChannel = TclpGetDefaultStdChannel(TCL_STDERR);
	    if (tsdPtr->stderrChannel != NULL) {
		tsdPtr->stderrInitialized = 1;
		Tcl_RegisterChannel(NULL, tsdPtr->stderrChannel);
	    }
	}
	channel = tsdPtr->stderrChannel;
	break;
    }
    return channel;
}

/*
 *----------------------------------------------------------------------
 *
 * Tcl_CreateCloseHandler
 *
 *	Creates a close callback which will be called when the channel is
 *	closed.
 *
 * Results:
 *	None.
 *
 * Side effects:
 *	Causes the callback to be called in the future when the channel will
 *	be closed.
 *
 *----------------------------------------------------------------------
 */

void
Tcl_CreateCloseHandler(
    Tcl_Channel chan,		/* The channel for which to create the close
				 * callback. */
    Tcl_CloseProc *proc,	/* The callback routine to call when the
				 * channel will be closed. */
    ClientData clientData)	/* Arbitrary data to pass to the close
				 * callback. */
{
    ChannelState *statePtr = ((Channel *) chan)->state;
    CloseCallback *cbPtr;

    cbPtr = (CloseCallback *)Tcl_Alloc(sizeof(CloseCallback));
    cbPtr->proc = proc;
    cbPtr->clientData = clientData;

    cbPtr->nextPtr = statePtr->closeCbPtr;
    statePtr->closeCbPtr = cbPtr;
}

/*
 *----------------------------------------------------------------------
 *
 * Tcl_DeleteCloseHandler --
 *
 *	Removes a callback that would have been called on closing the channel.
 *	If there is no matching callback then this function has no effect.
 *
 * Results:
 *	None.
 *
 * Side effects:
 *	The callback will not be called in the future when the channel is
 *	eventually closed.
 *
 *----------------------------------------------------------------------
 */

void
Tcl_DeleteCloseHandler(
    Tcl_Channel chan,		/* The channel for which to cancel the close
				 * callback. */
    Tcl_CloseProc *proc,	/* The procedure for the callback to
				 * remove. */
    ClientData clientData)	/* The callback data for the callback to
				 * remove. */
{
    ChannelState *statePtr = ((Channel *) chan)->state;
    CloseCallback *cbPtr, *cbPrevPtr;

    for (cbPtr = statePtr->closeCbPtr, cbPrevPtr = NULL;
	    cbPtr != NULL; cbPtr = cbPtr->nextPtr) {
	if ((cbPtr->proc == proc) && (cbPtr->clientData == clientData)) {
	    if (cbPrevPtr == NULL) {
		statePtr->closeCbPtr = cbPtr->nextPtr;
	    } else {
		cbPrevPtr->nextPtr = cbPtr->nextPtr;
	    }
	    Tcl_Free(cbPtr);
	    break;
	}
	cbPrevPtr = cbPtr;
    }
}

/*
 *----------------------------------------------------------------------
 *
 * GetChannelTable --
 *
 *	Gets and potentially initializes the channel table for an interpreter.
 *	If it is initializing the table it also inserts channels for stdin,
 *	stdout and stderr if the interpreter is trusted.
 *
 * Results:
 *	A pointer to the hash table created, for use by the caller.
 *
 * Side effects:
 *	Initializes the channel table for an interpreter. May create channels
 *	for stdin, stdout and stderr.
 *
 *----------------------------------------------------------------------
 */

static Tcl_HashTable *
GetChannelTable(
    Tcl_Interp *interp)
{
    Tcl_HashTable *hTblPtr;	/* Hash table of channels. */
    Tcl_Channel stdinChan, stdoutChan, stderrChan;

    hTblPtr = (Tcl_HashTable *)Tcl_GetAssocData(interp, "tclIO", NULL);
    if (hTblPtr == NULL) {
	hTblPtr = (Tcl_HashTable *)Tcl_Alloc(sizeof(Tcl_HashTable));
	Tcl_InitHashTable(hTblPtr, TCL_STRING_KEYS);
	Tcl_SetAssocData(interp, "tclIO",
		(Tcl_InterpDeleteProc *) DeleteChannelTable, hTblPtr);

	/*
	 * If the interpreter is trusted (not "safe"), insert channels for
	 * stdin, stdout and stderr (possibly creating them in the process).
	 */

	if (Tcl_IsSafe(interp) == 0) {
	    stdinChan = Tcl_GetStdChannel(TCL_STDIN);
	    if (stdinChan != NULL) {
		Tcl_RegisterChannel(interp, stdinChan);
	    }
	    stdoutChan = Tcl_GetStdChannel(TCL_STDOUT);
	    if (stdoutChan != NULL) {
		Tcl_RegisterChannel(interp, stdoutChan);
	    }
	    stderrChan = Tcl_GetStdChannel(TCL_STDERR);
	    if (stderrChan != NULL) {
		Tcl_RegisterChannel(interp, stderrChan);
	    }
	}
    }
    return hTblPtr;
}

/*
 *----------------------------------------------------------------------
 *
 * DeleteChannelTable --
 *
 *	Deletes the channel table for an interpreter, closing any open
 *	channels whose refcount reaches zero. This procedure is invoked when
 *	an interpreter is deleted, via the AssocData cleanup mechanism.
 *
 * Results:
 *	None.
 *
 * Side effects:
 *	Deletes the hash table of channels. May close channels. May flush
 *	output on closed channels. Removes any channeEvent handlers that were
 *	registered in this interpreter.
 *
 *----------------------------------------------------------------------
 */

static void
DeleteChannelTable(
    ClientData clientData,	/* The per-interpreter data structure. */
    Tcl_Interp *interp)		/* The interpreter being deleted. */
{
    Tcl_HashTable *hTblPtr;	/* The hash table. */
    Tcl_HashSearch hSearch;	/* Search variable. */
    Tcl_HashEntry *hPtr;	/* Search variable. */
    Channel *chanPtr;		/* Channel being deleted. */
    ChannelState *statePtr;	/* State of Channel being deleted. */
    EventScriptRecord *sPtr, *prevPtr, *nextPtr;
				/* Variables to loop over all channel events
				 * registered, to delete the ones that refer
				 * to the interpreter being deleted. */

    /*
     * Delete all the registered channels - this will close channels whose
     * refcount reaches zero.
     */

    hTblPtr = (Tcl_HashTable *)clientData;
    for (hPtr = Tcl_FirstHashEntry(hTblPtr, &hSearch); hPtr != NULL;
	    hPtr = Tcl_FirstHashEntry(hTblPtr, &hSearch)) {
	chanPtr = (Channel *)Tcl_GetHashValue(hPtr);
	statePtr = chanPtr->state;

	/*
	 * Remove any fileevents registered in this interpreter.
	 */

	for (sPtr = statePtr->scriptRecordPtr, prevPtr = NULL;
		sPtr != NULL; sPtr = nextPtr) {
	    nextPtr = sPtr->nextPtr;
	    if (sPtr->interp == interp) {
		if (prevPtr == NULL) {
		    statePtr->scriptRecordPtr = nextPtr;
		} else {
		    prevPtr->nextPtr = nextPtr;
		}

		Tcl_DeleteChannelHandler((Tcl_Channel) chanPtr,
			TclChannelEventScriptInvoker, sPtr);

		TclDecrRefCount(sPtr->scriptPtr);
		Tcl_Free(sPtr);
	    } else {
		prevPtr = sPtr;
	    }
	}

	/*
	 * Cannot call Tcl_UnregisterChannel because that procedure calls
	 * Tcl_GetAssocData to get the channel table, which might already be
	 * inaccessible from the interpreter structure. Instead, we emulate
	 * the behavior of Tcl_UnregisterChannel directly here.
	 */

	Tcl_DeleteHashEntry(hPtr);
	statePtr->epoch++;
	if (statePtr->refCount-- <= 1) {
	    if (!GotFlag(statePtr, BG_FLUSH_SCHEDULED)) {
		(void) Tcl_CloseEx(interp, (Tcl_Channel) chanPtr, 0);
	    }
	}

    }
    Tcl_DeleteHashTable(hTblPtr);
    Tcl_Free(hTblPtr);
}

/*
 *----------------------------------------------------------------------
 *
 * CheckForStdChannelsBeingClosed --
 *
 *	Perform special handling for standard channels being closed. When
 *	given a standard channel, if the refcount is now 1, it means that the
 *	last reference to the standard channel is being explicitly closed. Now
 *	bump the refcount artificially down to 0, to ensure the normal
 *	handling of channels being closed will occur. Also reset the static
 *	pointer to the channel to NULL, to avoid dangling references.
 *
 * Results:
 *	None.
 *
 * Side effects:
 *	Manipulates the refcount on standard channels. May smash the global
 *	static pointer to a standard channel.
 *
 *----------------------------------------------------------------------
 */

static void
CheckForStdChannelsBeingClosed(
    Tcl_Channel chan)
{
    ChannelState *statePtr = ((Channel *) chan)->state;
    ThreadSpecificData *tsdPtr = TCL_TSD_INIT(&dataKey);

    if (tsdPtr->stdinInitialized == 1
	    && tsdPtr->stdinChannel != NULL
	    && statePtr == ((Channel *)tsdPtr->stdinChannel)->state) {
	if (statePtr->refCount + 1 < 3) {
	    statePtr->refCount = 0;
	    tsdPtr->stdinChannel = NULL;
	    return;
	}
    } else if (tsdPtr->stdoutInitialized == 1
	    && tsdPtr->stdoutChannel != NULL
	    && statePtr == ((Channel *)tsdPtr->stdoutChannel)->state) {
	if (statePtr->refCount + 1 < 3) {
	    statePtr->refCount = 0;
	    tsdPtr->stdoutChannel = NULL;
	    return;
	}
    } else if (tsdPtr->stderrInitialized == 1
	    && tsdPtr->stderrChannel != NULL
	    && statePtr == ((Channel *)tsdPtr->stderrChannel)->state) {
	if (statePtr->refCount + 1 < 3) {
	    statePtr->refCount = 0;
	    tsdPtr->stderrChannel = NULL;
	    return;
	}
    }
}

/*
 *----------------------------------------------------------------------
 *
 * Tcl_IsStandardChannel --
 *
 *	Test if the given channel is a standard channel. No attempt is made to
 *	check if the channel or the standard channels are initialized or
 *	otherwise valid.
 *
 * Results:
 *	Returns 1 if true, 0 if false.
 *
 * Side effects:
 *	None.
 *
 *----------------------------------------------------------------------
 */

int
Tcl_IsStandardChannel(
    Tcl_Channel chan)		/* Channel to check. */
{
    ThreadSpecificData *tsdPtr = TCL_TSD_INIT(&dataKey);

    if ((chan == tsdPtr->stdinChannel)
	    || (chan == tsdPtr->stdoutChannel)
	    || (chan == tsdPtr->stderrChannel)) {
	return 1;
    } else {
	return 0;
    }
}

/*
 *----------------------------------------------------------------------
 *
 * Tcl_RegisterChannel --
 *
 *	Adds an already-open channel to the channel table of an interpreter.
 *	If the interpreter passed as argument is NULL, it only increments the
 *	channel refCount.
 *
 * Results:
 *	None.
 *
 * Side effects:
 *	May increment the reference count of a channel.
 *
 *----------------------------------------------------------------------
 */

void
Tcl_RegisterChannel(
    Tcl_Interp *interp,		/* Interpreter in which to add the channel. */
    Tcl_Channel chan)		/* The channel to add to this interpreter
				 * channel table. */
{
    Tcl_HashTable *hTblPtr;	/* Hash table of channels. */
    Tcl_HashEntry *hPtr;	/* Search variable. */
    int isNew;			/* Is the hash entry new or does it exist? */
    Channel *chanPtr;		/* The actual channel. */
    ChannelState *statePtr;	/* State of the actual channel. */

    /*
     * Always (un)register bottom-most channel in the stack. This makes
     * management of the channel list easier because no manipulation is
     * necessary during (un)stack operation.
     */

    chanPtr = ((Channel *) chan)->state->bottomChanPtr;
    statePtr = chanPtr->state;

    if (statePtr->channelName == NULL) {
	Tcl_Panic("Tcl_RegisterChannel: channel without name");
    }
    if (interp != NULL) {
	hTblPtr = GetChannelTable(interp);
	hPtr = Tcl_CreateHashEntry(hTblPtr, statePtr->channelName, &isNew);
	if (!isNew) {
	    if (chan == Tcl_GetHashValue(hPtr)) {
		return;
	    }

	    Tcl_Panic("Tcl_RegisterChannel: duplicate channel names");
	}
	Tcl_SetHashValue(hPtr, chanPtr);
    }
    statePtr->refCount++;
}

/*
 *----------------------------------------------------------------------
 *
 * Tcl_UnregisterChannel --
 *
 *	Deletes the hash entry for a channel associated with an interpreter.
 *	If the interpreter given as argument is NULL, it only decrements the
 *	reference count. (This all happens in the Tcl_DetachChannel helper
 *	function).
 *
 *	Finally, if the reference count of the channel drops to zero, it is
 *	deleted.
 *
 * Results:
 *	A standard Tcl result.
 *
 * Side effects:
 *	Calls Tcl_DetachChannel which deletes the hash entry for a channel
 *	associated with an interpreter.
 *
 *	May delete the channel, which can have a variety of consequences,
 *	especially if we are forced to close the channel.
 *
 *----------------------------------------------------------------------
 */

int
Tcl_UnregisterChannel(
    Tcl_Interp *interp,		/* Interpreter in which channel is defined. */
    Tcl_Channel chan)		/* Channel to delete. */
{
    ChannelState *statePtr;	/* State of the real channel. */

    statePtr = ((Channel *) chan)->state->bottomChanPtr->state;

    if (GotFlag(statePtr, CHANNEL_INCLOSE)) {
	if (interp != NULL) {
	    Tcl_SetObjResult(interp, Tcl_NewStringObj(
                    "illegal recursive call to close through close-handler"
                    " of channel", -1));
	}
	return TCL_ERROR;
    }

    if (DetachChannel(interp, chan) != TCL_OK) {
	return TCL_OK;
    }

    statePtr = ((Channel *) chan)->state->bottomChanPtr->state;

    /*
     * Perform special handling for standard channels being closed. If the
     * refCount is now 1 it means that the last reference to the standard
     * channel is being explicitly closed, so bump the refCount down
     * artificially to 0. This will ensure that the channel is actually
     * closed, below. Also set the static pointer to NULL for the channel.
     */

    CheckForStdChannelsBeingClosed(chan);

    /*
     * If the refCount reached zero, close the actual channel.
     */

    if (statePtr->refCount + 1 <= 1) {
	Tcl_Preserve(statePtr);
	if (!GotFlag(statePtr, BG_FLUSH_SCHEDULED)) {
	    /*
	     * We don't want to re-enter Tcl_CloseEx().
	     */

	    if (!GotFlag(statePtr, CHANNEL_CLOSED)) {
		if (Tcl_CloseEx(interp, chan, 0) != TCL_OK) {
		    SetFlag(statePtr, CHANNEL_CLOSED);
		    Tcl_Release(statePtr);
		    return TCL_ERROR;
		}
	    }
	}
	SetFlag(statePtr, CHANNEL_CLOSED);
	Tcl_Release(statePtr);
    }
    return TCL_OK;
}

/*
 *----------------------------------------------------------------------
 *
 * Tcl_DetachChannel --
 *
 *	Deletes the hash entry for a channel associated with an interpreter.
 *	If the interpreter given as argument is NULL, it only decrements the
 *	reference count. Even if the ref count drops to zero, the channel is
 *	NOT closed or cleaned up. This allows a channel to be detached from an
 *	interpreter and left in the same state it was in when it was
 *	originally returned by 'Tcl_OpenFileChannel', for example.
 *
 *	This function cannot be used on the standard channels, and will return
 *	TCL_ERROR if that is attempted.
 *
 *	This function should only be necessary for special purposes in which
 *	you need to generate a pristine channel from one that has already been
 *	used. All ordinary purposes will almost always want to use
 *	Tcl_UnregisterChannel instead.
 *
 *	Provided the channel is not attached to any other interpreter, it can
 *	then be closed with Tcl_Close, rather than with Tcl_UnregisterChannel.
 *
 * Results:
 *	A standard Tcl result. If the channel is not currently registered with
 *	the given interpreter, TCL_ERROR is returned, otherwise TCL_OK.
 *	However no error messages are left in the interp's result.
 *
 * Side effects:
 *	Deletes the hash entry for a channel associated with an interpreter.
 *
 *----------------------------------------------------------------------
 */

int
Tcl_DetachChannel(
    Tcl_Interp *interp,		/* Interpreter in which channel is defined. */
    Tcl_Channel chan)		/* Channel to delete. */
{
    if (Tcl_IsStandardChannel(chan)) {
	return TCL_ERROR;
    }

    return DetachChannel(interp, chan);
}

/*
 *----------------------------------------------------------------------
 *
 * DetachChannel --
 *
 *	Deletes the hash entry for a channel associated with an interpreter.
 *	If the interpreter given as argument is NULL, it only decrements the
 *	reference count. Even if the ref count drops to zero, the channel is
 *	NOT closed or cleaned up. This allows a channel to be detached from an
 *	interpreter and left in the same state it was in when it was
 *	originally returned by 'Tcl_OpenFileChannel', for example.
 *
 * Results:
 *	A standard Tcl result. If the channel is not currently registered with
 *	the given interpreter, TCL_ERROR is returned, otherwise TCL_OK.
 *	However no error messages are left in the interp's result.
 *
 * Side effects:
 *	Deletes the hash entry for a channel associated with an interpreter.
 *
 *----------------------------------------------------------------------
 */

static int
DetachChannel(
    Tcl_Interp *interp,		/* Interpreter in which channel is defined. */
    Tcl_Channel chan)		/* Channel to delete. */
{
    Tcl_HashTable *hTblPtr;	/* Hash table of channels. */
    Tcl_HashEntry *hPtr;	/* Search variable. */
    Channel *chanPtr;		/* The real IO channel. */
    ChannelState *statePtr;	/* State of the real channel. */

    /*
     * Always (un)register bottom-most channel in the stack. This makes
     * management of the channel list easier because no manipulation is
     * necessary during (un)stack operation.
     */

    chanPtr = ((Channel *) chan)->state->bottomChanPtr;
    statePtr = chanPtr->state;

    if (interp != NULL) {
	hTblPtr = (Tcl_HashTable *)Tcl_GetAssocData(interp, "tclIO", NULL);
	if (hTblPtr == NULL) {
	    return TCL_ERROR;
	}
	hPtr = Tcl_FindHashEntry(hTblPtr, statePtr->channelName);
	if (hPtr == NULL) {
	    return TCL_ERROR;
	}
	if ((Channel *) Tcl_GetHashValue(hPtr) != chanPtr) {
	    return TCL_ERROR;
	}
	Tcl_DeleteHashEntry(hPtr);
	statePtr->epoch++;

	/*
	 * Remove channel handlers that refer to this interpreter, so that
	 * they will not be present if the actual close is delayed and more
	 * events happen on the channel. This may occur if the channel is
	 * shared between several interpreters, or if the channel has async
	 * flushing active.
	 */

	CleanupChannelHandlers(interp, chanPtr);
    }

    statePtr->refCount--;

    return TCL_OK;
}

/*
 *---------------------------------------------------------------------------
 *
 * Tcl_GetChannel --
 *
 *	Finds an existing Tcl_Channel structure by name in a given
 *	interpreter. This function is public because it is used by
 *	channel-type-specific functions.
 *
 * Results:
 *	A Tcl_Channel or NULL on failure. If failed, interp's result object
 *	contains an error message. *modePtr is filled with the modes in which
 *	the channel was opened.
 *
 * Side effects:
 *	None.
 *
 *---------------------------------------------------------------------------
 */

Tcl_Channel
Tcl_GetChannel(
    Tcl_Interp *interp,		/* Interpreter in which to find or create the
				 * channel. */
    const char *chanName,	/* The name of the channel. */
    int *modePtr)		/* Where to store the mode in which the
				 * channel was opened? Will contain an ORed
				 * combination of TCL_READABLE and
				 * TCL_WRITABLE, if non-NULL. */
{
    Channel *chanPtr;		/* The actual channel. */
    Tcl_HashTable *hTblPtr;	/* Hash table of channels. */
    Tcl_HashEntry *hPtr;	/* Search variable. */
    const char *name;		/* Translated name. */

    /*
     * Substitute "stdin", etc. Note that even though we immediately find the
     * channel using Tcl_GetStdChannel, we still need to look it up in the
     * specified interpreter to ensure that it is present in the channel
     * table. Otherwise, safe interpreters would always have access to the
     * standard channels.
     */

    name = chanName;
    if ((chanName[0] == 's') && (chanName[1] == 't')) {
	chanPtr = NULL;
	if (strcmp(chanName, "stdin") == 0) {
	    chanPtr = (Channel *) Tcl_GetStdChannel(TCL_STDIN);
	} else if (strcmp(chanName, "stdout") == 0) {
	    chanPtr = (Channel *) Tcl_GetStdChannel(TCL_STDOUT);
	} else if (strcmp(chanName, "stderr") == 0) {
	    chanPtr = (Channel *) Tcl_GetStdChannel(TCL_STDERR);
	}
	if (chanPtr != NULL) {
	    name = chanPtr->state->channelName;
	}
    }

    hTblPtr = GetChannelTable(interp);
    hPtr = Tcl_FindHashEntry(hTblPtr, name);
    if (hPtr == NULL) {
	Tcl_SetObjResult(interp, Tcl_ObjPrintf(
                "can not find channel named \"%s\"", chanName));
	Tcl_SetErrorCode(interp, "TCL", "LOOKUP", "CHANNEL", chanName, NULL);
	return NULL;
    }

    /*
     * Always return bottom-most channel in the stack. This one lives the
     * longest - other channels may go away unnoticed. The other APIs
     * compensate where necessary to retrieve the topmost channel again.
     */

    chanPtr = (Channel *)Tcl_GetHashValue(hPtr);
    chanPtr = chanPtr->state->bottomChanPtr;
    if (modePtr != NULL) {
	*modePtr = chanPtr->state->flags & (TCL_READABLE|TCL_WRITABLE);
    }

    return (Tcl_Channel) chanPtr;
}

/*
 *---------------------------------------------------------------------------
 *
 * TclGetChannelFromObj --
 *
 *	Finds an existing Tcl_Channel structure by name in a given
 *	interpreter. This function is public because it is used by
 *	channel-type-specific functions.
 *
 * Results:
 *	A Tcl_Channel or NULL on failure. If failed, interp's result object
 *	contains an error message. *modePtr is filled with the modes in which
 *	the channel was opened.
 *
 * Side effects:
 *	None.
 *
 *---------------------------------------------------------------------------
 */

int
TclGetChannelFromObj(
    Tcl_Interp *interp,		/* Interpreter in which to find or create the
				 * channel. */
    Tcl_Obj *objPtr,
    Tcl_Channel *channelPtr,
    int *modePtr,		/* Where to store the mode in which the
				 * channel was opened? Will contain an ORed
				 * combination of TCL_READABLE and
				 * TCL_WRITABLE, if non-NULL. */
    int flags)
{
    ChannelState *statePtr;
    ResolvedChanName *resPtr = NULL;
    Tcl_Channel chan;
    (void)flags;

    if (interp == NULL) {
	return TCL_ERROR;
    }

    ChanGetIntRep(objPtr, resPtr);
    if (resPtr) {
	/*
 	 * Confirm validity of saved lookup results.
 	 */

	statePtr = resPtr->statePtr;
	if ((resPtr->interp == interp)		/* Same interp context */
			/* No epoch change in channel since lookup */
		&& (resPtr->epoch == statePtr->epoch)) {
	    /*
	     * Have a valid saved lookup. Jump to end to return it.
	     */

	    goto valid;
	}
    }

    chan = Tcl_GetChannel(interp, TclGetString(objPtr), NULL);

    if (chan == NULL) {
	if (resPtr) {
	    Tcl_StoreIntRep(objPtr, &chanObjType, NULL);
	}
	return TCL_ERROR;
    }

    if (resPtr && resPtr->refCount == 1) {
	/*
         * Re-use the ResolvedCmdName struct.
         */

	Tcl_Release(resPtr->statePtr);
    } else {
	resPtr = (ResolvedChanName *) Tcl_Alloc(sizeof(ResolvedChanName));
	resPtr->refCount = 0;
	ChanSetIntRep(objPtr, resPtr);		/* Overwrites, if needed */
    }
    statePtr = ((Channel *)chan)->state;
    resPtr->statePtr = statePtr;
    Tcl_Preserve(statePtr);
    resPtr->interp = interp;
    resPtr->epoch = statePtr->epoch;

  valid:
    *channelPtr = (Tcl_Channel) statePtr->bottomChanPtr;

    if (modePtr != NULL) {
	*modePtr = statePtr->flags & (TCL_READABLE|TCL_WRITABLE);
    }

    return TCL_OK;
}

/*
 *----------------------------------------------------------------------
 *
 * Tcl_CreateChannel --
 *
 *	Creates a new entry in the hash table for a Tcl_Channel record.
 *
 * Results:
 *	Returns the new Tcl_Channel.
 *
 * Side effects:
 *	Creates a new Tcl_Channel instance and inserts it into the hash table.
 *
 *----------------------------------------------------------------------
 */

Tcl_Channel
Tcl_CreateChannel(
    const Tcl_ChannelType *typePtr, /* The channel type record. */
    const char *chanName,	/* Name of channel to record. */
    ClientData instanceData,	/* Instance specific data. */
    int mask)			/* TCL_READABLE & TCL_WRITABLE to indicate if
				 * the channel is readable, writable. */
{
    Channel *chanPtr;		/* The channel structure newly created. */
    ChannelState *statePtr;	/* The stack-level independent state info for
				 * the channel. */
    const char *name;
    char *tmp;
    ThreadSpecificData *tsdPtr = TCL_TSD_INIT(&dataKey);

    /*
     * With the change of the Tcl_ChannelType structure to use a version in
     * 8.3.2+, we have to make sure that our assumption that the structure
     * remains a binary compatible size is true.
     *
     * If this assertion fails on some system, then it can be removed only if
     * the user recompiles code with older channel drivers in the new system
     * as well.
     */

    assert(sizeof(Tcl_ChannelTypeVersion) == sizeof(Tcl_DriverBlockModeProc *));
    assert(typePtr->typeName != NULL);
    if (Tcl_ChannelVersion(typePtr) != TCL_CHANNEL_VERSION_5) {
	Tcl_Panic("channel type %s must be version TCL_CHANNEL_VERSION_5", typePtr->typeName);
    }
    if (typePtr->close2Proc == NULL) {
	Tcl_Panic("channel type %s must define close2Proc", typePtr->typeName);
    }
    if ((TCL_READABLE & mask) && (NULL == typePtr->inputProc)) {
	Tcl_Panic("channel type %s must define inputProc when used for reader channel", typePtr->typeName);
    }
    if ((TCL_WRITABLE & mask) &&  (NULL == typePtr->outputProc)) {
	Tcl_Panic("channel type %s must define outputProc when used for writer channel", typePtr->typeName);
    }
    if (NULL == typePtr->watchProc) {
	Tcl_Panic("channel type %s must define watchProc", typePtr->typeName);
    }

    /*
     * JH: We could subsequently memset these to 0 to avoid the numerous
     * assignments to 0/NULL below.
     */

    chanPtr = (Channel *)Tcl_Alloc(sizeof(Channel));
    statePtr = (ChannelState *)Tcl_Alloc(sizeof(ChannelState));
    chanPtr->state = statePtr;

    chanPtr->instanceData = instanceData;
    chanPtr->typePtr = typePtr;

    /*
     * Set all the bits that are part of the stack-independent state
     * information for the channel.
     */

    if (chanName != NULL) {
	unsigned len = strlen(chanName) + 1;

	/*
         * Make sure we allocate at least 7 bytes, so it fits for "stdout"
         * later.
         */

	tmp = (char *)Tcl_Alloc((len < 7) ? 7 : len);
	strcpy(tmp, chanName);
    } else {
	tmp = (char *)Tcl_Alloc(7);
	tmp[0] = '\0';
    }
    statePtr->channelName = tmp;
    statePtr->flags = mask;

    /*
     * Set the channel to system default encoding.
     *
     * Note the strange bit of protection taking place here. If the system
     * encoding name is reported back as "binary", something weird is
     * happening. Tcl provides no "binary" encoding, so someone else has
     * provided one. We ignore it so as not to interfere with the "magic"
     * interpretation that Tcl_Channels give to the "-encoding binary" option.
     */

    statePtr->encoding = NULL;
    name = Tcl_GetEncodingName(NULL);
    if (strcmp(name, "binary") != 0) {
	statePtr->encoding = Tcl_GetEncoding(NULL, name);
    }
    statePtr->inputEncodingState  = NULL;
    statePtr->inputEncodingFlags  = TCL_ENCODING_START;
    statePtr->outputEncodingState = NULL;
    statePtr->outputEncodingFlags = TCL_ENCODING_START;

    /*
     * Set the channel up initially in AUTO input translation mode to accept
     * "\n", "\r" and "\r\n". Output translation mode is set to a platform
     * specific default value. The eofChar is set to 0 for both input and
     * output, so that Tcl does not look for an in-file EOF indicator (e.g.,
     * ^Z) and does not append an EOF indicator to files.
     */

    statePtr->inputTranslation	= TCL_TRANSLATE_AUTO;
    statePtr->outputTranslation	= TCL_PLATFORM_TRANSLATION;
    statePtr->inEofChar		= 0;
    statePtr->outEofChar	= 0;

    statePtr->unreportedError	= 0;
    statePtr->refCount		= 0;
    statePtr->closeCbPtr	= NULL;
    statePtr->curOutPtr		= NULL;
    statePtr->outQueueHead	= NULL;
    statePtr->outQueueTail	= NULL;
    statePtr->saveInBufPtr	= NULL;
    statePtr->inQueueHead	= NULL;
    statePtr->inQueueTail	= NULL;
    statePtr->chPtr		= NULL;
    statePtr->interestMask	= 0;
    statePtr->scriptRecordPtr	= NULL;
    statePtr->bufSize		= CHANNELBUFFER_DEFAULT_SIZE;
    statePtr->timer		= NULL;
    statePtr->csPtrR		= NULL;
    statePtr->csPtrW		= NULL;
    statePtr->outputStage	= NULL;

    /*
     * As we are creating the channel, it is obviously the top for now.
     */

    statePtr->topChanPtr	= chanPtr;
    statePtr->bottomChanPtr	= chanPtr;
    chanPtr->downChanPtr	= NULL;
    chanPtr->upChanPtr		= NULL;
    chanPtr->inQueueHead	= NULL;
    chanPtr->inQueueTail	= NULL;
    chanPtr->refCount		= 0;

    /*
     * TIP #219, Tcl Channel Reflection API
     */

    statePtr->chanMsg		= NULL;
    statePtr->unreportedMsg	= NULL;

    statePtr->epoch		= 0;

    /*
     * Link the channel into the list of all channels; create an on-exit
     * handler if there is not one already, to close off all the channels in
     * the list on exit.
     *
     * JH: Could call Tcl_SpliceChannel, but need to avoid NULL check.
     *
     * TIP #218.
     * AK: Just initialize the field to NULL before invoking Tcl_SpliceChannel
     *	   We need Tcl_SpliceChannel, for the threadAction calls. There is no
     *	   real reason to duplicate all of this.
     * NOTE: All drivers using thread actions now have to perform their TSD
     *	     manipulation only in their thread action proc. Doing it when
     *	     creating their instance structures will collide with the thread
     *	     action activity and lead to damaged lists.
     */

    statePtr->nextCSPtr = NULL;
    SpliceChannel((Tcl_Channel) chanPtr);

    /*
     * Install this channel in the first empty standard channel slot, if the
     * channel was previously closed explicitly.
     */

    if ((tsdPtr->stdinChannel == NULL) && (tsdPtr->stdinInitialized == 1)) {
	strcpy(tmp, "stdin");
	Tcl_SetStdChannel((Tcl_Channel) chanPtr, TCL_STDIN);
	Tcl_RegisterChannel(NULL, (Tcl_Channel) chanPtr);
    } else if ((tsdPtr->stdoutChannel == NULL) &&
	    (tsdPtr->stdoutInitialized == 1)) {
	strcpy(tmp, "stdout");
	Tcl_SetStdChannel((Tcl_Channel) chanPtr, TCL_STDOUT);
	Tcl_RegisterChannel(NULL, (Tcl_Channel) chanPtr);
    } else if ((tsdPtr->stderrChannel == NULL) &&
	    (tsdPtr->stderrInitialized == 1)) {
	strcpy(tmp, "stderr");
	Tcl_SetStdChannel((Tcl_Channel) chanPtr, TCL_STDERR);
	Tcl_RegisterChannel(NULL, (Tcl_Channel) chanPtr);
    }
    return (Tcl_Channel) chanPtr;
}

/*
 *----------------------------------------------------------------------
 *
 * Tcl_StackChannel --
 *
 *	Replaces an entry in the hash table for a Tcl_Channel record. The
 *	replacement is a new channel with same name, it supercedes the
 *	replaced channel. Input and output of the superceded channel is now
 *	going through the newly created channel and allows the arbitrary
 *	filtering/manipulation of the dataflow.
 *
 *	Andreas Kupries <a.kupries@westend.com>, 12/13/1998 "Trf-Patch for
 *	filtering channels"
 *
 * Results:
 *	Returns the new Tcl_Channel, which actually contains the saved
 *	information about prevChan.
 *
 * Side effects:
 *	A new channel structure is allocated and linked below the existing
 *	channel. The channel operations and client data of the existing
 *	channel are copied down to the newly created channel, and the current
 *	channel has its operations replaced by the new typePtr.
 *
 *----------------------------------------------------------------------
 */

Tcl_Channel
Tcl_StackChannel(
    Tcl_Interp *interp,		/* The interpreter we are working in */
    const Tcl_ChannelType *typePtr,
				/* The channel type record for the new
				 * channel. */
    ClientData instanceData,	/* Instance specific data for the new
				 * channel. */
    int mask,			/* TCL_READABLE & TCL_WRITABLE to indicate if
				 * the channel is readable, writable. */
    Tcl_Channel prevChan)	/* The channel structure to replace */
{
    ThreadSpecificData *tsdPtr = TCL_TSD_INIT(&dataKey);
    Channel *chanPtr, *prevChanPtr;
    ChannelState *statePtr;

    /*
     * Find the given channel (prevChan) in the list of all channels. If we do
     * not find it, then it was never registered correctly.
     *
     * This operation should occur at the top of a channel stack.
     */

    statePtr = (ChannelState *) tsdPtr->firstCSPtr;
    prevChanPtr = ((Channel *) prevChan)->state->topChanPtr;

    while ((statePtr != NULL) && (statePtr->topChanPtr != prevChanPtr)) {
	statePtr = statePtr->nextCSPtr;
    }

    if (statePtr == NULL) {
	if (interp) {
	    Tcl_SetObjResult(interp, Tcl_ObjPrintf(
                    "couldn't find state for channel \"%s\"",
		    Tcl_GetChannelName(prevChan)));
	}
	return NULL;
    }

    /*
     * Here we check if the given "mask" matches the "flags" of the already
     * existing channel.
     *
     *	  | - | R | W | RW |
     *	--+---+---+---+----+	<=>  0 != (chan->mask & prevChan->mask)
     *	- |   |   |   |    |
     *	R |   | + |   | +  |	The superceding channel is allowed to restrict
     *	W |   |   | + | +  |	the capabilities of the superceded one!
     *	RW|   | + | + | +  |
     *	--+---+---+---+----+
     */

    if ((mask & (statePtr->flags & (TCL_READABLE | TCL_WRITABLE))) == 0) {
	if (interp) {
	    Tcl_SetObjResult(interp, Tcl_ObjPrintf(
		    "reading and writing both disallowed for channel \"%s\"",
		    Tcl_GetChannelName(prevChan)));
	}
	return NULL;
    }

    /*
     * Flush the buffers. This ensures that any data still in them at this
     * time is not handled by the new transformation. Restrict this to
     * writable channels. Take care to hide a possible bg-copy in progress
     * from Tcl_Flush and the CheckForChannelErrors inside.
     */

    if ((mask & TCL_WRITABLE) != 0) {
	CopyState *csPtrR = statePtr->csPtrR;
	CopyState *csPtrW = statePtr->csPtrW;

	statePtr->csPtrR = NULL;
	statePtr->csPtrW = NULL;

	/*
	 * TODO: Examine what can go wrong if Tcl_Flush() call disturbs
	 * the stacking state of this channel during its operations.
	 */
	if (Tcl_Flush((Tcl_Channel) prevChanPtr) != TCL_OK) {
	    statePtr->csPtrR = csPtrR;
	    statePtr->csPtrW = csPtrW;
	    if (interp) {
		Tcl_SetObjResult(interp, Tcl_ObjPrintf(
                        "could not flush channel \"%s\"",
			Tcl_GetChannelName(prevChan)));
	    }
	    return NULL;
	}

	statePtr->csPtrR = csPtrR;
	statePtr->csPtrW = csPtrW;
    }

    /*
     * Discard any input in the buffers. They are not yet read by the user of
     * the channel, so they have to go through the new transformation before
     * reading. As the buffers contain the untransformed form their contents
     * are not only useless but actually distorts our view of the system.
     *
     * To preserve the information without having to read them again and to
     * avoid problems with the location in the channel (seeking might be
     * impossible) we move the buffers from the common state structure into
     * the channel itself. We use the buffers in the channel below the new
     * transformation to hold the data. In the future this allows us to write
     * transformations which pre-read data and push the unused part back when
     * they are going away.
     */

    if (((mask & TCL_READABLE) != 0) && (statePtr->inQueueHead != NULL)) {
	/*
	 * When statePtr->inQueueHead is not NULL, we know
	 * prevChanPtr->inQueueHead must be NULL.
	 */

	assert(prevChanPtr->inQueueHead == NULL);
	assert(prevChanPtr->inQueueTail == NULL);

	prevChanPtr->inQueueHead = statePtr->inQueueHead;
	prevChanPtr->inQueueTail = statePtr->inQueueTail;

	statePtr->inQueueHead = NULL;
	statePtr->inQueueTail = NULL;
    }

    chanPtr = (Channel *)Tcl_Alloc(sizeof(Channel));

    /*
     * Save some of the current state into the new structure, reinitialize the
     * parts which will stay with the transformation.
     *
     * Remarks:
     */

    chanPtr->state		= statePtr;
    chanPtr->instanceData	= instanceData;
    chanPtr->typePtr		= typePtr;
    chanPtr->downChanPtr	= prevChanPtr;
    chanPtr->upChanPtr		= NULL;
    chanPtr->inQueueHead	= NULL;
    chanPtr->inQueueTail	= NULL;
    chanPtr->refCount		= 0;

    /*
     * Place new block at the head of a possibly existing list of previously
     * stacked channels.
     */

    prevChanPtr->upChanPtr	= chanPtr;
    statePtr->topChanPtr	= chanPtr;

    /*
     * TIP #218, Channel Thread Actions.
     *
     * We call the thread actions for the new channel directly. We _cannot_
     * use SpliceChannel, because the (thread-)global list of all channels
     * always contains the _ChannelState_ for a stack of channels, not the
     * individual channels. And SpliceChannel would not only call the thread
     * actions, but also add the shared ChannelState to this list a second
     * time, mangling it.
     */

    ChanThreadAction(chanPtr, TCL_CHANNEL_THREAD_INSERT);

    return (Tcl_Channel) chanPtr;
}

void
TclChannelPreserve(
    Tcl_Channel chan)
{
    ((Channel *)chan)->refCount++;
}

void
TclChannelRelease(
    Tcl_Channel chan)
{
    Channel *chanPtr = (Channel *) chan;

    if (chanPtr->refCount == 0) {
	Tcl_Panic("Channel released more than preserved");
    }
    if (--chanPtr->refCount) {
	return;
    }
    if (chanPtr->typePtr == NULL) {
	Tcl_Free(chanPtr);
    }
}

static void
ChannelFree(
    Channel *chanPtr)
{
    if (!chanPtr->refCount) {
	Tcl_Free(chanPtr);
	return;
    }
    chanPtr->typePtr = NULL;
}

/*
 *----------------------------------------------------------------------
 *
 * Tcl_UnstackChannel --
 *
 *	Unstacks an entry in the hash table for a Tcl_Channel record. This is
 *	the reverse to 'Tcl_StackChannel'.
 *
 * Results:
 *	A standard Tcl result.
 *
 * Side effects:
 *	If TCL_ERROR is returned, the posix error code will be set with
 *	Tcl_SetErrno. May leave a message in interp result as well.
 *
 *----------------------------------------------------------------------
 */

int
Tcl_UnstackChannel(
    Tcl_Interp *interp,		/* The interpreter we are working in */
    Tcl_Channel chan)		/* The channel to unstack */
{
    Channel *chanPtr = (Channel *) chan;
    ChannelState *statePtr = chanPtr->state;
    int result = 0;

    /*
     * This operation should occur at the top of a channel stack.
     */

    chanPtr = statePtr->topChanPtr;

    if (chanPtr->downChanPtr != NULL) {
	/*
	 * Instead of manipulating the per-thread / per-interp list/hashtable
	 * of registered channels we wind down the state of the
	 * transformation, and then restore the state of underlying channel
	 * into the old structure.
	 *
	 * TODO: Figure out how to handle the situation where the chan
	 * operations called below by this unstacking operation cause
	 * another unstacking recursively.  In that case the downChanPtr
	 * value we're holding on to will not be the right thing.
	 */

	Channel *downChanPtr = chanPtr->downChanPtr;

	/*
	 * Flush the buffers. This ensures that any data still in them at this
	 * time _is_ handled by the transformation we are unstacking right
	 * now. Restrict this to writable channels. Take care to hide a
	 * possible bg-copy in progress from Tcl_Flush and the
	 * CheckForChannelErrors inside.
	 */

	if (GotFlag(statePtr, TCL_WRITABLE)) {
	    CopyState *csPtrR = statePtr->csPtrR;
	    CopyState *csPtrW = statePtr->csPtrW;

	    statePtr->csPtrR = NULL;
	    statePtr->csPtrW = NULL;

	    if (Tcl_Flush((Tcl_Channel) chanPtr) != TCL_OK) {
		statePtr->csPtrR = csPtrR;
		statePtr->csPtrW = csPtrW;

		/*
		 * TIP #219, Tcl Channel Reflection API.
		 * Move error messages put by the driver into the chan/ip
		 * bypass area into the regular interpreter result. Fall back
		 * to the regular message if nothing was found in the
		 * bypasses.
		 */

		if (!TclChanCaughtErrorBypass(interp, chan) && interp) {
		    Tcl_SetObjResult(interp, Tcl_ObjPrintf(
                            "could not flush channel \"%s\"",
			    Tcl_GetChannelName((Tcl_Channel) chanPtr)));
		}
		return TCL_ERROR;
	    }

	    statePtr->csPtrR  = csPtrR;
	    statePtr->csPtrW = csPtrW;
	}

	/*
	 * Anything in the input queue and the push-back buffers of the
	 * transformation going away is transformed data, but not yet read. As
	 * unstacking means that the caller does not want to see transformed
	 * data any more we have to discard these bytes. To avoid writing an
	 * analogue to 'DiscardInputQueued' we move the information in the
	 * push back buffers to the input queue and then call
	 * 'DiscardInputQueued' on that.
	 */

	if (GotFlag(statePtr, TCL_READABLE) &&
		((statePtr->inQueueHead != NULL) ||
		(chanPtr->inQueueHead != NULL))) {
	    if ((statePtr->inQueueHead != NULL) &&
		    (chanPtr->inQueueHead != NULL)) {
		statePtr->inQueueTail->nextPtr = chanPtr->inQueueHead;
		statePtr->inQueueTail = chanPtr->inQueueTail;
		statePtr->inQueueHead = statePtr->inQueueTail;
	    } else if (chanPtr->inQueueHead != NULL) {
		statePtr->inQueueHead = chanPtr->inQueueHead;
		statePtr->inQueueTail = chanPtr->inQueueTail;
	    }

	    chanPtr->inQueueHead = NULL;
	    chanPtr->inQueueTail = NULL;

	    DiscardInputQueued(statePtr, 0);
	}

	/*
	 * TIP #218, Channel Thread Actions.
	 *
	 * We call the thread actions for the new channel directly. We
	 * _cannot_ use CutChannel, because the (thread-)global list of all
	 * channels always contains the _ChannelState_ for a stack of
	 * channels, not the individual channels. And SpliceChannel would not
	 * only call the thread actions, but also remove the shared
	 * ChannelState from this list despite there being more channels for
	 * the state which are still active.
	 */

	ChanThreadAction(chanPtr, TCL_CHANNEL_THREAD_REMOVE);

	statePtr->topChanPtr = downChanPtr;
	downChanPtr->upChanPtr = NULL;

	/*
	 * Leave this link intact for closeproc
	 *  chanPtr->downChanPtr = NULL;
	 */

	/*
	 * Close and free the channel driver state.
	 */

	result = ChanClose(chanPtr, interp);
	ChannelFree(chanPtr);

	UpdateInterest(statePtr->topChanPtr);

	if (result != 0) {
	    Tcl_SetErrno(result);

	    /*
	     * TIP #219, Tcl Channel Reflection API.
	     * Move error messages put by the driver into the chan/ip bypass
	     * area into the regular interpreter result.
	     */

	    TclChanCaughtErrorBypass(interp, chan);
	    return TCL_ERROR;
	}
    } else {
	/*
	 * This channel does not cover another one. Simply do a close, if
	 * necessary.
	 */

	if (statePtr->refCount + 1 <= 1) {
	    if (Tcl_CloseEx(interp, chan, 0) != TCL_OK) {
		/*
		 * TIP #219, Tcl Channel Reflection API.
		 * "TclChanCaughtErrorBypass" is not required here, it was
		 * done already by "Tcl_Close".
		 */

		return TCL_ERROR;
	    }
	}

	/*
	 * TIP #218, Channel Thread Actions.
	 * Not required in this branch, this is done by Tcl_Close. If
	 * Tcl_Close is not called then the ChannelState is still active in
	 * the thread and no action has to be taken either.
	 */
    }

    return TCL_OK;
}

/*
 *----------------------------------------------------------------------
 *
 * Tcl_GetStackedChannel --
 *
 *	Determines whether the specified channel is stacked upon another.
 *
 * Results:
 *	NULL if the channel is not stacked upon another one, or a reference to
 *	the channel it is stacked upon. This reference can be used in queries,
 *	but modification is not allowed.
 *
 * Side effects:
 *	None.
 *
 *----------------------------------------------------------------------
 */

Tcl_Channel
Tcl_GetStackedChannel(
    Tcl_Channel chan)
{
    Channel *chanPtr = (Channel *) chan;
				/* The actual channel. */

    return (Tcl_Channel) chanPtr->downChanPtr;
}

/*
 *----------------------------------------------------------------------
 *
 * Tcl_GetTopChannel --
 *
 *	Returns the top channel of a channel stack.
 *
 * Results:
 *	NULL if the channel is not stacked upon another one, or a reference to
 *	the channel it is stacked upon. This reference can be used in queries,
 *	but modification is not allowed.
 *
 * Side effects:
 *	None.
 *
 *----------------------------------------------------------------------
 */

Tcl_Channel
Tcl_GetTopChannel(
    Tcl_Channel chan)
{
    Channel *chanPtr = (Channel *) chan;
				/* The actual channel. */

    return (Tcl_Channel) chanPtr->state->topChanPtr;
}

/*
 *----------------------------------------------------------------------
 *
 * Tcl_GetChannelInstanceData --
 *
 *	Returns the client data associated with a channel.
 *
 * Results:
 *	The client data.
 *
 * Side effects:
 *	None.
 *
 *----------------------------------------------------------------------
 */

ClientData
Tcl_GetChannelInstanceData(
    Tcl_Channel chan)		/* Channel for which to return client data. */
{
    Channel *chanPtr = (Channel *) chan;
				/* The actual channel. */

    return chanPtr->instanceData;
}

/*
 *----------------------------------------------------------------------
 *
 * Tcl_GetChannelThread --
 *
 *	Given a channel structure, returns the thread managing it. TIP #10
 *
 * Results:
 *	Returns the id of the thread managing the channel.
 *
 * Side effects:
 *	None.
 *
 *----------------------------------------------------------------------
 */

Tcl_ThreadId
Tcl_GetChannelThread(
    Tcl_Channel chan)		/* The channel to return the managing thread
				 * for. */
{
    Channel *chanPtr = (Channel *) chan;
				/* The actual channel. */

    return chanPtr->state->managingThread;
}

/*
 *----------------------------------------------------------------------
 *
 * Tcl_GetChannelType --
 *
 *	Given a channel structure, returns the channel type structure.
 *
 * Results:
 *	Returns a pointer to the channel type structure.
 *
 * Side effects:
 *	None.
 *
 *----------------------------------------------------------------------
 */

const Tcl_ChannelType *
Tcl_GetChannelType(
    Tcl_Channel chan)		/* The channel to return type for. */
{
    Channel *chanPtr = (Channel *) chan;
				/* The actual channel. */

    return chanPtr->typePtr;
}

/*
 *----------------------------------------------------------------------
 *
 * Tcl_GetChannelMode --
 *
 *	Computes a mask indicating whether the channel is open for reading and
 *	writing.
 *
 * Results:
 *	An OR-ed combination of TCL_READABLE and TCL_WRITABLE.
 *
 * Side effects:
 *	None.
 *
 *----------------------------------------------------------------------
 */

int
Tcl_GetChannelMode(
    Tcl_Channel chan)		/* The channel for which the mode is being
				 * computed. */
{
    ChannelState *statePtr = ((Channel *) chan)->state;
				/* State of actual channel. */

    return (statePtr->flags & (TCL_READABLE | TCL_WRITABLE));
}

/*
 *----------------------------------------------------------------------
 *
 * Tcl_GetChannelName --
 *
 *	Returns the string identifying the channel name.
 *
 * Results:
 *	The string containing the channel name. This memory is owned by the
 *	generic layer and should not be modified by the caller.
 *
 * Side effects:
 *	None.
 *
 *----------------------------------------------------------------------
 */

const char *
Tcl_GetChannelName(
    Tcl_Channel chan)		/* The channel for which to return the name. */
{
    ChannelState *statePtr = ((Channel *) chan)->state;
				/* State of actual channel. */

    return statePtr->channelName;
}

/*
 *----------------------------------------------------------------------
 *
 * Tcl_GetChannelHandle --
 *
 *	Returns an OS handle associated with a channel.
 *
 * Results:
 *	Returns TCL_OK and places the handle in handlePtr, or returns
 *	TCL_ERROR on failure.
 *
 * Side effects:
 *	None.
 *
 *----------------------------------------------------------------------
 */

int
Tcl_GetChannelHandle(
    Tcl_Channel chan,		/* The channel to get file from. */
    int direction,		/* TCL_WRITABLE or TCL_READABLE. */
    ClientData *handlePtr)	/* Where to store handle */
{
    Channel *chanPtr;		/* The actual channel. */
    ClientData handle;
    int result;

    chanPtr = ((Channel *) chan)->state->bottomChanPtr;
    if (!chanPtr->typePtr->getHandleProc) {
        Tcl_SetChannelError(chan, Tcl_ObjPrintf(
                "channel \"%s\" does not support OS handles",
                Tcl_GetChannelName(chan)));
	return TCL_ERROR;
    }
    result = chanPtr->typePtr->getHandleProc(chanPtr->instanceData, direction,
	    &handle);
    if (handlePtr) {
	*handlePtr = handle;
    }
    return result;
}

/*
 *---------------------------------------------------------------------------
 *
 * AllocChannelBuffer --
 *
 *	A channel buffer has BUFFER_PADDING bytes extra at beginning to hold
 *	any bytes of a native-encoding character that got split by the end of
 *	the previous buffer and need to be moved to the beginning of the next
 *	buffer to make a contiguous string so it can be converted to UTF-8.
 *
 *	A channel buffer has BUFFER_PADDING bytes extra at the end to hold any
 *	bytes of a native-encoding character (generated from a UTF-8
 *	character) that overflow past the end of the buffer and need to be
 *	moved to the next buffer.
 *
 * Results:
 *	A newly allocated channel buffer.
 *
 * Side effects:
 *	None.
 *
 *---------------------------------------------------------------------------
 */

static ChannelBuffer *
AllocChannelBuffer(
    int length)			/* Desired length of channel buffer. */
{
    ChannelBuffer *bufPtr;
    int n;

    n = length + CHANNELBUFFER_HEADER_SIZE + BUFFER_PADDING + BUFFER_PADDING;
    bufPtr = (ChannelBuffer *)Tcl_Alloc(n);
    bufPtr->nextAdded	= BUFFER_PADDING;
    bufPtr->nextRemoved	= BUFFER_PADDING;
    bufPtr->bufLength	= length + BUFFER_PADDING;
    bufPtr->nextPtr	= NULL;
    bufPtr->refCount	= 1;
    return bufPtr;
}

static void
PreserveChannelBuffer(
    ChannelBuffer *bufPtr)
{
    if (!bufPtr->refCount) {
	Tcl_Panic("Reuse of ChannelBuffer! %p", bufPtr);
    }
    bufPtr->refCount++;
}

static void
ReleaseChannelBuffer(
    ChannelBuffer *bufPtr)
{
    if (--bufPtr->refCount) {
	return;
    }
    Tcl_Free(bufPtr);
}

static int
IsShared(
    ChannelBuffer *bufPtr)
{
    return bufPtr->refCount + 1 > 2;
}

/*
 *----------------------------------------------------------------------
 *
 * RecycleBuffer --
 *
 *	Helper function to recycle input and output buffers. Ensures that two
 *	input buffers are saved (one in the input queue and another in the
 *	saveInBufPtr field) and that curOutPtr is set to a buffer. Only if
 *	these conditions are met is the buffer freed to the OS.
 *
 * Results:
 *	None.
 *
 * Side effects:
 *	May free a buffer to the OS.
 *
 *----------------------------------------------------------------------
 */

static void
RecycleBuffer(
    ChannelState *statePtr,	/* ChannelState in which to recycle buffers. */
    ChannelBuffer *bufPtr,	/* The buffer to recycle. */
    int mustDiscard)		/* If nonzero, free the buffer to the OS,
				 * always. */
{
    /*
     * Do we have to free the buffer to the OS?
     */

    if (IsShared(bufPtr)) {
	mustDiscard = 1;
    }

    if (mustDiscard) {
	ReleaseChannelBuffer(bufPtr);
	return;
    }

    /*
     * Only save buffers which have the requested buffersize for the channel.
     * This is to honor dynamic changes of the buffersize made by the user.
     */

    if ((bufPtr->bufLength - BUFFER_PADDING) != statePtr->bufSize) {
	ReleaseChannelBuffer(bufPtr);
	return;
    }

    /*
     * Only save buffers for the input queue if the channel is readable.
     */

    if (GotFlag(statePtr, TCL_READABLE)) {
	if (statePtr->inQueueHead == NULL) {
	    statePtr->inQueueHead = bufPtr;
	    statePtr->inQueueTail = bufPtr;
	    goto keepBuffer;
	}
	if (statePtr->saveInBufPtr == NULL) {
	    statePtr->saveInBufPtr = bufPtr;
	    goto keepBuffer;
	}
    }

    /*
     * Only save buffers for the output queue if the channel is writable.
     */

    if (GotFlag(statePtr, TCL_WRITABLE)) {
	if (statePtr->curOutPtr == NULL) {
	    statePtr->curOutPtr = bufPtr;
	    goto keepBuffer;
	}
    }

    /*
     * If we reached this code we return the buffer to the OS.
     */

    ReleaseChannelBuffer(bufPtr);
    return;

  keepBuffer:
    bufPtr->nextRemoved = BUFFER_PADDING;
    bufPtr->nextAdded = BUFFER_PADDING;
    bufPtr->nextPtr = NULL;
}

/*
 *----------------------------------------------------------------------
 *
 * DiscardOutputQueued --
 *
 *	Discards all output queued in the output queue of a channel.
 *
 * Results:
 *	None.
 *
 * Side effects:
 *	Recycles buffers.
 *
 *----------------------------------------------------------------------
 */

static void
DiscardOutputQueued(
    ChannelState *statePtr)	/* ChannelState for which to discard output. */
{
    ChannelBuffer *bufPtr;

    while (statePtr->outQueueHead != NULL) {
	bufPtr = statePtr->outQueueHead;
	statePtr->outQueueHead = bufPtr->nextPtr;
	RecycleBuffer(statePtr, bufPtr, 0);
    }
    statePtr->outQueueHead = NULL;
    statePtr->outQueueTail = NULL;
    bufPtr = statePtr->curOutPtr;
    if (bufPtr && BytesLeft(bufPtr)) {
	statePtr->curOutPtr = NULL;
	RecycleBuffer(statePtr, bufPtr, 0);
    }
}

/*
 *----------------------------------------------------------------------
 *
 * CheckForDeadChannel --
 *
 *	This function checks is a given channel is Dead (a channel that has
 *	been closed but not yet deallocated.)
 *
 * Results:
 *	True (1) if channel is Dead, False (0) if channel is Ok
 *
 * Side effects:
 *	None
 *
 *----------------------------------------------------------------------
 */

static int
CheckForDeadChannel(
    Tcl_Interp *interp,		/* For error reporting (can be NULL) */
    ChannelState *statePtr)	/* The channel state to check. */
{
    if (!GotFlag(statePtr, CHANNEL_DEAD)) {
	return 0;
    }

    Tcl_SetErrno(EINVAL);
    if (interp) {
	Tcl_SetObjResult(interp, Tcl_NewStringObj(
                "unable to access channel: invalid channel", -1));
    }
    return 1;
}

/*
 *----------------------------------------------------------------------
 *
 * FlushChannel --
 *
 *	This function flushes as much of the queued output as is possible now.
 *	If calledFromAsyncFlush is nonzero, it is being called in an event
 *	handler to flush channel output asynchronously.
 *
 * Results:
 *	0 if successful, else the error code that was returned by the channel
 *	type operation. May leave a message in the interp result.
 *
 * Side effects:
 *	May produce output on a channel. May block indefinitely if the channel
 *	is synchronous. May schedule an async flush on the channel. May
 *	recycle memory for buffers in the output queue.
 *
 *----------------------------------------------------------------------
 */

static int
FlushChannel(
    Tcl_Interp *interp,		/* For error reporting during close. */
    Channel *chanPtr,		/* The channel to flush on. */
    int calledFromAsyncFlush)	/* If nonzero then we are being called from an
				 * asynchronous flush callback. */
{
    ChannelState *statePtr = chanPtr->state;
				/* State of the channel stack. */
    ChannelBuffer *bufPtr;	/* Iterates over buffered output queue. */
    int written;		/* Amount of output data actually written in
				 * current round. */
    int errorCode = 0;		/* Stores POSIX error codes from channel
				 * driver operations. */
    int wroteSome = 0;		/* Set to one if any data was written to the
				 * driver. */

    /*
     * Prevent writing on a dead channel -- a channel that has been closed but
     * not yet deallocated. This can occur if the exit handler for the channel
     * deallocation runs before all channels are deregistered in all
     * interpreters.
     */

    if (CheckForDeadChannel(interp, statePtr)) {
	return -1;
    }

    /*
     * Should we shift the current output buffer over to the output queue?
     * First check that there are bytes in it.  If so then...
     *
     * If the output queue is empty, then yes, trusting the caller called us
     * only when written bytes ought to be flushed.
     *
     * If the current output buffer is full, then yes, so we can meet the
     * post-condition that on a successful return to caller we've left space
     * in the current output buffer for more writing (the flush call was to
     * make new room).
     *
     * If the channel is blocking, then yes, so we guarantee that blocking
     * flushes actually flush all pending data.
     *
     * Otherwise, no.  Keep the current output buffer where it is so more
     * can be written to it, possibly filling it, to promote more efficient
     * buffer usage.
     */

    bufPtr = statePtr->curOutPtr;
    if (bufPtr && BytesLeft(bufPtr) && /* Keep empties off queue */
	    (statePtr->outQueueHead == NULL || IsBufferFull(bufPtr)
		    || !GotFlag(statePtr, CHANNEL_NONBLOCKING))) {
	if (statePtr->outQueueHead == NULL) {
	    statePtr->outQueueHead = bufPtr;
	} else {
	    statePtr->outQueueTail->nextPtr = bufPtr;
	}
	statePtr->outQueueTail = bufPtr;
	statePtr->curOutPtr = NULL;
    }

    assert(!IsBufferFull(statePtr->curOutPtr));

    /*
     * If we are not being called from an async flush and an async flush
     * is active, we just return without producing any output.
     */

    if (!calledFromAsyncFlush && GotFlag(statePtr, BG_FLUSH_SCHEDULED)) {
	return 0;
    }

    /*
     * Loop over the queued buffers and attempt to flush as much as possible
     * of the queued output to the channel.
     */

    TclChannelPreserve((Tcl_Channel)chanPtr);
    while (statePtr->outQueueHead) {
	bufPtr = statePtr->outQueueHead;

	/*
	 * Produce the output on the channel.
	 */

	PreserveChannelBuffer(bufPtr);
	written = ChanWrite(chanPtr, RemovePoint(bufPtr), BytesLeft(bufPtr),
		&errorCode);

	/*
	 * If the write failed completely attempt to start the asynchronous
	 * flush mechanism and break out of this loop - do not attempt to
	 * write any more output at this time.
	 */

	if (written < 0) {
	    /*
	     * If the last attempt to write was interrupted, simply retry.
	     */

	    if (errorCode == EINTR) {
		errorCode = 0;
		ReleaseChannelBuffer(bufPtr);
		continue;
	    }

	    /*
	     * If the channel is non-blocking and we would have blocked, start
	     * a background flushing handler and break out of the loop.
	     */

	    if ((errorCode == EWOULDBLOCK) || (errorCode == EAGAIN)) {
		/*
		 * This used to check for CHANNEL_NONBLOCKING, and panic if
		 * the channel was blocking. However, it appears that setting
		 * stdin to -blocking 0 has some effect on the stdout when
		 * it's a tty channel (dup'ed underneath)
		 */

		if (!GotFlag(statePtr, BG_FLUSH_SCHEDULED) && !TclInExit()) {
		    SetFlag(statePtr, BG_FLUSH_SCHEDULED);
		    UpdateInterest(chanPtr);
		}
		errorCode = 0;
		ReleaseChannelBuffer(bufPtr);
		break;
	    }

	    /*
	     * Decide whether to report the error upwards or defer it.
	     */

	    if (calledFromAsyncFlush) {
		/*
		 * TIP #219, Tcl Channel Reflection API.
		 * When defering the error copy a message from the bypass into
		 * the unreported area. Or discard it if the new error is to
		 * be ignored in favor of an earlier defered error.
		 */

		Tcl_Obj *msg = statePtr->chanMsg;

		if (statePtr->unreportedError == 0) {
		    statePtr->unreportedError = errorCode;
		    statePtr->unreportedMsg = msg;
		    if (msg != NULL) {
			Tcl_IncrRefCount(msg);
		    }
		} else {
		    /*
		     * An old unreported error is kept, and this error thrown
		     * away.
		     */

		    statePtr->chanMsg = NULL;
		    if (msg != NULL) {
			TclDecrRefCount(msg);
		    }
		}
	    } else {
		/*
		 * TIP #219, Tcl Channel Reflection API.
		 * Move error messages put by the driver into the chan bypass
		 * area into the regular interpreter result. Fall back to the
		 * regular message if nothing was found in the bypasses.
		 */

		Tcl_SetErrno(errorCode);
		if (interp != NULL && !TclChanCaughtErrorBypass(interp,
			(Tcl_Channel) chanPtr)) {
		    Tcl_SetObjResult(interp,
			    Tcl_NewStringObj(Tcl_PosixError(interp), -1));
		}

		/*
		 * An unreportable bypassed message is kept, for the caller of
		 * Tcl_Seek, Tcl_Write, etc.
		 */
	    }

	    /*
	     * When we get an error we throw away all the output currently
	     * queued.
	     */

	    DiscardOutputQueued(statePtr);
	    ReleaseChannelBuffer(bufPtr);
	    break;
	} else {
	    /*
	     * TODO: Consider detecting and reacting to short writes on
	     * blocking channels.  Ought not happen.  See iocmd-24.2.
	     */

	    wroteSome = 1;
	}

	bufPtr->nextRemoved += written;

	/*
	 * If this buffer is now empty, recycle it.
	 */

	if (IsBufferEmpty(bufPtr)) {
	    statePtr->outQueueHead = bufPtr->nextPtr;
	    if (statePtr->outQueueHead == NULL) {
		statePtr->outQueueTail = NULL;
	    }
	    RecycleBuffer(statePtr, bufPtr, 0);
	}
	ReleaseChannelBuffer(bufPtr);
    }	/* Closes "while". */

    /*
     * If we wrote some data while flushing in the background, we are done.
     * We can't finish the background flush until we run out of data and the
     * channel becomes writable again. This ensures that all of the pending
     * data has been flushed at the system level.
     */

    if (GotFlag(statePtr, BG_FLUSH_SCHEDULED)) {
	if (wroteSome) {
	    goto done;
	} else if (statePtr->outQueueHead == NULL) {
	    ResetFlag(statePtr, BG_FLUSH_SCHEDULED);
	    ChanWatch(chanPtr, statePtr->interestMask);
	} else {
	    /*
	     * When we are calledFromAsyncFlush, that means a writable
	     * state on the channel triggered the call, so we should be
	     * able to write something.  Either we did write something
	     * and wroteSome should be set, or there was nothing left to
	     * write in this call, and we've completed the BG flush.
	     * These are the two cases above.  If we get here, that means
	     * there is some kind failure in the writable event machinery.
	     *
	     * The tls extension indeed suffers from flaws in its channel
	     * event mgmt.  See https://core.tcl-lang.org/tcl/info/c31ca233ca.
	     * Until that patch is broadly distributed, disable the
	     * assertion checking here, so that programs using Tcl and
	     * tls can be debugged.

	    assert(!calledFromAsyncFlush);
	     */
	}
    }

    /*
     * If the channel is flagged as closed, delete it when the refCount drops
     * to zero, the output queue is empty and there is no output in the
     * current output buffer.
     */

    if (GotFlag(statePtr, CHANNEL_CLOSED) && (statePtr->refCount + 1 <= 1) &&
	    (statePtr->outQueueHead == NULL) &&
	    ((statePtr->curOutPtr == NULL) ||
	    IsBufferEmpty(statePtr->curOutPtr))) {
	errorCode = CloseChannel(interp, chanPtr, errorCode);
	goto done;
    }

    /*
     * If the write-side of the channel is flagged as closed, delete it when
     * the output queue is empty and there is no output in the current output
     * buffer.
     */

    if (GotFlag(statePtr, CHANNEL_CLOSEDWRITE) &&
	    (statePtr->outQueueHead == NULL) &&
	    ((statePtr->curOutPtr == NULL) ||
	    IsBufferEmpty(statePtr->curOutPtr))) {
	errorCode = CloseChannelPart(interp, chanPtr, errorCode,
                TCL_CLOSE_WRITE);
	goto done;
    }

  done:
    TclChannelRelease((Tcl_Channel)chanPtr);
    return errorCode;
}

/*
 *----------------------------------------------------------------------
 *
 * CloseChannel --
 *
 *	Utility procedure to close a channel and free associated resources.
 *
 *	If the channel was stacked, then the it will copy the necessary
 *	elements of the NEXT channel into the TOP channel, in essence
 *	unstacking the channel. The NEXT channel will then be freed.
 *
 *	If the channel was not stacked, then we will free all the bits for the
 *	TOP channel, including the data structure itself.
 *
 * Results:
 *	Error code from an unreported error or the driver close operation.
 *
 * Side effects:
 *	May close the actual channel, may free memory, may change the value of
 *	errno.
 *
 *----------------------------------------------------------------------
 */

static int
CloseChannel(
    Tcl_Interp *interp,		/* For error reporting. */
    Channel *chanPtr,		/* The channel to close. */
    int errorCode)		/* Status of operation so far. */
{
    int result = 0;		/* Of calling driver close operation. */
    ChannelState *statePtr;	/* State of the channel stack. */
    ThreadSpecificData *tsdPtr = TCL_TSD_INIT(&dataKey);

    if (chanPtr == NULL) {
	return result;
    }
    statePtr = chanPtr->state;

    /*
     * No more input can be consumed so discard any leftover input.
     */

    DiscardInputQueued(statePtr, 1);

    /*
     * Discard a leftover buffer in the current output buffer field.
     */

    if (statePtr->curOutPtr != NULL) {
	ReleaseChannelBuffer(statePtr->curOutPtr);
	statePtr->curOutPtr = NULL;
    }

    /*
     * The caller guarantees that there are no more buffers queued for output.
     */

    if (statePtr->outQueueHead != NULL) {
	Tcl_Panic("TclFlush, closed channel: queued output left");
    }

    /*
     * If the EOF character is set in the channel, append that to the output
     * device.
     */

    if ((statePtr->outEofChar != 0) && GotFlag(statePtr, TCL_WRITABLE)) {
	int dummy;
	char c = (char) statePtr->outEofChar;

	(void) ChanWrite(chanPtr, &c, 1, &dummy);
    }

    /*
     * TIP #219, Tcl Channel Reflection API.
     * Move a leftover error message in the channel bypass into the
     * interpreter bypass. Just clear it if there is no interpreter.
     */

    if (statePtr->chanMsg != NULL) {
	if (interp != NULL) {
	    Tcl_SetChannelErrorInterp(interp, statePtr->chanMsg);
	}
	TclDecrRefCount(statePtr->chanMsg);
	statePtr->chanMsg = NULL;
    }

    /*
     * Remove this channel from of the list of all channels.
     */

    CutChannel((Tcl_Channel) chanPtr);

    /*
     * Close and free the channel driver state.
     * This may leave a TIP #219 error message in the interp.
     */

    result = ChanClose(chanPtr, interp);

    /*
     * Some resources can be cleared only if the bottom channel in a stack is
     * closed. All the other channels in the stack are not allowed to remove.
     */

    if (chanPtr == statePtr->bottomChanPtr) {
	if (statePtr->channelName != NULL) {
	    Tcl_Free(statePtr->channelName);
	    statePtr->channelName = NULL;
	}

	Tcl_FreeEncoding(statePtr->encoding);
    }

    /*
     * If we are being called synchronously, report either any latent error on
     * the channel or the current error.
     */

    if (statePtr->unreportedError != 0) {
	errorCode = statePtr->unreportedError;

	/*
	 * TIP #219, Tcl Channel Reflection API.
	 * Move an error message found in the unreported area into the regular
	 * bypass (interp). This kills any message in the channel bypass area.
	 */

	if (statePtr->chanMsg != NULL) {
	    TclDecrRefCount(statePtr->chanMsg);
	    statePtr->chanMsg = NULL;
	}
	if (interp) {
	    Tcl_SetChannelErrorInterp(interp, statePtr->unreportedMsg);
	}
    }
    if (errorCode == 0) {
	errorCode = result;
	if (errorCode != 0) {
	    Tcl_SetErrno(errorCode);
	}
    }

    /*
     * Cancel any outstanding timer.
     */

    Tcl_DeleteTimerHandler(statePtr->timer);

    /*
     * Mark the channel as deleted by clearing the type structure.
     */

    if (chanPtr->downChanPtr != NULL) {
	Channel *downChanPtr = chanPtr->downChanPtr;

	statePtr->nextCSPtr = tsdPtr->firstCSPtr;
	tsdPtr->firstCSPtr = statePtr;

	statePtr->topChanPtr = downChanPtr;
	downChanPtr->upChanPtr = NULL;

	ChannelFree(chanPtr);

	return Tcl_CloseEx(interp, (Tcl_Channel) downChanPtr, 0);
    }

    /*
     * There is only the TOP Channel, so we free the remaining pointers we
     * have and then ourselves. Since this is the last of the channels in the
     * stack, make sure to free the ChannelState structure associated with it.
     */

    ChannelFree(chanPtr);

    Tcl_EventuallyFree(statePtr, TCL_DYNAMIC);

    return errorCode;
}

/*
 *----------------------------------------------------------------------
 *
 * Tcl_CutChannel --
 * CutChannel --
 *
 *	Removes a channel from the (thread-)global list of all channels (in
 *	that thread). This is actually the statePtr for the stack of channel.
 *
 * Results:
 *	Nothing.
 *
 * Side effects:
 *	Resets the field 'nextCSPtr' of the specified channel state to NULL.
 *
 * NOTE:
 *	The channel to cut out of the list must not be referenced in any
 *	interpreter. This is something this procedure cannot check (despite
 *	the refcount) because the caller usually wants fiddle with the channel
 *	(like transfering it to a different thread) and thus keeps the
 *	refcount artifically high to prevent its destruction.
 *
 *----------------------------------------------------------------------
 */

static void
CutChannel(
    Tcl_Channel chan)		/* The channel being removed. Must not be
				 * referenced in any interpreter. */
{
    ThreadSpecificData *tsdPtr = TCL_TSD_INIT(&dataKey);
    ChannelState *prevCSPtr;	/* Preceding channel state in list of all
				 * states - used to splice a channel out of
				 * the list on close. */
    ChannelState *statePtr = ((Channel *) chan)->state;
				/* State of the channel stack. */

    /*
     * Remove this channel from of the list of all channels (in the current
     * thread).
     */

    if (tsdPtr->firstCSPtr && (statePtr == tsdPtr->firstCSPtr)) {
	tsdPtr->firstCSPtr = statePtr->nextCSPtr;
    } else {
	for (prevCSPtr = tsdPtr->firstCSPtr;
		prevCSPtr && (prevCSPtr->nextCSPtr != statePtr);
		prevCSPtr = prevCSPtr->nextCSPtr) {
	    /* Empty loop body. */
	}
	if (prevCSPtr == NULL) {
	    Tcl_Panic("FlushChannel: damaged channel list");
	}
	prevCSPtr->nextCSPtr = statePtr->nextCSPtr;
    }

    statePtr->nextCSPtr = NULL;

    /*
     * TIP #218, Channel Thread Actions
     */

    ChanThreadAction((Channel *) chan, TCL_CHANNEL_THREAD_REMOVE);
}

void
Tcl_CutChannel(
    Tcl_Channel chan)		/* The channel being added. Must not be
				 * referenced in any interpreter. */
{
    Channel *chanPtr = ((Channel *) chan)->state->bottomChanPtr;
    ThreadSpecificData *tsdPtr = TCL_TSD_INIT(&dataKey);
    ChannelState *prevCSPtr;	/* Preceding channel state in list of all
				 * states - used to splice a channel out of
				 * the list on close. */
    ChannelState *statePtr = chanPtr->state;
				/* State of the channel stack. */

    /*
     * Remove this channel from of the list of all channels (in the current
     * thread).
     */

    if (tsdPtr->firstCSPtr && (statePtr == tsdPtr->firstCSPtr)) {
	tsdPtr->firstCSPtr = statePtr->nextCSPtr;
    } else {
	for (prevCSPtr = tsdPtr->firstCSPtr;
		prevCSPtr && (prevCSPtr->nextCSPtr != statePtr);
		prevCSPtr = prevCSPtr->nextCSPtr) {
	    /* Empty loop body. */
	}
	if (prevCSPtr == NULL) {
	    Tcl_Panic("FlushChannel: damaged channel list");
	}
	prevCSPtr->nextCSPtr = statePtr->nextCSPtr;
    }

    statePtr->nextCSPtr = NULL;

    /*
     * TIP #218, Channel Thread Actions
     * For all transformations and the base channel.
     */

    for (; chanPtr != NULL ; chanPtr = chanPtr->upChanPtr) {
	ChanThreadAction(chanPtr, TCL_CHANNEL_THREAD_REMOVE);
    }
}

/*
 *----------------------------------------------------------------------
 *
 * Tcl_SpliceChannel --
 * SpliceChannel --
 *
 *	Adds a channel to the (thread-)global list of all channels (in that
 *	thread). Expects that the field 'nextChanPtr' in the channel is set to
 *	NULL.
 *
 * Results:
 *	Nothing.
 *
 * Side effects:
 *	Nothing.
 *
 * NOTE:
 *	The channel to splice into the list must not be referenced in any
 *	interpreter. This is something this procedure cannot check (despite
 *	the refcount) because the caller usually wants figgle with the channel
 *	(like transfering it to a different thread) and thus keeps the
 *	refcount artifically high to prevent its destruction.
 *
 *----------------------------------------------------------------------
 */

static void
SpliceChannel(
    Tcl_Channel chan)		/* The channel being added. Must not be
				 * referenced in any interpreter. */
{
    ThreadSpecificData *tsdPtr = TCL_TSD_INIT(&dataKey);
    ChannelState *statePtr = ((Channel *) chan)->state;

    if (statePtr->nextCSPtr != NULL) {
	Tcl_Panic("SpliceChannel: trying to add channel used in different list");
    }

    statePtr->nextCSPtr = tsdPtr->firstCSPtr;
    tsdPtr->firstCSPtr = statePtr;

    /*
     * TIP #10. Mark the current thread as the new one managing this channel.
     *		Note: 'Tcl_GetCurrentThread' returns sensible values even for
     *		a non-threaded core.
     */

    statePtr->managingThread = Tcl_GetCurrentThread();

    /*
     * TIP #218, Channel Thread Actions
     */

    ChanThreadAction((Channel *) chan, TCL_CHANNEL_THREAD_INSERT);
}

void
Tcl_SpliceChannel(
    Tcl_Channel chan)		/* The channel being added. Must not be
				 * referenced in any interpreter. */
{
    Channel *chanPtr = ((Channel *) chan)->state->bottomChanPtr;
    ThreadSpecificData *tsdPtr = TCL_TSD_INIT(&dataKey);
    ChannelState *statePtr = chanPtr->state;

    if (statePtr->nextCSPtr != NULL) {
	Tcl_Panic("SpliceChannel: trying to add channel used in different list");
    }

    statePtr->nextCSPtr = tsdPtr->firstCSPtr;
    tsdPtr->firstCSPtr = statePtr;

    /*
     * TIP #10. Mark the current thread as the new one managing this channel.
     *		Note: 'Tcl_GetCurrentThread' returns sensible values even for
     *		a non-threaded core.
     */

    statePtr->managingThread = Tcl_GetCurrentThread();

    /*
     * TIP #218, Channel Thread Actions
     * For all transformations and the base channel.
     */

    for (; chanPtr != NULL ; chanPtr = chanPtr->upChanPtr) {
	ChanThreadAction(chanPtr, TCL_CHANNEL_THREAD_INSERT);
    }
}

/*
 *----------------------------------------------------------------------
 *
 * Tcl_Close --
 *
 *	Closes a channel.
 *
 * Results:
 *	A standard Tcl result.
 *
 * Side effects:
 *	Closes the channel if this is the last reference.
 *
 * NOTE:
 *	Tcl_Close removes the channel as far as the user is concerned.
 *	However, it may continue to exist for a while longer if it has a
 *	background flush scheduled. The device itself is eventually closed and
 *	the channel record removed, in CloseChannel, above.
 *
 *----------------------------------------------------------------------
 */

	/* ARGSUSED */
int
TclClose(
    Tcl_Interp *interp,		/* Interpreter for errors. */
    Tcl_Channel chan)		/* The channel being closed. Must not be
				 * referenced in any interpreter. */
{
    CloseCallback *cbPtr;	/* Iterate over close callbacks for this
				 * channel. */
    Channel *chanPtr;		/* The real IO channel. */
    ChannelState *statePtr;	/* State of real IO channel. */
    int result = 0;			/* Of calling FlushChannel. */
    int flushcode;
    int stickyError;

    if (chan == NULL) {
	return TCL_OK;
    }

    /*
     * Perform special handling for standard channels being closed. If the
     * refCount is now 1 it means that the last reference to the standard
     * channel is being explicitly closed, so bump the refCount down
     * artificially to 0. This will ensure that the channel is actually
     * closed, below. Also set the static pointer to NULL for the channel.
     */

    CheckForStdChannelsBeingClosed(chan);

    /*
     * This operation should occur at the top of a channel stack.
     */

    chanPtr = (Channel *) chan;
    statePtr = chanPtr->state;
    chanPtr = statePtr->topChanPtr;

    if (statePtr->refCount + 1 > 1) {
	Tcl_Panic("called Tcl_Close on channel with refCount > 0");
    }

    if (GotFlag(statePtr, CHANNEL_INCLOSE)) {
	if (interp) {
	    Tcl_SetObjResult(interp, Tcl_NewStringObj(
                    "illegal recursive call to close through close-handler"
                    " of channel", -1));
	}
	return TCL_ERROR;
    }
    SetFlag(statePtr, CHANNEL_INCLOSE);

    /*
     * When the channel has an escape sequence driven encoding such as
     * iso2022, the terminated escape sequence must write to the buffer.
     */

    stickyError = 0;

    if (GotFlag(statePtr, TCL_WRITABLE) && (statePtr->encoding != NULL)
	    && !(statePtr->outputEncodingFlags & TCL_ENCODING_START)) {
	int code = CheckChannelErrors(statePtr, TCL_WRITABLE);

	if (code == 0) {
	    statePtr->outputEncodingFlags |= TCL_ENCODING_END;
	    code = WriteChars(chanPtr, "", 0);
	    statePtr->outputEncodingFlags &= ~TCL_ENCODING_END;
	    statePtr->outputEncodingFlags |= TCL_ENCODING_START;
	}
	if (code < 0) {
	    stickyError = Tcl_GetErrno();
	}

	/*
	 * TIP #219, Tcl Channel Reflection API.
	 * Move an error message found in the channel bypass into the
	 * interpreter bypass. Just clear it if there is no interpreter.
	 */

	if (statePtr->chanMsg != NULL) {
	    if (interp != NULL) {
		Tcl_SetChannelErrorInterp(interp, statePtr->chanMsg);
	    }
	    TclDecrRefCount(statePtr->chanMsg);
	    statePtr->chanMsg = NULL;
	}
    }

    Tcl_ClearChannelHandlers(chan);

    /*
     * Cancel any outstanding timer.
     */
    Tcl_DeleteTimerHandler(statePtr->timer);

    /*
     * Invoke the registered close callbacks and delete their records.
     */

    while (statePtr->closeCbPtr != NULL) {
	cbPtr = statePtr->closeCbPtr;
	statePtr->closeCbPtr = cbPtr->nextPtr;
	cbPtr->proc(cbPtr->clientData);
	Tcl_Free(cbPtr);
    }

    ResetFlag(statePtr, CHANNEL_INCLOSE);

    /*
     * If this channel supports it, close the read side, since we don't need
     * it anymore and this will help avoid deadlocks on some channel types.
     */

<<<<<<< HEAD
=======
#ifndef TCL_NO_DEPRECATED
    if ((chanPtr->typePtr->closeProc == TCL_CLOSE2PROC) || (chanPtr->typePtr->closeProc == NULL)) {
	/* If this half-close gives a EINVAL or ENOTCONN, just continue the full close */
	result = chanPtr->typePtr->close2Proc(chanPtr->instanceData, interp, TCL_CLOSE_READ);
	if ((result == EINVAL) || result == ENOTCONN) {
	    result = 0;
	}
    }
#else
>>>>>>> 6daca5d7
    result = chanPtr->typePtr->close2Proc(chanPtr->instanceData, interp, TCL_CLOSE_READ);
    if ((result == EINVAL) || result == ENOTCONN) {
	result = 0;
    }

    /*
     * The call to FlushChannel will flush any queued output and invoke the
     * close function of the channel driver, or it will set up the channel to
     * be flushed and closed asynchronously.
     */

    SetFlag(statePtr, CHANNEL_CLOSED);

    flushcode = FlushChannel(interp, chanPtr, 0);

    /*
     * TIP #219.
     * Capture error messages put by the driver into the bypass area and put
     * them into the regular interpreter result.
     *
     * Notes: Due to the assertion of CHANNEL_CLOSED in the flags
     * FlushChannel() has called CloseChannel() and thus freed all the channel
     * structures. We must not try to access "chan" anymore, hence the NULL
     * argument in the call below. The only place which may still contain a
     * message is the interpreter itself, and "CloseChannel" made sure to lift
     * any channel message it generated into it.
     */

    if (TclChanCaughtErrorBypass(interp, NULL)) {
	result = EINVAL;
    }

    if (stickyError != 0) {
	Tcl_SetErrno(stickyError);
	if (interp != NULL) {
	    Tcl_SetObjResult(interp,
			     Tcl_NewStringObj(Tcl_PosixError(interp), -1));
	}
	return TCL_ERROR;
    }

    /*
     * Bug 97069ea11a: set error message if a flush code is set and no error
     * message set up to now.
     */

    if (flushcode != 0) {
	/* flushcode has precedence, if available */
	result = flushcode;
    }
    if ((result != 0) && (result != TCL_ERROR) && (interp != NULL)
	    && 0 == Tcl_GetCharLength(Tcl_GetObjResult(interp))) {
	Tcl_SetErrno(result);
	Tcl_SetObjResult(interp,
		Tcl_NewStringObj(Tcl_PosixError(interp), -1));
    }
    if (result != 0) {
	return TCL_ERROR;
    }
    return TCL_OK;
}

/*
 *----------------------------------------------------------------------
 *
 * Tcl_CloseEx --
 *
 *	Closes one side of a channel, read or write, close all.
 *
 * Results:
 *	A standard Tcl result.
 *
 * Side effects:
 *	Closes one direction of the channel, or do a full close.
 *
 * NOTE:
 *	Tcl_CloseEx closes the specified direction of the channel as far as
 *	the user is concerned. If flags = 0, this is equivalent to Tcl_Close.
 *
 *----------------------------------------------------------------------
 */

	/* ARGSUSED */
int
Tcl_CloseEx(
    Tcl_Interp *interp,		/* Interpreter for errors. */
    Tcl_Channel chan,		/* The channel being closed. May still be used
				 * by some interpreter. */
    int flags)			/* Flags telling us which side to close. */
{
    Channel *chanPtr;		/* The real IO channel. */
    ChannelState *statePtr;	/* State of real IO channel. */

    if (chan == NULL) {
	return TCL_OK;
    }

    chanPtr = (Channel *) chan;
    statePtr = chanPtr->state;

    if ((flags & (TCL_READABLE | TCL_WRITABLE)) == 0) {
	return TclClose(interp, chan);
    }
    if ((flags & (TCL_READABLE | TCL_WRITABLE)) == (TCL_READABLE | TCL_WRITABLE)) {
	Tcl_SetObjResult(interp, Tcl_ObjPrintf(
		"double-close of channels not supported by %ss",
		chanPtr->typePtr->typeName));
	return TCL_ERROR;
    }

    /*
     * Does the channel support half-close anyway? Error if not.
     */

    if (!chanPtr->typePtr->close2Proc) {
	Tcl_SetObjResult(interp, Tcl_ObjPrintf(
		"half-close of channels not supported by %ss",
		chanPtr->typePtr->typeName));
	return TCL_ERROR;
    }

    /*
     * Is the channel unstacked ? If not we fail.
     */

    if (chanPtr != statePtr->topChanPtr) {
	Tcl_SetObjResult(interp, Tcl_NewStringObj(
		"half-close not applicable to stack of transformations", -1));
	return TCL_ERROR;
    }

    /*
     * Check direction against channel mode. It is an error if we try to close
     * a direction not supported by the channel (already closed, or never
     * opened for that direction).
     */

    if (!(statePtr->flags & (TCL_READABLE | TCL_WRITABLE) & flags)) {
	const char *msg;

	if (flags & TCL_CLOSE_READ) {
	    msg = "read";
	} else {
	    msg = "write";
	}
	Tcl_SetObjResult(interp, Tcl_ObjPrintf(
                "Half-close of %s-side not possible, side not opened or"
                " already closed", msg));
	return TCL_ERROR;
    }

    /*
     * A user may try to call half-close from within a channel close handler.
     * That won't do.
     */

    if (statePtr->flags & CHANNEL_INCLOSE) {
	if (interp) {
	    Tcl_SetObjResult(interp, Tcl_NewStringObj(
                    "illegal recursive call to close through close-handler"
                    " of channel", -1));
	}
	return TCL_ERROR;
    }

    if (flags & TCL_CLOSE_READ) {
	/*
	 * Call the finalization code directly. There are no events to handle,
	 * there cannot be for the read-side.
	 */

	return CloseChannelPart(interp, chanPtr, 0, flags);
    } else if (flags & TCL_CLOSE_WRITE) {
	Tcl_Preserve(statePtr);
	if (!GotFlag(statePtr, BG_FLUSH_SCHEDULED)) {
	    /*
	     * We don't want to re-enter CloseWrite().
	     */

	    if (!GotFlag(statePtr, CHANNEL_CLOSEDWRITE)) {
		if (CloseWrite(interp, chanPtr) != TCL_OK) {
		    SetFlag(statePtr, CHANNEL_CLOSEDWRITE);
		    Tcl_Release(statePtr);
		    return TCL_ERROR;
		}
	    }
	}
	SetFlag(statePtr, CHANNEL_CLOSEDWRITE);
	Tcl_Release(statePtr);
    }

    return TCL_OK;
}

/*
 *----------------------------------------------------------------------
 *
 * CloseWrite --
 *
 *	Closes the write side a channel.
 *
 * Results:
 *	A standard Tcl result.
 *
 * Side effects:
 *	Closes the write side of the channel.
 *
 * NOTE:
 *	CloseWrite removes the channel as far as the user is concerned.
 *	However, the ooutput data structures may continue to exist for a while
 *	longer if it has a background flush scheduled. The device itself is
 *	eventually closed and the channel structures modified, in
 *	CloseChannelPart, below.
 *
 *----------------------------------------------------------------------
 */

static int
CloseWrite(
    Tcl_Interp *interp,		/* Interpreter for errors. */
    Channel *chanPtr)		/* The channel whose write side is being
                                 * closed. May still be used by some
                                 * interpreter */
{
    /*
     * Notes: clear-channel-handlers - write side only ? or keep around, just
     * not called.
     *
     * No close callbacks are run - channel is still open (read side)
     */

    ChannelState *statePtr = chanPtr->state;
                                /* State of real IO channel. */
    int flushcode;
    int result = 0;

    /*
     * The call to FlushChannel will flush any queued output and invoke the
     * close function of the channel driver, or it will set up the channel to
     * be flushed and closed asynchronously.
     */

    SetFlag(statePtr, CHANNEL_CLOSEDWRITE);

    flushcode = FlushChannel(interp, chanPtr, 0);

    /*
     * TIP #219.
     * Capture error messages put by the driver into the bypass area and put
     * them into the regular interpreter result.
     *
     * Notes: Due to the assertion of CHANNEL_CLOSEDWRITE in the flags
     * FlushChannel() has called CloseChannelPart(). While we can still access
     * "chan" (no structures were freed), the only place which may still
     * contain a message is the interpreter itself, and "CloseChannelPart"
     * made sure to lift any channel message it generated into it. Hence the
     * NULL argument in the call below.
     */

    if (TclChanCaughtErrorBypass(interp, NULL)) {
	result = EINVAL;
    }

    if ((flushcode != 0) || (result != 0)) {
	return TCL_ERROR;
    }

    return TCL_OK;
}

/*
 *----------------------------------------------------------------------
 *
 * CloseChannelPart --
 *
 *	Utility procedure to close a channel partially and free associated
 *	resources. If the channel was stacked it will never be run (The higher
 *	level forbid this). If the channel was not stacked, then we will free
 *	all the bits of the chosen side (read, or write) for the TOP channel.
 *
 * Results:
 *	Error code from an unreported error or the driver close2 operation.
 *
 * Side effects:
 *	May free memory, may change the value of errno.
 *
 *----------------------------------------------------------------------
 */

static int
CloseChannelPart(
    Tcl_Interp *interp,		/* Interpreter for errors. */
    Channel *chanPtr,		/* The channel being closed. May still be used
				 * by some interpreter. */
    int errorCode,		/* Status of operation so far. */
    int flags)			/* Flags telling us which side to close. */
{
    ChannelState *statePtr;	/* State of real IO channel. */
    int result;			/* Of calling the close2proc. */

    statePtr = chanPtr->state;

    if (flags & TCL_CLOSE_READ) {
	/*
	 * No more input can be consumed so discard any leftover input.
	 */

	DiscardInputQueued(statePtr, 1);
    } else if (flags & TCL_CLOSE_WRITE) {
	/*
	 * The caller guarantees that there are no more buffers queued for
	 * output.
	 */

	if (statePtr->outQueueHead != NULL) {
	    Tcl_Panic("ClosechanHalf, closed write-side of channel: "
		    "queued output left");
	}

	/*
	 * If the EOF character is set in the channel, append that to the
	 * output device.
	 */

	if ((statePtr->outEofChar != 0) && GotFlag(statePtr, TCL_WRITABLE)) {
	    int dummy;
	    char c = (char) statePtr->outEofChar;

	    (void) ChanWrite(chanPtr, &c, 1, &dummy);
	}

	/*
	 * TIP #219, Tcl Channel Reflection API.
	 * Move a leftover error message in the channel bypass into the
	 * interpreter bypass. Just clear it if there is no interpreter.
	 */

	if (statePtr->chanMsg != NULL) {
	    if (interp != NULL) {
		Tcl_SetChannelErrorInterp(interp, statePtr->chanMsg);
	    }
	    TclDecrRefCount(statePtr->chanMsg);
	    statePtr->chanMsg = NULL;
	}
    }

    /*
     * Finally do what is asked of us. Close and free the channel driver state
     * for the chosen side of the channel. This may leave a TIP #219 error
     * message in the interp.
     */

    result = chanPtr->typePtr->close2Proc(chanPtr->instanceData, NULL, flags);

    /*
     * If we are being called synchronously, report either any latent error on
     * the channel or the current error.
     */

    if (statePtr->unreportedError != 0) {
	errorCode = statePtr->unreportedError;

	/*
	 * TIP #219, Tcl Channel Reflection API.
	 * Move an error message found in the unreported area into the regular
	 * bypass (interp). This kills any message in the channel bypass area.
	 */

	if (statePtr->chanMsg != NULL) {
	    TclDecrRefCount(statePtr->chanMsg);
	    statePtr->chanMsg = NULL;
	}
	if (interp) {
	    Tcl_SetChannelErrorInterp(interp, statePtr->unreportedMsg);
	}
    }
    if (errorCode == 0) {
	errorCode = result;
	if (errorCode != 0) {
	    Tcl_SetErrno(errorCode);
	}
    }

    /*
     * TIP #219.
     * Capture error messages put by the driver into the bypass area and put
     * them into the regular interpreter result. See also the bottom of
     * CloseWrite().
     */

    if (TclChanCaughtErrorBypass(interp, (Tcl_Channel) chanPtr)) {
	result = EINVAL;
    }

    if (result != 0) {
	return TCL_ERROR;
    }

    /*
     * Remove the closed side from the channel mode/flags.
     */

    ResetFlag(statePtr, flags & (TCL_READABLE | TCL_WRITABLE));
    return TCL_OK;
}

/*
 *----------------------------------------------------------------------
 *
 * Tcl_ClearChannelHandlers --
 *
 *	Removes all channel handlers and event scripts from the channel,
 *	cancels all background copies involving the channel and any interest
 *	in events.
 *
 * Results:
 *	None.
 *
 * Side effects:
 *	See above. Deallocates memory.
 *
 *----------------------------------------------------------------------
 */

void
Tcl_ClearChannelHandlers(
    Tcl_Channel channel)
{
    ChannelHandler *chPtr, *chNext;	/* Iterate over channel handlers. */
    EventScriptRecord *ePtr, *eNextPtr;	/* Iterate over eventscript records. */
    Channel *chanPtr;			/* The real IO channel. */
    ChannelState *statePtr;		/* State of real IO channel. */
    ThreadSpecificData *tsdPtr = TCL_TSD_INIT(&dataKey);
    NextChannelHandler *nhPtr;

    /*
     * This operation should occur at the top of a channel stack.
     */

    chanPtr = (Channel *) channel;
    statePtr = chanPtr->state;
    chanPtr = statePtr->topChanPtr;

    /*
     * Cancel any outstanding timer.
     */

    Tcl_DeleteTimerHandler(statePtr->timer);

    /*
     * Remove any references to channel handlers for this channel that may be
     * about to be invoked.
     */

    for (nhPtr = tsdPtr->nestedHandlerPtr; nhPtr != NULL;
	    nhPtr = nhPtr->nestedHandlerPtr) {
	if (nhPtr->nextHandlerPtr &&
		(nhPtr->nextHandlerPtr->chanPtr == chanPtr)) {
	    nhPtr->nextHandlerPtr = NULL;
	}
    }

    /*
     * Remove all the channel handler records attached to the channel itself.
     */

    for (chPtr = statePtr->chPtr; chPtr != NULL; chPtr = chNext) {
	chNext = chPtr->nextPtr;
	Tcl_Free(chPtr);
    }
    statePtr->chPtr = NULL;

    /*
     * Cancel any pending copy operation.
     */

    StopCopy(statePtr->csPtrR);
    StopCopy(statePtr->csPtrW);

    /*
     * Must set the interest mask now to 0, otherwise infinite loops will
     * occur if Tcl_DoOneEvent is called before the channel is finally deleted
     * in FlushChannel. This can happen if the channel has a background flush
     * active.
     */

    statePtr->interestMask = 0;

    /*
     * Remove any EventScript records for this channel.
     */

    for (ePtr = statePtr->scriptRecordPtr; ePtr != NULL; ePtr = eNextPtr) {
	eNextPtr = ePtr->nextPtr;
	TclDecrRefCount(ePtr->scriptPtr);
	Tcl_Free(ePtr);
    }
    statePtr->scriptRecordPtr = NULL;
}

/*
 *----------------------------------------------------------------------
 *
 * Tcl_Write --
 *
 *	Puts a sequence of bytes into an output buffer, may queue the buffer
 *	for output if it gets full, and also remembers whether the current
 *	buffer is ready e.g. if it contains a newline and we are in line
 *	buffering mode. Compensates stacking, i.e. will redirect the data from
 *	the specified channel to the topmost channel in a stack.
 *
 *	No encoding conversions are applied to the bytes being read.
 *
 * Results:
 *	The number of bytes written or TCL_IO_FAILURE in case of error. If
 *	TCL_IO_FAILURE, Tcl_GetErrno will return the error code.
 *
 * Side effects:
 *	May buffer up output and may cause output to be produced on the
 *	channel.
 *
 *----------------------------------------------------------------------
 */

size_t
Tcl_Write(
    Tcl_Channel chan,		/* The channel to buffer output for. */
    const char *src,		/* Data to queue in output buffer. */
    size_t srcLen)			/* Length of data in bytes, or -1 for
				 * strlen(). */
{
    /*
     * Always use the topmost channel of the stack
     */

    Channel *chanPtr;
    ChannelState *statePtr;	/* State info for channel */

    statePtr = ((Channel *) chan)->state;
    chanPtr = statePtr->topChanPtr;

    if (CheckChannelErrors(statePtr, TCL_WRITABLE) != 0) {
	return TCL_IO_FAILURE;
    }

    if (srcLen == TCL_AUTO_LENGTH) {
	srcLen = strlen(src);
    }
    if (WriteBytes(chanPtr, src, srcLen) == -1) {
	return TCL_IO_FAILURE;
    }
    return srcLen;
}

/*
 *----------------------------------------------------------------------
 *
 * Tcl_WriteRaw --
 *
 *	Puts a sequence of bytes into an output buffer, may queue the buffer
 *	for output if it gets full, and also remembers whether the current
 *	buffer is ready e.g. if it contains a newline and we are in line
 *	buffering mode. Writes directly to the driver of the channel, does not
 *	compensate for stacking.
 *
 *	No encoding conversions are applied to the bytes being read.
 *
 * Results:
 *	The number of bytes written or TCL_IO_FAILURE in case of error. If
 *	TCL_IO_FAILURE, Tcl_GetErrno will return the error code.
 *
 * Side effects:
 *	May buffer up output and may cause output to be produced on the
 *	channel.
 *
 *----------------------------------------------------------------------
 */

size_t
Tcl_WriteRaw(
    Tcl_Channel chan,		/* The channel to buffer output for. */
    const char *src,		/* Data to queue in output buffer. */
    size_t srcLen)		/* Length of data in bytes, or -1 for
				 * strlen(). */
{
    Channel *chanPtr = ((Channel *) chan);
    ChannelState *statePtr = chanPtr->state;
				/* State info for channel */
    int errorCode;
    size_t written;

    if (CheckChannelErrors(statePtr, TCL_WRITABLE | CHANNEL_RAW_MODE) != 0) {
	return TCL_IO_FAILURE;
    }

    if (srcLen == TCL_AUTO_LENGTH) {
	srcLen = strlen(src);
    }

    /*
     * Go immediately to the driver, do all the error handling by ourselves.
     * The code was stolen from 'FlushChannel'.
     */

    written = ChanWrite(chanPtr, src, srcLen, &errorCode);
    if (written == TCL_IO_FAILURE) {
	Tcl_SetErrno(errorCode);
    }

    return written;
}

/*
 *---------------------------------------------------------------------------
 *
 * Tcl_WriteChars --
 *
 *	Takes a sequence of UTF-8 characters and converts them for output
 *	using the channel's current encoding, may queue the buffer for output
 *	if it gets full, and also remembers whether the current buffer is
 *	ready e.g. if it contains a newline and we are in line buffering
 *	mode. Compensates stacking, i.e. will redirect the data from the
 *	specified channel to the topmost channel in a stack.
 *
 * Results:
 *	The number of bytes written or TCL_IO_FAILURE in case of error. If
 *	TCL_IO_FAILURE, Tcl_GetErrno will return the error code.
 *
 * Side effects:
 *	May buffer up output and may cause output to be produced on the
 *	channel.
 *
 *----------------------------------------------------------------------
 */

size_t
Tcl_WriteChars(
    Tcl_Channel chan,		/* The channel to buffer output for. */
    const char *src,		/* UTF-8 characters to queue in output
				 * buffer. */
    size_t len)			/* Length of string in bytes, or -1 for
				 * strlen(). */
{
    Channel *chanPtr = (Channel *) chan;
    ChannelState *statePtr = chanPtr->state;	/* State info for channel */
    int result;
    Tcl_Obj *objPtr;

    if (CheckChannelErrors(statePtr, TCL_WRITABLE) != 0) {
	return TCL_IO_FAILURE;
    }

    chanPtr = statePtr->topChanPtr;

    if (len == TCL_AUTO_LENGTH) {
	len = strlen(src);
    }
    if (statePtr->encoding) {
	return WriteChars(chanPtr, src, len);
    }

    /*
     * Inefficient way to convert UTF-8 to byte-array, but the code
     * parallels the way it is done for objects.  Special case for 1-byte
     * (used by eg [puts] for the \n) could be extended to more efficient
     * translation of the src string.
     */

    if ((len == 1) && (UCHAR(*src) < 0xC0)) {
	return WriteBytes(chanPtr, src, len);
    }

    objPtr = Tcl_NewStringObj(src, len);
    src = (char *) TclGetByteArrayFromObj(objPtr, &len);
    result = WriteBytes(chanPtr, src, len);
    TclDecrRefCount(objPtr);
    return result;
}

/*
 *---------------------------------------------------------------------------
 *
 * Tcl_WriteObj --
 *
 *	Takes the Tcl object and queues its contents for output. If the
 *	encoding of the channel is NULL, takes the byte-array representation
 *	of the object and queues those bytes for output. Otherwise, takes the
 *	characters in the UTF-8 (string) representation of the object and
 *	converts them for output using the channel's current encoding. May
 *	flush internal buffers to output if one becomes full or is ready for
 *	some other reason, e.g. if it contains a newline and the channel is in
 *	line buffering mode.
 *
 * Results:
 *	The number of bytes written or -1 in case of error. If -1,
 *	Tcl_GetErrno() will return the error code.
 *
 * Side effects:
 *	May buffer up output and may cause output to be produced on the
 *	channel.
 *
 *----------------------------------------------------------------------
 */

size_t
Tcl_WriteObj(
    Tcl_Channel chan,		/* The channel to buffer output for. */
    Tcl_Obj *objPtr)		/* The object to write. */
{
    /*
     * Always use the topmost channel of the stack
     */

    Channel *chanPtr;
    ChannelState *statePtr;	/* State info for channel */
    const char *src;
    size_t srcLen = 0;

    statePtr = ((Channel *) chan)->state;
    chanPtr = statePtr->topChanPtr;

    if (CheckChannelErrors(statePtr, TCL_WRITABLE) != 0) {
	return TCL_IO_FAILURE;
    }
    if (statePtr->encoding == NULL) {
	src = (char *) TclGetByteArrayFromObj(objPtr, &srcLen);
	return WriteBytes(chanPtr, src, srcLen);
    } else {
	src = TclGetStringFromObj(objPtr, &srcLen);
	return WriteChars(chanPtr, src, srcLen);
    }
}

static void
WillWrite(
    Channel *chanPtr)
{
    int inputBuffered;

    if (((Tcl_ChannelWideSeekProc(chanPtr->typePtr) != NULL)
	    ) && ((inputBuffered = Tcl_InputBuffered((Tcl_Channel) chanPtr)) > 0)){
	int ignore;

	DiscardInputQueued(chanPtr->state, 0);
	ChanSeek(chanPtr, -inputBuffered, SEEK_CUR, &ignore);
    }
}

static int
WillRead(
    Channel *chanPtr)
{
    if (chanPtr->typePtr == NULL) {
	/*
	 * Prevent read attempts on a closed channel.
	 */

	DiscardInputQueued(chanPtr->state, 0);
	Tcl_SetErrno(EINVAL);
	return -1;
    }
    if (((Tcl_ChannelWideSeekProc(chanPtr->typePtr) != NULL)
	    ) && (Tcl_OutputBuffered((Tcl_Channel) chanPtr) > 0)) {
	/*
	 * CAVEAT - The assumption here is that FlushChannel() will push out
	 * the bytes of any writes that are in progress.  Since this is a
	 * seekable channel, we assume it is not one that can block and force
	 * bg flushing.  Channels we know that can do that - sockets, pipes -
	 * are not seekable. If the assumption is wrong, more drastic measures
	 * may be required here like temporarily setting the channel into
	 * blocking mode.
	 */

	if (FlushChannel(NULL, chanPtr, 0) != 0) {
	return -1;
	}
    }
    return 0;
}

/*
 *----------------------------------------------------------------------
 *
 * Write --
 *
 *	Convert srcLen bytes starting at src according to encoding and write
 *	produced bytes into an output buffer, may queue the buffer for output
 *	if it gets full, and also remembers whether the current buffer is
 *	ready e.g. if it contains a newline and we are in line buffering mode.
 *
 * Results:
 *	The number of bytes written or -1 in case of error. If -1,
 *	Tcl_GetErrno will return the error code.
 *
 * Side effects:
 *	May buffer up output and may cause output to be produced on the
 *	channel.
 *
 *----------------------------------------------------------------------
 */

static int
Write(
    Channel *chanPtr,		/* The channel to buffer output for. */
    const char *src,		/* UTF-8 string to write. */
    int srcLen,			/* Length of UTF-8 string in bytes. */
    Tcl_Encoding encoding)
{
    ChannelState *statePtr = chanPtr->state;
				/* State info for channel */
    char *nextNewLine = NULL;
    int endEncoding, saved = 0, total = 0, flushed = 0, needNlFlush = 0;

    if (srcLen) {
        WillWrite(chanPtr);
    }

    /*
     * Write the terminated escape sequence even if srcLen is 0.
     */

    endEncoding = ((statePtr->outputEncodingFlags & TCL_ENCODING_END) != 0);

    if (GotFlag(statePtr, CHANNEL_LINEBUFFERED)
	    || (statePtr->outputTranslation != TCL_TRANSLATE_LF)) {
	nextNewLine = (char *)memchr(src, '\n', srcLen);
    }

    while (srcLen + saved + endEncoding > 0) {
	ChannelBuffer *bufPtr;
	char *dst, safe[BUFFER_PADDING];
	int result, srcRead, dstLen, dstWrote, srcLimit = srcLen;

	if (nextNewLine) {
	    srcLimit = nextNewLine - src;
	}

	/* Get space to write into */
	bufPtr = statePtr->curOutPtr;
	if (bufPtr == NULL) {
	    bufPtr = AllocChannelBuffer(statePtr->bufSize);
	    statePtr->curOutPtr = bufPtr;
	}
	if (saved) {
	    /*
	     * Here's some translated bytes left over from the last buffer
	     * that we need to stick at the beginning of this buffer.
	     */

	    memcpy(InsertPoint(bufPtr), safe, saved);
	    bufPtr->nextAdded += saved;
	    saved = 0;
	}
	PreserveChannelBuffer(bufPtr);
	dst = InsertPoint(bufPtr);
	dstLen = SpaceLeft(bufPtr);

	result = Tcl_UtfToExternal(NULL, encoding, src, srcLimit,
		statePtr->outputEncodingFlags,
		&statePtr->outputEncodingState, dst,
		dstLen + BUFFER_PADDING, &srcRead, &dstWrote, NULL);

	/*
	 * See chan-io-1.[89]. Tcl Bug 506297.
	 */

	statePtr->outputEncodingFlags &= ~TCL_ENCODING_START;

	if ((result != TCL_OK) && (srcRead + dstWrote == 0)) {
	    /*
	     * We're reading from invalid/incomplete UTF-8.
	     */

	    ReleaseChannelBuffer(bufPtr);
	    if (total == 0) {
		Tcl_SetErrno(EINVAL);
		return -1;
	    }
	    break;
	}

	bufPtr->nextAdded += dstWrote;
	src += srcRead;
	srcLen -= srcRead;
	total += dstWrote;
	dst += dstWrote;
	dstLen -= dstWrote;

	if (src == nextNewLine && dstLen > 0) {
	    static char crln[3] = "\r\n";
	    char *nl = NULL;
	    int nlLen = 0;

	    switch (statePtr->outputTranslation) {
	    case TCL_TRANSLATE_LF:
		nl = crln + 1;
		nlLen = 1;
		break;
	    case TCL_TRANSLATE_CR:
		nl = crln;
		nlLen = 1;
		break;
	    case TCL_TRANSLATE_CRLF:
		nl = crln;
		nlLen = 2;
		break;
	    default:
		Tcl_Panic("unknown output translation requested");
		break;
	    }

	    result |= Tcl_UtfToExternal(NULL, encoding, nl, nlLen,
		    statePtr->outputEncodingFlags,
		    &statePtr->outputEncodingState, dst,
		    dstLen + BUFFER_PADDING, &srcRead, &dstWrote, NULL);
	    assert(srcRead == nlLen);

	    bufPtr->nextAdded += dstWrote;
	    src++;
	    srcLen--;
	    total += dstWrote;
	    dst += dstWrote;
	    dstLen -= dstWrote;
	    nextNewLine = (char *)memchr(src, '\n', srcLen);
	    needNlFlush = 1;
	}

	if (IsBufferOverflowing(bufPtr)) {
	    /*
	     * When translating from UTF-8 to external encoding, we allowed
	     * the translation to produce a character that crossed the end of
	     * the output buffer, so that we would get a completely full
	     * buffer before flushing it. The extra bytes will be moved to the
	     * beginning of the next buffer.
	     */

	    saved = 1 + ~SpaceLeft(bufPtr);
	    memcpy(safe, dst + dstLen, saved);
	    bufPtr->nextAdded = bufPtr->bufLength;
	}

	if ((srcLen + saved == 0) && (result == TCL_OK)) {
	    endEncoding = 0;
	}

	if (IsBufferFull(bufPtr)) {
	    if (FlushChannel(NULL, chanPtr, 0) != 0) {
		ReleaseChannelBuffer(bufPtr);
		return -1;
	    }
	    flushed += statePtr->bufSize;

	    /*
 	     * We just flushed.  So if we have needNlFlush set to record that
 	     * we need to flush because theres a (translated) newline in the
 	     * buffer, that's likely not true any more.  But there is a tricky
 	     * exception.  If we have saved bytes that did not really get
 	     * flushed and those bytes came from a translation of a newline as
 	     * the last thing taken from the src array, then needNlFlush needs
 	     * to remain set to flag that the next buffer still needs a
 	     * newline flush.
 	     */

	    if (needNlFlush && (saved == 0 || src[-1] != '\n')) {
		needNlFlush = 0;
	    }
	}
	ReleaseChannelBuffer(bufPtr);
    }
    if ((flushed < total) && (GotFlag(statePtr, CHANNEL_UNBUFFERED) ||
	    (needNlFlush && GotFlag(statePtr, CHANNEL_LINEBUFFERED)))) {
	if (FlushChannel(NULL, chanPtr, 0) != 0) {
	    return -1;
	}
    }

    UpdateInterest(chanPtr);

    return total;
}

/*
 *---------------------------------------------------------------------------
 *
 * Tcl_Gets --
 *
 *	Reads a complete line of input from the channel into a Tcl_DString.
 *
 * Results:
 *	Length of line read (in characters) or -1 if error, EOF, or blocked.
 *	If -1, use Tcl_GetErrno() to retrieve the POSIX error code for the
 *	error or condition that occurred.
 *
 * Side effects:
 *	May flush output on the channel. May cause input to be consumed from
 *	the channel.
 *
 *---------------------------------------------------------------------------
 */

size_t
Tcl_Gets(
    Tcl_Channel chan,		/* Channel from which to read. */
    Tcl_DString *lineRead)	/* The line read will be appended to this
				 * DString as UTF-8 characters. The caller
				 * must have initialized it and is responsible
				 * for managing the storage. */
{
    Tcl_Obj *objPtr;
    size_t charsStored;

    TclNewObj(objPtr);
    charsStored = Tcl_GetsObj(chan, objPtr);
    if (charsStored + 1 > 1) {
	TclDStringAppendObj(lineRead, objPtr);
    }
    TclDecrRefCount(objPtr);
    return charsStored;
}

/*
 *---------------------------------------------------------------------------
 *
 * Tcl_GetsObj --
 *
 *	Accumulate input from the input channel until end-of-line or
 *	end-of-file has been seen. Bytes read from the input channel are
 *	converted to UTF-8 using the encoding specified by the channel.
 *
 * Results:
 *	Number of characters accumulated in the object or -1 if error,
 *	blocked, or EOF. If -1, use Tcl_GetErrno() to retrieve the POSIX error
 *	code for the error or condition that occurred.
 *
 * Side effects:
 *	Consumes input from the channel.
 *
 *	On reading EOF, leave channel pointing at EOF char. On reading EOL,
 *	leave channel pointing after EOL, but don't return EOL in dst buffer.
 *
 *---------------------------------------------------------------------------
 */

size_t
Tcl_GetsObj(
    Tcl_Channel chan,		/* Channel from which to read. */
    Tcl_Obj *objPtr)		/* The line read will be appended to this
				 * object as UTF-8 characters. */
{
    GetsState gs;
    Channel *chanPtr = (Channel *) chan;
    ChannelState *statePtr = chanPtr->state;
				/* State info for channel */
    ChannelBuffer *bufPtr;
    int inEofChar, skip, copiedTotal, oldFlags, oldRemoved;
    size_t oldLength;
    Tcl_Encoding encoding;
    char *dst, *dstEnd, *eol, *eof;
    Tcl_EncodingState oldState;

    if (CheckChannelErrors(statePtr, TCL_READABLE) != 0) {
	return TCL_IO_FAILURE;
    }

    /*
     * If we're sitting ready to read the eofchar, there's no need to
     * do it.
     */

    if (GotFlag(statePtr, CHANNEL_STICKY_EOF)) {
	SetFlag(statePtr, CHANNEL_EOF);
	assert(statePtr->inputEncodingFlags & TCL_ENCODING_END);
	assert(!GotFlag(statePtr, CHANNEL_BLOCKED|INPUT_SAW_CR));

	/* TODO: Do we need this? */
	UpdateInterest(chanPtr);
	return TCL_IO_FAILURE;
    }

    /*
     * A binary version of Tcl_GetsObj. This could also handle encodings that
     * are ascii-7 pure (iso8859, utf-8, ...) with a final encoding conversion
     * done on objPtr.
     */

    if ((statePtr->encoding == NULL)
	    && ((statePtr->inputTranslation == TCL_TRANSLATE_LF)
		    || (statePtr->inputTranslation == TCL_TRANSLATE_CR))) {
	return TclGetsObjBinary(chan, objPtr);
    }

    /*
     * This operation should occur at the top of a channel stack.
     */

    chanPtr = statePtr->topChanPtr;
    TclChannelPreserve((Tcl_Channel)chanPtr);

    bufPtr = statePtr->inQueueHead;
    encoding = statePtr->encoding;

    /*
     * Preserved so we can restore the channel's state in case we don't find a
     * newline in the available input.
     */

    (void)TclGetStringFromObj(objPtr, &oldLength);
    oldFlags = statePtr->inputEncodingFlags;
    oldState = statePtr->inputEncodingState;
    oldRemoved = BUFFER_PADDING;
    if (bufPtr != NULL) {
	oldRemoved = bufPtr->nextRemoved;
    }

    /*
     * If there is no encoding, use "iso8859-1" -- Tcl_GetsObj() doesn't
     * produce ByteArray objects.
     */

    if (encoding == NULL) {
	encoding = GetBinaryEncoding();
    }

    /*
     * Object used by FilterInputBytes to keep track of how much data has been
     * consumed from the channel buffers.
     */

    gs.objPtr		= objPtr;
    gs.dstPtr		= &dst;
    gs.encoding		= encoding;
    gs.bufPtr		= bufPtr;
    gs.state		= oldState;
    gs.rawRead		= 0;
    gs.bytesWrote	= 0;
    gs.charsWrote	= 0;
    gs.totalChars	= 0;

    dst = objPtr->bytes + oldLength;
    dstEnd = dst;

    skip = 0;
    eof = NULL;
    inEofChar = statePtr->inEofChar;

    ResetFlag(statePtr, CHANNEL_BLOCKED);
    while (1) {
	if (dst >= dstEnd) {
	    if (FilterInputBytes(chanPtr, &gs) != 0) {
		goto restore;
	    }
	    dstEnd = dst + gs.bytesWrote;
	}

	/*
	 * Remember if EOF char is seen, then look for EOL anyhow, because the
	 * EOL might be before the EOF char.
	 */

	if (inEofChar != '\0') {
	    for (eol = dst; eol < dstEnd; eol++) {
		if (*eol == inEofChar) {
		    dstEnd = eol;
		    eof = eol;
		    break;
		}
	    }
	}

	/*
	 * On EOL, leave current file position pointing after the EOL, but
	 * don't store the EOL in the output string.
	 */

	switch (statePtr->inputTranslation) {
	case TCL_TRANSLATE_LF:
	    for (eol = dst; eol < dstEnd; eol++) {
		if (*eol == '\n') {
		    skip = 1;
		    goto gotEOL;
		}
	    }
	    break;
	case TCL_TRANSLATE_CR:
	    for (eol = dst; eol < dstEnd; eol++) {
		if (*eol == '\r') {
		    skip = 1;
		    goto gotEOL;
		}
	    }
	    break;
	case TCL_TRANSLATE_CRLF:
	    for (eol = dst; eol < dstEnd; eol++) {
		if (*eol == '\r') {
		    eol++;

		    /*
		     * If a CR is at the end of the buffer, then check for a
		     * LF at the begining of the next buffer, unless EOF char
		     * was found already.
		     */

		    if (eol >= dstEnd) {
			size_t offset;

			if (eol != eof) {
			    offset = eol - objPtr->bytes;
			    dst = dstEnd;
			    if (FilterInputBytes(chanPtr, &gs) != 0) {
				goto restore;
			    }
			    dstEnd = dst + gs.bytesWrote;
			    eol = objPtr->bytes + offset;
			}
			if (eol >= dstEnd) {
			    skip = 0;
			    goto gotEOL;
			}
		    }
		    if (*eol == '\n') {
			eol--;
			skip = 2;
			goto gotEOL;
		    }
		}
	    }
	    break;
	case TCL_TRANSLATE_AUTO:
	    eol = dst;
	    skip = 1;
	    if (GotFlag(statePtr, INPUT_SAW_CR)) {
		ResetFlag(statePtr, INPUT_SAW_CR);
		if ((eol < dstEnd) && (*eol == '\n')) {
		    /*
		     * Skip the raw bytes that make up the '\n'.
		     */

		    int rawRead;
		    char tmp[TCL_UTF_MAX];

		    bufPtr = gs.bufPtr;
		    Tcl_ExternalToUtf(NULL, gs.encoding, RemovePoint(bufPtr),
			    gs.rawRead, statePtr->inputEncodingFlags
				| TCL_ENCODING_NO_TERMINATE, &gs.state, tmp,
			    sizeof(tmp), &rawRead, NULL, NULL);
		    bufPtr->nextRemoved += rawRead;
		    gs.rawRead -= rawRead;
		    gs.bytesWrote--;
		    gs.charsWrote--;
		    memmove(dst, dst + 1, dstEnd - dst);
		    dstEnd--;
		}
	    }
	    for (eol = dst; eol < dstEnd; eol++) {
		if (*eol == '\r') {
		    eol++;
		    if (eol == dstEnd) {
			/*
			 * If buffer ended on \r, peek ahead to see if a \n is
			 * available, unless EOF char was found already.
			 */

			if (eol != eof) {
			    int offset;

			    offset = eol - objPtr->bytes;
			    dst = dstEnd;
			    PeekAhead(chanPtr, &dstEnd, &gs);
			    eol = objPtr->bytes + offset;
			}

			if (eol >= dstEnd) {
			    eol--;
			    SetFlag(statePtr, INPUT_SAW_CR);
			    goto gotEOL;
			}
		    }
		    if (*eol == '\n') {
			skip++;
		    }
		    eol--;
		    goto gotEOL;
		} else if (*eol == '\n') {
		    goto gotEOL;
		}
	    }
	}
	if (eof != NULL) {
	    /*
	     * EOF character was seen. On EOF, leave current file position
	     * pointing at the EOF character, but don't store the EOF
	     * character in the output string.
	     */

	    dstEnd = eof;
	    SetFlag(statePtr, CHANNEL_EOF | CHANNEL_STICKY_EOF);
	    statePtr->inputEncodingFlags |= TCL_ENCODING_END;
	    ResetFlag(statePtr, CHANNEL_BLOCKED|INPUT_SAW_CR);
	}
	if (GotFlag(statePtr, CHANNEL_EOF)) {
	    skip = 0;
	    eol = dstEnd;
	    if (eol == objPtr->bytes + oldLength) {
		/*
		 * If we didn't append any bytes before encountering EOF,
		 * caller needs to see -1.
		 */

		Tcl_SetObjLength(objPtr, oldLength);
		CommonGetsCleanup(chanPtr);
		copiedTotal = -1;
		ResetFlag(statePtr, CHANNEL_BLOCKED);
		goto done;
	    }
	    goto gotEOL;
	}
	dst = dstEnd;
    }

    /*
     * Found EOL or EOF, but the output buffer may now contain too many UTF-8
     * characters. We need to know how many raw bytes correspond to the number
     * of UTF-8 characters we want, plus how many raw bytes correspond to the
     * character(s) making up EOL (if any), so we can remove the correct
     * number of bytes from the channel buffer.
     */

  gotEOL:
    /*
     * Regenerate the top channel, in case it was changed due to
     * self-modifying reflected transforms.
     */

    if (chanPtr != statePtr->topChanPtr) {
	TclChannelRelease((Tcl_Channel)chanPtr);
	chanPtr = statePtr->topChanPtr;
	TclChannelPreserve((Tcl_Channel)chanPtr);
    }

    bufPtr = gs.bufPtr;
    if (bufPtr == NULL) {
	Tcl_Panic("Tcl_GetsObj: gotEOL reached with bufPtr==NULL");
    }
    statePtr->inputEncodingState = gs.state;
    Tcl_ExternalToUtf(NULL, gs.encoding, RemovePoint(bufPtr), gs.rawRead,
	    statePtr->inputEncodingFlags | TCL_ENCODING_NO_TERMINATE,
	    &statePtr->inputEncodingState, dst,
	    eol - dst + skip + TCL_UTF_MAX - 1, &gs.rawRead, NULL,
	    &gs.charsWrote);
    bufPtr->nextRemoved += gs.rawRead;

    /*
     * Recycle all the emptied buffers.
     */

    Tcl_SetObjLength(objPtr, eol - objPtr->bytes);
    CommonGetsCleanup(chanPtr);
    ResetFlag(statePtr, CHANNEL_BLOCKED);
    copiedTotal = gs.totalChars + gs.charsWrote - skip;
    goto done;

    /*
     * Couldn't get a complete line. This only happens if we get a error
     * reading from the channel or we are non-blocking and there wasn't an EOL
     * or EOF in the data available.
     */

  restore:
    /*
     * Regenerate the top channel, in case it was changed due to
     * self-modifying reflected transforms.
     */
    if (chanPtr != statePtr->topChanPtr) {
	TclChannelRelease((Tcl_Channel)chanPtr);
	chanPtr = statePtr->topChanPtr;
	TclChannelPreserve((Tcl_Channel)chanPtr);
    }
    bufPtr = statePtr->inQueueHead;
    if (bufPtr != NULL) {
	bufPtr->nextRemoved = oldRemoved;
	bufPtr = bufPtr->nextPtr;
    }

    for ( ; bufPtr != NULL; bufPtr = bufPtr->nextPtr) {
	bufPtr->nextRemoved = BUFFER_PADDING;
    }
    CommonGetsCleanup(chanPtr);

    statePtr->inputEncodingState = oldState;
    statePtr->inputEncodingFlags = oldFlags;
    Tcl_SetObjLength(objPtr, oldLength);

    /*
     * We didn't get a complete line so we need to indicate to UpdateInterest
     * that the gets blocked. It will wait for more data instead of firing a
     * timer, avoiding a busy wait. This is where we are assuming that the
     * next operation is a gets. No more file events will be delivered on this
     * channel until new data arrives or some operation is performed on the
     * channel (e.g. gets, read, fconfigure) that changes the blocking state.
     * Note that this means a file event will not be delivered even though a
     * read would be able to consume the buffered data.
     */

    SetFlag(statePtr, CHANNEL_NEED_MORE_DATA);
    copiedTotal = -1;

    /*
     * Update the notifier state so we don't block while there is still data
     * in the buffers.
     */

  done:
    assert(!GotFlag(statePtr, CHANNEL_EOF)
	    || GotFlag(statePtr, CHANNEL_STICKY_EOF)
	    || Tcl_InputBuffered((Tcl_Channel)chanPtr) == 0);
    assert(!(GotFlag(statePtr, CHANNEL_EOF|CHANNEL_BLOCKED)
	    == (CHANNEL_EOF|CHANNEL_BLOCKED)));

    /*
     * Regenerate the top channel, in case it was changed due to
     * self-modifying reflected transforms.
     */

    if (chanPtr != statePtr->topChanPtr) {
	TclChannelRelease((Tcl_Channel)chanPtr);
	chanPtr = statePtr->topChanPtr;
	TclChannelPreserve((Tcl_Channel)chanPtr);
    }
    UpdateInterest(chanPtr);
    TclChannelRelease((Tcl_Channel)chanPtr);
    return copiedTotal;
}

/*
 *---------------------------------------------------------------------------
 *
 * TclGetsObjBinary --
 *
 *	A variation of Tcl_GetsObj that works directly on the buffers until
 *	end-of-line or end-of-file has been seen. Bytes read from the input
 *	channel return as a ByteArray obj.
 *
 *	WARNING!  The notion of "binary" used here is different from notions
 *	of "binary" used in other places. In particular, this "binary" routine
 *	may be called when an -eofchar is set on the channel.
 *
 * Results:
 *	Number of characters accumulated in the object or -1 if error,
 *	blocked, or EOF. If -1, use Tcl_GetErrno() to retrieve the POSIX error
 *	code for the error or condition that occurred.
 *
 * Side effects:
 *	Consumes input from the channel.
 *
 *	On reading EOF, leave channel pointing at EOF char. On reading EOL,
 *	leave channel pointing after EOL, but don't return EOL in dst buffer.
 *
 *---------------------------------------------------------------------------
 */

static int
TclGetsObjBinary(
    Tcl_Channel chan,		/* Channel from which to read. */
    Tcl_Obj *objPtr)		/* The line read will be appended to this
				 * object as UTF-8 characters. */
{
    Channel *chanPtr = (Channel *) chan;
    ChannelState *statePtr = chanPtr->state;
				/* State info for channel */
    ChannelBuffer *bufPtr;
    int inEofChar, skip, copiedTotal, oldFlags, oldRemoved;
    size_t rawLen, byteLen = 0, oldLength;
    int eolChar;
    unsigned char *dst, *dstEnd, *eol, *eof, *byteArray;

    /*
     * This operation should occur at the top of a channel stack.
     */

    chanPtr = statePtr->topChanPtr;
    TclChannelPreserve((Tcl_Channel)chanPtr);

    bufPtr = statePtr->inQueueHead;

    /*
     * Preserved so we can restore the channel's state in case we don't find a
     * newline in the available input.
     */

    byteArray = TclGetByteArrayFromObj(objPtr, &byteLen);
    oldFlags = statePtr->inputEncodingFlags;
    oldRemoved = BUFFER_PADDING;
    oldLength = byteLen;
    if (bufPtr != NULL) {
	oldRemoved = bufPtr->nextRemoved;
    }

    rawLen = 0;
    skip = 0;
    eof = NULL;
    inEofChar = statePtr->inEofChar;

    /*
     * Only handle TCL_TRANSLATE_LF and TCL_TRANSLATE_CR.
     */

    eolChar = (statePtr->inputTranslation == TCL_TRANSLATE_LF) ? '\n' : '\r';

    ResetFlag(statePtr, CHANNEL_BLOCKED);
    while (1) {
	/*
	 * Subtract the number of bytes that were removed from channel buffer
	 * during last call.
	 */

	if (bufPtr != NULL) {
	    bufPtr->nextRemoved += rawLen;
	    if (!IsBufferReady(bufPtr)) {
		bufPtr = bufPtr->nextPtr;
	    }
	}

	if ((bufPtr == NULL) || (bufPtr->nextAdded == BUFFER_PADDING)) {
	    /*
	     * All channel buffers were exhausted and the caller still hasn't
	     * seen EOL. Need to read more bytes from the channel device. Side
	     * effect is to allocate another channel buffer.
	     */

	    if (GetInput(chanPtr) != 0) {
		goto restore;
	    }
	    bufPtr = statePtr->inQueueTail;
	    if (bufPtr == NULL) {
		goto restore;
	    }
	} else {
	    /*
	     * Incoming CHANNEL_STICKY_EOF is filtered out on entry.  A new
	     * CHANNEL_STICKY_EOF set in this routine leads to return before
	     * coming back here.  When we are not dealing with
	     * CHANNEL_STICKY_EOF, a CHANNEL_EOF implies an empty buffer.
	     * Here the buffer is non-empty so we know we're a non-EOF.
             */

	    assert(!GotFlag(statePtr, CHANNEL_STICKY_EOF));
	    assert(!GotFlag(statePtr, CHANNEL_EOF));
	}

	dst = (unsigned char *) RemovePoint(bufPtr);
	dstEnd = dst + BytesLeft(bufPtr);

	/*
	 * Remember if EOF char is seen, then look for EOL anyhow, because the
	 * EOL might be before the EOF char.
	 * XXX - in the binary case, consider coincident search for eol/eof.
	 */

	if (inEofChar != '\0') {
	    for (eol = dst; eol < dstEnd; eol++) {
		if (*eol == inEofChar) {
		    dstEnd = eol;
		    eof = eol;
		    break;
		}
	    }
	}

	/*
	 * On EOL, leave current file position pointing after the EOL, but
	 * don't store the EOL in the output string.
	 */

	for (eol = dst; eol < dstEnd; eol++) {
	    if (*eol == eolChar) {
		skip = 1;
		goto gotEOL;
	    }
	}
	if (eof != NULL) {
	    /*
	     * EOF character was seen. On EOF, leave current file position
	     * pointing at the EOF character, but don't store the EOF
	     * character in the output string.
	     */

	    SetFlag(statePtr, CHANNEL_EOF | CHANNEL_STICKY_EOF);
	    statePtr->inputEncodingFlags |= TCL_ENCODING_END;
	    ResetFlag(statePtr, CHANNEL_BLOCKED|INPUT_SAW_CR);
	}
	if (GotFlag(statePtr, CHANNEL_EOF)) {
	    skip = 0;
	    eol = dstEnd;
	    if ((dst == dstEnd) && (byteLen == oldLength)) {
		/*
		 * If we didn't append any bytes before encountering EOF,
		 * caller needs to see -1.
		 */

		byteArray = Tcl_SetByteArrayLength(objPtr, oldLength);
		CommonGetsCleanup(chanPtr);
		copiedTotal = -1;
		ResetFlag(statePtr, CHANNEL_BLOCKED);
		goto done;
	    }
	    goto gotEOL;
	}
	if (GotFlag(statePtr, CHANNEL_BLOCKED|CHANNEL_NONBLOCKING)
		== (CHANNEL_BLOCKED|CHANNEL_NONBLOCKING)) {
	    goto restore;
	}

	/*
	 * Copy bytes from the channel buffer to the ByteArray. This may
	 * realloc space, so keep track of result.
	 */

	rawLen = dstEnd - dst;
	byteArray = Tcl_SetByteArrayLength(objPtr, byteLen + rawLen);
	memcpy(byteArray + byteLen, dst, rawLen);
	byteLen += rawLen;
    }

    /*
     * Found EOL or EOF, but the output buffer may now contain too many bytes.
     * We need to know how many bytes correspond to the number we want, so we
     * can remove the correct number of bytes from the channel buffer.
     */

  gotEOL:
    if (bufPtr == NULL) {
	Tcl_Panic("TclGetsObjBinary: gotEOL reached with bufPtr==NULL");
    }

    rawLen = eol - dst;
    byteArray = Tcl_SetByteArrayLength(objPtr, byteLen + rawLen);
    memcpy(byteArray + byteLen, dst, rawLen);
    byteLen += rawLen;
    bufPtr->nextRemoved += rawLen + skip;

    /*
     * Convert the buffer if there was an encoding.
     * XXX - unimplemented.
     */

    if (statePtr->encoding != NULL) {
    }

    /*
     * Recycle all the emptied buffers.
     */

    CommonGetsCleanup(chanPtr);
    ResetFlag(statePtr, CHANNEL_BLOCKED);
    copiedTotal = byteLen;
    goto done;

    /*
     * Couldn't get a complete line. This only happens if we get a error
     * reading from the channel or we are non-blocking and there wasn't an EOL
     * or EOF in the data available.
     */

  restore:
    bufPtr = statePtr->inQueueHead;
    if (bufPtr) {
	bufPtr->nextRemoved = oldRemoved;
	bufPtr = bufPtr->nextPtr;
    }

    for ( ; bufPtr != NULL; bufPtr = bufPtr->nextPtr) {
	bufPtr->nextRemoved = BUFFER_PADDING;
    }
    CommonGetsCleanup(chanPtr);

    statePtr->inputEncodingFlags = oldFlags;
    byteArray = Tcl_SetByteArrayLength(objPtr, oldLength);

    /*
     * We didn't get a complete line so we need to indicate to UpdateInterest
     * that the gets blocked. It will wait for more data instead of firing a
     * timer, avoiding a busy wait. This is where we are assuming that the
     * next operation is a gets. No more file events will be delivered on this
     * channel until new data arrives or some operation is performed on the
     * channel (e.g. gets, read, fconfigure) that changes the blocking state.
     * Note that this means a file event will not be delivered even though a
     * read would be able to consume the buffered data.
     */

    SetFlag(statePtr, CHANNEL_NEED_MORE_DATA);
    copiedTotal = -1;

    /*
     * Update the notifier state so we don't block while there is still data
     * in the buffers.
     */

  done:
    assert(!GotFlag(statePtr, CHANNEL_EOF)
	    || GotFlag(statePtr, CHANNEL_STICKY_EOF)
	    || Tcl_InputBuffered((Tcl_Channel)chanPtr) == 0);
    assert(!(GotFlag(statePtr, CHANNEL_EOF|CHANNEL_BLOCKED)
	    == (CHANNEL_EOF|CHANNEL_BLOCKED)));
    UpdateInterest(chanPtr);
    TclChannelRelease((Tcl_Channel)chanPtr);
    return copiedTotal;
}

/*
 *---------------------------------------------------------------------------
 *
 * FreeBinaryEncoding --
 *
 *	Frees any "iso8859-1" Tcl_Encoding created by [gets] on a binary
 *	channel in a thread as part of that thread's finalization.
 *
 * Results:
 *	None.
 *
 *---------------------------------------------------------------------------
 */

static void
FreeBinaryEncoding(
    ClientData dummy)	/* Not used */
{
    ThreadSpecificData *tsdPtr = TCL_TSD_INIT(&dataKey);
    (void)dummy;

    if (tsdPtr->binaryEncoding != NULL) {
	Tcl_FreeEncoding(tsdPtr->binaryEncoding);
	tsdPtr->binaryEncoding = NULL;
    }
}

static Tcl_Encoding
GetBinaryEncoding()
{
    ThreadSpecificData *tsdPtr = TCL_TSD_INIT(&dataKey);

    if (tsdPtr->binaryEncoding == NULL) {
	tsdPtr->binaryEncoding = Tcl_GetEncoding(NULL, "iso8859-1");
	Tcl_CreateThreadExitHandler(FreeBinaryEncoding, NULL);
    }
    if (tsdPtr->binaryEncoding == NULL) {
	Tcl_Panic("binary encoding is not available");
    }
    return tsdPtr->binaryEncoding;
}

/*
 *---------------------------------------------------------------------------
 *
 * FilterInputBytes --
 *
 *	Helper function for Tcl_GetsObj. Produces UTF-8 characters from raw
 *	bytes read from the channel.
 *
 *	Consumes available bytes from channel buffers. When channel buffers
 *	are exhausted, reads more bytes from channel device into a new channel
 *	buffer. It is the caller's responsibility to free the channel buffers
 *	that have been exhausted.
 *
 * Results:
 *	The return value is -1 if there was an error reading from the channel,
 *	0 otherwise.
 *
 * Side effects:
 *	Status object keeps track of how much data from channel buffers has
 *	been consumed and where UTF-8 bytes should be stored.
 *
 *---------------------------------------------------------------------------
 */

static int
FilterInputBytes(
    Channel *chanPtr,		/* Channel to read. */
    GetsState *gsPtr)		/* Current state of gets operation. */
{
    ChannelState *statePtr = chanPtr->state;
				/* State info for channel */
    ChannelBuffer *bufPtr;
    char *raw, *dst;
    int offset, toRead, dstNeeded, spaceLeft, result, rawLen;
    Tcl_Obj *objPtr;
#define ENCODING_LINESIZE 20	/* Lower bound on how many bytes to convert at
				 * a time. Since we don't know a priori how
				 * many bytes of storage this many source
				 * bytes will use, we actually need at least
				 * ENCODING_LINESIZE * TCL_MAX_UTF bytes of
				 * room. */

    objPtr = gsPtr->objPtr;

    /*
     * Subtract the number of bytes that were removed from channel buffer
     * during last call.
     */

    bufPtr = gsPtr->bufPtr;
    if (bufPtr != NULL) {
	bufPtr->nextRemoved += gsPtr->rawRead;
	if (!IsBufferReady(bufPtr)) {
	    bufPtr = bufPtr->nextPtr;
	}
    }
    gsPtr->totalChars += gsPtr->charsWrote;

    if ((bufPtr == NULL) || (bufPtr->nextAdded == BUFFER_PADDING)) {
	/*
	 * All channel buffers were exhausted and the caller still hasn't seen
	 * EOL. Need to read more bytes from the channel device. Side effect
	 * is to allocate another channel buffer.
	 */

    read:
	if (GotFlag(statePtr, CHANNEL_NONBLOCKING|CHANNEL_BLOCKED)
		== (CHANNEL_NONBLOCKING|CHANNEL_BLOCKED)) {
	    gsPtr->charsWrote = 0;
	    gsPtr->rawRead = 0;
	    return -1;
	}
	if (GetInput(chanPtr) != 0) {
	    gsPtr->charsWrote = 0;
	    gsPtr->rawRead = 0;
	    return -1;
	}
	bufPtr = statePtr->inQueueTail;
	gsPtr->bufPtr = bufPtr;
	if (bufPtr == NULL) {
	    gsPtr->charsWrote = 0;
	    gsPtr->rawRead = 0;
	    return -1;
	}
    } else {
	/*
	 * Incoming CHANNEL_STICKY_EOF is filtered out on entry.  A new
	 * CHANNEL_STICKY_EOF set in this routine leads to return before
	 * coming back here.  When we are not dealing with CHANNEL_STICKY_EOF,
	 * a CHANNEL_EOF implies an empty buffer.  Here the buffer is
	 * non-empty so we know we're a non-EOF.
         */

	assert(!GotFlag(statePtr, CHANNEL_STICKY_EOF));
	assert(!GotFlag(statePtr, CHANNEL_EOF));
    }

    /*
     * Convert some of the bytes from the channel buffer to UTF-8. Space in
     * objPtr's string rep is used to hold the UTF-8 characters. Grow the
     * string rep if we need more space.
     */

    raw = RemovePoint(bufPtr);
    rawLen = BytesLeft(bufPtr);

    dst = *gsPtr->dstPtr;
    offset = dst - objPtr->bytes;
    toRead = ENCODING_LINESIZE;
    if (toRead > rawLen) {
	toRead = rawLen;
    }
    dstNeeded = toRead * TCL_UTF_MAX;
    spaceLeft = objPtr->length - offset;
    if (dstNeeded > spaceLeft) {
	int length = offset + ((offset < dstNeeded) ? dstNeeded : offset);

	if (Tcl_AttemptSetObjLength(objPtr, length) == 0) {
	    length = offset + dstNeeded;
	    if (Tcl_AttemptSetObjLength(objPtr, length) == 0) {
		dstNeeded = TCL_UTF_MAX - 1 + toRead;
		length = offset + dstNeeded;
		Tcl_SetObjLength(objPtr, length);
	    }
	}
	spaceLeft = length - offset;
	dst = objPtr->bytes + offset;
	*gsPtr->dstPtr = dst;
    }
    gsPtr->state = statePtr->inputEncodingState;
    result = Tcl_ExternalToUtf(NULL, gsPtr->encoding, raw, rawLen,
	    statePtr->inputEncodingFlags | TCL_ENCODING_NO_TERMINATE,
	    &statePtr->inputEncodingState, dst, spaceLeft, &gsPtr->rawRead,
	    &gsPtr->bytesWrote, &gsPtr->charsWrote);

    /*
     * Make sure that if we go through 'gets', that we reset the
     * TCL_ENCODING_START flag still. [Bug #523988]
     */

    statePtr->inputEncodingFlags &= ~TCL_ENCODING_START;

    if (result == TCL_CONVERT_MULTIBYTE) {
	/*
	 * The last few bytes in this channel buffer were the start of a
	 * multibyte sequence. If this buffer was full, then move them to the
	 * next buffer so the bytes will be contiguous.
	 */

	ChannelBuffer *nextPtr;
	int extra;

	nextPtr = bufPtr->nextPtr;
	if (!IsBufferFull(bufPtr)) {
	    if (gsPtr->rawRead > 0) {
		/*
		 * Some raw bytes were converted to UTF-8. Fall through,
		 * returning those UTF-8 characters because a EOL might be
		 * present in them.
		 */
	    } else if (GotFlag(statePtr, CHANNEL_EOF)) {
		/*
		 * There was a partial character followed by EOF on the
		 * device. Fall through, returning that nothing was found.
		 */

		bufPtr->nextRemoved = bufPtr->nextAdded;
	    } else {
		/*
		 * There are no more cached raw bytes left. See if we can get
		 * some more, but avoid blocking on a non-blocking channel.
		 */

		goto read;
	    }
	} else {
	    if (nextPtr == NULL) {
		nextPtr = AllocChannelBuffer(statePtr->bufSize);
		bufPtr->nextPtr = nextPtr;
		statePtr->inQueueTail = nextPtr;
	    }
	    extra = rawLen - gsPtr->rawRead;
	    memcpy(nextPtr->buf + (BUFFER_PADDING - extra),
		    raw + gsPtr->rawRead, extra);
	    nextPtr->nextRemoved -= extra;
	    bufPtr->nextAdded -= extra;
	}
    }

    gsPtr->bufPtr = bufPtr;
    return 0;
}

/*
 *---------------------------------------------------------------------------
 *
 * PeekAhead --
 *
 *	Helper function used by Tcl_GetsObj(). Called when we've seen a \r at
 *	the end of the UTF-8 string and want to look ahead one character to
 *	see if it is a \n.
 *
 * Results:
 *	*gsPtr->dstPtr is filled with a pointer to the start of the range of
 *	UTF-8 characters that were found by peeking and *dstEndPtr is filled
 *	with a pointer to the bytes just after the end of the range.
 *
 * Side effects:
 *	If no more raw bytes were available in one of the channel buffers,
 *	tries to perform a non-blocking read to get more bytes from the
 *	channel device.
 *
 *---------------------------------------------------------------------------
 */

static void
PeekAhead(
    Channel *chanPtr,		/* The channel to read. */
    char **dstEndPtr,		/* Filled with pointer to end of new range of
				 * UTF-8 characters. */
    GetsState *gsPtr)		/* Current state of gets operation. */
{
    ChannelState *statePtr = chanPtr->state;
				/* State info for channel */
    ChannelBuffer *bufPtr;
    Tcl_DriverBlockModeProc *blockModeProc;
    int bytesLeft;

    bufPtr = gsPtr->bufPtr;

    /*
     * If there's any more raw input that's still buffered, we'll peek into
     * that. Otherwise, only get more data from the channel driver if it looks
     * like there might actually be more data. The assumption is that if the
     * channel buffer is filled right up to the end, then there might be more
     * data to read.
     */

    blockModeProc = NULL;
    if (bufPtr->nextPtr == NULL) {
	bytesLeft = BytesLeft(bufPtr) - gsPtr->rawRead;
	if (bytesLeft == 0) {
	    if (!IsBufferFull(bufPtr)) {
		/*
		 * Don't peek ahead if last read was short read.
		 */

		goto cleanup;
	    }
	    if (!GotFlag(statePtr, CHANNEL_NONBLOCKING)) {
		blockModeProc = Tcl_ChannelBlockModeProc(chanPtr->typePtr);
		if (blockModeProc == NULL) {
		    /*
		     * Don't peek ahead if cannot set non-blocking mode.
		     */

		    goto cleanup;
		}
		StackSetBlockMode(chanPtr, TCL_MODE_NONBLOCKING);
	    }
	}
    }
    if (FilterInputBytes(chanPtr, gsPtr) == 0) {
	*dstEndPtr = *gsPtr->dstPtr + gsPtr->bytesWrote;
    }
    if (blockModeProc != NULL) {
	StackSetBlockMode(chanPtr, TCL_MODE_BLOCKING);
    }
    return;

  cleanup:
    bufPtr->nextRemoved += gsPtr->rawRead;
    gsPtr->rawRead = 0;
    gsPtr->totalChars += gsPtr->charsWrote;
    gsPtr->bytesWrote = 0;
    gsPtr->charsWrote = 0;
}

/*
 *---------------------------------------------------------------------------
 *
 * CommonGetsCleanup --
 *
 *	Helper function for Tcl_GetsObj() to restore the channel after a
 *	"gets" operation.
 *
 * Results:
 *	None.
 *
 * Side effects:
 *	Encoding may be freed.
 *
 *---------------------------------------------------------------------------
 */

static void
CommonGetsCleanup(
    Channel *chanPtr)
{
    ChannelState *statePtr = chanPtr->state;
				/* State info for channel */
    ChannelBuffer *bufPtr, *nextPtr;

    bufPtr = statePtr->inQueueHead;
    for ( ; bufPtr != NULL; bufPtr = nextPtr) {
	nextPtr = bufPtr->nextPtr;
	if (IsBufferReady(bufPtr)) {
	    break;
	}
	RecycleBuffer(statePtr, bufPtr, 0);
    }
    statePtr->inQueueHead = bufPtr;
    if (bufPtr == NULL) {
	statePtr->inQueueTail = NULL;
    } else {
	/*
	 * If any multi-byte characters were split across channel buffer
	 * boundaries, the split-up bytes were moved to the next channel
	 * buffer by FilterInputBytes(). Move the bytes back to their original
	 * buffer because the caller could change the channel's encoding which
	 * could change the interpretation of whether those bytes really made
	 * up multi-byte characters after all.
	 */

	nextPtr = bufPtr->nextPtr;
	for ( ; nextPtr != NULL; nextPtr = bufPtr->nextPtr) {
	    int extra;

	    extra = SpaceLeft(bufPtr);
	    if (extra > 0) {
		memcpy(InsertPoint(bufPtr),
			nextPtr->buf + (BUFFER_PADDING - extra),
			(size_t) extra);
		bufPtr->nextAdded += extra;
		nextPtr->nextRemoved = BUFFER_PADDING;
	    }
	    bufPtr = nextPtr;
	}
    }
}

/*
 *----------------------------------------------------------------------
 *
 * Tcl_Read --
 *
 *	Reads a given number of bytes from a channel. EOL and EOF translation
 *	is done on the bytes being read, so the number of bytes consumed from
 *	the channel may not be equal to the number of bytes stored in the
 *	destination buffer.
 *
 *	No encoding conversions are applied to the bytes being read.
 *
 * Results:
 *	The number of bytes read, or -1 on error. Use Tcl_GetErrno() to
 *	retrieve the error code for the error that occurred.
 *
 * Side effects:
 *	May cause input to be buffered.
 *
 *----------------------------------------------------------------------
 */

size_t
Tcl_Read(
    Tcl_Channel chan,		/* The channel from which to read. */
    char *dst,			/* Where to store input read. */
    size_t bytesToRead)		/* Maximum number of bytes to read. */
{
    Channel *chanPtr = (Channel *) chan;
    ChannelState *statePtr = chanPtr->state;
				/* State info for channel */

    /*
     * This operation should occur at the top of a channel stack.
     */

    chanPtr = statePtr->topChanPtr;

    if (CheckChannelErrors(statePtr, TCL_READABLE) != 0) {
	return TCL_IO_FAILURE;
    }

    return DoRead(chanPtr, dst, bytesToRead, 0);
}

/*
 *----------------------------------------------------------------------
 *
 * Tcl_ReadRaw --
 *
 *	Reads a given number of bytes from a channel. EOL and EOF translation
 *	is done on the bytes being read, so the number of bytes consumed from
 *	the channel may not be equal to the number of bytes stored in the
 *	destination buffer.
 *
 *	No encoding conversions are applied to the bytes being read.
 *
 * Results:
 *	The number of bytes read, or -1 on error. Use Tcl_GetErrno() to
 *	retrieve the error code for the error that occurred.
 *
 * Side effects:
 *	May cause input to be buffered.
 *
 *----------------------------------------------------------------------
 */

size_t
Tcl_ReadRaw(
    Tcl_Channel chan,		/* The channel from which to read. */
    char *readBuf,		/* Where to store input read. */
    size_t bytesToRead)		/* Maximum number of bytes to read. */
{
    Channel *chanPtr = (Channel *) chan;
    ChannelState *statePtr = chanPtr->state;
				/* State info for channel */
    int copied = 0;

    assert(bytesToRead > 0);
    if (CheckChannelErrors(statePtr, TCL_READABLE | CHANNEL_RAW_MODE) != 0) {
	return TCL_IO_FAILURE;
    }

    /*
     * First read bytes from the push-back buffers.
     */

    while (chanPtr->inQueueHead && bytesToRead > 0) {
	ChannelBuffer *bufPtr = chanPtr->inQueueHead;
	int bytesInBuffer = BytesLeft(bufPtr);
	int toCopy = (bytesInBuffer < (int)bytesToRead) ? bytesInBuffer
		: (int)bytesToRead;

	/*
	 * Copy the current chunk into the read buffer.
	 */

	memcpy(readBuf, RemovePoint(bufPtr), toCopy);
	bufPtr->nextRemoved += toCopy;
	copied += toCopy;
	readBuf += toCopy;
	bytesToRead -= toCopy;

	/*
         * If the current buffer is empty recycle it.
         */

	if (IsBufferEmpty(bufPtr)) {
	    chanPtr->inQueueHead = bufPtr->nextPtr;
	    if (chanPtr->inQueueHead == NULL) {
		chanPtr->inQueueTail = NULL;
	    }
	    RecycleBuffer(chanPtr->state, bufPtr, 0);
	}
    }

    /*
     * Go to the driver only if we got nothing from pushback.  Have to do it
     * this way to avoid EOF mis-timings when we consider the ability that EOF
     * may not be a permanent condition in the driver, and in that case we
     * have to synchronize.
     */

    if (copied) {
	return copied;
    }

    /*
     * This test not needed.
     */

    if (bytesToRead > 0) {
	int nread = ChanRead(chanPtr, readBuf, bytesToRead);

	if (nread == -1) {
	    /*
	     * An error signaled.  If CHANNEL_BLOCKED, then the error is not
	     * real, but an indication of blocked state.  In that case, retain
	     * the flag and let caller receive the short read of copied bytes
	     * from the pushback.  HOWEVER, if copied==0 bytes from pushback
	     * then repeat signalling the blocked state as an error to caller
	     * so there is no false report of an EOF.  When !CHANNEL_BLOCKED,
	     * the error is real and passes on to caller.
	     */

	    if (!GotFlag(statePtr, CHANNEL_BLOCKED) || copied == 0) {
		copied = -1;
	    }
	} else if (nread > 0) {
	    /*
             * Successful read (short is OK) - add to bytes copied.
             */

	    copied += nread;
	} else {
	    /*
	     * nread == 0.  Driver is at EOF. Let that state filter up.
	     */
	}
    }
    return copied;
}

/*
 *---------------------------------------------------------------------------
 *
 * Tcl_ReadChars --
 *
 *	Reads from the channel until the requested number of characters have
 *	been seen, EOF is seen, or the channel would block. EOL and EOF
 *	translation is done. If reading binary data, the raw bytes are wrapped
 *	in a Tcl byte array object. Otherwise, the raw bytes are converted to
 *	UTF-8 using the channel's current encoding and stored in a Tcl string
 *	object.
 *
 * Results:
 *	The number of characters read, or -1 on error. Use Tcl_GetErrno() to
 *	retrieve the error code for the error that occurred.
 *
 * Side effects:
 *	May cause input to be buffered.
 *
 *---------------------------------------------------------------------------
 */

size_t
Tcl_ReadChars(
    Tcl_Channel chan,		/* The channel to read. */
    Tcl_Obj *objPtr,		/* Input data is stored in this object. */
    size_t toRead,		/* Maximum number of characters to store, or
				 * -1 to read all available data (up to EOF or
				 * when channel blocks). */
    int appendFlag)		/* If non-zero, data read from the channel
				 * will be appended to the object. Otherwise,
				 * the data will replace the existing contents
				 * of the object. */
{
    Channel *chanPtr = (Channel *) chan;
    ChannelState *statePtr = chanPtr->state;
				/* State info for channel */

    /*
     * This operation should occur at the top of a channel stack.
     */

    chanPtr = statePtr->topChanPtr;

    if (CheckChannelErrors(statePtr, TCL_READABLE) != 0) {
	/*
	 * Update the notifier state so we don't block while there is still
	 * data in the buffers.
	 */

	UpdateInterest(chanPtr);
	return -1;
    }

    return DoReadChars(chanPtr, objPtr, toRead, appendFlag);
}
/*
 *---------------------------------------------------------------------------
 *
 * DoReadChars --
 *
 *	Reads from the channel until the requested number of characters have
 *	been seen, EOF is seen, or the channel would block. EOL and EOF
 *	translation is done. If reading binary data, the raw bytes are wrapped
 *	in a Tcl byte array object. Otherwise, the raw bytes are converted to
 *	UTF-8 using the channel's current encoding and stored in a Tcl string
 *	object.
 *
 * Results:
 *	The number of characters read, or -1 on error. Use Tcl_GetErrno() to
 *	retrieve the error code for the error that occurred.
 *
 * Side effects:
 *	May cause input to be buffered.
 *
 *---------------------------------------------------------------------------
 */

static int
DoReadChars(
    Channel *chanPtr,		/* The channel to read. */
    Tcl_Obj *objPtr,		/* Input data is stored in this object. */
    size_t toRead,			/* Maximum number of characters to store, or
				 * -1 to read all available data (up to EOF or
				 * when channel blocks). */
    int appendFlag)		/* If non-zero, data read from the channel
				 * will be appended to the object. Otherwise,
				 * the data will replace the existing contents
				 * of the object. */
{
    ChannelState *statePtr = chanPtr->state;
				/* State info for channel */
    ChannelBuffer *bufPtr;
    int copied, copiedNow, result;
    Tcl_Encoding encoding = statePtr->encoding;
    int binaryMode;
#define UTF_EXPANSION_FACTOR	1024
    int factor = UTF_EXPANSION_FACTOR;

    binaryMode = (encoding == NULL)
	    && (statePtr->inputTranslation == TCL_TRANSLATE_LF)
	    && (statePtr->inEofChar == '\0');

    if (appendFlag == 0) {
	if (binaryMode) {
	    Tcl_SetByteArrayLength(objPtr, 0);
	} else {
	    Tcl_SetObjLength(objPtr, 0);

	    /*
	     * We're going to access objPtr->bytes directly, so we must ensure
	     * that this is actually a string object (otherwise it might have
	     * been pure Unicode).
	     *
	     * Probably not needed anymore.
	     */

	    TclGetString(objPtr);
	}
    }

    /*
     * Early out when next read will see eofchar.
     *
     * NOTE: See DoRead for argument that it's a bug (one we're keeping) to
     * have this escape before the one for zero-char read request.
     */

    if (GotFlag(statePtr, CHANNEL_STICKY_EOF)) {
	SetFlag(statePtr, CHANNEL_EOF);
	assert(statePtr->inputEncodingFlags & TCL_ENCODING_END);
	assert(!GotFlag(statePtr, CHANNEL_BLOCKED|INPUT_SAW_CR));

	/* TODO: We don't need this call? */
	UpdateInterest(chanPtr);
	return 0;
    }

    /*
     * Special handling for zero-char read request.
     */
    if (toRead == 0) {
	if (GotFlag(statePtr, CHANNEL_EOF)) {
	    statePtr->inputEncodingFlags |= TCL_ENCODING_START;
	}
	ResetFlag(statePtr, CHANNEL_BLOCKED|CHANNEL_EOF);
	statePtr->inputEncodingFlags &= ~TCL_ENCODING_END;
	/* TODO: We don't need this call? */
	UpdateInterest(chanPtr);
	return 0;
    }

    /*
     * This operation should occur at the top of a channel stack.
     */

    chanPtr = statePtr->topChanPtr;
    TclChannelPreserve((Tcl_Channel)chanPtr);

    /*
     * Must clear the BLOCKED|EOF flags here since we check before reading.
     */

    if (GotFlag(statePtr, CHANNEL_EOF)) {
	statePtr->inputEncodingFlags |= TCL_ENCODING_START;
    }
    ResetFlag(statePtr, CHANNEL_BLOCKED|CHANNEL_EOF);
    statePtr->inputEncodingFlags &= ~TCL_ENCODING_END;
    for (copied = 0; toRead > 0; ) {
	copiedNow = -1;
	if (statePtr->inQueueHead != NULL) {
	    if (binaryMode) {
		copiedNow = ReadBytes(statePtr, objPtr, toRead);
	    } else {
		copiedNow = ReadChars(statePtr, objPtr, toRead, &factor);
	    }

	    /*
	     * If the current buffer is empty recycle it.
	     */

	    bufPtr = statePtr->inQueueHead;
	    if (IsBufferEmpty(bufPtr)) {
		ChannelBuffer *nextPtr = bufPtr->nextPtr;

		RecycleBuffer(statePtr, bufPtr, 0);
		statePtr->inQueueHead = nextPtr;
		if (nextPtr == NULL) {
		    statePtr->inQueueTail = NULL;
		}
	    }
	}

	if (copiedNow < 0) {
	    if (GotFlag(statePtr, CHANNEL_EOF)) {
		break;
	    }
	    if (GotFlag(statePtr, CHANNEL_NONBLOCKING|CHANNEL_BLOCKED)
		    == (CHANNEL_NONBLOCKING|CHANNEL_BLOCKED)) {
		break;
	    }
	    result = GetInput(chanPtr);
	    if (chanPtr != statePtr->topChanPtr) {
		TclChannelRelease((Tcl_Channel)chanPtr);
		chanPtr = statePtr->topChanPtr;
		TclChannelPreserve((Tcl_Channel)chanPtr);
	    }
	    if (result != 0) {
		if (!GotFlag(statePtr, CHANNEL_BLOCKED)) {
		    copied = -1;
		}
		break;
	    }
	} else {
	    copied += copiedNow;
	    toRead -= copiedNow;
	}
    }

    /*
     * Failure to fill a channel buffer may have left channel reporting a
     * "blocked" state, but so long as we fulfilled the request here, the
     * caller does not consider us blocked.
     */

    if (toRead == 0) {
	ResetFlag(statePtr, CHANNEL_BLOCKED);
    }

    /*
     * Regenerate the top channel, in case it was changed due to
     * self-modifying reflected transforms.
     */

    if (chanPtr != statePtr->topChanPtr) {
	TclChannelRelease((Tcl_Channel)chanPtr);
	chanPtr = statePtr->topChanPtr;
	TclChannelPreserve((Tcl_Channel)chanPtr);
    }

    /*
     * Update the notifier state so we don't block while there is still data
     * in the buffers.
     */

    assert(!GotFlag(statePtr, CHANNEL_EOF)
	    || GotFlag(statePtr, CHANNEL_STICKY_EOF)
	    || Tcl_InputBuffered((Tcl_Channel)chanPtr) == 0);
    assert(!(GotFlag(statePtr, CHANNEL_EOF|CHANNEL_BLOCKED)
            == (CHANNEL_EOF|CHANNEL_BLOCKED)));
    UpdateInterest(chanPtr);
    TclChannelRelease((Tcl_Channel)chanPtr);
    return copied;
}

/*
 *---------------------------------------------------------------------------
 *
 * ReadBytes --
 *
 *	Reads from the channel until the requested number of bytes have been
 *	seen, EOF is seen, or the channel would block. Bytes from the channel
 *	are stored in objPtr as a ByteArray object. EOL and EOF translation
 *	are done.
 *
 *	'bytesToRead' can safely be a very large number because space is only
 *	allocated to hold data read from the channel as needed.
 *
 * Results:
 *	The return value is the number of bytes appended to the object, or
 *	-1 to indicate that zero bytes were read due to an EOF.
 *
 * Side effects:
 *	The storage of bytes in objPtr can cause (re-)allocation of memory.
 *
 *---------------------------------------------------------------------------
 */

static int
ReadBytes(
    ChannelState *statePtr,	/* State of the channel to read. */
    Tcl_Obj *objPtr,		/* Input data is appended to this ByteArray
				 * object. Its length is how much space has
				 * been allocated to hold data, not how many
				 * bytes of data have been stored in the
				 * object. */
    int bytesToRead)		/* Maximum number of bytes to store, or -1 to
				 * get all available bytes. Bytes are obtained
				 * from the first buffer in the queue - even
				 * if this number is larger than the number of
				 * bytes available in the first buffer, only
				 * the bytes from the first buffer are
				 * returned. */
{
    ChannelBuffer *bufPtr = statePtr->inQueueHead;
    int srcLen = BytesLeft(bufPtr);
    int toRead = bytesToRead>srcLen || bytesToRead<0 ? srcLen : bytesToRead;

    TclAppendBytesToByteArray(objPtr, (unsigned char *) RemovePoint(bufPtr),
	    toRead);
    bufPtr->nextRemoved += toRead;
    return toRead;
}

/*
 *---------------------------------------------------------------------------
 *
 * ReadChars --
 *
 *	Reads from the channel until the requested number of UTF-8 characters
 *	have been seen, EOF is seen, or the channel would block. Raw bytes
 *	from the channel are converted to UTF-8 and stored in objPtr. EOL and
 *	EOF translation is done.
 *
 *	'charsToRead' can safely be a very large number because space is only
 *	allocated to hold data read from the channel as needed.
 *
 *	'charsToRead' may *not* be 0.
 *
 * Results:
 *	The return value is the number of characters appended to the object,
 *	*offsetPtr is filled with the number of bytes that were appended, and
 *	*factorPtr is filled with the expansion factor used to guess how many
 *	bytes of UTF-8 to allocate to hold N source bytes.
 *
 * Side effects:
 *	None.
 *
 *---------------------------------------------------------------------------
 */

static int
ReadChars(
    ChannelState *statePtr,	/* State of channel to read. */
    Tcl_Obj *objPtr,		/* Input data is appended to this object.
				 * objPtr->length is how much space has been
				 * allocated to hold data, not how many bytes
				 * of data have been stored in the object. */
    int charsToRead,		/* Maximum number of characters to store, or
				 * -1 to get all available characters.
				 * Characters are obtained from the first
				 * buffer in the queue -- even if this number
				 * is larger than the number of characters
				 * available in the first buffer, only the
				 * characters from the first buffer are
				 * returned. The execption is when there is
				 * not any complete character in the first
				 * buffer.  In that case, a recursive call
				 * effectively obtains chars from the
				 * second buffer. */
    int *factorPtr)		/* On input, contains a guess of how many
				 * bytes need to be allocated to hold the
				 * result of converting N source bytes to
				 * UTF-8. On output, contains another guess
				 * based on the data seen so far. */
{
    Tcl_Encoding encoding = statePtr->encoding? statePtr->encoding
	    : GetBinaryEncoding();
    Tcl_EncodingState savedState = statePtr->inputEncodingState;
    ChannelBuffer *bufPtr = statePtr->inQueueHead;
    int savedIEFlags = statePtr->inputEncodingFlags;
    int savedFlags = statePtr->flags;
    char *dst, *src = RemovePoint(bufPtr);
    size_t numBytes;
    int srcLen = BytesLeft(bufPtr);

    /*
     * One src byte can yield at most one character.  So when the number of
     * src bytes we plan to read is less than the limit on character count to
     * be read, clearly we will remain within that limit, and we can use the
     * value of "srcLen" as a tighter limit for sizing receiving buffers.
     */

    int toRead = ((charsToRead<0)||(charsToRead > srcLen)) ? srcLen : charsToRead;

    /*
     * 'factor' is how much we guess that the bytes in the source buffer will
     * expand when converted to UTF-8 chars. This guess comes from analyzing
     * how many characters were produced by the previous pass.
     */

    int factor = *factorPtr;
    int dstLimit = TCL_UTF_MAX - 1 + toRead * factor / UTF_EXPANSION_FACTOR;

    (void) TclGetStringFromObj(objPtr, &numBytes);
    Tcl_AppendToObj(objPtr, NULL, dstLimit);
    if (toRead == srcLen) {
	size_t size;

	dst = TclGetStringStorage(objPtr, &size) + numBytes;
	dstLimit = size - numBytes;
    } else {
	dst = TclGetString(objPtr) + numBytes;
    }

    /*
     * This routine is burdened with satisfying several constraints. It cannot
     * append more than 'charsToRead` chars onto objPtr. This is measured
     * after encoding and translation transformations are completed. There is
     * no precise number of src bytes that can be associated with the limit.
     * Yet, when we are done, we must know precisely the number of src bytes
     * that were consumed to produce the appended chars, so that all
     * subsequent bytes are left in the buffers for future read operations.
     *
     * The consequence is that we have no choice but to implement a "trial and
     * error" approach, where in general we may need to perform
     * transformations and copies multiple times to achieve a consistent set
     * of results.  This takes the shape of a loop.
     */

    while (1) {
	int dstDecoded, dstRead, dstWrote, srcRead, numChars, code;
	int flags = statePtr->inputEncodingFlags | TCL_ENCODING_NO_TERMINATE;

	if (charsToRead > 0) {
	    flags |= TCL_ENCODING_CHAR_LIMIT;
	    numChars = charsToRead;
	}

	/*
	 * Perform the encoding transformation.  Read no more than srcLen
	 * bytes, write no more than dstLimit bytes.
	 *
	 * Some trickiness with encoding flags here.  We do not want the end
	 * of a buffer to be treated as the end of all input when the presence
	 * of bytes in a next buffer are already known to exist.  This is
	 * checked with an assert() because so far no test case causing the
	 * assertion to be false has been created.  The normal operations of
	 * channel reading appear to cause EOF and TCL_ENCODING_END setting to
	 * appear only in situations where there are no further bytes in any
	 * buffers.
	 */

	assert(bufPtr->nextPtr == NULL || BytesLeft(bufPtr->nextPtr) == 0
		|| (statePtr->inputEncodingFlags & TCL_ENCODING_END) == 0);

	code = Tcl_ExternalToUtf(NULL, encoding, src, srcLen,
		flags, &statePtr->inputEncodingState,
		dst, dstLimit, &srcRead, &dstDecoded, &numChars);

	/*
	 * Perform the translation transformation in place.  Read no more than
	 * the dstDecoded bytes the encoding transformation actually produced.
	 * Capture the number of bytes written in dstWrote. Capture the number
	 * of bytes actually consumed in dstRead.
	 */

	dstWrote = dstLimit;
	dstRead = dstDecoded;
	TranslateInputEOL(statePtr, dst, dst, &dstWrote, &dstRead);

	if (dstRead < dstDecoded) {
	    /*
	     * The encoding transformation produced bytes that the translation
	     * transformation did not consume.  Why did this happen?
	     */

	    if (statePtr->inEofChar && dst[dstRead] == statePtr->inEofChar) {
		/*
		 * 1) There's an eof char set on the channel, and
		 *    we saw it and stopped translating at that point.
		 *
		 * NOTE the bizarre spec of TranslateInputEOL in this case.
		 * Clearly the eof char had to be read in order to account for
		 * the stopping, but the value of dstRead does not include it.
		 *
		 * Also rather bizarre, our caller can only notice an EOF
		 * condition if we return the value -1 as the number of chars
		 * read.  This forces us to perform a 2-call dance where the
		 * first call can read all the chars up to the eof char, and
		 * the second call is solely for consuming the encoded eof
		 * char then pointed at by src so that we can return that
		 * magic -1 value.  This seems really wasteful, especially
		 * since the first decoding pass of each call is likely to
		 * decode many bytes beyond that eof char that's all we care
		 * about.
		 */

		if (dstRead == 0) {
		    /*
		     * Curious choice in the eof char handling.  We leave the
		     * eof char in the buffer. So, no need to compute a proper
		     * srcRead value. At this point, there are no chars before
		     * the eof char in the buffer.
		     */

		    Tcl_SetObjLength(objPtr, numBytes);
		    return -1;
		}

		{
		    /*
		     * There are chars leading the buffer before the eof char.
		     * Adjust the dstLimit so we go back and read only those
		     * and do not encounter the eof char this time.
		     */

		    dstLimit = dstRead + (TCL_UTF_MAX - 1);
		    statePtr->flags = savedFlags;
		    statePtr->inputEncodingFlags = savedIEFlags;
		    statePtr->inputEncodingState = savedState;
		    continue;
		}
	    }

	    /*
	     * 2) The other way to read fewer bytes than are decoded is when
	     *    the final byte is \r and we're in a CRLF translation mode so
	     *    we cannot decide whether to record \r or \n yet.
	     */

	    assert(dst[dstRead] == '\r');
	    assert(statePtr->inputTranslation == TCL_TRANSLATE_CRLF);

	    if (dstWrote > 0) {
		/*
		 * There are chars we can read before we hit the bare CR.  Go
		 * back with a smaller dstLimit so we get them in the next
		 * pass, compute a matching srcRead, and don't end up back
		 * here in this call.
		 */

		dstLimit = dstRead + (TCL_UTF_MAX - 1);
		statePtr->flags = savedFlags;
		statePtr->inputEncodingFlags = savedIEFlags;
		statePtr->inputEncodingState = savedState;
		continue;
	    }

	    assert(dstWrote == 0);
	    assert(dstRead == 0);

	    /*
	     * We decoded only the bare CR, and we cannot read a translated
	     * char from that alone. We have to know what's next.  So why do
	     * we only have the one decoded char?
	     */

	    if (code != TCL_OK) {
		int read, decoded, count;
		char buffer[TCL_UTF_MAX + 1];

		/*
		 * Didn't get everything the buffer could offer
		 */

		statePtr->flags = savedFlags;
		statePtr->inputEncodingFlags = savedIEFlags;
		statePtr->inputEncodingState = savedState;

		assert(bufPtr->nextPtr == NULL
			|| BytesLeft(bufPtr->nextPtr) == 0 || 0 ==
			(statePtr->inputEncodingFlags & TCL_ENCODING_END));

		Tcl_ExternalToUtf(NULL, encoding, src, srcLen,
		(statePtr->inputEncodingFlags | TCL_ENCODING_NO_TERMINATE),
		&statePtr->inputEncodingState, buffer, sizeof(buffer),
		&read, &decoded, &count);

		if (count == 2) {
		    if (buffer[1] == '\n') {
			/* \r\n translate to \n */
			dst[0] = '\n';
			bufPtr->nextRemoved += read;
		    } else {
			dst[0] = '\r';
			bufPtr->nextRemoved += srcRead;
		    }

		    statePtr->inputEncodingFlags &= ~TCL_ENCODING_START;

		    Tcl_SetObjLength(objPtr, numBytes + 1);
		    return 1;
		}

	    } else if (statePtr->flags & CHANNEL_EOF) {
		/*
		 * The bare \r is the only char and we will never read a
		 * subsequent char to make the determination.
		 */

		dst[0] = '\r';
		bufPtr->nextRemoved = bufPtr->nextAdded;
		Tcl_SetObjLength(objPtr, numBytes + 1);
		return 1;
	    }

	    /*
	     * Revise the dstRead value so that the numChars calc below
	     * correctly computes zero characters read.
	     */

	    dstRead = numChars;

	    /* FALL THROUGH - get more data (dstWrote == 0) */
	}

	/*
	 * The translation transformation can only reduce the number of chars
	 * when it converts \r\n into \n. The reduction in the number of chars
	 * is the difference in bytes read and written.
	 */

	numChars -= (dstRead - dstWrote);

	if (charsToRead > 0 && numChars > charsToRead) {

	    /*
	     * TODO: This cannot happen anymore.
	     *
	     * We read more chars than allowed.  Reset limits to prevent that
	     * and try again.  Don't forget the extra padding of TCL_UTF_MAX
	     * bytes demanded by the Tcl_ExternalToUtf() call!
	     */

	    dstLimit = Tcl_UtfAtIndex(dst, charsToRead) - dst + (TCL_UTF_MAX - 1);
	    statePtr->flags = savedFlags;
	    statePtr->inputEncodingFlags = savedIEFlags;
	    statePtr->inputEncodingState = savedState;
	    continue;
	}

	if (dstWrote == 0) {
	    ChannelBuffer *nextPtr;

	    /*
	     * We were not able to read any chars.
	     */

	    assert(numChars == 0);

	    /*
	     * There is one situation where this is the correct final result.
	     * If the src buffer contains only a single \n byte, and we are in
	     * TCL_TRANSLATE_AUTO mode, and when the translation pass was made
	     * the INPUT_SAW_CR flag was set on the channel. In that case, the
	     * correct behavior is to consume that \n and produce the empty
	     * string.
	     */

	    if (dstRead == 1 && dst[0] == '\n') {
		assert(statePtr->inputTranslation == TCL_TRANSLATE_AUTO);

		goto consume;
	    }

	    /*
	     * Otherwise, reading zero characters indicates there's something
	     * incomplete at the end of the src buffer.  Maybe there were not
	     * enough src bytes to decode into a char.  Maybe a lone \r could
	     * not be translated (crlf mode).  Need to combine any unused src
	     * bytes we have in the first buffer with subsequent bytes to try
	     * again.
	     */

	    nextPtr = bufPtr->nextPtr;

	    if (nextPtr == NULL) {
		if (srcLen > 0) {
		    SetFlag(statePtr, CHANNEL_NEED_MORE_DATA);
		}
		Tcl_SetObjLength(objPtr, numBytes);
		return -1;
	    }

	    /*
	     * Space is made at the beginning of the buffer to copy the
	     * previous unused bytes there. Check first if the buffer we are
	     * using actually has enough space at its beginning for the data
	     * we are copying.  Because if not we will write over the buffer
	     * management information, especially the 'nextPtr'.
	     *
	     * Note that the BUFFER_PADDING (See AllocChannelBuffer) is used
	     * to prevent exactly this situation. I.e. it should never happen.
	     * Therefore it is ok to panic should it happen despite the
	     * precautions.
	     */

	    if (nextPtr->nextRemoved - srcLen < 0) {
		Tcl_Panic("Buffer Underflow, BUFFER_PADDING not enough");
	    }

	    nextPtr->nextRemoved -= srcLen;
	    memcpy(RemovePoint(nextPtr), src, srcLen);
	    RecycleBuffer(statePtr, bufPtr, 0);
	    statePtr->inQueueHead = nextPtr;
	    Tcl_SetObjLength(objPtr, numBytes);
	    return ReadChars(statePtr, objPtr, charsToRead, factorPtr);
	}

	statePtr->inputEncodingFlags &= ~TCL_ENCODING_START;

    consume:
	bufPtr->nextRemoved += srcRead;

	/*
	 * If this read contained multibyte characters, revise factorPtr so
	 * the next read will allocate bigger buffers.
	 */

	if (numChars && numChars < srcRead) {
	    *factorPtr = srcRead * UTF_EXPANSION_FACTOR / numChars;
	}
	Tcl_SetObjLength(objPtr, numBytes + dstWrote);
	return numChars;
    }
}

/*
 *---------------------------------------------------------------------------
 *
 * TranslateInputEOL --
 *
 *	Perform input EOL and EOF translation on the source buffer, leaving
 *	the translated result in the destination buffer.
 *
 * Results:
 *	The return value is 1 if the EOF character was found when copying
 *	bytes to the destination buffer, 0 otherwise.
 *
 * Side effects:
 *	None.
 *
 *---------------------------------------------------------------------------
 */

static void
TranslateInputEOL(
    ChannelState *statePtr,	/* Channel being read, for EOL translation and
				 * EOF character. */
    char *dstStart,		/* Output buffer filled with chars by applying
				 * appropriate EOL translation to source
				 * characters. */
    const char *srcStart,	/* Source characters. */
    int *dstLenPtr,		/* On entry, the maximum length of output
				 * buffer in bytes. On exit, the number of
				 * bytes actually used in output buffer. */
    int *srcLenPtr)		/* On entry, the length of source buffer. On
				 * exit, the number of bytes read from the
				 * source buffer. */
{
    const char *eof = NULL;
    int dstLen = *dstLenPtr;
    int srcLen = *srcLenPtr;
    int inEofChar = statePtr->inEofChar;

    /*
     * Depending on the translation mode in use, there's no need to scan more
     * srcLen bytes at srcStart than can possibly transform to dstLen bytes.
     * This keeps the scan for eof char below from being pointlessly long.
     */

    switch (statePtr->inputTranslation) {
    case TCL_TRANSLATE_LF:
    case TCL_TRANSLATE_CR:
	if (srcLen > dstLen) {
	    /*
	     * In these modes, each src byte become a dst byte.
	     */

	    srcLen = dstLen;
	}
	break;
    default:
	/*
	 * In other modes, at most 2 src bytes become a dst byte.
	 */

	if (srcLen/2 > dstLen) {
	    srcLen = 2 * dstLen;
	}
	break;
    }

    if (inEofChar != '\0') {
	/*
	 * Make sure we do not read past any logical end of channel input
	 * created by the presence of the input eof char.
	 */

	if ((eof = (const char *)memchr(srcStart, inEofChar, srcLen))) {
	    srcLen = eof - srcStart;
	}
    }

    switch (statePtr->inputTranslation) {
    case TCL_TRANSLATE_LF:
    case TCL_TRANSLATE_CR:
	if (dstStart != srcStart) {
	    memcpy(dstStart, srcStart, srcLen);
	}
	if (statePtr->inputTranslation == TCL_TRANSLATE_CR) {
	    char *dst = dstStart;
	    char *dstEnd = dstStart + srcLen;

	    while ((dst = (char *)memchr(dst, '\r', dstEnd - dst))) {
		*dst++ = '\n';
	    }
	}
	dstLen = srcLen;
	break;
    case TCL_TRANSLATE_CRLF: {
	const char *crFound, *src = srcStart;
	char *dst = dstStart;
	int lesser = (dstLen < srcLen) ? dstLen : srcLen;

	while ((crFound = (const char *)memchr(src, '\r', lesser))) {
	    int numBytes = crFound - src;
	    memmove(dst, src, numBytes);

	    dst += numBytes; dstLen -= numBytes;
	    src += numBytes; srcLen -= numBytes;
	    if (srcLen == 1) {
		/* valid src bytes end in \r */
		if (eof) {
		    *dst++ = '\r';
		    src++; srcLen--;
		} else {
		    lesser = 0;
		    break;
		}
	    } else if (src[1] == '\n') {
		*dst++ = '\n';
		src += 2; srcLen -= 2;
	    } else {
		*dst++ = '\r';
		src++; srcLen--;
	    }
	    dstLen--;
	    lesser = (dstLen < srcLen) ? dstLen : srcLen;
	}
	memmove(dst, src, lesser);
	srcLen = src + lesser - srcStart;
	dstLen = dst + lesser - dstStart;
	break;
    }
    case TCL_TRANSLATE_AUTO: {
	const char *crFound, *src = srcStart;
	char *dst = dstStart;
	int lesser;

	if ((statePtr->flags & INPUT_SAW_CR) && srcLen) {
	    if (*src == '\n') { src++; srcLen--; }
	    ResetFlag(statePtr, INPUT_SAW_CR);
	}
	lesser = (dstLen < srcLen) ? dstLen : srcLen;
	while ((crFound = (const char *)memchr(src, '\r', lesser))) {
	    int numBytes = crFound - src;
	    memmove(dst, src, numBytes);

	    dst[numBytes] = '\n';
	    dst += numBytes + 1; dstLen -= numBytes + 1;
	    src += numBytes + 1; srcLen -= numBytes + 1;
	    if (srcLen == 0) {
		SetFlag(statePtr, INPUT_SAW_CR);
	    } else if (*src == '\n') {
		src++; srcLen--;
	    }
	    lesser = (dstLen < srcLen) ? dstLen : srcLen;
	}
	memmove(dst, src, lesser);
	srcLen = src + lesser - srcStart;
	dstLen = dst + lesser - dstStart;
	break;
    }
    default:
	Tcl_Panic("unknown input translation %d", statePtr->inputTranslation);
    }
    *dstLenPtr = dstLen;
    *srcLenPtr = srcLen;

    if (srcStart + srcLen == eof) {
	/*
	 * EOF character was seen in EOL translated range. Leave current file
	 * position pointing at the EOF character, but don't store the EOF
	 * character in the output string.
	 */

	SetFlag(statePtr, CHANNEL_EOF | CHANNEL_STICKY_EOF);
	statePtr->inputEncodingFlags |= TCL_ENCODING_END;
	ResetFlag(statePtr, CHANNEL_BLOCKED|INPUT_SAW_CR);
    }
}

/*
 *----------------------------------------------------------------------
 *
 * Tcl_Ungets --
 *
 *	Causes the supplied string to be added to the input queue of the
 *	channel, at either the head or tail of the queue.
 *
 * Results:
 *	The number of bytes stored in the channel, or TCL_IO_FAILURE on error.
 *
 * Side effects:
 *	Adds input to the input queue of a channel.
 *
 *----------------------------------------------------------------------
 */

size_t
Tcl_Ungets(
    Tcl_Channel chan,		/* The channel for which to add the input. */
    const char *str,		/* The input itself. */
    size_t len,			/* The length of the input. */
    int atEnd)			/* If non-zero, add at end of queue; otherwise
				 * add at head of queue. */
{
    Channel *chanPtr;		/* The real IO channel. */
    ChannelState *statePtr;	/* State of actual channel. */
    ChannelBuffer *bufPtr;	/* Buffer to contain the data. */
    int flags;

    chanPtr = (Channel *) chan;
    statePtr = chanPtr->state;

    /*
     * This operation should occur at the top of a channel stack.
     */

    chanPtr = statePtr->topChanPtr;

    /*
     * CheckChannelErrors clears too many flag bits in this one case.
     */

    flags = statePtr->flags;
    if (CheckChannelErrors(statePtr, TCL_READABLE) != 0) {
	len = TCL_IO_FAILURE;
	goto done;
    }
    statePtr->flags = flags;

    /*
     * Clear the EOF flags, and clear the BLOCKED bit.
     */

    if (GotFlag(statePtr, CHANNEL_EOF)) {
	statePtr->inputEncodingFlags |= TCL_ENCODING_START;
    }
    ResetFlag(statePtr,
	    CHANNEL_BLOCKED | CHANNEL_STICKY_EOF | CHANNEL_EOF | INPUT_SAW_CR);
    statePtr->inputEncodingFlags &= ~TCL_ENCODING_END;

    bufPtr = AllocChannelBuffer(len);
    memcpy(InsertPoint(bufPtr), str, len);
    bufPtr->nextAdded += len;

    if (statePtr->inQueueHead == NULL) {
	bufPtr->nextPtr = NULL;
	statePtr->inQueueHead = bufPtr;
	statePtr->inQueueTail = bufPtr;
    } else if (atEnd) {
	bufPtr->nextPtr = NULL;
	statePtr->inQueueTail->nextPtr = bufPtr;
	statePtr->inQueueTail = bufPtr;
    } else {
	bufPtr->nextPtr = statePtr->inQueueHead;
	statePtr->inQueueHead = bufPtr;
    }

    /*
     * Update the notifier state so we don't block while there is still data
     * in the buffers.
     */

  done:
    UpdateInterest(chanPtr);
    return len;
}

/*
 *----------------------------------------------------------------------
 *
 * Tcl_Flush --
 *
 *	Flushes output data on a channel.
 *
 * Results:
 *	A standard Tcl result.
 *
 * Side effects:
 *	May flush output queued on this channel.
 *
 *----------------------------------------------------------------------
 */

int
Tcl_Flush(
    Tcl_Channel chan)		/* The Channel to flush. */
{
    int result;			/* Of calling FlushChannel. */
    Channel *chanPtr = (Channel *) chan;
				/* The actual channel. */
    ChannelState *statePtr = chanPtr->state;
				/* State of actual channel. */

    /*
     * This operation should occur at the top of a channel stack.
     */

    chanPtr = statePtr->topChanPtr;

    if (CheckChannelErrors(statePtr, TCL_WRITABLE) != 0) {
	return TCL_ERROR;
    }

    result = FlushChannel(NULL, chanPtr, 0);
    if (result != 0) {
	return TCL_ERROR;
    }

    return TCL_OK;
}

/*
 *----------------------------------------------------------------------
 *
 * DiscardInputQueued --
 *
 *	Discards any input read from the channel but not yet consumed by Tcl
 *	reading commands.
 *
 * Results:
 *	None.
 *
 * Side effects:
 *	May discard input from the channel. If discardLastBuffer is zero,
 *	leaves one buffer in place for back-filling.
 *
 *----------------------------------------------------------------------
 */

static void
DiscardInputQueued(
    ChannelState *statePtr,	/* Channel on which to discard the queued
				 * input. */
    int discardSavedBuffers)	/* If non-zero, discard all buffers including
				 * last one. */
{
    ChannelBuffer *bufPtr, *nxtPtr;
				/* Loop variables. */

    bufPtr = statePtr->inQueueHead;
    statePtr->inQueueHead = NULL;
    statePtr->inQueueTail = NULL;
    for (; bufPtr != NULL; bufPtr = nxtPtr) {
	nxtPtr = bufPtr->nextPtr;
	RecycleBuffer(statePtr, bufPtr, discardSavedBuffers);
    }

    /*
     * If discardSavedBuffers is nonzero, must also discard any previously
     * saved buffer in the saveInBufPtr field.
     */

    if (discardSavedBuffers && statePtr->saveInBufPtr != NULL) {
	ReleaseChannelBuffer(statePtr->saveInBufPtr);
	statePtr->saveInBufPtr = NULL;
    }
}

/*
 *---------------------------------------------------------------------------
 *
 * GetInput --
 *
 *	Reads input data from a device into a channel buffer.
 *
 *	IMPORTANT!  This routine is only called on a chanPtr argument
 *	that is the top channel of a stack!
 *
 * Results:
 *	The return value is the Posix error code if an error occurred while
 *	reading from the file, or 0 otherwise.
 *
 * Side effects:
 *	Reads from the underlying device.
 *
 *---------------------------------------------------------------------------
 */

static int
GetInput(
    Channel *chanPtr)		/* Channel to read input from. */
{
    int toRead;			/* How much to read? */
    int result;			/* Of calling driver. */
    int nread;			/* How much was read from channel? */
    ChannelBuffer *bufPtr;	/* New buffer to add to input queue. */
    ChannelState *statePtr = chanPtr->state;
				/* State info for channel */

    /*
     * Verify that all callers know better than to call us when
     * it's recorded that the next char waiting to be read is the
     * eofchar.
     */

    assert(!GotFlag(statePtr, CHANNEL_STICKY_EOF));

    /*
     * Prevent reading from a dead channel -- a channel that has been closed
     * but not yet deallocated, which can happen if the exit handler for
     * channel cleanup has run but the channel is still registered in some
     * interpreter.
     */

    if (CheckForDeadChannel(NULL, statePtr)) {
	return EINVAL;
    }

    /*
     * WARNING: There was once a comment here claiming that it was a bad idea
     * to make another call to the inputproc of a channel driver when EOF has
     * already been detected on the channel.  Through much of Tcl's history,
     * this warning was then completely negated by having all (most?) read
     * paths clear the EOF setting before reaching here.  So we had a guard
     * that was never triggered.
     *
     * Don't be tempted to restore the guard.  Even if EOF is set on the
     * channel, continue through and call the inputproc again.  This is the
     * way to enable the ability to [read] again beyond the EOF, which seems a
     * strange thing to do, but for which use cases exist [Tcl Bug 5adc350683]
     * and which may even be essential for channels representing things like
     * ttys or other devices where the stream might take the logical form of a
     * series of 'files' separated by an EOF condition.
     *
     * First check for more buffers in the pushback area of the topmost
     * channel in the stack and use them. They can be the result of a
     * transformation which went away without reading all the information
     * placed in the area when it was stacked.
     */

    if (chanPtr->inQueueHead != NULL) {
	/* TODO: Tests to cover this. */
	assert(statePtr->inQueueHead == NULL);

	statePtr->inQueueHead = chanPtr->inQueueHead;
	statePtr->inQueueTail = chanPtr->inQueueTail;
	chanPtr->inQueueHead = NULL;
	chanPtr->inQueueTail = NULL;
	return 0;
    }

    /*
     * Nothing in the pushback area, fall back to the usual handling (driver,
     * etc.)
     */

    /*
     * See if we can fill an existing buffer. If we can, read only as much as
     * will fit in it. Otherwise allocate a new buffer, add it to the input
     * queue and attempt to fill it to the max.
     */

    bufPtr = statePtr->inQueueTail;

    if ((bufPtr == NULL) || IsBufferFull(bufPtr)) {
	bufPtr = statePtr->saveInBufPtr;
	statePtr->saveInBufPtr = NULL;

	/*
	 * Check the actual buffersize against the requested buffersize.
	 * Saved buffers of the wrong size are squashed. This is done to honor
	 * dynamic changes of the buffersize made by the user.
         *
	 * TODO: Tests to cover this.
	 */

	if ((bufPtr != NULL)
		&& (bufPtr->bufLength - BUFFER_PADDING != statePtr->bufSize)) {
	    ReleaseChannelBuffer(bufPtr);
	    bufPtr = NULL;
	}

	if (bufPtr == NULL) {
	    bufPtr = AllocChannelBuffer(statePtr->bufSize);
	}
	bufPtr->nextPtr = NULL;

	toRead = SpaceLeft(bufPtr);
	assert(toRead == statePtr->bufSize);

	if (statePtr->inQueueTail == NULL) {
	    statePtr->inQueueHead = bufPtr;
	} else {
	    statePtr->inQueueTail->nextPtr = bufPtr;
	}
	statePtr->inQueueTail = bufPtr;
    } else {
	toRead = SpaceLeft(bufPtr);
    }

    PreserveChannelBuffer(bufPtr);
    nread = ChanRead(chanPtr, InsertPoint(bufPtr), toRead);

    if (nread < 0) {
	result = Tcl_GetErrno();
    } else {
	result = 0;
	bufPtr->nextAdded += nread;
    }

    ReleaseChannelBuffer(bufPtr);
    return result;
}

/*
 *----------------------------------------------------------------------
 *
 * Tcl_Seek --
 *
 *	Implements seeking on Tcl Channels. This is a public function so that
 *	other C facilities may be implemented on top of it.
 *
 * Results:
 *	The new access point or -1 on error. If error, use Tcl_GetErrno() to
 *	retrieve the POSIX error code for the error that occurred.
 *
 * Side effects:
 *	May flush output on the channel. May discard queued input.
 *
 *----------------------------------------------------------------------
 */

Tcl_WideInt
Tcl_Seek(
    Tcl_Channel chan,		/* The channel on which to seek. */
    Tcl_WideInt offset,		/* Offset to seek to. */
    int mode)			/* Relative to which location to seek? */
{
    Channel *chanPtr = (Channel *) chan;
				/* The real IO channel. */
    ChannelState *statePtr = chanPtr->state;
				/* State info for channel */
    int inputBuffered, outputBuffered;
				/* # bytes held in buffers. */
    int result;			/* Of device driver operations. */
    Tcl_WideInt curPos;		/* Position on the device. */
    int wasAsync;		/* Was the channel nonblocking before the seek
				 * operation? If so, must restore to
				 * non-blocking mode after the seek. */

    if (CheckChannelErrors(statePtr, TCL_WRITABLE | TCL_READABLE) != 0) {
	return -1;
    }

    /*
     * Disallow seek on dead channels - channels that have been closed but not
     * yet been deallocated. Such channels can be found if the exit handler
     * for channel cleanup has run but the channel is still registered in an
     * interpreter.
     */

    if (CheckForDeadChannel(NULL, statePtr)) {
	return -1;
    }

    /*
     * This operation should occur at the top of a channel stack.
     */

    chanPtr = statePtr->topChanPtr;

    /*
     * Disallow seek on channels whose type does not have a seek procedure
     * defined. This means that the channel does not support seeking.
     */

    if ((Tcl_ChannelWideSeekProc(chanPtr->typePtr) == NULL)
    ) {
	Tcl_SetErrno(EINVAL);
	return -1;
    }

    /*
     * Compute how much input and output is buffered. If both input and output
     * is buffered, cannot compute the current position.
     */

    inputBuffered = Tcl_InputBuffered(chan);
    outputBuffered = Tcl_OutputBuffered(chan);

    if ((inputBuffered != 0) && (outputBuffered != 0)) {
	Tcl_SetErrno(EFAULT);
	return -1;
    }

    /*
     * If we are seeking relative to the current position, compute the
     * corrected offset taking into account the amount of unread input.
     */

    if (mode == SEEK_CUR) {
	offset -= inputBuffered;
    }

    /*
     * Discard any queued input - this input should not be read after the
     * seek.
     */

    DiscardInputQueued(statePtr, 0);

    /*
     * Reset EOF and BLOCKED flags. We invalidate them by moving the access
     * point. Also clear CR related flags.
     */

    if (GotFlag(statePtr, CHANNEL_EOF)) {
	statePtr->inputEncodingFlags |= TCL_ENCODING_START;
    }
    ResetFlag(statePtr, CHANNEL_EOF | CHANNEL_STICKY_EOF | CHANNEL_BLOCKED |
	    INPUT_SAW_CR);
    statePtr->inputEncodingFlags &= ~TCL_ENCODING_END;

    /*
     * If the channel is in asynchronous output mode, switch it back to
     * synchronous mode and cancel any async flush that may be scheduled.
     * After the flush, the channel will be put back into asynchronous output
     * mode.
     */

    wasAsync = 0;
    if (GotFlag(statePtr, CHANNEL_NONBLOCKING)) {
	wasAsync = 1;
	result = StackSetBlockMode(chanPtr, TCL_MODE_BLOCKING);
	if (result != 0) {
	    return -1;
	}
	ResetFlag(statePtr, CHANNEL_NONBLOCKING);
	if (GotFlag(statePtr, BG_FLUSH_SCHEDULED)) {
	    ResetFlag(statePtr, BG_FLUSH_SCHEDULED);
	}
    }

    /*
     * If the flush fails we cannot recover the original position. In that
     * case the seek is not attempted because we do not know where the access
     * position is - instead we return the error. FlushChannel has already
     * called Tcl_SetErrno() to report the error upwards. If the flush
     * succeeds we do the seek also.
     */

    if (FlushChannel(NULL, chanPtr, 0) != 0) {
	curPos = -1;
    } else {
	/*
	 * Now seek to the new position in the channel as requested by the
	 * caller.
	 */

	curPos = ChanSeek(chanPtr, offset, mode, &result);
	if (curPos == -1) {
	    Tcl_SetErrno(result);
	}
    }

    /*
     * Restore to nonblocking mode if that was the previous behavior.
     *
     * NOTE: Even if there was an async flush active we do not restore it now
     * because we already flushed all the queued output, above.
     */

    if (wasAsync) {
	SetFlag(statePtr, CHANNEL_NONBLOCKING);
	result = StackSetBlockMode(chanPtr, TCL_MODE_NONBLOCKING);
	if (result != 0) {
	    return -1;
	}
    }

    return curPos;
}

/*
 *----------------------------------------------------------------------
 *
 * Tcl_Tell --
 *
 *	Returns the position of the next character to be read/written on this
 *	channel.
 *
 * Results:
 *	A nonnegative integer on success, -1 on failure. If failed, use
 *	Tcl_GetErrno() to retrieve the POSIX error code for the error that
 *	occurred.
 *
 * Side effects:
 *	None.
 *
 *----------------------------------------------------------------------
 */

Tcl_WideInt
Tcl_Tell(
    Tcl_Channel chan)		/* The channel to return pos for. */
{
    Channel *chanPtr = (Channel *) chan;
				/* The real IO channel. */
    ChannelState *statePtr = chanPtr->state;
				/* State info for channel */
    int inputBuffered, outputBuffered;
				/* # bytes held in buffers. */
    int result;			/* Of calling device driver. */
    Tcl_WideInt curPos;		/* Position on device. */

    if (CheckChannelErrors(statePtr, TCL_WRITABLE | TCL_READABLE) != 0) {
	return -1;
    }

    /*
     * Disallow tell on dead channels -- channels that have been closed but
     * not yet been deallocated. Such channels can be found if the exit
     * handler for channel cleanup has run but the channel is still registered
     * in an interpreter.
     */

    if (CheckForDeadChannel(NULL, statePtr)) {
	return -1;
    }

    /*
     * This operation should occur at the top of a channel stack.
     */

    chanPtr = statePtr->topChanPtr;

    /*
     * Disallow tell on channels whose type does not have a seek procedure
     * defined. This means that the channel does not support seeking.
     */

    if ((Tcl_ChannelWideSeekProc(chanPtr->typePtr) == NULL)
    ) {
	Tcl_SetErrno(EINVAL);
	return -1;
    }

    /*
     * Compute how much input and output is buffered. If both input and output
     * is buffered, cannot compute the current position.
     */

    inputBuffered = Tcl_InputBuffered(chan);
    outputBuffered = Tcl_OutputBuffered(chan);

    /*
     * Get the current position in the device and compute the position where
     * the next character will be read or written. Note that we prefer the
     * wideSeekProc if that is available and non-NULL...
     */

    curPos = ChanSeek(chanPtr, 0, SEEK_CUR, &result);
    if (curPos == -1) {
	Tcl_SetErrno(result);
	return -1;
    }

    if (inputBuffered != 0) {
	return curPos - inputBuffered;
    }
    return curPos + outputBuffered;
}

/*
 *---------------------------------------------------------------------------
 *
 * Tcl_TruncateChannel --
 *
 *	Truncate a channel to the given length.
 *
 * Results:
 *	TCL_OK on success, TCL_ERROR if the operation failed (e.g., is not
 *	supported by the type of channel, or the underlying OS operation
 *	failed in some way).
 *
 * Side effects:
 *	Seeks the channel to the current location. Sets errno on OS error.
 *
 *---------------------------------------------------------------------------
 */

int
Tcl_TruncateChannel(
    Tcl_Channel chan,		/* Channel to truncate. */
    Tcl_WideInt length)		/* Length to truncate it to. */
{
    Channel *chanPtr = (Channel *) chan;
    Tcl_DriverTruncateProc *truncateProc =
	    Tcl_ChannelTruncateProc(chanPtr->typePtr);
    int result;

    if (truncateProc == NULL) {
	/*
	 * Feature not supported and it's not emulatable. Pretend it's
	 * returned an EINVAL, a very generic error!
	 */

	Tcl_SetErrno(EINVAL);
	return TCL_ERROR;
    }

    if (!GotFlag(chanPtr->state, TCL_WRITABLE)) {
	/*
	 * We require that the file was opened of writing. Do that check now
	 * so that we only flush if we think we're going to succeed.
	 */

	Tcl_SetErrno(EINVAL);
	return TCL_ERROR;
    }

    /*
     * Seek first to force a total flush of all pending buffers and ditch any
     * pre-read input data.
     */

    WillWrite(chanPtr);

    if (WillRead(chanPtr) == -1) {
        return TCL_ERROR;
    }

    /*
     * We're all flushed to disk now and we also don't have any unfortunate
     * input baggage around either; can truncate with impunity.
     */

    result = truncateProc(chanPtr->instanceData, length);
    if (result != 0) {
	Tcl_SetErrno(result);
	return TCL_ERROR;
    }
    return TCL_OK;
}

/*
 *---------------------------------------------------------------------------
 *
 * CheckChannelErrors --
 *
 *	See if the channel is in an ready state and can perform the desired
 *	operation.
 *
 * Results:
 *	The return value is 0 if the channel is OK, otherwise the return value
 *	is -1 and errno is set to indicate the error.
 *
 * Side effects:
 *	May clear the EOF and/or BLOCKED bits if reading from channel.
 *
 *---------------------------------------------------------------------------
 */

static int
CheckChannelErrors(
    ChannelState *statePtr,	/* Channel to check. */
    int flags)			/* Test if channel supports desired operation:
				 * TCL_READABLE, TCL_WRITABLE. Also indicates
				 * Raw read or write for special close
				 * processing */
{
    int direction = flags & (TCL_READABLE|TCL_WRITABLE);

    /*
     * Check for unreported error.
     */

    if (statePtr->unreportedError != 0) {
	Tcl_SetErrno(statePtr->unreportedError);
	statePtr->unreportedError = 0;

	/*
	 * TIP #219, Tcl Channel Reflection API.
	 * Move a defered error message back into the channel bypass.
	 */

	if (statePtr->chanMsg != NULL) {
	    TclDecrRefCount(statePtr->chanMsg);
	}
	statePtr->chanMsg = statePtr->unreportedMsg;
	statePtr->unreportedMsg = NULL;
	return -1;
    }

    /*
     * Only the raw read and write operations are allowed during close in
     * order to drain data from stacked channels.
     */

    if (GotFlag(statePtr, CHANNEL_CLOSED) && !(flags & CHANNEL_RAW_MODE)) {
	Tcl_SetErrno(EACCES);
	return -1;
    }

    /*
     * Fail if the channel is not opened for desired operation.
     */

    if ((statePtr->flags & direction) == 0) {
	Tcl_SetErrno(EACCES);
	return -1;
    }

    /*
     * Fail if the channel is in the middle of a background copy.
     *
     * Don't do this tests for raw channels here or else the chaining in the
     * transformation drivers will fail with 'file busy' error instead of
     * retrieving and transforming the data to copy.
     */

    if (BUSY_STATE(statePtr, flags) && ((flags & CHANNEL_RAW_MODE) == 0)) {
	Tcl_SetErrno(EBUSY);
	return -1;
    }

    if (direction == TCL_READABLE) {
	ResetFlag(statePtr, CHANNEL_NEED_MORE_DATA);
    }

    return 0;
}

/*
 *----------------------------------------------------------------------
 *
 * Tcl_Eof --
 *
 *	Returns 1 if the channel is at EOF, 0 otherwise.
 *
 * Results:
 *	1 or 0, always.
 *
 * Side effects:
 *	None.
 *
 *----------------------------------------------------------------------
 */

int
Tcl_Eof(
    Tcl_Channel chan)		/* Does this channel have EOF? */
{
    ChannelState *statePtr = ((Channel *) chan)->state;
				/* State of real channel structure. */

    return GotFlag(statePtr, CHANNEL_EOF) ? 1 : 0;
}

/*
 *----------------------------------------------------------------------
 *
 * Tcl_InputBlocked --
 *
 *	Returns 1 if input is blocked on this channel, 0 otherwise.
 *
 * Results:
 *	0 or 1, always.
 *
 * Side effects:
 *	None.
 *
 *----------------------------------------------------------------------
 */

int
Tcl_InputBlocked(
    Tcl_Channel chan)		/* Is this channel blocked? */
{
    ChannelState *statePtr = ((Channel *) chan)->state;
				/* State of real channel structure. */

    return GotFlag(statePtr, CHANNEL_BLOCKED) ? 1 : 0;
}

/*
 *----------------------------------------------------------------------
 *
 * Tcl_InputBuffered --
 *
 *	Returns the number of bytes of input currently buffered in the common
 *	internal buffer of a channel.
 *
 * Results:
 *	The number of input bytes buffered, or zero if the channel is not open
 *	for reading.
 *
 * Side effects:
 *	None.
 *
 *----------------------------------------------------------------------
 */

int
Tcl_InputBuffered(
    Tcl_Channel chan)		/* The channel to query. */
{
    ChannelState *statePtr = ((Channel *) chan)->state;
				/* State of real channel structure. */
    ChannelBuffer *bufPtr;
    int bytesBuffered;

    for (bytesBuffered = 0, bufPtr = statePtr->inQueueHead; bufPtr != NULL;
	    bufPtr = bufPtr->nextPtr) {
	bytesBuffered += BytesLeft(bufPtr);
    }

    /*
     * Don't forget the bytes in the topmost pushback area.
     */

    for (bufPtr = statePtr->topChanPtr->inQueueHead; bufPtr != NULL;
	    bufPtr = bufPtr->nextPtr) {
	bytesBuffered += BytesLeft(bufPtr);
    }

    return bytesBuffered;
}

/*
 *----------------------------------------------------------------------
 *
 * Tcl_OutputBuffered --
 *
 *    Returns the number of bytes of output currently buffered in the common
 *    internal buffer of a channel.
 *
 * Results:
 *    The number of output bytes buffered, or zero if the channel is not open
 *    for writing.
 *
 * Side effects:
 *    None.
 *
 *----------------------------------------------------------------------
 */

int
Tcl_OutputBuffered(
    Tcl_Channel chan)		/* The channel to query. */
{
    ChannelState *statePtr = ((Channel *) chan)->state;
				/* State of real channel structure. */
    ChannelBuffer *bufPtr;
    int bytesBuffered;

    for (bytesBuffered = 0, bufPtr = statePtr->outQueueHead; bufPtr != NULL;
	    bufPtr = bufPtr->nextPtr) {
	bytesBuffered += BytesLeft(bufPtr);
    }
    if (statePtr->curOutPtr != NULL) {
	ChannelBuffer *curOutPtr = statePtr->curOutPtr;

	if (IsBufferReady(curOutPtr)) {
	    bytesBuffered += BytesLeft(curOutPtr);
	}
    }

    return bytesBuffered;
}

/*
 *----------------------------------------------------------------------
 *
 * Tcl_ChannelBuffered --
 *
 *	Returns the number of bytes of input currently buffered in the
 *	internal buffer (push back area) of a channel.
 *
 * Results:
 *	The number of input bytes buffered, or zero if the channel is not open
 *	for reading.
 *
 * Side effects:
 *	None.
 *
 *----------------------------------------------------------------------
 */

int
Tcl_ChannelBuffered(
    Tcl_Channel chan)		/* The channel to query. */
{
    Channel *chanPtr = (Channel *) chan;
				/* Real channel structure. */
    ChannelBuffer *bufPtr;
    int bytesBuffered = 0;

    for (bufPtr = chanPtr->inQueueHead; bufPtr != NULL;
	    bufPtr = bufPtr->nextPtr) {
	bytesBuffered += BytesLeft(bufPtr);
    }

    return bytesBuffered;
}

/*
 *----------------------------------------------------------------------
 *
 * Tcl_SetChannelBufferSize --
 *
 *	Sets the size of buffers to allocate to store input or output in the
 *	channel. The size must be between 1 byte and 1 MByte.
 *
 * Results:
 *	None.
 *
 * Side effects:
 *	Sets the size of buffers subsequently allocated for this channel.
 *
 *----------------------------------------------------------------------
 */

void
Tcl_SetChannelBufferSize(
    Tcl_Channel chan,		/* The channel whose buffer size to set. */
    int sz)			/* The size to set. */
{
    ChannelState *statePtr;	/* State of real channel structure. */

    /*
     * Clip the buffer size to force it into the [1,1M] range
     */

    if (sz < 1) {
	sz = 1;
    } else if (sz > MAX_CHANNEL_BUFFER_SIZE) {
	sz = MAX_CHANNEL_BUFFER_SIZE;
    }

    statePtr = ((Channel *) chan)->state;

    if (statePtr->bufSize == sz) {
	return;
    }
    statePtr->bufSize = sz;

    /*
     * If bufsize changes, need to get rid of old utility buffer.
     */

    if (statePtr->saveInBufPtr != NULL) {
	RecycleBuffer(statePtr, statePtr->saveInBufPtr, 1);
	statePtr->saveInBufPtr = NULL;
    }
    if ((statePtr->inQueueHead != NULL)
	    && (statePtr->inQueueHead->nextPtr == NULL)
	    && IsBufferEmpty(statePtr->inQueueHead)) {
	RecycleBuffer(statePtr, statePtr->inQueueHead, 1);
	statePtr->inQueueHead = NULL;
	statePtr->inQueueTail = NULL;
    }
}

/*
 *----------------------------------------------------------------------
 *
 * Tcl_GetChannelBufferSize --
 *
 *	Retrieves the size of buffers to allocate for this channel.
 *
 * Results:
 *	The size.
 *
 * Side effects:
 *	None.
 *
 *----------------------------------------------------------------------
 */

int
Tcl_GetChannelBufferSize(
    Tcl_Channel chan)		/* The channel for which to find the buffer
				 * size. */
{
    ChannelState *statePtr = ((Channel *) chan)->state;
				/* State of real channel structure. */

    return statePtr->bufSize;
}

/*
 *----------------------------------------------------------------------
 *
 * Tcl_BadChannelOption --
 *
 *	This procedure generates a "bad option" error message in an (optional)
 *	interpreter. It is used by channel drivers when a invalid Set/Get
 *	option is requested. Its purpose is to concatenate the generic options
 *	list to the specific ones and factorize the generic options error
 *	message string.
 *
 * Results:
 *	TCL_ERROR.
 *
 * Side effects:

 *	An error message is generated in interp's result object to indicate
 *	that a command was invoked with the a bad option. The message has the
 *	form:
 *		bad option "blah": should be one of
 *		<...generic options...>+<...specific options...>
 *	"blah" is the optionName argument and "<specific options>" is a space
 *	separated list of specific option words. The function takes good care
 *	of inserting minus signs before each option, commas after, and an "or"
 *	before the last option.
 *
 *----------------------------------------------------------------------
 */

int
Tcl_BadChannelOption(
    Tcl_Interp *interp,		/* Current interpreter (can be NULL).*/
    const char *optionName,	/* 'bad option' name */
    const char *optionList)	/* Specific options list to append to the
				 * standard generic options. Can be NULL for
				 * generic options only. */
{
    if (interp != NULL) {
	const char *genericopt =
		"blocking buffering buffersize encoding eofchar translation";
	const char **argv;
	int argc, i;
	Tcl_DString ds;
        Tcl_Obj *errObj;

	Tcl_DStringInit(&ds);
	Tcl_DStringAppend(&ds, genericopt, -1);
	if (optionList && (*optionList)) {
	    TclDStringAppendLiteral(&ds, " ");
	    Tcl_DStringAppend(&ds, optionList, -1);
	}
	if (Tcl_SplitList(interp, Tcl_DStringValue(&ds),
		&argc, &argv) != TCL_OK) {
	    Tcl_Panic("malformed option list in channel driver");
	}
	Tcl_ResetResult(interp);
	errObj = Tcl_ObjPrintf("bad option \"%s\": should be one of ",
                optionName);
	argc--;
	for (i = 0; i < argc; i++) {
	    Tcl_AppendPrintfToObj(errObj, "-%s, ", argv[i]);
	}
	Tcl_AppendPrintfToObj(errObj, "or -%s", argv[i]);
        Tcl_SetObjResult(interp, errObj);
	Tcl_DStringFree(&ds);
	Tcl_Free((void *)argv);
    }
    Tcl_SetErrno(EINVAL);
    return TCL_ERROR;
}

/*
 *----------------------------------------------------------------------
 *
 * Tcl_GetChannelOption --
 *
 *	Gets a mode associated with an IO channel. If the optionName arg is
 *	non NULL, retrieves the value of that option. If the optionName arg is
 *	NULL, retrieves a list of alternating option names and values for the
 *	given channel.
 *
 * Results:
 *	A standard Tcl result. Also sets the supplied DString to the string
 *	value of the option(s) returned.
 *
 * Side effects:
 *	None.
 *
 *----------------------------------------------------------------------
 */

int
Tcl_GetChannelOption(
    Tcl_Interp *interp,		/* For error reporting - can be NULL. */
    Tcl_Channel chan,		/* Channel on which to get option. */
    const char *optionName,	/* Option to get. */
    Tcl_DString *dsPtr)		/* Where to store value(s). */
{
    size_t len;			/* Length of optionName string. */
    char optionVal[128];	/* Buffer for sprintf. */
    Channel *chanPtr = (Channel *) chan;
    ChannelState *statePtr = chanPtr->state;
				/* State info for channel */
    int flags;

    /*
     * Disallow options on dead channels -- channels that have been closed but
     * not yet been deallocated. Such channels can be found if the exit
     * handler for channel cleanup has run but the channel is still registered
     * in an interpreter.
     */

    if (CheckForDeadChannel(interp, statePtr)) {
	return TCL_ERROR;
    }

    /*
     * This operation should occur at the top of a channel stack.
     */

    chanPtr = statePtr->topChanPtr;

    /*
     * If we are in the middle of a background copy, use the saved flags.
     */

    if (statePtr->csPtrR) {
	flags = statePtr->csPtrR->readFlags;
    } else if (statePtr->csPtrW) {
	flags = statePtr->csPtrW->writeFlags;
    } else {
	flags = statePtr->flags;
    }

    /*
     * If the optionName is NULL it means that we want a list of all options
     * and values.
     */

    if (optionName == NULL) {
	len = 0;
    } else {
	len = strlen(optionName);
    }

    if (len == 0 || HaveOpt(2, "-blocking")) {
	if (len == 0) {
	    Tcl_DStringAppendElement(dsPtr, "-blocking");
	}
	Tcl_DStringAppendElement(dsPtr,
		(flags & CHANNEL_NONBLOCKING) ? "0" : "1");
	if (len > 0) {
	    return TCL_OK;
	}
    }
    if (len == 0 || HaveOpt(7, "-buffering")) {
	if (len == 0) {
	    Tcl_DStringAppendElement(dsPtr, "-buffering");
	}
	if (flags & CHANNEL_LINEBUFFERED) {
	    Tcl_DStringAppendElement(dsPtr, "line");
	} else if (flags & CHANNEL_UNBUFFERED) {
	    Tcl_DStringAppendElement(dsPtr, "none");
	} else {
	    Tcl_DStringAppendElement(dsPtr, "full");
	}
	if (len > 0) {
	    return TCL_OK;
	}
    }
    if (len == 0 || HaveOpt(7, "-buffersize")) {
	if (len == 0) {
	    Tcl_DStringAppendElement(dsPtr, "-buffersize");
	}
	TclFormatInt(optionVal, statePtr->bufSize);
	Tcl_DStringAppendElement(dsPtr, optionVal);
	if (len > 0) {
	    return TCL_OK;
	}
    }
    if (len == 0 || HaveOpt(2, "-encoding")) {
	if (len == 0) {
	    Tcl_DStringAppendElement(dsPtr, "-encoding");
	}
	if (statePtr->encoding == NULL) {
	    Tcl_DStringAppendElement(dsPtr, "binary");
	} else {
	    Tcl_DStringAppendElement(dsPtr,
		    Tcl_GetEncodingName(statePtr->encoding));
	}
	if (len > 0) {
	    return TCL_OK;
	}
    }
    if (len == 0 || HaveOpt(2, "-eofchar")) {
	if (len == 0) {
	    Tcl_DStringAppendElement(dsPtr, "-eofchar");
	}
	if (((flags & (TCL_READABLE|TCL_WRITABLE)) ==
		(TCL_READABLE|TCL_WRITABLE)) && (len == 0)) {
	    Tcl_DStringStartSublist(dsPtr);
	}
	if (flags & TCL_READABLE) {
	    if (statePtr->inEofChar == 0) {
		Tcl_DStringAppendElement(dsPtr, "");
	    } else {
		char buf[4];

		sprintf(buf, "%c", statePtr->inEofChar);
		Tcl_DStringAppendElement(dsPtr, buf);
	    }
	}
	if (flags & TCL_WRITABLE) {
	    if (statePtr->outEofChar == 0) {
		Tcl_DStringAppendElement(dsPtr, "");
	    } else {
		char buf[4];

		sprintf(buf, "%c", statePtr->outEofChar);
		Tcl_DStringAppendElement(dsPtr, buf);
	    }
	}
	if (!(flags & (TCL_READABLE|TCL_WRITABLE))) {
	    /*
	     * Not readable or writable (e.g. server socket)
	     */

	    Tcl_DStringAppendElement(dsPtr, "");
	}
	if (((flags & (TCL_READABLE|TCL_WRITABLE)) ==
		(TCL_READABLE|TCL_WRITABLE)) && (len == 0)) {
	    Tcl_DStringEndSublist(dsPtr);
	}
	if (len > 0) {
	    return TCL_OK;
	}
    }
    if (len == 0 || HaveOpt(1, "-translation")) {
	if (len == 0) {
	    Tcl_DStringAppendElement(dsPtr, "-translation");
	}
	if (((flags & (TCL_READABLE|TCL_WRITABLE)) ==
		(TCL_READABLE|TCL_WRITABLE)) && (len == 0)) {
	    Tcl_DStringStartSublist(dsPtr);
	}
	if (flags & TCL_READABLE) {
	    if (statePtr->inputTranslation == TCL_TRANSLATE_AUTO) {
		Tcl_DStringAppendElement(dsPtr, "auto");
	    } else if (statePtr->inputTranslation == TCL_TRANSLATE_CR) {
		Tcl_DStringAppendElement(dsPtr, "cr");
	    } else if (statePtr->inputTranslation == TCL_TRANSLATE_CRLF) {
		Tcl_DStringAppendElement(dsPtr, "crlf");
	    } else {
		Tcl_DStringAppendElement(dsPtr, "lf");
	    }
	}
	if (flags & TCL_WRITABLE) {
	    if (statePtr->outputTranslation == TCL_TRANSLATE_AUTO) {
		Tcl_DStringAppendElement(dsPtr, "auto");
	    } else if (statePtr->outputTranslation == TCL_TRANSLATE_CR) {
		Tcl_DStringAppendElement(dsPtr, "cr");
	    } else if (statePtr->outputTranslation == TCL_TRANSLATE_CRLF) {
		Tcl_DStringAppendElement(dsPtr, "crlf");
	    } else {
		Tcl_DStringAppendElement(dsPtr, "lf");
	    }
	}
	if (!(flags & (TCL_READABLE|TCL_WRITABLE))) {
	    /*
	     * Not readable or writable (e.g. server socket)
	     */

	    Tcl_DStringAppendElement(dsPtr, "auto");
	}
	if (((flags & (TCL_READABLE|TCL_WRITABLE)) ==
		(TCL_READABLE|TCL_WRITABLE)) && (len == 0)) {
	    Tcl_DStringEndSublist(dsPtr);
	}
	if (len > 0) {
	    return TCL_OK;
	}
    }

    if (chanPtr->typePtr->getOptionProc != NULL) {
	/*
	 * Let the driver specific handle additional options and result code
	 * and message.
	 */

	return chanPtr->typePtr->getOptionProc(chanPtr->instanceData, interp,
		optionName, dsPtr);
    } else {
	/*
	 * No driver specific options case.
	 */

	if (len == 0) {
	    return TCL_OK;
	}
	return Tcl_BadChannelOption(interp, optionName, NULL);
    }
}

/*
 *---------------------------------------------------------------------------
 *
 * Tcl_SetChannelOption --
 *
 *	Sets an option on a channel.
 *
 * Results:
 *	A standard Tcl result. On error, sets interp's result object if
 *	interp is not NULL.
 *
 * Side effects:
 *	May modify an option on a device.
 *
 *---------------------------------------------------------------------------
 */

int
Tcl_SetChannelOption(
    Tcl_Interp *interp,		/* For error reporting - can be NULL. */
    Tcl_Channel chan,		/* Channel on which to set mode. */
    const char *optionName,	/* Which option to set? */
    const char *newValue)	/* New value for option. */
{
    Channel *chanPtr = (Channel *) chan;
				/* The real IO channel. */
    ChannelState *statePtr = chanPtr->state;
				/* State info for channel */
    size_t len;			/* Length of optionName string. */
    int argc;
    const char **argv;

    /*
     * If the channel is in the middle of a background copy, fail.
     */

    if (statePtr->csPtrR || statePtr->csPtrW) {
	if (interp) {
	    Tcl_SetObjResult(interp, Tcl_NewStringObj(
                    "unable to set channel options: background copy in"
                    " progress", -1));
	}
	return TCL_ERROR;
    }

    /*
     * Disallow options on dead channels -- channels that have been closed but
     * not yet been deallocated. Such channels can be found if the exit
     * handler for channel cleanup has run but the channel is still registered
     * in an interpreter.
     */

    if (CheckForDeadChannel(NULL, statePtr)) {
	return TCL_ERROR;
    }

    /*
     * This operation should occur at the top of a channel stack.
     */

    chanPtr = statePtr->topChanPtr;

    len = strlen(optionName);

    if (HaveOpt(2, "-blocking")) {
	int newMode;

	if (Tcl_GetBoolean(interp, newValue, &newMode) == TCL_ERROR) {
	    return TCL_ERROR;
	}
	if (newMode) {
	    newMode = TCL_MODE_BLOCKING;
	} else {
	    newMode = TCL_MODE_NONBLOCKING;
	}
	return SetBlockMode(interp, chanPtr, newMode);
    } else if (HaveOpt(7, "-buffering")) {
	len = strlen(newValue);
	if ((newValue[0] == 'f') && (strncmp(newValue, "full", len) == 0)) {
	    ResetFlag(statePtr, CHANNEL_UNBUFFERED | CHANNEL_LINEBUFFERED);
	} else if ((newValue[0] == 'l') &&
		(strncmp(newValue, "line", len) == 0)) {
	    ResetFlag(statePtr, CHANNEL_UNBUFFERED);
	    SetFlag(statePtr, CHANNEL_LINEBUFFERED);
	} else if ((newValue[0] == 'n') &&
		(strncmp(newValue, "none", len) == 0)) {
	    ResetFlag(statePtr, CHANNEL_LINEBUFFERED);
	    SetFlag(statePtr, CHANNEL_UNBUFFERED);
	} else if (interp) {
            Tcl_SetObjResult(interp, Tcl_NewStringObj(
                    "bad value for -buffering: must be one of"
                    " full, line, or none", -1));
            return TCL_ERROR;
	}
	return TCL_OK;
    } else if (HaveOpt(7, "-buffersize")) {
	int newBufferSize;

	if (Tcl_GetInt(interp, newValue, &newBufferSize) == TCL_ERROR) {
	    return TCL_ERROR;
	}
	Tcl_SetChannelBufferSize(chan, newBufferSize);
	return TCL_OK;
    } else if (HaveOpt(2, "-encoding")) {
	Tcl_Encoding encoding;

	if ((newValue[0] == '\0') || (strcmp(newValue, "binary") == 0)) {
	    encoding = NULL;
	} else {
	    encoding = Tcl_GetEncoding(interp, newValue);
	    if (encoding == NULL) {
		return TCL_ERROR;
	    }
	}

	/*
	 * When the channel has an escape sequence driven encoding such as
	 * iso2022, the terminated escape sequence must write to the buffer.
	 */

	if ((statePtr->encoding != NULL)
		&& !(statePtr->outputEncodingFlags & TCL_ENCODING_START)
		&& (CheckChannelErrors(statePtr, TCL_WRITABLE) == 0)) {
	    statePtr->outputEncodingFlags |= TCL_ENCODING_END;
	    WriteChars(chanPtr, "", 0);
	}
	Tcl_FreeEncoding(statePtr->encoding);
	statePtr->encoding = encoding;
	statePtr->inputEncodingState = NULL;
	statePtr->inputEncodingFlags = TCL_ENCODING_START;
	statePtr->outputEncodingState = NULL;
	statePtr->outputEncodingFlags = TCL_ENCODING_START;
	ResetFlag(statePtr, CHANNEL_NEED_MORE_DATA);
	UpdateInterest(chanPtr);
	return TCL_OK;
    } else if (HaveOpt(2, "-eofchar")) {
	if (Tcl_SplitList(interp, newValue, &argc, &argv) == TCL_ERROR) {
	    return TCL_ERROR;
	}
	if (argc == 0) {
	    statePtr->inEofChar = 0;
	    statePtr->outEofChar = 0;
	} else if (argc == 1 || argc == 2) {
	    int outIndex = (argc - 1);
	    int inValue = (int) argv[0][0];
	    int outValue = (int) argv[outIndex][0];

	    if (inValue & 0x80 || outValue & 0x80) {
		if (interp) {
		    Tcl_SetObjResult(interp, Tcl_NewStringObj(
                            "bad value for -eofchar: must be non-NUL ASCII"
                            " character", -1));
		}
		Tcl_Free((void *)argv);
		return TCL_ERROR;
	    }
	    if (GotFlag(statePtr, TCL_READABLE)) {
		statePtr->inEofChar = inValue;
	    }
	    if (GotFlag(statePtr, TCL_WRITABLE)) {
		statePtr->outEofChar = outValue;
	    }
	} else {
	    if (interp) {
		Tcl_SetObjResult(interp, Tcl_NewStringObj(
			"bad value for -eofchar: should be a list of zero,"
			" one, or two elements", -1));
	    }
	    Tcl_Free((void *)argv);
	    return TCL_ERROR;
	}
	if (argv != NULL) {
	    Tcl_Free((void *)argv);
	}

	/*
	 * [Bug 930851] Reset EOF and BLOCKED flags. Changing the character
	 * which signals eof can transform a current eof condition into a 'go
	 * ahead'. Ditto for blocked.
	 */

	if (GotFlag(statePtr, CHANNEL_EOF)) {
	    statePtr->inputEncodingFlags |= TCL_ENCODING_START;
	}
	ResetFlag(statePtr, CHANNEL_EOF|CHANNEL_STICKY_EOF|CHANNEL_BLOCKED);
	statePtr->inputEncodingFlags &= ~TCL_ENCODING_END;
	return TCL_OK;
    } else if (HaveOpt(1, "-translation")) {
	const char *readMode, *writeMode;

	if (Tcl_SplitList(interp, newValue, &argc, &argv) == TCL_ERROR) {
	    return TCL_ERROR;
	}

	if (argc == 1) {
	    readMode = GotFlag(statePtr, TCL_READABLE) ? argv[0] : NULL;
	    writeMode = GotFlag(statePtr, TCL_WRITABLE) ? argv[0] : NULL;
	} else if (argc == 2) {
	    readMode = GotFlag(statePtr, TCL_READABLE) ? argv[0] : NULL;
	    writeMode = GotFlag(statePtr, TCL_WRITABLE) ? argv[1] : NULL;
	} else {
	    if (interp) {
		Tcl_SetObjResult(interp, Tcl_NewStringObj(
			"bad value for -translation: must be a one or two"
			" element list", -1));
	    }
	    Tcl_Free((void *)argv);
	    return TCL_ERROR;
	}

	if (readMode) {
	    TclEolTranslation translation;

	    if (*readMode == '\0') {
		translation = statePtr->inputTranslation;
	    } else if (strcmp(readMode, "auto") == 0) {
		translation = TCL_TRANSLATE_AUTO;
	    } else if (strcmp(readMode, "binary") == 0) {
		translation = TCL_TRANSLATE_LF;
		statePtr->inEofChar = 0;
		Tcl_FreeEncoding(statePtr->encoding);
		statePtr->encoding = NULL;
	    } else if (strcmp(readMode, "lf") == 0) {
		translation = TCL_TRANSLATE_LF;
	    } else if (strcmp(readMode, "cr") == 0) {
		translation = TCL_TRANSLATE_CR;
	    } else if (strcmp(readMode, "crlf") == 0) {
		translation = TCL_TRANSLATE_CRLF;
	    } else if (strcmp(readMode, "platform") == 0) {
		translation = TCL_PLATFORM_TRANSLATION;
	    } else {
		if (interp) {
		    Tcl_SetObjResult(interp, Tcl_NewStringObj(
			    "bad value for -translation: must be one of "
                            "auto, binary, cr, lf, crlf, or platform", -1));
		}
		Tcl_Free((void *)argv);
		return TCL_ERROR;
	    }

	    /*
	     * Reset the EOL flags since we need to look at any buffered data
	     * to see if the new translation mode allows us to complete the
	     * line.
	     */

	    if (translation != statePtr->inputTranslation) {
		statePtr->inputTranslation = translation;
		ResetFlag(statePtr, INPUT_SAW_CR | CHANNEL_NEED_MORE_DATA);
		UpdateInterest(chanPtr);
	    }
	}
	if (writeMode) {
	    if (*writeMode == '\0') {
		/* Do nothing. */
	    } else if (strcmp(writeMode, "auto") == 0) {
		/*
		 * This is a hack to get TCP sockets to produce output in CRLF
		 * mode if they are being set into AUTO mode. A better
		 * solution for achieving this effect will be coded later.
		 */

		if (strcmp(Tcl_ChannelName(chanPtr->typePtr), "tcp") == 0) {
		    statePtr->outputTranslation = TCL_TRANSLATE_CRLF;
		} else {
		    statePtr->outputTranslation = TCL_PLATFORM_TRANSLATION;
		}
	    } else if (strcmp(writeMode, "binary") == 0) {
		statePtr->outEofChar = 0;
		statePtr->outputTranslation = TCL_TRANSLATE_LF;
		Tcl_FreeEncoding(statePtr->encoding);
		statePtr->encoding = NULL;
	    } else if (strcmp(writeMode, "lf") == 0) {
		statePtr->outputTranslation = TCL_TRANSLATE_LF;
	    } else if (strcmp(writeMode, "cr") == 0) {
		statePtr->outputTranslation = TCL_TRANSLATE_CR;
	    } else if (strcmp(writeMode, "crlf") == 0) {
		statePtr->outputTranslation = TCL_TRANSLATE_CRLF;
	    } else if (strcmp(writeMode, "platform") == 0) {
		statePtr->outputTranslation = TCL_PLATFORM_TRANSLATION;
	    } else {
		if (interp) {
		    Tcl_SetObjResult(interp, Tcl_NewStringObj(
			    "bad value for -translation: must be one of "
                            "auto, binary, cr, lf, crlf, or platform", -1));
		}
		Tcl_Free((void *)argv);
		return TCL_ERROR;
	    }
	}
	Tcl_Free((void *)argv);
	return TCL_OK;
    } else if (chanPtr->typePtr->setOptionProc != NULL) {
	return chanPtr->typePtr->setOptionProc(chanPtr->instanceData, interp,
		optionName, newValue);
    } else {
	return Tcl_BadChannelOption(interp, optionName, NULL);
    }

    return TCL_OK;
}

/*
 *----------------------------------------------------------------------
 *
 * CleanupChannelHandlers --
 *
 *	Removes channel handlers that refer to the supplied interpreter, so
 *	that if the actual channel is not closed now, these handlers will not
 *	run on subsequent events on the channel. This would be erroneous,
 *	because the interpreter no longer has a reference to this channel.
 *
 * Results:
 *	None.
 *
 * Side effects:
 *	Removes channel handlers.
 *
 *----------------------------------------------------------------------
 */

static void
CleanupChannelHandlers(
    Tcl_Interp *interp,
    Channel *chanPtr)
{
    ChannelState *statePtr = chanPtr->state;
				/* State info for channel */
    EventScriptRecord *sPtr, *prevPtr, *nextPtr;

    /*
     * Remove fileevent records on this channel that refer to the given
     * interpreter.
     */

    for (sPtr = statePtr->scriptRecordPtr, prevPtr = NULL;
	    sPtr != NULL; sPtr = nextPtr) {
	nextPtr = sPtr->nextPtr;
	if (sPtr->interp == interp) {
	    if (prevPtr == NULL) {
		statePtr->scriptRecordPtr = nextPtr;
	    } else {
		prevPtr->nextPtr = nextPtr;
	    }

	    Tcl_DeleteChannelHandler((Tcl_Channel) chanPtr,
		    TclChannelEventScriptInvoker, sPtr);

	    TclDecrRefCount(sPtr->scriptPtr);
	    Tcl_Free(sPtr);
	} else {
	    prevPtr = sPtr;
	}
    }
}

/*
 *----------------------------------------------------------------------
 *
 * Tcl_NotifyChannel --
 *
 *	This procedure is called by a channel driver when a driver detects an
 *	event on a channel. This procedure is responsible for actually
 *	handling the event by invoking any channel handler callbacks.
 *
 * Results:
 *	None.
 *
 * Side effects:
 *	Whatever the channel handler callback procedure does.
 *
 *----------------------------------------------------------------------
 */

void
Tcl_NotifyChannel(
    Tcl_Channel channel,	/* Channel that detected an event. */
    int mask)			/* OR'ed combination of TCL_READABLE,
				 * TCL_WRITABLE, or TCL_EXCEPTION: indicates
				 * which events were detected. */
{
    Channel *chanPtr = (Channel *) channel;
    ChannelState *statePtr = chanPtr->state;
				/* State info for channel */
    ChannelHandler *chPtr;
    ThreadSpecificData *tsdPtr = TCL_TSD_INIT(&dataKey);
    NextChannelHandler nh;
    Channel *upChanPtr;
    const Tcl_ChannelType *upTypePtr;

    /*
     * In contrast to the other API functions this procedure walks towards the
     * top of a stack and not down from it.
     *
     * The channel calling this procedure is the one who generated the event,
     * and thus does not take part in handling it. IOW, its HandlerProc is not
     * called, instead we begin with the channel above it.
     *
     * This behaviour also allows the transformation channels to generate
     * their own events and pass them upward.
     */

    while (mask && (chanPtr->upChanPtr != NULL)) {
	Tcl_DriverHandlerProc *upHandlerProc;

	upChanPtr = chanPtr->upChanPtr;
	upTypePtr = upChanPtr->typePtr;
	upHandlerProc = Tcl_ChannelHandlerProc(upTypePtr);
	if (upHandlerProc != NULL) {
	    mask = upHandlerProc(upChanPtr->instanceData, mask);
	}

	/*
	 * ELSE: Ignore transformations which are unable to handle the event
	 * coming from below. Assume that they don't change the mask and pass
	 * it on.
	 */

	chanPtr = upChanPtr;
    }

    channel = (Tcl_Channel) chanPtr;

    /*
     * Here we have either reached the top of the stack or the mask is empty.
     * We break out of the procedure if it is the latter.
     */

    if (!mask) {
	return;
    }

    /*
     * We are now above the topmost channel in a stack and have events left.
     * Now call the channel handlers as usual.
     *
     * Preserve the channel struct in case the script closes it.
     */

    TclChannelPreserve((Tcl_Channel)channel);
    Tcl_Preserve(statePtr);

    /*
     * If we are flushing in the background, be sure to call FlushChannel for
     * writable events. Note that we have to discard the writable event so we
     * don't call any write handlers before the flush is complete.
     */

    if (GotFlag(statePtr, BG_FLUSH_SCHEDULED) && (mask & TCL_WRITABLE)) {
	if (0 == FlushChannel(NULL, chanPtr, 1)) {
	    mask &= ~TCL_WRITABLE;
	}
    }

    /*
     * Add this invocation to the list of recursive invocations of
     * Tcl_NotifyChannel.
     */

    nh.nextHandlerPtr = NULL;
    nh.nestedHandlerPtr = tsdPtr->nestedHandlerPtr;
    tsdPtr->nestedHandlerPtr = &nh;

    for (chPtr = statePtr->chPtr; chPtr != NULL; ) {
	/*
	 * If this channel handler is interested in any of the events that
	 * have occurred on the channel, invoke its procedure.
	 */

	if ((chPtr->mask & mask) != 0) {
	    nh.nextHandlerPtr = chPtr->nextPtr;
	    chPtr->proc(chPtr->clientData, chPtr->mask & mask);
	    chPtr = nh.nextHandlerPtr;
	} else {
	    chPtr = chPtr->nextPtr;
	}
    }

    /*
     * Update the notifier interest, since it may have changed after invoking
     * event handlers. Skip that if the channel was deleted in the call to the
     * channel handler.
     */

    if (chanPtr->typePtr != NULL) {
	/*
	 * TODO: This call may not be needed.  If a handler induced a
	 * change in interest, that handler should have made its own
	 * UpdateInterest() call, one would think.
	 */
	UpdateInterest(chanPtr);
    }

    Tcl_Release(statePtr);
    TclChannelRelease(channel);

    tsdPtr->nestedHandlerPtr = nh.nestedHandlerPtr;
}

/*
 *----------------------------------------------------------------------
 *
 * UpdateInterest --
 *
 *	Arrange for the notifier to call us back at appropriate times based on
 *	the current state of the channel.
 *
 * Results:
 *	None.
 *
 * Side effects:
 *	May schedule a timer or driver handler.
 *
 *----------------------------------------------------------------------
 */

static void
UpdateInterest(
    Channel *chanPtr)		/* Channel to update. */
{
    ChannelState *statePtr = chanPtr->state;
				/* State info for channel */
    int mask = statePtr->interestMask;

    if (chanPtr->typePtr == NULL) {
	/* Do not update interest on a closed channel */
	return;
    }

    /*
     * If there are flushed buffers waiting to be written, then we need to
     * watch for the channel to become writable.
     */

    if (GotFlag(statePtr, BG_FLUSH_SCHEDULED)) {
	mask |= TCL_WRITABLE;
    }

    /*
     * If there is data in the input queue, and we aren't waiting for more
     * data, then we need to schedule a timer so we don't block in the
     * notifier. Also, cancel the read interest so we don't get duplicate
     * events.
     */

    if (mask & TCL_READABLE) {
	if (!GotFlag(statePtr, CHANNEL_NEED_MORE_DATA)
		&& (statePtr->inQueueHead != NULL)
		&& IsBufferReady(statePtr->inQueueHead)) {
	    mask &= ~TCL_READABLE;

	    /*
	     * Andreas Kupries, April 11, 2003
	     *
	     * Some operating systems (Solaris 2.6 and higher (but not Solaris
	     * 2.5, go figure)) generate READABLE and EXCEPTION events when
	     * select()'ing [*] on a plain file, even if EOF was not yet
	     * reached. This is a problem in the following situation:
	     *
	     * - An extension asks to get both READABLE and EXCEPTION events.
	     * - It reads data into a buffer smaller than the buffer used by
	     *	 Tcl itself.
	     * - It does not process all events in the event queue, but only
	     *	 one, at least in some situations.
	     *
	     * In that case we can get into a situation where
	     *
	     * - Tcl drops READABLE here, because it has data in its own
	     *	 buffers waiting to be read by the extension.
	     * - A READABLE event is synthesized via timer.
	     * - The OS still reports the EXCEPTION condition on the file.
	     * - And the extension gets the EXCEPTION event first, and handles
	     *	 this as EOF.
	     *
	     * End result ==> Premature end of reading from a file.
	     *
	     * The concrete example is 'Expect', and its [expect] command
	     * (and at the C-level, deep in the bowels of Expect,
	     * 'exp_get_next_event'. See marker 'SunOS' for commentary in
	     * that function too).
	     *
	     * [*] As the Tcl notifier does. See also for marker 'SunOS' in
	     * file 'exp_event.c' of Expect.
	     *
	     * Our solution here is to drop the interest in the EXCEPTION
	     * events too. This compiles on all platforms, and also passes the
	     * testsuite on all of them.
	     */

	    mask &= ~TCL_EXCEPTION;

	    if (!statePtr->timer) {
		statePtr->timer = Tcl_CreateTimerHandler(SYNTHETIC_EVENT_TIME,
                        ChannelTimerProc, chanPtr);
	    }
	}
    }

    if (!statePtr->timer
	&& mask & TCL_WRITABLE
	&& GotFlag(statePtr, CHANNEL_NONBLOCKING)) {

	statePtr->timer = Tcl_CreateTimerHandler(SYNTHETIC_EVENT_TIME,
	    ChannelTimerProc,chanPtr);
    }


    ChanWatch(chanPtr, mask);
}

/*
 *----------------------------------------------------------------------
 *
 * ChannelTimerProc --
 *
 *	Timer handler scheduled by UpdateInterest to monitor the channel
 *	buffers until they are empty.
 *
 * Results:
 *	None.
 *
 * Side effects:
 *	May invoke channel handlers.
 *
 *----------------------------------------------------------------------
 */

static void
ChannelTimerProc(
    ClientData clientData)
{
    Channel *chanPtr = (Channel *)clientData;
    ChannelState *statePtr = chanPtr->state;
				/* State info for channel */

    Tcl_Preserve(statePtr);
    statePtr->timer = NULL;
    if (statePtr->interestMask & TCL_WRITABLE
	&& GotFlag(statePtr, CHANNEL_NONBLOCKING)
	&& !GotFlag(statePtr, BG_FLUSH_SCHEDULED)
	) {
	/*
	 * Restart the timer in case a channel handler reenters the event loop
	 * before UpdateInterest gets called by Tcl_NotifyChannel.
	 */
	statePtr->timer = Tcl_CreateTimerHandler(SYNTHETIC_EVENT_TIME,
                ChannelTimerProc,chanPtr);
	Tcl_NotifyChannel((Tcl_Channel) chanPtr, TCL_WRITABLE);
    }

    if (!GotFlag(statePtr, CHANNEL_NEED_MORE_DATA)
	    && (statePtr->interestMask & TCL_READABLE)
	    && (statePtr->inQueueHead != NULL)
	    && IsBufferReady(statePtr->inQueueHead)) {
	/*
	 * Restart the timer in case a channel handler reenters the event loop
	 * before UpdateInterest gets called by Tcl_NotifyChannel.
	 */

	statePtr->timer = Tcl_CreateTimerHandler(SYNTHETIC_EVENT_TIME,
                ChannelTimerProc,chanPtr);
	Tcl_NotifyChannel((Tcl_Channel) chanPtr, TCL_READABLE);
    } else {
	UpdateInterest(chanPtr);
    }
    Tcl_Release(statePtr);
}

/*
 *----------------------------------------------------------------------
 *
 * Tcl_CreateChannelHandler --
 *
 *	Arrange for a given procedure to be invoked whenever the channel
 *	indicated by the chanPtr arg becomes readable or writable.
 *
 * Results:
 *	None.
 *
 * Side effects:
 *	From now on, whenever the I/O channel given by chanPtr becomes ready
 *	in the way indicated by mask, proc will be invoked. See the manual
 *	entry for details on the calling sequence to proc. If there is already
 *	an event handler for chan, proc and clientData, then the mask will be
 *	updated.
 *
 *----------------------------------------------------------------------
 */

void
Tcl_CreateChannelHandler(
    Tcl_Channel chan,		/* The channel to create the handler for. */
    int mask,			/* OR'ed combination of TCL_READABLE,
				 * TCL_WRITABLE, and TCL_EXCEPTION: indicates
				 * conditions under which proc should be
				 * called. Use 0 to disable a registered
				 * handler. */
    Tcl_ChannelProc *proc,	/* Procedure to call for each selected
				 * event. */
    ClientData clientData)	/* Arbitrary data to pass to proc. */
{
    ChannelHandler *chPtr;
    Channel *chanPtr = (Channel *) chan;
    ChannelState *statePtr = chanPtr->state;
				/* State info for channel */

    /*
     * Check whether this channel handler is not already registered. If it is
     * not, create a new record, else reuse existing record (smash current
     * values).
     */

    for (chPtr = statePtr->chPtr; chPtr != NULL; chPtr = chPtr->nextPtr) {
	if ((chPtr->chanPtr == chanPtr) && (chPtr->proc == proc) &&
		(chPtr->clientData == clientData)) {
	    break;
	}
    }
    if (chPtr == NULL) {
	chPtr = (ChannelHandler *)Tcl_Alloc(sizeof(ChannelHandler));
	chPtr->mask = 0;
	chPtr->proc = proc;
	chPtr->clientData = clientData;
	chPtr->chanPtr = chanPtr;
	chPtr->nextPtr = statePtr->chPtr;
	statePtr->chPtr = chPtr;
    }

    /*
     * The remainder of the initialization below is done regardless of whether
     * or not this is a new record or a modification of an old one.
     */

    chPtr->mask = mask;

    /*
     * Recompute the interest mask for the channel - this call may actually be
     * disabling an existing handler.
     */

    statePtr->interestMask = 0;
    for (chPtr = statePtr->chPtr; chPtr != NULL; chPtr = chPtr->nextPtr) {
	statePtr->interestMask |= chPtr->mask;
    }

    UpdateInterest(statePtr->topChanPtr);
}

/*
 *----------------------------------------------------------------------
 *
 * Tcl_DeleteChannelHandler --
 *
 *	Cancel a previously arranged callback arrangement for an IO channel.
 *
 * Results:
 *	None.
 *
 * Side effects:
 *	If a callback was previously registered for this chan, proc and
 *	clientData, it is removed and the callback will no longer be called
 *	when the channel becomes ready for IO.
 *
 *----------------------------------------------------------------------
 */

void
Tcl_DeleteChannelHandler(
    Tcl_Channel chan,		/* The channel for which to remove the
				 * callback. */
    Tcl_ChannelProc *proc,	/* The procedure in the callback to delete. */
    ClientData clientData)	/* The client data in the callback to
				 * delete. */
{
    ThreadSpecificData *tsdPtr = TCL_TSD_INIT(&dataKey);
    ChannelHandler *chPtr, *prevChPtr;
    Channel *chanPtr = (Channel *) chan;
    ChannelState *statePtr = chanPtr->state;
				/* State info for channel */
    NextChannelHandler *nhPtr;

    /*
     * Find the entry and the previous one in the list.
     */

    for (prevChPtr = NULL, chPtr = statePtr->chPtr; chPtr != NULL;
	    chPtr = chPtr->nextPtr) {
	if ((chPtr->chanPtr == chanPtr) && (chPtr->clientData == clientData)
		&& (chPtr->proc == proc)) {
	    break;
	}
	prevChPtr = chPtr;
    }

    /*
     * If not found, return without doing anything.
     */

    if (chPtr == NULL) {
	return;
    }

    /*
     * If Tcl_NotifyChannel is about to process this handler, tell it to
     * process the next one instead - we are going to delete *this* one.
     */

    for (nhPtr = tsdPtr->nestedHandlerPtr; nhPtr != NULL;
	    nhPtr = nhPtr->nestedHandlerPtr) {
	if (nhPtr->nextHandlerPtr == chPtr) {
	    nhPtr->nextHandlerPtr = chPtr->nextPtr;
	}
    }

    /*
     * Splice it out of the list of channel handlers.
     */

    if (prevChPtr == NULL) {
	statePtr->chPtr = chPtr->nextPtr;
    } else {
	prevChPtr->nextPtr = chPtr->nextPtr;
    }
    Tcl_Free(chPtr);

    /*
     * Recompute the interest list for the channel, so that infinite loops
     * will not result if Tcl_DeleteChannelHandler is called inside an event.
     */

    statePtr->interestMask = 0;
    for (chPtr = statePtr->chPtr; chPtr != NULL; chPtr = chPtr->nextPtr) {
	statePtr->interestMask |= chPtr->mask;
    }

    UpdateInterest(statePtr->topChanPtr);
}

/*
 *----------------------------------------------------------------------
 *
 * DeleteScriptRecord --
 *
 *	Delete a script record for this combination of channel, interp and
 *	mask.
 *
 * Results:
 *	None.
 *
 * Side effects:
 *	Deletes a script record and cancels a channel event handler.
 *
 *----------------------------------------------------------------------
 */

static void
DeleteScriptRecord(
    Tcl_Interp *interp,		/* Interpreter in which script was to be
				 * executed. */
    Channel *chanPtr,		/* The channel for which to delete the script
				 * record (if any). */
    int mask)			/* Events in mask must exactly match mask of
				 * script to delete. */
{
    ChannelState *statePtr = chanPtr->state;
				/* State info for channel */
    EventScriptRecord *esPtr, *prevEsPtr;

    for (esPtr = statePtr->scriptRecordPtr, prevEsPtr = NULL; esPtr != NULL;
	    prevEsPtr = esPtr, esPtr = esPtr->nextPtr) {
	if ((esPtr->interp == interp) && (esPtr->mask == mask)) {
	    if (esPtr == statePtr->scriptRecordPtr) {
		statePtr->scriptRecordPtr = esPtr->nextPtr;
	    } else {
		CLANG_ASSERT(prevEsPtr);
		prevEsPtr->nextPtr = esPtr->nextPtr;
	    }

	    Tcl_DeleteChannelHandler((Tcl_Channel) chanPtr,
		    TclChannelEventScriptInvoker, esPtr);

	    TclDecrRefCount(esPtr->scriptPtr);
	    Tcl_Free(esPtr);

	    break;
	}
    }
}

/*
 *----------------------------------------------------------------------
 *
 * CreateScriptRecord --
 *
 *	Creates a record to store a script to be executed when a specific
 *	event fires on a specific channel.
 *
 * Results:
 *	None.
 *
 * Side effects:
 *	Causes the script to be stored for later execution.
 *
 *----------------------------------------------------------------------
 */

static void
CreateScriptRecord(
    Tcl_Interp *interp,		/* Interpreter in which to execute the stored
				 * script. */
    Channel *chanPtr,		/* Channel for which script is to be stored */
    int mask,			/* Set of events for which script will be
				 * invoked. */
    Tcl_Obj *scriptPtr)		/* Pointer to script object. */
{
    ChannelState *statePtr = chanPtr->state;
				/* State info for channel */
    EventScriptRecord *esPtr;
    int makeCH;

    for (esPtr=statePtr->scriptRecordPtr; esPtr!=NULL; esPtr=esPtr->nextPtr) {
	if ((esPtr->interp == interp) && (esPtr->mask == mask)) {
	    TclDecrRefCount(esPtr->scriptPtr);
	    esPtr->scriptPtr = NULL;
	    break;
	}
    }

    makeCH = (esPtr == NULL);

    if (makeCH) {
	esPtr = (EventScriptRecord *)Tcl_Alloc(sizeof(EventScriptRecord));
    }

    /*
     * Initialize the structure before calling Tcl_CreateChannelHandler,
     * because a reflected channel calling 'chan postevent' aka
     * 'Tcl_NotifyChannel' in its 'watch'Proc will invoke
     * 'TclChannelEventScriptInvoker' immediately, and we do not wish it to
     * see uninitialized memory and crash. See [Bug 2918110].
     */

    esPtr->chanPtr = chanPtr;
    esPtr->interp = interp;
    esPtr->mask = mask;
    Tcl_IncrRefCount(scriptPtr);
    esPtr->scriptPtr = scriptPtr;

    if (makeCH) {
	esPtr->nextPtr = statePtr->scriptRecordPtr;
	statePtr->scriptRecordPtr = esPtr;

	Tcl_CreateChannelHandler((Tcl_Channel) chanPtr, mask,
		TclChannelEventScriptInvoker, esPtr);
    }
}

/*
 *----------------------------------------------------------------------
 *
 * TclChannelEventScriptInvoker --
 *
 *	Invokes a script scheduled by "fileevent" for when the channel becomes
 *	ready for IO. This function is invoked by the channel handler which
 *	was created by the Tcl "fileevent" command.
 *
 * Results:
 *	None.
 *
 * Side effects:
 *	Whatever the script does.
 *
 *----------------------------------------------------------------------
 */

void
TclChannelEventScriptInvoker(
    ClientData clientData,	/* The script+interp record. */
    int mask)			/* Not used. */
{
    Tcl_Interp *interp;		/* Interpreter in which to eval the script. */
    Channel *chanPtr;		/* The channel for which this handler is
				 * registered. */
    EventScriptRecord *esPtr;	/* The event script + interpreter to eval it
				 * in. */
    int result;			/* Result of call to eval script. */

    esPtr = (EventScriptRecord *)clientData;
    chanPtr = esPtr->chanPtr;
    mask = esPtr->mask;
    interp = esPtr->interp;

    /*
     * We must preserve the interpreter so we can report errors on it later.
     * Note that we do not need to preserve the channel because that is done
     * by Tcl_NotifyChannel before calling channel handlers.
     */

    Tcl_Preserve(interp);
    TclChannelPreserve((Tcl_Channel)chanPtr);
    result = Tcl_EvalObjEx(interp, esPtr->scriptPtr, TCL_EVAL_GLOBAL);

    /*
     * On error, cause a background error and remove the channel handler and
     * the script record.
     *
     * NOTE: Must delete channel handler before causing the background error
     * because the background error may want to reinstall the handler.
     */

    if (result != TCL_OK) {
	if (chanPtr->typePtr != NULL) {
	    DeleteScriptRecord(interp, chanPtr, mask);
	}
	Tcl_BackgroundException(interp, result);
    }
    TclChannelRelease((Tcl_Channel)chanPtr);
    Tcl_Release(interp);
}

/*
 *----------------------------------------------------------------------
 *
 * Tcl_FileEventObjCmd --
 *
 *	This procedure implements the "fileevent" Tcl command. See the user
 *	documentation for details on what it does. This command is based on
 *	the Tk command "fileevent" which in turn is based on work contributed
 *	by Mark Diekhans.
 *
 * Results:
 *	A standard Tcl result.
 *
 * Side effects:
 *	May create a channel handler for the specified channel.
 *
 *----------------------------------------------------------------------
 */

	/* ARGSUSED */
int
Tcl_FileEventObjCmd(
    ClientData dummy,	/* Not used. */
    Tcl_Interp *interp,		/* Interpreter in which the channel for which
				 * to create the handler is found. */
    int objc,			/* Number of arguments. */
    Tcl_Obj *const objv[])	/* Argument objects. */
{
    Channel *chanPtr;		/* The channel to create the handler for. */
    ChannelState *statePtr;	/* State info for channel */
    Tcl_Channel chan;		/* The opaque type for the channel. */
    const char *chanName;
    int modeIndex;		/* Index of mode argument. */
    int mask;
    static const char *const modeOptions[] = {"readable", "writable", NULL};
    static const int maskArray[] = {TCL_READABLE, TCL_WRITABLE};
    (void)dummy;

    if ((objc != 3) && (objc != 4)) {
	Tcl_WrongNumArgs(interp, 1, objv, "channelId event ?script?");
	return TCL_ERROR;
    }
    if (Tcl_GetIndexFromObj(interp, objv[2], modeOptions, "event name", 0,
	    &modeIndex) != TCL_OK) {
	return TCL_ERROR;
    }
    mask = maskArray[modeIndex];

    chanName = TclGetString(objv[1]);
    chan = Tcl_GetChannel(interp, chanName, NULL);
    if (chan == NULL) {
	return TCL_ERROR;
    }
    chanPtr = (Channel *) chan;
    statePtr = chanPtr->state;
    if ((statePtr->flags & mask) == 0) {
	Tcl_SetObjResult(interp, Tcl_ObjPrintf("channel is not %s",
		(mask == TCL_READABLE) ? "readable" : "writable"));
	return TCL_ERROR;
    }

    /*
     * If we are supposed to return the script, do so.
     */

    if (objc == 3) {
	EventScriptRecord *esPtr;

	for (esPtr = statePtr->scriptRecordPtr; esPtr != NULL;
		esPtr = esPtr->nextPtr) {
	    if ((esPtr->interp == interp) && (esPtr->mask == mask)) {
		Tcl_SetObjResult(interp, esPtr->scriptPtr);
		break;
	    }
	}
	return TCL_OK;
    }

    /*
     * If we are supposed to delete a stored script, do so.
     */

    if (*(TclGetString(objv[3])) == '\0') {
	DeleteScriptRecord(interp, chanPtr, mask);
	return TCL_OK;
    }

    /*
     * Make the script record that will link between the event and the script
     * to invoke. This also creates a channel event handler which will
     * evaluate the script in the supplied interpreter.
     */

    CreateScriptRecord(interp, chanPtr, mask, objv[3]);

    return TCL_OK;
}

/*
 *----------------------------------------------------------------------
 *
 * ZeroTransferTimerProc --
 *
 *	Timer handler scheduled by TclCopyChannel so that -command is
 *	called asynchronously even when -size is 0.
 *
 * Results:
 *	None.
 *
 * Side effects:
 *	Calls CopyData for -command invocation.
 *
 *----------------------------------------------------------------------
 */

static void
ZeroTransferTimerProc(
    ClientData clientData)
{
    /* calling CopyData with mask==0 still implies immediate invocation of the
     *  -command callback, and completion of the fcopy.
     */
    CopyData((CopyState *)clientData, 0);
}

/*
 *----------------------------------------------------------------------
 *
 * TclCopyChannel --
 *
 *	This routine copies data from one channel to another, either
 *	synchronously or asynchronously. If a command script is supplied, the
 *	operation runs in the background. The script is invoked when the copy
 *	completes. Otherwise the function waits until the copy is completed
 *	before returning.
 *
 * Results:
 *	A standard Tcl result.
 *
 * Side effects:
 *	May schedule a background copy operation that causes both channels to
 *	be marked busy.
 *
 *----------------------------------------------------------------------
 */

int
TclCopyChannel(
    Tcl_Interp *interp,		/* Current interpreter. */
    Tcl_Channel inChan,		/* Channel to read from. */
    Tcl_Channel outChan,	/* Channel to write to. */
    Tcl_WideInt toRead,		/* Amount of data to copy, or -1 for all. */
    Tcl_Obj *cmdPtr)		/* Pointer to script to execute or NULL. */
{
    Channel *inPtr = (Channel *) inChan;
    Channel *outPtr = (Channel *) outChan;
    ChannelState *inStatePtr, *outStatePtr;
    int readFlags, writeFlags;
    CopyState *csPtr;
    int nonBlocking = (cmdPtr) ? CHANNEL_NONBLOCKING : 0;
    int moveBytes;

    inStatePtr = inPtr->state;
    outStatePtr = outPtr->state;

    if (BUSY_STATE(inStatePtr, TCL_READABLE)) {
	if (interp) {
	    Tcl_SetObjResult(interp, Tcl_ObjPrintf(
                    "channel \"%s\" is busy", Tcl_GetChannelName(inChan)));
	}
	return TCL_ERROR;
    }
    if (BUSY_STATE(outStatePtr, TCL_WRITABLE)) {
	if (interp) {
	    Tcl_SetObjResult(interp, Tcl_ObjPrintf(
                    "channel \"%s\" is busy", Tcl_GetChannelName(outChan)));
	}
	return TCL_ERROR;
    }

    readFlags = inStatePtr->flags;
    writeFlags = outStatePtr->flags;

    /*
     * Set up the blocking mode appropriately. Background copies need
     * non-blocking channels. Foreground copies need blocking channels. If
     * there is an error, restore the old blocking mode.
     */

    if (nonBlocking != (readFlags & CHANNEL_NONBLOCKING)) {
	if (SetBlockMode(interp, inPtr, nonBlocking ?
		TCL_MODE_NONBLOCKING : TCL_MODE_BLOCKING) != TCL_OK) {
	    return TCL_ERROR;
	}
    }
    if ((inPtr!=outPtr) && (nonBlocking!=(writeFlags&CHANNEL_NONBLOCKING)) &&
	    (SetBlockMode(NULL, outPtr, nonBlocking ?
		    TCL_MODE_NONBLOCKING : TCL_MODE_BLOCKING) != TCL_OK) &&
	    (nonBlocking != (readFlags & CHANNEL_NONBLOCKING))) {
	SetBlockMode(NULL, inPtr, (readFlags & CHANNEL_NONBLOCKING)
		? TCL_MODE_NONBLOCKING : TCL_MODE_BLOCKING);
	return TCL_ERROR;
    }

    /*
     * Make sure the output side is unbuffered.
     */

    outStatePtr->flags = (outStatePtr->flags & ~CHANNEL_LINEBUFFERED)
	    | CHANNEL_UNBUFFERED;

    /*
     * Test for conditions where we know we can just move bytes from input
     * channel to output channel with no transformation or even examination
     * of the bytes themselves.
     */

    moveBytes = inStatePtr->inEofChar == '\0'	/* No eofChar to stop input */
	    && inStatePtr->inputTranslation == TCL_TRANSLATE_LF
	    && outStatePtr->outputTranslation == TCL_TRANSLATE_LF
	    && inStatePtr->encoding == outStatePtr->encoding;

    /*
     * Allocate a new CopyState to maintain info about the current copy in
     * progress. This structure will be deallocated when the copy is
     * completed.
     */

    csPtr = (CopyState *)Tcl_Alloc(sizeof(CopyState) + !moveBytes * inStatePtr->bufSize);
    csPtr->bufSize = !moveBytes * inStatePtr->bufSize;
    csPtr->readPtr = inPtr;
    csPtr->writePtr = outPtr;
    csPtr->readFlags = readFlags;
    csPtr->writeFlags = writeFlags;
    csPtr->toRead = toRead;
    csPtr->total = (Tcl_WideInt) 0;
    csPtr->interp = interp;
    if (cmdPtr) {
	Tcl_IncrRefCount(cmdPtr);
    }
    csPtr->cmdPtr = cmdPtr;

    inStatePtr->csPtrR  = csPtr;
    outStatePtr->csPtrW = csPtr;

    if (moveBytes) {
	return MoveBytes(csPtr);
    }

    /*
     * Special handling of -size 0 async transfers, so that the -command is
     * still called asynchronously.
     */

    if ((nonBlocking == CHANNEL_NONBLOCKING) && (toRead == 0)) {
        Tcl_CreateTimerHandler(0, ZeroTransferTimerProc, csPtr);
        return 0;
    }

    /*
     * Start copying data between the channels.
     */

    return CopyData(csPtr, 0);
}

/*
 *----------------------------------------------------------------------
 *
 * CopyData --
 *
 *	This function implements the lowest level of the copying mechanism for
 *	TclCopyChannel.
 *
 * Results:
 *	Returns TCL_OK on success, else TCL_ERROR.
 *
 * Side effects:
 *	Moves data between channels, may create channel handlers.
 *
 *----------------------------------------------------------------------
 */

static void
MBCallback(
    CopyState *csPtr,
    Tcl_Obj *errObj)
{
    Tcl_Obj *cmdPtr = Tcl_DuplicateObj(csPtr->cmdPtr);
    Tcl_WideInt total = csPtr->total;
    Tcl_Interp *interp = csPtr->interp;
    int code;

    Tcl_IncrRefCount(cmdPtr);
    StopCopy(csPtr);

    /* TODO: What if cmdPtr is not a list?! */

    Tcl_ListObjAppendElement(NULL, cmdPtr, Tcl_NewWideIntObj(total));
    if (errObj) {
	Tcl_ListObjAppendElement(NULL, cmdPtr, errObj);
    }

    Tcl_Preserve(interp);
    code = Tcl_EvalObjEx(interp, cmdPtr, TCL_EVAL_GLOBAL);
    if (code != TCL_OK) {
	Tcl_BackgroundException(interp, code);
    }
    Tcl_Release(interp);
    TclDecrRefCount(cmdPtr);
}

static void
MBError(
    CopyState *csPtr,
    int mask,
    int errorCode)
{
    Tcl_Channel inChan = (Tcl_Channel) csPtr->readPtr;
    Tcl_Channel outChan = (Tcl_Channel) csPtr->writePtr;
    Tcl_Obj *errObj;

    Tcl_SetErrno(errorCode);

    errObj = Tcl_ObjPrintf( "error %sing \"%s\": %s",
	    (mask & TCL_READABLE) ? "read" : "writ",
	    Tcl_GetChannelName((mask & TCL_READABLE) ? inChan : outChan),
	    Tcl_PosixError(csPtr->interp));

    if (csPtr->cmdPtr) {
	MBCallback(csPtr, errObj);
    } else {
	Tcl_SetObjResult(csPtr->interp, errObj);
	StopCopy(csPtr);
    }
}

static void
MBEvent(
    ClientData clientData,
    int mask)
{
    CopyState *csPtr = (CopyState *) clientData;
    Tcl_Channel inChan = (Tcl_Channel) csPtr->readPtr;
    Tcl_Channel outChan = (Tcl_Channel) csPtr->writePtr;
    ChannelState *inStatePtr = csPtr->readPtr->state;

    if (mask & TCL_WRITABLE) {
	Tcl_DeleteChannelHandler(inChan, MBEvent, csPtr);
	Tcl_DeleteChannelHandler(outChan, MBEvent, csPtr);
	switch (MBWrite(csPtr)) {
	case TCL_OK:
	    MBCallback(csPtr, NULL);
	    break;
	case TCL_CONTINUE:
	    Tcl_CreateChannelHandler(inChan, TCL_READABLE, MBEvent, csPtr);
	    break;
	}
    } else if (mask & TCL_READABLE) {
	if (TCL_OK == MBRead(csPtr)) {
	    /* When at least one full buffer is present, stop reading. */
	    if (IsBufferFull(inStatePtr->inQueueHead)
		    || !Tcl_InputBlocked(inChan)) {
		Tcl_DeleteChannelHandler(inChan, MBEvent, csPtr);
	    }

	    /* Successful read -- set up to write the bytes we read */
	    Tcl_CreateChannelHandler(outChan, TCL_WRITABLE, MBEvent, csPtr);
	}
    }
}

static int
MBRead(
    CopyState *csPtr)
{
    ChannelState *inStatePtr = csPtr->readPtr->state;
    ChannelBuffer *bufPtr = inStatePtr->inQueueHead;
    int code;

    if (bufPtr && BytesLeft(bufPtr) > 0) {
	return TCL_OK;
    }

    code = GetInput(inStatePtr->topChanPtr);
    if (code == 0 || GotFlag(inStatePtr, CHANNEL_BLOCKED)) {
	return TCL_OK;
    } else {
	MBError(csPtr, TCL_READABLE, code);
	return TCL_ERROR;
    }
}

static int
MBWrite(
    CopyState *csPtr)
{
    ChannelState *inStatePtr = csPtr->readPtr->state;
    ChannelState *outStatePtr = csPtr->writePtr->state;
    ChannelBuffer *bufPtr = inStatePtr->inQueueHead;
    ChannelBuffer *tail = NULL;
    int code;
    Tcl_WideInt inBytes = 0;

    /* Count up number of bytes waiting in the input queue */
    while (bufPtr) {
	inBytes += BytesLeft(bufPtr);
	tail = bufPtr;
	if (csPtr->toRead != -1 && csPtr->toRead < inBytes) {
	    /* Queue has enough bytes to complete the copy */
	    break;
	}
	bufPtr = bufPtr->nextPtr;
    }

    if (bufPtr) {
	/* Split the overflowing buffer in two */
	int extra = (int) (inBytes - csPtr->toRead);
        /* Note that going with int for extra assumes that inBytes is not too
         * much over toRead to require a wide itself. If that gets violated
         * then the calculations involving extra must be made wide too.
         *
         * Noted with Win32/MSVC debug build treating the warning (possible of
         * data in __int64 to int conversion) as error.
         */

	bufPtr = AllocChannelBuffer(extra);

	tail->nextAdded -= extra;
	memcpy(InsertPoint(bufPtr), InsertPoint(tail), extra);
	bufPtr->nextAdded += extra;
	bufPtr->nextPtr = tail->nextPtr;
	tail->nextPtr = NULL;
	inBytes = csPtr->toRead;
    }

    /* Update the byte counts */
    if (csPtr->toRead != -1) {
	csPtr->toRead -= inBytes;
    }
    csPtr->total += inBytes;

    /* Move buffers from input to output channels */
    if (outStatePtr->outQueueTail) {
	outStatePtr->outQueueTail->nextPtr = inStatePtr->inQueueHead;
    } else {
	outStatePtr->outQueueHead = inStatePtr->inQueueHead;
    }
    outStatePtr->outQueueTail = tail;
    inStatePtr->inQueueHead = bufPtr;
    if (inStatePtr->inQueueTail == tail) {
	inStatePtr->inQueueTail = bufPtr;
    }
    if (bufPtr == NULL) {
	inStatePtr->inQueueTail = NULL;
    }

    code = FlushChannel(csPtr->interp, outStatePtr->topChanPtr, 0);
    if (code) {
	MBError(csPtr, TCL_WRITABLE, code);
	return TCL_ERROR;
    }
    if (csPtr->toRead == 0 || GotFlag(inStatePtr, CHANNEL_EOF)) {
	return TCL_OK;
    }
    return TCL_CONTINUE;
}

static int
MoveBytes(
    CopyState *csPtr)		/* State of copy operation. */
{
    ChannelState *outStatePtr = csPtr->writePtr->state;
    ChannelBuffer *bufPtr = outStatePtr->curOutPtr;
    int errorCode;

    if (bufPtr && BytesLeft(bufPtr)) {
	/* If we start with unflushed bytes in the destination
	 * channel, flush them out of the way first. */

	errorCode = FlushChannel(csPtr->interp, outStatePtr->topChanPtr, 0);
	if (errorCode != 0) {
	    MBError(csPtr, TCL_WRITABLE, errorCode);
	    return TCL_ERROR;
	}
    }

    if (csPtr->cmdPtr) {
	Tcl_Channel inChan = (Tcl_Channel) csPtr->readPtr;
	Tcl_CreateChannelHandler(inChan, TCL_READABLE, MBEvent, csPtr);
	return TCL_OK;
    }

    while (1) {
	int code;

	if (TCL_ERROR == MBRead(csPtr)) {
	    return TCL_ERROR;
	}
	code = MBWrite(csPtr);
	if (code == TCL_OK) {
	    Tcl_SetObjResult(csPtr->interp, Tcl_NewWideIntObj(csPtr->total));
	    StopCopy(csPtr);
	    return TCL_OK;
	}
	if (code == TCL_ERROR) {
	    return TCL_ERROR;
	}
	/* code == TCL_CONTINUE --> continue the loop */
    }
    return TCL_OK;	/* Silence compiler warnings */
}

static int
CopyData(
    CopyState *csPtr,		/* State of copy operation. */
    int mask)			/* Current channel event flags. */
{
    Tcl_Interp *interp;
    Tcl_Obj *cmdPtr, *errObj = NULL, *bufObj = NULL, *msg = NULL;
    Tcl_Channel inChan, outChan;
    ChannelState *inStatePtr, *outStatePtr;
    int result = TCL_OK, size;
    size_t sizeb;
    Tcl_WideInt total;
    const char *buffer;
    int inBinary, outBinary, sameEncoding;
				/* Encoding control */
    int underflow;		/* Input underflow */

    inChan	= (Tcl_Channel) csPtr->readPtr;
    outChan	= (Tcl_Channel) csPtr->writePtr;
    inStatePtr	= csPtr->readPtr->state;
    outStatePtr	= csPtr->writePtr->state;
    interp	= csPtr->interp;
    cmdPtr	= csPtr->cmdPtr;

    /*
     * Copy the data the slow way, using the translation mechanism.
     *
     * Note: We have make sure that we use the topmost channel in a stack for
     * the copying. The caller uses Tcl_GetChannel to access it, and thus gets
     * the bottom of the stack.
     */

    inBinary = (inStatePtr->encoding == NULL);
    outBinary = (outStatePtr->encoding == NULL);
    sameEncoding = (inStatePtr->encoding == outStatePtr->encoding);

    if (!(inBinary || sameEncoding)) {
	TclNewObj(bufObj);
	Tcl_IncrRefCount(bufObj);
    }

    while (csPtr->toRead != (Tcl_WideInt) 0) {
	/*
	 * Check for unreported background errors.
	 */

	Tcl_GetChannelError(inChan, &msg);
	if ((inStatePtr->unreportedError != 0) || (msg != NULL)) {
	    Tcl_SetErrno(inStatePtr->unreportedError);
	    inStatePtr->unreportedError = 0;
	    goto readError;
	}
	Tcl_GetChannelError(outChan, &msg);
	if ((outStatePtr->unreportedError != 0) || (msg != NULL)) {
	    Tcl_SetErrno(outStatePtr->unreportedError);
	    outStatePtr->unreportedError = 0;
	    goto writeError;
	}

	if (cmdPtr && (mask == 0)) {
	    /*
	     * In async mode, we skip reading synchronously and fake an
	     * underflow instead to prime the readable fileevent.
	     */

	    size = 0;
	    underflow = 1;
	} else {
	    /*
	     * Read up to bufSize bytes.
	     */

	    if ((csPtr->toRead == (Tcl_WideInt) -1)
                    || (csPtr->toRead > (Tcl_WideInt) csPtr->bufSize)) {
		sizeb = csPtr->bufSize;
	    } else {
		sizeb = csPtr->toRead;
	    }

	    if (inBinary || sameEncoding) {
		size = DoRead(inStatePtr->topChanPtr, csPtr->buffer, sizeb,
                              !GotFlag(inStatePtr, CHANNEL_NONBLOCKING));
	    } else {
		size = DoReadChars(inStatePtr->topChanPtr, bufObj, sizeb,
			0 /* No append */);
	    }
	    underflow = (size >= 0) && ((size_t)size < sizeb);	/* Input underflow */
	}

	if (size < 0) {
	readError:
	    if (interp) {
		TclNewObj(errObj);
		Tcl_AppendStringsToObj(errObj, "error reading \"",
			Tcl_GetChannelName(inChan), "\": ", NULL);
		if (msg != NULL) {
		    Tcl_AppendObjToObj(errObj, msg);
		} else {
		    Tcl_AppendStringsToObj(errObj, Tcl_PosixError(interp),
			    NULL);
		}
	    }
	    if (msg != NULL) {
		Tcl_DecrRefCount(msg);
	    }
	    break;
	} else if (underflow) {
	    /*
	     * We had an underflow on the read side. If we are at EOF, and not
	     * in the synchronous part of an asynchronous fcopy, then the
	     * copying is done, otherwise set up a channel handler to detect
	     * when the channel becomes readable again.
	     */

	    if ((size == 0) && Tcl_Eof(inChan) && !(cmdPtr && (mask == 0))) {
		break;
	    }
	    if (cmdPtr && (!Tcl_Eof(inChan) || (mask == 0)) &&
                !(mask & TCL_READABLE)) {
		if (mask & TCL_WRITABLE) {
		    Tcl_DeleteChannelHandler(outChan, CopyEventProc, csPtr);
		}
		Tcl_CreateChannelHandler(inChan, TCL_READABLE, CopyEventProc,
			csPtr);
	    }
	    if (size == 0) {
		if (!GotFlag(inStatePtr, CHANNEL_NONBLOCKING)) {
		    /*
		     * We allowed a short read.  Keep trying.
		     */

		    continue;
		}
		if (bufObj != NULL) {
		    TclDecrRefCount(bufObj);
		    bufObj = NULL;
		}
		return TCL_OK;
	    }
	}

	/*
	 * Now write the buffer out.
	 */

	if (inBinary || sameEncoding) {
	    buffer = csPtr->buffer;
	    sizeb = size;
	} else {
	    buffer = TclGetStringFromObj(bufObj, &sizeb);
	}

	if (outBinary || sameEncoding) {
	    sizeb = WriteBytes(outStatePtr->topChanPtr, buffer, sizeb);
	} else {
	    sizeb = WriteChars(outStatePtr->topChanPtr, buffer, sizeb);
	}

	/*
	 * [Bug 2895565]. At this point 'size' still contains the number of
	 * bytes or characters which have been read. We keep this to later to
	 * update the totals and toRead information, see marker (UP) below. We
	 * must not overwrite it with 'sizeb', which is the number of written
	 * bytes or characters, and both EOL translation and encoding
	 * conversion may have changed this number unpredictably in relation
	 * to 'size' (It can be smaller or larger, in the latter case able to
	 * drive toRead below -1, causing infinite looping). Completely
	 * unsuitable for updating totals and toRead.
	 */

	if (sizeb == TCL_AUTO_LENGTH) {
	writeError:
	    if (interp) {
		TclNewObj(errObj);
		Tcl_AppendStringsToObj(errObj, "error writing \"",
			Tcl_GetChannelName(outChan), "\": ", NULL);
		if (msg != NULL) {
		    Tcl_AppendObjToObj(errObj, msg);
		} else {
		    Tcl_AppendStringsToObj(errObj, Tcl_PosixError(interp),
			    NULL);
		}
	    }
	    if (msg != NULL) {
		Tcl_DecrRefCount(msg);
	    }
	    break;
	}

	/*
	 * Update the current byte count. Do it now so the count is valid
	 * before a return or break takes us out of the loop. The invariant at
	 * the top of the loop should be that csPtr->toRead holds the number
	 * of bytes left to copy.
	 */

	if (csPtr->toRead != -1) {
	    csPtr->toRead -= size;
	}
	csPtr->total += size;

	/*
	 * Break loop if EOF && (size>0)
	 */

	if (Tcl_Eof(inChan)) {
	    break;
	}

	/*
	 * Check to see if the write is happening in the background. If so,
	 * stop copying and wait for the channel to become writable again.
	 * After input underflow we already installed a readable handler
	 * therefore we don't need a writable handler.
	 */

	if (!underflow && GotFlag(outStatePtr, BG_FLUSH_SCHEDULED)) {
	    if (!(mask & TCL_WRITABLE)) {
		if (mask & TCL_READABLE) {
		    Tcl_DeleteChannelHandler(inChan, CopyEventProc, csPtr);
		}
		Tcl_CreateChannelHandler(outChan, TCL_WRITABLE,
			CopyEventProc, csPtr);
	    }
	    if (bufObj != NULL) {
		TclDecrRefCount(bufObj);
		bufObj = NULL;
	    }
	    return TCL_OK;
	}

	/*
	 * For background copies, we only do one buffer per invocation so we
	 * don't starve the rest of the system.
	 */

	if (cmdPtr && (csPtr->toRead != 0)) {
	    /*
	     * The first time we enter this code, there won't be a channel
	     * handler established yet, so do it here.
	     */

	    if (mask == 0) {
		Tcl_CreateChannelHandler(outChan, TCL_WRITABLE, CopyEventProc,
			csPtr);
	    }
	    if (bufObj != NULL) {
		TclDecrRefCount(bufObj);
		bufObj = NULL;
	    }
	    return TCL_OK;
	}
    } /* while */

    if (bufObj != NULL) {
	TclDecrRefCount(bufObj);
	bufObj = NULL;
    }

    /*
     * Make the callback or return the number of bytes transferred. The local
     * total is used because StopCopy frees csPtr.
     */

    total = csPtr->total;
    if (cmdPtr && interp) {
	int code;

	/*
	 * Get a private copy of the command so we can mutate it by adding
	 * arguments. Note that StopCopy frees our saved reference to the
	 * original command obj.
	 */

	cmdPtr = Tcl_DuplicateObj(cmdPtr);
	Tcl_IncrRefCount(cmdPtr);
	StopCopy(csPtr);
	Tcl_Preserve(interp);

	Tcl_ListObjAppendElement(interp, cmdPtr, Tcl_NewWideIntObj(total));
	if (errObj) {
	    Tcl_ListObjAppendElement(interp, cmdPtr, errObj);
	}
	code = Tcl_EvalObjEx(interp, cmdPtr, TCL_EVAL_GLOBAL);
	if (code != TCL_OK) {
	    Tcl_BackgroundException(interp, code);
	    result = TCL_ERROR;
	}
	TclDecrRefCount(cmdPtr);
	Tcl_Release(interp);
    } else {
	StopCopy(csPtr);
	if (interp) {
	    if (errObj) {
		Tcl_SetObjResult(interp, errObj);
		result = TCL_ERROR;
	    } else {
		Tcl_ResetResult(interp);
		Tcl_SetObjResult(interp, Tcl_NewWideIntObj(total));
	    }
	}
    }
    return result;
}

/*
 *----------------------------------------------------------------------
 *
 * DoRead --
 *
 *	Stores up to "bytesToRead" bytes in memory pointed to by "dst".
 *	These bytes come from reading the channel "chanPtr" and
 *	performing the configured translations.  No encoding conversions
 *	are applied to the bytes being read.
 *
 * Results:
 *	The number of bytes actually stored (<= bytesToRead),
 * 	or -1 if there is an error in reading the channel.  Use
 * 	Tcl_GetErrno() to retrieve the error code for the error
 *	that occurred.
 *
 *	The number of bytes stored can be less than the number
 * 	requested when
 *	  - EOF is reached on the channel; or
 *	  - the channel is non-blocking, and we've read all we can
 *	    without blocking.
 *	  - a channel reading error occurs (and we return -1)
 *
 * Side effects:
 *	May cause input to be buffered.
 *
 *----------------------------------------------------------------------
 */

static int
DoRead(
    Channel *chanPtr,		/* The channel from which to read. */
    char *dst,			/* Where to store input read. */
    size_t bytesToRead,		/* Maximum number of bytes to read. */
    int allowShortReads)	/* Allow half-blocking (pipes,sockets) */
{
    ChannelState *statePtr = chanPtr->state;
    char *p = dst;

    /*
     * Early out when we know a read will get the eofchar.
     *
     * NOTE: This seems to be a bug.  The special handling for
     * a zero-char read request ought to come first.  As coded
     * the EOF due to eofchar has distinguishing behavior from
     * the EOF due to reported EOF on the underlying device, and
     * that seems undesirable.  However recent history indicates
     * that new inconsistent behavior in a patchlevel has problems
     * too.  Keep on keeping on for now.
     */

    if (GotFlag(statePtr, CHANNEL_STICKY_EOF)) {
	SetFlag(statePtr, CHANNEL_EOF);
	assert(statePtr->inputEncodingFlags & TCL_ENCODING_END);
	assert(!GotFlag(statePtr, CHANNEL_BLOCKED|INPUT_SAW_CR));

	/* TODO: Don't need this call */
	UpdateInterest(chanPtr);
	return 0;
    }

    /*
     * Special handling for zero-char read request.
     */

    if (bytesToRead == 0) {
	if (GotFlag(statePtr, CHANNEL_EOF)) {
	    statePtr->inputEncodingFlags |= TCL_ENCODING_START;
	}
	ResetFlag(statePtr, CHANNEL_BLOCKED|CHANNEL_EOF);
	statePtr->inputEncodingFlags &= ~TCL_ENCODING_END;
	/* TODO: Don't need this call */
	UpdateInterest(chanPtr);
	return 0;
    }

    TclChannelPreserve((Tcl_Channel)chanPtr);
    while (bytesToRead) {
	/*
	 * Each pass through the loop is intended to process up to one channel
	 * buffer.
	 */

	int bytesRead, bytesWritten;
	ChannelBuffer *bufPtr = statePtr->inQueueHead;

	/*
	 * Don't read more data if we have what we need.
	 */

	while (!bufPtr ||			/* We got no buffer!   OR */
		(!IsBufferFull(bufPtr) && 	/* Our buffer has room AND */
		((size_t)BytesLeft(bufPtr) < bytesToRead))) {
						/* Not enough bytes in it yet
						 * to fill the dst */
	    int code;

	moreData:
	    code = GetInput(chanPtr);
	    bufPtr = statePtr->inQueueHead;

	    assert(bufPtr != NULL);

	    if (GotFlag(statePtr, CHANNEL_EOF|CHANNEL_BLOCKED)) {
		/*
		 * Further reads cannot do any more.
		 */

		break;
	    }

	    if (code) {
		/*
	     * Read error
	     */

		UpdateInterest(chanPtr);
		TclChannelRelease((Tcl_Channel)chanPtr);
		return -1;
	    }

	    assert(IsBufferFull(bufPtr));
	}

	assert(bufPtr != NULL);

	bytesRead = BytesLeft(bufPtr);
	bytesWritten = bytesToRead;

	TranslateInputEOL(statePtr, p, RemovePoint(bufPtr),
		&bytesWritten, &bytesRead);
	bufPtr->nextRemoved += bytesRead;
	p += bytesWritten;
	bytesToRead -= bytesWritten;

	if (!IsBufferEmpty(bufPtr)) {
	    /*
	     * Buffer is not empty.  How can that be?
	     *
	     * 0) We stopped early because we got all the bytes we were
	     *    seeking. That's fine.
	     */

	    if (bytesToRead == 0) {
		break;
	    }

	    /*
	     * 1) We're @EOF because we saw eof char.
	     */

	    if (GotFlag(statePtr, CHANNEL_STICKY_EOF)) {
		break;
	    }

	    /*
	     * 2) The buffer holds a \r while in CRLF translation, followed by
	     *    the end of the buffer.
	     */

	    assert(statePtr->inputTranslation == TCL_TRANSLATE_CRLF);
	    assert(RemovePoint(bufPtr)[0] == '\r');
	    assert(BytesLeft(bufPtr) == 1);

	    if (bufPtr->nextPtr == NULL) {
		/*
		 * There's no more buffered data...
		 */

		if (statePtr->flags & CHANNEL_EOF) {
		    /*
		     * ...and there never will be.
		     */

		    *p++ = '\r';
		    bytesToRead--;
		    bufPtr->nextRemoved++;
		} else if (statePtr->flags & CHANNEL_BLOCKED) {
		    /*
		     * ...and we cannot get more now.
		     */

		    SetFlag(statePtr, CHANNEL_NEED_MORE_DATA);
		    break;
		} else {
		    /*
		     * ...so we need to get some.
		     */

		    goto moreData;
		}
	    }

	    if (bufPtr->nextPtr) {
		/*
		 * There's a next buffer.  Shift orphan \r to it.
		 */

		ChannelBuffer *nextPtr = bufPtr->nextPtr;

		nextPtr->nextRemoved -= 1;
		RemovePoint(nextPtr)[0] = '\r';
		bufPtr->nextRemoved++;
	    }
	}

	if (IsBufferEmpty(bufPtr)) {
	    statePtr->inQueueHead = bufPtr->nextPtr;
	    if (statePtr->inQueueHead == NULL) {
		statePtr->inQueueTail = NULL;
	    }
	    RecycleBuffer(statePtr, bufPtr, 0);
	    bufPtr = statePtr->inQueueHead;
	}

	if ((GotFlag(statePtr, CHANNEL_NONBLOCKING) || allowShortReads)
		&& GotFlag(statePtr, CHANNEL_BLOCKED)) {
	    break;
	}

	/*
	 * When there's no buffered data to read, and we're at EOF, escape to
	 * the caller.
	 */

	if (GotFlag(statePtr, CHANNEL_EOF)
		&& (bufPtr == NULL || IsBufferEmpty(bufPtr))) {
	    break;
	}
    }
    if (bytesToRead == 0) {
	ResetFlag(statePtr, CHANNEL_BLOCKED);
    }

    assert(!GotFlag(statePtr, CHANNEL_EOF)
	    || GotFlag(statePtr, CHANNEL_STICKY_EOF)
	    || Tcl_InputBuffered((Tcl_Channel)chanPtr) == 0);
    assert(!(GotFlag(statePtr, CHANNEL_EOF|CHANNEL_BLOCKED)
	    == (CHANNEL_EOF|CHANNEL_BLOCKED)));
    UpdateInterest(chanPtr);
    TclChannelRelease((Tcl_Channel)chanPtr);
    return (int)(p - dst);
}

/*
 *----------------------------------------------------------------------
 *
 * CopyEventProc --
 *
 *	This routine is invoked as a channel event handler for the background
 *	copy operation. It is just a trivial wrapper around the CopyData
 *	routine.
 *
 * Results:
 *	None.
 *
 * Side effects:
 *	None.
 *
 *----------------------------------------------------------------------
 */

static void
CopyEventProc(
    ClientData clientData,
    int mask)
{
    (void) CopyData((CopyState *)clientData, mask);
}

/*
 *----------------------------------------------------------------------
 *
 * StopCopy --
 *
 *	This routine halts a copy that is in progress.
 *
 * Results:
 *	None.
 *
 * Side effects:
 *	Removes any pending channel handlers and restores the blocking and
 *	buffering modes of the channels. The CopyState is freed.
 *
 *----------------------------------------------------------------------
 */

static void
StopCopy(
    CopyState *csPtr)		/* State for bg copy to stop . */
{
    ChannelState *inStatePtr, *outStatePtr;
    Tcl_Channel inChan, outChan;

    int nonBlocking;

    if (!csPtr) {
	return;
    }

    inChan = (Tcl_Channel) csPtr->readPtr;
    outChan = (Tcl_Channel) csPtr->writePtr;
    inStatePtr = csPtr->readPtr->state;
    outStatePtr = csPtr->writePtr->state;

    /*
     * Restore the old blocking mode and output buffering mode.
     */

    nonBlocking = csPtr->readFlags & CHANNEL_NONBLOCKING;
    if (nonBlocking != (inStatePtr->flags & CHANNEL_NONBLOCKING)) {
	SetBlockMode(NULL, csPtr->readPtr,
		nonBlocking ? TCL_MODE_NONBLOCKING : TCL_MODE_BLOCKING);
    }
    if (csPtr->readPtr != csPtr->writePtr) {
	nonBlocking = csPtr->writeFlags & CHANNEL_NONBLOCKING;
	if (nonBlocking != (outStatePtr->flags & CHANNEL_NONBLOCKING)) {
	    SetBlockMode(NULL, csPtr->writePtr,
		    nonBlocking ? TCL_MODE_NONBLOCKING : TCL_MODE_BLOCKING);
	}
    }
    ResetFlag(outStatePtr, CHANNEL_LINEBUFFERED | CHANNEL_UNBUFFERED);
    outStatePtr->flags |=
	    csPtr->writeFlags & (CHANNEL_LINEBUFFERED | CHANNEL_UNBUFFERED);

    if (csPtr->cmdPtr) {
	Tcl_DeleteChannelHandler(inChan, CopyEventProc, csPtr);
	if (inChan != outChan) {
	    Tcl_DeleteChannelHandler(outChan, CopyEventProc, csPtr);
	}
	Tcl_DeleteChannelHandler(inChan, MBEvent, csPtr);
	Tcl_DeleteChannelHandler(outChan, MBEvent, csPtr);
	TclDecrRefCount(csPtr->cmdPtr);
    }
    inStatePtr->csPtrR = NULL;
    outStatePtr->csPtrW = NULL;
    Tcl_Free(csPtr);
}

/*
 *----------------------------------------------------------------------
 *
 * StackSetBlockMode --
 *
 *	This function sets the blocking mode for a channel, iterating through
 *	each channel in a stack and updates the state flags.
 *
 * Results:
 *	0 if OK, result code from failed blockModeProc otherwise.
 *
 * Side effects:
 *	Modifies the blocking mode of the channel and possibly generates an
 *	error.
 *
 *----------------------------------------------------------------------
 */

static int
StackSetBlockMode(
    Channel *chanPtr,		/* Channel to modify. */
    int mode)			/* One of TCL_MODE_BLOCKING or
				 * TCL_MODE_NONBLOCKING. */
{
    int result = 0;
    Tcl_DriverBlockModeProc *blockModeProc;
    ChannelState *statePtr = chanPtr->state;

    /*
     * Start at the top of the channel stack
     * TODO: Examine what can go wrong when blockModeProc calls
     * disturb the stacking state of the channel.
     */

    chanPtr = statePtr->topChanPtr;
    while (chanPtr != NULL) {
	blockModeProc = Tcl_ChannelBlockModeProc(chanPtr->typePtr);
	if (blockModeProc != NULL) {
	    result = blockModeProc(chanPtr->instanceData, mode);
	    if (result != 0) {
		Tcl_SetErrno(result);
		return result;
	    }
	}
	chanPtr = chanPtr->downChanPtr;
    }
    return 0;
}

/*
 *----------------------------------------------------------------------
 *
 * SetBlockMode --
 *
 *	This function sets the blocking mode for a channel and updates the
 *	state flags.
 *
 * Results:
 *	A standard Tcl result.
 *
 * Side effects:
 *	Modifies the blocking mode of the channel and possibly generates an
 *	error.
 *
 *----------------------------------------------------------------------
 */

static int
SetBlockMode(
    Tcl_Interp *interp,		/* Interp for error reporting. */
    Channel *chanPtr,		/* Channel to modify. */
    int mode)			/* One of TCL_MODE_BLOCKING or
				 * TCL_MODE_NONBLOCKING. */
{
    int result = 0;
    ChannelState *statePtr = chanPtr->state;
				/* State info for channel */

    result = StackSetBlockMode(chanPtr, mode);
    if (result != 0) {
	if (interp != NULL) {
	    /*
	     * TIP #219.
	     * Move error messages put by the driver into the bypass area and
	     * put them into the regular interpreter result. Fall back to the
	     * regular message if nothing was found in the bypass.
	     *
	     * Note that we cannot have a message in the interpreter bypass
	     * area, StackSetBlockMode is restricted to the channel bypass.
	     * We still need the interp as the destination of the move.
	     */

	    if (!TclChanCaughtErrorBypass(interp, (Tcl_Channel) chanPtr)) {
		Tcl_SetObjResult(interp, Tcl_ObjPrintf(
                        "error setting blocking mode: %s",
			Tcl_PosixError(interp)));
	    }
	} else {
	    /*
	     * TIP #219.
	     * If we have no interpreter to put a bypass message into we have
	     * to clear it, to prevent its propagation and use in other places
	     * unrelated to the actual occurence of the problem.
	     */

	    Tcl_SetChannelError((Tcl_Channel) chanPtr, NULL);
	}
	return TCL_ERROR;
    }
    if (mode == TCL_MODE_BLOCKING) {
	ResetFlag(statePtr, CHANNEL_NONBLOCKING | BG_FLUSH_SCHEDULED);
    } else {
	SetFlag(statePtr, CHANNEL_NONBLOCKING);
    }
    return TCL_OK;
}

/*
 *----------------------------------------------------------------------
 *
 * Tcl_GetChannelNames --
 *
 *	Return the names of all open channels in the interp.
 *
 * Results:
 *	TCL_OK or TCL_ERROR.
 *
 * Side effects:
 *	Interp result modified with list of channel names.
 *
 *----------------------------------------------------------------------
 */

int
Tcl_GetChannelNames(
    Tcl_Interp *interp)		/* Interp for error reporting. */
{
    return Tcl_GetChannelNamesEx(interp, NULL);
}

/*
 *----------------------------------------------------------------------
 *
 * Tcl_GetChannelNamesEx --
 *
 *	Return the names of open channels in the interp filtered filtered
 *	through a pattern. If pattern is NULL, it returns all the open
 *	channels.
 *
 * Results:
 *	TCL_OK or TCL_ERROR.
 *
 * Side effects:
 *	Interp result modified with list of channel names.
 *
 *----------------------------------------------------------------------
 */

int
Tcl_GetChannelNamesEx(
    Tcl_Interp *interp,		/* Interp for error reporting. */
    const char *pattern)	/* Pattern to filter on. */
{
    ThreadSpecificData *tsdPtr = TCL_TSD_INIT(&dataKey);
    ChannelState *statePtr;
    const char *name;		/* Name for channel */
    Tcl_Obj *resultPtr;		/* Pointer to result object */
    Tcl_HashTable *hTblPtr;	/* Hash table of channels. */
    Tcl_HashEntry *hPtr;	/* Search variable. */
    Tcl_HashSearch hSearch;	/* Search variable. */

    if (interp == NULL) {
	return TCL_OK;
    }

    /*
     * Get the channel table that stores the channels registered for this
     * interpreter.
     */

    hTblPtr = GetChannelTable(interp);
    TclNewObj(resultPtr);
    if ((pattern != NULL) && TclMatchIsTrivial(pattern)
	    && !((pattern[0] == 's') && (pattern[1] == 't')
	    && (pattern[2] == 'd'))) {
	if ((Tcl_FindHashEntry(hTblPtr, pattern) != NULL)
		&& (Tcl_ListObjAppendElement(interp, resultPtr,
		Tcl_NewStringObj(pattern, -1)) != TCL_OK)) {
	    goto error;
	}
	goto done;
    }

    for (hPtr = Tcl_FirstHashEntry(hTblPtr, &hSearch); hPtr != NULL;
	    hPtr = Tcl_NextHashEntry(&hSearch)) {
	statePtr = ((Channel *) Tcl_GetHashValue(hPtr))->state;

	if (statePtr->topChanPtr == (Channel *) tsdPtr->stdinChannel) {
	    name = "stdin";
	} else if (statePtr->topChanPtr == (Channel *) tsdPtr->stdoutChannel) {
	    name = "stdout";
	} else if (statePtr->topChanPtr == (Channel *) tsdPtr->stderrChannel) {
	    name = "stderr";
	} else {
	    /*
	     * This is also stored in Tcl_GetHashKey(hTblPtr, hPtr), but it's
	     * simpler to just grab the name from the statePtr.
	     */

	    name = statePtr->channelName;
	}

	if (((pattern == NULL) || Tcl_StringMatch(name, pattern)) &&
		(Tcl_ListObjAppendElement(interp, resultPtr,
			Tcl_NewStringObj(name, -1)) != TCL_OK)) {
	error:
	    TclDecrRefCount(resultPtr);
	    return TCL_ERROR;
	}
    }

  done:
    Tcl_SetObjResult(interp, resultPtr);
    return TCL_OK;
}

/*
 *----------------------------------------------------------------------
 *
 * Tcl_IsChannelRegistered --
 *
 *	Checks whether the channel is associated with the interp. See also
 *	Tcl_RegisterChannel and Tcl_UnregisterChannel.
 *
 * Results:
 *	0 if the channel is not registered in the interpreter, 1 else.
 *
 * Side effects:
 *	None.
 *
 *----------------------------------------------------------------------
 */

int
Tcl_IsChannelRegistered(
    Tcl_Interp *interp,		/* The interp to query of the channel */
    Tcl_Channel chan)		/* The channel to check */
{
    Tcl_HashTable *hTblPtr;	/* Hash table of channels. */
    Tcl_HashEntry *hPtr;	/* Search variable. */
    Channel *chanPtr;		/* The real IO channel. */
    ChannelState *statePtr;	/* State of the real channel. */

    /*
     * Always check bottom-most channel in the stack. This is the one that
     * gets registered.
     */

    chanPtr = ((Channel *) chan)->state->bottomChanPtr;
    statePtr = chanPtr->state;

    hTblPtr = (Tcl_HashTable *)Tcl_GetAssocData(interp, "tclIO", NULL);
    if (hTblPtr == NULL) {
	return 0;
    }
    hPtr = Tcl_FindHashEntry(hTblPtr, statePtr->channelName);
    if (hPtr == NULL) {
	return 0;
    }
    if ((Channel *) Tcl_GetHashValue(hPtr) != chanPtr) {
	return 0;
    }

    return 1;
}

/*
 *----------------------------------------------------------------------
 *
 * Tcl_IsChannelShared --
 *
 *	Checks whether the channel is shared by multiple interpreters.
 *
 * Results:
 *	A boolean value (0 = Not shared, 1 = Shared).
 *
 * Side effects:
 *	None.
 *
 *----------------------------------------------------------------------
 */

int
Tcl_IsChannelShared(
    Tcl_Channel chan)		/* The channel to query */
{
    ChannelState *statePtr = ((Channel *) chan)->state;
				/* State of real channel structure. */

    return ((statePtr->refCount + 1 > 2) ? 1 : 0);
}

/*
 *----------------------------------------------------------------------
 *
 * Tcl_IsChannelExisting --
 *
 *	Checks whether a channel of the given name exists in the
 *	(thread)-global list of all channels. See Tcl_GetChannelNamesEx for
 *	function exposed at the Tcl level.
 *
 * Results:
 *	A boolean value (0 = Does not exist, 1 = Does exist).
 *
 * Side effects:
 *	None.
 *
 *----------------------------------------------------------------------
 */

int
Tcl_IsChannelExisting(
    const char *chanName)	/* The name of the channel to look for. */
{
    ChannelState *statePtr;
    ThreadSpecificData *tsdPtr = TCL_TSD_INIT(&dataKey);
    const char *name;
    int chanNameLen;

    chanNameLen = strlen(chanName);
    for (statePtr = tsdPtr->firstCSPtr; statePtr != NULL;
	    statePtr = statePtr->nextCSPtr) {
	if (statePtr->topChanPtr == (Channel *) tsdPtr->stdinChannel) {
	    name = "stdin";
	} else if (statePtr->topChanPtr == (Channel *) tsdPtr->stdoutChannel) {
	    name = "stdout";
	} else if (statePtr->topChanPtr == (Channel *) tsdPtr->stderrChannel) {
	    name = "stderr";
	} else {
	    name = statePtr->channelName;
	}

	if ((*chanName == *name) &&
		(memcmp(name, chanName, chanNameLen + 1) == 0)) {
	    return 1;
	}
    }

    return 0;
}

/*
 *----------------------------------------------------------------------
 *
 * Tcl_ChannelName --
 *
 *	Return the name of the channel type.
 *
 * Results:
 *	A pointer the name of the channel type.
 *
 * Side effects:
 *	None.
 *
 *----------------------------------------------------------------------
 */

const char *
Tcl_ChannelName(
    const Tcl_ChannelType *chanTypePtr) /* Pointer to channel type. */
{
    return chanTypePtr->typeName;
}

/*
 *----------------------------------------------------------------------
 *
 * Tcl_ChannelVersion --
 *
 *	Return the of version of the channel type.
 *
 * Results:
 *	One of the TCL_CHANNEL_VERSION_* constants from tcl.h
 *
 * Side effects:
 *	None.
 *
 *----------------------------------------------------------------------
 */

Tcl_ChannelTypeVersion
Tcl_ChannelVersion(
    const Tcl_ChannelType *chanTypePtr)
				/* Pointer to channel type. */
{
    return chanTypePtr->version;
}

/*
 *----------------------------------------------------------------------
 *
 * Tcl_ChannelBlockModeProc --
 *
 *	Return the Tcl_DriverBlockModeProc of the channel type.
 *
 * Results:
 *	A pointer to the proc.
 *
 * Side effects:
 *	None.
 *
 *---------------------------------------------------------------------- */

Tcl_DriverBlockModeProc *
Tcl_ChannelBlockModeProc(
    const Tcl_ChannelType *chanTypePtr)
				/* Pointer to channel type. */
{
    return chanTypePtr->blockModeProc;
}

/*
 *----------------------------------------------------------------------
 *
 * Tcl_ChannelClose2Proc --
 *
 *	Return the Tcl_DriverClose2Proc of the channel type.
 *
 * Results:
 *	A pointer to the proc.
 *
 * Side effects:
 *	None.
 *
 *----------------------------------------------------------------------
 */

Tcl_DriverClose2Proc *
Tcl_ChannelClose2Proc(
    const Tcl_ChannelType *chanTypePtr)
				/* Pointer to channel type. */
{
    return chanTypePtr->close2Proc;
}

/*
 *----------------------------------------------------------------------
 *
 * Tcl_ChannelInputProc --
 *
 *	Return the Tcl_DriverInputProc of the channel type.
 *
 * Results:
 *	A pointer to the proc.
 *
 * Side effects:
 *	None.
 *
 *----------------------------------------------------------------------
 */

Tcl_DriverInputProc *
Tcl_ChannelInputProc(
    const Tcl_ChannelType *chanTypePtr)
				/* Pointer to channel type. */
{
    return chanTypePtr->inputProc;
}

/*
 *----------------------------------------------------------------------
 *
 * Tcl_ChannelOutputProc --
 *
 *	Return the Tcl_DriverOutputProc of the channel type.
 *
 * Results:
 *	A pointer to the proc.
 *
 * Side effects:
 *	None.
 *
 *----------------------------------------------------------------------
 */

Tcl_DriverOutputProc *
Tcl_ChannelOutputProc(
    const Tcl_ChannelType *chanTypePtr)
				/* Pointer to channel type. */
{
    return chanTypePtr->outputProc;
}

/*
 *----------------------------------------------------------------------
 *
 * Tcl_ChannelSetOptionProc --
 *
 *	Return the Tcl_DriverSetOptionProc of the channel type.
 *
 * Results:
 *	A pointer to the proc.
 *
 * Side effects:
 *	None.
 *
 *----------------------------------------------------------------------
 */

Tcl_DriverSetOptionProc *
Tcl_ChannelSetOptionProc(
    const Tcl_ChannelType *chanTypePtr)
				/* Pointer to channel type. */
{
    return chanTypePtr->setOptionProc;
}

/*
 *----------------------------------------------------------------------
 *
 * Tcl_ChannelGetOptionProc --
 *
 *	Return the Tcl_DriverGetOptionProc of the channel type.
 *
 * Results:
 *	A pointer to the proc.
 *
 * Side effects:
 *	None.
 *
 *----------------------------------------------------------------------
 */

Tcl_DriverGetOptionProc *
Tcl_ChannelGetOptionProc(
    const Tcl_ChannelType *chanTypePtr)
				/* Pointer to channel type. */
{
    return chanTypePtr->getOptionProc;
}

/*
 *----------------------------------------------------------------------
 *
 * Tcl_ChannelWatchProc --
 *
 *	Return the Tcl_DriverWatchProc of the channel type.
 *
 * Results:
 *	A pointer to the proc.
 *
 * Side effects:
 *	None.
 *
 *----------------------------------------------------------------------
 */

Tcl_DriverWatchProc *
Tcl_ChannelWatchProc(
    const Tcl_ChannelType *chanTypePtr)
				/* Pointer to channel type. */
{
    return chanTypePtr->watchProc;
}

/*
 *----------------------------------------------------------------------
 *
 * Tcl_ChannelGetHandleProc --
 *
 *	Return the Tcl_DriverGetHandleProc of the channel type.
 *
 * Results:
 *	A pointer to the proc.
 *
 * Side effects:
 *	None.
 *
 *----------------------------------------------------------------------
 */

Tcl_DriverGetHandleProc *
Tcl_ChannelGetHandleProc(
    const Tcl_ChannelType *chanTypePtr)
				/* Pointer to channel type. */
{
    return chanTypePtr->getHandleProc;
}

/*
 *----------------------------------------------------------------------
 *
 * Tcl_ChannelFlushProc --
 *
 *	Return the Tcl_DriverFlushProc of the channel type.
 *
 * Results:
 *	A pointer to the proc.
 *
 * Side effects:
 *	None.
 *
 *----------------------------------------------------------------------
 */

Tcl_DriverFlushProc *
Tcl_ChannelFlushProc(
    const Tcl_ChannelType *chanTypePtr)
				/* Pointer to channel type. */
{
    return chanTypePtr->flushProc;
}

/*
 *----------------------------------------------------------------------
 *
 * Tcl_ChannelHandlerProc --
 *
 *	Return the Tcl_DriverHandlerProc of the channel type.
 *
 * Results:
 *	A pointer to the proc.
 *
 * Side effects:
 *	None.
 *
 *----------------------------------------------------------------------
 */

Tcl_DriverHandlerProc *
Tcl_ChannelHandlerProc(
    const Tcl_ChannelType *chanTypePtr)
				/* Pointer to channel type. */
{
    return chanTypePtr->handlerProc;
}

/*
 *----------------------------------------------------------------------
 *
 * Tcl_ChannelWideSeekProc --
 *
 *	Return the Tcl_DriverWideSeekProc of the channel type.
 *
 * Results:
 *	A pointer to the proc.
 *
 * Side effects:
 *	None.
 *
 *----------------------------------------------------------------------
 */

Tcl_DriverWideSeekProc *
Tcl_ChannelWideSeekProc(
    const Tcl_ChannelType *chanTypePtr)
				/* Pointer to channel type. */
{
    return chanTypePtr->wideSeekProc;
}

/*
 *----------------------------------------------------------------------
 *
 * Tcl_ChannelThreadActionProc --
 *
 *	TIP #218, Channel Thread Actions. Return the
 *	Tcl_DriverThreadActionProc of the channel type.
 *
 * Results:
 *	A pointer to the proc.
 *
 * Side effects:
 *	None.
 *
 *----------------------------------------------------------------------
 */

Tcl_DriverThreadActionProc *
Tcl_ChannelThreadActionProc(
    const Tcl_ChannelType *chanTypePtr)
				/* Pointer to channel type. */
{
    return chanTypePtr->threadActionProc;
}

/*
 *----------------------------------------------------------------------
 *
 * Tcl_SetChannelErrorInterp --
 *
 *	TIP #219, Tcl Channel Reflection API.
 *	Store an error message for the I/O system.
 *
 * Results:
 *	None.
 *
 * Side effects:
 *	Discards a previously stored message.
 *
 *----------------------------------------------------------------------
 */

void
Tcl_SetChannelErrorInterp(
    Tcl_Interp *interp,		/* Interp to store the data into. */
    Tcl_Obj *msg)		/* Error message to store. */
{
    Interp *iPtr = (Interp *) interp;

    if (iPtr->chanMsg != NULL) {
	TclDecrRefCount(iPtr->chanMsg);
	iPtr->chanMsg = NULL;
    }

    if (msg != NULL) {
	iPtr->chanMsg = FixLevelCode(msg);
	Tcl_IncrRefCount(iPtr->chanMsg);
    }
    return;
}

/*
 *----------------------------------------------------------------------
 *
 * Tcl_SetChannelError --
 *
 *	TIP #219, Tcl Channel Reflection API.
 *	Store an error message for the I/O system.
 *
 * Results:
 *	None.
 *
 * Side effects:
 *	Discards a previously stored message.
 *
 *----------------------------------------------------------------------
 */

void
Tcl_SetChannelError(
    Tcl_Channel chan,		/* Channel to store the data into. */
    Tcl_Obj *msg)		/* Error message to store. */
{
    ChannelState *statePtr = ((Channel *) chan)->state;

    if (statePtr->chanMsg != NULL) {
	TclDecrRefCount(statePtr->chanMsg);
	statePtr->chanMsg = NULL;
    }

    if (msg != NULL) {
	statePtr->chanMsg = FixLevelCode(msg);
	Tcl_IncrRefCount(statePtr->chanMsg);
    }
    return;
}

/*
 *----------------------------------------------------------------------
 *
 * FixLevelCode --
 *
 *	TIP #219, Tcl Channel Reflection API.
 *	Scans an error message for bad -code / -level directives. Returns a
 *	modified copy with such directives corrected, and the input if it had
 *	no problems.
 *
 * Results:
 *	A Tcl_Obj*
 *
 * Side effects:
 *	None.
 *
 *----------------------------------------------------------------------
 */

static Tcl_Obj *
FixLevelCode(
    Tcl_Obj *msg)
{
    int explicitResult, numOptions, lc, lcn;
    Tcl_Obj **lv, **lvn;
    int res, i, j, val, lignore, cignore;
    int newlevel = -1, newcode = -1;

    /* ASSERT msg != NULL */

    /*
     * Process the caught message.
     *
     * Syntax = (option value)... ?message?
     *
     * Bad message syntax causes a panic, because the other side uses
     * Tcl_GetReturnOptions and list construction functions to marshall the
     * information. Hence an error means that we've got serious breakage.
     */

    res = Tcl_ListObjGetElements(NULL, msg, &lc, &lv);
    if (res != TCL_OK) {
	Tcl_Panic("Tcl_SetChannelError: bad syntax of message");
    }

    explicitResult = (1 == (lc % 2));
    numOptions = lc - explicitResult;

    /*
     * No options, nothing to do.
     */

    if (numOptions == 0) {
	return msg;
    }

    /*
     * Check for -code x, x != 1|error, and -level x, x != 0
     */

    for (i = 0; i < numOptions; i += 2) {
	if (0 == strcmp(TclGetString(lv[i]), "-code")) {
	    /*
	     * !"error", !integer, integer != 1 (numeric code for error)
	     */

	    res = TclGetIntFromObj(NULL, lv[i+1], &val);
	    if (((res == TCL_OK) && (val != 1)) || ((res != TCL_OK) &&
		    (0 != strcmp(TclGetString(lv[i+1]), "error")))) {
		newcode = 1;
	    }
	} else if (0 == strcmp(TclGetString(lv[i]), "-level")) {
	    /*
	     * !integer, integer != 0
	     */

	    res = TclGetIntFromObj(NULL, lv [i+1], &val);
	    if ((res != TCL_OK) || (val != 0)) {
		newlevel = 0;
	    }
	}
    }

    /*
     * -code, -level are either not present or ok. Nothing to do.
     */

    if ((newlevel < 0) && (newcode < 0)) {
	return msg;
    }

    lcn = numOptions;
    if (explicitResult) {
	lcn ++;
    }
    if (newlevel >= 0) {
	lcn += 2;
    }
    if (newcode >= 0) {
	lcn += 2;
    }

    lvn = (Tcl_Obj **)Tcl_Alloc(lcn * sizeof(Tcl_Obj *));

    /*
     * New level/code information is spliced into the first occurence of
     * -level, -code, further occurences are ignored. The options cannot be
     * not present, we would not come here. Options which are ok are simply
     * copied over.
     */

    lignore = cignore = 0;
    for (i=0, j=0; i<numOptions; i+=2) {
	if (0 == strcmp(TclGetString(lv[i]), "-level")) {
	    if (newlevel >= 0) {
		lvn[j++] = lv[i];
		lvn[j++] = Tcl_NewIntObj(newlevel);
		newlevel = -1;
		lignore = 1;
		continue;
	    } else if (lignore) {
		continue;
	    }
	} else if (0 == strcmp(TclGetString(lv[i]), "-code")) {
	    if (newcode >= 0) {
		lvn[j++] = lv[i];
		lvn[j++] = Tcl_NewIntObj(newcode);
		newcode = -1;
		cignore = 1;
		continue;
	    } else if (cignore) {
		continue;
	    }
	}

	/*
	 * Keep everything else, possibly copied down.
	 */

	lvn[j++] = lv[i];
	lvn[j++] = lv[i+1];
    }
    if (newlevel >= 0) {
	Tcl_Panic("Defined newlevel not used in rewrite");
    }
    if (newcode >= 0) {
	Tcl_Panic("Defined newcode not used in rewrite");
    }

    if (explicitResult) {
	lvn[j++] = lv[i];
    }

    msg = Tcl_NewListObj(j, lvn);

    Tcl_Free(lvn);
    return msg;
}

/*
 *----------------------------------------------------------------------
 *
 * Tcl_GetChannelErrorInterp --
 *
 *	TIP #219, Tcl Channel Reflection API.
 *	Return the message stored by the channel driver.
 *
 * Results:
 *	Tcl error message object.
 *
 * Side effects:
 *	Resets the stored data to NULL.
 *
 *----------------------------------------------------------------------
 */

void
Tcl_GetChannelErrorInterp(
    Tcl_Interp *interp,		/* Interp to query. */
    Tcl_Obj **msg)		/* Place for error message. */
{
    Interp *iPtr = (Interp *) interp;

    *msg = iPtr->chanMsg;
    iPtr->chanMsg = NULL;
}

/*
 *----------------------------------------------------------------------
 *
 * Tcl_GetChannelError --
 *
 *	TIP #219, Tcl Channel Reflection API.
 *	Return the message stored by the channel driver.
 *
 * Results:
 *	Tcl error message object.
 *
 * Side effects:
 *	Resets the stored data to NULL.
 *
 *----------------------------------------------------------------------
 */

void
Tcl_GetChannelError(
    Tcl_Channel chan,		/* Channel to query. */
    Tcl_Obj **msg)		/* Place for error message. */
{
    ChannelState *statePtr = ((Channel *) chan)->state;

    *msg = statePtr->chanMsg;
    statePtr->chanMsg = NULL;
}

/*
 *----------------------------------------------------------------------
 *
 * Tcl_ChannelTruncateProc --
 *
 *	TIP #208 (subsection relating to truncation, based on TIP #206).
 *	Return the Tcl_DriverTruncateProc of the channel type.
 *
 * Results:
 *	A pointer to the proc.
 *
 * Side effects:
 *	None.
 *
 *----------------------------------------------------------------------
 */

Tcl_DriverTruncateProc *
Tcl_ChannelTruncateProc(
    const Tcl_ChannelType *chanTypePtr)
				/* Pointer to channel type. */
{
    return chanTypePtr->truncateProc;
}

/*
 *----------------------------------------------------------------------
 *
 * DupChannelIntRep --
 *
 *	Initialize the internal representation of a new Tcl_Obj to a copy of
 *	the internal representation of an existing string object.
 *
 * Results:
 *	None.
 *
 * Side effects:
 *	copyPtr's internal rep is set to a copy of srcPtr's internal
 *	representation.
 *
 *----------------------------------------------------------------------
 */

static void
DupChannelIntRep(
    Tcl_Obj *srcPtr,	/* Object with internal rep to copy. Must have
				 * an internal rep of type "Channel". */
    Tcl_Obj *copyPtr)	/* Object with internal rep to set. Must not
				 * currently have an internal rep.*/
{
    ResolvedChanName *resPtr;

    ChanGetIntRep(srcPtr, resPtr);
    assert(resPtr);
    ChanSetIntRep(copyPtr, resPtr);
}

/*
 *----------------------------------------------------------------------
 *
 * FreeChannelIntRep --
 *
 *	Release statePtr storage.
 *
 * Results:
 *	None.
 *
 * Side effects:
 *	May cause state to be freed.
 *
 *----------------------------------------------------------------------
 */

static void
FreeChannelIntRep(
    Tcl_Obj *objPtr)		/* Object with internal rep to free. */
{
    ResolvedChanName *resPtr;

    ChanGetIntRep(objPtr, resPtr);
    assert(resPtr);
    if (resPtr->refCount-- > 1) {
	return;
    }
    Tcl_Release(resPtr->statePtr);
    Tcl_Free(resPtr);
}

#if 0
/*
 * For future debugging work, a simple function to print the flags of a
 * channel in semi-readable form.
 */

static int
DumpFlags(
    char *str,
    int flags)
{
    char buf[20];
    int i = 0;

#define ChanFlag(chr, bit)      (buf[i++] = ((flags & (bit)) ? (chr) : '_'))

    ChanFlag('r', TCL_READABLE);
    ChanFlag('w', TCL_WRITABLE);
    ChanFlag('n', CHANNEL_NONBLOCKING);
    ChanFlag('l', CHANNEL_LINEBUFFERED);
    ChanFlag('u', CHANNEL_UNBUFFERED);
    ChanFlag('F', BG_FLUSH_SCHEDULED);
    ChanFlag('c', CHANNEL_CLOSED);
    ChanFlag('E', CHANNEL_EOF);
    ChanFlag('S', CHANNEL_STICKY_EOF);
    ChanFlag('B', CHANNEL_BLOCKED);
    ChanFlag('/', INPUT_SAW_CR);
    ChanFlag('D', CHANNEL_DEAD);
    ChanFlag('R', CHANNEL_RAW_MODE);
    ChanFlag('x', CHANNEL_INCLOSE);

    buf[i] ='\0';

    fprintf(stderr, "%s: %s\n", str, buf);
    return 0;
}
#endif

/*
 * Local Variables:
 * mode: c
 * c-basic-offset: 4
 * fill-column: 78
 * tab-width: 8
 * indent-tabs-mode: nil
 * End:
 */<|MERGE_RESOLUTION|>--- conflicted
+++ resolved
@@ -3502,18 +3502,6 @@
      * it anymore and this will help avoid deadlocks on some channel types.
      */
 
-<<<<<<< HEAD
-=======
-#ifndef TCL_NO_DEPRECATED
-    if ((chanPtr->typePtr->closeProc == TCL_CLOSE2PROC) || (chanPtr->typePtr->closeProc == NULL)) {
-	/* If this half-close gives a EINVAL or ENOTCONN, just continue the full close */
-	result = chanPtr->typePtr->close2Proc(chanPtr->instanceData, interp, TCL_CLOSE_READ);
-	if ((result == EINVAL) || result == ENOTCONN) {
-	    result = 0;
-	}
-    }
-#else
->>>>>>> 6daca5d7
     result = chanPtr->typePtr->close2Proc(chanPtr->instanceData, interp, TCL_CLOSE_READ);
     if ((result == EINVAL) || result == ENOTCONN) {
 	result = 0;
