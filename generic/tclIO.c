--- conflicted
+++ resolved
@@ -4393,11 +4393,7 @@
 				/* State info for channel */
     char *nextNewLine = NULL;
     int endEncoding, needNlFlush = 0;
-<<<<<<< HEAD
     Tcl_Size saved = 0, total = 0, flushed = 0;
-=======
-    int saved = 0, total = 0, flushed = 0;
->>>>>>> 6963024f
     char safe[BUFFER_PADDING];
     int encodingError = 0;
 
@@ -9760,11 +9756,7 @@
     int result = TCL_OK;
     Tcl_Size sizeb;
     Tcl_WideInt total;
-<<<<<<< HEAD
     Tcl_WideInt size;
-=======
-    int size;
->>>>>>> 6963024f
     const char *buffer;
     int moveBytes;
     int underflow;		/* Input underflow */
