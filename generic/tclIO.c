--- conflicted
+++ resolved
@@ -5146,28 +5146,13 @@
 
 	    TclGetString(objPtr);
 	}
-<<<<<<< HEAD
-=======
-	offset = 0;
-    } else {
-	if (binaryMode) {
-	    Tcl_GetByteArrayFromObj(objPtr, &offset);
-	} else {
-	    TclGetStringFromObj(objPtr, &offset);
-	}
->>>>>>> 724c928d
     }
 
     for (copied = 0; (unsigned) toRead > 0; ) {
 	copiedNow = -1;
 	if (statePtr->inQueueHead != NULL) {
-<<<<<<< HEAD
-	    if (encoding == NULL) {
+	    if (binaryMode) {
 		copiedNow = ReadBytes(statePtr, objPtr, toRead);
-=======
-	    if (binaryMode) {
-		copiedNow = ReadBytes(statePtr, objPtr, toRead, &offset);
->>>>>>> 724c928d
 	    } else {
 		copiedNow = ReadChars(statePtr, objPtr, toRead, &factor);
 	    }
@@ -5214,14 +5199,6 @@
     }
 
     ResetFlag(statePtr, CHANNEL_BLOCKED);
-<<<<<<< HEAD
-=======
-    if (binaryMode) {
-	Tcl_SetByteArrayLength(objPtr, offset);
-    } else {
-	Tcl_SetObjLength(objPtr, offset);
-    }
->>>>>>> 724c928d
 
     /*
      * Update the notifier state so we don't block while there is still data
