/*
 * tclIO.c --
 *
 *	This file provides the generic portions (those that are the same on
 *	all platforms and for all channel types) of Tcl's IO facilities.
 *
 * Copyright (c) 1998-2000 Ajuba Solutions
 * Copyright (c) 1995-1997 Sun Microsystems, Inc.
 *
 * See the file "license.terms" for information on usage and redistribution of
 * this file, and for a DISCLAIMER OF ALL WARRANTIES.
 */

#include "tclInt.h"
#include "tclIO.h"
#include <assert.h>

/*
 * For each channel handler registered in a call to Tcl_CreateChannelHandler,
 * there is one record of the following type. All of records for a specific
 * channel are chained together in a singly linked list which is stored in
 * the channel structure.
 */

typedef struct ChannelHandler {
    Channel *chanPtr;		/* The channel structure for this channel. */
    int mask;			/* Mask of desired events. */
    Tcl_ChannelProc *proc;	/* Procedure to call in the type of
				 * Tcl_CreateChannelHandler. */
    ClientData clientData;	/* Argument to pass to procedure. */
    struct ChannelHandler *nextPtr;
				/* Next one in list of registered handlers. */
} ChannelHandler;

/*
 * This structure keeps track of the current ChannelHandler being invoked in
 * the current invocation of ChannelHandlerEventProc. There is a potential
 * problem if a ChannelHandler is deleted while it is the current one, since
 * ChannelHandlerEventProc needs to look at the nextPtr field. To handle this
 * problem, structures of the type below indicate the next handler to be
 * processed for any (recursively nested) dispatches in progress. The
 * nextHandlerPtr field is updated if the handler being pointed to is deleted.
 * The nextPtr field is used to chain together all recursive invocations, so
 * that Tcl_DeleteChannelHandler can find all the recursively nested
 * invocations of ChannelHandlerEventProc and compare the handler being
 * deleted against the NEXT handler to be invoked in that invocation; when it
 * finds such a situation, Tcl_DeleteChannelHandler updates the nextHandlerPtr
 * field of the structure to the next handler.
 */

typedef struct NextChannelHandler {
    ChannelHandler *nextHandlerPtr;	/* The next handler to be invoked in
					 * this invocation. */
    struct NextChannelHandler *nestedHandlerPtr;
					/* Next nested invocation of
					 * ChannelHandlerEventProc. */
} NextChannelHandler;

/*
 * The following structure describes the event that is added to the Tcl
 * event queue by the channel handler check procedure.
 */

typedef struct ChannelHandlerEvent {
    Tcl_Event header;		/* Standard header for all events. */
    Channel *chanPtr;		/* The channel that is ready. */
    int readyMask;		/* Events that have occurred. */
} ChannelHandlerEvent;

/*
 * The following structure is used by Tcl_GetsObj() to encapsulates the
 * state for a "gets" operation.
 */

typedef struct GetsState {
    Tcl_Obj *objPtr;		/* The object to which UTF-8 characters
				 * will be appended. */
    char **dstPtr;		/* Pointer into objPtr's string rep where
				 * next character should be stored. */
    Tcl_Encoding encoding;	/* The encoding to use to convert raw bytes
				 * to UTF-8.  */
    ChannelBuffer *bufPtr;	/* The current buffer of raw bytes being
				 * emptied. */
    Tcl_EncodingState state;	/* The encoding state just before the last
				 * external to UTF-8 conversion in
				 * FilterInputBytes(). */
    int rawRead;		/* The number of bytes removed from bufPtr
				 * in the last call to FilterInputBytes(). */
    int bytesWrote;		/* The number of bytes of UTF-8 data
				 * appended to objPtr during the last call to
				 * FilterInputBytes(). */
    int charsWrote;		/* The corresponding number of UTF-8
				 * characters appended to objPtr during the
				 * last call to FilterInputBytes(). */
    int totalChars;		/* The total number of UTF-8 characters
				 * appended to objPtr so far, just before the
				 * last call to FilterInputBytes(). */
} GetsState;

/*
 * The following structure encapsulates the state for a background channel
 * copy.  Note that the data buffer for the copy will be appended to this
 * structure.
 */

typedef struct CopyState {
    struct Channel *readPtr;	/* Pointer to input channel. */
    struct Channel *writePtr;	/* Pointer to output channel. */
    int readFlags;		/* Original read channel flags. */
    int writeFlags;		/* Original write channel flags. */
    Tcl_WideInt toRead;		/* Number of bytes to copy, or -1. */
    Tcl_WideInt total;		/* Total bytes transferred (written). */
    Tcl_Interp *interp;		/* Interp that started the copy. */
    Tcl_Obj *cmdPtr;		/* Command to be invoked at completion. */
    int bufSize;		/* Size of appended buffer. */
    char buffer[1];		/* Copy buffer, this must be the last
                                 * field. */
} CopyState;

/*
 * All static variables used in this file are collected into a single instance
 * of the following structure. For multi-threaded implementations, there is
 * one instance of this structure for each thread.
 *
 * Notice that different structures with the same name appear in other files.
 * The structure defined below is used in this file only.
 */

typedef struct ThreadSpecificData {
    NextChannelHandler *nestedHandlerPtr;
				/* This variable holds the list of nested
				 * ChannelHandlerEventProc invocations. */
    ChannelState *firstCSPtr;	/* List of all channels currently open,
				 * indexed by ChannelState, as only one
				 * ChannelState exists per set of stacked
				 * channels. */
    Tcl_Channel stdinChannel;	/* Static variable for the stdin channel. */
    int stdinInitialized;
    Tcl_Channel stdoutChannel;	/* Static variable for the stdout channel. */
    int stdoutInitialized;
    Tcl_Channel stderrChannel;	/* Static variable for the stderr channel. */
    int stderrInitialized;
    Tcl_Encoding binaryEncoding;
} ThreadSpecificData;

static Tcl_ThreadDataKey dataKey;

/*
 * Structure to record a close callback. One such record exists for
 * each close callback registered for a channel.
 */

typedef struct CloseCallback {
    Tcl_CloseProc *proc;		/* The procedure to call. */
    ClientData clientData;		/* Arbitrary one-word data to pass
					 * to the callback. */
    struct CloseCallback *nextPtr;	/* For chaining close callbacks. */
} CloseCallback;

/*
 * Static functions in this file:
 */

static ChannelBuffer *	AllocChannelBuffer(int length);
static void		ChannelTimerProc(ClientData clientData);
static int		CheckChannelErrors(ChannelState *statePtr,
			    int direction);
static int		CheckForDeadChannel(Tcl_Interp *interp,
			    ChannelState *statePtr);
static void		CheckForStdChannelsBeingClosed(Tcl_Channel chan);
static void		CleanupChannelHandlers(Tcl_Interp *interp,
			    Channel *chanPtr);
static int		CloseChannel(Tcl_Interp *interp, Channel *chanPtr,
			    int errorCode);
static int		CloseChannelPart(Tcl_Interp *interp, Channel *chanPtr,
			    int errorCode, int flags);
static int		CloseWrite(Tcl_Interp *interp, Channel *chanPtr);
static void		CommonGetsCleanup(Channel *chanPtr);
static int		CopyAndTranslateBuffer(ChannelState *statePtr,
			    char *result, int space);
static int		CopyBuffer(Channel *chanPtr, char *result, int space);
static int		CopyData(CopyState *csPtr, int mask);
static void		CopyEventProc(ClientData clientData, int mask);
static void		CreateScriptRecord(Tcl_Interp *interp,
			    Channel *chanPtr, int mask, Tcl_Obj *scriptPtr);
static void		DeleteChannelTable(ClientData clientData,
			    Tcl_Interp *interp);
static void		DeleteScriptRecord(Tcl_Interp *interp,
			    Channel *chanPtr, int mask);
static int		DetachChannel(Tcl_Interp *interp, Tcl_Channel chan);
static void		DiscardInputQueued(ChannelState *statePtr,
			    int discardSavedBuffers);
static void		DiscardOutputQueued(ChannelState *chanPtr);
static int		DoRead(Channel *chanPtr, char *srcPtr, int slen, int allowShortReads);
static int		DoReadChars(Channel *chan, Tcl_Obj *objPtr, int toRead,
			    int appendFlag);
static int		FilterInputBytes(Channel *chanPtr,
			    GetsState *statePtr);
static int		FlushChannel(Tcl_Interp *interp, Channel *chanPtr,
			    int calledFromAsyncFlush);
static int		TclGetsObjBinary(Tcl_Channel chan, Tcl_Obj *objPtr);
static Tcl_Encoding	GetBinaryEncoding();
static void		FreeBinaryEncoding(ClientData clientData);
static Tcl_HashTable *	GetChannelTable(Tcl_Interp *interp);
static int		GetInput(Channel *chanPtr);
static int		HaveVersion(const Tcl_ChannelType *typePtr,
			    Tcl_ChannelTypeVersion minimumVersion);
static void		PeekAhead(Channel *chanPtr, char **dstEndPtr,
			    GetsState *gsPtr);
static int		ReadBytes(ChannelState *statePtr, Tcl_Obj *objPtr,
			    int charsLeft, int *offsetPtr);
static int		ReadChars(ChannelState *statePtr, Tcl_Obj *objPtr,
			    int charsLeft, int *offsetPtr, int *factorPtr);
static void		RecycleBuffer(ChannelState *statePtr,
			    ChannelBuffer *bufPtr, int mustDiscard);
static int		StackSetBlockMode(Channel *chanPtr, int mode);
static int		SetBlockMode(Tcl_Interp *interp, Channel *chanPtr,
			    int mode);
static void		StopCopy(CopyState *csPtr);
static int		TranslateInputEOL(ChannelState *statePtr, char *dst,
			    const char *src, int *dstLenPtr, int *srcLenPtr);
static void		UpdateInterest(Channel *chanPtr);
static int		Write(Channel *chanPtr, const char *src,
			    int srcLen, Tcl_Encoding encoding);
static Tcl_Obj *	FixLevelCode(Tcl_Obj *msg);
static void		SpliceChannel(Tcl_Channel chan);
static void		CutChannel(Tcl_Channel chan);
static int              WillRead(Channel *chanPtr);

#define WriteChars(chanPtr, src, srcLen) \
			Write(chanPtr, src, srcLen, chanPtr->state->encoding)
#define WriteBytes(chanPtr, src, srcLen) \
			Write(chanPtr, src, srcLen, tclIdentityEncoding)

/*
 * Simplifying helper macros. All may use their argument(s) multiple times.
 * The ANSI C "prototypes" for the macros are listed below, together with a
 * short description of what the macro does.
 *
 * --------------------------------------------------------------------------
 * int BytesLeft(ChannelBuffer *bufPtr)
 *
 *	Returns the number of bytes of data remaining in the buffer.
 *
 * int SpaceLeft(ChannelBuffer *bufPtr)
 *
 *	Returns the number of bytes of space remaining at the end of the
 *	buffer.
 *
 * int IsBufferReady(ChannelBuffer *bufPtr)
 *
 *	Returns whether a buffer has bytes available within it.
 *
 * int IsBufferEmpty(ChannelBuffer *bufPtr)
 *
 *	Returns whether a buffer is entirely empty. Note that this is not the
 *	inverse of the above operation; trying to merge the two seems to lead
 *	to occasional crashes...
 *
 * int IsBufferFull(ChannelBuffer *bufPtr)
 *
 *	Returns whether more data can be added to a buffer.
 *
 * int IsBufferOverflowing(ChannelBuffer *bufPtr)
 *
 *	Returns whether a buffer has more data in it than it should.
 *
 * char *InsertPoint(ChannelBuffer *bufPtr)
 *
 *	Returns a pointer to where characters should be added to the buffer.
 *
 * char *RemovePoint(ChannelBuffer *bufPtr)
 *
 *	Returns a pointer to where characters should be removed from the
 *	buffer.
 * --------------------------------------------------------------------------
 */

#define BytesLeft(bufPtr)	((bufPtr)->nextAdded - (bufPtr)->nextRemoved)

#define SpaceLeft(bufPtr)	((bufPtr)->bufLength - (bufPtr)->nextAdded)

#define IsBufferReady(bufPtr)	((bufPtr)->nextAdded > (bufPtr)->nextRemoved)

#define IsBufferEmpty(bufPtr)	((bufPtr)->nextAdded == (bufPtr)->nextRemoved)

#define IsBufferFull(bufPtr)	((bufPtr)->nextAdded >= (bufPtr)->bufLength)

#define IsBufferOverflowing(bufPtr) ((bufPtr)->nextAdded>(bufPtr)->bufLength)

#define InsertPoint(bufPtr)	((bufPtr)->buf + (bufPtr)->nextAdded)

#define RemovePoint(bufPtr)	((bufPtr)->buf + (bufPtr)->nextRemoved)

/*
 * For working with channel state flag bits.
 */

#define SetFlag(statePtr, flag)		((statePtr)->flags |= (flag))
#define ResetFlag(statePtr, flag)	((statePtr)->flags &= ~(flag))
#define GotFlag(statePtr, flag)		((statePtr)->flags & (flag))

/*
 * Macro for testing whether a string (in optionName, length len) matches a
 * value (prefix matching rules). Arguments are the minimum length to match
 * and the value to match against. (Can't use Tcl_GetIndexFromObj as this is
 * used in a situation where no objects are available.)
 */

#define HaveOpt(minLength, nameString) \
	((len > (minLength)) && (optionName[1] == (nameString)[1]) \
		&& (strncmp(optionName, (nameString), len) == 0))

/*
 * The ChannelObjType type.  We actually store the ChannelState structure
 * as that lives longest and we want to return the bottomChanPtr when
 * requested (consistent with Tcl_GetChannel).  The setFromAny and
 * updateString can be NULL as they should not be called.
 */

static void		DupChannelIntRep(Tcl_Obj *objPtr, Tcl_Obj *copyPtr);
static int		SetChannelFromAny(Tcl_Interp *interp,
			    Tcl_Obj *objPtr);
static void		FreeChannelIntRep(Tcl_Obj *objPtr);

static const Tcl_ObjType chanObjType = {
    "channel",			/* name for this type */
    FreeChannelIntRep,		/* freeIntRepProc */
    DupChannelIntRep,		/* dupIntRepProc */
    NULL,			/* updateStringProc */
    NULL			/* setFromAnyProc SetChannelFromAny */
};

#define GET_CHANNELSTATE(objPtr) \
    ((ChannelState *) (objPtr)->internalRep.twoPtrValue.ptr1)
#define SET_CHANNELSTATE(objPtr, storePtr) \
    ((objPtr)->internalRep.twoPtrValue.ptr1 = (void *) (storePtr))
#define GET_CHANNELINTERP(objPtr) \
    ((Tcl_Interp *) (objPtr)->internalRep.twoPtrValue.ptr2)
#define SET_CHANNELINTERP(objPtr, storePtr) \
    ((objPtr)->internalRep.twoPtrValue.ptr2 = (void *) (storePtr))

#define BUSY_STATE(st, fl) \
     ((((st)->csPtrR) && ((fl) & TCL_READABLE)) || \
      (((st)->csPtrW) && ((fl) & TCL_WRITABLE)))

#define MAX_CHANNEL_BUFFER_SIZE (1024*1024)

/*
 *---------------------------------------------------------------------------
 *
 * ChanClose, ChanRead, ChanSeek, ChanThreadAction, ChanWatch, ChanWrite --
 *
 *	Simplify the access to selected channel driver "methods" that are used
 *	in multiple places in a stereotypical fashion. These are just thin
 *	wrappers around the driver functions.
 *
 *---------------------------------------------------------------------------
 */

static inline int
ChanClose(
    Channel *chanPtr,
    Tcl_Interp *interp)
{
    if (chanPtr->typePtr->closeProc != TCL_CLOSE2PROC) {
	return chanPtr->typePtr->closeProc(chanPtr->instanceData, interp);
    } else {
	return chanPtr->typePtr->close2Proc(chanPtr->instanceData, interp, 0);
    }
}

static inline int
ChanCloseHalf(
    Channel *chanPtr,
    Tcl_Interp *interp,
    int flags)
{
    return chanPtr->typePtr->close2Proc(chanPtr->instanceData, interp, flags);
}

static inline int
ChanRead(
    Channel *chanPtr,
    char *dst,
    int dstSize,
    int *errnoPtr)
{
    if (WillRead(chanPtr) < 0) {
        return -1;
    }

    return chanPtr->typePtr->inputProc(chanPtr->instanceData, dst, dstSize,
	    errnoPtr);
}

static inline Tcl_WideInt
ChanSeek(
    Channel *chanPtr,
    Tcl_WideInt offset,
    int mode,
    int *errnoPtr)
{
    /*
     * Note that we prefer the wideSeekProc if that field is available in the
     * type and non-NULL.
     */

    if (HaveVersion(chanPtr->typePtr, TCL_CHANNEL_VERSION_3) &&
	    chanPtr->typePtr->wideSeekProc != NULL) {
	return chanPtr->typePtr->wideSeekProc(chanPtr->instanceData,
		offset, mode, errnoPtr);
    }

    if (offset<Tcl_LongAsWide(LONG_MIN) || offset>Tcl_LongAsWide(LONG_MAX)) {
	*errnoPtr = EOVERFLOW;
	return Tcl_LongAsWide(-1);
    }

    return Tcl_LongAsWide(chanPtr->typePtr->seekProc(chanPtr->instanceData,
	    Tcl_WideAsLong(offset), mode, errnoPtr));
}

static inline void
ChanThreadAction(
    Channel *chanPtr,
    int action)
{
    Tcl_DriverThreadActionProc *threadActionProc =
	    Tcl_ChannelThreadActionProc(chanPtr->typePtr);

    if (threadActionProc != NULL) {
	threadActionProc(chanPtr->instanceData, action);
    }
}

static inline void
ChanWatch(
    Channel *chanPtr,
    int mask)
{
    chanPtr->typePtr->watchProc(chanPtr->instanceData, mask);
}

static inline int
ChanWrite(
    Channel *chanPtr,
    const char *src,
    int srcLen,
    int *errnoPtr)
{
    return chanPtr->typePtr->outputProc(chanPtr->instanceData, src, srcLen,
	    errnoPtr);
}

/*
 *---------------------------------------------------------------------------
 *
 * TclInitIOSubsystem --
 *
 *	Initialize all resources used by this subsystem on a per-process
 *	basis.
 *
 * Results:
 *	None.
 *
 * Side effects:
 *	Depends on the memory subsystems.
 *
 *---------------------------------------------------------------------------
 */

void
TclInitIOSubsystem(void)
{
    /*
     * By fetching thread local storage we take care of allocating it for each
     * thread.
     */

    (void) TCL_TSD_INIT(&dataKey);
}

/*
 *-------------------------------------------------------------------------
 *
 * TclFinalizeIOSubsystem --
 *
 *	Releases all resources used by this subsystem on a per-process basis.
 *	Closes all extant channels that have not already been closed because
 *	they were not owned by any interp.
 *
 * Results:
 *	None.
 *
 * Side effects:
 *	Depends on encoding and memory subsystems.
 *
 *-------------------------------------------------------------------------
 */

	/* ARGSUSED */
void
TclFinalizeIOSubsystem(void)
{
    ThreadSpecificData *tsdPtr = TCL_TSD_INIT(&dataKey);
    Channel *chanPtr = NULL;	/* Iterates over open channels. */
    ChannelState *statePtr;	/* State of channel stack */
    int active = 1;		/* Flag == 1 while there's still work to do */
    int doflushnb;

    /* Fetch the pre-TIP#398 compatibility flag */ 
    {
        const char *s;
        Tcl_DString ds;
        
        s = TclGetEnv("TCL_FLUSH_NONBLOCKING_ON_EXIT", &ds);
        doflushnb = ((s != NULL) && strcmp(s, "0"));
        if (s != NULL) {
            Tcl_DStringFree(&ds);
        }
    }

    /*
     * Walk all channel state structures known to this thread and close
     * corresponding channels.
     */

    while (active) {
	/*
	 * Iterate through the open channel list, and find the first channel
	 * that isn't dead. We start from the head of the list each time,
	 * because the close action on one channel can close others.
	 */

	active = 0;
	for (statePtr = tsdPtr->firstCSPtr;
		statePtr != NULL;
		statePtr = statePtr->nextCSPtr) {
	    chanPtr = statePtr->topChanPtr;
            if (GotFlag(statePtr, CHANNEL_DEAD)) {
                continue;
            }
	    if (!GotFlag(statePtr, CHANNEL_INCLOSE | CHANNEL_CLOSED )
                || GotFlag(statePtr, BG_FLUSH_SCHEDULED)) {
                ResetFlag(statePtr, BG_FLUSH_SCHEDULED);
		active = 1;
		break;
	    }
	}

	/*
	 * We've found a live (or bg-closing) channel. Close it.
	 */

	if (active) {

	    /*
	     * TIP #398:  by default, we no  longer set the  channel back into
             * blocking  mode.  To  restore  the old  blocking  behavior,  the
             * environment variable  TCL_FLUSH_NONBLOCKING_ON_EXIT must be set
             * and not be "0".
	     */
            if (doflushnb) {
                    /* Set the channel back into blocking mode to ensure that we wait
                     * for all data to flush out.
                     */
                
                (void) Tcl_SetChannelOption(NULL, (Tcl_Channel) chanPtr,
                                            "-blocking", "on");                    
            }

	    if ((chanPtr == (Channel *) tsdPtr->stdinChannel) ||
		    (chanPtr == (Channel *) tsdPtr->stdoutChannel) ||
		    (chanPtr == (Channel *) tsdPtr->stderrChannel)) {
		/*
		 * Decrement the refcount which was earlier artificially
		 * bumped up to keep the channel from being closed.
		 */

		statePtr->refCount--;
	    }

	    if (statePtr->refCount <= 0) {
		/*
		 * Close it only if the refcount indicates that the channel is
		 * not referenced from any interpreter. If it is, that
		 * interpreter will close the channel when it gets destroyed.
		 */

		(void) Tcl_Close(NULL, (Tcl_Channel) chanPtr);
	    } else {
		/*
		 * The refcount is greater than zero, so flush the channel.
		 */

		Tcl_Flush((Tcl_Channel) chanPtr);

		/*
		 * Call the device driver to actually close the underlying
		 * device for this channel.
		 */

		(void) ChanClose(chanPtr, NULL);

		/*
		 * Finally, we clean up the fields in the channel data
		 * structure since all of them have been deleted already. We
		 * mark the channel with CHANNEL_DEAD to prevent any further
		 * IO operations on it.
		 */

		chanPtr->instanceData = NULL;
		SetFlag(statePtr, CHANNEL_DEAD);
	    }
	}
    }

    TclpFinalizeSockets();
    TclpFinalizePipes();
}

/*
 *----------------------------------------------------------------------
 *
 * Tcl_SetStdChannel --
 *
 *	This function is used to change the channels that are used for
 *	stdin/stdout/stderr in new interpreters.
 *
 * Results:
 *	None
 *
 * Side effects:
 *	None.
 *
 *----------------------------------------------------------------------
 */

void
Tcl_SetStdChannel(
    Tcl_Channel channel,
    int type)			/* One of TCL_STDIN, TCL_STDOUT, TCL_STDERR. */
{
    ThreadSpecificData *tsdPtr = TCL_TSD_INIT(&dataKey);

    switch (type) {
    case TCL_STDIN:
	tsdPtr->stdinInitialized = 1;
	tsdPtr->stdinChannel = channel;
	break;
    case TCL_STDOUT:
	tsdPtr->stdoutInitialized = 1;
	tsdPtr->stdoutChannel = channel;
	break;
    case TCL_STDERR:
	tsdPtr->stderrInitialized = 1;
	tsdPtr->stderrChannel = channel;
	break;
    }
}

/*
 *----------------------------------------------------------------------
 *
 * Tcl_GetStdChannel --
 *
 *	Returns the specified standard channel.
 *
 * Results:
 *	Returns the specified standard channel, or NULL.
 *
 * Side effects:
 *	May cause the creation of a standard channel and the underlying file.
 *
 *----------------------------------------------------------------------
 */

Tcl_Channel
Tcl_GetStdChannel(
    int type)			/* One of TCL_STDIN, TCL_STDOUT, TCL_STDERR. */
{
    Tcl_Channel channel = NULL;
    ThreadSpecificData *tsdPtr = TCL_TSD_INIT(&dataKey);

    /*
     * If the channels were not created yet, create them now and store them in
     * the static variables.
     */

    switch (type) {
    case TCL_STDIN:
	if (!tsdPtr->stdinInitialized) {
	    tsdPtr->stdinChannel = TclpGetDefaultStdChannel(TCL_STDIN);
	    tsdPtr->stdinInitialized = 1;

	    /*
	     * Artificially bump the refcount to ensure that the channel is
	     * only closed on exit.
	     *
	     * NOTE: Must only do this if stdinChannel is not NULL. It can be
	     * NULL in situations where Tcl is unable to connect to the
	     * standard input.
	     */

	    if (tsdPtr->stdinChannel != NULL) {
		Tcl_RegisterChannel(NULL, tsdPtr->stdinChannel);
	    }
	}
	channel = tsdPtr->stdinChannel;
	break;
    case TCL_STDOUT:
	if (!tsdPtr->stdoutInitialized) {
	    tsdPtr->stdoutChannel = TclpGetDefaultStdChannel(TCL_STDOUT);
	    tsdPtr->stdoutInitialized = 1;
	    if (tsdPtr->stdoutChannel != NULL) {
		Tcl_RegisterChannel(NULL, tsdPtr->stdoutChannel);
	    }
	}
	channel = tsdPtr->stdoutChannel;
	break;
    case TCL_STDERR:
	if (!tsdPtr->stderrInitialized) {
	    tsdPtr->stderrChannel = TclpGetDefaultStdChannel(TCL_STDERR);
	    tsdPtr->stderrInitialized = 1;
	    if (tsdPtr->stderrChannel != NULL) {
		Tcl_RegisterChannel(NULL, tsdPtr->stderrChannel);
	    }
	}
	channel = tsdPtr->stderrChannel;
	break;
    }
    return channel;
}

/*
 *----------------------------------------------------------------------
 *
 * Tcl_CreateCloseHandler
 *
 *	Creates a close callback which will be called when the channel is
 *	closed.
 *
 * Results:
 *	None.
 *
 * Side effects:
 *	Causes the callback to be called in the future when the channel will
 *	be closed.
 *
 *----------------------------------------------------------------------
 */

void
Tcl_CreateCloseHandler(
    Tcl_Channel chan,		/* The channel for which to create the close
				 * callback. */
    Tcl_CloseProc *proc,	/* The callback routine to call when the
				 * channel will be closed. */
    ClientData clientData)	/* Arbitrary data to pass to the close
				 * callback. */
{
    ChannelState *statePtr = ((Channel *) chan)->state;
    CloseCallback *cbPtr;

    cbPtr = ckalloc(sizeof(CloseCallback));
    cbPtr->proc = proc;
    cbPtr->clientData = clientData;

    cbPtr->nextPtr = statePtr->closeCbPtr;
    statePtr->closeCbPtr = cbPtr;
}

/*
 *----------------------------------------------------------------------
 *
 * Tcl_DeleteCloseHandler --
 *
 *	Removes a callback that would have been called on closing the channel.
 *	If there is no matching callback then this function has no effect.
 *
 * Results:
 *	None.
 *
 * Side effects:
 *	The callback will not be called in the future when the channel is
 *	eventually closed.
 *
 *----------------------------------------------------------------------
 */

void
Tcl_DeleteCloseHandler(
    Tcl_Channel chan,		/* The channel for which to cancel the close
				 * callback. */
    Tcl_CloseProc *proc,	/* The procedure for the callback to
				 * remove. */
    ClientData clientData)	/* The callback data for the callback to
				 * remove. */
{
    ChannelState *statePtr = ((Channel *) chan)->state;
    CloseCallback *cbPtr, *cbPrevPtr;

    for (cbPtr = statePtr->closeCbPtr, cbPrevPtr = NULL;
	    cbPtr != NULL; cbPtr = cbPtr->nextPtr) {
	if ((cbPtr->proc == proc) && (cbPtr->clientData == clientData)) {
	    if (cbPrevPtr == NULL) {
		statePtr->closeCbPtr = cbPtr->nextPtr;
	    } else {
		cbPrevPtr->nextPtr = cbPtr->nextPtr;
	    }
	    ckfree(cbPtr);
	    break;
	}
	cbPrevPtr = cbPtr;
    }
}

/*
 *----------------------------------------------------------------------
 *
 * GetChannelTable --
 *
 *	Gets and potentially initializes the channel table for an interpreter.
 *	If it is initializing the table it also inserts channels for stdin,
 *	stdout and stderr if the interpreter is trusted.
 *
 * Results:
 *	A pointer to the hash table created, for use by the caller.
 *
 * Side effects:
 *	Initializes the channel table for an interpreter. May create channels
 *	for stdin, stdout and stderr.
 *
 *----------------------------------------------------------------------
 */

static Tcl_HashTable *
GetChannelTable(
    Tcl_Interp *interp)
{
    Tcl_HashTable *hTblPtr;	/* Hash table of channels. */
    Tcl_Channel stdinChan, stdoutChan, stderrChan;

    hTblPtr = Tcl_GetAssocData(interp, "tclIO", NULL);
    if (hTblPtr == NULL) {
	hTblPtr = ckalloc(sizeof(Tcl_HashTable));
	Tcl_InitHashTable(hTblPtr, TCL_STRING_KEYS);
	Tcl_SetAssocData(interp, "tclIO",
		(Tcl_InterpDeleteProc *) DeleteChannelTable, hTblPtr);

	/*
	 * If the interpreter is trusted (not "safe"), insert channels for
	 * stdin, stdout and stderr (possibly creating them in the process).
	 */

	if (Tcl_IsSafe(interp) == 0) {
	    stdinChan = Tcl_GetStdChannel(TCL_STDIN);
	    if (stdinChan != NULL) {
		Tcl_RegisterChannel(interp, stdinChan);
	    }
	    stdoutChan = Tcl_GetStdChannel(TCL_STDOUT);
	    if (stdoutChan != NULL) {
		Tcl_RegisterChannel(interp, stdoutChan);
	    }
	    stderrChan = Tcl_GetStdChannel(TCL_STDERR);
	    if (stderrChan != NULL) {
		Tcl_RegisterChannel(interp, stderrChan);
	    }
	}
    }
    return hTblPtr;
}

/*
 *----------------------------------------------------------------------
 *
 * DeleteChannelTable --
 *
 *	Deletes the channel table for an interpreter, closing any open
 *	channels whose refcount reaches zero. This procedure is invoked when
 *	an interpreter is deleted, via the AssocData cleanup mechanism.
 *
 * Results:
 *	None.
 *
 * Side effects:
 *	Deletes the hash table of channels. May close channels. May flush
 *	output on closed channels. Removes any channeEvent handlers that were
 *	registered in this interpreter.
 *
 *----------------------------------------------------------------------
 */

static void
DeleteChannelTable(
    ClientData clientData,	/* The per-interpreter data structure. */
    Tcl_Interp *interp)		/* The interpreter being deleted. */
{
    Tcl_HashTable *hTblPtr;	/* The hash table. */
    Tcl_HashSearch hSearch;	/* Search variable. */
    Tcl_HashEntry *hPtr;	/* Search variable. */
    Channel *chanPtr;		/* Channel being deleted. */
    ChannelState *statePtr;	/* State of Channel being deleted. */
    EventScriptRecord *sPtr, *prevPtr, *nextPtr;
				/* Variables to loop over all channel events
				 * registered, to delete the ones that refer
				 * to the interpreter being deleted. */

    /*
     * Delete all the registered channels - this will close channels whose
     * refcount reaches zero.
     */

    hTblPtr = clientData;
    for (hPtr = Tcl_FirstHashEntry(hTblPtr, &hSearch); hPtr != NULL;
	    hPtr = Tcl_FirstHashEntry(hTblPtr, &hSearch)) {
	chanPtr = Tcl_GetHashValue(hPtr);
	statePtr = chanPtr->state;

	/*
	 * Remove any fileevents registered in this interpreter.
	 */

	for (sPtr = statePtr->scriptRecordPtr, prevPtr = NULL;
		sPtr != NULL; sPtr = nextPtr) {
	    nextPtr = sPtr->nextPtr;
	    if (sPtr->interp == interp) {
		if (prevPtr == NULL) {
		    statePtr->scriptRecordPtr = nextPtr;
		} else {
		    prevPtr->nextPtr = nextPtr;
		}

		Tcl_DeleteChannelHandler((Tcl_Channel) chanPtr,
			TclChannelEventScriptInvoker, sPtr);

		TclDecrRefCount(sPtr->scriptPtr);
		ckfree(sPtr);
	    } else {
		prevPtr = sPtr;
	    }
	}

	/*
	 * Cannot call Tcl_UnregisterChannel because that procedure calls
	 * Tcl_GetAssocData to get the channel table, which might already be
	 * inaccessible from the interpreter structure. Instead, we emulate
	 * the behavior of Tcl_UnregisterChannel directly here.
	 */

	Tcl_DeleteHashEntry(hPtr);
	SetFlag(statePtr, CHANNEL_TAINTED);
	statePtr->refCount--;
	if (statePtr->refCount <= 0) {
	    if (!GotFlag(statePtr, BG_FLUSH_SCHEDULED)) {
		(void) Tcl_Close(interp, (Tcl_Channel) chanPtr);
	    }
	}

    }
    Tcl_DeleteHashTable(hTblPtr);
    ckfree(hTblPtr);
}

/*
 *----------------------------------------------------------------------
 *
 * CheckForStdChannelsBeingClosed --
 *
 *	Perform special handling for standard channels being closed. When
 *	given a standard channel, if the refcount is now 1, it means that the
 *	last reference to the standard channel is being explicitly closed. Now
 *	bump the refcount artificially down to 0, to ensure the normal
 *	handling of channels being closed will occur. Also reset the static
 *	pointer to the channel to NULL, to avoid dangling references.
 *
 * Results:
 *	None.
 *
 * Side effects:
 *	Manipulates the refcount on standard channels. May smash the global
 *	static pointer to a standard channel.
 *
 *----------------------------------------------------------------------
 */

static void
CheckForStdChannelsBeingClosed(
    Tcl_Channel chan)
{
    ChannelState *statePtr = ((Channel *) chan)->state;
    ThreadSpecificData *tsdPtr = TCL_TSD_INIT(&dataKey);

    if (tsdPtr->stdinInitialized
	    && tsdPtr->stdinChannel != NULL
	    && statePtr == ((Channel *)tsdPtr->stdinChannel)->state) {
	if (statePtr->refCount < 2) {
	    statePtr->refCount = 0;
	    tsdPtr->stdinChannel = NULL;
	    return;
	}
    } else if (tsdPtr->stdoutInitialized
	    && tsdPtr->stdoutChannel != NULL
	    && statePtr == ((Channel *)tsdPtr->stdoutChannel)->state) {
	if (statePtr->refCount < 2) {
	    statePtr->refCount = 0;
	    tsdPtr->stdoutChannel = NULL;
	    return;
	}
    } else if (tsdPtr->stderrInitialized
	    && tsdPtr->stderrChannel != NULL
	    && statePtr == ((Channel *)tsdPtr->stderrChannel)->state) {
	if (statePtr->refCount < 2) {
	    statePtr->refCount = 0;
	    tsdPtr->stderrChannel = NULL;
	    return;
	}
    }
}

/*
 *----------------------------------------------------------------------
 *
 * Tcl_IsStandardChannel --
 *
 *	Test if the given channel is a standard channel. No attempt is made to
 *	check if the channel or the standard channels are initialized or
 *	otherwise valid.
 *
 * Results:
 *	Returns 1 if true, 0 if false.
 *
 * Side effects:
 *	None.
 *
 *----------------------------------------------------------------------
 */

int
Tcl_IsStandardChannel(
    Tcl_Channel chan)		/* Channel to check. */
{
    ThreadSpecificData *tsdPtr = TCL_TSD_INIT(&dataKey);

    if ((chan == tsdPtr->stdinChannel)
	    || (chan == tsdPtr->stdoutChannel)
	    || (chan == tsdPtr->stderrChannel)) {
	return 1;
    } else {
	return 0;
    }
}

/*
 *----------------------------------------------------------------------
 *
 * Tcl_RegisterChannel --
 *
 *	Adds an already-open channel to the channel table of an interpreter.
 *	If the interpreter passed as argument is NULL, it only increments the
 *	channel refCount.
 *
 * Results:
 *	None.
 *
 * Side effects:
 *	May increment the reference count of a channel.
 *
 *----------------------------------------------------------------------
 */

void
Tcl_RegisterChannel(
    Tcl_Interp *interp,		/* Interpreter in which to add the channel. */
    Tcl_Channel chan)		/* The channel to add to this interpreter
				 * channel table. */
{
    Tcl_HashTable *hTblPtr;	/* Hash table of channels. */
    Tcl_HashEntry *hPtr;	/* Search variable. */
    int isNew;			/* Is the hash entry new or does it exist? */
    Channel *chanPtr;		/* The actual channel. */
    ChannelState *statePtr;	/* State of the actual channel. */

    /*
     * Always (un)register bottom-most channel in the stack. This makes
     * management of the channel list easier because no manipulation is
     * necessary during (un)stack operation.
     */

    chanPtr = ((Channel *) chan)->state->bottomChanPtr;
    statePtr = chanPtr->state;

    if (statePtr->channelName == NULL) {
	Tcl_Panic("Tcl_RegisterChannel: channel without name");
    }
    if (interp != NULL) {
	hTblPtr = GetChannelTable(interp);
	hPtr = Tcl_CreateHashEntry(hTblPtr, statePtr->channelName, &isNew);
	if (!isNew) {
	    if (chan == Tcl_GetHashValue(hPtr)) {
		return;
	    }

	    Tcl_Panic("Tcl_RegisterChannel: duplicate channel names");
	}
	Tcl_SetHashValue(hPtr, chanPtr);
    }
    statePtr->refCount++;
}

/*
 *----------------------------------------------------------------------
 *
 * Tcl_UnregisterChannel --
 *
 *	Deletes the hash entry for a channel associated with an interpreter.
 *	If the interpreter given as argument is NULL, it only decrements the
 *	reference count. (This all happens in the Tcl_DetachChannel helper
 *	function).
 *
 *	Finally, if the reference count of the channel drops to zero, it is
 *	deleted.
 *
 * Results:
 *	A standard Tcl result.
 *
 * Side effects:
 *	Calls Tcl_DetachChannel which deletes the hash entry for a channel
 *	associated with an interpreter.
 *
 *	May delete the channel, which can have a variety of consequences,
 *	especially if we are forced to close the channel.
 *
 *----------------------------------------------------------------------
 */

int
Tcl_UnregisterChannel(
    Tcl_Interp *interp,		/* Interpreter in which channel is defined. */
    Tcl_Channel chan)		/* Channel to delete. */
{
    ChannelState *statePtr;	/* State of the real channel. */

    statePtr = ((Channel *) chan)->state->bottomChanPtr->state;

    if (GotFlag(statePtr, CHANNEL_INCLOSE)) {
	if (interp != NULL) {
	    Tcl_SetObjResult(interp, Tcl_NewStringObj(
                    "illegal recursive call to close through close-handler"
                    " of channel", -1));
	}
	return TCL_ERROR;
    }

    if (DetachChannel(interp, chan) != TCL_OK) {
	return TCL_OK;
    }

    statePtr = ((Channel *) chan)->state->bottomChanPtr->state;

    /*
     * Perform special handling for standard channels being closed. If the
     * refCount is now 1 it means that the last reference to the standard
     * channel is being explicitly closed, so bump the refCount down
     * artificially to 0. This will ensure that the channel is actually
     * closed, below. Also set the static pointer to NULL for the channel.
     */

    CheckForStdChannelsBeingClosed(chan);

    /*
     * If the refCount reached zero, close the actual channel.
     */

    if (statePtr->refCount <= 0) {
	/*
	 * Ensure that if there is another buffer, it gets flushed whether or
	 * not we are doing a background flush.
	 */

	if ((statePtr->curOutPtr != NULL) &&
		IsBufferReady(statePtr->curOutPtr)) {
	    SetFlag(statePtr, BUFFER_READY);
	}
	Tcl_Preserve(statePtr);
	if (!GotFlag(statePtr, BG_FLUSH_SCHEDULED)) {
	    /*
	     * We don't want to re-enter Tcl_Close().
	     */

	    if (!GotFlag(statePtr, CHANNEL_CLOSED)) {
		if (Tcl_Close(interp, chan) != TCL_OK) {
		    SetFlag(statePtr, CHANNEL_CLOSED);
		    Tcl_Release(statePtr);
		    return TCL_ERROR;
		}
	    }
	}
	SetFlag(statePtr, CHANNEL_CLOSED);
	Tcl_Release(statePtr);
    }
    return TCL_OK;
}

/*
 *----------------------------------------------------------------------
 *
 * Tcl_DetachChannel --
 *
 *	Deletes the hash entry for a channel associated with an interpreter.
 *	If the interpreter given as argument is NULL, it only decrements the
 *	reference count. Even if the ref count drops to zero, the channel is
 *	NOT closed or cleaned up. This allows a channel to be detached from an
 *	interpreter and left in the same state it was in when it was
 *	originally returned by 'Tcl_OpenFileChannel', for example.
 *
 *	This function cannot be used on the standard channels, and will return
 *	TCL_ERROR if that is attempted.
 *
 *	This function should only be necessary for special purposes in which
 *	you need to generate a pristine channel from one that has already been
 *	used. All ordinary purposes will almost always want to use
 *	Tcl_UnregisterChannel instead.
 *
 *	Provided the channel is not attached to any other interpreter, it can
 *	then be closed with Tcl_Close, rather than with Tcl_UnregisterChannel.
 *
 * Results:
 *	A standard Tcl result. If the channel is not currently registered with
 *	the given interpreter, TCL_ERROR is returned, otherwise TCL_OK.
 *	However no error messages are left in the interp's result.
 *
 * Side effects:
 *	Deletes the hash entry for a channel associated with an interpreter.
 *
 *----------------------------------------------------------------------
 */

int
Tcl_DetachChannel(
    Tcl_Interp *interp,		/* Interpreter in which channel is defined. */
    Tcl_Channel chan)		/* Channel to delete. */
{
    if (Tcl_IsStandardChannel(chan)) {
	return TCL_ERROR;
    }

    return DetachChannel(interp, chan);
}

/*
 *----------------------------------------------------------------------
 *
 * DetachChannel --
 *
 *	Deletes the hash entry for a channel associated with an interpreter.
 *	If the interpreter given as argument is NULL, it only decrements the
 *	reference count. Even if the ref count drops to zero, the channel is
 *	NOT closed or cleaned up. This allows a channel to be detached from an
 *	interpreter and left in the same state it was in when it was
 *	originally returned by 'Tcl_OpenFileChannel', for example.
 *
 * Results:
 *	A standard Tcl result. If the channel is not currently registered with
 *	the given interpreter, TCL_ERROR is returned, otherwise TCL_OK.
 *	However no error messages are left in the interp's result.
 *
 * Side effects:
 *	Deletes the hash entry for a channel associated with an interpreter.
 *
 *----------------------------------------------------------------------
 */

static int
DetachChannel(
    Tcl_Interp *interp,		/* Interpreter in which channel is defined. */
    Tcl_Channel chan)		/* Channel to delete. */
{
    Tcl_HashTable *hTblPtr;	/* Hash table of channels. */
    Tcl_HashEntry *hPtr;	/* Search variable. */
    Channel *chanPtr;		/* The real IO channel. */
    ChannelState *statePtr;	/* State of the real channel. */

    /*
     * Always (un)register bottom-most channel in the stack. This makes
     * management of the channel list easier because no manipulation is
     * necessary during (un)stack operation.
     */

    chanPtr = ((Channel *) chan)->state->bottomChanPtr;
    statePtr = chanPtr->state;

    if (interp != NULL) {
	hTblPtr = Tcl_GetAssocData(interp, "tclIO", NULL);
	if (hTblPtr == NULL) {
	    return TCL_ERROR;
	}
	hPtr = Tcl_FindHashEntry(hTblPtr, statePtr->channelName);
	if (hPtr == NULL) {
	    return TCL_ERROR;
	}
	if ((Channel *) Tcl_GetHashValue(hPtr) != chanPtr) {
	    return TCL_ERROR;
	}
	Tcl_DeleteHashEntry(hPtr);
	SetFlag(statePtr, CHANNEL_TAINTED);

	/*
	 * Remove channel handlers that refer to this interpreter, so that
	 * they will not be present if the actual close is delayed and more
	 * events happen on the channel. This may occur if the channel is
	 * shared between several interpreters, or if the channel has async
	 * flushing active.
	 */

	CleanupChannelHandlers(interp, chanPtr);
    }

    statePtr->refCount--;

    return TCL_OK;
}

/*
 *---------------------------------------------------------------------------
 *
 * Tcl_GetChannel --
 *
 *	Finds an existing Tcl_Channel structure by name in a given
 *	interpreter. This function is public because it is used by
 *	channel-type-specific functions.
 *
 * Results:
 *	A Tcl_Channel or NULL on failure. If failed, interp's result object
 *	contains an error message. *modePtr is filled with the modes in which
 *	the channel was opened.
 *
 * Side effects:
 *	None.
 *
 *---------------------------------------------------------------------------
 */

Tcl_Channel
Tcl_GetChannel(
    Tcl_Interp *interp,		/* Interpreter in which to find or create the
				 * channel. */
    const char *chanName,	/* The name of the channel. */
    int *modePtr)		/* Where to store the mode in which the
				 * channel was opened? Will contain an ORed
				 * combination of TCL_READABLE and
				 * TCL_WRITABLE, if non-NULL. */
{
    Channel *chanPtr;		/* The actual channel. */
    Tcl_HashTable *hTblPtr;	/* Hash table of channels. */
    Tcl_HashEntry *hPtr;	/* Search variable. */
    const char *name;		/* Translated name. */

    /*
     * Substitute "stdin", etc. Note that even though we immediately find the
     * channel using Tcl_GetStdChannel, we still need to look it up in the
     * specified interpreter to ensure that it is present in the channel
     * table. Otherwise, safe interpreters would always have access to the
     * standard channels.
     */

    name = chanName;
    if ((chanName[0] == 's') && (chanName[1] == 't')) {
	chanPtr = NULL;
	if (strcmp(chanName, "stdin") == 0) {
	    chanPtr = (Channel *) Tcl_GetStdChannel(TCL_STDIN);
	} else if (strcmp(chanName, "stdout") == 0) {
	    chanPtr = (Channel *) Tcl_GetStdChannel(TCL_STDOUT);
	} else if (strcmp(chanName, "stderr") == 0) {
	    chanPtr = (Channel *) Tcl_GetStdChannel(TCL_STDERR);
	}
	if (chanPtr != NULL) {
	    name = chanPtr->state->channelName;
	}
    }

    hTblPtr = GetChannelTable(interp);
    hPtr = Tcl_FindHashEntry(hTblPtr, name);
    if (hPtr == NULL) {
	Tcl_SetObjResult(interp, Tcl_ObjPrintf(
                "can not find channel named \"%s\"", chanName));
	Tcl_SetErrorCode(interp, "TCL", "LOOKUP", "CHANNEL", chanName, NULL);
	return NULL;
    }

    /*
     * Always return bottom-most channel in the stack. This one lives the
     * longest - other channels may go away unnoticed. The other APIs
     * compensate where necessary to retrieve the topmost channel again.
     */

    chanPtr = Tcl_GetHashValue(hPtr);
    chanPtr = chanPtr->state->bottomChanPtr;
    if (modePtr != NULL) {
	*modePtr = chanPtr->state->flags & (TCL_READABLE|TCL_WRITABLE);
    }

    return (Tcl_Channel) chanPtr;
}

/*
 *---------------------------------------------------------------------------
 *
 * TclGetChannelFromObj --
 *
 *	Finds an existing Tcl_Channel structure by name in a given
 *	interpreter. This function is public because it is used by
 *	channel-type-specific functions.
 *
 * Results:
 *	A Tcl_Channel or NULL on failure. If failed, interp's result object
 *	contains an error message. *modePtr is filled with the modes in which
 *	the channel was opened.
 *
 * Side effects:
 *	None.
 *
 *---------------------------------------------------------------------------
 */

int
TclGetChannelFromObj(
    Tcl_Interp *interp,		/* Interpreter in which to find or create the
				 * channel. */
    Tcl_Obj *objPtr,
    Tcl_Channel *channelPtr,
    int *modePtr,		/* Where to store the mode in which the
				 * channel was opened? Will contain an ORed
				 * combination of TCL_READABLE and
				 * TCL_WRITABLE, if non-NULL. */
    int flags)
{
    ChannelState *statePtr;

    if (SetChannelFromAny(interp, objPtr) != TCL_OK) {
	return TCL_ERROR;
    }

    statePtr = GET_CHANNELSTATE(objPtr);
    *channelPtr = (Tcl_Channel) statePtr->bottomChanPtr;

    if (modePtr != NULL) {
	*modePtr = statePtr->flags & (TCL_READABLE|TCL_WRITABLE);
    }

    return TCL_OK;
}

/*
 *----------------------------------------------------------------------
 *
 * Tcl_CreateChannel --
 *
 *	Creates a new entry in the hash table for a Tcl_Channel record.
 *
 * Results:
 *	Returns the new Tcl_Channel.
 *
 * Side effects:
 *	Creates a new Tcl_Channel instance and inserts it into the hash table.
 *
 *----------------------------------------------------------------------
 */

Tcl_Channel
Tcl_CreateChannel(
    const Tcl_ChannelType *typePtr, /* The channel type record. */
    const char *chanName,	/* Name of channel to record. */
    ClientData instanceData,	/* Instance specific data. */
    int mask)			/* TCL_READABLE & TCL_WRITABLE to indicate if
				 * the channel is readable, writable. */
{
    Channel *chanPtr;		/* The channel structure newly created. */
    ChannelState *statePtr;	/* The stack-level independent state info for
				 * the channel. */
    const char *name;
    char *tmp;
    ThreadSpecificData *tsdPtr = TCL_TSD_INIT(&dataKey);

    /*
     * With the change of the Tcl_ChannelType structure to use a version in
     * 8.3.2+, we have to make sure that our assumption that the structure
     * remains a binary compatible size is true.
     *
     * If this assertion fails on some system, then it can be removed only if
     * the user recompiles code with older channel drivers in the new system
     * as well.
     */

    assert(sizeof(Tcl_ChannelTypeVersion) == sizeof(Tcl_DriverBlockModeProc *));

    /*
     * JH: We could subsequently memset these to 0 to avoid the numerous
     * assignments to 0/NULL below.
     */

    chanPtr = ckalloc(sizeof(Channel));
    statePtr = ckalloc(sizeof(ChannelState));
    chanPtr->state = statePtr;

    chanPtr->instanceData = instanceData;
    chanPtr->typePtr = typePtr;

    /*
     * Set all the bits that are part of the stack-independent state
     * information for the channel.
     */

    if (chanName != NULL) {
	unsigned len = strlen(chanName) + 1;

	/*
         * Make sure we allocate at least 7 bytes, so it fits for "stdout"
         * later.
         */

	tmp = ckalloc((len < 7) ? 7 : len);
	strcpy(tmp, chanName);
    } else {
	tmp = ckalloc(7);
	tmp[0] = '\0';
    }
    statePtr->channelName = tmp;
    statePtr->flags = mask;

    /*
     * Set the channel to system default encoding.
     *
     * Note the strange bit of protection taking place here. If the system
     * encoding name is reported back as "binary", something weird is
     * happening. Tcl provides no "binary" encoding, so someone else has
     * provided one. We ignore it so as not to interfere with the "magic"
     * interpretation that Tcl_Channels give to the "-encoding binary" option.
     */

    statePtr->encoding = NULL;
    name = Tcl_GetEncodingName(NULL);
    if (strcmp(name, "binary") != 0) {
	statePtr->encoding = Tcl_GetEncoding(NULL, name);
    }
    statePtr->inputEncodingState  = NULL;
    statePtr->inputEncodingFlags  = TCL_ENCODING_START;
    statePtr->outputEncodingState = NULL;
    statePtr->outputEncodingFlags = TCL_ENCODING_START;

    /*
     * Set the channel up initially in AUTO input translation mode to accept
     * "\n", "\r" and "\r\n". Output translation mode is set to a platform
     * specific default value. The eofChar is set to 0 for both input and
     * output, so that Tcl does not look for an in-file EOF indicator (e.g.
     * ^Z) and does not append an EOF indicator to files.
     */

    statePtr->inputTranslation	= TCL_TRANSLATE_AUTO;
    statePtr->outputTranslation	= TCL_PLATFORM_TRANSLATION;
    statePtr->inEofChar		= 0;
    statePtr->outEofChar	= 0;

    statePtr->unreportedError	= 0;
    statePtr->refCount		= 0;
    statePtr->closeCbPtr	= NULL;
    statePtr->curOutPtr		= NULL;
    statePtr->outQueueHead	= NULL;
    statePtr->outQueueTail	= NULL;
    statePtr->saveInBufPtr	= NULL;
    statePtr->inQueueHead	= NULL;
    statePtr->inQueueTail	= NULL;
    statePtr->chPtr		= NULL;
    statePtr->interestMask	= 0;
    statePtr->scriptRecordPtr	= NULL;
    statePtr->bufSize		= CHANNELBUFFER_DEFAULT_SIZE;
    statePtr->timer		= NULL;
    statePtr->csPtrR		= NULL;
    statePtr->csPtrW		= NULL;
    statePtr->outputStage	= NULL;

    /*
     * As we are creating the channel, it is obviously the top for now.
     */

    statePtr->topChanPtr	= chanPtr;
    statePtr->bottomChanPtr	= chanPtr;
    chanPtr->downChanPtr	= NULL;
    chanPtr->upChanPtr		= NULL;
    chanPtr->inQueueHead	= NULL;
    chanPtr->inQueueTail	= NULL;

    /*
     * TIP #219, Tcl Channel Reflection API
     */

    statePtr->chanMsg		= NULL;
    statePtr->unreportedMsg	= NULL;

    /*
     * Link the channel into the list of all channels; create an on-exit
     * handler if there is not one already, to close off all the channels in
     * the list on exit.
     *
     * JH: Could call Tcl_SpliceChannel, but need to avoid NULL check.
     *
     * TIP #218.
     * AK: Just initialize the field to NULL before invoking Tcl_SpliceChannel
     *	   We need Tcl_SpliceChannel, for the threadAction calls. There is no
     *	   real reason to duplicate all of this.
     * NOTE: All drivers using thread actions now have to perform their TSD
     *	     manipulation only in their thread action proc. Doing it when
     *	     creating their instance structures will collide with the thread
     *	     action activity and lead to damaged lists.
     */

    statePtr->nextCSPtr = NULL;
    SpliceChannel((Tcl_Channel) chanPtr);

    /*
     * Install this channel in the first empty standard channel slot, if the
     * channel was previously closed explicitly.
     */

    if ((tsdPtr->stdinChannel == NULL) && (tsdPtr->stdinInitialized == 1)) {
	strcpy(tmp, "stdin");
	Tcl_SetStdChannel((Tcl_Channel) chanPtr, TCL_STDIN);
	Tcl_RegisterChannel(NULL, (Tcl_Channel) chanPtr);
    } else if ((tsdPtr->stdoutChannel == NULL) &&
	    (tsdPtr->stdoutInitialized == 1)) {
	strcpy(tmp, "stdout");
	Tcl_SetStdChannel((Tcl_Channel) chanPtr, TCL_STDOUT);
	Tcl_RegisterChannel(NULL, (Tcl_Channel) chanPtr);
    } else if ((tsdPtr->stderrChannel == NULL) &&
	    (tsdPtr->stderrInitialized == 1)) {
	strcpy(tmp, "stderr");
	Tcl_SetStdChannel((Tcl_Channel) chanPtr, TCL_STDERR);
	Tcl_RegisterChannel(NULL, (Tcl_Channel) chanPtr);
    }
    return (Tcl_Channel) chanPtr;
}

/*
 *----------------------------------------------------------------------
 *
 * Tcl_StackChannel --
 *
 *	Replaces an entry in the hash table for a Tcl_Channel record. The
 *	replacement is a new channel with same name, it supercedes the
 *	replaced channel. Input and output of the superceded channel is now
 *	going through the newly created channel and allows the arbitrary
 *	filtering/manipulation of the dataflow.
 *
 *	Andreas Kupries <a.kupries@westend.com>, 12/13/1998 "Trf-Patch for
 *	filtering channels"
 *
 * Results:
 *	Returns the new Tcl_Channel, which actually contains the saved
 *	information about prevChan.
 *
 * Side effects:
 *	A new channel structure is allocated and linked below the existing
 *	channel. The channel operations and client data of the existing
 *	channel are copied down to the newly created channel, and the current
 *	channel has its operations replaced by the new typePtr.
 *
 *----------------------------------------------------------------------
 */

Tcl_Channel
Tcl_StackChannel(
    Tcl_Interp *interp,		/* The interpreter we are working in */
    const Tcl_ChannelType *typePtr,
				/* The channel type record for the new
				 * channel. */
    ClientData instanceData,	/* Instance specific data for the new
				 * channel. */
    int mask,			/* TCL_READABLE & TCL_WRITABLE to indicate if
				 * the channel is readable, writable. */
    Tcl_Channel prevChan)	/* The channel structure to replace */
{
    ThreadSpecificData *tsdPtr = TCL_TSD_INIT(&dataKey);
    Channel *chanPtr, *prevChanPtr;
    ChannelState *statePtr;

    /*
     * Find the given channel (prevChan) in the list of all channels. If we do
     * not find it, then it was never registered correctly.
     *
     * This operation should occur at the top of a channel stack.
     */

    statePtr = (ChannelState *) tsdPtr->firstCSPtr;
    prevChanPtr = ((Channel *) prevChan)->state->topChanPtr;

    while ((statePtr != NULL) && (statePtr->topChanPtr != prevChanPtr)) {
	statePtr = statePtr->nextCSPtr;
    }

    if (statePtr == NULL) {
	if (interp) {
	    Tcl_SetObjResult(interp, Tcl_ObjPrintf(
                    "couldn't find state for channel \"%s\"",
		    Tcl_GetChannelName(prevChan)));
	}
	return NULL;
    }

    /*
     * Here we check if the given "mask" matches the "flags" of the already
     * existing channel.
     *
     *	  | - | R | W | RW |
     *	--+---+---+---+----+	<=>  0 != (chan->mask & prevChan->mask)
     *	- |   |   |   |    |
     *	R |   | + |   | +  |	The superceding channel is allowed to restrict
     *	W |   |   | + | +  |	the capabilities of the superceded one!
     *	RW|   | + | + | +  |
     *	--+---+---+---+----+
     */

    if ((mask & (statePtr->flags & (TCL_READABLE | TCL_WRITABLE))) == 0) {
	if (interp) {
	    Tcl_SetObjResult(interp, Tcl_ObjPrintf(
		    "reading and writing both disallowed for channel \"%s\"",
		    Tcl_GetChannelName(prevChan)));
	}
	return NULL;
    }

    /*
     * Flush the buffers. This ensures that any data still in them at this
     * time is not handled by the new transformation. Restrict this to
     * writable channels. Take care to hide a possible bg-copy in progress
     * from Tcl_Flush and the CheckForChannelErrors inside.
     */

    if ((mask & TCL_WRITABLE) != 0) {
	CopyState *csPtrR = statePtr->csPtrR;
	CopyState *csPtrW = statePtr->csPtrW;

	statePtr->csPtrR = NULL;
	statePtr->csPtrW = NULL;

	if (Tcl_Flush((Tcl_Channel) prevChanPtr) != TCL_OK) {
	    statePtr->csPtrR = csPtrR;
	    statePtr->csPtrW = csPtrW;
	    if (interp) {
		Tcl_SetObjResult(interp, Tcl_ObjPrintf(
                        "could not flush channel \"%s\"",
			Tcl_GetChannelName(prevChan)));
	    }
	    return NULL;
	}

	statePtr->csPtrR = csPtrR;
	statePtr->csPtrW = csPtrW;
    }

    /*
     * Discard any input in the buffers. They are not yet read by the user of
     * the channel, so they have to go through the new transformation before
     * reading. As the buffers contain the untransformed form their contents
     * are not only useless but actually distorts our view of the system.
     *
     * To preserve the information without having to read them again and to
     * avoid problems with the location in the channel (seeking might be
     * impossible) we move the buffers from the common state structure into
     * the channel itself. We use the buffers in the channel below the new
     * transformation to hold the data. In the future this allows us to write
     * transformations which pre-read data and push the unused part back when
     * they are going away.
     */

    if (((mask & TCL_READABLE) != 0) && (statePtr->inQueueHead != NULL)) {
	/*
	 * Remark: It is possible that the channel buffers contain data from
	 * some earlier push-backs.
	 */

	statePtr->inQueueTail->nextPtr = prevChanPtr->inQueueHead;
	prevChanPtr->inQueueHead = statePtr->inQueueHead;

	if (prevChanPtr->inQueueTail == NULL) {
	    prevChanPtr->inQueueTail = statePtr->inQueueTail;
	}

	statePtr->inQueueHead = NULL;
	statePtr->inQueueTail = NULL;
    }

    chanPtr = ckalloc(sizeof(Channel));

    /*
     * Save some of the current state into the new structure, reinitialize the
     * parts which will stay with the transformation.
     *
     * Remarks:
     */

    chanPtr->state		= statePtr;
    chanPtr->instanceData	= instanceData;
    chanPtr->typePtr		= typePtr;
    chanPtr->downChanPtr	= prevChanPtr;
    chanPtr->upChanPtr		= NULL;
    chanPtr->inQueueHead	= NULL;
    chanPtr->inQueueTail	= NULL;

    /*
     * Place new block at the head of a possibly existing list of previously
     * stacked channels.
     */

    prevChanPtr->upChanPtr	= chanPtr;
    statePtr->topChanPtr	= chanPtr;

    /*
     * TIP #218, Channel Thread Actions.
     *
     * We call the thread actions for the new channel directly. We _cannot_
     * use SpliceChannel, because the (thread-)global list of all channels
     * always contains the _ChannelState_ for a stack of channels, not the
     * individual channels. And SpliceChannel would not only call the thread
     * actions, but also add the shared ChannelState to this list a second
     * time, mangling it.
     */

    ChanThreadAction(chanPtr, TCL_CHANNEL_THREAD_INSERT);

    return (Tcl_Channel) chanPtr;
}

/*
 *----------------------------------------------------------------------
 *
 * Tcl_UnstackChannel --
 *
 *	Unstacks an entry in the hash table for a Tcl_Channel record. This is
 *	the reverse to 'Tcl_StackChannel'.
 *
 * Results:
 *	A standard Tcl result.
 *
 * Side effects:
 *	If TCL_ERROR is returned, the posix error code will be set with
 *	Tcl_SetErrno. May leave a message in interp result as well.
 *
 *----------------------------------------------------------------------
 */

int
Tcl_UnstackChannel(
    Tcl_Interp *interp,		/* The interpreter we are working in */
    Tcl_Channel chan)		/* The channel to unstack */
{
    Channel *chanPtr = (Channel *) chan;
    ChannelState *statePtr = chanPtr->state;
    int result = 0;

    /*
     * This operation should occur at the top of a channel stack.
     */

    chanPtr = statePtr->topChanPtr;

    if (chanPtr->downChanPtr != NULL) {
	/*
	 * Instead of manipulating the per-thread / per-interp list/hashtable
	 * of registered channels we wind down the state of the
	 * transformation, and then restore the state of underlying channel
	 * into the old structure.
	 */

	Channel *downChanPtr = chanPtr->downChanPtr;

	/*
	 * Flush the buffers. This ensures that any data still in them at this
	 * time _is_ handled by the transformation we are unstacking right
	 * now. Restrict this to writable channels. Take care to hide a
	 * possible bg-copy in progress from Tcl_Flush and the
	 * CheckForChannelErrors inside.
	 */

	if (GotFlag(statePtr, TCL_WRITABLE)) {
	    CopyState *csPtrR = statePtr->csPtrR;
	    CopyState *csPtrW = statePtr->csPtrW;

	    statePtr->csPtrR = NULL;
	    statePtr->csPtrW = NULL;

	    if (Tcl_Flush((Tcl_Channel) chanPtr) != TCL_OK) {
		statePtr->csPtrR = csPtrR;
		statePtr->csPtrW = csPtrW;

		/*
		 * TIP #219, Tcl Channel Reflection API.
		 * Move error messages put by the driver into the chan/ip
		 * bypass area into the regular interpreter result. Fall back
		 * to the regular message if nothing was found in the
		 * bypasses.
		 */

		if (!TclChanCaughtErrorBypass(interp, chan) && interp) {
		    Tcl_SetObjResult(interp, Tcl_ObjPrintf(
                            "could not flush channel \"%s\"",
			    Tcl_GetChannelName((Tcl_Channel) chanPtr)));
		}
		return TCL_ERROR;
	    }

	    statePtr->csPtrR  = csPtrR;
	    statePtr->csPtrW = csPtrW;
	}

	/*
	 * Anything in the input queue and the push-back buffers of the
	 * transformation going away is transformed data, but not yet read. As
	 * unstacking means that the caller does not want to see transformed
	 * data any more we have to discard these bytes. To avoid writing an
	 * analogue to 'DiscardInputQueued' we move the information in the
	 * push back buffers to the input queue and then call
	 * 'DiscardInputQueued' on that.
	 */

	if (GotFlag(statePtr, TCL_READABLE) &&
		((statePtr->inQueueHead != NULL) ||
		(chanPtr->inQueueHead != NULL))) {
	    if ((statePtr->inQueueHead != NULL) &&
		    (chanPtr->inQueueHead != NULL)) {
		statePtr->inQueueTail->nextPtr = chanPtr->inQueueHead;
		statePtr->inQueueTail = chanPtr->inQueueTail;
		statePtr->inQueueHead = statePtr->inQueueTail;
	    } else if (chanPtr->inQueueHead != NULL) {
		statePtr->inQueueHead = chanPtr->inQueueHead;
		statePtr->inQueueTail = chanPtr->inQueueTail;
	    }

	    chanPtr->inQueueHead = NULL;
	    chanPtr->inQueueTail = NULL;

	    DiscardInputQueued(statePtr, 0);
	}

	/*
	 * TIP #218, Channel Thread Actions.
	 *
	 * We call the thread actions for the new channel directly. We
	 * _cannot_ use CutChannel, because the (thread-)global list of all
	 * channels always contains the _ChannelState_ for a stack of
	 * channels, not the individual channels. And SpliceChannel would not
	 * only call the thread actions, but also remove the shared
	 * ChannelState from this list despite there being more channels for
	 * the state which are still active.
	 */

	ChanThreadAction(chanPtr, TCL_CHANNEL_THREAD_REMOVE);

	statePtr->topChanPtr = downChanPtr;
	downChanPtr->upChanPtr = NULL;

	/*
	 * Leave this link intact for closeproc
	 *  chanPtr->downChanPtr = NULL;
	 */

	/*
	 * Close and free the channel driver state.
	 */

	result = ChanClose(chanPtr, interp);
	chanPtr->typePtr = NULL;

	/*
	 * AK: Tcl_NotifyChannel may hold a reference to this block of memory
	 */

	Tcl_EventuallyFree(chanPtr, TCL_DYNAMIC);
	UpdateInterest(downChanPtr);

	if (result != 0) {
	    Tcl_SetErrno(result);

	    /*
	     * TIP #219, Tcl Channel Reflection API.
	     * Move error messages put by the driver into the chan/ip bypass
	     * area into the regular interpreter result.
	     */

	    TclChanCaughtErrorBypass(interp, chan);
	    return TCL_ERROR;
	}
    } else {
	/*
	 * This channel does not cover another one. Simply do a close, if
	 * necessary.
	 */

	if (statePtr->refCount <= 0) {
	    if (Tcl_Close(interp, chan) != TCL_OK) {
		/*
		 * TIP #219, Tcl Channel Reflection API.
		 * "TclChanCaughtErrorBypass" is not required here, it was
		 * done already by "Tcl_Close".
		 */

		return TCL_ERROR;
	    }
	}

	/*
	 * TIP #218, Channel Thread Actions.
	 * Not required in this branch, this is done by Tcl_Close. If
	 * Tcl_Close is not called then the ChannelState is still active in
	 * the thread and no action has to be taken either.
	 */
    }

    return TCL_OK;
}

/*
 *----------------------------------------------------------------------
 *
 * Tcl_GetStackedChannel --
 *
 *	Determines whether the specified channel is stacked upon another.
 *
 * Results:
 *	NULL if the channel is not stacked upon another one, or a reference to
 *	the channel it is stacked upon. This reference can be used in queries,
 *	but modification is not allowed.
 *
 * Side effects:
 *	None.
 *
 *----------------------------------------------------------------------
 */

Tcl_Channel
Tcl_GetStackedChannel(
    Tcl_Channel chan)
{
    Channel *chanPtr = (Channel *) chan;
				/* The actual channel. */

    return (Tcl_Channel) chanPtr->downChanPtr;
}

/*
 *----------------------------------------------------------------------
 *
 * Tcl_GetTopChannel --
 *
 *	Returns the top channel of a channel stack.
 *
 * Results:
 *	NULL if the channel is not stacked upon another one, or a reference to
 *	the channel it is stacked upon. This reference can be used in queries,
 *	but modification is not allowed.
 *
 * Side effects:
 *	None.
 *
 *----------------------------------------------------------------------
 */

Tcl_Channel
Tcl_GetTopChannel(
    Tcl_Channel chan)
{
    Channel *chanPtr = (Channel *) chan;
				/* The actual channel. */

    return (Tcl_Channel) chanPtr->state->topChanPtr;
}

/*
 *----------------------------------------------------------------------
 *
 * Tcl_GetChannelInstanceData --
 *
 *	Returns the client data associated with a channel.
 *
 * Results:
 *	The client data.
 *
 * Side effects:
 *	None.
 *
 *----------------------------------------------------------------------
 */

ClientData
Tcl_GetChannelInstanceData(
    Tcl_Channel chan)		/* Channel for which to return client data. */
{
    Channel *chanPtr = (Channel *) chan;
				/* The actual channel. */

    return chanPtr->instanceData;
}

/*
 *----------------------------------------------------------------------
 *
 * Tcl_GetChannelThread --
 *
 *	Given a channel structure, returns the thread managing it. TIP #10
 *
 * Results:
 *	Returns the id of the thread managing the channel.
 *
 * Side effects:
 *	None.
 *
 *----------------------------------------------------------------------
 */

Tcl_ThreadId
Tcl_GetChannelThread(
    Tcl_Channel chan)		/* The channel to return the managing thread
				 * for. */
{
    Channel *chanPtr = (Channel *) chan;
				/* The actual channel. */

    return chanPtr->state->managingThread;
}

/*
 *----------------------------------------------------------------------
 *
 * Tcl_GetChannelType --
 *
 *	Given a channel structure, returns the channel type structure.
 *
 * Results:
 *	Returns a pointer to the channel type structure.
 *
 * Side effects:
 *	None.
 *
 *----------------------------------------------------------------------
 */

const Tcl_ChannelType *
Tcl_GetChannelType(
    Tcl_Channel chan)		/* The channel to return type for. */
{
    Channel *chanPtr = (Channel *) chan;
				/* The actual channel. */

    return chanPtr->typePtr;
}

/*
 *----------------------------------------------------------------------
 *
 * Tcl_GetChannelMode --
 *
 *	Computes a mask indicating whether the channel is open for reading and
 *	writing.
 *
 * Results:
 *	An OR-ed combination of TCL_READABLE and TCL_WRITABLE.
 *
 * Side effects:
 *	None.
 *
 *----------------------------------------------------------------------
 */

int
Tcl_GetChannelMode(
    Tcl_Channel chan)		/* The channel for which the mode is being
				 * computed. */
{
    ChannelState *statePtr = ((Channel *) chan)->state;
				/* State of actual channel. */

    return (statePtr->flags & (TCL_READABLE | TCL_WRITABLE));
}

/*
 *----------------------------------------------------------------------
 *
 * Tcl_GetChannelName --
 *
 *	Returns the string identifying the channel name.
 *
 * Results:
 *	The string containing the channel name. This memory is owned by the
 *	generic layer and should not be modified by the caller.
 *
 * Side effects:
 *	None.
 *
 *----------------------------------------------------------------------
 */

const char *
Tcl_GetChannelName(
    Tcl_Channel chan)		/* The channel for which to return the name. */
{
    ChannelState *statePtr = ((Channel *) chan)->state;
				/* State of actual channel. */

    return statePtr->channelName;
}

/*
 *----------------------------------------------------------------------
 *
 * Tcl_GetChannelHandle --
 *
 *	Returns an OS handle associated with a channel.
 *
 * Results:
 *	Returns TCL_OK and places the handle in handlePtr, or returns
 *	TCL_ERROR on failure.
 *
 * Side effects:
 *	None.
 *
 *----------------------------------------------------------------------
 */

int
Tcl_GetChannelHandle(
    Tcl_Channel chan,		/* The channel to get file from. */
    int direction,		/* TCL_WRITABLE or TCL_READABLE. */
    ClientData *handlePtr)	/* Where to store handle */
{
    Channel *chanPtr;		/* The actual channel. */
    ClientData handle;
    int result;

    chanPtr = ((Channel *) chan)->state->bottomChanPtr;
    if (!chanPtr->typePtr->getHandleProc) {
        Tcl_SetChannelError(chan, Tcl_ObjPrintf(
                "channel \"%s\" does not support OS handles",
                Tcl_GetChannelName(chan)));
	return TCL_ERROR;
    }
    result = chanPtr->typePtr->getHandleProc(chanPtr->instanceData, direction,
	    &handle);
    if (handlePtr) {
	*handlePtr = handle;
    }
    return result;
}

/*
 *---------------------------------------------------------------------------
 *
 * AllocChannelBuffer --
 *
 *	A channel buffer has BUFFER_PADDING bytes extra at beginning to hold
 *	any bytes of a native-encoding character that got split by the end of
 *	the previous buffer and need to be moved to the beginning of the next
 *	buffer to make a contiguous string so it can be converted to UTF-8.
 *
 *	A channel buffer has BUFFER_PADDING bytes extra at the end to hold any
 *	bytes of a native-encoding character (generated from a UTF-8
 *	character) that overflow past the end of the buffer and need to be
 *	moved to the next buffer.
 *
 * Results:
 *	A newly allocated channel buffer.
 *
 * Side effects:
 *	None.
 *
 *---------------------------------------------------------------------------
 */

static ChannelBuffer *
AllocChannelBuffer(
    int length)			/* Desired length of channel buffer. */
{
    ChannelBuffer *bufPtr;
    int n;

    n = length + CHANNELBUFFER_HEADER_SIZE + BUFFER_PADDING + BUFFER_PADDING;
    bufPtr = ckalloc(n);
    bufPtr->nextAdded	= BUFFER_PADDING;
    bufPtr->nextRemoved	= BUFFER_PADDING;
    bufPtr->bufLength	= length + BUFFER_PADDING;
    bufPtr->nextPtr	= NULL;
    return bufPtr;
}

/*
 *----------------------------------------------------------------------
 *
 * RecycleBuffer --
 *
 *	Helper function to recycle input and output buffers. Ensures that two
 *	input buffers are saved (one in the input queue and another in the
 *	saveInBufPtr field) and that curOutPtr is set to a buffer. Only if
 *	these conditions are met is the buffer freed to the OS.
 *
 * Results:
 *	None.
 *
 * Side effects:
 *	May free a buffer to the OS.
 *
 *----------------------------------------------------------------------
 */

static void
RecycleBuffer(
    ChannelState *statePtr,	/* ChannelState in which to recycle buffers. */
    ChannelBuffer *bufPtr,	/* The buffer to recycle. */
    int mustDiscard)		/* If nonzero, free the buffer to the OS,
				 * always. */
{
    /*
     * Do we have to free the buffer to the OS?
     */

    if (mustDiscard) {
	ckfree(bufPtr);
	return;
    }

    /*
     * Only save buffers which are at least as big as the requested buffersize
     * for the channel. This is to honor dynamic changes of the buffersize
     * made by the user.
     */

    if ((bufPtr->bufLength - BUFFER_PADDING) < statePtr->bufSize) {
	ckfree(bufPtr);
	return;
    }

    /*
     * Only save buffers for the input queue if the channel is readable.
     */

    if (GotFlag(statePtr, TCL_READABLE)) {
	if (statePtr->inQueueHead == NULL) {
	    statePtr->inQueueHead = bufPtr;
	    statePtr->inQueueTail = bufPtr;
	    goto keepBuffer;
	}
	if (statePtr->saveInBufPtr == NULL) {
	    statePtr->saveInBufPtr = bufPtr;
	    goto keepBuffer;
	}
    }

    /*
     * Only save buffers for the output queue if the channel is writable.
     */

    if (GotFlag(statePtr, TCL_WRITABLE)) {
	if (statePtr->curOutPtr == NULL) {
	    statePtr->curOutPtr = bufPtr;
	    goto keepBuffer;
	}
    }

    /*
     * If we reached this code we return the buffer to the OS.
     */

    ckfree(bufPtr);
    return;

  keepBuffer:
    bufPtr->nextRemoved = BUFFER_PADDING;
    bufPtr->nextAdded = BUFFER_PADDING;
    bufPtr->nextPtr = NULL;
}

/*
 *----------------------------------------------------------------------
 *
 * DiscardOutputQueued --
 *
 *	Discards all output queued in the output queue of a channel.
 *
 * Results:
 *	None.
 *
 * Side effects:
 *	Recycles buffers.
 *
 *----------------------------------------------------------------------
 */

static void
DiscardOutputQueued(
    ChannelState *statePtr)	/* ChannelState for which to discard output. */
{
    ChannelBuffer *bufPtr;

    while (statePtr->outQueueHead != NULL) {
	bufPtr = statePtr->outQueueHead;
	statePtr->outQueueHead = bufPtr->nextPtr;
	RecycleBuffer(statePtr, bufPtr, 0);
    }
    statePtr->outQueueHead = NULL;
    statePtr->outQueueTail = NULL;
}

/*
 *----------------------------------------------------------------------
 *
 * CheckForDeadChannel --
 *
 *	This function checks is a given channel is Dead (a channel that has
 *	been closed but not yet deallocated.)
 *
 * Results:
 *	True (1) if channel is Dead, False (0) if channel is Ok
 *
 * Side effects:
 *	None
 *
 *----------------------------------------------------------------------
 */

static int
CheckForDeadChannel(
    Tcl_Interp *interp,		/* For error reporting (can be NULL) */
    ChannelState *statePtr)	/* The channel state to check. */
{
    if (!GotFlag(statePtr, CHANNEL_DEAD)) {
	return 0;
    }

    Tcl_SetErrno(EINVAL);
    if (interp) {
	Tcl_SetObjResult(interp, Tcl_NewStringObj(
                "unable to access channel: invalid channel", -1));
    }
    return 1;
}

/*
 *----------------------------------------------------------------------
 *
 * FlushChannel --
 *
 *	This function flushes as much of the queued output as is possible now.
 *	If calledFromAsyncFlush is nonzero, it is being called in an event
 *	handler to flush channel output asynchronously.
 *
 * Results:
 *	0 if successful, else the error code that was returned by the channel
 *	type operation. May leave a message in the interp result.
 *
 * Side effects:
 *	May produce output on a channel. May block indefinitely if the channel
 *	is synchronous. May schedule an async flush on the channel. May
 *	recycle memory for buffers in the output queue.
 *
 *----------------------------------------------------------------------
 */

static int
FlushChannel(
    Tcl_Interp *interp,		/* For error reporting during close. */
    Channel *chanPtr,		/* The channel to flush on. */
    int calledFromAsyncFlush)	/* If nonzero then we are being called from an
				 * asynchronous flush callback. */
{
    ChannelState *statePtr = chanPtr->state;
				/* State of the channel stack. */
    ChannelBuffer *bufPtr;	/* Iterates over buffered output queue. */
    int toWrite;		/* Amount of output data in current buffer
				 * available to be written. */
    int written;		/* Amount of output data actually written in
				 * current round. */
    int errorCode = 0;		/* Stores POSIX error codes from channel
				 * driver operations. */
    int wroteSome = 0;		/* Set to one if any data was written to the
				 * driver. */

    /*
     * Prevent writing on a dead channel -- a channel that has been closed but
     * not yet deallocated. This can occur if the exit handler for the channel
     * deallocation runs before all channels are deregistered in all
     * interpreters.
     */

    if (CheckForDeadChannel(interp, statePtr)) {
	return -1;
    }

    /*
     * Loop over the queued buffers and attempt to flush as much as possible
     * of the queued output to the channel.
     */

    Tcl_Preserve(chanPtr);
    while (1) {
	/*
	 * If the queue is empty and there is a ready current buffer, OR if
	 * the current buffer is full, then move the current buffer to the
	 * queue.
	 */

	if (((statePtr->curOutPtr != NULL) &&
		IsBufferFull(statePtr->curOutPtr))
		|| (GotFlag(statePtr, BUFFER_READY) &&
			(statePtr->outQueueHead == NULL))) {
	    ResetFlag(statePtr, BUFFER_READY);
	    statePtr->curOutPtr->nextPtr = NULL;
	    if (statePtr->outQueueHead == NULL) {
		statePtr->outQueueHead = statePtr->curOutPtr;
	    } else {
		statePtr->outQueueTail->nextPtr = statePtr->curOutPtr;
	    }
	    statePtr->outQueueTail = statePtr->curOutPtr;
	    statePtr->curOutPtr = NULL;
	}
	bufPtr = statePtr->outQueueHead;

	/*
	 * If we are not being called from an async flush and an async flush
	 * is active, we just return without producing any output.
	 */

	if (!calledFromAsyncFlush && GotFlag(statePtr, BG_FLUSH_SCHEDULED)) {
	    errorCode = 0;
	    goto done;
	}

	/*
	 * If the output queue is still empty, break out of the while loop.
	 */

	if (bufPtr == NULL) {
	    break;		/* Out of the "while (1)". */
	}

	/*
	 * Produce the output on the channel.
	 */

	toWrite = BytesLeft(bufPtr);
	if (toWrite == 0) {
            written = 0;
	} else {
	    written = ChanWrite(chanPtr, RemovePoint(bufPtr), toWrite,
		    &errorCode);
	}

	/*
	 * If the write failed completely attempt to start the asynchronous
	 * flush mechanism and break out of this loop - do not attempt to
	 * write any more output at this time.
	 */

	if (written < 0) {
	    /*
	     * If the last attempt to write was interrupted, simply retry.
	     */

	    if (errorCode == EINTR) {
		errorCode = 0;
		continue;
	    }

	    /*
	     * If the channel is non-blocking and we would have blocked, start
	     * a background flushing handler and break out of the loop.
	     */

	    if ((errorCode == EWOULDBLOCK) || (errorCode == EAGAIN)) {
		/*
		 * This used to check for CHANNEL_NONBLOCKING, and panic if
		 * the channel was blocking. However, it appears that setting
		 * stdin to -blocking 0 has some effect on the stdout when
		 * it's a tty channel (dup'ed underneath)
		 */

		if (!GotFlag(statePtr, BG_FLUSH_SCHEDULED) && !TclInExit()) {
		    SetFlag(statePtr, BG_FLUSH_SCHEDULED);
		    UpdateInterest(chanPtr);
		}
		errorCode = 0;
		break;
	    }

	    /*
	     * Decide whether to report the error upwards or defer it.
	     */

	    if (calledFromAsyncFlush) {
		/*
		 * TIP #219, Tcl Channel Reflection API.
		 * When defering the error copy a message from the bypass into
		 * the unreported area. Or discard it if the new error is to be
		 * ignored in favor of an earlier defered error.
		 */

		Tcl_Obj *msg = statePtr->chanMsg;

		if (statePtr->unreportedError == 0) {
		    statePtr->unreportedError = errorCode;
		    statePtr->unreportedMsg = msg;
		    if (msg != NULL) {
			Tcl_IncrRefCount(msg);
		    }
		} else {
		    /*
		     * An old unreported error is kept, and this error thrown
		     * away.
		     */

		    statePtr->chanMsg = NULL;
		    if (msg != NULL) {
			TclDecrRefCount(msg);
		    }
		}
	    } else {
		/*
		 * TIP #219, Tcl Channel Reflection API.
		 * Move error messages put by the driver into the chan bypass
		 * area into the regular interpreter result. Fall back to the
		 * regular message if nothing was found in the bypasses.
		 */

		Tcl_SetErrno(errorCode);
		if (interp != NULL && !TclChanCaughtErrorBypass(interp,
			(Tcl_Channel) chanPtr)) {
		    Tcl_SetObjResult(interp,
			    Tcl_NewStringObj(Tcl_PosixError(interp), -1));
		}

		/*
		 * An unreportable bypassed message is kept, for the caller of
		 * Tcl_Seek, Tcl_Write, etc.
		 */
	    }

	    /*
	     * When we get an error we throw away all the output currently
	     * queued.
	     */

	    DiscardOutputQueued(statePtr);
	    continue;
	} else {
	    wroteSome = 1;
	}

	if (!IsBufferEmpty(bufPtr)) {
	    bufPtr->nextRemoved += written;
	}

	/*
	 * If this buffer is now empty, recycle it.
	 */

	if (IsBufferEmpty(bufPtr)) {
	    statePtr->outQueueHead = bufPtr->nextPtr;
	    if (statePtr->outQueueHead == NULL) {
		statePtr->outQueueTail = NULL;
	    }
	    RecycleBuffer(statePtr, bufPtr, 0);
	}
    }	/* Closes "while (1)". */

    /*
     * If we wrote some data while flushing in the background, we are done.
     * We can't finish the background flush until we run out of data and the
     * channel becomes writable again. This ensures that all of the pending
     * data has been flushed at the system level.
     */

    if (GotFlag(statePtr, BG_FLUSH_SCHEDULED)) {
	if (wroteSome) {
	    goto done;
	} else if (statePtr->outQueueHead == NULL) {
	    ResetFlag(statePtr, BG_FLUSH_SCHEDULED);
	    ChanWatch(chanPtr, statePtr->interestMask);
	}
    }

    /*
     * If the channel is flagged as closed, delete it when the refCount drops
     * to zero, the output queue is empty and there is no output in the
     * current output buffer.
     */

    if (GotFlag(statePtr, CHANNEL_CLOSED) && (statePtr->refCount <= 0) &&
	    (statePtr->outQueueHead == NULL) &&
	    ((statePtr->curOutPtr == NULL) ||
	    IsBufferEmpty(statePtr->curOutPtr))) {
	errorCode = CloseChannel(interp, chanPtr, errorCode);
	goto done;
    }

    /*
     * If the write-side of the channel is flagged as closed, delete it when
     * the output queue is empty and there is no output in the current output
     * buffer.
     */

    if (GotFlag(statePtr, CHANNEL_CLOSEDWRITE) &&
	    (statePtr->outQueueHead == NULL) &&
	    ((statePtr->curOutPtr == NULL) ||
	    IsBufferEmpty(statePtr->curOutPtr))) {
	errorCode = CloseChannelPart(interp, chanPtr, errorCode, TCL_CLOSE_WRITE);
	goto done;
    }

  done:
    Tcl_Release(chanPtr);
    return errorCode;
}

/*
 *----------------------------------------------------------------------
 *
 * CloseChannel --
 *
 *	Utility procedure to close a channel and free associated resources.
 *
 *	If the channel was stacked, then the it will copy the necessary
 *	elements of the NEXT channel into the TOP channel, in essence
 *	unstacking the channel. The NEXT channel will then be freed.
 *
 *	If the channel was not stacked, then we will free all the bits for the
 *	TOP channel, including the data structure itself.
 *
 * Results:
 *	Error code from an unreported error or the driver close operation.
 *
 * Side effects:
 *	May close the actual channel, may free memory, may change the value of
 *	errno.
 *
 *----------------------------------------------------------------------
 */

static int
CloseChannel(
    Tcl_Interp *interp,		/* For error reporting. */
    Channel *chanPtr,		/* The channel to close. */
    int errorCode)		/* Status of operation so far. */
{
    int result = 0;		/* Of calling driver close operation. */
    ChannelState *statePtr;	/* State of the channel stack. */
    ThreadSpecificData *tsdPtr = TCL_TSD_INIT(&dataKey);

    if (chanPtr == NULL) {
	return result;
    }
    statePtr = chanPtr->state;

    /*
     * No more input can be consumed so discard any leftover input.
     */

    DiscardInputQueued(statePtr, 1);

    /*
     * Discard a leftover buffer in the current output buffer field.
     */

    if (statePtr->curOutPtr != NULL) {
	ckfree(statePtr->curOutPtr);
	statePtr->curOutPtr = NULL;
    }

    /*
     * The caller guarantees that there are no more buffers queued for output.
     */

    if (statePtr->outQueueHead != NULL) {
	Tcl_Panic("TclFlush, closed channel: queued output left");
    }

    /*
     * If the EOF character is set in the channel, append that to the output
     * device.
     */

    if ((statePtr->outEofChar != 0) && GotFlag(statePtr, TCL_WRITABLE)) {
	int dummy;
	char c = (char) statePtr->outEofChar;

	(void) ChanWrite(chanPtr, &c, 1, &dummy);
    }

    /*
     * TIP #219, Tcl Channel Reflection API.
     * Move a leftover error message in the channel bypass into the
     * interpreter bypass. Just clear it if there is no interpreter.
     */

    if (statePtr->chanMsg != NULL) {
	if (interp != NULL) {
	    Tcl_SetChannelErrorInterp(interp, statePtr->chanMsg);
	}
	TclDecrRefCount(statePtr->chanMsg);
	statePtr->chanMsg = NULL;
    }

    /*
     * Remove this channel from of the list of all channels.
     */

    CutChannel((Tcl_Channel) chanPtr);

    /*
     * Close and free the channel driver state.
     * This may leave a TIP #219 error message in the interp.
     */

    result = ChanClose(chanPtr, interp);

    /*
     * Some resources can be cleared only if the bottom channel in a stack is
     * closed. All the other channels in the stack are not allowed to remove.
     */

    if (chanPtr == statePtr->bottomChanPtr) {
	if (statePtr->channelName != NULL) {
	    ckfree(statePtr->channelName);
	    statePtr->channelName = NULL;
	}

	Tcl_FreeEncoding(statePtr->encoding);
    }

    /*
     * If we are being called synchronously, report either any latent error on
     * the channel or the current error.
     */

    if (statePtr->unreportedError != 0) {
	errorCode = statePtr->unreportedError;

	/*
	 * TIP #219, Tcl Channel Reflection API.
	 * Move an error message found in the unreported area into the regular
	 * bypass (interp). This kills any message in the channel bypass area.
	 */

	if (statePtr->chanMsg != NULL) {
	    TclDecrRefCount(statePtr->chanMsg);
	    statePtr->chanMsg = NULL;
	}
	if (interp) {
	    Tcl_SetChannelErrorInterp(interp, statePtr->unreportedMsg);
	}
    }
    if (errorCode == 0) {
	errorCode = result;
	if (errorCode != 0) {
	    Tcl_SetErrno(errorCode);
	}
    }

    /*
     * Cancel any outstanding timer.
     */

    Tcl_DeleteTimerHandler(statePtr->timer);

    /*
     * Mark the channel as deleted by clearing the type structure.
     */

    if (chanPtr->downChanPtr != NULL) {
	Channel *downChanPtr = chanPtr->downChanPtr;

	statePtr->nextCSPtr = tsdPtr->firstCSPtr;
	tsdPtr->firstCSPtr = statePtr;

	statePtr->topChanPtr = downChanPtr;
	downChanPtr->upChanPtr = NULL;
	chanPtr->typePtr = NULL;

	Tcl_EventuallyFree(chanPtr, TCL_DYNAMIC);
	return Tcl_Close(interp, (Tcl_Channel) downChanPtr);
    }

    /*
     * There is only the TOP Channel, so we free the remaining pointers we
     * have and then ourselves. Since this is the last of the channels in the
     * stack, make sure to free the ChannelState structure associated with it.
     * We use Tcl_EventuallyFree to allow for any last references.
     */

    chanPtr->typePtr = NULL;

    Tcl_EventuallyFree(statePtr, TCL_DYNAMIC);
    Tcl_EventuallyFree(chanPtr, TCL_DYNAMIC);

    return errorCode;
}

/*
 *----------------------------------------------------------------------
 *
 * Tcl_CutChannel --
 * CutChannel --
 *
 *	Removes a channel from the (thread-)global list of all channels (in
 *	that thread). This is actually the statePtr for the stack of channel.
 *
 * Results:
 *	Nothing.
 *
 * Side effects:
 *	Resets the field 'nextCSPtr' of the specified channel state to NULL.
 *
 * NOTE:
 *	The channel to cut out of the list must not be referenced in any
 *	interpreter. This is something this procedure cannot check (despite
 *	the refcount) because the caller usually wants fiddle with the channel
 *	(like transfering it to a different thread) and thus keeps the
 *	refcount artifically high to prevent its destruction.
 *
 *----------------------------------------------------------------------
 */

static void
CutChannel(
    Tcl_Channel chan)		/* The channel being removed. Must not be
				 * referenced in any interpreter. */
{
    ThreadSpecificData *tsdPtr = TCL_TSD_INIT(&dataKey);
    ChannelState *prevCSPtr;	/* Preceding channel state in list of all
				 * states - used to splice a channel out of
				 * the list on close. */
    ChannelState *statePtr = ((Channel *) chan)->state;
				/* State of the channel stack. */

    /*
     * Remove this channel from of the list of all channels (in the current
     * thread).
     */

    if (tsdPtr->firstCSPtr && (statePtr == tsdPtr->firstCSPtr)) {
	tsdPtr->firstCSPtr = statePtr->nextCSPtr;
    } else {
	for (prevCSPtr = tsdPtr->firstCSPtr;
		prevCSPtr && (prevCSPtr->nextCSPtr != statePtr);
		prevCSPtr = prevCSPtr->nextCSPtr) {
	    /* Empty loop body. */
	}
	if (prevCSPtr == NULL) {
	    Tcl_Panic("FlushChannel: damaged channel list");
	}
	prevCSPtr->nextCSPtr = statePtr->nextCSPtr;
    }

    statePtr->nextCSPtr = NULL;

    /*
     * TIP #218, Channel Thread Actions
     */

    ChanThreadAction((Channel *) chan, TCL_CHANNEL_THREAD_REMOVE);
}

void
Tcl_CutChannel(
    Tcl_Channel chan)		/* The channel being added. Must not be
				 * referenced in any interpreter. */
{
    Channel *chanPtr = ((Channel *) chan)->state->bottomChanPtr;
    ThreadSpecificData *tsdPtr = TCL_TSD_INIT(&dataKey);
    ChannelState *prevCSPtr;	/* Preceding channel state in list of all
				 * states - used to splice a channel out of
				 * the list on close. */
    ChannelState *statePtr = chanPtr->state;
				/* State of the channel stack. */

    /*
     * Remove this channel from of the list of all channels (in the current
     * thread).
     */

    if (tsdPtr->firstCSPtr && (statePtr == tsdPtr->firstCSPtr)) {
	tsdPtr->firstCSPtr = statePtr->nextCSPtr;
    } else {
	for (prevCSPtr = tsdPtr->firstCSPtr;
		prevCSPtr && (prevCSPtr->nextCSPtr != statePtr);
		prevCSPtr = prevCSPtr->nextCSPtr) {
	    /* Empty loop body. */
	}
	if (prevCSPtr == NULL) {
	    Tcl_Panic("FlushChannel: damaged channel list");
	}
	prevCSPtr->nextCSPtr = statePtr->nextCSPtr;
    }

    statePtr->nextCSPtr = NULL;

    /*
     * TIP #218, Channel Thread Actions
     * For all transformations and the base channel.
     */

    for (; chanPtr != NULL ; chanPtr = chanPtr->upChanPtr) {
	ChanThreadAction(chanPtr, TCL_CHANNEL_THREAD_REMOVE);
    }
}

/*
 *----------------------------------------------------------------------
 *
 * Tcl_SpliceChannel --
 * SpliceChannel --
 *
 *	Adds a channel to the (thread-)global list of all channels (in that
 *	thread). Expects that the field 'nextChanPtr' in the channel is set to
 *	NULL.
 *
 * Results:
 *	Nothing.
 *
 * Side effects:
 *	Nothing.
 *
 * NOTE:
 *	The channel to splice into the list must not be referenced in any
 *	interpreter. This is something this procedure cannot check (despite
 *	the refcount) because the caller usually wants figgle with the channel
 *	(like transfering it to a different thread) and thus keeps the
 *	refcount artifically high to prevent its destruction.
 *
 *----------------------------------------------------------------------
 */

static void
SpliceChannel(
    Tcl_Channel chan)		/* The channel being added. Must not be
				 * referenced in any interpreter. */
{
    ThreadSpecificData *tsdPtr = TCL_TSD_INIT(&dataKey);
    ChannelState *statePtr = ((Channel *) chan)->state;

    if (statePtr->nextCSPtr != NULL) {
	Tcl_Panic("SpliceChannel: trying to add channel used in different list");
    }

    statePtr->nextCSPtr = tsdPtr->firstCSPtr;
    tsdPtr->firstCSPtr = statePtr;

    /*
     * TIP #10. Mark the current thread as the new one managing this channel.
     *		Note: 'Tcl_GetCurrentThread' returns sensible values even for
     *		a non-threaded core.
     */

    statePtr->managingThread = Tcl_GetCurrentThread();

    /*
     * TIP #218, Channel Thread Actions
     */

    ChanThreadAction((Channel *) chan, TCL_CHANNEL_THREAD_INSERT);
}

void
Tcl_SpliceChannel(
    Tcl_Channel chan)		/* The channel being added. Must not be
				 * referenced in any interpreter. */
{
    Channel *chanPtr = ((Channel *) chan)->state->bottomChanPtr;
    ThreadSpecificData *tsdPtr = TCL_TSD_INIT(&dataKey);
    ChannelState *statePtr = chanPtr->state;

    if (statePtr->nextCSPtr != NULL) {
	Tcl_Panic("SpliceChannel: trying to add channel used in different list");
    }

    statePtr->nextCSPtr = tsdPtr->firstCSPtr;
    tsdPtr->firstCSPtr = statePtr;

    /*
     * TIP #10. Mark the current thread as the new one managing this channel.
     *		Note: 'Tcl_GetCurrentThread' returns sensible values even for
     *		a non-threaded core.
     */

    statePtr->managingThread = Tcl_GetCurrentThread();

    /*
     * TIP #218, Channel Thread Actions
     * For all transformations and the base channel.
     */

    for (; chanPtr != NULL ; chanPtr = chanPtr->upChanPtr) {
	ChanThreadAction(chanPtr, TCL_CHANNEL_THREAD_INSERT);
    }
}

/*
 *----------------------------------------------------------------------
 *
 * Tcl_Close --
 *
 *	Closes a channel.
 *
 * Results:
 *	A standard Tcl result.
 *
 * Side effects:
 *	Closes the channel if this is the last reference.
 *
 * NOTE:
 *	Tcl_Close removes the channel as far as the user is concerned.
 *	However, it may continue to exist for a while longer if it has a
 *	background flush scheduled. The device itself is eventually closed and
 *	the channel record removed, in CloseChannel, above.
 *
 *----------------------------------------------------------------------
 */

	/* ARGSUSED */
int
Tcl_Close(
    Tcl_Interp *interp,		/* Interpreter for errors. */
    Tcl_Channel chan)		/* The channel being closed. Must not be
				 * referenced in any interpreter. */
{
    CloseCallback *cbPtr;	/* Iterate over close callbacks for this
				 * channel. */
    Channel *chanPtr;		/* The real IO channel. */
    ChannelState *statePtr;	/* State of real IO channel. */
    int result;			/* Of calling FlushChannel. */
    int flushcode;
    int stickyError;

    if (chan == NULL) {
	return TCL_OK;
    }

    /*
     * Perform special handling for standard channels being closed. If the
     * refCount is now 1 it means that the last reference to the standard
     * channel is being explicitly closed, so bump the refCount down
     * artificially to 0. This will ensure that the channel is actually
     * closed, below. Also set the static pointer to NULL for the channel.
     */

    CheckForStdChannelsBeingClosed(chan);

    /*
     * This operation should occur at the top of a channel stack.
     */

    chanPtr = (Channel *) chan;
    statePtr = chanPtr->state;
    chanPtr = statePtr->topChanPtr;

    if (statePtr->refCount > 0) {
	Tcl_Panic("called Tcl_Close on channel with refCount > 0");
    }

    if (GotFlag(statePtr, CHANNEL_INCLOSE)) {
	if (interp) {
	    Tcl_SetObjResult(interp, Tcl_NewStringObj(
                    "illegal recursive call to close through close-handler"
                    " of channel", -1));
	}
	return TCL_ERROR;
    }
    SetFlag(statePtr, CHANNEL_INCLOSE);

    /*
     * When the channel has an escape sequence driven encoding such as
     * iso2022, the terminated escape sequence must write to the buffer.
     */

    stickyError = 0;

    if ((statePtr->encoding != NULL) && (statePtr->curOutPtr != NULL)
	    && (CheckChannelErrors(statePtr, TCL_WRITABLE) == 0)) {
	statePtr->outputEncodingFlags |= TCL_ENCODING_END;
	if (WriteChars(chanPtr, "", 0) < 0) {
	    stickyError = Tcl_GetErrno();
	}

	/*
	 * TIP #219, Tcl Channel Reflection API.
	 * Move an error message found in the channel bypass into the
	 * interpreter bypass. Just clear it if there is no interpreter.
	 */

	if (statePtr->chanMsg != NULL) {
	    if (interp != NULL) {
		Tcl_SetChannelErrorInterp(interp, statePtr->chanMsg);
	    }
	    TclDecrRefCount(statePtr->chanMsg);
	    statePtr->chanMsg = NULL;
	}
    }

    Tcl_ClearChannelHandlers(chan);

    /*
     * Invoke the registered close callbacks and delete their records.
     */

    while (statePtr->closeCbPtr != NULL) {
	cbPtr = statePtr->closeCbPtr;
	statePtr->closeCbPtr = cbPtr->nextPtr;
	cbPtr->proc(cbPtr->clientData);
	ckfree(cbPtr);
    }

    ResetFlag(statePtr, CHANNEL_INCLOSE);

    /*
     * Ensure that the last output buffer will be flushed.
     */

    if ((statePtr->curOutPtr != NULL) && IsBufferReady(statePtr->curOutPtr)) {
	SetFlag(statePtr, BUFFER_READY);
    }

    /*
     * If this channel supports it, close the read side, since we don't need
     * it anymore and this will help avoid deadlocks on some channel types.
     */

    if (chanPtr->typePtr->closeProc == TCL_CLOSE2PROC) {
	result = chanPtr->typePtr->close2Proc(chanPtr->instanceData, interp,
		TCL_CLOSE_READ);
    } else {
	result = 0;
    }

    /*
     * The call to FlushChannel will flush any queued output and invoke the
     * close function of the channel driver, or it will set up the channel to
     * be flushed and closed asynchronously.
     */

    SetFlag(statePtr, CHANNEL_CLOSED);

    flushcode = FlushChannel(interp, chanPtr, 0);

    /*
     * TIP #219.
     * Capture error messages put by the driver into the bypass area and put
     * them into the regular interpreter result.
     *
     * Notes: Due to the assertion of CHANNEL_CLOSED in the flags
     * FlushChannel() has called CloseChannel() and thus freed all the channel
     * structures. We must not try to access "chan" anymore, hence the NULL
     * argument in the call below. The only place which may still contain a
     * message is the interpreter itself, and "CloseChannel" made sure to lift
     * any channel message it generated into it.
     */

    if (TclChanCaughtErrorBypass(interp, NULL)) {
	result = EINVAL;
    }

    if (stickyError != 0) {
	Tcl_SetErrno(stickyError);
	if (interp != NULL) {
	    Tcl_SetObjResult(interp,
			     Tcl_NewStringObj(Tcl_PosixError(interp), -1));
	}
	flushcode = -1;
    }
    if ((flushcode != 0) || (result != 0)) {
	return TCL_ERROR;
    }
    return TCL_OK;
}

/*
 *----------------------------------------------------------------------
 *
 * Tcl_CloseEx --
 *
 *	Closes one side of a channel, read or write.
 *
 * Results:
 *	A standard Tcl result.
 *
 * Side effects:
 *	Closes one direction of the channel.
 *
 * NOTE:
 *	Tcl_CloseEx closes the specified direction of the channel as far as
 *	the user is concerned. The channel keeps existing however. You cannot
 *	calls this function to close the last possible direction of the
 *	channel. Use Tcl_Close for that.
 *
 *----------------------------------------------------------------------
 */

	/* ARGSUSED */
int
Tcl_CloseEx(
    Tcl_Interp *interp,		/* Interpreter for errors. */
    Tcl_Channel chan,		/* The channel being closed. May still be used
				 * by some interpreter. */
    int flags)			/* Flags telling us which side to close. */
{
    Channel *chanPtr;		/* The real IO channel. */
    ChannelState *statePtr;	/* State of real IO channel. */

    if (chan == NULL) {
	return TCL_OK;
    }

    /* TODO: assert flags validity ? */

    chanPtr = (Channel *) chan;
    statePtr = chanPtr->state;

    /*
     * Does the channel support half-close anyway? Error if not.
     */

    if (!chanPtr->typePtr->close2Proc) {
	Tcl_SetObjResult(interp, Tcl_ObjPrintf(
                "half-close of channels not supported by %ss",
		chanPtr->typePtr->typeName));
	return TCL_ERROR;
    }

    /*
     * Is the channel unstacked ? If not we fail.
     */

    if (chanPtr != statePtr->topChanPtr) {
	Tcl_SetObjResult(interp, Tcl_NewStringObj(
		"half-close not applicable to stack of transformations", -1));
	return TCL_ERROR;
    }

    /*
     * Check direction against channel mode. It is an error if we try to close
     * a direction not supported by the channel (already closed, or never
     * opened for that direction).
     */

    if (!(statePtr->flags & (TCL_READABLE | TCL_WRITABLE) & flags)) {
	const char *msg;

	if (flags & TCL_CLOSE_READ) {
	    msg = "read";
	} else {
	    msg = "write";
	}
	Tcl_SetObjResult(interp, Tcl_ObjPrintf(
                "Half-close of %s-side not possible, side not opened or"
                " already closed", msg));
	return TCL_ERROR;
    }

    /*
     * A user may try to call half-close from within a channel close
     * handler. That won't do.
     */

    if (statePtr->flags & CHANNEL_INCLOSE) {
	if (interp) {
	    Tcl_SetObjResult(interp, Tcl_NewStringObj(
                    "illegal recursive call to close through close-handler"
                    " of channel", -1));
	}
	return TCL_ERROR;
    }

    if (flags & TCL_CLOSE_READ) {
	/*
	 * Call the finalization code directly. There are no events to handle,
	 * there cannot be for the read-side.
	 */

	return CloseChannelPart(interp, chanPtr, 0, flags);
    } else if (flags & TCL_CLOSE_WRITE) {
	if ((statePtr->curOutPtr != NULL) &&
		IsBufferReady(statePtr->curOutPtr)) {
	    SetFlag(statePtr, BUFFER_READY);
	}
	Tcl_Preserve(statePtr);
	if (!GotFlag(statePtr, BG_FLUSH_SCHEDULED)) {
	    /*
	     * We don't want to re-enter CloseWrite().
	     */

	    if (!GotFlag(statePtr, CHANNEL_CLOSEDWRITE)) {
		if (CloseWrite(interp, chanPtr) != TCL_OK) {
		    SetFlag(statePtr, CHANNEL_CLOSEDWRITE);
		    Tcl_Release(statePtr);
		    return TCL_ERROR;
		}
	    }
	}
	SetFlag(statePtr, CHANNEL_CLOSEDWRITE);
	Tcl_Release(statePtr);
    }

    return TCL_OK;
}

/*
 *----------------------------------------------------------------------
 *
 * CloseWrite --
 *
 *	Closes the write side a channel.
 *
 * Results:
 *	A standard Tcl result.
 *
 * Side effects:
 *	Closes the write side of the channel.
 *
 * NOTE:
 *	CloseWrite removes the channel as far as the user is concerned.
 *	However, the ooutput data structures may continue to exist for a while
 *	longer if it has a background flush scheduled. The device itself is
 *	eventually closed and the channel structures modified, in
 *	CloseChannelPart, below.
 *
 *----------------------------------------------------------------------
 */

static int
CloseWrite(
    Tcl_Interp *interp,		/* Interpreter for errors. */
    Channel *chanPtr)		/* The channel whose write side is being
                                 * closed. May still be used by some
                                 * interpreter */
{
    /* Notes: clear-channel-handlers - write side only ? or keep around, just
     * not called. */
    /* No close cllbacks are run - channel is still open (read side) */

    ChannelState *statePtr = chanPtr->state;
                                /* State of real IO channel. */
    int flushcode;
    int result = 0;

    /*
     * Ensure that the last output buffer will be flushed.
     */

    if ((statePtr->curOutPtr != NULL) && IsBufferReady(statePtr->curOutPtr)) {
	SetFlag(statePtr, BUFFER_READY);
    }

    /*
     * The call to FlushChannel will flush any queued output and invoke the
     * close function of the channel driver, or it will set up the channel to
     * be flushed and closed asynchronously.
     */

    SetFlag(statePtr, CHANNEL_CLOSEDWRITE);

    flushcode = FlushChannel(interp, chanPtr, 0);

    /*
     * TIP #219.
     * Capture error messages put by the driver into the bypass area and put
     * them into the regular interpreter result.
     *
     * Notes: Due to the assertion of CHANNEL_CLOSEDWRITE in the flags
     * FlushChannel() has called CloseChannelPart(). While we can still access
     * "chan" (no structures were freed), the only place which may still
     * contain a message is the interpreter itself, and "CloseChannelPart" made
     * sure to lift any channel message it generated into it. Hence the NULL
     * argument in the call below.
     */

    if (TclChanCaughtErrorBypass(interp, NULL)) {
	result = EINVAL;
    }

    if ((flushcode != 0) || (result != 0)) {
	return TCL_ERROR;
    }

    return TCL_OK;
}

/*
 *----------------------------------------------------------------------
 *
 * CloseChannelPart --
 *
 *	Utility procedure to close a channel partially and free associated
 *	resources. If the channel was stacked it will never be run (The higher
 *	level forbid this). If the channel was not stacked, then we will free
 *	all the bits of the chosen side (read, or write) for the TOP channel.
 *
 * Results:
 *	Error code from an unreported error or the driver close2 operation.
 *
 * Side effects:
 *	May free memory, may change the value of errno.
 *
 *----------------------------------------------------------------------
 */

static int
CloseChannelPart(
    Tcl_Interp *interp,		/* Interpreter for errors. */
    Channel *chanPtr,		/* The channel being closed. May still be used
				 * by some interpreter. */
    int errorCode,		/* Status of operation so far. */
    int flags)			/* Flags telling us which side to close. */
{
    ChannelState *statePtr;	/* State of real IO channel. */
    int result;			/* Of calling the close2proc. */

    statePtr = chanPtr->state;

    if (flags & TCL_CLOSE_READ) {
	/*
	 * No more input can be consumed so discard any leftover input.
	 */

	DiscardInputQueued(statePtr, 1);
    } else if (flags & TCL_CLOSE_WRITE) {
	/*
	 * The caller guarantees that there are no more buffers queued for
	 * output.
	 */

	if (statePtr->outQueueHead != NULL) {
	    Tcl_Panic("ClosechanHalf, closed write-side of channel: "
		    "queued output left");
	}

	/*
	 * If the EOF character is set in the channel, append that to the
	 * output device.
	 */

	if ((statePtr->outEofChar != 0) && GotFlag(statePtr, TCL_WRITABLE)) {
	    int dummy;
	    char c = (char) statePtr->outEofChar;

	    (void) ChanWrite(chanPtr, &c, 1, &dummy);
	}

	/*
	 * TIP #219, Tcl Channel Reflection API.
	 * Move a leftover error message in the channel bypass into the
	 * interpreter bypass. Just clear it if there is no interpreter.
	 */

	if (statePtr->chanMsg != NULL) {
	    if (interp != NULL) {
		Tcl_SetChannelErrorInterp(interp, statePtr->chanMsg);
	    }
	    TclDecrRefCount(statePtr->chanMsg);
	    statePtr->chanMsg = NULL;
	}
    }

    /*
     * Finally do what is asked of us. Close and free the channel driver state
     * for the chosen side of the channel. This may leave a TIP #219 error
     * message in the interp.
     */

    result = ChanCloseHalf(chanPtr, interp, flags);

    /*
     * If we are being called synchronously, report either any latent error on
     * the channel or the current error.
     */

    if (statePtr->unreportedError != 0) {
	errorCode = statePtr->unreportedError;

	/*
	 * TIP #219, Tcl Channel Reflection API.
	 * Move an error message found in the unreported area into the regular
	 * bypass (interp). This kills any message in the channel bypass area.
	 */

	if (statePtr->chanMsg != NULL) {
	    TclDecrRefCount(statePtr->chanMsg);
	    statePtr->chanMsg = NULL;
	}
	if (interp) {
	    Tcl_SetChannelErrorInterp(interp, statePtr->unreportedMsg);
	}
    }
    if (errorCode == 0) {
	errorCode = result;
	if (errorCode != 0) {
	    Tcl_SetErrno(errorCode);
	}
    }

    /*
     * TIP #219.
     * Capture error messages put by the driver into the bypass area and put
     * them into the regular interpreter result. See also the bottom of
     * CloseWrite().
     */

    if (TclChanCaughtErrorBypass(interp, (Tcl_Channel) chanPtr)) {
	result = EINVAL;
    }

    if (result != 0) {
	return TCL_ERROR;
    }

    /*
     * Remove the closed side from the channel mode/flags.
     */

    ResetFlag(statePtr, flags & (TCL_READABLE | TCL_WRITABLE));
    return TCL_OK;
}

/*
 *----------------------------------------------------------------------
 *
 * Tcl_ClearChannelHandlers --
 *
 *	Removes all channel handlers and event scripts from the channel,
 *	cancels all background copies involving the channel and any interest
 *	in events.
 *
 * Results:
 *	None.
 *
 * Side effects:
 *	See above. Deallocates memory.
 *
 *----------------------------------------------------------------------
 */

void
Tcl_ClearChannelHandlers(
    Tcl_Channel channel)
{
    ChannelHandler *chPtr, *chNext;	/* Iterate over channel handlers. */
    EventScriptRecord *ePtr, *eNextPtr;	/* Iterate over eventscript records. */
    Channel *chanPtr;			/* The real IO channel. */
    ChannelState *statePtr;		/* State of real IO channel. */
    ThreadSpecificData *tsdPtr = TCL_TSD_INIT(&dataKey);
    NextChannelHandler *nhPtr;

    /*
     * This operation should occur at the top of a channel stack.
     */

    chanPtr = (Channel *) channel;
    statePtr = chanPtr->state;
    chanPtr = statePtr->topChanPtr;

    /*
     * Cancel any outstanding timer.
     */

    Tcl_DeleteTimerHandler(statePtr->timer);

    /*
     * Remove any references to channel handlers for this channel that may be
     * about to be invoked.
     */

    for (nhPtr = tsdPtr->nestedHandlerPtr; nhPtr != NULL;
	    nhPtr = nhPtr->nestedHandlerPtr) {
	if (nhPtr->nextHandlerPtr &&
		(nhPtr->nextHandlerPtr->chanPtr == chanPtr)) {
	    nhPtr->nextHandlerPtr = NULL;
	}
    }

    /*
     * Remove all the channel handler records attached to the channel itself.
     */

    for (chPtr = statePtr->chPtr; chPtr != NULL; chPtr = chNext) {
	chNext = chPtr->nextPtr;
	ckfree(chPtr);
    }
    statePtr->chPtr = NULL;

    /*
     * Cancel any pending copy operation.
     */

    StopCopy(statePtr->csPtrR);
    StopCopy(statePtr->csPtrW);

    /*
     * Must set the interest mask now to 0, otherwise infinite loops
     * will occur if Tcl_DoOneEvent is called before the channel is
     * finally deleted in FlushChannel. This can happen if the channel
     * has a background flush active.
     */

    statePtr->interestMask = 0;

    /*
     * Remove any EventScript records for this channel.
     */

    for (ePtr = statePtr->scriptRecordPtr; ePtr != NULL; ePtr = eNextPtr) {
	eNextPtr = ePtr->nextPtr;
	TclDecrRefCount(ePtr->scriptPtr);
	ckfree(ePtr);
    }
    statePtr->scriptRecordPtr = NULL;
}

/*
 *----------------------------------------------------------------------
 *
 * Tcl_Write --
 *
 *	Puts a sequence of bytes into an output buffer, may queue the buffer
 *	for output if it gets full, and also remembers whether the current
 *	buffer is ready e.g. if it contains a newline and we are in line
 *	buffering mode. Compensates stacking, i.e. will redirect the data from
 *	the specified channel to the topmost channel in a stack.
 *
 *	No encoding conversions are applied to the bytes being read.
 *
 * Results:
 *	The number of bytes written or -1 in case of error. If -1,
 *	Tcl_GetErrno will return the error code.
 *
 * Side effects:
 *	May buffer up output and may cause output to be produced on the
 *	channel.
 *
 *----------------------------------------------------------------------
 */

int
Tcl_Write(
    Tcl_Channel chan,		/* The channel to buffer output for. */
    const char *src,		/* Data to queue in output buffer. */
    int srcLen)			/* Length of data in bytes, or < 0 for
				 * strlen(). */
{
    /*
     * Always use the topmost channel of the stack
     */

    Channel *chanPtr;
    ChannelState *statePtr;	/* State info for channel */

    statePtr = ((Channel *) chan)->state;
    chanPtr = statePtr->topChanPtr;

    if (CheckChannelErrors(statePtr, TCL_WRITABLE) != 0) {
	return -1;
    }

    if (srcLen < 0) {
	srcLen = strlen(src);
    }
    return WriteBytes(chanPtr, src, srcLen);
}

/*
 *----------------------------------------------------------------------
 *
 * Tcl_WriteRaw --
 *
 *	Puts a sequence of bytes into an output buffer, may queue the buffer
 *	for output if it gets full, and also remembers whether the current
 *	buffer is ready e.g. if it contains a newline and we are in line
 *	buffering mode. Writes directly to the driver of the channel, does not
 *	compensate for stacking.
 *
 *	No encoding conversions are applied to the bytes being read.
 *
 * Results:
 *	The number of bytes written or -1 in case of error. If -1,
 *	Tcl_GetErrno will return the error code.
 *
 * Side effects:
 *	May buffer up output and may cause output to be produced on the
 *	channel.
 *
 *----------------------------------------------------------------------
 */

int
Tcl_WriteRaw(
    Tcl_Channel chan,		/* The channel to buffer output for. */
    const char *src,		/* Data to queue in output buffer. */
    int srcLen)			/* Length of data in bytes, or < 0 for
				 * strlen(). */
{
    Channel *chanPtr = ((Channel *) chan);
    ChannelState *statePtr = chanPtr->state;
				/* State info for channel */
    int errorCode, written;

    if (CheckChannelErrors(statePtr, TCL_WRITABLE | CHANNEL_RAW_MODE) != 0) {
	return -1;
    }

    if (srcLen < 0) {
	srcLen = strlen(src);
    }

    /*
     * Go immediately to the driver, do all the error handling by ourselves.
     * The code was stolen from 'FlushChannel'.
     */

    written = ChanWrite(chanPtr, src, srcLen, &errorCode);
    if (written < 0) {
	Tcl_SetErrno(errorCode);
    }

    return written;
}

/*
 *---------------------------------------------------------------------------
 *
 * Tcl_WriteChars --
 *
 *	Takes a sequence of UTF-8 characters and converts them for output
 *	using the channel's current encoding, may queue the buffer for output
 *	if it gets full, and also remembers whether the current buffer is
 *	ready e.g. if it contains a newline and we are in line buffering
 *	mode. Compensates stacking, i.e. will redirect the data from the
 *	specified channel to the topmost channel in a stack.
 *
 * Results:
 *	The number of bytes written or -1 in case of error. If -1,
 *	Tcl_GetErrno will return the error code.
 *
 * Side effects:
 *	May buffer up output and may cause output to be produced on the
 *	channel.
 *
 *----------------------------------------------------------------------
 */

int
Tcl_WriteChars(
    Tcl_Channel chan,		/* The channel to buffer output for. */
    const char *src,		/* UTF-8 characters to queue in output
				 * buffer. */
    int len)			/* Length of string in bytes, or < 0 for
				 * strlen(). */
{
    Channel *chanPtr = (Channel *) chan;
    ChannelState *statePtr = chanPtr->state;	/* State info for channel */
    int result;
    Tcl_Obj *objPtr;

    if (CheckChannelErrors(statePtr, TCL_WRITABLE) != 0) {
	return -1;
    }

    chanPtr = statePtr->topChanPtr;

    if (len < 0) {
	len = strlen(src);
    }
    if (statePtr->encoding) {
	return WriteChars(chanPtr, src, len);
    }

    /*
     * Inefficient way to convert UTF-8 to byte-array, but the code
     * parallels the way it is done for objects.  Special case for 1-byte
     * (used by eg [puts] for the \n) could be extended to more efficient
     * translation of the src string.
     */

    if ((len == 1) && (UCHAR(*src) < 0xC0)) {
	return WriteBytes(chanPtr, src, len);
    }

    objPtr = Tcl_NewStringObj(src, len);
    src = (char *) Tcl_GetByteArrayFromObj(objPtr, &len);
    result = WriteBytes(chanPtr, src, len);
    TclDecrRefCount(objPtr);
    return result;
}

/*
 *---------------------------------------------------------------------------
 *
 * Tcl_WriteObj --
 *
 *	Takes the Tcl object and queues its contents for output. If the
 *	encoding of the channel is NULL, takes the byte-array representation
 *	of the object and queues those bytes for output. Otherwise, takes the
 *	characters in the UTF-8 (string) representation of the object and
 *	converts them for output using the channel's current encoding. May
 *	flush internal buffers to output if one becomes full or is ready for
 *	some other reason, e.g. if it contains a newline and the channel is in
 *	line buffering mode.
 *
 * Results:
 *	The number of bytes written or -1 in case of error. If -1,
 *	Tcl_GetErrno() will return the error code.
 *
 * Side effects:
 *	May buffer up output and may cause output to be produced on the
 *	channel.
 *
 *----------------------------------------------------------------------
 */

int
Tcl_WriteObj(
    Tcl_Channel chan,		/* The channel to buffer output for. */
    Tcl_Obj *objPtr)		/* The object to write. */
{
    /*
     * Always use the topmost channel of the stack
     */

    Channel *chanPtr;
    ChannelState *statePtr;	/* State info for channel */
    const char *src;
    int srcLen;

    statePtr = ((Channel *) chan)->state;
    chanPtr = statePtr->topChanPtr;

    if (CheckChannelErrors(statePtr, TCL_WRITABLE) != 0) {
	return -1;
    }
    if (statePtr->encoding == NULL) {
	src = (char *) Tcl_GetByteArrayFromObj(objPtr, &srcLen);
	return WriteBytes(chanPtr, src, srcLen);
    } else {
	src = TclGetStringFromObj(objPtr, &srcLen);
	return WriteChars(chanPtr, src, srcLen);
    }
}

static void
WillWrite(
    Channel *chanPtr)
{
    int inputBuffered;

    if ((chanPtr->typePtr->seekProc != NULL) &&
            ((inputBuffered = Tcl_InputBuffered((Tcl_Channel) chanPtr)) > 0)){
        int ignore;

        DiscardInputQueued(chanPtr->state, 0);
        ChanSeek(chanPtr, -inputBuffered, SEEK_CUR, &ignore);
    }
}

static int
WillRead(
    Channel *chanPtr)
{
    if ((chanPtr->typePtr->seekProc != NULL)
            && (Tcl_OutputBuffered((Tcl_Channel) chanPtr) > 0)) {
        if ((chanPtr->state->curOutPtr != NULL)
                && IsBufferReady(chanPtr->state->curOutPtr)) {
            SetFlag(chanPtr->state, BUFFER_READY);
        }
        if (FlushChannel(NULL, chanPtr, 0) != 0) {
            return -1;
        }
    }
    return 0;
}

/*
 *----------------------------------------------------------------------
 *
 * Write --
 *
 *	Convert srcLen bytes starting at src according to encoding and write
 *	produced bytes into an output buffer, may queue the buffer for output
 *	if it gets full, and also remembers whether the current buffer is
 *	ready e.g. if it contains a newline and we are in line buffering mode.
 *
 * Results:
 *	The number of bytes written or -1 in case of error. If -1,
 *	Tcl_GetErrno will return the error code.
 *
 * Side effects:
 *	May buffer up output and may cause output to be produced on the
 *	channel.
 *
 *----------------------------------------------------------------------
 */

static int
Write(
    Channel *chanPtr,		/* The channel to buffer output for. */
    const char *src,		/* UTF-8 string to write. */
    int srcLen,			/* Length of UTF-8 string in bytes. */
    Tcl_Encoding encoding)
{
    ChannelState *statePtr = chanPtr->state;
				/* State info for channel */
    char *nextNewLine = NULL;
    int endEncoding, saved = 0, total = 0, flushed = 0, needNlFlush = 0;

    if (srcLen) {
        WillWrite(chanPtr);
    }

    /*
     * Write the terminated escape sequence even if srcLen is 0.
     */

    endEncoding = ((statePtr->outputEncodingFlags & TCL_ENCODING_END) != 0);

    if (GotFlag(statePtr, CHANNEL_LINEBUFFERED)
	    || (statePtr->outputTranslation != TCL_TRANSLATE_LF)) {
	nextNewLine = memchr(src, '\n', srcLen);
    }

    while (srcLen + saved + endEncoding > 0) {
	ChannelBuffer *bufPtr;
	char *dst, safe[BUFFER_PADDING];
	int result, srcRead, dstLen, dstWrote, srcLimit = srcLen;

	if (nextNewLine) {
	    srcLimit = nextNewLine - src;
	}
	
	/* Get space to write into */
	bufPtr = statePtr->curOutPtr;
	if (bufPtr == NULL) {
	    bufPtr = AllocChannelBuffer(statePtr->bufSize);
	    statePtr->curOutPtr = bufPtr;
	}
	if (saved) {
	    /*
	     * Here's some translated bytes left over from the last buffer
	     * that we need to stick at the beginning of this buffer.
	     */

	    memcpy(InsertPoint(bufPtr), safe, (size_t) saved);
	    bufPtr->nextAdded += saved;
	    saved = 0;
	}
	dst = InsertPoint(bufPtr);
	dstLen = SpaceLeft(bufPtr);

	result = Tcl_UtfToExternal(NULL, encoding, src, srcLimit,
		statePtr->outputEncodingFlags,
		&statePtr->outputEncodingState, dst,
		dstLen + BUFFER_PADDING, &srcRead, &dstWrote, NULL);

	/* See chan-io-1.[89]. Tcl Bug 506297. */
	statePtr->outputEncodingFlags &= ~TCL_ENCODING_START;
	
	if ((result != TCL_OK) && (srcRead + dstWrote == 0)) {
	    /* We're reading from invalid/incomplete UTF-8 */
	    if (total == 0) {
		Tcl_SetErrno(EINVAL);
		return -1;
	    }
	    break;
	}

	bufPtr->nextAdded += dstWrote;
	src += srcRead;
	srcLen -= srcRead;
	total += dstWrote;
	dst += dstWrote;
	dstLen -= dstWrote;

	if (src == nextNewLine && dstLen > 0) {
	    static char crln[3] = "\r\n";
	    char *nl = NULL;
	    int nlLen = 0;

	    switch (statePtr->outputTranslation) {
	    case TCL_TRANSLATE_LF:
		nl = crln + 1;
		nlLen = 1;
		break;
	    case TCL_TRANSLATE_CR:
		nl = crln;
		nlLen = 1;
		break;
	    case TCL_TRANSLATE_CRLF:
		nl = crln;
		nlLen = 2;
		break;
	    default:
		Tcl_Panic("unknown output translation requested");
		break;
	    }
	
	    result |= Tcl_UtfToExternal(NULL, encoding, nl, nlLen,
		statePtr->outputEncodingFlags,
		&statePtr->outputEncodingState, dst,
		dstLen + BUFFER_PADDING, &srcRead, &dstWrote, NULL);

	    if (srcRead != nlLen) {
		Tcl_Panic("Can This Happen?");
	    }

	    bufPtr->nextAdded += dstWrote;
	    src++;
	    srcLen--;
	    total += dstWrote;
	    dst += dstWrote;
	    dstLen -= dstWrote;
	    nextNewLine = memchr(src, '\n', srcLen);
	    needNlFlush = 1;
	}

	if (IsBufferOverflowing(bufPtr)) {
	    /*
	     * When translating from UTF-8 to external encoding, we
	     * allowed the translation to produce a character that crossed
	     * the end of the output buffer, so that we would get a
	     * completely full buffer before flushing it. The extra bytes
	     * will be moved to the beginning of the next buffer.
	     */

	    saved = -SpaceLeft(bufPtr);
	    memcpy(safe, dst + dstLen, (size_t) saved);
	    bufPtr->nextAdded = bufPtr->bufLength;
	}

	if ((srcLen + saved == 0) && (result == TCL_OK)) {
	    endEncoding = 0;
	}

	if (IsBufferFull(bufPtr)) {
	    if (FlushChannel(NULL, chanPtr, 0) != 0) {
		return -1;
	    }
	    flushed += statePtr->bufSize;
	    if (saved == 0 || src[-1] != '\n') {
		needNlFlush = 0;
	    }
	}
    }
    if ((flushed < total) && (GotFlag(statePtr, CHANNEL_UNBUFFERED) ||
	    (needNlFlush && GotFlag(statePtr, CHANNEL_LINEBUFFERED)))) {
	SetFlag(statePtr, BUFFER_READY);
	if (FlushChannel(NULL, chanPtr, 0) != 0) {
	    return -1;
	}
    }

    return total;
}

/*
 *---------------------------------------------------------------------------
 *
 * Tcl_Gets --
 *
 *	Reads a complete line of input from the channel into a Tcl_DString.
 *
 * Results:
 *	Length of line read (in characters) or -1 if error, EOF, or blocked.
 *	If -1, use Tcl_GetErrno() to retrieve the POSIX error code for the
 *	error or condition that occurred.
 *
 * Side effects:
 *	May flush output on the channel. May cause input to be consumed from
 *	the channel.
 *
 *---------------------------------------------------------------------------
 */

int
Tcl_Gets(
    Tcl_Channel chan,		/* Channel from which to read. */
    Tcl_DString *lineRead)	/* The line read will be appended to this
				 * DString as UTF-8 characters. The caller
				 * must have initialized it and is responsible
				 * for managing the storage. */
{
    Tcl_Obj *objPtr;
    int charsStored;

    TclNewObj(objPtr);
    charsStored = Tcl_GetsObj(chan, objPtr);
    if (charsStored > 0) {
	TclDStringAppendObj(lineRead, objPtr);
    }
    TclDecrRefCount(objPtr);
    return charsStored;
}

/*
 *---------------------------------------------------------------------------
 *
 * Tcl_GetsObj --
 *
 *	Accumulate input from the input channel until end-of-line or
 *	end-of-file has been seen. Bytes read from the input channel are
 *	converted to UTF-8 using the encoding specified by the channel.
 *
 * Results:
 *	Number of characters accumulated in the object or -1 if error,
 *	blocked, or EOF. If -1, use Tcl_GetErrno() to retrieve the POSIX error
 *	code for the error or condition that occurred.
 *
 * Side effects:
 *	Consumes input from the channel.
 *
 *	On reading EOF, leave channel pointing at EOF char. On reading EOL,
 *	leave channel pointing after EOL, but don't return EOL in dst buffer.
 *
 *---------------------------------------------------------------------------
 */

int
Tcl_GetsObj(
    Tcl_Channel chan,		/* Channel from which to read. */
    Tcl_Obj *objPtr)		/* The line read will be appended to this
				 * object as UTF-8 characters. */
{
    GetsState gs;
    Channel *chanPtr = (Channel *) chan;
    ChannelState *statePtr = chanPtr->state;
				/* State info for channel */
    ChannelBuffer *bufPtr;
    int inEofChar, skip, copiedTotal, oldLength, oldFlags, oldRemoved;
    Tcl_Encoding encoding;
    char *dst, *dstEnd, *eol, *eof;
    Tcl_EncodingState oldState;

    if (CheckChannelErrors(statePtr, TCL_READABLE) != 0) {
	copiedTotal = -1;
	goto done;
    }

    /*
     * A binary version of Tcl_GetsObj. This could also handle encodings that
     * are ascii-7 pure (iso8859, utf-8, ...) with a final encoding conversion
     * done on objPtr.
     */

    if ((statePtr->encoding == NULL)
	    && ((statePtr->inputTranslation == TCL_TRANSLATE_LF)
		    || (statePtr->inputTranslation == TCL_TRANSLATE_CR))) {
	return TclGetsObjBinary(chan, objPtr);
    }

    /*
     * This operation should occur at the top of a channel stack.
     */

    chanPtr = statePtr->topChanPtr;
    Tcl_Preserve(chanPtr);

    bufPtr = statePtr->inQueueHead;
    encoding = statePtr->encoding;

    /*
     * Preserved so we can restore the channel's state in case we don't find a
     * newline in the available input.
     */

    TclGetStringFromObj(objPtr, &oldLength);
    oldFlags = statePtr->inputEncodingFlags;
    oldState = statePtr->inputEncodingState;
    oldRemoved = BUFFER_PADDING;
    if (bufPtr != NULL) {
	oldRemoved = bufPtr->nextRemoved;
    }

    /*
     * If there is no encoding, use "iso8859-1" -- Tcl_GetsObj() doesn't
     * produce ByteArray objects.
     */

    if (encoding == NULL) {
	encoding = GetBinaryEncoding();
    }

    /*
     * Object used by FilterInputBytes to keep track of how much data has been
     * consumed from the channel buffers.
     */

    gs.objPtr		= objPtr;
    gs.dstPtr		= &dst;
    gs.encoding		= encoding;
    gs.bufPtr		= bufPtr;
    gs.state		= oldState;
    gs.rawRead		= 0;
    gs.bytesWrote	= 0;
    gs.charsWrote	= 0;
    gs.totalChars	= 0;

    dst = objPtr->bytes + oldLength;
    dstEnd = dst;

    skip = 0;
    eof = NULL;
    inEofChar = statePtr->inEofChar;

    while (1) {
	if (dst >= dstEnd) {
	    if (FilterInputBytes(chanPtr, &gs) != 0) {
		goto restore;
	    }
	    dstEnd = dst + gs.bytesWrote;
	}

	/*
	 * Remember if EOF char is seen, then look for EOL anyhow, because the
	 * EOL might be before the EOF char.
	 */

	if (inEofChar != '\0') {
	    for (eol = dst; eol < dstEnd; eol++) {
		if (*eol == inEofChar) {
		    dstEnd = eol;
		    eof = eol;
		    break;
		}
	    }
	}

	/*
	 * On EOL, leave current file position pointing after the EOL, but
	 * don't store the EOL in the output string.
	 */

	switch (statePtr->inputTranslation) {
	case TCL_TRANSLATE_LF:
	    for (eol = dst; eol < dstEnd; eol++) {
		if (*eol == '\n') {
		    skip = 1;
		    goto gotEOL;
		}
	    }
	    break;
	case TCL_TRANSLATE_CR:
	    for (eol = dst; eol < dstEnd; eol++) {
		if (*eol == '\r') {
		    skip = 1;
		    goto gotEOL;
		}
	    }
	    break;
	case TCL_TRANSLATE_CRLF:
	    for (eol = dst; eol < dstEnd; eol++) {
		if (*eol == '\r') {
		    eol++;

		    /*
		     * If a CR is at the end of the buffer, then check for a
		     * LF at the begining of the next buffer, unless EOF char
		     * was found already.
		     */

		    if (eol >= dstEnd) {
			int offset;

			if (eol != eof) {
			    offset = eol - objPtr->bytes;
			    dst = dstEnd;
			    if (FilterInputBytes(chanPtr, &gs) != 0) {
				goto restore;
			    }
			    dstEnd = dst + gs.bytesWrote;
			    eol = objPtr->bytes + offset;
			}
			if (eol >= dstEnd) {
			    skip = 0;
			    goto gotEOL;
			}
		    }
		    if (*eol == '\n') {
			eol--;
			skip = 2;
			goto gotEOL;
		    }
		}
	    }
	    break;
	case TCL_TRANSLATE_AUTO:
	    eol = dst;
	    skip = 1;
	    if (GotFlag(statePtr, INPUT_SAW_CR)) {
		ResetFlag(statePtr, INPUT_SAW_CR);
		if ((eol < dstEnd) && (*eol == '\n')) {
		    /*
		     * Skip the raw bytes that make up the '\n'.
		     */

		    char tmp[1 + TCL_UTF_MAX];
		    int rawRead;

		    bufPtr = gs.bufPtr;
		    Tcl_ExternalToUtf(NULL, gs.encoding, RemovePoint(bufPtr),
			    gs.rawRead, statePtr->inputEncodingFlags,
			    &gs.state, tmp, 1 + TCL_UTF_MAX, &rawRead, NULL,
			    NULL);
		    bufPtr->nextRemoved += rawRead;
		    gs.rawRead -= rawRead;
		    gs.bytesWrote--;
		    gs.charsWrote--;
		    memmove(dst, dst + 1, (size_t) (dstEnd - dst));
		    dstEnd--;
		}
	    }
	    for (eol = dst; eol < dstEnd; eol++) {
		if (*eol == '\r') {
		    eol++;
		    if (eol == dstEnd) {
			/*
			 * If buffer ended on \r, peek ahead to see if a \n is
			 * available, unless EOF char was found already.
			 */

			if (eol != eof) {
			    int offset;

			    offset = eol - objPtr->bytes;
			    dst = dstEnd;
			    PeekAhead(chanPtr, &dstEnd, &gs);
			    eol = objPtr->bytes + offset;
			}

			if (eol >= dstEnd) {
			    eol--;
			    SetFlag(statePtr, INPUT_SAW_CR);
			    goto gotEOL;
			}
		    }
		    if (*eol == '\n') {
			skip++;
		    }
		    eol--;
		    goto gotEOL;
		} else if (*eol == '\n') {
		    goto gotEOL;
		}
	    }
	}
	if (eof != NULL) {
	    /*
	     * EOF character was seen. On EOF, leave current file position
	     * pointing at the EOF character, but don't store the EOF
	     * character in the output string.
	     */

	    dstEnd = eof;
	    SetFlag(statePtr, CHANNEL_EOF | CHANNEL_STICKY_EOF);
	    statePtr->inputEncodingFlags |= TCL_ENCODING_END;
	}
	if (GotFlag(statePtr, CHANNEL_EOF)) {
	    skip = 0;
	    eol = dstEnd;
	    if (eol == objPtr->bytes + oldLength) {
		/*
		 * If we didn't append any bytes before encountering EOF,
		 * caller needs to see -1.
		 */

		Tcl_SetObjLength(objPtr, oldLength);
		CommonGetsCleanup(chanPtr);
		copiedTotal = -1;
		goto done;
	    }
	    goto gotEOL;
	}
	dst = dstEnd;
    }

    /*
     * Found EOL or EOF, but the output buffer may now contain too many UTF-8
     * characters. We need to know how many raw bytes correspond to the number
     * of UTF-8 characters we want, plus how many raw bytes correspond to the
     * character(s) making up EOL (if any), so we can remove the correct
     * number of bytes from the channel buffer.
     */

  gotEOL:
    /*
     * Regenerate the top channel, in case it was changed due to
     * self-modifying reflected transforms.
     */

    chanPtr = statePtr->topChanPtr;

    bufPtr = gs.bufPtr;
    if (bufPtr == NULL) {
	Tcl_Panic("Tcl_GetsObj: gotEOL reached with bufPtr==NULL");
    }
    statePtr->inputEncodingState = gs.state;
    Tcl_ExternalToUtf(NULL, gs.encoding, RemovePoint(bufPtr), gs.rawRead,
	    statePtr->inputEncodingFlags, &statePtr->inputEncodingState, dst,
	    eol - dst + skip + TCL_UTF_MAX, &gs.rawRead, NULL,
	    &gs.charsWrote);
    bufPtr->nextRemoved += gs.rawRead;

    /*
     * Recycle all the emptied buffers.
     */

    Tcl_SetObjLength(objPtr, eol - objPtr->bytes);
    CommonGetsCleanup(chanPtr);
    ResetFlag(statePtr, CHANNEL_BLOCKED);
    copiedTotal = gs.totalChars + gs.charsWrote - skip;
    goto done;

    /*
     * Couldn't get a complete line. This only happens if we get a error
     * reading from the channel or we are non-blocking and there wasn't an EOL
     * or EOF in the data available.
     */

  restore:
    /*
     * Regenerate the top channel, in case it was changed due to
     * self-modifying reflected transforms.
     */

    chanPtr = statePtr->topChanPtr;

    bufPtr = statePtr->inQueueHead;
    if (bufPtr == NULL) {
	Tcl_Panic("Tcl_GetsObj: restore reached with bufPtr==NULL");
    }
    bufPtr->nextRemoved = oldRemoved;

    for (bufPtr = bufPtr->nextPtr; bufPtr != NULL; bufPtr = bufPtr->nextPtr) {
	bufPtr->nextRemoved = BUFFER_PADDING;
    }
    CommonGetsCleanup(chanPtr);

    statePtr->inputEncodingState = oldState;
    statePtr->inputEncodingFlags = oldFlags;
    Tcl_SetObjLength(objPtr, oldLength);

    /*
     * We didn't get a complete line so we need to indicate to UpdateInterest
     * that the gets blocked. It will wait for more data instead of firing a
     * timer, avoiding a busy wait. This is where we are assuming that the
     * next operation is a gets. No more file events will be delivered on this
     * channel until new data arrives or some operation is performed on the
     * channel (e.g. gets, read, fconfigure) that changes the blocking state.
     * Note that this means a file event will not be delivered even though a
     * read would be able to consume the buffered data.
     */

    SetFlag(statePtr, CHANNEL_NEED_MORE_DATA);
    copiedTotal = -1;

    /*
     * Update the notifier state so we don't block while there is still data
     * in the buffers.
     */

  done:
    /*
     * Regenerate the top channel, in case it was changed due to
     * self-modifying reflected transforms.
     */

    chanPtr = statePtr->topChanPtr;

    UpdateInterest(chanPtr);
    Tcl_Release(chanPtr);
    return copiedTotal;
}

/*
 *---------------------------------------------------------------------------
 *
 * TclGetsObjBinary --
 *
 *	A variation of Tcl_GetsObj that works directly on the buffers until
 *	end-of-line or end-of-file has been seen. Bytes read from the input
 *	channel return as a ByteArray obj.
 *
 * Results:
 *	Number of characters accumulated in the object or -1 if error,
 *	blocked, or EOF. If -1, use Tcl_GetErrno() to retrieve the POSIX error
 *	code for the error or condition that occurred.
 *
 * Side effects:
 *	Consumes input from the channel.
 *
 *	On reading EOF, leave channel pointing at EOF char. On reading EOL,
 *	leave channel pointing after EOL, but don't return EOL in dst buffer.
 *
 *---------------------------------------------------------------------------
 */

static int
TclGetsObjBinary(
    Tcl_Channel chan,		/* Channel from which to read. */
    Tcl_Obj *objPtr)		/* The line read will be appended to this
				 * object as UTF-8 characters. */
{
    Channel *chanPtr = (Channel *) chan;
    ChannelState *statePtr = chanPtr->state;
				/* State info for channel */
    ChannelBuffer *bufPtr;
    int inEofChar, skip, copiedTotal, oldLength, oldFlags, oldRemoved;
    int rawLen, byteLen, eolChar;
    unsigned char *dst, *dstEnd, *eol, *eof, *byteArray;

    /*
     * This operation should occur at the top of a channel stack.
     */

    chanPtr = statePtr->topChanPtr;
    Tcl_Preserve(chanPtr);

    bufPtr = statePtr->inQueueHead;

    /*
     * Preserved so we can restore the channel's state in case we don't find a
     * newline in the available input.
     */

    byteArray = Tcl_GetByteArrayFromObj(objPtr, &byteLen);
    oldFlags = statePtr->inputEncodingFlags;
    oldRemoved = BUFFER_PADDING;
    oldLength = byteLen;
    if (bufPtr != NULL) {
	oldRemoved = bufPtr->nextRemoved;
    }

    rawLen = 0;
    skip = 0;
    eof = NULL;
    inEofChar = statePtr->inEofChar;

    /*
     * Only handle TCL_TRANSLATE_LF and TCL_TRANSLATE_CR.
     */

    eolChar = (statePtr->inputTranslation == TCL_TRANSLATE_LF) ? '\n' : '\r';

    while (1) {
	/*
	 * Subtract the number of bytes that were removed from channel
	 * buffer during last call.
	 */

	if (bufPtr != NULL) {
	    bufPtr->nextRemoved += rawLen;
	    if (!IsBufferReady(bufPtr)) {
		bufPtr = bufPtr->nextPtr;
	    }
	}

	if ((bufPtr == NULL) || (bufPtr->nextAdded == BUFFER_PADDING)) {
	    /*
	     * All channel buffers were exhausted and the caller still
	     * hasn't seen EOL. Need to read more bytes from the channel
	     * device. Side effect is to allocate another channel buffer.
	     */

	    if (GotFlag(statePtr, CHANNEL_BLOCKED)) {
		if (GotFlag(statePtr, CHANNEL_NONBLOCKING)) {
		    goto restore;
		}
		ResetFlag(statePtr, CHANNEL_BLOCKED);
	    }
	    if (GetInput(chanPtr) != 0) {
		goto restore;
	    }
	    bufPtr = statePtr->inQueueTail;
	}

	dst = (unsigned char *) RemovePoint(bufPtr);
	dstEnd = dst + BytesLeft(bufPtr);

	/*
	 * Remember if EOF char is seen, then look for EOL anyhow, because the
	 * EOL might be before the EOF char.
	 * XXX - in the binary case, consider coincident search for eol/eof.
	 */

	if (inEofChar != '\0') {
	    for (eol = dst; eol < dstEnd; eol++) {
		if (*eol == inEofChar) {
		    dstEnd = eol;
		    eof = eol;
		    break;
		}
	    }
	}

	/*
	 * On EOL, leave current file position pointing after the EOL, but
	 * don't store the EOL in the output string.
	 */

	for (eol = dst; eol < dstEnd; eol++) {
	    if (*eol == eolChar) {
		skip = 1;
		goto gotEOL;
	    }
	}
	if (eof != NULL) {
	    /*
	     * EOF character was seen. On EOF, leave current file position
	     * pointing at the EOF character, but don't store the EOF
	     * character in the output string.
	     */

	    SetFlag(statePtr, CHANNEL_EOF | CHANNEL_STICKY_EOF);
	    statePtr->inputEncodingFlags |= TCL_ENCODING_END;
	}
	if (GotFlag(statePtr, CHANNEL_EOF)) {
	    skip = 0;
	    eol = dstEnd;
	    if ((dst == dstEnd) && (byteLen == oldLength)) {
		/*
		 * If we didn't append any bytes before encountering EOF,
		 * caller needs to see -1.
		 */

		byteArray = Tcl_SetByteArrayLength(objPtr, oldLength);
		CommonGetsCleanup(chanPtr);
		copiedTotal = -1;
		goto done;
	    }
	    goto gotEOL;
	}

	/*
	 * Copy bytes from the channel buffer to the ByteArray.
	 * This may realloc space, so keep track of result.
	 */

	rawLen = dstEnd - dst;
	byteArray = Tcl_SetByteArrayLength(objPtr, byteLen + rawLen);
	memcpy(byteArray + byteLen, dst, (size_t) rawLen);
	byteLen += rawLen;
    }

    /*
     * Found EOL or EOF, but the output buffer may now contain too many bytes.
     * We need to know how many bytes correspond to the number we want, so we
     * can remove the correct number of bytes from the channel buffer.
     */

  gotEOL:
    if (bufPtr == NULL) {
	Tcl_Panic("TclGetsObjBinary: gotEOL reached with bufPtr==NULL");
    }

    rawLen = eol - dst;
    byteArray = Tcl_SetByteArrayLength(objPtr, byteLen + rawLen);
    memcpy(byteArray + byteLen, dst, (size_t) rawLen);
    byteLen += rawLen;
    bufPtr->nextRemoved += rawLen + skip;

    /*
     * Convert the buffer if there was an encoding.
     * XXX - unimplemented.
     */

    if (statePtr->encoding != NULL) {
    }

    /*
     * Recycle all the emptied buffers.
     */

    CommonGetsCleanup(chanPtr);
    ResetFlag(statePtr, CHANNEL_BLOCKED);
    copiedTotal = byteLen;
    goto done;

    /*
     * Couldn't get a complete line. This only happens if we get a error
     * reading from the channel or we are non-blocking and there wasn't an EOL
     * or EOF in the data available.
     */

  restore:
    bufPtr = statePtr->inQueueHead;
    if (bufPtr == NULL) {
	Tcl_Panic("TclGetsObjBinary: restore reached with bufPtr==NULL");
    }
    bufPtr->nextRemoved = oldRemoved;

    for (bufPtr = bufPtr->nextPtr; bufPtr != NULL; bufPtr = bufPtr->nextPtr) {
	bufPtr->nextRemoved = BUFFER_PADDING;
    }
    CommonGetsCleanup(chanPtr);

    statePtr->inputEncodingFlags = oldFlags;
    byteArray = Tcl_SetByteArrayLength(objPtr, oldLength);

    /*
     * We didn't get a complete line so we need to indicate to UpdateInterest
     * that the gets blocked. It will wait for more data instead of firing a
     * timer, avoiding a busy wait. This is where we are assuming that the
     * next operation is a gets. No more file events will be delivered on this
     * channel until new data arrives or some operation is performed on the
     * channel (e.g. gets, read, fconfigure) that changes the blocking state.
     * Note that this means a file event will not be delivered even though a
     * read would be able to consume the buffered data.
     */

    SetFlag(statePtr, CHANNEL_NEED_MORE_DATA);
    copiedTotal = -1;

    /*
     * Update the notifier state so we don't block while there is still data
     * in the buffers.
     */

  done:
    UpdateInterest(chanPtr);
    Tcl_Release(chanPtr);
    return copiedTotal;
}

/*
 *---------------------------------------------------------------------------
 *
 * FreeBinaryEncoding --
 *
 *	Frees any "iso8859-1" Tcl_Encoding created by [gets] on a binary
 *	channel in a thread as part of that thread's finalization.
 *
 * Results:
 *	None.
 *
 *---------------------------------------------------------------------------
 */

static void
FreeBinaryEncoding(
    ClientData dummy)	/* Not used */
{
    ThreadSpecificData *tsdPtr = TCL_TSD_INIT(&dataKey);

    if (tsdPtr->binaryEncoding != NULL) {
	Tcl_FreeEncoding(tsdPtr->binaryEncoding);
	tsdPtr->binaryEncoding = NULL;
    }
}

static Tcl_Encoding
GetBinaryEncoding()
{
    ThreadSpecificData *tsdPtr = TCL_TSD_INIT(&dataKey);

    if (tsdPtr->binaryEncoding == NULL) {
	tsdPtr->binaryEncoding = Tcl_GetEncoding(NULL, "iso8859-1");
	Tcl_CreateThreadExitHandler(FreeBinaryEncoding, NULL);
    }
    if (tsdPtr->binaryEncoding == NULL) {
	Tcl_Panic("binary encoding is not available");
    }
    return tsdPtr->binaryEncoding;
}

/*
 *---------------------------------------------------------------------------
 *
 * FilterInputBytes --
 *
 *	Helper function for Tcl_GetsObj. Produces UTF-8 characters from raw
 *	bytes read from the channel.
 *
 *	Consumes available bytes from channel buffers. When channel buffers
 *	are exhausted, reads more bytes from channel device into a new channel
 *	buffer. It is the caller's responsibility to free the channel buffers
 *	that have been exhausted.
 *
 * Results:
 *	The return value is -1 if there was an error reading from the channel,
 *	0 otherwise.
 *
 * Side effects:
 *	Status object keeps track of how much data from channel buffers has
 *	been consumed and where UTF-8 bytes should be stored.
 *
 *---------------------------------------------------------------------------
 */

static int
FilterInputBytes(
    Channel *chanPtr,		/* Channel to read. */
    GetsState *gsPtr)		/* Current state of gets operation. */
{
    ChannelState *statePtr = chanPtr->state;
				/* State info for channel */
    ChannelBuffer *bufPtr;
    char *raw, *rawStart, *dst;
    int offset, toRead, dstNeeded, spaceLeft, result, rawLen;
    Tcl_Obj *objPtr;
#define ENCODING_LINESIZE 20	/* Lower bound on how many bytes to convert at
				 * a time. Since we don't know a priori how
				 * many bytes of storage this many source
				 * bytes will use, we actually need at least
				 * ENCODING_LINESIZE * TCL_MAX_UTF bytes of
				 * room. */

    objPtr = gsPtr->objPtr;

    /*
     * Subtract the number of bytes that were removed from channel buffer
     * during last call.
     */

    bufPtr = gsPtr->bufPtr;
    if (bufPtr != NULL) {
	bufPtr->nextRemoved += gsPtr->rawRead;
	if (!IsBufferReady(bufPtr)) {
	    bufPtr = bufPtr->nextPtr;
	}
    }
    gsPtr->totalChars += gsPtr->charsWrote;

    if ((bufPtr == NULL) || (bufPtr->nextAdded == BUFFER_PADDING)) {
	/*
	 * All channel buffers were exhausted and the caller still hasn't seen
	 * EOL. Need to read more bytes from the channel device. Side effect
	 * is to allocate another channel buffer.
	 */

    read:
	if (GotFlag(statePtr, CHANNEL_BLOCKED)) {
	    if (GotFlag(statePtr, CHANNEL_NONBLOCKING)) {
		gsPtr->charsWrote = 0;
		gsPtr->rawRead = 0;
		return -1;
	    }
	    ResetFlag(statePtr, CHANNEL_BLOCKED);
	}
	if (GetInput(chanPtr) != 0) {
	    gsPtr->charsWrote = 0;
	    gsPtr->rawRead = 0;
	    return -1;
	}
	bufPtr = statePtr->inQueueTail;
	gsPtr->bufPtr = bufPtr;
    }

    /*
     * Convert some of the bytes from the channel buffer to UTF-8. Space in
     * objPtr's string rep is used to hold the UTF-8 characters. Grow the
     * string rep if we need more space.
     */

    rawStart = RemovePoint(bufPtr);
    raw = rawStart;
    rawLen = BytesLeft(bufPtr);

    dst = *gsPtr->dstPtr;
    offset = dst - objPtr->bytes;
    toRead = ENCODING_LINESIZE;
    if (toRead > rawLen) {
	toRead = rawLen;
    }
    dstNeeded = toRead * TCL_UTF_MAX;
    spaceLeft = objPtr->length - offset;
    if (dstNeeded > spaceLeft) {
	int length = offset + ((offset < dstNeeded) ? dstNeeded : offset);

	if (Tcl_AttemptSetObjLength(objPtr, length) == 0) {
	    length = offset + dstNeeded;
	    if (Tcl_AttemptSetObjLength(objPtr, length) == 0) {
		dstNeeded = TCL_UTF_MAX - 1 + toRead;
		length = offset + dstNeeded;
		Tcl_SetObjLength(objPtr, length);
	    }
	}
	spaceLeft = length - offset;
	dst = objPtr->bytes + offset;
	*gsPtr->dstPtr = dst;
    }
    gsPtr->state = statePtr->inputEncodingState;
    result = Tcl_ExternalToUtf(NULL, gsPtr->encoding, raw, rawLen,
	    statePtr->inputEncodingFlags, &statePtr->inputEncodingState,
	    dst, spaceLeft+1, &gsPtr->rawRead, &gsPtr->bytesWrote,
	    &gsPtr->charsWrote);

    /*
     * Make sure that if we go through 'gets', that we reset the
     * TCL_ENCODING_START flag still. [Bug #523988]
     */

    statePtr->inputEncodingFlags &= ~TCL_ENCODING_START;

    if (result == TCL_CONVERT_MULTIBYTE) {
	/*
	 * The last few bytes in this channel buffer were the start of a
	 * multibyte sequence. If this buffer was full, then move them to the
	 * next buffer so the bytes will be contiguous.
	 */

	ChannelBuffer *nextPtr;
	int extra;

	nextPtr = bufPtr->nextPtr;
	if (!IsBufferFull(bufPtr)) {
	    if (gsPtr->rawRead > 0) {
		/*
		 * Some raw bytes were converted to UTF-8. Fall through,
		 * returning those UTF-8 characters because a EOL might be
		 * present in them.
		 */
	    } else if (GotFlag(statePtr, CHANNEL_EOF)) {
		/*
		 * There was a partial character followed by EOF on the
		 * device. Fall through, returning that nothing was found.
		 */

		bufPtr->nextRemoved = bufPtr->nextAdded;
	    } else {
		/*
		 * There are no more cached raw bytes left. See if we can get
		 * some more.
		 */

		goto read;
	    }
	} else {
	    if (nextPtr == NULL) {
		nextPtr = AllocChannelBuffer(statePtr->bufSize);
		bufPtr->nextPtr = nextPtr;
		statePtr->inQueueTail = nextPtr;
	    }
	    extra = rawLen - gsPtr->rawRead;
	    memcpy(nextPtr->buf + (BUFFER_PADDING - extra),
		    raw + gsPtr->rawRead, (size_t) extra);
	    nextPtr->nextRemoved -= extra;
	    bufPtr->nextAdded -= extra;
	}
    }

    gsPtr->bufPtr = bufPtr;
    return 0;
}

/*
 *---------------------------------------------------------------------------
 *
 * PeekAhead --
 *
 *	Helper function used by Tcl_GetsObj(). Called when we've seen a \r at
 *	the end of the UTF-8 string and want to look ahead one character to
 *	see if it is a \n.
 *
 * Results:
 *	*gsPtr->dstPtr is filled with a pointer to the start of the range of
 *	UTF-8 characters that were found by peeking and *dstEndPtr is filled
 *	with a pointer to the bytes just after the end of the range.
 *
 * Side effects:
 *	If no more raw bytes were available in one of the channel buffers,
 *	tries to perform a non-blocking read to get more bytes from the
 *	channel device.
 *
 *---------------------------------------------------------------------------
 */

static void
PeekAhead(
    Channel *chanPtr,		/* The channel to read. */
    char **dstEndPtr,		/* Filled with pointer to end of new range of
				 * UTF-8 characters. */
    GetsState *gsPtr)		/* Current state of gets operation. */
{
    ChannelState *statePtr = chanPtr->state;
				/* State info for channel */
    ChannelBuffer *bufPtr;
    Tcl_DriverBlockModeProc *blockModeProc;
    int bytesLeft;

    bufPtr = gsPtr->bufPtr;

    /*
     * If there's any more raw input that's still buffered, we'll peek into
     * that. Otherwise, only get more data from the channel driver if it looks
     * like there might actually be more data. The assumption is that if the
     * channel buffer is filled right up to the end, then there might be more
     * data to read.
     */

    blockModeProc = NULL;
    if (bufPtr->nextPtr == NULL) {
	bytesLeft = BytesLeft(bufPtr) - gsPtr->rawRead;
	if (bytesLeft == 0) {
	    if (!IsBufferFull(bufPtr)) {
		/*
		 * Don't peek ahead if last read was short read.
		 */

		goto cleanup;
	    }
	    if (!GotFlag(statePtr, CHANNEL_NONBLOCKING)) {
		blockModeProc = Tcl_ChannelBlockModeProc(chanPtr->typePtr);
		if (blockModeProc == NULL) {
		    /*
		     * Don't peek ahead if cannot set non-blocking mode.
		     */

		    goto cleanup;
		}
		StackSetBlockMode(chanPtr, TCL_MODE_NONBLOCKING);
	    }
	}
    }
    if (FilterInputBytes(chanPtr, gsPtr) == 0) {
	*dstEndPtr = *gsPtr->dstPtr + gsPtr->bytesWrote;
    }
    if (blockModeProc != NULL) {
	StackSetBlockMode(chanPtr, TCL_MODE_BLOCKING);
    }
    return;

  cleanup:
    bufPtr->nextRemoved += gsPtr->rawRead;
    gsPtr->rawRead = 0;
    gsPtr->totalChars += gsPtr->charsWrote;
    gsPtr->bytesWrote = 0;
    gsPtr->charsWrote = 0;
}

/*
 *---------------------------------------------------------------------------
 *
 * CommonGetsCleanup --
 *
 *	Helper function for Tcl_GetsObj() to restore the channel after a
 *	"gets" operation.
 *
 * Results:
 *	None.
 *
 * Side effects:
 *	Encoding may be freed.
 *
 *---------------------------------------------------------------------------
 */

static void
CommonGetsCleanup(
    Channel *chanPtr)
{
    ChannelState *statePtr = chanPtr->state;
				/* State info for channel */
    ChannelBuffer *bufPtr, *nextPtr;

    bufPtr = statePtr->inQueueHead;
    for ( ; bufPtr != NULL; bufPtr = nextPtr) {
	nextPtr = bufPtr->nextPtr;
	if (IsBufferReady(bufPtr)) {
	    break;
	}
	RecycleBuffer(statePtr, bufPtr, 0);
    }
    statePtr->inQueueHead = bufPtr;
    if (bufPtr == NULL) {
	statePtr->inQueueTail = NULL;
    } else {
	/*
	 * If any multi-byte characters were split across channel buffer
	 * boundaries, the split-up bytes were moved to the next channel
	 * buffer by FilterInputBytes(). Move the bytes back to their original
	 * buffer because the caller could change the channel's encoding which
	 * could change the interpretation of whether those bytes really made
	 * up multi-byte characters after all.
	 */

	nextPtr = bufPtr->nextPtr;
	for ( ; nextPtr != NULL; nextPtr = bufPtr->nextPtr) {
	    int extra;

	    extra = SpaceLeft(bufPtr);
	    if (extra > 0) {
		memcpy(InsertPoint(bufPtr),
			nextPtr->buf + (BUFFER_PADDING - extra),
			(size_t) extra);
		bufPtr->nextAdded += extra;
		nextPtr->nextRemoved = BUFFER_PADDING;
	    }
	    bufPtr = nextPtr;
	}
    }
}

/*
 *----------------------------------------------------------------------
 *
 * Tcl_Read --
 *
 *	Reads a given number of bytes from a channel. EOL and EOF translation
 *	is done on the bytes being read, so the number of bytes consumed from
 *	the channel may not be equal to the number of bytes stored in the
 *	destination buffer.
 *
 *	No encoding conversions are applied to the bytes being read.
 *
 * Results:
 *	The number of bytes read, or -1 on error. Use Tcl_GetErrno() to
 *	retrieve the error code for the error that occurred.
 *
 * Side effects:
 *	May cause input to be buffered.
 *
 *----------------------------------------------------------------------
 */

int
Tcl_Read(
    Tcl_Channel chan,		/* The channel from which to read. */
    char *dst,			/* Where to store input read. */
    int bytesToRead)		/* Maximum number of bytes to read. */
{
    Channel *chanPtr = (Channel *) chan;
    ChannelState *statePtr = chanPtr->state;
				/* State info for channel */

    /*
     * This operation should occur at the top of a channel stack.
     */

    chanPtr = statePtr->topChanPtr;

    if (CheckChannelErrors(statePtr, TCL_READABLE) != 0) {
	return -1;
    }

    return DoRead(chanPtr, dst, bytesToRead, 0);
}

/*
 *----------------------------------------------------------------------
 *
 * Tcl_ReadRaw --
 *
 *	Reads a given number of bytes from a channel. EOL and EOF translation
 *	is done on the bytes being read, so the number of bytes consumed from
 *	the channel may not be equal to the number of bytes stored in the
 *	destination buffer.
 *
 *	No encoding conversions are applied to the bytes being read.
 *
 * Results:
 *	The number of bytes read, or -1 on error. Use Tcl_GetErrno() to
 *	retrieve the error code for the error that occurred.
 *
 * Side effects:
 *	May cause input to be buffered.
 *
 *----------------------------------------------------------------------
 */

int
Tcl_ReadRaw(
    Tcl_Channel chan,		/* The channel from which to read. */
    char *bufPtr,		/* Where to store input read. */
    int bytesToRead)		/* Maximum number of bytes to read. */
{
    Channel *chanPtr = (Channel *) chan;
    ChannelState *statePtr = chanPtr->state;
				/* State info for channel */
    int nread, result, copied, copiedNow;

    /*
     * The check below does too much because it will reject a call to this
     * function with a channel which is part of an 'fcopy'. But we have to
     * allow this here or else the chaining in the transformation drivers will
     * fail with 'file busy' error instead of retrieving and transforming the
     * data to copy.
     *
     * We let the check procedure now believe that there is no fcopy in
     * progress. A better solution than this might be an additional flag
     * argument to switch off specific checks.
     */

    if (CheckChannelErrors(statePtr, TCL_READABLE | CHANNEL_RAW_MODE) != 0) {
	return -1;
    }

    /*
     * Check for information in the push-back buffers. If there is some, use
     * it. Go to the driver only if there is none (anymore) and the caller
     * requests more bytes.
     */

    Tcl_Preserve(chanPtr);
    for (copied = 0; copied < bytesToRead; copied += copiedNow) {
	copiedNow = CopyBuffer(chanPtr, bufPtr + copied,
		bytesToRead - copied);
	if (copiedNow == 0) {
	    if (GotFlag(statePtr, CHANNEL_EOF)) {
		goto done;
	    }
	    if (GotFlag(statePtr, CHANNEL_BLOCKED)) {
		if (GotFlag(statePtr, CHANNEL_NONBLOCKING)) {
		    goto done;
		}
		ResetFlag(statePtr, CHANNEL_BLOCKED);
	    }

#ifdef TCL_IO_TRACK_OS_FOR_DRIVER_WITH_BAD_BLOCKING
	    /*
	     * [Bug 943274]. Better emulation of non-blocking channels for
	     * channels without BlockModeProc, by keeping track of true
	     * fileevents generated by the OS == Data waiting and reading if
	     * and only if we are sure to have data.
	     */

	    if (GotFlag(statePtr, CHANNEL_NONBLOCKING) &&
		    (Tcl_ChannelBlockModeProc(chanPtr->typePtr) == NULL) &&
		    !GotFlag(statePtr, CHANNEL_HAS_MORE_DATA)) {
		/*
		 * We bypass the driver; it would block as no data is
		 * available.
		 */

		nread = -1;
		result = EWOULDBLOCK;
	    } else
#endif /* TCL_IO_TRACK_OS_FOR_DRIVER_WITH_BAD_BLOCKING */
	    {
		/*
		 * Now go to the driver to get as much as is possible to fill
		 * the remaining request. Do all the error handling by
		 * ourselves. The code was stolen from 'GetInput' and slightly
		 * adapted (different return value here).
		 *
		 * The case of 'bytesToRead == 0' at this point cannot happen.
		 */

		nread = ChanRead(chanPtr, bufPtr + copied,
			bytesToRead - copied, &result);
	    }

	    if (nread > 0) {
		/*
		 * If we get a short read, signal up that we may be BLOCKED.
		 * We should avoid calling the driver because on some
		 * platforms we will block in the low level reading code even
		 * though the channel is set into nonblocking mode.
		 */

		if (nread < (bytesToRead - copied)) {
		    SetFlag(statePtr, CHANNEL_BLOCKED);
		}

#ifdef TCL_IO_TRACK_OS_FOR_DRIVER_WITH_BAD_BLOCKING
		if (nread <= (bytesToRead - copied)) {
		    /*
		     * [Bug 943274] We have read the available data, clear
		     * flag.
		     */

		    ResetFlag(statePtr, CHANNEL_HAS_MORE_DATA);
		}
#endif /* TCL_IO_TRACK_OS_FOR_DRIVER_WITH_BAD_BLOCKING */
	    } else if (nread == 0) {
		SetFlag(statePtr, CHANNEL_EOF);
		statePtr->inputEncodingFlags |= TCL_ENCODING_END;

	    } else if (nread < 0) {
		if ((result == EWOULDBLOCK) || (result == EAGAIN)) {
		    if (copied > 0) {
			/*
			 * Information that was copied earlier has precedence
			 * over EAGAIN/WOULDBLOCK handling.
			 */

			goto done;
		    }

		    SetFlag(statePtr, CHANNEL_BLOCKED);
		    result = EAGAIN;
		}

		Tcl_SetErrno(result);
		copied = -1;
		goto done;
	    }

	    copied += nread;
	    goto done;
	}
    }

  done:
    Tcl_Release(chanPtr);
    return copied;
}

/*
 *---------------------------------------------------------------------------
 *
 * Tcl_ReadChars --
 *
 *	Reads from the channel until the requested number of characters have
 *	been seen, EOF is seen, or the channel would block. EOL and EOF
 *	translation is done. If reading binary data, the raw bytes are wrapped
 *	in a Tcl byte array object. Otherwise, the raw bytes are converted to
 *	UTF-8 using the channel's current encoding and stored in a Tcl string
 *	object.
 *
 * Results:
 *	The number of characters read, or -1 on error. Use Tcl_GetErrno() to
 *	retrieve the error code for the error that occurred.
 *
 * Side effects:
 *	May cause input to be buffered.
 *
 *---------------------------------------------------------------------------
 */

int
Tcl_ReadChars(
    Tcl_Channel chan,		/* The channel to read. */
    Tcl_Obj *objPtr,		/* Input data is stored in this object. */
    int toRead,			/* Maximum number of characters to store, or
				 * -1 to read all available data (up to EOF or
				 * when channel blocks). */
    int appendFlag)		/* If non-zero, data read from the channel
				 * will be appended to the object. Otherwise,
				 * the data will replace the existing contents
				 * of the object. */
{
    Channel *chanPtr = (Channel *) chan;
    ChannelState *statePtr = chanPtr->state;
				/* State info for channel */

    /*
     * This operation should occur at the top of a channel stack.
     */

    chanPtr = statePtr->topChanPtr;

    if (CheckChannelErrors(statePtr, TCL_READABLE) != 0) {
	/*
	 * Update the notifier state so we don't block while there is still
	 * data in the buffers.
	 */

	UpdateInterest(chanPtr);
	return -1;
    }

    return DoReadChars(chanPtr, objPtr, toRead, appendFlag);
}
/*
 *---------------------------------------------------------------------------
 *
 * DoReadChars --
 *
 *	Reads from the channel until the requested number of characters have
 *	been seen, EOF is seen, or the channel would block. EOL and EOF
 *	translation is done. If reading binary data, the raw bytes are wrapped
 *	in a Tcl byte array object. Otherwise, the raw bytes are converted to
 *	UTF-8 using the channel's current encoding and stored in a Tcl string
 *	object.
 *
 * Results:
 *	The number of characters read, or -1 on error. Use Tcl_GetErrno() to
 *	retrieve the error code for the error that occurred.
 *
 * Side effects:
 *	May cause input to be buffered.
 *
 *---------------------------------------------------------------------------
 */

static int
DoReadChars(
    Channel *chanPtr,		/* The channel to read. */
    Tcl_Obj *objPtr,		/* Input data is stored in this object. */
    int toRead,			/* Maximum number of characters to store, or
				 * -1 to read all available data (up to EOF or
				 * when channel blocks). */
    int appendFlag)		/* If non-zero, data read from the channel
				 * will be appended to the object. Otherwise,
				 * the data will replace the existing contents
				 * of the object. */
{
    ChannelState *statePtr = chanPtr->state;
				/* State info for channel */
    ChannelBuffer *bufPtr;
    int offset, factor, copied, copiedNow, result;
    Tcl_Encoding encoding;
#define UTF_EXPANSION_FACTOR	1024

    /*
     * This operation should occur at the top of a channel stack.
     */

    chanPtr = statePtr->topChanPtr;
    encoding = statePtr->encoding;
    factor = UTF_EXPANSION_FACTOR;
    Tcl_Preserve(chanPtr);

    if (appendFlag == 0) {
	if (encoding == NULL) {
	    Tcl_SetByteArrayLength(objPtr, 0);
	} else {
	    Tcl_SetObjLength(objPtr, 0);

	    /*
	     * We're going to access objPtr->bytes directly, so we must ensure
	     * that this is actually a string object (otherwise it might have
	     * been pure Unicode).
	     */

	    TclGetString(objPtr);
	}
	offset = 0;
    } else {
	if (encoding == NULL) {
	    Tcl_GetByteArrayFromObj(objPtr, &offset);
	} else {
	    TclGetStringFromObj(objPtr, &offset);
	}
    }

    for (copied = 0; (unsigned) toRead > 0; ) {
	copiedNow = -1;
	if (statePtr->inQueueHead != NULL) {
	    if (encoding == NULL) {
		copiedNow = ReadBytes(statePtr, objPtr, toRead, &offset);
	    } else {
		copiedNow = ReadChars(statePtr, objPtr, toRead, &offset,
			&factor);
	    }

	    /*
	     * If the current buffer is empty recycle it.
	     */

	    bufPtr = statePtr->inQueueHead;
	    if (IsBufferEmpty(bufPtr)) {
		ChannelBuffer *nextPtr = bufPtr->nextPtr;

		RecycleBuffer(statePtr, bufPtr, 0);
		statePtr->inQueueHead = nextPtr;
		if (nextPtr == NULL) {
		    statePtr->inQueueTail = NULL;
		}
	    }
	}

	if (copiedNow < 0) {
	    if (GotFlag(statePtr, CHANNEL_EOF)) {
		break;
	    }
	    if (GotFlag(statePtr, CHANNEL_BLOCKED)) {
		if (GotFlag(statePtr, CHANNEL_NONBLOCKING)) {
		    break;
		}
		ResetFlag(statePtr, CHANNEL_BLOCKED);
	    }
	    result = GetInput(chanPtr);
	    if (result != 0) {
		if (result == EAGAIN) {
		    break;
		}
		copied = -1;
		goto done;
	    }
	} else {
	    copied += copiedNow;
	    toRead -= copiedNow;
	}
    }

    ResetFlag(statePtr, CHANNEL_BLOCKED);
    if (encoding == NULL) {
	Tcl_SetByteArrayLength(objPtr, offset);
    } else {
	Tcl_SetObjLength(objPtr, offset);
    }

    /*
     * Update the notifier state so we don't block while there is still data
     * in the buffers.
     */

  done:
    /*
     * Regenerate the top channel, in case it was changed due to
     * self-modifying reflected transforms.
     */

    chanPtr = statePtr->topChanPtr;

    UpdateInterest(chanPtr);
    Tcl_Release(chanPtr);
    return copied;
}

/*
 *---------------------------------------------------------------------------
 *
 * ReadBytes --
 *
 *	Reads from the channel until the requested number of bytes have been
 *	seen, EOF is seen, or the channel would block. Bytes from the channel
 *	are stored in objPtr as a ByteArray object. EOL and EOF translation
 *	are done.
 *
 *	'bytesToRead' can safely be a very large number because space is only
 *	allocated to hold data read from the channel as needed.
 *
 * Results:
 *	The return value is the number of bytes appended to the object and
 *	*offsetPtr is filled with the total number of bytes in the object
 *	(greater than the return value if there were already bytes in the
 *	object).
 *
 * Side effects:
 *	None.
 *
 *---------------------------------------------------------------------------
 */

static int
ReadBytes(
    ChannelState *statePtr,	/* State of the channel to read. */
    Tcl_Obj *objPtr,		/* Input data is appended to this ByteArray
				 * object. Its length is how much space has
				 * been allocated to hold data, not how many
				 * bytes of data have been stored in the
				 * object. */
    int bytesToRead,		/* Maximum number of bytes to store, or < 0 to
				 * get all available bytes. Bytes are obtained
				 * from the first buffer in the queue - even
				 * if this number is larger than the number of
				 * bytes available in the first buffer, only
				 * the bytes from the first buffer are
				 * returned. */
    int *offsetPtr)		/* On input, contains how many bytes of objPtr
				 * have been used to hold data. On output,
				 * filled with how many bytes are now being
				 * used. */
{
    int toRead, srcLen, offset, length, srcRead, dstWrote;
    ChannelBuffer *bufPtr;
    char *src, *dst;

    offset = *offsetPtr;

    bufPtr = statePtr->inQueueHead;
    src = RemovePoint(bufPtr);
    srcLen = BytesLeft(bufPtr);

    toRead = bytesToRead;
    if ((unsigned) toRead > (unsigned) srcLen) {
	toRead = srcLen;
    }

    dst = (char *) Tcl_GetByteArrayFromObj(objPtr, &length);
    if (toRead > length - offset - 1) {
	/*
	 * Double the existing size of the object or make enough room to hold
	 * all the characters we may get from the source buffer, whichever is
	 * larger.
	 */

	length = offset * 2;
	if (offset < toRead) {
	    length = offset + toRead + 1;
	}
	dst = (char *) Tcl_SetByteArrayLength(objPtr, length);
    }
    dst += offset;

    if (GotFlag(statePtr, INPUT_NEED_NL)) {
	ResetFlag(statePtr, INPUT_NEED_NL);
	if ((srcLen == 0) || (*src != '\n')) {
	    *dst = '\r';
	    *offsetPtr += 1;
	    return 1;
	}
	*dst++ = '\n';
	src++;
	srcLen--;
	toRead--;
    }

    srcRead = srcLen;
    dstWrote = toRead;
    if (TranslateInputEOL(statePtr, dst, src, &dstWrote, &srcRead) != 0) {
	if (dstWrote == 0) {
	    return -1;
	}
    }
    bufPtr->nextRemoved += srcRead;
    *offsetPtr += dstWrote;
    return dstWrote;
}

/*
 *---------------------------------------------------------------------------
 *
 * ReadChars --
 *
 *	Reads from the channel until the requested number of UTF-8 characters
 *	have been seen, EOF is seen, or the channel would block. Raw bytes
 *	from the channel are converted to UTF-8 and stored in objPtr. EOL and
 *	EOF translation is done.
 *
 *	'charsToRead' can safely be a very large number because space is only
 *	allocated to hold data read from the channel as needed.
 *
 *	'charsToRead' may *not* be 0.
 *
 * Results:
 *	The return value is the number of characters appended to the object,
 *	*offsetPtr is filled with the number of bytes that were appended, and
 *	*factorPtr is filled with the expansion factor used to guess how many
 *	bytes of UTF-8 to allocate to hold N source bytes.
 *
 * Side effects:
 *	None.
 *
 *---------------------------------------------------------------------------
 */

static int
ReadChars(
    ChannelState *statePtr,	/* State of channel to read. */
    Tcl_Obj *objPtr,		/* Input data is appended to this object.
				 * objPtr->length is how much space has been
				 * allocated to hold data, not how many bytes
				 * of data have been stored in the object. */
    int charsToRead,		/* Maximum number of characters to store, or
				 * -1 to get all available characters.
				 * Characters are obtained from the first
				 * buffer in the queue -- even if this number
				 * is larger than the number of characters
				 * available in the first buffer, only the
				 * characters from the first buffer are
				 * returned. */
    int *offsetPtr,		/* On input, contains how many bytes of objPtr
				 * have been used to hold data. On output,
				 * filled with how many bytes are now being
				 * used. */
    int *factorPtr)		/* On input, contains a guess of how many
				 * bytes need to be allocated to hold the
				 * result of converting N source bytes to
				 * UTF-8. On output, contains another guess
				 * based on the data seen so far. */
{
    int toRead, factor, offset, spaceLeft, srcLen, dstNeeded;
    int srcRead, dstWrote, numChars, dstRead;
    ChannelBuffer *bufPtr;
    char *src, *dst;
    Tcl_EncodingState oldState;
    int encEndFlagSuppressed = 0;

    factor = *factorPtr;
    offset = *offsetPtr;

    bufPtr = statePtr->inQueueHead;
    src = RemovePoint(bufPtr);
    srcLen = BytesLeft(bufPtr);

    toRead = charsToRead;
    if ((unsigned) toRead > (unsigned) srcLen) {
	toRead = srcLen;
    }

    /*
     * 'factor' is how much we guess that the bytes in the source buffer will
     * expand when converted to UTF-8 chars. This guess comes from analyzing
     * how many characters were produced by the previous pass.
     */

    dstNeeded = TCL_UTF_MAX - 1 + toRead * factor / UTF_EXPANSION_FACTOR;
    spaceLeft = objPtr->length - offset;

    if (dstNeeded > spaceLeft) {
	/*
	 * Double the existing size of the object or make enough room to hold
	 * all the characters we want from the source buffer, whichever is
	 * larger.
	 */

	int length = offset + ((offset < dstNeeded) ? dstNeeded : offset);

	if (Tcl_AttemptSetObjLength(objPtr, length) == 0) {
	    length = offset + dstNeeded;
	    if (Tcl_AttemptSetObjLength(objPtr, length) == 0) {
		dstNeeded = TCL_UTF_MAX - 1 + toRead;
		length = offset + dstNeeded;
		Tcl_SetObjLength(objPtr, length);
	    }
	}
	spaceLeft = length - offset;
    }
    if (toRead == srcLen) {
	/*
	 * Want to convert the whole buffer in one pass. If we have enough
	 * space, convert it using all available space in object rather than
	 * using the factor.
	 */

	dstNeeded = spaceLeft;
    }
    dst = objPtr->bytes + offset;

    /*
     * [Bug 1462248]: The cause of the crash reported in this bug is this:
     *
     * - ReadChars, called with a single buffer, with a incomplete
     *	 multi-byte character at the end (only the first byte of it).
     * - Encoding translation fails, asks for more data
     * - Data is read, and eof is reached, TCL_ENCODING_END (TEE) is set.
     * - ReadChar is called again, converts the first buffer, but due to TEE
     *	 it does not check for incomplete multi-byte data, and the character
     *	 just after the end of the first buffer is a valid completion of the
     *	 multi-byte header in the actual buffer. The conversion reads more
     *	 characters from the buffer then present. This causes nextRemoved to
     *	 overshoot nextAdded and the next reads compute a negative srcLen,
     *	 cause further translations to fail, causing copying of data into the
     *	 next buffer using bad arguments, causing the mecpy for to eventually
     *	 fail.
     *
     * In the end it is a memory access bug spiraling out of control if the
     * conditions are _just so_. And ultimate cause is that TEE is given to a
     * conversion where it should not. TEE signals that this is the last
     * buffer. Except in our case it is not.
     *
     * My solution is to suppress TEE if the first buffer is not the last. We
     * will eventually need it given that EOF has been reached, but not right
     * now. This is what the new flag "endEncSuppressFlag" is for.
     *
     * The bug in 'Tcl_Utf2UtfProc' where it read from memory behind the
     * actual buffer has been fixed as well, and fixes the problem with the
     * crash too, but this would still allow the generic layer to
     * accidentially break a multi-byte sequence if the conditions are just
     * right, because again the ExternalToUtf would be successful where it
     * should not.
     */

    if ((statePtr->inputEncodingFlags & TCL_ENCODING_END) &&
	    (bufPtr->nextPtr != NULL)) {
	/*
	 * TEE is set for a buffer which is not the last. Squash it for now,
	 * and restore it later, before yielding control to our caller.
	 */

	statePtr->inputEncodingFlags &= ~TCL_ENCODING_END;
	encEndFlagSuppressed = 1;
    }

    oldState = statePtr->inputEncodingState;
    if (GotFlag(statePtr, INPUT_NEED_NL)) {
	/*
	 * We want a '\n' because the last character we saw was '\r'.
	 */

	ResetFlag(statePtr, INPUT_NEED_NL);
	Tcl_ExternalToUtf(NULL, statePtr->encoding, src, srcLen,
		statePtr->inputEncodingFlags, &statePtr->inputEncodingState,
		dst, TCL_UTF_MAX + 1, &srcRead, &dstWrote, &numChars);
	if ((dstWrote > 0) && (*dst == '\n')) {
	    /*
	     * The next char was a '\n'. Consume it and produce a '\n'.
	     */

	    bufPtr->nextRemoved += srcRead;
	} else {
	    /*
	     * The next char was not a '\n'. Produce a '\r'.
	     */

	    *dst = '\r';
	}
	statePtr->inputEncodingFlags &= ~TCL_ENCODING_START;
	*offsetPtr += 1;

	if (encEndFlagSuppressed) {
	    statePtr->inputEncodingFlags |= TCL_ENCODING_END;
	}
	return 1;
    }

    Tcl_ExternalToUtf(NULL, statePtr->encoding, src, srcLen,
	    statePtr->inputEncodingFlags, &statePtr->inputEncodingState, dst,
	    dstNeeded + 1, &srcRead, &dstWrote, &numChars);

    if (encEndFlagSuppressed) {
	statePtr->inputEncodingFlags |= TCL_ENCODING_END;
    }

    if (srcRead == 0) {
	/*
	 * Not enough bytes in src buffer to make a complete char. Copy the
	 * bytes to the next buffer to make a new contiguous string, then tell
	 * the caller to fill the buffer with more bytes.
	 */

	ChannelBuffer *nextPtr;

	nextPtr = bufPtr->nextPtr;
	if (nextPtr == NULL) {
	    if (srcLen > 0) {
		/*
		 * There isn't enough data in the buffers to complete the next
		 * character, so we need to wait for more data before the next
		 * file event can be delivered. [Bug 478856]
		 *
		 * The exception to this is if the input buffer was completely
		 * empty before we tried to convert its contents. Nothing in,
		 * nothing out, and no incomplete character data. The
		 * conversion before the current one was complete.
		 */

		SetFlag(statePtr, CHANNEL_NEED_MORE_DATA);
	    }
	    return -1;
	}

	/*
	 * Space is made at the beginning of the buffer to copy the previous
	 * unused bytes there. Check first if the buffer we are using actually
	 * has enough space at its beginning for the data we are copying.
	 * Because if not we will write over the buffer management
	 * information, especially the 'nextPtr'.
	 *
	 * Note that the BUFFER_PADDING (See AllocChannelBuffer) is used to
	 * prevent exactly this situation. I.e. it should never happen.
	 * Therefore it is ok to panic should it happen despite the
	 * precautions.
	 */

	if (nextPtr->nextRemoved - srcLen < 0) {
	    Tcl_Panic("Buffer Underflow, BUFFER_PADDING not enough");
	}

	nextPtr->nextRemoved -= srcLen;
	memcpy(RemovePoint(nextPtr), src, (size_t) srcLen);
	RecycleBuffer(statePtr, bufPtr, 0);
	statePtr->inQueueHead = nextPtr;
	return ReadChars(statePtr, objPtr, charsToRead, offsetPtr, factorPtr);
    }

    dstRead = dstWrote;
    if (TranslateInputEOL(statePtr, dst, dst, &dstWrote, &dstRead) != 0) {
	/*
	 * Hit EOF char. How many bytes of src correspond to where the EOF was
	 * located in dst? Run the conversion again with an output buffer just
	 * big enough to hold the data so we can get the correct value for
	 * srcRead.
	 */

	if (dstWrote == 0) {
	    return -1;
	}
	statePtr->inputEncodingState = oldState;
	Tcl_ExternalToUtf(NULL, statePtr->encoding, src, srcLen,
		statePtr->inputEncodingFlags, &statePtr->inputEncodingState,
		dst, dstRead + TCL_UTF_MAX, &srcRead, &dstWrote, &numChars);
	TranslateInputEOL(statePtr, dst, dst, &dstWrote, &dstRead);
    }

    /*
     * The number of characters that we got may be less than the number that
     * we started with because "\r\n" sequences may have been turned into just
     * '\n' in dst.
     */

    numChars -= dstRead - dstWrote;

    if ((unsigned) numChars > (unsigned) toRead) {
	/*
	 * Got too many chars.
	 */

	const char *eof = Tcl_UtfAtIndex(dst, toRead);

	statePtr->inputEncodingState = oldState;
	Tcl_ExternalToUtf(NULL, statePtr->encoding, src, srcLen,
		statePtr->inputEncodingFlags, &statePtr->inputEncodingState,
		dst, eof - dst + TCL_UTF_MAX, &srcRead, &dstWrote, &numChars);
	dstRead = dstWrote;
	TranslateInputEOL(statePtr, dst, dst, &dstWrote, &dstRead);
	numChars -= (dstRead - dstWrote);
    }
    statePtr->inputEncodingFlags &= ~TCL_ENCODING_START;

    bufPtr->nextRemoved += srcRead;
    if (dstWrote > srcRead + 1) {
	*factorPtr = dstWrote * UTF_EXPANSION_FACTOR / srcRead;
    }
    *offsetPtr += dstWrote;
    return numChars;
}

/*
 *---------------------------------------------------------------------------
 *
 * TranslateInputEOL --
 *
 *	Perform input EOL and EOF translation on the source buffer, leaving
 *	the translated result in the destination buffer.
 *
 * Results:
 *	The return value is 1 if the EOF character was found when copying
 *	bytes to the destination buffer, 0 otherwise.
 *
 * Side effects:
 *	None.
 *
 *---------------------------------------------------------------------------
 */

static int
TranslateInputEOL(
    ChannelState *statePtr,	/* Channel being read, for EOL translation and
				 * EOF character. */
    char *dstStart,		/* Output buffer filled with chars by applying
				 * appropriate EOL translation to source
				 * characters. */
    const char *srcStart,	/* Source characters. */
    int *dstLenPtr,		/* On entry, the maximum length of output
				 * buffer in bytes; must be <= *srcLenPtr. On
				 * exit, the number of bytes actually used in
				 * output buffer. */
    int *srcLenPtr)		/* On entry, the length of source buffer. On
				 * exit, the number of bytes read from the
				 * source buffer. */
{
    int dstLen, srcLen, inEofChar;
    const char *eof;

    dstLen = *dstLenPtr;

    eof = NULL;
    inEofChar = statePtr->inEofChar;
    if (inEofChar != '\0') {
	/*
	 * Find EOF in translated buffer then compress out the EOL. The source
	 * buffer may be much longer than the destination buffer - we only
	 * want to return EOF if the EOF has been copied to the destination
	 * buffer.
	 */

	const char *src, *srcMax = srcStart + *srcLenPtr;

	for (src = srcStart; src < srcMax; src++) {
	    if (*src == inEofChar) {
		eof = src;
		srcLen = src - srcStart;
		if (srcLen < dstLen) {
		    dstLen = srcLen;
		}
		*srcLenPtr = srcLen;
		break;
	    }
	}
    }
    switch (statePtr->inputTranslation) {
    case TCL_TRANSLATE_LF:
	if (dstStart != srcStart) {
	    memcpy(dstStart, srcStart, (size_t) dstLen);
	}
	srcLen = dstLen;
	break;
    case TCL_TRANSLATE_CR: {
	char *dst, *dstEnd;

	if (dstStart != srcStart) {
	    memcpy(dstStart, srcStart, (size_t) dstLen);
	}
	dstEnd = dstStart + dstLen;
	for (dst = dstStart; dst < dstEnd; dst++) {
	    if (*dst == '\r') {
		*dst = '\n';
	    }
	}
	srcLen = dstLen;
	break;
    }
    case TCL_TRANSLATE_CRLF: {
	char *dst;
	const char *src, *srcEnd, *srcMax;

	dst = dstStart;
	src = srcStart;
	srcEnd = srcStart + dstLen;
	srcMax = srcStart + *srcLenPtr;

	for ( ; src < srcEnd; ) {
	    if (*src == '\r') {
		src++;
		if (src >= srcMax) {
		    SetFlag(statePtr, INPUT_NEED_NL);
		} else if (*src == '\n') {
		    *dst++ = *src++;
		} else {
		    *dst++ = '\r';
		}
	    } else {
		*dst++ = *src++;
	    }
	}
	srcLen = src - srcStart;
	dstLen = dst - dstStart;
	break;
    }
    case TCL_TRANSLATE_AUTO: {
	char *dst;
	const char *src, *srcEnd, *srcMax;

	dst = dstStart;
	src = srcStart;
	srcEnd = srcStart + dstLen;
	srcMax = srcStart + *srcLenPtr;

	if (GotFlag(statePtr, INPUT_SAW_CR) && (src < srcMax)) {
	    if (*src == '\n') {
		src++;
	    }
	    ResetFlag(statePtr, INPUT_SAW_CR);
	}
	for ( ; src < srcEnd; ) {
	    if (*src == '\r') {
		src++;
		if (src >= srcMax) {
		    SetFlag(statePtr, INPUT_SAW_CR);
		} else if (*src == '\n') {
		    if (srcEnd < srcMax) {
			srcEnd++;
		    }
		    src++;
		}
		*dst++ = '\n';
	    } else {
		*dst++ = *src++;
	    }
	}
	srcLen = src - srcStart;
	dstLen = dst - dstStart;
	break;
    }
    default:
	return 0;
    }
    *dstLenPtr = dstLen;

    if ((eof != NULL) && (srcStart + srcLen >= eof)) {
	/*
	 * EOF character was seen in EOL translated range. Leave current file
	 * position pointing at the EOF character, but don't store the EOF
	 * character in the output string.
	 */

	SetFlag(statePtr, CHANNEL_EOF | CHANNEL_STICKY_EOF);
	statePtr->inputEncodingFlags |= TCL_ENCODING_END;
	ResetFlag(statePtr, INPUT_SAW_CR | INPUT_NEED_NL);
	return 1;
    }

    *srcLenPtr = srcLen;
    return 0;
}

/*
 *----------------------------------------------------------------------
 *
 * Tcl_Ungets --
 *
 *	Causes the supplied string to be added to the input queue of the
 *	channel, at either the head or tail of the queue.
 *
 * Results:
 *	The number of bytes stored in the channel, or -1 on error.
 *
 * Side effects:
 *	Adds input to the input queue of a channel.
 *
 *----------------------------------------------------------------------
 */

int
Tcl_Ungets(
    Tcl_Channel chan,		/* The channel for which to add the input. */
    const char *str,		/* The input itself. */
    int len,			/* The length of the input. */
    int atEnd)			/* If non-zero, add at end of queue; otherwise
				 * add at head of queue. */
{
    Channel *chanPtr;		/* The real IO channel. */
    ChannelState *statePtr;	/* State of actual channel. */
    ChannelBuffer *bufPtr;	/* Buffer to contain the data. */
    int flags;

    chanPtr = (Channel *) chan;
    statePtr = chanPtr->state;

    /*
     * This operation should occur at the top of a channel stack.
     */

    chanPtr = statePtr->topChanPtr;

    /*
     * CheckChannelErrors clears too many flag bits in this one case.
     */

    flags = statePtr->flags;
    if (CheckChannelErrors(statePtr, TCL_READABLE) != 0) {
	len = -1;
	goto done;
    }
    statePtr->flags = flags;

    /*
     * If we have encountered a sticky EOF, just punt without storing (sticky
     * EOF is set if we have seen the input eofChar, to prevent reading beyond
     * the eofChar). Otherwise, clear the EOF flags, and clear the BLOCKED
     * bit. We want to discover these conditions anew in each operation.
     */

    if (GotFlag(statePtr, CHANNEL_STICKY_EOF)) {
	goto done;
    }
    ResetFlag(statePtr, CHANNEL_BLOCKED | CHANNEL_EOF);

    bufPtr = AllocChannelBuffer(len);
    memcpy(InsertPoint(bufPtr), str, (size_t) len);
    bufPtr->nextAdded += len;

    if (statePtr->inQueueHead == NULL) {
	bufPtr->nextPtr = NULL;
	statePtr->inQueueHead = bufPtr;
	statePtr->inQueueTail = bufPtr;
    } else if (atEnd) {
	bufPtr->nextPtr = NULL;
	statePtr->inQueueTail->nextPtr = bufPtr;
	statePtr->inQueueTail = bufPtr;
    } else {
	bufPtr->nextPtr = statePtr->inQueueHead;
	statePtr->inQueueHead = bufPtr;
    }

    /*
     * Update the notifier state so we don't block while there is still data
     * in the buffers.
     */

  done:
    UpdateInterest(chanPtr);
    return len;
}

/*
 *----------------------------------------------------------------------
 *
 * Tcl_Flush --
 *
 *	Flushes output data on a channel.
 *
 * Results:
 *	A standard Tcl result.
 *
 * Side effects:
 *	May flush output queued on this channel.
 *
 *----------------------------------------------------------------------
 */

int
Tcl_Flush(
    Tcl_Channel chan)		/* The Channel to flush. */
{
    int result;			/* Of calling FlushChannel. */
    Channel *chanPtr = (Channel *) chan;
				/* The actual channel. */
    ChannelState *statePtr = chanPtr->state;
				/* State of actual channel. */

    /*
     * This operation should occur at the top of a channel stack.
     */

    chanPtr = statePtr->topChanPtr;

    if (CheckChannelErrors(statePtr, TCL_WRITABLE) != 0) {
	return -1;
    }

    /*
     * Force current output buffer to be output also.
     */

    if ((statePtr->curOutPtr != NULL) && IsBufferReady(statePtr->curOutPtr)) {
	SetFlag(statePtr, BUFFER_READY);
    }

    result = FlushChannel(NULL, chanPtr, 0);
    if (result != 0) {
	return TCL_ERROR;
    }

    return TCL_OK;
}

/*
 *----------------------------------------------------------------------
 *
 * DiscardInputQueued --
 *
 *	Discards any input read from the channel but not yet consumed by Tcl
 *	reading commands.
 *
 * Results:
 *	None.
 *
 * Side effects:
 *	May discard input from the channel. If discardLastBuffer is zero,
 *	leaves one buffer in place for back-filling.
 *
 *----------------------------------------------------------------------
 */

static void
DiscardInputQueued(
    ChannelState *statePtr,	/* Channel on which to discard the queued
				 * input. */
    int discardSavedBuffers)	/* If non-zero, discard all buffers including
				 * last one. */
{
    ChannelBuffer *bufPtr, *nxtPtr;
				/* Loop variables. */

    bufPtr = statePtr->inQueueHead;
    statePtr->inQueueHead = NULL;
    statePtr->inQueueTail = NULL;
    for (; bufPtr != NULL; bufPtr = nxtPtr) {
	nxtPtr = bufPtr->nextPtr;
	RecycleBuffer(statePtr, bufPtr, discardSavedBuffers);
    }

    /*
     * If discardSavedBuffers is nonzero, must also discard any previously
     * saved buffer in the saveInBufPtr field.
     */

    if (discardSavedBuffers && statePtr->saveInBufPtr != NULL) {
	ckfree(statePtr->saveInBufPtr);
	statePtr->saveInBufPtr = NULL;
    }
}

/*
 *---------------------------------------------------------------------------
 *
 * GetInput --
 *
 *	Reads input data from a device into a channel buffer.
 *
 * Results:
 *	The return value is the Posix error code if an error occurred while
 *	reading from the file, or 0 otherwise.
 *
 * Side effects:
 *	Reads from the underlying device.
 *
 *---------------------------------------------------------------------------
 */

static int
GetInput(
    Channel *chanPtr)		/* Channel to read input from. */
{
    int toRead;			/* How much to read? */
    int result;			/* Of calling driver. */
    int nread;			/* How much was read from channel? */
    ChannelBuffer *bufPtr;	/* New buffer to add to input queue. */
    ChannelState *statePtr = chanPtr->state;
				/* State info for channel */

    /*
     * Prevent reading from a dead channel -- a channel that has been closed
     * but not yet deallocated, which can happen if the exit handler for
     * channel cleanup has run but the channel is still registered in some
     * interpreter.
     */

    if (CheckForDeadChannel(NULL, statePtr)) {
	return EINVAL;
    }

    /*
     * First check for more buffers in the pushback area of the topmost
     * channel in the stack and use them. They can be the result of a
     * transformation which went away without reading all the information
     * placed in the area when it was stacked.
     *
     * Two possibilities for the state: No buffers in it, or a single empty
     * buffer. In the latter case we can recycle it now.
     */

    if (chanPtr->inQueueHead != NULL) {
	if (statePtr->inQueueHead != NULL) {
	    RecycleBuffer(statePtr, statePtr->inQueueHead, 0);
	    statePtr->inQueueHead = NULL;
	}

	statePtr->inQueueHead = chanPtr->inQueueHead;
	statePtr->inQueueTail = chanPtr->inQueueTail;
	chanPtr->inQueueHead = NULL;
	chanPtr->inQueueTail = NULL;
	return 0;
    }

    /*
     * Nothing in the pushback area, fall back to the usual handling (driver,
     * etc.)
     */

    /*
     * See if we can fill an existing buffer. If we can, read only as much as
     * will fit in it. Otherwise allocate a new buffer, add it to the input
     * queue and attempt to fill it to the max.
     */

    bufPtr = statePtr->inQueueTail;
    if ((bufPtr != NULL) && !IsBufferFull(bufPtr)) {
	toRead = SpaceLeft(bufPtr);
    } else {
	bufPtr = statePtr->saveInBufPtr;
	statePtr->saveInBufPtr = NULL;

	/*
	 * Check the actual buffersize against the requested buffersize.
	 * Buffers which are smaller than requested are squashed. This is done
	 * to honor dynamic changes of the buffersize made by the user.
	 */

	if ((bufPtr != NULL)
		&& (bufPtr->bufLength - BUFFER_PADDING < statePtr->bufSize)) {
	    ckfree(bufPtr);
	    bufPtr = NULL;
	}

	if (bufPtr == NULL) {
	    bufPtr = AllocChannelBuffer(statePtr->bufSize);
	}
	bufPtr->nextPtr = NULL;

	/*
	 * SF #427196: Use the actual size of the buffer to determine the
	 * number of bytes to read from the channel and not the size for new
	 * buffers. They can be different if the buffersize was changed
	 * between reads.
	 *
	 * Note: This affects performance negatively if the buffersize was
	 * extended but this small buffer is reused for all subsequent reads.
	 * The system never uses buffers with the requested bigger size in
	 * that case. An adjunct patch could try and delete all unused buffers
	 * it encounters and which are smaller than the formally requested
	 * buffersize.
	 */

	toRead = SpaceLeft(bufPtr);

	if (statePtr->inQueueTail == NULL) {
	    statePtr->inQueueHead = bufPtr;
	} else {
	    statePtr->inQueueTail->nextPtr = bufPtr;
	}
	statePtr->inQueueTail = bufPtr;
    }

    /*
     * If EOF is set, we should avoid calling the driver because on some
     * platforms it is impossible to read from a device after EOF.
     */

    if (GotFlag(statePtr, CHANNEL_EOF)) {
	return 0;
    }

#ifdef TCL_IO_TRACK_OS_FOR_DRIVER_WITH_BAD_BLOCKING
    /*
     * [Bug 943274]: Better emulation of non-blocking channels for channels
     * without BlockModeProc, by keeping track of true fileevents generated by
     * the OS == Data waiting and reading if and only if we are sure to have
     * data.
     */

    if (GotFlag(statePtr, CHANNEL_NONBLOCKING) &&
	    (Tcl_ChannelBlockModeProc(chanPtr->typePtr) == NULL) &&
	    !GotFlag(statePtr, CHANNEL_HAS_MORE_DATA)) {
	/*
	 * Bypass the driver, it would block, as no data is available
	 */

	nread = -1;
	result = EWOULDBLOCK;
    } else
#endif /* TCL_IO_TRACK_OS_FOR_DRIVER_WITH_BAD_BLOCKING */
    {
	nread = ChanRead(chanPtr, InsertPoint(bufPtr), toRead, &result);
    }

    if (nread > 0) {
	bufPtr->nextAdded += nread;

	/*
	 * If we get a short read, signal up that we may be BLOCKED. We should
	 * avoid calling the driver because on some platforms we will block in
	 * the low level reading code even though the channel is set into
	 * nonblocking mode.
	 */

	if (nread < toRead) {
	    SetFlag(statePtr, CHANNEL_BLOCKED);
	}

#ifdef TCL_IO_TRACK_OS_FOR_DRIVER_WITH_BAD_BLOCKING
	if (nread <= toRead) {
	    /*
	     * [Bug 943274]: We have read the available data, clear flag.
	     */

	    ResetFlag(statePtr, CHANNEL_HAS_MORE_DATA);
	}
#endif /* TCL_IO_TRACK_OS_FOR_DRIVER_WITH_BAD_BLOCKING */
    } else if (nread == 0) {
	SetFlag(statePtr, CHANNEL_EOF);
	statePtr->inputEncodingFlags |= TCL_ENCODING_END;
    } else if (nread < 0) {
	if ((result == EWOULDBLOCK) || (result == EAGAIN)) {
	    SetFlag(statePtr, CHANNEL_BLOCKED);
	    result = EAGAIN;
	}
	Tcl_SetErrno(result);
	return result;
    }
    return 0;
}

/*
 *----------------------------------------------------------------------
 *
 * Tcl_Seek --
 *
 *	Implements seeking on Tcl Channels. This is a public function so that
 *	other C facilities may be implemented on top of it.
 *
 * Results:
 *	The new access point or -1 on error. If error, use Tcl_GetErrno() to
 *	retrieve the POSIX error code for the error that occurred.
 *
 * Side effects:
 *	May flush output on the channel. May discard queued input.
 *
 *----------------------------------------------------------------------
 */

Tcl_WideInt
Tcl_Seek(
    Tcl_Channel chan,		/* The channel on which to seek. */
    Tcl_WideInt offset,		/* Offset to seek to. */
    int mode)			/* Relative to which location to seek? */
{
    Channel *chanPtr = (Channel *) chan;
				/* The real IO channel. */
    ChannelState *statePtr = chanPtr->state;
				/* State info for channel */
    int inputBuffered, outputBuffered;
				/* # bytes held in buffers. */
    int result;			/* Of device driver operations. */
    Tcl_WideInt curPos;		/* Position on the device. */
    int wasAsync;		/* Was the channel nonblocking before the seek
				 * operation? If so, must restore to
				 * non-blocking mode after the seek. */

    if (CheckChannelErrors(statePtr, TCL_WRITABLE | TCL_READABLE) != 0) {
	return Tcl_LongAsWide(-1);
    }

    /*
     * Disallow seek on dead channels - channels that have been closed but not
     * yet been deallocated. Such channels can be found if the exit handler
     * for channel cleanup has run but the channel is still registered in an
     * interpreter.
     */

    if (CheckForDeadChannel(NULL, statePtr)) {
	return Tcl_LongAsWide(-1);
    }

    /*
     * This operation should occur at the top of a channel stack.
     */

    chanPtr = statePtr->topChanPtr;

    /*
     * Disallow seek on channels whose type does not have a seek procedure
     * defined. This means that the channel does not support seeking.
     */

    if (chanPtr->typePtr->seekProc == NULL) {
	Tcl_SetErrno(EINVAL);
	return Tcl_LongAsWide(-1);
    }

    /*
     * Compute how much input and output is buffered. If both input and output
     * is buffered, cannot compute the current position.
     */

    inputBuffered = Tcl_InputBuffered(chan);
    outputBuffered = Tcl_OutputBuffered(chan);

    if ((inputBuffered != 0) && (outputBuffered != 0)) {
	Tcl_SetErrno(EFAULT);
	return Tcl_LongAsWide(-1);
    }

    /*
     * If we are seeking relative to the current position, compute the
     * corrected offset taking into account the amount of unread input.
     */

    if (mode == SEEK_CUR) {
	offset -= inputBuffered;
    }

    /*
     * Discard any queued input - this input should not be read after the
     * seek.
     */

    DiscardInputQueued(statePtr, 0);

    /*
     * Reset EOF and BLOCKED flags. We invalidate them by moving the access
     * point. Also clear CR related flags.
     */

    ResetFlag(statePtr, CHANNEL_EOF | CHANNEL_STICKY_EOF | CHANNEL_BLOCKED |
	    INPUT_SAW_CR);

    /*
     * If the channel is in asynchronous output mode, switch it back to
     * synchronous mode and cancel any async flush that may be scheduled.
     * After the flush, the channel will be put back into asynchronous output
     * mode.
     */

    wasAsync = 0;
    if (GotFlag(statePtr, CHANNEL_NONBLOCKING)) {
	wasAsync = 1;
	result = StackSetBlockMode(chanPtr, TCL_MODE_BLOCKING);
	if (result != 0) {
	    return Tcl_LongAsWide(-1);
	}
	ResetFlag(statePtr, CHANNEL_NONBLOCKING);
	if (GotFlag(statePtr, BG_FLUSH_SCHEDULED)) {
	    ResetFlag(statePtr, BG_FLUSH_SCHEDULED);
	}
    }

    /*
     * If there is data buffered in statePtr->curOutPtr then mark the channel
     * as ready to flush before invoking FlushChannel.
     */

    if ((statePtr->curOutPtr != NULL) && IsBufferReady(statePtr->curOutPtr)) {
	SetFlag(statePtr, BUFFER_READY);
    }

    /*
     * If the flush fails we cannot recover the original position. In that
     * case the seek is not attempted because we do not know where the access
     * position is - instead we return the error. FlushChannel has already
     * called Tcl_SetErrno() to report the error upwards. If the flush
     * succeeds we do the seek also.
     */

    if (FlushChannel(NULL, chanPtr, 0) != 0) {
	curPos = -1;
    } else {
	/*
	 * Now seek to the new position in the channel as requested by the
	 * caller.
	 */

	curPos = ChanSeek(chanPtr, offset, mode, &result);
	if (curPos == Tcl_LongAsWide(-1)) {
	    Tcl_SetErrno(result);
	}
    }

    /*
     * Restore to nonblocking mode if that was the previous behavior.
     *
     * NOTE: Even if there was an async flush active we do not restore it now
     * because we already flushed all the queued output, above.
     */

    if (wasAsync) {
	SetFlag(statePtr, CHANNEL_NONBLOCKING);
	result = StackSetBlockMode(chanPtr, TCL_MODE_NONBLOCKING);
	if (result != 0) {
	    return Tcl_LongAsWide(-1);
	}
    }

    return curPos;
}

/*
 *----------------------------------------------------------------------
 *
 * Tcl_Tell --
 *
 *	Returns the position of the next character to be read/written on this
 *	channel.
 *
 * Results:
 *	A nonnegative integer on success, -1 on failure. If failed, use
 *	Tcl_GetErrno() to retrieve the POSIX error code for the error that
 *	occurred.
 *
 * Side effects:
 *	None.
 *
 *----------------------------------------------------------------------
 */

Tcl_WideInt
Tcl_Tell(
    Tcl_Channel chan)		/* The channel to return pos for. */
{
    Channel *chanPtr = (Channel *) chan;
				/* The real IO channel. */
    ChannelState *statePtr = chanPtr->state;
				/* State info for channel */
    int inputBuffered, outputBuffered;
				/* # bytes held in buffers. */
    int result;			/* Of calling device driver. */
    Tcl_WideInt curPos;		/* Position on device. */

    if (CheckChannelErrors(statePtr, TCL_WRITABLE | TCL_READABLE) != 0) {
	return Tcl_LongAsWide(-1);
    }

    /*
     * Disallow tell on dead channels -- channels that have been closed but
     * not yet been deallocated. Such channels can be found if the exit
     * handler for channel cleanup has run but the channel is still registered
     * in an interpreter.
     */

    if (CheckForDeadChannel(NULL, statePtr)) {
	return Tcl_LongAsWide(-1);
    }

    /*
     * This operation should occur at the top of a channel stack.
     */

    chanPtr = statePtr->topChanPtr;

    /*
     * Disallow tell on channels whose type does not have a seek procedure
     * defined. This means that the channel does not support seeking.
     */

    if (chanPtr->typePtr->seekProc == NULL) {
	Tcl_SetErrno(EINVAL);
	return Tcl_LongAsWide(-1);
    }

    /*
     * Compute how much input and output is buffered. If both input and output
     * is buffered, cannot compute the current position.
     */

    inputBuffered = Tcl_InputBuffered(chan);
    outputBuffered = Tcl_OutputBuffered(chan);

    /*
     * Get the current position in the device and compute the position where
     * the next character will be read or written. Note that we prefer the
     * wideSeekProc if that is available and non-NULL...
     */

    curPos = ChanSeek(chanPtr, Tcl_LongAsWide(0), SEEK_CUR, &result);
    if (curPos == Tcl_LongAsWide(-1)) {
	Tcl_SetErrno(result);
	return Tcl_LongAsWide(-1);
    }

    if (inputBuffered != 0) {
	return curPos - inputBuffered;
    }
    return curPos + outputBuffered;
}

/*
 *---------------------------------------------------------------------------
 *
 * Tcl_SeekOld, Tcl_TellOld --
 *
 *	Backward-compatability versions of the seek/tell interface that do not
 *	support 64-bit offsets. This interface is not documented or expected
 *	to be supported indefinitely.
 *
 * Results:
 *	As for Tcl_Seek and Tcl_Tell respectively, except truncated to
 *	whatever value will fit in an 'int'.
 *
 * Side effects:
 *	As for Tcl_Seek and Tcl_Tell respectively.
 *
 *---------------------------------------------------------------------------
 */

int
Tcl_SeekOld(
    Tcl_Channel chan,		/* The channel on which to seek. */
    int offset,			/* Offset to seek to. */
    int mode)			/* Relative to which location to seek? */
{
    Tcl_WideInt wOffset, wResult;

    wOffset = Tcl_LongAsWide((long) offset);
    wResult = Tcl_Seek(chan, wOffset, mode);
    return (int) Tcl_WideAsLong(wResult);
}

int
Tcl_TellOld(
    Tcl_Channel chan)		/* The channel to return pos for. */
{
    Tcl_WideInt wResult = Tcl_Tell(chan);

    return (int) Tcl_WideAsLong(wResult);
}

/*
 *---------------------------------------------------------------------------
 *
 * Tcl_TruncateChannel --
 *
 *	Truncate a channel to the given length.
 *
 * Results:
 *	TCL_OK on success, TCL_ERROR if the operation failed (e.g. is not
 *	supported by the type of channel, or the underlying OS operation
 *	failed in some way).
 *
 * Side effects:
 *	Seeks the channel to the current location. Sets errno on OS error.
 *
 *---------------------------------------------------------------------------
 */

int
Tcl_TruncateChannel(
    Tcl_Channel chan,		/* Channel to truncate. */
    Tcl_WideInt length)		/* Length to truncate it to. */
{
    Channel *chanPtr = (Channel *) chan;
    Tcl_DriverTruncateProc *truncateProc =
	    Tcl_ChannelTruncateProc(chanPtr->typePtr);
    int result;

    if (truncateProc == NULL) {
	/*
	 * Feature not supported and it's not emulatable. Pretend it's
	 * returned an EINVAL, a very generic error!
	 */

	Tcl_SetErrno(EINVAL);
	return TCL_ERROR;
    }

    if (!GotFlag(chanPtr->state, TCL_WRITABLE)) {
	/*
	 * We require that the file was opened of writing. Do that check now
	 * so that we only flush if we think we're going to succeed.
	 */

	Tcl_SetErrno(EINVAL);
	return TCL_ERROR;
    }

    /*
     * Seek first to force a total flush of all pending buffers and ditch any
     * pre-read input data.
     */

    WillWrite(chanPtr);

    if (WillRead(chanPtr) < 0) {
        return TCL_ERROR;
    }

    /*
     * We're all flushed to disk now and we also don't have any unfortunate
     * input baggage around either; can truncate with impunity.
     */

    result = truncateProc(chanPtr->instanceData, length);
    if (result != 0) {
	Tcl_SetErrno(result);
	return TCL_ERROR;
    }
    return TCL_OK;
}

/*
 *---------------------------------------------------------------------------
 *
 * CheckChannelErrors --
 *
 *	See if the channel is in an ready state and can perform the desired
 *	operation.
 *
 * Results:
 *	The return value is 0 if the channel is OK, otherwise the return value
 *	is -1 and errno is set to indicate the error.
 *
 * Side effects:
 *	May clear the EOF and/or BLOCKED bits if reading from channel.
 *
 *---------------------------------------------------------------------------
 */

static int
CheckChannelErrors(
    ChannelState *statePtr,	/* Channel to check. */
    int flags)			/* Test if channel supports desired operation:
				 * TCL_READABLE, TCL_WRITABLE. Also indicates
				 * Raw read or write for special close
				 * processing */
{
    int direction = flags & (TCL_READABLE|TCL_WRITABLE);

    /*
     * Check for unreported error.
     */

    if (statePtr->unreportedError != 0) {
	Tcl_SetErrno(statePtr->unreportedError);
	statePtr->unreportedError = 0;

	/*
	 * TIP #219, Tcl Channel Reflection API.
	 * Move a defered error message back into the channel bypass.
	 */

	if (statePtr->chanMsg != NULL) {
	    TclDecrRefCount(statePtr->chanMsg);
	}
	statePtr->chanMsg = statePtr->unreportedMsg;
	statePtr->unreportedMsg = NULL;
	return -1;
    }

    /*
     * Only the raw read and write operations are allowed during close in
     * order to drain data from stacked channels.
     */

    if (GotFlag(statePtr, CHANNEL_CLOSED) && !(flags & CHANNEL_RAW_MODE)) {
	Tcl_SetErrno(EACCES);
	return -1;
    }

    /*
     * Fail if the channel is not opened for desired operation.
     */

    if ((statePtr->flags & direction) == 0) {
	Tcl_SetErrno(EACCES);
	return -1;
    }

    /*
     * Fail if the channel is in the middle of a background copy.
     *
     * Don't do this tests for raw channels here or else the chaining in the
     * transformation drivers will fail with 'file busy' error instead of
     * retrieving and transforming the data to copy.
     */

    if (BUSY_STATE(statePtr, flags) && ((flags & CHANNEL_RAW_MODE) == 0)) {
	Tcl_SetErrno(EBUSY);
	return -1;
    }

    if (direction == TCL_READABLE) {
	/*
	 * If we have not encountered a sticky EOF, clear the EOF bit (sticky
	 * EOF is set if we have seen the input eofChar, to prevent reading
	 * beyond the eofChar). Also, always clear the BLOCKED bit. We want to
	 * discover these conditions anew in each operation.
	 */

	if (!GotFlag(statePtr, CHANNEL_STICKY_EOF)) {
	    ResetFlag(statePtr, CHANNEL_EOF);
	}
	ResetFlag(statePtr, CHANNEL_BLOCKED | CHANNEL_NEED_MORE_DATA);
    }

    return 0;
}

/*
 *----------------------------------------------------------------------
 *
 * Tcl_Eof --
 *
 *	Returns 1 if the channel is at EOF, 0 otherwise.
 *
 * Results:
 *	1 or 0, always.
 *
 * Side effects:
 *	None.
 *
 *----------------------------------------------------------------------
 */

int
Tcl_Eof(
    Tcl_Channel chan)		/* Does this channel have EOF? */
{
    ChannelState *statePtr = ((Channel *) chan)->state;
				/* State of real channel structure. */

    return (GotFlag(statePtr, CHANNEL_STICKY_EOF) ||
	    (GotFlag(statePtr, CHANNEL_EOF) &&
	    (Tcl_InputBuffered(chan) == 0))) ? 1 : 0;
}

/*
 *----------------------------------------------------------------------
 *
 * Tcl_InputBlocked --
 *
 *	Returns 1 if input is blocked on this channel, 0 otherwise.
 *
 * Results:
 *	0 or 1, always.
 *
 * Side effects:
 *	None.
 *
 *----------------------------------------------------------------------
 */

int
Tcl_InputBlocked(
    Tcl_Channel chan)		/* Is this channel blocked? */
{
    ChannelState *statePtr = ((Channel *) chan)->state;
				/* State of real channel structure. */

    return GotFlag(statePtr, CHANNEL_BLOCKED) ? 1 : 0;
}

/*
 *----------------------------------------------------------------------
 *
 * Tcl_InputBuffered --
 *
 *	Returns the number of bytes of input currently buffered in the common
 *	internal buffer of a channel.
 *
 * Results:
 *	The number of input bytes buffered, or zero if the channel is not open
 *	for reading.
 *
 * Side effects:
 *	None.
 *
 *----------------------------------------------------------------------
 */

int
Tcl_InputBuffered(
    Tcl_Channel chan)		/* The channel to query. */
{
    ChannelState *statePtr = ((Channel *) chan)->state;
				/* State of real channel structure. */
    ChannelBuffer *bufPtr;
    int bytesBuffered;

    for (bytesBuffered = 0, bufPtr = statePtr->inQueueHead; bufPtr != NULL;
	    bufPtr = bufPtr->nextPtr) {
	bytesBuffered += BytesLeft(bufPtr);
    }

    /*
     * Don't forget the bytes in the topmost pushback area.
     */

    for (bufPtr = statePtr->topChanPtr->inQueueHead; bufPtr != NULL;
	    bufPtr = bufPtr->nextPtr) {
	bytesBuffered += BytesLeft(bufPtr);
    }

    return bytesBuffered;
}

/*
 *----------------------------------------------------------------------
 *
 * Tcl_OutputBuffered --
 *
 *    Returns the number of bytes of output currently buffered in the common
 *    internal buffer of a channel.
 *
 * Results:
 *    The number of output bytes buffered, or zero if the channel is not open
 *    for writing.
 *
 * Side effects:
 *    None.
 *
 *----------------------------------------------------------------------
 */

int
Tcl_OutputBuffered(
    Tcl_Channel chan)		/* The channel to query. */
{
    ChannelState *statePtr = ((Channel *) chan)->state;
				/* State of real channel structure. */
    ChannelBuffer *bufPtr;
    int bytesBuffered;

    for (bytesBuffered = 0, bufPtr = statePtr->outQueueHead; bufPtr != NULL;
	    bufPtr = bufPtr->nextPtr) {
	bytesBuffered += BytesLeft(bufPtr);
    }
    if (statePtr->curOutPtr != NULL) {
	register ChannelBuffer *curOutPtr = statePtr->curOutPtr;

	if (IsBufferReady(curOutPtr)) {
	    bytesBuffered += BytesLeft(curOutPtr);
	}
    }

    return bytesBuffered;
}

/*
 *----------------------------------------------------------------------
 *
 * Tcl_ChannelBuffered --
 *
 *	Returns the number of bytes of input currently buffered in the
 *	internal buffer (push back area) of a channel.
 *
 * Results:
 *	The number of input bytes buffered, or zero if the channel is not open
 *	for reading.
 *
 * Side effects:
 *	None.
 *
 *----------------------------------------------------------------------
 */

int
Tcl_ChannelBuffered(
    Tcl_Channel chan)		/* The channel to query. */
{
    Channel *chanPtr = (Channel *) chan;
				/* Real channel structure. */
    ChannelBuffer *bufPtr;
    int bytesBuffered = 0;

    for (bufPtr = chanPtr->inQueueHead; bufPtr != NULL;
	    bufPtr = bufPtr->nextPtr) {
	bytesBuffered += BytesLeft(bufPtr);
    }

    return bytesBuffered;
}

/*
 *----------------------------------------------------------------------
 *
 * Tcl_SetChannelBufferSize --
 *
 *	Sets the size of buffers to allocate to store input or output in the
 *	channel. The size must be between 1 byte and 1 MByte.
 *
 * Results:
 *	None.
 *
 * Side effects:
 *	Sets the size of buffers subsequently allocated for this channel.
 *
 *----------------------------------------------------------------------
 */

void
Tcl_SetChannelBufferSize(
    Tcl_Channel chan,		/* The channel whose buffer size to set. */
    int sz)			/* The size to set. */
{
    ChannelState *statePtr;	/* State of real channel structure. */

    /*
     * Clip the buffer size to force it into the [1,1M] range
     */

    if (sz < 1) {
	sz = 1;
    } else if (sz > MAX_CHANNEL_BUFFER_SIZE) {
	sz = MAX_CHANNEL_BUFFER_SIZE;
    }

    statePtr = ((Channel *) chan)->state;
    statePtr->bufSize = sz;
}

/*
 *----------------------------------------------------------------------
 *
 * Tcl_GetChannelBufferSize --
 *
 *	Retrieves the size of buffers to allocate for this channel.
 *
 * Results:
 *	The size.
 *
 * Side effects:
 *	None.
 *
 *----------------------------------------------------------------------
 */

int
Tcl_GetChannelBufferSize(
    Tcl_Channel chan)		/* The channel for which to find the buffer
				 * size. */
{
    ChannelState *statePtr = ((Channel *) chan)->state;
				/* State of real channel structure. */

    return statePtr->bufSize;
}

/*
 *----------------------------------------------------------------------
 *
 * Tcl_BadChannelOption --
 *
 *	This procedure generates a "bad option" error message in an (optional)
 *	interpreter. It is used by channel drivers when a invalid Set/Get
 *	option is requested. Its purpose is to concatenate the generic options
 *	list to the specific ones and factorize the generic options error
 *	message string.
 *
 * Results:
 *	TCL_ERROR.
 *
 * Side effects:

 *	An error message is generated in interp's result object to indicate
 *	that a command was invoked with the a bad option. The message has the
 *	form:
 *		bad option "blah": should be one of
 *		<...generic options...>+<...specific options...>
 *	"blah" is the optionName argument and "<specific options>" is a space
 *	separated list of specific option words. The function takes good care
 *	of inserting minus signs before each option, commas after, and an "or"
 *	before the last option.
 *
 *----------------------------------------------------------------------
 */

int
Tcl_BadChannelOption(
    Tcl_Interp *interp,		/* Current interpreter (can be NULL).*/
    const char *optionName,	/* 'bad option' name */
    const char *optionList)	/* Specific options list to append to the
				 * standard generic options. Can be NULL for
				 * generic options only. */
{
    if (interp != NULL) {
	const char *genericopt =
		"blocking buffering buffersize encoding eofchar translation";
	const char **argv;
	int argc, i;
	Tcl_DString ds;
        Tcl_Obj *errObj;

	Tcl_DStringInit(&ds);
	Tcl_DStringAppend(&ds, genericopt, -1);
	if (optionList && (*optionList)) {
	    TclDStringAppendLiteral(&ds, " ");
	    Tcl_DStringAppend(&ds, optionList, -1);
	}
	if (Tcl_SplitList(interp, Tcl_DStringValue(&ds),
		&argc, &argv) != TCL_OK) {
	    Tcl_Panic("malformed option list in channel driver");
	}
	Tcl_ResetResult(interp);
	errObj = Tcl_ObjPrintf("bad option \"%s\": should be one of ",
                optionName);
	argc--;
	for (i = 0; i < argc; i++) {
	    Tcl_AppendPrintfToObj(errObj, "-%s, ", argv[i]);
	}
	Tcl_AppendPrintfToObj(errObj, "or -%s", argv[i]);
        Tcl_SetObjResult(interp, errObj);
	Tcl_DStringFree(&ds);
	ckfree(argv);
    }
    Tcl_SetErrno(EINVAL);
    return TCL_ERROR;
}

/*
 *----------------------------------------------------------------------
 *
 * Tcl_GetChannelOption --
 *
 *	Gets a mode associated with an IO channel. If the optionName arg is
 *	non NULL, retrieves the value of that option. If the optionName arg is
 *	NULL, retrieves a list of alternating option names and values for the
 *	given channel.
 *
 * Results:
 *	A standard Tcl result. Also sets the supplied DString to the string
 *	value of the option(s) returned.
 *
 * Side effects:
 *	None.
 *
 *----------------------------------------------------------------------
 */

int
Tcl_GetChannelOption(
    Tcl_Interp *interp,		/* For error reporting - can be NULL. */
    Tcl_Channel chan,		/* Channel on which to get option. */
    const char *optionName,	/* Option to get. */
    Tcl_DString *dsPtr)		/* Where to store value(s). */
{
    size_t len;			/* Length of optionName string. */
    char optionVal[128];	/* Buffer for sprintf. */
    Channel *chanPtr = (Channel *) chan;
    ChannelState *statePtr = chanPtr->state;
				/* State info for channel */
    int flags;

    /*
     * Disallow options on dead channels -- channels that have been closed but
     * not yet been deallocated. Such channels can be found if the exit
     * handler for channel cleanup has run but the channel is still registered
     * in an interpreter.
     */

    if (CheckForDeadChannel(interp, statePtr)) {
	return TCL_ERROR;
    }

    /*
     * This operation should occur at the top of a channel stack.
     */

    chanPtr = statePtr->topChanPtr;

    /*
     * If we are in the middle of a background copy, use the saved flags.
     */

    if (statePtr->csPtrR) {
	flags = statePtr->csPtrR->readFlags;
    } else if (statePtr->csPtrW) {
	flags = statePtr->csPtrW->writeFlags;
    } else {
	flags = statePtr->flags;
    }

    /*
     * If the optionName is NULL it means that we want a list of all options
     * and values.
     */

    if (optionName == NULL) {
	len = 0;
    } else {
	len = strlen(optionName);
    }

    if (len == 0 || HaveOpt(2, "-blocking")) {
	if (len == 0) {
	    Tcl_DStringAppendElement(dsPtr, "-blocking");
	}
	Tcl_DStringAppendElement(dsPtr,
		(flags & CHANNEL_NONBLOCKING) ? "0" : "1");
	if (len > 0) {
	    return TCL_OK;
	}
    }
    if (len == 0 || HaveOpt(7, "-buffering")) {
	if (len == 0) {
	    Tcl_DStringAppendElement(dsPtr, "-buffering");
	}
	if (flags & CHANNEL_LINEBUFFERED) {
	    Tcl_DStringAppendElement(dsPtr, "line");
	} else if (flags & CHANNEL_UNBUFFERED) {
	    Tcl_DStringAppendElement(dsPtr, "none");
	} else {
	    Tcl_DStringAppendElement(dsPtr, "full");
	}
	if (len > 0) {
	    return TCL_OK;
	}
    }
    if (len == 0 || HaveOpt(7, "-buffersize")) {
	if (len == 0) {
	    Tcl_DStringAppendElement(dsPtr, "-buffersize");
	}
	TclFormatInt(optionVal, statePtr->bufSize);
	Tcl_DStringAppendElement(dsPtr, optionVal);
	if (len > 0) {
	    return TCL_OK;
	}
    }
    if (len == 0 || HaveOpt(2, "-encoding")) {
	if (len == 0) {
	    Tcl_DStringAppendElement(dsPtr, "-encoding");
	}
	if (statePtr->encoding == NULL) {
	    Tcl_DStringAppendElement(dsPtr, "binary");
	} else {
	    Tcl_DStringAppendElement(dsPtr,
		    Tcl_GetEncodingName(statePtr->encoding));
	}
	if (len > 0) {
	    return TCL_OK;
	}
    }
    if (len == 0 || HaveOpt(2, "-eofchar")) {
	if (len == 0) {
	    Tcl_DStringAppendElement(dsPtr, "-eofchar");
	}
	if (((flags & (TCL_READABLE|TCL_WRITABLE)) ==
		(TCL_READABLE|TCL_WRITABLE)) && (len == 0)) {
	    Tcl_DStringStartSublist(dsPtr);
	}
	if (flags & TCL_READABLE) {
	    if (statePtr->inEofChar == 0) {
		Tcl_DStringAppendElement(dsPtr, "");
	    } else {
		char buf[4];

		sprintf(buf, "%c", statePtr->inEofChar);
		Tcl_DStringAppendElement(dsPtr, buf);
	    }
	}
	if (flags & TCL_WRITABLE) {
	    if (statePtr->outEofChar == 0) {
		Tcl_DStringAppendElement(dsPtr, "");
	    } else {
		char buf[4];

		sprintf(buf, "%c", statePtr->outEofChar);
		Tcl_DStringAppendElement(dsPtr, buf);
	    }
	}
	if (!(flags & (TCL_READABLE|TCL_WRITABLE))) {
	    /*
	     * Not readable or writable (e.g. server socket)
	     */

	    Tcl_DStringAppendElement(dsPtr, "");
	}
	if (((flags & (TCL_READABLE|TCL_WRITABLE)) ==
		(TCL_READABLE|TCL_WRITABLE)) && (len == 0)) {
	    Tcl_DStringEndSublist(dsPtr);
	}
	if (len > 0) {
	    return TCL_OK;
	}
    }
    if (len == 0 || HaveOpt(1, "-translation")) {
	if (len == 0) {
	    Tcl_DStringAppendElement(dsPtr, "-translation");
	}
	if (((flags & (TCL_READABLE|TCL_WRITABLE)) ==
		(TCL_READABLE|TCL_WRITABLE)) && (len == 0)) {
	    Tcl_DStringStartSublist(dsPtr);
	}
	if (flags & TCL_READABLE) {
	    if (statePtr->inputTranslation == TCL_TRANSLATE_AUTO) {
		Tcl_DStringAppendElement(dsPtr, "auto");
	    } else if (statePtr->inputTranslation == TCL_TRANSLATE_CR) {
		Tcl_DStringAppendElement(dsPtr, "cr");
	    } else if (statePtr->inputTranslation == TCL_TRANSLATE_CRLF) {
		Tcl_DStringAppendElement(dsPtr, "crlf");
	    } else {
		Tcl_DStringAppendElement(dsPtr, "lf");
	    }
	}
	if (flags & TCL_WRITABLE) {
	    if (statePtr->outputTranslation == TCL_TRANSLATE_AUTO) {
		Tcl_DStringAppendElement(dsPtr, "auto");
	    } else if (statePtr->outputTranslation == TCL_TRANSLATE_CR) {
		Tcl_DStringAppendElement(dsPtr, "cr");
	    } else if (statePtr->outputTranslation == TCL_TRANSLATE_CRLF) {
		Tcl_DStringAppendElement(dsPtr, "crlf");
	    } else {
		Tcl_DStringAppendElement(dsPtr, "lf");
	    }
	}
	if (!(flags & (TCL_READABLE|TCL_WRITABLE))) {
	    /*
	     * Not readable or writable (e.g. server socket)
	     */

	    Tcl_DStringAppendElement(dsPtr, "auto");
	}
	if (((flags & (TCL_READABLE|TCL_WRITABLE)) ==
		(TCL_READABLE|TCL_WRITABLE)) && (len == 0)) {
	    Tcl_DStringEndSublist(dsPtr);
	}
	if (len > 0) {
	    return TCL_OK;
	}
    }

    if (chanPtr->typePtr->getOptionProc != NULL) {
	/*
	 * Let the driver specific handle additional options and result code
	 * and message.
	 */

	return chanPtr->typePtr->getOptionProc(chanPtr->instanceData, interp,
		optionName, dsPtr);
    } else {
	/*
	 * No driver specific options case.
	 */

	if (len == 0) {
	    return TCL_OK;
	}
	return Tcl_BadChannelOption(interp, optionName, NULL);
    }
}

/*
 *---------------------------------------------------------------------------
 *
 * Tcl_SetChannelOption --
 *
 *	Sets an option on a channel.
 *
 * Results:
 *	A standard Tcl result. On error, sets interp's result object if
 *	interp is not NULL.
 *
 * Side effects:
 *	May modify an option on a device.
 *
 *---------------------------------------------------------------------------
 */

int
Tcl_SetChannelOption(
    Tcl_Interp *interp,		/* For error reporting - can be NULL. */
    Tcl_Channel chan,		/* Channel on which to set mode. */
    const char *optionName,	/* Which option to set? */
    const char *newValue)	/* New value for option. */
{
    Channel *chanPtr = (Channel *) chan;
				/* The real IO channel. */
    ChannelState *statePtr = chanPtr->state;
				/* State info for channel */
    size_t len;			/* Length of optionName string. */
    int argc;
    const char **argv;

    /*
     * If the channel is in the middle of a background copy, fail.
     */

    if (statePtr->csPtrR || statePtr->csPtrW) {
	if (interp) {
	    Tcl_SetObjResult(interp, Tcl_NewStringObj(
                    "unable to set channel options: background copy in"
                    " progress", -1));
	}
	return TCL_ERROR;
    }

    /*
     * Disallow options on dead channels -- channels that have been closed but
     * not yet been deallocated. Such channels can be found if the exit
     * handler for channel cleanup has run but the channel is still registered
     * in an interpreter.
     */

    if (CheckForDeadChannel(NULL, statePtr)) {
	return TCL_ERROR;
    }

    /*
     * This operation should occur at the top of a channel stack.
     */

    chanPtr = statePtr->topChanPtr;

    len = strlen(optionName);

    if (HaveOpt(2, "-blocking")) {
	int newMode;

	if (Tcl_GetBoolean(interp, newValue, &newMode) == TCL_ERROR) {
	    return TCL_ERROR;
	}
	if (newMode) {
	    newMode = TCL_MODE_BLOCKING;
	} else {
	    newMode = TCL_MODE_NONBLOCKING;
	}
	return SetBlockMode(interp, chanPtr, newMode);
    } else if (HaveOpt(7, "-buffering")) {
	len = strlen(newValue);
	if ((newValue[0] == 'f') && (strncmp(newValue, "full", len) == 0)) {
	    ResetFlag(statePtr, CHANNEL_UNBUFFERED | CHANNEL_LINEBUFFERED);
	} else if ((newValue[0] == 'l') &&
		(strncmp(newValue, "line", len) == 0)) {
	    ResetFlag(statePtr, CHANNEL_UNBUFFERED);
	    SetFlag(statePtr, CHANNEL_LINEBUFFERED);
	} else if ((newValue[0] == 'n') &&
		(strncmp(newValue, "none", len) == 0)) {
	    ResetFlag(statePtr, CHANNEL_LINEBUFFERED);
	    SetFlag(statePtr, CHANNEL_UNBUFFERED);
	} else if (interp) {
            Tcl_SetObjResult(interp, Tcl_NewStringObj(
                    "bad value for -buffering: must be one of"
                    " full, line, or none", -1));
            return TCL_ERROR;
	}
	return TCL_OK;
    } else if (HaveOpt(7, "-buffersize")) {
	int newBufferSize;

	if (Tcl_GetInt(interp, newValue, &newBufferSize) == TCL_ERROR) {
	    return TCL_ERROR;
	}
	Tcl_SetChannelBufferSize(chan, newBufferSize);
    } else if (HaveOpt(2, "-encoding")) {
	Tcl_Encoding encoding;

	if ((newValue[0] == '\0') || (strcmp(newValue, "binary") == 0)) {
	    encoding = NULL;
	} else {
	    encoding = Tcl_GetEncoding(interp, newValue);
	    if (encoding == NULL) {
		return TCL_ERROR;
	    }
	}

	/*
	 * When the channel has an escape sequence driven encoding such as
	 * iso2022, the terminated escape sequence must write to the buffer.
	 */

	if ((statePtr->encoding != NULL) && (statePtr->curOutPtr != NULL)
		&& (CheckChannelErrors(statePtr, TCL_WRITABLE) == 0)) {
	    statePtr->outputEncodingFlags |= TCL_ENCODING_END;
	    WriteChars(chanPtr, "", 0);
	}
	Tcl_FreeEncoding(statePtr->encoding);
	statePtr->encoding = encoding;
	statePtr->inputEncodingState = NULL;
	statePtr->inputEncodingFlags = TCL_ENCODING_START;
	statePtr->outputEncodingState = NULL;
	statePtr->outputEncodingFlags = TCL_ENCODING_START;
	ResetFlag(statePtr, CHANNEL_NEED_MORE_DATA);
	UpdateInterest(chanPtr);
    } else if (HaveOpt(2, "-eofchar")) {
	if (Tcl_SplitList(interp, newValue, &argc, &argv) == TCL_ERROR) {
	    return TCL_ERROR;
	}
	if (argc == 0) {
	    statePtr->inEofChar = 0;
	    statePtr->outEofChar = 0;
	} else if (argc == 1 || argc == 2) {
	    int outIndex = (argc - 1);
	    int inValue = (int) argv[0][0];
	    int outValue = (int) argv[outIndex][0];

	    if (inValue & 0x80 || outValue & 0x80) {
		if (interp) {
		    Tcl_SetObjResult(interp, Tcl_NewStringObj(
                            "bad value for -eofchar: must be non-NUL ASCII"
                            " character", -1));
		}
		ckfree(argv);
		return TCL_ERROR;
	    }
	    if (GotFlag(statePtr, TCL_READABLE)) {
		statePtr->inEofChar = inValue;
	    }
	    if (GotFlag(statePtr, TCL_WRITABLE)) {
		statePtr->outEofChar = outValue;
	    }
	} else {
	    if (interp) {
		Tcl_SetObjResult(interp, Tcl_NewStringObj(
			"bad value for -eofchar: should be a list of zero,"
			" one, or two elements", -1));
	    }
	    ckfree(argv);
	    return TCL_ERROR;
	}
	if (argv != NULL) {
	    ckfree(argv);
	}

	/*
	 * [Bug 930851] Reset EOF and BLOCKED flags. Changing the character
	 * which signals eof can transform a current eof condition into a 'go
	 * ahead'. Ditto for blocked.
	 */

	ResetFlag(statePtr, CHANNEL_EOF|CHANNEL_STICKY_EOF|CHANNEL_BLOCKED);
	return TCL_OK;
    } else if (HaveOpt(1, "-translation")) {
	const char *readMode, *writeMode;

	if (Tcl_SplitList(interp, newValue, &argc, &argv) == TCL_ERROR) {
	    return TCL_ERROR;
	}

	if (argc == 1) {
	    readMode = GotFlag(statePtr, TCL_READABLE) ? argv[0] : NULL;
	    writeMode = GotFlag(statePtr, TCL_WRITABLE) ? argv[0] : NULL;
	} else if (argc == 2) {
	    readMode = GotFlag(statePtr, TCL_READABLE) ? argv[0] : NULL;
	    writeMode = GotFlag(statePtr, TCL_WRITABLE) ? argv[1] : NULL;
	} else {
	    if (interp) {
		Tcl_SetObjResult(interp, Tcl_NewStringObj(
			"bad value for -translation: must be a one or two"
			" element list", -1));
	    }
	    ckfree(argv);
	    return TCL_ERROR;
	}

	if (readMode) {
	    TclEolTranslation translation;

	    if (*readMode == '\0') {
		translation = statePtr->inputTranslation;
	    } else if (strcmp(readMode, "auto") == 0) {
		translation = TCL_TRANSLATE_AUTO;
	    } else if (strcmp(readMode, "binary") == 0) {
		translation = TCL_TRANSLATE_LF;
		statePtr->inEofChar = 0;
		Tcl_FreeEncoding(statePtr->encoding);
		statePtr->encoding = NULL;
	    } else if (strcmp(readMode, "lf") == 0) {
		translation = TCL_TRANSLATE_LF;
	    } else if (strcmp(readMode, "cr") == 0) {
		translation = TCL_TRANSLATE_CR;
	    } else if (strcmp(readMode, "crlf") == 0) {
		translation = TCL_TRANSLATE_CRLF;
	    } else if (strcmp(readMode, "platform") == 0) {
		translation = TCL_PLATFORM_TRANSLATION;
	    } else {
		if (interp) {
		    Tcl_SetObjResult(interp, Tcl_NewStringObj(
			    "bad value for -translation: must be one of "
                            "auto, binary, cr, lf, crlf, or platform", -1));
		}
		ckfree(argv);
		return TCL_ERROR;
	    }

	    /*
	     * Reset the EOL flags since we need to look at any buffered data
	     * to see if the new translation mode allows us to complete the
	     * line.
	     */

	    if (translation != statePtr->inputTranslation) {
		statePtr->inputTranslation = translation;
		ResetFlag(statePtr, INPUT_SAW_CR | CHANNEL_NEED_MORE_DATA);
		UpdateInterest(chanPtr);
	    }
	}
	if (writeMode) {
	    if (*writeMode == '\0') {
		/* Do nothing. */
	    } else if (strcmp(writeMode, "auto") == 0) {
		/*
		 * This is a hack to get TCP sockets to produce output in CRLF
		 * mode if they are being set into AUTO mode. A better
		 * solution for achieving this effect will be coded later.
		 */

		if (strcmp(Tcl_ChannelName(chanPtr->typePtr), "tcp") == 0) {
		    statePtr->outputTranslation = TCL_TRANSLATE_CRLF;
		} else {
		    statePtr->outputTranslation = TCL_PLATFORM_TRANSLATION;
		}
	    } else if (strcmp(writeMode, "binary") == 0) {
		statePtr->outEofChar = 0;
		statePtr->outputTranslation = TCL_TRANSLATE_LF;
		Tcl_FreeEncoding(statePtr->encoding);
		statePtr->encoding = NULL;
	    } else if (strcmp(writeMode, "lf") == 0) {
		statePtr->outputTranslation = TCL_TRANSLATE_LF;
	    } else if (strcmp(writeMode, "cr") == 0) {
		statePtr->outputTranslation = TCL_TRANSLATE_CR;
	    } else if (strcmp(writeMode, "crlf") == 0) {
		statePtr->outputTranslation = TCL_TRANSLATE_CRLF;
	    } else if (strcmp(writeMode, "platform") == 0) {
		statePtr->outputTranslation = TCL_PLATFORM_TRANSLATION;
	    } else {
		if (interp) {
		    Tcl_SetObjResult(interp, Tcl_NewStringObj(
			    "bad value for -translation: must be one of "
                            "auto, binary, cr, lf, crlf, or platform", -1));
		}
		ckfree(argv);
		return TCL_ERROR;
	    }
	}
	ckfree(argv);
	return TCL_OK;
    } else if (chanPtr->typePtr->setOptionProc != NULL) {
	return chanPtr->typePtr->setOptionProc(chanPtr->instanceData, interp,
		optionName, newValue);
    } else {
	return Tcl_BadChannelOption(interp, optionName, NULL);
    }

    /*
     * If bufsize changes, need to get rid of old utility buffer.
     */

    if (statePtr->saveInBufPtr != NULL) {
	RecycleBuffer(statePtr, statePtr->saveInBufPtr, 1);
	statePtr->saveInBufPtr = NULL;
    }
    if ((statePtr->inQueueHead != NULL)
	    && (statePtr->inQueueHead->nextPtr == NULL)
	    && IsBufferEmpty(statePtr->inQueueHead)) {
	RecycleBuffer(statePtr, statePtr->inQueueHead, 1);
	statePtr->inQueueHead = NULL;
	statePtr->inQueueTail = NULL;
    }

    return TCL_OK;
}

/*
 *----------------------------------------------------------------------
 *
 * CleanupChannelHandlers --
 *
 *	Removes channel handlers that refer to the supplied interpreter, so
 *	that if the actual channel is not closed now, these handlers will not
 *	run on subsequent events on the channel. This would be erroneous,
 *	because the interpreter no longer has a reference to this channel.
 *
 * Results:
 *	None.
 *
 * Side effects:
 *	Removes channel handlers.
 *
 *----------------------------------------------------------------------
 */

static void
CleanupChannelHandlers(
    Tcl_Interp *interp,
    Channel *chanPtr)
{
    ChannelState *statePtr = chanPtr->state;
				/* State info for channel */
    EventScriptRecord *sPtr, *prevPtr, *nextPtr;

    /*
     * Remove fileevent records on this channel that refer to the given
     * interpreter.
     */

    for (sPtr = statePtr->scriptRecordPtr, prevPtr = NULL;
	    sPtr != NULL; sPtr = nextPtr) {
	nextPtr = sPtr->nextPtr;
	if (sPtr->interp == interp) {
	    if (prevPtr == NULL) {
		statePtr->scriptRecordPtr = nextPtr;
	    } else {
		prevPtr->nextPtr = nextPtr;
	    }

	    Tcl_DeleteChannelHandler((Tcl_Channel) chanPtr,
		    TclChannelEventScriptInvoker, sPtr);

	    TclDecrRefCount(sPtr->scriptPtr);
	    ckfree(sPtr);
	} else {
	    prevPtr = sPtr;
	}
    }
}

/*
 *----------------------------------------------------------------------
 *
 * Tcl_NotifyChannel --
 *
 *	This procedure is called by a channel driver when a driver detects an
 *	event on a channel. This procedure is responsible for actually
 *	handling the event by invoking any channel handler callbacks.
 *
 * Results:
 *	None.
 *
 * Side effects:
 *	Whatever the channel handler callback procedure does.
 *
 *----------------------------------------------------------------------
 */

void
Tcl_NotifyChannel(
    Tcl_Channel channel,	/* Channel that detected an event. */
    int mask)			/* OR'ed combination of TCL_READABLE,
				 * TCL_WRITABLE, or TCL_EXCEPTION: indicates
				 * which events were detected. */
{
    Channel *chanPtr = (Channel *) channel;
    ChannelState *statePtr = chanPtr->state;
				/* State info for channel */
    ChannelHandler *chPtr;
    ThreadSpecificData *tsdPtr = TCL_TSD_INIT(&dataKey);
    NextChannelHandler nh;
    Channel *upChanPtr;
    const Tcl_ChannelType *upTypePtr;

#ifdef TCL_IO_TRACK_OS_FOR_DRIVER_WITH_BAD_BLOCKING
    /*
     * [SF Tcl Bug 943274] For a non-blocking channel without blockmodeproc we
     * keep track of actual input coming from the OS so that we can do a
     * credible imitation of non-blocking behaviour.
     */

    if ((mask & TCL_READABLE) &&
	    GotFlag(statePtr, CHANNEL_NONBLOCKING) &&
	    (Tcl_ChannelBlockModeProc(chanPtr->typePtr) == NULL) &&
	    !GotFlag(statePtr, CHANNEL_TIMER_FEV)) {
	SetFlag(statePtr, CHANNEL_HAS_MORE_DATA);
    }
#endif /* TCL_IO_TRACK_OS_FOR_DRIVER_WITH_BAD_BLOCKING */

    /*
     * In contrast to the other API functions this procedure walks towards the
     * top of a stack and not down from it.
     *
     * The channel calling this procedure is the one who generated the event,
     * and thus does not take part in handling it. IOW, its HandlerProc is not
     * called, instead we begin with the channel above it.
     *
     * This behaviour also allows the transformation channels to generate
     * their own events and pass them upward.
     */

    while (mask && (chanPtr->upChanPtr != NULL)) {
	Tcl_DriverHandlerProc *upHandlerProc;

	upChanPtr = chanPtr->upChanPtr;
	upTypePtr = upChanPtr->typePtr;
	upHandlerProc = Tcl_ChannelHandlerProc(upTypePtr);
	if (upHandlerProc != NULL) {
	    mask = upHandlerProc(upChanPtr->instanceData, mask);
	}

	/*
	 * ELSE: Ignore transformations which are unable to handle the event
	 * coming from below. Assume that they don't change the mask and pass
	 * it on.
	 */

	chanPtr = upChanPtr;
    }

    channel = (Tcl_Channel) chanPtr;

    /*
     * Here we have either reached the top of the stack or the mask is empty.
     * We break out of the procedure if it is the latter.
     */

    if (!mask) {
	return;
    }

    /*
     * We are now above the topmost channel in a stack and have events left.
     * Now call the channel handlers as usual.
     *
     * Preserve the channel struct in case the script closes it.
     */

    Tcl_Preserve(channel);
    Tcl_Preserve(statePtr);

    /*
     * If we are flushing in the background, be sure to call FlushChannel for
     * writable events. Note that we have to discard the writable event so we
     * don't call any write handlers before the flush is complete.
     */

    if (GotFlag(statePtr, BG_FLUSH_SCHEDULED) && (mask & TCL_WRITABLE)) {
	FlushChannel(NULL, chanPtr, 1);
	mask &= ~TCL_WRITABLE;
    }

    /*
     * Add this invocation to the list of recursive invocations of
     * ChannelHandlerEventProc.
     */

    nh.nextHandlerPtr = NULL;
    nh.nestedHandlerPtr = tsdPtr->nestedHandlerPtr;
    tsdPtr->nestedHandlerPtr = &nh;

    for (chPtr = statePtr->chPtr; chPtr != NULL; ) {
	/*
	 * If this channel handler is interested in any of the events that
	 * have occurred on the channel, invoke its procedure.
	 */

	if ((chPtr->mask & mask) != 0) {
	    nh.nextHandlerPtr = chPtr->nextPtr;
	    chPtr->proc(chPtr->clientData, mask);
	    chPtr = nh.nextHandlerPtr;
	} else {
	    chPtr = chPtr->nextPtr;
	}
    }

    /*
     * Update the notifier interest, since it may have changed after invoking
     * event handlers. Skip that if the channel was deleted in the call to the
     * channel handler.
     */

    if (chanPtr->typePtr != NULL) {
	UpdateInterest(chanPtr);
    }

    Tcl_Release(statePtr);
    Tcl_Release(channel);

    tsdPtr->nestedHandlerPtr = nh.nestedHandlerPtr;
}

/*
 *----------------------------------------------------------------------
 *
 * UpdateInterest --
 *
 *	Arrange for the notifier to call us back at appropriate times based on
 *	the current state of the channel.
 *
 * Results:
 *	None.
 *
 * Side effects:
 *	May schedule a timer or driver handler.
 *
 *----------------------------------------------------------------------
 */

static void
UpdateInterest(
    Channel *chanPtr)		/* Channel to update. */
{
    ChannelState *statePtr = chanPtr->state;
				/* State info for channel */
    int mask = statePtr->interestMask;

    if (chanPtr->typePtr == NULL) {
	/* Do not update interest on a closed channel */
	return;
    }

    /*
     * If there are flushed buffers waiting to be written, then we need to
     * watch for the channel to become writable.
     */

    if (GotFlag(statePtr, BG_FLUSH_SCHEDULED)) {
	mask |= TCL_WRITABLE;
    }

    /*
     * If there is data in the input queue, and we aren't waiting for more
     * data, then we need to schedule a timer so we don't block in the
     * notifier. Also, cancel the read interest so we don't get duplicate
     * events.
     */

    if (mask & TCL_READABLE) {
	if (!GotFlag(statePtr, CHANNEL_NEED_MORE_DATA)
		&& (statePtr->inQueueHead != NULL)
		&& IsBufferReady(statePtr->inQueueHead)) {
	    mask &= ~TCL_READABLE;

	    /*
	     * Andreas Kupries, April 11, 2003
	     *
	     * Some operating systems (Solaris 2.6 and higher (but not Solaris
	     * 2.5, go figure)) generate READABLE and EXCEPTION events when
	     * select()'ing [*] on a plain file, even if EOF was not yet
	     * reached. This is a problem in the following situation:
	     *
	     * - An extension asks to get both READABLE and EXCEPTION events.
	     * - It reads data into a buffer smaller than the buffer used by
	     *	 Tcl itself.
	     * - It does not process all events in the event queue, but only
	     *	 one, at least in some situations.
	     *
	     * In that case we can get into a situation where
	     *
	     * - Tcl drops READABLE here, because it has data in its own
	     *	 buffers waiting to be read by the extension.
	     * - A READABLE event is syntesized via timer.
	     * - The OS still reports the EXCEPTION condition on the file.
	     * - And the extension gets the EXCPTION event first, and handles
	     *	 this as EOF.
	     *
	     * End result ==> Premature end of reading from a file.
	     *
	     * The concrete example is 'Expect', and its [expect] command
	     * (and at the C-level, deep in the bowels of Expect,
	     * 'exp_get_next_event'. See marker 'SunOS' for commentary in
	     * that function too).
	     *
	     * [*] As the Tcl notifier does. See also for marker 'SunOS' in
	     * file 'exp_event.c' of Expect.
	     *
	     * Our solution here is to drop the interest in the EXCEPTION
	     * events too. This compiles on all platforms, and also passes the
	     * testsuite on all of them.
	     */

	    mask &= ~TCL_EXCEPTION;

	    if (!statePtr->timer) {
		statePtr->timer = Tcl_CreateTimerHandler(SYNTHETIC_EVENT_TIME,
                        ChannelTimerProc, chanPtr);
	    }
	}
    }
    ChanWatch(chanPtr, mask);
}

/*
 *----------------------------------------------------------------------
 *
 * ChannelTimerProc --
 *
 *	Timer handler scheduled by UpdateInterest to monitor the channel
 *	buffers until they are empty.
 *
 * Results:
 *	None.
 *
 * Side effects:
 *	May invoke channel handlers.
 *
 *----------------------------------------------------------------------
 */

static void
ChannelTimerProc(
    ClientData clientData)
{
    Channel *chanPtr = clientData;
    ChannelState *statePtr = chanPtr->state;
				/* State info for channel */

    if (!GotFlag(statePtr, CHANNEL_NEED_MORE_DATA)
	    && (statePtr->interestMask & TCL_READABLE)
	    && (statePtr->inQueueHead != NULL)
	    && IsBufferReady(statePtr->inQueueHead)) {
	/*
	 * Restart the timer in case a channel handler reenters the event loop
	 * before UpdateInterest gets called by Tcl_NotifyChannel.
	 */

	statePtr->timer = Tcl_CreateTimerHandler(SYNTHETIC_EVENT_TIME,
                ChannelTimerProc,chanPtr);

#ifdef TCL_IO_TRACK_OS_FOR_DRIVER_WITH_BAD_BLOCKING
	/*
	 * Set the TIMER flag to notify the higher levels that the driver
	 * might have no data for us. We do this only if we are in
	 * non-blocking mode and the driver has no BlockModeProc because only
	 * then we really don't know if the driver will block or not. A
	 * similar test is done in "PeekAhead".
	 */

	if (GotFlag(statePtr, CHANNEL_NONBLOCKING) &&
		(Tcl_ChannelBlockModeProc(chanPtr->typePtr) == NULL)) {
	    SetFlag(statePtr, CHANNEL_TIMER_FEV);
	}
#endif /* TCL_IO_TRACK_OS_FOR_DRIVER_WITH_BAD_BLOCKING */

	Tcl_Preserve(statePtr);
	Tcl_NotifyChannel((Tcl_Channel) chanPtr, TCL_READABLE);

#ifdef TCL_IO_TRACK_OS_FOR_DRIVER_WITH_BAD_BLOCKING
	ResetFlag(statePtr, CHANNEL_TIMER_FEV);
#endif /* TCL_IO_TRACK_OS_FOR_DRIVER_WITH_BAD_BLOCKING */

	Tcl_Release(statePtr);
    } else {
	statePtr->timer = NULL;
	UpdateInterest(chanPtr);
    }
}

/*
 *----------------------------------------------------------------------
 *
 * Tcl_CreateChannelHandler --
 *
 *	Arrange for a given procedure to be invoked whenever the channel
 *	indicated by the chanPtr arg becomes readable or writable.
 *
 * Results:
 *	None.
 *
 * Side effects:
 *	From now on, whenever the I/O channel given by chanPtr becomes ready
 *	in the way indicated by mask, proc will be invoked. See the manual
 *	entry for details on the calling sequence to proc. If there is already
 *	an event handler for chan, proc and clientData, then the mask will be
 *	updated.
 *
 *----------------------------------------------------------------------
 */

void
Tcl_CreateChannelHandler(
    Tcl_Channel chan,		/* The channel to create the handler for. */
    int mask,			/* OR'ed combination of TCL_READABLE,
				 * TCL_WRITABLE, and TCL_EXCEPTION: indicates
				 * conditions under which proc should be
				 * called. Use 0 to disable a registered
				 * handler. */
    Tcl_ChannelProc *proc,	/* Procedure to call for each selected
				 * event. */
    ClientData clientData)	/* Arbitrary data to pass to proc. */
{
    ChannelHandler *chPtr;
    Channel *chanPtr = (Channel *) chan;
    ChannelState *statePtr = chanPtr->state;
				/* State info for channel */

    /*
     * Check whether this channel handler is not already registered. If it is
     * not, create a new record, else reuse existing record (smash current
     * values).
     */

    for (chPtr = statePtr->chPtr; chPtr != NULL; chPtr = chPtr->nextPtr) {
	if ((chPtr->chanPtr == chanPtr) && (chPtr->proc == proc) &&
		(chPtr->clientData == clientData)) {
	    break;
	}
    }
    if (chPtr == NULL) {
	chPtr = ckalloc(sizeof(ChannelHandler));
	chPtr->mask = 0;
	chPtr->proc = proc;
	chPtr->clientData = clientData;
	chPtr->chanPtr = chanPtr;
	chPtr->nextPtr = statePtr->chPtr;
	statePtr->chPtr = chPtr;
    }

    /*
     * The remainder of the initialization below is done regardless of whether
     * or not this is a new record or a modification of an old one.
     */

    chPtr->mask = mask;

    /*
     * Recompute the interest mask for the channel - this call may actually be
     * disabling an existing handler.
     */

    statePtr->interestMask = 0;
    for (chPtr = statePtr->chPtr; chPtr != NULL; chPtr = chPtr->nextPtr) {
	statePtr->interestMask |= chPtr->mask;
    }

    UpdateInterest(statePtr->topChanPtr);
}

/*
 *----------------------------------------------------------------------
 *
 * Tcl_DeleteChannelHandler --
 *
 *	Cancel a previously arranged callback arrangement for an IO channel.
 *
 * Results:
 *	None.
 *
 * Side effects:
 *	If a callback was previously registered for this chan, proc and
 *	clientData, it is removed and the callback will no longer be called
 *	when the channel becomes ready for IO.
 *
 *----------------------------------------------------------------------
 */

void
Tcl_DeleteChannelHandler(
    Tcl_Channel chan,		/* The channel for which to remove the
				 * callback. */
    Tcl_ChannelProc *proc,	/* The procedure in the callback to delete. */
    ClientData clientData)	/* The client data in the callback to
				 * delete. */
{
    ThreadSpecificData *tsdPtr = TCL_TSD_INIT(&dataKey);
    ChannelHandler *chPtr, *prevChPtr;
    Channel *chanPtr = (Channel *) chan;
    ChannelState *statePtr = chanPtr->state;
				/* State info for channel */
    NextChannelHandler *nhPtr;

    /*
     * Find the entry and the previous one in the list.
     */

    for (prevChPtr = NULL, chPtr = statePtr->chPtr; chPtr != NULL;
	    chPtr = chPtr->nextPtr) {
	if ((chPtr->chanPtr == chanPtr) && (chPtr->clientData == clientData)
		&& (chPtr->proc == proc)) {
	    break;
	}
	prevChPtr = chPtr;
    }

    /*
     * If not found, return without doing anything.
     */

    if (chPtr == NULL) {
	return;
    }

    /*
     * If ChannelHandlerEventProc is about to process this handler, tell it to
     * process the next one instead - we are going to delete *this* one.
     */

    for (nhPtr = tsdPtr->nestedHandlerPtr; nhPtr != NULL;
	    nhPtr = nhPtr->nestedHandlerPtr) {
	if (nhPtr->nextHandlerPtr == chPtr) {
	    nhPtr->nextHandlerPtr = chPtr->nextPtr;
	}
    }

    /*
     * Splice it out of the list of channel handlers.
     */

    if (prevChPtr == NULL) {
	statePtr->chPtr = chPtr->nextPtr;
    } else {
	prevChPtr->nextPtr = chPtr->nextPtr;
    }
    ckfree(chPtr);

    /*
     * Recompute the interest list for the channel, so that infinite loops
     * will not result if Tcl_DeleteChannelHandler is called inside an event.
     */

    statePtr->interestMask = 0;
    for (chPtr = statePtr->chPtr; chPtr != NULL; chPtr = chPtr->nextPtr) {
	statePtr->interestMask |= chPtr->mask;
    }

    UpdateInterest(statePtr->topChanPtr);
}

/*
 *----------------------------------------------------------------------
 *
 * DeleteScriptRecord --
 *
 *	Delete a script record for this combination of channel, interp and
 *	mask.
 *
 * Results:
 *	None.
 *
 * Side effects:
 *	Deletes a script record and cancels a channel event handler.
 *
 *----------------------------------------------------------------------
 */

static void
DeleteScriptRecord(
    Tcl_Interp *interp,		/* Interpreter in which script was to be
				 * executed. */
    Channel *chanPtr,		/* The channel for which to delete the script
				 * record (if any). */
    int mask)			/* Events in mask must exactly match mask of
				 * script to delete. */
{
    ChannelState *statePtr = chanPtr->state;
				/* State info for channel */
    EventScriptRecord *esPtr, *prevEsPtr;

    for (esPtr = statePtr->scriptRecordPtr, prevEsPtr = NULL; esPtr != NULL;
	    prevEsPtr = esPtr, esPtr = esPtr->nextPtr) {
	if ((esPtr->interp == interp) && (esPtr->mask == mask)) {
	    if (esPtr == statePtr->scriptRecordPtr) {
		statePtr->scriptRecordPtr = esPtr->nextPtr;
	    } else {
		CLANG_ASSERT(prevEsPtr);
		prevEsPtr->nextPtr = esPtr->nextPtr;
	    }

	    Tcl_DeleteChannelHandler((Tcl_Channel) chanPtr,
		    TclChannelEventScriptInvoker, esPtr);

	    TclDecrRefCount(esPtr->scriptPtr);
	    ckfree(esPtr);

	    break;
	}
    }
}

/*
 *----------------------------------------------------------------------
 *
 * CreateScriptRecord --
 *
 *	Creates a record to store a script to be executed when a specific
 *	event fires on a specific channel.
 *
 * Results:
 *	None.
 *
 * Side effects:
 *	Causes the script to be stored for later execution.
 *
 *----------------------------------------------------------------------
 */

static void
CreateScriptRecord(
    Tcl_Interp *interp,		/* Interpreter in which to execute the stored
				 * script. */
    Channel *chanPtr,		/* Channel for which script is to be stored */
    int mask,			/* Set of events for which script will be
				 * invoked. */
    Tcl_Obj *scriptPtr)		/* Pointer to script object. */
{
    ChannelState *statePtr = chanPtr->state;
				/* State info for channel */
    EventScriptRecord *esPtr;
    int makeCH;

    for (esPtr=statePtr->scriptRecordPtr; esPtr!=NULL; esPtr=esPtr->nextPtr) {
	if ((esPtr->interp == interp) && (esPtr->mask == mask)) {
	    TclDecrRefCount(esPtr->scriptPtr);
	    esPtr->scriptPtr = NULL;
	    break;
	}
    }

    makeCH = (esPtr == NULL);

    if (makeCH) {
	esPtr = ckalloc(sizeof(EventScriptRecord));
    }

    /*
     * Initialize the structure before calling Tcl_CreateChannelHandler,
     * because a reflected channel calling 'chan postevent' aka
     * 'Tcl_NotifyChannel' in its 'watch'Proc will invoke
     * 'TclChannelEventScriptInvoker' immediately, and we do not wish it to
     * see uninitialized memory and crash. See [Bug 2918110].
     */

    esPtr->chanPtr = chanPtr;
    esPtr->interp = interp;
    esPtr->mask = mask;
    Tcl_IncrRefCount(scriptPtr);
    esPtr->scriptPtr = scriptPtr;

    if (makeCH) {
	esPtr->nextPtr = statePtr->scriptRecordPtr;
	statePtr->scriptRecordPtr = esPtr;

	Tcl_CreateChannelHandler((Tcl_Channel) chanPtr, mask,
		TclChannelEventScriptInvoker, esPtr);
    }
}

/*
 *----------------------------------------------------------------------
 *
 * TclChannelEventScriptInvoker --
 *
 *	Invokes a script scheduled by "fileevent" for when the channel becomes
 *	ready for IO. This function is invoked by the channel handler which
 *	was created by the Tcl "fileevent" command.
 *
 * Results:
 *	None.
 *
 * Side effects:
 *	Whatever the script does.
 *
 *----------------------------------------------------------------------
 */

void
TclChannelEventScriptInvoker(
    ClientData clientData,	/* The script+interp record. */
    int mask)			/* Not used. */
{
    Tcl_Interp *interp;		/* Interpreter in which to eval the script. */
    Channel *chanPtr;		/* The channel for which this handler is
				 * registered. */
    EventScriptRecord *esPtr;	/* The event script + interpreter to eval it
				 * in. */
    int result;			/* Result of call to eval script. */

    esPtr = clientData;
    chanPtr = esPtr->chanPtr;
    mask = esPtr->mask;
    interp = esPtr->interp;

    /*
     * We must preserve the interpreter so we can report errors on it later.
     * Note that we do not need to preserve the channel because that is done
     * by Tcl_NotifyChannel before calling channel handlers.
     */

    Tcl_Preserve(interp);
    Tcl_Preserve(chanPtr);
    result = Tcl_EvalObjEx(interp, esPtr->scriptPtr, TCL_EVAL_GLOBAL);

    /*
     * On error, cause a background error and remove the channel handler and
     * the script record.
     *
     * NOTE: Must delete channel handler before causing the background error
     * because the background error may want to reinstall the handler.
     */

    if (result != TCL_OK) {
	if (chanPtr->typePtr != NULL) {
	    DeleteScriptRecord(interp, chanPtr, mask);
	}
	Tcl_BackgroundException(interp, result);
    }
    Tcl_Release(chanPtr);
    Tcl_Release(interp);
}

/*
 *----------------------------------------------------------------------
 *
 * Tcl_FileEventObjCmd --
 *
 *	This procedure implements the "fileevent" Tcl command. See the user
 *	documentation for details on what it does. This command is based on
 *	the Tk command "fileevent" which in turn is based on work contributed
 *	by Mark Diekhans.
 *
 * Results:
 *	A standard Tcl result.
 *
 * Side effects:
 *	May create a channel handler for the specified channel.
 *
 *----------------------------------------------------------------------
 */

	/* ARGSUSED */
int
Tcl_FileEventObjCmd(
    ClientData clientData,	/* Not used. */
    Tcl_Interp *interp,		/* Interpreter in which the channel for which
				 * to create the handler is found. */
    int objc,			/* Number of arguments. */
    Tcl_Obj *const objv[])	/* Argument objects. */
{
    Channel *chanPtr;		/* The channel to create the handler for. */
    ChannelState *statePtr;	/* State info for channel */
    Tcl_Channel chan;		/* The opaque type for the channel. */
    const char *chanName;
    int modeIndex;		/* Index of mode argument. */
    int mask;
    static const char *const modeOptions[] = {"readable", "writable", NULL};
    static const int maskArray[] = {TCL_READABLE, TCL_WRITABLE};

    if ((objc != 3) && (objc != 4)) {
	Tcl_WrongNumArgs(interp, 1, objv, "channelId event ?script?");
	return TCL_ERROR;
    }
    if (Tcl_GetIndexFromObj(interp, objv[2], modeOptions, "event name", 0,
	    &modeIndex) != TCL_OK) {
	return TCL_ERROR;
    }
    mask = maskArray[modeIndex];

    chanName = TclGetString(objv[1]);
    chan = Tcl_GetChannel(interp, chanName, NULL);
    if (chan == NULL) {
	return TCL_ERROR;
    }
    chanPtr = (Channel *) chan;
    statePtr = chanPtr->state;
    if ((statePtr->flags & mask) == 0) {
	Tcl_SetObjResult(interp, Tcl_ObjPrintf("channel is not %s",
		(mask == TCL_READABLE) ? "readable" : "writable"));
	return TCL_ERROR;
    }

    /*
     * If we are supposed to return the script, do so.
     */

    if (objc == 3) {
	EventScriptRecord *esPtr;

	for (esPtr = statePtr->scriptRecordPtr; esPtr != NULL;
		esPtr = esPtr->nextPtr) {
	    if ((esPtr->interp == interp) && (esPtr->mask == mask)) {
		Tcl_SetObjResult(interp, esPtr->scriptPtr);
		break;
	    }
	}
	return TCL_OK;
    }

    /*
     * If we are supposed to delete a stored script, do so.
     */

    if (*(TclGetString(objv[3])) == '\0') {
	DeleteScriptRecord(interp, chanPtr, mask);
	return TCL_OK;
    }

    /*
     * Make the script record that will link between the event and the script
     * to invoke. This also creates a channel event handler which will
     * evaluate the script in the supplied interpreter.
     */

    CreateScriptRecord(interp, chanPtr, mask, objv[3]);

    return TCL_OK;
}

/*
 *----------------------------------------------------------------------
 *
 * ZeroTransferTimerProc --
 *
 *	Timer handler scheduled by TclCopyChannel so that -command is
 *	called asynchronously even when -size is 0.
 *
 * Results:
 *	None.
 *
 * Side effects:
 *	Calls CopyData for -command invocation.
 *
 *----------------------------------------------------------------------
 */

static void
ZeroTransferTimerProc(
    ClientData clientData)
{
    /* calling CopyData with mask==0 still implies immediate invocation of the
     *  -command callback, and completion of the fcopy.
     */
    CopyData(clientData, 0);
}

/*
 *----------------------------------------------------------------------
 *
 * TclCopyChannel --
 *
 *	This routine copies data from one channel to another, either
 *	synchronously or asynchronously. If a command script is supplied, the
 *	operation runs in the background. The script is invoked when the copy
 *	completes. Otherwise the function waits until the copy is completed
 *	before returning.
 *
 * Results:
 *	A standard Tcl result.
 *
 * Side effects:
 *	May schedule a background copy operation that causes both channels to
 *	be marked busy.
 *
 *----------------------------------------------------------------------
 */

int
TclCopyChannelOld(
    Tcl_Interp *interp,		/* Current interpreter. */
    Tcl_Channel inChan,		/* Channel to read from. */
    Tcl_Channel outChan,	/* Channel to write to. */
    int toRead,			/* Amount of data to copy, or -1 for all. */
    Tcl_Obj *cmdPtr)		/* Pointer to script to execute or NULL. */
{
    return TclCopyChannel(interp, inChan, outChan, (Tcl_WideInt) toRead,
            cmdPtr);
}

int
TclCopyChannel(
    Tcl_Interp *interp,		/* Current interpreter. */
    Tcl_Channel inChan,		/* Channel to read from. */
    Tcl_Channel outChan,	/* Channel to write to. */
    Tcl_WideInt toRead,		/* Amount of data to copy, or -1 for all. */
    Tcl_Obj *cmdPtr)		/* Pointer to script to execute or NULL. */
{
    Channel *inPtr = (Channel *) inChan;
    Channel *outPtr = (Channel *) outChan;
    ChannelState *inStatePtr, *outStatePtr;
    int readFlags, writeFlags;
    CopyState *csPtr;
    int nonBlocking = (cmdPtr) ? CHANNEL_NONBLOCKING : 0;

    inStatePtr = inPtr->state;
    outStatePtr = outPtr->state;

    if (BUSY_STATE(inStatePtr, TCL_READABLE)) {
	if (interp) {
	    Tcl_SetObjResult(interp, Tcl_ObjPrintf(
                    "channel \"%s\" is busy", Tcl_GetChannelName(inChan)));
	}
	return TCL_ERROR;
    }
    if (BUSY_STATE(outStatePtr, TCL_WRITABLE)) {
	if (interp) {
	    Tcl_SetObjResult(interp, Tcl_ObjPrintf(
                    "channel \"%s\" is busy", Tcl_GetChannelName(outChan)));
	}
	return TCL_ERROR;
    }

    readFlags = inStatePtr->flags;
    writeFlags = outStatePtr->flags;

    /*
     * Set up the blocking mode appropriately. Background copies need
     * non-blocking channels. Foreground copies need blocking channels. If
     * there is an error, restore the old blocking mode.
     */

    if (nonBlocking != (readFlags & CHANNEL_NONBLOCKING)) {
	if (SetBlockMode(interp, inPtr, nonBlocking ?
		TCL_MODE_NONBLOCKING : TCL_MODE_BLOCKING) != TCL_OK) {
	    return TCL_ERROR;
	}
    }
    if ((inPtr!=outPtr) && (nonBlocking!=(writeFlags&CHANNEL_NONBLOCKING)) &&
	    (SetBlockMode(NULL, outPtr, nonBlocking ?
		    TCL_MODE_NONBLOCKING : TCL_MODE_BLOCKING) != TCL_OK) &&
	    (nonBlocking != (readFlags & CHANNEL_NONBLOCKING))) {
	SetBlockMode(NULL, inPtr, (readFlags & CHANNEL_NONBLOCKING)
		? TCL_MODE_NONBLOCKING : TCL_MODE_BLOCKING);
	return TCL_ERROR;
    }

    /*
     * Make sure the output side is unbuffered.
     */

    outStatePtr->flags = (outStatePtr->flags & ~CHANNEL_LINEBUFFERED)
	    | CHANNEL_UNBUFFERED;

    /*
     * Allocate a new CopyState to maintain info about the current copy in
     * progress. This structure will be deallocated when the copy is
     * completed.
     */

    csPtr = ckalloc(sizeof(CopyState) + inStatePtr->bufSize);
    csPtr->bufSize = inStatePtr->bufSize;
    csPtr->readPtr = inPtr;
    csPtr->writePtr = outPtr;
    csPtr->readFlags = readFlags;
    csPtr->writeFlags = writeFlags;
    csPtr->toRead = toRead;
    csPtr->total = (Tcl_WideInt) 0;
    csPtr->interp = interp;
    if (cmdPtr) {
	Tcl_IncrRefCount(cmdPtr);
    }
    csPtr->cmdPtr = cmdPtr;

    inStatePtr->csPtrR  = csPtr;
    outStatePtr->csPtrW = csPtr;

    /*
     * Special handling of -size 0 async transfers, so that the -command is
     * still called asynchronously.
     */

    if ((nonBlocking == CHANNEL_NONBLOCKING) && (toRead == 0)) {
        Tcl_CreateTimerHandler(0, ZeroTransferTimerProc, csPtr);
        return 0;
    }

    /*
     * Start copying data between the channels.
     */

    return CopyData(csPtr, 0);
}

/*
 *----------------------------------------------------------------------
 *
 * CopyData --
 *
 *	This function implements the lowest level of the copying mechanism for
 *	TclCopyChannel.
 *
 * Results:
 *	Returns TCL_OK on success, else TCL_ERROR.
 *
 * Side effects:
 *	Moves data between channels, may create channel handlers.
 *
 *----------------------------------------------------------------------
 */

static int
CopyData(
    CopyState *csPtr,		/* State of copy operation. */
    int mask)			/* Current channel event flags. */
{
    Tcl_Interp *interp;
    Tcl_Obj *cmdPtr, *errObj = NULL, *bufObj = NULL, *msg = NULL;
    Tcl_Channel inChan, outChan;
    ChannelState *inStatePtr, *outStatePtr;
    int result = TCL_OK, size, sizeb;
    Tcl_WideInt total;
    const char *buffer;
    int inBinary, outBinary, sameEncoding;
				/* Encoding control */
    int underflow;		/* Input underflow */

    inChan	= (Tcl_Channel) csPtr->readPtr;
    outChan	= (Tcl_Channel) csPtr->writePtr;
    inStatePtr	= csPtr->readPtr->state;
    outStatePtr	= csPtr->writePtr->state;
    interp	= csPtr->interp;
    cmdPtr	= csPtr->cmdPtr;

    /*
     * Copy the data the slow way, using the translation mechanism.
     *
     * Note: We have make sure that we use the topmost channel in a stack for
     * the copying. The caller uses Tcl_GetChannel to access it, and thus gets
     * the bottom of the stack.
     */

    inBinary = (inStatePtr->encoding == NULL);
    outBinary = (outStatePtr->encoding == NULL);
    sameEncoding = (inStatePtr->encoding == outStatePtr->encoding);

    if (!(inBinary || sameEncoding)) {
	TclNewObj(bufObj);
	Tcl_IncrRefCount(bufObj);
    }

    while (csPtr->toRead != (Tcl_WideInt) 0) {
	/*
	 * Check for unreported background errors.
	 */

	Tcl_GetChannelError(inChan, &msg);
	if ((inStatePtr->unreportedError != 0) || (msg != NULL)) {
	    Tcl_SetErrno(inStatePtr->unreportedError);
	    inStatePtr->unreportedError = 0;
	    goto readError;
	}
	Tcl_GetChannelError(outChan, &msg);
	if ((outStatePtr->unreportedError != 0) || (msg != NULL)) {
	    Tcl_SetErrno(outStatePtr->unreportedError);
	    outStatePtr->unreportedError = 0;
	    goto writeError;
	}

	if (cmdPtr && (mask == 0)) {
	    /*
	     * In async mode, we skip reading synchronously and fake an
	     * underflow instead to prime the readable fileevent.
	     */

	    size = 0;
	    underflow = 1;
	} else {
	    /*
	     * Read up to bufSize bytes.
	     */

	    if ((csPtr->toRead == (Tcl_WideInt) -1)
                    || (csPtr->toRead > (Tcl_WideInt) csPtr->bufSize)) {
		sizeb = csPtr->bufSize;
	    } else {
		sizeb = (int) csPtr->toRead;
	    }

	    if (inBinary || sameEncoding) {
		size = DoRead(inStatePtr->topChanPtr, csPtr->buffer, sizeb,
                              !GotFlag(inStatePtr, CHANNEL_NONBLOCKING));
	    } else {
		size = DoReadChars(inStatePtr->topChanPtr, bufObj, sizeb,
			0 /* No append */);
	    }
	    underflow = (size >= 0) && (size < sizeb);	/* Input underflow */
	}

	if (size < 0) {
	readError:
	    if (interp) {
		TclNewObj(errObj);
		Tcl_AppendStringsToObj(errObj, "error reading \"",
			Tcl_GetChannelName(inChan), "\": ", NULL);
		if (msg != NULL) {
		    Tcl_AppendObjToObj(errObj, msg);
		} else {
		    Tcl_AppendStringsToObj(errObj, Tcl_PosixError(interp),
			    NULL);
		}
	    }
	    if (msg != NULL) {
		Tcl_DecrRefCount(msg);
	    }
	    break;
	} else if (underflow) {
	    /*
	     * We had an underflow on the read side. If we are at EOF, and not
	     * in the synchronous part of an asynchronous fcopy, then the
	     * copying is done, otherwise set up a channel handler to detect
	     * when the channel becomes readable again.
	     */

	    if ((size == 0) && Tcl_Eof(inChan) && !(cmdPtr && (mask == 0))) {
		break;
	    }
	    if (cmdPtr && (!Tcl_Eof(inChan) || (mask == 0)) &&
                !(mask & TCL_READABLE)) {
		if (mask & TCL_WRITABLE) {
		    Tcl_DeleteChannelHandler(outChan, CopyEventProc, csPtr);
		}
		Tcl_CreateChannelHandler(inChan, TCL_READABLE, CopyEventProc,
			csPtr);
	    }
	    if (size == 0) {
		if (bufObj != NULL) {
		    TclDecrRefCount(bufObj);
		    bufObj = NULL;
		}
		return TCL_OK;
	    }
	}

	/*
	 * Now write the buffer out.
	 */

	if (inBinary || sameEncoding) {
	    buffer = csPtr->buffer;
	    sizeb = size;
	} else {
	    buffer = TclGetStringFromObj(bufObj, &sizeb);
	}

	if (outBinary || sameEncoding) {
	    sizeb = WriteBytes(outStatePtr->topChanPtr, buffer, sizeb);
	} else {
	    sizeb = WriteChars(outStatePtr->topChanPtr, buffer, sizeb);
	}

	/*
	 * [Bug 2895565]. At this point 'size' still contains the number of
	 * bytes or characters which have been read. We keep this to later to
	 * update the totals and toRead information, see marker (UP) below. We
	 * must not overwrite it with 'sizeb', which is the number of written
	 * bytes or characters, and both EOL translation and encoding
	 * conversion may have changed this number unpredictably in relation
	 * to 'size' (It can be smaller or larger, in the latter case able to
	 * drive toRead below -1, causing infinite looping). Completely
	 * unsuitable for updating totals and toRead.
	 */

	if (sizeb < 0) {
	writeError:
	    if (interp) {
		TclNewObj(errObj);
		Tcl_AppendStringsToObj(errObj, "error writing \"",
			Tcl_GetChannelName(outChan), "\": ", NULL);
		if (msg != NULL) {
		    Tcl_AppendObjToObj(errObj, msg);
		} else {
		    Tcl_AppendStringsToObj(errObj, Tcl_PosixError(interp),
			    NULL);
		}
	    }
	    if (msg != NULL) {
		Tcl_DecrRefCount(msg);
	    }
	    break;
	}

	/*
	 * Update the current byte count. Do it now so the count is valid
	 * before a return or break takes us out of the loop. The invariant at
	 * the top of the loop should be that csPtr->toRead holds the number
	 * of bytes left to copy.
	 */

	if (csPtr->toRead != -1) {
	    csPtr->toRead -= size;
	}
	csPtr->total += size;

	/*
	 * Break loop if EOF && (size>0)
	 */

	if (Tcl_Eof(inChan)) {
	    break;
	}

	/*
	 * Check to see if the write is happening in the background. If so,
	 * stop copying and wait for the channel to become writable again.
	 * After input underflow we already installed a readable handler
	 * therefore we don't need a writable handler.
	 */

	if (!underflow && GotFlag(outStatePtr, BG_FLUSH_SCHEDULED)) {
	    if (!(mask & TCL_WRITABLE)) {
		if (mask & TCL_READABLE) {
		    Tcl_DeleteChannelHandler(inChan, CopyEventProc, csPtr);
		}
		Tcl_CreateChannelHandler(outChan, TCL_WRITABLE,
			CopyEventProc, csPtr);
	    }
	    if (bufObj != NULL) {
		TclDecrRefCount(bufObj);
		bufObj = NULL;
	    }
	    return TCL_OK;
	}

	/*
	 * For background copies, we only do one buffer per invocation so we
	 * don't starve the rest of the system.
	 */

	if (cmdPtr && (csPtr->toRead != 0)) {
	    /*
	     * The first time we enter this code, there won't be a channel
	     * handler established yet, so do it here.
	     */

	    if (mask == 0) {
		Tcl_CreateChannelHandler(outChan, TCL_WRITABLE, CopyEventProc,
			csPtr);
	    }
	    if (bufObj != NULL) {
		TclDecrRefCount(bufObj);
		bufObj = NULL;
	    }
	    return TCL_OK;
	}
    } /* while */

    if (bufObj != NULL) {
	TclDecrRefCount(bufObj);
	bufObj = NULL;
    }

    /*
     * Make the callback or return the number of bytes transferred. The local
     * total is used because StopCopy frees csPtr.
     */

    total = csPtr->total;
    if (cmdPtr && interp) {
	int code;

	/*
	 * Get a private copy of the command so we can mutate it by adding
	 * arguments. Note that StopCopy frees our saved reference to the
	 * original command obj.
	 */

	cmdPtr = Tcl_DuplicateObj(cmdPtr);
	Tcl_IncrRefCount(cmdPtr);
	StopCopy(csPtr);
	Tcl_Preserve(interp);

	Tcl_ListObjAppendElement(interp, cmdPtr, Tcl_NewWideIntObj(total));
	if (errObj) {
	    Tcl_ListObjAppendElement(interp, cmdPtr, errObj);
	}
	code = Tcl_EvalObjEx(interp, cmdPtr, TCL_EVAL_GLOBAL);
	if (code != TCL_OK) {
	    Tcl_BackgroundException(interp, code);
	    result = TCL_ERROR;
	}
	TclDecrRefCount(cmdPtr);
	Tcl_Release(interp);
    } else {
	StopCopy(csPtr);
	if (interp) {
	    if (errObj) {
		Tcl_SetObjResult(interp, errObj);
		result = TCL_ERROR;
	    } else {
		Tcl_ResetResult(interp);
		Tcl_SetObjResult(interp, Tcl_NewWideIntObj(total));
	    }
	}
    }
    return result;
}

/*
 *----------------------------------------------------------------------
 *
 * DoRead --
 *
 *	Reads a given number of bytes from a channel. No encoding conversions
 *	are applied to the bytes being read.
 *
 * Results:
 *	The number of characters read, or -1 on error. Use Tcl_GetErrno() to
 *	retrieve the error code for the error that occurred.
 *
 * Side effects:
 *	May cause input to be buffered.
 *
 *----------------------------------------------------------------------
 */

static int
DoRead(
    Channel *chanPtr,		/* The channel from which to read. */
    char *bufPtr,		/* Where to store input read. */
    int toRead,			/* Maximum number of bytes to read. */
    int allowShortReads)	/* Allow half-blocking (pipes,sockets) */
{
    ChannelState *statePtr = chanPtr->state;
				/* State info for channel */
    int copied;			/* How many characters were copied into the
				 * result string? */
    int copiedNow;		/* How many characters were copied from the
				 * current input buffer? */
    int result;			/* Of calling GetInput. */

    /*
     * If we have not encountered a sticky EOF, clear the EOF bit. Either way
     * clear the BLOCKED bit. We want to discover these anew during each
     * operation.
     */

<<<<<<< HEAD
    if (!GotFlag(statePtr, CHANNEL_STICKY_EOF)) {
=======
    Tcl_Preserve(chanPtr);
    if (!(statePtr->flags & CHANNEL_STICKY_EOF)) {
>>>>>>> 06f376ee
	ResetFlag(statePtr, CHANNEL_EOF);
    }
    ResetFlag(statePtr, CHANNEL_BLOCKED | CHANNEL_NEED_MORE_DATA);

    for (copied = 0; copied < toRead; copied += copiedNow) {
	copiedNow = CopyAndTranslateBuffer(statePtr, bufPtr + copied,
		toRead - copied);
	if (copiedNow == 0) {
	    if (GotFlag(statePtr, CHANNEL_EOF)) {
		goto done;
	    }
	    if (GotFlag(statePtr, CHANNEL_BLOCKED)) {
		if (GotFlag(statePtr, CHANNEL_NONBLOCKING)) {
		    goto done;
		}
		ResetFlag(statePtr, CHANNEL_BLOCKED);
	    }
	    result = GetInput(chanPtr);
	    if (result != 0) {
		if (result != EAGAIN) {
		    copied = -1;
		}
		goto done;
	    }
	} else if (allowShortReads) {
            copied += copiedNow;
            break;
        }
    }

    ResetFlag(statePtr, CHANNEL_BLOCKED);

    /*
     * Update the notifier state so we don't block while there is still data
     * in the buffers.
     */

  done:
    UpdateInterest(chanPtr);
    Tcl_Release(chanPtr);
    return copied;
}

/*
 *----------------------------------------------------------------------
 *
 * CopyAndTranslateBuffer --
 *
 *	Copy at most one buffer of input to the result space, doing eol
 *	translations according to mode in effect currently.
 *
 * Results:
 *	Number of bytes stored in the result buffer (as opposed to the number
 *	of bytes read from the channel). May return zero if no input is
 *	available to be translated.
 *
 * Side effects:
 *	Consumes buffered input. May deallocate one buffer.
 *
 *----------------------------------------------------------------------
 */

static int
CopyAndTranslateBuffer(
    ChannelState *statePtr,	/* Channel state from which to read input. */
    char *result,		/* Where to store the copied input. */
    int space)			/* How many bytes are available in result to
				 * store the copied input? */
{
    ChannelBuffer *bufPtr;	/* The buffer from which to copy bytes. */
    int bytesInBuffer;		/* How many bytes are available to be copied
				 * in the current input buffer? */
    int copied;			/* How many characters were already copied
				 * into the destination space? */
    int i;			/* Iterates over the copied input looking for
				 * the input eofChar. */

    /*
     * If there is no input at all, return zero. The invariant is that either
     * there is no buffer in the queue, or if the first buffer is empty, it is
     * also the last buffer (and thus there is no input in the queue). Note
     * also that if the buffer is empty, we leave it in the queue.
     */

    if (statePtr->inQueueHead == NULL) {
	return 0;
    }
    bufPtr = statePtr->inQueueHead;
    bytesInBuffer = BytesLeft(bufPtr);

    copied = 0;
    switch (statePtr->inputTranslation) {
    case TCL_TRANSLATE_LF:
	if (bytesInBuffer == 0) {
	    return 0;
	}

	/*
	 * Copy the current chunk into the result buffer.
	 */

	if (bytesInBuffer < space) {
	    space = bytesInBuffer;
	}
	memcpy(result, RemovePoint(bufPtr), (size_t) space);
	bufPtr->nextRemoved += space;
	copied = space;
	break;
    case TCL_TRANSLATE_CR: {
	char *end;

	if (bytesInBuffer == 0) {
	    return 0;
	}

	/*
	 * Copy the current chunk into the result buffer, then replace all \r
	 * with \n.
	 */

	if (bytesInBuffer < space) {
	    space = bytesInBuffer;
	}
	memcpy(result, RemovePoint(bufPtr), (size_t) space);
	bufPtr->nextRemoved += space;
	copied = space;

	for (end = result + copied; result < end; result++) {
	    if (*result == '\r') {
		*result = '\n';
	    }
	}
	break;
    }
    case TCL_TRANSLATE_CRLF: {
	char *src, *end, *dst;
	int curByte;

	/*
	 * If there is a held-back "\r" at EOF, produce it now.
	 */

	if (bytesInBuffer == 0) {
	    if ((statePtr->flags & (INPUT_SAW_CR | CHANNEL_EOF)) ==
		    (INPUT_SAW_CR | CHANNEL_EOF)) {
		result[0] = '\r';
		ResetFlag(statePtr, INPUT_SAW_CR);
		return 1;
	    }
	    return 0;
	}

	/*
	 * Copy the current chunk and replace "\r\n" with "\n" (but not
	 * standalone "\r"!).
	 */

	if (bytesInBuffer < space) {
	    space = bytesInBuffer;
	}
	memcpy(result, RemovePoint(bufPtr), (size_t) space);
	bufPtr->nextRemoved += space;
	copied = space;

	end = result + copied;
	dst = result;
	for (src = result; src < end; src++) {
	    curByte = *src;
	    if (curByte == '\n') {
		ResetFlag(statePtr, INPUT_SAW_CR);
	    } else if (GotFlag(statePtr, INPUT_SAW_CR)) {
		ResetFlag(statePtr, INPUT_SAW_CR);
		*dst = '\r';
		dst++;
	    }
	    if (curByte == '\r') {
		SetFlag(statePtr, INPUT_SAW_CR);
	    } else {
		*dst = (char) curByte;
		dst++;
	    }
	}
	copied = dst - result;
	break;
    }
    case TCL_TRANSLATE_AUTO: {
	char *src, *end, *dst;
	int curByte;

	if (bytesInBuffer == 0) {
	    return 0;
	}

	/*
	 * Loop over the current buffer, converting "\r" and "\r\n" to "\n".
	 */

	if (bytesInBuffer < space) {
	    space = bytesInBuffer;
	}
	memcpy(result, RemovePoint(bufPtr), (size_t) space);
	bufPtr->nextRemoved += space;
	copied = space;

	end = result + copied;
	dst = result;
	for (src = result; src < end; src++) {
	    curByte = *src;
	    if (curByte == '\r') {
		SetFlag(statePtr, INPUT_SAW_CR);
		*dst = '\n';
		dst++;
	    } else {
		if ((curByte != '\n') || !GotFlag(statePtr, INPUT_SAW_CR)) {
		    *dst = (char) curByte;
		    dst++;
		}
		ResetFlag(statePtr, INPUT_SAW_CR);
	    }
	}
	copied = dst - result;
	break;
    }
    default:
	Tcl_Panic("unknown eol translation mode");
    }

    /*
     * If an in-stream EOF character is set for this channel, check that the
     * input we copied so far does not contain the EOF char. If it does, copy
     * only up to and excluding that character.
     */

    if (statePtr->inEofChar != 0) {
	for (i = 0; i < copied; i++) {
	    if (result[i] == (char) statePtr->inEofChar) {
		/*
		 * Set sticky EOF so that no further input is presented to the
		 * caller.
		 */

		SetFlag(statePtr, CHANNEL_EOF | CHANNEL_STICKY_EOF);
		statePtr->inputEncodingFlags |= TCL_ENCODING_END;
		copied = i;
		break;
	    }
	}
    }

    /*
     * If the current buffer is empty recycle it.
     */

    if (IsBufferEmpty(bufPtr)) {
	statePtr->inQueueHead = bufPtr->nextPtr;
	if (statePtr->inQueueHead == NULL) {
	    statePtr->inQueueTail = NULL;
	}
	RecycleBuffer(statePtr, bufPtr, 0);
    }

    /*
     * Return the number of characters copied into the result buffer. This may
     * be different from the number of bytes consumed, because of EOL
     * translations.
     */

    return copied;
}

/*
 *----------------------------------------------------------------------
 *
 * CopyBuffer --
 *
 *	Copy at most one buffer of input to the result space.
 *
 * Results:
 *	Number of bytes stored in the result buffer. May return zero if no
 *	input is available.
 *
 * Side effects:
 *	Consumes buffered input. May deallocate one buffer.
 *
 *----------------------------------------------------------------------
 */

static int
CopyBuffer(
    Channel *chanPtr,		/* Channel from which to read input. */
    char *result,		/* Where to store the copied input. */
    int space)			/* How many bytes are available in result to
				 * store the copied input? */
{
    ChannelBuffer *bufPtr;	/* The buffer from which to copy bytes. */
    int bytesInBuffer;		/* How many bytes are available to be copied
				 * in the current input buffer? */
    int copied;			/* How many characters were already copied
				 * into the destination space? */

    /*
     * If there is no input at all, return zero. The invariant is that either
     * there is no buffer in the queue, or if the first buffer is empty, it is
     * also the last buffer (and thus there is no input in the queue). Note
     * also that if the buffer is empty, we don't leave it in the queue, but
     * recycle it.
     */

    if (chanPtr->inQueueHead == NULL) {
	return 0;
    }
    bufPtr = chanPtr->inQueueHead;
    bytesInBuffer = BytesLeft(bufPtr);

    copied = 0;

    if (bytesInBuffer == 0) {
	RecycleBuffer(chanPtr->state, bufPtr, 0);
	chanPtr->inQueueHead = NULL;
	chanPtr->inQueueTail = NULL;
	return 0;
    }

    /*
     * Copy the current chunk into the result buffer.
     */

    if (bytesInBuffer < space) {
	space = bytesInBuffer;
    }

    memcpy(result, RemovePoint(bufPtr), (size_t) space);
    bufPtr->nextRemoved += space;
    copied = space;

    /*
     * We don't care about in-stream EOF characters here as the data read here
     * may still flow through one or more transformations, i.e. is not in its
     * final state yet.
     */

    /*
     * If the current buffer is empty recycle it.
     */

    if (IsBufferEmpty(bufPtr)) {
	chanPtr->inQueueHead = bufPtr->nextPtr;
	if (chanPtr->inQueueHead == NULL) {
	    chanPtr->inQueueTail = NULL;
	}
	RecycleBuffer(chanPtr->state, bufPtr, 0);
    }

    /*
     * Return the number of characters copied into the result buffer.
     */

    return copied;
}

/*
 *----------------------------------------------------------------------
 *
 * CopyEventProc --
 *
 *	This routine is invoked as a channel event handler for the background
 *	copy operation. It is just a trivial wrapper around the CopyData
 *	routine.
 *
 * Results:
 *	None.
 *
 * Side effects:
 *	None.
 *
 *----------------------------------------------------------------------
 */

static void
CopyEventProc(
    ClientData clientData,
    int mask)
{
    (void) CopyData(clientData, mask);
}

/*
 *----------------------------------------------------------------------
 *
 * StopCopy --
 *
 *	This routine halts a copy that is in progress.
 *
 * Results:
 *	None.
 *
 * Side effects:
 *	Removes any pending channel handlers and restores the blocking and
 *	buffering modes of the channels. The CopyState is freed.
 *
 *----------------------------------------------------------------------
 */

static void
StopCopy(
    CopyState *csPtr)		/* State for bg copy to stop . */
{
    ChannelState *inStatePtr, *outStatePtr;
    int nonBlocking;

    if (!csPtr) {
	return;
    }

    inStatePtr = csPtr->readPtr->state;
    outStatePtr = csPtr->writePtr->state;

    /*
     * Restore the old blocking mode and output buffering mode.
     */

    nonBlocking = csPtr->readFlags & CHANNEL_NONBLOCKING;
    if (nonBlocking != (inStatePtr->flags & CHANNEL_NONBLOCKING)) {
	SetBlockMode(NULL, csPtr->readPtr,
		nonBlocking ? TCL_MODE_NONBLOCKING : TCL_MODE_BLOCKING);
    }
    if (csPtr->readPtr != csPtr->writePtr) {
	nonBlocking = csPtr->writeFlags & CHANNEL_NONBLOCKING;
	if (nonBlocking != (outStatePtr->flags & CHANNEL_NONBLOCKING)) {
	    SetBlockMode(NULL, csPtr->writePtr,
		    nonBlocking ? TCL_MODE_NONBLOCKING : TCL_MODE_BLOCKING);
	}
    }
    ResetFlag(outStatePtr, CHANNEL_LINEBUFFERED | CHANNEL_UNBUFFERED);
    outStatePtr->flags |=
	    csPtr->writeFlags & (CHANNEL_LINEBUFFERED | CHANNEL_UNBUFFERED);

    if (csPtr->cmdPtr) {
	Tcl_DeleteChannelHandler((Tcl_Channel) csPtr->readPtr, CopyEventProc,
		csPtr);
	if (csPtr->readPtr != csPtr->writePtr) {
	    Tcl_DeleteChannelHandler((Tcl_Channel) csPtr->writePtr,
		    CopyEventProc, csPtr);
	}
	TclDecrRefCount(csPtr->cmdPtr);
    }
    inStatePtr->csPtrR = NULL;
    outStatePtr->csPtrW = NULL;
    ckfree(csPtr);
}

/*
 *----------------------------------------------------------------------
 *
 * StackSetBlockMode --
 *
 *	This function sets the blocking mode for a channel, iterating through
 *	each channel in a stack and updates the state flags.
 *
 * Results:
 *	0 if OK, result code from failed blockModeProc otherwise.
 *
 * Side effects:
 *	Modifies the blocking mode of the channel and possibly generates an
 *	error.
 *
 *----------------------------------------------------------------------
 */

static int
StackSetBlockMode(
    Channel *chanPtr,		/* Channel to modify. */
    int mode)			/* One of TCL_MODE_BLOCKING or
				 * TCL_MODE_NONBLOCKING. */
{
    int result = 0;
    Tcl_DriverBlockModeProc *blockModeProc;

    /*
     * Start at the top of the channel stack
     */

    chanPtr = chanPtr->state->topChanPtr;
    while (chanPtr != NULL) {
	blockModeProc = Tcl_ChannelBlockModeProc(chanPtr->typePtr);
	if (blockModeProc != NULL) {
	    result = blockModeProc(chanPtr->instanceData, mode);
	    if (result != 0) {
		Tcl_SetErrno(result);
		return result;
	    }
	}
	chanPtr = chanPtr->downChanPtr;
    }
    return 0;
}

/*
 *----------------------------------------------------------------------
 *
 * SetBlockMode --
 *
 *	This function sets the blocking mode for a channel and updates the
 *	state flags.
 *
 * Results:
 *	A standard Tcl result.
 *
 * Side effects:
 *	Modifies the blocking mode of the channel and possibly generates an
 *	error.
 *
 *----------------------------------------------------------------------
 */

static int
SetBlockMode(
    Tcl_Interp *interp,		/* Interp for error reporting. */
    Channel *chanPtr,		/* Channel to modify. */
    int mode)			/* One of TCL_MODE_BLOCKING or
				 * TCL_MODE_NONBLOCKING. */
{
    int result = 0;
    ChannelState *statePtr = chanPtr->state;
				/* State info for channel */

    result = StackSetBlockMode(chanPtr, mode);
    if (result != 0) {
	if (interp != NULL) {
	    /*
	     * TIP #219.
	     * Move error messages put by the driver into the bypass area and
	     * put them into the regular interpreter result. Fall back to the
	     * regular message if nothing was found in the bypass.
	     *
	     * Note that we cannot have a message in the interpreter bypass
	     * area, StackSetBlockMode is restricted to the channel bypass.
	     * We still need the interp as the destination of the move.
	     */

	    if (!TclChanCaughtErrorBypass(interp, (Tcl_Channel) chanPtr)) {
		Tcl_SetObjResult(interp, Tcl_ObjPrintf(
                        "error setting blocking mode: %s",
			Tcl_PosixError(interp)));
	    }
	} else {
	    /*
	     * TIP #219.
	     * If we have no interpreter to put a bypass message into we have
	     * to clear it, to prevent its propagation and use in other places
	     * unrelated to the actual occurence of the problem.
	     */

	    Tcl_SetChannelError((Tcl_Channel) chanPtr, NULL);
	}
	return TCL_ERROR;
    }
    if (mode == TCL_MODE_BLOCKING) {
	ResetFlag(statePtr, CHANNEL_NONBLOCKING | BG_FLUSH_SCHEDULED);
    } else {
	SetFlag(statePtr, CHANNEL_NONBLOCKING);
    }
    return TCL_OK;
}

/*
 *----------------------------------------------------------------------
 *
 * Tcl_GetChannelNames --
 *
 *	Return the names of all open channels in the interp.
 *
 * Results:
 *	TCL_OK or TCL_ERROR.
 *
 * Side effects:
 *	Interp result modified with list of channel names.
 *
 *----------------------------------------------------------------------
 */

int
Tcl_GetChannelNames(
    Tcl_Interp *interp)		/* Interp for error reporting. */
{
    return Tcl_GetChannelNamesEx(interp, NULL);
}

/*
 *----------------------------------------------------------------------
 *
 * Tcl_GetChannelNamesEx --
 *
 *	Return the names of open channels in the interp filtered filtered
 *	through a pattern. If pattern is NULL, it returns all the open
 *	channels.
 *
 * Results:
 *	TCL_OK or TCL_ERROR.
 *
 * Side effects:
 *	Interp result modified with list of channel names.
 *
 *----------------------------------------------------------------------
 */

int
Tcl_GetChannelNamesEx(
    Tcl_Interp *interp,		/* Interp for error reporting. */
    const char *pattern)	/* Pattern to filter on. */
{
    ThreadSpecificData *tsdPtr = TCL_TSD_INIT(&dataKey);
    ChannelState *statePtr;
    const char *name;		/* Name for channel */
    Tcl_Obj *resultPtr;		/* Pointer to result object */
    Tcl_HashTable *hTblPtr;	/* Hash table of channels. */
    Tcl_HashEntry *hPtr;	/* Search variable. */
    Tcl_HashSearch hSearch;	/* Search variable. */

    if (interp == NULL) {
	return TCL_OK;
    }

    /*
     * Get the channel table that stores the channels registered for this
     * interpreter.
     */

    hTblPtr = GetChannelTable(interp);
    TclNewObj(resultPtr);
    if ((pattern != NULL) && TclMatchIsTrivial(pattern)
	    && !((pattern[0] == 's') && (pattern[1] == 't')
	    && (pattern[2] == 'd'))) {
	if ((Tcl_FindHashEntry(hTblPtr, pattern) != NULL)
		&& (Tcl_ListObjAppendElement(interp, resultPtr,
		Tcl_NewStringObj(pattern, -1)) != TCL_OK)) {
	    goto error;
	}
	goto done;
    }

    for (hPtr = Tcl_FirstHashEntry(hTblPtr, &hSearch); hPtr != NULL;
	    hPtr = Tcl_NextHashEntry(&hSearch)) {
	statePtr = ((Channel *) Tcl_GetHashValue(hPtr))->state;

	if (statePtr->topChanPtr == (Channel *) tsdPtr->stdinChannel) {
	    name = "stdin";
	} else if (statePtr->topChanPtr == (Channel *) tsdPtr->stdoutChannel) {
	    name = "stdout";
	} else if (statePtr->topChanPtr == (Channel *) tsdPtr->stderrChannel) {
	    name = "stderr";
	} else {
	    /*
	     * This is also stored in Tcl_GetHashKey(hTblPtr, hPtr), but it's
	     * simpler to just grab the name from the statePtr.
	     */

	    name = statePtr->channelName;
	}

	if (((pattern == NULL) || Tcl_StringMatch(name, pattern)) &&
		(Tcl_ListObjAppendElement(interp, resultPtr,
			Tcl_NewStringObj(name, -1)) != TCL_OK)) {
	error:
	    TclDecrRefCount(resultPtr);
	    return TCL_ERROR;
	}
    }

  done:
    Tcl_SetObjResult(interp, resultPtr);
    return TCL_OK;
}

/*
 *----------------------------------------------------------------------
 *
 * Tcl_IsChannelRegistered --
 *
 *	Checks whether the channel is associated with the interp. See also
 *	Tcl_RegisterChannel and Tcl_UnregisterChannel.
 *
 * Results:
 *	0 if the channel is not registered in the interpreter, 1 else.
 *
 * Side effects:
 *	None.
 *
 *----------------------------------------------------------------------
 */

int
Tcl_IsChannelRegistered(
    Tcl_Interp *interp,		/* The interp to query of the channel */
    Tcl_Channel chan)		/* The channel to check */
{
    Tcl_HashTable *hTblPtr;	/* Hash table of channels. */
    Tcl_HashEntry *hPtr;	/* Search variable. */
    Channel *chanPtr;		/* The real IO channel. */
    ChannelState *statePtr;	/* State of the real channel. */

    /*
     * Always check bottom-most channel in the stack. This is the one that
     * gets registered.
     */

    chanPtr = ((Channel *) chan)->state->bottomChanPtr;
    statePtr = chanPtr->state;

    hTblPtr = Tcl_GetAssocData(interp, "tclIO", NULL);
    if (hTblPtr == NULL) {
	return 0;
    }
    hPtr = Tcl_FindHashEntry(hTblPtr, statePtr->channelName);
    if (hPtr == NULL) {
	return 0;
    }
    if ((Channel *) Tcl_GetHashValue(hPtr) != chanPtr) {
	return 0;
    }

    return 1;
}

/*
 *----------------------------------------------------------------------
 *
 * Tcl_IsChannelShared --
 *
 *	Checks whether the channel is shared by multiple interpreters.
 *
 * Results:
 *	A boolean value (0 = Not shared, 1 = Shared).
 *
 * Side effects:
 *	None.
 *
 *----------------------------------------------------------------------
 */

int
Tcl_IsChannelShared(
    Tcl_Channel chan)		/* The channel to query */
{
    ChannelState *statePtr = ((Channel *) chan)->state;
				/* State of real channel structure. */

    return ((statePtr->refCount > 1) ? 1 : 0);
}

/*
 *----------------------------------------------------------------------
 *
 * Tcl_IsChannelExisting --
 *
 *	Checks whether a channel of the given name exists in the
 *	(thread)-global list of all channels. See Tcl_GetChannelNamesEx for
 *	function exposed at the Tcl level.
 *
 * Results:
 *	A boolean value (0 = Does not exist, 1 = Does exist).
 *
 * Side effects:
 *	None.
 *
 *----------------------------------------------------------------------
 */

int
Tcl_IsChannelExisting(
    const char *chanName)	/* The name of the channel to look for. */
{
    ChannelState *statePtr;
    ThreadSpecificData *tsdPtr = TCL_TSD_INIT(&dataKey);
    const char *name;
    int chanNameLen;

    chanNameLen = strlen(chanName);
    for (statePtr = tsdPtr->firstCSPtr; statePtr != NULL;
	    statePtr = statePtr->nextCSPtr) {
	if (statePtr->topChanPtr == (Channel *) tsdPtr->stdinChannel) {
	    name = "stdin";
	} else if (statePtr->topChanPtr == (Channel *) tsdPtr->stdoutChannel) {
	    name = "stdout";
	} else if (statePtr->topChanPtr == (Channel *) tsdPtr->stderrChannel) {
	    name = "stderr";
	} else {
	    name = statePtr->channelName;
	}

	if ((*chanName == *name) &&
		(memcmp(name, chanName, (size_t) chanNameLen + 1) == 0)) {
	    return 1;
	}
    }

    return 0;
}

/*
 *----------------------------------------------------------------------
 *
 * Tcl_ChannelName --
 *
 *	Return the name of the channel type.
 *
 * Results:
 *	A pointer the name of the channel type.
 *
 * Side effects:
 *	None.
 *
 *----------------------------------------------------------------------
 */

const char *
Tcl_ChannelName(
    const Tcl_ChannelType *chanTypePtr) /* Pointer to channel type. */
{
    return chanTypePtr->typeName;
}

/*
 *----------------------------------------------------------------------
 *
 * Tcl_ChannelVersion --
 *
 *	Return the of version of the channel type.
 *
 * Results:
 *	One of the TCL_CHANNEL_VERSION_* constants from tcl.h
 *
 * Side effects:
 *	None.
 *
 *----------------------------------------------------------------------
 */

Tcl_ChannelTypeVersion
Tcl_ChannelVersion(
    const Tcl_ChannelType *chanTypePtr)
				/* Pointer to channel type. */
{
    if (chanTypePtr->version == TCL_CHANNEL_VERSION_2) {
	return TCL_CHANNEL_VERSION_2;
    } else if (chanTypePtr->version == TCL_CHANNEL_VERSION_3) {
	return TCL_CHANNEL_VERSION_3;
    } else if (chanTypePtr->version == TCL_CHANNEL_VERSION_4) {
	return TCL_CHANNEL_VERSION_4;
    } else if (chanTypePtr->version == TCL_CHANNEL_VERSION_5) {
	return TCL_CHANNEL_VERSION_5;
    } else {
	/*
	 * In <v2 channel versions, the version field is occupied by the
	 * Tcl_DriverBlockModeProc
	 */

	return TCL_CHANNEL_VERSION_1;
    }
}

/*
 *----------------------------------------------------------------------
 *
 * HaveVersion --
 *
 *	Return whether a channel type is (at least) of a given version.
 *
 * Results:
 *	True if the minimum version is exceeded by the version actually
 *	present.
 *
 * Side effects:
 *	None.
 *
 *----------------------------------------------------------------------
 */

static int
HaveVersion(
    const Tcl_ChannelType *chanTypePtr,
    Tcl_ChannelTypeVersion minimumVersion)
{
    Tcl_ChannelTypeVersion actualVersion = Tcl_ChannelVersion(chanTypePtr);

    return (PTR2INT(actualVersion)) >= (PTR2INT(minimumVersion));
}

/*
 *----------------------------------------------------------------------
 *
 * Tcl_ChannelBlockModeProc --
 *
 *	Return the Tcl_DriverBlockModeProc of the channel type.
 *
 * Results:
 *	A pointer to the proc.
 *
 * Side effects:
 *	None.
 *
 *---------------------------------------------------------------------- */

Tcl_DriverBlockModeProc *
Tcl_ChannelBlockModeProc(
    const Tcl_ChannelType *chanTypePtr)
				/* Pointer to channel type. */
{
    if (HaveVersion(chanTypePtr, TCL_CHANNEL_VERSION_2)) {
	return chanTypePtr->blockModeProc;
    }

    /*
     * The v1 structure had the blockModeProc in a different place.
     */

    return (Tcl_DriverBlockModeProc *) chanTypePtr->version;
}

/*
 *----------------------------------------------------------------------
 *
 * Tcl_ChannelCloseProc --
 *
 *	Return the Tcl_DriverCloseProc of the channel type.
 *
 * Results:
 *	A pointer to the proc.
 *
 * Side effects:
 *	None.
 *
 *----------------------------------------------------------------------
 */

Tcl_DriverCloseProc *
Tcl_ChannelCloseProc(
    const Tcl_ChannelType *chanTypePtr)
				/* Pointer to channel type. */
{
    return chanTypePtr->closeProc;
}

/*
 *----------------------------------------------------------------------
 *
 * Tcl_ChannelClose2Proc --
 *
 *	Return the Tcl_DriverClose2Proc of the channel type.
 *
 * Results:
 *	A pointer to the proc.
 *
 * Side effects:
 *	None.
 *
 *----------------------------------------------------------------------
 */

Tcl_DriverClose2Proc *
Tcl_ChannelClose2Proc(
    const Tcl_ChannelType *chanTypePtr)
				/* Pointer to channel type. */
{
    return chanTypePtr->close2Proc;
}

/*
 *----------------------------------------------------------------------
 *
 * Tcl_ChannelInputProc --
 *
 *	Return the Tcl_DriverInputProc of the channel type.
 *
 * Results:
 *	A pointer to the proc.
 *
 * Side effects:
 *	None.
 *
 *----------------------------------------------------------------------
 */

Tcl_DriverInputProc *
Tcl_ChannelInputProc(
    const Tcl_ChannelType *chanTypePtr)
				/* Pointer to channel type. */
{
    return chanTypePtr->inputProc;
}

/*
 *----------------------------------------------------------------------
 *
 * Tcl_ChannelOutputProc --
 *
 *	Return the Tcl_DriverOutputProc of the channel type.
 *
 * Results:
 *	A pointer to the proc.
 *
 * Side effects:
 *	None.
 *
 *----------------------------------------------------------------------
 */

Tcl_DriverOutputProc *
Tcl_ChannelOutputProc(
    const Tcl_ChannelType *chanTypePtr)
				/* Pointer to channel type. */
{
    return chanTypePtr->outputProc;
}

/*
 *----------------------------------------------------------------------
 *
 * Tcl_ChannelSeekProc --
 *
 *	Return the Tcl_DriverSeekProc of the channel type.
 *
 * Results:
 *	A pointer to the proc.
 *
 * Side effects:
 *	None.
 *
 *----------------------------------------------------------------------
 */

Tcl_DriverSeekProc *
Tcl_ChannelSeekProc(
    const Tcl_ChannelType *chanTypePtr)
				/* Pointer to channel type. */
{
    return chanTypePtr->seekProc;
}

/*
 *----------------------------------------------------------------------
 *
 * Tcl_ChannelSetOptionProc --
 *
 *	Return the Tcl_DriverSetOptionProc of the channel type.
 *
 * Results:
 *	A pointer to the proc.
 *
 * Side effects:
 *	None.
 *
 *----------------------------------------------------------------------
 */

Tcl_DriverSetOptionProc *
Tcl_ChannelSetOptionProc(
    const Tcl_ChannelType *chanTypePtr)
				/* Pointer to channel type. */
{
    return chanTypePtr->setOptionProc;
}

/*
 *----------------------------------------------------------------------
 *
 * Tcl_ChannelGetOptionProc --
 *
 *	Return the Tcl_DriverGetOptionProc of the channel type.
 *
 * Results:
 *	A pointer to the proc.
 *
 * Side effects:
 *	None.
 *
 *----------------------------------------------------------------------
 */

Tcl_DriverGetOptionProc *
Tcl_ChannelGetOptionProc(
    const Tcl_ChannelType *chanTypePtr)
				/* Pointer to channel type. */
{
    return chanTypePtr->getOptionProc;
}

/*
 *----------------------------------------------------------------------
 *
 * Tcl_ChannelWatchProc --
 *
 *	Return the Tcl_DriverWatchProc of the channel type.
 *
 * Results:
 *	A pointer to the proc.
 *
 * Side effects:
 *	None.
 *
 *----------------------------------------------------------------------
 */

Tcl_DriverWatchProc *
Tcl_ChannelWatchProc(
    const Tcl_ChannelType *chanTypePtr)
				/* Pointer to channel type. */
{
    return chanTypePtr->watchProc;
}

/*
 *----------------------------------------------------------------------
 *
 * Tcl_ChannelGetHandleProc --
 *
 *	Return the Tcl_DriverGetHandleProc of the channel type.
 *
 * Results:
 *	A pointer to the proc.
 *
 * Side effects:
 *	None.
 *
 *----------------------------------------------------------------------
 */

Tcl_DriverGetHandleProc *
Tcl_ChannelGetHandleProc(
    const Tcl_ChannelType *chanTypePtr)
				/* Pointer to channel type. */
{
    return chanTypePtr->getHandleProc;
}

/*
 *----------------------------------------------------------------------
 *
 * Tcl_ChannelFlushProc --
 *
 *	Return the Tcl_DriverFlushProc of the channel type.
 *
 * Results:
 *	A pointer to the proc.
 *
 * Side effects:
 *	None.
 *
 *----------------------------------------------------------------------
 */

Tcl_DriverFlushProc *
Tcl_ChannelFlushProc(
    const Tcl_ChannelType *chanTypePtr)
				/* Pointer to channel type. */
{
    if (HaveVersion(chanTypePtr, TCL_CHANNEL_VERSION_2)) {
	return chanTypePtr->flushProc;
    }
    return NULL;
}

/*
 *----------------------------------------------------------------------
 *
 * Tcl_ChannelHandlerProc --
 *
 *	Return the Tcl_DriverHandlerProc of the channel type.
 *
 * Results:
 *	A pointer to the proc.
 *
 * Side effects:
 *	None.
 *
 *----------------------------------------------------------------------
 */

Tcl_DriverHandlerProc *
Tcl_ChannelHandlerProc(
    const Tcl_ChannelType *chanTypePtr)
				/* Pointer to channel type. */
{
    if (HaveVersion(chanTypePtr, TCL_CHANNEL_VERSION_2)) {
	return chanTypePtr->handlerProc;
    }
    return NULL;
}

/*
 *----------------------------------------------------------------------
 *
 * Tcl_ChannelWideSeekProc --
 *
 *	Return the Tcl_DriverWideSeekProc of the channel type.
 *
 * Results:
 *	A pointer to the proc.
 *
 * Side effects:
 *	None.
 *
 *----------------------------------------------------------------------
 */

Tcl_DriverWideSeekProc *
Tcl_ChannelWideSeekProc(
    const Tcl_ChannelType *chanTypePtr)
				/* Pointer to channel type. */
{
    if (HaveVersion(chanTypePtr, TCL_CHANNEL_VERSION_3)) {
	return chanTypePtr->wideSeekProc;
    }
    return NULL;
}

/*
 *----------------------------------------------------------------------
 *
 * Tcl_ChannelThreadActionProc --
 *
 *	TIP #218, Channel Thread Actions. Return the
 *	Tcl_DriverThreadActionProc of the channel type.
 *
 * Results:
 *	A pointer to the proc.
 *
 * Side effects:
 *	None.
 *
 *----------------------------------------------------------------------
 */

Tcl_DriverThreadActionProc *
Tcl_ChannelThreadActionProc(
    const Tcl_ChannelType *chanTypePtr)
				/* Pointer to channel type. */
{
    if (HaveVersion(chanTypePtr, TCL_CHANNEL_VERSION_4)) {
	return chanTypePtr->threadActionProc;
    }
    return NULL;
}

/*
 *----------------------------------------------------------------------
 *
 * Tcl_SetChannelErrorInterp --
 *
 *	TIP #219, Tcl Channel Reflection API.
 *	Store an error message for the I/O system.
 *
 * Results:
 *	None.
 *
 * Side effects:
 *	Discards a previously stored message.
 *
 *----------------------------------------------------------------------
 */

void
Tcl_SetChannelErrorInterp(
    Tcl_Interp *interp,		/* Interp to store the data into. */
    Tcl_Obj *msg)		/* Error message to store. */
{
    Interp *iPtr = (Interp *) interp;

    if (iPtr->chanMsg != NULL) {
	TclDecrRefCount(iPtr->chanMsg);
	iPtr->chanMsg = NULL;
    }

    if (msg != NULL) {
	iPtr->chanMsg = FixLevelCode(msg);
	Tcl_IncrRefCount(iPtr->chanMsg);
    }
    return;
}

/*
 *----------------------------------------------------------------------
 *
 * Tcl_SetChannelError --
 *
 *	TIP #219, Tcl Channel Reflection API.
 *	Store an error message for the I/O system.
 *
 * Results:
 *	None.
 *
 * Side effects:
 *	Discards a previously stored message.
 *
 *----------------------------------------------------------------------
 */

void
Tcl_SetChannelError(
    Tcl_Channel chan,		/* Channel to store the data into. */
    Tcl_Obj *msg)		/* Error message to store. */
{
    ChannelState *statePtr = ((Channel *) chan)->state;

    if (statePtr->chanMsg != NULL) {
	TclDecrRefCount(statePtr->chanMsg);
	statePtr->chanMsg = NULL;
    }

    if (msg != NULL) {
	statePtr->chanMsg = FixLevelCode(msg);
	Tcl_IncrRefCount(statePtr->chanMsg);
    }
    return;
}

/*
 *----------------------------------------------------------------------
 *
 * FixLevelCode --
 *
 *	TIP #219, Tcl Channel Reflection API.
 *	Scans an error message for bad -code / -level directives. Returns a
 *	modified copy with such directives corrected, and the input if it had
 *	no problems.
 *
 * Results:
 *	A Tcl_Obj*
 *
 * Side effects:
 *	None.
 *
 *----------------------------------------------------------------------
 */

static Tcl_Obj *
FixLevelCode(
    Tcl_Obj *msg)
{
    int explicitResult, numOptions, lc, lcn;
    Tcl_Obj **lv, **lvn;
    int res, i, j, val, lignore, cignore;
    int newlevel = -1, newcode = -1;

    /* ASSERT msg != NULL */

    /*
     * Process the caught message.
     *
     * Syntax = (option value)... ?message?
     *
     * Bad message syntax causes a panic, because the other side uses
     * Tcl_GetReturnOptions and list construction functions to marshall the
     * information. Hence an error means that we've got serious breakage.
     */

    res = Tcl_ListObjGetElements(NULL, msg, &lc, &lv);
    if (res != TCL_OK) {
	Tcl_Panic("Tcl_SetChannelError: bad syntax of message");
    }

    explicitResult = (1 == (lc % 2));
    numOptions = lc - explicitResult;

    /*
     * No options, nothing to do.
     */

    if (numOptions == 0) {
	return msg;
    }

    /*
     * Check for -code x, x != 1|error, and -level x, x != 0
     */

    for (i = 0; i < numOptions; i += 2) {
	if (0 == strcmp(TclGetString(lv[i]), "-code")) {
	    /*
	     * !"error", !integer, integer != 1 (numeric code for error)
	     */

	    res = TclGetIntFromObj(NULL, lv[i+1], &val);
	    if (((res == TCL_OK) && (val != 1)) || ((res != TCL_OK) &&
		    (0 != strcmp(TclGetString(lv[i+1]), "error")))) {
		newcode = 1;
	    }
	} else if (0 == strcmp(TclGetString(lv[i]), "-level")) {
	    /*
	     * !integer, integer != 0
	     */

	    res = TclGetIntFromObj(NULL, lv [i+1], &val);
	    if ((res != TCL_OK) || (val != 0)) {
		newlevel = 0;
	    }
	}
    }

    /*
     * -code, -level are either not present or ok. Nothing to do.
     */

    if ((newlevel < 0) && (newcode < 0)) {
	return msg;
    }

    lcn = numOptions;
    if (explicitResult) {
	lcn ++;
    }
    if (newlevel >= 0) {
	lcn += 2;
    }
    if (newcode >= 0) {
	lcn += 2;
    }

    lvn = ckalloc(lcn * sizeof(Tcl_Obj *));

    /*
     * New level/code information is spliced into the first occurence of
     * -level, -code, further occurences are ignored. The options cannot be
     * not present, we would not come here. Options which are ok are simply
     * copied over.
     */

    lignore = cignore = 0;
    for (i=0, j=0; i<numOptions; i+=2) {
	if (0 == strcmp(TclGetString(lv[i]), "-level")) {
	    if (newlevel >= 0) {
		lvn[j++] = lv[i];
		lvn[j++] = Tcl_NewIntObj(newlevel);
		newlevel = -1;
		lignore = 1;
		continue;
	    } else if (lignore) {
		continue;
	    }
	} else if (0 == strcmp(TclGetString(lv[i]), "-code")) {
	    if (newcode >= 0) {
		lvn[j++] = lv[i];
		lvn[j++] = Tcl_NewIntObj(newcode);
		newcode = -1;
		cignore = 1;
		continue;
	    } else if (cignore) {
		continue;
	    }
	}

	/*
	 * Keep everything else, possibly copied down.
	 */

	lvn[j++] = lv[i];
	lvn[j++] = lv[i+1];
    }
    if (newlevel >= 0) {
	Tcl_Panic("Defined newlevel not used in rewrite");
    }
    if (newcode >= 0) {
	Tcl_Panic("Defined newcode not used in rewrite");
    }

    if (explicitResult) {
	lvn[j++] = lv[i];
    }

    msg = Tcl_NewListObj(j, lvn);

    ckfree(lvn);
    return msg;
}

/*
 *----------------------------------------------------------------------
 *
 * Tcl_GetChannelErrorInterp --
 *
 *	TIP #219, Tcl Channel Reflection API.
 *	Return the message stored by the channel driver.
 *
 * Results:
 *	Tcl error message object.
 *
 * Side effects:
 *	Resets the stored data to NULL.
 *
 *----------------------------------------------------------------------
 */

void
Tcl_GetChannelErrorInterp(
    Tcl_Interp *interp,		/* Interp to query. */
    Tcl_Obj **msg)		/* Place for error message. */
{
    Interp *iPtr = (Interp *) interp;

    *msg = iPtr->chanMsg;
    iPtr->chanMsg = NULL;
}

/*
 *----------------------------------------------------------------------
 *
 * Tcl_GetChannelError --
 *
 *	TIP #219, Tcl Channel Reflection API.
 *	Return the message stored by the channel driver.
 *
 * Results:
 *	Tcl error message object.
 *
 * Side effects:
 *	Resets the stored data to NULL.
 *
 *----------------------------------------------------------------------
 */

void
Tcl_GetChannelError(
    Tcl_Channel chan,		/* Channel to query. */
    Tcl_Obj **msg)		/* Place for error message. */
{
    ChannelState *statePtr = ((Channel *) chan)->state;

    *msg = statePtr->chanMsg;
    statePtr->chanMsg = NULL;
}

/*
 *----------------------------------------------------------------------
 *
 * Tcl_ChannelTruncateProc --
 *
 *	TIP #208 (subsection relating to truncation, based on TIP #206).
 *	Return the Tcl_DriverTruncateProc of the channel type.
 *
 * Results:
 *	A pointer to the proc.
 *
 * Side effects:
 *	None.
 *
 *----------------------------------------------------------------------
 */

Tcl_DriverTruncateProc *
Tcl_ChannelTruncateProc(
    const Tcl_ChannelType *chanTypePtr)
				/* Pointer to channel type. */
{
    if (HaveVersion(chanTypePtr, TCL_CHANNEL_VERSION_5)) {
	return chanTypePtr->truncateProc;
    }
    return NULL;
}

/*
 *----------------------------------------------------------------------
 *
 * DupChannelIntRep --
 *
 *	Initialize the internal representation of a new Tcl_Obj to a copy of
 *	the internal representation of an existing string object.
 *
 * Results:
 *	None.
 *
 * Side effects:
 *	copyPtr's internal rep is set to a copy of srcPtr's internal
 *	representation.
 *
 *----------------------------------------------------------------------
 */

static void
DupChannelIntRep(
    register Tcl_Obj *srcPtr,	/* Object with internal rep to copy. Must have
				 * an internal rep of type "Channel". */
    register Tcl_Obj *copyPtr)	/* Object with internal rep to set. Must not
				 * currently have an internal rep.*/
{
    ChannelState *statePtr  = GET_CHANNELSTATE(srcPtr);

    SET_CHANNELSTATE(copyPtr, statePtr);
    SET_CHANNELINTERP(copyPtr, GET_CHANNELINTERP(srcPtr));
    Tcl_Preserve(statePtr);
    copyPtr->typePtr = srcPtr->typePtr;
}

/*
 *----------------------------------------------------------------------
 *
 * SetChannelFromAny --
 *
 *	Create an internal representation of type "Channel" for an object.
 *
 * Results:
 *	This operation always succeeds and returns TCL_OK.
 *
 * Side effects:
 *	Any old internal reputation for objPtr is freed and the internal
 *	representation is set to "Channel".
 *
 *----------------------------------------------------------------------
 */

static int
SetChannelFromAny(
    Tcl_Interp *interp,		/* Used for error reporting if not NULL. */
    register Tcl_Obj *objPtr)	/* The object to convert. */
{
    ChannelState *statePtr;

    if (interp == NULL) {
	return TCL_ERROR;
    }
    if (objPtr->typePtr == &chanObjType) {
	/*
	 * The channel is valid until any call to DetachChannel occurs.
	 * Ensure consistency checks are done.
	 */

	statePtr = GET_CHANNELSTATE(objPtr);
	if (GotFlag(statePtr, CHANNEL_TAINTED|CHANNEL_CLOSED)) {
	    ResetFlag(statePtr, CHANNEL_TAINTED);
	    Tcl_Release(statePtr);
	    objPtr->typePtr = NULL;
	} else if (interp != GET_CHANNELINTERP(objPtr)) {
	    Tcl_Release(statePtr);
	    objPtr->typePtr = NULL;
	}
    }
    if (objPtr->typePtr != &chanObjType) {
	Tcl_Channel chan = Tcl_GetChannel(interp, TclGetString(objPtr), NULL);

	if (chan == NULL) {
	    return TCL_ERROR;
	}

	TclFreeIntRep(objPtr);
	statePtr = ((Channel *) chan)->state;
	Tcl_Preserve(statePtr);
	SET_CHANNELSTATE(objPtr, statePtr);
	SET_CHANNELINTERP(objPtr, interp);
	objPtr->typePtr = &chanObjType;
    }
    return TCL_OK;
}

/*
 *----------------------------------------------------------------------
 *
 * FreeChannelIntRep --
 *
 *	Release statePtr storage.
 *
 * Results:
 *	None.
 *
 * Side effects:
 *	May cause state to be freed.
 *
 *----------------------------------------------------------------------
 */

static void
FreeChannelIntRep(
    Tcl_Obj *objPtr)		/* Object with internal rep to free. */
{
    Tcl_Release(GET_CHANNELSTATE(objPtr));
    objPtr->typePtr = NULL;
}

#if 0
/*
 * For future debugging work, a simple function to print the flags of a
 * channel in semi-readable form.
 */

static int
DumpFlags(
    char *str,
    int flags)
{
    char buf[20];
    int i = 0;

#define ChanFlag(chr, bit)      (buf[i++] = ((flags & (bit)) ? (chr) : '_'))

    ChanFlag('r', TCL_READABLE);
    ChanFlag('w', TCL_WRITABLE);
    ChanFlag('n', CHANNEL_NONBLOCKING);
    ChanFlag('l', CHANNEL_LINEBUFFERED);
    ChanFlag('u', CHANNEL_UNBUFFERED);
    ChanFlag('R', BUFFER_READY);
    ChanFlag('F', BG_FLUSH_SCHEDULED);
    ChanFlag('c', CHANNEL_CLOSED);
    ChanFlag('E', CHANNEL_EOF);
    ChanFlag('S', CHANNEL_STICKY_EOF);
    ChanFlag('B', CHANNEL_BLOCKED);
    ChanFlag('/', INPUT_SAW_CR);
    ChanFlag('*', INPUT_NEED_NL);
    ChanFlag('D', CHANNEL_DEAD);
    ChanFlag('R', CHANNEL_RAW_MODE);
#ifdef TCL_IO_TRACK_OS_FOR_DRIVER_WITH_BAD_BLOCKING
    ChanFlag('T', CHANNEL_TIMER_FEV);
    ChanFlag('H', CHANNEL_HAS_MORE_DATA);
#endif /* TCL_IO_TRACK_OS_FOR_DRIVER_WITH_BAD_BLOCKING */
    ChanFlag('x', CHANNEL_INCLOSE);

    buf[i] ='\0';

    fprintf(stderr, "%s: %s\n", str, buf);
    return 0;
}
#endif

/*
 * Local Variables:
 * mode: c
 * c-basic-offset: 4
 * fill-column: 78
 * tab-width: 8
 * indent-tabs-mode: nil
 * End:
 */<|MERGE_RESOLUTION|>--- conflicted
+++ resolved
@@ -4544,8 +4544,9 @@
      * Regenerate the top channel, in case it was changed due to
      * self-modifying reflected transforms.
      */
-
+    /*
     chanPtr = statePtr->topChanPtr;
+     */
 
     bufPtr = gs.bufPtr;
     if (bufPtr == NULL) {
@@ -4579,9 +4580,9 @@
      * Regenerate the top channel, in case it was changed due to
      * self-modifying reflected transforms.
      */
-
+    /*
     chanPtr = statePtr->topChanPtr;
-
+     */
     bufPtr = statePtr->inQueueHead;
     if (bufPtr == NULL) {
 	Tcl_Panic("Tcl_GetsObj: restore reached with bufPtr==NULL");
@@ -4621,9 +4622,9 @@
      * Regenerate the top channel, in case it was changed due to
      * self-modifying reflected transforms.
      */
-
+    /*
     chanPtr = statePtr->topChanPtr;
-
+     */
     UpdateInterest(chanPtr);
     Tcl_Release(chanPtr);
     return copiedTotal;
@@ -5657,9 +5658,9 @@
      * Regenerate the top channel, in case it was changed due to
      * self-modifying reflected transforms.
      */
-
+    /*
     chanPtr = statePtr->topChanPtr;
-
+     */
     UpdateInterest(chanPtr);
     Tcl_Release(chanPtr);
     return copied;
@@ -9314,12 +9315,8 @@
      * operation.
      */
 
-<<<<<<< HEAD
+    Tcl_Preserve(chanPtr);
     if (!GotFlag(statePtr, CHANNEL_STICKY_EOF)) {
-=======
-    Tcl_Preserve(chanPtr);
-    if (!(statePtr->flags & CHANNEL_STICKY_EOF)) {
->>>>>>> 06f376ee
 	ResetFlag(statePtr, CHANNEL_EOF);
     }
     ResetFlag(statePtr, CHANNEL_BLOCKED | CHANNEL_NEED_MORE_DATA);
