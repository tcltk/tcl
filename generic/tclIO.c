/*
 * tclIO.c --
 *
 *	This file provides the generic portions (those that are the same on
 *	all platforms and for all channel types) of Tcl's IO facilities.
 *
 * Copyright © 1998-2000 Ajuba Solutions
 * Copyright © 1995-1997 Sun Microsystems, Inc.
 * Contributions from Don Porter, NIST, 2014. (not subject to US copyright)
 *
 * See the file "license.terms" for information on usage and redistribution of
 * this file, and for a DISCLAIMER OF ALL WARRANTIES.
 */

#include "tclInt.h"
#include "tclIO.h"
#include <assert.h>

/*
 * For each channel handler registered in a call to Tcl_CreateChannelHandler,
 * there is one record of the following type. All of records for a specific
 * channel are chained together in a singly linked list which is stored in
 * the channel structure.
 */

typedef struct ChannelHandler {
    Channel *chanPtr;		/* The channel structure for this channel. */
    int mask;			/* Mask of desired events. */
    Tcl_ChannelProc *proc;	/* Procedure to call in the type of
				 * Tcl_CreateChannelHandler. */
    void *clientData;	/* Argument to pass to procedure. */
    struct ChannelHandler *nextPtr;
				/* Next one in list of registered handlers. */
} ChannelHandler;

/*
 * This structure keeps track of the current ChannelHandler being invoked in
 * the current invocation of Tcl_NotifyChannel. There is a potential
 * problem if a ChannelHandler is deleted while it is the current one, since
 * Tcl_NotifyChannel needs to look at the nextPtr field. To handle this
 * problem, structures of the type below indicate the next handler to be
 * processed for any (recursively nested) dispatches in progress. The
 * nextHandlerPtr field is updated if the handler being pointed to is deleted.
 * The nestedHandlerPtr field is used to chain together all recursive
 * invocations, so that Tcl_DeleteChannelHandler can find all the recursively
 * nested invocations of Tcl_NotifyChannel and compare the handler being
 * deleted against the NEXT handler to be invoked in that invocation; when it
 * finds such a situation, Tcl_DeleteChannelHandler updates the nextHandlerPtr
 * field of the structure to the next handler.
 */

typedef struct NextChannelHandler {
    ChannelHandler *nextHandlerPtr;	/* The next handler to be invoked in
					 * this invocation. */
    struct NextChannelHandler *nestedHandlerPtr;
					/* Next nested invocation of
					 * Tcl_NotifyChannel. */
} NextChannelHandler;

/*
 * The following structure is used by Tcl_GetsObj() to encapsulates the
 * state for a "gets" operation.
 */

typedef struct GetsState {
    Tcl_Obj *objPtr;		/* The object to which UTF-8 characters
				 * will be appended. */
    char **dstPtr;		/* Pointer into objPtr's string rep where
				 * next character should be stored. */
    Tcl_Encoding encoding;	/* The encoding to use to convert raw bytes
				 * to UTF-8.  */
    ChannelBuffer *bufPtr;	/* The current buffer of raw bytes being
				 * emptied. */
    Tcl_EncodingState state;	/* The encoding state just before the last
				 * external to UTF-8 conversion in
				 * FilterInputBytes(). */
    int rawRead;		/* The number of bytes removed from bufPtr
				 * in the last call to FilterInputBytes(). */
    int bytesWrote;		/* The number of bytes of UTF-8 data
				 * appended to objPtr during the last call to
				 * FilterInputBytes(). */
    int charsWrote;		/* The corresponding number of UTF-8
				 * characters appended to objPtr during the
				 * last call to FilterInputBytes(). */
    int totalChars;		/* The total number of UTF-8 characters
				 * appended to objPtr so far, just before the
				 * last call to FilterInputBytes(). */
} GetsState;

/*
 * The following structure encapsulates the state for a background channel
 * copy.  Note that the data buffer for the copy will be appended to this
 * structure.
 */

typedef struct CopyState {
    struct Channel *readPtr;	/* Pointer to input channel. */
    struct Channel *writePtr;	/* Pointer to output channel. */
    int readFlags;		/* Original read channel flags. */
    int writeFlags;		/* Original write channel flags. */
    Tcl_WideInt toRead;		/* Number of bytes to copy, or -1. */
    Tcl_WideInt total;		/* Total bytes transferred (written). */
    Tcl_Interp *interp;		/* Interp that started the copy. */
    Tcl_Obj *cmdPtr;		/* Command to be invoked at completion. */
    size_t bufSize;		/* Size of appended buffer. */
    char buffer[TCLFLEXARRAY];		/* Copy buffer, this must be the last
                                 * field. */
} CopyState;

/*
 * All static variables used in this file are collected into a single instance
 * of the following structure. For multi-threaded implementations, there is
 * one instance of this structure for each thread.
 *
 * Notice that different structures with the same name appear in other files.
 * The structure defined below is used in this file only.
 */

typedef struct {
    NextChannelHandler *nestedHandlerPtr;
				/* This variable holds the list of nested
				 * Tcl_NotifyChannel invocations. */
    ChannelState *firstCSPtr;	/* List of all channels currently open,
				 * indexed by ChannelState, as only one
				 * ChannelState exists per set of stacked
				 * channels. */
    Tcl_Channel stdinChannel;	/* Static variable for the stdin channel. */
    Tcl_Channel stdoutChannel;	/* Static variable for the stdout channel. */
    Tcl_Channel stderrChannel;	/* Static variable for the stderr channel. */
    Tcl_Encoding binaryEncoding;
    int stdinInitialized;
    int stdoutInitialized;
    int stderrInitialized;
} ThreadSpecificData;

static Tcl_ThreadDataKey dataKey;

/*
 * Structure to record a close callback. One such record exists for
 * each close callback registered for a channel.
 */

typedef struct CloseCallback {
    Tcl_CloseProc *proc;		/* The procedure to call. */
    void *clientData;		/* Arbitrary one-word data to pass
					 * to the callback. */
    struct CloseCallback *nextPtr;	/* For chaining close callbacks. */
} CloseCallback;

/*
 * Static functions in this file:
 */

static ChannelBuffer *	AllocChannelBuffer(size_t length);
static void		PreserveChannelBuffer(ChannelBuffer *bufPtr);
static void		ReleaseChannelBuffer(ChannelBuffer *bufPtr);
static int		IsShared(ChannelBuffer *bufPtr);
static void		ChannelFree(Channel *chanPtr);
static void		ChannelTimerProc(void *clientData);
static int		ChanRead(Channel *chanPtr, char *dst, int dstSize);
static int		CheckChannelErrors(ChannelState *statePtr,
			    int direction);
static int		CheckForDeadChannel(Tcl_Interp *interp,
			    ChannelState *statePtr);
static void		CheckForStdChannelsBeingClosed(Tcl_Channel chan);
static void		CleanupChannelHandlers(Tcl_Interp *interp,
			    Channel *chanPtr);
static int		CloseChannel(Tcl_Interp *interp, Channel *chanPtr,
			    int errorCode);
static int		CloseChannelPart(Tcl_Interp *interp, Channel *chanPtr,
			    int errorCode, int flags);
static int		CloseWrite(Tcl_Interp *interp, Channel *chanPtr);
static void		CommonGetsCleanup(Channel *chanPtr);
static int		CopyData(CopyState *csPtr, int mask);
static int		MoveBytes(CopyState *csPtr);

static void		MBCallback(CopyState *csPtr, Tcl_Obj *errObj);
static void		MBError(CopyState *csPtr, int mask, int errorCode);
static int		MBRead(CopyState *csPtr);
static int		MBWrite(CopyState *csPtr);
static void		MBEvent(void *clientData, int mask);

static void		CopyEventProc(void *clientData, int mask);
static void		CreateScriptRecord(Tcl_Interp *interp,
			    Channel *chanPtr, int mask, Tcl_Obj *scriptPtr);
static void		DeleteChannelTable(void *clientData,
			    Tcl_Interp *interp);
static void		DeleteScriptRecord(Tcl_Interp *interp,
			    Channel *chanPtr, int mask);
static int		DetachChannel(Tcl_Interp *interp, Tcl_Channel chan);
static void		DiscardInputQueued(ChannelState *statePtr,
			    int discardSavedBuffers);
static void		DiscardOutputQueued(ChannelState *chanPtr);
static int		DoRead(Channel *chanPtr, char *dst, size_t bytesToRead,
			    int allowShortReads);
static int		DoReadChars(Channel *chan, Tcl_Obj *objPtr, size_t toRead,
			    int appendFlag);
static int		FilterInputBytes(Channel *chanPtr,
			    GetsState *statePtr);
static int		FlushChannel(Tcl_Interp *interp, Channel *chanPtr,
			    int calledFromAsyncFlush);
static int		TclGetsObjBinary(Tcl_Channel chan, Tcl_Obj *objPtr);
static Tcl_Encoding	GetBinaryEncoding(void);
static Tcl_ExitProc	FreeBinaryEncoding;
static Tcl_HashTable *	GetChannelTable(Tcl_Interp *interp);
static int		GetInput(Channel *chanPtr);
static void		PeekAhead(Channel *chanPtr, char **dstEndPtr,
			    GetsState *gsPtr);
static int		ReadBytes(ChannelState *statePtr, Tcl_Obj *objPtr,
			    int charsLeft);
static int		ReadChars(ChannelState *statePtr, Tcl_Obj *objPtr,
			    int charsLeft, int *factorPtr);
static void		RecycleBuffer(ChannelState *statePtr,
			    ChannelBuffer *bufPtr, int mustDiscard);
static int		StackSetBlockMode(Channel *chanPtr, int mode);
static int		SetBlockMode(Tcl_Interp *interp, Channel *chanPtr,
			    int mode);
static void		StopCopy(CopyState *csPtr);
static void		TranslateInputEOL(ChannelState *statePtr, char *dst,
			    const char *src, int *dstLenPtr, int *srcLenPtr);
static void		UpdateInterest(Channel *chanPtr);
static int		Write(Channel *chanPtr, const char *src,
			    int srcLen, Tcl_Encoding encoding);
static Tcl_Obj *	FixLevelCode(Tcl_Obj *msg);
static void		SpliceChannel(Tcl_Channel chan);
static void		CutChannel(Tcl_Channel chan);
static int              WillRead(Channel *chanPtr);

#define WriteChars(chanPtr, src, srcLen) \
			Write(chanPtr, src, srcLen, chanPtr->state->encoding)
#define WriteBytes(chanPtr, src, srcLen) \
			Write(chanPtr, src, srcLen, tclIdentityEncoding)

/*
 * Simplifying helper macros. All may use their argument(s) multiple times.
 * The ANSI C "prototypes" for the macros are listed below, together with a
 * short description of what the macro does.
 *
 * --------------------------------------------------------------------------
 * size_t BytesLeft(ChannelBuffer *bufPtr)
 *
 *	Returns the number of bytes of data remaining in the buffer.
 *
 * int SpaceLeft(ChannelBuffer *bufPtr)
 *
 *	Returns the number of bytes of space remaining at the end of the
 *	buffer.
 *
 * int IsBufferReady(ChannelBuffer *bufPtr)
 *
 *	Returns whether a buffer has bytes available within it.
 *
 * int IsBufferEmpty(ChannelBuffer *bufPtr)
 *
 *	Returns whether a buffer is entirely empty. Note that this is not the
 *	inverse of the above operation; trying to merge the two seems to lead
 *	to occasional crashes...
 *
 * int IsBufferFull(ChannelBuffer *bufPtr)
 *
 *	Returns whether more data can be added to a buffer.
 *
 * int IsBufferOverflowing(ChannelBuffer *bufPtr)
 *
 *	Returns whether a buffer has more data in it than it should.
 *
 * char *InsertPoint(ChannelBuffer *bufPtr)
 *
 *	Returns a pointer to where characters should be added to the buffer.
 *
 * char *RemovePoint(ChannelBuffer *bufPtr)
 *
 *	Returns a pointer to where characters should be removed from the
 *	buffer.
 * --------------------------------------------------------------------------
 */

#define BytesLeft(bufPtr)	((bufPtr)->nextAdded - (bufPtr)->nextRemoved)

#define SpaceLeft(bufPtr)	((bufPtr)->bufLength - (bufPtr)->nextAdded)

#define IsBufferReady(bufPtr)	((bufPtr)->nextAdded > (bufPtr)->nextRemoved)

#define IsBufferEmpty(bufPtr)	((bufPtr)->nextAdded == (bufPtr)->nextRemoved)

#define IsBufferFull(bufPtr)	((bufPtr) && (bufPtr)->nextAdded >= (bufPtr)->bufLength)

#define IsBufferOverflowing(bufPtr) ((bufPtr)->nextAdded>(bufPtr)->bufLength)

#define InsertPoint(bufPtr)	(&(bufPtr)->buf[(bufPtr)->nextAdded])

#define RemovePoint(bufPtr)	(&(bufPtr)->buf[(bufPtr)->nextRemoved])

/*
 * For working with channel state flag bits.
 */

#define SetFlag(statePtr, flag)		((statePtr)->flags |= (flag))
#define ResetFlag(statePtr, flag)	((statePtr)->flags &= ~(flag))
#define GotFlag(statePtr, flag)		((statePtr)->flags & (flag))

/*
 * Macro for testing whether a string (in optionName, length len) matches a
 * value (prefix matching rules). Arguments are the minimum length to match
 * and the value to match against. (Can't use Tcl_GetIndexFromObj as this is
 * used in a situation where no objects are available.)
 */

#define HaveOpt(minLength, nameString) \
	((len > (minLength)) && (optionName[1] == (nameString)[1]) \
		&& (strncmp(optionName, (nameString), len) == 0))

/*
 * The ChannelObjType type.  Used to store the result of looking up
 * a channel name in the context of an interp.  Saves the lookup
 * result and values needed to check its continued validity.
 */

typedef struct ResolvedChanName {
    ChannelState *statePtr;	/* The saved lookup result */
    Tcl_Interp *interp;		/* The interp in which the lookup was done. */
    size_t epoch;		/* The epoch of the channel when the lookup
				 * was done. Use to verify validity. */
    size_t refCount;		/* Share this struct among many Tcl_Obj. */
} ResolvedChanName;

static void		DupChannelInternalRep(Tcl_Obj *objPtr, Tcl_Obj *copyPtr);
static void		FreeChannelInternalRep(Tcl_Obj *objPtr);

static const Tcl_ObjType chanObjType = {
    "channel",			/* name for this type */
    FreeChannelInternalRep,		/* freeIntRepProc */
    DupChannelInternalRep,		/* dupIntRepProc */
    NULL,			/* updateStringProc */
    NULL,			/* setFromAnyProc */
    TCL_OBJTYPE_V0
};

#define ChanSetInternalRep(objPtr, resPtr)					\
    do {								\
	Tcl_ObjInternalRep ir;						\
	(resPtr)->refCount++;						\
	ir.twoPtrValue.ptr1 = (resPtr);					\
	ir.twoPtrValue.ptr2 = NULL;					\
	Tcl_StoreInternalRep((objPtr), &chanObjType, &ir);			\
    } while (0)

#define ChanGetInternalRep(objPtr, resPtr)					\
    do {								\
	const Tcl_ObjInternalRep *irPtr;					\
	irPtr = TclFetchInternalRep((objPtr), &chanObjType);		\
	(resPtr) = irPtr ? (ResolvedChanName *)irPtr->twoPtrValue.ptr1 : NULL;		\
    } while (0)

#define BUSY_STATE(st, fl) \
     ((((st)->csPtrR) && ((fl) & TCL_READABLE)) || \
      (((st)->csPtrW) && ((fl) & TCL_WRITABLE)))

#define MAX_CHANNEL_BUFFER_SIZE (1024*1024)

/*
 *---------------------------------------------------------------------------
 *
 * ChanClose, ChanRead, ChanSeek, ChanThreadAction, ChanWatch, ChanWrite --
 *
 *	Simplify the access to selected channel driver "methods" that are used
 *	in multiple places in a stereotypical fashion. These are just thin
 *	wrappers around the driver functions.
 *
 *---------------------------------------------------------------------------
 */

static inline int
ChanClose(
    Channel *chanPtr,
    Tcl_Interp *interp)
{
    return chanPtr->typePtr->close2Proc(chanPtr->instanceData, interp, 0);
}

/*
 *---------------------------------------------------------------------------
 *
 * ChanRead --
 *
 *	Read up to dstSize bytes using the inputProc of chanPtr, store them at
 *	dst, and return the number of bytes stored.
 *
 * Results:
 *	The return value of the driver inputProc,
 *	  - number of bytes stored at dst, ot
 *	  - -1 on error, with a Posix error code available to the caller by
 *	    calling Tcl_GetErrno().
 *
 * Side effects:
 *	The CHANNEL_ENCODING_ERROR, CHANNEL_BLOCKED and CHANNEL_EOF flags
 *	of the channel state are set as appropriate.  On EOF, the
 *	inputEncodingFlags are set to perform ending operations on decoding.
 *
 *	TODO - Is this really the right place for that?
 *
 *---------------------------------------------------------------------------
 */
static int
ChanRead(
    Channel *chanPtr,
    char *dst,
    int dstSize)
{
    int bytesRead, result;

    /*
     * If the caller asked for zero bytes, we'd force the inputProc to return
     * zero bytes, and then misinterpret that as EOF.
     */

    assert(dstSize > 0);

    /*
     * Each read op must set the blocked and eof states anew, not let
     * the effect of prior reads leak through.
     */

    if (GotFlag(chanPtr->state, CHANNEL_EOF)) {
        chanPtr->state->inputEncodingFlags |= TCL_ENCODING_START;
    }
    ResetFlag(chanPtr->state, CHANNEL_BLOCKED | CHANNEL_EOF);
    chanPtr->state->inputEncodingFlags &= ~TCL_ENCODING_END;
    if (WillRead(chanPtr) == -1) {
        return -1;
    }

    bytesRead = chanPtr->typePtr->inputProc(chanPtr->instanceData,
	    dst, dstSize, &result);

    /*
     * Stop any flag leakage through stacked channel levels.
     */

    if (GotFlag(chanPtr->state, CHANNEL_EOF)) {
        chanPtr->state->inputEncodingFlags |= TCL_ENCODING_START;
    }
    ResetFlag(chanPtr->state, CHANNEL_BLOCKED | CHANNEL_EOF);
    chanPtr->state->inputEncodingFlags &= ~TCL_ENCODING_END;
    if (bytesRead == -1) {
	if ((result == EWOULDBLOCK) || (result == EAGAIN)) {
	    SetFlag(chanPtr->state, CHANNEL_BLOCKED);
	    result = EAGAIN;
	}
	Tcl_SetErrno(result);
    } else if (bytesRead == 0) {
	SetFlag(chanPtr->state, CHANNEL_EOF);
	chanPtr->state->inputEncodingFlags |= TCL_ENCODING_END;
    } else {
	/*
	 * If we get a short read, signal up that we may be BLOCKED. We should
	 * avoid calling the driver because on some platforms we will block in
	 * the low level reading code even though the channel is set into
	 * nonblocking mode.
	 */

	if (bytesRead < dstSize) {
	    SetFlag(chanPtr->state, CHANNEL_BLOCKED);
	}
    }
    return bytesRead;
}

static inline Tcl_WideInt
ChanSeek(
    Channel *chanPtr,
    Tcl_WideInt offset,
    int mode,
    int *errnoPtr)
{
    /*
     * Note that we prefer the wideSeekProc if that field is available in the
     * type and non-NULL.
     */

    if (Tcl_ChannelWideSeekProc(chanPtr->typePtr) == NULL) {
	*errnoPtr = EINVAL;
	return TCL_INDEX_NONE;
    }

	return Tcl_ChannelWideSeekProc(chanPtr->typePtr)(chanPtr->instanceData,
		offset, mode, errnoPtr);
}

static inline void
ChanThreadAction(
    Channel *chanPtr,
    int action)
{
    Tcl_DriverThreadActionProc *threadActionProc =
	    Tcl_ChannelThreadActionProc(chanPtr->typePtr);

    if (threadActionProc != NULL) {
	threadActionProc(chanPtr->instanceData, action);
    }
}

static inline void
ChanWatch(
    Channel *chanPtr,
    int mask)
{
    chanPtr->typePtr->watchProc(chanPtr->instanceData, mask);
}

static inline int
ChanWrite(
    Channel *chanPtr,
    const char *src,
    int srcLen,
    int *errnoPtr)
{
    return chanPtr->typePtr->outputProc(chanPtr->instanceData, src, srcLen,
	    errnoPtr);
}

/*
 *---------------------------------------------------------------------------
 *
 * TclInitIOSubsystem --
 *
 *	Initialize all resources used by this subsystem on a per-process
 *	basis.
 *
 * Results:
 *	None.
 *
 * Side effects:
 *	Depends on the memory subsystems.
 *
 *---------------------------------------------------------------------------
 */

void
TclInitIOSubsystem(void)
{
    /*
     * By fetching thread local storage we take care of allocating it for each
     * thread.
     */

    (void) TCL_TSD_INIT(&dataKey);
}

/*
 *-------------------------------------------------------------------------
 *
 * TclFinalizeIOSubsystem --
 *
 *	Releases all resources used by this subsystem on a per-process basis.
 *	Closes all extant channels that have not already been closed because
 *	they were not owned by any interp.
 *
 * Results:
 *	None.
 *
 * Side effects:
 *	Depends on encoding and memory subsystems.
 *
 *-------------------------------------------------------------------------
 */

void
TclFinalizeIOSubsystem(void)
{
    ThreadSpecificData *tsdPtr = TCL_TSD_INIT(&dataKey);
    Channel *chanPtr = NULL;	/* Iterates over open channels. */
    ChannelState *statePtr;	/* State of channel stack */
    int active = 1;		/* Flag == 1 while there's still work to do */
    int doflushnb;

    /*
     * Fetch the pre-TIP#398 compatibility flag.
     */

    {
        const char *s;
        Tcl_DString ds;

        s = TclGetEnv("TCL_FLUSH_NONBLOCKING_ON_EXIT", &ds);
        doflushnb = ((s != NULL) && strcmp(s, "0"));
        if (s != NULL) {
            Tcl_DStringFree(&ds);
        }
    }

    /*
     * Walk all channel state structures known to this thread and close
     * corresponding channels.
     */

    while (active) {
	/*
	 * Iterate through the open channel list, and find the first channel
	 * that isn't dead. We start from the head of the list each time,
	 * because the close action on one channel can close others.
	 */

	active = 0;
	for (statePtr = tsdPtr->firstCSPtr;
		statePtr != NULL;
		statePtr = statePtr->nextCSPtr) {
	    chanPtr = statePtr->topChanPtr;
            if (GotFlag(statePtr, CHANNEL_DEAD)) {
                continue;
            }
	    if (!GotFlag(statePtr, CHANNEL_INCLOSE | CHANNEL_CLOSED )
                || GotFlag(statePtr, BG_FLUSH_SCHEDULED)) {
                ResetFlag(statePtr, BG_FLUSH_SCHEDULED);
		active = 1;
		break;
	    }
	}

	/*
	 * We've found a live (or bg-closing) channel. Close it.
	 */

	if (active) {
	    TclChannelPreserve((Tcl_Channel)chanPtr);

	    /*
	     * TIP #398: by default, we no longer set the channel back into
             * blocking mode.  To restore the old blocking behavior, the
             * environment variable TCL_FLUSH_NONBLOCKING_ON_EXIT must be set
             * and not be "0".
	     */

            if (doflushnb) {
                /*
                 * Set the channel back into blocking mode to ensure that we
                 * wait for all data to flush out.
                 */

                (void) Tcl_SetChannelOption(NULL, (Tcl_Channel) chanPtr,
                                            "-blocking", "on");
            }

	    if ((chanPtr == (Channel *) tsdPtr->stdinChannel) ||
		    (chanPtr == (Channel *) tsdPtr->stdoutChannel) ||
		    (chanPtr == (Channel *) tsdPtr->stderrChannel)) {
		/*
		 * Decrement the refcount which was earlier artificially
		 * bumped up to keep the channel from being closed.
		 */

		statePtr->refCount--;
	    }

	    if (statePtr->refCount + 1 <= 1) {
		/*
		 * Close it only if the refcount indicates that the channel is
		 * not referenced from any interpreter. If it is, that
		 * interpreter will close the channel when it gets destroyed.
		 */

		(void) Tcl_CloseEx(NULL, (Tcl_Channel) chanPtr, 0);
	    } else {
		/*
		 * The refcount is greater than zero, so flush the channel.
		 */

		Tcl_Flush((Tcl_Channel) chanPtr);

		/*
		 * Call the device driver to actually close the underlying
		 * device for this channel.
		 */

		(void) ChanClose(chanPtr, NULL);

		/*
		 * Finally, we clean up the fields in the channel data
		 * structure since all of them have been deleted already. We
		 * mark the channel with CHANNEL_DEAD to prevent any further
		 * IO operations on it.
		 */

		chanPtr->instanceData = NULL;
		SetFlag(statePtr, CHANNEL_DEAD);
	    }
	    TclChannelRelease((Tcl_Channel)chanPtr);
	}
    }

    TclpFinalizeSockets();
    TclpFinalizePipes();
}

/*
 *----------------------------------------------------------------------
 *
 * Tcl_SetStdChannel --
 *
 *	This function is used to change the channels that are used for
 *	stdin/stdout/stderr in new interpreters.
 *
 * Results:
 *	None
 *
 * Side effects:
 *	None.
 *
 *----------------------------------------------------------------------
 */

void
Tcl_SetStdChannel(
    Tcl_Channel channel,
    int type)			/* One of TCL_STDIN, TCL_STDOUT, TCL_STDERR. */
{
    ThreadSpecificData *tsdPtr = TCL_TSD_INIT(&dataKey);

    int init = channel ? 1 : -1;
    switch (type) {
    case TCL_STDIN:
	tsdPtr->stdinInitialized = init;
	tsdPtr->stdinChannel = channel;
	break;
    case TCL_STDOUT:
	tsdPtr->stdoutInitialized = init;
	tsdPtr->stdoutChannel = channel;
	break;
    case TCL_STDERR:
	tsdPtr->stderrInitialized = init;
	tsdPtr->stderrChannel = channel;
	break;
    }
}

/*
 *----------------------------------------------------------------------
 *
 * Tcl_GetStdChannel --
 *
 *	Returns the specified standard channel.
 *
 * Results:
 *	Returns the specified standard channel, or NULL.
 *
 * Side effects:
 *	May cause the creation of a standard channel and the underlying file.
 *
 *----------------------------------------------------------------------
 */

Tcl_Channel
Tcl_GetStdChannel(
    int type)			/* One of TCL_STDIN, TCL_STDOUT, TCL_STDERR. */
{
    Tcl_Channel channel = NULL;
    ThreadSpecificData *tsdPtr = TCL_TSD_INIT(&dataKey);

    /*
     * If the channels were not created yet, create them now and store them in
     * the static variables.
     */

    switch (type) {
    case TCL_STDIN:
	if (!tsdPtr->stdinInitialized) {
	    tsdPtr->stdinInitialized = -1;
	    tsdPtr->stdinChannel = TclpGetDefaultStdChannel(TCL_STDIN);

	    /*
	     * Artificially bump the refcount to ensure that the channel is
	     * only closed on exit.
	     *
	     * NOTE: Must only do this if stdinChannel is not NULL. It can be
	     * NULL in situations where Tcl is unable to connect to the
	     * standard input.
	     */

	    if (tsdPtr->stdinChannel != NULL) {
		tsdPtr->stdinInitialized = 1;
		Tcl_RegisterChannel(NULL, tsdPtr->stdinChannel);
	    }
	}
	channel = tsdPtr->stdinChannel;
	break;
    case TCL_STDOUT:
	if (!tsdPtr->stdoutInitialized) {
	    tsdPtr->stdoutInitialized = -1;
	    tsdPtr->stdoutChannel = TclpGetDefaultStdChannel(TCL_STDOUT);
	    if (tsdPtr->stdoutChannel != NULL) {
		tsdPtr->stdoutInitialized = 1;
		Tcl_RegisterChannel(NULL, tsdPtr->stdoutChannel);
	    }
	}
	channel = tsdPtr->stdoutChannel;
	break;
    case TCL_STDERR:
	if (!tsdPtr->stderrInitialized) {
	    tsdPtr->stderrInitialized = -1;
	    tsdPtr->stderrChannel = TclpGetDefaultStdChannel(TCL_STDERR);
	    if (tsdPtr->stderrChannel != NULL) {
		tsdPtr->stderrInitialized = 1;
		Tcl_RegisterChannel(NULL, tsdPtr->stderrChannel);
	    }
	}
	channel = tsdPtr->stderrChannel;
	break;
    }
    return channel;
}

/*
 *----------------------------------------------------------------------
 *
 * Tcl_CreateCloseHandler
 *
 *	Creates a close callback which will be called when the channel is
 *	closed.
 *
 * Results:
 *	None.
 *
 * Side effects:
 *	Causes the callback to be called in the future when the channel will
 *	be closed.
 *
 *----------------------------------------------------------------------
 */

void
Tcl_CreateCloseHandler(
    Tcl_Channel chan,		/* The channel for which to create the close
				 * callback. */
    Tcl_CloseProc *proc,	/* The callback routine to call when the
				 * channel will be closed. */
    void *clientData)	/* Arbitrary data to pass to the close
				 * callback. */
{
    ChannelState *statePtr = ((Channel *) chan)->state;
    CloseCallback *cbPtr;

    cbPtr = (CloseCallback *)Tcl_Alloc(sizeof(CloseCallback));
    cbPtr->proc = proc;
    cbPtr->clientData = clientData;

    cbPtr->nextPtr = statePtr->closeCbPtr;
    statePtr->closeCbPtr = cbPtr;
}

/*
 *----------------------------------------------------------------------
 *
 * Tcl_DeleteCloseHandler --
 *
 *	Removes a callback that would have been called on closing the channel.
 *	If there is no matching callback then this function has no effect.
 *
 * Results:
 *	None.
 *
 * Side effects:
 *	The callback will not be called in the future when the channel is
 *	eventually closed.
 *
 *----------------------------------------------------------------------
 */

void
Tcl_DeleteCloseHandler(
    Tcl_Channel chan,		/* The channel for which to cancel the close
				 * callback. */
    Tcl_CloseProc *proc,	/* The procedure for the callback to
				 * remove. */
    void *clientData)	/* The callback data for the callback to
				 * remove. */
{
    ChannelState *statePtr = ((Channel *) chan)->state;
    CloseCallback *cbPtr, *cbPrevPtr;

    for (cbPtr = statePtr->closeCbPtr, cbPrevPtr = NULL;
	    cbPtr != NULL; cbPtr = cbPtr->nextPtr) {
	if ((cbPtr->proc == proc) && (cbPtr->clientData == clientData)) {
	    if (cbPrevPtr == NULL) {
		statePtr->closeCbPtr = cbPtr->nextPtr;
	    } else {
		cbPrevPtr->nextPtr = cbPtr->nextPtr;
	    }
	    Tcl_Free(cbPtr);
	    break;
	}
	cbPrevPtr = cbPtr;
    }
}

/*
 *----------------------------------------------------------------------
 *
 * GetChannelTable --
 *
 *	Gets and potentially initializes the channel table for an interpreter.
 *	If it is initializing the table it also inserts channels for stdin,
 *	stdout and stderr if the interpreter is trusted.
 *
 * Results:
 *	A pointer to the hash table created, for use by the caller.
 *
 * Side effects:
 *	Initializes the channel table for an interpreter. May create channels
 *	for stdin, stdout and stderr.
 *
 *----------------------------------------------------------------------
 */

static Tcl_HashTable *
GetChannelTable(
    Tcl_Interp *interp)
{
    Tcl_HashTable *hTblPtr;	/* Hash table of channels. */
    Tcl_Channel stdinChan, stdoutChan, stderrChan;

    hTblPtr = (Tcl_HashTable *)Tcl_GetAssocData(interp, "tclIO", NULL);
    if (hTblPtr == NULL) {
	hTblPtr = (Tcl_HashTable *)Tcl_Alloc(sizeof(Tcl_HashTable));
	Tcl_InitHashTable(hTblPtr, TCL_STRING_KEYS);
	Tcl_SetAssocData(interp, "tclIO",
		(Tcl_InterpDeleteProc *) DeleteChannelTable, hTblPtr);

	/*
	 * If the interpreter is trusted (not "safe"), insert channels for
	 * stdin, stdout and stderr (possibly creating them in the process).
	 */

	if (Tcl_IsSafe(interp) == 0) {
	    stdinChan = Tcl_GetStdChannel(TCL_STDIN);
	    if (stdinChan != NULL) {
		Tcl_RegisterChannel(interp, stdinChan);
	    }
	    stdoutChan = Tcl_GetStdChannel(TCL_STDOUT);
	    if (stdoutChan != NULL) {
		Tcl_RegisterChannel(interp, stdoutChan);
	    }
	    stderrChan = Tcl_GetStdChannel(TCL_STDERR);
	    if (stderrChan != NULL) {
		Tcl_RegisterChannel(interp, stderrChan);
	    }
	}
    }
    return hTblPtr;
}

/*
 *----------------------------------------------------------------------
 *
 * DeleteChannelTable --
 *
 *	Deletes the channel table for an interpreter, closing any open
 *	channels whose refcount reaches zero. This procedure is invoked when
 *	an interpreter is deleted, via the AssocData cleanup mechanism.
 *
 * Results:
 *	None.
 *
 * Side effects:
 *	Deletes the hash table of channels. May close channels. May flush
 *	output on closed channels. Removes any channeEvent handlers that were
 *	registered in this interpreter.
 *
 *----------------------------------------------------------------------
 */

static void
DeleteChannelTable(
    void *clientData,	/* The per-interpreter data structure. */
    Tcl_Interp *interp)		/* The interpreter being deleted. */
{
    Tcl_HashTable *hTblPtr;	/* The hash table. */
    Tcl_HashSearch hSearch;	/* Search variable. */
    Tcl_HashEntry *hPtr;	/* Search variable. */
    Channel *chanPtr;		/* Channel being deleted. */
    ChannelState *statePtr;	/* State of Channel being deleted. */
    EventScriptRecord *sPtr, *prevPtr, *nextPtr;
				/* Variables to loop over all channel events
				 * registered, to delete the ones that refer
				 * to the interpreter being deleted. */

    /*
     * Delete all the registered channels - this will close channels whose
     * refcount reaches zero.
     */

    hTblPtr = (Tcl_HashTable *)clientData;
    for (hPtr = Tcl_FirstHashEntry(hTblPtr, &hSearch); hPtr != NULL;
	    hPtr = Tcl_FirstHashEntry(hTblPtr, &hSearch)) {
	chanPtr = (Channel *)Tcl_GetHashValue(hPtr);
	statePtr = chanPtr->state;

	/*
	 * Remove any fileevents registered in this interpreter.
	 */

	for (sPtr = statePtr->scriptRecordPtr, prevPtr = NULL;
		sPtr != NULL; sPtr = nextPtr) {
	    nextPtr = sPtr->nextPtr;
	    if (sPtr->interp == interp) {
		if (prevPtr == NULL) {
		    statePtr->scriptRecordPtr = nextPtr;
		} else {
		    prevPtr->nextPtr = nextPtr;
		}

		Tcl_DeleteChannelHandler((Tcl_Channel) chanPtr,
			TclChannelEventScriptInvoker, sPtr);

		TclDecrRefCount(sPtr->scriptPtr);
		Tcl_Free(sPtr);
	    } else {
		prevPtr = sPtr;
	    }
	}

	/*
	 * Cannot call Tcl_UnregisterChannel because that procedure calls
	 * Tcl_GetAssocData to get the channel table, which might already be
	 * inaccessible from the interpreter structure. Instead, we emulate
	 * the behavior of Tcl_UnregisterChannel directly here.
	 */

	Tcl_DeleteHashEntry(hPtr);
	statePtr->epoch++;
	if (statePtr->refCount-- <= 1) {
	    if (!GotFlag(statePtr, BG_FLUSH_SCHEDULED)) {
		(void) Tcl_CloseEx(interp, (Tcl_Channel) chanPtr, 0);
	    }
	}

    }
    Tcl_DeleteHashTable(hTblPtr);
    Tcl_Free(hTblPtr);
}

/*
 *----------------------------------------------------------------------
 *
 * CheckForStdChannelsBeingClosed --
 *
 *	Perform special handling for standard channels being closed. When
 *	given a standard channel, if the refcount is now 1, it means that the
 *	last reference to the standard channel is being explicitly closed. Now
 *	bump the refcount artificially down to 0, to ensure the normal
 *	handling of channels being closed will occur. Also reset the static
 *	pointer to the channel to NULL, to avoid dangling references.
 *
 * Results:
 *	None.
 *
 * Side effects:
 *	Manipulates the refcount on standard channels. May smash the global
 *	static pointer to a standard channel.
 *
 *----------------------------------------------------------------------
 */

static void
CheckForStdChannelsBeingClosed(
    Tcl_Channel chan)
{
    ChannelState *statePtr = ((Channel *) chan)->state;
    ThreadSpecificData *tsdPtr = TCL_TSD_INIT(&dataKey);

    if (tsdPtr->stdinInitialized == 1
	    && tsdPtr->stdinChannel != NULL
	    && statePtr == ((Channel *)tsdPtr->stdinChannel)->state) {
	if (statePtr->refCount + 1 < 3) {
	    statePtr->refCount = 0;
	    tsdPtr->stdinChannel = NULL;
	    return;
	}
    } else if (tsdPtr->stdoutInitialized == 1
	    && tsdPtr->stdoutChannel != NULL
	    && statePtr == ((Channel *)tsdPtr->stdoutChannel)->state) {
	if (statePtr->refCount + 1 < 3) {
	    statePtr->refCount = 0;
	    tsdPtr->stdoutChannel = NULL;
	    return;
	}
    } else if (tsdPtr->stderrInitialized == 1
	    && tsdPtr->stderrChannel != NULL
	    && statePtr == ((Channel *)tsdPtr->stderrChannel)->state) {
	if (statePtr->refCount + 1 < 3) {
	    statePtr->refCount = 0;
	    tsdPtr->stderrChannel = NULL;
	    return;
	}
    }
}

/*
 *----------------------------------------------------------------------
 *
 * Tcl_IsStandardChannel --
 *
 *	Test if the given channel is a standard channel. No attempt is made to
 *	check if the channel or the standard channels are initialized or
 *	otherwise valid.
 *
 * Results:
 *	Returns 1 if true, 0 if false.
 *
 * Side effects:
 *	None.
 *
 *----------------------------------------------------------------------
 */

int
Tcl_IsStandardChannel(
    Tcl_Channel chan)		/* Channel to check. */
{
    ThreadSpecificData *tsdPtr = TCL_TSD_INIT(&dataKey);

    if ((chan == tsdPtr->stdinChannel)
	    || (chan == tsdPtr->stdoutChannel)
	    || (chan == tsdPtr->stderrChannel)) {
	return 1;
    } else {
	return 0;
    }
}

/*
 *----------------------------------------------------------------------
 *
 * Tcl_RegisterChannel --
 *
 *	Adds an already-open channel to the channel table of an interpreter.
 *	If the interpreter passed as argument is NULL, it only increments the
 *	channel refCount.
 *
 * Results:
 *	None.
 *
 * Side effects:
 *	May increment the reference count of a channel.
 *
 *----------------------------------------------------------------------
 */

void
Tcl_RegisterChannel(
    Tcl_Interp *interp,		/* Interpreter in which to add the channel. */
    Tcl_Channel chan)		/* The channel to add to this interpreter
				 * channel table. */
{
    Tcl_HashTable *hTblPtr;	/* Hash table of channels. */
    Tcl_HashEntry *hPtr;	/* Search variable. */
    int isNew;			/* Is the hash entry new or does it exist? */
    Channel *chanPtr;		/* The actual channel. */
    ChannelState *statePtr;	/* State of the actual channel. */

    /*
     * Always (un)register bottom-most channel in the stack. This makes
     * management of the channel list easier because no manipulation is
     * necessary during (un)stack operation.
     */

    chanPtr = ((Channel *) chan)->state->bottomChanPtr;
    statePtr = chanPtr->state;

    if (statePtr->channelName == NULL) {
	Tcl_Panic("Tcl_RegisterChannel: channel without name");
    }
    if (interp != NULL) {
	hTblPtr = GetChannelTable(interp);
	hPtr = Tcl_CreateHashEntry(hTblPtr, statePtr->channelName, &isNew);
	if (!isNew) {
	    if (chan == Tcl_GetHashValue(hPtr)) {
		return;
	    }

	    Tcl_Panic("Tcl_RegisterChannel: duplicate channel names");
	}
	Tcl_SetHashValue(hPtr, chanPtr);
    }
    statePtr->refCount++;
}

/*
 *----------------------------------------------------------------------
 *
 * Tcl_UnregisterChannel --
 *
 *	Deletes the hash entry for a channel associated with an interpreter.
 *	If the interpreter given as argument is NULL, it only decrements the
 *	reference count. (This all happens in the Tcl_DetachChannel helper
 *	function).
 *
 *	Finally, if the reference count of the channel drops to zero, it is
 *	deleted.
 *
 * Results:
 *	A standard Tcl result.
 *
 * Side effects:
 *	Calls Tcl_DetachChannel which deletes the hash entry for a channel
 *	associated with an interpreter.
 *
 *	May delete the channel, which can have a variety of consequences,
 *	especially if we are forced to close the channel.
 *
 *----------------------------------------------------------------------
 */

int
Tcl_UnregisterChannel(
    Tcl_Interp *interp,		/* Interpreter in which channel is defined. */
    Tcl_Channel chan)		/* Channel to delete. */
{
    ChannelState *statePtr;	/* State of the real channel. */

    statePtr = ((Channel *) chan)->state->bottomChanPtr->state;

    if (GotFlag(statePtr, CHANNEL_INCLOSE)) {
	if (interp != NULL) {
	    Tcl_SetObjResult(interp, Tcl_NewStringObj(
                    "illegal recursive call to close through close-handler"
                    " of channel", TCL_INDEX_NONE));
	}
	return TCL_ERROR;
    }

    if (DetachChannel(interp, chan) != TCL_OK) {
	return TCL_OK;
    }

    statePtr = ((Channel *) chan)->state->bottomChanPtr->state;

    /*
     * Perform special handling for standard channels being closed. If the
     * refCount is now 1 it means that the last reference to the standard
     * channel is being explicitly closed, so bump the refCount down
     * artificially to 0. This will ensure that the channel is actually
     * closed, below. Also set the static pointer to NULL for the channel.
     */

    CheckForStdChannelsBeingClosed(chan);

    /*
     * If the refCount reached zero, close the actual channel.
     */

    if (statePtr->refCount + 1 <= 1) {
	Tcl_Preserve(statePtr);
	if (!GotFlag(statePtr, BG_FLUSH_SCHEDULED)) {
	    /*
	     * We don't want to re-enter Tcl_CloseEx().
	     */

	    if (!GotFlag(statePtr, CHANNEL_CLOSED)) {
		if (Tcl_CloseEx(interp, chan, 0) != TCL_OK) {
		    SetFlag(statePtr, CHANNEL_CLOSED);
		    Tcl_Release(statePtr);
		    return TCL_ERROR;
		}
	    }
	}
	SetFlag(statePtr, CHANNEL_CLOSED);
	Tcl_Release(statePtr);
    }
    return TCL_OK;
}

/*
 *----------------------------------------------------------------------
 *
 * Tcl_DetachChannel --
 *
 *	Deletes the hash entry for a channel associated with an interpreter.
 *	If the interpreter given as argument is NULL, it only decrements the
 *	reference count. Even if the ref count drops to zero, the channel is
 *	NOT closed or cleaned up. This allows a channel to be detached from an
 *	interpreter and left in the same state it was in when it was
 *	originally returned by 'Tcl_OpenFileChannel', for example.
 *
 *	This function cannot be used on the standard channels, and will return
 *	TCL_ERROR if that is attempted.
 *
 *	This function should only be necessary for special purposes in which
 *	you need to generate a pristine channel from one that has already been
 *	used. All ordinary purposes will almost always want to use
 *	Tcl_UnregisterChannel instead.
 *
 *	Provided the channel is not attached to any other interpreter, it can
 *	then be closed with Tcl_Close, rather than with Tcl_UnregisterChannel.
 *
 * Results:
 *	A standard Tcl result. If the channel is not currently registered with
 *	the given interpreter, TCL_ERROR is returned, otherwise TCL_OK.
 *	However no error messages are left in the interp's result.
 *
 * Side effects:
 *	Deletes the hash entry for a channel associated with an interpreter.
 *
 *----------------------------------------------------------------------
 */

int
Tcl_DetachChannel(
    Tcl_Interp *interp,		/* Interpreter in which channel is defined. */
    Tcl_Channel chan)		/* Channel to delete. */
{
    if (Tcl_IsStandardChannel(chan)) {
	return TCL_ERROR;
    }

    return DetachChannel(interp, chan);
}

/*
 *----------------------------------------------------------------------
 *
 * DetachChannel --
 *
 *	Deletes the hash entry for a channel associated with an interpreter.
 *	If the interpreter given as argument is NULL, it only decrements the
 *	reference count. Even if the ref count drops to zero, the channel is
 *	NOT closed or cleaned up. This allows a channel to be detached from an
 *	interpreter and left in the same state it was in when it was
 *	originally returned by 'Tcl_OpenFileChannel', for example.
 *
 * Results:
 *	A standard Tcl result. If the channel is not currently registered with
 *	the given interpreter, TCL_ERROR is returned, otherwise TCL_OK.
 *	However no error messages are left in the interp's result.
 *
 * Side effects:
 *	Deletes the hash entry for a channel associated with an interpreter.
 *
 *----------------------------------------------------------------------
 */

static int
DetachChannel(
    Tcl_Interp *interp,		/* Interpreter in which channel is defined. */
    Tcl_Channel chan)		/* Channel to delete. */
{
    Tcl_HashTable *hTblPtr;	/* Hash table of channels. */
    Tcl_HashEntry *hPtr;	/* Search variable. */
    Channel *chanPtr;		/* The real IO channel. */
    ChannelState *statePtr;	/* State of the real channel. */

    /*
     * Always (un)register bottom-most channel in the stack. This makes
     * management of the channel list easier because no manipulation is
     * necessary during (un)stack operation.
     */

    chanPtr = ((Channel *) chan)->state->bottomChanPtr;
    statePtr = chanPtr->state;

    if (interp != NULL) {
	hTblPtr = (Tcl_HashTable *)Tcl_GetAssocData(interp, "tclIO", NULL);
	if (hTblPtr == NULL) {
	    return TCL_ERROR;
	}
	hPtr = Tcl_FindHashEntry(hTblPtr, statePtr->channelName);
	if (hPtr == NULL) {
	    return TCL_ERROR;
	}
	if ((Channel *) Tcl_GetHashValue(hPtr) != chanPtr) {
	    return TCL_ERROR;
	}
	Tcl_DeleteHashEntry(hPtr);
	statePtr->epoch++;

	/*
	 * Remove channel handlers that refer to this interpreter, so that
	 * they will not be present if the actual close is delayed and more
	 * events happen on the channel. This may occur if the channel is
	 * shared between several interpreters, or if the channel has async
	 * flushing active.
	 */

	CleanupChannelHandlers(interp, chanPtr);
    }

    statePtr->refCount--;

    return TCL_OK;
}

/*
 *---------------------------------------------------------------------------
 *
 * Tcl_GetChannel --
 *
 *	Finds an existing Tcl_Channel structure by name in a given
 *	interpreter. This function is public because it is used by
 *	channel-type-specific functions.
 *
 * Results:
 *	A Tcl_Channel or NULL on failure. If failed, interp's result object
 *	contains an error message. *modePtr is filled with the modes in which
 *	the channel was opened.
 *
 * Side effects:
 *	None.
 *
 *---------------------------------------------------------------------------
 */

Tcl_Channel
Tcl_GetChannel(
    Tcl_Interp *interp,		/* Interpreter in which to find or create the
				 * channel. */
    const char *chanName,	/* The name of the channel. */
    int *modePtr)		/* Where to store the mode in which the
				 * channel was opened? Will contain an ORed
				 * combination of TCL_READABLE and
				 * TCL_WRITABLE, if non-NULL. */
{
    Channel *chanPtr;		/* The actual channel. */
    Tcl_HashTable *hTblPtr;	/* Hash table of channels. */
    Tcl_HashEntry *hPtr;	/* Search variable. */
    const char *name;		/* Translated name. */

    /*
     * Substitute "stdin", etc. Note that even though we immediately find the
     * channel using Tcl_GetStdChannel, we still need to look it up in the
     * specified interpreter to ensure that it is present in the channel
     * table. Otherwise, safe interpreters would always have access to the
     * standard channels.
     */

    name = chanName;
    if ((chanName[0] == 's') && (chanName[1] == 't')) {
	chanPtr = NULL;
	if (strcmp(chanName, "stdin") == 0) {
	    chanPtr = (Channel *) Tcl_GetStdChannel(TCL_STDIN);
	} else if (strcmp(chanName, "stdout") == 0) {
	    chanPtr = (Channel *) Tcl_GetStdChannel(TCL_STDOUT);
	} else if (strcmp(chanName, "stderr") == 0) {
	    chanPtr = (Channel *) Tcl_GetStdChannel(TCL_STDERR);
	}
	if (chanPtr != NULL) {
	    name = chanPtr->state->channelName;
	}
    }

    hTblPtr = GetChannelTable(interp);
    hPtr = Tcl_FindHashEntry(hTblPtr, name);
    if (hPtr == NULL) {
	Tcl_SetObjResult(interp, Tcl_ObjPrintf(
                "can not find channel named \"%s\"", chanName));
	Tcl_SetErrorCode(interp, "TCL", "LOOKUP", "CHANNEL", chanName, NULL);
	return NULL;
    }

    /*
     * Always return bottom-most channel in the stack. This one lives the
     * longest - other channels may go away unnoticed. The other APIs
     * compensate where necessary to retrieve the topmost channel again.
     */

    chanPtr = (Channel *)Tcl_GetHashValue(hPtr);
    chanPtr = chanPtr->state->bottomChanPtr;
    if (modePtr != NULL) {
	*modePtr = GotFlag(chanPtr->state, TCL_READABLE|TCL_WRITABLE);
    }

    return (Tcl_Channel) chanPtr;
}

/*
 *---------------------------------------------------------------------------
 *
 * TclGetChannelFromObj --
 *
 *	Finds an existing Tcl_Channel structure by name in a given
 *	interpreter. This function is public because it is used by
 *	channel-type-specific functions.
 *
 * Results:
 *	A Tcl_Channel or NULL on failure. If failed, interp's result object
 *	contains an error message. *modePtr is filled with the modes in which
 *	the channel was opened.
 *
 * Side effects:
 *	None.
 *
 *---------------------------------------------------------------------------
 */

int
TclGetChannelFromObj(
    Tcl_Interp *interp,		/* Interpreter in which to find or create the
				 * channel. */
    Tcl_Obj *objPtr,
    Tcl_Channel *channelPtr,
    int *modePtr,		/* Where to store the mode in which the
				 * channel was opened? Will contain an ORed
				 * combination of TCL_READABLE and
				 * TCL_WRITABLE, if non-NULL. */
    TCL_UNUSED(int) /*flags*/)
{
    ChannelState *statePtr;
    ResolvedChanName *resPtr = NULL;
    Tcl_Channel chan;

    if (interp == NULL) {
	return TCL_ERROR;
    }

    ChanGetInternalRep(objPtr, resPtr);
    if (resPtr) {
	/*
 	 * Confirm validity of saved lookup results.
 	 */

	statePtr = resPtr->statePtr;
	if ((resPtr->interp == interp)		/* Same interp context */
			/* No epoch change in channel since lookup */
		&& (resPtr->epoch == statePtr->epoch)) {
	    /*
	     * Have a valid saved lookup. Jump to end to return it.
	     */

	    goto valid;
	}
    }

    chan = Tcl_GetChannel(interp, TclGetString(objPtr), NULL);

    if (chan == NULL) {
	if (resPtr) {
	    Tcl_StoreInternalRep(objPtr, &chanObjType, NULL);
	}
	return TCL_ERROR;
    }

    if (resPtr && resPtr->refCount == 1) {
	/*
         * Re-use the ResolvedCmdName struct.
         */

	Tcl_Release(resPtr->statePtr);
    } else {
	resPtr = (ResolvedChanName *) Tcl_Alloc(sizeof(ResolvedChanName));
	resPtr->refCount = 0;
	ChanSetInternalRep(objPtr, resPtr);		/* Overwrites, if needed */
    }
    statePtr = ((Channel *)chan)->state;
    resPtr->statePtr = statePtr;
    Tcl_Preserve(statePtr);
    resPtr->interp = interp;
    resPtr->epoch = statePtr->epoch;

  valid:
    *channelPtr = (Tcl_Channel) statePtr->bottomChanPtr;

    if (modePtr != NULL) {
	*modePtr = GotFlag(statePtr, TCL_READABLE|TCL_WRITABLE);
    }

    return TCL_OK;
}

/*
 *----------------------------------------------------------------------
 *
 * Tcl_CreateChannel --
 *
 *	Creates a new entry in the hash table for a Tcl_Channel record.
 *
 * Results:
 *	Returns the new Tcl_Channel.
 *
 * Side effects:
 *	Creates a new Tcl_Channel instance and inserts it into the hash table.
 *
 *----------------------------------------------------------------------
 */

Tcl_Channel
Tcl_CreateChannel(
    const Tcl_ChannelType *typePtr, /* The channel type record. */
    const char *chanName,	/* Name of channel to record. */
    void *instanceData,	/* Instance specific data. */
    int mask)			/* TCL_READABLE & TCL_WRITABLE to indicate if
				 * the channel is readable, writable. */
{
    Channel *chanPtr;		/* The channel structure newly created. */
    ChannelState *statePtr;	/* The stack-level independent state info for
				 * the channel. */
    const char *name;
    char *tmp;
    ThreadSpecificData *tsdPtr = TCL_TSD_INIT(&dataKey);

    /*
     * With the change of the Tcl_ChannelType structure to use a version in
     * 8.3.2+, we have to make sure that our assumption that the structure
     * remains a binary compatible size is true.
     *
     * If this assertion fails on some system, then it can be removed only if
     * the user recompiles code with older channel drivers in the new system
     * as well.
     */

    assert(sizeof(Tcl_ChannelTypeVersion) == sizeof(Tcl_DriverBlockModeProc *));
    assert(typePtr->typeName != NULL);
    if (Tcl_ChannelVersion(typePtr) != TCL_CHANNEL_VERSION_5) {
	Tcl_Panic("channel type %s must be version TCL_CHANNEL_VERSION_5", typePtr->typeName);
    }
    if (typePtr->close2Proc == NULL) {
	Tcl_Panic("channel type %s must define close2Proc", typePtr->typeName);
    }
    if ((TCL_READABLE & mask) && (NULL == typePtr->inputProc)) {
	Tcl_Panic("channel type %s must define inputProc when used for reader channel", typePtr->typeName);
    }
    if ((TCL_WRITABLE & mask) &&  (NULL == typePtr->outputProc)) {
	Tcl_Panic("channel type %s must define outputProc when used for writer channel", typePtr->typeName);
    }
    if (NULL == typePtr->watchProc) {
	Tcl_Panic("channel type %s must define watchProc", typePtr->typeName);
    }

    /*
     * JH: We could subsequently memset these to 0 to avoid the numerous
     * assignments to 0/NULL below.
     */

    chanPtr = (Channel *)Tcl_Alloc(sizeof(Channel));
    statePtr = (ChannelState *)Tcl_Alloc(sizeof(ChannelState));
    chanPtr->state = statePtr;

    chanPtr->instanceData = instanceData;
    chanPtr->typePtr = typePtr;

    /*
     * Set all the bits that are part of the stack-independent state
     * information for the channel.
     */

    if (chanName != NULL) {
	unsigned len = strlen(chanName) + 1;

	/*
         * Make sure we allocate at least 7 bytes, so it fits for "stdout"
         * later.
         */

	tmp = (char *)Tcl_Alloc((len < 7) ? 7 : len);
	strcpy(tmp, chanName);
    } else {
	tmp = (char *)Tcl_Alloc(7);
	tmp[0] = '\0';
    }
    statePtr->channelName = tmp;
    statePtr->flags = mask;
    statePtr->flags |= CHANNEL_ENCODING_STRICT;
    statePtr->maxPerms = mask; /* Save max privileges for close callback */

    /*
     * Set the channel to system default encoding.
     *
     * Note the strange bit of protection taking place here. If the system
     * encoding name is reported back as "binary", something weird is
     * happening. Tcl provides no "binary" encoding, so someone else has
     * provided one. We ignore it so as not to interfere with the "magic"
     * interpretation that Tcl_Channels give to the "-encoding binary" option.
     */

    statePtr->encoding = NULL;
    name = Tcl_GetEncodingName(NULL);
    if (strcmp(name, "binary") != 0) {
	statePtr->encoding = Tcl_GetEncoding(NULL, name);
    }
    statePtr->inputEncodingState  = NULL;
    statePtr->inputEncodingFlags  = TCL_ENCODING_START;
    statePtr->outputEncodingState = NULL;
    statePtr->outputEncodingFlags = TCL_ENCODING_START;

    /*
     * Set the channel up initially in AUTO input translation mode to accept
     * "\n", "\r" and "\r\n". Output translation mode is set to a platform
     * specific default value. The eofChar is set to 0 for both input and
     * output, so that Tcl does not look for an in-file EOF indicator (e.g.,
     * ^Z) and does not append an EOF indicator to files.
     */

    statePtr->inputTranslation	= TCL_TRANSLATE_AUTO;
    statePtr->outputTranslation	= TCL_PLATFORM_TRANSLATION;
    statePtr->inEofChar		= 0;

    statePtr->unreportedError	= 0;
    statePtr->refCount		= 0;
    statePtr->closeCbPtr	= NULL;
    statePtr->curOutPtr		= NULL;
    statePtr->outQueueHead	= NULL;
    statePtr->outQueueTail	= NULL;
    statePtr->saveInBufPtr	= NULL;
    statePtr->inQueueHead	= NULL;
    statePtr->inQueueTail	= NULL;
    statePtr->chPtr		= NULL;
    statePtr->interestMask	= 0;
    statePtr->scriptRecordPtr	= NULL;
    statePtr->bufSize		= CHANNELBUFFER_DEFAULT_SIZE;
    statePtr->timer		= NULL;
    statePtr->csPtrR		= NULL;
    statePtr->csPtrW		= NULL;
    statePtr->outputStage	= NULL;

    /*
     * As we are creating the channel, it is obviously the top for now.
     */

    statePtr->topChanPtr	= chanPtr;
    statePtr->bottomChanPtr	= chanPtr;
    chanPtr->downChanPtr	= NULL;
    chanPtr->upChanPtr		= NULL;
    chanPtr->inQueueHead	= NULL;
    chanPtr->inQueueTail	= NULL;
    chanPtr->refCount		= 0;

    /*
     * TIP #219, Tcl Channel Reflection API
     */

    statePtr->chanMsg		= NULL;
    statePtr->unreportedMsg	= NULL;

    statePtr->epoch		= 0;

    /*
     * Link the channel into the list of all channels; create an on-exit
     * handler if there is not one already, to close off all the channels in
     * the list on exit.
     *
     * JH: Could call Tcl_SpliceChannel, but need to avoid NULL check.
     *
     * TIP #218.
     * AK: Just initialize the field to NULL before invoking Tcl_SpliceChannel
     *	   We need Tcl_SpliceChannel, for the threadAction calls. There is no
     *	   real reason to duplicate all of this.
     * NOTE: All drivers using thread actions now have to perform their TSD
     *	     manipulation only in their thread action proc. Doing it when
     *	     creating their instance structures will collide with the thread
     *	     action activity and lead to damaged lists.
     */

    statePtr->nextCSPtr = NULL;
    SpliceChannel((Tcl_Channel) chanPtr);

    /*
     * Install this channel in the first empty standard channel slot, if the
     * channel was previously closed explicitly.
     */

    if ((tsdPtr->stdinChannel == NULL) && (tsdPtr->stdinInitialized == 1)) {
	strcpy(tmp, "stdin");
	Tcl_SetStdChannel((Tcl_Channel) chanPtr, TCL_STDIN);
	Tcl_RegisterChannel(NULL, (Tcl_Channel) chanPtr);
    } else if ((tsdPtr->stdoutChannel == NULL) &&
	    (tsdPtr->stdoutInitialized == 1)) {
	strcpy(tmp, "stdout");
	Tcl_SetStdChannel((Tcl_Channel) chanPtr, TCL_STDOUT);
	Tcl_RegisterChannel(NULL, (Tcl_Channel) chanPtr);
    } else if ((tsdPtr->stderrChannel == NULL) &&
	    (tsdPtr->stderrInitialized == 1)) {
	strcpy(tmp, "stderr");
	Tcl_SetStdChannel((Tcl_Channel) chanPtr, TCL_STDERR);
	Tcl_RegisterChannel(NULL, (Tcl_Channel) chanPtr);
    }
    return (Tcl_Channel) chanPtr;
}

/*
 *----------------------------------------------------------------------
 *
 * Tcl_StackChannel --
 *
 *	Replaces an entry in the hash table for a Tcl_Channel record. The
 *	replacement is a new channel with same name, it supercedes the
 *	replaced channel. Input and output of the superceded channel is now
 *	going through the newly created channel and allows the arbitrary
 *	filtering/manipulation of the dataflow.
 *
 *	Andreas Kupries <a.kupries@westend.com>, 12/13/1998 "Trf-Patch for
 *	filtering channels"
 *
 * Results:
 *	Returns the new Tcl_Channel, which actually contains the saved
 *	information about prevChan.
 *
 * Side effects:
 *	A new channel structure is allocated and linked below the existing
 *	channel. The channel operations and client data of the existing
 *	channel are copied down to the newly created channel, and the current
 *	channel has its operations replaced by the new typePtr.
 *
 *----------------------------------------------------------------------
 */

Tcl_Channel
Tcl_StackChannel(
    Tcl_Interp *interp,		/* The interpreter we are working in */
    const Tcl_ChannelType *typePtr,
				/* The channel type record for the new
				 * channel. */
    void *instanceData,	/* Instance specific data for the new
				 * channel. */
    int mask,			/* TCL_READABLE & TCL_WRITABLE to indicate if
				 * the channel is readable, writable. */
    Tcl_Channel prevChan)	/* The channel structure to replace */
{
    ThreadSpecificData *tsdPtr = TCL_TSD_INIT(&dataKey);
    Channel *chanPtr, *prevChanPtr;
    ChannelState *statePtr;

    /*
     * Find the given channel (prevChan) in the list of all channels. If we do
     * not find it, then it was never registered correctly.
     *
     * This operation should occur at the top of a channel stack.
     */

    statePtr = (ChannelState *) tsdPtr->firstCSPtr;
    prevChanPtr = ((Channel *) prevChan)->state->topChanPtr;

    while ((statePtr != NULL) && (statePtr->topChanPtr != prevChanPtr)) {
	statePtr = statePtr->nextCSPtr;
    }

    if (statePtr == NULL) {
	if (interp) {
	    Tcl_SetObjResult(interp, Tcl_ObjPrintf(
                    "couldn't find state for channel \"%s\"",
		    Tcl_GetChannelName(prevChan)));
	}
	return NULL;
    }

    /*
     * Here we check if the given "mask" matches the "flags" of the already
     * existing channel.
     *
     *	  | - | R | W | RW |
     *	--+---+---+---+----+	<=>  0 != (chan->mask & prevChan->mask)
     *	- |   |   |   |    |
     *	R |   | + |   | +  |	The superceding channel is allowed to restrict
     *	W |   |   | + | +  |	the capabilities of the superceded one!
     *	RW|   | + | + | +  |
     *	--+---+---+---+----+
     */

    if ((mask & GotFlag(statePtr, TCL_READABLE|TCL_WRITABLE)) == 0) {
	if (interp) {
	    Tcl_SetObjResult(interp, Tcl_ObjPrintf(
		    "reading and writing both disallowed for channel \"%s\"",
		    Tcl_GetChannelName(prevChan)));
	}
	return NULL;
    }

    /*
     * Flush the buffers. This ensures that any data still in them at this
     * time is not handled by the new transformation. Restrict this to
     * writable channels. Take care to hide a possible bg-copy in progress
     * from Tcl_Flush and the CheckForChannelErrors inside.
     */

    if ((mask & TCL_WRITABLE) != 0) {
	CopyState *csPtrR = statePtr->csPtrR;
	CopyState *csPtrW = statePtr->csPtrW;

	statePtr->csPtrR = NULL;
	statePtr->csPtrW = NULL;

	/*
	 * TODO: Examine what can go wrong if Tcl_Flush() call disturbs
	 * the stacking state of this channel during its operations.
	 */
	if (Tcl_Flush((Tcl_Channel) prevChanPtr) != TCL_OK) {
	    statePtr->csPtrR = csPtrR;
	    statePtr->csPtrW = csPtrW;
	    if (interp) {
		Tcl_SetObjResult(interp, Tcl_ObjPrintf(
                        "could not flush channel \"%s\"",
			Tcl_GetChannelName(prevChan)));
	    }
	    return NULL;
	}

	statePtr->csPtrR = csPtrR;
	statePtr->csPtrW = csPtrW;
    }

    /*
     * Discard any input in the buffers. They are not yet read by the user of
     * the channel, so they have to go through the new transformation before
     * reading. As the buffers contain the untransformed form their contents
     * are not only useless but actually distorts our view of the system.
     *
     * To preserve the information without having to read them again and to
     * avoid problems with the location in the channel (seeking might be
     * impossible) we move the buffers from the common state structure into
     * the channel itself. We use the buffers in the channel below the new
     * transformation to hold the data. In the future this allows us to write
     * transformations which pre-read data and push the unused part back when
     * they are going away.
     */

    if (((mask & TCL_READABLE) != 0) && (statePtr->inQueueHead != NULL)) {
	/*
	 * When statePtr->inQueueHead is not NULL, we know
	 * prevChanPtr->inQueueHead must be NULL.
	 */

	assert(prevChanPtr->inQueueHead == NULL);
	assert(prevChanPtr->inQueueTail == NULL);

	prevChanPtr->inQueueHead = statePtr->inQueueHead;
	prevChanPtr->inQueueTail = statePtr->inQueueTail;

	statePtr->inQueueHead = NULL;
	statePtr->inQueueTail = NULL;
    }

    chanPtr = (Channel *)Tcl_Alloc(sizeof(Channel));

    /*
     * Save some of the current state into the new structure, reinitialize the
     * parts which will stay with the transformation.
     *
     * Remarks:
     */

    chanPtr->state		= statePtr;
    chanPtr->instanceData	= instanceData;
    chanPtr->typePtr		= typePtr;
    chanPtr->downChanPtr	= prevChanPtr;
    chanPtr->upChanPtr		= NULL;
    chanPtr->inQueueHead	= NULL;
    chanPtr->inQueueTail	= NULL;
    chanPtr->refCount		= 0;

    /*
     * Place new block at the head of a possibly existing list of previously
     * stacked channels.
     */

    prevChanPtr->upChanPtr	= chanPtr;
    statePtr->topChanPtr	= chanPtr;

    /*
     * TIP #218, Channel Thread Actions.
     *
     * We call the thread actions for the new channel directly. We _cannot_
     * use SpliceChannel, because the (thread-)global list of all channels
     * always contains the _ChannelState_ for a stack of channels, not the
     * individual channels. And SpliceChannel would not only call the thread
     * actions, but also add the shared ChannelState to this list a second
     * time, mangling it.
     */

    ChanThreadAction(chanPtr, TCL_CHANNEL_THREAD_INSERT);

    return (Tcl_Channel) chanPtr;
}

void
TclChannelPreserve(
    Tcl_Channel chan)
{
    ((Channel *)chan)->refCount++;
}

void
TclChannelRelease(
    Tcl_Channel chan)
{
    Channel *chanPtr = (Channel *) chan;

    if (chanPtr->refCount == 0) {
	Tcl_Panic("Channel released more than preserved");
    }
    if (--chanPtr->refCount) {
	return;
    }
    if (chanPtr->typePtr == NULL) {
	Tcl_Free(chanPtr);
    }
}

static void
ChannelFree(
    Channel *chanPtr)
{
    if (!chanPtr->refCount) {
	Tcl_Free(chanPtr);
	return;
    }
    chanPtr->typePtr = NULL;
}

/*
 *----------------------------------------------------------------------
 *
 * Tcl_UnstackChannel --
 *
 *	Unstacks an entry in the hash table for a Tcl_Channel record. This is
 *	the reverse to 'Tcl_StackChannel'.
 *
 * Results:
 *	A standard Tcl result.
 *
 * Side effects:
 *	If TCL_ERROR is returned, the posix error code will be set with
 *	Tcl_SetErrno. May leave a message in interp result as well.
 *
 *----------------------------------------------------------------------
 */

int
Tcl_UnstackChannel(
    Tcl_Interp *interp,		/* The interpreter we are working in */
    Tcl_Channel chan)		/* The channel to unstack */
{
    Channel *chanPtr = (Channel *) chan;
    ChannelState *statePtr = chanPtr->state;
    int result = 0;

    /*
     * This operation should occur at the top of a channel stack.
     */

    chanPtr = statePtr->topChanPtr;

    if (chanPtr->downChanPtr != NULL) {
	/*
	 * Instead of manipulating the per-thread / per-interp list/hashtable
	 * of registered channels we wind down the state of the
	 * transformation, and then restore the state of underlying channel
	 * into the old structure.
	 *
	 * TODO: Figure out how to handle the situation where the chan
	 * operations called below by this unstacking operation cause
	 * another unstacking recursively.  In that case the downChanPtr
	 * value we're holding on to will not be the right thing.
	 */

	Channel *downChanPtr = chanPtr->downChanPtr;

	/*
	 * Flush the buffers. This ensures that any data still in them at this
	 * time _is_ handled by the transformation we are unstacking right
	 * now. Restrict this to writable channels. Take care to hide a
	 * possible bg-copy in progress from Tcl_Flush and the
	 * CheckForChannelErrors inside.
	 */

	if (GotFlag(statePtr, TCL_WRITABLE)) {
	    CopyState *csPtrR = statePtr->csPtrR;
	    CopyState *csPtrW = statePtr->csPtrW;

	    statePtr->csPtrR = NULL;
	    statePtr->csPtrW = NULL;

	    if (Tcl_Flush((Tcl_Channel) chanPtr) != TCL_OK) {
		statePtr->csPtrR = csPtrR;
		statePtr->csPtrW = csPtrW;

		/*
		 * TIP #219, Tcl Channel Reflection API.
		 * Move error messages put by the driver into the chan/ip
		 * bypass area into the regular interpreter result. Fall back
		 * to the regular message if nothing was found in the
		 * bypasses.
		 */

		if (!TclChanCaughtErrorBypass(interp, chan) && interp) {
		    Tcl_SetObjResult(interp, Tcl_ObjPrintf(
                            "could not flush channel \"%s\"",
			    Tcl_GetChannelName((Tcl_Channel) chanPtr)));
		}
		return TCL_ERROR;
	    }

	    statePtr->csPtrR  = csPtrR;
	    statePtr->csPtrW = csPtrW;
	}

	/*
	 * Anything in the input queue and the push-back buffers of the
	 * transformation going away is transformed data, but not yet read. As
	 * unstacking means that the caller does not want to see transformed
	 * data any more we have to discard these bytes. To avoid writing an
	 * analogue to 'DiscardInputQueued' we move the information in the
	 * push back buffers to the input queue and then call
	 * 'DiscardInputQueued' on that.
	 */

	if (GotFlag(statePtr, TCL_READABLE) &&
		((statePtr->inQueueHead != NULL) ||
		(chanPtr->inQueueHead != NULL))) {
	    if ((statePtr->inQueueHead != NULL) &&
		    (chanPtr->inQueueHead != NULL)) {
		statePtr->inQueueTail->nextPtr = chanPtr->inQueueHead;
		statePtr->inQueueTail = chanPtr->inQueueTail;
		statePtr->inQueueHead = statePtr->inQueueTail;
	    } else if (chanPtr->inQueueHead != NULL) {
		statePtr->inQueueHead = chanPtr->inQueueHead;
		statePtr->inQueueTail = chanPtr->inQueueTail;
	    }

	    chanPtr->inQueueHead = NULL;
	    chanPtr->inQueueTail = NULL;

	    DiscardInputQueued(statePtr, 0);
	}

	/*
	 * TIP #218, Channel Thread Actions.
	 *
	 * We call the thread actions for the new channel directly. We
	 * _cannot_ use CutChannel, because the (thread-)global list of all
	 * channels always contains the _ChannelState_ for a stack of
	 * channels, not the individual channels. And SpliceChannel would not
	 * only call the thread actions, but also remove the shared
	 * ChannelState from this list despite there being more channels for
	 * the state which are still active.
	 */

	ChanThreadAction(chanPtr, TCL_CHANNEL_THREAD_REMOVE);

	statePtr->topChanPtr = downChanPtr;
	downChanPtr->upChanPtr = NULL;

	/*
	 * Leave this link intact for closeproc
	 *  chanPtr->downChanPtr = NULL;
	 */

	/*
	 * Close and free the channel driver state.
	 * TIP #220: This is done with maximum privileges (as created).
	 */

	ResetFlag(statePtr, TCL_READABLE|TCL_WRITABLE);
	SetFlag(statePtr, statePtr->maxPerms);
	result = ChanClose(chanPtr, interp);
	ChannelFree(chanPtr);

	UpdateInterest(statePtr->topChanPtr);

	if (result != 0) {
	    Tcl_SetErrno(result);

	    /*
	     * TIP #219, Tcl Channel Reflection API.
	     * Move error messages put by the driver into the chan/ip bypass
	     * area into the regular interpreter result.
	     */

	    TclChanCaughtErrorBypass(interp, chan);
	    return TCL_ERROR;
	}
    } else {
	/*
	 * This channel does not cover another one. Simply do a close, if
	 * necessary.
	 */

	if (statePtr->refCount + 1 <= 1) {
	    if (Tcl_CloseEx(interp, chan, 0) != TCL_OK) {
		/*
		 * TIP #219, Tcl Channel Reflection API.
		 * "TclChanCaughtErrorBypass" is not required here, it was
		 * done already by "Tcl_Close".
		 */

		return TCL_ERROR;
	    }
	}

	/*
	 * TIP #218, Channel Thread Actions.
	 * Not required in this branch, this is done by Tcl_Close. If
	 * Tcl_Close is not called then the ChannelState is still active in
	 * the thread and no action has to be taken either.
	 */
    }

    return TCL_OK;
}

/*
 *----------------------------------------------------------------------
 *
 * Tcl_GetStackedChannel --
 *
 *	Determines whether the specified channel is stacked upon another.
 *
 * Results:
 *	NULL if the channel is not stacked upon another one, or a reference to
 *	the channel it is stacked upon. This reference can be used in queries,
 *	but modification is not allowed.
 *
 * Side effects:
 *	None.
 *
 *----------------------------------------------------------------------
 */

Tcl_Channel
Tcl_GetStackedChannel(
    Tcl_Channel chan)
{
    Channel *chanPtr = (Channel *) chan;
				/* The actual channel. */

    return (Tcl_Channel) chanPtr->downChanPtr;
}

/*
 *----------------------------------------------------------------------
 *
 * Tcl_GetTopChannel --
 *
 *	Returns the top channel of a channel stack.
 *
 * Results:
 *	NULL if the channel is not stacked upon another one, or a reference to
 *	the channel it is stacked upon. This reference can be used in queries,
 *	but modification is not allowed.
 *
 * Side effects:
 *	None.
 *
 *----------------------------------------------------------------------
 */

Tcl_Channel
Tcl_GetTopChannel(
    Tcl_Channel chan)
{
    Channel *chanPtr = (Channel *) chan;
				/* The actual channel. */

    return (Tcl_Channel) chanPtr->state->topChanPtr;
}

/*
 *----------------------------------------------------------------------
 *
 * Tcl_GetChannelInstanceData --
 *
 *	Returns the client data associated with a channel.
 *
 * Results:
 *	The client data.
 *
 * Side effects:
 *	None.
 *
 *----------------------------------------------------------------------
 */

void *
Tcl_GetChannelInstanceData(
    Tcl_Channel chan)		/* Channel for which to return client data. */
{
    Channel *chanPtr = (Channel *) chan;
				/* The actual channel. */

    return chanPtr->instanceData;
}

/*
 *----------------------------------------------------------------------
 *
 * Tcl_GetChannelThread --
 *
 *	Given a channel structure, returns the thread managing it. TIP #10
 *
 * Results:
 *	Returns the id of the thread managing the channel.
 *
 * Side effects:
 *	None.
 *
 *----------------------------------------------------------------------
 */

Tcl_ThreadId
Tcl_GetChannelThread(
    Tcl_Channel chan)		/* The channel to return the managing thread
				 * for. */
{
    Channel *chanPtr = (Channel *) chan;
				/* The actual channel. */

    return chanPtr->state->managingThread;
}

/*
 *----------------------------------------------------------------------
 *
 * Tcl_GetChannelType --
 *
 *	Given a channel structure, returns the channel type structure.
 *
 * Results:
 *	Returns a pointer to the channel type structure.
 *
 * Side effects:
 *	None.
 *
 *----------------------------------------------------------------------
 */

const Tcl_ChannelType *
Tcl_GetChannelType(
    Tcl_Channel chan)		/* The channel to return type for. */
{
    Channel *chanPtr = (Channel *) chan;
				/* The actual channel. */

    return chanPtr->typePtr;
}

/*
 *----------------------------------------------------------------------
 *
 * Tcl_GetChannelMode --
 *
 *	Computes a mask indicating whether the channel is open for reading and
 *	writing.
 *
 * Results:
 *	An OR-ed combination of TCL_READABLE and TCL_WRITABLE.
 *
 * Side effects:
 *	None.
 *
 *----------------------------------------------------------------------
 */

int
Tcl_GetChannelMode(
    Tcl_Channel chan)		/* The channel for which the mode is being
				 * computed. */
{
    ChannelState *statePtr = ((Channel *) chan)->state;
				/* State of actual channel. */

    return GotFlag(statePtr, TCL_READABLE|TCL_WRITABLE);
}

/*
 *----------------------------------------------------------------------
 *
 * Tcl_GetChannelName --
 *
 *	Returns the string identifying the channel name.
 *
 * Results:
 *	The string containing the channel name. This memory is owned by the
 *	generic layer and should not be modified by the caller.
 *
 * Side effects:
 *	None.
 *
 *----------------------------------------------------------------------
 */

const char *
Tcl_GetChannelName(
    Tcl_Channel chan)		/* The channel for which to return the name. */
{
    ChannelState *statePtr = ((Channel *) chan)->state;
				/* State of actual channel. */

    return statePtr->channelName;
}

/*
 *----------------------------------------------------------------------
 *
 * Tcl_GetChannelHandle --
 *
 *	Returns an OS handle associated with a channel.
 *
 * Results:
 *	Returns TCL_OK and places the handle in handlePtr, or returns
 *	TCL_ERROR on failure.
 *
 * Side effects:
 *	None.
 *
 *----------------------------------------------------------------------
 */

int
Tcl_GetChannelHandle(
    Tcl_Channel chan,		/* The channel to get file from. */
    int direction,		/* TCL_WRITABLE or TCL_READABLE. */
    void **handlePtr)	/* Where to store handle */
{
    Channel *chanPtr;		/* The actual channel. */
    void *handle;
    int result;

    chanPtr = ((Channel *) chan)->state->bottomChanPtr;
    if (!chanPtr->typePtr->getHandleProc) {
        Tcl_SetChannelError(chan, Tcl_ObjPrintf(
                "channel \"%s\" does not support OS handles",
                Tcl_GetChannelName(chan)));
	return TCL_ERROR;
    }
    result = chanPtr->typePtr->getHandleProc(chanPtr->instanceData, direction,
	    &handle);
    if (handlePtr) {
	*handlePtr = handle;
    }
    return result;
}

/*
 *----------------------------------------------------------------------
 *
 * Tcl_RemoveChannelMode --
 *
 *	Remove either read or write privileges from the channel.
 *
 * Results:
 *	A standard Tcl result code.
 *
 * Side effects:
 *	May change the access mode of the channel.
 *	May leave an error message in the interp.
 *
 *----------------------------------------------------------------------
 */

int
Tcl_RemoveChannelMode(
     Tcl_Interp* interp,        /* The interp for an error message. Allowed to be NULL. */
     Tcl_Channel chan,		/* The channel which is modified. */
     int         mode)          /* The access mode to drop from the channel */
{
    const char* emsg;
    ChannelState *statePtr = ((Channel *) chan)->state;
					/* State of actual channel. */

    if ((mode != TCL_READABLE) && (mode != TCL_WRITABLE)) {
        emsg = "Illegal mode value.";
	goto error;
    }
    if (0 == (GotFlag(statePtr, TCL_READABLE|TCL_WRITABLE) & ~mode)) {
        emsg = "Bad mode, would make channel inacessible";
	goto error;
    }

    ResetFlag(statePtr, mode);
    return TCL_OK;

 error:
    if (interp != NULL) {
	Tcl_SetObjResult(interp, Tcl_ObjPrintf(
		"Tcl_RemoveChannelMode error: %s. Channel: \"%s\"",
		emsg, Tcl_GetChannelName((Tcl_Channel) chan)));
    }
    return TCL_ERROR;
}

/*
 *---------------------------------------------------------------------------
 *
 * AllocChannelBuffer --
 *
 *	A channel buffer has BUFFER_PADDING bytes extra at beginning to hold
 *	any bytes of a native-encoding character that got split by the end of
 *	the previous buffer and need to be moved to the beginning of the next
 *	buffer to make a contiguous string so it can be converted to UTF-8.
 *
 *	A channel buffer has BUFFER_PADDING bytes extra at the end to hold any
 *	bytes of a native-encoding character (generated from a UTF-8
 *	character) that overflow past the end of the buffer and need to be
 *	moved to the next buffer.
 *
 * Results:
 *	A newly allocated channel buffer.
 *
 * Side effects:
 *	None.
 *
 *---------------------------------------------------------------------------
 */

static ChannelBuffer *
AllocChannelBuffer(
    size_t length)			/* Desired length of channel buffer. */
{
    ChannelBuffer *bufPtr;
    size_t n;

    n = length + CHANNELBUFFER_HEADER_SIZE + BUFFER_PADDING + BUFFER_PADDING;
    bufPtr = (ChannelBuffer *)Tcl_Alloc(n);
    bufPtr->nextAdded	= BUFFER_PADDING;
    bufPtr->nextRemoved	= BUFFER_PADDING;
    bufPtr->bufLength	= length + BUFFER_PADDING;
    bufPtr->nextPtr	= NULL;
    bufPtr->refCount	= 1;
    return bufPtr;
}

static void
PreserveChannelBuffer(
    ChannelBuffer *bufPtr)
{
    if (!bufPtr->refCount) {
	Tcl_Panic("Reuse of ChannelBuffer! %p", bufPtr);
    }
    bufPtr->refCount++;
}

static void
ReleaseChannelBuffer(
    ChannelBuffer *bufPtr)
{
    if (--bufPtr->refCount) {
	return;
    }
    Tcl_Free(bufPtr);
}

static int
IsShared(
    ChannelBuffer *bufPtr)
{
    return bufPtr->refCount + 1 > 2;
}

/*
 *----------------------------------------------------------------------
 *
 * RecycleBuffer --
 *
 *	Helper function to recycle input and output buffers. Ensures that two
 *	input buffers are saved (one in the input queue and another in the
 *	saveInBufPtr field) and that curOutPtr is set to a buffer. Only if
 *	these conditions are met is the buffer freed to the OS.
 *
 * Results:
 *	None.
 *
 * Side effects:
 *	May free a buffer to the OS.
 *
 *----------------------------------------------------------------------
 */

static void
RecycleBuffer(
    ChannelState *statePtr,	/* ChannelState in which to recycle buffers. */
    ChannelBuffer *bufPtr,	/* The buffer to recycle. */
    int mustDiscard)		/* If nonzero, free the buffer to the OS,
				 * always. */
{
    /*
     * Do we have to free the buffer to the OS?
     */

    if (IsShared(bufPtr)) {
	mustDiscard = 1;
    }

    if (mustDiscard) {
	ReleaseChannelBuffer(bufPtr);
	return;
    }

    /*
     * Only save buffers which have the requested buffersize for the channel.
     * This is to honor dynamic changes of the buffersize made by the user.
     */

    if ((bufPtr->bufLength) != statePtr->bufSize + BUFFER_PADDING) {
	ReleaseChannelBuffer(bufPtr);
	return;
    }

    /*
     * Only save buffers for the input queue if the channel is readable.
     */

    if (GotFlag(statePtr, TCL_READABLE)) {
	if (statePtr->inQueueHead == NULL) {
	    statePtr->inQueueHead = bufPtr;
	    statePtr->inQueueTail = bufPtr;
	    goto keepBuffer;
	}
	if (statePtr->saveInBufPtr == NULL) {
	    statePtr->saveInBufPtr = bufPtr;
	    goto keepBuffer;
	}
    }

    /*
     * Only save buffers for the output queue if the channel is writable.
     */

    if (GotFlag(statePtr, TCL_WRITABLE)) {
	if (statePtr->curOutPtr == NULL) {
	    statePtr->curOutPtr = bufPtr;
	    goto keepBuffer;
	}
    }

    /*
     * If we reached this code we return the buffer to the OS.
     */

    ReleaseChannelBuffer(bufPtr);
    return;

  keepBuffer:
    bufPtr->nextRemoved = BUFFER_PADDING;
    bufPtr->nextAdded = BUFFER_PADDING;
    bufPtr->nextPtr = NULL;
}

/*
 *----------------------------------------------------------------------
 *
 * DiscardOutputQueued --
 *
 *	Discards all output queued in the output queue of a channel.
 *
 * Results:
 *	None.
 *
 * Side effects:
 *	Recycles buffers.
 *
 *----------------------------------------------------------------------
 */

static void
DiscardOutputQueued(
    ChannelState *statePtr)	/* ChannelState for which to discard output. */
{
    ChannelBuffer *bufPtr;

    while (statePtr->outQueueHead != NULL) {
	bufPtr = statePtr->outQueueHead;
	statePtr->outQueueHead = bufPtr->nextPtr;
	RecycleBuffer(statePtr, bufPtr, 0);
    }
    statePtr->outQueueHead = NULL;
    statePtr->outQueueTail = NULL;
    bufPtr = statePtr->curOutPtr;
    if (bufPtr && BytesLeft(bufPtr)) {
	statePtr->curOutPtr = NULL;
	RecycleBuffer(statePtr, bufPtr, 0);
    }
}

/*
 *----------------------------------------------------------------------
 *
 * CheckForDeadChannel --
 *
 *	This function checks is a given channel is Dead (a channel that has
 *	been closed but not yet deallocated.)
 *
 * Results:
 *	True (1) if channel is Dead, False (0) if channel is Ok
 *
 * Side effects:
 *	None
 *
 *----------------------------------------------------------------------
 */

static int
CheckForDeadChannel(
    Tcl_Interp *interp,		/* For error reporting (can be NULL) */
    ChannelState *statePtr)	/* The channel state to check. */
{
    if (!GotFlag(statePtr, CHANNEL_DEAD)) {
	return 0;
    }

    Tcl_SetErrno(EINVAL);
    if (interp) {
	Tcl_SetObjResult(interp, Tcl_NewStringObj(
                "unable to access channel: invalid channel", TCL_INDEX_NONE));
    }
    return 1;
}

/*
 *----------------------------------------------------------------------
 *
 * FlushChannel --
 *
 *	This function flushes as much of the queued output as is possible now.
 *	If calledFromAsyncFlush is nonzero, it is being called in an event
 *	handler to flush channel output asynchronously.
 *
 * Results:
 *	0 if successful, else the error code that was returned by the channel
 *	type operation. May leave a message in the interp result.
 *
 * Side effects:
 *	May produce output on a channel. May block indefinitely if the channel
 *	is synchronous. May schedule an async flush on the channel. May
 *	recycle memory for buffers in the output queue.
 *
 *----------------------------------------------------------------------
 */

static int
FlushChannel(
    Tcl_Interp *interp,		/* For error reporting during close. */
    Channel *chanPtr,		/* The channel to flush on. */
    int calledFromAsyncFlush)	/* If nonzero then we are being called from an
				 * asynchronous flush callback. */
{
    ChannelState *statePtr = chanPtr->state;
				/* State of the channel stack. */
    ChannelBuffer *bufPtr;	/* Iterates over buffered output queue. */
    int written;		/* Amount of output data actually written in
				 * current round. */
    int errorCode = 0;		/* Stores POSIX error codes from channel
				 * driver operations. */
    int wroteSome = 0;		/* Set to one if any data was written to the
				 * driver. */

    int bufExists;
    /*
     * Prevent writing on a dead channel -- a channel that has been closed but
     * not yet deallocated. This can occur if the exit handler for the channel
     * deallocation runs before all channels are deregistered in all
     * interpreters.
     */

    if (CheckForDeadChannel(interp, statePtr)) {
	return -1;
    }

    /*
     * Should we shift the current output buffer over to the output queue?
     * First check that there are bytes in it.  If so then...
     *
     * If the output queue is empty, then yes, trusting the caller called us
     * only when written bytes ought to be flushed.
     *
     * If the current output buffer is full, then yes, so we can meet the
     * post-condition that on a successful return to caller we've left space
     * in the current output buffer for more writing (the flush call was to
     * make new room).
     *
     * If the channel is blocking, then yes, so we guarantee that blocking
     * flushes actually flush all pending data.
     *
     * Otherwise, no.  Keep the current output buffer where it is so more
     * can be written to it, possibly filling it, to promote more efficient
     * buffer usage.
     */

    bufPtr = statePtr->curOutPtr;
    if (bufPtr && BytesLeft(bufPtr) && /* Keep empties off queue */
	    (statePtr->outQueueHead == NULL || IsBufferFull(bufPtr)
		    || !GotFlag(statePtr, CHANNEL_NONBLOCKING))) {
	if (statePtr->outQueueHead == NULL) {
	    statePtr->outQueueHead = bufPtr;
	} else {
	    statePtr->outQueueTail->nextPtr = bufPtr;
	}
	statePtr->outQueueTail = bufPtr;
	statePtr->curOutPtr = NULL;
    }

    assert(!IsBufferFull(statePtr->curOutPtr));

    /*
     * If we are not being called from an async flush and an async flush
     * is active, we just return without producing any output.
     */

    if (!calledFromAsyncFlush && GotFlag(statePtr, BG_FLUSH_SCHEDULED)) {
	return 0;
    }

    /*
     * Loop over the queued buffers and attempt to flush as much as possible
     * of the queued output to the channel.
     */

    TclChannelPreserve((Tcl_Channel)chanPtr);
    while (statePtr->outQueueHead) {
	bufPtr = statePtr->outQueueHead;

	/*
	 * Produce the output on the channel.
	 */

	PreserveChannelBuffer(bufPtr);
	written = ChanWrite(chanPtr, RemovePoint(bufPtr), BytesLeft(bufPtr),
		&errorCode);

	/*
	 * If the write failed completely attempt to start the asynchronous
	 * flush mechanism and break out of this loop - do not attempt to
	 * write any more output at this time.
	 */

	if (written < 0) {
	    /*
	     * If the last attempt to write was interrupted, simply retry.
	     */

	    if (errorCode == EINTR) {
		errorCode = 0;
		ReleaseChannelBuffer(bufPtr);
		continue;
	    }

	    /*
	     * If the channel is non-blocking and we would have blocked, start
	     * a background flushing handler and break out of the loop.
	     */

	    if ((errorCode == EWOULDBLOCK) || (errorCode == EAGAIN)) {
		/*
		 * This used to check for CHANNEL_NONBLOCKING, and panic if
		 * the channel was blocking. However, it appears that setting
		 * stdin to -blocking 0 has some effect on the stdout when
		 * it's a tty channel (dup'ed underneath)
		 */

		if (!GotFlag(statePtr, BG_FLUSH_SCHEDULED) && !TclInExit()) {
		    SetFlag(statePtr, BG_FLUSH_SCHEDULED);
		    UpdateInterest(chanPtr);
		}
		errorCode = 0;
		ReleaseChannelBuffer(bufPtr);
		break;
	    }

	    /*
	     * Decide whether to report the error upwards or defer it.
	     */

	    if (calledFromAsyncFlush) {
		/*
		 * TIP #219, Tcl Channel Reflection API.
		 * When defering the error copy a message from the bypass into
		 * the unreported area. Or discard it if the new error is to
		 * be ignored in favor of an earlier defered error.
		 */

		Tcl_Obj *msg = statePtr->chanMsg;

		if (statePtr->unreportedError == 0) {
		    statePtr->unreportedError = errorCode;
		    statePtr->unreportedMsg = msg;
		    if (msg != NULL) {
			Tcl_IncrRefCount(msg);
		    }
		} else {
		    /*
		     * An old unreported error is kept, and this error thrown
		     * away.
		     */

		    statePtr->chanMsg = NULL;
		    if (msg != NULL) {
			TclDecrRefCount(msg);
		    }
		}
	    } else {
		/*
		 * TIP #219, Tcl Channel Reflection API.
		 * Move error messages put by the driver into the chan bypass
		 * area into the regular interpreter result. Fall back to the
		 * regular message if nothing was found in the bypasses.
		 */

		Tcl_SetErrno(errorCode);
		if (interp != NULL && !TclChanCaughtErrorBypass(interp,
			(Tcl_Channel) chanPtr)) {
		    Tcl_SetObjResult(interp,
			    Tcl_NewStringObj(Tcl_PosixError(interp), TCL_INDEX_NONE));
		}

		/*
		 * An unreportable bypassed message is kept, for the caller of
		 * Tcl_Seek, Tcl_Write, etc.
		 */
	    }

	    /*
	     * When we get an error we throw away all the output currently
	     * queued.
	     */

	    ReleaseChannelBuffer(bufPtr);
	    DiscardOutputQueued(statePtr);
	    break;
	} else {
	    /*
	     * TODO: Consider detecting and reacting to short writes on
	     * blocking channels.  Ought not happen.  See iocmd-24.2.
	     */

	    wroteSome = 1;
	}

	bufExists = bufPtr->refCount > 1;
	ReleaseChannelBuffer(bufPtr);
	if (bufExists) {
	    /* There is still a reference to this buffer other than the one
	     * this routine just released, meaning that final cleanup of the
	     * buffer hasn't been ordered by, e.g. by a reflected channel
	     * closing the channel from within one of its handler scripts (not
	     * something one would expecte, but it must be considered).  Normal
	     * operations on the buffer can proceed.
	     */

	    bufPtr->nextRemoved += written;

	    /*
	     * If this buffer is now empty, recycle it.
	     */

	    if (IsBufferEmpty(bufPtr)) {
		statePtr->outQueueHead = bufPtr->nextPtr;
		if (statePtr->outQueueHead == NULL) {
		    statePtr->outQueueTail = NULL;
		}
		RecycleBuffer(statePtr, bufPtr, 0);
	    }
	}

    }	/* Closes "while". */

    /*
     * If we wrote some data while flushing in the background, we are done.
     * We can't finish the background flush until we run out of data and the
     * channel becomes writable again. This ensures that all of the pending
     * data has been flushed at the system level.
     */

    if (GotFlag(statePtr, BG_FLUSH_SCHEDULED)) {
	if (wroteSome) {
	    goto done;
	} else if (statePtr->outQueueHead == NULL) {
	    ResetFlag(statePtr, BG_FLUSH_SCHEDULED);
	    ChanWatch(chanPtr, statePtr->interestMask);
	} else {
	    /*
	     * When we are calledFromAsyncFlush, that means a writable
	     * state on the channel triggered the call, so we should be
	     * able to write something.  Either we did write something
	     * and wroteSome should be set, or there was nothing left to
	     * write in this call, and we've completed the BG flush.
	     * These are the two cases above.  If we get here, that means
	     * there is some kind failure in the writable event machinery.
	     *
	     * The tls extension indeed suffers from flaws in its channel
	     * event mgmt.  See https://core.tcl-lang.org/tcl/info/c31ca233ca.
	     * Until that patch is broadly distributed, disable the
	     * assertion checking here, so that programs using Tcl and
	     * tls can be debugged.

	    assert(!calledFromAsyncFlush);
	     */
	}
    }

    /*
     * If the channel is flagged as closed, delete it when the refCount drops
     * to zero, the output queue is empty and there is no output in the
     * current output buffer.
     */

    if (GotFlag(statePtr, CHANNEL_CLOSED) && (statePtr->refCount + 1 <= 1) &&
	    (statePtr->outQueueHead == NULL) &&
	    ((statePtr->curOutPtr == NULL) ||
	    IsBufferEmpty(statePtr->curOutPtr))) {
	errorCode = CloseChannel(interp, chanPtr, errorCode);
	goto done;
    }

    /*
     * If the write-side of the channel is flagged as closed, delete it when
     * the output queue is empty and there is no output in the current output
     * buffer.
     */

    if (GotFlag(statePtr, CHANNEL_CLOSEDWRITE) &&
	    (statePtr->outQueueHead == NULL) &&
	    ((statePtr->curOutPtr == NULL) ||
	    IsBufferEmpty(statePtr->curOutPtr))) {
	errorCode = CloseChannelPart(interp, chanPtr, errorCode,
                TCL_CLOSE_WRITE);
	goto done;
    }

  done:
    TclChannelRelease((Tcl_Channel)chanPtr);
    return errorCode;
}

/*
 *----------------------------------------------------------------------
 *
 * CloseChannel --
 *
 *	Utility procedure to close a channel and free associated resources.
 *
 *	If the channel was stacked, then the it will copy the necessary
 *	elements of the NEXT channel into the TOP channel, in essence
 *	unstacking the channel. The NEXT channel will then be freed.
 *
 *	If the channel was not stacked, then we will free all the bits for the
 *	TOP channel, including the data structure itself.
 *
 * Results:
 *	Error code from an unreported error or the driver close operation.
 *
 * Side effects:
 *	May close the actual channel, may free memory, may change the value of
 *	errno.
 *
 *----------------------------------------------------------------------
 */

static int
CloseChannel(
    Tcl_Interp *interp,		/* For error reporting. */
    Channel *chanPtr,		/* The channel to close. */
    int errorCode)		/* Status of operation so far. */
{
    int result = 0;		/* Of calling driver close operation. */
    ChannelState *statePtr;	/* State of the channel stack. */
    ThreadSpecificData *tsdPtr = TCL_TSD_INIT(&dataKey);

    if (chanPtr == NULL) {
	return result;
    }
    statePtr = chanPtr->state;

    /*
     * No more input can be consumed so discard any leftover input.
     */

    DiscardInputQueued(statePtr, 1);

    /*
     * Discard a leftover buffer in the current output buffer field.
     */

    if (statePtr->curOutPtr != NULL) {
	ReleaseChannelBuffer(statePtr->curOutPtr);
	statePtr->curOutPtr = NULL;
    }

    /*
     * The caller guarantees that there are no more buffers queued for output.
     */

    if (statePtr->outQueueHead != NULL) {
	Tcl_Panic("TclFlush, closed channel: queued output left");
    }

    /*
     * TIP #219, Tcl Channel Reflection API.
     * Move a leftover error message in the channel bypass into the
     * interpreter bypass. Just clear it if there is no interpreter.
     */

    if (statePtr->chanMsg != NULL) {
	if (interp != NULL) {
	    Tcl_SetChannelErrorInterp(interp, statePtr->chanMsg);
	}
	TclDecrRefCount(statePtr->chanMsg);
	statePtr->chanMsg = NULL;
    }

    /*
     * Remove this channel from of the list of all channels.
     */

    CutChannel((Tcl_Channel) chanPtr);

    /*
     * Close and free the channel driver state.
     * This may leave a TIP #219 error message in the interp.
     */

    result = ChanClose(chanPtr, interp);

    /*
     * Some resources can be cleared only if the bottom channel in a stack is
     * closed. All the other channels in the stack are not allowed to remove.
     */

    if (chanPtr == statePtr->bottomChanPtr) {
	if (statePtr->channelName != NULL) {
	    Tcl_Free(statePtr->channelName);
	    statePtr->channelName = NULL;
	}

	Tcl_FreeEncoding(statePtr->encoding);
    }

    /*
     * If we are being called synchronously, report either any latent error on
     * the channel or the current error.
     */

    if (statePtr->unreportedError != 0) {
	errorCode = statePtr->unreportedError;

	/*
	 * TIP #219, Tcl Channel Reflection API.
	 * Move an error message found in the unreported area into the regular
	 * bypass (interp). This kills any message in the channel bypass area.
	 */

	if (statePtr->chanMsg != NULL) {
	    TclDecrRefCount(statePtr->chanMsg);
	    statePtr->chanMsg = NULL;
	}
	if (interp) {
	    Tcl_SetChannelErrorInterp(interp, statePtr->unreportedMsg);
	}
    }
    if (errorCode == 0) {
	errorCode = result;
	if (errorCode != 0) {
	    Tcl_SetErrno(errorCode);
	}
    }

    /*
     * Cancel any outstanding timer.
     */

    Tcl_DeleteTimerHandler(statePtr->timer);

    /*
     * Mark the channel as deleted by clearing the type structure.
     */

    if (chanPtr->downChanPtr != NULL) {
	Channel *downChanPtr = chanPtr->downChanPtr;

	statePtr->nextCSPtr = tsdPtr->firstCSPtr;
	tsdPtr->firstCSPtr = statePtr;

	statePtr->topChanPtr = downChanPtr;
	downChanPtr->upChanPtr = NULL;

	ChannelFree(chanPtr);

	return Tcl_CloseEx(interp, (Tcl_Channel) downChanPtr, 0);
    }

    /*
     * There is only the TOP Channel, so we free the remaining pointers we
     * have and then ourselves. Since this is the last of the channels in the
     * stack, make sure to free the ChannelState structure associated with it.
     */

    ChannelFree(chanPtr);

    Tcl_EventuallyFree(statePtr, TCL_DYNAMIC);

    return errorCode;
}

/*
 *----------------------------------------------------------------------
 *
 * Tcl_CutChannel --
 * CutChannel --
 *
 *	Removes a channel from the (thread-)global list of all channels (in
 *	that thread). This is actually the statePtr for the stack of channel.
 *
 * Results:
 *	Nothing.
 *
 * Side effects:
 *	Resets the field 'nextCSPtr' of the specified channel state to NULL.
 *
 * NOTE:
 *	The channel to cut out of the list must not be referenced in any
 *	interpreter. This is something this procedure cannot check (despite
 *	the refcount) because the caller usually wants fiddle with the channel
 *	(like transfering it to a different thread) and thus keeps the
 *	refcount artifically high to prevent its destruction.
 *
 *----------------------------------------------------------------------
 */

static void
CutChannel(
    Tcl_Channel chan)		/* The channel being removed. Must not be
				 * referenced in any interpreter. */
{
    ThreadSpecificData *tsdPtr = TCL_TSD_INIT(&dataKey);
    ChannelState *prevCSPtr;	/* Preceding channel state in list of all
				 * states - used to splice a channel out of
				 * the list on close. */
    ChannelState *statePtr = ((Channel *) chan)->state;
				/* State of the channel stack. */

    /*
     * Remove this channel from of the list of all channels (in the current
     * thread).
     */

    if (tsdPtr->firstCSPtr && (statePtr == tsdPtr->firstCSPtr)) {
	tsdPtr->firstCSPtr = statePtr->nextCSPtr;
    } else {
	for (prevCSPtr = tsdPtr->firstCSPtr;
		prevCSPtr && (prevCSPtr->nextCSPtr != statePtr);
		prevCSPtr = prevCSPtr->nextCSPtr) {
	    /* Empty loop body. */
	}
	if (prevCSPtr == NULL) {
	    Tcl_Panic("FlushChannel: damaged channel list");
	}
	prevCSPtr->nextCSPtr = statePtr->nextCSPtr;
    }

    statePtr->nextCSPtr = NULL;

    /*
     * TIP #218, Channel Thread Actions
     */

    ChanThreadAction((Channel *) chan, TCL_CHANNEL_THREAD_REMOVE);

    /* Channel is not managed by any thread */
    statePtr->managingThread = NULL;
}

void
Tcl_CutChannel(
    Tcl_Channel chan)		/* The channel being added. Must not be
				 * referenced in any interpreter. */
{
    Channel *chanPtr = ((Channel *) chan)->state->bottomChanPtr;
    ThreadSpecificData *tsdPtr = TCL_TSD_INIT(&dataKey);
    ChannelState *prevCSPtr;	/* Preceding channel state in list of all
				 * states - used to splice a channel out of
				 * the list on close. */
    ChannelState *statePtr = chanPtr->state;
				/* State of the channel stack. */

    /*
     * Remove this channel from of the list of all channels (in the current
     * thread).
     */

    if (tsdPtr->firstCSPtr && (statePtr == tsdPtr->firstCSPtr)) {
	tsdPtr->firstCSPtr = statePtr->nextCSPtr;
    } else {
	for (prevCSPtr = tsdPtr->firstCSPtr;
		prevCSPtr && (prevCSPtr->nextCSPtr != statePtr);
		prevCSPtr = prevCSPtr->nextCSPtr) {
	    /* Empty loop body. */
	}
	if (prevCSPtr == NULL) {
	    Tcl_Panic("FlushChannel: damaged channel list");
	}
	prevCSPtr->nextCSPtr = statePtr->nextCSPtr;
    }

    statePtr->nextCSPtr = NULL;

    /*
     * TIP #218, Channel Thread Actions
     * For all transformations and the base channel.
     */

    for (; chanPtr != NULL ; chanPtr = chanPtr->upChanPtr) {
	ChanThreadAction(chanPtr, TCL_CHANNEL_THREAD_REMOVE);
    }

    /* Channel is not managed by any thread */
    statePtr->managingThread = NULL;
}

/*
 *----------------------------------------------------------------------
 *
 * Tcl_SpliceChannel --
 * SpliceChannel --
 *
 *	Adds a channel to the (thread-)global list of all channels (in that
 *	thread). Expects that the field 'nextChanPtr' in the channel is set to
 *	NULL.
 *
 * Results:
 *	Nothing.
 *
 * Side effects:
 *	Nothing.
 *
 * NOTE:
 *	The channel to splice into the list must not be referenced in any
 *	interpreter. This is something this procedure cannot check (despite
 *	the refcount) because the caller usually wants figgle with the channel
 *	(like transfering it to a different thread) and thus keeps the
 *	refcount artifically high to prevent its destruction.
 *
 *----------------------------------------------------------------------
 */

static void
SpliceChannel(
    Tcl_Channel chan)		/* The channel being added. Must not be
				 * referenced in any interpreter. */
{
    ThreadSpecificData *tsdPtr = TCL_TSD_INIT(&dataKey);
    ChannelState *statePtr = ((Channel *) chan)->state;

    if (statePtr->nextCSPtr != NULL) {
	Tcl_Panic("SpliceChannel: trying to add channel used in different list");
    }

    statePtr->nextCSPtr = tsdPtr->firstCSPtr;
    tsdPtr->firstCSPtr = statePtr;

    /*
     * TIP #10. Mark the current thread as the new one managing this channel.
     *		Note: 'Tcl_GetCurrentThread' returns sensible values even for
     *		a non-threaded core.
     */

    statePtr->managingThread = Tcl_GetCurrentThread();

    /*
     * TIP #218, Channel Thread Actions
     */

    ChanThreadAction((Channel *) chan, TCL_CHANNEL_THREAD_INSERT);
}

void
Tcl_SpliceChannel(
    Tcl_Channel chan)		/* The channel being added. Must not be
				 * referenced in any interpreter. */
{
    Channel *chanPtr = ((Channel *) chan)->state->bottomChanPtr;
    ThreadSpecificData *tsdPtr = TCL_TSD_INIT(&dataKey);
    ChannelState *statePtr = chanPtr->state;

    if (statePtr->nextCSPtr != NULL) {
	Tcl_Panic("SpliceChannel: trying to add channel used in different list");
    }

    statePtr->nextCSPtr = tsdPtr->firstCSPtr;
    tsdPtr->firstCSPtr = statePtr;

    /*
     * TIP #10. Mark the current thread as the new one managing this channel.
     *		Note: 'Tcl_GetCurrentThread' returns sensible values even for
     *		a non-threaded core.
     */

    statePtr->managingThread = Tcl_GetCurrentThread();

    /*
     * TIP #218, Channel Thread Actions
     * For all transformations and the base channel.
     */

    for (; chanPtr != NULL ; chanPtr = chanPtr->upChanPtr) {
	ChanThreadAction(chanPtr, TCL_CHANNEL_THREAD_INSERT);
    }
}

/*
 *----------------------------------------------------------------------
 *
 * Tcl_Close --
 *
 *	Closes a channel.
 *
 * Results:
 *	A standard Tcl result.
 *
 * Side effects:
 *	Closes the channel if this is the last reference.
 *
 * NOTE:
 *	Tcl_Close removes the channel as far as the user is concerned.
 *	However, it may continue to exist for a while longer if it has a
 *	background flush scheduled. The device itself is eventually closed and
 *	the channel record removed, in CloseChannel, above.
 *
 *----------------------------------------------------------------------
 */

int
TclClose(
    Tcl_Interp *interp,		/* Interpreter for errors. */
    Tcl_Channel chan)		/* The channel being closed. Must not be
				 * referenced in any interpreter. May be NULL,
				 * in which case this is a no-op. */
{
    CloseCallback *cbPtr;	/* Iterate over close callbacks for this
				 * channel. */
    Channel *chanPtr;		/* The real IO channel. */
    ChannelState *statePtr;	/* State of real IO channel. */
    int result = 0;			/* Of calling FlushChannel. */
    int flushcode;
    int stickyError;

    if (chan == NULL) {
	return TCL_OK;
    }

    /*
     * Perform special handling for standard channels being closed. If the
     * refCount is now 1 it means that the last reference to the standard
     * channel is being explicitly closed, so bump the refCount down
     * artificially to 0. This will ensure that the channel is actually
     * closed, below. Also set the static pointer to NULL for the channel.
     */

    CheckForStdChannelsBeingClosed(chan);

    /*
     * This operation should occur at the top of a channel stack.
     */

    chanPtr = (Channel *) chan;
    statePtr = chanPtr->state;
    chanPtr = statePtr->topChanPtr;

    if (statePtr->refCount + 1 > 1) {
	Tcl_Panic("called Tcl_Close on channel with refCount > 0");
    }

    if (GotFlag(statePtr, CHANNEL_INCLOSE)) {
	if (interp) {
	    Tcl_SetObjResult(interp, Tcl_NewStringObj(
                    "illegal recursive call to close through close-handler"
                    " of channel", TCL_INDEX_NONE));
	}
	return TCL_ERROR;
    }
    SetFlag(statePtr, CHANNEL_INCLOSE);

    /*
     * When the channel has an escape sequence driven encoding such as
     * iso2022, the terminated escape sequence must write to the buffer.
     */

    stickyError = 0;

    if (GotFlag(statePtr, TCL_WRITABLE) && (statePtr->encoding != NULL)
	    && !(statePtr->outputEncodingFlags & TCL_ENCODING_START)) {
	int code = CheckChannelErrors(statePtr, TCL_WRITABLE);

	if (code == 0) {
	    statePtr->outputEncodingFlags |= TCL_ENCODING_END;
	    code = WriteChars(chanPtr, "", 0);
	    statePtr->outputEncodingFlags &= ~TCL_ENCODING_END;
	    statePtr->outputEncodingFlags |= TCL_ENCODING_START;
	}
	if (code < 0) {
	    stickyError = Tcl_GetErrno();
	}

	/*
	 * TIP #219, Tcl Channel Reflection API.
	 * Move an error message found in the channel bypass into the
	 * interpreter bypass. Just clear it if there is no interpreter.
	 */

	if (statePtr->chanMsg != NULL) {
	    if (interp != NULL) {
		Tcl_SetChannelErrorInterp(interp, statePtr->chanMsg);
	    }
	    TclDecrRefCount(statePtr->chanMsg);
	    statePtr->chanMsg = NULL;
	}
    }

    Tcl_ClearChannelHandlers(chan);

    /*
     * Cancel any outstanding timer.
     */
    Tcl_DeleteTimerHandler(statePtr->timer);

    /*
     * Invoke the registered close callbacks and delete their records.
     */

    while (statePtr->closeCbPtr != NULL) {
	cbPtr = statePtr->closeCbPtr;
	statePtr->closeCbPtr = cbPtr->nextPtr;
	cbPtr->proc(cbPtr->clientData);
	Tcl_Free(cbPtr);
    }

    ResetFlag(statePtr, CHANNEL_INCLOSE);

    /*
     * If this channel supports it, close the read side, since we don't need
     * it anymore and this will help avoid deadlocks on some channel types.
     */

    result = chanPtr->typePtr->close2Proc(chanPtr->instanceData, interp, TCL_CLOSE_READ);
    if ((result == EINVAL) || result == ENOTCONN) {
	result = 0;
    }

    /*
     * The call to FlushChannel will flush any queued output and invoke the
     * close function of the channel driver, or it will set up the channel to
     * be flushed and closed asynchronously.
     */

    SetFlag(statePtr, CHANNEL_CLOSED);

    flushcode = FlushChannel(interp, chanPtr, 0);

    /*
     * TIP #219.
     * Capture error messages put by the driver into the bypass area and put
     * them into the regular interpreter result.
     *
     * Notes: Due to the assertion of CHANNEL_CLOSED in the flags
     * FlushChannel() has called CloseChannel() and thus freed all the channel
     * structures. We must not try to access "chan" anymore, hence the NULL
     * argument in the call below. The only place which may still contain a
     * message is the interpreter itself, and "CloseChannel" made sure to lift
     * any channel message it generated into it.
     */

    if (TclChanCaughtErrorBypass(interp, NULL)) {
	result = EINVAL;
    }

    if (stickyError != 0) {
	Tcl_SetErrno(stickyError);
	if (interp != NULL) {
	    Tcl_SetObjResult(interp,
			     Tcl_NewStringObj(Tcl_PosixError(interp), TCL_INDEX_NONE));
	}
	return TCL_ERROR;
    }

    /*
     * Bug 97069ea11a: set error message if a flush code is set and no error
     * message set up to now.
     */

    if (flushcode != 0) {
	/* flushcode has precedence, if available */
	result = flushcode;
    }
    if ((result != 0) && (result != TCL_ERROR) && (interp != NULL)
	    && 0 == Tcl_GetCharLength(Tcl_GetObjResult(interp))) {
	Tcl_SetErrno(result);
	Tcl_SetObjResult(interp,
		Tcl_NewStringObj(Tcl_PosixError(interp), TCL_INDEX_NONE));
    }
    if (result != 0) {
	return TCL_ERROR;
    }
    return TCL_OK;
}

/*
 *----------------------------------------------------------------------
 *
 * Tcl_CloseEx --
 *
 *	Closes one side of a channel, read or write, close all.
 *
 * Results:
 *	A standard Tcl result.
 *
 * Side effects:
 *	Closes one direction of the channel, or do a full close.
 *
 * NOTE:
 *	Tcl_CloseEx closes the specified direction of the channel as far as
 *	the user is concerned. If flags = 0, this is equivalent to Tcl_Close.
 *
 *----------------------------------------------------------------------
 */

int
Tcl_CloseEx(
    Tcl_Interp *interp,		/* Interpreter for errors. */
    Tcl_Channel chan,		/* The channel being closed. May still be used
				 * by some interpreter. */
    int flags)			/* Flags telling us which side to close. */
{
    Channel *chanPtr;		/* The real IO channel. */
    ChannelState *statePtr;	/* State of real IO channel. */

    if (chan == NULL) {
	return TCL_OK;
    }

    chanPtr = (Channel *) chan;
    statePtr = chanPtr->state;

    if ((flags & (TCL_READABLE | TCL_WRITABLE)) == 0) {
	return TclClose(interp, chan);
    }
    if ((flags & (TCL_READABLE | TCL_WRITABLE)) == (TCL_READABLE | TCL_WRITABLE)) {
	Tcl_SetObjResult(interp, Tcl_ObjPrintf(
		"double-close of channels not supported by %ss",
		chanPtr->typePtr->typeName));
	return TCL_ERROR;
    }

    /*
     * Does the channel support half-close anyway? Error if not.
     */

    if (!chanPtr->typePtr->close2Proc) {
	Tcl_SetObjResult(interp, Tcl_ObjPrintf(
		"half-close of channels not supported by %ss",
		chanPtr->typePtr->typeName));
	return TCL_ERROR;
    }

    /*
     * Is the channel unstacked ? If not we fail.
     */

    if (chanPtr != statePtr->topChanPtr) {
	Tcl_SetObjResult(interp, Tcl_NewStringObj(
		"half-close not applicable to stack of transformations", TCL_INDEX_NONE));
	return TCL_ERROR;
    }

    /*
     * Check direction against channel mode. It is an error if we try to close
     * a direction not supported by the channel (already closed, or never
     * opened for that direction).
     */

    if (!(GotFlag(statePtr, TCL_READABLE|TCL_WRITABLE) & flags)) {
	const char *msg;

	if (flags & TCL_CLOSE_READ) {
	    msg = "read";
	} else {
	    msg = "write";
	}
	Tcl_SetObjResult(interp, Tcl_ObjPrintf(
                "Half-close of %s-side not possible, side not opened or"
                " already closed", msg));
	return TCL_ERROR;
    }

    /*
     * A user may try to call half-close from within a channel close handler.
     * That won't do.
     */

    if (GotFlag(statePtr, CHANNEL_INCLOSE)) {
	if (interp) {
	    Tcl_SetObjResult(interp, Tcl_NewStringObj(
                    "illegal recursive call to close through close-handler"
                    " of channel", TCL_INDEX_NONE));
	}
	return TCL_ERROR;
    }

    if (flags & TCL_CLOSE_READ) {
	/*
	 * Call the finalization code directly. There are no events to handle,
	 * there cannot be for the read-side.
	 */

	return CloseChannelPart(interp, chanPtr, 0, flags);
    } else if (flags & TCL_CLOSE_WRITE) {
	Tcl_Preserve(statePtr);
	if (!GotFlag(statePtr, BG_FLUSH_SCHEDULED)) {
	    /*
	     * We don't want to re-enter CloseWrite().
	     */

	    if (!GotFlag(statePtr, CHANNEL_CLOSEDWRITE)) {
		if (CloseWrite(interp, chanPtr) != TCL_OK) {
		    SetFlag(statePtr, CHANNEL_CLOSEDWRITE);
		    Tcl_Release(statePtr);
		    return TCL_ERROR;
		}
	    }
	}
	SetFlag(statePtr, CHANNEL_CLOSEDWRITE);
	Tcl_Release(statePtr);
    }

    return TCL_OK;
}

/*
 *----------------------------------------------------------------------
 *
 * CloseWrite --
 *
 *	Closes the write side a channel.
 *
 * Results:
 *	A standard Tcl result.
 *
 * Side effects:
 *	Closes the write side of the channel.
 *
 * NOTE:
 *	CloseWrite removes the channel as far as the user is concerned.
 *	However, the ooutput data structures may continue to exist for a while
 *	longer if it has a background flush scheduled. The device itself is
 *	eventually closed and the channel structures modified, in
 *	CloseChannelPart, below.
 *
 *----------------------------------------------------------------------
 */

static int
CloseWrite(
    Tcl_Interp *interp,		/* Interpreter for errors. */
    Channel *chanPtr)		/* The channel whose write side is being
                                 * closed. May still be used by some
                                 * interpreter */
{
    /*
     * Notes: clear-channel-handlers - write side only ? or keep around, just
     * not called.
     *
     * No close callbacks are run - channel is still open (read side)
     */

    ChannelState *statePtr = chanPtr->state;
                                /* State of real IO channel. */
    int flushcode;
    int result = 0;

    /*
     * The call to FlushChannel will flush any queued output and invoke the
     * close function of the channel driver, or it will set up the channel to
     * be flushed and closed asynchronously.
     */

    SetFlag(statePtr, CHANNEL_CLOSEDWRITE);

    flushcode = FlushChannel(interp, chanPtr, 0);

    /*
     * TIP #219.
     * Capture error messages put by the driver into the bypass area and put
     * them into the regular interpreter result.
     *
     * Notes: Due to the assertion of CHANNEL_CLOSEDWRITE in the flags
     * FlushChannel() has called CloseChannelPart(). While we can still access
     * "chan" (no structures were freed), the only place which may still
     * contain a message is the interpreter itself, and "CloseChannelPart"
     * made sure to lift any channel message it generated into it. Hence the
     * NULL argument in the call below.
     */

    if (TclChanCaughtErrorBypass(interp, NULL)) {
	result = EINVAL;
    }

    if ((flushcode != 0) || (result != 0)) {
	return TCL_ERROR;
    }

    return TCL_OK;
}

/*
 *----------------------------------------------------------------------
 *
 * CloseChannelPart --
 *
 *	Utility procedure to close a channel partially and free associated
 *	resources. If the channel was stacked it will never be run (The higher
 *	level forbid this). If the channel was not stacked, then we will free
 *	all the bits of the chosen side (read, or write) for the TOP channel.
 *
 * Results:
 *	Error code from an unreported error or the driver close2 operation.
 *
 * Side effects:
 *	May free memory, may change the value of errno.
 *
 *----------------------------------------------------------------------
 */

static int
CloseChannelPart(
    Tcl_Interp *interp,		/* Interpreter for errors. */
    Channel *chanPtr,		/* The channel being closed. May still be used
				 * by some interpreter. */
    int errorCode,		/* Status of operation so far. */
    int flags)			/* Flags telling us which side to close. */
{
    ChannelState *statePtr;	/* State of real IO channel. */
    int result;			/* Of calling the close2proc. */

    statePtr = chanPtr->state;

    if (flags & TCL_CLOSE_READ) {
	/*
	 * No more input can be consumed so discard any leftover input.
	 */

	DiscardInputQueued(statePtr, 1);
    } else if (flags & TCL_CLOSE_WRITE) {
	/*
	 * The caller guarantees that there are no more buffers queued for
	 * output.
	 */

	if (statePtr->outQueueHead != NULL) {
	    Tcl_Panic("ClosechanHalf, closed write-side of channel: "
		    "queued output left");
	}

	/*
	 * TIP #219, Tcl Channel Reflection API.
	 * Move a leftover error message in the channel bypass into the
	 * interpreter bypass. Just clear it if there is no interpreter.
	 */

	if (statePtr->chanMsg != NULL) {
	    if (interp != NULL) {
		Tcl_SetChannelErrorInterp(interp, statePtr->chanMsg);
	    }
	    TclDecrRefCount(statePtr->chanMsg);
	    statePtr->chanMsg = NULL;
	}
    }

    /*
     * Finally do what is asked of us. Close and free the channel driver state
     * for the chosen side of the channel. This may leave a TIP #219 error
     * message in the interp.
     */

    result = chanPtr->typePtr->close2Proc(chanPtr->instanceData, NULL, flags);

    /*
     * If we are being called synchronously, report either any latent error on
     * the channel or the current error.
     */

    if (statePtr->unreportedError != 0) {
	errorCode = statePtr->unreportedError;

	/*
	 * TIP #219, Tcl Channel Reflection API.
	 * Move an error message found in the unreported area into the regular
	 * bypass (interp). This kills any message in the channel bypass area.
	 */

	if (statePtr->chanMsg != NULL) {
	    TclDecrRefCount(statePtr->chanMsg);
	    statePtr->chanMsg = NULL;
	}
	if (interp) {
	    Tcl_SetChannelErrorInterp(interp, statePtr->unreportedMsg);
	}
    }
    if (errorCode == 0) {
	errorCode = result;
	if (errorCode != 0) {
	    Tcl_SetErrno(errorCode);
	}
    }

    /*
     * TIP #219.
     * Capture error messages put by the driver into the bypass area and put
     * them into the regular interpreter result. See also the bottom of
     * CloseWrite().
     */

    if (TclChanCaughtErrorBypass(interp, (Tcl_Channel) chanPtr)) {
	result = EINVAL;
    }

    if (result != 0) {
	return TCL_ERROR;
    }

    /*
     * Remove the closed side from the channel mode/flags.
     */

    ResetFlag(statePtr, flags & (TCL_READABLE | TCL_WRITABLE));
    return TCL_OK;
}

/*
 *----------------------------------------------------------------------
 *
 * Tcl_ClearChannelHandlers --
 *
 *	Removes all channel handlers and event scripts from the channel,
 *	cancels all background copies involving the channel and any interest
 *	in events.
 *
 * Results:
 *	None.
 *
 * Side effects:
 *	See above. Deallocates memory.
 *
 *----------------------------------------------------------------------
 */

void
Tcl_ClearChannelHandlers(
    Tcl_Channel channel)
{
    ChannelHandler *chPtr, *chNext;	/* Iterate over channel handlers. */
    EventScriptRecord *ePtr, *eNextPtr;	/* Iterate over eventscript records. */
    Channel *chanPtr;			/* The real IO channel. */
    ChannelState *statePtr;		/* State of real IO channel. */
    ThreadSpecificData *tsdPtr = TCL_TSD_INIT(&dataKey);
    NextChannelHandler *nhPtr;

    /*
     * This operation should occur at the top of a channel stack.
     */

    chanPtr = (Channel *) channel;
    statePtr = chanPtr->state;
    chanPtr = statePtr->topChanPtr;

    /*
     * Cancel any outstanding timer.
     */

    Tcl_DeleteTimerHandler(statePtr->timer);

    /*
     * Remove any references to channel handlers for this channel that may be
     * about to be invoked.
     */

    for (nhPtr = tsdPtr->nestedHandlerPtr; nhPtr != NULL;
	    nhPtr = nhPtr->nestedHandlerPtr) {
	if (nhPtr->nextHandlerPtr &&
		(nhPtr->nextHandlerPtr->chanPtr == chanPtr)) {
	    nhPtr->nextHandlerPtr = NULL;
	}
    }

    /*
     * Remove all the channel handler records attached to the channel itself.
     */

    for (chPtr = statePtr->chPtr; chPtr != NULL; chPtr = chNext) {
	chNext = chPtr->nextPtr;
	Tcl_Free(chPtr);
    }
    statePtr->chPtr = NULL;

    /*
     * Cancel any pending copy operation.
     */

    StopCopy(statePtr->csPtrR);
    StopCopy(statePtr->csPtrW);

    /*
     * Must set the interest mask now to 0, otherwise infinite loops will
     * occur if Tcl_DoOneEvent is called before the channel is finally deleted
     * in FlushChannel. This can happen if the channel has a background flush
     * active.
     */

    statePtr->interestMask = 0;

    /*
     * Remove any EventScript records for this channel.
     */

    for (ePtr = statePtr->scriptRecordPtr; ePtr != NULL; ePtr = eNextPtr) {
	eNextPtr = ePtr->nextPtr;
	TclDecrRefCount(ePtr->scriptPtr);
	Tcl_Free(ePtr);
    }
    statePtr->scriptRecordPtr = NULL;
}

/*
 *----------------------------------------------------------------------
 *
 * Tcl_Write --
 *
 *	Puts a sequence of bytes into an output buffer, may queue the buffer
 *	for output if it gets full, and also remembers whether the current
 *	buffer is ready e.g. if it contains a newline and we are in line
 *	buffering mode. Compensates stacking, i.e. will redirect the data from
 *	the specified channel to the topmost channel in a stack.
 *
 *	No encoding conversions are applied to the bytes being read.
 *
 * Results:
 *	The number of bytes written or TCL_INDEX_NONE in case of error. If
 *	TCL_INDEX_NONE, Tcl_GetErrno will return the error code.
 *
 * Side effects:
 *	May buffer up output and may cause output to be produced on the
 *	channel.
 *
 *----------------------------------------------------------------------
 */

size_t
Tcl_Write(
    Tcl_Channel chan,		/* The channel to buffer output for. */
    const char *src,		/* Data to queue in output buffer. */
    size_t srcLen)			/* Length of data in bytes, or -1 for
				 * strlen(). */
{
    /*
     * Always use the topmost channel of the stack
     */

    Channel *chanPtr;
    ChannelState *statePtr;	/* State info for channel */

    statePtr = ((Channel *) chan)->state;
    chanPtr = statePtr->topChanPtr;

    if (CheckChannelErrors(statePtr, TCL_WRITABLE) != 0) {
	return TCL_INDEX_NONE;
    }

    if (srcLen == TCL_INDEX_NONE) {
	srcLen = strlen(src);
    }
    if (WriteBytes(chanPtr, src, srcLen) == -1) {
	return TCL_INDEX_NONE;
    }
    return srcLen;
}

/*
 *----------------------------------------------------------------------
 *
 * Tcl_WriteRaw --
 *
 *	Puts a sequence of bytes into an output buffer, may queue the buffer
 *	for output if it gets full, and also remembers whether the current
 *	buffer is ready e.g. if it contains a newline and we are in line
 *	buffering mode. Writes directly to the driver of the channel, does not
 *	compensate for stacking.
 *
 *	No encoding conversions are applied to the bytes being read.
 *
 * Results:
 *	The number of bytes written or TCL_INDEX_NONE in case of error. If
 *	TCL_INDEX_NONE, Tcl_GetErrno will return the error code.
 *
 * Side effects:
 *	May buffer up output and may cause output to be produced on the
 *	channel.
 *
 *----------------------------------------------------------------------
 */

size_t
Tcl_WriteRaw(
    Tcl_Channel chan,		/* The channel to buffer output for. */
    const char *src,		/* Data to queue in output buffer. */
    size_t srcLen)		/* Length of data in bytes, or -1 for
				 * strlen(). */
{
    Channel *chanPtr = ((Channel *) chan);
    ChannelState *statePtr = chanPtr->state;
				/* State info for channel */
    int errorCode;
    size_t written;

    if (CheckChannelErrors(statePtr, TCL_WRITABLE | CHANNEL_RAW_MODE) != 0) {
	return TCL_INDEX_NONE;
    }

    if (srcLen == TCL_INDEX_NONE) {
	srcLen = strlen(src);
    }

    /*
     * Go immediately to the driver, do all the error handling by ourselves.
     * The code was stolen from 'FlushChannel'.
     */

    written = ChanWrite(chanPtr, src, srcLen, &errorCode);
    if (written == TCL_INDEX_NONE) {
	Tcl_SetErrno(errorCode);
    }

    return written;
}

/*
 *---------------------------------------------------------------------------
 *
 * Tcl_WriteChars --
 *
 *	Takes a sequence of UTF-8 characters and converts them for output
 *	using the channel's current encoding, may queue the buffer for output
 *	if it gets full, and also remembers whether the current buffer is
 *	ready e.g. if it contains a newline and we are in line buffering
 *	mode. Compensates stacking, i.e. will redirect the data from the
 *	specified channel to the topmost channel in a stack.
 *
 * Results:
 *	The number of bytes written or TCL_INDEX_NONE in case of error. If
 *	TCL_INDEX_NONE, Tcl_GetErrno will return the error code.
 *
 * Side effects:
 *	May buffer up output and may cause output to be produced on the
 *	channel.
 *
 *----------------------------------------------------------------------
 */

size_t
Tcl_WriteChars(
    Tcl_Channel chan,		/* The channel to buffer output for. */
    const char *src,		/* UTF-8 characters to queue in output
				 * buffer. */
    size_t len)			/* Length of string in bytes, or TCL_INDEX_NONE for
				 * strlen(). */
{
    Channel *chanPtr = (Channel *) chan;
    ChannelState *statePtr = chanPtr->state;	/* State info for channel */
    size_t result;
    Tcl_Obj *objPtr;

    if (CheckChannelErrors(statePtr, TCL_WRITABLE) != 0) {
	return TCL_INDEX_NONE;
    }

    chanPtr = statePtr->topChanPtr;

    if (len == TCL_INDEX_NONE) {
	len = strlen(src);
    }
    if (statePtr->encoding) {
	return WriteChars(chanPtr, src, len);
    }

    /*
     * Inefficient way to convert UTF-8 to byte-array, but the code
     * parallels the way it is done for objects.  Special case for 1-byte
     * (used by eg [puts] for the \n) could be extended to more efficient
     * translation of the src string.
     */

    if ((len == 1) && (UCHAR(*src) < 0xC0)) {
	return WriteBytes(chanPtr, src, len);
    }

    objPtr = Tcl_NewStringObj(src, len);
    Tcl_IncrRefCount(objPtr);
    src = (char *) Tcl_GetByteArrayFromObj(objPtr, &len);
    if (src == NULL) {
	Tcl_SetErrno(EILSEQ);
	result = TCL_INDEX_NONE;
    } else {
	result = WriteBytes(chanPtr, src, len);
    }
    TclDecrRefCount(objPtr);
    return result;
}

/*
 *---------------------------------------------------------------------------
 *
 * Tcl_WriteObj --
 *
 *	Takes the Tcl object and queues its contents for output. If the
 *	encoding of the channel is NULL, takes the byte-array representation
 *	of the object and queues those bytes for output. Otherwise, takes the
 *	characters in the UTF-8 (string) representation of the object and
 *	converts them for output using the channel's current encoding. May
 *	flush internal buffers to output if one becomes full or is ready for
 *	some other reason, e.g. if it contains a newline and the channel is in
 *	line buffering mode.
 *
 * Results:
 *	The number of bytes written or TCL_INDEX_NONE in case of error. If
 *	TCL_INDEX_NONE, Tcl_GetErrno() will return the error code.
 *
 * Side effects:
 *	May buffer up output and may cause output to be produced on the
 *	channel.
 *
 *----------------------------------------------------------------------
 */

size_t
Tcl_WriteObj(
    Tcl_Channel chan,		/* The channel to buffer output for. */
    Tcl_Obj *objPtr)		/* The object to write. */
{
    /*
     * Always use the topmost channel of the stack
     */

    Channel *chanPtr;
    ChannelState *statePtr;	/* State info for channel */
    const char *src;
    size_t srcLen = 0;

    statePtr = ((Channel *) chan)->state;
    chanPtr = statePtr->topChanPtr;

    if (CheckChannelErrors(statePtr, TCL_WRITABLE) != 0) {
	return TCL_INDEX_NONE;
    }
    if (statePtr->encoding == NULL) {
	size_t result;

	src = (char *) Tcl_GetByteArrayFromObj(objPtr, &srcLen);
	if (src == NULL) {
	    Tcl_SetErrno(EILSEQ);
	    result = TCL_INDEX_NONE;
	} else {
	    result = WriteBytes(chanPtr, src, srcLen);
	}
	return result;
    } else {
	src = Tcl_GetStringFromObj(objPtr, &srcLen);
	return WriteChars(chanPtr, src, srcLen);
    }
}

static void
WillWrite(
    Channel *chanPtr)
{
    int inputBuffered;

    if (((Tcl_ChannelWideSeekProc(chanPtr->typePtr) != NULL)
	    ) && ((inputBuffered = Tcl_InputBuffered((Tcl_Channel) chanPtr)) > 0)){
	int ignore;

	DiscardInputQueued(chanPtr->state, 0);
	ChanSeek(chanPtr, -inputBuffered, SEEK_CUR, &ignore);
    }
}

static int
WillRead(
    Channel *chanPtr)
{
    if (chanPtr->typePtr == NULL) {
	/*
	 * Prevent read attempts on a closed channel.
	 */

	DiscardInputQueued(chanPtr->state, 0);
	Tcl_SetErrno(EINVAL);
	return -1;
    }
    if (((Tcl_ChannelWideSeekProc(chanPtr->typePtr) != NULL)
	    ) && (Tcl_OutputBuffered((Tcl_Channel) chanPtr) > 0)) {
	/*
	 * CAVEAT - The assumption here is that FlushChannel() will push out
	 * the bytes of any writes that are in progress.  Since this is a
	 * seekable channel, we assume it is not one that can block and force
	 * bg flushing.  Channels we know that can do that - sockets, pipes -
	 * are not seekable. If the assumption is wrong, more drastic measures
	 * may be required here like temporarily setting the channel into
	 * blocking mode.
	 */

	if (FlushChannel(NULL, chanPtr, 0) != 0) {
	return -1;
	}
    }
    return 0;
}

/*
 *----------------------------------------------------------------------
 *
 * Write --
 *
 *	Convert srcLen bytes starting at src according to encoding and write
 *	produced bytes into an output buffer, may queue the buffer for output
 *	if it gets full, and also remembers whether the current buffer is
 *	ready e.g. if it contains a newline and we are in line buffering mode.
 *
 * Results:
 *	The number of bytes written or TCL_INDEX_NONE in case of error. If TCL_INDEX_NONE,
 *	Tcl_GetErrno will return the error code.
 *
 * Side effects:
 *	May buffer up output and may cause output to be produced on the
 *	channel.
 *
 *----------------------------------------------------------------------
 */

static int
Write(
    Channel *chanPtr,		/* The channel to buffer output for. */
    const char *src,		/* UTF-8 string to write. */
    int srcLen,			/* Length of UTF-8 string in bytes. */
    Tcl_Encoding encoding)
{
    ChannelState *statePtr = chanPtr->state;
				/* State info for channel */
    char *nextNewLine = NULL;
    int endEncoding, saved = 0, total = 0, flushed = 0, needNlFlush = 0;
    char safe[BUFFER_PADDING];
    int encodingError = 0;

    if (srcLen) {
        WillWrite(chanPtr);
    }

    /*
     * Transfer encoding strict option to the encoding flags
     */

    if (GotFlag(statePtr, CHANNEL_ENCODING_STRICT)) {
	statePtr->outputEncodingFlags |= TCL_ENCODING_STRICT;
    } else {
	statePtr->outputEncodingFlags &= ~TCL_ENCODING_STRICT;
    }

    /*
     * Write the terminated escape sequence even if srcLen is 0.
     */

    endEncoding = ((statePtr->outputEncodingFlags & TCL_ENCODING_END) != 0);

    if (GotFlag(statePtr, CHANNEL_LINEBUFFERED)
	    || (statePtr->outputTranslation != TCL_TRANSLATE_LF)) {
	nextNewLine = (char *)memchr(src, '\n', srcLen);
    }

    while (srcLen + saved + endEncoding > 0 && !encodingError) {
	ChannelBuffer *bufPtr;
	char *dst;
	int result, srcRead, dstLen, dstWrote, srcLimit = srcLen;

	if (nextNewLine) {
	    srcLimit = nextNewLine - src;
	}

	/* Get space to write into */
	bufPtr = statePtr->curOutPtr;
	if (bufPtr == NULL) {
	    bufPtr = AllocChannelBuffer(statePtr->bufSize);
	    statePtr->curOutPtr = bufPtr;
	}
	if (saved) {
	    /*
	     * Here's some translated bytes left over from the last buffer
	     * that we need to stick at the beginning of this buffer.
	     */

	    memcpy(InsertPoint(bufPtr), safe, saved);
	    bufPtr->nextAdded += saved;
	    saved = 0;
	}
	dst = InsertPoint(bufPtr);
	dstLen = SpaceLeft(bufPtr);

	result = Tcl_UtfToExternal(NULL, encoding, src, srcLimit,
		statePtr->outputEncodingFlags,
		&statePtr->outputEncodingState, dst,
		dstLen + BUFFER_PADDING, &srcRead, &dstWrote, NULL);

	/*
	 * See chan-io-1.[89]. Tcl Bug 506297.
	 */

	statePtr->outputEncodingFlags &= ~TCL_ENCODING_START;

	/*
	 * See io-75.2, TCL bug 6978c01b65.
	 * Check, if an encoding error occured and should be reported to the
	 * script level.
	 * This happens, if a written character may not be represented by the
	 * current output encoding and strict encoding is active.
	 */

	if (result == TCL_CONVERT_UNKNOWN || result == TCL_CONVERT_SYNTAX) {
	    encodingError = 1;
	    result = TCL_OK;
	}

	if ((result != TCL_OK) && (srcRead + dstWrote == 0)) {
	    /*
	     * We're reading from invalid/incomplete UTF-8.
	     */

	    encodingError = 1;
	    result = TCL_OK;
	}

	bufPtr->nextAdded += dstWrote;
	src += srcRead;
	srcLen -= srcRead;
	total += dstWrote;
	dst += dstWrote;
	dstLen -= dstWrote;

	if (src == nextNewLine && dstLen > 0) {
	    static char crln[3] = "\r\n";
	    char *nl = NULL;
	    int nlLen = 0;

	    switch (statePtr->outputTranslation) {
	    case TCL_TRANSLATE_LF:
		nl = crln + 1;
		nlLen = 1;
		break;
	    case TCL_TRANSLATE_CR:
		nl = crln;
		nlLen = 1;
		break;
	    case TCL_TRANSLATE_CRLF:
		nl = crln;
		nlLen = 2;
		break;
	    default:
		Tcl_Panic("unknown output translation requested");
		break;
	    }

	    result |= Tcl_UtfToExternal(NULL, encoding, nl, nlLen,
		    statePtr->outputEncodingFlags,
		    &statePtr->outputEncodingState, dst,
		    dstLen + BUFFER_PADDING, &srcRead, &dstWrote, NULL);
	    assert(srcRead == nlLen);

	    bufPtr->nextAdded += dstWrote;
	    src++;
	    srcLen--;
	    total += dstWrote;
	    dst += dstWrote;
	    dstLen -= dstWrote;
	    nextNewLine = (char *)memchr(src, '\n', srcLen);
	    needNlFlush = 1;
	}

	if (IsBufferOverflowing(bufPtr)) {
	    /*
	     * When translating from UTF-8 to external encoding, we allowed
	     * the translation to produce a character that crossed the end of
	     * the output buffer, so that we would get a completely full
	     * buffer before flushing it. The extra bytes will be moved to the
	     * beginning of the next buffer.
	     */

	    saved = 1 + ~SpaceLeft(bufPtr);
	    memcpy(safe, dst + dstLen, saved);
	    bufPtr->nextAdded = bufPtr->bufLength;
	}

	if ((srcLen + saved == 0) && (result == TCL_OK)) {
	    endEncoding = 0;
	}

	if (IsBufferFull(bufPtr)) {
	    if (FlushChannel(NULL, chanPtr, 0) != 0) {
		return -1;
	    }
	    flushed += statePtr->bufSize;

	    /*
 	     * We just flushed.  So if we have needNlFlush set to record that
 	     * we need to flush because theres a (translated) newline in the
 	     * buffer, that's likely not true any more.  But there is a tricky
 	     * exception.  If we have saved bytes that did not really get
 	     * flushed and those bytes came from a translation of a newline as
 	     * the last thing taken from the src array, then needNlFlush needs
 	     * to remain set to flag that the next buffer still needs a
 	     * newline flush.
 	     */

	    if (needNlFlush && (saved == 0 || src[-1] != '\n')) {
		needNlFlush = 0;
	    }
	}
    }
    if (((flushed < total) && GotFlag(statePtr, CHANNEL_UNBUFFERED)) ||
	    (needNlFlush && GotFlag(statePtr, CHANNEL_LINEBUFFERED))) {
	if (FlushChannel(NULL, chanPtr, 0) != 0) {
	    return -1;
	}
    }

    UpdateInterest(chanPtr);

    if (encodingError) {
	Tcl_SetErrno(EILSEQ);
	return -1;
    }
    return total;
}

/*
 *---------------------------------------------------------------------------
 *
 * Tcl_Gets --
 *
 *	Reads a complete line of input from the channel into a Tcl_DString.
 *
 * Results:
 *	Length of line read (in characters) or TCL_INDEX_NONE if error, EOF, or blocked.
 *	If TCL_INDEX_NONE, use Tcl_GetErrno() to retrieve the POSIX error code for the
 *	error or condition that occurred.
 *
 * Side effects:
 *	May flush output on the channel. May cause input to be consumed from
 *	the channel.
 *
 *---------------------------------------------------------------------------
 */

size_t
Tcl_Gets(
    Tcl_Channel chan,		/* Channel from which to read. */
    Tcl_DString *lineRead)	/* The line read will be appended to this
				 * DString as UTF-8 characters. The caller
				 * must have initialized it and is responsible
				 * for managing the storage. */
{
    Tcl_Obj *objPtr;
    size_t charsStored;

    TclNewObj(objPtr);
    charsStored = Tcl_GetsObj(chan, objPtr);
    if (charsStored + 1 > 1) {
	TclDStringAppendObj(lineRead, objPtr);
    }
    TclDecrRefCount(objPtr);
    return charsStored;
}

/*
 *---------------------------------------------------------------------------
 *
 * Tcl_GetsObj --
 *
 *	Accumulate input from the input channel until end-of-line or
 *	end-of-file has been seen. Bytes read from the input channel are
 *	converted to UTF-8 using the encoding specified by the channel.
 *
 * Results:
 *	Number of characters accumulated in the object or TCL_INDEX_NONE if error,
 *	blocked, or EOF. If TCL_INDEX_NONE, use Tcl_GetErrno() to retrieve the POSIX error
 *	code for the error or condition that occurred.
 *
 * Side effects:
 *	Consumes input from the channel.
 *
 *	On reading EOF, leave channel pointing at EOF char. On reading EOL,
 *	leave channel pointing after EOL, but don't return EOL in dst buffer.
 *
 *---------------------------------------------------------------------------
 */

size_t
Tcl_GetsObj(
    Tcl_Channel chan,		/* Channel from which to read. */
    Tcl_Obj *objPtr)		/* The line read will be appended to this
				 * object as UTF-8 characters. */
{
    GetsState gs;
    Channel *chanPtr = (Channel *) chan;
    ChannelState *statePtr = chanPtr->state;
				/* State info for channel */
    ChannelBuffer *bufPtr;
    int inEofChar, skip, copiedTotal, oldFlags, oldRemoved;
    size_t oldLength;
    Tcl_Encoding encoding;
    char *dst, *dstEnd, *eol, *eof;
    Tcl_EncodingState oldState;

    if (GotFlag(statePtr, CHANNEL_ENCODING_ERROR)) {
	UpdateInterest(chanPtr);
	Tcl_SetErrno(EILSEQ);
	return TCL_INDEX_NONE;
    }

    if (CheckChannelErrors(statePtr, TCL_READABLE) != 0) {
	return TCL_INDEX_NONE;
    }

    /*
     * If we're sitting ready to read the eofchar, there's no need to
     * do it.
     */

    if (GotFlag(statePtr, CHANNEL_STICKY_EOF)) {
	SetFlag(statePtr, CHANNEL_EOF);
	assert(statePtr->inputEncodingFlags & TCL_ENCODING_END);
	assert(!GotFlag(statePtr, CHANNEL_BLOCKED|INPUT_SAW_CR));

	/* TODO: Do we need this? */
	UpdateInterest(chanPtr);
	return TCL_INDEX_NONE;
    }

    /*
     * A binary version of Tcl_GetsObj. This could also handle encodings that
     * are ascii-7 pure (iso8859, utf-8, ...) with a final encoding conversion
     * done on objPtr.
     */

    if ((statePtr->encoding == NULL)
	    && ((statePtr->inputTranslation == TCL_TRANSLATE_LF)
		    || (statePtr->inputTranslation == TCL_TRANSLATE_CR))
	    && Tcl_GetByteArrayFromObj(objPtr, (size_t *)NULL) != NULL) {
	return TclGetsObjBinary(chan, objPtr);
    }

    /*
     * This operation should occur at the top of a channel stack.
     */

    chanPtr = statePtr->topChanPtr;
    TclChannelPreserve((Tcl_Channel)chanPtr);

    bufPtr = statePtr->inQueueHead;
    encoding = statePtr->encoding;

    /*
     * Preserved so we can restore the channel's state in case we don't find a
     * newline in the available input.
     */

    (void)Tcl_GetStringFromObj(objPtr, &oldLength);
    oldFlags = statePtr->inputEncodingFlags;
    oldState = statePtr->inputEncodingState;
    oldRemoved = BUFFER_PADDING;
    if (bufPtr != NULL) {
	oldRemoved = bufPtr->nextRemoved;
    }

    /*
     * If there is no encoding, use "iso8859-1" -- Tcl_GetsObj() doesn't
     * produce ByteArray objects.
     */

    if (encoding == NULL) {
	encoding = GetBinaryEncoding();
    }

    /*
     * Transfer encoding strict option to the encoding flags
     */

    if (GotFlag(statePtr, CHANNEL_ENCODING_STRICT)) {
	statePtr->inputEncodingFlags |= TCL_ENCODING_STRICT;
    } else {
	statePtr->inputEncodingFlags &= ~TCL_ENCODING_STRICT;
    }

    /*
     * Object used by FilterInputBytes to keep track of how much data has been
     * consumed from the channel buffers.
     */

    gs.objPtr		= objPtr;
    gs.dstPtr		= &dst;
    gs.encoding		= encoding;
    gs.bufPtr		= bufPtr;
    gs.state		= oldState;
    gs.rawRead		= 0;
    gs.bytesWrote	= 0;
    gs.charsWrote	= 0;
    gs.totalChars	= 0;

    dst = objPtr->bytes + oldLength;
    dstEnd = dst;

    skip = 0;
    eof = NULL;
    inEofChar = statePtr->inEofChar;

    ResetFlag(statePtr, CHANNEL_BLOCKED);
    while (1) {
	if (dst >= dstEnd) {
	    if (FilterInputBytes(chanPtr, &gs) != 0) {
		goto restore;
	    }
	    dstEnd = dst + gs.bytesWrote;
	}

	/*
	 * Remember if EOF char is seen, then look for EOL anyhow, because the
	 * EOL might be before the EOF char.
	 */

	if (inEofChar != '\0') {
	    for (eol = dst; eol < dstEnd; eol++) {
		if (*eol == inEofChar) {
		    dstEnd = eol;
		    eof = eol;
		    break;
		}
	    }
	}

	/*
	 * On EOL, leave current file position pointing after the EOL, but
	 * don't store the EOL in the output string.
	 */

	switch (statePtr->inputTranslation) {
	case TCL_TRANSLATE_LF:
	    for (eol = dst; eol < dstEnd; eol++) {
		if (*eol == '\n') {
		    skip = 1;
		    goto gotEOL;
		}
	    }
	    break;
	case TCL_TRANSLATE_CR:
	    for (eol = dst; eol < dstEnd; eol++) {
		if (*eol == '\r') {
		    skip = 1;
		    goto gotEOL;
		}
	    }
	    break;
	case TCL_TRANSLATE_CRLF:
	    for (eol = dst; eol < dstEnd; eol++) {
		if (*eol == '\r') {
		    eol++;

		    /*
		     * If a CR is at the end of the buffer, then check for a
		     * LF at the begining of the next buffer, unless EOF char
		     * was found already.
		     */

		    if (eol >= dstEnd) {
			size_t offset;

			if (eol != eof) {
			    offset = eol - objPtr->bytes;
			    dst = dstEnd;
			    if (FilterInputBytes(chanPtr, &gs) != 0) {
				goto restore;
			    }
			    dstEnd = dst + gs.bytesWrote;
			    eol = objPtr->bytes + offset;
			}
			if (eol >= dstEnd) {
			    skip = 0;
			    goto gotEOL;
			}
		    }
		    if (*eol == '\n') {
			eol--;
			skip = 2;
			goto gotEOL;
		    }
		}
	    }
	    break;
	case TCL_TRANSLATE_AUTO:
	    eol = dst;
	    skip = 1;
	    if (GotFlag(statePtr, INPUT_SAW_CR)) {
		if ((eol < dstEnd) && (*eol == '\n')) {
		    /*
		     * Skip the raw bytes that make up the '\n'.
		     */

		    int rawRead;
		    char tmp[TCL_UTF_MAX];

		    bufPtr = gs.bufPtr;
		    Tcl_ExternalToUtf(NULL, gs.encoding, RemovePoint(bufPtr),
			    gs.rawRead, statePtr->inputEncodingFlags
				| TCL_ENCODING_NO_TERMINATE, &gs.state, tmp,
			    sizeof(tmp), &rawRead, NULL, NULL);
		    bufPtr->nextRemoved += rawRead;
		    gs.rawRead -= rawRead;
		    gs.bytesWrote--;
		    gs.charsWrote--;
		    memmove(dst, dst + 1, dstEnd - dst);
		    dstEnd--;
		}
	    }
	    for (eol = dst; eol < dstEnd; eol++) {
		if (*eol == '\r') {
		    eol++;
		    if (eol == dstEnd) {
			/*
			 * If buffer ended on \r, peek ahead to see if a \n is
			 * available, unless EOF char was found already.
			 */

			if (eol != eof) {
			    int offset;

			    offset = eol - objPtr->bytes;
			    dst = dstEnd;
			    PeekAhead(chanPtr, &dstEnd, &gs);
			    eol = objPtr->bytes + offset;
			}

			if (eol >= dstEnd) {
			    eol--;
			    SetFlag(statePtr, INPUT_SAW_CR);
			    goto gotEOL;
			}
		    }
		    if (*eol == '\n') {
			skip++;
		    }
		    eol--;
		    ResetFlag(statePtr, INPUT_SAW_CR);
		    goto gotEOL;
		} else if (*eol == '\n') {
		    ResetFlag(statePtr, INPUT_SAW_CR);
		    goto gotEOL;
		}
	    }
	}
	if (eof != NULL) {
	    /*
	     * EOF character was seen. On EOF, leave current file position
	     * pointing at the EOF character, but don't store the EOF
	     * character in the output string.
	     */

	    dstEnd = eof;
	    SetFlag(statePtr, CHANNEL_EOF | CHANNEL_STICKY_EOF);
	    statePtr->inputEncodingFlags |= TCL_ENCODING_END;
	    ResetFlag(statePtr, CHANNEL_BLOCKED|INPUT_SAW_CR);
	}
	if (GotFlag(statePtr, CHANNEL_EOF)) {
	    skip = 0;
	    eol = dstEnd;
	    if (eol == objPtr->bytes + oldLength) {
		/*
		 * If we didn't append any bytes before encountering EOF,
		 * caller needs to see -1.
		 */

		Tcl_SetObjLength(objPtr, oldLength);
		CommonGetsCleanup(chanPtr);
		copiedTotal = -1;
		ResetFlag(statePtr, CHANNEL_BLOCKED|INPUT_SAW_CR);
		goto done;
	    }
	    goto gotEOL;
	}
	dst = dstEnd;
    }

    /*
     * Found EOL or EOF, but the output buffer may now contain too many UTF-8
     * characters. We need to know how many raw bytes correspond to the number
     * of UTF-8 characters we want, plus how many raw bytes correspond to the
     * character(s) making up EOL (if any), so we can remove the correct
     * number of bytes from the channel buffer.
     */

  gotEOL:
    /*
     * Regenerate the top channel, in case it was changed due to
     * self-modifying reflected transforms.
     */

    if (chanPtr != statePtr->topChanPtr) {
	TclChannelRelease((Tcl_Channel)chanPtr);
	chanPtr = statePtr->topChanPtr;
	TclChannelPreserve((Tcl_Channel)chanPtr);
    }

    bufPtr = gs.bufPtr;
    if (bufPtr == NULL) {
	Tcl_Panic("Tcl_GetsObj: gotEOL reached with bufPtr==NULL");
    }
    statePtr->inputEncodingState = gs.state;
    Tcl_ExternalToUtf(NULL, gs.encoding, RemovePoint(bufPtr), gs.rawRead,
	    statePtr->inputEncodingFlags | TCL_ENCODING_NO_TERMINATE,
	    &statePtr->inputEncodingState, dst,
	    eol - dst + skip + TCL_UTF_MAX - 1, &gs.rawRead, NULL,
	    &gs.charsWrote);
    bufPtr->nextRemoved += gs.rawRead;

    /*
     * Recycle all the emptied buffers.
     */

    Tcl_SetObjLength(objPtr, eol - objPtr->bytes);
    CommonGetsCleanup(chanPtr);
    ResetFlag(statePtr, CHANNEL_BLOCKED);
    copiedTotal = gs.totalChars + gs.charsWrote - skip;
    goto done;

    /*
     * Couldn't get a complete line. This only happens if we get a error
     * reading from the channel or we are non-blocking and there wasn't an EOL
     * or EOF in the data available.
     */

  restore:
    /*
     * Regenerate the top channel, in case it was changed due to
     * self-modifying reflected transforms.
     */
    if (chanPtr != statePtr->topChanPtr) {
	TclChannelRelease((Tcl_Channel)chanPtr);
	chanPtr = statePtr->topChanPtr;
	TclChannelPreserve((Tcl_Channel)chanPtr);
    }
    bufPtr = statePtr->inQueueHead;
    if (bufPtr != NULL) {
	bufPtr->nextRemoved = oldRemoved;
	bufPtr = bufPtr->nextPtr;
    }

    for ( ; bufPtr != NULL; bufPtr = bufPtr->nextPtr) {
	bufPtr->nextRemoved = BUFFER_PADDING;
    }
    CommonGetsCleanup(chanPtr);

    statePtr->inputEncodingState = oldState;
    statePtr->inputEncodingFlags = oldFlags;
    Tcl_SetObjLength(objPtr, oldLength);

    /*
     * We didn't get a complete line so we need to indicate to UpdateInterest
     * that the gets blocked. It will wait for more data instead of firing a
     * timer, avoiding a busy wait. This is where we are assuming that the
     * next operation is a gets. No more file events will be delivered on this
     * channel until new data arrives or some operation is performed on the
     * channel (e.g. gets, read, fconfigure) that changes the blocking state.
     * Note that this means a file event will not be delivered even though a
     * read would be able to consume the buffered data.
     */

    SetFlag(statePtr, CHANNEL_NEED_MORE_DATA);
    copiedTotal = -1;

    /*
     * Update the notifier state so we don't block while there is still data
     * in the buffers.
     */

  done:
    assert(!GotFlag(statePtr, CHANNEL_EOF)
	    || GotFlag(statePtr, CHANNEL_STICKY_EOF)
	    || GotFlag(statePtr, CHANNEL_ENCODING_ERROR)
	    || Tcl_InputBuffered((Tcl_Channel)chanPtr) == 0);
    assert(!(GotFlag(statePtr, CHANNEL_EOF|CHANNEL_BLOCKED)
	    == (CHANNEL_EOF|CHANNEL_BLOCKED)));

    /*
     * Regenerate the top channel, in case it was changed due to
     * self-modifying reflected transforms.
     */

    if (chanPtr != statePtr->topChanPtr) {
	TclChannelRelease((Tcl_Channel)chanPtr);
	chanPtr = statePtr->topChanPtr;
	TclChannelPreserve((Tcl_Channel)chanPtr);
    }
    UpdateInterest(chanPtr);
    TclChannelRelease((Tcl_Channel)chanPtr);
    return copiedTotal;
}

/*
 *---------------------------------------------------------------------------
 *
 * TclGetsObjBinary --
 *
 *	A variation of Tcl_GetsObj that works directly on the buffers until
 *	end-of-line or end-of-file has been seen. Bytes read from the input
 *	channel return as a ByteArray obj.
 *
 *	WARNING!  The notion of "binary" used here is different from notions
 *	of "binary" used in other places. In particular, this "binary" routine
 *	may be called when an -eofchar is set on the channel.
 *
 * Results:
 *	Number of characters accumulated in the object or TCL_INDEX_NONE if error,
 *	blocked, or EOF. If TCL_INDEX_NONE, use Tcl_GetErrno() to retrieve the POSIX error
 *	code for the error or condition that occurred.
 *
 * Side effects:
 *	Consumes input from the channel.
 *
 *	On reading EOF, leave channel pointing at EOF char. On reading EOL,
 *	leave channel pointing after EOL, but don't return EOL in dst buffer.
 *
 *---------------------------------------------------------------------------
 */

static int
TclGetsObjBinary(
    Tcl_Channel chan,		/* Channel from which to read. */
    Tcl_Obj *objPtr)		/* The line read will be appended to this
				 * object as UTF-8 characters. */
{
    Channel *chanPtr = (Channel *) chan;
    ChannelState *statePtr = chanPtr->state;
				/* State info for channel */
    ChannelBuffer *bufPtr;
    int inEofChar, skip, copiedTotal, oldFlags, oldRemoved;
    size_t rawLen, byteLen = 0, oldLength;
    int eolChar;
    unsigned char *dst, *dstEnd, *eol, *eof, *byteArray;

    /*
     * This operation should occur at the top of a channel stack.
     */

    chanPtr = statePtr->topChanPtr;
    TclChannelPreserve((Tcl_Channel)chanPtr);

    bufPtr = statePtr->inQueueHead;

    /*
     * Preserved so we can restore the channel's state in case we don't find a
     * newline in the available input.
     */

    byteArray = Tcl_GetByteArrayFromObj(objPtr, &byteLen);
    if (byteArray == NULL) {
	Tcl_SetErrno(EILSEQ);
	return -1;
    }
    oldFlags = statePtr->inputEncodingFlags;
    oldRemoved = BUFFER_PADDING;
    oldLength = byteLen;
    if (bufPtr != NULL) {
	oldRemoved = bufPtr->nextRemoved;
    }

    rawLen = 0;
    skip = 0;
    eof = NULL;
    inEofChar = statePtr->inEofChar;

    /*
     * Only handle TCL_TRANSLATE_LF and TCL_TRANSLATE_CR.
     */

    eolChar = (statePtr->inputTranslation == TCL_TRANSLATE_LF) ? '\n' : '\r';

    ResetFlag(statePtr, CHANNEL_BLOCKED);
    while (1) {
	/*
	 * Subtract the number of bytes that were removed from channel buffer
	 * during last call.
	 */

	if (bufPtr != NULL) {
	    bufPtr->nextRemoved += rawLen;
	    if (!IsBufferReady(bufPtr)) {
		bufPtr = bufPtr->nextPtr;
	    }
	}

	if ((bufPtr == NULL) || (bufPtr->nextAdded == BUFFER_PADDING)) {
	    /*
	     * All channel buffers were exhausted and the caller still hasn't
	     * seen EOL. Need to read more bytes from the channel device. Side
	     * effect is to allocate another channel buffer.
	     */

	    if (GetInput(chanPtr) != 0) {
		goto restore;
	    }
	    bufPtr = statePtr->inQueueTail;
	    if (bufPtr == NULL) {
		goto restore;
	    }
	} else {
	    /*
	     * Incoming CHANNEL_STICKY_EOF is filtered out on entry.  A new
	     * CHANNEL_STICKY_EOF set in this routine leads to return before
	     * coming back here.  When we are not dealing with
	     * CHANNEL_STICKY_EOF, a CHANNEL_EOF implies an empty buffer.
	     * Here the buffer is non-empty so we know we're a non-EOF.
             */

	    assert(!GotFlag(statePtr, CHANNEL_STICKY_EOF));
	    assert(!GotFlag(statePtr, CHANNEL_EOF));
	}

	dst = (unsigned char *) RemovePoint(bufPtr);
	dstEnd = dst + BytesLeft(bufPtr);

	/*
	 * Remember if EOF char is seen, then look for EOL anyhow, because the
	 * EOL might be before the EOF char.
	 * XXX - in the binary case, consider coincident search for eol/eof.
	 */

	if (inEofChar != '\0') {
	    for (eol = dst; eol < dstEnd; eol++) {
		if (*eol == inEofChar) {
		    dstEnd = eol;
		    eof = eol;
		    break;
		}
	    }
	}

	/*
	 * On EOL, leave current file position pointing after the EOL, but
	 * don't store the EOL in the output string.
	 */

	for (eol = dst; eol < dstEnd; eol++) {
	    if (*eol == eolChar) {
		skip = 1;
		goto gotEOL;
	    }
	}
	if (eof != NULL) {
	    /*
	     * EOF character was seen. On EOF, leave current file position
	     * pointing at the EOF character, but don't store the EOF
	     * character in the output string.
	     */

	    SetFlag(statePtr, CHANNEL_EOF | CHANNEL_STICKY_EOF);
	    statePtr->inputEncodingFlags |= TCL_ENCODING_END;
	    ResetFlag(statePtr, CHANNEL_BLOCKED|INPUT_SAW_CR);
	}
	if (GotFlag(statePtr, CHANNEL_EOF)) {
	    skip = 0;
	    eol = dstEnd;
	    if ((dst == dstEnd) && (byteLen == oldLength)) {
		/*
		 * If we didn't append any bytes before encountering EOF,
		 * caller needs to see TCL_INDEX_NONE.
		 */

		byteArray = Tcl_SetByteArrayLength(objPtr, oldLength);
		CommonGetsCleanup(chanPtr);
		copiedTotal = -1;
		ResetFlag(statePtr, CHANNEL_BLOCKED);
		goto done;
	    }
	    goto gotEOL;
	}
	if (GotFlag(statePtr, CHANNEL_BLOCKED|CHANNEL_NONBLOCKING)
		== (CHANNEL_BLOCKED|CHANNEL_NONBLOCKING)) {
	    goto restore;
	}

	/*
	 * Copy bytes from the channel buffer to the ByteArray. This may
	 * realloc space, so keep track of result.
	 */

	rawLen = dstEnd - dst;
	byteArray = Tcl_SetByteArrayLength(objPtr, byteLen + rawLen);
	memcpy(byteArray + byteLen, dst, rawLen);
	byteLen += rawLen;
    }

    /*
     * Found EOL or EOF, but the output buffer may now contain too many bytes.
     * We need to know how many bytes correspond to the number we want, so we
     * can remove the correct number of bytes from the channel buffer.
     */

  gotEOL:
    if (bufPtr == NULL) {
	Tcl_Panic("TclGetsObjBinary: gotEOL reached with bufPtr==NULL");
    }

    rawLen = eol - dst;
    byteArray = Tcl_SetByteArrayLength(objPtr, byteLen + rawLen);
    memcpy(byteArray + byteLen, dst, rawLen);
    byteLen += rawLen;
    bufPtr->nextRemoved += rawLen + skip;

    /*
     * Convert the buffer if there was an encoding.
     * XXX - unimplemented.
     */

    if (statePtr->encoding != NULL) {
    }

    /*
     * Recycle all the emptied buffers.
     */

    CommonGetsCleanup(chanPtr);
    ResetFlag(statePtr, CHANNEL_BLOCKED);
    copiedTotal = byteLen;
    goto done;

    /*
     * Couldn't get a complete line. This only happens if we get a error
     * reading from the channel or we are non-blocking and there wasn't an EOL
     * or EOF in the data available.
     */

  restore:
    bufPtr = statePtr->inQueueHead;
    if (bufPtr) {
	bufPtr->nextRemoved = oldRemoved;
	bufPtr = bufPtr->nextPtr;
    }

    for ( ; bufPtr != NULL; bufPtr = bufPtr->nextPtr) {
	bufPtr->nextRemoved = BUFFER_PADDING;
    }
    CommonGetsCleanup(chanPtr);

    statePtr->inputEncodingFlags = oldFlags;
    byteArray = Tcl_SetByteArrayLength(objPtr, oldLength);

    /*
     * We didn't get a complete line so we need to indicate to UpdateInterest
     * that the gets blocked. It will wait for more data instead of firing a
     * timer, avoiding a busy wait. This is where we are assuming that the
     * next operation is a gets. No more file events will be delivered on this
     * channel until new data arrives or some operation is performed on the
     * channel (e.g. gets, read, fconfigure) that changes the blocking state.
     * Note that this means a file event will not be delivered even though a
     * read would be able to consume the buffered data.
     */

    SetFlag(statePtr, CHANNEL_NEED_MORE_DATA);
    copiedTotal = -1;

    /*
     * Update the notifier state so we don't block while there is still data
     * in the buffers.
     */

  done:
    assert(!GotFlag(statePtr, CHANNEL_EOF)
	    || GotFlag(statePtr, CHANNEL_STICKY_EOF)
	    || Tcl_InputBuffered((Tcl_Channel)chanPtr) == 0);
    assert(!(GotFlag(statePtr, CHANNEL_EOF|CHANNEL_BLOCKED)
	    == (CHANNEL_EOF|CHANNEL_BLOCKED)));
    UpdateInterest(chanPtr);
    TclChannelRelease((Tcl_Channel)chanPtr);
    return copiedTotal;
}

/*
 *---------------------------------------------------------------------------
 *
 * FreeBinaryEncoding --
 *
 *	Frees any "iso8859-1" Tcl_Encoding created by [gets] on a binary
 *	channel in a thread as part of that thread's finalization.
 *
 * Results:
 *	None.
 *
 *---------------------------------------------------------------------------
 */

static void
FreeBinaryEncoding(
    TCL_UNUSED(void *))
{
    ThreadSpecificData *tsdPtr = TCL_TSD_INIT(&dataKey);

    if (tsdPtr->binaryEncoding != NULL) {
	Tcl_FreeEncoding(tsdPtr->binaryEncoding);
	tsdPtr->binaryEncoding = NULL;
    }
}

static Tcl_Encoding
GetBinaryEncoding()
{
    ThreadSpecificData *tsdPtr = TCL_TSD_INIT(&dataKey);

    if (tsdPtr->binaryEncoding == NULL) {
	tsdPtr->binaryEncoding = Tcl_GetEncoding(NULL, "iso8859-1");
	Tcl_CreateThreadExitHandler(FreeBinaryEncoding, NULL);
    }
    if (tsdPtr->binaryEncoding == NULL) {
	Tcl_Panic("binary encoding is not available");
    }
    return tsdPtr->binaryEncoding;
}

/*
 *---------------------------------------------------------------------------
 *
 * FilterInputBytes --
 *
 *	Helper function for Tcl_GetsObj. Produces UTF-8 characters from raw
 *	bytes read from the channel.
 *
 *	Consumes available bytes from channel buffers. When channel buffers
 *	are exhausted, reads more bytes from channel device into a new channel
 *	buffer. It is the caller's responsibility to free the channel buffers
 *	that have been exhausted.
 *
 * Results:
 *	The return value is -1 if there was an error reading from the channel,
 *	0 otherwise.
 *
 * Side effects:
 *	Status object keeps track of how much data from channel buffers has
 *	been consumed and where UTF-8 bytes should be stored.
 *
 *---------------------------------------------------------------------------
 */

static int
FilterInputBytes(
    Channel *chanPtr,		/* Channel to read. */
    GetsState *gsPtr)		/* Current state of gets operation. */
{
    ChannelState *statePtr = chanPtr->state;
				/* State info for channel */
    ChannelBuffer *bufPtr;
    char *raw, *dst;
    int offset, toRead, dstNeeded, spaceLeft, result, rawLen;
    Tcl_Obj *objPtr;
#define ENCODING_LINESIZE 20	/* Lower bound on how many bytes to convert at
				 * a time. Since we don't know a priori how
				 * many bytes of storage this many source
				 * bytes will use, we actually need at least
				 * ENCODING_LINESIZE * TCL_MAX_UTF bytes of
				 * room. */

    objPtr = gsPtr->objPtr;

    /*
     * Subtract the number of bytes that were removed from channel buffer
     * during last call.
     */

    bufPtr = gsPtr->bufPtr;
    if (bufPtr != NULL) {
	bufPtr->nextRemoved += gsPtr->rawRead;
	if (!IsBufferReady(bufPtr)) {
	    bufPtr = bufPtr->nextPtr;
	}
    }
    gsPtr->totalChars += gsPtr->charsWrote;

    if ((bufPtr == NULL) || (bufPtr->nextAdded == BUFFER_PADDING)) {
	/*
	 * All channel buffers were exhausted and the caller still hasn't seen
	 * EOL. Need to read more bytes from the channel device. Side effect
	 * is to allocate another channel buffer.
	 */

    read:
	if (GotFlag(statePtr, CHANNEL_NONBLOCKING|CHANNEL_BLOCKED)
		== (CHANNEL_NONBLOCKING|CHANNEL_BLOCKED)) {
	    gsPtr->charsWrote = 0;
	    gsPtr->rawRead = 0;
	    return -1;
	}
	if (GetInput(chanPtr) != 0) {
	    gsPtr->charsWrote = 0;
	    gsPtr->rawRead = 0;
	    return -1;
	}
	bufPtr = statePtr->inQueueTail;
	gsPtr->bufPtr = bufPtr;
	if (bufPtr == NULL) {
	    gsPtr->charsWrote = 0;
	    gsPtr->rawRead = 0;
	    return -1;
	}
    } else {
	/*
	 * Incoming CHANNEL_STICKY_EOF is filtered out on entry.  A new
	 * CHANNEL_STICKY_EOF set in this routine leads to return before
	 * coming back here.  When we are not dealing with CHANNEL_STICKY_EOF,
	 * a CHANNEL_EOF implies an empty buffer.  Here the buffer is
	 * non-empty so we know we're a non-EOF.
         */

	assert(!GotFlag(statePtr, CHANNEL_STICKY_EOF));
	assert(!GotFlag(statePtr, CHANNEL_EOF));
    }

    /*
     * Convert some of the bytes from the channel buffer to UTF-8. Space in
     * objPtr's string rep is used to hold the UTF-8 characters. Grow the
     * string rep if we need more space.
     */

    raw = RemovePoint(bufPtr);
    rawLen = BytesLeft(bufPtr);

    dst = *gsPtr->dstPtr;
    offset = dst - objPtr->bytes;
    toRead = ENCODING_LINESIZE;
    if (toRead > rawLen) {
	toRead = rawLen;
    }
    dstNeeded = toRead * TCL_UTF_MAX;
    spaceLeft = objPtr->length - offset;
    if (dstNeeded > spaceLeft) {
	int length = offset + ((offset < dstNeeded) ? dstNeeded : offset);

	if (Tcl_AttemptSetObjLength(objPtr, length) == 0) {
	    length = offset + dstNeeded;
	    if (Tcl_AttemptSetObjLength(objPtr, length) == 0) {
		dstNeeded = TCL_UTF_MAX - 1 + toRead;
		length = offset + dstNeeded;
		Tcl_SetObjLength(objPtr, length);
	    }
	}
	spaceLeft = length - offset;
	dst = objPtr->bytes + offset;
	*gsPtr->dstPtr = dst;
    }
    gsPtr->state = statePtr->inputEncodingState;

    /*
     * Transfer encoding strict option to the encoding flags
     */

    if (GotFlag(statePtr, CHANNEL_ENCODING_STRICT)) {
	statePtr->inputEncodingFlags |= TCL_ENCODING_STRICT;
    } else {
	statePtr->inputEncodingFlags &= ~TCL_ENCODING_STRICT;
    }

    result = Tcl_ExternalToUtf(NULL, gsPtr->encoding, raw, rawLen,
	    statePtr->inputEncodingFlags | TCL_ENCODING_NO_TERMINATE,
	    &statePtr->inputEncodingState, dst, spaceLeft, &gsPtr->rawRead,
	    &gsPtr->bytesWrote, &gsPtr->charsWrote);

	if (result == TCL_CONVERT_UNKNOWN || result == TCL_CONVERT_SYNTAX) {
	    SetFlag(statePtr, CHANNEL_ENCODING_ERROR);
	    result = TCL_OK;
	}

    /*
     * Make sure that if we go through 'gets', that we reset the
     * TCL_ENCODING_START flag still. [Bug #523988]
     */

    statePtr->inputEncodingFlags &= ~TCL_ENCODING_START;

    if (result == TCL_CONVERT_MULTIBYTE) {
	/*
	 * The last few bytes in this channel buffer were the start of a
	 * multibyte sequence. If this buffer was full, then move them to the
	 * next buffer so the bytes will be contiguous.
	 */

	ChannelBuffer *nextPtr;
	int extra;

	nextPtr = bufPtr->nextPtr;
	if (!IsBufferFull(bufPtr)) {
	    if (gsPtr->rawRead > 0) {
		/*
		 * Some raw bytes were converted to UTF-8. Fall through,
		 * returning those UTF-8 characters because a EOL might be
		 * present in them.
		 */
	    } else if (GotFlag(statePtr, CHANNEL_EOF)) {
		/*
		 * There was a partial character followed by EOF on the
		 * device. Fall through, returning that nothing was found.
		 */

		bufPtr->nextRemoved = bufPtr->nextAdded;
	    } else {
		/*
		 * There are no more cached raw bytes left. See if we can get
		 * some more, but avoid blocking on a non-blocking channel.
		 */

		goto read;
	    }
	} else {
	    if (nextPtr == NULL) {
		nextPtr = AllocChannelBuffer(statePtr->bufSize);
		bufPtr->nextPtr = nextPtr;
		statePtr->inQueueTail = nextPtr;
	    }
	    extra = rawLen - gsPtr->rawRead;
	    memcpy(nextPtr->buf + (BUFFER_PADDING - extra),
		    raw + gsPtr->rawRead, extra);
	    nextPtr->nextRemoved -= extra;
	    bufPtr->nextAdded -= extra;
	}
    }

    gsPtr->bufPtr = bufPtr;
    return 0;
}

/*
 *---------------------------------------------------------------------------
 *
 * PeekAhead --
 *
 *	Helper function used by Tcl_GetsObj(). Called when we've seen a \r at
 *	the end of the UTF-8 string and want to look ahead one character to
 *	see if it is a \n.
 *
 * Results:
 *	*gsPtr->dstPtr is filled with a pointer to the start of the range of
 *	UTF-8 characters that were found by peeking and *dstEndPtr is filled
 *	with a pointer to the bytes just after the end of the range.
 *
 * Side effects:
 *	If no more raw bytes were available in one of the channel buffers,
 *	tries to perform a non-blocking read to get more bytes from the
 *	channel device.
 *
 *---------------------------------------------------------------------------
 */

static void
PeekAhead(
    Channel *chanPtr,		/* The channel to read. */
    char **dstEndPtr,		/* Filled with pointer to end of new range of
				 * UTF-8 characters. */
    GetsState *gsPtr)		/* Current state of gets operation. */
{
    ChannelState *statePtr = chanPtr->state;
				/* State info for channel */
    ChannelBuffer *bufPtr;
    Tcl_DriverBlockModeProc *blockModeProc;
    int bytesLeft;

    bufPtr = gsPtr->bufPtr;

    /*
     * If there's any more raw input that's still buffered, we'll peek into
     * that. Otherwise, only get more data from the channel driver if it looks
     * like there might actually be more data. The assumption is that if the
     * channel buffer is filled right up to the end, then there might be more
     * data to read.
     */

    blockModeProc = NULL;
    if (bufPtr->nextPtr == NULL) {
	bytesLeft = BytesLeft(bufPtr) - gsPtr->rawRead;
	if (bytesLeft == 0) {
	    if (!IsBufferFull(bufPtr)) {
		/*
		 * Don't peek ahead if last read was short read.
		 */

		goto cleanup;
	    }
	    if (!GotFlag(statePtr, CHANNEL_NONBLOCKING)) {
		blockModeProc = Tcl_ChannelBlockModeProc(chanPtr->typePtr);
		if (blockModeProc == NULL) {
		    /*
		     * Don't peek ahead if cannot set non-blocking mode.
		     */

		    goto cleanup;
		}
		StackSetBlockMode(chanPtr, TCL_MODE_NONBLOCKING);
	    }
	}
    }
    if (FilterInputBytes(chanPtr, gsPtr) == 0) {
	*dstEndPtr = *gsPtr->dstPtr + gsPtr->bytesWrote;
    }
    if (blockModeProc != NULL) {
	StackSetBlockMode(chanPtr, TCL_MODE_BLOCKING);
    }
    return;

  cleanup:
    bufPtr->nextRemoved += gsPtr->rawRead;
    gsPtr->rawRead = 0;
    gsPtr->totalChars += gsPtr->charsWrote;
    gsPtr->bytesWrote = 0;
    gsPtr->charsWrote = 0;
}

/*
 *---------------------------------------------------------------------------
 *
 * CommonGetsCleanup --
 *
 *	Helper function for Tcl_GetsObj() to restore the channel after a
 *	"gets" operation.
 *
 * Results:
 *	None.
 *
 * Side effects:
 *	Encoding may be freed.
 *
 *---------------------------------------------------------------------------
 */

static void
CommonGetsCleanup(
    Channel *chanPtr)
{
    ChannelState *statePtr = chanPtr->state;
				/* State info for channel */
    ChannelBuffer *bufPtr, *nextPtr;

    bufPtr = statePtr->inQueueHead;
    for ( ; bufPtr != NULL; bufPtr = nextPtr) {
	nextPtr = bufPtr->nextPtr;
	if (IsBufferReady(bufPtr)) {
	    break;
	}
	RecycleBuffer(statePtr, bufPtr, 0);
    }
    statePtr->inQueueHead = bufPtr;
    if (bufPtr == NULL) {
	statePtr->inQueueTail = NULL;
    } else {
	/*
	 * If any multi-byte characters were split across channel buffer
	 * boundaries, the split-up bytes were moved to the next channel
	 * buffer by FilterInputBytes(). Move the bytes back to their original
	 * buffer because the caller could change the channel's encoding which
	 * could change the interpretation of whether those bytes really made
	 * up multi-byte characters after all.
	 */

	nextPtr = bufPtr->nextPtr;
	for ( ; nextPtr != NULL; nextPtr = bufPtr->nextPtr) {
	    int extra;

	    extra = SpaceLeft(bufPtr);
	    if (extra > 0) {
		memcpy(InsertPoint(bufPtr),
			nextPtr->buf + (BUFFER_PADDING - extra),
			(size_t) extra);
		bufPtr->nextAdded += extra;
		nextPtr->nextRemoved = BUFFER_PADDING;
	    }
	    bufPtr = nextPtr;
	}
    }
}

/*
 *----------------------------------------------------------------------
 *
 * Tcl_Read --
 *
 *	Reads a given number of bytes from a channel. EOL and EOF translation
 *	is done on the bytes being read, so the number of bytes consumed from
 *	the channel may not be equal to the number of bytes stored in the
 *	destination buffer.
 *
 *	No encoding conversions are applied to the bytes being read.
 *
 * Results:
 *	The number of bytes read, or TCL_INDEX_NONE on error. Use Tcl_GetErrno() to
 *	retrieve the error code for the error that occurred.
 *
 * Side effects:
 *	May cause input to be buffered.
 *
 *----------------------------------------------------------------------
 */

size_t
Tcl_Read(
    Tcl_Channel chan,		/* The channel from which to read. */
    char *dst,			/* Where to store input read. */
    size_t bytesToRead)		/* Maximum number of bytes to read. */
{
    Channel *chanPtr = (Channel *) chan;
    ChannelState *statePtr = chanPtr->state;
				/* State info for channel */

    /*
     * This operation should occur at the top of a channel stack.
     */

    chanPtr = statePtr->topChanPtr;

    if (CheckChannelErrors(statePtr, TCL_READABLE) != 0) {
	return TCL_INDEX_NONE;
    }

    return DoRead(chanPtr, dst, bytesToRead, 0);
}

/*
 *----------------------------------------------------------------------
 *
 * Tcl_ReadRaw --
 *
 *	Reads a given number of bytes from a channel. EOL and EOF translation
 *	is done on the bytes being read, so the number of bytes consumed from
 *	the channel may not be equal to the number of bytes stored in the
 *	destination buffer.
 *
 *	No encoding conversions are applied to the bytes being read.
 *
 * Results:
 *	The number of bytes read, or TCL_INDEX_NONE on error. Use Tcl_GetErrno() to
 *	retrieve the error code for the error that occurred.
 *
 * Side effects:
 *	May cause input to be buffered.
 *
 *----------------------------------------------------------------------
 */

size_t
Tcl_ReadRaw(
    Tcl_Channel chan,		/* The channel from which to read. */
    char *readBuf,		/* Where to store input read. */
    size_t bytesToRead)		/* Maximum number of bytes to read. */
{
    Channel *chanPtr = (Channel *) chan;
    ChannelState *statePtr = chanPtr->state;
				/* State info for channel */
    int copied = 0;

    assert(bytesToRead > 0);
    if (CheckChannelErrors(statePtr, TCL_READABLE | CHANNEL_RAW_MODE) != 0) {
	return TCL_INDEX_NONE;
    }

    /*
     * First read bytes from the push-back buffers.
     */

    while (chanPtr->inQueueHead && bytesToRead > 0) {
	ChannelBuffer *bufPtr = chanPtr->inQueueHead;
	int bytesInBuffer = BytesLeft(bufPtr);
	int toCopy = (bytesInBuffer < (int)bytesToRead) ? bytesInBuffer
		: (int)bytesToRead;

	/*
	 * Copy the current chunk into the read buffer.
	 */

	memcpy(readBuf, RemovePoint(bufPtr), toCopy);
	bufPtr->nextRemoved += toCopy;
	copied += toCopy;
	readBuf += toCopy;
	bytesToRead -= toCopy;

	/*
         * If the current buffer is empty recycle it.
         */

	if (IsBufferEmpty(bufPtr)) {
	    chanPtr->inQueueHead = bufPtr->nextPtr;
	    if (chanPtr->inQueueHead == NULL) {
		chanPtr->inQueueTail = NULL;
	    }
	    RecycleBuffer(chanPtr->state, bufPtr, 0);
	}
    }

    /*
     * Go to the driver only if we got nothing from pushback.  Have to do it
     * this way to avoid EOF mis-timings when we consider the ability that EOF
     * may not be a permanent condition in the driver, and in that case we
     * have to synchronize.
     */

    if (copied) {
	return copied;
    }

    /*
     * This test not needed.
     */

    if (bytesToRead > 0) {
	int nread = ChanRead(chanPtr, readBuf, bytesToRead);

	if (nread == -1) {
	    /*
	     * An error signaled.  If CHANNEL_BLOCKED, then the error is not
	     * real, but an indication of blocked state.  In that case, retain
	     * the flag and let caller receive the short read of copied bytes
	     * from the pushback.  HOWEVER, if copied==0 bytes from pushback
	     * then repeat signalling the blocked state as an error to caller
	     * so there is no false report of an EOF.  When !CHANNEL_BLOCKED,
	     * the error is real and passes on to caller.
	     */

	    if (!GotFlag(statePtr, CHANNEL_BLOCKED) || copied == 0) {
		copied = -1;
	    }
	} else if (nread > 0) {
	    /*
             * Successful read (short is OK) - add to bytes copied.
             */

	    copied += nread;
	} else {
	    /*
	     * nread == 0.  Driver is at EOF. Let that state filter up.
	     */
	}
    }
    return copied;
}

/*
 *---------------------------------------------------------------------------
 *
 * Tcl_ReadChars --
 *
 *	Reads from the channel until the requested number of characters have
 *	been seen, EOF is seen, or the channel would block. EOL and EOF
 *	translation is done. If reading binary data, the raw bytes are wrapped
 *	in a Tcl byte array object. Otherwise, the raw bytes are converted to
 *	UTF-8 using the channel's current encoding and stored in a Tcl string
 *	object.
 *
 * Results:
 *	The number of characters read, or TCL_INDEX_NONE on error. Use Tcl_GetErrno() to
 *	retrieve the error code for the error that occurred.
 *
 * Side effects:
 *	May cause input to be buffered.
 *
 *---------------------------------------------------------------------------
 */

size_t
Tcl_ReadChars(
    Tcl_Channel chan,		/* The channel to read. */
    Tcl_Obj *objPtr,		/* Input data is stored in this object. */
    size_t toRead,		/* Maximum number of characters to store, or
				 * TCL_INDEX_NONE to read all available data (up to EOF or
				 * when channel blocks). */
    int appendFlag)		/* If non-zero, data read from the channel
				 * will be appended to the object. Otherwise,
				 * the data will replace the existing contents
				 * of the object. */
{
    Channel *chanPtr = (Channel *) chan;
    ChannelState *statePtr = chanPtr->state;
				/* State info for channel */

    /*
     * This operation should occur at the top of a channel stack.
     */

    chanPtr = statePtr->topChanPtr;

    if (CheckChannelErrors(statePtr, TCL_READABLE) != 0) {
	/*
	 * Update the notifier state so we don't block while there is still
	 * data in the buffers.
	 */

	UpdateInterest(chanPtr);
	return TCL_INDEX_NONE;
    }

    return DoReadChars(chanPtr, objPtr, toRead, appendFlag);
}
/*
 *---------------------------------------------------------------------------
 *
 * DoReadChars --
 *
 *	Reads from the channel until the requested number of characters have
 *	been seen, EOF is seen, or the channel would block. EOL and EOF
 *	translation is done. If reading binary data, the raw bytes are wrapped
 *	in a Tcl byte array object. Otherwise, the raw bytes are converted to
 *	UTF-8 using the channel's current encoding and stored in a Tcl string
 *	object.
 *
 * Results:
 *	The number of characters read, or TCL_INDEX_NONE on error. Use Tcl_GetErrno() to
 *	retrieve the error code for the error that occurred.
 *
 * Side effects:
 *	May cause input to be buffered.
 *
 *---------------------------------------------------------------------------
 */

static int
DoReadChars(
    Channel *chanPtr,		/* The channel to read. */
    Tcl_Obj *objPtr,		/* Input data is stored in this object. */
    size_t toRead,			/* Maximum number of characters to store, or
				 * TCL_INDEX_NONE to read all available data (up to EOF or
				 * when channel blocks). */
    int appendFlag)		/* If non-zero, data read from the channel
				 * will be appended to the object. Otherwise,
				 * the data will replace the existing contents
				 * of the object. */
{
    ChannelState *statePtr = chanPtr->state;
				/* State info for channel */
    ChannelBuffer *bufPtr;
    int copied, copiedNow, result;
    Tcl_Encoding encoding = statePtr->encoding;
    int binaryMode;
#define UTF_EXPANSION_FACTOR	1024
    int factor = UTF_EXPANSION_FACTOR;

    binaryMode = (encoding == NULL)
	    && (statePtr->inputTranslation == TCL_TRANSLATE_LF)
	    && (statePtr->inEofChar == '\0');

    if (appendFlag) {
	if (binaryMode && (NULL == Tcl_GetByteArrayFromObj(objPtr, (size_t *)NULL))) {
	    binaryMode = 0;
	}
    } else {
	if (binaryMode) {
	    Tcl_SetByteArrayLength(objPtr, 0);
	} else {
	    Tcl_SetObjLength(objPtr, 0);

	    /*
	     * We're going to access objPtr->bytes directly, so we must ensure
	     * that this is actually a string object (otherwise it might have
	     * been pure Unicode).
	     *
	     * Probably not needed anymore.
	     */

	    TclGetString(objPtr);
	}
    }

    if (GotFlag(statePtr, CHANNEL_ENCODING_ERROR)) {
	/* TODO: UpdateInterest not needed here? */
	UpdateInterest(chanPtr);

	Tcl_SetErrno(EILSEQ);
	return -1;
    }
    /*
     * Early out when next read will see eofchar.
     *
     * NOTE: See DoRead for argument that it's a bug (one we're keeping) to
     * have this escape before the one for zero-char read request.
     */

    if (GotFlag(statePtr, CHANNEL_STICKY_EOF)) {
	SetFlag(statePtr, CHANNEL_EOF);
	assert(statePtr->inputEncodingFlags & TCL_ENCODING_END);
	assert(!GotFlag(statePtr, CHANNEL_BLOCKED|INPUT_SAW_CR));

	/* TODO: UpdateInterest not needed here? */
	UpdateInterest(chanPtr);
	return 0;
    }

    /*
     * Special handling for zero-char read request.
     */
    if (toRead == 0) {
	if (GotFlag(statePtr, CHANNEL_EOF)) {
	    statePtr->inputEncodingFlags |= TCL_ENCODING_START;
	}
	ResetFlag(statePtr, CHANNEL_BLOCKED|CHANNEL_EOF);
	statePtr->inputEncodingFlags &= ~TCL_ENCODING_END;
	/* TODO: UpdateInterest not needed here? */
	UpdateInterest(chanPtr);
	return 0;
    }

    /*
     * This operation should occur at the top of a channel stack.
     */

    chanPtr = statePtr->topChanPtr;
    TclChannelPreserve((Tcl_Channel)chanPtr);

    /*
     * Must clear the BLOCKED|EOF flags here since we check before reading.
     */

    if (GotFlag(statePtr, CHANNEL_EOF)) {
	statePtr->inputEncodingFlags |= TCL_ENCODING_START;
    }
    ResetFlag(statePtr, CHANNEL_BLOCKED|CHANNEL_EOF);
    statePtr->inputEncodingFlags &= ~TCL_ENCODING_END;
    for (copied = 0; toRead > 0; ) {
	copiedNow = -1;
	if (statePtr->inQueueHead != NULL) {
	    if (binaryMode) {
		copiedNow = ReadBytes(statePtr, objPtr, toRead);
	    } else {
		copiedNow = ReadChars(statePtr, objPtr, toRead, &factor);
	    }
<<<<<<< HEAD
	    /* CHANNEL_STICKY_EOF means that eof char was encountered.
	     * An error that occurrs after the eof char is meaningless.
	     */
	    if (GotFlag(statePtr, CHANNEL_ENCODING_ERROR)
		    && !GotFlag(statePtr, CHANNEL_STICKY_EOF)
		    && !GotFlag(statePtr, CHANNEL_NONBLOCKING)) {
		/* Channel is synchronous.  Return an error so that [read] and
		 * friends can return an error
		*/
		TclChannelRelease((Tcl_Channel)chanPtr);
		UpdateInterest(chanPtr);
		Tcl_SetErrno(EILSEQ);
		return -1;
	    }
=======
>>>>>>> 3919b0a0

	    /*
	     * Recycle current buffer if empty.
	     */

	    bufPtr = statePtr->inQueueHead;
	    if (IsBufferEmpty(bufPtr)) {
		ChannelBuffer *nextPtr = bufPtr->nextPtr;

		RecycleBuffer(statePtr, bufPtr, 0);
		statePtr->inQueueHead = nextPtr;
		if (nextPtr == NULL) {
		    statePtr->inQueueTail = NULL;
		}
	    }

	    /*
	     * If CHANNEL_ENCODING_ERROR and CHANNEL_STICKY_EOF are both set,
	     * then CHANNEL_ENCODING_ERROR was caused by data that occurred
	     * after the EOF character was encountered, so it doesn't count as
	     * a real error.
	     */

	    if (GotFlag(statePtr, CHANNEL_ENCODING_ERROR)
		    && !GotFlag(statePtr, CHANNEL_STICKY_EOF)
		    && !GotFlag(statePtr, CHANNEL_NONBLOCKING)) {
		/* Channel is synchronous.  Return an error so that callers
		 * like [read] can return an error.
		*/
		Tcl_SetErrno(EILSEQ);
		copied = -1;
		goto finish;
	    }
	}

	if (copiedNow < 0) {
	    if (GotFlag(statePtr, CHANNEL_EOF)) {
		break;
	    }
	    if (GotFlag(statePtr, CHANNEL_NONBLOCKING|CHANNEL_BLOCKED)
		    == (CHANNEL_NONBLOCKING|CHANNEL_BLOCKED)) {
		break;
	    }
	    result = GetInput(chanPtr);
	    if (chanPtr != statePtr->topChanPtr) {
		TclChannelRelease((Tcl_Channel)chanPtr);
		chanPtr = statePtr->topChanPtr;
		TclChannelPreserve((Tcl_Channel)chanPtr);
	    }
	    if (result != 0) {
		if (!GotFlag(statePtr, CHANNEL_BLOCKED)) {
		    copied = -1;
		}
		break;
	    }
	} else {
	    copied += copiedNow;
	    toRead -= copiedNow;
	}
    }

finish:
    /*
     * Failure to fill a channel buffer may have left channel reporting a
     * "blocked" state, but so long as we fulfilled the request here, the
     * caller does not consider us blocked.
     */

    if (toRead == 0) {
	ResetFlag(statePtr, CHANNEL_BLOCKED);
    }

    /*
     * Regenerate the top channel, in case it was changed due to
     * self-modifying reflected transforms.
     */

    if (chanPtr != statePtr->topChanPtr) {
	TclChannelRelease((Tcl_Channel)chanPtr);
	chanPtr = statePtr->topChanPtr;
	TclChannelPreserve((Tcl_Channel)chanPtr);
    }

    /*
     * Update the notifier state so we don't block while there is still data
     * in the buffers.
     */

    assert(!GotFlag(statePtr, CHANNEL_EOF)
	    || GotFlag(statePtr, CHANNEL_STICKY_EOF)
	    || GotFlag(statePtr, CHANNEL_ENCODING_ERROR)
	    || Tcl_InputBuffered((Tcl_Channel)chanPtr) == 0);
    assert(!(GotFlag(statePtr, CHANNEL_EOF|CHANNEL_BLOCKED)
            == (CHANNEL_EOF|CHANNEL_BLOCKED)));
    UpdateInterest(chanPtr);
    TclChannelRelease((Tcl_Channel)chanPtr);
    return copied;
}

/*
 *---------------------------------------------------------------------------
 *
 * ReadBytes --
 *
 *	Reads from the channel until the requested number of bytes have been
 *	seen, EOF is seen, or the channel would block. Bytes from the channel
 *	are stored in objPtr as a ByteArray object. EOL and EOF translation
 *	are done.
 *
 *	'bytesToRead' can safely be a very large number because space is only
 *	allocated to hold data read from the channel as needed.
 *
 * Results:
 *	The return value is the number of bytes appended to the object, or
 *	TCL_INDEX_NONE to indicate that zero bytes were read due to an EOF.
 *
 * Side effects:
 *	The storage of bytes in objPtr can cause (re-)allocation of memory.
 *
 *---------------------------------------------------------------------------
 */

static int
ReadBytes(
    ChannelState *statePtr,	/* State of the channel to read. */
    Tcl_Obj *objPtr,		/* Input data is appended to this ByteArray
				 * object. Its length is how much space has
				 * been allocated to hold data, not how many
				 * bytes of data have been stored in the
				 * object. */
    int bytesToRead)		/* Maximum number of bytes to store, or -1 to
				 * get all available bytes. Bytes are obtained
				 * from the first buffer in the queue - even
				 * if this number is larger than the number of
				 * bytes available in the first buffer, only
				 * the bytes from the first buffer are
				 * returned. */
{
    ChannelBuffer *bufPtr = statePtr->inQueueHead;
    int srcLen = BytesLeft(bufPtr);
    int toRead = bytesToRead>srcLen || bytesToRead<0 ? srcLen : bytesToRead;

    TclAppendBytesToByteArray(objPtr, (unsigned char *) RemovePoint(bufPtr),
	    toRead);
    bufPtr->nextRemoved += toRead;
    return toRead;
}

/*
 *---------------------------------------------------------------------------
 *
 * ReadChars --
 *
 *	Reads from the channel until the requested number of UTF-8 characters
 *	have been seen, EOF is seen, or the channel would block. Raw bytes
 *	from the channel are converted to UTF-8 and stored in objPtr. EOL and
 *	EOF translation is done.
 *
 *	'charsToRead' can safely be a very large number because space is only
 *	allocated to hold data read from the channel as needed.
 *
 *	'charsToRead' may *not* be 0.
 *
 * Results:
 *	The return value is the number of characters appended to the object,
 *	*offsetPtr is filled with the number of bytes that were appended, and
 *	*factorPtr is filled with the expansion factor used to guess how many
 *	bytes of UTF-8 to allocate to hold N source bytes.
 *
 * Side effects:
 *	None.
 *
 *---------------------------------------------------------------------------
 */

static int
ReadChars(
    ChannelState *statePtr,	/* State of channel to read. */
    Tcl_Obj *objPtr,		/* Input data is appended to this object.
				 * objPtr->length is how much space has been
				 * allocated to hold data, not how many bytes
				 * of data have been stored in the object. */
    int charsToRead,		/* Maximum number of characters to store, or
				 * TCL_INDEX_NONE to get all available characters.
				 * Characters are obtained from the first
				 * buffer in the queue -- even if this number
				 * is larger than the number of characters
				 * available in the first buffer, only the
				 * characters from the first buffer are
				 * returned. The execption is when there is
				 * not any complete character in the first
				 * buffer.  In that case, a recursive call
				 * effectively obtains chars from the
				 * second buffer. */
    int *factorPtr)		/* On input, contains a guess of how many
				 * bytes need to be allocated to hold the
				 * result of converting N source bytes to
				 * UTF-8. On output, contains another guess
				 * based on the data seen so far. */
{
    Tcl_Encoding encoding = statePtr->encoding? statePtr->encoding
	    : GetBinaryEncoding();
    Tcl_EncodingState savedState = statePtr->inputEncodingState;
    ChannelBuffer *bufPtr = statePtr->inQueueHead;
    int savedIEFlags = statePtr->inputEncodingFlags;
    int savedFlags = statePtr->flags;
    char *dst, *src = RemovePoint(bufPtr);
    size_t numBytes;
    int srcLen = BytesLeft(bufPtr);

    /*
     * One src byte can yield at most one character.  So when the number of
     * src bytes we plan to read is less than the limit on character count to
     * be read, clearly we will remain within that limit, and we can use the
     * value of "srcLen" as a tighter limit for sizing receiving buffers.
     */

    int toRead = ((charsToRead<0)||(charsToRead > srcLen)) ? srcLen : charsToRead;

    /*
     * 'factor' is how much we guess that the bytes in the source buffer will
     * expand when converted to UTF-8 chars. This guess comes from analyzing
     * how many characters were produced by the previous pass.
     */

    int factor = *factorPtr;
    int dstLimit = TCL_UTF_MAX - 1 + toRead * factor / UTF_EXPANSION_FACTOR;

    (void) Tcl_GetStringFromObj(objPtr, &numBytes);
    Tcl_AppendToObj(objPtr, NULL, dstLimit);
    if (toRead == srcLen) {
	size_t size;

	dst = TclGetStringStorage(objPtr, &size) + numBytes;
	dstLimit = size - numBytes;
    } else {
	dst = TclGetString(objPtr) + numBytes;
    }

    /*
     * Transfer encoding strict option to the encoding flags
     */

    if (GotFlag(statePtr, CHANNEL_ENCODING_STRICT)) {
	statePtr->inputEncodingFlags |= TCL_ENCODING_STRICT;
    } else {
	statePtr->inputEncodingFlags &= ~TCL_ENCODING_STRICT;
    }

    /*
     * This routine is burdened with satisfying several constraints. It cannot
     * append more than 'charsToRead` chars onto objPtr. This is measured
     * after encoding and translation transformations are completed. There is
     * no precise number of src bytes that can be associated with the limit.
     * Yet, when we are done, we must know precisely the number of src bytes
     * that were consumed to produce the appended chars, so that all
     * subsequent bytes are left in the buffers for future read operations.
     *
     * The consequence is that we have no choice but to implement a "trial and
     * error" approach, where in general we may need to perform
     * transformations and copies multiple times to achieve a consistent set
     * of results.  This takes the shape of a loop.
     */

    while (1) {
	int dstDecoded, dstRead, dstWrote, srcRead, numChars, code;
	int flags = statePtr->inputEncodingFlags | TCL_ENCODING_NO_TERMINATE;

	if (charsToRead > 0) {
	    flags |= TCL_ENCODING_CHAR_LIMIT;
	    numChars = charsToRead;
	}

	/*
	 * Perform the encoding transformation.  Read no more than srcLen
	 * bytes, write no more than dstLimit bytes.
	 *
	 * Some trickiness with encoding flags here.  We do not want the end
	 * of a buffer to be treated as the end of all input when the presence
	 * of bytes in a next buffer are already known to exist.  This is
	 * checked with an assert() because so far no test case causing the
	 * assertion to be false has been created.  The normal operations of
	 * channel reading appear to cause EOF and TCL_ENCODING_END setting to
	 * appear only in situations where there are no further bytes in any
	 * buffers.
	 */

	assert(bufPtr->nextPtr == NULL || BytesLeft(bufPtr->nextPtr) == 0
		|| (statePtr->inputEncodingFlags & TCL_ENCODING_END) == 0);

	code = Tcl_ExternalToUtf(NULL, encoding, src, srcLen,
		flags, &statePtr->inputEncodingState,
		dst, dstLimit, &srcRead, &dstDecoded, &numChars);

	if (code == TCL_CONVERT_UNKNOWN || code == TCL_CONVERT_SYNTAX) {
	    SetFlag(statePtr, CHANNEL_ENCODING_ERROR);
	    code = TCL_OK;
	}

	/*
	 * Perform the translation transformation in place.  Read no more than
	 * the dstDecoded bytes the encoding transformation actually produced.
	 * Capture the number of bytes written in dstWrote. Capture the number
	 * of bytes actually consumed in dstRead.
	 */

	dstWrote = dstLimit;
	dstRead = dstDecoded;
	TranslateInputEOL(statePtr, dst, dst, &dstWrote, &dstRead);

	if (dstRead < dstDecoded) {
	    /*
	     * The encoding transformation produced bytes that the translation
	     * transformation did not consume.  Why did this happen?
	     */

	    if (statePtr->inEofChar && dst[dstRead] == statePtr->inEofChar) {
		/*
		 * 1) There's an eof char set on the channel, and
		 *    we saw it and stopped translating at that point.
		 *
		 * NOTE the bizarre spec of TranslateInputEOL in this case.
		 * Clearly the eof char had to be read in order to account for
		 * the stopping, but the value of dstRead does not include it.
		 *
		 * Also rather bizarre, our caller can only notice an EOF
		 * condition if we return the value TCL_INDEX_NONE as the number of chars
		 * read.  This forces us to perform a 2-call dance where the
		 * first call can read all the chars up to the eof char, and
		 * the second call is solely for consuming the encoded eof
		 * char then pointed at by src so that we can return that
		 * magic TCL_INDEX_NONE value.  This seems really wasteful, especially
		 * since the first decoding pass of each call is likely to
		 * decode many bytes beyond that eof char that's all we care
		 * about.
		 */

		if (dstRead == 0) {
		    /*
		     * Curious choice in the eof char handling.  We leave the
		     * eof char in the buffer. So, no need to compute a proper
		     * srcRead value. At this point, there are no chars before
		     * the eof char in the buffer.
		     */

		    Tcl_SetObjLength(objPtr, numBytes);
		    return -1;
		}

		{
		    /*
		     * There are chars leading the buffer before the eof char.
		     * Adjust the dstLimit so we go back and read only those
		     * and do not encounter the eof char this time.
		     */

		    dstLimit = dstRead + (TCL_UTF_MAX - 1);
		    statePtr->flags = savedFlags;
		    statePtr->inputEncodingFlags = savedIEFlags;
		    statePtr->inputEncodingState = savedState;
		    continue;
		}
	    }

	    /*
	     * 2) The other way to read fewer bytes than are decoded is when
	     *    the final byte is \r and we're in a CRLF translation mode so
	     *    we cannot decide whether to record \r or \n yet.
	     */

	    assert(dst[dstRead] == '\r');
	    assert(statePtr->inputTranslation == TCL_TRANSLATE_CRLF);

	    if (dstWrote > 0) {
		/*
		 * There are chars we can read before we hit the bare CR.  Go
		 * back with a smaller dstLimit so we get them in the next
		 * pass, compute a matching srcRead, and don't end up back
		 * here in this call.
		 */

		dstLimit = dstRead + (TCL_UTF_MAX - 1);
		statePtr->flags = savedFlags;
		statePtr->inputEncodingFlags = savedIEFlags;
		statePtr->inputEncodingState = savedState;
		continue;
	    }

	    assert(dstWrote == 0);
	    assert(dstRead == 0);

	    /*
	     * We decoded only the bare CR, and we cannot read a translated
	     * char from that alone. We have to know what's next.  So why do
	     * we only have the one decoded char?
	     */

	    if (code != TCL_OK) {
		int read, decoded, count;
		char buffer[TCL_UTF_MAX + 1];

		/*
		 * Didn't get everything the buffer could offer
		 */

		statePtr->flags = savedFlags;
		statePtr->inputEncodingFlags = savedIEFlags;
		statePtr->inputEncodingState = savedState;

		assert(bufPtr->nextPtr == NULL
			|| BytesLeft(bufPtr->nextPtr) == 0 || 0 ==
			(statePtr->inputEncodingFlags & TCL_ENCODING_END));

		Tcl_ExternalToUtf(NULL, encoding, src, srcLen,
		(statePtr->inputEncodingFlags | TCL_ENCODING_NO_TERMINATE),
		&statePtr->inputEncodingState, buffer, sizeof(buffer),
		&read, &decoded, &count);

		if (count == 2) {
		    if (buffer[1] == '\n') {
			/* \r\n translate to \n */
			dst[0] = '\n';
			bufPtr->nextRemoved += read;
		    } else {
			dst[0] = '\r';
			bufPtr->nextRemoved += srcRead;
		    }

		    statePtr->inputEncodingFlags &= ~TCL_ENCODING_START;

		    Tcl_SetObjLength(objPtr, numBytes + 1);
		    return 1;
		}

	    } else if (GotFlag(statePtr, CHANNEL_EOF)) {
		/*
		 * The bare \r is the only char and we will never read a
		 * subsequent char to make the determination.
		 */

		dst[0] = '\r';
		bufPtr->nextRemoved = bufPtr->nextAdded;
		Tcl_SetObjLength(objPtr, numBytes + 1);
		return 1;
	    }

	    /*
	     * Revise the dstRead value so that the numChars calc below
	     * correctly computes zero characters read.
	     */

	    dstRead = numChars;

	    /* FALL THROUGH - get more data (dstWrote == 0) */
	}

	/*
	 * The translation transformation can only reduce the number of chars
	 * when it converts \r\n into \n. The reduction in the number of chars
	 * is the difference in bytes read and written.
	 */

	numChars -= (dstRead - dstWrote);

	if (charsToRead > 0 && numChars > charsToRead) {

	    /*
	     * TODO: This cannot happen anymore.
	     *
	     * We read more chars than allowed.  Reset limits to prevent that
	     * and try again.  Don't forget the extra padding of TCL_UTF_MAX
	     * bytes demanded by the Tcl_ExternalToUtf() call!
	     */

	    dstLimit = Tcl_UtfAtIndex(dst, charsToRead) - dst + (TCL_UTF_MAX - 1);
	    statePtr->flags = savedFlags;
	    statePtr->inputEncodingFlags = savedIEFlags;
	    statePtr->inputEncodingState = savedState;
	    continue;
	}

	if (dstWrote == 0) {
	    ChannelBuffer *nextPtr;

	    /*
	     * We were not able to read any chars.
	     */

	    assert(numChars == 0);

	    /*
	     * There is one situation where this is the correct final result.
	     * If the src buffer contains only a single \n byte, and we are in
	     * TCL_TRANSLATE_AUTO mode, and when the translation pass was made
	     * the INPUT_SAW_CR flag was set on the channel. In that case, the
	     * correct behavior is to consume that \n and produce the empty
	     * string.
	     */

	    if (dstRead == 1 && dst[0] == '\n') {
		assert(statePtr->inputTranslation == TCL_TRANSLATE_AUTO);

		goto consume;
	    }

	    /*
	     * Otherwise, reading zero characters indicates there's something
	     * incomplete at the end of the src buffer.  Maybe there were not
	     * enough src bytes to decode into a char.  Maybe a lone \r could
	     * not be translated (crlf mode).  Need to combine any unused src
	     * bytes we have in the first buffer with subsequent bytes to try
	     * again.
	     */

	    nextPtr = bufPtr->nextPtr;

	    if (nextPtr == NULL) {
		if (srcLen > 0) {
		    SetFlag(statePtr, CHANNEL_NEED_MORE_DATA);
		}
		Tcl_SetObjLength(objPtr, numBytes);
		return -1;
	    }

	    /*
	     * Space is made at the beginning of the buffer to copy the
	     * previous unused bytes there. Check first if the buffer we are
	     * using actually has enough space at its beginning for the data
	     * we are copying.  Because if not we will write over the buffer
	     * management information, especially the 'nextPtr'.
	     *
	     * Note that the BUFFER_PADDING (See AllocChannelBuffer) is used
	     * to prevent exactly this situation. I.e. it should never happen.
	     * Therefore it is ok to panic should it happen despite the
	     * precautions.
	     */

	    if (nextPtr->nextRemoved < (size_t)srcLen) {
		Tcl_Panic("Buffer Underflow, BUFFER_PADDING not enough");
	    }

	    nextPtr->nextRemoved -= srcLen;
	    memcpy(RemovePoint(nextPtr), src, srcLen);
	    RecycleBuffer(statePtr, bufPtr, 0);
	    statePtr->inQueueHead = nextPtr;
	    Tcl_SetObjLength(objPtr, numBytes);
	    return ReadChars(statePtr, objPtr, charsToRead, factorPtr);
	}

	statePtr->inputEncodingFlags &= ~TCL_ENCODING_START;

    consume:
	bufPtr->nextRemoved += srcRead;

	/*
	 * If this read contained multibyte characters, revise factorPtr so
	 * the next read will allocate bigger buffers.
	 */

	if (numChars && numChars < srcRead) {
	    *factorPtr = srcRead * UTF_EXPANSION_FACTOR / numChars;
	}
	Tcl_SetObjLength(objPtr, numBytes + dstWrote);
	return numChars;
    }
}

/*
 *---------------------------------------------------------------------------
 *
 * TranslateInputEOL --
 *
 *	Perform input EOL and EOF translation on the source buffer, leaving
 *	the translated result in the destination buffer.
 *
 * Results:
 *	The return value is 1 if the EOF character was found when copying
 *	bytes to the destination buffer, 0 otherwise.
 *
 * Side effects:
 *	None.
 *
 *---------------------------------------------------------------------------
 */

static void
TranslateInputEOL(
    ChannelState *statePtr,	/* Channel being read, for EOL translation and
				 * EOF character. */
    char *dstStart,		/* Output buffer filled with chars by applying
				 * appropriate EOL translation to source
				 * characters. */
    const char *srcStart,	/* Source characters. */
    int *dstLenPtr,		/* On entry, the maximum length of output
				 * buffer in bytes. On exit, the number of
				 * bytes actually used in output buffer. */
    int *srcLenPtr)		/* On entry, the length of source buffer. On
				 * exit, the number of bytes read from the
				 * source buffer. */
{
    const char *eof = NULL;
    int dstLen = *dstLenPtr;
    int srcLen = *srcLenPtr;
    int inEofChar = statePtr->inEofChar;

    /*
     * Depending on the translation mode in use, there's no need to scan more
     * srcLen bytes at srcStart than can possibly transform to dstLen bytes.
     * This keeps the scan for eof char below from being pointlessly long.
     */

    switch (statePtr->inputTranslation) {
    case TCL_TRANSLATE_LF:
    case TCL_TRANSLATE_CR:
	if (srcLen > dstLen) {
	    /*
	     * In these modes, each src byte become a dst byte.
	     */

	    srcLen = dstLen;
	}
	break;
    default:
	/*
	 * In other modes, at most 2 src bytes become a dst byte.
	 */

	if (srcLen/2 > dstLen) {
	    srcLen = 2 * dstLen;
	}
	break;
    }

    if (inEofChar != '\0') {
	/*
	 * Make sure we do not read past any logical end of channel input
	 * created by the presence of the input eof char.
	 */

	if ((eof = (const char *)memchr(srcStart, inEofChar, srcLen))) {
	    srcLen = eof - srcStart;
	}
    }

    switch (statePtr->inputTranslation) {
    case TCL_TRANSLATE_LF:
    case TCL_TRANSLATE_CR:
	if (dstStart != srcStart) {
	    memcpy(dstStart, srcStart, srcLen);
	}
	if (statePtr->inputTranslation == TCL_TRANSLATE_CR) {
	    char *dst = dstStart;
	    char *dstEnd = dstStart + srcLen;

	    while ((dst = (char *)memchr(dst, '\r', dstEnd - dst))) {
		*dst++ = '\n';
	    }
	}
	dstLen = srcLen;
	break;
    case TCL_TRANSLATE_CRLF: {
	const char *crFound, *src = srcStart;
	char *dst = dstStart;
	int lesser = (dstLen < srcLen) ? dstLen : srcLen;

	while ((crFound = (const char *)memchr(src, '\r', lesser))) {
	    int numBytes = crFound - src;
	    memmove(dst, src, numBytes);

	    dst += numBytes; dstLen -= numBytes;
	    src += numBytes; srcLen -= numBytes;
	    if (srcLen == 1) {
		/* valid src bytes end in \r */
		if (eof) {
		    *dst++ = '\r';
		    src++; srcLen--;
		} else {
		    lesser = 0;
		    break;
		}
	    } else if (src[1] == '\n') {
		*dst++ = '\n';
		src += 2; srcLen -= 2;
	    } else {
		*dst++ = '\r';
		src++; srcLen--;
	    }
	    dstLen--;
	    lesser = (dstLen < srcLen) ? dstLen : srcLen;
	}
	memmove(dst, src, lesser);
	srcLen = src + lesser - srcStart;
	dstLen = dst + lesser - dstStart;
	break;
    }
    case TCL_TRANSLATE_AUTO: {
	const char *crFound, *src = srcStart;
	char *dst = dstStart;
	int lesser;

	if (GotFlag(statePtr, INPUT_SAW_CR) && srcLen) {
	    if (*src == '\n') { src++; srcLen--; }
	    ResetFlag(statePtr, INPUT_SAW_CR);
	}
	lesser = (dstLen < srcLen) ? dstLen : srcLen;
	while ((crFound = (const char *)memchr(src, '\r', lesser))) {
	    int numBytes = crFound - src;
	    memmove(dst, src, numBytes);

	    dst[numBytes] = '\n';
	    dst += numBytes + 1; dstLen -= numBytes + 1;
	    src += numBytes + 1; srcLen -= numBytes + 1;
	    if (srcLen == 0) {
		SetFlag(statePtr, INPUT_SAW_CR);
	    } else if (*src == '\n') {
		src++; srcLen--;
	    }
	    lesser = (dstLen < srcLen) ? dstLen : srcLen;
	}
	memmove(dst, src, lesser);
	srcLen = src + lesser - srcStart;
	dstLen = dst + lesser - dstStart;
	break;
    }
    default:
	Tcl_Panic("unknown input translation %d", statePtr->inputTranslation);
    }
    *dstLenPtr = dstLen;
    *srcLenPtr = srcLen;

    if (srcStart + srcLen == eof) {
	/*
	 * EOF character was seen in EOL translated range. Leave current file
	 * position pointing at the EOF character, but don't store the EOF
	 * character in the output string.
	 *
	 * If CHANNEL_ENCODING_ERROR is set, it can only be because of data
	 * encountered after the EOF character, so it is nonsense.  Unset it.
	 */

	SetFlag(statePtr, CHANNEL_EOF | CHANNEL_STICKY_EOF);
	statePtr->inputEncodingFlags |= TCL_ENCODING_END;
	ResetFlag(statePtr, CHANNEL_BLOCKED|INPUT_SAW_CR|CHANNEL_ENCODING_ERROR);
    }
}

/*
 *----------------------------------------------------------------------
 *
 * Tcl_Ungets --
 *
 *	Causes the supplied string to be added to the input queue of the
 *	channel, at either the head or tail of the queue.
 *
 * Results:
 *	The number of bytes stored in the channel, or TCL_INDEX_NONE on error.
 *
 * Side effects:
 *	Adds input to the input queue of a channel.
 *
 *----------------------------------------------------------------------
 */

size_t
Tcl_Ungets(
    Tcl_Channel chan,		/* The channel for which to add the input. */
    const char *str,		/* The input itself. */
    size_t len,			/* The length of the input. */
    int atEnd)			/* If non-zero, add at end of queue; otherwise
				 * add at head of queue. */
{
    Channel *chanPtr;		/* The real IO channel. */
    ChannelState *statePtr;	/* State of actual channel. */
    ChannelBuffer *bufPtr;	/* Buffer to contain the data. */
    int flags;

    chanPtr = (Channel *) chan;
    statePtr = chanPtr->state;

    /*
     * This operation should occur at the top of a channel stack.
     */

    chanPtr = statePtr->topChanPtr;

    /*
     * CheckChannelErrors clears too many flag bits in this one case.
     */

    flags = statePtr->flags;
    if (CheckChannelErrors(statePtr, TCL_READABLE) != 0) {
	len = TCL_INDEX_NONE;
	goto done;
    }
    statePtr->flags = flags;

    /*
     * Clear the EOF flags, and clear the BLOCKED bit.
     */

    if (GotFlag(statePtr, CHANNEL_EOF)) {
	statePtr->inputEncodingFlags |= TCL_ENCODING_START;
    }
    ResetFlag(statePtr,
	    CHANNEL_BLOCKED | CHANNEL_STICKY_EOF | CHANNEL_EOF | INPUT_SAW_CR);
    statePtr->inputEncodingFlags &= ~TCL_ENCODING_END;

    bufPtr = AllocChannelBuffer(len);
    memcpy(InsertPoint(bufPtr), str, len);
    bufPtr->nextAdded += len;

    if (statePtr->inQueueHead == NULL) {
	bufPtr->nextPtr = NULL;
	statePtr->inQueueHead = bufPtr;
	statePtr->inQueueTail = bufPtr;
    } else if (atEnd) {
	bufPtr->nextPtr = NULL;
	statePtr->inQueueTail->nextPtr = bufPtr;
	statePtr->inQueueTail = bufPtr;
    } else {
	bufPtr->nextPtr = statePtr->inQueueHead;
	statePtr->inQueueHead = bufPtr;
    }

    /*
     * Update the notifier state so we don't block while there is still data
     * in the buffers.
     */

  done:
    UpdateInterest(chanPtr);
    return len;
}

/*
 *----------------------------------------------------------------------
 *
 * Tcl_Flush --
 *
 *	Flushes output data on a channel.
 *
 * Results:
 *	A standard Tcl result.
 *
 * Side effects:
 *	May flush output queued on this channel.
 *
 *----------------------------------------------------------------------
 */

int
Tcl_Flush(
    Tcl_Channel chan)		/* The Channel to flush. */
{
    int result;			/* Of calling FlushChannel. */
    Channel *chanPtr = (Channel *) chan;
				/* The actual channel. */
    ChannelState *statePtr = chanPtr->state;
				/* State of actual channel. */

    /*
     * This operation should occur at the top of a channel stack.
     */

    chanPtr = statePtr->topChanPtr;

    if (CheckChannelErrors(statePtr, TCL_WRITABLE) != 0) {
	return TCL_ERROR;
    }

    result = FlushChannel(NULL, chanPtr, 0);
    if (result != 0) {
	return TCL_ERROR;
    }

    return TCL_OK;
}

/*
 *----------------------------------------------------------------------
 *
 * DiscardInputQueued --
 *
 *	Discards any input read from the channel but not yet consumed by Tcl
 *	reading commands.
 *
 * Results:
 *	None.
 *
 * Side effects:
 *	May discard input from the channel. If discardLastBuffer is zero,
 *	leaves one buffer in place for back-filling.
 *
 *----------------------------------------------------------------------
 */

static void
DiscardInputQueued(
    ChannelState *statePtr,	/* Channel on which to discard the queued
				 * input. */
    int discardSavedBuffers)	/* If non-zero, discard all buffers including
				 * last one. */
{
    ChannelBuffer *bufPtr, *nxtPtr;
				/* Loop variables. */

    bufPtr = statePtr->inQueueHead;
    statePtr->inQueueHead = NULL;
    statePtr->inQueueTail = NULL;
    for (; bufPtr != NULL; bufPtr = nxtPtr) {
	nxtPtr = bufPtr->nextPtr;
	RecycleBuffer(statePtr, bufPtr, discardSavedBuffers);
    }

    /*
     * If discardSavedBuffers is nonzero, must also discard any previously
     * saved buffer in the saveInBufPtr field.
     */

    if (discardSavedBuffers && statePtr->saveInBufPtr != NULL) {
	ReleaseChannelBuffer(statePtr->saveInBufPtr);
	statePtr->saveInBufPtr = NULL;
    }
}

/*
 *---------------------------------------------------------------------------
 *
 * GetInput --
 *
 *	Reads input data from a device into a channel buffer.
 *
 *	IMPORTANT!  This routine is only called on a chanPtr argument
 *	that is the top channel of a stack!
 *
 * Results:
 *	The return value is the Posix error code if an error occurred while
 *	reading from the file, or 0 otherwise.
 *
 * Side effects:
 *	Reads from the underlying device.
 *
 *---------------------------------------------------------------------------
 */

static int
GetInput(
    Channel *chanPtr)		/* Channel to read input from. */
{
    int toRead;			/* How much to read? */
    int result;			/* Of calling driver. */
    int nread;			/* How much was read from channel? */
    ChannelBuffer *bufPtr;	/* New buffer to add to input queue. */
    ChannelState *statePtr = chanPtr->state;
				/* State info for channel */

    /*
     * Verify that all callers know better than to call us when
     * it's recorded that the next char waiting to be read is the
     * eofchar.
     */

    assert(!GotFlag(statePtr, CHANNEL_STICKY_EOF));

    /*
     * Prevent reading from a dead channel -- a channel that has been closed
     * but not yet deallocated, which can happen if the exit handler for
     * channel cleanup has run but the channel is still registered in some
     * interpreter.
     */

    if (CheckForDeadChannel(NULL, statePtr)) {
	return EINVAL;
    }

    /*
     * WARNING: There was once a comment here claiming that it was a bad idea
     * to make another call to the inputproc of a channel driver when EOF has
     * already been detected on the channel.  Through much of Tcl's history,
     * this warning was then completely negated by having all (most?) read
     * paths clear the EOF setting before reaching here.  So we had a guard
     * that was never triggered.
     *
     * Don't be tempted to restore the guard.  Even if EOF is set on the
     * channel, continue through and call the inputproc again.  This is the
     * way to enable the ability to [read] again beyond the EOF, which seems a
     * strange thing to do, but for which use cases exist [Tcl Bug 5adc350683]
     * and which may even be essential for channels representing things like
     * ttys or other devices where the stream might take the logical form of a
     * series of 'files' separated by an EOF condition.
     *
     * First check for more buffers in the pushback area of the topmost
     * channel in the stack and use them. They can be the result of a
     * transformation which went away without reading all the information
     * placed in the area when it was stacked.
     */

    if (chanPtr->inQueueHead != NULL) {
	/* TODO: Tests to cover this. */
	assert(statePtr->inQueueHead == NULL);

	statePtr->inQueueHead = chanPtr->inQueueHead;
	statePtr->inQueueTail = chanPtr->inQueueTail;
	chanPtr->inQueueHead = NULL;
	chanPtr->inQueueTail = NULL;
	return 0;
    }

    /*
     * Nothing in the pushback area, fall back to the usual handling (driver,
     * etc.)
     */

    /*
     * See if we can fill an existing buffer. If we can, read only as much as
     * will fit in it. Otherwise allocate a new buffer, add it to the input
     * queue and attempt to fill it to the max.
     */

    bufPtr = statePtr->inQueueTail;

    if ((bufPtr == NULL) || IsBufferFull(bufPtr)) {
	bufPtr = statePtr->saveInBufPtr;
	statePtr->saveInBufPtr = NULL;

	/*
	 * Check the actual buffersize against the requested buffersize.
	 * Saved buffers of the wrong size are squashed. This is done to honor
	 * dynamic changes of the buffersize made by the user.
         *
	 * TODO: Tests to cover this.
	 */

	if ((bufPtr != NULL)
		&& (bufPtr->bufLength != statePtr->bufSize + BUFFER_PADDING)) {
	    ReleaseChannelBuffer(bufPtr);
	    bufPtr = NULL;
	}

	if (bufPtr == NULL) {
	    bufPtr = AllocChannelBuffer(statePtr->bufSize);
	}
	bufPtr->nextPtr = NULL;

	toRead = SpaceLeft(bufPtr);
	assert((size_t)toRead == statePtr->bufSize);

	if (statePtr->inQueueTail == NULL) {
	    statePtr->inQueueHead = bufPtr;
	} else {
	    statePtr->inQueueTail->nextPtr = bufPtr;
	}
	statePtr->inQueueTail = bufPtr;
    } else {
	toRead = SpaceLeft(bufPtr);
    }

    PreserveChannelBuffer(bufPtr);
    nread = ChanRead(chanPtr, InsertPoint(bufPtr), toRead);
    ReleaseChannelBuffer(bufPtr);

    if (nread < 0) {
	result = Tcl_GetErrno();
    } else {
	result = 0;
	if (statePtr->inQueueTail != NULL) {
	    statePtr->inQueueTail->nextAdded += nread;
	}
    }

    return result;
}

/*
 *----------------------------------------------------------------------
 *
 * Tcl_Seek --
 *
 *	Implements seeking on Tcl Channels. This is a public function so that
 *	other C facilities may be implemented on top of it.
 *
 * Results:
 *	The new access point or -1 on error. If error, use Tcl_GetErrno() to
 *	retrieve the POSIX error code for the error that occurred.
 *
 * Side effects:
 *	May flush output on the channel. May discard queued input.
 *
 *----------------------------------------------------------------------
 */

long long
Tcl_Seek(
    Tcl_Channel chan,		/* The channel on which to seek. */
    long long offset,		/* Offset to seek to. */
    int mode)			/* Relative to which location to seek? */
{
    Channel *chanPtr = (Channel *) chan;
				/* The real IO channel. */
    ChannelState *statePtr = chanPtr->state;
				/* State info for channel */
    int inputBuffered, outputBuffered;
				/* # bytes held in buffers. */
    int result;			/* Of device driver operations. */
    long long curPos;		/* Position on the device. */
    int wasAsync;		/* Was the channel nonblocking before the seek
				 * operation? If so, must restore to
				 * non-blocking mode after the seek. */

    if (CheckChannelErrors(statePtr, TCL_WRITABLE | TCL_READABLE) != 0) {
	return -1;
    }

    /*
     * Disallow seek on dead channels - channels that have been closed but not
     * yet been deallocated. Such channels can be found if the exit handler
     * for channel cleanup has run but the channel is still registered in an
     * interpreter.
     */

    if (CheckForDeadChannel(NULL, statePtr)) {
	return -1;
    }

    /*
     * This operation should occur at the top of a channel stack.
     */

    chanPtr = statePtr->topChanPtr;

    /*
     * Disallow seek on channels whose type does not have a seek procedure
     * defined. This means that the channel does not support seeking.
     */

    if ((Tcl_ChannelWideSeekProc(chanPtr->typePtr) == NULL)
    ) {
	Tcl_SetErrno(EINVAL);
	return -1;
    }

    /*
     * Compute how much input and output is buffered. If both input and output
     * is buffered, cannot compute the current position.
     */

    inputBuffered = Tcl_InputBuffered(chan);
    outputBuffered = Tcl_OutputBuffered(chan);

    if ((inputBuffered != 0) && (outputBuffered != 0)) {
	Tcl_SetErrno(EFAULT);
	return -1;
    }

    /*
     * If we are seeking relative to the current position, compute the
     * corrected offset taking into account the amount of unread input.
     */

    if (mode == SEEK_CUR) {
	offset -= inputBuffered;
    }

    /*
     * Discard any queued input - this input should not be read after the
     * seek.
     */

    DiscardInputQueued(statePtr, 0);

    /*
     * Reset EOF and BLOCKED flags. We invalidate them by moving the access
     * point. Also clear CR related flags.
     */

    if (GotFlag(statePtr, CHANNEL_EOF)) {
	statePtr->inputEncodingFlags |= TCL_ENCODING_START;
    }
    ResetFlag(statePtr, CHANNEL_EOF | CHANNEL_STICKY_EOF | CHANNEL_BLOCKED |
	    INPUT_SAW_CR);
    statePtr->inputEncodingFlags &= ~TCL_ENCODING_END;

    /*
     * If the channel is in asynchronous output mode, switch it back to
     * synchronous mode and cancel any async flush that may be scheduled.
     * After the flush, the channel will be put back into asynchronous output
     * mode.
     */

    wasAsync = 0;
    if (GotFlag(statePtr, CHANNEL_NONBLOCKING)) {
	wasAsync = 1;
	result = StackSetBlockMode(chanPtr, TCL_MODE_BLOCKING);
	if (result != 0) {
	    return -1;
	}
	ResetFlag(statePtr, CHANNEL_NONBLOCKING);
	if (GotFlag(statePtr, BG_FLUSH_SCHEDULED)) {
	    ResetFlag(statePtr, BG_FLUSH_SCHEDULED);
	}
    }

    /*
     * If the flush fails we cannot recover the original position. In that
     * case the seek is not attempted because we do not know where the access
     * position is - instead we return the error. FlushChannel has already
     * called Tcl_SetErrno() to report the error upwards. If the flush
     * succeeds we do the seek also.
     */

    if (FlushChannel(NULL, chanPtr, 0) != 0) {
	curPos = -1;
    } else {
	/*
	 * Now seek to the new position in the channel as requested by the
	 * caller.
	 */

	curPos = ChanSeek(chanPtr, offset, mode, &result);
	if (curPos == -1) {
	    Tcl_SetErrno(result);
	}
    }

    /*
     * Restore to nonblocking mode if that was the previous behavior.
     *
     * NOTE: Even if there was an async flush active we do not restore it now
     * because we already flushed all the queued output, above.
     */

    if (wasAsync) {
	SetFlag(statePtr, CHANNEL_NONBLOCKING);
	result = StackSetBlockMode(chanPtr, TCL_MODE_NONBLOCKING);
	if (result != 0) {
	    return -1;
	}
    }

    return curPos;
}

/*
 *----------------------------------------------------------------------
 *
 * Tcl_Tell --
 *
 *	Returns the position of the next character to be read/written on this
 *	channel.
 *
 * Results:
 *	A nonnegative integer on success, -1 on failure. If failed, use
 *	Tcl_GetErrno() to retrieve the POSIX error code for the error that
 *	occurred.
 *
 * Side effects:
 *	None.
 *
 *----------------------------------------------------------------------
 */

long long
Tcl_Tell(
    Tcl_Channel chan)		/* The channel to return pos for. */
{
    Channel *chanPtr = (Channel *) chan;
				/* The real IO channel. */
    ChannelState *statePtr = chanPtr->state;
				/* State info for channel */
    int inputBuffered, outputBuffered;
				/* # bytes held in buffers. */
    int result;			/* Of calling device driver. */
    long long curPos;		/* Position on device. */

    if (CheckChannelErrors(statePtr, TCL_WRITABLE | TCL_READABLE) != 0) {
	return -1;
    }

    /*
     * Disallow tell on dead channels -- channels that have been closed but
     * not yet been deallocated. Such channels can be found if the exit
     * handler for channel cleanup has run but the channel is still registered
     * in an interpreter.
     */

    if (CheckForDeadChannel(NULL, statePtr)) {
	return -1;
    }

    /*
     * This operation should occur at the top of a channel stack.
     */

    chanPtr = statePtr->topChanPtr;

    /*
     * Disallow tell on channels whose type does not have a seek procedure
     * defined. This means that the channel does not support seeking.
     */

    if ((Tcl_ChannelWideSeekProc(chanPtr->typePtr) == NULL)
    ) {
	Tcl_SetErrno(EINVAL);
	return -1;
    }

    /*
     * Compute how much input and output is buffered. If both input and output
     * is buffered, cannot compute the current position.
     */

    inputBuffered = Tcl_InputBuffered(chan);
    outputBuffered = Tcl_OutputBuffered(chan);

    /*
     * Get the current position in the device and compute the position where
     * the next character will be read or written. Note that we prefer the
     * wideSeekProc if that is available and non-NULL...
     */

    curPos = ChanSeek(chanPtr, 0, SEEK_CUR, &result);
    if (curPos == -1) {
	Tcl_SetErrno(result);
	return -1;
    }

    if (inputBuffered != 0) {
	return curPos - inputBuffered;
    }
    return curPos + outputBuffered;
}

/*
 *---------------------------------------------------------------------------
 *
 * Tcl_TruncateChannel --
 *
 *	Truncate a channel to the given length.
 *
 * Results:
 *	TCL_OK on success, TCL_ERROR if the operation failed (e.g., is not
 *	supported by the type of channel, or the underlying OS operation
 *	failed in some way).
 *
 * Side effects:
 *	Seeks the channel to the current location. Sets errno on OS error.
 *
 *---------------------------------------------------------------------------
 */

int
Tcl_TruncateChannel(
    Tcl_Channel chan,		/* Channel to truncate. */
    long long length)		/* Length to truncate it to. */
{
    Channel *chanPtr = (Channel *) chan;
    Tcl_DriverTruncateProc *truncateProc =
	    Tcl_ChannelTruncateProc(chanPtr->typePtr);
    int result;

    if (truncateProc == NULL) {
	/*
	 * Feature not supported and it's not emulatable. Pretend it's
	 * returned an EINVAL, a very generic error!
	 */

	Tcl_SetErrno(EINVAL);
	return TCL_ERROR;
    }

    if (!GotFlag(chanPtr->state, TCL_WRITABLE)) {
	/*
	 * We require that the file was opened of writing. Do that check now
	 * so that we only flush if we think we're going to succeed.
	 */

	Tcl_SetErrno(EINVAL);
	return TCL_ERROR;
    }

    /*
     * Seek first to force a total flush of all pending buffers and ditch any
     * pre-read input data.
     */

    WillWrite(chanPtr);

    if (WillRead(chanPtr) == -1) {
        return TCL_ERROR;
    }

    /*
     * We're all flushed to disk now and we also don't have any unfortunate
     * input baggage around either; can truncate with impunity.
     */

    result = truncateProc(chanPtr->instanceData, length);
    if (result != 0) {
	Tcl_SetErrno(result);
	return TCL_ERROR;
    }
    return TCL_OK;
}

/*
 *---------------------------------------------------------------------------
 *
 * CheckChannelErrors --
 *
 *	See if the channel is in an ready state and can perform the desired
 *	operation.
 *
 * Results:
 *	The return value is 0 if the channel is OK, otherwise the return value
 *	is -1 and errno is set to indicate the error.
 *
 * Side effects:
 *	May clear the EOF and/or BLOCKED bits if reading from channel.
 *
 *---------------------------------------------------------------------------
 */

static int
CheckChannelErrors(
    ChannelState *statePtr,	/* Channel to check. */
    int flags)			/* Test if channel supports desired operation:
				 * TCL_READABLE, TCL_WRITABLE. Also indicates
				 * Raw read or write for special close
				 * processing */
{
    int direction = flags & (TCL_READABLE|TCL_WRITABLE);

    /*
     * Check for unreported error.
     */

    if (statePtr->unreportedError != 0) {
	Tcl_SetErrno(statePtr->unreportedError);
	statePtr->unreportedError = 0;

	/*
	 * TIP #219, Tcl Channel Reflection API.
	 * Move a defered error message back into the channel bypass.
	 */

	if (statePtr->chanMsg != NULL) {
	    TclDecrRefCount(statePtr->chanMsg);
	}
	statePtr->chanMsg = statePtr->unreportedMsg;
	statePtr->unreportedMsg = NULL;
	return -1;
    }

    /*
     * Only the raw read and write operations are allowed during close in
     * order to drain data from stacked channels.
     */

    if (GotFlag(statePtr, CHANNEL_CLOSED) && !(flags & CHANNEL_RAW_MODE)) {
	Tcl_SetErrno(EACCES);
	return -1;
    }

    /*
     * Fail if the channel is not opened for desired operation.
     */

    if (GotFlag(statePtr, direction) == 0) {
	Tcl_SetErrno(EACCES);
	return -1;
    }

    /*
     * Fail if the channel is in the middle of a background copy.
     *
     * Don't do this tests for raw channels here or else the chaining in the
     * transformation drivers will fail with 'file busy' error instead of
     * retrieving and transforming the data to copy.
     */

    if (BUSY_STATE(statePtr, flags) && ((flags & CHANNEL_RAW_MODE) == 0)) {
	Tcl_SetErrno(EBUSY);
	return -1;
    }

    if (direction == TCL_READABLE) {
	ResetFlag(statePtr, CHANNEL_NEED_MORE_DATA);
    }

    return 0;
}

/*
 *----------------------------------------------------------------------
 *
 * Tcl_Eof --
 *
 *	Returns 1 if the channel is at EOF, 0 otherwise.
 *
 * Results:
 *	1 or 0, always.
 *
 * Side effects:
 *	None.
 *
 *----------------------------------------------------------------------
 */

int
Tcl_Eof(
    Tcl_Channel chan)		/* Does this channel have EOF? */
{
    ChannelState *statePtr = ((Channel *) chan)->state;
				/* State of real channel structure. */

    return (GotFlag(statePtr, CHANNEL_EOF) && !GotFlag(statePtr, CHANNEL_ENCODING_ERROR)) ? 1 : 0;
}

/*
 *----------------------------------------------------------------------
 *
 * Tcl_InputBlocked --
 *
 *	Returns 1 if input is blocked on this channel, 0 otherwise.
 *
 * Results:
 *	0 or 1, always.
 *
 * Side effects:
 *	None.
 *
 *----------------------------------------------------------------------
 */

int
Tcl_InputBlocked(
    Tcl_Channel chan)		/* Is this channel blocked? */
{
    ChannelState *statePtr = ((Channel *) chan)->state;
				/* State of real channel structure. */

    return GotFlag(statePtr, CHANNEL_BLOCKED) ? 1 : 0;
}

/*
 *----------------------------------------------------------------------
 *
 * Tcl_InputBuffered --
 *
 *	Returns the number of bytes of input currently buffered in the common
 *	internal buffer of a channel.
 *
 * Results:
 *	The number of input bytes buffered, or zero if the channel is not open
 *	for reading.
 *
 * Side effects:
 *	None.
 *
 *----------------------------------------------------------------------
 */

int
Tcl_InputBuffered(
    Tcl_Channel chan)		/* The channel to query. */
{
    ChannelState *statePtr = ((Channel *) chan)->state;
				/* State of real channel structure. */
    ChannelBuffer *bufPtr;
    int bytesBuffered;

    for (bytesBuffered = 0, bufPtr = statePtr->inQueueHead; bufPtr != NULL;
	    bufPtr = bufPtr->nextPtr) {
	bytesBuffered += BytesLeft(bufPtr);
    }

    /*
     * Don't forget the bytes in the topmost pushback area.
     */

    for (bufPtr = statePtr->topChanPtr->inQueueHead; bufPtr != NULL;
	    bufPtr = bufPtr->nextPtr) {
	bytesBuffered += BytesLeft(bufPtr);
    }

    return bytesBuffered;
}

/*
 *----------------------------------------------------------------------
 *
 * Tcl_OutputBuffered --
 *
 *    Returns the number of bytes of output currently buffered in the common
 *    internal buffer of a channel.
 *
 * Results:
 *    The number of output bytes buffered, or zero if the channel is not open
 *    for writing.
 *
 * Side effects:
 *    None.
 *
 *----------------------------------------------------------------------
 */

int
Tcl_OutputBuffered(
    Tcl_Channel chan)		/* The channel to query. */
{
    ChannelState *statePtr = ((Channel *) chan)->state;
				/* State of real channel structure. */
    ChannelBuffer *bufPtr;
    int bytesBuffered;

    for (bytesBuffered = 0, bufPtr = statePtr->outQueueHead; bufPtr != NULL;
	    bufPtr = bufPtr->nextPtr) {
	bytesBuffered += BytesLeft(bufPtr);
    }
    if (statePtr->curOutPtr != NULL) {
	ChannelBuffer *curOutPtr = statePtr->curOutPtr;

	if (IsBufferReady(curOutPtr)) {
	    bytesBuffered += BytesLeft(curOutPtr);
	}
    }

    return bytesBuffered;
}

/*
 *----------------------------------------------------------------------
 *
 * Tcl_ChannelBuffered --
 *
 *	Returns the number of bytes of input currently buffered in the
 *	internal buffer (push back area) of a channel.
 *
 * Results:
 *	The number of input bytes buffered, or zero if the channel is not open
 *	for reading.
 *
 * Side effects:
 *	None.
 *
 *----------------------------------------------------------------------
 */

int
Tcl_ChannelBuffered(
    Tcl_Channel chan)		/* The channel to query. */
{
    Channel *chanPtr = (Channel *) chan;
				/* Real channel structure. */
    ChannelBuffer *bufPtr;
    int bytesBuffered = 0;

    for (bufPtr = chanPtr->inQueueHead; bufPtr != NULL;
	    bufPtr = bufPtr->nextPtr) {
	bytesBuffered += BytesLeft(bufPtr);
    }

    return bytesBuffered;
}

/*
 *----------------------------------------------------------------------
 *
 * Tcl_SetChannelBufferSize --
 *
 *	Sets the size of buffers to allocate to store input or output in the
 *	channel. The size must be between 1 byte and 1 MByte.
 *
 * Results:
 *	None.
 *
 * Side effects:
 *	Sets the size of buffers subsequently allocated for this channel.
 *
 *----------------------------------------------------------------------
 */

void
Tcl_SetChannelBufferSize(
    Tcl_Channel chan,		/* The channel whose buffer size to set. */
    size_t sz)			/* The size to set. */
{
    ChannelState *statePtr;	/* State of real channel structure. */

    /*
     * Clip the buffer size to force it into the [1,1M] range
     */

    if (sz < 1 || sz > (TCL_INDEX_NONE>>1)) {
	sz = 1;
    } else if (sz > MAX_CHANNEL_BUFFER_SIZE) {
	sz = MAX_CHANNEL_BUFFER_SIZE;
    }

    statePtr = ((Channel *) chan)->state;

    if (statePtr->bufSize == sz) {
	return;
    }
    statePtr->bufSize = sz;

    /*
     * If bufsize changes, need to get rid of old utility buffer.
     */

    if (statePtr->saveInBufPtr != NULL) {
	RecycleBuffer(statePtr, statePtr->saveInBufPtr, 1);
	statePtr->saveInBufPtr = NULL;
    }
    if ((statePtr->inQueueHead != NULL)
	    && (statePtr->inQueueHead->nextPtr == NULL)
	    && IsBufferEmpty(statePtr->inQueueHead)) {
	RecycleBuffer(statePtr, statePtr->inQueueHead, 1);
	statePtr->inQueueHead = NULL;
	statePtr->inQueueTail = NULL;
    }
}

/*
 *----------------------------------------------------------------------
 *
 * Tcl_GetChannelBufferSize --
 *
 *	Retrieves the size of buffers to allocate for this channel.
 *
 * Results:
 *	The size.
 *
 * Side effects:
 *	None.
 *
 *----------------------------------------------------------------------
 */

size_t
Tcl_GetChannelBufferSize(
    Tcl_Channel chan)		/* The channel for which to find the buffer
				 * size. */
{
    ChannelState *statePtr = ((Channel *) chan)->state;
				/* State of real channel structure. */

    return statePtr->bufSize;
}

/*
 *----------------------------------------------------------------------
 *
 * Tcl_BadChannelOption --
 *
 *	This procedure generates a "bad option" error message in an (optional)
 *	interpreter. It is used by channel drivers when a invalid Set/Get
 *	option is requested. Its purpose is to concatenate the generic options
 *	list to the specific ones and factorize the generic options error
 *	message string.
 *
 * Results:
 *	TCL_ERROR.
 *
 * Side effects:

 *	An error message is generated in interp's result object to indicate
 *	that a command was invoked with the a bad option. The message has the
 *	form:
 *		bad option "blah": should be one of
 *		<...generic options...>+<...specific options...>
 *	"blah" is the optionName argument and "<specific options>" is a space
 *	separated list of specific option words. The function takes good care
 *	of inserting minus signs before each option, commas after, and an "or"
 *	before the last option.
 *
 *----------------------------------------------------------------------
 */

int
Tcl_BadChannelOption(
    Tcl_Interp *interp,		/* Current interpreter (can be NULL).*/
    const char *optionName,	/* 'bad option' name */
    const char *optionList)	/* Specific options list to append to the
				 * standard generic options. Can be NULL for
				 * generic options only. */
{
    if (interp != NULL) {
	const char *genericopt =
		"blocking buffering buffersize encoding eofchar encodingignore encodingstrict translation";
	const char **argv;
	size_t argc, i;
	Tcl_DString ds;
        Tcl_Obj *errObj;

	Tcl_DStringInit(&ds);
	Tcl_DStringAppend(&ds, genericopt, TCL_INDEX_NONE);
	if (optionList && (*optionList)) {
	    TclDStringAppendLiteral(&ds, " ");
	    Tcl_DStringAppend(&ds, optionList, TCL_INDEX_NONE);
	}
	if (Tcl_SplitList(interp, Tcl_DStringValue(&ds),
		&argc, &argv) != TCL_OK) {
	    Tcl_Panic("malformed option list in channel driver");
	}
	Tcl_ResetResult(interp);
	errObj = Tcl_ObjPrintf("bad option \"%s\": should be one of ",
                optionName ? optionName : "");
	argc--;
	for (i = 0; i < argc; i++) {
	    Tcl_AppendPrintfToObj(errObj, "-%s, ", argv[i]);
	}
	Tcl_AppendPrintfToObj(errObj, "or -%s", argv[i]);
        Tcl_SetObjResult(interp, errObj);
	Tcl_DStringFree(&ds);
	Tcl_Free((void *)argv);
    }
    Tcl_SetErrno(EINVAL);
    return TCL_ERROR;
}

/*
 *----------------------------------------------------------------------
 *
 * Tcl_GetChannelOption --
 *
 *	Gets a mode associated with an IO channel. If the optionName arg is
 *	non NULL, retrieves the value of that option. If the optionName arg is
 *	NULL, retrieves a list of alternating option names and values for the
 *	given channel.
 *
 * Results:
 *	A standard Tcl result. Also sets the supplied DString to the string
 *	value of the option(s) returned.
 *
 * Side effects:
 *	None.
 *
 *----------------------------------------------------------------------
 */

int
Tcl_GetChannelOption(
    Tcl_Interp *interp,		/* For error reporting - can be NULL. */
    Tcl_Channel chan,		/* Channel on which to get option. */
    const char *optionName,	/* Option to get. */
    Tcl_DString *dsPtr)		/* Where to store value(s). */
{
    size_t len;			/* Length of optionName string. */
    char optionVal[128];	/* Buffer for sprintf. */
    Channel *chanPtr = (Channel *) chan;
    ChannelState *statePtr = chanPtr->state;
				/* State info for channel */
    int flags;

    /*
     * Disallow options on dead channels -- channels that have been closed but
     * not yet been deallocated. Such channels can be found if the exit
     * handler for channel cleanup has run but the channel is still registered
     * in an interpreter.
     */

    if (CheckForDeadChannel(interp, statePtr)) {
	return TCL_ERROR;
    }

    /*
     * This operation should occur at the top of a channel stack.
     */

    chanPtr = statePtr->topChanPtr;

    /*
     * If we are in the middle of a background copy, use the saved flags.
     */

    if (statePtr->csPtrR) {
	flags = statePtr->csPtrR->readFlags;
    } else if (statePtr->csPtrW) {
	flags = statePtr->csPtrW->writeFlags;
    } else {
	flags = statePtr->flags;
    }

    /*
     * If the optionName is NULL it means that we want a list of all options
     * and values.
     */

    if (optionName == NULL) {
	len = 0;
    } else {
	len = strlen(optionName);
    }

    if (len == 0 || HaveOpt(2, "-blocking")) {
	if (len == 0) {
	    Tcl_DStringAppendElement(dsPtr, "-blocking");
	}
	Tcl_DStringAppendElement(dsPtr,
		(flags & CHANNEL_NONBLOCKING) ? "0" : "1");
	if (len > 0) {
	    return TCL_OK;
	}
    }
    if (len == 0 || HaveOpt(7, "-buffering")) {
	if (len == 0) {
	    Tcl_DStringAppendElement(dsPtr, "-buffering");
	}
	if (flags & CHANNEL_LINEBUFFERED) {
	    Tcl_DStringAppendElement(dsPtr, "line");
	} else if (flags & CHANNEL_UNBUFFERED) {
	    Tcl_DStringAppendElement(dsPtr, "none");
	} else {
	    Tcl_DStringAppendElement(dsPtr, "full");
	}
	if (len > 0) {
	    return TCL_OK;
	}
    }
    if (len == 0 || HaveOpt(7, "-buffersize")) {
	if (len == 0) {
	    Tcl_DStringAppendElement(dsPtr, "-buffersize");
	}
	TclFormatInt(optionVal, statePtr->bufSize);
	Tcl_DStringAppendElement(dsPtr, optionVal);
	if (len > 0) {
	    return TCL_OK;
	}
    }
    if (len == 0 || HaveOpt(2, "-encoding")) {
	if (len == 0) {
	    Tcl_DStringAppendElement(dsPtr, "-encoding");
	}
	if (statePtr->encoding == NULL) {
	    Tcl_DStringAppendElement(dsPtr, "binary");
	} else {
	    Tcl_DStringAppendElement(dsPtr,
		    Tcl_GetEncodingName(statePtr->encoding));
	}
	if (len > 0) {
	    return TCL_OK;
	}
    }
    if (len == 0 || HaveOpt(2, "-eofchar")) {
	char buf[4] = "";
	if (len == 0) {
	    Tcl_DStringAppendElement(dsPtr, "-eofchar");
	}
	if ((flags & TCL_READABLE) && (statePtr->inEofChar != 0)) {
	    sprintf(buf, "%c", statePtr->inEofChar);
	}
	if (len > 0) {
		Tcl_DStringAppend(dsPtr, buf, TCL_INDEX_NONE);
	    return TCL_OK;
	}
	Tcl_DStringAppendElement(dsPtr, buf);
    }
    if (len == 0 || HaveOpt(1, "-encodingignore")) {
	if (len == 0) {
	    Tcl_DStringAppendElement(dsPtr, "-encodingignore");
	}
	Tcl_DStringAppendElement(dsPtr,
		(flags & CHANNEL_ENCODING_STRICT) ? "0" : "1");
	if (len > 0) {
	    return TCL_OK;
	}
    }
    if (len == 0 || HaveOpt(1, "-encodingstrict")) {
	if (len == 0) {
	    Tcl_DStringAppendElement(dsPtr, "-encodingstrict");
	}
	Tcl_DStringAppendElement(dsPtr,
		(flags & CHANNEL_ENCODING_STRICT) ? "1" : "0");
	if (len > 0) {
	    return TCL_OK;
	}
    }
    if (len == 0 || HaveOpt(1, "-translation")) {
	if (len == 0) {
	    Tcl_DStringAppendElement(dsPtr, "-translation");
	}
	if (((flags & (TCL_READABLE|TCL_WRITABLE)) ==
		(TCL_READABLE|TCL_WRITABLE)) && (len == 0)) {
	    Tcl_DStringStartSublist(dsPtr);
	}
	if (flags & TCL_READABLE) {
	    if (statePtr->inputTranslation == TCL_TRANSLATE_AUTO) {
		Tcl_DStringAppendElement(dsPtr, "auto");
	    } else if (statePtr->inputTranslation == TCL_TRANSLATE_CR) {
		Tcl_DStringAppendElement(dsPtr, "cr");
	    } else if (statePtr->inputTranslation == TCL_TRANSLATE_CRLF) {
		Tcl_DStringAppendElement(dsPtr, "crlf");
	    } else {
		Tcl_DStringAppendElement(dsPtr, "lf");
	    }
	}
	if (flags & TCL_WRITABLE) {
	    if (statePtr->outputTranslation == TCL_TRANSLATE_AUTO) {
		Tcl_DStringAppendElement(dsPtr, "auto");
	    } else if (statePtr->outputTranslation == TCL_TRANSLATE_CR) {
		Tcl_DStringAppendElement(dsPtr, "cr");
	    } else if (statePtr->outputTranslation == TCL_TRANSLATE_CRLF) {
		Tcl_DStringAppendElement(dsPtr, "crlf");
	    } else {
		Tcl_DStringAppendElement(dsPtr, "lf");
	    }
	}
	if (!(flags & (TCL_READABLE|TCL_WRITABLE))) {
	    /*
	     * Not readable or writable (e.g. server socket)
	     */

	    Tcl_DStringAppendElement(dsPtr, "auto");
	}
	if (((flags & (TCL_READABLE|TCL_WRITABLE)) ==
		(TCL_READABLE|TCL_WRITABLE)) && (len == 0)) {
	    Tcl_DStringEndSublist(dsPtr);
	}
	if (len > 0) {
	    return TCL_OK;
	}
    }

    if (chanPtr->typePtr->getOptionProc != NULL) {
	/*
	 * Let the driver specific handle additional options and result code
	 * and message.
	 */

	return chanPtr->typePtr->getOptionProc(chanPtr->instanceData, interp,
		optionName, dsPtr);
    } else {
	/*
	 * No driver specific options case.
	 */

	if (len == 0) {
	    return TCL_OK;
	}
	return Tcl_BadChannelOption(interp, optionName, NULL);
    }
}

/*
 *---------------------------------------------------------------------------
 *
 * Tcl_SetChannelOption --
 *
 *	Sets an option on a channel.
 *
 * Results:
 *	A standard Tcl result. On error, sets interp's result object if
 *	interp is not NULL.
 *
 * Side effects:
 *	May modify an option on a device.
 *
 *---------------------------------------------------------------------------
 */

int
Tcl_SetChannelOption(
    Tcl_Interp *interp,		/* For error reporting - can be NULL. */
    Tcl_Channel chan,		/* Channel on which to set mode. */
    const char *optionName,	/* Which option to set? */
    const char *newValue)	/* New value for option. */
{
    Channel *chanPtr = (Channel *) chan;
				/* The real IO channel. */
    ChannelState *statePtr = chanPtr->state;
				/* State info for channel */
    size_t len;			/* Length of optionName string. */
    size_t argc;
    const char **argv = NULL;

    /*
     * If the channel is in the middle of a background copy, fail.
     */

    if (statePtr->csPtrR || statePtr->csPtrW) {
	if (interp) {
	    Tcl_SetObjResult(interp, Tcl_NewStringObj(
                    "unable to set channel options: background copy in"
                    " progress", TCL_INDEX_NONE));
	}
	return TCL_ERROR;
    }

    /*
     * Disallow options on dead channels -- channels that have been closed but
     * not yet been deallocated. Such channels can be found if the exit
     * handler for channel cleanup has run but the channel is still registered
     * in an interpreter.
     */

    if (CheckForDeadChannel(NULL, statePtr)) {
	return TCL_ERROR;
    }

    /*
     * This operation should occur at the top of a channel stack.
     */

    chanPtr = statePtr->topChanPtr;

    len = strlen(optionName);

    if (HaveOpt(2, "-blocking")) {
	int newMode;

	if (Tcl_GetBoolean(interp, newValue, &newMode) == TCL_ERROR) {
	    return TCL_ERROR;
	}
	if (newMode) {
	    newMode = TCL_MODE_BLOCKING;
	} else {
	    newMode = TCL_MODE_NONBLOCKING;
	}
	return SetBlockMode(interp, chanPtr, newMode);
    } else if (HaveOpt(7, "-buffering")) {
	len = strlen(newValue);
	if ((newValue[0] == 'f') && (strncmp(newValue, "full", len) == 0)) {
	    ResetFlag(statePtr, CHANNEL_UNBUFFERED | CHANNEL_LINEBUFFERED);
	} else if ((newValue[0] == 'l') &&
		(strncmp(newValue, "line", len) == 0)) {
	    ResetFlag(statePtr, CHANNEL_UNBUFFERED);
	    SetFlag(statePtr, CHANNEL_LINEBUFFERED);
	} else if ((newValue[0] == 'n') &&
		(strncmp(newValue, "none", len) == 0)) {
	    ResetFlag(statePtr, CHANNEL_LINEBUFFERED);
	    SetFlag(statePtr, CHANNEL_UNBUFFERED);
	} else if (interp) {
            Tcl_SetObjResult(interp, Tcl_NewStringObj(
                    "bad value for -buffering: must be one of"
                    " full, line, or none", TCL_INDEX_NONE));
            return TCL_ERROR;
	}
	return TCL_OK;
    } else if (HaveOpt(7, "-buffersize")) {
	Tcl_WideInt newBufferSize;
	Tcl_Obj obj;
	int code;

	obj.refCount = 1;
	obj.bytes = (char *)newValue;
	obj.length = strlen(newValue);
	obj.typePtr = NULL;

	code = Tcl_GetWideIntFromObj(interp, &obj, &newBufferSize);
	TclFreeInternalRep(&obj);

	if (code == TCL_ERROR) {
	    return TCL_ERROR;
	}
	Tcl_SetChannelBufferSize(chan, newBufferSize);
	return TCL_OK;
    } else if (HaveOpt(2, "-encoding")) {
	Tcl_Encoding encoding;

	if ((newValue[0] == '\0') || (strcmp(newValue, "binary") == 0)) {
	    encoding = NULL;
	} else {
	    encoding = Tcl_GetEncoding(interp, newValue);
	    if (encoding == NULL) {
		return TCL_ERROR;
	    }
	}

	/*
	 * When the channel has an escape sequence driven encoding such as
	 * iso2022, the terminated escape sequence must write to the buffer.
	 */

	if ((statePtr->encoding != NULL)
		&& !(statePtr->outputEncodingFlags & TCL_ENCODING_START)
		&& (CheckChannelErrors(statePtr, TCL_WRITABLE) == 0)) {
	    statePtr->outputEncodingFlags |= TCL_ENCODING_END;
	    WriteChars(chanPtr, "", 0);
	}
	Tcl_FreeEncoding(statePtr->encoding);
	statePtr->encoding = encoding;
	statePtr->inputEncodingState = NULL;
	statePtr->inputEncodingFlags = TCL_ENCODING_START;
	statePtr->outputEncodingState = NULL;
	statePtr->outputEncodingFlags = TCL_ENCODING_START;
	ResetFlag(statePtr, CHANNEL_NEED_MORE_DATA|CHANNEL_ENCODING_ERROR);
	UpdateInterest(chanPtr);
	return TCL_OK;
    } else if (HaveOpt(2, "-eofchar")) {
	if (!newValue[0] || (!(newValue[0] & 0x80) && (!newValue[1]
#ifndef TCL_NO_DEPRECATED
		|| !strcmp(newValue+1, " {}")
#endif
		))) {
	    if (GotFlag(statePtr, TCL_READABLE)) {
		statePtr->inEofChar = newValue[0];
	    }
	} else {
	    if (interp) {
		Tcl_SetObjResult(interp, Tcl_NewStringObj(
			"bad value for -eofchar: must be non-NUL ASCII"
			" character", TCL_INDEX_NONE));
	    }
	    Tcl_Free((void *)argv);
	    return TCL_ERROR;
	}
	if (argv != NULL) {
	    Tcl_Free((void *)argv);
	}

	/*
	 * [Bug 930851] Reset EOF and BLOCKED flags. Changing the character
	 * which signals eof can transform a current eof condition into a 'go
	 * ahead'. Ditto for blocked.
	 */

	if (GotFlag(statePtr, CHANNEL_EOF)) {
	    statePtr->inputEncodingFlags |= TCL_ENCODING_START;
	}
	ResetFlag(statePtr, CHANNEL_EOF|CHANNEL_STICKY_EOF|CHANNEL_BLOCKED);
	statePtr->inputEncodingFlags &= ~TCL_ENCODING_END;
	return TCL_OK;
    } else if (HaveOpt(1, "-encodingignore")) {
	int newMode;

	if (Tcl_GetBoolean(interp, newValue, &newMode) == TCL_ERROR) {
	    return TCL_ERROR;
	}
	if (newMode) {
	    ResetFlag(statePtr, CHANNEL_ENCODING_STRICT);
	} else {
	    SetFlag(statePtr, CHANNEL_ENCODING_STRICT);
	}
	ResetFlag(statePtr, CHANNEL_NEED_MORE_DATA|CHANNEL_ENCODING_ERROR);
	return TCL_OK;
    } else if (HaveOpt(1, "-encodingstrict")) {
	int newMode;

	if (Tcl_GetBoolean(interp, newValue, &newMode) == TCL_ERROR) {
	    return TCL_ERROR;
	}
	if (newMode) {
	    SetFlag(statePtr, CHANNEL_ENCODING_STRICT);
	} else {
	    ResetFlag(statePtr, CHANNEL_ENCODING_STRICT);
	}
	ResetFlag(statePtr, CHANNEL_NEED_MORE_DATA|CHANNEL_ENCODING_ERROR);
	return TCL_OK;
    } else if (HaveOpt(1, "-translation")) {
	const char *readMode, *writeMode;

	if (Tcl_SplitList(interp, newValue, &argc, &argv) == TCL_ERROR) {
	    return TCL_ERROR;
	}

	if (argc == 1) {
	    readMode = GotFlag(statePtr, TCL_READABLE) ? argv[0] : NULL;
	    writeMode = GotFlag(statePtr, TCL_WRITABLE) ? argv[0] : NULL;
	} else if (argc == 2) {
	    readMode = GotFlag(statePtr, TCL_READABLE) ? argv[0] : NULL;
	    writeMode = GotFlag(statePtr, TCL_WRITABLE) ? argv[1] : NULL;
	} else {
	    if (interp) {
		Tcl_SetObjResult(interp, Tcl_NewStringObj(
			"bad value for -translation: must be a one or two"
			" element list", TCL_INDEX_NONE));
	    }
	    Tcl_Free((void *)argv);
	    return TCL_ERROR;
	}

	if (readMode) {
	    TclEolTranslation translation;

	    if (*readMode == '\0') {
		translation = statePtr->inputTranslation;
	    } else if (strcmp(readMode, "auto") == 0) {
		translation = TCL_TRANSLATE_AUTO;
	    } else if (strcmp(readMode, "binary") == 0) {
		translation = TCL_TRANSLATE_LF;
		statePtr->inEofChar = 0;
		Tcl_FreeEncoding(statePtr->encoding);
		statePtr->encoding = NULL;
	    } else if (strcmp(readMode, "lf") == 0) {
		translation = TCL_TRANSLATE_LF;
	    } else if (strcmp(readMode, "cr") == 0) {
		translation = TCL_TRANSLATE_CR;
	    } else if (strcmp(readMode, "crlf") == 0) {
		translation = TCL_TRANSLATE_CRLF;
	    } else if (strcmp(readMode, "platform") == 0) {
		translation = TCL_PLATFORM_TRANSLATION;
	    } else {
		if (interp) {
		    Tcl_SetObjResult(interp, Tcl_NewStringObj(
			    "bad value for -translation: must be one of "
                            "auto, binary, cr, lf, crlf, or platform", TCL_INDEX_NONE));
		}
		Tcl_Free((void *)argv);
		return TCL_ERROR;
	    }

	    /*
	     * Reset the EOL flags since we need to look at any buffered data
	     * to see if the new translation mode allows us to complete the
	     * line.
	     */

	    if (translation != statePtr->inputTranslation) {
		statePtr->inputTranslation = translation;
		ResetFlag(statePtr, INPUT_SAW_CR | CHANNEL_NEED_MORE_DATA);
		UpdateInterest(chanPtr);
	    }
	}
	if (writeMode) {
	    if (*writeMode == '\0') {
		/* Do nothing. */
	    } else if (strcmp(writeMode, "auto") == 0) {
		/*
		 * This is a hack to get TCP sockets to produce output in CRLF
		 * mode if they are being set into AUTO mode. A better
		 * solution for achieving this effect will be coded later.
		 */

		if (strcmp(Tcl_ChannelName(chanPtr->typePtr), "tcp") == 0) {
		    statePtr->outputTranslation = TCL_TRANSLATE_CRLF;
		} else {
		    statePtr->outputTranslation = TCL_PLATFORM_TRANSLATION;
		}
	    } else if (strcmp(writeMode, "binary") == 0) {
		statePtr->outputTranslation = TCL_TRANSLATE_LF;
		Tcl_FreeEncoding(statePtr->encoding);
		statePtr->encoding = NULL;
	    } else if (strcmp(writeMode, "lf") == 0) {
		statePtr->outputTranslation = TCL_TRANSLATE_LF;
	    } else if (strcmp(writeMode, "cr") == 0) {
		statePtr->outputTranslation = TCL_TRANSLATE_CR;
	    } else if (strcmp(writeMode, "crlf") == 0) {
		statePtr->outputTranslation = TCL_TRANSLATE_CRLF;
	    } else if (strcmp(writeMode, "platform") == 0) {
		statePtr->outputTranslation = TCL_PLATFORM_TRANSLATION;
	    } else {
		if (interp) {
		    Tcl_SetObjResult(interp, Tcl_NewStringObj(
			    "bad value for -translation: must be one of "
                            "auto, binary, cr, lf, crlf, or platform", TCL_INDEX_NONE));
		}
		Tcl_Free((void *)argv);
		return TCL_ERROR;
	    }
	}
	Tcl_Free((void *)argv);
	return TCL_OK;
    } else if (chanPtr->typePtr->setOptionProc != NULL) {
	return chanPtr->typePtr->setOptionProc(chanPtr->instanceData, interp,
		optionName, newValue);
    } else {
	return Tcl_BadChannelOption(interp, optionName, NULL);
    }

    return TCL_OK;
}

/*
 *----------------------------------------------------------------------
 *
 * CleanupChannelHandlers --
 *
 *	Removes channel handlers that refer to the supplied interpreter, so
 *	that if the actual channel is not closed now, these handlers will not
 *	run on subsequent events on the channel. This would be erroneous,
 *	because the interpreter no longer has a reference to this channel.
 *
 * Results:
 *	None.
 *
 * Side effects:
 *	Removes channel handlers.
 *
 *----------------------------------------------------------------------
 */

static void
CleanupChannelHandlers(
    Tcl_Interp *interp,
    Channel *chanPtr)
{
    ChannelState *statePtr = chanPtr->state;
				/* State info for channel */
    EventScriptRecord *sPtr, *prevPtr, *nextPtr;

    /*
     * Remove fileevent records on this channel that refer to the given
     * interpreter.
     */

    for (sPtr = statePtr->scriptRecordPtr, prevPtr = NULL;
	    sPtr != NULL; sPtr = nextPtr) {
	nextPtr = sPtr->nextPtr;
	if (sPtr->interp == interp) {
	    if (prevPtr == NULL) {
		statePtr->scriptRecordPtr = nextPtr;
	    } else {
		prevPtr->nextPtr = nextPtr;
	    }

	    Tcl_DeleteChannelHandler((Tcl_Channel) chanPtr,
		    TclChannelEventScriptInvoker, sPtr);

	    TclDecrRefCount(sPtr->scriptPtr);
	    Tcl_Free(sPtr);
	} else {
	    prevPtr = sPtr;
	}
    }
}

/*
 *----------------------------------------------------------------------
 *
 * Tcl_NotifyChannel --
 *
 *	This procedure is called by a channel driver when a driver detects an
 *	event on a channel. This procedure is responsible for actually
 *	handling the event by invoking any channel handler callbacks.
 *
 * Results:
 *	None.
 *
 * Side effects:
 *	Whatever the channel handler callback procedure does.
 *
 *----------------------------------------------------------------------
 */

void
Tcl_NotifyChannel(
    Tcl_Channel channel,	/* Channel that detected an event. */
    int mask)			/* OR'ed combination of TCL_READABLE,
				 * TCL_WRITABLE, or TCL_EXCEPTION: indicates
				 * which events were detected. */
{
    Channel *chanPtr = (Channel *) channel;
    ChannelState *statePtr = chanPtr->state;
				/* State info for channel */
    ChannelHandler *chPtr;
    ThreadSpecificData *tsdPtr = TCL_TSD_INIT(&dataKey);
    NextChannelHandler nh;
    Channel *upChanPtr;
    const Tcl_ChannelType *upTypePtr;

    /*
     * In contrast to the other API functions this procedure walks towards the
     * top of a stack and not down from it.
     *
     * The channel calling this procedure is the one who generated the event,
     * and thus does not take part in handling it. IOW, its HandlerProc is not
     * called, instead we begin with the channel above it.
     *
     * This behaviour also allows the transformation channels to generate
     * their own events and pass them upward.
     */

    while (mask && (chanPtr->upChanPtr != NULL)) {
	Tcl_DriverHandlerProc *upHandlerProc;

	upChanPtr = chanPtr->upChanPtr;
	upTypePtr = upChanPtr->typePtr;
	upHandlerProc = Tcl_ChannelHandlerProc(upTypePtr);
	if (upHandlerProc != NULL) {
	    mask = upHandlerProc(upChanPtr->instanceData, mask);
	}

	/*
	 * ELSE: Ignore transformations which are unable to handle the event
	 * coming from below. Assume that they don't change the mask and pass
	 * it on.
	 */

	chanPtr = upChanPtr;
    }

    channel = (Tcl_Channel) chanPtr;

    /*
     * Here we have either reached the top of the stack or the mask is empty.
     * We break out of the procedure if it is the latter.
     */

    if (!mask) {
	return;
    }

    /*
     * We are now above the topmost channel in a stack and have events left.
     * Now call the channel handlers as usual.
     *
     * Preserve the channel struct in case the script closes it.
     */

    TclChannelPreserve((Tcl_Channel)channel);
    Tcl_Preserve(statePtr);

    /*
     * Avoid processing if the channel owner has been changed.
     */
    if (statePtr->managingThread != Tcl_GetCurrentThread()) {
	goto done;
    }

    /*
     * If we are flushing in the background, be sure to call FlushChannel for
     * writable events. Note that we have to discard the writable event so we
     * don't call any write handlers before the flush is complete.
     */

    if (GotFlag(statePtr, BG_FLUSH_SCHEDULED) && (mask & TCL_WRITABLE)) {
	if (0 == FlushChannel(NULL, chanPtr, 1)) {
	    mask &= ~TCL_WRITABLE;
	}
    }

    /*
     * Add this invocation to the list of recursive invocations of
     * Tcl_NotifyChannel.
     */

    nh.nextHandlerPtr = NULL;
    nh.nestedHandlerPtr = tsdPtr->nestedHandlerPtr;
    tsdPtr->nestedHandlerPtr = &nh;

    for (chPtr = statePtr->chPtr; chPtr != NULL; ) {
	/*
	 * If this channel handler is interested in any of the events that
	 * have occurred on the channel, invoke its procedure.
	 */

	if ((chPtr->mask & mask) != 0) {
	    nh.nextHandlerPtr = chPtr->nextPtr;
	    chPtr->proc(chPtr->clientData, chPtr->mask & mask);
	    chPtr = nh.nextHandlerPtr;
	} else {
	    chPtr = chPtr->nextPtr;
	}

	/*
	 * Stop if the channel owner has been changed in-between.
	 */
	if (chanPtr->state->managingThread != Tcl_GetCurrentThread()) {
	    goto done;
	}
    }

    /*
     * Update the notifier interest, since it may have changed after invoking
     * event handlers. Skip that if the channel was deleted in the call to the
     * channel handler.
     */

    if (chanPtr->typePtr != NULL) {
	/*
	 * TODO: This call may not be needed.  If a handler induced a
	 * change in interest, that handler should have made its own
	 * UpdateInterest() call, one would think.
	 */
	UpdateInterest(chanPtr);
    }

done:
    Tcl_Release(statePtr);
    TclChannelRelease(channel);

    tsdPtr->nestedHandlerPtr = nh.nestedHandlerPtr;
}

/*
 *----------------------------------------------------------------------
 *
 * UpdateInterest --
 *
 *	Arrange for the notifier to call us back at appropriate times based on
 *	the current state of the channel.
 *
 * Results:
 *	None.
 *
 * Side effects:
 *	May schedule a timer or driver handler.
 *
 *----------------------------------------------------------------------
 */

static void
UpdateInterest(
    Channel *chanPtr)		/* Channel to update. */
{
    ChannelState *statePtr = chanPtr->state;
				/* State info for channel */
    int mask = statePtr->interestMask;

    if (chanPtr->typePtr == NULL) {
	/* Do not update interest on a closed channel */
	return;
    }

    /*
     * If there are flushed buffers waiting to be written, then we need to
     * watch for the channel to become writable.
     */

    if (GotFlag(statePtr, BG_FLUSH_SCHEDULED)) {
	mask |= TCL_WRITABLE;
    }

    /*
     * If there is data in the input queue, and we aren't waiting for more
     * data, then we need to schedule a timer so we don't block in the
     * notifier. Also, cancel the read interest so we don't get duplicate
     * events.
     */

    if (mask & TCL_READABLE) {
	if (!GotFlag(statePtr, CHANNEL_NEED_MORE_DATA)
		&& (statePtr->inQueueHead != NULL)
		&& IsBufferReady(statePtr->inQueueHead)) {
	    mask &= ~TCL_READABLE;

	    /*
	     * Andreas Kupries, April 11, 2003
	     *
	     * Some operating systems (Solaris 2.6 and higher (but not Solaris
	     * 2.5, go figure)) generate READABLE and EXCEPTION events when
	     * select()'ing [*] on a plain file, even if EOF was not yet
	     * reached. This is a problem in the following situation:
	     *
	     * - An extension asks to get both READABLE and EXCEPTION events.
	     * - It reads data into a buffer smaller than the buffer used by
	     *	 Tcl itself.
	     * - It does not process all events in the event queue, but only
	     *	 one, at least in some situations.
	     *
	     * In that case we can get into a situation where
	     *
	     * - Tcl drops READABLE here, because it has data in its own
	     *	 buffers waiting to be read by the extension.
	     * - A READABLE event is synthesized via timer.
	     * - The OS still reports the EXCEPTION condition on the file.
	     * - And the extension gets the EXCEPTION event first, and handles
	     *	 this as EOF.
	     *
	     * End result ==> Premature end of reading from a file.
	     *
	     * The concrete example is 'Expect', and its [expect] command
	     * (and at the C-level, deep in the bowels of Expect,
	     * 'exp_get_next_event'. See marker 'SunOS' for commentary in
	     * that function too).
	     *
	     * [*] As the Tcl notifier does. See also for marker 'SunOS' in
	     * file 'exp_event.c' of Expect.
	     *
	     * Our solution here is to drop the interest in the EXCEPTION
	     * events too. This compiles on all platforms, and also passes the
	     * testsuite on all of them.
	     */

	    mask &= ~TCL_EXCEPTION;

	    if (!statePtr->timer) {
		statePtr->timer = Tcl_CreateTimerHandler(SYNTHETIC_EVENT_TIME,
                        ChannelTimerProc, chanPtr);
	    }
	}
    }

    if (!statePtr->timer
	&& mask & TCL_WRITABLE
	&& GotFlag(statePtr, CHANNEL_NONBLOCKING)) {

	statePtr->timer = Tcl_CreateTimerHandler(SYNTHETIC_EVENT_TIME,
	    ChannelTimerProc,chanPtr);
    }


    ChanWatch(chanPtr, mask);
}

/*
 *----------------------------------------------------------------------
 *
 * ChannelTimerProc --
 *
 *	Timer handler scheduled by UpdateInterest to monitor the channel
 *	buffers until they are empty.
 *
 * Results:
 *	None.
 *
 * Side effects:
 *	May invoke channel handlers.
 *
 *----------------------------------------------------------------------
 */

static void
ChannelTimerProc(
    void *clientData)
{
    Channel *chanPtr = (Channel *)clientData;

    /* State info for channel */
    ChannelState *statePtr = chanPtr->state;

	/* Preserve chanPtr to guard against deallocation in Tcl_NotifyChannel. */
    TclChannelPreserve((Tcl_Channel)chanPtr);
    Tcl_Preserve(statePtr);
    statePtr->timer = NULL;
    if (statePtr->interestMask & TCL_WRITABLE
	&& GotFlag(statePtr, CHANNEL_NONBLOCKING)
	&& !GotFlag(statePtr, BG_FLUSH_SCHEDULED)
	) {
	/*
	 * Restart the timer in case a channel handler reenters the event loop
	 * before UpdateInterest gets called by Tcl_NotifyChannel.
	 */
	statePtr->timer = Tcl_CreateTimerHandler(SYNTHETIC_EVENT_TIME,
                ChannelTimerProc,chanPtr);
	Tcl_NotifyChannel((Tcl_Channel) chanPtr, TCL_WRITABLE);
    }

    /* The channel may have just been closed from within Tcl_NotifyChannel */
    if (!GotFlag(statePtr, CHANNEL_INCLOSE)) {
	if (!GotFlag(statePtr, CHANNEL_NEED_MORE_DATA)
		&& (statePtr->interestMask & TCL_READABLE)
		&& (statePtr->inQueueHead != NULL)
		&& IsBufferReady(statePtr->inQueueHead)) {
	    /*
	     * Restart the timer in case a channel handler reenters the event loop
	     * before UpdateInterest gets called by Tcl_NotifyChannel.
	     */

	    statePtr->timer = Tcl_CreateTimerHandler(SYNTHETIC_EVENT_TIME,
		    ChannelTimerProc,chanPtr);
	    Tcl_NotifyChannel((Tcl_Channel) chanPtr, TCL_READABLE);
	} else {
	    UpdateInterest(chanPtr);
	}
    }

    Tcl_Release(statePtr);
    TclChannelRelease((Tcl_Channel)chanPtr);
}

/*
 *----------------------------------------------------------------------
 *
 * Tcl_CreateChannelHandler --
 *
 *	Arrange for a given procedure to be invoked whenever the channel
 *	indicated by the chanPtr arg becomes readable or writable.
 *
 * Results:
 *	None.
 *
 * Side effects:
 *	From now on, whenever the I/O channel given by chanPtr becomes ready
 *	in the way indicated by mask, proc will be invoked. See the manual
 *	entry for details on the calling sequence to proc. If there is already
 *	an event handler for chan, proc and clientData, then the mask will be
 *	updated.
 *
 *----------------------------------------------------------------------
 */

void
Tcl_CreateChannelHandler(
    Tcl_Channel chan,		/* The channel to create the handler for. */
    int mask,			/* OR'ed combination of TCL_READABLE,
				 * TCL_WRITABLE, and TCL_EXCEPTION: indicates
				 * conditions under which proc should be
				 * called. Use 0 to disable a registered
				 * handler. */
    Tcl_ChannelProc *proc,	/* Procedure to call for each selected
				 * event. */
    void *clientData)	/* Arbitrary data to pass to proc. */
{
    ChannelHandler *chPtr;
    Channel *chanPtr = (Channel *) chan;
    ChannelState *statePtr = chanPtr->state;
				/* State info for channel */

    /*
     * Check whether this channel handler is not already registered. If it is
     * not, create a new record, else reuse existing record (smash current
     * values).
     */

    for (chPtr = statePtr->chPtr; chPtr != NULL; chPtr = chPtr->nextPtr) {
	if ((chPtr->chanPtr == chanPtr) && (chPtr->proc == proc) &&
		(chPtr->clientData == clientData)) {
	    break;
	}
    }
    if (chPtr == NULL) {
	chPtr = (ChannelHandler *)Tcl_Alloc(sizeof(ChannelHandler));
	chPtr->mask = 0;
	chPtr->proc = proc;
	chPtr->clientData = clientData;
	chPtr->chanPtr = chanPtr;
	chPtr->nextPtr = statePtr->chPtr;
	statePtr->chPtr = chPtr;
    }

    /*
     * The remainder of the initialization below is done regardless of whether
     * this is a new record or a modification of an old one.
     */

    chPtr->mask = mask;

    /*
     * Recompute the interest mask for the channel - this call may actually be
     * disabling an existing handler.
     */

    statePtr->interestMask = 0;
    for (chPtr = statePtr->chPtr; chPtr != NULL; chPtr = chPtr->nextPtr) {
	statePtr->interestMask |= chPtr->mask;
    }

    UpdateInterest(statePtr->topChanPtr);
}

/*
 *----------------------------------------------------------------------
 *
 * Tcl_DeleteChannelHandler --
 *
 *	Cancel a previously arranged callback arrangement for an IO channel.
 *
 * Results:
 *	None.
 *
 * Side effects:
 *	If a callback was previously registered for this chan, proc and
 *	clientData, it is removed and the callback will no longer be called
 *	when the channel becomes ready for IO.
 *
 *----------------------------------------------------------------------
 */

void
Tcl_DeleteChannelHandler(
    Tcl_Channel chan,		/* The channel for which to remove the
				 * callback. */
    Tcl_ChannelProc *proc,	/* The procedure in the callback to delete. */
    void *clientData)	/* The client data in the callback to
				 * delete. */
{
    ThreadSpecificData *tsdPtr = TCL_TSD_INIT(&dataKey);
    ChannelHandler *chPtr, *prevChPtr;
    Channel *chanPtr = (Channel *) chan;
    ChannelState *statePtr = chanPtr->state;
				/* State info for channel */
    NextChannelHandler *nhPtr;

    /*
     * Find the entry and the previous one in the list.
     */

    for (prevChPtr = NULL, chPtr = statePtr->chPtr; chPtr != NULL;
	    chPtr = chPtr->nextPtr) {
	if ((chPtr->chanPtr == chanPtr) && (chPtr->clientData == clientData)
		&& (chPtr->proc == proc)) {
	    break;
	}
	prevChPtr = chPtr;
    }

    /*
     * If not found, return without doing anything.
     */

    if (chPtr == NULL) {
	return;
    }

    /*
     * If Tcl_NotifyChannel is about to process this handler, tell it to
     * process the next one instead - we are going to delete *this* one.
     */

    for (nhPtr = tsdPtr->nestedHandlerPtr; nhPtr != NULL;
	    nhPtr = nhPtr->nestedHandlerPtr) {
	if (nhPtr->nextHandlerPtr == chPtr) {
	    nhPtr->nextHandlerPtr = chPtr->nextPtr;
	}
    }

    /*
     * Splice it out of the list of channel handlers.
     */

    if (prevChPtr == NULL) {
	statePtr->chPtr = chPtr->nextPtr;
    } else {
	prevChPtr->nextPtr = chPtr->nextPtr;
    }
    Tcl_Free(chPtr);

    /*
     * Recompute the interest list for the channel, so that infinite loops
     * will not result if Tcl_DeleteChannelHandler is called inside an event.
     */

    statePtr->interestMask = 0;
    for (chPtr = statePtr->chPtr; chPtr != NULL; chPtr = chPtr->nextPtr) {
	statePtr->interestMask |= chPtr->mask;
    }

    UpdateInterest(statePtr->topChanPtr);
}

/*
 *----------------------------------------------------------------------
 *
 * DeleteScriptRecord --
 *
 *	Delete a script record for this combination of channel, interp and
 *	mask.
 *
 * Results:
 *	None.
 *
 * Side effects:
 *	Deletes a script record and cancels a channel event handler.
 *
 *----------------------------------------------------------------------
 */

static void
DeleteScriptRecord(
    Tcl_Interp *interp,		/* Interpreter in which script was to be
				 * executed. */
    Channel *chanPtr,		/* The channel for which to delete the script
				 * record (if any). */
    int mask)			/* Events in mask must exactly match mask of
				 * script to delete. */
{
    ChannelState *statePtr = chanPtr->state;
				/* State info for channel */
    EventScriptRecord *esPtr, *prevEsPtr;

    for (esPtr = statePtr->scriptRecordPtr, prevEsPtr = NULL; esPtr != NULL;
	    prevEsPtr = esPtr, esPtr = esPtr->nextPtr) {
	if ((esPtr->interp == interp) && (esPtr->mask == mask)) {
	    if (esPtr == statePtr->scriptRecordPtr) {
		statePtr->scriptRecordPtr = esPtr->nextPtr;
	    } else {
		CLANG_ASSERT(prevEsPtr);
		prevEsPtr->nextPtr = esPtr->nextPtr;
	    }

	    Tcl_DeleteChannelHandler((Tcl_Channel) chanPtr,
		    TclChannelEventScriptInvoker, esPtr);

	    TclDecrRefCount(esPtr->scriptPtr);
	    Tcl_Free(esPtr);

	    break;
	}
    }
}

/*
 *----------------------------------------------------------------------
 *
 * CreateScriptRecord --
 *
 *	Creates a record to store a script to be executed when a specific
 *	event fires on a specific channel.
 *
 * Results:
 *	None.
 *
 * Side effects:
 *	Causes the script to be stored for later execution.
 *
 *----------------------------------------------------------------------
 */

static void
CreateScriptRecord(
    Tcl_Interp *interp,		/* Interpreter in which to execute the stored
				 * script. */
    Channel *chanPtr,		/* Channel for which script is to be stored */
    int mask,			/* Set of events for which script will be
				 * invoked. */
    Tcl_Obj *scriptPtr)		/* Pointer to script object. */
{
    ChannelState *statePtr = chanPtr->state;
				/* State info for channel */
    EventScriptRecord *esPtr;
    int makeCH;

    for (esPtr=statePtr->scriptRecordPtr; esPtr!=NULL; esPtr=esPtr->nextPtr) {
	if ((esPtr->interp == interp) && (esPtr->mask == mask)) {
	    TclDecrRefCount(esPtr->scriptPtr);
	    esPtr->scriptPtr = NULL;
	    break;
	}
    }

    makeCH = (esPtr == NULL);

    if (makeCH) {
	esPtr = (EventScriptRecord *)Tcl_Alloc(sizeof(EventScriptRecord));
    }

    /*
     * Initialize the structure before calling Tcl_CreateChannelHandler,
     * because a reflected channel calling 'chan postevent' aka
     * 'Tcl_NotifyChannel' in its 'watch'Proc will invoke
     * 'TclChannelEventScriptInvoker' immediately, and we do not wish it to
     * see uninitialized memory and crash. See [Bug 2918110].
     */

    esPtr->chanPtr = chanPtr;
    esPtr->interp = interp;
    esPtr->mask = mask;
    Tcl_IncrRefCount(scriptPtr);
    esPtr->scriptPtr = scriptPtr;

    if (makeCH) {
	esPtr->nextPtr = statePtr->scriptRecordPtr;
	statePtr->scriptRecordPtr = esPtr;

	Tcl_CreateChannelHandler((Tcl_Channel) chanPtr, mask,
		TclChannelEventScriptInvoker, esPtr);
    }
}

/*
 *----------------------------------------------------------------------
 *
 * TclChannelEventScriptInvoker --
 *
 *	Invokes a script scheduled by "fileevent" for when the channel becomes
 *	ready for IO. This function is invoked by the channel handler which
 *	was created by the Tcl "fileevent" command.
 *
 * Results:
 *	None.
 *
 * Side effects:
 *	Whatever the script does.
 *
 *----------------------------------------------------------------------
 */

void
TclChannelEventScriptInvoker(
    void *clientData,	/* The script+interp record. */
    TCL_UNUSED(int) /*mask*/)
{
    EventScriptRecord *esPtr = (EventScriptRecord *)clientData;
				/* The event script + interpreter to eval it
				 * in. */
    Channel *chanPtr = esPtr->chanPtr;
				/* The channel for which this handler is
				 * registered. */
    Tcl_Interp *interp = esPtr->interp;
				/* Interpreter in which to eval the script. */
    int mask = esPtr->mask;
    int result;			/* Result of call to eval script. */

    /*
     * Be sure event executed in managed channel (covering bugs similar [f583715154]).
     */
    assert(chanPtr->state->managingThread == Tcl_GetCurrentThread());

    /*
     * We must preserve the interpreter so we can report errors on it later.
     * Note that we do not need to preserve the channel because that is done
     * by Tcl_NotifyChannel before calling channel handlers.
     */

    Tcl_Preserve(interp);
    TclChannelPreserve((Tcl_Channel)chanPtr);
    result = Tcl_EvalObjEx(interp, esPtr->scriptPtr, TCL_EVAL_GLOBAL);

    /*
     * On error, cause a background error and remove the channel handler and
     * the script record.
     *
     * NOTE: Must delete channel handler before causing the background error
     * because the background error may want to reinstall the handler.
     */

    if (result != TCL_OK) {
	if (chanPtr->typePtr != NULL) {
	    DeleteScriptRecord(interp, chanPtr, mask);
	}
	Tcl_BackgroundException(interp, result);
    }
    TclChannelRelease((Tcl_Channel)chanPtr);
    Tcl_Release(interp);
}

/*
 *----------------------------------------------------------------------
 *
 * Tcl_FileEventObjCmd --
 *
 *	This procedure implements the "fileevent" Tcl command. See the user
 *	documentation for details on what it does. This command is based on
 *	the Tk command "fileevent" which in turn is based on work contributed
 *	by Mark Diekhans.
 *
 * Results:
 *	A standard Tcl result.
 *
 * Side effects:
 *	May create a channel handler for the specified channel.
 *
 *----------------------------------------------------------------------
 */

int
Tcl_FileEventObjCmd(
    TCL_UNUSED(void *),
    Tcl_Interp *interp,		/* Interpreter in which the channel for which
				 * to create the handler is found. */
    int objc,			/* Number of arguments. */
    Tcl_Obj *const objv[])	/* Argument objects. */
{
    Channel *chanPtr;		/* The channel to create the handler for. */
    ChannelState *statePtr;	/* State info for channel */
    Tcl_Channel chan;		/* The opaque type for the channel. */
    const char *chanName;
    int modeIndex;		/* Index of mode argument. */
    int mask;
    static const char *const modeOptions[] = {"readable", "writable", NULL};
    static const int maskArray[] = {TCL_READABLE, TCL_WRITABLE};

    if ((objc != 3) && (objc != 4)) {
	Tcl_WrongNumArgs(interp, 1, objv, "channelId event ?script?");
	return TCL_ERROR;
    }
    if (Tcl_GetIndexFromObj(interp, objv[2], modeOptions, "event name", 0,
	    &modeIndex) != TCL_OK) {
	return TCL_ERROR;
    }
    mask = maskArray[modeIndex];

    chanName = TclGetString(objv[1]);
    chan = Tcl_GetChannel(interp, chanName, NULL);
    if (chan == NULL) {
	return TCL_ERROR;
    }
    chanPtr = (Channel *) chan;
    statePtr = chanPtr->state;
    if (GotFlag(statePtr, mask) == 0) {
	Tcl_SetObjResult(interp, Tcl_ObjPrintf("channel is not %s",
		(mask == TCL_READABLE) ? "readable" : "writable"));
	return TCL_ERROR;
    }

    /*
     * If we are supposed to return the script, do so.
     */

    if (objc == 3) {
	EventScriptRecord *esPtr;

	for (esPtr = statePtr->scriptRecordPtr; esPtr != NULL;
		esPtr = esPtr->nextPtr) {
	    if ((esPtr->interp == interp) && (esPtr->mask == mask)) {
		Tcl_SetObjResult(interp, esPtr->scriptPtr);
		break;
	    }
	}
	return TCL_OK;
    }

    /*
     * If we are supposed to delete a stored script, do so.
     */

    if (*(TclGetString(objv[3])) == '\0') {
	DeleteScriptRecord(interp, chanPtr, mask);
	return TCL_OK;
    }

    /*
     * Make the script record that will link between the event and the script
     * to invoke. This also creates a channel event handler which will
     * evaluate the script in the supplied interpreter.
     */

    CreateScriptRecord(interp, chanPtr, mask, objv[3]);

    return TCL_OK;
}

/*
 *----------------------------------------------------------------------
 *
 * ZeroTransferTimerProc --
 *
 *	Timer handler scheduled by TclCopyChannel so that -command is
 *	called asynchronously even when -size is 0.
 *
 * Results:
 *	None.
 *
 * Side effects:
 *	Calls CopyData for -command invocation.
 *
 *----------------------------------------------------------------------
 */

static void
ZeroTransferTimerProc(
    void *clientData)
{
    /* calling CopyData with mask==0 still implies immediate invocation of the
     *  -command callback, and completion of the fcopy.
     */
    CopyData((CopyState *)clientData, 0);
}

/*
 *----------------------------------------------------------------------
 *
 * TclCopyChannel --
 *
 *	This routine copies data from one channel to another, either
 *	synchronously or asynchronously. If a command script is supplied, the
 *	operation runs in the background. The script is invoked when the copy
 *	completes. Otherwise the function waits until the copy is completed
 *	before returning.
 *
 * Results:
 *	A standard Tcl result.
 *
 * Side effects:
 *	May schedule a background copy operation that causes both channels to
 *	be marked busy.
 *
 *----------------------------------------------------------------------
 */

int
TclCopyChannel(
    Tcl_Interp *interp,		/* Current interpreter. */
    Tcl_Channel inChan,		/* Channel to read from. */
    Tcl_Channel outChan,	/* Channel to write to. */
    long long toRead,		/* Amount of data to copy, or -1 for all. */
    Tcl_Obj *cmdPtr)		/* Pointer to script to execute or NULL. */
{
    Channel *inPtr = (Channel *) inChan;
    Channel *outPtr = (Channel *) outChan;
    ChannelState *inStatePtr, *outStatePtr;
    int readFlags, writeFlags;
    CopyState *csPtr;
    int nonBlocking = (cmdPtr) ? CHANNEL_NONBLOCKING : 0;
    int moveBytes;

    inStatePtr = inPtr->state;
    outStatePtr = outPtr->state;

    if (BUSY_STATE(inStatePtr, TCL_READABLE)) {
	if (interp) {
	    Tcl_SetObjResult(interp, Tcl_ObjPrintf(
                    "channel \"%s\" is busy", Tcl_GetChannelName(inChan)));
	}
	return TCL_ERROR;
    }
    if (BUSY_STATE(outStatePtr, TCL_WRITABLE)) {
	if (interp) {
	    Tcl_SetObjResult(interp, Tcl_ObjPrintf(
                    "channel \"%s\" is busy", Tcl_GetChannelName(outChan)));
	}
	return TCL_ERROR;
    }

    readFlags = inStatePtr->flags;
    writeFlags = outStatePtr->flags;

    /*
     * Set up the blocking mode appropriately. Background copies need
     * non-blocking channels. Foreground copies need blocking channels. If
     * there is an error, restore the old blocking mode.
     */

    if (nonBlocking != (readFlags & CHANNEL_NONBLOCKING)) {
	if (SetBlockMode(interp, inPtr, nonBlocking ?
		TCL_MODE_NONBLOCKING : TCL_MODE_BLOCKING) != TCL_OK) {
	    return TCL_ERROR;
	}
    }
    if ((inPtr!=outPtr) && (nonBlocking!=(writeFlags&CHANNEL_NONBLOCKING)) &&
	    (SetBlockMode(NULL, outPtr, nonBlocking ?
		    TCL_MODE_NONBLOCKING : TCL_MODE_BLOCKING) != TCL_OK) &&
	    (nonBlocking != (readFlags & CHANNEL_NONBLOCKING))) {
	SetBlockMode(NULL, inPtr, (readFlags & CHANNEL_NONBLOCKING)
		? TCL_MODE_NONBLOCKING : TCL_MODE_BLOCKING);
	return TCL_ERROR;
    }

    /*
     * Make sure the output side is unbuffered.
     */

    ResetFlag(outStatePtr, CHANNEL_LINEBUFFERED);
    SetFlag(outStatePtr, CHANNEL_UNBUFFERED);

    /*
     * Test for conditions where we know we can just move bytes from input
     * channel to output channel with no transformation or even examination
     * of the bytes themselves.
     */

    moveBytes = inStatePtr->inEofChar == '\0'	/* No eofChar to stop input */
	    && inStatePtr->inputTranslation == TCL_TRANSLATE_LF
	    && outStatePtr->outputTranslation == TCL_TRANSLATE_LF
	    && inStatePtr->encoding == outStatePtr->encoding;

    /*
     * Allocate a new CopyState to maintain info about the current copy in
     * progress. This structure will be deallocated when the copy is
     * completed.
     */

    csPtr = (CopyState *)Tcl_Alloc(offsetof(CopyState, buffer) + 1U + !moveBytes * inStatePtr->bufSize);
    csPtr->bufSize = !moveBytes * inStatePtr->bufSize;
    csPtr->readPtr = inPtr;
    csPtr->writePtr = outPtr;
    csPtr->readFlags = readFlags;
    csPtr->writeFlags = writeFlags;
    csPtr->toRead = toRead;
    csPtr->total = (Tcl_WideInt) 0;
    csPtr->interp = interp;
    if (cmdPtr) {
	Tcl_IncrRefCount(cmdPtr);
    }
    csPtr->cmdPtr = cmdPtr;

    inStatePtr->csPtrR  = csPtr;
    outStatePtr->csPtrW = csPtr;

    if (moveBytes) {
	return MoveBytes(csPtr);
    }

    /*
     * Special handling of -size 0 async transfers, so that the -command is
     * still called asynchronously.
     */

    if ((nonBlocking == CHANNEL_NONBLOCKING) && (toRead == 0)) {
        Tcl_CreateTimerHandler(0, ZeroTransferTimerProc, csPtr);
        return 0;
    }

    /*
     * Start copying data between the channels.
     */

    return CopyData(csPtr, 0);
}

/*
 *----------------------------------------------------------------------
 *
 * CopyData --
 *
 *	This function implements the lowest level of the copying mechanism for
 *	TclCopyChannel.
 *
 * Results:
 *	Returns TCL_OK on success, else TCL_ERROR.
 *
 * Side effects:
 *	Moves data between channels, may create channel handlers.
 *
 *----------------------------------------------------------------------
 */

static void
MBCallback(
    CopyState *csPtr,
    Tcl_Obj *errObj)
{
    Tcl_Obj *cmdPtr = Tcl_DuplicateObj(csPtr->cmdPtr);
    Tcl_WideInt total = csPtr->total;
    Tcl_Interp *interp = csPtr->interp;
    int code;

    Tcl_IncrRefCount(cmdPtr);
    StopCopy(csPtr);

    /* TODO: What if cmdPtr is not a list?! */

    Tcl_ListObjAppendElement(NULL, cmdPtr, Tcl_NewWideIntObj(total));
    if (errObj) {
	Tcl_ListObjAppendElement(NULL, cmdPtr, errObj);
    }

    Tcl_Preserve(interp);
    code = Tcl_EvalObjEx(interp, cmdPtr, TCL_EVAL_GLOBAL);
    if (code != TCL_OK) {
	Tcl_BackgroundException(interp, code);
    }
    Tcl_Release(interp);
    TclDecrRefCount(cmdPtr);
}

static void
MBError(
    CopyState *csPtr,
    int mask,
    int errorCode)
{
    Tcl_Channel inChan = (Tcl_Channel) csPtr->readPtr;
    Tcl_Channel outChan = (Tcl_Channel) csPtr->writePtr;
    Tcl_Obj *errObj;

    Tcl_SetErrno(errorCode);

    errObj = Tcl_ObjPrintf( "error %sing \"%s\": %s",
	    (mask & TCL_READABLE) ? "read" : "writ",
	    Tcl_GetChannelName((mask & TCL_READABLE) ? inChan : outChan),
	    Tcl_PosixError(csPtr->interp));

    if (csPtr->cmdPtr) {
	MBCallback(csPtr, errObj);
    } else {
	Tcl_SetObjResult(csPtr->interp, errObj);
	StopCopy(csPtr);
    }
}

static void
MBEvent(
    void *clientData,
    int mask)
{
    CopyState *csPtr = (CopyState *) clientData;
    Tcl_Channel inChan = (Tcl_Channel) csPtr->readPtr;
    Tcl_Channel outChan = (Tcl_Channel) csPtr->writePtr;
    ChannelState *inStatePtr = csPtr->readPtr->state;

    if (mask & TCL_WRITABLE) {
	Tcl_DeleteChannelHandler(inChan, MBEvent, csPtr);
	Tcl_DeleteChannelHandler(outChan, MBEvent, csPtr);
	switch (MBWrite(csPtr)) {
	case TCL_OK:
	    MBCallback(csPtr, NULL);
	    break;
	case TCL_CONTINUE:
	    Tcl_CreateChannelHandler(inChan, TCL_READABLE, MBEvent, csPtr);
	    break;
	}
    } else if (mask & TCL_READABLE) {
	if (TCL_OK == MBRead(csPtr)) {
	    /* When at least one full buffer is present, stop reading. */
	    if (IsBufferFull(inStatePtr->inQueueHead)
		    || !Tcl_InputBlocked(inChan)) {
		Tcl_DeleteChannelHandler(inChan, MBEvent, csPtr);
	    }

	    /* Successful read -- set up to write the bytes we read */
	    Tcl_CreateChannelHandler(outChan, TCL_WRITABLE, MBEvent, csPtr);
	}
    }
}

static int
MBRead(
    CopyState *csPtr)
{
    ChannelState *inStatePtr = csPtr->readPtr->state;
    ChannelBuffer *bufPtr = inStatePtr->inQueueHead;
    int code;

    if (bufPtr && BytesLeft(bufPtr) > 0) {
	return TCL_OK;
    }

    code = GetInput(inStatePtr->topChanPtr);
    if (code == 0 || GotFlag(inStatePtr, CHANNEL_BLOCKED)) {
	return TCL_OK;
    } else {
	MBError(csPtr, TCL_READABLE, code);
	return TCL_ERROR;
    }
}

static int
MBWrite(
    CopyState *csPtr)
{
    ChannelState *inStatePtr = csPtr->readPtr->state;
    ChannelState *outStatePtr = csPtr->writePtr->state;
    ChannelBuffer *bufPtr = inStatePtr->inQueueHead;
    ChannelBuffer *tail = NULL;
    int code;
    Tcl_WideInt inBytes = 0;

    /* Count up number of bytes waiting in the input queue */
    while (bufPtr) {
	inBytes += BytesLeft(bufPtr);
	tail = bufPtr;
	if (csPtr->toRead != -1 && csPtr->toRead < inBytes) {
	    /* Queue has enough bytes to complete the copy */
	    break;
	}
	bufPtr = bufPtr->nextPtr;
    }

    if (bufPtr) {
	/* Split the overflowing buffer in two */
	int extra = (int) (inBytes - csPtr->toRead);
	/* Note that going with int for extra assumes that inBytes is not too
	 * much over toRead to require a wide itself. If that gets violated
	 * then the calculations involving extra must be made wide too.
	 *
	 * Noted with Win32/MSVC debug build treating the warning (possible of
	 * data in long long to int conversion) as error.
	 */

	bufPtr = AllocChannelBuffer(extra);

	tail->nextAdded -= extra;
	memcpy(InsertPoint(bufPtr), InsertPoint(tail), extra);
	bufPtr->nextAdded += extra;
	bufPtr->nextPtr = tail->nextPtr;
	tail->nextPtr = NULL;
	inBytes = csPtr->toRead;
    }

    /* Update the byte counts */
    if (csPtr->toRead != -1) {
	csPtr->toRead -= inBytes;
    }
    csPtr->total += inBytes;

    /* Move buffers from input to output channels */
    if (outStatePtr->outQueueTail) {
	outStatePtr->outQueueTail->nextPtr = inStatePtr->inQueueHead;
    } else {
	outStatePtr->outQueueHead = inStatePtr->inQueueHead;
    }
    outStatePtr->outQueueTail = tail;
    inStatePtr->inQueueHead = bufPtr;
    if (inStatePtr->inQueueTail == tail) {
	inStatePtr->inQueueTail = bufPtr;
    }
    if (bufPtr == NULL) {
	inStatePtr->inQueueTail = NULL;
    }

    code = FlushChannel(csPtr->interp, outStatePtr->topChanPtr, 0);
    if (code) {
	MBError(csPtr, TCL_WRITABLE, code);
	return TCL_ERROR;
    }
    if (csPtr->toRead == 0 || GotFlag(inStatePtr, CHANNEL_EOF)) {
	return TCL_OK;
    }
    return TCL_CONTINUE;
}

static int
MoveBytes(
    CopyState *csPtr)		/* State of copy operation. */
{
    ChannelState *outStatePtr = csPtr->writePtr->state;
    ChannelBuffer *bufPtr = outStatePtr->curOutPtr;
    int errorCode;

    if (bufPtr && BytesLeft(bufPtr)) {
	/* If we start with unflushed bytes in the destination
	 * channel, flush them out of the way first. */

	errorCode = FlushChannel(csPtr->interp, outStatePtr->topChanPtr, 0);
	if (errorCode != 0) {
	    MBError(csPtr, TCL_WRITABLE, errorCode);
	    return TCL_ERROR;
	}
    }

    if (csPtr->cmdPtr) {
	Tcl_Channel inChan = (Tcl_Channel) csPtr->readPtr;
	Tcl_CreateChannelHandler(inChan, TCL_READABLE, MBEvent, csPtr);
	return TCL_OK;
    }

    while (1) {
	int code;

	if (TCL_ERROR == MBRead(csPtr)) {
	    return TCL_ERROR;
	}
	code = MBWrite(csPtr);
	if (code == TCL_OK) {
	    Tcl_SetObjResult(csPtr->interp, Tcl_NewWideIntObj(csPtr->total));
	    StopCopy(csPtr);
	    return TCL_OK;
	}
	if (code == TCL_ERROR) {
	    return TCL_ERROR;
	}
	/* code == TCL_CONTINUE --> continue the loop */
    }
    return TCL_OK;	/* Silence compiler warnings */
}

static int
CopyData(
    CopyState *csPtr,		/* State of copy operation. */
    int mask)			/* Current channel event flags. */
{
    Tcl_Interp *interp;
    Tcl_Obj *cmdPtr, *errObj = NULL, *bufObj = NULL, *msg = NULL;
    Tcl_Channel inChan, outChan;
    ChannelState *inStatePtr, *outStatePtr;
    int result = TCL_OK, size;
    size_t sizeb;
    Tcl_WideInt total;
    const char *buffer;
    int inBinary, outBinary, sameEncoding;
				/* Encoding control */
    int underflow;		/* Input underflow */

    inChan	= (Tcl_Channel) csPtr->readPtr;
    outChan	= (Tcl_Channel) csPtr->writePtr;
    inStatePtr	= csPtr->readPtr->state;
    outStatePtr	= csPtr->writePtr->state;
    interp	= csPtr->interp;
    cmdPtr	= csPtr->cmdPtr;

    /*
     * Copy the data the slow way, using the translation mechanism.
     *
     * Note: We have make sure that we use the topmost channel in a stack for
     * the copying. The caller uses Tcl_GetChannel to access it, and thus gets
     * the bottom of the stack.
     */

    inBinary = (inStatePtr->encoding == NULL);
    outBinary = (outStatePtr->encoding == NULL);
    sameEncoding = (inStatePtr->encoding == outStatePtr->encoding);

    if (!(inBinary || sameEncoding)) {
	TclNewObj(bufObj);
	Tcl_IncrRefCount(bufObj);
    }

    while (csPtr->toRead != (Tcl_WideInt) 0) {
	/*
	 * Check for unreported background errors.
	 */

	Tcl_GetChannelError(inChan, &msg);
	if ((inStatePtr->unreportedError != 0) || (msg != NULL)) {
	    Tcl_SetErrno(inStatePtr->unreportedError);
	    inStatePtr->unreportedError = 0;
	    goto readError;
	}
	Tcl_GetChannelError(outChan, &msg);
	if ((outStatePtr->unreportedError != 0) || (msg != NULL)) {
	    Tcl_SetErrno(outStatePtr->unreportedError);
	    outStatePtr->unreportedError = 0;
	    goto writeError;
	}

	if (cmdPtr && (mask == 0)) {
	    /*
	     * In async mode, we skip reading synchronously and fake an
	     * underflow instead to prime the readable fileevent.
	     */

	    size = 0;
	    underflow = 1;
	} else {
	    /*
	     * Read up to bufSize bytes.
	     */

	    if ((csPtr->toRead == (Tcl_WideInt) -1)
                    || (csPtr->toRead > (Tcl_WideInt) csPtr->bufSize)) {
		sizeb = csPtr->bufSize;
	    } else {
		sizeb = csPtr->toRead;
	    }

	    if (inBinary || sameEncoding) {
		size = DoRead(inStatePtr->topChanPtr, csPtr->buffer, sizeb,
                              !GotFlag(inStatePtr, CHANNEL_NONBLOCKING));
	    } else {
		size = DoReadChars(inStatePtr->topChanPtr, bufObj, sizeb,
			0 /* No append */);
	    }
	    underflow = (size >= 0) && ((size_t)size < sizeb);	/* Input underflow */
	}

	if (size < 0) {
	readError:
	    if (interp) {
		TclNewObj(errObj);
		Tcl_AppendStringsToObj(errObj, "error reading \"",
			Tcl_GetChannelName(inChan), "\": ", NULL);
		if (msg != NULL) {
		    Tcl_AppendObjToObj(errObj, msg);
		} else {
		    Tcl_AppendStringsToObj(errObj, Tcl_PosixError(interp),
			    NULL);
		}
	    }
	    if (msg != NULL) {
		Tcl_DecrRefCount(msg);
	    }
	    break;
	} else if (underflow) {
	    /*
	     * We had an underflow on the read side. If we are at EOF, and not
	     * in the synchronous part of an asynchronous fcopy, then the
	     * copying is done, otherwise set up a channel handler to detect
	     * when the channel becomes readable again.
	     */

	    if ((size == 0) && Tcl_Eof(inChan) && !(cmdPtr && (mask == 0))) {
		break;
	    }
	    if (cmdPtr && (!Tcl_Eof(inChan) || (mask == 0)) &&
                !(mask & TCL_READABLE)) {
		if (mask & TCL_WRITABLE) {
		    Tcl_DeleteChannelHandler(outChan, CopyEventProc, csPtr);
		}
		Tcl_CreateChannelHandler(inChan, TCL_READABLE, CopyEventProc,
			csPtr);
	    }
	    if (size == 0) {
		if (!GotFlag(inStatePtr, CHANNEL_NONBLOCKING)) {
		    /*
		     * We allowed a short read.  Keep trying.
		     */

		    continue;
		}
		if (bufObj != NULL) {
		    TclDecrRefCount(bufObj);
		    bufObj = NULL;
		}
		return TCL_OK;
	    }
	}

	/*
	 * Now write the buffer out.
	 */

	if (inBinary || sameEncoding) {
	    buffer = csPtr->buffer;
	    sizeb = size;
	} else {
	    buffer = Tcl_GetStringFromObj(bufObj, &sizeb);
	}

	if (outBinary || sameEncoding) {
	    sizeb = WriteBytes(outStatePtr->topChanPtr, buffer, sizeb);
	} else {
	    sizeb = WriteChars(outStatePtr->topChanPtr, buffer, sizeb);
	}

	/*
	 * [Bug 2895565]. At this point 'size' still contains the number of
	 * bytes or characters which have been read. We keep this to later to
	 * update the totals and toRead information, see marker (UP) below. We
	 * must not overwrite it with 'sizeb', which is the number of written
	 * bytes or characters, and both EOL translation and encoding
	 * conversion may have changed this number unpredictably in relation
	 * to 'size' (It can be smaller or larger, in the latter case able to
	 * drive toRead below -1, causing infinite looping). Completely
	 * unsuitable for updating totals and toRead.
	 */

	if (sizeb == TCL_INDEX_NONE) {
	writeError:
	    if (interp) {
		TclNewObj(errObj);
		Tcl_AppendStringsToObj(errObj, "error writing \"",
			Tcl_GetChannelName(outChan), "\": ", NULL);
		if (msg != NULL) {
		    Tcl_AppendObjToObj(errObj, msg);
		} else {
		    Tcl_AppendStringsToObj(errObj, Tcl_PosixError(interp),
			    NULL);
		}
	    }
	    if (msg != NULL) {
		Tcl_DecrRefCount(msg);
	    }
	    break;
	}

	/*
	 * Update the current byte count. Do it now so the count is valid
	 * before a return or break takes us out of the loop. The invariant at
	 * the top of the loop should be that csPtr->toRead holds the number
	 * of bytes left to copy.
	 */

	if (csPtr->toRead != -1) {
	    csPtr->toRead -= size;
	}
	csPtr->total += size;

	/*
	 * Break loop if EOF && (size>0)
	 */

	if (Tcl_Eof(inChan)) {
	    break;
	}

	/*
	 * Check to see if the write is happening in the background. If so,
	 * stop copying and wait for the channel to become writable again.
	 * After input underflow we already installed a readable handler
	 * therefore we don't need a writable handler.
	 */

	if (!underflow && GotFlag(outStatePtr, BG_FLUSH_SCHEDULED)) {
	    if (!(mask & TCL_WRITABLE)) {
		if (mask & TCL_READABLE) {
		    Tcl_DeleteChannelHandler(inChan, CopyEventProc, csPtr);
		}
		Tcl_CreateChannelHandler(outChan, TCL_WRITABLE,
			CopyEventProc, csPtr);
	    }
	    if (bufObj != NULL) {
		TclDecrRefCount(bufObj);
		bufObj = NULL;
	    }
	    return TCL_OK;
	}

	/*
	 * For background copies, we only do one buffer per invocation so we
	 * don't starve the rest of the system.
	 */

	if (cmdPtr && (csPtr->toRead != 0)) {
	    /*
	     * The first time we enter this code, there won't be a channel
	     * handler established yet, so do it here.
	     */

	    if (mask == 0) {
		Tcl_CreateChannelHandler(outChan, TCL_WRITABLE, CopyEventProc,
			csPtr);
	    }
	    if (bufObj != NULL) {
		TclDecrRefCount(bufObj);
		bufObj = NULL;
	    }
	    return TCL_OK;
	}
    } /* while */

    if (bufObj != NULL) {
	TclDecrRefCount(bufObj);
	bufObj = NULL;
    }

    /*
     * Make the callback or return the number of bytes transferred. The local
     * total is used because StopCopy frees csPtr.
     */

    total = csPtr->total;
    if (cmdPtr && interp) {
	int code;

	/*
	 * Get a private copy of the command so we can mutate it by adding
	 * arguments. Note that StopCopy frees our saved reference to the
	 * original command obj.
	 */

	cmdPtr = Tcl_DuplicateObj(cmdPtr);
	Tcl_IncrRefCount(cmdPtr);
	StopCopy(csPtr);
	Tcl_Preserve(interp);

	Tcl_ListObjAppendElement(interp, cmdPtr, Tcl_NewWideIntObj(total));
	if (errObj) {
	    Tcl_ListObjAppendElement(interp, cmdPtr, errObj);
	}
	code = Tcl_EvalObjEx(interp, cmdPtr, TCL_EVAL_GLOBAL);
	if (code != TCL_OK) {
	    Tcl_BackgroundException(interp, code);
	    result = TCL_ERROR;
	}
	TclDecrRefCount(cmdPtr);
	Tcl_Release(interp);
    } else {
	StopCopy(csPtr);
	if (interp) {
	    if (errObj) {
		Tcl_SetObjResult(interp, errObj);
		result = TCL_ERROR;
	    } else {
		Tcl_ResetResult(interp);
		Tcl_SetObjResult(interp, Tcl_NewWideIntObj(total));
	    }
	}
    }
    return result;
}

/*
 *----------------------------------------------------------------------
 *
 * DoRead --
 *
 *	Stores up to "bytesToRead" bytes in memory pointed to by "dst".
 *	These bytes come from reading the channel "chanPtr" and
 *	performing the configured translations.  No encoding conversions
 *	are applied to the bytes being read.
 *
 * Results:
 *	The number of bytes actually stored (<= bytesToRead),
 * 	or TCL_INDEX_NONE if there is an error in reading the channel.  Use
 * 	Tcl_GetErrno() to retrieve the error code for the error
 *	that occurred.
 *
 *	The number of bytes stored can be less than the number
 * 	requested when
 *	  - EOF is reached on the channel; or
 *	  - the channel is non-blocking, and we've read all we can
 *	    without blocking.
 *	  - a channel reading error occurs (and we return TCL_INDEX_NONE)
 *
 * Side effects:
 *	May cause input to be buffered.
 *
 *----------------------------------------------------------------------
 */

static int
DoRead(
    Channel *chanPtr,		/* The channel from which to read. */
    char *dst,			/* Where to store input read. */
    size_t bytesToRead,		/* Maximum number of bytes to read. */
    int allowShortReads)	/* Allow half-blocking (pipes,sockets) */
{
    ChannelState *statePtr = chanPtr->state;
    char *p = dst;

    /*
     * Early out when we know a read will get the eofchar.
     *
     * NOTE: This seems to be a bug.  The special handling for
     * a zero-char read request ought to come first.  As coded
     * the EOF due to eofchar has distinguishing behavior from
     * the EOF due to reported EOF on the underlying device, and
     * that seems undesirable.  However recent history indicates
     * that new inconsistent behavior in a patchlevel has problems
     * too.  Keep on keeping on for now.
     */

    if (GotFlag(statePtr, CHANNEL_ENCODING_ERROR)) {
	UpdateInterest(chanPtr);
	Tcl_SetErrno(EILSEQ);
	return -1;
    }
    if (GotFlag(statePtr, CHANNEL_STICKY_EOF)) {
	SetFlag(statePtr, CHANNEL_EOF);
	assert(statePtr->inputEncodingFlags & TCL_ENCODING_END);
	assert(!GotFlag(statePtr, CHANNEL_BLOCKED|INPUT_SAW_CR));

	/* TODO: Don't need this call */
	UpdateInterest(chanPtr);
	return 0;
    }

    /*
     * Special handling for zero-char read request.
     */

    if (bytesToRead == 0) {
	if (GotFlag(statePtr, CHANNEL_EOF)) {
	    statePtr->inputEncodingFlags |= TCL_ENCODING_START;
	}
	ResetFlag(statePtr, CHANNEL_BLOCKED|CHANNEL_EOF);
	statePtr->inputEncodingFlags &= ~TCL_ENCODING_END;
	/* TODO: Don't need this call */
	UpdateInterest(chanPtr);
	return 0;
    }

    TclChannelPreserve((Tcl_Channel)chanPtr);
    while (bytesToRead) {
	/*
	 * Each pass through the loop is intended to process up to one channel
	 * buffer.
	 */

	int bytesRead, bytesWritten;
	ChannelBuffer *bufPtr = statePtr->inQueueHead;

	/*
	 * Don't read more data if we have what we need.
	 */

	while (!bufPtr ||			/* We got no buffer!   OR */
		(!IsBufferFull(bufPtr) && 	/* Our buffer has room AND */
		((size_t)BytesLeft(bufPtr) < bytesToRead))) {
						/* Not enough bytes in it yet
						 * to fill the dst */
	    int code;

	moreData:
	    code = GetInput(chanPtr);
	    bufPtr = statePtr->inQueueHead;

	    assert(bufPtr != NULL);

	    if (GotFlag(statePtr, CHANNEL_EOF|CHANNEL_BLOCKED)) {
		/*
		 * Further reads cannot do any more.
		 */

		break;
	    }

	    if (code) {
		/*
	     * Read error
	     */

		UpdateInterest(chanPtr);
		TclChannelRelease((Tcl_Channel)chanPtr);
		return -1;
	    }

	    assert(IsBufferFull(bufPtr));
	}

	assert(bufPtr != NULL);

	bytesRead = BytesLeft(bufPtr);
	bytesWritten = bytesToRead;

	TranslateInputEOL(statePtr, p, RemovePoint(bufPtr),
		&bytesWritten, &bytesRead);
	bufPtr->nextRemoved += bytesRead;
	p += bytesWritten;
	bytesToRead -= bytesWritten;

	if (!IsBufferEmpty(bufPtr)) {
	    /*
	     * Buffer is not empty.  How can that be?
	     *
	     * 0) We stopped early because we got all the bytes we were
	     *    seeking. That's fine.
	     */

	    if (bytesToRead == 0) {
		break;
	    }

	    /*
	     * 1) We're @EOF because we saw eof char, or there was an encoding error.
	     */

	    if (GotFlag(statePtr, CHANNEL_STICKY_EOF|CHANNEL_ENCODING_ERROR)) {
		break;
	    }

	    /*
	     * 2) The buffer holds a \r while in CRLF translation, followed by
	     *    the end of the buffer.
	     */

	    assert(statePtr->inputTranslation == TCL_TRANSLATE_CRLF);
	    assert(RemovePoint(bufPtr)[0] == '\r');
	    assert(BytesLeft(bufPtr) == 1);

	    if (bufPtr->nextPtr == NULL) {
		/*
		 * There's no more buffered data...
		 */

		if (GotFlag(statePtr, CHANNEL_EOF)) {
		    /*
		     * ...and there never will be.
		     */

		    *p++ = '\r';
		    bytesToRead--;
		    bufPtr->nextRemoved++;
		} else if (GotFlag(statePtr, CHANNEL_BLOCKED)) {
		    /*
		     * ...and we cannot get more now.
		     */

		    SetFlag(statePtr, CHANNEL_NEED_MORE_DATA);
		    break;
		} else {
		    /*
		     * ...so we need to get some.
		     */

		    goto moreData;
		}
	    }

	    if (bufPtr->nextPtr) {
		/*
		 * There's a next buffer.  Shift orphan \r to it.
		 */

		ChannelBuffer *nextPtr = bufPtr->nextPtr;

		nextPtr->nextRemoved -= 1;
		RemovePoint(nextPtr)[0] = '\r';
		bufPtr->nextRemoved++;
	    }
	}

	if (IsBufferEmpty(bufPtr)) {
	    statePtr->inQueueHead = bufPtr->nextPtr;
	    if (statePtr->inQueueHead == NULL) {
		statePtr->inQueueTail = NULL;
	    }
	    RecycleBuffer(statePtr, bufPtr, 0);
	    bufPtr = statePtr->inQueueHead;
	}

	if ((GotFlag(statePtr, CHANNEL_NONBLOCKING) || allowShortReads)
		&& GotFlag(statePtr, CHANNEL_BLOCKED)) {
	    break;
	}

	/*
	 * When there's no buffered data to read, and we're at EOF, escape to
	 * the caller.
	 */

	if (GotFlag(statePtr, CHANNEL_EOF)
		&& (bufPtr == NULL || IsBufferEmpty(bufPtr))) {
	    break;
	}
    }
    if (bytesToRead == 0) {
	ResetFlag(statePtr, CHANNEL_BLOCKED);
    }

    assert(!GotFlag(statePtr, CHANNEL_EOF)
	    || GotFlag(statePtr, CHANNEL_STICKY_EOF)
	    || GotFlag(statePtr, CHANNEL_ENCODING_ERROR)
	    || Tcl_InputBuffered((Tcl_Channel)chanPtr) == 0);
    assert(!(GotFlag(statePtr, CHANNEL_EOF|CHANNEL_BLOCKED)
	    == (CHANNEL_EOF|CHANNEL_BLOCKED)));
    UpdateInterest(chanPtr);
    TclChannelRelease((Tcl_Channel)chanPtr);
    return (int)(p - dst);
}

/*
 *----------------------------------------------------------------------
 *
 * CopyEventProc --
 *
 *	This routine is invoked as a channel event handler for the background
 *	copy operation. It is just a trivial wrapper around the CopyData
 *	routine.
 *
 * Results:
 *	None.
 *
 * Side effects:
 *	None.
 *
 *----------------------------------------------------------------------
 */

static void
CopyEventProc(
    void *clientData,
    int mask)
{
    (void) CopyData((CopyState *)clientData, mask);
}

/*
 *----------------------------------------------------------------------
 *
 * StopCopy --
 *
 *	This routine halts a copy that is in progress.
 *
 * Results:
 *	None.
 *
 * Side effects:
 *	Removes any pending channel handlers and restores the blocking and
 *	buffering modes of the channels. The CopyState is freed.
 *
 *----------------------------------------------------------------------
 */

static void
StopCopy(
    CopyState *csPtr)		/* State for bg copy to stop . */
{
    ChannelState *inStatePtr, *outStatePtr;
    Tcl_Channel inChan, outChan;

    int nonBlocking;

    if (!csPtr) {
	return;
    }

    inChan = (Tcl_Channel) csPtr->readPtr;
    outChan = (Tcl_Channel) csPtr->writePtr;
    inStatePtr = csPtr->readPtr->state;
    outStatePtr = csPtr->writePtr->state;

    /*
     * Restore the old blocking mode and output buffering mode.
     */

    nonBlocking = csPtr->readFlags & CHANNEL_NONBLOCKING;
    if (nonBlocking != GotFlag(inStatePtr, CHANNEL_NONBLOCKING)) {
	SetBlockMode(NULL, csPtr->readPtr,
		nonBlocking ? TCL_MODE_NONBLOCKING : TCL_MODE_BLOCKING);
    }
    if (csPtr->readPtr != csPtr->writePtr) {
	nonBlocking = csPtr->writeFlags & CHANNEL_NONBLOCKING;
	if (nonBlocking != GotFlag(outStatePtr, CHANNEL_NONBLOCKING)) {
	    SetBlockMode(NULL, csPtr->writePtr,
		    nonBlocking ? TCL_MODE_NONBLOCKING : TCL_MODE_BLOCKING);
	}
    }
    ResetFlag(outStatePtr, CHANNEL_LINEBUFFERED | CHANNEL_UNBUFFERED);
    SetFlag(outStatePtr,
	    csPtr->writeFlags & (CHANNEL_LINEBUFFERED | CHANNEL_UNBUFFERED));

    if (csPtr->cmdPtr) {
	Tcl_DeleteChannelHandler(inChan, CopyEventProc, csPtr);
	if (inChan != outChan) {
	    Tcl_DeleteChannelHandler(outChan, CopyEventProc, csPtr);
	}
	Tcl_DeleteChannelHandler(inChan, MBEvent, csPtr);
	Tcl_DeleteChannelHandler(outChan, MBEvent, csPtr);
	TclDecrRefCount(csPtr->cmdPtr);
    }
    inStatePtr->csPtrR = NULL;
    outStatePtr->csPtrW = NULL;
    Tcl_Free(csPtr);
}

/*
 *----------------------------------------------------------------------
 *
 * StackSetBlockMode --
 *
 *	This function sets the blocking mode for a channel, iterating through
 *	each channel in a stack and updates the state flags.
 *
 * Results:
 *	0 if OK, result code from failed blockModeProc otherwise.
 *
 * Side effects:
 *	Modifies the blocking mode of the channel and possibly generates an
 *	error.
 *
 *----------------------------------------------------------------------
 */

static int
StackSetBlockMode(
    Channel *chanPtr,		/* Channel to modify. */
    int mode)			/* One of TCL_MODE_BLOCKING or
				 * TCL_MODE_NONBLOCKING. */
{
    int result = 0;
    Tcl_DriverBlockModeProc *blockModeProc;
    ChannelState *statePtr = chanPtr->state;

    /*
     * Start at the top of the channel stack
     * TODO: Examine what can go wrong when blockModeProc calls
     * disturb the stacking state of the channel.
     */

    chanPtr = statePtr->topChanPtr;
    while (chanPtr != NULL) {
	blockModeProc = Tcl_ChannelBlockModeProc(chanPtr->typePtr);
	if (blockModeProc != NULL) {
	    result = blockModeProc(chanPtr->instanceData, mode);
	    if (result != 0) {
		Tcl_SetErrno(result);
		return result;
	    }
	}
	chanPtr = chanPtr->downChanPtr;
    }
    return 0;
}

/*
 *----------------------------------------------------------------------
 *
 * SetBlockMode --
 *
 *	This function sets the blocking mode for a channel and updates the
 *	state flags.
 *
 * Results:
 *	A standard Tcl result.
 *
 * Side effects:
 *	Modifies the blocking mode of the channel and possibly generates an
 *	error.
 *
 *----------------------------------------------------------------------
 */

static int
SetBlockMode(
    Tcl_Interp *interp,		/* Interp for error reporting. */
    Channel *chanPtr,		/* Channel to modify. */
    int mode)			/* One of TCL_MODE_BLOCKING or
				 * TCL_MODE_NONBLOCKING. */
{
    int result = 0;
    ChannelState *statePtr = chanPtr->state;
				/* State info for channel */

    result = StackSetBlockMode(chanPtr, mode);
    if (result != 0) {
	if (interp != NULL) {
	    /*
	     * TIP #219.
	     * Move error messages put by the driver into the bypass area and
	     * put them into the regular interpreter result. Fall back to the
	     * regular message if nothing was found in the bypass.
	     *
	     * Note that we cannot have a message in the interpreter bypass
	     * area, StackSetBlockMode is restricted to the channel bypass.
	     * We still need the interp as the destination of the move.
	     */

	    if (!TclChanCaughtErrorBypass(interp, (Tcl_Channel) chanPtr)) {
		Tcl_SetObjResult(interp, Tcl_ObjPrintf(
                        "error setting blocking mode: %s",
			Tcl_PosixError(interp)));
	    }
	} else {
	    /*
	     * TIP #219.
	     * If we have no interpreter to put a bypass message into we have
	     * to clear it, to prevent its propagation and use in other places
	     * unrelated to the actual occurence of the problem.
	     */

	    Tcl_SetChannelError((Tcl_Channel) chanPtr, NULL);
	}
	return TCL_ERROR;
    }
    if (mode == TCL_MODE_BLOCKING) {
	ResetFlag(statePtr, CHANNEL_NONBLOCKING | BG_FLUSH_SCHEDULED);
    } else {
	SetFlag(statePtr, CHANNEL_NONBLOCKING);
    }
    return TCL_OK;
}

/*
 *----------------------------------------------------------------------
 *
 * Tcl_GetChannelNames --
 *
 *	Return the names of all open channels in the interp.
 *
 * Results:
 *	TCL_OK or TCL_ERROR.
 *
 * Side effects:
 *	Interp result modified with list of channel names.
 *
 *----------------------------------------------------------------------
 */

int
Tcl_GetChannelNames(
    Tcl_Interp *interp)		/* Interp for error reporting. */
{
    return Tcl_GetChannelNamesEx(interp, NULL);
}

/*
 *----------------------------------------------------------------------
 *
 * Tcl_GetChannelNamesEx --
 *
 *	Return the names of open channels in the interp filtered filtered
 *	through a pattern. If pattern is NULL, it returns all the open
 *	channels.
 *
 * Results:
 *	TCL_OK or TCL_ERROR.
 *
 * Side effects:
 *	Interp result modified with list of channel names.
 *
 *----------------------------------------------------------------------
 */

int
Tcl_GetChannelNamesEx(
    Tcl_Interp *interp,		/* Interp for error reporting. */
    const char *pattern)	/* Pattern to filter on. */
{
    ThreadSpecificData *tsdPtr = TCL_TSD_INIT(&dataKey);
    ChannelState *statePtr;
    const char *name;		/* Name for channel */
    Tcl_Obj *resultPtr;		/* Pointer to result object */
    Tcl_HashTable *hTblPtr;	/* Hash table of channels. */
    Tcl_HashEntry *hPtr;	/* Search variable. */
    Tcl_HashSearch hSearch;	/* Search variable. */

    if (interp == NULL) {
	return TCL_OK;
    }

    /*
     * Get the channel table that stores the channels registered for this
     * interpreter.
     */

    hTblPtr = GetChannelTable(interp);
    TclNewObj(resultPtr);
    if ((pattern != NULL) && TclMatchIsTrivial(pattern)
	    && !((pattern[0] == 's') && (pattern[1] == 't')
	    && (pattern[2] == 'd'))) {
	if ((Tcl_FindHashEntry(hTblPtr, pattern) != NULL)
		&& (Tcl_ListObjAppendElement(interp, resultPtr,
		Tcl_NewStringObj(pattern, TCL_INDEX_NONE)) != TCL_OK)) {
	    goto error;
	}
	goto done;
    }

    for (hPtr = Tcl_FirstHashEntry(hTblPtr, &hSearch); hPtr != NULL;
	    hPtr = Tcl_NextHashEntry(&hSearch)) {
	statePtr = ((Channel *) Tcl_GetHashValue(hPtr))->state;

	if (statePtr->topChanPtr == (Channel *) tsdPtr->stdinChannel) {
	    name = "stdin";
	} else if (statePtr->topChanPtr == (Channel *) tsdPtr->stdoutChannel) {
	    name = "stdout";
	} else if (statePtr->topChanPtr == (Channel *) tsdPtr->stderrChannel) {
	    name = "stderr";
	} else {
	    /*
	     * This is also stored in Tcl_GetHashKey(hTblPtr, hPtr), but it's
	     * simpler to just grab the name from the statePtr.
	     */

	    name = statePtr->channelName;
	}

	if (((pattern == NULL) || Tcl_StringMatch(name, pattern)) &&
		(Tcl_ListObjAppendElement(interp, resultPtr,
			Tcl_NewStringObj(name, TCL_INDEX_NONE)) != TCL_OK)) {
	error:
	    TclDecrRefCount(resultPtr);
	    return TCL_ERROR;
	}
    }

  done:
    Tcl_SetObjResult(interp, resultPtr);
    return TCL_OK;
}

/*
 *----------------------------------------------------------------------
 *
 * Tcl_IsChannelRegistered --
 *
 *	Checks whether the channel is associated with the interp. See also
 *	Tcl_RegisterChannel and Tcl_UnregisterChannel.
 *
 * Results:
 *	0 if the channel is not registered in the interpreter, 1 else.
 *
 * Side effects:
 *	None.
 *
 *----------------------------------------------------------------------
 */

int
Tcl_IsChannelRegistered(
    Tcl_Interp *interp,		/* The interp to query of the channel */
    Tcl_Channel chan)		/* The channel to check */
{
    Tcl_HashTable *hTblPtr;	/* Hash table of channels. */
    Tcl_HashEntry *hPtr;	/* Search variable. */
    Channel *chanPtr;		/* The real IO channel. */
    ChannelState *statePtr;	/* State of the real channel. */

    /*
     * Always check bottom-most channel in the stack. This is the one that
     * gets registered.
     */

    chanPtr = ((Channel *) chan)->state->bottomChanPtr;
    statePtr = chanPtr->state;

    hTblPtr = (Tcl_HashTable *)Tcl_GetAssocData(interp, "tclIO", NULL);
    if (hTblPtr == NULL) {
	return 0;
    }
    hPtr = Tcl_FindHashEntry(hTblPtr, statePtr->channelName);
    if (hPtr == NULL) {
	return 0;
    }
    if ((Channel *) Tcl_GetHashValue(hPtr) != chanPtr) {
	return 0;
    }

    return 1;
}

/*
 *----------------------------------------------------------------------
 *
 * Tcl_IsChannelShared --
 *
 *	Checks whether the channel is shared by multiple interpreters.
 *
 * Results:
 *	A boolean value (0 = Not shared, 1 = Shared).
 *
 * Side effects:
 *	None.
 *
 *----------------------------------------------------------------------
 */

int
Tcl_IsChannelShared(
    Tcl_Channel chan)		/* The channel to query */
{
    ChannelState *statePtr = ((Channel *) chan)->state;
				/* State of real channel structure. */

    return ((statePtr->refCount + 1 > 2) ? 1 : 0);
}

/*
 *----------------------------------------------------------------------
 *
 * Tcl_IsChannelExisting --
 *
 *	Checks whether a channel of the given name exists in the
 *	(thread)-global list of all channels. See Tcl_GetChannelNamesEx for
 *	function exposed at the Tcl level.
 *
 * Results:
 *	A boolean value (0 = Does not exist, 1 = Does exist).
 *
 * Side effects:
 *	None.
 *
 *----------------------------------------------------------------------
 */

int
Tcl_IsChannelExisting(
    const char *chanName)	/* The name of the channel to look for. */
{
    ChannelState *statePtr;
    ThreadSpecificData *tsdPtr = TCL_TSD_INIT(&dataKey);
    const char *name;
    int chanNameLen;

    chanNameLen = strlen(chanName);
    for (statePtr = tsdPtr->firstCSPtr; statePtr != NULL;
	    statePtr = statePtr->nextCSPtr) {
	if (statePtr->topChanPtr == (Channel *) tsdPtr->stdinChannel) {
	    name = "stdin";
	} else if (statePtr->topChanPtr == (Channel *) tsdPtr->stdoutChannel) {
	    name = "stdout";
	} else if (statePtr->topChanPtr == (Channel *) tsdPtr->stderrChannel) {
	    name = "stderr";
	} else {
	    name = statePtr->channelName;
	}

	if ((*chanName == *name) &&
		(memcmp(name, chanName, chanNameLen + 1) == 0)) {
	    return 1;
	}
    }

    return 0;
}

/*
 *----------------------------------------------------------------------
 *
 * Tcl_ChannelName --
 *
 *	Return the name of the channel type.
 *
 * Results:
 *	A pointer the name of the channel type.
 *
 * Side effects:
 *	None.
 *
 *----------------------------------------------------------------------
 */

const char *
Tcl_ChannelName(
    const Tcl_ChannelType *chanTypePtr) /* Pointer to channel type. */
{
    return chanTypePtr->typeName;
}

/*
 *----------------------------------------------------------------------
 *
 * Tcl_ChannelVersion --
 *
 *	Return the of version of the channel type.
 *
 * Results:
 *	One of the TCL_CHANNEL_VERSION_* constants from tcl.h
 *
 * Side effects:
 *	None.
 *
 *----------------------------------------------------------------------
 */

Tcl_ChannelTypeVersion
Tcl_ChannelVersion(
    const Tcl_ChannelType *chanTypePtr)
				/* Pointer to channel type. */
{
    return chanTypePtr->version;
}

/*
 *----------------------------------------------------------------------
 *
 * Tcl_ChannelBlockModeProc --
 *
 *	Return the Tcl_DriverBlockModeProc of the channel type.
 *
 * Results:
 *	A pointer to the proc.
 *
 * Side effects:
 *	None.
 *
 *---------------------------------------------------------------------- */

Tcl_DriverBlockModeProc *
Tcl_ChannelBlockModeProc(
    const Tcl_ChannelType *chanTypePtr)
				/* Pointer to channel type. */
{
    return chanTypePtr->blockModeProc;
}

/*
 *----------------------------------------------------------------------
 *
 * Tcl_ChannelClose2Proc --
 *
 *	Return the Tcl_DriverClose2Proc of the channel type.
 *
 * Results:
 *	A pointer to the proc.
 *
 * Side effects:
 *	None.
 *
 *----------------------------------------------------------------------
 */

Tcl_DriverClose2Proc *
Tcl_ChannelClose2Proc(
    const Tcl_ChannelType *chanTypePtr)
				/* Pointer to channel type. */
{
    return chanTypePtr->close2Proc;
}

/*
 *----------------------------------------------------------------------
 *
 * Tcl_ChannelInputProc --
 *
 *	Return the Tcl_DriverInputProc of the channel type.
 *
 * Results:
 *	A pointer to the proc.
 *
 * Side effects:
 *	None.
 *
 *----------------------------------------------------------------------
 */

Tcl_DriverInputProc *
Tcl_ChannelInputProc(
    const Tcl_ChannelType *chanTypePtr)
				/* Pointer to channel type. */
{
    return chanTypePtr->inputProc;
}

/*
 *----------------------------------------------------------------------
 *
 * Tcl_ChannelOutputProc --
 *
 *	Return the Tcl_DriverOutputProc of the channel type.
 *
 * Results:
 *	A pointer to the proc.
 *
 * Side effects:
 *	None.
 *
 *----------------------------------------------------------------------
 */

Tcl_DriverOutputProc *
Tcl_ChannelOutputProc(
    const Tcl_ChannelType *chanTypePtr)
				/* Pointer to channel type. */
{
    return chanTypePtr->outputProc;
}

/*
 *----------------------------------------------------------------------
 *
 * Tcl_ChannelSetOptionProc --
 *
 *	Return the Tcl_DriverSetOptionProc of the channel type.
 *
 * Results:
 *	A pointer to the proc.
 *
 * Side effects:
 *	None.
 *
 *----------------------------------------------------------------------
 */

Tcl_DriverSetOptionProc *
Tcl_ChannelSetOptionProc(
    const Tcl_ChannelType *chanTypePtr)
				/* Pointer to channel type. */
{
    return chanTypePtr->setOptionProc;
}

/*
 *----------------------------------------------------------------------
 *
 * Tcl_ChannelGetOptionProc --
 *
 *	Return the Tcl_DriverGetOptionProc of the channel type.
 *
 * Results:
 *	A pointer to the proc.
 *
 * Side effects:
 *	None.
 *
 *----------------------------------------------------------------------
 */

Tcl_DriverGetOptionProc *
Tcl_ChannelGetOptionProc(
    const Tcl_ChannelType *chanTypePtr)
				/* Pointer to channel type. */
{
    return chanTypePtr->getOptionProc;
}

/*
 *----------------------------------------------------------------------
 *
 * Tcl_ChannelWatchProc --
 *
 *	Return the Tcl_DriverWatchProc of the channel type.
 *
 * Results:
 *	A pointer to the proc.
 *
 * Side effects:
 *	None.
 *
 *----------------------------------------------------------------------
 */

Tcl_DriverWatchProc *
Tcl_ChannelWatchProc(
    const Tcl_ChannelType *chanTypePtr)
				/* Pointer to channel type. */
{
    return chanTypePtr->watchProc;
}

/*
 *----------------------------------------------------------------------
 *
 * Tcl_ChannelGetHandleProc --
 *
 *	Return the Tcl_DriverGetHandleProc of the channel type.
 *
 * Results:
 *	A pointer to the proc.
 *
 * Side effects:
 *	None.
 *
 *----------------------------------------------------------------------
 */

Tcl_DriverGetHandleProc *
Tcl_ChannelGetHandleProc(
    const Tcl_ChannelType *chanTypePtr)
				/* Pointer to channel type. */
{
    return chanTypePtr->getHandleProc;
}

/*
 *----------------------------------------------------------------------
 *
 * Tcl_ChannelFlushProc --
 *
 *	Return the Tcl_DriverFlushProc of the channel type.
 *
 * Results:
 *	A pointer to the proc.
 *
 * Side effects:
 *	None.
 *
 *----------------------------------------------------------------------
 */

Tcl_DriverFlushProc *
Tcl_ChannelFlushProc(
    const Tcl_ChannelType *chanTypePtr)
				/* Pointer to channel type. */
{
    return chanTypePtr->flushProc;
}

/*
 *----------------------------------------------------------------------
 *
 * Tcl_ChannelHandlerProc --
 *
 *	Return the Tcl_DriverHandlerProc of the channel type.
 *
 * Results:
 *	A pointer to the proc.
 *
 * Side effects:
 *	None.
 *
 *----------------------------------------------------------------------
 */

Tcl_DriverHandlerProc *
Tcl_ChannelHandlerProc(
    const Tcl_ChannelType *chanTypePtr)
				/* Pointer to channel type. */
{
    return chanTypePtr->handlerProc;
}

/*
 *----------------------------------------------------------------------
 *
 * Tcl_ChannelWideSeekProc --
 *
 *	Return the Tcl_DriverWideSeekProc of the channel type.
 *
 * Results:
 *	A pointer to the proc.
 *
 * Side effects:
 *	None.
 *
 *----------------------------------------------------------------------
 */

Tcl_DriverWideSeekProc *
Tcl_ChannelWideSeekProc(
    const Tcl_ChannelType *chanTypePtr)
				/* Pointer to channel type. */
{
    return chanTypePtr->wideSeekProc;
}

/*
 *----------------------------------------------------------------------
 *
 * Tcl_ChannelThreadActionProc --
 *
 *	TIP #218, Channel Thread Actions. Return the
 *	Tcl_DriverThreadActionProc of the channel type.
 *
 * Results:
 *	A pointer to the proc.
 *
 * Side effects:
 *	None.
 *
 *----------------------------------------------------------------------
 */

Tcl_DriverThreadActionProc *
Tcl_ChannelThreadActionProc(
    const Tcl_ChannelType *chanTypePtr)
				/* Pointer to channel type. */
{
    return chanTypePtr->threadActionProc;
}

/*
 *----------------------------------------------------------------------
 *
 * Tcl_SetChannelErrorInterp --
 *
 *	TIP #219, Tcl Channel Reflection API.
 *	Store an error message for the I/O system.
 *
 * Results:
 *	None.
 *
 * Side effects:
 *	Discards a previously stored message.
 *
 *----------------------------------------------------------------------
 */

void
Tcl_SetChannelErrorInterp(
    Tcl_Interp *interp,		/* Interp to store the data into. */
    Tcl_Obj *msg)		/* Error message to store. */
{
    Interp *iPtr = (Interp *) interp;
    Tcl_Obj *disposePtr = iPtr->chanMsg;

    if (msg != NULL) {
	iPtr->chanMsg = FixLevelCode(msg);
	Tcl_IncrRefCount(iPtr->chanMsg);
    } else {
	iPtr->chanMsg = NULL;
    }

    if (disposePtr != NULL) {
        TclDecrRefCount(disposePtr);
    }
    return;
}

/*
 *----------------------------------------------------------------------
 *
 * Tcl_SetChannelError --
 *
 *	TIP #219, Tcl Channel Reflection API.
 *	Store an error message for the I/O system.
 *
 * Results:
 *	None.
 *
 * Side effects:
 *	Discards a previously stored message.
 *
 *----------------------------------------------------------------------
 */

void
Tcl_SetChannelError(
    Tcl_Channel chan,		/* Channel to store the data into. */
    Tcl_Obj *msg)		/* Error message to store. */
{
    ChannelState *statePtr = ((Channel *) chan)->state;
    Tcl_Obj *disposePtr = statePtr->chanMsg;

    if (msg != NULL) {
	statePtr->chanMsg = FixLevelCode(msg);
	Tcl_IncrRefCount(statePtr->chanMsg);
    } else {
	statePtr->chanMsg = NULL;
    }

    if (disposePtr != NULL) {
        TclDecrRefCount(disposePtr);
    }
    return;
}

/*
 *----------------------------------------------------------------------
 *
 * FixLevelCode --
 *
 *	TIP #219, Tcl Channel Reflection API.
 *	Scans an error message for bad -code / -level directives. Returns a
 *	modified copy with such directives corrected, and the input if it had
 *	no problems.
 *
 * Results:
 *	A Tcl_Obj*
 *
 * Side effects:
 *	None.
 *
 *----------------------------------------------------------------------
 */

static Tcl_Obj *
FixLevelCode(
    Tcl_Obj *msg)
{
    int explicitResult, numOptions, lcn;
    size_t lc;
    Tcl_Obj **lv, **lvn;
    int res, i, j, val, lignore, cignore;
    int newlevel = -1, newcode = -1;

    /* ASSERT msg != NULL */

    /*
     * Process the caught message.
     *
     * Syntax = (option value)... ?message?
     *
     * Bad message syntax causes a panic, because the other side uses
     * Tcl_GetReturnOptions and list construction functions to marshall the
     * information. Hence an error means that we've got serious breakage.
     */

    res = TclListObjGetElementsM(NULL, msg, &lc, &lv);
    if (res != TCL_OK) {
	Tcl_Panic("Tcl_SetChannelError: bad syntax of message");
    }

    explicitResult = (1 == (lc % 2));
    numOptions = lc - explicitResult;

    /*
     * No options, nothing to do.
     */

    if (numOptions == 0) {
	return msg;
    }

    /*
     * Check for -code x, x != 1|error, and -level x, x != 0
     */

    for (i = 0; i < numOptions; i += 2) {
	if (0 == strcmp(TclGetString(lv[i]), "-code")) {
	    /*
	     * !"error", !integer, integer != 1 (numeric code for error)
	     */

	    res = TclGetIntFromObj(NULL, lv[i+1], &val);
	    if (((res == TCL_OK) && (val != 1)) || ((res != TCL_OK) &&
		    (0 != strcmp(TclGetString(lv[i+1]), "error")))) {
		newcode = 1;
	    }
	} else if (0 == strcmp(TclGetString(lv[i]), "-level")) {
	    /*
	     * !integer, integer != 0
	     */

	    res = TclGetIntFromObj(NULL, lv [i+1], &val);
	    if ((res != TCL_OK) || (val != 0)) {
		newlevel = 0;
	    }
	}
    }

    /*
     * -code, -level are either not present or ok. Nothing to do.
     */

    if ((newlevel < 0) && (newcode < 0)) {
	return msg;
    }

    lcn = numOptions;
    if (explicitResult) {
	lcn ++;
    }
    if (newlevel >= 0) {
	lcn += 2;
    }
    if (newcode >= 0) {
	lcn += 2;
    }

    lvn = (Tcl_Obj **)Tcl_Alloc(lcn * sizeof(Tcl_Obj *));

    /*
     * New level/code information is spliced into the first occurence of
     * -level, -code, further occurences are ignored. The options cannot be
     * not present, we would not come here. Options which are ok are simply
     * copied over.
     */

    lignore = cignore = 0;
    for (i=0, j=0; i<numOptions; i+=2) {
	if (0 == strcmp(TclGetString(lv[i]), "-level")) {
	    if (newlevel >= 0) {
		lvn[j++] = lv[i];
		lvn[j++] = Tcl_NewWideIntObj(newlevel);
		newlevel = -1;
		lignore = 1;
		continue;
	    } else if (lignore) {
		continue;
	    }
	} else if (0 == strcmp(TclGetString(lv[i]), "-code")) {
	    if (newcode >= 0) {
		lvn[j++] = lv[i];
		lvn[j++] = Tcl_NewWideIntObj(newcode);
		newcode = -1;
		cignore = 1;
		continue;
	    } else if (cignore) {
		continue;
	    }
	}

	/*
	 * Keep everything else, possibly copied down.
	 */

	lvn[j++] = lv[i];
	lvn[j++] = lv[i+1];
    }
    if (newlevel >= 0) {
	Tcl_Panic("Defined newlevel not used in rewrite");
    }
    if (newcode >= 0) {
	Tcl_Panic("Defined newcode not used in rewrite");
    }

    if (explicitResult) {
	lvn[j++] = lv[i];
    }

    msg = Tcl_NewListObj(j, lvn);

    Tcl_Free(lvn);
    return msg;
}

/*
 *----------------------------------------------------------------------
 *
 * Tcl_GetChannelErrorInterp --
 *
 *	TIP #219, Tcl Channel Reflection API.
 *	Return the message stored by the channel driver.
 *
 * Results:
 *	Tcl error message object.
 *
 * Side effects:
 *	Resets the stored data to NULL.
 *
 *----------------------------------------------------------------------
 */

void
Tcl_GetChannelErrorInterp(
    Tcl_Interp *interp,		/* Interp to query. */
    Tcl_Obj **msg)		/* Place for error message. */
{
    Interp *iPtr = (Interp *) interp;

    *msg = iPtr->chanMsg;
    iPtr->chanMsg = NULL;
}

/*
 *----------------------------------------------------------------------
 *
 * Tcl_GetChannelError --
 *
 *	TIP #219, Tcl Channel Reflection API.
 *	Return the message stored by the channel driver.
 *
 * Results:
 *	Tcl error message object.
 *
 * Side effects:
 *	Resets the stored data to NULL.
 *
 *----------------------------------------------------------------------
 */

void
Tcl_GetChannelError(
    Tcl_Channel chan,		/* Channel to query. */
    Tcl_Obj **msg)		/* Place for error message. */
{
    ChannelState *statePtr = ((Channel *) chan)->state;

    *msg = statePtr->chanMsg;
    statePtr->chanMsg = NULL;
}

/*
 *----------------------------------------------------------------------
 *
 * Tcl_ChannelTruncateProc --
 *
 *	TIP #208 (subsection relating to truncation, based on TIP #206).
 *	Return the Tcl_DriverTruncateProc of the channel type.
 *
 * Results:
 *	A pointer to the proc.
 *
 * Side effects:
 *	None.
 *
 *----------------------------------------------------------------------
 */

Tcl_DriverTruncateProc *
Tcl_ChannelTruncateProc(
    const Tcl_ChannelType *chanTypePtr)
				/* Pointer to channel type. */
{
    return chanTypePtr->truncateProc;
}

/*
 *----------------------------------------------------------------------
 *
 * DupChannelInternalRep --
 *
 *	Initialize the internal representation of a new Tcl_Obj to a copy of
 *	the internal representation of an existing string object.
 *
 * Results:
 *	None.
 *
 * Side effects:
 *	copyPtr's internal rep is set to a copy of srcPtr's internal
 *	representation.
 *
 *----------------------------------------------------------------------
 */

static void
DupChannelInternalRep(
    Tcl_Obj *srcPtr,	/* Object with internal rep to copy. Must have
				 * an internal rep of type "Channel". */
    Tcl_Obj *copyPtr)	/* Object with internal rep to set. Must not
				 * currently have an internal rep.*/
{
    ResolvedChanName *resPtr;

    ChanGetInternalRep(srcPtr, resPtr);
    assert(resPtr);
    ChanSetInternalRep(copyPtr, resPtr);
}

/*
 *----------------------------------------------------------------------
 *
 * FreeChannelInternalRep --
 *
 *	Release statePtr storage.
 *
 * Results:
 *	None.
 *
 * Side effects:
 *	May cause state to be freed.
 *
 *----------------------------------------------------------------------
 */

static void
FreeChannelInternalRep(
    Tcl_Obj *objPtr)		/* Object with internal rep to free. */
{
    ResolvedChanName *resPtr;

    ChanGetInternalRep(objPtr, resPtr);
    assert(resPtr);
    if (resPtr->refCount-- > 1) {
	return;
    }
    Tcl_Release(resPtr->statePtr);
    Tcl_Free(resPtr);
}

#if 0
/*
 * For future debugging work, a simple function to print the flags of a
 * channel in semi-readable form.
 */

static int
DumpFlags(
    char *str,
    int flags)
{
    int i = 0;
    char buf[24];

#define ChanFlag(chr, bit)      (buf[i++] = ((flags & (bit)) ? (chr) : '_'))

    ChanFlag('r', TCL_READABLE);
    ChanFlag('w', TCL_WRITABLE);
    ChanFlag('n', CHANNEL_NONBLOCKING);
    ChanFlag('l', CHANNEL_LINEBUFFERED);
    ChanFlag('u', CHANNEL_UNBUFFERED);
    ChanFlag('F', BG_FLUSH_SCHEDULED);
    ChanFlag('c', CHANNEL_CLOSED);
    ChanFlag('E', CHANNEL_EOF);
    ChanFlag('S', CHANNEL_STICKY_EOF);
    ChanFlag('U', CHANNEL_ENCODING_ERROR);
    ChanFlag('B', CHANNEL_BLOCKED);
    ChanFlag('/', INPUT_SAW_CR);
    ChanFlag('D', CHANNEL_DEAD);
    ChanFlag('R', CHANNEL_RAW_MODE);
    ChanFlag('x', CHANNEL_INCLOSE);

    buf[i] ='\0';

    fprintf(stderr, "%s: %s\n", str, buf);
    return 0;
}
#endif

/*
 * Local Variables:
 * mode: c
 * c-basic-offset: 4
 * fill-column: 78
 * tab-width: 8
 * indent-tabs-mode: nil
 * End:
 */<|MERGE_RESOLUTION|>--- conflicted
+++ resolved
@@ -6084,23 +6084,6 @@
 	    } else {
 		copiedNow = ReadChars(statePtr, objPtr, toRead, &factor);
 	    }
-<<<<<<< HEAD
-	    /* CHANNEL_STICKY_EOF means that eof char was encountered.
-	     * An error that occurrs after the eof char is meaningless.
-	     */
-	    if (GotFlag(statePtr, CHANNEL_ENCODING_ERROR)
-		    && !GotFlag(statePtr, CHANNEL_STICKY_EOF)
-		    && !GotFlag(statePtr, CHANNEL_NONBLOCKING)) {
-		/* Channel is synchronous.  Return an error so that [read] and
-		 * friends can return an error
-		*/
-		TclChannelRelease((Tcl_Channel)chanPtr);
-		UpdateInterest(chanPtr);
-		Tcl_SetErrno(EILSEQ);
-		return -1;
-	    }
-=======
->>>>>>> 3919b0a0
 
 	    /*
 	     * Recycle current buffer if empty.
