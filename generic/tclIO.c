/*
 * tclIO.c --
 *
 *	This file provides the generic portions (those that are the same on
 *	all platforms and for all channel types) of Tcl's IO facilities.
 *
 * Copyright © 1998-2000 Ajuba Solutions
 * Copyright © 1995-1997 Sun Microsystems, Inc.
 * Contributions from Don Porter, NIST, 2014. (not subject to US copyright)
 *
 * See the file "license.terms" for information on usage and redistribution of
 * this file, and for a DISCLAIMER OF ALL WARRANTIES.
 */

#include "tclInt.h"
#include "tclIO.h"
#include <assert.h>

/*
 * For each channel handler registered in a call to Tcl_CreateChannelHandler,
 * there is one record of the following type. All of records for a specific
 * channel are chained together in a singly linked list which is stored in
 * the channel structure.
 */

typedef struct ChannelHandler {
    Channel *chanPtr;		/* The channel structure for this channel. */
    int mask;			/* Mask of desired events. */
    Tcl_ChannelProc *proc;	/* Procedure to call in the type of
				 * Tcl_CreateChannelHandler. */
    void *clientData;	/* Argument to pass to procedure. */
    struct ChannelHandler *nextPtr;
				/* Next one in list of registered handlers. */
} ChannelHandler;

/*
 * This structure keeps track of the current ChannelHandler being invoked in
 * the current invocation of Tcl_NotifyChannel. There is a potential
 * problem if a ChannelHandler is deleted while it is the current one, since
 * Tcl_NotifyChannel needs to look at the nextPtr field. To handle this
 * problem, structures of the type below indicate the next handler to be
 * processed for any (recursively nested) dispatches in progress. The
 * nextHandlerPtr field is updated if the handler being pointed to is deleted.
 * The nestedHandlerPtr field is used to chain together all recursive
 * invocations, so that Tcl_DeleteChannelHandler can find all the recursively
 * nested invocations of Tcl_NotifyChannel and compare the handler being
 * deleted against the NEXT handler to be invoked in that invocation; when it
 * finds such a situation, Tcl_DeleteChannelHandler updates the nextHandlerPtr
 * field of the structure to the next handler.
 */

typedef struct NextChannelHandler {
    ChannelHandler *nextHandlerPtr;	/* The next handler to be invoked in
					 * this invocation. */
    struct NextChannelHandler *nestedHandlerPtr;
					/* Next nested invocation of
					 * Tcl_NotifyChannel. */
} NextChannelHandler;

/*
 * The following structure is used by Tcl_GetsObj() to encapsulates the
 * state for a "gets" operation.
 */

typedef struct GetsState {
    Tcl_Obj *objPtr;		/* The object to which UTF-8 characters
				 * will be appended. */
    char **dstPtr;		/* Pointer into objPtr's string rep where
				 * next character should be stored. */
    Tcl_Encoding encoding;	/* The encoding to use to convert raw bytes
				 * to UTF-8.  */
    ChannelBuffer *bufPtr;	/* The current buffer of raw bytes being
				 * emptied. */
    Tcl_EncodingState state;	/* The encoding state just before the last
				 * external to UTF-8 conversion in
				 * FilterInputBytes(). */
    int rawRead;		/* The number of bytes removed from bufPtr
				 * in the last call to FilterInputBytes(). */
    int bytesWrote;		/* The number of bytes of UTF-8 data
				 * appended to objPtr during the last call to
				 * FilterInputBytes(). */
    int charsWrote;		/* The corresponding number of UTF-8
				 * characters appended to objPtr during the
				 * last call to FilterInputBytes(). */
    int totalChars;		/* The total number of UTF-8 characters
				 * appended to objPtr so far, just before the
				 * last call to FilterInputBytes(). */
} GetsState;

/*
 * The following structure encapsulates the state for a background channel
 * copy.  Note that the data buffer for the copy will be appended to this
 * structure.
 */

typedef struct CopyState {
    struct Channel *readPtr;	/* Pointer to input channel. */
    struct Channel *writePtr;	/* Pointer to output channel. */
    int readFlags;		/* Original read channel flags. */
    int writeFlags;		/* Original write channel flags. */
    Tcl_WideInt toRead;		/* Number of bytes to copy, or -1. */
    Tcl_WideInt total;		/* Total bytes transferred (written). */
    Tcl_Interp *interp;		/* Interp that started the copy. */
    Tcl_Obj *cmdPtr;		/* Command to be invoked at completion. */
    size_t bufSize;		/* Size of appended buffer. */
    char buffer[TCLFLEXARRAY];		/* Copy buffer, this must be the last
                                 * field. */
} CopyState;

/*
 * All static variables used in this file are collected into a single instance
 * of the following structure. For multi-threaded implementations, there is
 * one instance of this structure for each thread.
 *
 * Notice that different structures with the same name appear in other files.
 * The structure defined below is used in this file only.
 */

typedef struct {
    NextChannelHandler *nestedHandlerPtr;
				/* This variable holds the list of nested
				 * Tcl_NotifyChannel invocations. */
    ChannelState *firstCSPtr;	/* List of all channels currently open,
				 * indexed by ChannelState, as only one
				 * ChannelState exists per set of stacked
				 * channels. */
    Tcl_Channel stdinChannel;	/* Static variable for the stdin channel. */
    Tcl_Channel stdoutChannel;	/* Static variable for the stdout channel. */
    Tcl_Channel stderrChannel;	/* Static variable for the stderr channel. */
    Tcl_Encoding binaryEncoding;
    int stdinInitialized;
    int stdoutInitialized;
    int stderrInitialized;
} ThreadSpecificData;

static Tcl_ThreadDataKey dataKey;

/*
 * Structure to record a close callback. One such record exists for
 * each close callback registered for a channel.
 */

typedef struct CloseCallback {
    Tcl_CloseProc *proc;		/* The procedure to call. */
    void *clientData;		/* Arbitrary one-word data to pass
					 * to the callback. */
    struct CloseCallback *nextPtr;	/* For chaining close callbacks. */
} CloseCallback;

/*
 * Static functions in this file:
 */

static ChannelBuffer *	AllocChannelBuffer(size_t length);
static void		PreserveChannelBuffer(ChannelBuffer *bufPtr);
static void		ReleaseChannelBuffer(ChannelBuffer *bufPtr);
static int		IsShared(ChannelBuffer *bufPtr);
static void		ChannelFree(Channel *chanPtr);
static void		ChannelTimerProc(void *clientData);
static int		ChanRead(Channel *chanPtr, char *dst, int dstSize);
static int		CheckChannelErrors(ChannelState *statePtr,
			    int direction);
static int		CheckForDeadChannel(Tcl_Interp *interp,
			    ChannelState *statePtr);
static void		CheckForStdChannelsBeingClosed(Tcl_Channel chan);
static void		CleanupChannelHandlers(Tcl_Interp *interp,
			    Channel *chanPtr);
static int		CloseChannel(Tcl_Interp *interp, Channel *chanPtr,
			    int errorCode);
static int		CloseChannelPart(Tcl_Interp *interp, Channel *chanPtr,
			    int errorCode, int flags);
static int		CloseWrite(Tcl_Interp *interp, Channel *chanPtr);
static void		CommonGetsCleanup(Channel *chanPtr);
static int		CopyData(CopyState *csPtr, int mask);
static int		MoveBytes(CopyState *csPtr);

static void		MBCallback(CopyState *csPtr, Tcl_Obj *errObj);
static void		MBError(CopyState *csPtr, int mask, int errorCode);
static int		MBRead(CopyState *csPtr);
static int		MBWrite(CopyState *csPtr);
static void		MBEvent(void *clientData, int mask);

static void		CopyEventProc(void *clientData, int mask);
static void		CreateScriptRecord(Tcl_Interp *interp,
			    Channel *chanPtr, int mask, Tcl_Obj *scriptPtr);
static void		DeleteChannelTable(void *clientData,
			    Tcl_Interp *interp);
static void		DeleteScriptRecord(Tcl_Interp *interp,
			    Channel *chanPtr, int mask);
static int		DetachChannel(Tcl_Interp *interp, Tcl_Channel chan);
static void		DiscardInputQueued(ChannelState *statePtr,
			    int discardSavedBuffers);
static void		DiscardOutputQueued(ChannelState *chanPtr);
static int		DoRead(Channel *chanPtr, char *dst, size_t bytesToRead,
			    int allowShortReads);
static int		DoReadChars(Channel *chan, Tcl_Obj *objPtr, size_t toRead,
			    int appendFlag);
static int		FilterInputBytes(Channel *chanPtr,
			    GetsState *statePtr);
static int		FlushChannel(Tcl_Interp *interp, Channel *chanPtr,
			    int calledFromAsyncFlush);
static int		TclGetsObjBinary(Tcl_Channel chan, Tcl_Obj *objPtr);
static Tcl_Encoding	GetBinaryEncoding(void);
static Tcl_ExitProc	FreeBinaryEncoding;
static Tcl_HashTable *	GetChannelTable(Tcl_Interp *interp);
static int		GetInput(Channel *chanPtr);
static void		PeekAhead(Channel *chanPtr, char **dstEndPtr,
			    GetsState *gsPtr);
static int		ReadBytes(ChannelState *statePtr, Tcl_Obj *objPtr,
			    int charsLeft);
static int		ReadChars(ChannelState *statePtr, Tcl_Obj *objPtr,
			    int charsLeft, int *factorPtr);
static void		RecycleBuffer(ChannelState *statePtr,
			    ChannelBuffer *bufPtr, int mustDiscard);
static int		StackSetBlockMode(Channel *chanPtr, int mode);
static int		SetBlockMode(Tcl_Interp *interp, Channel *chanPtr,
			    int mode);
static void		StopCopy(CopyState *csPtr);
static void		TranslateInputEOL(ChannelState *statePtr, char *dst,
			    const char *src, int *dstLenPtr, int *srcLenPtr);
static void		UpdateInterest(Channel *chanPtr);
static int		Write(Channel *chanPtr, const char *src,
			    int srcLen, Tcl_Encoding encoding);
static Tcl_Obj *	FixLevelCode(Tcl_Obj *msg);
static void		SpliceChannel(Tcl_Channel chan);
static void		CutChannel(Tcl_Channel chan);
static int              WillRead(Channel *chanPtr);

#define WriteChars(chanPtr, src, srcLen) \
			Write(chanPtr, src, srcLen, chanPtr->state->encoding)
#define WriteBytes(chanPtr, src, srcLen) \
			Write(chanPtr, src, srcLen, tclIdentityEncoding)

/*
 * Simplifying helper macros. All may use their argument(s) multiple times.
 * The ANSI C "prototypes" for the macros are listed below, together with a
 * short description of what the macro does.
 *
 * --------------------------------------------------------------------------
 * size_t BytesLeft(ChannelBuffer *bufPtr)
 *
 *	Returns the number of bytes of data remaining in the buffer.
 *
 * int SpaceLeft(ChannelBuffer *bufPtr)
 *
 *	Returns the number of bytes of space remaining at the end of the
 *	buffer.
 *
 * int IsBufferReady(ChannelBuffer *bufPtr)
 *
 *	Returns whether a buffer has bytes available within it.
 *
 * int IsBufferEmpty(ChannelBuffer *bufPtr)
 *
 *	Returns whether a buffer is entirely empty. Note that this is not the
 *	inverse of the above operation; trying to merge the two seems to lead
 *	to occasional crashes...
 *
 * int IsBufferFull(ChannelBuffer *bufPtr)
 *
 *	Returns whether more data can be added to a buffer.
 *
 * int IsBufferOverflowing(ChannelBuffer *bufPtr)
 *
 *	Returns whether a buffer has more data in it than it should.
 *
 * char *InsertPoint(ChannelBuffer *bufPtr)
 *
 *	Returns a pointer to where characters should be added to the buffer.
 *
 * char *RemovePoint(ChannelBuffer *bufPtr)
 *
 *	Returns a pointer to where characters should be removed from the
 *	buffer.
 * --------------------------------------------------------------------------
 */

#define BytesLeft(bufPtr)	(((bufPtr)->nextAdded - (bufPtr)->nextRemoved))

#define SpaceLeft(bufPtr)	(((bufPtr)->bufLength - (bufPtr)->nextAdded))

#define IsBufferReady(bufPtr)	((bufPtr)->nextAdded > (bufPtr)->nextRemoved)

#define IsBufferEmpty(bufPtr)	((bufPtr)->nextAdded == (bufPtr)->nextRemoved)

#define IsBufferFull(bufPtr)	((bufPtr) && (bufPtr)->nextAdded >= (bufPtr)->bufLength)

#define IsBufferOverflowing(bufPtr) ((bufPtr)->nextAdded>(bufPtr)->bufLength)

#define InsertPoint(bufPtr)	(&(bufPtr)->buf[(bufPtr)->nextAdded])

#define RemovePoint(bufPtr)	(&(bufPtr)->buf[(bufPtr)->nextRemoved])

/*
 * For working with channel state flag bits.
 */

#define SetFlag(statePtr, flag)		((statePtr)->flags |= (flag))
#define ResetFlag(statePtr, flag)	((statePtr)->flags &= ~(flag))
#define GotFlag(statePtr, flag)		((statePtr)->flags & (flag))

/*
 * Macro for testing whether a string (in optionName, length len) matches a
 * value (prefix matching rules). Arguments are the minimum length to match
 * and the value to match against. (Can't use Tcl_GetIndexFromObj as this is
 * used in a situation where no objects are available.)
 */

#define HaveOpt(minLength, nameString) \
	((len > (minLength)) && (optionName[1] == (nameString)[1]) \
		&& (strncmp(optionName, (nameString), len) == 0))

/*
 * The ChannelObjType type.  Used to store the result of looking up
 * a channel name in the context of an interp.  Saves the lookup
 * result and values needed to check its continued validity.
 */

typedef struct ResolvedChanName {
    ChannelState *statePtr;	/* The saved lookup result */
    Tcl_Interp *interp;		/* The interp in which the lookup was done. */
    size_t epoch;		/* The epoch of the channel when the lookup
				 * was done. Use to verify validity. */
    size_t refCount;		/* Share this struct among many Tcl_Obj. */
} ResolvedChanName;

static void		DupChannelInternalRep(Tcl_Obj *objPtr, Tcl_Obj *copyPtr);
static void		FreeChannelInternalRep(Tcl_Obj *objPtr);

static const Tcl_ObjType chanObjType = {
    "channel",			/* name for this type */
    FreeChannelInternalRep,		/* freeIntRepProc */
    DupChannelInternalRep,		/* dupIntRepProc */
    NULL,			/* updateStringProc */
    NULL			/* setFromAnyProc */
};

#define ChanSetInternalRep(objPtr, resPtr)					\
    do {								\
	Tcl_ObjInternalRep ir;						\
	(resPtr)->refCount++;						\
	ir.twoPtrValue.ptr1 = (resPtr);					\
	ir.twoPtrValue.ptr2 = NULL;					\
	Tcl_StoreInternalRep((objPtr), &chanObjType, &ir);			\
    } while (0)

#define ChanGetInternalRep(objPtr, resPtr)					\
    do {								\
	const Tcl_ObjInternalRep *irPtr;					\
	irPtr = TclFetchInternalRep((objPtr), &chanObjType);		\
	(resPtr) = irPtr ? (ResolvedChanName *)irPtr->twoPtrValue.ptr1 : NULL;		\
    } while (0)

#define BUSY_STATE(st, fl) \
     ((((st)->csPtrR) && ((fl) & TCL_READABLE)) || \
      (((st)->csPtrW) && ((fl) & TCL_WRITABLE)))

#define MAX_CHANNEL_BUFFER_SIZE (1024*1024)

/*
 *---------------------------------------------------------------------------
 *
 * ChanClose, ChanRead, ChanSeek, ChanThreadAction, ChanWatch, ChanWrite --
 *
 *	Simplify the access to selected channel driver "methods" that are used
 *	in multiple places in a stereotypical fashion. These are just thin
 *	wrappers around the driver functions.
 *
 *---------------------------------------------------------------------------
 */

static inline int
ChanClose(
    Channel *chanPtr,
    Tcl_Interp *interp)
{
    return chanPtr->typePtr->close2Proc(chanPtr->instanceData, interp, 0);
}

/*
 *---------------------------------------------------------------------------
 *
 * ChanRead --
 *
 *	Read up to dstSize bytes using the inputProc of chanPtr, store them at
 *	dst, and return the number of bytes stored.
 *
 * Results:
 *	The return value of the driver inputProc,
 *	  - number of bytes stored at dst, ot
 *	  - -1 on error, with a Posix error code available to the caller by
 *	    calling Tcl_GetErrno().
 *
 * Side effects:
 *	The CHANNEL_BLOCKED and CHANNEL_EOF flags of the channel state are set
 *	as appropriate.  On EOF, the inputEncodingFlags are set to perform
 *	ending operations on decoding.
 *
 *	TODO - Is this really the right place for that?
 *
 *---------------------------------------------------------------------------
 */
static int
ChanRead(
    Channel *chanPtr,
    char *dst,
    int dstSize)
{
    int bytesRead, result;

    /*
     * If the caller asked for zero bytes, we'd force the inputProc to return
     * zero bytes, and then misinterpret that as EOF.
     */

    assert(dstSize > 0);

    /*
     * Each read op must set the blocked and eof states anew, not let
     * the effect of prior reads leak through.
     */

    if (GotFlag(chanPtr->state, CHANNEL_EOF)) {
        chanPtr->state->inputEncodingFlags |= TCL_ENCODING_START;
    }
    ResetFlag(chanPtr->state, CHANNEL_BLOCKED | CHANNEL_EOF);
    chanPtr->state->inputEncodingFlags &= ~TCL_ENCODING_END;
    if (WillRead(chanPtr) == -1) {
        return -1;
    }

    bytesRead = chanPtr->typePtr->inputProc(chanPtr->instanceData,
	    dst, dstSize, &result);

    /*
     * Stop any flag leakage through stacked channel levels.
     */

    if (GotFlag(chanPtr->state, CHANNEL_EOF)) {
        chanPtr->state->inputEncodingFlags |= TCL_ENCODING_START;
    }
    ResetFlag(chanPtr->state, CHANNEL_BLOCKED | CHANNEL_EOF);
    chanPtr->state->inputEncodingFlags &= ~TCL_ENCODING_END;
    if (bytesRead == -1) {
	if ((result == EWOULDBLOCK) || (result == EAGAIN)) {
	    SetFlag(chanPtr->state, CHANNEL_BLOCKED);
	    result = EAGAIN;
	}
	Tcl_SetErrno(result);
    } else if (bytesRead == 0) {
	SetFlag(chanPtr->state, CHANNEL_EOF);
	chanPtr->state->inputEncodingFlags |= TCL_ENCODING_END;
    } else {
	/*
	 * If we get a short read, signal up that we may be BLOCKED. We should
	 * avoid calling the driver because on some platforms we will block in
	 * the low level reading code even though the channel is set into
	 * nonblocking mode.
	 */

	if (bytesRead < dstSize) {
	    SetFlag(chanPtr->state, CHANNEL_BLOCKED);
	}
    }
    return bytesRead;
}

static inline Tcl_WideInt
ChanSeek(
    Channel *chanPtr,
    Tcl_WideInt offset,
    int mode,
    int *errnoPtr)
{
    /*
     * Note that we prefer the wideSeekProc if that field is available in the
     * type and non-NULL.
     */

    if (Tcl_ChannelWideSeekProc(chanPtr->typePtr) == NULL) {
	*errnoPtr = EINVAL;
	return -1;
    }

	return Tcl_ChannelWideSeekProc(chanPtr->typePtr)(chanPtr->instanceData,
		offset, mode, errnoPtr);
}

static inline void
ChanThreadAction(
    Channel *chanPtr,
    int action)
{
    Tcl_DriverThreadActionProc *threadActionProc =
	    Tcl_ChannelThreadActionProc(chanPtr->typePtr);

    if (threadActionProc != NULL) {
	threadActionProc(chanPtr->instanceData, action);
    }
}

static inline void
ChanWatch(
    Channel *chanPtr,
    int mask)
{
    chanPtr->typePtr->watchProc(chanPtr->instanceData, mask);
}

static inline int
ChanWrite(
    Channel *chanPtr,
    const char *src,
    int srcLen,
    int *errnoPtr)
{
    return chanPtr->typePtr->outputProc(chanPtr->instanceData, src, srcLen,
	    errnoPtr);
}

/*
 *---------------------------------------------------------------------------
 *
 * TclInitIOSubsystem --
 *
 *	Initialize all resources used by this subsystem on a per-process
 *	basis.
 *
 * Results:
 *	None.
 *
 * Side effects:
 *	Depends on the memory subsystems.
 *
 *---------------------------------------------------------------------------
 */

void
TclInitIOSubsystem(void)
{
    /*
     * By fetching thread local storage we take care of allocating it for each
     * thread.
     */

    (void) TCL_TSD_INIT(&dataKey);
}

/*
 *-------------------------------------------------------------------------
 *
 * TclFinalizeIOSubsystem --
 *
 *	Releases all resources used by this subsystem on a per-process basis.
 *	Closes all extant channels that have not already been closed because
 *	they were not owned by any interp.
 *
 * Results:
 *	None.
 *
 * Side effects:
 *	Depends on encoding and memory subsystems.
 *
 *-------------------------------------------------------------------------
 */

void
TclFinalizeIOSubsystem(void)
{
    ThreadSpecificData *tsdPtr = TCL_TSD_INIT(&dataKey);
    Channel *chanPtr = NULL;	/* Iterates over open channels. */
    ChannelState *statePtr;	/* State of channel stack */
    int active = 1;		/* Flag == 1 while there's still work to do */
    int doflushnb;

    /*
     * Fetch the pre-TIP#398 compatibility flag.
     */

    {
        const char *s;
        Tcl_DString ds;

        s = TclGetEnv("TCL_FLUSH_NONBLOCKING_ON_EXIT", &ds);
        doflushnb = ((s != NULL) && strcmp(s, "0"));
        if (s != NULL) {
            Tcl_DStringFree(&ds);
        }
    }

    /*
     * Walk all channel state structures known to this thread and close
     * corresponding channels.
     */

    while (active) {
	/*
	 * Iterate through the open channel list, and find the first channel
	 * that isn't dead. We start from the head of the list each time,
	 * because the close action on one channel can close others.
	 */

	active = 0;
	for (statePtr = tsdPtr->firstCSPtr;
		statePtr != NULL;
		statePtr = statePtr->nextCSPtr) {
	    chanPtr = statePtr->topChanPtr;
            if (GotFlag(statePtr, CHANNEL_DEAD)) {
                continue;
            }
	    if (!GotFlag(statePtr, CHANNEL_INCLOSE | CHANNEL_CLOSED )
                || GotFlag(statePtr, BG_FLUSH_SCHEDULED)) {
                ResetFlag(statePtr, BG_FLUSH_SCHEDULED);
		active = 1;
		break;
	    }
	}

	/*
	 * We've found a live (or bg-closing) channel. Close it.
	 */

	if (active) {
	    TclChannelPreserve((Tcl_Channel)chanPtr);

	    /*
	     * TIP #398: by default, we no longer set the channel back into
             * blocking mode.  To restore the old blocking behavior, the
             * environment variable TCL_FLUSH_NONBLOCKING_ON_EXIT must be set
             * and not be "0".
	     */

            if (doflushnb) {
                /*
                 * Set the channel back into blocking mode to ensure that we
                 * wait for all data to flush out.
                 */

                (void) Tcl_SetChannelOption(NULL, (Tcl_Channel) chanPtr,
                                            "-blocking", "on");
            }

	    if ((chanPtr == (Channel *) tsdPtr->stdinChannel) ||
		    (chanPtr == (Channel *) tsdPtr->stdoutChannel) ||
		    (chanPtr == (Channel *) tsdPtr->stderrChannel)) {
		/*
		 * Decrement the refcount which was earlier artificially
		 * bumped up to keep the channel from being closed.
		 */

		statePtr->refCount--;
	    }

	    if (statePtr->refCount + 1 <= 1) {
		/*
		 * Close it only if the refcount indicates that the channel is
		 * not referenced from any interpreter. If it is, that
		 * interpreter will close the channel when it gets destroyed.
		 */

		(void) Tcl_CloseEx(NULL, (Tcl_Channel) chanPtr, 0);
	    } else {
		/*
		 * The refcount is greater than zero, so flush the channel.
		 */

		Tcl_Flush((Tcl_Channel) chanPtr);

		/*
		 * Call the device driver to actually close the underlying
		 * device for this channel.
		 */

		(void) ChanClose(chanPtr, NULL);

		/*
		 * Finally, we clean up the fields in the channel data
		 * structure since all of them have been deleted already. We
		 * mark the channel with CHANNEL_DEAD to prevent any further
		 * IO operations on it.
		 */

		chanPtr->instanceData = NULL;
		SetFlag(statePtr, CHANNEL_DEAD);
	    }
	    TclChannelRelease((Tcl_Channel)chanPtr);
	}
    }

    TclpFinalizeSockets();
    TclpFinalizePipes();
}

/*
 *----------------------------------------------------------------------
 *
 * Tcl_SetStdChannel --
 *
 *	This function is used to change the channels that are used for
 *	stdin/stdout/stderr in new interpreters.
 *
 * Results:
 *	None
 *
 * Side effects:
 *	None.
 *
 *----------------------------------------------------------------------
 */

void
Tcl_SetStdChannel(
    Tcl_Channel channel,
    int type)			/* One of TCL_STDIN, TCL_STDOUT, TCL_STDERR. */
{
    ThreadSpecificData *tsdPtr = TCL_TSD_INIT(&dataKey);

    int init = channel ? 1 : -1;
    switch (type) {
    case TCL_STDIN:
	tsdPtr->stdinInitialized = init;
	tsdPtr->stdinChannel = channel;
	break;
    case TCL_STDOUT:
	tsdPtr->stdoutInitialized = init;
	tsdPtr->stdoutChannel = channel;
	break;
    case TCL_STDERR:
	tsdPtr->stderrInitialized = init;
	tsdPtr->stderrChannel = channel;
	break;
    }
}

/*
 *----------------------------------------------------------------------
 *
 * Tcl_GetStdChannel --
 *
 *	Returns the specified standard channel.
 *
 * Results:
 *	Returns the specified standard channel, or NULL.
 *
 * Side effects:
 *	May cause the creation of a standard channel and the underlying file.
 *
 *----------------------------------------------------------------------
 */

Tcl_Channel
Tcl_GetStdChannel(
    int type)			/* One of TCL_STDIN, TCL_STDOUT, TCL_STDERR. */
{
    Tcl_Channel channel = NULL;
    ThreadSpecificData *tsdPtr = TCL_TSD_INIT(&dataKey);

    /*
     * If the channels were not created yet, create them now and store them in
     * the static variables.
     */

    switch (type) {
    case TCL_STDIN:
	if (!tsdPtr->stdinInitialized) {
	    tsdPtr->stdinInitialized = -1;
	    tsdPtr->stdinChannel = TclpGetDefaultStdChannel(TCL_STDIN);

	    /*
	     * Artificially bump the refcount to ensure that the channel is
	     * only closed on exit.
	     *
	     * NOTE: Must only do this if stdinChannel is not NULL. It can be
	     * NULL in situations where Tcl is unable to connect to the
	     * standard input.
	     */

	    if (tsdPtr->stdinChannel != NULL) {
		tsdPtr->stdinInitialized = 1;
		Tcl_RegisterChannel(NULL, tsdPtr->stdinChannel);
	    }
	}
	channel = tsdPtr->stdinChannel;
	break;
    case TCL_STDOUT:
	if (!tsdPtr->stdoutInitialized) {
	    tsdPtr->stdoutInitialized = -1;
	    tsdPtr->stdoutChannel = TclpGetDefaultStdChannel(TCL_STDOUT);
	    if (tsdPtr->stdoutChannel != NULL) {
		tsdPtr->stdoutInitialized = 1;
		Tcl_RegisterChannel(NULL, tsdPtr->stdoutChannel);
	    }
	}
	channel = tsdPtr->stdoutChannel;
	break;
    case TCL_STDERR:
	if (!tsdPtr->stderrInitialized) {
	    tsdPtr->stderrInitialized = -1;
	    tsdPtr->stderrChannel = TclpGetDefaultStdChannel(TCL_STDERR);
	    if (tsdPtr->stderrChannel != NULL) {
		tsdPtr->stderrInitialized = 1;
		Tcl_RegisterChannel(NULL, tsdPtr->stderrChannel);
	    }
	}
	channel = tsdPtr->stderrChannel;
	break;
    }
    return channel;
}

/*
 *----------------------------------------------------------------------
 *
 * Tcl_CreateCloseHandler
 *
 *	Creates a close callback which will be called when the channel is
 *	closed.
 *
 * Results:
 *	None.
 *
 * Side effects:
 *	Causes the callback to be called in the future when the channel will
 *	be closed.
 *
 *----------------------------------------------------------------------
 */

void
Tcl_CreateCloseHandler(
    Tcl_Channel chan,		/* The channel for which to create the close
				 * callback. */
    Tcl_CloseProc *proc,	/* The callback routine to call when the
				 * channel will be closed. */
    void *clientData)	/* Arbitrary data to pass to the close
				 * callback. */
{
    ChannelState *statePtr = ((Channel *) chan)->state;
    CloseCallback *cbPtr;

    cbPtr = (CloseCallback *)Tcl_Alloc(sizeof(CloseCallback));
    cbPtr->proc = proc;
    cbPtr->clientData = clientData;

    cbPtr->nextPtr = statePtr->closeCbPtr;
    statePtr->closeCbPtr = cbPtr;
}

/*
 *----------------------------------------------------------------------
 *
 * Tcl_DeleteCloseHandler --
 *
 *	Removes a callback that would have been called on closing the channel.
 *	If there is no matching callback then this function has no effect.
 *
 * Results:
 *	None.
 *
 * Side effects:
 *	The callback will not be called in the future when the channel is
 *	eventually closed.
 *
 *----------------------------------------------------------------------
 */

void
Tcl_DeleteCloseHandler(
    Tcl_Channel chan,		/* The channel for which to cancel the close
				 * callback. */
    Tcl_CloseProc *proc,	/* The procedure for the callback to
				 * remove. */
    void *clientData)	/* The callback data for the callback to
				 * remove. */
{
    ChannelState *statePtr = ((Channel *) chan)->state;
    CloseCallback *cbPtr, *cbPrevPtr;

    for (cbPtr = statePtr->closeCbPtr, cbPrevPtr = NULL;
	    cbPtr != NULL; cbPtr = cbPtr->nextPtr) {
	if ((cbPtr->proc == proc) && (cbPtr->clientData == clientData)) {
	    if (cbPrevPtr == NULL) {
		statePtr->closeCbPtr = cbPtr->nextPtr;
	    } else {
		cbPrevPtr->nextPtr = cbPtr->nextPtr;
	    }
	    Tcl_Free(cbPtr);
	    break;
	}
	cbPrevPtr = cbPtr;
    }
}

/*
 *----------------------------------------------------------------------
 *
 * GetChannelTable --
 *
 *	Gets and potentially initializes the channel table for an interpreter.
 *	If it is initializing the table it also inserts channels for stdin,
 *	stdout and stderr if the interpreter is trusted.
 *
 * Results:
 *	A pointer to the hash table created, for use by the caller.
 *
 * Side effects:
 *	Initializes the channel table for an interpreter. May create channels
 *	for stdin, stdout and stderr.
 *
 *----------------------------------------------------------------------
 */

static Tcl_HashTable *
GetChannelTable(
    Tcl_Interp *interp)
{
    Tcl_HashTable *hTblPtr;	/* Hash table of channels. */
    Tcl_Channel stdinChan, stdoutChan, stderrChan;

    hTblPtr = (Tcl_HashTable *)Tcl_GetAssocData(interp, "tclIO", NULL);
    if (hTblPtr == NULL) {
	hTblPtr = (Tcl_HashTable *)Tcl_Alloc(sizeof(Tcl_HashTable));
	Tcl_InitHashTable(hTblPtr, TCL_STRING_KEYS);
	Tcl_SetAssocData(interp, "tclIO",
		(Tcl_InterpDeleteProc *) DeleteChannelTable, hTblPtr);

	/*
	 * If the interpreter is trusted (not "safe"), insert channels for
	 * stdin, stdout and stderr (possibly creating them in the process).
	 */

	if (Tcl_IsSafe(interp) == 0) {
	    stdinChan = Tcl_GetStdChannel(TCL_STDIN);
	    if (stdinChan != NULL) {
		Tcl_RegisterChannel(interp, stdinChan);
	    }
	    stdoutChan = Tcl_GetStdChannel(TCL_STDOUT);
	    if (stdoutChan != NULL) {
		Tcl_RegisterChannel(interp, stdoutChan);
	    }
	    stderrChan = Tcl_GetStdChannel(TCL_STDERR);
	    if (stderrChan != NULL) {
		Tcl_RegisterChannel(interp, stderrChan);
	    }
	}
    }
    return hTblPtr;
}

/*
 *----------------------------------------------------------------------
 *
 * DeleteChannelTable --
 *
 *	Deletes the channel table for an interpreter, closing any open
 *	channels whose refcount reaches zero. This procedure is invoked when
 *	an interpreter is deleted, via the AssocData cleanup mechanism.
 *
 * Results:
 *	None.
 *
 * Side effects:
 *	Deletes the hash table of channels. May close channels. May flush
 *	output on closed channels. Removes any channeEvent handlers that were
 *	registered in this interpreter.
 *
 *----------------------------------------------------------------------
 */

static void
DeleteChannelTable(
    void *clientData,	/* The per-interpreter data structure. */
    Tcl_Interp *interp)		/* The interpreter being deleted. */
{
    Tcl_HashTable *hTblPtr;	/* The hash table. */
    Tcl_HashSearch hSearch;	/* Search variable. */
    Tcl_HashEntry *hPtr;	/* Search variable. */
    Channel *chanPtr;		/* Channel being deleted. */
    ChannelState *statePtr;	/* State of Channel being deleted. */
    EventScriptRecord *sPtr, *prevPtr, *nextPtr;
				/* Variables to loop over all channel events
				 * registered, to delete the ones that refer
				 * to the interpreter being deleted. */

    /*
     * Delete all the registered channels - this will close channels whose
     * refcount reaches zero.
     */

    hTblPtr = (Tcl_HashTable *)clientData;
    for (hPtr = Tcl_FirstHashEntry(hTblPtr, &hSearch); hPtr != NULL;
	    hPtr = Tcl_FirstHashEntry(hTblPtr, &hSearch)) {
	chanPtr = (Channel *)Tcl_GetHashValue(hPtr);
	statePtr = chanPtr->state;

	/*
	 * Remove any fileevents registered in this interpreter.
	 */

	for (sPtr = statePtr->scriptRecordPtr, prevPtr = NULL;
		sPtr != NULL; sPtr = nextPtr) {
	    nextPtr = sPtr->nextPtr;
	    if (sPtr->interp == interp) {
		if (prevPtr == NULL) {
		    statePtr->scriptRecordPtr = nextPtr;
		} else {
		    prevPtr->nextPtr = nextPtr;
		}

		Tcl_DeleteChannelHandler((Tcl_Channel) chanPtr,
			TclChannelEventScriptInvoker, sPtr);

		TclDecrRefCount(sPtr->scriptPtr);
		Tcl_Free(sPtr);
	    } else {
		prevPtr = sPtr;
	    }
	}

	/*
	 * Cannot call Tcl_UnregisterChannel because that procedure calls
	 * Tcl_GetAssocData to get the channel table, which might already be
	 * inaccessible from the interpreter structure. Instead, we emulate
	 * the behavior of Tcl_UnregisterChannel directly here.
	 */

	Tcl_DeleteHashEntry(hPtr);
	statePtr->epoch++;
	if (statePtr->refCount-- <= 1) {
	    if (!GotFlag(statePtr, BG_FLUSH_SCHEDULED)) {
		(void) Tcl_CloseEx(interp, (Tcl_Channel) chanPtr, 0);
	    }
	}

    }
    Tcl_DeleteHashTable(hTblPtr);
    Tcl_Free(hTblPtr);
}

/*
 *----------------------------------------------------------------------
 *
 * CheckForStdChannelsBeingClosed --
 *
 *	Perform special handling for standard channels being closed. When
 *	given a standard channel, if the refcount is now 1, it means that the
 *	last reference to the standard channel is being explicitly closed. Now
 *	bump the refcount artificially down to 0, to ensure the normal
 *	handling of channels being closed will occur. Also reset the static
 *	pointer to the channel to NULL, to avoid dangling references.
 *
 * Results:
 *	None.
 *
 * Side effects:
 *	Manipulates the refcount on standard channels. May smash the global
 *	static pointer to a standard channel.
 *
 *----------------------------------------------------------------------
 */

static void
CheckForStdChannelsBeingClosed(
    Tcl_Channel chan)
{
    ChannelState *statePtr = ((Channel *) chan)->state;
    ThreadSpecificData *tsdPtr = TCL_TSD_INIT(&dataKey);

    if (tsdPtr->stdinInitialized == 1
	    && tsdPtr->stdinChannel != NULL
	    && statePtr == ((Channel *)tsdPtr->stdinChannel)->state) {
	if (statePtr->refCount + 1 < 3) {
	    statePtr->refCount = 0;
	    tsdPtr->stdinChannel = NULL;
	    return;
	}
    } else if (tsdPtr->stdoutInitialized == 1
	    && tsdPtr->stdoutChannel != NULL
	    && statePtr == ((Channel *)tsdPtr->stdoutChannel)->state) {
	if (statePtr->refCount + 1 < 3) {
	    statePtr->refCount = 0;
	    tsdPtr->stdoutChannel = NULL;
	    return;
	}
    } else if (tsdPtr->stderrInitialized == 1
	    && tsdPtr->stderrChannel != NULL
	    && statePtr == ((Channel *)tsdPtr->stderrChannel)->state) {
	if (statePtr->refCount + 1 < 3) {
	    statePtr->refCount = 0;
	    tsdPtr->stderrChannel = NULL;
	    return;
	}
    }
}

/*
 *----------------------------------------------------------------------
 *
 * Tcl_IsStandardChannel --
 *
 *	Test if the given channel is a standard channel. No attempt is made to
 *	check if the channel or the standard channels are initialized or
 *	otherwise valid.
 *
 * Results:
 *	Returns 1 if true, 0 if false.
 *
 * Side effects:
 *	None.
 *
 *----------------------------------------------------------------------
 */

int
Tcl_IsStandardChannel(
    Tcl_Channel chan)		/* Channel to check. */
{
    ThreadSpecificData *tsdPtr = TCL_TSD_INIT(&dataKey);

    if ((chan == tsdPtr->stdinChannel)
	    || (chan == tsdPtr->stdoutChannel)
	    || (chan == tsdPtr->stderrChannel)) {
	return 1;
    } else {
	return 0;
    }
}

/*
 *----------------------------------------------------------------------
 *
 * Tcl_RegisterChannel --
 *
 *	Adds an already-open channel to the channel table of an interpreter.
 *	If the interpreter passed as argument is NULL, it only increments the
 *	channel refCount.
 *
 * Results:
 *	None.
 *
 * Side effects:
 *	May increment the reference count of a channel.
 *
 *----------------------------------------------------------------------
 */

void
Tcl_RegisterChannel(
    Tcl_Interp *interp,		/* Interpreter in which to add the channel. */
    Tcl_Channel chan)		/* The channel to add to this interpreter
				 * channel table. */
{
    Tcl_HashTable *hTblPtr;	/* Hash table of channels. */
    Tcl_HashEntry *hPtr;	/* Search variable. */
    int isNew;			/* Is the hash entry new or does it exist? */
    Channel *chanPtr;		/* The actual channel. */
    ChannelState *statePtr;	/* State of the actual channel. */

    /*
     * Always (un)register bottom-most channel in the stack. This makes
     * management of the channel list easier because no manipulation is
     * necessary during (un)stack operation.
     */

    chanPtr = ((Channel *) chan)->state->bottomChanPtr;
    statePtr = chanPtr->state;

    if (statePtr->channelName == NULL) {
	Tcl_Panic("Tcl_RegisterChannel: channel without name");
    }
    if (interp != NULL) {
	hTblPtr = GetChannelTable(interp);
	hPtr = Tcl_CreateHashEntry(hTblPtr, statePtr->channelName, &isNew);
	if (!isNew) {
	    if (chan == Tcl_GetHashValue(hPtr)) {
		return;
	    }

	    Tcl_Panic("Tcl_RegisterChannel: duplicate channel names");
	}
	Tcl_SetHashValue(hPtr, chanPtr);
    }
    statePtr->refCount++;
}

/*
 *----------------------------------------------------------------------
 *
 * Tcl_UnregisterChannel --
 *
 *	Deletes the hash entry for a channel associated with an interpreter.
 *	If the interpreter given as argument is NULL, it only decrements the
 *	reference count. (This all happens in the Tcl_DetachChannel helper
 *	function).
 *
 *	Finally, if the reference count of the channel drops to zero, it is
 *	deleted.
 *
 * Results:
 *	A standard Tcl result.
 *
 * Side effects:
 *	Calls Tcl_DetachChannel which deletes the hash entry for a channel
 *	associated with an interpreter.
 *
 *	May delete the channel, which can have a variety of consequences,
 *	especially if we are forced to close the channel.
 *
 *----------------------------------------------------------------------
 */

int
Tcl_UnregisterChannel(
    Tcl_Interp *interp,		/* Interpreter in which channel is defined. */
    Tcl_Channel chan)		/* Channel to delete. */
{
    ChannelState *statePtr;	/* State of the real channel. */

    statePtr = ((Channel *) chan)->state->bottomChanPtr->state;

    if (GotFlag(statePtr, CHANNEL_INCLOSE)) {
	if (interp != NULL) {
	    Tcl_SetObjResult(interp, Tcl_NewStringObj(
                    "illegal recursive call to close through close-handler"
                    " of channel", -1));
	}
	return TCL_ERROR;
    }

    if (DetachChannel(interp, chan) != TCL_OK) {
	return TCL_OK;
    }

    statePtr = ((Channel *) chan)->state->bottomChanPtr->state;

    /*
     * Perform special handling for standard channels being closed. If the
     * refCount is now 1 it means that the last reference to the standard
     * channel is being explicitly closed, so bump the refCount down
     * artificially to 0. This will ensure that the channel is actually
     * closed, below. Also set the static pointer to NULL for the channel.
     */

    CheckForStdChannelsBeingClosed(chan);

    /*
     * If the refCount reached zero, close the actual channel.
     */

    if (statePtr->refCount + 1 <= 1) {
	Tcl_Preserve(statePtr);
	if (!GotFlag(statePtr, BG_FLUSH_SCHEDULED)) {
	    /*
	     * We don't want to re-enter Tcl_CloseEx().
	     */

	    if (!GotFlag(statePtr, CHANNEL_CLOSED)) {
		if (Tcl_CloseEx(interp, chan, 0) != TCL_OK) {
		    SetFlag(statePtr, CHANNEL_CLOSED);
		    Tcl_Release(statePtr);
		    return TCL_ERROR;
		}
	    }
	}
	SetFlag(statePtr, CHANNEL_CLOSED);
	Tcl_Release(statePtr);
    }
    return TCL_OK;
}

/*
 *----------------------------------------------------------------------
 *
 * Tcl_DetachChannel --
 *
 *	Deletes the hash entry for a channel associated with an interpreter.
 *	If the interpreter given as argument is NULL, it only decrements the
 *	reference count. Even if the ref count drops to zero, the channel is
 *	NOT closed or cleaned up. This allows a channel to be detached from an
 *	interpreter and left in the same state it was in when it was
 *	originally returned by 'Tcl_OpenFileChannel', for example.
 *
 *	This function cannot be used on the standard channels, and will return
 *	TCL_ERROR if that is attempted.
 *
 *	This function should only be necessary for special purposes in which
 *	you need to generate a pristine channel from one that has already been
 *	used. All ordinary purposes will almost always want to use
 *	Tcl_UnregisterChannel instead.
 *
 *	Provided the channel is not attached to any other interpreter, it can
 *	then be closed with Tcl_Close, rather than with Tcl_UnregisterChannel.
 *
 * Results:
 *	A standard Tcl result. If the channel is not currently registered with
 *	the given interpreter, TCL_ERROR is returned, otherwise TCL_OK.
 *	However no error messages are left in the interp's result.
 *
 * Side effects:
 *	Deletes the hash entry for a channel associated with an interpreter.
 *
 *----------------------------------------------------------------------
 */

int
Tcl_DetachChannel(
    Tcl_Interp *interp,		/* Interpreter in which channel is defined. */
    Tcl_Channel chan)		/* Channel to delete. */
{
    if (Tcl_IsStandardChannel(chan)) {
	return TCL_ERROR;
    }

    return DetachChannel(interp, chan);
}

/*
 *----------------------------------------------------------------------
 *
 * DetachChannel --
 *
 *	Deletes the hash entry for a channel associated with an interpreter.
 *	If the interpreter given as argument is NULL, it only decrements the
 *	reference count. Even if the ref count drops to zero, the channel is
 *	NOT closed or cleaned up. This allows a channel to be detached from an
 *	interpreter and left in the same state it was in when it was
 *	originally returned by 'Tcl_OpenFileChannel', for example.
 *
 * Results:
 *	A standard Tcl result. If the channel is not currently registered with
 *	the given interpreter, TCL_ERROR is returned, otherwise TCL_OK.
 *	However no error messages are left in the interp's result.
 *
 * Side effects:
 *	Deletes the hash entry for a channel associated with an interpreter.
 *
 *----------------------------------------------------------------------
 */

static int
DetachChannel(
    Tcl_Interp *interp,		/* Interpreter in which channel is defined. */
    Tcl_Channel chan)		/* Channel to delete. */
{
    Tcl_HashTable *hTblPtr;	/* Hash table of channels. */
    Tcl_HashEntry *hPtr;	/* Search variable. */
    Channel *chanPtr;		/* The real IO channel. */
    ChannelState *statePtr;	/* State of the real channel. */

    /*
     * Always (un)register bottom-most channel in the stack. This makes
     * management of the channel list easier because no manipulation is
     * necessary during (un)stack operation.
     */

    chanPtr = ((Channel *) chan)->state->bottomChanPtr;
    statePtr = chanPtr->state;

    if (interp != NULL) {
	hTblPtr = (Tcl_HashTable *)Tcl_GetAssocData(interp, "tclIO", NULL);
	if (hTblPtr == NULL) {
	    return TCL_ERROR;
	}
	hPtr = Tcl_FindHashEntry(hTblPtr, statePtr->channelName);
	if (hPtr == NULL) {
	    return TCL_ERROR;
	}
	if ((Channel *) Tcl_GetHashValue(hPtr) != chanPtr) {
	    return TCL_ERROR;
	}
	Tcl_DeleteHashEntry(hPtr);
	statePtr->epoch++;

	/*
	 * Remove channel handlers that refer to this interpreter, so that
	 * they will not be present if the actual close is delayed and more
	 * events happen on the channel. This may occur if the channel is
	 * shared between several interpreters, or if the channel has async
	 * flushing active.
	 */

	CleanupChannelHandlers(interp, chanPtr);
    }

    statePtr->refCount--;

    return TCL_OK;
}

/*
 *---------------------------------------------------------------------------
 *
 * Tcl_GetChannel --
 *
 *	Finds an existing Tcl_Channel structure by name in a given
 *	interpreter. This function is public because it is used by
 *	channel-type-specific functions.
 *
 * Results:
 *	A Tcl_Channel or NULL on failure. If failed, interp's result object
 *	contains an error message. *modePtr is filled with the modes in which
 *	the channel was opened.
 *
 * Side effects:
 *	None.
 *
 *---------------------------------------------------------------------------
 */

Tcl_Channel
Tcl_GetChannel(
    Tcl_Interp *interp,		/* Interpreter in which to find or create the
				 * channel. */
    const char *chanName,	/* The name of the channel. */
    int *modePtr)		/* Where to store the mode in which the
				 * channel was opened? Will contain an ORed
				 * combination of TCL_READABLE and
				 * TCL_WRITABLE, if non-NULL. */
{
    Channel *chanPtr;		/* The actual channel. */
    Tcl_HashTable *hTblPtr;	/* Hash table of channels. */
    Tcl_HashEntry *hPtr;	/* Search variable. */
    const char *name;		/* Translated name. */

    /*
     * Substitute "stdin", etc. Note that even though we immediately find the
     * channel using Tcl_GetStdChannel, we still need to look it up in the
     * specified interpreter to ensure that it is present in the channel
     * table. Otherwise, safe interpreters would always have access to the
     * standard channels.
     */

    name = chanName;
    if ((chanName[0] == 's') && (chanName[1] == 't')) {
	chanPtr = NULL;
	if (strcmp(chanName, "stdin") == 0) {
	    chanPtr = (Channel *) Tcl_GetStdChannel(TCL_STDIN);
	} else if (strcmp(chanName, "stdout") == 0) {
	    chanPtr = (Channel *) Tcl_GetStdChannel(TCL_STDOUT);
	} else if (strcmp(chanName, "stderr") == 0) {
	    chanPtr = (Channel *) Tcl_GetStdChannel(TCL_STDERR);
	}
	if (chanPtr != NULL) {
	    name = chanPtr->state->channelName;
	}
    }

    hTblPtr = GetChannelTable(interp);
    hPtr = Tcl_FindHashEntry(hTblPtr, name);
    if (hPtr == NULL) {
	Tcl_SetObjResult(interp, Tcl_ObjPrintf(
                "can not find channel named \"%s\"", chanName));
	Tcl_SetErrorCode(interp, "TCL", "LOOKUP", "CHANNEL", chanName, NULL);
	return NULL;
    }

    /*
     * Always return bottom-most channel in the stack. This one lives the
     * longest - other channels may go away unnoticed. The other APIs
     * compensate where necessary to retrieve the topmost channel again.
     */

    chanPtr = (Channel *)Tcl_GetHashValue(hPtr);
    chanPtr = chanPtr->state->bottomChanPtr;
    if (modePtr != NULL) {
	*modePtr = GotFlag(chanPtr->state, TCL_READABLE|TCL_WRITABLE);
    }

    return (Tcl_Channel) chanPtr;
}

/*
 *---------------------------------------------------------------------------
 *
 * TclGetChannelFromObj --
 *
 *	Finds an existing Tcl_Channel structure by name in a given
 *	interpreter. This function is public because it is used by
 *	channel-type-specific functions.
 *
 * Results:
 *	A Tcl_Channel or NULL on failure. If failed, interp's result object
 *	contains an error message. *modePtr is filled with the modes in which
 *	the channel was opened.
 *
 * Side effects:
 *	None.
 *
 *---------------------------------------------------------------------------
 */

int
TclGetChannelFromObj(
    Tcl_Interp *interp,		/* Interpreter in which to find or create the
				 * channel. */
    Tcl_Obj *objPtr,
    Tcl_Channel *channelPtr,
    int *modePtr,		/* Where to store the mode in which the
				 * channel was opened? Will contain an ORed
				 * combination of TCL_READABLE and
				 * TCL_WRITABLE, if non-NULL. */
    TCL_UNUSED(int) /*flags*/)
{
    ChannelState *statePtr;
    ResolvedChanName *resPtr = NULL;
    Tcl_Channel chan;

    if (interp == NULL) {
	return TCL_ERROR;
    }

    ChanGetInternalRep(objPtr, resPtr);
    if (resPtr) {
	/*
 	 * Confirm validity of saved lookup results.
 	 */

	statePtr = resPtr->statePtr;
	if ((resPtr->interp == interp)		/* Same interp context */
			/* No epoch change in channel since lookup */
		&& (resPtr->epoch == statePtr->epoch)) {
	    /*
	     * Have a valid saved lookup. Jump to end to return it.
	     */

	    goto valid;
	}
    }

    chan = Tcl_GetChannel(interp, TclGetString(objPtr), NULL);

    if (chan == NULL) {
	if (resPtr) {
	    Tcl_StoreInternalRep(objPtr, &chanObjType, NULL);
	}
	return TCL_ERROR;
    }

    if (resPtr && resPtr->refCount == 1) {
	/*
         * Re-use the ResolvedCmdName struct.
         */

<<<<<<< HEAD
	Tcl_Release(resPtr->statePtr);
=======
	Tcl_Release((void *) resPtr->statePtr);
>>>>>>> afd31e9f
    } else {
	resPtr = (ResolvedChanName *) Tcl_Alloc(sizeof(ResolvedChanName));
	resPtr->refCount = 0;
	ChanSetInternalRep(objPtr, resPtr);		/* Overwrites, if needed */
    }
    statePtr = ((Channel *)chan)->state;
    resPtr->statePtr = statePtr;
<<<<<<< HEAD
    Tcl_Preserve(statePtr);
=======
    Tcl_Preserve((void *) statePtr);
>>>>>>> afd31e9f
    resPtr->interp = interp;
    resPtr->epoch = statePtr->epoch;

  valid:
    *channelPtr = (Tcl_Channel) statePtr->bottomChanPtr;

    if (modePtr != NULL) {
	*modePtr = GotFlag(statePtr, TCL_READABLE|TCL_WRITABLE);
    }

    return TCL_OK;
}

/*
 *----------------------------------------------------------------------
 *
 * Tcl_CreateChannel --
 *
 *	Creates a new entry in the hash table for a Tcl_Channel record.
 *
 * Results:
 *	Returns the new Tcl_Channel.
 *
 * Side effects:
 *	Creates a new Tcl_Channel instance and inserts it into the hash table.
 *
 *----------------------------------------------------------------------
 */

Tcl_Channel
Tcl_CreateChannel(
    const Tcl_ChannelType *typePtr, /* The channel type record. */
    const char *chanName,	/* Name of channel to record. */
    void *instanceData,	/* Instance specific data. */
    int mask)			/* TCL_READABLE & TCL_WRITABLE to indicate if
				 * the channel is readable, writable. */
{
    Channel *chanPtr;		/* The channel structure newly created. */
    ChannelState *statePtr;	/* The stack-level independent state info for
				 * the channel. */
    const char *name;
    char *tmp;
    ThreadSpecificData *tsdPtr = TCL_TSD_INIT(&dataKey);

    /*
     * With the change of the Tcl_ChannelType structure to use a version in
     * 8.3.2+, we have to make sure that our assumption that the structure
     * remains a binary compatible size is true.
     *
     * If this assertion fails on some system, then it can be removed only if
     * the user recompiles code with older channel drivers in the new system
     * as well.
     */

    assert(sizeof(Tcl_ChannelTypeVersion) == sizeof(Tcl_DriverBlockModeProc *));
    assert(typePtr->typeName != NULL);
    if (Tcl_ChannelVersion(typePtr) != TCL_CHANNEL_VERSION_5) {
	Tcl_Panic("channel type %s must be version TCL_CHANNEL_VERSION_5", typePtr->typeName);
    }
    if (typePtr->close2Proc == NULL) {
	Tcl_Panic("channel type %s must define close2Proc", typePtr->typeName);
    }
    if ((TCL_READABLE & mask) && (NULL == typePtr->inputProc)) {
	Tcl_Panic("channel type %s must define inputProc when used for reader channel", typePtr->typeName);
    }
    if ((TCL_WRITABLE & mask) &&  (NULL == typePtr->outputProc)) {
	Tcl_Panic("channel type %s must define outputProc when used for writer channel", typePtr->typeName);
    }
    if (NULL == typePtr->watchProc) {
	Tcl_Panic("channel type %s must define watchProc", typePtr->typeName);
    }

    /*
     * JH: We could subsequently memset these to 0 to avoid the numerous
     * assignments to 0/NULL below.
     */

    chanPtr = (Channel *)Tcl_Alloc(sizeof(Channel));
    statePtr = (ChannelState *)Tcl_Alloc(sizeof(ChannelState));
    chanPtr->state = statePtr;

    chanPtr->instanceData = instanceData;
    chanPtr->typePtr = typePtr;

    /*
     * Set all the bits that are part of the stack-independent state
     * information for the channel.
     */

    if (chanName != NULL) {
	unsigned len = strlen(chanName) + 1;

	/*
         * Make sure we allocate at least 7 bytes, so it fits for "stdout"
         * later.
         */

	tmp = (char *)Tcl_Alloc((len < 7) ? 7 : len);
	strcpy(tmp, chanName);
    } else {
	tmp = (char *)Tcl_Alloc(7);
	tmp[0] = '\0';
    }
    statePtr->channelName = tmp;
    statePtr->flags = mask;
    statePtr->maxPerms = mask; /* Save max privileges for close callback */

    /*
     * Set the channel to system default encoding.
     *
     * Note the strange bit of protection taking place here. If the system
     * encoding name is reported back as "binary", something weird is
     * happening. Tcl provides no "binary" encoding, so someone else has
     * provided one. We ignore it so as not to interfere with the "magic"
     * interpretation that Tcl_Channels give to the "-encoding binary" option.
     */

    statePtr->encoding = NULL;
    name = Tcl_GetEncodingName(NULL);
    if (strcmp(name, "binary") != 0) {
	statePtr->encoding = Tcl_GetEncoding(NULL, name);
    }
    statePtr->inputEncodingState  = NULL;
    statePtr->inputEncodingFlags  = TCL_ENCODING_START;
    statePtr->outputEncodingState = NULL;
    statePtr->outputEncodingFlags = TCL_ENCODING_START;

    /*
     * Set the channel up initially in AUTO input translation mode to accept
     * "\n", "\r" and "\r\n". Output translation mode is set to a platform
     * specific default value. The eofChar is set to 0 for both input and
     * output, so that Tcl does not look for an in-file EOF indicator (e.g.,
     * ^Z) and does not append an EOF indicator to files.
     */

    statePtr->inputTranslation	= TCL_TRANSLATE_AUTO;
    statePtr->outputTranslation	= TCL_PLATFORM_TRANSLATION;
    statePtr->inEofChar		= 0;
    statePtr->outEofChar	= 0;

    statePtr->unreportedError	= 0;
    statePtr->refCount		= 0;
    statePtr->closeCbPtr	= NULL;
    statePtr->curOutPtr		= NULL;
    statePtr->outQueueHead	= NULL;
    statePtr->outQueueTail	= NULL;
    statePtr->saveInBufPtr	= NULL;
    statePtr->inQueueHead	= NULL;
    statePtr->inQueueTail	= NULL;
    statePtr->chPtr		= NULL;
    statePtr->interestMask	= 0;
    statePtr->scriptRecordPtr	= NULL;
    statePtr->bufSize		= CHANNELBUFFER_DEFAULT_SIZE;
    statePtr->timer		= NULL;
    statePtr->csPtrR		= NULL;
    statePtr->csPtrW		= NULL;
    statePtr->outputStage	= NULL;

    /*
     * As we are creating the channel, it is obviously the top for now.
     */

    statePtr->topChanPtr	= chanPtr;
    statePtr->bottomChanPtr	= chanPtr;
    chanPtr->downChanPtr	= NULL;
    chanPtr->upChanPtr		= NULL;
    chanPtr->inQueueHead	= NULL;
    chanPtr->inQueueTail	= NULL;
    chanPtr->refCount		= 0;

    /*
     * TIP #219, Tcl Channel Reflection API
     */

    statePtr->chanMsg		= NULL;
    statePtr->unreportedMsg	= NULL;

    statePtr->epoch		= 0;

    /*
     * Link the channel into the list of all channels; create an on-exit
     * handler if there is not one already, to close off all the channels in
     * the list on exit.
     *
     * JH: Could call Tcl_SpliceChannel, but need to avoid NULL check.
     *
     * TIP #218.
     * AK: Just initialize the field to NULL before invoking Tcl_SpliceChannel
     *	   We need Tcl_SpliceChannel, for the threadAction calls. There is no
     *	   real reason to duplicate all of this.
     * NOTE: All drivers using thread actions now have to perform their TSD
     *	     manipulation only in their thread action proc. Doing it when
     *	     creating their instance structures will collide with the thread
     *	     action activity and lead to damaged lists.
     */

    statePtr->nextCSPtr = NULL;
    SpliceChannel((Tcl_Channel) chanPtr);

    /*
     * Install this channel in the first empty standard channel slot, if the
     * channel was previously closed explicitly.
     */

    if ((tsdPtr->stdinChannel == NULL) && (tsdPtr->stdinInitialized == 1)) {
	strcpy(tmp, "stdin");
	Tcl_SetStdChannel((Tcl_Channel) chanPtr, TCL_STDIN);
	Tcl_RegisterChannel(NULL, (Tcl_Channel) chanPtr);
    } else if ((tsdPtr->stdoutChannel == NULL) &&
	    (tsdPtr->stdoutInitialized == 1)) {
	strcpy(tmp, "stdout");
	Tcl_SetStdChannel((Tcl_Channel) chanPtr, TCL_STDOUT);
	Tcl_RegisterChannel(NULL, (Tcl_Channel) chanPtr);
    } else if ((tsdPtr->stderrChannel == NULL) &&
	    (tsdPtr->stderrInitialized == 1)) {
	strcpy(tmp, "stderr");
	Tcl_SetStdChannel((Tcl_Channel) chanPtr, TCL_STDERR);
	Tcl_RegisterChannel(NULL, (Tcl_Channel) chanPtr);
    }
    return (Tcl_Channel) chanPtr;
}

/*
 *----------------------------------------------------------------------
 *
 * Tcl_StackChannel --
 *
 *	Replaces an entry in the hash table for a Tcl_Channel record. The
 *	replacement is a new channel with same name, it supercedes the
 *	replaced channel. Input and output of the superceded channel is now
 *	going through the newly created channel and allows the arbitrary
 *	filtering/manipulation of the dataflow.
 *
 *	Andreas Kupries <a.kupries@westend.com>, 12/13/1998 "Trf-Patch for
 *	filtering channels"
 *
 * Results:
 *	Returns the new Tcl_Channel, which actually contains the saved
 *	information about prevChan.
 *
 * Side effects:
 *	A new channel structure is allocated and linked below the existing
 *	channel. The channel operations and client data of the existing
 *	channel are copied down to the newly created channel, and the current
 *	channel has its operations replaced by the new typePtr.
 *
 *----------------------------------------------------------------------
 */

Tcl_Channel
Tcl_StackChannel(
    Tcl_Interp *interp,		/* The interpreter we are working in */
    const Tcl_ChannelType *typePtr,
				/* The channel type record for the new
				 * channel. */
    void *instanceData,	/* Instance specific data for the new
				 * channel. */
    int mask,			/* TCL_READABLE & TCL_WRITABLE to indicate if
				 * the channel is readable, writable. */
    Tcl_Channel prevChan)	/* The channel structure to replace */
{
    ThreadSpecificData *tsdPtr = TCL_TSD_INIT(&dataKey);
    Channel *chanPtr, *prevChanPtr;
    ChannelState *statePtr;

    /*
     * Find the given channel (prevChan) in the list of all channels. If we do
     * not find it, then it was never registered correctly.
     *
     * This operation should occur at the top of a channel stack.
     */

    statePtr = (ChannelState *) tsdPtr->firstCSPtr;
    prevChanPtr = ((Channel *) prevChan)->state->topChanPtr;

    while ((statePtr != NULL) && (statePtr->topChanPtr != prevChanPtr)) {
	statePtr = statePtr->nextCSPtr;
    }

    if (statePtr == NULL) {
	if (interp) {
	    Tcl_SetObjResult(interp, Tcl_ObjPrintf(
                    "couldn't find state for channel \"%s\"",
		    Tcl_GetChannelName(prevChan)));
	}
	return NULL;
    }

    /*
     * Here we check if the given "mask" matches the "flags" of the already
     * existing channel.
     *
     *	  | - | R | W | RW |
     *	--+---+---+---+----+	<=>  0 != (chan->mask & prevChan->mask)
     *	- |   |   |   |    |
     *	R |   | + |   | +  |	The superceding channel is allowed to restrict
     *	W |   |   | + | +  |	the capabilities of the superceded one!
     *	RW|   | + | + | +  |
     *	--+---+---+---+----+
     */

    if ((mask & GotFlag(statePtr, TCL_READABLE|TCL_WRITABLE)) == 0) {
	if (interp) {
	    Tcl_SetObjResult(interp, Tcl_ObjPrintf(
		    "reading and writing both disallowed for channel \"%s\"",
		    Tcl_GetChannelName(prevChan)));
	}
	return NULL;
    }

    /*
     * Flush the buffers. This ensures that any data still in them at this
     * time is not handled by the new transformation. Restrict this to
     * writable channels. Take care to hide a possible bg-copy in progress
     * from Tcl_Flush and the CheckForChannelErrors inside.
     */

    if ((mask & TCL_WRITABLE) != 0) {
	CopyState *csPtrR = statePtr->csPtrR;
	CopyState *csPtrW = statePtr->csPtrW;

	statePtr->csPtrR = NULL;
	statePtr->csPtrW = NULL;

	/*
	 * TODO: Examine what can go wrong if Tcl_Flush() call disturbs
	 * the stacking state of this channel during its operations.
	 */
	if (Tcl_Flush((Tcl_Channel) prevChanPtr) != TCL_OK) {
	    statePtr->csPtrR = csPtrR;
	    statePtr->csPtrW = csPtrW;
	    if (interp) {
		Tcl_SetObjResult(interp, Tcl_ObjPrintf(
                        "could not flush channel \"%s\"",
			Tcl_GetChannelName(prevChan)));
	    }
	    return NULL;
	}

	statePtr->csPtrR = csPtrR;
	statePtr->csPtrW = csPtrW;
    }

    /*
     * Discard any input in the buffers. They are not yet read by the user of
     * the channel, so they have to go through the new transformation before
     * reading. As the buffers contain the untransformed form their contents
     * are not only useless but actually distorts our view of the system.
     *
     * To preserve the information without having to read them again and to
     * avoid problems with the location in the channel (seeking might be
     * impossible) we move the buffers from the common state structure into
     * the channel itself. We use the buffers in the channel below the new
     * transformation to hold the data. In the future this allows us to write
     * transformations which pre-read data and push the unused part back when
     * they are going away.
     */

    if (((mask & TCL_READABLE) != 0) && (statePtr->inQueueHead != NULL)) {
	/*
	 * When statePtr->inQueueHead is not NULL, we know
	 * prevChanPtr->inQueueHead must be NULL.
	 */

	assert(prevChanPtr->inQueueHead == NULL);
	assert(prevChanPtr->inQueueTail == NULL);

	prevChanPtr->inQueueHead = statePtr->inQueueHead;
	prevChanPtr->inQueueTail = statePtr->inQueueTail;

	statePtr->inQueueHead = NULL;
	statePtr->inQueueTail = NULL;
    }

    chanPtr = (Channel *)Tcl_Alloc(sizeof(Channel));

    /*
     * Save some of the current state into the new structure, reinitialize the
     * parts which will stay with the transformation.
     *
     * Remarks:
     */

    chanPtr->state		= statePtr;
    chanPtr->instanceData	= instanceData;
    chanPtr->typePtr		= typePtr;
    chanPtr->downChanPtr	= prevChanPtr;
    chanPtr->upChanPtr		= NULL;
    chanPtr->inQueueHead	= NULL;
    chanPtr->inQueueTail	= NULL;
    chanPtr->refCount		= 0;

    /*
     * Place new block at the head of a possibly existing list of previously
     * stacked channels.
     */

    prevChanPtr->upChanPtr	= chanPtr;
    statePtr->topChanPtr	= chanPtr;

    /*
     * TIP #218, Channel Thread Actions.
     *
     * We call the thread actions for the new channel directly. We _cannot_
     * use SpliceChannel, because the (thread-)global list of all channels
     * always contains the _ChannelState_ for a stack of channels, not the
     * individual channels. And SpliceChannel would not only call the thread
     * actions, but also add the shared ChannelState to this list a second
     * time, mangling it.
     */

    ChanThreadAction(chanPtr, TCL_CHANNEL_THREAD_INSERT);

    return (Tcl_Channel) chanPtr;
}

void
TclChannelPreserve(
    Tcl_Channel chan)
{
    ((Channel *)chan)->refCount++;
}

void
TclChannelRelease(
    Tcl_Channel chan)
{
    Channel *chanPtr = (Channel *) chan;

    if (chanPtr->refCount == 0) {
	Tcl_Panic("Channel released more than preserved");
    }
    if (--chanPtr->refCount) {
	return;
    }
    if (chanPtr->typePtr == NULL) {
	Tcl_Free(chanPtr);
    }
}

static void
ChannelFree(
    Channel *chanPtr)
{
    if (!chanPtr->refCount) {
	Tcl_Free(chanPtr);
	return;
    }
    chanPtr->typePtr = NULL;
}

/*
 *----------------------------------------------------------------------
 *
 * Tcl_UnstackChannel --
 *
 *	Unstacks an entry in the hash table for a Tcl_Channel record. This is
 *	the reverse to 'Tcl_StackChannel'.
 *
 * Results:
 *	A standard Tcl result.
 *
 * Side effects:
 *	If TCL_ERROR is returned, the posix error code will be set with
 *	Tcl_SetErrno. May leave a message in interp result as well.
 *
 *----------------------------------------------------------------------
 */

int
Tcl_UnstackChannel(
    Tcl_Interp *interp,		/* The interpreter we are working in */
    Tcl_Channel chan)		/* The channel to unstack */
{
    Channel *chanPtr = (Channel *) chan;
    ChannelState *statePtr = chanPtr->state;
    int result = 0;

    /*
     * This operation should occur at the top of a channel stack.
     */

    chanPtr = statePtr->topChanPtr;

    if (chanPtr->downChanPtr != NULL) {
	/*
	 * Instead of manipulating the per-thread / per-interp list/hashtable
	 * of registered channels we wind down the state of the
	 * transformation, and then restore the state of underlying channel
	 * into the old structure.
	 *
	 * TODO: Figure out how to handle the situation where the chan
	 * operations called below by this unstacking operation cause
	 * another unstacking recursively.  In that case the downChanPtr
	 * value we're holding on to will not be the right thing.
	 */

	Channel *downChanPtr = chanPtr->downChanPtr;

	/*
	 * Flush the buffers. This ensures that any data still in them at this
	 * time _is_ handled by the transformation we are unstacking right
	 * now. Restrict this to writable channels. Take care to hide a
	 * possible bg-copy in progress from Tcl_Flush and the
	 * CheckForChannelErrors inside.
	 */

	if (GotFlag(statePtr, TCL_WRITABLE)) {
	    CopyState *csPtrR = statePtr->csPtrR;
	    CopyState *csPtrW = statePtr->csPtrW;

	    statePtr->csPtrR = NULL;
	    statePtr->csPtrW = NULL;

	    if (Tcl_Flush((Tcl_Channel) chanPtr) != TCL_OK) {
		statePtr->csPtrR = csPtrR;
		statePtr->csPtrW = csPtrW;

		/*
		 * TIP #219, Tcl Channel Reflection API.
		 * Move error messages put by the driver into the chan/ip
		 * bypass area into the regular interpreter result. Fall back
		 * to the regular message if nothing was found in the
		 * bypasses.
		 */

		if (!TclChanCaughtErrorBypass(interp, chan) && interp) {
		    Tcl_SetObjResult(interp, Tcl_ObjPrintf(
                            "could not flush channel \"%s\"",
			    Tcl_GetChannelName((Tcl_Channel) chanPtr)));
		}
		return TCL_ERROR;
	    }

	    statePtr->csPtrR  = csPtrR;
	    statePtr->csPtrW = csPtrW;
	}

	/*
	 * Anything in the input queue and the push-back buffers of the
	 * transformation going away is transformed data, but not yet read. As
	 * unstacking means that the caller does not want to see transformed
	 * data any more we have to discard these bytes. To avoid writing an
	 * analogue to 'DiscardInputQueued' we move the information in the
	 * push back buffers to the input queue and then call
	 * 'DiscardInputQueued' on that.
	 */

	if (GotFlag(statePtr, TCL_READABLE) &&
		((statePtr->inQueueHead != NULL) ||
		(chanPtr->inQueueHead != NULL))) {
	    if ((statePtr->inQueueHead != NULL) &&
		    (chanPtr->inQueueHead != NULL)) {
		statePtr->inQueueTail->nextPtr = chanPtr->inQueueHead;
		statePtr->inQueueTail = chanPtr->inQueueTail;
		statePtr->inQueueHead = statePtr->inQueueTail;
	    } else if (chanPtr->inQueueHead != NULL) {
		statePtr->inQueueHead = chanPtr->inQueueHead;
		statePtr->inQueueTail = chanPtr->inQueueTail;
	    }

	    chanPtr->inQueueHead = NULL;
	    chanPtr->inQueueTail = NULL;

	    DiscardInputQueued(statePtr, 0);
	}

	/*
	 * TIP #218, Channel Thread Actions.
	 *
	 * We call the thread actions for the new channel directly. We
	 * _cannot_ use CutChannel, because the (thread-)global list of all
	 * channels always contains the _ChannelState_ for a stack of
	 * channels, not the individual channels. And SpliceChannel would not
	 * only call the thread actions, but also remove the shared
	 * ChannelState from this list despite there being more channels for
	 * the state which are still active.
	 */

	ChanThreadAction(chanPtr, TCL_CHANNEL_THREAD_REMOVE);

	statePtr->topChanPtr = downChanPtr;
	downChanPtr->upChanPtr = NULL;

	/*
	 * Leave this link intact for closeproc
	 *  chanPtr->downChanPtr = NULL;
	 */

	/*
	 * Close and free the channel driver state.
	 * TIP #220: This is done with maximum privileges (as created).
	 */

	ResetFlag(statePtr, TCL_READABLE|TCL_WRITABLE);
	SetFlag(statePtr, statePtr->maxPerms);
	result = ChanClose(chanPtr, interp);
	ChannelFree(chanPtr);

	UpdateInterest(statePtr->topChanPtr);

	if (result != 0) {
	    Tcl_SetErrno(result);

	    /*
	     * TIP #219, Tcl Channel Reflection API.
	     * Move error messages put by the driver into the chan/ip bypass
	     * area into the regular interpreter result.
	     */

	    TclChanCaughtErrorBypass(interp, chan);
	    return TCL_ERROR;
	}
    } else {
	/*
	 * This channel does not cover another one. Simply do a close, if
	 * necessary.
	 */

	if (statePtr->refCount + 1 <= 1) {
	    if (Tcl_CloseEx(interp, chan, 0) != TCL_OK) {
		/*
		 * TIP #219, Tcl Channel Reflection API.
		 * "TclChanCaughtErrorBypass" is not required here, it was
		 * done already by "Tcl_Close".
		 */

		return TCL_ERROR;
	    }
	}

	/*
	 * TIP #218, Channel Thread Actions.
	 * Not required in this branch, this is done by Tcl_Close. If
	 * Tcl_Close is not called then the ChannelState is still active in
	 * the thread and no action has to be taken either.
	 */
    }

    return TCL_OK;
}

/*
 *----------------------------------------------------------------------
 *
 * Tcl_GetStackedChannel --
 *
 *	Determines whether the specified channel is stacked upon another.
 *
 * Results:
 *	NULL if the channel is not stacked upon another one, or a reference to
 *	the channel it is stacked upon. This reference can be used in queries,
 *	but modification is not allowed.
 *
 * Side effects:
 *	None.
 *
 *----------------------------------------------------------------------
 */

Tcl_Channel
Tcl_GetStackedChannel(
    Tcl_Channel chan)
{
    Channel *chanPtr = (Channel *) chan;
				/* The actual channel. */

    return (Tcl_Channel) chanPtr->downChanPtr;
}

/*
 *----------------------------------------------------------------------
 *
 * Tcl_GetTopChannel --
 *
 *	Returns the top channel of a channel stack.
 *
 * Results:
 *	NULL if the channel is not stacked upon another one, or a reference to
 *	the channel it is stacked upon. This reference can be used in queries,
 *	but modification is not allowed.
 *
 * Side effects:
 *	None.
 *
 *----------------------------------------------------------------------
 */

Tcl_Channel
Tcl_GetTopChannel(
    Tcl_Channel chan)
{
    Channel *chanPtr = (Channel *) chan;
				/* The actual channel. */

    return (Tcl_Channel) chanPtr->state->topChanPtr;
}

/*
 *----------------------------------------------------------------------
 *
 * Tcl_GetChannelInstanceData --
 *
 *	Returns the client data associated with a channel.
 *
 * Results:
 *	The client data.
 *
 * Side effects:
 *	None.
 *
 *----------------------------------------------------------------------
 */

void *
Tcl_GetChannelInstanceData(
    Tcl_Channel chan)		/* Channel for which to return client data. */
{
    Channel *chanPtr = (Channel *) chan;
				/* The actual channel. */

    return chanPtr->instanceData;
}

/*
 *----------------------------------------------------------------------
 *
 * Tcl_GetChannelThread --
 *
 *	Given a channel structure, returns the thread managing it. TIP #10
 *
 * Results:
 *	Returns the id of the thread managing the channel.
 *
 * Side effects:
 *	None.
 *
 *----------------------------------------------------------------------
 */

Tcl_ThreadId
Tcl_GetChannelThread(
    Tcl_Channel chan)		/* The channel to return the managing thread
				 * for. */
{
    Channel *chanPtr = (Channel *) chan;
				/* The actual channel. */

    return chanPtr->state->managingThread;
}

/*
 *----------------------------------------------------------------------
 *
 * Tcl_GetChannelType --
 *
 *	Given a channel structure, returns the channel type structure.
 *
 * Results:
 *	Returns a pointer to the channel type structure.
 *
 * Side effects:
 *	None.
 *
 *----------------------------------------------------------------------
 */

const Tcl_ChannelType *
Tcl_GetChannelType(
    Tcl_Channel chan)		/* The channel to return type for. */
{
    Channel *chanPtr = (Channel *) chan;
				/* The actual channel. */

    return chanPtr->typePtr;
}

/*
 *----------------------------------------------------------------------
 *
 * Tcl_GetChannelMode --
 *
 *	Computes a mask indicating whether the channel is open for reading and
 *	writing.
 *
 * Results:
 *	An OR-ed combination of TCL_READABLE and TCL_WRITABLE.
 *
 * Side effects:
 *	None.
 *
 *----------------------------------------------------------------------
 */

int
Tcl_GetChannelMode(
    Tcl_Channel chan)		/* The channel for which the mode is being
				 * computed. */
{
    ChannelState *statePtr = ((Channel *) chan)->state;
				/* State of actual channel. */

    return GotFlag(statePtr, TCL_READABLE|TCL_WRITABLE);
}

/*
 *----------------------------------------------------------------------
 *
 * Tcl_GetChannelName --
 *
 *	Returns the string identifying the channel name.
 *
 * Results:
 *	The string containing the channel name. This memory is owned by the
 *	generic layer and should not be modified by the caller.
 *
 * Side effects:
 *	None.
 *
 *----------------------------------------------------------------------
 */

const char *
Tcl_GetChannelName(
    Tcl_Channel chan)		/* The channel for which to return the name. */
{
    ChannelState *statePtr = ((Channel *) chan)->state;
				/* State of actual channel. */

    return statePtr->channelName;
}

/*
 *----------------------------------------------------------------------
 *
 * Tcl_GetChannelHandle --
 *
 *	Returns an OS handle associated with a channel.
 *
 * Results:
 *	Returns TCL_OK and places the handle in handlePtr, or returns
 *	TCL_ERROR on failure.
 *
 * Side effects:
 *	None.
 *
 *----------------------------------------------------------------------
 */

int
Tcl_GetChannelHandle(
    Tcl_Channel chan,		/* The channel to get file from. */
    int direction,		/* TCL_WRITABLE or TCL_READABLE. */
    void **handlePtr)	/* Where to store handle */
{
    Channel *chanPtr;		/* The actual channel. */
    void *handle;
    int result;

    chanPtr = ((Channel *) chan)->state->bottomChanPtr;
    if (!chanPtr->typePtr->getHandleProc) {
        Tcl_SetChannelError(chan, Tcl_ObjPrintf(
                "channel \"%s\" does not support OS handles",
                Tcl_GetChannelName(chan)));
	return TCL_ERROR;
    }
    result = chanPtr->typePtr->getHandleProc(chanPtr->instanceData, direction,
	    &handle);
    if (handlePtr) {
	*handlePtr = handle;
    }
    return result;
}

/*
 *----------------------------------------------------------------------
 *
 * Tcl_RemoveChannelMode --
 *
 *	Remove either read or write privileges from the channel.
 *
 * Results:
 *	A standard Tcl result code.
 *
 * Side effects:
 *	May change the access mode of the channel.
 *	May leave an error message in the interp.
 *
 *----------------------------------------------------------------------
 */

int
Tcl_RemoveChannelMode(
     Tcl_Interp* interp,        /* The interp for an error message. Allowed to be NULL. */
     Tcl_Channel chan,		/* The channel which is modified. */
     int         mode)          /* The access mode to drop from the channel */
{
    const char* emsg;
    ChannelState *statePtr = ((Channel *) chan)->state;
					/* State of actual channel. */

    if ((mode != TCL_READABLE) && (mode != TCL_WRITABLE)) {
        emsg = "Illegal mode value.";
	goto error;
    }
    if (0 == (GotFlag(statePtr, TCL_READABLE|TCL_WRITABLE) & ~mode)) {
        emsg = "Bad mode, would make channel inacessible";
	goto error;
    }

    ResetFlag(statePtr, mode);
    return TCL_OK;

 error:
    if (interp != NULL) {
	Tcl_SetObjResult(interp, Tcl_ObjPrintf(
		"Tcl_RemoveChannelMode error: %s. Channel: \"%s\"",
		emsg, Tcl_GetChannelName((Tcl_Channel) chan)));
    }
    return TCL_ERROR;
}

/*
 *---------------------------------------------------------------------------
 *
 * AllocChannelBuffer --
 *
 *	A channel buffer has BUFFER_PADDING bytes extra at beginning to hold
 *	any bytes of a native-encoding character that got split by the end of
 *	the previous buffer and need to be moved to the beginning of the next
 *	buffer to make a contiguous string so it can be converted to UTF-8.
 *
 *	A channel buffer has BUFFER_PADDING bytes extra at the end to hold any
 *	bytes of a native-encoding character (generated from a UTF-8
 *	character) that overflow past the end of the buffer and need to be
 *	moved to the next buffer.
 *
 * Results:
 *	A newly allocated channel buffer.
 *
 * Side effects:
 *	None.
 *
 *---------------------------------------------------------------------------
 */

static ChannelBuffer *
AllocChannelBuffer(
    size_t length)			/* Desired length of channel buffer. */
{
    ChannelBuffer *bufPtr;
    size_t n;

    n = length + CHANNELBUFFER_HEADER_SIZE + BUFFER_PADDING + BUFFER_PADDING;
    bufPtr = (ChannelBuffer *)Tcl_Alloc(n);
    bufPtr->nextAdded	= BUFFER_PADDING;
    bufPtr->nextRemoved	= BUFFER_PADDING;
    bufPtr->bufLength	= length + BUFFER_PADDING;
    bufPtr->nextPtr	= NULL;
    bufPtr->refCount	= 1;
    return bufPtr;
}

static void
PreserveChannelBuffer(
    ChannelBuffer *bufPtr)
{
    if (!bufPtr->refCount) {
	Tcl_Panic("Reuse of ChannelBuffer! %p", bufPtr);
    }
    bufPtr->refCount++;
}

static void
ReleaseChannelBuffer(
    ChannelBuffer *bufPtr)
{
    if (--bufPtr->refCount) {
	return;
    }
    Tcl_Free(bufPtr);
}

static int
IsShared(
    ChannelBuffer *bufPtr)
{
    return bufPtr->refCount + 1 > 2;
}

/*
 *----------------------------------------------------------------------
 *
 * RecycleBuffer --
 *
 *	Helper function to recycle input and output buffers. Ensures that two
 *	input buffers are saved (one in the input queue and another in the
 *	saveInBufPtr field) and that curOutPtr is set to a buffer. Only if
 *	these conditions are met is the buffer freed to the OS.
 *
 * Results:
 *	None.
 *
 * Side effects:
 *	May free a buffer to the OS.
 *
 *----------------------------------------------------------------------
 */

static void
RecycleBuffer(
    ChannelState *statePtr,	/* ChannelState in which to recycle buffers. */
    ChannelBuffer *bufPtr,	/* The buffer to recycle. */
    int mustDiscard)		/* If nonzero, free the buffer to the OS,
				 * always. */
{
    /*
     * Do we have to free the buffer to the OS?
     */

    if (IsShared(bufPtr)) {
	mustDiscard = 1;
    }

    if (mustDiscard) {
	ReleaseChannelBuffer(bufPtr);
	return;
    }

    /*
     * Only save buffers which have the requested buffersize for the channel.
     * This is to honor dynamic changes of the buffersize made by the user.
     */

    if ((bufPtr->bufLength) != statePtr->bufSize + BUFFER_PADDING) {
	ReleaseChannelBuffer(bufPtr);
	return;
    }

    /*
     * Only save buffers for the input queue if the channel is readable.
     */

    if (GotFlag(statePtr, TCL_READABLE)) {
	if (statePtr->inQueueHead == NULL) {
	    statePtr->inQueueHead = bufPtr;
	    statePtr->inQueueTail = bufPtr;
	    goto keepBuffer;
	}
	if (statePtr->saveInBufPtr == NULL) {
	    statePtr->saveInBufPtr = bufPtr;
	    goto keepBuffer;
	}
    }

    /*
     * Only save buffers for the output queue if the channel is writable.
     */

    if (GotFlag(statePtr, TCL_WRITABLE)) {
	if (statePtr->curOutPtr == NULL) {
	    statePtr->curOutPtr = bufPtr;
	    goto keepBuffer;
	}
    }

    /*
     * If we reached this code we return the buffer to the OS.
     */

    ReleaseChannelBuffer(bufPtr);
    return;

  keepBuffer:
    bufPtr->nextRemoved = BUFFER_PADDING;
    bufPtr->nextAdded = BUFFER_PADDING;
    bufPtr->nextPtr = NULL;
}

/*
 *----------------------------------------------------------------------
 *
 * DiscardOutputQueued --
 *
 *	Discards all output queued in the output queue of a channel.
 *
 * Results:
 *	None.
 *
 * Side effects:
 *	Recycles buffers.
 *
 *----------------------------------------------------------------------
 */

static void
DiscardOutputQueued(
    ChannelState *statePtr)	/* ChannelState for which to discard output. */
{
    ChannelBuffer *bufPtr;

    while (statePtr->outQueueHead != NULL) {
	bufPtr = statePtr->outQueueHead;
	statePtr->outQueueHead = bufPtr->nextPtr;
	RecycleBuffer(statePtr, bufPtr, 0);
    }
    statePtr->outQueueHead = NULL;
    statePtr->outQueueTail = NULL;
    bufPtr = statePtr->curOutPtr;
    if (bufPtr && BytesLeft(bufPtr)) {
	statePtr->curOutPtr = NULL;
	RecycleBuffer(statePtr, bufPtr, 0);
    }
}

/*
 *----------------------------------------------------------------------
 *
 * CheckForDeadChannel --
 *
 *	This function checks is a given channel is Dead (a channel that has
 *	been closed but not yet deallocated.)
 *
 * Results:
 *	True (1) if channel is Dead, False (0) if channel is Ok
 *
 * Side effects:
 *	None
 *
 *----------------------------------------------------------------------
 */

static int
CheckForDeadChannel(
    Tcl_Interp *interp,		/* For error reporting (can be NULL) */
    ChannelState *statePtr)	/* The channel state to check. */
{
    if (!GotFlag(statePtr, CHANNEL_DEAD)) {
	return 0;
    }

    Tcl_SetErrno(EINVAL);
    if (interp) {
	Tcl_SetObjResult(interp, Tcl_NewStringObj(
                "unable to access channel: invalid channel", -1));
    }
    return 1;
}

/*
 *----------------------------------------------------------------------
 *
 * FlushChannel --
 *
 *	This function flushes as much of the queued output as is possible now.
 *	If calledFromAsyncFlush is nonzero, it is being called in an event
 *	handler to flush channel output asynchronously.
 *
 * Results:
 *	0 if successful, else the error code that was returned by the channel
 *	type operation. May leave a message in the interp result.
 *
 * Side effects:
 *	May produce output on a channel. May block indefinitely if the channel
 *	is synchronous. May schedule an async flush on the channel. May
 *	recycle memory for buffers in the output queue.
 *
 *----------------------------------------------------------------------
 */

static int
FlushChannel(
    Tcl_Interp *interp,		/* For error reporting during close. */
    Channel *chanPtr,		/* The channel to flush on. */
    int calledFromAsyncFlush)	/* If nonzero then we are being called from an
				 * asynchronous flush callback. */
{
    ChannelState *statePtr = chanPtr->state;
				/* State of the channel stack. */
    ChannelBuffer *bufPtr;	/* Iterates over buffered output queue. */
    int written;		/* Amount of output data actually written in
				 * current round. */
    int errorCode = 0;		/* Stores POSIX error codes from channel
				 * driver operations. */
    int wroteSome = 0;		/* Set to one if any data was written to the
				 * driver. */

    int bufExists;
    /*
     * Prevent writing on a dead channel -- a channel that has been closed but
     * not yet deallocated. This can occur if the exit handler for the channel
     * deallocation runs before all channels are deregistered in all
     * interpreters.
     */

    if (CheckForDeadChannel(interp, statePtr)) {
	return -1;
    }

    /*
     * Should we shift the current output buffer over to the output queue?
     * First check that there are bytes in it.  If so then...
     *
     * If the output queue is empty, then yes, trusting the caller called us
     * only when written bytes ought to be flushed.
     *
     * If the current output buffer is full, then yes, so we can meet the
     * post-condition that on a successful return to caller we've left space
     * in the current output buffer for more writing (the flush call was to
     * make new room).
     *
     * If the channel is blocking, then yes, so we guarantee that blocking
     * flushes actually flush all pending data.
     *
     * Otherwise, no.  Keep the current output buffer where it is so more
     * can be written to it, possibly filling it, to promote more efficient
     * buffer usage.
     */

    bufPtr = statePtr->curOutPtr;
    if (bufPtr && BytesLeft(bufPtr) && /* Keep empties off queue */
	    (statePtr->outQueueHead == NULL || IsBufferFull(bufPtr)
		    || !GotFlag(statePtr, CHANNEL_NONBLOCKING))) {
	if (statePtr->outQueueHead == NULL) {
	    statePtr->outQueueHead = bufPtr;
	} else {
	    statePtr->outQueueTail->nextPtr = bufPtr;
	}
	statePtr->outQueueTail = bufPtr;
	statePtr->curOutPtr = NULL;
    }

    assert(!IsBufferFull(statePtr->curOutPtr));

    /*
     * If we are not being called from an async flush and an async flush
     * is active, we just return without producing any output.
     */

    if (!calledFromAsyncFlush && GotFlag(statePtr, BG_FLUSH_SCHEDULED)) {
	return 0;
    }

    /*
     * Loop over the queued buffers and attempt to flush as much as possible
     * of the queued output to the channel.
     */

    TclChannelPreserve((Tcl_Channel)chanPtr);
    while (statePtr->outQueueHead) {
	bufPtr = statePtr->outQueueHead;

	/*
	 * Produce the output on the channel.
	 */

	PreserveChannelBuffer(bufPtr);
	written = ChanWrite(chanPtr, RemovePoint(bufPtr), BytesLeft(bufPtr),
		&errorCode);

	/*
	 * If the write failed completely attempt to start the asynchronous
	 * flush mechanism and break out of this loop - do not attempt to
	 * write any more output at this time.
	 */

	if (written < 0) {
	    /*
	     * If the last attempt to write was interrupted, simply retry.
	     */

	    if (errorCode == EINTR) {
		errorCode = 0;
		ReleaseChannelBuffer(bufPtr);
		continue;
	    }

	    /*
	     * If the channel is non-blocking and we would have blocked, start
	     * a background flushing handler and break out of the loop.
	     */

	    if ((errorCode == EWOULDBLOCK) || (errorCode == EAGAIN)) {
		/*
		 * This used to check for CHANNEL_NONBLOCKING, and panic if
		 * the channel was blocking. However, it appears that setting
		 * stdin to -blocking 0 has some effect on the stdout when
		 * it's a tty channel (dup'ed underneath)
		 */

		if (!GotFlag(statePtr, BG_FLUSH_SCHEDULED) && !TclInExit()) {
		    SetFlag(statePtr, BG_FLUSH_SCHEDULED);
		    UpdateInterest(chanPtr);
		}
		errorCode = 0;
		ReleaseChannelBuffer(bufPtr);
		break;
	    }

	    /*
	     * Decide whether to report the error upwards or defer it.
	     */

	    if (calledFromAsyncFlush) {
		/*
		 * TIP #219, Tcl Channel Reflection API.
		 * When defering the error copy a message from the bypass into
		 * the unreported area. Or discard it if the new error is to
		 * be ignored in favor of an earlier defered error.
		 */

		Tcl_Obj *msg = statePtr->chanMsg;

		if (statePtr->unreportedError == 0) {
		    statePtr->unreportedError = errorCode;
		    statePtr->unreportedMsg = msg;
		    if (msg != NULL) {
			Tcl_IncrRefCount(msg);
		    }
		} else {
		    /*
		     * An old unreported error is kept, and this error thrown
		     * away.
		     */

		    statePtr->chanMsg = NULL;
		    if (msg != NULL) {
			TclDecrRefCount(msg);
		    }
		}
	    } else {
		/*
		 * TIP #219, Tcl Channel Reflection API.
		 * Move error messages put by the driver into the chan bypass
		 * area into the regular interpreter result. Fall back to the
		 * regular message if nothing was found in the bypasses.
		 */

		Tcl_SetErrno(errorCode);
		if (interp != NULL && !TclChanCaughtErrorBypass(interp,
			(Tcl_Channel) chanPtr)) {
		    Tcl_SetObjResult(interp,
			    Tcl_NewStringObj(Tcl_PosixError(interp), -1));
		}

		/*
		 * An unreportable bypassed message is kept, for the caller of
		 * Tcl_Seek, Tcl_Write, etc.
		 */
	    }

	    /*
	     * When we get an error we throw away all the output currently
	     * queued.
	     */

	    ReleaseChannelBuffer(bufPtr);
	    DiscardOutputQueued(statePtr);
	    break;
	} else {
	    /*
	     * TODO: Consider detecting and reacting to short writes on
	     * blocking channels.  Ought not happen.  See iocmd-24.2.
	     */

	    wroteSome = 1;
	}

	bufExists = bufPtr->refCount > 1;
	ReleaseChannelBuffer(bufPtr);
	if (bufExists) {
	    /* There is still a reference to this buffer other than the one
	     * this routine just released, meaning that final cleanup of the
	     * buffer hasn't been ordered by, e.g. by a reflected channel
	     * closing the channel from within one of its handler scripts (not
	     * something one would expecte, but it must be considered).  Normal
	     * operations on the buffer can proceed.
	     */

	    bufPtr->nextRemoved += written;

	    /*
	     * If this buffer is now empty, recycle it.
	     */

	    if (IsBufferEmpty(bufPtr)) {
		statePtr->outQueueHead = bufPtr->nextPtr;
		if (statePtr->outQueueHead == NULL) {
		    statePtr->outQueueTail = NULL;
		}
		RecycleBuffer(statePtr, bufPtr, 0);
	    }
	}

    }	/* Closes "while". */

    /*
     * If we wrote some data while flushing in the background, we are done.
     * We can't finish the background flush until we run out of data and the
     * channel becomes writable again. This ensures that all of the pending
     * data has been flushed at the system level.
     */

    if (GotFlag(statePtr, BG_FLUSH_SCHEDULED)) {
	if (wroteSome) {
	    goto done;
	} else if (statePtr->outQueueHead == NULL) {
	    ResetFlag(statePtr, BG_FLUSH_SCHEDULED);
	    ChanWatch(chanPtr, statePtr->interestMask);
	} else {
	    /*
	     * When we are calledFromAsyncFlush, that means a writable
	     * state on the channel triggered the call, so we should be
	     * able to write something.  Either we did write something
	     * and wroteSome should be set, or there was nothing left to
	     * write in this call, and we've completed the BG flush.
	     * These are the two cases above.  If we get here, that means
	     * there is some kind failure in the writable event machinery.
	     *
	     * The tls extension indeed suffers from flaws in its channel
	     * event mgmt.  See https://core.tcl-lang.org/tcl/info/c31ca233ca.
	     * Until that patch is broadly distributed, disable the
	     * assertion checking here, so that programs using Tcl and
	     * tls can be debugged.

	    assert(!calledFromAsyncFlush);
	     */
	}
    }

    /*
     * If the channel is flagged as closed, delete it when the refCount drops
     * to zero, the output queue is empty and there is no output in the
     * current output buffer.
     */

    if (GotFlag(statePtr, CHANNEL_CLOSED) && (statePtr->refCount + 1 <= 1) &&
	    (statePtr->outQueueHead == NULL) &&
	    ((statePtr->curOutPtr == NULL) ||
	    IsBufferEmpty(statePtr->curOutPtr))) {
	errorCode = CloseChannel(interp, chanPtr, errorCode);
	goto done;
    }

    /*
     * If the write-side of the channel is flagged as closed, delete it when
     * the output queue is empty and there is no output in the current output
     * buffer.
     */

    if (GotFlag(statePtr, CHANNEL_CLOSEDWRITE) &&
	    (statePtr->outQueueHead == NULL) &&
	    ((statePtr->curOutPtr == NULL) ||
	    IsBufferEmpty(statePtr->curOutPtr))) {
	errorCode = CloseChannelPart(interp, chanPtr, errorCode,
                TCL_CLOSE_WRITE);
	goto done;
    }

  done:
    TclChannelRelease((Tcl_Channel)chanPtr);
    return errorCode;
}

/*
 *----------------------------------------------------------------------
 *
 * CloseChannel --
 *
 *	Utility procedure to close a channel and free associated resources.
 *
 *	If the channel was stacked, then the it will copy the necessary
 *	elements of the NEXT channel into the TOP channel, in essence
 *	unstacking the channel. The NEXT channel will then be freed.
 *
 *	If the channel was not stacked, then we will free all the bits for the
 *	TOP channel, including the data structure itself.
 *
 * Results:
 *	Error code from an unreported error or the driver close operation.
 *
 * Side effects:
 *	May close the actual channel, may free memory, may change the value of
 *	errno.
 *
 *----------------------------------------------------------------------
 */

static int
CloseChannel(
    Tcl_Interp *interp,		/* For error reporting. */
    Channel *chanPtr,		/* The channel to close. */
    int errorCode)		/* Status of operation so far. */
{
    int result = 0;		/* Of calling driver close operation. */
    ChannelState *statePtr;	/* State of the channel stack. */
    ThreadSpecificData *tsdPtr = TCL_TSD_INIT(&dataKey);

    if (chanPtr == NULL) {
	return result;
    }
    statePtr = chanPtr->state;

    /*
     * No more input can be consumed so discard any leftover input.
     */

    DiscardInputQueued(statePtr, 1);

    /*
     * Discard a leftover buffer in the current output buffer field.
     */

    if (statePtr->curOutPtr != NULL) {
	ReleaseChannelBuffer(statePtr->curOutPtr);
	statePtr->curOutPtr = NULL;
    }

    /*
     * The caller guarantees that there are no more buffers queued for output.
     */

    if (statePtr->outQueueHead != NULL) {
	Tcl_Panic("TclFlush, closed channel: queued output left");
    }

    /*
     * If the EOF character is set in the channel, append that to the output
     * device.
     */

    if ((statePtr->outEofChar != 0) && GotFlag(statePtr, TCL_WRITABLE)) {
	int dummy;
	char c = (char) statePtr->outEofChar;

	(void) ChanWrite(chanPtr, &c, 1, &dummy);
    }

    /*
     * TIP #219, Tcl Channel Reflection API.
     * Move a leftover error message in the channel bypass into the
     * interpreter bypass. Just clear it if there is no interpreter.
     */

    if (statePtr->chanMsg != NULL) {
	if (interp != NULL) {
	    Tcl_SetChannelErrorInterp(interp, statePtr->chanMsg);
	}
	TclDecrRefCount(statePtr->chanMsg);
	statePtr->chanMsg = NULL;
    }

    /*
     * Remove this channel from of the list of all channels.
     */

    CutChannel((Tcl_Channel) chanPtr);

    /*
     * Close and free the channel driver state.
     * This may leave a TIP #219 error message in the interp.
     */

    result = ChanClose(chanPtr, interp);

    /*
     * Some resources can be cleared only if the bottom channel in a stack is
     * closed. All the other channels in the stack are not allowed to remove.
     */

    if (chanPtr == statePtr->bottomChanPtr) {
	if (statePtr->channelName != NULL) {
	    Tcl_Free(statePtr->channelName);
	    statePtr->channelName = NULL;
	}

	Tcl_FreeEncoding(statePtr->encoding);
    }

    /*
     * If we are being called synchronously, report either any latent error on
     * the channel or the current error.
     */

    if (statePtr->unreportedError != 0) {
	errorCode = statePtr->unreportedError;

	/*
	 * TIP #219, Tcl Channel Reflection API.
	 * Move an error message found in the unreported area into the regular
	 * bypass (interp). This kills any message in the channel bypass area.
	 */

	if (statePtr->chanMsg != NULL) {
	    TclDecrRefCount(statePtr->chanMsg);
	    statePtr->chanMsg = NULL;
	}
	if (interp) {
	    Tcl_SetChannelErrorInterp(interp, statePtr->unreportedMsg);
	}
    }
    if (errorCode == 0) {
	errorCode = result;
	if (errorCode != 0) {
	    Tcl_SetErrno(errorCode);
	}
    }

    /*
     * Cancel any outstanding timer.
     */

    Tcl_DeleteTimerHandler(statePtr->timer);

    /*
     * Mark the channel as deleted by clearing the type structure.
     */

    if (chanPtr->downChanPtr != NULL) {
	Channel *downChanPtr = chanPtr->downChanPtr;

	statePtr->nextCSPtr = tsdPtr->firstCSPtr;
	tsdPtr->firstCSPtr = statePtr;

	statePtr->topChanPtr = downChanPtr;
	downChanPtr->upChanPtr = NULL;

	ChannelFree(chanPtr);

	return Tcl_CloseEx(interp, (Tcl_Channel) downChanPtr, 0);
    }

    /*
     * There is only the TOP Channel, so we free the remaining pointers we
     * have and then ourselves. Since this is the last of the channels in the
     * stack, make sure to free the ChannelState structure associated with it.
     */

    ChannelFree(chanPtr);

    Tcl_EventuallyFree(statePtr, TCL_DYNAMIC);

    return errorCode;
}

/*
 *----------------------------------------------------------------------
 *
 * Tcl_CutChannel --
 * CutChannel --
 *
 *	Removes a channel from the (thread-)global list of all channels (in
 *	that thread). This is actually the statePtr for the stack of channel.
 *
 * Results:
 *	Nothing.
 *
 * Side effects:
 *	Resets the field 'nextCSPtr' of the specified channel state to NULL.
 *
 * NOTE:
 *	The channel to cut out of the list must not be referenced in any
 *	interpreter. This is something this procedure cannot check (despite
 *	the refcount) because the caller usually wants fiddle with the channel
 *	(like transfering it to a different thread) and thus keeps the
 *	refcount artifically high to prevent its destruction.
 *
 *----------------------------------------------------------------------
 */

static void
CutChannel(
    Tcl_Channel chan)		/* The channel being removed. Must not be
				 * referenced in any interpreter. */
{
    ThreadSpecificData *tsdPtr = TCL_TSD_INIT(&dataKey);
    ChannelState *prevCSPtr;	/* Preceding channel state in list of all
				 * states - used to splice a channel out of
				 * the list on close. */
    ChannelState *statePtr = ((Channel *) chan)->state;
				/* State of the channel stack. */

    /*
     * Remove this channel from of the list of all channels (in the current
     * thread).
     */

    if (tsdPtr->firstCSPtr && (statePtr == tsdPtr->firstCSPtr)) {
	tsdPtr->firstCSPtr = statePtr->nextCSPtr;
    } else {
	for (prevCSPtr = tsdPtr->firstCSPtr;
		prevCSPtr && (prevCSPtr->nextCSPtr != statePtr);
		prevCSPtr = prevCSPtr->nextCSPtr) {
	    /* Empty loop body. */
	}
	if (prevCSPtr == NULL) {
	    Tcl_Panic("FlushChannel: damaged channel list");
	}
	prevCSPtr->nextCSPtr = statePtr->nextCSPtr;
    }

    statePtr->nextCSPtr = NULL;

    /*
     * TIP #218, Channel Thread Actions
     */

    ChanThreadAction((Channel *) chan, TCL_CHANNEL_THREAD_REMOVE);

    /* Channel is not managed by any thread */
    statePtr->managingThread = NULL;
}

void
Tcl_CutChannel(
    Tcl_Channel chan)		/* The channel being added. Must not be
				 * referenced in any interpreter. */
{
    Channel *chanPtr = ((Channel *) chan)->state->bottomChanPtr;
    ThreadSpecificData *tsdPtr = TCL_TSD_INIT(&dataKey);
    ChannelState *prevCSPtr;	/* Preceding channel state in list of all
				 * states - used to splice a channel out of
				 * the list on close. */
    ChannelState *statePtr = chanPtr->state;
				/* State of the channel stack. */

    /*
     * Remove this channel from of the list of all channels (in the current
     * thread).
     */

    if (tsdPtr->firstCSPtr && (statePtr == tsdPtr->firstCSPtr)) {
	tsdPtr->firstCSPtr = statePtr->nextCSPtr;
    } else {
	for (prevCSPtr = tsdPtr->firstCSPtr;
		prevCSPtr && (prevCSPtr->nextCSPtr != statePtr);
		prevCSPtr = prevCSPtr->nextCSPtr) {
	    /* Empty loop body. */
	}
	if (prevCSPtr == NULL) {
	    Tcl_Panic("FlushChannel: damaged channel list");
	}
	prevCSPtr->nextCSPtr = statePtr->nextCSPtr;
    }

    statePtr->nextCSPtr = NULL;

    /*
     * TIP #218, Channel Thread Actions
     * For all transformations and the base channel.
     */

    for (; chanPtr != NULL ; chanPtr = chanPtr->upChanPtr) {
	ChanThreadAction(chanPtr, TCL_CHANNEL_THREAD_REMOVE);
    }

    /* Channel is not managed by any thread */
    statePtr->managingThread = NULL;
}

/*
 *----------------------------------------------------------------------
 *
 * Tcl_SpliceChannel --
 * SpliceChannel --
 *
 *	Adds a channel to the (thread-)global list of all channels (in that
 *	thread). Expects that the field 'nextChanPtr' in the channel is set to
 *	NULL.
 *
 * Results:
 *	Nothing.
 *
 * Side effects:
 *	Nothing.
 *
 * NOTE:
 *	The channel to splice into the list must not be referenced in any
 *	interpreter. This is something this procedure cannot check (despite
 *	the refcount) because the caller usually wants figgle with the channel
 *	(like transfering it to a different thread) and thus keeps the
 *	refcount artifically high to prevent its destruction.
 *
 *----------------------------------------------------------------------
 */

static void
SpliceChannel(
    Tcl_Channel chan)		/* The channel being added. Must not be
				 * referenced in any interpreter. */
{
    ThreadSpecificData *tsdPtr = TCL_TSD_INIT(&dataKey);
    ChannelState *statePtr = ((Channel *) chan)->state;

    if (statePtr->nextCSPtr != NULL) {
	Tcl_Panic("SpliceChannel: trying to add channel used in different list");
    }

    statePtr->nextCSPtr = tsdPtr->firstCSPtr;
    tsdPtr->firstCSPtr = statePtr;

    /*
     * TIP #10. Mark the current thread as the new one managing this channel.
     *		Note: 'Tcl_GetCurrentThread' returns sensible values even for
     *		a non-threaded core.
     */

    statePtr->managingThread = Tcl_GetCurrentThread();

    /*
     * TIP #218, Channel Thread Actions
     */

    ChanThreadAction((Channel *) chan, TCL_CHANNEL_THREAD_INSERT);
}

void
Tcl_SpliceChannel(
    Tcl_Channel chan)		/* The channel being added. Must not be
				 * referenced in any interpreter. */
{
    Channel *chanPtr = ((Channel *) chan)->state->bottomChanPtr;
    ThreadSpecificData *tsdPtr = TCL_TSD_INIT(&dataKey);
    ChannelState *statePtr = chanPtr->state;

    if (statePtr->nextCSPtr != NULL) {
	Tcl_Panic("SpliceChannel: trying to add channel used in different list");
    }

    statePtr->nextCSPtr = tsdPtr->firstCSPtr;
    tsdPtr->firstCSPtr = statePtr;

    /*
     * TIP #10. Mark the current thread as the new one managing this channel.
     *		Note: 'Tcl_GetCurrentThread' returns sensible values even for
     *		a non-threaded core.
     */

    statePtr->managingThread = Tcl_GetCurrentThread();

    /*
     * TIP #218, Channel Thread Actions
     * For all transformations and the base channel.
     */

    for (; chanPtr != NULL ; chanPtr = chanPtr->upChanPtr) {
	ChanThreadAction(chanPtr, TCL_CHANNEL_THREAD_INSERT);
    }
}

/*
 *----------------------------------------------------------------------
 *
 * Tcl_Close --
 *
 *	Closes a channel.
 *
 * Results:
 *	A standard Tcl result.
 *
 * Side effects:
 *	Closes the channel if this is the last reference.
 *
 * NOTE:
 *	Tcl_Close removes the channel as far as the user is concerned.
 *	However, it may continue to exist for a while longer if it has a
 *	background flush scheduled. The device itself is eventually closed and
 *	the channel record removed, in CloseChannel, above.
 *
 *----------------------------------------------------------------------
 */

int
TclClose(
    Tcl_Interp *interp,		/* Interpreter for errors. */
    Tcl_Channel chan)		/* The channel being closed. Must not be
				 * referenced in any interpreter. May be NULL,
				 * in which case this is a no-op. */
{
    CloseCallback *cbPtr;	/* Iterate over close callbacks for this
				 * channel. */
    Channel *chanPtr;		/* The real IO channel. */
    ChannelState *statePtr;	/* State of real IO channel. */
    int result = 0;			/* Of calling FlushChannel. */
    int flushcode;
    int stickyError;

    if (chan == NULL) {
	return TCL_OK;
    }

    /*
     * Perform special handling for standard channels being closed. If the
     * refCount is now 1 it means that the last reference to the standard
     * channel is being explicitly closed, so bump the refCount down
     * artificially to 0. This will ensure that the channel is actually
     * closed, below. Also set the static pointer to NULL for the channel.
     */

    CheckForStdChannelsBeingClosed(chan);

    /*
     * This operation should occur at the top of a channel stack.
     */

    chanPtr = (Channel *) chan;
    statePtr = chanPtr->state;
    chanPtr = statePtr->topChanPtr;

    if (statePtr->refCount + 1 > 1) {
	Tcl_Panic("called Tcl_Close on channel with refCount > 0");
    }

    if (GotFlag(statePtr, CHANNEL_INCLOSE)) {
	if (interp) {
	    Tcl_SetObjResult(interp, Tcl_NewStringObj(
                    "illegal recursive call to close through close-handler"
                    " of channel", -1));
	}
	return TCL_ERROR;
    }
    SetFlag(statePtr, CHANNEL_INCLOSE);

    /*
     * When the channel has an escape sequence driven encoding such as
     * iso2022, the terminated escape sequence must write to the buffer.
     */

    stickyError = 0;

    if (GotFlag(statePtr, TCL_WRITABLE) && (statePtr->encoding != NULL)
	    && !(statePtr->outputEncodingFlags & TCL_ENCODING_START)) {
	int code = CheckChannelErrors(statePtr, TCL_WRITABLE);

	if (code == 0) {
	    statePtr->outputEncodingFlags |= TCL_ENCODING_END;
	    code = WriteChars(chanPtr, "", 0);
	    statePtr->outputEncodingFlags &= ~TCL_ENCODING_END;
	    statePtr->outputEncodingFlags |= TCL_ENCODING_START;
	}
	if (code < 0) {
	    stickyError = Tcl_GetErrno();
	}

	/*
	 * TIP #219, Tcl Channel Reflection API.
	 * Move an error message found in the channel bypass into the
	 * interpreter bypass. Just clear it if there is no interpreter.
	 */

	if (statePtr->chanMsg != NULL) {
	    if (interp != NULL) {
		Tcl_SetChannelErrorInterp(interp, statePtr->chanMsg);
	    }
	    TclDecrRefCount(statePtr->chanMsg);
	    statePtr->chanMsg = NULL;
	}
    }

    Tcl_ClearChannelHandlers(chan);

    /*
     * Cancel any outstanding timer.
     */
    Tcl_DeleteTimerHandler(statePtr->timer);

    /*
     * Invoke the registered close callbacks and delete their records.
     */

    while (statePtr->closeCbPtr != NULL) {
	cbPtr = statePtr->closeCbPtr;
	statePtr->closeCbPtr = cbPtr->nextPtr;
	cbPtr->proc(cbPtr->clientData);
	Tcl_Free(cbPtr);
    }

    ResetFlag(statePtr, CHANNEL_INCLOSE);

    /*
     * If this channel supports it, close the read side, since we don't need
     * it anymore and this will help avoid deadlocks on some channel types.
     */

    result = chanPtr->typePtr->close2Proc(chanPtr->instanceData, interp, TCL_CLOSE_READ);
    if ((result == EINVAL) || result == ENOTCONN) {
	result = 0;
    }

    /*
     * The call to FlushChannel will flush any queued output and invoke the
     * close function of the channel driver, or it will set up the channel to
     * be flushed and closed asynchronously.
     */

    SetFlag(statePtr, CHANNEL_CLOSED);

    flushcode = FlushChannel(interp, chanPtr, 0);

    /*
     * TIP #219.
     * Capture error messages put by the driver into the bypass area and put
     * them into the regular interpreter result.
     *
     * Notes: Due to the assertion of CHANNEL_CLOSED in the flags
     * FlushChannel() has called CloseChannel() and thus freed all the channel
     * structures. We must not try to access "chan" anymore, hence the NULL
     * argument in the call below. The only place which may still contain a
     * message is the interpreter itself, and "CloseChannel" made sure to lift
     * any channel message it generated into it.
     */

    if (TclChanCaughtErrorBypass(interp, NULL)) {
	result = EINVAL;
    }

    if (stickyError != 0) {
	Tcl_SetErrno(stickyError);
	if (interp != NULL) {
	    Tcl_SetObjResult(interp,
			     Tcl_NewStringObj(Tcl_PosixError(interp), -1));
	}
	return TCL_ERROR;
    }

    /*
     * Bug 97069ea11a: set error message if a flush code is set and no error
     * message set up to now.
     */

    if (flushcode != 0) {
	/* flushcode has precedence, if available */
	result = flushcode;
    }
    if ((result != 0) && (result != TCL_ERROR) && (interp != NULL)
	    && 0 == Tcl_GetCharLength(Tcl_GetObjResult(interp))) {
	Tcl_SetErrno(result);
	Tcl_SetObjResult(interp,
		Tcl_NewStringObj(Tcl_PosixError(interp), -1));
    }
    if (result != 0) {
	return TCL_ERROR;
    }
    return TCL_OK;
}

/*
 *----------------------------------------------------------------------
 *
 * Tcl_CloseEx --
 *
 *	Closes one side of a channel, read or write, close all.
 *
 * Results:
 *	A standard Tcl result.
 *
 * Side effects:
 *	Closes one direction of the channel, or do a full close.
 *
 * NOTE:
 *	Tcl_CloseEx closes the specified direction of the channel as far as
 *	the user is concerned. If flags = 0, this is equivalent to Tcl_Close.
 *
 *----------------------------------------------------------------------
 */

int
Tcl_CloseEx(
    Tcl_Interp *interp,		/* Interpreter for errors. */
    Tcl_Channel chan,		/* The channel being closed. May still be used
				 * by some interpreter. */
    int flags)			/* Flags telling us which side to close. */
{
    Channel *chanPtr;		/* The real IO channel. */
    ChannelState *statePtr;	/* State of real IO channel. */

    if (chan == NULL) {
	return TCL_OK;
    }

    chanPtr = (Channel *) chan;
    statePtr = chanPtr->state;

    if ((flags & (TCL_READABLE | TCL_WRITABLE)) == 0) {
	return TclClose(interp, chan);
    }
    if ((flags & (TCL_READABLE | TCL_WRITABLE)) == (TCL_READABLE | TCL_WRITABLE)) {
	Tcl_SetObjResult(interp, Tcl_ObjPrintf(
		"double-close of channels not supported by %ss",
		chanPtr->typePtr->typeName));
	return TCL_ERROR;
    }

    /*
     * Does the channel support half-close anyway? Error if not.
     */

    if (!chanPtr->typePtr->close2Proc) {
	Tcl_SetObjResult(interp, Tcl_ObjPrintf(
		"half-close of channels not supported by %ss",
		chanPtr->typePtr->typeName));
	return TCL_ERROR;
    }

    /*
     * Is the channel unstacked ? If not we fail.
     */

    if (chanPtr != statePtr->topChanPtr) {
	Tcl_SetObjResult(interp, Tcl_NewStringObj(
		"half-close not applicable to stack of transformations", -1));
	return TCL_ERROR;
    }

    /*
     * Check direction against channel mode. It is an error if we try to close
     * a direction not supported by the channel (already closed, or never
     * opened for that direction).
     */

    if (!(GotFlag(statePtr, TCL_READABLE|TCL_WRITABLE) & flags)) {
	const char *msg;

	if (flags & TCL_CLOSE_READ) {
	    msg = "read";
	} else {
	    msg = "write";
	}
	Tcl_SetObjResult(interp, Tcl_ObjPrintf(
                "Half-close of %s-side not possible, side not opened or"
                " already closed", msg));
	return TCL_ERROR;
    }

    /*
     * A user may try to call half-close from within a channel close handler.
     * That won't do.
     */

    if (GotFlag(statePtr, CHANNEL_INCLOSE)) {
	if (interp) {
	    Tcl_SetObjResult(interp, Tcl_NewStringObj(
                    "illegal recursive call to close through close-handler"
                    " of channel", -1));
	}
	return TCL_ERROR;
    }

    if (flags & TCL_CLOSE_READ) {
	/*
	 * Call the finalization code directly. There are no events to handle,
	 * there cannot be for the read-side.
	 */

	return CloseChannelPart(interp, chanPtr, 0, flags);
    } else if (flags & TCL_CLOSE_WRITE) {
	Tcl_Preserve(statePtr);
	if (!GotFlag(statePtr, BG_FLUSH_SCHEDULED)) {
	    /*
	     * We don't want to re-enter CloseWrite().
	     */

	    if (!GotFlag(statePtr, CHANNEL_CLOSEDWRITE)) {
		if (CloseWrite(interp, chanPtr) != TCL_OK) {
		    SetFlag(statePtr, CHANNEL_CLOSEDWRITE);
		    Tcl_Release(statePtr);
		    return TCL_ERROR;
		}
	    }
	}
	SetFlag(statePtr, CHANNEL_CLOSEDWRITE);
	Tcl_Release(statePtr);
    }

    return TCL_OK;
}

/*
 *----------------------------------------------------------------------
 *
 * CloseWrite --
 *
 *	Closes the write side a channel.
 *
 * Results:
 *	A standard Tcl result.
 *
 * Side effects:
 *	Closes the write side of the channel.
 *
 * NOTE:
 *	CloseWrite removes the channel as far as the user is concerned.
 *	However, the ooutput data structures may continue to exist for a while
 *	longer if it has a background flush scheduled. The device itself is
 *	eventually closed and the channel structures modified, in
 *	CloseChannelPart, below.
 *
 *----------------------------------------------------------------------
 */

static int
CloseWrite(
    Tcl_Interp *interp,		/* Interpreter for errors. */
    Channel *chanPtr)		/* The channel whose write side is being
                                 * closed. May still be used by some
                                 * interpreter */
{
    /*
     * Notes: clear-channel-handlers - write side only ? or keep around, just
     * not called.
     *
     * No close callbacks are run - channel is still open (read side)
     */

    ChannelState *statePtr = chanPtr->state;
                                /* State of real IO channel. */
    int flushcode;
    int result = 0;

    /*
     * The call to FlushChannel will flush any queued output and invoke the
     * close function of the channel driver, or it will set up the channel to
     * be flushed and closed asynchronously.
     */

    SetFlag(statePtr, CHANNEL_CLOSEDWRITE);

    flushcode = FlushChannel(interp, chanPtr, 0);

    /*
     * TIP #219.
     * Capture error messages put by the driver into the bypass area and put
     * them into the regular interpreter result.
     *
     * Notes: Due to the assertion of CHANNEL_CLOSEDWRITE in the flags
     * FlushChannel() has called CloseChannelPart(). While we can still access
     * "chan" (no structures were freed), the only place which may still
     * contain a message is the interpreter itself, and "CloseChannelPart"
     * made sure to lift any channel message it generated into it. Hence the
     * NULL argument in the call below.
     */

    if (TclChanCaughtErrorBypass(interp, NULL)) {
	result = EINVAL;
    }

    if ((flushcode != 0) || (result != 0)) {
	return TCL_ERROR;
    }

    return TCL_OK;
}

/*
 *----------------------------------------------------------------------
 *
 * CloseChannelPart --
 *
 *	Utility procedure to close a channel partially and free associated
 *	resources. If the channel was stacked it will never be run (The higher
 *	level forbid this). If the channel was not stacked, then we will free
 *	all the bits of the chosen side (read, or write) for the TOP channel.
 *
 * Results:
 *	Error code from an unreported error or the driver close2 operation.
 *
 * Side effects:
 *	May free memory, may change the value of errno.
 *
 *----------------------------------------------------------------------
 */

static int
CloseChannelPart(
    Tcl_Interp *interp,		/* Interpreter for errors. */
    Channel *chanPtr,		/* The channel being closed. May still be used
				 * by some interpreter. */
    int errorCode,		/* Status of operation so far. */
    int flags)			/* Flags telling us which side to close. */
{
    ChannelState *statePtr;	/* State of real IO channel. */
    int result;			/* Of calling the close2proc. */

    statePtr = chanPtr->state;

    if (flags & TCL_CLOSE_READ) {
	/*
	 * No more input can be consumed so discard any leftover input.
	 */

	DiscardInputQueued(statePtr, 1);
    } else if (flags & TCL_CLOSE_WRITE) {
	/*
	 * The caller guarantees that there are no more buffers queued for
	 * output.
	 */

	if (statePtr->outQueueHead != NULL) {
	    Tcl_Panic("ClosechanHalf, closed write-side of channel: "
		    "queued output left");
	}

	/*
	 * If the EOF character is set in the channel, append that to the
	 * output device.
	 */

	if ((statePtr->outEofChar != 0) && GotFlag(statePtr, TCL_WRITABLE)) {
	    int dummy;
	    char c = (char) statePtr->outEofChar;

	    (void) ChanWrite(chanPtr, &c, 1, &dummy);
	}

	/*
	 * TIP #219, Tcl Channel Reflection API.
	 * Move a leftover error message in the channel bypass into the
	 * interpreter bypass. Just clear it if there is no interpreter.
	 */

	if (statePtr->chanMsg != NULL) {
	    if (interp != NULL) {
		Tcl_SetChannelErrorInterp(interp, statePtr->chanMsg);
	    }
	    TclDecrRefCount(statePtr->chanMsg);
	    statePtr->chanMsg = NULL;
	}
    }

    /*
     * Finally do what is asked of us. Close and free the channel driver state
     * for the chosen side of the channel. This may leave a TIP #219 error
     * message in the interp.
     */

    result = chanPtr->typePtr->close2Proc(chanPtr->instanceData, NULL, flags);

    /*
     * If we are being called synchronously, report either any latent error on
     * the channel or the current error.
     */

    if (statePtr->unreportedError != 0) {
	errorCode = statePtr->unreportedError;

	/*
	 * TIP #219, Tcl Channel Reflection API.
	 * Move an error message found in the unreported area into the regular
	 * bypass (interp). This kills any message in the channel bypass area.
	 */

	if (statePtr->chanMsg != NULL) {
	    TclDecrRefCount(statePtr->chanMsg);
	    statePtr->chanMsg = NULL;
	}
	if (interp) {
	    Tcl_SetChannelErrorInterp(interp, statePtr->unreportedMsg);
	}
    }
    if (errorCode == 0) {
	errorCode = result;
	if (errorCode != 0) {
	    Tcl_SetErrno(errorCode);
	}
    }

    /*
     * TIP #219.
     * Capture error messages put by the driver into the bypass area and put
     * them into the regular interpreter result. See also the bottom of
     * CloseWrite().
     */

    if (TclChanCaughtErrorBypass(interp, (Tcl_Channel) chanPtr)) {
	result = EINVAL;
    }

    if (result != 0) {
	return TCL_ERROR;
    }

    /*
     * Remove the closed side from the channel mode/flags.
     */

    ResetFlag(statePtr, flags & (TCL_READABLE | TCL_WRITABLE));
    return TCL_OK;
}

/*
 *----------------------------------------------------------------------
 *
 * Tcl_ClearChannelHandlers --
 *
 *	Removes all channel handlers and event scripts from the channel,
 *	cancels all background copies involving the channel and any interest
 *	in events.
 *
 * Results:
 *	None.
 *
 * Side effects:
 *	See above. Deallocates memory.
 *
 *----------------------------------------------------------------------
 */

void
Tcl_ClearChannelHandlers(
    Tcl_Channel channel)
{
    ChannelHandler *chPtr, *chNext;	/* Iterate over channel handlers. */
    EventScriptRecord *ePtr, *eNextPtr;	/* Iterate over eventscript records. */
    Channel *chanPtr;			/* The real IO channel. */
    ChannelState *statePtr;		/* State of real IO channel. */
    ThreadSpecificData *tsdPtr = TCL_TSD_INIT(&dataKey);
    NextChannelHandler *nhPtr;

    /*
     * This operation should occur at the top of a channel stack.
     */

    chanPtr = (Channel *) channel;
    statePtr = chanPtr->state;
    chanPtr = statePtr->topChanPtr;

    /*
     * Cancel any outstanding timer.
     */

    Tcl_DeleteTimerHandler(statePtr->timer);

    /*
     * Remove any references to channel handlers for this channel that may be
     * about to be invoked.
     */

    for (nhPtr = tsdPtr->nestedHandlerPtr; nhPtr != NULL;
	    nhPtr = nhPtr->nestedHandlerPtr) {
	if (nhPtr->nextHandlerPtr &&
		(nhPtr->nextHandlerPtr->chanPtr == chanPtr)) {
	    nhPtr->nextHandlerPtr = NULL;
	}
    }

    /*
     * Remove all the channel handler records attached to the channel itself.
     */

    for (chPtr = statePtr->chPtr; chPtr != NULL; chPtr = chNext) {
	chNext = chPtr->nextPtr;
	Tcl_Free(chPtr);
    }
    statePtr->chPtr = NULL;

    /*
     * Cancel any pending copy operation.
     */

    StopCopy(statePtr->csPtrR);
    StopCopy(statePtr->csPtrW);

    /*
     * Must set the interest mask now to 0, otherwise infinite loops will
     * occur if Tcl_DoOneEvent is called before the channel is finally deleted
     * in FlushChannel. This can happen if the channel has a background flush
     * active.
     */

    statePtr->interestMask = 0;

    /*
     * Remove any EventScript records for this channel.
     */

    for (ePtr = statePtr->scriptRecordPtr; ePtr != NULL; ePtr = eNextPtr) {
	eNextPtr = ePtr->nextPtr;
	TclDecrRefCount(ePtr->scriptPtr);
	Tcl_Free(ePtr);
    }
    statePtr->scriptRecordPtr = NULL;
}

/*
 *----------------------------------------------------------------------
 *
 * Tcl_Write --
 *
 *	Puts a sequence of bytes into an output buffer, may queue the buffer
 *	for output if it gets full, and also remembers whether the current
 *	buffer is ready e.g. if it contains a newline and we are in line
 *	buffering mode. Compensates stacking, i.e. will redirect the data from
 *	the specified channel to the topmost channel in a stack.
 *
 *	No encoding conversions are applied to the bytes being read.
 *
 * Results:
 *	The number of bytes written or TCL_IO_FAILURE in case of error. If
 *	TCL_IO_FAILURE, Tcl_GetErrno will return the error code.
 *
 * Side effects:
 *	May buffer up output and may cause output to be produced on the
 *	channel.
 *
 *----------------------------------------------------------------------
 */

size_t
Tcl_Write(
    Tcl_Channel chan,		/* The channel to buffer output for. */
    const char *src,		/* Data to queue in output buffer. */
    size_t srcLen)			/* Length of data in bytes, or -1 for
				 * strlen(). */
{
    /*
     * Always use the topmost channel of the stack
     */

    Channel *chanPtr;
    ChannelState *statePtr;	/* State info for channel */

    statePtr = ((Channel *) chan)->state;
    chanPtr = statePtr->topChanPtr;

    if (CheckChannelErrors(statePtr, TCL_WRITABLE) != 0) {
	return TCL_IO_FAILURE;
    }

    if (srcLen == TCL_INDEX_NONE) {
	srcLen = strlen(src);
    }
    if (WriteBytes(chanPtr, src, srcLen) == -1) {
	return TCL_IO_FAILURE;
    }
    return srcLen;
}

/*
 *----------------------------------------------------------------------
 *
 * Tcl_WriteRaw --
 *
 *	Puts a sequence of bytes into an output buffer, may queue the buffer
 *	for output if it gets full, and also remembers whether the current
 *	buffer is ready e.g. if it contains a newline and we are in line
 *	buffering mode. Writes directly to the driver of the channel, does not
 *	compensate for stacking.
 *
 *	No encoding conversions are applied to the bytes being read.
 *
 * Results:
 *	The number of bytes written or TCL_IO_FAILURE in case of error. If
 *	TCL_IO_FAILURE, Tcl_GetErrno will return the error code.
 *
 * Side effects:
 *	May buffer up output and may cause output to be produced on the
 *	channel.
 *
 *----------------------------------------------------------------------
 */

size_t
Tcl_WriteRaw(
    Tcl_Channel chan,		/* The channel to buffer output for. */
    const char *src,		/* Data to queue in output buffer. */
    size_t srcLen)		/* Length of data in bytes, or -1 for
				 * strlen(). */
{
    Channel *chanPtr = ((Channel *) chan);
    ChannelState *statePtr = chanPtr->state;
				/* State info for channel */
    int errorCode;
    size_t written;

    if (CheckChannelErrors(statePtr, TCL_WRITABLE | CHANNEL_RAW_MODE) != 0) {
	return TCL_IO_FAILURE;
    }

    if (srcLen == TCL_INDEX_NONE) {
	srcLen = strlen(src);
    }

    /*
     * Go immediately to the driver, do all the error handling by ourselves.
     * The code was stolen from 'FlushChannel'.
     */

    written = ChanWrite(chanPtr, src, srcLen, &errorCode);
    if (written == TCL_IO_FAILURE) {
	Tcl_SetErrno(errorCode);
    }

    return written;
}

/*
 *---------------------------------------------------------------------------
 *
 * Tcl_WriteChars --
 *
 *	Takes a sequence of UTF-8 characters and converts them for output
 *	using the channel's current encoding, may queue the buffer for output
 *	if it gets full, and also remembers whether the current buffer is
 *	ready e.g. if it contains a newline and we are in line buffering
 *	mode. Compensates stacking, i.e. will redirect the data from the
 *	specified channel to the topmost channel in a stack.
 *
 * Results:
 *	The number of bytes written or TCL_IO_FAILURE in case of error. If
 *	TCL_IO_FAILURE, Tcl_GetErrno will return the error code.
 *
 * Side effects:
 *	May buffer up output and may cause output to be produced on the
 *	channel.
 *
 *----------------------------------------------------------------------
 */

size_t
Tcl_WriteChars(
    Tcl_Channel chan,		/* The channel to buffer output for. */
    const char *src,		/* UTF-8 characters to queue in output
				 * buffer. */
    size_t len)			/* Length of string in bytes, or -1 for
				 * strlen(). */
{
    Channel *chanPtr = (Channel *) chan;
    ChannelState *statePtr = chanPtr->state;	/* State info for channel */
    int result;
    Tcl_Obj *objPtr, *copy;

    if (CheckChannelErrors(statePtr, TCL_WRITABLE) != 0) {
	return TCL_IO_FAILURE;
    }

    chanPtr = statePtr->topChanPtr;

    if (len == TCL_INDEX_NONE) {
	len = strlen(src);
    }
    if (statePtr->encoding) {
	return WriteChars(chanPtr, src, len);
    }

    /*
     * Inefficient way to convert UTF-8 to byte-array, but the code
     * parallels the way it is done for objects.  Special case for 1-byte
     * (used by eg [puts] for the \n) could be extended to more efficient
     * translation of the src string.
     */

    if ((len == 1) && (UCHAR(*src) < 0xC0)) {
	return WriteBytes(chanPtr, src, len);
    }

    objPtr = Tcl_NewStringObj(src, len);
    copy = TclNarrowToBytes(objPtr);
    src = (char *) Tcl_GetByteArrayFromObj(copy, &len);
    TclDecrRefCount(objPtr);
    result = WriteBytes(chanPtr, src, len);
    TclDecrRefCount(copy);
    return result;
}

/*
 *---------------------------------------------------------------------------
 *
 * Tcl_WriteObj --
 *
 *	Takes the Tcl object and queues its contents for output. If the
 *	encoding of the channel is NULL, takes the byte-array representation
 *	of the object and queues those bytes for output. Otherwise, takes the
 *	characters in the UTF-8 (string) representation of the object and
 *	converts them for output using the channel's current encoding. May
 *	flush internal buffers to output if one becomes full or is ready for
 *	some other reason, e.g. if it contains a newline and the channel is in
 *	line buffering mode.
 *
 * Results:
 *	The number of bytes written or -1 in case of error. If -1,
 *	Tcl_GetErrno() will return the error code.
 *
 * Side effects:
 *	May buffer up output and may cause output to be produced on the
 *	channel.
 *
 *----------------------------------------------------------------------
 */

size_t
Tcl_WriteObj(
    Tcl_Channel chan,		/* The channel to buffer output for. */
    Tcl_Obj *objPtr)		/* The object to write. */
{
    /*
     * Always use the topmost channel of the stack
     */

    Channel *chanPtr;
    ChannelState *statePtr;	/* State info for channel */
    const char *src;
    size_t srcLen = 0;

    statePtr = ((Channel *) chan)->state;
    chanPtr = statePtr->topChanPtr;

    if (CheckChannelErrors(statePtr, TCL_WRITABLE) != 0) {
	return TCL_IO_FAILURE;
    }
    if (statePtr->encoding == NULL) {
	int result;
	Tcl_Obj *copy = TclNarrowToBytes(objPtr);

	src = (char *) Tcl_GetByteArrayFromObj(copy, &srcLen);
	result = WriteBytes(chanPtr, src, srcLen);
	Tcl_DecrRefCount(copy);
	return result;
    } else {
	src = Tcl_GetStringFromObj(objPtr, &srcLen);
	return WriteChars(chanPtr, src, srcLen);
    }
}

static void
WillWrite(
    Channel *chanPtr)
{
    int inputBuffered;

    if (((Tcl_ChannelWideSeekProc(chanPtr->typePtr) != NULL)
	    ) && ((inputBuffered = Tcl_InputBuffered((Tcl_Channel) chanPtr)) > 0)){
	int ignore;

	DiscardInputQueued(chanPtr->state, 0);
	ChanSeek(chanPtr, -inputBuffered, SEEK_CUR, &ignore);
    }
}

static int
WillRead(
    Channel *chanPtr)
{
    if (chanPtr->typePtr == NULL) {
	/*
	 * Prevent read attempts on a closed channel.
	 */

	DiscardInputQueued(chanPtr->state, 0);
	Tcl_SetErrno(EINVAL);
	return -1;
    }
    if (((Tcl_ChannelWideSeekProc(chanPtr->typePtr) != NULL)
	    ) && (Tcl_OutputBuffered((Tcl_Channel) chanPtr) > 0)) {
	/*
	 * CAVEAT - The assumption here is that FlushChannel() will push out
	 * the bytes of any writes that are in progress.  Since this is a
	 * seekable channel, we assume it is not one that can block and force
	 * bg flushing.  Channels we know that can do that - sockets, pipes -
	 * are not seekable. If the assumption is wrong, more drastic measures
	 * may be required here like temporarily setting the channel into
	 * blocking mode.
	 */

	if (FlushChannel(NULL, chanPtr, 0) != 0) {
	return -1;
	}
    }
    return 0;
}

/*
 *----------------------------------------------------------------------
 *
 * Write --
 *
 *	Convert srcLen bytes starting at src according to encoding and write
 *	produced bytes into an output buffer, may queue the buffer for output
 *	if it gets full, and also remembers whether the current buffer is
 *	ready e.g. if it contains a newline and we are in line buffering mode.
 *
 * Results:
 *	The number of bytes written or -1 in case of error. If -1,
 *	Tcl_GetErrno will return the error code.
 *
 * Side effects:
 *	May buffer up output and may cause output to be produced on the
 *	channel.
 *
 *----------------------------------------------------------------------
 */

static int
Write(
    Channel *chanPtr,		/* The channel to buffer output for. */
    const char *src,		/* UTF-8 string to write. */
    int srcLen,			/* Length of UTF-8 string in bytes. */
    Tcl_Encoding encoding)
{
    ChannelState *statePtr = chanPtr->state;
				/* State info for channel */
    char *nextNewLine = NULL;
    int endEncoding, saved = 0, total = 0, flushed = 0, needNlFlush = 0;
    char safe[BUFFER_PADDING];
    int encodingError = 0;

    if (srcLen) {
        WillWrite(chanPtr);
    }

    /*
     * Transfer encoding strict option to the encoding flags
     */

    if (GotFlag(statePtr, CHANNEL_ENCODING_STRICT)) {
	statePtr->outputEncodingFlags |= TCL_ENCODING_STRICT;
    }

    /*
     * Write the terminated escape sequence even if srcLen is 0.
     */

    endEncoding = ((statePtr->outputEncodingFlags & TCL_ENCODING_END) != 0);

    if (GotFlag(statePtr, CHANNEL_LINEBUFFERED)
	    || (statePtr->outputTranslation != TCL_TRANSLATE_LF)) {
	nextNewLine = (char *)memchr(src, '\n', srcLen);
    }

    while (srcLen + saved + endEncoding > 0 && !encodingError) {
	ChannelBuffer *bufPtr;
	char *dst;
	int result, srcRead, dstLen, dstWrote, srcLimit = srcLen;

	if (nextNewLine) {
	    srcLimit = nextNewLine - src;
	}

	/* Get space to write into */
	bufPtr = statePtr->curOutPtr;
	if (bufPtr == NULL) {
	    bufPtr = AllocChannelBuffer(statePtr->bufSize);
	    statePtr->curOutPtr = bufPtr;
	}
	if (saved) {
	    /*
	     * Here's some translated bytes left over from the last buffer
	     * that we need to stick at the beginning of this buffer.
	     */

	    memcpy(InsertPoint(bufPtr), safe, saved);
	    bufPtr->nextAdded += saved;
	    saved = 0;
	}
	dst = InsertPoint(bufPtr);
	dstLen = SpaceLeft(bufPtr);

	result = Tcl_UtfToExternal(NULL, encoding, src, srcLimit,
		statePtr->outputEncodingFlags,
		&statePtr->outputEncodingState, dst,
		dstLen + BUFFER_PADDING, &srcRead, &dstWrote, NULL);

	/*
	 * See chan-io-1.[89]. Tcl Bug 506297.
	 */

	statePtr->outputEncodingFlags &= ~TCL_ENCODING_START;

	/*
	 * See io-75.2, TCL bug 6978c01b65.
	 * Check, if an encoding error occured and should be reported to the
	 * script level.
	 * This happens, if a written character may not be represented by the
	 * current output encoding and strict encoding is active.
	 */

	if (result == TCL_CONVERT_UNKNOWN) {
	    encodingError = 1;
	    result = TCL_OK;
	}

	if ((result != TCL_OK) && (srcRead + dstWrote == 0)) {
	    /*
	     * We're reading from invalid/incomplete UTF-8.
	     */

	    encodingError = 1;
	    result = TCL_OK;
	}

	bufPtr->nextAdded += dstWrote;
	src += srcRead;
	srcLen -= srcRead;
	total += dstWrote;
	dst += dstWrote;
	dstLen -= dstWrote;

	if (src == nextNewLine && dstLen > 0) {
	    static char crln[3] = "\r\n";
	    char *nl = NULL;
	    int nlLen = 0;

	    switch (statePtr->outputTranslation) {
	    case TCL_TRANSLATE_LF:
		nl = crln + 1;
		nlLen = 1;
		break;
	    case TCL_TRANSLATE_CR:
		nl = crln;
		nlLen = 1;
		break;
	    case TCL_TRANSLATE_CRLF:
		nl = crln;
		nlLen = 2;
		break;
	    default:
		Tcl_Panic("unknown output translation requested");
		break;
	    }

	    result |= Tcl_UtfToExternal(NULL, encoding, nl, nlLen,
		    statePtr->outputEncodingFlags,
		    &statePtr->outputEncodingState, dst,
		    dstLen + BUFFER_PADDING, &srcRead, &dstWrote, NULL);
	    assert(srcRead == nlLen);

	    bufPtr->nextAdded += dstWrote;
	    src++;
	    srcLen--;
	    total += dstWrote;
	    dst += dstWrote;
	    dstLen -= dstWrote;
	    nextNewLine = (char *)memchr(src, '\n', srcLen);
	    needNlFlush = 1;
	}

	if (IsBufferOverflowing(bufPtr)) {
	    /*
	     * When translating from UTF-8 to external encoding, we allowed
	     * the translation to produce a character that crossed the end of
	     * the output buffer, so that we would get a completely full
	     * buffer before flushing it. The extra bytes will be moved to the
	     * beginning of the next buffer.
	     */

	    saved = 1 + ~SpaceLeft(bufPtr);
	    memcpy(safe, dst + dstLen, saved);
	    bufPtr->nextAdded = bufPtr->bufLength;
	}

	if ((srcLen + saved == 0) && (result == TCL_OK)) {
	    endEncoding = 0;
	}

	if (IsBufferFull(bufPtr)) {
	    if (FlushChannel(NULL, chanPtr, 0) != 0) {
		return -1;
	    }
	    flushed += statePtr->bufSize;

	    /*
 	     * We just flushed.  So if we have needNlFlush set to record that
 	     * we need to flush because theres a (translated) newline in the
 	     * buffer, that's likely not true any more.  But there is a tricky
 	     * exception.  If we have saved bytes that did not really get
 	     * flushed and those bytes came from a translation of a newline as
 	     * the last thing taken from the src array, then needNlFlush needs
 	     * to remain set to flag that the next buffer still needs a
 	     * newline flush.
 	     */

	    if (needNlFlush && (saved == 0 || src[-1] != '\n')) {
		needNlFlush = 0;
	    }
	}
    }
    if (((flushed < total) && GotFlag(statePtr, CHANNEL_UNBUFFERED)) ||
	    (needNlFlush && GotFlag(statePtr, CHANNEL_LINEBUFFERED))) {
	if (FlushChannel(NULL, chanPtr, 0) != 0) {
	    return -1;
	}
    }

    UpdateInterest(chanPtr);

    if (encodingError) {
	Tcl_SetErrno(EILSEQ);
	return -1;
    }
    return total;
}

/*
 *---------------------------------------------------------------------------
 *
 * Tcl_Gets --
 *
 *	Reads a complete line of input from the channel into a Tcl_DString.
 *
 * Results:
 *	Length of line read (in characters) or -1 if error, EOF, or blocked.
 *	If -1, use Tcl_GetErrno() to retrieve the POSIX error code for the
 *	error or condition that occurred.
 *
 * Side effects:
 *	May flush output on the channel. May cause input to be consumed from
 *	the channel.
 *
 *---------------------------------------------------------------------------
 */

size_t
Tcl_Gets(
    Tcl_Channel chan,		/* Channel from which to read. */
    Tcl_DString *lineRead)	/* The line read will be appended to this
				 * DString as UTF-8 characters. The caller
				 * must have initialized it and is responsible
				 * for managing the storage. */
{
    Tcl_Obj *objPtr;
    size_t charsStored;

    TclNewObj(objPtr);
    charsStored = Tcl_GetsObj(chan, objPtr);
    if (charsStored + 1 > 1) {
	TclDStringAppendObj(lineRead, objPtr);
    }
    TclDecrRefCount(objPtr);
    return charsStored;
}

/*
 *---------------------------------------------------------------------------
 *
 * Tcl_GetsObj --
 *
 *	Accumulate input from the input channel until end-of-line or
 *	end-of-file has been seen. Bytes read from the input channel are
 *	converted to UTF-8 using the encoding specified by the channel.
 *
 * Results:
 *	Number of characters accumulated in the object or -1 if error,
 *	blocked, or EOF. If -1, use Tcl_GetErrno() to retrieve the POSIX error
 *	code for the error or condition that occurred.
 *
 * Side effects:
 *	Consumes input from the channel.
 *
 *	On reading EOF, leave channel pointing at EOF char. On reading EOL,
 *	leave channel pointing after EOL, but don't return EOL in dst buffer.
 *
 *---------------------------------------------------------------------------
 */

size_t
Tcl_GetsObj(
    Tcl_Channel chan,		/* Channel from which to read. */
    Tcl_Obj *objPtr)		/* The line read will be appended to this
				 * object as UTF-8 characters. */
{
    GetsState gs;
    Channel *chanPtr = (Channel *) chan;
    ChannelState *statePtr = chanPtr->state;
				/* State info for channel */
    ChannelBuffer *bufPtr;
    int inEofChar, skip, copiedTotal, oldFlags, oldRemoved;
    size_t oldLength;
    Tcl_Encoding encoding;
    char *dst, *dstEnd, *eol, *eof;
    Tcl_EncodingState oldState;

    if (CheckChannelErrors(statePtr, TCL_READABLE) != 0) {
	return TCL_IO_FAILURE;
    }

    /*
     * If we're sitting ready to read the eofchar, there's no need to
     * do it.
     */

    if (GotFlag(statePtr, CHANNEL_STICKY_EOF)) {
	SetFlag(statePtr, CHANNEL_EOF);
	assert(statePtr->inputEncodingFlags & TCL_ENCODING_END);
	assert(!GotFlag(statePtr, CHANNEL_BLOCKED|INPUT_SAW_CR));

	/* TODO: Do we need this? */
	UpdateInterest(chanPtr);
	return TCL_IO_FAILURE;
    }

    /*
     * A binary version of Tcl_GetsObj. This could also handle encodings that
     * are ascii-7 pure (iso8859, utf-8, ...) with a final encoding conversion
     * done on objPtr.
     */

    if ((statePtr->encoding == NULL)
	    && ((statePtr->inputTranslation == TCL_TRANSLATE_LF)
		    || (statePtr->inputTranslation == TCL_TRANSLATE_CR))
	    && Tcl_GetBytesFromObj(NULL, objPtr, (size_t *)NULL) != NULL) {
	return TclGetsObjBinary(chan, objPtr);
    }

    /*
     * This operation should occur at the top of a channel stack.
     */

    chanPtr = statePtr->topChanPtr;
    TclChannelPreserve((Tcl_Channel)chanPtr);

    bufPtr = statePtr->inQueueHead;
    encoding = statePtr->encoding;

    /*
     * Preserved so we can restore the channel's state in case we don't find a
     * newline in the available input.
     */

    (void)Tcl_GetStringFromObj(objPtr, &oldLength);
    oldFlags = statePtr->inputEncodingFlags;
    oldState = statePtr->inputEncodingState;
    oldRemoved = BUFFER_PADDING;
    if (bufPtr != NULL) {
	oldRemoved = bufPtr->nextRemoved;
    }

    /*
     * If there is no encoding, use "iso8859-1" -- Tcl_GetsObj() doesn't
     * produce ByteArray objects.
     */

    if (encoding == NULL) {
	encoding = GetBinaryEncoding();
    }

    /*
     * Transfer encoding strict option to the encoding flags
     */

    if (GotFlag(statePtr, CHANNEL_ENCODING_STRICT)) {
	statePtr->inputEncodingFlags |= TCL_ENCODING_STRICT;
    }

    /*
     * Object used by FilterInputBytes to keep track of how much data has been
     * consumed from the channel buffers.
     */

    gs.objPtr		= objPtr;
    gs.dstPtr		= &dst;
    gs.encoding		= encoding;
    gs.bufPtr		= bufPtr;
    gs.state		= oldState;
    gs.rawRead		= 0;
    gs.bytesWrote	= 0;
    gs.charsWrote	= 0;
    gs.totalChars	= 0;

    dst = objPtr->bytes + oldLength;
    dstEnd = dst;

    skip = 0;
    eof = NULL;
    inEofChar = statePtr->inEofChar;

    ResetFlag(statePtr, CHANNEL_BLOCKED);
    while (1) {
	if (dst >= dstEnd) {
	    if (FilterInputBytes(chanPtr, &gs) != 0) {
		goto restore;
	    }
	    dstEnd = dst + gs.bytesWrote;
	}

	/*
	 * Remember if EOF char is seen, then look for EOL anyhow, because the
	 * EOL might be before the EOF char.
	 */

	if (inEofChar != '\0') {
	    for (eol = dst; eol < dstEnd; eol++) {
		if (*eol == inEofChar) {
		    dstEnd = eol;
		    eof = eol;
		    break;
		}
	    }
	}

	/*
	 * On EOL, leave current file position pointing after the EOL, but
	 * don't store the EOL in the output string.
	 */

	switch (statePtr->inputTranslation) {
	case TCL_TRANSLATE_LF:
	    for (eol = dst; eol < dstEnd; eol++) {
		if (*eol == '\n') {
		    skip = 1;
		    goto gotEOL;
		}
	    }
	    break;
	case TCL_TRANSLATE_CR:
	    for (eol = dst; eol < dstEnd; eol++) {
		if (*eol == '\r') {
		    skip = 1;
		    goto gotEOL;
		}
	    }
	    break;
	case TCL_TRANSLATE_CRLF:
	    for (eol = dst; eol < dstEnd; eol++) {
		if (*eol == '\r') {
		    eol++;

		    /*
		     * If a CR is at the end of the buffer, then check for a
		     * LF at the begining of the next buffer, unless EOF char
		     * was found already.
		     */

		    if (eol >= dstEnd) {
			size_t offset;

			if (eol != eof) {
			    offset = eol - objPtr->bytes;
			    dst = dstEnd;
			    if (FilterInputBytes(chanPtr, &gs) != 0) {
				goto restore;
			    }
			    dstEnd = dst + gs.bytesWrote;
			    eol = objPtr->bytes + offset;
			}
			if (eol >= dstEnd) {
			    skip = 0;
			    goto gotEOL;
			}
		    }
		    if (*eol == '\n') {
			eol--;
			skip = 2;
			goto gotEOL;
		    }
		}
	    }
	    break;
	case TCL_TRANSLATE_AUTO:
	    eol = dst;
	    skip = 1;
	    if (GotFlag(statePtr, INPUT_SAW_CR)) {
		if ((eol < dstEnd) && (*eol == '\n')) {
		    /*
		     * Skip the raw bytes that make up the '\n'.
		     */

		    int rawRead;
		    char tmp[TCL_UTF_MAX];

		    bufPtr = gs.bufPtr;
		    Tcl_ExternalToUtf(NULL, gs.encoding, RemovePoint(bufPtr),
			    gs.rawRead, statePtr->inputEncodingFlags
				| TCL_ENCODING_NO_TERMINATE, &gs.state, tmp,
			    sizeof(tmp), &rawRead, NULL, NULL);
		    bufPtr->nextRemoved += rawRead;
		    gs.rawRead -= rawRead;
		    gs.bytesWrote--;
		    gs.charsWrote--;
		    memmove(dst, dst + 1, dstEnd - dst);
		    dstEnd--;
		}
	    }
	    for (eol = dst; eol < dstEnd; eol++) {
		if (*eol == '\r') {
		    eol++;
		    if (eol == dstEnd) {
			/*
			 * If buffer ended on \r, peek ahead to see if a \n is
			 * available, unless EOF char was found already.
			 */

			if (eol != eof) {
			    int offset;

			    offset = eol - objPtr->bytes;
			    dst = dstEnd;
			    PeekAhead(chanPtr, &dstEnd, &gs);
			    eol = objPtr->bytes + offset;
			}

			if (eol >= dstEnd) {
			    eol--;
			    SetFlag(statePtr, INPUT_SAW_CR);
			    goto gotEOL;
			}
		    }
		    if (*eol == '\n') {
			skip++;
		    }
		    eol--;
		    ResetFlag(statePtr, INPUT_SAW_CR);
		    goto gotEOL;
		} else if (*eol == '\n') {
		    ResetFlag(statePtr, INPUT_SAW_CR);
		    goto gotEOL;
		}
	    }
	}
	if (eof != NULL) {
	    /*
	     * EOF character was seen. On EOF, leave current file position
	     * pointing at the EOF character, but don't store the EOF
	     * character in the output string.
	     */

	    dstEnd = eof;
	    SetFlag(statePtr, CHANNEL_EOF | CHANNEL_STICKY_EOF);
	    statePtr->inputEncodingFlags |= TCL_ENCODING_END;
	    ResetFlag(statePtr, CHANNEL_BLOCKED|INPUT_SAW_CR);
	}
	if (GotFlag(statePtr, CHANNEL_EOF)) {
	    skip = 0;
	    eol = dstEnd;
	    if (eol == objPtr->bytes + oldLength) {
		/*
		 * If we didn't append any bytes before encountering EOF,
		 * caller needs to see -1.
		 */

		Tcl_SetObjLength(objPtr, oldLength);
		CommonGetsCleanup(chanPtr);
		copiedTotal = -1;
		ResetFlag(statePtr, CHANNEL_BLOCKED|INPUT_SAW_CR);
		goto done;
	    }
	    goto gotEOL;
	}
	dst = dstEnd;
    }

    /*
     * Found EOL or EOF, but the output buffer may now contain too many UTF-8
     * characters. We need to know how many raw bytes correspond to the number
     * of UTF-8 characters we want, plus how many raw bytes correspond to the
     * character(s) making up EOL (if any), so we can remove the correct
     * number of bytes from the channel buffer.
     */

  gotEOL:
    /*
     * Regenerate the top channel, in case it was changed due to
     * self-modifying reflected transforms.
     */

    if (chanPtr != statePtr->topChanPtr) {
	TclChannelRelease((Tcl_Channel)chanPtr);
	chanPtr = statePtr->topChanPtr;
	TclChannelPreserve((Tcl_Channel)chanPtr);
    }

    bufPtr = gs.bufPtr;
    if (bufPtr == NULL) {
	Tcl_Panic("Tcl_GetsObj: gotEOL reached with bufPtr==NULL");
    }
    statePtr->inputEncodingState = gs.state;
    Tcl_ExternalToUtf(NULL, gs.encoding, RemovePoint(bufPtr), gs.rawRead,
	    statePtr->inputEncodingFlags | TCL_ENCODING_NO_TERMINATE,
	    &statePtr->inputEncodingState, dst,
	    eol - dst + skip + TCL_UTF_MAX - 1, &gs.rawRead, NULL,
	    &gs.charsWrote);
    bufPtr->nextRemoved += gs.rawRead;

    /*
     * Recycle all the emptied buffers.
     */

    Tcl_SetObjLength(objPtr, eol - objPtr->bytes);
    CommonGetsCleanup(chanPtr);
    ResetFlag(statePtr, CHANNEL_BLOCKED);
    copiedTotal = gs.totalChars + gs.charsWrote - skip;
    goto done;

    /*
     * Couldn't get a complete line. This only happens if we get a error
     * reading from the channel or we are non-blocking and there wasn't an EOL
     * or EOF in the data available.
     */

  restore:
    /*
     * Regenerate the top channel, in case it was changed due to
     * self-modifying reflected transforms.
     */
    if (chanPtr != statePtr->topChanPtr) {
	TclChannelRelease((Tcl_Channel)chanPtr);
	chanPtr = statePtr->topChanPtr;
	TclChannelPreserve((Tcl_Channel)chanPtr);
    }
    bufPtr = statePtr->inQueueHead;
    if (bufPtr != NULL) {
	bufPtr->nextRemoved = oldRemoved;
	bufPtr = bufPtr->nextPtr;
    }

    for ( ; bufPtr != NULL; bufPtr = bufPtr->nextPtr) {
	bufPtr->nextRemoved = BUFFER_PADDING;
    }
    CommonGetsCleanup(chanPtr);

    statePtr->inputEncodingState = oldState;
    statePtr->inputEncodingFlags = oldFlags;
    Tcl_SetObjLength(objPtr, oldLength);

    /*
     * We didn't get a complete line so we need to indicate to UpdateInterest
     * that the gets blocked. It will wait for more data instead of firing a
     * timer, avoiding a busy wait. This is where we are assuming that the
     * next operation is a gets. No more file events will be delivered on this
     * channel until new data arrives or some operation is performed on the
     * channel (e.g. gets, read, fconfigure) that changes the blocking state.
     * Note that this means a file event will not be delivered even though a
     * read would be able to consume the buffered data.
     */

    SetFlag(statePtr, CHANNEL_NEED_MORE_DATA);
    copiedTotal = -1;

    /*
     * Update the notifier state so we don't block while there is still data
     * in the buffers.
     */

  done:
    assert(!GotFlag(statePtr, CHANNEL_EOF)
	    || GotFlag(statePtr, CHANNEL_STICKY_EOF)
	    || Tcl_InputBuffered((Tcl_Channel)chanPtr) == 0);
    assert(!(GotFlag(statePtr, CHANNEL_EOF|CHANNEL_BLOCKED)
	    == (CHANNEL_EOF|CHANNEL_BLOCKED)));

    /*
     * Regenerate the top channel, in case it was changed due to
     * self-modifying reflected transforms.
     */

    if (chanPtr != statePtr->topChanPtr) {
	TclChannelRelease((Tcl_Channel)chanPtr);
	chanPtr = statePtr->topChanPtr;
	TclChannelPreserve((Tcl_Channel)chanPtr);
    }
    UpdateInterest(chanPtr);
    TclChannelRelease((Tcl_Channel)chanPtr);
    return copiedTotal;
}

/*
 *---------------------------------------------------------------------------
 *
 * TclGetsObjBinary --
 *
 *	A variation of Tcl_GetsObj that works directly on the buffers until
 *	end-of-line or end-of-file has been seen. Bytes read from the input
 *	channel return as a ByteArray obj.
 *
 *	WARNING!  The notion of "binary" used here is different from notions
 *	of "binary" used in other places. In particular, this "binary" routine
 *	may be called when an -eofchar is set on the channel.
 *
 * Results:
 *	Number of characters accumulated in the object or -1 if error,
 *	blocked, or EOF. If -1, use Tcl_GetErrno() to retrieve the POSIX error
 *	code for the error or condition that occurred.
 *
 * Side effects:
 *	Consumes input from the channel.
 *
 *	On reading EOF, leave channel pointing at EOF char. On reading EOL,
 *	leave channel pointing after EOL, but don't return EOL in dst buffer.
 *
 *---------------------------------------------------------------------------
 */

static int
TclGetsObjBinary(
    Tcl_Channel chan,		/* Channel from which to read. */
    Tcl_Obj *objPtr)		/* The line read will be appended to this
				 * object as UTF-8 characters. */
{
    Channel *chanPtr = (Channel *) chan;
    ChannelState *statePtr = chanPtr->state;
				/* State info for channel */
    ChannelBuffer *bufPtr;
    int inEofChar, skip, copiedTotal, oldFlags, oldRemoved;
    size_t rawLen, byteLen = 0, oldLength;
    int eolChar;
    unsigned char *dst, *dstEnd, *eol, *eof, *byteArray;

    /*
     * This operation should occur at the top of a channel stack.
     */

    chanPtr = statePtr->topChanPtr;
    TclChannelPreserve((Tcl_Channel)chanPtr);

    bufPtr = statePtr->inQueueHead;

    /*
     * Preserved so we can restore the channel's state in case we don't find a
     * newline in the available input.
     */

    byteArray = Tcl_GetByteArrayFromObj(objPtr, &byteLen);
    oldFlags = statePtr->inputEncodingFlags;
    oldRemoved = BUFFER_PADDING;
    oldLength = byteLen;
    if (bufPtr != NULL) {
	oldRemoved = bufPtr->nextRemoved;
    }

    rawLen = 0;
    skip = 0;
    eof = NULL;
    inEofChar = statePtr->inEofChar;

    /*
     * Only handle TCL_TRANSLATE_LF and TCL_TRANSLATE_CR.
     */

    eolChar = (statePtr->inputTranslation == TCL_TRANSLATE_LF) ? '\n' : '\r';

    ResetFlag(statePtr, CHANNEL_BLOCKED);
    while (1) {
	/*
	 * Subtract the number of bytes that were removed from channel buffer
	 * during last call.
	 */

	if (bufPtr != NULL) {
	    bufPtr->nextRemoved += rawLen;
	    if (!IsBufferReady(bufPtr)) {
		bufPtr = bufPtr->nextPtr;
	    }
	}

	if ((bufPtr == NULL) || (bufPtr->nextAdded == BUFFER_PADDING)) {
	    /*
	     * All channel buffers were exhausted and the caller still hasn't
	     * seen EOL. Need to read more bytes from the channel device. Side
	     * effect is to allocate another channel buffer.
	     */

	    if (GetInput(chanPtr) != 0) {
		goto restore;
	    }
	    bufPtr = statePtr->inQueueTail;
	    if (bufPtr == NULL) {
		goto restore;
	    }
	} else {
	    /*
	     * Incoming CHANNEL_STICKY_EOF is filtered out on entry.  A new
	     * CHANNEL_STICKY_EOF set in this routine leads to return before
	     * coming back here.  When we are not dealing with
	     * CHANNEL_STICKY_EOF, a CHANNEL_EOF implies an empty buffer.
	     * Here the buffer is non-empty so we know we're a non-EOF.
             */

	    assert(!GotFlag(statePtr, CHANNEL_STICKY_EOF));
	    assert(!GotFlag(statePtr, CHANNEL_EOF));
	}

	dst = (unsigned char *) RemovePoint(bufPtr);
	dstEnd = dst + BytesLeft(bufPtr);

	/*
	 * Remember if EOF char is seen, then look for EOL anyhow, because the
	 * EOL might be before the EOF char.
	 * XXX - in the binary case, consider coincident search for eol/eof.
	 */

	if (inEofChar != '\0') {
	    for (eol = dst; eol < dstEnd; eol++) {
		if (*eol == inEofChar) {
		    dstEnd = eol;
		    eof = eol;
		    break;
		}
	    }
	}

	/*
	 * On EOL, leave current file position pointing after the EOL, but
	 * don't store the EOL in the output string.
	 */

	for (eol = dst; eol < dstEnd; eol++) {
	    if (*eol == eolChar) {
		skip = 1;
		goto gotEOL;
	    }
	}
	if (eof != NULL) {
	    /*
	     * EOF character was seen. On EOF, leave current file position
	     * pointing at the EOF character, but don't store the EOF
	     * character in the output string.
	     */

	    SetFlag(statePtr, CHANNEL_EOF | CHANNEL_STICKY_EOF);
	    statePtr->inputEncodingFlags |= TCL_ENCODING_END;
	    ResetFlag(statePtr, CHANNEL_BLOCKED|INPUT_SAW_CR);
	}
	if (GotFlag(statePtr, CHANNEL_EOF)) {
	    skip = 0;
	    eol = dstEnd;
	    if ((dst == dstEnd) && (byteLen == oldLength)) {
		/*
		 * If we didn't append any bytes before encountering EOF,
		 * caller needs to see -1.
		 */

		byteArray = Tcl_SetByteArrayLength(objPtr, oldLength);
		CommonGetsCleanup(chanPtr);
		copiedTotal = -1;
		ResetFlag(statePtr, CHANNEL_BLOCKED);
		goto done;
	    }
	    goto gotEOL;
	}
	if (GotFlag(statePtr, CHANNEL_BLOCKED|CHANNEL_NONBLOCKING)
		== (CHANNEL_BLOCKED|CHANNEL_NONBLOCKING)) {
	    goto restore;
	}

	/*
	 * Copy bytes from the channel buffer to the ByteArray. This may
	 * realloc space, so keep track of result.
	 */

	rawLen = dstEnd - dst;
	byteArray = Tcl_SetByteArrayLength(objPtr, byteLen + rawLen);
	memcpy(byteArray + byteLen, dst, rawLen);
	byteLen += rawLen;
    }

    /*
     * Found EOL or EOF, but the output buffer may now contain too many bytes.
     * We need to know how many bytes correspond to the number we want, so we
     * can remove the correct number of bytes from the channel buffer.
     */

  gotEOL:
    if (bufPtr == NULL) {
	Tcl_Panic("TclGetsObjBinary: gotEOL reached with bufPtr==NULL");
    }

    rawLen = eol - dst;
    byteArray = Tcl_SetByteArrayLength(objPtr, byteLen + rawLen);
    memcpy(byteArray + byteLen, dst, rawLen);
    byteLen += rawLen;
    bufPtr->nextRemoved += rawLen + skip;

    /*
     * Convert the buffer if there was an encoding.
     * XXX - unimplemented.
     */

    if (statePtr->encoding != NULL) {
    }

    /*
     * Recycle all the emptied buffers.
     */

    CommonGetsCleanup(chanPtr);
    ResetFlag(statePtr, CHANNEL_BLOCKED);
    copiedTotal = byteLen;
    goto done;

    /*
     * Couldn't get a complete line. This only happens if we get a error
     * reading from the channel or we are non-blocking and there wasn't an EOL
     * or EOF in the data available.
     */

  restore:
    bufPtr = statePtr->inQueueHead;
    if (bufPtr) {
	bufPtr->nextRemoved = oldRemoved;
	bufPtr = bufPtr->nextPtr;
    }

    for ( ; bufPtr != NULL; bufPtr = bufPtr->nextPtr) {
	bufPtr->nextRemoved = BUFFER_PADDING;
    }
    CommonGetsCleanup(chanPtr);

    statePtr->inputEncodingFlags = oldFlags;
    byteArray = Tcl_SetByteArrayLength(objPtr, oldLength);

    /*
     * We didn't get a complete line so we need to indicate to UpdateInterest
     * that the gets blocked. It will wait for more data instead of firing a
     * timer, avoiding a busy wait. This is where we are assuming that the
     * next operation is a gets. No more file events will be delivered on this
     * channel until new data arrives or some operation is performed on the
     * channel (e.g. gets, read, fconfigure) that changes the blocking state.
     * Note that this means a file event will not be delivered even though a
     * read would be able to consume the buffered data.
     */

    SetFlag(statePtr, CHANNEL_NEED_MORE_DATA);
    copiedTotal = -1;

    /*
     * Update the notifier state so we don't block while there is still data
     * in the buffers.
     */

  done:
    assert(!GotFlag(statePtr, CHANNEL_EOF)
	    || GotFlag(statePtr, CHANNEL_STICKY_EOF)
	    || Tcl_InputBuffered((Tcl_Channel)chanPtr) == 0);
    assert(!(GotFlag(statePtr, CHANNEL_EOF|CHANNEL_BLOCKED)
	    == (CHANNEL_EOF|CHANNEL_BLOCKED)));
    UpdateInterest(chanPtr);
    TclChannelRelease((Tcl_Channel)chanPtr);
    return copiedTotal;
}

/*
 *---------------------------------------------------------------------------
 *
 * FreeBinaryEncoding --
 *
 *	Frees any "iso8859-1" Tcl_Encoding created by [gets] on a binary
 *	channel in a thread as part of that thread's finalization.
 *
 * Results:
 *	None.
 *
 *---------------------------------------------------------------------------
 */

static void
FreeBinaryEncoding(
    TCL_UNUSED(void *))
{
    ThreadSpecificData *tsdPtr = TCL_TSD_INIT(&dataKey);

    if (tsdPtr->binaryEncoding != NULL) {
	Tcl_FreeEncoding(tsdPtr->binaryEncoding);
	tsdPtr->binaryEncoding = NULL;
    }
}

static Tcl_Encoding
GetBinaryEncoding()
{
    ThreadSpecificData *tsdPtr = TCL_TSD_INIT(&dataKey);

    if (tsdPtr->binaryEncoding == NULL) {
	tsdPtr->binaryEncoding = Tcl_GetEncoding(NULL, "iso8859-1");
	Tcl_CreateThreadExitHandler(FreeBinaryEncoding, NULL);
    }
    if (tsdPtr->binaryEncoding == NULL) {
	Tcl_Panic("binary encoding is not available");
    }
    return tsdPtr->binaryEncoding;
}

/*
 *---------------------------------------------------------------------------
 *
 * FilterInputBytes --
 *
 *	Helper function for Tcl_GetsObj. Produces UTF-8 characters from raw
 *	bytes read from the channel.
 *
 *	Consumes available bytes from channel buffers. When channel buffers
 *	are exhausted, reads more bytes from channel device into a new channel
 *	buffer. It is the caller's responsibility to free the channel buffers
 *	that have been exhausted.
 *
 * Results:
 *	The return value is -1 if there was an error reading from the channel,
 *	0 otherwise.
 *
 * Side effects:
 *	Status object keeps track of how much data from channel buffers has
 *	been consumed and where UTF-8 bytes should be stored.
 *
 *---------------------------------------------------------------------------
 */

static int
FilterInputBytes(
    Channel *chanPtr,		/* Channel to read. */
    GetsState *gsPtr)		/* Current state of gets operation. */
{
    ChannelState *statePtr = chanPtr->state;
				/* State info for channel */
    ChannelBuffer *bufPtr;
    char *raw, *dst;
    int offset, toRead, dstNeeded, spaceLeft, result, rawLen;
    Tcl_Obj *objPtr;
#define ENCODING_LINESIZE 20	/* Lower bound on how many bytes to convert at
				 * a time. Since we don't know a priori how
				 * many bytes of storage this many source
				 * bytes will use, we actually need at least
				 * ENCODING_LINESIZE * TCL_MAX_UTF bytes of
				 * room. */

    objPtr = gsPtr->objPtr;

    /*
     * Subtract the number of bytes that were removed from channel buffer
     * during last call.
     */

    bufPtr = gsPtr->bufPtr;
    if (bufPtr != NULL) {
	bufPtr->nextRemoved += gsPtr->rawRead;
	if (!IsBufferReady(bufPtr)) {
	    bufPtr = bufPtr->nextPtr;
	}
    }
    gsPtr->totalChars += gsPtr->charsWrote;

    if ((bufPtr == NULL) || (bufPtr->nextAdded == BUFFER_PADDING)) {
	/*
	 * All channel buffers were exhausted and the caller still hasn't seen
	 * EOL. Need to read more bytes from the channel device. Side effect
	 * is to allocate another channel buffer.
	 */

    read:
	if (GotFlag(statePtr, CHANNEL_NONBLOCKING|CHANNEL_BLOCKED)
		== (CHANNEL_NONBLOCKING|CHANNEL_BLOCKED)) {
	    gsPtr->charsWrote = 0;
	    gsPtr->rawRead = 0;
	    return -1;
	}
	if (GetInput(chanPtr) != 0) {
	    gsPtr->charsWrote = 0;
	    gsPtr->rawRead = 0;
	    return -1;
	}
	bufPtr = statePtr->inQueueTail;
	gsPtr->bufPtr = bufPtr;
	if (bufPtr == NULL) {
	    gsPtr->charsWrote = 0;
	    gsPtr->rawRead = 0;
	    return -1;
	}
    } else {
	/*
	 * Incoming CHANNEL_STICKY_EOF is filtered out on entry.  A new
	 * CHANNEL_STICKY_EOF set in this routine leads to return before
	 * coming back here.  When we are not dealing with CHANNEL_STICKY_EOF,
	 * a CHANNEL_EOF implies an empty buffer.  Here the buffer is
	 * non-empty so we know we're a non-EOF.
         */

	assert(!GotFlag(statePtr, CHANNEL_STICKY_EOF));
	assert(!GotFlag(statePtr, CHANNEL_EOF));
    }

    /*
     * Convert some of the bytes from the channel buffer to UTF-8. Space in
     * objPtr's string rep is used to hold the UTF-8 characters. Grow the
     * string rep if we need more space.
     */

    raw = RemovePoint(bufPtr);
    rawLen = BytesLeft(bufPtr);

    dst = *gsPtr->dstPtr;
    offset = dst - objPtr->bytes;
    toRead = ENCODING_LINESIZE;
    if (toRead > rawLen) {
	toRead = rawLen;
    }
    dstNeeded = toRead * TCL_UTF_MAX;
    spaceLeft = objPtr->length - offset;
    if (dstNeeded > spaceLeft) {
	int length = offset + ((offset < dstNeeded) ? dstNeeded : offset);

	if (Tcl_AttemptSetObjLength(objPtr, length) == 0) {
	    length = offset + dstNeeded;
	    if (Tcl_AttemptSetObjLength(objPtr, length) == 0) {
		dstNeeded = TCL_UTF_MAX - 1 + toRead;
		length = offset + dstNeeded;
		Tcl_SetObjLength(objPtr, length);
	    }
	}
	spaceLeft = length - offset;
	dst = objPtr->bytes + offset;
	*gsPtr->dstPtr = dst;
    }
    gsPtr->state = statePtr->inputEncodingState;

    /*
     * Transfer encoding strict option to the encoding flags
     */

    if (GotFlag(statePtr, CHANNEL_ENCODING_STRICT)) {
	statePtr->inputEncodingFlags |= TCL_ENCODING_STRICT;
    }

    result = Tcl_ExternalToUtf(NULL, gsPtr->encoding, raw, rawLen,
	    statePtr->inputEncodingFlags | TCL_ENCODING_NO_TERMINATE,
	    &statePtr->inputEncodingState, dst, spaceLeft, &gsPtr->rawRead,
	    &gsPtr->bytesWrote, &gsPtr->charsWrote);

    /*
     * Make sure that if we go through 'gets', that we reset the
     * TCL_ENCODING_START flag still. [Bug #523988]
     */

    statePtr->inputEncodingFlags &= ~TCL_ENCODING_START;

    if (result == TCL_CONVERT_MULTIBYTE) {
	/*
	 * The last few bytes in this channel buffer were the start of a
	 * multibyte sequence. If this buffer was full, then move them to the
	 * next buffer so the bytes will be contiguous.
	 */

	ChannelBuffer *nextPtr;
	int extra;

	nextPtr = bufPtr->nextPtr;
	if (!IsBufferFull(bufPtr)) {
	    if (gsPtr->rawRead > 0) {
		/*
		 * Some raw bytes were converted to UTF-8. Fall through,
		 * returning those UTF-8 characters because a EOL might be
		 * present in them.
		 */
	    } else if (GotFlag(statePtr, CHANNEL_EOF)) {
		/*
		 * There was a partial character followed by EOF on the
		 * device. Fall through, returning that nothing was found.
		 */

		bufPtr->nextRemoved = bufPtr->nextAdded;
	    } else {
		/*
		 * There are no more cached raw bytes left. See if we can get
		 * some more, but avoid blocking on a non-blocking channel.
		 */

		goto read;
	    }
	} else {
	    if (nextPtr == NULL) {
		nextPtr = AllocChannelBuffer(statePtr->bufSize);
		bufPtr->nextPtr = nextPtr;
		statePtr->inQueueTail = nextPtr;
	    }
	    extra = rawLen - gsPtr->rawRead;
	    memcpy(nextPtr->buf + (BUFFER_PADDING - extra),
		    raw + gsPtr->rawRead, extra);
	    nextPtr->nextRemoved -= extra;
	    bufPtr->nextAdded -= extra;
	}
    }

    gsPtr->bufPtr = bufPtr;
    return 0;
}

/*
 *---------------------------------------------------------------------------
 *
 * PeekAhead --
 *
 *	Helper function used by Tcl_GetsObj(). Called when we've seen a \r at
 *	the end of the UTF-8 string and want to look ahead one character to
 *	see if it is a \n.
 *
 * Results:
 *	*gsPtr->dstPtr is filled with a pointer to the start of the range of
 *	UTF-8 characters that were found by peeking and *dstEndPtr is filled
 *	with a pointer to the bytes just after the end of the range.
 *
 * Side effects:
 *	If no more raw bytes were available in one of the channel buffers,
 *	tries to perform a non-blocking read to get more bytes from the
 *	channel device.
 *
 *---------------------------------------------------------------------------
 */

static void
PeekAhead(
    Channel *chanPtr,		/* The channel to read. */
    char **dstEndPtr,		/* Filled with pointer to end of new range of
				 * UTF-8 characters. */
    GetsState *gsPtr)		/* Current state of gets operation. */
{
    ChannelState *statePtr = chanPtr->state;
				/* State info for channel */
    ChannelBuffer *bufPtr;
    Tcl_DriverBlockModeProc *blockModeProc;
    int bytesLeft;

    bufPtr = gsPtr->bufPtr;

    /*
     * If there's any more raw input that's still buffered, we'll peek into
     * that. Otherwise, only get more data from the channel driver if it looks
     * like there might actually be more data. The assumption is that if the
     * channel buffer is filled right up to the end, then there might be more
     * data to read.
     */

    blockModeProc = NULL;
    if (bufPtr->nextPtr == NULL) {
	bytesLeft = BytesLeft(bufPtr) - gsPtr->rawRead;
	if (bytesLeft == 0) {
	    if (!IsBufferFull(bufPtr)) {
		/*
		 * Don't peek ahead if last read was short read.
		 */

		goto cleanup;
	    }
	    if (!GotFlag(statePtr, CHANNEL_NONBLOCKING)) {
		blockModeProc = Tcl_ChannelBlockModeProc(chanPtr->typePtr);
		if (blockModeProc == NULL) {
		    /*
		     * Don't peek ahead if cannot set non-blocking mode.
		     */

		    goto cleanup;
		}
		StackSetBlockMode(chanPtr, TCL_MODE_NONBLOCKING);
	    }
	}
    }
    if (FilterInputBytes(chanPtr, gsPtr) == 0) {
	*dstEndPtr = *gsPtr->dstPtr + gsPtr->bytesWrote;
    }
    if (blockModeProc != NULL) {
	StackSetBlockMode(chanPtr, TCL_MODE_BLOCKING);
    }
    return;

  cleanup:
    bufPtr->nextRemoved += gsPtr->rawRead;
    gsPtr->rawRead = 0;
    gsPtr->totalChars += gsPtr->charsWrote;
    gsPtr->bytesWrote = 0;
    gsPtr->charsWrote = 0;
}

/*
 *---------------------------------------------------------------------------
 *
 * CommonGetsCleanup --
 *
 *	Helper function for Tcl_GetsObj() to restore the channel after a
 *	"gets" operation.
 *
 * Results:
 *	None.
 *
 * Side effects:
 *	Encoding may be freed.
 *
 *---------------------------------------------------------------------------
 */

static void
CommonGetsCleanup(
    Channel *chanPtr)
{
    ChannelState *statePtr = chanPtr->state;
				/* State info for channel */
    ChannelBuffer *bufPtr, *nextPtr;

    bufPtr = statePtr->inQueueHead;
    for ( ; bufPtr != NULL; bufPtr = nextPtr) {
	nextPtr = bufPtr->nextPtr;
	if (IsBufferReady(bufPtr)) {
	    break;
	}
	RecycleBuffer(statePtr, bufPtr, 0);
    }
    statePtr->inQueueHead = bufPtr;
    if (bufPtr == NULL) {
	statePtr->inQueueTail = NULL;
    } else {
	/*
	 * If any multi-byte characters were split across channel buffer
	 * boundaries, the split-up bytes were moved to the next channel
	 * buffer by FilterInputBytes(). Move the bytes back to their original
	 * buffer because the caller could change the channel's encoding which
	 * could change the interpretation of whether those bytes really made
	 * up multi-byte characters after all.
	 */

	nextPtr = bufPtr->nextPtr;
	for ( ; nextPtr != NULL; nextPtr = bufPtr->nextPtr) {
	    int extra;

	    extra = SpaceLeft(bufPtr);
	    if (extra > 0) {
		memcpy(InsertPoint(bufPtr),
			nextPtr->buf + (BUFFER_PADDING - extra),
			(size_t) extra);
		bufPtr->nextAdded += extra;
		nextPtr->nextRemoved = BUFFER_PADDING;
	    }
	    bufPtr = nextPtr;
	}
    }
}

/*
 *----------------------------------------------------------------------
 *
 * Tcl_Read --
 *
 *	Reads a given number of bytes from a channel. EOL and EOF translation
 *	is done on the bytes being read, so the number of bytes consumed from
 *	the channel may not be equal to the number of bytes stored in the
 *	destination buffer.
 *
 *	No encoding conversions are applied to the bytes being read.
 *
 * Results:
 *	The number of bytes read, or -1 on error. Use Tcl_GetErrno() to
 *	retrieve the error code for the error that occurred.
 *
 * Side effects:
 *	May cause input to be buffered.
 *
 *----------------------------------------------------------------------
 */

size_t
Tcl_Read(
    Tcl_Channel chan,		/* The channel from which to read. */
    char *dst,			/* Where to store input read. */
    size_t bytesToRead)		/* Maximum number of bytes to read. */
{
    Channel *chanPtr = (Channel *) chan;
    ChannelState *statePtr = chanPtr->state;
				/* State info for channel */

    /*
     * This operation should occur at the top of a channel stack.
     */

    chanPtr = statePtr->topChanPtr;

    if (CheckChannelErrors(statePtr, TCL_READABLE) != 0) {
	return TCL_IO_FAILURE;
    }

    return DoRead(chanPtr, dst, bytesToRead, 0);
}

/*
 *----------------------------------------------------------------------
 *
 * Tcl_ReadRaw --
 *
 *	Reads a given number of bytes from a channel. EOL and EOF translation
 *	is done on the bytes being read, so the number of bytes consumed from
 *	the channel may not be equal to the number of bytes stored in the
 *	destination buffer.
 *
 *	No encoding conversions are applied to the bytes being read.
 *
 * Results:
 *	The number of bytes read, or -1 on error. Use Tcl_GetErrno() to
 *	retrieve the error code for the error that occurred.
 *
 * Side effects:
 *	May cause input to be buffered.
 *
 *----------------------------------------------------------------------
 */

size_t
Tcl_ReadRaw(
    Tcl_Channel chan,		/* The channel from which to read. */
    char *readBuf,		/* Where to store input read. */
    size_t bytesToRead)		/* Maximum number of bytes to read. */
{
    Channel *chanPtr = (Channel *) chan;
    ChannelState *statePtr = chanPtr->state;
				/* State info for channel */
    int copied = 0;

    assert(bytesToRead > 0);
    if (CheckChannelErrors(statePtr, TCL_READABLE | CHANNEL_RAW_MODE) != 0) {
	return TCL_IO_FAILURE;
    }

    /*
     * First read bytes from the push-back buffers.
     */

    while (chanPtr->inQueueHead && bytesToRead > 0) {
	ChannelBuffer *bufPtr = chanPtr->inQueueHead;
	int bytesInBuffer = BytesLeft(bufPtr);
	int toCopy = (bytesInBuffer < (int)bytesToRead) ? bytesInBuffer
		: (int)bytesToRead;

	/*
	 * Copy the current chunk into the read buffer.
	 */

	memcpy(readBuf, RemovePoint(bufPtr), toCopy);
	bufPtr->nextRemoved += toCopy;
	copied += toCopy;
	readBuf += toCopy;
	bytesToRead -= toCopy;

	/*
         * If the current buffer is empty recycle it.
         */

	if (IsBufferEmpty(bufPtr)) {
	    chanPtr->inQueueHead = bufPtr->nextPtr;
	    if (chanPtr->inQueueHead == NULL) {
		chanPtr->inQueueTail = NULL;
	    }
	    RecycleBuffer(chanPtr->state, bufPtr, 0);
	}
    }

    /*
     * Go to the driver only if we got nothing from pushback.  Have to do it
     * this way to avoid EOF mis-timings when we consider the ability that EOF
     * may not be a permanent condition in the driver, and in that case we
     * have to synchronize.
     */

    if (copied) {
	return copied;
    }

    /*
     * This test not needed.
     */

    if (bytesToRead > 0) {
	int nread = ChanRead(chanPtr, readBuf, bytesToRead);

	if (nread == -1) {
	    /*
	     * An error signaled.  If CHANNEL_BLOCKED, then the error is not
	     * real, but an indication of blocked state.  In that case, retain
	     * the flag and let caller receive the short read of copied bytes
	     * from the pushback.  HOWEVER, if copied==0 bytes from pushback
	     * then repeat signalling the blocked state as an error to caller
	     * so there is no false report of an EOF.  When !CHANNEL_BLOCKED,
	     * the error is real and passes on to caller.
	     */

	    if (!GotFlag(statePtr, CHANNEL_BLOCKED) || copied == 0) {
		copied = -1;
	    }
	} else if (nread > 0) {
	    /*
             * Successful read (short is OK) - add to bytes copied.
             */

	    copied += nread;
	} else {
	    /*
	     * nread == 0.  Driver is at EOF. Let that state filter up.
	     */
	}
    }
    return copied;
}

/*
 *---------------------------------------------------------------------------
 *
 * Tcl_ReadChars --
 *
 *	Reads from the channel until the requested number of characters have
 *	been seen, EOF is seen, or the channel would block. EOL and EOF
 *	translation is done. If reading binary data, the raw bytes are wrapped
 *	in a Tcl byte array object. Otherwise, the raw bytes are converted to
 *	UTF-8 using the channel's current encoding and stored in a Tcl string
 *	object.
 *
 * Results:
 *	The number of characters read, or -1 on error. Use Tcl_GetErrno() to
 *	retrieve the error code for the error that occurred.
 *
 * Side effects:
 *	May cause input to be buffered.
 *
 *---------------------------------------------------------------------------
 */

size_t
Tcl_ReadChars(
    Tcl_Channel chan,		/* The channel to read. */
    Tcl_Obj *objPtr,		/* Input data is stored in this object. */
    size_t toRead,		/* Maximum number of characters to store, or
				 * -1 to read all available data (up to EOF or
				 * when channel blocks). */
    int appendFlag)		/* If non-zero, data read from the channel
				 * will be appended to the object. Otherwise,
				 * the data will replace the existing contents
				 * of the object. */
{
    Channel *chanPtr = (Channel *) chan;
    ChannelState *statePtr = chanPtr->state;
				/* State info for channel */

    /*
     * This operation should occur at the top of a channel stack.
     */

    chanPtr = statePtr->topChanPtr;

    if (CheckChannelErrors(statePtr, TCL_READABLE) != 0) {
	/*
	 * Update the notifier state so we don't block while there is still
	 * data in the buffers.
	 */

	UpdateInterest(chanPtr);
	return -1;
    }

    return DoReadChars(chanPtr, objPtr, toRead, appendFlag);
}
/*
 *---------------------------------------------------------------------------
 *
 * DoReadChars --
 *
 *	Reads from the channel until the requested number of characters have
 *	been seen, EOF is seen, or the channel would block. EOL and EOF
 *	translation is done. If reading binary data, the raw bytes are wrapped
 *	in a Tcl byte array object. Otherwise, the raw bytes are converted to
 *	UTF-8 using the channel's current encoding and stored in a Tcl string
 *	object.
 *
 * Results:
 *	The number of characters read, or -1 on error. Use Tcl_GetErrno() to
 *	retrieve the error code for the error that occurred.
 *
 * Side effects:
 *	May cause input to be buffered.
 *
 *---------------------------------------------------------------------------
 */

static int
DoReadChars(
    Channel *chanPtr,		/* The channel to read. */
    Tcl_Obj *objPtr,		/* Input data is stored in this object. */
    size_t toRead,			/* Maximum number of characters to store, or
				 * -1 to read all available data (up to EOF or
				 * when channel blocks). */
    int appendFlag)		/* If non-zero, data read from the channel
				 * will be appended to the object. Otherwise,
				 * the data will replace the existing contents
				 * of the object. */
{
    ChannelState *statePtr = chanPtr->state;
				/* State info for channel */
    ChannelBuffer *bufPtr;
    int copied, copiedNow, result;
    Tcl_Encoding encoding = statePtr->encoding;
    int binaryMode;
#define UTF_EXPANSION_FACTOR	1024
    int factor = UTF_EXPANSION_FACTOR;

    binaryMode = (encoding == NULL)
	    && (statePtr->inputTranslation == TCL_TRANSLATE_LF)
	    && (statePtr->inEofChar == '\0');

    if (appendFlag) {
	if (binaryMode && (NULL == Tcl_GetBytesFromObj(NULL, objPtr, (size_t *)NULL))) {
	    binaryMode = 0;
	}
    } else {
	if (binaryMode) {
	    Tcl_SetByteArrayLength(objPtr, 0);
	} else {
	    Tcl_SetObjLength(objPtr, 0);

	    /*
	     * We're going to access objPtr->bytes directly, so we must ensure
	     * that this is actually a string object (otherwise it might have
	     * been pure Unicode).
	     *
	     * Probably not needed anymore.
	     */

	    TclGetString(objPtr);
	}
    }

    /*
     * Early out when next read will see eofchar.
     *
     * NOTE: See DoRead for argument that it's a bug (one we're keeping) to
     * have this escape before the one for zero-char read request.
     */

    if (GotFlag(statePtr, CHANNEL_STICKY_EOF)) {
	SetFlag(statePtr, CHANNEL_EOF);
	assert(statePtr->inputEncodingFlags & TCL_ENCODING_END);
	assert(!GotFlag(statePtr, CHANNEL_BLOCKED|INPUT_SAW_CR));

	/* TODO: We don't need this call? */
	UpdateInterest(chanPtr);
	return 0;
    }

    /*
     * Special handling for zero-char read request.
     */
    if (toRead == 0) {
	if (GotFlag(statePtr, CHANNEL_EOF)) {
	    statePtr->inputEncodingFlags |= TCL_ENCODING_START;
	}
	ResetFlag(statePtr, CHANNEL_BLOCKED|CHANNEL_EOF);
	statePtr->inputEncodingFlags &= ~TCL_ENCODING_END;
	/* TODO: We don't need this call? */
	UpdateInterest(chanPtr);
	return 0;
    }

    /*
     * This operation should occur at the top of a channel stack.
     */

    chanPtr = statePtr->topChanPtr;
    TclChannelPreserve((Tcl_Channel)chanPtr);

    /*
     * Must clear the BLOCKED|EOF flags here since we check before reading.
     */

    if (GotFlag(statePtr, CHANNEL_EOF)) {
	statePtr->inputEncodingFlags |= TCL_ENCODING_START;
    }
    ResetFlag(statePtr, CHANNEL_BLOCKED|CHANNEL_EOF);
    statePtr->inputEncodingFlags &= ~TCL_ENCODING_END;
    for (copied = 0; toRead > 0; ) {
	copiedNow = -1;
	if (statePtr->inQueueHead != NULL) {
	    if (binaryMode) {
		copiedNow = ReadBytes(statePtr, objPtr, toRead);
	    } else {
		copiedNow = ReadChars(statePtr, objPtr, toRead, &factor);
	    }

	    /*
	     * If the current buffer is empty recycle it.
	     */

	    bufPtr = statePtr->inQueueHead;
	    if (IsBufferEmpty(bufPtr)) {
		ChannelBuffer *nextPtr = bufPtr->nextPtr;

		RecycleBuffer(statePtr, bufPtr, 0);
		statePtr->inQueueHead = nextPtr;
		if (nextPtr == NULL) {
		    statePtr->inQueueTail = NULL;
		}
	    }
	}

	if (copiedNow < 0) {
	    if (GotFlag(statePtr, CHANNEL_EOF)) {
		break;
	    }
	    if (GotFlag(statePtr, CHANNEL_NONBLOCKING|CHANNEL_BLOCKED)
		    == (CHANNEL_NONBLOCKING|CHANNEL_BLOCKED)) {
		break;
	    }
	    result = GetInput(chanPtr);
	    if (chanPtr != statePtr->topChanPtr) {
		TclChannelRelease((Tcl_Channel)chanPtr);
		chanPtr = statePtr->topChanPtr;
		TclChannelPreserve((Tcl_Channel)chanPtr);
	    }
	    if (result != 0) {
		if (!GotFlag(statePtr, CHANNEL_BLOCKED)) {
		    copied = -1;
		}
		break;
	    }
	} else {
	    copied += copiedNow;
	    toRead -= copiedNow;
	}
    }

    /*
     * Failure to fill a channel buffer may have left channel reporting a
     * "blocked" state, but so long as we fulfilled the request here, the
     * caller does not consider us blocked.
     */

    if (toRead == 0) {
	ResetFlag(statePtr, CHANNEL_BLOCKED);
    }

    /*
     * Regenerate the top channel, in case it was changed due to
     * self-modifying reflected transforms.
     */

    if (chanPtr != statePtr->topChanPtr) {
	TclChannelRelease((Tcl_Channel)chanPtr);
	chanPtr = statePtr->topChanPtr;
	TclChannelPreserve((Tcl_Channel)chanPtr);
    }

    /*
     * Update the notifier state so we don't block while there is still data
     * in the buffers.
     */

    assert(!GotFlag(statePtr, CHANNEL_EOF)
	    || GotFlag(statePtr, CHANNEL_STICKY_EOF)
	    || Tcl_InputBuffered((Tcl_Channel)chanPtr) == 0);
    assert(!(GotFlag(statePtr, CHANNEL_EOF|CHANNEL_BLOCKED)
            == (CHANNEL_EOF|CHANNEL_BLOCKED)));
    UpdateInterest(chanPtr);
    TclChannelRelease((Tcl_Channel)chanPtr);
    return copied;
}

/*
 *---------------------------------------------------------------------------
 *
 * ReadBytes --
 *
 *	Reads from the channel until the requested number of bytes have been
 *	seen, EOF is seen, or the channel would block. Bytes from the channel
 *	are stored in objPtr as a ByteArray object. EOL and EOF translation
 *	are done.
 *
 *	'bytesToRead' can safely be a very large number because space is only
 *	allocated to hold data read from the channel as needed.
 *
 * Results:
 *	The return value is the number of bytes appended to the object, or
 *	-1 to indicate that zero bytes were read due to an EOF.
 *
 * Side effects:
 *	The storage of bytes in objPtr can cause (re-)allocation of memory.
 *
 *---------------------------------------------------------------------------
 */

static int
ReadBytes(
    ChannelState *statePtr,	/* State of the channel to read. */
    Tcl_Obj *objPtr,		/* Input data is appended to this ByteArray
				 * object. Its length is how much space has
				 * been allocated to hold data, not how many
				 * bytes of data have been stored in the
				 * object. */
    int bytesToRead)		/* Maximum number of bytes to store, or -1 to
				 * get all available bytes. Bytes are obtained
				 * from the first buffer in the queue - even
				 * if this number is larger than the number of
				 * bytes available in the first buffer, only
				 * the bytes from the first buffer are
				 * returned. */
{
    ChannelBuffer *bufPtr = statePtr->inQueueHead;
    int srcLen = BytesLeft(bufPtr);
    int toRead = bytesToRead>srcLen || bytesToRead<0 ? srcLen : bytesToRead;

    TclAppendBytesToByteArray(objPtr, (unsigned char *) RemovePoint(bufPtr),
	    toRead);
    bufPtr->nextRemoved += toRead;
    return toRead;
}

/*
 *---------------------------------------------------------------------------
 *
 * ReadChars --
 *
 *	Reads from the channel until the requested number of UTF-8 characters
 *	have been seen, EOF is seen, or the channel would block. Raw bytes
 *	from the channel are converted to UTF-8 and stored in objPtr. EOL and
 *	EOF translation is done.
 *
 *	'charsToRead' can safely be a very large number because space is only
 *	allocated to hold data read from the channel as needed.
 *
 *	'charsToRead' may *not* be 0.
 *
 * Results:
 *	The return value is the number of characters appended to the object,
 *	*offsetPtr is filled with the number of bytes that were appended, and
 *	*factorPtr is filled with the expansion factor used to guess how many
 *	bytes of UTF-8 to allocate to hold N source bytes.
 *
 * Side effects:
 *	None.
 *
 *---------------------------------------------------------------------------
 */

static int
ReadChars(
    ChannelState *statePtr,	/* State of channel to read. */
    Tcl_Obj *objPtr,		/* Input data is appended to this object.
				 * objPtr->length is how much space has been
				 * allocated to hold data, not how many bytes
				 * of data have been stored in the object. */
    int charsToRead,		/* Maximum number of characters to store, or
				 * -1 to get all available characters.
				 * Characters are obtained from the first
				 * buffer in the queue -- even if this number
				 * is larger than the number of characters
				 * available in the first buffer, only the
				 * characters from the first buffer are
				 * returned. The execption is when there is
				 * not any complete character in the first
				 * buffer.  In that case, a recursive call
				 * effectively obtains chars from the
				 * second buffer. */
    int *factorPtr)		/* On input, contains a guess of how many
				 * bytes need to be allocated to hold the
				 * result of converting N source bytes to
				 * UTF-8. On output, contains another guess
				 * based on the data seen so far. */
{
    Tcl_Encoding encoding = statePtr->encoding? statePtr->encoding
	    : GetBinaryEncoding();
    Tcl_EncodingState savedState = statePtr->inputEncodingState;
    ChannelBuffer *bufPtr = statePtr->inQueueHead;
    int savedIEFlags = statePtr->inputEncodingFlags;
    int savedFlags = statePtr->flags;
    char *dst, *src = RemovePoint(bufPtr);
    size_t numBytes;
    int srcLen = BytesLeft(bufPtr);

    /*
     * One src byte can yield at most one character.  So when the number of
     * src bytes we plan to read is less than the limit on character count to
     * be read, clearly we will remain within that limit, and we can use the
     * value of "srcLen" as a tighter limit for sizing receiving buffers.
     */

    int toRead = ((charsToRead<0)||(charsToRead > srcLen)) ? srcLen : charsToRead;

    /*
     * 'factor' is how much we guess that the bytes in the source buffer will
     * expand when converted to UTF-8 chars. This guess comes from analyzing
     * how many characters were produced by the previous pass.
     */

    int factor = *factorPtr;
    int dstLimit = TCL_UTF_MAX - 1 + toRead * factor / UTF_EXPANSION_FACTOR;

    (void) Tcl_GetStringFromObj(objPtr, &numBytes);
    Tcl_AppendToObj(objPtr, NULL, dstLimit);
    if (toRead == srcLen) {
	size_t size;

	dst = TclGetStringStorage(objPtr, &size) + numBytes;
	dstLimit = size - numBytes;
    } else {
	dst = TclGetString(objPtr) + numBytes;
    }

    /*
     * Transfer encoding strict option to the encoding flags
     */

    if (GotFlag(statePtr, CHANNEL_ENCODING_STRICT)) {
	statePtr->inputEncodingFlags |= TCL_ENCODING_STRICT;
    }

    /*
     * This routine is burdened with satisfying several constraints. It cannot
     * append more than 'charsToRead` chars onto objPtr. This is measured
     * after encoding and translation transformations are completed. There is
     * no precise number of src bytes that can be associated with the limit.
     * Yet, when we are done, we must know precisely the number of src bytes
     * that were consumed to produce the appended chars, so that all
     * subsequent bytes are left in the buffers for future read operations.
     *
     * The consequence is that we have no choice but to implement a "trial and
     * error" approach, where in general we may need to perform
     * transformations and copies multiple times to achieve a consistent set
     * of results.  This takes the shape of a loop.
     */

    while (1) {
	int dstDecoded, dstRead, dstWrote, srcRead, numChars, code;
	int flags = statePtr->inputEncodingFlags | TCL_ENCODING_NO_TERMINATE;

	if (charsToRead > 0) {
	    flags |= TCL_ENCODING_CHAR_LIMIT;
	    numChars = charsToRead;
	}

	/*
	 * Perform the encoding transformation.  Read no more than srcLen
	 * bytes, write no more than dstLimit bytes.
	 *
	 * Some trickiness with encoding flags here.  We do not want the end
	 * of a buffer to be treated as the end of all input when the presence
	 * of bytes in a next buffer are already known to exist.  This is
	 * checked with an assert() because so far no test case causing the
	 * assertion to be false has been created.  The normal operations of
	 * channel reading appear to cause EOF and TCL_ENCODING_END setting to
	 * appear only in situations where there are no further bytes in any
	 * buffers.
	 */

	assert(bufPtr->nextPtr == NULL || BytesLeft(bufPtr->nextPtr) == 0
		|| (statePtr->inputEncodingFlags & TCL_ENCODING_END) == 0);

	code = Tcl_ExternalToUtf(NULL, encoding, src, srcLen,
		flags, &statePtr->inputEncodingState,
		dst, dstLimit, &srcRead, &dstDecoded, &numChars);

	/*
	 * Perform the translation transformation in place.  Read no more than
	 * the dstDecoded bytes the encoding transformation actually produced.
	 * Capture the number of bytes written in dstWrote. Capture the number
	 * of bytes actually consumed in dstRead.
	 */

	dstWrote = dstLimit;
	dstRead = dstDecoded;
	TranslateInputEOL(statePtr, dst, dst, &dstWrote, &dstRead);

	if (dstRead < dstDecoded) {
	    /*
	     * The encoding transformation produced bytes that the translation
	     * transformation did not consume.  Why did this happen?
	     */

	    if (statePtr->inEofChar && dst[dstRead] == statePtr->inEofChar) {
		/*
		 * 1) There's an eof char set on the channel, and
		 *    we saw it and stopped translating at that point.
		 *
		 * NOTE the bizarre spec of TranslateInputEOL in this case.
		 * Clearly the eof char had to be read in order to account for
		 * the stopping, but the value of dstRead does not include it.
		 *
		 * Also rather bizarre, our caller can only notice an EOF
		 * condition if we return the value -1 as the number of chars
		 * read.  This forces us to perform a 2-call dance where the
		 * first call can read all the chars up to the eof char, and
		 * the second call is solely for consuming the encoded eof
		 * char then pointed at by src so that we can return that
		 * magic -1 value.  This seems really wasteful, especially
		 * since the first decoding pass of each call is likely to
		 * decode many bytes beyond that eof char that's all we care
		 * about.
		 */

		if (dstRead == 0) {
		    /*
		     * Curious choice in the eof char handling.  We leave the
		     * eof char in the buffer. So, no need to compute a proper
		     * srcRead value. At this point, there are no chars before
		     * the eof char in the buffer.
		     */

		    Tcl_SetObjLength(objPtr, numBytes);
		    return -1;
		}

		{
		    /*
		     * There are chars leading the buffer before the eof char.
		     * Adjust the dstLimit so we go back and read only those
		     * and do not encounter the eof char this time.
		     */

		    dstLimit = dstRead + (TCL_UTF_MAX - 1);
		    statePtr->flags = savedFlags;
		    statePtr->inputEncodingFlags = savedIEFlags;
		    statePtr->inputEncodingState = savedState;
		    continue;
		}
	    }

	    /*
	     * 2) The other way to read fewer bytes than are decoded is when
	     *    the final byte is \r and we're in a CRLF translation mode so
	     *    we cannot decide whether to record \r or \n yet.
	     */

	    assert(dst[dstRead] == '\r');
	    assert(statePtr->inputTranslation == TCL_TRANSLATE_CRLF);

	    if (dstWrote > 0) {
		/*
		 * There are chars we can read before we hit the bare CR.  Go
		 * back with a smaller dstLimit so we get them in the next
		 * pass, compute a matching srcRead, and don't end up back
		 * here in this call.
		 */

		dstLimit = dstRead + (TCL_UTF_MAX - 1);
		statePtr->flags = savedFlags;
		statePtr->inputEncodingFlags = savedIEFlags;
		statePtr->inputEncodingState = savedState;
		continue;
	    }

	    assert(dstWrote == 0);
	    assert(dstRead == 0);

	    /*
	     * We decoded only the bare CR, and we cannot read a translated
	     * char from that alone. We have to know what's next.  So why do
	     * we only have the one decoded char?
	     */

	    if (code != TCL_OK) {
		int read, decoded, count;
		char buffer[TCL_UTF_MAX + 1];

		/*
		 * Didn't get everything the buffer could offer
		 */

		statePtr->flags = savedFlags;
		statePtr->inputEncodingFlags = savedIEFlags;
		statePtr->inputEncodingState = savedState;

		assert(bufPtr->nextPtr == NULL
			|| BytesLeft(bufPtr->nextPtr) == 0 || 0 ==
			(statePtr->inputEncodingFlags & TCL_ENCODING_END));

		Tcl_ExternalToUtf(NULL, encoding, src, srcLen,
		(statePtr->inputEncodingFlags | TCL_ENCODING_NO_TERMINATE),
		&statePtr->inputEncodingState, buffer, sizeof(buffer),
		&read, &decoded, &count);

		if (count == 2) {
		    if (buffer[1] == '\n') {
			/* \r\n translate to \n */
			dst[0] = '\n';
			bufPtr->nextRemoved += read;
		    } else {
			dst[0] = '\r';
			bufPtr->nextRemoved += srcRead;
		    }

		    statePtr->inputEncodingFlags &= ~TCL_ENCODING_START;

		    Tcl_SetObjLength(objPtr, numBytes + 1);
		    return 1;
		}

	    } else if (GotFlag(statePtr, CHANNEL_EOF)) {
		/*
		 * The bare \r is the only char and we will never read a
		 * subsequent char to make the determination.
		 */

		dst[0] = '\r';
		bufPtr->nextRemoved = bufPtr->nextAdded;
		Tcl_SetObjLength(objPtr, numBytes + 1);
		return 1;
	    }

	    /*
	     * Revise the dstRead value so that the numChars calc below
	     * correctly computes zero characters read.
	     */

	    dstRead = numChars;

	    /* FALL THROUGH - get more data (dstWrote == 0) */
	}

	/*
	 * The translation transformation can only reduce the number of chars
	 * when it converts \r\n into \n. The reduction in the number of chars
	 * is the difference in bytes read and written.
	 */

	numChars -= (dstRead - dstWrote);

	if (charsToRead > 0 && numChars > charsToRead) {

	    /*
	     * TODO: This cannot happen anymore.
	     *
	     * We read more chars than allowed.  Reset limits to prevent that
	     * and try again.  Don't forget the extra padding of TCL_UTF_MAX
	     * bytes demanded by the Tcl_ExternalToUtf() call!
	     */

	    dstLimit = Tcl_UtfAtIndex(dst, charsToRead) - dst + (TCL_UTF_MAX - 1);
	    statePtr->flags = savedFlags;
	    statePtr->inputEncodingFlags = savedIEFlags;
	    statePtr->inputEncodingState = savedState;
	    continue;
	}

	if (dstWrote == 0) {
	    ChannelBuffer *nextPtr;

	    /*
	     * We were not able to read any chars.
	     */

	    assert(numChars == 0);

	    /*
	     * There is one situation where this is the correct final result.
	     * If the src buffer contains only a single \n byte, and we are in
	     * TCL_TRANSLATE_AUTO mode, and when the translation pass was made
	     * the INPUT_SAW_CR flag was set on the channel. In that case, the
	     * correct behavior is to consume that \n and produce the empty
	     * string.
	     */

	    if (dstRead == 1 && dst[0] == '\n') {
		assert(statePtr->inputTranslation == TCL_TRANSLATE_AUTO);

		goto consume;
	    }

	    /*
	     * Otherwise, reading zero characters indicates there's something
	     * incomplete at the end of the src buffer.  Maybe there were not
	     * enough src bytes to decode into a char.  Maybe a lone \r could
	     * not be translated (crlf mode).  Need to combine any unused src
	     * bytes we have in the first buffer with subsequent bytes to try
	     * again.
	     */

	    nextPtr = bufPtr->nextPtr;

	    if (nextPtr == NULL) {
		if (srcLen > 0) {
		    SetFlag(statePtr, CHANNEL_NEED_MORE_DATA);
		}
		Tcl_SetObjLength(objPtr, numBytes);
		return -1;
	    }

	    /*
	     * Space is made at the beginning of the buffer to copy the
	     * previous unused bytes there. Check first if the buffer we are
	     * using actually has enough space at its beginning for the data
	     * we are copying.  Because if not we will write over the buffer
	     * management information, especially the 'nextPtr'.
	     *
	     * Note that the BUFFER_PADDING (See AllocChannelBuffer) is used
	     * to prevent exactly this situation. I.e. it should never happen.
	     * Therefore it is ok to panic should it happen despite the
	     * precautions.
	     */

	    if (nextPtr->nextRemoved < (size_t)srcLen) {
		Tcl_Panic("Buffer Underflow, BUFFER_PADDING not enough");
	    }

	    nextPtr->nextRemoved -= srcLen;
	    memcpy(RemovePoint(nextPtr), src, srcLen);
	    RecycleBuffer(statePtr, bufPtr, 0);
	    statePtr->inQueueHead = nextPtr;
	    Tcl_SetObjLength(objPtr, numBytes);
	    return ReadChars(statePtr, objPtr, charsToRead, factorPtr);
	}

	statePtr->inputEncodingFlags &= ~TCL_ENCODING_START;

    consume:
	bufPtr->nextRemoved += srcRead;

	/*
	 * If this read contained multibyte characters, revise factorPtr so
	 * the next read will allocate bigger buffers.
	 */

	if (numChars && numChars < srcRead) {
	    *factorPtr = srcRead * UTF_EXPANSION_FACTOR / numChars;
	}
	Tcl_SetObjLength(objPtr, numBytes + dstWrote);
	return numChars;
    }
}

/*
 *---------------------------------------------------------------------------
 *
 * TranslateInputEOL --
 *
 *	Perform input EOL and EOF translation on the source buffer, leaving
 *	the translated result in the destination buffer.
 *
 * Results:
 *	The return value is 1 if the EOF character was found when copying
 *	bytes to the destination buffer, 0 otherwise.
 *
 * Side effects:
 *	None.
 *
 *---------------------------------------------------------------------------
 */

static void
TranslateInputEOL(
    ChannelState *statePtr,	/* Channel being read, for EOL translation and
				 * EOF character. */
    char *dstStart,		/* Output buffer filled with chars by applying
				 * appropriate EOL translation to source
				 * characters. */
    const char *srcStart,	/* Source characters. */
    int *dstLenPtr,		/* On entry, the maximum length of output
				 * buffer in bytes. On exit, the number of
				 * bytes actually used in output buffer. */
    int *srcLenPtr)		/* On entry, the length of source buffer. On
				 * exit, the number of bytes read from the
				 * source buffer. */
{
    const char *eof = NULL;
    int dstLen = *dstLenPtr;
    int srcLen = *srcLenPtr;
    int inEofChar = statePtr->inEofChar;

    /*
     * Depending on the translation mode in use, there's no need to scan more
     * srcLen bytes at srcStart than can possibly transform to dstLen bytes.
     * This keeps the scan for eof char below from being pointlessly long.
     */

    switch (statePtr->inputTranslation) {
    case TCL_TRANSLATE_LF:
    case TCL_TRANSLATE_CR:
	if (srcLen > dstLen) {
	    /*
	     * In these modes, each src byte become a dst byte.
	     */

	    srcLen = dstLen;
	}
	break;
    default:
	/*
	 * In other modes, at most 2 src bytes become a dst byte.
	 */

	if (srcLen/2 > dstLen) {
	    srcLen = 2 * dstLen;
	}
	break;
    }

    if (inEofChar != '\0') {
	/*
	 * Make sure we do not read past any logical end of channel input
	 * created by the presence of the input eof char.
	 */

	if ((eof = (const char *)memchr(srcStart, inEofChar, srcLen))) {
	    srcLen = eof - srcStart;
	}
    }

    switch (statePtr->inputTranslation) {
    case TCL_TRANSLATE_LF:
    case TCL_TRANSLATE_CR:
	if (dstStart != srcStart) {
	    memcpy(dstStart, srcStart, srcLen);
	}
	if (statePtr->inputTranslation == TCL_TRANSLATE_CR) {
	    char *dst = dstStart;
	    char *dstEnd = dstStart + srcLen;

	    while ((dst = (char *)memchr(dst, '\r', dstEnd - dst))) {
		*dst++ = '\n';
	    }
	}
	dstLen = srcLen;
	break;
    case TCL_TRANSLATE_CRLF: {
	const char *crFound, *src = srcStart;
	char *dst = dstStart;
	int lesser = (dstLen < srcLen) ? dstLen : srcLen;

	while ((crFound = (const char *)memchr(src, '\r', lesser))) {
	    int numBytes = crFound - src;
	    memmove(dst, src, numBytes);

	    dst += numBytes; dstLen -= numBytes;
	    src += numBytes; srcLen -= numBytes;
	    if (srcLen == 1) {
		/* valid src bytes end in \r */
		if (eof) {
		    *dst++ = '\r';
		    src++; srcLen--;
		} else {
		    lesser = 0;
		    break;
		}
	    } else if (src[1] == '\n') {
		*dst++ = '\n';
		src += 2; srcLen -= 2;
	    } else {
		*dst++ = '\r';
		src++; srcLen--;
	    }
	    dstLen--;
	    lesser = (dstLen < srcLen) ? dstLen : srcLen;
	}
	memmove(dst, src, lesser);
	srcLen = src + lesser - srcStart;
	dstLen = dst + lesser - dstStart;
	break;
    }
    case TCL_TRANSLATE_AUTO: {
	const char *crFound, *src = srcStart;
	char *dst = dstStart;
	int lesser;

	if (GotFlag(statePtr, INPUT_SAW_CR) && srcLen) {
	    if (*src == '\n') { src++; srcLen--; }
	    ResetFlag(statePtr, INPUT_SAW_CR);
	}
	lesser = (dstLen < srcLen) ? dstLen : srcLen;
	while ((crFound = (const char *)memchr(src, '\r', lesser))) {
	    int numBytes = crFound - src;
	    memmove(dst, src, numBytes);

	    dst[numBytes] = '\n';
	    dst += numBytes + 1; dstLen -= numBytes + 1;
	    src += numBytes + 1; srcLen -= numBytes + 1;
	    if (srcLen == 0) {
		SetFlag(statePtr, INPUT_SAW_CR);
	    } else if (*src == '\n') {
		src++; srcLen--;
	    }
	    lesser = (dstLen < srcLen) ? dstLen : srcLen;
	}
	memmove(dst, src, lesser);
	srcLen = src + lesser - srcStart;
	dstLen = dst + lesser - dstStart;
	break;
    }
    default:
	Tcl_Panic("unknown input translation %d", statePtr->inputTranslation);
    }
    *dstLenPtr = dstLen;
    *srcLenPtr = srcLen;

    if (srcStart + srcLen == eof) {
	/*
	 * EOF character was seen in EOL translated range. Leave current file
	 * position pointing at the EOF character, but don't store the EOF
	 * character in the output string.
	 */

	SetFlag(statePtr, CHANNEL_EOF | CHANNEL_STICKY_EOF);
	statePtr->inputEncodingFlags |= TCL_ENCODING_END;
	ResetFlag(statePtr, CHANNEL_BLOCKED|INPUT_SAW_CR);
    }
}

/*
 *----------------------------------------------------------------------
 *
 * Tcl_Ungets --
 *
 *	Causes the supplied string to be added to the input queue of the
 *	channel, at either the head or tail of the queue.
 *
 * Results:
 *	The number of bytes stored in the channel, or TCL_IO_FAILURE on error.
 *
 * Side effects:
 *	Adds input to the input queue of a channel.
 *
 *----------------------------------------------------------------------
 */

size_t
Tcl_Ungets(
    Tcl_Channel chan,		/* The channel for which to add the input. */
    const char *str,		/* The input itself. */
    size_t len,			/* The length of the input. */
    int atEnd)			/* If non-zero, add at end of queue; otherwise
				 * add at head of queue. */
{
    Channel *chanPtr;		/* The real IO channel. */
    ChannelState *statePtr;	/* State of actual channel. */
    ChannelBuffer *bufPtr;	/* Buffer to contain the data. */
    int flags;

    chanPtr = (Channel *) chan;
    statePtr = chanPtr->state;

    /*
     * This operation should occur at the top of a channel stack.
     */

    chanPtr = statePtr->topChanPtr;

    /*
     * CheckChannelErrors clears too many flag bits in this one case.
     */

    flags = statePtr->flags;
    if (CheckChannelErrors(statePtr, TCL_READABLE) != 0) {
	len = TCL_IO_FAILURE;
	goto done;
    }
    statePtr->flags = flags;

    /*
     * Clear the EOF flags, and clear the BLOCKED bit.
     */

    if (GotFlag(statePtr, CHANNEL_EOF)) {
	statePtr->inputEncodingFlags |= TCL_ENCODING_START;
    }
    ResetFlag(statePtr,
	    CHANNEL_BLOCKED | CHANNEL_STICKY_EOF | CHANNEL_EOF | INPUT_SAW_CR);
    statePtr->inputEncodingFlags &= ~TCL_ENCODING_END;

    bufPtr = AllocChannelBuffer(len);
    memcpy(InsertPoint(bufPtr), str, len);
    bufPtr->nextAdded += len;

    if (statePtr->inQueueHead == NULL) {
	bufPtr->nextPtr = NULL;
	statePtr->inQueueHead = bufPtr;
	statePtr->inQueueTail = bufPtr;
    } else if (atEnd) {
	bufPtr->nextPtr = NULL;
	statePtr->inQueueTail->nextPtr = bufPtr;
	statePtr->inQueueTail = bufPtr;
    } else {
	bufPtr->nextPtr = statePtr->inQueueHead;
	statePtr->inQueueHead = bufPtr;
    }

    /*
     * Update the notifier state so we don't block while there is still data
     * in the buffers.
     */

  done:
    UpdateInterest(chanPtr);
    return len;
}

/*
 *----------------------------------------------------------------------
 *
 * Tcl_Flush --
 *
 *	Flushes output data on a channel.
 *
 * Results:
 *	A standard Tcl result.
 *
 * Side effects:
 *	May flush output queued on this channel.
 *
 *----------------------------------------------------------------------
 */

int
Tcl_Flush(
    Tcl_Channel chan)		/* The Channel to flush. */
{
    int result;			/* Of calling FlushChannel. */
    Channel *chanPtr = (Channel *) chan;
				/* The actual channel. */
    ChannelState *statePtr = chanPtr->state;
				/* State of actual channel. */

    /*
     * This operation should occur at the top of a channel stack.
     */

    chanPtr = statePtr->topChanPtr;

    if (CheckChannelErrors(statePtr, TCL_WRITABLE) != 0) {
	return TCL_ERROR;
    }

    result = FlushChannel(NULL, chanPtr, 0);
    if (result != 0) {
	return TCL_ERROR;
    }

    return TCL_OK;
}

/*
 *----------------------------------------------------------------------
 *
 * DiscardInputQueued --
 *
 *	Discards any input read from the channel but not yet consumed by Tcl
 *	reading commands.
 *
 * Results:
 *	None.
 *
 * Side effects:
 *	May discard input from the channel. If discardLastBuffer is zero,
 *	leaves one buffer in place for back-filling.
 *
 *----------------------------------------------------------------------
 */

static void
DiscardInputQueued(
    ChannelState *statePtr,	/* Channel on which to discard the queued
				 * input. */
    int discardSavedBuffers)	/* If non-zero, discard all buffers including
				 * last one. */
{
    ChannelBuffer *bufPtr, *nxtPtr;
				/* Loop variables. */

    bufPtr = statePtr->inQueueHead;
    statePtr->inQueueHead = NULL;
    statePtr->inQueueTail = NULL;
    for (; bufPtr != NULL; bufPtr = nxtPtr) {
	nxtPtr = bufPtr->nextPtr;
	RecycleBuffer(statePtr, bufPtr, discardSavedBuffers);
    }

    /*
     * If discardSavedBuffers is nonzero, must also discard any previously
     * saved buffer in the saveInBufPtr field.
     */

    if (discardSavedBuffers && statePtr->saveInBufPtr != NULL) {
	ReleaseChannelBuffer(statePtr->saveInBufPtr);
	statePtr->saveInBufPtr = NULL;
    }
}

/*
 *---------------------------------------------------------------------------
 *
 * GetInput --
 *
 *	Reads input data from a device into a channel buffer.
 *
 *	IMPORTANT!  This routine is only called on a chanPtr argument
 *	that is the top channel of a stack!
 *
 * Results:
 *	The return value is the Posix error code if an error occurred while
 *	reading from the file, or 0 otherwise.
 *
 * Side effects:
 *	Reads from the underlying device.
 *
 *---------------------------------------------------------------------------
 */

static int
GetInput(
    Channel *chanPtr)		/* Channel to read input from. */
{
    int toRead;			/* How much to read? */
    int result;			/* Of calling driver. */
    int nread;			/* How much was read from channel? */
    ChannelBuffer *bufPtr;	/* New buffer to add to input queue. */
    ChannelState *statePtr = chanPtr->state;
				/* State info for channel */

    /*
     * Verify that all callers know better than to call us when
     * it's recorded that the next char waiting to be read is the
     * eofchar.
     */

    assert(!GotFlag(statePtr, CHANNEL_STICKY_EOF));

    /*
     * Prevent reading from a dead channel -- a channel that has been closed
     * but not yet deallocated, which can happen if the exit handler for
     * channel cleanup has run but the channel is still registered in some
     * interpreter.
     */

    if (CheckForDeadChannel(NULL, statePtr)) {
	return EINVAL;
    }

    /*
     * WARNING: There was once a comment here claiming that it was a bad idea
     * to make another call to the inputproc of a channel driver when EOF has
     * already been detected on the channel.  Through much of Tcl's history,
     * this warning was then completely negated by having all (most?) read
     * paths clear the EOF setting before reaching here.  So we had a guard
     * that was never triggered.
     *
     * Don't be tempted to restore the guard.  Even if EOF is set on the
     * channel, continue through and call the inputproc again.  This is the
     * way to enable the ability to [read] again beyond the EOF, which seems a
     * strange thing to do, but for which use cases exist [Tcl Bug 5adc350683]
     * and which may even be essential for channels representing things like
     * ttys or other devices where the stream might take the logical form of a
     * series of 'files' separated by an EOF condition.
     *
     * First check for more buffers in the pushback area of the topmost
     * channel in the stack and use them. They can be the result of a
     * transformation which went away without reading all the information
     * placed in the area when it was stacked.
     */

    if (chanPtr->inQueueHead != NULL) {
	/* TODO: Tests to cover this. */
	assert(statePtr->inQueueHead == NULL);

	statePtr->inQueueHead = chanPtr->inQueueHead;
	statePtr->inQueueTail = chanPtr->inQueueTail;
	chanPtr->inQueueHead = NULL;
	chanPtr->inQueueTail = NULL;
	return 0;
    }

    /*
     * Nothing in the pushback area, fall back to the usual handling (driver,
     * etc.)
     */

    /*
     * See if we can fill an existing buffer. If we can, read only as much as
     * will fit in it. Otherwise allocate a new buffer, add it to the input
     * queue and attempt to fill it to the max.
     */

    bufPtr = statePtr->inQueueTail;

    if ((bufPtr == NULL) || IsBufferFull(bufPtr)) {
	bufPtr = statePtr->saveInBufPtr;
	statePtr->saveInBufPtr = NULL;

	/*
	 * Check the actual buffersize against the requested buffersize.
	 * Saved buffers of the wrong size are squashed. This is done to honor
	 * dynamic changes of the buffersize made by the user.
         *
	 * TODO: Tests to cover this.
	 */

	if ((bufPtr != NULL)
		&& (bufPtr->bufLength != statePtr->bufSize + BUFFER_PADDING)) {
	    ReleaseChannelBuffer(bufPtr);
	    bufPtr = NULL;
	}

	if (bufPtr == NULL) {
	    bufPtr = AllocChannelBuffer(statePtr->bufSize);
	}
	bufPtr->nextPtr = NULL;

	toRead = SpaceLeft(bufPtr);
	assert((size_t)toRead == statePtr->bufSize);

	if (statePtr->inQueueTail == NULL) {
	    statePtr->inQueueHead = bufPtr;
	} else {
	    statePtr->inQueueTail->nextPtr = bufPtr;
	}
	statePtr->inQueueTail = bufPtr;
    } else {
	toRead = SpaceLeft(bufPtr);
    }

    PreserveChannelBuffer(bufPtr);
    nread = ChanRead(chanPtr, InsertPoint(bufPtr), toRead);
    ReleaseChannelBuffer(bufPtr);

    if (nread < 0) {
	result = Tcl_GetErrno();
    } else {
	result = 0;
	if (statePtr->inQueueTail != NULL) {
	    statePtr->inQueueTail->nextAdded += nread;
	}
    }

    return result;
}

/*
 *----------------------------------------------------------------------
 *
 * Tcl_Seek --
 *
 *	Implements seeking on Tcl Channels. This is a public function so that
 *	other C facilities may be implemented on top of it.
 *
 * Results:
 *	The new access point or -1 on error. If error, use Tcl_GetErrno() to
 *	retrieve the POSIX error code for the error that occurred.
 *
 * Side effects:
 *	May flush output on the channel. May discard queued input.
 *
 *----------------------------------------------------------------------
 */

long long
Tcl_Seek(
    Tcl_Channel chan,		/* The channel on which to seek. */
    long long offset,		/* Offset to seek to. */
    int mode)			/* Relative to which location to seek? */
{
    Channel *chanPtr = (Channel *) chan;
				/* The real IO channel. */
    ChannelState *statePtr = chanPtr->state;
				/* State info for channel */
    int inputBuffered, outputBuffered;
				/* # bytes held in buffers. */
    int result;			/* Of device driver operations. */
    long long curPos;		/* Position on the device. */
    int wasAsync;		/* Was the channel nonblocking before the seek
				 * operation? If so, must restore to
				 * non-blocking mode after the seek. */

    if (CheckChannelErrors(statePtr, TCL_WRITABLE | TCL_READABLE) != 0) {
	return -1;
    }

    /*
     * Disallow seek on dead channels - channels that have been closed but not
     * yet been deallocated. Such channels can be found if the exit handler
     * for channel cleanup has run but the channel is still registered in an
     * interpreter.
     */

    if (CheckForDeadChannel(NULL, statePtr)) {
	return -1;
    }

    /*
     * This operation should occur at the top of a channel stack.
     */

    chanPtr = statePtr->topChanPtr;

    /*
     * Disallow seek on channels whose type does not have a seek procedure
     * defined. This means that the channel does not support seeking.
     */

    if ((Tcl_ChannelWideSeekProc(chanPtr->typePtr) == NULL)
    ) {
	Tcl_SetErrno(EINVAL);
	return -1;
    }

    /*
     * Compute how much input and output is buffered. If both input and output
     * is buffered, cannot compute the current position.
     */

    inputBuffered = Tcl_InputBuffered(chan);
    outputBuffered = Tcl_OutputBuffered(chan);

    if ((inputBuffered != 0) && (outputBuffered != 0)) {
	Tcl_SetErrno(EFAULT);
	return -1;
    }

    /*
     * If we are seeking relative to the current position, compute the
     * corrected offset taking into account the amount of unread input.
     */

    if (mode == SEEK_CUR) {
	offset -= inputBuffered;
    }

    /*
     * Discard any queued input - this input should not be read after the
     * seek.
     */

    DiscardInputQueued(statePtr, 0);

    /*
     * Reset EOF and BLOCKED flags. We invalidate them by moving the access
     * point. Also clear CR related flags.
     */

    if (GotFlag(statePtr, CHANNEL_EOF)) {
	statePtr->inputEncodingFlags |= TCL_ENCODING_START;
    }
    ResetFlag(statePtr, CHANNEL_EOF | CHANNEL_STICKY_EOF | CHANNEL_BLOCKED |
	    INPUT_SAW_CR);
    statePtr->inputEncodingFlags &= ~TCL_ENCODING_END;

    /*
     * If the channel is in asynchronous output mode, switch it back to
     * synchronous mode and cancel any async flush that may be scheduled.
     * After the flush, the channel will be put back into asynchronous output
     * mode.
     */

    wasAsync = 0;
    if (GotFlag(statePtr, CHANNEL_NONBLOCKING)) {
	wasAsync = 1;
	result = StackSetBlockMode(chanPtr, TCL_MODE_BLOCKING);
	if (result != 0) {
	    return -1;
	}
	ResetFlag(statePtr, CHANNEL_NONBLOCKING);
	if (GotFlag(statePtr, BG_FLUSH_SCHEDULED)) {
	    ResetFlag(statePtr, BG_FLUSH_SCHEDULED);
	}
    }

    /*
     * If the flush fails we cannot recover the original position. In that
     * case the seek is not attempted because we do not know where the access
     * position is - instead we return the error. FlushChannel has already
     * called Tcl_SetErrno() to report the error upwards. If the flush
     * succeeds we do the seek also.
     */

    if (FlushChannel(NULL, chanPtr, 0) != 0) {
	curPos = -1;
    } else {
	/*
	 * Now seek to the new position in the channel as requested by the
	 * caller.
	 */

	curPos = ChanSeek(chanPtr, offset, mode, &result);
	if (curPos == -1) {
	    Tcl_SetErrno(result);
	}
    }

    /*
     * Restore to nonblocking mode if that was the previous behavior.
     *
     * NOTE: Even if there was an async flush active we do not restore it now
     * because we already flushed all the queued output, above.
     */

    if (wasAsync) {
	SetFlag(statePtr, CHANNEL_NONBLOCKING);
	result = StackSetBlockMode(chanPtr, TCL_MODE_NONBLOCKING);
	if (result != 0) {
	    return -1;
	}
    }

    return curPos;
}

/*
 *----------------------------------------------------------------------
 *
 * Tcl_Tell --
 *
 *	Returns the position of the next character to be read/written on this
 *	channel.
 *
 * Results:
 *	A nonnegative integer on success, -1 on failure. If failed, use
 *	Tcl_GetErrno() to retrieve the POSIX error code for the error that
 *	occurred.
 *
 * Side effects:
 *	None.
 *
 *----------------------------------------------------------------------
 */

long long
Tcl_Tell(
    Tcl_Channel chan)		/* The channel to return pos for. */
{
    Channel *chanPtr = (Channel *) chan;
				/* The real IO channel. */
    ChannelState *statePtr = chanPtr->state;
				/* State info for channel */
    int inputBuffered, outputBuffered;
				/* # bytes held in buffers. */
    int result;			/* Of calling device driver. */
    long long curPos;		/* Position on device. */

    if (CheckChannelErrors(statePtr, TCL_WRITABLE | TCL_READABLE) != 0) {
	return -1;
    }

    /*
     * Disallow tell on dead channels -- channels that have been closed but
     * not yet been deallocated. Such channels can be found if the exit
     * handler for channel cleanup has run but the channel is still registered
     * in an interpreter.
     */

    if (CheckForDeadChannel(NULL, statePtr)) {
	return -1;
    }

    /*
     * This operation should occur at the top of a channel stack.
     */

    chanPtr = statePtr->topChanPtr;

    /*
     * Disallow tell on channels whose type does not have a seek procedure
     * defined. This means that the channel does not support seeking.
     */

    if ((Tcl_ChannelWideSeekProc(chanPtr->typePtr) == NULL)
    ) {
	Tcl_SetErrno(EINVAL);
	return -1;
    }

    /*
     * Compute how much input and output is buffered. If both input and output
     * is buffered, cannot compute the current position.
     */

    inputBuffered = Tcl_InputBuffered(chan);
    outputBuffered = Tcl_OutputBuffered(chan);

    /*
     * Get the current position in the device and compute the position where
     * the next character will be read or written. Note that we prefer the
     * wideSeekProc if that is available and non-NULL...
     */

    curPos = ChanSeek(chanPtr, 0, SEEK_CUR, &result);
    if (curPos == -1) {
	Tcl_SetErrno(result);
	return -1;
    }

    if (inputBuffered != 0) {
	return curPos - inputBuffered;
    }
    return curPos + outputBuffered;
}

/*
 *---------------------------------------------------------------------------
 *
 * Tcl_TruncateChannel --
 *
 *	Truncate a channel to the given length.
 *
 * Results:
 *	TCL_OK on success, TCL_ERROR if the operation failed (e.g., is not
 *	supported by the type of channel, or the underlying OS operation
 *	failed in some way).
 *
 * Side effects:
 *	Seeks the channel to the current location. Sets errno on OS error.
 *
 *---------------------------------------------------------------------------
 */

int
Tcl_TruncateChannel(
    Tcl_Channel chan,		/* Channel to truncate. */
    long long length)		/* Length to truncate it to. */
{
    Channel *chanPtr = (Channel *) chan;
    Tcl_DriverTruncateProc *truncateProc =
	    Tcl_ChannelTruncateProc(chanPtr->typePtr);
    int result;

    if (truncateProc == NULL) {
	/*
	 * Feature not supported and it's not emulatable. Pretend it's
	 * returned an EINVAL, a very generic error!
	 */

	Tcl_SetErrno(EINVAL);
	return TCL_ERROR;
    }

    if (!GotFlag(chanPtr->state, TCL_WRITABLE)) {
	/*
	 * We require that the file was opened of writing. Do that check now
	 * so that we only flush if we think we're going to succeed.
	 */

	Tcl_SetErrno(EINVAL);
	return TCL_ERROR;
    }

    /*
     * Seek first to force a total flush of all pending buffers and ditch any
     * pre-read input data.
     */

    WillWrite(chanPtr);

    if (WillRead(chanPtr) == -1) {
        return TCL_ERROR;
    }

    /*
     * We're all flushed to disk now and we also don't have any unfortunate
     * input baggage around either; can truncate with impunity.
     */

    result = truncateProc(chanPtr->instanceData, length);
    if (result != 0) {
	Tcl_SetErrno(result);
	return TCL_ERROR;
    }
    return TCL_OK;
}

/*
 *---------------------------------------------------------------------------
 *
 * CheckChannelErrors --
 *
 *	See if the channel is in an ready state and can perform the desired
 *	operation.
 *
 * Results:
 *	The return value is 0 if the channel is OK, otherwise the return value
 *	is -1 and errno is set to indicate the error.
 *
 * Side effects:
 *	May clear the EOF and/or BLOCKED bits if reading from channel.
 *
 *---------------------------------------------------------------------------
 */

static int
CheckChannelErrors(
    ChannelState *statePtr,	/* Channel to check. */
    int flags)			/* Test if channel supports desired operation:
				 * TCL_READABLE, TCL_WRITABLE. Also indicates
				 * Raw read or write for special close
				 * processing */
{
    int direction = flags & (TCL_READABLE|TCL_WRITABLE);

    /*
     * Check for unreported error.
     */

    if (statePtr->unreportedError != 0) {
	Tcl_SetErrno(statePtr->unreportedError);
	statePtr->unreportedError = 0;

	/*
	 * TIP #219, Tcl Channel Reflection API.
	 * Move a defered error message back into the channel bypass.
	 */

	if (statePtr->chanMsg != NULL) {
	    TclDecrRefCount(statePtr->chanMsg);
	}
	statePtr->chanMsg = statePtr->unreportedMsg;
	statePtr->unreportedMsg = NULL;
	return -1;
    }

    /*
     * Only the raw read and write operations are allowed during close in
     * order to drain data from stacked channels.
     */

    if (GotFlag(statePtr, CHANNEL_CLOSED) && !(flags & CHANNEL_RAW_MODE)) {
	Tcl_SetErrno(EACCES);
	return -1;
    }

    /*
     * Fail if the channel is not opened for desired operation.
     */

    if (GotFlag(statePtr, direction) == 0) {
	Tcl_SetErrno(EACCES);
	return -1;
    }

    /*
     * Fail if the channel is in the middle of a background copy.
     *
     * Don't do this tests for raw channels here or else the chaining in the
     * transformation drivers will fail with 'file busy' error instead of
     * retrieving and transforming the data to copy.
     */

    if (BUSY_STATE(statePtr, flags) && ((flags & CHANNEL_RAW_MODE) == 0)) {
	Tcl_SetErrno(EBUSY);
	return -1;
    }

    if (direction == TCL_READABLE) {
	ResetFlag(statePtr, CHANNEL_NEED_MORE_DATA);
    }

    return 0;
}

/*
 *----------------------------------------------------------------------
 *
 * Tcl_Eof --
 *
 *	Returns 1 if the channel is at EOF, 0 otherwise.
 *
 * Results:
 *	1 or 0, always.
 *
 * Side effects:
 *	None.
 *
 *----------------------------------------------------------------------
 */

int
Tcl_Eof(
    Tcl_Channel chan)		/* Does this channel have EOF? */
{
    ChannelState *statePtr = ((Channel *) chan)->state;
				/* State of real channel structure. */

    return GotFlag(statePtr, CHANNEL_EOF) ? 1 : 0;
}

/*
 *----------------------------------------------------------------------
 *
 * Tcl_InputBlocked --
 *
 *	Returns 1 if input is blocked on this channel, 0 otherwise.
 *
 * Results:
 *	0 or 1, always.
 *
 * Side effects:
 *	None.
 *
 *----------------------------------------------------------------------
 */

int
Tcl_InputBlocked(
    Tcl_Channel chan)		/* Is this channel blocked? */
{
    ChannelState *statePtr = ((Channel *) chan)->state;
				/* State of real channel structure. */

    return GotFlag(statePtr, CHANNEL_BLOCKED) ? 1 : 0;
}

/*
 *----------------------------------------------------------------------
 *
 * Tcl_InputBuffered --
 *
 *	Returns the number of bytes of input currently buffered in the common
 *	internal buffer of a channel.
 *
 * Results:
 *	The number of input bytes buffered, or zero if the channel is not open
 *	for reading.
 *
 * Side effects:
 *	None.
 *
 *----------------------------------------------------------------------
 */

int
Tcl_InputBuffered(
    Tcl_Channel chan)		/* The channel to query. */
{
    ChannelState *statePtr = ((Channel *) chan)->state;
				/* State of real channel structure. */
    ChannelBuffer *bufPtr;
    int bytesBuffered;

    for (bytesBuffered = 0, bufPtr = statePtr->inQueueHead; bufPtr != NULL;
	    bufPtr = bufPtr->nextPtr) {
	bytesBuffered += BytesLeft(bufPtr);
    }

    /*
     * Don't forget the bytes in the topmost pushback area.
     */

    for (bufPtr = statePtr->topChanPtr->inQueueHead; bufPtr != NULL;
	    bufPtr = bufPtr->nextPtr) {
	bytesBuffered += BytesLeft(bufPtr);
    }

    return bytesBuffered;
}

/*
 *----------------------------------------------------------------------
 *
 * Tcl_OutputBuffered --
 *
 *    Returns the number of bytes of output currently buffered in the common
 *    internal buffer of a channel.
 *
 * Results:
 *    The number of output bytes buffered, or zero if the channel is not open
 *    for writing.
 *
 * Side effects:
 *    None.
 *
 *----------------------------------------------------------------------
 */

int
Tcl_OutputBuffered(
    Tcl_Channel chan)		/* The channel to query. */
{
    ChannelState *statePtr = ((Channel *) chan)->state;
				/* State of real channel structure. */
    ChannelBuffer *bufPtr;
    int bytesBuffered;

    for (bytesBuffered = 0, bufPtr = statePtr->outQueueHead; bufPtr != NULL;
	    bufPtr = bufPtr->nextPtr) {
	bytesBuffered += BytesLeft(bufPtr);
    }
    if (statePtr->curOutPtr != NULL) {
	ChannelBuffer *curOutPtr = statePtr->curOutPtr;

	if (IsBufferReady(curOutPtr)) {
	    bytesBuffered += BytesLeft(curOutPtr);
	}
    }

    return bytesBuffered;
}

/*
 *----------------------------------------------------------------------
 *
 * Tcl_ChannelBuffered --
 *
 *	Returns the number of bytes of input currently buffered in the
 *	internal buffer (push back area) of a channel.
 *
 * Results:
 *	The number of input bytes buffered, or zero if the channel is not open
 *	for reading.
 *
 * Side effects:
 *	None.
 *
 *----------------------------------------------------------------------
 */

int
Tcl_ChannelBuffered(
    Tcl_Channel chan)		/* The channel to query. */
{
    Channel *chanPtr = (Channel *) chan;
				/* Real channel structure. */
    ChannelBuffer *bufPtr;
    int bytesBuffered = 0;

    for (bufPtr = chanPtr->inQueueHead; bufPtr != NULL;
	    bufPtr = bufPtr->nextPtr) {
	bytesBuffered += BytesLeft(bufPtr);
    }

    return bytesBuffered;
}

/*
 *----------------------------------------------------------------------
 *
 * Tcl_SetChannelBufferSize --
 *
 *	Sets the size of buffers to allocate to store input or output in the
 *	channel. The size must be between 1 byte and 1 MByte.
 *
 * Results:
 *	None.
 *
 * Side effects:
 *	Sets the size of buffers subsequently allocated for this channel.
 *
 *----------------------------------------------------------------------
 */

void
Tcl_SetChannelBufferSize(
    Tcl_Channel chan,		/* The channel whose buffer size to set. */
    size_t sz)			/* The size to set. */
{
    ChannelState *statePtr;	/* State of real channel structure. */

    /*
     * Clip the buffer size to force it into the [1,1M] range
     */

    if (sz < 1 || sz > (TCL_INDEX_NONE>>1)) {
	sz = 1;
    } else if (sz > MAX_CHANNEL_BUFFER_SIZE) {
	sz = MAX_CHANNEL_BUFFER_SIZE;
    }

    statePtr = ((Channel *) chan)->state;

    if (statePtr->bufSize == sz) {
	return;
    }
    statePtr->bufSize = sz;

    /*
     * If bufsize changes, need to get rid of old utility buffer.
     */

    if (statePtr->saveInBufPtr != NULL) {
	RecycleBuffer(statePtr, statePtr->saveInBufPtr, 1);
	statePtr->saveInBufPtr = NULL;
    }
    if ((statePtr->inQueueHead != NULL)
	    && (statePtr->inQueueHead->nextPtr == NULL)
	    && IsBufferEmpty(statePtr->inQueueHead)) {
	RecycleBuffer(statePtr, statePtr->inQueueHead, 1);
	statePtr->inQueueHead = NULL;
	statePtr->inQueueTail = NULL;
    }
}

/*
 *----------------------------------------------------------------------
 *
 * Tcl_GetChannelBufferSize --
 *
 *	Retrieves the size of buffers to allocate for this channel.
 *
 * Results:
 *	The size.
 *
 * Side effects:
 *	None.
 *
 *----------------------------------------------------------------------
 */

size_t
Tcl_GetChannelBufferSize(
    Tcl_Channel chan)		/* The channel for which to find the buffer
				 * size. */
{
    ChannelState *statePtr = ((Channel *) chan)->state;
				/* State of real channel structure. */

    return statePtr->bufSize;
}

/*
 *----------------------------------------------------------------------
 *
 * Tcl_BadChannelOption --
 *
 *	This procedure generates a "bad option" error message in an (optional)
 *	interpreter. It is used by channel drivers when a invalid Set/Get
 *	option is requested. Its purpose is to concatenate the generic options
 *	list to the specific ones and factorize the generic options error
 *	message string.
 *
 * Results:
 *	TCL_ERROR.
 *
 * Side effects:

 *	An error message is generated in interp's result object to indicate
 *	that a command was invoked with the a bad option. The message has the
 *	form:
 *		bad option "blah": should be one of
 *		<...generic options...>+<...specific options...>
 *	"blah" is the optionName argument and "<specific options>" is a space
 *	separated list of specific option words. The function takes good care
 *	of inserting minus signs before each option, commas after, and an "or"
 *	before the last option.
 *
 *----------------------------------------------------------------------
 */

int
Tcl_BadChannelOption(
    Tcl_Interp *interp,		/* Current interpreter (can be NULL).*/
    const char *optionName,	/* 'bad option' name */
    const char *optionList)	/* Specific options list to append to the
				 * standard generic options. Can be NULL for
				 * generic options only. */
{
    if (interp != NULL) {
	const char *genericopt =
		"blocking buffering buffersize encoding eofchar translation";
	const char **argv;
	size_t argc, i;
	Tcl_DString ds;
        Tcl_Obj *errObj;

	Tcl_DStringInit(&ds);
	Tcl_DStringAppend(&ds, genericopt, -1);
	if (optionList && (*optionList)) {
	    TclDStringAppendLiteral(&ds, " ");
	    Tcl_DStringAppend(&ds, optionList, -1);
	}
	if (Tcl_SplitList(interp, Tcl_DStringValue(&ds),
		&argc, &argv) != TCL_OK) {
	    Tcl_Panic("malformed option list in channel driver");
	}
	Tcl_ResetResult(interp);
	errObj = Tcl_ObjPrintf("bad option \"%s\": should be one of ",
                optionName ? optionName : "");
	argc--;
	for (i = 0; i < argc; i++) {
	    Tcl_AppendPrintfToObj(errObj, "-%s, ", argv[i]);
	}
	Tcl_AppendPrintfToObj(errObj, "or -%s", argv[i]);
        Tcl_SetObjResult(interp, errObj);
	Tcl_DStringFree(&ds);
	Tcl_Free((void *)argv);
    }
    Tcl_SetErrno(EINVAL);
    return TCL_ERROR;
}

/*
 *----------------------------------------------------------------------
 *
 * Tcl_GetChannelOption --
 *
 *	Gets a mode associated with an IO channel. If the optionName arg is
 *	non NULL, retrieves the value of that option. If the optionName arg is
 *	NULL, retrieves a list of alternating option names and values for the
 *	given channel.
 *
 * Results:
 *	A standard Tcl result. Also sets the supplied DString to the string
 *	value of the option(s) returned.
 *
 * Side effects:
 *	None.
 *
 *----------------------------------------------------------------------
 */

int
Tcl_GetChannelOption(
    Tcl_Interp *interp,		/* For error reporting - can be NULL. */
    Tcl_Channel chan,		/* Channel on which to get option. */
    const char *optionName,	/* Option to get. */
    Tcl_DString *dsPtr)		/* Where to store value(s). */
{
    size_t len;			/* Length of optionName string. */
    char optionVal[128];	/* Buffer for sprintf. */
    Channel *chanPtr = (Channel *) chan;
    ChannelState *statePtr = chanPtr->state;
				/* State info for channel */
    int flags;

    /*
     * Disallow options on dead channels -- channels that have been closed but
     * not yet been deallocated. Such channels can be found if the exit
     * handler for channel cleanup has run but the channel is still registered
     * in an interpreter.
     */

    if (CheckForDeadChannel(interp, statePtr)) {
	return TCL_ERROR;
    }

    /*
     * This operation should occur at the top of a channel stack.
     */

    chanPtr = statePtr->topChanPtr;

    /*
     * If we are in the middle of a background copy, use the saved flags.
     */

    if (statePtr->csPtrR) {
	flags = statePtr->csPtrR->readFlags;
    } else if (statePtr->csPtrW) {
	flags = statePtr->csPtrW->writeFlags;
    } else {
	flags = statePtr->flags;
    }

    /*
     * If the optionName is NULL it means that we want a list of all options
     * and values.
     */

    if (optionName == NULL) {
	len = 0;
    } else {
	len = strlen(optionName);
    }

    if (len == 0 || HaveOpt(2, "-blocking")) {
	if (len == 0) {
	    Tcl_DStringAppendElement(dsPtr, "-blocking");
	}
	Tcl_DStringAppendElement(dsPtr,
		(flags & CHANNEL_NONBLOCKING) ? "0" : "1");
	if (len > 0) {
	    return TCL_OK;
	}
    }
    if (len == 0 || HaveOpt(7, "-buffering")) {
	if (len == 0) {
	    Tcl_DStringAppendElement(dsPtr, "-buffering");
	}
	if (flags & CHANNEL_LINEBUFFERED) {
	    Tcl_DStringAppendElement(dsPtr, "line");
	} else if (flags & CHANNEL_UNBUFFERED) {
	    Tcl_DStringAppendElement(dsPtr, "none");
	} else {
	    Tcl_DStringAppendElement(dsPtr, "full");
	}
	if (len > 0) {
	    return TCL_OK;
	}
    }
    if (len == 0 || HaveOpt(7, "-buffersize")) {
	if (len == 0) {
	    Tcl_DStringAppendElement(dsPtr, "-buffersize");
	}
	TclFormatInt(optionVal, statePtr->bufSize);
	Tcl_DStringAppendElement(dsPtr, optionVal);
	if (len > 0) {
	    return TCL_OK;
	}
    }
    if (len == 0 || HaveOpt(2, "-encoding")) {
	if (len == 0) {
	    Tcl_DStringAppendElement(dsPtr, "-encoding");
	}
	if (statePtr->encoding == NULL) {
	    Tcl_DStringAppendElement(dsPtr, "binary");
	} else {
	    Tcl_DStringAppendElement(dsPtr,
		    Tcl_GetEncodingName(statePtr->encoding));
	}
	if (len > 0) {
	    return TCL_OK;
	}
    }
    if (len == 0 || HaveOpt(2, "-eofchar")) {
	if (len == 0) {
	    Tcl_DStringAppendElement(dsPtr, "-eofchar");
	}
	if (((flags & (TCL_READABLE|TCL_WRITABLE)) ==
		(TCL_READABLE|TCL_WRITABLE)) && (len == 0)) {
	    Tcl_DStringStartSublist(dsPtr);
	}
	if (flags & TCL_READABLE) {
	    if (statePtr->inEofChar == 0) {
		Tcl_DStringAppendElement(dsPtr, "");
	    } else {
		char buf[4];

		sprintf(buf, "%c", statePtr->inEofChar);
		Tcl_DStringAppendElement(dsPtr, buf);
	    }
	}
	if (flags & TCL_WRITABLE) {
	    if (statePtr->outEofChar == 0) {
		Tcl_DStringAppendElement(dsPtr, "");
	    } else {
		char buf[4];

		sprintf(buf, "%c", statePtr->outEofChar);
		Tcl_DStringAppendElement(dsPtr, buf);
	    }
	}
	if (!(flags & (TCL_READABLE|TCL_WRITABLE))) {
	    /*
	     * Not readable or writable (e.g. server socket)
	     */

	    Tcl_DStringAppendElement(dsPtr, "");
	}
	if (((flags & (TCL_READABLE|TCL_WRITABLE)) ==
		(TCL_READABLE|TCL_WRITABLE)) && (len == 0)) {
	    Tcl_DStringEndSublist(dsPtr);
	}
	if (len > 0) {
	    return TCL_OK;
	}
    }
    if (len == 0 || HaveOpt(1, "-strictencoding")) {
	if (len == 0) {
	    Tcl_DStringAppendElement(dsPtr, "-strictencoding");
	}
	Tcl_DStringAppendElement(dsPtr,
		(flags & CHANNEL_ENCODING_STRICT) ? "1" : "0");
	if (len > 0) {
	    return TCL_OK;
	}
    }
    if (len == 0 || HaveOpt(1, "-translation")) {
	if (len == 0) {
	    Tcl_DStringAppendElement(dsPtr, "-translation");
	}
	if (((flags & (TCL_READABLE|TCL_WRITABLE)) ==
		(TCL_READABLE|TCL_WRITABLE)) && (len == 0)) {
	    Tcl_DStringStartSublist(dsPtr);
	}
	if (flags & TCL_READABLE) {
	    if (statePtr->inputTranslation == TCL_TRANSLATE_AUTO) {
		Tcl_DStringAppendElement(dsPtr, "auto");
	    } else if (statePtr->inputTranslation == TCL_TRANSLATE_CR) {
		Tcl_DStringAppendElement(dsPtr, "cr");
	    } else if (statePtr->inputTranslation == TCL_TRANSLATE_CRLF) {
		Tcl_DStringAppendElement(dsPtr, "crlf");
	    } else {
		Tcl_DStringAppendElement(dsPtr, "lf");
	    }
	}
	if (flags & TCL_WRITABLE) {
	    if (statePtr->outputTranslation == TCL_TRANSLATE_AUTO) {
		Tcl_DStringAppendElement(dsPtr, "auto");
	    } else if (statePtr->outputTranslation == TCL_TRANSLATE_CR) {
		Tcl_DStringAppendElement(dsPtr, "cr");
	    } else if (statePtr->outputTranslation == TCL_TRANSLATE_CRLF) {
		Tcl_DStringAppendElement(dsPtr, "crlf");
	    } else {
		Tcl_DStringAppendElement(dsPtr, "lf");
	    }
	}
	if (!(flags & (TCL_READABLE|TCL_WRITABLE))) {
	    /*
	     * Not readable or writable (e.g. server socket)
	     */

	    Tcl_DStringAppendElement(dsPtr, "auto");
	}
	if (((flags & (TCL_READABLE|TCL_WRITABLE)) ==
		(TCL_READABLE|TCL_WRITABLE)) && (len == 0)) {
	    Tcl_DStringEndSublist(dsPtr);
	}
	if (len > 0) {
	    return TCL_OK;
	}
    }

    if (chanPtr->typePtr->getOptionProc != NULL) {
	/*
	 * Let the driver specific handle additional options and result code
	 * and message.
	 */

	return chanPtr->typePtr->getOptionProc(chanPtr->instanceData, interp,
		optionName, dsPtr);
    } else {
	/*
	 * No driver specific options case.
	 */

	if (len == 0) {
	    return TCL_OK;
	}
	return Tcl_BadChannelOption(interp, optionName, NULL);
    }
}

/*
 *---------------------------------------------------------------------------
 *
 * Tcl_SetChannelOption --
 *
 *	Sets an option on a channel.
 *
 * Results:
 *	A standard Tcl result. On error, sets interp's result object if
 *	interp is not NULL.
 *
 * Side effects:
 *	May modify an option on a device.
 *
 *---------------------------------------------------------------------------
 */

int
Tcl_SetChannelOption(
    Tcl_Interp *interp,		/* For error reporting - can be NULL. */
    Tcl_Channel chan,		/* Channel on which to set mode. */
    const char *optionName,	/* Which option to set? */
    const char *newValue)	/* New value for option. */
{
    Channel *chanPtr = (Channel *) chan;
				/* The real IO channel. */
    ChannelState *statePtr = chanPtr->state;
				/* State info for channel */
    size_t len;			/* Length of optionName string. */
    size_t argc;
    const char **argv;

    /*
     * If the channel is in the middle of a background copy, fail.
     */

    if (statePtr->csPtrR || statePtr->csPtrW) {
	if (interp) {
	    Tcl_SetObjResult(interp, Tcl_NewStringObj(
                    "unable to set channel options: background copy in"
                    " progress", -1));
	}
	return TCL_ERROR;
    }

    /*
     * Disallow options on dead channels -- channels that have been closed but
     * not yet been deallocated. Such channels can be found if the exit
     * handler for channel cleanup has run but the channel is still registered
     * in an interpreter.
     */

    if (CheckForDeadChannel(NULL, statePtr)) {
	return TCL_ERROR;
    }

    /*
     * This operation should occur at the top of a channel stack.
     */

    chanPtr = statePtr->topChanPtr;

    len = strlen(optionName);

    if (HaveOpt(2, "-blocking")) {
	int newMode;

	if (Tcl_GetBoolean(interp, newValue, &newMode) == TCL_ERROR) {
	    return TCL_ERROR;
	}
	if (newMode) {
	    newMode = TCL_MODE_BLOCKING;
	} else {
	    newMode = TCL_MODE_NONBLOCKING;
	}
	return SetBlockMode(interp, chanPtr, newMode);
    } else if (HaveOpt(7, "-buffering")) {
	len = strlen(newValue);
	if ((newValue[0] == 'f') && (strncmp(newValue, "full", len) == 0)) {
	    ResetFlag(statePtr, CHANNEL_UNBUFFERED | CHANNEL_LINEBUFFERED);
	} else if ((newValue[0] == 'l') &&
		(strncmp(newValue, "line", len) == 0)) {
	    ResetFlag(statePtr, CHANNEL_UNBUFFERED);
	    SetFlag(statePtr, CHANNEL_LINEBUFFERED);
	} else if ((newValue[0] == 'n') &&
		(strncmp(newValue, "none", len) == 0)) {
	    ResetFlag(statePtr, CHANNEL_LINEBUFFERED);
	    SetFlag(statePtr, CHANNEL_UNBUFFERED);
	} else if (interp) {
            Tcl_SetObjResult(interp, Tcl_NewStringObj(
                    "bad value for -buffering: must be one of"
                    " full, line, or none", -1));
            return TCL_ERROR;
	}
	return TCL_OK;
    } else if (HaveOpt(7, "-buffersize")) {
	Tcl_WideInt newBufferSize;
	Tcl_Obj obj;
	int code;

	obj.refCount = 1;
	obj.bytes = (char *)newValue;
	obj.length = strlen(newValue);
	obj.typePtr = NULL;

	code = Tcl_GetWideIntFromObj(interp, &obj, &newBufferSize);
	TclFreeInternalRep(&obj);

	if (code == TCL_ERROR) {
	    return TCL_ERROR;
	}
	Tcl_SetChannelBufferSize(chan, newBufferSize);
	return TCL_OK;
    } else if (HaveOpt(2, "-encoding")) {
	Tcl_Encoding encoding;

	if ((newValue[0] == '\0') || (strcmp(newValue, "binary") == 0)) {
	    encoding = NULL;
	} else {
	    encoding = Tcl_GetEncoding(interp, newValue);
	    if (encoding == NULL) {
		return TCL_ERROR;
	    }
	}

	/*
	 * When the channel has an escape sequence driven encoding such as
	 * iso2022, the terminated escape sequence must write to the buffer.
	 */

	if ((statePtr->encoding != NULL)
		&& !(statePtr->outputEncodingFlags & TCL_ENCODING_START)
		&& (CheckChannelErrors(statePtr, TCL_WRITABLE) == 0)) {
	    statePtr->outputEncodingFlags |= TCL_ENCODING_END;
	    WriteChars(chanPtr, "", 0);
	}
	Tcl_FreeEncoding(statePtr->encoding);
	statePtr->encoding = encoding;
	statePtr->inputEncodingState = NULL;
	statePtr->inputEncodingFlags = TCL_ENCODING_START;
	statePtr->outputEncodingState = NULL;
	statePtr->outputEncodingFlags = TCL_ENCODING_START;
	ResetFlag(statePtr, CHANNEL_NEED_MORE_DATA);
	UpdateInterest(chanPtr);
	return TCL_OK;
    } else if (HaveOpt(2, "-eofchar")) {
	if (Tcl_SplitList(interp, newValue, &argc, &argv) == TCL_ERROR) {
	    return TCL_ERROR;
	}
	if (argc == 0) {
	    statePtr->inEofChar = 0;
	    statePtr->outEofChar = 0;
	} else if (argc == 1 || argc == 2) {
	    int outIndex = (argc - 1);
	    int inValue = (int) argv[0][0];
	    int outValue = (int) argv[outIndex][0];

	    if (inValue & 0x80 || outValue & 0x80) {
		if (interp) {
		    Tcl_SetObjResult(interp, Tcl_NewStringObj(
                            "bad value for -eofchar: must be non-NUL ASCII"
                            " character", -1));
		}
		Tcl_Free((void *)argv);
		return TCL_ERROR;
	    }
	    if (GotFlag(statePtr, TCL_READABLE)) {
		statePtr->inEofChar = inValue;
	    }
	    if (GotFlag(statePtr, TCL_WRITABLE)) {
		statePtr->outEofChar = outValue;
	    }
	} else {
	    if (interp) {
		Tcl_SetObjResult(interp, Tcl_NewStringObj(
			"bad value for -eofchar: should be a list of zero,"
			" one, or two elements", -1));
	    }
	    Tcl_Free((void *)argv);
	    return TCL_ERROR;
	}
	if (argv != NULL) {
	    Tcl_Free((void *)argv);
	}

	/*
	 * [Bug 930851] Reset EOF and BLOCKED flags. Changing the character
	 * which signals eof can transform a current eof condition into a 'go
	 * ahead'. Ditto for blocked.
	 */

	if (GotFlag(statePtr, CHANNEL_EOF)) {
	    statePtr->inputEncodingFlags |= TCL_ENCODING_START;
	}
	ResetFlag(statePtr, CHANNEL_EOF|CHANNEL_STICKY_EOF|CHANNEL_BLOCKED);
	statePtr->inputEncodingFlags &= ~TCL_ENCODING_END;
	return TCL_OK;
    } else if (HaveOpt(1, "-strictencoding")) {
	int newMode;

	if (Tcl_GetBoolean(interp, newValue, &newMode) == TCL_ERROR) {
	    return TCL_ERROR;
	}
	if (newMode) {
	    SetFlag(statePtr, CHANNEL_ENCODING_STRICT);
	}
	return TCL_OK;
    } else if (HaveOpt(1, "-translation")) {
	const char *readMode, *writeMode;

	if (Tcl_SplitList(interp, newValue, &argc, &argv) == TCL_ERROR) {
	    return TCL_ERROR;
	}

	if (argc == 1) {
	    readMode = GotFlag(statePtr, TCL_READABLE) ? argv[0] : NULL;
	    writeMode = GotFlag(statePtr, TCL_WRITABLE) ? argv[0] : NULL;
	} else if (argc == 2) {
	    readMode = GotFlag(statePtr, TCL_READABLE) ? argv[0] : NULL;
	    writeMode = GotFlag(statePtr, TCL_WRITABLE) ? argv[1] : NULL;
	} else {
	    if (interp) {
		Tcl_SetObjResult(interp, Tcl_NewStringObj(
			"bad value for -translation: must be a one or two"
			" element list", -1));
	    }
	    Tcl_Free((void *)argv);
	    return TCL_ERROR;
	}

	if (readMode) {
	    TclEolTranslation translation;

	    if (*readMode == '\0') {
		translation = statePtr->inputTranslation;
	    } else if (strcmp(readMode, "auto") == 0) {
		translation = TCL_TRANSLATE_AUTO;
	    } else if (strcmp(readMode, "binary") == 0) {
		translation = TCL_TRANSLATE_LF;
		statePtr->inEofChar = 0;
		Tcl_FreeEncoding(statePtr->encoding);
		statePtr->encoding = NULL;
	    } else if (strcmp(readMode, "lf") == 0) {
		translation = TCL_TRANSLATE_LF;
	    } else if (strcmp(readMode, "cr") == 0) {
		translation = TCL_TRANSLATE_CR;
	    } else if (strcmp(readMode, "crlf") == 0) {
		translation = TCL_TRANSLATE_CRLF;
	    } else if (strcmp(readMode, "platform") == 0) {
		translation = TCL_PLATFORM_TRANSLATION;
	    } else {
		if (interp) {
		    Tcl_SetObjResult(interp, Tcl_NewStringObj(
			    "bad value for -translation: must be one of "
                            "auto, binary, cr, lf, crlf, or platform", -1));
		}
		Tcl_Free((void *)argv);
		return TCL_ERROR;
	    }

	    /*
	     * Reset the EOL flags since we need to look at any buffered data
	     * to see if the new translation mode allows us to complete the
	     * line.
	     */

	    if (translation != statePtr->inputTranslation) {
		statePtr->inputTranslation = translation;
		ResetFlag(statePtr, INPUT_SAW_CR | CHANNEL_NEED_MORE_DATA);
		UpdateInterest(chanPtr);
	    }
	}
	if (writeMode) {
	    if (*writeMode == '\0') {
		/* Do nothing. */
	    } else if (strcmp(writeMode, "auto") == 0) {
		/*
		 * This is a hack to get TCP sockets to produce output in CRLF
		 * mode if they are being set into AUTO mode. A better
		 * solution for achieving this effect will be coded later.
		 */

		if (strcmp(Tcl_ChannelName(chanPtr->typePtr), "tcp") == 0) {
		    statePtr->outputTranslation = TCL_TRANSLATE_CRLF;
		} else {
		    statePtr->outputTranslation = TCL_PLATFORM_TRANSLATION;
		}
	    } else if (strcmp(writeMode, "binary") == 0) {
		statePtr->outEofChar = 0;
		statePtr->outputTranslation = TCL_TRANSLATE_LF;
		Tcl_FreeEncoding(statePtr->encoding);
		statePtr->encoding = NULL;
	    } else if (strcmp(writeMode, "lf") == 0) {
		statePtr->outputTranslation = TCL_TRANSLATE_LF;
	    } else if (strcmp(writeMode, "cr") == 0) {
		statePtr->outputTranslation = TCL_TRANSLATE_CR;
	    } else if (strcmp(writeMode, "crlf") == 0) {
		statePtr->outputTranslation = TCL_TRANSLATE_CRLF;
	    } else if (strcmp(writeMode, "platform") == 0) {
		statePtr->outputTranslation = TCL_PLATFORM_TRANSLATION;
	    } else {
		if (interp) {
		    Tcl_SetObjResult(interp, Tcl_NewStringObj(
			    "bad value for -translation: must be one of "
                            "auto, binary, cr, lf, crlf, or platform", -1));
		}
		Tcl_Free((void *)argv);
		return TCL_ERROR;
	    }
	}
	Tcl_Free((void *)argv);
	return TCL_OK;
    } else if (chanPtr->typePtr->setOptionProc != NULL) {
	return chanPtr->typePtr->setOptionProc(chanPtr->instanceData, interp,
		optionName, newValue);
    } else {
	return Tcl_BadChannelOption(interp, optionName, NULL);
    }

    return TCL_OK;
}

/*
 *----------------------------------------------------------------------
 *
 * CleanupChannelHandlers --
 *
 *	Removes channel handlers that refer to the supplied interpreter, so
 *	that if the actual channel is not closed now, these handlers will not
 *	run on subsequent events on the channel. This would be erroneous,
 *	because the interpreter no longer has a reference to this channel.
 *
 * Results:
 *	None.
 *
 * Side effects:
 *	Removes channel handlers.
 *
 *----------------------------------------------------------------------
 */

static void
CleanupChannelHandlers(
    Tcl_Interp *interp,
    Channel *chanPtr)
{
    ChannelState *statePtr = chanPtr->state;
				/* State info for channel */
    EventScriptRecord *sPtr, *prevPtr, *nextPtr;

    /*
     * Remove fileevent records on this channel that refer to the given
     * interpreter.
     */

    for (sPtr = statePtr->scriptRecordPtr, prevPtr = NULL;
	    sPtr != NULL; sPtr = nextPtr) {
	nextPtr = sPtr->nextPtr;
	if (sPtr->interp == interp) {
	    if (prevPtr == NULL) {
		statePtr->scriptRecordPtr = nextPtr;
	    } else {
		prevPtr->nextPtr = nextPtr;
	    }

	    Tcl_DeleteChannelHandler((Tcl_Channel) chanPtr,
		    TclChannelEventScriptInvoker, sPtr);

	    TclDecrRefCount(sPtr->scriptPtr);
	    Tcl_Free(sPtr);
	} else {
	    prevPtr = sPtr;
	}
    }
}

/*
 *----------------------------------------------------------------------
 *
 * Tcl_NotifyChannel --
 *
 *	This procedure is called by a channel driver when a driver detects an
 *	event on a channel. This procedure is responsible for actually
 *	handling the event by invoking any channel handler callbacks.
 *
 * Results:
 *	None.
 *
 * Side effects:
 *	Whatever the channel handler callback procedure does.
 *
 *----------------------------------------------------------------------
 */

void
Tcl_NotifyChannel(
    Tcl_Channel channel,	/* Channel that detected an event. */
    int mask)			/* OR'ed combination of TCL_READABLE,
				 * TCL_WRITABLE, or TCL_EXCEPTION: indicates
				 * which events were detected. */
{
    Channel *chanPtr = (Channel *) channel;
    ChannelState *statePtr = chanPtr->state;
				/* State info for channel */
    ChannelHandler *chPtr;
    ThreadSpecificData *tsdPtr = TCL_TSD_INIT(&dataKey);
    NextChannelHandler nh;
    Channel *upChanPtr;
    const Tcl_ChannelType *upTypePtr;

    /*
     * In contrast to the other API functions this procedure walks towards the
     * top of a stack and not down from it.
     *
     * The channel calling this procedure is the one who generated the event,
     * and thus does not take part in handling it. IOW, its HandlerProc is not
     * called, instead we begin with the channel above it.
     *
     * This behaviour also allows the transformation channels to generate
     * their own events and pass them upward.
     */

    while (mask && (chanPtr->upChanPtr != NULL)) {
	Tcl_DriverHandlerProc *upHandlerProc;

	upChanPtr = chanPtr->upChanPtr;
	upTypePtr = upChanPtr->typePtr;
	upHandlerProc = Tcl_ChannelHandlerProc(upTypePtr);
	if (upHandlerProc != NULL) {
	    mask = upHandlerProc(upChanPtr->instanceData, mask);
	}

	/*
	 * ELSE: Ignore transformations which are unable to handle the event
	 * coming from below. Assume that they don't change the mask and pass
	 * it on.
	 */

	chanPtr = upChanPtr;
    }

    channel = (Tcl_Channel) chanPtr;

    /*
     * Here we have either reached the top of the stack or the mask is empty.
     * We break out of the procedure if it is the latter.
     */

    if (!mask) {
	return;
    }

    /*
     * We are now above the topmost channel in a stack and have events left.
     * Now call the channel handlers as usual.
     *
     * Preserve the channel struct in case the script closes it.
     */

    TclChannelPreserve((Tcl_Channel)channel);
    Tcl_Preserve(statePtr);

    /*
     * Avoid processing if the channel owner has been changed.
     */
    if (statePtr->managingThread != Tcl_GetCurrentThread()) {
	goto done;
    }

    /*
     * If we are flushing in the background, be sure to call FlushChannel for
     * writable events. Note that we have to discard the writable event so we
     * don't call any write handlers before the flush is complete.
     */

    if (GotFlag(statePtr, BG_FLUSH_SCHEDULED) && (mask & TCL_WRITABLE)) {
	if (0 == FlushChannel(NULL, chanPtr, 1)) {
	    mask &= ~TCL_WRITABLE;
	}
    }

    /*
     * Add this invocation to the list of recursive invocations of
     * Tcl_NotifyChannel.
     */

    nh.nextHandlerPtr = NULL;
    nh.nestedHandlerPtr = tsdPtr->nestedHandlerPtr;
    tsdPtr->nestedHandlerPtr = &nh;

    for (chPtr = statePtr->chPtr; chPtr != NULL; ) {
	/*
	 * If this channel handler is interested in any of the events that
	 * have occurred on the channel, invoke its procedure.
	 */

	if ((chPtr->mask & mask) != 0) {
	    nh.nextHandlerPtr = chPtr->nextPtr;
	    chPtr->proc(chPtr->clientData, chPtr->mask & mask);
	    chPtr = nh.nextHandlerPtr;
	} else {
	    chPtr = chPtr->nextPtr;
	}

	/*
	 * Stop if the channel owner has been changed in-between.
	 */
	if (chanPtr->state->managingThread != Tcl_GetCurrentThread()) {
	    goto done;
	}
    }

    /*
     * Update the notifier interest, since it may have changed after invoking
     * event handlers. Skip that if the channel was deleted in the call to the
     * channel handler.
     */

    if (chanPtr->typePtr != NULL) {
	/*
	 * TODO: This call may not be needed.  If a handler induced a
	 * change in interest, that handler should have made its own
	 * UpdateInterest() call, one would think.
	 */
	UpdateInterest(chanPtr);
    }

done:
    Tcl_Release(statePtr);
    TclChannelRelease(channel);

    tsdPtr->nestedHandlerPtr = nh.nestedHandlerPtr;
}

/*
 *----------------------------------------------------------------------
 *
 * UpdateInterest --
 *
 *	Arrange for the notifier to call us back at appropriate times based on
 *	the current state of the channel.
 *
 * Results:
 *	None.
 *
 * Side effects:
 *	May schedule a timer or driver handler.
 *
 *----------------------------------------------------------------------
 */

static void
UpdateInterest(
    Channel *chanPtr)		/* Channel to update. */
{
    ChannelState *statePtr = chanPtr->state;
				/* State info for channel */
    int mask = statePtr->interestMask;

    if (chanPtr->typePtr == NULL) {
	/* Do not update interest on a closed channel */
	return;
    }

    /*
     * If there are flushed buffers waiting to be written, then we need to
     * watch for the channel to become writable.
     */

    if (GotFlag(statePtr, BG_FLUSH_SCHEDULED)) {
	mask |= TCL_WRITABLE;
    }

    /*
     * If there is data in the input queue, and we aren't waiting for more
     * data, then we need to schedule a timer so we don't block in the
     * notifier. Also, cancel the read interest so we don't get duplicate
     * events.
     */

    if (mask & TCL_READABLE) {
	if (!GotFlag(statePtr, CHANNEL_NEED_MORE_DATA)
		&& (statePtr->inQueueHead != NULL)
		&& IsBufferReady(statePtr->inQueueHead)) {
	    mask &= ~TCL_READABLE;

	    /*
	     * Andreas Kupries, April 11, 2003
	     *
	     * Some operating systems (Solaris 2.6 and higher (but not Solaris
	     * 2.5, go figure)) generate READABLE and EXCEPTION events when
	     * select()'ing [*] on a plain file, even if EOF was not yet
	     * reached. This is a problem in the following situation:
	     *
	     * - An extension asks to get both READABLE and EXCEPTION events.
	     * - It reads data into a buffer smaller than the buffer used by
	     *	 Tcl itself.
	     * - It does not process all events in the event queue, but only
	     *	 one, at least in some situations.
	     *
	     * In that case we can get into a situation where
	     *
	     * - Tcl drops READABLE here, because it has data in its own
	     *	 buffers waiting to be read by the extension.
	     * - A READABLE event is synthesized via timer.
	     * - The OS still reports the EXCEPTION condition on the file.
	     * - And the extension gets the EXCEPTION event first, and handles
	     *	 this as EOF.
	     *
	     * End result ==> Premature end of reading from a file.
	     *
	     * The concrete example is 'Expect', and its [expect] command
	     * (and at the C-level, deep in the bowels of Expect,
	     * 'exp_get_next_event'. See marker 'SunOS' for commentary in
	     * that function too).
	     *
	     * [*] As the Tcl notifier does. See also for marker 'SunOS' in
	     * file 'exp_event.c' of Expect.
	     *
	     * Our solution here is to drop the interest in the EXCEPTION
	     * events too. This compiles on all platforms, and also passes the
	     * testsuite on all of them.
	     */

	    mask &= ~TCL_EXCEPTION;

	    if (!statePtr->timer) {
		statePtr->timer = Tcl_CreateTimerHandler(SYNTHETIC_EVENT_TIME,
                        ChannelTimerProc, chanPtr);
	    }
	}
    }

    if (!statePtr->timer
	&& mask & TCL_WRITABLE
	&& GotFlag(statePtr, CHANNEL_NONBLOCKING)) {

	statePtr->timer = Tcl_CreateTimerHandler(SYNTHETIC_EVENT_TIME,
	    ChannelTimerProc,chanPtr);
    }


    ChanWatch(chanPtr, mask);
}

/*
 *----------------------------------------------------------------------
 *
 * ChannelTimerProc --
 *
 *	Timer handler scheduled by UpdateInterest to monitor the channel
 *	buffers until they are empty.
 *
 * Results:
 *	None.
 *
 * Side effects:
 *	May invoke channel handlers.
 *
 *----------------------------------------------------------------------
 */

static void
ChannelTimerProc(
    void *clientData)
{
    Channel *chanPtr = (Channel *)clientData;

    /* State info for channel */
    ChannelState *statePtr = chanPtr->state;

	/* Preserve chanPtr to guard against deallocation in Tcl_NotifyChannel. */
    TclChannelPreserve((Tcl_Channel)chanPtr);
    Tcl_Preserve(statePtr);
    statePtr->timer = NULL;
    if (statePtr->interestMask & TCL_WRITABLE
	&& GotFlag(statePtr, CHANNEL_NONBLOCKING)
	&& !GotFlag(statePtr, BG_FLUSH_SCHEDULED)
	) {
	/*
	 * Restart the timer in case a channel handler reenters the event loop
	 * before UpdateInterest gets called by Tcl_NotifyChannel.
	 */
	statePtr->timer = Tcl_CreateTimerHandler(SYNTHETIC_EVENT_TIME,
                ChannelTimerProc,chanPtr);
	Tcl_NotifyChannel((Tcl_Channel) chanPtr, TCL_WRITABLE);
    }

    /* The channel may have just been closed from within Tcl_NotifyChannel */
    if (!GotFlag(statePtr, CHANNEL_INCLOSE)) {
	if (!GotFlag(statePtr, CHANNEL_NEED_MORE_DATA)
		&& (statePtr->interestMask & TCL_READABLE)
		&& (statePtr->inQueueHead != NULL)
		&& IsBufferReady(statePtr->inQueueHead)) {
	    /*
	     * Restart the timer in case a channel handler reenters the event loop
	     * before UpdateInterest gets called by Tcl_NotifyChannel.
	     */

	    statePtr->timer = Tcl_CreateTimerHandler(SYNTHETIC_EVENT_TIME,
		    ChannelTimerProc,chanPtr);
	    Tcl_NotifyChannel((Tcl_Channel) chanPtr, TCL_READABLE);
	} else {
	    UpdateInterest(chanPtr);
	}
    }

    Tcl_Release(statePtr);
    TclChannelRelease((Tcl_Channel)chanPtr);
}

/*
 *----------------------------------------------------------------------
 *
 * Tcl_CreateChannelHandler --
 *
 *	Arrange for a given procedure to be invoked whenever the channel
 *	indicated by the chanPtr arg becomes readable or writable.
 *
 * Results:
 *	None.
 *
 * Side effects:
 *	From now on, whenever the I/O channel given by chanPtr becomes ready
 *	in the way indicated by mask, proc will be invoked. See the manual
 *	entry for details on the calling sequence to proc. If there is already
 *	an event handler for chan, proc and clientData, then the mask will be
 *	updated.
 *
 *----------------------------------------------------------------------
 */

void
Tcl_CreateChannelHandler(
    Tcl_Channel chan,		/* The channel to create the handler for. */
    int mask,			/* OR'ed combination of TCL_READABLE,
				 * TCL_WRITABLE, and TCL_EXCEPTION: indicates
				 * conditions under which proc should be
				 * called. Use 0 to disable a registered
				 * handler. */
    Tcl_ChannelProc *proc,	/* Procedure to call for each selected
				 * event. */
    void *clientData)	/* Arbitrary data to pass to proc. */
{
    ChannelHandler *chPtr;
    Channel *chanPtr = (Channel *) chan;
    ChannelState *statePtr = chanPtr->state;
				/* State info for channel */

    /*
     * Check whether this channel handler is not already registered. If it is
     * not, create a new record, else reuse existing record (smash current
     * values).
     */

    for (chPtr = statePtr->chPtr; chPtr != NULL; chPtr = chPtr->nextPtr) {
	if ((chPtr->chanPtr == chanPtr) && (chPtr->proc == proc) &&
		(chPtr->clientData == clientData)) {
	    break;
	}
    }
    if (chPtr == NULL) {
	chPtr = (ChannelHandler *)Tcl_Alloc(sizeof(ChannelHandler));
	chPtr->mask = 0;
	chPtr->proc = proc;
	chPtr->clientData = clientData;
	chPtr->chanPtr = chanPtr;
	chPtr->nextPtr = statePtr->chPtr;
	statePtr->chPtr = chPtr;
    }

    /*
     * The remainder of the initialization below is done regardless of whether
     * this is a new record or a modification of an old one.
     */

    chPtr->mask = mask;

    /*
     * Recompute the interest mask for the channel - this call may actually be
     * disabling an existing handler.
     */

    statePtr->interestMask = 0;
    for (chPtr = statePtr->chPtr; chPtr != NULL; chPtr = chPtr->nextPtr) {
	statePtr->interestMask |= chPtr->mask;
    }

    UpdateInterest(statePtr->topChanPtr);
}

/*
 *----------------------------------------------------------------------
 *
 * Tcl_DeleteChannelHandler --
 *
 *	Cancel a previously arranged callback arrangement for an IO channel.
 *
 * Results:
 *	None.
 *
 * Side effects:
 *	If a callback was previously registered for this chan, proc and
 *	clientData, it is removed and the callback will no longer be called
 *	when the channel becomes ready for IO.
 *
 *----------------------------------------------------------------------
 */

void
Tcl_DeleteChannelHandler(
    Tcl_Channel chan,		/* The channel for which to remove the
				 * callback. */
    Tcl_ChannelProc *proc,	/* The procedure in the callback to delete. */
    void *clientData)	/* The client data in the callback to
				 * delete. */
{
    ThreadSpecificData *tsdPtr = TCL_TSD_INIT(&dataKey);
    ChannelHandler *chPtr, *prevChPtr;
    Channel *chanPtr = (Channel *) chan;
    ChannelState *statePtr = chanPtr->state;
				/* State info for channel */
    NextChannelHandler *nhPtr;

    /*
     * Find the entry and the previous one in the list.
     */

    for (prevChPtr = NULL, chPtr = statePtr->chPtr; chPtr != NULL;
	    chPtr = chPtr->nextPtr) {
	if ((chPtr->chanPtr == chanPtr) && (chPtr->clientData == clientData)
		&& (chPtr->proc == proc)) {
	    break;
	}
	prevChPtr = chPtr;
    }

    /*
     * If not found, return without doing anything.
     */

    if (chPtr == NULL) {
	return;
    }

    /*
     * If Tcl_NotifyChannel is about to process this handler, tell it to
     * process the next one instead - we are going to delete *this* one.
     */

    for (nhPtr = tsdPtr->nestedHandlerPtr; nhPtr != NULL;
	    nhPtr = nhPtr->nestedHandlerPtr) {
	if (nhPtr->nextHandlerPtr == chPtr) {
	    nhPtr->nextHandlerPtr = chPtr->nextPtr;
	}
    }

    /*
     * Splice it out of the list of channel handlers.
     */

    if (prevChPtr == NULL) {
	statePtr->chPtr = chPtr->nextPtr;
    } else {
	prevChPtr->nextPtr = chPtr->nextPtr;
    }
    Tcl_Free(chPtr);

    /*
     * Recompute the interest list for the channel, so that infinite loops
     * will not result if Tcl_DeleteChannelHandler is called inside an event.
     */

    statePtr->interestMask = 0;
    for (chPtr = statePtr->chPtr; chPtr != NULL; chPtr = chPtr->nextPtr) {
	statePtr->interestMask |= chPtr->mask;
    }

    UpdateInterest(statePtr->topChanPtr);
}

/*
 *----------------------------------------------------------------------
 *
 * DeleteScriptRecord --
 *
 *	Delete a script record for this combination of channel, interp and
 *	mask.
 *
 * Results:
 *	None.
 *
 * Side effects:
 *	Deletes a script record and cancels a channel event handler.
 *
 *----------------------------------------------------------------------
 */

static void
DeleteScriptRecord(
    Tcl_Interp *interp,		/* Interpreter in which script was to be
				 * executed. */
    Channel *chanPtr,		/* The channel for which to delete the script
				 * record (if any). */
    int mask)			/* Events in mask must exactly match mask of
				 * script to delete. */
{
    ChannelState *statePtr = chanPtr->state;
				/* State info for channel */
    EventScriptRecord *esPtr, *prevEsPtr;

    for (esPtr = statePtr->scriptRecordPtr, prevEsPtr = NULL; esPtr != NULL;
	    prevEsPtr = esPtr, esPtr = esPtr->nextPtr) {
	if ((esPtr->interp == interp) && (esPtr->mask == mask)) {
	    if (esPtr == statePtr->scriptRecordPtr) {
		statePtr->scriptRecordPtr = esPtr->nextPtr;
	    } else {
		CLANG_ASSERT(prevEsPtr);
		prevEsPtr->nextPtr = esPtr->nextPtr;
	    }

	    Tcl_DeleteChannelHandler((Tcl_Channel) chanPtr,
		    TclChannelEventScriptInvoker, esPtr);

	    TclDecrRefCount(esPtr->scriptPtr);
	    Tcl_Free(esPtr);

	    break;
	}
    }
}

/*
 *----------------------------------------------------------------------
 *
 * CreateScriptRecord --
 *
 *	Creates a record to store a script to be executed when a specific
 *	event fires on a specific channel.
 *
 * Results:
 *	None.
 *
 * Side effects:
 *	Causes the script to be stored for later execution.
 *
 *----------------------------------------------------------------------
 */

static void
CreateScriptRecord(
    Tcl_Interp *interp,		/* Interpreter in which to execute the stored
				 * script. */
    Channel *chanPtr,		/* Channel for which script is to be stored */
    int mask,			/* Set of events for which script will be
				 * invoked. */
    Tcl_Obj *scriptPtr)		/* Pointer to script object. */
{
    ChannelState *statePtr = chanPtr->state;
				/* State info for channel */
    EventScriptRecord *esPtr;
    int makeCH;

    for (esPtr=statePtr->scriptRecordPtr; esPtr!=NULL; esPtr=esPtr->nextPtr) {
	if ((esPtr->interp == interp) && (esPtr->mask == mask)) {
	    TclDecrRefCount(esPtr->scriptPtr);
	    esPtr->scriptPtr = NULL;
	    break;
	}
    }

    makeCH = (esPtr == NULL);

    if (makeCH) {
	esPtr = (EventScriptRecord *)Tcl_Alloc(sizeof(EventScriptRecord));
    }

    /*
     * Initialize the structure before calling Tcl_CreateChannelHandler,
     * because a reflected channel calling 'chan postevent' aka
     * 'Tcl_NotifyChannel' in its 'watch'Proc will invoke
     * 'TclChannelEventScriptInvoker' immediately, and we do not wish it to
     * see uninitialized memory and crash. See [Bug 2918110].
     */

    esPtr->chanPtr = chanPtr;
    esPtr->interp = interp;
    esPtr->mask = mask;
    Tcl_IncrRefCount(scriptPtr);
    esPtr->scriptPtr = scriptPtr;

    if (makeCH) {
	esPtr->nextPtr = statePtr->scriptRecordPtr;
	statePtr->scriptRecordPtr = esPtr;

	Tcl_CreateChannelHandler((Tcl_Channel) chanPtr, mask,
		TclChannelEventScriptInvoker, esPtr);
    }
}

/*
 *----------------------------------------------------------------------
 *
 * TclChannelEventScriptInvoker --
 *
 *	Invokes a script scheduled by "fileevent" for when the channel becomes
 *	ready for IO. This function is invoked by the channel handler which
 *	was created by the Tcl "fileevent" command.
 *
 * Results:
 *	None.
 *
 * Side effects:
 *	Whatever the script does.
 *
 *----------------------------------------------------------------------
 */

void
TclChannelEventScriptInvoker(
    void *clientData,	/* The script+interp record. */
    TCL_UNUSED(int) /*mask*/)
{
    EventScriptRecord *esPtr = (EventScriptRecord *)clientData;
				/* The event script + interpreter to eval it
				 * in. */
    Channel *chanPtr = esPtr->chanPtr;
				/* The channel for which this handler is
				 * registered. */
    Tcl_Interp *interp = esPtr->interp;
				/* Interpreter in which to eval the script. */
    int mask = esPtr->mask;
    int result;			/* Result of call to eval script. */

    /*
     * Be sure event executed in managed channel (covering bugs similar [f583715154]).
     */
    assert(chanPtr->state->managingThread == Tcl_GetCurrentThread());

    /*
     * We must preserve the interpreter so we can report errors on it later.
     * Note that we do not need to preserve the channel because that is done
     * by Tcl_NotifyChannel before calling channel handlers.
     */

    Tcl_Preserve(interp);
    TclChannelPreserve((Tcl_Channel)chanPtr);
    result = Tcl_EvalObjEx(interp, esPtr->scriptPtr, TCL_EVAL_GLOBAL);

    /*
     * On error, cause a background error and remove the channel handler and
     * the script record.
     *
     * NOTE: Must delete channel handler before causing the background error
     * because the background error may want to reinstall the handler.
     */

    if (result != TCL_OK) {
	if (chanPtr->typePtr != NULL) {
	    DeleteScriptRecord(interp, chanPtr, mask);
	}
	Tcl_BackgroundException(interp, result);
    }
    TclChannelRelease((Tcl_Channel)chanPtr);
    Tcl_Release(interp);
}

/*
 *----------------------------------------------------------------------
 *
 * Tcl_FileEventObjCmd --
 *
 *	This procedure implements the "fileevent" Tcl command. See the user
 *	documentation for details on what it does. This command is based on
 *	the Tk command "fileevent" which in turn is based on work contributed
 *	by Mark Diekhans.
 *
 * Results:
 *	A standard Tcl result.
 *
 * Side effects:
 *	May create a channel handler for the specified channel.
 *
 *----------------------------------------------------------------------
 */

int
Tcl_FileEventObjCmd(
    TCL_UNUSED(void *),
    Tcl_Interp *interp,		/* Interpreter in which the channel for which
				 * to create the handler is found. */
    int objc,			/* Number of arguments. */
    Tcl_Obj *const objv[])	/* Argument objects. */
{
    Channel *chanPtr;		/* The channel to create the handler for. */
    ChannelState *statePtr;	/* State info for channel */
    Tcl_Channel chan;		/* The opaque type for the channel. */
    const char *chanName;
    int modeIndex;		/* Index of mode argument. */
    int mask;
    static const char *const modeOptions[] = {"readable", "writable", NULL};
    static const int maskArray[] = {TCL_READABLE, TCL_WRITABLE};

    if ((objc != 3) && (objc != 4)) {
	Tcl_WrongNumArgs(interp, 1, objv, "channelId event ?script?");
	return TCL_ERROR;
    }
    if (Tcl_GetIndexFromObj(interp, objv[2], modeOptions, "event name", 0,
	    &modeIndex) != TCL_OK) {
	return TCL_ERROR;
    }
    mask = maskArray[modeIndex];

    chanName = TclGetString(objv[1]);
    chan = Tcl_GetChannel(interp, chanName, NULL);
    if (chan == NULL) {
	return TCL_ERROR;
    }
    chanPtr = (Channel *) chan;
    statePtr = chanPtr->state;
    if (GotFlag(statePtr, mask) == 0) {
	Tcl_SetObjResult(interp, Tcl_ObjPrintf("channel is not %s",
		(mask == TCL_READABLE) ? "readable" : "writable"));
	return TCL_ERROR;
    }

    /*
     * If we are supposed to return the script, do so.
     */

    if (objc == 3) {
	EventScriptRecord *esPtr;

	for (esPtr = statePtr->scriptRecordPtr; esPtr != NULL;
		esPtr = esPtr->nextPtr) {
	    if ((esPtr->interp == interp) && (esPtr->mask == mask)) {
		Tcl_SetObjResult(interp, esPtr->scriptPtr);
		break;
	    }
	}
	return TCL_OK;
    }

    /*
     * If we are supposed to delete a stored script, do so.
     */

    if (*(TclGetString(objv[3])) == '\0') {
	DeleteScriptRecord(interp, chanPtr, mask);
	return TCL_OK;
    }

    /*
     * Make the script record that will link between the event and the script
     * to invoke. This also creates a channel event handler which will
     * evaluate the script in the supplied interpreter.
     */

    CreateScriptRecord(interp, chanPtr, mask, objv[3]);

    return TCL_OK;
}

/*
 *----------------------------------------------------------------------
 *
 * ZeroTransferTimerProc --
 *
 *	Timer handler scheduled by TclCopyChannel so that -command is
 *	called asynchronously even when -size is 0.
 *
 * Results:
 *	None.
 *
 * Side effects:
 *	Calls CopyData for -command invocation.
 *
 *----------------------------------------------------------------------
 */

static void
ZeroTransferTimerProc(
    void *clientData)
{
    /* calling CopyData with mask==0 still implies immediate invocation of the
     *  -command callback, and completion of the fcopy.
     */
    CopyData((CopyState *)clientData, 0);
}

/*
 *----------------------------------------------------------------------
 *
 * TclCopyChannel --
 *
 *	This routine copies data from one channel to another, either
 *	synchronously or asynchronously. If a command script is supplied, the
 *	operation runs in the background. The script is invoked when the copy
 *	completes. Otherwise the function waits until the copy is completed
 *	before returning.
 *
 * Results:
 *	A standard Tcl result.
 *
 * Side effects:
 *	May schedule a background copy operation that causes both channels to
 *	be marked busy.
 *
 *----------------------------------------------------------------------
 */

int
TclCopyChannel(
    Tcl_Interp *interp,		/* Current interpreter. */
    Tcl_Channel inChan,		/* Channel to read from. */
    Tcl_Channel outChan,	/* Channel to write to. */
    long long toRead,		/* Amount of data to copy, or -1 for all. */
    Tcl_Obj *cmdPtr)		/* Pointer to script to execute or NULL. */
{
    Channel *inPtr = (Channel *) inChan;
    Channel *outPtr = (Channel *) outChan;
    ChannelState *inStatePtr, *outStatePtr;
    int readFlags, writeFlags;
    CopyState *csPtr;
    int nonBlocking = (cmdPtr) ? CHANNEL_NONBLOCKING : 0;
    int moveBytes;

    inStatePtr = inPtr->state;
    outStatePtr = outPtr->state;

    if (BUSY_STATE(inStatePtr, TCL_READABLE)) {
	if (interp) {
	    Tcl_SetObjResult(interp, Tcl_ObjPrintf(
                    "channel \"%s\" is busy", Tcl_GetChannelName(inChan)));
	}
	return TCL_ERROR;
    }
    if (BUSY_STATE(outStatePtr, TCL_WRITABLE)) {
	if (interp) {
	    Tcl_SetObjResult(interp, Tcl_ObjPrintf(
                    "channel \"%s\" is busy", Tcl_GetChannelName(outChan)));
	}
	return TCL_ERROR;
    }

    readFlags = inStatePtr->flags;
    writeFlags = outStatePtr->flags;

    /*
     * Set up the blocking mode appropriately. Background copies need
     * non-blocking channels. Foreground copies need blocking channels. If
     * there is an error, restore the old blocking mode.
     */

    if (nonBlocking != (readFlags & CHANNEL_NONBLOCKING)) {
	if (SetBlockMode(interp, inPtr, nonBlocking ?
		TCL_MODE_NONBLOCKING : TCL_MODE_BLOCKING) != TCL_OK) {
	    return TCL_ERROR;
	}
    }
    if ((inPtr!=outPtr) && (nonBlocking!=(writeFlags&CHANNEL_NONBLOCKING)) &&
	    (SetBlockMode(NULL, outPtr, nonBlocking ?
		    TCL_MODE_NONBLOCKING : TCL_MODE_BLOCKING) != TCL_OK) &&
	    (nonBlocking != (readFlags & CHANNEL_NONBLOCKING))) {
	SetBlockMode(NULL, inPtr, (readFlags & CHANNEL_NONBLOCKING)
		? TCL_MODE_NONBLOCKING : TCL_MODE_BLOCKING);
	return TCL_ERROR;
    }

    /*
     * Make sure the output side is unbuffered.
     */

    ResetFlag(outStatePtr, CHANNEL_LINEBUFFERED);
    SetFlag(outStatePtr, CHANNEL_UNBUFFERED);

    /*
     * Test for conditions where we know we can just move bytes from input
     * channel to output channel with no transformation or even examination
     * of the bytes themselves.
     */

    moveBytes = inStatePtr->inEofChar == '\0'	/* No eofChar to stop input */
	    && inStatePtr->inputTranslation == TCL_TRANSLATE_LF
	    && outStatePtr->outputTranslation == TCL_TRANSLATE_LF
	    && inStatePtr->encoding == outStatePtr->encoding;

    /*
     * Allocate a new CopyState to maintain info about the current copy in
     * progress. This structure will be deallocated when the copy is
     * completed.
     */

    csPtr = (CopyState *)Tcl_Alloc(offsetof(CopyState, buffer) + 1U + !moveBytes * inStatePtr->bufSize);
    csPtr->bufSize = !moveBytes * inStatePtr->bufSize;
    csPtr->readPtr = inPtr;
    csPtr->writePtr = outPtr;
    csPtr->readFlags = readFlags;
    csPtr->writeFlags = writeFlags;
    csPtr->toRead = toRead;
    csPtr->total = (Tcl_WideInt) 0;
    csPtr->interp = interp;
    if (cmdPtr) {
	Tcl_IncrRefCount(cmdPtr);
    }
    csPtr->cmdPtr = cmdPtr;

    inStatePtr->csPtrR  = csPtr;
    outStatePtr->csPtrW = csPtr;

    if (moveBytes) {
	return MoveBytes(csPtr);
    }

    /*
     * Special handling of -size 0 async transfers, so that the -command is
     * still called asynchronously.
     */

    if ((nonBlocking == CHANNEL_NONBLOCKING) && (toRead == 0)) {
        Tcl_CreateTimerHandler(0, ZeroTransferTimerProc, csPtr);
        return 0;
    }

    /*
     * Start copying data between the channels.
     */

    return CopyData(csPtr, 0);
}

/*
 *----------------------------------------------------------------------
 *
 * CopyData --
 *
 *	This function implements the lowest level of the copying mechanism for
 *	TclCopyChannel.
 *
 * Results:
 *	Returns TCL_OK on success, else TCL_ERROR.
 *
 * Side effects:
 *	Moves data between channels, may create channel handlers.
 *
 *----------------------------------------------------------------------
 */

static void
MBCallback(
    CopyState *csPtr,
    Tcl_Obj *errObj)
{
    Tcl_Obj *cmdPtr = Tcl_DuplicateObj(csPtr->cmdPtr);
    Tcl_WideInt total = csPtr->total;
    Tcl_Interp *interp = csPtr->interp;
    int code;

    Tcl_IncrRefCount(cmdPtr);
    StopCopy(csPtr);

    /* TODO: What if cmdPtr is not a list?! */

    Tcl_ListObjAppendElement(NULL, cmdPtr, Tcl_NewWideIntObj(total));
    if (errObj) {
	Tcl_ListObjAppendElement(NULL, cmdPtr, errObj);
    }

    Tcl_Preserve(interp);
    code = Tcl_EvalObjEx(interp, cmdPtr, TCL_EVAL_GLOBAL);
    if (code != TCL_OK) {
	Tcl_BackgroundException(interp, code);
    }
    Tcl_Release(interp);
    TclDecrRefCount(cmdPtr);
}

static void
MBError(
    CopyState *csPtr,
    int mask,
    int errorCode)
{
    Tcl_Channel inChan = (Tcl_Channel) csPtr->readPtr;
    Tcl_Channel outChan = (Tcl_Channel) csPtr->writePtr;
    Tcl_Obj *errObj;

    Tcl_SetErrno(errorCode);

    errObj = Tcl_ObjPrintf( "error %sing \"%s\": %s",
	    (mask & TCL_READABLE) ? "read" : "writ",
	    Tcl_GetChannelName((mask & TCL_READABLE) ? inChan : outChan),
	    Tcl_PosixError(csPtr->interp));

    if (csPtr->cmdPtr) {
	MBCallback(csPtr, errObj);
    } else {
	Tcl_SetObjResult(csPtr->interp, errObj);
	StopCopy(csPtr);
    }
}

static void
MBEvent(
    void *clientData,
    int mask)
{
    CopyState *csPtr = (CopyState *) clientData;
    Tcl_Channel inChan = (Tcl_Channel) csPtr->readPtr;
    Tcl_Channel outChan = (Tcl_Channel) csPtr->writePtr;
    ChannelState *inStatePtr = csPtr->readPtr->state;

    if (mask & TCL_WRITABLE) {
	Tcl_DeleteChannelHandler(inChan, MBEvent, csPtr);
	Tcl_DeleteChannelHandler(outChan, MBEvent, csPtr);
	switch (MBWrite(csPtr)) {
	case TCL_OK:
	    MBCallback(csPtr, NULL);
	    break;
	case TCL_CONTINUE:
	    Tcl_CreateChannelHandler(inChan, TCL_READABLE, MBEvent, csPtr);
	    break;
	}
    } else if (mask & TCL_READABLE) {
	if (TCL_OK == MBRead(csPtr)) {
	    /* When at least one full buffer is present, stop reading. */
	    if (IsBufferFull(inStatePtr->inQueueHead)
		    || !Tcl_InputBlocked(inChan)) {
		Tcl_DeleteChannelHandler(inChan, MBEvent, csPtr);
	    }

	    /* Successful read -- set up to write the bytes we read */
	    Tcl_CreateChannelHandler(outChan, TCL_WRITABLE, MBEvent, csPtr);
	}
    }
}

static int
MBRead(
    CopyState *csPtr)
{
    ChannelState *inStatePtr = csPtr->readPtr->state;
    ChannelBuffer *bufPtr = inStatePtr->inQueueHead;
    int code;

    if (bufPtr && BytesLeft(bufPtr) > 0) {
	return TCL_OK;
    }

    code = GetInput(inStatePtr->topChanPtr);
    if (code == 0 || GotFlag(inStatePtr, CHANNEL_BLOCKED)) {
	return TCL_OK;
    } else {
	MBError(csPtr, TCL_READABLE, code);
	return TCL_ERROR;
    }
}

static int
MBWrite(
    CopyState *csPtr)
{
    ChannelState *inStatePtr = csPtr->readPtr->state;
    ChannelState *outStatePtr = csPtr->writePtr->state;
    ChannelBuffer *bufPtr = inStatePtr->inQueueHead;
    ChannelBuffer *tail = NULL;
    int code;
    Tcl_WideInt inBytes = 0;

    /* Count up number of bytes waiting in the input queue */
    while (bufPtr) {
	inBytes += BytesLeft(bufPtr);
	tail = bufPtr;
	if (csPtr->toRead != -1 && csPtr->toRead < inBytes) {
	    /* Queue has enough bytes to complete the copy */
	    break;
	}
	bufPtr = bufPtr->nextPtr;
    }

    if (bufPtr) {
	/* Split the overflowing buffer in two */
	int extra = (int) (inBytes - csPtr->toRead);
	/* Note that going with int for extra assumes that inBytes is not too
	 * much over toRead to require a wide itself. If that gets violated
	 * then the calculations involving extra must be made wide too.
	 *
	 * Noted with Win32/MSVC debug build treating the warning (possible of
	 * data in long long to int conversion) as error.
	 */

	bufPtr = AllocChannelBuffer(extra);

	tail->nextAdded -= extra;
	memcpy(InsertPoint(bufPtr), InsertPoint(tail), extra);
	bufPtr->nextAdded += extra;
	bufPtr->nextPtr = tail->nextPtr;
	tail->nextPtr = NULL;
	inBytes = csPtr->toRead;
    }

    /* Update the byte counts */
    if (csPtr->toRead != -1) {
	csPtr->toRead -= inBytes;
    }
    csPtr->total += inBytes;

    /* Move buffers from input to output channels */
    if (outStatePtr->outQueueTail) {
	outStatePtr->outQueueTail->nextPtr = inStatePtr->inQueueHead;
    } else {
	outStatePtr->outQueueHead = inStatePtr->inQueueHead;
    }
    outStatePtr->outQueueTail = tail;
    inStatePtr->inQueueHead = bufPtr;
    if (inStatePtr->inQueueTail == tail) {
	inStatePtr->inQueueTail = bufPtr;
    }
    if (bufPtr == NULL) {
	inStatePtr->inQueueTail = NULL;
    }

    code = FlushChannel(csPtr->interp, outStatePtr->topChanPtr, 0);
    if (code) {
	MBError(csPtr, TCL_WRITABLE, code);
	return TCL_ERROR;
    }
    if (csPtr->toRead == 0 || GotFlag(inStatePtr, CHANNEL_EOF)) {
	return TCL_OK;
    }
    return TCL_CONTINUE;
}

static int
MoveBytes(
    CopyState *csPtr)		/* State of copy operation. */
{
    ChannelState *outStatePtr = csPtr->writePtr->state;
    ChannelBuffer *bufPtr = outStatePtr->curOutPtr;
    int errorCode;

    if (bufPtr && BytesLeft(bufPtr)) {
	/* If we start with unflushed bytes in the destination
	 * channel, flush them out of the way first. */

	errorCode = FlushChannel(csPtr->interp, outStatePtr->topChanPtr, 0);
	if (errorCode != 0) {
	    MBError(csPtr, TCL_WRITABLE, errorCode);
	    return TCL_ERROR;
	}
    }

    if (csPtr->cmdPtr) {
	Tcl_Channel inChan = (Tcl_Channel) csPtr->readPtr;
	Tcl_CreateChannelHandler(inChan, TCL_READABLE, MBEvent, csPtr);
	return TCL_OK;
    }

    while (1) {
	int code;

	if (TCL_ERROR == MBRead(csPtr)) {
	    return TCL_ERROR;
	}
	code = MBWrite(csPtr);
	if (code == TCL_OK) {
	    Tcl_SetObjResult(csPtr->interp, Tcl_NewWideIntObj(csPtr->total));
	    StopCopy(csPtr);
	    return TCL_OK;
	}
	if (code == TCL_ERROR) {
	    return TCL_ERROR;
	}
	/* code == TCL_CONTINUE --> continue the loop */
    }
    return TCL_OK;	/* Silence compiler warnings */
}

static int
CopyData(
    CopyState *csPtr,		/* State of copy operation. */
    int mask)			/* Current channel event flags. */
{
    Tcl_Interp *interp;
    Tcl_Obj *cmdPtr, *errObj = NULL, *bufObj = NULL, *msg = NULL;
    Tcl_Channel inChan, outChan;
    ChannelState *inStatePtr, *outStatePtr;
    int result = TCL_OK, size;
    size_t sizeb;
    Tcl_WideInt total;
    const char *buffer;
    int inBinary, outBinary, sameEncoding;
				/* Encoding control */
    int underflow;		/* Input underflow */

    inChan	= (Tcl_Channel) csPtr->readPtr;
    outChan	= (Tcl_Channel) csPtr->writePtr;
    inStatePtr	= csPtr->readPtr->state;
    outStatePtr	= csPtr->writePtr->state;
    interp	= csPtr->interp;
    cmdPtr	= csPtr->cmdPtr;

    /*
     * Copy the data the slow way, using the translation mechanism.
     *
     * Note: We have make sure that we use the topmost channel in a stack for
     * the copying. The caller uses Tcl_GetChannel to access it, and thus gets
     * the bottom of the stack.
     */

    inBinary = (inStatePtr->encoding == NULL);
    outBinary = (outStatePtr->encoding == NULL);
    sameEncoding = (inStatePtr->encoding == outStatePtr->encoding);

    if (!(inBinary || sameEncoding)) {
	TclNewObj(bufObj);
	Tcl_IncrRefCount(bufObj);
    }

    while (csPtr->toRead != (Tcl_WideInt) 0) {
	/*
	 * Check for unreported background errors.
	 */

	Tcl_GetChannelError(inChan, &msg);
	if ((inStatePtr->unreportedError != 0) || (msg != NULL)) {
	    Tcl_SetErrno(inStatePtr->unreportedError);
	    inStatePtr->unreportedError = 0;
	    goto readError;
	}
	Tcl_GetChannelError(outChan, &msg);
	if ((outStatePtr->unreportedError != 0) || (msg != NULL)) {
	    Tcl_SetErrno(outStatePtr->unreportedError);
	    outStatePtr->unreportedError = 0;
	    goto writeError;
	}

	if (cmdPtr && (mask == 0)) {
	    /*
	     * In async mode, we skip reading synchronously and fake an
	     * underflow instead to prime the readable fileevent.
	     */

	    size = 0;
	    underflow = 1;
	} else {
	    /*
	     * Read up to bufSize bytes.
	     */

	    if ((csPtr->toRead == (Tcl_WideInt) -1)
                    || (csPtr->toRead > (Tcl_WideInt) csPtr->bufSize)) {
		sizeb = csPtr->bufSize;
	    } else {
		sizeb = csPtr->toRead;
	    }

	    if (inBinary || sameEncoding) {
		size = DoRead(inStatePtr->topChanPtr, csPtr->buffer, sizeb,
                              !GotFlag(inStatePtr, CHANNEL_NONBLOCKING));
	    } else {
		size = DoReadChars(inStatePtr->topChanPtr, bufObj, sizeb,
			0 /* No append */);
	    }
	    underflow = (size >= 0) && ((size_t)size < sizeb);	/* Input underflow */
	}

	if (size < 0) {
	readError:
	    if (interp) {
		TclNewObj(errObj);
		Tcl_AppendStringsToObj(errObj, "error reading \"",
			Tcl_GetChannelName(inChan), "\": ", NULL);
		if (msg != NULL) {
		    Tcl_AppendObjToObj(errObj, msg);
		} else {
		    Tcl_AppendStringsToObj(errObj, Tcl_PosixError(interp),
			    NULL);
		}
	    }
	    if (msg != NULL) {
		Tcl_DecrRefCount(msg);
	    }
	    break;
	} else if (underflow) {
	    /*
	     * We had an underflow on the read side. If we are at EOF, and not
	     * in the synchronous part of an asynchronous fcopy, then the
	     * copying is done, otherwise set up a channel handler to detect
	     * when the channel becomes readable again.
	     */

	    if ((size == 0) && Tcl_Eof(inChan) && !(cmdPtr && (mask == 0))) {
		break;
	    }
	    if (cmdPtr && (!Tcl_Eof(inChan) || (mask == 0)) &&
                !(mask & TCL_READABLE)) {
		if (mask & TCL_WRITABLE) {
		    Tcl_DeleteChannelHandler(outChan, CopyEventProc, csPtr);
		}
		Tcl_CreateChannelHandler(inChan, TCL_READABLE, CopyEventProc,
			csPtr);
	    }
	    if (size == 0) {
		if (!GotFlag(inStatePtr, CHANNEL_NONBLOCKING)) {
		    /*
		     * We allowed a short read.  Keep trying.
		     */

		    continue;
		}
		if (bufObj != NULL) {
		    TclDecrRefCount(bufObj);
		    bufObj = NULL;
		}
		return TCL_OK;
	    }
	}

	/*
	 * Now write the buffer out.
	 */

	if (inBinary || sameEncoding) {
	    buffer = csPtr->buffer;
	    sizeb = size;
	} else {
	    buffer = Tcl_GetStringFromObj(bufObj, &sizeb);
	}

	if (outBinary || sameEncoding) {
	    sizeb = WriteBytes(outStatePtr->topChanPtr, buffer, sizeb);
	} else {
	    sizeb = WriteChars(outStatePtr->topChanPtr, buffer, sizeb);
	}

	/*
	 * [Bug 2895565]. At this point 'size' still contains the number of
	 * bytes or characters which have been read. We keep this to later to
	 * update the totals and toRead information, see marker (UP) below. We
	 * must not overwrite it with 'sizeb', which is the number of written
	 * bytes or characters, and both EOL translation and encoding
	 * conversion may have changed this number unpredictably in relation
	 * to 'size' (It can be smaller or larger, in the latter case able to
	 * drive toRead below -1, causing infinite looping). Completely
	 * unsuitable for updating totals and toRead.
	 */

	if (sizeb == TCL_INDEX_NONE) {
	writeError:
	    if (interp) {
		TclNewObj(errObj);
		Tcl_AppendStringsToObj(errObj, "error writing \"",
			Tcl_GetChannelName(outChan), "\": ", NULL);
		if (msg != NULL) {
		    Tcl_AppendObjToObj(errObj, msg);
		} else {
		    Tcl_AppendStringsToObj(errObj, Tcl_PosixError(interp),
			    NULL);
		}
	    }
	    if (msg != NULL) {
		Tcl_DecrRefCount(msg);
	    }
	    break;
	}

	/*
	 * Update the current byte count. Do it now so the count is valid
	 * before a return or break takes us out of the loop. The invariant at
	 * the top of the loop should be that csPtr->toRead holds the number
	 * of bytes left to copy.
	 */

	if (csPtr->toRead != -1) {
	    csPtr->toRead -= size;
	}
	csPtr->total += size;

	/*
	 * Break loop if EOF && (size>0)
	 */

	if (Tcl_Eof(inChan)) {
	    break;
	}

	/*
	 * Check to see if the write is happening in the background. If so,
	 * stop copying and wait for the channel to become writable again.
	 * After input underflow we already installed a readable handler
	 * therefore we don't need a writable handler.
	 */

	if (!underflow && GotFlag(outStatePtr, BG_FLUSH_SCHEDULED)) {
	    if (!(mask & TCL_WRITABLE)) {
		if (mask & TCL_READABLE) {
		    Tcl_DeleteChannelHandler(inChan, CopyEventProc, csPtr);
		}
		Tcl_CreateChannelHandler(outChan, TCL_WRITABLE,
			CopyEventProc, csPtr);
	    }
	    if (bufObj != NULL) {
		TclDecrRefCount(bufObj);
		bufObj = NULL;
	    }
	    return TCL_OK;
	}

	/*
	 * For background copies, we only do one buffer per invocation so we
	 * don't starve the rest of the system.
	 */

	if (cmdPtr && (csPtr->toRead != 0)) {
	    /*
	     * The first time we enter this code, there won't be a channel
	     * handler established yet, so do it here.
	     */

	    if (mask == 0) {
		Tcl_CreateChannelHandler(outChan, TCL_WRITABLE, CopyEventProc,
			csPtr);
	    }
	    if (bufObj != NULL) {
		TclDecrRefCount(bufObj);
		bufObj = NULL;
	    }
	    return TCL_OK;
	}
    } /* while */

    if (bufObj != NULL) {
	TclDecrRefCount(bufObj);
	bufObj = NULL;
    }

    /*
     * Make the callback or return the number of bytes transferred. The local
     * total is used because StopCopy frees csPtr.
     */

    total = csPtr->total;
    if (cmdPtr && interp) {
	int code;

	/*
	 * Get a private copy of the command so we can mutate it by adding
	 * arguments. Note that StopCopy frees our saved reference to the
	 * original command obj.
	 */

	cmdPtr = Tcl_DuplicateObj(cmdPtr);
	Tcl_IncrRefCount(cmdPtr);
	StopCopy(csPtr);
	Tcl_Preserve(interp);

	Tcl_ListObjAppendElement(interp, cmdPtr, Tcl_NewWideIntObj(total));
	if (errObj) {
	    Tcl_ListObjAppendElement(interp, cmdPtr, errObj);
	}
	code = Tcl_EvalObjEx(interp, cmdPtr, TCL_EVAL_GLOBAL);
	if (code != TCL_OK) {
	    Tcl_BackgroundException(interp, code);
	    result = TCL_ERROR;
	}
	TclDecrRefCount(cmdPtr);
	Tcl_Release(interp);
    } else {
	StopCopy(csPtr);
	if (interp) {
	    if (errObj) {
		Tcl_SetObjResult(interp, errObj);
		result = TCL_ERROR;
	    } else {
		Tcl_ResetResult(interp);
		Tcl_SetObjResult(interp, Tcl_NewWideIntObj(total));
	    }
	}
    }
    return result;
}

/*
 *----------------------------------------------------------------------
 *
 * DoRead --
 *
 *	Stores up to "bytesToRead" bytes in memory pointed to by "dst".
 *	These bytes come from reading the channel "chanPtr" and
 *	performing the configured translations.  No encoding conversions
 *	are applied to the bytes being read.
 *
 * Results:
 *	The number of bytes actually stored (<= bytesToRead),
 * 	or -1 if there is an error in reading the channel.  Use
 * 	Tcl_GetErrno() to retrieve the error code for the error
 *	that occurred.
 *
 *	The number of bytes stored can be less than the number
 * 	requested when
 *	  - EOF is reached on the channel; or
 *	  - the channel is non-blocking, and we've read all we can
 *	    without blocking.
 *	  - a channel reading error occurs (and we return -1)
 *
 * Side effects:
 *	May cause input to be buffered.
 *
 *----------------------------------------------------------------------
 */

static int
DoRead(
    Channel *chanPtr,		/* The channel from which to read. */
    char *dst,			/* Where to store input read. */
    size_t bytesToRead,		/* Maximum number of bytes to read. */
    int allowShortReads)	/* Allow half-blocking (pipes,sockets) */
{
    ChannelState *statePtr = chanPtr->state;
    char *p = dst;

    /*
     * Early out when we know a read will get the eofchar.
     *
     * NOTE: This seems to be a bug.  The special handling for
     * a zero-char read request ought to come first.  As coded
     * the EOF due to eofchar has distinguishing behavior from
     * the EOF due to reported EOF on the underlying device, and
     * that seems undesirable.  However recent history indicates
     * that new inconsistent behavior in a patchlevel has problems
     * too.  Keep on keeping on for now.
     */

    if (GotFlag(statePtr, CHANNEL_STICKY_EOF)) {
	SetFlag(statePtr, CHANNEL_EOF);
	assert(statePtr->inputEncodingFlags & TCL_ENCODING_END);
	assert(!GotFlag(statePtr, CHANNEL_BLOCKED|INPUT_SAW_CR));

	/* TODO: Don't need this call */
	UpdateInterest(chanPtr);
	return 0;
    }

    /*
     * Special handling for zero-char read request.
     */

    if (bytesToRead == 0) {
	if (GotFlag(statePtr, CHANNEL_EOF)) {
	    statePtr->inputEncodingFlags |= TCL_ENCODING_START;
	}
	ResetFlag(statePtr, CHANNEL_BLOCKED|CHANNEL_EOF);
	statePtr->inputEncodingFlags &= ~TCL_ENCODING_END;
	/* TODO: Don't need this call */
	UpdateInterest(chanPtr);
	return 0;
    }

    TclChannelPreserve((Tcl_Channel)chanPtr);
    while (bytesToRead) {
	/*
	 * Each pass through the loop is intended to process up to one channel
	 * buffer.
	 */

	int bytesRead, bytesWritten;
	ChannelBuffer *bufPtr = statePtr->inQueueHead;

	/*
	 * Don't read more data if we have what we need.
	 */

	while (!bufPtr ||			/* We got no buffer!   OR */
		(!IsBufferFull(bufPtr) && 	/* Our buffer has room AND */
		((size_t)BytesLeft(bufPtr) < bytesToRead))) {
						/* Not enough bytes in it yet
						 * to fill the dst */
	    int code;

	moreData:
	    code = GetInput(chanPtr);
	    bufPtr = statePtr->inQueueHead;

	    assert(bufPtr != NULL);

	    if (GotFlag(statePtr, CHANNEL_EOF|CHANNEL_BLOCKED)) {
		/*
		 * Further reads cannot do any more.
		 */

		break;
	    }

	    if (code) {
		/*
	     * Read error
	     */

		UpdateInterest(chanPtr);
		TclChannelRelease((Tcl_Channel)chanPtr);
		return -1;
	    }

	    assert(IsBufferFull(bufPtr));
	}

	assert(bufPtr != NULL);

	bytesRead = BytesLeft(bufPtr);
	bytesWritten = bytesToRead;

	TranslateInputEOL(statePtr, p, RemovePoint(bufPtr),
		&bytesWritten, &bytesRead);
	bufPtr->nextRemoved += bytesRead;
	p += bytesWritten;
	bytesToRead -= bytesWritten;

	if (!IsBufferEmpty(bufPtr)) {
	    /*
	     * Buffer is not empty.  How can that be?
	     *
	     * 0) We stopped early because we got all the bytes we were
	     *    seeking. That's fine.
	     */

	    if (bytesToRead == 0) {
		break;
	    }

	    /*
	     * 1) We're @EOF because we saw eof char.
	     */

	    if (GotFlag(statePtr, CHANNEL_STICKY_EOF)) {
		break;
	    }

	    /*
	     * 2) The buffer holds a \r while in CRLF translation, followed by
	     *    the end of the buffer.
	     */

	    assert(statePtr->inputTranslation == TCL_TRANSLATE_CRLF);
	    assert(RemovePoint(bufPtr)[0] == '\r');
	    assert(BytesLeft(bufPtr) == 1);

	    if (bufPtr->nextPtr == NULL) {
		/*
		 * There's no more buffered data...
		 */

		if (GotFlag(statePtr, CHANNEL_EOF)) {
		    /*
		     * ...and there never will be.
		     */

		    *p++ = '\r';
		    bytesToRead--;
		    bufPtr->nextRemoved++;
		} else if (GotFlag(statePtr, CHANNEL_BLOCKED)) {
		    /*
		     * ...and we cannot get more now.
		     */

		    SetFlag(statePtr, CHANNEL_NEED_MORE_DATA);
		    break;
		} else {
		    /*
		     * ...so we need to get some.
		     */

		    goto moreData;
		}
	    }

	    if (bufPtr->nextPtr) {
		/*
		 * There's a next buffer.  Shift orphan \r to it.
		 */

		ChannelBuffer *nextPtr = bufPtr->nextPtr;

		nextPtr->nextRemoved -= 1;
		RemovePoint(nextPtr)[0] = '\r';
		bufPtr->nextRemoved++;
	    }
	}

	if (IsBufferEmpty(bufPtr)) {
	    statePtr->inQueueHead = bufPtr->nextPtr;
	    if (statePtr->inQueueHead == NULL) {
		statePtr->inQueueTail = NULL;
	    }
	    RecycleBuffer(statePtr, bufPtr, 0);
	    bufPtr = statePtr->inQueueHead;
	}

	if ((GotFlag(statePtr, CHANNEL_NONBLOCKING) || allowShortReads)
		&& GotFlag(statePtr, CHANNEL_BLOCKED)) {
	    break;
	}

	/*
	 * When there's no buffered data to read, and we're at EOF, escape to
	 * the caller.
	 */

	if (GotFlag(statePtr, CHANNEL_EOF)
		&& (bufPtr == NULL || IsBufferEmpty(bufPtr))) {
	    break;
	}
    }
    if (bytesToRead == 0) {
	ResetFlag(statePtr, CHANNEL_BLOCKED);
    }

    assert(!GotFlag(statePtr, CHANNEL_EOF)
	    || GotFlag(statePtr, CHANNEL_STICKY_EOF)
	    || Tcl_InputBuffered((Tcl_Channel)chanPtr) == 0);
    assert(!(GotFlag(statePtr, CHANNEL_EOF|CHANNEL_BLOCKED)
	    == (CHANNEL_EOF|CHANNEL_BLOCKED)));
    UpdateInterest(chanPtr);
    TclChannelRelease((Tcl_Channel)chanPtr);
    return (int)(p - dst);
}

/*
 *----------------------------------------------------------------------
 *
 * CopyEventProc --
 *
 *	This routine is invoked as a channel event handler for the background
 *	copy operation. It is just a trivial wrapper around the CopyData
 *	routine.
 *
 * Results:
 *	None.
 *
 * Side effects:
 *	None.
 *
 *----------------------------------------------------------------------
 */

static void
CopyEventProc(
    void *clientData,
    int mask)
{
    (void) CopyData((CopyState *)clientData, mask);
}

/*
 *----------------------------------------------------------------------
 *
 * StopCopy --
 *
 *	This routine halts a copy that is in progress.
 *
 * Results:
 *	None.
 *
 * Side effects:
 *	Removes any pending channel handlers and restores the blocking and
 *	buffering modes of the channels. The CopyState is freed.
 *
 *----------------------------------------------------------------------
 */

static void
StopCopy(
    CopyState *csPtr)		/* State for bg copy to stop . */
{
    ChannelState *inStatePtr, *outStatePtr;
    Tcl_Channel inChan, outChan;

    int nonBlocking;

    if (!csPtr) {
	return;
    }

    inChan = (Tcl_Channel) csPtr->readPtr;
    outChan = (Tcl_Channel) csPtr->writePtr;
    inStatePtr = csPtr->readPtr->state;
    outStatePtr = csPtr->writePtr->state;

    /*
     * Restore the old blocking mode and output buffering mode.
     */

    nonBlocking = csPtr->readFlags & CHANNEL_NONBLOCKING;
    if (nonBlocking != GotFlag(inStatePtr, CHANNEL_NONBLOCKING)) {
	SetBlockMode(NULL, csPtr->readPtr,
		nonBlocking ? TCL_MODE_NONBLOCKING : TCL_MODE_BLOCKING);
    }
    if (csPtr->readPtr != csPtr->writePtr) {
	nonBlocking = csPtr->writeFlags & CHANNEL_NONBLOCKING;
	if (nonBlocking != GotFlag(outStatePtr, CHANNEL_NONBLOCKING)) {
	    SetBlockMode(NULL, csPtr->writePtr,
		    nonBlocking ? TCL_MODE_NONBLOCKING : TCL_MODE_BLOCKING);
	}
    }
    ResetFlag(outStatePtr, CHANNEL_LINEBUFFERED | CHANNEL_UNBUFFERED);
    SetFlag(outStatePtr,
	    csPtr->writeFlags & (CHANNEL_LINEBUFFERED | CHANNEL_UNBUFFERED));

    if (csPtr->cmdPtr) {
	Tcl_DeleteChannelHandler(inChan, CopyEventProc, csPtr);
	if (inChan != outChan) {
	    Tcl_DeleteChannelHandler(outChan, CopyEventProc, csPtr);
	}
	Tcl_DeleteChannelHandler(inChan, MBEvent, csPtr);
	Tcl_DeleteChannelHandler(outChan, MBEvent, csPtr);
	TclDecrRefCount(csPtr->cmdPtr);
    }
    inStatePtr->csPtrR = NULL;
    outStatePtr->csPtrW = NULL;
    Tcl_Free(csPtr);
}

/*
 *----------------------------------------------------------------------
 *
 * StackSetBlockMode --
 *
 *	This function sets the blocking mode for a channel, iterating through
 *	each channel in a stack and updates the state flags.
 *
 * Results:
 *	0 if OK, result code from failed blockModeProc otherwise.
 *
 * Side effects:
 *	Modifies the blocking mode of the channel and possibly generates an
 *	error.
 *
 *----------------------------------------------------------------------
 */

static int
StackSetBlockMode(
    Channel *chanPtr,		/* Channel to modify. */
    int mode)			/* One of TCL_MODE_BLOCKING or
				 * TCL_MODE_NONBLOCKING. */
{
    int result = 0;
    Tcl_DriverBlockModeProc *blockModeProc;
    ChannelState *statePtr = chanPtr->state;

    /*
     * Start at the top of the channel stack
     * TODO: Examine what can go wrong when blockModeProc calls
     * disturb the stacking state of the channel.
     */

    chanPtr = statePtr->topChanPtr;
    while (chanPtr != NULL) {
	blockModeProc = Tcl_ChannelBlockModeProc(chanPtr->typePtr);
	if (blockModeProc != NULL) {
	    result = blockModeProc(chanPtr->instanceData, mode);
	    if (result != 0) {
		Tcl_SetErrno(result);
		return result;
	    }
	}
	chanPtr = chanPtr->downChanPtr;
    }
    return 0;
}

/*
 *----------------------------------------------------------------------
 *
 * SetBlockMode --
 *
 *	This function sets the blocking mode for a channel and updates the
 *	state flags.
 *
 * Results:
 *	A standard Tcl result.
 *
 * Side effects:
 *	Modifies the blocking mode of the channel and possibly generates an
 *	error.
 *
 *----------------------------------------------------------------------
 */

static int
SetBlockMode(
    Tcl_Interp *interp,		/* Interp for error reporting. */
    Channel *chanPtr,		/* Channel to modify. */
    int mode)			/* One of TCL_MODE_BLOCKING or
				 * TCL_MODE_NONBLOCKING. */
{
    int result = 0;
    ChannelState *statePtr = chanPtr->state;
				/* State info for channel */

    result = StackSetBlockMode(chanPtr, mode);
    if (result != 0) {
	if (interp != NULL) {
	    /*
	     * TIP #219.
	     * Move error messages put by the driver into the bypass area and
	     * put them into the regular interpreter result. Fall back to the
	     * regular message if nothing was found in the bypass.
	     *
	     * Note that we cannot have a message in the interpreter bypass
	     * area, StackSetBlockMode is restricted to the channel bypass.
	     * We still need the interp as the destination of the move.
	     */

	    if (!TclChanCaughtErrorBypass(interp, (Tcl_Channel) chanPtr)) {
		Tcl_SetObjResult(interp, Tcl_ObjPrintf(
                        "error setting blocking mode: %s",
			Tcl_PosixError(interp)));
	    }
	} else {
	    /*
	     * TIP #219.
	     * If we have no interpreter to put a bypass message into we have
	     * to clear it, to prevent its propagation and use in other places
	     * unrelated to the actual occurence of the problem.
	     */

	    Tcl_SetChannelError((Tcl_Channel) chanPtr, NULL);
	}
	return TCL_ERROR;
    }
    if (mode == TCL_MODE_BLOCKING) {
	ResetFlag(statePtr, CHANNEL_NONBLOCKING | BG_FLUSH_SCHEDULED);
    } else {
	SetFlag(statePtr, CHANNEL_NONBLOCKING);
    }
    return TCL_OK;
}

/*
 *----------------------------------------------------------------------
 *
 * Tcl_GetChannelNames --
 *
 *	Return the names of all open channels in the interp.
 *
 * Results:
 *	TCL_OK or TCL_ERROR.
 *
 * Side effects:
 *	Interp result modified with list of channel names.
 *
 *----------------------------------------------------------------------
 */

int
Tcl_GetChannelNames(
    Tcl_Interp *interp)		/* Interp for error reporting. */
{
    return Tcl_GetChannelNamesEx(interp, NULL);
}

/*
 *----------------------------------------------------------------------
 *
 * Tcl_GetChannelNamesEx --
 *
 *	Return the names of open channels in the interp filtered filtered
 *	through a pattern. If pattern is NULL, it returns all the open
 *	channels.
 *
 * Results:
 *	TCL_OK or TCL_ERROR.
 *
 * Side effects:
 *	Interp result modified with list of channel names.
 *
 *----------------------------------------------------------------------
 */

int
Tcl_GetChannelNamesEx(
    Tcl_Interp *interp,		/* Interp for error reporting. */
    const char *pattern)	/* Pattern to filter on. */
{
    ThreadSpecificData *tsdPtr = TCL_TSD_INIT(&dataKey);
    ChannelState *statePtr;
    const char *name;		/* Name for channel */
    Tcl_Obj *resultPtr;		/* Pointer to result object */
    Tcl_HashTable *hTblPtr;	/* Hash table of channels. */
    Tcl_HashEntry *hPtr;	/* Search variable. */
    Tcl_HashSearch hSearch;	/* Search variable. */

    if (interp == NULL) {
	return TCL_OK;
    }

    /*
     * Get the channel table that stores the channels registered for this
     * interpreter.
     */

    hTblPtr = GetChannelTable(interp);
    TclNewObj(resultPtr);
    if ((pattern != NULL) && TclMatchIsTrivial(pattern)
	    && !((pattern[0] == 's') && (pattern[1] == 't')
	    && (pattern[2] == 'd'))) {
	if ((Tcl_FindHashEntry(hTblPtr, pattern) != NULL)
		&& (Tcl_ListObjAppendElement(interp, resultPtr,
		Tcl_NewStringObj(pattern, -1)) != TCL_OK)) {
	    goto error;
	}
	goto done;
    }

    for (hPtr = Tcl_FirstHashEntry(hTblPtr, &hSearch); hPtr != NULL;
	    hPtr = Tcl_NextHashEntry(&hSearch)) {
	statePtr = ((Channel *) Tcl_GetHashValue(hPtr))->state;

	if (statePtr->topChanPtr == (Channel *) tsdPtr->stdinChannel) {
	    name = "stdin";
	} else if (statePtr->topChanPtr == (Channel *) tsdPtr->stdoutChannel) {
	    name = "stdout";
	} else if (statePtr->topChanPtr == (Channel *) tsdPtr->stderrChannel) {
	    name = "stderr";
	} else {
	    /*
	     * This is also stored in Tcl_GetHashKey(hTblPtr, hPtr), but it's
	     * simpler to just grab the name from the statePtr.
	     */

	    name = statePtr->channelName;
	}

	if (((pattern == NULL) || Tcl_StringMatch(name, pattern)) &&
		(Tcl_ListObjAppendElement(interp, resultPtr,
			Tcl_NewStringObj(name, -1)) != TCL_OK)) {
	error:
	    TclDecrRefCount(resultPtr);
	    return TCL_ERROR;
	}
    }

  done:
    Tcl_SetObjResult(interp, resultPtr);
    return TCL_OK;
}

/*
 *----------------------------------------------------------------------
 *
 * Tcl_IsChannelRegistered --
 *
 *	Checks whether the channel is associated with the interp. See also
 *	Tcl_RegisterChannel and Tcl_UnregisterChannel.
 *
 * Results:
 *	0 if the channel is not registered in the interpreter, 1 else.
 *
 * Side effects:
 *	None.
 *
 *----------------------------------------------------------------------
 */

int
Tcl_IsChannelRegistered(
    Tcl_Interp *interp,		/* The interp to query of the channel */
    Tcl_Channel chan)		/* The channel to check */
{
    Tcl_HashTable *hTblPtr;	/* Hash table of channels. */
    Tcl_HashEntry *hPtr;	/* Search variable. */
    Channel *chanPtr;		/* The real IO channel. */
    ChannelState *statePtr;	/* State of the real channel. */

    /*
     * Always check bottom-most channel in the stack. This is the one that
     * gets registered.
     */

    chanPtr = ((Channel *) chan)->state->bottomChanPtr;
    statePtr = chanPtr->state;

    hTblPtr = (Tcl_HashTable *)Tcl_GetAssocData(interp, "tclIO", NULL);
    if (hTblPtr == NULL) {
	return 0;
    }
    hPtr = Tcl_FindHashEntry(hTblPtr, statePtr->channelName);
    if (hPtr == NULL) {
	return 0;
    }
    if ((Channel *) Tcl_GetHashValue(hPtr) != chanPtr) {
	return 0;
    }

    return 1;
}

/*
 *----------------------------------------------------------------------
 *
 * Tcl_IsChannelShared --
 *
 *	Checks whether the channel is shared by multiple interpreters.
 *
 * Results:
 *	A boolean value (0 = Not shared, 1 = Shared).
 *
 * Side effects:
 *	None.
 *
 *----------------------------------------------------------------------
 */

int
Tcl_IsChannelShared(
    Tcl_Channel chan)		/* The channel to query */
{
    ChannelState *statePtr = ((Channel *) chan)->state;
				/* State of real channel structure. */

    return ((statePtr->refCount + 1 > 2) ? 1 : 0);
}

/*
 *----------------------------------------------------------------------
 *
 * Tcl_IsChannelExisting --
 *
 *	Checks whether a channel of the given name exists in the
 *	(thread)-global list of all channels. See Tcl_GetChannelNamesEx for
 *	function exposed at the Tcl level.
 *
 * Results:
 *	A boolean value (0 = Does not exist, 1 = Does exist).
 *
 * Side effects:
 *	None.
 *
 *----------------------------------------------------------------------
 */

int
Tcl_IsChannelExisting(
    const char *chanName)	/* The name of the channel to look for. */
{
    ChannelState *statePtr;
    ThreadSpecificData *tsdPtr = TCL_TSD_INIT(&dataKey);
    const char *name;
    int chanNameLen;

    chanNameLen = strlen(chanName);
    for (statePtr = tsdPtr->firstCSPtr; statePtr != NULL;
	    statePtr = statePtr->nextCSPtr) {
	if (statePtr->topChanPtr == (Channel *) tsdPtr->stdinChannel) {
	    name = "stdin";
	} else if (statePtr->topChanPtr == (Channel *) tsdPtr->stdoutChannel) {
	    name = "stdout";
	} else if (statePtr->topChanPtr == (Channel *) tsdPtr->stderrChannel) {
	    name = "stderr";
	} else {
	    name = statePtr->channelName;
	}

	if ((*chanName == *name) &&
		(memcmp(name, chanName, chanNameLen + 1) == 0)) {
	    return 1;
	}
    }

    return 0;
}

/*
 *----------------------------------------------------------------------
 *
 * Tcl_ChannelName --
 *
 *	Return the name of the channel type.
 *
 * Results:
 *	A pointer the name of the channel type.
 *
 * Side effects:
 *	None.
 *
 *----------------------------------------------------------------------
 */

const char *
Tcl_ChannelName(
    const Tcl_ChannelType *chanTypePtr) /* Pointer to channel type. */
{
    return chanTypePtr->typeName;
}

/*
 *----------------------------------------------------------------------
 *
 * Tcl_ChannelVersion --
 *
 *	Return the of version of the channel type.
 *
 * Results:
 *	One of the TCL_CHANNEL_VERSION_* constants from tcl.h
 *
 * Side effects:
 *	None.
 *
 *----------------------------------------------------------------------
 */

Tcl_ChannelTypeVersion
Tcl_ChannelVersion(
    const Tcl_ChannelType *chanTypePtr)
				/* Pointer to channel type. */
{
    return chanTypePtr->version;
}

/*
 *----------------------------------------------------------------------
 *
 * Tcl_ChannelBlockModeProc --
 *
 *	Return the Tcl_DriverBlockModeProc of the channel type.
 *
 * Results:
 *	A pointer to the proc.
 *
 * Side effects:
 *	None.
 *
 *---------------------------------------------------------------------- */

Tcl_DriverBlockModeProc *
Tcl_ChannelBlockModeProc(
    const Tcl_ChannelType *chanTypePtr)
				/* Pointer to channel type. */
{
    return chanTypePtr->blockModeProc;
}

/*
 *----------------------------------------------------------------------
 *
 * Tcl_ChannelClose2Proc --
 *
 *	Return the Tcl_DriverClose2Proc of the channel type.
 *
 * Results:
 *	A pointer to the proc.
 *
 * Side effects:
 *	None.
 *
 *----------------------------------------------------------------------
 */

Tcl_DriverClose2Proc *
Tcl_ChannelClose2Proc(
    const Tcl_ChannelType *chanTypePtr)
				/* Pointer to channel type. */
{
    return chanTypePtr->close2Proc;
}

/*
 *----------------------------------------------------------------------
 *
 * Tcl_ChannelInputProc --
 *
 *	Return the Tcl_DriverInputProc of the channel type.
 *
 * Results:
 *	A pointer to the proc.
 *
 * Side effects:
 *	None.
 *
 *----------------------------------------------------------------------
 */

Tcl_DriverInputProc *
Tcl_ChannelInputProc(
    const Tcl_ChannelType *chanTypePtr)
				/* Pointer to channel type. */
{
    return chanTypePtr->inputProc;
}

/*
 *----------------------------------------------------------------------
 *
 * Tcl_ChannelOutputProc --
 *
 *	Return the Tcl_DriverOutputProc of the channel type.
 *
 * Results:
 *	A pointer to the proc.
 *
 * Side effects:
 *	None.
 *
 *----------------------------------------------------------------------
 */

Tcl_DriverOutputProc *
Tcl_ChannelOutputProc(
    const Tcl_ChannelType *chanTypePtr)
				/* Pointer to channel type. */
{
    return chanTypePtr->outputProc;
}

/*
 *----------------------------------------------------------------------
 *
 * Tcl_ChannelSetOptionProc --
 *
 *	Return the Tcl_DriverSetOptionProc of the channel type.
 *
 * Results:
 *	A pointer to the proc.
 *
 * Side effects:
 *	None.
 *
 *----------------------------------------------------------------------
 */

Tcl_DriverSetOptionProc *
Tcl_ChannelSetOptionProc(
    const Tcl_ChannelType *chanTypePtr)
				/* Pointer to channel type. */
{
    return chanTypePtr->setOptionProc;
}

/*
 *----------------------------------------------------------------------
 *
 * Tcl_ChannelGetOptionProc --
 *
 *	Return the Tcl_DriverGetOptionProc of the channel type.
 *
 * Results:
 *	A pointer to the proc.
 *
 * Side effects:
 *	None.
 *
 *----------------------------------------------------------------------
 */

Tcl_DriverGetOptionProc *
Tcl_ChannelGetOptionProc(
    const Tcl_ChannelType *chanTypePtr)
				/* Pointer to channel type. */
{
    return chanTypePtr->getOptionProc;
}

/*
 *----------------------------------------------------------------------
 *
 * Tcl_ChannelWatchProc --
 *
 *	Return the Tcl_DriverWatchProc of the channel type.
 *
 * Results:
 *	A pointer to the proc.
 *
 * Side effects:
 *	None.
 *
 *----------------------------------------------------------------------
 */

Tcl_DriverWatchProc *
Tcl_ChannelWatchProc(
    const Tcl_ChannelType *chanTypePtr)
				/* Pointer to channel type. */
{
    return chanTypePtr->watchProc;
}

/*
 *----------------------------------------------------------------------
 *
 * Tcl_ChannelGetHandleProc --
 *
 *	Return the Tcl_DriverGetHandleProc of the channel type.
 *
 * Results:
 *	A pointer to the proc.
 *
 * Side effects:
 *	None.
 *
 *----------------------------------------------------------------------
 */

Tcl_DriverGetHandleProc *
Tcl_ChannelGetHandleProc(
    const Tcl_ChannelType *chanTypePtr)
				/* Pointer to channel type. */
{
    return chanTypePtr->getHandleProc;
}

/*
 *----------------------------------------------------------------------
 *
 * Tcl_ChannelFlushProc --
 *
 *	Return the Tcl_DriverFlushProc of the channel type.
 *
 * Results:
 *	A pointer to the proc.
 *
 * Side effects:
 *	None.
 *
 *----------------------------------------------------------------------
 */

Tcl_DriverFlushProc *
Tcl_ChannelFlushProc(
    const Tcl_ChannelType *chanTypePtr)
				/* Pointer to channel type. */
{
    return chanTypePtr->flushProc;
}

/*
 *----------------------------------------------------------------------
 *
 * Tcl_ChannelHandlerProc --
 *
 *	Return the Tcl_DriverHandlerProc of the channel type.
 *
 * Results:
 *	A pointer to the proc.
 *
 * Side effects:
 *	None.
 *
 *----------------------------------------------------------------------
 */

Tcl_DriverHandlerProc *
Tcl_ChannelHandlerProc(
    const Tcl_ChannelType *chanTypePtr)
				/* Pointer to channel type. */
{
    return chanTypePtr->handlerProc;
}

/*
 *----------------------------------------------------------------------
 *
 * Tcl_ChannelWideSeekProc --
 *
 *	Return the Tcl_DriverWideSeekProc of the channel type.
 *
 * Results:
 *	A pointer to the proc.
 *
 * Side effects:
 *	None.
 *
 *----------------------------------------------------------------------
 */

Tcl_DriverWideSeekProc *
Tcl_ChannelWideSeekProc(
    const Tcl_ChannelType *chanTypePtr)
				/* Pointer to channel type. */
{
    return chanTypePtr->wideSeekProc;
}

/*
 *----------------------------------------------------------------------
 *
 * Tcl_ChannelThreadActionProc --
 *
 *	TIP #218, Channel Thread Actions. Return the
 *	Tcl_DriverThreadActionProc of the channel type.
 *
 * Results:
 *	A pointer to the proc.
 *
 * Side effects:
 *	None.
 *
 *----------------------------------------------------------------------
 */

Tcl_DriverThreadActionProc *
Tcl_ChannelThreadActionProc(
    const Tcl_ChannelType *chanTypePtr)
				/* Pointer to channel type. */
{
    return chanTypePtr->threadActionProc;
}

/*
 *----------------------------------------------------------------------
 *
 * Tcl_SetChannelErrorInterp --
 *
 *	TIP #219, Tcl Channel Reflection API.
 *	Store an error message for the I/O system.
 *
 * Results:
 *	None.
 *
 * Side effects:
 *	Discards a previously stored message.
 *
 *----------------------------------------------------------------------
 */

void
Tcl_SetChannelErrorInterp(
    Tcl_Interp *interp,		/* Interp to store the data into. */
    Tcl_Obj *msg)		/* Error message to store. */
{
    Interp *iPtr = (Interp *) interp;
    Tcl_Obj *disposePtr = iPtr->chanMsg;

    if (msg != NULL) {
	iPtr->chanMsg = FixLevelCode(msg);
	Tcl_IncrRefCount(iPtr->chanMsg);
    } else {
	iPtr->chanMsg = NULL;
    }

    if (disposePtr != NULL) {
        TclDecrRefCount(disposePtr);
    }
    return;
}

/*
 *----------------------------------------------------------------------
 *
 * Tcl_SetChannelError --
 *
 *	TIP #219, Tcl Channel Reflection API.
 *	Store an error message for the I/O system.
 *
 * Results:
 *	None.
 *
 * Side effects:
 *	Discards a previously stored message.
 *
 *----------------------------------------------------------------------
 */

void
Tcl_SetChannelError(
    Tcl_Channel chan,		/* Channel to store the data into. */
    Tcl_Obj *msg)		/* Error message to store. */
{
    ChannelState *statePtr = ((Channel *) chan)->state;
    Tcl_Obj *disposePtr = statePtr->chanMsg;

    if (msg != NULL) {
	statePtr->chanMsg = FixLevelCode(msg);
	Tcl_IncrRefCount(statePtr->chanMsg);
    } else {
	statePtr->chanMsg = NULL;
    }

    if (disposePtr != NULL) {
        TclDecrRefCount(disposePtr);
    }
    return;
}

/*
 *----------------------------------------------------------------------
 *
 * FixLevelCode --
 *
 *	TIP #219, Tcl Channel Reflection API.
 *	Scans an error message for bad -code / -level directives. Returns a
 *	modified copy with such directives corrected, and the input if it had
 *	no problems.
 *
 * Results:
 *	A Tcl_Obj*
 *
 * Side effects:
 *	None.
 *
 *----------------------------------------------------------------------
 */

static Tcl_Obj *
FixLevelCode(
    Tcl_Obj *msg)
{
    int explicitResult, numOptions, lcn;
    size_t lc;
    Tcl_Obj **lv, **lvn;
    int res, i, j, val, lignore, cignore;
    int newlevel = -1, newcode = -1;

    /* ASSERT msg != NULL */

    /*
     * Process the caught message.
     *
     * Syntax = (option value)... ?message?
     *
     * Bad message syntax causes a panic, because the other side uses
     * Tcl_GetReturnOptions and list construction functions to marshall the
     * information. Hence an error means that we've got serious breakage.
     */

    res = TclListObjGetElementsM(NULL, msg, &lc, &lv);
    if (res != TCL_OK) {
	Tcl_Panic("Tcl_SetChannelError: bad syntax of message");
    }

    explicitResult = (1 == (lc % 2));
    numOptions = lc - explicitResult;

    /*
     * No options, nothing to do.
     */

    if (numOptions == 0) {
	return msg;
    }

    /*
     * Check for -code x, x != 1|error, and -level x, x != 0
     */

    for (i = 0; i < numOptions; i += 2) {
	if (0 == strcmp(TclGetString(lv[i]), "-code")) {
	    /*
	     * !"error", !integer, integer != 1 (numeric code for error)
	     */

	    res = TclGetIntFromObj(NULL, lv[i+1], &val);
	    if (((res == TCL_OK) && (val != 1)) || ((res != TCL_OK) &&
		    (0 != strcmp(TclGetString(lv[i+1]), "error")))) {
		newcode = 1;
	    }
	} else if (0 == strcmp(TclGetString(lv[i]), "-level")) {
	    /*
	     * !integer, integer != 0
	     */

	    res = TclGetIntFromObj(NULL, lv [i+1], &val);
	    if ((res != TCL_OK) || (val != 0)) {
		newlevel = 0;
	    }
	}
    }

    /*
     * -code, -level are either not present or ok. Nothing to do.
     */

    if ((newlevel < 0) && (newcode < 0)) {
	return msg;
    }

    lcn = numOptions;
    if (explicitResult) {
	lcn ++;
    }
    if (newlevel >= 0) {
	lcn += 2;
    }
    if (newcode >= 0) {
	lcn += 2;
    }

    lvn = (Tcl_Obj **)Tcl_Alloc(lcn * sizeof(Tcl_Obj *));

    /*
     * New level/code information is spliced into the first occurence of
     * -level, -code, further occurences are ignored. The options cannot be
     * not present, we would not come here. Options which are ok are simply
     * copied over.
     */

    lignore = cignore = 0;
    for (i=0, j=0; i<numOptions; i+=2) {
	if (0 == strcmp(TclGetString(lv[i]), "-level")) {
	    if (newlevel >= 0) {
		lvn[j++] = lv[i];
		lvn[j++] = Tcl_NewWideIntObj(newlevel);
		newlevel = -1;
		lignore = 1;
		continue;
	    } else if (lignore) {
		continue;
	    }
	} else if (0 == strcmp(TclGetString(lv[i]), "-code")) {
	    if (newcode >= 0) {
		lvn[j++] = lv[i];
		lvn[j++] = Tcl_NewWideIntObj(newcode);
		newcode = -1;
		cignore = 1;
		continue;
	    } else if (cignore) {
		continue;
	    }
	}

	/*
	 * Keep everything else, possibly copied down.
	 */

	lvn[j++] = lv[i];
	lvn[j++] = lv[i+1];
    }
    if (newlevel >= 0) {
	Tcl_Panic("Defined newlevel not used in rewrite");
    }
    if (newcode >= 0) {
	Tcl_Panic("Defined newcode not used in rewrite");
    }

    if (explicitResult) {
	lvn[j++] = lv[i];
    }

    msg = Tcl_NewListObj(j, lvn);

    Tcl_Free(lvn);
    return msg;
}

/*
 *----------------------------------------------------------------------
 *
 * Tcl_GetChannelErrorInterp --
 *
 *	TIP #219, Tcl Channel Reflection API.
 *	Return the message stored by the channel driver.
 *
 * Results:
 *	Tcl error message object.
 *
 * Side effects:
 *	Resets the stored data to NULL.
 *
 *----------------------------------------------------------------------
 */

void
Tcl_GetChannelErrorInterp(
    Tcl_Interp *interp,		/* Interp to query. */
    Tcl_Obj **msg)		/* Place for error message. */
{
    Interp *iPtr = (Interp *) interp;

    *msg = iPtr->chanMsg;
    iPtr->chanMsg = NULL;
}

/*
 *----------------------------------------------------------------------
 *
 * Tcl_GetChannelError --
 *
 *	TIP #219, Tcl Channel Reflection API.
 *	Return the message stored by the channel driver.
 *
 * Results:
 *	Tcl error message object.
 *
 * Side effects:
 *	Resets the stored data to NULL.
 *
 *----------------------------------------------------------------------
 */

void
Tcl_GetChannelError(
    Tcl_Channel chan,		/* Channel to query. */
    Tcl_Obj **msg)		/* Place for error message. */
{
    ChannelState *statePtr = ((Channel *) chan)->state;

    *msg = statePtr->chanMsg;
    statePtr->chanMsg = NULL;
}

/*
 *----------------------------------------------------------------------
 *
 * Tcl_ChannelTruncateProc --
 *
 *	TIP #208 (subsection relating to truncation, based on TIP #206).
 *	Return the Tcl_DriverTruncateProc of the channel type.
 *
 * Results:
 *	A pointer to the proc.
 *
 * Side effects:
 *	None.
 *
 *----------------------------------------------------------------------
 */

Tcl_DriverTruncateProc *
Tcl_ChannelTruncateProc(
    const Tcl_ChannelType *chanTypePtr)
				/* Pointer to channel type. */
{
    return chanTypePtr->truncateProc;
}

/*
 *----------------------------------------------------------------------
 *
 * DupChannelInternalRep --
 *
 *	Initialize the internal representation of a new Tcl_Obj to a copy of
 *	the internal representation of an existing string object.
 *
 * Results:
 *	None.
 *
 * Side effects:
 *	copyPtr's internal rep is set to a copy of srcPtr's internal
 *	representation.
 *
 *----------------------------------------------------------------------
 */

static void
DupChannelInternalRep(
    Tcl_Obj *srcPtr,	/* Object with internal rep to copy. Must have
				 * an internal rep of type "Channel". */
    Tcl_Obj *copyPtr)	/* Object with internal rep to set. Must not
				 * currently have an internal rep.*/
{
    ResolvedChanName *resPtr;

    ChanGetInternalRep(srcPtr, resPtr);
    assert(resPtr);
    ChanSetInternalRep(copyPtr, resPtr);
}

/*
 *----------------------------------------------------------------------
 *
 * FreeChannelInternalRep --
 *
 *	Release statePtr storage.
 *
 * Results:
 *	None.
 *
 * Side effects:
 *	May cause state to be freed.
 *
 *----------------------------------------------------------------------
 */

static void
FreeChannelInternalRep(
    Tcl_Obj *objPtr)		/* Object with internal rep to free. */
{
    ResolvedChanName *resPtr;

    ChanGetInternalRep(objPtr, resPtr);
    assert(resPtr);
    if (resPtr->refCount-- > 1) {
	return;
    }
    Tcl_Release(resPtr->statePtr);
    Tcl_Free(resPtr);
}

#if 0
/*
 * For future debugging work, a simple function to print the flags of a
 * channel in semi-readable form.
 */

static int
DumpFlags(
    char *str,
    int flags)
{
    char buf[20];
    int i = 0;

#define ChanFlag(chr, bit)      (buf[i++] = ((flags & (bit)) ? (chr) : '_'))

    ChanFlag('r', TCL_READABLE);
    ChanFlag('w', TCL_WRITABLE);
    ChanFlag('n', CHANNEL_NONBLOCKING);
    ChanFlag('l', CHANNEL_LINEBUFFERED);
    ChanFlag('u', CHANNEL_UNBUFFERED);
    ChanFlag('F', BG_FLUSH_SCHEDULED);
    ChanFlag('c', CHANNEL_CLOSED);
    ChanFlag('E', CHANNEL_EOF);
    ChanFlag('S', CHANNEL_STICKY_EOF);
    ChanFlag('B', CHANNEL_BLOCKED);
    ChanFlag('/', INPUT_SAW_CR);
    ChanFlag('D', CHANNEL_DEAD);
    ChanFlag('R', CHANNEL_RAW_MODE);
    ChanFlag('x', CHANNEL_INCLOSE);

    buf[i] ='\0';

    fprintf(stderr, "%s: %s\n", str, buf);
    return 0;
}
#endif

/*
 * Local Variables:
 * mode: c
 * c-basic-offset: 4
 * fill-column: 78
 * tab-width: 8
 * indent-tabs-mode: nil
 * End:
 */<|MERGE_RESOLUTION|>--- conflicted
+++ resolved
@@ -1558,11 +1558,7 @@
          * Re-use the ResolvedCmdName struct.
          */
 
-<<<<<<< HEAD
 	Tcl_Release(resPtr->statePtr);
-=======
-	Tcl_Release((void *) resPtr->statePtr);
->>>>>>> afd31e9f
     } else {
 	resPtr = (ResolvedChanName *) Tcl_Alloc(sizeof(ResolvedChanName));
 	resPtr->refCount = 0;
@@ -1570,11 +1566,7 @@
     }
     statePtr = ((Channel *)chan)->state;
     resPtr->statePtr = statePtr;
-<<<<<<< HEAD
     Tcl_Preserve(statePtr);
-=======
-    Tcl_Preserve((void *) statePtr);
->>>>>>> afd31e9f
     resPtr->interp = interp;
     resPtr->epoch = statePtr->epoch;
 
