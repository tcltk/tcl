--- conflicted
+++ resolved
@@ -6883,10 +6883,10 @@
  *----------------------------------------------------------------------
  */
 
-Tcl_WideInt
+TCL_SIZE_T
 Tcl_Seek(
     Tcl_Channel chan,		/* The channel on which to seek. */
-    Tcl_WideInt offset,		/* Offset to seek to. */
+    TCL_SIZE_T offset,			/* Offset to seek to. */
     int mode)			/* Relative to which location to seek? */
 {
     Channel *chanPtr = (Channel *) chan;
@@ -6896,13 +6896,13 @@
     int inputBuffered, outputBuffered;
 				/* # bytes held in buffers. */
     int result;			/* Of device driver operations. */
-    Tcl_WideInt curPos;		/* Position on the device. */
+    TCL_SIZE_T curPos;		/* Position on the device. */
     int wasAsync;		/* Was the channel nonblocking before the seek
 				 * operation? If so, must restore to
 				 * non-blocking mode after the seek. */
 
     if (CheckChannelErrors(statePtr, TCL_WRITABLE | TCL_READABLE) != 0) {
-	return Tcl_LongAsWide(-1);
+	return TCL_NOSIZE;
     }
 
     /*
@@ -6913,7 +6913,7 @@
      */
 
     if (CheckForDeadChannel(NULL, statePtr)) {
-	return Tcl_LongAsWide(-1);
+	return TCL_NOSIZE;
     }
 
     /*
@@ -6929,7 +6929,7 @@
 
     if (chanPtr->typePtr->seekProc == NULL) {
 	Tcl_SetErrno(EINVAL);
-	return Tcl_LongAsWide(-1);
+	return TCL_NOSIZE;
     }
 
     /*
@@ -6942,7 +6942,7 @@
 
     if ((inputBuffered != 0) && (outputBuffered != 0)) {
 	Tcl_SetErrno(EFAULT);
-	return Tcl_LongAsWide(-1);
+	return TCL_NOSIZE;
     }
 
     /*
@@ -7058,7 +7058,7 @@
  *----------------------------------------------------------------------
  */
 
-Tcl_WideInt
+TCL_SIZE_T
 Tcl_Tell(
     Tcl_Channel chan)		/* The channel to return pos for. */
 {
@@ -7066,13 +7066,13 @@
 				/* The real IO channel. */
     ChannelState *statePtr = chanPtr->state;
 				/* State info for channel */
-    int inputBuffered, outputBuffered;
+    TCL_SIZE_T inputBuffered, outputBuffered;
 				/* # bytes held in buffers. */
     int result;			/* Of calling device driver. */
-    Tcl_WideInt curPos;		/* Position on device. */
+    TCL_SIZE_T curPos;		/* Position on device. */
 
     if (CheckChannelErrors(statePtr, TCL_WRITABLE | TCL_READABLE) != 0) {
-	return Tcl_LongAsWide(-1);
+	return TCL_NOSIZE;
     }
 
     /*
@@ -7083,7 +7083,7 @@
      */
 
     if (CheckForDeadChannel(NULL, statePtr)) {
-	return Tcl_LongAsWide(-1);
+	return TCL_NOSIZE;
     }
 
     /*
@@ -7099,7 +7099,7 @@
 
     if (chanPtr->typePtr->seekProc == NULL) {
 	Tcl_SetErrno(EINVAL);
-	return Tcl_LongAsWide(-1);
+	return TCL_NOSIZE;
     }
 
     /*
@@ -7116,16 +7116,63 @@
      * wideSeekProc if that is available and non-NULL...
      */
 
-    curPos = ChanSeek(chanPtr, Tcl_LongAsWide(0), SEEK_CUR, &result);
-    if (curPos == Tcl_LongAsWide(-1)) {
+    curPos = ChanSeek(chanPtr, 0, SEEK_CUR, &result);
+    if (curPos == TCL_NOSIZE) {
 	Tcl_SetErrno(result);
-	return Tcl_LongAsWide(-1);
+	return TCL_NOSIZE;
     }
 
     if (inputBuffered != 0) {
 	return curPos - inputBuffered;
     }
     return curPos + outputBuffered;
+}
++
+/*
+ *---------------------------------------------------------------------------
+ *
+ * Tcl_SeekOld, Tcl_TellOld --
+ *
+ *	Backward-compatability versions of the seek/tell interface which used
+ *	64-bit offsets. This interface is not documented or expected
+ *	to be supported indefinitely.
+ *
+ * Results:
+ *	As for Tcl_Seek and Tcl_Tell respectively, except expanded to
+ *	64-bits even on platforms which support only 32-bits.
+ *
+ * Side effects:
+ *	As for Tcl_Seek and Tcl_Tell respectively.
+ *
+ *---------------------------------------------------------------------------
+ */
+
+Tcl_WideInt
+Tcl_SeekOld(
+    Tcl_Channel chan,		/* The channel on which to seek. */
+    Tcl_WideInt offset,		/* Offset to seek to. */
+    int mode)			/* Relative to which location to seek? */
+{
+	TCL_SIZE_T wResult;
+
+    wResult = Tcl_Seek(chan, (TCL_SIZE_T) offset, mode);
+    if (wResult == TCL_NOSIZE) {
+    	return -1;
+    }
+    return (Tcl_WideInt) wResult;
+}
+
+Tcl_WideInt
+Tcl_TellOld(
+    Tcl_Channel chan)		/* The channel to return pos for. */
+{
+    TCL_SIZE_T wResult = Tcl_Tell(chan);
+
+    if (wResult == TCL_NOSIZE) {
+    	return -1;
+    }
+    return (Tcl_WideInt) wResult;
 }
  
@@ -9061,7 +9108,6 @@
  */
 
 int
-<<<<<<< HEAD
 TclCopyChannelOld(
     Tcl_Interp *interp,		/* Current interpreter. */
     Tcl_Channel inChan,		/* Channel to read from. */
@@ -9074,8 +9120,6 @@
 }
 
 int
-=======
->>>>>>> c4b5bfbd
 TclCopyChannel(
     Tcl_Interp *interp,		/* Current interpreter. */
     Tcl_Channel inChan,		/* Channel to read from. */
