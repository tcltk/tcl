--- conflicted
+++ resolved
@@ -1332,7 +1332,7 @@
     chanPtr = Tcl_GetHashValue(hPtr);
     chanPtr = chanPtr->state->bottomChanPtr;
     if (modePtr != NULL) {
-	*modePtr = chanPtr->state->flags & (TCL_READABLE|TCL_WRITABLE);
+	*modePtr = GotFlag(chanPtr->state, TCL_READABLE|TCL_WRITABLE);
     }
 
     return (Tcl_Channel) chanPtr;
@@ -1381,7 +1381,7 @@
     *channelPtr = (Tcl_Channel) (statePtr->bottomChanPtr);
 
     if (modePtr != NULL) {
-	*modePtr = statePtr->flags & (TCL_READABLE|TCL_WRITABLE);
+	*modePtr = GotFlag(statePtr, TCL_READABLE|TCL_WRITABLE);
     }
 
     return TCL_OK;
@@ -1646,7 +1646,7 @@
      *	--+---+---+---+----+
      */
 
-    if ((mask & (statePtr->flags & (TCL_READABLE | TCL_WRITABLE))) == 0) {
+    if ((mask & (GotFlag(statePtr, TCL_READABLE | TCL_WRITABLE))) == 0) {
 	if (interp) {
 	    Tcl_AppendResult(interp,
 		    "reading and writing both disallowed for channel \"",
@@ -2137,7 +2137,7 @@
     ChannelState *statePtr = ((Channel *) chan)->state;
 				/* State of actual channel. */
 
-    return (statePtr->flags & (TCL_READABLE | TCL_WRITABLE));
+    return GotFlag(statePtr, TCL_READABLE | TCL_WRITABLE);
 }
  
@@ -5031,39 +5031,8 @@
 	     * happen.
 	     */
 
-<<<<<<< HEAD
 	    nread = ChanRead(chanPtr, bufPtr + copied,
 		    bytesToRead - copied, &result);
-=======
-	    if (GotFlag(statePtr, CHANNEL_NONBLOCKING) &&
-		    (Tcl_ChannelBlockModeProc(chanPtr->typePtr) == NULL) &&
-		    !GotFlag(statePtr, CHANNEL_HAS_MORE_DATA)) {
-		/*
-		 * We bypass the driver; it would block as no data is
-		 * available.
-		 */
-
-		nread = -1;
-		result = EWOULDBLOCK;
-	    } else {
-#endif /* TCL_IO_TRACK_OS_FOR_DRIVER_WITH_BAD_BLOCKING */
-
-		/*
-		 * Now go to the driver to get as much as is possible to fill
-		 * the remaining request. Do all the error handling by
-		 * ourselves. The code was stolen from 'GetInput' and slightly
-		 * adapted (different return value here).
-		 *
-		 * The case of 'bytesToRead == 0' at this point cannot happen.
-		 */
-
-		nread = ChanRead(chanPtr, bufPtr + copied,
-			bytesToRead - copied, &result);
-
-#ifdef TCL_IO_TRACK_OS_FOR_DRIVER_WITH_BAD_BLOCKING
-	    }
-#endif /* TCL_IO_TRACK_OS_FOR_DRIVER_WITH_BAD_BLOCKING */
->>>>>>> 70d39d51
 
 	    if (nread > 0) {
 		/*
@@ -5361,36 +5330,10 @@
     int srcLen = BytesLeft(bufPtr);
     int toRead = bytesToRead>srcLen || bytesToRead<0 ? srcLen : bytesToRead;
 
-<<<<<<< HEAD
     TclAppendBytesToByteArray(objPtr, (unsigned char *) RemovePoint(bufPtr),
 	    toRead);
     bufPtr->nextRemoved += toRead;
     return toRead;
-=======
-    if (GotFlag(statePtr, INPUT_NEED_NL)) {
-	ResetFlag(statePtr, INPUT_NEED_NL);
-	if ((srcLen == 0) || (*src != '\n')) {
-	    *dst = '\r';
-	    *offsetPtr += 1;
-	    return 1;
-	}
-	*dst++ = '\n';
-	src++;
-	srcLen--;
-	toRead--;
-    }
-
-    srcRead = srcLen;
-    dstWrote = toRead;
-    if (TranslateInputEOL(statePtr, dst, src, &dstWrote, &srcRead) != 0) {
-	if (dstWrote == 0) {
-	    return -1;
-	}
-    }
-    bufPtr->nextRemoved += srcRead;
-    *offsetPtr += dstWrote;
-    return dstWrote;
->>>>>>> 70d39d51
 }
  
@@ -5514,11 +5457,6 @@
 		? ~0 : ~TCL_ENCODING_END), &statePtr->inputEncodingState,
 		dst, dstLimit, &srcRead, &dstDecoded, &numChars);
 
-<<<<<<< HEAD
-=======
-    oldState = statePtr->inputEncodingState;
-    if (GotFlag(statePtr, INPUT_NEED_NL)) {
->>>>>>> 70d39d51
 	/*
 	 * Perform the translation transformation in place.  Read no more
 	 * than the dstDecoded bytes the encoding transformation actually
@@ -5658,7 +5596,7 @@
 		    return 1;
 		}
 
-	    } else if (statePtr->flags & CHANNEL_EOF) {
+	    } else if (GotFlag(statePtr, CHANNEL_EOF)) {
 
 		/*
 		 * The bare \r is the only char and we will never read
@@ -5881,20 +5819,8 @@
 	char *dst = dstStart;
 	int lesser;
 
-<<<<<<< HEAD
-	if ((statePtr->flags & INPUT_SAW_CR) && srcLen) {
+	if (GotFlag(statePtr, INPUT_SAW_CR) && srcLen) {
 	    if (*src == '\n') { src++; srcLen--; }
-=======
-	dst = dstStart;
-	src = srcStart;
-	srcEnd = srcStart + dstLen;
-	srcMax = srcStart + *srcLenPtr;
-
-	if (GotFlag(statePtr, INPUT_SAW_CR) && (src < srcMax)) {
-	    if (*src == '\n') {
-		src++;
-	    }
->>>>>>> 70d39d51
 	    ResetFlag(statePtr, INPUT_SAW_CR);
 	}
 	lesser = (dstLen < srcLen) ? dstLen : srcLen;
@@ -5991,15 +5917,8 @@
      * Clear the EOF flags, and clear the BLOCKED bit.
      */
 
-<<<<<<< HEAD
     ResetFlag(statePtr,
 	    CHANNEL_BLOCKED | CHANNEL_STICKY_EOF | CHANNEL_EOF | INPUT_SAW_CR);
-=======
-    if (GotFlag(statePtr, CHANNEL_STICKY_EOF)) {
-	goto done;
-    }
-    ResetFlag(statePtr, CHANNEL_BLOCKED | CHANNEL_EOF);
->>>>>>> 70d39d51
 
     bufPtr = AllocChannelBuffer(len);
     memcpy(InsertPoint(bufPtr), str, (size_t) len);
@@ -6246,38 +6165,8 @@
 	return 0;
     }
 
-<<<<<<< HEAD
     PreserveChannelBuffer(bufPtr);
     nread = ChanRead(chanPtr, InsertPoint(bufPtr), toRead, &result);
-=======
-#ifdef TCL_IO_TRACK_OS_FOR_DRIVER_WITH_BAD_BLOCKING
-    /*
-     * [SF Tcl Bug 943274]. Better emulation of non-blocking channels for
-     * channels without BlockModeProc, by keeping track of true fileevents
-     * generated by the OS == Data waiting and reading if and only if we are
-     * sure to have data.
-     */
-
-    if (GotFlag(statePtr, CHANNEL_NONBLOCKING) &&
-	    (Tcl_ChannelBlockModeProc(chanPtr->typePtr) == NULL) &&
-	    !GotFlag(statePtr, CHANNEL_HAS_MORE_DATA)) {
-	/*
-	 * Bypass the driver, it would block, as no data is available
-	 */
-
-	nread = -1;
-	result = EWOULDBLOCK;
-    } else {
-#endif /* TCL_IO_TRACK_OS_FOR_DRIVER_WITH_BAD_BLOCKING */
-
-	PreserveChannelBuffer(bufPtr);
-	nread = ChanRead(chanPtr, InsertPoint(bufPtr), toRead, &result);
-
-#ifdef TCL_IO_TRACK_OS_FOR_DRIVER_WITH_BAD_BLOCKING
-    }
-#endif /* TCL_IO_TRACK_OS_FOR_DRIVER_WITH_BAD_BLOCKING */
-
->>>>>>> 70d39d51
     if (nread > 0) {
 	result = 0;
 	bufPtr->nextAdded += nread;
@@ -6776,7 +6665,7 @@
      * Fail if the channel is not opened for desired operation.
      */
 
-    if ((statePtr->flags & direction) == 0) {
+    if (GotFlag(statePtr, direction) == 0) {
 	Tcl_SetErrno(EACCES);
 	return -1;
     }
@@ -6800,12 +6689,6 @@
 	 * anew in each operation.
 	 */
 
-<<<<<<< HEAD
-=======
-	if (!GotFlag(statePtr, CHANNEL_STICKY_EOF)) {
-	    ResetFlag(statePtr, CHANNEL_EOF);
-	}
->>>>>>> 70d39d51
 	ResetFlag(statePtr, CHANNEL_BLOCKED | CHANNEL_NEED_MORE_DATA);
     }
 
@@ -7773,24 +7656,6 @@
     Channel *upChanPtr;
     const Tcl_ChannelType *upTypePtr;
 
-<<<<<<< HEAD
-=======
-#ifdef TCL_IO_TRACK_OS_FOR_DRIVER_WITH_BAD_BLOCKING
-    /*
-     * [SF Tcl Bug 943274] For a non-blocking channel without blockmodeproc we
-     * keep track of actual input coming from the OS so that we can do a
-     * credible imitation of non-blocking behaviour.
-     */
-
-    if ((mask & TCL_READABLE) &&
-	    GotFlag(statePtr, CHANNEL_NONBLOCKING) &&
-	    (Tcl_ChannelBlockModeProc(chanPtr->typePtr) == NULL) &&
-	    !GotFlag(statePtr, CHANNEL_TIMER_FEV)) {
-	SetFlag(statePtr, CHANNEL_HAS_MORE_DATA);
-    }
-#endif /* TCL_IO_TRACK_OS_FOR_DRIVER_WITH_BAD_BLOCKING */
-
->>>>>>> 70d39d51
     /*
      * In contrast to the other API functions this procedure walks towards the
      * top of a stack and not down from it.
@@ -8032,34 +7897,8 @@
 	 */
 
 	statePtr->timer = Tcl_CreateTimerHandler(0, ChannelTimerProc,chanPtr);
-<<<<<<< HEAD
-	Tcl_Preserve(statePtr);
-	Tcl_NotifyChannel((Tcl_Channel)chanPtr, TCL_READABLE);
-=======
-
-#ifdef TCL_IO_TRACK_OS_FOR_DRIVER_WITH_BAD_BLOCKING
-	/*
-	 * Set the TIMER flag to notify the higher levels that the driver
-	 * might have no data for us. We do this only if we are in
-	 * non-blocking mode and the driver has no BlockModeProc because only
-	 * then we really don't know if the driver will block or not. A
-	 * similar test is done in "PeekAhead".
-	 */
-
-	if (GotFlag(statePtr, CHANNEL_NONBLOCKING) &&
-		(Tcl_ChannelBlockModeProc(chanPtr->typePtr) == NULL)) {
-	    SetFlag(statePtr, CHANNEL_TIMER_FEV);
-	}
-#endif /* TCL_IO_TRACK_OS_FOR_DRIVER_WITH_BAD_BLOCKING */
-
 	Tcl_Preserve(statePtr);
 	Tcl_NotifyChannel((Tcl_Channel) chanPtr, TCL_READABLE);
-
-#ifdef TCL_IO_TRACK_OS_FOR_DRIVER_WITH_BAD_BLOCKING
-	ResetFlag(statePtr, CHANNEL_TIMER_FEV);
-#endif /* TCL_IO_TRACK_OS_FOR_DRIVER_WITH_BAD_BLOCKING */
-
->>>>>>> 70d39d51
 	Tcl_Release(statePtr);
     } else {
 	statePtr->timer = NULL;
@@ -8478,7 +8317,7 @@
     }
     chanPtr = (Channel *) chan;
     statePtr = chanPtr->state;
-    if ((statePtr->flags & mask) == 0) {
+    if (GotFlag(statePtr, mask) == 0) {
 	Tcl_AppendResult(interp, "channel is not ",
 		(mask == TCL_READABLE) ? "readable" : "writable", NULL);
 	return TCL_ERROR;
@@ -9027,102 +8866,11 @@
     char *p = dst;
 
     Tcl_Preserve(chanPtr);
-<<<<<<< HEAD
     while (bytesToRead) {
 	/*
 	 * Each pass through the loop is intended to process up to 
 	 * one channel buffer.
 	 */
-=======
-    if (!GotFlag(statePtr, CHANNEL_STICKY_EOF)) {
-	ResetFlag(statePtr, CHANNEL_EOF);
-    }
-    ResetFlag(statePtr, CHANNEL_BLOCKED | CHANNEL_NEED_MORE_DATA);
-
-    for (copied = 0; copied < toRead; copied += copiedNow) {
-	copiedNow = CopyAndTranslateBuffer(statePtr, bufPtr + copied,
-		toRead - copied);
-	if (copiedNow == 0) {
-	    if (GotFlag(statePtr, CHANNEL_EOF)) {
-		goto done;
-	    }
-	    if (GotFlag(statePtr, CHANNEL_BLOCKED)) {
-		if (GotFlag(statePtr, CHANNEL_NONBLOCKING)) {
-		    goto done;
-		}
-		ResetFlag(statePtr, CHANNEL_BLOCKED);
-	    }
-	    result = GetInput(chanPtr);
-	    if (result != 0) {
-		if (result != EAGAIN) {
-		    copied = -1;
-		}
-		goto done;
-	    }
-	}
-    }
-
-    ResetFlag(statePtr, CHANNEL_BLOCKED);
-
-    /*
-     * Update the notifier state so we don't block while there is still data
-     * in the buffers.
-     */
-
-  done:
-    UpdateInterest(chanPtr);
-    Tcl_Release(chanPtr);
-    return copied;
-}
--
-/*
- *----------------------------------------------------------------------
- *
- * CopyAndTranslateBuffer --
- *
- *	Copy at most one buffer of input to the result space, doing eol
- *	translations according to mode in effect currently.
- *
- * Results:
- *	Number of bytes stored in the result buffer (as opposed to the number
- *	of bytes read from the channel). May return zero if no input is
- *	available to be translated.
- *
- * Side effects:
- *	Consumes buffered input. May deallocate one buffer.
- *
- *----------------------------------------------------------------------
- */
-
-static int
-CopyAndTranslateBuffer(
-    ChannelState *statePtr,	/* Channel state from which to read input. */
-    char *result,		/* Where to store the copied input. */
-    int space)			/* How many bytes are available in result to
-				 * store the copied input? */
-{
-    ChannelBuffer *bufPtr;	/* The buffer from which to copy bytes. */
-    int bytesInBuffer;		/* How many bytes are available to be copied
-				 * in the current input buffer? */
-    int copied;			/* How many characters were already copied
-				 * into the destination space? */
-    int i;			/* Iterates over the copied input looking for
-				 * the input eofChar. */
-
-    /*
-     * If there is no input at all, return zero. The invariant is that either
-     * there is no buffer in the queue, or if the first buffer is empty, it is
-     * also the last buffer (and thus there is no input in the queue). Note
-     * also that if the buffer is empty, we leave it in the queue.
-     */
-
-    if (statePtr->inQueueHead == NULL) {
-	return 0;
-    }
-    bufPtr = statePtr->inQueueHead;
-    bytesInBuffer = BytesLeft(bufPtr);
->>>>>>> 70d39d51
 
 	int bytesRead, bytesWritten;
 	ChannelBuffer *bufPtr = statePtr->inQueueHead;
@@ -9132,7 +8880,7 @@
 	 * escape to the caller.
 	 */
 
-	if (statePtr->flags & CHANNEL_EOF
+	if (GotFlag(statePtr, CHANNEL_EOF)
 		&& (bufPtr == NULL || IsBufferEmpty(bufPtr))) {
 	    break;
 	}
@@ -9149,7 +8897,7 @@
 
 	    assert (bufPtr != NULL);
 
-	    if (statePtr->flags & (CHANNEL_EOF|CHANNEL_BLOCKED)) {
+	    if (GotFlag(statePtr, CHANNEL_EOF|CHANNEL_BLOCKED)) {
 		/* Further reads cannot do any more */
 		break;
 	    }
@@ -9183,22 +8931,9 @@
 	     *    we were seeking.  That's fine.
 	     */
 
-<<<<<<< HEAD
 	    if (bytesToRead == 0) {
 		UpdateInterest(chanPtr);
 		break;
-=======
-	end = result + copied;
-	dst = result;
-	for (src = result; src < end; src++) {
-	    curByte = *src;
-	    if (curByte == '\n') {
-		ResetFlag(statePtr, INPUT_SAW_CR);
-	    } else if (GotFlag(statePtr, INPUT_SAW_CR)) {
-		ResetFlag(statePtr, INPUT_SAW_CR);
-		*dst = '\r';
-		dst++;
->>>>>>> 70d39d51
 	    }
 
 	    /*
@@ -9223,14 +8958,13 @@
 	    if (bufPtr->nextPtr == NULL) {
 		/* There's no more buffered data.... */
 
-<<<<<<< HEAD
-		if (statePtr->flags & CHANNEL_EOF) {
+		if (GotFlag(statePtr, CHANNEL_EOF)) {
 		    /* ...and there never will be. */
 
 		    *p++ = '\r';
 		    bytesToRead--;
 		    bufPtr->nextRemoved++;
-		} else if (statePtr->flags & CHANNEL_BLOCKED) {
+		} else if (GotFlag(statePtr, CHANNEL_BLOCKED)) {
 		    /* ...and we cannot get more now. */
 		    SetFlag(statePtr, CHANNEL_NEED_MORE_DATA);
 		    UpdateInterest(chanPtr);
@@ -9238,20 +8972,6 @@
 		} else {
 		    /* ... so we need to get some. */
 		    goto moreData;
-=======
-	end = result + copied;
-	dst = result;
-	for (src = result; src < end; src++) {
-	    curByte = *src;
-	    if (curByte == '\r') {
-		SetFlag(statePtr, INPUT_SAW_CR);
-		*dst = '\n';
-		dst++;
-	    } else {
-		if ((curByte != '\n') || !GotFlag(statePtr, INPUT_SAW_CR)) {
-		    *dst = (char) curByte;
-		    dst++;
->>>>>>> 70d39d51
 		}
 	    }
 
@@ -9274,8 +8994,8 @@
 	    RecycleBuffer(statePtr, bufPtr, 0);
 	}
 
-	if (statePtr->flags & CHANNEL_NONBLOCKING
-		&& statePtr->flags & CHANNEL_BLOCKED) {
+	if (GotFlag(statePtr, CHANNEL_NONBLOCKING)
+		&& GotFlag(statePtr, CHANNEL_BLOCKED)) {
 	    break;
 	}
     }
