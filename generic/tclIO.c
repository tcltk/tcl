--- conflicted
+++ resolved
@@ -9376,13 +9376,8 @@
      */
 
     if ((nonBlocking == CHANNEL_NONBLOCKING) && (toRead == 0)) {
-<<<<<<< HEAD
 	Tcl_CreateTimerHandler(0, ZeroTransferTimerProc, csPtr);
-	return 0;
-=======
-        Tcl_CreateTimerHandler(0, ZeroTransferTimerProc, csPtr);
-        return TCL_OK;
->>>>>>> b6b6d5e9
+	return TCL_OK;
     }
 
     /*
@@ -10058,11 +10053,6 @@
 	    code = GetInput(chanPtr);
 	    bufPtr = statePtr->inQueueHead;
 
-<<<<<<< HEAD
-	    assert(bufPtr != NULL);
-
-=======
->>>>>>> b6b6d5e9
 	    if (GotFlag(statePtr, CHANNEL_EOF|CHANNEL_BLOCKED)) {
 		/*
 		 * Further reads cannot do any more.
@@ -10071,16 +10061,11 @@
 		break;
 	    }
 
-<<<<<<< HEAD
-	    if (code) {
+	    if (code || !bufPtr) {
 		/*
 	     * Read error
 	     */
 
-=======
-	    if (code || !bufPtr) {
-		/* Read error */
->>>>>>> b6b6d5e9
 		UpdateInterest(chanPtr);
 		TclChannelRelease((Tcl_Channel)chanPtr);
 		return -1;
@@ -10322,17 +10307,11 @@
     if (csPtr->refCount-- > 1) {
 	return;
     }
-<<<<<<< HEAD
-    inStatePtr->csPtrR = NULL;
-    outStatePtr->csPtrW = NULL;
-    ckfree(csPtr);
-=======
 
     TclChannelRelease((Tcl_Channel)csPtr->readPtr);
     TclChannelRelease((Tcl_Channel)csPtr->writePtr);
 
-    ckfree((char *) csPtr);
->>>>>>> b6b6d5e9
+    ckfree(csPtr);
 }
  
