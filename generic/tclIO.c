--- conflicted
+++ resolved
@@ -205,11 +205,7 @@
 			    int calledFromAsyncFlush);
 static int		TclGetsObjBinary(Tcl_Channel chan, Tcl_Obj *objPtr);
 static Tcl_Encoding	GetBinaryEncoding(void);
-<<<<<<< HEAD
 static Tcl_ExitProc	FreeBinaryEncoding;
-=======
-static void		FreeBinaryEncoding(void *clientData);
->>>>>>> 43b7bfb4
 static Tcl_HashTable *	GetChannelTable(Tcl_Interp *interp);
 static int		GetInput(Channel *chanPtr);
 static void		PeekAhead(Channel *chanPtr, char **dstEndPtr,
@@ -1555,10 +1551,6 @@
  	 * Confirm validity of saved lookup results.
  	 */
 
-<<<<<<< HEAD
-=======
-	resPtr = (ResolvedChanName *)objPtr->internalRep.twoPtrValue.ptr1;
->>>>>>> 43b7bfb4
 	statePtr = resPtr->statePtr;
 	if ((resPtr->interp == interp)		/* Same interp context */
 			/* No epoch change in channel since lookup */
@@ -1581,26 +1573,13 @@
     }
 
     if (resPtr && resPtr->refCount == 1) {
-<<<<<<< HEAD
-	/*
-         * Re-use the ResolvedCmdName struct.
-         */
-=======
 	/* Re-use the ResolvedCmdName struct */
 	Tcl_Release((void *)resPtr->statePtr);
->>>>>>> 43b7bfb4
-
-	Tcl_Release((void *) resPtr->statePtr);
+
     } else {
 	resPtr = (ResolvedChanName *) ckalloc(sizeof(ResolvedChanName));
-<<<<<<< HEAD
 	resPtr->refCount = 0;
 	ChanSetInternalRep(objPtr, resPtr);		/* Overwrites, if needed */
-=======
-	resPtr->refCount = 1;
-	objPtr->internalRep.twoPtrValue.ptr1 = (void *)resPtr;
-	objPtr->typePtr = &chanObjType;
->>>>>>> 43b7bfb4
     }
     statePtr = ((Channel *)chan)->state;
     resPtr->statePtr = statePtr;
@@ -1683,10 +1662,7 @@
     if (NULL == typePtr->watchProc) {
 	Tcl_Panic("channel type %s must define watchProc", typePtr->typeName);
     }
-<<<<<<< HEAD
 #ifndef TCL_NO_DEPRECATED
-=======
->>>>>>> 43b7bfb4
     if ((NULL != typePtr->wideSeekProc) && (NULL == typePtr->seekProc)) {
 	Tcl_Panic("channel type %s must define seekProc if defining wideSeekProc", typePtr->typeName);
     }
@@ -3253,13 +3229,8 @@
     /*
      * Cancel any outstanding timer.
      */
-<<<<<<< HEAD
     DeleteTimerHandler(statePtr);
 
-=======
-
-    DeleteTimerHandler(statePtr);
->>>>>>> 43b7bfb4
 
     /*
      * Mark the channel as deleted by clearing the type structure.
@@ -4093,10 +4064,7 @@
     /*
      * Cancel any outstanding timer.
      */
-<<<<<<< HEAD
-=======
-
->>>>>>> 43b7bfb4
+
     DeleteTimerHandler(statePtr);
 
     /*
@@ -4165,13 +4133,8 @@
  *	No encoding conversions are applied to the bytes being read.
  *
  * Results:
-<<<<<<< HEAD
  *	The number of bytes written or TCL_INDEX_NONE in case of error. If
  *	TCL_INDEX_NONE, Tcl_GetErrno will return the error code.
-=======
- *	The number of bytes written or -1 in case of error. If
- *	-1, Tcl_GetErrno will return the error code.
->>>>>>> 43b7bfb4
  *
  * Side effects:
  *	May buffer up output and may cause output to be produced on the
@@ -4225,13 +4188,8 @@
  *	No encoding conversions are applied to the bytes being read.
  *
  * Results:
-<<<<<<< HEAD
  *	The number of bytes written or TCL_INDEX_NONE in case of error. If
  *	TCL_INDEX_NONE, Tcl_GetErrno will return the error code.
-=======
- *	The number of bytes written or -1 in case of error. If
- *	-1, Tcl_GetErrno will return the error code.
->>>>>>> 43b7bfb4
  *
  * Side effects:
  *	May buffer up output and may cause output to be produced on the
@@ -4244,11 +4202,7 @@
 Tcl_WriteRaw(
     Tcl_Channel chan,		/* The channel to buffer output for. */
     const char *src,		/* Data to queue in output buffer. */
-<<<<<<< HEAD
     Tcl_Size srcLen)		/* Length of data in bytes, or TCL_INDEX_NONE for
-=======
-    int srcLen)		/* Length of data in bytes, or -1 for
->>>>>>> 43b7bfb4
 				 * strlen(). */
 {
     Channel *chanPtr = ((Channel *) chan);
@@ -4292,13 +4246,8 @@
  *	specified channel to the topmost channel in a stack.
  *
  * Results:
-<<<<<<< HEAD
  *	The number of bytes written or TCL_INDEX_NONE in case of error. If
  *	TCL_INDEX_NONE, Tcl_GetErrno will return the error code.
-=======
- *	The number of bytes written or -1 in case of error. If
- *	-1, Tcl_GetErrno will return the error code.
->>>>>>> 43b7bfb4
  *
  * Side effects:
  *	May buffer up output and may cause output to be produced on the
@@ -4312,11 +4261,7 @@
     Tcl_Channel chan,		/* The channel to buffer output for. */
     const char *src,		/* UTF-8 characters to queue in output
 				 * buffer. */
-<<<<<<< HEAD
     Tcl_Size len)			/* Length of string in bytes, or TCL_INDEX_NONE for
-=======
-    int len)			/* Length of string in bytes, or -1 for
->>>>>>> 43b7bfb4
 				 * strlen(). */
 {
     Channel *chanPtr = (Channel *) chan;
@@ -4371,13 +4316,8 @@
  *	line buffering mode.
  *
  * Results:
-<<<<<<< HEAD
  *	The number of bytes written or TCL_INDEX_NONE in case of error. If
  *	TCL_INDEX_NONE, Tcl_GetErrno() will return the error code.
-=======
- *	The number of bytes written or -1 in case of error. If
- *	-1, Tcl_GetErrno() will return the error code.
->>>>>>> 43b7bfb4
  *
  * Side effects:
  *	May buffer up output and may cause output to be produced on the
@@ -5221,11 +5161,7 @@
 				/* State info for channel */
     ChannelBuffer *bufPtr;
     int inEofChar, skip, copiedTotal, oldFlags, oldRemoved;
-<<<<<<< HEAD
     Tcl_Size rawLen, byteLen, oldLength;
-=======
-    int rawLen, byteLen, oldLength;
->>>>>>> 43b7bfb4
     int eolChar;
     unsigned char *dst, *dstEnd, *eol, *eof, *byteArray;
 
@@ -5479,11 +5415,7 @@
 
 static void
 FreeBinaryEncoding(
-<<<<<<< HEAD
     TCL_UNUSED(void *))
-=======
-    void *dummy)	/* Not used */
->>>>>>> 43b7bfb4
 {
     ThreadSpecificData *tsdPtr = TCL_TSD_INIT(&dataKey);
 
@@ -6134,6 +6066,7 @@
 	Tcl_SetErrno(EILSEQ);
 	return -1;
     }
+
     /*
      * Early out when next read will see eofchar.
      *
@@ -6306,7 +6239,6 @@
             == (CHANNEL_EOF|CHANNEL_BLOCKED)));
     UpdateInterest(chanPtr);
 
-<<<<<<< HEAD
     /* This must comes after UpdateInterest(), which may set errno */
     if (GotFlag(statePtr, CHANNEL_ENCODING_ERROR)
 	    && (!copied || !GotFlag(statePtr, CHANNEL_NONBLOCKING))) {
@@ -6318,8 +6250,6 @@
 	Tcl_SetErrno(EILSEQ);
 	copied = -1;
     }
-=======
->>>>>>> 43b7bfb4
     TclChannelRelease((Tcl_Channel)chanPtr);
     return copied;
 }
@@ -6434,11 +6364,7 @@
     int savedIEFlags = statePtr->inputEncodingFlags;
     int savedFlags = statePtr->flags;
     char *dst, *src = RemovePoint(bufPtr);
-<<<<<<< HEAD
     Tcl_Size numBytes;
-=======
-    int numBytes;
->>>>>>> 43b7bfb4
     int srcLen = BytesLeft(bufPtr);
 
     /*
@@ -9094,7 +9020,6 @@
 {
     if (statePtr->timer != NULL) {
 	Tcl_DeleteTimerHandler(statePtr->timer);
-<<<<<<< HEAD
 	CleanupTimerHandler(statePtr);
     }
 }
@@ -9106,13 +9031,6 @@
     statePtr->timer = NULL;
     statePtr->timerChanPtr = NULL;
 }
-=======
-	statePtr->timer = NULL;
-	TclChannelRelease((Tcl_Channel)statePtr->timerChanPtr);
-	statePtr->timerChanPtr = NULL;
-    }
-}
->>>>>>> 43b7bfb4
  
 /*
@@ -9429,11 +9347,7 @@
 void
 TclChannelEventScriptInvoker(
     void *clientData,	/* The script+interp record. */
-<<<<<<< HEAD
     TCL_UNUSED(int) /*mask*/)
-=======
-    int mask)			/* Not used. */
->>>>>>> 43b7bfb4
 {
     EventScriptRecord *esPtr = (EventScriptRecord *)clientData;
 				/* The event script + interpreter to eval it
@@ -9501,11 +9415,7 @@
 
 int
 Tcl_FileEventObjCmd(
-<<<<<<< HEAD
     TCL_UNUSED(void *),
-=======
-    void *dummy,	/* Not used. */
->>>>>>> 43b7bfb4
     Tcl_Interp *interp,		/* Interpreter in which the channel for which
 				 * to create the handler is found. */
     int objc,			/* Number of arguments. */
@@ -11880,12 +11790,8 @@
 {
     ResolvedChanName *resPtr;
 
-<<<<<<< HEAD
     ChanGetInternalRep(objPtr, resPtr);
     assert(resPtr);
-=======
-    objPtr->typePtr = NULL;
->>>>>>> 43b7bfb4
     if (resPtr->refCount-- > 1) {
 	return;
     }
