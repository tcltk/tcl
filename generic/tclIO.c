--- conflicted
+++ resolved
@@ -8820,22 +8820,6 @@
 	    }
 	}
     }
-<<<<<<< HEAD
-=======
-
-    if (!statePtr->timer
-	    && (mask & TCL_WRITABLE)
-	    && GotFlag(statePtr, CHANNEL_NONBLOCKING)
-	    && bufPtr
-	    && !IsBufferEmpty(bufPtr)
-	    && !IsBufferFull(bufPtr)) {
-	TclChannelPreserve((Tcl_Channel)chanPtr);
-	statePtr->timerChanPtr = chanPtr;
-	statePtr->timer = Tcl_CreateTimerHandler(SYNTHETIC_EVENT_TIME,
-		ChannelTimerProc,chanPtr);
-    }
-
->>>>>>> 874f40c3
     ChanWatch(chanPtr, mask);
 }
 @@ -8904,17 +8888,6 @@
 	statePtr->timerChanPtr = NULL;
     }
 }
-<<<<<<< HEAD
-=======
-static void
-CleanupTimerHandler(
-    ChannelState *statePtr)
-{
-    TclChannelRelease((Tcl_Channel)statePtr->timerChanPtr);
-    statePtr->timer = NULL;
-    statePtr->timerChanPtr = NULL;
-}
->>>>>>> 874f40c3
  
 /*
