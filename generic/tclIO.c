/*
 * tclIO.c --
 *
 *	This file provides the generic portions (those that are the same on
 *	all platforms and for all channel types) of Tcl's IO facilities.
 *
 * Copyright (c) 1998-2000 Ajuba Solutions
 * Copyright (c) 1995-1997 Sun Microsystems, Inc.
 * Contributions from Don Porter, NIST, 2014. (not subject to US copyright)
 *
 * See the file "license.terms" for information on usage and redistribution of
 * this file, and for a DISCLAIMER OF ALL WARRANTIES.
 */

#include "tclInt.h"
#include "tclIO.h"
#include <assert.h>

/*
 * For each channel handler registered in a call to Tcl_CreateChannelHandler,
 * there is one record of the following type. All of records for a specific
 * channel are chained together in a singly linked list which is stored in
 * the channel structure.
 */

typedef struct ChannelHandler {
    Channel *chanPtr;		/* The channel structure for this channel. */
    int mask;			/* Mask of desired events. */
    Tcl_ChannelProc *proc;	/* Procedure to call in the type of
				 * Tcl_CreateChannelHandler. */
    ClientData clientData;	/* Argument to pass to procedure. */
    struct ChannelHandler *nextPtr;
				/* Next one in list of registered handlers. */
} ChannelHandler;

/*
 * This structure keeps track of the current ChannelHandler being invoked in
 * the current invocation of Tcl_NotifyChannel. There is a potential
 * problem if a ChannelHandler is deleted while it is the current one, since
 * Tcl_NotifyChannel needs to look at the nextPtr field. To handle this
 * problem, structures of the type below indicate the next handler to be
 * processed for any (recursively nested) dispatches in progress. The
 * nextHandlerPtr field is updated if the handler being pointed to is deleted.
 * The nestedHandlerPtr field is used to chain together all recursive
 * invocations, so that Tcl_DeleteChannelHandler can find all the recursively
 * nested invocations of Tcl_NotifyChannel and compare the handler being
 * deleted against the NEXT handler to be invoked in that invocation; when it
 * finds such a situation, Tcl_DeleteChannelHandler updates the nextHandlerPtr
 * field of the structure to the next handler.
 */

typedef struct NextChannelHandler {
    ChannelHandler *nextHandlerPtr;	/* The next handler to be invoked in
					 * this invocation. */
    struct NextChannelHandler *nestedHandlerPtr;
					/* Next nested invocation of
					 * Tcl_NotifyChannel. */
} NextChannelHandler;

/*
 * The following structure is used by Tcl_GetsObj() to encapsulates the
 * state for a "gets" operation.
 */

typedef struct GetsState {
    Tcl_Obj *objPtr;		/* The object to which UTF-8 characters
				 * will be appended. */
    char **dstPtr;		/* Pointer into objPtr's string rep where
				 * next character should be stored. */
    Tcl_Encoding encoding;	/* The encoding to use to convert raw bytes
				 * to UTF-8.  */
    ChannelBuffer *bufPtr;	/* The current buffer of raw bytes being
				 * emptied. */
    Tcl_EncodingState state;	/* The encoding state just before the last
				 * external to UTF-8 conversion in
				 * FilterInputBytes(). */
    int rawRead;		/* The number of bytes removed from bufPtr
				 * in the last call to FilterInputBytes(). */
    int bytesWrote;		/* The number of bytes of UTF-8 data
				 * appended to objPtr during the last call to
				 * FilterInputBytes(). */
    int charsWrote;		/* The corresponding number of UTF-8
				 * characters appended to objPtr during the
				 * last call to FilterInputBytes(). */
    int totalChars;		/* The total number of UTF-8 characters
				 * appended to objPtr so far, just before the
				 * last call to FilterInputBytes(). */
} GetsState;

/*
 * The following structure encapsulates the state for a background channel
 * copy.  Note that the data buffer for the copy will be appended to this
 * structure.
 */

typedef struct CopyState {
    struct Channel *readPtr;	/* Pointer to input channel. */
    struct Channel *writePtr;	/* Pointer to output channel. */
    int readFlags;		/* Original read channel flags. */
    int writeFlags;		/* Original write channel flags. */
    Tcl_WideInt toRead;		/* Number of bytes to copy, or -1. */
    Tcl_WideInt total;		/* Total bytes transferred (written). */
    Tcl_Interp *interp;		/* Interp that started the copy. */
    Tcl_Obj *cmdPtr;		/* Command to be invoked at completion. */
    int refCount;		/* Claim count on the struct */
    int bufInUse;		/* Flag to govern access to buffer */
    int bufSize;		/* Size of appended buffer. */
    char buffer[1];		/* Copy buffer, this must be the last
                                 * field. */
} CopyState;

static void
PreserveCopyState(
    CopyState *csPtr)
{
    csPtr->refCount++;
}

static void
ReleaseCopyState(
    CopyState *csPtr)
{
    if (--csPtr->refCount) {
	return;
    }
    ckfree((char *) csPtr);
}

/*
 * All static variables used in this file are collected into a single instance
 * of the following structure. For multi-threaded implementations, there is
 * one instance of this structure for each thread.
 *
 * Notice that different structures with the same name appear in other files.
 * The structure defined below is used in this file only.
 */

typedef struct ThreadSpecificData {
    NextChannelHandler *nestedHandlerPtr;
				/* This variable holds the list of nested
				 * Tcl_NotifyChannel invocations. */
    ChannelState *firstCSPtr;	/* List of all channels currently open,
				 * indexed by ChannelState, as only one
				 * ChannelState exists per set of stacked
				 * channels. */
    Tcl_Channel stdinChannel;	/* Static variable for the stdin channel. */
    int stdinInitialized;
    Tcl_Channel stdoutChannel;	/* Static variable for the stdout channel. */
    int stdoutInitialized;
    Tcl_Channel stderrChannel;	/* Static variable for the stderr channel. */
    int stderrInitialized;
    Tcl_Encoding binaryEncoding;
} ThreadSpecificData;

static Tcl_ThreadDataKey dataKey;

/*
 * Structure to record a close callback. One such record exists for
 * each close callback registered for a channel.
 */

typedef struct CloseCallback {
    Tcl_CloseProc *proc;		/* The procedure to call. */
    ClientData clientData;		/* Arbitrary one-word data to pass
					 * to the callback. */
    struct CloseCallback *nextPtr;	/* For chaining close callbacks. */
} CloseCallback;

/*
 * Static functions in this file:
 */

static ChannelBuffer *	AllocChannelBuffer(int length);
static void		PreserveChannelBuffer(ChannelBuffer *bufPtr);
static void		ReleaseChannelBuffer(ChannelBuffer *bufPtr);
static int		IsShared(ChannelBuffer *bufPtr);
static void		ChannelFree(Channel *chanPtr);
static void		ChannelTimerProc(ClientData clientData);
static int		ChanRead(Channel *chanPtr, char *dst, int dstSize);
static int		CheckChannelErrors(ChannelState *statePtr,
			    int direction);
static int		CheckForDeadChannel(Tcl_Interp *interp,
			    ChannelState *statePtr);
static void		CheckForStdChannelsBeingClosed(Tcl_Channel chan);
static void		CleanupChannelHandlers(Tcl_Interp *interp,
			    Channel *chanPtr);
static int		CloseChannel(Tcl_Interp *interp, Channel *chanPtr,
			    int errorCode);
static int		CloseChannelPart(Tcl_Interp *interp, Channel *chanPtr,
			    int errorCode, int flags);
static int		CloseWrite(Tcl_Interp *interp, Channel *chanPtr);
static void		CommonGetsCleanup(Channel *chanPtr);
static int		CopyData(CopyState *csPtr, int mask);
static int		MoveBytes(CopyState *csPtr);

static void		MBCallback(CopyState *csPtr, Tcl_Obj *errObj);
static void		MBError(CopyState *csPtr, int mask, int errorCode);
static int		MBRead(CopyState *csPtr);
static int		MBWrite(CopyState *csPtr);
static void		MBEvent(ClientData clientData, int mask);

static void		CopyEventProc(ClientData clientData, int mask);
static void		CreateScriptRecord(Tcl_Interp *interp,
			    Channel *chanPtr, int mask, Tcl_Obj *scriptPtr);
static void		DeleteChannelTable(ClientData clientData,
			    Tcl_Interp *interp);
static void		DeleteScriptRecord(Tcl_Interp *interp,
			    Channel *chanPtr, int mask);
static int		DetachChannel(Tcl_Interp *interp, Tcl_Channel chan);
static void		DiscardInputQueued(ChannelState *statePtr,
			    int discardSavedBuffers);
static void		DiscardOutputQueued(ChannelState *chanPtr);
static int		DoRead(Channel *chanPtr, char *dst, int bytesToRead,
			    int allowShortReads);
static int		DoReadChars(Channel *chan, Tcl_Obj *objPtr, int toRead,
			    int appendFlag);
static int		FilterInputBytes(Channel *chanPtr,
			    GetsState *statePtr);
static int		FlushChannel(Tcl_Interp *interp, Channel *chanPtr,
			    int calledFromAsyncFlush);
static int		TclGetsObjBinary(Tcl_Channel chan, Tcl_Obj *objPtr);
static Tcl_Encoding	GetBinaryEncoding();
static void		FreeBinaryEncoding(ClientData clientData);
static Tcl_HashTable *	GetChannelTable(Tcl_Interp *interp);
static int		GetInput(Channel *chanPtr);
static int		HaveVersion(const Tcl_ChannelType *typePtr,
			    Tcl_ChannelTypeVersion minimumVersion);
static void		PeekAhead(Channel *chanPtr, char **dstEndPtr,
			    GetsState *gsPtr);
static int		ReadBytes(ChannelState *statePtr, Tcl_Obj *objPtr,
			    int charsLeft);
static int		ReadChars(ChannelState *statePtr, Tcl_Obj *objPtr,
			    int charsLeft, int *factorPtr);
static void		RecycleBuffer(ChannelState *statePtr,
			    ChannelBuffer *bufPtr, int mustDiscard);
static int		StackSetBlockMode(Channel *chanPtr, int mode);
static int		SetBlockMode(Tcl_Interp *interp, Channel *chanPtr,
			    int mode);
static void		StopCopy(CopyState *csPtr);
static void		TranslateInputEOL(ChannelState *statePtr, char *dst,
			    const char *src, int *dstLenPtr, int *srcLenPtr);
static void		UpdateInterest(Channel *chanPtr);
static int		Write(Channel *chanPtr, const char *src,
			    int srcLen, Tcl_Encoding encoding);
static Tcl_Obj *	FixLevelCode(Tcl_Obj *msg);
static void		SpliceChannel(Tcl_Channel chan);
static void		CutChannel(Tcl_Channel chan);
static int              WillRead(Channel *chanPtr);

#define WriteChars(chanPtr, src, srcLen) \
			Write(chanPtr, src, srcLen, chanPtr->state->encoding)
#define WriteBytes(chanPtr, src, srcLen) \
			Write(chanPtr, src, srcLen, tclIdentityEncoding)

/*
 * Simplifying helper macros. All may use their argument(s) multiple times.
 * The ANSI C "prototypes" for the macros are listed below, together with a
 * short description of what the macro does.
 *
 * --------------------------------------------------------------------------
 * int BytesLeft(ChannelBuffer *bufPtr)
 *
 *	Returns the number of bytes of data remaining in the buffer.
 *
 * int SpaceLeft(ChannelBuffer *bufPtr)
 *
 *	Returns the number of bytes of space remaining at the end of the
 *	buffer.
 *
 * int IsBufferReady(ChannelBuffer *bufPtr)
 *
 *	Returns whether a buffer has bytes available within it.
 *
 * int IsBufferEmpty(ChannelBuffer *bufPtr)
 *
 *	Returns whether a buffer is entirely empty. Note that this is not the
 *	inverse of the above operation; trying to merge the two seems to lead
 *	to occasional crashes...
 *
 * int IsBufferFull(ChannelBuffer *bufPtr)
 *
 *	Returns whether more data can be added to a buffer.
 *
 * int IsBufferOverflowing(ChannelBuffer *bufPtr)
 *
 *	Returns whether a buffer has more data in it than it should.
 *
 * char *InsertPoint(ChannelBuffer *bufPtr)
 *
 *	Returns a pointer to where characters should be added to the buffer.
 *
 * char *RemovePoint(ChannelBuffer *bufPtr)
 *
 *	Returns a pointer to where characters should be removed from the
 *	buffer.
 * --------------------------------------------------------------------------
 */

#define BytesLeft(bufPtr)	((bufPtr)->nextAdded - (bufPtr)->nextRemoved)

#define SpaceLeft(bufPtr)	((bufPtr)->bufLength - (bufPtr)->nextAdded)

#define IsBufferReady(bufPtr)	((bufPtr)->nextAdded > (bufPtr)->nextRemoved)

#define IsBufferEmpty(bufPtr)	((bufPtr)->nextAdded == (bufPtr)->nextRemoved)

#define IsBufferFull(bufPtr)	((bufPtr) && (bufPtr)->nextAdded >= (bufPtr)->bufLength)

#define IsBufferOverflowing(bufPtr) ((bufPtr)->nextAdded>(bufPtr)->bufLength)

#define InsertPoint(bufPtr)	((bufPtr)->buf + (bufPtr)->nextAdded)

#define RemovePoint(bufPtr)	((bufPtr)->buf + (bufPtr)->nextRemoved)

/*
 * For working with channel state flag bits.
 */

#define SetFlag(statePtr, flag)		((statePtr)->flags |= (flag))
#define ResetFlag(statePtr, flag)	((statePtr)->flags &= ~(flag))
#define GotFlag(statePtr, flag)		((statePtr)->flags & (flag))

/*
 * Macro for testing whether a string (in optionName, length len) matches a
 * value (prefix matching rules). Arguments are the minimum length to match
 * and the value to match against. (Can't use Tcl_GetIndexFromObj as this is
 * used in a situation where no objects are available.)
 */

#define HaveOpt(minLength, nameString) \
	((len > (minLength)) && (optionName[1] == (nameString)[1]) \
		&& (strncmp(optionName, (nameString), len) == 0))

/*
 * The ChannelObjType type.  We actually store the ChannelState structure
 * as that lives longest and we want to return the bottomChanPtr when
 * requested (consistent with Tcl_GetChannel).  The setFromAny and
 * updateString can be NULL as they should not be called.
 */

static void		DupChannelIntRep(Tcl_Obj *objPtr, Tcl_Obj *copyPtr);
static int		SetChannelFromAny(Tcl_Interp *interp,
			    Tcl_Obj *objPtr);
static void		FreeChannelIntRep(Tcl_Obj *objPtr);

static const Tcl_ObjType chanObjType = {
    "channel",			/* name for this type */
    FreeChannelIntRep,		/* freeIntRepProc */
    DupChannelIntRep,		/* dupIntRepProc */
    NULL,			/* updateStringProc */
    NULL			/* setFromAnyProc SetChannelFromAny */
};

#define GET_CHANNELSTATE(objPtr) \
    ((ChannelState *) (objPtr)->internalRep.twoPtrValue.ptr1)
#define SET_CHANNELSTATE(objPtr, storePtr) \
    ((objPtr)->internalRep.twoPtrValue.ptr1 = (void *) (storePtr))
#define GET_CHANNELINTERP(objPtr) \
    ((Tcl_Interp *) (objPtr)->internalRep.twoPtrValue.ptr2)
#define SET_CHANNELINTERP(objPtr, storePtr) \
    ((objPtr)->internalRep.twoPtrValue.ptr2 = (void *) (storePtr))

#define BUSY_STATE(st, fl) \
     ((((st)->csPtrR) && ((fl) & TCL_READABLE)) || \
      (((st)->csPtrW) && ((fl) & TCL_WRITABLE)))

#define MAX_CHANNEL_BUFFER_SIZE (1024*1024)

/*
 *---------------------------------------------------------------------------
 *
 * ChanClose, ChanRead, ChanSeek, ChanThreadAction, ChanWatch, ChanWrite --
 *
 *	Simplify the access to selected channel driver "methods" that are used
 *	in multiple places in a stereotypical fashion. These are just thin
 *	wrappers around the driver functions.
 *
 *---------------------------------------------------------------------------
 */

static inline int
ChanClose(
    Channel *chanPtr,
    Tcl_Interp *interp)
{
    if (chanPtr->typePtr->closeProc != TCL_CLOSE2PROC) {
	return chanPtr->typePtr->closeProc(chanPtr->instanceData, interp);
    } else {
	return chanPtr->typePtr->close2Proc(chanPtr->instanceData, interp, 0);
    }
}

static inline int
ChanCloseHalf(
    Channel *chanPtr,
    Tcl_Interp *interp,
    int flags)
{
    return chanPtr->typePtr->close2Proc(chanPtr->instanceData, interp, flags);
}

/*
 *---------------------------------------------------------------------------
 *
 * ChanRead --
 *
 *	Read up to dstSize bytes using the inputProc of chanPtr, store
 *	them at dst, and return the number of bytes stored.
 *
 * Results:
 *	The return value of the driver inputProc,
 *	  - number of bytes stored at dst, ot
 *	  - -1 on error, with a Posix error code available to the
 *	    caller by calling Tcl_GetErrno().
 *
 * Side effects:
 *	The CHANNEL_BLOCKED and CHANNEL_EOF flags of the channel state are
 *	set as appropriate.
 *	On EOF, the inputEncodingFlags are set to perform ending operations
 *	on decoding.
 *	TODO - Is this really the right place for that?
 *
 *---------------------------------------------------------------------------
 */
static int
ChanRead(
    Channel *chanPtr,
    char *dst,
    int dstSize)
{
    int bytesRead, result;

    /*
     * If the caller asked for zero bytes, we'd force the inputProc
     * to return zero bytes, and then misinterpret that as EOF.
     */
    assert(dstSize > 0);

    /*
     * Each read op must set the blocked and eof states anew, not let
     * the effect of prior reads leak through.
     */
    if (GotFlag(chanPtr->state, CHANNEL_EOF)) {
        chanPtr->state->inputEncodingFlags |= TCL_ENCODING_START;
    }
    ResetFlag(chanPtr->state, CHANNEL_BLOCKED | CHANNEL_EOF);
    chanPtr->state->inputEncodingFlags &= ~TCL_ENCODING_END;
    if (WillRead(chanPtr) < 0) {
        return -1;
    }

    bytesRead = chanPtr->typePtr->inputProc(chanPtr->instanceData,
	    dst, dstSize, &result);

    /* Stop any flag leakage through stacked channel levels */
    if (GotFlag(chanPtr->state, CHANNEL_EOF)) {
        chanPtr->state->inputEncodingFlags |= TCL_ENCODING_START;
    }
    ResetFlag(chanPtr->state, CHANNEL_BLOCKED | CHANNEL_EOF);
    chanPtr->state->inputEncodingFlags &= ~TCL_ENCODING_END;
    if (bytesRead > 0) {
	/*
	 * If we get a short read, signal up that we may be BLOCKED.
	 * We should avoid calling the driver because on some
	 * platforms we will block in the low level reading code even
	 * though the channel is set into nonblocking mode.
	 */

	if (bytesRead < dstSize) {
	    SetFlag(chanPtr->state, CHANNEL_BLOCKED);
	}
    } else if (bytesRead == 0) {
	SetFlag(chanPtr->state, CHANNEL_EOF);
	chanPtr->state->inputEncodingFlags |= TCL_ENCODING_END;
    } else if (bytesRead < 0) {
	if ((result == EWOULDBLOCK) || (result == EAGAIN)) {
	    SetFlag(chanPtr->state, CHANNEL_BLOCKED);
	    result = EAGAIN;
	}
	Tcl_SetErrno(result);
    }
    return bytesRead;
}

static inline Tcl_WideInt
ChanSeek(
    Channel *chanPtr,
    Tcl_WideInt offset,
    int mode,
    int *errnoPtr)
{
    /*
     * Note that we prefer the wideSeekProc if that field is available in the
     * type and non-NULL.
     */

    if (HaveVersion(chanPtr->typePtr, TCL_CHANNEL_VERSION_3) &&
	    chanPtr->typePtr->wideSeekProc != NULL) {
	return chanPtr->typePtr->wideSeekProc(chanPtr->instanceData,
		offset, mode, errnoPtr);
    }

    if (offset<Tcl_LongAsWide(LONG_MIN) || offset>Tcl_LongAsWide(LONG_MAX)) {
	*errnoPtr = EOVERFLOW;
	return Tcl_LongAsWide(-1);
    }

    return Tcl_LongAsWide(chanPtr->typePtr->seekProc(chanPtr->instanceData,
	    Tcl_WideAsLong(offset), mode, errnoPtr));
}

static inline void
ChanThreadAction(
    Channel *chanPtr,
    int action)
{
    Tcl_DriverThreadActionProc *threadActionProc =
	    Tcl_ChannelThreadActionProc(chanPtr->typePtr);

    if (threadActionProc != NULL) {
	threadActionProc(chanPtr->instanceData, action);
    }
}

static inline void
ChanWatch(
    Channel *chanPtr,
    int mask)
{
    chanPtr->typePtr->watchProc(chanPtr->instanceData, mask);
}

static inline int
ChanWrite(
    Channel *chanPtr,
    const char *src,
    int srcLen,
    int *errnoPtr)
{
    return chanPtr->typePtr->outputProc(chanPtr->instanceData, src, srcLen,
	    errnoPtr);
}

/*
 *---------------------------------------------------------------------------
 *
 * TclInitIOSubsystem --
 *
 *	Initialize all resources used by this subsystem on a per-process
 *	basis.
 *
 * Results:
 *	None.
 *
 * Side effects:
 *	Depends on the memory subsystems.
 *
 *---------------------------------------------------------------------------
 */

void
TclInitIOSubsystem(void)
{
    /*
     * By fetching thread local storage we take care of allocating it for each
     * thread.
     */

    (void) TCL_TSD_INIT(&dataKey);
}

/*
 *-------------------------------------------------------------------------
 *
 * TclFinalizeIOSubsystem --
 *
 *	Releases all resources used by this subsystem on a per-process basis.
 *	Closes all extant channels that have not already been closed because
 *	they were not owned by any interp.
 *
 * Results:
 *	None.
 *
 * Side effects:
 *	Depends on encoding and memory subsystems.
 *
 *-------------------------------------------------------------------------
 */

	/* ARGSUSED */
void
TclFinalizeIOSubsystem(void)
{
    ThreadSpecificData *tsdPtr = TCL_TSD_INIT(&dataKey);
    Channel *chanPtr = NULL;	/* Iterates over open channels. */
    ChannelState *statePtr;	/* State of channel stack */
    int active = 1;		/* Flag == 1 while there's still work to do */
    int doflushnb;

    /* Fetch the pre-TIP#398 compatibility flag */
    {
        const char *s;
        Tcl_DString ds;

        s = TclGetEnv("TCL_FLUSH_NONBLOCKING_ON_EXIT", &ds);
        doflushnb = ((s != NULL) && strcmp(s, "0"));
        if (s != NULL) {
            Tcl_DStringFree(&ds);
        }
    }

    /*
     * Walk all channel state structures known to this thread and close
     * corresponding channels.
     */

    while (active) {
	/*
	 * Iterate through the open channel list, and find the first channel
	 * that isn't dead. We start from the head of the list each time,
	 * because the close action on one channel can close others.
	 */

	active = 0;
	for (statePtr = tsdPtr->firstCSPtr;
		statePtr != NULL;
		statePtr = statePtr->nextCSPtr) {
	    chanPtr = statePtr->topChanPtr;
            if (GotFlag(statePtr, CHANNEL_DEAD)) {
                continue;
            }
	    if (!GotFlag(statePtr, CHANNEL_INCLOSE | CHANNEL_CLOSED )
                || GotFlag(statePtr, BG_FLUSH_SCHEDULED)) {
                ResetFlag(statePtr, BG_FLUSH_SCHEDULED);
		active = 1;
		break;
	    }
	}

	/*
	 * We've found a live (or bg-closing) channel. Close it.
	 */

	if (active) {

	    TclChannelPreserve((Tcl_Channel)chanPtr);
	    /*
	     * TIP #398:  by default, we no  longer set the  channel back into
             * blocking  mode.  To  restore  the old  blocking  behavior,  the
             * environment variable  TCL_FLUSH_NONBLOCKING_ON_EXIT must be set
             * and not be "0".
	     */
            if (doflushnb) {
                    /* Set the channel back into blocking mode to ensure that we wait
                     * for all data to flush out.
                     */

                (void) Tcl_SetChannelOption(NULL, (Tcl_Channel) chanPtr,
                                            "-blocking", "on");
            }

	    if ((chanPtr == (Channel *) tsdPtr->stdinChannel) ||
		    (chanPtr == (Channel *) tsdPtr->stdoutChannel) ||
		    (chanPtr == (Channel *) tsdPtr->stderrChannel)) {
		/*
		 * Decrement the refcount which was earlier artificially
		 * bumped up to keep the channel from being closed.
		 */

		statePtr->refCount--;
	    }

	    if (statePtr->refCount <= 0) {
		/*
		 * Close it only if the refcount indicates that the channel is
		 * not referenced from any interpreter. If it is, that
		 * interpreter will close the channel when it gets destroyed.
		 */

		(void) Tcl_Close(NULL, (Tcl_Channel) chanPtr);
	    } else {
		/*
		 * The refcount is greater than zero, so flush the channel.
		 */

		Tcl_Flush((Tcl_Channel) chanPtr);

		/*
		 * Call the device driver to actually close the underlying
		 * device for this channel.
		 */

		(void) ChanClose(chanPtr, NULL);

		/*
		 * Finally, we clean up the fields in the channel data
		 * structure since all of them have been deleted already. We
		 * mark the channel with CHANNEL_DEAD to prevent any further
		 * IO operations on it.
		 */

		chanPtr->instanceData = NULL;
		SetFlag(statePtr, CHANNEL_DEAD);
	    }
	    TclChannelRelease((Tcl_Channel)chanPtr);
	}
    }

    TclpFinalizeSockets();
    TclpFinalizePipes();
}

/*
 *----------------------------------------------------------------------
 *
 * Tcl_SetStdChannel --
 *
 *	This function is used to change the channels that are used for
 *	stdin/stdout/stderr in new interpreters.
 *
 * Results:
 *	None
 *
 * Side effects:
 *	None.
 *
 *----------------------------------------------------------------------
 */

void
Tcl_SetStdChannel(
    Tcl_Channel channel,
    int type)			/* One of TCL_STDIN, TCL_STDOUT, TCL_STDERR. */
{
    ThreadSpecificData *tsdPtr = TCL_TSD_INIT(&dataKey);

    switch (type) {
    case TCL_STDIN:
	tsdPtr->stdinInitialized = 1;
	tsdPtr->stdinChannel = channel;
	break;
    case TCL_STDOUT:
	tsdPtr->stdoutInitialized = 1;
	tsdPtr->stdoutChannel = channel;
	break;
    case TCL_STDERR:
	tsdPtr->stderrInitialized = 1;
	tsdPtr->stderrChannel = channel;
	break;
    }
}

/*
 *----------------------------------------------------------------------
 *
 * Tcl_GetStdChannel --
 *
 *	Returns the specified standard channel.
 *
 * Results:
 *	Returns the specified standard channel, or NULL.
 *
 * Side effects:
 *	May cause the creation of a standard channel and the underlying file.
 *
 *----------------------------------------------------------------------
 */

Tcl_Channel
Tcl_GetStdChannel(
    int type)			/* One of TCL_STDIN, TCL_STDOUT, TCL_STDERR. */
{
    Tcl_Channel channel = NULL;
    ThreadSpecificData *tsdPtr = TCL_TSD_INIT(&dataKey);

    /*
     * If the channels were not created yet, create them now and store them in
     * the static variables.
     */

    switch (type) {
    case TCL_STDIN:
	if (!tsdPtr->stdinInitialized) {
	    tsdPtr->stdinChannel = TclpGetDefaultStdChannel(TCL_STDIN);
	    tsdPtr->stdinInitialized = 1;

	    /*
	     * Artificially bump the refcount to ensure that the channel is
	     * only closed on exit.
	     *
	     * NOTE: Must only do this if stdinChannel is not NULL. It can be
	     * NULL in situations where Tcl is unable to connect to the
	     * standard input.
	     */

	    if (tsdPtr->stdinChannel != NULL) {
		Tcl_RegisterChannel(NULL, tsdPtr->stdinChannel);
	    }
	}
	channel = tsdPtr->stdinChannel;
	break;
    case TCL_STDOUT:
	if (!tsdPtr->stdoutInitialized) {
	    tsdPtr->stdoutChannel = TclpGetDefaultStdChannel(TCL_STDOUT);
	    tsdPtr->stdoutInitialized = 1;
	    if (tsdPtr->stdoutChannel != NULL) {
		Tcl_RegisterChannel(NULL, tsdPtr->stdoutChannel);
	    }
	}
	channel = tsdPtr->stdoutChannel;
	break;
    case TCL_STDERR:
	if (!tsdPtr->stderrInitialized) {
	    tsdPtr->stderrChannel = TclpGetDefaultStdChannel(TCL_STDERR);
	    tsdPtr->stderrInitialized = 1;
	    if (tsdPtr->stderrChannel != NULL) {
		Tcl_RegisterChannel(NULL, tsdPtr->stderrChannel);
	    }
	}
	channel = tsdPtr->stderrChannel;
	break;
    }
    return channel;
}

/*
 *----------------------------------------------------------------------
 *
 * Tcl_CreateCloseHandler
 *
 *	Creates a close callback which will be called when the channel is
 *	closed.
 *
 * Results:
 *	None.
 *
 * Side effects:
 *	Causes the callback to be called in the future when the channel will
 *	be closed.
 *
 *----------------------------------------------------------------------
 */

void
Tcl_CreateCloseHandler(
    Tcl_Channel chan,		/* The channel for which to create the close
				 * callback. */
    Tcl_CloseProc *proc,	/* The callback routine to call when the
				 * channel will be closed. */
    ClientData clientData)	/* Arbitrary data to pass to the close
				 * callback. */
{
    ChannelState *statePtr = ((Channel *) chan)->state;
    CloseCallback *cbPtr;

    cbPtr = ckalloc(sizeof(CloseCallback));
    cbPtr->proc = proc;
    cbPtr->clientData = clientData;

    cbPtr->nextPtr = statePtr->closeCbPtr;
    statePtr->closeCbPtr = cbPtr;
}

/*
 *----------------------------------------------------------------------
 *
 * Tcl_DeleteCloseHandler --
 *
 *	Removes a callback that would have been called on closing the channel.
 *	If there is no matching callback then this function has no effect.
 *
 * Results:
 *	None.
 *
 * Side effects:
 *	The callback will not be called in the future when the channel is
 *	eventually closed.
 *
 *----------------------------------------------------------------------
 */

void
Tcl_DeleteCloseHandler(
    Tcl_Channel chan,		/* The channel for which to cancel the close
				 * callback. */
    Tcl_CloseProc *proc,	/* The procedure for the callback to
				 * remove. */
    ClientData clientData)	/* The callback data for the callback to
				 * remove. */
{
    ChannelState *statePtr = ((Channel *) chan)->state;
    CloseCallback *cbPtr, *cbPrevPtr;

    for (cbPtr = statePtr->closeCbPtr, cbPrevPtr = NULL;
	    cbPtr != NULL; cbPtr = cbPtr->nextPtr) {
	if ((cbPtr->proc == proc) && (cbPtr->clientData == clientData)) {
	    if (cbPrevPtr == NULL) {
		statePtr->closeCbPtr = cbPtr->nextPtr;
	    } else {
		cbPrevPtr->nextPtr = cbPtr->nextPtr;
	    }
	    ckfree(cbPtr);
	    break;
	}
	cbPrevPtr = cbPtr;
    }
}

/*
 *----------------------------------------------------------------------
 *
 * GetChannelTable --
 *
 *	Gets and potentially initializes the channel table for an interpreter.
 *	If it is initializing the table it also inserts channels for stdin,
 *	stdout and stderr if the interpreter is trusted.
 *
 * Results:
 *	A pointer to the hash table created, for use by the caller.
 *
 * Side effects:
 *	Initializes the channel table for an interpreter. May create channels
 *	for stdin, stdout and stderr.
 *
 *----------------------------------------------------------------------
 */

static Tcl_HashTable *
GetChannelTable(
    Tcl_Interp *interp)
{
    Tcl_HashTable *hTblPtr;	/* Hash table of channels. */
    Tcl_Channel stdinChan, stdoutChan, stderrChan;

    hTblPtr = Tcl_GetAssocData(interp, "tclIO", NULL);
    if (hTblPtr == NULL) {
	hTblPtr = ckalloc(sizeof(Tcl_HashTable));
	Tcl_InitHashTable(hTblPtr, TCL_STRING_KEYS);
	Tcl_SetAssocData(interp, "tclIO",
		(Tcl_InterpDeleteProc *) DeleteChannelTable, hTblPtr);

	/*
	 * If the interpreter is trusted (not "safe"), insert channels for
	 * stdin, stdout and stderr (possibly creating them in the process).
	 */

	if (Tcl_IsSafe(interp) == 0) {
	    stdinChan = Tcl_GetStdChannel(TCL_STDIN);
	    if (stdinChan != NULL) {
		Tcl_RegisterChannel(interp, stdinChan);
	    }
	    stdoutChan = Tcl_GetStdChannel(TCL_STDOUT);
	    if (stdoutChan != NULL) {
		Tcl_RegisterChannel(interp, stdoutChan);
	    }
	    stderrChan = Tcl_GetStdChannel(TCL_STDERR);
	    if (stderrChan != NULL) {
		Tcl_RegisterChannel(interp, stderrChan);
	    }
	}
    }
    return hTblPtr;
}

/*
 *----------------------------------------------------------------------
 *
 * DeleteChannelTable --
 *
 *	Deletes the channel table for an interpreter, closing any open
 *	channels whose refcount reaches zero. This procedure is invoked when
 *	an interpreter is deleted, via the AssocData cleanup mechanism.
 *
 * Results:
 *	None.
 *
 * Side effects:
 *	Deletes the hash table of channels. May close channels. May flush
 *	output on closed channels. Removes any channeEvent handlers that were
 *	registered in this interpreter.
 *
 *----------------------------------------------------------------------
 */

static void
DeleteChannelTable(
    ClientData clientData,	/* The per-interpreter data structure. */
    Tcl_Interp *interp)		/* The interpreter being deleted. */
{
    Tcl_HashTable *hTblPtr;	/* The hash table. */
    Tcl_HashSearch hSearch;	/* Search variable. */
    Tcl_HashEntry *hPtr;	/* Search variable. */
    Channel *chanPtr;		/* Channel being deleted. */
    ChannelState *statePtr;	/* State of Channel being deleted. */
    EventScriptRecord *sPtr, *prevPtr, *nextPtr;
				/* Variables to loop over all channel events
				 * registered, to delete the ones that refer
				 * to the interpreter being deleted. */

    /*
     * Delete all the registered channels - this will close channels whose
     * refcount reaches zero.
     */

    hTblPtr = clientData;
    for (hPtr = Tcl_FirstHashEntry(hTblPtr, &hSearch); hPtr != NULL;
	    hPtr = Tcl_FirstHashEntry(hTblPtr, &hSearch)) {
	chanPtr = Tcl_GetHashValue(hPtr);
	statePtr = chanPtr->state;

	/*
	 * Remove any fileevents registered in this interpreter.
	 */

	for (sPtr = statePtr->scriptRecordPtr, prevPtr = NULL;
		sPtr != NULL; sPtr = nextPtr) {
	    nextPtr = sPtr->nextPtr;
	    if (sPtr->interp == interp) {
		if (prevPtr == NULL) {
		    statePtr->scriptRecordPtr = nextPtr;
		} else {
		    prevPtr->nextPtr = nextPtr;
		}

		Tcl_DeleteChannelHandler((Tcl_Channel) chanPtr,
			TclChannelEventScriptInvoker, sPtr);

		TclDecrRefCount(sPtr->scriptPtr);
		ckfree(sPtr);
	    } else {
		prevPtr = sPtr;
	    }
	}

	/*
	 * Cannot call Tcl_UnregisterChannel because that procedure calls
	 * Tcl_GetAssocData to get the channel table, which might already be
	 * inaccessible from the interpreter structure. Instead, we emulate
	 * the behavior of Tcl_UnregisterChannel directly here.
	 */

	Tcl_DeleteHashEntry(hPtr);
	SetFlag(statePtr, CHANNEL_TAINTED);
	if (statePtr->refCount-- <= 1) {
	    if (!GotFlag(statePtr, BG_FLUSH_SCHEDULED)) {
		(void) Tcl_Close(interp, (Tcl_Channel) chanPtr);
	    }
	}

    }
    Tcl_DeleteHashTable(hTblPtr);
    ckfree(hTblPtr);
}

/*
 *----------------------------------------------------------------------
 *
 * CheckForStdChannelsBeingClosed --
 *
 *	Perform special handling for standard channels being closed. When
 *	given a standard channel, if the refcount is now 1, it means that the
 *	last reference to the standard channel is being explicitly closed. Now
 *	bump the refcount artificially down to 0, to ensure the normal
 *	handling of channels being closed will occur. Also reset the static
 *	pointer to the channel to NULL, to avoid dangling references.
 *
 * Results:
 *	None.
 *
 * Side effects:
 *	Manipulates the refcount on standard channels. May smash the global
 *	static pointer to a standard channel.
 *
 *----------------------------------------------------------------------
 */

static void
CheckForStdChannelsBeingClosed(
    Tcl_Channel chan)
{
    ChannelState *statePtr = ((Channel *) chan)->state;
    ThreadSpecificData *tsdPtr = TCL_TSD_INIT(&dataKey);

    if (tsdPtr->stdinInitialized
	    && tsdPtr->stdinChannel != NULL
	    && statePtr == ((Channel *)tsdPtr->stdinChannel)->state) {
	if (statePtr->refCount < 2) {
	    statePtr->refCount = 0;
	    tsdPtr->stdinChannel = NULL;
	    return;
	}
    } else if (tsdPtr->stdoutInitialized
	    && tsdPtr->stdoutChannel != NULL
	    && statePtr == ((Channel *)tsdPtr->stdoutChannel)->state) {
	if (statePtr->refCount < 2) {
	    statePtr->refCount = 0;
	    tsdPtr->stdoutChannel = NULL;
	    return;
	}
    } else if (tsdPtr->stderrInitialized
	    && tsdPtr->stderrChannel != NULL
	    && statePtr == ((Channel *)tsdPtr->stderrChannel)->state) {
	if (statePtr->refCount < 2) {
	    statePtr->refCount = 0;
	    tsdPtr->stderrChannel = NULL;
	    return;
	}
    }
}

/*
 *----------------------------------------------------------------------
 *
 * Tcl_IsStandardChannel --
 *
 *	Test if the given channel is a standard channel. No attempt is made to
 *	check if the channel or the standard channels are initialized or
 *	otherwise valid.
 *
 * Results:
 *	Returns 1 if true, 0 if false.
 *
 * Side effects:
 *	None.
 *
 *----------------------------------------------------------------------
 */

int
Tcl_IsStandardChannel(
    Tcl_Channel chan)		/* Channel to check. */
{
    ThreadSpecificData *tsdPtr = TCL_TSD_INIT(&dataKey);

    if ((chan == tsdPtr->stdinChannel)
	    || (chan == tsdPtr->stdoutChannel)
	    || (chan == tsdPtr->stderrChannel)) {
	return 1;
    } else {
	return 0;
    }
}

/*
 *----------------------------------------------------------------------
 *
 * Tcl_RegisterChannel --
 *
 *	Adds an already-open channel to the channel table of an interpreter.
 *	If the interpreter passed as argument is NULL, it only increments the
 *	channel refCount.
 *
 * Results:
 *	None.
 *
 * Side effects:
 *	May increment the reference count of a channel.
 *
 *----------------------------------------------------------------------
 */

void
Tcl_RegisterChannel(
    Tcl_Interp *interp,		/* Interpreter in which to add the channel. */
    Tcl_Channel chan)		/* The channel to add to this interpreter
				 * channel table. */
{
    Tcl_HashTable *hTblPtr;	/* Hash table of channels. */
    Tcl_HashEntry *hPtr;	/* Search variable. */
    int isNew;			/* Is the hash entry new or does it exist? */
    Channel *chanPtr;		/* The actual channel. */
    ChannelState *statePtr;	/* State of the actual channel. */

    /*
     * Always (un)register bottom-most channel in the stack. This makes
     * management of the channel list easier because no manipulation is
     * necessary during (un)stack operation.
     */

    chanPtr = ((Channel *) chan)->state->bottomChanPtr;
    statePtr = chanPtr->state;

    if (statePtr->channelName == NULL) {
	Tcl_Panic("Tcl_RegisterChannel: channel without name");
    }
    if (interp != NULL) {
	hTblPtr = GetChannelTable(interp);
	hPtr = Tcl_CreateHashEntry(hTblPtr, statePtr->channelName, &isNew);
	if (!isNew) {
	    if (chan == Tcl_GetHashValue(hPtr)) {
		return;
	    }

	    Tcl_Panic("Tcl_RegisterChannel: duplicate channel names");
	}
	Tcl_SetHashValue(hPtr, chanPtr);
    }
    statePtr->refCount++;
}

/*
 *----------------------------------------------------------------------
 *
 * Tcl_UnregisterChannel --
 *
 *	Deletes the hash entry for a channel associated with an interpreter.
 *	If the interpreter given as argument is NULL, it only decrements the
 *	reference count. (This all happens in the Tcl_DetachChannel helper
 *	function).
 *
 *	Finally, if the reference count of the channel drops to zero, it is
 *	deleted.
 *
 * Results:
 *	A standard Tcl result.
 *
 * Side effects:
 *	Calls Tcl_DetachChannel which deletes the hash entry for a channel
 *	associated with an interpreter.
 *
 *	May delete the channel, which can have a variety of consequences,
 *	especially if we are forced to close the channel.
 *
 *----------------------------------------------------------------------
 */

int
Tcl_UnregisterChannel(
    Tcl_Interp *interp,		/* Interpreter in which channel is defined. */
    Tcl_Channel chan)		/* Channel to delete. */
{
    ChannelState *statePtr;	/* State of the real channel. */

    statePtr = ((Channel *) chan)->state->bottomChanPtr->state;

    if (GotFlag(statePtr, CHANNEL_INCLOSE)) {
	if (interp != NULL) {
	    Tcl_SetObjResult(interp, Tcl_NewStringObj(
                    "illegal recursive call to close through close-handler"
                    " of channel", -1));
	}
	return TCL_ERROR;
    }

    if (DetachChannel(interp, chan) != TCL_OK) {
	return TCL_OK;
    }

    statePtr = ((Channel *) chan)->state->bottomChanPtr->state;

    /*
     * Perform special handling for standard channels being closed. If the
     * refCount is now 1 it means that the last reference to the standard
     * channel is being explicitly closed, so bump the refCount down
     * artificially to 0. This will ensure that the channel is actually
     * closed, below. Also set the static pointer to NULL for the channel.
     */

    CheckForStdChannelsBeingClosed(chan);

    /*
     * If the refCount reached zero, close the actual channel.
     */

    if (statePtr->refCount <= 0) {
	Tcl_Preserve(statePtr);
	if (!GotFlag(statePtr, BG_FLUSH_SCHEDULED)) {
	    /*
	     * We don't want to re-enter Tcl_Close().
	     */

	    if (!GotFlag(statePtr, CHANNEL_CLOSED)) {
		if (Tcl_Close(interp, chan) != TCL_OK) {
		    SetFlag(statePtr, CHANNEL_CLOSED);
		    Tcl_Release(statePtr);
		    return TCL_ERROR;
		}
	    }
	}
	SetFlag(statePtr, CHANNEL_CLOSED);
	Tcl_Release(statePtr);
    }
    return TCL_OK;
}

/*
 *----------------------------------------------------------------------
 *
 * Tcl_DetachChannel --
 *
 *	Deletes the hash entry for a channel associated with an interpreter.
 *	If the interpreter given as argument is NULL, it only decrements the
 *	reference count. Even if the ref count drops to zero, the channel is
 *	NOT closed or cleaned up. This allows a channel to be detached from an
 *	interpreter and left in the same state it was in when it was
 *	originally returned by 'Tcl_OpenFileChannel', for example.
 *
 *	This function cannot be used on the standard channels, and will return
 *	TCL_ERROR if that is attempted.
 *
 *	This function should only be necessary for special purposes in which
 *	you need to generate a pristine channel from one that has already been
 *	used. All ordinary purposes will almost always want to use
 *	Tcl_UnregisterChannel instead.
 *
 *	Provided the channel is not attached to any other interpreter, it can
 *	then be closed with Tcl_Close, rather than with Tcl_UnregisterChannel.
 *
 * Results:
 *	A standard Tcl result. If the channel is not currently registered with
 *	the given interpreter, TCL_ERROR is returned, otherwise TCL_OK.
 *	However no error messages are left in the interp's result.
 *
 * Side effects:
 *	Deletes the hash entry for a channel associated with an interpreter.
 *
 *----------------------------------------------------------------------
 */

int
Tcl_DetachChannel(
    Tcl_Interp *interp,		/* Interpreter in which channel is defined. */
    Tcl_Channel chan)		/* Channel to delete. */
{
    if (Tcl_IsStandardChannel(chan)) {
	return TCL_ERROR;
    }

    return DetachChannel(interp, chan);
}

/*
 *----------------------------------------------------------------------
 *
 * DetachChannel --
 *
 *	Deletes the hash entry for a channel associated with an interpreter.
 *	If the interpreter given as argument is NULL, it only decrements the
 *	reference count. Even if the ref count drops to zero, the channel is
 *	NOT closed or cleaned up. This allows a channel to be detached from an
 *	interpreter and left in the same state it was in when it was
 *	originally returned by 'Tcl_OpenFileChannel', for example.
 *
 * Results:
 *	A standard Tcl result. If the channel is not currently registered with
 *	the given interpreter, TCL_ERROR is returned, otherwise TCL_OK.
 *	However no error messages are left in the interp's result.
 *
 * Side effects:
 *	Deletes the hash entry for a channel associated with an interpreter.
 *
 *----------------------------------------------------------------------
 */

static int
DetachChannel(
    Tcl_Interp *interp,		/* Interpreter in which channel is defined. */
    Tcl_Channel chan)		/* Channel to delete. */
{
    Tcl_HashTable *hTblPtr;	/* Hash table of channels. */
    Tcl_HashEntry *hPtr;	/* Search variable. */
    Channel *chanPtr;		/* The real IO channel. */
    ChannelState *statePtr;	/* State of the real channel. */

    /*
     * Always (un)register bottom-most channel in the stack. This makes
     * management of the channel list easier because no manipulation is
     * necessary during (un)stack operation.
     */

    chanPtr = ((Channel *) chan)->state->bottomChanPtr;
    statePtr = chanPtr->state;

    if (interp != NULL) {
	hTblPtr = Tcl_GetAssocData(interp, "tclIO", NULL);
	if (hTblPtr == NULL) {
	    return TCL_ERROR;
	}
	hPtr = Tcl_FindHashEntry(hTblPtr, statePtr->channelName);
	if (hPtr == NULL) {
	    return TCL_ERROR;
	}
	if ((Channel *) Tcl_GetHashValue(hPtr) != chanPtr) {
	    return TCL_ERROR;
	}
	Tcl_DeleteHashEntry(hPtr);
	SetFlag(statePtr, CHANNEL_TAINTED);

	/*
	 * Remove channel handlers that refer to this interpreter, so that
	 * they will not be present if the actual close is delayed and more
	 * events happen on the channel. This may occur if the channel is
	 * shared between several interpreters, or if the channel has async
	 * flushing active.
	 */

	CleanupChannelHandlers(interp, chanPtr);
    }

    statePtr->refCount--;

    return TCL_OK;
}

/*
 *---------------------------------------------------------------------------
 *
 * Tcl_GetChannel --
 *
 *	Finds an existing Tcl_Channel structure by name in a given
 *	interpreter. This function is public because it is used by
 *	channel-type-specific functions.
 *
 * Results:
 *	A Tcl_Channel or NULL on failure. If failed, interp's result object
 *	contains an error message. *modePtr is filled with the modes in which
 *	the channel was opened.
 *
 * Side effects:
 *	None.
 *
 *---------------------------------------------------------------------------
 */

Tcl_Channel
Tcl_GetChannel(
    Tcl_Interp *interp,		/* Interpreter in which to find or create the
				 * channel. */
    const char *chanName,	/* The name of the channel. */
    int *modePtr)		/* Where to store the mode in which the
				 * channel was opened? Will contain an ORed
				 * combination of TCL_READABLE and
				 * TCL_WRITABLE, if non-NULL. */
{
    Channel *chanPtr;		/* The actual channel. */
    Tcl_HashTable *hTblPtr;	/* Hash table of channels. */
    Tcl_HashEntry *hPtr;	/* Search variable. */
    const char *name;		/* Translated name. */

    /*
     * Substitute "stdin", etc. Note that even though we immediately find the
     * channel using Tcl_GetStdChannel, we still need to look it up in the
     * specified interpreter to ensure that it is present in the channel
     * table. Otherwise, safe interpreters would always have access to the
     * standard channels.
     */

    name = chanName;
    if ((chanName[0] == 's') && (chanName[1] == 't')) {
	chanPtr = NULL;
	if (strcmp(chanName, "stdin") == 0) {
	    chanPtr = (Channel *) Tcl_GetStdChannel(TCL_STDIN);
	} else if (strcmp(chanName, "stdout") == 0) {
	    chanPtr = (Channel *) Tcl_GetStdChannel(TCL_STDOUT);
	} else if (strcmp(chanName, "stderr") == 0) {
	    chanPtr = (Channel *) Tcl_GetStdChannel(TCL_STDERR);
	}
	if (chanPtr != NULL) {
	    name = chanPtr->state->channelName;
	}
    }

    hTblPtr = GetChannelTable(interp);
    hPtr = Tcl_FindHashEntry(hTblPtr, name);
    if (hPtr == NULL) {
	Tcl_SetObjResult(interp, Tcl_ObjPrintf(
                "can not find channel named \"%s\"", chanName));
	Tcl_SetErrorCode(interp, "TCL", "LOOKUP", "CHANNEL", chanName, NULL);
	return NULL;
    }

    /*
     * Always return bottom-most channel in the stack. This one lives the
     * longest - other channels may go away unnoticed. The other APIs
     * compensate where necessary to retrieve the topmost channel again.
     */

    chanPtr = Tcl_GetHashValue(hPtr);
    chanPtr = chanPtr->state->bottomChanPtr;
    if (modePtr != NULL) {
	*modePtr = chanPtr->state->flags & (TCL_READABLE|TCL_WRITABLE);
    }

    return (Tcl_Channel) chanPtr;
}

/*
 *---------------------------------------------------------------------------
 *
 * TclGetChannelFromObj --
 *
 *	Finds an existing Tcl_Channel structure by name in a given
 *	interpreter. This function is public because it is used by
 *	channel-type-specific functions.
 *
 * Results:
 *	A Tcl_Channel or NULL on failure. If failed, interp's result object
 *	contains an error message. *modePtr is filled with the modes in which
 *	the channel was opened.
 *
 * Side effects:
 *	None.
 *
 *---------------------------------------------------------------------------
 */

int
TclGetChannelFromObj(
    Tcl_Interp *interp,		/* Interpreter in which to find or create the
				 * channel. */
    Tcl_Obj *objPtr,
    Tcl_Channel *channelPtr,
    int *modePtr,		/* Where to store the mode in which the
				 * channel was opened? Will contain an ORed
				 * combination of TCL_READABLE and
				 * TCL_WRITABLE, if non-NULL. */
    int flags)
{
    ChannelState *statePtr;

    if (SetChannelFromAny(interp, objPtr) != TCL_OK) {
	return TCL_ERROR;
    }

    statePtr = GET_CHANNELSTATE(objPtr);
    *channelPtr = (Tcl_Channel) statePtr->bottomChanPtr;

    if (modePtr != NULL) {
	*modePtr = statePtr->flags & (TCL_READABLE|TCL_WRITABLE);
    }

    return TCL_OK;
}

/*
 *----------------------------------------------------------------------
 *
 * Tcl_CreateChannel --
 *
 *	Creates a new entry in the hash table for a Tcl_Channel record.
 *
 * Results:
 *	Returns the new Tcl_Channel.
 *
 * Side effects:
 *	Creates a new Tcl_Channel instance and inserts it into the hash table.
 *
 *----------------------------------------------------------------------
 */

Tcl_Channel
Tcl_CreateChannel(
    const Tcl_ChannelType *typePtr, /* The channel type record. */
    const char *chanName,	/* Name of channel to record. */
    ClientData instanceData,	/* Instance specific data. */
    int mask)			/* TCL_READABLE & TCL_WRITABLE to indicate if
				 * the channel is readable, writable. */
{
    Channel *chanPtr;		/* The channel structure newly created. */
    ChannelState *statePtr;	/* The stack-level independent state info for
				 * the channel. */
    const char *name;
    char *tmp;
    ThreadSpecificData *tsdPtr = TCL_TSD_INIT(&dataKey);

    /*
     * With the change of the Tcl_ChannelType structure to use a version in
     * 8.3.2+, we have to make sure that our assumption that the structure
     * remains a binary compatible size is true.
     *
     * If this assertion fails on some system, then it can be removed only if
     * the user recompiles code with older channel drivers in the new system
     * as well.
     */

    assert(sizeof(Tcl_ChannelTypeVersion) == sizeof(Tcl_DriverBlockModeProc *));
    assert(typePtr->typeName != NULL);
    if (NULL == typePtr->closeProc) {
	Tcl_Panic("channel type %s must define closeProc", typePtr->typeName);
    }
    if ((TCL_READABLE & mask) && (NULL == typePtr->inputProc)) {
	Tcl_Panic("channel type %s must define inputProc when used for reader channel", typePtr->typeName);
    }
    if ((TCL_WRITABLE & mask) &&  (NULL == typePtr->outputProc)) {
	Tcl_Panic("channel type %s must define outputProc when used for writer channel", typePtr->typeName);
    }
    if (NULL == typePtr->watchProc) {
	Tcl_Panic("channel type %s must define watchProc", typePtr->typeName);
    }
    if ((NULL!=typePtr->wideSeekProc) && (NULL == typePtr->seekProc)) {
	Tcl_Panic("channel type %s must define seekProc if defining wideSeekProc", typePtr->typeName);
    }

    /*
     * JH: We could subsequently memset these to 0 to avoid the numerous
     * assignments to 0/NULL below.
     */

    chanPtr = ckalloc(sizeof(Channel));
    statePtr = ckalloc(sizeof(ChannelState));
    chanPtr->state = statePtr;

    chanPtr->instanceData = instanceData;
    chanPtr->typePtr = typePtr;

    /*
     * Set all the bits that are part of the stack-independent state
     * information for the channel.
     */

    if (chanName != NULL) {
	unsigned len = strlen(chanName) + 1;

	/*
         * Make sure we allocate at least 7 bytes, so it fits for "stdout"
         * later.
         */

	tmp = ckalloc((len < 7) ? 7 : len);
	strcpy(tmp, chanName);
    } else {
	tmp = ckalloc(7);
	tmp[0] = '\0';
    }
    statePtr->channelName = tmp;
    statePtr->flags = mask;

    /*
     * Set the channel to system default encoding.
     *
     * Note the strange bit of protection taking place here. If the system
     * encoding name is reported back as "binary", something weird is
     * happening. Tcl provides no "binary" encoding, so someone else has
     * provided one. We ignore it so as not to interfere with the "magic"
     * interpretation that Tcl_Channels give to the "-encoding binary" option.
     */

    statePtr->encoding = NULL;
    name = Tcl_GetEncodingName(NULL);
    if (strcmp(name, "binary") != 0) {
	statePtr->encoding = Tcl_GetEncoding(NULL, name);
    }
    statePtr->inputEncodingState  = NULL;
    statePtr->inputEncodingFlags  = TCL_ENCODING_START;
    statePtr->outputEncodingState = NULL;
    statePtr->outputEncodingFlags = TCL_ENCODING_START;

    /*
     * Set the channel up initially in AUTO input translation mode to accept
     * "\n", "\r" and "\r\n". Output translation mode is set to a platform
     * specific default value. The eofChar is set to 0 for both input and
     * output, so that Tcl does not look for an in-file EOF indicator (e.g.
     * ^Z) and does not append an EOF indicator to files.
     */

    statePtr->inputTranslation	= TCL_TRANSLATE_AUTO;
    statePtr->outputTranslation	= TCL_PLATFORM_TRANSLATION;
    statePtr->inEofChar		= 0;
    statePtr->outEofChar	= 0;

    statePtr->unreportedError	= 0;
    statePtr->refCount		= 0;
    statePtr->closeCbPtr	= NULL;
    statePtr->curOutPtr		= NULL;
    statePtr->outQueueHead	= NULL;
    statePtr->outQueueTail	= NULL;
    statePtr->saveInBufPtr	= NULL;
    statePtr->inQueueHead	= NULL;
    statePtr->inQueueTail	= NULL;
    statePtr->chPtr		= NULL;
    statePtr->interestMask	= 0;
    statePtr->scriptRecordPtr	= NULL;
    statePtr->bufSize		= CHANNELBUFFER_DEFAULT_SIZE;
    statePtr->timer		= NULL;
    statePtr->csPtrR		= NULL;
    statePtr->csPtrW		= NULL;
    statePtr->outputStage	= NULL;

    /*
     * As we are creating the channel, it is obviously the top for now.
     */

    statePtr->topChanPtr	= chanPtr;
    statePtr->bottomChanPtr	= chanPtr;
    chanPtr->downChanPtr	= NULL;
    chanPtr->upChanPtr		= NULL;
    chanPtr->inQueueHead	= NULL;
    chanPtr->inQueueTail	= NULL;
    chanPtr->refCount		= 0;

    /*
     * TIP #219, Tcl Channel Reflection API
     */

    statePtr->chanMsg		= NULL;
    statePtr->unreportedMsg	= NULL;

    /*
     * Link the channel into the list of all channels; create an on-exit
     * handler if there is not one already, to close off all the channels in
     * the list on exit.
     *
     * JH: Could call Tcl_SpliceChannel, but need to avoid NULL check.
     *
     * TIP #218.
     * AK: Just initialize the field to NULL before invoking Tcl_SpliceChannel
     *	   We need Tcl_SpliceChannel, for the threadAction calls. There is no
     *	   real reason to duplicate all of this.
     * NOTE: All drivers using thread actions now have to perform their TSD
     *	     manipulation only in their thread action proc. Doing it when
     *	     creating their instance structures will collide with the thread
     *	     action activity and lead to damaged lists.
     */

    statePtr->nextCSPtr = NULL;
    SpliceChannel((Tcl_Channel) chanPtr);

    /*
     * Install this channel in the first empty standard channel slot, if the
     * channel was previously closed explicitly.
     */

    if ((tsdPtr->stdinChannel == NULL) && (tsdPtr->stdinInitialized == 1)) {
	strcpy(tmp, "stdin");
	Tcl_SetStdChannel((Tcl_Channel) chanPtr, TCL_STDIN);
	Tcl_RegisterChannel(NULL, (Tcl_Channel) chanPtr);
    } else if ((tsdPtr->stdoutChannel == NULL) &&
	    (tsdPtr->stdoutInitialized == 1)) {
	strcpy(tmp, "stdout");
	Tcl_SetStdChannel((Tcl_Channel) chanPtr, TCL_STDOUT);
	Tcl_RegisterChannel(NULL, (Tcl_Channel) chanPtr);
    } else if ((tsdPtr->stderrChannel == NULL) &&
	    (tsdPtr->stderrInitialized == 1)) {
	strcpy(tmp, "stderr");
	Tcl_SetStdChannel((Tcl_Channel) chanPtr, TCL_STDERR);
	Tcl_RegisterChannel(NULL, (Tcl_Channel) chanPtr);
    }
    return (Tcl_Channel) chanPtr;
}

/*
 *----------------------------------------------------------------------
 *
 * Tcl_StackChannel --
 *
 *	Replaces an entry in the hash table for a Tcl_Channel record. The
 *	replacement is a new channel with same name, it supercedes the
 *	replaced channel. Input and output of the superceded channel is now
 *	going through the newly created channel and allows the arbitrary
 *	filtering/manipulation of the dataflow.
 *
 *	Andreas Kupries <a.kupries@westend.com>, 12/13/1998 "Trf-Patch for
 *	filtering channels"
 *
 * Results:
 *	Returns the new Tcl_Channel, which actually contains the saved
 *	information about prevChan.
 *
 * Side effects:
 *	A new channel structure is allocated and linked below the existing
 *	channel. The channel operations and client data of the existing
 *	channel are copied down to the newly created channel, and the current
 *	channel has its operations replaced by the new typePtr.
 *
 *----------------------------------------------------------------------
 */

Tcl_Channel
Tcl_StackChannel(
    Tcl_Interp *interp,		/* The interpreter we are working in */
    const Tcl_ChannelType *typePtr,
				/* The channel type record for the new
				 * channel. */
    ClientData instanceData,	/* Instance specific data for the new
				 * channel. */
    int mask,			/* TCL_READABLE & TCL_WRITABLE to indicate if
				 * the channel is readable, writable. */
    Tcl_Channel prevChan)	/* The channel structure to replace */
{
    ThreadSpecificData *tsdPtr = TCL_TSD_INIT(&dataKey);
    Channel *chanPtr, *prevChanPtr;
    ChannelState *statePtr;

    /*
     * Find the given channel (prevChan) in the list of all channels. If we do
     * not find it, then it was never registered correctly.
     *
     * This operation should occur at the top of a channel stack.
     */

    statePtr = (ChannelState *) tsdPtr->firstCSPtr;
    prevChanPtr = ((Channel *) prevChan)->state->topChanPtr;

    while ((statePtr != NULL) && (statePtr->topChanPtr != prevChanPtr)) {
	statePtr = statePtr->nextCSPtr;
    }

    if (statePtr == NULL) {
	if (interp) {
	    Tcl_SetObjResult(interp, Tcl_ObjPrintf(
                    "couldn't find state for channel \"%s\"",
		    Tcl_GetChannelName(prevChan)));
	}
	return NULL;
    }

    /*
     * Here we check if the given "mask" matches the "flags" of the already
     * existing channel.
     *
     *	  | - | R | W | RW |
     *	--+---+---+---+----+	<=>  0 != (chan->mask & prevChan->mask)
     *	- |   |   |   |    |
     *	R |   | + |   | +  |	The superceding channel is allowed to restrict
     *	W |   |   | + | +  |	the capabilities of the superceded one!
     *	RW|   | + | + | +  |
     *	--+---+---+---+----+
     */

    if ((mask & (statePtr->flags & (TCL_READABLE | TCL_WRITABLE))) == 0) {
	if (interp) {
	    Tcl_SetObjResult(interp, Tcl_ObjPrintf(
		    "reading and writing both disallowed for channel \"%s\"",
		    Tcl_GetChannelName(prevChan)));
	}
	return NULL;
    }

    /*
     * Flush the buffers. This ensures that any data still in them at this
     * time is not handled by the new transformation. Restrict this to
     * writable channels. Take care to hide a possible bg-copy in progress
     * from Tcl_Flush and the CheckForChannelErrors inside.
     */

    if ((mask & TCL_WRITABLE) != 0) {
	CopyState *csPtrR = statePtr->csPtrR;
	CopyState *csPtrW = statePtr->csPtrW;

	statePtr->csPtrR = NULL;
	statePtr->csPtrW = NULL;

	/*
	 * TODO: Examine what can go wrong if Tcl_Flush() call disturbs
	 * the stacking state of this channel during its operations.
	 */
	if (Tcl_Flush((Tcl_Channel) prevChanPtr) != TCL_OK) {
	    statePtr->csPtrR = csPtrR;
	    statePtr->csPtrW = csPtrW;
	    if (interp) {
		Tcl_SetObjResult(interp, Tcl_ObjPrintf(
                        "could not flush channel \"%s\"",
			Tcl_GetChannelName(prevChan)));
	    }
	    return NULL;
	}

	statePtr->csPtrR = csPtrR;
	statePtr->csPtrW = csPtrW;
    }

    /*
     * Discard any input in the buffers. They are not yet read by the user of
     * the channel, so they have to go through the new transformation before
     * reading. As the buffers contain the untransformed form their contents
     * are not only useless but actually distorts our view of the system.
     *
     * To preserve the information without having to read them again and to
     * avoid problems with the location in the channel (seeking might be
     * impossible) we move the buffers from the common state structure into
     * the channel itself. We use the buffers in the channel below the new
     * transformation to hold the data. In the future this allows us to write
     * transformations which pre-read data and push the unused part back when
     * they are going away.
     */

    if (((mask & TCL_READABLE) != 0) && (statePtr->inQueueHead != NULL)) {

	/*
	 * When statePtr->inQueueHead is not NULL, we know
	 * prevChanPtr->inQueueHead must be NULL.
	 */

	assert(prevChanPtr->inQueueHead == NULL);
	assert(prevChanPtr->inQueueTail == NULL);

	prevChanPtr->inQueueHead = statePtr->inQueueHead;
	prevChanPtr->inQueueTail = statePtr->inQueueTail;

	statePtr->inQueueHead = NULL;
	statePtr->inQueueTail = NULL;
    }

    chanPtr = ckalloc(sizeof(Channel));

    /*
     * Save some of the current state into the new structure, reinitialize the
     * parts which will stay with the transformation.
     *
     * Remarks:
     */

    chanPtr->state		= statePtr;
    chanPtr->instanceData	= instanceData;
    chanPtr->typePtr		= typePtr;
    chanPtr->downChanPtr	= prevChanPtr;
    chanPtr->upChanPtr		= NULL;
    chanPtr->inQueueHead	= NULL;
    chanPtr->inQueueTail	= NULL;
    chanPtr->refCount		= 0;

    /*
     * Place new block at the head of a possibly existing list of previously
     * stacked channels.
     */

    prevChanPtr->upChanPtr	= chanPtr;
    statePtr->topChanPtr	= chanPtr;

    /*
     * TIP #218, Channel Thread Actions.
     *
     * We call the thread actions for the new channel directly. We _cannot_
     * use SpliceChannel, because the (thread-)global list of all channels
     * always contains the _ChannelState_ for a stack of channels, not the
     * individual channels. And SpliceChannel would not only call the thread
     * actions, but also add the shared ChannelState to this list a second
     * time, mangling it.
     */

    ChanThreadAction(chanPtr, TCL_CHANNEL_THREAD_INSERT);

    return (Tcl_Channel) chanPtr;
}

void
TclChannelPreserve(
    Tcl_Channel chan)
{
    ((Channel *)chan)->refCount++;
}

void
TclChannelRelease(
    Tcl_Channel chan)
{
    Channel *chanPtr = (Channel *) chan;

    if (chanPtr->refCount == 0) {
	Tcl_Panic("Channel released more than preserved");
    }
    if (--chanPtr->refCount) {
	return;
    }
    if (chanPtr->typePtr == NULL) {
	ckfree(chanPtr);
    }
}

static void
ChannelFree(
    Channel *chanPtr)
{
    if (chanPtr->refCount == 0) {
	ckfree(chanPtr);
	return;
    }
    chanPtr->typePtr = NULL;
}

/*
 *----------------------------------------------------------------------
 *
 * Tcl_UnstackChannel --
 *
 *	Unstacks an entry in the hash table for a Tcl_Channel record. This is
 *	the reverse to 'Tcl_StackChannel'.
 *
 * Results:
 *	A standard Tcl result.
 *
 * Side effects:
 *	If TCL_ERROR is returned, the posix error code will be set with
 *	Tcl_SetErrno. May leave a message in interp result as well.
 *
 *----------------------------------------------------------------------
 */

int
Tcl_UnstackChannel(
    Tcl_Interp *interp,		/* The interpreter we are working in */
    Tcl_Channel chan)		/* The channel to unstack */
{
    Channel *chanPtr = (Channel *) chan;
    ChannelState *statePtr = chanPtr->state;
    int result = 0;

    /*
     * This operation should occur at the top of a channel stack.
     */

    chanPtr = statePtr->topChanPtr;

    if (chanPtr->downChanPtr != NULL) {
	/*
	 * Instead of manipulating the per-thread / per-interp list/hashtable
	 * of registered channels we wind down the state of the
	 * transformation, and then restore the state of underlying channel
	 * into the old structure.
	 */

	/*
	 * TODO: Figure out how to handle the situation where the chan
	 * operations called below by this unstacking operation cause
	 * another unstacking recursively.  In that case the downChanPtr
	 * value we're holding on to will not be the right thing.
	 */

	Channel *downChanPtr = chanPtr->downChanPtr;

	/*
	 * Flush the buffers. This ensures that any data still in them at this
	 * time _is_ handled by the transformation we are unstacking right
	 * now. Restrict this to writable channels. Take care to hide a
	 * possible bg-copy in progress from Tcl_Flush and the
	 * CheckForChannelErrors inside.
	 */

	if (GotFlag(statePtr, TCL_WRITABLE)) {
	    CopyState *csPtrR = statePtr->csPtrR;
	    CopyState *csPtrW = statePtr->csPtrW;

	    statePtr->csPtrR = NULL;
	    statePtr->csPtrW = NULL;

	    if (Tcl_Flush((Tcl_Channel) chanPtr) != TCL_OK) {
		statePtr->csPtrR = csPtrR;
		statePtr->csPtrW = csPtrW;

		/*
		 * TIP #219, Tcl Channel Reflection API.
		 * Move error messages put by the driver into the chan/ip
		 * bypass area into the regular interpreter result. Fall back
		 * to the regular message if nothing was found in the
		 * bypasses.
		 */

		if (!TclChanCaughtErrorBypass(interp, chan) && interp) {
		    Tcl_SetObjResult(interp, Tcl_ObjPrintf(
                            "could not flush channel \"%s\"",
			    Tcl_GetChannelName((Tcl_Channel) chanPtr)));
		}
		return TCL_ERROR;
	    }

	    statePtr->csPtrR  = csPtrR;
	    statePtr->csPtrW = csPtrW;
	}

	/*
	 * Anything in the input queue and the push-back buffers of the
	 * transformation going away is transformed data, but not yet read. As
	 * unstacking means that the caller does not want to see transformed
	 * data any more we have to discard these bytes. To avoid writing an
	 * analogue to 'DiscardInputQueued' we move the information in the
	 * push back buffers to the input queue and then call
	 * 'DiscardInputQueued' on that.
	 */

	if (GotFlag(statePtr, TCL_READABLE) &&
		((statePtr->inQueueHead != NULL) ||
		(chanPtr->inQueueHead != NULL))) {
	    if ((statePtr->inQueueHead != NULL) &&
		    (chanPtr->inQueueHead != NULL)) {
		statePtr->inQueueTail->nextPtr = chanPtr->inQueueHead;
		statePtr->inQueueTail = chanPtr->inQueueTail;
		statePtr->inQueueHead = statePtr->inQueueTail;
	    } else if (chanPtr->inQueueHead != NULL) {
		statePtr->inQueueHead = chanPtr->inQueueHead;
		statePtr->inQueueTail = chanPtr->inQueueTail;
	    }

	    chanPtr->inQueueHead = NULL;
	    chanPtr->inQueueTail = NULL;

	    DiscardInputQueued(statePtr, 0);
	}

	/*
	 * TIP #218, Channel Thread Actions.
	 *
	 * We call the thread actions for the new channel directly. We
	 * _cannot_ use CutChannel, because the (thread-)global list of all
	 * channels always contains the _ChannelState_ for a stack of
	 * channels, not the individual channels. And SpliceChannel would not
	 * only call the thread actions, but also remove the shared
	 * ChannelState from this list despite there being more channels for
	 * the state which are still active.
	 */

	ChanThreadAction(chanPtr, TCL_CHANNEL_THREAD_REMOVE);

	statePtr->topChanPtr = downChanPtr;
	downChanPtr->upChanPtr = NULL;

	/*
	 * Leave this link intact for closeproc
	 *  chanPtr->downChanPtr = NULL;
	 */

	/*
	 * Close and free the channel driver state.
	 */

	result = ChanClose(chanPtr, interp);
	ChannelFree(chanPtr);

	UpdateInterest(statePtr->topChanPtr);

	if (result != 0) {
	    Tcl_SetErrno(result);

	    /*
	     * TIP #219, Tcl Channel Reflection API.
	     * Move error messages put by the driver into the chan/ip bypass
	     * area into the regular interpreter result.
	     */

	    TclChanCaughtErrorBypass(interp, chan);
	    return TCL_ERROR;
	}
    } else {
	/*
	 * This channel does not cover another one. Simply do a close, if
	 * necessary.
	 */

	if (statePtr->refCount <= 0) {
	    if (Tcl_Close(interp, chan) != TCL_OK) {
		/*
		 * TIP #219, Tcl Channel Reflection API.
		 * "TclChanCaughtErrorBypass" is not required here, it was
		 * done already by "Tcl_Close".
		 */

		return TCL_ERROR;
	    }
	}

	/*
	 * TIP #218, Channel Thread Actions.
	 * Not required in this branch, this is done by Tcl_Close. If
	 * Tcl_Close is not called then the ChannelState is still active in
	 * the thread and no action has to be taken either.
	 */
    }

    return TCL_OK;
}

/*
 *----------------------------------------------------------------------
 *
 * Tcl_GetStackedChannel --
 *
 *	Determines whether the specified channel is stacked upon another.
 *
 * Results:
 *	NULL if the channel is not stacked upon another one, or a reference to
 *	the channel it is stacked upon. This reference can be used in queries,
 *	but modification is not allowed.
 *
 * Side effects:
 *	None.
 *
 *----------------------------------------------------------------------
 */

Tcl_Channel
Tcl_GetStackedChannel(
    Tcl_Channel chan)
{
    Channel *chanPtr = (Channel *) chan;
				/* The actual channel. */

    return (Tcl_Channel) chanPtr->downChanPtr;
}

/*
 *----------------------------------------------------------------------
 *
 * Tcl_GetTopChannel --
 *
 *	Returns the top channel of a channel stack.
 *
 * Results:
 *	NULL if the channel is not stacked upon another one, or a reference to
 *	the channel it is stacked upon. This reference can be used in queries,
 *	but modification is not allowed.
 *
 * Side effects:
 *	None.
 *
 *----------------------------------------------------------------------
 */

Tcl_Channel
Tcl_GetTopChannel(
    Tcl_Channel chan)
{
    Channel *chanPtr = (Channel *) chan;
				/* The actual channel. */

    return (Tcl_Channel) chanPtr->state->topChanPtr;
}

/*
 *----------------------------------------------------------------------
 *
 * Tcl_GetChannelInstanceData --
 *
 *	Returns the client data associated with a channel.
 *
 * Results:
 *	The client data.
 *
 * Side effects:
 *	None.
 *
 *----------------------------------------------------------------------
 */

ClientData
Tcl_GetChannelInstanceData(
    Tcl_Channel chan)		/* Channel for which to return client data. */
{
    Channel *chanPtr = (Channel *) chan;
				/* The actual channel. */

    return chanPtr->instanceData;
}

/*
 *----------------------------------------------------------------------
 *
 * Tcl_GetChannelThread --
 *
 *	Given a channel structure, returns the thread managing it. TIP #10
 *
 * Results:
 *	Returns the id of the thread managing the channel.
 *
 * Side effects:
 *	None.
 *
 *----------------------------------------------------------------------
 */

Tcl_ThreadId
Tcl_GetChannelThread(
    Tcl_Channel chan)		/* The channel to return the managing thread
				 * for. */
{
    Channel *chanPtr = (Channel *) chan;
				/* The actual channel. */

    return chanPtr->state->managingThread;
}

/*
 *----------------------------------------------------------------------
 *
 * Tcl_GetChannelType --
 *
 *	Given a channel structure, returns the channel type structure.
 *
 * Results:
 *	Returns a pointer to the channel type structure.
 *
 * Side effects:
 *	None.
 *
 *----------------------------------------------------------------------
 */

const Tcl_ChannelType *
Tcl_GetChannelType(
    Tcl_Channel chan)		/* The channel to return type for. */
{
    Channel *chanPtr = (Channel *) chan;
				/* The actual channel. */

    return chanPtr->typePtr;
}

/*
 *----------------------------------------------------------------------
 *
 * Tcl_GetChannelMode --
 *
 *	Computes a mask indicating whether the channel is open for reading and
 *	writing.
 *
 * Results:
 *	An OR-ed combination of TCL_READABLE and TCL_WRITABLE.
 *
 * Side effects:
 *	None.
 *
 *----------------------------------------------------------------------
 */

int
Tcl_GetChannelMode(
    Tcl_Channel chan)		/* The channel for which the mode is being
				 * computed. */
{
    ChannelState *statePtr = ((Channel *) chan)->state;
				/* State of actual channel. */

    return (statePtr->flags & (TCL_READABLE | TCL_WRITABLE));
}

/*
 *----------------------------------------------------------------------
 *
 * Tcl_GetChannelName --
 *
 *	Returns the string identifying the channel name.
 *
 * Results:
 *	The string containing the channel name. This memory is owned by the
 *	generic layer and should not be modified by the caller.
 *
 * Side effects:
 *	None.
 *
 *----------------------------------------------------------------------
 */

const char *
Tcl_GetChannelName(
    Tcl_Channel chan)		/* The channel for which to return the name. */
{
    ChannelState *statePtr = ((Channel *) chan)->state;
				/* State of actual channel. */

    return statePtr->channelName;
}

/*
 *----------------------------------------------------------------------
 *
 * Tcl_GetChannelHandle --
 *
 *	Returns an OS handle associated with a channel.
 *
 * Results:
 *	Returns TCL_OK and places the handle in handlePtr, or returns
 *	TCL_ERROR on failure.
 *
 * Side effects:
 *	None.
 *
 *----------------------------------------------------------------------
 */

int
Tcl_GetChannelHandle(
    Tcl_Channel chan,		/* The channel to get file from. */
    int direction,		/* TCL_WRITABLE or TCL_READABLE. */
    ClientData *handlePtr)	/* Where to store handle */
{
    Channel *chanPtr;		/* The actual channel. */
    ClientData handle;
    int result;

    chanPtr = ((Channel *) chan)->state->bottomChanPtr;
    if (!chanPtr->typePtr->getHandleProc) {
        Tcl_SetChannelError(chan, Tcl_ObjPrintf(
                "channel \"%s\" does not support OS handles",
                Tcl_GetChannelName(chan)));
	return TCL_ERROR;
    }
    result = chanPtr->typePtr->getHandleProc(chanPtr->instanceData, direction,
	    &handle);
    if (handlePtr) {
	*handlePtr = handle;
    }
    return result;
}

/*
 *---------------------------------------------------------------------------
 *
 * AllocChannelBuffer --
 *
 *	A channel buffer has BUFFER_PADDING bytes extra at beginning to hold
 *	any bytes of a native-encoding character that got split by the end of
 *	the previous buffer and need to be moved to the beginning of the next
 *	buffer to make a contiguous string so it can be converted to UTF-8.
 *
 *	A channel buffer has BUFFER_PADDING bytes extra at the end to hold any
 *	bytes of a native-encoding character (generated from a UTF-8
 *	character) that overflow past the end of the buffer and need to be
 *	moved to the next buffer.
 *
 * Results:
 *	A newly allocated channel buffer.
 *
 * Side effects:
 *	None.
 *
 *---------------------------------------------------------------------------
 */

static ChannelBuffer *
AllocChannelBuffer(
    int length)			/* Desired length of channel buffer. */
{
    ChannelBuffer *bufPtr;
    int n;

    n = length + CHANNELBUFFER_HEADER_SIZE + BUFFER_PADDING + BUFFER_PADDING;
    bufPtr = ckalloc(n);
    bufPtr->nextAdded	= BUFFER_PADDING;
    bufPtr->nextRemoved	= BUFFER_PADDING;
    bufPtr->bufLength	= length + BUFFER_PADDING;
    bufPtr->nextPtr	= NULL;
    bufPtr->refCount	= 1;
    return bufPtr;
}

static void
PreserveChannelBuffer(
    ChannelBuffer *bufPtr)
{
    if (bufPtr->refCount == 0) {
	Tcl_Panic("Reuse of ChannelBuffer! %p", bufPtr);
    }
    bufPtr->refCount++;
}

static void
ReleaseChannelBuffer(
    ChannelBuffer *bufPtr)
{
    if (--bufPtr->refCount) {
	return;
    }
    ckfree(bufPtr);
}

static int
IsShared(
    ChannelBuffer *bufPtr)
{
    return bufPtr->refCount > 1;
}

/*
 *----------------------------------------------------------------------
 *
 * RecycleBuffer --
 *
 *	Helper function to recycle input and output buffers. Ensures that two
 *	input buffers are saved (one in the input queue and another in the
 *	saveInBufPtr field) and that curOutPtr is set to a buffer. Only if
 *	these conditions are met is the buffer freed to the OS.
 *
 * Results:
 *	None.
 *
 * Side effects:
 *	May free a buffer to the OS.
 *
 *----------------------------------------------------------------------
 */

static void
RecycleBuffer(
    ChannelState *statePtr,	/* ChannelState in which to recycle buffers. */
    ChannelBuffer *bufPtr,	/* The buffer to recycle. */
    int mustDiscard)		/* If nonzero, free the buffer to the OS,
				 * always. */
{
    /*
     * Do we have to free the buffer to the OS?
     */
    if (IsShared(bufPtr)) {
	mustDiscard = 1;
    }

    if (mustDiscard) {
	ReleaseChannelBuffer(bufPtr);
	return;
    }

    /*
     * Only save buffers which have the requested buffersize for the
     * channel. This is to honor dynamic changes of the buffersize
     * made by the user.
     */

    if ((bufPtr->bufLength - BUFFER_PADDING) != statePtr->bufSize) {
	ReleaseChannelBuffer(bufPtr);
	return;
    }

    /*
     * Only save buffers for the input queue if the channel is readable.
     */

    if (GotFlag(statePtr, TCL_READABLE)) {
	if (statePtr->inQueueHead == NULL) {
	    statePtr->inQueueHead = bufPtr;
	    statePtr->inQueueTail = bufPtr;
	    goto keepBuffer;
	}
	if (statePtr->saveInBufPtr == NULL) {
	    statePtr->saveInBufPtr = bufPtr;
	    goto keepBuffer;
	}
    }

    /*
     * Only save buffers for the output queue if the channel is writable.
     */

    if (GotFlag(statePtr, TCL_WRITABLE)) {
	if (statePtr->curOutPtr == NULL) {
	    statePtr->curOutPtr = bufPtr;
	    goto keepBuffer;
	}
    }

    /*
     * If we reached this code we return the buffer to the OS.
     */

    ReleaseChannelBuffer(bufPtr);
    return;

  keepBuffer:
    bufPtr->nextRemoved = BUFFER_PADDING;
    bufPtr->nextAdded = BUFFER_PADDING;
    bufPtr->nextPtr = NULL;
}

/*
 *----------------------------------------------------------------------
 *
 * DiscardOutputQueued --
 *
 *	Discards all output queued in the output queue of a channel.
 *
 * Results:
 *	None.
 *
 * Side effects:
 *	Recycles buffers.
 *
 *----------------------------------------------------------------------
 */

static void
DiscardOutputQueued(
    ChannelState *statePtr)	/* ChannelState for which to discard output. */
{
    ChannelBuffer *bufPtr;

    while (statePtr->outQueueHead != NULL) {
	bufPtr = statePtr->outQueueHead;
	statePtr->outQueueHead = bufPtr->nextPtr;
	RecycleBuffer(statePtr, bufPtr, 0);
    }
    statePtr->outQueueHead = NULL;
    statePtr->outQueueTail = NULL;
    bufPtr = statePtr->curOutPtr;
    if (bufPtr && BytesLeft(bufPtr)) {
	statePtr->curOutPtr = NULL;
	RecycleBuffer(statePtr, bufPtr, 0);
    }
}

/*
 *----------------------------------------------------------------------
 *
 * CheckForDeadChannel --
 *
 *	This function checks is a given channel is Dead (a channel that has
 *	been closed but not yet deallocated.)
 *
 * Results:
 *	True (1) if channel is Dead, False (0) if channel is Ok
 *
 * Side effects:
 *	None
 *
 *----------------------------------------------------------------------
 */

static int
CheckForDeadChannel(
    Tcl_Interp *interp,		/* For error reporting (can be NULL) */
    ChannelState *statePtr)	/* The channel state to check. */
{
    if (!GotFlag(statePtr, CHANNEL_DEAD)) {
	return 0;
    }

    Tcl_SetErrno(EINVAL);
    if (interp) {
	Tcl_SetObjResult(interp, Tcl_NewStringObj(
                "unable to access channel: invalid channel", -1));
    }
    return 1;
}

/*
 *----------------------------------------------------------------------
 *
 * FlushChannel --
 *
 *	This function flushes as much of the queued output as is possible now.
 *	If calledFromAsyncFlush is nonzero, it is being called in an event
 *	handler to flush channel output asynchronously.
 *
 * Results:
 *	0 if successful, else the error code that was returned by the channel
 *	type operation. May leave a message in the interp result.
 *
 * Side effects:
 *	May produce output on a channel. May block indefinitely if the channel
 *	is synchronous. May schedule an async flush on the channel. May
 *	recycle memory for buffers in the output queue.
 *
 *----------------------------------------------------------------------
 */

static int
FlushChannel(
    Tcl_Interp *interp,		/* For error reporting during close. */
    Channel *chanPtr,		/* The channel to flush on. */
    int calledFromAsyncFlush)	/* If nonzero then we are being called from an
				 * asynchronous flush callback. */
{
    ChannelState *statePtr = chanPtr->state;
				/* State of the channel stack. */
    ChannelBuffer *bufPtr;	/* Iterates over buffered output queue. */
    int written;		/* Amount of output data actually written in
				 * current round. */
    int errorCode = 0;		/* Stores POSIX error codes from channel
				 * driver operations. */
    int wroteSome = 0;		/* Set to one if any data was written to the
				 * driver. */

    /*
     * Prevent writing on a dead channel -- a channel that has been closed but
     * not yet deallocated. This can occur if the exit handler for the channel
     * deallocation runs before all channels are deregistered in all
     * interpreters.
     */

    if (CheckForDeadChannel(interp, statePtr)) {
	return -1;
    }

    /*
     * Should we shift the current output buffer over to the output queue?
     * First check that there are bytes in it.  If so then...
     * If the output queue is empty, then yes, trusting the caller called
     * us only when written bytes ought to be flushed.
     * If the current output buffer is full, then yes, so we can meet
     * the post-condition that on a successful return to caller we've
     * left space in the current output buffer for more writing (the flush
     * call was to make new room).
     * If the channel is blocking, then yes, so we guarantee that
     * blocking flushes actually flush all pending data.
     * Otherwise, no.  Keep the current output buffer where it is so more
     * can be written to it, possibly filling it, to promote more efficient
     * buffer usage.
     */

    bufPtr = statePtr->curOutPtr;
    if (bufPtr && BytesLeft(bufPtr) && /* Keep empties off queue */
	    (statePtr->outQueueHead == NULL || IsBufferFull(bufPtr)
		    || !GotFlag(statePtr, CHANNEL_NONBLOCKING))) {
	if (statePtr->outQueueHead == NULL) {
	    statePtr->outQueueHead = bufPtr;
	} else {
	    statePtr->outQueueTail->nextPtr = bufPtr;
	}
	statePtr->outQueueTail = bufPtr;
	statePtr->curOutPtr = NULL;
    }

    assert(!IsBufferFull(statePtr->curOutPtr));

    /*
     * If we are not being called from an async flush and an async flush
     * is active, we just return without producing any output.
     */

    if (!calledFromAsyncFlush && GotFlag(statePtr, BG_FLUSH_SCHEDULED)) {
	return 0;
    }

    /*
     * Loop over the queued buffers and attempt to flush as much as possible
     * of the queued output to the channel.
     */

    TclChannelPreserve((Tcl_Channel)chanPtr);
    while (statePtr->outQueueHead) {
	bufPtr = statePtr->outQueueHead;

	/*
	 * Produce the output on the channel.
	 */

	PreserveChannelBuffer(bufPtr);
	written = ChanWrite(chanPtr, RemovePoint(bufPtr), BytesLeft(bufPtr),
		&errorCode);

	/*
	 * If the write failed completely attempt to start the asynchronous
	 * flush mechanism and break out of this loop - do not attempt to
	 * write any more output at this time.
	 */

	if (written < 0) {
	    /*
	     * If the last attempt to write was interrupted, simply retry.
	     */

	    if (errorCode == EINTR) {
		errorCode = 0;
		ReleaseChannelBuffer(bufPtr);
		continue;
	    }

	    /*
	     * If the channel is non-blocking and we would have blocked, start
	     * a background flushing handler and break out of the loop.
	     */

	    if ((errorCode == EWOULDBLOCK) || (errorCode == EAGAIN)) {
		/*
		 * This used to check for CHANNEL_NONBLOCKING, and panic if
		 * the channel was blocking. However, it appears that setting
		 * stdin to -blocking 0 has some effect on the stdout when
		 * it's a tty channel (dup'ed underneath)
		 */

		if (!GotFlag(statePtr, BG_FLUSH_SCHEDULED) && !TclInExit()) {
		    SetFlag(statePtr, BG_FLUSH_SCHEDULED);
		    UpdateInterest(chanPtr);
		}
		errorCode = 0;
		ReleaseChannelBuffer(bufPtr);
		break;
	    }

	    /*
	     * Decide whether to report the error upwards or defer it.
	     */

	    if (calledFromAsyncFlush) {
		/*
		 * TIP #219, Tcl Channel Reflection API.
		 * When defering the error copy a message from the bypass into
		 * the unreported area. Or discard it if the new error is to be
		 * ignored in favor of an earlier defered error.
		 */

		Tcl_Obj *msg = statePtr->chanMsg;

		if (statePtr->unreportedError == 0) {
		    statePtr->unreportedError = errorCode;
		    statePtr->unreportedMsg = msg;
		    if (msg != NULL) {
			Tcl_IncrRefCount(msg);
		    }
		} else {
		    /*
		     * An old unreported error is kept, and this error thrown
		     * away.
		     */

		    statePtr->chanMsg = NULL;
		    if (msg != NULL) {
			TclDecrRefCount(msg);
		    }
		}
	    } else {
		/*
		 * TIP #219, Tcl Channel Reflection API.
		 * Move error messages put by the driver into the chan bypass
		 * area into the regular interpreter result. Fall back to the
		 * regular message if nothing was found in the bypasses.
		 */

		Tcl_SetErrno(errorCode);
		if (interp != NULL && !TclChanCaughtErrorBypass(interp,
			(Tcl_Channel) chanPtr)) {
		    Tcl_SetObjResult(interp,
			    Tcl_NewStringObj(Tcl_PosixError(interp), -1));
		}

		/*
		 * An unreportable bypassed message is kept, for the caller of
		 * Tcl_Seek, Tcl_Write, etc.
		 */
	    }

	    /*
	     * When we get an error we throw away all the output currently
	     * queued.
	     */

	    DiscardOutputQueued(statePtr);
	    ReleaseChannelBuffer(bufPtr);
	    break;
	} else {
	    /* TODO: Consider detecting and reacting to short writes
	     * on blocking channels.  Ought not happen.  See iocmd-24.2. */
	    wroteSome = 1;
	}

	bufPtr->nextRemoved += written;

	/*
	 * If this buffer is now empty, recycle it.
	 */

	if (IsBufferEmpty(bufPtr)) {
	    statePtr->outQueueHead = bufPtr->nextPtr;
	    if (statePtr->outQueueHead == NULL) {
		statePtr->outQueueTail = NULL;
	    }
	    RecycleBuffer(statePtr, bufPtr, 0);
	}
	ReleaseChannelBuffer(bufPtr);
    }	/* Closes "while". */

    /*
     * If we wrote some data while flushing in the background, we are done.
     * We can't finish the background flush until we run out of data and the
     * channel becomes writable again. This ensures that all of the pending
     * data has been flushed at the system level.
     */

    if (GotFlag(statePtr, BG_FLUSH_SCHEDULED)) {
	if (wroteSome) {
	    goto done;
	} else if (statePtr->outQueueHead == NULL) {
	    ResetFlag(statePtr, BG_FLUSH_SCHEDULED);
	    ChanWatch(chanPtr, statePtr->interestMask);
	} else {

	    /*
	     * When we are calledFromAsyncFlush, that means a writable
	     * state on the channel triggered the call, so we should be
	     * able to write something.  Either we did write something
	     * and wroteSome should be set, or there was nothing left to
	     * write in this call, and we've completed the BG flush.
	     * These are the two cases above.  If we get here, that means
	     * there is some kind failure in the writable event machinery.
	     *
	     * The tls extension indeed suffers from flaws in its channel
	     * event mgmt.  See http://core.tcl.tk/tcl/info/c31ca233ca.
	     * Until that patch is broadly distributed, disable the
	     * assertion checking here, so that programs using Tcl and
	     * tls can be debugged.

	    assert(!calledFromAsyncFlush);
	     */
	}
    }

    /*
     * If the channel is flagged as closed, delete it when the refCount drops
     * to zero, the output queue is empty and there is no output in the
     * current output buffer.
     */

    if (GotFlag(statePtr, CHANNEL_CLOSED) && (statePtr->refCount <= 0) &&
	    (statePtr->outQueueHead == NULL) &&
	    ((statePtr->curOutPtr == NULL) ||
	    IsBufferEmpty(statePtr->curOutPtr))) {
	errorCode = CloseChannel(interp, chanPtr, errorCode);
	goto done;
    }

    /*
     * If the write-side of the channel is flagged as closed, delete it when
     * the output queue is empty and there is no output in the current output
     * buffer.
     */

    if (GotFlag(statePtr, CHANNEL_CLOSEDWRITE) &&
	    (statePtr->outQueueHead == NULL) &&
	    ((statePtr->curOutPtr == NULL) ||
	    IsBufferEmpty(statePtr->curOutPtr))) {
	errorCode = CloseChannelPart(interp, chanPtr, errorCode, TCL_CLOSE_WRITE);
	goto done;
    }

  done:
    TclChannelRelease((Tcl_Channel)chanPtr);
    return errorCode;
}

/*
 *----------------------------------------------------------------------
 *
 * CloseChannel --
 *
 *	Utility procedure to close a channel and free associated resources.
 *
 *	If the channel was stacked, then the it will copy the necessary
 *	elements of the NEXT channel into the TOP channel, in essence
 *	unstacking the channel. The NEXT channel will then be freed.
 *
 *	If the channel was not stacked, then we will free all the bits for the
 *	TOP channel, including the data structure itself.
 *
 * Results:
 *	Error code from an unreported error or the driver close operation.
 *
 * Side effects:
 *	May close the actual channel, may free memory, may change the value of
 *	errno.
 *
 *----------------------------------------------------------------------
 */

static int
CloseChannel(
    Tcl_Interp *interp,		/* For error reporting. */
    Channel *chanPtr,		/* The channel to close. */
    int errorCode)		/* Status of operation so far. */
{
    int result = 0;		/* Of calling driver close operation. */
    ChannelState *statePtr;	/* State of the channel stack. */
    ThreadSpecificData *tsdPtr = TCL_TSD_INIT(&dataKey);

    if (chanPtr == NULL) {
	return result;
    }
    statePtr = chanPtr->state;

    /*
     * No more input can be consumed so discard any leftover input.
     */

    DiscardInputQueued(statePtr, 1);

    /*
     * Discard a leftover buffer in the current output buffer field.
     */

    if (statePtr->curOutPtr != NULL) {
	ReleaseChannelBuffer(statePtr->curOutPtr);
	statePtr->curOutPtr = NULL;
    }

    /*
     * The caller guarantees that there are no more buffers queued for output.
     */

    if (statePtr->outQueueHead != NULL) {
	Tcl_Panic("TclFlush, closed channel: queued output left");
    }

    /*
     * If the EOF character is set in the channel, append that to the output
     * device.
     */

    if ((statePtr->outEofChar != 0) && GotFlag(statePtr, TCL_WRITABLE)) {
	int dummy;
	char c = (char) statePtr->outEofChar;

	(void) ChanWrite(chanPtr, &c, 1, &dummy);
    }

    /*
     * TIP #219, Tcl Channel Reflection API.
     * Move a leftover error message in the channel bypass into the
     * interpreter bypass. Just clear it if there is no interpreter.
     */

    if (statePtr->chanMsg != NULL) {
	if (interp != NULL) {
	    Tcl_SetChannelErrorInterp(interp, statePtr->chanMsg);
	}
	TclDecrRefCount(statePtr->chanMsg);
	statePtr->chanMsg = NULL;
    }

    /*
     * Remove this channel from of the list of all channels.
     */

    CutChannel((Tcl_Channel) chanPtr);

    /*
     * Close and free the channel driver state.
     * This may leave a TIP #219 error message in the interp.
     */

    result = ChanClose(chanPtr, interp);

    /*
     * Some resources can be cleared only if the bottom channel in a stack is
     * closed. All the other channels in the stack are not allowed to remove.
     */

    if (chanPtr == statePtr->bottomChanPtr) {
	if (statePtr->channelName != NULL) {
	    ckfree(statePtr->channelName);
	    statePtr->channelName = NULL;
	}

	Tcl_FreeEncoding(statePtr->encoding);
    }

    /*
     * If we are being called synchronously, report either any latent error on
     * the channel or the current error.
     */

    if (statePtr->unreportedError != 0) {
	errorCode = statePtr->unreportedError;

	/*
	 * TIP #219, Tcl Channel Reflection API.
	 * Move an error message found in the unreported area into the regular
	 * bypass (interp). This kills any message in the channel bypass area.
	 */

	if (statePtr->chanMsg != NULL) {
	    TclDecrRefCount(statePtr->chanMsg);
	    statePtr->chanMsg = NULL;
	}
	if (interp) {
	    Tcl_SetChannelErrorInterp(interp, statePtr->unreportedMsg);
	}
    }
    if (errorCode == 0) {
	errorCode = result;
	if (errorCode != 0) {
	    Tcl_SetErrno(errorCode);
	}
    }

    /*
     * Cancel any outstanding timer.
     */

    Tcl_DeleteTimerHandler(statePtr->timer);

    /*
     * Mark the channel as deleted by clearing the type structure.
     */

    if (chanPtr->downChanPtr != NULL) {
	Channel *downChanPtr = chanPtr->downChanPtr;

	statePtr->nextCSPtr = tsdPtr->firstCSPtr;
	tsdPtr->firstCSPtr = statePtr;

	statePtr->topChanPtr = downChanPtr;
	downChanPtr->upChanPtr = NULL;

	ChannelFree(chanPtr);

	return Tcl_Close(interp, (Tcl_Channel) downChanPtr);
    }

    /*
     * There is only the TOP Channel, so we free the remaining pointers we
     * have and then ourselves. Since this is the last of the channels in the
     * stack, make sure to free the ChannelState structure associated with it.
     */

    ChannelFree(chanPtr);

    Tcl_EventuallyFree(statePtr, TCL_DYNAMIC);

    return errorCode;
}

/*
 *----------------------------------------------------------------------
 *
 * Tcl_CutChannel --
 * CutChannel --
 *
 *	Removes a channel from the (thread-)global list of all channels (in
 *	that thread). This is actually the statePtr for the stack of channel.
 *
 * Results:
 *	Nothing.
 *
 * Side effects:
 *	Resets the field 'nextCSPtr' of the specified channel state to NULL.
 *
 * NOTE:
 *	The channel to cut out of the list must not be referenced in any
 *	interpreter. This is something this procedure cannot check (despite
 *	the refcount) because the caller usually wants fiddle with the channel
 *	(like transfering it to a different thread) and thus keeps the
 *	refcount artifically high to prevent its destruction.
 *
 *----------------------------------------------------------------------
 */

static void
CutChannel(
    Tcl_Channel chan)		/* The channel being removed. Must not be
				 * referenced in any interpreter. */
{
    ThreadSpecificData *tsdPtr = TCL_TSD_INIT(&dataKey);
    ChannelState *prevCSPtr;	/* Preceding channel state in list of all
				 * states - used to splice a channel out of
				 * the list on close. */
    ChannelState *statePtr = ((Channel *) chan)->state;
				/* State of the channel stack. */

    /*
     * Remove this channel from of the list of all channels (in the current
     * thread).
     */

    if (tsdPtr->firstCSPtr && (statePtr == tsdPtr->firstCSPtr)) {
	tsdPtr->firstCSPtr = statePtr->nextCSPtr;
    } else {
	for (prevCSPtr = tsdPtr->firstCSPtr;
		prevCSPtr && (prevCSPtr->nextCSPtr != statePtr);
		prevCSPtr = prevCSPtr->nextCSPtr) {
	    /* Empty loop body. */
	}
	if (prevCSPtr == NULL) {
	    Tcl_Panic("FlushChannel: damaged channel list");
	}
	prevCSPtr->nextCSPtr = statePtr->nextCSPtr;
    }

    statePtr->nextCSPtr = NULL;

    /*
     * TIP #218, Channel Thread Actions
     */

    ChanThreadAction((Channel *) chan, TCL_CHANNEL_THREAD_REMOVE);
}

void
Tcl_CutChannel(
    Tcl_Channel chan)		/* The channel being added. Must not be
				 * referenced in any interpreter. */
{
    Channel *chanPtr = ((Channel *) chan)->state->bottomChanPtr;
    ThreadSpecificData *tsdPtr = TCL_TSD_INIT(&dataKey);
    ChannelState *prevCSPtr;	/* Preceding channel state in list of all
				 * states - used to splice a channel out of
				 * the list on close. */
    ChannelState *statePtr = chanPtr->state;
				/* State of the channel stack. */

    /*
     * Remove this channel from of the list of all channels (in the current
     * thread).
     */

    if (tsdPtr->firstCSPtr && (statePtr == tsdPtr->firstCSPtr)) {
	tsdPtr->firstCSPtr = statePtr->nextCSPtr;
    } else {
	for (prevCSPtr = tsdPtr->firstCSPtr;
		prevCSPtr && (prevCSPtr->nextCSPtr != statePtr);
		prevCSPtr = prevCSPtr->nextCSPtr) {
	    /* Empty loop body. */
	}
	if (prevCSPtr == NULL) {
	    Tcl_Panic("FlushChannel: damaged channel list");
	}
	prevCSPtr->nextCSPtr = statePtr->nextCSPtr;
    }

    statePtr->nextCSPtr = NULL;

    /*
     * TIP #218, Channel Thread Actions
     * For all transformations and the base channel.
     */

    for (; chanPtr != NULL ; chanPtr = chanPtr->upChanPtr) {
	ChanThreadAction(chanPtr, TCL_CHANNEL_THREAD_REMOVE);
    }
}

/*
 *----------------------------------------------------------------------
 *
 * Tcl_SpliceChannel --
 * SpliceChannel --
 *
 *	Adds a channel to the (thread-)global list of all channels (in that
 *	thread). Expects that the field 'nextChanPtr' in the channel is set to
 *	NULL.
 *
 * Results:
 *	Nothing.
 *
 * Side effects:
 *	Nothing.
 *
 * NOTE:
 *	The channel to splice into the list must not be referenced in any
 *	interpreter. This is something this procedure cannot check (despite
 *	the refcount) because the caller usually wants figgle with the channel
 *	(like transfering it to a different thread) and thus keeps the
 *	refcount artifically high to prevent its destruction.
 *
 *----------------------------------------------------------------------
 */

static void
SpliceChannel(
    Tcl_Channel chan)		/* The channel being added. Must not be
				 * referenced in any interpreter. */
{
    ThreadSpecificData *tsdPtr = TCL_TSD_INIT(&dataKey);
    ChannelState *statePtr = ((Channel *) chan)->state;

    if (statePtr->nextCSPtr != NULL) {
	Tcl_Panic("SpliceChannel: trying to add channel used in different list");
    }

    statePtr->nextCSPtr = tsdPtr->firstCSPtr;
    tsdPtr->firstCSPtr = statePtr;

    /*
     * TIP #10. Mark the current thread as the new one managing this channel.
     *		Note: 'Tcl_GetCurrentThread' returns sensible values even for
     *		a non-threaded core.
     */

    statePtr->managingThread = Tcl_GetCurrentThread();

    /*
     * TIP #218, Channel Thread Actions
     */

    ChanThreadAction((Channel *) chan, TCL_CHANNEL_THREAD_INSERT);
}

void
Tcl_SpliceChannel(
    Tcl_Channel chan)		/* The channel being added. Must not be
				 * referenced in any interpreter. */
{
    Channel *chanPtr = ((Channel *) chan)->state->bottomChanPtr;
    ThreadSpecificData *tsdPtr = TCL_TSD_INIT(&dataKey);
    ChannelState *statePtr = chanPtr->state;

    if (statePtr->nextCSPtr != NULL) {
	Tcl_Panic("SpliceChannel: trying to add channel used in different list");
    }

    statePtr->nextCSPtr = tsdPtr->firstCSPtr;
    tsdPtr->firstCSPtr = statePtr;

    /*
     * TIP #10. Mark the current thread as the new one managing this channel.
     *		Note: 'Tcl_GetCurrentThread' returns sensible values even for
     *		a non-threaded core.
     */

    statePtr->managingThread = Tcl_GetCurrentThread();

    /*
     * TIP #218, Channel Thread Actions
     * For all transformations and the base channel.
     */

    for (; chanPtr != NULL ; chanPtr = chanPtr->upChanPtr) {
	ChanThreadAction(chanPtr, TCL_CHANNEL_THREAD_INSERT);
    }
}

/*
 *----------------------------------------------------------------------
 *
 * Tcl_Close --
 *
 *	Closes a channel.
 *
 * Results:
 *	A standard Tcl result.
 *
 * Side effects:
 *	Closes the channel if this is the last reference.
 *
 * NOTE:
 *	Tcl_Close removes the channel as far as the user is concerned.
 *	However, it may continue to exist for a while longer if it has a
 *	background flush scheduled. The device itself is eventually closed and
 *	the channel record removed, in CloseChannel, above.
 *
 *----------------------------------------------------------------------
 */

	/* ARGSUSED */
int
Tcl_Close(
    Tcl_Interp *interp,		/* Interpreter for errors. */
    Tcl_Channel chan)		/* The channel being closed. Must not be
				 * referenced in any interpreter. */
{
    CloseCallback *cbPtr;	/* Iterate over close callbacks for this
				 * channel. */
    Channel *chanPtr;		/* The real IO channel. */
    ChannelState *statePtr;	/* State of real IO channel. */
    int result;			/* Of calling FlushChannel. */
    int flushcode;
    int stickyError;

    if (chan == NULL) {
	return TCL_OK;
    }

    /*
     * Perform special handling for standard channels being closed. If the
     * refCount is now 1 it means that the last reference to the standard
     * channel is being explicitly closed, so bump the refCount down
     * artificially to 0. This will ensure that the channel is actually
     * closed, below. Also set the static pointer to NULL for the channel.
     */

    CheckForStdChannelsBeingClosed(chan);

    /*
     * This operation should occur at the top of a channel stack.
     */

    chanPtr = (Channel *) chan;
    statePtr = chanPtr->state;
    chanPtr = statePtr->topChanPtr;

    if (statePtr->refCount > 0) {
	Tcl_Panic("called Tcl_Close on channel with refCount > 0");
    }

    if (GotFlag(statePtr, CHANNEL_INCLOSE)) {
	if (interp) {
	    Tcl_SetObjResult(interp, Tcl_NewStringObj(
                    "illegal recursive call to close through close-handler"
                    " of channel", -1));
	}
	return TCL_ERROR;
    }
    SetFlag(statePtr, CHANNEL_INCLOSE);

    /*
     * When the channel has an escape sequence driven encoding such as
     * iso2022, the terminated escape sequence must write to the buffer.
     */

    stickyError = 0;

    if (GotFlag(statePtr, TCL_WRITABLE) && (statePtr->encoding != NULL)
	    && !(statePtr->outputEncodingFlags & TCL_ENCODING_START)) {

	int code = CheckChannelErrors(statePtr, TCL_WRITABLE);

	if (code == 0) {
	    statePtr->outputEncodingFlags |= TCL_ENCODING_END;
	    code = WriteChars(chanPtr, "", 0);
	    statePtr->outputEncodingFlags &= ~TCL_ENCODING_END;
	    statePtr->outputEncodingFlags |= TCL_ENCODING_START;
	}
	if (code < 0) {
	    stickyError = Tcl_GetErrno();
	}

	/*
	 * TIP #219, Tcl Channel Reflection API.
	 * Move an error message found in the channel bypass into the
	 * interpreter bypass. Just clear it if there is no interpreter.
	 */

	if (statePtr->chanMsg != NULL) {
	    if (interp != NULL) {
		Tcl_SetChannelErrorInterp(interp, statePtr->chanMsg);
	    }
	    TclDecrRefCount(statePtr->chanMsg);
	    statePtr->chanMsg = NULL;
	}
    }

    Tcl_ClearChannelHandlers(chan);

    /*
     * Invoke the registered close callbacks and delete their records.
     */

    while (statePtr->closeCbPtr != NULL) {
	cbPtr = statePtr->closeCbPtr;
	statePtr->closeCbPtr = cbPtr->nextPtr;
	cbPtr->proc(cbPtr->clientData);
	ckfree(cbPtr);
    }

    ResetFlag(statePtr, CHANNEL_INCLOSE);

    /*
     * If this channel supports it, close the read side, since we don't need
     * it anymore and this will help avoid deadlocks on some channel types.
     */

    if (chanPtr->typePtr->closeProc == TCL_CLOSE2PROC) {
	result = chanPtr->typePtr->close2Proc(chanPtr->instanceData, interp,
		TCL_CLOSE_READ);
    } else {
	result = 0;
    }

    /*
     * The call to FlushChannel will flush any queued output and invoke the
     * close function of the channel driver, or it will set up the channel to
     * be flushed and closed asynchronously.
     */

    SetFlag(statePtr, CHANNEL_CLOSED);

    flushcode = FlushChannel(interp, chanPtr, 0);

    /*
     * TIP #219.
     * Capture error messages put by the driver into the bypass area and put
     * them into the regular interpreter result.
     *
     * Notes: Due to the assertion of CHANNEL_CLOSED in the flags
     * FlushChannel() has called CloseChannel() and thus freed all the channel
     * structures. We must not try to access "chan" anymore, hence the NULL
     * argument in the call below. The only place which may still contain a
     * message is the interpreter itself, and "CloseChannel" made sure to lift
     * any channel message it generated into it.
     */

    if (TclChanCaughtErrorBypass(interp, NULL)) {
	result = EINVAL;
    }

    if (stickyError != 0) {
	Tcl_SetErrno(stickyError);
	if (interp != NULL) {
	    Tcl_SetObjResult(interp,
			     Tcl_NewStringObj(Tcl_PosixError(interp), -1));
	}
	return TCL_ERROR;
    }
    /*
     * Bug 97069ea11a: set error message if a flush code is set and no error
     * message set up to now.
     */
    if (flushcode != 0 && interp != NULL
	    && 0 == Tcl_GetCharLength(Tcl_GetObjResult(interp)) ) {
	Tcl_SetErrno(flushcode);
	Tcl_SetObjResult(interp,
		Tcl_NewStringObj(Tcl_PosixError(interp), -1));
    }
    if ((flushcode != 0) || (result != 0)) {
	return TCL_ERROR;
    }
    return TCL_OK;
}

/*
 *----------------------------------------------------------------------
 *
 * Tcl_CloseEx --
 *
 *	Closes one side of a channel, read or write.
 *
 * Results:
 *	A standard Tcl result.
 *
 * Side effects:
 *	Closes one direction of the channel.
 *
 * NOTE:
 *	Tcl_CloseEx closes the specified direction of the channel as far as
 *	the user is concerned. The channel keeps existing however. You cannot
 *	calls this function to close the last possible direction of the
 *	channel. Use Tcl_Close for that.
 *
 *----------------------------------------------------------------------
 */

	/* ARGSUSED */
int
Tcl_CloseEx(
    Tcl_Interp *interp,		/* Interpreter for errors. */
    Tcl_Channel chan,		/* The channel being closed. May still be used
				 * by some interpreter. */
    int flags)			/* Flags telling us which side to close. */
{
    Channel *chanPtr;		/* The real IO channel. */
    ChannelState *statePtr;	/* State of real IO channel. */

    if (chan == NULL) {
	return TCL_OK;
    }

    /* TODO: assert flags validity ? */

    chanPtr = (Channel *) chan;
    statePtr = chanPtr->state;

    /*
     * Does the channel support half-close anyway? Error if not.
     */

    if (!chanPtr->typePtr->close2Proc) {
	Tcl_SetObjResult(interp, Tcl_ObjPrintf(
                "half-close of channels not supported by %ss",
		chanPtr->typePtr->typeName));
	return TCL_ERROR;
    }

    /*
     * Is the channel unstacked ? If not we fail.
     */

    if (chanPtr != statePtr->topChanPtr) {
	Tcl_SetObjResult(interp, Tcl_NewStringObj(
		"half-close not applicable to stack of transformations", -1));
	return TCL_ERROR;
    }

    /*
     * Check direction against channel mode. It is an error if we try to close
     * a direction not supported by the channel (already closed, or never
     * opened for that direction).
     */

    if (!(statePtr->flags & (TCL_READABLE | TCL_WRITABLE) & flags)) {
	const char *msg;

	if (flags & TCL_CLOSE_READ) {
	    msg = "read";
	} else {
	    msg = "write";
	}
	Tcl_SetObjResult(interp, Tcl_ObjPrintf(
                "Half-close of %s-side not possible, side not opened or"
                " already closed", msg));
	return TCL_ERROR;
    }

    /*
     * A user may try to call half-close from within a channel close
     * handler. That won't do.
     */

    if (statePtr->flags & CHANNEL_INCLOSE) {
	if (interp) {
	    Tcl_SetObjResult(interp, Tcl_NewStringObj(
                    "illegal recursive call to close through close-handler"
                    " of channel", -1));
	}
	return TCL_ERROR;
    }

    if (flags & TCL_CLOSE_READ) {
	/*
	 * Call the finalization code directly. There are no events to handle,
	 * there cannot be for the read-side.
	 */

	return CloseChannelPart(interp, chanPtr, 0, flags);
    } else if (flags & TCL_CLOSE_WRITE) {
	Tcl_Preserve(statePtr);
	if (!GotFlag(statePtr, BG_FLUSH_SCHEDULED)) {
	    /*
	     * We don't want to re-enter CloseWrite().
	     */

	    if (!GotFlag(statePtr, CHANNEL_CLOSEDWRITE)) {
		if (CloseWrite(interp, chanPtr) != TCL_OK) {
		    SetFlag(statePtr, CHANNEL_CLOSEDWRITE);
		    Tcl_Release(statePtr);
		    return TCL_ERROR;
		}
	    }
	}
	SetFlag(statePtr, CHANNEL_CLOSEDWRITE);
	Tcl_Release(statePtr);
    }

    return TCL_OK;
}

/*
 *----------------------------------------------------------------------
 *
 * CloseWrite --
 *
 *	Closes the write side a channel.
 *
 * Results:
 *	A standard Tcl result.
 *
 * Side effects:
 *	Closes the write side of the channel.
 *
 * NOTE:
 *	CloseWrite removes the channel as far as the user is concerned.
 *	However, the ooutput data structures may continue to exist for a while
 *	longer if it has a background flush scheduled. The device itself is
 *	eventually closed and the channel structures modified, in
 *	CloseChannelPart, below.
 *
 *----------------------------------------------------------------------
 */

static int
CloseWrite(
    Tcl_Interp *interp,		/* Interpreter for errors. */
    Channel *chanPtr)		/* The channel whose write side is being
                                 * closed. May still be used by some
                                 * interpreter */
{
    /* Notes: clear-channel-handlers - write side only ? or keep around, just
     * not called. */
    /* No close cllbacks are run - channel is still open (read side) */

    ChannelState *statePtr = chanPtr->state;
                                /* State of real IO channel. */
    int flushcode;
    int result = 0;

    /*
     * The call to FlushChannel will flush any queued output and invoke the
     * close function of the channel driver, or it will set up the channel to
     * be flushed and closed asynchronously.
     */

    SetFlag(statePtr, CHANNEL_CLOSEDWRITE);

    flushcode = FlushChannel(interp, chanPtr, 0);

    /*
     * TIP #219.
     * Capture error messages put by the driver into the bypass area and put
     * them into the regular interpreter result.
     *
     * Notes: Due to the assertion of CHANNEL_CLOSEDWRITE in the flags
     * FlushChannel() has called CloseChannelPart(). While we can still access
     * "chan" (no structures were freed), the only place which may still
     * contain a message is the interpreter itself, and "CloseChannelPart" made
     * sure to lift any channel message it generated into it. Hence the NULL
     * argument in the call below.
     */

    if (TclChanCaughtErrorBypass(interp, NULL)) {
	result = EINVAL;
    }

    if ((flushcode != 0) || (result != 0)) {
	return TCL_ERROR;
    }

    return TCL_OK;
}

/*
 *----------------------------------------------------------------------
 *
 * CloseChannelPart --
 *
 *	Utility procedure to close a channel partially and free associated
 *	resources. If the channel was stacked it will never be run (The higher
 *	level forbid this). If the channel was not stacked, then we will free
 *	all the bits of the chosen side (read, or write) for the TOP channel.
 *
 * Results:
 *	Error code from an unreported error or the driver close2 operation.
 *
 * Side effects:
 *	May free memory, may change the value of errno.
 *
 *----------------------------------------------------------------------
 */

static int
CloseChannelPart(
    Tcl_Interp *interp,		/* Interpreter for errors. */
    Channel *chanPtr,		/* The channel being closed. May still be used
				 * by some interpreter. */
    int errorCode,		/* Status of operation so far. */
    int flags)			/* Flags telling us which side to close. */
{
    ChannelState *statePtr;	/* State of real IO channel. */
    int result;			/* Of calling the close2proc. */

    statePtr = chanPtr->state;

    if (flags & TCL_CLOSE_READ) {
	/*
	 * No more input can be consumed so discard any leftover input.
	 */

	DiscardInputQueued(statePtr, 1);
    } else if (flags & TCL_CLOSE_WRITE) {
	/*
	 * The caller guarantees that there are no more buffers queued for
	 * output.
	 */

	if (statePtr->outQueueHead != NULL) {
	    Tcl_Panic("ClosechanHalf, closed write-side of channel: "
		    "queued output left");
	}

	/*
	 * If the EOF character is set in the channel, append that to the
	 * output device.
	 */

	if ((statePtr->outEofChar != 0) && GotFlag(statePtr, TCL_WRITABLE)) {
	    int dummy;
	    char c = (char) statePtr->outEofChar;

	    (void) ChanWrite(chanPtr, &c, 1, &dummy);
	}

	/*
	 * TIP #219, Tcl Channel Reflection API.
	 * Move a leftover error message in the channel bypass into the
	 * interpreter bypass. Just clear it if there is no interpreter.
	 */

	if (statePtr->chanMsg != NULL) {
	    if (interp != NULL) {
		Tcl_SetChannelErrorInterp(interp, statePtr->chanMsg);
	    }
	    TclDecrRefCount(statePtr->chanMsg);
	    statePtr->chanMsg = NULL;
	}
    }

    /*
     * Finally do what is asked of us. Close and free the channel driver state
     * for the chosen side of the channel. This may leave a TIP #219 error
     * message in the interp.
     */

    result = ChanCloseHalf(chanPtr, interp, flags);

    /*
     * If we are being called synchronously, report either any latent error on
     * the channel or the current error.
     */

    if (statePtr->unreportedError != 0) {
	errorCode = statePtr->unreportedError;

	/*
	 * TIP #219, Tcl Channel Reflection API.
	 * Move an error message found in the unreported area into the regular
	 * bypass (interp). This kills any message in the channel bypass area.
	 */

	if (statePtr->chanMsg != NULL) {
	    TclDecrRefCount(statePtr->chanMsg);
	    statePtr->chanMsg = NULL;
	}
	if (interp) {
	    Tcl_SetChannelErrorInterp(interp, statePtr->unreportedMsg);
	}
    }
    if (errorCode == 0) {
	errorCode = result;
	if (errorCode != 0) {
	    Tcl_SetErrno(errorCode);
	}
    }

    /*
     * TIP #219.
     * Capture error messages put by the driver into the bypass area and put
     * them into the regular interpreter result. See also the bottom of
     * CloseWrite().
     */

    if (TclChanCaughtErrorBypass(interp, (Tcl_Channel) chanPtr)) {
	result = EINVAL;
    }

    if (result != 0) {
	return TCL_ERROR;
    }

    /*
     * Remove the closed side from the channel mode/flags.
     */

    ResetFlag(statePtr, flags & (TCL_READABLE | TCL_WRITABLE));
    return TCL_OK;
}

/*
 *----------------------------------------------------------------------
 *
 * Tcl_ClearChannelHandlers --
 *
 *	Removes all channel handlers and event scripts from the channel,
 *	cancels all background copies involving the channel and any interest
 *	in events.
 *
 * Results:
 *	None.
 *
 * Side effects:
 *	See above. Deallocates memory.
 *
 *----------------------------------------------------------------------
 */

void
Tcl_ClearChannelHandlers(
    Tcl_Channel channel)
{
    ChannelHandler *chPtr, *chNext;	/* Iterate over channel handlers. */
    EventScriptRecord *ePtr, *eNextPtr;	/* Iterate over eventscript records. */
    Channel *chanPtr;			/* The real IO channel. */
    ChannelState *statePtr;		/* State of real IO channel. */
    ThreadSpecificData *tsdPtr = TCL_TSD_INIT(&dataKey);
    NextChannelHandler *nhPtr;

    /*
     * This operation should occur at the top of a channel stack.
     */

    chanPtr = (Channel *) channel;
    statePtr = chanPtr->state;
    chanPtr = statePtr->topChanPtr;

    /*
     * Cancel any outstanding timer.
     */

    Tcl_DeleteTimerHandler(statePtr->timer);

    /*
     * Remove any references to channel handlers for this channel that may be
     * about to be invoked.
     */

    for (nhPtr = tsdPtr->nestedHandlerPtr; nhPtr != NULL;
	    nhPtr = nhPtr->nestedHandlerPtr) {
	if (nhPtr->nextHandlerPtr &&
		(nhPtr->nextHandlerPtr->chanPtr == chanPtr)) {
	    nhPtr->nextHandlerPtr = NULL;
	}
    }

    /*
     * Remove all the channel handler records attached to the channel itself.
     */

    for (chPtr = statePtr->chPtr; chPtr != NULL; chPtr = chNext) {
	chNext = chPtr->nextPtr;
	ckfree(chPtr);
    }
    statePtr->chPtr = NULL;

    /*
     * Cancel any pending copy operation.
     */

    StopCopy(statePtr->csPtrR);
    StopCopy(statePtr->csPtrW);

    /*
     * Must set the interest mask now to 0, otherwise infinite loops
     * will occur if Tcl_DoOneEvent is called before the channel is
     * finally deleted in FlushChannel. This can happen if the channel
     * has a background flush active.
     */

    statePtr->interestMask = 0;

    /*
     * Remove any EventScript records for this channel.
     */

    for (ePtr = statePtr->scriptRecordPtr; ePtr != NULL; ePtr = eNextPtr) {
	eNextPtr = ePtr->nextPtr;
	TclDecrRefCount(ePtr->scriptPtr);
	ckfree(ePtr);
    }
    statePtr->scriptRecordPtr = NULL;
}

/*
 *----------------------------------------------------------------------
 *
 * Tcl_Write --
 *
 *	Puts a sequence of bytes into an output buffer, may queue the buffer
 *	for output if it gets full, and also remembers whether the current
 *	buffer is ready e.g. if it contains a newline and we are in line
 *	buffering mode. Compensates stacking, i.e. will redirect the data from
 *	the specified channel to the topmost channel in a stack.
 *
 *	No encoding conversions are applied to the bytes being read.
 *
 * Results:
 *	The number of bytes written or -1 in case of error. If -1,
 *	Tcl_GetErrno will return the error code.
 *
 * Side effects:
 *	May buffer up output and may cause output to be produced on the
 *	channel.
 *
 *----------------------------------------------------------------------
 */

int
Tcl_Write(
    Tcl_Channel chan,		/* The channel to buffer output for. */
    const char *src,		/* Data to queue in output buffer. */
    int srcLen)			/* Length of data in bytes, or < 0 for
				 * strlen(). */
{
    /*
     * Always use the topmost channel of the stack
     */

    Channel *chanPtr;
    ChannelState *statePtr;	/* State info for channel */

    statePtr = ((Channel *) chan)->state;
    chanPtr = statePtr->topChanPtr;

    if (CheckChannelErrors(statePtr, TCL_WRITABLE) != 0) {
	return -1;
    }

    if (srcLen < 0) {
	srcLen = strlen(src);
    }
    if (WriteBytes(chanPtr, src, srcLen) < 0) {
	return -1;
    }
    return srcLen;
}

/*
 *----------------------------------------------------------------------
 *
 * Tcl_WriteRaw --
 *
 *	Puts a sequence of bytes into an output buffer, may queue the buffer
 *	for output if it gets full, and also remembers whether the current
 *	buffer is ready e.g. if it contains a newline and we are in line
 *	buffering mode. Writes directly to the driver of the channel, does not
 *	compensate for stacking.
 *
 *	No encoding conversions are applied to the bytes being read.
 *
 * Results:
 *	The number of bytes written or -1 in case of error. If -1,
 *	Tcl_GetErrno will return the error code.
 *
 * Side effects:
 *	May buffer up output and may cause output to be produced on the
 *	channel.
 *
 *----------------------------------------------------------------------
 */

int
Tcl_WriteRaw(
    Tcl_Channel chan,		/* The channel to buffer output for. */
    const char *src,		/* Data to queue in output buffer. */
    int srcLen)			/* Length of data in bytes, or < 0 for
				 * strlen(). */
{
    Channel *chanPtr = ((Channel *) chan);
    ChannelState *statePtr = chanPtr->state;
				/* State info for channel */
    int errorCode, written;

    if (CheckChannelErrors(statePtr, TCL_WRITABLE | CHANNEL_RAW_MODE) != 0) {
	return -1;
    }

    if (srcLen < 0) {
	srcLen = strlen(src);
    }

    /*
     * Go immediately to the driver, do all the error handling by ourselves.
     * The code was stolen from 'FlushChannel'.
     */

    written = ChanWrite(chanPtr, src, srcLen, &errorCode);
    if (written < 0) {
	Tcl_SetErrno(errorCode);
    }

    return written;
}

/*
 *---------------------------------------------------------------------------
 *
 * Tcl_WriteChars --
 *
 *	Takes a sequence of UTF-8 characters and converts them for output
 *	using the channel's current encoding, may queue the buffer for output
 *	if it gets full, and also remembers whether the current buffer is
 *	ready e.g. if it contains a newline and we are in line buffering
 *	mode. Compensates stacking, i.e. will redirect the data from the
 *	specified channel to the topmost channel in a stack.
 *
 * Results:
 *	The number of bytes written or -1 in case of error. If -1,
 *	Tcl_GetErrno will return the error code.
 *
 * Side effects:
 *	May buffer up output and may cause output to be produced on the
 *	channel.
 *
 *----------------------------------------------------------------------
 */

int
Tcl_WriteChars(
    Tcl_Channel chan,		/* The channel to buffer output for. */
    const char *src,		/* UTF-8 characters to queue in output
				 * buffer. */
    int len)			/* Length of string in bytes, or < 0 for
				 * strlen(). */
{
    Channel *chanPtr = (Channel *) chan;
    ChannelState *statePtr = chanPtr->state;	/* State info for channel */
    int result;
    Tcl_Obj *objPtr;

    if (CheckChannelErrors(statePtr, TCL_WRITABLE) != 0) {
	return -1;
    }

    chanPtr = statePtr->topChanPtr;

    if (len < 0) {
	len = strlen(src);
    }
    if (statePtr->encoding) {
	return WriteChars(chanPtr, src, len);
    }

    /*
     * Inefficient way to convert UTF-8 to byte-array, but the code
     * parallels the way it is done for objects.  Special case for 1-byte
     * (used by eg [puts] for the \n) could be extended to more efficient
     * translation of the src string.
     */

    if ((len == 1) && (UCHAR(*src) < 0xC0)) {
	return WriteBytes(chanPtr, src, len);
    }

    objPtr = Tcl_NewStringObj(src, len);
    src = (char *) Tcl_GetByteArrayFromObj(objPtr, &len);
    result = WriteBytes(chanPtr, src, len);
    TclDecrRefCount(objPtr);
    return result;
}

/*
 *---------------------------------------------------------------------------
 *
 * Tcl_WriteObj --
 *
 *	Takes the Tcl object and queues its contents for output. If the
 *	encoding of the channel is NULL, takes the byte-array representation
 *	of the object and queues those bytes for output. Otherwise, takes the
 *	characters in the UTF-8 (string) representation of the object and
 *	converts them for output using the channel's current encoding. May
 *	flush internal buffers to output if one becomes full or is ready for
 *	some other reason, e.g. if it contains a newline and the channel is in
 *	line buffering mode.
 *
 * Results:
 *	The number of bytes written or -1 in case of error. If -1,
 *	Tcl_GetErrno() will return the error code.
 *
 * Side effects:
 *	May buffer up output and may cause output to be produced on the
 *	channel.
 *
 *----------------------------------------------------------------------
 */

int
Tcl_WriteObj(
    Tcl_Channel chan,		/* The channel to buffer output for. */
    Tcl_Obj *objPtr)		/* The object to write. */
{
    /*
     * Always use the topmost channel of the stack
     */

    Channel *chanPtr;
    ChannelState *statePtr;	/* State info for channel */
    const char *src;
    int srcLen;

    statePtr = ((Channel *) chan)->state;
    chanPtr = statePtr->topChanPtr;

    if (CheckChannelErrors(statePtr, TCL_WRITABLE) != 0) {
	return -1;
    }
    if (statePtr->encoding == NULL) {
	src = (char *) Tcl_GetByteArrayFromObj(objPtr, &srcLen);
	return WriteBytes(chanPtr, src, srcLen);
    } else {
	src = TclGetStringFromObj(objPtr, &srcLen);
	return WriteChars(chanPtr, src, srcLen);
    }
}

static void
WillWrite(
    Channel *chanPtr)
{
    int inputBuffered;

    if ((chanPtr->typePtr->seekProc != NULL) &&
            ((inputBuffered = Tcl_InputBuffered((Tcl_Channel) chanPtr)) > 0)){
        int ignore;

        DiscardInputQueued(chanPtr->state, 0);
        ChanSeek(chanPtr, -inputBuffered, SEEK_CUR, &ignore);
    }
}

static int
WillRead(
    Channel *chanPtr)
{
    if (chanPtr->typePtr == NULL) {
	/* Prevent read attempts on a closed channel */
        DiscardInputQueued(chanPtr->state, 0);
	Tcl_SetErrno(EINVAL);
	return -1;
    }
    if ((chanPtr->typePtr->seekProc != NULL)
            && (Tcl_OutputBuffered((Tcl_Channel) chanPtr) > 0)) {

	/*
	 * CAVEAT - The assumption here is that FlushChannel() will
	 * push out the bytes of any writes that are in progress.
	 * Since this is a seekable channel, we assume it is not one
	 * that can block and force bg flushing.  Channels we know that
	 * can do that -- sockets, pipes -- are not seekable.  If the
	 * assumption is wrong, more drastic measures may be required here
	 * like temporarily setting the channel into blocking mode.
	 */

        if (FlushChannel(NULL, chanPtr, 0) != 0) {
            return -1;
        }
    }
    return 0;
}

/*
 *----------------------------------------------------------------------
 *
 * Write --
 *
 *	Convert srcLen bytes starting at src according to encoding and write
 *	produced bytes into an output buffer, may queue the buffer for output
 *	if it gets full, and also remembers whether the current buffer is
 *	ready e.g. if it contains a newline and we are in line buffering mode.
 *
 * Results:
 *	The number of bytes written or -1 in case of error. If -1,
 *	Tcl_GetErrno will return the error code.
 *
 * Side effects:
 *	May buffer up output and may cause output to be produced on the
 *	channel.
 *
 *----------------------------------------------------------------------
 */

static int
Write(
    Channel *chanPtr,		/* The channel to buffer output for. */
    const char *src,		/* UTF-8 string to write. */
    int srcLen,			/* Length of UTF-8 string in bytes. */
    Tcl_Encoding encoding)
{
    ChannelState *statePtr = chanPtr->state;
				/* State info for channel */
    char *nextNewLine = NULL;
    int endEncoding, saved = 0, total = 0, flushed = 0, needNlFlush = 0;

    if (srcLen) {
        WillWrite(chanPtr);
    }

    /*
     * Write the terminated escape sequence even if srcLen is 0.
     */

    endEncoding = ((statePtr->outputEncodingFlags & TCL_ENCODING_END) != 0);

    if (GotFlag(statePtr, CHANNEL_LINEBUFFERED)
	    || (statePtr->outputTranslation != TCL_TRANSLATE_LF)) {
	nextNewLine = memchr(src, '\n', srcLen);
    }

    while (srcLen + saved + endEncoding > 0) {
	ChannelBuffer *bufPtr;
	char *dst, safe[BUFFER_PADDING];
	int result, srcRead, dstLen, dstWrote, srcLimit = srcLen;

	if (nextNewLine) {
	    srcLimit = nextNewLine - src;
	}

	/* Get space to write into */
	bufPtr = statePtr->curOutPtr;
	if (bufPtr == NULL) {
	    bufPtr = AllocChannelBuffer(statePtr->bufSize);
	    statePtr->curOutPtr = bufPtr;
	}
	if (saved) {
	    /*
	     * Here's some translated bytes left over from the last buffer
	     * that we need to stick at the beginning of this buffer.
	     */

	    memcpy(InsertPoint(bufPtr), safe, (size_t) saved);
	    bufPtr->nextAdded += saved;
	    saved = 0;
	}
	PreserveChannelBuffer(bufPtr);
	dst = InsertPoint(bufPtr);
	dstLen = SpaceLeft(bufPtr);

	result = Tcl_UtfToExternal(NULL, encoding, src, srcLimit,
		statePtr->outputEncodingFlags,
		&statePtr->outputEncodingState, dst,
		dstLen + BUFFER_PADDING, &srcRead, &dstWrote, NULL);

	/* See chan-io-1.[89]. Tcl Bug 506297. */
	statePtr->outputEncodingFlags &= ~TCL_ENCODING_START;

	if ((result != TCL_OK) && (srcRead + dstWrote == 0)) {
	    /* We're reading from invalid/incomplete UTF-8 */
	    ReleaseChannelBuffer(bufPtr);
	    if (total == 0) {
		Tcl_SetErrno(EINVAL);
		return -1;
	    }
	    break;
	}

	bufPtr->nextAdded += dstWrote;
	src += srcRead;
	srcLen -= srcRead;
	total += dstWrote;
	dst += dstWrote;
	dstLen -= dstWrote;

	if (src == nextNewLine && dstLen > 0) {
	    static char crln[3] = "\r\n";
	    char *nl = NULL;
	    int nlLen = 0;

	    switch (statePtr->outputTranslation) {
	    case TCL_TRANSLATE_LF:
		nl = crln + 1;
		nlLen = 1;
		break;
	    case TCL_TRANSLATE_CR:
		nl = crln;
		nlLen = 1;
		break;
	    case TCL_TRANSLATE_CRLF:
		nl = crln;
		nlLen = 2;
		break;
	    default:
		Tcl_Panic("unknown output translation requested");
		break;
	    }

	    result |= Tcl_UtfToExternal(NULL, encoding, nl, nlLen,
		statePtr->outputEncodingFlags,
		&statePtr->outputEncodingState, dst,
		dstLen + BUFFER_PADDING, &srcRead, &dstWrote, NULL);

	    assert (srcRead == nlLen);

	    bufPtr->nextAdded += dstWrote;
	    src++;
	    srcLen--;
	    total += dstWrote;
	    dst += dstWrote;
	    dstLen -= dstWrote;
	    nextNewLine = memchr(src, '\n', srcLen);
	    needNlFlush = 1;
	}

	if (IsBufferOverflowing(bufPtr)) {
	    /*
	     * When translating from UTF-8 to external encoding, we
	     * allowed the translation to produce a character that crossed
	     * the end of the output buffer, so that we would get a
	     * completely full buffer before flushing it. The extra bytes
	     * will be moved to the beginning of the next buffer.
	     */

	    saved = -SpaceLeft(bufPtr);
	    memcpy(safe, dst + dstLen, (size_t) saved);
	    bufPtr->nextAdded = bufPtr->bufLength;
	}

	if ((srcLen + saved == 0) && (result == TCL_OK)) {
	    endEncoding = 0;
	}

	if (IsBufferFull(bufPtr)) {
	    if (FlushChannel(NULL, chanPtr, 0) != 0) {
		ReleaseChannelBuffer(bufPtr);
		return -1;
	    }
	    flushed += statePtr->bufSize;

	    /*
 	     * We just flushed.  So if we have needNlFlush set to record
 	     * that we need to flush because theres a (translated) newline
 	     * in the buffer, that's likely not true any more.  But there
 	     * is a tricky exception.  If we have saved bytes that did not
 	     * really get flushed and those bytes came from a translation
 	     * of a newline as the last thing taken from the src array,
 	     * then needNlFlush needs to remain set to flag that the
 	     * next buffer still needs a newline flush.
 	     */
	    if (needNlFlush && (saved == 0 || src[-1] != '\n')) {
		needNlFlush = 0;
	    }
	}
	ReleaseChannelBuffer(bufPtr);
    }
    if ((flushed < total) && (GotFlag(statePtr, CHANNEL_UNBUFFERED) ||
	    (needNlFlush && GotFlag(statePtr, CHANNEL_LINEBUFFERED)))) {
	if (FlushChannel(NULL, chanPtr, 0) != 0) {
	    return -1;
	}
    }

    return total;
}

/*
 *---------------------------------------------------------------------------
 *
 * Tcl_Gets --
 *
 *	Reads a complete line of input from the channel into a Tcl_DString.
 *
 * Results:
 *	Length of line read (in characters) or -1 if error, EOF, or blocked.
 *	If -1, use Tcl_GetErrno() to retrieve the POSIX error code for the
 *	error or condition that occurred.
 *
 * Side effects:
 *	May flush output on the channel. May cause input to be consumed from
 *	the channel.
 *
 *---------------------------------------------------------------------------
 */

int
Tcl_Gets(
    Tcl_Channel chan,		/* Channel from which to read. */
    Tcl_DString *lineRead)	/* The line read will be appended to this
				 * DString as UTF-8 characters. The caller
				 * must have initialized it and is responsible
				 * for managing the storage. */
{
    Tcl_Obj *objPtr;
    int charsStored;

    TclNewObj(objPtr);
    charsStored = Tcl_GetsObj(chan, objPtr);
    if (charsStored > 0) {
	TclDStringAppendObj(lineRead, objPtr);
    }
    TclDecrRefCount(objPtr);
    return charsStored;
}

/*
 *---------------------------------------------------------------------------
 *
 * Tcl_GetsObj --
 *
 *	Accumulate input from the input channel until end-of-line or
 *	end-of-file has been seen. Bytes read from the input channel are
 *	converted to UTF-8 using the encoding specified by the channel.
 *
 * Results:
 *	Number of characters accumulated in the object or -1 if error,
 *	blocked, or EOF. If -1, use Tcl_GetErrno() to retrieve the POSIX error
 *	code for the error or condition that occurred.
 *
 * Side effects:
 *	Consumes input from the channel.
 *
 *	On reading EOF, leave channel pointing at EOF char. On reading EOL,
 *	leave channel pointing after EOL, but don't return EOL in dst buffer.
 *
 *---------------------------------------------------------------------------
 */

int
Tcl_GetsObj(
    Tcl_Channel chan,		/* Channel from which to read. */
    Tcl_Obj *objPtr)		/* The line read will be appended to this
				 * object as UTF-8 characters. */
{
    GetsState gs;
    Channel *chanPtr = (Channel *) chan;
    ChannelState *statePtr = chanPtr->state;
				/* State info for channel */
    ChannelBuffer *bufPtr;
    int inEofChar, skip, copiedTotal, oldLength, oldFlags, oldRemoved;
    Tcl_Encoding encoding;
    char *dst, *dstEnd, *eol, *eof;
    Tcl_EncodingState oldState;

    if (CheckChannelErrors(statePtr, TCL_READABLE) != 0) {
	return -1;
    }

    /*
     * If we're sitting ready to read the eofchar, there's no need to
     * do it.
     */

    if (GotFlag(statePtr, CHANNEL_STICKY_EOF)) {
	SetFlag(statePtr, CHANNEL_EOF);
	assert( statePtr->inputEncodingFlags & TCL_ENCODING_END );
	assert( !GotFlag(statePtr, CHANNEL_BLOCKED|INPUT_SAW_CR) );

	/* TODO: Do we need this? */
	UpdateInterest(chanPtr);
	return -1;
    }

    /*
     * A binary version of Tcl_GetsObj. This could also handle encodings that
     * are ascii-7 pure (iso8859, utf-8, ...) with a final encoding conversion
     * done on objPtr.
     */

    if ((statePtr->encoding == NULL)
	    && ((statePtr->inputTranslation == TCL_TRANSLATE_LF)
		    || (statePtr->inputTranslation == TCL_TRANSLATE_CR))) {
	return TclGetsObjBinary(chan, objPtr);
    }

    /*
     * This operation should occur at the top of a channel stack.
     */

    chanPtr = statePtr->topChanPtr;
    TclChannelPreserve((Tcl_Channel)chanPtr);

    bufPtr = statePtr->inQueueHead;
    encoding = statePtr->encoding;

    /*
     * Preserved so we can restore the channel's state in case we don't find a
     * newline in the available input.
     */

    TclGetStringFromObj(objPtr, &oldLength);
    oldFlags = statePtr->inputEncodingFlags;
    oldState = statePtr->inputEncodingState;
    oldRemoved = BUFFER_PADDING;
    if (bufPtr != NULL) {
	oldRemoved = bufPtr->nextRemoved;
    }

    /*
     * If there is no encoding, use "iso8859-1" -- Tcl_GetsObj() doesn't
     * produce ByteArray objects.
     */

    if (encoding == NULL) {
	encoding = GetBinaryEncoding();
    }

    /*
     * Object used by FilterInputBytes to keep track of how much data has been
     * consumed from the channel buffers.
     */

    gs.objPtr		= objPtr;
    gs.dstPtr		= &dst;
    gs.encoding		= encoding;
    gs.bufPtr		= bufPtr;
    gs.state		= oldState;
    gs.rawRead		= 0;
    gs.bytesWrote	= 0;
    gs.charsWrote	= 0;
    gs.totalChars	= 0;

    dst = objPtr->bytes + oldLength;
    dstEnd = dst;

    skip = 0;
    eof = NULL;
    inEofChar = statePtr->inEofChar;

    ResetFlag(statePtr, CHANNEL_BLOCKED);
    while (1) {
	if (dst >= dstEnd) {
	    if (FilterInputBytes(chanPtr, &gs) != 0) {
		goto restore;
	    }
	    dstEnd = dst + gs.bytesWrote;
	}

	/*
	 * Remember if EOF char is seen, then look for EOL anyhow, because the
	 * EOL might be before the EOF char.
	 */

	if (inEofChar != '\0') {
	    for (eol = dst; eol < dstEnd; eol++) {
		if (*eol == inEofChar) {
		    dstEnd = eol;
		    eof = eol;
		    break;
		}
	    }
	}

	/*
	 * On EOL, leave current file position pointing after the EOL, but
	 * don't store the EOL in the output string.
	 */

	switch (statePtr->inputTranslation) {
	case TCL_TRANSLATE_LF:
	    for (eol = dst; eol < dstEnd; eol++) {
		if (*eol == '\n') {
		    skip = 1;
		    goto gotEOL;
		}
	    }
	    break;
	case TCL_TRANSLATE_CR:
	    for (eol = dst; eol < dstEnd; eol++) {
		if (*eol == '\r') {
		    skip = 1;
		    goto gotEOL;
		}
	    }
	    break;
	case TCL_TRANSLATE_CRLF:
	    for (eol = dst; eol < dstEnd; eol++) {
		if (*eol == '\r') {
		    eol++;

		    /*
		     * If a CR is at the end of the buffer, then check for a
		     * LF at the begining of the next buffer, unless EOF char
		     * was found already.
		     */

		    if (eol >= dstEnd) {
			int offset;

			if (eol != eof) {
			    offset = eol - objPtr->bytes;
			    dst = dstEnd;
			    if (FilterInputBytes(chanPtr, &gs) != 0) {
				goto restore;
			    }
			    dstEnd = dst + gs.bytesWrote;
			    eol = objPtr->bytes + offset;
			}
			if (eol >= dstEnd) {
			    skip = 0;
			    goto gotEOL;
			}
		    }
		    if (*eol == '\n') {
			eol--;
			skip = 2;
			goto gotEOL;
		    }
		}
	    }
	    break;
	case TCL_TRANSLATE_AUTO:
	    eol = dst;
	    skip = 1;
	    if (GotFlag(statePtr, INPUT_SAW_CR)) {
		ResetFlag(statePtr, INPUT_SAW_CR);
		if ((eol < dstEnd) && (*eol == '\n')) {
		    /*
		     * Skip the raw bytes that make up the '\n'.
		     */

		    char tmp[TCL_UTF_MAX];
		    int rawRead;

		    bufPtr = gs.bufPtr;
		    Tcl_ExternalToUtf(NULL, gs.encoding, RemovePoint(bufPtr),
			    gs.rawRead, statePtr->inputEncodingFlags
				| TCL_ENCODING_NO_TERMINATE, &gs.state, tmp,
			    TCL_UTF_MAX, &rawRead, NULL, NULL);
		    bufPtr->nextRemoved += rawRead;
		    gs.rawRead -= rawRead;
		    gs.bytesWrote--;
		    gs.charsWrote--;
		    memmove(dst, dst + 1, (size_t) (dstEnd - dst));
		    dstEnd--;
		}
	    }
	    for (eol = dst; eol < dstEnd; eol++) {
		if (*eol == '\r') {
		    eol++;
		    if (eol == dstEnd) {
			/*
			 * If buffer ended on \r, peek ahead to see if a \n is
			 * available, unless EOF char was found already.
			 */

			if (eol != eof) {
			    int offset;

			    offset = eol - objPtr->bytes;
			    dst = dstEnd;
			    PeekAhead(chanPtr, &dstEnd, &gs);
			    eol = objPtr->bytes + offset;
			}

			if (eol >= dstEnd) {
			    eol--;
			    SetFlag(statePtr, INPUT_SAW_CR);
			    goto gotEOL;
			}
		    }
		    if (*eol == '\n') {
			skip++;
		    }
		    eol--;
		    goto gotEOL;
		} else if (*eol == '\n') {
		    goto gotEOL;
		}
	    }
	}
	if (eof != NULL) {
	    /*
	     * EOF character was seen. On EOF, leave current file position
	     * pointing at the EOF character, but don't store the EOF
	     * character in the output string.
	     */

	    dstEnd = eof;
	    SetFlag(statePtr, CHANNEL_EOF | CHANNEL_STICKY_EOF);
	    statePtr->inputEncodingFlags |= TCL_ENCODING_END;
	    ResetFlag(statePtr, CHANNEL_BLOCKED|INPUT_SAW_CR);
	}
	if (GotFlag(statePtr, CHANNEL_EOF)) {
	    skip = 0;
	    eol = dstEnd;
	    if (eol == objPtr->bytes + oldLength) {
		/*
		 * If we didn't append any bytes before encountering EOF,
		 * caller needs to see -1.
		 */

		Tcl_SetObjLength(objPtr, oldLength);
		CommonGetsCleanup(chanPtr);
		copiedTotal = -1;
		ResetFlag(statePtr, CHANNEL_BLOCKED);
		goto done;
	    }
	    goto gotEOL;
	}
	dst = dstEnd;
    }

    /*
     * Found EOL or EOF, but the output buffer may now contain too many UTF-8
     * characters. We need to know how many raw bytes correspond to the number
     * of UTF-8 characters we want, plus how many raw bytes correspond to the
     * character(s) making up EOL (if any), so we can remove the correct
     * number of bytes from the channel buffer.
     */

  gotEOL:
    /*
     * Regenerate the top channel, in case it was changed due to
     * self-modifying reflected transforms.
     */

    if (chanPtr != statePtr->topChanPtr) {
	TclChannelRelease((Tcl_Channel)chanPtr);
	chanPtr = statePtr->topChanPtr;
	TclChannelPreserve((Tcl_Channel)chanPtr);
    }

    bufPtr = gs.bufPtr;
    if (bufPtr == NULL) {
	Tcl_Panic("Tcl_GetsObj: gotEOL reached with bufPtr==NULL");
    }
    statePtr->inputEncodingState = gs.state;
    Tcl_ExternalToUtf(NULL, gs.encoding, RemovePoint(bufPtr), gs.rawRead,
	    statePtr->inputEncodingFlags | TCL_ENCODING_NO_TERMINATE,
	    &statePtr->inputEncodingState, dst,
	    eol - dst + skip + TCL_UTF_MAX - 1, &gs.rawRead, NULL,
	    &gs.charsWrote);
    bufPtr->nextRemoved += gs.rawRead;

    /*
     * Recycle all the emptied buffers.
     */

    Tcl_SetObjLength(objPtr, eol - objPtr->bytes);
    CommonGetsCleanup(chanPtr);
    ResetFlag(statePtr, CHANNEL_BLOCKED);
    copiedTotal = gs.totalChars + gs.charsWrote - skip;
    goto done;

    /*
     * Couldn't get a complete line. This only happens if we get a error
     * reading from the channel or we are non-blocking and there wasn't an EOL
     * or EOF in the data available.
     */

  restore:
    /*
     * Regenerate the top channel, in case it was changed due to
     * self-modifying reflected transforms.
     */
    if (chanPtr != statePtr->topChanPtr) {
	TclChannelRelease((Tcl_Channel)chanPtr);
	chanPtr = statePtr->topChanPtr;
	TclChannelPreserve((Tcl_Channel)chanPtr);
    }
    bufPtr = statePtr->inQueueHead;
    if (bufPtr != NULL) {
	bufPtr->nextRemoved = oldRemoved;
	bufPtr = bufPtr->nextPtr;
    }

    for ( ; bufPtr != NULL; bufPtr = bufPtr->nextPtr) {
	bufPtr->nextRemoved = BUFFER_PADDING;
    }
    CommonGetsCleanup(chanPtr);

    statePtr->inputEncodingState = oldState;
    statePtr->inputEncodingFlags = oldFlags;
    Tcl_SetObjLength(objPtr, oldLength);

    /*
     * We didn't get a complete line so we need to indicate to UpdateInterest
     * that the gets blocked. It will wait for more data instead of firing a
     * timer, avoiding a busy wait. This is where we are assuming that the
     * next operation is a gets. No more file events will be delivered on this
     * channel until new data arrives or some operation is performed on the
     * channel (e.g. gets, read, fconfigure) that changes the blocking state.
     * Note that this means a file event will not be delivered even though a
     * read would be able to consume the buffered data.
     */

    SetFlag(statePtr, CHANNEL_NEED_MORE_DATA);
    copiedTotal = -1;

    /*
     * Update the notifier state so we don't block while there is still data
     * in the buffers.
     */

  done:
	assert(!GotFlag(statePtr, CHANNEL_EOF)
		|| GotFlag(statePtr, CHANNEL_STICKY_EOF)
		|| Tcl_InputBuffered((Tcl_Channel)chanPtr) == 0);

	assert( !(GotFlag(statePtr, CHANNEL_EOF|CHANNEL_BLOCKED)
		== (CHANNEL_EOF|CHANNEL_BLOCKED)) );

    /*
     * Regenerate the top channel, in case it was changed due to
     * self-modifying reflected transforms.
     */
    if (chanPtr != statePtr->topChanPtr) {
	TclChannelRelease((Tcl_Channel)chanPtr);
	chanPtr = statePtr->topChanPtr;
	TclChannelPreserve((Tcl_Channel)chanPtr);
    }
    UpdateInterest(chanPtr);
    TclChannelRelease((Tcl_Channel)chanPtr);
    return copiedTotal;
}

/*
 *---------------------------------------------------------------------------
 *
 * TclGetsObjBinary --
 *
 *	A variation of Tcl_GetsObj that works directly on the buffers until
 *	end-of-line or end-of-file has been seen. Bytes read from the input
 *	channel return as a ByteArray obj.
 *
 *	WARNING!  The notion of "binary" used here is different from
 *	notions of "binary" used in other places.  In particular, this
 *	"binary" routine may be called when an -eofchar is set on the
 * 	channel.
 *
 * Results:
 *	Number of characters accumulated in the object or -1 if error,
 *	blocked, or EOF. If -1, use Tcl_GetErrno() to retrieve the POSIX error
 *	code for the error or condition that occurred.
 *
 * Side effects:
 *	Consumes input from the channel.
 *
 *	On reading EOF, leave channel pointing at EOF char. On reading EOL,
 *	leave channel pointing after EOL, but don't return EOL in dst buffer.
 *
 *---------------------------------------------------------------------------
 */

static int
TclGetsObjBinary(
    Tcl_Channel chan,		/* Channel from which to read. */
    Tcl_Obj *objPtr)		/* The line read will be appended to this
				 * object as UTF-8 characters. */
{
    Channel *chanPtr = (Channel *) chan;
    ChannelState *statePtr = chanPtr->state;
				/* State info for channel */
    ChannelBuffer *bufPtr;
    int inEofChar, skip, copiedTotal, oldLength, oldFlags, oldRemoved;
    int rawLen, byteLen, eolChar;
    unsigned char *dst, *dstEnd, *eol, *eof, *byteArray;

    /*
     * This operation should occur at the top of a channel stack.
     */

    chanPtr = statePtr->topChanPtr;
    TclChannelPreserve((Tcl_Channel)chanPtr);

    bufPtr = statePtr->inQueueHead;

    /*
     * Preserved so we can restore the channel's state in case we don't find a
     * newline in the available input.
     */

    byteArray = Tcl_GetByteArrayFromObj(objPtr, &byteLen);
    oldFlags = statePtr->inputEncodingFlags;
    oldRemoved = BUFFER_PADDING;
    oldLength = byteLen;
    if (bufPtr != NULL) {
	oldRemoved = bufPtr->nextRemoved;
    }

    rawLen = 0;
    skip = 0;
    eof = NULL;
    inEofChar = statePtr->inEofChar;

    /*
     * Only handle TCL_TRANSLATE_LF and TCL_TRANSLATE_CR.
     */

    eolChar = (statePtr->inputTranslation == TCL_TRANSLATE_LF) ? '\n' : '\r';

    ResetFlag(statePtr, CHANNEL_BLOCKED);
    while (1) {
	/*
	 * Subtract the number of bytes that were removed from channel
	 * buffer during last call.
	 */

	if (bufPtr != NULL) {
	    bufPtr->nextRemoved += rawLen;
	    if (!IsBufferReady(bufPtr)) {
		bufPtr = bufPtr->nextPtr;
	    }
	}

	if ((bufPtr == NULL) || (bufPtr->nextAdded == BUFFER_PADDING)) {
	    /*
	     * All channel buffers were exhausted and the caller still
	     * hasn't seen EOL. Need to read more bytes from the channel
	     * device. Side effect is to allocate another channel buffer.
	     */
	    if (GetInput(chanPtr) != 0) {
		goto restore;
	    }
	    bufPtr = statePtr->inQueueTail;
	    if (bufPtr == NULL) {
		goto restore;
	    }
	} else {
	    /*
	     * Incoming CHANNEL_STICKY_EOF is filtered out on entry.
	     * A new CHANNEL_STICKY_EOF set in this routine leads to
	     * return before coming back here.  When we are not dealing
	     * with CHANNEL_STICKY_EOF, a CHANNEL_EOF implies an
	     * empty buffer.  Here the buffer is non-empty so we know
	     * we're a non-EOF */

	    assert ( !GotFlag(statePtr, CHANNEL_STICKY_EOF) );
	    assert ( !GotFlag(statePtr, CHANNEL_EOF) );
	}

	dst = (unsigned char *) RemovePoint(bufPtr);
	dstEnd = dst + BytesLeft(bufPtr);

	/*
	 * Remember if EOF char is seen, then look for EOL anyhow, because the
	 * EOL might be before the EOF char.
	 * XXX - in the binary case, consider coincident search for eol/eof.
	 */

	if (inEofChar != '\0') {
	    for (eol = dst; eol < dstEnd; eol++) {
		if (*eol == inEofChar) {
		    dstEnd = eol;
		    eof = eol;
		    break;
		}
	    }
	}

	/*
	 * On EOL, leave current file position pointing after the EOL, but
	 * don't store the EOL in the output string.
	 */

	for (eol = dst; eol < dstEnd; eol++) {
	    if (*eol == eolChar) {
		skip = 1;
		goto gotEOL;
	    }
	}
	if (eof != NULL) {
	    /*
	     * EOF character was seen. On EOF, leave current file position
	     * pointing at the EOF character, but don't store the EOF
	     * character in the output string.
	     */

	    SetFlag(statePtr, CHANNEL_EOF | CHANNEL_STICKY_EOF);
	    statePtr->inputEncodingFlags |= TCL_ENCODING_END;
	    ResetFlag(statePtr, CHANNEL_BLOCKED|INPUT_SAW_CR);
	}
	if (GotFlag(statePtr, CHANNEL_EOF)) {
	    skip = 0;
	    eol = dstEnd;
	    if ((dst == dstEnd) && (byteLen == oldLength)) {
		/*
		 * If we didn't append any bytes before encountering EOF,
		 * caller needs to see -1.
		 */

		byteArray = Tcl_SetByteArrayLength(objPtr, oldLength);
		CommonGetsCleanup(chanPtr);
		copiedTotal = -1;
		ResetFlag(statePtr, CHANNEL_BLOCKED);
		goto done;
	    }
	    goto gotEOL;
	}
	if (GotFlag(statePtr, CHANNEL_BLOCKED|CHANNEL_NONBLOCKING)
		== (CHANNEL_BLOCKED|CHANNEL_NONBLOCKING)) {
	    goto restore;
	}

	/*
	 * Copy bytes from the channel buffer to the ByteArray.
	 * This may realloc space, so keep track of result.
	 */

	rawLen = dstEnd - dst;
	byteArray = Tcl_SetByteArrayLength(objPtr, byteLen + rawLen);
	memcpy(byteArray + byteLen, dst, (size_t) rawLen);
	byteLen += rawLen;
    }

    /*
     * Found EOL or EOF, but the output buffer may now contain too many bytes.
     * We need to know how many bytes correspond to the number we want, so we
     * can remove the correct number of bytes from the channel buffer.
     */

  gotEOL:
    if (bufPtr == NULL) {
	Tcl_Panic("TclGetsObjBinary: gotEOL reached with bufPtr==NULL");
    }

    rawLen = eol - dst;
    byteArray = Tcl_SetByteArrayLength(objPtr, byteLen + rawLen);
    memcpy(byteArray + byteLen, dst, (size_t) rawLen);
    byteLen += rawLen;
    bufPtr->nextRemoved += rawLen + skip;

    /*
     * Convert the buffer if there was an encoding.
     * XXX - unimplemented.
     */

    if (statePtr->encoding != NULL) {
    }

    /*
     * Recycle all the emptied buffers.
     */

    CommonGetsCleanup(chanPtr);
    ResetFlag(statePtr, CHANNEL_BLOCKED);
    copiedTotal = byteLen;
    goto done;

    /*
     * Couldn't get a complete line. This only happens if we get a error
     * reading from the channel or we are non-blocking and there wasn't an EOL
     * or EOF in the data available.
     */

  restore:
    bufPtr = statePtr->inQueueHead;
    if (bufPtr) {
	bufPtr->nextRemoved = oldRemoved;
	bufPtr = bufPtr->nextPtr;
    }

    for ( ; bufPtr != NULL; bufPtr = bufPtr->nextPtr) {
	bufPtr->nextRemoved = BUFFER_PADDING;
    }
    CommonGetsCleanup(chanPtr);

    statePtr->inputEncodingFlags = oldFlags;
    byteArray = Tcl_SetByteArrayLength(objPtr, oldLength);

    /*
     * We didn't get a complete line so we need to indicate to UpdateInterest
     * that the gets blocked. It will wait for more data instead of firing a
     * timer, avoiding a busy wait. This is where we are assuming that the
     * next operation is a gets. No more file events will be delivered on this
     * channel until new data arrives or some operation is performed on the
     * channel (e.g. gets, read, fconfigure) that changes the blocking state.
     * Note that this means a file event will not be delivered even though a
     * read would be able to consume the buffered data.
     */

    SetFlag(statePtr, CHANNEL_NEED_MORE_DATA);
    copiedTotal = -1;

    /*
     * Update the notifier state so we don't block while there is still data
     * in the buffers.
     */

  done:
	assert(!GotFlag(statePtr, CHANNEL_EOF)
		|| GotFlag(statePtr, CHANNEL_STICKY_EOF)
		|| Tcl_InputBuffered((Tcl_Channel)chanPtr) == 0);
	assert( !(GotFlag(statePtr, CHANNEL_EOF|CHANNEL_BLOCKED)
		== (CHANNEL_EOF|CHANNEL_BLOCKED)) );
    UpdateInterest(chanPtr);
    TclChannelRelease((Tcl_Channel)chanPtr);
    return copiedTotal;
}

/*
 *---------------------------------------------------------------------------
 *
 * FreeBinaryEncoding --
 *
 *	Frees any "iso8859-1" Tcl_Encoding created by [gets] on a binary
 *	channel in a thread as part of that thread's finalization.
 *
 * Results:
 *	None.
 *
 *---------------------------------------------------------------------------
 */

static void
FreeBinaryEncoding(
    ClientData dummy)	/* Not used */
{
    ThreadSpecificData *tsdPtr = TCL_TSD_INIT(&dataKey);

    if (tsdPtr->binaryEncoding != NULL) {
	Tcl_FreeEncoding(tsdPtr->binaryEncoding);
	tsdPtr->binaryEncoding = NULL;
    }
}

static Tcl_Encoding
GetBinaryEncoding()
{
    ThreadSpecificData *tsdPtr = TCL_TSD_INIT(&dataKey);

    if (tsdPtr->binaryEncoding == NULL) {
	tsdPtr->binaryEncoding = Tcl_GetEncoding(NULL, "iso8859-1");
	Tcl_CreateThreadExitHandler(FreeBinaryEncoding, NULL);
    }
    if (tsdPtr->binaryEncoding == NULL) {
	Tcl_Panic("binary encoding is not available");
    }
    return tsdPtr->binaryEncoding;
}

/*
 *---------------------------------------------------------------------------
 *
 * FilterInputBytes --
 *
 *	Helper function for Tcl_GetsObj. Produces UTF-8 characters from raw
 *	bytes read from the channel.
 *
 *	Consumes available bytes from channel buffers. When channel buffers
 *	are exhausted, reads more bytes from channel device into a new channel
 *	buffer. It is the caller's responsibility to free the channel buffers
 *	that have been exhausted.
 *
 * Results:
 *	The return value is -1 if there was an error reading from the channel,
 *	0 otherwise.
 *
 * Side effects:
 *	Status object keeps track of how much data from channel buffers has
 *	been consumed and where UTF-8 bytes should be stored.
 *
 *---------------------------------------------------------------------------
 */

static int
FilterInputBytes(
    Channel *chanPtr,		/* Channel to read. */
    GetsState *gsPtr)		/* Current state of gets operation. */
{
    ChannelState *statePtr = chanPtr->state;
				/* State info for channel */
    ChannelBuffer *bufPtr;
    char *raw, *dst;
    int offset, toRead, dstNeeded, spaceLeft, result, rawLen;
    Tcl_Obj *objPtr;
#define ENCODING_LINESIZE 20	/* Lower bound on how many bytes to convert at
				 * a time. Since we don't know a priori how
				 * many bytes of storage this many source
				 * bytes will use, we actually need at least
				 * ENCODING_LINESIZE * TCL_MAX_UTF bytes of
				 * room. */

    objPtr = gsPtr->objPtr;

    /*
     * Subtract the number of bytes that were removed from channel buffer
     * during last call.
     */

    bufPtr = gsPtr->bufPtr;
    if (bufPtr != NULL) {
	bufPtr->nextRemoved += gsPtr->rawRead;
	if (!IsBufferReady(bufPtr)) {
	    bufPtr = bufPtr->nextPtr;
	}
    }
    gsPtr->totalChars += gsPtr->charsWrote;

    if ((bufPtr == NULL) || (bufPtr->nextAdded == BUFFER_PADDING)) {
	/*
	 * All channel buffers were exhausted and the caller still hasn't seen
	 * EOL. Need to read more bytes from the channel device. Side effect
	 * is to allocate another channel buffer.
	 */

    read:
	if (GotFlag(statePtr, CHANNEL_NONBLOCKING|CHANNEL_BLOCKED)
		== (CHANNEL_NONBLOCKING|CHANNEL_BLOCKED)) {
	    gsPtr->charsWrote = 0;
	    gsPtr->rawRead = 0;
	    return -1;
	}
	if (GetInput(chanPtr) != 0) {
	    gsPtr->charsWrote = 0;
	    gsPtr->rawRead = 0;
	    return -1;
	}
	bufPtr = statePtr->inQueueTail;
	gsPtr->bufPtr = bufPtr;
	if (bufPtr == NULL) {
	    gsPtr->charsWrote = 0;
	    gsPtr->rawRead = 0;
	    return -1;
	}
    } else {
	/*
	 * Incoming CHANNEL_STICKY_EOF is filtered out on entry.
	 * A new CHANNEL_STICKY_EOF set in this routine leads to
	 * return before coming back here.  When we are not dealing
	 * with CHANNEL_STICKY_EOF, a CHANNEL_EOF implies an
	 * empty buffer.  Here the buffer is non-empty so we know
	 * we're a non-EOF */

	assert ( !GotFlag(statePtr, CHANNEL_STICKY_EOF) );
	assert ( !GotFlag(statePtr, CHANNEL_EOF) );
    }

    /*
     * Convert some of the bytes from the channel buffer to UTF-8. Space in
     * objPtr's string rep is used to hold the UTF-8 characters. Grow the
     * string rep if we need more space.
     */

    raw = RemovePoint(bufPtr);
    rawLen = BytesLeft(bufPtr);

    dst = *gsPtr->dstPtr;
    offset = dst - objPtr->bytes;
    toRead = ENCODING_LINESIZE;
    if (toRead > rawLen) {
	toRead = rawLen;
    }
    dstNeeded = toRead * TCL_UTF_MAX;
    spaceLeft = objPtr->length - offset;
    if (dstNeeded > spaceLeft) {
	int length = offset + ((offset < dstNeeded) ? dstNeeded : offset);

	if (Tcl_AttemptSetObjLength(objPtr, length) == 0) {
	    length = offset + dstNeeded;
	    if (Tcl_AttemptSetObjLength(objPtr, length) == 0) {
		dstNeeded = TCL_UTF_MAX - 1 + toRead;
		length = offset + dstNeeded;
		Tcl_SetObjLength(objPtr, length);
	    }
	}
	spaceLeft = length - offset;
	dst = objPtr->bytes + offset;
	*gsPtr->dstPtr = dst;
    }
    gsPtr->state = statePtr->inputEncodingState;
    result = Tcl_ExternalToUtf(NULL, gsPtr->encoding, raw, rawLen,
	    statePtr->inputEncodingFlags | TCL_ENCODING_NO_TERMINATE,
	    &statePtr->inputEncodingState, dst, spaceLeft, &gsPtr->rawRead,
	    &gsPtr->bytesWrote, &gsPtr->charsWrote);

    /*
     * Make sure that if we go through 'gets', that we reset the
     * TCL_ENCODING_START flag still. [Bug #523988]
     */

    statePtr->inputEncodingFlags &= ~TCL_ENCODING_START;

    if (result == TCL_CONVERT_MULTIBYTE) {
	/*
	 * The last few bytes in this channel buffer were the start of a
	 * multibyte sequence. If this buffer was full, then move them to the
	 * next buffer so the bytes will be contiguous.
	 */

	ChannelBuffer *nextPtr;
	int extra;

	nextPtr = bufPtr->nextPtr;
	if (!IsBufferFull(bufPtr)) {
	    if (gsPtr->rawRead > 0) {
		/*
		 * Some raw bytes were converted to UTF-8. Fall through,
		 * returning those UTF-8 characters because a EOL might be
		 * present in them.
		 */
	    } else if (GotFlag(statePtr, CHANNEL_EOF)) {
		/*
		 * There was a partial character followed by EOF on the
		 * device. Fall through, returning that nothing was found.
		 */

		bufPtr->nextRemoved = bufPtr->nextAdded;
	    } else {
		/*
		 * There are no more cached raw bytes left. See if we can get
		 * some more, but avoid blocking on a non-blocking channel.
		 */

		goto read;
	    }
	} else {
	    if (nextPtr == NULL) {
		nextPtr = AllocChannelBuffer(statePtr->bufSize);
		bufPtr->nextPtr = nextPtr;
		statePtr->inQueueTail = nextPtr;
	    }
	    extra = rawLen - gsPtr->rawRead;
	    memcpy(nextPtr->buf + (BUFFER_PADDING - extra),
		    raw + gsPtr->rawRead, (size_t) extra);
	    nextPtr->nextRemoved -= extra;
	    bufPtr->nextAdded -= extra;
	}
    }

    gsPtr->bufPtr = bufPtr;
    return 0;
}

/*
 *---------------------------------------------------------------------------
 *
 * PeekAhead --
 *
 *	Helper function used by Tcl_GetsObj(). Called when we've seen a \r at
 *	the end of the UTF-8 string and want to look ahead one character to
 *	see if it is a \n.
 *
 * Results:
 *	*gsPtr->dstPtr is filled with a pointer to the start of the range of
 *	UTF-8 characters that were found by peeking and *dstEndPtr is filled
 *	with a pointer to the bytes just after the end of the range.
 *
 * Side effects:
 *	If no more raw bytes were available in one of the channel buffers,
 *	tries to perform a non-blocking read to get more bytes from the
 *	channel device.
 *
 *---------------------------------------------------------------------------
 */

static void
PeekAhead(
    Channel *chanPtr,		/* The channel to read. */
    char **dstEndPtr,		/* Filled with pointer to end of new range of
				 * UTF-8 characters. */
    GetsState *gsPtr)		/* Current state of gets operation. */
{
    ChannelState *statePtr = chanPtr->state;
				/* State info for channel */
    ChannelBuffer *bufPtr;
    Tcl_DriverBlockModeProc *blockModeProc;
    int bytesLeft;

    bufPtr = gsPtr->bufPtr;

    /*
     * If there's any more raw input that's still buffered, we'll peek into
     * that. Otherwise, only get more data from the channel driver if it looks
     * like there might actually be more data. The assumption is that if the
     * channel buffer is filled right up to the end, then there might be more
     * data to read.
     */

    blockModeProc = NULL;
    if (bufPtr->nextPtr == NULL) {
	bytesLeft = BytesLeft(bufPtr) - gsPtr->rawRead;
	if (bytesLeft == 0) {
	    if (!IsBufferFull(bufPtr)) {
		/*
		 * Don't peek ahead if last read was short read.
		 */

		goto cleanup;
	    }
	    if (!GotFlag(statePtr, CHANNEL_NONBLOCKING)) {
		blockModeProc = Tcl_ChannelBlockModeProc(chanPtr->typePtr);
		if (blockModeProc == NULL) {
		    /*
		     * Don't peek ahead if cannot set non-blocking mode.
		     */

		    goto cleanup;
		}
		StackSetBlockMode(chanPtr, TCL_MODE_NONBLOCKING);
	    }
	}
    }
    if (FilterInputBytes(chanPtr, gsPtr) == 0) {
	*dstEndPtr = *gsPtr->dstPtr + gsPtr->bytesWrote;
    }
    if (blockModeProc != NULL) {
	StackSetBlockMode(chanPtr, TCL_MODE_BLOCKING);
    }
    return;

  cleanup:
    bufPtr->nextRemoved += gsPtr->rawRead;
    gsPtr->rawRead = 0;
    gsPtr->totalChars += gsPtr->charsWrote;
    gsPtr->bytesWrote = 0;
    gsPtr->charsWrote = 0;
}

/*
 *---------------------------------------------------------------------------
 *
 * CommonGetsCleanup --
 *
 *	Helper function for Tcl_GetsObj() to restore the channel after a
 *	"gets" operation.
 *
 * Results:
 *	None.
 *
 * Side effects:
 *	Encoding may be freed.
 *
 *---------------------------------------------------------------------------
 */

static void
CommonGetsCleanup(
    Channel *chanPtr)
{
    ChannelState *statePtr = chanPtr->state;
				/* State info for channel */
    ChannelBuffer *bufPtr, *nextPtr;

    bufPtr = statePtr->inQueueHead;
    for ( ; bufPtr != NULL; bufPtr = nextPtr) {
	nextPtr = bufPtr->nextPtr;
	if (IsBufferReady(bufPtr)) {
	    break;
	}
	RecycleBuffer(statePtr, bufPtr, 0);
    }
    statePtr->inQueueHead = bufPtr;
    if (bufPtr == NULL) {
	statePtr->inQueueTail = NULL;
    } else {
	/*
	 * If any multi-byte characters were split across channel buffer
	 * boundaries, the split-up bytes were moved to the next channel
	 * buffer by FilterInputBytes(). Move the bytes back to their original
	 * buffer because the caller could change the channel's encoding which
	 * could change the interpretation of whether those bytes really made
	 * up multi-byte characters after all.
	 */

	nextPtr = bufPtr->nextPtr;
	for ( ; nextPtr != NULL; nextPtr = bufPtr->nextPtr) {
	    int extra;

	    extra = SpaceLeft(bufPtr);
	    if (extra > 0) {
		memcpy(InsertPoint(bufPtr),
			nextPtr->buf + (BUFFER_PADDING - extra),
			(size_t) extra);
		bufPtr->nextAdded += extra;
		nextPtr->nextRemoved = BUFFER_PADDING;
	    }
	    bufPtr = nextPtr;
	}
    }
}

/*
 *----------------------------------------------------------------------
 *
 * Tcl_Read --
 *
 *	Reads a given number of bytes from a channel. EOL and EOF translation
 *	is done on the bytes being read, so the number of bytes consumed from
 *	the channel may not be equal to the number of bytes stored in the
 *	destination buffer.
 *
 *	No encoding conversions are applied to the bytes being read.
 *
 * Results:
 *	The number of bytes read, or -1 on error. Use Tcl_GetErrno() to
 *	retrieve the error code for the error that occurred.
 *
 * Side effects:
 *	May cause input to be buffered.
 *
 *----------------------------------------------------------------------
 */

int
Tcl_Read(
    Tcl_Channel chan,		/* The channel from which to read. */
    char *dst,			/* Where to store input read. */
    int bytesToRead)		/* Maximum number of bytes to read. */
{
    Channel *chanPtr = (Channel *) chan;
    ChannelState *statePtr = chanPtr->state;
				/* State info for channel */

    /*
     * This operation should occur at the top of a channel stack.
     */

    chanPtr = statePtr->topChanPtr;

    if (CheckChannelErrors(statePtr, TCL_READABLE) != 0) {
	return -1;
    }

    return DoRead(chanPtr, dst, bytesToRead, 0);
}

/*
 *----------------------------------------------------------------------
 *
 * Tcl_ReadRaw --
 *
 *	Reads a given number of bytes from a channel. EOL and EOF translation
 *	is done on the bytes being read, so the number of bytes consumed from
 *	the channel may not be equal to the number of bytes stored in the
 *	destination buffer.
 *
 *	No encoding conversions are applied to the bytes being read.
 *
 * Results:
 *	The number of bytes read, or -1 on error. Use Tcl_GetErrno() to
 *	retrieve the error code for the error that occurred.
 *
 * Side effects:
 *	May cause input to be buffered.
 *
 *----------------------------------------------------------------------
 */

int
Tcl_ReadRaw(
    Tcl_Channel chan,		/* The channel from which to read. */
    char *readBuf,		/* Where to store input read. */
    int bytesToRead)		/* Maximum number of bytes to read. */
{
    Channel *chanPtr = (Channel *) chan;
    ChannelState *statePtr = chanPtr->state;
				/* State info for channel */
    int copied = 0;

    assert(bytesToRead > 0);
    if (CheckChannelErrors(statePtr, TCL_READABLE | CHANNEL_RAW_MODE) != 0) {
	return -1;
    }

    /* First read bytes from the push-back buffers. */

    while (chanPtr->inQueueHead && bytesToRead > 0) {
	ChannelBuffer *bufPtr = chanPtr->inQueueHead;
	int bytesInBuffer = BytesLeft(bufPtr);
	int toCopy = (bytesInBuffer < bytesToRead) ? bytesInBuffer
		: bytesToRead;

	/* Copy the current chunk into the read buffer. */

	memcpy(readBuf, RemovePoint(bufPtr), (size_t) toCopy);
	bufPtr->nextRemoved += toCopy;
	copied += toCopy;
	readBuf += toCopy;
	bytesToRead -= toCopy;

	/* If the current buffer is empty recycle it. */

	if (IsBufferEmpty(bufPtr)) {
	    chanPtr->inQueueHead = bufPtr->nextPtr;
	    if (chanPtr->inQueueHead == NULL) {
		chanPtr->inQueueTail = NULL;
	    }
	    RecycleBuffer(chanPtr->state, bufPtr, 0);
	}
    }

    /*
     * Go to the driver only if we got nothing from pushback.
     * Have to do it this way to avoid EOF mis-timings when we
     * consider the ability that EOF may not be a permanent
     * condition in the driver, and in that case we have to
     * synchronize.
     */

    if (copied) {
	return copied;
    }

    /* This test not needed. */
    if (bytesToRead > 0) {

	int nread = ChanRead(chanPtr, readBuf, bytesToRead);

	if (nread > 0) {
	    /* Successful read (short is OK) - add to bytes copied */
	    copied += nread;
	} else if (nread < 0) {
	    /*
	     * An error signaled.  If CHANNEL_BLOCKED, then the error
	     * is not real, but an indication of blocked state.  In
	     * that case, retain the flag and let caller receive the
	     * short read of copied bytes from the pushback.
	     * HOWEVER, if copied==0 bytes from pushback then repeat
	     * signalling the blocked state as an error to caller so
	     * there is no false report of an EOF.
	     * When !CHANNEL_BLOCKED, the error is real and passes on
	     * to caller.
	     */
	    if (!GotFlag(statePtr, CHANNEL_BLOCKED) || copied == 0) {
		copied = -1;
	    }
	} else {
	    /*
	     * nread == 0.  Driver is at EOF. Let that state filter up.
	     */
	}
    }
    return copied;
}

/*
 *---------------------------------------------------------------------------
 *
 * Tcl_ReadChars --
 *
 *	Reads from the channel until the requested number of characters have
 *	been seen, EOF is seen, or the channel would block. EOL and EOF
 *	translation is done. If reading binary data, the raw bytes are wrapped
 *	in a Tcl byte array object. Otherwise, the raw bytes are converted to
 *	UTF-8 using the channel's current encoding and stored in a Tcl string
 *	object.
 *
 * Results:
 *	The number of characters read, or -1 on error. Use Tcl_GetErrno() to
 *	retrieve the error code for the error that occurred.
 *
 * Side effects:
 *	May cause input to be buffered.
 *
 *---------------------------------------------------------------------------
 */

int
Tcl_ReadChars(
    Tcl_Channel chan,		/* The channel to read. */
    Tcl_Obj *objPtr,		/* Input data is stored in this object. */
    int toRead,			/* Maximum number of characters to store, or
				 * -1 to read all available data (up to EOF or
				 * when channel blocks). */
    int appendFlag)		/* If non-zero, data read from the channel
				 * will be appended to the object. Otherwise,
				 * the data will replace the existing contents
				 * of the object. */
{
    Channel *chanPtr = (Channel *) chan;
    ChannelState *statePtr = chanPtr->state;
				/* State info for channel */

    /*
     * This operation should occur at the top of a channel stack.
     */

    chanPtr = statePtr->topChanPtr;

    if (CheckChannelErrors(statePtr, TCL_READABLE) != 0) {
	/*
	 * Update the notifier state so we don't block while there is still
	 * data in the buffers.
	 */

	UpdateInterest(chanPtr);
	return -1;
    }

    return DoReadChars(chanPtr, objPtr, toRead, appendFlag);
}
/*
 *---------------------------------------------------------------------------
 *
 * DoReadChars --
 *
 *	Reads from the channel until the requested number of characters have
 *	been seen, EOF is seen, or the channel would block. EOL and EOF
 *	translation is done. If reading binary data, the raw bytes are wrapped
 *	in a Tcl byte array object. Otherwise, the raw bytes are converted to
 *	UTF-8 using the channel's current encoding and stored in a Tcl string
 *	object.
 *
 * Results:
 *	The number of characters read, or -1 on error. Use Tcl_GetErrno() to
 *	retrieve the error code for the error that occurred.
 *
 * Side effects:
 *	May cause input to be buffered.
 *
 *---------------------------------------------------------------------------
 */

static int
DoReadChars(
    Channel *chanPtr,		/* The channel to read. */
    Tcl_Obj *objPtr,		/* Input data is stored in this object. */
    int toRead,			/* Maximum number of characters to store, or
				 * -1 to read all available data (up to EOF or
				 * when channel blocks). */
    int appendFlag)		/* If non-zero, data read from the channel
				 * will be appended to the object. Otherwise,
				 * the data will replace the existing contents
				 * of the object. */
{
    ChannelState *statePtr = chanPtr->state;
				/* State info for channel */
    ChannelBuffer *bufPtr;
    int copied, copiedNow, result;
    Tcl_Encoding encoding = statePtr->encoding;
    int binaryMode;
#define UTF_EXPANSION_FACTOR	1024
    int factor = UTF_EXPANSION_FACTOR;

    binaryMode = (encoding == NULL)
	    && (statePtr->inputTranslation == TCL_TRANSLATE_LF)
	    && (statePtr->inEofChar == '\0');

    if (appendFlag == 0) {
	if (binaryMode) {
	    Tcl_SetByteArrayLength(objPtr, 0);
	} else {
	    Tcl_SetObjLength(objPtr, 0);

	    /*
	     * We're going to access objPtr->bytes directly, so we must ensure
	     * that this is actually a string object (otherwise it might have
	     * been pure Unicode).
	     *
	     * Probably not needed anymore.
	     */

	    TclGetString(objPtr);
	}
    }

    /*
     * Early out when next read will see eofchar.
     *
     * NOTE: See DoRead for argument that it's a bug (one we're keeping)
     * to have this escape before the one for zero-char read request.
     */

    if (GotFlag(statePtr, CHANNEL_STICKY_EOF)) {
	SetFlag(statePtr, CHANNEL_EOF);
	assert( statePtr->inputEncodingFlags & TCL_ENCODING_END );
	assert( !GotFlag(statePtr, CHANNEL_BLOCKED|INPUT_SAW_CR) );

	UpdateInterest(chanPtr);
	return 0;
    }

    /* Special handling for zero-char read request. */
    if (toRead == 0) {
	if (GotFlag(statePtr, CHANNEL_EOF)) {
	    statePtr->inputEncodingFlags |= TCL_ENCODING_START;
	}
	ResetFlag(statePtr, CHANNEL_BLOCKED|CHANNEL_EOF);
	statePtr->inputEncodingFlags &= ~TCL_ENCODING_END;
	UpdateInterest(chanPtr);
	return 0;
    }

    /*
     * This operation should occur at the top of a channel stack.
     */

    chanPtr = statePtr->topChanPtr;
    TclChannelPreserve((Tcl_Channel)chanPtr);

    /* Must clear the BLOCKED|EOF flags here since we check before reading */
    if (GotFlag(statePtr, CHANNEL_EOF)) {
	statePtr->inputEncodingFlags |= TCL_ENCODING_START;
    }
    ResetFlag(statePtr, CHANNEL_BLOCKED|CHANNEL_EOF);
    statePtr->inputEncodingFlags &= ~TCL_ENCODING_END;
    for (copied = 0; (unsigned) toRead > 0; ) {
	copiedNow = -1;
	if (statePtr->inQueueHead != NULL) {
	    if (binaryMode) {
		copiedNow = ReadBytes(statePtr, objPtr, toRead);
	    } else {
		copiedNow = ReadChars(statePtr, objPtr, toRead, &factor);
	    }

	    /*
	     * If the current buffer is empty recycle it.
	     */

	    bufPtr = statePtr->inQueueHead;
	    if (IsBufferEmpty(bufPtr)) {
		ChannelBuffer *nextPtr = bufPtr->nextPtr;

		RecycleBuffer(statePtr, bufPtr, 0);
		statePtr->inQueueHead = nextPtr;
		if (nextPtr == NULL) {
		    statePtr->inQueueTail = NULL;
		}
	    }
	}

	if (copiedNow < 0) {
	    if (GotFlag(statePtr, CHANNEL_EOF)) {
		break;
	    }
	    if (GotFlag(statePtr, CHANNEL_NONBLOCKING|CHANNEL_BLOCKED)
		    == (CHANNEL_NONBLOCKING|CHANNEL_BLOCKED)) {
		break;
	    }
	    result = GetInput(chanPtr);
	    if (chanPtr != statePtr->topChanPtr) {
		TclChannelRelease((Tcl_Channel)chanPtr);
		chanPtr = statePtr->topChanPtr;
		TclChannelPreserve((Tcl_Channel)chanPtr);
	    }
	    if (result != 0) {
		if (!GotFlag(statePtr, CHANNEL_BLOCKED)) {
		    copied = -1;
		}
		break;
	    }
	} else {
	    copied += copiedNow;
	    toRead -= copiedNow;
	}
    }

    /*
     * Failure to fill a channel buffer may have left channel reporting
     * a "blocked" state, but so long as we fulfilled the request here,
     * the caller does not consider us blocked.
     */
    if (toRead == 0) {
	ResetFlag(statePtr, CHANNEL_BLOCKED);
    }

    /*
     * Regenerate the top channel, in case it was changed due to
     * self-modifying reflected transforms.
     */
    if (chanPtr != statePtr->topChanPtr) {
	TclChannelRelease((Tcl_Channel)chanPtr);
	chanPtr = statePtr->topChanPtr;
	TclChannelPreserve((Tcl_Channel)chanPtr);
    }

    /*
     * Update the notifier state so we don't block while there is still data
     * in the buffers.
     */
	assert(!GotFlag(statePtr, CHANNEL_EOF)
		|| GotFlag(statePtr, CHANNEL_STICKY_EOF)
		|| Tcl_InputBuffered((Tcl_Channel)chanPtr) == 0);
	assert( !(GotFlag(statePtr, CHANNEL_EOF|CHANNEL_BLOCKED)
		== (CHANNEL_EOF|CHANNEL_BLOCKED)) );
    UpdateInterest(chanPtr);
    TclChannelRelease((Tcl_Channel)chanPtr);
    return copied;
}

/*
 *---------------------------------------------------------------------------
 *
 * ReadBytes --
 *
 *	Reads from the channel until the requested number of bytes have been
 *	seen, EOF is seen, or the channel would block. Bytes from the channel
 *	are stored in objPtr as a ByteArray object. EOL and EOF translation
 *	are done.
 *
 *	'bytesToRead' can safely be a very large number because space is only
 *	allocated to hold data read from the channel as needed.
 *
 * Results:
 *	The return value is the number of bytes appended to the object, or
 *	-1 to indicate that zero bytes were read due to an EOF.
 *
 * Side effects:
 *	The storage of bytes in objPtr can cause (re-)allocation of memory.
 *
 *---------------------------------------------------------------------------
 */

static int
ReadBytes(
    ChannelState *statePtr,	/* State of the channel to read. */
    Tcl_Obj *objPtr,		/* Input data is appended to this ByteArray
				 * object. Its length is how much space has
				 * been allocated to hold data, not how many
				 * bytes of data have been stored in the
				 * object. */
    int bytesToRead)		/* Maximum number of bytes to store, or < 0 to
				 * get all available bytes. Bytes are obtained
				 * from the first buffer in the queue - even
				 * if this number is larger than the number of
				 * bytes available in the first buffer, only
				 * the bytes from the first buffer are
				 * returned. */
{
    ChannelBuffer *bufPtr = statePtr->inQueueHead;
    int srcLen = BytesLeft(bufPtr);
    int toRead = bytesToRead>srcLen || bytesToRead<0 ? srcLen : bytesToRead;

    TclAppendBytesToByteArray(objPtr, (unsigned char *) RemovePoint(bufPtr),
	    toRead);
    bufPtr->nextRemoved += toRead;
    return toRead;
}

/*
 *---------------------------------------------------------------------------
 *
 * ReadChars --
 *
 *	Reads from the channel until the requested number of UTF-8 characters
 *	have been seen, EOF is seen, or the channel would block. Raw bytes
 *	from the channel are converted to UTF-8 and stored in objPtr. EOL and
 *	EOF translation is done.
 *
 *	'charsToRead' can safely be a very large number because space is only
 *	allocated to hold data read from the channel as needed.
 *
 *	'charsToRead' may *not* be 0.
 *
 * Results:
 *	The return value is the number of characters appended to the object,
 *	*offsetPtr is filled with the number of bytes that were appended, and
 *	*factorPtr is filled with the expansion factor used to guess how many
 *	bytes of UTF-8 to allocate to hold N source bytes.
 *
 * Side effects:
 *	None.
 *
 *---------------------------------------------------------------------------
 */

static int
ReadChars(
    ChannelState *statePtr,	/* State of channel to read. */
    Tcl_Obj *objPtr,		/* Input data is appended to this object.
				 * objPtr->length is how much space has been
				 * allocated to hold data, not how many bytes
				 * of data have been stored in the object. */
    int charsToRead,		/* Maximum number of characters to store, or
				 * -1 to get all available characters.
				 * Characters are obtained from the first
				 * buffer in the queue -- even if this number
				 * is larger than the number of characters
				 * available in the first buffer, only the
				 * characters from the first buffer are
				 * returned. The execption is when there is
				 * not any complete character in the first
				 * buffer.  In that case, a recursive call
				 * effectively obtains chars from the
				 * second buffer. */
    int *factorPtr)		/* On input, contains a guess of how many
				 * bytes need to be allocated to hold the
				 * result of converting N source bytes to
				 * UTF-8. On output, contains another guess
				 * based on the data seen so far. */
{
    Tcl_Encoding encoding = statePtr->encoding? statePtr->encoding
	    : GetBinaryEncoding();
    Tcl_EncodingState savedState = statePtr->inputEncodingState;
    ChannelBuffer *bufPtr = statePtr->inQueueHead;
    int savedIEFlags = statePtr->inputEncodingFlags;
    int savedFlags = statePtr->flags;
    char *dst, *src = RemovePoint(bufPtr);
    int numBytes, srcLen = BytesLeft(bufPtr);

    /*
     * One src byte can yield at most one character.  So when the
     * number of src bytes we plan to read is less than the limit on
     * character count to be read, clearly we will remain within that
     * limit, and we can use the value of "srcLen" as a tighter limit
     * for sizing receiving buffers.
     */

    int toRead = ((charsToRead<0)||(charsToRead > srcLen)) ? srcLen : charsToRead;

    /*
     * 'factor' is how much we guess that the bytes in the source buffer will
     * expand when converted to UTF-8 chars. This guess comes from analyzing
     * how many characters were produced by the previous pass.
     */

    int factor = *factorPtr;
    int dstLimit = TCL_UTF_MAX - 1 + toRead * factor / UTF_EXPANSION_FACTOR;

    (void) TclGetStringFromObj(objPtr, &numBytes);
    Tcl_AppendToObj(objPtr, NULL, dstLimit);
    if (toRead == srcLen) {
	unsigned int size;
	dst = TclGetStringStorage(objPtr, &size) + numBytes;
	dstLimit = size - numBytes;
    } else {
	dst = TclGetString(objPtr) + numBytes;
    }

    /*
     * This routine is burdened with satisfying several constraints.
     * It cannot append more than 'charsToRead` chars onto objPtr.
     * This is measured after encoding and translation transformations
     * are completed.  There is no precise number of src bytes that can
     * be associated with the limit.  Yet, when we are done, we must know
     * precisely the number of src bytes that were consumed to produce
     * the appended chars, so that all subsequent bytes are left in
     * the buffers for future read operations.
     *
     * The consequence is that we have no choice but to implement a
     * "trial and error" approach, where in general we may need to
     * perform transformations and copies multiple times to achieve
     * a consistent set of results.  This takes the shape of a loop.
     */

    while (1) {
	int dstDecoded, dstRead, dstWrote, srcRead, numChars, code;
	int flags = statePtr->inputEncodingFlags | TCL_ENCODING_NO_TERMINATE;

	if (charsToRead > 0) {
	    flags |= TCL_ENCODING_CHAR_LIMIT;
	    numChars = charsToRead;
	}

	/*
	 * Perform the encoding transformation.  Read no more than
	 * srcLen bytes, write no more than dstLimit bytes.
	 *
	 * Some trickiness with encoding flags here.  We do not want
	 * the end of a buffer to be treated as the end of all input
	 * when the presence of bytes in a next buffer are already
	 * known to exist.  This is checked with an assert() because
	 * so far no test case causing the assertion to be false has
	 * been created.  The normal operations of channel reading
	 * appear to cause EOF and TCL_ENCODING_END setting to appear
	 * only in situations where there are no further bytes in
	 * any buffers.
	 */

	assert(bufPtr->nextPtr == NULL || BytesLeft(bufPtr->nextPtr) == 0
		|| (statePtr->inputEncodingFlags & TCL_ENCODING_END) == 0);

	code = Tcl_ExternalToUtf(NULL, encoding, src, srcLen,
		flags, &statePtr->inputEncodingState,
		dst, dstLimit, &srcRead, &dstDecoded, &numChars);

	/*
	 * Perform the translation transformation in place.  Read no more
	 * than the dstDecoded bytes the encoding transformation actually
	 * produced.  Capture the number of bytes written in dstWrote.
	 * Capture the number of bytes actually consumed in dstRead.
	 */

	dstWrote = dstLimit;
	dstRead = dstDecoded;
	TranslateInputEOL(statePtr, dst, dst, &dstWrote, &dstRead);

	if (dstRead < dstDecoded) {

	    /*
	     * The encoding transformation produced bytes that the
	     * translation transformation did not consume.  Why did
	     * this happen?
	     */

	    if (statePtr->inEofChar && dst[dstRead] == statePtr->inEofChar) {
		/*
		 * 1) There's an eof char set on the channel, and
		 *    we saw it and stopped translating at that point.
		 *
		 * NOTE the bizarre spec of TranslateInputEOL in this case.
		 * Clearly the eof char had to be read in order to account
		 * for the stopping, but the value of dstRead does not
		 * include it.
		 *
		 * Also rather bizarre, our caller can only notice an
		 * EOF condition if we return the value -1 as the number
		 * of chars read.  This forces us to perform a 2-call
		 * dance where the first call can read all the chars
		 * up to the eof char, and the second call is solely
		 * for consuming the encoded eof char then pointed at
		 * by src so that we can return that magic -1 value.
		 * This seems really wasteful, especially since
		 * the first decoding pass of each call is likely to
		 * decode many bytes beyond that eof char that's all we
		 * care about.
		 */

		if (dstRead == 0) {
		    /*
		     * Curious choice in the eof char handling.  We leave
		     * the eof char in the buffer.  So, no need to compute
		     * a proper srcRead value.  At this point, there
		     * are no chars before the eof char in the buffer.
		     */
		    Tcl_SetObjLength(objPtr, numBytes);
		    return -1;
		}

		{
		    /*
		     * There are chars leading the buffer before the eof
		     * char.  Adjust the dstLimit so we go back and read
		     * only those and do not encounter the eof char this
		     * time.
		     */

		    dstLimit = dstRead - 1 + TCL_UTF_MAX;
		    statePtr->flags = savedFlags;
		    statePtr->inputEncodingFlags = savedIEFlags;
		    statePtr->inputEncodingState = savedState;
		    continue;
		}
	    }

	    /*
	     * 2) The other way to read fewer bytes than are decoded
	     *    is when the final byte is \r and we're in a CRLF
	     *    translation mode so we cannot decide whether to
	     *	  record \r or \n yet.
	     */

	    assert(dst[dstRead] == '\r');
	    assert(statePtr->inputTranslation == TCL_TRANSLATE_CRLF);

	    if (dstWrote > 0) {
		/*
		 * There are chars we can read before we hit the bare cr.
		 * Go back with a smaller dstLimit so we get them in the
		 * next pass, compute a matching srcRead, and don't end
		 * up back here in this call.
		 */

		dstLimit = dstRead - 1 + TCL_UTF_MAX;
		statePtr->flags = savedFlags;
		statePtr->inputEncodingFlags = savedIEFlags;
		statePtr->inputEncodingState = savedState;
		continue;
	    }

	    assert(dstWrote == 0);
	    assert(dstRead == 0);

	    /*
	     * We decoded only the bare cr, and we cannot read a
	     * translated char from that alone.  We have to know what's
	     * next.  So why do we only have the one decoded char?
	     */

	    if (code != TCL_OK) {
		char buffer[TCL_UTF_MAX + 1];
		int read, decoded, count;

		/*
		 * Didn't get everything the buffer could offer
		 */

		statePtr->flags = savedFlags;
		statePtr->inputEncodingFlags = savedIEFlags;
		statePtr->inputEncodingState = savedState;

		assert(bufPtr->nextPtr == NULL
			|| BytesLeft(bufPtr->nextPtr) == 0 || 0 ==
			(statePtr->inputEncodingFlags & TCL_ENCODING_END));

		Tcl_ExternalToUtf(NULL, encoding, src, srcLen,
		(statePtr->inputEncodingFlags | TCL_ENCODING_NO_TERMINATE),
		&statePtr->inputEncodingState, buffer, TCL_UTF_MAX + 1,
		&read, &decoded, &count);

		if (count == 2) {
		    if (buffer[1] == '\n') {
			/* \r\n translate to \n */
			dst[0] = '\n';
			bufPtr->nextRemoved += read;
		    } else {
			dst[0] = '\r';
			bufPtr->nextRemoved += srcRead;
		    }

		    statePtr->inputEncodingFlags &= ~TCL_ENCODING_START;

		    Tcl_SetObjLength(objPtr, numBytes + 1);
		    return 1;
		}

	    } else if (statePtr->flags & CHANNEL_EOF) {

		/*
		 * The bare \r is the only char and we will never read
		 * a subsequent char to make the determination.
		 */

		dst[0] = '\r';
		bufPtr->nextRemoved = bufPtr->nextAdded;
		Tcl_SetObjLength(objPtr, numBytes + 1);
		return 1;
	    }

	    /*
	     * Revise the dstRead value so that the numChars calc
	     * below correctly computes zero characters read.
	     */

	    dstRead = numChars;

	    /* FALL THROUGH - get more data (dstWrote == 0) */
	}

	/*
	 * The translation transformation can only reduce the number
	 * of chars when it converts \r\n into \n.  The reduction in
	 * the number of chars is the difference in bytes read and written.
	 */

	numChars -= (dstRead - dstWrote);

	if (charsToRead > 0 && numChars > charsToRead) {

	    /*
	     * TODO: This cannot happen anymore.
	     *
	     * We read more chars than allowed.  Reset limits to
	     * prevent that and try again.  Don't forget the extra
	     * padding of TCL_UTF_MAX bytes demanded by the
	     * Tcl_ExternalToUtf() call!
	     */

	    dstLimit = Tcl_UtfAtIndex(dst, charsToRead) - 1 + TCL_UTF_MAX - dst;
	    statePtr->flags = savedFlags;
	    statePtr->inputEncodingFlags = savedIEFlags;
	    statePtr->inputEncodingState = savedState;
	    continue;
	}

	if (dstWrote == 0) {
	    ChannelBuffer *nextPtr;

	    /* We were not able to read any chars. */

	    assert (numChars == 0);

	    /*
	     * There is one situation where this is the correct final
	     * result.  If the src buffer contains only a single \n
	     * byte, and we are in TCL_TRANSLATE_AUTO mode, and
	     * when the translation pass was made the INPUT_SAW_CR
	     * flag was set on the channel.  In that case, the
	     * correct behavior is to consume that \n and produce the
	     * empty string.
	     */

	    if (dstRead == 1 && dst[0] == '\n') {
		assert(statePtr->inputTranslation == TCL_TRANSLATE_AUTO);

		goto consume;
	    }

	    /* Otherwise, reading zero characters indicates there's
	     * something incomplete at the end of the src buffer.
	     * Maybe there were not enough src bytes to decode into
	     * a char.  Maybe a lone \r could not be translated (crlf
	     * mode).  Need to combine any unused src bytes we have
	     * in the first buffer with subsequent bytes to try again.
	     */

	    nextPtr = bufPtr->nextPtr;

	    if (nextPtr == NULL) {
		if (srcLen > 0) {
		    SetFlag(statePtr, CHANNEL_NEED_MORE_DATA);
		}
		Tcl_SetObjLength(objPtr, numBytes);
		return -1;
	    }

	    /*
	     * Space is made at the beginning of the buffer to copy the
	     * previous unused bytes there. Check first if the buffer we
	     * are using actually has enough space at its beginning for
	     * the data we are copying.  Because if not we will write over
	     * the buffer management information, especially the 'nextPtr'.
	     *
	     * Note that the BUFFER_PADDING (See AllocChannelBuffer) is
	     * used to prevent exactly this situation. I.e. it should never
	     * happen.  Therefore it is ok to panic should it happen despite
	     * the precautions.
	     */

	    if (nextPtr->nextRemoved - srcLen < 0) {
		Tcl_Panic("Buffer Underflow, BUFFER_PADDING not enough");
	    }

	    nextPtr->nextRemoved -= srcLen;
	    memcpy(RemovePoint(nextPtr), src, (size_t) srcLen);
	    RecycleBuffer(statePtr, bufPtr, 0);
	    statePtr->inQueueHead = nextPtr;
	    Tcl_SetObjLength(objPtr, numBytes);
	    return ReadChars(statePtr, objPtr, charsToRead, factorPtr);
	}

	statePtr->inputEncodingFlags &= ~TCL_ENCODING_START;

    consume:
	bufPtr->nextRemoved += srcRead;
	/*
	 * If this read contained multibyte characters, revise factorPtr
	 * so the next read will allocate bigger buffers.
	 */
	if (numChars && numChars < srcRead) {
	    *factorPtr = srcRead * UTF_EXPANSION_FACTOR / numChars;
	}
	Tcl_SetObjLength(objPtr, numBytes + dstWrote);
	return numChars;
    }
}

/*
 *---------------------------------------------------------------------------
 *
 * TranslateInputEOL --
 *
 *	Perform input EOL and EOF translation on the source buffer, leaving
 *	the translated result in the destination buffer.
 *
 * Results:
 *	The return value is 1 if the EOF character was found when copying
 *	bytes to the destination buffer, 0 otherwise.
 *
 * Side effects:
 *	None.
 *
 *---------------------------------------------------------------------------
 */

static void
TranslateInputEOL(
    ChannelState *statePtr,	/* Channel being read, for EOL translation and
				 * EOF character. */
    char *dstStart,		/* Output buffer filled with chars by applying
				 * appropriate EOL translation to source
				 * characters. */
    const char *srcStart,	/* Source characters. */
    int *dstLenPtr,		/* On entry, the maximum length of output
				 * buffer in bytes. On exit, the number of
				 * bytes actually used in output buffer. */
    int *srcLenPtr)		/* On entry, the length of source buffer. On
				 * exit, the number of bytes read from the
				 * source buffer. */
{
    const char *eof = NULL;
    int dstLen = *dstLenPtr;
    int srcLen = *srcLenPtr;
    int inEofChar = statePtr->inEofChar;

    /*
     * Depending on the translation mode in use, there's no need
     * to scan more srcLen bytes at srcStart than can possibly transform
     * to dstLen bytes.  This keeps the scan for eof char below from
     * being pointlessly long.
     */

    switch (statePtr->inputTranslation) {
    case TCL_TRANSLATE_LF:
    case TCL_TRANSLATE_CR:
	if (srcLen > dstLen) {
	/* In these modes, each src byte become a dst byte. */
	    srcLen = dstLen;
	}
	break;
    default:
	/* In other modes, at most 2 src bytes become a dst byte. */
	if (srcLen > 2 * dstLen) {
	    srcLen = 2 * dstLen;
	}
	break;
    }

    if (inEofChar != '\0') {
	/*
	 * Make sure we do not read past any logical end of channel input
	 * created by the presence of the input eof char.
	 */

	if ((eof = memchr(srcStart, inEofChar, srcLen))) {
	    srcLen = eof - srcStart;
	}
    }

    switch (statePtr->inputTranslation) {
    case TCL_TRANSLATE_LF:
    case TCL_TRANSLATE_CR:
	if (dstStart != srcStart) {
	    memcpy(dstStart, srcStart, (size_t) srcLen);
	}
	if (statePtr->inputTranslation == TCL_TRANSLATE_CR) {
	    char *dst = dstStart;
	    char *dstEnd = dstStart + srcLen;

	    while ((dst = memchr(dst, '\r', dstEnd - dst))) {
		*dst++ = '\n';
	    }
	}
	dstLen = srcLen;
	break;
    case TCL_TRANSLATE_CRLF: {
	const char *crFound, *src = srcStart;
	char *dst = dstStart;
	int lesser = (dstLen < srcLen) ? dstLen : srcLen;

	while ((crFound = memchr(src, '\r', lesser))) {
	    int numBytes = crFound - src;
	    memmove(dst, src, numBytes);

	    dst += numBytes; dstLen -= numBytes;
	    src += numBytes; srcLen -= numBytes;
	    if (srcLen == 1) {
		/* valid src bytes end in \r */
		if (eof) {
		    *dst++ = '\r';
		    src++; srcLen--;
		} else {
		    lesser = 0;
		    break;
		}
	    } else if (src[1] == '\n') {
		*dst++ = '\n';
		src += 2; srcLen -= 2;
	    } else {
		*dst++ = '\r';
		src++; srcLen--;
	    }
	    dstLen--;
	    lesser = (dstLen < srcLen) ? dstLen : srcLen;
	}
	memmove(dst, src, lesser);
	srcLen = src + lesser - srcStart;
	dstLen = dst + lesser - dstStart;
	break;
    }
    case TCL_TRANSLATE_AUTO: {
	const char *crFound, *src = srcStart;
	char *dst = dstStart;
	int lesser;

	if ((statePtr->flags & INPUT_SAW_CR) && srcLen) {
	    if (*src == '\n') { src++; srcLen--; }
	    ResetFlag(statePtr, INPUT_SAW_CR);
	}
	lesser = (dstLen < srcLen) ? dstLen : srcLen;
	while ((crFound = memchr(src, '\r', lesser))) {
	    int numBytes = crFound - src;
	    memmove(dst, src, numBytes);

	    dst[numBytes] = '\n';
	    dst += numBytes + 1; dstLen -= numBytes + 1;
	    src += numBytes + 1; srcLen -= numBytes + 1;
	    if (srcLen == 0) {
		SetFlag(statePtr, INPUT_SAW_CR);
	    } else if (*src == '\n') {
		src++; srcLen--;
	    }
	    lesser = (dstLen < srcLen) ? dstLen : srcLen;
	}
	memmove(dst, src, lesser);
	srcLen = src + lesser - srcStart;
	dstLen = dst + lesser - dstStart;
	break;
    }
    default:
	Tcl_Panic("unknown input translation %d", statePtr->inputTranslation);
    }
    *dstLenPtr = dstLen;
    *srcLenPtr = srcLen;

    if (srcStart + srcLen == eof) {
	/*
	 * EOF character was seen in EOL translated range. Leave current file
	 * position pointing at the EOF character, but don't store the EOF
	 * character in the output string.
	 */

	SetFlag(statePtr, CHANNEL_EOF | CHANNEL_STICKY_EOF);
	statePtr->inputEncodingFlags |= TCL_ENCODING_END;
	ResetFlag(statePtr, CHANNEL_BLOCKED|INPUT_SAW_CR);
    }
}

/*
 *----------------------------------------------------------------------
 *
 * Tcl_Ungets --
 *
 *	Causes the supplied string to be added to the input queue of the
 *	channel, at either the head or tail of the queue.
 *
 * Results:
 *	The number of bytes stored in the channel, or -1 on error.
 *
 * Side effects:
 *	Adds input to the input queue of a channel.
 *
 *----------------------------------------------------------------------
 */

int
Tcl_Ungets(
    Tcl_Channel chan,		/* The channel for which to add the input. */
    const char *str,		/* The input itself. */
    int len,			/* The length of the input. */
    int atEnd)			/* If non-zero, add at end of queue; otherwise
				 * add at head of queue. */
{
    Channel *chanPtr;		/* The real IO channel. */
    ChannelState *statePtr;	/* State of actual channel. */
    ChannelBuffer *bufPtr;	/* Buffer to contain the data. */
    int flags;

    chanPtr = (Channel *) chan;
    statePtr = chanPtr->state;

    /*
     * This operation should occur at the top of a channel stack.
     */

    chanPtr = statePtr->topChanPtr;

    /*
     * CheckChannelErrors clears too many flag bits in this one case.
     */

    flags = statePtr->flags;
    if (CheckChannelErrors(statePtr, TCL_READABLE) != 0) {
	len = -1;
	goto done;
    }
    statePtr->flags = flags;

    /*
     * Clear the EOF flags, and clear the BLOCKED bit.
     */

    if (GotFlag(statePtr, CHANNEL_EOF)) {
	statePtr->inputEncodingFlags |= TCL_ENCODING_START;
    }
    ResetFlag(statePtr,
	    CHANNEL_BLOCKED | CHANNEL_STICKY_EOF | CHANNEL_EOF | INPUT_SAW_CR);
    statePtr->inputEncodingFlags &= ~TCL_ENCODING_END;

    bufPtr = AllocChannelBuffer(len);
    memcpy(InsertPoint(bufPtr), str, (size_t) len);
    bufPtr->nextAdded += len;

    if (statePtr->inQueueHead == NULL) {
	bufPtr->nextPtr = NULL;
	statePtr->inQueueHead = bufPtr;
	statePtr->inQueueTail = bufPtr;
    } else if (atEnd) {
	bufPtr->nextPtr = NULL;
	statePtr->inQueueTail->nextPtr = bufPtr;
	statePtr->inQueueTail = bufPtr;
    } else {
	bufPtr->nextPtr = statePtr->inQueueHead;
	statePtr->inQueueHead = bufPtr;
    }

    /*
     * Update the notifier state so we don't block while there is still data
     * in the buffers.
     */

  done:
    UpdateInterest(chanPtr);
    return len;
}

/*
 *----------------------------------------------------------------------
 *
 * Tcl_Flush --
 *
 *	Flushes output data on a channel.
 *
 * Results:
 *	A standard Tcl result.
 *
 * Side effects:
 *	May flush output queued on this channel.
 *
 *----------------------------------------------------------------------
 */

int
Tcl_Flush(
    Tcl_Channel chan)		/* The Channel to flush. */
{
    int result;			/* Of calling FlushChannel. */
    Channel *chanPtr = (Channel *) chan;
				/* The actual channel. */
    ChannelState *statePtr = chanPtr->state;
				/* State of actual channel. */

    /*
     * This operation should occur at the top of a channel stack.
     */

    chanPtr = statePtr->topChanPtr;

    if (CheckChannelErrors(statePtr, TCL_WRITABLE) != 0) {
	return -1;
    }

    result = FlushChannel(NULL, chanPtr, 0);
    if (result != 0) {
	return TCL_ERROR;
    }

    return TCL_OK;
}

/*
 *----------------------------------------------------------------------
 *
 * DiscardInputQueued --
 *
 *	Discards any input read from the channel but not yet consumed by Tcl
 *	reading commands.
 *
 * Results:
 *	None.
 *
 * Side effects:
 *	May discard input from the channel. If discardLastBuffer is zero,
 *	leaves one buffer in place for back-filling.
 *
 *----------------------------------------------------------------------
 */

static void
DiscardInputQueued(
    ChannelState *statePtr,	/* Channel on which to discard the queued
				 * input. */
    int discardSavedBuffers)	/* If non-zero, discard all buffers including
				 * last one. */
{
    ChannelBuffer *bufPtr, *nxtPtr;
				/* Loop variables. */

    bufPtr = statePtr->inQueueHead;
    statePtr->inQueueHead = NULL;
    statePtr->inQueueTail = NULL;
    for (; bufPtr != NULL; bufPtr = nxtPtr) {
	nxtPtr = bufPtr->nextPtr;
	RecycleBuffer(statePtr, bufPtr, discardSavedBuffers);
    }

    /*
     * If discardSavedBuffers is nonzero, must also discard any previously
     * saved buffer in the saveInBufPtr field.
     */

    if (discardSavedBuffers && statePtr->saveInBufPtr != NULL) {
	ReleaseChannelBuffer(statePtr->saveInBufPtr);
	statePtr->saveInBufPtr = NULL;
    }
}

/*
 *---------------------------------------------------------------------------
 *
 * GetInput --
 *
 *	Reads input data from a device into a channel buffer.
 *
 *	IMPORTANT!  This routine is only called on a chanPtr argument
 *	that is the top channel of a stack!
 *
 * Results:
 *	The return value is the Posix error code if an error occurred while
 *	reading from the file, or 0 otherwise.
 *
 * Side effects:
 *	Reads from the underlying device.
 *
 *---------------------------------------------------------------------------
 */

static int
GetInput(
    Channel *chanPtr)		/* Channel to read input from. */
{
    int toRead;			/* How much to read? */
    int result;			/* Of calling driver. */
    int nread;			/* How much was read from channel? */
    ChannelBuffer *bufPtr;	/* New buffer to add to input queue. */
    ChannelState *statePtr = chanPtr->state;
				/* State info for channel */

    /*
     * Verify that all callers know better than to call us when
     * it's recorded that the next char waiting to be read is the
     * eofchar.
     */

    assert( !GotFlag(statePtr, CHANNEL_STICKY_EOF) );

    /*
     * Prevent reading from a dead channel -- a channel that has been closed
     * but not yet deallocated, which can happen if the exit handler for
     * channel cleanup has run but the channel is still registered in some
     * interpreter.
     */

    if (CheckForDeadChannel(NULL, statePtr)) {
	return EINVAL;
    }

    /*
     * WARNING: There was once a comment here claiming that it was
     * a bad idea to make another call to the inputproc of a channel
     * driver when EOF has already been detected on the channel.  Through
     * much of Tcl's history, this warning was then completely negated
     * by having all (most?) read paths clear the EOF setting before
     * reaching here.  So we had a guard that was never triggered.
     *
     * Don't be tempted to restore the guard.  Even if EOF is set on
     * the channel, continue through and call the inputproc again.  This
     * is the way to enable the ability to [read] again beyond the EOF,
     * which seems a strange thing to do, but for which use cases exist
     * [Tcl Bug 5adc350683] and which may even be essential for channels
     * representing things like ttys or other devices where the stream
     * might take the logical form of a series of 'files' separated by
     * an EOF condition.
     */

    /*
     * First check for more buffers in the pushback area of the topmost
     * channel in the stack and use them. They can be the result of a
     * transformation which went away without reading all the information
     * placed in the area when it was stacked.
     */

    if (chanPtr->inQueueHead != NULL) {

	/* TODO: Tests to cover this. */
	assert(statePtr->inQueueHead == NULL);

	statePtr->inQueueHead = chanPtr->inQueueHead;
	statePtr->inQueueTail = chanPtr->inQueueTail;
	chanPtr->inQueueHead = NULL;
	chanPtr->inQueueTail = NULL;
	return 0;
    }

    /*
     * Nothing in the pushback area, fall back to the usual handling (driver,
     * etc.)
     */

    /*
     * See if we can fill an existing buffer. If we can, read only as much as
     * will fit in it. Otherwise allocate a new buffer, add it to the input
     * queue and attempt to fill it to the max.
     */

    bufPtr = statePtr->inQueueTail;

    if ((bufPtr == NULL) || IsBufferFull(bufPtr)) {
	bufPtr = statePtr->saveInBufPtr;
	statePtr->saveInBufPtr = NULL;

	/*
	 * Check the actual buffersize against the requested buffersize.
	 * Saved buffers of the wrong size are squashed. This is done
	 * to honor dynamic changes of the buffersize made by the user.
	 * TODO: Tests to cover this.
	 */

	if ((bufPtr != NULL)
		&& (bufPtr->bufLength - BUFFER_PADDING != statePtr->bufSize)) {
	    ReleaseChannelBuffer(bufPtr);
	    bufPtr = NULL;
	}

	if (bufPtr == NULL) {
	    bufPtr = AllocChannelBuffer(statePtr->bufSize);
	}
	bufPtr->nextPtr = NULL;

	toRead = SpaceLeft(bufPtr);
	assert(toRead == statePtr->bufSize);

	if (statePtr->inQueueTail == NULL) {
	    statePtr->inQueueHead = bufPtr;
	} else {
	    statePtr->inQueueTail->nextPtr = bufPtr;
	}
	statePtr->inQueueTail = bufPtr;
    } else {
	toRead = SpaceLeft(bufPtr);
    }

    PreserveChannelBuffer(bufPtr);
    nread = ChanRead(chanPtr, InsertPoint(bufPtr), toRead);

    if (nread < 0) {
	result = Tcl_GetErrno();
    } else {
	result = 0;
	bufPtr->nextAdded += nread;
    }

    ReleaseChannelBuffer(bufPtr);
    return result;
}

/*
 *----------------------------------------------------------------------
 *
 * Tcl_Seek --
 *
 *	Implements seeking on Tcl Channels. This is a public function so that
 *	other C facilities may be implemented on top of it.
 *
 * Results:
 *	The new access point or -1 on error. If error, use Tcl_GetErrno() to
 *	retrieve the POSIX error code for the error that occurred.
 *
 * Side effects:
 *	May flush output on the channel. May discard queued input.
 *
 *----------------------------------------------------------------------
 */

Tcl_WideInt
Tcl_Seek(
    Tcl_Channel chan,		/* The channel on which to seek. */
    Tcl_WideInt offset,		/* Offset to seek to. */
    int mode)			/* Relative to which location to seek? */
{
    Channel *chanPtr = (Channel *) chan;
				/* The real IO channel. */
    ChannelState *statePtr = chanPtr->state;
				/* State info for channel */
    int inputBuffered, outputBuffered;
				/* # bytes held in buffers. */
    int result;			/* Of device driver operations. */
    Tcl_WideInt curPos;		/* Position on the device. */
    int wasAsync;		/* Was the channel nonblocking before the seek
				 * operation? If so, must restore to
				 * non-blocking mode after the seek. */

    if (CheckChannelErrors(statePtr, TCL_WRITABLE | TCL_READABLE) != 0) {
	return Tcl_LongAsWide(-1);
    }

    /*
     * Disallow seek on dead channels - channels that have been closed but not
     * yet been deallocated. Such channels can be found if the exit handler
     * for channel cleanup has run but the channel is still registered in an
     * interpreter.
     */

    if (CheckForDeadChannel(NULL, statePtr)) {
	return Tcl_LongAsWide(-1);
    }

    /*
     * This operation should occur at the top of a channel stack.
     */

    chanPtr = statePtr->topChanPtr;

    /*
     * Disallow seek on channels whose type does not have a seek procedure
     * defined. This means that the channel does not support seeking.
     */

    if (chanPtr->typePtr->seekProc == NULL) {
	Tcl_SetErrno(EINVAL);
	return Tcl_LongAsWide(-1);
    }

    /*
     * Compute how much input and output is buffered. If both input and output
     * is buffered, cannot compute the current position.
     */

    inputBuffered = Tcl_InputBuffered(chan);
    outputBuffered = Tcl_OutputBuffered(chan);

    if ((inputBuffered != 0) && (outputBuffered != 0)) {
	Tcl_SetErrno(EFAULT);
	return Tcl_LongAsWide(-1);
    }

    /*
     * If we are seeking relative to the current position, compute the
     * corrected offset taking into account the amount of unread input.
     */

    if (mode == SEEK_CUR) {
	offset -= inputBuffered;
    }

    /*
     * Discard any queued input - this input should not be read after the
     * seek.
     */

    DiscardInputQueued(statePtr, 0);

    /*
     * Reset EOF and BLOCKED flags. We invalidate them by moving the access
     * point. Also clear CR related flags.
     */

    if (GotFlag(statePtr, CHANNEL_EOF)) {
	statePtr->inputEncodingFlags |= TCL_ENCODING_START;
    }
    ResetFlag(statePtr, CHANNEL_EOF | CHANNEL_STICKY_EOF | CHANNEL_BLOCKED |
	    INPUT_SAW_CR);
    statePtr->inputEncodingFlags &= ~TCL_ENCODING_END;

    /*
     * If the channel is in asynchronous output mode, switch it back to
     * synchronous mode and cancel any async flush that may be scheduled.
     * After the flush, the channel will be put back into asynchronous output
     * mode.
     */

    wasAsync = 0;
    if (GotFlag(statePtr, CHANNEL_NONBLOCKING)) {
	wasAsync = 1;
	result = StackSetBlockMode(chanPtr, TCL_MODE_BLOCKING);
	if (result != 0) {
	    return Tcl_LongAsWide(-1);
	}
	ResetFlag(statePtr, CHANNEL_NONBLOCKING);
	if (GotFlag(statePtr, BG_FLUSH_SCHEDULED)) {
	    ResetFlag(statePtr, BG_FLUSH_SCHEDULED);
	}
    }

    /*
     * If the flush fails we cannot recover the original position. In that
     * case the seek is not attempted because we do not know where the access
     * position is - instead we return the error. FlushChannel has already
     * called Tcl_SetErrno() to report the error upwards. If the flush
     * succeeds we do the seek also.
     */

    if (FlushChannel(NULL, chanPtr, 0) != 0) {
	curPos = -1;
    } else {
	/*
	 * Now seek to the new position in the channel as requested by the
	 * caller.
	 */

	curPos = ChanSeek(chanPtr, offset, mode, &result);
	if (curPos == Tcl_LongAsWide(-1)) {
	    Tcl_SetErrno(result);
	}
    }

    /*
     * Restore to nonblocking mode if that was the previous behavior.
     *
     * NOTE: Even if there was an async flush active we do not restore it now
     * because we already flushed all the queued output, above.
     */

    if (wasAsync) {
	SetFlag(statePtr, CHANNEL_NONBLOCKING);
	result = StackSetBlockMode(chanPtr, TCL_MODE_NONBLOCKING);
	if (result != 0) {
	    return Tcl_LongAsWide(-1);
	}
    }

    return curPos;
}

/*
 *----------------------------------------------------------------------
 *
 * Tcl_Tell --
 *
 *	Returns the position of the next character to be read/written on this
 *	channel.
 *
 * Results:
 *	A nonnegative integer on success, -1 on failure. If failed, use
 *	Tcl_GetErrno() to retrieve the POSIX error code for the error that
 *	occurred.
 *
 * Side effects:
 *	None.
 *
 *----------------------------------------------------------------------
 */

Tcl_WideInt
Tcl_Tell(
    Tcl_Channel chan)		/* The channel to return pos for. */
{
    Channel *chanPtr = (Channel *) chan;
				/* The real IO channel. */
    ChannelState *statePtr = chanPtr->state;
				/* State info for channel */
    int inputBuffered, outputBuffered;
				/* # bytes held in buffers. */
    int result;			/* Of calling device driver. */
    Tcl_WideInt curPos;		/* Position on device. */

    if (CheckChannelErrors(statePtr, TCL_WRITABLE | TCL_READABLE) != 0) {
	return Tcl_LongAsWide(-1);
    }

    /*
     * Disallow tell on dead channels -- channels that have been closed but
     * not yet been deallocated. Such channels can be found if the exit
     * handler for channel cleanup has run but the channel is still registered
     * in an interpreter.
     */

    if (CheckForDeadChannel(NULL, statePtr)) {
	return Tcl_LongAsWide(-1);
    }

    /*
     * This operation should occur at the top of a channel stack.
     */

    chanPtr = statePtr->topChanPtr;

    /*
     * Disallow tell on channels whose type does not have a seek procedure
     * defined. This means that the channel does not support seeking.
     */

    if (chanPtr->typePtr->seekProc == NULL) {
	Tcl_SetErrno(EINVAL);
	return Tcl_LongAsWide(-1);
    }

    /*
     * Compute how much input and output is buffered. If both input and output
     * is buffered, cannot compute the current position.
     */

    inputBuffered = Tcl_InputBuffered(chan);
    outputBuffered = Tcl_OutputBuffered(chan);

    /*
     * Get the current position in the device and compute the position where
     * the next character will be read or written. Note that we prefer the
     * wideSeekProc if that is available and non-NULL...
     */

    curPos = ChanSeek(chanPtr, Tcl_LongAsWide(0), SEEK_CUR, &result);
    if (curPos == Tcl_LongAsWide(-1)) {
	Tcl_SetErrno(result);
	return Tcl_LongAsWide(-1);
    }

    if (inputBuffered != 0) {
	return curPos - inputBuffered;
    }
    return curPos + outputBuffered;
}

/*
 *---------------------------------------------------------------------------
 *
 * Tcl_SeekOld, Tcl_TellOld --
 *
 *	Backward-compatability versions of the seek/tell interface that do not
 *	support 64-bit offsets. This interface is not documented or expected
 *	to be supported indefinitely.
 *
 * Results:
 *	As for Tcl_Seek and Tcl_Tell respectively, except truncated to
 *	whatever value will fit in an 'int'.
 *
 * Side effects:
 *	As for Tcl_Seek and Tcl_Tell respectively.
 *
 *---------------------------------------------------------------------------
 */

int
Tcl_SeekOld(
    Tcl_Channel chan,		/* The channel on which to seek. */
    int offset,			/* Offset to seek to. */
    int mode)			/* Relative to which location to seek? */
{
    Tcl_WideInt wOffset, wResult;

    wOffset = Tcl_LongAsWide((long) offset);
    wResult = Tcl_Seek(chan, wOffset, mode);
    return (int) Tcl_WideAsLong(wResult);
}

int
Tcl_TellOld(
    Tcl_Channel chan)		/* The channel to return pos for. */
{
    Tcl_WideInt wResult = Tcl_Tell(chan);

    return (int) Tcl_WideAsLong(wResult);
}

/*
 *---------------------------------------------------------------------------
 *
 * Tcl_TruncateChannel --
 *
 *	Truncate a channel to the given length.
 *
 * Results:
 *	TCL_OK on success, TCL_ERROR if the operation failed (e.g. is not
 *	supported by the type of channel, or the underlying OS operation
 *	failed in some way).
 *
 * Side effects:
 *	Seeks the channel to the current location. Sets errno on OS error.
 *
 *---------------------------------------------------------------------------
 */

int
Tcl_TruncateChannel(
    Tcl_Channel chan,		/* Channel to truncate. */
    Tcl_WideInt length)		/* Length to truncate it to. */
{
    Channel *chanPtr = (Channel *) chan;
    Tcl_DriverTruncateProc *truncateProc =
	    Tcl_ChannelTruncateProc(chanPtr->typePtr);
    int result;

    if (truncateProc == NULL) {
	/*
	 * Feature not supported and it's not emulatable. Pretend it's
	 * returned an EINVAL, a very generic error!
	 */

	Tcl_SetErrno(EINVAL);
	return TCL_ERROR;
    }

    if (!GotFlag(chanPtr->state, TCL_WRITABLE)) {
	/*
	 * We require that the file was opened of writing. Do that check now
	 * so that we only flush if we think we're going to succeed.
	 */

	Tcl_SetErrno(EINVAL);
	return TCL_ERROR;
    }

    /*
     * Seek first to force a total flush of all pending buffers and ditch any
     * pre-read input data.
     */

    WillWrite(chanPtr);

    if (WillRead(chanPtr) < 0) {
        return TCL_ERROR;
    }

    /*
     * We're all flushed to disk now and we also don't have any unfortunate
     * input baggage around either; can truncate with impunity.
     */

    result = truncateProc(chanPtr->instanceData, length);
    if (result != 0) {
	Tcl_SetErrno(result);
	return TCL_ERROR;
    }
    return TCL_OK;
}

/*
 *---------------------------------------------------------------------------
 *
 * CheckChannelErrors --
 *
 *	See if the channel is in an ready state and can perform the desired
 *	operation.
 *
 * Results:
 *	The return value is 0 if the channel is OK, otherwise the return value
 *	is -1 and errno is set to indicate the error.
 *
 * Side effects:
 *	May clear the EOF and/or BLOCKED bits if reading from channel.
 *
 *---------------------------------------------------------------------------
 */

static int
CheckChannelErrors(
    ChannelState *statePtr,	/* Channel to check. */
    int flags)			/* Test if channel supports desired operation:
				 * TCL_READABLE, TCL_WRITABLE. Also indicates
				 * Raw read or write for special close
				 * processing */
{
    int direction = flags & (TCL_READABLE|TCL_WRITABLE);

    /*
     * Check for unreported error.
     */

    if (statePtr->unreportedError != 0) {
	Tcl_SetErrno(statePtr->unreportedError);
	statePtr->unreportedError = 0;

	/*
	 * TIP #219, Tcl Channel Reflection API.
	 * Move a defered error message back into the channel bypass.
	 */

	if (statePtr->chanMsg != NULL) {
	    TclDecrRefCount(statePtr->chanMsg);
	}
	statePtr->chanMsg = statePtr->unreportedMsg;
	statePtr->unreportedMsg = NULL;
	return -1;
    }

    /*
     * Only the raw read and write operations are allowed during close in
     * order to drain data from stacked channels.
     */

    if (GotFlag(statePtr, CHANNEL_CLOSED) && !(flags & CHANNEL_RAW_MODE)) {
	Tcl_SetErrno(EACCES);
	return -1;
    }

    /*
     * Fail if the channel is not opened for desired operation.
     */

    if ((statePtr->flags & direction) == 0) {
	Tcl_SetErrno(EACCES);
	return -1;
    }

    /*
     * Fail if the channel is in the middle of a background copy.
     *
     * Don't do this tests for raw channels here or else the chaining in the
     * transformation drivers will fail with 'file busy' error instead of
     * retrieving and transforming the data to copy.
     */

    if (BUSY_STATE(statePtr, flags) && ((flags & CHANNEL_RAW_MODE) == 0)) {
	Tcl_SetErrno(EBUSY);
	return -1;
    }

    if (direction == TCL_READABLE) {
	ResetFlag(statePtr, CHANNEL_NEED_MORE_DATA);
    }

    return 0;
}

/*
 *----------------------------------------------------------------------
 *
 * Tcl_Eof --
 *
 *	Returns 1 if the channel is at EOF, 0 otherwise.
 *
 * Results:
 *	1 or 0, always.
 *
 * Side effects:
 *	None.
 *
 *----------------------------------------------------------------------
 */

int
Tcl_Eof(
    Tcl_Channel chan)		/* Does this channel have EOF? */
{
    ChannelState *statePtr = ((Channel *) chan)->state;
				/* State of real channel structure. */

    return GotFlag(statePtr, CHANNEL_EOF) ? 1 : 0;
}

/*
 *----------------------------------------------------------------------
 *
 * Tcl_InputBlocked --
 *
 *	Returns 1 if input is blocked on this channel, 0 otherwise.
 *
 * Results:
 *	0 or 1, always.
 *
 * Side effects:
 *	None.
 *
 *----------------------------------------------------------------------
 */

int
Tcl_InputBlocked(
    Tcl_Channel chan)		/* Is this channel blocked? */
{
    ChannelState *statePtr = ((Channel *) chan)->state;
				/* State of real channel structure. */

    return GotFlag(statePtr, CHANNEL_BLOCKED) ? 1 : 0;
}

/*
 *----------------------------------------------------------------------
 *
 * Tcl_InputBuffered --
 *
 *	Returns the number of bytes of input currently buffered in the common
 *	internal buffer of a channel.
 *
 * Results:
 *	The number of input bytes buffered, or zero if the channel is not open
 *	for reading.
 *
 * Side effects:
 *	None.
 *
 *----------------------------------------------------------------------
 */

int
Tcl_InputBuffered(
    Tcl_Channel chan)		/* The channel to query. */
{
    ChannelState *statePtr = ((Channel *) chan)->state;
				/* State of real channel structure. */
    ChannelBuffer *bufPtr;
    int bytesBuffered;

    for (bytesBuffered = 0, bufPtr = statePtr->inQueueHead; bufPtr != NULL;
	    bufPtr = bufPtr->nextPtr) {
	bytesBuffered += BytesLeft(bufPtr);
    }

    /*
     * Don't forget the bytes in the topmost pushback area.
     */

    for (bufPtr = statePtr->topChanPtr->inQueueHead; bufPtr != NULL;
	    bufPtr = bufPtr->nextPtr) {
	bytesBuffered += BytesLeft(bufPtr);
    }

    return bytesBuffered;
}

/*
 *----------------------------------------------------------------------
 *
 * Tcl_OutputBuffered --
 *
 *    Returns the number of bytes of output currently buffered in the common
 *    internal buffer of a channel.
 *
 * Results:
 *    The number of output bytes buffered, or zero if the channel is not open
 *    for writing.
 *
 * Side effects:
 *    None.
 *
 *----------------------------------------------------------------------
 */

int
Tcl_OutputBuffered(
    Tcl_Channel chan)		/* The channel to query. */
{
    ChannelState *statePtr = ((Channel *) chan)->state;
				/* State of real channel structure. */
    ChannelBuffer *bufPtr;
    int bytesBuffered;

    for (bytesBuffered = 0, bufPtr = statePtr->outQueueHead; bufPtr != NULL;
	    bufPtr = bufPtr->nextPtr) {
	bytesBuffered += BytesLeft(bufPtr);
    }
    if (statePtr->curOutPtr != NULL) {
	register ChannelBuffer *curOutPtr = statePtr->curOutPtr;

	if (IsBufferReady(curOutPtr)) {
	    bytesBuffered += BytesLeft(curOutPtr);
	}
    }

    return bytesBuffered;
}

/*
 *----------------------------------------------------------------------
 *
 * Tcl_ChannelBuffered --
 *
 *	Returns the number of bytes of input currently buffered in the
 *	internal buffer (push back area) of a channel.
 *
 * Results:
 *	The number of input bytes buffered, or zero if the channel is not open
 *	for reading.
 *
 * Side effects:
 *	None.
 *
 *----------------------------------------------------------------------
 */

int
Tcl_ChannelBuffered(
    Tcl_Channel chan)		/* The channel to query. */
{
    Channel *chanPtr = (Channel *) chan;
				/* Real channel structure. */
    ChannelBuffer *bufPtr;
    int bytesBuffered = 0;

    for (bufPtr = chanPtr->inQueueHead; bufPtr != NULL;
	    bufPtr = bufPtr->nextPtr) {
	bytesBuffered += BytesLeft(bufPtr);
    }

    return bytesBuffered;
}

/*
 *----------------------------------------------------------------------
 *
 * Tcl_SetChannelBufferSize --
 *
 *	Sets the size of buffers to allocate to store input or output in the
 *	channel. The size must be between 1 byte and 1 MByte.
 *
 * Results:
 *	None.
 *
 * Side effects:
 *	Sets the size of buffers subsequently allocated for this channel.
 *
 *----------------------------------------------------------------------
 */

void
Tcl_SetChannelBufferSize(
    Tcl_Channel chan,		/* The channel whose buffer size to set. */
    int sz)			/* The size to set. */
{
    ChannelState *statePtr;	/* State of real channel structure. */

    /*
     * Clip the buffer size to force it into the [1,1M] range
     */

    if (sz < 1) {
	sz = 1;
    } else if (sz > MAX_CHANNEL_BUFFER_SIZE) {
	sz = MAX_CHANNEL_BUFFER_SIZE;
    }

    statePtr = ((Channel *) chan)->state;

    if (statePtr->bufSize == sz) {
	return;
    }
    statePtr->bufSize = sz;

    /*
     * If bufsize changes, need to get rid of old utility buffer.
     */

    if (statePtr->saveInBufPtr != NULL) {
	RecycleBuffer(statePtr, statePtr->saveInBufPtr, 1);
	statePtr->saveInBufPtr = NULL;
    }
    if ((statePtr->inQueueHead != NULL)
	    && (statePtr->inQueueHead->nextPtr == NULL)
	    && IsBufferEmpty(statePtr->inQueueHead)) {
	RecycleBuffer(statePtr, statePtr->inQueueHead, 1);
	statePtr->inQueueHead = NULL;
	statePtr->inQueueTail = NULL;
    }
}

/*
 *----------------------------------------------------------------------
 *
 * Tcl_GetChannelBufferSize --
 *
 *	Retrieves the size of buffers to allocate for this channel.
 *
 * Results:
 *	The size.
 *
 * Side effects:
 *	None.
 *
 *----------------------------------------------------------------------
 */

int
Tcl_GetChannelBufferSize(
    Tcl_Channel chan)		/* The channel for which to find the buffer
				 * size. */
{
    ChannelState *statePtr = ((Channel *) chan)->state;
				/* State of real channel structure. */

    return statePtr->bufSize;
}

/*
 *----------------------------------------------------------------------
 *
 * Tcl_BadChannelOption --
 *
 *	This procedure generates a "bad option" error message in an (optional)
 *	interpreter. It is used by channel drivers when a invalid Set/Get
 *	option is requested. Its purpose is to concatenate the generic options
 *	list to the specific ones and factorize the generic options error
 *	message string.
 *
 * Results:
 *	TCL_ERROR.
 *
 * Side effects:

 *	An error message is generated in interp's result object to indicate
 *	that a command was invoked with the a bad option. The message has the
 *	form:
 *		bad option "blah": should be one of
 *		<...generic options...>+<...specific options...>
 *	"blah" is the optionName argument and "<specific options>" is a space
 *	separated list of specific option words. The function takes good care
 *	of inserting minus signs before each option, commas after, and an "or"
 *	before the last option.
 *
 *----------------------------------------------------------------------
 */

int
Tcl_BadChannelOption(
    Tcl_Interp *interp,		/* Current interpreter (can be NULL).*/
    const char *optionName,	/* 'bad option' name */
    const char *optionList)	/* Specific options list to append to the
				 * standard generic options. Can be NULL for
				 * generic options only. */
{
    if (interp != NULL) {
	const char *genericopt =
		"blocking buffering buffersize encoding eofchar translation";
	const char **argv;
	int argc, i;
	Tcl_DString ds;
        Tcl_Obj *errObj;

	Tcl_DStringInit(&ds);
	Tcl_DStringAppend(&ds, genericopt, -1);
	if (optionList && (*optionList)) {
	    TclDStringAppendLiteral(&ds, " ");
	    Tcl_DStringAppend(&ds, optionList, -1);
	}
	if (Tcl_SplitList(interp, Tcl_DStringValue(&ds),
		&argc, &argv) != TCL_OK) {
	    Tcl_Panic("malformed option list in channel driver");
	}
	Tcl_ResetResult(interp);
	errObj = Tcl_ObjPrintf("bad option \"%s\": should be one of ",
                optionName);
	argc--;
	for (i = 0; i < argc; i++) {
	    Tcl_AppendPrintfToObj(errObj, "-%s, ", argv[i]);
	}
	Tcl_AppendPrintfToObj(errObj, "or -%s", argv[i]);
        Tcl_SetObjResult(interp, errObj);
	Tcl_DStringFree(&ds);
	ckfree(argv);
    }
    Tcl_SetErrno(EINVAL);
    return TCL_ERROR;
}

/*
 *----------------------------------------------------------------------
 *
 * Tcl_GetChannelOption --
 *
 *	Gets a mode associated with an IO channel. If the optionName arg is
 *	non NULL, retrieves the value of that option. If the optionName arg is
 *	NULL, retrieves a list of alternating option names and values for the
 *	given channel.
 *
 * Results:
 *	A standard Tcl result. Also sets the supplied DString to the string
 *	value of the option(s) returned.
 *
 * Side effects:
 *	None.
 *
 *----------------------------------------------------------------------
 */

int
Tcl_GetChannelOption(
    Tcl_Interp *interp,		/* For error reporting - can be NULL. */
    Tcl_Channel chan,		/* Channel on which to get option. */
    const char *optionName,	/* Option to get. */
    Tcl_DString *dsPtr)		/* Where to store value(s). */
{
    size_t len;			/* Length of optionName string. */
    char optionVal[128];	/* Buffer for sprintf. */
    Channel *chanPtr = (Channel *) chan;
    ChannelState *statePtr = chanPtr->state;
				/* State info for channel */
    int flags;

    /*
     * Disallow options on dead channels -- channels that have been closed but
     * not yet been deallocated. Such channels can be found if the exit
     * handler for channel cleanup has run but the channel is still registered
     * in an interpreter.
     */

    if (CheckForDeadChannel(interp, statePtr)) {
	return TCL_ERROR;
    }

    /*
     * This operation should occur at the top of a channel stack.
     */

    chanPtr = statePtr->topChanPtr;

    /*
     * If we are in the middle of a background copy, use the saved flags.
     */

    if (statePtr->csPtrR) {
	flags = statePtr->csPtrR->readFlags;
    } else if (statePtr->csPtrW) {
	flags = statePtr->csPtrW->writeFlags;
    } else {
	flags = statePtr->flags;
    }

    /*
     * If the optionName is NULL it means that we want a list of all options
     * and values.
     */

    if (optionName == NULL) {
	len = 0;
    } else {
	len = strlen(optionName);
    }

    if (len == 0 || HaveOpt(2, "-blocking")) {
	if (len == 0) {
	    Tcl_DStringAppendElement(dsPtr, "-blocking");
	}
	Tcl_DStringAppendElement(dsPtr,
		(flags & CHANNEL_NONBLOCKING) ? "0" : "1");
	if (len > 0) {
	    return TCL_OK;
	}
    }
    if (len == 0 || HaveOpt(7, "-buffering")) {
	if (len == 0) {
	    Tcl_DStringAppendElement(dsPtr, "-buffering");
	}
	if (flags & CHANNEL_LINEBUFFERED) {
	    Tcl_DStringAppendElement(dsPtr, "line");
	} else if (flags & CHANNEL_UNBUFFERED) {
	    Tcl_DStringAppendElement(dsPtr, "none");
	} else {
	    Tcl_DStringAppendElement(dsPtr, "full");
	}
	if (len > 0) {
	    return TCL_OK;
	}
    }
    if (len == 0 || HaveOpt(7, "-buffersize")) {
	if (len == 0) {
	    Tcl_DStringAppendElement(dsPtr, "-buffersize");
	}
	TclFormatInt(optionVal, statePtr->bufSize);
	Tcl_DStringAppendElement(dsPtr, optionVal);
	if (len > 0) {
	    return TCL_OK;
	}
    }
    if (len == 0 || HaveOpt(2, "-encoding")) {
	if (len == 0) {
	    Tcl_DStringAppendElement(dsPtr, "-encoding");
	}
	if (statePtr->encoding == NULL) {
	    Tcl_DStringAppendElement(dsPtr, "binary");
	} else {
	    Tcl_DStringAppendElement(dsPtr,
		    Tcl_GetEncodingName(statePtr->encoding));
	}
	if (len > 0) {
	    return TCL_OK;
	}
    }
    if (len == 0 || HaveOpt(2, "-eofchar")) {
	if (len == 0) {
	    Tcl_DStringAppendElement(dsPtr, "-eofchar");
	}
	if (((flags & (TCL_READABLE|TCL_WRITABLE)) ==
		(TCL_READABLE|TCL_WRITABLE)) && (len == 0)) {
	    Tcl_DStringStartSublist(dsPtr);
	}
	if (flags & TCL_READABLE) {
	    if (statePtr->inEofChar == 0) {
		Tcl_DStringAppendElement(dsPtr, "");
	    } else {
		char buf[4];

		sprintf(buf, "%c", statePtr->inEofChar);
		Tcl_DStringAppendElement(dsPtr, buf);
	    }
	}
	if (flags & TCL_WRITABLE) {
	    if (statePtr->outEofChar == 0) {
		Tcl_DStringAppendElement(dsPtr, "");
	    } else {
		char buf[4];

		sprintf(buf, "%c", statePtr->outEofChar);
		Tcl_DStringAppendElement(dsPtr, buf);
	    }
	}
	if (!(flags & (TCL_READABLE|TCL_WRITABLE))) {
	    /*
	     * Not readable or writable (e.g. server socket)
	     */

	    Tcl_DStringAppendElement(dsPtr, "");
	}
	if (((flags & (TCL_READABLE|TCL_WRITABLE)) ==
		(TCL_READABLE|TCL_WRITABLE)) && (len == 0)) {
	    Tcl_DStringEndSublist(dsPtr);
	}
	if (len > 0) {
	    return TCL_OK;
	}
    }
    if (len == 0 || HaveOpt(1, "-translation")) {
	if (len == 0) {
	    Tcl_DStringAppendElement(dsPtr, "-translation");
	}
	if (((flags & (TCL_READABLE|TCL_WRITABLE)) ==
		(TCL_READABLE|TCL_WRITABLE)) && (len == 0)) {
	    Tcl_DStringStartSublist(dsPtr);
	}
	if (flags & TCL_READABLE) {
	    if (statePtr->inputTranslation == TCL_TRANSLATE_AUTO) {
		Tcl_DStringAppendElement(dsPtr, "auto");
	    } else if (statePtr->inputTranslation == TCL_TRANSLATE_CR) {
		Tcl_DStringAppendElement(dsPtr, "cr");
	    } else if (statePtr->inputTranslation == TCL_TRANSLATE_CRLF) {
		Tcl_DStringAppendElement(dsPtr, "crlf");
	    } else {
		Tcl_DStringAppendElement(dsPtr, "lf");
	    }
	}
	if (flags & TCL_WRITABLE) {
	    if (statePtr->outputTranslation == TCL_TRANSLATE_AUTO) {
		Tcl_DStringAppendElement(dsPtr, "auto");
	    } else if (statePtr->outputTranslation == TCL_TRANSLATE_CR) {
		Tcl_DStringAppendElement(dsPtr, "cr");
	    } else if (statePtr->outputTranslation == TCL_TRANSLATE_CRLF) {
		Tcl_DStringAppendElement(dsPtr, "crlf");
	    } else {
		Tcl_DStringAppendElement(dsPtr, "lf");
	    }
	}
	if (!(flags & (TCL_READABLE|TCL_WRITABLE))) {
	    /*
	     * Not readable or writable (e.g. server socket)
	     */

	    Tcl_DStringAppendElement(dsPtr, "auto");
	}
	if (((flags & (TCL_READABLE|TCL_WRITABLE)) ==
		(TCL_READABLE|TCL_WRITABLE)) && (len == 0)) {
	    Tcl_DStringEndSublist(dsPtr);
	}
	if (len > 0) {
	    return TCL_OK;
	}
    }

    if (chanPtr->typePtr->getOptionProc != NULL) {
	/*
	 * Let the driver specific handle additional options and result code
	 * and message.
	 */

	return chanPtr->typePtr->getOptionProc(chanPtr->instanceData, interp,
		optionName, dsPtr);
    } else {
	/*
	 * No driver specific options case.
	 */

	if (len == 0) {
	    return TCL_OK;
	}
	return Tcl_BadChannelOption(interp, optionName, NULL);
    }
}

/*
 *---------------------------------------------------------------------------
 *
 * Tcl_SetChannelOption --
 *
 *	Sets an option on a channel.
 *
 * Results:
 *	A standard Tcl result. On error, sets interp's result object if
 *	interp is not NULL.
 *
 * Side effects:
 *	May modify an option on a device.
 *
 *---------------------------------------------------------------------------
 */

int
Tcl_SetChannelOption(
    Tcl_Interp *interp,		/* For error reporting - can be NULL. */
    Tcl_Channel chan,		/* Channel on which to set mode. */
    const char *optionName,	/* Which option to set? */
    const char *newValue)	/* New value for option. */
{
    Channel *chanPtr = (Channel *) chan;
				/* The real IO channel. */
    ChannelState *statePtr = chanPtr->state;
				/* State info for channel */
    size_t len;			/* Length of optionName string. */
    int argc;
    const char **argv;

    /*
     * If the channel is in the middle of a background copy, fail.
     */

    if (statePtr->csPtrR || statePtr->csPtrW) {
	if (interp) {
	    Tcl_SetObjResult(interp, Tcl_NewStringObj(
                    "unable to set channel options: background copy in"
                    " progress", -1));
	}
	return TCL_ERROR;
    }

    /*
     * Disallow options on dead channels -- channels that have been closed but
     * not yet been deallocated. Such channels can be found if the exit
     * handler for channel cleanup has run but the channel is still registered
     * in an interpreter.
     */

    if (CheckForDeadChannel(NULL, statePtr)) {
	return TCL_ERROR;
    }

    /*
     * This operation should occur at the top of a channel stack.
     */

    chanPtr = statePtr->topChanPtr;

    len = strlen(optionName);

    if (HaveOpt(2, "-blocking")) {
	int newMode;

	if (Tcl_GetBoolean(interp, newValue, &newMode) == TCL_ERROR) {
	    return TCL_ERROR;
	}
	if (newMode) {
	    newMode = TCL_MODE_BLOCKING;
	} else {
	    newMode = TCL_MODE_NONBLOCKING;
	}
	return SetBlockMode(interp, chanPtr, newMode);
    } else if (HaveOpt(7, "-buffering")) {
	len = strlen(newValue);
	if ((newValue[0] == 'f') && (strncmp(newValue, "full", len) == 0)) {
	    ResetFlag(statePtr, CHANNEL_UNBUFFERED | CHANNEL_LINEBUFFERED);
	} else if ((newValue[0] == 'l') &&
		(strncmp(newValue, "line", len) == 0)) {
	    ResetFlag(statePtr, CHANNEL_UNBUFFERED);
	    SetFlag(statePtr, CHANNEL_LINEBUFFERED);
	} else if ((newValue[0] == 'n') &&
		(strncmp(newValue, "none", len) == 0)) {
	    ResetFlag(statePtr, CHANNEL_LINEBUFFERED);
	    SetFlag(statePtr, CHANNEL_UNBUFFERED);
	} else if (interp) {
            Tcl_SetObjResult(interp, Tcl_NewStringObj(
                    "bad value for -buffering: must be one of"
                    " full, line, or none", -1));
            return TCL_ERROR;
	}
	return TCL_OK;
    } else if (HaveOpt(7, "-buffersize")) {
	int newBufferSize;

	if (Tcl_GetInt(interp, newValue, &newBufferSize) == TCL_ERROR) {
	    return TCL_ERROR;
	}
	Tcl_SetChannelBufferSize(chan, newBufferSize);
	return TCL_OK;
    } else if (HaveOpt(2, "-encoding")) {
	Tcl_Encoding encoding;

	if ((newValue[0] == '\0') || (strcmp(newValue, "binary") == 0)) {
	    encoding = NULL;
	} else {
	    encoding = Tcl_GetEncoding(interp, newValue);
	    if (encoding == NULL) {
		return TCL_ERROR;
	    }
	}

	/*
	 * When the channel has an escape sequence driven encoding such as
	 * iso2022, the terminated escape sequence must write to the buffer.
	 */

	if ((statePtr->encoding != NULL)
		&& !(statePtr->outputEncodingFlags & TCL_ENCODING_START)
		&& (CheckChannelErrors(statePtr, TCL_WRITABLE) == 0)) {
	    statePtr->outputEncodingFlags |= TCL_ENCODING_END;
	    WriteChars(chanPtr, "", 0);
	}
	Tcl_FreeEncoding(statePtr->encoding);
	statePtr->encoding = encoding;
	statePtr->inputEncodingState = NULL;
	statePtr->inputEncodingFlags = TCL_ENCODING_START;
	statePtr->outputEncodingState = NULL;
	statePtr->outputEncodingFlags = TCL_ENCODING_START;
	ResetFlag(statePtr, CHANNEL_NEED_MORE_DATA);
	UpdateInterest(chanPtr);
	return TCL_OK;
    } else if (HaveOpt(2, "-eofchar")) {
	if (Tcl_SplitList(interp, newValue, &argc, &argv) == TCL_ERROR) {
	    return TCL_ERROR;
	}
	if (argc == 0) {
	    statePtr->inEofChar = 0;
	    statePtr->outEofChar = 0;
	} else if (argc == 1 || argc == 2) {
	    int outIndex = (argc - 1);
	    int inValue = (int) argv[0][0];
	    int outValue = (int) argv[outIndex][0];

	    if (inValue & 0x80 || outValue & 0x80) {
		if (interp) {
		    Tcl_SetObjResult(interp, Tcl_NewStringObj(
                            "bad value for -eofchar: must be non-NUL ASCII"
                            " character", -1));
		}
		ckfree(argv);
		return TCL_ERROR;
	    }
	    if (GotFlag(statePtr, TCL_READABLE)) {
		statePtr->inEofChar = inValue;
	    }
	    if (GotFlag(statePtr, TCL_WRITABLE)) {
		statePtr->outEofChar = outValue;
	    }
	} else {
	    if (interp) {
		Tcl_SetObjResult(interp, Tcl_NewStringObj(
			"bad value for -eofchar: should be a list of zero,"
			" one, or two elements", -1));
	    }
	    ckfree(argv);
	    return TCL_ERROR;
	}
	if (argv != NULL) {
	    ckfree(argv);
	}

	/*
	 * [Bug 930851] Reset EOF and BLOCKED flags. Changing the character
	 * which signals eof can transform a current eof condition into a 'go
	 * ahead'. Ditto for blocked.
	 */

	if (GotFlag(statePtr, CHANNEL_EOF)) {
	    statePtr->inputEncodingFlags |= TCL_ENCODING_START;
	}
	ResetFlag(statePtr, CHANNEL_EOF|CHANNEL_STICKY_EOF|CHANNEL_BLOCKED);
	statePtr->inputEncodingFlags &= ~TCL_ENCODING_END;
	return TCL_OK;
    } else if (HaveOpt(1, "-translation")) {
	const char *readMode, *writeMode;

	if (Tcl_SplitList(interp, newValue, &argc, &argv) == TCL_ERROR) {
	    return TCL_ERROR;
	}

	if (argc == 1) {
	    readMode = GotFlag(statePtr, TCL_READABLE) ? argv[0] : NULL;
	    writeMode = GotFlag(statePtr, TCL_WRITABLE) ? argv[0] : NULL;
	} else if (argc == 2) {
	    readMode = GotFlag(statePtr, TCL_READABLE) ? argv[0] : NULL;
	    writeMode = GotFlag(statePtr, TCL_WRITABLE) ? argv[1] : NULL;
	} else {
	    if (interp) {
		Tcl_SetObjResult(interp, Tcl_NewStringObj(
			"bad value for -translation: must be a one or two"
			" element list", -1));
	    }
	    ckfree(argv);
	    return TCL_ERROR;
	}

	if (readMode) {
	    TclEolTranslation translation;

	    if (*readMode == '\0') {
		translation = statePtr->inputTranslation;
	    } else if (strcmp(readMode, "auto") == 0) {
		translation = TCL_TRANSLATE_AUTO;
	    } else if (strcmp(readMode, "binary") == 0) {
		translation = TCL_TRANSLATE_LF;
		statePtr->inEofChar = 0;
		Tcl_FreeEncoding(statePtr->encoding);
		statePtr->encoding = NULL;
	    } else if (strcmp(readMode, "lf") == 0) {
		translation = TCL_TRANSLATE_LF;
	    } else if (strcmp(readMode, "cr") == 0) {
		translation = TCL_TRANSLATE_CR;
	    } else if (strcmp(readMode, "crlf") == 0) {
		translation = TCL_TRANSLATE_CRLF;
	    } else if (strcmp(readMode, "platform") == 0) {
		translation = TCL_PLATFORM_TRANSLATION;
	    } else {
		if (interp) {
		    Tcl_SetObjResult(interp, Tcl_NewStringObj(
			    "bad value for -translation: must be one of "
                            "auto, binary, cr, lf, crlf, or platform", -1));
		}
		ckfree(argv);
		return TCL_ERROR;
	    }

	    /*
	     * Reset the EOL flags since we need to look at any buffered data
	     * to see if the new translation mode allows us to complete the
	     * line.
	     */

	    if (translation != statePtr->inputTranslation) {
		statePtr->inputTranslation = translation;
		ResetFlag(statePtr, INPUT_SAW_CR | CHANNEL_NEED_MORE_DATA);
		UpdateInterest(chanPtr);
	    }
	}
	if (writeMode) {
	    if (*writeMode == '\0') {
		/* Do nothing. */
	    } else if (strcmp(writeMode, "auto") == 0) {
		/*
		 * This is a hack to get TCP sockets to produce output in CRLF
		 * mode if they are being set into AUTO mode. A better
		 * solution for achieving this effect will be coded later.
		 */

		if (strcmp(Tcl_ChannelName(chanPtr->typePtr), "tcp") == 0) {
		    statePtr->outputTranslation = TCL_TRANSLATE_CRLF;
		} else {
		    statePtr->outputTranslation = TCL_PLATFORM_TRANSLATION;
		}
	    } else if (strcmp(writeMode, "binary") == 0) {
		statePtr->outEofChar = 0;
		statePtr->outputTranslation = TCL_TRANSLATE_LF;
		Tcl_FreeEncoding(statePtr->encoding);
		statePtr->encoding = NULL;
	    } else if (strcmp(writeMode, "lf") == 0) {
		statePtr->outputTranslation = TCL_TRANSLATE_LF;
	    } else if (strcmp(writeMode, "cr") == 0) {
		statePtr->outputTranslation = TCL_TRANSLATE_CR;
	    } else if (strcmp(writeMode, "crlf") == 0) {
		statePtr->outputTranslation = TCL_TRANSLATE_CRLF;
	    } else if (strcmp(writeMode, "platform") == 0) {
		statePtr->outputTranslation = TCL_PLATFORM_TRANSLATION;
	    } else {
		if (interp) {
		    Tcl_SetObjResult(interp, Tcl_NewStringObj(
			    "bad value for -translation: must be one of "
                            "auto, binary, cr, lf, crlf, or platform", -1));
		}
		ckfree(argv);
		return TCL_ERROR;
	    }
	}
	ckfree(argv);
	return TCL_OK;
    } else if (chanPtr->typePtr->setOptionProc != NULL) {
	return chanPtr->typePtr->setOptionProc(chanPtr->instanceData, interp,
		optionName, newValue);
    } else {
	return Tcl_BadChannelOption(interp, optionName, NULL);
    }

    return TCL_OK;
}

/*
 *----------------------------------------------------------------------
 *
 * CleanupChannelHandlers --
 *
 *	Removes channel handlers that refer to the supplied interpreter, so
 *	that if the actual channel is not closed now, these handlers will not
 *	run on subsequent events on the channel. This would be erroneous,
 *	because the interpreter no longer has a reference to this channel.
 *
 * Results:
 *	None.
 *
 * Side effects:
 *	Removes channel handlers.
 *
 *----------------------------------------------------------------------
 */

static void
CleanupChannelHandlers(
    Tcl_Interp *interp,
    Channel *chanPtr)
{
    ChannelState *statePtr = chanPtr->state;
				/* State info for channel */
    EventScriptRecord *sPtr, *prevPtr, *nextPtr;

    /*
     * Remove fileevent records on this channel that refer to the given
     * interpreter.
     */

    for (sPtr = statePtr->scriptRecordPtr, prevPtr = NULL;
	    sPtr != NULL; sPtr = nextPtr) {
	nextPtr = sPtr->nextPtr;
	if (sPtr->interp == interp) {
	    if (prevPtr == NULL) {
		statePtr->scriptRecordPtr = nextPtr;
	    } else {
		prevPtr->nextPtr = nextPtr;
	    }

	    Tcl_DeleteChannelHandler((Tcl_Channel) chanPtr,
		    TclChannelEventScriptInvoker, sPtr);

	    TclDecrRefCount(sPtr->scriptPtr);
	    ckfree(sPtr);
	} else {
	    prevPtr = sPtr;
	}
    }
}

/*
 *----------------------------------------------------------------------
 *
 * Tcl_NotifyChannel --
 *
 *	This procedure is called by a channel driver when a driver detects an
 *	event on a channel. This procedure is responsible for actually
 *	handling the event by invoking any channel handler callbacks.
 *
 * Results:
 *	None.
 *
 * Side effects:
 *	Whatever the channel handler callback procedure does.
 *
 *----------------------------------------------------------------------
 */

void
Tcl_NotifyChannel(
    Tcl_Channel channel,	/* Channel that detected an event. */
    int mask)			/* OR'ed combination of TCL_READABLE,
				 * TCL_WRITABLE, or TCL_EXCEPTION: indicates
				 * which events were detected. */
{
    Channel *chanPtr = (Channel *) channel;
    ChannelState *statePtr = chanPtr->state;
				/* State info for channel */
    ChannelHandler *chPtr;
    ThreadSpecificData *tsdPtr = TCL_TSD_INIT(&dataKey);
    NextChannelHandler nh;
    Channel *upChanPtr;
    const Tcl_ChannelType *upTypePtr;

    /*
     * In contrast to the other API functions this procedure walks towards the
     * top of a stack and not down from it.
     *
     * The channel calling this procedure is the one who generated the event,
     * and thus does not take part in handling it. IOW, its HandlerProc is not
     * called, instead we begin with the channel above it.
     *
     * This behaviour also allows the transformation channels to generate
     * their own events and pass them upward.
     */

    while (mask && (chanPtr->upChanPtr != NULL)) {
	Tcl_DriverHandlerProc *upHandlerProc;

	upChanPtr = chanPtr->upChanPtr;
	upTypePtr = upChanPtr->typePtr;
	upHandlerProc = Tcl_ChannelHandlerProc(upTypePtr);
	if (upHandlerProc != NULL) {
	    mask = upHandlerProc(upChanPtr->instanceData, mask);
	}

	/*
	 * ELSE: Ignore transformations which are unable to handle the event
	 * coming from below. Assume that they don't change the mask and pass
	 * it on.
	 */

	chanPtr = upChanPtr;
    }

    channel = (Tcl_Channel) chanPtr;

    /*
     * Here we have either reached the top of the stack or the mask is empty.
     * We break out of the procedure if it is the latter.
     */

    if (!mask) {
	return;
    }

    /*
     * We are now above the topmost channel in a stack and have events left.
     * Now call the channel handlers as usual.
     *
     * Preserve the channel struct in case the script closes it.
     */

    TclChannelPreserve((Tcl_Channel)channel);
    Tcl_Preserve(statePtr);

    /*
     * If we are flushing in the background, be sure to call FlushChannel for
     * writable events. Note that we have to discard the writable event so we
     * don't call any write handlers before the flush is complete.
     */

    if (GotFlag(statePtr, BG_FLUSH_SCHEDULED) && (mask & TCL_WRITABLE)) {
	if (0 == FlushChannel(NULL, chanPtr, 1)) {
	    mask &= ~TCL_WRITABLE;
	}
    }

    /*
     * Add this invocation to the list of recursive invocations of
     * Tcl_NotifyChannel.
     */

    nh.nextHandlerPtr = NULL;
    nh.nestedHandlerPtr = tsdPtr->nestedHandlerPtr;
    tsdPtr->nestedHandlerPtr = &nh;

    for (chPtr = statePtr->chPtr; chPtr != NULL; ) {
	/*
	 * If this channel handler is interested in any of the events that
	 * have occurred on the channel, invoke its procedure.
	 */

	if ((chPtr->mask & mask) != 0) {
	    nh.nextHandlerPtr = chPtr->nextPtr;
	    chPtr->proc(chPtr->clientData, chPtr->mask & mask);
	    chPtr = nh.nextHandlerPtr;
	} else {
	    chPtr = chPtr->nextPtr;
	}
    }

    /*
     * Update the notifier interest, since it may have changed after invoking
     * event handlers. Skip that if the channel was deleted in the call to the
     * channel handler.
     */

    if (chanPtr->typePtr != NULL) {
	UpdateInterest(chanPtr);
    }

    Tcl_Release(statePtr);
    TclChannelRelease(channel);

    tsdPtr->nestedHandlerPtr = nh.nestedHandlerPtr;
}

/*
 *----------------------------------------------------------------------
 *
 * UpdateInterest --
 *
 *	Arrange for the notifier to call us back at appropriate times based on
 *	the current state of the channel.
 *
 * Results:
 *	None.
 *
 * Side effects:
 *	May schedule a timer or driver handler.
 *
 *----------------------------------------------------------------------
 */

static void
UpdateInterest(
    Channel *chanPtr)		/* Channel to update. */
{
    ChannelState *statePtr = chanPtr->state;
				/* State info for channel */
    int mask = statePtr->interestMask;

    if (chanPtr->typePtr == NULL) {
	/* Do not update interest on a closed channel */
	return;
    }

    /*
     * If there are flushed buffers waiting to be written, then we need to
     * watch for the channel to become writable.
     */

    if (GotFlag(statePtr, BG_FLUSH_SCHEDULED)) {
	mask |= TCL_WRITABLE;
    }

    /*
     * If there is data in the input queue, and we aren't waiting for more
     * data, then we need to schedule a timer so we don't block in the
     * notifier. Also, cancel the read interest so we don't get duplicate
     * events.
     */

    if (mask & TCL_READABLE) {
	if (!GotFlag(statePtr, CHANNEL_NEED_MORE_DATA)
		&& (statePtr->inQueueHead != NULL)
		&& IsBufferReady(statePtr->inQueueHead)) {
	    mask &= ~TCL_READABLE;

	    /*
	     * Andreas Kupries, April 11, 2003
	     *
	     * Some operating systems (Solaris 2.6 and higher (but not Solaris
	     * 2.5, go figure)) generate READABLE and EXCEPTION events when
	     * select()'ing [*] on a plain file, even if EOF was not yet
	     * reached. This is a problem in the following situation:
	     *
	     * - An extension asks to get both READABLE and EXCEPTION events.
	     * - It reads data into a buffer smaller than the buffer used by
	     *	 Tcl itself.
	     * - It does not process all events in the event queue, but only
	     *	 one, at least in some situations.
	     *
	     * In that case we can get into a situation where
	     *
	     * - Tcl drops READABLE here, because it has data in its own
	     *	 buffers waiting to be read by the extension.
	     * - A READABLE event is syntesized via timer.
	     * - The OS still reports the EXCEPTION condition on the file.
	     * - And the extension gets the EXCPTION event first, and handles
	     *	 this as EOF.
	     *
	     * End result ==> Premature end of reading from a file.
	     *
	     * The concrete example is 'Expect', and its [expect] command
	     * (and at the C-level, deep in the bowels of Expect,
	     * 'exp_get_next_event'. See marker 'SunOS' for commentary in
	     * that function too).
	     *
	     * [*] As the Tcl notifier does. See also for marker 'SunOS' in
	     * file 'exp_event.c' of Expect.
	     *
	     * Our solution here is to drop the interest in the EXCEPTION
	     * events too. This compiles on all platforms, and also passes the
	     * testsuite on all of them.
	     */

	    mask &= ~TCL_EXCEPTION;

	    if (!statePtr->timer) {
		statePtr->timer = Tcl_CreateTimerHandler(SYNTHETIC_EVENT_TIME,
                        ChannelTimerProc, chanPtr);
	    }
	}
    }
    ChanWatch(chanPtr, mask);
}

/*
 *----------------------------------------------------------------------
 *
 * ChannelTimerProc --
 *
 *	Timer handler scheduled by UpdateInterest to monitor the channel
 *	buffers until they are empty.
 *
 * Results:
 *	None.
 *
 * Side effects:
 *	May invoke channel handlers.
 *
 *----------------------------------------------------------------------
 */

static void
ChannelTimerProc(
    ClientData clientData)
{
    Channel *chanPtr = clientData;
    ChannelState *statePtr = chanPtr->state;
				/* State info for channel */

    if (!GotFlag(statePtr, CHANNEL_NEED_MORE_DATA)
	    && (statePtr->interestMask & TCL_READABLE)
	    && (statePtr->inQueueHead != NULL)
	    && IsBufferReady(statePtr->inQueueHead)) {
	/*
	 * Restart the timer in case a channel handler reenters the event loop
	 * before UpdateInterest gets called by Tcl_NotifyChannel.
	 */

	statePtr->timer = Tcl_CreateTimerHandler(SYNTHETIC_EVENT_TIME,
                ChannelTimerProc,chanPtr);
	Tcl_Preserve(statePtr);
	Tcl_NotifyChannel((Tcl_Channel) chanPtr, TCL_READABLE);
	Tcl_Release(statePtr);
    } else {
	statePtr->timer = NULL;
	UpdateInterest(chanPtr);
    }
}

/*
 *----------------------------------------------------------------------
 *
 * Tcl_CreateChannelHandler --
 *
 *	Arrange for a given procedure to be invoked whenever the channel
 *	indicated by the chanPtr arg becomes readable or writable.
 *
 * Results:
 *	None.
 *
 * Side effects:
 *	From now on, whenever the I/O channel given by chanPtr becomes ready
 *	in the way indicated by mask, proc will be invoked. See the manual
 *	entry for details on the calling sequence to proc. If there is already
 *	an event handler for chan, proc and clientData, then the mask will be
 *	updated.
 *
 *----------------------------------------------------------------------
 */

void
Tcl_CreateChannelHandler(
    Tcl_Channel chan,		/* The channel to create the handler for. */
    int mask,			/* OR'ed combination of TCL_READABLE,
				 * TCL_WRITABLE, and TCL_EXCEPTION: indicates
				 * conditions under which proc should be
				 * called. Use 0 to disable a registered
				 * handler. */
    Tcl_ChannelProc *proc,	/* Procedure to call for each selected
				 * event. */
    ClientData clientData)	/* Arbitrary data to pass to proc. */
{
    ChannelHandler *chPtr;
    Channel *chanPtr = (Channel *) chan;
    ChannelState *statePtr = chanPtr->state;
				/* State info for channel */

    /*
     * Check whether this channel handler is not already registered. If it is
     * not, create a new record, else reuse existing record (smash current
     * values).
     */

    for (chPtr = statePtr->chPtr; chPtr != NULL; chPtr = chPtr->nextPtr) {
	if ((chPtr->chanPtr == chanPtr) && (chPtr->proc == proc) &&
		(chPtr->clientData == clientData)) {
	    break;
	}
    }
    if (chPtr == NULL) {
	chPtr = ckalloc(sizeof(ChannelHandler));
	chPtr->mask = 0;
	chPtr->proc = proc;
	chPtr->clientData = clientData;
	chPtr->chanPtr = chanPtr;
	chPtr->nextPtr = statePtr->chPtr;
	statePtr->chPtr = chPtr;
    }

    /*
     * The remainder of the initialization below is done regardless of whether
     * or not this is a new record or a modification of an old one.
     */

    chPtr->mask = mask;

    /*
     * Recompute the interest mask for the channel - this call may actually be
     * disabling an existing handler.
     */

    statePtr->interestMask = 0;
    for (chPtr = statePtr->chPtr; chPtr != NULL; chPtr = chPtr->nextPtr) {
	statePtr->interestMask |= chPtr->mask;
    }

    UpdateInterest(statePtr->topChanPtr);
}

/*
 *----------------------------------------------------------------------
 *
 * Tcl_DeleteChannelHandler --
 *
 *	Cancel a previously arranged callback arrangement for an IO channel.
 *
 * Results:
 *	None.
 *
 * Side effects:
 *	If a callback was previously registered for this chan, proc and
 *	clientData, it is removed and the callback will no longer be called
 *	when the channel becomes ready for IO.
 *
 *----------------------------------------------------------------------
 */

void
Tcl_DeleteChannelHandler(
    Tcl_Channel chan,		/* The channel for which to remove the
				 * callback. */
    Tcl_ChannelProc *proc,	/* The procedure in the callback to delete. */
    ClientData clientData)	/* The client data in the callback to
				 * delete. */
{
    ThreadSpecificData *tsdPtr = TCL_TSD_INIT(&dataKey);
    ChannelHandler *chPtr, *prevChPtr;
    Channel *chanPtr = (Channel *) chan;
    ChannelState *statePtr = chanPtr->state;
				/* State info for channel */
    NextChannelHandler *nhPtr;

    /*
     * Find the entry and the previous one in the list.
     */

    for (prevChPtr = NULL, chPtr = statePtr->chPtr; chPtr != NULL;
	    chPtr = chPtr->nextPtr) {
	if ((chPtr->chanPtr == chanPtr) && (chPtr->clientData == clientData)
		&& (chPtr->proc == proc)) {
	    break;
	}
	prevChPtr = chPtr;
    }

    /*
     * If not found, return without doing anything.
     */

    if (chPtr == NULL) {
	return;
    }

    /*
     * If Tcl_NotifyChannel is about to process this handler, tell it to
     * process the next one instead - we are going to delete *this* one.
     */

    for (nhPtr = tsdPtr->nestedHandlerPtr; nhPtr != NULL;
	    nhPtr = nhPtr->nestedHandlerPtr) {
	if (nhPtr->nextHandlerPtr == chPtr) {
	    nhPtr->nextHandlerPtr = chPtr->nextPtr;
	}
    }

    /*
     * Splice it out of the list of channel handlers.
     */

    if (prevChPtr == NULL) {
	statePtr->chPtr = chPtr->nextPtr;
    } else {
	prevChPtr->nextPtr = chPtr->nextPtr;
    }
    ckfree(chPtr);

    /*
     * Recompute the interest list for the channel, so that infinite loops
     * will not result if Tcl_DeleteChannelHandler is called inside an event.
     */

    statePtr->interestMask = 0;
    for (chPtr = statePtr->chPtr; chPtr != NULL; chPtr = chPtr->nextPtr) {
	statePtr->interestMask |= chPtr->mask;
    }

    UpdateInterest(statePtr->topChanPtr);
}

/*
 *----------------------------------------------------------------------
 *
 * DeleteScriptRecord --
 *
 *	Delete a script record for this combination of channel, interp and
 *	mask.
 *
 * Results:
 *	None.
 *
 * Side effects:
 *	Deletes a script record and cancels a channel event handler.
 *
 *----------------------------------------------------------------------
 */

static void
DeleteScriptRecord(
    Tcl_Interp *interp,		/* Interpreter in which script was to be
				 * executed. */
    Channel *chanPtr,		/* The channel for which to delete the script
				 * record (if any). */
    int mask)			/* Events in mask must exactly match mask of
				 * script to delete. */
{
    ChannelState *statePtr = chanPtr->state;
				/* State info for channel */
    EventScriptRecord *esPtr, *prevEsPtr;

    for (esPtr = statePtr->scriptRecordPtr, prevEsPtr = NULL; esPtr != NULL;
	    prevEsPtr = esPtr, esPtr = esPtr->nextPtr) {
	if ((esPtr->interp == interp) && (esPtr->mask == mask)) {
	    if (esPtr == statePtr->scriptRecordPtr) {
		statePtr->scriptRecordPtr = esPtr->nextPtr;
	    } else {
		CLANG_ASSERT(prevEsPtr);
		prevEsPtr->nextPtr = esPtr->nextPtr;
	    }

	    Tcl_DeleteChannelHandler((Tcl_Channel) chanPtr,
		    TclChannelEventScriptInvoker, esPtr);

	    TclDecrRefCount(esPtr->scriptPtr);
	    ckfree(esPtr);

	    break;
	}
    }
}

/*
 *----------------------------------------------------------------------
 *
 * CreateScriptRecord --
 *
 *	Creates a record to store a script to be executed when a specific
 *	event fires on a specific channel.
 *
 * Results:
 *	None.
 *
 * Side effects:
 *	Causes the script to be stored for later execution.
 *
 *----------------------------------------------------------------------
 */

static void
CreateScriptRecord(
    Tcl_Interp *interp,		/* Interpreter in which to execute the stored
				 * script. */
    Channel *chanPtr,		/* Channel for which script is to be stored */
    int mask,			/* Set of events for which script will be
				 * invoked. */
    Tcl_Obj *scriptPtr)		/* Pointer to script object. */
{
    ChannelState *statePtr = chanPtr->state;
				/* State info for channel */
    EventScriptRecord *esPtr;
    int makeCH;

    for (esPtr=statePtr->scriptRecordPtr; esPtr!=NULL; esPtr=esPtr->nextPtr) {
	if ((esPtr->interp == interp) && (esPtr->mask == mask)) {
	    TclDecrRefCount(esPtr->scriptPtr);
	    esPtr->scriptPtr = NULL;
	    break;
	}
    }

    makeCH = (esPtr == NULL);

    if (makeCH) {
	esPtr = ckalloc(sizeof(EventScriptRecord));
    }

    /*
     * Initialize the structure before calling Tcl_CreateChannelHandler,
     * because a reflected channel calling 'chan postevent' aka
     * 'Tcl_NotifyChannel' in its 'watch'Proc will invoke
     * 'TclChannelEventScriptInvoker' immediately, and we do not wish it to
     * see uninitialized memory and crash. See [Bug 2918110].
     */

    esPtr->chanPtr = chanPtr;
    esPtr->interp = interp;
    esPtr->mask = mask;
    Tcl_IncrRefCount(scriptPtr);
    esPtr->scriptPtr = scriptPtr;

    if (makeCH) {
	esPtr->nextPtr = statePtr->scriptRecordPtr;
	statePtr->scriptRecordPtr = esPtr;

	Tcl_CreateChannelHandler((Tcl_Channel) chanPtr, mask,
		TclChannelEventScriptInvoker, esPtr);
    }
}

/*
 *----------------------------------------------------------------------
 *
 * TclChannelEventScriptInvoker --
 *
 *	Invokes a script scheduled by "fileevent" for when the channel becomes
 *	ready for IO. This function is invoked by the channel handler which
 *	was created by the Tcl "fileevent" command.
 *
 * Results:
 *	None.
 *
 * Side effects:
 *	Whatever the script does.
 *
 *----------------------------------------------------------------------
 */

void
TclChannelEventScriptInvoker(
    ClientData clientData,	/* The script+interp record. */
    int mask)			/* Not used. */
{
    Tcl_Interp *interp;		/* Interpreter in which to eval the script. */
    Channel *chanPtr;		/* The channel for which this handler is
				 * registered. */
    EventScriptRecord *esPtr;	/* The event script + interpreter to eval it
				 * in. */
    int result;			/* Result of call to eval script. */

    esPtr = clientData;
    chanPtr = esPtr->chanPtr;
    mask = esPtr->mask;
    interp = esPtr->interp;

    /*
     * We must preserve the interpreter so we can report errors on it later.
     * Note that we do not need to preserve the channel because that is done
     * by Tcl_NotifyChannel before calling channel handlers.
     */

    Tcl_Preserve(interp);
    TclChannelPreserve((Tcl_Channel)chanPtr);
    result = Tcl_EvalObjEx(interp, esPtr->scriptPtr, TCL_EVAL_GLOBAL);

    /*
     * On error, cause a background error and remove the channel handler and
     * the script record.
     *
     * NOTE: Must delete channel handler before causing the background error
     * because the background error may want to reinstall the handler.
     */

    if (result != TCL_OK) {
	if (chanPtr->typePtr != NULL) {
	    DeleteScriptRecord(interp, chanPtr, mask);
	}
	Tcl_BackgroundException(interp, result);
    }
    TclChannelRelease((Tcl_Channel)chanPtr);
    Tcl_Release(interp);
}

/*
 *----------------------------------------------------------------------
 *
 * Tcl_FileEventObjCmd --
 *
 *	This procedure implements the "fileevent" Tcl command. See the user
 *	documentation for details on what it does. This command is based on
 *	the Tk command "fileevent" which in turn is based on work contributed
 *	by Mark Diekhans.
 *
 * Results:
 *	A standard Tcl result.
 *
 * Side effects:
 *	May create a channel handler for the specified channel.
 *
 *----------------------------------------------------------------------
 */

	/* ARGSUSED */
int
Tcl_FileEventObjCmd(
    ClientData clientData,	/* Not used. */
    Tcl_Interp *interp,		/* Interpreter in which the channel for which
				 * to create the handler is found. */
    int objc,			/* Number of arguments. */
    Tcl_Obj *const objv[])	/* Argument objects. */
{
    Channel *chanPtr;		/* The channel to create the handler for. */
    ChannelState *statePtr;	/* State info for channel */
    Tcl_Channel chan;		/* The opaque type for the channel. */
    const char *chanName;
    int modeIndex;		/* Index of mode argument. */
    int mask;
    static const char *const modeOptions[] = {"readable", "writable", NULL};
    static const int maskArray[] = {TCL_READABLE, TCL_WRITABLE};

    if ((objc != 3) && (objc != 4)) {
	Tcl_WrongNumArgs(interp, 1, objv, "channelId event ?script?");
	return TCL_ERROR;
    }
    if (Tcl_GetIndexFromObj(interp, objv[2], modeOptions, "event name", 0,
	    &modeIndex) != TCL_OK) {
	return TCL_ERROR;
    }
    mask = maskArray[modeIndex];

    chanName = TclGetString(objv[1]);
    chan = Tcl_GetChannel(interp, chanName, NULL);
    if (chan == NULL) {
	return TCL_ERROR;
    }
    chanPtr = (Channel *) chan;
    statePtr = chanPtr->state;
    if ((statePtr->flags & mask) == 0) {
	Tcl_SetObjResult(interp, Tcl_ObjPrintf("channel is not %s",
		(mask == TCL_READABLE) ? "readable" : "writable"));
	return TCL_ERROR;
    }

    /*
     * If we are supposed to return the script, do so.
     */

    if (objc == 3) {
	EventScriptRecord *esPtr;

	for (esPtr = statePtr->scriptRecordPtr; esPtr != NULL;
		esPtr = esPtr->nextPtr) {
	    if ((esPtr->interp == interp) && (esPtr->mask == mask)) {
		Tcl_SetObjResult(interp, esPtr->scriptPtr);
		break;
	    }
	}
	return TCL_OK;
    }

    /*
     * If we are supposed to delete a stored script, do so.
     */

    if (*(TclGetString(objv[3])) == '\0') {
	DeleteScriptRecord(interp, chanPtr, mask);
	return TCL_OK;
    }

    /*
     * Make the script record that will link between the event and the script
     * to invoke. This also creates a channel event handler which will
     * evaluate the script in the supplied interpreter.
     */

    CreateScriptRecord(interp, chanPtr, mask, objv[3]);

    return TCL_OK;
}

/*
 *----------------------------------------------------------------------
 *
 * ZeroTransferTimerProc --
 *
 *	Timer handler scheduled by TclCopyChannel so that -command is
 *	called asynchronously even when -size is 0.
 *
 * Results:
 *	None.
 *
 * Side effects:
 *	Calls CopyData for -command invocation.
 *
 *----------------------------------------------------------------------
 */

static void
ZeroTransferTimerProc(
    ClientData clientData)
{
    /* calling CopyData with mask==0 still implies immediate invocation of the
     *  -command callback, and completion of the fcopy.
     */
    CopyData(clientData, 0);
}

/*
 *----------------------------------------------------------------------
 *
 * TclCopyChannel --
 *
 *	This routine copies data from one channel to another, either
 *	synchronously or asynchronously. If a command script is supplied, the
 *	operation runs in the background. The script is invoked when the copy
 *	completes. Otherwise the function waits until the copy is completed
 *	before returning.
 *
 * Results:
 *	A standard Tcl result.
 *
 * Side effects:
 *	May schedule a background copy operation that causes both channels to
 *	be marked busy.
 *
 *----------------------------------------------------------------------
 */

int
TclCopyChannelOld(
    Tcl_Interp *interp,		/* Current interpreter. */
    Tcl_Channel inChan,		/* Channel to read from. */
    Tcl_Channel outChan,	/* Channel to write to. */
    int toRead,			/* Amount of data to copy, or -1 for all. */
    Tcl_Obj *cmdPtr)		/* Pointer to script to execute or NULL. */
{
    return TclCopyChannel(interp, inChan, outChan, (Tcl_WideInt) toRead,
            cmdPtr);
}

int
TclCopyChannel(
    Tcl_Interp *interp,		/* Current interpreter. */
    Tcl_Channel inChan,		/* Channel to read from. */
    Tcl_Channel outChan,	/* Channel to write to. */
    Tcl_WideInt toRead,		/* Amount of data to copy, or -1 for all. */
    Tcl_Obj *cmdPtr)		/* Pointer to script to execute or NULL. */
{
    Channel *inPtr = (Channel *) inChan;
    Channel *outPtr = (Channel *) outChan;
    ChannelState *inStatePtr, *outStatePtr;
    int readFlags, writeFlags;
    CopyState *csPtr;
    int nonBlocking = (cmdPtr) ? CHANNEL_NONBLOCKING : 0;
    int moveBytes;

    inStatePtr = inPtr->state;
    outStatePtr = outPtr->state;

    if (BUSY_STATE(inStatePtr, TCL_READABLE)) {
	if (interp) {
	    Tcl_SetObjResult(interp, Tcl_ObjPrintf(
                    "channel \"%s\" is busy", Tcl_GetChannelName(inChan)));
	}
	return TCL_ERROR;
    }
    if (BUSY_STATE(outStatePtr, TCL_WRITABLE)) {
	if (interp) {
	    Tcl_SetObjResult(interp, Tcl_ObjPrintf(
                    "channel \"%s\" is busy", Tcl_GetChannelName(outChan)));
	}
	return TCL_ERROR;
    }

    readFlags = inStatePtr->flags;
    writeFlags = outStatePtr->flags;

    /*
     * Set up the blocking mode appropriately. Background copies need
     * non-blocking channels. Foreground copies need blocking channels. If
     * there is an error, restore the old blocking mode.
     */

    if (nonBlocking != (readFlags & CHANNEL_NONBLOCKING)) {
	if (SetBlockMode(interp, inPtr, nonBlocking ?
		TCL_MODE_NONBLOCKING : TCL_MODE_BLOCKING) != TCL_OK) {
	    return TCL_ERROR;
	}
    }
    if ((inPtr!=outPtr) && (nonBlocking!=(writeFlags&CHANNEL_NONBLOCKING)) &&
	    (SetBlockMode(NULL, outPtr, nonBlocking ?
		    TCL_MODE_NONBLOCKING : TCL_MODE_BLOCKING) != TCL_OK) &&
	    (nonBlocking != (readFlags & CHANNEL_NONBLOCKING))) {
	SetBlockMode(NULL, inPtr, (readFlags & CHANNEL_NONBLOCKING)
		? TCL_MODE_NONBLOCKING : TCL_MODE_BLOCKING);
	return TCL_ERROR;
    }

    /*
     * Make sure the output side is unbuffered.
     */

    outStatePtr->flags = (outStatePtr->flags & ~CHANNEL_LINEBUFFERED)
	    | CHANNEL_UNBUFFERED;

    /*
     * Test for conditions where we know we can just move bytes from input
     * channel to output channel with no transformation or even examination
     * of the bytes themselves.
     */

    moveBytes = inStatePtr->inEofChar == '\0'	/* No eofChar to stop input */
	    && inStatePtr->inputTranslation == TCL_TRANSLATE_LF
	    && outStatePtr->outputTranslation == TCL_TRANSLATE_LF
	    && inStatePtr->encoding == outStatePtr->encoding;

    /*
     * Allocate a new CopyState to maintain info about the current copy in
     * progress. This structure will be deallocated when the copy is
     * completed.
     */

    csPtr = ckalloc(sizeof(CopyState) + !moveBytes * inStatePtr->bufSize);
    csPtr->bufSize = !moveBytes * inStatePtr->bufSize;
    csPtr->readPtr = inPtr;
    csPtr->writePtr = outPtr;
    csPtr->readFlags = readFlags;
    csPtr->writeFlags = writeFlags;
    csPtr->toRead = toRead;
    csPtr->total = (Tcl_WideInt) 0;
    csPtr->interp = interp;
    if (cmdPtr) {
	Tcl_IncrRefCount(cmdPtr);
    }
    csPtr->cmdPtr = cmdPtr;
    csPtr->refCount = 1;
    csPtr->bufInUse = 0;

    inStatePtr->csPtrR  = csPtr;
    PreserveCopyState(csPtr);
    outStatePtr->csPtrW = csPtr;
    PreserveCopyState(csPtr);

    if (moveBytes) {
	return MoveBytes(csPtr);
    }

    /*
     * Special handling of -size 0 async transfers, so that the -command is
     * still called asynchronously.
     */

    if ((nonBlocking == CHANNEL_NONBLOCKING) && (toRead == 0)) {
        Tcl_CreateTimerHandler(0, ZeroTransferTimerProc, csPtr);
        return 0;
    }

    /*
     * Start copying data between the channels.
     */

    return CopyData(csPtr, 0);
}

/*
 *----------------------------------------------------------------------
 *
 * CopyData --
 *
 *	This function implements the lowest level of the copying mechanism for
 *	TclCopyChannel.
 *
 * Results:
 *	Returns TCL_OK on success, else TCL_ERROR.
 *
 * Side effects:
 *	Moves data between channels, may create channel handlers.
 *
 *----------------------------------------------------------------------
 */

static void
MBCallback(
    CopyState *csPtr,
    Tcl_Obj *errObj)
{
    Tcl_Obj *cmdPtr = Tcl_DuplicateObj(csPtr->cmdPtr);
    Tcl_WideInt total = csPtr->total;
    Tcl_Interp *interp = csPtr->interp;
    int code;

    Tcl_IncrRefCount(cmdPtr);
    StopCopy(csPtr);

    /* TODO: What if cmdPtr is not a list?! */

    Tcl_ListObjAppendElement(NULL, cmdPtr, Tcl_NewWideIntObj(total));
    if (errObj) {
	Tcl_ListObjAppendElement(NULL, cmdPtr, errObj);
    }

    Tcl_Preserve(interp);
    code = Tcl_EvalObjEx(interp, cmdPtr, TCL_EVAL_GLOBAL);
    if (code != TCL_OK) {
	Tcl_BackgroundException(interp, code);
    }
    Tcl_Release(interp);
    TclDecrRefCount(cmdPtr);
}

static void
MBError(
    CopyState *csPtr,
    int mask,
    int errorCode)
{
    Tcl_Channel inChan = (Tcl_Channel) csPtr->readPtr;
    Tcl_Channel outChan = (Tcl_Channel) csPtr->writePtr;
    Tcl_Obj *errObj;

    Tcl_SetErrno(errorCode);

    errObj = Tcl_ObjPrintf( "error %sing \"%s\": %s",
	    (mask & TCL_READABLE) ? "read" : "writ",
	    Tcl_GetChannelName((mask & TCL_READABLE) ? inChan : outChan),
	    Tcl_PosixError(csPtr->interp));

    if (csPtr->cmdPtr) {
	MBCallback(csPtr, errObj);
    } else {
	Tcl_SetObjResult(csPtr->interp, errObj);
	StopCopy(csPtr);
    }
}

static void
MBEvent(
    ClientData clientData,
    int mask)
{
    CopyState *csPtr = (CopyState *) clientData;
    Tcl_Channel inChan = (Tcl_Channel) csPtr->readPtr;
    Tcl_Channel outChan = (Tcl_Channel) csPtr->writePtr;
    ChannelState *inStatePtr = csPtr->readPtr->state;

    if (mask & TCL_WRITABLE) {
	Tcl_DeleteChannelHandler(inChan, MBEvent, csPtr);
	Tcl_DeleteChannelHandler(outChan, MBEvent, csPtr);
	switch (MBWrite(csPtr)) {
	case TCL_OK:
	    MBCallback(csPtr, NULL);
	    break;
	case TCL_CONTINUE:
	    Tcl_CreateChannelHandler(inChan, TCL_READABLE, MBEvent, csPtr);
	    break;
	}
    } else if (mask & TCL_READABLE) {
	if (TCL_OK == MBRead(csPtr)) {
	    /* When at least one full buffer is present, stop reading. */
	    if (IsBufferFull(inStatePtr->inQueueHead)
		    || !Tcl_InputBlocked(inChan)) {
		Tcl_DeleteChannelHandler(inChan, MBEvent, csPtr);
	    }

	    /* Successful read -- set up to write the bytes we read */
	    Tcl_CreateChannelHandler(outChan, TCL_WRITABLE, MBEvent, csPtr);
	}
    }
}

static int
MBRead(
    CopyState *csPtr)
{
    ChannelState *inStatePtr = csPtr->readPtr->state;
    ChannelBuffer *bufPtr = inStatePtr->inQueueHead;
    int code;

    if (bufPtr && BytesLeft(bufPtr) > 0) {
	return TCL_OK;
    }

    code = GetInput(inStatePtr->topChanPtr);
    if (code == 0 || GotFlag(inStatePtr, CHANNEL_BLOCKED)) {
	return TCL_OK;
    } else {
	MBError(csPtr, TCL_READABLE, code);
	return TCL_ERROR;
    }
}

static int
MBWrite(
    CopyState *csPtr)
{
    ChannelState *inStatePtr = csPtr->readPtr->state;
    ChannelState *outStatePtr = csPtr->writePtr->state;
    ChannelBuffer *bufPtr = inStatePtr->inQueueHead;
    ChannelBuffer *tail = NULL;
    int code;
    Tcl_WideInt inBytes = 0;

    /* Count up number of bytes waiting in the input queue */
    while (bufPtr) {
	inBytes += BytesLeft(bufPtr);
	tail = bufPtr;
	if (csPtr->toRead != -1 && csPtr->toRead < inBytes) {
	    /* Queue has enough bytes to complete the copy */
	    break;
	}
	bufPtr = bufPtr->nextPtr;
    }

    if (bufPtr) {
	/* Split the overflowing buffer in two */
	int extra = (int) (inBytes - csPtr->toRead);
        /* Note that going with int for extra assumes that inBytes is not too
         * much over toRead to require a wide itself. If that gets violated
         * then the calculations involving extra must be made wide too.
         *
         * Noted with Win32/MSVC debug build treating the warning (possible of
         * data in int64 to int conversion) as error.
         */

	bufPtr = AllocChannelBuffer(extra);

	tail->nextAdded -= extra;
	memcpy(InsertPoint(bufPtr), InsertPoint(tail), extra);
	bufPtr->nextAdded += extra;
	bufPtr->nextPtr = tail->nextPtr;
	tail->nextPtr = NULL;
	inBytes = csPtr->toRead;
    }

    /* Update the byte counts */
    if (csPtr->toRead != -1) {
	csPtr->toRead -= inBytes;
    }
    csPtr->total += inBytes;

    /* Move buffers from input to output channels */
    if (outStatePtr->outQueueTail) {
	outStatePtr->outQueueTail->nextPtr = inStatePtr->inQueueHead;
    } else {
	outStatePtr->outQueueHead = inStatePtr->inQueueHead;
    }
    outStatePtr->outQueueTail = tail;
    inStatePtr->inQueueHead = bufPtr;
    if (inStatePtr->inQueueTail == tail) {
	inStatePtr->inQueueTail = bufPtr;
    }
    if (bufPtr == NULL) {
	inStatePtr->inQueueTail = NULL;
    }

    code = FlushChannel(csPtr->interp, outStatePtr->topChanPtr, 0);
    if (code) {
	MBError(csPtr, TCL_WRITABLE, code);
	return TCL_ERROR;
    }
    if (csPtr->toRead == 0 || GotFlag(inStatePtr, CHANNEL_EOF)) {
	return TCL_OK;
    }
    return TCL_CONTINUE;
}

static int
MoveBytes(
    CopyState *csPtr)		/* State of copy operation. */
{
    ChannelState *outStatePtr = csPtr->writePtr->state;
    ChannelBuffer *bufPtr = outStatePtr->curOutPtr;
    int errorCode;

    if (bufPtr && BytesLeft(bufPtr)) {
	/* If we start with unflushed bytes in the destination
	 * channel, flush them out of the way first. */

	errorCode = FlushChannel(csPtr->interp, outStatePtr->topChanPtr, 0);
	if (errorCode != 0) {
	    MBError(csPtr, TCL_WRITABLE, errorCode);
	    return TCL_ERROR;
	}
    }

    if (csPtr->cmdPtr) {
	Tcl_Channel inChan = (Tcl_Channel) csPtr->readPtr;
	Tcl_CreateChannelHandler(inChan, TCL_READABLE, MBEvent, csPtr);
	return TCL_OK;
    }

    while (1) {
	int code;

	if (TCL_ERROR == MBRead(csPtr)) {
	    return TCL_ERROR;
	}
	code = MBWrite(csPtr);
	if (code == TCL_OK) {
	    Tcl_SetObjResult(csPtr->interp, Tcl_NewWideIntObj(csPtr->total));
	    StopCopy(csPtr);
	    return TCL_OK;
	}
	if (code == TCL_ERROR) {
	    return TCL_ERROR;
	}
	/* code == TCL_CONTINUE --> continue the loop */
    }
    return TCL_OK;	/* Silence compiler warnings */
}

static int
CopyData(
    CopyState *csPtr,		/* State of copy operation. */
    int mask)			/* Current channel event flags. */
{
    Tcl_Interp *interp;
    Tcl_Obj *cmdPtr, *errObj = NULL, *bufObj = NULL, *msg = NULL;
    Tcl_Channel inChan, outChan;
    ChannelState *inStatePtr, *outStatePtr;
    int result = TCL_OK, size, sizeb;
    Tcl_WideInt total;
    const char *buffer;
    int inBinary, outBinary, sameEncoding;
				/* Encoding control */
    int underflow;		/* Input underflow */

    if (csPtr->bufInUse) {
	return TCL_OK;
    }
    PreserveCopyState(csPtr);

    inChan	= (Tcl_Channel) csPtr->readPtr;
    outChan	= (Tcl_Channel) csPtr->writePtr;
    inStatePtr	= csPtr->readPtr->state;
    outStatePtr	= csPtr->writePtr->state;
    interp	= csPtr->interp;
    cmdPtr	= csPtr->cmdPtr;

    /*
     * Copy the data the slow way, using the translation mechanism.
     *
     * Note: We have make sure that we use the topmost channel in a stack for
     * the copying. The caller uses Tcl_GetChannel to access it, and thus gets
     * the bottom of the stack.
     */

    inBinary = (inStatePtr->encoding == NULL);
    outBinary = (outStatePtr->encoding == NULL);
    sameEncoding = (inStatePtr->encoding == outStatePtr->encoding);

    if (!(inBinary || sameEncoding)) {
	TclNewObj(bufObj);
	Tcl_IncrRefCount(bufObj);
    }

    while (csPtr->toRead != (Tcl_WideInt) 0) {
	/*
	 * Check for unreported background errors.
	 */

	Tcl_GetChannelError(inChan, &msg);
	if ((inStatePtr->unreportedError != 0) || (msg != NULL)) {
	    Tcl_SetErrno(inStatePtr->unreportedError);
	    inStatePtr->unreportedError = 0;
	    goto readError;
	}
	Tcl_GetChannelError(outChan, &msg);
	if ((outStatePtr->unreportedError != 0) || (msg != NULL)) {
	    Tcl_SetErrno(outStatePtr->unreportedError);
	    outStatePtr->unreportedError = 0;
	    goto writeError;
	}

	if (cmdPtr && (mask == 0)) {
	    /*
	     * In async mode, we skip reading synchronously and fake an
	     * underflow instead to prime the readable fileevent.
	     */

	    size = 0;
	    underflow = 1;
	} else {
	    /*
	     * Read up to bufSize bytes.
	     */

	    if ((csPtr->toRead == (Tcl_WideInt) -1)
                    || (csPtr->toRead > (Tcl_WideInt) csPtr->bufSize)) {
		sizeb = csPtr->bufSize;
	    } else {
		sizeb = (int) csPtr->toRead;
	    }

	    csPtr->bufInUse = 1;
	    if (inBinary || sameEncoding) {
		size = DoRead(inStatePtr->topChanPtr, csPtr->buffer, sizeb,
                              !GotFlag(inStatePtr, CHANNEL_NONBLOCKING));
	    } else {
		size = DoReadChars(inStatePtr->topChanPtr, bufObj, sizeb,
			0 /* No append */);
	    }
	    underflow = (size >= 0) && (size < sizeb);	/* Input underflow */
	}

	if (size < 0) {
	readError:
	    if (interp) {
		TclNewObj(errObj);
		Tcl_AppendStringsToObj(errObj, "error reading \"",
			Tcl_GetChannelName(inChan), "\": ", NULL);
		if (msg != NULL) {
		    Tcl_AppendObjToObj(errObj, msg);
		} else {
		    Tcl_AppendStringsToObj(errObj, Tcl_PosixError(interp),
			    NULL);
		}
	    }
	    if (msg != NULL) {
		Tcl_DecrRefCount(msg);
	    }
	    break;
	} else if (underflow) {
	    /*
	     * We had an underflow on the read side. If we are at EOF, and not
	     * in the synchronous part of an asynchronous fcopy, then the
	     * copying is done, otherwise set up a channel handler to detect
	     * when the channel becomes readable again.
	     */

	    if ((size == 0) && Tcl_Eof(inChan) && !(cmdPtr && (mask == 0))) {
		break;
	    }
	    if (cmdPtr && (!Tcl_Eof(inChan) || (mask == 0)) &&
                !(mask & TCL_READABLE)) {
		if (mask & TCL_WRITABLE) {
		    Tcl_DeleteChannelHandler(outChan, CopyEventProc, csPtr);
		}
		Tcl_CreateChannelHandler(inChan, TCL_READABLE, CopyEventProc,
			csPtr);
	    }
	    if (size == 0) {
		if (!GotFlag(inStatePtr, CHANNEL_NONBLOCKING)) {
		    /* We allowed a short read.  Keep trying. */
		    continue;
		}
		if (bufObj != NULL) {
		    TclDecrRefCount(bufObj);
		    bufObj = NULL;
		}
		ReleaseCopyState(csPtr);
		return TCL_OK;
	    }
	}

	/*
	 * Now write the buffer out.
	 */

	if (inBinary || sameEncoding) {
	    buffer = csPtr->buffer;
	    sizeb = size;
	} else {
	    buffer = TclGetStringFromObj(bufObj, &sizeb);
	}

	if (outBinary || sameEncoding) {
	    sizeb = WriteBytes(outStatePtr->topChanPtr, buffer, sizeb);
	} else {
	    sizeb = WriteChars(outStatePtr->topChanPtr, buffer, sizeb);
	}
	csPtr->bufInUse = 0;

	/*
	 * [Bug 2895565]. At this point 'size' still contains the number of
	 * bytes or characters which have been read. We keep this to later to
	 * update the totals and toRead information, see marker (UP) below. We
	 * must not overwrite it with 'sizeb', which is the number of written
	 * bytes or characters, and both EOL translation and encoding
	 * conversion may have changed this number unpredictably in relation
	 * to 'size' (It can be smaller or larger, in the latter case able to
	 * drive toRead below -1, causing infinite looping). Completely
	 * unsuitable for updating totals and toRead.
	 */

	if (sizeb < 0) {
	writeError:
	    if (interp) {
		TclNewObj(errObj);
		Tcl_AppendStringsToObj(errObj, "error writing \"",
			Tcl_GetChannelName(outChan), "\": ", NULL);
		if (msg != NULL) {
		    Tcl_AppendObjToObj(errObj, msg);
		} else {
		    Tcl_AppendStringsToObj(errObj, Tcl_PosixError(interp),
			    NULL);
		}
	    }
	    if (msg != NULL) {
		Tcl_DecrRefCount(msg);
	    }
	    break;
	}

	/*
	 * Update the current byte count. Do it now so the count is valid
	 * before a return or break takes us out of the loop. The invariant at
	 * the top of the loop should be that csPtr->toRead holds the number
	 * of bytes left to copy.
	 */

	if (csPtr->toRead != -1) {
	    csPtr->toRead -= size;
	}
	csPtr->total += size;

	/*
	 * Break loop if EOF && (size>0)
	 */

	if (Tcl_Eof(inChan)) {
	    break;
	}

	/*
	 * Check to see if the write is happening in the background. If so,
	 * stop copying and wait for the channel to become writable again.
	 * After input underflow we already installed a readable handler
	 * therefore we don't need a writable handler.
	 */

	if (!underflow && GotFlag(outStatePtr, BG_FLUSH_SCHEDULED)) {
	    if (!(mask & TCL_WRITABLE)) {
		if (mask & TCL_READABLE) {
		    Tcl_DeleteChannelHandler(inChan, CopyEventProc, csPtr);
		}
		Tcl_CreateChannelHandler(outChan, TCL_WRITABLE,
			CopyEventProc, csPtr);
	    }
	    if (bufObj != NULL) {
		TclDecrRefCount(bufObj);
		bufObj = NULL;
	    }
	    ReleaseCopyState(csPtr);
	    return TCL_OK;
	}

	/*
	 * For background copies, we only do one buffer per invocation so we
	 * don't starve the rest of the system.
	 */

	if (cmdPtr && (csPtr->toRead != 0)) {
	    /*
	     * The first time we enter this code, there won't be a channel
	     * handler established yet, so do it here.
	     */

	    if (mask == 0) {
		Tcl_CreateChannelHandler(outChan, TCL_WRITABLE, CopyEventProc,
			csPtr);
	    }
	    if (bufObj != NULL) {
		TclDecrRefCount(bufObj);
		bufObj = NULL;
	    }
	    ReleaseCopyState(csPtr);
	    return TCL_OK;
	}
    } /* while */

    if (bufObj != NULL) {
	TclDecrRefCount(bufObj);
	bufObj = NULL;
    }

    /*
     * Make the callback or return the number of bytes transferred. The local
     * total is used because StopCopy frees csPtr.
     */

    total = csPtr->total;
    if (cmdPtr && interp && csPtr->cmdPtr) {
	int code;

	/*
	 * Get a private copy of the command so we can mutate it by adding
	 * arguments. Note that StopCopy frees our saved reference to the
	 * original command obj.
	 */
	cmdPtr = Tcl_DuplicateObj(csPtr->cmdPtr);
	Tcl_IncrRefCount(cmdPtr);
	StopCopy(csPtr);
	Tcl_Preserve(interp);

	Tcl_ListObjAppendElement(interp, cmdPtr, Tcl_NewWideIntObj(total));
	if (errObj) {
	    Tcl_ListObjAppendElement(interp, cmdPtr, errObj);
	}
	code = Tcl_EvalObjEx(interp, cmdPtr, TCL_EVAL_GLOBAL);
	if (code != TCL_OK) {
	    Tcl_BackgroundException(interp, code);
	    result = TCL_ERROR;
	}
	TclDecrRefCount(cmdPtr);
	Tcl_Release(interp);
    } else {
	StopCopy(csPtr);
	if (interp) {
	    if (errObj) {
		Tcl_SetObjResult(interp, errObj);
		result = TCL_ERROR;
	    } else {
		Tcl_ResetResult(interp);
		Tcl_SetObjResult(interp, Tcl_NewWideIntObj(total));
	    }
	}
    }
    ReleaseCopyState(csPtr);
    return result;
}

/*
 *----------------------------------------------------------------------
 *
 * DoRead --
 *
 *	Stores up to "bytesToRead" bytes in memory pointed to by "dst".
 *	These bytes come from reading the channel "chanPtr" and
 *	performing the configured translations.  No encoding conversions
 *	are applied to the bytes being read.
 *
 * Results:
 *	The number of bytes actually stored (<= bytesToRead),
 * 	or -1 if there is an error in reading the channel.  Use
 * 	Tcl_GetErrno() to retrieve the error code for the error
 *	that occurred.
 *
 *	The number of bytes stored can be less than the number
 * 	requested when
 *	  - EOF is reached on the channel; or
 *	  - the channel is non-blocking, and we've read all we can
 *	    without blocking.
 *	  - a channel reading error occurs (and we return -1)
 *
 * Side effects:
 *	May cause input to be buffered.
 *
 *----------------------------------------------------------------------
 */

static int
DoRead(
    Channel *chanPtr,		/* The channel from which to read. */
    char *dst,			/* Where to store input read. */
    int bytesToRead,		/* Maximum number of bytes to read. */
    int allowShortReads)	/* Allow half-blocking (pipes,sockets) */
{
    ChannelState *statePtr = chanPtr->state;
    char *p = dst;

    assert (bytesToRead >= 0);

    /*
     * Early out when we know a read will get the eofchar.
     *
     * NOTE: This seems to be a bug.  The special handling for
     * a zero-char read request ought to come first.  As coded
     * the EOF due to eofchar has distinguishing behavior from
     * the EOF due to reported EOF on the underlying device, and
     * that seems undesirable.  However recent history indicates
     * that new inconsistent behavior in a patchlevel has problems
     * too.  Keep on keeping on for now.
     */

    if (GotFlag(statePtr, CHANNEL_STICKY_EOF)) {
	SetFlag(statePtr, CHANNEL_EOF);
	assert( statePtr->inputEncodingFlags & TCL_ENCODING_END );
	assert( !GotFlag(statePtr, CHANNEL_BLOCKED|INPUT_SAW_CR) );

	UpdateInterest(chanPtr);
	return 0;
    }

    /* Special handling for zero-char read request. */
    if (bytesToRead == 0) {
	if (GotFlag(statePtr, CHANNEL_EOF)) {
	    statePtr->inputEncodingFlags |= TCL_ENCODING_START;
	}
	ResetFlag(statePtr, CHANNEL_BLOCKED|CHANNEL_EOF);
	statePtr->inputEncodingFlags &= ~TCL_ENCODING_END;
	UpdateInterest(chanPtr);
	return 0;
    }

    TclChannelPreserve((Tcl_Channel)chanPtr);
    while (bytesToRead) {
	/*
	 * Each pass through the loop is intended to process up to
	 * one channel buffer.
	 */

	int bytesRead, bytesWritten;
	ChannelBuffer *bufPtr = statePtr->inQueueHead;

	/*
	 * Don't read more data if we have what we need.
	 */

	while (!bufPtr ||			/* We got no buffer!   OR */
		(!IsBufferFull(bufPtr) && 	/* Our buffer has room AND */
		(BytesLeft(bufPtr) < bytesToRead) ) ) {
						/* Not enough bytes in it
						 * yet to fill the dst */
	    int code;

	moreData:
	    code = GetInput(chanPtr);
	    bufPtr = statePtr->inQueueHead;

	    assert (bufPtr != NULL);

	    if (GotFlag(statePtr, CHANNEL_EOF|CHANNEL_BLOCKED)) {
		/* Further reads cannot do any more */
		break;
	    }

	    if (code) {
		/* Read error */
		UpdateInterest(chanPtr);
		TclChannelRelease((Tcl_Channel)chanPtr);
		return -1;
	    }

	    assert (IsBufferFull(bufPtr));
	}

	assert (bufPtr != NULL);

	bytesRead = BytesLeft(bufPtr);
	bytesWritten = bytesToRead;

	TranslateInputEOL(statePtr, p, RemovePoint(bufPtr),
		&bytesWritten, &bytesRead);
	bufPtr->nextRemoved += bytesRead;
	p += bytesWritten;
	bytesToRead -= bytesWritten;

	if (!IsBufferEmpty(bufPtr)) {
	    /*
	     * Buffer is not empty.  How can that be?
	     *
	     * 0) We stopped early because we got all the bytes
	     *    we were seeking.  That's fine.
	     */

	    if (bytesToRead == 0) {
		UpdateInterest(chanPtr);
		break;
	    }

	    /*
	     * 1) We're @EOF because we saw eof char.
	     */

	    if (GotFlag(statePtr, CHANNEL_STICKY_EOF)) {
		UpdateInterest(chanPtr);
		break;
	    }

	    /*
	     * 2) The buffer holds a \r while in CRLF translation,
	     *    followed by the end of the buffer.
	     */

	    assert(statePtr->inputTranslation == TCL_TRANSLATE_CRLF);
	    assert(RemovePoint(bufPtr)[0] == '\r');
	    assert(BytesLeft(bufPtr) == 1);

	    if (bufPtr->nextPtr == NULL) {
		/* There's no more buffered data.... */

		if (statePtr->flags & CHANNEL_EOF) {
		    /* ...and there never will be. */

		    *p++ = '\r';
		    bytesToRead--;
		    bufPtr->nextRemoved++;
		} else if (statePtr->flags & CHANNEL_BLOCKED) {
		    /* ...and we cannot get more now. */
		    SetFlag(statePtr, CHANNEL_NEED_MORE_DATA);
		    UpdateInterest(chanPtr);
		    break;
		} else {
		    /* ... so we need to get some. */
		    goto moreData;
		}
	    }

	    if (bufPtr->nextPtr) {
		/* There's a next buffer.  Shift orphan \r to it. */

		ChannelBuffer *nextPtr = bufPtr->nextPtr;

		nextPtr->nextRemoved -= 1;
		RemovePoint(nextPtr)[0] = '\r';
		bufPtr->nextRemoved++;
	    }
	}

	if (IsBufferEmpty(bufPtr)) {
	    statePtr->inQueueHead = bufPtr->nextPtr;
	    if (statePtr->inQueueHead == NULL) {
		statePtr->inQueueTail = NULL;
	    }
	    RecycleBuffer(statePtr, bufPtr, 0);
	    bufPtr = statePtr->inQueueHead;
	}

	if ((GotFlag(statePtr, CHANNEL_NONBLOCKING) || allowShortReads)
		&& GotFlag(statePtr, CHANNEL_BLOCKED)) {
	    break;
	}

	/*
	 * When there's no buffered data to read, and we're at EOF,
	 * escape to the caller.
	 */

	if (GotFlag(statePtr, CHANNEL_EOF)
		&& (bufPtr == NULL || IsBufferEmpty(bufPtr))) {
	    break;
	}
    }
    if (bytesToRead == 0) {
	ResetFlag(statePtr, CHANNEL_BLOCKED);
    }

	assert(!GotFlag(statePtr, CHANNEL_EOF)
		|| GotFlag(statePtr, CHANNEL_STICKY_EOF)
		|| Tcl_InputBuffered((Tcl_Channel)chanPtr) == 0);
	assert( !(GotFlag(statePtr, CHANNEL_EOF|CHANNEL_BLOCKED)
		== (CHANNEL_EOF|CHANNEL_BLOCKED)) );
    TclChannelRelease((Tcl_Channel)chanPtr);
    return (int)(p - dst);
}

/*
 *----------------------------------------------------------------------
 *
 * CopyEventProc --
 *
 *	This routine is invoked as a channel event handler for the background
 *	copy operation. It is just a trivial wrapper around the CopyData
 *	routine.
 *
 * Results:
 *	None.
 *
 * Side effects:
 *	None.
 *
 *----------------------------------------------------------------------
 */

static void
CopyEventProc(
    ClientData clientData,
    int mask)
{
    (void) CopyData(clientData, mask);
}

/*
 *----------------------------------------------------------------------
 *
 * StopCopy --
 *
 *	This routine halts a copy that is in progress.
 *
 * Results:
 *	None.
 *
 * Side effects:
 *	Removes any pending channel handlers and restores the blocking and
 *	buffering modes of the channels. The CopyState is freed.
 *
 *----------------------------------------------------------------------
 */

static void
StopCopy(
    CopyState *csPtr)		/* State for bg copy to stop . */
{
    ChannelState *inStatePtr, *outStatePtr;
    Tcl_Channel inChan, outChan;

    int nonBlocking;

    if (!csPtr) {
	return;
    }

    inChan = (Tcl_Channel) csPtr->readPtr;
    outChan = (Tcl_Channel) csPtr->writePtr;
    inStatePtr = csPtr->readPtr->state;
    outStatePtr = csPtr->writePtr->state;

    /*
     * Restore the old blocking mode and output buffering mode.
     */

    nonBlocking = csPtr->readFlags & CHANNEL_NONBLOCKING;
    if (nonBlocking != (inStatePtr->flags & CHANNEL_NONBLOCKING)) {
	SetBlockMode(NULL, csPtr->readPtr,
		nonBlocking ? TCL_MODE_NONBLOCKING : TCL_MODE_BLOCKING);
    }
    if (csPtr->readPtr != csPtr->writePtr) {
	nonBlocking = csPtr->writeFlags & CHANNEL_NONBLOCKING;
	if (nonBlocking != (outStatePtr->flags & CHANNEL_NONBLOCKING)) {
	    SetBlockMode(NULL, csPtr->writePtr,
		    nonBlocking ? TCL_MODE_NONBLOCKING : TCL_MODE_BLOCKING);
	}
    }
    ResetFlag(outStatePtr, CHANNEL_LINEBUFFERED | CHANNEL_UNBUFFERED);
    outStatePtr->flags |=
	    csPtr->writeFlags & (CHANNEL_LINEBUFFERED | CHANNEL_UNBUFFERED);

    if (csPtr->cmdPtr) {
	Tcl_DeleteChannelHandler(inChan, CopyEventProc, csPtr);
	if (inChan != outChan) {
	    Tcl_DeleteChannelHandler(outChan, CopyEventProc, csPtr);
	}
	Tcl_DeleteChannelHandler(inChan, MBEvent, csPtr);
	Tcl_DeleteChannelHandler(outChan, MBEvent, csPtr);
	TclDecrRefCount(csPtr->cmdPtr);
	csPtr->cmdPtr = NULL;
    }
    if (inStatePtr->csPtrR == NULL) {
	return;
    }
    ReleaseCopyState(inStatePtr->csPtrR);
    inStatePtr->csPtrR = NULL;
    ReleaseCopyState(outStatePtr->csPtrW);
    outStatePtr->csPtrW = NULL;
<<<<<<< HEAD
    ckfree(csPtr);
=======
    ReleaseCopyState(csPtr);
>>>>>>> e52bf0ec
}

/*
 *----------------------------------------------------------------------
 *
 * StackSetBlockMode --
 *
 *	This function sets the blocking mode for a channel, iterating through
 *	each channel in a stack and updates the state flags.
 *
 * Results:
 *	0 if OK, result code from failed blockModeProc otherwise.
 *
 * Side effects:
 *	Modifies the blocking mode of the channel and possibly generates an
 *	error.
 *
 *----------------------------------------------------------------------
 */

static int
StackSetBlockMode(
    Channel *chanPtr,		/* Channel to modify. */
    int mode)			/* One of TCL_MODE_BLOCKING or
				 * TCL_MODE_NONBLOCKING. */
{
    int result = 0;
    Tcl_DriverBlockModeProc *blockModeProc;
    ChannelState *statePtr = chanPtr->state;

    /*
     * Start at the top of the channel stack
     * TODO: Examine what can go wrong when blockModeProc calls
     * disturb the stacking state of the channel.
     */

    chanPtr = statePtr->topChanPtr;
    while (chanPtr != NULL) {
	blockModeProc = Tcl_ChannelBlockModeProc(chanPtr->typePtr);
	if (blockModeProc != NULL) {
	    result = blockModeProc(chanPtr->instanceData, mode);
	    if (result != 0) {
		Tcl_SetErrno(result);
		return result;
	    }
	}
	chanPtr = chanPtr->downChanPtr;
    }
    return 0;
}

/*
 *----------------------------------------------------------------------
 *
 * SetBlockMode --
 *
 *	This function sets the blocking mode for a channel and updates the
 *	state flags.
 *
 * Results:
 *	A standard Tcl result.
 *
 * Side effects:
 *	Modifies the blocking mode of the channel and possibly generates an
 *	error.
 *
 *----------------------------------------------------------------------
 */

static int
SetBlockMode(
    Tcl_Interp *interp,		/* Interp for error reporting. */
    Channel *chanPtr,		/* Channel to modify. */
    int mode)			/* One of TCL_MODE_BLOCKING or
				 * TCL_MODE_NONBLOCKING. */
{
    int result = 0;
    ChannelState *statePtr = chanPtr->state;
				/* State info for channel */

    result = StackSetBlockMode(chanPtr, mode);
    if (result != 0) {
	if (interp != NULL) {
	    /*
	     * TIP #219.
	     * Move error messages put by the driver into the bypass area and
	     * put them into the regular interpreter result. Fall back to the
	     * regular message if nothing was found in the bypass.
	     *
	     * Note that we cannot have a message in the interpreter bypass
	     * area, StackSetBlockMode is restricted to the channel bypass.
	     * We still need the interp as the destination of the move.
	     */

	    if (!TclChanCaughtErrorBypass(interp, (Tcl_Channel) chanPtr)) {
		Tcl_SetObjResult(interp, Tcl_ObjPrintf(
                        "error setting blocking mode: %s",
			Tcl_PosixError(interp)));
	    }
	} else {
	    /*
	     * TIP #219.
	     * If we have no interpreter to put a bypass message into we have
	     * to clear it, to prevent its propagation and use in other places
	     * unrelated to the actual occurence of the problem.
	     */

	    Tcl_SetChannelError((Tcl_Channel) chanPtr, NULL);
	}
	return TCL_ERROR;
    }
    if (mode == TCL_MODE_BLOCKING) {
	ResetFlag(statePtr, CHANNEL_NONBLOCKING | BG_FLUSH_SCHEDULED);
    } else {
	SetFlag(statePtr, CHANNEL_NONBLOCKING);
    }
    return TCL_OK;
}

/*
 *----------------------------------------------------------------------
 *
 * Tcl_GetChannelNames --
 *
 *	Return the names of all open channels in the interp.
 *
 * Results:
 *	TCL_OK or TCL_ERROR.
 *
 * Side effects:
 *	Interp result modified with list of channel names.
 *
 *----------------------------------------------------------------------
 */

int
Tcl_GetChannelNames(
    Tcl_Interp *interp)		/* Interp for error reporting. */
{
    return Tcl_GetChannelNamesEx(interp, NULL);
}

/*
 *----------------------------------------------------------------------
 *
 * Tcl_GetChannelNamesEx --
 *
 *	Return the names of open channels in the interp filtered filtered
 *	through a pattern. If pattern is NULL, it returns all the open
 *	channels.
 *
 * Results:
 *	TCL_OK or TCL_ERROR.
 *
 * Side effects:
 *	Interp result modified with list of channel names.
 *
 *----------------------------------------------------------------------
 */

int
Tcl_GetChannelNamesEx(
    Tcl_Interp *interp,		/* Interp for error reporting. */
    const char *pattern)	/* Pattern to filter on. */
{
    ThreadSpecificData *tsdPtr = TCL_TSD_INIT(&dataKey);
    ChannelState *statePtr;
    const char *name;		/* Name for channel */
    Tcl_Obj *resultPtr;		/* Pointer to result object */
    Tcl_HashTable *hTblPtr;	/* Hash table of channels. */
    Tcl_HashEntry *hPtr;	/* Search variable. */
    Tcl_HashSearch hSearch;	/* Search variable. */

    if (interp == NULL) {
	return TCL_OK;
    }

    /*
     * Get the channel table that stores the channels registered for this
     * interpreter.
     */

    hTblPtr = GetChannelTable(interp);
    TclNewObj(resultPtr);
    if ((pattern != NULL) && TclMatchIsTrivial(pattern)
	    && !((pattern[0] == 's') && (pattern[1] == 't')
	    && (pattern[2] == 'd'))) {
	if ((Tcl_FindHashEntry(hTblPtr, pattern) != NULL)
		&& (Tcl_ListObjAppendElement(interp, resultPtr,
		Tcl_NewStringObj(pattern, -1)) != TCL_OK)) {
	    goto error;
	}
	goto done;
    }

    for (hPtr = Tcl_FirstHashEntry(hTblPtr, &hSearch); hPtr != NULL;
	    hPtr = Tcl_NextHashEntry(&hSearch)) {
	statePtr = ((Channel *) Tcl_GetHashValue(hPtr))->state;

	if (statePtr->topChanPtr == (Channel *) tsdPtr->stdinChannel) {
	    name = "stdin";
	} else if (statePtr->topChanPtr == (Channel *) tsdPtr->stdoutChannel) {
	    name = "stdout";
	} else if (statePtr->topChanPtr == (Channel *) tsdPtr->stderrChannel) {
	    name = "stderr";
	} else {
	    /*
	     * This is also stored in Tcl_GetHashKey(hTblPtr, hPtr), but it's
	     * simpler to just grab the name from the statePtr.
	     */

	    name = statePtr->channelName;
	}

	if (((pattern == NULL) || Tcl_StringMatch(name, pattern)) &&
		(Tcl_ListObjAppendElement(interp, resultPtr,
			Tcl_NewStringObj(name, -1)) != TCL_OK)) {
	error:
	    TclDecrRefCount(resultPtr);
	    return TCL_ERROR;
	}
    }

  done:
    Tcl_SetObjResult(interp, resultPtr);
    return TCL_OK;
}

/*
 *----------------------------------------------------------------------
 *
 * Tcl_IsChannelRegistered --
 *
 *	Checks whether the channel is associated with the interp. See also
 *	Tcl_RegisterChannel and Tcl_UnregisterChannel.
 *
 * Results:
 *	0 if the channel is not registered in the interpreter, 1 else.
 *
 * Side effects:
 *	None.
 *
 *----------------------------------------------------------------------
 */

int
Tcl_IsChannelRegistered(
    Tcl_Interp *interp,		/* The interp to query of the channel */
    Tcl_Channel chan)		/* The channel to check */
{
    Tcl_HashTable *hTblPtr;	/* Hash table of channels. */
    Tcl_HashEntry *hPtr;	/* Search variable. */
    Channel *chanPtr;		/* The real IO channel. */
    ChannelState *statePtr;	/* State of the real channel. */

    /*
     * Always check bottom-most channel in the stack. This is the one that
     * gets registered.
     */

    chanPtr = ((Channel *) chan)->state->bottomChanPtr;
    statePtr = chanPtr->state;

    hTblPtr = Tcl_GetAssocData(interp, "tclIO", NULL);
    if (hTblPtr == NULL) {
	return 0;
    }
    hPtr = Tcl_FindHashEntry(hTblPtr, statePtr->channelName);
    if (hPtr == NULL) {
	return 0;
    }
    if ((Channel *) Tcl_GetHashValue(hPtr) != chanPtr) {
	return 0;
    }

    return 1;
}

/*
 *----------------------------------------------------------------------
 *
 * Tcl_IsChannelShared --
 *
 *	Checks whether the channel is shared by multiple interpreters.
 *
 * Results:
 *	A boolean value (0 = Not shared, 1 = Shared).
 *
 * Side effects:
 *	None.
 *
 *----------------------------------------------------------------------
 */

int
Tcl_IsChannelShared(
    Tcl_Channel chan)		/* The channel to query */
{
    ChannelState *statePtr = ((Channel *) chan)->state;
				/* State of real channel structure. */

    return ((statePtr->refCount > 1) ? 1 : 0);
}

/*
 *----------------------------------------------------------------------
 *
 * Tcl_IsChannelExisting --
 *
 *	Checks whether a channel of the given name exists in the
 *	(thread)-global list of all channels. See Tcl_GetChannelNamesEx for
 *	function exposed at the Tcl level.
 *
 * Results:
 *	A boolean value (0 = Does not exist, 1 = Does exist).
 *
 * Side effects:
 *	None.
 *
 *----------------------------------------------------------------------
 */

int
Tcl_IsChannelExisting(
    const char *chanName)	/* The name of the channel to look for. */
{
    ChannelState *statePtr;
    ThreadSpecificData *tsdPtr = TCL_TSD_INIT(&dataKey);
    const char *name;
    int chanNameLen;

    chanNameLen = strlen(chanName);
    for (statePtr = tsdPtr->firstCSPtr; statePtr != NULL;
	    statePtr = statePtr->nextCSPtr) {
	if (statePtr->topChanPtr == (Channel *) tsdPtr->stdinChannel) {
	    name = "stdin";
	} else if (statePtr->topChanPtr == (Channel *) tsdPtr->stdoutChannel) {
	    name = "stdout";
	} else if (statePtr->topChanPtr == (Channel *) tsdPtr->stderrChannel) {
	    name = "stderr";
	} else {
	    name = statePtr->channelName;
	}

	if ((*chanName == *name) &&
		(memcmp(name, chanName, (size_t) chanNameLen + 1) == 0)) {
	    return 1;
	}
    }

    return 0;
}

/*
 *----------------------------------------------------------------------
 *
 * Tcl_ChannelName --
 *
 *	Return the name of the channel type.
 *
 * Results:
 *	A pointer the name of the channel type.
 *
 * Side effects:
 *	None.
 *
 *----------------------------------------------------------------------
 */

const char *
Tcl_ChannelName(
    const Tcl_ChannelType *chanTypePtr) /* Pointer to channel type. */
{
    return chanTypePtr->typeName;
}

/*
 *----------------------------------------------------------------------
 *
 * Tcl_ChannelVersion --
 *
 *	Return the of version of the channel type.
 *
 * Results:
 *	One of the TCL_CHANNEL_VERSION_* constants from tcl.h
 *
 * Side effects:
 *	None.
 *
 *----------------------------------------------------------------------
 */

Tcl_ChannelTypeVersion
Tcl_ChannelVersion(
    const Tcl_ChannelType *chanTypePtr)
				/* Pointer to channel type. */
{
    if (chanTypePtr->version == TCL_CHANNEL_VERSION_2) {
	return TCL_CHANNEL_VERSION_2;
    } else if (chanTypePtr->version == TCL_CHANNEL_VERSION_3) {
	return TCL_CHANNEL_VERSION_3;
    } else if (chanTypePtr->version == TCL_CHANNEL_VERSION_4) {
	return TCL_CHANNEL_VERSION_4;
    } else if (chanTypePtr->version == TCL_CHANNEL_VERSION_5) {
	return TCL_CHANNEL_VERSION_5;
    } else {
	/*
	 * In <v2 channel versions, the version field is occupied by the
	 * Tcl_DriverBlockModeProc
	 */

	return TCL_CHANNEL_VERSION_1;
    }
}

/*
 *----------------------------------------------------------------------
 *
 * HaveVersion --
 *
 *	Return whether a channel type is (at least) of a given version.
 *
 * Results:
 *	True if the minimum version is exceeded by the version actually
 *	present.
 *
 * Side effects:
 *	None.
 *
 *----------------------------------------------------------------------
 */

static int
HaveVersion(
    const Tcl_ChannelType *chanTypePtr,
    Tcl_ChannelTypeVersion minimumVersion)
{
    Tcl_ChannelTypeVersion actualVersion = Tcl_ChannelVersion(chanTypePtr);

    return (PTR2INT(actualVersion)) >= (PTR2INT(minimumVersion));
}

/*
 *----------------------------------------------------------------------
 *
 * Tcl_ChannelBlockModeProc --
 *
 *	Return the Tcl_DriverBlockModeProc of the channel type.
 *
 * Results:
 *	A pointer to the proc.
 *
 * Side effects:
 *	None.
 *
 *---------------------------------------------------------------------- */

Tcl_DriverBlockModeProc *
Tcl_ChannelBlockModeProc(
    const Tcl_ChannelType *chanTypePtr)
				/* Pointer to channel type. */
{
    if (HaveVersion(chanTypePtr, TCL_CHANNEL_VERSION_2)) {
	return chanTypePtr->blockModeProc;
    }

    /*
     * The v1 structure had the blockModeProc in a different place.
     */

    return (Tcl_DriverBlockModeProc *) chanTypePtr->version;
}

/*
 *----------------------------------------------------------------------
 *
 * Tcl_ChannelCloseProc --
 *
 *	Return the Tcl_DriverCloseProc of the channel type.
 *
 * Results:
 *	A pointer to the proc.
 *
 * Side effects:
 *	None.
 *
 *----------------------------------------------------------------------
 */

Tcl_DriverCloseProc *
Tcl_ChannelCloseProc(
    const Tcl_ChannelType *chanTypePtr)
				/* Pointer to channel type. */
{
    return chanTypePtr->closeProc;
}

/*
 *----------------------------------------------------------------------
 *
 * Tcl_ChannelClose2Proc --
 *
 *	Return the Tcl_DriverClose2Proc of the channel type.
 *
 * Results:
 *	A pointer to the proc.
 *
 * Side effects:
 *	None.
 *
 *----------------------------------------------------------------------
 */

Tcl_DriverClose2Proc *
Tcl_ChannelClose2Proc(
    const Tcl_ChannelType *chanTypePtr)
				/* Pointer to channel type. */
{
    return chanTypePtr->close2Proc;
}

/*
 *----------------------------------------------------------------------
 *
 * Tcl_ChannelInputProc --
 *
 *	Return the Tcl_DriverInputProc of the channel type.
 *
 * Results:
 *	A pointer to the proc.
 *
 * Side effects:
 *	None.
 *
 *----------------------------------------------------------------------
 */

Tcl_DriverInputProc *
Tcl_ChannelInputProc(
    const Tcl_ChannelType *chanTypePtr)
				/* Pointer to channel type. */
{
    return chanTypePtr->inputProc;
}

/*
 *----------------------------------------------------------------------
 *
 * Tcl_ChannelOutputProc --
 *
 *	Return the Tcl_DriverOutputProc of the channel type.
 *
 * Results:
 *	A pointer to the proc.
 *
 * Side effects:
 *	None.
 *
 *----------------------------------------------------------------------
 */

Tcl_DriverOutputProc *
Tcl_ChannelOutputProc(
    const Tcl_ChannelType *chanTypePtr)
				/* Pointer to channel type. */
{
    return chanTypePtr->outputProc;
}

/*
 *----------------------------------------------------------------------
 *
 * Tcl_ChannelSeekProc --
 *
 *	Return the Tcl_DriverSeekProc of the channel type.
 *
 * Results:
 *	A pointer to the proc.
 *
 * Side effects:
 *	None.
 *
 *----------------------------------------------------------------------
 */

Tcl_DriverSeekProc *
Tcl_ChannelSeekProc(
    const Tcl_ChannelType *chanTypePtr)
				/* Pointer to channel type. */
{
    return chanTypePtr->seekProc;
}

/*
 *----------------------------------------------------------------------
 *
 * Tcl_ChannelSetOptionProc --
 *
 *	Return the Tcl_DriverSetOptionProc of the channel type.
 *
 * Results:
 *	A pointer to the proc.
 *
 * Side effects:
 *	None.
 *
 *----------------------------------------------------------------------
 */

Tcl_DriverSetOptionProc *
Tcl_ChannelSetOptionProc(
    const Tcl_ChannelType *chanTypePtr)
				/* Pointer to channel type. */
{
    return chanTypePtr->setOptionProc;
}

/*
 *----------------------------------------------------------------------
 *
 * Tcl_ChannelGetOptionProc --
 *
 *	Return the Tcl_DriverGetOptionProc of the channel type.
 *
 * Results:
 *	A pointer to the proc.
 *
 * Side effects:
 *	None.
 *
 *----------------------------------------------------------------------
 */

Tcl_DriverGetOptionProc *
Tcl_ChannelGetOptionProc(
    const Tcl_ChannelType *chanTypePtr)
				/* Pointer to channel type. */
{
    return chanTypePtr->getOptionProc;
}

/*
 *----------------------------------------------------------------------
 *
 * Tcl_ChannelWatchProc --
 *
 *	Return the Tcl_DriverWatchProc of the channel type.
 *
 * Results:
 *	A pointer to the proc.
 *
 * Side effects:
 *	None.
 *
 *----------------------------------------------------------------------
 */

Tcl_DriverWatchProc *
Tcl_ChannelWatchProc(
    const Tcl_ChannelType *chanTypePtr)
				/* Pointer to channel type. */
{
    return chanTypePtr->watchProc;
}

/*
 *----------------------------------------------------------------------
 *
 * Tcl_ChannelGetHandleProc --
 *
 *	Return the Tcl_DriverGetHandleProc of the channel type.
 *
 * Results:
 *	A pointer to the proc.
 *
 * Side effects:
 *	None.
 *
 *----------------------------------------------------------------------
 */

Tcl_DriverGetHandleProc *
Tcl_ChannelGetHandleProc(
    const Tcl_ChannelType *chanTypePtr)
				/* Pointer to channel type. */
{
    return chanTypePtr->getHandleProc;
}

/*
 *----------------------------------------------------------------------
 *
 * Tcl_ChannelFlushProc --
 *
 *	Return the Tcl_DriverFlushProc of the channel type.
 *
 * Results:
 *	A pointer to the proc.
 *
 * Side effects:
 *	None.
 *
 *----------------------------------------------------------------------
 */

Tcl_DriverFlushProc *
Tcl_ChannelFlushProc(
    const Tcl_ChannelType *chanTypePtr)
				/* Pointer to channel type. */
{
    if (HaveVersion(chanTypePtr, TCL_CHANNEL_VERSION_2)) {
	return chanTypePtr->flushProc;
    }
    return NULL;
}

/*
 *----------------------------------------------------------------------
 *
 * Tcl_ChannelHandlerProc --
 *
 *	Return the Tcl_DriverHandlerProc of the channel type.
 *
 * Results:
 *	A pointer to the proc.
 *
 * Side effects:
 *	None.
 *
 *----------------------------------------------------------------------
 */

Tcl_DriverHandlerProc *
Tcl_ChannelHandlerProc(
    const Tcl_ChannelType *chanTypePtr)
				/* Pointer to channel type. */
{
    if (HaveVersion(chanTypePtr, TCL_CHANNEL_VERSION_2)) {
	return chanTypePtr->handlerProc;
    }
    return NULL;
}

/*
 *----------------------------------------------------------------------
 *
 * Tcl_ChannelWideSeekProc --
 *
 *	Return the Tcl_DriverWideSeekProc of the channel type.
 *
 * Results:
 *	A pointer to the proc.
 *
 * Side effects:
 *	None.
 *
 *----------------------------------------------------------------------
 */

Tcl_DriverWideSeekProc *
Tcl_ChannelWideSeekProc(
    const Tcl_ChannelType *chanTypePtr)
				/* Pointer to channel type. */
{
    if (HaveVersion(chanTypePtr, TCL_CHANNEL_VERSION_3)) {
	return chanTypePtr->wideSeekProc;
    }
    return NULL;
}

/*
 *----------------------------------------------------------------------
 *
 * Tcl_ChannelThreadActionProc --
 *
 *	TIP #218, Channel Thread Actions. Return the
 *	Tcl_DriverThreadActionProc of the channel type.
 *
 * Results:
 *	A pointer to the proc.
 *
 * Side effects:
 *	None.
 *
 *----------------------------------------------------------------------
 */

Tcl_DriverThreadActionProc *
Tcl_ChannelThreadActionProc(
    const Tcl_ChannelType *chanTypePtr)
				/* Pointer to channel type. */
{
    if (HaveVersion(chanTypePtr, TCL_CHANNEL_VERSION_4)) {
	return chanTypePtr->threadActionProc;
    }
    return NULL;
}

/*
 *----------------------------------------------------------------------
 *
 * Tcl_SetChannelErrorInterp --
 *
 *	TIP #219, Tcl Channel Reflection API.
 *	Store an error message for the I/O system.
 *
 * Results:
 *	None.
 *
 * Side effects:
 *	Discards a previously stored message.
 *
 *----------------------------------------------------------------------
 */

void
Tcl_SetChannelErrorInterp(
    Tcl_Interp *interp,		/* Interp to store the data into. */
    Tcl_Obj *msg)		/* Error message to store. */
{
    Interp *iPtr = (Interp *) interp;

    if (iPtr->chanMsg != NULL) {
	TclDecrRefCount(iPtr->chanMsg);
	iPtr->chanMsg = NULL;
    }

    if (msg != NULL) {
	iPtr->chanMsg = FixLevelCode(msg);
	Tcl_IncrRefCount(iPtr->chanMsg);
    }
    return;
}

/*
 *----------------------------------------------------------------------
 *
 * Tcl_SetChannelError --
 *
 *	TIP #219, Tcl Channel Reflection API.
 *	Store an error message for the I/O system.
 *
 * Results:
 *	None.
 *
 * Side effects:
 *	Discards a previously stored message.
 *
 *----------------------------------------------------------------------
 */

void
Tcl_SetChannelError(
    Tcl_Channel chan,		/* Channel to store the data into. */
    Tcl_Obj *msg)		/* Error message to store. */
{
    ChannelState *statePtr = ((Channel *) chan)->state;

    if (statePtr->chanMsg != NULL) {
	TclDecrRefCount(statePtr->chanMsg);
	statePtr->chanMsg = NULL;
    }

    if (msg != NULL) {
	statePtr->chanMsg = FixLevelCode(msg);
	Tcl_IncrRefCount(statePtr->chanMsg);
    }
    return;
}

/*
 *----------------------------------------------------------------------
 *
 * FixLevelCode --
 *
 *	TIP #219, Tcl Channel Reflection API.
 *	Scans an error message for bad -code / -level directives. Returns a
 *	modified copy with such directives corrected, and the input if it had
 *	no problems.
 *
 * Results:
 *	A Tcl_Obj*
 *
 * Side effects:
 *	None.
 *
 *----------------------------------------------------------------------
 */

static Tcl_Obj *
FixLevelCode(
    Tcl_Obj *msg)
{
    int explicitResult, numOptions, lc, lcn;
    Tcl_Obj **lv, **lvn;
    int res, i, j, val, lignore, cignore;
    int newlevel = -1, newcode = -1;

    /* ASSERT msg != NULL */

    /*
     * Process the caught message.
     *
     * Syntax = (option value)... ?message?
     *
     * Bad message syntax causes a panic, because the other side uses
     * Tcl_GetReturnOptions and list construction functions to marshall the
     * information. Hence an error means that we've got serious breakage.
     */

    res = Tcl_ListObjGetElements(NULL, msg, &lc, &lv);
    if (res != TCL_OK) {
	Tcl_Panic("Tcl_SetChannelError: bad syntax of message");
    }

    explicitResult = (1 == (lc % 2));
    numOptions = lc - explicitResult;

    /*
     * No options, nothing to do.
     */

    if (numOptions == 0) {
	return msg;
    }

    /*
     * Check for -code x, x != 1|error, and -level x, x != 0
     */

    for (i = 0; i < numOptions; i += 2) {
	if (0 == strcmp(TclGetString(lv[i]), "-code")) {
	    /*
	     * !"error", !integer, integer != 1 (numeric code for error)
	     */

	    res = TclGetIntFromObj(NULL, lv[i+1], &val);
	    if (((res == TCL_OK) && (val != 1)) || ((res != TCL_OK) &&
		    (0 != strcmp(TclGetString(lv[i+1]), "error")))) {
		newcode = 1;
	    }
	} else if (0 == strcmp(TclGetString(lv[i]), "-level")) {
	    /*
	     * !integer, integer != 0
	     */

	    res = TclGetIntFromObj(NULL, lv [i+1], &val);
	    if ((res != TCL_OK) || (val != 0)) {
		newlevel = 0;
	    }
	}
    }

    /*
     * -code, -level are either not present or ok. Nothing to do.
     */

    if ((newlevel < 0) && (newcode < 0)) {
	return msg;
    }

    lcn = numOptions;
    if (explicitResult) {
	lcn ++;
    }
    if (newlevel >= 0) {
	lcn += 2;
    }
    if (newcode >= 0) {
	lcn += 2;
    }

    lvn = ckalloc(lcn * sizeof(Tcl_Obj *));

    /*
     * New level/code information is spliced into the first occurence of
     * -level, -code, further occurences are ignored. The options cannot be
     * not present, we would not come here. Options which are ok are simply
     * copied over.
     */

    lignore = cignore = 0;
    for (i=0, j=0; i<numOptions; i+=2) {
	if (0 == strcmp(TclGetString(lv[i]), "-level")) {
	    if (newlevel >= 0) {
		lvn[j++] = lv[i];
		lvn[j++] = Tcl_NewIntObj(newlevel);
		newlevel = -1;
		lignore = 1;
		continue;
	    } else if (lignore) {
		continue;
	    }
	} else if (0 == strcmp(TclGetString(lv[i]), "-code")) {
	    if (newcode >= 0) {
		lvn[j++] = lv[i];
		lvn[j++] = Tcl_NewIntObj(newcode);
		newcode = -1;
		cignore = 1;
		continue;
	    } else if (cignore) {
		continue;
	    }
	}

	/*
	 * Keep everything else, possibly copied down.
	 */

	lvn[j++] = lv[i];
	lvn[j++] = lv[i+1];
    }
    if (newlevel >= 0) {
	Tcl_Panic("Defined newlevel not used in rewrite");
    }
    if (newcode >= 0) {
	Tcl_Panic("Defined newcode not used in rewrite");
    }

    if (explicitResult) {
	lvn[j++] = lv[i];
    }

    msg = Tcl_NewListObj(j, lvn);

    ckfree(lvn);
    return msg;
}

/*
 *----------------------------------------------------------------------
 *
 * Tcl_GetChannelErrorInterp --
 *
 *	TIP #219, Tcl Channel Reflection API.
 *	Return the message stored by the channel driver.
 *
 * Results:
 *	Tcl error message object.
 *
 * Side effects:
 *	Resets the stored data to NULL.
 *
 *----------------------------------------------------------------------
 */

void
Tcl_GetChannelErrorInterp(
    Tcl_Interp *interp,		/* Interp to query. */
    Tcl_Obj **msg)		/* Place for error message. */
{
    Interp *iPtr = (Interp *) interp;

    *msg = iPtr->chanMsg;
    iPtr->chanMsg = NULL;
}

/*
 *----------------------------------------------------------------------
 *
 * Tcl_GetChannelError --
 *
 *	TIP #219, Tcl Channel Reflection API.
 *	Return the message stored by the channel driver.
 *
 * Results:
 *	Tcl error message object.
 *
 * Side effects:
 *	Resets the stored data to NULL.
 *
 *----------------------------------------------------------------------
 */

void
Tcl_GetChannelError(
    Tcl_Channel chan,		/* Channel to query. */
    Tcl_Obj **msg)		/* Place for error message. */
{
    ChannelState *statePtr = ((Channel *) chan)->state;

    *msg = statePtr->chanMsg;
    statePtr->chanMsg = NULL;
}

/*
 *----------------------------------------------------------------------
 *
 * Tcl_ChannelTruncateProc --
 *
 *	TIP #208 (subsection relating to truncation, based on TIP #206).
 *	Return the Tcl_DriverTruncateProc of the channel type.
 *
 * Results:
 *	A pointer to the proc.
 *
 * Side effects:
 *	None.
 *
 *----------------------------------------------------------------------
 */

Tcl_DriverTruncateProc *
Tcl_ChannelTruncateProc(
    const Tcl_ChannelType *chanTypePtr)
				/* Pointer to channel type. */
{
    if (HaveVersion(chanTypePtr, TCL_CHANNEL_VERSION_5)) {
	return chanTypePtr->truncateProc;
    }
    return NULL;
}

/*
 *----------------------------------------------------------------------
 *
 * DupChannelIntRep --
 *
 *	Initialize the internal representation of a new Tcl_Obj to a copy of
 *	the internal representation of an existing string object.
 *
 * Results:
 *	None.
 *
 * Side effects:
 *	copyPtr's internal rep is set to a copy of srcPtr's internal
 *	representation.
 *
 *----------------------------------------------------------------------
 */

static void
DupChannelIntRep(
    register Tcl_Obj *srcPtr,	/* Object with internal rep to copy. Must have
				 * an internal rep of type "Channel". */
    register Tcl_Obj *copyPtr)	/* Object with internal rep to set. Must not
				 * currently have an internal rep.*/
{
    ChannelState *statePtr  = GET_CHANNELSTATE(srcPtr);

    SET_CHANNELSTATE(copyPtr, statePtr);
    SET_CHANNELINTERP(copyPtr, GET_CHANNELINTERP(srcPtr));
    Tcl_Preserve(statePtr);
    copyPtr->typePtr = srcPtr->typePtr;
}

/*
 *----------------------------------------------------------------------
 *
 * SetChannelFromAny --
 *
 *	Create an internal representation of type "Channel" for an object.
 *
 * Results:
 *	This operation always succeeds and returns TCL_OK.
 *
 * Side effects:
 *	Any old internal reputation for objPtr is freed and the internal
 *	representation is set to "Channel".
 *
 *----------------------------------------------------------------------
 */

static int
SetChannelFromAny(
    Tcl_Interp *interp,		/* Used for error reporting if not NULL. */
    register Tcl_Obj *objPtr)	/* The object to convert. */
{
    ChannelState *statePtr;

    if (interp == NULL) {
	return TCL_ERROR;
    }
    if (objPtr->typePtr == &chanObjType) {
	/*
	 * TODO: TAINT Flag and dup'd channel values?
	 * The channel is valid until any call to DetachChannel occurs.
	 * Ensure consistency checks are done.
	 */

	statePtr = GET_CHANNELSTATE(objPtr);
	if (GotFlag(statePtr, CHANNEL_TAINTED|CHANNEL_CLOSED)) {
	    ResetFlag(statePtr, CHANNEL_TAINTED);
	    Tcl_Release(statePtr);
	    objPtr->typePtr = NULL;
	} else if (interp != GET_CHANNELINTERP(objPtr)) {
	    Tcl_Release(statePtr);
	    objPtr->typePtr = NULL;
	}
    }
    if (objPtr->typePtr != &chanObjType) {
	Tcl_Channel chan = Tcl_GetChannel(interp, TclGetString(objPtr), NULL);

	if (chan == NULL) {
	    return TCL_ERROR;
	}

	TclFreeIntRep(objPtr);
	statePtr = ((Channel *) chan)->state;
	Tcl_Preserve(statePtr);
	SET_CHANNELSTATE(objPtr, statePtr);
	SET_CHANNELINTERP(objPtr, interp);
	objPtr->typePtr = &chanObjType;
    }
    return TCL_OK;
}

/*
 *----------------------------------------------------------------------
 *
 * FreeChannelIntRep --
 *
 *	Release statePtr storage.
 *
 * Results:
 *	None.
 *
 * Side effects:
 *	May cause state to be freed.
 *
 *----------------------------------------------------------------------
 */

static void
FreeChannelIntRep(
    Tcl_Obj *objPtr)		/* Object with internal rep to free. */
{
    Tcl_Release(GET_CHANNELSTATE(objPtr));
    objPtr->typePtr = NULL;
}

#if 0
/*
 * For future debugging work, a simple function to print the flags of a
 * channel in semi-readable form.
 */

static int
DumpFlags(
    char *str,
    int flags)
{
    char buf[20];
    int i = 0;

#define ChanFlag(chr, bit)      (buf[i++] = ((flags & (bit)) ? (chr) : '_'))

    ChanFlag('r', TCL_READABLE);
    ChanFlag('w', TCL_WRITABLE);
    ChanFlag('n', CHANNEL_NONBLOCKING);
    ChanFlag('l', CHANNEL_LINEBUFFERED);
    ChanFlag('u', CHANNEL_UNBUFFERED);
    ChanFlag('F', BG_FLUSH_SCHEDULED);
    ChanFlag('c', CHANNEL_CLOSED);
    ChanFlag('E', CHANNEL_EOF);
    ChanFlag('S', CHANNEL_STICKY_EOF);
    ChanFlag('B', CHANNEL_BLOCKED);
    ChanFlag('/', INPUT_SAW_CR);
    ChanFlag('D', CHANNEL_DEAD);
    ChanFlag('R', CHANNEL_RAW_MODE);
    ChanFlag('x', CHANNEL_INCLOSE);

    buf[i] ='\0';

    fprintf(stderr, "%s: %s\n", str, buf);
    return 0;
}
#endif

/*
 * Local Variables:
 * mode: c
 * c-basic-offset: 4
 * fill-column: 78
 * tab-width: 8
 * indent-tabs-mode: nil
 * End:
 */<|MERGE_RESOLUTION|>--- conflicted
+++ resolved
@@ -123,7 +123,7 @@
     if (--csPtr->refCount) {
 	return;
     }
-    ckfree((char *) csPtr);
+    ckfree(csPtr);
 }
 
 /*
@@ -10110,11 +10110,7 @@
     inStatePtr->csPtrR = NULL;
     ReleaseCopyState(outStatePtr->csPtrW);
     outStatePtr->csPtrW = NULL;
-<<<<<<< HEAD
-    ckfree(csPtr);
-=======
     ReleaseCopyState(csPtr);
->>>>>>> e52bf0ec
 }
  
