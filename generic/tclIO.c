--- conflicted
+++ resolved
@@ -8767,22 +8767,15 @@
     ChannelState *statePtr = chanPtr->state;
     char *p = dst;
 
+    Tcl_Preserve(chanPtr);
     while (bytesToRead) {
 	/*
 	 * Each pass through the loop is intended to process up to 
 	 * one channel buffer.
 	 */
 
-<<<<<<< HEAD
 	int bytesRead, bytesWritten;
 	ChannelBuffer *bufPtr = statePtr->inQueueHead;
-=======
-    Tcl_Preserve(chanPtr);
-    if (!(statePtr->flags & CHANNEL_STICKY_EOF)) {
-	ResetFlag(statePtr, CHANNEL_EOF);
-    }
-    ResetFlag(statePtr, CHANNEL_BLOCKED | CHANNEL_NEED_MORE_DATA);
->>>>>>> 414db293
 
 	/*
 	 * When there's no buffered data to read, and we're at EOF,
@@ -8799,53 +8792,10 @@
 	while (bufPtr == NULL || !IsBufferFull(bufPtr)) {
 	    int code;
 
-<<<<<<< HEAD
 	    ResetFlag(statePtr, CHANNEL_BLOCKED);
 	moreData:
 	    code = GetInput(chanPtr);
 	    bufPtr = statePtr->inQueueHead;
-=======
-  done:
-    UpdateInterest(chanPtr);
-    Tcl_Release(chanPtr);
-    return copied;
-}
--
-/*
- *----------------------------------------------------------------------
- *
- * CopyAndTranslateBuffer --
- *
- *	Copy at most one buffer of input to the result space, doing eol
- *	translations according to mode in effect currently.
- *
- * Results:
- *	Number of bytes stored in the result buffer (as opposed to the number
- *	of bytes read from the channel). May return zero if no input is
- *	available to be translated.
- *
- * Side effects:
- *	Consumes buffered input. May deallocate one buffer.
- *
- *----------------------------------------------------------------------
- */
-
-static int
-CopyAndTranslateBuffer(
-    ChannelState *statePtr,	/* Channel state from which to read input. */
-    char *result,		/* Where to store the copied input. */
-    int space)			/* How many bytes are available in result to
-				 * store the copied input? */
-{
-    ChannelBuffer *bufPtr;	/* The buffer from which to copy bytes. */
-    int bytesInBuffer;		/* How many bytes are available to be copied
-				 * in the current input buffer? */
-    int copied;			/* How many characters were already copied
-				 * into the destination space? */
-    int i;			/* Iterates over the copied input looking for
-				 * the input eofChar. */
->>>>>>> 414db293
 
 	    assert (bufPtr != NULL);
 
@@ -8857,6 +8807,7 @@
 	    if (code) {
 		/* Read error */
 		UpdateInterest(chanPtr);
+		Tcl_Release(chanPtr);
 		return -1;
 	    }
 
@@ -8951,6 +8902,7 @@
 	}
     }
 
+    Tcl_Release(chanPtr);
     return (int)(p - dst);
 }
 