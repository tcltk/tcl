/*
 * tclIO.c --
 *
 *	This file provides the generic portions (those that are the same on
 *	all platforms and for all channel types) of Tcl's IO facilities.
 *
 * Copyright © 1998-2000 Ajuba Solutions
 * Copyright © 1995-1997 Sun Microsystems, Inc.
 * Contributions from Don Porter, NIST, 2014. (not subject to US copyright)
 *
 * See the file "license.terms" for information on usage and redistribution of
 * this file, and for a DISCLAIMER OF ALL WARRANTIES.
 */

#include "tclInt.h"
#include "tclIO.h"
#include <assert.h>

/*
 * For each channel handler registered in a call to Tcl_CreateChannelHandler,
 * there is one record of the following type. All of records for a specific
 * channel are chained together in a singly linked list which is stored in
 * the channel structure.
 */

typedef struct ChannelHandler {
    Channel *chanPtr;		/* The channel structure for this channel. */
    int mask;			/* Mask of desired events. */
    Tcl_ChannelProc *proc;	/* Procedure to call in the type of
				 * Tcl_CreateChannelHandler. */
    ClientData clientData;	/* Argument to pass to procedure. */
    struct ChannelHandler *nextPtr;
				/* Next one in list of registered handlers. */
} ChannelHandler;

/*
 * This structure keeps track of the current ChannelHandler being invoked in
 * the current invocation of Tcl_NotifyChannel. There is a potential
 * problem if a ChannelHandler is deleted while it is the current one, since
 * Tcl_NotifyChannel needs to look at the nextPtr field. To handle this
 * problem, structures of the type below indicate the next handler to be
 * processed for any (recursively nested) dispatches in progress. The
 * nextHandlerPtr field is updated if the handler being pointed to is deleted.
 * The nestedHandlerPtr field is used to chain together all recursive
 * invocations, so that Tcl_DeleteChannelHandler can find all the recursively
 * nested invocations of Tcl_NotifyChannel and compare the handler being
 * deleted against the NEXT handler to be invoked in that invocation; when it
 * finds such a situation, Tcl_DeleteChannelHandler updates the nextHandlerPtr
 * field of the structure to the next handler.
 */

typedef struct NextChannelHandler {
    ChannelHandler *nextHandlerPtr;	/* The next handler to be invoked in
					 * this invocation. */
    struct NextChannelHandler *nestedHandlerPtr;
					/* Next nested invocation of
					 * Tcl_NotifyChannel. */
} NextChannelHandler;

/*
 * The following structure is used by Tcl_GetsObj() to encapsulates the
 * state for a "gets" operation.
 */

typedef struct GetsState {
    Tcl_Obj *objPtr;		/* The object to which UTF-8 characters
				 * will be appended. */
    char **dstPtr;		/* Pointer into objPtr's string rep where
				 * next character should be stored. */
    Tcl_Encoding encoding;	/* The encoding to use to convert raw bytes
				 * to UTF-8.  */
    ChannelBuffer *bufPtr;	/* The current buffer of raw bytes being
				 * emptied. */
    Tcl_EncodingState state;	/* The encoding state just before the last
				 * external to UTF-8 conversion in
				 * FilterInputBytes(). */
    int rawRead;		/* The number of bytes removed from bufPtr
				 * in the last call to FilterInputBytes(). */
    int bytesWrote;		/* The number of bytes of UTF-8 data
				 * appended to objPtr during the last call to
				 * FilterInputBytes(). */
    int charsWrote;		/* The corresponding number of UTF-8
				 * characters appended to objPtr during the
				 * last call to FilterInputBytes(). */
    int totalChars;		/* The total number of UTF-8 characters
				 * appended to objPtr so far, just before the
				 * last call to FilterInputBytes(). */
} GetsState;

/*
 * The following structure encapsulates the state for a background channel
 * copy.  Note that the data buffer for the copy will be appended to this
 * structure.
 */

typedef struct CopyState {
    struct Channel *readPtr;	/* Pointer to input channel. */
    struct Channel *writePtr;	/* Pointer to output channel. */
    int readFlags;		/* Original read channel flags. */
    int writeFlags;		/* Original write channel flags. */
    Tcl_WideInt toRead;		/* Number of bytes to copy, or -1. */
    Tcl_WideInt total;		/* Total bytes transferred (written). */
    Tcl_Interp *interp;		/* Interp that started the copy. */
    Tcl_Obj *cmdPtr;		/* Command to be invoked at completion. */
    int bufSize;		/* Size of appended buffer. */
    char buffer[TCLFLEXARRAY];		/* Copy buffer, this must be the last
                                 * field. */
} CopyState;

/*
 * All static variables used in this file are collected into a single instance
 * of the following structure. For multi-threaded implementations, there is
 * one instance of this structure for each thread.
 *
 * Notice that different structures with the same name appear in other files.
 * The structure defined below is used in this file only.
 */

typedef struct {
    NextChannelHandler *nestedHandlerPtr;
				/* This variable holds the list of nested
				 * Tcl_NotifyChannel invocations. */
    ChannelState *firstCSPtr;	/* List of all channels currently open,
				 * indexed by ChannelState, as only one
				 * ChannelState exists per set of stacked
				 * channels. */
    Tcl_Channel stdinChannel;	/* Static variable for the stdin channel. */
    int stdinInitialized;
    Tcl_Channel stdoutChannel;	/* Static variable for the stdout channel. */
    int stdoutInitialized;
    Tcl_Channel stderrChannel;	/* Static variable for the stderr channel. */
    int stderrInitialized;
    Tcl_Encoding binaryEncoding;
} ThreadSpecificData;

static Tcl_ThreadDataKey dataKey;

/*
 * Structure to record a close callback. One such record exists for
 * each close callback registered for a channel.
 */

typedef struct CloseCallback {
    Tcl_CloseProc *proc;		/* The procedure to call. */
    ClientData clientData;		/* Arbitrary one-word data to pass
					 * to the callback. */
    struct CloseCallback *nextPtr;	/* For chaining close callbacks. */
} CloseCallback;

/*
 * Static functions in this file:
 */

static ChannelBuffer *	AllocChannelBuffer(int length);
static void		PreserveChannelBuffer(ChannelBuffer *bufPtr);
static void		ReleaseChannelBuffer(ChannelBuffer *bufPtr);
static int		IsShared(ChannelBuffer *bufPtr);
static void		ChannelFree(Channel *chanPtr);
static void		ChannelTimerProc(ClientData clientData);
static int		ChanRead(Channel *chanPtr, char *dst, int dstSize);
static int		CheckChannelErrors(ChannelState *statePtr,
			    int direction);
static int		CheckForDeadChannel(Tcl_Interp *interp,
			    ChannelState *statePtr);
static void		CheckForStdChannelsBeingClosed(Tcl_Channel chan);
static void		CleanupChannelHandlers(Tcl_Interp *interp,
			    Channel *chanPtr);
static int		CloseChannel(Tcl_Interp *interp, Channel *chanPtr,
			    int errorCode);
static int		CloseChannelPart(Tcl_Interp *interp, Channel *chanPtr,
			    int errorCode, int flags);
static int		CloseWrite(Tcl_Interp *interp, Channel *chanPtr);
static void		CommonGetsCleanup(Channel *chanPtr);
static int		CopyData(CopyState *csPtr, int mask);
static int		MoveBytes(CopyState *csPtr);

static void		MBCallback(CopyState *csPtr, Tcl_Obj *errObj);
static void		MBError(CopyState *csPtr, int mask, int errorCode);
static int		MBRead(CopyState *csPtr);
static int		MBWrite(CopyState *csPtr);
static void		MBEvent(ClientData clientData, int mask);

static void		CopyEventProc(ClientData clientData, int mask);
static void		CreateScriptRecord(Tcl_Interp *interp,
			    Channel *chanPtr, int mask, Tcl_Obj *scriptPtr);
static void		DeleteChannelTable(ClientData clientData,
			    Tcl_Interp *interp);
static void		DeleteScriptRecord(Tcl_Interp *interp,
			    Channel *chanPtr, int mask);
static int		DetachChannel(Tcl_Interp *interp, Tcl_Channel chan);
static void		DiscardInputQueued(ChannelState *statePtr,
			    int discardSavedBuffers);
static void		DiscardOutputQueued(ChannelState *chanPtr);
static int		DoRead(Channel *chanPtr, char *dst, int bytesToRead,
			    int allowShortReads);
static int		DoReadChars(Channel *chan, Tcl_Obj *objPtr, int toRead,
			    int appendFlag);
static int		FilterInputBytes(Channel *chanPtr,
			    GetsState *statePtr);
static int		FlushChannel(Tcl_Interp *interp, Channel *chanPtr,
			    int calledFromAsyncFlush);
static int		TclGetsObjBinary(Tcl_Channel chan, Tcl_Obj *objPtr);
static Tcl_Encoding	GetBinaryEncoding(void);
static Tcl_ExitProc	FreeBinaryEncoding;
static Tcl_HashTable *	GetChannelTable(Tcl_Interp *interp);
static int		GetInput(Channel *chanPtr);
static void		PeekAhead(Channel *chanPtr, char **dstEndPtr,
			    GetsState *gsPtr);
static int		ReadBytes(ChannelState *statePtr, Tcl_Obj *objPtr,
			    int charsLeft);
static int		ReadChars(ChannelState *statePtr, Tcl_Obj *objPtr,
			    int charsLeft, int *factorPtr);
static void		RecycleBuffer(ChannelState *statePtr,
			    ChannelBuffer *bufPtr, int mustDiscard);
static int		StackSetBlockMode(Channel *chanPtr, int mode);
static int		SetBlockMode(Tcl_Interp *interp, Channel *chanPtr,
			    int mode);
static void		StopCopy(CopyState *csPtr);
static void		TranslateInputEOL(ChannelState *statePtr, char *dst,
			    const char *src, int *dstLenPtr, int *srcLenPtr);
static void		UpdateInterest(Channel *chanPtr);
static int		Write(Channel *chanPtr, const char *src,
			    int srcLen, Tcl_Encoding encoding);
static Tcl_Obj *	FixLevelCode(Tcl_Obj *msg);
static void		SpliceChannel(Tcl_Channel chan);
static void		CutChannel(Tcl_Channel chan);
static int              WillRead(Channel *chanPtr);

#define WriteChars(chanPtr, src, srcLen) \
			Write(chanPtr, src, srcLen, chanPtr->state->encoding)
#define WriteBytes(chanPtr, src, srcLen) \
			Write(chanPtr, src, srcLen, tclIdentityEncoding)

/*
 * Simplifying helper macros. All may use their argument(s) multiple times.
 * The ANSI C "prototypes" for the macros are listed below, together with a
 * short description of what the macro does.
 *
 * --------------------------------------------------------------------------
 * int BytesLeft(ChannelBuffer *bufPtr)
 *
 *	Returns the number of bytes of data remaining in the buffer.
 *
 * int SpaceLeft(ChannelBuffer *bufPtr)
 *
 *	Returns the number of bytes of space remaining at the end of the
 *	buffer.
 *
 * int IsBufferReady(ChannelBuffer *bufPtr)
 *
 *	Returns whether a buffer has bytes available within it.
 *
 * int IsBufferEmpty(ChannelBuffer *bufPtr)
 *
 *	Returns whether a buffer is entirely empty. Note that this is not the
 *	inverse of the above operation; trying to merge the two seems to lead
 *	to occasional crashes...
 *
 * int IsBufferFull(ChannelBuffer *bufPtr)
 *
 *	Returns whether more data can be added to a buffer.
 *
 * int IsBufferOverflowing(ChannelBuffer *bufPtr)
 *
 *	Returns whether a buffer has more data in it than it should.
 *
 * char *InsertPoint(ChannelBuffer *bufPtr)
 *
 *	Returns a pointer to where characters should be added to the buffer.
 *
 * char *RemovePoint(ChannelBuffer *bufPtr)
 *
 *	Returns a pointer to where characters should be removed from the
 *	buffer.
 * --------------------------------------------------------------------------
 */

#define BytesLeft(bufPtr)	((bufPtr)->nextAdded - (bufPtr)->nextRemoved)

#define SpaceLeft(bufPtr)	((bufPtr)->bufLength - (bufPtr)->nextAdded)

#define IsBufferReady(bufPtr)	((bufPtr)->nextAdded > (bufPtr)->nextRemoved)

#define IsBufferEmpty(bufPtr)	((bufPtr)->nextAdded == (bufPtr)->nextRemoved)

#define IsBufferFull(bufPtr)	((bufPtr) && (bufPtr)->nextAdded >= (bufPtr)->bufLength)

#define IsBufferOverflowing(bufPtr) ((bufPtr)->nextAdded>(bufPtr)->bufLength)

#define InsertPoint(bufPtr)	(&(bufPtr)->buf[(bufPtr)->nextAdded])

#define RemovePoint(bufPtr)	(&(bufPtr)->buf[(bufPtr)->nextRemoved])

/*
 * For working with channel state flag bits.
 */

#define SetFlag(statePtr, flag)		((statePtr)->flags |= (flag))
#define ResetFlag(statePtr, flag)	((statePtr)->flags &= ~(flag))
#define GotFlag(statePtr, flag)		((statePtr)->flags & (flag))

/*
 * Macro for testing whether a string (in optionName, length len) matches a
 * value (prefix matching rules). Arguments are the minimum length to match
 * and the value to match against. (Can't use Tcl_GetIndexFromObj as this is
 * used in a situation where no objects are available.)
 */

#define HaveOpt(minLength, nameString) \
	((len > (minLength)) && (optionName[1] == (nameString)[1]) \
		&& (strncmp(optionName, (nameString), len) == 0))

/*
 * The ChannelObjType type.  Used to store the result of looking up
 * a channel name in the context of an interp.  Saves the lookup
 * result and values needed to check its continued validity.
 */

typedef struct ResolvedChanName {
    ChannelState *statePtr;	/* The saved lookup result */
    Tcl_Interp *interp;		/* The interp in which the lookup was done. */
    size_t epoch;		/* The epoch of the channel when the lookup
				 * was done. Use to verify validity. */
    size_t refCount;		/* Share this struct among many Tcl_Obj. */
} ResolvedChanName;

static void		DupChannelInternalRep(Tcl_Obj *objPtr, Tcl_Obj *copyPtr);
static void		FreeChannelInternalRep(Tcl_Obj *objPtr);

static const Tcl_ObjType chanObjType = {
    "channel",			/* name for this type */
    FreeChannelInternalRep,		/* freeIntRepProc */
    DupChannelInternalRep,		/* dupIntRepProc */
    NULL,			/* updateStringProc */
    NULL			/* setFromAnyProc */
};

#define ChanSetInternalRep(objPtr, resPtr)					\
    do {								\
	Tcl_ObjInternalRep ir;						\
	(resPtr)->refCount++;						\
	ir.twoPtrValue.ptr1 = (resPtr);					\
	ir.twoPtrValue.ptr2 = NULL;					\
	Tcl_StoreInternalRep((objPtr), &chanObjType, &ir);			\
    } while (0)

#define ChanGetInternalRep(objPtr, resPtr)					\
    do {								\
	const Tcl_ObjInternalRep *irPtr;					\
	irPtr = TclFetchInternalRep((objPtr), &chanObjType);		\
	(resPtr) = irPtr ? (ResolvedChanName *)irPtr->twoPtrValue.ptr1 : NULL;		\
    } while (0)

#define BUSY_STATE(st, fl) \
     ((((st)->csPtrR) && ((fl) & TCL_READABLE)) || \
      (((st)->csPtrW) && ((fl) & TCL_WRITABLE)))

#define MAX_CHANNEL_BUFFER_SIZE (1024*1024)

/*
 *---------------------------------------------------------------------------
 *
 * ChanClose, ChanRead, ChanSeek, ChanThreadAction, ChanWatch, ChanWrite --
 *
 *	Simplify the access to selected channel driver "methods" that are used
 *	in multiple places in a stereotypical fashion. These are just thin
 *	wrappers around the driver functions.
 *
 *---------------------------------------------------------------------------
 */

static inline int
ChanClose(
    Channel *chanPtr,
    Tcl_Interp *interp)
{
#ifndef TCL_NO_DEPRECATED
    if ((chanPtr->typePtr->closeProc != TCL_CLOSE2PROC) && (chanPtr->typePtr->closeProc != NULL)) {
	return chanPtr->typePtr->closeProc(chanPtr->instanceData, interp);
    }
#endif
    return chanPtr->typePtr->close2Proc(chanPtr->instanceData, interp, 0);
}

/*
 *---------------------------------------------------------------------------
 *
 * ChanRead --
 *
 *	Read up to dstSize bytes using the inputProc of chanPtr, store them at
 *	dst, and return the number of bytes stored.
 *
 * Results:
 *	The return value of the driver inputProc,
 *	  - number of bytes stored at dst, ot
 *	  - -1 on error, with a Posix error code available to the caller by
 *	    calling Tcl_GetErrno().
 *
 * Side effects:
 *	The CHANNEL_BLOCKED and CHANNEL_EOF flags of the channel state are set
 *	as appropriate.  On EOF, the inputEncodingFlags are set to perform
 *	ending operations on decoding.
 *
 *	TODO - Is this really the right place for that?
 *
 *---------------------------------------------------------------------------
 */
static int
ChanRead(
    Channel *chanPtr,
    char *dst,
    int dstSize)
{
    int bytesRead, result;

    /*
     * If the caller asked for zero bytes, we'd force the inputProc to return
     * zero bytes, and then misinterpret that as EOF.
     */

    assert(dstSize > 0);

    /*
     * Each read op must set the blocked and eof states anew, not let
     * the effect of prior reads leak through.
     */

    if (GotFlag(chanPtr->state, CHANNEL_EOF)) {
        chanPtr->state->inputEncodingFlags |= TCL_ENCODING_START;
    }
    ResetFlag(chanPtr->state, CHANNEL_BLOCKED | CHANNEL_EOF);
    chanPtr->state->inputEncodingFlags &= ~TCL_ENCODING_END;
    if (WillRead(chanPtr) < 0) {
        return -1;
    }

    bytesRead = chanPtr->typePtr->inputProc(chanPtr->instanceData,
	    dst, dstSize, &result);

    /*
     * Stop any flag leakage through stacked channel levels.
     */

    if (GotFlag(chanPtr->state, CHANNEL_EOF)) {
        chanPtr->state->inputEncodingFlags |= TCL_ENCODING_START;
    }
    ResetFlag(chanPtr->state, CHANNEL_BLOCKED | CHANNEL_EOF);
    chanPtr->state->inputEncodingFlags &= ~TCL_ENCODING_END;
    if (bytesRead > 0) {
	/*
	 * If we get a short read, signal up that we may be BLOCKED. We should
	 * avoid calling the driver because on some platforms we will block in
	 * the low level reading code even though the channel is set into
	 * nonblocking mode.
	 */

	if (bytesRead < dstSize) {
	    SetFlag(chanPtr->state, CHANNEL_BLOCKED);
	}
    } else if (bytesRead == 0) {
	SetFlag(chanPtr->state, CHANNEL_EOF);
	chanPtr->state->inputEncodingFlags |= TCL_ENCODING_END;
    } else if (bytesRead < 0) {
	if ((result == EWOULDBLOCK) || (result == EAGAIN)) {
	    SetFlag(chanPtr->state, CHANNEL_BLOCKED);
	    result = EAGAIN;
	}
	Tcl_SetErrno(result);
    }
    return bytesRead;
}

static inline Tcl_WideInt
ChanSeek(
    Channel *chanPtr,
    Tcl_WideInt offset,
    int mode,
    int *errnoPtr)
{
    /*
     * Note that we prefer the wideSeekProc if that field is available in the
     * type and non-NULL.
     */

    if (Tcl_ChannelWideSeekProc(chanPtr->typePtr) == NULL) {
#ifndef TCL_NO_DEPRECATED
	if (offset<LONG_MIN || offset>LONG_MAX) {
	    *errnoPtr = EOVERFLOW;
	    return -1;
	}

	return Tcl_ChannelSeekProc(chanPtr->typePtr)(chanPtr->instanceData,
		offset, mode, errnoPtr);
#else
	*errnoPtr = EINVAL;
	return -1;
#endif
    }

	return Tcl_ChannelWideSeekProc(chanPtr->typePtr)(chanPtr->instanceData,
		offset, mode, errnoPtr);
}

static inline void
ChanThreadAction(
    Channel *chanPtr,
    int action)
{
    Tcl_DriverThreadActionProc *threadActionProc =
	    Tcl_ChannelThreadActionProc(chanPtr->typePtr);

    if (threadActionProc != NULL) {
	threadActionProc(chanPtr->instanceData, action);
    }
}

static inline void
ChanWatch(
    Channel *chanPtr,
    int mask)
{
    chanPtr->typePtr->watchProc(chanPtr->instanceData, mask);
}

static inline int
ChanWrite(
    Channel *chanPtr,
    const char *src,
    int srcLen,
    int *errnoPtr)
{
    return chanPtr->typePtr->outputProc(chanPtr->instanceData, src, srcLen,
	    errnoPtr);
}

/*
 *---------------------------------------------------------------------------
 *
 * TclInitIOSubsystem --
 *
 *	Initialize all resources used by this subsystem on a per-process
 *	basis.
 *
 * Results:
 *	None.
 *
 * Side effects:
 *	Depends on the memory subsystems.
 *
 *---------------------------------------------------------------------------
 */

void
TclInitIOSubsystem(void)
{
    /*
     * By fetching thread local storage we take care of allocating it for each
     * thread.
     */

    (void) TCL_TSD_INIT(&dataKey);
}

/*
 *-------------------------------------------------------------------------
 *
 * TclFinalizeIOSubsystem --
 *
 *	Releases all resources used by this subsystem on a per-process basis.
 *	Closes all extant channels that have not already been closed because
 *	they were not owned by any interp.
 *
 * Results:
 *	None.
 *
 * Side effects:
 *	Depends on encoding and memory subsystems.
 *
 *-------------------------------------------------------------------------
 */

void
TclFinalizeIOSubsystem(void)
{
    ThreadSpecificData *tsdPtr = TCL_TSD_INIT(&dataKey);
    Channel *chanPtr = NULL;	/* Iterates over open channels. */
    ChannelState *statePtr;	/* State of channel stack */
    int active = 1;		/* Flag == 1 while there's still work to do */
    int doflushnb;

    /*
     * Fetch the pre-TIP#398 compatibility flag.
     */

    {
        const char *s;
        Tcl_DString ds;

        s = TclGetEnv("TCL_FLUSH_NONBLOCKING_ON_EXIT", &ds);
        doflushnb = ((s != NULL) && strcmp(s, "0"));
        if (s != NULL) {
            Tcl_DStringFree(&ds);
        }
    }

    /*
     * Walk all channel state structures known to this thread and close
     * corresponding channels.
     */

    while (active) {
	/*
	 * Iterate through the open channel list, and find the first channel
	 * that isn't dead. We start from the head of the list each time,
	 * because the close action on one channel can close others.
	 */

	active = 0;
	for (statePtr = tsdPtr->firstCSPtr;
		statePtr != NULL;
		statePtr = statePtr->nextCSPtr) {
	    chanPtr = statePtr->topChanPtr;
            if (GotFlag(statePtr, CHANNEL_DEAD)) {
                continue;
            }
	    if (!GotFlag(statePtr, CHANNEL_INCLOSE | CHANNEL_CLOSED )
                || GotFlag(statePtr, BG_FLUSH_SCHEDULED)) {
                ResetFlag(statePtr, BG_FLUSH_SCHEDULED);
		active = 1;
		break;
	    }
	}

	/*
	 * We've found a live (or bg-closing) channel. Close it.
	 */

	if (active) {
	    TclChannelPreserve((Tcl_Channel)chanPtr);

	    /*
	     * TIP #398: by default, we no longer set the channel back into
             * blocking mode.  To restore the old blocking behavior, the
             * environment variable TCL_FLUSH_NONBLOCKING_ON_EXIT must be set
             * and not be "0".
	     */

            if (doflushnb) {
                /*
                 * Set the channel back into blocking mode to ensure that we
                 * wait for all data to flush out.
                 */

                (void) Tcl_SetChannelOption(NULL, (Tcl_Channel) chanPtr,
                                            "-blocking", "on");
            }

	    if ((chanPtr == (Channel *) tsdPtr->stdinChannel) ||
		    (chanPtr == (Channel *) tsdPtr->stdoutChannel) ||
		    (chanPtr == (Channel *) tsdPtr->stderrChannel)) {
		/*
		 * Decrement the refcount which was earlier artificially
		 * bumped up to keep the channel from being closed.
		 */

		statePtr->refCount--;
	    }

	    if (statePtr->refCount <= 0) {
		/*
		 * Close it only if the refcount indicates that the channel is
		 * not referenced from any interpreter. If it is, that
		 * interpreter will close the channel when it gets destroyed.
		 */

		(void) Tcl_Close(NULL, (Tcl_Channel) chanPtr);
	    } else {
		/*
		 * The refcount is greater than zero, so flush the channel.
		 */

		Tcl_Flush((Tcl_Channel) chanPtr);

		/*
		 * Call the device driver to actually close the underlying
		 * device for this channel.
		 */

		(void) ChanClose(chanPtr, NULL);

		/*
		 * Finally, we clean up the fields in the channel data
		 * structure since all of them have been deleted already. We
		 * mark the channel with CHANNEL_DEAD to prevent any further
		 * IO operations on it.
		 */

		chanPtr->instanceData = NULL;
		SetFlag(statePtr, CHANNEL_DEAD);
	    }
	    TclChannelRelease((Tcl_Channel)chanPtr);
	}
    }

    TclpFinalizeSockets();
    TclpFinalizePipes();
}

/*
 *----------------------------------------------------------------------
 *
 * Tcl_SetStdChannel --
 *
 *	This function is used to change the channels that are used for
 *	stdin/stdout/stderr in new interpreters.
 *
 * Results:
 *	None
 *
 * Side effects:
 *	None.
 *
 *----------------------------------------------------------------------
 */

void
Tcl_SetStdChannel(
    Tcl_Channel channel,
    int type)			/* One of TCL_STDIN, TCL_STDOUT, TCL_STDERR. */
{
    ThreadSpecificData *tsdPtr = TCL_TSD_INIT(&dataKey);

    int init = channel ? 1 : -1;
    switch (type) {
    case TCL_STDIN:
	tsdPtr->stdinInitialized = init;
	tsdPtr->stdinChannel = channel;
	break;
    case TCL_STDOUT:
	tsdPtr->stdoutInitialized = init;
	tsdPtr->stdoutChannel = channel;
	break;
    case TCL_STDERR:
	tsdPtr->stderrInitialized = init;
	tsdPtr->stderrChannel = channel;
	break;
    }
}

/*
 *----------------------------------------------------------------------
 *
 * Tcl_GetStdChannel --
 *
 *	Returns the specified standard channel.
 *
 * Results:
 *	Returns the specified standard channel, or NULL.
 *
 * Side effects:
 *	May cause the creation of a standard channel and the underlying file.
 *
 *----------------------------------------------------------------------
 */

Tcl_Channel
Tcl_GetStdChannel(
    int type)			/* One of TCL_STDIN, TCL_STDOUT, TCL_STDERR. */
{
    Tcl_Channel channel = NULL;
    ThreadSpecificData *tsdPtr = TCL_TSD_INIT(&dataKey);

    /*
     * If the channels were not created yet, create them now and store them in
     * the static variables.
     */

    switch (type) {
    case TCL_STDIN:
	if (!tsdPtr->stdinInitialized) {
	    tsdPtr->stdinInitialized = -1;
	    tsdPtr->stdinChannel = TclpGetDefaultStdChannel(TCL_STDIN);

	    /*
	     * Artificially bump the refcount to ensure that the channel is
	     * only closed on exit.
	     *
	     * NOTE: Must only do this if stdinChannel is not NULL. It can be
	     * NULL in situations where Tcl is unable to connect to the
	     * standard input.
	     */

	    if (tsdPtr->stdinChannel != NULL) {
		tsdPtr->stdinInitialized = 1;
		Tcl_RegisterChannel(NULL, tsdPtr->stdinChannel);
	    }
	}
	channel = tsdPtr->stdinChannel;
	break;
    case TCL_STDOUT:
	if (!tsdPtr->stdoutInitialized) {
	    tsdPtr->stdoutInitialized = -1;
	    tsdPtr->stdoutChannel = TclpGetDefaultStdChannel(TCL_STDOUT);
	    if (tsdPtr->stdoutChannel != NULL) {
		tsdPtr->stdoutInitialized = 1;
		Tcl_RegisterChannel(NULL, tsdPtr->stdoutChannel);
	    }
	}
	channel = tsdPtr->stdoutChannel;
	break;
    case TCL_STDERR:
	if (!tsdPtr->stderrInitialized) {
	    tsdPtr->stderrInitialized = -1;
	    tsdPtr->stderrChannel = TclpGetDefaultStdChannel(TCL_STDERR);
	    if (tsdPtr->stderrChannel != NULL) {
		tsdPtr->stderrInitialized = 1;
		Tcl_RegisterChannel(NULL, tsdPtr->stderrChannel);
	    }
	}
	channel = tsdPtr->stderrChannel;
	break;
    }
    return channel;
}

/*
 *----------------------------------------------------------------------
 *
 * Tcl_CreateCloseHandler
 *
 *	Creates a close callback which will be called when the channel is
 *	closed.
 *
 * Results:
 *	None.
 *
 * Side effects:
 *	Causes the callback to be called in the future when the channel will
 *	be closed.
 *
 *----------------------------------------------------------------------
 */

void
Tcl_CreateCloseHandler(
    Tcl_Channel chan,		/* The channel for which to create the close
				 * callback. */
    Tcl_CloseProc *proc,	/* The callback routine to call when the
				 * channel will be closed. */
    ClientData clientData)	/* Arbitrary data to pass to the close
				 * callback. */
{
    ChannelState *statePtr = ((Channel *) chan)->state;
    CloseCallback *cbPtr;

    cbPtr = (CloseCallback *)ckalloc(sizeof(CloseCallback));
    cbPtr->proc = proc;
    cbPtr->clientData = clientData;

    cbPtr->nextPtr = statePtr->closeCbPtr;
    statePtr->closeCbPtr = cbPtr;
}

/*
 *----------------------------------------------------------------------
 *
 * Tcl_DeleteCloseHandler --
 *
 *	Removes a callback that would have been called on closing the channel.
 *	If there is no matching callback then this function has no effect.
 *
 * Results:
 *	None.
 *
 * Side effects:
 *	The callback will not be called in the future when the channel is
 *	eventually closed.
 *
 *----------------------------------------------------------------------
 */

void
Tcl_DeleteCloseHandler(
    Tcl_Channel chan,		/* The channel for which to cancel the close
				 * callback. */
    Tcl_CloseProc *proc,	/* The procedure for the callback to
				 * remove. */
    ClientData clientData)	/* The callback data for the callback to
				 * remove. */
{
    ChannelState *statePtr = ((Channel *) chan)->state;
    CloseCallback *cbPtr, *cbPrevPtr;

    for (cbPtr = statePtr->closeCbPtr, cbPrevPtr = NULL;
	    cbPtr != NULL; cbPtr = cbPtr->nextPtr) {
	if ((cbPtr->proc == proc) && (cbPtr->clientData == clientData)) {
	    if (cbPrevPtr == NULL) {
		statePtr->closeCbPtr = cbPtr->nextPtr;
	    } else {
		cbPrevPtr->nextPtr = cbPtr->nextPtr;
	    }
	    ckfree(cbPtr);
	    break;
	}
	cbPrevPtr = cbPtr;
    }
}

/*
 *----------------------------------------------------------------------
 *
 * GetChannelTable --
 *
 *	Gets and potentially initializes the channel table for an interpreter.
 *	If it is initializing the table it also inserts channels for stdin,
 *	stdout and stderr if the interpreter is trusted.
 *
 * Results:
 *	A pointer to the hash table created, for use by the caller.
 *
 * Side effects:
 *	Initializes the channel table for an interpreter. May create channels
 *	for stdin, stdout and stderr.
 *
 *----------------------------------------------------------------------
 */

static Tcl_HashTable *
GetChannelTable(
    Tcl_Interp *interp)
{
    Tcl_HashTable *hTblPtr;	/* Hash table of channels. */
    Tcl_Channel stdinChan, stdoutChan, stderrChan;

    hTblPtr = (Tcl_HashTable *)Tcl_GetAssocData(interp, "tclIO", NULL);
    if (hTblPtr == NULL) {
	hTblPtr = (Tcl_HashTable *)ckalloc(sizeof(Tcl_HashTable));
	Tcl_InitHashTable(hTblPtr, TCL_STRING_KEYS);
	Tcl_SetAssocData(interp, "tclIO",
		(Tcl_InterpDeleteProc *) DeleteChannelTable, hTblPtr);

	/*
	 * If the interpreter is trusted (not "safe"), insert channels for
	 * stdin, stdout and stderr (possibly creating them in the process).
	 */

	if (Tcl_IsSafe(interp) == 0) {
	    stdinChan = Tcl_GetStdChannel(TCL_STDIN);
	    if (stdinChan != NULL) {
		Tcl_RegisterChannel(interp, stdinChan);
	    }
	    stdoutChan = Tcl_GetStdChannel(TCL_STDOUT);
	    if (stdoutChan != NULL) {
		Tcl_RegisterChannel(interp, stdoutChan);
	    }
	    stderrChan = Tcl_GetStdChannel(TCL_STDERR);
	    if (stderrChan != NULL) {
		Tcl_RegisterChannel(interp, stderrChan);
	    }
	}
    }
    return hTblPtr;
}

/*
 *----------------------------------------------------------------------
 *
 * DeleteChannelTable --
 *
 *	Deletes the channel table for an interpreter, closing any open
 *	channels whose refcount reaches zero. This procedure is invoked when
 *	an interpreter is deleted, via the AssocData cleanup mechanism.
 *
 * Results:
 *	None.
 *
 * Side effects:
 *	Deletes the hash table of channels. May close channels. May flush
 *	output on closed channels. Removes any channeEvent handlers that were
 *	registered in this interpreter.
 *
 *----------------------------------------------------------------------
 */

static void
DeleteChannelTable(
    ClientData clientData,	/* The per-interpreter data structure. */
    Tcl_Interp *interp)		/* The interpreter being deleted. */
{
    Tcl_HashTable *hTblPtr;	/* The hash table. */
    Tcl_HashSearch hSearch;	/* Search variable. */
    Tcl_HashEntry *hPtr;	/* Search variable. */
    Channel *chanPtr;		/* Channel being deleted. */
    ChannelState *statePtr;	/* State of Channel being deleted. */
    EventScriptRecord *sPtr, *prevPtr, *nextPtr;
				/* Variables to loop over all channel events
				 * registered, to delete the ones that refer
				 * to the interpreter being deleted. */

    /*
     * Delete all the registered channels - this will close channels whose
     * refcount reaches zero.
     */

    hTblPtr = (Tcl_HashTable *)clientData;
    for (hPtr = Tcl_FirstHashEntry(hTblPtr, &hSearch); hPtr != NULL;
	    hPtr = Tcl_FirstHashEntry(hTblPtr, &hSearch)) {
	chanPtr = (Channel *)Tcl_GetHashValue(hPtr);
	statePtr = chanPtr->state;

	/*
	 * Remove any fileevents registered in this interpreter.
	 */

	for (sPtr = statePtr->scriptRecordPtr, prevPtr = NULL;
		sPtr != NULL; sPtr = nextPtr) {
	    nextPtr = sPtr->nextPtr;
	    if (sPtr->interp == interp) {
		if (prevPtr == NULL) {
		    statePtr->scriptRecordPtr = nextPtr;
		} else {
		    prevPtr->nextPtr = nextPtr;
		}

		Tcl_DeleteChannelHandler((Tcl_Channel) chanPtr,
			TclChannelEventScriptInvoker, sPtr);

		TclDecrRefCount(sPtr->scriptPtr);
		ckfree(sPtr);
	    } else {
		prevPtr = sPtr;
	    }
	}

	/*
	 * Cannot call Tcl_UnregisterChannel because that procedure calls
	 * Tcl_GetAssocData to get the channel table, which might already be
	 * inaccessible from the interpreter structure. Instead, we emulate
	 * the behavior of Tcl_UnregisterChannel directly here.
	 */

	Tcl_DeleteHashEntry(hPtr);
	statePtr->epoch++;
	if (statePtr->refCount-- <= 1) {
	    if (!GotFlag(statePtr, BG_FLUSH_SCHEDULED)) {
		(void) Tcl_Close(interp, (Tcl_Channel) chanPtr);
	    }
	}

    }
    Tcl_DeleteHashTable(hTblPtr);
    ckfree(hTblPtr);
}

/*
 *----------------------------------------------------------------------
 *
 * CheckForStdChannelsBeingClosed --
 *
 *	Perform special handling for standard channels being closed. When
 *	given a standard channel, if the refcount is now 1, it means that the
 *	last reference to the standard channel is being explicitly closed. Now
 *	bump the refcount artificially down to 0, to ensure the normal
 *	handling of channels being closed will occur. Also reset the static
 *	pointer to the channel to NULL, to avoid dangling references.
 *
 * Results:
 *	None.
 *
 * Side effects:
 *	Manipulates the refcount on standard channels. May smash the global
 *	static pointer to a standard channel.
 *
 *----------------------------------------------------------------------
 */

static void
CheckForStdChannelsBeingClosed(
    Tcl_Channel chan)
{
    ChannelState *statePtr = ((Channel *) chan)->state;
    ThreadSpecificData *tsdPtr = TCL_TSD_INIT(&dataKey);

    if (tsdPtr->stdinInitialized == 1
	    && tsdPtr->stdinChannel != NULL
	    && statePtr == ((Channel *)tsdPtr->stdinChannel)->state) {
	if (statePtr->refCount < 2) {
	    statePtr->refCount = 0;
	    tsdPtr->stdinChannel = NULL;
	    return;
	}
    } else if (tsdPtr->stdoutInitialized == 1
	    && tsdPtr->stdoutChannel != NULL
	    && statePtr == ((Channel *)tsdPtr->stdoutChannel)->state) {
	if (statePtr->refCount < 2) {
	    statePtr->refCount = 0;
	    tsdPtr->stdoutChannel = NULL;
	    return;
	}
    } else if (tsdPtr->stderrInitialized == 1
	    && tsdPtr->stderrChannel != NULL
	    && statePtr == ((Channel *)tsdPtr->stderrChannel)->state) {
	if (statePtr->refCount < 2) {
	    statePtr->refCount = 0;
	    tsdPtr->stderrChannel = NULL;
	    return;
	}
    }
}

/*
 *----------------------------------------------------------------------
 *
 * Tcl_IsStandardChannel --
 *
 *	Test if the given channel is a standard channel. No attempt is made to
 *	check if the channel or the standard channels are initialized or
 *	otherwise valid.
 *
 * Results:
 *	Returns 1 if true, 0 if false.
 *
 * Side effects:
 *	None.
 *
 *----------------------------------------------------------------------
 */

int
Tcl_IsStandardChannel(
    Tcl_Channel chan)		/* Channel to check. */
{
    ThreadSpecificData *tsdPtr = TCL_TSD_INIT(&dataKey);

    if ((chan == tsdPtr->stdinChannel)
	    || (chan == tsdPtr->stdoutChannel)
	    || (chan == tsdPtr->stderrChannel)) {
	return 1;
    } else {
	return 0;
    }
}

/*
 *----------------------------------------------------------------------
 *
 * Tcl_RegisterChannel --
 *
 *	Adds an already-open channel to the channel table of an interpreter.
 *	If the interpreter passed as argument is NULL, it only increments the
 *	channel refCount.
 *
 * Results:
 *	None.
 *
 * Side effects:
 *	May increment the reference count of a channel.
 *
 *----------------------------------------------------------------------
 */

void
Tcl_RegisterChannel(
    Tcl_Interp *interp,		/* Interpreter in which to add the channel. */
    Tcl_Channel chan)		/* The channel to add to this interpreter
				 * channel table. */
{
    Tcl_HashTable *hTblPtr;	/* Hash table of channels. */
    Tcl_HashEntry *hPtr;	/* Search variable. */
    int isNew;			/* Is the hash entry new or does it exist? */
    Channel *chanPtr;		/* The actual channel. */
    ChannelState *statePtr;	/* State of the actual channel. */

    /*
     * Always (un)register bottom-most channel in the stack. This makes
     * management of the channel list easier because no manipulation is
     * necessary during (un)stack operation.
     */

    chanPtr = ((Channel *) chan)->state->bottomChanPtr;
    statePtr = chanPtr->state;

    if (statePtr->channelName == NULL) {
	Tcl_Panic("Tcl_RegisterChannel: channel without name");
    }
    if (interp != NULL) {
	hTblPtr = GetChannelTable(interp);
	hPtr = Tcl_CreateHashEntry(hTblPtr, statePtr->channelName, &isNew);
	if (!isNew) {
	    if (chan == Tcl_GetHashValue(hPtr)) {
		return;
	    }

	    Tcl_Panic("Tcl_RegisterChannel: duplicate channel names");
	}
	Tcl_SetHashValue(hPtr, chanPtr);
    }
    statePtr->refCount++;
}

/*
 *----------------------------------------------------------------------
 *
 * Tcl_UnregisterChannel --
 *
 *	Deletes the hash entry for a channel associated with an interpreter.
 *	If the interpreter given as argument is NULL, it only decrements the
 *	reference count. (This all happens in the Tcl_DetachChannel helper
 *	function).
 *
 *	Finally, if the reference count of the channel drops to zero, it is
 *	deleted.
 *
 * Results:
 *	A standard Tcl result.
 *
 * Side effects:
 *	Calls Tcl_DetachChannel which deletes the hash entry for a channel
 *	associated with an interpreter.
 *
 *	May delete the channel, which can have a variety of consequences,
 *	especially if we are forced to close the channel.
 *
 *----------------------------------------------------------------------
 */

int
Tcl_UnregisterChannel(
    Tcl_Interp *interp,		/* Interpreter in which channel is defined. */
    Tcl_Channel chan)		/* Channel to delete. */
{
    ChannelState *statePtr;	/* State of the real channel. */

    statePtr = ((Channel *) chan)->state->bottomChanPtr->state;

    if (GotFlag(statePtr, CHANNEL_INCLOSE)) {
	if (interp != NULL) {
	    Tcl_SetObjResult(interp, Tcl_NewStringObj(
                    "illegal recursive call to close through close-handler"
                    " of channel", -1));
	}
	return TCL_ERROR;
    }

    if (DetachChannel(interp, chan) != TCL_OK) {
	return TCL_OK;
    }

    statePtr = ((Channel *) chan)->state->bottomChanPtr->state;

    /*
     * Perform special handling for standard channels being closed. If the
     * refCount is now 1 it means that the last reference to the standard
     * channel is being explicitly closed, so bump the refCount down
     * artificially to 0. This will ensure that the channel is actually
     * closed, below. Also set the static pointer to NULL for the channel.
     */

    CheckForStdChannelsBeingClosed(chan);

    /*
     * If the refCount reached zero, close the actual channel.
     */

    if (statePtr->refCount <= 0) {
	Tcl_Preserve(statePtr);
	if (!GotFlag(statePtr, BG_FLUSH_SCHEDULED)) {
	    /*
	     * We don't want to re-enter Tcl_Close().
	     */

	    if (!GotFlag(statePtr, CHANNEL_CLOSED)) {
		if (Tcl_Close(interp, chan) != TCL_OK) {
		    SetFlag(statePtr, CHANNEL_CLOSED);
		    Tcl_Release(statePtr);
		    return TCL_ERROR;
		}
	    }
	}
	SetFlag(statePtr, CHANNEL_CLOSED);
	Tcl_Release(statePtr);
    }
    return TCL_OK;
}

/*
 *----------------------------------------------------------------------
 *
 * Tcl_DetachChannel --
 *
 *	Deletes the hash entry for a channel associated with an interpreter.
 *	If the interpreter given as argument is NULL, it only decrements the
 *	reference count. Even if the ref count drops to zero, the channel is
 *	NOT closed or cleaned up. This allows a channel to be detached from an
 *	interpreter and left in the same state it was in when it was
 *	originally returned by 'Tcl_OpenFileChannel', for example.
 *
 *	This function cannot be used on the standard channels, and will return
 *	TCL_ERROR if that is attempted.
 *
 *	This function should only be necessary for special purposes in which
 *	you need to generate a pristine channel from one that has already been
 *	used. All ordinary purposes will almost always want to use
 *	Tcl_UnregisterChannel instead.
 *
 *	Provided the channel is not attached to any other interpreter, it can
 *	then be closed with Tcl_Close, rather than with Tcl_UnregisterChannel.
 *
 * Results:
 *	A standard Tcl result. If the channel is not currently registered with
 *	the given interpreter, TCL_ERROR is returned, otherwise TCL_OK.
 *	However no error messages are left in the interp's result.
 *
 * Side effects:
 *	Deletes the hash entry for a channel associated with an interpreter.
 *
 *----------------------------------------------------------------------
 */

int
Tcl_DetachChannel(
    Tcl_Interp *interp,		/* Interpreter in which channel is defined. */
    Tcl_Channel chan)		/* Channel to delete. */
{
    if (Tcl_IsStandardChannel(chan)) {
	return TCL_ERROR;
    }

    return DetachChannel(interp, chan);
}

/*
 *----------------------------------------------------------------------
 *
 * DetachChannel --
 *
 *	Deletes the hash entry for a channel associated with an interpreter.
 *	If the interpreter given as argument is NULL, it only decrements the
 *	reference count. Even if the ref count drops to zero, the channel is
 *	NOT closed or cleaned up. This allows a channel to be detached from an
 *	interpreter and left in the same state it was in when it was
 *	originally returned by 'Tcl_OpenFileChannel', for example.
 *
 * Results:
 *	A standard Tcl result. If the channel is not currently registered with
 *	the given interpreter, TCL_ERROR is returned, otherwise TCL_OK.
 *	However no error messages are left in the interp's result.
 *
 * Side effects:
 *	Deletes the hash entry for a channel associated with an interpreter.
 *
 *----------------------------------------------------------------------
 */

static int
DetachChannel(
    Tcl_Interp *interp,		/* Interpreter in which channel is defined. */
    Tcl_Channel chan)		/* Channel to delete. */
{
    Tcl_HashTable *hTblPtr;	/* Hash table of channels. */
    Tcl_HashEntry *hPtr;	/* Search variable. */
    Channel *chanPtr;		/* The real IO channel. */
    ChannelState *statePtr;	/* State of the real channel. */

    /*
     * Always (un)register bottom-most channel in the stack. This makes
     * management of the channel list easier because no manipulation is
     * necessary during (un)stack operation.
     */

    chanPtr = ((Channel *) chan)->state->bottomChanPtr;
    statePtr = chanPtr->state;

    if (interp != NULL) {
	hTblPtr = (Tcl_HashTable *)Tcl_GetAssocData(interp, "tclIO", NULL);
	if (hTblPtr == NULL) {
	    return TCL_ERROR;
	}
	hPtr = Tcl_FindHashEntry(hTblPtr, statePtr->channelName);
	if (hPtr == NULL) {
	    return TCL_ERROR;
	}
	if ((Channel *) Tcl_GetHashValue(hPtr) != chanPtr) {
	    return TCL_ERROR;
	}
	Tcl_DeleteHashEntry(hPtr);
	statePtr->epoch++;

	/*
	 * Remove channel handlers that refer to this interpreter, so that
	 * they will not be present if the actual close is delayed and more
	 * events happen on the channel. This may occur if the channel is
	 * shared between several interpreters, or if the channel has async
	 * flushing active.
	 */

	CleanupChannelHandlers(interp, chanPtr);
    }

    statePtr->refCount--;

    return TCL_OK;
}

/*
 *---------------------------------------------------------------------------
 *
 * Tcl_GetChannel --
 *
 *	Finds an existing Tcl_Channel structure by name in a given
 *	interpreter. This function is public because it is used by
 *	channel-type-specific functions.
 *
 * Results:
 *	A Tcl_Channel or NULL on failure. If failed, interp's result object
 *	contains an error message. *modePtr is filled with the modes in which
 *	the channel was opened.
 *
 * Side effects:
 *	None.
 *
 *---------------------------------------------------------------------------
 */

Tcl_Channel
Tcl_GetChannel(
    Tcl_Interp *interp,		/* Interpreter in which to find or create the
				 * channel. */
    const char *chanName,	/* The name of the channel. */
    int *modePtr)		/* Where to store the mode in which the
				 * channel was opened? Will contain an ORed
				 * combination of TCL_READABLE and
				 * TCL_WRITABLE, if non-NULL. */
{
    Channel *chanPtr;		/* The actual channel. */
    Tcl_HashTable *hTblPtr;	/* Hash table of channels. */
    Tcl_HashEntry *hPtr;	/* Search variable. */
    const char *name;		/* Translated name. */

    /*
     * Substitute "stdin", etc. Note that even though we immediately find the
     * channel using Tcl_GetStdChannel, we still need to look it up in the
     * specified interpreter to ensure that it is present in the channel
     * table. Otherwise, safe interpreters would always have access to the
     * standard channels.
     */

    name = chanName;
    if ((chanName[0] == 's') && (chanName[1] == 't')) {
	chanPtr = NULL;
	if (strcmp(chanName, "stdin") == 0) {
	    chanPtr = (Channel *) Tcl_GetStdChannel(TCL_STDIN);
	} else if (strcmp(chanName, "stdout") == 0) {
	    chanPtr = (Channel *) Tcl_GetStdChannel(TCL_STDOUT);
	} else if (strcmp(chanName, "stderr") == 0) {
	    chanPtr = (Channel *) Tcl_GetStdChannel(TCL_STDERR);
	}
	if (chanPtr != NULL) {
	    name = chanPtr->state->channelName;
	}
    }

    hTblPtr = GetChannelTable(interp);
    hPtr = Tcl_FindHashEntry(hTblPtr, name);
    if (hPtr == NULL) {
	Tcl_SetObjResult(interp, Tcl_ObjPrintf(
                "can not find channel named \"%s\"", chanName));
	Tcl_SetErrorCode(interp, "TCL", "LOOKUP", "CHANNEL", chanName, NULL);
	return NULL;
    }

    /*
     * Always return bottom-most channel in the stack. This one lives the
     * longest - other channels may go away unnoticed. The other APIs
     * compensate where necessary to retrieve the topmost channel again.
     */

    chanPtr = (Channel *)Tcl_GetHashValue(hPtr);
    chanPtr = chanPtr->state->bottomChanPtr;
    if (modePtr != NULL) {
	*modePtr = GotFlag(chanPtr->state, TCL_READABLE|TCL_WRITABLE);
    }

    return (Tcl_Channel) chanPtr;
}

/*
 *---------------------------------------------------------------------------
 *
 * TclGetChannelFromObj --
 *
 *	Finds an existing Tcl_Channel structure by name in a given
 *	interpreter. This function is public because it is used by
 *	channel-type-specific functions.
 *
 * Results:
 *	A Tcl_Channel or NULL on failure. If failed, interp's result object
 *	contains an error message. *modePtr is filled with the modes in which
 *	the channel was opened.
 *
 * Side effects:
 *	None.
 *
 *---------------------------------------------------------------------------
 */

int
TclGetChannelFromObj(
    Tcl_Interp *interp,		/* Interpreter in which to find or create the
				 * channel. */
    Tcl_Obj *objPtr,
    Tcl_Channel *channelPtr,
    int *modePtr,		/* Where to store the mode in which the
				 * channel was opened? Will contain an ORed
				 * combination of TCL_READABLE and
				 * TCL_WRITABLE, if non-NULL. */
    TCL_UNUSED(int) /*flags*/)
{
    ChannelState *statePtr;
    ResolvedChanName *resPtr = NULL;
    Tcl_Channel chan;

    if (interp == NULL) {
	return TCL_ERROR;
    }

    ChanGetInternalRep(objPtr, resPtr);
    if (resPtr) {
	/*
 	 * Confirm validity of saved lookup results.
 	 */

	statePtr = resPtr->statePtr;
	if ((resPtr->interp == interp)		/* Same interp context */
			/* No epoch change in channel since lookup */
		&& (resPtr->epoch == statePtr->epoch)) {
	    /*
	     * Have a valid saved lookup. Jump to end to return it.
	     */

	    goto valid;
	}
    }

    chan = Tcl_GetChannel(interp, TclGetString(objPtr), NULL);

    if (chan == NULL) {
	if (resPtr) {
	    Tcl_StoreInternalRep(objPtr, &chanObjType, NULL);
	}
	return TCL_ERROR;
    }

    if (resPtr && resPtr->refCount == 1) {
	/*
         * Re-use the ResolvedCmdName struct.
         */

	Tcl_Release((ClientData) resPtr->statePtr);
    } else {
	resPtr = (ResolvedChanName *) ckalloc(sizeof(ResolvedChanName));
	resPtr->refCount = 0;
	ChanSetInternalRep(objPtr, resPtr);		/* Overwrites, if needed */
    }
    statePtr = ((Channel *)chan)->state;
    resPtr->statePtr = statePtr;
    Tcl_Preserve((ClientData) statePtr);
    resPtr->interp = interp;
    resPtr->epoch = statePtr->epoch;

  valid:
    *channelPtr = (Tcl_Channel) statePtr->bottomChanPtr;

    if (modePtr != NULL) {
	*modePtr = GotFlag(statePtr, TCL_READABLE|TCL_WRITABLE);
    }

    return TCL_OK;
}

/*
 *----------------------------------------------------------------------
 *
 * Tcl_CreateChannel --
 *
 *	Creates a new entry in the hash table for a Tcl_Channel record.
 *
 * Results:
 *	Returns the new Tcl_Channel.
 *
 * Side effects:
 *	Creates a new Tcl_Channel instance and inserts it into the hash table.
 *
 *----------------------------------------------------------------------
 */

Tcl_Channel
Tcl_CreateChannel(
    const Tcl_ChannelType *typePtr, /* The channel type record. */
    const char *chanName,	/* Name of channel to record. */
    ClientData instanceData,	/* Instance specific data. */
    int mask)			/* TCL_READABLE & TCL_WRITABLE to indicate if
				 * the channel is readable, writable. */
{
    Channel *chanPtr;		/* The channel structure newly created. */
    ChannelState *statePtr;	/* The stack-level independent state info for
				 * the channel. */
    const char *name;
    char *tmp;
    ThreadSpecificData *tsdPtr = TCL_TSD_INIT(&dataKey);

    /*
     * With the change of the Tcl_ChannelType structure to use a version in
     * 8.3.2+, we have to make sure that our assumption that the structure
     * remains a binary compatible size is true.
     *
     * If this assertion fails on some system, then it can be removed only if
     * the user recompiles code with older channel drivers in the new system
     * as well.
     */

    assert(sizeof(Tcl_ChannelTypeVersion) == sizeof(Tcl_DriverBlockModeProc *));
    assert(typePtr->typeName != NULL);
#ifndef TCL_NO_DEPRECATED
    if (((NULL == typePtr->closeProc) || (TCL_CLOSE2PROC == typePtr->closeProc)) && (typePtr->close2Proc == NULL)) {
	Tcl_Panic("channel type %s must define closeProc or close2Proc", typePtr->typeName);
    }
#else
    if (Tcl_ChannelVersion(typePtr) < TCL_CHANNEL_VERSION_5) {
	Tcl_Panic("channel type %s must be version TCL_CHANNEL_VERSION_5", typePtr->typeName);
    }
    if (typePtr->close2Proc == NULL) {
	Tcl_Panic("channel type %s must define close2Proc", typePtr->typeName);
    }
#endif
    if ((TCL_READABLE & mask) && (NULL == typePtr->inputProc)) {
	Tcl_Panic("channel type %s must define inputProc when used for reader channel", typePtr->typeName);
    }
    if ((TCL_WRITABLE & mask) &&  (NULL == typePtr->outputProc)) {
	Tcl_Panic("channel type %s must define outputProc when used for writer channel", typePtr->typeName);
    }
    if (NULL == typePtr->watchProc) {
	Tcl_Panic("channel type %s must define watchProc", typePtr->typeName);
    }
#ifndef TCL_NO_DEPRECATED
    if ((NULL != typePtr->wideSeekProc) && (NULL == typePtr->seekProc)) {
	Tcl_Panic("channel type %s must define seekProc if defining wideSeekProc", typePtr->typeName);
    }
#endif

    /*
     * JH: We could subsequently memset these to 0 to avoid the numerous
     * assignments to 0/NULL below.
     */

    chanPtr = (Channel *)ckalloc(sizeof(Channel));
    statePtr = (ChannelState *)ckalloc(sizeof(ChannelState));
    chanPtr->state = statePtr;

    chanPtr->instanceData = instanceData;
    chanPtr->typePtr = typePtr;

    /*
     * Set all the bits that are part of the stack-independent state
     * information for the channel.
     */

    if (chanName != NULL) {
	unsigned len = strlen(chanName) + 1;

	/*
         * Make sure we allocate at least 7 bytes, so it fits for "stdout"
         * later.
         */

	tmp = (char *)ckalloc((len < 7) ? 7 : len);
	strcpy(tmp, chanName);
    } else {
	tmp = (char *)ckalloc(7);
	tmp[0] = '\0';
    }
    statePtr->channelName = tmp;
    statePtr->flags = mask;
    statePtr->maxPerms = mask; /* Save max privileges for close callback */

    /*
     * Set the channel to system default encoding.
     *
     * Note the strange bit of protection taking place here. If the system
     * encoding name is reported back as "binary", something weird is
     * happening. Tcl provides no "binary" encoding, so someone else has
     * provided one. We ignore it so as not to interfere with the "magic"
     * interpretation that Tcl_Channels give to the "-encoding binary" option.
     */

    statePtr->encoding = NULL;
    name = Tcl_GetEncodingName(NULL);
    if (strcmp(name, "binary") != 0) {
	statePtr->encoding = Tcl_GetEncoding(NULL, name);
    }
    statePtr->inputEncodingState  = NULL;
    statePtr->inputEncodingFlags  = TCL_ENCODING_START;
    statePtr->outputEncodingState = NULL;
    statePtr->outputEncodingFlags = TCL_ENCODING_START;

    /*
     * Set the channel up initially in AUTO input translation mode to accept
     * "\n", "\r" and "\r\n". Output translation mode is set to a platform
     * specific default value. The eofChar is set to 0 for both input and
     * output, so that Tcl does not look for an in-file EOF indicator (e.g.,
     * ^Z) and does not append an EOF indicator to files.
     */

    statePtr->inputTranslation	= TCL_TRANSLATE_AUTO;
    statePtr->outputTranslation	= TCL_PLATFORM_TRANSLATION;
    statePtr->inEofChar		= 0;
    statePtr->outEofChar	= 0;

    statePtr->unreportedError	= 0;
    statePtr->refCount		= 0;
    statePtr->closeCbPtr	= NULL;
    statePtr->curOutPtr		= NULL;
    statePtr->outQueueHead	= NULL;
    statePtr->outQueueTail	= NULL;
    statePtr->saveInBufPtr	= NULL;
    statePtr->inQueueHead	= NULL;
    statePtr->inQueueTail	= NULL;
    statePtr->chPtr		= NULL;
    statePtr->interestMask	= 0;
    statePtr->scriptRecordPtr	= NULL;
    statePtr->bufSize		= CHANNELBUFFER_DEFAULT_SIZE;
    statePtr->timer		= NULL;
    statePtr->csPtrR		= NULL;
    statePtr->csPtrW		= NULL;
    statePtr->outputStage	= NULL;

    /*
     * As we are creating the channel, it is obviously the top for now.
     */

    statePtr->topChanPtr	= chanPtr;
    statePtr->bottomChanPtr	= chanPtr;
    chanPtr->downChanPtr	= NULL;
    chanPtr->upChanPtr		= NULL;
    chanPtr->inQueueHead	= NULL;
    chanPtr->inQueueTail	= NULL;
    chanPtr->refCount		= 0;

    /*
     * TIP #219, Tcl Channel Reflection API
     */

    statePtr->chanMsg		= NULL;
    statePtr->unreportedMsg	= NULL;

    statePtr->epoch		= 0;

    /*
     * Link the channel into the list of all channels; create an on-exit
     * handler if there is not one already, to close off all the channels in
     * the list on exit.
     *
     * JH: Could call Tcl_SpliceChannel, but need to avoid NULL check.
     *
     * TIP #218.
     * AK: Just initialize the field to NULL before invoking Tcl_SpliceChannel
     *	   We need Tcl_SpliceChannel, for the threadAction calls. There is no
     *	   real reason to duplicate all of this.
     * NOTE: All drivers using thread actions now have to perform their TSD
     *	     manipulation only in their thread action proc. Doing it when
     *	     creating their instance structures will collide with the thread
     *	     action activity and lead to damaged lists.
     */

    statePtr->nextCSPtr = NULL;
    SpliceChannel((Tcl_Channel) chanPtr);

    /*
     * Install this channel in the first empty standard channel slot, if the
     * channel was previously closed explicitly.
     */

    if ((tsdPtr->stdinChannel == NULL) && (tsdPtr->stdinInitialized == 1)) {
	strcpy(tmp, "stdin");
	Tcl_SetStdChannel((Tcl_Channel) chanPtr, TCL_STDIN);
	Tcl_RegisterChannel(NULL, (Tcl_Channel) chanPtr);
    } else if ((tsdPtr->stdoutChannel == NULL) &&
	    (tsdPtr->stdoutInitialized == 1)) {
	strcpy(tmp, "stdout");
	Tcl_SetStdChannel((Tcl_Channel) chanPtr, TCL_STDOUT);
	Tcl_RegisterChannel(NULL, (Tcl_Channel) chanPtr);
    } else if ((tsdPtr->stderrChannel == NULL) &&
	    (tsdPtr->stderrInitialized == 1)) {
	strcpy(tmp, "stderr");
	Tcl_SetStdChannel((Tcl_Channel) chanPtr, TCL_STDERR);
	Tcl_RegisterChannel(NULL, (Tcl_Channel) chanPtr);
    }
    return (Tcl_Channel) chanPtr;
}

/*
 *----------------------------------------------------------------------
 *
 * Tcl_StackChannel --
 *
 *	Replaces an entry in the hash table for a Tcl_Channel record. The
 *	replacement is a new channel with same name, it supercedes the
 *	replaced channel. Input and output of the superceded channel is now
 *	going through the newly created channel and allows the arbitrary
 *	filtering/manipulation of the dataflow.
 *
 *	Andreas Kupries <a.kupries@westend.com>, 12/13/1998 "Trf-Patch for
 *	filtering channels"
 *
 * Results:
 *	Returns the new Tcl_Channel, which actually contains the saved
 *	information about prevChan.
 *
 * Side effects:
 *	A new channel structure is allocated and linked below the existing
 *	channel. The channel operations and client data of the existing
 *	channel are copied down to the newly created channel, and the current
 *	channel has its operations replaced by the new typePtr.
 *
 *----------------------------------------------------------------------
 */

Tcl_Channel
Tcl_StackChannel(
    Tcl_Interp *interp,		/* The interpreter we are working in */
    const Tcl_ChannelType *typePtr,
				/* The channel type record for the new
				 * channel. */
    ClientData instanceData,	/* Instance specific data for the new
				 * channel. */
    int mask,			/* TCL_READABLE & TCL_WRITABLE to indicate if
				 * the channel is readable, writable. */
    Tcl_Channel prevChan)	/* The channel structure to replace */
{
    ThreadSpecificData *tsdPtr = TCL_TSD_INIT(&dataKey);
    Channel *chanPtr, *prevChanPtr;
    ChannelState *statePtr;

    /*
     * Find the given channel (prevChan) in the list of all channels. If we do
     * not find it, then it was never registered correctly.
     *
     * This operation should occur at the top of a channel stack.
     */

    statePtr = (ChannelState *) tsdPtr->firstCSPtr;
    prevChanPtr = ((Channel *) prevChan)->state->topChanPtr;

    while ((statePtr != NULL) && (statePtr->topChanPtr != prevChanPtr)) {
	statePtr = statePtr->nextCSPtr;
    }

    if (statePtr == NULL) {
	if (interp) {
	    Tcl_SetObjResult(interp, Tcl_ObjPrintf(
                    "couldn't find state for channel \"%s\"",
		    Tcl_GetChannelName(prevChan)));
	}
	return NULL;
    }

    /*
     * Here we check if the given "mask" matches the "flags" of the already
     * existing channel.
     *
     *	  | - | R | W | RW |
     *	--+---+---+---+----+	<=>  0 != (chan->mask & prevChan->mask)
     *	- |   |   |   |    |
     *	R |   | + |   | +  |	The superceding channel is allowed to restrict
     *	W |   |   | + | +  |	the capabilities of the superceded one!
     *	RW|   | + | + | +  |
     *	--+---+---+---+----+
     */

    if ((mask & GotFlag(statePtr, TCL_READABLE|TCL_WRITABLE)) == 0) {
	if (interp) {
	    Tcl_SetObjResult(interp, Tcl_ObjPrintf(
		    "reading and writing both disallowed for channel \"%s\"",
		    Tcl_GetChannelName(prevChan)));
	}
	return NULL;
    }

    /*
     * Flush the buffers. This ensures that any data still in them at this
     * time is not handled by the new transformation. Restrict this to
     * writable channels. Take care to hide a possible bg-copy in progress
     * from Tcl_Flush and the CheckForChannelErrors inside.
     */

    if ((mask & TCL_WRITABLE) != 0) {
	CopyState *csPtrR = statePtr->csPtrR;
	CopyState *csPtrW = statePtr->csPtrW;

	statePtr->csPtrR = NULL;
	statePtr->csPtrW = NULL;

	/*
	 * TODO: Examine what can go wrong if Tcl_Flush() call disturbs
	 * the stacking state of this channel during its operations.
	 */
	if (Tcl_Flush((Tcl_Channel) prevChanPtr) != TCL_OK) {
	    statePtr->csPtrR = csPtrR;
	    statePtr->csPtrW = csPtrW;
	    if (interp) {
		Tcl_SetObjResult(interp, Tcl_ObjPrintf(
                        "could not flush channel \"%s\"",
			Tcl_GetChannelName(prevChan)));
	    }
	    return NULL;
	}

	statePtr->csPtrR = csPtrR;
	statePtr->csPtrW = csPtrW;
    }

    /*
     * Discard any input in the buffers. They are not yet read by the user of
     * the channel, so they have to go through the new transformation before
     * reading. As the buffers contain the untransformed form their contents
     * are not only useless but actually distorts our view of the system.
     *
     * To preserve the information without having to read them again and to
     * avoid problems with the location in the channel (seeking might be
     * impossible) we move the buffers from the common state structure into
     * the channel itself. We use the buffers in the channel below the new
     * transformation to hold the data. In the future this allows us to write
     * transformations which pre-read data and push the unused part back when
     * they are going away.
     */

    if (((mask & TCL_READABLE) != 0) && (statePtr->inQueueHead != NULL)) {
	/*
	 * When statePtr->inQueueHead is not NULL, we know
	 * prevChanPtr->inQueueHead must be NULL.
	 */

	assert(prevChanPtr->inQueueHead == NULL);
	assert(prevChanPtr->inQueueTail == NULL);

	prevChanPtr->inQueueHead = statePtr->inQueueHead;
	prevChanPtr->inQueueTail = statePtr->inQueueTail;

	statePtr->inQueueHead = NULL;
	statePtr->inQueueTail = NULL;
    }

    chanPtr = (Channel *)ckalloc(sizeof(Channel));

    /*
     * Save some of the current state into the new structure, reinitialize the
     * parts which will stay with the transformation.
     *
     * Remarks:
     */

    chanPtr->state		= statePtr;
    chanPtr->instanceData	= instanceData;
    chanPtr->typePtr		= typePtr;
    chanPtr->downChanPtr	= prevChanPtr;
    chanPtr->upChanPtr		= NULL;
    chanPtr->inQueueHead	= NULL;
    chanPtr->inQueueTail	= NULL;
    chanPtr->refCount		= 0;

    /*
     * Place new block at the head of a possibly existing list of previously
     * stacked channels.
     */

    prevChanPtr->upChanPtr	= chanPtr;
    statePtr->topChanPtr	= chanPtr;

    /*
     * TIP #218, Channel Thread Actions.
     *
     * We call the thread actions for the new channel directly. We _cannot_
     * use SpliceChannel, because the (thread-)global list of all channels
     * always contains the _ChannelState_ for a stack of channels, not the
     * individual channels. And SpliceChannel would not only call the thread
     * actions, but also add the shared ChannelState to this list a second
     * time, mangling it.
     */

    ChanThreadAction(chanPtr, TCL_CHANNEL_THREAD_INSERT);

    return (Tcl_Channel) chanPtr;
}

void
TclChannelPreserve(
    Tcl_Channel chan)
{
    ((Channel *)chan)->refCount++;
}

void
TclChannelRelease(
    Tcl_Channel chan)
{
    Channel *chanPtr = (Channel *) chan;

    if (chanPtr->refCount == 0) {
	Tcl_Panic("Channel released more than preserved");
    }
    if (--chanPtr->refCount) {
	return;
    }
    if (chanPtr->typePtr == NULL) {
	ckfree(chanPtr);
    }
}

static void
ChannelFree(
    Channel *chanPtr)
{
    if (chanPtr->refCount == 0) {
	ckfree(chanPtr);
	return;
    }
    chanPtr->typePtr = NULL;
}

/*
 *----------------------------------------------------------------------
 *
 * Tcl_UnstackChannel --
 *
 *	Unstacks an entry in the hash table for a Tcl_Channel record. This is
 *	the reverse to 'Tcl_StackChannel'.
 *
 * Results:
 *	A standard Tcl result.
 *
 * Side effects:
 *	If TCL_ERROR is returned, the posix error code will be set with
 *	Tcl_SetErrno. May leave a message in interp result as well.
 *
 *----------------------------------------------------------------------
 */

int
Tcl_UnstackChannel(
    Tcl_Interp *interp,		/* The interpreter we are working in */
    Tcl_Channel chan)		/* The channel to unstack */
{
    Channel *chanPtr = (Channel *) chan;
    ChannelState *statePtr = chanPtr->state;
    int result = 0;

    /*
     * This operation should occur at the top of a channel stack.
     */

    chanPtr = statePtr->topChanPtr;

    if (chanPtr->downChanPtr != NULL) {
	/*
	 * Instead of manipulating the per-thread / per-interp list/hashtable
	 * of registered channels we wind down the state of the
	 * transformation, and then restore the state of underlying channel
	 * into the old structure.
	 *
	 * TODO: Figure out how to handle the situation where the chan
	 * operations called below by this unstacking operation cause
	 * another unstacking recursively.  In that case the downChanPtr
	 * value we're holding on to will not be the right thing.
	 */

	Channel *downChanPtr = chanPtr->downChanPtr;

	/*
	 * Flush the buffers. This ensures that any data still in them at this
	 * time _is_ handled by the transformation we are unstacking right
	 * now. Restrict this to writable channels. Take care to hide a
	 * possible bg-copy in progress from Tcl_Flush and the
	 * CheckForChannelErrors inside.
	 */

	if (GotFlag(statePtr, TCL_WRITABLE)) {
	    CopyState *csPtrR = statePtr->csPtrR;
	    CopyState *csPtrW = statePtr->csPtrW;

	    statePtr->csPtrR = NULL;
	    statePtr->csPtrW = NULL;

	    if (Tcl_Flush((Tcl_Channel) chanPtr) != TCL_OK) {
		statePtr->csPtrR = csPtrR;
		statePtr->csPtrW = csPtrW;

		/*
		 * TIP #219, Tcl Channel Reflection API.
		 * Move error messages put by the driver into the chan/ip
		 * bypass area into the regular interpreter result. Fall back
		 * to the regular message if nothing was found in the
		 * bypasses.
		 */

		if (!TclChanCaughtErrorBypass(interp, chan) && interp) {
		    Tcl_SetObjResult(interp, Tcl_ObjPrintf(
                            "could not flush channel \"%s\"",
			    Tcl_GetChannelName((Tcl_Channel) chanPtr)));
		}
		return TCL_ERROR;
	    }

	    statePtr->csPtrR  = csPtrR;
	    statePtr->csPtrW = csPtrW;
	}

	/*
	 * Anything in the input queue and the push-back buffers of the
	 * transformation going away is transformed data, but not yet read. As
	 * unstacking means that the caller does not want to see transformed
	 * data any more we have to discard these bytes. To avoid writing an
	 * analogue to 'DiscardInputQueued' we move the information in the
	 * push back buffers to the input queue and then call
	 * 'DiscardInputQueued' on that.
	 */

	if (GotFlag(statePtr, TCL_READABLE) &&
		((statePtr->inQueueHead != NULL) ||
		(chanPtr->inQueueHead != NULL))) {
	    if ((statePtr->inQueueHead != NULL) &&
		    (chanPtr->inQueueHead != NULL)) {
		statePtr->inQueueTail->nextPtr = chanPtr->inQueueHead;
		statePtr->inQueueTail = chanPtr->inQueueTail;
		statePtr->inQueueHead = statePtr->inQueueTail;
	    } else if (chanPtr->inQueueHead != NULL) {
		statePtr->inQueueHead = chanPtr->inQueueHead;
		statePtr->inQueueTail = chanPtr->inQueueTail;
	    }

	    chanPtr->inQueueHead = NULL;
	    chanPtr->inQueueTail = NULL;

	    DiscardInputQueued(statePtr, 0);
	}

	/*
	 * TIP #218, Channel Thread Actions.
	 *
	 * We call the thread actions for the new channel directly. We
	 * _cannot_ use CutChannel, because the (thread-)global list of all
	 * channels always contains the _ChannelState_ for a stack of
	 * channels, not the individual channels. And SpliceChannel would not
	 * only call the thread actions, but also remove the shared
	 * ChannelState from this list despite there being more channels for
	 * the state which are still active.
	 */

	ChanThreadAction(chanPtr, TCL_CHANNEL_THREAD_REMOVE);

	statePtr->topChanPtr = downChanPtr;
	downChanPtr->upChanPtr = NULL;

	/*
	 * Leave this link intact for closeproc
	 *  chanPtr->downChanPtr = NULL;
	 */

	/*
	 * Close and free the channel driver state.
	 * TIP #220: This is done with maximum privileges (as created).
	 */

	ResetFlag(statePtr, TCL_READABLE|TCL_WRITABLE);
	SetFlag(statePtr, statePtr->maxPerms);
	result = ChanClose(chanPtr, interp);
	ChannelFree(chanPtr);

	UpdateInterest(statePtr->topChanPtr);

	if (result != 0) {
	    Tcl_SetErrno(result);

	    /*
	     * TIP #219, Tcl Channel Reflection API.
	     * Move error messages put by the driver into the chan/ip bypass
	     * area into the regular interpreter result.
	     */

	    TclChanCaughtErrorBypass(interp, chan);
	    return TCL_ERROR;
	}
    } else {
	/*
	 * This channel does not cover another one. Simply do a close, if
	 * necessary.
	 */

	if (statePtr->refCount <= 0) {
	    if (Tcl_Close(interp, chan) != TCL_OK) {
		/*
		 * TIP #219, Tcl Channel Reflection API.
		 * "TclChanCaughtErrorBypass" is not required here, it was
		 * done already by "Tcl_Close".
		 */

		return TCL_ERROR;
	    }
	}

	/*
	 * TIP #218, Channel Thread Actions.
	 * Not required in this branch, this is done by Tcl_Close. If
	 * Tcl_Close is not called then the ChannelState is still active in
	 * the thread and no action has to be taken either.
	 */
    }

    return TCL_OK;
}

/*
 *----------------------------------------------------------------------
 *
 * Tcl_GetStackedChannel --
 *
 *	Determines whether the specified channel is stacked upon another.
 *
 * Results:
 *	NULL if the channel is not stacked upon another one, or a reference to
 *	the channel it is stacked upon. This reference can be used in queries,
 *	but modification is not allowed.
 *
 * Side effects:
 *	None.
 *
 *----------------------------------------------------------------------
 */

Tcl_Channel
Tcl_GetStackedChannel(
    Tcl_Channel chan)
{
    Channel *chanPtr = (Channel *) chan;
				/* The actual channel. */

    return (Tcl_Channel) chanPtr->downChanPtr;
}

/*
 *----------------------------------------------------------------------
 *
 * Tcl_GetTopChannel --
 *
 *	Returns the top channel of a channel stack.
 *
 * Results:
 *	NULL if the channel is not stacked upon another one, or a reference to
 *	the channel it is stacked upon. This reference can be used in queries,
 *	but modification is not allowed.
 *
 * Side effects:
 *	None.
 *
 *----------------------------------------------------------------------
 */

Tcl_Channel
Tcl_GetTopChannel(
    Tcl_Channel chan)
{
    Channel *chanPtr = (Channel *) chan;
				/* The actual channel. */

    return (Tcl_Channel) chanPtr->state->topChanPtr;
}

/*
 *----------------------------------------------------------------------
 *
 * Tcl_GetChannelInstanceData --
 *
 *	Returns the client data associated with a channel.
 *
 * Results:
 *	The client data.
 *
 * Side effects:
 *	None.
 *
 *----------------------------------------------------------------------
 */

ClientData
Tcl_GetChannelInstanceData(
    Tcl_Channel chan)		/* Channel for which to return client data. */
{
    Channel *chanPtr = (Channel *) chan;
				/* The actual channel. */

    return chanPtr->instanceData;
}

/*
 *----------------------------------------------------------------------
 *
 * Tcl_GetChannelThread --
 *
 *	Given a channel structure, returns the thread managing it. TIP #10
 *
 * Results:
 *	Returns the id of the thread managing the channel.
 *
 * Side effects:
 *	None.
 *
 *----------------------------------------------------------------------
 */

Tcl_ThreadId
Tcl_GetChannelThread(
    Tcl_Channel chan)		/* The channel to return the managing thread
				 * for. */
{
    Channel *chanPtr = (Channel *) chan;
				/* The actual channel. */

    return chanPtr->state->managingThread;
}

/*
 *----------------------------------------------------------------------
 *
 * Tcl_GetChannelType --
 *
 *	Given a channel structure, returns the channel type structure.
 *
 * Results:
 *	Returns a pointer to the channel type structure.
 *
 * Side effects:
 *	None.
 *
 *----------------------------------------------------------------------
 */

const Tcl_ChannelType *
Tcl_GetChannelType(
    Tcl_Channel chan)		/* The channel to return type for. */
{
    Channel *chanPtr = (Channel *) chan;
				/* The actual channel. */

    return chanPtr->typePtr;
}

/*
 *----------------------------------------------------------------------
 *
 * Tcl_GetChannelMode --
 *
 *	Computes a mask indicating whether the channel is open for reading and
 *	writing.
 *
 * Results:
 *	An OR-ed combination of TCL_READABLE and TCL_WRITABLE.
 *
 * Side effects:
 *	None.
 *
 *----------------------------------------------------------------------
 */

int
Tcl_GetChannelMode(
    Tcl_Channel chan)		/* The channel for which the mode is being
				 * computed. */
{
    ChannelState *statePtr = ((Channel *) chan)->state;
				/* State of actual channel. */

    return GotFlag(statePtr, TCL_READABLE|TCL_WRITABLE);
}

/*
 *----------------------------------------------------------------------
 *
 * Tcl_GetChannelName --
 *
 *	Returns the string identifying the channel name.
 *
 * Results:
 *	The string containing the channel name. This memory is owned by the
 *	generic layer and should not be modified by the caller.
 *
 * Side effects:
 *	None.
 *
 *----------------------------------------------------------------------
 */

const char *
Tcl_GetChannelName(
    Tcl_Channel chan)		/* The channel for which to return the name. */
{
    ChannelState *statePtr = ((Channel *) chan)->state;
				/* State of actual channel. */

    return statePtr->channelName;
}

/*
 *----------------------------------------------------------------------
 *
 * Tcl_GetChannelHandle --
 *
 *	Returns an OS handle associated with a channel.
 *
 * Results:
 *	Returns TCL_OK and places the handle in handlePtr, or returns
 *	TCL_ERROR on failure.
 *
 * Side effects:
 *	None.
 *
 *----------------------------------------------------------------------
 */

int
Tcl_GetChannelHandle(
    Tcl_Channel chan,		/* The channel to get file from. */
    int direction,		/* TCL_WRITABLE or TCL_READABLE. */
    ClientData *handlePtr)	/* Where to store handle */
{
    Channel *chanPtr;		/* The actual channel. */
    ClientData handle;
    int result;

    chanPtr = ((Channel *) chan)->state->bottomChanPtr;
    if (!chanPtr->typePtr->getHandleProc) {
        Tcl_SetChannelError(chan, Tcl_ObjPrintf(
                "channel \"%s\" does not support OS handles",
                Tcl_GetChannelName(chan)));
	return TCL_ERROR;
    }
    result = chanPtr->typePtr->getHandleProc(chanPtr->instanceData, direction,
	    &handle);
    if (handlePtr) {
	*handlePtr = handle;
    }
    return result;
}

/*
 *----------------------------------------------------------------------
 *
 * Tcl_RemoveChannelMode --
 *
 *	Remove either read or write privileges from the channel.
 *
 * Results:
 *	A standard Tcl result code.
 *
 * Side effects:
 *	May change the access mode of the channel.
 *	May leave an error message in the interp.
 *
 *----------------------------------------------------------------------
 */

int
Tcl_RemoveChannelMode(
     Tcl_Interp* interp,        /* The interp for an error message. Allowed to be NULL. */
     Tcl_Channel chan,		/* The channel which is modified. */
     int         mode)          /* The access mode to drop from the channel */
{
    const char* emsg;
    ChannelState *statePtr = ((Channel *) chan)->state;
					/* State of actual channel. */

    if ((mode != TCL_READABLE) && (mode != TCL_WRITABLE)) {
        emsg = "Illegal mode value.";
	goto error;
    }
    if (0 == (GotFlag(statePtr, TCL_READABLE|TCL_WRITABLE) & ~mode)) {
        emsg = "Bad mode, would make channel inacessible";
	goto error;
    }

    ResetFlag(statePtr, mode);
    return TCL_OK;

 error:
    if (interp != NULL) {
	Tcl_SetObjResult(interp, Tcl_ObjPrintf(
		"Tcl_RemoveChannelMode error: %s. Channel: \"%s\"",
		emsg, Tcl_GetChannelName((Tcl_Channel) chan)));
    }
    return TCL_ERROR;
}

/*
 *---------------------------------------------------------------------------
 *
 * AllocChannelBuffer --
 *
 *	A channel buffer has BUFFER_PADDING bytes extra at beginning to hold
 *	any bytes of a native-encoding character that got split by the end of
 *	the previous buffer and need to be moved to the beginning of the next
 *	buffer to make a contiguous string so it can be converted to UTF-8.
 *
 *	A channel buffer has BUFFER_PADDING bytes extra at the end to hold any
 *	bytes of a native-encoding character (generated from a UTF-8
 *	character) that overflow past the end of the buffer and need to be
 *	moved to the next buffer.
 *
 * Results:
 *	A newly allocated channel buffer.
 *
 * Side effects:
 *	None.
 *
 *---------------------------------------------------------------------------
 */

static ChannelBuffer *
AllocChannelBuffer(
    int length)			/* Desired length of channel buffer. */
{
    ChannelBuffer *bufPtr;
    int n;

    n = length + CHANNELBUFFER_HEADER_SIZE + BUFFER_PADDING + BUFFER_PADDING;
    bufPtr = (ChannelBuffer *)ckalloc(n);
    bufPtr->nextAdded	= BUFFER_PADDING;
    bufPtr->nextRemoved	= BUFFER_PADDING;
    bufPtr->bufLength	= length + BUFFER_PADDING;
    bufPtr->nextPtr	= NULL;
    bufPtr->refCount	= 1;
    return bufPtr;
}

static void
PreserveChannelBuffer(
    ChannelBuffer *bufPtr)
{
    if (bufPtr->refCount == 0) {
	Tcl_Panic("Reuse of ChannelBuffer! %p", bufPtr);
    }
    bufPtr->refCount++;
}

static void
ReleaseChannelBuffer(
    ChannelBuffer *bufPtr)
{
    if (--bufPtr->refCount) {
	return;
    }
    ckfree(bufPtr);
}

static int
IsShared(
    ChannelBuffer *bufPtr)
{
    return bufPtr->refCount > 1;
}

/*
 *----------------------------------------------------------------------
 *
 * RecycleBuffer --
 *
 *	Helper function to recycle input and output buffers. Ensures that two
 *	input buffers are saved (one in the input queue and another in the
 *	saveInBufPtr field) and that curOutPtr is set to a buffer. Only if
 *	these conditions are met is the buffer freed to the OS.
 *
 * Results:
 *	None.
 *
 * Side effects:
 *	May free a buffer to the OS.
 *
 *----------------------------------------------------------------------
 */

static void
RecycleBuffer(
    ChannelState *statePtr,	/* ChannelState in which to recycle buffers. */
    ChannelBuffer *bufPtr,	/* The buffer to recycle. */
    int mustDiscard)		/* If nonzero, free the buffer to the OS,
				 * always. */
{
    /*
     * Do we have to free the buffer to the OS?
     */

    if (IsShared(bufPtr)) {
	mustDiscard = 1;
    }

    if (mustDiscard) {
	ReleaseChannelBuffer(bufPtr);
	return;
    }

    /*
     * Only save buffers which have the requested buffersize for the channel.
     * This is to honor dynamic changes of the buffersize made by the user.
     */

    if ((bufPtr->bufLength - BUFFER_PADDING) != statePtr->bufSize) {
	ReleaseChannelBuffer(bufPtr);
	return;
    }

    /*
     * Only save buffers for the input queue if the channel is readable.
     */

    if (GotFlag(statePtr, TCL_READABLE)) {
	if (statePtr->inQueueHead == NULL) {
	    statePtr->inQueueHead = bufPtr;
	    statePtr->inQueueTail = bufPtr;
	    goto keepBuffer;
	}
	if (statePtr->saveInBufPtr == NULL) {
	    statePtr->saveInBufPtr = bufPtr;
	    goto keepBuffer;
	}
    }

    /*
     * Only save buffers for the output queue if the channel is writable.
     */

    if (GotFlag(statePtr, TCL_WRITABLE)) {
	if (statePtr->curOutPtr == NULL) {
	    statePtr->curOutPtr = bufPtr;
	    goto keepBuffer;
	}
    }

    /*
     * If we reached this code we return the buffer to the OS.
     */

    ReleaseChannelBuffer(bufPtr);
    return;

  keepBuffer:
    bufPtr->nextRemoved = BUFFER_PADDING;
    bufPtr->nextAdded = BUFFER_PADDING;
    bufPtr->nextPtr = NULL;
}

/*
 *----------------------------------------------------------------------
 *
 * DiscardOutputQueued --
 *
 *	Discards all output queued in the output queue of a channel.
 *
 * Results:
 *	None.
 *
 * Side effects:
 *	Recycles buffers.
 *
 *----------------------------------------------------------------------
 */

static void
DiscardOutputQueued(
    ChannelState *statePtr)	/* ChannelState for which to discard output. */
{
    ChannelBuffer *bufPtr;

    while (statePtr->outQueueHead != NULL) {
	bufPtr = statePtr->outQueueHead;
	statePtr->outQueueHead = bufPtr->nextPtr;
	RecycleBuffer(statePtr, bufPtr, 0);
    }
    statePtr->outQueueHead = NULL;
    statePtr->outQueueTail = NULL;
    bufPtr = statePtr->curOutPtr;
    if (bufPtr && BytesLeft(bufPtr)) {
	statePtr->curOutPtr = NULL;
	RecycleBuffer(statePtr, bufPtr, 0);
    }
}

/*
 *----------------------------------------------------------------------
 *
 * CheckForDeadChannel --
 *
 *	This function checks is a given channel is Dead (a channel that has
 *	been closed but not yet deallocated.)
 *
 * Results:
 *	True (1) if channel is Dead, False (0) if channel is Ok
 *
 * Side effects:
 *	None
 *
 *----------------------------------------------------------------------
 */

static int
CheckForDeadChannel(
    Tcl_Interp *interp,		/* For error reporting (can be NULL) */
    ChannelState *statePtr)	/* The channel state to check. */
{
    if (!GotFlag(statePtr, CHANNEL_DEAD)) {
	return 0;
    }

    Tcl_SetErrno(EINVAL);
    if (interp) {
	Tcl_SetObjResult(interp, Tcl_NewStringObj(
                "unable to access channel: invalid channel", -1));
    }
    return 1;
}

/*
 *----------------------------------------------------------------------
 *
 * FlushChannel --
 *
 *	This function flushes as much of the queued output as is possible now.
 *	If calledFromAsyncFlush is nonzero, it is being called in an event
 *	handler to flush channel output asynchronously.
 *
 * Results:
 *	0 if successful, else the error code that was returned by the channel
 *	type operation. May leave a message in the interp result.
 *
 * Side effects:
 *	May produce output on a channel. May block indefinitely if the channel
 *	is synchronous. May schedule an async flush on the channel. May
 *	recycle memory for buffers in the output queue.
 *
 *----------------------------------------------------------------------
 */

static int
FlushChannel(
    Tcl_Interp *interp,		/* For error reporting during close. */
    Channel *chanPtr,		/* The channel to flush on. */
    int calledFromAsyncFlush)	/* If nonzero then we are being called from an
				 * asynchronous flush callback. */
{
    ChannelState *statePtr = chanPtr->state;
				/* State of the channel stack. */
    ChannelBuffer *bufPtr;	/* Iterates over buffered output queue. */
    int written;		/* Amount of output data actually written in
				 * current round. */
    int errorCode = 0;		/* Stores POSIX error codes from channel
				 * driver operations. */
    int wroteSome = 0;		/* Set to one if any data was written to the
				 * driver. */

    int bufExists;
    /*
     * Prevent writing on a dead channel -- a channel that has been closed but
     * not yet deallocated. This can occur if the exit handler for the channel
     * deallocation runs before all channels are deregistered in all
     * interpreters.
     */

    if (CheckForDeadChannel(interp, statePtr)) {
	return -1;
    }

    /*
     * Should we shift the current output buffer over to the output queue?
     * First check that there are bytes in it.  If so then...
     *
     * If the output queue is empty, then yes, trusting the caller called us
     * only when written bytes ought to be flushed.
     *
     * If the current output buffer is full, then yes, so we can meet the
     * post-condition that on a successful return to caller we've left space
     * in the current output buffer for more writing (the flush call was to
     * make new room).
     *
     * If the channel is blocking, then yes, so we guarantee that blocking
     * flushes actually flush all pending data.
     *
     * Otherwise, no.  Keep the current output buffer where it is so more
     * can be written to it, possibly filling it, to promote more efficient
     * buffer usage.
     */

    bufPtr = statePtr->curOutPtr;
    if (bufPtr && BytesLeft(bufPtr) && /* Keep empties off queue */
	    (statePtr->outQueueHead == NULL || IsBufferFull(bufPtr)
		    || !GotFlag(statePtr, CHANNEL_NONBLOCKING))) {
	if (statePtr->outQueueHead == NULL) {
	    statePtr->outQueueHead = bufPtr;
	} else {
	    statePtr->outQueueTail->nextPtr = bufPtr;
	}
	statePtr->outQueueTail = bufPtr;
	statePtr->curOutPtr = NULL;
    }

    assert(!IsBufferFull(statePtr->curOutPtr));

    /*
     * If we are not being called from an async flush and an async flush
     * is active, we just return without producing any output.
     */

    if (!calledFromAsyncFlush && GotFlag(statePtr, BG_FLUSH_SCHEDULED)) {
	return 0;
    }

    /*
     * Loop over the queued buffers and attempt to flush as much as possible
     * of the queued output to the channel.
     */

    TclChannelPreserve((Tcl_Channel)chanPtr);
    while (statePtr->outQueueHead) {
	bufPtr = statePtr->outQueueHead;

	/*
	 * Produce the output on the channel.
	 */

	PreserveChannelBuffer(bufPtr);
	written = ChanWrite(chanPtr, RemovePoint(bufPtr), BytesLeft(bufPtr),
		&errorCode);

	/*
	 * If the write failed completely attempt to start the asynchronous
	 * flush mechanism and break out of this loop - do not attempt to
	 * write any more output at this time.
	 */

	if (written < 0) {
	    /*
	     * If the last attempt to write was interrupted, simply retry.
	     */

	    if (errorCode == EINTR) {
		errorCode = 0;
		ReleaseChannelBuffer(bufPtr);
		continue;
	    }

	    /*
	     * If the channel is non-blocking and we would have blocked, start
	     * a background flushing handler and break out of the loop.
	     */

	    if ((errorCode == EWOULDBLOCK) || (errorCode == EAGAIN)) {
		/*
		 * This used to check for CHANNEL_NONBLOCKING, and panic if
		 * the channel was blocking. However, it appears that setting
		 * stdin to -blocking 0 has some effect on the stdout when
		 * it's a tty channel (dup'ed underneath)
		 */

		if (!GotFlag(statePtr, BG_FLUSH_SCHEDULED) && !TclInExit()) {
		    SetFlag(statePtr, BG_FLUSH_SCHEDULED);
		    UpdateInterest(chanPtr);
		}
		errorCode = 0;
		ReleaseChannelBuffer(bufPtr);
		break;
	    }

	    /*
	     * Decide whether to report the error upwards or defer it.
	     */

	    if (calledFromAsyncFlush) {
		/*
		 * TIP #219, Tcl Channel Reflection API.
		 * When defering the error copy a message from the bypass into
		 * the unreported area. Or discard it if the new error is to
		 * be ignored in favor of an earlier defered error.
		 */

		Tcl_Obj *msg = statePtr->chanMsg;

		if (statePtr->unreportedError == 0) {
		    statePtr->unreportedError = errorCode;
		    statePtr->unreportedMsg = msg;
		    if (msg != NULL) {
			Tcl_IncrRefCount(msg);
		    }
		} else {
		    /*
		     * An old unreported error is kept, and this error thrown
		     * away.
		     */

		    statePtr->chanMsg = NULL;
		    if (msg != NULL) {
			TclDecrRefCount(msg);
		    }
		}
	    } else {
		/*
		 * TIP #219, Tcl Channel Reflection API.
		 * Move error messages put by the driver into the chan bypass
		 * area into the regular interpreter result. Fall back to the
		 * regular message if nothing was found in the bypasses.
		 */

		Tcl_SetErrno(errorCode);
		if (interp != NULL && !TclChanCaughtErrorBypass(interp,
			(Tcl_Channel) chanPtr)) {
		    Tcl_SetObjResult(interp,
			    Tcl_NewStringObj(Tcl_PosixError(interp), -1));
		}

		/*
		 * An unreportable bypassed message is kept, for the caller of
		 * Tcl_Seek, Tcl_Write, etc.
		 */
	    }

	    /*
	     * When we get an error we throw away all the output currently
	     * queued.
	     */

	    ReleaseChannelBuffer(bufPtr);
	    DiscardOutputQueued(statePtr);
	    break;
	} else {
	    /*
	     * TODO: Consider detecting and reacting to short writes on
	     * blocking channels.  Ought not happen.  See iocmd-24.2.
	     */

	    wroteSome = 1;
	}

	bufExists = bufPtr->refCount > 1;
	ReleaseChannelBuffer(bufPtr);
	if (bufExists) {
	    /* There is still a reference to this buffer other than the one
	     * this routine just released, meaning that final cleanup of the
	     * buffer hasn't been ordered by, e.g. by a reflected channel
	     * closing the channel from within one of its handler scripts (not
	     * something one would expecte, but it must be considered).  Normal
	     * operations on the buffer can proceed.
	     */

	    bufPtr->nextRemoved += written;

	    /*
	     * If this buffer is now empty, recycle it.
	     */

	    if (IsBufferEmpty(bufPtr)) {
		statePtr->outQueueHead = bufPtr->nextPtr;
		if (statePtr->outQueueHead == NULL) {
		    statePtr->outQueueTail = NULL;
		}
		RecycleBuffer(statePtr, bufPtr, 0);
	    }
	}

    }	/* Closes "while". */

    /*
     * If we wrote some data while flushing in the background, we are done.
     * We can't finish the background flush until we run out of data and the
     * channel becomes writable again. This ensures that all of the pending
     * data has been flushed at the system level.
     */

    if (GotFlag(statePtr, BG_FLUSH_SCHEDULED)) {
	if (wroteSome) {
	    goto done;
	} else if (statePtr->outQueueHead == NULL) {
	    ResetFlag(statePtr, BG_FLUSH_SCHEDULED);
	    ChanWatch(chanPtr, statePtr->interestMask);
	} else {
	    /*
	     * When we are calledFromAsyncFlush, that means a writable
	     * state on the channel triggered the call, so we should be
	     * able to write something.  Either we did write something
	     * and wroteSome should be set, or there was nothing left to
	     * write in this call, and we've completed the BG flush.
	     * These are the two cases above.  If we get here, that means
	     * there is some kind failure in the writable event machinery.
	     *
	     * The tls extension indeed suffers from flaws in its channel
	     * event mgmt.  See https://core.tcl-lang.org/tcl/info/c31ca233ca.
	     * Until that patch is broadly distributed, disable the
	     * assertion checking here, so that programs using Tcl and
	     * tls can be debugged.

	    assert(!calledFromAsyncFlush);
	     */
	}
    }

    /*
     * If the channel is flagged as closed, delete it when the refCount drops
     * to zero, the output queue is empty and there is no output in the
     * current output buffer.
     */

    if (GotFlag(statePtr, CHANNEL_CLOSED) && (statePtr->refCount <= 0) &&
	    (statePtr->outQueueHead == NULL) &&
	    ((statePtr->curOutPtr == NULL) ||
	    IsBufferEmpty(statePtr->curOutPtr))) {
	errorCode = CloseChannel(interp, chanPtr, errorCode);
	goto done;
    }

    /*
     * If the write-side of the channel is flagged as closed, delete it when
     * the output queue is empty and there is no output in the current output
     * buffer.
     */

    if (GotFlag(statePtr, CHANNEL_CLOSEDWRITE) &&
	    (statePtr->outQueueHead == NULL) &&
	    ((statePtr->curOutPtr == NULL) ||
	    IsBufferEmpty(statePtr->curOutPtr))) {
	errorCode = CloseChannelPart(interp, chanPtr, errorCode,
                TCL_CLOSE_WRITE);
	goto done;
    }

  done:
    TclChannelRelease((Tcl_Channel)chanPtr);
    return errorCode;
}

/*
 *----------------------------------------------------------------------
 *
 * CloseChannel --
 *
 *	Utility procedure to close a channel and free associated resources.
 *
 *	If the channel was stacked, then the it will copy the necessary
 *	elements of the NEXT channel into the TOP channel, in essence
 *	unstacking the channel. The NEXT channel will then be freed.
 *
 *	If the channel was not stacked, then we will free all the bits for the
 *	TOP channel, including the data structure itself.
 *
 * Results:
 *	Error code from an unreported error or the driver close operation.
 *
 * Side effects:
 *	May close the actual channel, may free memory, may change the value of
 *	errno.
 *
 *----------------------------------------------------------------------
 */

static int
CloseChannel(
    Tcl_Interp *interp,		/* For error reporting. */
    Channel *chanPtr,		/* The channel to close. */
    int errorCode)		/* Status of operation so far. */
{
    int result = 0;		/* Of calling driver close operation. */
    ChannelState *statePtr;	/* State of the channel stack. */
    ThreadSpecificData *tsdPtr = TCL_TSD_INIT(&dataKey);

    if (chanPtr == NULL) {
	return result;
    }
    statePtr = chanPtr->state;

    /*
     * No more input can be consumed so discard any leftover input.
     */

    DiscardInputQueued(statePtr, 1);

    /*
     * Discard a leftover buffer in the current output buffer field.
     */

    if (statePtr->curOutPtr != NULL) {
	ReleaseChannelBuffer(statePtr->curOutPtr);
	statePtr->curOutPtr = NULL;
    }

    /*
     * The caller guarantees that there are no more buffers queued for output.
     */

    if (statePtr->outQueueHead != NULL) {
	Tcl_Panic("TclFlush, closed channel: queued output left");
    }

    /*
     * If the EOF character is set in the channel, append that to the output
     * device.
     */

    if ((statePtr->outEofChar != 0) && GotFlag(statePtr, TCL_WRITABLE)) {
	int dummy;
	char c = (char) statePtr->outEofChar;

	(void) ChanWrite(chanPtr, &c, 1, &dummy);
    }

    /*
     * TIP #219, Tcl Channel Reflection API.
     * Move a leftover error message in the channel bypass into the
     * interpreter bypass. Just clear it if there is no interpreter.
     */

    if (statePtr->chanMsg != NULL) {
	if (interp != NULL) {
	    Tcl_SetChannelErrorInterp(interp, statePtr->chanMsg);
	}
	TclDecrRefCount(statePtr->chanMsg);
	statePtr->chanMsg = NULL;
    }

    /*
     * Remove this channel from of the list of all channels.
     */

    CutChannel((Tcl_Channel) chanPtr);

    /*
     * Close and free the channel driver state.
     * This may leave a TIP #219 error message in the interp.
     */

    result = ChanClose(chanPtr, interp);

    /*
     * Some resources can be cleared only if the bottom channel in a stack is
     * closed. All the other channels in the stack are not allowed to remove.
     */

    if (chanPtr == statePtr->bottomChanPtr) {
	if (statePtr->channelName != NULL) {
	    ckfree(statePtr->channelName);
	    statePtr->channelName = NULL;
	}

	Tcl_FreeEncoding(statePtr->encoding);
    }

    /*
     * If we are being called synchronously, report either any latent error on
     * the channel or the current error.
     */

    if (statePtr->unreportedError != 0) {
	errorCode = statePtr->unreportedError;

	/*
	 * TIP #219, Tcl Channel Reflection API.
	 * Move an error message found in the unreported area into the regular
	 * bypass (interp). This kills any message in the channel bypass area.
	 */

	if (statePtr->chanMsg != NULL) {
	    TclDecrRefCount(statePtr->chanMsg);
	    statePtr->chanMsg = NULL;
	}
	if (interp) {
	    Tcl_SetChannelErrorInterp(interp, statePtr->unreportedMsg);
	}
    }
    if (errorCode == 0) {
	errorCode = result;
	if (errorCode != 0) {
	    Tcl_SetErrno(errorCode);
	}
    }

    /*
     * Cancel any outstanding timer.
     */

    Tcl_DeleteTimerHandler(statePtr->timer);

    /*
     * Mark the channel as deleted by clearing the type structure.
     */

    if (chanPtr->downChanPtr != NULL) {
	Channel *downChanPtr = chanPtr->downChanPtr;

	statePtr->nextCSPtr = tsdPtr->firstCSPtr;
	tsdPtr->firstCSPtr = statePtr;

	statePtr->topChanPtr = downChanPtr;
	downChanPtr->upChanPtr = NULL;

	ChannelFree(chanPtr);

	return Tcl_Close(interp, (Tcl_Channel) downChanPtr);
    }

    /*
     * There is only the TOP Channel, so we free the remaining pointers we
     * have and then ourselves. Since this is the last of the channels in the
     * stack, make sure to free the ChannelState structure associated with it.
     */

    ChannelFree(chanPtr);

    Tcl_EventuallyFree(statePtr, TCL_DYNAMIC);

    return errorCode;
}

/*
 *----------------------------------------------------------------------
 *
 * Tcl_CutChannel --
 * CutChannel --
 *
 *	Removes a channel from the (thread-)global list of all channels (in
 *	that thread). This is actually the statePtr for the stack of channel.
 *
 * Results:
 *	Nothing.
 *
 * Side effects:
 *	Resets the field 'nextCSPtr' of the specified channel state to NULL.
 *
 * NOTE:
 *	The channel to cut out of the list must not be referenced in any
 *	interpreter. This is something this procedure cannot check (despite
 *	the refcount) because the caller usually wants fiddle with the channel
 *	(like transfering it to a different thread) and thus keeps the
 *	refcount artifically high to prevent its destruction.
 *
 *----------------------------------------------------------------------
 */

static void
CutChannel(
    Tcl_Channel chan)		/* The channel being removed. Must not be
				 * referenced in any interpreter. */
{
    ThreadSpecificData *tsdPtr = TCL_TSD_INIT(&dataKey);
    ChannelState *prevCSPtr;	/* Preceding channel state in list of all
				 * states - used to splice a channel out of
				 * the list on close. */
    ChannelState *statePtr = ((Channel *) chan)->state;
				/* State of the channel stack. */

    /*
     * Remove this channel from of the list of all channels (in the current
     * thread).
     */

    if (tsdPtr->firstCSPtr && (statePtr == tsdPtr->firstCSPtr)) {
	tsdPtr->firstCSPtr = statePtr->nextCSPtr;
    } else {
	for (prevCSPtr = tsdPtr->firstCSPtr;
		prevCSPtr && (prevCSPtr->nextCSPtr != statePtr);
		prevCSPtr = prevCSPtr->nextCSPtr) {
	    /* Empty loop body. */
	}
	if (prevCSPtr == NULL) {
	    Tcl_Panic("FlushChannel: damaged channel list");
	}
	prevCSPtr->nextCSPtr = statePtr->nextCSPtr;
    }

    statePtr->nextCSPtr = NULL;

    /*
     * TIP #218, Channel Thread Actions
     */

    ChanThreadAction((Channel *) chan, TCL_CHANNEL_THREAD_REMOVE);

    /* Channel is not managed by any thread */
    statePtr->managingThread = NULL;
}

void
Tcl_CutChannel(
    Tcl_Channel chan)		/* The channel being added. Must not be
				 * referenced in any interpreter. */
{
    Channel *chanPtr = ((Channel *) chan)->state->bottomChanPtr;
    ThreadSpecificData *tsdPtr = TCL_TSD_INIT(&dataKey);
    ChannelState *prevCSPtr;	/* Preceding channel state in list of all
				 * states - used to splice a channel out of
				 * the list on close. */
    ChannelState *statePtr = chanPtr->state;
				/* State of the channel stack. */

    /*
     * Remove this channel from of the list of all channels (in the current
     * thread).
     */

    if (tsdPtr->firstCSPtr && (statePtr == tsdPtr->firstCSPtr)) {
	tsdPtr->firstCSPtr = statePtr->nextCSPtr;
    } else {
	for (prevCSPtr = tsdPtr->firstCSPtr;
		prevCSPtr && (prevCSPtr->nextCSPtr != statePtr);
		prevCSPtr = prevCSPtr->nextCSPtr) {
	    /* Empty loop body. */
	}
	if (prevCSPtr == NULL) {
	    Tcl_Panic("FlushChannel: damaged channel list");
	}
	prevCSPtr->nextCSPtr = statePtr->nextCSPtr;
    }

    statePtr->nextCSPtr = NULL;

    /*
     * TIP #218, Channel Thread Actions
     * For all transformations and the base channel.
     */

    for (; chanPtr != NULL ; chanPtr = chanPtr->upChanPtr) {
	ChanThreadAction(chanPtr, TCL_CHANNEL_THREAD_REMOVE);
    }

    /* Channel is not managed by any thread */
    statePtr->managingThread = NULL;
}

/*
 *----------------------------------------------------------------------
 *
 * Tcl_SpliceChannel --
 * SpliceChannel --
 *
 *	Adds a channel to the (thread-)global list of all channels (in that
 *	thread). Expects that the field 'nextChanPtr' in the channel is set to
 *	NULL.
 *
 * Results:
 *	Nothing.
 *
 * Side effects:
 *	Nothing.
 *
 * NOTE:
 *	The channel to splice into the list must not be referenced in any
 *	interpreter. This is something this procedure cannot check (despite
 *	the refcount) because the caller usually wants figgle with the channel
 *	(like transfering it to a different thread) and thus keeps the
 *	refcount artifically high to prevent its destruction.
 *
 *----------------------------------------------------------------------
 */

static void
SpliceChannel(
    Tcl_Channel chan)		/* The channel being added. Must not be
				 * referenced in any interpreter. */
{
    ThreadSpecificData *tsdPtr = TCL_TSD_INIT(&dataKey);
    ChannelState *statePtr = ((Channel *) chan)->state;

    if (statePtr->nextCSPtr != NULL) {
	Tcl_Panic("SpliceChannel: trying to add channel used in different list");
    }

    statePtr->nextCSPtr = tsdPtr->firstCSPtr;
    tsdPtr->firstCSPtr = statePtr;

    /*
     * TIP #10. Mark the current thread as the new one managing this channel.
     *		Note: 'Tcl_GetCurrentThread' returns sensible values even for
     *		a non-threaded core.
     */

    statePtr->managingThread = Tcl_GetCurrentThread();

    /*
     * TIP #218, Channel Thread Actions
     */

    ChanThreadAction((Channel *) chan, TCL_CHANNEL_THREAD_INSERT);
}

void
Tcl_SpliceChannel(
    Tcl_Channel chan)		/* The channel being added. Must not be
				 * referenced in any interpreter. */
{
    Channel *chanPtr = ((Channel *) chan)->state->bottomChanPtr;
    ThreadSpecificData *tsdPtr = TCL_TSD_INIT(&dataKey);
    ChannelState *statePtr = chanPtr->state;

    if (statePtr->nextCSPtr != NULL) {
	Tcl_Panic("SpliceChannel: trying to add channel used in different list");
    }

    statePtr->nextCSPtr = tsdPtr->firstCSPtr;
    tsdPtr->firstCSPtr = statePtr;

    /*
     * TIP #10. Mark the current thread as the new one managing this channel.
     *		Note: 'Tcl_GetCurrentThread' returns sensible values even for
     *		a non-threaded core.
     */

    statePtr->managingThread = Tcl_GetCurrentThread();

    /*
     * TIP #218, Channel Thread Actions
     * For all transformations and the base channel.
     */

    for (; chanPtr != NULL ; chanPtr = chanPtr->upChanPtr) {
	ChanThreadAction(chanPtr, TCL_CHANNEL_THREAD_INSERT);
    }
}

/*
 *----------------------------------------------------------------------
 *
 * Tcl_Close --
 *
 *	Closes a channel.
 *
 * Results:
 *	A standard Tcl result.
 *
 * Side effects:
 *	Closes the channel if this is the last reference.
 *
 * NOTE:
 *	Tcl_Close removes the channel as far as the user is concerned.
 *	However, it may continue to exist for a while longer if it has a
 *	background flush scheduled. The device itself is eventually closed and
 *	the channel record removed, in CloseChannel, above.
 *
 *----------------------------------------------------------------------
 */

int
Tcl_Close(
    Tcl_Interp *interp,		/* Interpreter for errors. */
    Tcl_Channel chan)		/* The channel being closed. Must not be
				 * referenced in any interpreter. May be NULL,
				 * in which case this is a no-op. */
{
    CloseCallback *cbPtr;	/* Iterate over close callbacks for this
				 * channel. */
    Channel *chanPtr;		/* The real IO channel. */
    ChannelState *statePtr;	/* State of real IO channel. */
    int result = 0;			/* Of calling FlushChannel. */
    int flushcode;
    int stickyError;

    if (chan == NULL) {
	return TCL_OK;
    }

    /*
     * Perform special handling for standard channels being closed. If the
     * refCount is now 1 it means that the last reference to the standard
     * channel is being explicitly closed, so bump the refCount down
     * artificially to 0. This will ensure that the channel is actually
     * closed, below. Also set the static pointer to NULL for the channel.
     */

    CheckForStdChannelsBeingClosed(chan);

    /*
     * This operation should occur at the top of a channel stack.
     */

    chanPtr = (Channel *) chan;
    statePtr = chanPtr->state;
    chanPtr = statePtr->topChanPtr;

    if (statePtr->refCount > 0) {
	Tcl_Panic("called Tcl_Close on channel with refCount > 0");
    }

    if (GotFlag(statePtr, CHANNEL_INCLOSE)) {
	if (interp) {
	    Tcl_SetObjResult(interp, Tcl_NewStringObj(
                    "illegal recursive call to close through close-handler"
                    " of channel", -1));
	}
	return TCL_ERROR;
    }
    SetFlag(statePtr, CHANNEL_INCLOSE);

    /*
     * When the channel has an escape sequence driven encoding such as
     * iso2022, the terminated escape sequence must write to the buffer.
     */

    stickyError = 0;

    if (GotFlag(statePtr, TCL_WRITABLE) && (statePtr->encoding != NULL)
	    && !(statePtr->outputEncodingFlags & TCL_ENCODING_START)) {
	int code = CheckChannelErrors(statePtr, TCL_WRITABLE);

	if (code == 0) {
	    statePtr->outputEncodingFlags |= TCL_ENCODING_END;
	    code = WriteChars(chanPtr, "", 0);
	    statePtr->outputEncodingFlags &= ~TCL_ENCODING_END;
	    statePtr->outputEncodingFlags |= TCL_ENCODING_START;
	}
	if (code < 0) {
	    stickyError = Tcl_GetErrno();
	}

	/*
	 * TIP #219, Tcl Channel Reflection API.
	 * Move an error message found in the channel bypass into the
	 * interpreter bypass. Just clear it if there is no interpreter.
	 */

	if (statePtr->chanMsg != NULL) {
	    if (interp != NULL) {
		Tcl_SetChannelErrorInterp(interp, statePtr->chanMsg);
	    }
	    TclDecrRefCount(statePtr->chanMsg);
	    statePtr->chanMsg = NULL;
	}
    }

    Tcl_ClearChannelHandlers(chan);

    /*
     * Cancel any outstanding timer.
     */
    Tcl_DeleteTimerHandler(statePtr->timer);

    /*
     * Invoke the registered close callbacks and delete their records.
     */

    while (statePtr->closeCbPtr != NULL) {
	cbPtr = statePtr->closeCbPtr;
	statePtr->closeCbPtr = cbPtr->nextPtr;
	cbPtr->proc(cbPtr->clientData);
	ckfree(cbPtr);
    }

    ResetFlag(statePtr, CHANNEL_INCLOSE);

    /*
     * If this channel supports it, close the read side, since we don't need
     * it anymore and this will help avoid deadlocks on some channel types.
     */

#ifndef TCL_NO_DEPRECATED
    if ((chanPtr->typePtr->closeProc == TCL_CLOSE2PROC) || (chanPtr->typePtr->closeProc == NULL)) {
	/* If this half-close gives a EINVAL or ENOTCONN, just continue the full close */
	result = chanPtr->typePtr->close2Proc(chanPtr->instanceData, interp, TCL_CLOSE_READ);
	if ((result == EINVAL) || result == ENOTCONN) {
	    result = 0;
	}
    }
#else
    result = chanPtr->typePtr->close2Proc(chanPtr->instanceData, interp, TCL_CLOSE_READ);
    if ((result == EINVAL) || result == ENOTCONN) {
	result = 0;
    }
#endif

    /*
     * The call to FlushChannel will flush any queued output and invoke the
     * close function of the channel driver, or it will set up the channel to
     * be flushed and closed asynchronously.
     */

    SetFlag(statePtr, CHANNEL_CLOSED);

    flushcode = FlushChannel(interp, chanPtr, 0);

    /*
     * TIP #219.
     * Capture error messages put by the driver into the bypass area and put
     * them into the regular interpreter result.
     *
     * Notes: Due to the assertion of CHANNEL_CLOSED in the flags
     * FlushChannel() has called CloseChannel() and thus freed all the channel
     * structures. We must not try to access "chan" anymore, hence the NULL
     * argument in the call below. The only place which may still contain a
     * message is the interpreter itself, and "CloseChannel" made sure to lift
     * any channel message it generated into it.
     */

    if (TclChanCaughtErrorBypass(interp, NULL)) {
	result = EINVAL;
    }

    if (stickyError != 0) {
	Tcl_SetErrno(stickyError);
	if (interp != NULL) {
	    Tcl_SetObjResult(interp,
			     Tcl_NewStringObj(Tcl_PosixError(interp), -1));
	}
	return TCL_ERROR;
    }

    /*
     * Bug 97069ea11a: set error message if a flush code is set and no error
     * message set up to now.
     */

    if (flushcode != 0) {
	/* flushcode has precedence, if available */
	result = flushcode;
    }
    if ((result != 0) && (result != TCL_ERROR) && (interp != NULL)
	    && 0 == TclGetCharLength(Tcl_GetObjResult(interp))) {
	Tcl_SetErrno(result);
	Tcl_SetObjResult(interp,
		Tcl_NewStringObj(Tcl_PosixError(interp), -1));
    }
    if (result != 0) {
	return TCL_ERROR;
    }
    return TCL_OK;
}

/*
 *----------------------------------------------------------------------
 *
 * Tcl_CloseEx --
 *
 *	Closes one side of a channel, read or write, close all.
 *
 * Results:
 *	A standard Tcl result.
 *
 * Side effects:
 *	Closes one direction of the channel, or do a full close.
 *
 * NOTE:
 *	Tcl_CloseEx closes the specified direction of the channel as far as
 *	the user is concerned. If flags = 0, this is equivalent to Tcl_Close.
 *
 *----------------------------------------------------------------------
 */

int
Tcl_CloseEx(
    Tcl_Interp *interp,		/* Interpreter for errors. */
    Tcl_Channel chan,		/* The channel being closed. May still be used
				 * by some interpreter. */
    int flags)			/* Flags telling us which side to close. */
{
    Channel *chanPtr;		/* The real IO channel. */
    ChannelState *statePtr;	/* State of real IO channel. */

    if (chan == NULL) {
	return TCL_OK;
    }

    chanPtr = (Channel *) chan;
    statePtr = chanPtr->state;

    if ((flags & (TCL_READABLE | TCL_WRITABLE)) == 0) {
	return Tcl_Close(interp, chan);
    }
    if ((flags & (TCL_READABLE | TCL_WRITABLE)) == (TCL_READABLE | TCL_WRITABLE)) {
	Tcl_SetObjResult(interp, Tcl_ObjPrintf(
		"double-close of channels not supported by %ss",
		chanPtr->typePtr->typeName));
	return TCL_ERROR;
    }

    /*
     * Does the channel support half-close anyway? Error if not.
     */

    if (!chanPtr->typePtr->close2Proc) {
	Tcl_SetObjResult(interp, Tcl_ObjPrintf(
		"half-close of channels not supported by %ss",
		chanPtr->typePtr->typeName));
	return TCL_ERROR;
    }

    /*
     * Is the channel unstacked ? If not we fail.
     */

    if (chanPtr != statePtr->topChanPtr) {
	Tcl_SetObjResult(interp, Tcl_NewStringObj(
		"half-close not applicable to stack of transformations", -1));
	return TCL_ERROR;
    }

    /*
     * Check direction against channel mode. It is an error if we try to close
     * a direction not supported by the channel (already closed, or never
     * opened for that direction).
     */

    if (!(GotFlag(statePtr, TCL_READABLE|TCL_WRITABLE) & flags)) {
	const char *msg;

	if (flags & TCL_CLOSE_READ) {
	    msg = "read";
	} else {
	    msg = "write";
	}
	Tcl_SetObjResult(interp, Tcl_ObjPrintf(
                "Half-close of %s-side not possible, side not opened or"
                " already closed", msg));
	return TCL_ERROR;
    }

    /*
     * A user may try to call half-close from within a channel close handler.
     * That won't do.
     */

    if (GotFlag(statePtr, CHANNEL_INCLOSE)) {
	if (interp) {
	    Tcl_SetObjResult(interp, Tcl_NewStringObj(
                    "illegal recursive call to close through close-handler"
                    " of channel", -1));
	}
	return TCL_ERROR;
    }

    if (flags & TCL_CLOSE_READ) {
	/*
	 * Call the finalization code directly. There are no events to handle,
	 * there cannot be for the read-side.
	 */

	return CloseChannelPart(interp, chanPtr, 0, flags);
    } else if (flags & TCL_CLOSE_WRITE) {
	Tcl_Preserve(statePtr);
	if (!GotFlag(statePtr, BG_FLUSH_SCHEDULED)) {
	    /*
	     * We don't want to re-enter CloseWrite().
	     */

	    if (!GotFlag(statePtr, CHANNEL_CLOSEDWRITE)) {
		if (CloseWrite(interp, chanPtr) != TCL_OK) {
		    SetFlag(statePtr, CHANNEL_CLOSEDWRITE);
		    Tcl_Release(statePtr);
		    return TCL_ERROR;
		}
	    }
	}
	SetFlag(statePtr, CHANNEL_CLOSEDWRITE);
	Tcl_Release(statePtr);
    }

    return TCL_OK;
}

/*
 *----------------------------------------------------------------------
 *
 * CloseWrite --
 *
 *	Closes the write side a channel.
 *
 * Results:
 *	A standard Tcl result.
 *
 * Side effects:
 *	Closes the write side of the channel.
 *
 * NOTE:
 *	CloseWrite removes the channel as far as the user is concerned.
 *	However, the ooutput data structures may continue to exist for a while
 *	longer if it has a background flush scheduled. The device itself is
 *	eventually closed and the channel structures modified, in
 *	CloseChannelPart, below.
 *
 *----------------------------------------------------------------------
 */

static int
CloseWrite(
    Tcl_Interp *interp,		/* Interpreter for errors. */
    Channel *chanPtr)		/* The channel whose write side is being
                                 * closed. May still be used by some
                                 * interpreter */
{
    /*
     * Notes: clear-channel-handlers - write side only ? or keep around, just
     * not called.
     *
     * No close callbacks are run - channel is still open (read side)
     */

    ChannelState *statePtr = chanPtr->state;
                                /* State of real IO channel. */
    int flushcode;
    int result = 0;

    /*
     * The call to FlushChannel will flush any queued output and invoke the
     * close function of the channel driver, or it will set up the channel to
     * be flushed and closed asynchronously.
     */

    SetFlag(statePtr, CHANNEL_CLOSEDWRITE);

    flushcode = FlushChannel(interp, chanPtr, 0);

    /*
     * TIP #219.
     * Capture error messages put by the driver into the bypass area and put
     * them into the regular interpreter result.
     *
     * Notes: Due to the assertion of CHANNEL_CLOSEDWRITE in the flags
     * FlushChannel() has called CloseChannelPart(). While we can still access
     * "chan" (no structures were freed), the only place which may still
     * contain a message is the interpreter itself, and "CloseChannelPart"
     * made sure to lift any channel message it generated into it. Hence the
     * NULL argument in the call below.
     */

    if (TclChanCaughtErrorBypass(interp, NULL)) {
	result = EINVAL;
    }

    if ((flushcode != 0) || (result != 0)) {
	return TCL_ERROR;
    }

    return TCL_OK;
}

/*
 *----------------------------------------------------------------------
 *
 * CloseChannelPart --
 *
 *	Utility procedure to close a channel partially and free associated
 *	resources. If the channel was stacked it will never be run (The higher
 *	level forbid this). If the channel was not stacked, then we will free
 *	all the bits of the chosen side (read, or write) for the TOP channel.
 *
 * Results:
 *	Error code from an unreported error or the driver close2 operation.
 *
 * Side effects:
 *	May free memory, may change the value of errno.
 *
 *----------------------------------------------------------------------
 */

static int
CloseChannelPart(
    Tcl_Interp *interp,		/* Interpreter for errors. */
    Channel *chanPtr,		/* The channel being closed. May still be used
				 * by some interpreter. */
    int errorCode,		/* Status of operation so far. */
    int flags)			/* Flags telling us which side to close. */
{
    ChannelState *statePtr;	/* State of real IO channel. */
    int result;			/* Of calling the close2proc. */

    statePtr = chanPtr->state;

    if (flags & TCL_CLOSE_READ) {
	/*
	 * No more input can be consumed so discard any leftover input.
	 */

	DiscardInputQueued(statePtr, 1);
    } else if (flags & TCL_CLOSE_WRITE) {
	/*
	 * The caller guarantees that there are no more buffers queued for
	 * output.
	 */

	if (statePtr->outQueueHead != NULL) {
	    Tcl_Panic("ClosechanHalf, closed write-side of channel: "
		    "queued output left");
	}

	/*
	 * If the EOF character is set in the channel, append that to the
	 * output device.
	 */

	if ((statePtr->outEofChar != 0) && GotFlag(statePtr, TCL_WRITABLE)) {
	    int dummy;
	    char c = (char) statePtr->outEofChar;

	    (void) ChanWrite(chanPtr, &c, 1, &dummy);
	}

	/*
	 * TIP #219, Tcl Channel Reflection API.
	 * Move a leftover error message in the channel bypass into the
	 * interpreter bypass. Just clear it if there is no interpreter.
	 */

	if (statePtr->chanMsg != NULL) {
	    if (interp != NULL) {
		Tcl_SetChannelErrorInterp(interp, statePtr->chanMsg);
	    }
	    TclDecrRefCount(statePtr->chanMsg);
	    statePtr->chanMsg = NULL;
	}
    }

    /*
     * Finally do what is asked of us. Close and free the channel driver state
     * for the chosen side of the channel. This may leave a TIP #219 error
     * message in the interp.
     */

    result = chanPtr->typePtr->close2Proc(chanPtr->instanceData, NULL, flags);

    /*
     * If we are being called synchronously, report either any latent error on
     * the channel or the current error.
     */

    if (statePtr->unreportedError != 0) {
	errorCode = statePtr->unreportedError;

	/*
	 * TIP #219, Tcl Channel Reflection API.
	 * Move an error message found in the unreported area into the regular
	 * bypass (interp). This kills any message in the channel bypass area.
	 */

	if (statePtr->chanMsg != NULL) {
	    TclDecrRefCount(statePtr->chanMsg);
	    statePtr->chanMsg = NULL;
	}
	if (interp) {
	    Tcl_SetChannelErrorInterp(interp, statePtr->unreportedMsg);
	}
    }
    if (errorCode == 0) {
	errorCode = result;
	if (errorCode != 0) {
	    Tcl_SetErrno(errorCode);
	}
    }

    /*
     * TIP #219.
     * Capture error messages put by the driver into the bypass area and put
     * them into the regular interpreter result. See also the bottom of
     * CloseWrite().
     */

    if (TclChanCaughtErrorBypass(interp, (Tcl_Channel) chanPtr)) {
	result = EINVAL;
    }

    if (result != 0) {
	return TCL_ERROR;
    }

    /*
     * Remove the closed side from the channel mode/flags.
     */

    ResetFlag(statePtr, flags & (TCL_READABLE | TCL_WRITABLE));
    return TCL_OK;
}

/*
 *----------------------------------------------------------------------
 *
 * Tcl_ClearChannelHandlers --
 *
 *	Removes all channel handlers and event scripts from the channel,
 *	cancels all background copies involving the channel and any interest
 *	in events.
 *
 * Results:
 *	None.
 *
 * Side effects:
 *	See above. Deallocates memory.
 *
 *----------------------------------------------------------------------
 */

void
Tcl_ClearChannelHandlers(
    Tcl_Channel channel)
{
    ChannelHandler *chPtr, *chNext;	/* Iterate over channel handlers. */
    EventScriptRecord *ePtr, *eNextPtr;	/* Iterate over eventscript records. */
    Channel *chanPtr;			/* The real IO channel. */
    ChannelState *statePtr;		/* State of real IO channel. */
    ThreadSpecificData *tsdPtr = TCL_TSD_INIT(&dataKey);
    NextChannelHandler *nhPtr;

    /*
     * This operation should occur at the top of a channel stack.
     */

    chanPtr = (Channel *) channel;
    statePtr = chanPtr->state;
    chanPtr = statePtr->topChanPtr;

    /*
     * Cancel any outstanding timer.
     */

    Tcl_DeleteTimerHandler(statePtr->timer);

    /*
     * Remove any references to channel handlers for this channel that may be
     * about to be invoked.
     */

    for (nhPtr = tsdPtr->nestedHandlerPtr; nhPtr != NULL;
	    nhPtr = nhPtr->nestedHandlerPtr) {
	if (nhPtr->nextHandlerPtr &&
		(nhPtr->nextHandlerPtr->chanPtr == chanPtr)) {
	    nhPtr->nextHandlerPtr = NULL;
	}
    }

    /*
     * Remove all the channel handler records attached to the channel itself.
     */

    for (chPtr = statePtr->chPtr; chPtr != NULL; chPtr = chNext) {
	chNext = chPtr->nextPtr;
	ckfree(chPtr);
    }
    statePtr->chPtr = NULL;

    /*
     * Cancel any pending copy operation.
     */

    StopCopy(statePtr->csPtrR);
    StopCopy(statePtr->csPtrW);

    /*
     * Must set the interest mask now to 0, otherwise infinite loops will
     * occur if Tcl_DoOneEvent is called before the channel is finally deleted
     * in FlushChannel. This can happen if the channel has a background flush
     * active.
     */

    statePtr->interestMask = 0;

    /*
     * Remove any EventScript records for this channel.
     */

    for (ePtr = statePtr->scriptRecordPtr; ePtr != NULL; ePtr = eNextPtr) {
	eNextPtr = ePtr->nextPtr;
	TclDecrRefCount(ePtr->scriptPtr);
	ckfree(ePtr);
    }
    statePtr->scriptRecordPtr = NULL;
}

/*
 *----------------------------------------------------------------------
 *
 * Tcl_Write --
 *
 *	Puts a sequence of bytes into an output buffer, may queue the buffer
 *	for output if it gets full, and also remembers whether the current
 *	buffer is ready e.g. if it contains a newline and we are in line
 *	buffering mode. Compensates stacking, i.e. will redirect the data from
 *	the specified channel to the topmost channel in a stack.
 *
 *	No encoding conversions are applied to the bytes being read.
 *
 * Results:
 *	The number of bytes written or -1 in case of error. If -1,
 *	Tcl_GetErrno will return the error code.
 *
 * Side effects:
 *	May buffer up output and may cause output to be produced on the
 *	channel.
 *
 *----------------------------------------------------------------------
 */

int
Tcl_Write(
    Tcl_Channel chan,		/* The channel to buffer output for. */
    const char *src,		/* Data to queue in output buffer. */
    int srcLen)			/* Length of data in bytes, or < 0 for
				 * strlen(). */
{
    /*
     * Always use the topmost channel of the stack
     */

    Channel *chanPtr;
    ChannelState *statePtr;	/* State info for channel */

    statePtr = ((Channel *) chan)->state;
    chanPtr = statePtr->topChanPtr;

    if (CheckChannelErrors(statePtr, TCL_WRITABLE) != 0) {
	return -1;
    }

    if (srcLen < 0) {
	srcLen = strlen(src);
    }
    if (WriteBytes(chanPtr, src, srcLen) < 0) {
	return -1;
    }
    return srcLen;
}

/*
 *----------------------------------------------------------------------
 *
 * Tcl_WriteRaw --
 *
 *	Puts a sequence of bytes into an output buffer, may queue the buffer
 *	for output if it gets full, and also remembers whether the current
 *	buffer is ready e.g. if it contains a newline and we are in line
 *	buffering mode. Writes directly to the driver of the channel, does not
 *	compensate for stacking.
 *
 *	No encoding conversions are applied to the bytes being read.
 *
 * Results:
 *	The number of bytes written or -1 in case of error. If -1,
 *	Tcl_GetErrno will return the error code.
 *
 * Side effects:
 *	May buffer up output and may cause output to be produced on the
 *	channel.
 *
 *----------------------------------------------------------------------
 */

int
Tcl_WriteRaw(
    Tcl_Channel chan,		/* The channel to buffer output for. */
    const char *src,		/* Data to queue in output buffer. */
    int srcLen)			/* Length of data in bytes, or < 0 for
				 * strlen(). */
{
    Channel *chanPtr = ((Channel *) chan);
    ChannelState *statePtr = chanPtr->state;
				/* State info for channel */
    int errorCode, written;

    if (CheckChannelErrors(statePtr, TCL_WRITABLE | CHANNEL_RAW_MODE) != 0) {
	return -1;
    }

    if (srcLen < 0) {
	srcLen = strlen(src);
    }

    /*
     * Go immediately to the driver, do all the error handling by ourselves.
     * The code was stolen from 'FlushChannel'.
     */

    written = ChanWrite(chanPtr, src, srcLen, &errorCode);
    if (written < 0) {
	Tcl_SetErrno(errorCode);
    }

    return written;
}

/*
 *---------------------------------------------------------------------------
 *
 * Tcl_WriteChars --
 *
 *	Takes a sequence of UTF-8 characters and converts them for output
 *	using the channel's current encoding, may queue the buffer for output
 *	if it gets full, and also remembers whether the current buffer is
 *	ready e.g. if it contains a newline and we are in line buffering
 *	mode. Compensates stacking, i.e. will redirect the data from the
 *	specified channel to the topmost channel in a stack.
 *
 * Results:
 *	The number of bytes written or -1 in case of error. If -1,
 *	Tcl_GetErrno will return the error code.
 *
 * Side effects:
 *	May buffer up output and may cause output to be produced on the
 *	channel.
 *
 *----------------------------------------------------------------------
 */

int
Tcl_WriteChars(
    Tcl_Channel chan,		/* The channel to buffer output for. */
    const char *src,		/* UTF-8 characters to queue in output
				 * buffer. */
    int len)			/* Length of string in bytes, or < 0 for
				 * strlen(). */
{
    Channel *chanPtr = (Channel *) chan;
    ChannelState *statePtr = chanPtr->state;	/* State info for channel */
    int result;
    Tcl_Obj *objPtr;

    if (CheckChannelErrors(statePtr, TCL_WRITABLE) != 0) {
	return -1;
    }

    chanPtr = statePtr->topChanPtr;

    if (len < 0) {
	len = strlen(src);
    }
    if (statePtr->encoding) {
	return WriteChars(chanPtr, src, len);
    }

    /*
     * Inefficient way to convert UTF-8 to byte-array, but the code
     * parallels the way it is done for objects.  Special case for 1-byte
     * (used by eg [puts] for the \n) could be extended to more efficient
     * translation of the src string.
     */

    if ((len == 1) && (UCHAR(*src) < 0xC0)) {
	return WriteBytes(chanPtr, src, len);
    }

    objPtr = Tcl_NewStringObj(src, len);
    src = (char *) Tcl_GetByteArrayFromObj(objPtr, &len);
    result = WriteBytes(chanPtr, src, len);
    TclDecrRefCount(objPtr);
    return result;
}

/*
 *---------------------------------------------------------------------------
 *
 * Tcl_WriteObj --
 *
 *	Takes the Tcl object and queues its contents for output. If the
 *	encoding of the channel is NULL, takes the byte-array representation
 *	of the object and queues those bytes for output. Otherwise, takes the
 *	characters in the UTF-8 (string) representation of the object and
 *	converts them for output using the channel's current encoding. May
 *	flush internal buffers to output if one becomes full or is ready for
 *	some other reason, e.g. if it contains a newline and the channel is in
 *	line buffering mode.
 *
 * Results:
 *	The number of bytes written or -1 in case of error. If -1,
 *	Tcl_GetErrno() will return the error code.
 *
 * Side effects:
 *	May buffer up output and may cause output to be produced on the
 *	channel.
 *
 *----------------------------------------------------------------------
 */

int
Tcl_WriteObj(
    Tcl_Channel chan,		/* The channel to buffer output for. */
    Tcl_Obj *objPtr)		/* The object to write. */
{
    /*
     * Always use the topmost channel of the stack
     */

    Channel *chanPtr;
    ChannelState *statePtr;	/* State info for channel */
    const char *src;
    int srcLen;

    statePtr = ((Channel *) chan)->state;
    chanPtr = statePtr->topChanPtr;

    if (CheckChannelErrors(statePtr, TCL_WRITABLE) != 0) {
	return -1;
    }
    if (statePtr->encoding == NULL) {
	src = (char *) Tcl_GetByteArrayFromObj(objPtr, &srcLen);
	return WriteBytes(chanPtr, src, srcLen);
    } else {
	src = TclGetStringFromObj(objPtr, &srcLen);
	return WriteChars(chanPtr, src, srcLen);
    }
}

static void
WillWrite(
    Channel *chanPtr)
{
    int inputBuffered;

    if (((Tcl_ChannelWideSeekProc(chanPtr->typePtr) != NULL)
#ifndef TCL_NO_DEPRECATED
	    || (Tcl_ChannelSeekProc(chanPtr->typePtr) != NULL)
#endif
	    ) && ((inputBuffered = Tcl_InputBuffered((Tcl_Channel) chanPtr)) > 0)){
	int ignore;

	DiscardInputQueued(chanPtr->state, 0);
	ChanSeek(chanPtr, -inputBuffered, SEEK_CUR, &ignore);
    }
}

static int
WillRead(
    Channel *chanPtr)
{
    if (chanPtr->typePtr == NULL) {
	/*
	 * Prevent read attempts on a closed channel.
	 */

	DiscardInputQueued(chanPtr->state, 0);
	Tcl_SetErrno(EINVAL);
	return -1;
    }
    if (((Tcl_ChannelWideSeekProc(chanPtr->typePtr) != NULL)
#ifndef TCL_NO_DEPRECATED
	    || (Tcl_ChannelSeekProc(chanPtr->typePtr) != NULL)
#endif
	    ) && (Tcl_OutputBuffered((Tcl_Channel) chanPtr) > 0)) {
	/*
	 * CAVEAT - The assumption here is that FlushChannel() will push out
	 * the bytes of any writes that are in progress.  Since this is a
	 * seekable channel, we assume it is not one that can block and force
	 * bg flushing.  Channels we know that can do that - sockets, pipes -
	 * are not seekable. If the assumption is wrong, more drastic measures
	 * may be required here like temporarily setting the channel into
	 * blocking mode.
	 */

	if (FlushChannel(NULL, chanPtr, 0) != 0) {
	return -1;
	}
    }
    return 0;
}

/*
 *----------------------------------------------------------------------
 *
 * Write --
 *
 *	Convert srcLen bytes starting at src according to encoding and write
 *	produced bytes into an output buffer, may queue the buffer for output
 *	if it gets full, and also remembers whether the current buffer is
 *	ready e.g. if it contains a newline and we are in line buffering mode.
 *
 * Results:
 *	The number of bytes written or -1 in case of error. If -1,
 *	Tcl_GetErrno will return the error code.
 *
 * Side effects:
 *	May buffer up output and may cause output to be produced on the
 *	channel.
 *
 *----------------------------------------------------------------------
 */

static int
Write(
    Channel *chanPtr,		/* The channel to buffer output for. */
    const char *src,		/* UTF-8 string to write. */
    int srcLen,			/* Length of UTF-8 string in bytes. */
    Tcl_Encoding encoding)
{
    ChannelState *statePtr = chanPtr->state;
				/* State info for channel */
    char *nextNewLine = NULL;
    int endEncoding, saved = 0, total = 0, flushed = 0, needNlFlush = 0;
    char safe[BUFFER_PADDING];
    int encodingError = 0;

    if (srcLen) {
        WillWrite(chanPtr);
    }

    /*
     * Transfer encoding strict option to the encoding flags
     */

    if (statePtr->flags & CHANNEL_ENCODING_STRICT) {
	statePtr->outputEncodingFlags |= TCL_ENCODING_STRICT;
    }

    /*
     * Write the terminated escape sequence even if srcLen is 0.
     */

    endEncoding = ((statePtr->outputEncodingFlags & TCL_ENCODING_END) != 0);

    if (GotFlag(statePtr, CHANNEL_LINEBUFFERED)
	    || (statePtr->outputTranslation != TCL_TRANSLATE_LF)) {
	nextNewLine = (char *)memchr(src, '\n', srcLen);
    }

    while (srcLen + saved + endEncoding > 0 && !encodingError) {
	ChannelBuffer *bufPtr;
	char *dst;
	int result, srcRead, dstLen, dstWrote, srcLimit = srcLen;

	if (nextNewLine) {
	    srcLimit = nextNewLine - src;
	}

	/* Get space to write into */
	bufPtr = statePtr->curOutPtr;
	if (bufPtr == NULL) {
	    bufPtr = AllocChannelBuffer(statePtr->bufSize);
	    statePtr->curOutPtr = bufPtr;
	}
	if (saved) {
	    /*
	     * Here's some translated bytes left over from the last buffer
	     * that we need to stick at the beginning of this buffer.
	     */

	    memcpy(InsertPoint(bufPtr), safe, saved);
	    bufPtr->nextAdded += saved;
	    saved = 0;
	}
	dst = InsertPoint(bufPtr);
	dstLen = SpaceLeft(bufPtr);

	result = Tcl_UtfToExternal(NULL, encoding, src, srcLimit,
		statePtr->outputEncodingFlags,
		&statePtr->outputEncodingState, dst,
		dstLen + BUFFER_PADDING, &srcRead, &dstWrote, NULL);

	/*
	 * See chan-io-1.[89]. Tcl Bug 506297.
	 */

	statePtr->outputEncodingFlags &= ~TCL_ENCODING_START;

	/*
	 * See io-75.2, TCL bug 6978c01b65.
	 * Check, if an encoding error occured and should be reported to the
	 * script level.
	 * This happens, if a written character may not be represented by the
	 * current output encoding and strict encoding is active.
	 */

	if (result == TCL_CONVERT_UNKNOWN) {
	    encodingError = 1;
	    result = TCL_OK;
	}

	if ((result != TCL_OK) && (srcRead + dstWrote == 0)) {
	    /*
	     * We're reading from invalid/incomplete UTF-8.
	     */

	    encodingError = 1;
	    result = TCL_OK;
	}

	bufPtr->nextAdded += dstWrote;
	src += srcRead;
	srcLen -= srcRead;
	total += dstWrote;
	dst += dstWrote;
	dstLen -= dstWrote;

	if (src == nextNewLine && dstLen > 0) {
	    static char crln[3] = "\r\n";
	    char *nl = NULL;
	    int nlLen = 0;

	    switch (statePtr->outputTranslation) {
	    case TCL_TRANSLATE_LF:
		nl = crln + 1;
		nlLen = 1;
		break;
	    case TCL_TRANSLATE_CR:
		nl = crln;
		nlLen = 1;
		break;
	    case TCL_TRANSLATE_CRLF:
		nl = crln;
		nlLen = 2;
		break;
	    default:
		Tcl_Panic("unknown output translation requested");
		break;
	    }

	    result |= Tcl_UtfToExternal(NULL, encoding, nl, nlLen,
		    statePtr->outputEncodingFlags,
		    &statePtr->outputEncodingState, dst,
		    dstLen + BUFFER_PADDING, &srcRead, &dstWrote, NULL);
	    assert(srcRead == nlLen);

	    bufPtr->nextAdded += dstWrote;
	    src++;
	    srcLen--;
	    total += dstWrote;
	    dst += dstWrote;
	    dstLen -= dstWrote;
	    nextNewLine = (char *)memchr(src, '\n', srcLen);
	    needNlFlush = 1;
	}

	if (IsBufferOverflowing(bufPtr)) {
	    /*
	     * When translating from UTF-8 to external encoding, we allowed
	     * the translation to produce a character that crossed the end of
	     * the output buffer, so that we would get a completely full
	     * buffer before flushing it. The extra bytes will be moved to the
	     * beginning of the next buffer.
	     */

	    saved = -SpaceLeft(bufPtr);
	    memcpy(safe, dst + dstLen, saved);
	    bufPtr->nextAdded = bufPtr->bufLength;
	}

	if ((srcLen + saved == 0) && (result == TCL_OK)) {
	    endEncoding = 0;
	}

	if (IsBufferFull(bufPtr)) {
	    if (FlushChannel(NULL, chanPtr, 0) != 0) {
		return -1;
	    }
	    flushed += statePtr->bufSize;

	    /*
 	     * We just flushed.  So if we have needNlFlush set to record that
 	     * we need to flush because theres a (translated) newline in the
 	     * buffer, that's likely not true any more.  But there is a tricky
 	     * exception.  If we have saved bytes that did not really get
 	     * flushed and those bytes came from a translation of a newline as
 	     * the last thing taken from the src array, then needNlFlush needs
 	     * to remain set to flag that the next buffer still needs a
 	     * newline flush.
 	     */

	    if (needNlFlush && (saved == 0 || src[-1] != '\n')) {
		needNlFlush = 0;
	    }
	}
    }
    if (((flushed < total) && GotFlag(statePtr, CHANNEL_UNBUFFERED)) ||
	    (needNlFlush && GotFlag(statePtr, CHANNEL_LINEBUFFERED))) {
	if (FlushChannel(NULL, chanPtr, 0) != 0) {
	    return -1;
	}
    }

    UpdateInterest(chanPtr);

    if (encodingError) {
	Tcl_SetErrno(EILSEQ);
	return -1;
    }
    return total;
}

/*
 *---------------------------------------------------------------------------
 *
 * Tcl_Gets --
 *
 *	Reads a complete line of input from the channel into a Tcl_DString.
 *
 * Results:
 *	Length of line read (in characters) or -1 if error, EOF, or blocked.
 *	If -1, use Tcl_GetErrno() to retrieve the POSIX error code for the
 *	error or condition that occurred.
 *
 * Side effects:
 *	May flush output on the channel. May cause input to be consumed from
 *	the channel.
 *
 *---------------------------------------------------------------------------
 */

int
Tcl_Gets(
    Tcl_Channel chan,		/* Channel from which to read. */
    Tcl_DString *lineRead)	/* The line read will be appended to this
				 * DString as UTF-8 characters. The caller
				 * must have initialized it and is responsible
				 * for managing the storage. */
{
    Tcl_Obj *objPtr;
    int charsStored;

    TclNewObj(objPtr);
    charsStored = Tcl_GetsObj(chan, objPtr);
    if (charsStored > 0) {
	TclDStringAppendObj(lineRead, objPtr);
    }
    TclDecrRefCount(objPtr);
    return charsStored;
}

/*
 *---------------------------------------------------------------------------
 *
 * Tcl_GetsObj --
 *
 *	Accumulate input from the input channel until end-of-line or
 *	end-of-file has been seen. Bytes read from the input channel are
 *	converted to UTF-8 using the encoding specified by the channel.
 *
 * Results:
 *	Number of characters accumulated in the object or -1 if error,
 *	blocked, or EOF. If -1, use Tcl_GetErrno() to retrieve the POSIX error
 *	code for the error or condition that occurred.
 *
 * Side effects:
 *	Consumes input from the channel.
 *
 *	On reading EOF, leave channel pointing at EOF char. On reading EOL,
 *	leave channel pointing after EOL, but don't return EOL in dst buffer.
 *
 *---------------------------------------------------------------------------
 */

int
Tcl_GetsObj(
    Tcl_Channel chan,		/* Channel from which to read. */
    Tcl_Obj *objPtr)		/* The line read will be appended to this
				 * object as UTF-8 characters. */
{
    GetsState gs;
    Channel *chanPtr = (Channel *) chan;
    ChannelState *statePtr = chanPtr->state;
				/* State info for channel */
    ChannelBuffer *bufPtr;
    int inEofChar, skip, copiedTotal, oldLength, oldFlags, oldRemoved;
    Tcl_Encoding encoding;
    char *dst, *dstEnd, *eol, *eof;
    Tcl_EncodingState oldState;

    if (CheckChannelErrors(statePtr, TCL_READABLE) != 0) {
	return -1;
    }

    /*
     * If we're sitting ready to read the eofchar, there's no need to
     * do it.
     */

    if (GotFlag(statePtr, CHANNEL_STICKY_EOF)) {
	SetFlag(statePtr, CHANNEL_EOF);
	assert(statePtr->inputEncodingFlags & TCL_ENCODING_END);
	assert(!GotFlag(statePtr, CHANNEL_BLOCKED|INPUT_SAW_CR));

	/* TODO: Do we need this? */
	UpdateInterest(chanPtr);
	return -1;
    }

    /*
     * A binary version of Tcl_GetsObj. This could also handle encodings that
     * are ascii-7 pure (iso8859, utf-8, ...) with a final encoding conversion
     * done on objPtr.
     */

    if ((statePtr->encoding == NULL)
	    && ((statePtr->inputTranslation == TCL_TRANSLATE_LF)
		    || (statePtr->inputTranslation == TCL_TRANSLATE_CR))) {
	return TclGetsObjBinary(chan, objPtr);
    }

    /*
     * This operation should occur at the top of a channel stack.
     */

    chanPtr = statePtr->topChanPtr;
    TclChannelPreserve((Tcl_Channel)chanPtr);

    bufPtr = statePtr->inQueueHead;
    encoding = statePtr->encoding;

    /*
     * Preserved so we can restore the channel's state in case we don't find a
     * newline in the available input.
     */

    TclGetStringFromObj(objPtr, &oldLength);
    oldFlags = statePtr->inputEncodingFlags;
    oldState = statePtr->inputEncodingState;
    oldRemoved = BUFFER_PADDING;
    if (bufPtr != NULL) {
	oldRemoved = bufPtr->nextRemoved;
    }

    /*
     * If there is no encoding, use "iso8859-1" -- Tcl_GetsObj() doesn't
     * produce ByteArray objects.
     */

    if (encoding == NULL) {
	encoding = GetBinaryEncoding();
    }

    /*
     * Transfer encoding strict option to the encoding flags
     */

    if (statePtr->flags & CHANNEL_ENCODING_STRICT) {
	statePtr->inputEncodingFlags |= TCL_ENCODING_STRICT;
    }

    /*
     * Object used by FilterInputBytes to keep track of how much data has been
     * consumed from the channel buffers.
     */

    gs.objPtr		= objPtr;
    gs.dstPtr		= &dst;
    gs.encoding		= encoding;
    gs.bufPtr		= bufPtr;
    gs.state		= oldState;
    gs.rawRead		= 0;
    gs.bytesWrote	= 0;
    gs.charsWrote	= 0;
    gs.totalChars	= 0;

    dst = objPtr->bytes + oldLength;
    dstEnd = dst;

    skip = 0;
    eof = NULL;
    inEofChar = statePtr->inEofChar;

    ResetFlag(statePtr, CHANNEL_BLOCKED);
    while (1) {
	if (dst >= dstEnd) {
	    if (FilterInputBytes(chanPtr, &gs) != 0) {
		goto restore;
	    }
	    dstEnd = dst + gs.bytesWrote;
	}

	/*
	 * Remember if EOF char is seen, then look for EOL anyhow, because the
	 * EOL might be before the EOF char.
	 */

	if (inEofChar != '\0') {
	    for (eol = dst; eol < dstEnd; eol++) {
		if (*eol == inEofChar) {
		    dstEnd = eol;
		    eof = eol;
		    break;
		}
	    }
	}

	/*
	 * On EOL, leave current file position pointing after the EOL, but
	 * don't store the EOL in the output string.
	 */

	switch (statePtr->inputTranslation) {
	case TCL_TRANSLATE_LF:
	    for (eol = dst; eol < dstEnd; eol++) {
		if (*eol == '\n') {
		    skip = 1;
		    goto gotEOL;
		}
	    }
	    break;
	case TCL_TRANSLATE_CR:
	    for (eol = dst; eol < dstEnd; eol++) {
		if (*eol == '\r') {
		    skip = 1;
		    goto gotEOL;
		}
	    }
	    break;
	case TCL_TRANSLATE_CRLF:
	    for (eol = dst; eol < dstEnd; eol++) {
		if (*eol == '\r') {
		    eol++;

		    /*
		     * If a CR is at the end of the buffer, then check for a
		     * LF at the begining of the next buffer, unless EOF char
		     * was found already.
		     */

		    if (eol >= dstEnd) {
			int offset;

			if (eol != eof) {
			    offset = eol - objPtr->bytes;
			    dst = dstEnd;
			    if (FilterInputBytes(chanPtr, &gs) != 0) {
				goto restore;
			    }
			    dstEnd = dst + gs.bytesWrote;
			    eol = objPtr->bytes + offset;
			}
			if (eol >= dstEnd) {
			    skip = 0;
			    goto gotEOL;
			}
		    }
		    if (*eol == '\n') {
			eol--;
			skip = 2;
			goto gotEOL;
		    }
		}
	    }
	    break;
	case TCL_TRANSLATE_AUTO:
	    eol = dst;
	    skip = 1;
	    if (GotFlag(statePtr, INPUT_SAW_CR)) {
		if ((eol < dstEnd) && (*eol == '\n')) {
		    /*
		     * Skip the raw bytes that make up the '\n'.
		     */

		    int rawRead;
		    char tmp[TCL_UTF_MAX];

		    bufPtr = gs.bufPtr;
		    Tcl_ExternalToUtf(NULL, gs.encoding, RemovePoint(bufPtr),
			    gs.rawRead, statePtr->inputEncodingFlags
				| TCL_ENCODING_NO_TERMINATE, &gs.state, tmp,
			    sizeof(tmp), &rawRead, NULL, NULL);
		    bufPtr->nextRemoved += rawRead;
		    gs.rawRead -= rawRead;
		    gs.bytesWrote--;
		    gs.charsWrote--;
		    memmove(dst, dst + 1, dstEnd - dst);
		    dstEnd--;
		}
	    }
	    for (eol = dst; eol < dstEnd; eol++) {
		if (*eol == '\r') {
		    eol++;
		    if (eol == dstEnd) {
			/*
			 * If buffer ended on \r, peek ahead to see if a \n is
			 * available, unless EOF char was found already.
			 */

			if (eol != eof) {
			    int offset;

			    offset = eol - objPtr->bytes;
			    dst = dstEnd;
			    PeekAhead(chanPtr, &dstEnd, &gs);
			    eol = objPtr->bytes + offset;
			}

			if (eol >= dstEnd) {
			    eol--;
			    SetFlag(statePtr, INPUT_SAW_CR);
			    goto gotEOL;
			}
		    }
		    if (*eol == '\n') {
			skip++;
		    }
		    eol--;
		    ResetFlag(statePtr, INPUT_SAW_CR);
		    goto gotEOL;
		} else if (*eol == '\n') {
		    ResetFlag(statePtr, INPUT_SAW_CR);
		    goto gotEOL;
		}
	    }
	}
	if (eof != NULL) {
	    /*
	     * EOF character was seen. On EOF, leave current file position
	     * pointing at the EOF character, but don't store the EOF
	     * character in the output string.
	     */

	    dstEnd = eof;
	    SetFlag(statePtr, CHANNEL_EOF | CHANNEL_STICKY_EOF);
	    statePtr->inputEncodingFlags |= TCL_ENCODING_END;
	    ResetFlag(statePtr, CHANNEL_BLOCKED|INPUT_SAW_CR);
	}
	if (GotFlag(statePtr, CHANNEL_EOF)) {
	    skip = 0;
	    eol = dstEnd;
	    if (eol == objPtr->bytes + oldLength) {
		/*
		 * If we didn't append any bytes before encountering EOF,
		 * caller needs to see -1.
		 */

		Tcl_SetObjLength(objPtr, oldLength);
		CommonGetsCleanup(chanPtr);
		copiedTotal = -1;
		ResetFlag(statePtr, CHANNEL_BLOCKED|INPUT_SAW_CR);
		goto done;
	    }
	    goto gotEOL;
	}
	dst = dstEnd;
    }

    /*
     * Found EOL or EOF, but the output buffer may now contain too many UTF-8
     * characters. We need to know how many raw bytes correspond to the number
     * of UTF-8 characters we want, plus how many raw bytes correspond to the
     * character(s) making up EOL (if any), so we can remove the correct
     * number of bytes from the channel buffer.
     */

  gotEOL:
    /*
     * Regenerate the top channel, in case it was changed due to
     * self-modifying reflected transforms.
     */

    if (chanPtr != statePtr->topChanPtr) {
	TclChannelRelease((Tcl_Channel)chanPtr);
	chanPtr = statePtr->topChanPtr;
	TclChannelPreserve((Tcl_Channel)chanPtr);
    }

    bufPtr = gs.bufPtr;
    if (bufPtr == NULL) {
	Tcl_Panic("Tcl_GetsObj: gotEOL reached with bufPtr==NULL");
    }
    statePtr->inputEncodingState = gs.state;
    Tcl_ExternalToUtf(NULL, gs.encoding, RemovePoint(bufPtr), gs.rawRead,
	    statePtr->inputEncodingFlags | TCL_ENCODING_NO_TERMINATE,
	    &statePtr->inputEncodingState, dst,
	    eol - dst + skip + TCL_UTF_MAX - 1, &gs.rawRead, NULL,
	    &gs.charsWrote);
    bufPtr->nextRemoved += gs.rawRead;

    /*
     * Recycle all the emptied buffers.
     */

    Tcl_SetObjLength(objPtr, eol - objPtr->bytes);
    CommonGetsCleanup(chanPtr);
    ResetFlag(statePtr, CHANNEL_BLOCKED);
    copiedTotal = gs.totalChars + gs.charsWrote - skip;
    goto done;

    /*
     * Couldn't get a complete line. This only happens if we get a error
     * reading from the channel or we are non-blocking and there wasn't an EOL
     * or EOF in the data available.
     */

  restore:
    /*
     * Regenerate the top channel, in case it was changed due to
     * self-modifying reflected transforms.
     */
    if (chanPtr != statePtr->topChanPtr) {
	TclChannelRelease((Tcl_Channel)chanPtr);
	chanPtr = statePtr->topChanPtr;
	TclChannelPreserve((Tcl_Channel)chanPtr);
    }
    bufPtr = statePtr->inQueueHead;
    if (bufPtr != NULL) {
	bufPtr->nextRemoved = oldRemoved;
	bufPtr = bufPtr->nextPtr;
    }

    for ( ; bufPtr != NULL; bufPtr = bufPtr->nextPtr) {
	bufPtr->nextRemoved = BUFFER_PADDING;
    }
    CommonGetsCleanup(chanPtr);

    statePtr->inputEncodingState = oldState;
    statePtr->inputEncodingFlags = oldFlags;
    Tcl_SetObjLength(objPtr, oldLength);

    /*
     * We didn't get a complete line so we need to indicate to UpdateInterest
     * that the gets blocked. It will wait for more data instead of firing a
     * timer, avoiding a busy wait. This is where we are assuming that the
     * next operation is a gets. No more file events will be delivered on this
     * channel until new data arrives or some operation is performed on the
     * channel (e.g. gets, read, fconfigure) that changes the blocking state.
     * Note that this means a file event will not be delivered even though a
     * read would be able to consume the buffered data.
     */

    SetFlag(statePtr, CHANNEL_NEED_MORE_DATA);
    copiedTotal = -1;

    /*
     * Update the notifier state so we don't block while there is still data
     * in the buffers.
     */

  done:
    assert(!GotFlag(statePtr, CHANNEL_EOF)
	    || GotFlag(statePtr, CHANNEL_STICKY_EOF)
	    || Tcl_InputBuffered((Tcl_Channel)chanPtr) == 0);
    assert(!(GotFlag(statePtr, CHANNEL_EOF|CHANNEL_BLOCKED)
	    == (CHANNEL_EOF|CHANNEL_BLOCKED)));

    /*
     * Regenerate the top channel, in case it was changed due to
     * self-modifying reflected transforms.
     */

    if (chanPtr != statePtr->topChanPtr) {
	TclChannelRelease((Tcl_Channel)chanPtr);
	chanPtr = statePtr->topChanPtr;
	TclChannelPreserve((Tcl_Channel)chanPtr);
    }
    UpdateInterest(chanPtr);
    TclChannelRelease((Tcl_Channel)chanPtr);
    return copiedTotal;
}

/*
 *---------------------------------------------------------------------------
 *
 * TclGetsObjBinary --
 *
 *	A variation of Tcl_GetsObj that works directly on the buffers until
 *	end-of-line or end-of-file has been seen. Bytes read from the input
 *	channel return as a ByteArray obj.
 *
 *	WARNING!  The notion of "binary" used here is different from notions
 *	of "binary" used in other places. In particular, this "binary" routine
 *	may be called when an -eofchar is set on the channel.
 *
 * Results:
 *	Number of characters accumulated in the object or -1 if error,
 *	blocked, or EOF. If -1, use Tcl_GetErrno() to retrieve the POSIX error
 *	code for the error or condition that occurred.
 *
 * Side effects:
 *	Consumes input from the channel.
 *
 *	On reading EOF, leave channel pointing at EOF char. On reading EOL,
 *	leave channel pointing after EOL, but don't return EOL in dst buffer.
 *
 *---------------------------------------------------------------------------
 */

static int
TclGetsObjBinary(
    Tcl_Channel chan,		/* Channel from which to read. */
    Tcl_Obj *objPtr)		/* The line read will be appended to this
				 * object as UTF-8 characters. */
{
    Channel *chanPtr = (Channel *) chan;
    ChannelState *statePtr = chanPtr->state;
				/* State info for channel */
    ChannelBuffer *bufPtr;
    int inEofChar, skip, copiedTotal, oldLength, oldFlags, oldRemoved;
    int rawLen, byteLen, eolChar;
    unsigned char *dst, *dstEnd, *eol, *eof, *byteArray;

    /*
     * This operation should occur at the top of a channel stack.
     */

    chanPtr = statePtr->topChanPtr;
    TclChannelPreserve((Tcl_Channel)chanPtr);

    bufPtr = statePtr->inQueueHead;

    /*
     * Preserved so we can restore the channel's state in case we don't find a
     * newline in the available input.
     */

    byteArray = Tcl_GetByteArrayFromObj(objPtr, &byteLen);
    oldFlags = statePtr->inputEncodingFlags;
    oldRemoved = BUFFER_PADDING;
    oldLength = byteLen;
    if (bufPtr != NULL) {
	oldRemoved = bufPtr->nextRemoved;
    }

    rawLen = 0;
    skip = 0;
    eof = NULL;
    inEofChar = statePtr->inEofChar;

    /*
     * Only handle TCL_TRANSLATE_LF and TCL_TRANSLATE_CR.
     */

    eolChar = (statePtr->inputTranslation == TCL_TRANSLATE_LF) ? '\n' : '\r';

    ResetFlag(statePtr, CHANNEL_BLOCKED);
    while (1) {
	/*
	 * Subtract the number of bytes that were removed from channel buffer
	 * during last call.
	 */

	if (bufPtr != NULL) {
	    bufPtr->nextRemoved += rawLen;
	    if (!IsBufferReady(bufPtr)) {
		bufPtr = bufPtr->nextPtr;
	    }
	}

	if ((bufPtr == NULL) || (bufPtr->nextAdded == BUFFER_PADDING)) {
	    /*
	     * All channel buffers were exhausted and the caller still hasn't
	     * seen EOL. Need to read more bytes from the channel device. Side
	     * effect is to allocate another channel buffer.
	     */

	    if (GetInput(chanPtr) != 0) {
		goto restore;
	    }
	    bufPtr = statePtr->inQueueTail;
	    if (bufPtr == NULL) {
		goto restore;
	    }
	} else {
	    /*
	     * Incoming CHANNEL_STICKY_EOF is filtered out on entry.  A new
	     * CHANNEL_STICKY_EOF set in this routine leads to return before
	     * coming back here.  When we are not dealing with
	     * CHANNEL_STICKY_EOF, a CHANNEL_EOF implies an empty buffer.
	     * Here the buffer is non-empty so we know we're a non-EOF.
             */

	    assert(!GotFlag(statePtr, CHANNEL_STICKY_EOF));
	    assert(!GotFlag(statePtr, CHANNEL_EOF));
	}

	dst = (unsigned char *) RemovePoint(bufPtr);
	dstEnd = dst + BytesLeft(bufPtr);

	/*
	 * Remember if EOF char is seen, then look for EOL anyhow, because the
	 * EOL might be before the EOF char.
	 * XXX - in the binary case, consider coincident search for eol/eof.
	 */

	if (inEofChar != '\0') {
	    for (eol = dst; eol < dstEnd; eol++) {
		if (*eol == inEofChar) {
		    dstEnd = eol;
		    eof = eol;
		    break;
		}
	    }
	}

	/*
	 * On EOL, leave current file position pointing after the EOL, but
	 * don't store the EOL in the output string.
	 */

	for (eol = dst; eol < dstEnd; eol++) {
	    if (*eol == eolChar) {
		skip = 1;
		goto gotEOL;
	    }
	}
	if (eof != NULL) {
	    /*
	     * EOF character was seen. On EOF, leave current file position
	     * pointing at the EOF character, but don't store the EOF
	     * character in the output string.
	     */

	    SetFlag(statePtr, CHANNEL_EOF | CHANNEL_STICKY_EOF);
	    statePtr->inputEncodingFlags |= TCL_ENCODING_END;
	    ResetFlag(statePtr, CHANNEL_BLOCKED|INPUT_SAW_CR);
	}
	if (GotFlag(statePtr, CHANNEL_EOF)) {
	    skip = 0;
	    eol = dstEnd;
	    if ((dst == dstEnd) && (byteLen == oldLength)) {
		/*
		 * If we didn't append any bytes before encountering EOF,
		 * caller needs to see -1.
		 */

		byteArray = Tcl_SetByteArrayLength(objPtr, oldLength);
		CommonGetsCleanup(chanPtr);
		copiedTotal = -1;
		ResetFlag(statePtr, CHANNEL_BLOCKED);
		goto done;
	    }
	    goto gotEOL;
	}
	if (GotFlag(statePtr, CHANNEL_BLOCKED|CHANNEL_NONBLOCKING)
		== (CHANNEL_BLOCKED|CHANNEL_NONBLOCKING)) {
	    goto restore;
	}

	/*
	 * Copy bytes from the channel buffer to the ByteArray. This may
	 * realloc space, so keep track of result.
	 */

	rawLen = dstEnd - dst;
	byteArray = Tcl_SetByteArrayLength(objPtr, byteLen + rawLen);
	memcpy(byteArray + byteLen, dst, rawLen);
	byteLen += rawLen;
    }

    /*
     * Found EOL or EOF, but the output buffer may now contain too many bytes.
     * We need to know how many bytes correspond to the number we want, so we
     * can remove the correct number of bytes from the channel buffer.
     */

  gotEOL:
    if (bufPtr == NULL) {
	Tcl_Panic("TclGetsObjBinary: gotEOL reached with bufPtr==NULL");
    }

    rawLen = eol - dst;
    byteArray = Tcl_SetByteArrayLength(objPtr, byteLen + rawLen);
    memcpy(byteArray + byteLen, dst, rawLen);
    byteLen += rawLen;
    bufPtr->nextRemoved += rawLen + skip;

    /*
     * Convert the buffer if there was an encoding.
     * XXX - unimplemented.
     */

    if (statePtr->encoding != NULL) {
    }

    /*
     * Recycle all the emptied buffers.
     */

    CommonGetsCleanup(chanPtr);
    ResetFlag(statePtr, CHANNEL_BLOCKED);
    copiedTotal = byteLen;
    goto done;

    /*
     * Couldn't get a complete line. This only happens if we get a error
     * reading from the channel or we are non-blocking and there wasn't an EOL
     * or EOF in the data available.
     */

  restore:
    bufPtr = statePtr->inQueueHead;
    if (bufPtr) {
	bufPtr->nextRemoved = oldRemoved;
	bufPtr = bufPtr->nextPtr;
    }

    for ( ; bufPtr != NULL; bufPtr = bufPtr->nextPtr) {
	bufPtr->nextRemoved = BUFFER_PADDING;
    }
    CommonGetsCleanup(chanPtr);

    statePtr->inputEncodingFlags = oldFlags;
    byteArray = Tcl_SetByteArrayLength(objPtr, oldLength);

    /*
     * We didn't get a complete line so we need to indicate to UpdateInterest
     * that the gets blocked. It will wait for more data instead of firing a
     * timer, avoiding a busy wait. This is where we are assuming that the
     * next operation is a gets. No more file events will be delivered on this
     * channel until new data arrives or some operation is performed on the
     * channel (e.g. gets, read, fconfigure) that changes the blocking state.
     * Note that this means a file event will not be delivered even though a
     * read would be able to consume the buffered data.
     */

    SetFlag(statePtr, CHANNEL_NEED_MORE_DATA);
    copiedTotal = -1;

    /*
     * Update the notifier state so we don't block while there is still data
     * in the buffers.
     */

  done:
    assert(!GotFlag(statePtr, CHANNEL_EOF)
	    || GotFlag(statePtr, CHANNEL_STICKY_EOF)
	    || Tcl_InputBuffered((Tcl_Channel)chanPtr) == 0);
    assert(!(GotFlag(statePtr, CHANNEL_EOF|CHANNEL_BLOCKED)
	    == (CHANNEL_EOF|CHANNEL_BLOCKED)));
    UpdateInterest(chanPtr);
    TclChannelRelease((Tcl_Channel)chanPtr);
    return copiedTotal;
}

/*
 *---------------------------------------------------------------------------
 *
 * FreeBinaryEncoding --
 *
 *	Frees any "iso8859-1" Tcl_Encoding created by [gets] on a binary
 *	channel in a thread as part of that thread's finalization.
 *
 * Results:
 *	None.
 *
 *---------------------------------------------------------------------------
 */

static void
FreeBinaryEncoding(
    TCL_UNUSED(ClientData))
{
    ThreadSpecificData *tsdPtr = TCL_TSD_INIT(&dataKey);

    if (tsdPtr->binaryEncoding != NULL) {
	Tcl_FreeEncoding(tsdPtr->binaryEncoding);
	tsdPtr->binaryEncoding = NULL;
    }
}

static Tcl_Encoding
GetBinaryEncoding(void)
{
    ThreadSpecificData *tsdPtr = TCL_TSD_INIT(&dataKey);

    if (tsdPtr->binaryEncoding == NULL) {
	tsdPtr->binaryEncoding = Tcl_GetEncoding(NULL, "iso8859-1");
	Tcl_CreateThreadExitHandler(FreeBinaryEncoding, NULL);
    }
    if (tsdPtr->binaryEncoding == NULL) {
	Tcl_Panic("binary encoding is not available");
    }
    return tsdPtr->binaryEncoding;
}

/*
 *---------------------------------------------------------------------------
 *
 * FilterInputBytes --
 *
 *	Helper function for Tcl_GetsObj. Produces UTF-8 characters from raw
 *	bytes read from the channel.
 *
 *	Consumes available bytes from channel buffers. When channel buffers
 *	are exhausted, reads more bytes from channel device into a new channel
 *	buffer. It is the caller's responsibility to free the channel buffers
 *	that have been exhausted.
 *
 * Results:
 *	The return value is -1 if there was an error reading from the channel,
 *	0 otherwise.
 *
 * Side effects:
 *	Status object keeps track of how much data from channel buffers has
 *	been consumed and where UTF-8 bytes should be stored.
 *
 *---------------------------------------------------------------------------
 */

static int
FilterInputBytes(
    Channel *chanPtr,		/* Channel to read. */
    GetsState *gsPtr)		/* Current state of gets operation. */
{
    ChannelState *statePtr = chanPtr->state;
				/* State info for channel */
    ChannelBuffer *bufPtr;
    char *raw, *dst;
    int offset, toRead, dstNeeded, spaceLeft, result, rawLen;
    Tcl_Obj *objPtr;
#define ENCODING_LINESIZE 20	/* Lower bound on how many bytes to convert at
				 * a time. Since we don't know a priori how
				 * many bytes of storage this many source
				 * bytes will use, we actually need at least
				 * ENCODING_LINESIZE * TCL_MAX_UTF bytes of
				 * room. */

    objPtr = gsPtr->objPtr;

    /*
     * Subtract the number of bytes that were removed from channel buffer
     * during last call.
     */

    bufPtr = gsPtr->bufPtr;
    if (bufPtr != NULL) {
	bufPtr->nextRemoved += gsPtr->rawRead;
	if (!IsBufferReady(bufPtr)) {
	    bufPtr = bufPtr->nextPtr;
	}
    }
    gsPtr->totalChars += gsPtr->charsWrote;

    if ((bufPtr == NULL) || (bufPtr->nextAdded == BUFFER_PADDING)) {
	/*
	 * All channel buffers were exhausted and the caller still hasn't seen
	 * EOL. Need to read more bytes from the channel device. Side effect
	 * is to allocate another channel buffer.
	 */

    read:
	if (GotFlag(statePtr, CHANNEL_NONBLOCKING|CHANNEL_BLOCKED)
		== (CHANNEL_NONBLOCKING|CHANNEL_BLOCKED)) {
	    gsPtr->charsWrote = 0;
	    gsPtr->rawRead = 0;
	    return -1;
	}
	if (GetInput(chanPtr) != 0) {
	    gsPtr->charsWrote = 0;
	    gsPtr->rawRead = 0;
	    return -1;
	}
	bufPtr = statePtr->inQueueTail;
	gsPtr->bufPtr = bufPtr;
	if (bufPtr == NULL) {
	    gsPtr->charsWrote = 0;
	    gsPtr->rawRead = 0;
	    return -1;
	}
    } else {
	/*
	 * Incoming CHANNEL_STICKY_EOF is filtered out on entry.  A new
	 * CHANNEL_STICKY_EOF set in this routine leads to return before
	 * coming back here.  When we are not dealing with CHANNEL_STICKY_EOF,
	 * a CHANNEL_EOF implies an empty buffer.  Here the buffer is
	 * non-empty so we know we're a non-EOF.
         */

	assert(!GotFlag(statePtr, CHANNEL_STICKY_EOF));
	assert(!GotFlag(statePtr, CHANNEL_EOF));
    }

    /*
     * Convert some of the bytes from the channel buffer to UTF-8. Space in
     * objPtr's string rep is used to hold the UTF-8 characters. Grow the
     * string rep if we need more space.
     */

    raw = RemovePoint(bufPtr);
    rawLen = BytesLeft(bufPtr);

    dst = *gsPtr->dstPtr;
    offset = dst - objPtr->bytes;
    toRead = ENCODING_LINESIZE;
    if (toRead > rawLen) {
	toRead = rawLen;
    }
    dstNeeded = toRead * TCL_UTF_MAX;
    spaceLeft = objPtr->length - offset;
    if (dstNeeded > spaceLeft) {
	int length = offset + ((offset < dstNeeded) ? dstNeeded : offset);

	if (Tcl_AttemptSetObjLength(objPtr, length) == 0) {
	    length = offset + dstNeeded;
	    if (Tcl_AttemptSetObjLength(objPtr, length) == 0) {
		dstNeeded = TCL_UTF_MAX - 1 + toRead;
		length = offset + dstNeeded;
		Tcl_SetObjLength(objPtr, length);
	    }
	}
	spaceLeft = length - offset;
	dst = objPtr->bytes + offset;
	*gsPtr->dstPtr = dst;
    }
    gsPtr->state = statePtr->inputEncodingState;

    /*
     * Transfer encoding strict option to the encoding flags
     */

    if (statePtr->flags & CHANNEL_ENCODING_STRICT) {
	statePtr->inputEncodingFlags |= TCL_ENCODING_STRICT;
    }

    result = Tcl_ExternalToUtf(NULL, gsPtr->encoding, raw, rawLen,
	    statePtr->inputEncodingFlags | TCL_ENCODING_NO_TERMINATE,
	    &statePtr->inputEncodingState, dst, spaceLeft, &gsPtr->rawRead,
	    &gsPtr->bytesWrote, &gsPtr->charsWrote);

    /*
     * Make sure that if we go through 'gets', that we reset the
     * TCL_ENCODING_START flag still. [Bug #523988]
     */

    statePtr->inputEncodingFlags &= ~TCL_ENCODING_START;

    if (result == TCL_CONVERT_MULTIBYTE) {
	/*
	 * The last few bytes in this channel buffer were the start of a
	 * multibyte sequence. If this buffer was full, then move them to the
	 * next buffer so the bytes will be contiguous.
	 */

	ChannelBuffer *nextPtr;
	int extra;

	nextPtr = bufPtr->nextPtr;
	if (!IsBufferFull(bufPtr)) {
	    if (gsPtr->rawRead > 0) {
		/*
		 * Some raw bytes were converted to UTF-8. Fall through,
		 * returning those UTF-8 characters because a EOL might be
		 * present in them.
		 */
	    } else if (GotFlag(statePtr, CHANNEL_EOF)) {
		/*
		 * There was a partial character followed by EOF on the
		 * device. Fall through, returning that nothing was found.
		 */

		bufPtr->nextRemoved = bufPtr->nextAdded;
	    } else {
		/*
		 * There are no more cached raw bytes left. See if we can get
		 * some more, but avoid blocking on a non-blocking channel.
		 */

		goto read;
	    }
	} else {
	    if (nextPtr == NULL) {
		nextPtr = AllocChannelBuffer(statePtr->bufSize);
		bufPtr->nextPtr = nextPtr;
		statePtr->inQueueTail = nextPtr;
	    }
	    extra = rawLen - gsPtr->rawRead;
	    memcpy(nextPtr->buf + (BUFFER_PADDING - extra),
		    raw + gsPtr->rawRead, (size_t) extra);
	    nextPtr->nextRemoved -= extra;
	    bufPtr->nextAdded -= extra;
	}
    }

    gsPtr->bufPtr = bufPtr;
    return 0;
}

/*
 *---------------------------------------------------------------------------
 *
 * PeekAhead --
 *
 *	Helper function used by Tcl_GetsObj(). Called when we've seen a \r at
 *	the end of the UTF-8 string and want to look ahead one character to
 *	see if it is a \n.
 *
 * Results:
 *	*gsPtr->dstPtr is filled with a pointer to the start of the range of
 *	UTF-8 characters that were found by peeking and *dstEndPtr is filled
 *	with a pointer to the bytes just after the end of the range.
 *
 * Side effects:
 *	If no more raw bytes were available in one of the channel buffers,
 *	tries to perform a non-blocking read to get more bytes from the
 *	channel device.
 *
 *---------------------------------------------------------------------------
 */

static void
PeekAhead(
    Channel *chanPtr,		/* The channel to read. */
    char **dstEndPtr,		/* Filled with pointer to end of new range of
				 * UTF-8 characters. */
    GetsState *gsPtr)		/* Current state of gets operation. */
{
    ChannelState *statePtr = chanPtr->state;
				/* State info for channel */
    ChannelBuffer *bufPtr;
    Tcl_DriverBlockModeProc *blockModeProc;
    int bytesLeft;

    bufPtr = gsPtr->bufPtr;

    /*
     * If there's any more raw input that's still buffered, we'll peek into
     * that. Otherwise, only get more data from the channel driver if it looks
     * like there might actually be more data. The assumption is that if the
     * channel buffer is filled right up to the end, then there might be more
     * data to read.
     */

    blockModeProc = NULL;
    if (bufPtr->nextPtr == NULL) {
	bytesLeft = BytesLeft(bufPtr) - gsPtr->rawRead;
	if (bytesLeft == 0) {
	    if (!IsBufferFull(bufPtr)) {
		/*
		 * Don't peek ahead if last read was short read.
		 */

		goto cleanup;
	    }
	    if (!GotFlag(statePtr, CHANNEL_NONBLOCKING)) {
		blockModeProc = Tcl_ChannelBlockModeProc(chanPtr->typePtr);
		if (blockModeProc == NULL) {
		    /*
		     * Don't peek ahead if cannot set non-blocking mode.
		     */

		    goto cleanup;
		}
		StackSetBlockMode(chanPtr, TCL_MODE_NONBLOCKING);
	    }
	}
    }
    if (FilterInputBytes(chanPtr, gsPtr) == 0) {
	*dstEndPtr = *gsPtr->dstPtr + gsPtr->bytesWrote;
    }
    if (blockModeProc != NULL) {
	StackSetBlockMode(chanPtr, TCL_MODE_BLOCKING);
    }
    return;

  cleanup:
    bufPtr->nextRemoved += gsPtr->rawRead;
    gsPtr->rawRead = 0;
    gsPtr->totalChars += gsPtr->charsWrote;
    gsPtr->bytesWrote = 0;
    gsPtr->charsWrote = 0;
}

/*
 *---------------------------------------------------------------------------
 *
 * CommonGetsCleanup --
 *
 *	Helper function for Tcl_GetsObj() to restore the channel after a
 *	"gets" operation.
 *
 * Results:
 *	None.
 *
 * Side effects:
 *	Encoding may be freed.
 *
 *---------------------------------------------------------------------------
 */

static void
CommonGetsCleanup(
    Channel *chanPtr)
{
    ChannelState *statePtr = chanPtr->state;
				/* State info for channel */
    ChannelBuffer *bufPtr, *nextPtr;

    bufPtr = statePtr->inQueueHead;
    for ( ; bufPtr != NULL; bufPtr = nextPtr) {
	nextPtr = bufPtr->nextPtr;
	if (IsBufferReady(bufPtr)) {
	    break;
	}
	RecycleBuffer(statePtr, bufPtr, 0);
    }
    statePtr->inQueueHead = bufPtr;
    if (bufPtr == NULL) {
	statePtr->inQueueTail = NULL;
    } else {
	/*
	 * If any multi-byte characters were split across channel buffer
	 * boundaries, the split-up bytes were moved to the next channel
	 * buffer by FilterInputBytes(). Move the bytes back to their original
	 * buffer because the caller could change the channel's encoding which
	 * could change the interpretation of whether those bytes really made
	 * up multi-byte characters after all.
	 */

	nextPtr = bufPtr->nextPtr;
	for ( ; nextPtr != NULL; nextPtr = bufPtr->nextPtr) {
	    int extra;

	    extra = SpaceLeft(bufPtr);
	    if (extra > 0) {
		memcpy(InsertPoint(bufPtr),
			nextPtr->buf + (BUFFER_PADDING - extra),
			(size_t) extra);
		bufPtr->nextAdded += extra;
		nextPtr->nextRemoved = BUFFER_PADDING;
	    }
	    bufPtr = nextPtr;
	}
    }
}

/*
 *----------------------------------------------------------------------
 *
 * Tcl_Read --
 *
 *	Reads a given number of bytes from a channel. EOL and EOF translation
 *	is done on the bytes being read, so the number of bytes consumed from
 *	the channel may not be equal to the number of bytes stored in the
 *	destination buffer.
 *
 *	No encoding conversions are applied to the bytes being read.
 *
 * Results:
 *	The number of bytes read, or -1 on error. Use Tcl_GetErrno() to
 *	retrieve the error code for the error that occurred.
 *
 * Side effects:
 *	May cause input to be buffered.
 *
 *----------------------------------------------------------------------
 */

int
Tcl_Read(
    Tcl_Channel chan,		/* The channel from which to read. */
    char *dst,			/* Where to store input read. */
    int bytesToRead)		/* Maximum number of bytes to read. */
{
    Channel *chanPtr = (Channel *) chan;
    ChannelState *statePtr = chanPtr->state;
				/* State info for channel */

    /*
     * This operation should occur at the top of a channel stack.
     */

    chanPtr = statePtr->topChanPtr;

    if (CheckChannelErrors(statePtr, TCL_READABLE) != 0) {
	return -1;
    }

    return DoRead(chanPtr, dst, bytesToRead, 0);
}

/*
 *----------------------------------------------------------------------
 *
 * Tcl_ReadRaw --
 *
 *	Reads a given number of bytes from a channel. EOL and EOF translation
 *	is done on the bytes being read, so the number of bytes consumed from
 *	the channel may not be equal to the number of bytes stored in the
 *	destination buffer.
 *
 *	No encoding conversions are applied to the bytes being read.
 *
 * Results:
 *	The number of bytes read, or -1 on error. Use Tcl_GetErrno() to
 *	retrieve the error code for the error that occurred.
 *
 * Side effects:
 *	May cause input to be buffered.
 *
 *----------------------------------------------------------------------
 */

int
Tcl_ReadRaw(
    Tcl_Channel chan,		/* The channel from which to read. */
    char *readBuf,		/* Where to store input read. */
    int bytesToRead)		/* Maximum number of bytes to read. */
{
    Channel *chanPtr = (Channel *) chan;
    ChannelState *statePtr = chanPtr->state;
				/* State info for channel */
    int copied = 0;

    assert(bytesToRead > 0);
    if (CheckChannelErrors(statePtr, TCL_READABLE | CHANNEL_RAW_MODE) != 0) {
	return -1;
    }

    /*
     * First read bytes from the push-back buffers.
     */

    while (chanPtr->inQueueHead && bytesToRead > 0) {
	ChannelBuffer *bufPtr = chanPtr->inQueueHead;
	int bytesInBuffer = BytesLeft(bufPtr);
	int toCopy = (bytesInBuffer < bytesToRead) ? bytesInBuffer
		: bytesToRead;

	/*
	 * Copy the current chunk into the read buffer.
	 */

	memcpy(readBuf, RemovePoint(bufPtr), toCopy);
	bufPtr->nextRemoved += toCopy;
	copied += toCopy;
	readBuf += toCopy;
	bytesToRead -= toCopy;

	/*
         * If the current buffer is empty recycle it.
         */

	if (IsBufferEmpty(bufPtr)) {
	    chanPtr->inQueueHead = bufPtr->nextPtr;
	    if (chanPtr->inQueueHead == NULL) {
		chanPtr->inQueueTail = NULL;
	    }
	    RecycleBuffer(chanPtr->state, bufPtr, 0);
	}
    }

    /*
     * Go to the driver only if we got nothing from pushback.  Have to do it
     * this way to avoid EOF mis-timings when we consider the ability that EOF
     * may not be a permanent condition in the driver, and in that case we
     * have to synchronize.
     */

    if (copied) {
	return copied;
    }

    /*
     * This test not needed.
     */

    if (bytesToRead > 0) {
	int nread = ChanRead(chanPtr, readBuf, bytesToRead);

	if (nread > 0) {
	    /*
	     * Successful read (short is OK) - add to bytes copied.
	     */

	    copied += nread;
	} else if (nread < 0) {
	    /*
	     * An error signaled.  If CHANNEL_BLOCKED, then the error is not
	     * real, but an indication of blocked state.  In that case, retain
	     * the flag and let caller receive the short read of copied bytes
	     * from the pushback.  HOWEVER, if copied==0 bytes from pushback
	     * then repeat signalling the blocked state as an error to caller
	     * so there is no false report of an EOF.  When !CHANNEL_BLOCKED,
	     * the error is real and passes on to caller.
	     */

	    if (!GotFlag(statePtr, CHANNEL_BLOCKED) || copied == 0) {
		copied = -1;
	    }
	} else {
	    /*
	     * nread == 0.  Driver is at EOF. Let that state filter up.
	     */
	}
    }
    return copied;
}

/*
 *---------------------------------------------------------------------------
 *
 * Tcl_ReadChars --
 *
 *	Reads from the channel until the requested number of characters have
 *	been seen, EOF is seen, or the channel would block. EOL and EOF
 *	translation is done. If reading binary data, the raw bytes are wrapped
 *	in a Tcl byte array object. Otherwise, the raw bytes are converted to
 *	UTF-8 using the channel's current encoding and stored in a Tcl string
 *	object.
 *
 * Results:
 *	The number of characters read, or -1 on error. Use Tcl_GetErrno() to
 *	retrieve the error code for the error that occurred.
 *
 * Side effects:
 *	May cause input to be buffered.
 *
 *---------------------------------------------------------------------------
 */

int
Tcl_ReadChars(
    Tcl_Channel chan,		/* The channel to read. */
    Tcl_Obj *objPtr,		/* Input data is stored in this object. */
    int toRead,			/* Maximum number of characters to store, or
				 * -1 to read all available data (up to EOF or
				 * when channel blocks). */
    int appendFlag)		/* If non-zero, data read from the channel
				 * will be appended to the object. Otherwise,
				 * the data will replace the existing contents
				 * of the object. */
{
    Channel *chanPtr = (Channel *) chan;
    ChannelState *statePtr = chanPtr->state;
				/* State info for channel */

    /*
     * This operation should occur at the top of a channel stack.
     */

    chanPtr = statePtr->topChanPtr;

    if (CheckChannelErrors(statePtr, TCL_READABLE) != 0) {
	/*
	 * Update the notifier state so we don't block while there is still
	 * data in the buffers.
	 */

	UpdateInterest(chanPtr);
	return -1;
    }

    return DoReadChars(chanPtr, objPtr, toRead, appendFlag);
}
/*
 *---------------------------------------------------------------------------
 *
 * DoReadChars --
 *
 *	Reads from the channel until the requested number of characters have
 *	been seen, EOF is seen, or the channel would block. EOL and EOF
 *	translation is done. If reading binary data, the raw bytes are wrapped
 *	in a Tcl byte array object. Otherwise, the raw bytes are converted to
 *	UTF-8 using the channel's current encoding and stored in a Tcl string
 *	object.
 *
 * Results:
 *	The number of characters read, or -1 on error. Use Tcl_GetErrno() to
 *	retrieve the error code for the error that occurred.
 *
 * Side effects:
 *	May cause input to be buffered.
 *
 *---------------------------------------------------------------------------
 */

static int
DoReadChars(
    Channel *chanPtr,		/* The channel to read. */
    Tcl_Obj *objPtr,		/* Input data is stored in this object. */
    int toRead,			/* Maximum number of characters to store, or
				 * -1 to read all available data (up to EOF or
				 * when channel blocks). */
    int appendFlag)		/* If non-zero, data read from the channel
				 * will be appended to the object. Otherwise,
				 * the data will replace the existing contents
				 * of the object. */
{
    ChannelState *statePtr = chanPtr->state;
				/* State info for channel */
    ChannelBuffer *bufPtr;
    int copied, copiedNow, result;
    Tcl_Encoding encoding = statePtr->encoding;
    int binaryMode;
#define UTF_EXPANSION_FACTOR	1024
    int factor = UTF_EXPANSION_FACTOR;

    binaryMode = (encoding == NULL)
	    && (statePtr->inputTranslation == TCL_TRANSLATE_LF)
	    && (statePtr->inEofChar == '\0');

    if (appendFlag) {
	if (binaryMode && (NULL == TclGetBytesFromObj(NULL, objPtr, NULL))) {
	    binaryMode = 0;
	}
    } else {
	if (binaryMode) {
	    Tcl_SetByteArrayLength(objPtr, 0);
	} else {
	    Tcl_SetObjLength(objPtr, 0);

	    /*
	     * We're going to access objPtr->bytes directly, so we must ensure
	     * that this is actually a string object (otherwise it might have
	     * been pure Unicode).
	     *
	     * Probably not needed anymore.
	     */

	    TclGetString(objPtr);
	}
    }

    /*
     * Early out when next read will see eofchar.
     *
     * NOTE: See DoRead for argument that it's a bug (one we're keeping) to
     * have this escape before the one for zero-char read request.
     */

    if (GotFlag(statePtr, CHANNEL_STICKY_EOF)) {
	SetFlag(statePtr, CHANNEL_EOF);
	assert(statePtr->inputEncodingFlags & TCL_ENCODING_END);
	assert(!GotFlag(statePtr, CHANNEL_BLOCKED|INPUT_SAW_CR));

	/* TODO: We don't need this call? */
	UpdateInterest(chanPtr);
	return 0;
    }

    /*
     * Special handling for zero-char read request.
     */
    if (toRead == 0) {
	if (GotFlag(statePtr, CHANNEL_EOF)) {
	    statePtr->inputEncodingFlags |= TCL_ENCODING_START;
	}
	ResetFlag(statePtr, CHANNEL_BLOCKED|CHANNEL_EOF);
	statePtr->inputEncodingFlags &= ~TCL_ENCODING_END;
	/* TODO: We don't need this call? */
	UpdateInterest(chanPtr);
	return 0;
    }

    /*
     * This operation should occur at the top of a channel stack.
     */

    chanPtr = statePtr->topChanPtr;
    TclChannelPreserve((Tcl_Channel)chanPtr);

    /*
     * Must clear the BLOCKED|EOF flags here since we check before reading.
     */

    if (GotFlag(statePtr, CHANNEL_EOF)) {
	statePtr->inputEncodingFlags |= TCL_ENCODING_START;
    }
    ResetFlag(statePtr, CHANNEL_BLOCKED|CHANNEL_EOF);
    statePtr->inputEncodingFlags &= ~TCL_ENCODING_END;
    for (copied = 0; (unsigned) toRead > 0; ) {
	copiedNow = -1;
	if (statePtr->inQueueHead != NULL) {
	    if (binaryMode) {
		copiedNow = ReadBytes(statePtr, objPtr, toRead);
	    } else {
		copiedNow = ReadChars(statePtr, objPtr, toRead, &factor);
	    }

	    /*
	     * If the current buffer is empty recycle it.
	     */

	    bufPtr = statePtr->inQueueHead;
	    if (IsBufferEmpty(bufPtr)) {
		ChannelBuffer *nextPtr = bufPtr->nextPtr;

		RecycleBuffer(statePtr, bufPtr, 0);
		statePtr->inQueueHead = nextPtr;
		if (nextPtr == NULL) {
		    statePtr->inQueueTail = NULL;
		}
	    }
	}

	if (copiedNow < 0) {
	    if (GotFlag(statePtr, CHANNEL_EOF)) {
		break;
	    }
	    if (GotFlag(statePtr, CHANNEL_NONBLOCKING|CHANNEL_BLOCKED)
		    == (CHANNEL_NONBLOCKING|CHANNEL_BLOCKED)) {
		break;
	    }
	    result = GetInput(chanPtr);
	    if (chanPtr != statePtr->topChanPtr) {
		TclChannelRelease((Tcl_Channel)chanPtr);
		chanPtr = statePtr->topChanPtr;
		TclChannelPreserve((Tcl_Channel)chanPtr);
	    }
	    if (result != 0) {
		if (!GotFlag(statePtr, CHANNEL_BLOCKED)) {
		    copied = -1;
		}
		break;
	    }
	} else {
	    copied += copiedNow;
	    toRead -= copiedNow;
	}
    }

    /*
     * Failure to fill a channel buffer may have left channel reporting a
     * "blocked" state, but so long as we fulfilled the request here, the
     * caller does not consider us blocked.
     */

    if (toRead == 0) {
	ResetFlag(statePtr, CHANNEL_BLOCKED);
    }

    /*
     * Regenerate the top channel, in case it was changed due to
     * self-modifying reflected transforms.
     */

    if (chanPtr != statePtr->topChanPtr) {
	TclChannelRelease((Tcl_Channel)chanPtr);
	chanPtr = statePtr->topChanPtr;
	TclChannelPreserve((Tcl_Channel)chanPtr);
    }

    /*
     * Update the notifier state so we don't block while there is still data
     * in the buffers.
     */

    assert(!GotFlag(statePtr, CHANNEL_EOF)
	    || GotFlag(statePtr, CHANNEL_STICKY_EOF)
	    || Tcl_InputBuffered((Tcl_Channel)chanPtr) == 0);
    assert(!(GotFlag(statePtr, CHANNEL_EOF|CHANNEL_BLOCKED)
            == (CHANNEL_EOF|CHANNEL_BLOCKED)));
    UpdateInterest(chanPtr);
    TclChannelRelease((Tcl_Channel)chanPtr);
    return copied;
}

/*
 *---------------------------------------------------------------------------
 *
 * ReadBytes --
 *
 *	Reads from the channel until the requested number of bytes have been
 *	seen, EOF is seen, or the channel would block. Bytes from the channel
 *	are stored in objPtr as a ByteArray object. EOL and EOF translation
 *	are done.
 *
 *	'bytesToRead' can safely be a very large number because space is only
 *	allocated to hold data read from the channel as needed.
 *
 * Results:
 *	The return value is the number of bytes appended to the object, or
 *	-1 to indicate that zero bytes were read due to an EOF.
 *
 * Side effects:
 *	The storage of bytes in objPtr can cause (re-)allocation of memory.
 *
 *---------------------------------------------------------------------------
 */

static int
ReadBytes(
    ChannelState *statePtr,	/* State of the channel to read. */
    Tcl_Obj *objPtr,		/* Input data is appended to this ByteArray
				 * object. Its length is how much space has
				 * been allocated to hold data, not how many
				 * bytes of data have been stored in the
				 * object. */
    int bytesToRead)		/* Maximum number of bytes to store, or < 0 to
				 * get all available bytes. Bytes are obtained
				 * from the first buffer in the queue - even
				 * if this number is larger than the number of
				 * bytes available in the first buffer, only
				 * the bytes from the first buffer are
				 * returned. */
{
    ChannelBuffer *bufPtr = statePtr->inQueueHead;
    int srcLen = BytesLeft(bufPtr);
    int toRead = bytesToRead>srcLen || bytesToRead<0 ? srcLen : bytesToRead;

    TclAppendBytesToByteArray(objPtr, (unsigned char *) RemovePoint(bufPtr),
	    toRead);
    bufPtr->nextRemoved += toRead;
    return toRead;
}

/*
 *---------------------------------------------------------------------------
 *
 * ReadChars --
 *
 *	Reads from the channel until the requested number of UTF-8 characters
 *	have been seen, EOF is seen, or the channel would block. Raw bytes
 *	from the channel are converted to UTF-8 and stored in objPtr. EOL and
 *	EOF translation is done.
 *
 *	'charsToRead' can safely be a very large number because space is only
 *	allocated to hold data read from the channel as needed.
 *
 *	'charsToRead' may *not* be 0.
 *
 * Results:
 *	The return value is the number of characters appended to the object,
 *	*offsetPtr is filled with the number of bytes that were appended, and
 *	*factorPtr is filled with the expansion factor used to guess how many
 *	bytes of UTF-8 to allocate to hold N source bytes.
 *
 * Side effects:
 *	None.
 *
 *---------------------------------------------------------------------------
 */

static int
ReadChars(
    ChannelState *statePtr,	/* State of channel to read. */
    Tcl_Obj *objPtr,		/* Input data is appended to this object.
				 * objPtr->length is how much space has been
				 * allocated to hold data, not how many bytes
				 * of data have been stored in the object. */
    int charsToRead,		/* Maximum number of characters to store, or
				 * -1 to get all available characters.
				 * Characters are obtained from the first
				 * buffer in the queue -- even if this number
				 * is larger than the number of characters
				 * available in the first buffer, only the
				 * characters from the first buffer are
				 * returned. The execption is when there is
				 * not any complete character in the first
				 * buffer.  In that case, a recursive call
				 * effectively obtains chars from the
				 * second buffer. */
    int *factorPtr)		/* On input, contains a guess of how many
				 * bytes need to be allocated to hold the
				 * result of converting N source bytes to
				 * UTF-8. On output, contains another guess
				 * based on the data seen so far. */
{
    Tcl_Encoding encoding = statePtr->encoding? statePtr->encoding
	    : GetBinaryEncoding();
    Tcl_EncodingState savedState = statePtr->inputEncodingState;
    ChannelBuffer *bufPtr = statePtr->inQueueHead;
    int savedIEFlags = statePtr->inputEncodingFlags;
    int savedFlags = statePtr->flags;
    char *dst, *src = RemovePoint(bufPtr);
    int numBytes, srcLen = BytesLeft(bufPtr);

    /*
     * One src byte can yield at most one character.  So when the number of
     * src bytes we plan to read is less than the limit on character count to
     * be read, clearly we will remain within that limit, and we can use the
     * value of "srcLen" as a tighter limit for sizing receiving buffers.
     */

    int toRead = ((charsToRead<0)||(charsToRead > srcLen)) ? srcLen : charsToRead;

    /*
     * 'factor' is how much we guess that the bytes in the source buffer will
     * expand when converted to UTF-8 chars. This guess comes from analyzing
     * how many characters were produced by the previous pass.
     */

    int factor = *factorPtr;
    int dstLimit = TCL_UTF_MAX - 1 + toRead * factor / UTF_EXPANSION_FACTOR;

    (void) TclGetStringFromObj(objPtr, &numBytes);
    Tcl_AppendToObj(objPtr, NULL, dstLimit);
    if (toRead == srcLen) {
	unsigned int size;

	dst = TclGetStringStorage(objPtr, &size) + numBytes;
	dstLimit = size - numBytes;
    } else {
	dst = TclGetString(objPtr) + numBytes;
    }

    /*
     * Transfer encoding strict option to the encoding flags
     */

    if (statePtr->flags & CHANNEL_ENCODING_STRICT) {
	statePtr->inputEncodingFlags |= TCL_ENCODING_STRICT;
    }

    /*
     * This routine is burdened with satisfying several constraints. It cannot
     * append more than 'charsToRead` chars onto objPtr. This is measured
     * after encoding and translation transformations are completed. There is
     * no precise number of src bytes that can be associated with the limit.
     * Yet, when we are done, we must know precisely the number of src bytes
     * that were consumed to produce the appended chars, so that all
     * subsequent bytes are left in the buffers for future read operations.
     *
     * The consequence is that we have no choice but to implement a "trial and
     * error" approach, where in general we may need to perform
     * transformations and copies multiple times to achieve a consistent set
     * of results.  This takes the shape of a loop.
     */

    while (1) {
	int dstDecoded, dstRead, dstWrote, srcRead, numChars, code;
	int flags = statePtr->inputEncodingFlags | TCL_ENCODING_NO_TERMINATE;

	if (charsToRead > 0) {
	    flags |= TCL_ENCODING_CHAR_LIMIT;
	    numChars = charsToRead;
	}

	/*
	 * Perform the encoding transformation.  Read no more than srcLen
	 * bytes, write no more than dstLimit bytes.
	 *
	 * Some trickiness with encoding flags here.  We do not want the end
	 * of a buffer to be treated as the end of all input when the presence
	 * of bytes in a next buffer are already known to exist.  This is
	 * checked with an assert() because so far no test case causing the
	 * assertion to be false has been created.  The normal operations of
	 * channel reading appear to cause EOF and TCL_ENCODING_END setting to
	 * appear only in situations where there are no further bytes in any
	 * buffers.
	 */

	assert(bufPtr->nextPtr == NULL || BytesLeft(bufPtr->nextPtr) == 0
		|| (statePtr->inputEncodingFlags & TCL_ENCODING_END) == 0);

	code = Tcl_ExternalToUtf(NULL, encoding, src, srcLen,
		flags, &statePtr->inputEncodingState,
		dst, dstLimit, &srcRead, &dstDecoded, &numChars);

	/*
	 * Perform the translation transformation in place.  Read no more than
	 * the dstDecoded bytes the encoding transformation actually produced.
	 * Capture the number of bytes written in dstWrote. Capture the number
	 * of bytes actually consumed in dstRead.
	 */

	dstWrote = dstLimit;
	dstRead = dstDecoded;
	TranslateInputEOL(statePtr, dst, dst, &dstWrote, &dstRead);

	if (dstRead < dstDecoded) {
	    /*
	     * The encoding transformation produced bytes that the translation
	     * transformation did not consume.  Why did this happen?
	     */

	    if (statePtr->inEofChar && dst[dstRead] == statePtr->inEofChar) {
		/*
		 * 1) There's an eof char set on the channel, and
		 *    we saw it and stopped translating at that point.
		 *
		 * NOTE the bizarre spec of TranslateInputEOL in this case.
		 * Clearly the eof char had to be read in order to account for
		 * the stopping, but the value of dstRead does not include it.
		 *
		 * Also rather bizarre, our caller can only notice an EOF
		 * condition if we return the value -1 as the number of chars
		 * read.  This forces us to perform a 2-call dance where the
		 * first call can read all the chars up to the eof char, and
		 * the second call is solely for consuming the encoded eof
		 * char then pointed at by src so that we can return that
		 * magic -1 value.  This seems really wasteful, especially
		 * since the first decoding pass of each call is likely to
		 * decode many bytes beyond that eof char that's all we care
		 * about.
		 */

		if (dstRead == 0) {
		    /*
		     * Curious choice in the eof char handling.  We leave the
		     * eof char in the buffer. So, no need to compute a proper
		     * srcRead value. At this point, there are no chars before
		     * the eof char in the buffer.
		     */

		    Tcl_SetObjLength(objPtr, numBytes);
		    return -1;
		}

		{
		    /*
		     * There are chars leading the buffer before the eof char.
		     * Adjust the dstLimit so we go back and read only those
		     * and do not encounter the eof char this time.
		     */

		    dstLimit = dstRead + (TCL_UTF_MAX - 1);
		    statePtr->flags = savedFlags;
		    statePtr->inputEncodingFlags = savedIEFlags;
		    statePtr->inputEncodingState = savedState;
		    continue;
		}
	    }

	    /*
	     * 2) The other way to read fewer bytes than are decoded is when
	     *    the final byte is \r and we're in a CRLF translation mode so
	     *    we cannot decide whether to record \r or \n yet.
	     */

	    assert(dst[dstRead] == '\r');
	    assert(statePtr->inputTranslation == TCL_TRANSLATE_CRLF);

	    if (dstWrote > 0) {
		/*
		 * There are chars we can read before we hit the bare CR.  Go
		 * back with a smaller dstLimit so we get them in the next
		 * pass, compute a matching srcRead, and don't end up back
		 * here in this call.
		 */

		dstLimit = dstRead + (TCL_UTF_MAX - 1);
		statePtr->flags = savedFlags;
		statePtr->inputEncodingFlags = savedIEFlags;
		statePtr->inputEncodingState = savedState;
		continue;
	    }

	    assert(dstWrote == 0);
	    assert(dstRead == 0);

	    /*
	     * We decoded only the bare CR, and we cannot read a translated
	     * char from that alone. We have to know what's next.  So why do
	     * we only have the one decoded char?
	     */

	    if (code != TCL_OK) {
		int read, decoded, count;
		char buffer[TCL_UTF_MAX + 1];

		/*
		 * Didn't get everything the buffer could offer
		 */

		statePtr->flags = savedFlags;
		statePtr->inputEncodingFlags = savedIEFlags;
		statePtr->inputEncodingState = savedState;

		assert(bufPtr->nextPtr == NULL
			|| BytesLeft(bufPtr->nextPtr) == 0 || 0 ==
			(statePtr->inputEncodingFlags & TCL_ENCODING_END));

		Tcl_ExternalToUtf(NULL, encoding, src, srcLen,
		(statePtr->inputEncodingFlags | TCL_ENCODING_NO_TERMINATE),
		&statePtr->inputEncodingState, buffer, sizeof(buffer),
		&read, &decoded, &count);

		if (count == 2) {
		    if (buffer[1] == '\n') {
			/* \r\n translate to \n */
			dst[0] = '\n';
			bufPtr->nextRemoved += read;
		    } else {
			dst[0] = '\r';
			bufPtr->nextRemoved += srcRead;
		    }

		    statePtr->inputEncodingFlags &= ~TCL_ENCODING_START;

		    Tcl_SetObjLength(objPtr, numBytes + 1);
		    return 1;
		}

	    } else if (GotFlag(statePtr, CHANNEL_EOF)) {
		/*
		 * The bare \r is the only char and we will never read a
		 * subsequent char to make the determination.
		 */

		dst[0] = '\r';
		bufPtr->nextRemoved = bufPtr->nextAdded;
		Tcl_SetObjLength(objPtr, numBytes + 1);
		return 1;
	    }

	    /*
	     * Revise the dstRead value so that the numChars calc below
	     * correctly computes zero characters read.
	     */

	    dstRead = numChars;

	    /* FALL THROUGH - get more data (dstWrote == 0) */
	}

	/*
	 * The translation transformation can only reduce the number of chars
	 * when it converts \r\n into \n. The reduction in the number of chars
	 * is the difference in bytes read and written.
	 */

	numChars -= (dstRead - dstWrote);

	if (charsToRead > 0 && numChars > charsToRead) {

	    /*
	     * TODO: This cannot happen anymore.
	     *
	     * We read more chars than allowed.  Reset limits to prevent that
	     * and try again.  Don't forget the extra padding of TCL_UTF_MAX
	     * bytes demanded by the Tcl_ExternalToUtf() call!
	     */

	    dstLimit = TclUtfAtIndex(dst, charsToRead) - dst + (TCL_UTF_MAX - 1);
	    statePtr->flags = savedFlags;
	    statePtr->inputEncodingFlags = savedIEFlags;
	    statePtr->inputEncodingState = savedState;
	    continue;
	}

	if (dstWrote == 0) {
	    ChannelBuffer *nextPtr;

	    /*
	     * We were not able to read any chars.
	     */

	    assert(numChars == 0);

	    /*
	     * There is one situation where this is the correct final result.
	     * If the src buffer contains only a single \n byte, and we are in
	     * TCL_TRANSLATE_AUTO mode, and when the translation pass was made
	     * the INPUT_SAW_CR flag was set on the channel. In that case, the
	     * correct behavior is to consume that \n and produce the empty
	     * string.
	     */

	    if (dstRead == 1 && dst[0] == '\n') {
		assert(statePtr->inputTranslation == TCL_TRANSLATE_AUTO);

		goto consume;
	    }

	    /*
	     * Otherwise, reading zero characters indicates there's something
	     * incomplete at the end of the src buffer.  Maybe there were not
	     * enough src bytes to decode into a char.  Maybe a lone \r could
	     * not be translated (crlf mode).  Need to combine any unused src
	     * bytes we have in the first buffer with subsequent bytes to try
	     * again.
	     */

	    nextPtr = bufPtr->nextPtr;

	    if (nextPtr == NULL) {
		if (srcLen > 0) {
		    SetFlag(statePtr, CHANNEL_NEED_MORE_DATA);
		}
		Tcl_SetObjLength(objPtr, numBytes);
		return -1;
	    }

	    /*
	     * Space is made at the beginning of the buffer to copy the
	     * previous unused bytes there. Check first if the buffer we are
	     * using actually has enough space at its beginning for the data
	     * we are copying.  Because if not we will write over the buffer
	     * management information, especially the 'nextPtr'.
	     *
	     * Note that the BUFFER_PADDING (See AllocChannelBuffer) is used
	     * to prevent exactly this situation. I.e. it should never happen.
	     * Therefore it is ok to panic should it happen despite the
	     * precautions.
	     */

	    if (nextPtr->nextRemoved - srcLen < 0) {
		Tcl_Panic("Buffer Underflow, BUFFER_PADDING not enough");
	    }

	    nextPtr->nextRemoved -= srcLen;
	    memcpy(RemovePoint(nextPtr), src, srcLen);
	    RecycleBuffer(statePtr, bufPtr, 0);
	    statePtr->inQueueHead = nextPtr;
	    Tcl_SetObjLength(objPtr, numBytes);
	    return ReadChars(statePtr, objPtr, charsToRead, factorPtr);
	}

	statePtr->inputEncodingFlags &= ~TCL_ENCODING_START;

    consume:
	bufPtr->nextRemoved += srcRead;

	/*
	 * If this read contained multibyte characters, revise factorPtr so
	 * the next read will allocate bigger buffers.
	 */

	if (numChars && numChars < srcRead) {
	    *factorPtr = srcRead * UTF_EXPANSION_FACTOR / numChars;
	}
	Tcl_SetObjLength(objPtr, numBytes + dstWrote);
	return numChars;
    }
}

/*
 *---------------------------------------------------------------------------
 *
 * TranslateInputEOL --
 *
 *	Perform input EOL and EOF translation on the source buffer, leaving
 *	the translated result in the destination buffer.
 *
 * Results:
 *	The return value is 1 if the EOF character was found when copying
 *	bytes to the destination buffer, 0 otherwise.
 *
 * Side effects:
 *	None.
 *
 *---------------------------------------------------------------------------
 */

static void
TranslateInputEOL(
    ChannelState *statePtr,	/* Channel being read, for EOL translation and
				 * EOF character. */
    char *dstStart,		/* Output buffer filled with chars by applying
				 * appropriate EOL translation to source
				 * characters. */
    const char *srcStart,	/* Source characters. */
    int *dstLenPtr,		/* On entry, the maximum length of output
				 * buffer in bytes. On exit, the number of
				 * bytes actually used in output buffer. */
    int *srcLenPtr)		/* On entry, the length of source buffer. On
				 * exit, the number of bytes read from the
				 * source buffer. */
{
    const char *eof = NULL;
    int dstLen = *dstLenPtr;
    int srcLen = *srcLenPtr;
    int inEofChar = statePtr->inEofChar;

    /*
     * Depending on the translation mode in use, there's no need to scan more
     * srcLen bytes at srcStart than can possibly transform to dstLen bytes.
     * This keeps the scan for eof char below from being pointlessly long.
     */

    switch (statePtr->inputTranslation) {
    case TCL_TRANSLATE_LF:
    case TCL_TRANSLATE_CR:
	if (srcLen > dstLen) {
	    /*
	     * In these modes, each src byte become a dst byte.
	     */

	    srcLen = dstLen;
	}
	break;
    default:
	/*
	 * In other modes, at most 2 src bytes become a dst byte.
	 */

	if (srcLen/2 > dstLen) {
	    srcLen = 2 * dstLen;
	}
	break;
    }

    if (inEofChar != '\0') {
	/*
	 * Make sure we do not read past any logical end of channel input
	 * created by the presence of the input eof char.
	 */

	if ((eof = (const char *)memchr(srcStart, inEofChar, srcLen))) {
	    srcLen = eof - srcStart;
	}
    }

    switch (statePtr->inputTranslation) {
    case TCL_TRANSLATE_LF:
    case TCL_TRANSLATE_CR:
	if (dstStart != srcStart) {
	    memcpy(dstStart, srcStart, srcLen);
	}
	if (statePtr->inputTranslation == TCL_TRANSLATE_CR) {
	    char *dst = dstStart;
	    char *dstEnd = dstStart + srcLen;

	    while ((dst = (char *)memchr(dst, '\r', dstEnd - dst))) {
		*dst++ = '\n';
	    }
	}
	dstLen = srcLen;
	break;
    case TCL_TRANSLATE_CRLF: {
	const char *crFound, *src = srcStart;
	char *dst = dstStart;
	int lesser = (dstLen < srcLen) ? dstLen : srcLen;

	while ((crFound = (const char *)memchr(src, '\r', lesser))) {
	    int numBytes = crFound - src;
	    memmove(dst, src, numBytes);

	    dst += numBytes; dstLen -= numBytes;
	    src += numBytes; srcLen -= numBytes;
	    if (srcLen == 1) {
		/* valid src bytes end in \r */
		if (eof) {
		    *dst++ = '\r';
		    src++; srcLen--;
		} else {
		    lesser = 0;
		    break;
		}
	    } else if (src[1] == '\n') {
		*dst++ = '\n';
		src += 2; srcLen -= 2;
	    } else {
		*dst++ = '\r';
		src++; srcLen--;
	    }
	    dstLen--;
	    lesser = (dstLen < srcLen) ? dstLen : srcLen;
	}
	memmove(dst, src, lesser);
	srcLen = src + lesser - srcStart;
	dstLen = dst + lesser - dstStart;
	break;
    }
    case TCL_TRANSLATE_AUTO: {
	const char *crFound, *src = srcStart;
	char *dst = dstStart;
	int lesser;

	if (GotFlag(statePtr, INPUT_SAW_CR) && srcLen) {
	    if (*src == '\n') { src++; srcLen--; }
	    ResetFlag(statePtr, INPUT_SAW_CR);
	}
	lesser = (dstLen < srcLen) ? dstLen : srcLen;
	while ((crFound = (const char *)memchr(src, '\r', lesser))) {
	    int numBytes = crFound - src;
	    memmove(dst, src, numBytes);

	    dst[numBytes] = '\n';
	    dst += numBytes + 1; dstLen -= numBytes + 1;
	    src += numBytes + 1; srcLen -= numBytes + 1;
	    if (srcLen == 0) {
		SetFlag(statePtr, INPUT_SAW_CR);
	    } else if (*src == '\n') {
		src++; srcLen--;
	    }
	    lesser = (dstLen < srcLen) ? dstLen : srcLen;
	}
	memmove(dst, src, lesser);
	srcLen = src + lesser - srcStart;
	dstLen = dst + lesser - dstStart;
	break;
    }
    default:
	Tcl_Panic("unknown input translation %d", statePtr->inputTranslation);
    }
    *dstLenPtr = dstLen;
    *srcLenPtr = srcLen;

    if (srcStart + srcLen == eof) {
	/*
	 * EOF character was seen in EOL translated range. Leave current file
	 * position pointing at the EOF character, but don't store the EOF
	 * character in the output string.
	 */

	SetFlag(statePtr, CHANNEL_EOF | CHANNEL_STICKY_EOF);
	statePtr->inputEncodingFlags |= TCL_ENCODING_END;
	ResetFlag(statePtr, CHANNEL_BLOCKED|INPUT_SAW_CR);
    }
}

/*
 *----------------------------------------------------------------------
 *
 * Tcl_Ungets --
 *
 *	Causes the supplied string to be added to the input queue of the
 *	channel, at either the head or tail of the queue.
 *
 * Results:
 *	The number of bytes stored in the channel, or -1 on error.
 *
 * Side effects:
 *	Adds input to the input queue of a channel.
 *
 *----------------------------------------------------------------------
 */

int
Tcl_Ungets(
    Tcl_Channel chan,		/* The channel for which to add the input. */
    const char *str,		/* The input itself. */
    int len,			/* The length of the input. */
    int atEnd)			/* If non-zero, add at end of queue; otherwise
				 * add at head of queue. */
{
    Channel *chanPtr;		/* The real IO channel. */
    ChannelState *statePtr;	/* State of actual channel. */
    ChannelBuffer *bufPtr;	/* Buffer to contain the data. */
    int flags;

    chanPtr = (Channel *) chan;
    statePtr = chanPtr->state;

    /*
     * This operation should occur at the top of a channel stack.
     */

    chanPtr = statePtr->topChanPtr;

    /*
     * CheckChannelErrors clears too many flag bits in this one case.
     */

    flags = statePtr->flags;
    if (CheckChannelErrors(statePtr, TCL_READABLE) != 0) {
	len = -1;
	goto done;
    }
    statePtr->flags = flags;

    /*
     * Clear the EOF flags, and clear the BLOCKED bit.
     */

    if (GotFlag(statePtr, CHANNEL_EOF)) {
	statePtr->inputEncodingFlags |= TCL_ENCODING_START;
    }
    ResetFlag(statePtr,
	    CHANNEL_BLOCKED | CHANNEL_STICKY_EOF | CHANNEL_EOF | INPUT_SAW_CR);
    statePtr->inputEncodingFlags &= ~TCL_ENCODING_END;

    bufPtr = AllocChannelBuffer(len);
    memcpy(InsertPoint(bufPtr), str, len);
    bufPtr->nextAdded += len;

    if (statePtr->inQueueHead == NULL) {
	bufPtr->nextPtr = NULL;
	statePtr->inQueueHead = bufPtr;
	statePtr->inQueueTail = bufPtr;
    } else if (atEnd) {
	bufPtr->nextPtr = NULL;
	statePtr->inQueueTail->nextPtr = bufPtr;
	statePtr->inQueueTail = bufPtr;
    } else {
	bufPtr->nextPtr = statePtr->inQueueHead;
	statePtr->inQueueHead = bufPtr;
    }

    /*
     * Update the notifier state so we don't block while there is still data
     * in the buffers.
     */

  done:
    UpdateInterest(chanPtr);
    return len;
}

/*
 *----------------------------------------------------------------------
 *
 * Tcl_Flush --
 *
 *	Flushes output data on a channel.
 *
 * Results:
 *	A standard Tcl result.
 *
 * Side effects:
 *	May flush output queued on this channel.
 *
 *----------------------------------------------------------------------
 */

int
Tcl_Flush(
    Tcl_Channel chan)		/* The Channel to flush. */
{
    int result;			/* Of calling FlushChannel. */
    Channel *chanPtr = (Channel *) chan;
				/* The actual channel. */
    ChannelState *statePtr = chanPtr->state;
				/* State of actual channel. */

    /*
     * This operation should occur at the top of a channel stack.
     */

    chanPtr = statePtr->topChanPtr;

    if (CheckChannelErrors(statePtr, TCL_WRITABLE) != 0) {
	return TCL_ERROR;
    }

    result = FlushChannel(NULL, chanPtr, 0);
    if (result != 0) {
	return TCL_ERROR;
    }

    return TCL_OK;
}

/*
 *----------------------------------------------------------------------
 *
 * DiscardInputQueued --
 *
 *	Discards any input read from the channel but not yet consumed by Tcl
 *	reading commands.
 *
 * Results:
 *	None.
 *
 * Side effects:
 *	May discard input from the channel. If discardLastBuffer is zero,
 *	leaves one buffer in place for back-filling.
 *
 *----------------------------------------------------------------------
 */

static void
DiscardInputQueued(
    ChannelState *statePtr,	/* Channel on which to discard the queued
				 * input. */
    int discardSavedBuffers)	/* If non-zero, discard all buffers including
				 * last one. */
{
    ChannelBuffer *bufPtr, *nxtPtr;
				/* Loop variables. */

    bufPtr = statePtr->inQueueHead;
    statePtr->inQueueHead = NULL;
    statePtr->inQueueTail = NULL;
    for (; bufPtr != NULL; bufPtr = nxtPtr) {
	nxtPtr = bufPtr->nextPtr;
	RecycleBuffer(statePtr, bufPtr, discardSavedBuffers);
    }

    /*
     * If discardSavedBuffers is nonzero, must also discard any previously
     * saved buffer in the saveInBufPtr field.
     */

    if (discardSavedBuffers && statePtr->saveInBufPtr != NULL) {
	ReleaseChannelBuffer(statePtr->saveInBufPtr);
	statePtr->saveInBufPtr = NULL;
    }
}

/*
 *---------------------------------------------------------------------------
 *
 * GetInput --
 *
 *	Reads input data from a device into a channel buffer.
 *
 *	IMPORTANT!  This routine is only called on a chanPtr argument
 *	that is the top channel of a stack!
 *
 * Results:
 *	The return value is the Posix error code if an error occurred while
 *	reading from the file, or 0 otherwise.
 *
 * Side effects:
 *	Reads from the underlying device.
 *
 *---------------------------------------------------------------------------
 */

static int
GetInput(
    Channel *chanPtr)		/* Channel to read input from. */
{
    int toRead;			/* How much to read? */
    int result;			/* Of calling driver. */
    int nread;			/* How much was read from channel? */
    ChannelBuffer *bufPtr;	/* New buffer to add to input queue. */
    ChannelState *statePtr = chanPtr->state;
				/* State info for channel */

    /*
     * Verify that all callers know better than to call us when
     * it's recorded that the next char waiting to be read is the
     * eofchar.
     */

    assert(!GotFlag(statePtr, CHANNEL_STICKY_EOF));

    /*
     * Prevent reading from a dead channel -- a channel that has been closed
     * but not yet deallocated, which can happen if the exit handler for
     * channel cleanup has run but the channel is still registered in some
     * interpreter.
     */

    if (CheckForDeadChannel(NULL, statePtr)) {
	return EINVAL;
    }

    /*
     * WARNING: There was once a comment here claiming that it was a bad idea
     * to make another call to the inputproc of a channel driver when EOF has
     * already been detected on the channel.  Through much of Tcl's history,
     * this warning was then completely negated by having all (most?) read
     * paths clear the EOF setting before reaching here.  So we had a guard
     * that was never triggered.
     *
     * Don't be tempted to restore the guard.  Even if EOF is set on the
     * channel, continue through and call the inputproc again.  This is the
     * way to enable the ability to [read] again beyond the EOF, which seems a
     * strange thing to do, but for which use cases exist [Tcl Bug 5adc350683]
     * and which may even be essential for channels representing things like
     * ttys or other devices where the stream might take the logical form of a
     * series of 'files' separated by an EOF condition.
     *
     * First check for more buffers in the pushback area of the topmost
     * channel in the stack and use them. They can be the result of a
     * transformation which went away without reading all the information
     * placed in the area when it was stacked.
     */

    if (chanPtr->inQueueHead != NULL) {
	/* TODO: Tests to cover this. */
	assert(statePtr->inQueueHead == NULL);

	statePtr->inQueueHead = chanPtr->inQueueHead;
	statePtr->inQueueTail = chanPtr->inQueueTail;
	chanPtr->inQueueHead = NULL;
	chanPtr->inQueueTail = NULL;
	return 0;
    }

    /*
     * Nothing in the pushback area, fall back to the usual handling (driver,
     * etc.)
     */

    /*
     * See if we can fill an existing buffer. If we can, read only as much as
     * will fit in it. Otherwise allocate a new buffer, add it to the input
     * queue and attempt to fill it to the max.
     */

    bufPtr = statePtr->inQueueTail;

    if ((bufPtr == NULL) || IsBufferFull(bufPtr)) {
	bufPtr = statePtr->saveInBufPtr;
	statePtr->saveInBufPtr = NULL;

	/*
	 * Check the actual buffersize against the requested buffersize.
	 * Saved buffers of the wrong size are squashed. This is done to honor
	 * dynamic changes of the buffersize made by the user.
         *
	 * TODO: Tests to cover this.
	 */

	if ((bufPtr != NULL)
		&& (bufPtr->bufLength - BUFFER_PADDING != statePtr->bufSize)) {
	    ReleaseChannelBuffer(bufPtr);
	    bufPtr = NULL;
	}

	if (bufPtr == NULL) {
	    bufPtr = AllocChannelBuffer(statePtr->bufSize);
	}
	bufPtr->nextPtr = NULL;

	toRead = SpaceLeft(bufPtr);
	assert(toRead == statePtr->bufSize);

	if (statePtr->inQueueTail == NULL) {
	    statePtr->inQueueHead = bufPtr;
	} else {
	    statePtr->inQueueTail->nextPtr = bufPtr;
	}
	statePtr->inQueueTail = bufPtr;
    } else {
	toRead = SpaceLeft(bufPtr);
    }

    PreserveChannelBuffer(bufPtr);
    nread = ChanRead(chanPtr, InsertPoint(bufPtr), toRead);
    ReleaseChannelBuffer(bufPtr);

    if (nread < 0) {
	result = Tcl_GetErrno();
    } else {
	result = 0;
	if (statePtr->inQueueTail != NULL) {
	    statePtr->inQueueTail->nextAdded += nread;
	}
    }

    return result;
}

/*
 *----------------------------------------------------------------------
 *
 * Tcl_Seek --
 *
 *	Implements seeking on Tcl Channels. This is a public function so that
 *	other C facilities may be implemented on top of it.
 *
 * Results:
 *	The new access point or -1 on error. If error, use Tcl_GetErrno() to
 *	retrieve the POSIX error code for the error that occurred.
 *
 * Side effects:
 *	May flush output on the channel. May discard queued input.
 *
 *----------------------------------------------------------------------
 */

long long
Tcl_Seek(
    Tcl_Channel chan,		/* The channel on which to seek. */
    long long offset,		/* Offset to seek to. */
    int mode)			/* Relative to which location to seek? */
{
    Channel *chanPtr = (Channel *) chan;
				/* The real IO channel. */
    ChannelState *statePtr = chanPtr->state;
				/* State info for channel */
    int inputBuffered, outputBuffered;
				/* # bytes held in buffers. */
    int result;			/* Of device driver operations. */
    long long curPos;		/* Position on the device. */
    int wasAsync;		/* Was the channel nonblocking before the seek
				 * operation? If so, must restore to
				 * non-blocking mode after the seek. */

    if (CheckChannelErrors(statePtr, TCL_WRITABLE | TCL_READABLE) != 0) {
	return -1;
    }

    /*
     * Disallow seek on dead channels - channels that have been closed but not
     * yet been deallocated. Such channels can be found if the exit handler
     * for channel cleanup has run but the channel is still registered in an
     * interpreter.
     */

    if (CheckForDeadChannel(NULL, statePtr)) {
	return -1;
    }

    /*
     * This operation should occur at the top of a channel stack.
     */

    chanPtr = statePtr->topChanPtr;

    /*
     * Disallow seek on channels whose type does not have a seek procedure
     * defined. This means that the channel does not support seeking.
     */

    if ((Tcl_ChannelWideSeekProc(chanPtr->typePtr) == NULL)
#ifndef TCL_NO_DEPRECATED
	    && (Tcl_ChannelSeekProc(chanPtr->typePtr) == NULL)
#endif
    ) {
	Tcl_SetErrno(EINVAL);
	return -1;
    }

    /*
     * Compute how much input and output is buffered. If both input and output
     * is buffered, cannot compute the current position.
     */

    inputBuffered = Tcl_InputBuffered(chan);
    outputBuffered = Tcl_OutputBuffered(chan);

    if ((inputBuffered != 0) && (outputBuffered != 0)) {
	Tcl_SetErrno(EFAULT);
	return -1;
    }

    /*
     * If we are seeking relative to the current position, compute the
     * corrected offset taking into account the amount of unread input.
     */

    if (mode == SEEK_CUR) {
	offset -= inputBuffered;
    }

    /*
     * Discard any queued input - this input should not be read after the
     * seek.
     */

    DiscardInputQueued(statePtr, 0);

    /*
     * Reset EOF and BLOCKED flags. We invalidate them by moving the access
     * point. Also clear CR related flags.
     */

    if (GotFlag(statePtr, CHANNEL_EOF)) {
	statePtr->inputEncodingFlags |= TCL_ENCODING_START;
    }
    ResetFlag(statePtr, CHANNEL_EOF | CHANNEL_STICKY_EOF | CHANNEL_BLOCKED |
	    INPUT_SAW_CR);
    statePtr->inputEncodingFlags &= ~TCL_ENCODING_END;

    /*
     * If the channel is in asynchronous output mode, switch it back to
     * synchronous mode and cancel any async flush that may be scheduled.
     * After the flush, the channel will be put back into asynchronous output
     * mode.
     */

    wasAsync = 0;
    if (GotFlag(statePtr, CHANNEL_NONBLOCKING)) {
	wasAsync = 1;
	result = StackSetBlockMode(chanPtr, TCL_MODE_BLOCKING);
	if (result != 0) {
	    return -1;
	}
	ResetFlag(statePtr, CHANNEL_NONBLOCKING);
	if (GotFlag(statePtr, BG_FLUSH_SCHEDULED)) {
	    ResetFlag(statePtr, BG_FLUSH_SCHEDULED);
	}
    }

    /*
     * If the flush fails we cannot recover the original position. In that
     * case the seek is not attempted because we do not know where the access
     * position is - instead we return the error. FlushChannel has already
     * called Tcl_SetErrno() to report the error upwards. If the flush
     * succeeds we do the seek also.
     */

    if (FlushChannel(NULL, chanPtr, 0) != 0) {
	curPos = -1;
    } else {
	/*
	 * Now seek to the new position in the channel as requested by the
	 * caller.
	 */

	curPos = ChanSeek(chanPtr, offset, mode, &result);
	if (curPos == -1) {
	    Tcl_SetErrno(result);
	}
    }

    /*
     * Restore to nonblocking mode if that was the previous behavior.
     *
     * NOTE: Even if there was an async flush active we do not restore it now
     * because we already flushed all the queued output, above.
     */

    if (wasAsync) {
	SetFlag(statePtr, CHANNEL_NONBLOCKING);
	result = StackSetBlockMode(chanPtr, TCL_MODE_NONBLOCKING);
	if (result != 0) {
	    return -1;
	}
    }

    return curPos;
}

/*
 *----------------------------------------------------------------------
 *
 * Tcl_Tell --
 *
 *	Returns the position of the next character to be read/written on this
 *	channel.
 *
 * Results:
 *	A nonnegative integer on success, -1 on failure. If failed, use
 *	Tcl_GetErrno() to retrieve the POSIX error code for the error that
 *	occurred.
 *
 * Side effects:
 *	None.
 *
 *----------------------------------------------------------------------
 */

long long
Tcl_Tell(
    Tcl_Channel chan)		/* The channel to return pos for. */
{
    Channel *chanPtr = (Channel *) chan;
				/* The real IO channel. */
    ChannelState *statePtr = chanPtr->state;
				/* State info for channel */
    int inputBuffered, outputBuffered;
				/* # bytes held in buffers. */
    int result;			/* Of calling device driver. */
    long long curPos;		/* Position on device. */

    if (CheckChannelErrors(statePtr, TCL_WRITABLE | TCL_READABLE) != 0) {
	return -1;
    }

    /*
     * Disallow tell on dead channels -- channels that have been closed but
     * not yet been deallocated. Such channels can be found if the exit
     * handler for channel cleanup has run but the channel is still registered
     * in an interpreter.
     */

    if (CheckForDeadChannel(NULL, statePtr)) {
	return -1;
    }

    /*
     * This operation should occur at the top of a channel stack.
     */

    chanPtr = statePtr->topChanPtr;

    /*
     * Disallow tell on channels whose type does not have a seek procedure
     * defined. This means that the channel does not support seeking.
     */

    if ((Tcl_ChannelWideSeekProc(chanPtr->typePtr) == NULL)
#ifndef TCL_NO_DEPRECATED
	    && (Tcl_ChannelSeekProc(chanPtr->typePtr) == NULL)
#endif
    ) {
	Tcl_SetErrno(EINVAL);
	return -1;
    }

    /*
     * Compute how much input and output is buffered. If both input and output
     * is buffered, cannot compute the current position.
     */

    inputBuffered = Tcl_InputBuffered(chan);
    outputBuffered = Tcl_OutputBuffered(chan);

    /*
     * Get the current position in the device and compute the position where
     * the next character will be read or written. Note that we prefer the
     * wideSeekProc if that is available and non-NULL...
     */

    curPos = ChanSeek(chanPtr, 0, SEEK_CUR, &result);
    if (curPos == -1) {
	Tcl_SetErrno(result);
	return -1;
    }

    if (inputBuffered != 0) {
	return curPos - inputBuffered;
    }
    return curPos + outputBuffered;
}

/*
 *---------------------------------------------------------------------------
 *
 * Tcl_TruncateChannel --
 *
 *	Truncate a channel to the given length.
 *
 * Results:
 *	TCL_OK on success, TCL_ERROR if the operation failed (e.g., is not
 *	supported by the type of channel, or the underlying OS operation
 *	failed in some way).
 *
 * Side effects:
 *	Seeks the channel to the current location. Sets errno on OS error.
 *
 *---------------------------------------------------------------------------
 */

int
Tcl_TruncateChannel(
    Tcl_Channel chan,		/* Channel to truncate. */
    long long length)		/* Length to truncate it to. */
{
    Channel *chanPtr = (Channel *) chan;
    Tcl_DriverTruncateProc *truncateProc =
	    Tcl_ChannelTruncateProc(chanPtr->typePtr);
    int result;

    if (truncateProc == NULL) {
	/*
	 * Feature not supported and it's not emulatable. Pretend it's
	 * returned an EINVAL, a very generic error!
	 */

	Tcl_SetErrno(EINVAL);
	return TCL_ERROR;
    }

    if (!GotFlag(chanPtr->state, TCL_WRITABLE)) {
	/*
	 * We require that the file was opened of writing. Do that check now
	 * so that we only flush if we think we're going to succeed.
	 */

	Tcl_SetErrno(EINVAL);
	return TCL_ERROR;
    }

    /*
     * Seek first to force a total flush of all pending buffers and ditch any
     * pre-read input data.
     */

    WillWrite(chanPtr);

    if (WillRead(chanPtr) < 0) {
        return TCL_ERROR;
    }

    /*
     * We're all flushed to disk now and we also don't have any unfortunate
     * input baggage around either; can truncate with impunity.
     */

    result = truncateProc(chanPtr->instanceData, length);
    if (result != 0) {
	Tcl_SetErrno(result);
	return TCL_ERROR;
    }
    return TCL_OK;
}

/*
 *---------------------------------------------------------------------------
 *
 * CheckChannelErrors --
 *
 *	See if the channel is in an ready state and can perform the desired
 *	operation.
 *
 * Results:
 *	The return value is 0 if the channel is OK, otherwise the return value
 *	is -1 and errno is set to indicate the error.
 *
 * Side effects:
 *	May clear the EOF and/or BLOCKED bits if reading from channel.
 *
 *---------------------------------------------------------------------------
 */

static int
CheckChannelErrors(
    ChannelState *statePtr,	/* Channel to check. */
    int flags)			/* Test if channel supports desired operation:
				 * TCL_READABLE, TCL_WRITABLE. Also indicates
				 * Raw read or write for special close
				 * processing */
{
    int direction = flags & (TCL_READABLE|TCL_WRITABLE);

    /*
     * Check for unreported error.
     */

    if (statePtr->unreportedError != 0) {
	Tcl_SetErrno(statePtr->unreportedError);
	statePtr->unreportedError = 0;

	/*
	 * TIP #219, Tcl Channel Reflection API.
	 * Move a defered error message back into the channel bypass.
	 */

	if (statePtr->chanMsg != NULL) {
	    TclDecrRefCount(statePtr->chanMsg);
	}
	statePtr->chanMsg = statePtr->unreportedMsg;
	statePtr->unreportedMsg = NULL;
	return -1;
    }

    /*
     * Only the raw read and write operations are allowed during close in
     * order to drain data from stacked channels.
     */

    if (GotFlag(statePtr, CHANNEL_CLOSED) && !(flags & CHANNEL_RAW_MODE)) {
	Tcl_SetErrno(EACCES);
	return -1;
    }

    /*
     * Fail if the channel is not opened for desired operation.
     */

    if (GotFlag(statePtr, direction) == 0) {
	Tcl_SetErrno(EACCES);
	return -1;
    }

    /*
     * Fail if the channel is in the middle of a background copy.
     *
     * Don't do this tests for raw channels here or else the chaining in the
     * transformation drivers will fail with 'file busy' error instead of
     * retrieving and transforming the data to copy.
     */

    if (BUSY_STATE(statePtr, flags) && ((flags & CHANNEL_RAW_MODE) == 0)) {
	Tcl_SetErrno(EBUSY);
	return -1;
    }

    if (direction == TCL_READABLE) {
	ResetFlag(statePtr, CHANNEL_NEED_MORE_DATA);
    }

    return 0;
}

/*
 *----------------------------------------------------------------------
 *
 * Tcl_Eof --
 *
 *	Returns 1 if the channel is at EOF, 0 otherwise.
 *
 * Results:
 *	1 or 0, always.
 *
 * Side effects:
 *	None.
 *
 *----------------------------------------------------------------------
 */

int
Tcl_Eof(
    Tcl_Channel chan)		/* Does this channel have EOF? */
{
    ChannelState *statePtr = ((Channel *) chan)->state;
				/* State of real channel structure. */

    return GotFlag(statePtr, CHANNEL_EOF) ? 1 : 0;
}

/*
 *----------------------------------------------------------------------
 *
 * Tcl_InputBlocked --
 *
 *	Returns 1 if input is blocked on this channel, 0 otherwise.
 *
 * Results:
 *	0 or 1, always.
 *
 * Side effects:
 *	None.
 *
 *----------------------------------------------------------------------
 */

int
Tcl_InputBlocked(
    Tcl_Channel chan)		/* Is this channel blocked? */
{
    ChannelState *statePtr = ((Channel *) chan)->state;
				/* State of real channel structure. */

    return GotFlag(statePtr, CHANNEL_BLOCKED) ? 1 : 0;
}

/*
 *----------------------------------------------------------------------
 *
 * Tcl_InputBuffered --
 *
 *	Returns the number of bytes of input currently buffered in the common
 *	internal buffer of a channel.
 *
 * Results:
 *	The number of input bytes buffered, or zero if the channel is not open
 *	for reading.
 *
 * Side effects:
 *	None.
 *
 *----------------------------------------------------------------------
 */

int
Tcl_InputBuffered(
    Tcl_Channel chan)		/* The channel to query. */
{
    ChannelState *statePtr = ((Channel *) chan)->state;
				/* State of real channel structure. */
    ChannelBuffer *bufPtr;
    int bytesBuffered;

    for (bytesBuffered = 0, bufPtr = statePtr->inQueueHead; bufPtr != NULL;
	    bufPtr = bufPtr->nextPtr) {
	bytesBuffered += BytesLeft(bufPtr);
    }

    /*
     * Don't forget the bytes in the topmost pushback area.
     */

    for (bufPtr = statePtr->topChanPtr->inQueueHead; bufPtr != NULL;
	    bufPtr = bufPtr->nextPtr) {
	bytesBuffered += BytesLeft(bufPtr);
    }

    return bytesBuffered;
}

/*
 *----------------------------------------------------------------------
 *
 * Tcl_OutputBuffered --
 *
 *    Returns the number of bytes of output currently buffered in the common
 *    internal buffer of a channel.
 *
 * Results:
 *    The number of output bytes buffered, or zero if the channel is not open
 *    for writing.
 *
 * Side effects:
 *    None.
 *
 *----------------------------------------------------------------------
 */

int
Tcl_OutputBuffered(
    Tcl_Channel chan)		/* The channel to query. */
{
    ChannelState *statePtr = ((Channel *) chan)->state;
				/* State of real channel structure. */
    ChannelBuffer *bufPtr;
    int bytesBuffered;

    for (bytesBuffered = 0, bufPtr = statePtr->outQueueHead; bufPtr != NULL;
	    bufPtr = bufPtr->nextPtr) {
	bytesBuffered += BytesLeft(bufPtr);
    }
    if (statePtr->curOutPtr != NULL) {
	ChannelBuffer *curOutPtr = statePtr->curOutPtr;

	if (IsBufferReady(curOutPtr)) {
	    bytesBuffered += BytesLeft(curOutPtr);
	}
    }

    return bytesBuffered;
}

/*
 *----------------------------------------------------------------------
 *
 * Tcl_ChannelBuffered --
 *
 *	Returns the number of bytes of input currently buffered in the
 *	internal buffer (push back area) of a channel.
 *
 * Results:
 *	The number of input bytes buffered, or zero if the channel is not open
 *	for reading.
 *
 * Side effects:
 *	None.
 *
 *----------------------------------------------------------------------
 */

int
Tcl_ChannelBuffered(
    Tcl_Channel chan)		/* The channel to query. */
{
    Channel *chanPtr = (Channel *) chan;
				/* Real channel structure. */
    ChannelBuffer *bufPtr;
    int bytesBuffered = 0;

    for (bufPtr = chanPtr->inQueueHead; bufPtr != NULL;
	    bufPtr = bufPtr->nextPtr) {
	bytesBuffered += BytesLeft(bufPtr);
    }

    return bytesBuffered;
}

/*
 *----------------------------------------------------------------------
 *
 * Tcl_SetChannelBufferSize --
 *
 *	Sets the size of buffers to allocate to store input or output in the
 *	channel. The size must be between 1 byte and 1 MByte.
 *
 * Results:
 *	None.
 *
 * Side effects:
 *	Sets the size of buffers subsequently allocated for this channel.
 *
 *----------------------------------------------------------------------
 */

void
Tcl_SetChannelBufferSize(
    Tcl_Channel chan,		/* The channel whose buffer size to set. */
    int sz)			/* The size to set. */
{
    ChannelState *statePtr;	/* State of real channel structure. */

    /*
     * Clip the buffer size to force it into the [1,1M] range
     */

    if (sz < 1) {
	sz = 1;
    } else if (sz > MAX_CHANNEL_BUFFER_SIZE) {
	sz = MAX_CHANNEL_BUFFER_SIZE;
    }

    statePtr = ((Channel *) chan)->state;

    if (statePtr->bufSize == sz) {
	return;
    }
    statePtr->bufSize = sz;

    /*
     * If bufsize changes, need to get rid of old utility buffer.
     */

    if (statePtr->saveInBufPtr != NULL) {
	RecycleBuffer(statePtr, statePtr->saveInBufPtr, 1);
	statePtr->saveInBufPtr = NULL;
    }
    if ((statePtr->inQueueHead != NULL)
	    && (statePtr->inQueueHead->nextPtr == NULL)
	    && IsBufferEmpty(statePtr->inQueueHead)) {
	RecycleBuffer(statePtr, statePtr->inQueueHead, 1);
	statePtr->inQueueHead = NULL;
	statePtr->inQueueTail = NULL;
    }
}

/*
 *----------------------------------------------------------------------
 *
 * Tcl_GetChannelBufferSize --
 *
 *	Retrieves the size of buffers to allocate for this channel.
 *
 * Results:
 *	The size.
 *
 * Side effects:
 *	None.
 *
 *----------------------------------------------------------------------
 */

int
Tcl_GetChannelBufferSize(
    Tcl_Channel chan)		/* The channel for which to find the buffer
				 * size. */
{
    ChannelState *statePtr = ((Channel *) chan)->state;
				/* State of real channel structure. */

    return statePtr->bufSize;
}

/*
 *----------------------------------------------------------------------
 *
 * Tcl_BadChannelOption --
 *
 *	This procedure generates a "bad option" error message in an (optional)
 *	interpreter. It is used by channel drivers when a invalid Set/Get
 *	option is requested. Its purpose is to concatenate the generic options
 *	list to the specific ones and factorize the generic options error
 *	message string.
 *
 * Results:
 *	TCL_ERROR.
 *
 * Side effects:

 *	An error message is generated in interp's result object to indicate
 *	that a command was invoked with the a bad option. The message has the
 *	form:
 *		bad option "blah": should be one of
 *		<...generic options...>+<...specific options...>
 *	"blah" is the optionName argument and "<specific options>" is a space
 *	separated list of specific option words. The function takes good care
 *	of inserting minus signs before each option, commas after, and an "or"
 *	before the last option.
 *
 *----------------------------------------------------------------------
 */

int
Tcl_BadChannelOption(
    Tcl_Interp *interp,		/* Current interpreter (can be NULL).*/
    const char *optionName,	/* 'bad option' name */
    const char *optionList)	/* Specific options list to append to the
				 * standard generic options. Can be NULL for
				 * generic options only. */
{
    if (interp != NULL) {
	const char *genericopt =
		"blocking buffering buffersize encoding eofchar translation";
	const char **argv;
	int argc, i;
	Tcl_DString ds;
        Tcl_Obj *errObj;

	Tcl_DStringInit(&ds);
	Tcl_DStringAppend(&ds, genericopt, -1);
	if (optionList && (*optionList)) {
	    TclDStringAppendLiteral(&ds, " ");
	    Tcl_DStringAppend(&ds, optionList, -1);
	}
	if (Tcl_SplitList(interp, Tcl_DStringValue(&ds),
		&argc, &argv) != TCL_OK) {
	    Tcl_Panic("malformed option list in channel driver");
	}
	Tcl_ResetResult(interp);
	errObj = Tcl_ObjPrintf("bad option \"%s\": should be one of ",
                optionName ? optionName : "");
	argc--;
	for (i = 0; i < argc; i++) {
	    Tcl_AppendPrintfToObj(errObj, "-%s, ", argv[i]);
	}
	Tcl_AppendPrintfToObj(errObj, "or -%s", argv[i]);
        Tcl_SetObjResult(interp, errObj);
	Tcl_DStringFree(&ds);
	ckfree(argv);
    }
    Tcl_SetErrno(EINVAL);
    return TCL_ERROR;
}

/*
 *----------------------------------------------------------------------
 *
 * Tcl_GetChannelOption --
 *
 *	Gets a mode associated with an IO channel. If the optionName arg is
 *	non NULL, retrieves the value of that option. If the optionName arg is
 *	NULL, retrieves a list of alternating option names and values for the
 *	given channel.
 *
 * Results:
 *	A standard Tcl result. Also sets the supplied DString to the string
 *	value of the option(s) returned.
 *
 * Side effects:
 *	None.
 *
 *----------------------------------------------------------------------
 */

int
Tcl_GetChannelOption(
    Tcl_Interp *interp,		/* For error reporting - can be NULL. */
    Tcl_Channel chan,		/* Channel on which to get option. */
    const char *optionName,	/* Option to get. */
    Tcl_DString *dsPtr)		/* Where to store value(s). */
{
    size_t len;			/* Length of optionName string. */
    char optionVal[128];	/* Buffer for sprintf. */
    Channel *chanPtr = (Channel *) chan;
    ChannelState *statePtr = chanPtr->state;
				/* State info for channel */
    int flags;

    /*
     * Disallow options on dead channels -- channels that have been closed but
     * not yet been deallocated. Such channels can be found if the exit
     * handler for channel cleanup has run but the channel is still registered
     * in an interpreter.
     */

    if (CheckForDeadChannel(interp, statePtr)) {
	return TCL_ERROR;
    }

    /*
     * This operation should occur at the top of a channel stack.
     */

    chanPtr = statePtr->topChanPtr;

    /*
     * If we are in the middle of a background copy, use the saved flags.
     */

    if (statePtr->csPtrR) {
	flags = statePtr->csPtrR->readFlags;
    } else if (statePtr->csPtrW) {
	flags = statePtr->csPtrW->writeFlags;
    } else {
	flags = statePtr->flags;
    }

    /*
     * If the optionName is NULL it means that we want a list of all options
     * and values.
     */

    if (optionName == NULL) {
	len = 0;
    } else {
	len = strlen(optionName);
    }

    if (len == 0 || HaveOpt(2, "-blocking")) {
	if (len == 0) {
	    Tcl_DStringAppendElement(dsPtr, "-blocking");
	}
	Tcl_DStringAppendElement(dsPtr,
		(flags & CHANNEL_NONBLOCKING) ? "0" : "1");
	if (len > 0) {
	    return TCL_OK;
	}
    }
    if (len == 0 || HaveOpt(7, "-buffering")) {
	if (len == 0) {
	    Tcl_DStringAppendElement(dsPtr, "-buffering");
	}
	if (flags & CHANNEL_LINEBUFFERED) {
	    Tcl_DStringAppendElement(dsPtr, "line");
	} else if (flags & CHANNEL_UNBUFFERED) {
	    Tcl_DStringAppendElement(dsPtr, "none");
	} else {
	    Tcl_DStringAppendElement(dsPtr, "full");
	}
	if (len > 0) {
	    return TCL_OK;
	}
    }
    if (len == 0 || HaveOpt(7, "-buffersize")) {
	if (len == 0) {
	    Tcl_DStringAppendElement(dsPtr, "-buffersize");
	}
	TclFormatInt(optionVal, statePtr->bufSize);
	Tcl_DStringAppendElement(dsPtr, optionVal);
	if (len > 0) {
	    return TCL_OK;
	}
    }
    if (len == 0 || HaveOpt(2, "-encoding")) {
	if (len == 0) {
	    Tcl_DStringAppendElement(dsPtr, "-encoding");
	}
	if (statePtr->encoding == NULL) {
	    Tcl_DStringAppendElement(dsPtr, "binary");
	} else {
	    Tcl_DStringAppendElement(dsPtr,
		    Tcl_GetEncodingName(statePtr->encoding));
	}
	if (len > 0) {
	    return TCL_OK;
	}
    }
    if (len == 0 || HaveOpt(2, "-eofchar")) {
	if (len == 0) {
	    Tcl_DStringAppendElement(dsPtr, "-eofchar");
	}
	if (((flags & (TCL_READABLE|TCL_WRITABLE)) ==
		(TCL_READABLE|TCL_WRITABLE)) && (len == 0)) {
	    Tcl_DStringStartSublist(dsPtr);
	}
	if (flags & TCL_READABLE) {
	    if (statePtr->inEofChar == 0) {
		Tcl_DStringAppendElement(dsPtr, "");
	    } else {
		char buf[4];

		sprintf(buf, "%c", statePtr->inEofChar);
		Tcl_DStringAppendElement(dsPtr, buf);
	    }
	}
	if (flags & TCL_WRITABLE) {
	    if (statePtr->outEofChar == 0) {
		Tcl_DStringAppendElement(dsPtr, "");
	    } else {
		char buf[4];

		sprintf(buf, "%c", statePtr->outEofChar);
		Tcl_DStringAppendElement(dsPtr, buf);
	    }
	}
	if (!(flags & (TCL_READABLE|TCL_WRITABLE))) {
	    /*
	     * Not readable or writable (e.g. server socket)
	     */

	    Tcl_DStringAppendElement(dsPtr, "");
	}
	if (((flags & (TCL_READABLE|TCL_WRITABLE)) ==
		(TCL_READABLE|TCL_WRITABLE)) && (len == 0)) {
	    Tcl_DStringEndSublist(dsPtr);
	}
	if (len > 0) {
	    return TCL_OK;
	}
    }
<<<<<<< HEAD
    if (len == 0 || HaveOpt(1, "-nocomplainencoding")) {
	if (len == 0) {
	    Tcl_DStringAppendElement(dsPtr, "-nocomplainencoding");
	}
	Tcl_DStringAppendElement(dsPtr,"1");
=======
    if (len == 0 || HaveOpt(1, "-strictencoding")) {
	if (len == 0) {
	    Tcl_DStringAppendElement(dsPtr, "-strictencoding");
	}
	Tcl_DStringAppendElement(dsPtr,
		(flags & CHANNEL_ENCODING_STRICT) ? "1" : "0");
>>>>>>> 2799ad9f
	if (len > 0) {
	    return TCL_OK;
	}
    }
    if (len == 0 || HaveOpt(1, "-translation")) {
	if (len == 0) {
	    Tcl_DStringAppendElement(dsPtr, "-translation");
	}
	if (((flags & (TCL_READABLE|TCL_WRITABLE)) ==
		(TCL_READABLE|TCL_WRITABLE)) && (len == 0)) {
	    Tcl_DStringStartSublist(dsPtr);
	}
	if (flags & TCL_READABLE) {
	    if (statePtr->inputTranslation == TCL_TRANSLATE_AUTO) {
		Tcl_DStringAppendElement(dsPtr, "auto");
	    } else if (statePtr->inputTranslation == TCL_TRANSLATE_CR) {
		Tcl_DStringAppendElement(dsPtr, "cr");
	    } else if (statePtr->inputTranslation == TCL_TRANSLATE_CRLF) {
		Tcl_DStringAppendElement(dsPtr, "crlf");
	    } else {
		Tcl_DStringAppendElement(dsPtr, "lf");
	    }
	}
	if (flags & TCL_WRITABLE) {
	    if (statePtr->outputTranslation == TCL_TRANSLATE_AUTO) {
		Tcl_DStringAppendElement(dsPtr, "auto");
	    } else if (statePtr->outputTranslation == TCL_TRANSLATE_CR) {
		Tcl_DStringAppendElement(dsPtr, "cr");
	    } else if (statePtr->outputTranslation == TCL_TRANSLATE_CRLF) {
		Tcl_DStringAppendElement(dsPtr, "crlf");
	    } else {
		Tcl_DStringAppendElement(dsPtr, "lf");
	    }
	}
	if (!(flags & (TCL_READABLE|TCL_WRITABLE))) {
	    /*
	     * Not readable or writable (e.g. server socket)
	     */

	    Tcl_DStringAppendElement(dsPtr, "auto");
	}
	if (((flags & (TCL_READABLE|TCL_WRITABLE)) ==
		(TCL_READABLE|TCL_WRITABLE)) && (len == 0)) {
	    Tcl_DStringEndSublist(dsPtr);
	}
	if (len > 0) {
	    return TCL_OK;
	}
    }

    if (chanPtr->typePtr->getOptionProc != NULL) {
	/*
	 * Let the driver specific handle additional options and result code
	 * and message.
	 */

	return chanPtr->typePtr->getOptionProc(chanPtr->instanceData, interp,
		optionName, dsPtr);
    } else {
	/*
	 * No driver specific options case.
	 */

	if (len == 0) {
	    return TCL_OK;
	}
	return Tcl_BadChannelOption(interp, optionName, NULL);
    }
}

/*
 *---------------------------------------------------------------------------
 *
 * Tcl_SetChannelOption --
 *
 *	Sets an option on a channel.
 *
 * Results:
 *	A standard Tcl result. On error, sets interp's result object if
 *	interp is not NULL.
 *
 * Side effects:
 *	May modify an option on a device.
 *
 *---------------------------------------------------------------------------
 */

int
Tcl_SetChannelOption(
    Tcl_Interp *interp,		/* For error reporting - can be NULL. */
    Tcl_Channel chan,		/* Channel on which to set mode. */
    const char *optionName,	/* Which option to set? */
    const char *newValue)	/* New value for option. */
{
    Channel *chanPtr = (Channel *) chan;
				/* The real IO channel. */
    ChannelState *statePtr = chanPtr->state;
				/* State info for channel */
    size_t len;			/* Length of optionName string. */
    int argc;
    const char **argv;

    /*
     * If the channel is in the middle of a background copy, fail.
     */

    if (statePtr->csPtrR || statePtr->csPtrW) {
	if (interp) {
	    Tcl_SetObjResult(interp, Tcl_NewStringObj(
                    "unable to set channel options: background copy in"
                    " progress", -1));
	}
	return TCL_ERROR;
    }

    /*
     * Disallow options on dead channels -- channels that have been closed but
     * not yet been deallocated. Such channels can be found if the exit
     * handler for channel cleanup has run but the channel is still registered
     * in an interpreter.
     */

    if (CheckForDeadChannel(NULL, statePtr)) {
	return TCL_ERROR;
    }

    /*
     * This operation should occur at the top of a channel stack.
     */

    chanPtr = statePtr->topChanPtr;

    len = strlen(optionName);

    if (HaveOpt(2, "-blocking")) {
	int newMode;

	if (Tcl_GetBoolean(interp, newValue, &newMode) == TCL_ERROR) {
	    return TCL_ERROR;
	}
	if (newMode) {
	    newMode = TCL_MODE_BLOCKING;
	} else {
	    newMode = TCL_MODE_NONBLOCKING;
	}
	return SetBlockMode(interp, chanPtr, newMode);
    } else if (HaveOpt(7, "-buffering")) {
	len = strlen(newValue);
	if ((newValue[0] == 'f') && (strncmp(newValue, "full", len) == 0)) {
	    ResetFlag(statePtr, CHANNEL_UNBUFFERED | CHANNEL_LINEBUFFERED);
	} else if ((newValue[0] == 'l') &&
		(strncmp(newValue, "line", len) == 0)) {
	    ResetFlag(statePtr, CHANNEL_UNBUFFERED);
	    SetFlag(statePtr, CHANNEL_LINEBUFFERED);
	} else if ((newValue[0] == 'n') &&
		(strncmp(newValue, "none", len) == 0)) {
	    ResetFlag(statePtr, CHANNEL_LINEBUFFERED);
	    SetFlag(statePtr, CHANNEL_UNBUFFERED);
	} else if (interp) {
            Tcl_SetObjResult(interp, Tcl_NewStringObj(
                    "bad value for -buffering: must be one of"
                    " full, line, or none", -1));
            return TCL_ERROR;
	}
	return TCL_OK;
    } else if (HaveOpt(7, "-buffersize")) {
	int newBufferSize;

	if (Tcl_GetInt(interp, newValue, &newBufferSize) == TCL_ERROR) {
	    return TCL_ERROR;
	}
	Tcl_SetChannelBufferSize(chan, newBufferSize);
	return TCL_OK;
    } else if (HaveOpt(2, "-encoding")) {
	Tcl_Encoding encoding;

	if ((newValue[0] == '\0') || (strcmp(newValue, "binary") == 0)) {
	    encoding = NULL;
	} else {
	    encoding = Tcl_GetEncoding(interp, newValue);
	    if (encoding == NULL) {
		return TCL_ERROR;
	    }
	}

	/*
	 * When the channel has an escape sequence driven encoding such as
	 * iso2022, the terminated escape sequence must write to the buffer.
	 */

	if ((statePtr->encoding != NULL)
		&& !(statePtr->outputEncodingFlags & TCL_ENCODING_START)
		&& (CheckChannelErrors(statePtr, TCL_WRITABLE) == 0)) {
	    statePtr->outputEncodingFlags |= TCL_ENCODING_END;
	    WriteChars(chanPtr, "", 0);
	}
	Tcl_FreeEncoding(statePtr->encoding);
	statePtr->encoding = encoding;
	statePtr->inputEncodingState = NULL;
	statePtr->inputEncodingFlags = TCL_ENCODING_START;
	statePtr->outputEncodingState = NULL;
	statePtr->outputEncodingFlags = TCL_ENCODING_START;
	ResetFlag(statePtr, CHANNEL_NEED_MORE_DATA);
	UpdateInterest(chanPtr);
	return TCL_OK;
    } else if (HaveOpt(2, "-eofchar")) {
	if (Tcl_SplitList(interp, newValue, &argc, &argv) == TCL_ERROR) {
	    return TCL_ERROR;
	}
	if (argc == 0) {
	    statePtr->inEofChar = 0;
	    statePtr->outEofChar = 0;
	} else if (argc == 1 || argc == 2) {
	    int outIndex = (argc - 1);
	    int inValue = (int) argv[0][0];
	    int outValue = (int) argv[outIndex][0];

	    if (inValue & 0x80 || outValue & 0x80) {
		if (interp) {
		    Tcl_SetObjResult(interp, Tcl_NewStringObj(
                            "bad value for -eofchar: must be non-NUL ASCII"
                            " character", -1));
		}
		ckfree(argv);
		return TCL_ERROR;
	    }
	    if (GotFlag(statePtr, TCL_READABLE)) {
		statePtr->inEofChar = inValue;
	    }
	    if (GotFlag(statePtr, TCL_WRITABLE)) {
		statePtr->outEofChar = outValue;
	    }
	} else {
	    if (interp) {
		Tcl_SetObjResult(interp, Tcl_NewStringObj(
			"bad value for -eofchar: should be a list of zero,"
			" one, or two elements", -1));
	    }
	    ckfree(argv);
	    return TCL_ERROR;
	}
	if (argv != NULL) {
	    ckfree(argv);
	}

	/*
	 * [Bug 930851] Reset EOF and BLOCKED flags. Changing the character
	 * which signals eof can transform a current eof condition into a 'go
	 * ahead'. Ditto for blocked.
	 */

	if (GotFlag(statePtr, CHANNEL_EOF)) {
	    statePtr->inputEncodingFlags |= TCL_ENCODING_START;
	}
	ResetFlag(statePtr, CHANNEL_EOF|CHANNEL_STICKY_EOF|CHANNEL_BLOCKED);
	statePtr->inputEncodingFlags &= ~TCL_ENCODING_END;
	return TCL_OK;
<<<<<<< HEAD
    } else if (HaveOpt(1, "-nocomplainencoding")) {
=======
    } else if (HaveOpt(1, "-strictencoding")) {
>>>>>>> 2799ad9f
	int newMode;

	if (Tcl_GetBoolean(interp, newValue, &newMode) == TCL_ERROR) {
	    return TCL_ERROR;
	}
<<<<<<< HEAD
	if (!newMode) {
	    if (interp) {
		Tcl_SetObjResult(interp, Tcl_NewStringObj(
			"bad value for -nocomplainencoding: only true allowed",
			-1));
	    }
	    return TCL_ERROR;
=======
	if (newMode) {
	    statePtr->flags |= CHANNEL_ENCODING_STRICT;
>>>>>>> 2799ad9f
	}
	return TCL_OK;
    } else if (HaveOpt(1, "-translation")) {
	const char *readMode, *writeMode;

	if (Tcl_SplitList(interp, newValue, &argc, &argv) == TCL_ERROR) {
	    return TCL_ERROR;
	}

	if (argc == 1) {
	    readMode = GotFlag(statePtr, TCL_READABLE) ? argv[0] : NULL;
	    writeMode = GotFlag(statePtr, TCL_WRITABLE) ? argv[0] : NULL;
	} else if (argc == 2) {
	    readMode = GotFlag(statePtr, TCL_READABLE) ? argv[0] : NULL;
	    writeMode = GotFlag(statePtr, TCL_WRITABLE) ? argv[1] : NULL;
	} else {
	    if (interp) {
		Tcl_SetObjResult(interp, Tcl_NewStringObj(
			"bad value for -translation: must be a one or two"
			" element list", -1));
	    }
	    ckfree(argv);
	    return TCL_ERROR;
	}

	if (readMode) {
	    TclEolTranslation translation;

	    if (*readMode == '\0') {
		translation = statePtr->inputTranslation;
	    } else if (strcmp(readMode, "auto") == 0) {
		translation = TCL_TRANSLATE_AUTO;
	    } else if (strcmp(readMode, "binary") == 0) {
		translation = TCL_TRANSLATE_LF;
		statePtr->inEofChar = 0;
		Tcl_FreeEncoding(statePtr->encoding);
		statePtr->encoding = NULL;
	    } else if (strcmp(readMode, "lf") == 0) {
		translation = TCL_TRANSLATE_LF;
	    } else if (strcmp(readMode, "cr") == 0) {
		translation = TCL_TRANSLATE_CR;
	    } else if (strcmp(readMode, "crlf") == 0) {
		translation = TCL_TRANSLATE_CRLF;
	    } else if (strcmp(readMode, "platform") == 0) {
		translation = TCL_PLATFORM_TRANSLATION;
	    } else {
		if (interp) {
		    Tcl_SetObjResult(interp, Tcl_NewStringObj(
			    "bad value for -translation: must be one of "
                            "auto, binary, cr, lf, crlf, or platform", -1));
		}
		ckfree(argv);
		return TCL_ERROR;
	    }

	    /*
	     * Reset the EOL flags since we need to look at any buffered data
	     * to see if the new translation mode allows us to complete the
	     * line.
	     */

	    if (translation != statePtr->inputTranslation) {
		statePtr->inputTranslation = translation;
		ResetFlag(statePtr, INPUT_SAW_CR | CHANNEL_NEED_MORE_DATA);
		UpdateInterest(chanPtr);
	    }
	}
	if (writeMode) {
	    if (*writeMode == '\0') {
		/* Do nothing. */
	    } else if (strcmp(writeMode, "auto") == 0) {
		/*
		 * This is a hack to get TCP sockets to produce output in CRLF
		 * mode if they are being set into AUTO mode. A better
		 * solution for achieving this effect will be coded later.
		 */

		if (strcmp(Tcl_ChannelName(chanPtr->typePtr), "tcp") == 0) {
		    statePtr->outputTranslation = TCL_TRANSLATE_CRLF;
		} else {
		    statePtr->outputTranslation = TCL_PLATFORM_TRANSLATION;
		}
	    } else if (strcmp(writeMode, "binary") == 0) {
		statePtr->outEofChar = 0;
		statePtr->outputTranslation = TCL_TRANSLATE_LF;
		Tcl_FreeEncoding(statePtr->encoding);
		statePtr->encoding = NULL;
	    } else if (strcmp(writeMode, "lf") == 0) {
		statePtr->outputTranslation = TCL_TRANSLATE_LF;
	    } else if (strcmp(writeMode, "cr") == 0) {
		statePtr->outputTranslation = TCL_TRANSLATE_CR;
	    } else if (strcmp(writeMode, "crlf") == 0) {
		statePtr->outputTranslation = TCL_TRANSLATE_CRLF;
	    } else if (strcmp(writeMode, "platform") == 0) {
		statePtr->outputTranslation = TCL_PLATFORM_TRANSLATION;
	    } else {
		if (interp) {
		    Tcl_SetObjResult(interp, Tcl_NewStringObj(
			    "bad value for -translation: must be one of "
                            "auto, binary, cr, lf, crlf, or platform", -1));
		}
		ckfree(argv);
		return TCL_ERROR;
	    }
	}
	ckfree(argv);
	return TCL_OK;
    } else if (chanPtr->typePtr->setOptionProc != NULL) {
	return chanPtr->typePtr->setOptionProc(chanPtr->instanceData, interp,
		optionName, newValue);
    } else {
	return Tcl_BadChannelOption(interp, optionName, NULL);
    }

    return TCL_OK;
}

/*
 *----------------------------------------------------------------------
 *
 * CleanupChannelHandlers --
 *
 *	Removes channel handlers that refer to the supplied interpreter, so
 *	that if the actual channel is not closed now, these handlers will not
 *	run on subsequent events on the channel. This would be erroneous,
 *	because the interpreter no longer has a reference to this channel.
 *
 * Results:
 *	None.
 *
 * Side effects:
 *	Removes channel handlers.
 *
 *----------------------------------------------------------------------
 */

static void
CleanupChannelHandlers(
    Tcl_Interp *interp,
    Channel *chanPtr)
{
    ChannelState *statePtr = chanPtr->state;
				/* State info for channel */
    EventScriptRecord *sPtr, *prevPtr, *nextPtr;

    /*
     * Remove fileevent records on this channel that refer to the given
     * interpreter.
     */

    for (sPtr = statePtr->scriptRecordPtr, prevPtr = NULL;
	    sPtr != NULL; sPtr = nextPtr) {
	nextPtr = sPtr->nextPtr;
	if (sPtr->interp == interp) {
	    if (prevPtr == NULL) {
		statePtr->scriptRecordPtr = nextPtr;
	    } else {
		prevPtr->nextPtr = nextPtr;
	    }

	    Tcl_DeleteChannelHandler((Tcl_Channel) chanPtr,
		    TclChannelEventScriptInvoker, sPtr);

	    TclDecrRefCount(sPtr->scriptPtr);
	    ckfree(sPtr);
	} else {
	    prevPtr = sPtr;
	}
    }
}

/*
 *----------------------------------------------------------------------
 *
 * Tcl_NotifyChannel --
 *
 *	This procedure is called by a channel driver when a driver detects an
 *	event on a channel. This procedure is responsible for actually
 *	handling the event by invoking any channel handler callbacks.
 *
 * Results:
 *	None.
 *
 * Side effects:
 *	Whatever the channel handler callback procedure does.
 *
 *----------------------------------------------------------------------
 */

void
Tcl_NotifyChannel(
    Tcl_Channel channel,	/* Channel that detected an event. */
    int mask)			/* OR'ed combination of TCL_READABLE,
				 * TCL_WRITABLE, or TCL_EXCEPTION: indicates
				 * which events were detected. */
{
    Channel *chanPtr = (Channel *) channel;
    ChannelState *statePtr = chanPtr->state;
				/* State info for channel */
    ChannelHandler *chPtr;
    ThreadSpecificData *tsdPtr = TCL_TSD_INIT(&dataKey);
    NextChannelHandler nh;
    Channel *upChanPtr;
    const Tcl_ChannelType *upTypePtr;

    /*
     * In contrast to the other API functions this procedure walks towards the
     * top of a stack and not down from it.
     *
     * The channel calling this procedure is the one who generated the event,
     * and thus does not take part in handling it. IOW, its HandlerProc is not
     * called, instead we begin with the channel above it.
     *
     * This behaviour also allows the transformation channels to generate
     * their own events and pass them upward.
     */

    while (mask && (chanPtr->upChanPtr != NULL)) {
	Tcl_DriverHandlerProc *upHandlerProc;

	upChanPtr = chanPtr->upChanPtr;
	upTypePtr = upChanPtr->typePtr;
	upHandlerProc = Tcl_ChannelHandlerProc(upTypePtr);
	if (upHandlerProc != NULL) {
	    mask = upHandlerProc(upChanPtr->instanceData, mask);
	}

	/*
	 * ELSE: Ignore transformations which are unable to handle the event
	 * coming from below. Assume that they don't change the mask and pass
	 * it on.
	 */

	chanPtr = upChanPtr;
    }

    channel = (Tcl_Channel) chanPtr;

    /*
     * Here we have either reached the top of the stack or the mask is empty.
     * We break out of the procedure if it is the latter.
     */

    if (!mask) {
	return;
    }

    /*
     * We are now above the topmost channel in a stack and have events left.
     * Now call the channel handlers as usual.
     *
     * Preserve the channel struct in case the script closes it.
     */

    TclChannelPreserve((Tcl_Channel)channel);
    Tcl_Preserve(statePtr);

    /*
     * Avoid processing if the channel owner has been changed.
     */
    if (statePtr->managingThread != Tcl_GetCurrentThread()) {
	goto done;
    }

    /*
     * If we are flushing in the background, be sure to call FlushChannel for
     * writable events. Note that we have to discard the writable event so we
     * don't call any write handlers before the flush is complete.
     */

    if (GotFlag(statePtr, BG_FLUSH_SCHEDULED) && (mask & TCL_WRITABLE)) {
	if (0 == FlushChannel(NULL, chanPtr, 1)) {
	    mask &= ~TCL_WRITABLE;
	}
    }

    /*
     * Add this invocation to the list of recursive invocations of
     * Tcl_NotifyChannel.
     */

    nh.nextHandlerPtr = NULL;
    nh.nestedHandlerPtr = tsdPtr->nestedHandlerPtr;
    tsdPtr->nestedHandlerPtr = &nh;

    for (chPtr = statePtr->chPtr; chPtr != NULL; ) {
	/*
	 * If this channel handler is interested in any of the events that
	 * have occurred on the channel, invoke its procedure.
	 */

	if ((chPtr->mask & mask) != 0) {
	    nh.nextHandlerPtr = chPtr->nextPtr;
	    chPtr->proc(chPtr->clientData, chPtr->mask & mask);
	    chPtr = nh.nextHandlerPtr;
	} else {
	    chPtr = chPtr->nextPtr;
	}

	/*
	 * Stop if the channel owner has been changed in-between.
	 */
	if (chanPtr->state->managingThread != Tcl_GetCurrentThread()) {
	    goto done;
	}
    }

    /*
     * Update the notifier interest, since it may have changed after invoking
     * event handlers. Skip that if the channel was deleted in the call to the
     * channel handler.
     */

    if (chanPtr->typePtr != NULL) {
	/*
	 * TODO: This call may not be needed.  If a handler induced a
	 * change in interest, that handler should have made its own
	 * UpdateInterest() call, one would think.
	 */
	UpdateInterest(chanPtr);
    }

done:
    Tcl_Release(statePtr);
    TclChannelRelease(channel);

    tsdPtr->nestedHandlerPtr = nh.nestedHandlerPtr;
}

/*
 *----------------------------------------------------------------------
 *
 * UpdateInterest --
 *
 *	Arrange for the notifier to call us back at appropriate times based on
 *	the current state of the channel.
 *
 * Results:
 *	None.
 *
 * Side effects:
 *	May schedule a timer or driver handler.
 *
 *----------------------------------------------------------------------
 */

static void
UpdateInterest(
    Channel *chanPtr)		/* Channel to update. */
{
    ChannelState *statePtr = chanPtr->state;
				/* State info for channel */
    int mask = statePtr->interestMask;

    if (chanPtr->typePtr == NULL) {
	/* Do not update interest on a closed channel */
	return;
    }

    /*
     * If there are flushed buffers waiting to be written, then we need to
     * watch for the channel to become writable.
     */

    if (GotFlag(statePtr, BG_FLUSH_SCHEDULED)) {
	mask |= TCL_WRITABLE;
    }

    /*
     * If there is data in the input queue, and we aren't waiting for more
     * data, then we need to schedule a timer so we don't block in the
     * notifier. Also, cancel the read interest so we don't get duplicate
     * events.
     */

    if (mask & TCL_READABLE) {
	if (!GotFlag(statePtr, CHANNEL_NEED_MORE_DATA)
		&& (statePtr->inQueueHead != NULL)
		&& IsBufferReady(statePtr->inQueueHead)) {
	    mask &= ~TCL_READABLE;

	    /*
	     * Andreas Kupries, April 11, 2003
	     *
	     * Some operating systems (Solaris 2.6 and higher (but not Solaris
	     * 2.5, go figure)) generate READABLE and EXCEPTION events when
	     * select()'ing [*] on a plain file, even if EOF was not yet
	     * reached. This is a problem in the following situation:
	     *
	     * - An extension asks to get both READABLE and EXCEPTION events.
	     * - It reads data into a buffer smaller than the buffer used by
	     *	 Tcl itself.
	     * - It does not process all events in the event queue, but only
	     *	 one, at least in some situations.
	     *
	     * In that case we can get into a situation where
	     *
	     * - Tcl drops READABLE here, because it has data in its own
	     *	 buffers waiting to be read by the extension.
	     * - A READABLE event is synthesized via timer.
	     * - The OS still reports the EXCEPTION condition on the file.
	     * - And the extension gets the EXCEPTION event first, and handles
	     *	 this as EOF.
	     *
	     * End result ==> Premature end of reading from a file.
	     *
	     * The concrete example is 'Expect', and its [expect] command
	     * (and at the C-level, deep in the bowels of Expect,
	     * 'exp_get_next_event'. See marker 'SunOS' for commentary in
	     * that function too).
	     *
	     * [*] As the Tcl notifier does. See also for marker 'SunOS' in
	     * file 'exp_event.c' of Expect.
	     *
	     * Our solution here is to drop the interest in the EXCEPTION
	     * events too. This compiles on all platforms, and also passes the
	     * testsuite on all of them.
	     */

	    mask &= ~TCL_EXCEPTION;

	    if (!statePtr->timer) {
		statePtr->timer = Tcl_CreateTimerHandler(SYNTHETIC_EVENT_TIME,
                        ChannelTimerProc, chanPtr);
	    }
	}
    }

    if (!statePtr->timer
	&& mask & TCL_WRITABLE
	&& GotFlag(statePtr, CHANNEL_NONBLOCKING)) {

	statePtr->timer = Tcl_CreateTimerHandler(SYNTHETIC_EVENT_TIME,
	    ChannelTimerProc,chanPtr);
    }


    ChanWatch(chanPtr, mask);
}

/*
 *----------------------------------------------------------------------
 *
 * ChannelTimerProc --
 *
 *	Timer handler scheduled by UpdateInterest to monitor the channel
 *	buffers until they are empty.
 *
 * Results:
 *	None.
 *
 * Side effects:
 *	May invoke channel handlers.
 *
 *----------------------------------------------------------------------
 */

static void
ChannelTimerProc(
    ClientData clientData)
{
    Channel *chanPtr = (Channel *)clientData;

    /* State info for channel */
    ChannelState *statePtr = chanPtr->state;

	/* Preserve chanPtr to guard against deallocation in Tcl_NotifyChannel. */
    TclChannelPreserve((Tcl_Channel)chanPtr);
    Tcl_Preserve(statePtr);
    statePtr->timer = NULL;
    if (statePtr->interestMask & TCL_WRITABLE
	&& GotFlag(statePtr, CHANNEL_NONBLOCKING)
	&& !GotFlag(statePtr, BG_FLUSH_SCHEDULED)
	) {
	/*
	 * Restart the timer in case a channel handler reenters the event loop
	 * before UpdateInterest gets called by Tcl_NotifyChannel.
	 */
	statePtr->timer = Tcl_CreateTimerHandler(SYNTHETIC_EVENT_TIME,
                ChannelTimerProc,chanPtr);
	Tcl_NotifyChannel((Tcl_Channel) chanPtr, TCL_WRITABLE);
    }

    /* The channel may have just been closed from within Tcl_NotifyChannel */
    if (!GotFlag(statePtr, CHANNEL_INCLOSE)) {
	if (!GotFlag(statePtr, CHANNEL_NEED_MORE_DATA)
		&& (statePtr->interestMask & TCL_READABLE)
		&& (statePtr->inQueueHead != NULL)
		&& IsBufferReady(statePtr->inQueueHead)) {
	    /*
	     * Restart the timer in case a channel handler reenters the event loop
	     * before UpdateInterest gets called by Tcl_NotifyChannel.
	     */

	    statePtr->timer = Tcl_CreateTimerHandler(SYNTHETIC_EVENT_TIME,
		    ChannelTimerProc,chanPtr);
	    Tcl_NotifyChannel((Tcl_Channel) chanPtr, TCL_READABLE);
	} else {
	    UpdateInterest(chanPtr);
	}
    }

    Tcl_Release(statePtr);
    TclChannelRelease((Tcl_Channel)chanPtr);
}

/*
 *----------------------------------------------------------------------
 *
 * Tcl_CreateChannelHandler --
 *
 *	Arrange for a given procedure to be invoked whenever the channel
 *	indicated by the chanPtr arg becomes readable or writable.
 *
 * Results:
 *	None.
 *
 * Side effects:
 *	From now on, whenever the I/O channel given by chanPtr becomes ready
 *	in the way indicated by mask, proc will be invoked. See the manual
 *	entry for details on the calling sequence to proc. If there is already
 *	an event handler for chan, proc and clientData, then the mask will be
 *	updated.
 *
 *----------------------------------------------------------------------
 */

void
Tcl_CreateChannelHandler(
    Tcl_Channel chan,		/* The channel to create the handler for. */
    int mask,			/* OR'ed combination of TCL_READABLE,
				 * TCL_WRITABLE, and TCL_EXCEPTION: indicates
				 * conditions under which proc should be
				 * called. Use 0 to disable a registered
				 * handler. */
    Tcl_ChannelProc *proc,	/* Procedure to call for each selected
				 * event. */
    ClientData clientData)	/* Arbitrary data to pass to proc. */
{
    ChannelHandler *chPtr;
    Channel *chanPtr = (Channel *) chan;
    ChannelState *statePtr = chanPtr->state;
				/* State info for channel */

    /*
     * Check whether this channel handler is not already registered. If it is
     * not, create a new record, else reuse existing record (smash current
     * values).
     */

    for (chPtr = statePtr->chPtr; chPtr != NULL; chPtr = chPtr->nextPtr) {
	if ((chPtr->chanPtr == chanPtr) && (chPtr->proc == proc) &&
		(chPtr->clientData == clientData)) {
	    break;
	}
    }
    if (chPtr == NULL) {
	chPtr = (ChannelHandler *)ckalloc(sizeof(ChannelHandler));
	chPtr->mask = 0;
	chPtr->proc = proc;
	chPtr->clientData = clientData;
	chPtr->chanPtr = chanPtr;
	chPtr->nextPtr = statePtr->chPtr;
	statePtr->chPtr = chPtr;
    }

    /*
     * The remainder of the initialization below is done regardless of whether
     * this is a new record or a modification of an old one.
     */

    chPtr->mask = mask;

    /*
     * Recompute the interest mask for the channel - this call may actually be
     * disabling an existing handler.
     */

    statePtr->interestMask = 0;
    for (chPtr = statePtr->chPtr; chPtr != NULL; chPtr = chPtr->nextPtr) {
	statePtr->interestMask |= chPtr->mask;
    }

    UpdateInterest(statePtr->topChanPtr);
}

/*
 *----------------------------------------------------------------------
 *
 * Tcl_DeleteChannelHandler --
 *
 *	Cancel a previously arranged callback arrangement for an IO channel.
 *
 * Results:
 *	None.
 *
 * Side effects:
 *	If a callback was previously registered for this chan, proc and
 *	clientData, it is removed and the callback will no longer be called
 *	when the channel becomes ready for IO.
 *
 *----------------------------------------------------------------------
 */

void
Tcl_DeleteChannelHandler(
    Tcl_Channel chan,		/* The channel for which to remove the
				 * callback. */
    Tcl_ChannelProc *proc,	/* The procedure in the callback to delete. */
    ClientData clientData)	/* The client data in the callback to
				 * delete. */
{
    ThreadSpecificData *tsdPtr = TCL_TSD_INIT(&dataKey);
    ChannelHandler *chPtr, *prevChPtr;
    Channel *chanPtr = (Channel *) chan;
    ChannelState *statePtr = chanPtr->state;
				/* State info for channel */
    NextChannelHandler *nhPtr;

    /*
     * Find the entry and the previous one in the list.
     */

    for (prevChPtr = NULL, chPtr = statePtr->chPtr; chPtr != NULL;
	    chPtr = chPtr->nextPtr) {
	if ((chPtr->chanPtr == chanPtr) && (chPtr->clientData == clientData)
		&& (chPtr->proc == proc)) {
	    break;
	}
	prevChPtr = chPtr;
    }

    /*
     * If not found, return without doing anything.
     */

    if (chPtr == NULL) {
	return;
    }

    /*
     * If Tcl_NotifyChannel is about to process this handler, tell it to
     * process the next one instead - we are going to delete *this* one.
     */

    for (nhPtr = tsdPtr->nestedHandlerPtr; nhPtr != NULL;
	    nhPtr = nhPtr->nestedHandlerPtr) {
	if (nhPtr->nextHandlerPtr == chPtr) {
	    nhPtr->nextHandlerPtr = chPtr->nextPtr;
	}
    }

    /*
     * Splice it out of the list of channel handlers.
     */

    if (prevChPtr == NULL) {
	statePtr->chPtr = chPtr->nextPtr;
    } else {
	prevChPtr->nextPtr = chPtr->nextPtr;
    }
    ckfree(chPtr);

    /*
     * Recompute the interest list for the channel, so that infinite loops
     * will not result if Tcl_DeleteChannelHandler is called inside an event.
     */

    statePtr->interestMask = 0;
    for (chPtr = statePtr->chPtr; chPtr != NULL; chPtr = chPtr->nextPtr) {
	statePtr->interestMask |= chPtr->mask;
    }

    UpdateInterest(statePtr->topChanPtr);
}

/*
 *----------------------------------------------------------------------
 *
 * DeleteScriptRecord --
 *
 *	Delete a script record for this combination of channel, interp and
 *	mask.
 *
 * Results:
 *	None.
 *
 * Side effects:
 *	Deletes a script record and cancels a channel event handler.
 *
 *----------------------------------------------------------------------
 */

static void
DeleteScriptRecord(
    Tcl_Interp *interp,		/* Interpreter in which script was to be
				 * executed. */
    Channel *chanPtr,		/* The channel for which to delete the script
				 * record (if any). */
    int mask)			/* Events in mask must exactly match mask of
				 * script to delete. */
{
    ChannelState *statePtr = chanPtr->state;
				/* State info for channel */
    EventScriptRecord *esPtr, *prevEsPtr;

    for (esPtr = statePtr->scriptRecordPtr, prevEsPtr = NULL; esPtr != NULL;
	    prevEsPtr = esPtr, esPtr = esPtr->nextPtr) {
	if ((esPtr->interp == interp) && (esPtr->mask == mask)) {
	    if (esPtr == statePtr->scriptRecordPtr) {
		statePtr->scriptRecordPtr = esPtr->nextPtr;
	    } else {
		CLANG_ASSERT(prevEsPtr);
		prevEsPtr->nextPtr = esPtr->nextPtr;
	    }

	    Tcl_DeleteChannelHandler((Tcl_Channel) chanPtr,
		    TclChannelEventScriptInvoker, esPtr);

	    TclDecrRefCount(esPtr->scriptPtr);
	    ckfree(esPtr);

	    break;
	}
    }
}

/*
 *----------------------------------------------------------------------
 *
 * CreateScriptRecord --
 *
 *	Creates a record to store a script to be executed when a specific
 *	event fires on a specific channel.
 *
 * Results:
 *	None.
 *
 * Side effects:
 *	Causes the script to be stored for later execution.
 *
 *----------------------------------------------------------------------
 */

static void
CreateScriptRecord(
    Tcl_Interp *interp,		/* Interpreter in which to execute the stored
				 * script. */
    Channel *chanPtr,		/* Channel for which script is to be stored */
    int mask,			/* Set of events for which script will be
				 * invoked. */
    Tcl_Obj *scriptPtr)		/* Pointer to script object. */
{
    ChannelState *statePtr = chanPtr->state;
				/* State info for channel */
    EventScriptRecord *esPtr;
    int makeCH;

    for (esPtr=statePtr->scriptRecordPtr; esPtr!=NULL; esPtr=esPtr->nextPtr) {
	if ((esPtr->interp == interp) && (esPtr->mask == mask)) {
	    TclDecrRefCount(esPtr->scriptPtr);
	    esPtr->scriptPtr = NULL;
	    break;
	}
    }

    makeCH = (esPtr == NULL);

    if (makeCH) {
	esPtr = (EventScriptRecord *)ckalloc(sizeof(EventScriptRecord));
    }

    /*
     * Initialize the structure before calling Tcl_CreateChannelHandler,
     * because a reflected channel calling 'chan postevent' aka
     * 'Tcl_NotifyChannel' in its 'watch'Proc will invoke
     * 'TclChannelEventScriptInvoker' immediately, and we do not wish it to
     * see uninitialized memory and crash. See [Bug 2918110].
     */

    esPtr->chanPtr = chanPtr;
    esPtr->interp = interp;
    esPtr->mask = mask;
    Tcl_IncrRefCount(scriptPtr);
    esPtr->scriptPtr = scriptPtr;

    if (makeCH) {
	esPtr->nextPtr = statePtr->scriptRecordPtr;
	statePtr->scriptRecordPtr = esPtr;

	Tcl_CreateChannelHandler((Tcl_Channel) chanPtr, mask,
		TclChannelEventScriptInvoker, esPtr);
    }
}

/*
 *----------------------------------------------------------------------
 *
 * TclChannelEventScriptInvoker --
 *
 *	Invokes a script scheduled by "fileevent" for when the channel becomes
 *	ready for IO. This function is invoked by the channel handler which
 *	was created by the Tcl "fileevent" command.
 *
 * Results:
 *	None.
 *
 * Side effects:
 *	Whatever the script does.
 *
 *----------------------------------------------------------------------
 */

void
TclChannelEventScriptInvoker(
    ClientData clientData,	/* The script+interp record. */
    TCL_UNUSED(int) /*mask*/)
{
    EventScriptRecord *esPtr = (EventScriptRecord *)clientData;
				/* The event script + interpreter to eval it
				 * in. */
    Channel *chanPtr = esPtr->chanPtr;
				/* The channel for which this handler is
				 * registered. */
    Tcl_Interp *interp = esPtr->interp;
				/* Interpreter in which to eval the script. */
    int mask = esPtr->mask;
    int result;			/* Result of call to eval script. */

    /*
     * Be sure event executed in managed channel (covering bugs similar [f583715154]).
     */
    assert(chanPtr->state->managingThread == Tcl_GetCurrentThread());

    /*
     * We must preserve the interpreter so we can report errors on it later.
     * Note that we do not need to preserve the channel because that is done
     * by Tcl_NotifyChannel before calling channel handlers.
     */

    Tcl_Preserve(interp);
    TclChannelPreserve((Tcl_Channel)chanPtr);
    result = Tcl_EvalObjEx(interp, esPtr->scriptPtr, TCL_EVAL_GLOBAL);

    /*
     * On error, cause a background error and remove the channel handler and
     * the script record.
     *
     * NOTE: Must delete channel handler before causing the background error
     * because the background error may want to reinstall the handler.
     */

    if (result != TCL_OK) {
	if (chanPtr->typePtr != NULL) {
	    DeleteScriptRecord(interp, chanPtr, mask);
	}
	Tcl_BackgroundException(interp, result);
    }
    TclChannelRelease((Tcl_Channel)chanPtr);
    Tcl_Release(interp);
}

/*
 *----------------------------------------------------------------------
 *
 * Tcl_FileEventObjCmd --
 *
 *	This procedure implements the "fileevent" Tcl command. See the user
 *	documentation for details on what it does. This command is based on
 *	the Tk command "fileevent" which in turn is based on work contributed
 *	by Mark Diekhans.
 *
 * Results:
 *	A standard Tcl result.
 *
 * Side effects:
 *	May create a channel handler for the specified channel.
 *
 *----------------------------------------------------------------------
 */

int
Tcl_FileEventObjCmd(
    TCL_UNUSED(ClientData),
    Tcl_Interp *interp,		/* Interpreter in which the channel for which
				 * to create the handler is found. */
    int objc,			/* Number of arguments. */
    Tcl_Obj *const objv[])	/* Argument objects. */
{
    Channel *chanPtr;		/* The channel to create the handler for. */
    ChannelState *statePtr;	/* State info for channel */
    Tcl_Channel chan;		/* The opaque type for the channel. */
    const char *chanName;
    int modeIndex;		/* Index of mode argument. */
    int mask;
    static const char *const modeOptions[] = {"readable", "writable", NULL};
    static const int maskArray[] = {TCL_READABLE, TCL_WRITABLE};

    if ((objc != 3) && (objc != 4)) {
	Tcl_WrongNumArgs(interp, 1, objv, "channelId event ?script?");
	return TCL_ERROR;
    }
    if (Tcl_GetIndexFromObj(interp, objv[2], modeOptions, "event name", 0,
	    &modeIndex) != TCL_OK) {
	return TCL_ERROR;
    }
    mask = maskArray[modeIndex];

    chanName = TclGetString(objv[1]);
    chan = Tcl_GetChannel(interp, chanName, NULL);
    if (chan == NULL) {
	return TCL_ERROR;
    }
    chanPtr = (Channel *) chan;
    statePtr = chanPtr->state;
    if (GotFlag(statePtr, mask) == 0) {
	Tcl_SetObjResult(interp, Tcl_ObjPrintf("channel is not %s",
		(mask == TCL_READABLE) ? "readable" : "writable"));
	return TCL_ERROR;
    }

    /*
     * If we are supposed to return the script, do so.
     */

    if (objc == 3) {
	EventScriptRecord *esPtr;

	for (esPtr = statePtr->scriptRecordPtr; esPtr != NULL;
		esPtr = esPtr->nextPtr) {
	    if ((esPtr->interp == interp) && (esPtr->mask == mask)) {
		Tcl_SetObjResult(interp, esPtr->scriptPtr);
		break;
	    }
	}
	return TCL_OK;
    }

    /*
     * If we are supposed to delete a stored script, do so.
     */

    if (*(TclGetString(objv[3])) == '\0') {
	DeleteScriptRecord(interp, chanPtr, mask);
	return TCL_OK;
    }

    /*
     * Make the script record that will link between the event and the script
     * to invoke. This also creates a channel event handler which will
     * evaluate the script in the supplied interpreter.
     */

    CreateScriptRecord(interp, chanPtr, mask, objv[3]);

    return TCL_OK;
}

/*
 *----------------------------------------------------------------------
 *
 * ZeroTransferTimerProc --
 *
 *	Timer handler scheduled by TclCopyChannel so that -command is
 *	called asynchronously even when -size is 0.
 *
 * Results:
 *	None.
 *
 * Side effects:
 *	Calls CopyData for -command invocation.
 *
 *----------------------------------------------------------------------
 */

static void
ZeroTransferTimerProc(
    ClientData clientData)
{
    /* calling CopyData with mask==0 still implies immediate invocation of the
     *  -command callback, and completion of the fcopy.
     */
    CopyData((CopyState *)clientData, 0);
}

/*
 *----------------------------------------------------------------------
 *
 * TclCopyChannel --
 *
 *	This routine copies data from one channel to another, either
 *	synchronously or asynchronously. If a command script is supplied, the
 *	operation runs in the background. The script is invoked when the copy
 *	completes. Otherwise the function waits until the copy is completed
 *	before returning.
 *
 * Results:
 *	A standard Tcl result.
 *
 * Side effects:
 *	May schedule a background copy operation that causes both channels to
 *	be marked busy.
 *
 *----------------------------------------------------------------------
 */

#if !defined(TCL_NO_DEPRECATED)
int
TclCopyChannelOld(
    Tcl_Interp *interp,		/* Current interpreter. */
    Tcl_Channel inChan,		/* Channel to read from. */
    Tcl_Channel outChan,	/* Channel to write to. */
    int toRead,			/* Amount of data to copy, or -1 for all. */
    Tcl_Obj *cmdPtr)		/* Pointer to script to execute or NULL. */
{
    return TclCopyChannel(interp, inChan, outChan, (Tcl_WideInt) toRead,
            cmdPtr);
}
#endif

int
TclCopyChannel(
    Tcl_Interp *interp,		/* Current interpreter. */
    Tcl_Channel inChan,		/* Channel to read from. */
    Tcl_Channel outChan,	/* Channel to write to. */
    long long toRead,		/* Amount of data to copy, or -1 for all. */
    Tcl_Obj *cmdPtr)		/* Pointer to script to execute or NULL. */
{
    Channel *inPtr = (Channel *) inChan;
    Channel *outPtr = (Channel *) outChan;
    ChannelState *inStatePtr, *outStatePtr;
    int readFlags, writeFlags;
    CopyState *csPtr;
    int nonBlocking = (cmdPtr) ? CHANNEL_NONBLOCKING : 0;
    int moveBytes;

    inStatePtr = inPtr->state;
    outStatePtr = outPtr->state;

    if (BUSY_STATE(inStatePtr, TCL_READABLE)) {
	if (interp) {
	    Tcl_SetObjResult(interp, Tcl_ObjPrintf(
                    "channel \"%s\" is busy", Tcl_GetChannelName(inChan)));
	}
	return TCL_ERROR;
    }
    if (BUSY_STATE(outStatePtr, TCL_WRITABLE)) {
	if (interp) {
	    Tcl_SetObjResult(interp, Tcl_ObjPrintf(
                    "channel \"%s\" is busy", Tcl_GetChannelName(outChan)));
	}
	return TCL_ERROR;
    }

    readFlags = inStatePtr->flags;
    writeFlags = outStatePtr->flags;

    /*
     * Set up the blocking mode appropriately. Background copies need
     * non-blocking channels. Foreground copies need blocking channels. If
     * there is an error, restore the old blocking mode.
     */

    if (nonBlocking != (readFlags & CHANNEL_NONBLOCKING)) {
	if (SetBlockMode(interp, inPtr, nonBlocking ?
		TCL_MODE_NONBLOCKING : TCL_MODE_BLOCKING) != TCL_OK) {
	    return TCL_ERROR;
	}
    }
    if ((inPtr!=outPtr) && (nonBlocking!=(writeFlags&CHANNEL_NONBLOCKING)) &&
	    (SetBlockMode(NULL, outPtr, nonBlocking ?
		    TCL_MODE_NONBLOCKING : TCL_MODE_BLOCKING) != TCL_OK) &&
	    (nonBlocking != (readFlags & CHANNEL_NONBLOCKING))) {
	SetBlockMode(NULL, inPtr, (readFlags & CHANNEL_NONBLOCKING)
		? TCL_MODE_NONBLOCKING : TCL_MODE_BLOCKING);
	return TCL_ERROR;
    }

    /*
     * Make sure the output side is unbuffered.
     */

    ResetFlag(outStatePtr, CHANNEL_LINEBUFFERED);
    SetFlag(outStatePtr, CHANNEL_UNBUFFERED);

    /*
     * Test for conditions where we know we can just move bytes from input
     * channel to output channel with no transformation or even examination
     * of the bytes themselves.
     */

    moveBytes = inStatePtr->inEofChar == '\0'	/* No eofChar to stop input */
	    && inStatePtr->inputTranslation == TCL_TRANSLATE_LF
	    && outStatePtr->outputTranslation == TCL_TRANSLATE_LF
	    && inStatePtr->encoding == outStatePtr->encoding;

    /*
     * Allocate a new CopyState to maintain info about the current copy in
     * progress. This structure will be deallocated when the copy is
     * completed.
     */

    csPtr = (CopyState *)ckalloc(offsetof(CopyState, buffer) + 1U + !moveBytes * inStatePtr->bufSize);
    csPtr->bufSize = !moveBytes * inStatePtr->bufSize;
    csPtr->readPtr = inPtr;
    csPtr->writePtr = outPtr;
    csPtr->readFlags = readFlags;
    csPtr->writeFlags = writeFlags;
    csPtr->toRead = toRead;
    csPtr->total = (Tcl_WideInt) 0;
    csPtr->interp = interp;
    if (cmdPtr) {
	Tcl_IncrRefCount(cmdPtr);
    }
    csPtr->cmdPtr = cmdPtr;

    inStatePtr->csPtrR  = csPtr;
    outStatePtr->csPtrW = csPtr;

    if (moveBytes) {
	return MoveBytes(csPtr);
    }

    /*
     * Special handling of -size 0 async transfers, so that the -command is
     * still called asynchronously.
     */

    if ((nonBlocking == CHANNEL_NONBLOCKING) && (toRead == 0)) {
        Tcl_CreateTimerHandler(0, ZeroTransferTimerProc, csPtr);
        return 0;
    }

    /*
     * Start copying data between the channels.
     */

    return CopyData(csPtr, 0);
}

/*
 *----------------------------------------------------------------------
 *
 * CopyData --
 *
 *	This function implements the lowest level of the copying mechanism for
 *	TclCopyChannel.
 *
 * Results:
 *	Returns TCL_OK on success, else TCL_ERROR.
 *
 * Side effects:
 *	Moves data between channels, may create channel handlers.
 *
 *----------------------------------------------------------------------
 */

static void
MBCallback(
    CopyState *csPtr,
    Tcl_Obj *errObj)
{
    Tcl_Obj *cmdPtr = Tcl_DuplicateObj(csPtr->cmdPtr);
    Tcl_WideInt total = csPtr->total;
    Tcl_Interp *interp = csPtr->interp;
    int code;

    Tcl_IncrRefCount(cmdPtr);
    StopCopy(csPtr);

    /* TODO: What if cmdPtr is not a list?! */

    Tcl_ListObjAppendElement(NULL, cmdPtr, Tcl_NewWideIntObj(total));
    if (errObj) {
	Tcl_ListObjAppendElement(NULL, cmdPtr, errObj);
    }

    Tcl_Preserve(interp);
    code = Tcl_EvalObjEx(interp, cmdPtr, TCL_EVAL_GLOBAL);
    if (code != TCL_OK) {
	Tcl_BackgroundException(interp, code);
    }
    Tcl_Release(interp);
    TclDecrRefCount(cmdPtr);
}

static void
MBError(
    CopyState *csPtr,
    int mask,
    int errorCode)
{
    Tcl_Channel inChan = (Tcl_Channel) csPtr->readPtr;
    Tcl_Channel outChan = (Tcl_Channel) csPtr->writePtr;
    Tcl_Obj *errObj;

    Tcl_SetErrno(errorCode);

    errObj = Tcl_ObjPrintf( "error %sing \"%s\": %s",
	    (mask & TCL_READABLE) ? "read" : "writ",
	    Tcl_GetChannelName((mask & TCL_READABLE) ? inChan : outChan),
	    Tcl_PosixError(csPtr->interp));

    if (csPtr->cmdPtr) {
	MBCallback(csPtr, errObj);
    } else {
	Tcl_SetObjResult(csPtr->interp, errObj);
	StopCopy(csPtr);
    }
}

static void
MBEvent(
    ClientData clientData,
    int mask)
{
    CopyState *csPtr = (CopyState *) clientData;
    Tcl_Channel inChan = (Tcl_Channel) csPtr->readPtr;
    Tcl_Channel outChan = (Tcl_Channel) csPtr->writePtr;
    ChannelState *inStatePtr = csPtr->readPtr->state;

    if (mask & TCL_WRITABLE) {
	Tcl_DeleteChannelHandler(inChan, MBEvent, csPtr);
	Tcl_DeleteChannelHandler(outChan, MBEvent, csPtr);
	switch (MBWrite(csPtr)) {
	case TCL_OK:
	    MBCallback(csPtr, NULL);
	    break;
	case TCL_CONTINUE:
	    Tcl_CreateChannelHandler(inChan, TCL_READABLE, MBEvent, csPtr);
	    break;
	}
    } else if (mask & TCL_READABLE) {
	if (TCL_OK == MBRead(csPtr)) {
	    /* When at least one full buffer is present, stop reading. */
	    if (IsBufferFull(inStatePtr->inQueueHead)
		    || !Tcl_InputBlocked(inChan)) {
		Tcl_DeleteChannelHandler(inChan, MBEvent, csPtr);
	    }

	    /* Successful read -- set up to write the bytes we read */
	    Tcl_CreateChannelHandler(outChan, TCL_WRITABLE, MBEvent, csPtr);
	}
    }
}

static int
MBRead(
    CopyState *csPtr)
{
    ChannelState *inStatePtr = csPtr->readPtr->state;
    ChannelBuffer *bufPtr = inStatePtr->inQueueHead;
    int code;

    if (bufPtr && BytesLeft(bufPtr) > 0) {
	return TCL_OK;
    }

    code = GetInput(inStatePtr->topChanPtr);
    if (code == 0 || GotFlag(inStatePtr, CHANNEL_BLOCKED)) {
	return TCL_OK;
    } else {
	MBError(csPtr, TCL_READABLE, code);
	return TCL_ERROR;
    }
}

static int
MBWrite(
    CopyState *csPtr)
{
    ChannelState *inStatePtr = csPtr->readPtr->state;
    ChannelState *outStatePtr = csPtr->writePtr->state;
    ChannelBuffer *bufPtr = inStatePtr->inQueueHead;
    ChannelBuffer *tail = NULL;
    int code;
    Tcl_WideInt inBytes = 0;

    /* Count up number of bytes waiting in the input queue */
    while (bufPtr) {
	inBytes += BytesLeft(bufPtr);
	tail = bufPtr;
	if (csPtr->toRead != -1 && csPtr->toRead < inBytes) {
	    /* Queue has enough bytes to complete the copy */
	    break;
	}
	bufPtr = bufPtr->nextPtr;
    }

    if (bufPtr) {
	/* Split the overflowing buffer in two */
	int extra = (int) (inBytes - csPtr->toRead);
	/* Note that going with int for extra assumes that inBytes is not too
	 * much over toRead to require a wide itself. If that gets violated
	 * then the calculations involving extra must be made wide too.
	 *
	 * Noted with Win32/MSVC debug build treating the warning (possible of
	 * data in long long to int conversion) as error.
	 */

	bufPtr = AllocChannelBuffer(extra);

	tail->nextAdded -= extra;
	memcpy(InsertPoint(bufPtr), InsertPoint(tail), extra);
	bufPtr->nextAdded += extra;
	bufPtr->nextPtr = tail->nextPtr;
	tail->nextPtr = NULL;
	inBytes = csPtr->toRead;
    }

    /* Update the byte counts */
    if (csPtr->toRead != -1) {
	csPtr->toRead -= inBytes;
    }
    csPtr->total += inBytes;

    /* Move buffers from input to output channels */
    if (outStatePtr->outQueueTail) {
	outStatePtr->outQueueTail->nextPtr = inStatePtr->inQueueHead;
    } else {
	outStatePtr->outQueueHead = inStatePtr->inQueueHead;
    }
    outStatePtr->outQueueTail = tail;
    inStatePtr->inQueueHead = bufPtr;
    if (inStatePtr->inQueueTail == tail) {
	inStatePtr->inQueueTail = bufPtr;
    }
    if (bufPtr == NULL) {
	inStatePtr->inQueueTail = NULL;
    }

    code = FlushChannel(csPtr->interp, outStatePtr->topChanPtr, 0);
    if (code) {
	MBError(csPtr, TCL_WRITABLE, code);
	return TCL_ERROR;
    }
    if (csPtr->toRead == 0 || GotFlag(inStatePtr, CHANNEL_EOF)) {
	return TCL_OK;
    }
    return TCL_CONTINUE;
}

static int
MoveBytes(
    CopyState *csPtr)		/* State of copy operation. */
{
    ChannelState *outStatePtr = csPtr->writePtr->state;
    ChannelBuffer *bufPtr = outStatePtr->curOutPtr;
    int errorCode;

    if (bufPtr && BytesLeft(bufPtr)) {
	/* If we start with unflushed bytes in the destination
	 * channel, flush them out of the way first. */

	errorCode = FlushChannel(csPtr->interp, outStatePtr->topChanPtr, 0);
	if (errorCode != 0) {
	    MBError(csPtr, TCL_WRITABLE, errorCode);
	    return TCL_ERROR;
	}
    }

    if (csPtr->cmdPtr) {
	Tcl_Channel inChan = (Tcl_Channel) csPtr->readPtr;
	Tcl_CreateChannelHandler(inChan, TCL_READABLE, MBEvent, csPtr);
	return TCL_OK;
    }

    while (1) {
	int code;

	if (TCL_ERROR == MBRead(csPtr)) {
	    return TCL_ERROR;
	}
	code = MBWrite(csPtr);
	if (code == TCL_OK) {
	    Tcl_SetObjResult(csPtr->interp, Tcl_NewWideIntObj(csPtr->total));
	    StopCopy(csPtr);
	    return TCL_OK;
	}
	if (code == TCL_ERROR) {
	    return TCL_ERROR;
	}
	/* code == TCL_CONTINUE --> continue the loop */
    }
    return TCL_OK;	/* Silence compiler warnings */
}

static int
CopyData(
    CopyState *csPtr,		/* State of copy operation. */
    int mask)			/* Current channel event flags. */
{
    Tcl_Interp *interp;
    Tcl_Obj *cmdPtr, *errObj = NULL, *bufObj = NULL, *msg = NULL;
    Tcl_Channel inChan, outChan;
    ChannelState *inStatePtr, *outStatePtr;
    int result = TCL_OK, size, sizeb;
    Tcl_WideInt total;
    const char *buffer;
    int inBinary, outBinary, sameEncoding;
				/* Encoding control */
    int underflow;		/* Input underflow */

    inChan	= (Tcl_Channel) csPtr->readPtr;
    outChan	= (Tcl_Channel) csPtr->writePtr;
    inStatePtr	= csPtr->readPtr->state;
    outStatePtr	= csPtr->writePtr->state;
    interp	= csPtr->interp;
    cmdPtr	= csPtr->cmdPtr;

    /*
     * Copy the data the slow way, using the translation mechanism.
     *
     * Note: We have make sure that we use the topmost channel in a stack for
     * the copying. The caller uses Tcl_GetChannel to access it, and thus gets
     * the bottom of the stack.
     */

    inBinary = (inStatePtr->encoding == NULL);
    outBinary = (outStatePtr->encoding == NULL);
    sameEncoding = (inStatePtr->encoding == outStatePtr->encoding);

    if (!(inBinary || sameEncoding)) {
	TclNewObj(bufObj);
	Tcl_IncrRefCount(bufObj);
    }

    while (csPtr->toRead != (Tcl_WideInt) 0) {
	/*
	 * Check for unreported background errors.
	 */

	Tcl_GetChannelError(inChan, &msg);
	if ((inStatePtr->unreportedError != 0) || (msg != NULL)) {
	    Tcl_SetErrno(inStatePtr->unreportedError);
	    inStatePtr->unreportedError = 0;
	    goto readError;
	}
	Tcl_GetChannelError(outChan, &msg);
	if ((outStatePtr->unreportedError != 0) || (msg != NULL)) {
	    Tcl_SetErrno(outStatePtr->unreportedError);
	    outStatePtr->unreportedError = 0;
	    goto writeError;
	}

	if (cmdPtr && (mask == 0)) {
	    /*
	     * In async mode, we skip reading synchronously and fake an
	     * underflow instead to prime the readable fileevent.
	     */

	    size = 0;
	    underflow = 1;
	} else {
	    /*
	     * Read up to bufSize bytes.
	     */

	    if ((csPtr->toRead == (Tcl_WideInt) -1)
                    || (csPtr->toRead > (Tcl_WideInt) csPtr->bufSize)) {
		sizeb = csPtr->bufSize;
	    } else {
		sizeb = (int) csPtr->toRead;
	    }

	    if (inBinary || sameEncoding) {
		size = DoRead(inStatePtr->topChanPtr, csPtr->buffer, sizeb,
                              !GotFlag(inStatePtr, CHANNEL_NONBLOCKING));
	    } else {
		size = DoReadChars(inStatePtr->topChanPtr, bufObj, sizeb,
			0 /* No append */);
	    }
	    underflow = (size >= 0) && (size < sizeb);	/* Input underflow */
	}

	if (size < 0) {
	readError:
	    if (interp) {
		TclNewObj(errObj);
		Tcl_AppendStringsToObj(errObj, "error reading \"",
			Tcl_GetChannelName(inChan), "\": ", NULL);
		if (msg != NULL) {
		    Tcl_AppendObjToObj(errObj, msg);
		} else {
		    Tcl_AppendStringsToObj(errObj, Tcl_PosixError(interp),
			    NULL);
		}
	    }
	    if (msg != NULL) {
		Tcl_DecrRefCount(msg);
	    }
	    break;
	} else if (underflow) {
	    /*
	     * We had an underflow on the read side. If we are at EOF, and not
	     * in the synchronous part of an asynchronous fcopy, then the
	     * copying is done, otherwise set up a channel handler to detect
	     * when the channel becomes readable again.
	     */

	    if ((size == 0) && Tcl_Eof(inChan) && !(cmdPtr && (mask == 0))) {
		break;
	    }
	    if (cmdPtr && (!Tcl_Eof(inChan) || (mask == 0)) &&
                !(mask & TCL_READABLE)) {
		if (mask & TCL_WRITABLE) {
		    Tcl_DeleteChannelHandler(outChan, CopyEventProc, csPtr);
		}
		Tcl_CreateChannelHandler(inChan, TCL_READABLE, CopyEventProc,
			csPtr);
	    }
	    if (size == 0) {
		if (!GotFlag(inStatePtr, CHANNEL_NONBLOCKING)) {
		    /*
		     * We allowed a short read.  Keep trying.
		     */

		    continue;
		}
		if (bufObj != NULL) {
		    TclDecrRefCount(bufObj);
		    bufObj = NULL;
		}
		return TCL_OK;
	    }
	}

	/*
	 * Now write the buffer out.
	 */

	if (inBinary || sameEncoding) {
	    buffer = csPtr->buffer;
	    sizeb = size;
	} else {
	    buffer = TclGetStringFromObj(bufObj, &sizeb);
	}

	if (outBinary || sameEncoding) {
	    sizeb = WriteBytes(outStatePtr->topChanPtr, buffer, sizeb);
	} else {
	    sizeb = WriteChars(outStatePtr->topChanPtr, buffer, sizeb);
	}

	/*
	 * [Bug 2895565]. At this point 'size' still contains the number of
	 * bytes or characters which have been read. We keep this to later to
	 * update the totals and toRead information, see marker (UP) below. We
	 * must not overwrite it with 'sizeb', which is the number of written
	 * bytes or characters, and both EOL translation and encoding
	 * conversion may have changed this number unpredictably in relation
	 * to 'size' (It can be smaller or larger, in the latter case able to
	 * drive toRead below -1, causing infinite looping). Completely
	 * unsuitable for updating totals and toRead.
	 */

	if (sizeb < 0) {
	writeError:
	    if (interp) {
		TclNewObj(errObj);
		Tcl_AppendStringsToObj(errObj, "error writing \"",
			Tcl_GetChannelName(outChan), "\": ", NULL);
		if (msg != NULL) {
		    Tcl_AppendObjToObj(errObj, msg);
		} else {
		    Tcl_AppendStringsToObj(errObj, Tcl_PosixError(interp),
			    NULL);
		}
	    }
	    if (msg != NULL) {
		Tcl_DecrRefCount(msg);
	    }
	    break;
	}

	/*
	 * Update the current byte count. Do it now so the count is valid
	 * before a return or break takes us out of the loop. The invariant at
	 * the top of the loop should be that csPtr->toRead holds the number
	 * of bytes left to copy.
	 */

	if (csPtr->toRead != -1) {
	    csPtr->toRead -= size;
	}
	csPtr->total += size;

	/*
	 * Break loop if EOF && (size>0)
	 */

	if (Tcl_Eof(inChan)) {
	    break;
	}

	/*
	 * Check to see if the write is happening in the background. If so,
	 * stop copying and wait for the channel to become writable again.
	 * After input underflow we already installed a readable handler
	 * therefore we don't need a writable handler.
	 */

	if (!underflow && GotFlag(outStatePtr, BG_FLUSH_SCHEDULED)) {
	    if (!(mask & TCL_WRITABLE)) {
		if (mask & TCL_READABLE) {
		    Tcl_DeleteChannelHandler(inChan, CopyEventProc, csPtr);
		}
		Tcl_CreateChannelHandler(outChan, TCL_WRITABLE,
			CopyEventProc, csPtr);
	    }
	    if (bufObj != NULL) {
		TclDecrRefCount(bufObj);
		bufObj = NULL;
	    }
	    return TCL_OK;
	}

	/*
	 * For background copies, we only do one buffer per invocation so we
	 * don't starve the rest of the system.
	 */

	if (cmdPtr && (csPtr->toRead != 0)) {
	    /*
	     * The first time we enter this code, there won't be a channel
	     * handler established yet, so do it here.
	     */

	    if (mask == 0) {
		Tcl_CreateChannelHandler(outChan, TCL_WRITABLE, CopyEventProc,
			csPtr);
	    }
	    if (bufObj != NULL) {
		TclDecrRefCount(bufObj);
		bufObj = NULL;
	    }
	    return TCL_OK;
	}
    } /* while */

    if (bufObj != NULL) {
	TclDecrRefCount(bufObj);
	bufObj = NULL;
    }

    /*
     * Make the callback or return the number of bytes transferred. The local
     * total is used because StopCopy frees csPtr.
     */

    total = csPtr->total;
    if (cmdPtr && interp) {
	int code;

	/*
	 * Get a private copy of the command so we can mutate it by adding
	 * arguments. Note that StopCopy frees our saved reference to the
	 * original command obj.
	 */

	cmdPtr = Tcl_DuplicateObj(cmdPtr);
	Tcl_IncrRefCount(cmdPtr);
	StopCopy(csPtr);
	Tcl_Preserve(interp);

	Tcl_ListObjAppendElement(interp, cmdPtr, Tcl_NewWideIntObj(total));
	if (errObj) {
	    Tcl_ListObjAppendElement(interp, cmdPtr, errObj);
	}
	code = Tcl_EvalObjEx(interp, cmdPtr, TCL_EVAL_GLOBAL);
	if (code != TCL_OK) {
	    Tcl_BackgroundException(interp, code);
	    result = TCL_ERROR;
	}
	TclDecrRefCount(cmdPtr);
	Tcl_Release(interp);
    } else {
	StopCopy(csPtr);
	if (interp) {
	    if (errObj) {
		Tcl_SetObjResult(interp, errObj);
		result = TCL_ERROR;
	    } else {
		Tcl_ResetResult(interp);
		Tcl_SetObjResult(interp, Tcl_NewWideIntObj(total));
	    }
	}
    }
    return result;
}

/*
 *----------------------------------------------------------------------
 *
 * DoRead --
 *
 *	Stores up to "bytesToRead" bytes in memory pointed to by "dst".
 *	These bytes come from reading the channel "chanPtr" and
 *	performing the configured translations.  No encoding conversions
 *	are applied to the bytes being read.
 *
 * Results:
 *	The number of bytes actually stored (<= bytesToRead),
 * 	or -1 if there is an error in reading the channel.  Use
 * 	Tcl_GetErrno() to retrieve the error code for the error
 *	that occurred.
 *
 *	The number of bytes stored can be less than the number
 * 	requested when
 *	  - EOF is reached on the channel; or
 *	  - the channel is non-blocking, and we've read all we can
 *	    without blocking.
 *	  - a channel reading error occurs (and we return -1)
 *
 * Side effects:
 *	May cause input to be buffered.
 *
 *----------------------------------------------------------------------
 */

static int
DoRead(
    Channel *chanPtr,		/* The channel from which to read. */
    char *dst,			/* Where to store input read. */
    int bytesToRead,		/* Maximum number of bytes to read. */
    int allowShortReads)	/* Allow half-blocking (pipes,sockets) */
{
    ChannelState *statePtr = chanPtr->state;
    char *p = dst;

    assert(bytesToRead >= 0);

    /*
     * Early out when we know a read will get the eofchar.
     *
     * NOTE: This seems to be a bug.  The special handling for
     * a zero-char read request ought to come first.  As coded
     * the EOF due to eofchar has distinguishing behavior from
     * the EOF due to reported EOF on the underlying device, and
     * that seems undesirable.  However recent history indicates
     * that new inconsistent behavior in a patchlevel has problems
     * too.  Keep on keeping on for now.
     */

    if (GotFlag(statePtr, CHANNEL_STICKY_EOF)) {
	SetFlag(statePtr, CHANNEL_EOF);
	assert(statePtr->inputEncodingFlags & TCL_ENCODING_END);
	assert(!GotFlag(statePtr, CHANNEL_BLOCKED|INPUT_SAW_CR));

	/* TODO: Don't need this call */
	UpdateInterest(chanPtr);
	return 0;
    }

    /*
     * Special handling for zero-char read request.
     */

    if (bytesToRead == 0) {
	if (GotFlag(statePtr, CHANNEL_EOF)) {
	    statePtr->inputEncodingFlags |= TCL_ENCODING_START;
	}
	ResetFlag(statePtr, CHANNEL_BLOCKED|CHANNEL_EOF);
	statePtr->inputEncodingFlags &= ~TCL_ENCODING_END;
	/* TODO: Don't need this call */
	UpdateInterest(chanPtr);
	return 0;
    }

    TclChannelPreserve((Tcl_Channel)chanPtr);
    while (bytesToRead) {
	/*
	 * Each pass through the loop is intended to process up to one channel
	 * buffer.
	 */

	int bytesRead, bytesWritten;
	ChannelBuffer *bufPtr = statePtr->inQueueHead;

	/*
	 * Don't read more data if we have what we need.
	 */

	while (!bufPtr ||			/* We got no buffer!   OR */
		(!IsBufferFull(bufPtr) && 	/* Our buffer has room AND */
		(BytesLeft(bufPtr) < bytesToRead))) {
						/* Not enough bytes in it yet
						 * to fill the dst */
	    int code;

	moreData:
	    code = GetInput(chanPtr);
	    bufPtr = statePtr->inQueueHead;

	    assert(bufPtr != NULL);

	    if (GotFlag(statePtr, CHANNEL_EOF|CHANNEL_BLOCKED)) {
		/*
		 * Further reads cannot do any more.
		 */

		break;
	    }

	    if (code) {
		/*
	     * Read error
	     */

		UpdateInterest(chanPtr);
		TclChannelRelease((Tcl_Channel)chanPtr);
		return -1;
	    }

	    assert(IsBufferFull(bufPtr));
	}

	assert(bufPtr != NULL);

	bytesRead = BytesLeft(bufPtr);
	bytesWritten = bytesToRead;

	TranslateInputEOL(statePtr, p, RemovePoint(bufPtr),
		&bytesWritten, &bytesRead);
	bufPtr->nextRemoved += bytesRead;
	p += bytesWritten;
	bytesToRead -= bytesWritten;

	if (!IsBufferEmpty(bufPtr)) {
	    /*
	     * Buffer is not empty.  How can that be?
	     *
	     * 0) We stopped early because we got all the bytes we were
	     *    seeking. That's fine.
	     */

	    if (bytesToRead == 0) {
		break;
	    }

	    /*
	     * 1) We're @EOF because we saw eof char.
	     */

	    if (GotFlag(statePtr, CHANNEL_STICKY_EOF)) {
		break;
	    }

	    /*
	     * 2) The buffer holds a \r while in CRLF translation, followed by
	     *    the end of the buffer.
	     */

	    assert(statePtr->inputTranslation == TCL_TRANSLATE_CRLF);
	    assert(RemovePoint(bufPtr)[0] == '\r');
	    assert(BytesLeft(bufPtr) == 1);

	    if (bufPtr->nextPtr == NULL) {
		/*
		 * There's no more buffered data...
		 */

		if (GotFlag(statePtr, CHANNEL_EOF)) {
		    /*
		     * ...and there never will be.
		     */

		    *p++ = '\r';
		    bytesToRead--;
		    bufPtr->nextRemoved++;
		} else if (GotFlag(statePtr, CHANNEL_BLOCKED)) {
		    /*
		     * ...and we cannot get more now.
		     */

		    SetFlag(statePtr, CHANNEL_NEED_MORE_DATA);
		    break;
		} else {
		    /*
		     * ...so we need to get some.
		     */

		    goto moreData;
		}
	    }

	    if (bufPtr->nextPtr) {
		/*
		 * There's a next buffer.  Shift orphan \r to it.
		 */

		ChannelBuffer *nextPtr = bufPtr->nextPtr;

		nextPtr->nextRemoved -= 1;
		RemovePoint(nextPtr)[0] = '\r';
		bufPtr->nextRemoved++;
	    }
	}

	if (IsBufferEmpty(bufPtr)) {
	    statePtr->inQueueHead = bufPtr->nextPtr;
	    if (statePtr->inQueueHead == NULL) {
		statePtr->inQueueTail = NULL;
	    }
	    RecycleBuffer(statePtr, bufPtr, 0);
	    bufPtr = statePtr->inQueueHead;
	}

	if ((GotFlag(statePtr, CHANNEL_NONBLOCKING) || allowShortReads)
		&& GotFlag(statePtr, CHANNEL_BLOCKED)) {
	    break;
	}

	/*
	 * When there's no buffered data to read, and we're at EOF, escape to
	 * the caller.
	 */

	if (GotFlag(statePtr, CHANNEL_EOF)
		&& (bufPtr == NULL || IsBufferEmpty(bufPtr))) {
	    break;
	}
    }
    if (bytesToRead == 0) {
	ResetFlag(statePtr, CHANNEL_BLOCKED);
    }

    assert(!GotFlag(statePtr, CHANNEL_EOF)
	    || GotFlag(statePtr, CHANNEL_STICKY_EOF)
	    || Tcl_InputBuffered((Tcl_Channel)chanPtr) == 0);
    assert(!(GotFlag(statePtr, CHANNEL_EOF|CHANNEL_BLOCKED)
	    == (CHANNEL_EOF|CHANNEL_BLOCKED)));
    UpdateInterest(chanPtr);
    TclChannelRelease((Tcl_Channel)chanPtr);
    return (int)(p - dst);
}

/*
 *----------------------------------------------------------------------
 *
 * CopyEventProc --
 *
 *	This routine is invoked as a channel event handler for the background
 *	copy operation. It is just a trivial wrapper around the CopyData
 *	routine.
 *
 * Results:
 *	None.
 *
 * Side effects:
 *	None.
 *
 *----------------------------------------------------------------------
 */

static void
CopyEventProc(
    ClientData clientData,
    int mask)
{
    (void) CopyData((CopyState *)clientData, mask);
}

/*
 *----------------------------------------------------------------------
 *
 * StopCopy --
 *
 *	This routine halts a copy that is in progress.
 *
 * Results:
 *	None.
 *
 * Side effects:
 *	Removes any pending channel handlers and restores the blocking and
 *	buffering modes of the channels. The CopyState is freed.
 *
 *----------------------------------------------------------------------
 */

static void
StopCopy(
    CopyState *csPtr)		/* State for bg copy to stop . */
{
    ChannelState *inStatePtr, *outStatePtr;
    Tcl_Channel inChan, outChan;

    int nonBlocking;

    if (!csPtr) {
	return;
    }

    inChan = (Tcl_Channel) csPtr->readPtr;
    outChan = (Tcl_Channel) csPtr->writePtr;
    inStatePtr = csPtr->readPtr->state;
    outStatePtr = csPtr->writePtr->state;

    /*
     * Restore the old blocking mode and output buffering mode.
     */

    nonBlocking = csPtr->readFlags & CHANNEL_NONBLOCKING;
    if (nonBlocking != GotFlag(inStatePtr, CHANNEL_NONBLOCKING)) {
	SetBlockMode(NULL, csPtr->readPtr,
		nonBlocking ? TCL_MODE_NONBLOCKING : TCL_MODE_BLOCKING);
    }
    if (csPtr->readPtr != csPtr->writePtr) {
	nonBlocking = csPtr->writeFlags & CHANNEL_NONBLOCKING;
	if (nonBlocking != GotFlag(outStatePtr, CHANNEL_NONBLOCKING)) {
	    SetBlockMode(NULL, csPtr->writePtr,
		    nonBlocking ? TCL_MODE_NONBLOCKING : TCL_MODE_BLOCKING);
	}
    }
    ResetFlag(outStatePtr, CHANNEL_LINEBUFFERED | CHANNEL_UNBUFFERED);
    SetFlag(outStatePtr,
	    csPtr->writeFlags & (CHANNEL_LINEBUFFERED | CHANNEL_UNBUFFERED));

    if (csPtr->cmdPtr) {
	Tcl_DeleteChannelHandler(inChan, CopyEventProc, csPtr);
	if (inChan != outChan) {
	    Tcl_DeleteChannelHandler(outChan, CopyEventProc, csPtr);
	}
	Tcl_DeleteChannelHandler(inChan, MBEvent, csPtr);
	Tcl_DeleteChannelHandler(outChan, MBEvent, csPtr);
	TclDecrRefCount(csPtr->cmdPtr);
    }
    inStatePtr->csPtrR = NULL;
    outStatePtr->csPtrW = NULL;
    ckfree(csPtr);
}

/*
 *----------------------------------------------------------------------
 *
 * StackSetBlockMode --
 *
 *	This function sets the blocking mode for a channel, iterating through
 *	each channel in a stack and updates the state flags.
 *
 * Results:
 *	0 if OK, result code from failed blockModeProc otherwise.
 *
 * Side effects:
 *	Modifies the blocking mode of the channel and possibly generates an
 *	error.
 *
 *----------------------------------------------------------------------
 */

static int
StackSetBlockMode(
    Channel *chanPtr,		/* Channel to modify. */
    int mode)			/* One of TCL_MODE_BLOCKING or
				 * TCL_MODE_NONBLOCKING. */
{
    int result = 0;
    Tcl_DriverBlockModeProc *blockModeProc;
    ChannelState *statePtr = chanPtr->state;

    /*
     * Start at the top of the channel stack
     * TODO: Examine what can go wrong when blockModeProc calls
     * disturb the stacking state of the channel.
     */

    chanPtr = statePtr->topChanPtr;
    while (chanPtr != NULL) {
	blockModeProc = Tcl_ChannelBlockModeProc(chanPtr->typePtr);
	if (blockModeProc != NULL) {
	    result = blockModeProc(chanPtr->instanceData, mode);
	    if (result != 0) {
		Tcl_SetErrno(result);
		return result;
	    }
	}
	chanPtr = chanPtr->downChanPtr;
    }
    return 0;
}

/*
 *----------------------------------------------------------------------
 *
 * SetBlockMode --
 *
 *	This function sets the blocking mode for a channel and updates the
 *	state flags.
 *
 * Results:
 *	A standard Tcl result.
 *
 * Side effects:
 *	Modifies the blocking mode of the channel and possibly generates an
 *	error.
 *
 *----------------------------------------------------------------------
 */

static int
SetBlockMode(
    Tcl_Interp *interp,		/* Interp for error reporting. */
    Channel *chanPtr,		/* Channel to modify. */
    int mode)			/* One of TCL_MODE_BLOCKING or
				 * TCL_MODE_NONBLOCKING. */
{
    int result = 0;
    ChannelState *statePtr = chanPtr->state;
				/* State info for channel */

    result = StackSetBlockMode(chanPtr, mode);
    if (result != 0) {
	if (interp != NULL) {
	    /*
	     * TIP #219.
	     * Move error messages put by the driver into the bypass area and
	     * put them into the regular interpreter result. Fall back to the
	     * regular message if nothing was found in the bypass.
	     *
	     * Note that we cannot have a message in the interpreter bypass
	     * area, StackSetBlockMode is restricted to the channel bypass.
	     * We still need the interp as the destination of the move.
	     */

	    if (!TclChanCaughtErrorBypass(interp, (Tcl_Channel) chanPtr)) {
		Tcl_SetObjResult(interp, Tcl_ObjPrintf(
                        "error setting blocking mode: %s",
			Tcl_PosixError(interp)));
	    }
	} else {
	    /*
	     * TIP #219.
	     * If we have no interpreter to put a bypass message into we have
	     * to clear it, to prevent its propagation and use in other places
	     * unrelated to the actual occurence of the problem.
	     */

	    Tcl_SetChannelError((Tcl_Channel) chanPtr, NULL);
	}
	return TCL_ERROR;
    }
    if (mode == TCL_MODE_BLOCKING) {
	ResetFlag(statePtr, CHANNEL_NONBLOCKING | BG_FLUSH_SCHEDULED);
    } else {
	SetFlag(statePtr, CHANNEL_NONBLOCKING);
    }
    return TCL_OK;
}

/*
 *----------------------------------------------------------------------
 *
 * Tcl_GetChannelNames --
 *
 *	Return the names of all open channels in the interp.
 *
 * Results:
 *	TCL_OK or TCL_ERROR.
 *
 * Side effects:
 *	Interp result modified with list of channel names.
 *
 *----------------------------------------------------------------------
 */

int
Tcl_GetChannelNames(
    Tcl_Interp *interp)		/* Interp for error reporting. */
{
    return Tcl_GetChannelNamesEx(interp, NULL);
}

/*
 *----------------------------------------------------------------------
 *
 * Tcl_GetChannelNamesEx --
 *
 *	Return the names of open channels in the interp filtered filtered
 *	through a pattern. If pattern is NULL, it returns all the open
 *	channels.
 *
 * Results:
 *	TCL_OK or TCL_ERROR.
 *
 * Side effects:
 *	Interp result modified with list of channel names.
 *
 *----------------------------------------------------------------------
 */

int
Tcl_GetChannelNamesEx(
    Tcl_Interp *interp,		/* Interp for error reporting. */
    const char *pattern)	/* Pattern to filter on. */
{
    ThreadSpecificData *tsdPtr = TCL_TSD_INIT(&dataKey);
    ChannelState *statePtr;
    const char *name;		/* Name for channel */
    Tcl_Obj *resultPtr;		/* Pointer to result object */
    Tcl_HashTable *hTblPtr;	/* Hash table of channels. */
    Tcl_HashEntry *hPtr;	/* Search variable. */
    Tcl_HashSearch hSearch;	/* Search variable. */

    if (interp == NULL) {
	return TCL_OK;
    }

    /*
     * Get the channel table that stores the channels registered for this
     * interpreter.
     */

    hTblPtr = GetChannelTable(interp);
    TclNewObj(resultPtr);
    if ((pattern != NULL) && TclMatchIsTrivial(pattern)
	    && !((pattern[0] == 's') && (pattern[1] == 't')
	    && (pattern[2] == 'd'))) {
	if ((Tcl_FindHashEntry(hTblPtr, pattern) != NULL)
		&& (Tcl_ListObjAppendElement(interp, resultPtr,
		Tcl_NewStringObj(pattern, -1)) != TCL_OK)) {
	    goto error;
	}
	goto done;
    }

    for (hPtr = Tcl_FirstHashEntry(hTblPtr, &hSearch); hPtr != NULL;
	    hPtr = Tcl_NextHashEntry(&hSearch)) {
	statePtr = ((Channel *) Tcl_GetHashValue(hPtr))->state;

	if (statePtr->topChanPtr == (Channel *) tsdPtr->stdinChannel) {
	    name = "stdin";
	} else if (statePtr->topChanPtr == (Channel *) tsdPtr->stdoutChannel) {
	    name = "stdout";
	} else if (statePtr->topChanPtr == (Channel *) tsdPtr->stderrChannel) {
	    name = "stderr";
	} else {
	    /*
	     * This is also stored in Tcl_GetHashKey(hTblPtr, hPtr), but it's
	     * simpler to just grab the name from the statePtr.
	     */

	    name = statePtr->channelName;
	}

	if (((pattern == NULL) || Tcl_StringMatch(name, pattern)) &&
		(Tcl_ListObjAppendElement(interp, resultPtr,
			Tcl_NewStringObj(name, -1)) != TCL_OK)) {
	error:
	    TclDecrRefCount(resultPtr);
	    return TCL_ERROR;
	}
    }

  done:
    Tcl_SetObjResult(interp, resultPtr);
    return TCL_OK;
}

/*
 *----------------------------------------------------------------------
 *
 * Tcl_IsChannelRegistered --
 *
 *	Checks whether the channel is associated with the interp. See also
 *	Tcl_RegisterChannel and Tcl_UnregisterChannel.
 *
 * Results:
 *	0 if the channel is not registered in the interpreter, 1 else.
 *
 * Side effects:
 *	None.
 *
 *----------------------------------------------------------------------
 */

int
Tcl_IsChannelRegistered(
    Tcl_Interp *interp,		/* The interp to query of the channel */
    Tcl_Channel chan)		/* The channel to check */
{
    Tcl_HashTable *hTblPtr;	/* Hash table of channels. */
    Tcl_HashEntry *hPtr;	/* Search variable. */
    Channel *chanPtr;		/* The real IO channel. */
    ChannelState *statePtr;	/* State of the real channel. */

    /*
     * Always check bottom-most channel in the stack. This is the one that
     * gets registered.
     */

    chanPtr = ((Channel *) chan)->state->bottomChanPtr;
    statePtr = chanPtr->state;

    hTblPtr = (Tcl_HashTable *)Tcl_GetAssocData(interp, "tclIO", NULL);
    if (hTblPtr == NULL) {
	return 0;
    }
    hPtr = Tcl_FindHashEntry(hTblPtr, statePtr->channelName);
    if (hPtr == NULL) {
	return 0;
    }
    if ((Channel *) Tcl_GetHashValue(hPtr) != chanPtr) {
	return 0;
    }

    return 1;
}

/*
 *----------------------------------------------------------------------
 *
 * Tcl_IsChannelShared --
 *
 *	Checks whether the channel is shared by multiple interpreters.
 *
 * Results:
 *	A boolean value (0 = Not shared, 1 = Shared).
 *
 * Side effects:
 *	None.
 *
 *----------------------------------------------------------------------
 */

int
Tcl_IsChannelShared(
    Tcl_Channel chan)		/* The channel to query */
{
    ChannelState *statePtr = ((Channel *) chan)->state;
				/* State of real channel structure. */

    return ((statePtr->refCount > 1) ? 1 : 0);
}

/*
 *----------------------------------------------------------------------
 *
 * Tcl_IsChannelExisting --
 *
 *	Checks whether a channel of the given name exists in the
 *	(thread)-global list of all channels. See Tcl_GetChannelNamesEx for
 *	function exposed at the Tcl level.
 *
 * Results:
 *	A boolean value (0 = Does not exist, 1 = Does exist).
 *
 * Side effects:
 *	None.
 *
 *----------------------------------------------------------------------
 */

int
Tcl_IsChannelExisting(
    const char *chanName)	/* The name of the channel to look for. */
{
    ChannelState *statePtr;
    ThreadSpecificData *tsdPtr = TCL_TSD_INIT(&dataKey);
    const char *name;
    int chanNameLen;

    chanNameLen = strlen(chanName);
    for (statePtr = tsdPtr->firstCSPtr; statePtr != NULL;
	    statePtr = statePtr->nextCSPtr) {
	if (statePtr->topChanPtr == (Channel *) tsdPtr->stdinChannel) {
	    name = "stdin";
	} else if (statePtr->topChanPtr == (Channel *) tsdPtr->stdoutChannel) {
	    name = "stdout";
	} else if (statePtr->topChanPtr == (Channel *) tsdPtr->stderrChannel) {
	    name = "stderr";
	} else {
	    name = statePtr->channelName;
	}

	if ((*chanName == *name) &&
		(memcmp(name, chanName, chanNameLen + 1) == 0)) {
	    return 1;
	}
    }

    return 0;
}

/*
 *----------------------------------------------------------------------
 *
 * Tcl_ChannelName --
 *
 *	Return the name of the channel type.
 *
 * Results:
 *	A pointer the name of the channel type.
 *
 * Side effects:
 *	None.
 *
 *----------------------------------------------------------------------
 */

const char *
Tcl_ChannelName(
    const Tcl_ChannelType *chanTypePtr) /* Pointer to channel type. */
{
    return chanTypePtr->typeName;
}

/*
 *----------------------------------------------------------------------
 *
 * Tcl_ChannelVersion --
 *
 *	Return the of version of the channel type.
 *
 * Results:
 *	One of the TCL_CHANNEL_VERSION_* constants from tcl.h
 *
 * Side effects:
 *	None.
 *
 *----------------------------------------------------------------------
 */

Tcl_ChannelTypeVersion
Tcl_ChannelVersion(
    const Tcl_ChannelType *chanTypePtr)
				/* Pointer to channel type. */
{
#ifndef TCL_NO_DEPRECATED
    if ((chanTypePtr->version < TCL_CHANNEL_VERSION_2)
	    || (chanTypePtr->version > TCL_CHANNEL_VERSION_5)) {
	/*
	 * In <v2 channel versions, the version field is occupied by the
	 * Tcl_DriverBlockModeProc
	 */
	return TCL_CHANNEL_VERSION_1;
    }
#endif
    return chanTypePtr->version;
}

/*
 *----------------------------------------------------------------------
 *
 * Tcl_ChannelBlockModeProc --
 *
 *	Return the Tcl_DriverBlockModeProc of the channel type.
 *
 * Results:
 *	A pointer to the proc.
 *
 * Side effects:
 *	None.
 *
 *---------------------------------------------------------------------- */

Tcl_DriverBlockModeProc *
Tcl_ChannelBlockModeProc(
    const Tcl_ChannelType *chanTypePtr)
				/* Pointer to channel type. */
{
#ifndef TCL_NO_DEPRECATED
    if (Tcl_ChannelVersion(chanTypePtr) < TCL_CHANNEL_VERSION_2) {
	/*
	 * The v1 structure had the blockModeProc in a different place.
	 */
	return (Tcl_DriverBlockModeProc *) chanTypePtr->version;
    }
#endif
    return chanTypePtr->blockModeProc;
}

/*
 *----------------------------------------------------------------------
 *
 * Tcl_ChannelCloseProc --
 *
 *	Return the Tcl_DriverCloseProc of the channel type.
 *
 * Results:
 *	A pointer to the proc.
 *
 * Side effects:
 *	None.
 *
 *----------------------------------------------------------------------
 */

#ifndef TCL_NO_DEPRECATED
Tcl_DriverCloseProc *
Tcl_ChannelCloseProc(
    const Tcl_ChannelType *chanTypePtr)
				/* Pointer to channel type. */
{
    return chanTypePtr->closeProc;
}
#endif

/*
 *----------------------------------------------------------------------
 *
 * Tcl_ChannelClose2Proc --
 *
 *	Return the Tcl_DriverClose2Proc of the channel type.
 *
 * Results:
 *	A pointer to the proc.
 *
 * Side effects:
 *	None.
 *
 *----------------------------------------------------------------------
 */

Tcl_DriverClose2Proc *
Tcl_ChannelClose2Proc(
    const Tcl_ChannelType *chanTypePtr)
				/* Pointer to channel type. */
{
    return chanTypePtr->close2Proc;
}

/*
 *----------------------------------------------------------------------
 *
 * Tcl_ChannelInputProc --
 *
 *	Return the Tcl_DriverInputProc of the channel type.
 *
 * Results:
 *	A pointer to the proc.
 *
 * Side effects:
 *	None.
 *
 *----------------------------------------------------------------------
 */

Tcl_DriverInputProc *
Tcl_ChannelInputProc(
    const Tcl_ChannelType *chanTypePtr)
				/* Pointer to channel type. */
{
    return chanTypePtr->inputProc;
}

/*
 *----------------------------------------------------------------------
 *
 * Tcl_ChannelOutputProc --
 *
 *	Return the Tcl_DriverOutputProc of the channel type.
 *
 * Results:
 *	A pointer to the proc.
 *
 * Side effects:
 *	None.
 *
 *----------------------------------------------------------------------
 */

Tcl_DriverOutputProc *
Tcl_ChannelOutputProc(
    const Tcl_ChannelType *chanTypePtr)
				/* Pointer to channel type. */
{
    return chanTypePtr->outputProc;
}

/*
 *----------------------------------------------------------------------
 *
 * Tcl_ChannelSeekProc --
 *
 *	Return the Tcl_DriverSeekProc of the channel type.
 *
 * Results:
 *	A pointer to the proc.
 *
 * Side effects:
 *	None.
 *
 *----------------------------------------------------------------------
 */

#ifndef TCL_NO_DEPRECATED
Tcl_DriverSeekProc *
Tcl_ChannelSeekProc(
    const Tcl_ChannelType *chanTypePtr)
				/* Pointer to channel type. */
{
    return chanTypePtr->seekProc;
}
#endif

/*
 *----------------------------------------------------------------------
 *
 * Tcl_ChannelSetOptionProc --
 *
 *	Return the Tcl_DriverSetOptionProc of the channel type.
 *
 * Results:
 *	A pointer to the proc.
 *
 * Side effects:
 *	None.
 *
 *----------------------------------------------------------------------
 */

Tcl_DriverSetOptionProc *
Tcl_ChannelSetOptionProc(
    const Tcl_ChannelType *chanTypePtr)
				/* Pointer to channel type. */
{
    return chanTypePtr->setOptionProc;
}

/*
 *----------------------------------------------------------------------
 *
 * Tcl_ChannelGetOptionProc --
 *
 *	Return the Tcl_DriverGetOptionProc of the channel type.
 *
 * Results:
 *	A pointer to the proc.
 *
 * Side effects:
 *	None.
 *
 *----------------------------------------------------------------------
 */

Tcl_DriverGetOptionProc *
Tcl_ChannelGetOptionProc(
    const Tcl_ChannelType *chanTypePtr)
				/* Pointer to channel type. */
{
    return chanTypePtr->getOptionProc;
}

/*
 *----------------------------------------------------------------------
 *
 * Tcl_ChannelWatchProc --
 *
 *	Return the Tcl_DriverWatchProc of the channel type.
 *
 * Results:
 *	A pointer to the proc.
 *
 * Side effects:
 *	None.
 *
 *----------------------------------------------------------------------
 */

Tcl_DriverWatchProc *
Tcl_ChannelWatchProc(
    const Tcl_ChannelType *chanTypePtr)
				/* Pointer to channel type. */
{
    return chanTypePtr->watchProc;
}

/*
 *----------------------------------------------------------------------
 *
 * Tcl_ChannelGetHandleProc --
 *
 *	Return the Tcl_DriverGetHandleProc of the channel type.
 *
 * Results:
 *	A pointer to the proc.
 *
 * Side effects:
 *	None.
 *
 *----------------------------------------------------------------------
 */

Tcl_DriverGetHandleProc *
Tcl_ChannelGetHandleProc(
    const Tcl_ChannelType *chanTypePtr)
				/* Pointer to channel type. */
{
    return chanTypePtr->getHandleProc;
}

/*
 *----------------------------------------------------------------------
 *
 * Tcl_ChannelFlushProc --
 *
 *	Return the Tcl_DriverFlushProc of the channel type.
 *
 * Results:
 *	A pointer to the proc.
 *
 * Side effects:
 *	None.
 *
 *----------------------------------------------------------------------
 */

Tcl_DriverFlushProc *
Tcl_ChannelFlushProc(
    const Tcl_ChannelType *chanTypePtr)
				/* Pointer to channel type. */
{
#ifndef TCL_NO_DEPRECATED
    if (Tcl_ChannelVersion(chanTypePtr) < TCL_CHANNEL_VERSION_2) {
	return NULL;
    }
#endif
    return chanTypePtr->flushProc;
}

/*
 *----------------------------------------------------------------------
 *
 * Tcl_ChannelHandlerProc --
 *
 *	Return the Tcl_DriverHandlerProc of the channel type.
 *
 * Results:
 *	A pointer to the proc.
 *
 * Side effects:
 *	None.
 *
 *----------------------------------------------------------------------
 */

Tcl_DriverHandlerProc *
Tcl_ChannelHandlerProc(
    const Tcl_ChannelType *chanTypePtr)
				/* Pointer to channel type. */
{
#ifndef TCL_NO_DEPRECATED
    if (Tcl_ChannelVersion(chanTypePtr) < TCL_CHANNEL_VERSION_2) {
	return NULL;
    }
#endif
    return chanTypePtr->handlerProc;
}

/*
 *----------------------------------------------------------------------
 *
 * Tcl_ChannelWideSeekProc --
 *
 *	Return the Tcl_DriverWideSeekProc of the channel type.
 *
 * Results:
 *	A pointer to the proc.
 *
 * Side effects:
 *	None.
 *
 *----------------------------------------------------------------------
 */

Tcl_DriverWideSeekProc *
Tcl_ChannelWideSeekProc(
    const Tcl_ChannelType *chanTypePtr)
				/* Pointer to channel type. */
{
#ifndef TCL_NO_DEPRECATED
    if (Tcl_ChannelVersion(chanTypePtr) < TCL_CHANNEL_VERSION_3) {
	return NULL;
    }
#endif
    return chanTypePtr->wideSeekProc;
}

/*
 *----------------------------------------------------------------------
 *
 * Tcl_ChannelThreadActionProc --
 *
 *	TIP #218, Channel Thread Actions. Return the
 *	Tcl_DriverThreadActionProc of the channel type.
 *
 * Results:
 *	A pointer to the proc.
 *
 * Side effects:
 *	None.
 *
 *----------------------------------------------------------------------
 */

Tcl_DriverThreadActionProc *
Tcl_ChannelThreadActionProc(
    const Tcl_ChannelType *chanTypePtr)
				/* Pointer to channel type. */
{
#ifndef TCL_NO_DEPRECATED
    if (Tcl_ChannelVersion(chanTypePtr) < TCL_CHANNEL_VERSION_4) {
	return NULL;
    }
#endif
    return chanTypePtr->threadActionProc;
}

/*
 *----------------------------------------------------------------------
 *
 * Tcl_SetChannelErrorInterp --
 *
 *	TIP #219, Tcl Channel Reflection API.
 *	Store an error message for the I/O system.
 *
 * Results:
 *	None.
 *
 * Side effects:
 *	Discards a previously stored message.
 *
 *----------------------------------------------------------------------
 */

void
Tcl_SetChannelErrorInterp(
    Tcl_Interp *interp,		/* Interp to store the data into. */
    Tcl_Obj *msg)		/* Error message to store. */
{
    Interp *iPtr = (Interp *) interp;
    Tcl_Obj *disposePtr = iPtr->chanMsg;

    if (msg != NULL) {
	iPtr->chanMsg = FixLevelCode(msg);
	Tcl_IncrRefCount(iPtr->chanMsg);
    } else {
	iPtr->chanMsg = NULL;
    }

    if (disposePtr != NULL) {
        TclDecrRefCount(disposePtr);
    }
    return;
}

/*
 *----------------------------------------------------------------------
 *
 * Tcl_SetChannelError --
 *
 *	TIP #219, Tcl Channel Reflection API.
 *	Store an error message for the I/O system.
 *
 * Results:
 *	None.
 *
 * Side effects:
 *	Discards a previously stored message.
 *
 *----------------------------------------------------------------------
 */

void
Tcl_SetChannelError(
    Tcl_Channel chan,		/* Channel to store the data into. */
    Tcl_Obj *msg)		/* Error message to store. */
{
    ChannelState *statePtr = ((Channel *) chan)->state;
    Tcl_Obj *disposePtr = statePtr->chanMsg;

    if (msg != NULL) {
	statePtr->chanMsg = FixLevelCode(msg);
	Tcl_IncrRefCount(statePtr->chanMsg);
    } else {
	statePtr->chanMsg = NULL;
    }

    if (disposePtr != NULL) {
        TclDecrRefCount(disposePtr);
    }
    return;
}

/*
 *----------------------------------------------------------------------
 *
 * FixLevelCode --
 *
 *	TIP #219, Tcl Channel Reflection API.
 *	Scans an error message for bad -code / -level directives. Returns a
 *	modified copy with such directives corrected, and the input if it had
 *	no problems.
 *
 * Results:
 *	A Tcl_Obj*
 *
 * Side effects:
 *	None.
 *
 *----------------------------------------------------------------------
 */

static Tcl_Obj *
FixLevelCode(
    Tcl_Obj *msg)
{
    int explicitResult, numOptions, lc, lcn;
    Tcl_Obj **lv, **lvn;
    int res, i, j, val, lignore, cignore;
    int newlevel = -1, newcode = -1;

    /* ASSERT msg != NULL */

    /*
     * Process the caught message.
     *
     * Syntax = (option value)... ?message?
     *
     * Bad message syntax causes a panic, because the other side uses
     * Tcl_GetReturnOptions and list construction functions to marshall the
     * information. Hence an error means that we've got serious breakage.
     */

    res = TclListObjGetElementsM(NULL, msg, &lc, &lv);
    if (res != TCL_OK) {
	Tcl_Panic("Tcl_SetChannelError: bad syntax of message");
    }

    explicitResult = (1 == (lc % 2));
    numOptions = lc - explicitResult;

    /*
     * No options, nothing to do.
     */

    if (numOptions == 0) {
	return msg;
    }

    /*
     * Check for -code x, x != 1|error, and -level x, x != 0
     */

    for (i = 0; i < numOptions; i += 2) {
	if (0 == strcmp(TclGetString(lv[i]), "-code")) {
	    /*
	     * !"error", !integer, integer != 1 (numeric code for error)
	     */

	    res = TclGetIntFromObj(NULL, lv[i+1], &val);
	    if (((res == TCL_OK) && (val != 1)) || ((res != TCL_OK) &&
		    (0 != strcmp(TclGetString(lv[i+1]), "error")))) {
		newcode = 1;
	    }
	} else if (0 == strcmp(TclGetString(lv[i]), "-level")) {
	    /*
	     * !integer, integer != 0
	     */

	    res = TclGetIntFromObj(NULL, lv [i+1], &val);
	    if ((res != TCL_OK) || (val != 0)) {
		newlevel = 0;
	    }
	}
    }

    /*
     * -code, -level are either not present or ok. Nothing to do.
     */

    if ((newlevel < 0) && (newcode < 0)) {
	return msg;
    }

    lcn = numOptions;
    if (explicitResult) {
	lcn ++;
    }
    if (newlevel >= 0) {
	lcn += 2;
    }
    if (newcode >= 0) {
	lcn += 2;
    }

    lvn = (Tcl_Obj **)ckalloc(lcn * sizeof(Tcl_Obj *));

    /*
     * New level/code information is spliced into the first occurence of
     * -level, -code, further occurences are ignored. The options cannot be
     * not present, we would not come here. Options which are ok are simply
     * copied over.
     */

    lignore = cignore = 0;
    for (i=0, j=0; i<numOptions; i+=2) {
	if (0 == strcmp(TclGetString(lv[i]), "-level")) {
	    if (newlevel >= 0) {
		lvn[j++] = lv[i];
		lvn[j++] = Tcl_NewWideIntObj(newlevel);
		newlevel = -1;
		lignore = 1;
		continue;
	    } else if (lignore) {
		continue;
	    }
	} else if (0 == strcmp(TclGetString(lv[i]), "-code")) {
	    if (newcode >= 0) {
		lvn[j++] = lv[i];
		lvn[j++] = Tcl_NewWideIntObj(newcode);
		newcode = -1;
		cignore = 1;
		continue;
	    } else if (cignore) {
		continue;
	    }
	}

	/*
	 * Keep everything else, possibly copied down.
	 */

	lvn[j++] = lv[i];
	lvn[j++] = lv[i+1];
    }
    if (newlevel >= 0) {
	Tcl_Panic("Defined newlevel not used in rewrite");
    }
    if (newcode >= 0) {
	Tcl_Panic("Defined newcode not used in rewrite");
    }

    if (explicitResult) {
	lvn[j++] = lv[i];
    }

    msg = Tcl_NewListObj(j, lvn);

    ckfree(lvn);
    return msg;
}

/*
 *----------------------------------------------------------------------
 *
 * Tcl_GetChannelErrorInterp --
 *
 *	TIP #219, Tcl Channel Reflection API.
 *	Return the message stored by the channel driver.
 *
 * Results:
 *	Tcl error message object.
 *
 * Side effects:
 *	Resets the stored data to NULL.
 *
 *----------------------------------------------------------------------
 */

void
Tcl_GetChannelErrorInterp(
    Tcl_Interp *interp,		/* Interp to query. */
    Tcl_Obj **msg)		/* Place for error message. */
{
    Interp *iPtr = (Interp *) interp;

    *msg = iPtr->chanMsg;
    iPtr->chanMsg = NULL;
}

/*
 *----------------------------------------------------------------------
 *
 * Tcl_GetChannelError --
 *
 *	TIP #219, Tcl Channel Reflection API.
 *	Return the message stored by the channel driver.
 *
 * Results:
 *	Tcl error message object.
 *
 * Side effects:
 *	Resets the stored data to NULL.
 *
 *----------------------------------------------------------------------
 */

void
Tcl_GetChannelError(
    Tcl_Channel chan,		/* Channel to query. */
    Tcl_Obj **msg)		/* Place for error message. */
{
    ChannelState *statePtr = ((Channel *) chan)->state;

    *msg = statePtr->chanMsg;
    statePtr->chanMsg = NULL;
}

/*
 *----------------------------------------------------------------------
 *
 * Tcl_ChannelTruncateProc --
 *
 *	TIP #208 (subsection relating to truncation, based on TIP #206).
 *	Return the Tcl_DriverTruncateProc of the channel type.
 *
 * Results:
 *	A pointer to the proc.
 *
 * Side effects:
 *	None.
 *
 *----------------------------------------------------------------------
 */

Tcl_DriverTruncateProc *
Tcl_ChannelTruncateProc(
    const Tcl_ChannelType *chanTypePtr)
				/* Pointer to channel type. */
{
    if (Tcl_ChannelVersion(chanTypePtr) < TCL_CHANNEL_VERSION_5) {
	return NULL;
    }
    return chanTypePtr->truncateProc;
}

/*
 *----------------------------------------------------------------------
 *
 * DupChannelInternalRep --
 *
 *	Initialize the internal representation of a new Tcl_Obj to a copy of
 *	the internal representation of an existing string object.
 *
 * Results:
 *	None.
 *
 * Side effects:
 *	copyPtr's internal rep is set to a copy of srcPtr's internal
 *	representation.
 *
 *----------------------------------------------------------------------
 */

static void
DupChannelInternalRep(
    Tcl_Obj *srcPtr,	/* Object with internal rep to copy. Must have
				 * an internal rep of type "Channel". */
    Tcl_Obj *copyPtr)	/* Object with internal rep to set. Must not
				 * currently have an internal rep.*/
{
    ResolvedChanName *resPtr;

    ChanGetInternalRep(srcPtr, resPtr);
    assert(resPtr);
    ChanSetInternalRep(copyPtr, resPtr);
}

/*
 *----------------------------------------------------------------------
 *
 * FreeChannelInternalRep --
 *
 *	Release statePtr storage.
 *
 * Results:
 *	None.
 *
 * Side effects:
 *	May cause state to be freed.
 *
 *----------------------------------------------------------------------
 */

static void
FreeChannelInternalRep(
    Tcl_Obj *objPtr)		/* Object with internal rep to free. */
{
    ResolvedChanName *resPtr;

    ChanGetInternalRep(objPtr, resPtr);
    assert(resPtr);
    if (resPtr->refCount-- > 1) {
	return;
    }
    Tcl_Release(resPtr->statePtr);
    ckfree(resPtr);
}

#if 0
/*
 * For future debugging work, a simple function to print the flags of a
 * channel in semi-readable form.
 */

static int
DumpFlags(
    char *str,
    int flags)
{
    char buf[20];
    int i = 0;

#define ChanFlag(chr, bit)      (buf[i++] = ((flags & (bit)) ? (chr) : '_'))

    ChanFlag('r', TCL_READABLE);
    ChanFlag('w', TCL_WRITABLE);
    ChanFlag('n', CHANNEL_NONBLOCKING);
    ChanFlag('l', CHANNEL_LINEBUFFERED);
    ChanFlag('u', CHANNEL_UNBUFFERED);
    ChanFlag('F', BG_FLUSH_SCHEDULED);
    ChanFlag('c', CHANNEL_CLOSED);
    ChanFlag('E', CHANNEL_EOF);
    ChanFlag('S', CHANNEL_STICKY_EOF);
    ChanFlag('B', CHANNEL_BLOCKED);
    ChanFlag('/', INPUT_SAW_CR);
    ChanFlag('D', CHANNEL_DEAD);
    ChanFlag('R', CHANNEL_RAW_MODE);
    ChanFlag('x', CHANNEL_INCLOSE);

    buf[i] ='\0';

    fprintf(stderr, "%s: %s\n", str, buf);
    return 0;
}
#endif

/*
 * Local Variables:
 * mode: c
 * c-basic-offset: 4
 * fill-column: 78
 * tab-width: 8
 * indent-tabs-mode: nil
 * End:
 */<|MERGE_RESOLUTION|>--- conflicted
+++ resolved
@@ -8084,20 +8084,21 @@
 	    return TCL_OK;
 	}
     }
-<<<<<<< HEAD
     if (len == 0 || HaveOpt(1, "-nocomplainencoding")) {
 	if (len == 0) {
 	    Tcl_DStringAppendElement(dsPtr, "-nocomplainencoding");
 	}
 	Tcl_DStringAppendElement(dsPtr,"1");
-=======
+	if (len > 0) {
+	    return TCL_OK;
+	}
+    }
     if (len == 0 || HaveOpt(1, "-strictencoding")) {
 	if (len == 0) {
 	    Tcl_DStringAppendElement(dsPtr, "-strictencoding");
 	}
 	Tcl_DStringAppendElement(dsPtr,
 		(flags & CHANNEL_ENCODING_STRICT) ? "1" : "0");
->>>>>>> 2799ad9f
 	if (len > 0) {
 	    return TCL_OK;
 	}
@@ -8356,17 +8357,12 @@
 	ResetFlag(statePtr, CHANNEL_EOF|CHANNEL_STICKY_EOF|CHANNEL_BLOCKED);
 	statePtr->inputEncodingFlags &= ~TCL_ENCODING_END;
 	return TCL_OK;
-<<<<<<< HEAD
     } else if (HaveOpt(1, "-nocomplainencoding")) {
-=======
-    } else if (HaveOpt(1, "-strictencoding")) {
->>>>>>> 2799ad9f
 	int newMode;
 
 	if (Tcl_GetBoolean(interp, newValue, &newMode) == TCL_ERROR) {
 	    return TCL_ERROR;
 	}
-<<<<<<< HEAD
 	if (!newMode) {
 	    if (interp) {
 		Tcl_SetObjResult(interp, Tcl_NewStringObj(
@@ -8374,10 +8370,16 @@
 			-1));
 	    }
 	    return TCL_ERROR;
-=======
+	}
+	return TCL_OK;
+    } else if (HaveOpt(1, "-strictencoding")) {
+	int newMode;
+
+	if (Tcl_GetBoolean(interp, newValue, &newMode) == TCL_ERROR) {
+	    return TCL_ERROR;
+	}
 	if (newMode) {
 	    statePtr->flags |= CHANNEL_ENCODING_STRICT;
->>>>>>> 2799ad9f
 	}
 	return TCL_OK;
     } else if (HaveOpt(1, "-translation")) {
