/*
 * tclIO.c --
 *
 *	This file provides the generic portions (those that are the same on
 *	all platforms and for all channel types) of Tcl's IO facilities.
 *
 * Copyright © 1998-2000 Ajuba Solutions
 * Copyright © 1995-1997 Sun Microsystems, Inc.
 * Contributions from Don Porter, NIST, 2014. (not subject to US copyright)
 *
 * See the file "license.terms" for information on usage and redistribution of
 * this file, and for a DISCLAIMER OF ALL WARRANTIES.
 */

#include "tclInt.h"
#include "tclIO.h"
#include <assert.h>

/*
 * For each channel handler registered in a call to Tcl_CreateChannelHandler,
 * there is one record of the following type. All of records for a specific
 * channel are chained together in a singly linked list which is stored in
 * the channel structure.
 */

typedef struct ChannelHandler {
    Channel *chanPtr;		/* The channel structure for this channel. */
    int mask;			/* Mask of desired events. */
    Tcl_ChannelProc *proc;	/* Procedure to call in the type of
				 * Tcl_CreateChannelHandler. */
    void *clientData;	/* Argument to pass to procedure. */
    struct ChannelHandler *nextPtr;
				/* Next one in list of registered handlers. */
} ChannelHandler;

/*
 * This structure keeps track of the current ChannelHandler being invoked in
 * the current invocation of Tcl_NotifyChannel. There is a potential
 * problem if a ChannelHandler is deleted while it is the current one, since
 * Tcl_NotifyChannel needs to look at the nextPtr field. To handle this
 * problem, structures of the type below indicate the next handler to be
 * processed for any (recursively nested) dispatches in progress. The
 * nextHandlerPtr field is updated if the handler being pointed to is deleted.
 * The nestedHandlerPtr field is used to chain together all recursive
 * invocations, so that Tcl_DeleteChannelHandler can find all the recursively
 * nested invocations of Tcl_NotifyChannel and compare the handler being
 * deleted against the NEXT handler to be invoked in that invocation; when it
 * finds such a situation, Tcl_DeleteChannelHandler updates the nextHandlerPtr
 * field of the structure to the next handler.
 */

typedef struct NextChannelHandler {
    ChannelHandler *nextHandlerPtr;	/* The next handler to be invoked in
					 * this invocation. */
    struct NextChannelHandler *nestedHandlerPtr;
					/* Next nested invocation of
					 * Tcl_NotifyChannel. */
} NextChannelHandler;

/*
 * The following structure is used by Tcl_GetsObj() to encapsulates the
 * state for a "gets" operation.
 */

typedef struct GetsState {
    Tcl_Obj *objPtr;		/* The object to which UTF-8 characters
				 * will be appended. */
    char **dstPtr;		/* Pointer into objPtr's string rep where
				 * next character should be stored. */
    Tcl_Encoding encoding;	/* The encoding to use to convert raw bytes
				 * to UTF-8.  */
    ChannelBuffer *bufPtr;	/* The current buffer of raw bytes being
				 * emptied. */
    Tcl_EncodingState state;	/* The encoding state just before the last
				 * external to UTF-8 conversion in
				 * FilterInputBytes(). */
    int rawRead;		/* The number of bytes removed from bufPtr
				 * in the last call to FilterInputBytes(). */
    int bytesWrote;		/* The number of bytes of UTF-8 data
				 * appended to objPtr during the last call to
				 * FilterInputBytes(). */
    int charsWrote;		/* The corresponding number of UTF-8
				 * characters appended to objPtr during the
				 * last call to FilterInputBytes(). */
    int totalChars;		/* The total number of UTF-8 characters
				 * appended to objPtr so far, just before the
				 * last call to FilterInputBytes(). */
} GetsState;

/*
 * The following structure encapsulates the state for a background channel
 * copy.  Note that the data buffer for the copy will be appended to this
 * structure.
 */

typedef struct CopyState {
    struct Channel *readPtr;	/* Pointer to input channel. */
    struct Channel *writePtr;	/* Pointer to output channel. */
    int readFlags;		/* Original read channel flags. */
    int writeFlags;		/* Original write channel flags. */
    Tcl_WideInt toRead;		/* Number of bytes to copy, or -1. */
    Tcl_WideInt total;		/* Total bytes transferred (written). */
    Tcl_Interp *interp;		/* Interp that started the copy. */
    Tcl_Obj *cmdPtr;		/* Command to be invoked at completion. */
    Tcl_Size bufSize;		/* Size of appended buffer. */
    char buffer[TCLFLEXARRAY];		/* Copy buffer, this must be the last
                                 * field. */
} CopyState;

/*
 * All static variables used in this file are collected into a single instance
 * of the following structure. For multi-threaded implementations, there is
 * one instance of this structure for each thread.
 *
 * Notice that different structures with the same name appear in other files.
 * The structure defined below is used in this file only.
 */

typedef struct {
    NextChannelHandler *nestedHandlerPtr;
				/* This variable holds the list of nested
				 * Tcl_NotifyChannel invocations. */
    ChannelState *firstCSPtr;	/* List of all channels currently open,
				 * indexed by ChannelState, as only one
				 * ChannelState exists per set of stacked
				 * channels. */
    Tcl_Channel stdinChannel;	/* Static variable for the stdin channel. */
    Tcl_Channel stdoutChannel;	/* Static variable for the stdout channel. */
    Tcl_Channel stderrChannel;	/* Static variable for the stderr channel. */
    Tcl_Encoding binaryEncoding;
    int stdinInitialized;
    int stdoutInitialized;
    int stderrInitialized;
} ThreadSpecificData;

static Tcl_ThreadDataKey dataKey;

/*
 * Structure to record a close callback. One such record exists for
 * each close callback registered for a channel.
 */

typedef struct CloseCallback {
    Tcl_CloseProc *proc;		/* The procedure to call. */
    void *clientData;		/* Arbitrary one-word data to pass
					 * to the callback. */
    struct CloseCallback *nextPtr;	/* For chaining close callbacks. */
} CloseCallback;

/*
 * Static functions in this file:
 */

static ChannelBuffer *	AllocChannelBuffer(Tcl_Size length);
static void		PreserveChannelBuffer(ChannelBuffer *bufPtr);
static void		ReleaseChannelBuffer(ChannelBuffer *bufPtr);
static int		IsShared(ChannelBuffer *bufPtr);
static void		ChannelFree(Channel *chanPtr);
static void		ChannelTimerProc(void *clientData);
static int		ChanRead(Channel *chanPtr, char *dst, int dstSize);
static int		CheckChannelErrors(ChannelState *statePtr,
			    int direction);
static int		CheckForDeadChannel(Tcl_Interp *interp,
			    ChannelState *statePtr);
static void		CheckForStdChannelsBeingClosed(Tcl_Channel chan);
static void		CleanupChannelHandlers(Tcl_Interp *interp,
			    Channel *chanPtr);
static void		CleanupTimerHandler(ChannelState *statePtr);
static int		CloseChannel(Tcl_Interp *interp, Channel *chanPtr,
			    int errorCode);
static int		CloseChannelPart(Tcl_Interp *interp, Channel *chanPtr,
			    int errorCode, int flags);
static int		CloseWrite(Tcl_Interp *interp, Channel *chanPtr);
static void		CommonGetsCleanup(Channel *chanPtr);
static int		CopyData(CopyState *csPtr, int mask);
static void		DeleteTimerHandler(ChannelState *statePtr);
int				Lossless(ChannelState *inStatePtr,
			    ChannelState *outStatePtr, long long toRead);
static int		MoveBytes(CopyState *csPtr);

static void		MBCallback(CopyState *csPtr, Tcl_Obj *errObj);
static void		MBError(CopyState *csPtr, int mask, int errorCode);
static int		MBRead(CopyState *csPtr);
static int		MBWrite(CopyState *csPtr);
static void		MBEvent(void *clientData, int mask);

static void		CopyEventProc(void *clientData, int mask);
static void		CreateScriptRecord(Tcl_Interp *interp,
			    Channel *chanPtr, int mask, Tcl_Obj *scriptPtr);
static void		DeleteChannelTable(void *clientData,
			    Tcl_Interp *interp);
static void		DeleteScriptRecord(Tcl_Interp *interp,
			    Channel *chanPtr, int mask);
static int		DetachChannel(Tcl_Interp *interp, Tcl_Channel chan);
static void		DiscardInputQueued(ChannelState *statePtr,
			    int discardSavedBuffers);
static void		DiscardOutputQueued(ChannelState *chanPtr);
static Tcl_Size		DoRead(Channel *chanPtr, char *dst, Tcl_Size bytesToRead,
			    int allowShortReads);
static Tcl_Size		DoReadChars(Channel *chan, Tcl_Obj *objPtr, Tcl_Size toRead,
			    int allowShortReads, int appendFlag);
static int		FilterInputBytes(Channel *chanPtr,
			    GetsState *statePtr);
static int		FlushChannel(Tcl_Interp *interp, Channel *chanPtr,
			    int calledFromAsyncFlush);
static int		TclGetsObjBinary(Tcl_Channel chan, Tcl_Obj *objPtr);
static Tcl_Encoding	GetBinaryEncoding(void);
static void		FreeBinaryEncoding(void);
static Tcl_HashTable *	GetChannelTable(Tcl_Interp *interp);
static int		GetInput(Channel *chanPtr);
static void		PeekAhead(Channel *chanPtr, char **dstEndPtr,
			    GetsState *gsPtr);
static int		ReadBytes(ChannelState *statePtr, Tcl_Obj *objPtr,
			    int charsLeft);
static int		ReadChars(ChannelState *statePtr, Tcl_Obj *objPtr,
			    int charsLeft, int *factorPtr);
static void		RecycleBuffer(ChannelState *statePtr,
			    ChannelBuffer *bufPtr, int mustDiscard);
static int		StackSetBlockMode(Channel *chanPtr, int mode);
static int		SetBlockMode(Tcl_Interp *interp, Channel *chanPtr,
			    int mode);
static void		StopCopy(CopyState *csPtr);
static void		TranslateInputEOL(ChannelState *statePtr, char *dst,
			    const char *src, int *dstLenPtr, int *srcLenPtr);
static void		UpdateInterest(Channel *chanPtr);
static Tcl_Size		Write(Channel *chanPtr, const char *src,
			    Tcl_Size srcLen, Tcl_Encoding encoding);
static Tcl_Obj *	FixLevelCode(Tcl_Obj *msg);
static void		SpliceChannel(Tcl_Channel chan);
static void		CutChannel(Tcl_Channel chan);
static int              WillRead(Channel *chanPtr);

#define WriteChars(chanPtr, src, srcLen) \
			Write(chanPtr, src, srcLen, chanPtr->state->encoding)
#define WriteBytes(chanPtr, src, srcLen) \
			Write(chanPtr, src, srcLen, tclIdentityEncoding)

/*
 * Simplifying helper macros. All may use their argument(s) multiple times.
 * The ANSI C "prototypes" for the macros are listed below, together with a
 * short description of what the macro does.
 *
 * --------------------------------------------------------------------------
 * Tcl_Size BytesLeft(ChannelBuffer *bufPtr)
 *
 *	Returns the number of bytes of data remaining in the buffer.
 *
 * int SpaceLeft(ChannelBuffer *bufPtr)
 *
 *	Returns the number of bytes of space remaining at the end of the
 *	buffer.
 *
 * int IsBufferReady(ChannelBuffer *bufPtr)
 *
 *	Returns whether a buffer has bytes available within it.
 *
 * int IsBufferEmpty(ChannelBuffer *bufPtr)
 *
 *	Returns whether a buffer is entirely empty. Note that this is not the
 *	inverse of the above operation; trying to merge the two seems to lead
 *	to occasional crashes...
 *
 * int IsBufferFull(ChannelBuffer *bufPtr)
 *
 *	Returns whether more data can be added to a buffer.
 *
 * int IsBufferOverflowing(ChannelBuffer *bufPtr)
 *
 *	Returns whether a buffer has more data in it than it should.
 *
 * char *InsertPoint(ChannelBuffer *bufPtr)
 *
 *	Returns a pointer to where characters should be added to the buffer.
 *
 * char *RemovePoint(ChannelBuffer *bufPtr)
 *
 *	Returns a pointer to where characters should be removed from the
 *	buffer.
 * --------------------------------------------------------------------------
 */

#define BytesLeft(bufPtr)	((bufPtr)->nextAdded - (bufPtr)->nextRemoved)

#define SpaceLeft(bufPtr)	((bufPtr)->bufLength - (bufPtr)->nextAdded)

#define IsBufferReady(bufPtr)	((bufPtr)->nextAdded > (bufPtr)->nextRemoved)

#define IsBufferEmpty(bufPtr)	((bufPtr)->nextAdded == (bufPtr)->nextRemoved)

#define IsBufferFull(bufPtr)	((bufPtr) && (bufPtr)->nextAdded >= (bufPtr)->bufLength)

#define IsBufferOverflowing(bufPtr) ((bufPtr)->nextAdded>(bufPtr)->bufLength)

#define InsertPoint(bufPtr)	(&(bufPtr)->buf[(bufPtr)->nextAdded])

#define RemovePoint(bufPtr)	(&(bufPtr)->buf[(bufPtr)->nextRemoved])

/*
 * For working with channel state flag bits.
 */

#define SetFlag(statePtr, flag)		((statePtr)->flags |= (flag))
#define ResetFlag(statePtr, flag)	((statePtr)->flags &= ~(flag))
#define GotFlag(statePtr, flag)		((statePtr)->flags & (flag))

/*
 * Macro for testing whether a string (in optionName, length len) matches a
 * value (prefix matching rules). Arguments are the minimum length to match
 * and the value to match against. (Can't use Tcl_GetIndexFromObj as this is
 * used in a situation where no objects are available.)
 */

#define HaveOpt(minLength, nameString) \
	((len > (minLength)) && (optionName[1] == (nameString)[1]) \
		&& (strncmp(optionName, (nameString), len) == 0))

/*
 * The ChannelObjType type.  Used to store the result of looking up
 * a channel name in the context of an interp.  Saves the lookup
 * result and values needed to check its continued validity.
 */

typedef struct ResolvedChanName {
    ChannelState *statePtr;	/* The saved lookup result */
    Tcl_Interp *interp;		/* The interp in which the lookup was done. */
    size_t epoch;		/* The epoch of the channel when the lookup
				 * was done. Use to verify validity. */
    size_t refCount;		/* Share this struct among many Tcl_Obj. */
} ResolvedChanName;

static void		DupChannelInternalRep(Tcl_Obj *objPtr, Tcl_Obj *copyPtr);
static void		FreeChannelInternalRep(Tcl_Obj *objPtr);

static const Tcl_ObjType chanObjType = {
    "channel",			/* name for this type */
    FreeChannelInternalRep,		/* freeIntRepProc */
    DupChannelInternalRep,		/* dupIntRepProc */
    NULL,			/* updateStringProc */
    NULL,			/* setFromAnyProc */
    TCL_OBJTYPE_V0
};

#define GetIso88591() \
    (binaryEncoding ? Tcl_GetEncoding(NULL, "iso8859-1") : binaryEncoding)

#define ChanSetInternalRep(objPtr, resPtr)					\
    do {								\
	Tcl_ObjInternalRep ir;						\
	(resPtr)->refCount++;						\
	ir.twoPtrValue.ptr1 = (resPtr);					\
	ir.twoPtrValue.ptr2 = NULL;					\
	Tcl_StoreInternalRep((objPtr), &chanObjType, &ir);			\
    } while (0)

#define ChanGetInternalRep(objPtr, resPtr)					\
    do {								\
	const Tcl_ObjInternalRep *irPtr;					\
	irPtr = TclFetchInternalRep((objPtr), &chanObjType);		\
	(resPtr) = irPtr ? (ResolvedChanName *)irPtr->twoPtrValue.ptr1 : NULL;		\
    } while (0)

#define BUSY_STATE(st, fl) \
     ((((st)->csPtrR) && ((fl) & TCL_READABLE)) || \
      (((st)->csPtrW) && ((fl) & TCL_WRITABLE)))

#define MAX_CHANNEL_BUFFER_SIZE (1024*1024)

/*
 *---------------------------------------------------------------------------
 *
 * ChanClose, ChanRead, ChanSeek, ChanThreadAction, ChanWatch, ChanWrite --
 *
 *	Simplify the access to selected channel driver "methods" that are used
 *	in multiple places in a stereotypical fashion. These are just thin
 *	wrappers around the driver functions.
 *
 *---------------------------------------------------------------------------
 */

static inline int
ChanClose(
    Channel *chanPtr,
    Tcl_Interp *interp)
{
    return chanPtr->typePtr->close2Proc(chanPtr->instanceData, interp, 0);
}

/*
 *---------------------------------------------------------------------------
 *
 * ChanRead --
 *
 *	Read up to dstSize bytes using the inputProc of chanPtr, store them at
 *	dst, and return the number of bytes stored.
 *
 * Results:
 *	The return value of the driver inputProc,
 *	  - number of bytes stored at dst, ot
 *	  - -1 on error, with a Posix error code available to the caller by
 *	    calling Tcl_GetErrno().
 *
 * Side effects:
 *	The CHANNEL_ENCODING_ERROR, CHANNEL_BLOCKED and CHANNEL_EOF flags
 *	of the channel state are set as appropriate.  On EOF, the
 *	inputEncodingFlags are set to perform ending operations on decoding.
 *
 *	TODO - Is this really the right place for that?
 *
 *---------------------------------------------------------------------------
 */
static int
ChanRead(
    Channel *chanPtr,
    char *dst,
    int dstSize)
{
    int bytesRead, result;

    /*
     * If the caller asked for zero bytes, we'd force the inputProc to return
     * zero bytes, and then misinterpret that as EOF.
     */

    assert(dstSize > 0);

    /*
     * Each read op must set the blocked and eof states anew, not let
     * the effect of prior reads leak through.
     */

    if (GotFlag(chanPtr->state, CHANNEL_EOF)) {
        chanPtr->state->inputEncodingFlags |= TCL_ENCODING_START;
    }
    ResetFlag(chanPtr->state, CHANNEL_BLOCKED | CHANNEL_EOF);
    chanPtr->state->inputEncodingFlags &= ~TCL_ENCODING_END;
    if (WillRead(chanPtr) == -1) {
        return -1;
    }

    bytesRead = chanPtr->typePtr->inputProc(chanPtr->instanceData,
	    dst, dstSize, &result);

    /*
     * Stop any flag leakage through stacked channel levels.
     */

    if (GotFlag(chanPtr->state, CHANNEL_EOF)) {
        chanPtr->state->inputEncodingFlags |= TCL_ENCODING_START;
    }
    ResetFlag(chanPtr->state, CHANNEL_BLOCKED | CHANNEL_EOF);
    chanPtr->state->inputEncodingFlags &= ~TCL_ENCODING_END;
    if (bytesRead == -1) {
	if ((result == EWOULDBLOCK) || (result == EAGAIN)) {
	    SetFlag(chanPtr->state, CHANNEL_BLOCKED);
	    result = EAGAIN;
	}
	Tcl_SetErrno(result);
    } else if (bytesRead == 0) {
	SetFlag(chanPtr->state, CHANNEL_EOF);
	chanPtr->state->inputEncodingFlags |= TCL_ENCODING_END;
    } else {
	/*
	 * If we get a short read, signal up that we may be BLOCKED. We should
	 * avoid calling the driver because on some platforms we will block in
	 * the low level reading code even though the channel is set into
	 * nonblocking mode.
	 */

	if (bytesRead < dstSize) {
	    SetFlag(chanPtr->state, CHANNEL_BLOCKED);
	}
    }
    return bytesRead;
}

static inline Tcl_WideInt
ChanSeek(
    Channel *chanPtr,
    Tcl_WideInt offset,
    int mode,
    int *errnoPtr)
{
    /*
     * Note that we prefer the wideSeekProc if that field is available in the
     * type and non-NULL.
     */

    if (Tcl_ChannelWideSeekProc(chanPtr->typePtr) == NULL) {
	*errnoPtr = EINVAL;
	return TCL_INDEX_NONE;
    }

	return Tcl_ChannelWideSeekProc(chanPtr->typePtr)(chanPtr->instanceData,
		offset, mode, errnoPtr);
}

static inline void
ChanThreadAction(
    Channel *chanPtr,
    int action)
{
    Tcl_DriverThreadActionProc *threadActionProc =
	    Tcl_ChannelThreadActionProc(chanPtr->typePtr);

    if (threadActionProc != NULL) {
	threadActionProc(chanPtr->instanceData, action);
    }
}

static inline void
ChanWatch(
    Channel *chanPtr,
    int mask)
{
    chanPtr->typePtr->watchProc(chanPtr->instanceData, mask);
}

static inline int
ChanWrite(
    Channel *chanPtr,
    const char *src,
    int srcLen,
    int *errnoPtr)
{
    return chanPtr->typePtr->outputProc(chanPtr->instanceData, src, srcLen,
	    errnoPtr);
}

/*
 *---------------------------------------------------------------------------
 *
 * TclInitIOSubsystem --
 *
 *	Initialize all resources used by this subsystem on a per-process
 *	basis.
 *
 * Results:
 *	None.
 *
 * Side effects:
 *	Depends on the memory subsystems.
 *
 *---------------------------------------------------------------------------
 */

void
TclInitIOSubsystem(void)
{
    /*
     * By fetching thread local storage we take care of allocating it for each
     * thread.
     */

    (void) TCL_TSD_INIT(&dataKey);
}

/*
 *-------------------------------------------------------------------------
 *
 * TclFinalizeIOSubsystem --
 *
 *	Releases all resources used by this subsystem on a per-process basis.
 *	Closes all extant channels that have not already been closed because
 *	they were not owned by any interp.
 *
 * Results:
 *	None.
 *
 * Side effects:
 *	Depends on encoding and memory subsystems.
 *
 *-------------------------------------------------------------------------
 */

void
TclFinalizeIOSubsystem(void)
{
    ThreadSpecificData *tsdPtr = TCL_TSD_INIT(&dataKey);
    Channel *chanPtr = NULL;	/* Iterates over open channels. */
    ChannelState *statePtr;	/* State of channel stack */
    int active = 1;		/* Flag == 1 while there's still work to do */
    int doflushnb;

    /*
     * Fetch the pre-TIP#398 compatibility flag.
     */

    {
        const char *s;
        Tcl_DString ds;

        s = TclGetEnv("TCL_FLUSH_NONBLOCKING_ON_EXIT", &ds);
        doflushnb = ((s != NULL) && strcmp(s, "0"));
        if (s != NULL) {
            Tcl_DStringFree(&ds);
        }
    }

    /*
     * Walk all channel state structures known to this thread and close
     * corresponding channels.
     */

    while (active) {
	/*
	 * Iterate through the open channel list, and find the first channel
	 * that isn't dead. We start from the head of the list each time,
	 * because the close action on one channel can close others.
	 */

	active = 0;
	for (statePtr = tsdPtr->firstCSPtr;
		statePtr != NULL;
		statePtr = statePtr->nextCSPtr) {
	    chanPtr = statePtr->topChanPtr;
            if (GotFlag(statePtr, CHANNEL_DEAD)) {
                continue;
            }
	    if (!GotFlag(statePtr, CHANNEL_INCLOSE | CHANNEL_CLOSED )
                || GotFlag(statePtr, BG_FLUSH_SCHEDULED)) {
                ResetFlag(statePtr, BG_FLUSH_SCHEDULED);
		active = 1;
		break;
	    }
	}

	/*
	 * We've found a live (or bg-closing) channel. Close it.
	 */

	if (active) {
	    TclChannelPreserve((Tcl_Channel)chanPtr);

	    /*
	     * TIP #398: by default, we no longer set the channel back into
             * blocking mode.  To restore the old blocking behavior, the
             * environment variable TCL_FLUSH_NONBLOCKING_ON_EXIT must be set
             * and not be "0".
	     */

            if (doflushnb) {
                /*
                 * Set the channel back into blocking mode to ensure that we
                 * wait for all data to flush out.
                 */

                (void) Tcl_SetChannelOption(NULL, (Tcl_Channel) chanPtr,
                                            "-blocking", "on");
            }

	    if ((chanPtr == (Channel *) tsdPtr->stdinChannel) ||
		    (chanPtr == (Channel *) tsdPtr->stdoutChannel) ||
		    (chanPtr == (Channel *) tsdPtr->stderrChannel)) {
		/*
		 * Decrement the refcount which was earlier artificially
		 * bumped up to keep the channel from being closed.
		 */

		statePtr->refCount--;
	    }

	    if (statePtr->refCount <= 0) {
		/*
		 * Close it only if the refcount indicates that the channel is
		 * not referenced from any interpreter. If it is, that
		 * interpreter will close the channel when it gets destroyed.
		 */

		(void) Tcl_CloseEx(NULL, (Tcl_Channel) chanPtr, 0);
	    } else {
		/*
		 * The refcount is greater than zero, so flush the channel.
		 */

		Tcl_Flush((Tcl_Channel) chanPtr);

		/*
		 * Call the device driver to actually close the underlying
		 * device for this channel.
		 */

		(void) ChanClose(chanPtr, NULL);

		/*
		 * Finally, we clean up the fields in the channel data
		 * structure since all of them have been deleted already. We
		 * mark the channel with CHANNEL_DEAD to prevent any further
		 * IO operations on it.
		 */

		chanPtr->instanceData = NULL;
		SetFlag(statePtr, CHANNEL_DEAD);
	    }
	    TclChannelRelease((Tcl_Channel)chanPtr);
	}
    }

    FreeBinaryEncoding();
    TclpFinalizeSockets();
    TclpFinalizePipes();
}

/*
 *----------------------------------------------------------------------
 *
 * Tcl_SetStdChannel --
 *
 *	This function is used to change the channels that are used for
 *	stdin/stdout/stderr in new interpreters.
 *
 * Results:
 *	None
 *
 * Side effects:
 *	None.
 *
 *----------------------------------------------------------------------
 */

void
Tcl_SetStdChannel(
    Tcl_Channel channel,
    int type)			/* One of TCL_STDIN, TCL_STDOUT, TCL_STDERR. */
{
    ThreadSpecificData *tsdPtr = TCL_TSD_INIT(&dataKey);

    int init = channel ? 1 : -1;
    switch (type) {
    case TCL_STDIN:
	tsdPtr->stdinInitialized = init;
	tsdPtr->stdinChannel = channel;
	break;
    case TCL_STDOUT:
	tsdPtr->stdoutInitialized = init;
	tsdPtr->stdoutChannel = channel;
	break;
    case TCL_STDERR:
	tsdPtr->stderrInitialized = init;
	tsdPtr->stderrChannel = channel;
	if (channel) {
	    ENCODING_PROFILE_SET(((Channel *)channel)->state->inputEncodingFlags, TCL_ENCODING_PROFILE_REPLACE);
	    ENCODING_PROFILE_SET(((Channel *)channel)->state->outputEncodingFlags, TCL_ENCODING_PROFILE_REPLACE);
	}
	break;
    }
}

/*
 *----------------------------------------------------------------------
 *
 * Tcl_GetStdChannel --
 *
 *	Returns the specified standard channel.
 *
 * Results:
 *	Returns the specified standard channel, or NULL.
 *
 * Side effects:
 *	May cause the creation of a standard channel and the underlying file.
 *
 *----------------------------------------------------------------------
 */

Tcl_Channel
Tcl_GetStdChannel(
    int type)			/* One of TCL_STDIN, TCL_STDOUT, TCL_STDERR. */
{
    Tcl_Channel channel = NULL;
    ThreadSpecificData *tsdPtr = TCL_TSD_INIT(&dataKey);

    /*
     * If the channels were not created yet, create them now and store them in
     * the static variables.
     */

    switch (type) {
    case TCL_STDIN:
	if (!tsdPtr->stdinInitialized) {
	    tsdPtr->stdinInitialized = -1;
	    tsdPtr->stdinChannel = TclpGetDefaultStdChannel(TCL_STDIN);

	    /*
	     * Artificially bump the refcount to ensure that the channel is
	     * only closed on exit.
	     *
	     * NOTE: Must only do this if stdinChannel is not NULL. It can be
	     * NULL in situations where Tcl is unable to connect to the
	     * standard input.
	     */

	    if (tsdPtr->stdinChannel != NULL) {
		tsdPtr->stdinInitialized = 1;
		Tcl_RegisterChannel(NULL, tsdPtr->stdinChannel);
	    }
	}
	channel = tsdPtr->stdinChannel;
	break;
    case TCL_STDOUT:
	if (!tsdPtr->stdoutInitialized) {
	    tsdPtr->stdoutInitialized = -1;
	    tsdPtr->stdoutChannel = TclpGetDefaultStdChannel(TCL_STDOUT);
	    if (tsdPtr->stdoutChannel != NULL) {
		tsdPtr->stdoutInitialized = 1;
		Tcl_RegisterChannel(NULL, tsdPtr->stdoutChannel);
	    }
	}
	channel = tsdPtr->stdoutChannel;
	break;
    case TCL_STDERR:
	if (!tsdPtr->stderrInitialized) {
	    tsdPtr->stderrInitialized = -1;
	    tsdPtr->stderrChannel = TclpGetDefaultStdChannel(TCL_STDERR);
	    if (tsdPtr->stderrChannel != NULL) {
		ENCODING_PROFILE_SET(((Channel *)tsdPtr->stderrChannel)->state->inputEncodingFlags, TCL_ENCODING_PROFILE_REPLACE);
		ENCODING_PROFILE_SET(((Channel *)tsdPtr->stderrChannel)->state->outputEncodingFlags, TCL_ENCODING_PROFILE_REPLACE);
		tsdPtr->stderrInitialized = 1;
		Tcl_RegisterChannel(NULL, tsdPtr->stderrChannel);
	    }
	}
	channel = tsdPtr->stderrChannel;
	break;
    }
    return channel;
}

/*
 *----------------------------------------------------------------------
 *
 * Tcl_CreateCloseHandler
 *
 *	Creates a close callback which will be called when the channel is
 *	closed.
 *
 * Results:
 *	None.
 *
 * Side effects:
 *	Causes the callback to be called in the future when the channel will
 *	be closed.
 *
 *----------------------------------------------------------------------
 */

void
Tcl_CreateCloseHandler(
    Tcl_Channel chan,		/* The channel for which to create the close
				 * callback. */
    Tcl_CloseProc *proc,	/* The callback routine to call when the
				 * channel will be closed. */
    void *clientData)	/* Arbitrary data to pass to the close
				 * callback. */
{
    ChannelState *statePtr = ((Channel *) chan)->state;
    CloseCallback *cbPtr;

    cbPtr = (CloseCallback *)Tcl_Alloc(sizeof(CloseCallback));
    cbPtr->proc = proc;
    cbPtr->clientData = clientData;

    cbPtr->nextPtr = statePtr->closeCbPtr;
    statePtr->closeCbPtr = cbPtr;
}

/*
 *----------------------------------------------------------------------
 *
 * Tcl_DeleteCloseHandler --
 *
 *	Removes a callback that would have been called on closing the channel.
 *	If there is no matching callback then this function has no effect.
 *
 * Results:
 *	None.
 *
 * Side effects:
 *	The callback will not be called in the future when the channel is
 *	eventually closed.
 *
 *----------------------------------------------------------------------
 */

void
Tcl_DeleteCloseHandler(
    Tcl_Channel chan,		/* The channel for which to cancel the close
				 * callback. */
    Tcl_CloseProc *proc,	/* The procedure for the callback to
				 * remove. */
    void *clientData)	/* The callback data for the callback to
				 * remove. */
{
    ChannelState *statePtr = ((Channel *) chan)->state;
    CloseCallback *cbPtr, *cbPrevPtr;

    for (cbPtr = statePtr->closeCbPtr, cbPrevPtr = NULL;
	    cbPtr != NULL; cbPtr = cbPtr->nextPtr) {
	if ((cbPtr->proc == proc) && (cbPtr->clientData == clientData)) {
	    if (cbPrevPtr == NULL) {
		statePtr->closeCbPtr = cbPtr->nextPtr;
	    } else {
		cbPrevPtr->nextPtr = cbPtr->nextPtr;
	    }
	    Tcl_Free(cbPtr);
	    break;
	}
	cbPrevPtr = cbPtr;
    }
}

/*
 *----------------------------------------------------------------------
 *
 * GetChannelTable --
 *
 *	Gets and potentially initializes the channel table for an interpreter.
 *	If it is initializing the table it also inserts channels for stdin,
 *	stdout and stderr if the interpreter is trusted.
 *
 * Results:
 *	A pointer to the hash table created, for use by the caller.
 *
 * Side effects:
 *	Initializes the channel table for an interpreter. May create channels
 *	for stdin, stdout and stderr.
 *
 *----------------------------------------------------------------------
 */

static Tcl_HashTable *
GetChannelTable(
    Tcl_Interp *interp)
{
    Tcl_HashTable *hTblPtr;	/* Hash table of channels. */
    Tcl_Channel stdinChan, stdoutChan, stderrChan;

    hTblPtr = (Tcl_HashTable *)Tcl_GetAssocData(interp, "tclIO", NULL);
    if (hTblPtr == NULL) {
	hTblPtr = (Tcl_HashTable *)Tcl_Alloc(sizeof(Tcl_HashTable));
	Tcl_InitHashTable(hTblPtr, TCL_STRING_KEYS);
	Tcl_SetAssocData(interp, "tclIO",
		(Tcl_InterpDeleteProc *) DeleteChannelTable, hTblPtr);

	/*
	 * If the interpreter is trusted (not "safe"), insert channels for
	 * stdin, stdout and stderr (possibly creating them in the process).
	 */

	if (Tcl_IsSafe(interp) == 0) {
	    stdinChan = Tcl_GetStdChannel(TCL_STDIN);
	    if (stdinChan != NULL) {
		Tcl_RegisterChannel(interp, stdinChan);
	    }
	    stdoutChan = Tcl_GetStdChannel(TCL_STDOUT);
	    if (stdoutChan != NULL) {
		Tcl_RegisterChannel(interp, stdoutChan);
	    }
	    stderrChan = Tcl_GetStdChannel(TCL_STDERR);
	    if (stderrChan != NULL) {
		Tcl_RegisterChannel(interp, stderrChan);
	    }
	}
    }
    return hTblPtr;
}

/*
 *----------------------------------------------------------------------
 *
 * DeleteChannelTable --
 *
 *	Deletes the channel table for an interpreter, closing any open
 *	channels whose refcount reaches zero. This procedure is invoked when
 *	an interpreter is deleted, via the AssocData cleanup mechanism.
 *
 * Results:
 *	None.
 *
 * Side effects:
 *	Deletes the hash table of channels. May close channels. May flush
 *	output on closed channels. Removes any channelEvent handlers that were
 *	registered in this interpreter.
 *
 *----------------------------------------------------------------------
 */

static void
DeleteChannelTable(
    void *clientData,	/* The per-interpreter data structure. */
    Tcl_Interp *interp)		/* The interpreter being deleted. */
{
    Tcl_HashTable *hTblPtr;	/* The hash table. */
    Tcl_HashSearch hSearch;	/* Search variable. */
    Tcl_HashEntry *hPtr;	/* Search variable. */
    Channel *chanPtr;		/* Channel being deleted. */
    ChannelState *statePtr;	/* State of Channel being deleted. */
    EventScriptRecord *sPtr, *prevPtr, *nextPtr;
				/* Variables to loop over all channel events
				 * registered, to delete the ones that refer
				 * to the interpreter being deleted. */

    /*
     * Delete all the registered channels - this will close channels whose
     * refcount reaches zero.
     */

    hTblPtr = (Tcl_HashTable *)clientData;
    for (hPtr = Tcl_FirstHashEntry(hTblPtr, &hSearch); hPtr != NULL;
	    hPtr = Tcl_FirstHashEntry(hTblPtr, &hSearch)) {
	chanPtr = (Channel *)Tcl_GetHashValue(hPtr);
	statePtr = chanPtr->state;

	/*
	 * Remove any file events registered in this interpreter.
	 */

	for (sPtr = statePtr->scriptRecordPtr, prevPtr = NULL;
		sPtr != NULL; sPtr = nextPtr) {
	    nextPtr = sPtr->nextPtr;
	    if (sPtr->interp == interp) {
		if (prevPtr == NULL) {
		    statePtr->scriptRecordPtr = nextPtr;
		} else {
		    prevPtr->nextPtr = nextPtr;
		}

		Tcl_DeleteChannelHandler((Tcl_Channel) chanPtr,
			TclChannelEventScriptInvoker, sPtr);

		TclDecrRefCount(sPtr->scriptPtr);
		Tcl_Free(sPtr);
	    } else {
		prevPtr = sPtr;
	    }
	}

	/*
	 * Cannot call Tcl_UnregisterChannel because that procedure calls
	 * Tcl_GetAssocData to get the channel table, which might already be
	 * inaccessible from the interpreter structure. Instead, we emulate
	 * the behavior of Tcl_UnregisterChannel directly here.
	 */

	Tcl_DeleteHashEntry(hPtr);
	statePtr->epoch++;
	if (statePtr->refCount-- <= 1) {
	    if (!GotFlag(statePtr, BG_FLUSH_SCHEDULED)) {
		(void) Tcl_CloseEx(interp, (Tcl_Channel) chanPtr, 0);
	    }
	}

    }
    Tcl_DeleteHashTable(hTblPtr);
    Tcl_Free(hTblPtr);
}

/*
 *----------------------------------------------------------------------
 *
 * CheckForStdChannelsBeingClosed --
 *
 *	Perform special handling for standard channels being closed. When
 *	given a standard channel, if the refcount is now 1, it means that the
 *	last reference to the standard channel is being explicitly closed. Now
 *	bump the refcount artificially down to 0, to ensure the normal
 *	handling of channels being closed will occur. Also reset the static
 *	pointer to the channel to NULL, to avoid dangling references.
 *
 * Results:
 *	None.
 *
 * Side effects:
 *	Manipulates the refcount on standard channels. May smash the global
 *	static pointer to a standard channel.
 *
 *----------------------------------------------------------------------
 */

static void
CheckForStdChannelsBeingClosed(
    Tcl_Channel chan)
{
    ChannelState *statePtr = ((Channel *) chan)->state;
    ThreadSpecificData *tsdPtr = TCL_TSD_INIT(&dataKey);

    if (tsdPtr->stdinInitialized == 1
	    && tsdPtr->stdinChannel != NULL
	    && statePtr == ((Channel *)tsdPtr->stdinChannel)->state) {
	if (statePtr->refCount < 2) {
	    statePtr->refCount = 0;
	    tsdPtr->stdinChannel = NULL;
	    return;
	}
    } else if (tsdPtr->stdoutInitialized == 1
	    && tsdPtr->stdoutChannel != NULL
	    && statePtr == ((Channel *)tsdPtr->stdoutChannel)->state) {
	if (statePtr->refCount < 2) {
	    statePtr->refCount = 0;
	    tsdPtr->stdoutChannel = NULL;
	    return;
	}
    } else if (tsdPtr->stderrInitialized == 1
	    && tsdPtr->stderrChannel != NULL
	    && statePtr == ((Channel *)tsdPtr->stderrChannel)->state) {
	if (statePtr->refCount < 2) {
	    statePtr->refCount = 0;
	    tsdPtr->stderrChannel = NULL;
	    return;
	}
    }
}

/*
 *----------------------------------------------------------------------
 *
 * Tcl_IsStandardChannel --
 *
 *	Test if the given channel is a standard channel. No attempt is made to
 *	check if the channel or the standard channels are initialized or
 *	otherwise valid.
 *
 * Results:
 *	Returns 1 if true, 0 if false.
 *
 * Side effects:
 *	None.
 *
 *----------------------------------------------------------------------
 */

int
Tcl_IsStandardChannel(
    Tcl_Channel chan)		/* Channel to check. */
{
    ThreadSpecificData *tsdPtr = TCL_TSD_INIT(&dataKey);

    if ((chan == tsdPtr->stdinChannel)
	    || (chan == tsdPtr->stdoutChannel)
	    || (chan == tsdPtr->stderrChannel)) {
	return 1;
    } else {
	return 0;
    }
}

/*
 *----------------------------------------------------------------------
 *
 * Tcl_RegisterChannel --
 *
 *	Adds an already-open channel to the channel table of an interpreter.
 *	If the interpreter passed as argument is NULL, it only increments the
 *	channel refCount.
 *
 * Results:
 *	None.
 *
 * Side effects:
 *	May increment the reference count of a channel.
 *
 *----------------------------------------------------------------------
 */

void
Tcl_RegisterChannel(
    Tcl_Interp *interp,		/* Interpreter in which to add the channel. */
    Tcl_Channel chan)		/* The channel to add to this interpreter
				 * channel table. */
{
    Tcl_HashTable *hTblPtr;	/* Hash table of channels. */
    Tcl_HashEntry *hPtr;	/* Search variable. */
    int isNew;			/* Is the hash entry new or does it exist? */
    Channel *chanPtr;		/* The actual channel. */
    ChannelState *statePtr;	/* State of the actual channel. */

    /*
     * Always (un)register bottom-most channel in the stack. This makes
     * management of the channel list easier because no manipulation is
     * necessary during (un)stack operation.
     */

    chanPtr = ((Channel *) chan)->state->bottomChanPtr;
    statePtr = chanPtr->state;

    if (statePtr->channelName == NULL) {
	Tcl_Panic("Tcl_RegisterChannel: channel without name");
    }
    if (interp != NULL) {
	hTblPtr = GetChannelTable(interp);
	hPtr = Tcl_CreateHashEntry(hTblPtr, statePtr->channelName, &isNew);
	if (!isNew) {
	    if (chan == Tcl_GetHashValue(hPtr)) {
		return;
	    }

	    Tcl_Panic("Tcl_RegisterChannel: duplicate channel names");
	}
	Tcl_SetHashValue(hPtr, chanPtr);
    }
    statePtr->refCount++;
}

/*
 *----------------------------------------------------------------------
 *
 * Tcl_UnregisterChannel --
 *
 *	Deletes the hash entry for a channel associated with an interpreter.
 *	If the interpreter given as argument is NULL, it only decrements the
 *	reference count. (This all happens in the Tcl_DetachChannel helper
 *	function).
 *
 *	Finally, if the reference count of the channel drops to zero, it is
 *	deleted.
 *
 * Results:
 *	A standard Tcl result.
 *
 * Side effects:
 *	Calls Tcl_DetachChannel which deletes the hash entry for a channel
 *	associated with an interpreter.
 *
 *	May delete the channel, which can have a variety of consequences,
 *	especially if we are forced to close the channel.
 *
 *----------------------------------------------------------------------
 */

int
Tcl_UnregisterChannel(
    Tcl_Interp *interp,		/* Interpreter in which channel is defined. */
    Tcl_Channel chan)		/* Channel to delete. */
{
    ChannelState *statePtr;	/* State of the real channel. */

    statePtr = ((Channel *) chan)->state->bottomChanPtr->state;

    if (GotFlag(statePtr, CHANNEL_INCLOSE)) {
	if (interp != NULL) {
	    Tcl_SetObjResult(interp, Tcl_NewStringObj(
                    "illegal recursive call to close through close-handler"
                    " of channel", -1));
	}
	return TCL_ERROR;
    }

    if (DetachChannel(interp, chan) != TCL_OK) {
	return TCL_OK;
    }

    statePtr = ((Channel *) chan)->state->bottomChanPtr->state;

    /*
     * Perform special handling for standard channels being closed. If the
     * refCount is now 1 it means that the last reference to the standard
     * channel is being explicitly closed, so bump the refCount down
     * artificially to 0. This will ensure that the channel is actually
     * closed, below. Also set the static pointer to NULL for the channel.
     */

    CheckForStdChannelsBeingClosed(chan);

    /*
     * If the refCount reached zero, close the actual channel.
     */

    if (statePtr->refCount <= 0) {
	Tcl_Preserve(statePtr);
	if (!GotFlag(statePtr, BG_FLUSH_SCHEDULED)) {
	    /*
	     * We don't want to re-enter Tcl_CloseEx().
	     */

	    if (!GotFlag(statePtr, CHANNEL_CLOSED)) {
		if (Tcl_CloseEx(interp, chan, 0) != TCL_OK) {
		    SetFlag(statePtr, CHANNEL_CLOSED);
		    Tcl_Release(statePtr);
		    return TCL_ERROR;
		}
	    }
	}
	SetFlag(statePtr, CHANNEL_CLOSED);
	Tcl_Release(statePtr);
    }
    return TCL_OK;
}

/*
 *----------------------------------------------------------------------
 *
 * Tcl_DetachChannel --
 *
 *	Deletes the hash entry for a channel associated with an interpreter.
 *	If the interpreter given as argument is NULL, it only decrements the
 *	reference count. Even if the ref count drops to zero, the channel is
 *	NOT closed or cleaned up. This allows a channel to be detached from an
 *	interpreter and left in the same state it was in when it was
 *	originally returned by 'Tcl_OpenFileChannel', for example.
 *
 *	This function cannot be used on the standard channels, and will return
 *	TCL_ERROR if that is attempted.
 *
 *	This function should only be necessary for special purposes in which
 *	you need to generate a pristine channel from one that has already been
 *	used. All ordinary purposes will almost always want to use
 *	Tcl_UnregisterChannel instead.
 *
 *	Provided the channel is not attached to any other interpreter, it can
 *	then be closed with Tcl_Close, rather than with Tcl_UnregisterChannel.
 *
 * Results:
 *	A standard Tcl result. If the channel is not currently registered with
 *	the given interpreter, TCL_ERROR is returned, otherwise TCL_OK.
 *	However no error messages are left in the interp's result.
 *
 * Side effects:
 *	Deletes the hash entry for a channel associated with an interpreter.
 *
 *----------------------------------------------------------------------
 */

int
Tcl_DetachChannel(
    Tcl_Interp *interp,		/* Interpreter in which channel is defined. */
    Tcl_Channel chan)		/* Channel to delete. */
{
    if (Tcl_IsStandardChannel(chan)) {
	return TCL_ERROR;
    }

    return DetachChannel(interp, chan);
}

/*
 *----------------------------------------------------------------------
 *
 * DetachChannel --
 *
 *	Deletes the hash entry for a channel associated with an interpreter.
 *	If the interpreter given as argument is NULL, it only decrements the
 *	reference count. Even if the ref count drops to zero, the channel is
 *	NOT closed or cleaned up. This allows a channel to be detached from an
 *	interpreter and left in the same state it was in when it was
 *	originally returned by 'Tcl_OpenFileChannel', for example.
 *
 * Results:
 *	A standard Tcl result. If the channel is not currently registered with
 *	the given interpreter, TCL_ERROR is returned, otherwise TCL_OK.
 *	However no error messages are left in the interp's result.
 *
 * Side effects:
 *	Deletes the hash entry for a channel associated with an interpreter.
 *
 *----------------------------------------------------------------------
 */

static int
DetachChannel(
    Tcl_Interp *interp,		/* Interpreter in which channel is defined. */
    Tcl_Channel chan)		/* Channel to delete. */
{
    Tcl_HashTable *hTblPtr;	/* Hash table of channels. */
    Tcl_HashEntry *hPtr;	/* Search variable. */
    Channel *chanPtr;		/* The real IO channel. */
    ChannelState *statePtr;	/* State of the real channel. */

    /*
     * Always (un)register bottom-most channel in the stack. This makes
     * management of the channel list easier because no manipulation is
     * necessary during (un)stack operation.
     */

    chanPtr = ((Channel *) chan)->state->bottomChanPtr;
    statePtr = chanPtr->state;

    if (interp != NULL) {
	hTblPtr = (Tcl_HashTable *)Tcl_GetAssocData(interp, "tclIO", NULL);
	if (hTblPtr == NULL) {
	    return TCL_ERROR;
	}
	hPtr = Tcl_FindHashEntry(hTblPtr, statePtr->channelName);
	if (hPtr == NULL) {
	    return TCL_ERROR;
	}
	if ((Channel *) Tcl_GetHashValue(hPtr) != chanPtr) {
	    return TCL_ERROR;
	}
	Tcl_DeleteHashEntry(hPtr);
	statePtr->epoch++;

	/*
	 * Remove channel handlers that refer to this interpreter, so that
	 * they will not be present if the actual close is delayed and more
	 * events happen on the channel. This may occur if the channel is
	 * shared between several interpreters, or if the channel has async
	 * flushing active.
	 */

	CleanupChannelHandlers(interp, chanPtr);
    }

    statePtr->refCount--;

    return TCL_OK;
}

/*
 *---------------------------------------------------------------------------
 *
 * Tcl_GetChannel --
 *
 *	Finds an existing Tcl_Channel structure by name in a given
 *	interpreter. This function is public because it is used by
 *	channel-type-specific functions.
 *
 * Results:
 *	A Tcl_Channel or NULL on failure. If failed, interp's result object
 *	contains an error message. *modePtr is filled with the modes in which
 *	the channel was opened.
 *
 * Side effects:
 *	None.
 *
 *---------------------------------------------------------------------------
 */

Tcl_Channel
Tcl_GetChannel(
    Tcl_Interp *interp,		/* Interpreter in which to find or create the
				 * channel. */
    const char *chanName,	/* The name of the channel. */
    int *modePtr)		/* Where to store the mode in which the
				 * channel was opened? Will contain an OR'ed
				 * combination of TCL_READABLE and
				 * TCL_WRITABLE, if non-NULL. */
{
    Channel *chanPtr;		/* The actual channel. */
    Tcl_HashTable *hTblPtr;	/* Hash table of channels. */
    Tcl_HashEntry *hPtr;	/* Search variable. */
    const char *name;		/* Translated name. */

    /*
     * Substitute "stdin", etc. Note that even though we immediately find the
     * channel using Tcl_GetStdChannel, we still need to look it up in the
     * specified interpreter to ensure that it is present in the channel
     * table. Otherwise, safe interpreters would always have access to the
     * standard channels.
     */

    name = chanName;
    if ((chanName[0] == 's') && (chanName[1] == 't')) {
	chanPtr = NULL;
	if (strcmp(chanName, "stdin") == 0) {
	    chanPtr = (Channel *) Tcl_GetStdChannel(TCL_STDIN);
	} else if (strcmp(chanName, "stdout") == 0) {
	    chanPtr = (Channel *) Tcl_GetStdChannel(TCL_STDOUT);
	} else if (strcmp(chanName, "stderr") == 0) {
	    chanPtr = (Channel *) Tcl_GetStdChannel(TCL_STDERR);
	}
	if (chanPtr != NULL) {
	    name = chanPtr->state->channelName;
	}
    }

    hTblPtr = GetChannelTable(interp);
    hPtr = Tcl_FindHashEntry(hTblPtr, name);
    if (hPtr == NULL) {
	Tcl_SetObjResult(interp, Tcl_ObjPrintf(
                "can not find channel named \"%s\"", chanName));
	Tcl_SetErrorCode(interp, "TCL", "LOOKUP", "CHANNEL", chanName, (void *)NULL);
	return NULL;
    }

    /*
     * Always return bottom-most channel in the stack. This one lives the
     * longest - other channels may go away unnoticed. The other APIs
     * compensate where necessary to retrieve the topmost channel again.
     */

    chanPtr = (Channel *)Tcl_GetHashValue(hPtr);
    chanPtr = chanPtr->state->bottomChanPtr;
    if (modePtr != NULL) {
	*modePtr = GotFlag(chanPtr->state, TCL_READABLE|TCL_WRITABLE);
    }

    return (Tcl_Channel) chanPtr;
}

/*
 *---------------------------------------------------------------------------
 *
 * TclGetChannelFromObj --
 *
 *	Finds an existing Tcl_Channel structure by name in a given
 *	interpreter. This function is public because it is used by
 *	channel-type-specific functions.
 *
 * Results:
 *	A Tcl_Channel or NULL on failure. If failed, interp's result object
 *	contains an error message. *modePtr is filled with the modes in which
 *	the channel was opened.
 *
 * Side effects:
 *	None.
 *
 *---------------------------------------------------------------------------
 */

int
TclGetChannelFromObj(
    Tcl_Interp *interp,		/* Interpreter in which to find or create the
				 * channel. */
    Tcl_Obj *objPtr,
    Tcl_Channel *channelPtr,
    int *modePtr,		/* Where to store the mode in which the
				 * channel was opened? Will contain an OR'ed
				 * combination of TCL_READABLE and
				 * TCL_WRITABLE, if non-NULL. */
    TCL_UNUSED(int) /*flags*/)
{
    ChannelState *statePtr;
    ResolvedChanName *resPtr = NULL;
    Tcl_Channel chan;

    if (interp == NULL) {
	return TCL_ERROR;
    }

    ChanGetInternalRep(objPtr, resPtr);
    if (resPtr) {
	/*
 	 * Confirm validity of saved lookup results.
 	 */

	statePtr = resPtr->statePtr;
	if ((resPtr->interp == interp)		/* Same interp context */
			/* No epoch change in channel since lookup */
		&& (resPtr->epoch == statePtr->epoch)) {
	    /*
	     * Have a valid saved lookup. Jump to end to return it.
	     */

	    goto valid;
	}
    }

    chan = Tcl_GetChannel(interp, TclGetString(objPtr), NULL);

    if (chan == NULL) {
	if (resPtr) {
	    Tcl_StoreInternalRep(objPtr, &chanObjType, NULL);
	}
	return TCL_ERROR;
    }

    if (resPtr && resPtr->refCount == 1) {
	/*
         * Re-use the ResolvedCmdName struct.
         */

	Tcl_Release(resPtr->statePtr);
    } else {
	resPtr = (ResolvedChanName *) Tcl_Alloc(sizeof(ResolvedChanName));
	resPtr->refCount = 0;
	ChanSetInternalRep(objPtr, resPtr);		/* Overwrites, if needed */
    }
    statePtr = ((Channel *)chan)->state;
    resPtr->statePtr = statePtr;
    Tcl_Preserve(statePtr);
    resPtr->interp = interp;
    resPtr->epoch = statePtr->epoch;

  valid:
    *channelPtr = (Tcl_Channel) statePtr->bottomChanPtr;

    if (modePtr != NULL) {
	*modePtr = GotFlag(statePtr, TCL_READABLE|TCL_WRITABLE);
    }

    return TCL_OK;
}

/*
 *----------------------------------------------------------------------
 *
 * Tcl_CreateChannel --
 *
 *	Creates a new entry in the hash table for a Tcl_Channel record.
 *
 * Results:
 *	Returns the new Tcl_Channel.
 *
 * Side effects:
 *	Creates a new Tcl_Channel instance and inserts it into the hash table.
 *
 *----------------------------------------------------------------------
 */

Tcl_Channel
Tcl_CreateChannel(
    const Tcl_ChannelType *typePtr, /* The channel type record. */
    const char *chanName,	/* Name of channel to record. */
    void *instanceData,	/* Instance specific data. */
    int mask)			/* TCL_READABLE & TCL_WRITABLE to indicate if
				 * the channel is readable, writable. */
{
    Channel *chanPtr;		/* The channel structure newly created. */
    ChannelState *statePtr;	/* The stack-level independent state info for
				 * the channel. */
    const char *name;
    char *tmp;
    ThreadSpecificData *tsdPtr = TCL_TSD_INIT(&dataKey);

    /*
     * With the change of the Tcl_ChannelType structure to use a version in
     * 8.3.2+, we have to make sure that our assumption that the structure
     * remains a binary compatible size is true.
     *
     * If this assertion fails on some system, then it can be removed only if
     * the user recompiles code with older channel drivers in the new system
     * as well.
     */

    assert(sizeof(Tcl_ChannelTypeVersion) == sizeof(Tcl_DriverBlockModeProc *));
    assert(typePtr->typeName != NULL);
    if (Tcl_ChannelVersion(typePtr) != TCL_CHANNEL_VERSION_5) {
	Tcl_Panic("channel type %s must be version TCL_CHANNEL_VERSION_5", typePtr->typeName);
    }
    if (typePtr->close2Proc == NULL) {
	Tcl_Panic("channel type %s must define close2Proc", typePtr->typeName);
    }
    if ((TCL_READABLE & mask) && (NULL == typePtr->inputProc)) {
	Tcl_Panic("channel type %s must define inputProc when used for reader channel", typePtr->typeName);
    }
    if ((TCL_WRITABLE & mask) &&  (NULL == typePtr->outputProc)) {
	Tcl_Panic("channel type %s must define outputProc when used for writer channel", typePtr->typeName);
    }
    if (NULL == typePtr->watchProc) {
	Tcl_Panic("channel type %s must define watchProc", typePtr->typeName);
    }

    /*
     * JH: We could subsequently memset these to 0 to avoid the numerous
     * assignments to 0/NULL below.
     */

    chanPtr = (Channel *)Tcl_Alloc(sizeof(Channel));
    statePtr = (ChannelState *)Tcl_Alloc(sizeof(ChannelState));
    chanPtr->state = statePtr;

    chanPtr->instanceData = instanceData;
    chanPtr->typePtr = typePtr;

    /*
     * Set all the bits that are part of the stack-independent state
     * information for the channel.
     */

    if (chanName != NULL) {
	unsigned len = strlen(chanName) + 1;

	/*
         * Make sure we allocate at least 7 bytes, so it fits for "stdout"
         * later.
         */

	tmp = (char *)Tcl_Alloc((len < 7) ? 7 : len);
	strcpy(tmp, chanName);
    } else {
	tmp = (char *)Tcl_Alloc(7);
	tmp[0] = '\0';
    }
    statePtr->channelName = tmp;
    statePtr->flags = mask;
    statePtr->maxPerms = mask; /* Save max privileges for close callback */

    /*
     * Set the channel to system default encoding.
     *
     * Note the strange bit of protection taking place here. If the system
     * encoding name is reported back as "binary", something weird is
     * happening. Tcl provides no "binary" encoding, so someone else has
     * provided one. We ignore it so as not to interfere with the "magic"
     * interpretation that Tcl_Channels give to the "-encoding binary" option.
     */

    name = Tcl_GetEncodingName(NULL);
    statePtr->encoding = Tcl_GetEncoding(NULL, name);
    statePtr->inputEncodingState  = NULL;
    statePtr->inputEncodingFlags  = TCL_ENCODING_START;
    statePtr->outputEncodingState = NULL;
    statePtr->outputEncodingFlags = TCL_ENCODING_START;

    /*
     * Set the channel up initially in AUTO input translation mode to accept
     * "\n", "\r" and "\r\n". Output translation mode is set to a platform
     * specific default value. The eofChar is set to 0 for both input and
     * output, so that Tcl does not look for an in-file EOF indicator (e.g.,
     * ^Z) and does not append an EOF indicator to files.
     */

    statePtr->inputTranslation	= TCL_TRANSLATE_AUTO;
    statePtr->outputTranslation	= TCL_PLATFORM_TRANSLATION;
    statePtr->inEofChar		= 0;

    statePtr->unreportedError	= 0;
    statePtr->refCount		= 0;
    statePtr->closeCbPtr	= NULL;
    statePtr->curOutPtr		= NULL;
    statePtr->outQueueHead	= NULL;
    statePtr->outQueueTail	= NULL;
    statePtr->saveInBufPtr	= NULL;
    statePtr->inQueueHead	= NULL;
    statePtr->inQueueTail	= NULL;
    statePtr->chPtr		= NULL;
    statePtr->interestMask	= 0;
    statePtr->scriptRecordPtr	= NULL;
    statePtr->bufSize		= CHANNELBUFFER_DEFAULT_SIZE;
    statePtr->timer		= NULL;
    statePtr->timerChanPtr	= NULL;
    statePtr->csPtrR		= NULL;
    statePtr->csPtrW		= NULL;
    statePtr->outputStage	= NULL;

    /*
     * As we are creating the channel, it is obviously the top for now.
     */

    statePtr->topChanPtr	= chanPtr;
    statePtr->bottomChanPtr	= chanPtr;
    chanPtr->downChanPtr	= NULL;
    chanPtr->upChanPtr		= NULL;
    chanPtr->inQueueHead	= NULL;
    chanPtr->inQueueTail	= NULL;
    chanPtr->refCount		= 0;

    /*
     * TIP #219, Tcl Channel Reflection API
     */

    statePtr->chanMsg		= NULL;
    statePtr->unreportedMsg	= NULL;

    statePtr->epoch		= 0;

    /*
     * Link the channel into the list of all channels; create an on-exit
     * handler if there is not one already, to close off all the channels in
     * the list on exit.
     *
     * JH: Could call Tcl_SpliceChannel, but need to avoid NULL check.
     *
     * TIP #218.
     * AK: Just initialize the field to NULL before invoking Tcl_SpliceChannel
     *	   We need Tcl_SpliceChannel, for the threadAction calls. There is no
     *	   real reason to duplicate all of this.
     * NOTE: All drivers using thread actions now have to perform their TSD
     *	     manipulation only in their thread action proc. Doing it when
     *	     creating their instance structures will collide with the thread
     *	     action activity and lead to damaged lists.
     */

    statePtr->nextCSPtr = NULL;
    SpliceChannel((Tcl_Channel) chanPtr);

    /*
     * Install this channel in the first empty standard channel slot, if the
     * channel was previously closed explicitly.
     */

    if ((tsdPtr->stdinChannel == NULL) && (tsdPtr->stdinInitialized == 1)) {
	strcpy(tmp, "stdin");
	Tcl_SetStdChannel((Tcl_Channel) chanPtr, TCL_STDIN);
	Tcl_RegisterChannel(NULL, (Tcl_Channel) chanPtr);
    } else if ((tsdPtr->stdoutChannel == NULL) &&
	    (tsdPtr->stdoutInitialized == 1)) {
	strcpy(tmp, "stdout");
	Tcl_SetStdChannel((Tcl_Channel) chanPtr, TCL_STDOUT);
	Tcl_RegisterChannel(NULL, (Tcl_Channel) chanPtr);
    } else if ((tsdPtr->stderrChannel == NULL) &&
	    (tsdPtr->stderrInitialized == 1)) {
	strcpy(tmp, "stderr");
	Tcl_SetStdChannel((Tcl_Channel) chanPtr, TCL_STDERR);
	Tcl_RegisterChannel(NULL, (Tcl_Channel) chanPtr);
    }
    return (Tcl_Channel) chanPtr;
}

/*
 *----------------------------------------------------------------------
 *
 * Tcl_StackChannel --
 *
 *	Replaces an entry in the hash table for a Tcl_Channel record. The
 *	replacement is a new channel with same name, it supercedes the
 *	replaced channel. Input and output of the superceded channel is now
 *	going through the newly created channel and allows the arbitrary
 *	filtering/manipulation of the dataflow.
 *
 *	Andreas Kupries <a.kupries@westend.com>, 12/13/1998 "Trf-Patch for
 *	filtering channels"
 *
 * Results:
 *	Returns the new Tcl_Channel, which actually contains the saved
 *	information about prevChan.
 *
 * Side effects:
 *	A new channel structure is allocated and linked below the existing
 *	channel. The channel operations and client data of the existing
 *	channel are copied down to the newly created channel, and the current
 *	channel has its operations replaced by the new typePtr.
 *
 *----------------------------------------------------------------------
 */

Tcl_Channel
Tcl_StackChannel(
    Tcl_Interp *interp,		/* The interpreter we are working in */
    const Tcl_ChannelType *typePtr,
				/* The channel type record for the new
				 * channel. */
    void *instanceData,	/* Instance specific data for the new
				 * channel. */
    int mask,			/* TCL_READABLE & TCL_WRITABLE to indicate if
				 * the channel is readable, writable. */
    Tcl_Channel prevChan)	/* The channel structure to replace */
{
    ThreadSpecificData *tsdPtr = TCL_TSD_INIT(&dataKey);
    Channel *chanPtr, *prevChanPtr;
    ChannelState *statePtr;

    /*
     * Find the given channel (prevChan) in the list of all channels. If we do
     * not find it, then it was never registered correctly.
     *
     * This operation should occur at the top of a channel stack.
     */

    statePtr = (ChannelState *) tsdPtr->firstCSPtr;
    prevChanPtr = ((Channel *) prevChan)->state->topChanPtr;

    while ((statePtr != NULL) && (statePtr->topChanPtr != prevChanPtr)) {
	statePtr = statePtr->nextCSPtr;
    }

    if (statePtr == NULL) {
	if (interp) {
	    Tcl_SetObjResult(interp, Tcl_ObjPrintf(
                    "couldn't find state for channel \"%s\"",
		    Tcl_GetChannelName(prevChan)));
	}
	return NULL;
    }

    /*
     * Here we check if the given "mask" matches the "flags" of the already
     * existing channel.
     *
     *	  | - | R | W | RW |
     *	--+---+---+---+----+	<=>  0 != (chan->mask & prevChan->mask)
     *	- |   |   |   |    |
     *	R |   | + |   | +  |	The superceding channel is allowed to restrict
     *	W |   |   | + | +  |	the capabilities of the superceded one!
     *	RW|   | + | + | +  |
     *	--+---+---+---+----+
     */

    if ((mask & GotFlag(statePtr, TCL_READABLE|TCL_WRITABLE)) == 0) {
	if (interp) {
	    Tcl_SetObjResult(interp, Tcl_ObjPrintf(
		    "reading and writing both disallowed for channel \"%s\"",
		    Tcl_GetChannelName(prevChan)));
	}
	return NULL;
    }

    /*
     * Flush the buffers. This ensures that any data still in them at this
     * time is not handled by the new transformation. Restrict this to
     * writable channels. Take care to hide a possible bg-copy in progress
     * from Tcl_Flush and the CheckForChannelErrors inside.
     */

    if ((mask & TCL_WRITABLE) != 0) {
	CopyState *csPtrR = statePtr->csPtrR;
	CopyState *csPtrW = statePtr->csPtrW;

	statePtr->csPtrR = NULL;
	statePtr->csPtrW = NULL;

	/*
	 * TODO: Examine what can go wrong if Tcl_Flush() call disturbs
	 * the stacking state of this channel during its operations.
	 */
	if (Tcl_Flush((Tcl_Channel) prevChanPtr) != TCL_OK) {
	    statePtr->csPtrR = csPtrR;
	    statePtr->csPtrW = csPtrW;
	    if (interp) {
		Tcl_SetObjResult(interp, Tcl_ObjPrintf(
                        "could not flush channel \"%s\"",
			Tcl_GetChannelName(prevChan)));
	    }
	    return NULL;
	}

	statePtr->csPtrR = csPtrR;
	statePtr->csPtrW = csPtrW;
    }

    /*
     * Discard any input in the buffers. They are not yet read by the user of
     * the channel, so they have to go through the new transformation before
     * reading. As the buffers contain the untransformed form their contents
     * are not only useless but actually distorts our view of the system.
     *
     * To preserve the information without having to read them again and to
     * avoid problems with the location in the channel (seeking might be
     * impossible) we move the buffers from the common state structure into
     * the channel itself. We use the buffers in the channel below the new
     * transformation to hold the data. In the future this allows us to write
     * transformations which preread data and push the unused part back when
     * they are going away.
     */

    if (((mask & TCL_READABLE) != 0) && (statePtr->inQueueHead != NULL)) {
	/*
	 * When statePtr->inQueueHead is not NULL, we know
	 * prevChanPtr->inQueueHead must be NULL.
	 */

	assert(prevChanPtr->inQueueHead == NULL);
	assert(prevChanPtr->inQueueTail == NULL);

	prevChanPtr->inQueueHead = statePtr->inQueueHead;
	prevChanPtr->inQueueTail = statePtr->inQueueTail;

	statePtr->inQueueHead = NULL;
	statePtr->inQueueTail = NULL;
    }

    chanPtr = (Channel *)Tcl_Alloc(sizeof(Channel));

    /*
     * Save some of the current state into the new structure, reinitialize the
     * parts which will stay with the transformation.
     *
     * Remarks:
     */

    chanPtr->state		= statePtr;
    chanPtr->instanceData	= instanceData;
    chanPtr->typePtr		= typePtr;
    chanPtr->downChanPtr	= prevChanPtr;
    chanPtr->upChanPtr		= NULL;
    chanPtr->inQueueHead	= NULL;
    chanPtr->inQueueTail	= NULL;
    chanPtr->refCount		= 0;

    /*
     * Place new block at the head of a possibly existing list of previously
     * stacked channels.
     */

    prevChanPtr->upChanPtr	= chanPtr;
    statePtr->topChanPtr	= chanPtr;

    /*
     * TIP #218, Channel Thread Actions.
     *
     * We call the thread actions for the new channel directly. We _cannot_
     * use SpliceChannel, because the (thread-)global list of all channels
     * always contains the _ChannelState_ for a stack of channels, not the
     * individual channels. And SpliceChannel would not only call the thread
     * actions, but also add the shared ChannelState to this list a second
     * time, mangling it.
     */

    ChanThreadAction(chanPtr, TCL_CHANNEL_THREAD_INSERT);

    return (Tcl_Channel) chanPtr;
}

void
TclChannelPreserve(
    Tcl_Channel chan)
{
    ((Channel *)chan)->refCount++;
}

void
TclChannelRelease(
    Tcl_Channel chan)
{
    Channel *chanPtr = (Channel *) chan;

    if (chanPtr->refCount == 0) {
	Tcl_Panic("Channel released more than preserved");
    }
    if (--chanPtr->refCount) {
	return;
    }
    if (chanPtr->typePtr == NULL) {
	Tcl_Free(chanPtr);
    }
}

static void
ChannelFree(
    Channel *chanPtr)
{
    if (chanPtr->refCount == 0) {
	Tcl_Free(chanPtr);
	return;
    }
    chanPtr->typePtr = NULL;
}

/*
 *----------------------------------------------------------------------
 *
 * Tcl_UnstackChannel --
 *
 *	Unstacks an entry in the hash table for a Tcl_Channel record. This is
 *	the reverse to 'Tcl_StackChannel'.
 *
 * Results:
 *	A standard Tcl result.
 *
 * Side effects:
 *	If TCL_ERROR is returned, the Posix error code will be set with
 *	Tcl_SetErrno. May leave a message in interp result as well.
 *
 *----------------------------------------------------------------------
 */

int
Tcl_UnstackChannel(
    Tcl_Interp *interp,		/* The interpreter we are working in */
    Tcl_Channel chan)		/* The channel to unstack */
{
    Channel *chanPtr = (Channel *) chan;
    ChannelState *statePtr = chanPtr->state;
    int result = 0;

    /*
     * This operation should occur at the top of a channel stack.
     */

    chanPtr = statePtr->topChanPtr;

    if (chanPtr->downChanPtr != NULL) {
	/*
	 * Instead of manipulating the per-thread / per-interp list/hash table
	 * of registered channels we wind down the state of the
	 * transformation, and then restore the state of underlying channel
	 * into the old structure.
	 *
	 * TODO: Figure out how to handle the situation where the chan
	 * operations called below by this unstacking operation cause
	 * another unstacking recursively.  In that case the downChanPtr
	 * value we're holding on to will not be the right thing.
	 */

	Channel *downChanPtr = chanPtr->downChanPtr;

	/*
	 * Flush the buffers. This ensures that any data still in them at this
	 * time _is_ handled by the transformation we are unstacking right
	 * now. Restrict this to writable channels. Take care to hide a
	 * possible bg-copy in progress from Tcl_Flush and the
	 * CheckForChannelErrors inside.
	 */

	if (GotFlag(statePtr, TCL_WRITABLE)) {
	    CopyState *csPtrR = statePtr->csPtrR;
	    CopyState *csPtrW = statePtr->csPtrW;

	    statePtr->csPtrR = NULL;
	    statePtr->csPtrW = NULL;

	    if (Tcl_Flush((Tcl_Channel) chanPtr) != TCL_OK) {
		statePtr->csPtrR = csPtrR;
		statePtr->csPtrW = csPtrW;

		/*
		 * TIP #219, Tcl Channel Reflection API.
		 * Move error messages put by the driver into the chan/ip
		 * bypass area into the regular interpreter result. Fall back
		 * to the regular message if nothing was found in the
		 * bypasses.
		 */

		if (!TclChanCaughtErrorBypass(interp, chan) && interp) {
		    Tcl_SetObjResult(interp, Tcl_ObjPrintf(
                            "could not flush channel \"%s\"",
			    Tcl_GetChannelName((Tcl_Channel) chanPtr)));
		}
		return TCL_ERROR;
	    }

	    statePtr->csPtrR  = csPtrR;
	    statePtr->csPtrW = csPtrW;
	}

	/*
	 * Anything in the input queue and the push-back buffers of the
	 * transformation going away is transformed data, but not yet read. As
	 * unstacking means that the caller does not want to see transformed
	 * data any more we have to discard these bytes. To avoid writing an
	 * analogue to 'DiscardInputQueued' we move the information in the
	 * push back buffers to the input queue and then call
	 * 'DiscardInputQueued' on that.
	 */

	if (GotFlag(statePtr, TCL_READABLE) &&
		((statePtr->inQueueHead != NULL) ||
		(chanPtr->inQueueHead != NULL))) {
	    if ((statePtr->inQueueHead != NULL) &&
		    (chanPtr->inQueueHead != NULL)) {
		statePtr->inQueueTail->nextPtr = chanPtr->inQueueHead;
		statePtr->inQueueTail = chanPtr->inQueueTail;
		statePtr->inQueueHead = statePtr->inQueueTail;
	    } else if (chanPtr->inQueueHead != NULL) {
		statePtr->inQueueHead = chanPtr->inQueueHead;
		statePtr->inQueueTail = chanPtr->inQueueTail;
	    }

	    chanPtr->inQueueHead = NULL;
	    chanPtr->inQueueTail = NULL;

	    DiscardInputQueued(statePtr, 0);
	}

	/*
	 * TIP #218, Channel Thread Actions.
	 *
	 * We call the thread actions for the new channel directly. We
	 * _cannot_ use CutChannel, because the (thread-)global list of all
	 * channels always contains the _ChannelState_ for a stack of
	 * channels, not the individual channels. And SpliceChannel would not
	 * only call the thread actions, but also remove the shared
	 * ChannelState from this list despite there being more channels for
	 * the state which are still active.
	 */

	ChanThreadAction(chanPtr, TCL_CHANNEL_THREAD_REMOVE);

	statePtr->topChanPtr = downChanPtr;
	downChanPtr->upChanPtr = NULL;

	/*
	 * Leave this link intact for closeproc
	 *  chanPtr->downChanPtr = NULL;
	 */

	/*
	 * Close and free the channel driver state.
	 * TIP #220: This is done with maximum privileges (as created).
	 */

	ResetFlag(statePtr, TCL_READABLE|TCL_WRITABLE);
	SetFlag(statePtr, statePtr->maxPerms);
	result = ChanClose(chanPtr, interp);
	ChannelFree(chanPtr);

	UpdateInterest(statePtr->topChanPtr);

	if (result != 0) {
	    Tcl_SetErrno(result);

	    /*
	     * TIP #219, Tcl Channel Reflection API.
	     * Move error messages put by the driver into the chan/ip bypass
	     * area into the regular interpreter result.
	     */

	    TclChanCaughtErrorBypass(interp, chan);
	    return TCL_ERROR;
	}
    } else {
	/*
	 * This channel does not cover another one. Simply do a close, if
	 * necessary.
	 */

	if (statePtr->refCount <= 0) {
	    if (Tcl_CloseEx(interp, chan, 0) != TCL_OK) {
		/*
		 * TIP #219, Tcl Channel Reflection API.
		 * "TclChanCaughtErrorBypass" is not required here, it was
		 * done already by "Tcl_Close".
		 */

		return TCL_ERROR;
	    }
	}

	/*
	 * TIP #218, Channel Thread Actions.
	 * Not required in this branch, this is done by Tcl_Close. If
	 * Tcl_Close is not called then the ChannelState is still active in
	 * the thread and no action has to be taken either.
	 */
    }

    return TCL_OK;
}

/*
 *----------------------------------------------------------------------
 *
 * Tcl_GetStackedChannel --
 *
 *	Determines whether the specified channel is stacked upon another.
 *
 * Results:
 *	NULL if the channel is not stacked upon another one, or a reference to
 *	the channel it is stacked upon. This reference can be used in queries,
 *	but modification is not allowed.
 *
 * Side effects:
 *	None.
 *
 *----------------------------------------------------------------------
 */

Tcl_Channel
Tcl_GetStackedChannel(
    Tcl_Channel chan)
{
    Channel *chanPtr = (Channel *) chan;
				/* The actual channel. */

    return (Tcl_Channel) chanPtr->downChanPtr;
}

/*
 *----------------------------------------------------------------------
 *
 * Tcl_GetTopChannel --
 *
 *	Returns the top channel of a channel stack.
 *
 * Results:
 *	NULL if the channel is not stacked upon another one, or a reference to
 *	the channel it is stacked upon. This reference can be used in queries,
 *	but modification is not allowed.
 *
 * Side effects:
 *	None.
 *
 *----------------------------------------------------------------------
 */

Tcl_Channel
Tcl_GetTopChannel(
    Tcl_Channel chan)
{
    Channel *chanPtr = (Channel *) chan;
				/* The actual channel. */

    return (Tcl_Channel) chanPtr->state->topChanPtr;
}

/*
 *----------------------------------------------------------------------
 *
 * Tcl_GetChannelInstanceData --
 *
 *	Returns the client data associated with a channel.
 *
 * Results:
 *	The client data.
 *
 * Side effects:
 *	None.
 *
 *----------------------------------------------------------------------
 */

void *
Tcl_GetChannelInstanceData(
    Tcl_Channel chan)		/* Channel for which to return client data. */
{
    Channel *chanPtr = (Channel *) chan;
				/* The actual channel. */

    return chanPtr->instanceData;
}

/*
 *----------------------------------------------------------------------
 *
 * Tcl_GetChannelThread --
 *
 *	Given a channel structure, returns the thread managing it. TIP #10
 *
 * Results:
 *	Returns the id of the thread managing the channel.
 *
 * Side effects:
 *	None.
 *
 *----------------------------------------------------------------------
 */

Tcl_ThreadId
Tcl_GetChannelThread(
    Tcl_Channel chan)		/* The channel to return the managing thread
				 * for. */
{
    Channel *chanPtr = (Channel *) chan;
				/* The actual channel. */

    return chanPtr->state->managingThread;
}

/*
 *----------------------------------------------------------------------
 *
 * Tcl_GetChannelType --
 *
 *	Given a channel structure, returns the channel type structure.
 *
 * Results:
 *	Returns a pointer to the channel type structure.
 *
 * Side effects:
 *	None.
 *
 *----------------------------------------------------------------------
 */

const Tcl_ChannelType *
Tcl_GetChannelType(
    Tcl_Channel chan)		/* The channel to return type for. */
{
    Channel *chanPtr = (Channel *) chan;
				/* The actual channel. */

    return chanPtr->typePtr;
}

/*
 *----------------------------------------------------------------------
 *
 * Tcl_GetChannelMode --
 *
 *	Computes a mask indicating whether the channel is open for reading and
 *	writing.
 *
 * Results:
 *	An OR-ed combination of TCL_READABLE and TCL_WRITABLE.
 *
 * Side effects:
 *	None.
 *
 *----------------------------------------------------------------------
 */

int
Tcl_GetChannelMode(
    Tcl_Channel chan)		/* The channel for which the mode is being
				 * computed. */
{
    ChannelState *statePtr = ((Channel *) chan)->state;
				/* State of actual channel. */

    return GotFlag(statePtr, TCL_READABLE|TCL_WRITABLE);
}

/*
 *----------------------------------------------------------------------
 *
 * Tcl_GetChannelName --
 *
 *	Returns the string identifying the channel name.
 *
 * Results:
 *	The string containing the channel name. This memory is owned by the
 *	generic layer and should not be modified by the caller.
 *
 * Side effects:
 *	None.
 *
 *----------------------------------------------------------------------
 */

const char *
Tcl_GetChannelName(
    Tcl_Channel chan)		/* The channel for which to return the name. */
{
    ChannelState *statePtr = ((Channel *) chan)->state;
				/* State of actual channel. */

    return statePtr->channelName;
}

/*
 *----------------------------------------------------------------------
 *
 * Tcl_GetChannelHandle --
 *
 *	Returns an OS handle associated with a channel.
 *
 * Results:
 *	Returns TCL_OK and places the handle in handlePtr, or returns
 *	TCL_ERROR on failure.
 *
 * Side effects:
 *	None.
 *
 *----------------------------------------------------------------------
 */

int
Tcl_GetChannelHandle(
    Tcl_Channel chan,		/* The channel to get file from. */
    int direction,		/* TCL_WRITABLE or TCL_READABLE. */
    void **handlePtr)	/* Where to store handle */
{
    Channel *chanPtr;		/* The actual channel. */
    void *handle;
    int result;

    chanPtr = ((Channel *) chan)->state->bottomChanPtr;
    if (!chanPtr->typePtr->getHandleProc) {
        Tcl_SetChannelError(chan, Tcl_ObjPrintf(
                "channel \"%s\" does not support OS handles",
                Tcl_GetChannelName(chan)));
	return TCL_ERROR;
    }
    result = chanPtr->typePtr->getHandleProc(chanPtr->instanceData, direction,
	    &handle);
    if (handlePtr) {
	*handlePtr = handle;
    }
    return result;
}

/*
 *----------------------------------------------------------------------
 *
 * Tcl_RemoveChannelMode --
 *
 *	Remove either read or write privileges from the channel.
 *
 * Results:
 *	A standard Tcl result code.
 *
 * Side effects:
 *	May change the access mode of the channel.
 *	May leave an error message in the interp.
 *
 *----------------------------------------------------------------------
 */

int
Tcl_RemoveChannelMode(
     Tcl_Interp* interp,        /* The interp for an error message. Allowed to be NULL. */
     Tcl_Channel chan,		/* The channel which is modified. */
     int         mode)          /* The access mode to drop from the channel */
{
    const char* emsg;
    ChannelState *statePtr = ((Channel *) chan)->state;
					/* State of actual channel. */

    if ((mode != TCL_READABLE) && (mode != TCL_WRITABLE)) {
        emsg = "Illegal mode value.";
	goto error;
    }
    if (0 == (GotFlag(statePtr, TCL_READABLE|TCL_WRITABLE) & ~mode)) {
        emsg = "Bad mode, would make channel inacessible";
	goto error;
    }

    ResetFlag(statePtr, mode);
    return TCL_OK;

 error:
    if (interp != NULL) {
	Tcl_SetObjResult(interp, Tcl_ObjPrintf(
		"Tcl_RemoveChannelMode error: %s. Channel: \"%s\"",
		emsg, Tcl_GetChannelName((Tcl_Channel) chan)));
    }
    return TCL_ERROR;
}

/*
 *---------------------------------------------------------------------------
 *
 * AllocChannelBuffer --
 *
 *	A channel buffer has BUFFER_PADDING bytes extra at beginning to hold
 *	any bytes of a native-encoding character that got split by the end of
 *	the previous buffer and need to be moved to the beginning of the next
 *	buffer to make a contiguous string so it can be converted to UTF-8.
 *
 *	A channel buffer has BUFFER_PADDING bytes extra at the end to hold any
 *	bytes of a native-encoding character (generated from a UTF-8
 *	character) that overflow past the end of the buffer and need to be
 *	moved to the next buffer.
 *
 * Results:
 *	A newly allocated channel buffer.
 *
 * Side effects:
 *	None.
 *
 *---------------------------------------------------------------------------
 */

static ChannelBuffer *
AllocChannelBuffer(
    Tcl_Size length)			/* Desired length of channel buffer. */
{
    ChannelBuffer *bufPtr;
    Tcl_Size n;

    n = length + CHANNELBUFFER_HEADER_SIZE + BUFFER_PADDING + BUFFER_PADDING;
    bufPtr = (ChannelBuffer *)Tcl_Alloc(n);
    bufPtr->nextAdded	= BUFFER_PADDING;
    bufPtr->nextRemoved	= BUFFER_PADDING;
    bufPtr->bufLength	= length + BUFFER_PADDING;
    bufPtr->nextPtr	= NULL;
    bufPtr->refCount	= 1;
    return bufPtr;
}

static void
PreserveChannelBuffer(
    ChannelBuffer *bufPtr)
{
    if (!bufPtr->refCount) {
	Tcl_Panic("Reuse of ChannelBuffer! %p", bufPtr);
    }
    bufPtr->refCount++;
}

static void
ReleaseChannelBuffer(
    ChannelBuffer *bufPtr)
{
    if (--bufPtr->refCount) {
	return;
    }
    Tcl_Free(bufPtr);
}

static int
IsShared(
    ChannelBuffer *bufPtr)
{
    return bufPtr->refCount > 1;
}

/*
 *----------------------------------------------------------------------
 *
 * RecycleBuffer --
 *
 *	Helper function to recycle input and output buffers. Ensures that two
 *	input buffers are saved (one in the input queue and another in the
 *	saveInBufPtr field) and that curOutPtr is set to a buffer. Only if
 *	these conditions are met is the buffer freed to the OS.
 *
 * Results:
 *	None.
 *
 * Side effects:
 *	May free a buffer to the OS.
 *
 *----------------------------------------------------------------------
 */

static void
RecycleBuffer(
    ChannelState *statePtr,	/* ChannelState in which to recycle buffers. */
    ChannelBuffer *bufPtr,	/* The buffer to recycle. */
    int mustDiscard)		/* If nonzero, free the buffer to the OS,
				 * always. */
{
    /*
     * Do we have to free the buffer to the OS?
     */

    if (IsShared(bufPtr)) {
	mustDiscard = 1;
    }

    if (mustDiscard) {
	ReleaseChannelBuffer(bufPtr);
	return;
    }

    /*
     * Only save buffers which have the requested buffer size for the channel.
     * This is to honor dynamic changes of the buffe rsize made by the user.
     */

    if ((bufPtr->bufLength) != statePtr->bufSize + BUFFER_PADDING) {
	ReleaseChannelBuffer(bufPtr);
	return;
    }

    /*
     * Only save buffers for the input queue if the channel is readable.
     */

    if (GotFlag(statePtr, TCL_READABLE)) {
	if (statePtr->inQueueHead == NULL) {
	    statePtr->inQueueHead = bufPtr;
	    statePtr->inQueueTail = bufPtr;
	    goto keepBuffer;
	}
	if (statePtr->saveInBufPtr == NULL) {
	    statePtr->saveInBufPtr = bufPtr;
	    goto keepBuffer;
	}
    }

    /*
     * Only save buffers for the output queue if the channel is writable.
     */

    if (GotFlag(statePtr, TCL_WRITABLE)) {
	if (statePtr->curOutPtr == NULL) {
	    statePtr->curOutPtr = bufPtr;
	    goto keepBuffer;
	}
    }

    /*
     * If we reached this code we return the buffer to the OS.
     */

    ReleaseChannelBuffer(bufPtr);
    return;

  keepBuffer:
    bufPtr->nextRemoved = BUFFER_PADDING;
    bufPtr->nextAdded = BUFFER_PADDING;
    bufPtr->nextPtr = NULL;
}

/*
 *----------------------------------------------------------------------
 *
 * DiscardOutputQueued --
 *
 *	Discards all output queued in the output queue of a channel.
 *
 * Results:
 *	None.
 *
 * Side effects:
 *	Recycles buffers.
 *
 *----------------------------------------------------------------------
 */

static void
DiscardOutputQueued(
    ChannelState *statePtr)	/* ChannelState for which to discard output. */
{
    ChannelBuffer *bufPtr;

    while (statePtr->outQueueHead != NULL) {
	bufPtr = statePtr->outQueueHead;
	statePtr->outQueueHead = bufPtr->nextPtr;
	RecycleBuffer(statePtr, bufPtr, 0);
    }
    statePtr->outQueueHead = NULL;
    statePtr->outQueueTail = NULL;
    bufPtr = statePtr->curOutPtr;
    if (bufPtr && BytesLeft(bufPtr)) {
	statePtr->curOutPtr = NULL;
	RecycleBuffer(statePtr, bufPtr, 0);
    }
}

/*
 *----------------------------------------------------------------------
 *
 * CheckForDeadChannel --
 *
 *	This function checks is a given channel is Dead (a channel that has
 *	been closed but not yet deallocated.)
 *
 * Results:
 *	True (1) if channel is Dead, False (0) if channel is Ok
 *
 * Side effects:
 *	None
 *
 *----------------------------------------------------------------------
 */

static int
CheckForDeadChannel(
    Tcl_Interp *interp,		/* For error reporting (can be NULL) */
    ChannelState *statePtr)	/* The channel state to check. */
{
    if (!GotFlag(statePtr, CHANNEL_DEAD)) {
	return 0;
    }

    Tcl_SetErrno(EINVAL);
    if (interp) {
	Tcl_SetObjResult(interp, Tcl_NewStringObj(
                "unable to access channel: invalid channel", -1));
    }
    return 1;
}

/*
 *----------------------------------------------------------------------
 *
 * FlushChannel --
 *
 *	This function flushes as much of the queued output as is possible now.
 *	If calledFromAsyncFlush is nonzero, it is being called in an event
 *	handler to flush channel output asynchronously.
 *
 * Results:
 *	0 if successful, else the error code that was returned by the channel
 *	type operation. May leave a message in the interp result.
 *
 * Side effects:
 *	May produce output on a channel. May block indefinitely if the channel
 *	is synchronous. May schedule an async flush on the channel. May
 *	recycle memory for buffers in the output queue.
 *
 *----------------------------------------------------------------------
 */

static int
FlushChannel(
    Tcl_Interp *interp,		/* For error reporting during close. */
    Channel *chanPtr,		/* The channel to flush on. */
    int calledFromAsyncFlush)	/* If nonzero then we are being called from an
				 * asynchronous flush callback. */
{
    ChannelState *statePtr = chanPtr->state;
				/* State of the channel stack. */
    ChannelBuffer *bufPtr;	/* Iterates over buffered output queue. */
    int written;		/* Amount of output data actually written in
				 * current round. */
    int errorCode = 0;		/* Stores POSIX error codes from channel
				 * driver operations. */
    int wroteSome = 0;		/* Set to one if any data was written to the
				 * driver. */

    int bufExists;
    /*
     * Prevent writing on a dead channel -- a channel that has been closed but
     * not yet deallocated. This can occur if the exit handler for the channel
     * deallocation runs before all channels are unregistered in all
     * interpreters.
     */

    if (CheckForDeadChannel(interp, statePtr)) {
	return -1;
    }

    /*
     * Should we shift the current output buffer over to the output queue?
     * First check that there are bytes in it.  If so then...
     *
     * If the output queue is empty, then yes, trusting the caller called us
     * only when written bytes ought to be flushed.
     *
     * If the current output buffer is full, then yes, so we can meet the
     * post-condition that on a successful return to caller we've left space
     * in the current output buffer for more writing (the flush call was to
     * make new room).
     *
     * If the channel is blocking, then yes, so we guarantee that blocking
     * flushes actually flush all pending data.
     *
     * Otherwise, no.  Keep the current output buffer where it is so more
     * can be written to it, possibly filling it, to promote more efficient
     * buffer usage.
     */

    bufPtr = statePtr->curOutPtr;
    if (bufPtr && BytesLeft(bufPtr) && /* Keep empties off queue */
	    (statePtr->outQueueHead == NULL || IsBufferFull(bufPtr)
		    || !GotFlag(statePtr, CHANNEL_NONBLOCKING))) {
	if (statePtr->outQueueHead == NULL) {
	    statePtr->outQueueHead = bufPtr;
	} else {
	    statePtr->outQueueTail->nextPtr = bufPtr;
	}
	statePtr->outQueueTail = bufPtr;
	statePtr->curOutPtr = NULL;
    }

    assert(!IsBufferFull(statePtr->curOutPtr));

    /*
     * If we are not being called from an async flush and an async flush
     * is active, we just return without producing any output.
     */

    if (!calledFromAsyncFlush && GotFlag(statePtr, BG_FLUSH_SCHEDULED)) {
	return 0;
    }

    /*
     * Loop over the queued buffers and attempt to flush as much as possible
     * of the queued output to the channel.
     */

    TclChannelPreserve((Tcl_Channel)chanPtr);
    while (statePtr->outQueueHead) {
	bufPtr = statePtr->outQueueHead;

	/*
	 * Produce the output on the channel.
	 */

	PreserveChannelBuffer(bufPtr);
	written = ChanWrite(chanPtr, RemovePoint(bufPtr), BytesLeft(bufPtr),
		&errorCode);

	/*
	 * If the write failed completely attempt to start the asynchronous
	 * flush mechanism and break out of this loop - do not attempt to
	 * write any more output at this time.
	 */

	if (written < 0) {
	    /*
	     * If the last attempt to write was interrupted, simply retry.
	     */

	    if (errorCode == EINTR) {
		errorCode = 0;
		ReleaseChannelBuffer(bufPtr);
		continue;
	    }

	    /*
	     * If the channel is non-blocking and we would have blocked, start
	     * a background flushing handler and break out of the loop.
	     */

	    if ((errorCode == EWOULDBLOCK) || (errorCode == EAGAIN)) {
		/*
		 * This used to check for CHANNEL_NONBLOCKING, and panic if
		 * the channel was blocking. However, it appears that setting
		 * stdin to -blocking 0 has some effect on the stdout when
		 * it's a tty channel (dup'ed underneath)
		 */

		if (!GotFlag(statePtr, BG_FLUSH_SCHEDULED) && !TclInExit()) {
		    SetFlag(statePtr, BG_FLUSH_SCHEDULED);
		    UpdateInterest(chanPtr);
		}
		errorCode = 0;
		ReleaseChannelBuffer(bufPtr);
		break;
	    }

	    /*
	     * Decide whether to report the error upwards or defer it.
	     */

	    if (calledFromAsyncFlush) {
		/*
		 * TIP #219, Tcl Channel Reflection API.
		 * When deferring the error copy a message from the bypass into
		 * the unreported area. Or discard it if the new error is to
		 * be ignored in favor of an earlier deferred error.
		 */

		Tcl_Obj *msg = statePtr->chanMsg;

		if (statePtr->unreportedError == 0) {
		    statePtr->unreportedError = errorCode;
		    statePtr->unreportedMsg = msg;
		    if (msg != NULL) {
			Tcl_IncrRefCount(msg);
		    }
		} else {
		    /*
		     * An old unreported error is kept, and this error thrown
		     * away.
		     */

		    statePtr->chanMsg = NULL;
		    if (msg != NULL) {
			TclDecrRefCount(msg);
		    }
		}
	    } else {
		/*
		 * TIP #219, Tcl Channel Reflection API.
		 * Move error messages put by the driver into the chan bypass
		 * area into the regular interpreter result. Fall back to the
		 * regular message if nothing was found in the bypasses.
		 */

		Tcl_SetErrno(errorCode);
		if (interp != NULL && !TclChanCaughtErrorBypass(interp,
			(Tcl_Channel) chanPtr)) {
		    Tcl_SetObjResult(interp,
			    Tcl_NewStringObj(Tcl_PosixError(interp), -1));
		}

		/*
		 * An unreportable bypassed message is kept, for the caller of
		 * Tcl_Seek, Tcl_Write, etc.
		 */
	    }

	    /*
	     * When we get an error we throw away all the output currently
	     * queued.
	     */

	    ReleaseChannelBuffer(bufPtr);
	    DiscardOutputQueued(statePtr);
	    break;
	} else {
	    /*
	     * TODO: Consider detecting and reacting to short writes on
	     * blocking channels.  Ought not happen.  See iocmd-24.2.
	     */

	    wroteSome = 1;
	}

	bufExists = bufPtr->refCount > 1;
	ReleaseChannelBuffer(bufPtr);
	if (bufExists) {
	    /* There is still a reference to this buffer other than the one
	     * this routine just released, meaning that final cleanup of the
	     * buffer hasn't been ordered by, e.g. by a reflected channel
	     * closing the channel from within one of its handler scripts (not
	     * something one would expecte, but it must be considered).  Normal
	     * operations on the buffer can proceed.
	     */

	    bufPtr->nextRemoved += written;

	    /*
	     * If this buffer is now empty, recycle it.
	     */

	    if (IsBufferEmpty(bufPtr)) {
		statePtr->outQueueHead = bufPtr->nextPtr;
		if (statePtr->outQueueHead == NULL) {
		    statePtr->outQueueTail = NULL;
		}
		RecycleBuffer(statePtr, bufPtr, 0);
	    }
	}

    }	/* Closes "while". */

    /*
     * If we wrote some data while flushing in the background, we are done.
     * We can't finish the background flush until we run out of data and the
     * channel becomes writable again. This ensures that all of the pending
     * data has been flushed at the system level.
     */

    if (GotFlag(statePtr, BG_FLUSH_SCHEDULED)) {
	if (wroteSome) {
	    goto done;
	} else if (statePtr->outQueueHead == NULL) {
	    ResetFlag(statePtr, BG_FLUSH_SCHEDULED);
	    ChanWatch(chanPtr, statePtr->interestMask);
	} else {
	    /*
	     * When we are calledFromAsyncFlush, that means a writable
	     * state on the channel triggered the call, so we should be
	     * able to write something.  Either we did write something
	     * and wroteSome should be set, or there was nothing left to
	     * write in this call, and we've completed the BG flush.
	     * These are the two cases above.  If we get here, that means
	     * there is some kind failure in the writable event machinery.
	     *
	     * The tls extension indeed suffers from flaws in its channel
	     * event mgmt.  See https://core.tcl-lang.org/tcl/info/c31ca233ca.
	     * Until that patch is broadly distributed, disable the
	     * assertion checking here, so that programs using Tcl and
	     * tls can be debugged.

	    assert(!calledFromAsyncFlush);
	     */
	}
    }

    /*
     * If the channel is flagged as closed, delete it when the refCount drops
     * to zero, the output queue is empty and there is no output in the
     * current output buffer.
     */

    if (GotFlag(statePtr, CHANNEL_CLOSED) && (statePtr->refCount <= 0) &&
	    (statePtr->outQueueHead == NULL) &&
	    ((statePtr->curOutPtr == NULL) ||
	    IsBufferEmpty(statePtr->curOutPtr))) {
	errorCode = CloseChannel(interp, chanPtr, errorCode);
	goto done;
    }

    /*
     * If the write-side of the channel is flagged as closed, delete it when
     * the output queue is empty and there is no output in the current output
     * buffer.
     */

    if (GotFlag(statePtr, CHANNEL_CLOSEDWRITE) &&
	    (statePtr->outQueueHead == NULL) &&
	    ((statePtr->curOutPtr == NULL) ||
	    IsBufferEmpty(statePtr->curOutPtr))) {
	errorCode = CloseChannelPart(interp, chanPtr, errorCode,
                TCL_CLOSE_WRITE);
	goto done;
    }

  done:
    TclChannelRelease((Tcl_Channel)chanPtr);
    return errorCode;
}

/*
 *----------------------------------------------------------------------
 *
 * CloseChannel --
 *
 *	Utility procedure to close a channel and free associated resources.
 *
 *	If the channel was stacked, then the it will copy the necessary
 *	elements of the NEXT channel into the TOP channel, in essence
 *	unstacking the channel. The NEXT channel will then be freed.
 *
 *	If the channel was not stacked, then we will free all the bits for the
 *	TOP channel, including the data structure itself.
 *
 * Results:
 *	Error code from an unreported error or the driver close operation.
 *
 * Side effects:
 *	May close the actual channel, may free memory, may change the value of
 *	errno.
 *
 *----------------------------------------------------------------------
 */

static int
CloseChannel(
    Tcl_Interp *interp,		/* For error reporting. */
    Channel *chanPtr,		/* The channel to close. */
    int errorCode)		/* Status of operation so far. */
{
    int result = 0;		/* Of calling driver close operation. */
    ChannelState *statePtr;	/* State of the channel stack. */
    ThreadSpecificData *tsdPtr = TCL_TSD_INIT(&dataKey);

    if (chanPtr == NULL) {
	return result;
    }
    statePtr = chanPtr->state;

    /*
     * No more input can be consumed so discard any leftover input.
     */

    DiscardInputQueued(statePtr, 1);

    /*
     * Discard a leftover buffer in the current output buffer field.
     */

    if (statePtr->curOutPtr != NULL) {
	ReleaseChannelBuffer(statePtr->curOutPtr);
	statePtr->curOutPtr = NULL;
    }

    /*
     * The caller guarantees that there are no more buffers queued for output.
     */

    if (statePtr->outQueueHead != NULL) {
	Tcl_Panic("TclFlush, closed channel: queued output left");
    }

    /*
     * TIP #219, Tcl Channel Reflection API.
     * Move a leftover error message in the channel bypass into the
     * interpreter bypass. Just clear it if there is no interpreter.
     */

    if (statePtr->chanMsg != NULL) {
	if (interp != NULL) {
	    Tcl_SetChannelErrorInterp(interp, statePtr->chanMsg);
	}
	TclDecrRefCount(statePtr->chanMsg);
	statePtr->chanMsg = NULL;
    }

    /*
     * Remove this channel from of the list of all channels.
     */

    CutChannel((Tcl_Channel) chanPtr);

    /*
     * Close and free the channel driver state.
     * This may leave a TIP #219 error message in the interp.
     */

    result = ChanClose(chanPtr, interp);

    /*
     * Some resources can be cleared only if the bottom channel in a stack is
     * closed. All the other channels in the stack are not allowed to remove.
     */

    if (chanPtr == statePtr->bottomChanPtr) {
	if (statePtr->channelName != NULL) {
	    Tcl_Free(statePtr->channelName);
	    statePtr->channelName = NULL;
	}

	Tcl_FreeEncoding(statePtr->encoding);
    }

    /*
     * If we are being called synchronously, report either any latent error on
     * the channel or the current error.
     */

    if (statePtr->unreportedError != 0) {
	errorCode = statePtr->unreportedError;

	/*
	 * TIP #219, Tcl Channel Reflection API.
	 * Move an error message found in the unreported area into the regular
	 * bypass (interp). This kills any message in the channel bypass area.
	 */

	if (statePtr->chanMsg != NULL) {
	    TclDecrRefCount(statePtr->chanMsg);
	    statePtr->chanMsg = NULL;
	}
	if (interp) {
	    Tcl_SetChannelErrorInterp(interp, statePtr->unreportedMsg);
	}
    }
    if (errorCode == 0) {
	errorCode = result;
	if (errorCode != 0) {
	    Tcl_SetErrno(errorCode);
	}
    }

    /*
     * Cancel any outstanding timer.
     */
    DeleteTimerHandler(statePtr);


    /*
     * Mark the channel as deleted by clearing the type structure.
     */

    if (chanPtr->downChanPtr != NULL) {
	Channel *downChanPtr = chanPtr->downChanPtr;

	statePtr->nextCSPtr = tsdPtr->firstCSPtr;
	tsdPtr->firstCSPtr = statePtr;

	statePtr->topChanPtr = downChanPtr;
	downChanPtr->upChanPtr = NULL;

	ChannelFree(chanPtr);

	return Tcl_CloseEx(interp, (Tcl_Channel) downChanPtr, 0);
    }

    /*
     * There is only the TOP Channel, so we free the remaining pointers we
     * have and then ourselves. Since this is the last of the channels in the
     * stack, make sure to free the ChannelState structure associated with it.
     */

    ChannelFree(chanPtr);

    Tcl_EventuallyFree(statePtr, TCL_DYNAMIC);

    return errorCode;
}

/*
 *----------------------------------------------------------------------
 *
 * Tcl_CutChannel --
 * CutChannel --
 *
 *	Removes a channel from the (thread-)global list of all channels (in
 *	that thread). This is actually the statePtr for the stack of channel.
 *
 * Results:
 *	Nothing.
 *
 * Side effects:
 *	Resets the field 'nextCSPtr' of the specified channel state to NULL.
 *
 * NOTE:
 *	The channel to cut out of the list must not be referenced in any
 *	interpreter. This is something this procedure cannot check (despite
 *	the refcount) because the caller usually wants fiddle with the channel
 *	(like transferring it to a different thread) and thus keeps the
 *	refcount artificially high to prevent its destruction.
 *
 *----------------------------------------------------------------------
 */

static void
CutChannel(
    Tcl_Channel chan)		/* The channel being removed. Must not be
				 * referenced in any interpreter. */
{
    ThreadSpecificData *tsdPtr = TCL_TSD_INIT(&dataKey);
    ChannelState *prevCSPtr;	/* Preceding channel state in list of all
				 * states - used to splice a channel out of
				 * the list on close. */
    ChannelState *statePtr = ((Channel *) chan)->state;
				/* State of the channel stack. */

    /*
     * Remove this channel from of the list of all channels (in the current
     * thread).
     */

    if (tsdPtr->firstCSPtr && (statePtr == tsdPtr->firstCSPtr)) {
	tsdPtr->firstCSPtr = statePtr->nextCSPtr;
    } else {
	for (prevCSPtr = tsdPtr->firstCSPtr;
		prevCSPtr && (prevCSPtr->nextCSPtr != statePtr);
		prevCSPtr = prevCSPtr->nextCSPtr) {
	    /* Empty loop body. */
	}
	if (prevCSPtr == NULL) {
	    Tcl_Panic("FlushChannel: damaged channel list");
	}
	prevCSPtr->nextCSPtr = statePtr->nextCSPtr;
    }

    statePtr->nextCSPtr = NULL;

    /*
     * TIP #218, Channel Thread Actions
     */

    ChanThreadAction((Channel *) chan, TCL_CHANNEL_THREAD_REMOVE);

    /* Channel is not managed by any thread */
    statePtr->managingThread = NULL;
}

void
Tcl_CutChannel(
    Tcl_Channel chan)		/* The channel being added. Must not be
				 * referenced in any interpreter. */
{
    Channel *chanPtr = ((Channel *) chan)->state->bottomChanPtr;
    ThreadSpecificData *tsdPtr = TCL_TSD_INIT(&dataKey);
    ChannelState *prevCSPtr;	/* Preceding channel state in list of all
				 * states - used to splice a channel out of
				 * the list on close. */
    ChannelState *statePtr = chanPtr->state;
				/* State of the channel stack. */

    /*
     * Remove this channel from of the list of all channels (in the current
     * thread).
     */

    if (tsdPtr->firstCSPtr && (statePtr == tsdPtr->firstCSPtr)) {
	tsdPtr->firstCSPtr = statePtr->nextCSPtr;
    } else {
	for (prevCSPtr = tsdPtr->firstCSPtr;
		prevCSPtr && (prevCSPtr->nextCSPtr != statePtr);
		prevCSPtr = prevCSPtr->nextCSPtr) {
	    /* Empty loop body. */
	}
	if (prevCSPtr == NULL) {
	    Tcl_Panic("FlushChannel: damaged channel list");
	}
	prevCSPtr->nextCSPtr = statePtr->nextCSPtr;
    }

    statePtr->nextCSPtr = NULL;

    /*
     * TIP #218, Channel Thread Actions
     * For all transformations and the base channel.
     */

    for (; chanPtr != NULL ; chanPtr = chanPtr->upChanPtr) {
	ChanThreadAction(chanPtr, TCL_CHANNEL_THREAD_REMOVE);
    }

    /* Channel is not managed by any thread */
    statePtr->managingThread = NULL;
}

/*
 *----------------------------------------------------------------------
 *
 * Tcl_SpliceChannel --
 * SpliceChannel --
 *
 *	Adds a channel to the (thread-)global list of all channels (in that
 *	thread). Expects that the field 'nextChanPtr' in the channel is set to
 *	NULL.
 *
 * Results:
 *	Nothing.
 *
 * Side effects:
 *	Nothing.
 *
 * NOTE:
 *	The channel to splice into the list must not be referenced in any
 *	interpreter. This is something this procedure cannot check (despite
 *	the refcount) because the caller usually wants fiddle with the channel
 *	(like transferring it to a different thread) and thus keeps the
 *	refcount artificially high to prevent its destruction.
 *
 *----------------------------------------------------------------------
 */

static void
SpliceChannel(
    Tcl_Channel chan)		/* The channel being added. Must not be
				 * referenced in any interpreter. */
{
    ThreadSpecificData *tsdPtr = TCL_TSD_INIT(&dataKey);
    ChannelState *statePtr = ((Channel *) chan)->state;

    if (statePtr->nextCSPtr != NULL) {
	Tcl_Panic("SpliceChannel: trying to add channel used in different list");
    }

    statePtr->nextCSPtr = tsdPtr->firstCSPtr;
    tsdPtr->firstCSPtr = statePtr;

    /*
     * TIP #10. Mark the current thread as the new one managing this channel.
     *		Note: 'Tcl_GetCurrentThread' returns sensible values even for
     *		a non-threaded core.
     */

    statePtr->managingThread = Tcl_GetCurrentThread();

    /*
     * TIP #218, Channel Thread Actions
     */

    ChanThreadAction((Channel *) chan, TCL_CHANNEL_THREAD_INSERT);
}

void
Tcl_SpliceChannel(
    Tcl_Channel chan)		/* The channel being added. Must not be
				 * referenced in any interpreter. */
{
    Channel *chanPtr = ((Channel *) chan)->state->bottomChanPtr;
    ThreadSpecificData *tsdPtr = TCL_TSD_INIT(&dataKey);
    ChannelState *statePtr = chanPtr->state;

    if (statePtr->nextCSPtr != NULL) {
	Tcl_Panic("SpliceChannel: trying to add channel used in different list");
    }

    statePtr->nextCSPtr = tsdPtr->firstCSPtr;
    tsdPtr->firstCSPtr = statePtr;

    /*
     * TIP #10. Mark the current thread as the new one managing this channel.
     *		Note: 'Tcl_GetCurrentThread' returns sensible values even for
     *		a non-threaded core.
     */

    statePtr->managingThread = Tcl_GetCurrentThread();

    /*
     * TIP #218, Channel Thread Actions
     * For all transformations and the base channel.
     */

    for (; chanPtr != NULL ; chanPtr = chanPtr->upChanPtr) {
	ChanThreadAction(chanPtr, TCL_CHANNEL_THREAD_INSERT);
    }
}

/*
 *----------------------------------------------------------------------
 *
 * Tcl_Close --
 *
 *	Closes a channel.
 *
 * Results:
 *	A standard Tcl result.
 *
 * Side effects:
 *	Closes the channel if this is the last reference.
 *
 * NOTE:
 *	Tcl_Close removes the channel as far as the user is concerned.
 *	However, it may continue to exist for a while longer if it has a
 *	background flush scheduled. The device itself is eventually closed and
 *	the channel record removed, in CloseChannel, above.
 *
 *----------------------------------------------------------------------
 */

int
TclClose(
    Tcl_Interp *interp,		/* Interpreter for errors. */
    Tcl_Channel chan)		/* The channel being closed. Must not be
				 * referenced in any interpreter. May be NULL,
				 * in which case this is a no-op. */
{
    CloseCallback *cbPtr;	/* Iterate over close callbacks for this
				 * channel. */
    Channel *chanPtr;		/* The real IO channel. */
    ChannelState *statePtr;	/* State of real IO channel. */
    int result = 0;			/* Of calling FlushChannel. */
    int flushcode;
    int stickyError;

    if (chan == NULL) {
	return TCL_OK;
    }

    /*
     * Perform special handling for standard channels being closed. If the
     * refCount is now 1 it means that the last reference to the standard
     * channel is being explicitly closed, so bump the refCount down
     * artificially to 0. This will ensure that the channel is actually
     * closed, below. Also set the static pointer to NULL for the channel.
     */

    CheckForStdChannelsBeingClosed(chan);

    /*
     * This operation should occur at the top of a channel stack.
     */

    chanPtr = (Channel *) chan;
    statePtr = chanPtr->state;
    chanPtr = statePtr->topChanPtr;

    if (statePtr->refCount > 0) {
	Tcl_Panic("called Tcl_Close on channel with refCount > 0");
    }

    if (GotFlag(statePtr, CHANNEL_INCLOSE)) {
	if (interp) {
	    Tcl_SetObjResult(interp, Tcl_NewStringObj(
                    "illegal recursive call to close through close-handler"
                    " of channel", -1));
	}
	return TCL_ERROR;
    }
    SetFlag(statePtr, CHANNEL_INCLOSE);

    /*
     * When the channel has an escape sequence driven encoding such as
     * iso2022, the terminated escape sequence must write to the buffer.
     */

    stickyError = 0;

    if (GotFlag(statePtr, TCL_WRITABLE)
	    && (statePtr->encoding != GetBinaryEncoding())
	    && !(statePtr->outputEncodingFlags & TCL_ENCODING_START)) {
	int code = CheckChannelErrors(statePtr, TCL_WRITABLE);

	if (code == 0) {
	    statePtr->outputEncodingFlags |= TCL_ENCODING_END;
	    code = WriteChars(chanPtr, "", 0);
	    statePtr->outputEncodingFlags &= ~TCL_ENCODING_END;
	    statePtr->outputEncodingFlags |= TCL_ENCODING_START;
	}
	if (code < 0) {
	    stickyError = Tcl_GetErrno();
	}

	/*
	 * TIP #219, Tcl Channel Reflection API.
	 * Move an error message found in the channel bypass into the
	 * interpreter bypass. Just clear it if there is no interpreter.
	 */

	if (statePtr->chanMsg != NULL) {
	    if (interp != NULL) {
		Tcl_SetChannelErrorInterp(interp, statePtr->chanMsg);
	    }
	    TclDecrRefCount(statePtr->chanMsg);
	    statePtr->chanMsg = NULL;
	}
    }

    Tcl_ClearChannelHandlers(chan);

    /*
     * Cancel any outstanding timer.
     */
    DeleteTimerHandler(statePtr);

    /*
     * Invoke the registered close callbacks and delete their records.
     */

    while (statePtr->closeCbPtr != NULL) {
	cbPtr = statePtr->closeCbPtr;
	statePtr->closeCbPtr = cbPtr->nextPtr;
	cbPtr->proc(cbPtr->clientData);
	Tcl_Free(cbPtr);
    }

    ResetFlag(statePtr, CHANNEL_INCLOSE);

    /*
     * If this channel supports it, close the read side, since we don't need
     * it anymore and this will help avoid deadlocks on some channel types.
     */

    result = chanPtr->typePtr->close2Proc(chanPtr->instanceData, interp, TCL_CLOSE_READ);
    if ((result == EINVAL) || result == ENOTCONN) {
	result = 0;
    }

    /*
     * The call to FlushChannel will flush any queued output and invoke the
     * close function of the channel driver, or it will set up the channel to
     * be flushed and closed asynchronously.
     */

    SetFlag(statePtr, CHANNEL_CLOSED);

    flushcode = FlushChannel(interp, chanPtr, 0);

    /*
     * TIP #219.
     * Capture error messages put by the driver into the bypass area and put
     * them into the regular interpreter result.
     *
     * Notes: Due to the assertion of CHANNEL_CLOSED in the flags
     * FlushChannel() has called CloseChannel() and thus freed all the channel
     * structures. We must not try to access "chan" anymore, hence the NULL
     * argument in the call below. The only place which may still contain a
     * message is the interpreter itself, and "CloseChannel" made sure to lift
     * any channel message it generated into it.
     */

    if (TclChanCaughtErrorBypass(interp, NULL)) {
	result = EINVAL;
    }

    if (stickyError != 0) {
	Tcl_SetErrno(stickyError);
	if (interp != NULL) {
	    Tcl_SetObjResult(interp,
			     Tcl_NewStringObj(Tcl_PosixError(interp), -1));
	}
	return TCL_ERROR;
    }

    /*
     * Bug 97069ea11a: set error message if a flush code is set and no error
     * message set up to now.
     */

    if (flushcode != 0) {
	/* flushcode has precedence, if available */
	result = flushcode;
    }
    if ((result != 0) && (result != TCL_ERROR) && (interp != NULL)
	    && 0 == Tcl_GetCharLength(Tcl_GetObjResult(interp))) {
	Tcl_SetErrno(result);
	Tcl_SetObjResult(interp,
		Tcl_NewStringObj(Tcl_PosixError(interp), -1));
    }
    if (result != 0) {
	return TCL_ERROR;
    }
    return TCL_OK;
}

/*
 *----------------------------------------------------------------------
 *
 * Tcl_CloseEx --
 *
 *	Closes one side of a channel, read or write, close all.
 *
 * Results:
 *	A standard Tcl result.
 *
 * Side effects:
 *	Closes one direction of the channel, or do a full close.
 *
 * NOTE:
 *	Tcl_CloseEx closes the specified direction of the channel as far as
 *	the user is concerned. If flags = 0, this is equivalent to Tcl_Close.
 *
 *----------------------------------------------------------------------
 */

int
Tcl_CloseEx(
    Tcl_Interp *interp,		/* Interpreter for errors. */
    Tcl_Channel chan,		/* The channel being closed. May still be used
				 * by some interpreter. */
    int flags)			/* Flags telling us which side to close. */
{
    Channel *chanPtr;		/* The real IO channel. */
    ChannelState *statePtr;	/* State of real IO channel. */

    if (chan == NULL) {
	return TCL_OK;
    }

    chanPtr = (Channel *) chan;
    statePtr = chanPtr->state;

    if ((flags & (TCL_READABLE | TCL_WRITABLE)) == 0) {
	return TclClose(interp, chan);
    }
    if ((flags & (TCL_READABLE | TCL_WRITABLE)) == (TCL_READABLE | TCL_WRITABLE)) {
	Tcl_SetObjResult(interp, Tcl_ObjPrintf(
		"double-close of channels not supported by %ss",
		chanPtr->typePtr->typeName));
	return TCL_ERROR;
    }

    /*
     * Does the channel support half-close anyway? Error if not.
     */

    if (!chanPtr->typePtr->close2Proc) {
	Tcl_SetObjResult(interp, Tcl_ObjPrintf(
		"half-close of channels not supported by %ss",
		chanPtr->typePtr->typeName));
	return TCL_ERROR;
    }

    /*
     * Is the channel unstacked ? If not we fail.
     */

    if (chanPtr != statePtr->topChanPtr) {
	Tcl_SetObjResult(interp, Tcl_NewStringObj(
		"half-close not applicable to stack of transformations", -1));
	return TCL_ERROR;
    }

    /*
     * Check direction against channel mode. It is an error if we try to close
     * a direction not supported by the channel (already closed, or never
     * opened for that direction).
     */

    if (!(GotFlag(statePtr, TCL_READABLE|TCL_WRITABLE) & flags)) {
	const char *msg;

	if (flags & TCL_CLOSE_READ) {
	    msg = "read";
	} else {
	    msg = "write";
	}
	Tcl_SetObjResult(interp, Tcl_ObjPrintf(
                "Half-close of %s-side not possible, side not opened or"
                " already closed", msg));
	return TCL_ERROR;
    }

    /*
     * A user may try to call half-close from within a channel close handler.
     * That won't do.
     */

    if (GotFlag(statePtr, CHANNEL_INCLOSE)) {
	if (interp) {
	    Tcl_SetObjResult(interp, Tcl_NewStringObj(
                    "illegal recursive call to close through close-handler"
                    " of channel", -1));
	}
	return TCL_ERROR;
    }

    if (flags & TCL_CLOSE_READ) {
	/*
	 * Call the finalization code directly. There are no events to handle,
	 * there cannot be for the read-side.
	 */

	return CloseChannelPart(interp, chanPtr, 0, flags);
    } else if (flags & TCL_CLOSE_WRITE) {
	Tcl_Preserve(statePtr);
	if (!GotFlag(statePtr, BG_FLUSH_SCHEDULED)) {
	    /*
	     * We don't want to re-enter CloseWrite().
	     */

	    if (!GotFlag(statePtr, CHANNEL_CLOSEDWRITE)) {
		if (CloseWrite(interp, chanPtr) != TCL_OK) {
		    SetFlag(statePtr, CHANNEL_CLOSEDWRITE);
		    Tcl_Release(statePtr);
		    return TCL_ERROR;
		}
	    }
	}
	SetFlag(statePtr, CHANNEL_CLOSEDWRITE);
	Tcl_Release(statePtr);
    }

    return TCL_OK;
}

/*
 *----------------------------------------------------------------------
 *
 * CloseWrite --
 *
 *	Closes the write side a channel.
 *
 * Results:
 *	A standard Tcl result.
 *
 * Side effects:
 *	Closes the write side of the channel.
 *
 * NOTE:
 *	CloseWrite removes the channel as far as the user is concerned.
 *	However, the output data structures may continue to exist for a while
 *	longer if it has a background flush scheduled. The device itself is
 *	eventually closed and the channel structures modified, in
 *	CloseChannelPart, below.
 *
 *----------------------------------------------------------------------
 */

static int
CloseWrite(
    Tcl_Interp *interp,		/* Interpreter for errors. */
    Channel *chanPtr)		/* The channel whose write side is being
                                 * closed. May still be used by some
                                 * interpreter */
{
    /*
     * Notes: clear-channel-handlers - write side only ? or keep around, just
     * not called.
     *
     * No close callbacks are run - channel is still open (read side)
     */

    ChannelState *statePtr = chanPtr->state;
                                /* State of real IO channel. */
    int flushcode;
    int result = 0;

    /*
     * The call to FlushChannel will flush any queued output and invoke the
     * close function of the channel driver, or it will set up the channel to
     * be flushed and closed asynchronously.
     */

    SetFlag(statePtr, CHANNEL_CLOSEDWRITE);

    flushcode = FlushChannel(interp, chanPtr, 0);

    /*
     * TIP #219.
     * Capture error messages put by the driver into the bypass area and put
     * them into the regular interpreter result.
     *
     * Notes: Due to the assertion of CHANNEL_CLOSEDWRITE in the flags
     * FlushChannel() has called CloseChannelPart(). While we can still access
     * "chan" (no structures were freed), the only place which may still
     * contain a message is the interpreter itself, and "CloseChannelPart"
     * made sure to lift any channel message it generated into it. Hence the
     * NULL argument in the call below.
     */

    if (TclChanCaughtErrorBypass(interp, NULL)) {
	result = EINVAL;
    }

    if ((flushcode != 0) || (result != 0)) {
	return TCL_ERROR;
    }

    return TCL_OK;
}

/*
 *----------------------------------------------------------------------
 *
 * CloseChannelPart --
 *
 *	Utility procedure to close a channel partially and free associated
 *	resources. If the channel was stacked it will never be run (The higher
 *	level forbid this). If the channel was not stacked, then we will free
 *	all the bits of the chosen side (read, or write) for the TOP channel.
 *
 * Results:
 *	Error code from an unreported error or the driver close2 operation.
 *
 * Side effects:
 *	May free memory, may change the value of errno.
 *
 *----------------------------------------------------------------------
 */

static int
CloseChannelPart(
    Tcl_Interp *interp,		/* Interpreter for errors. */
    Channel *chanPtr,		/* The channel being closed. May still be used
				 * by some interpreter. */
    int errorCode,		/* Status of operation so far. */
    int flags)			/* Flags telling us which side to close. */
{
    ChannelState *statePtr;	/* State of real IO channel. */
    int result;			/* Of calling the close2proc. */

    statePtr = chanPtr->state;

    if (flags & TCL_CLOSE_READ) {
	/*
	 * No more input can be consumed so discard any leftover input.
	 */

	DiscardInputQueued(statePtr, 1);
    } else if (flags & TCL_CLOSE_WRITE) {
	/*
	 * The caller guarantees that there are no more buffers queued for
	 * output.
	 */

	if (statePtr->outQueueHead != NULL) {
	    Tcl_Panic("ClosechanHalf, closed write-side of channel: "
		    "queued output left");
	}

	/*
	 * TIP #219, Tcl Channel Reflection API.
	 * Move a leftover error message in the channel bypass into the
	 * interpreter bypass. Just clear it if there is no interpreter.
	 */

	if (statePtr->chanMsg != NULL) {
	    if (interp != NULL) {
		Tcl_SetChannelErrorInterp(interp, statePtr->chanMsg);
	    }
	    TclDecrRefCount(statePtr->chanMsg);
	    statePtr->chanMsg = NULL;
	}
    }

    /*
     * Finally do what is asked of us. Close and free the channel driver state
     * for the chosen side of the channel. This may leave a TIP #219 error
     * message in the interp.
     */

    result = chanPtr->typePtr->close2Proc(chanPtr->instanceData, NULL, flags);

    /*
     * If we are being called synchronously, report either any latent error on
     * the channel or the current error.
     */

    if (statePtr->unreportedError != 0) {
	errorCode = statePtr->unreportedError;

	/*
	 * TIP #219, Tcl Channel Reflection API.
	 * Move an error message found in the unreported area into the regular
	 * bypass (interp). This kills any message in the channel bypass area.
	 */

	if (statePtr->chanMsg != NULL) {
	    TclDecrRefCount(statePtr->chanMsg);
	    statePtr->chanMsg = NULL;
	}
	if (interp) {
	    Tcl_SetChannelErrorInterp(interp, statePtr->unreportedMsg);
	}
    }
    if (errorCode == 0) {
	errorCode = result;
	if (errorCode != 0) {
	    Tcl_SetErrno(errorCode);
	}
    }

    /*
     * TIP #219.
     * Capture error messages put by the driver into the bypass area and put
     * them into the regular interpreter result. See also the bottom of
     * CloseWrite().
     */

    if (TclChanCaughtErrorBypass(interp, (Tcl_Channel) chanPtr)) {
	result = EINVAL;
    }

    if (result != 0) {
	return TCL_ERROR;
    }

    /*
     * Remove the closed side from the channel mode/flags.
     */

    ResetFlag(statePtr, flags & (TCL_READABLE | TCL_WRITABLE));
    return TCL_OK;
}

/*
 *----------------------------------------------------------------------
 *
 * Tcl_ClearChannelHandlers --
 *
 *	Removes all channel handlers and event scripts from the channel,
 *	cancels all background copies involving the channel and any interest
 *	in events.
 *
 * Results:
 *	None.
 *
 * Side effects:
 *	See above. Deallocates memory.
 *
 *----------------------------------------------------------------------
 */

void
Tcl_ClearChannelHandlers(
    Tcl_Channel channel)
{
    ChannelHandler *chPtr, *chNext;	/* Iterate over channel handlers. */
    EventScriptRecord *ePtr, *eNextPtr;	/* Iterate over eventscript records. */
    Channel *chanPtr;			/* The real IO channel. */
    ChannelState *statePtr;		/* State of real IO channel. */
    ThreadSpecificData *tsdPtr = TCL_TSD_INIT(&dataKey);
    NextChannelHandler *nhPtr;

    /*
     * This operation should occur at the top of a channel stack.
     */

    chanPtr = (Channel *) channel;
    statePtr = chanPtr->state;
    chanPtr = statePtr->topChanPtr;

    /*
     * Cancel any outstanding timer.
     */
    DeleteTimerHandler(statePtr);

    /*
     * Remove any references to channel handlers for this channel that may be
     * about to be invoked.
     */

    for (nhPtr = tsdPtr->nestedHandlerPtr; nhPtr != NULL;
	    nhPtr = nhPtr->nestedHandlerPtr) {
	if (nhPtr->nextHandlerPtr &&
		(nhPtr->nextHandlerPtr->chanPtr == chanPtr)) {
	    nhPtr->nextHandlerPtr = NULL;
	}
    }

    /*
     * Remove all the channel handler records attached to the channel itself.
     */

    for (chPtr = statePtr->chPtr; chPtr != NULL; chPtr = chNext) {
	chNext = chPtr->nextPtr;
	Tcl_Free(chPtr);
    }
    statePtr->chPtr = NULL;

    /*
     * Cancel any pending copy operation.
     */

    StopCopy(statePtr->csPtrR);
    StopCopy(statePtr->csPtrW);

    /*
     * Must set the interest mask now to 0, otherwise infinite loops will
     * occur if Tcl_DoOneEvent is called before the channel is finally deleted
     * in FlushChannel. This can happen if the channel has a background flush
     * active.
     */

    statePtr->interestMask = 0;

    /*
     * Remove any EventScript records for this channel.
     */

    for (ePtr = statePtr->scriptRecordPtr; ePtr != NULL; ePtr = eNextPtr) {
	eNextPtr = ePtr->nextPtr;
	TclDecrRefCount(ePtr->scriptPtr);
	Tcl_Free(ePtr);
    }
    statePtr->scriptRecordPtr = NULL;
}

/*
 *----------------------------------------------------------------------
 *
 * Tcl_Write --
 *
 *	Puts a sequence of bytes into an output buffer, may queue the buffer
 *	for output if it gets full, and also remembers whether the current
 *	buffer is ready e.g. if it contains a newline and we are in line
 *	buffering mode. Compensates stacking, i.e. will redirect the data from
 *	the specified channel to the topmost channel in a stack.
 *
 *	No encoding conversions are applied to the bytes being read.
 *
 * Results:
 *	The number of bytes written or TCL_INDEX_NONE in case of error. If
 *	TCL_INDEX_NONE, Tcl_GetErrno will return the error code.
 *
 * Side effects:
 *	May buffer up output and may cause output to be produced on the
 *	channel.
 *
 *----------------------------------------------------------------------
 */

Tcl_Size
Tcl_Write(
    Tcl_Channel chan,		/* The channel to buffer output for. */
    const char *src,		/* Data to queue in output buffer. */
    Tcl_Size srcLen)			/* Length of data in bytes, or TCL_INDEX_NONE for
				 * strlen(). */
{
    /*
     * Always use the topmost channel of the stack
     */

    Channel *chanPtr;
    ChannelState *statePtr;	/* State info for channel */

    statePtr = ((Channel *) chan)->state;
    chanPtr = statePtr->topChanPtr;

    if (CheckChannelErrors(statePtr, TCL_WRITABLE) != 0) {
	return TCL_INDEX_NONE;
    }

    if (srcLen == TCL_INDEX_NONE) {
	srcLen = strlen(src);
    }
    if (WriteBytes(chanPtr, src, srcLen) == -1) {
	return TCL_INDEX_NONE;
    }
    return srcLen;
}

/*
 *----------------------------------------------------------------------
 *
 * Tcl_WriteRaw --
 *
 *	Puts a sequence of bytes into an output buffer, may queue the buffer
 *	for output if it gets full, and also remembers whether the current
 *	buffer is ready e.g. if it contains a newline and we are in line
 *	buffering mode. Writes directly to the driver of the channel, does not
 *	compensate for stacking.
 *
 *	No encoding conversions are applied to the bytes being read.
 *
 * Results:
 *	The number of bytes written or TCL_INDEX_NONE in case of error. If
 *	TCL_INDEX_NONE, Tcl_GetErrno will return the error code.
 *
 * Side effects:
 *	May buffer up output and may cause output to be produced on the
 *	channel.
 *
 *----------------------------------------------------------------------
 */

Tcl_Size
Tcl_WriteRaw(
    Tcl_Channel chan,		/* The channel to buffer output for. */
    const char *src,		/* Data to queue in output buffer. */
    Tcl_Size srcLen)		/* Length of data in bytes, or TCL_INDEX_NONE for
				 * strlen(). */
{
    Channel *chanPtr = ((Channel *) chan);
    ChannelState *statePtr = chanPtr->state;
				/* State info for channel */
    int errorCode;
    Tcl_Size written;

    if (CheckChannelErrors(statePtr, TCL_WRITABLE | CHANNEL_RAW_MODE) != 0) {
	return TCL_INDEX_NONE;
    }

    if (srcLen == TCL_INDEX_NONE) {
	srcLen = strlen(src);
    }

    /*
     * Go immediately to the driver, do all the error handling by ourselves.
     * The code was stolen from 'FlushChannel'.
     */

    written = ChanWrite(chanPtr, src, srcLen, &errorCode);
    if (written == TCL_INDEX_NONE) {
	Tcl_SetErrno(errorCode);
    }

    return written;
}

/*
 *---------------------------------------------------------------------------
 *
 * Tcl_WriteChars --
 *
 *	Takes a sequence of UTF-8 characters and converts them for output
 *	using the channel's current encoding, may queue the buffer for output
 *	if it gets full, and also remembers whether the current buffer is
 *	ready e.g. if it contains a newline and we are in line buffering
 *	mode. Compensates stacking, i.e. will redirect the data from the
 *	specified channel to the topmost channel in a stack.
 *
 * Results:
 *	The number of bytes written or TCL_INDEX_NONE in case of error. If
 *	TCL_INDEX_NONE, Tcl_GetErrno will return the error code.
 *
 * Side effects:
 *	May buffer up output and may cause output to be produced on the
 *	channel.
 *
 *----------------------------------------------------------------------
 */

Tcl_Size
Tcl_WriteChars(
    Tcl_Channel chan,		/* The channel to buffer output for. */
    const char *src,		/* UTF-8 characters to queue in output
				 * buffer. */
    Tcl_Size len)			/* Length of string in bytes, or TCL_INDEX_NONE for
				 * strlen(). */
{
    Channel *chanPtr = (Channel *) chan;
    ChannelState *statePtr = chanPtr->state;	/* State info for channel */
    Tcl_Size result;
    Tcl_Obj *objPtr;

    if (CheckChannelErrors(statePtr, TCL_WRITABLE) != 0) {
	return TCL_INDEX_NONE;
    }

    chanPtr = statePtr->topChanPtr;

    if (len == TCL_INDEX_NONE) {
	len = strlen(src);
    }
    if (statePtr->encoding) {
	return WriteChars(chanPtr, src, len);
    }

    /*
     * Inefficient way to convert UTF-8 to byte-array, but the code
     * parallels the way it is done for objects.  Special case for 1-byte
     * (used by e.g. [puts] for the \n) could be extended to more efficient
     * translation of the src string.
     */

    if ((len == 1) && (UCHAR(*src) < 0xC0)) {
	return WriteBytes(chanPtr, src, len);
    }

    objPtr = Tcl_NewStringObj(src, len);
    src = (char *) Tcl_GetBytesFromObj(NULL, objPtr, &len);
    if (src == NULL) {
	Tcl_SetErrno(EILSEQ);
	result = TCL_INDEX_NONE;
    } else {
	result = WriteBytes(chanPtr, src, len);
    }
    TclDecrRefCount(objPtr);
    return result;
}

/*
 *---------------------------------------------------------------------------
 *
 * Tcl_WriteObj --
 *
 *	Takes the Tcl object and queues its contents for output. If the
 *	encoding of the channel is NULL, takes the byte-array representation
 *	of the object and queues those bytes for output. Otherwise, takes the
 *	characters in the UTF-8 (string) representation of the object and
 *	converts them for output using the channel's current encoding. May
 *	flush internal buffers to output if one becomes full or is ready for
 *	some other reason, e.g. if it contains a newline and the channel is in
 *	line buffering mode.
 *
 * Results:
 *	The number of bytes written or TCL_INDEX_NONE in case of error. If
 *	TCL_INDEX_NONE, Tcl_GetErrno() will return the error code.
 *
 * Side effects:
 *	May buffer up output and may cause output to be produced on the
 *	channel.
 *
 *----------------------------------------------------------------------
 */

Tcl_Size
Tcl_WriteObj(
    Tcl_Channel chan,		/* The channel to buffer output for. */
    Tcl_Obj *objPtr)		/* The object to write. */
{
    /*
     * Always use the topmost channel of the stack
     */

    Channel *chanPtr;
    ChannelState *statePtr;	/* State info for channel */
    const char *src;
    Tcl_Size srcLen = 0;

    statePtr = ((Channel *) chan)->state;
    chanPtr = statePtr->topChanPtr;

    if (CheckChannelErrors(statePtr, TCL_WRITABLE) != 0) {
	return TCL_INDEX_NONE;
    }
    if (statePtr->encoding == NULL) {
	Tcl_Size result;

	src = (char *) Tcl_GetBytesFromObj(NULL, objPtr, &srcLen);
	if (src == NULL) {
	    Tcl_SetErrno(EILSEQ);
	    result = TCL_INDEX_NONE;
	} else {
	    result = WriteBytes(chanPtr, src, srcLen);
	}
	return result;
    } else {
	src = Tcl_GetStringFromObj(objPtr, &srcLen);
	return WriteChars(chanPtr, src, srcLen);
    }
}

static void
WillWrite(
    Channel *chanPtr)
{
    int inputBuffered;

    if (((Tcl_ChannelWideSeekProc(chanPtr->typePtr) != NULL)
	    ) && ((inputBuffered = Tcl_InputBuffered((Tcl_Channel) chanPtr)) > 0)){
	int ignore;

	DiscardInputQueued(chanPtr->state, 0);
	ChanSeek(chanPtr, -inputBuffered, SEEK_CUR, &ignore);
    }
}

static int
WillRead(
    Channel *chanPtr)
{
    if (chanPtr->typePtr == NULL) {
	/*
	 * Prevent read attempts on a closed channel.
	 */

	DiscardInputQueued(chanPtr->state, 0);
	Tcl_SetErrno(EINVAL);
	return -1;
    }
    if (((Tcl_ChannelWideSeekProc(chanPtr->typePtr) != NULL)
	    ) && (Tcl_OutputBuffered((Tcl_Channel) chanPtr) > 0)) {
	/*
	 * CAVEAT - The assumption here is that FlushChannel() will push out
	 * the bytes of any writes that are in progress.  Since this is a
	 * seekable channel, we assume it is not one that can block and force
	 * bg flushing.  Channels we know that can do that - sockets, pipes -
	 * are not seekable. If the assumption is wrong, more drastic measures
	 * may be required here like temporarily setting the channel into
	 * blocking mode.
	 */

	if (FlushChannel(NULL, chanPtr, 0) != 0) {
	return -1;
	}
    }
    return 0;
}

/*
 *----------------------------------------------------------------------
 *
 * Write --
 *
 *	Convert srcLen bytes starting at src according to encoding and write
 *	produced bytes into an output buffer, may queue the buffer for output
 *	if it gets full, and also remembers whether the current buffer is
 *	ready e.g. if it contains a newline and we are in line buffering mode.
 *
 * Results:
 *	The number of bytes written or TCL_INDEX_NONE in case of error. If TCL_INDEX_NONE,
 *	Tcl_GetErrno will return the error code.
 *
 * Side effects:
 *	May buffer up output and may cause output to be produced on the
 *	channel.
 *
 *----------------------------------------------------------------------
 */

static Tcl_Size
Write(
    Channel *chanPtr,		/* The channel to buffer output for. */
    const char *src,		/* UTF-8 string to write. */
    Tcl_Size srcLen,            /* Length of UTF-8 string in bytes. */
    Tcl_Encoding encoding)
{
    ChannelState *statePtr = chanPtr->state;
				/* State info for channel */
    char *nextNewLine = NULL;
    int endEncoding, needNlFlush = 0;
    Tcl_Size saved = 0, total = 0, flushed = 0;
    char safe[BUFFER_PADDING];
    int encodingError = 0;

    if (srcLen) {
        WillWrite(chanPtr);
    }

    /*
     * Write the terminated escape sequence even if srcLen is 0.
     */

    endEncoding = ((statePtr->outputEncodingFlags & TCL_ENCODING_END) != 0);
    if (GotFlag(statePtr, CHANNEL_LINEBUFFERED)
	    || (statePtr->outputTranslation != TCL_TRANSLATE_LF)) {
	nextNewLine = (char *)memchr(src, '\n', srcLen);
    }

    while (srcLen + saved + endEncoding > 0 && !encodingError) {
	ChannelBuffer *bufPtr;
	char *dst;
	int result, srcRead, dstLen, dstWrote;
	Tcl_Size srcLimit = srcLen;

	if (nextNewLine) {
	    srcLimit = nextNewLine - src;
	}

	/* Get space to write into */
	bufPtr = statePtr->curOutPtr;
	if (bufPtr == NULL) {
	    bufPtr = AllocChannelBuffer(statePtr->bufSize);
	    statePtr->curOutPtr = bufPtr;
	}
	if (saved) {
	    /*
	     * Here's some translated bytes left over from the last buffer
	     * that we need to stick at the beginning of this buffer.
	     */

	    memcpy(InsertPoint(bufPtr), safe, saved);
	    bufPtr->nextAdded += saved;
	    saved = 0;
	}
	dst = InsertPoint(bufPtr);
	dstLen = SpaceLeft(bufPtr);

	result = Tcl_UtfToExternal(NULL, encoding, src, srcLimit,
		statePtr->outputEncodingFlags,
		&statePtr->outputEncodingState, dst,
		dstLen + BUFFER_PADDING, &srcRead, &dstWrote, NULL);

	/*
	 * See chan-io-1.[89]. Tcl Bug 506297.
	 */

	statePtr->outputEncodingFlags &= ~TCL_ENCODING_START;

	/*
	 * See io-75.2, TCL bug 6978c01b65.
	 * Check, if an encoding error occured and should be reported to the
	 * script level.
	 * This happens, if a written character may not be represented by the
	 * current output encoding and strict encoding is active.
	 */

	if (
	    (result == TCL_CONVERT_UNKNOWN || result == TCL_CONVERT_SYNTAX)
	    ||
	    /*
	     * We're reading from invalid/incomplete UTF-8.
	     */
	    ((result != TCL_OK) && (srcRead + dstWrote == 0))
	) {
	    encodingError = 1;
	    result = TCL_OK;
	}

	bufPtr->nextAdded += dstWrote;
	src += srcRead;
	srcLen -= srcRead;
	total += dstWrote;
	dst += dstWrote;
	dstLen -= dstWrote;

	if (src == nextNewLine && dstLen > 0) {
	    static char crln[3] = "\r\n";
	    char *nl = NULL;
	    int nlLen = 0;

	    switch (statePtr->outputTranslation) {
	    case TCL_TRANSLATE_LF:
		nl = crln + 1;
		nlLen = 1;
		break;
	    case TCL_TRANSLATE_CR:
		nl = crln;
		nlLen = 1;
		break;
	    case TCL_TRANSLATE_CRLF:
		nl = crln;
		nlLen = 2;
		break;
	    default:
		Tcl_Panic("unknown output translation requested");
		break;
	    }

	    result |= Tcl_UtfToExternal(NULL, encoding, nl, nlLen,
		    statePtr->outputEncodingFlags,
		    &statePtr->outputEncodingState, dst,
		    dstLen + BUFFER_PADDING, &srcRead, &dstWrote, NULL);
	    assert(srcRead == nlLen);

	    bufPtr->nextAdded += dstWrote;
	    src++;
	    srcLen--;
	    total += dstWrote;
	    dst += dstWrote;
	    dstLen -= dstWrote;
	    nextNewLine = (char *)memchr(src, '\n', srcLen);
	    needNlFlush = 1;
	}

	if (IsBufferOverflowing(bufPtr)) {
	    /*
	     * When translating from UTF-8 to external encoding, we allowed
	     * the translation to produce a character that crossed the end of
	     * the output buffer, so that we would get a completely full
	     * buffer before flushing it. The extra bytes will be moved to the
	     * beginning of the next buffer.
	     */

	    saved = -SpaceLeft(bufPtr);
	    memcpy(safe, dst + dstLen, saved);
	    bufPtr->nextAdded = bufPtr->bufLength;
	}

	if ((srcLen + saved == 0) && (result == TCL_OK)) {
	    endEncoding = 0;
	}

	if (IsBufferFull(bufPtr)) {
	    if (FlushChannel(NULL, chanPtr, 0) != 0) {
		return -1;
	    }
	    flushed += statePtr->bufSize;

	    /*
 	     * We just flushed.  So if we have needNlFlush set to record that
 	     * we need to flush because there is a (translated) newline in the
 	     * buffer, that's likely not true any more.  But there is a tricky
 	     * exception.  If we have saved bytes that did not really get
 	     * flushed and those bytes came from a translation of a newline as
 	     * the last thing taken from the src array, then needNlFlush needs
 	     * to remain set to flag that the next buffer still needs a
 	     * newline flush.
 	     */

	    if (needNlFlush && (saved == 0 || src[-1] != '\n')) {
		needNlFlush = 0;
	    }
	}
    }
    if (((flushed < total) && GotFlag(statePtr, CHANNEL_UNBUFFERED)) ||
	    (needNlFlush && GotFlag(statePtr, CHANNEL_LINEBUFFERED))) {
	if (FlushChannel(NULL, chanPtr, 0) != 0) {
	    return -1;
	}
    }

    UpdateInterest(chanPtr);

    if (encodingError) {
	Tcl_SetErrno(EILSEQ);
	return -1;
    }
    return total;
}

/*
 *---------------------------------------------------------------------------
 *
 * Tcl_Gets --
 *
 *	Reads a complete line of input from the channel into a Tcl_DString.
 *
 * Results:
 *	Length of line read (in characters) or TCL_INDEX_NONE if error, EOF, or blocked.
 *	If TCL_INDEX_NONE, use Tcl_GetErrno() to retrieve the POSIX error code for the
 *	error or condition that occurred.
 *
 * Side effects:
 *	May flush output on the channel. May cause input to be consumed from
 *	the channel.
 *
 *---------------------------------------------------------------------------
 */

Tcl_Size
Tcl_Gets(
    Tcl_Channel chan,		/* Channel from which to read. */
    Tcl_DString *lineRead)	/* The line read will be appended to this
				 * DString as UTF-8 characters. The caller
				 * must have initialized it and is responsible
				 * for managing the storage. */
{
    Tcl_Obj *objPtr;
    Tcl_Size charsStored;

    TclNewObj(objPtr);
    charsStored = Tcl_GetsObj(chan, objPtr);
    if (charsStored > 0) {
	TclDStringAppendObj(lineRead, objPtr);
    }
    TclDecrRefCount(objPtr);
    return charsStored;
}

/*
 *---------------------------------------------------------------------------
 *
 * Tcl_GetsObj --
 *
 *	Accumulate input from the input channel until end-of-line or
 *	end-of-file has been seen. Bytes read from the input channel are
 *	converted to UTF-8 using the encoding specified by the channel.
 *
 * Results:
 *	Number of characters accumulated in the object or TCL_INDEX_NONE if error,
 *	blocked, or EOF. If TCL_INDEX_NONE, use Tcl_GetErrno() to retrieve the POSIX error
 *	code for the error or condition that occurred.
 *
 * Side effects:
 *	Consumes input from the channel.
 *
 *	On reading EOF, leave channel pointing at EOF char. On reading EOL,
 *	leave channel pointing after EOL, but don't return EOL in dst buffer.
 *
 *---------------------------------------------------------------------------
 */

Tcl_Size
Tcl_GetsObj(
    Tcl_Channel chan,		/* Channel from which to read. */
    Tcl_Obj *objPtr)		/* The line read will be appended to this
				 * object as UTF-8 characters. */
{
    GetsState gs;
    Channel *chanPtr = (Channel *) chan;
    ChannelState *statePtr = chanPtr->state;
				/* State info for channel */
    ChannelBuffer *bufPtr;
    int inEofChar, skip, copiedTotal, oldFlags, oldRemoved;
    Tcl_Size oldLength;
    Tcl_Encoding encoding;
    char *dst, *dstEnd, *eol, *eof;
    Tcl_EncodingState oldState;

    if (GotFlag(statePtr, CHANNEL_ENCODING_ERROR)) {
	UpdateInterest(chanPtr);
	ResetFlag(statePtr, CHANNEL_EOF|CHANNEL_ENCODING_ERROR);
	Tcl_SetErrno(EILSEQ);
	return TCL_INDEX_NONE;
    }

    if (CheckChannelErrors(statePtr, TCL_READABLE) != 0) {
	return TCL_INDEX_NONE;
    }

    /*
     * If we're sitting ready to read the eofchar, there's no need to
     * do it.
     */

    if (GotFlag(statePtr, CHANNEL_STICKY_EOF)) {
	SetFlag(statePtr, CHANNEL_EOF);
	assert(statePtr->inputEncodingFlags & TCL_ENCODING_END);
	assert(!GotFlag(statePtr, CHANNEL_BLOCKED|INPUT_SAW_CR));

	/* TODO: Do we need this? */
	UpdateInterest(chanPtr);
	return TCL_INDEX_NONE;
    }

    /*
     * A binary version of Tcl_GetsObj. This could also handle encodings that
     * are ascii-7 pure (iso8859, utf-8, ...) with a final encoding conversion
     * done on objPtr.
     */

    if (statePtr->encoding == GetBinaryEncoding()
	    && ((statePtr->inputTranslation == TCL_TRANSLATE_LF)
		    || (statePtr->inputTranslation == TCL_TRANSLATE_CR))
	    && Tcl_GetBytesFromObj(NULL, objPtr, (Tcl_Size *)NULL) != NULL) {
	return TclGetsObjBinary(chan, objPtr);
    }

    /*
     * This operation should occur at the top of a channel stack.
     */

    chanPtr = statePtr->topChanPtr;
    TclChannelPreserve((Tcl_Channel)chanPtr);

    bufPtr = statePtr->inQueueHead;
    encoding = statePtr->encoding;

    /*
     * Preserved so we can restore the channel's state in case we don't find a
     * newline in the available input.
     */

    (void)Tcl_GetStringFromObj(objPtr, &oldLength);
    oldFlags = statePtr->inputEncodingFlags;
    oldState = statePtr->inputEncodingState;
    oldRemoved = BUFFER_PADDING;
    if (bufPtr != NULL) {
	oldRemoved = bufPtr->nextRemoved;
    }

    /*
     * Object used by FilterInputBytes to keep track of how much data has been
     * consumed from the channel buffers.
     */

    gs.objPtr		= objPtr;
    gs.dstPtr		= &dst;
    gs.encoding		= encoding;
    gs.bufPtr		= bufPtr;
    gs.state		= oldState;
    gs.rawRead		= 0;
    gs.bytesWrote	= 0;
    gs.charsWrote	= 0;
    gs.totalChars	= 0;

    dst = objPtr->bytes + oldLength;
    dstEnd = dst;

    skip = 0;
    eof = NULL;
    inEofChar = statePtr->inEofChar;

    ResetFlag(statePtr, CHANNEL_BLOCKED);
    while (1) {
	if (dst >= dstEnd) {
	    /*
	     * In case of encoding errors, state gets flag
	     * CHANNEL_ENCODING_ERROR set in the call below. First, the
	     * EOF/EOL condition is checked, as we may have valid data with
	     * EOF/EOL before the encoding error.
	     */
	    if (FilterInputBytes(chanPtr, &gs) != 0) {
		goto restore;
	    }
	    dstEnd = dst + gs.bytesWrote;
	}

	/*
	 * Remember if EOF char is seen, then look for EOL anyhow, because the
	 * EOL might be before the EOF char.
	 */

	if (inEofChar != '\0') {
	    for (eol = dst; eol < dstEnd; eol++) {
		if (*eol == inEofChar) {
		    dstEnd = eol;
		    eof = eol;
		    break;
		}
	    }
	}

	/*
	 * On EOL, leave current file position pointing after the EOL, but
	 * don't store the EOL in the output string.
	 */

	switch (statePtr->inputTranslation) {
	case TCL_TRANSLATE_LF:
	    for (eol = dst; eol < dstEnd; eol++) {
		if (*eol == '\n') {
		    skip = 1;
		    goto gotEOL;
		}
	    }
	    break;
	case TCL_TRANSLATE_CR:
	    for (eol = dst; eol < dstEnd; eol++) {
		if (*eol == '\r') {
		    skip = 1;
		    goto gotEOL;
		}
	    }
	    break;
	case TCL_TRANSLATE_CRLF:
	    for (eol = dst; eol < dstEnd; eol++) {
		if (*eol == '\r') {
		    eol++;

		    /*
		     * If a CR is at the end of the buffer, then check for a
		     * LF at the beginning of the next buffer, unless EOF char
		     * was found already.
		     */

		    if (eol >= dstEnd) {
			Tcl_Size offset;

			if (eol != eof) {
			    offset = eol - objPtr->bytes;
			    dst = dstEnd;
			    if (FilterInputBytes(chanPtr, &gs) != 0) {
				goto restore;
			    }
			    dstEnd = dst + gs.bytesWrote;
			    eol = objPtr->bytes + offset;
			}
			if (eol >= dstEnd) {
			    skip = 0;
			    goto gotEOL;
			}
		    }
		    if (*eol == '\n') {
			eol--;
			skip = 2;
			goto gotEOL;
		    }
		}
	    }
	    break;
	case TCL_TRANSLATE_AUTO:
	    eol = dst;
	    skip = 1;
	    if (GotFlag(statePtr, INPUT_SAW_CR)) {
		if ((eol < dstEnd) && (*eol == '\n')) {
		    /*
		     * Skip the raw bytes that make up the '\n'.
		     */

		    int rawRead;
		    char tmp[TCL_UTF_MAX];

		    bufPtr = gs.bufPtr;
		    Tcl_ExternalToUtf(NULL, gs.encoding, RemovePoint(bufPtr),
			    gs.rawRead, statePtr->inputEncodingFlags
				| TCL_ENCODING_NO_TERMINATE, &gs.state, tmp,
			    sizeof(tmp), &rawRead, NULL, NULL);
		    bufPtr->nextRemoved += rawRead;
		    gs.rawRead -= rawRead;
		    gs.bytesWrote--;
		    gs.charsWrote--;
		    memmove(dst, dst + 1, dstEnd - dst);
		    dstEnd--;
		}
	    }
	    for (eol = dst; eol < dstEnd; eol++) {
		if (*eol == '\r') {
		    eol++;
		    if (eol == dstEnd) {
			/*
			 * If buffer ended on \r, peek ahead to see if a \n is
			 * available, unless EOF char was found already.
			 */

			if (eol != eof) {
			    int offset;

			    offset = eol - objPtr->bytes;
			    dst = dstEnd;
			    PeekAhead(chanPtr, &dstEnd, &gs);
			    eol = objPtr->bytes + offset;
			}

			if (eol >= dstEnd) {
			    eol--;
			    SetFlag(statePtr, INPUT_SAW_CR);
			    goto gotEOL;
			}
		    }
		    if (*eol == '\n') {
			skip++;
		    }
		    eol--;
		    ResetFlag(statePtr, INPUT_SAW_CR);
		    goto gotEOL;
		} else if (*eol == '\n') {
		    ResetFlag(statePtr, INPUT_SAW_CR);
		    goto gotEOL;
		}
	    }
	}
	if (eof != NULL) {
	    /*
	     * EOF character was seen. On EOF, leave current file position
	     * pointing at the EOF character, but don't store the EOF
	     * character in the output string.
	     */

	    dstEnd = eof;
	    SetFlag(statePtr, CHANNEL_EOF | CHANNEL_STICKY_EOF);
	    statePtr->inputEncodingFlags |= TCL_ENCODING_END;
	    ResetFlag(statePtr, CHANNEL_BLOCKED|INPUT_SAW_CR);
	}
	if (GotFlag(statePtr, CHANNEL_EOF)) {
	    skip = 0;
	    eol = dstEnd;
	    if (eol == objPtr->bytes + oldLength) {
		/*
		 * If we didn't append any bytes before encountering EOF,
		 * caller needs to see -1.
		 */

		Tcl_SetObjLength(objPtr, oldLength);
		CommonGetsCleanup(chanPtr);
		copiedTotal = -1;
		ResetFlag(statePtr, CHANNEL_BLOCKED|INPUT_SAW_CR);
		goto done;
	    }
	    goto gotEOL;
	} else if (gs.bytesWrote == 0
		&& GotFlag(statePtr, CHANNEL_ENCODING_ERROR)) {
	    /* Ticket c4eb46a1 Harald Oehlmann 2023-11-12 debugging session.
	     * In non blocking mode we loop indifenitly on a decoding error in
	     * this while-loop.
	     * Removed the following from the upper condition:
	     * "&& !GotFlag(statePtr, CHANNEL_NONBLOCKING)"
	     * In case of an encoding error with leading correct bytes, we pass here
	     * two times, as gs.bytesWrote is not 0 on the first pass. This feels
	     * once to much, as the data is anyway not used.
	     */

	    /* Set eol to the position that caused the encoding error, and then
	     * continue to gotEOL, which stores the data that was decoded
	     * without error to objPtr.  This allows the caller to do something
	     * useful with the data decoded so far, and also results in the
	     * position of the file being the first byte that was not
	     * successfully decoded, allowing further processing at exactly that
	     * point, if desired.
	     */
	    eol = dstEnd;
	    goto gotEOL;
	}
	dst = dstEnd;
    }

    /*
     * Found EOL or EOF, but the output buffer may now contain too many UTF-8
     * characters. We need to know how many raw bytes correspond to the number
     * of UTF-8 characters we want, plus how many raw bytes correspond to the
     * character(s) making up EOL (if any), so we can remove the correct
     * number of bytes from the channel buffer.
     */

  gotEOL:
    /*
     * Regenerate the top channel, in case it was changed due to
     * self-modifying reflected transforms.
     */

    if (chanPtr != statePtr->topChanPtr) {
	TclChannelRelease((Tcl_Channel)chanPtr);
	chanPtr = statePtr->topChanPtr;
	TclChannelPreserve((Tcl_Channel)chanPtr);
    }

    bufPtr = gs.bufPtr;
    if (bufPtr == NULL) {
	Tcl_Panic("Tcl_GetsObj: gotEOL reached with bufPtr==NULL");
    }
    statePtr->inputEncodingState = gs.state;
    Tcl_ExternalToUtf(NULL, gs.encoding, RemovePoint(bufPtr), gs.rawRead,
	    statePtr->inputEncodingFlags | TCL_ENCODING_NO_TERMINATE,
	    &statePtr->inputEncodingState, dst,
	    eol - dst + skip + TCL_UTF_MAX - 1, &gs.rawRead, NULL,
	    &gs.charsWrote);
    bufPtr->nextRemoved += gs.rawRead;

    /*
     * Recycle all the emptied buffers.
     */

    Tcl_SetObjLength(objPtr, eol - objPtr->bytes);
    CommonGetsCleanup(chanPtr);
    ResetFlag(statePtr, CHANNEL_BLOCKED);
    copiedTotal = gs.totalChars + gs.charsWrote - skip;
    goto done;

    /*
     * Couldn't get a complete line. This only happens if we get a error
     * reading from the channel or we are non-blocking and there wasn't an EOL
     * or EOF in the data available.
     */

  restore:
    /*
     * Regenerate the top channel, in case it was changed due to
     * self-modifying reflected transforms.
     */
    if (chanPtr != statePtr->topChanPtr) {
	TclChannelRelease((Tcl_Channel)chanPtr);
	chanPtr = statePtr->topChanPtr;
	TclChannelPreserve((Tcl_Channel)chanPtr);
    }
    bufPtr = statePtr->inQueueHead;
    if (bufPtr != NULL) {
	bufPtr->nextRemoved = oldRemoved;
	bufPtr = bufPtr->nextPtr;
    }

    for ( ; bufPtr != NULL; bufPtr = bufPtr->nextPtr) {
	bufPtr->nextRemoved = BUFFER_PADDING;
    }
    CommonGetsCleanup(chanPtr);

    statePtr->inputEncodingState = oldState;
    statePtr->inputEncodingFlags = oldFlags;
    Tcl_SetObjLength(objPtr, oldLength);

    /*
     * We didn't get a complete line so we need to indicate to UpdateInterest
     * that the gets blocked. It will wait for more data instead of firing a
     * timer, avoiding a busy wait. This is where we are assuming that the
     * next operation is a gets. No more file events will be delivered on this
     * channel until new data arrives or some operation is performed on the
     * channel (e.g. gets, read, fconfigure) that changes the blocking state.
     * Note that this means a file event will not be delivered even though a
     * read would be able to consume the buffered data.
     */

    SetFlag(statePtr, CHANNEL_NEED_MORE_DATA);
    copiedTotal = -1;

    /*
     * Update the notifier state so we don't block while there is still data
     * in the buffers.
     */

  done:
    assert(!GotFlag(statePtr, CHANNEL_EOF)
	    || GotFlag(statePtr, CHANNEL_STICKY_EOF)
	    || GotFlag(statePtr, CHANNEL_ENCODING_ERROR)
	    || Tcl_InputBuffered((Tcl_Channel)chanPtr) == 0);
    assert(!(GotFlag(statePtr, CHANNEL_EOF|CHANNEL_BLOCKED)
	    == (CHANNEL_EOF|CHANNEL_BLOCKED)));

    /*
     * Regenerate the top channel, in case it was changed due to
     * self-modifying reflected transforms.
     */

    if (chanPtr != statePtr->topChanPtr) {
	TclChannelRelease((Tcl_Channel)chanPtr);
	chanPtr = statePtr->topChanPtr;
	TclChannelPreserve((Tcl_Channel)chanPtr);
    }
    UpdateInterest(chanPtr);
    TclChannelRelease((Tcl_Channel)chanPtr);
    if (GotFlag(statePtr, CHANNEL_ENCODING_ERROR) && gs.bytesWrote == 0) {
	bufPtr->nextRemoved = oldRemoved;
	Tcl_SetErrno(EILSEQ);
	copiedTotal = -1;
    }
    ResetFlag(statePtr, CHANNEL_ENCODING_ERROR);
    return copiedTotal;
}

/*
 *---------------------------------------------------------------------------
 *
 * TclGetsObjBinary --
 *
 *	A variation of Tcl_GetsObj that works directly on the buffers until
 *	end-of-line or end-of-file has been seen. Bytes read from the input
 *	channel return as a ByteArray obj.
 *
 *	WARNING!  The notion of "binary" used here is different from notions
 *	of "binary" used in other places. In particular, this "binary" routine
 *	may be called when an -eofchar is set on the channel.
 *
 * Results:
 *	Number of characters accumulated in the object or TCL_INDEX_NONE if error,
 *	blocked, or EOF. If TCL_INDEX_NONE, use Tcl_GetErrno() to retrieve the POSIX error
 *	code for the error or condition that occurred.
 *
 * Side effects:
 *	Consumes input from the channel.
 *
 *	On reading EOF, leave channel pointing at EOF char. On reading EOL,
 *	leave channel pointing after EOL, but don't return EOL in dst buffer.
 *
 *---------------------------------------------------------------------------
 */

static int
TclGetsObjBinary(
    Tcl_Channel chan,		/* Channel from which to read. */
    Tcl_Obj *objPtr)		/* The line read will be appended to this
				 * object as UTF-8 characters. */
{
    Channel *chanPtr = (Channel *) chan;
    ChannelState *statePtr = chanPtr->state;
				/* State info for channel */
    ChannelBuffer *bufPtr;
    int inEofChar, skip, copiedTotal, oldFlags, oldRemoved;
    Tcl_Size rawLen, byteLen = 0, oldLength;
    int eolChar;
    unsigned char *dst, *dstEnd, *eol, *eof, *byteArray;

    /*
     * This operation should occur at the top of a channel stack.
     */

    chanPtr = statePtr->topChanPtr;
    TclChannelPreserve((Tcl_Channel)chanPtr);

    bufPtr = statePtr->inQueueHead;

    /*
     * Preserved so we can restore the channel's state in case we don't find a
     * newline in the available input.
     */

    byteArray = Tcl_GetBytesFromObj(NULL, objPtr, &byteLen);
    if (byteArray == NULL) {
	Tcl_SetErrno(EILSEQ);
	return -1;
    }
    oldFlags = statePtr->inputEncodingFlags;
    oldRemoved = BUFFER_PADDING;
    oldLength = byteLen;
    if (bufPtr != NULL) {
	oldRemoved = bufPtr->nextRemoved;
    }

    rawLen = 0;
    skip = 0;
    eof = NULL;
    inEofChar = statePtr->inEofChar;

    /*
     * Only handle TCL_TRANSLATE_LF and TCL_TRANSLATE_CR.
     */

    eolChar = (statePtr->inputTranslation == TCL_TRANSLATE_LF) ? '\n' : '\r';

    ResetFlag(statePtr, CHANNEL_BLOCKED);
    while (1) {
	/*
	 * Subtract the number of bytes that were removed from channel buffer
	 * during last call.
	 */

	if (bufPtr != NULL) {
	    bufPtr->nextRemoved += rawLen;
	    if (!IsBufferReady(bufPtr)) {
		bufPtr = bufPtr->nextPtr;
	    }
	}

	if ((bufPtr == NULL) || (bufPtr->nextAdded == BUFFER_PADDING)) {
	    /*
	     * All channel buffers were exhausted and the caller still hasn't
	     * seen EOL. Need to read more bytes from the channel device. Side
	     * effect is to allocate another channel buffer.
	     */

	    if (GetInput(chanPtr) != 0) {
		goto restore;
	    }
	    bufPtr = statePtr->inQueueTail;
	    if (bufPtr == NULL) {
		goto restore;
	    }
	} else {
	    /*
	     * Incoming CHANNEL_STICKY_EOF is filtered out on entry.  A new
	     * CHANNEL_STICKY_EOF set in this routine leads to return before
	     * coming back here.  When we are not dealing with
	     * CHANNEL_STICKY_EOF, a CHANNEL_EOF implies an empty buffer.
	     * Here the buffer is non-empty so we know we're a non-EOF.
             */

	    assert(!GotFlag(statePtr, CHANNEL_STICKY_EOF));
	    assert(!GotFlag(statePtr, CHANNEL_EOF));
	}

	dst = (unsigned char *) RemovePoint(bufPtr);
	dstEnd = dst + BytesLeft(bufPtr);

	/*
	 * Remember if EOF char is seen, then look for EOL anyhow, because the
	 * EOL might be before the EOF char.
	 * XXX - in the binary case, consider coincident search for eol/eof.
	 */

	if (inEofChar != '\0') {
	    for (eol = dst; eol < dstEnd; eol++) {
		if (*eol == inEofChar) {
		    dstEnd = eol;
		    eof = eol;
		    break;
		}
	    }
	}

	/*
	 * On EOL, leave current file position pointing after the EOL, but
	 * don't store the EOL in the output string.
	 */

	for (eol = dst; eol < dstEnd; eol++) {
	    if (*eol == eolChar) {
		skip = 1;
		goto gotEOL;
	    }
	}
	if (eof != NULL) {
	    /*
	     * EOF character was seen. On EOF, leave current file position
	     * pointing at the EOF character, but don't store the EOF
	     * character in the output string.
	     */

	    SetFlag(statePtr, CHANNEL_EOF | CHANNEL_STICKY_EOF);
	    statePtr->inputEncodingFlags |= TCL_ENCODING_END;
	    ResetFlag(statePtr, CHANNEL_BLOCKED|INPUT_SAW_CR);
	}
	if (GotFlag(statePtr, CHANNEL_EOF)) {
	    skip = 0;
	    eol = dstEnd;
	    if ((dst == dstEnd) && (byteLen == oldLength)) {
		/*
		 * If we didn't append any bytes before encountering EOF,
		 * caller needs to see TCL_INDEX_NONE.
		 */

		byteArray = Tcl_SetByteArrayLength(objPtr, oldLength);
		CommonGetsCleanup(chanPtr);
		copiedTotal = -1;
		ResetFlag(statePtr, CHANNEL_BLOCKED);
		goto done;
	    }
	    goto gotEOL;
	}
	if (GotFlag(statePtr, CHANNEL_BLOCKED|CHANNEL_NONBLOCKING)
		== (CHANNEL_BLOCKED|CHANNEL_NONBLOCKING)) {
	    goto restore;
	}

	/*
	 * Copy bytes from the channel buffer to the ByteArray. This may
	 * realloc space, so keep track of result.
	 */

	rawLen = dstEnd - dst;
	byteArray = Tcl_SetByteArrayLength(objPtr, byteLen + rawLen);
	memcpy(byteArray + byteLen, dst, rawLen);
	byteLen += rawLen;
    }

    /*
     * Found EOL or EOF, but the output buffer may now contain too many bytes.
     * We need to know how many bytes correspond to the number we want, so we
     * can remove the correct number of bytes from the channel buffer.
     */

  gotEOL:
    if (bufPtr == NULL) {
	Tcl_Panic("TclGetsObjBinary: gotEOL reached with bufPtr==NULL");
    }

    rawLen = eol - dst;
    byteArray = Tcl_SetByteArrayLength(objPtr, byteLen + rawLen);
    memcpy(byteArray + byteLen, dst, rawLen);
    byteLen += rawLen;
    bufPtr->nextRemoved += rawLen + skip;

    /*
     * Convert the buffer if there was an encoding.
     * XXX - unimplemented.
     */

    if (statePtr->encoding != GetBinaryEncoding()) {
    }

    /*
     * Recycle all the emptied buffers.
     */

    CommonGetsCleanup(chanPtr);
    ResetFlag(statePtr, CHANNEL_BLOCKED);
    copiedTotal = byteLen;
    goto done;

    /*
     * Couldn't get a complete line. This only happens if we get a error
     * reading from the channel or we are non-blocking and there wasn't an EOL
     * or EOF in the data available.
     */

  restore:
    bufPtr = statePtr->inQueueHead;
    if (bufPtr) {
	bufPtr->nextRemoved = oldRemoved;
	bufPtr = bufPtr->nextPtr;
    }

    for ( ; bufPtr != NULL; bufPtr = bufPtr->nextPtr) {
	bufPtr->nextRemoved = BUFFER_PADDING;
    }
    CommonGetsCleanup(chanPtr);

    statePtr->inputEncodingFlags = oldFlags;
    byteArray = Tcl_SetByteArrayLength(objPtr, oldLength);

    /*
     * We didn't get a complete line so we need to indicate to UpdateInterest
     * that the gets blocked. It will wait for more data instead of firing a
     * timer, avoiding a busy wait. This is where we are assuming that the
     * next operation is a gets. No more file events will be delivered on this
     * channel until new data arrives or some operation is performed on the
     * channel (e.g. gets, read, fconfigure) that changes the blocking state.
     * Note that this means a file event will not be delivered even though a
     * read would be able to consume the buffered data.
     */

    SetFlag(statePtr, CHANNEL_NEED_MORE_DATA);
    copiedTotal = -1;

    /*
     * Update the notifier state so we don't block while there is still data
     * in the buffers.
     */

  done:
    assert(!GotFlag(statePtr, CHANNEL_EOF)
	    || GotFlag(statePtr, CHANNEL_STICKY_EOF)
	    || Tcl_InputBuffered((Tcl_Channel)chanPtr) == 0);
    assert(!(GotFlag(statePtr, CHANNEL_EOF|CHANNEL_BLOCKED)
	    == (CHANNEL_EOF|CHANNEL_BLOCKED)));
    UpdateInterest(chanPtr);
    TclChannelRelease((Tcl_Channel)chanPtr);
    return copiedTotal;
}

/*
 *---------------------------------------------------------------------------
 *
 * FreeBinaryEncoding --
 *
 *	Frees any "iso8859-1" Tcl_Encoding created by [gets] on a binary
 *	channel in a thread as part of that thread's finalization.
 *
 * Results:
 *	None.
 *
 *---------------------------------------------------------------------------
 */

static void
FreeBinaryEncoding(void)
{
    ThreadSpecificData *tsdPtr = TCL_TSD_INIT(&dataKey);

    if (tsdPtr->binaryEncoding != NULL) {
	Tcl_FreeEncoding(tsdPtr->binaryEncoding);
	tsdPtr->binaryEncoding = NULL;
    }
}

static Tcl_Encoding
GetBinaryEncoding(void)
{
    ThreadSpecificData *tsdPtr = TCL_TSD_INIT(&dataKey);

    if (tsdPtr->binaryEncoding == NULL) {
	tsdPtr->binaryEncoding = Tcl_GetEncoding(NULL, "iso8859-1");
    }
    if (tsdPtr->binaryEncoding == NULL) {
	Tcl_Panic("binary encoding is not available");
    }
    return tsdPtr->binaryEncoding;
}

/*
 *---------------------------------------------------------------------------
 *
 * FilterInputBytes --
 *
 *	Helper function for Tcl_GetsObj. Produces UTF-8 characters from raw
 *	bytes read from the channel.
 *
 *	Consumes available bytes from channel buffers. When channel buffers
 *	are exhausted, reads more bytes from channel device into a new channel
 *	buffer. It is the caller's responsibility to free the channel buffers
 *	that have been exhausted.
 *
 * Results:
 *	The return value is -1 if there was an error reading from the channel,
 *	0 otherwise.
 *
 * Side effects:
 *	Status object keeps track of how much data from channel buffers has
 *	been consumed and where UTF-8 bytes should be stored.
 *
 *---------------------------------------------------------------------------
 */

static int
FilterInputBytes(
    Channel *chanPtr,		/* Channel to read. */
    GetsState *gsPtr)		/* Current state of gets operation. */
{
    ChannelState *statePtr = chanPtr->state;
				/* State info for channel */
    ChannelBuffer *bufPtr;
    char *raw, *dst;
    int offset, toRead, dstNeeded, spaceLeft, result, rawLen;
    Tcl_Obj *objPtr;
#define ENCODING_LINESIZE 20	/* Lower bound on how many bytes to convert at
				 * a time. Since we don't know a priori how
				 * many bytes of storage this many source
				 * bytes will use, we actually need at least
				 * ENCODING_LINESIZE * TCL_MAX_UTF bytes of
				 * room. */

    objPtr = gsPtr->objPtr;

    /*
     * Subtract the number of bytes that were removed from channel buffer
     * during last call.
     */

    bufPtr = gsPtr->bufPtr;
    if (bufPtr != NULL) {
	bufPtr->nextRemoved += gsPtr->rawRead;
	if (!IsBufferReady(bufPtr)) {
	    bufPtr = bufPtr->nextPtr;
	}
    }
    gsPtr->totalChars += gsPtr->charsWrote;

    if ((bufPtr == NULL) || (bufPtr->nextAdded == BUFFER_PADDING)) {
	/*
	 * All channel buffers were exhausted and the caller still hasn't seen
	 * EOL. Need to read more bytes from the channel device. Side effect
	 * is to allocate another channel buffer.
	 */

    read:
	if (GotFlag(statePtr, CHANNEL_NONBLOCKING|CHANNEL_BLOCKED)
		== (CHANNEL_NONBLOCKING|CHANNEL_BLOCKED)) {
	    gsPtr->charsWrote = 0;
	    gsPtr->rawRead = 0;
	    return -1;
	}
	if (GetInput(chanPtr) != 0) {
	    gsPtr->charsWrote = 0;
	    gsPtr->rawRead = 0;
	    return -1;
	}
	bufPtr = statePtr->inQueueTail;
	gsPtr->bufPtr = bufPtr;
	if (bufPtr == NULL) {
	    gsPtr->charsWrote = 0;
	    gsPtr->rawRead = 0;
	    return -1;
	}
    } else {
	/*
	 * Incoming CHANNEL_STICKY_EOF is filtered out on entry.  A new
	 * CHANNEL_STICKY_EOF set in this routine leads to return before
	 * coming back here.  When we are not dealing with CHANNEL_STICKY_EOF,
	 * a CHANNEL_EOF implies an empty buffer.  Here the buffer is
	 * non-empty so we know we're a non-EOF.
         */

	assert(!GotFlag(statePtr, CHANNEL_STICKY_EOF));
	assert(!GotFlag(statePtr, CHANNEL_EOF));
    }

    /*
     * Convert some of the bytes from the channel buffer to UTF-8. Space in
     * objPtr's string rep is used to hold the UTF-8 characters. Grow the
     * string rep if we need more space.
     */

    raw = RemovePoint(bufPtr);
    rawLen = BytesLeft(bufPtr);

    dst = *gsPtr->dstPtr;
    offset = dst - objPtr->bytes;
    toRead = ENCODING_LINESIZE;
    if (toRead > rawLen) {
	toRead = rawLen;
    }
    dstNeeded = toRead * TCL_UTF_MAX;
    spaceLeft = objPtr->length - offset;
    if (dstNeeded > spaceLeft) {
	int length = offset + ((offset < dstNeeded) ? dstNeeded : offset);

	if (Tcl_AttemptSetObjLength(objPtr, length) == 0) {
	    length = offset + dstNeeded;
	    if (Tcl_AttemptSetObjLength(objPtr, length) == 0) {
		dstNeeded = TCL_UTF_MAX - 1 + toRead;
		length = offset + dstNeeded;
		Tcl_SetObjLength(objPtr, length);
	    }
	}
	spaceLeft = length - offset;
	dst = objPtr->bytes + offset;
	*gsPtr->dstPtr = dst;
    }
    gsPtr->state = statePtr->inputEncodingState;

    result = Tcl_ExternalToUtf(NULL, gsPtr->encoding, raw, rawLen,
	    statePtr->inputEncodingFlags | TCL_ENCODING_NO_TERMINATE,
	    &statePtr->inputEncodingState, dst, spaceLeft, &gsPtr->rawRead,
	    &gsPtr->bytesWrote, &gsPtr->charsWrote);

	if (result == TCL_CONVERT_UNKNOWN || result == TCL_CONVERT_SYNTAX) {
	    SetFlag(statePtr, CHANNEL_ENCODING_ERROR);
	    ResetFlag(statePtr, CHANNEL_STICKY_EOF);
	    ResetFlag(statePtr, CHANNEL_EOF);
	    result = TCL_OK;
	}

    /*
     * Make sure that if we go through 'gets', that we reset the
     * TCL_ENCODING_START flag still. [Bug #523988]
     */

    statePtr->inputEncodingFlags &= ~TCL_ENCODING_START;

    if (result == TCL_CONVERT_MULTIBYTE) {
	/*
	 * The last few bytes in this channel buffer were the start of a
	 * multibyte sequence. If this buffer was full, then move them to the
	 * next buffer so the bytes will be contiguous.
	 */

	ChannelBuffer *nextPtr;
	int extra;

	nextPtr = bufPtr->nextPtr;
	if (!IsBufferFull(bufPtr)) {
	    if (gsPtr->rawRead > 0) {
		/*
		 * Some raw bytes were converted to UTF-8. Fall through,
		 * returning those UTF-8 characters because a EOL might be
		 * present in them.
		 */
	    } else if (GotFlag(statePtr, CHANNEL_EOF)) {
		/*
		 * There was a partial character followed by EOF on the
		 * device. Fall through, returning that nothing was found.
		 */

		bufPtr->nextRemoved = bufPtr->nextAdded;
	    } else {
		/*
		 * There are no more cached raw bytes left. See if we can get
		 * some more, but avoid blocking on a non-blocking channel.
		 */

		goto read;
	    }
	} else {
	    if (nextPtr == NULL) {
		nextPtr = AllocChannelBuffer(statePtr->bufSize);
		bufPtr->nextPtr = nextPtr;
		statePtr->inQueueTail = nextPtr;
	    }
	    extra = rawLen - gsPtr->rawRead;
	    memcpy(nextPtr->buf + (BUFFER_PADDING - extra),
		    raw + gsPtr->rawRead, extra);
	    nextPtr->nextRemoved -= extra;
	    bufPtr->nextAdded -= extra;
	}
    }

    gsPtr->bufPtr = bufPtr;
    return 0;
}

/*
 *---------------------------------------------------------------------------
 *
 * PeekAhead --
 *
 *	Helper function used by Tcl_GetsObj(). Called when we've seen a \r at
 *	the end of the UTF-8 string and want to look ahead one character to
 *	see if it is a \n.
 *
 * Results:
 *	*gsPtr->dstPtr is filled with a pointer to the start of the range of
 *	UTF-8 characters that were found by peeking and *dstEndPtr is filled
 *	with a pointer to the bytes just after the end of the range.
 *
 * Side effects:
 *	If no more raw bytes were available in one of the channel buffers,
 *	tries to perform a non-blocking read to get more bytes from the
 *	channel device.
 *
 *---------------------------------------------------------------------------
 */

static void
PeekAhead(
    Channel *chanPtr,		/* The channel to read. */
    char **dstEndPtr,		/* Filled with pointer to end of new range of
				 * UTF-8 characters. */
    GetsState *gsPtr)		/* Current state of gets operation. */
{
    ChannelState *statePtr = chanPtr->state;
				/* State info for channel */
    ChannelBuffer *bufPtr;
    Tcl_DriverBlockModeProc *blockModeProc;
    int bytesLeft;

    bufPtr = gsPtr->bufPtr;

    /*
     * If there's any more raw input that's still buffered, we'll peek into
     * that. Otherwise, only get more data from the channel driver if it looks
     * like there might actually be more data. The assumption is that if the
     * channel buffer is filled right up to the end, then there might be more
     * data to read.
     */

    blockModeProc = NULL;
    if (bufPtr->nextPtr == NULL) {
	bytesLeft = BytesLeft(bufPtr) - gsPtr->rawRead;
	if (bytesLeft == 0) {
	    if (!IsBufferFull(bufPtr)) {
		/*
		 * Don't peek ahead if last read was short read.
		 */

		goto cleanup;
	    }
	    if (!GotFlag(statePtr, CHANNEL_NONBLOCKING)) {
		blockModeProc = Tcl_ChannelBlockModeProc(chanPtr->typePtr);
		if (blockModeProc == NULL) {
		    /*
		     * Don't peek ahead if cannot set non-blocking mode.
		     */

		    goto cleanup;
		}
		StackSetBlockMode(chanPtr, TCL_MODE_NONBLOCKING);
	    }
	}
    }
    if (FilterInputBytes(chanPtr, gsPtr) == 0) {
	*dstEndPtr = *gsPtr->dstPtr + gsPtr->bytesWrote;
    }
    if (blockModeProc != NULL) {
	StackSetBlockMode(chanPtr, TCL_MODE_BLOCKING);
    }
    return;

  cleanup:
    bufPtr->nextRemoved += gsPtr->rawRead;
    gsPtr->rawRead = 0;
    gsPtr->totalChars += gsPtr->charsWrote;
    gsPtr->bytesWrote = 0;
    gsPtr->charsWrote = 0;
}

/*
 *---------------------------------------------------------------------------
 *
 * CommonGetsCleanup --
 *
 *	Helper function for Tcl_GetsObj() to restore the channel after a
 *	"gets" operation.
 *
 * Results:
 *	None.
 *
 * Side effects:
 *	Encoding may be freed.
 *
 *---------------------------------------------------------------------------
 */

static void
CommonGetsCleanup(
    Channel *chanPtr)
{
    ChannelState *statePtr = chanPtr->state;
				/* State info for channel */
    ChannelBuffer *bufPtr, *nextPtr;

    bufPtr = statePtr->inQueueHead;
    for ( ; bufPtr != NULL; bufPtr = nextPtr) {
	nextPtr = bufPtr->nextPtr;
	if (IsBufferReady(bufPtr)) {
	    break;
	}
	RecycleBuffer(statePtr, bufPtr, 0);
    }
    statePtr->inQueueHead = bufPtr;
    if (bufPtr == NULL) {
	statePtr->inQueueTail = NULL;
    } else {
	/*
	 * If any multi-byte characters were split across channel buffer
	 * boundaries, the split-up bytes were moved to the next channel
	 * buffer by FilterInputBytes(). Move the bytes back to their original
	 * buffer because the caller could change the channel's encoding which
	 * could change the interpretation of whether those bytes really made
	 * up multi-byte characters after all.
	 */

	nextPtr = bufPtr->nextPtr;
	for ( ; nextPtr != NULL; nextPtr = bufPtr->nextPtr) {
	    int extra;

	    extra = SpaceLeft(bufPtr);
	    if (extra > 0) {
		memcpy(InsertPoint(bufPtr),
			nextPtr->buf + (BUFFER_PADDING - extra),
			(size_t) extra);
		bufPtr->nextAdded += extra;
		nextPtr->nextRemoved = BUFFER_PADDING;
	    }
	    bufPtr = nextPtr;
	}
    }
}

/*
 *----------------------------------------------------------------------
 *
 * Tcl_Read --
 *
 *	Reads a given number of bytes from a channel. EOL and EOF translation
 *	is done on the bytes being read, so the number of bytes consumed from
 *	the channel may not be equal to the number of bytes stored in the
 *	destination buffer.
 *
 *	No encoding conversions are applied to the bytes being read.
 *
 * Results:
 *	The number of bytes read, or TCL_INDEX_NONE on error. Use Tcl_GetErrno() to
 *	retrieve the error code for the error that occurred.
 *
 * Side effects:
 *	May cause input to be buffered.
 *
 *----------------------------------------------------------------------
 */

Tcl_Size
Tcl_Read(
    Tcl_Channel chan,		/* The channel from which to read. */
    char *dst,			/* Where to store input read. */
    Tcl_Size bytesToRead)		/* Maximum number of bytes to read. */
{
    Channel *chanPtr = (Channel *) chan;
    ChannelState *statePtr = chanPtr->state;
				/* State info for channel */

    /*
     * This operation should occur at the top of a channel stack.
     */

    chanPtr = statePtr->topChanPtr;

    if (CheckChannelErrors(statePtr, TCL_READABLE) != 0) {
	return TCL_INDEX_NONE;
    }

    return DoRead(chanPtr, dst, bytesToRead, 0);
}

/*
 *----------------------------------------------------------------------
 *
 * Tcl_ReadRaw --
 *
 *	Reads a given number of bytes from a channel. EOL and EOF translation
 *	is done on the bytes being read, so the number of bytes consumed from
 *	the channel may not be equal to the number of bytes stored in the
 *	destination buffer.
 *
 *	No encoding conversions are applied to the bytes being read.
 *
 * Results:
 *	The number of bytes read, or TCL_INDEX_NONE on error. Use Tcl_GetErrno() to
 *	retrieve the error code for the error that occurred.
 *
 * Side effects:
 *	May cause input to be buffered.
 *
 *----------------------------------------------------------------------
 */

Tcl_Size
Tcl_ReadRaw(
    Tcl_Channel chan,		/* The channel from which to read. */
    char *readBuf,		/* Where to store input read. */
    Tcl_Size bytesToRead)		/* Maximum number of bytes to read. */
{
    Channel *chanPtr = (Channel *) chan;
    ChannelState *statePtr = chanPtr->state;
				/* State info for channel */
    int copied = 0;

    assert(bytesToRead > 0);
    if (CheckChannelErrors(statePtr, TCL_READABLE | CHANNEL_RAW_MODE) != 0) {
	return TCL_INDEX_NONE;
    }

    /*
     * First read bytes from the push-back buffers.
     */

    while (chanPtr->inQueueHead && bytesToRead > 0) {
	ChannelBuffer *bufPtr = chanPtr->inQueueHead;
	int bytesInBuffer = BytesLeft(bufPtr);
	int toCopy = (bytesInBuffer < (int)bytesToRead) ? bytesInBuffer
		: (int)bytesToRead;

	/*
	 * Copy the current chunk into the read buffer.
	 */

	memcpy(readBuf, RemovePoint(bufPtr), toCopy);
	bufPtr->nextRemoved += toCopy;
	copied += toCopy;
	readBuf += toCopy;
	bytesToRead -= toCopy;

	/*
         * If the current buffer is empty recycle it.
         */

	if (IsBufferEmpty(bufPtr)) {
	    chanPtr->inQueueHead = bufPtr->nextPtr;
	    if (chanPtr->inQueueHead == NULL) {
		chanPtr->inQueueTail = NULL;
	    }
	    RecycleBuffer(chanPtr->state, bufPtr, 0);
	}
    }

    /*
     * Go to the driver only if we got nothing from pushback.  Have to do it
     * this way to avoid EOF mistimings when we consider the ability that EOF
     * may not be a permanent condition in the driver, and in that case we
     * have to synchronize.
     */

    if (copied) {
	return copied;
    }

    /*
     * This test not needed.
     */

    if (bytesToRead > 0) {
	int nread = ChanRead(chanPtr, readBuf, bytesToRead);

	if (nread == -1) {
	    /*
	     * An error signaled.  If CHANNEL_BLOCKED, then the error is not
	     * real, but an indication of blocked state.  In that case, retain
	     * the flag and let caller receive the short read of copied bytes
	     * from the pushback.  HOWEVER, if copied==0 bytes from pushback
	     * then repeat signalling the blocked state as an error to caller
	     * so there is no false report of an EOF.  When !CHANNEL_BLOCKED,
	     * the error is real and passes on to caller.
	     */

	    if (!GotFlag(statePtr, CHANNEL_BLOCKED) || copied == 0) {
		copied = -1;
	    }
	} else if (nread > 0) {
	    /*
	     * Successful read (short is OK) - add to bytes copied.
	     */

	    copied += nread;
	} else {
	    /*
	     * nread == 0.  Driver is at EOF. Let that state filter up.
	     */
	}
    }
    return copied;
}

/*
 *---------------------------------------------------------------------------
 *
 * Tcl_ReadChars --
 *
 *	Reads from the channel until the requested number of characters have
 *	been seen, EOF is seen, or the channel would block. EOL and EOF
 *	translation is done. If reading binary data, the raw bytes are wrapped
 *	in a Tcl byte array object. Otherwise, the raw bytes are converted to
 *	UTF-8 using the channel's current encoding and stored in a Tcl string
 *	object.
 *
 * Results:
 *	The number of characters read, or TCL_INDEX_NONE on error. Use Tcl_GetErrno() to
 *	retrieve the error code for the error that occurred.
 *
 * Side effects:
 *	May cause input to be buffered.
 *
 *---------------------------------------------------------------------------
 */

Tcl_Size
Tcl_ReadChars(
    Tcl_Channel chan,		/* The channel to read. */
    Tcl_Obj *objPtr,		/* Input data is stored in this object. */
    Tcl_Size toRead,		/* Maximum number of characters to store, or
				 * TCL_INDEX_NONE to read all available data (up to EOF or
				 * when channel blocks). */
    int appendFlag)		/* If non-zero, data read from the channel
				 * will be appended to the object. Otherwise,
				 * the data will replace the existing contents
				 * of the object. */
{
    Channel *chanPtr = (Channel *) chan;
    ChannelState *statePtr = chanPtr->state;
				/* State info for channel */

    /*
     * This operation should occur at the top of a channel stack.
     */

    chanPtr = statePtr->topChanPtr;

    if (CheckChannelErrors(statePtr, TCL_READABLE) != 0) {
	/*
	 * Update the notifier state so we don't block while there is still
	 * data in the buffers.
	 */

	UpdateInterest(chanPtr);
	return TCL_INDEX_NONE;
    }

    return DoReadChars(chanPtr, objPtr, toRead, 0, appendFlag);
}
/*
 *---------------------------------------------------------------------------
 *
 * DoReadChars --
 *
 *	Reads from the channel until the requested number of characters have
 *	been seen, EOF is seen, or the channel would block. EOL and EOF
 *	translation is done. If reading binary data, the raw bytes are wrapped
 *	in a Tcl byte array object. Otherwise, the raw bytes are converted to
 *	UTF-8 using the channel's current encoding and stored in a Tcl string
 *	object.
 *
 * Results:
 *	The number of characters read, or TCL_INDEX_NONE on error. Use Tcl_GetErrno() to
 *	retrieve the error code for the error that occurred.
 *
 * Side effects:
 *	May cause input to be buffered.
 *
 *---------------------------------------------------------------------------
 */

static Tcl_Size
DoReadChars(
    Channel *chanPtr,		/* The channel to read. */
    Tcl_Obj *objPtr,		/* Input data is stored in this object. */
    Tcl_Size toRead,		/* Maximum number of characters to store, or
				 * TCL_INDEX_NONE to read all available data (up to EOF or
				 * when channel blocks). */
    int allowShortReads,	/* Allow half-blocking (pipes,sockets) */
    int appendFlag)		/* If non-zero, data read from the channel
				 * will be appended to the object. Otherwise,
				 * the data will replace the existing contents
				 * of the object. */
{
    ChannelState *statePtr = chanPtr->state;
				/* State info for channel */
    ChannelBuffer *bufPtr;
    Tcl_Size copied;
    int result;
    Tcl_Encoding encoding = statePtr->encoding;
    int binaryMode;
#define UTF_EXPANSION_FACTOR	1024
    int factor = UTF_EXPANSION_FACTOR;

    if (GotFlag(statePtr, CHANNEL_ENCODING_ERROR)) {
	ResetFlag(statePtr, CHANNEL_EOF|CHANNEL_ENCODING_ERROR);
	/* TODO: UpdateInterest not needed here? */
	UpdateInterest(chanPtr);
	Tcl_SetErrno(EILSEQ);
	return -1;
    }
    /*
     * Early out when next read will see eofchar.
     *
     * NOTE: See DoRead for argument that it's a bug (one we're keeping) to
     * have this escape before the one for zero-char read request.
     */

    if (GotFlag(statePtr, CHANNEL_STICKY_EOF)) {
	SetFlag(statePtr, CHANNEL_EOF);
	assert(statePtr->inputEncodingFlags & TCL_ENCODING_END);
	assert(!GotFlag(statePtr, CHANNEL_BLOCKED|INPUT_SAW_CR));

	/* TODO: UpdateInterest not needed here? */
	UpdateInterest(chanPtr);
	return 0;
    }

    /*
     * Special handling for zero-char read request.
     */
    if (toRead == 0) {
	if (GotFlag(statePtr, CHANNEL_EOF)) {
	    statePtr->inputEncodingFlags |= TCL_ENCODING_START;
	}
	ResetFlag(statePtr, CHANNEL_BLOCKED|CHANNEL_EOF);
	statePtr->inputEncodingFlags &= ~TCL_ENCODING_END;
	/* TODO: UpdateInterest not needed here? */
	UpdateInterest(chanPtr);
	return 0;
    }

    /*
     * This operation should occur at the top of a channel stack.
     */

    chanPtr = statePtr->topChanPtr;
    TclChannelPreserve((Tcl_Channel)chanPtr);

    binaryMode = (encoding == GetBinaryEncoding())
	    && (statePtr->inputTranslation == TCL_TRANSLATE_LF)
	    && (statePtr->inEofChar == '\0');

    if (appendFlag) {
	if (binaryMode && (NULL == Tcl_GetBytesFromObj(NULL, objPtr, (Tcl_Size *)NULL))) {
	    binaryMode = 0;
	}
    } else {
	if (binaryMode) {
	    Tcl_SetByteArrayLength(objPtr, 0);
	} else {
	    Tcl_SetObjLength(objPtr, 0);
	}
    }

    /*
     * Must clear the BLOCKED|EOF flags here since we check before reading.
     */

    if (GotFlag(statePtr, CHANNEL_EOF)) {
	statePtr->inputEncodingFlags |= TCL_ENCODING_START;
    }
    ResetFlag(statePtr, CHANNEL_BLOCKED|CHANNEL_EOF);
    statePtr->inputEncodingFlags &= ~TCL_ENCODING_END;
    for (copied = 0; toRead != 0 ; ) {
	int copiedNow = -1;
	if (statePtr->inQueueHead != NULL) {
	    if (binaryMode) {
		copiedNow = ReadBytes(statePtr, objPtr, toRead);
	    } else {
		copiedNow = ReadChars(statePtr, objPtr, toRead, &factor);
	    }

	    /*
	     * Recycle current buffer if empty.
	     */

	    bufPtr = statePtr->inQueueHead;
	    if (IsBufferEmpty(bufPtr)) {
		ChannelBuffer *nextPtr = bufPtr->nextPtr;

		RecycleBuffer(statePtr, bufPtr, 0);
		statePtr->inQueueHead = nextPtr;
		if (nextPtr == NULL) {
		    statePtr->inQueueTail = NULL;
		}
	    }

	    /*
	     * If CHANNEL_ENCODING_ERROR and CHANNEL_STICKY_EOF are both set,
	     * then CHANNEL_ENCODING_ERROR was caused by data that occurred
	     * after the EOF character was encountered, so it doesn't count as
	     * a real error.
	     */

	    if (GotFlag(statePtr, CHANNEL_ENCODING_ERROR)
		    && !GotFlag(statePtr, CHANNEL_STICKY_EOF)
		    && (!GotFlag(statePtr, CHANNEL_NONBLOCKING))) {
		goto finish;
	    }
	}

	if (copiedNow < 0) {
	    if (GotFlag(statePtr, CHANNEL_EOF)) {
		break;
	    }
	    if ((GotFlag(statePtr, CHANNEL_NONBLOCKING) || allowShortReads)
		    && GotFlag(statePtr, CHANNEL_BLOCKED)) {
		break;
	    }
	    result = GetInput(chanPtr);
	    if (chanPtr != statePtr->topChanPtr) {
		TclChannelRelease((Tcl_Channel)chanPtr);
		chanPtr = statePtr->topChanPtr;
		TclChannelPreserve((Tcl_Channel)chanPtr);
	    }
	    if (result != 0) {
		if (!GotFlag(statePtr, CHANNEL_BLOCKED)) {
		    copied = -1;
		}
		break;
	    }
	} else {
	    copied += copiedNow;
	    if (toRead != TCL_INDEX_NONE) {
		toRead -= copiedNow; /* Only decr if not reading whole file */
	    }
	}
    }

finish:
    /*
     * Failure to fill a channel buffer may have left channel reporting a
     * "blocked" state, but so long as we fulfilled the request here, the
     * caller does not consider us blocked.
     */

    if (toRead == 0) {
	ResetFlag(statePtr, CHANNEL_BLOCKED);
    }

    /*
     * Regenerate chanPtr in case it was changed due to
     * self-modifying reflected transforms.
     */

    if (chanPtr != statePtr->topChanPtr) {
	TclChannelRelease((Tcl_Channel)chanPtr);
	chanPtr = statePtr->topChanPtr;
	TclChannelPreserve((Tcl_Channel)chanPtr);
    }

    /*
     * Update the notifier state so we don't block while there is still data
     * in the buffers.
     */

    assert(!GotFlag(statePtr, CHANNEL_EOF)
	    || GotFlag(statePtr, CHANNEL_STICKY_EOF)
	    || GotFlag(statePtr, CHANNEL_ENCODING_ERROR)
	    || Tcl_InputBuffered((Tcl_Channel)chanPtr) == 0);
    assert(!(GotFlag(statePtr, CHANNEL_EOF|CHANNEL_BLOCKED)
            == (CHANNEL_EOF|CHANNEL_BLOCKED)));
    UpdateInterest(chanPtr);

    /* This must comes after UpdateInterest(), which may set errno */
    if (GotFlag(statePtr, CHANNEL_ENCODING_ERROR)
	    && (!copied || !GotFlag(statePtr, CHANNEL_NONBLOCKING))) {
	/* Channel either is blocking or is nonblocking with no data
	 * succesfully red before the error.  Return an error so that callers
	 * like [read] can also return an error.
	*/
	ResetFlag(statePtr, CHANNEL_EOF|CHANNEL_ENCODING_ERROR);
	Tcl_SetErrno(EILSEQ);
	copied = -1;
    }
    TclChannelRelease((Tcl_Channel)chanPtr);
    return copied;
}

/*
 *---------------------------------------------------------------------------
 *
 * ReadBytes --
 *
 *	Reads from the channel until the requested number of bytes have been
 *	seen, EOF is seen, or the channel would block. Bytes from the channel
 *	are stored in objPtr as a ByteArray object. EOL and EOF translation
 *	are done.
 *
 *	'bytesToRead' can safely be a very large number because space is only
 *	allocated to hold data read from the channel as needed.
 *
 * Results:
 *	The return value is the number of bytes appended to the object, or
 *	TCL_INDEX_NONE to indicate that zero bytes were read due to an EOF.
 *
 * Side effects:
 *	The storage of bytes in objPtr can cause (re-)allocation of memory.
 *
 *---------------------------------------------------------------------------
 */

static int
ReadBytes(
    ChannelState *statePtr,	/* State of the channel to read. */
    Tcl_Obj *objPtr,		/* Input data is appended to this ByteArray
				 * object. Its length is how much space has
				 * been allocated to hold data, not how many
				 * bytes of data have been stored in the
				 * object. */
    int bytesToRead)		/* Maximum number of bytes to store, or -1 to
				 * get all available bytes. Bytes are obtained
				 * from the first buffer in the queue - even
				 * if this number is larger than the number of
				 * bytes available in the first buffer, only
				 * the bytes from the first buffer are
				 * returned. */
{
    ChannelBuffer *bufPtr = statePtr->inQueueHead;
    int srcLen = BytesLeft(bufPtr);
    int toRead = bytesToRead>srcLen || bytesToRead<0 ? srcLen : bytesToRead;

    TclAppendBytesToByteArray(objPtr, (unsigned char *) RemovePoint(bufPtr),
	    toRead);
    bufPtr->nextRemoved += toRead;
    return toRead;
}

/*
 *---------------------------------------------------------------------------
 *
 * ReadChars --
 *
 *	Reads from the channel until the requested number of UTF-8 characters
 *	have been seen, EOF is seen, or the channel would block. Raw bytes
 *	from the channel are converted to UTF-8 and stored in objPtr. EOL and
 *	EOF translation is done.
 *
 *	'charsToRead' can safely be a very large number because space is only
 *	allocated to hold data read from the channel as needed.
 *
 *	'charsToRead' may *not* be 0.
 *
 * Results:
 *	The return value is the number of characters appended to the object,
 *	*offsetPtr is filled with the number of bytes that were appended, and
 *	*factorPtr is filled with the expansion factor used to guess how many
 *	bytes of UTF-8 to allocate to hold N source bytes.
 *
 * Side effects:
 *	None.
 *
 *---------------------------------------------------------------------------
 */

static int
ReadChars(
    ChannelState *statePtr,	/* State of channel to read. */
    Tcl_Obj *objPtr,		/* Input data is appended to this object.
				 * objPtr->length is how much space has been
				 * allocated to hold data, not how many bytes
				 * of data have been stored in the object. */
    int charsToRead,		/* Maximum number of characters to store, or
				 * TCL_INDEX_NONE to get all available characters.
				 * Characters are obtained from the first
				 * buffer in the queue -- even if this number
				 * is larger than the number of characters
				 * available in the first buffer, only the
				 * characters from the first buffer are
				 * returned. The exception is when there is
				 * not any complete character in the first
				 * buffer.  In that case, a recursive call
				 * effectively obtains chars from the
				 * second buffer. */
    int *factorPtr)		/* On input, contains a guess of how many
				 * bytes need to be allocated to hold the
				 * result of converting N source bytes to
				 * UTF-8. On output, contains another guess
				 * based on the data seen so far. */
{
    Tcl_Encoding encoding = statePtr->encoding;
    Tcl_EncodingState savedState = statePtr->inputEncodingState;
    ChannelBuffer *bufPtr = statePtr->inQueueHead;
    int savedIEFlags = statePtr->inputEncodingFlags;
    int savedFlags = statePtr->flags;
    char *dst, *src = RemovePoint(bufPtr);
    Tcl_Size numBytes;
    int srcLen = BytesLeft(bufPtr);

    /*
     * One src byte can yield at most one character.  So when the number of
     * src bytes we plan to read is less than the limit on character count to
     * be read, clearly we will remain within that limit, and we can use the
     * value of "srcLen" as a tighter limit for sizing receiving buffers.
     */

    int toRead = ((charsToRead<0)||(charsToRead > srcLen)) ? srcLen : charsToRead;

    /*
     * 'factor' is how much we guess that the bytes in the source buffer will
     * expand when converted to UTF-8 chars. This guess comes from analyzing
     * how many characters were produced by the previous pass.
     */

    int factor = *factorPtr;
    int dstLimit = TCL_UTF_MAX - 1 + toRead * factor / UTF_EXPANSION_FACTOR;

<<<<<<< HEAD
    (void) Tcl_GetStringFromObj(objPtr, &numBytes);
    Tcl_SetObjLength(objPtr, numBytes + dstLimit);
=======
    (void) TclGetStringFromObj(objPtr, &numBytes);
    Tcl_AppendToObj(objPtr, NULL, dstLimit);
>>>>>>> 954d7b33
    if (toRead == srcLen) {
	Tcl_Size size;

	dst = TclGetStringStorage(objPtr, &size) + numBytes;
	dstLimit = (size - numBytes) > INT_MAX ? INT_MAX : (size - numBytes);
    } else {
	dst = TclGetString(objPtr) + numBytes;
    }

    /*
     * This routine is burdened with satisfying several constraints. It cannot
     * append more than 'charsToRead` chars onto objPtr. This is measured
     * after encoding and translation transformations are completed. There is
     * no precise number of src bytes that can be associated with the limit.
     * Yet, when we are done, we must know precisely the number of src bytes
     * that were consumed to produce the appended chars, so that all
     * subsequent bytes are left in the buffers for future read operations.
     *
     * The consequence is that we have no choice but to implement a "trial and
     * error" approach, where in general we may need to perform
     * transformations and copies multiple times to achieve a consistent set
     * of results.  This takes the shape of a loop.
     */

    while (1) {
	int dstDecoded, dstRead, dstWrote, srcRead, numChars, code;
	int flags = statePtr->inputEncodingFlags | TCL_ENCODING_NO_TERMINATE;

	if (charsToRead > 0) {
	    flags |= TCL_ENCODING_CHAR_LIMIT;
	    numChars = charsToRead;
	}

	/*
	 * Perform the encoding transformation.  Read no more than srcLen
	 * bytes, write no more than dstLimit bytes.
	 *
	 * Some trickiness with encoding flags here.  We do not want the end
	 * of a buffer to be treated as the end of all input when the presence
	 * of bytes in a next buffer are already known to exist.  This is
	 * checked with an assert() because so far no test case causing the
	 * assertion to be false has been created.  The normal operations of
	 * channel reading appear to cause EOF and TCL_ENCODING_END setting to
	 * appear only in situations where there are no further bytes in any
	 * buffers.
	 */

	assert(bufPtr->nextPtr == NULL || BytesLeft(bufPtr->nextPtr) == 0
		|| (statePtr->inputEncodingFlags & TCL_ENCODING_END) == 0);

	code = Tcl_ExternalToUtf(NULL, encoding, src, srcLen,
		flags, &statePtr->inputEncodingState,
		dst, dstLimit, &srcRead, &dstDecoded, &numChars);

	if (code == TCL_CONVERT_UNKNOWN || code == TCL_CONVERT_SYNTAX
	    || (
		code == TCL_CONVERT_MULTIBYTE
		&& GotFlag(statePtr, CHANNEL_EOF
	    ))
	) {
	    SetFlag(statePtr, CHANNEL_ENCODING_ERROR);
	    code = TCL_OK;
	}

	/*
	 * Perform the translation transformation in place.  Read no more than
	 * the dstDecoded bytes the encoding transformation actually produced.
	 * Capture the number of bytes written in dstWrote. Capture the number
	 * of bytes actually consumed in dstRead.
	 */

	dstWrote = dstLimit;
	dstRead = dstDecoded;
	TranslateInputEOL(statePtr, dst, dst, &dstWrote, &dstRead);

	if (dstRead < dstDecoded) {
	    /*
	     * The encoding transformation produced bytes that the translation
	     * transformation did not consume.  Why did this happen?
	     */

	    if (statePtr->inEofChar && dst[dstRead] == statePtr->inEofChar) {
		/*
		 * 1) There's an eof char set on the channel, and
		 *    we saw it and stopped translating at that point.
		 *
		 * NOTE the bizarre spec of TranslateInputEOL in this case.
		 * Clearly the eof char had to be read in order to account for
		 * the stopping, but the value of dstRead does not include it.
		 *
		 * Also rather bizarre, our caller can only notice an EOF
		 * condition if we return the value TCL_INDEX_NONE as the number of chars
		 * read.  This forces us to perform a 2-call dance where the
		 * first call can read all the chars up to the eof char, and
		 * the second call is solely for consuming the encoded eof
		 * char then pointed at by src so that we can return that
		 * magic TCL_INDEX_NONE value.  This seems really wasteful, especially
		 * since the first decoding pass of each call is likely to
		 * decode many bytes beyond that eof char that's all we care
		 * about.
		 */

		if (dstRead == 0) {
		    /*
		     * Curious choice in the eof char handling.  We leave the
		     * eof char in the buffer. So, no need to compute a proper
		     * srcRead value. At this point, there are no chars before
		     * the eof char in the buffer.
		     */

		    Tcl_SetObjLength(objPtr, numBytes);
		    return -1;
		}

		{
		    /*
		     * There are chars leading the buffer before the eof char.
		     * Adjust the dstLimit so we go back and read only those
		     * and do not encounter the eof char this time.
		     */

		    dstLimit = dstRead + (TCL_UTF_MAX - 1);
		    statePtr->flags = savedFlags;
		    statePtr->inputEncodingFlags = savedIEFlags;
		    statePtr->inputEncodingState = savedState;
		    continue;
		}
	    }

	    /*
	     * 2) The other way to read fewer bytes than are decoded is when
	     *    the final byte is \r and we're in a CRLF translation mode so
	     *    we cannot decide whether to record \r or \n yet.
	     */

	    assert(dst[dstRead] == '\r');
	    assert(statePtr->inputTranslation == TCL_TRANSLATE_CRLF);

	    if (dstWrote > 0) {
		/*
		 * There are chars we can read before we hit the bare CR.  Go
		 * back with a smaller dstLimit so we get them in the next
		 * pass, compute a matching srcRead, and don't end up back
		 * here in this call.
		 */

		dstLimit = dstRead + (TCL_UTF_MAX - 1);
		statePtr->flags = savedFlags;
		statePtr->inputEncodingFlags = savedIEFlags;
		statePtr->inputEncodingState = savedState;
		continue;
	    }

	    assert(dstWrote == 0);
	    assert(dstRead == 0);

	    /*
	     * We decoded only the bare CR, and we cannot read a translated
	     * char from that alone. We have to know what's next.  So why do
	     * we only have the one decoded char?
	     */

	    if (code != TCL_OK) {
		int read, decoded, count;
		char buffer[TCL_UTF_MAX + 1];

		/*
		 * Didn't get everything the buffer could offer
		 */

		statePtr->flags = savedFlags;
		statePtr->inputEncodingFlags = savedIEFlags;
		statePtr->inputEncodingState = savedState;

		assert(bufPtr->nextPtr == NULL
			|| BytesLeft(bufPtr->nextPtr) == 0 || 0 ==
			(statePtr->inputEncodingFlags & TCL_ENCODING_END));

		Tcl_ExternalToUtf(NULL, encoding, src, srcLen,
		(statePtr->inputEncodingFlags | TCL_ENCODING_NO_TERMINATE),
		&statePtr->inputEncodingState, buffer, sizeof(buffer),
		&read, &decoded, &count);

		if (count == 2) {
		    if (buffer[1] == '\n') {
			/* \r\n translate to \n */
			dst[0] = '\n';
			bufPtr->nextRemoved += read;
		    } else {
			dst[0] = '\r';
			bufPtr->nextRemoved += srcRead;
		    }

		    statePtr->inputEncodingFlags &= ~TCL_ENCODING_START;

		    Tcl_SetObjLength(objPtr, numBytes + 1);
		    return 1;
		}

	    } else if (GotFlag(statePtr, CHANNEL_EOF)) {
		/*
		 * The bare \r is the only char and we will never read a
		 * subsequent char to make the determination.
		 */

		dst[0] = '\r';
		bufPtr->nextRemoved = bufPtr->nextAdded;
		Tcl_SetObjLength(objPtr, numBytes + 1);
		return 1;
	    }

	    /*
	     * Revise the dstRead value so that the numChars calc below
	     * correctly computes zero characters read.
	     */

	    dstRead = numChars;

	    /* FALL THROUGH - get more data (dstWrote == 0) */
	}

	/*
	 * The translation transformation can only reduce the number of chars
	 * when it converts \r\n into \n. The reduction in the number of chars
	 * is the difference in bytes read and written.
	 */

	numChars -= (dstRead - dstWrote);

	if (charsToRead > 0 && numChars > charsToRead) {

	    /*
	     * TODO: This cannot happen anymore.
	     *
	     * We read more chars than allowed.  Reset limits to prevent that
	     * and try again.  Don't forget the extra padding of TCL_UTF_MAX
	     * bytes demanded by the Tcl_ExternalToUtf() call!
	     */

	    dstLimit = Tcl_UtfAtIndex(dst, charsToRead) - dst + (TCL_UTF_MAX - 1);
	    statePtr->flags = savedFlags;
	    statePtr->inputEncodingFlags = savedIEFlags;
	    statePtr->inputEncodingState = savedState;
	    continue;
	}

	if (dstWrote == 0) {
	    ChannelBuffer *nextPtr;

	    /*
	     * We were not able to read any chars.
	     */

	    assert(numChars == 0);

	    /*
	     * There is one situation where this is the correct final result.
	     * If the src buffer contains only a single \n byte, and we are in
	     * TCL_TRANSLATE_AUTO mode, and when the translation pass was made
	     * the INPUT_SAW_CR flag was set on the channel. In that case, the
	     * correct behavior is to consume that \n and produce the empty
	     * string.
	     */

	    if (dstRead == 1 && dst[0] == '\n') {
		assert(statePtr->inputTranslation == TCL_TRANSLATE_AUTO);

		goto consume;
	    }

	    /*
	     * Otherwise, reading zero characters indicates there's something
	     * incomplete at the end of the src buffer.  Maybe there were not
	     * enough src bytes to decode into a char.  Maybe a lone \r could
	     * not be translated (crlf mode).  Need to combine any unused src
	     * bytes we have in the first buffer with subsequent bytes to try
	     * again.
	     */

	    nextPtr = bufPtr->nextPtr;

	    if (nextPtr == NULL) {
		if (srcLen > 0) {
		    SetFlag(statePtr, CHANNEL_NEED_MORE_DATA);
		}
		Tcl_SetObjLength(objPtr, numBytes);
		return -1;
	    }

	    /*
	     * Space is made at the beginning of the buffer to copy the
	     * previous unused bytes there. Check first if the buffer we are
	     * using actually has enough space at its beginning for the data
	     * we are copying.  Because if not we will write over the buffer
	     * management information, especially the 'nextPtr'.
	     *
	     * Note that the BUFFER_PADDING (See AllocChannelBuffer) is used
	     * to prevent exactly this situation. I.e. it should never happen.
	     * Therefore it is ok to panic should it happen despite the
	     * precautions.
	     */

	    if (nextPtr->nextRemoved < srcLen) {
		Tcl_Panic("Buffer Underflow, BUFFER_PADDING not enough");
	    }

	    nextPtr->nextRemoved -= srcLen;
	    memcpy(RemovePoint(nextPtr), src, srcLen);
	    RecycleBuffer(statePtr, bufPtr, 0);
	    statePtr->inQueueHead = nextPtr;
	    Tcl_SetObjLength(objPtr, numBytes);
	    return ReadChars(statePtr, objPtr, charsToRead, factorPtr);
	}

	statePtr->inputEncodingFlags &= ~TCL_ENCODING_START;

    consume:
	bufPtr->nextRemoved += srcRead;

	/*
	 * If this read contained multibyte characters, revise factorPtr so
	 * the next read will allocate bigger buffers.
	 */

	if (numChars && numChars < srcRead) {
	    *factorPtr = srcRead * UTF_EXPANSION_FACTOR / numChars;
	}
	Tcl_SetObjLength(objPtr, numBytes + dstWrote);
	return numChars;
    }
}

/*
 *---------------------------------------------------------------------------
 *
 * TranslateInputEOL --
 *
 *	Perform input EOL and EOF translation on the source buffer, leaving
 *	the translated result in the destination buffer.
 *
 * Results:
 *	The return value is 1 if the EOF character was found when copying
 *	bytes to the destination buffer, 0 otherwise.
 *
 * Side effects:
 *	None.
 *
 *---------------------------------------------------------------------------
 */

static void
TranslateInputEOL(
    ChannelState *statePtr,	/* Channel being read, for EOL translation and
				 * EOF character. */
    char *dstStart,		/* Output buffer filled with chars by applying
				 * appropriate EOL translation to source
				 * characters. */
    const char *srcStart,	/* Source characters. */
    int *dstLenPtr,		/* On entry, the maximum length of output
				 * buffer in bytes. On exit, the number of
				 * bytes actually used in output buffer. */
    int *srcLenPtr)		/* On entry, the length of source buffer. On
				 * exit, the number of bytes read from the
				 * source buffer. */
{
    const char *eof = NULL;
    int dstLen = *dstLenPtr;
    int srcLen = *srcLenPtr;
    int inEofChar = statePtr->inEofChar;

    /*
     * Depending on the translation mode in use, there's no need to scan more
     * srcLen bytes at srcStart than can possibly transform to dstLen bytes.
     * This keeps the scan for eof char below from being pointlessly long.
     */

    switch (statePtr->inputTranslation) {
    case TCL_TRANSLATE_LF:
    case TCL_TRANSLATE_CR:
	if (srcLen > dstLen) {
	    /*
	     * In these modes, each src byte become a dst byte.
	     */

	    srcLen = dstLen;
	}
	break;
    default:
	/*
	 * In other modes, at most 2 src bytes become a dst byte.
	 */

	if (srcLen/2 > dstLen) {
	    srcLen = 2 * dstLen;
	}
	break;
    }

    if (inEofChar != '\0') {
	/*
	 * Make sure we do not read past any logical end of channel input
	 * created by the presence of the input eof char.
	 */

	if ((eof = (const char *)memchr(srcStart, inEofChar, srcLen))) {
	    srcLen = eof - srcStart;
	}
    }

    switch (statePtr->inputTranslation) {
    case TCL_TRANSLATE_LF:
    case TCL_TRANSLATE_CR:
	if (dstStart != srcStart) {
	    memcpy(dstStart, srcStart, srcLen);
	}
	if (statePtr->inputTranslation == TCL_TRANSLATE_CR) {
	    char *dst = dstStart;
	    char *dstEnd = dstStart + srcLen;

	    while ((dst = (char *)memchr(dst, '\r', dstEnd - dst))) {
		*dst++ = '\n';
	    }
	}
	dstLen = srcLen;
	break;
    case TCL_TRANSLATE_CRLF: {
	const char *crFound, *src = srcStart;
	char *dst = dstStart;
	int lesser = (dstLen < srcLen) ? dstLen : srcLen;

	while ((crFound = (const char *)memchr(src, '\r', lesser))) {
	    int numBytes = crFound - src;
	    memmove(dst, src, numBytes);

	    dst += numBytes; dstLen -= numBytes;
	    src += numBytes; srcLen -= numBytes;
	    if (srcLen == 1) {
		/* valid src bytes end in \r */
		if (eof) {
		    *dst++ = '\r';
		    src++; srcLen--;
		} else {
		    lesser = 0;
		    break;
		}
	    } else if (src[1] == '\n') {
		*dst++ = '\n';
		src += 2; srcLen -= 2;
	    } else {
		*dst++ = '\r';
		src++; srcLen--;
	    }
	    dstLen--;
	    lesser = (dstLen < srcLen) ? dstLen : srcLen;
	}
	memmove(dst, src, lesser);
	srcLen = src + lesser - srcStart;
	dstLen = dst + lesser - dstStart;
	break;
    }
    case TCL_TRANSLATE_AUTO: {
	const char *crFound, *src = srcStart;
	char *dst = dstStart;
	int lesser;

	if (GotFlag(statePtr, INPUT_SAW_CR) && srcLen) {
	    if (*src == '\n') { src++; srcLen--; }
	    ResetFlag(statePtr, INPUT_SAW_CR);
	}
	lesser = (dstLen < srcLen) ? dstLen : srcLen;
	while ((crFound = (const char *)memchr(src, '\r', lesser))) {
	    int numBytes = crFound - src;
	    memmove(dst, src, numBytes);

	    dst[numBytes] = '\n';
	    dst += numBytes + 1; dstLen -= numBytes + 1;
	    src += numBytes + 1; srcLen -= numBytes + 1;
	    if (srcLen == 0) {
		SetFlag(statePtr, INPUT_SAW_CR);
	    } else if (*src == '\n') {
		src++; srcLen--;
	    }
	    lesser = (dstLen < srcLen) ? dstLen : srcLen;
	}
	memmove(dst, src, lesser);
	srcLen = src + lesser - srcStart;
	dstLen = dst + lesser - dstStart;
	break;
    }
    default:
	Tcl_Panic("unknown input translation %d", statePtr->inputTranslation);
    }
    *dstLenPtr = dstLen;
    *srcLenPtr = srcLen;

    if (srcStart + srcLen == eof) {
	/*
	 * EOF character was seen in EOL translated range. Leave current file
	 * position pointing at the EOF character, but don't store the EOF
	 * character in the output string.
	 *
	 * If CHANNEL_ENCODING_ERROR is set, it can only be because of data
	 * encountered after the EOF character, so it is nonsense.  Unset it.
	 */

	SetFlag(statePtr, CHANNEL_EOF | CHANNEL_STICKY_EOF);
	statePtr->inputEncodingFlags |= TCL_ENCODING_END;
	ResetFlag(statePtr, CHANNEL_BLOCKED|INPUT_SAW_CR|CHANNEL_ENCODING_ERROR);
    }
}

/*
 *----------------------------------------------------------------------
 *
 * Tcl_Ungets --
 *
 *	Causes the supplied string to be added to the input queue of the
 *	channel, at either the head or tail of the queue.
 *
 * Results:
 *	The number of bytes stored in the channel, or TCL_INDEX_NONE on error.
 *
 * Side effects:
 *	Adds input to the input queue of a channel.
 *
 *----------------------------------------------------------------------
 */

Tcl_Size
Tcl_Ungets(
    Tcl_Channel chan,		/* The channel for which to add the input. */
    const char *str,		/* The input itself. */
    Tcl_Size len,			/* The length of the input. */
    int atEnd)			/* If non-zero, add at end of queue; otherwise
				 * add at head of queue. */
{
    Channel *chanPtr;		/* The real IO channel. */
    ChannelState *statePtr;	/* State of actual channel. */
    ChannelBuffer *bufPtr;	/* Buffer to contain the data. */
    int flags;

    chanPtr = (Channel *) chan;
    statePtr = chanPtr->state;

    /*
     * This operation should occur at the top of a channel stack.
     */

    chanPtr = statePtr->topChanPtr;

    /*
     * CheckChannelErrors clears too many flag bits in this one case.
     */

    flags = statePtr->flags;
    if (CheckChannelErrors(statePtr, TCL_READABLE) != 0) {
	len = TCL_INDEX_NONE;
	goto done;
    }
    statePtr->flags = flags;

    /*
     * Clear the EOF flags, and clear the BLOCKED bit.
     */

    if (GotFlag(statePtr, CHANNEL_EOF)) {
	statePtr->inputEncodingFlags |= TCL_ENCODING_START;
    }
    ResetFlag(statePtr,
	    CHANNEL_BLOCKED | CHANNEL_STICKY_EOF | CHANNEL_EOF | INPUT_SAW_CR);
    statePtr->inputEncodingFlags &= ~TCL_ENCODING_END;

    bufPtr = AllocChannelBuffer(len);
    memcpy(InsertPoint(bufPtr), str, len);
    bufPtr->nextAdded += len;

    if (statePtr->inQueueHead == NULL) {
	bufPtr->nextPtr = NULL;
	statePtr->inQueueHead = bufPtr;
	statePtr->inQueueTail = bufPtr;
    } else if (atEnd) {
	bufPtr->nextPtr = NULL;
	statePtr->inQueueTail->nextPtr = bufPtr;
	statePtr->inQueueTail = bufPtr;
    } else {
	bufPtr->nextPtr = statePtr->inQueueHead;
	statePtr->inQueueHead = bufPtr;
    }

    /*
     * Update the notifier state so we don't block while there is still data
     * in the buffers.
     */

  done:
    UpdateInterest(chanPtr);
    return len;
}

/*
 *----------------------------------------------------------------------
 *
 * Tcl_Flush --
 *
 *	Flushes output data on a channel.
 *
 * Results:
 *	A standard Tcl result.
 *
 * Side effects:
 *	May flush output queued on this channel.
 *
 *----------------------------------------------------------------------
 */

int
Tcl_Flush(
    Tcl_Channel chan)		/* The Channel to flush. */
{
    int result;			/* Of calling FlushChannel. */
    Channel *chanPtr = (Channel *) chan;
				/* The actual channel. */
    ChannelState *statePtr = chanPtr->state;
				/* State of actual channel. */

    /*
     * This operation should occur at the top of a channel stack.
     */

    chanPtr = statePtr->topChanPtr;

    if (CheckChannelErrors(statePtr, TCL_WRITABLE) != 0) {
	return TCL_ERROR;
    }

    result = FlushChannel(NULL, chanPtr, 0);
    if (result != 0) {
	return TCL_ERROR;
    }

    return TCL_OK;
}

/*
 *----------------------------------------------------------------------
 *
 * DiscardInputQueued --
 *
 *	Discards any input read from the channel but not yet consumed by Tcl
 *	reading commands.
 *
 * Results:
 *	None.
 *
 * Side effects:
 *	May discard input from the channel. If discardLastBuffer is zero,
 *	leaves one buffer in place for back-filling.
 *
 *----------------------------------------------------------------------
 */

static void
DiscardInputQueued(
    ChannelState *statePtr,	/* Channel on which to discard the queued
				 * input. */
    int discardSavedBuffers)	/* If non-zero, discard all buffers including
				 * last one. */
{
    ChannelBuffer *bufPtr, *nxtPtr;
				/* Loop variables. */

    bufPtr = statePtr->inQueueHead;
    statePtr->inQueueHead = NULL;
    statePtr->inQueueTail = NULL;
    for (; bufPtr != NULL; bufPtr = nxtPtr) {
	nxtPtr = bufPtr->nextPtr;
	RecycleBuffer(statePtr, bufPtr, discardSavedBuffers);
    }

    /*
     * If discardSavedBuffers is nonzero, must also discard any previously
     * saved buffer in the saveInBufPtr field.
     */

    if (discardSavedBuffers && statePtr->saveInBufPtr != NULL) {
	ReleaseChannelBuffer(statePtr->saveInBufPtr);
	statePtr->saveInBufPtr = NULL;
    }
}

/*
 *---------------------------------------------------------------------------
 *
 * GetInput --
 *
 *	Reads input data from a device into a channel buffer.
 *
 *	IMPORTANT!  This routine is only called on a chanPtr argument
 *	that is the top channel of a stack!
 *
 * Results:
 *	The return value is the Posix error code if an error occurred while
 *	reading from the file, or 0 otherwise.
 *
 * Side effects:
 *	Reads from the underlying device.
 *
 *---------------------------------------------------------------------------
 */

static int
GetInput(
    Channel *chanPtr)		/* Channel to read input from. */
{
    int toRead;			/* How much to read? */
    int result;			/* Of calling driver. */
    int nread;			/* How much was read from channel? */
    ChannelBuffer *bufPtr;	/* New buffer to add to input queue. */
    ChannelState *statePtr = chanPtr->state;
				/* State info for channel */

    /*
     * Verify that all callers know better than to call us when
     * it's recorded that the next char waiting to be read is the
     * eofchar.
     */

    assert(!GotFlag(statePtr, CHANNEL_STICKY_EOF));

    /*
     * Prevent reading from a dead channel -- a channel that has been closed
     * but not yet deallocated, which can happen if the exit handler for
     * channel cleanup has run but the channel is still registered in some
     * interpreter.
     */

    if (CheckForDeadChannel(NULL, statePtr)) {
	return EINVAL;
    }

    /*
     * WARNING: There was once a comment here claiming that it was a bad idea
     * to make another call to the inputproc of a channel driver when EOF has
     * already been detected on the channel.  Through much of Tcl's history,
     * this warning was then completely negated by having all (most?) read
     * paths clear the EOF setting before reaching here.  So we had a guard
     * that was never triggered.
     *
     * Don't be tempted to restore the guard.  Even if EOF is set on the
     * channel, continue through and call the inputproc again.  This is the
     * way to enable the ability to [read] again beyond the EOF, which seems a
     * strange thing to do, but for which use cases exist [Tcl Bug 5adc350683]
     * and which may even be essential for channels representing things like
     * ttys or other devices where the stream might take the logical form of a
     * series of 'files' separated by an EOF condition.
     *
     * First check for more buffers in the pushback area of the topmost
     * channel in the stack and use them. They can be the result of a
     * transformation which went away without reading all the information
     * placed in the area when it was stacked.
     */

    if (chanPtr->inQueueHead != NULL) {
	/* TODO: Tests to cover this. */
	assert(statePtr->inQueueHead == NULL);

	statePtr->inQueueHead = chanPtr->inQueueHead;
	statePtr->inQueueTail = chanPtr->inQueueTail;
	chanPtr->inQueueHead = NULL;
	chanPtr->inQueueTail = NULL;
	return 0;
    }

    /*
     * Nothing in the pushback area, fall back to the usual handling (driver,
     * etc.)
     */

    /*
     * See if we can fill an existing buffer. If we can, read only as much as
     * will fit in it. Otherwise allocate a new buffer, add it to the input
     * queue and attempt to fill it to the max.
     */

    bufPtr = statePtr->inQueueTail;

    if ((bufPtr == NULL) || IsBufferFull(bufPtr)) {
	bufPtr = statePtr->saveInBufPtr;
	statePtr->saveInBufPtr = NULL;

	/*
	 * Check the actual buffersize against the requested buffersize.
	 * Saved buffers of the wrong size are squashed. This is done to honor
	 * dynamic changes of the buffersize made by the user.
         *
	 * TODO: Tests to cover this.
	 */

	if ((bufPtr != NULL)
		&& (bufPtr->bufLength != statePtr->bufSize + BUFFER_PADDING)) {
	    ReleaseChannelBuffer(bufPtr);
	    bufPtr = NULL;
	}

	if (bufPtr == NULL) {
	    bufPtr = AllocChannelBuffer(statePtr->bufSize);
	}
	bufPtr->nextPtr = NULL;

	toRead = SpaceLeft(bufPtr);
	assert((Tcl_Size)toRead == statePtr->bufSize);

	if (statePtr->inQueueTail == NULL) {
	    statePtr->inQueueHead = bufPtr;
	} else {
	    statePtr->inQueueTail->nextPtr = bufPtr;
	}
	statePtr->inQueueTail = bufPtr;
    } else {
	toRead = SpaceLeft(bufPtr);
    }

    PreserveChannelBuffer(bufPtr);
    nread = ChanRead(chanPtr, InsertPoint(bufPtr), toRead);
    ReleaseChannelBuffer(bufPtr);

    if (nread < 0) {
	result = Tcl_GetErrno();
    } else {
	result = 0;
	if (statePtr->inQueueTail != NULL) {
	    statePtr->inQueueTail->nextAdded += nread;
	}
    }

    return result;
}

/*
 *----------------------------------------------------------------------
 *
 * Tcl_Seek --
 *
 *	Implements seeking on Tcl Channels. This is a public function so that
 *	other C facilities may be implemented on top of it.
 *
 * Results:
 *	The new access point or -1 on error. If error, use Tcl_GetErrno() to
 *	retrieve the POSIX error code for the error that occurred.
 *
 * Side effects:
 *	May flush output on the channel. May discard queued input.
 *
 *----------------------------------------------------------------------
 */

long long
Tcl_Seek(
    Tcl_Channel chan,		/* The channel on which to seek. */
    long long offset,		/* Offset to seek to. */
    int mode)			/* Relative to which location to seek? */
{
    Channel *chanPtr = (Channel *) chan;
				/* The real IO channel. */
    ChannelState *statePtr = chanPtr->state;
				/* State info for channel */
    int inputBuffered, outputBuffered;
				/* # bytes held in buffers. */
    int result;			/* Of device driver operations. */
    long long curPos;		/* Position on the device. */
    int wasAsync;		/* Was the channel nonblocking before the seek
				 * operation? If so, must restore to
				 * non-blocking mode after the seek. */

    if (CheckChannelErrors(statePtr, TCL_WRITABLE | TCL_READABLE) != 0) {
	return -1;
    }

    /*
     * Disallow seek on dead channels - channels that have been closed but not
     * yet been deallocated. Such channels can be found if the exit handler
     * for channel cleanup has run but the channel is still registered in an
     * interpreter.
     */

    if (CheckForDeadChannel(NULL, statePtr)) {
	return -1;
    }

    /*
     * This operation should occur at the top of a channel stack.
     */

    chanPtr = statePtr->topChanPtr;

    /*
     * Disallow seek on channels whose type does not have a seek procedure
     * defined. This means that the channel does not support seeking.
     */

    if ((Tcl_ChannelWideSeekProc(chanPtr->typePtr) == NULL)
    ) {
	Tcl_SetErrno(EINVAL);
	return -1;
    }

    /*
     * Compute how much input and output is buffered. If both input and output
     * is buffered, cannot compute the current position.
     */

    inputBuffered = Tcl_InputBuffered(chan);
    outputBuffered = Tcl_OutputBuffered(chan);

    if ((inputBuffered != 0) && (outputBuffered != 0)) {
	Tcl_SetErrno(EFAULT);
	return -1;
    }

    /*
     * If we are seeking relative to the current position, compute the
     * corrected offset taking into account the amount of unread input.
     */

    if (mode == SEEK_CUR) {
	offset -= inputBuffered;
    }

    /*
     * Discard any queued input - this input should not be read after the
     * seek.
     */

    DiscardInputQueued(statePtr, 0);

    /*
     * Reset EOF and BLOCKED flags. We invalidate them by moving the access
     * point. Also clear CR related flags.
     */

    if (GotFlag(statePtr, CHANNEL_EOF)) {
	statePtr->inputEncodingFlags |= TCL_ENCODING_START;
    }
    ResetFlag(statePtr, CHANNEL_EOF | CHANNEL_STICKY_EOF | CHANNEL_BLOCKED |
	    INPUT_SAW_CR);
    statePtr->inputEncodingFlags &= ~TCL_ENCODING_END;

    /*
     * If the channel is in asynchronous output mode, switch it back to
     * synchronous mode and cancel any async flush that may be scheduled.
     * After the flush, the channel will be put back into asynchronous output
     * mode.
     */

    wasAsync = 0;
    if (GotFlag(statePtr, CHANNEL_NONBLOCKING)) {
	wasAsync = 1;
	result = StackSetBlockMode(chanPtr, TCL_MODE_BLOCKING);
	if (result != 0) {
	    return -1;
	}
	ResetFlag(statePtr, CHANNEL_NONBLOCKING);
	if (GotFlag(statePtr, BG_FLUSH_SCHEDULED)) {
	    ResetFlag(statePtr, BG_FLUSH_SCHEDULED);
	}
    }

    /*
     * If the flush fails we cannot recover the original position. In that
     * case the seek is not attempted because we do not know where the access
     * position is - instead we return the error. FlushChannel has already
     * called Tcl_SetErrno() to report the error upwards. If the flush
     * succeeds we do the seek also.
     */

    if (FlushChannel(NULL, chanPtr, 0) != 0) {
	curPos = -1;
    } else {
	/*
	 * Now seek to the new position in the channel as requested by the
	 * caller.
	 */

	curPos = ChanSeek(chanPtr, offset, mode, &result);
	if (curPos == -1) {
	    Tcl_SetErrno(result);
	}
    }

    /*
     * Restore to nonblocking mode if that was the previous behavior.
     *
     * NOTE: Even if there was an async flush active we do not restore it now
     * because we already flushed all the queued output, above.
     */

    if (wasAsync) {
	SetFlag(statePtr, CHANNEL_NONBLOCKING);
	result = StackSetBlockMode(chanPtr, TCL_MODE_NONBLOCKING);
	if (result != 0) {
	    return -1;
	}
    }

    return curPos;
}

/*
 *----------------------------------------------------------------------
 *
 * Tcl_Tell --
 *
 *	Returns the position of the next character to be read/written on this
 *	channel.
 *
 * Results:
 *	A nonnegative integer on success, -1 on failure. If failed, use
 *	Tcl_GetErrno() to retrieve the POSIX error code for the error that
 *	occurred.
 *
 * Side effects:
 *	None.
 *
 *----------------------------------------------------------------------
 */

long long
Tcl_Tell(
    Tcl_Channel chan)		/* The channel to return pos for. */
{
    Channel *chanPtr = (Channel *) chan;
				/* The real IO channel. */
    ChannelState *statePtr = chanPtr->state;
				/* State info for channel */
    int inputBuffered, outputBuffered;
				/* # bytes held in buffers. */
    int result;			/* Of calling device driver. */
    long long curPos;		/* Position on device. */

    if (CheckChannelErrors(statePtr, TCL_WRITABLE | TCL_READABLE) != 0) {
	return -1;
    }

    /*
     * Disallow tell on dead channels -- channels that have been closed but
     * not yet been deallocated. Such channels can be found if the exit
     * handler for channel cleanup has run but the channel is still registered
     * in an interpreter.
     */

    if (CheckForDeadChannel(NULL, statePtr)) {
	return -1;
    }

    /*
     * This operation should occur at the top of a channel stack.
     */

    chanPtr = statePtr->topChanPtr;

    /*
     * Disallow tell on channels whose type does not have a seek procedure
     * defined. This means that the channel does not support seeking.
     */

    if ((Tcl_ChannelWideSeekProc(chanPtr->typePtr) == NULL)
    ) {
	Tcl_SetErrno(EINVAL);
	return -1;
    }

    /*
     * Compute how much input and output is buffered. If both input and output
     * is buffered, cannot compute the current position.
     */

    inputBuffered = Tcl_InputBuffered(chan);
    outputBuffered = Tcl_OutputBuffered(chan);

    /*
     * Get the current position in the device and compute the position where
     * the next character will be read or written. Note that we prefer the
     * wideSeekProc if that is available and non-NULL...
     */

    curPos = ChanSeek(chanPtr, 0, SEEK_CUR, &result);
    if (curPos == -1) {
	Tcl_SetErrno(result);
	return -1;
    }

    if (inputBuffered != 0) {
	return curPos - inputBuffered;
    }
    return curPos + outputBuffered;
}

/*
 *---------------------------------------------------------------------------
 *
 * Tcl_TruncateChannel --
 *
 *	Truncate a channel to the given length.
 *
 * Results:
 *	TCL_OK on success, TCL_ERROR if the operation failed (e.g., is not
 *	supported by the type of channel, or the underlying OS operation
 *	failed in some way).
 *
 * Side effects:
 *	Seeks the channel to the current location. Sets errno on OS error.
 *
 *---------------------------------------------------------------------------
 */

int
Tcl_TruncateChannel(
    Tcl_Channel chan,		/* Channel to truncate. */
    long long length)		/* Length to truncate it to. */
{
    Channel *chanPtr = (Channel *) chan;
    Tcl_DriverTruncateProc *truncateProc =
	    Tcl_ChannelTruncateProc(chanPtr->typePtr);
    int result;

    if (truncateProc == NULL) {
	/*
	 * Feature not supported and it's not emulatable. Pretend it's
	 * returned an EINVAL, a very generic error!
	 */

	Tcl_SetErrno(EINVAL);
	return TCL_ERROR;
    }

    if (!GotFlag(chanPtr->state, TCL_WRITABLE)) {
	/*
	 * We require that the file was opened of writing. Do that check now
	 * so that we only flush if we think we're going to succeed.
	 */

	Tcl_SetErrno(EINVAL);
	return TCL_ERROR;
    }

    /*
     * Seek first to force a total flush of all pending buffers and ditch any
     * preread input data.
     */

    WillWrite(chanPtr);

    if (WillRead(chanPtr) == -1) {
        return TCL_ERROR;
    }

    /*
     * We're all flushed to disk now and we also don't have any unfortunate
     * input baggage around either; can truncate with impunity.
     */

    result = truncateProc(chanPtr->instanceData, length);
    if (result != 0) {
	Tcl_SetErrno(result);
	return TCL_ERROR;
    }
    return TCL_OK;
}

/*
 *---------------------------------------------------------------------------
 *
 * CheckChannelErrors --
 *
 *	See if the channel is in an ready state and can perform the desired
 *	operation.
 *
 * Results:
 *	The return value is 0 if the channel is OK, otherwise the return value
 *	is -1 and errno is set to indicate the error.
 *
 * Side effects:
 *	May clear the EOF and/or BLOCKED bits if reading from channel.
 *
 *---------------------------------------------------------------------------
 */

static int
CheckChannelErrors(
    ChannelState *statePtr,	/* Channel to check. */
    int flags)			/* Test if channel supports desired operation:
				 * TCL_READABLE, TCL_WRITABLE. Also indicates
				 * Raw read or write for special close
				 * processing */
{
    int direction = flags & (TCL_READABLE|TCL_WRITABLE);

    /*
     * Check for unreported error.
     */

    if (statePtr->unreportedError != 0) {
	Tcl_SetErrno(statePtr->unreportedError);
	statePtr->unreportedError = 0;

	/*
	 * TIP #219, Tcl Channel Reflection API.
	 * Move a deferred error message back into the channel bypass.
	 */

	if (statePtr->chanMsg != NULL) {
	    TclDecrRefCount(statePtr->chanMsg);
	}
	statePtr->chanMsg = statePtr->unreportedMsg;
	statePtr->unreportedMsg = NULL;
	return -1;
    }

    /*
     * Only the raw read and write operations are allowed during close in
     * order to drain data from stacked channels.
     */

    if (GotFlag(statePtr, CHANNEL_CLOSED) && !(flags & CHANNEL_RAW_MODE)) {
	Tcl_SetErrno(EACCES);
	return -1;
    }

    /*
     * Fail if the channel is not opened for desired operation.
     */

    if (GotFlag(statePtr, direction) == 0) {
	Tcl_SetErrno(EACCES);
	return -1;
    }

    /*
     * Fail if the channel is in the middle of a background copy.
     *
     * Don't do this tests for raw channels here or else the chaining in the
     * transformation drivers will fail with 'file busy' error instead of
     * retrieving and transforming the data to copy.
     */

    if (BUSY_STATE(statePtr, flags) && ((flags & CHANNEL_RAW_MODE) == 0)) {
	Tcl_SetErrno(EBUSY);
	return -1;
    }

    if (direction == TCL_READABLE) {
	ResetFlag(statePtr, CHANNEL_NEED_MORE_DATA);
    }

    return 0;
}

/*
 *----------------------------------------------------------------------
 *
 * Tcl_Eof --
 *
 *	Returns 1 if the channel is at EOF, 0 otherwise.
 *
 * Results:
 *	1 or 0, always.
 *
 * Side effects:
 *	None.
 *
 *----------------------------------------------------------------------
 */

int
Tcl_Eof(
    Tcl_Channel chan)		/* Does this channel have EOF? */
{
    ChannelState *statePtr = ((Channel *) chan)->state;
				/* State of real channel structure. */

    if (GotFlag(statePtr, CHANNEL_ENCODING_ERROR)) {
	return 0;
    }
    return GotFlag(statePtr, CHANNEL_EOF) ? 1 : 0;
}


/*
 *----------------------------------------------------------------------
 *
 * TclChannelGetBlockingMode --
 *
 *	Returns 1 if the channel is in blocking mode (default), 0 otherwise.
 *
 * Results:
 *	1 or 0, always.
 *
 * Side effects:
 *	None.
 *
 *----------------------------------------------------------------------
 */

int
TclChannelGetBlockingMode(
    Tcl_Channel chan)
{
    ChannelState *statePtr = ((Channel *) chan)->state;
				/* State of real channel structure. */

    return GotFlag(statePtr, CHANNEL_NONBLOCKING) ? 0 : 1;
}

/*
 *----------------------------------------------------------------------
 *
 * Tcl_InputBlocked --
 *
 *	Returns 1 if input is blocked on this channel, 0 otherwise.
 *
 * Results:
 *	0 or 1, always.
 *
 * Side effects:
 *	None.
 *
 *----------------------------------------------------------------------
 */

int
Tcl_InputBlocked(
    Tcl_Channel chan)		/* Is this channel blocked? */
{
    ChannelState *statePtr = ((Channel *) chan)->state;
				/* State of real channel structure. */

    return GotFlag(statePtr, CHANNEL_BLOCKED) ? 1 : 0;
}

/*
 *----------------------------------------------------------------------
 *
 * Tcl_InputBuffered --
 *
 *	Returns the number of bytes of input currently buffered in the common
 *	internal buffer of a channel.
 *
 * Results:
 *	The number of input bytes buffered, or zero if the channel is not open
 *	for reading.
 *
 * Side effects:
 *	None.
 *
 *----------------------------------------------------------------------
 */

int
Tcl_InputBuffered(
    Tcl_Channel chan)		/* The channel to query. */
{
    ChannelState *statePtr = ((Channel *) chan)->state;
				/* State of real channel structure. */
    ChannelBuffer *bufPtr;
    int bytesBuffered;

    for (bytesBuffered = 0, bufPtr = statePtr->inQueueHead; bufPtr != NULL;
	    bufPtr = bufPtr->nextPtr) {
	bytesBuffered += BytesLeft(bufPtr);
    }

    /*
     * Remember the bytes in the topmost pushback area.
     */

    for (bufPtr = statePtr->topChanPtr->inQueueHead; bufPtr != NULL;
	    bufPtr = bufPtr->nextPtr) {
	bytesBuffered += BytesLeft(bufPtr);
    }

    return bytesBuffered;
}

/*
 *----------------------------------------------------------------------
 *
 * Tcl_OutputBuffered --
 *
 *    Returns the number of bytes of output currently buffered in the common
 *    internal buffer of a channel.
 *
 * Results:
 *    The number of output bytes buffered, or zero if the channel is not open
 *    for writing.
 *
 * Side effects:
 *    None.
 *
 *----------------------------------------------------------------------
 */

int
Tcl_OutputBuffered(
    Tcl_Channel chan)		/* The channel to query. */
{
    ChannelState *statePtr = ((Channel *) chan)->state;
				/* State of real channel structure. */
    ChannelBuffer *bufPtr;
    int bytesBuffered;

    for (bytesBuffered = 0, bufPtr = statePtr->outQueueHead; bufPtr != NULL;
	    bufPtr = bufPtr->nextPtr) {
	bytesBuffered += BytesLeft(bufPtr);
    }
    if (statePtr->curOutPtr != NULL) {
	ChannelBuffer *curOutPtr = statePtr->curOutPtr;

	if (IsBufferReady(curOutPtr)) {
	    bytesBuffered += BytesLeft(curOutPtr);
	}
    }

    return bytesBuffered;
}

/*
 *----------------------------------------------------------------------
 *
 * Tcl_ChannelBuffered --
 *
 *	Returns the number of bytes of input currently buffered in the
 *	internal buffer (push back area) of a channel.
 *
 * Results:
 *	The number of input bytes buffered, or zero if the channel is not open
 *	for reading.
 *
 * Side effects:
 *	None.
 *
 *----------------------------------------------------------------------
 */

int
Tcl_ChannelBuffered(
    Tcl_Channel chan)		/* The channel to query. */
{
    Channel *chanPtr = (Channel *) chan;
				/* Real channel structure. */
    ChannelBuffer *bufPtr;
    int bytesBuffered = 0;

    for (bufPtr = chanPtr->inQueueHead; bufPtr != NULL;
	    bufPtr = bufPtr->nextPtr) {
	bytesBuffered += BytesLeft(bufPtr);
    }

    return bytesBuffered;
}

/*
 *----------------------------------------------------------------------
 *
 * Tcl_SetChannelBufferSize --
 *
 *	Sets the size of buffers to allocate to store input or output in the
 *	channel. The size must be between 1 byte and 1 MByte.
 *
 * Results:
 *	None.
 *
 * Side effects:
 *	Sets the size of buffers subsequently allocated for this channel.
 *
 *----------------------------------------------------------------------
 */

void
Tcl_SetChannelBufferSize(
    Tcl_Channel chan,		/* The channel whose buffer size to set. */
    Tcl_Size sz)			/* The size to set. */
{
    ChannelState *statePtr;	/* State of real channel structure. */

    /*
     * Clip the buffer size to force it into the [1,1M] range
     */

    if (sz < 1) {
	sz = 1;
    } else if (sz > MAX_CHANNEL_BUFFER_SIZE) {
	sz = MAX_CHANNEL_BUFFER_SIZE;
    }

    statePtr = ((Channel *) chan)->state;

    if (statePtr->bufSize == sz) {
	return;
    }
    statePtr->bufSize = sz;

    /*
     * If bufsize changes, need to get rid of old utility buffer.
     */

    if (statePtr->saveInBufPtr != NULL) {
	RecycleBuffer(statePtr, statePtr->saveInBufPtr, 1);
	statePtr->saveInBufPtr = NULL;
    }
    if ((statePtr->inQueueHead != NULL)
	    && (statePtr->inQueueHead->nextPtr == NULL)
	    && IsBufferEmpty(statePtr->inQueueHead)) {
	RecycleBuffer(statePtr, statePtr->inQueueHead, 1);
	statePtr->inQueueHead = NULL;
	statePtr->inQueueTail = NULL;
    }
}

/*
 *----------------------------------------------------------------------
 *
 * Tcl_GetChannelBufferSize --
 *
 *	Retrieves the size of buffers to allocate for this channel.
 *
 * Results:
 *	The size.
 *
 * Side effects:
 *	None.
 *
 *----------------------------------------------------------------------
 */

Tcl_Size
Tcl_GetChannelBufferSize(
    Tcl_Channel chan)		/* The channel for which to find the buffer
				 * size. */
{
    ChannelState *statePtr = ((Channel *) chan)->state;
				/* State of real channel structure. */

    return statePtr->bufSize;
}

/*
 *----------------------------------------------------------------------
 *
 * Tcl_BadChannelOption --
 *
 *	This procedure generates a "bad option" error message in an (optional)
 *	interpreter. It is used by channel drivers when a invalid Set/Get
 *	option is requested. Its purpose is to concatenate the generic options
 *	list to the specific ones and factorize the generic options error
 *	message string.
 *
 * Results:
 *	TCL_ERROR.
 *
 * Side effects:

 *	An error message is generated in interp's result object to indicate
 *	that a command was invoked with a bad option. The message has the
 *	form:
 *		bad option "blah": should be one of
 *		<...generic options...>+<...specific options...>
 *	"blah" is the optionName argument and "<specific options>" is a space
 *	separated list of specific option words. The function takes good care
 *	of inserting minus signs before each option, commas after, and an "or"
 *	before the last option.
 *
 *----------------------------------------------------------------------
 */

int
Tcl_BadChannelOption(
    Tcl_Interp *interp,		/* Current interpreter (can be NULL).*/
    const char *optionName,	/* 'bad option' name */
    const char *optionList)	/* Specific options list to append to the
				 * standard generic options. Can be NULL for
				 * generic options only. */
{
    if (interp != NULL) {
	const char *genericopt =
		"blocking buffering buffersize encoding eofchar profile translation";
	const char **argv;
	Tcl_Size argc, i;
	Tcl_DString ds;
        Tcl_Obj *errObj;

	Tcl_DStringInit(&ds);
	Tcl_DStringAppend(&ds, genericopt, -1);
	if (optionList && (*optionList)) {
	    TclDStringAppendLiteral(&ds, " ");
	    Tcl_DStringAppend(&ds, optionList, -1);
	}
	if (Tcl_SplitList(interp, Tcl_DStringValue(&ds),
		&argc, &argv) != TCL_OK) {
	    Tcl_Panic("malformed option list in channel driver");
	}
	Tcl_ResetResult(interp);
	errObj = Tcl_ObjPrintf("bad option \"%s\": should be one of ",
                optionName ? optionName : "");
	argc--;
	for (i = 0; i < argc; i++) {
	    Tcl_AppendPrintfToObj(errObj, "-%s, ", argv[i]);
	}
	Tcl_AppendPrintfToObj(errObj, "or -%s", argv[i]);
        Tcl_SetObjResult(interp, errObj);
	Tcl_DStringFree(&ds);
	Tcl_Free((void *)argv);
    }
    Tcl_SetErrno(EINVAL);
    return TCL_ERROR;
}

/*
 *----------------------------------------------------------------------
 *
 * Tcl_GetChannelOption --
 *
 *	Gets a mode associated with an IO channel. If the optionName arg is
 *	non NULL, retrieves the value of that option. If the optionName arg is
 *	NULL, retrieves a list of alternating option names and values for the
 *	given channel.
 *
 * Results:
 *	A standard Tcl result. Also sets the supplied DString to the string
 *	value of the option(s) returned.
 *
 * Side effects:
 *	None.
 *
 *----------------------------------------------------------------------
 */

int
Tcl_GetChannelOption(
    Tcl_Interp *interp,		/* For error reporting - can be NULL. */
    Tcl_Channel chan,		/* Channel on which to get option. */
    const char *optionName,	/* Option to get. */
    Tcl_DString *dsPtr)		/* Where to store value(s). */
{
    size_t len;			/* Length of optionName string. */
    char optionVal[128];	/* Buffer for snprintf. */
    Channel *chanPtr = (Channel *) chan;
    ChannelState *statePtr = chanPtr->state;
				/* State info for channel */
    int flags;

    /*
     * Disallow options on dead channels -- channels that have been closed but
     * not yet been deallocated. Such channels can be found if the exit
     * handler for channel cleanup has run but the channel is still registered
     * in an interpreter.
     */

    if (CheckForDeadChannel(interp, statePtr)) {
	return TCL_ERROR;
    }

    /*
     * This operation should occur at the top of a channel stack.
     */

    chanPtr = statePtr->topChanPtr;

    /*
     * If we are in the middle of a background copy, use the saved flags.
     */

    if (statePtr->csPtrR) {
	flags = statePtr->csPtrR->readFlags;
    } else if (statePtr->csPtrW) {
	flags = statePtr->csPtrW->writeFlags;
    } else {
	flags = statePtr->flags;
    }

    /*
     * If the optionName is NULL it means that we want a list of all options
     * and values.
     */

    if (optionName == NULL) {
	len = 0;
    } else {
	len = strlen(optionName);
    }

    if (len == 0 || HaveOpt(2, "-blocking")) {
	if (len == 0) {
	    Tcl_DStringAppendElement(dsPtr, "-blocking");
	}
	Tcl_DStringAppendElement(dsPtr,
		(flags & CHANNEL_NONBLOCKING) ? "0" : "1");
	if (len > 0) {
	    return TCL_OK;
	}
    }
    if (len == 0 || HaveOpt(7, "-buffering")) {
	if (len == 0) {
	    Tcl_DStringAppendElement(dsPtr, "-buffering");
	}
	if (flags & CHANNEL_LINEBUFFERED) {
	    Tcl_DStringAppendElement(dsPtr, "line");
	} else if (flags & CHANNEL_UNBUFFERED) {
	    Tcl_DStringAppendElement(dsPtr, "none");
	} else {
	    Tcl_DStringAppendElement(dsPtr, "full");
	}
	if (len > 0) {
	    return TCL_OK;
	}
    }
    if (len == 0 || HaveOpt(7, "-buffersize")) {
	if (len == 0) {
	    Tcl_DStringAppendElement(dsPtr, "-buffersize");
	}
	TclFormatInt(optionVal, statePtr->bufSize);
	Tcl_DStringAppendElement(dsPtr, optionVal);
	if (len > 0) {
	    return TCL_OK;
	}
    }
    if (len == 0 || HaveOpt(2, "-encoding")) {
	if (len == 0) {
	    Tcl_DStringAppendElement(dsPtr, "-encoding");
	}
	Tcl_DStringAppendElement(dsPtr,
	    Tcl_GetEncodingName(statePtr->encoding));
	if (len > 0) {
	    return TCL_OK;
	}
    }
    if (len == 0 || HaveOpt(2, "-eofchar")) {
	char buf[4] = "";
	if (len == 0) {
	    Tcl_DStringAppendElement(dsPtr, "-eofchar");
	}
	if ((flags & TCL_READABLE) && (statePtr->inEofChar != 0)) {
	    snprintf(buf, sizeof(buf), "%c", statePtr->inEofChar);
	}
	if (len > 0) {
		Tcl_DStringAppend(dsPtr, buf, -1);
	    return TCL_OK;
	}
	Tcl_DStringAppendElement(dsPtr, buf);
    }
    if (len == 0 || HaveOpt(1, "-profile")) {
	int profile;
	const char *profileName;
	if (len == 0) {
	    Tcl_DStringAppendElement(dsPtr, "-profile");
	}
	/* Note currently input and output profiles are same */
	profile = ENCODING_PROFILE_GET(statePtr->inputEncodingFlags);
	profileName = TclEncodingProfileIdToName(interp, profile);
	if (profileName == NULL) {
	    return TCL_ERROR;
	}
	Tcl_DStringAppendElement(dsPtr, profileName);
	if (len > 0) {
	    return TCL_OK;
	}
    }
    if (len == 0 || HaveOpt(1, "-translation")) {
	if (len == 0) {
	    Tcl_DStringAppendElement(dsPtr, "-translation");
	}
	if (((flags & (TCL_READABLE|TCL_WRITABLE)) ==
		(TCL_READABLE|TCL_WRITABLE)) && (len == 0)) {
	    Tcl_DStringStartSublist(dsPtr);
	}
	if (flags & TCL_READABLE) {
	    if (statePtr->inputTranslation == TCL_TRANSLATE_AUTO) {
		Tcl_DStringAppendElement(dsPtr, "auto");
	    } else if (statePtr->inputTranslation == TCL_TRANSLATE_CR) {
		Tcl_DStringAppendElement(dsPtr, "cr");
	    } else if (statePtr->inputTranslation == TCL_TRANSLATE_CRLF) {
		Tcl_DStringAppendElement(dsPtr, "crlf");
	    } else {
		Tcl_DStringAppendElement(dsPtr, "lf");
	    }
	}
	if (flags & TCL_WRITABLE) {
	    if (statePtr->outputTranslation == TCL_TRANSLATE_AUTO) {
		Tcl_DStringAppendElement(dsPtr, "auto");
	    } else if (statePtr->outputTranslation == TCL_TRANSLATE_CR) {
		Tcl_DStringAppendElement(dsPtr, "cr");
	    } else if (statePtr->outputTranslation == TCL_TRANSLATE_CRLF) {
		Tcl_DStringAppendElement(dsPtr, "crlf");
	    } else {
		Tcl_DStringAppendElement(dsPtr, "lf");
	    }
	}
	if (!(flags & (TCL_READABLE|TCL_WRITABLE))) {
	    /*
	     * Not readable or writable (e.g. server socket)
	     */

	    Tcl_DStringAppendElement(dsPtr, "auto");
	}
	if (((flags & (TCL_READABLE|TCL_WRITABLE)) ==
		(TCL_READABLE|TCL_WRITABLE)) && (len == 0)) {
	    Tcl_DStringEndSublist(dsPtr);
	}
	if (len > 0) {
	    return TCL_OK;
	}
    }

    if (chanPtr->typePtr->getOptionProc != NULL) {
	/*
	 * Let the driver specific handle additional options and result code
	 * and message.
	 */

	return chanPtr->typePtr->getOptionProc(chanPtr->instanceData, interp,
		optionName, dsPtr);
    } else {
	/*
	 * No driver specific options case.
	 */

	if (len == 0) {
	    return TCL_OK;
	}
	return Tcl_BadChannelOption(interp, optionName, NULL);
    }
}

/*
 *---------------------------------------------------------------------------
 *
 * Tcl_SetChannelOption --
 *
 *	Sets an option on a channel.
 *
 * Results:
 *	A standard Tcl result. On error, sets interp's result object if
 *	interp is not NULL.
 *
 * Side effects:
 *	May modify an option on a device.
 *
 *---------------------------------------------------------------------------
 */

int
Tcl_SetChannelOption(
    Tcl_Interp *interp,		/* For error reporting - can be NULL. */
    Tcl_Channel chan,		/* Channel on which to set mode. */
    const char *optionName,	/* Which option to set? */
    const char *newValue)	/* New value for option. */
{
    Channel *chanPtr = (Channel *) chan;
				/* The real IO channel. */
    ChannelState *statePtr = chanPtr->state;
				/* State info for channel */
    size_t len;			/* Length of optionName string. */
    Tcl_Size argc;
    const char **argv = NULL;

    /*
     * If the channel is in the middle of a background copy, fail.
     */

    if (statePtr->csPtrR || statePtr->csPtrW) {
	if (interp) {
	    Tcl_SetObjResult(interp, Tcl_NewStringObj(
                    "unable to set channel options: background copy in"
                    " progress", -1));
	}
	return TCL_ERROR;
    }

    /*
     * Disallow options on dead channels -- channels that have been closed but
     * not yet been deallocated. Such channels can be found if the exit
     * handler for channel cleanup has run but the channel is still registered
     * in an interpreter.
     */

    if (CheckForDeadChannel(NULL, statePtr)) {
	return TCL_ERROR;
    }

    /*
     * This operation should occur at the top of a channel stack.
     */

    chanPtr = statePtr->topChanPtr;

    len = strlen(optionName);

    if (HaveOpt(2, "-blocking")) {
	int newMode;

	if (Tcl_GetBoolean(interp, newValue, &newMode) == TCL_ERROR) {
	    return TCL_ERROR;
	}
	if (newMode) {
	    newMode = TCL_MODE_BLOCKING;
	} else {
	    newMode = TCL_MODE_NONBLOCKING;
	}
	return SetBlockMode(interp, chanPtr, newMode);
    } else if (HaveOpt(7, "-buffering")) {
	len = strlen(newValue);
	if ((newValue[0] == 'f') && (strncmp(newValue, "full", len) == 0)) {
	    ResetFlag(statePtr, CHANNEL_UNBUFFERED | CHANNEL_LINEBUFFERED);
	} else if ((newValue[0] == 'l') &&
		(strncmp(newValue, "line", len) == 0)) {
	    ResetFlag(statePtr, CHANNEL_UNBUFFERED);
	    SetFlag(statePtr, CHANNEL_LINEBUFFERED);
	} else if ((newValue[0] == 'n') &&
		(strncmp(newValue, "none", len) == 0)) {
	    ResetFlag(statePtr, CHANNEL_LINEBUFFERED);
	    SetFlag(statePtr, CHANNEL_UNBUFFERED);
	} else if (interp) {
            Tcl_SetObjResult(interp, Tcl_NewStringObj(
                    "bad value for -buffering: must be one of"
                    " full, line, or none", -1));
            return TCL_ERROR;
	}
	return TCL_OK;
    } else if (HaveOpt(7, "-buffersize")) {
	Tcl_WideInt newBufferSize;
	Tcl_Obj obj;
	int code;

	obj.refCount = 1;
	obj.bytes = (char *)newValue;
	obj.length = strlen(newValue);
	obj.typePtr = NULL;

	code = Tcl_GetWideIntFromObj(interp, &obj, &newBufferSize);
	TclFreeInternalRep(&obj);

	if (code == TCL_ERROR) {
	    return TCL_ERROR;
	}
	Tcl_SetChannelBufferSize(chan, newBufferSize);
	return TCL_OK;
    } else if (HaveOpt(2, "-encoding")) {
	Tcl_Encoding encoding;
	int profile;

	if ((newValue[0] == '\0') || (strcmp(newValue, "binary") == 0)) {
	    encoding = Tcl_GetEncoding(NULL, "iso8859-1");
	} else {
	    encoding = Tcl_GetEncoding(interp, newValue);
	    if (encoding == NULL) {
		return TCL_ERROR;
	    }
	}

	/*
	 * When the channel has an escape sequence driven encoding such as
	 * iso2022, the terminated escape sequence must write to the buffer.
	 */

	if ((statePtr->encoding != GetBinaryEncoding())
		&& !(statePtr->outputEncodingFlags & TCL_ENCODING_START)
		&& (CheckChannelErrors(statePtr, TCL_WRITABLE) == 0)) {
	    statePtr->outputEncodingFlags |= TCL_ENCODING_END;
	    WriteChars(chanPtr, "", 0);
	}
	Tcl_FreeEncoding(statePtr->encoding);
	statePtr->encoding = encoding;
	statePtr->inputEncodingState = NULL;
	profile = ENCODING_PROFILE_GET(statePtr->inputEncodingFlags);
	statePtr->inputEncodingFlags = TCL_ENCODING_START;
	ENCODING_PROFILE_SET(statePtr->inputEncodingFlags, profile);
	statePtr->outputEncodingState = NULL;
	statePtr->outputEncodingFlags = TCL_ENCODING_START;
	ENCODING_PROFILE_SET(statePtr->outputEncodingFlags, profile); /* Same as input */
	ResetFlag(statePtr, CHANNEL_NEED_MORE_DATA|CHANNEL_ENCODING_ERROR);
	UpdateInterest(chanPtr);
	return TCL_OK;
    } else if (HaveOpt(2, "-eofchar")) {
	if (!newValue[0] || (!(newValue[0] & 0x80) && (!newValue[1]
#ifndef TCL_NO_DEPRECATED
		|| !strcmp(newValue+1, " {}")
#endif
		))) {
	    if (GotFlag(statePtr, TCL_READABLE)) {
		statePtr->inEofChar = newValue[0];
	    }
	} else {
	    if (interp) {
		Tcl_SetObjResult(interp, Tcl_NewStringObj(
			"bad value for -eofchar: must be non-NUL ASCII"
			" character", TCL_INDEX_NONE));
	    }
	    Tcl_Free((void *)argv);
	    return TCL_ERROR;
	}
	if (argv != NULL) {
	    Tcl_Free((void *)argv);
	}

	/*
	 * [Bug 930851] Reset EOF and BLOCKED flags. Changing the character
	 * which signals eof can transform a current eof condition into a 'go
	 * ahead'. Ditto for blocked.
	 */

	if (GotFlag(statePtr, CHANNEL_EOF)) {
	    statePtr->inputEncodingFlags |= TCL_ENCODING_START;
	}
	ResetFlag(statePtr, CHANNEL_EOF|CHANNEL_STICKY_EOF|CHANNEL_BLOCKED);
	statePtr->inputEncodingFlags &= ~TCL_ENCODING_END;
	return TCL_OK;
    } else if (HaveOpt(1, "-profile")) {
	int profile;
	if (TclEncodingProfileNameToId(interp, newValue, &profile) != TCL_OK) {
	    return TCL_ERROR;
	}
	ENCODING_PROFILE_SET(statePtr->inputEncodingFlags, profile);
	ENCODING_PROFILE_SET(statePtr->outputEncodingFlags, profile);
	ResetFlag(statePtr, CHANNEL_NEED_MORE_DATA|CHANNEL_ENCODING_ERROR);
	return TCL_OK;
    } else if (HaveOpt(1, "-translation")) {
	const char *readMode, *writeMode;

	if (Tcl_SplitList(interp, newValue, &argc, &argv) == TCL_ERROR) {
	    return TCL_ERROR;
	}

	if (argc == 1) {
	    readMode = GotFlag(statePtr, TCL_READABLE) ? argv[0] : NULL;
	    writeMode = GotFlag(statePtr, TCL_WRITABLE) ? argv[0] : NULL;
	} else if (argc == 2) {
	    readMode = GotFlag(statePtr, TCL_READABLE) ? argv[0] : NULL;
	    writeMode = GotFlag(statePtr, TCL_WRITABLE) ? argv[1] : NULL;
	} else {
	    if (interp) {
		Tcl_SetObjResult(interp, Tcl_NewStringObj(
			"bad value for -translation: must be a one or two"
			" element list", -1));
	    }
	    Tcl_Free((void *)argv);
	    return TCL_ERROR;
	}

	if (readMode) {
	    TclEolTranslation translation;

	    if (*readMode == '\0') {
		translation = statePtr->inputTranslation;
	    } else if (strcmp(readMode, "auto") == 0) {
		translation = TCL_TRANSLATE_AUTO;
	    } else if (strcmp(readMode, "binary") == 0) {
		translation = TCL_TRANSLATE_LF;
		statePtr->inEofChar = 0;
		Tcl_FreeEncoding(statePtr->encoding);
		statePtr->encoding = Tcl_GetEncoding(NULL, "iso8859-1");
	    } else if (strcmp(readMode, "lf") == 0) {
		translation = TCL_TRANSLATE_LF;
	    } else if (strcmp(readMode, "cr") == 0) {
		translation = TCL_TRANSLATE_CR;
	    } else if (strcmp(readMode, "crlf") == 0) {
		translation = TCL_TRANSLATE_CRLF;
	    } else if (strcmp(readMode, "platform") == 0) {
		translation = TCL_PLATFORM_TRANSLATION;
	    } else {
		if (interp) {
		    Tcl_SetObjResult(interp, Tcl_NewStringObj(
			    "bad value for -translation: must be one of "
                            "auto, binary, cr, lf, crlf, or platform", -1));
		}
		Tcl_Free((void *)argv);
		return TCL_ERROR;
	    }

	    /*
	     * Reset the EOL flags since we need to look at any buffered data
	     * to see if the new translation mode allows us to complete the
	     * line.
	     */

	    if (translation != statePtr->inputTranslation) {
		statePtr->inputTranslation = translation;
		ResetFlag(statePtr, INPUT_SAW_CR | CHANNEL_NEED_MORE_DATA);
		UpdateInterest(chanPtr);
	    }
	}
	if (writeMode) {
	    if (*writeMode == '\0') {
		/* Do nothing. */
	    } else if (strcmp(writeMode, "auto") == 0) {
		/*
		 * This is a hack to get TCP sockets to produce output in CRLF
		 * mode if they are being set into AUTO mode. A better
		 * solution for achieving this effect will be coded later.
		 */

		if (strcmp(Tcl_ChannelName(chanPtr->typePtr), "tcp") == 0) {
		    statePtr->outputTranslation = TCL_TRANSLATE_CRLF;
		} else {
		    statePtr->outputTranslation = TCL_PLATFORM_TRANSLATION;
		}
	    } else if (strcmp(writeMode, "binary") == 0) {
		statePtr->outputTranslation = TCL_TRANSLATE_LF;
		Tcl_FreeEncoding(statePtr->encoding);
		statePtr->encoding = Tcl_GetEncoding(NULL, "iso8859-1");
	    } else if (strcmp(writeMode, "lf") == 0) {
		statePtr->outputTranslation = TCL_TRANSLATE_LF;
	    } else if (strcmp(writeMode, "cr") == 0) {
		statePtr->outputTranslation = TCL_TRANSLATE_CR;
	    } else if (strcmp(writeMode, "crlf") == 0) {
		statePtr->outputTranslation = TCL_TRANSLATE_CRLF;
	    } else if (strcmp(writeMode, "platform") == 0) {
		statePtr->outputTranslation = TCL_PLATFORM_TRANSLATION;
	    } else {
		if (interp) {
		    Tcl_SetObjResult(interp, Tcl_NewStringObj(
			    "bad value for -translation: must be one of "
                            "auto, binary, cr, lf, crlf, or platform", -1));
		}
		Tcl_Free((void *)argv);
		return TCL_ERROR;
	    }
	}
	Tcl_Free((void *)argv);
	return TCL_OK;
    } else if (chanPtr->typePtr->setOptionProc != NULL) {
	return chanPtr->typePtr->setOptionProc(chanPtr->instanceData, interp,
		optionName, newValue);
    } else {
	return Tcl_BadChannelOption(interp, optionName, NULL);
    }

    return TCL_OK;
}

/*
 *----------------------------------------------------------------------
 *
 * CleanupChannelHandlers --
 *
 *	Removes channel handlers that refer to the supplied interpreter, so
 *	that if the actual channel is not closed now, these handlers will not
 *	run on subsequent events on the channel. This would be erroneous,
 *	because the interpreter no longer has a reference to this channel.
 *
 * Results:
 *	None.
 *
 * Side effects:
 *	Removes channel handlers.
 *
 *----------------------------------------------------------------------
 */

static void
CleanupChannelHandlers(
    Tcl_Interp *interp,
    Channel *chanPtr)
{
    ChannelState *statePtr = chanPtr->state;
				/* State info for channel */
    EventScriptRecord *sPtr, *prevPtr, *nextPtr;

    /*
     * Remove fileevent records on this channel that refer to the given
     * interpreter.
     */

    for (sPtr = statePtr->scriptRecordPtr, prevPtr = NULL;
	    sPtr != NULL; sPtr = nextPtr) {
	nextPtr = sPtr->nextPtr;
	if (sPtr->interp == interp) {
	    if (prevPtr == NULL) {
		statePtr->scriptRecordPtr = nextPtr;
	    } else {
		prevPtr->nextPtr = nextPtr;
	    }

	    Tcl_DeleteChannelHandler((Tcl_Channel) chanPtr,
		    TclChannelEventScriptInvoker, sPtr);

	    TclDecrRefCount(sPtr->scriptPtr);
	    Tcl_Free(sPtr);
	} else {
	    prevPtr = sPtr;
	}
    }
}

/*
 *----------------------------------------------------------------------
 *
 * Tcl_NotifyChannel --
 *
 *	This procedure is called by a channel driver when a driver detects an
 *	event on a channel. This procedure is responsible for actually
 *	handling the event by invoking any channel handler callbacks.
 *
 * Results:
 *	None.
 *
 * Side effects:
 *	Whatever the channel handler callback procedure does.
 *
 *----------------------------------------------------------------------
 */

void
Tcl_NotifyChannel(
    Tcl_Channel channel,	/* Channel that detected an event. */
    int mask)			/* OR'ed combination of TCL_READABLE,
				 * TCL_WRITABLE, or TCL_EXCEPTION: indicates
				 * which events were detected. */
{
    Channel *chanPtr = (Channel *) channel;
    ChannelState *statePtr = chanPtr->state;
				/* State info for channel */
    ChannelHandler *chPtr;
    ThreadSpecificData *tsdPtr = TCL_TSD_INIT(&dataKey);
    NextChannelHandler nh;
    Channel *upChanPtr;
    const Tcl_ChannelType *upTypePtr;

    /*
     * In contrast to the other API functions this procedure walks towards the
     * top of a stack and not down from it.
     *
     * The channel calling this procedure is the one who generated the event,
     * and thus does not take part in handling it. IOW, its HandlerProc is not
     * called, instead we begin with the channel above it.
     *
     * This behaviour also allows the transformation channels to generate
     * their own events and pass them upward.
     */

    while (mask && (chanPtr->upChanPtr != NULL)) {
	Tcl_DriverHandlerProc *upHandlerProc;

	upChanPtr = chanPtr->upChanPtr;
	upTypePtr = upChanPtr->typePtr;
	upHandlerProc = Tcl_ChannelHandlerProc(upTypePtr);
	if (upHandlerProc != NULL) {
	    mask = upHandlerProc(upChanPtr->instanceData, mask);
	}

	/*
	 * ELSE: Ignore transformations which are unable to handle the event
	 * coming from below. Assume that they don't change the mask and pass
	 * it on.
	 */

	chanPtr = upChanPtr;
    }

    channel = (Tcl_Channel) chanPtr;

    /*
     * Here we have either reached the top of the stack or the mask is empty.
     * We break out of the procedure if it is the latter.
     */

    if (!mask) {
	return;
    }

    /*
     * We are now above the topmost channel in a stack and have events left.
     * Now call the channel handlers as usual.
     *
     * Preserve the channel struct in case the script closes it.
     */

    TclChannelPreserve((Tcl_Channel)channel);
    Tcl_Preserve(statePtr);

    /*
     * Avoid processing if the channel owner has been changed.
     */
    if (statePtr->managingThread != Tcl_GetCurrentThread()) {
	goto done;
    }

    /*
     * If we are flushing in the background, be sure to call FlushChannel for
     * writable events. Note that we have to discard the writable event so we
     * don't call any write handlers before the flush is complete.
     */

    if (GotFlag(statePtr, BG_FLUSH_SCHEDULED) && (mask & TCL_WRITABLE)) {
	if (0 == FlushChannel(NULL, chanPtr, 1)) {
	    mask &= ~TCL_WRITABLE;
	}
    }

    /*
     * Add this invocation to the list of recursive invocations of
     * Tcl_NotifyChannel.
     */

    nh.nextHandlerPtr = NULL;
    nh.nestedHandlerPtr = tsdPtr->nestedHandlerPtr;
    tsdPtr->nestedHandlerPtr = &nh;

    for (chPtr = statePtr->chPtr; chPtr != NULL; ) {
	/*
	 * If this channel handler is interested in any of the events that
	 * have occurred on the channel, invoke its procedure.
	 */

	if ((chPtr->mask & mask) != 0) {
	    nh.nextHandlerPtr = chPtr->nextPtr;
	    chPtr->proc(chPtr->clientData, chPtr->mask & mask);
	    chPtr = nh.nextHandlerPtr;
	} else {
	    chPtr = chPtr->nextPtr;
	}

	/*
	 * Stop if the channel owner has been changed in-between.
	 */
	if (chanPtr->state->managingThread != Tcl_GetCurrentThread()) {
	    goto done;
	}
    }

    /*
     * Update the notifier interest, since it may have changed after invoking
     * event handlers. Skip that if the channel was deleted in the call to the
     * channel handler.
     */

    if (chanPtr->typePtr != NULL) {
	/*
	 * TODO: This call may not be needed.  If a handler induced a
	 * change in interest, that handler should have made its own
	 * UpdateInterest() call, one would think.
	 */
	UpdateInterest(chanPtr);
    }

done:
    Tcl_Release(statePtr);
    TclChannelRelease(channel);

    tsdPtr->nestedHandlerPtr = nh.nestedHandlerPtr;
}

/*
 *----------------------------------------------------------------------
 *
 * UpdateInterest --
 *
 *	Arrange for the notifier to call us back at appropriate times based on
 *	the current state of the channel.
 *
 * Results:
 *	None.
 *
 * Side effects:
 *	May schedule a timer or driver handler.
 *
 *----------------------------------------------------------------------
 */

static void
UpdateInterest(
    Channel *chanPtr)		/* Channel to update. */
{
    ChannelState *statePtr = chanPtr->state;
				/* State info for channel */
    int mask = statePtr->interestMask;

    if (chanPtr->typePtr == NULL) {
	/* Do not update interest on a closed channel */
	return;
    }

    /*
     * If there are flushed buffers waiting to be written, then we need to
     * watch for the channel to become writable.
     */

    if (GotFlag(statePtr, BG_FLUSH_SCHEDULED)) {
	mask |= TCL_WRITABLE;
    }

    /*
     * If there is data in the input queue, and we aren't waiting for more
     * data, then we need to schedule a timer so we don't block in the
     * notifier. Also, cancel the read interest so we don't get duplicate
     * events.
     */

    if (mask & TCL_READABLE) {
	if (!GotFlag(statePtr, CHANNEL_NEED_MORE_DATA)
		&& (statePtr->inQueueHead != NULL)
		&& IsBufferReady(statePtr->inQueueHead)) {
	    mask &= ~TCL_READABLE;

	    /*
	     * Andreas Kupries, April 11, 2003
	     *
	     * Some operating systems (Solaris 2.6 and higher (but not Solaris
	     * 2.5, go figure)) generate READABLE and EXCEPTION events when
	     * select()'ing [*] on a plain file, even if EOF was not yet
	     * reached. This is a problem in the following situation:
	     *
	     * - An extension asks to get both READABLE and EXCEPTION events.
	     * - It reads data into a buffer smaller than the buffer used by
	     *	 Tcl itself.
	     * - It does not process all events in the event queue, but only
	     *	 one, at least in some situations.
	     *
	     * In that case we can get into a situation where
	     *
	     * - Tcl drops READABLE here, because it has data in its own
	     *	 buffers waiting to be read by the extension.
	     * - A READABLE event is synthesized via timer.
	     * - The OS still reports the EXCEPTION condition on the file.
	     * - And the extension gets the EXCEPTION event first, and handles
	     *	 this as EOF.
	     *
	     * End result ==> Premature end of reading from a file.
	     *
	     * The concrete example is 'Expect', and its [expect] command
	     * (and at the C-level, deep in the bowels of Expect,
	     * 'exp_get_next_event'. See marker 'SunOS' for commentary in
	     * that function too).
	     *
	     * [*] As the Tcl notifier does. See also for marker 'SunOS' in
	     * file 'exp_event.c' of Expect.
	     *
	     * Our solution here is to drop the interest in the EXCEPTION
	     * events too. This compiles on all platforms, and also passes the
	     * testsuite on all of them.
	     */

	    mask &= ~TCL_EXCEPTION;

	    if (!statePtr->timer) {
		TclChannelPreserve((Tcl_Channel)chanPtr);
		statePtr->timerChanPtr = chanPtr;
		statePtr->timer = Tcl_CreateTimerHandler(SYNTHETIC_EVENT_TIME,
		    ChannelTimerProc, chanPtr);
	    }
	}
    }

    if (!statePtr->timer
	&& mask & TCL_WRITABLE
	&& GotFlag(statePtr, CHANNEL_NONBLOCKING)) {

	TclChannelPreserve((Tcl_Channel)chanPtr);
	statePtr->timerChanPtr = chanPtr;
	statePtr->timer = Tcl_CreateTimerHandler(SYNTHETIC_EVENT_TIME,
	    ChannelTimerProc,chanPtr);
    }


    ChanWatch(chanPtr, mask);
}

/*
 *----------------------------------------------------------------------
 *
 * ChannelTimerProc --
 *
 *	Timer handler scheduled by UpdateInterest to monitor the channel
 *	buffers until they are empty.
 *
 * Results:
 *	None.
 *
 * Side effects:
 *	May invoke channel handlers.
 *
 *----------------------------------------------------------------------
 */

static void
ChannelTimerProc(
    void *clientData)
{
    Channel *chanPtr = (Channel *)clientData;
    /* State info for channel */
    ChannelState *statePtr = chanPtr->state;

    /* TclChannelPreserve() must be called before the current function was
     * scheduled, is already in effect.  In this function it guards against
     * deallocation in Tcl_NotifyChannel and also keps the channel preserved
     * until ChannelTimerProc is later called again.
     */

    if (chanPtr->typePtr == NULL) {
	CleanupTimerHandler(statePtr);
    } else {
	Tcl_Preserve(statePtr);
	statePtr->timer = NULL;
	if (statePtr->interestMask & TCL_WRITABLE
	    && GotFlag(statePtr, CHANNEL_NONBLOCKING)
	    && !GotFlag(statePtr, BG_FLUSH_SCHEDULED)
	    ) {
	    /*
	     * Restart the timer in case a channel handler reenters the event loop
	     * before UpdateInterest gets called by Tcl_NotifyChannel.
	     */
	    statePtr->timer = Tcl_CreateTimerHandler(SYNTHETIC_EVENT_TIME,
		ChannelTimerProc,chanPtr);
	    Tcl_NotifyChannel((Tcl_Channel) chanPtr, TCL_WRITABLE);
	} else {
	    /* The channel may have just been closed from within Tcl_NotifyChannel */
	    if (!GotFlag(statePtr, CHANNEL_INCLOSE)) {
		if (!GotFlag(statePtr, CHANNEL_NEED_MORE_DATA)
		    && (statePtr->interestMask & TCL_READABLE)
		    && (statePtr->inQueueHead != NULL)
		    && IsBufferReady(statePtr->inQueueHead)) {
		    /*
		     * Restart the timer in case a channel handler reenters the event loop
		     * before UpdateInterest gets called by Tcl_NotifyChannel.
		     */

		    statePtr->timer = Tcl_CreateTimerHandler(SYNTHETIC_EVENT_TIME,
			ChannelTimerProc,chanPtr);
		    Tcl_NotifyChannel((Tcl_Channel) chanPtr, TCL_READABLE);
		} else {
		    CleanupTimerHandler(statePtr);
		    UpdateInterest(chanPtr);
		}
	    } else {
		CleanupTimerHandler(statePtr);
	    }
	}
	Tcl_Release(statePtr);
    }
}

static void
DeleteTimerHandler(
    ChannelState *statePtr
)
{
    if (statePtr->timer != NULL) {
	Tcl_DeleteTimerHandler(statePtr->timer);
	CleanupTimerHandler(statePtr);
    }
}
static void
CleanupTimerHandler(
    ChannelState *statePtr
){
    TclChannelRelease((Tcl_Channel)statePtr->timerChanPtr);
    statePtr->timer = NULL;
    statePtr->timerChanPtr = NULL;
}

/*
 *----------------------------------------------------------------------
 *
 * Tcl_CreateChannelHandler --
 *
 *	Arrange for a given procedure to be invoked whenever the channel
 *	indicated by the chanPtr arg becomes readable or writable.
 *
 * Results:
 *	None.
 *
 * Side effects:
 *	From now on, whenever the I/O channel given by chanPtr becomes ready
 *	in the way indicated by mask, proc will be invoked. See the manual
 *	entry for details on the calling sequence to proc. If there is already
 *	an event handler for chan, proc and clientData, then the mask will be
 *	updated.
 *
 *----------------------------------------------------------------------
 */

void
Tcl_CreateChannelHandler(
    Tcl_Channel chan,		/* The channel to create the handler for. */
    int mask,			/* OR'ed combination of TCL_READABLE,
				 * TCL_WRITABLE, and TCL_EXCEPTION: indicates
				 * conditions under which proc should be
				 * called. Use 0 to disable a registered
				 * handler. */
    Tcl_ChannelProc *proc,	/* Procedure to call for each selected
				 * event. */
    void *clientData)	/* Arbitrary data to pass to proc. */
{
    ChannelHandler *chPtr;
    Channel *chanPtr = (Channel *) chan;
    ChannelState *statePtr = chanPtr->state;
				/* State info for channel */

    /*
     * Check whether this channel handler is not already registered. If it is
     * not, create a new record, else reuse existing record (smash current
     * values).
     */

    for (chPtr = statePtr->chPtr; chPtr != NULL; chPtr = chPtr->nextPtr) {
	if ((chPtr->chanPtr == chanPtr) && (chPtr->proc == proc) &&
		(chPtr->clientData == clientData)) {
	    break;
	}
    }
    if (chPtr == NULL) {
	chPtr = (ChannelHandler *)Tcl_Alloc(sizeof(ChannelHandler));
	chPtr->mask = 0;
	chPtr->proc = proc;
	chPtr->clientData = clientData;
	chPtr->chanPtr = chanPtr;
	chPtr->nextPtr = statePtr->chPtr;
	statePtr->chPtr = chPtr;
    }

    /*
     * The remainder of the initialization below is done regardless of whether
     * this is a new record or a modification of an old one.
     */

    chPtr->mask = mask;

    /*
     * Recompute the interest mask for the channel - this call may actually be
     * disabling an existing handler.
     */

    statePtr->interestMask = 0;
    for (chPtr = statePtr->chPtr; chPtr != NULL; chPtr = chPtr->nextPtr) {
	statePtr->interestMask |= chPtr->mask;
    }

    UpdateInterest(statePtr->topChanPtr);
}

/*
 *----------------------------------------------------------------------
 *
 * Tcl_DeleteChannelHandler --
 *
 *	Cancel a previously arranged callback arrangement for an IO channel.
 *
 * Results:
 *	None.
 *
 * Side effects:
 *	If a callback was previously registered for this chan, proc and
 *	clientData, it is removed and the callback will no longer be called
 *	when the channel becomes ready for IO.
 *
 *----------------------------------------------------------------------
 */

void
Tcl_DeleteChannelHandler(
    Tcl_Channel chan,		/* The channel for which to remove the
				 * callback. */
    Tcl_ChannelProc *proc,	/* The procedure in the callback to delete. */
    void *clientData)	/* The client data in the callback to
				 * delete. */
{
    ThreadSpecificData *tsdPtr = TCL_TSD_INIT(&dataKey);
    ChannelHandler *chPtr, *prevChPtr;
    Channel *chanPtr = (Channel *) chan;
    ChannelState *statePtr = chanPtr->state;
				/* State info for channel */
    NextChannelHandler *nhPtr;

    /*
     * Find the entry and the previous one in the list.
     */

    for (prevChPtr = NULL, chPtr = statePtr->chPtr; chPtr != NULL;
	    chPtr = chPtr->nextPtr) {
	if ((chPtr->chanPtr == chanPtr) && (chPtr->clientData == clientData)
		&& (chPtr->proc == proc)) {
	    break;
	}
	prevChPtr = chPtr;
    }

    /*
     * If not found, return without doing anything.
     */

    if (chPtr == NULL) {
	return;
    }

    /*
     * If Tcl_NotifyChannel is about to process this handler, tell it to
     * process the next one instead - we are going to delete *this* one.
     */

    for (nhPtr = tsdPtr->nestedHandlerPtr; nhPtr != NULL;
	    nhPtr = nhPtr->nestedHandlerPtr) {
	if (nhPtr->nextHandlerPtr == chPtr) {
	    nhPtr->nextHandlerPtr = chPtr->nextPtr;
	}
    }

    /*
     * Splice it out of the list of channel handlers.
     */

    if (prevChPtr == NULL) {
	statePtr->chPtr = chPtr->nextPtr;
    } else {
	prevChPtr->nextPtr = chPtr->nextPtr;
    }
    Tcl_Free(chPtr);

    /*
     * Recompute the interest list for the channel, so that infinite loops
     * will not result if Tcl_DeleteChannelHandler is called inside an event.
     */

    statePtr->interestMask = 0;
    for (chPtr = statePtr->chPtr; chPtr != NULL; chPtr = chPtr->nextPtr) {
	statePtr->interestMask |= chPtr->mask;
    }

    UpdateInterest(statePtr->topChanPtr);
}

/*
 *----------------------------------------------------------------------
 *
 * DeleteScriptRecord --
 *
 *	Delete a script record for this combination of channel, interp and
 *	mask.
 *
 * Results:
 *	None.
 *
 * Side effects:
 *	Deletes a script record and cancels a channel event handler.
 *
 *----------------------------------------------------------------------
 */

static void
DeleteScriptRecord(
    Tcl_Interp *interp,		/* Interpreter in which script was to be
				 * executed. */
    Channel *chanPtr,		/* The channel for which to delete the script
				 * record (if any). */
    int mask)			/* Events in mask must exactly match mask of
				 * script to delete. */
{
    ChannelState *statePtr = chanPtr->state;
				/* State info for channel */
    EventScriptRecord *esPtr, *prevEsPtr;

    for (esPtr = statePtr->scriptRecordPtr, prevEsPtr = NULL; esPtr != NULL;
	    prevEsPtr = esPtr, esPtr = esPtr->nextPtr) {
	if ((esPtr->interp == interp) && (esPtr->mask == mask)) {
	    if (esPtr == statePtr->scriptRecordPtr) {
		statePtr->scriptRecordPtr = esPtr->nextPtr;
	    } else {
		CLANG_ASSERT(prevEsPtr);
		prevEsPtr->nextPtr = esPtr->nextPtr;
	    }

	    Tcl_DeleteChannelHandler((Tcl_Channel) chanPtr,
		    TclChannelEventScriptInvoker, esPtr);

	    TclDecrRefCount(esPtr->scriptPtr);
	    Tcl_Free(esPtr);

	    break;
	}
    }
}

/*
 *----------------------------------------------------------------------
 *
 * CreateScriptRecord --
 *
 *	Creates a record to store a script to be executed when a specific
 *	event fires on a specific channel.
 *
 * Results:
 *	None.
 *
 * Side effects:
 *	Causes the script to be stored for later execution.
 *
 *----------------------------------------------------------------------
 */

static void
CreateScriptRecord(
    Tcl_Interp *interp,		/* Interpreter in which to execute the stored
				 * script. */
    Channel *chanPtr,		/* Channel for which script is to be stored */
    int mask,			/* Set of events for which script will be
				 * invoked. */
    Tcl_Obj *scriptPtr)		/* Pointer to script object. */
{
    ChannelState *statePtr = chanPtr->state;
				/* State info for channel */
    EventScriptRecord *esPtr;
    int makeCH;

    for (esPtr=statePtr->scriptRecordPtr; esPtr!=NULL; esPtr=esPtr->nextPtr) {
	if ((esPtr->interp == interp) && (esPtr->mask == mask)) {
	    TclDecrRefCount(esPtr->scriptPtr);
	    esPtr->scriptPtr = NULL;
	    break;
	}
    }

    makeCH = (esPtr == NULL);

    if (makeCH) {
	esPtr = (EventScriptRecord *)Tcl_Alloc(sizeof(EventScriptRecord));
    }

    /*
     * Initialize the structure before calling Tcl_CreateChannelHandler,
     * because a reflected channel calling 'chan postevent' aka
     * 'Tcl_NotifyChannel' in its 'watch'Proc will invoke
     * 'TclChannelEventScriptInvoker' immediately, and we do not wish it to
     * see uninitialized memory and crash. See [Bug 2918110].
     */

    esPtr->chanPtr = chanPtr;
    esPtr->interp = interp;
    esPtr->mask = mask;
    Tcl_IncrRefCount(scriptPtr);
    esPtr->scriptPtr = scriptPtr;

    if (makeCH) {
	esPtr->nextPtr = statePtr->scriptRecordPtr;
	statePtr->scriptRecordPtr = esPtr;

	Tcl_CreateChannelHandler((Tcl_Channel) chanPtr, mask,
		TclChannelEventScriptInvoker, esPtr);
    }
}

/*
 *----------------------------------------------------------------------
 *
 * TclChannelEventScriptInvoker --
 *
 *	Invokes a script scheduled by "fileevent" for when the channel becomes
 *	ready for IO. This function is invoked by the channel handler which
 *	was created by the Tcl "fileevent" command.
 *
 * Results:
 *	None.
 *
 * Side effects:
 *	Whatever the script does.
 *
 *----------------------------------------------------------------------
 */

void
TclChannelEventScriptInvoker(
    void *clientData,	/* The script+interp record. */
    TCL_UNUSED(int) /*mask*/)
{
    EventScriptRecord *esPtr = (EventScriptRecord *)clientData;
				/* The event script + interpreter to eval it
				 * in. */
    Channel *chanPtr = esPtr->chanPtr;
				/* The channel for which this handler is
				 * registered. */
    Tcl_Interp *interp = esPtr->interp;
				/* Interpreter in which to eval the script. */
    int mask = esPtr->mask;
    int result;			/* Result of call to eval script. */

    /*
     * Be sure event executed in managed channel (covering bugs similar [f583715154]).
     */
    assert(chanPtr->state->managingThread == Tcl_GetCurrentThread());

    /*
     * We must preserve the interpreter so we can report errors on it later.
     * Note that we do not need to preserve the channel because that is done
     * by Tcl_NotifyChannel before calling channel handlers.
     */

    Tcl_Preserve(interp);
    TclChannelPreserve((Tcl_Channel)chanPtr);
    result = Tcl_EvalObjEx(interp, esPtr->scriptPtr, TCL_EVAL_GLOBAL);

    /*
     * On error, cause a background error and remove the channel handler and
     * the script record.
     *
     * NOTE: Must delete channel handler before causing the background error
     * because the background error may want to reinstall the handler.
     */

    if (result != TCL_OK) {
	if (chanPtr->typePtr != NULL) {
	    DeleteScriptRecord(interp, chanPtr, mask);
	}
	Tcl_BackgroundException(interp, result);
    }
    TclChannelRelease((Tcl_Channel)chanPtr);
    Tcl_Release(interp);
}

/*
 *----------------------------------------------------------------------
 *
 * Tcl_FileEventObjCmd --
 *
 *	This procedure implements the "fileevent" Tcl command. See the user
 *	documentation for details on what it does. This command is based on
 *	the Tk command "fileevent" which in turn is based on work contributed
 *	by Mark Diekhans.
 *
 * Results:
 *	A standard Tcl result.
 *
 * Side effects:
 *	May create a channel handler for the specified channel.
 *
 *----------------------------------------------------------------------
 */

int
Tcl_FileEventObjCmd(
    TCL_UNUSED(void *),
    Tcl_Interp *interp,		/* Interpreter in which the channel for which
				 * to create the handler is found. */
    int objc,			/* Number of arguments. */
    Tcl_Obj *const objv[])	/* Argument objects. */
{
    Channel *chanPtr;		/* The channel to create the handler for. */
    ChannelState *statePtr;	/* State info for channel */
    Tcl_Channel chan;		/* The opaque type for the channel. */
    const char *chanName;
    int modeIndex;		/* Index of mode argument. */
    int mask;
    static const char *const modeOptions[] = {"readable", "writable", NULL};
    static const int maskArray[] = {TCL_READABLE, TCL_WRITABLE};

    if ((objc != 3) && (objc != 4)) {
	Tcl_WrongNumArgs(interp, 1, objv, "channelId event ?script?");
	return TCL_ERROR;
    }
    if (Tcl_GetIndexFromObj(interp, objv[2], modeOptions, "event name", 0,
	    &modeIndex) != TCL_OK) {
	return TCL_ERROR;
    }
    mask = maskArray[modeIndex];

    chanName = TclGetString(objv[1]);
    chan = Tcl_GetChannel(interp, chanName, NULL);
    if (chan == NULL) {
	return TCL_ERROR;
    }
    chanPtr = (Channel *) chan;
    statePtr = chanPtr->state;
    if (GotFlag(statePtr, mask) == 0) {
	Tcl_SetObjResult(interp, Tcl_ObjPrintf("channel is not %s",
		(mask == TCL_READABLE) ? "readable" : "writable"));
	return TCL_ERROR;
    }

    /*
     * If we are supposed to return the script, do so.
     */

    if (objc == 3) {
	EventScriptRecord *esPtr;

	for (esPtr = statePtr->scriptRecordPtr; esPtr != NULL;
		esPtr = esPtr->nextPtr) {
	    if ((esPtr->interp == interp) && (esPtr->mask == mask)) {
		Tcl_SetObjResult(interp, esPtr->scriptPtr);
		break;
	    }
	}
	return TCL_OK;
    }

    /*
     * If we are supposed to delete a stored script, do so.
     */

    if (*(TclGetString(objv[3])) == '\0') {
	DeleteScriptRecord(interp, chanPtr, mask);
	return TCL_OK;
    }

    /*
     * Make the script record that will link between the event and the script
     * to invoke. This also creates a channel event handler which will
     * evaluate the script in the supplied interpreter.
     */

    CreateScriptRecord(interp, chanPtr, mask, objv[3]);

    return TCL_OK;
}

/*
 *----------------------------------------------------------------------
 *
 * ZeroTransferTimerProc --
 *
 *	Timer handler scheduled by TclCopyChannel so that -command is
 *	called asynchronously even when -size is 0.
 *
 * Results:
 *	None.
 *
 * Side effects:
 *	Calls CopyData for -command invocation.
 *
 *----------------------------------------------------------------------
 */

static void
ZeroTransferTimerProc(
    void *clientData)
{
    /* calling CopyData with mask==0 still implies immediate invocation of the
     *  -command callback, and completion of the fcopy.
     */
    CopyData((CopyState *)clientData, 0);
}

/*
 *----------------------------------------------------------------------
 *
 * TclCopyChannel --
 *
 *	This routine copies data from one channel to another, either
 *	synchronously or asynchronously. If a command script is supplied, the
 *	operation runs in the background. The script is invoked when the copy
 *	completes. Otherwise the function waits until the copy is completed
 *	before returning.
 *
 * Results:
 *	A standard Tcl result.
 *
 * Side effects:
 *	May schedule a background copy operation that causes both channels to
 *	be marked busy.
 *
 *----------------------------------------------------------------------
 */

int
TclCopyChannel(
    Tcl_Interp *interp,		/* Current interpreter. */
    Tcl_Channel inChan,		/* Channel to read from. */
    Tcl_Channel outChan,	/* Channel to write to. */
    long long toRead,		/* Amount of data to copy, or -1 for all. */
    Tcl_Obj *cmdPtr)		/* Pointer to script to execute or NULL. */
{
    Channel *inPtr = (Channel *) inChan;
    Channel *outPtr = (Channel *) outChan;
    ChannelState *inStatePtr, *outStatePtr;
    int readFlags, writeFlags;
    CopyState *csPtr;
    int nonBlocking = (cmdPtr) ? CHANNEL_NONBLOCKING : 0;
    int moveBytes;

    inStatePtr = inPtr->state;
    outStatePtr = outPtr->state;

    if (BUSY_STATE(inStatePtr, TCL_READABLE)) {
	if (interp) {
	    Tcl_SetObjResult(interp, Tcl_ObjPrintf(
                    "channel \"%s\" is busy", Tcl_GetChannelName(inChan)));
	}
	return TCL_ERROR;
    }
    if (BUSY_STATE(outStatePtr, TCL_WRITABLE)) {
	if (interp) {
	    Tcl_SetObjResult(interp, Tcl_ObjPrintf(
                    "channel \"%s\" is busy", Tcl_GetChannelName(outChan)));
	}
	return TCL_ERROR;
    }

    readFlags = inStatePtr->flags;
    writeFlags = outStatePtr->flags;

    /*
     * Set up the blocking mode appropriately. Background copies need
     * non-blocking channels. Foreground copies need blocking channels. If
     * there is an error, restore the old blocking mode.
     */

    if (nonBlocking != (readFlags & CHANNEL_NONBLOCKING)) {
	if (SetBlockMode(interp, inPtr, nonBlocking ?
		TCL_MODE_NONBLOCKING : TCL_MODE_BLOCKING) != TCL_OK) {
	    return TCL_ERROR;
	}
    }
    if ((inPtr!=outPtr) && (nonBlocking!=(writeFlags&CHANNEL_NONBLOCKING)) &&
	    (SetBlockMode(NULL, outPtr, nonBlocking ?
		    TCL_MODE_NONBLOCKING : TCL_MODE_BLOCKING) != TCL_OK) &&
	    (nonBlocking != (readFlags & CHANNEL_NONBLOCKING))) {
	SetBlockMode(NULL, inPtr, (readFlags & CHANNEL_NONBLOCKING)
		? TCL_MODE_NONBLOCKING : TCL_MODE_BLOCKING);
	return TCL_ERROR;
    }

    /*
     * Make sure the output side is unbuffered.
     */

    ResetFlag(outStatePtr, CHANNEL_LINEBUFFERED);
    SetFlag(outStatePtr, CHANNEL_UNBUFFERED);

    moveBytes = Lossless(inStatePtr, outStatePtr, toRead);

    /*
     * Allocate a new CopyState to maintain info about the current copy in
     * progress. This structure will be deallocated when the copy is
     * completed.
     */

    csPtr = (CopyState *)Tcl_Alloc(offsetof(CopyState, buffer) + 1U + !moveBytes * inStatePtr->bufSize);
    csPtr->bufSize = !moveBytes * inStatePtr->bufSize;
    csPtr->readPtr = inPtr;
    csPtr->writePtr = outPtr;
    csPtr->readFlags = readFlags;
    csPtr->writeFlags = writeFlags;
    csPtr->toRead = toRead;
    csPtr->total = (Tcl_WideInt) 0;
    csPtr->interp = interp;
    if (cmdPtr) {
	Tcl_IncrRefCount(cmdPtr);
    }
    csPtr->cmdPtr = cmdPtr;

    inStatePtr->csPtrR  = csPtr;
    outStatePtr->csPtrW = csPtr;

    if (moveBytes) {
	return MoveBytes(csPtr);
    }

    /*
     * Special handling of -size 0 async transfers, so that the -command is
     * still called asynchronously.
     */

    if ((nonBlocking == CHANNEL_NONBLOCKING) && (toRead == 0)) {
        Tcl_CreateTimerHandler(0, ZeroTransferTimerProc, csPtr);
        return 0;
    }

    /*
     * Start copying data between the channels.
     */

    return CopyData(csPtr, 0);
}

/*
 *----------------------------------------------------------------------
 *
 * CopyData --
 *
 *	This function implements the lowest level of the copying mechanism for
 *	TclCopyChannel.
 *
 * Results:
 *	Returns TCL_OK on success, else TCL_ERROR.
 *
 * Side effects:
 *	Moves data between channels, may create channel handlers.
 *
 *----------------------------------------------------------------------
 */

static void
MBCallback(
    CopyState *csPtr,
    Tcl_Obj *errObj)
{
    Tcl_Obj *cmdPtr = Tcl_DuplicateObj(csPtr->cmdPtr);
    Tcl_WideInt total = csPtr->total;
    Tcl_Interp *interp = csPtr->interp;
    int code;

    Tcl_IncrRefCount(cmdPtr);
    StopCopy(csPtr);

    /* TODO: What if cmdPtr is not a list?! */

    Tcl_ListObjAppendElement(NULL, cmdPtr, Tcl_NewWideIntObj(total));
    if (errObj) {
	Tcl_ListObjAppendElement(NULL, cmdPtr, errObj);
    }

    Tcl_Preserve(interp);
    code = Tcl_EvalObjEx(interp, cmdPtr, TCL_EVAL_GLOBAL);
    if (code != TCL_OK) {
	Tcl_BackgroundException(interp, code);
    }
    Tcl_Release(interp);
    TclDecrRefCount(cmdPtr);
}

static void
MBError(
    CopyState *csPtr,
    int mask,
    int errorCode)
{
    Tcl_Channel inChan = (Tcl_Channel) csPtr->readPtr;
    Tcl_Channel outChan = (Tcl_Channel) csPtr->writePtr;
    Tcl_Obj *errObj;

    Tcl_SetErrno(errorCode);

    errObj = Tcl_ObjPrintf( "error %sing \"%s\": %s",
	    (mask & TCL_READABLE) ? "read" : "writ",
	    Tcl_GetChannelName((mask & TCL_READABLE) ? inChan : outChan),
	    Tcl_PosixError(csPtr->interp));

    if (csPtr->cmdPtr) {
	MBCallback(csPtr, errObj);
    } else {
	Tcl_SetObjResult(csPtr->interp, errObj);
	StopCopy(csPtr);
    }
}

static void
MBEvent(
    void *clientData,
    int mask)
{
    CopyState *csPtr = (CopyState *) clientData;
    Tcl_Channel inChan = (Tcl_Channel) csPtr->readPtr;
    Tcl_Channel outChan = (Tcl_Channel) csPtr->writePtr;
    ChannelState *inStatePtr = csPtr->readPtr->state;

    if (mask & TCL_WRITABLE) {
	Tcl_DeleteChannelHandler(inChan, MBEvent, csPtr);
	Tcl_DeleteChannelHandler(outChan, MBEvent, csPtr);
	switch (MBWrite(csPtr)) {
	case TCL_OK:
	    MBCallback(csPtr, NULL);
	    break;
	case TCL_CONTINUE:
	    Tcl_CreateChannelHandler(inChan, TCL_READABLE, MBEvent, csPtr);
	    break;
	}
    } else if (mask & TCL_READABLE) {
	if (TCL_OK == MBRead(csPtr)) {
	    /* When at least one full buffer is present, stop reading. */
	    if (IsBufferFull(inStatePtr->inQueueHead)
		    || !Tcl_InputBlocked(inChan)) {
		Tcl_DeleteChannelHandler(inChan, MBEvent, csPtr);
	    }

	    /* Successful read -- set up to write the bytes we read */
	    Tcl_CreateChannelHandler(outChan, TCL_WRITABLE, MBEvent, csPtr);
	}
    }
}

static int
MBRead(
    CopyState *csPtr)
{
    ChannelState *inStatePtr = csPtr->readPtr->state;
    ChannelBuffer *bufPtr = inStatePtr->inQueueHead;
    int code;

    if (bufPtr && BytesLeft(bufPtr) > 0) {
	return TCL_OK;
    }

    code = GetInput(inStatePtr->topChanPtr);
    if (code == 0 || GotFlag(inStatePtr, CHANNEL_BLOCKED)) {
	return TCL_OK;
    } else {
	MBError(csPtr, TCL_READABLE, code);
	return TCL_ERROR;
    }
}

static int
MBWrite(
    CopyState *csPtr)
{
    ChannelState *inStatePtr = csPtr->readPtr->state;
    ChannelState *outStatePtr = csPtr->writePtr->state;
    ChannelBuffer *bufPtr = inStatePtr->inQueueHead;
    ChannelBuffer *tail = NULL;
    int code;
    Tcl_WideInt inBytes = 0;

    /* Count up number of bytes waiting in the input queue */
    while (bufPtr) {
	inBytes += BytesLeft(bufPtr);
	tail = bufPtr;
	if (csPtr->toRead != -1 && csPtr->toRead < inBytes) {
	    /* Queue has enough bytes to complete the copy */
	    break;
	}
	bufPtr = bufPtr->nextPtr;
    }

    if (bufPtr) {
	/* Split the overflowing buffer in two */
	int extra = (int) (inBytes - csPtr->toRead);
	/* Note that going with int for extra assumes that inBytes is not too
	 * much over toRead to require a wide itself. If that gets violated
	 * then the calculations involving extra must be made wide too.
	 *
	 * Noted with Win32/MSVC debug build treating the warning (possible of
	 * data in long long to int conversion) as error.
	 */

	bufPtr = AllocChannelBuffer(extra);

	tail->nextAdded -= extra;
	memcpy(InsertPoint(bufPtr), InsertPoint(tail), extra);
	bufPtr->nextAdded += extra;
	bufPtr->nextPtr = tail->nextPtr;
	tail->nextPtr = NULL;
	inBytes = csPtr->toRead;
    }

    /* Update the byte counts */
    if (csPtr->toRead != -1) {
	csPtr->toRead -= inBytes;
    }
    csPtr->total += inBytes;

    /* Move buffers from input to output channels */
    if (outStatePtr->outQueueTail) {
	outStatePtr->outQueueTail->nextPtr = inStatePtr->inQueueHead;
    } else {
	outStatePtr->outQueueHead = inStatePtr->inQueueHead;
    }
    outStatePtr->outQueueTail = tail;
    inStatePtr->inQueueHead = bufPtr;
    if (inStatePtr->inQueueTail == tail) {
	inStatePtr->inQueueTail = bufPtr;
    }
    if (bufPtr == NULL) {
	inStatePtr->inQueueTail = NULL;
    }

    code = FlushChannel(csPtr->interp, outStatePtr->topChanPtr, 0);
    if (code) {
	MBError(csPtr, TCL_WRITABLE, code);
	return TCL_ERROR;
    }
    if (csPtr->toRead == 0 || GotFlag(inStatePtr, CHANNEL_EOF)) {
	return TCL_OK;
    }
    return TCL_CONTINUE;
}

static int
MoveBytes(
    CopyState *csPtr)		/* State of copy operation. */
{
    ChannelState *outStatePtr = csPtr->writePtr->state;
    ChannelBuffer *bufPtr = outStatePtr->curOutPtr;
    int errorCode;

    if (bufPtr && BytesLeft(bufPtr)) {
	/* If we start with unflushed bytes in the destination
	 * channel, flush them out of the way first. */

	errorCode = FlushChannel(csPtr->interp, outStatePtr->topChanPtr, 0);
	if (errorCode != 0) {
	    MBError(csPtr, TCL_WRITABLE, errorCode);
	    return TCL_ERROR;
	}
    }

    if (csPtr->cmdPtr) {
	Tcl_Channel inChan = (Tcl_Channel) csPtr->readPtr;
	Tcl_CreateChannelHandler(inChan, TCL_READABLE, MBEvent, csPtr);
	return TCL_OK;
    }

    while (1) {
	int code;

	if (TCL_ERROR == MBRead(csPtr)) {
	    return TCL_ERROR;
	}
	code = MBWrite(csPtr);
	if (code == TCL_OK) {
	    Tcl_SetObjResult(csPtr->interp, Tcl_NewWideIntObj(csPtr->total));
	    StopCopy(csPtr);
	    return TCL_OK;
	}
	if (code == TCL_ERROR) {
	    return TCL_ERROR;
	}
	/* code == TCL_CONTINUE --> continue the loop */
    }
    return TCL_OK;	/* Silence compiler warnings */
}

static int
CopyData(
    CopyState *csPtr,		/* State of copy operation. */
    int mask)			/* Current channel event flags. */
{
    Tcl_Interp *interp;
    Tcl_Obj *cmdPtr, *errObj = NULL, *bufObj = NULL, *msg = NULL;
    Tcl_Channel inChan, outChan;
    ChannelState *inStatePtr, *outStatePtr;
    int result = TCL_OK;
    Tcl_Size sizeb;
    Tcl_Size sizePart;
    Tcl_WideInt total;
    Tcl_WideInt size;
    const char *buffer;
    int moveBytes;
    int underflow;		/* Input underflow */

    inChan	= (Tcl_Channel) csPtr->readPtr;
    outChan	= (Tcl_Channel) csPtr->writePtr;
    inStatePtr	= csPtr->readPtr->state;
    outStatePtr	= csPtr->writePtr->state;
    interp	= csPtr->interp;
    cmdPtr	= csPtr->cmdPtr;

    /*
     * Copy the data the slow way, using the translation mechanism.
     *
     * Note: We have make sure that we use the topmost channel in a stack for
     * the copying. The caller uses Tcl_GetChannel to access it, and thus gets
     * the bottom of the stack.
     */

    moveBytes = Lossless(inStatePtr, outStatePtr, csPtr->toRead);

    if (!moveBytes) {
	TclNewObj(bufObj);
	Tcl_IncrRefCount(bufObj);
    }

    while (csPtr->toRead != (Tcl_WideInt) 0) {
	/*
	 * Check for unreported background errors.
	 */

	Tcl_GetChannelError(inChan, &msg);
	if ((inStatePtr->unreportedError != 0) || (msg != NULL)) {
	    Tcl_SetErrno(inStatePtr->unreportedError);
	    inStatePtr->unreportedError = 0;
	    goto readError;
	} else if (inStatePtr->flags & CHANNEL_ENCODING_ERROR) {
	    Tcl_SetErrno(EILSEQ);
	    inStatePtr->flags &= ~CHANNEL_ENCODING_ERROR;
	    goto readError;
	}
	Tcl_GetChannelError(outChan, &msg);
	if ((outStatePtr->unreportedError != 0) || (msg != NULL)) {
	    Tcl_SetErrno(outStatePtr->unreportedError);
	    outStatePtr->unreportedError = 0;
	    goto writeError;
	} else if (outStatePtr->flags & CHANNEL_ENCODING_ERROR) {
	    Tcl_SetErrno(EILSEQ);
	    outStatePtr->flags &= ~CHANNEL_ENCODING_ERROR;
	    goto writeError;
	}

	if (cmdPtr && (mask == 0)) {
	    /*
	     * In async mode, we skip reading synchronously and fake an
	     * underflow instead to prime the readable fileevent.
	     */

	    size = 0;
	    underflow = 1;
	} else {
	    /*
	     * Read up to bufSize characters.
	     */

	    if ((csPtr->toRead == (Tcl_WideInt) -1)
                    || (csPtr->toRead > (Tcl_WideInt) csPtr->bufSize)) {
		sizeb = csPtr->bufSize;
	    } else {
		sizeb = csPtr->toRead;
	    }

	    if (moveBytes) {
		size = DoRead(inStatePtr->topChanPtr, csPtr->buffer, sizeb,
                              !GotFlag(inStatePtr, CHANNEL_NONBLOCKING));
	    } else {
		size = DoReadChars(inStatePtr->topChanPtr, bufObj, sizeb,
			!GotFlag(inStatePtr, CHANNEL_NONBLOCKING)
			,0 /* No append */);
		/*
		 * In case of a recoverable encoding error, any data before
		 * the error should be written. This data is in the bufObj.
		 * Program flow for this case:
		 * - Check, if there are any remaining bytes to write
		 * - If yes, simulate a successful read to write them out
		 * - Come back here by the outer loop and read again
		 * - Do not enter in the if below, as there are no pending
		 *  writes
		 * - Fail below with a read error
		 */
		if (size < 0 && Tcl_GetErrno() == EILSEQ) {
		    Tcl_GetStringFromObj(bufObj, &sizePart);
		    if (sizePart > 0) {
			size = sizePart;
		    }
		}
	    }
	    underflow = (size >= 0) && (size < sizeb);	/* Input underflow */
	}

	if (size < 0) {
	readError:
	    if (interp) {
		TclNewObj(errObj);
		Tcl_AppendStringsToObj(errObj, "error reading \"",
			Tcl_GetChannelName(inChan), "\": ", (void *)NULL);
		if (msg != NULL) {
		    Tcl_AppendObjToObj(errObj, msg);
		} else {
		    Tcl_AppendStringsToObj(errObj, Tcl_PosixError(interp),
			    (void *)NULL);
		}
	    }
	    if (msg != NULL) {
		Tcl_DecrRefCount(msg);
	    }
	    break;
	} else if (underflow) {
	    /*
	     * We had an underflow on the read side. If we are at EOF, and not
	     * in the synchronous part of an asynchronous fcopy, then the
	     * copying is done, otherwise set up a channel handler to detect
	     * when the channel becomes readable again.
	     */

	    if ((size == 0) && Tcl_Eof(inChan) && !(cmdPtr && (mask == 0))) {
		break;
	    }
	    if (cmdPtr && (!Tcl_Eof(inChan) || (mask == 0)) &&
                !(mask & TCL_READABLE)) {
		if (mask & TCL_WRITABLE) {
		    Tcl_DeleteChannelHandler(outChan, CopyEventProc, csPtr);
		}
		Tcl_CreateChannelHandler(inChan, TCL_READABLE, CopyEventProc,
			csPtr);
	    }
	    if (size == 0) {
		if (!GotFlag(inStatePtr, CHANNEL_NONBLOCKING)) {
		    /*
		     * We allowed a short read.  Keep trying.
		     */

		    continue;
		}
		if (bufObj != NULL) {
		    TclDecrRefCount(bufObj);
		    bufObj = NULL;
		}
		return TCL_OK;
	    }
	}

	/*
	 * Now write the buffer out.
	 */

	if (moveBytes) {
	    buffer = csPtr->buffer;
	    sizeb = WriteBytes(outStatePtr->topChanPtr, buffer, size);
	} else {
	    buffer = Tcl_GetStringFromObj(bufObj, &sizeb);
	    sizeb = WriteChars(outStatePtr->topChanPtr, buffer, sizeb);
	}

	/*
	 * [Bug 2895565]. At this point 'size' still contains the number of
	 * characters which have been read. We keep this to later to
	 * update the totals and toRead information, see marker (UP) below. We
	 * must not overwrite it with 'sizeb', which is the number of written
	 * characters, and both EOL translation and encoding
	 * conversion may have changed this number unpredictably in relation
	 * to 'size' (It can be smaller or larger, in the latter case able to
	 * drive toRead below -1, causing infinite looping). Completely
	 * unsuitable for updating totals and toRead.
	 */

	if (sizeb < 0) {
	writeError:
	    if (interp) {
		TclNewObj(errObj);
		Tcl_AppendStringsToObj(errObj, "error writing \"",
			Tcl_GetChannelName(outChan), "\": ", (void *)NULL);
		if (msg != NULL) {
		    Tcl_AppendObjToObj(errObj, msg);
		} else {
		    Tcl_AppendStringsToObj(errObj, Tcl_PosixError(interp),
			    (void *)NULL);
		}
	    }
	    if (msg != NULL) {
		Tcl_DecrRefCount(msg);
	    }
	    break;
	}

	/*
	 * Update the current character count. Do it now so the count is valid
	 * before a return or break takes us out of the loop. The invariant at
	 * the top of the loop should be that csPtr->toRead holds the number
	 * of characters left to copy.
	 */

	if (csPtr->toRead != -1) {
	    csPtr->toRead -= size;
	}
	csPtr->total += size;

	/*
	 * Break loop if EOF && (size>0)
	 */

	if (Tcl_Eof(inChan)) {
	    break;
	}

	/*
	 * Check to see if the write is happening in the background. If so,
	 * stop copying and wait for the channel to become writable again.
	 * After input underflow we already installed a readable handler
	 * therefore we don't need a writable handler.
	 */

	if (!underflow && GotFlag(outStatePtr, BG_FLUSH_SCHEDULED)) {
	    if (!(mask & TCL_WRITABLE)) {
		if (mask & TCL_READABLE) {
		    Tcl_DeleteChannelHandler(inChan, CopyEventProc, csPtr);
		}
		Tcl_CreateChannelHandler(outChan, TCL_WRITABLE,
			CopyEventProc, csPtr);
	    }
	    if (bufObj != NULL) {
		TclDecrRefCount(bufObj);
		bufObj = NULL;
	    }
	    return TCL_OK;
	}

	/*
	 * For background copies, we only do one buffer per invocation so we
	 * don't starve the rest of the system.
	 */

	if (cmdPtr && (csPtr->toRead != 0)) {
	    /*
	     * The first time we enter this code, there won't be a channel
	     * handler established yet, so do it here.
	     */

	    if (mask == 0) {
		Tcl_CreateChannelHandler(outChan, TCL_WRITABLE, CopyEventProc,
			csPtr);
	    }
	    if (bufObj != NULL) {
		TclDecrRefCount(bufObj);
		bufObj = NULL;
	    }
	    return TCL_OK;
	}
    } /* while */

    if (bufObj != NULL) {
	TclDecrRefCount(bufObj);
	bufObj = NULL;
    }

    /*
     * Make the callback or return the number of characters transferred. The
     * local total is used because StopCopy frees csPtr.
     */

    total = csPtr->total;
    if (cmdPtr && interp) {
	int code;

	/*
	 * Get a private copy of the command so we can mutate it by adding
	 * arguments. Note that StopCopy frees our saved reference to the
	 * original command obj.
	 */

	cmdPtr = Tcl_DuplicateObj(cmdPtr);
	Tcl_IncrRefCount(cmdPtr);
	StopCopy(csPtr);
	Tcl_Preserve(interp);

	Tcl_ListObjAppendElement(interp, cmdPtr, Tcl_NewWideIntObj(total));
	if (errObj) {
	    Tcl_ListObjAppendElement(interp, cmdPtr, errObj);
	}
	code = Tcl_EvalObjEx(interp, cmdPtr, TCL_EVAL_GLOBAL);
	if (code != TCL_OK) {
	    Tcl_BackgroundException(interp, code);
	    result = TCL_ERROR;
	}
	TclDecrRefCount(cmdPtr);
	Tcl_Release(interp);
    } else {
	StopCopy(csPtr);
	if (interp) {
	    if (errObj) {
		Tcl_SetObjResult(interp, errObj);
		result = TCL_ERROR;
	    } else {
		Tcl_ResetResult(interp);
		Tcl_SetObjResult(interp, Tcl_NewWideIntObj(total));
	    }
	}
    }
    return result;
}

/*
 *----------------------------------------------------------------------
 *
 * DoRead --
 *
 *	Stores up to "bytesToRead" bytes in memory pointed to by "dst".
 *	These bytes come from reading the channel "chanPtr" and
 *	performing the configured translations.  No encoding conversions
 *	are applied to the bytes being read.
 *
 * Results:
 *	The number of bytes actually stored (<= bytesToRead),
 * 	or TCL_INDEX_NONE if there is an error in reading the channel.  Use
 * 	Tcl_GetErrno() to retrieve the error code for the error
 *	that occurred.
 *
 *	The number of bytes stored can be less than the number
 * 	requested when
 *	  - EOF is reached on the channel; or
 *	  - the channel is non-blocking, and we've read all we can
 *	    without blocking.
 *	  - a channel reading error occurs (and we return TCL_INDEX_NONE)
 *
 * Side effects:
 *	May cause input to be buffered.
 *
 *----------------------------------------------------------------------
 */

static Tcl_Size
DoRead(
    Channel *chanPtr,		/* The channel from which to read. */
    char *dst,			/* Where to store input read. */
    Tcl_Size bytesToRead,		/* Maximum number of bytes to read. */
    int allowShortReads)	/* Allow half-blocking (pipes,sockets) */
{
    ChannelState *statePtr = chanPtr->state;
    char *p = dst;

    /*
     * Early out when we know a read will get the eofchar.
     *
     * NOTE: This seems to be a bug.  The special handling for
     * a zero-char read request ought to come first.  As coded
     * the EOF due to eofchar has distinguishing behavior from
     * the EOF due to reported EOF on the underlying device, and
     * that seems undesirable.  However recent history indicates
     * that new inconsistent behavior in a patchlevel has problems
     * too.  Keep on keeping on for now.
     */

    if (GotFlag(statePtr, CHANNEL_ENCODING_ERROR)) {
	UpdateInterest(chanPtr);
	Tcl_SetErrno(EILSEQ);
	return -1;
    }
    if (GotFlag(statePtr, CHANNEL_STICKY_EOF)) {
	SetFlag(statePtr, CHANNEL_EOF);
	assert(statePtr->inputEncodingFlags & TCL_ENCODING_END);
	assert(!GotFlag(statePtr, CHANNEL_BLOCKED|INPUT_SAW_CR));

	/* TODO: Don't need this call */
	UpdateInterest(chanPtr);
	return 0;
    }

    /*
     * Special handling for zero-char read request.
     */

    if (bytesToRead == 0) {
	if (GotFlag(statePtr, CHANNEL_EOF)) {
	    statePtr->inputEncodingFlags |= TCL_ENCODING_START;
	}
	ResetFlag(statePtr, CHANNEL_BLOCKED|CHANNEL_EOF);
	statePtr->inputEncodingFlags &= ~TCL_ENCODING_END;
	/* TODO: Don't need this call */
	UpdateInterest(chanPtr);
	return 0;
    }

    TclChannelPreserve((Tcl_Channel)chanPtr);
    while (bytesToRead) {
	/*
	 * Each pass through the loop is intended to process up to one channel
	 * buffer.
	 */

	int bytesRead, bytesWritten;
	ChannelBuffer *bufPtr = statePtr->inQueueHead;

	/*
	 * Don't read more data if we have what we need.
	 */

	while (!bufPtr ||			/* We got no buffer!   OR */
		(!IsBufferFull(bufPtr) && 	/* Our buffer has room AND */
		((Tcl_Size) BytesLeft(bufPtr) < bytesToRead))) {
						/* Not enough bytes in it yet
						 * to fill the dst */
	    int code;

	moreData:
	    code = GetInput(chanPtr);
	    bufPtr = statePtr->inQueueHead;

	    assert(bufPtr != NULL);

	    if (GotFlag(statePtr, CHANNEL_EOF|CHANNEL_BLOCKED)) {
		/*
		 * Further reads cannot do any more.
		 */

		break;
	    }

	    if (code) {
		/*
	     * Read error
	     */

		UpdateInterest(chanPtr);
		TclChannelRelease((Tcl_Channel)chanPtr);
		return -1;
	    }

	    assert(IsBufferFull(bufPtr));
	}

	assert(bufPtr != NULL);

	bytesRead = BytesLeft(bufPtr);
	bytesWritten = bytesToRead;

	TranslateInputEOL(statePtr, p, RemovePoint(bufPtr),
		&bytesWritten, &bytesRead);
	bufPtr->nextRemoved += bytesRead;
	p += bytesWritten;
	bytesToRead -= bytesWritten;

	if (!IsBufferEmpty(bufPtr)) {
	    /*
	     * Buffer is not empty.  How can that be?
	     *
	     * 0) We stopped early because we got all the bytes we were
	     *    seeking. That's fine.
	     */

	    if (bytesToRead == 0) {
		break;
	    }

	    /*
	     * 1) We're @EOF because we saw eof char, or there was an encoding error.
	     */

	    if (GotFlag(statePtr, CHANNEL_STICKY_EOF|CHANNEL_ENCODING_ERROR)) {
		break;
	    }

	    /*
	     * 2) The buffer holds a \r while in CRLF translation, followed by
	     *    the end of the buffer.
	     */

	    assert(statePtr->inputTranslation == TCL_TRANSLATE_CRLF);
	    assert(RemovePoint(bufPtr)[0] == '\r');
	    assert(BytesLeft(bufPtr) == 1);

	    if (bufPtr->nextPtr == NULL) {
		/*
		 * There's no more buffered data...
		 */

		if (GotFlag(statePtr, CHANNEL_EOF)) {
		    /*
		     * ...and there never will be.
		     */

		    *p++ = '\r';
		    bytesToRead--;
		    bufPtr->nextRemoved++;
		} else if (GotFlag(statePtr, CHANNEL_BLOCKED)) {
		    /*
		     * ...and we cannot get more now.
		     */

		    SetFlag(statePtr, CHANNEL_NEED_MORE_DATA);
		    break;
		} else {
		    /*
		     * ...so we need to get some.
		     */

		    goto moreData;
		}
	    }

	    if (bufPtr->nextPtr) {
		/*
		 * There's a next buffer.  Shift orphan \r to it.
		 */

		ChannelBuffer *nextPtr = bufPtr->nextPtr;

		nextPtr->nextRemoved -= 1;
		RemovePoint(nextPtr)[0] = '\r';
		bufPtr->nextRemoved++;
	    }
	}

	if (IsBufferEmpty(bufPtr)) {
	    statePtr->inQueueHead = bufPtr->nextPtr;
	    if (statePtr->inQueueHead == NULL) {
		statePtr->inQueueTail = NULL;
	    }
	    RecycleBuffer(statePtr, bufPtr, 0);
	    bufPtr = statePtr->inQueueHead;
	}

	if ((GotFlag(statePtr, CHANNEL_NONBLOCKING) || allowShortReads)
		&& GotFlag(statePtr, CHANNEL_BLOCKED)) {
	    break;
	}

	/*
	 * When there's no buffered data to read, and we're at EOF, escape to
	 * the caller.
	 */

	if (GotFlag(statePtr, CHANNEL_EOF)
		&& (bufPtr == NULL || IsBufferEmpty(bufPtr))) {
	    break;
	}
    }
    if (bytesToRead == 0) {
	ResetFlag(statePtr, CHANNEL_BLOCKED);
    }

    assert(!GotFlag(statePtr, CHANNEL_EOF)
	    || GotFlag(statePtr, CHANNEL_STICKY_EOF)
	    || GotFlag(statePtr, CHANNEL_ENCODING_ERROR)
	    || Tcl_InputBuffered((Tcl_Channel)chanPtr) == 0);
    assert(!(GotFlag(statePtr, CHANNEL_EOF|CHANNEL_BLOCKED)
	    == (CHANNEL_EOF|CHANNEL_BLOCKED)));
    UpdateInterest(chanPtr);
    TclChannelRelease((Tcl_Channel)chanPtr);
    return (Tcl_Size)(p - dst);
}

/*
 *----------------------------------------------------------------------
 *
 * CopyEventProc --
 *
 *	This routine is invoked as a channel event handler for the background
 *	copy operation. It is just a trivial wrapper around the CopyData
 *	routine.
 *
 * Results:
 *	None.
 *
 * Side effects:
 *	None.
 *
 *----------------------------------------------------------------------
 */

static void
CopyEventProc(
    void *clientData,
    int mask)
{
    (void) CopyData((CopyState *)clientData, mask);
}

/*
 *----------------------------------------------------------------------
 *
 * Lossless --
 *
 *	Determines whether copying characters between two channel states would
 *	be lossless, i.e. whether one byte corresponds to one character, every
 *	character appears in the Unicode character set, there are no
 *	translations to be performed, and no inline signals to respond to.
 *
 * Result:
 *	True if copying would be lossless.
 *
 *----------------------------------------------------------------------
 */
int
Lossless(
    ChannelState *inStatePtr,
    ChannelState *outStatePtr,
    long long toRead)
{
    return inStatePtr->inEofChar == '\0'	/* No eofChar to stop input */
	&& inStatePtr->inputTranslation == TCL_TRANSLATE_LF
	&& outStatePtr->outputTranslation == TCL_TRANSLATE_LF
	&& (
	    (
		inStatePtr->encoding == GetBinaryEncoding()
		&&
		outStatePtr->encoding == GetBinaryEncoding()
	    )
	    ||
	    (
		toRead == -1
		&& inStatePtr->encoding == outStatePtr->encoding
		&& ENCODING_PROFILE_GET(inStatePtr->inputEncodingFlags) == TCL_ENCODING_PROFILE_TCL8
		&& ENCODING_PROFILE_GET(outStatePtr->inputEncodingFlags) == TCL_ENCODING_PROFILE_TCL8
	    )
	);
}

/*
 *----------------------------------------------------------------------
 *
 * StopCopy --
 *
 *	This routine halts a copy that is in progress.
 *
 * Results:
 *	None.
 *
 * Side effects:
 *	Removes any pending channel handlers and restores the blocking and
 *	buffering modes of the channels. The CopyState is freed.
 *
 *----------------------------------------------------------------------
 */

static void
StopCopy(
    CopyState *csPtr)		/* State for bg copy to stop . */
{
    ChannelState *inStatePtr, *outStatePtr;
    Tcl_Channel inChan, outChan;

    int nonBlocking;

    if (!csPtr) {
	return;
    }

    inChan = (Tcl_Channel) csPtr->readPtr;
    outChan = (Tcl_Channel) csPtr->writePtr;
    inStatePtr = csPtr->readPtr->state;
    outStatePtr = csPtr->writePtr->state;

    /*
     * Restore the old blocking mode and output buffering mode.
     */

    nonBlocking = csPtr->readFlags & CHANNEL_NONBLOCKING;
    if (nonBlocking != GotFlag(inStatePtr, CHANNEL_NONBLOCKING)) {
	SetBlockMode(NULL, csPtr->readPtr,
		nonBlocking ? TCL_MODE_NONBLOCKING : TCL_MODE_BLOCKING);
    }
    if (csPtr->readPtr != csPtr->writePtr) {
	nonBlocking = csPtr->writeFlags & CHANNEL_NONBLOCKING;
	if (nonBlocking != GotFlag(outStatePtr, CHANNEL_NONBLOCKING)) {
	    SetBlockMode(NULL, csPtr->writePtr,
		    nonBlocking ? TCL_MODE_NONBLOCKING : TCL_MODE_BLOCKING);
	}
    }
    ResetFlag(outStatePtr, CHANNEL_LINEBUFFERED | CHANNEL_UNBUFFERED);
    SetFlag(outStatePtr,
	    csPtr->writeFlags & (CHANNEL_LINEBUFFERED | CHANNEL_UNBUFFERED));

    if (csPtr->cmdPtr) {
	Tcl_DeleteChannelHandler(inChan, CopyEventProc, csPtr);
	if (inChan != outChan) {
	    Tcl_DeleteChannelHandler(outChan, CopyEventProc, csPtr);
	}
	Tcl_DeleteChannelHandler(inChan, MBEvent, csPtr);
	Tcl_DeleteChannelHandler(outChan, MBEvent, csPtr);
	TclDecrRefCount(csPtr->cmdPtr);
    }
    inStatePtr->csPtrR = NULL;
    outStatePtr->csPtrW = NULL;
    Tcl_Free(csPtr);
}

/*
 *----------------------------------------------------------------------
 *
 * StackSetBlockMode --
 *
 *	This function sets the blocking mode for a channel, iterating through
 *	each channel in a stack and updates the state flags.
 *
 * Results:
 *	0 if OK, result code from failed blockModeProc otherwise.
 *
 * Side effects:
 *	Modifies the blocking mode of the channel and possibly generates an
 *	error.
 *
 *----------------------------------------------------------------------
 */

static int
StackSetBlockMode(
    Channel *chanPtr,		/* Channel to modify. */
    int mode)			/* One of TCL_MODE_BLOCKING or
				 * TCL_MODE_NONBLOCKING. */
{
    int result = 0;
    Tcl_DriverBlockModeProc *blockModeProc;
    ChannelState *statePtr = chanPtr->state;

    /*
     * Start at the top of the channel stack
     * TODO: Examine what can go wrong when blockModeProc calls
     * disturb the stacking state of the channel.
     */

    chanPtr = statePtr->topChanPtr;
    while (chanPtr != NULL) {
	blockModeProc = Tcl_ChannelBlockModeProc(chanPtr->typePtr);
	if (blockModeProc != NULL) {
	    result = blockModeProc(chanPtr->instanceData, mode);
	    if (result != 0) {
		Tcl_SetErrno(result);
		return result;
	    }
	}
	chanPtr = chanPtr->downChanPtr;
    }
    return 0;
}

/*
 *----------------------------------------------------------------------
 *
 * SetBlockMode --
 *
 *	This function sets the blocking mode for a channel and updates the
 *	state flags.
 *
 * Results:
 *	A standard Tcl result.
 *
 * Side effects:
 *	Modifies the blocking mode of the channel and possibly generates an
 *	error.
 *
 *----------------------------------------------------------------------
 */

static int
SetBlockMode(
    Tcl_Interp *interp,		/* Interp for error reporting. */
    Channel *chanPtr,		/* Channel to modify. */
    int mode)			/* One of TCL_MODE_BLOCKING or
				 * TCL_MODE_NONBLOCKING. */
{
    int result = 0;
    ChannelState *statePtr = chanPtr->state;
				/* State info for channel */

    result = StackSetBlockMode(chanPtr, mode);
    if (result != 0) {
	if (interp != NULL) {
	    /*
	     * TIP #219.
	     * Move error messages put by the driver into the bypass area and
	     * put them into the regular interpreter result. Fall back to the
	     * regular message if nothing was found in the bypass.
	     *
	     * Note that we cannot have a message in the interpreter bypass
	     * area, StackSetBlockMode is restricted to the channel bypass.
	     * We still need the interp as the destination of the move.
	     */

	    if (!TclChanCaughtErrorBypass(interp, (Tcl_Channel) chanPtr)) {
		Tcl_SetObjResult(interp, Tcl_ObjPrintf(
                        "error setting blocking mode: %s",
			Tcl_PosixError(interp)));
	    }
	} else {
	    /*
	     * TIP #219.
	     * If we have no interpreter to put a bypass message into we have
	     * to clear it, to prevent its propagation and use in other places
	     * unrelated to the actual occurence of the problem.
	     */

	    Tcl_SetChannelError((Tcl_Channel) chanPtr, NULL);
	}
	return TCL_ERROR;
    }
    if (mode == TCL_MODE_BLOCKING) {
	ResetFlag(statePtr, CHANNEL_NONBLOCKING | BG_FLUSH_SCHEDULED);
    } else {
	SetFlag(statePtr, CHANNEL_NONBLOCKING);
    }
    return TCL_OK;
}

/*
 *----------------------------------------------------------------------
 *
 * Tcl_GetChannelNames --
 *
 *	Return the names of all open channels in the interp.
 *
 * Results:
 *	TCL_OK or TCL_ERROR.
 *
 * Side effects:
 *	Interp result modified with list of channel names.
 *
 *----------------------------------------------------------------------
 */

int
Tcl_GetChannelNames(
    Tcl_Interp *interp)		/* Interp for error reporting. */
{
    return Tcl_GetChannelNamesEx(interp, NULL);
}

/*
 *----------------------------------------------------------------------
 *
 * Tcl_GetChannelNamesEx --
 *
 *	Return the names of open channels in the interp filtered filtered
 *	through a pattern. If pattern is NULL, it returns all the open
 *	channels.
 *
 * Results:
 *	TCL_OK or TCL_ERROR.
 *
 * Side effects:
 *	Interp result modified with list of channel names.
 *
 *----------------------------------------------------------------------
 */

int
Tcl_GetChannelNamesEx(
    Tcl_Interp *interp,		/* Interp for error reporting. */
    const char *pattern)	/* Pattern to filter on. */
{
    ThreadSpecificData *tsdPtr = TCL_TSD_INIT(&dataKey);
    ChannelState *statePtr;
    const char *name;		/* Name for channel */
    Tcl_Obj *resultPtr;		/* Pointer to result object */
    Tcl_HashTable *hTblPtr;	/* Hash table of channels. */
    Tcl_HashEntry *hPtr;	/* Search variable. */
    Tcl_HashSearch hSearch;	/* Search variable. */

    if (interp == NULL) {
	return TCL_OK;
    }

    /*
     * Get the channel table that stores the channels registered for this
     * interpreter.
     */

    hTblPtr = GetChannelTable(interp);
    TclNewObj(resultPtr);
    if ((pattern != NULL) && TclMatchIsTrivial(pattern)
	    && !((pattern[0] == 's') && (pattern[1] == 't')
	    && (pattern[2] == 'd'))) {
	if ((Tcl_FindHashEntry(hTblPtr, pattern) != NULL)
		&& (Tcl_ListObjAppendElement(interp, resultPtr,
		Tcl_NewStringObj(pattern, -1)) != TCL_OK)) {
	    goto error;
	}
	goto done;
    }

    for (hPtr = Tcl_FirstHashEntry(hTblPtr, &hSearch); hPtr != NULL;
	    hPtr = Tcl_NextHashEntry(&hSearch)) {
	statePtr = ((Channel *) Tcl_GetHashValue(hPtr))->state;

	if (statePtr->topChanPtr == (Channel *) tsdPtr->stdinChannel) {
	    name = "stdin";
	} else if (statePtr->topChanPtr == (Channel *) tsdPtr->stdoutChannel) {
	    name = "stdout";
	} else if (statePtr->topChanPtr == (Channel *) tsdPtr->stderrChannel) {
	    name = "stderr";
	} else {
	    /*
	     * This is also stored in Tcl_GetHashKey(hTblPtr, hPtr), but it's
	     * simpler to just grab the name from the statePtr.
	     */

	    name = statePtr->channelName;
	}

	if (((pattern == NULL) || Tcl_StringMatch(name, pattern)) &&
		(Tcl_ListObjAppendElement(interp, resultPtr,
			Tcl_NewStringObj(name, -1)) != TCL_OK)) {
	error:
	    TclDecrRefCount(resultPtr);
	    return TCL_ERROR;
	}
    }

  done:
    Tcl_SetObjResult(interp, resultPtr);
    return TCL_OK;
}

/*
 *----------------------------------------------------------------------
 *
 * Tcl_IsChannelRegistered --
 *
 *	Checks whether the channel is associated with the interp. See also
 *	Tcl_RegisterChannel and Tcl_UnregisterChannel.
 *
 * Results:
 *	0 if the channel is not registered in the interpreter, 1 else.
 *
 * Side effects:
 *	None.
 *
 *----------------------------------------------------------------------
 */

int
Tcl_IsChannelRegistered(
    Tcl_Interp *interp,		/* The interp to query of the channel */
    Tcl_Channel chan)		/* The channel to check */
{
    Tcl_HashTable *hTblPtr;	/* Hash table of channels. */
    Tcl_HashEntry *hPtr;	/* Search variable. */
    Channel *chanPtr;		/* The real IO channel. */
    ChannelState *statePtr;	/* State of the real channel. */

    /*
     * Always check bottom-most channel in the stack. This is the one that
     * gets registered.
     */

    chanPtr = ((Channel *) chan)->state->bottomChanPtr;
    statePtr = chanPtr->state;

    hTblPtr = (Tcl_HashTable *)Tcl_GetAssocData(interp, "tclIO", NULL);
    if (hTblPtr == NULL) {
	return 0;
    }
    hPtr = Tcl_FindHashEntry(hTblPtr, statePtr->channelName);
    if (hPtr == NULL) {
	return 0;
    }
    if ((Channel *) Tcl_GetHashValue(hPtr) != chanPtr) {
	return 0;
    }

    return 1;
}

/*
 *----------------------------------------------------------------------
 *
 * Tcl_IsChannelShared --
 *
 *	Checks whether the channel is shared by multiple interpreters.
 *
 * Results:
 *	A boolean value (0 = Not shared, 1 = Shared).
 *
 * Side effects:
 *	None.
 *
 *----------------------------------------------------------------------
 */

int
Tcl_IsChannelShared(
    Tcl_Channel chan)		/* The channel to query */
{
    ChannelState *statePtr = ((Channel *) chan)->state;
				/* State of real channel structure. */

    return ((statePtr->refCount > 1) ? 1 : 0);
}

/*
 *----------------------------------------------------------------------
 *
 * Tcl_IsChannelExisting --
 *
 *	Checks whether a channel of the given name exists in the
 *	(thread)-global list of all channels. See Tcl_GetChannelNamesEx for
 *	function exposed at the Tcl level.
 *
 * Results:
 *	A boolean value (0 = Does not exist, 1 = Does exist).
 *
 * Side effects:
 *	None.
 *
 *----------------------------------------------------------------------
 */

int
Tcl_IsChannelExisting(
    const char *chanName)	/* The name of the channel to look for. */
{
    ChannelState *statePtr;
    ThreadSpecificData *tsdPtr = TCL_TSD_INIT(&dataKey);
    const char *name;
    int chanNameLen;

    chanNameLen = strlen(chanName);
    for (statePtr = tsdPtr->firstCSPtr; statePtr != NULL;
	    statePtr = statePtr->nextCSPtr) {
	if (statePtr->topChanPtr == (Channel *) tsdPtr->stdinChannel) {
	    name = "stdin";
	} else if (statePtr->topChanPtr == (Channel *) tsdPtr->stdoutChannel) {
	    name = "stdout";
	} else if (statePtr->topChanPtr == (Channel *) tsdPtr->stderrChannel) {
	    name = "stderr";
	} else {
	    name = statePtr->channelName;
	}

	if ((*chanName == *name) &&
		(memcmp(name, chanName, chanNameLen + 1) == 0)) {
	    return 1;
	}
    }

    return 0;
}

/*
 *----------------------------------------------------------------------
 *
 * Tcl_ChannelName --
 *
 *	Return the name of the channel type.
 *
 * Results:
 *	A pointer the name of the channel type.
 *
 * Side effects:
 *	None.
 *
 *----------------------------------------------------------------------
 */

const char *
Tcl_ChannelName(
    const Tcl_ChannelType *chanTypePtr) /* Pointer to channel type. */
{
    return chanTypePtr->typeName;
}

/*
 *----------------------------------------------------------------------
 *
 * Tcl_ChannelVersion --
 *
 *	Return the of version of the channel type.
 *
 * Results:
 *	One of the TCL_CHANNEL_VERSION_* constants from tcl.h
 *
 * Side effects:
 *	None.
 *
 *----------------------------------------------------------------------
 */

Tcl_ChannelTypeVersion
Tcl_ChannelVersion(
    const Tcl_ChannelType *chanTypePtr)
				/* Pointer to channel type. */
{
    return chanTypePtr->version;
}

/*
 *----------------------------------------------------------------------
 *
 * Tcl_ChannelBlockModeProc --
 *
 *	Return the Tcl_DriverBlockModeProc of the channel type.
 *
 * Results:
 *	A pointer to the proc.
 *
 * Side effects:
 *	None.
 *
 *---------------------------------------------------------------------- */

Tcl_DriverBlockModeProc *
Tcl_ChannelBlockModeProc(
    const Tcl_ChannelType *chanTypePtr)
				/* Pointer to channel type. */
{
    return chanTypePtr->blockModeProc;
}

/*
 *----------------------------------------------------------------------
 *
 * Tcl_ChannelClose2Proc --
 *
 *	Return the Tcl_DriverClose2Proc of the channel type.
 *
 * Results:
 *	A pointer to the proc.
 *
 * Side effects:
 *	None.
 *
 *----------------------------------------------------------------------
 */

Tcl_DriverClose2Proc *
Tcl_ChannelClose2Proc(
    const Tcl_ChannelType *chanTypePtr)
				/* Pointer to channel type. */
{
    return chanTypePtr->close2Proc;
}

/*
 *----------------------------------------------------------------------
 *
 * Tcl_ChannelInputProc --
 *
 *	Return the Tcl_DriverInputProc of the channel type.
 *
 * Results:
 *	A pointer to the proc.
 *
 * Side effects:
 *	None.
 *
 *----------------------------------------------------------------------
 */

Tcl_DriverInputProc *
Tcl_ChannelInputProc(
    const Tcl_ChannelType *chanTypePtr)
				/* Pointer to channel type. */
{
    return chanTypePtr->inputProc;
}

/*
 *----------------------------------------------------------------------
 *
 * Tcl_ChannelOutputProc --
 *
 *	Return the Tcl_DriverOutputProc of the channel type.
 *
 * Results:
 *	A pointer to the proc.
 *
 * Side effects:
 *	None.
 *
 *----------------------------------------------------------------------
 */

Tcl_DriverOutputProc *
Tcl_ChannelOutputProc(
    const Tcl_ChannelType *chanTypePtr)
				/* Pointer to channel type. */
{
    return chanTypePtr->outputProc;
}

/*
 *----------------------------------------------------------------------
 *
 * Tcl_ChannelSetOptionProc --
 *
 *	Return the Tcl_DriverSetOptionProc of the channel type.
 *
 * Results:
 *	A pointer to the proc.
 *
 * Side effects:
 *	None.
 *
 *----------------------------------------------------------------------
 */

Tcl_DriverSetOptionProc *
Tcl_ChannelSetOptionProc(
    const Tcl_ChannelType *chanTypePtr)
				/* Pointer to channel type. */
{
    return chanTypePtr->setOptionProc;
}

/*
 *----------------------------------------------------------------------
 *
 * Tcl_ChannelGetOptionProc --
 *
 *	Return the Tcl_DriverGetOptionProc of the channel type.
 *
 * Results:
 *	A pointer to the proc.
 *
 * Side effects:
 *	None.
 *
 *----------------------------------------------------------------------
 */

Tcl_DriverGetOptionProc *
Tcl_ChannelGetOptionProc(
    const Tcl_ChannelType *chanTypePtr)
				/* Pointer to channel type. */
{
    return chanTypePtr->getOptionProc;
}

/*
 *----------------------------------------------------------------------
 *
 * Tcl_ChannelWatchProc --
 *
 *	Return the Tcl_DriverWatchProc of the channel type.
 *
 * Results:
 *	A pointer to the proc.
 *
 * Side effects:
 *	None.
 *
 *----------------------------------------------------------------------
 */

Tcl_DriverWatchProc *
Tcl_ChannelWatchProc(
    const Tcl_ChannelType *chanTypePtr)
				/* Pointer to channel type. */
{
    return chanTypePtr->watchProc;
}

/*
 *----------------------------------------------------------------------
 *
 * Tcl_ChannelGetHandleProc --
 *
 *	Return the Tcl_DriverGetHandleProc of the channel type.
 *
 * Results:
 *	A pointer to the proc.
 *
 * Side effects:
 *	None.
 *
 *----------------------------------------------------------------------
 */

Tcl_DriverGetHandleProc *
Tcl_ChannelGetHandleProc(
    const Tcl_ChannelType *chanTypePtr)
				/* Pointer to channel type. */
{
    return chanTypePtr->getHandleProc;
}

/*
 *----------------------------------------------------------------------
 *
 * Tcl_ChannelFlushProc --
 *
 *	Return the Tcl_DriverFlushProc of the channel type.
 *
 * Results:
 *	A pointer to the proc.
 *
 * Side effects:
 *	None.
 *
 *----------------------------------------------------------------------
 */

Tcl_DriverFlushProc *
Tcl_ChannelFlushProc(
    const Tcl_ChannelType *chanTypePtr)
				/* Pointer to channel type. */
{
    return chanTypePtr->flushProc;
}

/*
 *----------------------------------------------------------------------
 *
 * Tcl_ChannelHandlerProc --
 *
 *	Return the Tcl_DriverHandlerProc of the channel type.
 *
 * Results:
 *	A pointer to the proc.
 *
 * Side effects:
 *	None.
 *
 *----------------------------------------------------------------------
 */

Tcl_DriverHandlerProc *
Tcl_ChannelHandlerProc(
    const Tcl_ChannelType *chanTypePtr)
				/* Pointer to channel type. */
{
    return chanTypePtr->handlerProc;
}

/*
 *----------------------------------------------------------------------
 *
 * Tcl_ChannelWideSeekProc --
 *
 *	Return the Tcl_DriverWideSeekProc of the channel type.
 *
 * Results:
 *	A pointer to the proc.
 *
 * Side effects:
 *	None.
 *
 *----------------------------------------------------------------------
 */

Tcl_DriverWideSeekProc *
Tcl_ChannelWideSeekProc(
    const Tcl_ChannelType *chanTypePtr)
				/* Pointer to channel type. */
{
    return chanTypePtr->wideSeekProc;
}

/*
 *----------------------------------------------------------------------
 *
 * Tcl_ChannelThreadActionProc --
 *
 *	TIP #218, Channel Thread Actions. Return the
 *	Tcl_DriverThreadActionProc of the channel type.
 *
 * Results:
 *	A pointer to the proc.
 *
 * Side effects:
 *	None.
 *
 *----------------------------------------------------------------------
 */

Tcl_DriverThreadActionProc *
Tcl_ChannelThreadActionProc(
    const Tcl_ChannelType *chanTypePtr)
				/* Pointer to channel type. */
{
    return chanTypePtr->threadActionProc;
}

/*
 *----------------------------------------------------------------------
 *
 * Tcl_SetChannelErrorInterp --
 *
 *	TIP #219, Tcl Channel Reflection API.
 *	Store an error message for the I/O system.
 *
 * Results:
 *	None.
 *
 * Side effects:
 *	Discards a previously stored message.
 *
 *----------------------------------------------------------------------
 */

void
Tcl_SetChannelErrorInterp(
    Tcl_Interp *interp,		/* Interp to store the data into. */
    Tcl_Obj *msg)		/* Error message to store. */
{
    Interp *iPtr = (Interp *) interp;
    Tcl_Obj *disposePtr = iPtr->chanMsg;

    if (msg != NULL) {
	iPtr->chanMsg = FixLevelCode(msg);
	Tcl_IncrRefCount(iPtr->chanMsg);
    } else {
	iPtr->chanMsg = NULL;
    }

    if (disposePtr != NULL) {
        TclDecrRefCount(disposePtr);
    }
    return;
}

/*
 *----------------------------------------------------------------------
 *
 * Tcl_SetChannelError --
 *
 *	TIP #219, Tcl Channel Reflection API.
 *	Store an error message for the I/O system.
 *
 * Results:
 *	None.
 *
 * Side effects:
 *	Discards a previously stored message.
 *
 *----------------------------------------------------------------------
 */

void
Tcl_SetChannelError(
    Tcl_Channel chan,		/* Channel to store the data into. */
    Tcl_Obj *msg)		/* Error message to store. */
{
    ChannelState *statePtr = ((Channel *) chan)->state;
    Tcl_Obj *disposePtr = statePtr->chanMsg;

    if (msg != NULL) {
	statePtr->chanMsg = FixLevelCode(msg);
	Tcl_IncrRefCount(statePtr->chanMsg);
    } else {
	statePtr->chanMsg = NULL;
    }

    if (disposePtr != NULL) {
        TclDecrRefCount(disposePtr);
    }
    return;
}

/*
 *----------------------------------------------------------------------
 *
 * FixLevelCode --
 *
 *	TIP #219, Tcl Channel Reflection API.
 *	Scans an error message for bad -code / -level directives. Returns a
 *	modified copy with such directives corrected, and the input if it had
 *	no problems.
 *
 * Results:
 *	A Tcl_Obj*
 *
 * Side effects:
 *	None.
 *
 *----------------------------------------------------------------------
 */

static Tcl_Obj *
FixLevelCode(
    Tcl_Obj *msg)
{
    int explicitResult, numOptions, lcn;
    Tcl_Size lc;
    Tcl_Obj **lv, **lvn;
    int res, i, j, val, lignore, cignore;
    int newlevel = -1, newcode = -1;

    /* ASSERT msg != NULL */

    /*
     * Process the caught message.
     *
     * Syntax = (option value)... ?message?
     *
     * Bad message syntax causes a panic, because the other side uses
     * Tcl_GetReturnOptions and list construction functions to marshal the
     * information. Hence an error means that we've got serious breakage.
     */

    res = TclListObjGetElementsM(NULL, msg, &lc, &lv);
    if (res != TCL_OK) {
	Tcl_Panic("Tcl_SetChannelError: bad syntax of message");
    }

    explicitResult = (1 == (lc % 2));
    numOptions = lc - explicitResult;

    /*
     * No options, nothing to do.
     */

    if (numOptions == 0) {
	return msg;
    }

    /*
     * Check for -code x, x != 1|error, and -level x, x != 0
     */

    for (i = 0; i < numOptions; i += 2) {
	if (0 == strcmp(TclGetString(lv[i]), "-code")) {
	    /*
	     * !"error", !integer, integer != 1 (numeric code for error)
	     */

	    res = TclGetIntFromObj(NULL, lv[i+1], &val);
	    if (((res == TCL_OK) && (val != 1)) || ((res != TCL_OK) &&
		    (0 != strcmp(TclGetString(lv[i+1]), "error")))) {
		newcode = 1;
	    }
	} else if (0 == strcmp(TclGetString(lv[i]), "-level")) {
	    /*
	     * !integer, integer != 0
	     */

	    res = TclGetIntFromObj(NULL, lv [i+1], &val);
	    if ((res != TCL_OK) || (val != 0)) {
		newlevel = 0;
	    }
	}
    }

    /*
     * -code, -level are either not present or ok. Nothing to do.
     */

    if ((newlevel < 0) && (newcode < 0)) {
	return msg;
    }

    lcn = numOptions;
    if (explicitResult) {
	lcn ++;
    }
    if (newlevel >= 0) {
	lcn += 2;
    }
    if (newcode >= 0) {
	lcn += 2;
    }

    lvn = (Tcl_Obj **)Tcl_Alloc(lcn * sizeof(Tcl_Obj *));

    /*
     * New level/code information is spliced into the first occurrence of
     * -level, -code, further occurrences are ignored. The options cannot be
     * not present, we would not come here. Options which are ok are simply
     * copied over.
     */

    lignore = cignore = 0;
    for (i=0, j=0; i<numOptions; i+=2) {
	if (0 == strcmp(TclGetString(lv[i]), "-level")) {
	    if (newlevel >= 0) {
		lvn[j++] = lv[i];
		lvn[j++] = Tcl_NewWideIntObj(newlevel);
		newlevel = -1;
		lignore = 1;
		continue;
	    } else if (lignore) {
		continue;
	    }
	} else if (0 == strcmp(TclGetString(lv[i]), "-code")) {
	    if (newcode >= 0) {
		lvn[j++] = lv[i];
		lvn[j++] = Tcl_NewWideIntObj(newcode);
		newcode = -1;
		cignore = 1;
		continue;
	    } else if (cignore) {
		continue;
	    }
	}

	/*
	 * Keep everything else, possibly copied down.
	 */

	lvn[j++] = lv[i];
	lvn[j++] = lv[i+1];
    }
    if (newlevel >= 0) {
	Tcl_Panic("Defined newlevel not used in rewrite");
    }
    if (newcode >= 0) {
	Tcl_Panic("Defined newcode not used in rewrite");
    }

    if (explicitResult) {
	lvn[j++] = lv[i];
    }

    msg = Tcl_NewListObj(j, lvn);

    Tcl_Free(lvn);
    return msg;
}

/*
 *----------------------------------------------------------------------
 *
 * Tcl_GetChannelErrorInterp --
 *
 *	TIP #219, Tcl Channel Reflection API.
 *	Return the message stored by the channel driver.
 *
 * Results:
 *	Tcl error message object.
 *
 * Side effects:
 *	Resets the stored data to NULL.
 *
 *----------------------------------------------------------------------
 */

void
Tcl_GetChannelErrorInterp(
    Tcl_Interp *interp,		/* Interp to query. */
    Tcl_Obj **msg)		/* Place for error message. */
{
    Interp *iPtr = (Interp *) interp;

    *msg = iPtr->chanMsg;
    iPtr->chanMsg = NULL;
}

/*
 *----------------------------------------------------------------------
 *
 * Tcl_GetChannelError --
 *
 *	TIP #219, Tcl Channel Reflection API.
 *	Return the message stored by the channel driver.
 *
 * Results:
 *	Tcl error message object.
 *
 * Side effects:
 *	Resets the stored data to NULL.
 *
 *----------------------------------------------------------------------
 */

void
Tcl_GetChannelError(
    Tcl_Channel chan,		/* Channel to query. */
    Tcl_Obj **msg)		/* Place for error message. */
{
    ChannelState *statePtr = ((Channel *) chan)->state;

    *msg = statePtr->chanMsg;
    statePtr->chanMsg = NULL;
}

/*
 *----------------------------------------------------------------------
 *
 * Tcl_ChannelTruncateProc --
 *
 *	TIP #208 (subsection relating to truncation, based on TIP #206).
 *	Return the Tcl_DriverTruncateProc of the channel type.
 *
 * Results:
 *	A pointer to the proc.
 *
 * Side effects:
 *	None.
 *
 *----------------------------------------------------------------------
 */

Tcl_DriverTruncateProc *
Tcl_ChannelTruncateProc(
    const Tcl_ChannelType *chanTypePtr)
				/* Pointer to channel type. */
{
    return chanTypePtr->truncateProc;
}

/*
 *----------------------------------------------------------------------
 *
 * DupChannelInternalRep --
 *
 *	Initialize the internal representation of a new Tcl_Obj to a copy of
 *	the internal representation of an existing string object.
 *
 * Results:
 *	None.
 *
 * Side effects:
 *	copyPtr's internal rep is set to a copy of srcPtr's internal
 *	representation.
 *
 *----------------------------------------------------------------------
 */

static void
DupChannelInternalRep(
    Tcl_Obj *srcPtr,	/* Object with internal rep to copy. Must have
				 * an internal rep of type "Channel". */
    Tcl_Obj *copyPtr)	/* Object with internal rep to set. Must not
				 * currently have an internal rep.*/
{
    ResolvedChanName *resPtr;

    ChanGetInternalRep(srcPtr, resPtr);
    assert(resPtr);
    ChanSetInternalRep(copyPtr, resPtr);
}

/*
 *----------------------------------------------------------------------
 *
 * FreeChannelInternalRep --
 *
 *	Release statePtr storage.
 *
 * Results:
 *	None.
 *
 * Side effects:
 *	May cause state to be freed.
 *
 *----------------------------------------------------------------------
 */

static void
FreeChannelInternalRep(
    Tcl_Obj *objPtr)		/* Object with internal rep to free. */
{
    ResolvedChanName *resPtr;

    ChanGetInternalRep(objPtr, resPtr);
    assert(resPtr);
    if (resPtr->refCount-- > 1) {
	return;
    }
    Tcl_Release(resPtr->statePtr);
    Tcl_Free(resPtr);
}

#if 0
/*
 * For future debugging work, a simple function to print the flags of a
 * channel in semi-readable form.
 */

static int
DumpFlags(
    char *str,
    int flags)
{
    int i = 0;
    char buf[24];

#define ChanFlag(chr, bit)      (buf[i++] = ((flags & (bit)) ? (chr) : '_'))

    ChanFlag('r', TCL_READABLE);
    ChanFlag('w', TCL_WRITABLE);
    ChanFlag('n', CHANNEL_NONBLOCKING);
    ChanFlag('l', CHANNEL_LINEBUFFERED);
    ChanFlag('u', CHANNEL_UNBUFFERED);
    ChanFlag('F', BG_FLUSH_SCHEDULED);
    ChanFlag('c', CHANNEL_CLOSED);
    ChanFlag('E', CHANNEL_EOF);
    ChanFlag('S', CHANNEL_STICKY_EOF);
    ChanFlag('U', CHANNEL_ENCODING_ERROR);
    ChanFlag('B', CHANNEL_BLOCKED);
    ChanFlag('/', INPUT_SAW_CR);
    ChanFlag('D', CHANNEL_DEAD);
    ChanFlag('R', CHANNEL_RAW_MODE);
    ChanFlag('x', CHANNEL_INCLOSE);

    buf[i] ='\0';

    fprintf(stderr, "%s: %s\n", str, buf);
    return 0;
}
#endif

/*
 * Local Variables:
 * mode: c
 * c-basic-offset: 4
 * fill-column: 78
 * tab-width: 8
 * indent-tabs-mode: nil
 * End:
 */<|MERGE_RESOLUTION|>--- conflicted
+++ resolved
@@ -6319,13 +6319,8 @@
     int factor = *factorPtr;
     int dstLimit = TCL_UTF_MAX - 1 + toRead * factor / UTF_EXPANSION_FACTOR;
 
-<<<<<<< HEAD
     (void) Tcl_GetStringFromObj(objPtr, &numBytes);
-    Tcl_SetObjLength(objPtr, numBytes + dstLimit);
-=======
-    (void) TclGetStringFromObj(objPtr, &numBytes);
     Tcl_AppendToObj(objPtr, NULL, dstLimit);
->>>>>>> 954d7b33
     if (toRead == srcLen) {
 	Tcl_Size size;
 
