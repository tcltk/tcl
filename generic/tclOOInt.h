/*
 * tclOOInt.h --
 *
 *	This file contains the structure definitions and some of the function
 *	declarations for the object-system (NB: not Tcl_Obj, but ::oo).
 *
 * Copyright (c) 2006-2012 by Donal K. Fellows
 *
 * See the file "license.terms" for information on usage and redistribution of
 * this file, and for a DISCLAIMER OF ALL WARRANTIES.
 */

#ifndef TCL_OO_INTERNAL_H
#define TCL_OO_INTERNAL_H 1

#include "tclInt.h"
#include "tclOO.h"

/*
 * Hack to make things work with Objective C. Note that ObjC isn't really
 * supported, but we don't want to to be actively hostile to it. [Bug 2163447]
 */

#ifdef __OBJC__
#define Class	TclOOClass
#define Object	TclOOObject
#endif /* __OBJC__ */

/*
 * Forward declarations.
 */

struct CallChain;
struct Class;
struct Foundation;
struct Object;

/*
 * The data that needs to be stored per method. This record is used to collect
 * information about all sorts of methods, including forwards, constructors
 * and destructors.
 */

typedef struct Method {
    const Tcl_MethodType2 *typePtr;
				/* The type of method. If NULL, this is a
				 * special flag record which is just used for
				 * the setting of the flags field. */
    Tcl_Size refCount;
    void *clientData;	/* Type-specific data. */
    Tcl_Obj *namePtr;		/* Name of the method. */
    struct Object *declaringObjectPtr;
				/* The object that declares this method, or
				 * NULL if it was declared by a class. */
    struct Class *declaringClassPtr;
				/* The class that declares this method, or
				 * NULL if it was declared directly on an
				 * object. */
    int flags;			/* Assorted flags. Includes whether this
				 * method is public/exported or not. */
} Method;

/*
 * Pre- and post-call callbacks, to allow procedure-like methods to be fine
 * tuned in their behaviour.
 */

typedef int (TclOO_PreCallProc)(void *clientData, Tcl_Interp *interp,
	Tcl_ObjectContext context, Tcl_CallFrame *framePtr, int *isFinished);
typedef int (TclOO_PostCallProc)(void *clientData, Tcl_Interp *interp,
	Tcl_ObjectContext context, Tcl_Namespace *namespacePtr, int result);
typedef void (TclOO_PmCDDeleteProc)(void *clientData);
typedef void *(TclOO_PmCDCloneProc)(void *clientData);

/*
 * Procedure-like methods have the following extra information.
 */

typedef struct ProcedureMethod {
    int version;		/* Version of this structure. Currently must
				 * be 0. */
    Proc *procPtr;		/* Core of the implementation of the method;
				 * includes the argument definition and the
				 * body bytecodes. */
    int flags;			/* Flags to control features. */
    Tcl_Size refCount;
    void *clientData;
    TclOO_PmCDDeleteProc *deleteClientdataProc;
    TclOO_PmCDCloneProc *cloneClientdataProc;
    ProcErrorProc *errProc;	/* Replacement error handler. */
    TclOO_PreCallProc *preCallProc;
				/* Callback to allow for additional setup
				 * before the method executes. */
    TclOO_PostCallProc *postCallProc;
				/* Callback to allow for additional cleanup
				 * after the method executes. */
    GetFrameInfoValueProc *gfivProc;
				/* Callback to allow for fine tuning of how
				 * the method reports itself. */
    Command cmd;		/* Space used to connect to [info frame] */
    ExtraFrameInfo efi;		/* Space used to store data for [info frame] */
    Tcl_Interp *interp;		/* Interpreter in which to compute the name of
				 * the method. */
    Tcl_Method method;		/* Method to compute the name of. */
    int callSiteFlags;		/* Flags from the call chain. Only interested
				 * in whether this is a constructor or
				 * destructor, which we can't know until then
				 * for messy reasons. Other flags are variable
				 * but not used. */
} ProcedureMethod;

#define TCLOO_PROCEDURE_METHOD_VERSION 0

/*
 * Flags for use in a ProcedureMethod.
 *
 * When the USE_DECLARER_NS flag is set, the method will use the namespace of
 * the object or class that declared it (or the clone of it, if it was from
 * such that the implementation of the method came to the particular use)
 * instead of the namespace of the object on which the method was invoked.
 * This flag must be distinct from all others that are associated with
 * methods.
 */

#define USE_DECLARER_NS		0x80

/*
 * Forwarded methods have the following extra information.
 */

typedef struct ForwardMethod {
    Tcl_Obj *prefixObj;		/* The list of values to use to replace the
				 * object and method name with. Will be a
				 * non-empty list. */
} ForwardMethod;

/*
 * Structure used in private variable mappings. Describes the mapping of a
 * single variable from the user's local name to the system's storage name.
 * [TIP #500]
 */

typedef struct {
    Tcl_Obj *variableObj;	/* Name used within methods. This is the part
				 * that is properly under user control. */
    Tcl_Obj *fullNameObj;	/* Name used at the instance namespace level. */
} PrivateVariableMapping;

/*
 * Helper definitions that declare a "list" array. The two varieties are
 * either optimized for simplicity (in the case that the whole array is
 * typically assigned at once) or efficiency (in the case that the array is
 * expected to be expanded over time). These lists are designed to be iterated
 * over with the help of the FOREACH macro (see later in this file).
 *
 * The "num" field always counts the number of listType_t elements used in the
 * "list" field. When a "size" field exists, it describes how many elements
 * are present in the list; when absent, exactly "num" elements are present.
 */

#define LIST_STATIC(listType_t) \
    struct { Tcl_Size num; listType_t *list; }
#define LIST_DYNAMIC(listType_t) \
    struct { Tcl_Size num, size; listType_t *list; }

/*
 * These types are needed in function arguments.
 */

typedef LIST_STATIC(Tcl_Obj *) VariableNameList;
typedef LIST_STATIC(PrivateVariableMapping) PrivateVariableList;

/*
 * This type is used in various places.
 */

typedef struct {
    LIST_STATIC(Tcl_Obj *) readable;
				/* The readable properties slot. */
    LIST_STATIC(Tcl_Obj *) writable;
				/* The writable properties slot. */
    Tcl_Obj *allReadableCache;	/* The cache of all readable properties
				 * exposed by this object or class (in its
				 * stereotypical instancs). Contains a sorted
				 * unique list if not NULL. */
    Tcl_Obj *allWritableCache;	/* The cache of all writable properties
				 * exposed by this object or class (in its
				 * stereotypical instances). Contains a sorted
				 * unique list if not NULL. */
    int epoch;			/* The epoch that the caches are valid for. */
} PropertyStorage;

/*
 * Now, the definition of what an object actually is.
 */

typedef struct Object {
    struct Foundation *fPtr;	/* The basis for the object system. Putting
				 * this here allows the avoidance of quite a
				 * lot of hash lookups on the critical path
				 * for object invocation and creation. */
    Tcl_Namespace *namespacePtr;/* This object's namespace. */
    Tcl_Command command;	/* Reference to this object's public
				 * command. */
    Tcl_Command myCommand;	/* Reference to this object's internal
				 * command. */
    struct Class *selfCls;	/* This object's class. */
    Tcl_HashTable *methodsPtr;	/* Object-local Tcl_Obj (method name) to
				 * Method* mapping. */
    LIST_STATIC(struct Class *) mixins;
				/* Classes mixed into this object. */
    LIST_STATIC(Tcl_Obj *) filters;
				/* List of filter names. */
    struct Class *classPtr;	/* This is non-NULL for all classes, and NULL
				 * for everything else. It points to the class
				 * structure. */
    Tcl_Size refCount;		/* Number of strong references to this object.
				 * Note that there may be many more weak
				 * references; this mechanism exists to
				 * avoid Tcl_Preserve. */
    int flags;
    Tcl_Size creationEpoch;		/* Unique value to make comparisons of objects
				 * easier. */
    Tcl_Size epoch;			/* Per-object epoch, incremented when the way
				 * an object should resolve call chains is
				 * changed. */
    Tcl_HashTable *metadataPtr;	/* Mapping from pointers to metadata type to
				 * the void *values that are the values
				 * of each piece of attached metadata. This
				 * field starts out as NULL and is only
				 * allocated if metadata is attached. */
    Tcl_Obj *cachedNameObj;	/* Cache of the name of the object. */
    Tcl_HashTable *chainCache;	/* Place to keep unused contexts. This table
				 * is indexed by method name as Tcl_Obj. */
    Tcl_ObjectMapMethodNameProc *mapMethodNameProc;
				/* Function to allow remapping of method
				 * names. For itcl-ng. */
    VariableNameList variables;
    PrivateVariableList privateVariables;
				/* Configurations for the variable resolver
				 * used inside methods. */
    Tcl_Command myclassCommand;	/* Reference to this object's class dispatcher
				 * command. */
    PropertyStorage properties;	/* Information relating to the lists of
				 * properties that this object *claims* to
				 * support. */
} Object;

#define OBJECT_DESTRUCTING 1	/* Indicates that an object is being or has
				 *  been destroyed  */
#define DESTRUCTOR_CALLED 2	/* Indicates that evaluation of destructor
				 * script for the object has began */
#define OO_UNUSED_4	4	/* No longer used.  */
#define ROOT_OBJECT 0x1000	/* Flag to say that this object is the root of
				 * the class hierarchy and should be treated
				 * specially during teardown. */
#define FILTER_HANDLING 0x2000	/* Flag set when the object is processing a
				 * filter; when set, filters are *not*
				 * processed on the object, preventing nasty
				 * recursive filtering problems. */
#define USE_CLASS_CACHE 0x4000	/* Flag set to say that the object is a pure
				 * instance of the class, and has had nothing
				 * added that changes the dispatch chain (i.e.
				 * no methods, mixins, or filters. */
#define ROOT_CLASS 0x8000	/* Flag to say that this object is the root
				 * class of classes, and should be treated
				 * specially during teardown (and in a few
				 * other spots). */
#define FORCE_UNKNOWN 0x10000	/* States that we are *really* looking up the
				 * unknown method handler at that point. */
#define DONT_DELETE 0x20000	/* Inhibit deletion of this object. Used
				 * during fundamental object type mutation to
				 * make sure that the object actually survives
				 * to the end of the operation. */
#define HAS_PRIVATE_METHODS 0x40000
				/* Object/class has (or had) private methods,
				 * and so shouldn't be cached so
				 * aggressively. */

/*
 * And the definition of a class. Note that every class also has an associated
 * object, through which it is manipulated.
 */

typedef struct Class {
    Object *thisPtr;		/* Reference to the object associated with
				 * this class. */
    int flags;			/* Assorted flags. */
    LIST_STATIC(struct Class *) superclasses;
				/* List of superclasses, used for generation
				 * of method call chains. */
    LIST_DYNAMIC(struct Class *) subclasses;
				/* List of subclasses, used to ensure deletion
				 * of dependent entities happens properly when
				 * the class itself is deleted. */
    LIST_DYNAMIC(Object *) instances;
				/* List of instances, used to ensure deletion
				 * of dependent entities happens properly when
				 * the class itself is deleted. */
    LIST_STATIC(Tcl_Obj *) filters;
				/* List of filter names, used for generation
				 * of method call chains. */
    LIST_STATIC(struct Class *) mixins;
				/* List of mixin classes, used for generation
				 * of method call chains. */
    LIST_DYNAMIC(struct Class *) mixinSubs;
				/* List of classes that this class is mixed
				 * into, used to ensure deletion of dependent
				 * entities happens properly when the class
				 * itself is deleted. */
    Tcl_HashTable classMethods;	/* Hash table of all methods. Hash maps from
				 * the (Tcl_Obj*) method name to the (Method*)
				 * method record. */
    Method *constructorPtr;	/* Method record of the class constructor (if
				 * any). */
    Method *destructorPtr;	/* Method record of the class destructor (if
				 * any). */
    Tcl_HashTable *metadataPtr;	/* Mapping from pointers to metadata type to
				 * the void *values that are the values
				 * of each piece of attached metadata. This
				 * field starts out as NULL and is only
				 * allocated if metadata is attached. */
    struct CallChain *constructorChainPtr;
    struct CallChain *destructorChainPtr;
    Tcl_HashTable *classChainCache;
				/* Places where call chains are stored. For
				 * constructors, the class chain is always
				 * used. For destructors and ordinary methods,
				 * the class chain is only used when the
				 * object doesn't override with its own mixins
				 * (and filters and method implementations for
				 * when getting method chains). */
    VariableNameList variables;
    PrivateVariableList privateVariables;
				/* Configurations for the variable resolver
				 * used inside methods. */
    Tcl_Obj *clsDefinitionNs;	/* Name of the namespace to use for
				 * definitions commands of instances of this
				 * class in when those instances are defined
				 * as classes. If NULL, use the value from the
				 * class hierarchy. It's an error at
				 * [oo::define] call time if this namespace is
				 * defined but doesn't exist; we also check at
				 * setting time but don't check between
				 * times. */
    Tcl_Obj *objDefinitionNs;	/* Name of the namespace to use for
				 * definitions commands of instances of this
				 * class in when those instances are defined
				 * as instances. If NULL, use the value from
				 * the class hierarchy. It's an error at
				 * [oo::objdefine]/[self] call time if this
				 * namespace is defined but doesn't exist; we
				 * also check at setting time but don't check
				 * between times. */
    PropertyStorage properties;	/* Information relating to the lists of
				 * properties that this class *claims* to
				 * support. */
} Class;

/*
 * The foundation of the object system within an interpreter contains
 * references to the key classes and namespaces, together with a few other
 * useful bits and pieces. Probably ought to eventually go in the Interp
 * structure itself.
 */

typedef struct ThreadLocalData {
    Tcl_Size nsCount;		/* Epoch counter is used for keeping
				 * the values used in Tcl_Obj internal
				 * representations sane. Must be thread-local
				 * because Tcl_Objs can cross interpreter
				 * boundaries within a thread (objects don't
				 * generally cross threads). */
} ThreadLocalData;

typedef struct Foundation {
    Tcl_Interp *interp;
    Class *objectCls;		/* The root of the object system. */
    Class *classCls;		/* The class of all classes. */
    Tcl_Namespace *ooNs;	/* ::oo namespace. */
    Tcl_Namespace *defineNs;	/* Namespace containing special commands for
				 * manipulating objects and classes. The
				 * "oo::define" command acts as a special kind
				 * of ensemble for this namespace. */
    Tcl_Namespace *objdefNs;	/* Namespace containing special commands for
				 * manipulating objects and classes. The
				 * "oo::objdefine" command acts as a special
				 * kind of ensemble for this namespace. */
    Tcl_Namespace *helpersNs;	/* Namespace containing the commands that are
				 * only valid when executing inside a
				 * procedural method. */
    Tcl_Size epoch;		/* Used to invalidate method chains when the
				 * class structure changes. */
    ThreadLocalData *tsdPtr;	/* Counter so we can allocate a unique
				 * namespace to each object. */
    Tcl_Obj *unknownMethodNameObj;
				/* Shared object containing the name of the
				 * unknown method handler method. */
    Tcl_Obj *constructorName;	/* Shared object containing the "name" of a
				 * constructor. */
    Tcl_Obj *destructorName;	/* Shared object containing the "name" of a
				 * destructor. */
    Tcl_Obj *clonedName;	/* Shared object containing the name of a
				 * "<cloned>" pseudo-constructor. */
    Tcl_Obj *defineName;	/* Fully qualified name of oo::define. */
} Foundation;

/*
 * A call context structure is built when a method is called. It contains the
 * chain of method implementations that are to be invoked by a particular
 * call, and the process of calling walks the chain, with the [next] command
 * proceeding to the next entry in the chain.
 */

#define CALL_CHAIN_STATIC_SIZE 4

struct MInvoke {
    Method *mPtr;		/* Reference to the method implementation
				 * record. */
    int isFilter;		/* Whether this is a filter invocation. */
    Class *filterDeclarer;	/* What class decided to add the filter; if
				 * NULL, it was added by the object. */
};

typedef struct CallChain {
    Tcl_Size objectCreationEpoch;/* The object's creation epoch. Note that the
				 * object reference is not stored in the call
				 * chain; it is in the call context. */
    Tcl_Size objectEpoch;	/* Local (object structure) epoch counter
				 * snapshot. */
    Tcl_Size epoch;		/* Global (class structure) epoch counter
				 * snapshot. */
    int flags;			/* Assorted flags, see below. */
    Tcl_Size refCount;		/* Reference count. */
    Tcl_Size numChain;		/* Size of the call chain. */
    struct MInvoke *chain;	/* Array of call chain entries. May point to
				 * staticChain if the number of entries is
				 * small. */
    struct MInvoke staticChain[CALL_CHAIN_STATIC_SIZE];
} CallChain;

typedef struct CallContext {
    Object *oPtr;		/* The object associated with this call. */
    Tcl_Size index;		/* Index into the call chain of the currently
				 * executing method implementation. */
    Tcl_Size skip;		/* Current number of arguments to skip; can
				 * vary depending on whether it is a direct
				 * method call or a continuation via the
				 * [next] command. */
    CallChain *callPtr;		/* The actual call chain. */
} CallContext;

/*
 * Bits for the 'flags' field of the call chain.
 */

#define PUBLIC_METHOD     0x01	/* This is a public (exported) method. */
#define PRIVATE_METHOD    0x02	/* This is a private (class's direct instances
				 * only) method. Supports itcl. */
#define OO_UNKNOWN_METHOD 0x04	/* This is an unknown method. */
#define CONSTRUCTOR	  0x08	/* This is a constructor. */
#define DESTRUCTOR	  0x10	/* This is a destructor. */
#define TRUE_PRIVATE_METHOD 0x20
				/* This is a private method only accessible
				 * from other methods defined on this class
				 * or instance. [TIP #500] */
#define SCOPE_FLAGS (PUBLIC_METHOD | PRIVATE_METHOD | TRUE_PRIVATE_METHOD)

/*
 * Structure containing definition information about basic class methods.
 */

typedef struct {
    const char *name;		/* Name of the method in question. */
    int isPublic;		/* Whether the method is public by default. */
    Tcl_MethodType2 definition;	/* How to call the method. */
} DeclaredClassMethod;

/*
 *----------------------------------------------------------------
 * Commands relating to OO support.
 *----------------------------------------------------------------
 */

MODULE_SCOPE int	TclOOInit(Tcl_Interp *interp);
MODULE_SCOPE Tcl_ObjCmdProc2	TclOODefineObjCmd;
MODULE_SCOPE Tcl_ObjCmdProc2	TclOOObjDefObjCmd;
MODULE_SCOPE Tcl_ObjCmdProc2	TclOODefineConstructorObjCmd;
MODULE_SCOPE Tcl_ObjCmdProc2	TclOODefineDefnNsObjCmd;
MODULE_SCOPE Tcl_ObjCmdProc2	TclOODefineDeleteMethodObjCmd;
MODULE_SCOPE Tcl_ObjCmdProc2	TclOODefineDestructorObjCmd;
MODULE_SCOPE Tcl_ObjCmdProc2	TclOODefineExportObjCmd;
MODULE_SCOPE Tcl_ObjCmdProc2	TclOODefineForwardObjCmd;
MODULE_SCOPE Tcl_ObjCmdProc2	TclOODefineMethodObjCmd;
MODULE_SCOPE Tcl_ObjCmdProc2	TclOODefineRenameMethodObjCmd;
MODULE_SCOPE Tcl_ObjCmdProc2	TclOODefineUnexportObjCmd;
MODULE_SCOPE Tcl_ObjCmdProc2	TclOODefineClassObjCmd;
MODULE_SCOPE Tcl_ObjCmdProc2	TclOODefineSelfObjCmd;
MODULE_SCOPE Tcl_ObjCmdProc2	TclOODefineObjSelfObjCmd;
MODULE_SCOPE Tcl_ObjCmdProc2	TclOODefinePrivateObjCmd;
MODULE_SCOPE Tcl_ObjCmdProc2	TclOOUnknownDefinition;
MODULE_SCOPE Tcl_ObjCmdProc2	TclOOCopyObjectCmd;
MODULE_SCOPE Tcl_ObjCmdProc2	TclOONextObjCmd;
MODULE_SCOPE Tcl_ObjCmdProc2	TclOONextToObjCmd;
MODULE_SCOPE Tcl_ObjCmdProc2	TclOOSelfObjCmd;

/*
 * Method implementations (in tclOOBasic.c).
 */

MODULE_SCOPE Tcl_MethodCallProc2	TclOO_Class_Constructor;
MODULE_SCOPE Tcl_MethodCallProc2	TclOO_Class_Create;
MODULE_SCOPE Tcl_MethodCallProc2	TclOO_Class_CreateNs;
MODULE_SCOPE Tcl_MethodCallProc2	TclOO_Class_New;
MODULE_SCOPE Tcl_MethodCallProc2	TclOO_Object_Destroy;
MODULE_SCOPE Tcl_MethodCallProc2	TclOO_Object_Eval;
MODULE_SCOPE Tcl_MethodCallProc2	TclOO_Object_LinkVar;
MODULE_SCOPE Tcl_MethodCallProc2	TclOO_Object_Unknown;
MODULE_SCOPE Tcl_MethodCallProc2	TclOO_Object_VarName;

/*
 * Private definitions, some of which perhaps ought to be exposed properly or
 * maybe just put in the internal stubs table.
 */

MODULE_SCOPE void	TclOOAddToInstances(Object *oPtr, Class *clsPtr);
MODULE_SCOPE void	TclOOAddToMixinSubs(Class *subPtr, Class *mixinPtr);
MODULE_SCOPE void	TclOOAddToSubclasses(Class *subPtr, Class *superPtr);
MODULE_SCOPE Class *	TclOOAllocClass(Tcl_Interp *interp,
			    Object *useThisObj);
<<<<<<< HEAD
MODULE_SCOPE Tcl_Method TclNewInstanceMethod(Tcl_Interp *interp,
                        Tcl_Object object, Tcl_Obj *nameObj,
                        int flags, const Tcl_MethodType2 *typePtr,
                        void *clientData);
MODULE_SCOPE Tcl_Method TclNewMethod(Tcl_Interp *interp, Tcl_Class cls,
                        Tcl_Obj *nameObj, int flags,
                        const Tcl_MethodType2 *typePtr,
                        void *clientData);
=======
MODULE_SCOPE int    TclMethodIsType(Tcl_Method method,
			    const Tcl_MethodType *typePtr,
			    void **clientDataPtr);
MODULE_SCOPE Tcl_Method TclNewInstanceMethod(Tcl_Interp *interp,
			    Tcl_Object object, Tcl_Obj *nameObj,
			    int flags, const Tcl_MethodType *typePtr,
			    void *clientData);
MODULE_SCOPE Tcl_Method TclNewMethod(Tcl_Interp *interp, Tcl_Class cls,
			    Tcl_Obj *nameObj, int flags,
			    const Tcl_MethodType *typePtr,
			    void *clientData);
>>>>>>> 811b044e
MODULE_SCOPE int	TclNRNewObjectInstance(Tcl_Interp *interp,
			    Tcl_Class cls, const char *nameStr,
			    const char *nsNameStr, Tcl_Size objc,
			    Tcl_Obj *const *objv, Tcl_Size skip,
			    Tcl_Object *objectPtr);
MODULE_SCOPE Object *	TclNewObjectInstanceCommon(Tcl_Interp *interp,
			    Class *classPtr,
			    const char *nameStr,
			    const char *nsNameStr);
MODULE_SCOPE int	TclOODecrRefCount(Object *oPtr);
MODULE_SCOPE int	TclOOObjectDestroyed(Object *oPtr);
MODULE_SCOPE int	TclOODefineSlots(Foundation *fPtr);
MODULE_SCOPE void	TclOODeleteChain(CallChain *callPtr);
MODULE_SCOPE void	TclOODeleteChainCache(Tcl_HashTable *tablePtr);
MODULE_SCOPE void	TclOODeleteContext(CallContext *contextPtr);
MODULE_SCOPE void	TclOODeleteDescendants(Tcl_Interp *interp,
			    Object *oPtr);
MODULE_SCOPE void	TclOODelMethodRef(Method *method);
MODULE_SCOPE Tcl_Obj *	TclOOGetAllClassProperties(Class *clsPtr,
			    int writable, int *allocated);
MODULE_SCOPE Tcl_Obj *	TclOOGetAllObjectProperties(Object *oPtr,
			    int writable, int *allocated);
MODULE_SCOPE CallContext *TclOOGetCallContext(Object *oPtr,
			    Tcl_Obj *methodNameObj, int flags,
			    Object *contextObjPtr, Class *contextClsPtr,
			    Tcl_Obj *cacheInThisObj);
MODULE_SCOPE Tcl_Namespace *TclOOGetDefineContextNamespace(
			    Tcl_Interp *interp, Object *oPtr, int forClass);
MODULE_SCOPE CallChain *TclOOGetStereotypeCallChain(Class *clsPtr,
			    Tcl_Obj *methodNameObj, int flags);
MODULE_SCOPE Foundation	*TclOOGetFoundation(Tcl_Interp *interp);
MODULE_SCOPE Tcl_Obj *	TclOOGetFwdFromMethod(Method *mPtr);
MODULE_SCOPE Proc *	TclOOGetProcFromMethod(Method *mPtr);
MODULE_SCOPE Tcl_Obj *	TclOOGetMethodBody(Method *mPtr);
MODULE_SCOPE size_t	TclOOGetSortedClassMethodList(Class *clsPtr,
			    int flags, const char ***stringsPtr);
MODULE_SCOPE int	TclOOGetSortedMethodList(Object *oPtr,
			    Object *contextObj, Class *contextCls, int flags,
			    const char ***stringsPtr);
MODULE_SCOPE int	TclOOInit(Tcl_Interp *interp);
MODULE_SCOPE void	TclOOInitInfo(Tcl_Interp *interp);
MODULE_SCOPE int	TclOOInvokeContext(void *clientData,
			    Tcl_Interp *interp, Tcl_Size objc,
			    Tcl_Obj *const objv[]);
MODULE_SCOPE int	TclNRObjectContextInvokeNext(Tcl_Interp *interp,
			    Tcl_ObjectContext context, Tcl_Size objc,
			    Tcl_Obj *const *objv, Tcl_Size skip);
MODULE_SCOPE void	TclOONewBasicMethod(Tcl_Interp *interp, Class *clsPtr,
			    const DeclaredClassMethod *dcm);
MODULE_SCOPE Tcl_Obj *	TclOOObjectName(Tcl_Interp *interp, Object *oPtr);
MODULE_SCOPE void	TclOOReleaseClassContents(Tcl_Interp *interp,
			    Object *oPtr);
MODULE_SCOPE int	TclOORemoveFromInstances(Object *oPtr, Class *clsPtr);
MODULE_SCOPE int	TclOORemoveFromMixins(Class *mixinPtr, Object *oPtr);
MODULE_SCOPE int	TclOORemoveFromMixinSubs(Class *subPtr,
			    Class *mixinPtr);
MODULE_SCOPE int	TclOORemoveFromSubclasses(Class *subPtr,
			    Class *superPtr);
MODULE_SCOPE Tcl_Obj *	TclOORenderCallChain(Tcl_Interp *interp,
			    CallChain *callPtr);
MODULE_SCOPE void	TclOOStashContext(Tcl_Obj *objPtr,
			    CallContext *contextPtr);
MODULE_SCOPE void	TclOOSetupVariableResolver(Tcl_Namespace *nsPtr);

/*
 * Include all the private API, generated from tclOO.decls.
 */

#include "tclOOIntDecls.h"

/*
 * Alternatives to Tcl_Preserve/Tcl_EventuallyFree/Tcl_Release.
 */

#define AddRef(ptr) ((ptr)->refCount++)

/*
 * A convenience macro for iterating through the lists used in the internal
 * memory management of objects.
 * REQUIRES DECLARATION: Tcl_Size i;
 */

#define FOREACH(var,ary) \
    for(i=0 ; i<(ary).num; i++) if ((ary).list[i] == NULL) { \
	continue; \
    } else if ((var) = (ary).list[i], 1)

/*
 * A variation where the array is an array of structs. There's no issue with
 * possible NULLs; every element of the array will be iterated over and the
 * variable set to a pointer to each of those elements in turn.
 * REQUIRES DECLARATION: Tcl_Size i; See [96551aca55] for more FOREACH_STRUCT details.
 */

#define FOREACH_STRUCT(var,ary) \
    if (i=0, (ary).num>0) for(; var=&((ary).list[i]), i<(ary).num; i++)

/*
 * Convenience macros for iterating through hash tables. FOREACH_HASH_DECLS
 * sets up the declarations needed for the main macro, FOREACH_HASH, which
 * does the actual iteration. FOREACH_HASH_VALUE is a restricted version that
 * only iterates over values.
 * REQUIRES DECLARATION: FOREACH_HASH_DECLS;
 */

#define FOREACH_HASH_DECLS \
    Tcl_HashEntry *hPtr;Tcl_HashSearch search
#define FOREACH_HASH(key,val,tablePtr) \
    for(hPtr=Tcl_FirstHashEntry((tablePtr),&search); hPtr!=NULL ? \
	    (*(void **)&(key)=Tcl_GetHashKey((tablePtr),hPtr),\
	    *(void **)&(val)=Tcl_GetHashValue(hPtr),1):0; hPtr=Tcl_NextHashEntry(&search))
#define FOREACH_HASH_VALUE(val,tablePtr) \
    for(hPtr=Tcl_FirstHashEntry((tablePtr),&search); hPtr!=NULL ? \
	    (*(void **)&(val)=Tcl_GetHashValue(hPtr),1):0;hPtr=Tcl_NextHashEntry(&search))

/*
 * Convenience macro for duplicating a list. Needs no external declaration,
 * but all arguments are used multiple times and so must have no side effects.
 */

#undef DUPLICATE /* prevent possible conflict with definition in WINAPI nb30.h */
#define DUPLICATE(target,source,type) \
    do { \
	size_t len = sizeof(type) * ((target).num=(source).num);\
	if (len != 0) { \
	    memcpy(((target).list=(type*)Tcl_Alloc(len)), (source).list, len); \
	} else { \
	    (target).list = NULL; \
	} \
    } while(0)

#endif /* TCL_OO_INTERNAL_H */

/*
 * Local Variables:
 * mode: c
 * c-basic-offset: 4
 * fill-column: 78
 * End:
 */<|MERGE_RESOLUTION|>--- conflicted
+++ resolved
@@ -529,28 +529,14 @@
 MODULE_SCOPE void	TclOOAddToSubclasses(Class *subPtr, Class *superPtr);
 MODULE_SCOPE Class *	TclOOAllocClass(Tcl_Interp *interp,
 			    Object *useThisObj);
-<<<<<<< HEAD
-MODULE_SCOPE Tcl_Method TclNewInstanceMethod(Tcl_Interp *interp,
-                        Tcl_Object object, Tcl_Obj *nameObj,
-                        int flags, const Tcl_MethodType2 *typePtr,
-                        void *clientData);
-MODULE_SCOPE Tcl_Method TclNewMethod(Tcl_Interp *interp, Tcl_Class cls,
-                        Tcl_Obj *nameObj, int flags,
-                        const Tcl_MethodType2 *typePtr,
-                        void *clientData);
-=======
-MODULE_SCOPE int    TclMethodIsType(Tcl_Method method,
-			    const Tcl_MethodType *typePtr,
-			    void **clientDataPtr);
 MODULE_SCOPE Tcl_Method TclNewInstanceMethod(Tcl_Interp *interp,
 			    Tcl_Object object, Tcl_Obj *nameObj,
-			    int flags, const Tcl_MethodType *typePtr,
+			    int flags, const Tcl_MethodType2 *typePtr,
 			    void *clientData);
 MODULE_SCOPE Tcl_Method TclNewMethod(Tcl_Interp *interp, Tcl_Class cls,
 			    Tcl_Obj *nameObj, int flags,
-			    const Tcl_MethodType *typePtr,
+			    const Tcl_MethodType2 *typePtr,
 			    void *clientData);
->>>>>>> 811b044e
 MODULE_SCOPE int	TclNRNewObjectInstance(Tcl_Interp *interp,
 			    Tcl_Class cls, const char *nameStr,
 			    const char *nsNameStr, Tcl_Size objc,
