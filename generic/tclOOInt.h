--- conflicted
+++ resolved
@@ -504,11 +504,7 @@
 MODULE_SCOPE int	TclNRNewObjectInstance(Tcl_Interp *interp,
 			    Tcl_Class cls, const char *nameStr,
 			    const char *nsNameStr, size_t objc,
-<<<<<<< HEAD
-			    Tcl_Obj *const *objv, int skip,
-=======
 			    Tcl_Obj *const *objv, size_t skip,
->>>>>>> e1b9a033
 			    Tcl_Object *objectPtr);
 MODULE_SCOPE Object *	TclNewObjectInstanceCommon(Tcl_Interp *interp,
 			    Class *classPtr,
