--- conflicted
+++ resolved
@@ -65,16 +65,11 @@
 	const Tcl_MethodType2 *type2Ptr;
     };				/* The type of method. If NULL, this is a
 				 * special flag record which is just used for
-<<<<<<< HEAD
-				 * the setting of the flags field. */
-    Tcl_Size refCount;		/* Reference counter for this structure. */
-=======
 				 * the setting of the flags field. Note that
 				 * this is a union of two pointer types that
 				 * have the same layout at least as far as the
 				 * internal version field. */
     Tcl_Size refCount;
->>>>>>> fd4841e5
     void *clientData;		/* Type-specific data. */
     Tcl_Obj *namePtr;		/* Name of the method. */
     Object *declaringObjectPtr;	/* The object that declares this method, or
@@ -245,11 +240,7 @@
 				 * Note that there may be many more weak
 				 * references; this mechanism exists to
 				 * avoid Tcl_Preserve. */
-<<<<<<< HEAD
-    int flags;
-=======
     int flags;			/* See ObjectFlags. */
->>>>>>> fd4841e5
     Tcl_Size creationEpoch;	/* Unique value to make comparisons of objects
 				 * easier. */
     Tcl_Size epoch;		/* Per-object epoch, incremented when the way
