/*
 * tclOOInt.h --
 *
 *	This file contains the structure definitions and some of the function
 *	declarations for the object-system (NB: not Tcl_Obj, but ::oo).
 *
 * Copyright (c) 2006-2012 by Donal K. Fellows
 *
 * See the file "license.terms" for information on usage and redistribution of
 * this file, and for a DISCLAIMER OF ALL WARRANTIES.
 */

#ifndef TCL_OO_INTERNAL_H
#define TCL_OO_INTERNAL_H 1

#include "tclInt.h"
#include "tclOO.h"

/*
 * Hack to make things work with Objective C. Note that ObjC isn't really
 * supported, but we don't want to to be actively hostile to it. [Bug 2163447]
 */

#ifdef __OBJC__
#define Class	TclOOClass
#define Object	TclOOObject
#endif /* __OBJC__ */

/*
 * Forward declarations.
 */

struct CallChain;
struct Class;
struct Foundation;
struct Object;

/*
 * The data that needs to be stored per method. This record is used to collect
 * information about all sorts of methods, including forwards, constructors
 * and destructors.
 */

typedef struct Method {
    const Tcl_MethodType *typePtr;
				/* The type of method. If NULL, this is a
				 * special flag record which is just used for
				 * the setting of the flags field. */
    size_t refCount;
    void *clientData;	/* Type-specific data. */
    Tcl_Obj *namePtr;		/* Name of the method. */
    struct Object *declaringObjectPtr;
				/* The object that declares this method, or
				 * NULL if it was declared by a class. */
    struct Class *declaringClassPtr;
				/* The class that declares this method, or
				 * NULL if it was declared directly on an
				 * object. */
    int flags;			/* Assorted flags. Includes whether this
				 * method is public/exported or not. */
} Method;

/*
 * Pre- and post-call callbacks, to allow procedure-like methods to be fine
 * tuned in their behaviour.
 */

typedef int (TclOO_PreCallProc)(void *clientData, Tcl_Interp *interp,
	Tcl_ObjectContext context, Tcl_CallFrame *framePtr, int *isFinished);
typedef int (TclOO_PostCallProc)(void *clientData, Tcl_Interp *interp,
	Tcl_ObjectContext context, Tcl_Namespace *namespacePtr, int result);
typedef void (TclOO_PmCDDeleteProc)(void *clientData);
typedef void *(TclOO_PmCDCloneProc)(void *clientData);

/*
 * Procedure-like methods have the following extra information.
 */

typedef struct ProcedureMethod {
    int version;		/* Version of this structure. Currently must
				 * be 0. */
    Proc *procPtr;		/* Core of the implementation of the method;
				 * includes the argument definition and the
				 * body bytecodes. */
    int flags;			/* Flags to control features. */
    size_t refCount;
    void *clientData;
    TclOO_PmCDDeleteProc *deleteClientdataProc;
    TclOO_PmCDCloneProc *cloneClientdataProc;
    ProcErrorProc *errProc;	/* Replacement error handler. */
    TclOO_PreCallProc *preCallProc;
				/* Callback to allow for additional setup
				 * before the method executes. */
    TclOO_PostCallProc *postCallProc;
				/* Callback to allow for additional cleanup
				 * after the method executes. */
    GetFrameInfoValueProc *gfivProc;
				/* Callback to allow for fine tuning of how
				 * the method reports itself. */
} ProcedureMethod;

#define TCLOO_PROCEDURE_METHOD_VERSION 0

/*
 * Flags for use in a ProcedureMethod.
 *
 * When the USE_DECLARER_NS flag is set, the method will use the namespace of
 * the object or class that declared it (or the clone of it, if it was from
 * such that the implementation of the method came to the particular use)
 * instead of the namespace of the object on which the method was invoked.
 * This flag must be distinct from all others that are associated with
 * methods.
 */

#define USE_DECLARER_NS		0x80

/*
 * Forwarded methods have the following extra information.
 */

typedef struct ForwardMethod {
    Tcl_Obj *prefixObj;		/* The list of values to use to replace the
				 * object and method name with. Will be a
				 * non-empty list. */
} ForwardMethod;

/*
 * Structure used in private variable mappings. Describes the mapping of a
 * single variable from the user's local name to the system's storage name.
 * [TIP #500]
 */

typedef struct {
    Tcl_Obj *variableObj;	/* Name used within methods. This is the part
				 * that is properly under user control. */
    Tcl_Obj *fullNameObj;	/* Name used at the instance namespace level. */
} PrivateVariableMapping;

/*
 * Helper definitions that declare a "list" array. The two varieties are
 * either optimized for simplicity (in the case that the whole array is
 * typically assigned at once) or efficiency (in the case that the array is
 * expected to be expanded over time). These lists are designed to be iterated
 * over with the help of the FOREACH macro (see later in this file).
 *
 * The "num" field always counts the number of listType_t elements used in the
 * "list" field. When a "size" field exists, it describes how many elements
 * are present in the list; when absent, exactly "num" elements are present.
 */

#define LIST_STATIC(listType_t) \
    struct { int num; listType_t *list; }
#define LIST_DYNAMIC(listType_t) \
    struct { int num, size; listType_t *list; }

/*
 * These types are needed in function arguments.
 */

typedef LIST_STATIC(Tcl_Obj *) VariableNameList;
typedef LIST_STATIC(PrivateVariableMapping) PrivateVariableList;

/*
 * Now, the definition of what an object actually is.
 */

typedef struct Object {
    struct Foundation *fPtr;	/* The basis for the object system. Putting
				 * this here allows the avoidance of quite a
				 * lot of hash lookups on the critical path
				 * for object invocation and creation. */
    Tcl_Namespace *namespacePtr;/* This object's namespace. */
    Tcl_Command command;	/* Reference to this object's public
				 * command. */
    Tcl_Command myCommand;	/* Reference to this object's internal
				 * command. */
    struct Class *selfCls;	/* This object's class. */
    Tcl_HashTable *methodsPtr;	/* Object-local Tcl_Obj (method name) to
				 * Method* mapping. */
    LIST_STATIC(struct Class *) mixins;
				/* Classes mixed into this object. */
    LIST_STATIC(Tcl_Obj *) filters;
				/* List of filter names. */
    struct Class *classPtr;	/* This is non-NULL for all classes, and NULL
				 *  for everything else. It points to the class
				 *  structure. */
    size_t refCount;		/* Number of strong references to this object.
				 * Note that there may be many more weak
				 * references; this mechanism exists to
				 * avoid Tcl_Preserve. */
    int flags;
    size_t creationEpoch;		/* Unique value to make comparisons of objects
				 * easier. */
    size_t epoch;			/* Per-object epoch, incremented when the way
				 * an object should resolve call chains is
				 * changed. */
    Tcl_HashTable *metadataPtr;	/* Mapping from pointers to metadata type to
				 * the void *values that are the values
				 * of each piece of attached metadata. This
				 * field starts out as NULL and is only
				 * allocated if metadata is attached. */
    Tcl_Obj *cachedNameObj;	/* Cache of the name of the object. */
    Tcl_HashTable *chainCache;	/* Place to keep unused contexts. This table
				 * is indexed by method name as Tcl_Obj. */
    Tcl_ObjectMapMethodNameProc *mapMethodNameProc;
				/* Function to allow remapping of method
				 * names. For itcl-ng. */
    VariableNameList variables;
    PrivateVariableList privateVariables;
				/* Configurations for the variable resolver
				 * used inside methods. */
    Tcl_Command myclassCommand;	/* Reference to this object's class dispatcher
				 * command. */
} Object;

#define OBJECT_DESTRUCTING	1	/* Indicates that an object is being or has
								 *  been destroyed  */
#define DESTRUCTOR_CALLED 2	/* Indicates that evaluation of destructor script for the
							   object has began */
#define OO_UNUSED_4	4	/* No longer used.  */
#define ROOT_OBJECT 0x1000	/* Flag to say that this object is the root of
				 * the class hierarchy and should be treated
				 * specially during teardown. */
#define FILTER_HANDLING 0x2000	/* Flag set when the object is processing a
				 * filter; when set, filters are *not*
				 * processed on the object, preventing nasty
				 * recursive filtering problems. */
#define USE_CLASS_CACHE 0x4000	/* Flag set to say that the object is a pure
				 * instance of the class, and has had nothing
				 * added that changes the dispatch chain (i.e.
				 * no methods, mixins, or filters. */
#define ROOT_CLASS 0x8000	/* Flag to say that this object is the root
				 * class of classes, and should be treated
				 * specially during teardown (and in a few
				 * other spots). */
#define FORCE_UNKNOWN 0x10000	/* States that we are *really* looking up the
				 * unknown method handler at that point. */
#define HAS_PRIVATE_METHODS 0x20000
				/* Object/class has (or had) private methods,
				 * and so shouldn't be cached so
				 * aggressively. */
#define DONT_DELETE 0x40000	/* Inhibit deletion of this object. Used
				 * during fundamental object type mutation to
				 * make sure that the object actually survives
				 * to the end of the operation. */

/*
 * And the definition of a class. Note that every class also has an associated
 * object, through which it is manipulated.
 */

typedef struct Class {
    Object *thisPtr;		/* Reference to the object associated with
				 * this class. */
    int flags;			/* Assorted flags. */
    LIST_STATIC(struct Class *) superclasses;
				/* List of superclasses, used for generation
				 * of method call chains. */
    LIST_DYNAMIC(struct Class *) subclasses;
				/* List of subclasses, used to ensure deletion
				 * of dependent entities happens properly when
				 * the class itself is deleted. */
    LIST_DYNAMIC(Object *) instances;
				/* List of instances, used to ensure deletion
				 * of dependent entities happens properly when
				 * the class itself is deleted. */
    LIST_STATIC(Tcl_Obj *) filters;
				/* List of filter names, used for generation
				 * of method call chains. */
    LIST_STATIC(struct Class *) mixins;
				/* List of mixin classes, used for generation
				 * of method call chains. */
    LIST_DYNAMIC(struct Class *) mixinSubs;
				/* List of classes that this class is mixed
				 * into, used to ensure deletion of dependent
				 * entities happens properly when the class
				 * itself is deleted. */
    Tcl_HashTable classMethods;	/* Hash table of all methods. Hash maps from
				 * the (Tcl_Obj*) method name to the (Method*)
				 * method record. */
    Method *constructorPtr;	/* Method record of the class constructor (if
				 * any). */
    Method *destructorPtr;	/* Method record of the class destructor (if
				 * any). */
    Tcl_HashTable *metadataPtr;	/* Mapping from pointers to metadata type to
				 * the void *values that are the values
				 * of each piece of attached metadata. This
				 * field starts out as NULL and is only
				 * allocated if metadata is attached. */
    struct CallChain *constructorChainPtr;
    struct CallChain *destructorChainPtr;
    Tcl_HashTable *classChainCache;
				/* Places where call chains are stored. For
				 * constructors, the class chain is always
				 * used. For destructors and ordinary methods,
				 * the class chain is only used when the
				 * object doesn't override with its own mixins
				 * (and filters and method implementations for
				 * when getting method chains). */
    VariableNameList variables;
    PrivateVariableList privateVariables;
				/* Configurations for the variable resolver
				 * used inside methods. */
    Tcl_Obj *clsDefinitionNs;	/* Name of the namespace to use for
				 * definitions commands of instances of this
				 * class in when those instances are defined
				 * as classes. If NULL, use the value from the
				 * class hierarchy. It's an error at
				 * [oo::define] call time if this namespace is
				 * defined but doesn't exist; we also check at
				 * setting time but don't check between
				 * times. */
    Tcl_Obj *objDefinitionNs;	/* Name of the namespace to use for
				 * definitions commands of instances of this
				 * class in when those instances are defined
				 * as instances. If NULL, use the value from
				 * the class hierarchy. It's an error at
				 * [oo::objdefine]/[self] call time if this
				 * namespace is defined but doesn't exist; we
				 * also check at setting time but don't check
				 * between times. */
} Class;

/*
 * The foundation of the object system within an interpreter contains
 * references to the key classes and namespaces, together with a few other
 * useful bits and pieces. Probably ought to eventually go in the Interp
 * structure itself.
 */

typedef struct ThreadLocalData {
    size_t nsCount;		/* Epoch counter is used for keeping
				 * the values used in Tcl_Obj internal
				 * representations sane. Must be thread-local
				 * because Tcl_Objs can cross interpreter
				 * boundaries within a thread (objects don't
				 * generally cross threads). */
} ThreadLocalData;

typedef struct Foundation {
    Tcl_Interp *interp;
    Class *objectCls;		/* The root of the object system. */
    Class *classCls;		/* The class of all classes. */
    Tcl_Namespace *ooNs;	/* ::oo namespace. */
    Tcl_Namespace *defineNs;	/* Namespace containing special commands for
				 * manipulating objects and classes. The
				 * "oo::define" command acts as a special kind
				 * of ensemble for this namespace. */
    Tcl_Namespace *objdefNs;	/* Namespace containing special commands for
				 * manipulating objects and classes. The
				 * "oo::objdefine" command acts as a special
				 * kind of ensemble for this namespace. */
    Tcl_Namespace *helpersNs;	/* Namespace containing the commands that are
				 * only valid when executing inside a
				 * procedural method. */
    size_t epoch;			/* Used to invalidate method chains when the
				 * class structure changes. */
    ThreadLocalData *tsdPtr;	/* Counter so we can allocate a unique
				 * namespace to each object. */
    Tcl_Obj *unknownMethodNameObj;
				/* Shared object containing the name of the
				 * unknown method handler method. */
    Tcl_Obj *constructorName;	/* Shared object containing the "name" of a
				 * constructor. */
    Tcl_Obj *destructorName;	/* Shared object containing the "name" of a
				 * destructor. */
    Tcl_Obj *clonedName;	/* Shared object containing the name of a
				 * "<cloned>" pseudo-constructor. */
    Tcl_Obj *defineName;	/* Fully qualified name of oo::define. */
} Foundation;

/*
 * A call context structure is built when a method is called. It contains the
 * chain of method implementations that are to be invoked by a particular
 * call, and the process of calling walks the chain, with the [next] command
 * proceeding to the next entry in the chain.
 */

#define CALL_CHAIN_STATIC_SIZE 4

struct MInvoke {
    Method *mPtr;		/* Reference to the method implementation
				 * record. */
    int isFilter;		/* Whether this is a filter invocation. */
    Class *filterDeclarer;	/* What class decided to add the filter; if
				 * NULL, it was added by the object. */
};

typedef struct CallChain {
    size_t objectCreationEpoch;	/* The object's creation epoch. Note that the
				 * object reference is not stored in the call
				 * chain; it is in the call context. */
    size_t objectEpoch;		/* Local (object structure) epoch counter
				 * snapshot. */
    size_t epoch;			/* Global (class structure) epoch counter
				 * snapshot. */
    int flags;			/* Assorted flags, see below. */
    size_t refCount;		/* Reference count. */
    size_t numChain;		/* Size of the call chain. */
    struct MInvoke *chain;	/* Array of call chain entries. May point to
				 * staticChain if the number of entries is
				 * small. */
    struct MInvoke staticChain[CALL_CHAIN_STATIC_SIZE];
} CallChain;

typedef struct CallContext {
    Object *oPtr;		/* The object associated with this call. */
    size_t index;			/* Index into the call chain of the currently
				 * executing method implementation. */
    size_t skip;			/* Current number of arguments to skip; can
				 * vary depending on whether it is a direct
				 * method call or a continuation via the
				 * [next] command. */
    CallChain *callPtr;		/* The actual call chain. */
} CallContext;

/*
 * Bits for the 'flags' field of the call chain.
 */

#define PUBLIC_METHOD     0x01	/* This is a public (exported) method. */
#define PRIVATE_METHOD    0x02	/* This is a private (class's direct instances
				 * only) method. Supports itcl. */
#define OO_UNKNOWN_METHOD 0x04	/* This is an unknown method. */
#define CONSTRUCTOR	  0x08	/* This is a constructor. */
#define DESTRUCTOR	  0x10	/* This is a destructor. */
#define TRUE_PRIVATE_METHOD 0x20
				/* This is a private method only accessible
				 * from other methods defined on this class
				 * or instance. [TIP #500] */
#define SCOPE_FLAGS (PUBLIC_METHOD | PRIVATE_METHOD | TRUE_PRIVATE_METHOD)

/*
 * Structure containing definition information about basic class methods.
 */

typedef struct {
    const char *name;		/* Name of the method in question. */
    int isPublic;		/* Whether the method is public by default. */
    Tcl_MethodType definition;	/* How to call the method. */
} DeclaredClassMethod;

/*
 *----------------------------------------------------------------
 * Commands relating to OO support.
 *----------------------------------------------------------------
 */

MODULE_SCOPE int	TclOOInit(Tcl_Interp *interp);
<<<<<<< HEAD
MODULE_SCOPE int	TclOODefineObjCmd(void *clientData,
			    Tcl_Interp *interp, int objc,
			    Tcl_Obj *const *objv);
MODULE_SCOPE int	TclOOObjDefObjCmd(void *clientData,
			    Tcl_Interp *interp, int objc,
			    Tcl_Obj *const *objv);
MODULE_SCOPE int	TclOODefineConstructorObjCmd(void *clientData,
			    Tcl_Interp *interp, int objc,
			    Tcl_Obj *const *objv);
MODULE_SCOPE int	TclOODefineDeleteMethodObjCmd(void *clientData,
			    Tcl_Interp *interp, int objc,
			    Tcl_Obj *const *objv);
MODULE_SCOPE int	TclOODefineDestructorObjCmd(void *clientData,
			    Tcl_Interp *interp, int objc,
			    Tcl_Obj *const *objv);
MODULE_SCOPE int	TclOODefineExportObjCmd(void *clientData,
			    Tcl_Interp *interp, int objc,
			    Tcl_Obj *const *objv);
MODULE_SCOPE int	TclOODefineForwardObjCmd(void *clientData,
			    Tcl_Interp *interp, int objc,
			    Tcl_Obj *const *objv);
MODULE_SCOPE int	TclOODefineMethodObjCmd(void *clientData,
			    Tcl_Interp *interp, int objc,
			    Tcl_Obj *const *objv);
MODULE_SCOPE int	TclOODefineRenameMethodObjCmd(void *clientData,
			    Tcl_Interp *interp, int objc,
			    Tcl_Obj *const *objv);
MODULE_SCOPE int	TclOODefineUnexportObjCmd(void *clientData,
			    Tcl_Interp *interp, int objc,
			    Tcl_Obj *const *objv);
MODULE_SCOPE int	TclOODefineClassObjCmd(void *clientData,
			    Tcl_Interp *interp, int objc,
			    Tcl_Obj *const *objv);
MODULE_SCOPE int	TclOODefineSelfObjCmd(void *clientData,
			    Tcl_Interp *interp, int objc,
			    Tcl_Obj *const *objv);
MODULE_SCOPE int	TclOODefineObjSelfObjCmd(void *clientData,
			    Tcl_Interp *interp, int objc,
			    Tcl_Obj *const *objv);
MODULE_SCOPE int	TclOOUnknownDefinition(void *clientData,
			    Tcl_Interp *interp, int objc,
			    Tcl_Obj *const *objv);
MODULE_SCOPE int	TclOOCopyObjectCmd(void *clientData,
			    Tcl_Interp *interp, int objc,
			    Tcl_Obj *const *objv);
MODULE_SCOPE int	TclOONextObjCmd(void *clientData,
			    Tcl_Interp *interp, int objc,
			    Tcl_Obj *const *objv);
MODULE_SCOPE int	TclOONextToObjCmd(void *clientData,
			    Tcl_Interp *interp, int objc,
			    Tcl_Obj *const *objv);
MODULE_SCOPE int	TclOODefineUnexportObjCmd(void *clientData,
			    Tcl_Interp *interp, int objc,
			    Tcl_Obj *const *objv);
MODULE_SCOPE int	TclOODefineClassObjCmd(void *clientData,
			    Tcl_Interp *interp, int objc,
			    Tcl_Obj *const *objv);
MODULE_SCOPE int	TclOODefineSelfObjCmd(void *clientData,
			    Tcl_Interp *interp, int objc,
			    Tcl_Obj *const *objv);
MODULE_SCOPE int	TclOODefineObjSelfObjCmd(void *clientData,
			    Tcl_Interp *interp, int objc,
			    Tcl_Obj *const *objv);
MODULE_SCOPE int	TclOODefinePrivateObjCmd(void *clientData,
			    Tcl_Interp *interp, int objc,
			    Tcl_Obj *const *objv);
MODULE_SCOPE int	TclOOUnknownDefinition(void *clientData,
			    Tcl_Interp *interp, int objc,
			    Tcl_Obj *const *objv);
MODULE_SCOPE int	TclOOCopyObjectCmd(void *clientData,
			    Tcl_Interp *interp, int objc,
			    Tcl_Obj *const *objv);
MODULE_SCOPE int	TclOODefineDefnNsObjCmd(ClientData clientData,
			    Tcl_Interp *interp, int objc,
			    Tcl_Obj *const *objv);
MODULE_SCOPE int	TclOONextObjCmd(void *clientData,
			    Tcl_Interp *interp, int objc,
			    Tcl_Obj *const *objv);
MODULE_SCOPE int	TclOONextToObjCmd(void *clientData,
			    Tcl_Interp *interp, int objc,
			    Tcl_Obj *const *objv);
MODULE_SCOPE int	TclOOSelfObjCmd(void *clientData,
			    Tcl_Interp *interp, int objc,
			    Tcl_Obj *const *objv);
=======
MODULE_SCOPE Tcl_ObjCmdProc	TclOODefineObjCmd;
MODULE_SCOPE Tcl_ObjCmdProc	TclOOObjDefObjCmd;
MODULE_SCOPE Tcl_ObjCmdProc	TclOODefineConstructorObjCmd;
MODULE_SCOPE Tcl_ObjCmdProc	TclOODefineDefnNsObjCmd;
MODULE_SCOPE Tcl_ObjCmdProc	TclOODefineDeleteMethodObjCmd;
MODULE_SCOPE Tcl_ObjCmdProc	TclOODefineDestructorObjCmd;
MODULE_SCOPE Tcl_ObjCmdProc	TclOODefineExportObjCmd;
MODULE_SCOPE Tcl_ObjCmdProc	TclOODefineForwardObjCmd;
MODULE_SCOPE Tcl_ObjCmdProc	TclOODefineMethodObjCmd;
MODULE_SCOPE Tcl_ObjCmdProc	TclOODefineRenameMethodObjCmd;
MODULE_SCOPE Tcl_ObjCmdProc	TclOODefineUnexportObjCmd;
MODULE_SCOPE Tcl_ObjCmdProc	TclOODefineClassObjCmd;
MODULE_SCOPE Tcl_ObjCmdProc	TclOODefineSelfObjCmd;
MODULE_SCOPE Tcl_ObjCmdProc	TclOODefineObjSelfObjCmd;
MODULE_SCOPE Tcl_ObjCmdProc	TclOODefinePrivateObjCmd;
MODULE_SCOPE Tcl_ObjCmdProc	TclOOUnknownDefinition;
MODULE_SCOPE Tcl_ObjCmdProc	TclOOCopyObjectCmd;
MODULE_SCOPE Tcl_ObjCmdProc	TclOONextObjCmd;
MODULE_SCOPE Tcl_ObjCmdProc	TclOONextToObjCmd;
MODULE_SCOPE Tcl_ObjCmdProc	TclOOSelfObjCmd;
>>>>>>> 7592daa0

/*
 * Method implementations (in tclOOBasic.c).
 */

<<<<<<< HEAD
MODULE_SCOPE int	TclOO_Class_Constructor(void *clientData,
			    Tcl_Interp *interp, Tcl_ObjectContext context,
			    int objc, Tcl_Obj *const *objv);
MODULE_SCOPE int	TclOO_Class_Create(void *clientData,
			    Tcl_Interp *interp, Tcl_ObjectContext context,
			    int objc, Tcl_Obj *const *objv);
MODULE_SCOPE int	TclOO_Class_CreateNs(void *clientData,
			    Tcl_Interp *interp, Tcl_ObjectContext context,
			    int objc, Tcl_Obj *const *objv);
MODULE_SCOPE int	TclOO_Class_New(void *clientData,
			    Tcl_Interp *interp, Tcl_ObjectContext context,
			    int objc, Tcl_Obj *const *objv);
MODULE_SCOPE int	TclOO_Object_Destroy(void *clientData,
			    Tcl_Interp *interp, Tcl_ObjectContext context,
			    int objc, Tcl_Obj *const *objv);
MODULE_SCOPE int	TclOO_Object_Eval(void *clientData,
			    Tcl_Interp *interp, Tcl_ObjectContext context,
			    int objc, Tcl_Obj *const *objv);
MODULE_SCOPE int	TclOO_Object_LinkVar(void *clientData,
			    Tcl_Interp *interp, Tcl_ObjectContext context,
			    int objc, Tcl_Obj *const *objv);
MODULE_SCOPE int	TclOO_Object_Unknown(void *clientData,
			    Tcl_Interp *interp, Tcl_ObjectContext context,
			    int objc, Tcl_Obj *const *objv);
MODULE_SCOPE int	TclOO_Object_VarName(void *clientData,
			    Tcl_Interp *interp, Tcl_ObjectContext context,
			    int objc, Tcl_Obj *const *objv);
=======
MODULE_SCOPE Tcl_MethodCallProc	TclOO_Class_Constructor;
MODULE_SCOPE Tcl_MethodCallProc	TclOO_Class_Create;
MODULE_SCOPE Tcl_MethodCallProc	TclOO_Class_CreateNs;
MODULE_SCOPE Tcl_MethodCallProc	TclOO_Class_New;
MODULE_SCOPE Tcl_MethodCallProc	TclOO_Object_Destroy;
MODULE_SCOPE Tcl_MethodCallProc	TclOO_Object_Eval;
MODULE_SCOPE Tcl_MethodCallProc	TclOO_Object_LinkVar;
MODULE_SCOPE Tcl_MethodCallProc	TclOO_Object_Unknown;
MODULE_SCOPE Tcl_MethodCallProc	TclOO_Object_VarName;
>>>>>>> 7592daa0

/*
 * Private definitions, some of which perhaps ought to be exposed properly or
 * maybe just put in the internal stubs table.
 */

MODULE_SCOPE void	TclOOAddToInstances(Object *oPtr, Class *clsPtr);
MODULE_SCOPE void	TclOOAddToMixinSubs(Class *subPtr, Class *mixinPtr);
MODULE_SCOPE void	TclOOAddToSubclasses(Class *subPtr, Class *superPtr);
MODULE_SCOPE Class *	TclOOAllocClass(Tcl_Interp *interp,
			    Object *useThisObj);
MODULE_SCOPE int	TclNRNewObjectInstance(Tcl_Interp *interp,
			    Tcl_Class cls, const char *nameStr,
			    const char *nsNameStr, int objc,
			    Tcl_Obj *const *objv, int skip,
			    Tcl_Object *objectPtr);
MODULE_SCOPE Object *	TclNewObjectInstanceCommon(Tcl_Interp *interp,
			    Class *classPtr,
			    const char *nameStr,
			    const char *nsNameStr);
MODULE_SCOPE int	TclOODecrRefCount(Object *oPtr);
MODULE_SCOPE int	TclOOObjectDestroyed(Object *oPtr);
MODULE_SCOPE int	TclOODefineSlots(Foundation *fPtr);
MODULE_SCOPE void	TclOODeleteChain(CallChain *callPtr);
MODULE_SCOPE void	TclOODeleteChainCache(Tcl_HashTable *tablePtr);
MODULE_SCOPE void	TclOODeleteContext(CallContext *contextPtr);
MODULE_SCOPE void	TclOODeleteDescendants(Tcl_Interp *interp,
			    Object *oPtr);
MODULE_SCOPE void	TclOODelMethodRef(Method *method);
MODULE_SCOPE CallContext *TclOOGetCallContext(Object *oPtr,
			    Tcl_Obj *methodNameObj, int flags,
			    Object *contextObjPtr, Class *contextClsPtr,
			    Tcl_Obj *cacheInThisObj);
MODULE_SCOPE Tcl_Namespace *TclOOGetDefineContextNamespace(
			    Tcl_Interp *interp, Object *oPtr, int forClass);
MODULE_SCOPE CallChain *TclOOGetStereotypeCallChain(Class *clsPtr,
			    Tcl_Obj *methodNameObj, int flags);
MODULE_SCOPE Foundation	*TclOOGetFoundation(Tcl_Interp *interp);
MODULE_SCOPE Tcl_Obj *	TclOOGetFwdFromMethod(Method *mPtr);
MODULE_SCOPE Proc *	TclOOGetProcFromMethod(Method *mPtr);
MODULE_SCOPE Tcl_Obj *	TclOOGetMethodBody(Method *mPtr);
MODULE_SCOPE int	TclOOGetSortedClassMethodList(Class *clsPtr,
			    int flags, const char ***stringsPtr);
MODULE_SCOPE int	TclOOGetSortedMethodList(Object *oPtr,
			    Object *contextObj, Class *contextCls, int flags,
			    const char ***stringsPtr);
MODULE_SCOPE int	TclOOInit(Tcl_Interp *interp);
MODULE_SCOPE void	TclOOInitInfo(Tcl_Interp *interp);
MODULE_SCOPE int	TclOOInvokeContext(void *clientData,
			    Tcl_Interp *interp, int objc,
			    Tcl_Obj *const objv[]);
MODULE_SCOPE int	TclNRObjectContextInvokeNext(Tcl_Interp *interp,
			    Tcl_ObjectContext context, int objc,
			    Tcl_Obj *const *objv, int skip);
MODULE_SCOPE void	TclOONewBasicMethod(Tcl_Interp *interp, Class *clsPtr,
			    const DeclaredClassMethod *dcm);
MODULE_SCOPE Tcl_Obj *	TclOOObjectName(Tcl_Interp *interp, Object *oPtr);
MODULE_SCOPE void	TclOOReleaseClassContents(Tcl_Interp *interp,
			    Object *oPtr);
MODULE_SCOPE int	TclOORemoveFromInstances(Object *oPtr, Class *clsPtr);
MODULE_SCOPE int	TclOORemoveFromMixins(Class *mixinPtr, Object *oPtr);
MODULE_SCOPE int	TclOORemoveFromMixinSubs(Class *subPtr,
			    Class *mixinPtr);
MODULE_SCOPE int	TclOORemoveFromSubclasses(Class *subPtr,
			    Class *superPtr);
MODULE_SCOPE Tcl_Obj *	TclOORenderCallChain(Tcl_Interp *interp,
			    CallChain *callPtr);
MODULE_SCOPE void	TclOOStashContext(Tcl_Obj *objPtr,
			    CallContext *contextPtr);
MODULE_SCOPE void	TclOOSetupVariableResolver(Tcl_Namespace *nsPtr);

/*
 * Include all the private API, generated from tclOO.decls.
 */

#include "tclOOIntDecls.h"

/*
 * Alternatives to Tcl_Preserve/Tcl_EventuallyFree/Tcl_Release.
 */

#define AddRef(ptr) ((ptr)->refCount++)

/*
 * A convenience macro for iterating through the lists used in the internal
 * memory management of objects.
 * REQUIRES DECLARATION: int i;
 */

#define FOREACH(var,ary) \
    for(i=0 ; i<(ary).num; i++) if ((ary).list[i] == NULL) { \
	continue; \
    } else if ((var) = (ary).list[i], 1)

/*
 * A variation where the array is an array of structs. There's no issue with
 * possible NULLs; every element of the array will be iterated over and the
 * varable set to a pointer to each of those elements in turn.
 * REQUIRES DECLARATION: int i;
 */

#define FOREACH_STRUCT(var,ary) \
    for(i=0 ; var=&((ary).list[i]), i<(ary).num; i++)

/*
 * Convenience macros for iterating through hash tables. FOREACH_HASH_DECLS
 * sets up the declarations needed for the main macro, FOREACH_HASH, which
 * does the actual iteration. FOREACH_HASH_VALUE is a restricted version that
 * only iterates over values.
 * REQUIRES DECLARATION: FOREACH_HASH_DECLS;
 */

#define FOREACH_HASH_DECLS \
    Tcl_HashEntry *hPtr;Tcl_HashSearch search
#define FOREACH_HASH(key,val,tablePtr) \
    for(hPtr=Tcl_FirstHashEntry((tablePtr),&search); hPtr!=NULL ? \
	    (*(void **)&(key)=Tcl_GetHashKey((tablePtr),hPtr),\
	    *(void **)&(val)=Tcl_GetHashValue(hPtr),1):0; hPtr=Tcl_NextHashEntry(&search))
#define FOREACH_HASH_VALUE(val,tablePtr) \
    for(hPtr=Tcl_FirstHashEntry((tablePtr),&search); hPtr!=NULL ? \
	    (*(void **)&(val)=Tcl_GetHashValue(hPtr),1):0;hPtr=Tcl_NextHashEntry(&search))

/*
 * Convenience macro for duplicating a list. Needs no external declaration,
 * but all arguments are used multiple times and so must have no side effects.
 */

#undef DUPLICATE /* prevent possible conflict with definition in WINAPI nb30.h */
#define DUPLICATE(target,source,type) \
    do { \
	size_t len = sizeof(type) * ((target).num=(source).num);\
	if (len != 0) { \
	    memcpy(((target).list=(type*)Tcl_Alloc(len)), (source).list, len); \
	} else { \
	    (target).list = NULL; \
	} \
    } while(0)

#endif /* TCL_OO_INTERNAL_H */

/*
 * Local Variables:
 * mode: c
 * c-basic-offset: 4
 * fill-column: 78
 * End:
 */<|MERGE_RESOLUTION|>--- conflicted
+++ resolved
@@ -448,92 +448,6 @@
  */
 
 MODULE_SCOPE int	TclOOInit(Tcl_Interp *interp);
-<<<<<<< HEAD
-MODULE_SCOPE int	TclOODefineObjCmd(void *clientData,
-			    Tcl_Interp *interp, int objc,
-			    Tcl_Obj *const *objv);
-MODULE_SCOPE int	TclOOObjDefObjCmd(void *clientData,
-			    Tcl_Interp *interp, int objc,
-			    Tcl_Obj *const *objv);
-MODULE_SCOPE int	TclOODefineConstructorObjCmd(void *clientData,
-			    Tcl_Interp *interp, int objc,
-			    Tcl_Obj *const *objv);
-MODULE_SCOPE int	TclOODefineDeleteMethodObjCmd(void *clientData,
-			    Tcl_Interp *interp, int objc,
-			    Tcl_Obj *const *objv);
-MODULE_SCOPE int	TclOODefineDestructorObjCmd(void *clientData,
-			    Tcl_Interp *interp, int objc,
-			    Tcl_Obj *const *objv);
-MODULE_SCOPE int	TclOODefineExportObjCmd(void *clientData,
-			    Tcl_Interp *interp, int objc,
-			    Tcl_Obj *const *objv);
-MODULE_SCOPE int	TclOODefineForwardObjCmd(void *clientData,
-			    Tcl_Interp *interp, int objc,
-			    Tcl_Obj *const *objv);
-MODULE_SCOPE int	TclOODefineMethodObjCmd(void *clientData,
-			    Tcl_Interp *interp, int objc,
-			    Tcl_Obj *const *objv);
-MODULE_SCOPE int	TclOODefineRenameMethodObjCmd(void *clientData,
-			    Tcl_Interp *interp, int objc,
-			    Tcl_Obj *const *objv);
-MODULE_SCOPE int	TclOODefineUnexportObjCmd(void *clientData,
-			    Tcl_Interp *interp, int objc,
-			    Tcl_Obj *const *objv);
-MODULE_SCOPE int	TclOODefineClassObjCmd(void *clientData,
-			    Tcl_Interp *interp, int objc,
-			    Tcl_Obj *const *objv);
-MODULE_SCOPE int	TclOODefineSelfObjCmd(void *clientData,
-			    Tcl_Interp *interp, int objc,
-			    Tcl_Obj *const *objv);
-MODULE_SCOPE int	TclOODefineObjSelfObjCmd(void *clientData,
-			    Tcl_Interp *interp, int objc,
-			    Tcl_Obj *const *objv);
-MODULE_SCOPE int	TclOOUnknownDefinition(void *clientData,
-			    Tcl_Interp *interp, int objc,
-			    Tcl_Obj *const *objv);
-MODULE_SCOPE int	TclOOCopyObjectCmd(void *clientData,
-			    Tcl_Interp *interp, int objc,
-			    Tcl_Obj *const *objv);
-MODULE_SCOPE int	TclOONextObjCmd(void *clientData,
-			    Tcl_Interp *interp, int objc,
-			    Tcl_Obj *const *objv);
-MODULE_SCOPE int	TclOONextToObjCmd(void *clientData,
-			    Tcl_Interp *interp, int objc,
-			    Tcl_Obj *const *objv);
-MODULE_SCOPE int	TclOODefineUnexportObjCmd(void *clientData,
-			    Tcl_Interp *interp, int objc,
-			    Tcl_Obj *const *objv);
-MODULE_SCOPE int	TclOODefineClassObjCmd(void *clientData,
-			    Tcl_Interp *interp, int objc,
-			    Tcl_Obj *const *objv);
-MODULE_SCOPE int	TclOODefineSelfObjCmd(void *clientData,
-			    Tcl_Interp *interp, int objc,
-			    Tcl_Obj *const *objv);
-MODULE_SCOPE int	TclOODefineObjSelfObjCmd(void *clientData,
-			    Tcl_Interp *interp, int objc,
-			    Tcl_Obj *const *objv);
-MODULE_SCOPE int	TclOODefinePrivateObjCmd(void *clientData,
-			    Tcl_Interp *interp, int objc,
-			    Tcl_Obj *const *objv);
-MODULE_SCOPE int	TclOOUnknownDefinition(void *clientData,
-			    Tcl_Interp *interp, int objc,
-			    Tcl_Obj *const *objv);
-MODULE_SCOPE int	TclOOCopyObjectCmd(void *clientData,
-			    Tcl_Interp *interp, int objc,
-			    Tcl_Obj *const *objv);
-MODULE_SCOPE int	TclOODefineDefnNsObjCmd(ClientData clientData,
-			    Tcl_Interp *interp, int objc,
-			    Tcl_Obj *const *objv);
-MODULE_SCOPE int	TclOONextObjCmd(void *clientData,
-			    Tcl_Interp *interp, int objc,
-			    Tcl_Obj *const *objv);
-MODULE_SCOPE int	TclOONextToObjCmd(void *clientData,
-			    Tcl_Interp *interp, int objc,
-			    Tcl_Obj *const *objv);
-MODULE_SCOPE int	TclOOSelfObjCmd(void *clientData,
-			    Tcl_Interp *interp, int objc,
-			    Tcl_Obj *const *objv);
-=======
 MODULE_SCOPE Tcl_ObjCmdProc	TclOODefineObjCmd;
 MODULE_SCOPE Tcl_ObjCmdProc	TclOOObjDefObjCmd;
 MODULE_SCOPE Tcl_ObjCmdProc	TclOODefineConstructorObjCmd;
@@ -554,41 +468,11 @@
 MODULE_SCOPE Tcl_ObjCmdProc	TclOONextObjCmd;
 MODULE_SCOPE Tcl_ObjCmdProc	TclOONextToObjCmd;
 MODULE_SCOPE Tcl_ObjCmdProc	TclOOSelfObjCmd;
->>>>>>> 7592daa0
 
 /*
  * Method implementations (in tclOOBasic.c).
  */
 
-<<<<<<< HEAD
-MODULE_SCOPE int	TclOO_Class_Constructor(void *clientData,
-			    Tcl_Interp *interp, Tcl_ObjectContext context,
-			    int objc, Tcl_Obj *const *objv);
-MODULE_SCOPE int	TclOO_Class_Create(void *clientData,
-			    Tcl_Interp *interp, Tcl_ObjectContext context,
-			    int objc, Tcl_Obj *const *objv);
-MODULE_SCOPE int	TclOO_Class_CreateNs(void *clientData,
-			    Tcl_Interp *interp, Tcl_ObjectContext context,
-			    int objc, Tcl_Obj *const *objv);
-MODULE_SCOPE int	TclOO_Class_New(void *clientData,
-			    Tcl_Interp *interp, Tcl_ObjectContext context,
-			    int objc, Tcl_Obj *const *objv);
-MODULE_SCOPE int	TclOO_Object_Destroy(void *clientData,
-			    Tcl_Interp *interp, Tcl_ObjectContext context,
-			    int objc, Tcl_Obj *const *objv);
-MODULE_SCOPE int	TclOO_Object_Eval(void *clientData,
-			    Tcl_Interp *interp, Tcl_ObjectContext context,
-			    int objc, Tcl_Obj *const *objv);
-MODULE_SCOPE int	TclOO_Object_LinkVar(void *clientData,
-			    Tcl_Interp *interp, Tcl_ObjectContext context,
-			    int objc, Tcl_Obj *const *objv);
-MODULE_SCOPE int	TclOO_Object_Unknown(void *clientData,
-			    Tcl_Interp *interp, Tcl_ObjectContext context,
-			    int objc, Tcl_Obj *const *objv);
-MODULE_SCOPE int	TclOO_Object_VarName(void *clientData,
-			    Tcl_Interp *interp, Tcl_ObjectContext context,
-			    int objc, Tcl_Obj *const *objv);
-=======
 MODULE_SCOPE Tcl_MethodCallProc	TclOO_Class_Constructor;
 MODULE_SCOPE Tcl_MethodCallProc	TclOO_Class_Create;
 MODULE_SCOPE Tcl_MethodCallProc	TclOO_Class_CreateNs;
@@ -598,7 +482,6 @@
 MODULE_SCOPE Tcl_MethodCallProc	TclOO_Object_LinkVar;
 MODULE_SCOPE Tcl_MethodCallProc	TclOO_Object_Unknown;
 MODULE_SCOPE Tcl_MethodCallProc	TclOO_Object_VarName;
->>>>>>> 7592daa0
 
 /*
  * Private definitions, some of which perhaps ought to be exposed properly or
