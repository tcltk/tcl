--- conflicted
+++ resolved
@@ -255,13 +255,9 @@
     PropertyStorage properties;	/* Information relating to the lists of
 				 * properties that this object *claims* to
 				 * support. */
-<<<<<<< HEAD
-};
-=======
-    struct Object *delNext;	/* If non-NULL, the next object to have its
+    Object *delNext;		/* If non-NULL, the next object to have its
 				 * namespace deleted. */
-} Object;
->>>>>>> f00ce524
+};
 
 enum ObjectFlags {
     OBJECT_DESTRUCTING = 1,	/* Indicates that an object is being or has
