/*
 * tclOOInt.h --
 *
 *	This file contains the structure definitions and some of the function
 *	declarations for the object-system (NB: not Tcl_Obj, but ::oo).
 *
 * Copyright (c) 2006-2012 by Donal K. Fellows
 *
 * See the file "license.terms" for information on usage and redistribution of
 * this file, and for a DISCLAIMER OF ALL WARRANTIES.
 */

#ifndef TCL_OO_INTERNAL_H
#define TCL_OO_INTERNAL_H 1

#include "tclInt.h"
#include "tclOO.h"

/*
 * Hack to make things work with Objective C. Note that ObjC isn't really
 * supported, but we don't want to to be actively hostile to it. [Bug 2163447]
 */

#ifdef __OBJC__
#define Class	TclOOClass
#define Object	TclOOObject
#endif /* __OBJC__ */

/*
 * Forward declarations.
 */

struct CallChain;
struct Class;
struct Foundation;
struct Object;

/*
 * The data that needs to be stored per method. This record is used to collect
 * information about all sorts of methods, including forwards, constructors
 * and destructors.
 */

typedef struct Method {
    const Tcl_MethodType *typePtr;
				/* The type of method. If NULL, this is a
				 * special flag record which is just used for
				 * the setting of the flags field. */
    Tcl_Size refCount;
    void *clientData;		/* Type-specific data. */
    Tcl_Obj *namePtr;		/* Name of the method. */
    struct Object *declaringObjectPtr;
				/* The object that declares this method, or
				 * NULL if it was declared by a class. */
    struct Class *declaringClassPtr;
				/* The class that declares this method, or
				 * NULL if it was declared directly on an
				 * object. */
    int flags;			/* Assorted flags. Includes whether this
				 * method is public/exported or not. */
} Method;

/*
 * Pre- and post-call callbacks, to allow procedure-like methods to be fine
 * tuned in their behaviour.
 */

typedef int (TclOO_PreCallProc)(void *clientData, Tcl_Interp *interp,
	Tcl_ObjectContext context, Tcl_CallFrame *framePtr, int *isFinished);
typedef int (TclOO_PostCallProc)(void *clientData, Tcl_Interp *interp,
	Tcl_ObjectContext context, Tcl_Namespace *namespacePtr, int result);
typedef void (TclOO_PmCDDeleteProc)(void *clientData);
typedef void *(TclOO_PmCDCloneProc)(void *clientData);

/*
 * Procedure-like methods have the following extra information.
 */

typedef struct ProcedureMethod {
    int version;		/* Version of this structure. Currently must
				 * be 0. */
    Proc *procPtr;		/* Core of the implementation of the method;
				 * includes the argument definition and the
				 * body bytecodes. */
    int flags;			/* Flags to control features. */
    Tcl_Size refCount;
    void *clientData;
    TclOO_PmCDDeleteProc *deleteClientdataProc;
    TclOO_PmCDCloneProc *cloneClientdataProc;
    ProcErrorProc *errProc;	/* Replacement error handler. */
    TclOO_PreCallProc *preCallProc;
				/* Callback to allow for additional setup
				 * before the method executes. */
    TclOO_PostCallProc *postCallProc;
				/* Callback to allow for additional cleanup
				 * after the method executes. */
    GetFrameInfoValueProc *gfivProc;
				/* Callback to allow for fine tuning of how
				 * the method reports itself. */
    Command cmd;		/* Space used to connect to [info frame] */
    ExtraFrameInfo efi;		/* Space used to store data for [info frame] */
    Tcl_Interp *interp;		/* Interpreter in which to compute the name of
				 * the method. */
    Tcl_Method method;		/* Method to compute the name of. */
    int callSiteFlags;		/* Flags from the call chain. Only interested
				 * in whether this is a constructor or
				 * destructor, which we can't know until then
				 * for messy reasons. Other flags are variable
				 * but not used. */
} ProcedureMethod;

#define TCLOO_PROCEDURE_METHOD_VERSION 0

/*
 * Flags for use in a ProcedureMethod.
 *
 * When the USE_DECLARER_NS flag is set, the method will use the namespace of
 * the object or class that declared it (or the clone of it, if it was from
 * such that the implementation of the method came to the particular use)
 * instead of the namespace of the object on which the method was invoked.
 * This flag must be distinct from all others that are associated with
 * methods.
 */

#define USE_DECLARER_NS		0x80

/*
 * Forwarded methods have the following extra information.
 */

typedef struct ForwardMethod {
    Tcl_Obj *prefixObj;		/* The list of values to use to replace the
				 * object and method name with. Will be a
				 * non-empty list. */
} ForwardMethod;

/*
 * Structure used in private variable mappings. Describes the mapping of a
 * single variable from the user's local name to the system's storage name.
 * [TIP #500]
 */

typedef struct {
    Tcl_Obj *variableObj;	/* Name used within methods. This is the part
				 * that is properly under user control. */
    Tcl_Obj *fullNameObj;	/* Name used at the instance namespace level. */
} PrivateVariableMapping;

/*
 * Helper definitions that declare a "list" array. The two varieties are
 * either optimized for simplicity (in the case that the whole array is
 * typically assigned at once) or efficiency (in the case that the array is
 * expected to be expanded over time). These lists are designed to be iterated
 * over with the help of the FOREACH macro (see later in this file).
 *
 * The "num" field always counts the number of listType_t elements used in the
 * "list" field. When a "size" field exists, it describes how many elements
 * are present in the list; when absent, exactly "num" elements are present.
 */

#define LIST_STATIC(listType_t) \
    struct { Tcl_Size num; listType_t *list; }
#define LIST_DYNAMIC(listType_t) \
    struct { Tcl_Size num, size; listType_t *list; }

/*
 * These types are needed in function arguments.
 */

typedef LIST_STATIC(Tcl_Obj *) VariableNameList;
typedef LIST_STATIC(PrivateVariableMapping) PrivateVariableList;

/*
 * This type is used in various places.
 */

typedef struct {
    LIST_STATIC(Tcl_Obj *) readable;
				/* The readable properties slot. */
    LIST_STATIC(Tcl_Obj *) writable;
				/* The writable properties slot. */
    Tcl_Obj *allReadableCache;	/* The cache of all readable properties
				 * exposed by this object or class (in its
				 * stereotypical instancs). Contains a sorted
				 * unique list if not NULL. */
    Tcl_Obj *allWritableCache;	/* The cache of all writable properties
				 * exposed by this object or class (in its
				 * stereotypical instances). Contains a sorted
				 * unique list if not NULL. */
    int epoch;			/* The epoch that the caches are valid for. */
} PropertyStorage;

/*
 * Now, the definition of what an object actually is.
 */

typedef struct Object {
    struct Foundation *fPtr;	/* The basis for the object system. Putting
				 * this here allows the avoidance of quite a
				 * lot of hash lookups on the critical path
				 * for object invocation and creation. */
    Tcl_Namespace *namespacePtr;/* This object's namespace. */
    Tcl_Command command;	/* Reference to this object's public
				 * command. */
    Tcl_Command myCommand;	/* Reference to this object's internal
				 * command. */
    struct Class *selfCls;	/* This object's class. */
    Tcl_HashTable *methodsPtr;	/* Object-local Tcl_Obj (method name) to
				 * Method* mapping. */
    LIST_STATIC(struct Class *) mixins;
				/* Classes mixed into this object. */
    LIST_STATIC(Tcl_Obj *) filters;
				/* List of filter names. */
    struct Class *classPtr;	/* This is non-NULL for all classes, and NULL
				 * for everything else. It points to the class
				 * structure. */
    Tcl_Size refCount;		/* Number of strong references to this object.
				 * Note that there may be many more weak
				 * references; this mechanism exists to
				 * avoid Tcl_Preserve. */
    int flags;
    Tcl_Size creationEpoch;	/* Unique value to make comparisons of objects
				 * easier. */
    Tcl_Size epoch;		/* Per-object epoch, incremented when the way
				 * an object should resolve call chains is
				 * changed. */
    Tcl_HashTable *metadataPtr;	/* Mapping from pointers to metadata type to
				 * the void *values that are the values
				 * of each piece of attached metadata. This
				 * field starts out as NULL and is only
				 * allocated if metadata is attached. */
    Tcl_Obj *cachedNameObj;	/* Cache of the name of the object. */
    Tcl_HashTable *chainCache;	/* Place to keep unused contexts. This table
				 * is indexed by method name as Tcl_Obj. */
    Tcl_ObjectMapMethodNameProc *mapMethodNameProc;
				/* Function to allow remapping of method
				 * names. For itcl-ng. */
    VariableNameList variables;
    PrivateVariableList privateVariables;
				/* Configurations for the variable resolver
				 * used inside methods. */
    Tcl_Command myclassCommand;	/* Reference to this object's class dispatcher
				 * command. */
    PropertyStorage properties;	/* Information relating to the lists of
				 * properties that this object *claims* to
				 * support. */
} Object;

#define OBJECT_DESTRUCTING 1	/* Indicates that an object is being or has
				 *  been destroyed  */
#define DESTRUCTOR_CALLED 2	/* Indicates that evaluation of destructor
				 * script for the object has began */
#define OO_UNUSED_4	4	/* No longer used.  */
#define ROOT_OBJECT 0x1000	/* Flag to say that this object is the root of
				 * the class hierarchy and should be treated
				 * specially during teardown. */
#define FILTER_HANDLING 0x2000	/* Flag set when the object is processing a
				 * filter; when set, filters are *not*
				 * processed on the object, preventing nasty
				 * recursive filtering problems. */
#define USE_CLASS_CACHE 0x4000	/* Flag set to say that the object is a pure
				 * instance of the class, and has had nothing
				 * added that changes the dispatch chain (i.e.
				 * no methods, mixins, or filters. */
#define ROOT_CLASS 0x8000	/* Flag to say that this object is the root
				 * class of classes, and should be treated
				 * specially during teardown (and in a few
				 * other spots). */
#define FORCE_UNKNOWN 0x10000	/* States that we are *really* looking up the
				 * unknown method handler at that point. */
#define DONT_DELETE 0x20000	/* Inhibit deletion of this object. Used
				 * during fundamental object type mutation to
				 * make sure that the object actually survives
				 * to the end of the operation. */
#define HAS_PRIVATE_METHODS 0x40000
				/* Object/class has (or had) private methods,
				 * and so shouldn't be cached so
				 * aggressively. */

/*
 * And the definition of a class. Note that every class also has an associated
 * object, through which it is manipulated.
 */

typedef struct Class {
    Object *thisPtr;		/* Reference to the object associated with
				 * this class. */
    int flags;			/* Assorted flags. */
    LIST_STATIC(struct Class *) superclasses;
				/* List of superclasses, used for generation
				 * of method call chains. */
    LIST_DYNAMIC(struct Class *) subclasses;
				/* List of subclasses, used to ensure deletion
				 * of dependent entities happens properly when
				 * the class itself is deleted. */
    LIST_DYNAMIC(Object *) instances;
				/* List of instances, used to ensure deletion
				 * of dependent entities happens properly when
				 * the class itself is deleted. */
    LIST_STATIC(Tcl_Obj *) filters;
				/* List of filter names, used for generation
				 * of method call chains. */
    LIST_STATIC(struct Class *) mixins;
				/* List of mixin classes, used for generation
				 * of method call chains. */
    LIST_DYNAMIC(struct Class *) mixinSubs;
				/* List of classes that this class is mixed
				 * into, used to ensure deletion of dependent
				 * entities happens properly when the class
				 * itself is deleted. */
    Tcl_HashTable classMethods;	/* Hash table of all methods. Hash maps from
				 * the (Tcl_Obj*) method name to the (Method*)
				 * method record. */
    Method *constructorPtr;	/* Method record of the class constructor (if
				 * any). */
    Method *destructorPtr;	/* Method record of the class destructor (if
				 * any). */
    Tcl_HashTable *metadataPtr;	/* Mapping from pointers to metadata type to
				 * the void *values that are the values
				 * of each piece of attached metadata. This
				 * field starts out as NULL and is only
				 * allocated if metadata is attached. */
    struct CallChain *constructorChainPtr;
    struct CallChain *destructorChainPtr;
    Tcl_HashTable *classChainCache;
				/* Places where call chains are stored. For
				 * constructors, the class chain is always
				 * used. For destructors and ordinary methods,
				 * the class chain is only used when the
				 * object doesn't override with its own mixins
				 * (and filters and method implementations for
				 * when getting method chains). */
    VariableNameList variables;
    PrivateVariableList privateVariables;
				/* Configurations for the variable resolver
				 * used inside methods. */
    Tcl_Obj *clsDefinitionNs;	/* Name of the namespace to use for
				 * definitions commands of instances of this
				 * class in when those instances are defined
				 * as classes. If NULL, use the value from the
				 * class hierarchy. It's an error at
				 * [oo::define] call time if this namespace is
				 * defined but doesn't exist; we also check at
				 * setting time but don't check between
				 * times. */
    Tcl_Obj *objDefinitionNs;	/* Name of the namespace to use for
				 * definitions commands of instances of this
				 * class in when those instances are defined
				 * as instances. If NULL, use the value from
				 * the class hierarchy. It's an error at
				 * [oo::objdefine]/[self] call time if this
				 * namespace is defined but doesn't exist; we
				 * also check at setting time but don't check
				 * between times. */
    PropertyStorage properties;	/* Information relating to the lists of
				 * properties that this class *claims* to
				 * support. */
} Class;

/*
 * The foundation of the object system within an interpreter contains
 * references to the key classes and namespaces, together with a few other
 * useful bits and pieces. Probably ought to eventually go in the Interp
 * structure itself.
 */

typedef struct ThreadLocalData {
    Tcl_Size nsCount;		/* Epoch counter is used for keeping
				 * the values used in Tcl_Obj internal
				 * representations sane. Must be thread-local
				 * because Tcl_Objs can cross interpreter
				 * boundaries within a thread (objects don't
				 * generally cross threads). */
} ThreadLocalData;

typedef struct Foundation {
    Tcl_Interp *interp;
    Class *objectCls;		/* The root of the object system. */
    Class *classCls;		/* The class of all classes. */
    Tcl_Namespace *ooNs;	/* ::oo namespace. */
    Tcl_Namespace *defineNs;	/* Namespace containing special commands for
				 * manipulating objects and classes. The
				 * "oo::define" command acts as a special kind
				 * of ensemble for this namespace. */
    Tcl_Namespace *objdefNs;	/* Namespace containing special commands for
				 * manipulating objects and classes. The
				 * "oo::objdefine" command acts as a special
				 * kind of ensemble for this namespace. */
    Tcl_Namespace *helpersNs;	/* Namespace containing the commands that are
				 * only valid when executing inside a
				 * procedural method. */
    Tcl_Size epoch;		/* Used to invalidate method chains when the
				 * class structure changes. */
    ThreadLocalData *tsdPtr;	/* Counter so we can allocate a unique
				 * namespace to each object. */
    Tcl_Obj *unknownMethodNameObj;
				/* Shared object containing the name of the
				 * unknown method handler method. */
    Tcl_Obj *constructorName;	/* Shared object containing the "name" of a
				 * constructor. */
    Tcl_Obj *destructorName;	/* Shared object containing the "name" of a
				 * destructor. */
    Tcl_Obj *clonedName;	/* Shared object containing the name of a
				 * "<cloned>" pseudo-constructor. */
    Tcl_Obj *defineName;	/* Fully qualified name of oo::define. */
} Foundation;

/*
 * A call context structure is built when a method is called. It contains the
 * chain of method implementations that are to be invoked by a particular
 * call, and the process of calling walks the chain, with the [next] command
 * proceeding to the next entry in the chain.
 */

#define CALL_CHAIN_STATIC_SIZE 4

struct MInvoke {
    Method *mPtr;		/* Reference to the method implementation
				 * record. */
    int isFilter;		/* Whether this is a filter invocation. */
    Class *filterDeclarer;	/* What class decided to add the filter; if
				 * NULL, it was added by the object. */
};

typedef struct CallChain {
    Tcl_Size objectCreationEpoch;/* The object's creation epoch. Note that the
				 * object reference is not stored in the call
				 * chain; it is in the call context. */
    Tcl_Size objectEpoch;	/* Local (object structure) epoch counter
				 * snapshot. */
    Tcl_Size epoch;		/* Global (class structure) epoch counter
				 * snapshot. */
    int flags;			/* Assorted flags, see below. */
    Tcl_Size refCount;		/* Reference count. */
    Tcl_Size numChain;		/* Size of the call chain. */
    struct MInvoke *chain;	/* Array of call chain entries. May point to
				 * staticChain if the number of entries is
				 * small. */
    struct MInvoke staticChain[CALL_CHAIN_STATIC_SIZE];
} CallChain;

typedef struct CallContext {
    Object *oPtr;		/* The object associated with this call. */
    Tcl_Size index;		/* Index into the call chain of the currently
				 * executing method implementation. */
    Tcl_Size skip;		/* Current number of arguments to skip; can
				 * vary depending on whether it is a direct
				 * method call or a continuation via the
				 * [next] command. */
    CallChain *callPtr;		/* The actual call chain. */
} CallContext;

/*
 * Bits for the 'flags' field of the call chain.
 */

#define PUBLIC_METHOD     0x01	/* This is a public (exported) method. */
#define PRIVATE_METHOD    0x02	/* This is a private (class's direct instances
				 * only) method. Supports itcl. */
#define OO_UNKNOWN_METHOD 0x04	/* This is an unknown method. */
#define CONSTRUCTOR	  0x08	/* This is a constructor. */
#define DESTRUCTOR	  0x10	/* This is a destructor. */
#define TRUE_PRIVATE_METHOD 0x20
				/* This is a private method only accessible
				 * from other methods defined on this class
				 * or instance. [TIP #500] */
#define SCOPE_FLAGS (PUBLIC_METHOD | PRIVATE_METHOD | TRUE_PRIVATE_METHOD)

/*
 * Structure containing definition information about basic class methods.
 */

typedef struct {
    const char *name;		/* Name of the method in question. */
    int isPublic;		/* Whether the method is public by default. */
    Tcl_MethodType definition;	/* How to call the method. */
} DeclaredClassMethod;

/*
 *----------------------------------------------------------------
 * Commands relating to OO support.
 *----------------------------------------------------------------
 */

MODULE_SCOPE int		TclOOInit(Tcl_Interp *interp);
MODULE_SCOPE Tcl_ObjCmdProc	TclOODefineObjCmd;
MODULE_SCOPE Tcl_ObjCmdProc	TclOOObjDefObjCmd;
MODULE_SCOPE Tcl_ObjCmdProc	TclOODefineConstructorObjCmd;
MODULE_SCOPE Tcl_ObjCmdProc	TclOODefineDefnNsObjCmd;
MODULE_SCOPE Tcl_ObjCmdProc	TclOODefineDeleteMethodObjCmd;
MODULE_SCOPE Tcl_ObjCmdProc	TclOODefineDestructorObjCmd;
MODULE_SCOPE Tcl_ObjCmdProc	TclOODefineExportObjCmd;
MODULE_SCOPE Tcl_ObjCmdProc	TclOODefineForwardObjCmd;
MODULE_SCOPE Tcl_ObjCmdProc	TclOODefineMethodObjCmd;
MODULE_SCOPE Tcl_ObjCmdProc	TclOODefineRenameMethodObjCmd;
MODULE_SCOPE Tcl_ObjCmdProc	TclOODefineUnexportObjCmd;
MODULE_SCOPE Tcl_ObjCmdProc	TclOODefineClassObjCmd;
MODULE_SCOPE Tcl_ObjCmdProc	TclOODefineSelfObjCmd;
MODULE_SCOPE Tcl_ObjCmdProc	TclOODefineObjSelfObjCmd;
MODULE_SCOPE Tcl_ObjCmdProc	TclOODefinePrivateObjCmd;
MODULE_SCOPE Tcl_ObjCmdProc	TclOOInstallStdPropertyImpls;
MODULE_SCOPE Tcl_ObjCmdProc	TclOOUnknownDefinition;
MODULE_SCOPE Tcl_ObjCmdProc	TclOOCopyObjectCmd;
MODULE_SCOPE Tcl_ObjCmdProc	TclOONextObjCmd;
MODULE_SCOPE Tcl_ObjCmdProc	TclOONextToObjCmd;
MODULE_SCOPE Tcl_ObjCmdProc	TclOOSelfObjCmd;

/*
 * Method implementations (in tclOOBasic.c).
 */

MODULE_SCOPE Tcl_MethodCallProc	TclOO_Class_Constructor;
MODULE_SCOPE Tcl_MethodCallProc	TclOO_Class_Create;
MODULE_SCOPE Tcl_MethodCallProc	TclOO_Class_CreateNs;
MODULE_SCOPE Tcl_MethodCallProc	TclOO_Class_New;
MODULE_SCOPE Tcl_MethodCallProc	TclOO_Object_Destroy;
MODULE_SCOPE Tcl_MethodCallProc	TclOO_Object_Eval;
MODULE_SCOPE Tcl_MethodCallProc	TclOO_Object_LinkVar;
MODULE_SCOPE Tcl_MethodCallProc	TclOO_Object_Unknown;
MODULE_SCOPE Tcl_MethodCallProc	TclOO_Object_VarName;
MODULE_SCOPE Tcl_MethodCallProc TclOO_Configurable_Configure;

/*
 * Private definitions, some of which perhaps ought to be exposed properly or
 * maybe just put in the internal stubs table.
 */

MODULE_SCOPE void	TclOOAddToInstances(Object *oPtr, Class *clsPtr);
MODULE_SCOPE void	TclOOAddToMixinSubs(Class *subPtr, Class *mixinPtr);
MODULE_SCOPE void	TclOOAddToSubclasses(Class *subPtr, Class *superPtr);
MODULE_SCOPE Class *	TclOOAllocClass(Tcl_Interp *interp,
			    Object *useThisObj);
<<<<<<< HEAD
MODULE_SCOPE int	TclMethodIsType(Tcl_Method method,
=======
MODULE_SCOPE int    TclMethodIsType(Tcl_Method method,
>>>>>>> 9f490caf
			    const Tcl_MethodType *typePtr,
			    void **clientDataPtr);
MODULE_SCOPE Tcl_Method TclNewInstanceMethod(Tcl_Interp *interp,
			    Tcl_Object object, Tcl_Obj *nameObj,
			    int flags, const Tcl_MethodType *typePtr,
			    void *clientData);
MODULE_SCOPE Tcl_Method TclNewMethod(Tcl_Interp *interp, Tcl_Class cls,
			    Tcl_Obj *nameObj, int flags,
			    const Tcl_MethodType *typePtr,
			    void *clientData);
MODULE_SCOPE int	TclNRNewObjectInstance(Tcl_Interp *interp,
			    Tcl_Class cls, const char *nameStr,
			    const char *nsNameStr, Tcl_Size objc,
			    Tcl_Obj *const *objv, Tcl_Size skip,
			    Tcl_Object *objectPtr);
MODULE_SCOPE Object *	TclNewObjectInstanceCommon(Tcl_Interp *interp,
			    Class *classPtr,
			    const char *nameStr,
			    const char *nsNameStr);
MODULE_SCOPE int	TclOODecrRefCount(Object *oPtr);
MODULE_SCOPE int	TclOOObjectDestroyed(Object *oPtr);
MODULE_SCOPE int	TclOODefineSlots(Foundation *fPtr);
MODULE_SCOPE void	TclOODeleteChain(CallChain *callPtr);
MODULE_SCOPE void	TclOODeleteChainCache(Tcl_HashTable *tablePtr);
MODULE_SCOPE void	TclOODeleteContext(CallContext *contextPtr);
MODULE_SCOPE void	TclOODeleteDescendants(Tcl_Interp *interp,
			    Object *oPtr);
MODULE_SCOPE void	TclOODelMethodRef(Method *method);
MODULE_SCOPE Tcl_Obj *	TclOOGetAllClassProperties(Class *clsPtr,
			    int writable, int *allocated);
MODULE_SCOPE Tcl_Obj *	TclOOGetAllObjectProperties(Object *oPtr,
			    int writable);
MODULE_SCOPE CallContext *TclOOGetCallContext(Object *oPtr,
			    Tcl_Obj *methodNameObj, int flags,
			    Object *contextObjPtr, Class *contextClsPtr,
			    Tcl_Obj *cacheInThisObj);
MODULE_SCOPE Tcl_Namespace *TclOOGetDefineContextNamespace(
			    Tcl_Interp *interp, Object *oPtr, int forClass);
MODULE_SCOPE CallChain *TclOOGetStereotypeCallChain(Class *clsPtr,
			    Tcl_Obj *methodNameObj, int flags);
MODULE_SCOPE Foundation	*TclOOGetFoundation(Tcl_Interp *interp);
MODULE_SCOPE Tcl_Obj *	TclOOGetFwdFromMethod(Method *mPtr);
MODULE_SCOPE Proc *	TclOOGetProcFromMethod(Method *mPtr);
MODULE_SCOPE Tcl_Obj *	TclOOGetMethodBody(Method *mPtr);
MODULE_SCOPE size_t	TclOOGetSortedClassMethodList(Class *clsPtr,
			    int flags, const char ***stringsPtr);
MODULE_SCOPE int	TclOOGetSortedMethodList(Object *oPtr,
			    Object *contextObj, Class *contextCls, int flags,
			    const char ***stringsPtr);
MODULE_SCOPE void	TclOOImplementObjectProperty(Tcl_Object targetObject,
			    Tcl_Obj *propNamePtr, int installGetter,
			    int installSetter);
MODULE_SCOPE void	TclOOImplementClassProperty(Tcl_Class targetObject,
			    Tcl_Obj *propNamePtr, int installGetter,
			    int installSetter);
MODULE_SCOPE int	TclOOInit(Tcl_Interp *interp);
MODULE_SCOPE void	TclOOInitInfo(Tcl_Interp *interp);
MODULE_SCOPE int	TclOOInvokeContext(void *clientData,
			    Tcl_Interp *interp, int objc,
			    Tcl_Obj *const objv[]);
MODULE_SCOPE int	TclNRObjectContextInvokeNext(Tcl_Interp *interp,
			    Tcl_ObjectContext context, Tcl_Size objc,
			    Tcl_Obj *const *objv, Tcl_Size skip);
MODULE_SCOPE void	TclOONewBasicMethod(Tcl_Interp *interp, Class *clsPtr,
			    const DeclaredClassMethod *dcm);
MODULE_SCOPE Tcl_Obj *	TclOOObjectName(Tcl_Interp *interp, Object *oPtr);
MODULE_SCOPE void	TclOOReleaseClassContents(Tcl_Interp *interp,
			    Object *oPtr);
MODULE_SCOPE int	TclOORemoveFromInstances(Object *oPtr, Class *clsPtr);
MODULE_SCOPE int	TclOORemoveFromMixins(Class *mixinPtr, Object *oPtr);
MODULE_SCOPE int	TclOORemoveFromMixinSubs(Class *subPtr,
			    Class *mixinPtr);
MODULE_SCOPE int	TclOORemoveFromSubclasses(Class *subPtr,
			    Class *superPtr);
MODULE_SCOPE Tcl_Obj *	TclOORenderCallChain(Tcl_Interp *interp,
			    CallChain *callPtr);
MODULE_SCOPE void	TclOOSortPropList(Tcl_Obj *listPtr);
MODULE_SCOPE void	TclOOStashContext(Tcl_Obj *objPtr,
			    CallContext *contextPtr);
MODULE_SCOPE void	TclOOSetupVariableResolver(Tcl_Namespace *nsPtr);

/*
 * Include all the private API, generated from tclOO.decls.
 */

#include "tclOOIntDecls.h"

/*
 * Alternatives to Tcl_Preserve/Tcl_EventuallyFree/Tcl_Release.
 */

#define AddRef(ptr) ((ptr)->refCount++)

/*
 * A convenience macro for iterating through the lists used in the internal
 * memory management of objects.
 * REQUIRES DECLARATION: Tcl_Size i;
 */

#define FOREACH(var,ary) \
    for(i=0 ; i<(ary).num; i++) if ((ary).list[i] == NULL) { \
	continue; \
    } else if ((var) = (ary).list[i], 1)

/*
 * A variation where the array is an array of structs. There's no issue with
 * possible NULLs; every element of the array will be iterated over and the
 * variable set to a pointer to each of those elements in turn.
 * REQUIRES DECLARATION: Tcl_Size i; See [96551aca55] for more FOREACH_STRUCT details.
 */

#define FOREACH_STRUCT(var,ary) \
    if (i=0, (ary).num>0) for(; var=&((ary).list[i]), i<(ary).num; i++)

/*
 * Convenience macros for iterating through hash tables. FOREACH_HASH_DECLS
 * sets up the declarations needed for the main macro, FOREACH_HASH, which
 * does the actual iteration. FOREACH_HASH_VALUE is a restricted version that
 * only iterates over values.
 * REQUIRES DECLARATION: FOREACH_HASH_DECLS;
 */

#define FOREACH_HASH_DECLS \
    Tcl_HashEntry *hPtr;Tcl_HashSearch search
#define FOREACH_HASH(key,val,tablePtr) \
    for(hPtr=Tcl_FirstHashEntry((tablePtr),&search); hPtr!=NULL ? \
	    (*(void **)&(key)=Tcl_GetHashKey((tablePtr),hPtr),\
	    *(void **)&(val)=Tcl_GetHashValue(hPtr),1):0; hPtr=Tcl_NextHashEntry(&search))
#define FOREACH_HASH_VALUE(val,tablePtr) \
    for(hPtr=Tcl_FirstHashEntry((tablePtr),&search); hPtr!=NULL ? \
	    (*(void **)&(val)=Tcl_GetHashValue(hPtr),1):0;hPtr=Tcl_NextHashEntry(&search))

/*
 * Convenience macro for duplicating a list. Needs no external declaration,
 * but all arguments are used multiple times and so must have no side effects.
 */

#undef DUPLICATE /* prevent possible conflict with definition in WINAPI nb30.h */
#define DUPLICATE(target,source,type) \
    do { \
	size_t len = sizeof(type) * ((target).num=(source).num);\
	if (len != 0) { \
	    memcpy(((target).list=(type*)Tcl_Alloc(len)), (source).list, len); \
	} else { \
	    (target).list = NULL; \
	} \
    } while(0)

#endif /* TCL_OO_INTERNAL_H */

/*
 * Local Variables:
 * mode: c
 * c-basic-offset: 4
 * fill-column: 78
 * End:
 */<|MERGE_RESOLUTION|>--- conflicted
+++ resolved
@@ -531,11 +531,7 @@
 MODULE_SCOPE void	TclOOAddToSubclasses(Class *subPtr, Class *superPtr);
 MODULE_SCOPE Class *	TclOOAllocClass(Tcl_Interp *interp,
 			    Object *useThisObj);
-<<<<<<< HEAD
 MODULE_SCOPE int	TclMethodIsType(Tcl_Method method,
-=======
-MODULE_SCOPE int    TclMethodIsType(Tcl_Method method,
->>>>>>> 9f490caf
 			    const Tcl_MethodType *typePtr,
 			    void **clientDataPtr);
 MODULE_SCOPE Tcl_Method TclNewInstanceMethod(Tcl_Interp *interp,
