--- conflicted
+++ resolved
@@ -698,11 +698,7 @@
 #undef DUPLICATE /* prevent possible conflict with definition in WINAPI nb30.h */
 #define DUPLICATE(target,source,type) \
     do { \
-<<<<<<< HEAD
-	register size_t len = sizeof(type) * ((target).num=(source).num);\
-=======
-	unsigned len = sizeof(type) * ((target).num=(source).num);\
->>>>>>> cf5b9cc5
+	size_t len = sizeof(type) * ((target).num=(source).num);\
 	if (len != 0) { \
 	    memcpy(((target).list=(type*)Tcl_Alloc(len)), (source).list, len); \
 	} else { \
