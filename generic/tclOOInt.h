/*
 * tclOOInt.h --
 *
 *	This file contains the structure definitions and some of the function
 *	declarations for the object-system (NB: not Tcl_Obj, but ::oo).
 *
 * Copyright (c) 2006-2012 by Donal K. Fellows
 *
 * See the file "license.terms" for information on usage and redistribution of
 * this file, and for a DISCLAIMER OF ALL WARRANTIES.
 */

#ifndef TCL_OO_INTERNAL_H
#define TCL_OO_INTERNAL_H 1

#include "tclInt.h"
#include "tclOO.h"

/*
 * Hack to make things work with Objective C. Note that ObjC isn't really
 * supported, but we don't want to to be actively hostile to it. [Bug 2163447]
 */

#ifdef __OBJC__
#define Class	TclOOClass
#define Object	TclOOObject
#endif /* __OBJC__ */

/*
 * Forward declarations.
 */

typedef struct CallChain CallChain;
typedef struct CallContext CallContext;
typedef struct Class Class;
typedef struct DeclaredClassMethod DeclaredClassMethod;
typedef struct ForwardMethod ForwardMethod;
typedef struct Foundation Foundation;
typedef struct Method Method;
typedef struct MInvoke MInvoke;
typedef struct Object Object;
typedef struct PrivateVariableMapping PrivateVariableMapping;
typedef struct ProcedureMethod ProcedureMethod;
typedef struct PropertyStorage PropertyStorage;

/*
 * The data that needs to be stored per method. This record is used to collect
 * information about all sorts of methods, including forwards, constructors
 * and destructors.
 */
struct Method {
    union {
#ifndef TCL_NO_DEPRECATED
	const Tcl_MethodType *typePtr;
#endif /* TCL_NO_DEPRECATED */
	const Tcl_MethodType2 *type2Ptr;
    };				/* The type of method. If NULL, this is a
				 * special flag record which is just used for
				 * the setting of the flags field. Note that
				 * this is a union of two pointer types that
				 * have the same layout at least as far as the
				 * internal version field. */
    Tcl_Size refCount;
    void *clientData;		/* Type-specific data. */
    Tcl_Obj *namePtr;		/* Name of the method. */
    Object *declaringObjectPtr;	/* The object that declares this method, or
				 * NULL if it was declared by a class. */
    Class *declaringClassPtr;	/* The class that declares this method, or
				 * NULL if it was declared directly on an
				 * object. */
    int flags;			/* Assorted flags. Includes whether this
				 * method is public/exported or not. */
};

/*
 * Pre- and post-call callbacks, to allow procedure-like methods to be fine
 * tuned in their behaviour.
 */

typedef int (TclOO_PreCallProc)(void *clientData, Tcl_Interp *interp,
	Tcl_ObjectContext context, Tcl_CallFrame *framePtr, int *isFinished);
typedef int (TclOO_PostCallProc)(void *clientData, Tcl_Interp *interp,
	Tcl_ObjectContext context, Tcl_Namespace *namespacePtr, int result);
typedef void (TclOO_PmCDDeleteProc)(void *clientData);
typedef void *(TclOO_PmCDCloneProc)(void *clientData);

/*
 * Procedure-like methods have the following extra information.
 */
struct ProcedureMethod {
    int version;		/* Version of this structure. Currently must
				 * be TCLOO_PROCEDURE_METHOD_VERSION_1. */
    Proc *procPtr;		/* Core of the implementation of the method;
				 * includes the argument definition and the
				 * body bytecodes. */
    int flags;			/* Flags to control features. */
    Tcl_Size refCount;
    void *clientData;
    TclOO_PmCDDeleteProc *deleteClientdataProc;
    TclOO_PmCDCloneProc *cloneClientdataProc;
    ProcErrorProc *errProc;	/* Replacement error handler. */
    TclOO_PreCallProc *preCallProc;
				/* Callback to allow for additional setup
				 * before the method executes. */
    TclOO_PostCallProc *postCallProc;
				/* Callback to allow for additional cleanup
				 * after the method executes. */
    GetFrameInfoValueProc *gfivProc;
				/* Callback to allow for fine tuning of how
				 * the method reports itself. */
    Command cmd;		/* Space used to connect to [info frame] */
    ExtraFrameInfo efi;		/* Space used to store data for [info frame] */
    Tcl_Interp *interp;		/* Interpreter in which to compute the name of
				 * the method. */
    Tcl_Method method;		/* Method to compute the name of. */
    int callSiteFlags;		/* Flags from the call chain. Only interested
				 * in whether this is a constructor or
				 * destructor, which we can't know until then
				 * for messy reasons. Other flags are variable
				 * but not used. */
};

enum ProcedureMethodVersion {
    TCLOO_PROCEDURE_METHOD_VERSION_1 = 0
};
#define TCLOO_PROCEDURE_METHOD_VERSION TCLOO_PROCEDURE_METHOD_VERSION_1

/*
 * Flags for use in a ProcedureMethod.
 *
 */
enum ProceudreMethodFlags {
    USE_DECLARER_NS = 0x80	/* When set, the method will use the namespace
				 * of the object or class that declared it (or
				 * the clone of it, if it was from such that
				 * the implementation of the method came to the
				 * particular use) instead of the namespace of
				 * the object on which the method was invoked.
				 * This flag must be distinct from all others
				 * that are associated with methods. */
};

/*
 * Forwarded methods have the following extra information.
 */
struct ForwardMethod {
    Tcl_Obj *prefixObj;		/* The list of values to use to replace the
				 * object and method name with. Will be a
				 * non-empty list. */
};

/*
 * Structure used in private variable mappings. Describes the mapping of a
 * single variable from the user's local name to the system's storage name.
 * [TIP #500]
 */
struct PrivateVariableMapping {
    Tcl_Obj *variableObj;	/* Name used within methods. This is the part
				 * that is properly under user control. */
    Tcl_Obj *fullNameObj;	/* Name used at the instance namespace level. */
};

/*
 * Helper definitions that declare a "list" array. The two varieties are
 * either optimized for simplicity (in the case that the whole array is
 * typically assigned at once) or efficiency (in the case that the array is
 * expected to be expanded over time). These lists are designed to be iterated
 * over with the help of the FOREACH macro (see later in this file).
 *
 * The "num" field always counts the number of listType_t elements used in the
 * "list" field. When a "size" field exists, it describes how many elements
 * are present in the list; when absent, exactly "num" elements are present.
 */

#define LIST_STATIC(listType_t) \
    struct { Tcl_Size num; listType_t *list; }
#define LIST_DYNAMIC(listType_t) \
    struct { Tcl_Size num, size; listType_t *list; }

/*
 * These types are needed in function arguments.
 */

typedef LIST_STATIC(Class *) ClassList;
typedef LIST_DYNAMIC(Class *) VarClassList;
typedef LIST_STATIC(Tcl_Obj *) FilterList;
typedef LIST_DYNAMIC(Object *) ObjectList;
typedef LIST_STATIC(Tcl_Obj *) VariableNameList;
typedef LIST_STATIC(PrivateVariableMapping) PrivateVariableList;
typedef LIST_STATIC(Tcl_Obj *) PropertyList;

/*
 * This type is used in various places. It holds the parts of an object or
 * class relating to property information.
 */
struct PropertyStorage {
    PropertyList readable;	/* The readable properties slot. */
    PropertyList writable;	/* The writable properties slot. */
    Tcl_Obj *allReadableCache;	/* The cache of all readable properties
				 * exposed by this object or class (in its
				 * stereotypical instancs). Contains a sorted
				 * unique list if not NULL. */
    Tcl_Obj *allWritableCache;	/* The cache of all writable properties
				 * exposed by this object or class (in its
				 * stereotypical instances). Contains a sorted
				 * unique list if not NULL. */
    Tcl_Size epoch;			/* The epoch that the caches are valid for. */
};

/*
 * Now, the definition of what an object actually is.
 */

struct Object {
    Foundation *fPtr;		/* The basis for the object system, which is
				 * conceptually part of the interpreter. */
    Tcl_Namespace *namespacePtr;/* This object's namespace. */
    Tcl_Command command;	/* Reference to this object's public
				 * command. */
    Tcl_Command myCommand;	/* Reference to this object's internal
				 * command. */
    Class *selfCls;		/* This object's class. */
    Tcl_HashTable *methodsPtr;	/* Object-local Tcl_Obj (method name) to
				 * Method* mapping. */
    ClassList mixins;		/* Classes mixed into this object. */
    FilterList filters;		/* List of filter names. */
    Class *classPtr;		/* This is non-NULL for all classes, and NULL
				 * for everything else. It points to the class
				 * structure. */
    Tcl_Size refCount;		/* Number of strong references to this object.
				 * Note that there may be many more weak
				 * references; this mechanism exists to
				 * avoid Tcl_Preserve. */
    int flags;			/* See ObjectFlags. */
    Tcl_Size creationEpoch;	/* Unique value to make comparisons of objects
				 * easier. */
    Tcl_Size epoch;		/* Per-object epoch, incremented when the way
				 * an object should resolve call chains is
				 * changed. */
    Tcl_HashTable *metadataPtr;	/* Mapping from pointers to metadata type to
				 * the void *values that are the values
				 * of each piece of attached metadata. This
				 * field starts out as NULL and is only
				 * allocated if metadata is attached. */
    Tcl_Obj *cachedNameObj;	/* Cache of the name of the object. */
    Tcl_HashTable *chainCache;	/* Place to keep unused contexts. This table
				 * is indexed by method name as Tcl_Obj. */
    Tcl_ObjectMapMethodNameProc *mapMethodNameProc;
				/* Function to allow remapping of method
				 * names. For itcl-ng. */
    VariableNameList variables;
    PrivateVariableList privateVariables;
				/* Configurations for the variable resolver
				 * used inside methods. */
    Tcl_Command myclassCommand;	/* Reference to this object's class dispatcher
				 * command. */
    PropertyStorage properties;	/* Information relating to the lists of
				 * properties that this object *claims* to
				 * support. */
    Tcl_Obj *linkedCmdsList;	/* List of names of linked commands. */
};

enum ObjectFlags {
    OBJECT_DESTRUCTING = 1,	/* Indicates that an object is being or has
				 * been destroyed. */
    DESTRUCTOR_CALLED = 2,	/* Indicates that evaluation of destructor
				 * script for the object has began */
    ROOT_OBJECT = 0x1000,	/* Flag to say that this object is the root of
				 * the class hierarchy and should be treated
				 * specially during teardown. */
    FILTER_HANDLING = 0x2000,	/* Flag set when the object is processing a
				 * filter; when set, filters are *not*
				 * processed on the object, preventing nasty
				 * recursive filtering problems. */
    USE_CLASS_CACHE = 0x4000,	/* Flag set to say that the object is a pure
				 * instance of the class, and has had nothing
				 * added that changes the dispatch chain (i.e.
				 * no methods, mixins, or filters. */
    ROOT_CLASS = 0x8000,	/* Flag to say that this object is the root
				 * class of classes, and should be treated
				 * specially during teardown (and in a few
				 * other spots). */
    FORCE_UNKNOWN = 0x10000,	/* States that we are *really* looking up the
				 * unknown method handler at that point. */
    DONT_DELETE = 0x20000,	/* Inhibit deletion of this object. Used
				 * during fundamental object type mutation to
				 * make sure that the object actually survives
				 * to the end of the operation. */
    HAS_PRIVATE_METHODS = 0x40000
				/* Object/class has (or had) private methods,
				 * and so shouldn't be cached so
				 * aggressively. */
};

/*
 * And the definition of a class. Note that every class also has an associated
 * object, through which it is manipulated.
 */

struct Class {
    Object *thisPtr;		/* Reference to the object associated with
				 * this class. */
    int flags;			/* Assorted flags. */
    ClassList superclasses;	/* List of superclasses, used for generation
				 * of method call chains. */
    VarClassList subclasses;	/* List of subclasses, used to ensure deletion
				 * of dependent entities happens properly when
				 * the class itself is deleted. */
    ObjectList instances;	/* List of instances, used to ensure deletion
				 * of dependent entities happens properly when
				 * the class itself is deleted. */
    FilterList filters;		/* List of filter names, used for generation
				 * of method call chains. */
    ClassList mixins;		/* List of mixin classes, used for generation
				 * of method call chains. */
    VarClassList mixinSubs;	/* List of classes that this class is mixed
				 * into, used to ensure deletion of dependent
				 * entities happens properly when the class
				 * itself is deleted. */
    Tcl_HashTable classMethods;	/* Hash table of all methods. Hash maps from
				 * the (Tcl_Obj*) method name to the (Method*)
				 * method record. */
    Method *constructorPtr;	/* Method record of the class constructor (if
				 * any). */
    Method *destructorPtr;	/* Method record of the class destructor (if
				 * any). */
    Tcl_HashTable *metadataPtr;	/* Mapping from pointers to metadata type to
				 * the void *values that are the values
				 * of each piece of attached metadata. This
				 * field starts out as NULL and is only
				 * allocated if metadata is attached. */
    CallChain *constructorChainPtr;
    CallChain *destructorChainPtr;
    Tcl_HashTable *classChainCache;
				/* Places where call chains are stored. For
				 * constructors, the class chain is always
				 * used. For destructors and ordinary methods,
				 * the class chain is only used when the
				 * object doesn't override with its own mixins
				 * (and filters and method implementations for
				 * when getting method chains). */
    VariableNameList variables;
    PrivateVariableList privateVariables;
				/* Configurations for the variable resolver
				 * used inside methods. */
    Tcl_Obj *clsDefinitionNs;	/* Name of the namespace to use for
				 * definitions commands of instances of this
				 * class in when those instances are defined
				 * as classes. If NULL, use the value from the
				 * class hierarchy. It's an error at
				 * [oo::define] call time if this namespace is
				 * defined but doesn't exist; we also check at
				 * setting time but don't check between
				 * times. */
    Tcl_Obj *objDefinitionNs;	/* Name of the namespace to use for
				 * definitions commands of instances of this
				 * class in when those instances are defined
				 * as instances. If NULL, use the value from
				 * the class hierarchy. It's an error at
				 * [oo::objdefine]/[self] call time if this
				 * namespace is defined but doesn't exist; we
				 * also check at setting time but don't check
				 * between times. */
    PropertyStorage properties;	/* Information relating to the lists of
				 * properties that this class *claims* to
				 * support. */
};

/*
 * Master epoch counter for making unique IDs for objects that can be compared
 * cheaply.
 */
typedef struct ThreadLocalData {
    Tcl_Size nsCount;		/* Epoch counter is used for keeping
				 * the values used in Tcl_Obj internal
				 * representations sane. Must be thread-local
				 * because Tcl_Objs can cross interpreter
				 * boundaries within a thread (objects don't
				 * generally cross threads). */
} ThreadLocalData;

/*
 * The foundation of the object system within an interpreter contains
 * references to the key classes and namespaces, together with a few other
 * useful bits and pieces. Probably ought to eventually go in the Interp
 * structure itself.
 */
struct Foundation {
    Tcl_Interp *interp;		/* The interpreter this is attached to. */
    Class *objectCls;		/* The root of the object system. */
    Class *classCls;		/* The class of all classes. */
    Tcl_Namespace *ooNs;	/* ::oo namespace. */
    Tcl_Namespace *helpersNs;	/* Namespace containing the commands that are
				 * only valid when executing inside a
				 * procedural method. */
    Tcl_Size epoch;		/* Used to invalidate method chains when the
				 * class structure changes. */
    ThreadLocalData *tsdPtr;	/* Counter so we can allocate a unique
				 * namespace to each object. */
    Tcl_Obj *unknownMethodNameObj;
				/* Shared object containing the name of the
				 * unknown method handler method. */
    Tcl_Obj *constructorName;	/* Shared object containing the "name" of a
				 * constructor. */
    Tcl_Obj *destructorName;	/* Shared object containing the "name" of a
				 * destructor. */
    Tcl_Obj *clonedName;	/* Shared object containing the name of a
				 * "<cloned>" pseudo-constructor. */
    Tcl_Obj *defineName;	/* Fully qualified name of oo::define. */
    Tcl_Obj *myName;		/* The "my" shared object. */
    Tcl_Obj *slotGetName;	/* The "Get" name used by slots. */
    Tcl_Obj *slotSetName;	/* The "Set" name used by slots. */
    Tcl_Obj *slotResolveName;	/* The "Resolve" name used by slots. */
    Tcl_Obj *slotDefOpName;	/* The "--default-operation" name used by slots. */
};

/*
 * The number of MInvoke records in the CallChain before we allocate
 * separately.
 */
#define CALL_CHAIN_STATIC_SIZE 4

/*
 * Information relating to the invocation of a particular method implementation
 * in a call chain.
 */
struct MInvoke {
    Method *mPtr;		/* Reference to the method implementation
				 * record. */
    int isFilter;		/* Whether this is a filter invocation. */
    Class *filterDeclarer;	/* What class decided to add the filter; if
				 * NULL, it was added by the object. */
};

/*
 * The cacheable part of a call context.
 */
struct CallChain {
    Tcl_Size objectCreationEpoch;/* The object's creation epoch. Note that the
				 * object reference is not stored in the call
				 * chain; it is in the call context. */
    Tcl_Size objectEpoch;	/* Local (object structure) epoch counter
				 * snapshot. */
    Tcl_Size epoch;		/* Global (class structure) epoch counter
				 * snapshot. */
    int flags;			/* Assorted flags, see below. */
    Tcl_Size refCount;		/* Reference count. */
    Tcl_Size numChain;		/* Size of the call chain. */
    MInvoke *chain;		/* Array of call chain entries. May point to
				 * staticChain if the number of entries is
				 * small. */
    MInvoke staticChain[CALL_CHAIN_STATIC_SIZE];
};

/*
 * A call context structure is built when a method is called. It contains the
 * chain of method implementations that are to be invoked by a particular
 * call, and the process of calling walks the chain, with the [next] command
 * proceeding to the next entry in the chain.
 */
struct CallContext {
    Object *oPtr;		/* The object associated with this call. */
    Tcl_Size index;		/* Index into the call chain of the currently
				 * executing method implementation. */
    Tcl_Size skip;		/* Current number of arguments to skip; can
				 * vary depending on whether it is a direct
				 * method call or a continuation via the
				 * [next] command. */
    CallChain *callPtr;		/* The actual call chain. */
};

/*
 * Bits for the 'flags' field of the call chain.
 */
enum TclOOCallChainFlags {
    PUBLIC_METHOD = 0x01,	/* This is a public (exported) method. */
    PRIVATE_METHOD = 0x02,	/* This is a private (class's direct instances
				 * only) method. Supports itcl. */
    OO_UNKNOWN_METHOD = 0x04,	/* This is an unknown method. */
    CONSTRUCTOR = 0x08,		/* This is a constructor. */
    DESTRUCTOR = 0x10,		/* This is a destructor. */
    TRUE_PRIVATE_METHOD = 0x20	/* This is a private method only accessible
				 * from other methods defined on this class
				 * or instance. [TIP #500] */
};
#define SCOPE_FLAGS (PUBLIC_METHOD | PRIVATE_METHOD | TRUE_PRIVATE_METHOD)

/*
 * Structure containing definition information about basic class methods.
 */
struct DeclaredClassMethod {
    const char *name;		/* Name of the method in question. */
    int isPublic;		/* Whether the method is public by default. */
    Tcl_MethodType2 definition;	/* How to call the method. */
};

/*
 *----------------------------------------------------------------
 * Commands relating to OO support.
 *----------------------------------------------------------------
 */

MODULE_SCOPE int		TclOOInit(Tcl_Interp *interp);
MODULE_SCOPE Tcl_ObjCmdProc2	TclOODefineObjCmd;
MODULE_SCOPE Tcl_ObjCmdProc2	TclOOObjDefObjCmd;
MODULE_SCOPE Tcl_ObjCmdProc2	TclOODefineClassMethodObjCmd;
MODULE_SCOPE Tcl_ObjCmdProc2	TclOODefineConstructorObjCmd;
MODULE_SCOPE Tcl_ObjCmdProc2	TclOODefineDefnNsObjCmd;
MODULE_SCOPE Tcl_ObjCmdProc2	TclOODefineDeleteMethodObjCmd;
MODULE_SCOPE Tcl_ObjCmdProc2	TclOODefineDestructorObjCmd;
MODULE_SCOPE Tcl_ObjCmdProc2	TclOODefineExportObjCmd;
MODULE_SCOPE Tcl_ObjCmdProc2	TclOODefineForwardObjCmd;
MODULE_SCOPE Tcl_ObjCmdProc2	TclOODefineInitialiseObjCmd;
MODULE_SCOPE Tcl_ObjCmdProc2	TclOODefineMethodObjCmd;
MODULE_SCOPE Tcl_ObjCmdProc2	TclOODefineRenameMethodObjCmd;
MODULE_SCOPE Tcl_ObjCmdProc2	TclOODefineUnexportObjCmd;
MODULE_SCOPE Tcl_ObjCmdProc2	TclOODefineClassObjCmd;
MODULE_SCOPE Tcl_ObjCmdProc2	TclOODefineSelfObjCmd;
MODULE_SCOPE Tcl_ObjCmdProc2	TclOODefineObjSelfObjCmd;
MODULE_SCOPE Tcl_ObjCmdProc2	TclOODefinePrivateObjCmd;
MODULE_SCOPE Tcl_ObjCmdProc2	TclOODefinePropertyCmd;
MODULE_SCOPE Tcl_ObjCmdProc2	TclOOUnknownDefinition;
MODULE_SCOPE Tcl_ObjCmdProc2	TclOOCallbackObjCmd;
MODULE_SCOPE Tcl_ObjCmdProc2	TclOOClassVariableObjCmd;
MODULE_SCOPE Tcl_ObjCmdProc2	TclOOCopyObjectCmd;
MODULE_SCOPE Tcl_ObjCmdProc2	TclOODelegateNameObjCmd;
MODULE_SCOPE Tcl_ObjCmdProc2	TclOOLinkObjCmd;
MODULE_SCOPE Tcl_ObjCmdProc2	TclOONextObjCmd;
MODULE_SCOPE Tcl_ObjCmdProc2	TclOONextToObjCmd;
MODULE_SCOPE Tcl_ObjCmdProc2	TclOOSelfObjCmd;
MODULE_SCOPE Tcl_ObjCmdProc2	TclOOInfoObjectPropCmd;
MODULE_SCOPE Tcl_ObjCmdProc2	TclOOInfoClassPropCmd;

/*
 * Method implementations (in tclOOBasic.c).
 */

MODULE_SCOPE Tcl_MethodCallProc2	TclOO_Class_Cloned;
MODULE_SCOPE Tcl_MethodCallProc2	TclOO_Class_Constructor;
MODULE_SCOPE Tcl_MethodCallProc2	TclOO_Class_Create;
MODULE_SCOPE Tcl_MethodCallProc2	TclOO_Class_CreateNs;
MODULE_SCOPE Tcl_MethodCallProc2	TclOO_Class_New;
MODULE_SCOPE Tcl_MethodCallProc2	TclOO_Object_Cloned;
MODULE_SCOPE Tcl_MethodCallProc2	TclOO_Object_Destroy;
MODULE_SCOPE Tcl_MethodCallProc2	TclOO_Object_Eval;
MODULE_SCOPE Tcl_MethodCallProc2	TclOO_Object_LinkVar;
MODULE_SCOPE Tcl_MethodCallProc2	TclOO_Object_Unknown;
MODULE_SCOPE Tcl_MethodCallProc2	TclOO_Object_VarName;
MODULE_SCOPE Tcl_MethodCallProc2	TclOO_Configurable_Configure;
MODULE_SCOPE Tcl_MethodCallProc2	TclOO_Configurable_Constructor;
MODULE_SCOPE Tcl_MethodCallProc2	TclOO_Singleton_New;
MODULE_SCOPE Tcl_MethodCallProc2	TclOO_SingletonInstance_Cloned;
MODULE_SCOPE Tcl_MethodCallProc2	TclOO_SingletonInstance_Destroy;

/*
 * Private definitions, some of which perhaps ought to be exposed properly or
 * maybe just put in the internal stubs table.
 */

MODULE_SCOPE void	TclOOAddToInstances(Object *oPtr, Class *clsPtr);
MODULE_SCOPE void	TclOOAddToMixinSubs(Class *subPtr, Class *mixinPtr);
MODULE_SCOPE void	TclOOAddToSubclasses(Class *subPtr, Class *superPtr);
MODULE_SCOPE Class *	TclOOAllocClass(Tcl_Interp *interp,
			    Object *useThisObj);
MODULE_SCOPE int	TclMethodIsType(Tcl_Method method,
			    const Tcl_MethodType2 *typePtr,
			    void **clientDataPtr);
MODULE_SCOPE Tcl_Method TclNewInstanceMethod(Tcl_Interp *interp,
			    Tcl_Object object, Tcl_Obj *nameObj,
			    int flags, const Tcl_MethodType2 *typePtr,
			    void *clientData);
MODULE_SCOPE Tcl_Method TclNewMethod(Tcl_Class cls,
			    Tcl_Obj *nameObj, int flags,
			    const Tcl_MethodType2 *typePtr,
			    void *clientData);
MODULE_SCOPE int	TclNRNewObjectInstance(Tcl_Interp *interp,
			    Tcl_Class cls, const char *nameStr,
			    const char *nsNameStr, Tcl_Size objc,
			    Tcl_Obj *const *objv, Tcl_Size skip,
			    Tcl_Object *objectPtr);
MODULE_SCOPE Object *	TclNewObjectInstanceCommon(Tcl_Interp *interp,
			    Class *classPtr,
			    const char *nameStr,
			    const char *nsNameStr);
MODULE_SCOPE int	TclOODecrRefCount(Object *oPtr);
MODULE_SCOPE int	TclOOObjectDestroyed(Object *oPtr);
MODULE_SCOPE const char *TclOOContextTypeName(CallContext *contextPtr);
MODULE_SCOPE int	TclOODefineSlots(Foundation *fPtr);
MODULE_SCOPE void	TclOODeleteChain(CallChain *callPtr);
MODULE_SCOPE void	TclOODeleteChainCache(Tcl_HashTable *tablePtr);
MODULE_SCOPE void	TclOODeleteContext(CallContext *contextPtr);
MODULE_SCOPE void	TclOODeleteDescendants(Tcl_Interp *interp,
			    Object *oPtr);
MODULE_SCOPE void	TclOODelMethodRef(Method *method);
MODULE_SCOPE int	TclOOExportMethods(Class *clsPtr, ...);
MODULE_SCOPE CallContext *TclOOGetCallContext(Object *oPtr,
			    Tcl_Obj *methodNameObj, int flags,
			    Object *contextObjPtr, Class *contextClsPtr,
			    Tcl_Obj *cacheInThisObj);
MODULE_SCOPE Class *	TclOOGetClassDefineCmdContext(Tcl_Interp *interp);
MODULE_SCOPE Class *	TclOOGetClassFromObj(Tcl_Interp *interp,
			    Tcl_Obj *objPtr);
MODULE_SCOPE Tcl_Namespace *TclOOGetDefineContextNamespace(
			    Tcl_Interp *interp, Object *oPtr, int forClass);
MODULE_SCOPE CallChain *TclOOGetStereotypeCallChain(Class *clsPtr,
			    Tcl_Obj *methodNameObj, int flags);
MODULE_SCOPE Foundation	*TclOOGetFoundation(Tcl_Interp *interp);
MODULE_SCOPE Tcl_Obj *	TclOOGetFwdFromMethod(Method *mPtr);
MODULE_SCOPE Proc *	TclOOGetProcFromMethod(Method *mPtr);
MODULE_SCOPE Tcl_Obj *	TclOOGetMethodBody(Method *mPtr);
<<<<<<< HEAD
MODULE_SCOPE size_t	TclOOGetSortedClassMethodList(Class *clsPtr,
			    int flags, Tcl_Obj ***namesLstPtr);
=======
MODULE_SCOPE Tcl_Size	TclOOGetSortedClassMethodList(Class *clsPtr,
			    int flags, const char ***stringsPtr);
>>>>>>> e1d066aa
MODULE_SCOPE Tcl_Size	TclOOGetSortedMethodList(Object *oPtr,
			    Object *contextObj, Class *contextCls, int flags,
			    Tcl_Obj ***namesLstPtr);
MODULE_SCOPE int	TclOOInit(Tcl_Interp *interp);
MODULE_SCOPE void	TclOOInitInfo(Tcl_Interp *interp);
MODULE_SCOPE int	TclOOInvokeContext(void *clientData,
			    Tcl_Interp *interp, Tcl_Size objc,
			    Tcl_Obj *const objv[]);
MODULE_SCOPE Tcl_Var	TclOOLookupObjectVar(Tcl_Interp *interp,
			    Tcl_Object object, Tcl_Obj *varName,
			    Tcl_Var *aryPtr);
MODULE_SCOPE int	TclNRObjectContextInvokeNext(Tcl_Interp *interp,
			    Tcl_ObjectContext context, Tcl_Size objc,
			    Tcl_Obj *const *objv, Tcl_Size skip);
MODULE_SCOPE void	TclOODefineBasicMethods(Class *clsPtr,
			    const DeclaredClassMethod *dcm);
MODULE_SCOPE Tcl_Obj *	TclOOObjectName(Tcl_Interp *interp, Object *oPtr);
MODULE_SCOPE Tcl_Obj *	TclOOObjectMyName(Tcl_Interp *interp, Object *oPtr);
MODULE_SCOPE void	TclOOReleaseClassContents(Tcl_Interp *interp,
			    Object *oPtr);
MODULE_SCOPE int	TclOORemoveFromInstances(Object *oPtr, Class *clsPtr);
MODULE_SCOPE int	TclOORemoveFromMixins(Class *mixinPtr, Object *oPtr);
MODULE_SCOPE int	TclOORemoveFromMixinSubs(Class *subPtr,
			    Class *mixinPtr);
MODULE_SCOPE int	TclOORemoveFromSubclasses(Class *subPtr,
			    Class *superPtr);
MODULE_SCOPE Tcl_Obj *	TclOORenderCallChain(Tcl_Interp *interp,
			    CallChain *callPtr);
MODULE_SCOPE void	TclOOSetSuperclasses(Class *clsPtr, Tcl_Size superc,
			    Class **superclasses);
MODULE_SCOPE void	TclOOStashContext(Tcl_Obj *objPtr,
			    CallContext *contextPtr);
MODULE_SCOPE void	TclOOSetupVariableResolver(Tcl_Namespace *nsPtr);
MODULE_SCOPE int	TclOOUnexportMethods(Class *clsPtr, ...);
MODULE_SCOPE Tcl_Obj *	TclOOGetAllObjectProperties(Object *oPtr,
			    int writable);
MODULE_SCOPE Tcl_Obj *	TclOOGetPropertyList(PropertyList *propList);
MODULE_SCOPE void	TclOOReleasePropertyStorage(PropertyStorage *propsPtr);
MODULE_SCOPE void	TclOOInstallReadableProperties(PropertyStorage *props,
			    Tcl_Size objc, Tcl_Obj *const objv[]);
MODULE_SCOPE void	TclOOInstallWritableProperties(PropertyStorage *props,
			    Tcl_Size objc, Tcl_Obj *const objv[]);
MODULE_SCOPE int	TclOOInstallStdPropertyImpls(void *useInstance,
			    Tcl_Interp *interp, Tcl_Obj *propName,
			    int readable, int writable);
MODULE_SCOPE void	TclOORegisterProperty(Class *clsPtr,
			    Tcl_Obj *propName, int mayRead, int mayWrite);
MODULE_SCOPE void	TclOORegisterInstanceProperty(Object *oPtr,
			    Tcl_Obj *propName, int mayRead, int mayWrite);

/*
 * Include all the private API, generated from tclOO.decls.
 */

#include "tclOOIntDecls.h"  /* IWYU pragma: export */

/*
 * ----------------------------------------------------------------------
 *
 * TclOOGetContextFromCurrentStackFrame --
 *
 *	Get the object context from the stack frame that invoked the command
 *	that called this helper function. If a command name is supplied, will
 *	write an error message into the interpreter if the frame doesn't
 *	contain an object context.
 *
 * ----------------------------------------------------------------------
 */
static inline CallContext *
TclOOGetContextFromCurrentStackFrame(
    Tcl_Interp *interp,		/* How to get the stack frame and report
				 * problems. */
    const char *commandName)	/* If not NULL, used in problem reports. */
{
    CallFrame *framePtr = ((Interp *) interp)->varFramePtr;

    /*
     * Sanity checks on the calling context to make sure that we are invoked
     * from a suitable method context. If so, we can safely get the handle to
     * the object call context.
     */

    if (framePtr == NULL || !(framePtr->isProcCallFrame & FRAME_IS_METHOD)) {
	if (commandName != NULL) {
	    Tcl_SetObjResult(interp, Tcl_ObjPrintf(
		    "%s may only be called from inside a method",
		    commandName));
	    Tcl_SetErrorCode(interp, "TCL", "OO", "CONTEXT_REQUIRED",
		    (char *)NULL);
	}
	return NULL;
    }
    return (CallContext *) framePtr->clientData;
}

/*
 * Alternatives to Tcl_Preserve/Tcl_EventuallyFree/Tcl_Release.
 */

#define AddRef(ptr) ((ptr)->refCount++)

/*
 * A convenience macro for iterating through the lists used in the internal
 * memory management of objects.
 * REQUIRES DECLARATION: Tcl_Size i;
 */

#define FOREACH(var,ary) \
    for (i=0 ; i<(ary).num; i++) if ((ary).list[i] == NULL) { \
	continue; \
    } else if ((var) = (ary).list[i], 1)

/*
 * A variation where the array is an array of structs. There's no issue with
 * possible NULLs; every element of the array will be iterated over and the
 * variable set to a pointer to each of those elements in turn.
 * REQUIRES DECLARATION: Tcl_Size i; See [96551aca55] for more FOREACH_STRUCT details.
 */

#define FOREACH_STRUCT(var,ary) \
    if (i=0, (ary).num>0) for (; var=&((ary).list[i]), i<(ary).num; i++)

/*
 * Convenience macros for iterating through hash tables. FOREACH_HASH_DECLS
 * sets up the declarations needed for the main macro, FOREACH_HASH, which
 * does the actual iteration. FOREACH_HASH_KEY and FOREACH_HASH_VALUE are
 * restricted versions that only iterate over keys or values respectively.
 * REQUIRES DECLARATION: FOREACH_HASH_DECLS;
 */

#define FOREACH_HASH_DECLS \
    Tcl_HashEntry *hPtr;Tcl_HashSearch search
#define FOREACH_HASH(key, val, tablePtr) \
    for (hPtr = Tcl_FirstHashEntry((tablePtr), &search); hPtr != NULL ? \
	    (*(void **)&(key) = Tcl_GetHashKey((tablePtr), hPtr), \
	    *(void **)&(val) = Tcl_GetHashValue(hPtr), 1) : 0; \
	    hPtr = Tcl_NextHashEntry(&search))
#define FOREACH_HASH_KEY(key, tablePtr) \
    for (hPtr = Tcl_FirstHashEntry((tablePtr), &search); hPtr != NULL ? \
	    (*(void **)&(key) = Tcl_GetHashKey((tablePtr), hPtr), 1) : 0; \
	    hPtr = Tcl_NextHashEntry(&search))
#define FOREACH_HASH_VALUE(val, tablePtr) \
    for (hPtr = Tcl_FirstHashEntry((tablePtr), &search); hPtr != NULL ? \
	    (*(void **)&(val) = Tcl_GetHashValue(hPtr), 1) : 0; \
	    hPtr = Tcl_NextHashEntry(&search))

/*
 * Convenience macro for duplicating a list. Needs no external declaration,
 * but all arguments are used multiple times and so must have no side effects.
 */

#undef DUPLICATE /* prevent possible conflict with definition in WINAPI nb30.h */
#define DUPLICATE(target,source,type) \
    do { \
	size_t len = sizeof(type) * ((target).num=(source).num);\
	if (len != 0) { \
	    memcpy(((target).list=(type*)Tcl_Alloc(len)), (source).list, len); \
	} else { \
	    (target).list = NULL; \
	} \
    } while(0)

/*
 * Convenience macro for generating error codes.
 */
#define OO_ERROR(interp, code) \
    Tcl_SetErrorCode((interp), "TCL", "OO", #code, (char *)NULL)

#endif /* TCL_OO_INTERNAL_H */

/*
 * Local Variables:
 * mode: c
 * c-basic-offset: 4
 * fill-column: 78
 * End:
 */<|MERGE_RESOLUTION|>--- conflicted
+++ resolved
@@ -609,13 +609,8 @@
 MODULE_SCOPE Tcl_Obj *	TclOOGetFwdFromMethod(Method *mPtr);
 MODULE_SCOPE Proc *	TclOOGetProcFromMethod(Method *mPtr);
 MODULE_SCOPE Tcl_Obj *	TclOOGetMethodBody(Method *mPtr);
-<<<<<<< HEAD
-MODULE_SCOPE size_t	TclOOGetSortedClassMethodList(Class *clsPtr,
+MODULE_SCOPE Tcl_Size	TclOOGetSortedClassMethodList(Class *clsPtr,
 			    int flags, Tcl_Obj ***namesLstPtr);
-=======
-MODULE_SCOPE Tcl_Size	TclOOGetSortedClassMethodList(Class *clsPtr,
-			    int flags, const char ***stringsPtr);
->>>>>>> e1d066aa
 MODULE_SCOPE Tcl_Size	TclOOGetSortedMethodList(Object *oPtr,
 			    Object *contextObj, Class *contextCls, int flags,
 			    Tcl_Obj ***namesLstPtr);
