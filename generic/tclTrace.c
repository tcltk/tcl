/*
 * tclTrace.c --
 *
 *	This file contains code to handle most trace management.
 *
 * Copyright (c) 1987-1993 The Regents of the University of California.
 * Copyright (c) 1994-1997 Sun Microsystems, Inc.
 * Copyright (c) 1998-2000 Scriptics Corporation.
 * Copyright (c) 2002 ActiveState Corporation.
 *
 * See the file "license.terms" for information on usage and redistribution of
 * this file, and for a DISCLAIMER OF ALL WARRANTIES.
 */

#include "tclInt.h"

/*
 * Structures used to hold information about variable traces:
 */

typedef struct {
    int flags;			/* Operations for which Tcl command is to be
				 * invoked. */
    size_t length;		/* Number of non-NUL chars. in command. */
    char command[1];		/* Space for Tcl command to invoke. Actual
				 * size will be as large as necessary to hold
				 * command. This field must be the last in the
				 * structure, so that it can be larger than 1
				 * byte. */
} TraceVarInfo;

typedef struct {
    VarTrace traceInfo;
    TraceVarInfo traceCmdInfo;
} CombinedTraceVarInfo;

/*
 * Structure used to hold information about command traces:
 */

typedef struct {
    int flags;			/* Operations for which Tcl command is to be
				 * invoked. */
    size_t length;		/* Number of non-NUL chars. in command. */
    Tcl_Trace stepTrace;	/* Used for execution traces, when tracing
				 * inside the given command */
    int startLevel;		/* Used for bookkeeping with step execution
				 * traces, store the level at which the step
				 * trace was invoked */
    char *startCmd;		/* Used for bookkeeping with step execution
				 * traces, store the command name which
				 * invoked step trace */
    int curFlags;		/* Trace flags for the current command */
    int curCode;		/* Return code for the current command */
    size_t refCount;		/* Used to ensure this structure is not
				 * deleted too early. Keeps track of how many
				 * pieces of code have a pointer to this
				 * structure. */
    char command[1];		/* Space for Tcl command to invoke. Actual
				 * size will be as large as necessary to hold
				 * command. This field must be the last in the
				 * structure, so that it can be larger than 1
				 * byte. */
} TraceCommandInfo;

/*
 * Used by command execution traces. Note that we assume in the code that
 * TCL_TRACE_ENTER_DURING_EXEC == 4 * TCL_TRACE_ENTER_EXEC and that
 * TCL_TRACE_LEAVE_DURING_EXEC == 4 * TCL_TRACE_LEAVE_EXEC.
 *
 * TCL_TRACE_ENTER_DURING_EXEC  - Trace each command inside the command
 *				  currently being traced, before execution.
 * TCL_TRACE_LEAVE_DURING_EXEC  - Trace each command inside the command
 *				  currently being traced, after execution.
 * TCL_TRACE_ANY_EXEC		- OR'd combination of all EXEC flags.
 * TCL_TRACE_EXEC_IN_PROGRESS   - The callback function on this trace is
 *				  currently executing. Therefore we don't let
 *				  further traces execute.
 * TCL_TRACE_EXEC_DIRECT	- This execution trace is triggered directly
 *				  by the command being traced, not because of
 *				  an internal trace.
 * The flag 'TCL_TRACE_DESTROYED' may also be used in command execution traces.
 */

#define TCL_TRACE_ENTER_DURING_EXEC	4
#define TCL_TRACE_LEAVE_DURING_EXEC	8
#define TCL_TRACE_ANY_EXEC		15
#define TCL_TRACE_EXEC_IN_PROGRESS	0x10
#define TCL_TRACE_EXEC_DIRECT		0x20

/*
 * Forward declarations for functions defined in this file:
 */

typedef int (Tcl_TraceTypeObjCmd)(Tcl_Interp *interp, int optionIndex,
	int objc, Tcl_Obj *const objv[]);

static Tcl_TraceTypeObjCmd TraceVariableObjCmd;
static Tcl_TraceTypeObjCmd TraceCommandObjCmd;
static Tcl_TraceTypeObjCmd TraceExecutionObjCmd;

/*
 * Each subcommand has a number of 'types' to which it can apply. Currently
 * 'execution', 'command' and 'variable' are the only types supported. These
 * three arrays MUST be kept in sync! In the future we may provide an API to
 * add to the list of supported trace types.
 */

static const char *const traceTypeOptions[] = {
    "execution", "command", "variable", NULL
};
static Tcl_TraceTypeObjCmd *const traceSubCmds[] = {
    TraceExecutionObjCmd,
    TraceCommandObjCmd,
    TraceVariableObjCmd
};

/*
 * Declarations for local functions to this file:
 */

static int		CallTraceFunction(Tcl_Interp *interp, Trace *tracePtr,
			    Command *cmdPtr, const char *command, size_t numChars,
			    int objc, Tcl_Obj *const objv[]);
static char *		TraceVarProc(ClientData clientData, Tcl_Interp *interp,
			    const char *name1, const char *name2, int flags);
static void		TraceCommandProc(ClientData clientData,
			    Tcl_Interp *interp, const char *oldName,
			    const char *newName, int flags);
static Tcl_CmdObjTraceProc TraceExecutionProc;
static int		StringTraceProc(ClientData clientData,
			    Tcl_Interp *interp, int level,
			    const char *command, Tcl_Command commandInfo,
			    int objc, Tcl_Obj *const objv[]);
static void		StringTraceDeleteProc(ClientData clientData);
static void		DisposeTraceResult(int flags, char *result);
static int		TraceVarEx(Tcl_Interp *interp, const char *part1,
			    const char *part2, VarTrace *tracePtr);

/*
 * The following structure holds the client data for string-based
 * trace procs
 */

typedef struct {
    ClientData clientData;	/* Client data from Tcl_CreateTrace */
    Tcl_CmdTraceProc *proc;	/* Trace function from Tcl_CreateTrace */
} StringTraceData;

/*
 * Convenience macros for iterating over the list of traces. Note that each of
 * these *must* be treated as a command, and *must* have a block following it.
 */

#define FOREACH_VAR_TRACE(interp, name, clientData) \
    (clientData) = NULL; \
    while (((clientData) = Tcl_VarTraceInfo2((interp), (name), NULL, \
	    0, TraceVarProc, (clientData))) != NULL)

#define FOREACH_COMMAND_TRACE(interp, name, clientData) \
    (clientData) = NULL; \
    while ((clientData = Tcl_CommandTraceInfo(interp, name, 0, \
	    TraceCommandProc, clientData)) != NULL)

/*
 *----------------------------------------------------------------------
 *
 * Tcl_TraceObjCmd --
 *
 *	This function is invoked to process the "trace" Tcl command. See the
 *	user documentation for details on what it does.
 *
 *	Standard syntax as of Tcl 8.4 is:
 *	    trace {add|info|remove} {command|variable} name ops cmd
 *
 * Results:
 *	A standard Tcl result.
 *
 * Side effects:
 *	See the user documentation.
 *----------------------------------------------------------------------
 */

int
Tcl_TraceObjCmd(
    TCL_UNUSED(ClientData),
    Tcl_Interp *interp,		/* Current interpreter. */
    int objc,			/* Number of arguments. */
    Tcl_Obj *const objv[])	/* Argument objects. */
{
    int optionIndex;
#ifndef TCL_REMOVE_OBSOLETE_TRACES
    const char *name;
    const char *flagOps, *p;
#endif
    /* Main sub commands to 'trace' */
    static const char *const traceOptions[] = {
	"add", "info", "remove",
#ifndef TCL_REMOVE_OBSOLETE_TRACES
	"variable", "vdelete", "vinfo",
#endif
	NULL
    };
    /* 'OLD' options are pre-Tcl-8.4 style */
    enum traceOptions {
	TRACE_ADD, TRACE_INFO, TRACE_REMOVE,
#ifndef TCL_REMOVE_OBSOLETE_TRACES
	TRACE_OLD_VARIABLE, TRACE_OLD_VDELETE, TRACE_OLD_VINFO
#endif
    };

    if (objc < 2) {
	Tcl_WrongNumArgs(interp, 1, objv, "option ?arg ...?");
	return TCL_ERROR;
    }

    if (Tcl_GetIndexFromObj(interp, objv[1], traceOptions, "option", 0,
	    &optionIndex) != TCL_OK) {
	return TCL_ERROR;
    }
    switch ((enum traceOptions) optionIndex) {
    case TRACE_ADD:
    case TRACE_REMOVE: {
	/*
	 * All sub commands of trace add/remove must take at least one more
	 * argument. Beyond that we let the subcommand itself control the
	 * argument structure.
	 */

	int typeIndex;

	if (objc < 3) {
	    Tcl_WrongNumArgs(interp, 2, objv, "type ?arg ...?");
	    return TCL_ERROR;
	}
	if (Tcl_GetIndexFromObj(interp, objv[2], traceTypeOptions, "option",
		0, &typeIndex) != TCL_OK) {
	    return TCL_ERROR;
	}
	return traceSubCmds[typeIndex](interp, optionIndex, objc, objv);
    }
    case TRACE_INFO: {
	/*
	 * All sub commands of trace info must take exactly two more arguments
	 * which name the type of thing being traced and the name of the thing
	 * being traced.
	 */

	int typeIndex;
	if (objc < 3) {
	    /*
	     * Delegate other complaints to the type-specific code which can
	     * give a better error message.
	     */

	    Tcl_WrongNumArgs(interp, 2, objv, "type name");
	    return TCL_ERROR;
	}
	if (Tcl_GetIndexFromObj(interp, objv[2], traceTypeOptions, "option",
		0, &typeIndex) != TCL_OK) {
	    return TCL_ERROR;
	}
	return traceSubCmds[typeIndex](interp, optionIndex, objc, objv);
	break;
    }

#ifndef TCL_REMOVE_OBSOLETE_TRACES
    case TRACE_OLD_VARIABLE:
    case TRACE_OLD_VDELETE: {
	Tcl_Obj *copyObjv[6];
	Tcl_Obj *opsList;
	int code;
	size_t numFlags;

	if (objc != 5) {
	    Tcl_WrongNumArgs(interp, 2, objv, "name ops command");
	    return TCL_ERROR;
	}

	opsList = Tcl_NewObj();
	Tcl_IncrRefCount(opsList);
	flagOps = TclGetStringFromObj(objv[3], &numFlags);
	if (numFlags == 0) {
	    Tcl_DecrRefCount(opsList);
	    goto badVarOps;
	}
	for (p = flagOps; *p != 0; p++) {
	    Tcl_Obj *opObj;

	    if (*p == 'r') {
		TclNewLiteralStringObj(opObj, "read");
	    } else if (*p == 'w') {
		TclNewLiteralStringObj(opObj, "write");
	    } else if (*p == 'u') {
		TclNewLiteralStringObj(opObj, "unset");
	    } else if (*p == 'a') {
		TclNewLiteralStringObj(opObj, "array");
	    } else {
		Tcl_DecrRefCount(opsList);
		goto badVarOps;
	    }
	    Tcl_ListObjAppendElement(NULL, opsList, opObj);
	}
	copyObjv[0] = NULL;
	memcpy(copyObjv+1, objv, objc*sizeof(Tcl_Obj *));
	copyObjv[4] = opsList;
	if (optionIndex == TRACE_OLD_VARIABLE) {
	    code = traceSubCmds[2](interp, TRACE_ADD, objc+1, copyObjv);
	} else {
	    code = traceSubCmds[2](interp, TRACE_REMOVE, objc+1, copyObjv);
	}
	Tcl_DecrRefCount(opsList);
	return code;
    }
    case TRACE_OLD_VINFO: {
	ClientData clientData;
	char ops[5];
	Tcl_Obj *resultListPtr, *pairObjPtr, *elemObjPtr;

	if (objc != 3) {
	    Tcl_WrongNumArgs(interp, 2, objv, "name");
	    return TCL_ERROR;
	}
	resultListPtr = Tcl_NewObj();
	name = TclGetString(objv[2]);
	FOREACH_VAR_TRACE(interp, name, clientData) {
	    TraceVarInfo *tvarPtr = (TraceVarInfo *)clientData;
	    char *q = ops;

	    pairObjPtr = Tcl_NewListObj(0, NULL);
	    if (tvarPtr->flags & TCL_TRACE_READS) {
		*q = 'r';
		q++;
	    }
	    if (tvarPtr->flags & TCL_TRACE_WRITES) {
		*q = 'w';
		q++;
	    }
	    if (tvarPtr->flags & TCL_TRACE_UNSETS) {
		*q = 'u';
		q++;
	    }
	    if (tvarPtr->flags & TCL_TRACE_ARRAY) {
		*q = 'a';
		q++;
	    }
	    *q = '\0';

	    /*
	     * Build a pair (2-item list) with the ops string as the first obj
	     * element and the tvarPtr->command string as the second obj
	     * element. Append the pair (as an element) to the end of the
	     * result object list.
	     */

	    elemObjPtr = Tcl_NewStringObj(ops, -1);
	    Tcl_ListObjAppendElement(NULL, pairObjPtr, elemObjPtr);
	    elemObjPtr = Tcl_NewStringObj(tvarPtr->command, -1);
	    Tcl_ListObjAppendElement(NULL, pairObjPtr, elemObjPtr);
	    Tcl_ListObjAppendElement(interp, resultListPtr, pairObjPtr);
	}
	Tcl_SetObjResult(interp, resultListPtr);
	break;
    }
#endif /* TCL_REMOVE_OBSOLETE_TRACES */
    }
    return TCL_OK;

#ifndef TCL_REMOVE_OBSOLETE_TRACES
  badVarOps:
    Tcl_SetObjResult(interp, Tcl_ObjPrintf(
	    "bad operations \"%s\": should be one or more of rwua",
	    flagOps));
    Tcl_SetErrorCode(interp, "TCL", "OPERATION", "TRACE", "BADOPS", NULL);
    return TCL_ERROR;
#endif
}

/*
 *----------------------------------------------------------------------
 *
 * TraceExecutionObjCmd --
 *
 *	Helper function for Tcl_TraceObjCmd; implements the [trace
 *	{add|remove|info} execution ...] subcommands. See the user
 *	documentation for details on what these do.
 *
 * Results:
 *	Standard Tcl result.
 *
 * Side effects:
 *	Depends on the operation (add, remove, or info) being performed; may
 *	add or remove command traces on a command.
 *
 *----------------------------------------------------------------------
 */

static int
TraceExecutionObjCmd(
    Tcl_Interp *interp,		/* Current interpreter. */
    int optionIndex,		/* Add, info or remove */
    int objc,			/* Number of arguments. */
    Tcl_Obj *const objv[])	/* Argument objects. */
{
    int index;
    const char *name, *command;
    size_t commandLength, length;
    enum traceOptions {
	TRACE_ADD, TRACE_INFO, TRACE_REMOVE
    };
    static const char *const opStrings[] = {
	"enter", "leave", "enterstep", "leavestep", NULL
    };
    enum operations {
	TRACE_EXEC_ENTER, TRACE_EXEC_LEAVE,
	TRACE_EXEC_ENTER_STEP, TRACE_EXEC_LEAVE_STEP
    };

    switch ((enum traceOptions) optionIndex) {
    case TRACE_ADD:
    case TRACE_REMOVE: {
	int flags = 0;
	int i, listLen, result;
	Tcl_Obj **elemPtrs;

	if (objc != 6) {
	    Tcl_WrongNumArgs(interp, 3, objv, "name opList command");
	    return TCL_ERROR;
	}

	/*
	 * Make sure the ops argument is a list object; get its length and a
	 * pointer to its array of element pointers.
	 */

	result = Tcl_ListObjGetElements(interp, objv[4], &listLen, &elemPtrs);
	if (result != TCL_OK) {
	    return result;
	}
	if (listLen == 0) {
	    Tcl_SetObjResult(interp, Tcl_NewStringObj(
		    "bad operation list \"\": must be one or more of"
		    " enter, leave, enterstep, or leavestep", -1));
	    Tcl_SetErrorCode(interp, "TCL", "OPERATION", "TRACE", "NOOPS",
		    NULL);
	    return TCL_ERROR;
	}
	for (i = 0; i < listLen; i++) {
	    if (Tcl_GetIndexFromObj(interp, elemPtrs[i], opStrings,
		    "operation", TCL_EXACT, &index) != TCL_OK) {
		return TCL_ERROR;
	    }
	    switch ((enum operations) index) {
	    case TRACE_EXEC_ENTER:
		flags |= TCL_TRACE_ENTER_EXEC;
		break;
	    case TRACE_EXEC_LEAVE:
		flags |= TCL_TRACE_LEAVE_EXEC;
		break;
	    case TRACE_EXEC_ENTER_STEP:
		flags |= TCL_TRACE_ENTER_DURING_EXEC;
		break;
	    case TRACE_EXEC_LEAVE_STEP:
		flags |= TCL_TRACE_LEAVE_DURING_EXEC;
		break;
	    }
	}
	command = TclGetStringFromObj(objv[5], &commandLength);
	length = commandLength;
	if ((enum traceOptions) optionIndex == TRACE_ADD) {
	    TraceCommandInfo *tcmdPtr = (TraceCommandInfo *)Tcl_Alloc(
		    offsetof(TraceCommandInfo, command) + 1 + length);

	    tcmdPtr->flags = flags;
	    tcmdPtr->stepTrace = NULL;
	    tcmdPtr->startLevel = 0;
	    tcmdPtr->startCmd = NULL;
	    tcmdPtr->length = length;
	    tcmdPtr->refCount = 1;
	    flags |= TCL_TRACE_DELETE;
	    if (flags & (TCL_TRACE_ENTER_DURING_EXEC |
		    TCL_TRACE_LEAVE_DURING_EXEC)) {
		flags |= (TCL_TRACE_ENTER_EXEC | TCL_TRACE_LEAVE_EXEC);
	    }
	    memcpy(tcmdPtr->command, command, length+1);
	    name = TclGetString(objv[3]);
	    if (Tcl_TraceCommand(interp, name, flags, TraceCommandProc,
		    tcmdPtr) != TCL_OK) {
		Tcl_Free(tcmdPtr);
		return TCL_ERROR;
	    }
	} else {
	    /*
	     * Search through all of our traces on this command to see if
	     * there's one with the given command. If so, then delete the
	     * first one that matches.
	     */

	    ClientData clientData;

	    /*
	     * First ensure the name given is valid.
	     */

	    name = TclGetString(objv[3]);
	    if (Tcl_FindCommand(interp,name,NULL,TCL_LEAVE_ERR_MSG) == NULL) {
		return TCL_ERROR;
	    }

	    FOREACH_COMMAND_TRACE(interp, name, clientData) {
		TraceCommandInfo *tcmdPtr = (TraceCommandInfo *)clientData;

		/*
		 * In checking the 'flags' field we must remove any extraneous
		 * flags which may have been temporarily added by various
		 * pieces of the trace mechanism.
		 */

		if ((tcmdPtr->length == length)
			&& ((tcmdPtr->flags & (TCL_TRACE_ANY_EXEC |
				TCL_TRACE_RENAME | TCL_TRACE_DELETE)) == flags)
			&& (strncmp(command, tcmdPtr->command,
				length) == 0)) {
		    flags |= TCL_TRACE_DELETE;
		    if (flags & (TCL_TRACE_ENTER_DURING_EXEC |
			    TCL_TRACE_LEAVE_DURING_EXEC)) {
			flags |= (TCL_TRACE_ENTER_EXEC | TCL_TRACE_LEAVE_EXEC);
		    }
		    Tcl_UntraceCommand(interp, name, flags,
			    TraceCommandProc, clientData);
		    if (tcmdPtr->stepTrace != NULL) {
			/*
			 * We need to remove the interpreter-wide trace which
			 * we created to allow 'step' traces.
			 */

			Tcl_DeleteTrace(interp, tcmdPtr->stepTrace);
			tcmdPtr->stepTrace = NULL;
			Tcl_Free(tcmdPtr->startCmd);
		    }
		    if (tcmdPtr->flags & TCL_TRACE_EXEC_IN_PROGRESS) {
			/*
			 * Postpone deletion.
			 */

			tcmdPtr->flags = 0;
		    }
		    if (tcmdPtr->refCount-- <= 1) {
			Tcl_Free(tcmdPtr);
		    }
		    break;
		}
	    }
	}
	break;
    }
    case TRACE_INFO: {
	ClientData clientData;
	Tcl_Obj *resultListPtr;

	if (objc != 4) {
	    Tcl_WrongNumArgs(interp, 3, objv, "name");
	    return TCL_ERROR;
	}

	name = TclGetString(objv[3]);

	/*
	 * First ensure the name given is valid.
	 */

	if (Tcl_FindCommand(interp, name, NULL, TCL_LEAVE_ERR_MSG) == NULL) {
	    return TCL_ERROR;
	}

	resultListPtr = Tcl_NewListObj(0, NULL);
	FOREACH_COMMAND_TRACE(interp, name, clientData) {
	    int numOps = 0;
	    Tcl_Obj *opObj, *eachTraceObjPtr, *elemObjPtr;
	    TraceCommandInfo *tcmdPtr = (TraceCommandInfo *)clientData;

	    /*
	     * Build a list with the ops list as the first obj element and the
	     * tcmdPtr->command string as the second obj element. Append this
	     * list (as an element) to the end of the result object list.
	     */

	    elemObjPtr = Tcl_NewListObj(0, NULL);
	    Tcl_IncrRefCount(elemObjPtr);
	    if (tcmdPtr->flags & TCL_TRACE_ENTER_EXEC) {
		TclNewLiteralStringObj(opObj, "enter");
		Tcl_ListObjAppendElement(NULL, elemObjPtr, opObj);
	    }
	    if (tcmdPtr->flags & TCL_TRACE_LEAVE_EXEC) {
		TclNewLiteralStringObj(opObj, "leave");
		Tcl_ListObjAppendElement(NULL, elemObjPtr, opObj);
	    }
	    if (tcmdPtr->flags & TCL_TRACE_ENTER_DURING_EXEC) {
		TclNewLiteralStringObj(opObj, "enterstep");
		Tcl_ListObjAppendElement(NULL, elemObjPtr, opObj);
	    }
	    if (tcmdPtr->flags & TCL_TRACE_LEAVE_DURING_EXEC) {
		TclNewLiteralStringObj(opObj, "leavestep");
		Tcl_ListObjAppendElement(NULL, elemObjPtr, opObj);
	    }
	    Tcl_ListObjLength(NULL, elemObjPtr, &numOps);
	    if (0 == numOps) {
		Tcl_DecrRefCount(elemObjPtr);
		continue;
	    }
	    eachTraceObjPtr = Tcl_NewListObj(0, NULL);
	    Tcl_ListObjAppendElement(NULL, eachTraceObjPtr, elemObjPtr);
	    Tcl_DecrRefCount(elemObjPtr);
	    elemObjPtr = NULL;

	    Tcl_ListObjAppendElement(NULL, eachTraceObjPtr,
		    Tcl_NewStringObj(tcmdPtr->command, -1));
	    Tcl_ListObjAppendElement(interp, resultListPtr, eachTraceObjPtr);
	}
	Tcl_SetObjResult(interp, resultListPtr);
	break;
    }
    }
    return TCL_OK;
}

/*
 *----------------------------------------------------------------------
 *
 * TraceCommandObjCmd --
 *
 *	Helper function for Tcl_TraceObjCmd; implements the [trace
 *	{add|info|remove} command ...] subcommands. See the user documentation
 *	for details on what these do.
 *
 * Results:
 *	Standard Tcl result.
 *
 * Side effects:
 *	Depends on the operation (add, remove, or info) being performed; may
 *	add or remove command traces on a command.
 *
 *----------------------------------------------------------------------
 */

static int
TraceCommandObjCmd(
    Tcl_Interp *interp,		/* Current interpreter. */
    int optionIndex,		/* Add, info or remove */
    int objc,			/* Number of arguments. */
    Tcl_Obj *const objv[])	/* Argument objects. */
{
    int index;
    const char *name, *command;
    size_t commandLength, length;
    enum traceOptions { TRACE_ADD, TRACE_INFO, TRACE_REMOVE };
    static const char *const opStrings[] = { "delete", "rename", NULL };
    enum operations { TRACE_CMD_DELETE, TRACE_CMD_RENAME };

    switch ((enum traceOptions) optionIndex) {
    case TRACE_ADD:
    case TRACE_REMOVE: {
	int flags = 0;
	int i, listLen, result;
	Tcl_Obj **elemPtrs;

	if (objc != 6) {
	    Tcl_WrongNumArgs(interp, 3, objv, "name opList command");
	    return TCL_ERROR;
	}

	/*
	 * Make sure the ops argument is a list object; get its length and a
	 * pointer to its array of element pointers.
	 */

	result = Tcl_ListObjGetElements(interp, objv[4], &listLen, &elemPtrs);
	if (result != TCL_OK) {
	    return result;
	}
	if (listLen == 0) {
	    Tcl_SetObjResult(interp, Tcl_NewStringObj(
		    "bad operation list \"\": must be one or more of"
		    " delete or rename", -1));
	    Tcl_SetErrorCode(interp, "TCL", "OPERATION", "TRACE", "NOOPS",
		    NULL);
	    return TCL_ERROR;
	}

	for (i = 0; i < listLen; i++) {
	    if (Tcl_GetIndexFromObj(interp, elemPtrs[i], opStrings,
		    "operation", TCL_EXACT, &index) != TCL_OK) {
		return TCL_ERROR;
	    }
	    switch ((enum operations) index) {
	    case TRACE_CMD_RENAME:
		flags |= TCL_TRACE_RENAME;
		break;
	    case TRACE_CMD_DELETE:
		flags |= TCL_TRACE_DELETE;
		break;
	    }
	}

	command = TclGetStringFromObj(objv[5], &commandLength);
	length = commandLength;
	if ((enum traceOptions) optionIndex == TRACE_ADD) {
	    TraceCommandInfo *tcmdPtr = (TraceCommandInfo *)Tcl_Alloc(
		    offsetof(TraceCommandInfo, command) + 1 + length);

	    tcmdPtr->flags = flags;
	    tcmdPtr->stepTrace = NULL;
	    tcmdPtr->startLevel = 0;
	    tcmdPtr->startCmd = NULL;
	    tcmdPtr->length = length;
	    tcmdPtr->refCount = 1;
	    flags |= TCL_TRACE_DELETE;
	    memcpy(tcmdPtr->command, command, length+1);
	    name = TclGetString(objv[3]);
	    if (Tcl_TraceCommand(interp, name, flags, TraceCommandProc,
		    tcmdPtr) != TCL_OK) {
		Tcl_Free(tcmdPtr);
		return TCL_ERROR;
	    }
	} else {
	    /*
	     * Search through all of our traces on this command to see if
	     * there's one with the given command. If so, then delete the
	     * first one that matches.
	     */

	    ClientData clientData;

	    /*
	     * First ensure the name given is valid.
	     */

	    name = TclGetString(objv[3]);
	    if (Tcl_FindCommand(interp,name,NULL,TCL_LEAVE_ERR_MSG) == NULL) {
		return TCL_ERROR;
	    }

	    FOREACH_COMMAND_TRACE(interp, name, clientData) {
		TraceCommandInfo *tcmdPtr = (TraceCommandInfo *)clientData;

		if ((tcmdPtr->length == length) && (tcmdPtr->flags == flags)
			&& (strncmp(command, tcmdPtr->command,
				length) == 0)) {
		    Tcl_UntraceCommand(interp, name, flags | TCL_TRACE_DELETE,
			    TraceCommandProc, clientData);
		    tcmdPtr->flags |= TCL_TRACE_DESTROYED;
		    if (tcmdPtr->refCount-- <= 1) {
			Tcl_Free(tcmdPtr);
		    }
		    break;
		}
	    }
	}
	break;
    }
    case TRACE_INFO: {
	ClientData clientData;
	Tcl_Obj *resultListPtr;

	if (objc != 4) {
	    Tcl_WrongNumArgs(interp, 3, objv, "name");
	    return TCL_ERROR;
	}

	/*
	 * First ensure the name given is valid.
	 */

	name = TclGetString(objv[3]);
	if (Tcl_FindCommand(interp, name, NULL, TCL_LEAVE_ERR_MSG) == NULL) {
	    return TCL_ERROR;
	}

	resultListPtr = Tcl_NewListObj(0, NULL);
	FOREACH_COMMAND_TRACE(interp, name, clientData) {
	    int numOps = 0;
	    Tcl_Obj *opObj, *eachTraceObjPtr, *elemObjPtr;
	    TraceCommandInfo *tcmdPtr = (TraceCommandInfo *)clientData;

	    /*
	     * Build a list with the ops list as the first obj element and the
	     * tcmdPtr->command string as the second obj element. Append this
	     * list (as an element) to the end of the result object list.
	     */

	    elemObjPtr = Tcl_NewListObj(0, NULL);
	    Tcl_IncrRefCount(elemObjPtr);
	    if (tcmdPtr->flags & TCL_TRACE_RENAME) {
		TclNewLiteralStringObj(opObj, "rename");
		Tcl_ListObjAppendElement(NULL, elemObjPtr, opObj);
	    }
	    if (tcmdPtr->flags & TCL_TRACE_DELETE) {
		TclNewLiteralStringObj(opObj, "delete");
		Tcl_ListObjAppendElement(NULL, elemObjPtr, opObj);
	    }
	    Tcl_ListObjLength(NULL, elemObjPtr, &numOps);
	    if (0 == numOps) {
		Tcl_DecrRefCount(elemObjPtr);
		continue;
	    }
	    eachTraceObjPtr = Tcl_NewListObj(0, NULL);
	    Tcl_ListObjAppendElement(NULL, eachTraceObjPtr, elemObjPtr);
	    Tcl_DecrRefCount(elemObjPtr);

	    elemObjPtr = Tcl_NewStringObj(tcmdPtr->command, -1);
	    Tcl_ListObjAppendElement(NULL, eachTraceObjPtr, elemObjPtr);
	    Tcl_ListObjAppendElement(interp, resultListPtr, eachTraceObjPtr);
	}
	Tcl_SetObjResult(interp, resultListPtr);
	break;
    }
    }
    return TCL_OK;
}

/*
 *----------------------------------------------------------------------
 *
 * TraceVariableObjCmd --
 *
 *	Helper function for Tcl_TraceObjCmd; implements the [trace
 *	{add|info|remove} variable ...] subcommands. See the user
 *	documentation for details on what these do.
 *
 * Results:
 *	Standard Tcl result.
 *
 * Side effects:
 *	Depends on the operation (add, remove, or info) being performed; may
 *	add or remove variable traces on a variable.
 *
 *----------------------------------------------------------------------
 */

static int
TraceVariableObjCmd(
    Tcl_Interp *interp,		/* Current interpreter. */
    int optionIndex,		/* Add, info or remove */
    int objc,			/* Number of arguments. */
    Tcl_Obj *const objv[])	/* Argument objects. */
{
    int index;
    const char *name, *command;
    size_t commandLength, length;
    ClientData clientData;
    enum traceOptions { TRACE_ADD, TRACE_INFO, TRACE_REMOVE };
    static const char *const opStrings[] = {
	"array", "read", "unset", "write", NULL
    };
    enum operations {
	TRACE_VAR_ARRAY, TRACE_VAR_READ, TRACE_VAR_UNSET, TRACE_VAR_WRITE
    };

    switch ((enum traceOptions) optionIndex) {
    case TRACE_ADD:
    case TRACE_REMOVE: {
	int flags = 0;
	int i, listLen, result;
	Tcl_Obj **elemPtrs;

	if (objc != 6) {
	    Tcl_WrongNumArgs(interp, 3, objv, "name opList command");
	    return TCL_ERROR;
	}

	/*
	 * Make sure the ops argument is a list object; get its length and a
	 * pointer to its array of element pointers.
	 */

	result = Tcl_ListObjGetElements(interp, objv[4], &listLen, &elemPtrs);
	if (result != TCL_OK) {
	    return result;
	}
	if (listLen == 0) {
	    Tcl_SetObjResult(interp, Tcl_NewStringObj(
		    "bad operation list \"\": must be one or more of"
		    " array, read, unset, or write", -1));
	    Tcl_SetErrorCode(interp, "TCL", "OPERATION", "TRACE", "NOOPS",
		    NULL);
	    return TCL_ERROR;
	}
	for (i = 0; i < listLen ; i++) {
	    if (Tcl_GetIndexFromObj(interp, elemPtrs[i], opStrings,
		    "operation", TCL_EXACT, &index) != TCL_OK) {
		return TCL_ERROR;
	    }
	    switch ((enum operations) index) {
	    case TRACE_VAR_ARRAY:
		flags |= TCL_TRACE_ARRAY;
		break;
	    case TRACE_VAR_READ:
		flags |= TCL_TRACE_READS;
		break;
	    case TRACE_VAR_UNSET:
		flags |= TCL_TRACE_UNSETS;
		break;
	    case TRACE_VAR_WRITE:
		flags |= TCL_TRACE_WRITES;
		break;
	    }
	}
	command = TclGetStringFromObj(objv[5], &commandLength);
	length = commandLength;
	if ((enum traceOptions) optionIndex == TRACE_ADD) {
	    CombinedTraceVarInfo *ctvarPtr = (CombinedTraceVarInfo *)Tcl_Alloc(
		    offsetof(CombinedTraceVarInfo, traceCmdInfo.command)
		    + 1 + length);

	    ctvarPtr->traceCmdInfo.flags = flags;
#ifndef TCL_REMOVE_OBSOLETE_TRACES
	    if (objv[0] == NULL) {
		ctvarPtr->traceCmdInfo.flags |= TCL_TRACE_OLD_STYLE;
	    }
#endif
	    ctvarPtr->traceCmdInfo.length = length;
	    flags |= TCL_TRACE_UNSETS | TCL_TRACE_RESULT_OBJECT;
	    memcpy(ctvarPtr->traceCmdInfo.command, command, length+1);
	    ctvarPtr->traceInfo.traceProc = TraceVarProc;
	    ctvarPtr->traceInfo.clientData = &ctvarPtr->traceCmdInfo;
	    ctvarPtr->traceInfo.flags = flags;
	    name = TclGetString(objv[3]);
	    if (TraceVarEx(interp, name, NULL, (VarTrace *) ctvarPtr)
		    != TCL_OK) {
		Tcl_Free(ctvarPtr);
		return TCL_ERROR;
	    }
	} else {
	    /*
	     * Search through all of our traces on this variable to see if
	     * there's one with the given command. If so, then delete the
	     * first one that matches.
	     */

	    name = TclGetString(objv[3]);
	    FOREACH_VAR_TRACE(interp, name, clientData) {
		TraceVarInfo *tvarPtr = (TraceVarInfo *)clientData;

		if ((tvarPtr->length == length)
			&& ((tvarPtr->flags
#ifndef TCL_REMOVE_OBSOLETE_TRACES
& ~TCL_TRACE_OLD_STYLE
#endif
						)==flags)
			&& (strncmp(command, tvarPtr->command,
				length) == 0)) {
		    Tcl_UntraceVar2(interp, name, NULL,
			    flags | TCL_TRACE_UNSETS | TCL_TRACE_RESULT_OBJECT,
			    TraceVarProc, clientData);
		    break;
		}
	    }
	}
	break;
    }
    case TRACE_INFO: {
	Tcl_Obj *resultListPtr;

	if (objc != 4) {
	    Tcl_WrongNumArgs(interp, 3, objv, "name");
	    return TCL_ERROR;
	}

	resultListPtr = Tcl_NewObj();
	name = TclGetString(objv[3]);
	FOREACH_VAR_TRACE(interp, name, clientData) {
	    Tcl_Obj *opObjPtr, *eachTraceObjPtr, *elemObjPtr;
	    TraceVarInfo *tvarPtr = (TraceVarInfo *)clientData;

	    /*
	     * Build a list with the ops list as the first obj element and the
	     * tcmdPtr->command string as the second obj element. Append this
	     * list (as an element) to the end of the result object list.
	     */

	    elemObjPtr = Tcl_NewListObj(0, NULL);
	    if (tvarPtr->flags & TCL_TRACE_ARRAY) {
		TclNewLiteralStringObj(opObjPtr, "array");
		Tcl_ListObjAppendElement(NULL, elemObjPtr, opObjPtr);
	    }
	    if (tvarPtr->flags & TCL_TRACE_READS) {
		TclNewLiteralStringObj(opObjPtr, "read");
		Tcl_ListObjAppendElement(NULL, elemObjPtr, opObjPtr);
	    }
	    if (tvarPtr->flags & TCL_TRACE_WRITES) {
		TclNewLiteralStringObj(opObjPtr, "write");
		Tcl_ListObjAppendElement(NULL, elemObjPtr, opObjPtr);
	    }
	    if (tvarPtr->flags & TCL_TRACE_UNSETS) {
		TclNewLiteralStringObj(opObjPtr, "unset");
		Tcl_ListObjAppendElement(NULL, elemObjPtr, opObjPtr);
	    }
	    eachTraceObjPtr = Tcl_NewListObj(0, NULL);
	    Tcl_ListObjAppendElement(NULL, eachTraceObjPtr, elemObjPtr);

	    elemObjPtr = Tcl_NewStringObj(tvarPtr->command, -1);
	    Tcl_ListObjAppendElement(NULL, eachTraceObjPtr, elemObjPtr);
	    Tcl_ListObjAppendElement(interp, resultListPtr,
		    eachTraceObjPtr);
	}
	Tcl_SetObjResult(interp, resultListPtr);
	break;
    }
    }
    return TCL_OK;
}

/*
 *----------------------------------------------------------------------
 *
 * Tcl_CommandTraceInfo --
 *
 *	Return the clientData value associated with a trace on a command.
 *	This function can also be used to step through all of the traces on a
 *	particular command that have the same trace function.
 *
 * Results:
 *	The return value is the clientData value associated with a trace on
 *	the given command. Information will only be returned for a trace with
 *	proc as trace function. If the clientData argument is NULL then the
 *	first such trace is returned; otherwise, the next relevant one after
 *	the one given by clientData will be returned. If the command doesn't
 *	exist then an error message is left in the interpreter and NULL is
 *	returned. Also, if there are no (more) traces for the given command,
 *	NULL is returned.
 *
 * Side effects:
 *	None.
 *
 *----------------------------------------------------------------------
 */

ClientData
Tcl_CommandTraceInfo(
    Tcl_Interp *interp,		/* Interpreter containing command. */
    const char *cmdName,	/* Name of command. */
    TCL_UNUSED(int) /*flags*/,
    Tcl_CommandTraceProc *proc,	/* Function assocated with trace. */
    ClientData prevClientData)	/* If non-NULL, gives last value returned by
				 * this function, so this call will return the
				 * next trace after that one. If NULL, this
				 * call will return the first trace. */
{
    Command *cmdPtr;
    CommandTrace *tracePtr;

    cmdPtr = (Command *) Tcl_FindCommand(interp, cmdName, NULL,
	    TCL_LEAVE_ERR_MSG);
    if (cmdPtr == NULL) {
	return NULL;
    }

    /*
     * Find the relevant trace, if any, and return its clientData.
     */

    tracePtr = cmdPtr->tracePtr;
    if (prevClientData != NULL) {
	for (; tracePtr!=NULL ; tracePtr=tracePtr->nextPtr) {
	    if ((tracePtr->clientData == prevClientData)
		    && (tracePtr->traceProc == proc)) {
		tracePtr = tracePtr->nextPtr;
		break;
	    }
	}
    }
    for (; tracePtr!=NULL ; tracePtr=tracePtr->nextPtr) {
	if (tracePtr->traceProc == proc) {
	    return tracePtr->clientData;
	}
    }
    return NULL;
}

/*
 *----------------------------------------------------------------------
 *
 * Tcl_TraceCommand --
 *
 *	Arrange for rename/deletes to a command to cause a function to be
 *	invoked, which can monitor the operations.
 *
 *	Also optionally arrange for execution of that command to cause a
 *	function to be invoked.
 *
 * Results:
 *	A standard Tcl return value.
 *
 * Side effects:
 *	A trace is set up on the command given by cmdName, such that future
 *	changes to the command will be intermediated by proc. See the manual
 *	entry for complete details on the calling sequence for proc.
 *
 *----------------------------------------------------------------------
 */

int
Tcl_TraceCommand(
    Tcl_Interp *interp,		/* Interpreter in which command is to be
				 * traced. */
    const char *cmdName,	/* Name of command. */
    int flags,			/* OR-ed collection of bits, including any of
				 * TCL_TRACE_RENAME, TCL_TRACE_DELETE, and any
				 * of the TRACE_*_EXEC flags */
    Tcl_CommandTraceProc *proc,	/* Function to call when specified ops are
				 * invoked upon cmdName. */
    ClientData clientData)	/* Arbitrary argument to pass to proc. */
{
    Command *cmdPtr;
    CommandTrace *tracePtr;

    cmdPtr = (Command *) Tcl_FindCommand(interp, cmdName, NULL,
	    TCL_LEAVE_ERR_MSG);
    if (cmdPtr == NULL) {
	return TCL_ERROR;
    }

    /*
     * Set up trace information.
     */

    tracePtr = (CommandTrace *)Tcl_Alloc(sizeof(CommandTrace));
    tracePtr->traceProc = proc;
    tracePtr->clientData = clientData;
    tracePtr->flags = flags &
	    (TCL_TRACE_RENAME | TCL_TRACE_DELETE | TCL_TRACE_ANY_EXEC);
    tracePtr->nextPtr = cmdPtr->tracePtr;
    tracePtr->refCount = 1;
    cmdPtr->tracePtr = tracePtr;
    if (tracePtr->flags & TCL_TRACE_ANY_EXEC) {
	/*
	 * Bug 3484621: up the interp's epoch if this is a BC'ed command
	 */

	if ((cmdPtr->compileProc != NULL) && !(cmdPtr->flags & CMD_HAS_EXEC_TRACES)){
	    Interp *iPtr = (Interp *) interp;
	    iPtr->compileEpoch++;
	}
	cmdPtr->flags |= CMD_HAS_EXEC_TRACES;
    }


    return TCL_OK;
}

/*
 *----------------------------------------------------------------------
 *
 * Tcl_UntraceCommand --
 *
 *	Remove a previously-created trace for a command.
 *
 * Results:
 *	None.
 *
 * Side effects:
 *	If there exists a trace for the command given by cmdName with the
 *	given flags, proc, and clientData, then that trace is removed.
 *
 *----------------------------------------------------------------------
 */

void
Tcl_UntraceCommand(
    Tcl_Interp *interp,		/* Interpreter containing command. */
    const char *cmdName,	/* Name of command. */
    int flags,			/* OR-ed collection of bits, including any of
				 * TCL_TRACE_RENAME, TCL_TRACE_DELETE, and any
				 * of the TRACE_*_EXEC flags */
    Tcl_CommandTraceProc *proc,	/* Function assocated with trace. */
    ClientData clientData)	/* Arbitrary argument to pass to proc. */
{
    CommandTrace *tracePtr;
    CommandTrace *prevPtr;
    Command *cmdPtr;
    Interp *iPtr = (Interp *) interp;
    ActiveCommandTrace *activePtr;
    int hasExecTraces = 0;

    cmdPtr = (Command *) Tcl_FindCommand(interp, cmdName, NULL,
	    TCL_LEAVE_ERR_MSG);
    if (cmdPtr == NULL) {
	return;
    }

    flags &= (TCL_TRACE_RENAME | TCL_TRACE_DELETE | TCL_TRACE_ANY_EXEC);

    for (tracePtr = cmdPtr->tracePtr, prevPtr = NULL; ;
	    prevPtr = tracePtr, tracePtr = tracePtr->nextPtr) {
	if (tracePtr == NULL) {
	    return;
	}
	if ((tracePtr->traceProc == proc)
		&& ((tracePtr->flags & (TCL_TRACE_RENAME | TCL_TRACE_DELETE |
			TCL_TRACE_ANY_EXEC)) == flags)
		&& (tracePtr->clientData == clientData)) {
	    if (tracePtr->flags & TCL_TRACE_ANY_EXEC) {
		hasExecTraces = 1;
	    }
	    break;
	}
    }

    /*
     * The code below makes it possible to delete traces while traces are
     * active: it makes sure that the deleted trace won't be processed by
     * CallCommandTraces.
     */

    for (activePtr = iPtr->activeCmdTracePtr;  activePtr != NULL;
	    activePtr = activePtr->nextPtr) {
	if (activePtr->nextTracePtr == tracePtr) {
	    if (activePtr->reverseScan) {
		activePtr->nextTracePtr = prevPtr;
	    } else {
		activePtr->nextTracePtr = tracePtr->nextPtr;
	    }
	}
    }
    if (prevPtr == NULL) {
	cmdPtr->tracePtr = tracePtr->nextPtr;
    } else {
	prevPtr->nextPtr = tracePtr->nextPtr;
    }
    tracePtr->flags = 0;

    if (tracePtr->refCount-- <= 1) {
	Tcl_Free(tracePtr);
    }

    if (hasExecTraces) {
	for (tracePtr = cmdPtr->tracePtr, prevPtr = NULL; tracePtr != NULL ;
		prevPtr = tracePtr, tracePtr = tracePtr->nextPtr) {
	    if (tracePtr->flags & TCL_TRACE_ANY_EXEC) {
		return;
	    }
	}

	/*
	 * None of the remaining traces on this command are execution traces.
	 * We therefore remove this flag:
	 */

	cmdPtr->flags &= ~CMD_HAS_EXEC_TRACES;

        /*
	 * Bug 3484621: up the interp's epoch if this is a BC'ed command
	 */

	if (cmdPtr->compileProc != NULL) {
	    Interp *iPtr = (Interp *) interp;
	    iPtr->compileEpoch++;
	}
    }
}

/*
 *----------------------------------------------------------------------
 *
 * TraceCommandProc --
 *
 *	This function is called to handle command changes that have been
 *	traced using the "trace" command, when using the 'rename' or 'delete'
 *	options.
 *
 * Results:
 *	None.
 *
 * Side effects:
 *	Depends on the command associated with the trace.
 *
 *----------------------------------------------------------------------
 */

static void
TraceCommandProc(
    ClientData clientData,	/* Information about the command trace. */
    Tcl_Interp *interp,		/* Interpreter containing command. */
    const char *oldName,	/* Name of command being changed. */
    const char *newName,	/* New name of command. Empty string or NULL
				 * means command is being deleted (renamed to
				 * ""). */
    int flags)			/* OR-ed bits giving operation and other
				 * information. */
{
    TraceCommandInfo *tcmdPtr = (TraceCommandInfo *)clientData;
    int code;
    Tcl_DString cmd;

    tcmdPtr->refCount++;

    if ((tcmdPtr->flags & flags) && !Tcl_InterpDeleted(interp)
	    && !Tcl_LimitExceeded(interp)) {
	/*
	 * Generate a command to execute by appending list elements for the
	 * old and new command name and the operation.
	 */

	Tcl_DStringInit(&cmd);
	Tcl_DStringAppend(&cmd, tcmdPtr->command, tcmdPtr->length);
	Tcl_DStringAppendElement(&cmd, oldName);
	Tcl_DStringAppendElement(&cmd, (newName ? newName : ""));
	if (flags & TCL_TRACE_RENAME) {
	    TclDStringAppendLiteral(&cmd, " rename");
	} else if (flags & TCL_TRACE_DELETE) {
	    TclDStringAppendLiteral(&cmd, " delete");
	}

	/*
	 * Execute the command. We discard any object result the command
	 * returns.
	 *
	 * Add the TCL_TRACE_DESTROYED flag to tcmdPtr to indicate to other
	 * areas that this will be destroyed by us, otherwise a double-free
	 * might occur depending on what the eval does.
	 */

	if (flags & TCL_TRACE_DESTROYED) {
	    tcmdPtr->flags |= TCL_TRACE_DESTROYED;
	}
	code = Tcl_EvalEx(interp, Tcl_DStringValue(&cmd),
		Tcl_DStringLength(&cmd), 0);
	if (code != TCL_OK) {
	    /* We ignore errors in these traced commands */
	    /*** QUESTION: Use Tcl_BackgroundException(interp, code); instead? ***/
	}
	Tcl_DStringFree(&cmd);
    }

    /*
     * We delete when the trace was destroyed or if this is a delete trace,
     * because command deletes are unconditional, so the trace must go away.
     */

    if (flags & (TCL_TRACE_DESTROYED | TCL_TRACE_DELETE)) {
	int untraceFlags = tcmdPtr->flags;
	Tcl_InterpState state;

	if (tcmdPtr->stepTrace != NULL) {
	    Tcl_DeleteTrace(interp, tcmdPtr->stepTrace);
	    tcmdPtr->stepTrace = NULL;
	    Tcl_Free(tcmdPtr->startCmd);
	}
	if (tcmdPtr->flags & TCL_TRACE_EXEC_IN_PROGRESS) {
	    /*
	     * Postpone deletion, until exec trace returns.
	     */

	    tcmdPtr->flags = 0;
	}

	/*
	 * We need to construct the same flags for Tcl_UntraceCommand as were
	 * passed to Tcl_TraceCommand. Reproduce the processing of [trace add
	 * execution/command]. Be careful to keep this code in sync with that.
	 */

	if (untraceFlags & TCL_TRACE_ANY_EXEC) {
	    untraceFlags |= TCL_TRACE_DELETE;
	    if (untraceFlags & (TCL_TRACE_ENTER_DURING_EXEC
		    | TCL_TRACE_LEAVE_DURING_EXEC)) {
		untraceFlags |= (TCL_TRACE_ENTER_EXEC | TCL_TRACE_LEAVE_EXEC);
	    }
	} else if (untraceFlags & TCL_TRACE_RENAME) {
	    untraceFlags |= TCL_TRACE_DELETE;
	}

	/*
	 * Remove the trace since TCL_TRACE_DESTROYED tells us to, or the
	 * command we're tracing has just gone away. Then decrement the
	 * clientData refCount that was set up by trace creation.
	 *
	 * Note that we save the (return) state of the interpreter to prevent
	 * bizarre error messages.
	 */

	state = Tcl_SaveInterpState(interp, TCL_OK);
	Tcl_UntraceCommand(interp, oldName, untraceFlags,
		TraceCommandProc, clientData);
	Tcl_RestoreInterpState(interp, state);
	tcmdPtr->refCount--;
    }
    if (tcmdPtr->refCount-- <= 1) {
	Tcl_Free(tcmdPtr);
    }
}

/*
 *----------------------------------------------------------------------
 *
 * TclCheckExecutionTraces --
 *
 *	Checks on all current command execution traces, and invokes functions
 *	which have been registered. This function can be used by other code
 *	which performs execution to unify the tracing system, so that
 *	execution traces will function for that other code.
 *
 *	For instance extensions like [incr Tcl] which use their own execution
 *	technique can make use of Tcl's tracing.
 *
 *	This function is called by 'TclEvalObjvInternal'
 *
 * Results:
 *	The return value is a standard Tcl completion code such as TCL_OK or
 *	TCL_ERROR, etc.
 *
 * Side effects:
 *	Those side effects made by any trace functions called.
 *
 *----------------------------------------------------------------------
 */

int
TclCheckExecutionTraces(
    Tcl_Interp *interp,		/* The current interpreter. */
    const char *command,	/* Pointer to beginning of the current command
				 * string. */
    TCL_UNUSED(size_t) /*numChars*/,
    Command *cmdPtr,		/* Points to command's Command struct. */
    int code,			/* The current result code. */
    int traceFlags,		/* Current tracing situation. */
    int objc,			/* Number of arguments for the command. */
    Tcl_Obj *const objv[])	/* Pointers to Tcl_Obj of each argument. */
{
    Interp *iPtr = (Interp *) interp;
    CommandTrace *tracePtr, *lastTracePtr;
    ActiveCommandTrace active;
    int curLevel;
    int traceCode = TCL_OK;
    Tcl_InterpState state = NULL;

    if (cmdPtr->tracePtr == NULL) {
	return traceCode;
    }

    curLevel = iPtr->varFramePtr->level;

    active.nextPtr = iPtr->activeCmdTracePtr;
    iPtr->activeCmdTracePtr = &active;

    active.cmdPtr = cmdPtr;
    lastTracePtr = NULL;
    for (tracePtr = cmdPtr->tracePtr;
	    (traceCode == TCL_OK) && (tracePtr != NULL);
	    tracePtr = active.nextTracePtr) {
	if (traceFlags & TCL_TRACE_LEAVE_EXEC) {
	    /*
	     * Execute the trace command in order of creation for "leave".
	     */

	    active.reverseScan = 1;
	    active.nextTracePtr = NULL;
	    tracePtr = cmdPtr->tracePtr;
	    while (tracePtr->nextPtr != lastTracePtr) {
		active.nextTracePtr = tracePtr;
		tracePtr = tracePtr->nextPtr;
	    }
	} else {
	    active.reverseScan = 0;
	    active.nextTracePtr = tracePtr->nextPtr;
	}
	if (tracePtr->traceProc == TraceCommandProc) {
	    TraceCommandInfo *tcmdPtr = (TraceCommandInfo *)tracePtr->clientData;

	    if (tcmdPtr->flags != 0) {
		tcmdPtr->curFlags = traceFlags | TCL_TRACE_EXEC_DIRECT;
		tcmdPtr->curCode  = code;
		tcmdPtr->refCount++;
		if (state == NULL) {
		    state = Tcl_SaveInterpState(interp, code);
		}
		traceCode = TraceExecutionProc(tcmdPtr, interp, curLevel,
			command, (Tcl_Command) cmdPtr, objc, objv);
		if (tcmdPtr->refCount-- <= 1) {
		    Tcl_Free(tcmdPtr);
		}
	    }
	}
	if (active.nextTracePtr) {
	    lastTracePtr = active.nextTracePtr->nextPtr;
	}
    }
    iPtr->activeCmdTracePtr = active.nextPtr;
    if (state) {
	if (traceCode == TCL_OK) {
	    (void) Tcl_RestoreInterpState(interp, state);
	} else {
	    Tcl_DiscardInterpState(state);
	}
    }

    return traceCode;
}

/*
 *----------------------------------------------------------------------
 *
 * TclCheckInterpTraces --
 *
 *	Checks on all current traces, and invokes functions which have been
 *	registered. This function can be used by other code which performs
 *	execution to unify the tracing system. For instance extensions like
 *	[incr Tcl] which use their own execution technique can make use of
 *	Tcl's tracing.
 *
 *	This function is called by 'TclEvalObjvInternal'
 *
 * Results:
 *	The return value is a standard Tcl completion code such as TCL_OK or
 *	TCL_ERROR, etc.
 *
 * Side effects:
 *	Those side effects made by any trace functions called.
 *
 *----------------------------------------------------------------------
 */

int
TclCheckInterpTraces(
    Tcl_Interp *interp,		/* The current interpreter. */
    const char *command,	/* Pointer to beginning of the current command
				 * string. */
    size_t numChars,		/* The number of characters in 'command' which
				 * are part of the command string. */
    Command *cmdPtr,		/* Points to command's Command struct. */
    int code,			/* The current result code. */
    int traceFlags,		/* Current tracing situation. */
    int objc,			/* Number of arguments for the command. */
    Tcl_Obj *const objv[])	/* Pointers to Tcl_Obj of each argument. */
{
    Interp *iPtr = (Interp *) interp;
    Trace *tracePtr, *lastTracePtr;
    ActiveInterpTrace active;
    int curLevel;
    int traceCode = TCL_OK;
    Tcl_InterpState state = NULL;

    if ((iPtr->tracePtr == NULL)
	    || (iPtr->flags & INTERP_TRACE_IN_PROGRESS)) {
	return(traceCode);
    }

    curLevel = iPtr->numLevels;

    active.nextPtr = iPtr->activeInterpTracePtr;
    iPtr->activeInterpTracePtr = &active;

    lastTracePtr = NULL;
    for (tracePtr = iPtr->tracePtr;
	    (traceCode == TCL_OK) && (tracePtr != NULL);
	    tracePtr = active.nextTracePtr) {
	if (traceFlags & TCL_TRACE_ENTER_EXEC) {
	    /*
	     * Execute the trace command in reverse order of creation for
	     * "enterstep" operation. The order is changed for "enterstep"
	     * instead of for "leavestep" as was done in
	     * TclCheckExecutionTraces because for step traces,
	     * Tcl_CreateObjTrace creates one more linked list of traces which
	     * results in one more reversal of trace invocation.
	     */

	    active.reverseScan = 1;
	    active.nextTracePtr = NULL;
	    tracePtr = iPtr->tracePtr;
	    while (tracePtr->nextPtr != lastTracePtr) {
		active.nextTracePtr = tracePtr;
		tracePtr = tracePtr->nextPtr;
	    }
	    if (active.nextTracePtr) {
		lastTracePtr = active.nextTracePtr->nextPtr;
	    }
	} else {
	    active.reverseScan = 0;
	    active.nextTracePtr = tracePtr->nextPtr;
	}

	if (tracePtr->level > 0 && curLevel > tracePtr->level) {
	    continue;
	}

	if (!(tracePtr->flags & TCL_TRACE_EXEC_IN_PROGRESS)) {
	    /*
	     * The proc invoked might delete the traced command which which
	     * might try to free tracePtr. We want to use tracePtr until the
	     * end of this if section, so we use Tcl_Preserve() and
	     * Tcl_Release() to be sure it is not freed while we still need
	     * it.
	     */

	    Tcl_Preserve(tracePtr);
	    tracePtr->flags |= TCL_TRACE_EXEC_IN_PROGRESS;
	    if (state == NULL) {
		state = Tcl_SaveInterpState(interp, code);
	    }

	    if (tracePtr->flags &
		    (TCL_TRACE_ENTER_EXEC | TCL_TRACE_LEAVE_EXEC)) {
		/*
		 * New style trace.
		 */

		if (tracePtr->flags & traceFlags) {
		    if (tracePtr->proc == TraceExecutionProc) {
			TraceCommandInfo *tcmdPtr = (TraceCommandInfo *)tracePtr->clientData;

			tcmdPtr->curFlags = traceFlags;
			tcmdPtr->curCode = code;
		    }
		    traceCode = tracePtr->proc(tracePtr->clientData, interp,
			    curLevel, command, (Tcl_Command) cmdPtr, objc,
			    objv);
		}
	    } else {
		/*
		 * Old-style trace.
		 */

		if (traceFlags & TCL_TRACE_ENTER_EXEC) {
		    /*
		     * Old-style interpreter-wide traces only trigger before
		     * the command is executed.
		     */

		    traceCode = CallTraceFunction(interp, tracePtr, cmdPtr,
			    command, numChars, objc, objv);
		}
	    }
	    tracePtr->flags &= ~TCL_TRACE_EXEC_IN_PROGRESS;
	    Tcl_Release(tracePtr);
	}
    }
    iPtr->activeInterpTracePtr = active.nextPtr;
    if (state) {
	if (traceCode == TCL_OK) {
	    Tcl_RestoreInterpState(interp, state);
	} else {
	    Tcl_DiscardInterpState(state);
	}
    }

    return traceCode;
}

/*
 *----------------------------------------------------------------------
 *
 * CallTraceFunction --
 *
 *	Invokes a trace function registered with an interpreter. These
 *	functions trace command execution. Currently this trace function is
 *	called with the address of the string-based Tcl_CmdProc for the
 *	command, not the Tcl_ObjCmdProc.
 *
 * Results:
 *	None.
 *
 * Side effects:
 *	Those side effects made by the trace function.
 *
 *----------------------------------------------------------------------
 */

static int
CallTraceFunction(
    Tcl_Interp *interp,		/* The current interpreter. */
    Trace *tracePtr,	/* Describes the trace function to call. */
    Command *cmdPtr,		/* Points to command's Command struct. */
    const char *command,	/* Points to the first character of the
				 * command's source before substitutions. */
    size_t numChars,		/* The number of characters in the command's
				 * source. */
    int objc,		/* Number of arguments for the command. */
    Tcl_Obj *const objv[])	/* Pointers to Tcl_Obj of each argument. */
{
    Interp *iPtr = (Interp *) interp;
    char *commandCopy;
    int traceCode;

    /*
     * Copy the command characters into a new string.
     */

    commandCopy = (char *)TclStackAlloc(interp, numChars + 1);
    memcpy(commandCopy, command, numChars);
    commandCopy[numChars] = '\0';

    /*
     * Call the trace function then free allocated storage.
     */

    traceCode = tracePtr->proc(tracePtr->clientData, (Tcl_Interp *) iPtr,
	    iPtr->numLevels, commandCopy, (Tcl_Command) cmdPtr, objc, objv);

    TclStackFree(interp, commandCopy);
    return traceCode;
}

/*
 *----------------------------------------------------------------------
 *
 * CommandObjTraceDeleted --
 *
 *	Ensure the trace is correctly deleted by decrementing its refCount and
 *	only deleting if no other references exist.
 *
 * Results:
 *	None.
 *
 * Side effects:
 *	May release memory.
 *
 *----------------------------------------------------------------------
 */

static void
CommandObjTraceDeleted(
    ClientData clientData)
{
    TraceCommandInfo *tcmdPtr = (TraceCommandInfo *)clientData;

    if (tcmdPtr->refCount-- <= 1) {
	Tcl_Free(tcmdPtr);
    }
}

/*
 *----------------------------------------------------------------------
 *
 * TraceExecutionProc --
 *
 *	This function is invoked whenever code relevant to a 'trace execution'
 *	command is executed. It is called in one of two ways in Tcl's core:
 *
 *	(i) by the TclCheckExecutionTraces, when an execution trace has been
 *	triggered.
 *	(ii) by TclCheckInterpTraces, when a prior execution trace has created
 *	a trace of the internals of a procedure, passing in this function as
 *	the one to be called.
 *
 * Results:
 *	The return value is a standard Tcl completion code such as TCL_OK or
 *	TCL_ERROR, etc.
 *
 * Side effects:
 *	May invoke an arbitrary Tcl procedure, and may create or delete an
 *	interpreter-wide trace.
 *
 *----------------------------------------------------------------------
 */

static int
TraceExecutionProc(
    ClientData clientData,
    Tcl_Interp *interp,
    int level,
    const char *command,
    TCL_UNUSED(Tcl_Command),
    int objc,
    struct Tcl_Obj *const objv[])
{
    int call = 0;
    Interp *iPtr = (Interp *) interp;
    TraceCommandInfo *tcmdPtr = (TraceCommandInfo *)clientData;
    int flags = tcmdPtr->curFlags;
    int code = tcmdPtr->curCode;
    int traceCode = TCL_OK;

    if (tcmdPtr->flags & TCL_TRACE_EXEC_IN_PROGRESS) {
	/*
	 * Inside any kind of execution trace callback, we do not allow any
	 * further execution trace callbacks to be called for the same trace.
	 */

	return traceCode;
    }

    if (!Tcl_InterpDeleted(interp) && !Tcl_LimitExceeded(interp)) {
	/*
	 * Check whether the current call is going to eval arbitrary Tcl code
	 * with a generated trace, or whether we are only going to setup
	 * interpreter-wide traces to implement the 'step' traces. This latter
	 * situation can happen if we create a command trace without either
	 * before or after operations, but with either of the step operations.
	 */

	if (flags & TCL_TRACE_EXEC_DIRECT) {
	    call = flags & tcmdPtr->flags &
		    (TCL_TRACE_ENTER_EXEC | TCL_TRACE_LEAVE_EXEC);
	} else {
	    call = 1;
	}

	/*
	 * First, if we have returned back to the level at which we created an
	 * interpreter trace for enterstep and/or leavestep execution traces,
	 * we remove it here.
	 */

	if ((flags & TCL_TRACE_LEAVE_EXEC) && (tcmdPtr->stepTrace != NULL)
		&& (level == tcmdPtr->startLevel)
		&& (strcmp(command, tcmdPtr->startCmd) == 0)) {
	    Tcl_DeleteTrace(interp, tcmdPtr->stepTrace);
	    tcmdPtr->stepTrace = NULL;
	    Tcl_Free(tcmdPtr->startCmd);
	}

	/*
	 * Second, create the tcl callback, if required.
	 */

	if (call) {
	    Tcl_DString cmd, sub;
	    int i, saveInterpFlags;

	    Tcl_DStringInit(&cmd);
	    Tcl_DStringAppend(&cmd, tcmdPtr->command, tcmdPtr->length);

	    /*
	     * Append command with arguments.
	     */

	    Tcl_DStringInit(&sub);
	    for (i = 0; i < objc; i++) {
		Tcl_DStringAppendElement(&sub, TclGetString(objv[i]));
	    }
	    Tcl_DStringAppendElement(&cmd, Tcl_DStringValue(&sub));
	    Tcl_DStringFree(&sub);

	    if (flags & TCL_TRACE_ENTER_EXEC) {
		/*
		 * Append trace operation.
		 */

		if (flags & TCL_TRACE_EXEC_DIRECT) {
		    Tcl_DStringAppendElement(&cmd, "enter");
		} else {
		    Tcl_DStringAppendElement(&cmd, "enterstep");
		}
	    } else if (flags & TCL_TRACE_LEAVE_EXEC) {
		Tcl_Obj *resultCode;
		const char *resultCodeStr;

		/*
		 * Append result code.
		 */

<<<<<<< HEAD
		resultCode = Tcl_NewIntObj(code);
		resultCodeStr = TclGetString(resultCode);
=======
		TclNewIntObj(resultCode, code);
		resultCodeStr = Tcl_GetString(resultCode);
>>>>>>> 3add780e
		Tcl_DStringAppendElement(&cmd, resultCodeStr);
		Tcl_DecrRefCount(resultCode);

		/*
		 * Append result string.
		 */

		Tcl_DStringAppendElement(&cmd, Tcl_GetStringResult(interp));

		/*
		 * Append trace operation.
		 */

		if (flags & TCL_TRACE_EXEC_DIRECT) {
		    Tcl_DStringAppendElement(&cmd, "leave");
		} else {
		    Tcl_DStringAppendElement(&cmd, "leavestep");
		}
	    } else {
		Tcl_Panic("TraceExecutionProc: bad flag combination");
	    }

	    /*
	     * Execute the command. We discard any object result the command
	     * returns.
	     */

	    saveInterpFlags = iPtr->flags;
	    iPtr->flags    |= INTERP_TRACE_IN_PROGRESS;
	    tcmdPtr->flags |= TCL_TRACE_EXEC_IN_PROGRESS;
	    tcmdPtr->refCount++;

	    /*
	     * This line can have quite arbitrary side-effects, including
	     * deleting the trace, the command being traced, or even the
	     * interpreter.
	     */

	    traceCode = Tcl_EvalEx(interp, Tcl_DStringValue(&cmd),
		    Tcl_DStringLength(&cmd), 0);
	    tcmdPtr->flags &= ~TCL_TRACE_EXEC_IN_PROGRESS;

	    /*
	     * Restore the interp tracing flag to prevent cmd traces from
	     * affecting interp traces.
	     */

	    iPtr->flags = saveInterpFlags;
	    if (tcmdPtr->flags == 0) {
		flags |= TCL_TRACE_DESTROYED;
	    }
	    Tcl_DStringFree(&cmd);
	}

	/*
	 * Third, if there are any step execution traces for this proc, we
	 * register an interpreter trace to invoke enterstep and/or leavestep
	 * traces. We also need to save the current stack level and the proc
	 * string in startLevel and startCmd so that we can delete this
	 * interpreter trace when it reaches the end of this proc.
	 */

	if ((flags & TCL_TRACE_ENTER_EXEC) && (tcmdPtr->stepTrace == NULL)
		&& (tcmdPtr->flags & (TCL_TRACE_ENTER_DURING_EXEC |
			TCL_TRACE_LEAVE_DURING_EXEC))) {
	    unsigned len = strlen(command) + 1;

	    tcmdPtr->startLevel = level;
	    tcmdPtr->startCmd = (char *)Tcl_Alloc(len);
	    memcpy(tcmdPtr->startCmd, command, len);
	    tcmdPtr->refCount++;
	    tcmdPtr->stepTrace = Tcl_CreateObjTrace(interp, 0,
		   (tcmdPtr->flags & TCL_TRACE_ANY_EXEC) >> 2,
		   TraceExecutionProc, tcmdPtr, CommandObjTraceDeleted);
	}
    }
    if (flags & TCL_TRACE_DESTROYED) {
	if (tcmdPtr->stepTrace != NULL) {
	    Tcl_DeleteTrace(interp, tcmdPtr->stepTrace);
	    tcmdPtr->stepTrace = NULL;
	    Tcl_Free(tcmdPtr->startCmd);
	}
    }
    if (call) {
	if (tcmdPtr->refCount-- <= 1) {
	    Tcl_Free(tcmdPtr);
	}
    }
    return traceCode;
}

/*
 *----------------------------------------------------------------------
 *
 * TraceVarProc --
 *
 *	This function is called to handle variable accesses that have been
 *	traced using the "trace" command.
 *
 * Results:
 *	Normally returns NULL. If the trace command returns an error, then
 *	this function returns an error string.
 *
 * Side effects:
 *	Depends on the command associated with the trace.
 *
 *----------------------------------------------------------------------
 */

static char *
TraceVarProc(
    ClientData clientData,	/* Information about the variable trace. */
    Tcl_Interp *interp,		/* Interpreter containing variable. */
    const char *name1,		/* Name of variable or array. */
    const char *name2,		/* Name of element within array; NULL means
				 * scalar variable is being referenced. */
    int flags)			/* OR-ed bits giving operation and other
				 * information. */
{
    TraceVarInfo *tvarPtr = (TraceVarInfo *)clientData;
    char *result;
    int code, destroy = 0;
    Tcl_DString cmd;
    int rewind = ((Interp *)interp)->execEnvPtr->rewind;

    /*
     * We might call Tcl_EvalEx() below, and that might evaluate [trace vdelete]
     * which might try to free tvarPtr. We want to use tvarPtr until the end
     * of this function, so we use Tcl_Preserve() and Tcl_Release() to be sure
     * it is not freed while we still need it.
     */

    result = NULL;
    if ((tvarPtr->flags & flags) && !Tcl_InterpDeleted(interp)
	    && !Tcl_LimitExceeded(interp)) {
	if (tvarPtr->length) {
	    /*
	     * Generate a command to execute by appending list elements for
	     * the two variable names and the operation.
	     */

	    Tcl_DStringInit(&cmd);
	    Tcl_DStringAppend(&cmd, tvarPtr->command, tvarPtr->length);
	    Tcl_DStringAppendElement(&cmd, name1);
	    Tcl_DStringAppendElement(&cmd, (name2 ? name2 : ""));
#ifndef TCL_REMOVE_OBSOLETE_TRACES
	    if (tvarPtr->flags & TCL_TRACE_OLD_STYLE) {
		if (flags & TCL_TRACE_ARRAY) {
		    TclDStringAppendLiteral(&cmd, " a");
		} else if (flags & TCL_TRACE_READS) {
		    TclDStringAppendLiteral(&cmd, " r");
		} else if (flags & TCL_TRACE_WRITES) {
		    TclDStringAppendLiteral(&cmd, " w");
		} else if (flags & TCL_TRACE_UNSETS) {
		    TclDStringAppendLiteral(&cmd, " u");
		}
	    } else {
#endif
		if (flags & TCL_TRACE_ARRAY) {
		    TclDStringAppendLiteral(&cmd, " array");
		} else if (flags & TCL_TRACE_READS) {
		    TclDStringAppendLiteral(&cmd, " read");
		} else if (flags & TCL_TRACE_WRITES) {
		    TclDStringAppendLiteral(&cmd, " write");
		} else if (flags & TCL_TRACE_UNSETS) {
		    TclDStringAppendLiteral(&cmd, " unset");
		}
#ifndef TCL_REMOVE_OBSOLETE_TRACES
	    }
#endif

	    /*
	     * Execute the command. We discard any object result the command
	     * returns.
	     *
	     * Add the TCL_TRACE_DESTROYED flag to tvarPtr to indicate to
	     * other areas that this will be destroyed by us, otherwise a
	     * double-free might occur depending on what the eval does.
	     */

	    if ((flags & TCL_TRACE_DESTROYED)
		    && !(tvarPtr->flags & TCL_TRACE_DESTROYED)) {
		destroy = 1;
		tvarPtr->flags |= TCL_TRACE_DESTROYED;
	    }

	    /*
	     * Make sure that unset traces are rune even if the execEnv is
	     * rewinding (coroutine deletion, [Bug 2093947]
	     */

	    if (rewind && (flags & TCL_TRACE_UNSETS)) {
		((Interp *)interp)->execEnvPtr->rewind = 0;
	    }
	    code = Tcl_EvalEx(interp, Tcl_DStringValue(&cmd),
		    Tcl_DStringLength(&cmd), 0);
	    if (rewind) {
		((Interp *)interp)->execEnvPtr->rewind = rewind;
	    }
	    if (code != TCL_OK) {		/* copy error msg to result */
		Tcl_Obj *errMsgObj = Tcl_GetObjResult(interp);

		Tcl_IncrRefCount(errMsgObj);
		result = (char *) errMsgObj;
	    }
	    Tcl_DStringFree(&cmd);
	}
    }
    if (destroy && result != NULL) {
	Tcl_Obj *errMsgObj = (Tcl_Obj *) result;

	Tcl_DecrRefCount(errMsgObj);
	result = NULL;
    }
    return result;
}

/*
 *----------------------------------------------------------------------
 *
 * Tcl_CreateObjTrace --
 *
 *	Arrange for a function to be called to trace command execution.
 *
 * Results:
 *	The return value is a token for the trace, which may be passed to
 *	Tcl_DeleteTrace to eliminate the trace.
 *
 * Side effects:
 *	From now on, proc will be called just before a command function is
 *	called to execute a Tcl command. Calls to proc will have the following
 *	form:
 *
 *	void proc(ClientData	 clientData,
 *		  Tcl_Interp *	 interp,
 *		  int		 level,
 *		  const char *	 command,
 *		  Tcl_Command	 commandInfo,
 *		  int		 objc,
 *		  Tcl_Obj *const objv[]);
 *
 *	The 'clientData' and 'interp' arguments to 'proc' will be the same as
 *	the arguments to Tcl_CreateObjTrace. The 'level' argument gives the
 *	nesting depth of command interpretation within the interpreter. The
 *	'command' argument is the ASCII text of the command being evaluated -
 *	before any substitutions are performed. The 'commandInfo' argument
 *	gives a handle to the command procedure that will be evaluated. The
 *	'objc' and 'objv' parameters give the parameter vector that will be
 *	passed to the command procedure. Proc does not return a value.
 *
 *	It is permissible for 'proc' to call Tcl_SetCommandTokenInfo to change
 *	the command procedure or client data for the command being evaluated,
 *	and these changes will take effect with the current evaluation.
 *
 *	The 'level' argument specifies the maximum nesting level of calls to
 *	be traced. If the execution depth of the interpreter exceeds 'level',
 *	the trace callback is not executed.
 *
 *	The 'flags' argument is either zero or the value,
 *	TCL_ALLOW_INLINE_COMPILATION. If the TCL_ALLOW_INLINE_COMPILATION flag
 *	is not present, the bytecode compiler will not generate inline code
 *	for Tcl's built-in commands. This behavior will have a significant
 *	impact on performance, but will ensure that all command evaluations
 *	are traced. If the TCL_ALLOW_INLINE_COMPILATION flag is present, the
 *	bytecode compiler will have its normal behavior of compiling in-line
 *	code for some of Tcl's built-in commands. In this case, the tracing
 *	will be imprecise - in-line code will not be traced - but run-time
 *	performance will be improved. The latter behavior is desired for many
 *	applications such as profiling of run time.
 *
 *	When the trace is deleted, the 'delProc' function will be invoked,
 *	passing it the original client data.
 *
 *----------------------------------------------------------------------
 */

Tcl_Trace
Tcl_CreateObjTrace(
    Tcl_Interp *interp,		/* Tcl interpreter */
    int level,			/* Maximum nesting level */
    int flags,			/* Flags, see above */
    Tcl_CmdObjTraceProc *proc,	/* Trace callback */
    ClientData clientData,	/* Client data for the callback */
    Tcl_CmdObjTraceDeleteProc *delProc)
				/* Function to call when trace is deleted */
{
    Trace *tracePtr;
    Interp *iPtr = (Interp *) interp;

    /*
     * Test if this trace allows inline compilation of commands.
     */

    if (!(flags & TCL_ALLOW_INLINE_COMPILATION)) {
	if (iPtr->tracesForbiddingInline == 0) {
	    /*
	     * When the first trace forbidding inline compilation is created,
	     * invalidate existing compiled code for this interpreter and
	     * arrange (by setting the DONT_COMPILE_CMDS_INLINE flag) that
	     * when compiling new code, no commands will be compiled inline
	     * (i.e., into an inline sequence of instructions). We do this
	     * because commands that were compiled inline will never result in
	     * a command trace being called.
	     */

	    iPtr->compileEpoch++;
	    iPtr->flags |= DONT_COMPILE_CMDS_INLINE;
	}
	iPtr->tracesForbiddingInline++;
    }

    tracePtr = (Trace *)Tcl_Alloc(sizeof(Trace));
    tracePtr->level = level;
    tracePtr->proc = proc;
    tracePtr->clientData = clientData;
    tracePtr->delProc = delProc;
    tracePtr->nextPtr = iPtr->tracePtr;
    tracePtr->flags = flags;
    iPtr->tracePtr = tracePtr;

    return (Tcl_Trace) tracePtr;
}

/*
 *----------------------------------------------------------------------
 *
 * Tcl_CreateTrace --
 *
 *	Arrange for a function to be called to trace command execution.
 *
 * Results:
 *	The return value is a token for the trace, which may be passed to
 *	Tcl_DeleteTrace to eliminate the trace.
 *
 * Side effects:
 *	From now on, proc will be called just before a command procedure is
 *	called to execute a Tcl command. Calls to proc will have the following
 *	form:
 *
 *	void
 *	proc(clientData, interp, level, command, cmdProc, cmdClientData,
 *		argc, argv)
 *	    ClientData clientData;
 *	    Tcl_Interp *interp;
 *	    int level;
 *	    char *command;
 *	    int (*cmdProc)();
 *	    ClientData cmdClientData;
 *	    int argc;
 *	    char **argv;
 *	{
 *	}
 *
 *	The clientData and interp arguments to proc will be the same as the
 *	corresponding arguments to this function. Level gives the nesting
 *	level of command interpretation for this interpreter (0 corresponds to
 *	top level). Command gives the ASCII text of the raw command, cmdProc
 *	and cmdClientData give the function that will be called to process the
 *	command and the ClientData value it will receive, and argc and argv
 *	give the arguments to the command, after any argument parsing and
 *	substitution. Proc does not return a value.
 *
 *----------------------------------------------------------------------
 */

Tcl_Trace
Tcl_CreateTrace(
    Tcl_Interp *interp,		/* Interpreter in which to create trace. */
    int level,			/* Only call proc for commands at nesting
				 * level<=argument level (1=>top level). */
    Tcl_CmdTraceProc *proc,	/* Function to call before executing each
				 * command. */
    ClientData clientData)	/* Arbitrary value word to pass to proc. */
{
    StringTraceData *data = (StringTraceData *)Tcl_Alloc(sizeof(StringTraceData));

    data->clientData = clientData;
    data->proc = proc;
    return Tcl_CreateObjTrace(interp, level, 0, StringTraceProc,
	    data, StringTraceDeleteProc);
}

/*
 *----------------------------------------------------------------------
 *
 * StringTraceProc --
 *
 *	Invoke a string-based trace function from an object-based callback.
 *
 * Results:
 *	None.
 *
 * Side effects:
 *	Whatever the string-based trace function does.
 *
 *----------------------------------------------------------------------
 */

static int
StringTraceProc(
    ClientData clientData,
    Tcl_Interp *interp,
    int level,
    const char *command,
    Tcl_Command commandInfo,
    int objc,
    Tcl_Obj *const *objv)
{
    StringTraceData *data = (StringTraceData *)clientData;
    Command *cmdPtr = (Command *) commandInfo;
    const char **argv;		/* Args to pass to string trace proc */
    int i;

    /*
     * This is a bit messy because we have to emulate the old trace interface,
     * which uses strings for everything.
     */

    argv = (const char **) TclStackAlloc(interp,
	    (objc + 1) * sizeof(const char *));
    for (i = 0; i < objc; i++) {
	argv[i] = TclGetString(objv[i]);
    }
    argv[objc] = 0;

    /*
     * Invoke the command function. Note that we cast away const-ness on two
     * parameters for compatibility with legacy code; the code MUST NOT modify
     * either command or argv.
     */

    data->proc(data->clientData, interp, level, (char *) command,
	    cmdPtr->proc, cmdPtr->clientData, objc, argv);
    TclStackFree(interp, (void *) argv);

    return TCL_OK;
}

/*
 *----------------------------------------------------------------------
 *
 * StringTraceDeleteProc --
 *
 *	Clean up memory when a string-based trace is deleted.
 *
 * Results:
 *	None.
 *
 * Side effects:
 *	Allocated memory is returned to the system.
 *
 *----------------------------------------------------------------------
 */

static void
StringTraceDeleteProc(
    ClientData clientData)
{
    Tcl_Free(clientData);
}

/*
 *----------------------------------------------------------------------
 *
 * Tcl_DeleteTrace --
 *
 *	Remove a trace.
 *
 * Results:
 *	None.
 *
 * Side effects:
 *	From now on there will be no more calls to the function given in
 *	trace.
 *
 *----------------------------------------------------------------------
 */

void
Tcl_DeleteTrace(
    Tcl_Interp *interp,		/* Interpreter that contains trace. */
    Tcl_Trace trace)		/* Token for trace (returned previously by
				 * Tcl_CreateTrace). */
{
    Interp *iPtr = (Interp *) interp;
    Trace *prevPtr, *tracePtr = (Trace *) trace;
    Trace **tracePtr2 = &iPtr->tracePtr;
    ActiveInterpTrace *activePtr;

    /*
     * Locate the trace entry in the interpreter's trace list, and remove it
     * from the list.
     */

    prevPtr = NULL;
    while (*tracePtr2 != NULL && *tracePtr2 != tracePtr) {
	prevPtr = *tracePtr2;
	tracePtr2 = &prevPtr->nextPtr;
    }
    if (*tracePtr2 == NULL) {
	return;
    }
    *tracePtr2 = (*tracePtr2)->nextPtr;

    /*
     * The code below makes it possible to delete traces while traces are
     * active: it makes sure that the deleted trace won't be processed by
     * TclCheckInterpTraces.
     */

    for (activePtr = iPtr->activeInterpTracePtr;  activePtr != NULL;
	    activePtr = activePtr->nextPtr) {
	if (activePtr->nextTracePtr == tracePtr) {
	    if (activePtr->reverseScan) {
		activePtr->nextTracePtr = prevPtr;
	    } else {
		activePtr->nextTracePtr = tracePtr->nextPtr;
	    }
	}
    }

    /*
     * If the trace forbids bytecode compilation, change the interpreter's
     * state. If bytecode compilation is now permitted, flag the fact and
     * advance the compilation epoch so that procs will be recompiled to take
     * advantage of it.
     */

    if (!(tracePtr->flags & TCL_ALLOW_INLINE_COMPILATION)) {
	iPtr->tracesForbiddingInline--;
	if (iPtr->tracesForbiddingInline == 0) {
	    iPtr->flags &= ~DONT_COMPILE_CMDS_INLINE;
	    iPtr->compileEpoch++;
	}
    }

    /*
     * Execute any delete callback.
     */

    if (tracePtr->delProc != NULL) {
	tracePtr->delProc(tracePtr->clientData);
    }

    /*
     * Delete the trace object.
     */

    Tcl_EventuallyFree((char *) tracePtr, TCL_DYNAMIC);
}

/*
 *----------------------------------------------------------------------
 *
 * TclTraceVarExists --
 *
 *	This is called from info exists. We need to trigger read and/or array
 *	traces because they may end up creating a variable that doesn't
 *	currently exist.
 *
 * Results:
 *	A pointer to the Var structure, or NULL.
 *
 * Side effects:
 *	May fill in error messages in the interp.
 *
 *----------------------------------------------------------------------
 */

Var *
TclVarTraceExists(
    Tcl_Interp *interp,		/* The interpreter */
    const char *varName)	/* The variable name */
{
    Var *varPtr, *arrayPtr;

    /*
     * The choice of "create" flag values is delicate here, and matches the
     * semantics of GetVar. Things are still not perfect, however, because if
     * you do "info exists x" you get a varPtr and therefore trigger traces.
     * However, if you do "info exists x(i)", then you only get a varPtr if x
     * is already known to be an array. Otherwise you get NULL, and no trace
     * is triggered. This matches Tcl 7.6 semantics.
     */

    varPtr = TclLookupVar(interp, varName, NULL, 0, "access",
	    /*createPart1*/ 0, /*createPart2*/ 1, &arrayPtr);

    if (varPtr == NULL) {
	return NULL;
    }

    if ((varPtr->flags & VAR_TRACED_READ)
	    || (arrayPtr && (arrayPtr->flags & VAR_TRACED_READ))) {
	TclCallVarTraces((Interp *) interp, arrayPtr, varPtr, varName, NULL,
		TCL_TRACE_READS, /* leaveErrMsg */ 0);
    }

    /*
     * If the variable doesn't exist anymore and no-one's using it, then free
     * up the relevant structures and hash table entries.
     */

    if (TclIsVarUndefined(varPtr)) {
	TclCleanupVar(varPtr, arrayPtr);
	return NULL;
    }

    return varPtr;
}

/*
 *----------------------------------------------------------------------
 *
 * TclCheckArrayTraces --
 *
 *	This function is invoked to when we operate on an array variable,
 *	to allow any array traces to fire.
 *
 * Results:
 *	Returns TCL_OK to indicate normal operation. Returns TCL_ERROR if
 *	invocation of a trace function indicated an error. When TCL_ERROR is
 *	returned, then error information is left in interp.
 *
 * Side effects:
 *	Almost anything can happen, depending on trace; this function itself
 *	doesn't have any side effects.
 *
 *----------------------------------------------------------------------
 */

int
TclCheckArrayTraces(
    Tcl_Interp *interp,
    Var *varPtr,
    Var *arrayPtr,
    Tcl_Obj *name,
    int index)
{
    int code = TCL_OK;

    if (varPtr && (varPtr->flags & VAR_TRACED_ARRAY)
	&& (TclIsVarArray(varPtr) || TclIsVarUndefined(varPtr))) {
	Interp *iPtr = (Interp *)interp;

	code = TclObjCallVarTraces(iPtr, arrayPtr, varPtr, name, NULL,
		(TCL_NAMESPACE_ONLY|TCL_GLOBAL_ONLY| TCL_TRACE_ARRAY),
		/* leaveErrMsg */ 1, index);
    }
    return code;
}

/*
 *----------------------------------------------------------------------
 *
 * TclCallVarTraces --
 *
 *	This function is invoked to find and invoke relevant trace functions
 *	associated with a particular operation on a variable. This function
 *	invokes traces both on the variable and on its containing array (where
 *	relevant).
 *
 * Results:
 *	Returns TCL_OK to indicate normal operation. Returns TCL_ERROR if
 *	invocation of a trace function indicated an error. When TCL_ERROR is
 *	returned and leaveErrMsg is true, then the errorInfo field of iPtr has
 *	information about the error placed in it.
 *
 * Side effects:
 *	Almost anything can happen, depending on trace; this function itself
 *	doesn't have any side effects.
 *
 *----------------------------------------------------------------------
 */

int
TclObjCallVarTraces(
    Interp *iPtr,		/* Interpreter containing variable. */
    Var *arrayPtr,	/* Pointer to array variable that contains the
				 * variable, or NULL if the variable isn't an
				 * element of an array. */
    Var *varPtr,		/* Variable whose traces are to be invoked. */
    Tcl_Obj *part1Ptr,
    Tcl_Obj *part2Ptr,		/* Variable's two-part name. */
    int flags,			/* Flags passed to trace functions: indicates
				 * what's happening to variable, plus maybe
				 * TCL_GLOBAL_ONLY or TCL_NAMESPACE_ONLY */
    int leaveErrMsg,		/* If true, and one of the traces indicates an
				 * error, then leave an error message and
				 * stack trace information in *iPTr. */
    int index)			/* Index into the local variable table of the
				 * variable, or -1. Only used when part1Ptr is
				 * NULL. */
{
    const char *part1, *part2;

    if (!part1Ptr) {
	part1Ptr = localName(iPtr->varFramePtr, index);
    }
    if (!part1Ptr) {
	Tcl_Panic("Cannot trace a variable with no name");
    }
    part1 = TclGetString(part1Ptr);
    part2 = part2Ptr? TclGetString(part2Ptr) : NULL;

    return TclCallVarTraces(iPtr, arrayPtr, varPtr, part1, part2, flags,
	    leaveErrMsg);
}

int
TclCallVarTraces(
    Interp *iPtr,		/* Interpreter containing variable. */
    Var *arrayPtr,	/* Pointer to array variable that contains the
				 * variable, or NULL if the variable isn't an
				 * element of an array. */
    Var *varPtr,		/* Variable whose traces are to be invoked. */
    const char *part1,
    const char *part2,		/* Variable's two-part name. */
    int flags,			/* Flags passed to trace functions: indicates
				 * what's happening to variable, plus maybe
				 * TCL_GLOBAL_ONLY or TCL_NAMESPACE_ONLY */
    int leaveErrMsg)		/* If true, and one of the traces indicates an
				 * error, then leave an error message and
				 * stack trace information in *iPTr. */
{
    VarTrace *tracePtr;
    ActiveVarTrace active;
    char *result;
    const char *openParen, *p;
    Tcl_DString nameCopy;
    int copiedName;
    int code = TCL_OK;
    int disposeFlags = 0;
    Tcl_InterpState state = NULL;
    Tcl_HashEntry *hPtr;
    int traceflags = flags & VAR_ALL_TRACES;

    /*
     * If there are already similar trace functions active for the variable,
     * don't call them again.
     */

    if (TclIsVarTraceActive(varPtr)) {
	return code;
    }
    TclSetVarTraceActive(varPtr);
    if (TclIsVarInHash(varPtr)) {
	VarHashRefCount(varPtr)++;
    }
    if (arrayPtr && TclIsVarInHash(arrayPtr)) {
	VarHashRefCount(arrayPtr)++;
    }

    /*
     * If the variable name hasn't been parsed into array name and element, do
     * it here. If there really is an array element, make a copy of the
     * original name so that NULLs can be inserted into it to separate the
     * names (can't modify the name string in place, because the string might
     * get used by the callbacks we invoke).
     */

    copiedName = 0;
    if (part2 == NULL) {
	for (p = part1; *p ; p++) {
	    if (*p == '(') {
		openParen = p;
		do {
		    p++;
		} while (*p != '\0');
		p--;
		if (*p == ')') {
		    int offset = (openParen - part1);
		    char *newPart1;

		    Tcl_DStringInit(&nameCopy);
		    Tcl_DStringAppend(&nameCopy, part1, p-part1);
		    newPart1 = Tcl_DStringValue(&nameCopy);
		    newPart1[offset] = 0;
		    part1 = newPart1;
		    part2 = newPart1 + offset + 1;
		    copiedName = 1;
		}
		break;
	    }
	}
    }

    /*
     * Invoke traces on the array containing the variable, if relevant.
     */

    result = NULL;
    active.nextPtr = iPtr->activeVarTracePtr;
    iPtr->activeVarTracePtr = &active;
    Tcl_Preserve(iPtr);
    if (arrayPtr && !TclIsVarTraceActive(arrayPtr)
	    && (arrayPtr->flags & traceflags)) {
	hPtr = Tcl_FindHashEntry(&iPtr->varTraces, (char *) arrayPtr);
	active.varPtr = arrayPtr;
	for (tracePtr = (VarTrace *)Tcl_GetHashValue(hPtr);
		tracePtr != NULL; tracePtr = active.nextTracePtr) {
	    active.nextTracePtr = tracePtr->nextPtr;
	    if (!(tracePtr->flags & flags)) {
		continue;
	    }
	    Tcl_Preserve(tracePtr);
	    if (state == NULL) {
		state = Tcl_SaveInterpState((Tcl_Interp *) iPtr, code);
	    }
	    result = tracePtr->traceProc(tracePtr->clientData,
		    (Tcl_Interp *) iPtr, part1, part2, flags);
	    if (result != NULL) {
		if (flags & TCL_TRACE_UNSETS) {
		    /*
		     * Ignore errors in unset traces.
		     */

		    DisposeTraceResult(tracePtr->flags, result);
		} else {
		    disposeFlags = tracePtr->flags;
		    code = TCL_ERROR;
		}
	    }
	    Tcl_Release(tracePtr);
	    if (code == TCL_ERROR) {
		goto done;
	    }
	}
    }

    /*
     * Invoke traces on the variable itself.
     */

    if (flags & TCL_TRACE_UNSETS) {
	flags |= TCL_TRACE_DESTROYED;
    }
    active.varPtr = varPtr;
    if (varPtr->flags & traceflags) {
	hPtr = Tcl_FindHashEntry(&iPtr->varTraces, (char *) varPtr);
	for (tracePtr = (VarTrace *)Tcl_GetHashValue(hPtr);
		tracePtr != NULL; tracePtr = active.nextTracePtr) {
	    active.nextTracePtr = tracePtr->nextPtr;
	    if (!(tracePtr->flags & flags)) {
		continue;
	    }
	    Tcl_Preserve(tracePtr);
	    if (state == NULL) {
		state = Tcl_SaveInterpState((Tcl_Interp *) iPtr, code);
	    }
	    result = tracePtr->traceProc(tracePtr->clientData,
		    (Tcl_Interp *) iPtr, part1, part2, flags);
	    if (result != NULL) {
		if (flags & TCL_TRACE_UNSETS) {
		    /*
		     * Ignore errors in unset traces.
		     */

		    DisposeTraceResult(tracePtr->flags, result);
		} else {
		    disposeFlags = tracePtr->flags;
		    code = TCL_ERROR;
		}
	    }
	    Tcl_Release(tracePtr);
	    if (code == TCL_ERROR) {
		goto done;
	    }
	}
    }

    /*
     * Restore the variable's flags, remove the record of our active traces,
     * and then return.
     */

  done:
    if (code == TCL_ERROR) {
	if (leaveErrMsg) {
	    const char *verb = "";
	    const char *type = "";

	    switch (flags&(TCL_TRACE_READS|TCL_TRACE_WRITES|TCL_TRACE_ARRAY)) {
	    case TCL_TRACE_READS:
		verb = "read";
		type = verb;
		break;
	    case TCL_TRACE_WRITES:
		verb = "set";
		type = "write";
		break;
	    case TCL_TRACE_ARRAY:
		verb = "trace array";
		type = "array";
		break;
	    }

	    if (disposeFlags & TCL_TRACE_RESULT_OBJECT) {
		Tcl_SetObjResult((Tcl_Interp *)iPtr, (Tcl_Obj *) result);
	    } else {
		Tcl_SetObjResult((Tcl_Interp *)iPtr,
			Tcl_NewStringObj(result, -1));
	    }
	    Tcl_AddErrorInfo((Tcl_Interp *)iPtr, "");

	    Tcl_AppendObjToErrorInfo((Tcl_Interp *)iPtr, Tcl_ObjPrintf(
		    "\n    (%s trace on \"%s%s%s%s\")", type, part1,
		    (part2 ? "(" : ""), (part2 ? part2 : ""),
		    (part2 ? ")" : "") ));
	    if (disposeFlags & TCL_TRACE_RESULT_OBJECT) {
		TclVarErrMsg((Tcl_Interp *) iPtr, part1, part2, verb,
			TclGetString((Tcl_Obj *) result));
	    } else {
		TclVarErrMsg((Tcl_Interp *) iPtr, part1, part2, verb, result);
	    }
	    iPtr->flags &= ~(ERR_ALREADY_LOGGED);
	    Tcl_DiscardInterpState(state);
	} else {
	    Tcl_RestoreInterpState((Tcl_Interp *) iPtr, state);
	}
	DisposeTraceResult(disposeFlags,result);
    } else if (state) {
	if (code == TCL_OK) {
	    code = Tcl_RestoreInterpState((Tcl_Interp *) iPtr, state);
	} else {
	    Tcl_DiscardInterpState(state);
	}
    }

    if (arrayPtr && TclIsVarInHash(arrayPtr)) {
	VarHashRefCount(arrayPtr)--;
    }
    if (copiedName) {
	Tcl_DStringFree(&nameCopy);
    }
    TclClearVarTraceActive(varPtr);
    if (TclIsVarInHash(varPtr)) {
	VarHashRefCount(varPtr)--;
    }
    iPtr->activeVarTracePtr = active.nextPtr;
    Tcl_Release(iPtr);
    return code;
}

/*
 *----------------------------------------------------------------------
 *
 * DisposeTraceResult--
 *
 *	This function is called to dispose of the result returned from a trace
 *	function. The disposal method appropriate to the type of result is
 *	determined by flags.
 *
 * Results:
 *	None.
 *
 * Side effects:
 *	The memory allocated for the trace result may be freed.
 *
 *----------------------------------------------------------------------
 */

static void
DisposeTraceResult(
    int flags,			/* Indicates type of result to determine
				 * proper disposal method. */
    char *result)		/* The result returned from a trace function
				 * to be disposed. */
{
    if (flags & TCL_TRACE_RESULT_DYNAMIC) {
	Tcl_Free(result);
    } else if (flags & TCL_TRACE_RESULT_OBJECT) {
	Tcl_DecrRefCount((Tcl_Obj *) result);
    }
}

/*
 *----------------------------------------------------------------------
 *
 * Tcl_UntraceVar2 --
 *
 *	Remove a previously-created trace for a variable.
 *
 * Results:
 *	None.
 *
 * Side effects:
 *	If there exists a trace for the variable given by part1 and part2 with
 *	the given flags, proc, and clientData, then that trace is removed.
 *
 *----------------------------------------------------------------------
 */

void
Tcl_UntraceVar2(
    Tcl_Interp *interp,		/* Interpreter containing variable. */
    const char *part1,		/* Name of variable or array. */
    const char *part2,		/* Name of element within array; NULL means
				 * trace applies to scalar variable or array
				 * as-a-whole. */
    int flags,			/* OR-ed collection of bits describing current
				 * trace, including any of TCL_TRACE_READS,
				 * TCL_TRACE_WRITES, TCL_TRACE_UNSETS,
				 * TCL_GLOBAL_ONLY, and TCL_NAMESPACE_ONLY. */
    Tcl_VarTraceProc *proc,	/* Function assocated with trace. */
    ClientData clientData)	/* Arbitrary argument to pass to proc. */
{
    VarTrace *tracePtr;
    VarTrace *prevPtr, *nextPtr;
    Var *varPtr, *arrayPtr;
    Interp *iPtr = (Interp *) interp;
    ActiveVarTrace *activePtr;
    int flagMask, allFlags = 0;
    Tcl_HashEntry *hPtr;

    /*
     * Set up a mask to mask out the parts of the flags that we are not
     * interested in now.
     */

    flagMask = TCL_GLOBAL_ONLY | TCL_NAMESPACE_ONLY;
    varPtr = TclLookupVar(interp, part1, part2, flags & flagMask, /*msg*/ NULL,
	    /*createPart1*/ 0, /*createPart2*/ 0, &arrayPtr);
    if (varPtr == NULL || !(varPtr->flags & VAR_ALL_TRACES & flags)) {
	return;
    }

    /*
     * Set up a mask to mask out the parts of the flags that we are not
     * interested in now.
     */

    flagMask = TCL_TRACE_READS | TCL_TRACE_WRITES | TCL_TRACE_UNSETS |
	  TCL_TRACE_ARRAY | TCL_TRACE_RESULT_DYNAMIC | TCL_TRACE_RESULT_OBJECT;
#ifndef TCL_REMOVE_OBSOLETE_TRACES
    flagMask |= TCL_TRACE_OLD_STYLE;
#endif
    flags &= flagMask;

    hPtr = Tcl_FindHashEntry(&iPtr->varTraces, (char *) varPtr);
    for (tracePtr = (VarTrace *)Tcl_GetHashValue(hPtr), prevPtr = NULL; ;
	    prevPtr = tracePtr, tracePtr = tracePtr->nextPtr) {
	if (tracePtr == NULL) {
	    goto updateFlags;
	}
	if ((tracePtr->traceProc == proc) && (tracePtr->flags == flags)
		&& (tracePtr->clientData == clientData)) {
	    break;
	}
	allFlags |= tracePtr->flags;
    }

    /*
     * The code below makes it possible to delete traces while traces are
     * active: it makes sure that the deleted trace won't be processed by
     * TclCallVarTraces.
     *
     * Caveat (Bug 3062331): When an unset trace handler on a variable
     * tries to delete a different unset trace handler on the same variable,
     * the results may be surprising.  When variable unset traces fire, the
     * traced variable is already gone.  So the TclLookupVar() call above
     * will not find that variable, and not finding it will never reach here
     * to perform the deletion.  This means callers of Tcl_UntraceVar*()
     * attempting to delete unset traces from within the handler of another
     * unset trace have to account for the possibility that their call to
     * Tcl_UntraceVar*() is a no-op.
     */

    for (activePtr = iPtr->activeVarTracePtr;  activePtr != NULL;
	    activePtr = activePtr->nextPtr) {
	if (activePtr->nextTracePtr == tracePtr) {
	    activePtr->nextTracePtr = tracePtr->nextPtr;
	}
    }
    nextPtr = tracePtr->nextPtr;
    if (prevPtr == NULL) {
	if (nextPtr) {
	    Tcl_SetHashValue(hPtr, nextPtr);
	} else {
	    Tcl_DeleteHashEntry(hPtr);
	}
    } else {
	prevPtr->nextPtr = nextPtr;
    }
    tracePtr->nextPtr = NULL;
    Tcl_EventuallyFree(tracePtr, TCL_DYNAMIC);

    for (tracePtr = nextPtr; tracePtr != NULL;
	    tracePtr = tracePtr->nextPtr) {
	allFlags |= tracePtr->flags;
    }

  updateFlags:
    varPtr->flags &= ~VAR_ALL_TRACES;
    if (allFlags & VAR_ALL_TRACES) {
	varPtr->flags |= (allFlags & VAR_ALL_TRACES);
    } else if (TclIsVarUndefined(varPtr)) {
	/*
	 * If this is the last trace on the variable, and the variable is
	 * unset and unused, then free up the variable.
	 */

	TclCleanupVar(varPtr, NULL);
    }
}

/*
 *----------------------------------------------------------------------
 *
 * Tcl_VarTraceInfo2 --
 *
 *	Same as Tcl_VarTraceInfo, except takes name in two pieces instead of
 *	one.
 *
 * Results:
 *	Same as Tcl_VarTraceInfo.
 *
 * Side effects:
 *	None.
 *
 *----------------------------------------------------------------------
 */

ClientData
Tcl_VarTraceInfo2(
    Tcl_Interp *interp,		/* Interpreter containing variable. */
    const char *part1,		/* Name of variable or array. */
    const char *part2,		/* Name of element within array; NULL means
				 * trace applies to scalar variable or array
				 * as-a-whole. */
    int flags,			/* OR-ed combination of TCL_GLOBAL_ONLY,
				 * TCL_NAMESPACE_ONLY. */
    Tcl_VarTraceProc *proc,	/* Function assocated with trace. */
    ClientData prevClientData)	/* If non-NULL, gives last value returned by
				 * this function, so this call will return the
				 * next trace after that one. If NULL, this
				 * call will return the first trace. */
{
    Interp *iPtr = (Interp *) interp;
    Var *varPtr, *arrayPtr;
    Tcl_HashEntry *hPtr;

    varPtr = TclLookupVar(interp, part1, part2,
	    flags & (TCL_GLOBAL_ONLY|TCL_NAMESPACE_ONLY), /*msg*/ NULL,
	    /*createPart1*/ 0, /*createPart2*/ 0, &arrayPtr);
    if (varPtr == NULL) {
	return NULL;
    }

    /*
     * Find the relevant trace, if any, and return its clientData.
     */

    hPtr = Tcl_FindHashEntry(&iPtr->varTraces, (char *) varPtr);

    if (hPtr) {
	VarTrace *tracePtr = (VarTrace *)Tcl_GetHashValue(hPtr);

	if (prevClientData != NULL) {
	    for (; tracePtr != NULL; tracePtr = tracePtr->nextPtr) {
		if ((tracePtr->clientData == prevClientData)
			&& (tracePtr->traceProc == proc)) {
		    tracePtr = tracePtr->nextPtr;
		    break;
		}
	    }
	}
	for (; tracePtr != NULL ; tracePtr = tracePtr->nextPtr) {
	    if (tracePtr->traceProc == proc) {
		return tracePtr->clientData;
	    }
	}
    }
    return NULL;
}

/*
 *----------------------------------------------------------------------
 *
 * Tcl_TraceVar2 --
 *
 *	Arrange for reads and/or writes to a variable to cause a function to
 *	be invoked, which can monitor the operations and/or change their
 *	actions.
 *
 * Results:
 *	A standard Tcl return value.
 *
 * Side effects:
 *	A trace is set up on the variable given by part1 and part2, such that
 *	future references to the variable will be intermediated by proc. See
 *	the manual entry for complete details on the calling sequence for
 *	proc. The variable's flags are updated.
 *
 *----------------------------------------------------------------------
 */

int
Tcl_TraceVar2(
    Tcl_Interp *interp,		/* Interpreter in which variable is to be
				 * traced. */
    const char *part1,		/* Name of scalar variable or array. */
    const char *part2,		/* Name of element within array; NULL means
				 * trace applies to scalar variable or array
				 * as-a-whole. */
    int flags,			/* OR-ed collection of bits, including any of
				 * TCL_TRACE_READS, TCL_TRACE_WRITES,
				 * TCL_TRACE_UNSETS, TCL_GLOBAL_ONLY, and
				 * TCL_NAMESPACE_ONLY. */
    Tcl_VarTraceProc *proc,	/* Function to call when specified ops are
				 * invoked upon varName. */
    ClientData clientData)	/* Arbitrary argument to pass to proc. */
{
    VarTrace *tracePtr;
    int result;

    tracePtr = (VarTrace *)Tcl_Alloc(sizeof(VarTrace));
    tracePtr->traceProc = proc;
    tracePtr->clientData = clientData;
    tracePtr->flags = flags;

    result = TraceVarEx(interp, part1, part2, tracePtr);

    if (result != TCL_OK) {
	Tcl_Free(tracePtr);
    }
    return result;
}

/*
 *----------------------------------------------------------------------
 *
 * TraceVarEx --
 *
 *	Arrange for reads and/or writes to a variable to cause a function to
 *	be invoked, which can monitor the operations and/or change their
 *	actions.
 *
 * Results:
 *	A standard Tcl return value.
 *
 * Side effects:
 *	A trace is set up on the variable given by part1 and part2, such that
 *	future references to the variable will be intermediated by the
 *	traceProc listed in tracePtr. See the manual entry for complete
 *	details on the calling sequence for proc.
 *
 *----------------------------------------------------------------------
 */

static int
TraceVarEx(
    Tcl_Interp *interp,		/* Interpreter in which variable is to be
				 * traced. */
    const char *part1,		/* Name of scalar variable or array. */
    const char *part2,		/* Name of element within array; NULL means
				 * trace applies to scalar variable or array
				 * as-a-whole. */
    VarTrace *tracePtr)/* Structure containing flags, traceProc and
				 * clientData fields. Others should be left
				 * blank. Will be Tcl_Free()d (eventually) if
				 * this function returns TCL_OK, and up to
				 * caller to free if this function returns
				 * TCL_ERROR. */
{
    Interp *iPtr = (Interp *) interp;
    Var *varPtr, *arrayPtr;
    int flagMask, isNew;
    Tcl_HashEntry *hPtr;

    /*
     * We strip 'flags' down to just the parts which are relevant to
     * TclLookupVar, to avoid conflicts between trace flags and internal
     * namespace flags such as 'TCL_FIND_ONLY_NS'. This can now occur since we
     * have trace flags with values 0x1000 and higher.
     */

    flagMask = TCL_GLOBAL_ONLY | TCL_NAMESPACE_ONLY;
    varPtr = TclLookupVar(interp, part1, part2,
	    (tracePtr->flags & flagMask) | TCL_LEAVE_ERR_MSG,
	    "trace", /*createPart1*/ 1, /*createPart2*/ 1, &arrayPtr);
    if (varPtr == NULL) {
	return TCL_ERROR;
    }

    /*
     * Check for a nonsense flag combination. Note that this is a Tcl_Panic()
     * because there should be no code path that ever sets both flags.
     */

    if ((tracePtr->flags & TCL_TRACE_RESULT_DYNAMIC)
	    && (tracePtr->flags & TCL_TRACE_RESULT_OBJECT)) {
	Tcl_Panic("bad result flag combination");
    }

    /*
     * Set up trace information.
     */

    flagMask = TCL_TRACE_READS | TCL_TRACE_WRITES | TCL_TRACE_UNSETS |
	  TCL_TRACE_ARRAY | TCL_TRACE_RESULT_DYNAMIC | TCL_TRACE_RESULT_OBJECT;
#ifndef TCL_REMOVE_OBSOLETE_TRACES
    flagMask |= TCL_TRACE_OLD_STYLE;
#endif
    tracePtr->flags = tracePtr->flags & flagMask;

    hPtr = Tcl_CreateHashEntry(&iPtr->varTraces, varPtr, &isNew);
    if (isNew) {
	tracePtr->nextPtr = NULL;
    } else {
	tracePtr->nextPtr = (VarTrace *)Tcl_GetHashValue(hPtr);
    }
    Tcl_SetHashValue(hPtr, tracePtr);

    /*
     * Mark the variable as traced so we know to call them.
     */

    varPtr->flags |= (tracePtr->flags & VAR_ALL_TRACES);

    return TCL_OK;
}

/*
 * Local Variables:
 * mode: c
 * c-basic-offset: 4
 * fill-column: 78
 * End:
 */<|MERGE_RESOLUTION|>--- conflicted
+++ resolved
@@ -1862,13 +1862,8 @@
 		 * Append result code.
 		 */
 
-<<<<<<< HEAD
-		resultCode = Tcl_NewIntObj(code);
+		TclNewIntObj(resultCode, code);
 		resultCodeStr = TclGetString(resultCode);
-=======
-		TclNewIntObj(resultCode, code);
-		resultCodeStr = Tcl_GetString(resultCode);
->>>>>>> 3add780e
 		Tcl_DStringAppendElement(&cmd, resultCodeStr);
 		Tcl_DecrRefCount(resultCode);
 
