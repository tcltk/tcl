--- conflicted
+++ resolved
@@ -1933,11 +1933,7 @@
 	if ((flags & TCL_TRACE_ENTER_EXEC) && (tcmdPtr->stepTrace == NULL)
 		&& (tcmdPtr->flags & (TCL_TRACE_ENTER_DURING_EXEC |
 			TCL_TRACE_LEAVE_DURING_EXEC))) {
-<<<<<<< HEAD
-	    unsigned len = strlen(command) + 1;
-=======
 	    size_t len = strlen(command) + 1;
->>>>>>> 08368824
 
 	    tcmdPtr->startLevel = level;
 	    tcmdPtr->startCmd = ckalloc(len);
