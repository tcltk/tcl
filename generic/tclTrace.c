--- conflicted
+++ resolved
@@ -1777,7 +1777,7 @@
     const char *command,
     TCL_UNUSED(Tcl_Command),
     size_t objc,
-    struct Tcl_Obj *const objv[])
+    Tcl_Obj *const objv[])
 {
     int call = 0;
     Interp *iPtr = (Interp *) interp;
@@ -2154,7 +2154,7 @@
     const char *command,
     Tcl_Command commandInfo,
     size_t objc,
-	struct Tcl_Obj *const objv[])
+    Tcl_Obj *const objv[])
 {
     TraceWrapperInfo *info = (TraceWrapperInfo *)clientData;
     if (objc > INT_MAX) {
@@ -2183,11 +2183,7 @@
     Tcl_CmdObjTraceDeleteProc *delProc)
 				/* Function to call when trace is deleted */
 {
-<<<<<<< HEAD
 	TraceWrapperInfo *info = (TraceWrapperInfo *)Tcl_Alloc(sizeof(TraceWrapperInfo));
-=======
-    TraceWrapperInfo *info = (TraceWrapperInfo *)Tcl_Alloc(sizeof(TraceWrapperInfo));
->>>>>>> abe4d422
     info->proc = proc;
     info->delProc = delProc;
     info->clientData = clientData;
