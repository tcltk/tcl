--- conflicted
+++ resolved
@@ -2476,11 +2476,7 @@
     int leaveErrMsg,		/* If true, and one of the traces indicates an
 				 * error, then leave an error message and
 				 * stack trace information in *iPTr. */
-<<<<<<< HEAD
-    Tcl_Size index)			/* Index into the local variable table of the
-=======
     Tcl_Size index)		/* Index into the local variable table of the
->>>>>>> 7a0344e8
 				 * variable, or -1. Only used when part1Ptr is
 				 * NULL. */
 {
