/*
 * tclTrace.c --
 *
 *	This file contains code to handle most trace management.
 *
 * Copyright (c) 1987-1993 The Regents of the University of California.
 * Copyright (c) 1994-1997 Sun Microsystems, Inc.
 * Copyright (c) 1998-2000 Scriptics Corporation.
 * Copyright (c) 2002 ActiveState Corporation.
 *
 * See the file "license.terms" for information on usage and redistribution of
 * this file, and for a DISCLAIMER OF ALL WARRANTIES.
 */

#include "tclInt.h"

/*
 * Structures used to hold information about variable traces:
 */

typedef struct {
    int flags;			/* Operations for which Tcl command is to be
				 * invoked. */
    size_t length;		/* Number of non-NUL chars. in command. */
    char command[1];		/* Space for Tcl command to invoke. Actual
				 * size will be as large as necessary to hold
				 * command. This field must be the last in the
				 * structure, so that it can be larger than 1
				 * byte. */
} TraceVarInfo;

typedef struct {
    VarTrace traceInfo;
    TraceVarInfo traceCmdInfo;
} CombinedTraceVarInfo;

/*
 * Structure used to hold information about command traces:
 */

typedef struct {
    int flags;			/* Operations for which Tcl command is to be
				 * invoked. */
    size_t length;		/* Number of non-NUL chars. in command. */
    Tcl_Trace stepTrace;	/* Used for execution traces, when tracing
				 * inside the given command */
    int startLevel;		/* Used for bookkeeping with step execution
				 * traces, store the level at which the step
				 * trace was invoked */
    char *startCmd;		/* Used for bookkeeping with step execution
				 * traces, store the command name which
				 * invoked step trace */
    int curFlags;		/* Trace flags for the current command */
    int curCode;		/* Return code for the current command */
    size_t refCount;		/* Used to ensure this structure is not
				 * deleted too early. Keeps track of how many
				 * pieces of code have a pointer to this
				 * structure. */
    char command[1];		/* Space for Tcl command to invoke. Actual
				 * size will be as large as necessary to hold
				 * command. This field must be the last in the
				 * structure, so that it can be larger than 1
				 * byte. */
} TraceCommandInfo;

/*
 * Used by command execution traces. Note that we assume in the code that
 * TCL_TRACE_ENTER_DURING_EXEC == 4 * TCL_TRACE_ENTER_EXEC and that
 * TCL_TRACE_LEAVE_DURING_EXEC == 4 * TCL_TRACE_LEAVE_EXEC.
 *
 * TCL_TRACE_ENTER_DURING_EXEC  - Trace each command inside the command
 *				  currently being traced, before execution.
 * TCL_TRACE_LEAVE_DURING_EXEC  - Trace each command inside the command
 *				  currently being traced, after execution.
 * TCL_TRACE_ANY_EXEC		- OR'd combination of all EXEC flags.
 * TCL_TRACE_EXEC_IN_PROGRESS   - The callback function on this trace is
 *				  currently executing. Therefore we don't let
 *				  further traces execute.
 * TCL_TRACE_EXEC_DIRECT	- This execution trace is triggered directly
 *				  by the command being traced, not because of
 *				  an internal trace.
 * The flags 'TCL_TRACE_DESTROYED' and 'TCL_INTERP_DESTROYED' may also be used
 * in command execution traces.
 */

#define TCL_TRACE_ENTER_DURING_EXEC	4
#define TCL_TRACE_LEAVE_DURING_EXEC	8
#define TCL_TRACE_ANY_EXEC		15
#define TCL_TRACE_EXEC_IN_PROGRESS	0x10
#define TCL_TRACE_EXEC_DIRECT		0x20

/*
 * Forward declarations for functions defined in this file:
 */

typedef int (Tcl_TraceTypeObjCmd)(Tcl_Interp *interp, int optionIndex,
	int objc, Tcl_Obj *const objv[]);

static Tcl_TraceTypeObjCmd TraceVariableObjCmd;
static Tcl_TraceTypeObjCmd TraceCommandObjCmd;
static Tcl_TraceTypeObjCmd TraceExecutionObjCmd;

/*
 * Each subcommand has a number of 'types' to which it can apply. Currently
 * 'execution', 'command' and 'variable' are the only types supported. These
 * three arrays MUST be kept in sync! In the future we may provide an API to
 * add to the list of supported trace types.
 */

static const char *const traceTypeOptions[] = {
    "execution", "command", "variable", NULL
};
static Tcl_TraceTypeObjCmd *const traceSubCmds[] = {
    TraceExecutionObjCmd,
    TraceCommandObjCmd,
    TraceVariableObjCmd
};

/*
 * Declarations for local functions to this file:
 */

static int		CallTraceFunction(Tcl_Interp *interp, Trace *tracePtr,
			    Command *cmdPtr, const char *command, int numChars,
			    int objc, Tcl_Obj *const objv[]);
static char *		TraceVarProc(ClientData clientData, Tcl_Interp *interp,
			    const char *name1, const char *name2, int flags);
static void		TraceCommandProc(ClientData clientData,
			    Tcl_Interp *interp, const char *oldName,
			    const char *newName, int flags);
static Tcl_CmdObjTraceProc TraceExecutionProc;
static int		StringTraceProc(ClientData clientData,
			    Tcl_Interp *interp, int level,
			    const char *command, Tcl_Command commandInfo,
			    int objc, Tcl_Obj *const objv[]);
static void		StringTraceDeleteProc(ClientData clientData);
static void		DisposeTraceResult(int flags, char *result);
static int		TraceVarEx(Tcl_Interp *interp, const char *part1,
			    const char *part2, VarTrace *tracePtr);

/*
 * The following structure holds the client data for string-based
 * trace procs
 */

typedef struct {
    ClientData clientData;	/* Client data from Tcl_CreateTrace */
    Tcl_CmdTraceProc *proc;	/* Trace function from Tcl_CreateTrace */
} StringTraceData;

/*
 * Convenience macros for iterating over the list of traces. Note that each of
 * these *must* be treated as a command, and *must* have a block following it.
 */

#define FOREACH_VAR_TRACE(interp, name, clientData) \
    (clientData) = NULL; \
    while (((clientData) = Tcl_VarTraceInfo2((interp), (name), NULL, \
	    0, TraceVarProc, (clientData))) != NULL)

#define FOREACH_COMMAND_TRACE(interp, name, clientData) \
    (clientData) = NULL; \
    while ((clientData = Tcl_CommandTraceInfo(interp, name, 0, \
	    TraceCommandProc, clientData)) != NULL)

/*
 *----------------------------------------------------------------------
 *
 * Tcl_TraceObjCmd --
 *
 *	This function is invoked to process the "trace" Tcl command. See the
 *	user documentation for details on what it does.
 *
 *	Standard syntax as of Tcl 8.4 is:
 *	    trace {add|info|remove} {command|variable} name ops cmd
 *
 * Results:
 *	A standard Tcl result.
 *
 * Side effects:
 *	See the user documentation.
 *----------------------------------------------------------------------
 */

	/* ARGSUSED */
int
Tcl_TraceObjCmd(
    ClientData dummy,		/* Not used. */
    Tcl_Interp *interp,		/* Current interpreter. */
    int objc,			/* Number of arguments. */
    Tcl_Obj *const objv[])	/* Argument objects. */
{
    int optionIndex;
#ifndef TCL_REMOVE_OBSOLETE_TRACES
    const char *name;
    const char *flagOps, *p;
#endif
    /* Main sub commands to 'trace' */
    static const char *const traceOptions[] = {
	"add", "info", "remove",
#ifndef TCL_REMOVE_OBSOLETE_TRACES
	"variable", "vdelete", "vinfo",
#endif
	NULL
    };
    /* 'OLD' options are pre-Tcl-8.4 style */
    enum traceOptions {
	TRACE_ADD, TRACE_INFO, TRACE_REMOVE,
#ifndef TCL_REMOVE_OBSOLETE_TRACES
	TRACE_OLD_VARIABLE, TRACE_OLD_VDELETE, TRACE_OLD_VINFO
#endif
    };

    if (objc < 2) {
	Tcl_WrongNumArgs(interp, 1, objv, "option ?arg ...?");
	return TCL_ERROR;
    }

    if (Tcl_GetIndexFromObj(interp, objv[1], traceOptions, "option", 0,
	    &optionIndex) != TCL_OK) {
	return TCL_ERROR;
    }
    switch ((enum traceOptions) optionIndex) {
    case TRACE_ADD:
    case TRACE_REMOVE: {
	/*
	 * All sub commands of trace add/remove must take at least one more
	 * argument. Beyond that we let the subcommand itself control the
	 * argument structure.
	 */

	int typeIndex;

	if (objc < 3) {
	    Tcl_WrongNumArgs(interp, 2, objv, "type ?arg ...?");
	    return TCL_ERROR;
	}
	if (Tcl_GetIndexFromObj(interp, objv[2], traceTypeOptions, "option",
		0, &typeIndex) != TCL_OK) {
	    return TCL_ERROR;
	}
	return traceSubCmds[typeIndex](interp, optionIndex, objc, objv);
    }
    case TRACE_INFO: {
	/*
	 * All sub commands of trace info must take exactly two more arguments
	 * which name the type of thing being traced and the name of the thing
	 * being traced.
	 */

	int typeIndex;
	if (objc < 3) {
	    /*
	     * Delegate other complaints to the type-specific code which can
	     * give a better error message.
	     */

	    Tcl_WrongNumArgs(interp, 2, objv, "type name");
	    return TCL_ERROR;
	}
	if (Tcl_GetIndexFromObj(interp, objv[2], traceTypeOptions, "option",
		0, &typeIndex) != TCL_OK) {
	    return TCL_ERROR;
	}
	return traceSubCmds[typeIndex](interp, optionIndex, objc, objv);
	break;
    }

#ifndef TCL_REMOVE_OBSOLETE_TRACES
    case TRACE_OLD_VARIABLE:
    case TRACE_OLD_VDELETE: {
	Tcl_Obj *copyObjv[6];
	Tcl_Obj *opsList;
	int code, numFlags;

	if (objc != 5) {
	    Tcl_WrongNumArgs(interp, 2, objv, "name ops command");
	    return TCL_ERROR;
	}

	opsList = Tcl_NewObj();
	Tcl_IncrRefCount(opsList);
	flagOps = TclGetStringFromObj(objv[3], &numFlags);
	if (numFlags == 0) {
	    Tcl_DecrRefCount(opsList);
	    goto badVarOps;
	}
	for (p = flagOps; *p != 0; p++) {
	    Tcl_Obj *opObj;

	    if (*p == 'r') {
		TclNewLiteralStringObj(opObj, "read");
	    } else if (*p == 'w') {
		TclNewLiteralStringObj(opObj, "write");
	    } else if (*p == 'u') {
		TclNewLiteralStringObj(opObj, "unset");
	    } else if (*p == 'a') {
		TclNewLiteralStringObj(opObj, "array");
	    } else {
		Tcl_DecrRefCount(opsList);
		goto badVarOps;
	    }
	    Tcl_ListObjAppendElement(NULL, opsList, opObj);
	}
	copyObjv[0] = NULL;
	memcpy(copyObjv+1, objv, objc*sizeof(Tcl_Obj *));
	copyObjv[4] = opsList;
	if (optionIndex == TRACE_OLD_VARIABLE) {
	    code = traceSubCmds[2](interp, TRACE_ADD, objc+1, copyObjv);
	} else {
	    code = traceSubCmds[2](interp, TRACE_REMOVE, objc+1, copyObjv);
	}
	Tcl_DecrRefCount(opsList);
	return code;
    }
    case TRACE_OLD_VINFO: {
	ClientData clientData;
	char ops[5];
	Tcl_Obj *resultListPtr, *pairObjPtr, *elemObjPtr;

	if (objc != 3) {
	    Tcl_WrongNumArgs(interp, 2, objv, "name");
	    return TCL_ERROR;
	}
	resultListPtr = Tcl_NewObj();
	name = Tcl_GetString(objv[2]);
	FOREACH_VAR_TRACE(interp, name, clientData) {
	    TraceVarInfo *tvarPtr = (TraceVarInfo *)clientData;
	    char *q = ops;

	    pairObjPtr = Tcl_NewListObj(0, NULL);
	    if (tvarPtr->flags & TCL_TRACE_READS) {
		*q = 'r';
		q++;
	    }
	    if (tvarPtr->flags & TCL_TRACE_WRITES) {
		*q = 'w';
		q++;
	    }
	    if (tvarPtr->flags & TCL_TRACE_UNSETS) {
		*q = 'u';
		q++;
	    }
	    if (tvarPtr->flags & TCL_TRACE_ARRAY) {
		*q = 'a';
		q++;
	    }
	    *q = '\0';

	    /*
	     * Build a pair (2-item list) with the ops string as the first obj
	     * element and the tvarPtr->command string as the second obj
	     * element. Append the pair (as an element) to the end of the
	     * result object list.
	     */

	    elemObjPtr = Tcl_NewStringObj(ops, -1);
	    Tcl_ListObjAppendElement(NULL, pairObjPtr, elemObjPtr);
	    elemObjPtr = Tcl_NewStringObj(tvarPtr->command, -1);
	    Tcl_ListObjAppendElement(NULL, pairObjPtr, elemObjPtr);
	    Tcl_ListObjAppendElement(interp, resultListPtr, pairObjPtr);
	}
	Tcl_SetObjResult(interp, resultListPtr);
	break;
    }
#endif /* TCL_REMOVE_OBSOLETE_TRACES */
    }
    return TCL_OK;

#ifndef TCL_REMOVE_OBSOLETE_TRACES
  badVarOps:
    Tcl_SetObjResult(interp, Tcl_ObjPrintf(
	    "bad operations \"%s\": should be one or more of rwua",
	    flagOps));
    Tcl_SetErrorCode(interp, "TCL", "OPERATION", "TRACE", "BADOPS", NULL);
    return TCL_ERROR;
#endif
}

/*
 *----------------------------------------------------------------------
 *
 * TraceExecutionObjCmd --
 *
 *	Helper function for Tcl_TraceObjCmd; implements the [trace
 *	{add|remove|info} execution ...] subcommands. See the user
 *	documentation for details on what these do.
 *
 * Results:
 *	Standard Tcl result.
 *
 * Side effects:
 *	Depends on the operation (add, remove, or info) being performed; may
 *	add or remove command traces on a command.
 *
 *----------------------------------------------------------------------
 */

static int
TraceExecutionObjCmd(
    Tcl_Interp *interp,		/* Current interpreter. */
    int optionIndex,		/* Add, info or remove */
    int objc,			/* Number of arguments. */
    Tcl_Obj *const objv[])	/* Argument objects. */
{
    int commandLength, index;
    const char *name, *command;
    size_t length;
    enum traceOptions {
	TRACE_ADD, TRACE_INFO, TRACE_REMOVE
    };
    static const char *const opStrings[] = {
	"enter", "leave", "enterstep", "leavestep", NULL
    };
    enum operations {
	TRACE_EXEC_ENTER, TRACE_EXEC_LEAVE,
	TRACE_EXEC_ENTER_STEP, TRACE_EXEC_LEAVE_STEP
    };

    switch ((enum traceOptions) optionIndex) {
    case TRACE_ADD:
    case TRACE_REMOVE: {
	int flags = 0;
	int i, listLen, result;
	Tcl_Obj **elemPtrs;

	if (objc != 6) {
	    Tcl_WrongNumArgs(interp, 3, objv, "name opList command");
	    return TCL_ERROR;
	}

	/*
	 * Make sure the ops argument is a list object; get its length and a
	 * pointer to its array of element pointers.
	 */

	result = Tcl_ListObjGetElements(interp, objv[4], &listLen, &elemPtrs);
	if (result != TCL_OK) {
	    return result;
	}
	if (listLen == 0) {
	    Tcl_SetObjResult(interp, Tcl_NewStringObj(
		    "bad operation list \"\": must be one or more of"
		    " enter, leave, enterstep, or leavestep", -1));
	    Tcl_SetErrorCode(interp, "TCL", "OPERATION", "TRACE", "NOOPS",
		    NULL);
	    return TCL_ERROR;
	}
	for (i = 0; i < listLen; i++) {
	    if (Tcl_GetIndexFromObj(interp, elemPtrs[i], opStrings,
		    "operation", TCL_EXACT, &index) != TCL_OK) {
		return TCL_ERROR;
	    }
	    switch ((enum operations) index) {
	    case TRACE_EXEC_ENTER:
		flags |= TCL_TRACE_ENTER_EXEC;
		break;
	    case TRACE_EXEC_LEAVE:
		flags |= TCL_TRACE_LEAVE_EXEC;
		break;
	    case TRACE_EXEC_ENTER_STEP:
		flags |= TCL_TRACE_ENTER_DURING_EXEC;
		break;
	    case TRACE_EXEC_LEAVE_STEP:
		flags |= TCL_TRACE_LEAVE_DURING_EXEC;
		break;
	    }
	}
	command = TclGetStringFromObj(objv[5], &commandLength);
	length = (size_t) commandLength;
	if ((enum traceOptions) optionIndex == TRACE_ADD) {
	    TraceCommandInfo *tcmdPtr = (TraceCommandInfo *)ckalloc(
		    offsetof(TraceCommandInfo, command) + 1 + length);

	    tcmdPtr->flags = flags;
	    tcmdPtr->stepTrace = NULL;
	    tcmdPtr->startLevel = 0;
	    tcmdPtr->startCmd = NULL;
	    tcmdPtr->length = length;
	    tcmdPtr->refCount = 1;
	    flags |= TCL_TRACE_DELETE;
	    if (flags & (TCL_TRACE_ENTER_DURING_EXEC |
		    TCL_TRACE_LEAVE_DURING_EXEC)) {
		flags |= (TCL_TRACE_ENTER_EXEC | TCL_TRACE_LEAVE_EXEC);
	    }
	    memcpy(tcmdPtr->command, command, length+1);
	    name = Tcl_GetString(objv[3]);
	    if (Tcl_TraceCommand(interp, name, flags, TraceCommandProc,
		    tcmdPtr) != TCL_OK) {
		ckfree(tcmdPtr);
		return TCL_ERROR;
	    }
	} else {
	    /*
	     * Search through all of our traces on this command to see if
	     * there's one with the given command. If so, then delete the
	     * first one that matches.
	     */

	    ClientData clientData;

	    /*
	     * First ensure the name given is valid.
	     */

	    name = Tcl_GetString(objv[3]);
	    if (Tcl_FindCommand(interp,name,NULL,TCL_LEAVE_ERR_MSG) == NULL) {
		return TCL_ERROR;
	    }

	    FOREACH_COMMAND_TRACE(interp, name, clientData) {
		TraceCommandInfo *tcmdPtr = (TraceCommandInfo *)clientData;

		/*
		 * In checking the 'flags' field we must remove any extraneous
		 * flags which may have been temporarily added by various
		 * pieces of the trace mechanism.
		 */

		if ((tcmdPtr->length == length)
			&& ((tcmdPtr->flags & (TCL_TRACE_ANY_EXEC |
				TCL_TRACE_RENAME | TCL_TRACE_DELETE)) == flags)
			&& (strncmp(command, tcmdPtr->command,
				(size_t) length) == 0)) {
		    flags |= TCL_TRACE_DELETE;
		    if (flags & (TCL_TRACE_ENTER_DURING_EXEC |
			    TCL_TRACE_LEAVE_DURING_EXEC)) {
			flags |= (TCL_TRACE_ENTER_EXEC | TCL_TRACE_LEAVE_EXEC);
		    }
		    Tcl_UntraceCommand(interp, name, flags,
			    TraceCommandProc, clientData);
		    if (tcmdPtr->stepTrace != NULL) {
			/*
			 * We need to remove the interpreter-wide trace which
			 * we created to allow 'step' traces.
			 */

			Tcl_DeleteTrace(interp, tcmdPtr->stepTrace);
			tcmdPtr->stepTrace = NULL;
			ckfree(tcmdPtr->startCmd);
		    }
		    if (tcmdPtr->flags & TCL_TRACE_EXEC_IN_PROGRESS) {
			/*
			 * Postpone deletion.
			 */

			tcmdPtr->flags = 0;
		    }
		    if (tcmdPtr->refCount-- <= 1) {
			ckfree(tcmdPtr);
		    }
		    break;
		}
	    }
	}
	break;
    }
    case TRACE_INFO: {
	ClientData clientData;
	Tcl_Obj *resultListPtr;

	if (objc != 4) {
	    Tcl_WrongNumArgs(interp, 3, objv, "name");
	    return TCL_ERROR;
	}

	name = Tcl_GetString(objv[3]);

	/*
	 * First ensure the name given is valid.
	 */

	if (Tcl_FindCommand(interp, name, NULL, TCL_LEAVE_ERR_MSG) == NULL) {
	    return TCL_ERROR;
	}

	resultListPtr = Tcl_NewListObj(0, NULL);
	FOREACH_COMMAND_TRACE(interp, name, clientData) {
	    int numOps = 0;
	    Tcl_Obj *opObj, *eachTraceObjPtr, *elemObjPtr;
	    TraceCommandInfo *tcmdPtr = (TraceCommandInfo *)clientData;

	    /*
	     * Build a list with the ops list as the first obj element and the
	     * tcmdPtr->command string as the second obj element. Append this
	     * list (as an element) to the end of the result object list.
	     */

	    elemObjPtr = Tcl_NewListObj(0, NULL);
	    Tcl_IncrRefCount(elemObjPtr);
	    if (tcmdPtr->flags & TCL_TRACE_ENTER_EXEC) {
		TclNewLiteralStringObj(opObj, "enter");
		Tcl_ListObjAppendElement(NULL, elemObjPtr, opObj);
	    }
	    if (tcmdPtr->flags & TCL_TRACE_LEAVE_EXEC) {
		TclNewLiteralStringObj(opObj, "leave");
		Tcl_ListObjAppendElement(NULL, elemObjPtr, opObj);
	    }
	    if (tcmdPtr->flags & TCL_TRACE_ENTER_DURING_EXEC) {
		TclNewLiteralStringObj(opObj, "enterstep");
		Tcl_ListObjAppendElement(NULL, elemObjPtr, opObj);
	    }
	    if (tcmdPtr->flags & TCL_TRACE_LEAVE_DURING_EXEC) {
		TclNewLiteralStringObj(opObj, "leavestep");
		Tcl_ListObjAppendElement(NULL, elemObjPtr, opObj);
	    }
	    Tcl_ListObjLength(NULL, elemObjPtr, &numOps);
	    if (0 == numOps) {
		Tcl_DecrRefCount(elemObjPtr);
		continue;
	    }
	    eachTraceObjPtr = Tcl_NewListObj(0, NULL);
	    Tcl_ListObjAppendElement(NULL, eachTraceObjPtr, elemObjPtr);
	    Tcl_DecrRefCount(elemObjPtr);
	    elemObjPtr = NULL;

	    Tcl_ListObjAppendElement(NULL, eachTraceObjPtr,
		    Tcl_NewStringObj(tcmdPtr->command, -1));
	    Tcl_ListObjAppendElement(interp, resultListPtr, eachTraceObjPtr);
	}
	Tcl_SetObjResult(interp, resultListPtr);
	break;
    }
    }
    return TCL_OK;
}

/*
 *----------------------------------------------------------------------
 *
 * TraceCommandObjCmd --
 *
 *	Helper function for Tcl_TraceObjCmd; implements the [trace
 *	{add|info|remove} command ...] subcommands. See the user documentation
 *	for details on what these do.
 *
 * Results:
 *	Standard Tcl result.
 *
 * Side effects:
 *	Depends on the operation (add, remove, or info) being performed; may
 *	add or remove command traces on a command.
 *
 *----------------------------------------------------------------------
 */

static int
TraceCommandObjCmd(
    Tcl_Interp *interp,		/* Current interpreter. */
    int optionIndex,		/* Add, info or remove */
    int objc,			/* Number of arguments. */
    Tcl_Obj *const objv[])	/* Argument objects. */
{
    int commandLength, index;
    const char *name, *command;
    size_t length;
    enum traceOptions { TRACE_ADD, TRACE_INFO, TRACE_REMOVE };
    static const char *const opStrings[] = { "delete", "rename", NULL };
    enum operations { TRACE_CMD_DELETE, TRACE_CMD_RENAME };

    switch ((enum traceOptions) optionIndex) {
    case TRACE_ADD:
    case TRACE_REMOVE: {
	int flags = 0;
	int i, listLen, result;
	Tcl_Obj **elemPtrs;

	if (objc != 6) {
	    Tcl_WrongNumArgs(interp, 3, objv, "name opList command");
	    return TCL_ERROR;
	}

	/*
	 * Make sure the ops argument is a list object; get its length and a
	 * pointer to its array of element pointers.
	 */

	result = Tcl_ListObjGetElements(interp, objv[4], &listLen, &elemPtrs);
	if (result != TCL_OK) {
	    return result;
	}
	if (listLen == 0) {
	    Tcl_SetObjResult(interp, Tcl_NewStringObj(
		    "bad operation list \"\": must be one or more of"
		    " delete or rename", -1));
	    Tcl_SetErrorCode(interp, "TCL", "OPERATION", "TRACE", "NOOPS",
		    NULL);
	    return TCL_ERROR;
	}

	for (i = 0; i < listLen; i++) {
	    if (Tcl_GetIndexFromObj(interp, elemPtrs[i], opStrings,
		    "operation", TCL_EXACT, &index) != TCL_OK) {
		return TCL_ERROR;
	    }
	    switch ((enum operations) index) {
	    case TRACE_CMD_RENAME:
		flags |= TCL_TRACE_RENAME;
		break;
	    case TRACE_CMD_DELETE:
		flags |= TCL_TRACE_DELETE;
		break;
	    }
	}

	command = TclGetStringFromObj(objv[5], &commandLength);
	length = (size_t) commandLength;
	if ((enum traceOptions) optionIndex == TRACE_ADD) {
	    TraceCommandInfo *tcmdPtr = (TraceCommandInfo *)ckalloc(
		    offsetof(TraceCommandInfo, command) + 1 + length);

	    tcmdPtr->flags = flags;
	    tcmdPtr->stepTrace = NULL;
	    tcmdPtr->startLevel = 0;
	    tcmdPtr->startCmd = NULL;
	    tcmdPtr->length = length;
	    tcmdPtr->refCount = 1;
	    flags |= TCL_TRACE_DELETE;
	    memcpy(tcmdPtr->command, command, length+1);
	    name = Tcl_GetString(objv[3]);
	    if (Tcl_TraceCommand(interp, name, flags, TraceCommandProc,
		    tcmdPtr) != TCL_OK) {
		ckfree(tcmdPtr);
		return TCL_ERROR;
	    }
	} else {
	    /*
	     * Search through all of our traces on this command to see if
	     * there's one with the given command. If so, then delete the
	     * first one that matches.
	     */

	    ClientData clientData;

	    /*
	     * First ensure the name given is valid.
	     */

	    name = Tcl_GetString(objv[3]);
	    if (Tcl_FindCommand(interp,name,NULL,TCL_LEAVE_ERR_MSG) == NULL) {
		return TCL_ERROR;
	    }

	    FOREACH_COMMAND_TRACE(interp, name, clientData) {
		TraceCommandInfo *tcmdPtr = (TraceCommandInfo *)clientData;

		if ((tcmdPtr->length == length) && (tcmdPtr->flags == flags)
			&& (strncmp(command, tcmdPtr->command,
				(size_t) length) == 0)) {
		    Tcl_UntraceCommand(interp, name, flags | TCL_TRACE_DELETE,
			    TraceCommandProc, clientData);
		    tcmdPtr->flags |= TCL_TRACE_DESTROYED;
		    if (tcmdPtr->refCount-- <= 1) {
			ckfree(tcmdPtr);
		    }
		    break;
		}
	    }
	}
	break;
    }
    case TRACE_INFO: {
	ClientData clientData;
	Tcl_Obj *resultListPtr;

	if (objc != 4) {
	    Tcl_WrongNumArgs(interp, 3, objv, "name");
	    return TCL_ERROR;
	}

	/*
	 * First ensure the name given is valid.
	 */

	name = Tcl_GetString(objv[3]);
	if (Tcl_FindCommand(interp, name, NULL, TCL_LEAVE_ERR_MSG) == NULL) {
	    return TCL_ERROR;
	}

	resultListPtr = Tcl_NewListObj(0, NULL);
	FOREACH_COMMAND_TRACE(interp, name, clientData) {
	    int numOps = 0;
	    Tcl_Obj *opObj, *eachTraceObjPtr, *elemObjPtr;
	    TraceCommandInfo *tcmdPtr = (TraceCommandInfo *)clientData;

	    /*
	     * Build a list with the ops list as the first obj element and the
	     * tcmdPtr->command string as the second obj element. Append this
	     * list (as an element) to the end of the result object list.
	     */

	    elemObjPtr = Tcl_NewListObj(0, NULL);
	    Tcl_IncrRefCount(elemObjPtr);
	    if (tcmdPtr->flags & TCL_TRACE_RENAME) {
		TclNewLiteralStringObj(opObj, "rename");
		Tcl_ListObjAppendElement(NULL, elemObjPtr, opObj);
	    }
	    if (tcmdPtr->flags & TCL_TRACE_DELETE) {
		TclNewLiteralStringObj(opObj, "delete");
		Tcl_ListObjAppendElement(NULL, elemObjPtr, opObj);
	    }
	    Tcl_ListObjLength(NULL, elemObjPtr, &numOps);
	    if (0 == numOps) {
		Tcl_DecrRefCount(elemObjPtr);
		continue;
	    }
	    eachTraceObjPtr = Tcl_NewListObj(0, NULL);
	    Tcl_ListObjAppendElement(NULL, eachTraceObjPtr, elemObjPtr);
	    Tcl_DecrRefCount(elemObjPtr);

	    elemObjPtr = Tcl_NewStringObj(tcmdPtr->command, -1);
	    Tcl_ListObjAppendElement(NULL, eachTraceObjPtr, elemObjPtr);
	    Tcl_ListObjAppendElement(interp, resultListPtr, eachTraceObjPtr);
	}
	Tcl_SetObjResult(interp, resultListPtr);
	break;
    }
    }
    return TCL_OK;
}

/*
 *----------------------------------------------------------------------
 *
 * TraceVariableObjCmd --
 *
 *	Helper function for Tcl_TraceObjCmd; implements the [trace
 *	{add|info|remove} variable ...] subcommands. See the user
 *	documentation for details on what these do.
 *
 * Results:
 *	Standard Tcl result.
 *
 * Side effects:
 *	Depends on the operation (add, remove, or info) being performed; may
 *	add or remove variable traces on a variable.
 *
 *----------------------------------------------------------------------
 */

static int
TraceVariableObjCmd(
    Tcl_Interp *interp,		/* Current interpreter. */
    int optionIndex,		/* Add, info or remove */
    int objc,			/* Number of arguments. */
    Tcl_Obj *const objv[])	/* Argument objects. */
{
    int commandLength, index;
    const char *name, *command;
    size_t length;
    ClientData clientData;
    enum traceOptions { TRACE_ADD, TRACE_INFO, TRACE_REMOVE };
    static const char *const opStrings[] = {
	"array", "read", "unset", "write", NULL
    };
    enum operations {
	TRACE_VAR_ARRAY, TRACE_VAR_READ, TRACE_VAR_UNSET, TRACE_VAR_WRITE
    };

    switch ((enum traceOptions) optionIndex) {
    case TRACE_ADD:
    case TRACE_REMOVE: {
	int flags = 0;
	int i, listLen, result;
	Tcl_Obj **elemPtrs;

	if (objc != 6) {
	    Tcl_WrongNumArgs(interp, 3, objv, "name opList command");
	    return TCL_ERROR;
	}

	/*
	 * Make sure the ops argument is a list object; get its length and a
	 * pointer to its array of element pointers.
	 */

	result = Tcl_ListObjGetElements(interp, objv[4], &listLen, &elemPtrs);
	if (result != TCL_OK) {
	    return result;
	}
	if (listLen == 0) {
	    Tcl_SetObjResult(interp, Tcl_NewStringObj(
		    "bad operation list \"\": must be one or more of"
		    " array, read, unset, or write", -1));
	    Tcl_SetErrorCode(interp, "TCL", "OPERATION", "TRACE", "NOOPS",
		    NULL);
	    return TCL_ERROR;
	}
	for (i = 0; i < listLen ; i++) {
	    if (Tcl_GetIndexFromObj(interp, elemPtrs[i], opStrings,
		    "operation", TCL_EXACT, &index) != TCL_OK) {
		return TCL_ERROR;
	    }
	    switch ((enum operations) index) {
	    case TRACE_VAR_ARRAY:
		flags |= TCL_TRACE_ARRAY;
		break;
	    case TRACE_VAR_READ:
		flags |= TCL_TRACE_READS;
		break;
	    case TRACE_VAR_UNSET:
		flags |= TCL_TRACE_UNSETS;
		break;
	    case TRACE_VAR_WRITE:
		flags |= TCL_TRACE_WRITES;
		break;
	    }
	}
	command = TclGetStringFromObj(objv[5], &commandLength);
	length = (size_t) commandLength;
	if ((enum traceOptions) optionIndex == TRACE_ADD) {
	    CombinedTraceVarInfo *ctvarPtr = (CombinedTraceVarInfo *)ckalloc(
		    offsetof(CombinedTraceVarInfo, traceCmdInfo.command)
		    + 1 + length);

	    ctvarPtr->traceCmdInfo.flags = flags;
#ifndef TCL_REMOVE_OBSOLETE_TRACES
	    if (objv[0] == NULL) {
		ctvarPtr->traceCmdInfo.flags |= TCL_TRACE_OLD_STYLE;
	    }
#endif
	    ctvarPtr->traceCmdInfo.length = length;
	    flags |= TCL_TRACE_UNSETS | TCL_TRACE_RESULT_OBJECT;
	    memcpy(ctvarPtr->traceCmdInfo.command, command, length+1);
	    ctvarPtr->traceInfo.traceProc = TraceVarProc;
	    ctvarPtr->traceInfo.clientData = &ctvarPtr->traceCmdInfo;
	    ctvarPtr->traceInfo.flags = flags;
	    name = Tcl_GetString(objv[3]);
	    if (TraceVarEx(interp, name, NULL, (VarTrace *) ctvarPtr)
		    != TCL_OK) {
		ckfree(ctvarPtr);
		return TCL_ERROR;
	    }
	} else {
	    /*
	     * Search through all of our traces on this variable to see if
	     * there's one with the given command. If so, then delete the
	     * first one that matches.
	     */

	    name = Tcl_GetString(objv[3]);
	    FOREACH_VAR_TRACE(interp, name, clientData) {
		TraceVarInfo *tvarPtr = (TraceVarInfo *)clientData;

		if ((tvarPtr->length == length)
			&& ((tvarPtr->flags
#ifndef TCL_REMOVE_OBSOLETE_TRACES
& ~TCL_TRACE_OLD_STYLE
#endif
						)==flags)
			&& (strncmp(command, tvarPtr->command,
				(size_t) length) == 0)) {
		    Tcl_UntraceVar2(interp, name, NULL,
			    flags | TCL_TRACE_UNSETS | TCL_TRACE_RESULT_OBJECT,
			    TraceVarProc, clientData);
		    break;
		}
	    }
	}
	break;
    }
    case TRACE_INFO: {
	Tcl_Obj *resultListPtr;

	if (objc != 4) {
	    Tcl_WrongNumArgs(interp, 3, objv, "name");
	    return TCL_ERROR;
	}

	resultListPtr = Tcl_NewObj();
	name = Tcl_GetString(objv[3]);
	FOREACH_VAR_TRACE(interp, name, clientData) {
	    Tcl_Obj *opObjPtr, *eachTraceObjPtr, *elemObjPtr;
	    TraceVarInfo *tvarPtr = (TraceVarInfo *)clientData;

	    /*
	     * Build a list with the ops list as the first obj element and the
	     * tcmdPtr->command string as the second obj element. Append this
	     * list (as an element) to the end of the result object list.
	     */

	    elemObjPtr = Tcl_NewListObj(0, NULL);
	    if (tvarPtr->flags & TCL_TRACE_ARRAY) {
		TclNewLiteralStringObj(opObjPtr, "array");
		Tcl_ListObjAppendElement(NULL, elemObjPtr, opObjPtr);
	    }
	    if (tvarPtr->flags & TCL_TRACE_READS) {
		TclNewLiteralStringObj(opObjPtr, "read");
		Tcl_ListObjAppendElement(NULL, elemObjPtr, opObjPtr);
	    }
	    if (tvarPtr->flags & TCL_TRACE_WRITES) {
		TclNewLiteralStringObj(opObjPtr, "write");
		Tcl_ListObjAppendElement(NULL, elemObjPtr, opObjPtr);
	    }
	    if (tvarPtr->flags & TCL_TRACE_UNSETS) {
		TclNewLiteralStringObj(opObjPtr, "unset");
		Tcl_ListObjAppendElement(NULL, elemObjPtr, opObjPtr);
	    }
	    eachTraceObjPtr = Tcl_NewListObj(0, NULL);
	    Tcl_ListObjAppendElement(NULL, eachTraceObjPtr, elemObjPtr);

	    elemObjPtr = Tcl_NewStringObj(tvarPtr->command, -1);
	    Tcl_ListObjAppendElement(NULL, eachTraceObjPtr, elemObjPtr);
	    Tcl_ListObjAppendElement(interp, resultListPtr,
		    eachTraceObjPtr);
	}
	Tcl_SetObjResult(interp, resultListPtr);
	break;
    }
    }
    return TCL_OK;
}

/*
 *----------------------------------------------------------------------
 *
 * Tcl_CommandTraceInfo --
 *
 *	Return the clientData value associated with a trace on a command.
 *	This function can also be used to step through all of the traces on a
 *	particular command that have the same trace function.
 *
 * Results:
 *	The return value is the clientData value associated with a trace on
 *	the given command. Information will only be returned for a trace with
 *	proc as trace function. If the clientData argument is NULL then the
 *	first such trace is returned; otherwise, the next relevant one after
 *	the one given by clientData will be returned. If the command doesn't
 *	exist then an error message is left in the interpreter and NULL is
 *	returned. Also, if there are no (more) traces for the given command,
 *	NULL is returned.
 *
 * Side effects:
 *	None.
 *
 *----------------------------------------------------------------------
 */

ClientData
Tcl_CommandTraceInfo(
    Tcl_Interp *interp,		/* Interpreter containing command. */
    const char *cmdName,	/* Name of command. */
    int flags,			/* OR-ed combo or TCL_GLOBAL_ONLY,
				 * TCL_NAMESPACE_ONLY (can be 0). */
    Tcl_CommandTraceProc *proc,	/* Function assocated with trace. */
    ClientData prevClientData)	/* If non-NULL, gives last value returned by
				 * this function, so this call will return the
				 * next trace after that one. If NULL, this
				 * call will return the first trace. */
{
    Command *cmdPtr;
    CommandTrace *tracePtr;

    cmdPtr = (Command *) Tcl_FindCommand(interp, cmdName, NULL,
	    TCL_LEAVE_ERR_MSG);
    if (cmdPtr == NULL) {
	return NULL;
    }

    /*
     * Find the relevant trace, if any, and return its clientData.
     */

    tracePtr = cmdPtr->tracePtr;
    if (prevClientData != NULL) {
	for (; tracePtr!=NULL ; tracePtr=tracePtr->nextPtr) {
	    if ((tracePtr->clientData == prevClientData)
		    && (tracePtr->traceProc == proc)) {
		tracePtr = tracePtr->nextPtr;
		break;
	    }
	}
    }
    for (; tracePtr!=NULL ; tracePtr=tracePtr->nextPtr) {
	if (tracePtr->traceProc == proc) {
	    return tracePtr->clientData;
	}
    }
    return NULL;
}

/*
 *----------------------------------------------------------------------
 *
 * Tcl_TraceCommand --
 *
 *	Arrange for rename/deletes to a command to cause a function to be
 *	invoked, which can monitor the operations.
 *
 *	Also optionally arrange for execution of that command to cause a
 *	function to be invoked.
 *
 * Results:
 *	A standard Tcl return value.
 *
 * Side effects:
 *	A trace is set up on the command given by cmdName, such that future
 *	changes to the command will be intermediated by proc. See the manual
 *	entry for complete details on the calling sequence for proc.
 *
 *----------------------------------------------------------------------
 */

int
Tcl_TraceCommand(
    Tcl_Interp *interp,		/* Interpreter in which command is to be
				 * traced. */
    const char *cmdName,	/* Name of command. */
    int flags,			/* OR-ed collection of bits, including any of
				 * TCL_TRACE_RENAME, TCL_TRACE_DELETE, and any
				 * of the TRACE_*_EXEC flags */
    Tcl_CommandTraceProc *proc,	/* Function to call when specified ops are
				 * invoked upon cmdName. */
    ClientData clientData)	/* Arbitrary argument to pass to proc. */
{
    Command *cmdPtr;
    CommandTrace *tracePtr;

    cmdPtr = (Command *) Tcl_FindCommand(interp, cmdName, NULL,
	    TCL_LEAVE_ERR_MSG);
    if (cmdPtr == NULL) {
	return TCL_ERROR;
    }

    /*
     * Set up trace information.
     */

    tracePtr = (CommandTrace *)ckalloc(sizeof(CommandTrace));
    tracePtr->traceProc = proc;
    tracePtr->clientData = clientData;
    tracePtr->flags = flags &
	    (TCL_TRACE_RENAME | TCL_TRACE_DELETE | TCL_TRACE_ANY_EXEC);
    tracePtr->nextPtr = cmdPtr->tracePtr;
    tracePtr->refCount = 1;
    cmdPtr->tracePtr = tracePtr;
    if (tracePtr->flags & TCL_TRACE_ANY_EXEC) {
	/*
	 * Bug 3484621: up the interp's epoch if this is a BC'ed command
	 */

	if ((cmdPtr->compileProc != NULL) && !(cmdPtr->flags & CMD_HAS_EXEC_TRACES)){
	    Interp *iPtr = (Interp *) interp;
	    iPtr->compileEpoch++;
	}
	cmdPtr->flags |= CMD_HAS_EXEC_TRACES;
    }


    return TCL_OK;
}

/*
 *----------------------------------------------------------------------
 *
 * Tcl_UntraceCommand --
 *
 *	Remove a previously-created trace for a command.
 *
 * Results:
 *	None.
 *
 * Side effects:
 *	If there exists a trace for the command given by cmdName with the
 *	given flags, proc, and clientData, then that trace is removed.
 *
 *----------------------------------------------------------------------
 */

void
Tcl_UntraceCommand(
    Tcl_Interp *interp,		/* Interpreter containing command. */
    const char *cmdName,	/* Name of command. */
    int flags,			/* OR-ed collection of bits, including any of
				 * TCL_TRACE_RENAME, TCL_TRACE_DELETE, and any
				 * of the TRACE_*_EXEC flags */
    Tcl_CommandTraceProc *proc,	/* Function assocated with trace. */
    ClientData clientData)	/* Arbitrary argument to pass to proc. */
{
    CommandTrace *tracePtr;
    CommandTrace *prevPtr;
    Command *cmdPtr;
    Interp *iPtr = (Interp *) interp;
    ActiveCommandTrace *activePtr;
    int hasExecTraces = 0;

    cmdPtr = (Command *) Tcl_FindCommand(interp, cmdName, NULL,
	    TCL_LEAVE_ERR_MSG);
    if (cmdPtr == NULL) {
	return;
    }

    flags &= (TCL_TRACE_RENAME | TCL_TRACE_DELETE | TCL_TRACE_ANY_EXEC);

    for (tracePtr = cmdPtr->tracePtr, prevPtr = NULL; ;
	    prevPtr = tracePtr, tracePtr = tracePtr->nextPtr) {
	if (tracePtr == NULL) {
	    return;
	}
	if ((tracePtr->traceProc == proc)
		&& ((tracePtr->flags & (TCL_TRACE_RENAME | TCL_TRACE_DELETE |
			TCL_TRACE_ANY_EXEC)) == flags)
		&& (tracePtr->clientData == clientData)) {
	    if (tracePtr->flags & TCL_TRACE_ANY_EXEC) {
		hasExecTraces = 1;
	    }
	    break;
	}
    }

    /*
     * The code below makes it possible to delete traces while traces are
     * active: it makes sure that the deleted trace won't be processed by
     * CallCommandTraces.
     */

    for (activePtr = iPtr->activeCmdTracePtr;  activePtr != NULL;
	    activePtr = activePtr->nextPtr) {
	if (activePtr->nextTracePtr == tracePtr) {
	    if (activePtr->reverseScan) {
		activePtr->nextTracePtr = prevPtr;
	    } else {
		activePtr->nextTracePtr = tracePtr->nextPtr;
	    }
	}
    }
    if (prevPtr == NULL) {
	cmdPtr->tracePtr = tracePtr->nextPtr;
    } else {
	prevPtr->nextPtr = tracePtr->nextPtr;
    }
    tracePtr->flags = 0;

    if (tracePtr->refCount-- <= 1) {
	ckfree(tracePtr);
    }

    if (hasExecTraces) {
	for (tracePtr = cmdPtr->tracePtr, prevPtr = NULL; tracePtr != NULL ;
		prevPtr = tracePtr, tracePtr = tracePtr->nextPtr) {
	    if (tracePtr->flags & TCL_TRACE_ANY_EXEC) {
		return;
	    }
	}

	/*
	 * None of the remaining traces on this command are execution traces.
	 * We therefore remove this flag:
	 */

	cmdPtr->flags &= ~CMD_HAS_EXEC_TRACES;

        /*
	 * Bug 3484621: up the interp's epoch if this is a BC'ed command
	 */

	if (cmdPtr->compileProc != NULL) {
	    Interp *iPtr = (Interp *) interp;
	    iPtr->compileEpoch++;
	}
    }
}

/*
 *----------------------------------------------------------------------
 *
 * TraceCommandProc --
 *
 *	This function is called to handle command changes that have been
 *	traced using the "trace" command, when using the 'rename' or 'delete'
 *	options.
 *
 * Results:
 *	None.
 *
 * Side effects:
 *	Depends on the command associated with the trace.
 *
 *----------------------------------------------------------------------
 */

	/* ARGSUSED */
static void
TraceCommandProc(
    ClientData clientData,	/* Information about the command trace. */
    Tcl_Interp *interp,		/* Interpreter containing command. */
    const char *oldName,	/* Name of command being changed. */
    const char *newName,	/* New name of command. Empty string or NULL
				 * means command is being deleted (renamed to
				 * ""). */
    int flags)			/* OR-ed bits giving operation and other
				 * information. */
{
    TraceCommandInfo *tcmdPtr = (TraceCommandInfo *)clientData;
    int code;
    Tcl_DString cmd;

    tcmdPtr->refCount++;

    if ((tcmdPtr->flags & flags) && !Tcl_InterpDeleted(interp)
	    && !Tcl_LimitExceeded(interp)) {
	/*
	 * Generate a command to execute by appending list elements for the
	 * old and new command name and the operation.
	 */

	Tcl_DStringInit(&cmd);
	Tcl_DStringAppend(&cmd, tcmdPtr->command, (int) tcmdPtr->length);
	Tcl_DStringAppendElement(&cmd, oldName);
	Tcl_DStringAppendElement(&cmd, (newName ? newName : ""));
	if (flags & TCL_TRACE_RENAME) {
	    TclDStringAppendLiteral(&cmd, " rename");
	} else if (flags & TCL_TRACE_DELETE) {
	    TclDStringAppendLiteral(&cmd, " delete");
	}

	/*
	 * Execute the command. We discard any object result the command
	 * returns.
	 *
	 * Add the TCL_TRACE_DESTROYED flag to tcmdPtr to indicate to other
	 * areas that this will be destroyed by us, otherwise a double-free
	 * might occur depending on what the eval does.
	 */

	if (flags & TCL_TRACE_DESTROYED) {
	    tcmdPtr->flags |= TCL_TRACE_DESTROYED;
	}
	code = Tcl_EvalEx(interp, Tcl_DStringValue(&cmd),
		Tcl_DStringLength(&cmd), 0);
	if (code != TCL_OK) {
	    /* We ignore errors in these traced commands */
	    /*** QUESTION: Use Tcl_BackgroundException(interp, code); instead? ***/
	}
	Tcl_DStringFree(&cmd);
    }

    /*
     * We delete when the trace was destroyed or if this is a delete trace,
     * because command deletes are unconditional, so the trace must go away.
     */

    if (flags & (TCL_TRACE_DESTROYED | TCL_TRACE_DELETE)) {
	int untraceFlags = tcmdPtr->flags;
	Tcl_InterpState state;

	if (tcmdPtr->stepTrace != NULL) {
	    Tcl_DeleteTrace(interp, tcmdPtr->stepTrace);
	    tcmdPtr->stepTrace = NULL;
	    ckfree(tcmdPtr->startCmd);
	}
	if (tcmdPtr->flags & TCL_TRACE_EXEC_IN_PROGRESS) {
	    /*
	     * Postpone deletion, until exec trace returns.
	     */

	    tcmdPtr->flags = 0;
	}

	/*
	 * We need to construct the same flags for Tcl_UntraceCommand as were
	 * passed to Tcl_TraceCommand. Reproduce the processing of [trace add
	 * execution/command]. Be careful to keep this code in sync with that.
	 */

	if (untraceFlags & TCL_TRACE_ANY_EXEC) {
	    untraceFlags |= TCL_TRACE_DELETE;
	    if (untraceFlags & (TCL_TRACE_ENTER_DURING_EXEC
		    | TCL_TRACE_LEAVE_DURING_EXEC)) {
		untraceFlags |= (TCL_TRACE_ENTER_EXEC | TCL_TRACE_LEAVE_EXEC);
	    }
	} else if (untraceFlags & TCL_TRACE_RENAME) {
	    untraceFlags |= TCL_TRACE_DELETE;
	}

	/*
	 * Remove the trace since TCL_TRACE_DESTROYED tells us to, or the
	 * command we're tracing has just gone away. Then decrement the
	 * clientData refCount that was set up by trace creation.
	 *
	 * Note that we save the (return) state of the interpreter to prevent
	 * bizarre error messages.
	 */

	state = Tcl_SaveInterpState(interp, TCL_OK);
	Tcl_UntraceCommand(interp, oldName, untraceFlags,
		TraceCommandProc, clientData);
	Tcl_RestoreInterpState(interp, state);
	tcmdPtr->refCount--;
    }
    if (tcmdPtr->refCount-- <= 1) {
	ckfree(tcmdPtr);
    }
}

/*
 *----------------------------------------------------------------------
 *
 * TclCheckExecutionTraces --
 *
 *	Checks on all current command execution traces, and invokes functions
 *	which have been registered. This function can be used by other code
 *	which performs execution to unify the tracing system, so that
 *	execution traces will function for that other code.
 *
 *	For instance extensions like [incr Tcl] which use their own execution
 *	technique can make use of Tcl's tracing.
 *
 *	This function is called by 'TclEvalObjvInternal'
 *
 * Results:
 *	The return value is a standard Tcl completion code such as TCL_OK or
 *	TCL_ERROR, etc.
 *
 * Side effects:
 *	Those side effects made by any trace functions called.
 *
 *----------------------------------------------------------------------
 */

int
TclCheckExecutionTraces(
    Tcl_Interp *interp,		/* The current interpreter. */
    const char *command,	/* Pointer to beginning of the current command
				 * string. */
    int numChars,		/* The number of characters in 'command' which
				 * are part of the command string. */
    Command *cmdPtr,		/* Points to command's Command struct. */
    int code,			/* The current result code. */
    int traceFlags,		/* Current tracing situation. */
    int objc,			/* Number of arguments for the command. */
    Tcl_Obj *const objv[])	/* Pointers to Tcl_Obj of each argument. */
{
    Interp *iPtr = (Interp *) interp;
    CommandTrace *tracePtr, *lastTracePtr;
    ActiveCommandTrace active;
    int curLevel;
    int traceCode = TCL_OK;
    Tcl_InterpState state = NULL;

    if (cmdPtr->tracePtr == NULL) {
	return traceCode;
    }

    curLevel = iPtr->varFramePtr->level;

    active.nextPtr = iPtr->activeCmdTracePtr;
    iPtr->activeCmdTracePtr = &active;

    active.cmdPtr = cmdPtr;
    lastTracePtr = NULL;
    for (tracePtr = cmdPtr->tracePtr;
	    (traceCode == TCL_OK) && (tracePtr != NULL);
	    tracePtr = active.nextTracePtr) {
	if (traceFlags & TCL_TRACE_LEAVE_EXEC) {
	    /*
	     * Execute the trace command in order of creation for "leave".
	     */

	    active.reverseScan = 1;
	    active.nextTracePtr = NULL;
	    tracePtr = cmdPtr->tracePtr;
	    while (tracePtr->nextPtr != lastTracePtr) {
		active.nextTracePtr = tracePtr;
		tracePtr = tracePtr->nextPtr;
	    }
	} else {
	    active.reverseScan = 0;
	    active.nextTracePtr = tracePtr->nextPtr;
	}
	if (tracePtr->traceProc == TraceCommandProc) {
	    TraceCommandInfo *tcmdPtr = (TraceCommandInfo *)tracePtr->clientData;

	    if (tcmdPtr->flags != 0) {
		tcmdPtr->curFlags = traceFlags | TCL_TRACE_EXEC_DIRECT;
		tcmdPtr->curCode  = code;
		tcmdPtr->refCount++;
		if (state == NULL) {
		    state = Tcl_SaveInterpState(interp, code);
		}
		traceCode = TraceExecutionProc(tcmdPtr, interp, curLevel,
			command, (Tcl_Command) cmdPtr, objc, objv);
		if (tcmdPtr->refCount-- <= 1) {
		    ckfree(tcmdPtr);
		}
	    }
	}
	if (active.nextTracePtr) {
	    lastTracePtr = active.nextTracePtr->nextPtr;
	}
    }
    iPtr->activeCmdTracePtr = active.nextPtr;
    if (state) {
	if (traceCode == TCL_OK) {
	    (void) Tcl_RestoreInterpState(interp, state);
	} else {
	    Tcl_DiscardInterpState(state);
	}
    }

    return traceCode;
}

/*
 *----------------------------------------------------------------------
 *
 * TclCheckInterpTraces --
 *
 *	Checks on all current traces, and invokes functions which have been
 *	registered. This function can be used by other code which performs
 *	execution to unify the tracing system. For instance extensions like
 *	[incr Tcl] which use their own execution technique can make use of
 *	Tcl's tracing.
 *
 *	This function is called by 'TclEvalObjvInternal'
 *
 * Results:
 *	The return value is a standard Tcl completion code such as TCL_OK or
 *	TCL_ERROR, etc.
 *
 * Side effects:
 *	Those side effects made by any trace functions called.
 *
 *----------------------------------------------------------------------
 */

int
TclCheckInterpTraces(
    Tcl_Interp *interp,		/* The current interpreter. */
    const char *command,	/* Pointer to beginning of the current command
				 * string. */
    int numChars,		/* The number of characters in 'command' which
				 * are part of the command string. */
    Command *cmdPtr,		/* Points to command's Command struct. */
    int code,			/* The current result code. */
    int traceFlags,		/* Current tracing situation. */
    int objc,			/* Number of arguments for the command. */
    Tcl_Obj *const objv[])	/* Pointers to Tcl_Obj of each argument. */
{
    Interp *iPtr = (Interp *) interp;
    Trace *tracePtr, *lastTracePtr;
    ActiveInterpTrace active;
    int curLevel;
    int traceCode = TCL_OK;
    Tcl_InterpState state = NULL;

    if ((iPtr->tracePtr == NULL)
	    || (iPtr->flags & INTERP_TRACE_IN_PROGRESS)) {
	return(traceCode);
    }

    curLevel = iPtr->numLevels;

    active.nextPtr = iPtr->activeInterpTracePtr;
    iPtr->activeInterpTracePtr = &active;

    lastTracePtr = NULL;
    for (tracePtr = iPtr->tracePtr;
	    (traceCode == TCL_OK) && (tracePtr != NULL);
	    tracePtr = active.nextTracePtr) {
	if (traceFlags & TCL_TRACE_ENTER_EXEC) {
	    /*
	     * Execute the trace command in reverse order of creation for
	     * "enterstep" operation. The order is changed for "enterstep"
	     * instead of for "leavestep" as was done in
	     * TclCheckExecutionTraces because for step traces,
	     * Tcl_CreateObjTrace creates one more linked list of traces which
	     * results in one more reversal of trace invocation.
	     */

	    active.reverseScan = 1;
	    active.nextTracePtr = NULL;
	    tracePtr = iPtr->tracePtr;
	    while (tracePtr->nextPtr != lastTracePtr) {
		active.nextTracePtr = tracePtr;
		tracePtr = tracePtr->nextPtr;
	    }
	    if (active.nextTracePtr) {
		lastTracePtr = active.nextTracePtr->nextPtr;
	    }
	} else {
	    active.reverseScan = 0;
	    active.nextTracePtr = tracePtr->nextPtr;
	}

	if (tracePtr->level > 0 && curLevel > tracePtr->level) {
	    continue;
	}

	if (!(tracePtr->flags & TCL_TRACE_EXEC_IN_PROGRESS)) {
	    /*
	     * The proc invoked might delete the traced command which which
	     * might try to free tracePtr. We want to use tracePtr until the
	     * end of this if section, so we use Tcl_Preserve() and
	     * Tcl_Release() to be sure it is not freed while we still need
	     * it.
	     */

	    Tcl_Preserve(tracePtr);
	    tracePtr->flags |= TCL_TRACE_EXEC_IN_PROGRESS;
	    if (state == NULL) {
		state = Tcl_SaveInterpState(interp, code);
	    }

	    if (tracePtr->flags &
		    (TCL_TRACE_ENTER_EXEC | TCL_TRACE_LEAVE_EXEC)) {
		/*
		 * New style trace.
		 */

		if (tracePtr->flags & traceFlags) {
		    if (tracePtr->proc == TraceExecutionProc) {
			TraceCommandInfo *tcmdPtr = (TraceCommandInfo *)tracePtr->clientData;

			tcmdPtr->curFlags = traceFlags;
			tcmdPtr->curCode = code;
		    }
		    traceCode = tracePtr->proc(tracePtr->clientData, interp,
			    curLevel, command, (Tcl_Command) cmdPtr, objc,
			    objv);
		}
	    } else {
		/*
		 * Old-style trace.
		 */

		if (traceFlags & TCL_TRACE_ENTER_EXEC) {
		    /*
		     * Old-style interpreter-wide traces only trigger before
		     * the command is executed.
		     */

		    traceCode = CallTraceFunction(interp, tracePtr, cmdPtr,
			    command, numChars, objc, objv);
		}
	    }
	    tracePtr->flags &= ~TCL_TRACE_EXEC_IN_PROGRESS;
	    Tcl_Release(tracePtr);
	}
    }
    iPtr->activeInterpTracePtr = active.nextPtr;
    if (state) {
	if (traceCode == TCL_OK) {
	    Tcl_RestoreInterpState(interp, state);
	} else {
	    Tcl_DiscardInterpState(state);
	}
    }

    return traceCode;
}

/*
 *----------------------------------------------------------------------
 *
 * CallTraceFunction --
 *
 *	Invokes a trace function registered with an interpreter. These
 *	functions trace command execution. Currently this trace function is
 *	called with the address of the string-based Tcl_CmdProc for the
 *	command, not the Tcl_ObjCmdProc.
 *
 * Results:
 *	None.
 *
 * Side effects:
 *	Those side effects made by the trace function.
 *
 *----------------------------------------------------------------------
 */

static int
CallTraceFunction(
    Tcl_Interp *interp,		/* The current interpreter. */
    Trace *tracePtr,	/* Describes the trace function to call. */
    Command *cmdPtr,		/* Points to command's Command struct. */
    const char *command,	/* Points to the first character of the
				 * command's source before substitutions. */
    int numChars,		/* The number of characters in the command's
				 * source. */
    int objc,		/* Number of arguments for the command. */
    Tcl_Obj *const objv[])	/* Pointers to Tcl_Obj of each argument. */
{
    Interp *iPtr = (Interp *) interp;
    char *commandCopy;
    int traceCode;

    /*
     * Copy the command characters into a new string.
     */

    commandCopy = (char *)TclStackAlloc(interp, numChars + 1);
    memcpy(commandCopy, command, numChars);
    commandCopy[numChars] = '\0';

    /*
     * Call the trace function then free allocated storage.
     */

    traceCode = tracePtr->proc(tracePtr->clientData, (Tcl_Interp *) iPtr,
	    iPtr->numLevels, commandCopy, (Tcl_Command) cmdPtr, objc, objv);

    TclStackFree(interp, commandCopy);
    return traceCode;
}

/*
 *----------------------------------------------------------------------
 *
 * CommandObjTraceDeleted --
 *
 *	Ensure the trace is correctly deleted by decrementing its refCount and
 *	only deleting if no other references exist.
 *
 * Results:
 *	None.
 *
 * Side effects:
 *	May release memory.
 *
 *----------------------------------------------------------------------
 */

static void
CommandObjTraceDeleted(
    ClientData clientData)
{
    TraceCommandInfo *tcmdPtr = (TraceCommandInfo *)clientData;

    if (tcmdPtr->refCount-- <= 1) {
	ckfree(tcmdPtr);
    }
}

/*
 *----------------------------------------------------------------------
 *
 * TraceExecutionProc --
 *
 *	This function is invoked whenever code relevant to a 'trace execution'
 *	command is executed. It is called in one of two ways in Tcl's core:
 *
 *	(i) by the TclCheckExecutionTraces, when an execution trace has been
 *	triggered.
 *	(ii) by TclCheckInterpTraces, when a prior execution trace has created
 *	a trace of the internals of a procedure, passing in this function as
 *	the one to be called.
 *
 * Results:
 *	The return value is a standard Tcl completion code such as TCL_OK or
 *	TCL_ERROR, etc.
 *
 * Side effects:
 *	May invoke an arbitrary Tcl procedure, and may create or delete an
 *	interpreter-wide trace.
 *
 *----------------------------------------------------------------------
 */

static int
TraceExecutionProc(
    ClientData clientData,
    Tcl_Interp *interp,
    int level,
    const char *command,
    Tcl_Command cmdInfo,
    int objc,
    struct Tcl_Obj *const objv[])
{
    int call = 0;
    Interp *iPtr = (Interp *) interp;
    TraceCommandInfo *tcmdPtr = (TraceCommandInfo *)clientData;
    int flags = tcmdPtr->curFlags;
    int code = tcmdPtr->curCode;
    int traceCode = TCL_OK;

    if (tcmdPtr->flags & TCL_TRACE_EXEC_IN_PROGRESS) {
	/*
	 * Inside any kind of execution trace callback, we do not allow any
	 * further execution trace callbacks to be called for the same trace.
	 */

	return traceCode;
    }

    if (!Tcl_InterpDeleted(interp) && !Tcl_LimitExceeded(interp)) {
	/*
	 * Check whether the current call is going to eval arbitrary Tcl code
	 * with a generated trace, or whether we are only going to setup
	 * interpreter-wide traces to implement the 'step' traces. This latter
	 * situation can happen if we create a command trace without either
	 * before or after operations, but with either of the step operations.
	 */

	if (flags & TCL_TRACE_EXEC_DIRECT) {
	    call = flags & tcmdPtr->flags &
		    (TCL_TRACE_ENTER_EXEC | TCL_TRACE_LEAVE_EXEC);
	} else {
	    call = 1;
	}

	/*
	 * First, if we have returned back to the level at which we created an
	 * interpreter trace for enterstep and/or leavestep execution traces,
	 * we remove it here.
	 */

	if ((flags & TCL_TRACE_LEAVE_EXEC) && (tcmdPtr->stepTrace != NULL)
		&& (level == tcmdPtr->startLevel)
		&& (strcmp(command, tcmdPtr->startCmd) == 0)) {
	    Tcl_DeleteTrace(interp, tcmdPtr->stepTrace);
	    tcmdPtr->stepTrace = NULL;
	    ckfree(tcmdPtr->startCmd);
	}

	/*
	 * Second, create the tcl callback, if required.
	 */

	if (call) {
	    Tcl_DString cmd, sub;
	    int i, saveInterpFlags;

	    Tcl_DStringInit(&cmd);
	    Tcl_DStringAppend(&cmd, tcmdPtr->command, (int)tcmdPtr->length);

	    /*
	     * Append command with arguments.
	     */

	    Tcl_DStringInit(&sub);
	    for (i = 0; i < objc; i++) {
		Tcl_DStringAppendElement(&sub, Tcl_GetString(objv[i]));
	    }
	    Tcl_DStringAppendElement(&cmd, Tcl_DStringValue(&sub));
	    Tcl_DStringFree(&sub);

	    if (flags & TCL_TRACE_ENTER_EXEC) {
		/*
		 * Append trace operation.
		 */

		if (flags & TCL_TRACE_EXEC_DIRECT) {
		    Tcl_DStringAppendElement(&cmd, "enter");
		} else {
		    Tcl_DStringAppendElement(&cmd, "enterstep");
		}
	    } else if (flags & TCL_TRACE_LEAVE_EXEC) {
		Tcl_Obj *resultCode;
		const char *resultCodeStr;

		/*
		 * Append result code.
		 */

		resultCode = Tcl_NewIntObj(code);
		resultCodeStr = Tcl_GetString(resultCode);
		Tcl_DStringAppendElement(&cmd, resultCodeStr);
		Tcl_DecrRefCount(resultCode);

		/*
		 * Append result string.
		 */

		Tcl_DStringAppendElement(&cmd, Tcl_GetStringResult(interp));

		/*
		 * Append trace operation.
		 */

		if (flags & TCL_TRACE_EXEC_DIRECT) {
		    Tcl_DStringAppendElement(&cmd, "leave");
		} else {
		    Tcl_DStringAppendElement(&cmd, "leavestep");
		}
	    } else {
		Tcl_Panic("TraceExecutionProc: bad flag combination");
	    }

	    /*
	     * Execute the command. We discard any object result the command
	     * returns.
	     */

	    saveInterpFlags = iPtr->flags;
	    iPtr->flags    |= INTERP_TRACE_IN_PROGRESS;
	    tcmdPtr->flags |= TCL_TRACE_EXEC_IN_PROGRESS;
	    tcmdPtr->refCount++;

	    /*
	     * This line can have quite arbitrary side-effects, including
	     * deleting the trace, the command being traced, or even the
	     * interpreter.
	     */

	    traceCode = Tcl_EvalEx(interp, Tcl_DStringValue(&cmd),
		    Tcl_DStringLength(&cmd), 0);
	    tcmdPtr->flags &= ~TCL_TRACE_EXEC_IN_PROGRESS;

	    /*
	     * Restore the interp tracing flag to prevent cmd traces from
	     * affecting interp traces.
	     */

	    iPtr->flags = saveInterpFlags;
	    if (tcmdPtr->flags == 0) {
		flags |= TCL_TRACE_DESTROYED;
	    }
	    Tcl_DStringFree(&cmd);
	}

	/*
	 * Third, if there are any step execution traces for this proc, we
	 * register an interpreter trace to invoke enterstep and/or leavestep
	 * traces. We also need to save the current stack level and the proc
	 * string in startLevel and startCmd so that we can delete this
	 * interpreter trace when it reaches the end of this proc.
	 */

	if ((flags & TCL_TRACE_ENTER_EXEC) && (tcmdPtr->stepTrace == NULL)
		&& (tcmdPtr->flags & (TCL_TRACE_ENTER_DURING_EXEC |
			TCL_TRACE_LEAVE_DURING_EXEC))) {
	    size_t len = strlen(command) + 1;

	    tcmdPtr->startLevel = level;
	    tcmdPtr->startCmd = (char *)ckalloc(len);
	    memcpy(tcmdPtr->startCmd, command, len);
	    tcmdPtr->refCount++;
	    tcmdPtr->stepTrace = Tcl_CreateObjTrace(interp, 0,
		   (tcmdPtr->flags & TCL_TRACE_ANY_EXEC) >> 2,
		   TraceExecutionProc, tcmdPtr, CommandObjTraceDeleted);
	}
    }
    if (flags & TCL_TRACE_DESTROYED) {
	if (tcmdPtr->stepTrace != NULL) {
	    Tcl_DeleteTrace(interp, tcmdPtr->stepTrace);
	    tcmdPtr->stepTrace = NULL;
	    ckfree(tcmdPtr->startCmd);
	}
    }
    if (call) {
	if (tcmdPtr->refCount-- <= 1) {
	    ckfree(tcmdPtr);
	}
    }
    return traceCode;
}

/*
 *----------------------------------------------------------------------
 *
 * TraceVarProc --
 *
 *	This function is called to handle variable accesses that have been
 *	traced using the "trace" command.
 *
 * Results:
 *	Normally returns NULL. If the trace command returns an error, then
 *	this function returns an error string.
 *
 * Side effects:
 *	Depends on the command associated with the trace.
 *
 *----------------------------------------------------------------------
 */

	/* ARGSUSED */
static char *
TraceVarProc(
    ClientData clientData,	/* Information about the variable trace. */
    Tcl_Interp *interp,		/* Interpreter containing variable. */
    const char *name1,		/* Name of variable or array. */
    const char *name2,		/* Name of element within array; NULL means
				 * scalar variable is being referenced. */
    int flags)			/* OR-ed bits giving operation and other
				 * information. */
{
    TraceVarInfo *tvarPtr = (TraceVarInfo *)clientData;
    char *result;
    int code, destroy = 0;
    Tcl_DString cmd;
    int rewind = ((Interp *)interp)->execEnvPtr->rewind;

    /*
     * We might call Tcl_Eval() below, and that might evaluate [trace vdelete]
     * which might try to free tvarPtr. We want to use tvarPtr until the end
     * of this function, so we use Tcl_Preserve() and Tcl_Release() to be sure
     * it is not freed while we still need it.
     */

    result = NULL;
    if ((tvarPtr->flags & flags) && !Tcl_InterpDeleted(interp)
	    && !Tcl_LimitExceeded(interp)) {
	if (tvarPtr->length != (size_t) 0) {
	    /*
	     * Generate a command to execute by appending list elements for
	     * the two variable names and the operation.
	     */

	    Tcl_DStringInit(&cmd);
	    Tcl_DStringAppend(&cmd, tvarPtr->command, (int) tvarPtr->length);
	    Tcl_DStringAppendElement(&cmd, name1);
	    Tcl_DStringAppendElement(&cmd, (name2 ? name2 : ""));
#ifndef TCL_REMOVE_OBSOLETE_TRACES
	    if (tvarPtr->flags & TCL_TRACE_OLD_STYLE) {
		if (flags & TCL_TRACE_ARRAY) {
		    TclDStringAppendLiteral(&cmd, " a");
		} else if (flags & TCL_TRACE_READS) {
		    TclDStringAppendLiteral(&cmd, " r");
		} else if (flags & TCL_TRACE_WRITES) {
		    TclDStringAppendLiteral(&cmd, " w");
		} else if (flags & TCL_TRACE_UNSETS) {
		    TclDStringAppendLiteral(&cmd, " u");
		}
	    } else {
#endif
		if (flags & TCL_TRACE_ARRAY) {
		    TclDStringAppendLiteral(&cmd, " array");
		} else if (flags & TCL_TRACE_READS) {
		    TclDStringAppendLiteral(&cmd, " read");
		} else if (flags & TCL_TRACE_WRITES) {
		    TclDStringAppendLiteral(&cmd, " write");
		} else if (flags & TCL_TRACE_UNSETS) {
		    TclDStringAppendLiteral(&cmd, " unset");
		}
#ifndef TCL_REMOVE_OBSOLETE_TRACES
	    }
#endif

	    /*
	     * Execute the command. We discard any object result the command
	     * returns.
	     *
	     * Add the TCL_TRACE_DESTROYED flag to tvarPtr to indicate to
	     * other areas that this will be destroyed by us, otherwise a
	     * double-free might occur depending on what the eval does.
	     */

	    if ((flags & TCL_TRACE_DESTROYED)
		    && !(tvarPtr->flags & TCL_TRACE_DESTROYED)) {
		destroy = 1;
		tvarPtr->flags |= TCL_TRACE_DESTROYED;
	    }

	    /*
	     * Make sure that unset traces are rune even if the execEnv is
	     * rewinding (coroutine deletion, [Bug 2093947]
	     */

	    if (rewind && (flags & TCL_TRACE_UNSETS)) {
		((Interp *)interp)->execEnvPtr->rewind = 0;
	    }
	    code = Tcl_EvalEx(interp, Tcl_DStringValue(&cmd),
		    Tcl_DStringLength(&cmd), 0);
	    if (rewind) {
		((Interp *)interp)->execEnvPtr->rewind = rewind;
	    }
	    if (code != TCL_OK) {		/* copy error msg to result */
		Tcl_Obj *errMsgObj = Tcl_GetObjResult(interp);

		Tcl_IncrRefCount(errMsgObj);
		result = (char *) errMsgObj;
	    }
	    Tcl_DStringFree(&cmd);
	}
    }
    if (destroy && result != NULL) {
	Tcl_Obj *errMsgObj = (Tcl_Obj *) result;

	Tcl_DecrRefCount(errMsgObj);
	result = NULL;
    }
    return result;
}

/*
 *----------------------------------------------------------------------
 *
 * Tcl_CreateObjTrace --
 *
 *	Arrange for a function to be called to trace command execution.
 *
 * Results:
 *	The return value is a token for the trace, which may be passed to
 *	Tcl_DeleteTrace to eliminate the trace.
 *
 * Side effects:
 *	From now on, proc will be called just before a command function is
 *	called to execute a Tcl command. Calls to proc will have the following
 *	form:
 *
 *	void proc(ClientData	 clientData,
 *		  Tcl_Interp *	 interp,
 *		  int		 level,
 *		  const char *	 command,
 *		  Tcl_Command	 commandInfo,
 *		  int		 objc,
 *		  Tcl_Obj *const objv[]);
 *
 *	The 'clientData' and 'interp' arguments to 'proc' will be the same as
 *	the arguments to Tcl_CreateObjTrace. The 'level' argument gives the
 *	nesting depth of command interpretation within the interpreter. The
 *	'command' argument is the ASCII text of the command being evaluated -
 *	before any substitutions are performed. The 'commandInfo' argument
 *	gives a handle to the command procedure that will be evaluated. The
 *	'objc' and 'objv' parameters give the parameter vector that will be
 *	passed to the command procedure. Proc does not return a value.
 *
 *	It is permissible for 'proc' to call Tcl_SetCommandTokenInfo to change
 *	the command procedure or client data for the command being evaluated,
 *	and these changes will take effect with the current evaluation.
 *
 *	The 'level' argument specifies the maximum nesting level of calls to
 *	be traced. If the execution depth of the interpreter exceeds 'level',
 *	the trace callback is not executed.
 *
 *	The 'flags' argument is either zero or the value,
 *	TCL_ALLOW_INLINE_COMPILATION. If the TCL_ALLOW_INLINE_COMPILATION flag
 *	is not present, the bytecode compiler will not generate inline code
 *	for Tcl's built-in commands. This behavior will have a significant
 *	impact on performance, but will ensure that all command evaluations
 *	are traced. If the TCL_ALLOW_INLINE_COMPILATION flag is present, the
 *	bytecode compiler will have its normal behavior of compiling in-line
 *	code for some of Tcl's built-in commands. In this case, the tracing
 *	will be imprecise - in-line code will not be traced - but run-time
 *	performance will be improved. The latter behavior is desired for many
 *	applications such as profiling of run time.
 *
 *	When the trace is deleted, the 'delProc' function will be invoked,
 *	passing it the original client data.
 *
 *----------------------------------------------------------------------
 */

Tcl_Trace
Tcl_CreateObjTrace(
    Tcl_Interp *interp,		/* Tcl interpreter */
    int level,			/* Maximum nesting level */
    int flags,			/* Flags, see above */
    Tcl_CmdObjTraceProc *proc,	/* Trace callback */
    ClientData clientData,	/* Client data for the callback */
    Tcl_CmdObjTraceDeleteProc *delProc)
				/* Function to call when trace is deleted */
{
    Trace *tracePtr;
    Interp *iPtr = (Interp *) interp;

    /*
     * Test if this trace allows inline compilation of commands.
     */

    if (!(flags & TCL_ALLOW_INLINE_COMPILATION)) {
	if (iPtr->tracesForbiddingInline == 0) {
	    /*
	     * When the first trace forbidding inline compilation is created,
	     * invalidate existing compiled code for this interpreter and
	     * arrange (by setting the DONT_COMPILE_CMDS_INLINE flag) that
	     * when compiling new code, no commands will be compiled inline
	     * (i.e., into an inline sequence of instructions). We do this
	     * because commands that were compiled inline will never result in
	     * a command trace being called.
	     */

	    iPtr->compileEpoch++;
	    iPtr->flags |= DONT_COMPILE_CMDS_INLINE;
	}
	iPtr->tracesForbiddingInline++;
    }

    tracePtr = (Trace *)ckalloc(sizeof(Trace));
    tracePtr->level = level;
    tracePtr->proc = proc;
    tracePtr->clientData = clientData;
    tracePtr->delProc = delProc;
    tracePtr->nextPtr = iPtr->tracePtr;
    tracePtr->flags = flags;
    iPtr->tracePtr = tracePtr;

    return (Tcl_Trace) tracePtr;
}

/*
 *----------------------------------------------------------------------
 *
 * Tcl_CreateTrace --
 *
 *	Arrange for a function to be called to trace command execution.
 *
 * Results:
 *	The return value is a token for the trace, which may be passed to
 *	Tcl_DeleteTrace to eliminate the trace.
 *
 * Side effects:
 *	From now on, proc will be called just before a command procedure is
 *	called to execute a Tcl command. Calls to proc will have the following
 *	form:
 *
 *	void
 *	proc(clientData, interp, level, command, cmdProc, cmdClientData,
 *		argc, argv)
 *	    ClientData clientData;
 *	    Tcl_Interp *interp;
 *	    int level;
 *	    char *command;
 *	    int (*cmdProc)();
 *	    ClientData cmdClientData;
 *	    int argc;
 *	    char **argv;
 *	{
 *	}
 *
 *	The clientData and interp arguments to proc will be the same as the
 *	corresponding arguments to this function. Level gives the nesting
 *	level of command interpretation for this interpreter (0 corresponds to
 *	top level). Command gives the ASCII text of the raw command, cmdProc
 *	and cmdClientData give the function that will be called to process the
 *	command and the ClientData value it will receive, and argc and argv
 *	give the arguments to the command, after any argument parsing and
 *	substitution. Proc does not return a value.
 *
 *----------------------------------------------------------------------
 */

Tcl_Trace
Tcl_CreateTrace(
    Tcl_Interp *interp,		/* Interpreter in which to create trace. */
    int level,			/* Only call proc for commands at nesting
				 * level<=argument level (1=>top level). */
    Tcl_CmdTraceProc *proc,	/* Function to call before executing each
				 * command. */
    ClientData clientData)	/* Arbitrary value word to pass to proc. */
{
    StringTraceData *data = (StringTraceData *)ckalloc(sizeof(StringTraceData));

    data->clientData = clientData;
    data->proc = proc;
    return Tcl_CreateObjTrace(interp, level, 0, StringTraceProc,
	    data, StringTraceDeleteProc);
}

/*
 *----------------------------------------------------------------------
 *
 * StringTraceProc --
 *
 *	Invoke a string-based trace function from an object-based callback.
 *
 * Results:
 *	None.
 *
 * Side effects:
 *	Whatever the string-based trace function does.
 *
 *----------------------------------------------------------------------
 */

static int
StringTraceProc(
    ClientData clientData,
    Tcl_Interp *interp,
    int level,
    const char *command,
    Tcl_Command commandInfo,
    int objc,
    Tcl_Obj *const *objv)
{
    StringTraceData *data = (StringTraceData *)clientData;
    Command *cmdPtr = (Command *) commandInfo;
    const char **argv;		/* Args to pass to string trace proc */
    int i;

    /*
     * This is a bit messy because we have to emulate the old trace interface,
     * which uses strings for everything.
     */

    argv = (const char **) TclStackAlloc(interp,
	    (objc + 1) * sizeof(const char *));
    for (i = 0; i < objc; i++) {
	argv[i] = Tcl_GetString(objv[i]);
    }
    argv[objc] = 0;

    /*
     * Invoke the command function. Note that we cast away const-ness on two
     * parameters for compatibility with legacy code; the code MUST NOT modify
     * either command or argv.
     */

    data->proc(data->clientData, interp, level, (char *) command,
	    cmdPtr->proc, cmdPtr->clientData, objc, argv);
    TclStackFree(interp, (void *) argv);

    return TCL_OK;
}

/*
 *----------------------------------------------------------------------
 *
 * StringTraceDeleteProc --
 *
 *	Clean up memory when a string-based trace is deleted.
 *
 * Results:
 *	None.
 *
 * Side effects:
 *	Allocated memory is returned to the system.
 *
 *----------------------------------------------------------------------
 */

static void
StringTraceDeleteProc(
    ClientData clientData)
{
    ckfree(clientData);
}

/*
 *----------------------------------------------------------------------
 *
 * Tcl_DeleteTrace --
 *
 *	Remove a trace.
 *
 * Results:
 *	None.
 *
 * Side effects:
 *	From now on there will be no more calls to the function given in
 *	trace.
 *
 *----------------------------------------------------------------------
 */

void
Tcl_DeleteTrace(
    Tcl_Interp *interp,		/* Interpreter that contains trace. */
    Tcl_Trace trace)		/* Token for trace (returned previously by
				 * Tcl_CreateTrace). */
{
    Interp *iPtr = (Interp *) interp;
    Trace *prevPtr, *tracePtr = (Trace *) trace;
    Trace **tracePtr2 = &iPtr->tracePtr;
    ActiveInterpTrace *activePtr;

    /*
     * Locate the trace entry in the interpreter's trace list, and remove it
     * from the list.
     */

    prevPtr = NULL;
    while (*tracePtr2 != NULL && *tracePtr2 != tracePtr) {
	prevPtr = *tracePtr2;
	tracePtr2 = &prevPtr->nextPtr;
    }
    if (*tracePtr2 == NULL) {
	return;
    }
    *tracePtr2 = (*tracePtr2)->nextPtr;

    /*
     * The code below makes it possible to delete traces while traces are
     * active: it makes sure that the deleted trace won't be processed by
     * TclCheckInterpTraces.
     */

    for (activePtr = iPtr->activeInterpTracePtr;  activePtr != NULL;
	    activePtr = activePtr->nextPtr) {
	if (activePtr->nextTracePtr == tracePtr) {
	    if (activePtr->reverseScan) {
		activePtr->nextTracePtr = prevPtr;
	    } else {
		activePtr->nextTracePtr = tracePtr->nextPtr;
	    }
	}
    }

    /*
     * If the trace forbids bytecode compilation, change the interpreter's
     * state. If bytecode compilation is now permitted, flag the fact and
     * advance the compilation epoch so that procs will be recompiled to take
     * advantage of it.
     */

    if (!(tracePtr->flags & TCL_ALLOW_INLINE_COMPILATION)) {
	iPtr->tracesForbiddingInline--;
	if (iPtr->tracesForbiddingInline == 0) {
	    iPtr->flags &= ~DONT_COMPILE_CMDS_INLINE;
	    iPtr->compileEpoch++;
	}
    }

    /*
     * Execute any delete callback.
     */

    if (tracePtr->delProc != NULL) {
	tracePtr->delProc(tracePtr->clientData);
    }

    /*
     * Delete the trace object.
     */

    Tcl_EventuallyFree((char *) tracePtr, TCL_DYNAMIC);
}

/*
 *----------------------------------------------------------------------
 *
 * TclTraceVarExists --
 *
 *	This is called from info exists. We need to trigger read and/or array
 *	traces because they may end up creating a variable that doesn't
 *	currently exist.
 *
 * Results:
 *	A pointer to the Var structure, or NULL.
 *
 * Side effects:
 *	May fill in error messages in the interp.
 *
 *----------------------------------------------------------------------
 */

Var *
TclVarTraceExists(
    Tcl_Interp *interp,		/* The interpreter */
    const char *varName)	/* The variable name */
{
    Var *varPtr, *arrayPtr;

    /*
     * The choice of "create" flag values is delicate here, and matches the
     * semantics of GetVar. Things are still not perfect, however, because if
     * you do "info exists x" you get a varPtr and therefore trigger traces.
     * However, if you do "info exists x(i)", then you only get a varPtr if x
     * is already known to be an array. Otherwise you get NULL, and no trace
     * is triggered. This matches Tcl 7.6 semantics.
     */

    varPtr = TclLookupVar(interp, varName, NULL, 0, "access",
	    /*createPart1*/ 0, /*createPart2*/ 1, &arrayPtr);

    if (varPtr == NULL) {
	return NULL;
    }

    if ((varPtr->flags & VAR_TRACED_READ)
	    || (arrayPtr && (arrayPtr->flags & VAR_TRACED_READ))) {
	TclCallVarTraces((Interp *) interp, arrayPtr, varPtr, varName, NULL,
		TCL_TRACE_READS, /* leaveErrMsg */ 0);
    }

    /*
     * If the variable doesn't exist anymore and no-one's using it, then free
     * up the relevant structures and hash table entries.
     */

    if (TclIsVarUndefined(varPtr)) {
	TclCleanupVar(varPtr, arrayPtr);
	return NULL;
    }

    return varPtr;
}

/*
 *----------------------------------------------------------------------
 *
 * TclCheckArrayTraces --
 *
 *	This function is invoked to when we operate on an array variable,
 *	to allow any array traces to fire.
 *
 * Results:
 *	Returns TCL_OK to indicate normal operation. Returns TCL_ERROR if
 *	invocation of a trace function indicated an error. When TCL_ERROR is
 *	returned, then error information is left in interp.
 *
 * Side effects:
 *	Almost anything can happen, depending on trace; this function itself
 *	doesn't have any side effects.
 *
 *----------------------------------------------------------------------
 */

int
TclCheckArrayTraces(
    Tcl_Interp *interp,
    Var *varPtr,
    Var *arrayPtr,
    Tcl_Obj *name,
    int index)
{
    int code = TCL_OK;

    if (varPtr && (varPtr->flags & VAR_TRACED_ARRAY)
	&& (TclIsVarArray(varPtr) || TclIsVarUndefined(varPtr))) {
	Interp *iPtr = (Interp *)interp;

	code = TclObjCallVarTraces(iPtr, arrayPtr, varPtr, name, NULL,
		(TCL_NAMESPACE_ONLY|TCL_GLOBAL_ONLY| TCL_TRACE_ARRAY),
		/* leaveErrMsg */ 1, index);
    }
    return code;
}

/*
 *----------------------------------------------------------------------
 *
 * TclCallVarTraces --
 *
 *	This function is invoked to find and invoke relevant trace functions
 *	associated with a particular operation on a variable. This function
 *	invokes traces both on the variable and on its containing array (where
 *	relevant).
 *
 * Results:
 *	Returns TCL_OK to indicate normal operation. Returns TCL_ERROR if
 *	invocation of a trace function indicated an error. When TCL_ERROR is
 *	returned and leaveErrMsg is true, then the errorInfo field of iPtr has
 *	information about the error placed in it.
 *
 * Side effects:
 *	Almost anything can happen, depending on trace; this function itself
 *	doesn't have any side effects.
 *
 *----------------------------------------------------------------------
 */

int
TclObjCallVarTraces(
    Interp *iPtr,		/* Interpreter containing variable. */
    Var *arrayPtr,	/* Pointer to array variable that contains the
				 * variable, or NULL if the variable isn't an
				 * element of an array. */
    Var *varPtr,		/* Variable whose traces are to be invoked. */
    Tcl_Obj *part1Ptr,
    Tcl_Obj *part2Ptr,		/* Variable's two-part name. */
    int flags,			/* Flags passed to trace functions: indicates
				 * what's happening to variable, plus maybe
				 * TCL_GLOBAL_ONLY or TCL_NAMESPACE_ONLY */
    int leaveErrMsg,		/* If true, and one of the traces indicates an
				 * error, then leave an error message and
				 * stack trace information in *iPTr. */
    int index)			/* Index into the local variable table of the
				 * variable, or -1. Only used when part1Ptr is
				 * NULL. */
{
    const char *part1, *part2;

    if (!part1Ptr) {
	part1Ptr = localName(iPtr->varFramePtr, index);
    }
    if (!part1Ptr) {
	Tcl_Panic("Cannot trace a variable with no name");
    }
    part1 = TclGetString(part1Ptr);
    part2 = part2Ptr? TclGetString(part2Ptr) : NULL;

    return TclCallVarTraces(iPtr, arrayPtr, varPtr, part1, part2, flags,
	    leaveErrMsg);
}

int
TclCallVarTraces(
    Interp *iPtr,		/* Interpreter containing variable. */
    Var *arrayPtr,	/* Pointer to array variable that contains the
				 * variable, or NULL if the variable isn't an
				 * element of an array. */
    Var *varPtr,		/* Variable whose traces are to be invoked. */
    const char *part1,
    const char *part2,		/* Variable's two-part name. */
    int flags,			/* Flags passed to trace functions: indicates
				 * what's happening to variable, plus maybe
				 * TCL_GLOBAL_ONLY or TCL_NAMESPACE_ONLY */
    int leaveErrMsg)		/* If true, and one of the traces indicates an
				 * error, then leave an error message and
				 * stack trace information in *iPTr. */
{
    VarTrace *tracePtr;
    ActiveVarTrace active;
    char *result;
    const char *openParen, *p;
    Tcl_DString nameCopy;
    int copiedName;
    int code = TCL_OK;
    int disposeFlags = 0;
    Tcl_InterpState state = NULL;
    Tcl_HashEntry *hPtr;
    int traceflags = flags & VAR_ALL_TRACES;

    /*
     * If there are already similar trace functions active for the variable,
     * don't call them again.
     */

    if (TclIsVarTraceActive(varPtr)) {
	return code;
    }
    TclSetVarTraceActive(varPtr);
    if (TclIsVarInHash(varPtr)) {
	VarHashRefCount(varPtr)++;
    }
    if (arrayPtr && TclIsVarInHash(arrayPtr)) {
	VarHashRefCount(arrayPtr)++;
    }

    /*
     * If the variable name hasn't been parsed into array name and element, do
     * it here. If there really is an array element, make a copy of the
     * original name so that NULLs can be inserted into it to separate the
     * names (can't modify the name string in place, because the string might
     * get used by the callbacks we invoke).
     */

    copiedName = 0;
    if (part2 == NULL) {
	for (p = part1; *p ; p++) {
	    if (*p == '(') {
		openParen = p;
		do {
		    p++;
		} while (*p != '\0');
		p--;
		if (*p == ')') {
		    int offset = (openParen - part1);
		    char *newPart1;

		    Tcl_DStringInit(&nameCopy);
		    Tcl_DStringAppend(&nameCopy, part1, p-part1);
		    newPart1 = Tcl_DStringValue(&nameCopy);
		    newPart1[offset] = 0;
		    part1 = newPart1;
		    part2 = newPart1 + offset + 1;
		    copiedName = 1;
		}
		break;
	    }
	}
    }

    /*
     * Ignore any caller-provided TCL_INTERP_DESTROYED flag.  Only we can
     * set it correctly.
     */

    flags &= ~TCL_INTERP_DESTROYED;

    /*
     * Invoke traces on the array containing the variable, if relevant.
     */

    result = NULL;
    active.nextPtr = iPtr->activeVarTracePtr;
    iPtr->activeVarTracePtr = &active;
    Tcl_Preserve(iPtr);
    if (arrayPtr && !TclIsVarTraceActive(arrayPtr)
	    && (arrayPtr->flags & traceflags)) {
	hPtr = Tcl_FindHashEntry(&iPtr->varTraces, (char *) arrayPtr);
	active.varPtr = arrayPtr;
	for (tracePtr = (VarTrace *)Tcl_GetHashValue(hPtr);
		tracePtr != NULL; tracePtr = active.nextTracePtr) {
	    active.nextTracePtr = tracePtr->nextPtr;
	    if (!(tracePtr->flags & flags)) {
		continue;
	    }
	    Tcl_Preserve(tracePtr);
	    if (state == NULL) {
		state = Tcl_SaveInterpState((Tcl_Interp *) iPtr, code);
	    }
	    if (Tcl_InterpDeleted((Tcl_Interp *) iPtr)) {
		flags |= TCL_INTERP_DESTROYED;
	    }
	    result = tracePtr->traceProc(tracePtr->clientData,
		    (Tcl_Interp *) iPtr, part1, part2, flags);
	    if (result != NULL) {
		if (flags & TCL_TRACE_UNSETS) {
		    /*
		     * Ignore errors in unset traces.
		     */

		    DisposeTraceResult(tracePtr->flags, result);
		} else {
		    disposeFlags = tracePtr->flags;
		    code = TCL_ERROR;
		}
	    }
	    Tcl_Release(tracePtr);
	    if (code == TCL_ERROR) {
		goto done;
	    }
	}
    }

    /*
     * Invoke traces on the variable itself.
     */

    if (flags & TCL_TRACE_UNSETS) {
	flags |= TCL_TRACE_DESTROYED;
    }
    active.varPtr = varPtr;
    if (varPtr->flags & traceflags) {
	hPtr = Tcl_FindHashEntry(&iPtr->varTraces, (char *) varPtr);
	for (tracePtr = (VarTrace *)Tcl_GetHashValue(hPtr);
		tracePtr != NULL; tracePtr = active.nextTracePtr) {
	    active.nextTracePtr = tracePtr->nextPtr;
	    if (!(tracePtr->flags & flags)) {
		continue;
	    }
	    Tcl_Preserve(tracePtr);
	    if (state == NULL) {
		state = Tcl_SaveInterpState((Tcl_Interp *) iPtr, code);
	    }
	    if (Tcl_InterpDeleted((Tcl_Interp *) iPtr)) {
		flags |= TCL_INTERP_DESTROYED;
	    }
	    result = tracePtr->traceProc(tracePtr->clientData,
		    (Tcl_Interp *) iPtr, part1, part2, flags);
	    if (result != NULL) {
		if (flags & TCL_TRACE_UNSETS) {
		    /*
		     * Ignore errors in unset traces.
		     */

		    DisposeTraceResult(tracePtr->flags, result);
		} else {
		    disposeFlags = tracePtr->flags;
		    code = TCL_ERROR;
		}
	    }
	    Tcl_Release(tracePtr);
	    if (code == TCL_ERROR) {
		goto done;
	    }
	}
    }

    /*
     * Restore the variable's flags, remove the record of our active traces,
     * and then return.
     */

  done:
    if (code == TCL_ERROR) {
	if (leaveErrMsg) {
	    const char *verb = "";
	    const char *type = "";

	    switch (flags&(TCL_TRACE_READS|TCL_TRACE_WRITES|TCL_TRACE_ARRAY)) {
	    case TCL_TRACE_READS:
		verb = "read";
		type = verb;
		break;
	    case TCL_TRACE_WRITES:
		verb = "set";
		type = "write";
		break;
	    case TCL_TRACE_ARRAY:
		verb = "trace array";
		type = "array";
		break;
	    }

	    if (disposeFlags & TCL_TRACE_RESULT_OBJECT) {
		Tcl_SetObjResult((Tcl_Interp *)iPtr, (Tcl_Obj *) result);
	    } else {
		Tcl_SetObjResult((Tcl_Interp *)iPtr,
			Tcl_NewStringObj(result, -1));
	    }
	    Tcl_AddErrorInfo((Tcl_Interp *)iPtr, "");

	    Tcl_AppendObjToErrorInfo((Tcl_Interp *)iPtr, Tcl_ObjPrintf(
		    "\n    (%s trace on \"%s%s%s%s\")", type, part1,
		    (part2 ? "(" : ""), (part2 ? part2 : ""),
		    (part2 ? ")" : "") ));
	    if (disposeFlags & TCL_TRACE_RESULT_OBJECT) {
		TclVarErrMsg((Tcl_Interp *) iPtr, part1, part2, verb,
			Tcl_GetString((Tcl_Obj *) result));
	    } else {
		TclVarErrMsg((Tcl_Interp *) iPtr, part1, part2, verb, result);
	    }
	    iPtr->flags &= ~(ERR_ALREADY_LOGGED);
	    Tcl_DiscardInterpState(state);
	} else {
	    Tcl_RestoreInterpState((Tcl_Interp *) iPtr, state);
	}
	DisposeTraceResult(disposeFlags,result);
    } else if (state) {
	if (code == TCL_OK) {
	    code = Tcl_RestoreInterpState((Tcl_Interp *) iPtr, state);
	} else {
	    Tcl_DiscardInterpState(state);
	}
    }

    if (arrayPtr && TclIsVarInHash(arrayPtr)) {
	VarHashRefCount(arrayPtr)--;
    }
    if (copiedName) {
	Tcl_DStringFree(&nameCopy);
    }
    TclClearVarTraceActive(varPtr);
    if (TclIsVarInHash(varPtr)) {
	VarHashRefCount(varPtr)--;
    }
    iPtr->activeVarTracePtr = active.nextPtr;
    Tcl_Release(iPtr);
    return code;
}

/*
 *----------------------------------------------------------------------
 *
 * DisposeTraceResult--
 *
 *	This function is called to dispose of the result returned from a trace
 *	function. The disposal method appropriate to the type of result is
 *	determined by flags.
 *
 * Results:
 *	None.
 *
 * Side effects:
 *	The memory allocated for the trace result may be freed.
 *
 *----------------------------------------------------------------------
 */

static void
DisposeTraceResult(
    int flags,			/* Indicates type of result to determine
				 * proper disposal method. */
    char *result)		/* The result returned from a trace function
				 * to be disposed. */
{
    if (flags & TCL_TRACE_RESULT_DYNAMIC) {
	ckfree(result);
    } else if (flags & TCL_TRACE_RESULT_OBJECT) {
	Tcl_DecrRefCount((Tcl_Obj *) result);
    }
}

/*
 *----------------------------------------------------------------------
 *
 * Tcl_UntraceVar --
 *
 *	Remove a previously-created trace for a variable.
 *
 * Results:
 *	None.
 *
 * Side effects:
 *	If there exists a trace for the variable given by varName with the
 *	given flags, proc, and clientData, then that trace is removed.
 *
 *----------------------------------------------------------------------
 */

#ifndef TCL_NO_DEPRECATED
#undef Tcl_UntraceVar
void
Tcl_UntraceVar(
    Tcl_Interp *interp,		/* Interpreter containing variable. */
    const char *varName,	/* Name of variable; may end with "(index)" to
				 * signify an array reference. */
    int flags,			/* OR-ed collection of bits describing current
				 * trace, including any of TCL_TRACE_READS,
				 * TCL_TRACE_WRITES, TCL_TRACE_UNSETS,
				 * TCL_GLOBAL_ONLY and TCL_NAMESPACE_ONLY. */
    Tcl_VarTraceProc *proc,	/* Function assocated with trace. */
    ClientData clientData)	/* Arbitrary argument to pass to proc. */
{
    Tcl_UntraceVar2(interp, varName, NULL, flags, proc, clientData);
}
#endif /* TCL_NO_DEPRECATED */

/*
 *----------------------------------------------------------------------
 *
 * Tcl_UntraceVar2 --
 *
 *	Remove a previously-created trace for a variable.
 *
 * Results:
 *	None.
 *
 * Side effects:
 *	If there exists a trace for the variable given by part1 and part2 with
 *	the given flags, proc, and clientData, then that trace is removed.
 *
 *----------------------------------------------------------------------
 */

void
Tcl_UntraceVar2(
    Tcl_Interp *interp,		/* Interpreter containing variable. */
    const char *part1,		/* Name of variable or array. */
    const char *part2,		/* Name of element within array; NULL means
				 * trace applies to scalar variable or array
				 * as-a-whole. */
    int flags,			/* OR-ed collection of bits describing current
				 * trace, including any of TCL_TRACE_READS,
				 * TCL_TRACE_WRITES, TCL_TRACE_UNSETS,
				 * TCL_GLOBAL_ONLY, and TCL_NAMESPACE_ONLY. */
    Tcl_VarTraceProc *proc,	/* Function assocated with trace. */
    ClientData clientData)	/* Arbitrary argument to pass to proc. */
{
    VarTrace *tracePtr;
    VarTrace *prevPtr, *nextPtr;
    Var *varPtr, *arrayPtr;
    Interp *iPtr = (Interp *) interp;
    ActiveVarTrace *activePtr;
    int flagMask, allFlags = 0;
    Tcl_HashEntry *hPtr;

    /*
     * Set up a mask to mask out the parts of the flags that we are not
     * interested in now.
     */

    flagMask = TCL_GLOBAL_ONLY | TCL_NAMESPACE_ONLY;
    varPtr = TclLookupVar(interp, part1, part2, flags & flagMask, /*msg*/ NULL,
	    /*createPart1*/ 0, /*createPart2*/ 0, &arrayPtr);
    if (varPtr == NULL || !(varPtr->flags & VAR_ALL_TRACES & flags)) {
	return;
    }

    /*
     * Set up a mask to mask out the parts of the flags that we are not
     * interested in now.
     */

    flagMask = TCL_TRACE_READS | TCL_TRACE_WRITES | TCL_TRACE_UNSETS |
	  TCL_TRACE_ARRAY | TCL_TRACE_RESULT_DYNAMIC | TCL_TRACE_RESULT_OBJECT;
#ifndef TCL_REMOVE_OBSOLETE_TRACES
    flagMask |= TCL_TRACE_OLD_STYLE;
#endif
    flags &= flagMask;

    hPtr = Tcl_FindHashEntry(&iPtr->varTraces, (char *) varPtr);
    for (tracePtr = (VarTrace *)Tcl_GetHashValue(hPtr), prevPtr = NULL; ;
	    prevPtr = tracePtr, tracePtr = tracePtr->nextPtr) {
	if (tracePtr == NULL) {
	    goto updateFlags;
	}
	if ((tracePtr->traceProc == proc) && (tracePtr->flags == flags)
		&& (tracePtr->clientData == clientData)) {
	    break;
	}
	allFlags |= tracePtr->flags;
    }

    /*
     * The code below makes it possible to delete traces while traces are
     * active: it makes sure that the deleted trace won't be processed by
     * TclCallVarTraces.
     *
     * Caveat (Bug 3062331): When an unset trace handler on a variable
     * tries to delete a different unset trace handler on the same variable,
     * the results may be surprising.  When variable unset traces fire, the
     * traced variable is already gone.  So the TclLookupVar() call above
     * will not find that variable, and not finding it will never reach here
     * to perform the deletion.  This means callers of Tcl_UntraceVar*()
     * attempting to delete unset traces from within the handler of another
     * unset trace have to account for the possibility that their call to
     * Tcl_UntraceVar*() is a no-op.
     */

    for (activePtr = iPtr->activeVarTracePtr;  activePtr != NULL;
	    activePtr = activePtr->nextPtr) {
	if (activePtr->nextTracePtr == tracePtr) {
	    activePtr->nextTracePtr = tracePtr->nextPtr;
	}
    }
    nextPtr = tracePtr->nextPtr;
    if (prevPtr == NULL) {
	if (nextPtr) {
	    Tcl_SetHashValue(hPtr, nextPtr);
	} else {
	    Tcl_DeleteHashEntry(hPtr);
	}
    } else {
	prevPtr->nextPtr = nextPtr;
    }
    tracePtr->nextPtr = NULL;
    Tcl_EventuallyFree(tracePtr, TCL_DYNAMIC);

    for (tracePtr = nextPtr; tracePtr != NULL;
	    tracePtr = tracePtr->nextPtr) {
	allFlags |= tracePtr->flags;
    }

  updateFlags:
    varPtr->flags &= ~VAR_ALL_TRACES;
    if (allFlags & VAR_ALL_TRACES) {
	varPtr->flags |= (allFlags & VAR_ALL_TRACES);
    } else if (TclIsVarUndefined(varPtr)) {
	/*
	 * If this is the last trace on the variable, and the variable is
	 * unset and unused, then free up the variable.
	 */

	TclCleanupVar(varPtr, NULL);
    }
}

/*
 *----------------------------------------------------------------------
 *
 * Tcl_VarTraceInfo --
 *
 *	Return the clientData value associated with a trace on a variable.
 *	This function can also be used to step through all of the traces on a
 *	particular variable that have the same trace function.
 *
 * Results:
 *	The return value is the clientData value associated with a trace on
 *	the given variable. Information will only be returned for a trace with
 *	proc as trace function. If the clientData argument is NULL then the
 *	first such trace is returned; otherwise, the next relevant one after
 *	the one given by clientData will be returned. If the variable doesn't
 *	exist, or if there are no (more) traces for it, then NULL is returned.
 *
 * Side effects:
 *	None.
 *
 *----------------------------------------------------------------------
 */

#ifndef TCL_NO_DEPRECATED
#undef Tcl_VarTraceInfo
ClientData
Tcl_VarTraceInfo(
    Tcl_Interp *interp,		/* Interpreter containing variable. */
    const char *varName,	/* Name of variable; may end with "(index)" to
				 * signify an array reference. */
    int flags,			/* OR-ed combo or TCL_GLOBAL_ONLY,
				 * TCL_NAMESPACE_ONLY (can be 0). */
    Tcl_VarTraceProc *proc,	/* Function assocated with trace. */
    ClientData prevClientData)	/* If non-NULL, gives last value returned by
				 * this function, so this call will return the
				 * next trace after that one. If NULL, this
				 * call will return the first trace. */
{
    return Tcl_VarTraceInfo2(interp, varName, NULL, flags, proc,
	    prevClientData);
}
#endif /* TCL_NO_DEPRECATED */

/*
 *----------------------------------------------------------------------
 *
 * Tcl_VarTraceInfo2 --
 *
 *	Same as Tcl_VarTraceInfo, except takes name in two pieces instead of
 *	one.
 *
 * Results:
 *	Same as Tcl_VarTraceInfo.
 *
 * Side effects:
 *	None.
 *
 *----------------------------------------------------------------------
 */

ClientData
Tcl_VarTraceInfo2(
    Tcl_Interp *interp,		/* Interpreter containing variable. */
    const char *part1,		/* Name of variable or array. */
    const char *part2,		/* Name of element within array; NULL means
				 * trace applies to scalar variable or array
				 * as-a-whole. */
    int flags,			/* OR-ed combination of TCL_GLOBAL_ONLY,
				 * TCL_NAMESPACE_ONLY. */
    Tcl_VarTraceProc *proc,	/* Function assocated with trace. */
    ClientData prevClientData)	/* If non-NULL, gives last value returned by
				 * this function, so this call will return the
				 * next trace after that one. If NULL, this
				 * call will return the first trace. */
{
    Interp *iPtr = (Interp *) interp;
    Var *varPtr, *arrayPtr;
    Tcl_HashEntry *hPtr;

    varPtr = TclLookupVar(interp, part1, part2,
	    flags & (TCL_GLOBAL_ONLY|TCL_NAMESPACE_ONLY), /*msg*/ NULL,
	    /*createPart1*/ 0, /*createPart2*/ 0, &arrayPtr);
    if (varPtr == NULL) {
	return NULL;
    }

    /*
     * Find the relevant trace, if any, and return its clientData.
     */

    hPtr = Tcl_FindHashEntry(&iPtr->varTraces, (char *) varPtr);

    if (hPtr) {
<<<<<<< HEAD
	VarTrace *tracePtr = (VarTrace *)Tcl_GetHashValue(hPtr);
=======
	VarTrace *tracePtr = Tcl_GetHashValue(hPtr);
>>>>>>> 3c048c4c

	if (prevClientData != NULL) {
	    for (; tracePtr != NULL; tracePtr = tracePtr->nextPtr) {
		if ((tracePtr->clientData == prevClientData)
			&& (tracePtr->traceProc == proc)) {
		    tracePtr = tracePtr->nextPtr;
		    break;
		}
	    }
	}
	for (; tracePtr != NULL ; tracePtr = tracePtr->nextPtr) {
	    if (tracePtr->traceProc == proc) {
		return tracePtr->clientData;
	    }
	}
    }
    return NULL;
}

/*
 *----------------------------------------------------------------------
 *
 * Tcl_TraceVar --
 *
 *	Arrange for reads and/or writes to a variable to cause a function to
 *	be invoked, which can monitor the operations and/or change their
 *	actions.
 *
 * Results:
 *	A standard Tcl return value.
 *
 * Side effects:
 *	A trace is set up on the variable given by varName, such that future
 *	references to the variable will be intermediated by proc. See the
 *	manual entry for complete details on the calling sequence for proc.
 *     The variable's flags are updated.
 *
 *----------------------------------------------------------------------
 */

#ifndef TCL_NO_DEPRECATED
#undef Tcl_TraceVar
int
Tcl_TraceVar(
    Tcl_Interp *interp,		/* Interpreter in which variable is to be
				 * traced. */
    const char *varName,	/* Name of variable; may end with "(index)" to
				 * signify an array reference. */
    int flags,			/* OR-ed collection of bits, including any of
				 * TCL_TRACE_READS, TCL_TRACE_WRITES,
				 * TCL_TRACE_UNSETS, TCL_GLOBAL_ONLY, and
				 * TCL_NAMESPACE_ONLY. */
    Tcl_VarTraceProc *proc,	/* Function to call when specified ops are
				 * invoked upon varName. */
    ClientData clientData)	/* Arbitrary argument to pass to proc. */
{
    return Tcl_TraceVar2(interp, varName, NULL, flags, proc, clientData);
}
#endif /* TCL_NO_DEPRECATED */

/*
 *----------------------------------------------------------------------
 *
 * Tcl_TraceVar2 --
 *
 *	Arrange for reads and/or writes to a variable to cause a function to
 *	be invoked, which can monitor the operations and/or change their
 *	actions.
 *
 * Results:
 *	A standard Tcl return value.
 *
 * Side effects:
 *	A trace is set up on the variable given by part1 and part2, such that
 *	future references to the variable will be intermediated by proc. See
 *	the manual entry for complete details on the calling sequence for
 *	proc. The variable's flags are updated.
 *
 *----------------------------------------------------------------------
 */

int
Tcl_TraceVar2(
    Tcl_Interp *interp,		/* Interpreter in which variable is to be
				 * traced. */
    const char *part1,		/* Name of scalar variable or array. */
    const char *part2,		/* Name of element within array; NULL means
				 * trace applies to scalar variable or array
				 * as-a-whole. */
    int flags,			/* OR-ed collection of bits, including any of
				 * TCL_TRACE_READS, TCL_TRACE_WRITES,
				 * TCL_TRACE_UNSETS, TCL_GLOBAL_ONLY, and
				 * TCL_NAMESPACE_ONLY. */
    Tcl_VarTraceProc *proc,	/* Function to call when specified ops are
				 * invoked upon varName. */
    ClientData clientData)	/* Arbitrary argument to pass to proc. */
{
    VarTrace *tracePtr;
    int result;

    tracePtr = (VarTrace *)ckalloc(sizeof(VarTrace));
    tracePtr->traceProc = proc;
    tracePtr->clientData = clientData;
    tracePtr->flags = flags;

    result = TraceVarEx(interp, part1, part2, tracePtr);

    if (result != TCL_OK) {
	ckfree(tracePtr);
    }
    return result;
}

/*
 *----------------------------------------------------------------------
 *
 * TraceVarEx --
 *
 *	Arrange for reads and/or writes to a variable to cause a function to
 *	be invoked, which can monitor the operations and/or change their
 *	actions.
 *
 * Results:
 *	A standard Tcl return value.
 *
 * Side effects:
 *	A trace is set up on the variable given by part1 and part2, such that
 *	future references to the variable will be intermediated by the
 *	traceProc listed in tracePtr. See the manual entry for complete
 *	details on the calling sequence for proc.
 *
 *----------------------------------------------------------------------
 */

static int
TraceVarEx(
    Tcl_Interp *interp,		/* Interpreter in which variable is to be
				 * traced. */
    const char *part1,		/* Name of scalar variable or array. */
    const char *part2,		/* Name of element within array; NULL means
				 * trace applies to scalar variable or array
				 * as-a-whole. */
    VarTrace *tracePtr)/* Structure containing flags, traceProc and
				 * clientData fields. Others should be left
				 * blank. Will be ckfree()d (eventually) if
				 * this function returns TCL_OK, and up to
				 * caller to free if this function returns
				 * TCL_ERROR. */
{
    Interp *iPtr = (Interp *) interp;
    Var *varPtr, *arrayPtr;
    int flagMask, isNew;
    Tcl_HashEntry *hPtr;

    /*
     * We strip 'flags' down to just the parts which are relevant to
     * TclLookupVar, to avoid conflicts between trace flags and internal
     * namespace flags such as 'TCL_FIND_ONLY_NS'. This can now occur since we
     * have trace flags with values 0x1000 and higher.
     */

    flagMask = TCL_GLOBAL_ONLY | TCL_NAMESPACE_ONLY;
    varPtr = TclLookupVar(interp, part1, part2,
	    (tracePtr->flags & flagMask) | TCL_LEAVE_ERR_MSG,
	    "trace", /*createPart1*/ 1, /*createPart2*/ 1, &arrayPtr);
    if (varPtr == NULL) {
	return TCL_ERROR;
    }

    /*
     * Check for a nonsense flag combination. Note that this is a Tcl_Panic()
     * because there should be no code path that ever sets both flags.
     */

    if ((tracePtr->flags & TCL_TRACE_RESULT_DYNAMIC)
	    && (tracePtr->flags & TCL_TRACE_RESULT_OBJECT)) {
	Tcl_Panic("bad result flag combination");
    }

    /*
     * Set up trace information.
     */

    flagMask = TCL_TRACE_READS | TCL_TRACE_WRITES | TCL_TRACE_UNSETS |
	  TCL_TRACE_ARRAY | TCL_TRACE_RESULT_DYNAMIC | TCL_TRACE_RESULT_OBJECT;
#ifndef TCL_REMOVE_OBSOLETE_TRACES
    flagMask |= TCL_TRACE_OLD_STYLE;
#endif
    tracePtr->flags = tracePtr->flags & flagMask;

    hPtr = Tcl_CreateHashEntry(&iPtr->varTraces, varPtr, &isNew);
    if (isNew) {
	tracePtr->nextPtr = NULL;
    } else {
	tracePtr->nextPtr = (VarTrace *)Tcl_GetHashValue(hPtr);
    }
    Tcl_SetHashValue(hPtr, tracePtr);

    /*
     * Mark the variable as traced so we know to call them.
     */

    varPtr->flags |= (tracePtr->flags & VAR_ALL_TRACES);

    return TCL_OK;
}

/*
 * Local Variables:
 * mode: c
 * c-basic-offset: 4
 * fill-column: 78
 * End:
 */<|MERGE_RESOLUTION|>--- conflicted
+++ resolved
@@ -1933,7 +1933,7 @@
 	if ((flags & TCL_TRACE_ENTER_EXEC) && (tcmdPtr->stepTrace == NULL)
 		&& (tcmdPtr->flags & (TCL_TRACE_ENTER_DURING_EXEC |
 			TCL_TRACE_LEAVE_DURING_EXEC))) {
-	    size_t len = strlen(command) + 1;
+	    unsigned len = strlen(command) + 1;
 
 	    tcmdPtr->startLevel = level;
 	    tcmdPtr->startCmd = (char *)ckalloc(len);
@@ -3130,11 +3130,7 @@
     hPtr = Tcl_FindHashEntry(&iPtr->varTraces, (char *) varPtr);
 
     if (hPtr) {
-<<<<<<< HEAD
 	VarTrace *tracePtr = (VarTrace *)Tcl_GetHashValue(hPtr);
-=======
-	VarTrace *tracePtr = Tcl_GetHashValue(hPtr);
->>>>>>> 3c048c4c
 
 	if (prevClientData != NULL) {
 	    for (; tracePtr != NULL; tracePtr = tracePtr->nextPtr) {
