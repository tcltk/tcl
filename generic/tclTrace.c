/*
 * tclTrace.c --
 *
 *	This file contains code to handle most trace management.
 *
 * Copyright (c) 1987-1993 The Regents of the University of California.
 * Copyright (c) 1994-1997 Sun Microsystems, Inc.
 * Copyright (c) 1998-2000 Scriptics Corporation.
 * Copyright (c) 2002 ActiveState Corporation.
 *
 * See the file "license.terms" for information on usage and redistribution of
 * this file, and for a DISCLAIMER OF ALL WARRANTIES.
 */

#include "tclInt.h"

/*
 * Structures used to hold information about variable traces:
 */

typedef struct {
    int flags;			/* Operations for which Tcl command is to be
				 * invoked. */
    size_t length;		/* Number of non-NUL chars. in command. */
    char command[1];		/* Space for Tcl command to invoke. Actual
				 * size will be as large as necessary to hold
				 * command. This field must be the last in the
				 * structure, so that it can be larger than 1
				 * byte. */
} TraceVarInfo;

typedef struct {
    VarTrace traceInfo;
    TraceVarInfo traceCmdInfo;
} CombinedTraceVarInfo;

/*
 * Structure used to hold information about command traces:
 */

typedef struct {
    int flags;			/* Operations for which Tcl command is to be
				 * invoked. */
    size_t length;		/* Number of non-NUL chars. in command. */
    Tcl_Trace stepTrace;	/* Used for execution traces, when tracing
				 * inside the given command */
    int startLevel;		/* Used for bookkeeping with step execution
				 * traces, store the level at which the step
				 * trace was invoked */
    char *startCmd;		/* Used for bookkeeping with step execution
				 * traces, store the command name which
				 * invoked step trace */
    int curFlags;		/* Trace flags for the current command */
    int curCode;		/* Return code for the current command */
    int refCount;		/* Used to ensure this structure is not
				 * deleted too early. Keeps track of how many
				 * pieces of code have a pointer to this
				 * structure. */
    char command[1];		/* Space for Tcl command to invoke. Actual
				 * size will be as large as necessary to hold
				 * command. This field must be the last in the
				 * structure, so that it can be larger than 1
				 * byte. */
} TraceCommandInfo;

/*
 * Used by command execution traces. Note that we assume in the code that
 * TCL_TRACE_ENTER_DURING_EXEC == 4 * TCL_TRACE_ENTER_EXEC and that
 * TCL_TRACE_LEAVE_DURING_EXEC == 4 * TCL_TRACE_LEAVE_EXEC.
 *
 * TCL_TRACE_ENTER_DURING_EXEC  - Trace each command inside the command
 *				  currently being traced, before execution.
 * TCL_TRACE_LEAVE_DURING_EXEC  - Trace each command inside the command
 *				  currently being traced, after execution.
 * TCL_TRACE_ANY_EXEC		- OR'd combination of all EXEC flags.
 * TCL_TRACE_EXEC_IN_PROGRESS   - The callback function on this trace is
 *				  currently executing. Therefore we don't let
 *				  further traces execute.
 * TCL_TRACE_EXEC_DIRECT	- This execution trace is triggered directly
 *				  by the command being traced, not because of
 *				  an internal trace.
 * The flags 'TCL_TRACE_DESTROYED' and 'TCL_INTERP_DESTROYED' may also be used
 * in command execution traces.
 */

#define TCL_TRACE_ENTER_DURING_EXEC	4
#define TCL_TRACE_LEAVE_DURING_EXEC	8
#define TCL_TRACE_ANY_EXEC		15
#define TCL_TRACE_EXEC_IN_PROGRESS	0x10
#define TCL_TRACE_EXEC_DIRECT		0x20

/*
 * Forward declarations for functions defined in this file:
 */

typedef int (Tcl_TraceTypeObjCmd)(Tcl_Interp *interp, int optionIndex,
	int objc, Tcl_Obj *const objv[]);

static Tcl_TraceTypeObjCmd TraceVariableObjCmd;
static Tcl_TraceTypeObjCmd TraceCommandObjCmd;
static Tcl_TraceTypeObjCmd TraceExecutionObjCmd;

/*
 * Each subcommand has a number of 'types' to which it can apply. Currently
 * 'execution', 'command' and 'variable' are the only types supported. These
 * three arrays MUST be kept in sync! In the future we may provide an API to
 * add to the list of supported trace types.
 */

static const char *const traceTypeOptions[] = {
    "execution", "command", "variable", NULL
};
static Tcl_TraceTypeObjCmd *const traceSubCmds[] = {
    TraceExecutionObjCmd,
    TraceCommandObjCmd,
    TraceVariableObjCmd
};

/*
 * Declarations for local functions to this file:
 */

static int		CallTraceFunction(Tcl_Interp *interp, Trace *tracePtr,
			    Command *cmdPtr, const char *command, int numChars,
			    int objc, Tcl_Obj *const objv[]);
static char *		TraceVarProc(ClientData clientData, Tcl_Interp *interp,
			    const char *name1, const char *name2, int flags);
static void		TraceCommandProc(ClientData clientData,
			    Tcl_Interp *interp, const char *oldName,
			    const char *newName, int flags);
static Tcl_CmdObjTraceProc TraceExecutionProc;
static int		StringTraceProc(ClientData clientData,
			    Tcl_Interp *interp, int level,
			    const char *command, Tcl_Command commandInfo,
			    int objc, Tcl_Obj *const objv[]);
static void		StringTraceDeleteProc(ClientData clientData);
static void		DisposeTraceResult(int flags, char *result);
static int		TraceVarEx(Tcl_Interp *interp, const char *part1,
			    const char *part2, register VarTrace *tracePtr);

/*
 * The following structure holds the client data for string-based
 * trace procs
 */

typedef struct StringTraceData {
    ClientData clientData;	/* Client data from Tcl_CreateTrace */
    Tcl_CmdTraceProc *proc;	/* Trace function from Tcl_CreateTrace */
} StringTraceData;

/*
 * Convenience macros for iterating over the list of traces. Note that each of
 * these *must* be treated as a command, and *must* have a block following it.
 */

#define FOREACH_VAR_TRACE(interp, name, clientData) \
    (clientData) = NULL; \
    while (((clientData) = Tcl_VarTraceInfo((interp), (name), 0, \
	    TraceVarProc, (clientData))) != NULL)

#define FOREACH_COMMAND_TRACE(interp, name, clientData) \
    (clientData) = NULL; \
    while ((clientData = Tcl_CommandTraceInfo(interp, name, 0, \
	    TraceCommandProc, clientData)) != NULL)

/*
 *----------------------------------------------------------------------
 *
 * Tcl_TraceObjCmd --
 *
 *	This function is invoked to process the "trace" Tcl command. See the
 *	user documentation for details on what it does.
 *
 *	Standard syntax as of Tcl 8.4 is:
 *	    trace {add|info|remove} {command|variable} name ops cmd
 *
 * Results:
 *	A standard Tcl result.
 *
 * Side effects:
 *	See the user documentation.
 *----------------------------------------------------------------------
 */

	/* ARGSUSED */
int
Tcl_TraceObjCmd(
    ClientData dummy,		/* Not used. */
    Tcl_Interp *interp,		/* Current interpreter. */
    int objc,			/* Number of arguments. */
    Tcl_Obj *const objv[])	/* Argument objects. */
{
    int optionIndex;
    const char *name;
    const char *flagOps, *p;
    /* Main sub commands to 'trace' */
    static const char *const traceOptions[] = {
	"add", "info", "remove",
#ifndef TCL_REMOVE_OBSOLETE_TRACES
	"variable", "vdelete", "vinfo",
#endif
	NULL
    };
    /* 'OLD' options are pre-Tcl-8.4 style */
    enum traceOptions {
	TRACE_ADD, TRACE_INFO, TRACE_REMOVE,
#ifndef TCL_REMOVE_OBSOLETE_TRACES
	TRACE_OLD_VARIABLE, TRACE_OLD_VDELETE, TRACE_OLD_VINFO
#endif
    };

    if (objc < 2) {
	Tcl_WrongNumArgs(interp, 1, objv, "option ?arg ...?");
	return TCL_ERROR;
    }

    if (Tcl_GetIndexFromObj(interp, objv[1], traceOptions, "option", 0,
	    &optionIndex) != TCL_OK) {
	return TCL_ERROR;
    }
    switch ((enum traceOptions) optionIndex) {
    case TRACE_ADD:
    case TRACE_REMOVE: {
	/*
	 * All sub commands of trace add/remove must take at least one more
	 * argument. Beyond that we let the subcommand itself control the
	 * argument structure.
	 */

	int typeIndex;

	if (objc < 3) {
	    Tcl_WrongNumArgs(interp, 2, objv, "type ?arg ...?");
	    return TCL_ERROR;
	}
	if (Tcl_GetIndexFromObj(interp, objv[2], traceTypeOptions, "option",
		0, &typeIndex) != TCL_OK) {
	    return TCL_ERROR;
	}
	return traceSubCmds[typeIndex](interp, optionIndex, objc, objv);
    }
    case TRACE_INFO: {
	/*
	 * All sub commands of trace info must take exactly two more arguments
	 * which name the type of thing being traced and the name of the thing
	 * being traced.
	 */

	int typeIndex;
	if (objc < 3) {
	    /*
	     * Delegate other complaints to the type-specific code which can
	     * give a better error message.
	     */

	    Tcl_WrongNumArgs(interp, 2, objv, "type name");
	    return TCL_ERROR;
	}
	if (Tcl_GetIndexFromObj(interp, objv[2], traceTypeOptions, "option",
		0, &typeIndex) != TCL_OK) {
	    return TCL_ERROR;
	}
	return traceSubCmds[typeIndex](interp, optionIndex, objc, objv);
	break;
    }

#ifndef TCL_REMOVE_OBSOLETE_TRACES
    case TRACE_OLD_VARIABLE:
    case TRACE_OLD_VDELETE: {
	Tcl_Obj *copyObjv[6];
	Tcl_Obj *opsList;
	int code, numFlags;

	if (objc != 5) {
	    Tcl_WrongNumArgs(interp, 2, objv, "name ops command");
	    return TCL_ERROR;
	}

	opsList = Tcl_NewObj();
	Tcl_IncrRefCount(opsList);
	flagOps = Tcl_GetStringFromObj(objv[3], &numFlags);
	if (numFlags == 0) {
	    Tcl_DecrRefCount(opsList);
	    goto badVarOps;
	}
	for (p = flagOps; *p != 0; p++) {
	    Tcl_Obj *opObj;

	    if (*p == 'r') {
		TclNewLiteralStringObj(opObj, "read");
	    } else if (*p == 'w') {
		TclNewLiteralStringObj(opObj, "write");
	    } else if (*p == 'u') {
		TclNewLiteralStringObj(opObj, "unset");
	    } else if (*p == 'a') {
		TclNewLiteralStringObj(opObj, "array");
	    } else {
		Tcl_DecrRefCount(opsList);
		goto badVarOps;
	    }
	    Tcl_ListObjAppendElement(NULL, opsList, opObj);
	}
	copyObjv[0] = NULL;
	memcpy(copyObjv+1, objv, objc*sizeof(Tcl_Obj *));
	copyObjv[4] = opsList;
	if (optionIndex == TRACE_OLD_VARIABLE) {
	    code = traceSubCmds[2](interp, TRACE_ADD, objc+1, copyObjv);
	} else {
	    code = traceSubCmds[2](interp, TRACE_REMOVE, objc+1, copyObjv);
	}
	Tcl_DecrRefCount(opsList);
	return code;
    }
    case TRACE_OLD_VINFO: {
	ClientData clientData;
	char ops[5];
	Tcl_Obj *resultListPtr, *pairObjPtr, *elemObjPtr;

	if (objc != 3) {
	    Tcl_WrongNumArgs(interp, 2, objv, "name");
	    return TCL_ERROR;
	}
	resultListPtr = Tcl_NewObj();
	name = Tcl_GetString(objv[2]);
	FOREACH_VAR_TRACE(interp, name, clientData) {
	    TraceVarInfo *tvarPtr = clientData;
	    char *q = ops;

	    pairObjPtr = Tcl_NewListObj(0, NULL);
	    if (tvarPtr->flags & TCL_TRACE_READS) {
		*q = 'r';
		q++;
	    }
	    if (tvarPtr->flags & TCL_TRACE_WRITES) {
		*q = 'w';
		q++;
	    }
	    if (tvarPtr->flags & TCL_TRACE_UNSETS) {
		*q = 'u';
		q++;
	    }
	    if (tvarPtr->flags & TCL_TRACE_ARRAY) {
		*q = 'a';
		q++;
	    }
	    *q = '\0';

	    /*
	     * Build a pair (2-item list) with the ops string as the first obj
	     * element and the tvarPtr->command string as the second obj
	     * element. Append the pair (as an element) to the end of the
	     * result object list.
	     */

	    elemObjPtr = Tcl_NewStringObj(ops, -1);
	    Tcl_ListObjAppendElement(NULL, pairObjPtr, elemObjPtr);
	    elemObjPtr = Tcl_NewStringObj(tvarPtr->command, -1);
	    Tcl_ListObjAppendElement(NULL, pairObjPtr, elemObjPtr);
	    Tcl_ListObjAppendElement(interp, resultListPtr, pairObjPtr);
	}
	Tcl_SetObjResult(interp, resultListPtr);
	break;
    }
#endif /* TCL_REMOVE_OBSOLETE_TRACES */
    }
    return TCL_OK;

  badVarOps:
    Tcl_SetObjResult(interp, Tcl_ObjPrintf(
	    "bad operations \"%s\": should be one or more of rwua",
	    flagOps));
    Tcl_SetErrorCode(interp, "TCL", "OPERATION", "TRACE", "BADOPS", NULL);
    return TCL_ERROR;
}

/*
 *----------------------------------------------------------------------
 *
 * TraceExecutionObjCmd --
 *
 *	Helper function for Tcl_TraceObjCmd; implements the [trace
 *	{add|remove|info} execution ...] subcommands. See the user
 *	documentation for details on what these do.
 *
 * Results:
 *	Standard Tcl result.
 *
 * Side effects:
 *	Depends on the operation (add, remove, or info) being performed; may
 *	add or remove command traces on a command.
 *
 *----------------------------------------------------------------------
 */

static int
TraceExecutionObjCmd(
    Tcl_Interp *interp,		/* Current interpreter. */
    int optionIndex,		/* Add, info or remove */
    int objc,			/* Number of arguments. */
    Tcl_Obj *const objv[])	/* Argument objects. */
{
    int commandLength, index;
    const char *name, *command;
    size_t length;
    enum traceOptions {
	TRACE_ADD, TRACE_INFO, TRACE_REMOVE
    };
    static const char *const opStrings[] = {
	"enter", "leave", "enterstep", "leavestep", NULL
    };
    enum operations {
	TRACE_EXEC_ENTER, TRACE_EXEC_LEAVE,
	TRACE_EXEC_ENTER_STEP, TRACE_EXEC_LEAVE_STEP
    };

    switch ((enum traceOptions) optionIndex) {
    case TRACE_ADD:
    case TRACE_REMOVE: {
	int flags = 0;
	int i, listLen, result;
	Tcl_Obj **elemPtrs;

	if (objc != 6) {
	    Tcl_WrongNumArgs(interp, 3, objv, "name opList command");
	    return TCL_ERROR;
	}

	/*
	 * Make sure the ops argument is a list object; get its length and a
	 * pointer to its array of element pointers.
	 */

	result = Tcl_ListObjGetElements(interp, objv[4], &listLen, &elemPtrs);
	if (result != TCL_OK) {
	    return result;
	}
	if (listLen == 0) {
	    Tcl_SetObjResult(interp, Tcl_NewStringObj(
		    "bad operation list \"\": must be one or more of"
		    " enter, leave, enterstep, or leavestep", -1));
	    Tcl_SetErrorCode(interp, "TCL", "OPERATION", "TRACE", "NOOPS",
		    NULL);
	    return TCL_ERROR;
	}
	for (i = 0; i < listLen; i++) {
	    if (Tcl_GetIndexFromObj(interp, elemPtrs[i], opStrings,
		    "operation", TCL_EXACT, &index) != TCL_OK) {
		return TCL_ERROR;
	    }
	    switch ((enum operations) index) {
	    case TRACE_EXEC_ENTER:
		flags |= TCL_TRACE_ENTER_EXEC;
		break;
	    case TRACE_EXEC_LEAVE:
		flags |= TCL_TRACE_LEAVE_EXEC;
		break;
	    case TRACE_EXEC_ENTER_STEP:
		flags |= TCL_TRACE_ENTER_DURING_EXEC;
		break;
	    case TRACE_EXEC_LEAVE_STEP:
		flags |= TCL_TRACE_LEAVE_DURING_EXEC;
		break;
	    }
	}
	command = Tcl_GetStringFromObj(objv[5], &commandLength);
	length = (size_t) commandLength;
	if ((enum traceOptions) optionIndex == TRACE_ADD) {
	    TraceCommandInfo *tcmdPtr = ckalloc(
		    TclOffset(TraceCommandInfo, command) + 1 + length);

	    tcmdPtr->flags = flags;
	    tcmdPtr->stepTrace = NULL;
	    tcmdPtr->startLevel = 0;
	    tcmdPtr->startCmd = NULL;
	    tcmdPtr->length = length;
	    tcmdPtr->refCount = 1;
	    flags |= TCL_TRACE_DELETE;
	    if (flags & (TCL_TRACE_ENTER_DURING_EXEC |
		    TCL_TRACE_LEAVE_DURING_EXEC)) {
		flags |= (TCL_TRACE_ENTER_EXEC | TCL_TRACE_LEAVE_EXEC);
	    }
	    memcpy(tcmdPtr->command, command, length+1);
	    name = Tcl_GetString(objv[3]);
	    if (Tcl_TraceCommand(interp, name, flags, TraceCommandProc,
		    tcmdPtr) != TCL_OK) {
		ckfree(tcmdPtr);
		return TCL_ERROR;
	    }
	} else {
	    /*
	     * Search through all of our traces on this command to see if
	     * there's one with the given command. If so, then delete the
	     * first one that matches.
	     */

	    ClientData clientData;

	    /*
	     * First ensure the name given is valid.
	     */

	    name = Tcl_GetString(objv[3]);
	    if (Tcl_FindCommand(interp,name,NULL,TCL_LEAVE_ERR_MSG) == NULL) {
		return TCL_ERROR;
	    }

	    FOREACH_COMMAND_TRACE(interp, name, clientData) {
		TraceCommandInfo *tcmdPtr = clientData;

		/*
		 * In checking the 'flags' field we must remove any extraneous
		 * flags which may have been temporarily added by various
		 * pieces of the trace mechanism.
		 */

		if ((tcmdPtr->length == length)
			&& ((tcmdPtr->flags & (TCL_TRACE_ANY_EXEC |
				TCL_TRACE_RENAME | TCL_TRACE_DELETE)) == flags)
			&& (strncmp(command, tcmdPtr->command,
				(size_t) length) == 0)) {
		    flags |= TCL_TRACE_DELETE;
		    if (flags & (TCL_TRACE_ENTER_DURING_EXEC |
			    TCL_TRACE_LEAVE_DURING_EXEC)) {
			flags |= (TCL_TRACE_ENTER_EXEC | TCL_TRACE_LEAVE_EXEC);
		    }
		    Tcl_UntraceCommand(interp, name, flags,
			    TraceCommandProc, clientData);
		    if (tcmdPtr->stepTrace != NULL) {
			/*
			 * We need to remove the interpreter-wide trace which
			 * we created to allow 'step' traces.
			 */

			Tcl_DeleteTrace(interp, tcmdPtr->stepTrace);
			tcmdPtr->stepTrace = NULL;
			if (tcmdPtr->startCmd != NULL) {
			    ckfree(tcmdPtr->startCmd);
			}
		    }
		    if (tcmdPtr->flags & TCL_TRACE_EXEC_IN_PROGRESS) {
			/*
			 * Postpone deletion.
			 */

			tcmdPtr->flags = 0;
		    }
		    if ((--tcmdPtr->refCount) <= 0) {
			ckfree(tcmdPtr);
		    }
		    break;
		}
	    }
	}
	break;
    }
    case TRACE_INFO: {
	ClientData clientData;
	Tcl_Obj *resultListPtr;

	if (objc != 4) {
	    Tcl_WrongNumArgs(interp, 3, objv, "name");
	    return TCL_ERROR;
	}

	name = Tcl_GetString(objv[3]);

	/*
	 * First ensure the name given is valid.
	 */

	if (Tcl_FindCommand(interp, name, NULL, TCL_LEAVE_ERR_MSG) == NULL) {
	    return TCL_ERROR;
	}

	resultListPtr = Tcl_NewListObj(0, NULL);
	FOREACH_COMMAND_TRACE(interp, name, clientData) {
	    int numOps = 0;
	    Tcl_Obj *opObj, *eachTraceObjPtr, *elemObjPtr;
	    TraceCommandInfo *tcmdPtr = clientData;

	    /*
	     * Build a list with the ops list as the first obj element and the
	     * tcmdPtr->command string as the second obj element. Append this
	     * list (as an element) to the end of the result object list.
	     */

	    elemObjPtr = Tcl_NewListObj(0, NULL);
	    Tcl_IncrRefCount(elemObjPtr);
	    if (tcmdPtr->flags & TCL_TRACE_ENTER_EXEC) {
		TclNewLiteralStringObj(opObj, "enter");
		Tcl_ListObjAppendElement(NULL, elemObjPtr, opObj);
	    }
	    if (tcmdPtr->flags & TCL_TRACE_LEAVE_EXEC) {
		TclNewLiteralStringObj(opObj, "leave");
		Tcl_ListObjAppendElement(NULL, elemObjPtr, opObj);
	    }
	    if (tcmdPtr->flags & TCL_TRACE_ENTER_DURING_EXEC) {
		TclNewLiteralStringObj(opObj, "enterstep");
		Tcl_ListObjAppendElement(NULL, elemObjPtr, opObj);
	    }
	    if (tcmdPtr->flags & TCL_TRACE_LEAVE_DURING_EXEC) {
		TclNewLiteralStringObj(opObj, "leavestep");
		Tcl_ListObjAppendElement(NULL, elemObjPtr, opObj);
	    }
	    Tcl_ListObjLength(NULL, elemObjPtr, &numOps);
	    if (0 == numOps) {
		Tcl_DecrRefCount(elemObjPtr);
		continue;
	    }
	    eachTraceObjPtr = Tcl_NewListObj(0, NULL);
	    Tcl_ListObjAppendElement(NULL, eachTraceObjPtr, elemObjPtr);
	    Tcl_DecrRefCount(elemObjPtr);
	    elemObjPtr = NULL;

	    Tcl_ListObjAppendElement(NULL, eachTraceObjPtr,
		    Tcl_NewStringObj(tcmdPtr->command, -1));
	    Tcl_ListObjAppendElement(interp, resultListPtr, eachTraceObjPtr);
	}
	Tcl_SetObjResult(interp, resultListPtr);
	break;
    }
    }
    return TCL_OK;
}

/*
 *----------------------------------------------------------------------
 *
 * TraceCommandObjCmd --
 *
 *	Helper function for Tcl_TraceObjCmd; implements the [trace
 *	{add|info|remove} command ...] subcommands. See the user documentation
 *	for details on what these do.
 *
 * Results:
 *	Standard Tcl result.
 *
 * Side effects:
 *	Depends on the operation (add, remove, or info) being performed; may
 *	add or remove command traces on a command.
 *
 *----------------------------------------------------------------------
 */

static int
TraceCommandObjCmd(
    Tcl_Interp *interp,		/* Current interpreter. */
    int optionIndex,		/* Add, info or remove */
    int objc,			/* Number of arguments. */
    Tcl_Obj *const objv[])	/* Argument objects. */
{
    int commandLength, index;
    const char *name, *command;
    size_t length;
    enum traceOptions { TRACE_ADD, TRACE_INFO, TRACE_REMOVE };
    static const char *const opStrings[] = { "delete", "rename", NULL };
    enum operations { TRACE_CMD_DELETE, TRACE_CMD_RENAME };

    switch ((enum traceOptions) optionIndex) {
    case TRACE_ADD:
    case TRACE_REMOVE: {
	int flags = 0;
	int i, listLen, result;
	Tcl_Obj **elemPtrs;

	if (objc != 6) {
	    Tcl_WrongNumArgs(interp, 3, objv, "name opList command");
	    return TCL_ERROR;
	}

	/*
	 * Make sure the ops argument is a list object; get its length and a
	 * pointer to its array of element pointers.
	 */

	result = Tcl_ListObjGetElements(interp, objv[4], &listLen, &elemPtrs);
	if (result != TCL_OK) {
	    return result;
	}
	if (listLen == 0) {
	    Tcl_SetObjResult(interp, Tcl_NewStringObj(
		    "bad operation list \"\": must be one or more of"
		    " delete or rename", -1));
	    Tcl_SetErrorCode(interp, "TCL", "OPERATION", "TRACE", "NOOPS",
		    NULL);
	    return TCL_ERROR;
	}

	for (i = 0; i < listLen; i++) {
	    if (Tcl_GetIndexFromObj(interp, elemPtrs[i], opStrings,
		    "operation", TCL_EXACT, &index) != TCL_OK) {
		return TCL_ERROR;
	    }
	    switch ((enum operations) index) {
	    case TRACE_CMD_RENAME:
		flags |= TCL_TRACE_RENAME;
		break;
	    case TRACE_CMD_DELETE:
		flags |= TCL_TRACE_DELETE;
		break;
	    }
	}

	command = Tcl_GetStringFromObj(objv[5], &commandLength);
	length = (size_t) commandLength;
	if ((enum traceOptions) optionIndex == TRACE_ADD) {
	    TraceCommandInfo *tcmdPtr = ckalloc(
		    TclOffset(TraceCommandInfo, command) + 1 + length);

	    tcmdPtr->flags = flags;
	    tcmdPtr->stepTrace = NULL;
	    tcmdPtr->startLevel = 0;
	    tcmdPtr->startCmd = NULL;
	    tcmdPtr->length = length;
	    tcmdPtr->refCount = 1;
	    flags |= TCL_TRACE_DELETE;
	    memcpy(tcmdPtr->command, command, length+1);
	    name = Tcl_GetString(objv[3]);
	    if (Tcl_TraceCommand(interp, name, flags, TraceCommandProc,
		    tcmdPtr) != TCL_OK) {
		ckfree(tcmdPtr);
		return TCL_ERROR;
	    }
	} else {
	    /*
	     * Search through all of our traces on this command to see if
	     * there's one with the given command. If so, then delete the
	     * first one that matches.
	     */

	    ClientData clientData;

	    /*
	     * First ensure the name given is valid.
	     */

	    name = Tcl_GetString(objv[3]);
	    if (Tcl_FindCommand(interp,name,NULL,TCL_LEAVE_ERR_MSG) == NULL) {
		return TCL_ERROR;
	    }

	    FOREACH_COMMAND_TRACE(interp, name, clientData) {
		TraceCommandInfo *tcmdPtr = clientData;

		if ((tcmdPtr->length == length) && (tcmdPtr->flags == flags)
			&& (strncmp(command, tcmdPtr->command,
				(size_t) length) == 0)) {
		    Tcl_UntraceCommand(interp, name, flags | TCL_TRACE_DELETE,
			    TraceCommandProc, clientData);
		    tcmdPtr->flags |= TCL_TRACE_DESTROYED;
		    if ((--tcmdPtr->refCount) <= 0) {
			ckfree(tcmdPtr);
		    }
		    break;
		}
	    }
	}
	break;
    }
    case TRACE_INFO: {
	ClientData clientData;
	Tcl_Obj *resultListPtr;

	if (objc != 4) {
	    Tcl_WrongNumArgs(interp, 3, objv, "name");
	    return TCL_ERROR;
	}

	/*
	 * First ensure the name given is valid.
	 */

	name = Tcl_GetString(objv[3]);
	if (Tcl_FindCommand(interp, name, NULL, TCL_LEAVE_ERR_MSG) == NULL) {
	    return TCL_ERROR;
	}

	resultListPtr = Tcl_NewListObj(0, NULL);
	FOREACH_COMMAND_TRACE(interp, name, clientData) {
	    int numOps = 0;
	    Tcl_Obj *opObj, *eachTraceObjPtr, *elemObjPtr;
	    TraceCommandInfo *tcmdPtr = clientData;

	    /*
	     * Build a list with the ops list as the first obj element and the
	     * tcmdPtr->command string as the second obj element. Append this
	     * list (as an element) to the end of the result object list.
	     */

	    elemObjPtr = Tcl_NewListObj(0, NULL);
	    Tcl_IncrRefCount(elemObjPtr);
	    if (tcmdPtr->flags & TCL_TRACE_RENAME) {
		TclNewLiteralStringObj(opObj, "rename");
		Tcl_ListObjAppendElement(NULL, elemObjPtr, opObj);
	    }
	    if (tcmdPtr->flags & TCL_TRACE_DELETE) {
		TclNewLiteralStringObj(opObj, "delete");
		Tcl_ListObjAppendElement(NULL, elemObjPtr, opObj);
	    }
	    Tcl_ListObjLength(NULL, elemObjPtr, &numOps);
	    if (0 == numOps) {
		Tcl_DecrRefCount(elemObjPtr);
		continue;
	    }
	    eachTraceObjPtr = Tcl_NewListObj(0, NULL);
	    Tcl_ListObjAppendElement(NULL, eachTraceObjPtr, elemObjPtr);
	    Tcl_DecrRefCount(elemObjPtr);

	    elemObjPtr = Tcl_NewStringObj(tcmdPtr->command, -1);
	    Tcl_ListObjAppendElement(NULL, eachTraceObjPtr, elemObjPtr);
	    Tcl_ListObjAppendElement(interp, resultListPtr, eachTraceObjPtr);
	}
	Tcl_SetObjResult(interp, resultListPtr);
	break;
    }
    }
    return TCL_OK;
}

/*
 *----------------------------------------------------------------------
 *
 * TraceVariableObjCmd --
 *
 *	Helper function for Tcl_TraceObjCmd; implements the [trace
 *	{add|info|remove} variable ...] subcommands. See the user
 *	documentation for details on what these do.
 *
 * Results:
 *	Standard Tcl result.
 *
 * Side effects:
 *	Depends on the operation (add, remove, or info) being performed; may
 *	add or remove variable traces on a variable.
 *
 *----------------------------------------------------------------------
 */

static int
TraceVariableObjCmd(
    Tcl_Interp *interp,		/* Current interpreter. */
    int optionIndex,		/* Add, info or remove */
    int objc,			/* Number of arguments. */
    Tcl_Obj *const objv[])	/* Argument objects. */
{
    int commandLength, index;
    const char *name, *command;
    size_t length;
    ClientData clientData;
    enum traceOptions { TRACE_ADD, TRACE_INFO, TRACE_REMOVE };
    static const char *const opStrings[] = {
	"array", "read", "unset", "write", NULL
    };
    enum operations {
	TRACE_VAR_ARRAY, TRACE_VAR_READ, TRACE_VAR_UNSET, TRACE_VAR_WRITE
    };

    switch ((enum traceOptions) optionIndex) {
    case TRACE_ADD:
    case TRACE_REMOVE: {
	int flags = 0;
	int i, listLen, result;
	Tcl_Obj **elemPtrs;

	if (objc != 6) {
	    Tcl_WrongNumArgs(interp, 3, objv, "name opList command");
	    return TCL_ERROR;
	}

	/*
	 * Make sure the ops argument is a list object; get its length and a
	 * pointer to its array of element pointers.
	 */

	result = Tcl_ListObjGetElements(interp, objv[4], &listLen, &elemPtrs);
	if (result != TCL_OK) {
	    return result;
	}
	if (listLen == 0) {
	    Tcl_SetObjResult(interp, Tcl_NewStringObj(
		    "bad operation list \"\": must be one or more of"
		    " array, read, unset, or write", -1));
	    Tcl_SetErrorCode(interp, "TCL", "OPERATION", "TRACE", "NOOPS",
		    NULL);
	    return TCL_ERROR;
	}
	for (i = 0; i < listLen ; i++) {
	    if (Tcl_GetIndexFromObj(interp, elemPtrs[i], opStrings,
		    "operation", TCL_EXACT, &index) != TCL_OK) {
		return TCL_ERROR;
	    }
	    switch ((enum operations) index) {
	    case TRACE_VAR_ARRAY:
		flags |= TCL_TRACE_ARRAY;
		break;
	    case TRACE_VAR_READ:
		flags |= TCL_TRACE_READS;
		break;
	    case TRACE_VAR_UNSET:
		flags |= TCL_TRACE_UNSETS;
		break;
	    case TRACE_VAR_WRITE:
		flags |= TCL_TRACE_WRITES;
		break;
	    }
	}
	command = Tcl_GetStringFromObj(objv[5], &commandLength);
	length = (size_t) commandLength;
	if ((enum traceOptions) optionIndex == TRACE_ADD) {
	    CombinedTraceVarInfo *ctvarPtr = ckalloc(
		    TclOffset(CombinedTraceVarInfo, traceCmdInfo.command)
		    + 1 + length);

	    ctvarPtr->traceCmdInfo.flags = flags;
	    if (objv[0] == NULL) {
		ctvarPtr->traceCmdInfo.flags |= TCL_TRACE_OLD_STYLE;
	    }
	    ctvarPtr->traceCmdInfo.length = length;
	    flags |= TCL_TRACE_UNSETS | TCL_TRACE_RESULT_OBJECT;
	    memcpy(ctvarPtr->traceCmdInfo.command, command, length+1);
	    ctvarPtr->traceInfo.traceProc = TraceVarProc;
	    ctvarPtr->traceInfo.clientData = &ctvarPtr->traceCmdInfo;
	    ctvarPtr->traceInfo.flags = flags;
	    name = Tcl_GetString(objv[3]);
	    if (TraceVarEx(interp, name, NULL, (VarTrace *) ctvarPtr)
		    != TCL_OK) {
		ckfree(ctvarPtr);
		return TCL_ERROR;
	    }
	} else {
	    /*
	     * Search through all of our traces on this variable to see if
	     * there's one with the given command. If so, then delete the
	     * first one that matches.
	     */

	    name = Tcl_GetString(objv[3]);
	    FOREACH_VAR_TRACE(interp, name, clientData) {
		TraceVarInfo *tvarPtr = clientData;

		if ((tvarPtr->length == length)
			&& ((tvarPtr->flags & ~TCL_TRACE_OLD_STYLE)==flags)
			&& (strncmp(command, tvarPtr->command,
				(size_t) length) == 0)) {
		    Tcl_UntraceVar2(interp, name, NULL,
			    flags | TCL_TRACE_UNSETS | TCL_TRACE_RESULT_OBJECT,
			    TraceVarProc, clientData);
		    break;
		}
	    }
	}
	break;
    }
    case TRACE_INFO: {
	Tcl_Obj *resultListPtr;

	if (objc != 4) {
	    Tcl_WrongNumArgs(interp, 3, objv, "name");
	    return TCL_ERROR;
	}

	resultListPtr = Tcl_NewObj();
	name = Tcl_GetString(objv[3]);
	FOREACH_VAR_TRACE(interp, name, clientData) {
	    Tcl_Obj *opObjPtr, *eachTraceObjPtr, *elemObjPtr;
	    TraceVarInfo *tvarPtr = clientData;

	    /*
	     * Build a list with the ops list as the first obj element and the
	     * tcmdPtr->command string as the second obj element. Append this
	     * list (as an element) to the end of the result object list.
	     */

	    elemObjPtr = Tcl_NewListObj(0, NULL);
	    if (tvarPtr->flags & TCL_TRACE_ARRAY) {
		TclNewLiteralStringObj(opObjPtr, "array");
		Tcl_ListObjAppendElement(NULL, elemObjPtr, opObjPtr);
	    }
	    if (tvarPtr->flags & TCL_TRACE_READS) {
		TclNewLiteralStringObj(opObjPtr, "read");
		Tcl_ListObjAppendElement(NULL, elemObjPtr, opObjPtr);
	    }
	    if (tvarPtr->flags & TCL_TRACE_WRITES) {
		TclNewLiteralStringObj(opObjPtr, "write");
		Tcl_ListObjAppendElement(NULL, elemObjPtr, opObjPtr);
	    }
	    if (tvarPtr->flags & TCL_TRACE_UNSETS) {
		TclNewLiteralStringObj(opObjPtr, "unset");
		Tcl_ListObjAppendElement(NULL, elemObjPtr, opObjPtr);
	    }
	    eachTraceObjPtr = Tcl_NewListObj(0, NULL);
	    Tcl_ListObjAppendElement(NULL, eachTraceObjPtr, elemObjPtr);

	    elemObjPtr = Tcl_NewStringObj(tvarPtr->command, -1);
	    Tcl_ListObjAppendElement(NULL, eachTraceObjPtr, elemObjPtr);
	    Tcl_ListObjAppendElement(interp, resultListPtr,
		    eachTraceObjPtr);
	}
	Tcl_SetObjResult(interp, resultListPtr);
	break;
    }
    }
    return TCL_OK;
}

/*
 *----------------------------------------------------------------------
 *
 * Tcl_CommandTraceInfo --
 *
 *	Return the clientData value associated with a trace on a command.
 *	This function can also be used to step through all of the traces on a
 *	particular command that have the same trace function.
 *
 * Results:
 *	The return value is the clientData value associated with a trace on
 *	the given command. Information will only be returned for a trace with
 *	proc as trace function. If the clientData argument is NULL then the
 *	first such trace is returned; otherwise, the next relevant one after
 *	the one given by clientData will be returned. If the command doesn't
 *	exist then an error message is left in the interpreter and NULL is
 *	returned. Also, if there are no (more) traces for the given command,
 *	NULL is returned.
 *
 * Side effects:
 *	None.
 *
 *----------------------------------------------------------------------
 */

ClientData
Tcl_CommandTraceInfo(
    Tcl_Interp *interp,		/* Interpreter containing command. */
    const char *cmdName,	/* Name of command. */
    int flags,			/* OR-ed combo or TCL_GLOBAL_ONLY,
				 * TCL_NAMESPACE_ONLY (can be 0). */
    Tcl_CommandTraceProc *proc,	/* Function assocated with trace. */
    ClientData prevClientData)	/* If non-NULL, gives last value returned by
				 * this function, so this call will return the
				 * next trace after that one. If NULL, this
				 * call will return the first trace. */
{
    Command *cmdPtr;
    register CommandTrace *tracePtr;

    cmdPtr = (Command *) Tcl_FindCommand(interp, cmdName, NULL,
	    TCL_LEAVE_ERR_MSG);
    if (cmdPtr == NULL) {
	return NULL;
    }

    /*
     * Find the relevant trace, if any, and return its clientData.
     */

    tracePtr = cmdPtr->tracePtr;
    if (prevClientData != NULL) {
	for (; tracePtr!=NULL ; tracePtr=tracePtr->nextPtr) {
	    if ((tracePtr->clientData == prevClientData)
		    && (tracePtr->traceProc == proc)) {
		tracePtr = tracePtr->nextPtr;
		break;
	    }
	}
    }
    for (; tracePtr!=NULL ; tracePtr=tracePtr->nextPtr) {
	if (tracePtr->traceProc == proc) {
	    return tracePtr->clientData;
	}
    }
    return NULL;
}

/*
 *----------------------------------------------------------------------
 *
 * Tcl_TraceCommand --
 *
 *	Arrange for rename/deletes to a command to cause a function to be
 *	invoked, which can monitor the operations.
 *
 *	Also optionally arrange for execution of that command to cause a
 *	function to be invoked.
 *
 * Results:
 *	A standard Tcl return value.
 *
 * Side effects:
 *	A trace is set up on the command given by cmdName, such that future
 *	changes to the command will be intermediated by proc. See the manual
 *	entry for complete details on the calling sequence for proc.
 *
 *----------------------------------------------------------------------
 */

int
Tcl_TraceCommand(
    Tcl_Interp *interp,		/* Interpreter in which command is to be
				 * traced. */
    const char *cmdName,	/* Name of command. */
    int flags,			/* OR-ed collection of bits, including any of
				 * TCL_TRACE_RENAME, TCL_TRACE_DELETE, and any
				 * of the TRACE_*_EXEC flags */
    Tcl_CommandTraceProc *proc,	/* Function to call when specified ops are
				 * invoked upon cmdName. */
    ClientData clientData)	/* Arbitrary argument to pass to proc. */
{
    Command *cmdPtr;
    register CommandTrace *tracePtr;

    cmdPtr = (Command *) Tcl_FindCommand(interp, cmdName, NULL,
	    TCL_LEAVE_ERR_MSG);
    if (cmdPtr == NULL) {
	return TCL_ERROR;
    }

    /*
     * Set up trace information.
     */

    tracePtr = ckalloc(sizeof(CommandTrace));
    tracePtr->traceProc = proc;
    tracePtr->clientData = clientData;
    tracePtr->flags = flags &
	    (TCL_TRACE_RENAME | TCL_TRACE_DELETE | TCL_TRACE_ANY_EXEC);
    tracePtr->nextPtr = cmdPtr->tracePtr;
    tracePtr->refCount = 1;
    cmdPtr->tracePtr = tracePtr;
    if (tracePtr->flags & TCL_TRACE_ANY_EXEC) {
	/*
	 * Bug 3484621: up the interp's epoch if this is a BC'ed command
	 */
	
	if ((cmdPtr->compileProc != NULL) && !(cmdPtr->flags & CMD_HAS_EXEC_TRACES)){
	    Interp *iPtr = (Interp *) interp;
	    iPtr->compileEpoch++;
	}
	cmdPtr->flags |= CMD_HAS_EXEC_TRACES;
    }

    
    return TCL_OK;
}

/*
 *----------------------------------------------------------------------
 *
 * Tcl_UntraceCommand --
 *
 *	Remove a previously-created trace for a command.
 *
 * Results:
 *	None.
 *
 * Side effects:
 *	If there exists a trace for the command given by cmdName with the
 *	given flags, proc, and clientData, then that trace is removed.
 *
 *----------------------------------------------------------------------
 */

void
Tcl_UntraceCommand(
    Tcl_Interp *interp,		/* Interpreter containing command. */
    const char *cmdName,	/* Name of command. */
    int flags,			/* OR-ed collection of bits, including any of
				 * TCL_TRACE_RENAME, TCL_TRACE_DELETE, and any
				 * of the TRACE_*_EXEC flags */
    Tcl_CommandTraceProc *proc,	/* Function assocated with trace. */
    ClientData clientData)	/* Arbitrary argument to pass to proc. */
{
    register CommandTrace *tracePtr;
    CommandTrace *prevPtr;
    Command *cmdPtr;
    Interp *iPtr = (Interp *) interp;
    ActiveCommandTrace *activePtr;
    int hasExecTraces = 0;

    cmdPtr = (Command *) Tcl_FindCommand(interp, cmdName, NULL,
	    TCL_LEAVE_ERR_MSG);
    if (cmdPtr == NULL) {
	return;
    }

    flags &= (TCL_TRACE_RENAME | TCL_TRACE_DELETE | TCL_TRACE_ANY_EXEC);

    for (tracePtr = cmdPtr->tracePtr, prevPtr = NULL; ;
	    prevPtr = tracePtr, tracePtr = tracePtr->nextPtr) {
	if (tracePtr == NULL) {
	    return;
	}
	if ((tracePtr->traceProc == proc)
		&& ((tracePtr->flags & (TCL_TRACE_RENAME | TCL_TRACE_DELETE |
			TCL_TRACE_ANY_EXEC)) == flags)
		&& (tracePtr->clientData == clientData)) {
	    if (tracePtr->flags & TCL_TRACE_ANY_EXEC) {
		hasExecTraces = 1;
	    }
	    break;
	}
    }

    /*
     * The code below makes it possible to delete traces while traces are
     * active: it makes sure that the deleted trace won't be processed by
     * CallCommandTraces.
     */

    for (activePtr = iPtr->activeCmdTracePtr;  activePtr != NULL;
	    activePtr = activePtr->nextPtr) {
	if (activePtr->nextTracePtr == tracePtr) {
	    if (activePtr->reverseScan) {
		activePtr->nextTracePtr = prevPtr;
	    } else {
		activePtr->nextTracePtr = tracePtr->nextPtr;
	    }
	}
    }
    if (prevPtr == NULL) {
	cmdPtr->tracePtr = tracePtr->nextPtr;
    } else {
	prevPtr->nextPtr = tracePtr->nextPtr;
    }
    tracePtr->flags = 0;

    if ((--tracePtr->refCount) <= 0) {
	ckfree(tracePtr);
    }

    if (hasExecTraces) {
	for (tracePtr = cmdPtr->tracePtr, prevPtr = NULL; tracePtr != NULL ;
		prevPtr = tracePtr, tracePtr = tracePtr->nextPtr) {
	    if (tracePtr->flags & TCL_TRACE_ANY_EXEC) {
		return;
	    }
	}

	/*
	 * None of the remaining traces on this command are execution traces.
	 * We therefore remove this flag:
	 */

	cmdPtr->flags &= ~CMD_HAS_EXEC_TRACES;

        /*
	 * Bug 3484621: up the interp's epoch if this is a BC'ed command
	 */
	
	if (cmdPtr->compileProc != NULL) {
	    Interp *iPtr = (Interp *) interp;
	    iPtr->compileEpoch++;
	}
    }
}

/*
 *----------------------------------------------------------------------
 *
 * TraceCommandProc --
 *
 *	This function is called to handle command changes that have been
 *	traced using the "trace" command, when using the 'rename' or 'delete'
 *	options.
 *
 * Results:
 *	None.
 *
 * Side effects:
 *	Depends on the command associated with the trace.
 *
 *----------------------------------------------------------------------
 */

	/* ARGSUSED */
static void
TraceCommandProc(
    ClientData clientData,	/* Information about the command trace. */
    Tcl_Interp *interp,		/* Interpreter containing command. */
    const char *oldName,	/* Name of command being changed. */
    const char *newName,	/* New name of command. Empty string or NULL
				 * means command is being deleted (renamed to
				 * ""). */
    int flags)			/* OR-ed bits giving operation and other
				 * information. */
{
    TraceCommandInfo *tcmdPtr = clientData;
    int code;
    Tcl_DString cmd;

    tcmdPtr->refCount++;

    if ((tcmdPtr->flags & flags) && !Tcl_InterpDeleted(interp)
	    && !Tcl_LimitExceeded(interp)) {
	/*
	 * Generate a command to execute by appending list elements for the
	 * old and new command name and the operation.
	 */

	Tcl_DStringInit(&cmd);
	Tcl_DStringAppend(&cmd, tcmdPtr->command, (int) tcmdPtr->length);
	Tcl_DStringAppendElement(&cmd, oldName);
	Tcl_DStringAppendElement(&cmd, (newName ? newName : ""));
	if (flags & TCL_TRACE_RENAME) {
	    TclDStringAppendLiteral(&cmd, " rename");
	} else if (flags & TCL_TRACE_DELETE) {
	    TclDStringAppendLiteral(&cmd, " delete");
	}

	/*
	 * Execute the command. We discard any object result the command
	 * returns.
	 *
	 * Add the TCL_TRACE_DESTROYED flag to tcmdPtr to indicate to other
	 * areas that this will be destroyed by us, otherwise a double-free
	 * might occur depending on what the eval does.
	 */

	if (flags & TCL_TRACE_DESTROYED) {
	    tcmdPtr->flags |= TCL_TRACE_DESTROYED;
	}
	code = Tcl_EvalEx(interp, Tcl_DStringValue(&cmd),
		Tcl_DStringLength(&cmd), 0);
	if (code != TCL_OK) {
	    /* We ignore errors in these traced commands */
	    /*** QUESTION: Use Tcl_BackgroundException(interp, code); instead? ***/
	}
	Tcl_DStringFree(&cmd);
    }

    /*
     * We delete when the trace was destroyed or if this is a delete trace,
     * because command deletes are unconditional, so the trace must go away.
     */

    if (flags & (TCL_TRACE_DESTROYED | TCL_TRACE_DELETE)) {
	int untraceFlags = tcmdPtr->flags;
	Tcl_InterpState state;

	if (tcmdPtr->stepTrace != NULL) {
	    Tcl_DeleteTrace(interp, tcmdPtr->stepTrace);
	    tcmdPtr->stepTrace = NULL;
	    if (tcmdPtr->startCmd != NULL) {
		ckfree(tcmdPtr->startCmd);
	    }
	}
	if (tcmdPtr->flags & TCL_TRACE_EXEC_IN_PROGRESS) {
	    /*
	     * Postpone deletion, until exec trace returns.
	     */

	    tcmdPtr->flags = 0;
	}

	/*
	 * We need to construct the same flags for Tcl_UntraceCommand as were
	 * passed to Tcl_TraceCommand. Reproduce the processing of [trace add
	 * execution/command]. Be careful to keep this code in sync with that.
	 */

	if (untraceFlags & TCL_TRACE_ANY_EXEC) {
	    untraceFlags |= TCL_TRACE_DELETE;
	    if (untraceFlags & (TCL_TRACE_ENTER_DURING_EXEC
		    | TCL_TRACE_LEAVE_DURING_EXEC)) {
		untraceFlags |= (TCL_TRACE_ENTER_EXEC | TCL_TRACE_LEAVE_EXEC);
	    }
	} else if (untraceFlags & TCL_TRACE_RENAME) {
	    untraceFlags |= TCL_TRACE_DELETE;
	}

	/*
	 * Remove the trace since TCL_TRACE_DESTROYED tells us to, or the
	 * command we're tracing has just gone away. Then decrement the
	 * clientData refCount that was set up by trace creation.
	 *
	 * Note that we save the (return) state of the interpreter to prevent
	 * bizarre error messages.
	 */

	state = Tcl_SaveInterpState(interp, TCL_OK);
	Tcl_UntraceCommand(interp, oldName, untraceFlags,
		TraceCommandProc, clientData);
	Tcl_RestoreInterpState(interp, state);
	tcmdPtr->refCount--;
    }
    if ((--tcmdPtr->refCount) <= 0) {
	ckfree(tcmdPtr);
    }
}

/*
 *----------------------------------------------------------------------
 *
 * TclCheckExecutionTraces --
 *
 *	Checks on all current command execution traces, and invokes functions
 *	which have been registered. This function can be used by other code
 *	which performs execution to unify the tracing system, so that
 *	execution traces will function for that other code.
 *
 *	For instance extensions like [incr Tcl] which use their own execution
 *	technique can make use of Tcl's tracing.
 *
 *	This function is called by 'TclEvalObjvInternal'
 *
 * Results:
 *	The return value is a standard Tcl completion code such as TCL_OK or
 *	TCL_ERROR, etc.
 *
 * Side effects:
 *	Those side effects made by any trace functions called.
 *
 *----------------------------------------------------------------------
 */

int
TclCheckExecutionTraces(
    Tcl_Interp *interp,		/* The current interpreter. */
    const char *command,	/* Pointer to beginning of the current command
				 * string. */
    int numChars,		/* The number of characters in 'command' which
				 * are part of the command string. */
    Command *cmdPtr,		/* Points to command's Command struct. */
    int code,			/* The current result code. */
    int traceFlags,		/* Current tracing situation. */
    int objc,			/* Number of arguments for the command. */
    Tcl_Obj *const objv[])	/* Pointers to Tcl_Obj of each argument. */
{
    Interp *iPtr = (Interp *) interp;
    CommandTrace *tracePtr, *lastTracePtr;
    ActiveCommandTrace active;
    int curLevel;
    int traceCode = TCL_OK;
    Tcl_InterpState state = NULL;

    if (cmdPtr->tracePtr == NULL) {
	return traceCode;
    }

    curLevel = iPtr->varFramePtr->level;

    active.nextPtr = iPtr->activeCmdTracePtr;
    iPtr->activeCmdTracePtr = &active;

    active.cmdPtr = cmdPtr;
    lastTracePtr = NULL;
    for (tracePtr = cmdPtr->tracePtr;
	    (traceCode == TCL_OK) && (tracePtr != NULL);
	    tracePtr = active.nextTracePtr) {
	if (traceFlags & TCL_TRACE_LEAVE_EXEC) {
	    /*
	     * Execute the trace command in order of creation for "leave".
	     */

	    active.reverseScan = 1;
	    active.nextTracePtr = NULL;
	    tracePtr = cmdPtr->tracePtr;
	    while (tracePtr->nextPtr != lastTracePtr) {
		active.nextTracePtr = tracePtr;
		tracePtr = tracePtr->nextPtr;
	    }
	} else {
	    active.reverseScan = 0;
	    active.nextTracePtr = tracePtr->nextPtr;
	}
	if (tracePtr->traceProc == TraceCommandProc) {
	    TraceCommandInfo *tcmdPtr = tracePtr->clientData;

	    if (tcmdPtr->flags != 0) {
		tcmdPtr->curFlags = traceFlags | TCL_TRACE_EXEC_DIRECT;
		tcmdPtr->curCode  = code;
		tcmdPtr->refCount++;
		if (state == NULL) {
		    state = Tcl_SaveInterpState(interp, code);
		}
		traceCode = TraceExecutionProc(tcmdPtr, interp, curLevel,
			command, (Tcl_Command) cmdPtr, objc, objv);
		if ((--tcmdPtr->refCount) <= 0) {
		    ckfree(tcmdPtr);
		}
	    }
	}
	if (active.nextTracePtr) {
	    lastTracePtr = active.nextTracePtr->nextPtr;
	}
    }
    iPtr->activeCmdTracePtr = active.nextPtr;
    if (state) {
<<<<<<< HEAD
	Tcl_RestoreInterpState(interp, state);
=======
	if (traceCode == TCL_OK) {
	    (void) Tcl_RestoreInterpState(interp, state);
	} else {
	    Tcl_DiscardInterpState(state);
	}
>>>>>>> a01b1afb
    }

    return traceCode;
}

/*
 *----------------------------------------------------------------------
 *
 * TclCheckInterpTraces --
 *
 *	Checks on all current traces, and invokes functions which have been
 *	registered. This function can be used by other code which performs
 *	execution to unify the tracing system. For instance extensions like
 *	[incr Tcl] which use their own execution technique can make use of
 *	Tcl's tracing.
 *
 *	This function is called by 'TclEvalObjvInternal'
 *
 * Results:
 *	The return value is a standard Tcl completion code such as TCL_OK or
 *	TCL_ERROR, etc.
 *
 * Side effects:
 *	Those side effects made by any trace functions called.
 *
 *----------------------------------------------------------------------
 */

int
TclCheckInterpTraces(
    Tcl_Interp *interp,		/* The current interpreter. */
    const char *command,	/* Pointer to beginning of the current command
				 * string. */
    int numChars,		/* The number of characters in 'command' which
				 * are part of the command string. */
    Command *cmdPtr,		/* Points to command's Command struct. */
    int code,			/* The current result code. */
    int traceFlags,		/* Current tracing situation. */
    int objc,			/* Number of arguments for the command. */
    Tcl_Obj *const objv[])	/* Pointers to Tcl_Obj of each argument. */
{
    Interp *iPtr = (Interp *) interp;
    Trace *tracePtr, *lastTracePtr;
    ActiveInterpTrace active;
    int curLevel;
    int traceCode = TCL_OK;
    Tcl_InterpState state = NULL;

    if ((iPtr->tracePtr == NULL)
	    || (iPtr->flags & INTERP_TRACE_IN_PROGRESS)) {
	return(traceCode);
    }

    curLevel = iPtr->numLevels;

    active.nextPtr = iPtr->activeInterpTracePtr;
    iPtr->activeInterpTracePtr = &active;

    lastTracePtr = NULL;
    for (tracePtr = iPtr->tracePtr;
	    (traceCode == TCL_OK) && (tracePtr != NULL);
	    tracePtr = active.nextTracePtr) {
	if (traceFlags & TCL_TRACE_ENTER_EXEC) {
	    /*
	     * Execute the trace command in reverse order of creation for
	     * "enterstep" operation. The order is changed for "enterstep"
	     * instead of for "leavestep" as was done in
	     * TclCheckExecutionTraces because for step traces,
	     * Tcl_CreateObjTrace creates one more linked list of traces which
	     * results in one more reversal of trace invocation.
	     */

	    active.reverseScan = 1;
	    active.nextTracePtr = NULL;
	    tracePtr = iPtr->tracePtr;
	    while (tracePtr->nextPtr != lastTracePtr) {
		active.nextTracePtr = tracePtr;
		tracePtr = tracePtr->nextPtr;
	    }
	    if (active.nextTracePtr) {
		lastTracePtr = active.nextTracePtr->nextPtr;
	    }
	} else {
	    active.reverseScan = 0;
	    active.nextTracePtr = tracePtr->nextPtr;
	}

	if (tracePtr->level > 0 && curLevel > tracePtr->level) {
	    continue;
	}

	if (!(tracePtr->flags & TCL_TRACE_EXEC_IN_PROGRESS)) {
	    /*
	     * The proc invoked might delete the traced command which which
	     * might try to free tracePtr. We want to use tracePtr until the
	     * end of this if section, so we use Tcl_Preserve() and
	     * Tcl_Release() to be sure it is not freed while we still need
	     * it.
	     */

	    Tcl_Preserve(tracePtr);
	    tracePtr->flags |= TCL_TRACE_EXEC_IN_PROGRESS;
	    if (state == NULL) {
		state = Tcl_SaveInterpState(interp, code);
	    }

	    if (tracePtr->flags &
		    (TCL_TRACE_ENTER_EXEC | TCL_TRACE_LEAVE_EXEC)) {
		/*
		 * New style trace.
		 */

		if (tracePtr->flags & traceFlags) {
		    if (tracePtr->proc == TraceExecutionProc) {
			TraceCommandInfo *tcmdPtr = tracePtr->clientData;

			tcmdPtr->curFlags = traceFlags;
			tcmdPtr->curCode = code;
		    }
		    traceCode = tracePtr->proc(tracePtr->clientData, interp,
			    curLevel, command, (Tcl_Command) cmdPtr, objc,
			    objv);
		}
	    } else {
		/*
		 * Old-style trace.
		 */

		if (traceFlags & TCL_TRACE_ENTER_EXEC) {
		    /*
		     * Old-style interpreter-wide traces only trigger before
		     * the command is executed.
		     */

		    traceCode = CallTraceFunction(interp, tracePtr, cmdPtr,
			    command, numChars, objc, objv);
		}
	    }
	    tracePtr->flags &= ~TCL_TRACE_EXEC_IN_PROGRESS;
	    Tcl_Release(tracePtr);
	}
    }
    iPtr->activeInterpTracePtr = active.nextPtr;
    if (state) {
	if (traceCode == TCL_OK) {
	    Tcl_RestoreInterpState(interp, state);
	} else {
	    Tcl_DiscardInterpState(state);
	}
    }

    return traceCode;
}

/*
 *----------------------------------------------------------------------
 *
 * CallTraceFunction --
 *
 *	Invokes a trace function registered with an interpreter. These
 *	functions trace command execution. Currently this trace function is
 *	called with the address of the string-based Tcl_CmdProc for the
 *	command, not the Tcl_ObjCmdProc.
 *
 * Results:
 *	None.
 *
 * Side effects:
 *	Those side effects made by the trace function.
 *
 *----------------------------------------------------------------------
 */

static int
CallTraceFunction(
    Tcl_Interp *interp,		/* The current interpreter. */
    register Trace *tracePtr,	/* Describes the trace function to call. */
    Command *cmdPtr,		/* Points to command's Command struct. */
    const char *command,	/* Points to the first character of the
				 * command's source before substitutions. */
    int numChars,		/* The number of characters in the command's
				 * source. */
    register int objc,		/* Number of arguments for the command. */
    Tcl_Obj *const objv[])	/* Pointers to Tcl_Obj of each argument. */
{
    Interp *iPtr = (Interp *) interp;
    char *commandCopy;
    int traceCode;

    /*
     * Copy the command characters into a new string.
     */

    commandCopy = TclStackAlloc(interp, (unsigned) numChars + 1);
    memcpy(commandCopy, command, (size_t) numChars);
    commandCopy[numChars] = '\0';

    /*
     * Call the trace function then free allocated storage.
     */

    traceCode = tracePtr->proc(tracePtr->clientData, (Tcl_Interp *) iPtr,
	    iPtr->numLevels, commandCopy, (Tcl_Command) cmdPtr, objc, objv);

    TclStackFree(interp, commandCopy);
    return traceCode;
}

/*
 *----------------------------------------------------------------------
 *
 * CommandObjTraceDeleted --
 *
 *	Ensure the trace is correctly deleted by decrementing its refCount and
 *	only deleting if no other references exist.
 *
 * Results:
 *	None.
 *
 * Side effects:
 *	May release memory.
 *
 *----------------------------------------------------------------------
 */

static void
CommandObjTraceDeleted(
    ClientData clientData)
{
    TraceCommandInfo *tcmdPtr = clientData;

    if ((--tcmdPtr->refCount) <= 0) {
	ckfree(tcmdPtr);
    }
}

/*
 *----------------------------------------------------------------------
 *
 * TraceExecutionProc --
 *
 *	This function is invoked whenever code relevant to a 'trace execution'
 *	command is executed. It is called in one of two ways in Tcl's core:
 *
 *	(i) by the TclCheckExecutionTraces, when an execution trace has been
 *	triggered.
 *	(ii) by TclCheckInterpTraces, when a prior execution trace has created
 *	a trace of the internals of a procedure, passing in this function as
 *	the one to be called.
 *
 * Results:
 *	The return value is a standard Tcl completion code such as TCL_OK or
 *	TCL_ERROR, etc.
 *
 * Side effects:
 *	May invoke an arbitrary Tcl procedure, and may create or delete an
 *	interpreter-wide trace.
 *
 *----------------------------------------------------------------------
 */

static int
TraceExecutionProc(
    ClientData clientData,
    Tcl_Interp *interp,
    int level,
    const char *command,
    Tcl_Command cmdInfo,
    int objc,
    struct Tcl_Obj *const objv[])
{
    int call = 0;
    Interp *iPtr = (Interp *) interp;
    TraceCommandInfo *tcmdPtr = clientData;
    int flags = tcmdPtr->curFlags;
    int code = tcmdPtr->curCode;
    int traceCode = TCL_OK;

    if (tcmdPtr->flags & TCL_TRACE_EXEC_IN_PROGRESS) {
	/*
	 * Inside any kind of execution trace callback, we do not allow any
	 * further execution trace callbacks to be called for the same trace.
	 */

	return traceCode;
    }

    if (!Tcl_InterpDeleted(interp) && !Tcl_LimitExceeded(interp)) {
	/*
	 * Check whether the current call is going to eval arbitrary Tcl code
	 * with a generated trace, or whether we are only going to setup
	 * interpreter-wide traces to implement the 'step' traces. This latter
	 * situation can happen if we create a command trace without either
	 * before or after operations, but with either of the step operations.
	 */

	if (flags & TCL_TRACE_EXEC_DIRECT) {
	    call = flags & tcmdPtr->flags &
		    (TCL_TRACE_ENTER_EXEC | TCL_TRACE_LEAVE_EXEC);
	} else {
	    call = 1;
	}

	/*
	 * First, if we have returned back to the level at which we created an
	 * interpreter trace for enterstep and/or leavestep execution traces,
	 * we remove it here.
	 */

	if ((flags & TCL_TRACE_LEAVE_EXEC) && (tcmdPtr->stepTrace != NULL)
		&& (level == tcmdPtr->startLevel)
		&& (strcmp(command, tcmdPtr->startCmd) == 0)) {
	    Tcl_DeleteTrace(interp, tcmdPtr->stepTrace);
	    tcmdPtr->stepTrace = NULL;
	    if (tcmdPtr->startCmd != NULL) {
		ckfree(tcmdPtr->startCmd);
	    }
	}

	/*
	 * Second, create the tcl callback, if required.
	 */

	if (call) {
	    Tcl_DString cmd, sub;
	    int i, saveInterpFlags;

	    Tcl_DStringInit(&cmd);
	    Tcl_DStringAppend(&cmd, tcmdPtr->command, (int)tcmdPtr->length);

	    /*
	     * Append command with arguments.
	     */

	    Tcl_DStringInit(&sub);
	    for (i = 0; i < objc; i++) {
		Tcl_DStringAppendElement(&sub, Tcl_GetString(objv[i]));
	    }
	    Tcl_DStringAppendElement(&cmd, Tcl_DStringValue(&sub));
	    Tcl_DStringFree(&sub);

	    if (flags & TCL_TRACE_ENTER_EXEC) {
		/*
		 * Append trace operation.
		 */

		if (flags & TCL_TRACE_EXEC_DIRECT) {
		    Tcl_DStringAppendElement(&cmd, "enter");
		} else {
		    Tcl_DStringAppendElement(&cmd, "enterstep");
		}
	    } else if (flags & TCL_TRACE_LEAVE_EXEC) {
		Tcl_Obj *resultCode;
		const char *resultCodeStr;

		/*
		 * Append result code.
		 */

		resultCode = Tcl_NewIntObj(code);
		resultCodeStr = Tcl_GetString(resultCode);
		Tcl_DStringAppendElement(&cmd, resultCodeStr);
		Tcl_DecrRefCount(resultCode);

		/*
		 * Append result string.
		 */

		Tcl_DStringAppendElement(&cmd, Tcl_GetStringResult(interp));

		/*
		 * Append trace operation.
		 */

		if (flags & TCL_TRACE_EXEC_DIRECT) {
		    Tcl_DStringAppendElement(&cmd, "leave");
		} else {
		    Tcl_DStringAppendElement(&cmd, "leavestep");
		}
	    } else {
		Tcl_Panic("TraceExecutionProc: bad flag combination");
	    }

	    /*
	     * Execute the command. We discard any object result the command
	     * returns.
	     */

	    saveInterpFlags = iPtr->flags;
	    iPtr->flags    |= INTERP_TRACE_IN_PROGRESS;
	    tcmdPtr->flags |= TCL_TRACE_EXEC_IN_PROGRESS;
	    tcmdPtr->refCount++;

	    /*
	     * This line can have quite arbitrary side-effects, including
	     * deleting the trace, the command being traced, or even the
	     * interpreter.
	     */

	    traceCode = Tcl_Eval(interp, Tcl_DStringValue(&cmd));
	    tcmdPtr->flags &= ~TCL_TRACE_EXEC_IN_PROGRESS;

	    /*
	     * Restore the interp tracing flag to prevent cmd traces from
	     * affecting interp traces.
	     */

	    iPtr->flags = saveInterpFlags;
	    if (tcmdPtr->flags == 0) {
		flags |= TCL_TRACE_DESTROYED;
	    }
	    Tcl_DStringFree(&cmd);
	}

	/*
	 * Third, if there are any step execution traces for this proc, we
	 * register an interpreter trace to invoke enterstep and/or leavestep
	 * traces. We also need to save the current stack level and the proc
	 * string in startLevel and startCmd so that we can delete this
	 * interpreter trace when it reaches the end of this proc.
	 */

	if ((flags & TCL_TRACE_ENTER_EXEC) && (tcmdPtr->stepTrace == NULL)
		&& (tcmdPtr->flags & (TCL_TRACE_ENTER_DURING_EXEC |
			TCL_TRACE_LEAVE_DURING_EXEC))) {
	    register unsigned len = strlen(command) + 1;

	    tcmdPtr->startLevel = level;
	    tcmdPtr->startCmd = ckalloc(len);
	    memcpy(tcmdPtr->startCmd, command, len);
	    tcmdPtr->refCount++;
	    tcmdPtr->stepTrace = Tcl_CreateObjTrace(interp, 0,
		   (tcmdPtr->flags & TCL_TRACE_ANY_EXEC) >> 2,
		   TraceExecutionProc, tcmdPtr, CommandObjTraceDeleted);
	}
    }
    if (flags & TCL_TRACE_DESTROYED) {
	if (tcmdPtr->stepTrace != NULL) {
	    Tcl_DeleteTrace(interp, tcmdPtr->stepTrace);
	    tcmdPtr->stepTrace = NULL;
	    if (tcmdPtr->startCmd != NULL) {
		ckfree(tcmdPtr->startCmd);
	    }
	}
    }
    if (call) {
	if ((--tcmdPtr->refCount) <= 0) {
	    ckfree(tcmdPtr);
	}
    }
    return traceCode;
}

/*
 *----------------------------------------------------------------------
 *
 * TraceVarProc --
 *
 *	This function is called to handle variable accesses that have been
 *	traced using the "trace" command.
 *
 * Results:
 *	Normally returns NULL. If the trace command returns an error, then
 *	this function returns an error string.
 *
 * Side effects:
 *	Depends on the command associated with the trace.
 *
 *----------------------------------------------------------------------
 */

	/* ARGSUSED */
static char *
TraceVarProc(
    ClientData clientData,	/* Information about the variable trace. */
    Tcl_Interp *interp,		/* Interpreter containing variable. */
    const char *name1,		/* Name of variable or array. */
    const char *name2,		/* Name of element within array; NULL means
				 * scalar variable is being referenced. */
    int flags)			/* OR-ed bits giving operation and other
				 * information. */
{
    TraceVarInfo *tvarPtr = clientData;
    char *result;
    int code, destroy = 0;
    Tcl_DString cmd;
    int rewind = ((Interp *)interp)->execEnvPtr->rewind;

    /*
     * We might call Tcl_Eval() below, and that might evaluate [trace vdelete]
     * which might try to free tvarPtr. We want to use tvarPtr until the end
     * of this function, so we use Tcl_Preserve() and Tcl_Release() to be sure
     * it is not freed while we still need it.
     */

    result = NULL;
    if ((tvarPtr->flags & flags) && !Tcl_InterpDeleted(interp)
	    && !Tcl_LimitExceeded(interp)) {
	if (tvarPtr->length != (size_t) 0) {
	    /*
	     * Generate a command to execute by appending list elements for
	     * the two variable names and the operation.
	     */

	    Tcl_DStringInit(&cmd);
	    Tcl_DStringAppend(&cmd, tvarPtr->command, (int) tvarPtr->length);
	    Tcl_DStringAppendElement(&cmd, name1);
	    Tcl_DStringAppendElement(&cmd, (name2 ? name2 : ""));
#ifndef TCL_REMOVE_OBSOLETE_TRACES
	    if (tvarPtr->flags & TCL_TRACE_OLD_STYLE) {
		if (flags & TCL_TRACE_ARRAY) {
		    TclDStringAppendLiteral(&cmd, " a");
		} else if (flags & TCL_TRACE_READS) {
		    TclDStringAppendLiteral(&cmd, " r");
		} else if (flags & TCL_TRACE_WRITES) {
		    TclDStringAppendLiteral(&cmd, " w");
		} else if (flags & TCL_TRACE_UNSETS) {
		    TclDStringAppendLiteral(&cmd, " u");
		}
	    } else {
#endif
		if (flags & TCL_TRACE_ARRAY) {
		    TclDStringAppendLiteral(&cmd, " array");
		} else if (flags & TCL_TRACE_READS) {
		    TclDStringAppendLiteral(&cmd, " read");
		} else if (flags & TCL_TRACE_WRITES) {
		    TclDStringAppendLiteral(&cmd, " write");
		} else if (flags & TCL_TRACE_UNSETS) {
		    TclDStringAppendLiteral(&cmd, " unset");
		}
#ifndef TCL_REMOVE_OBSOLETE_TRACES
	    }
#endif

	    /*
	     * Execute the command. We discard any object result the command
	     * returns.
	     *
	     * Add the TCL_TRACE_DESTROYED flag to tvarPtr to indicate to
	     * other areas that this will be destroyed by us, otherwise a
	     * double-free might occur depending on what the eval does.
	     */

	    if ((flags & TCL_TRACE_DESTROYED)
		    && !(tvarPtr->flags & TCL_TRACE_DESTROYED)) {
		destroy = 1;
		tvarPtr->flags |= TCL_TRACE_DESTROYED;
	    }

	    /*
	     * Make sure that unset traces are rune even if the execEnv is
	     * rewinding (coroutine deletion, [Bug 2093947]
	     */

	    if (rewind && (flags & TCL_TRACE_UNSETS)) {
		((Interp *)interp)->execEnvPtr->rewind = 0;
	    }
	    code = Tcl_EvalEx(interp, Tcl_DStringValue(&cmd),
		    Tcl_DStringLength(&cmd), 0);
	    if (rewind) {
		((Interp *)interp)->execEnvPtr->rewind = rewind;
	    }
	    if (code != TCL_OK) {		/* copy error msg to result */
		Tcl_Obj *errMsgObj = Tcl_GetObjResult(interp);

		Tcl_IncrRefCount(errMsgObj);
		result = (char *) errMsgObj;
	    }
	    Tcl_DStringFree(&cmd);
	}
    }
    if (destroy && result != NULL) {
	register Tcl_Obj *errMsgObj = (Tcl_Obj *) result;

	Tcl_DecrRefCount(errMsgObj);
	result = NULL;
    }
    return result;
}

/*
 *----------------------------------------------------------------------
 *
 * Tcl_CreateObjTrace --
 *
 *	Arrange for a function to be called to trace command execution.
 *
 * Results:
 *	The return value is a token for the trace, which may be passed to
 *	Tcl_DeleteTrace to eliminate the trace.
 *
 * Side effects:
 *	From now on, proc will be called just before a command function is
 *	called to execute a Tcl command. Calls to proc will have the following
 *	form:
 *
 *	void proc(ClientData	 clientData,
 *		  Tcl_Interp *	 interp,
 *		  int		 level,
 *		  const char *	 command,
 *		  Tcl_Command	 commandInfo,
 *		  int		 objc,
 *		  Tcl_Obj *const objv[]);
 *
 *	The 'clientData' and 'interp' arguments to 'proc' will be the same as
 *	the arguments to Tcl_CreateObjTrace. The 'level' argument gives the
 *	nesting depth of command interpretation within the interpreter. The
 *	'command' argument is the ASCII text of the command being evaluated -
 *	before any substitutions are performed. The 'commandInfo' argument
 *	gives a handle to the command procedure that will be evaluated. The
 *	'objc' and 'objv' parameters give the parameter vector that will be
 *	passed to the command procedure. Proc does not return a value.
 *
 *	It is permissible for 'proc' to call Tcl_SetCommandTokenInfo to change
 *	the command procedure or client data for the command being evaluated,
 *	and these changes will take effect with the current evaluation.
 *
 *	The 'level' argument specifies the maximum nesting level of calls to
 *	be traced. If the execution depth of the interpreter exceeds 'level',
 *	the trace callback is not executed.
 *
 *	The 'flags' argument is either zero or the value,
 *	TCL_ALLOW_INLINE_COMPILATION. If the TCL_ALLOW_INLINE_COMPILATION flag
 *	is not present, the bytecode compiler will not generate inline code
 *	for Tcl's built-in commands. This behavior will have a significant
 *	impact on performance, but will ensure that all command evaluations
 *	are traced. If the TCL_ALLOW_INLINE_COMPILATION flag is present, the
 *	bytecode compiler will have its normal behavior of compiling in-line
 *	code for some of Tcl's built-in commands. In this case, the tracing
 *	will be imprecise - in-line code will not be traced - but run-time
 *	performance will be improved. The latter behavior is desired for many
 *	applications such as profiling of run time.
 *
 *	When the trace is deleted, the 'delProc' function will be invoked,
 *	passing it the original client data.
 *
 *----------------------------------------------------------------------
 */

Tcl_Trace
Tcl_CreateObjTrace(
    Tcl_Interp *interp,		/* Tcl interpreter */
    int level,			/* Maximum nesting level */
    int flags,			/* Flags, see above */
    Tcl_CmdObjTraceProc *proc,	/* Trace callback */
    ClientData clientData,	/* Client data for the callback */
    Tcl_CmdObjTraceDeleteProc *delProc)
				/* Function to call when trace is deleted */
{
    register Trace *tracePtr;
    register Interp *iPtr = (Interp *) interp;

    /*
     * Test if this trace allows inline compilation of commands.
     */

    if (!(flags & TCL_ALLOW_INLINE_COMPILATION)) {
	if (iPtr->tracesForbiddingInline == 0) {
	    /*
	     * When the first trace forbidding inline compilation is created,
	     * invalidate existing compiled code for this interpreter and
	     * arrange (by setting the DONT_COMPILE_CMDS_INLINE flag) that
	     * when compiling new code, no commands will be compiled inline
	     * (i.e., into an inline sequence of instructions). We do this
	     * because commands that were compiled inline will never result in
	     * a command trace being called.
	     */

	    iPtr->compileEpoch++;
	    iPtr->flags |= DONT_COMPILE_CMDS_INLINE;
	}
	iPtr->tracesForbiddingInline++;
    }

    tracePtr = ckalloc(sizeof(Trace));
    tracePtr->level = level;
    tracePtr->proc = proc;
    tracePtr->clientData = clientData;
    tracePtr->delProc = delProc;
    tracePtr->nextPtr = iPtr->tracePtr;
    tracePtr->flags = flags;
    iPtr->tracePtr = tracePtr;

    return (Tcl_Trace) tracePtr;
}

/*
 *----------------------------------------------------------------------
 *
 * Tcl_CreateTrace --
 *
 *	Arrange for a function to be called to trace command execution.
 *
 * Results:
 *	The return value is a token for the trace, which may be passed to
 *	Tcl_DeleteTrace to eliminate the trace.
 *
 * Side effects:
 *	From now on, proc will be called just before a command procedure is
 *	called to execute a Tcl command. Calls to proc will have the following
 *	form:
 *
 *	void
 *	proc(clientData, interp, level, command, cmdProc, cmdClientData,
 *		argc, argv)
 *	    ClientData clientData;
 *	    Tcl_Interp *interp;
 *	    int level;
 *	    char *command;
 *	    int (*cmdProc)();
 *	    ClientData cmdClientData;
 *	    int argc;
 *	    char **argv;
 *	{
 *	}
 *
 *	The clientData and interp arguments to proc will be the same as the
 *	corresponding arguments to this function. Level gives the nesting
 *	level of command interpretation for this interpreter (0 corresponds to
 *	top level). Command gives the ASCII text of the raw command, cmdProc
 *	and cmdClientData give the function that will be called to process the
 *	command and the ClientData value it will receive, and argc and argv
 *	give the arguments to the command, after any argument parsing and
 *	substitution. Proc does not return a value.
 *
 *----------------------------------------------------------------------
 */

Tcl_Trace
Tcl_CreateTrace(
    Tcl_Interp *interp,		/* Interpreter in which to create trace. */
    int level,			/* Only call proc for commands at nesting
				 * level<=argument level (1=>top level). */
    Tcl_CmdTraceProc *proc,	/* Function to call before executing each
				 * command. */
    ClientData clientData)	/* Arbitrary value word to pass to proc. */
{
    StringTraceData *data = ckalloc(sizeof(StringTraceData));

    data->clientData = clientData;
    data->proc = proc;
    return Tcl_CreateObjTrace(interp, level, 0, StringTraceProc,
	    data, StringTraceDeleteProc);
}

/*
 *----------------------------------------------------------------------
 *
 * StringTraceProc --
 *
 *	Invoke a string-based trace function from an object-based callback.
 *
 * Results:
 *	None.
 *
 * Side effects:
 *	Whatever the string-based trace function does.
 *
 *----------------------------------------------------------------------
 */

static int
StringTraceProc(
    ClientData clientData,
    Tcl_Interp *interp,
    int level,
    const char *command,
    Tcl_Command commandInfo,
    int objc,
    Tcl_Obj *const *objv)
{
    StringTraceData *data = clientData;
    Command *cmdPtr = (Command *) commandInfo;
    const char **argv;		/* Args to pass to string trace proc */
    int i;

    /*
     * This is a bit messy because we have to emulate the old trace interface,
     * which uses strings for everything.
     */

    argv = (const char **) TclStackAlloc(interp,
	    (unsigned) ((objc + 1) * sizeof(const char *)));
    for (i = 0; i < objc; i++) {
	argv[i] = Tcl_GetString(objv[i]);
    }
    argv[objc] = 0;

    /*
     * Invoke the command function. Note that we cast away const-ness on two
     * parameters for compatibility with legacy code; the code MUST NOT modify
     * either command or argv.
     */

    data->proc(data->clientData, interp, level, (char *) command,
	    cmdPtr->proc, cmdPtr->clientData, objc, argv);
    TclStackFree(interp, (void *) argv);

    return TCL_OK;
}

/*
 *----------------------------------------------------------------------
 *
 * StringTraceDeleteProc --
 *
 *	Clean up memory when a string-based trace is deleted.
 *
 * Results:
 *	None.
 *
 * Side effects:
 *	Allocated memory is returned to the system.
 *
 *----------------------------------------------------------------------
 */

static void
StringTraceDeleteProc(
    ClientData clientData)
{
    ckfree(clientData);
}

/*
 *----------------------------------------------------------------------
 *
 * Tcl_DeleteTrace --
 *
 *	Remove a trace.
 *
 * Results:
 *	None.
 *
 * Side effects:
 *	From now on there will be no more calls to the function given in
 *	trace.
 *
 *----------------------------------------------------------------------
 */

void
Tcl_DeleteTrace(
    Tcl_Interp *interp,		/* Interpreter that contains trace. */
    Tcl_Trace trace)		/* Token for trace (returned previously by
				 * Tcl_CreateTrace). */
{
    Interp *iPtr = (Interp *) interp;
    Trace *prevPtr, *tracePtr = (Trace *) trace;
    register Trace **tracePtr2 = &iPtr->tracePtr;
    ActiveInterpTrace *activePtr;

    /*
     * Locate the trace entry in the interpreter's trace list, and remove it
     * from the list.
     */

    prevPtr = NULL;
    while (*tracePtr2 != NULL && *tracePtr2 != tracePtr) {
	prevPtr = *tracePtr2;
	tracePtr2 = &prevPtr->nextPtr;
    }
    if (*tracePtr2 == NULL) {
	return;
    }
    *tracePtr2 = (*tracePtr2)->nextPtr;

    /*
     * The code below makes it possible to delete traces while traces are
     * active: it makes sure that the deleted trace won't be processed by
     * TclCheckInterpTraces.
     */

    for (activePtr = iPtr->activeInterpTracePtr;  activePtr != NULL;
	    activePtr = activePtr->nextPtr) {
	if (activePtr->nextTracePtr == tracePtr) {
	    if (activePtr->reverseScan) {
		activePtr->nextTracePtr = prevPtr;
	    } else {
		activePtr->nextTracePtr = tracePtr->nextPtr;
	    }
	}
    }

    /*
     * If the trace forbids bytecode compilation, change the interpreter's
     * state. If bytecode compilation is now permitted, flag the fact and
     * advance the compilation epoch so that procs will be recompiled to take
     * advantage of it.
     */

    if (!(tracePtr->flags & TCL_ALLOW_INLINE_COMPILATION)) {
	iPtr->tracesForbiddingInline--;
	if (iPtr->tracesForbiddingInline == 0) {
	    iPtr->flags &= ~DONT_COMPILE_CMDS_INLINE;
	    iPtr->compileEpoch++;
	}
    }

    /*
     * Execute any delete callback.
     */

    if (tracePtr->delProc != NULL) {
	tracePtr->delProc(tracePtr->clientData);
    }

    /*
     * Delete the trace object.
     */

    Tcl_EventuallyFree((char *) tracePtr, TCL_DYNAMIC);
}

/*
 *----------------------------------------------------------------------
 *
 * TclTraceVarExists --
 *
 *	This is called from info exists. We need to trigger read and/or array
 *	traces because they may end up creating a variable that doesn't
 *	currently exist.
 *
 * Results:
 *	A pointer to the Var structure, or NULL.
 *
 * Side effects:
 *	May fill in error messages in the interp.
 *
 *----------------------------------------------------------------------
 */

Var *
TclVarTraceExists(
    Tcl_Interp *interp,		/* The interpreter */
    const char *varName)	/* The variable name */
{
    Var *varPtr, *arrayPtr;

    /*
     * The choice of "create" flag values is delicate here, and matches the
     * semantics of GetVar. Things are still not perfect, however, because if
     * you do "info exists x" you get a varPtr and therefore trigger traces.
     * However, if you do "info exists x(i)", then you only get a varPtr if x
     * is already known to be an array. Otherwise you get NULL, and no trace
     * is triggered. This matches Tcl 7.6 semantics.
     */

    varPtr = TclLookupVar(interp, varName, NULL, 0, "access",
	    /*createPart1*/ 0, /*createPart2*/ 1, &arrayPtr);

    if (varPtr == NULL) {
	return NULL;
    }

    if ((varPtr->flags & VAR_TRACED_READ)
	    || (arrayPtr && (arrayPtr->flags & VAR_TRACED_READ))) {
	TclCallVarTraces((Interp *) interp, arrayPtr, varPtr, varName, NULL,
		TCL_TRACE_READS, /* leaveErrMsg */ 0);
    }

    /*
     * If the variable doesn't exist anymore and no-one's using it, then free
     * up the relevant structures and hash table entries.
     */

    if (TclIsVarUndefined(varPtr)) {
	TclCleanupVar(varPtr, arrayPtr);
	return NULL;
    }

    return varPtr;
}

/*
 *----------------------------------------------------------------------
 *
 * TclCallVarTraces --
 *
 *	This function is invoked to find and invoke relevant trace functions
 *	associated with a particular operation on a variable. This function
 *	invokes traces both on the variable and on its containing array (where
 *	relevant).
 *
 * Results:
 *	Returns TCL_OK to indicate normal operation. Returns TCL_ERROR if
 *	invocation of a trace function indicated an error. When TCL_ERROR is
 *	returned and leaveErrMsg is true, then the errorInfo field of iPtr has
 *	information about the error placed in it.
 *
 * Side effects:
 *	Almost anything can happen, depending on trace; this function itself
 *	doesn't have any side effects.
 *
 *----------------------------------------------------------------------
 */

int
TclObjCallVarTraces(
    Interp *iPtr,		/* Interpreter containing variable. */
    register Var *arrayPtr,	/* Pointer to array variable that contains the
				 * variable, or NULL if the variable isn't an
				 * element of an array. */
    Var *varPtr,		/* Variable whose traces are to be invoked. */
    Tcl_Obj *part1Ptr,
    Tcl_Obj *part2Ptr,		/* Variable's two-part name. */
    int flags,			/* Flags passed to trace functions: indicates
				 * what's happening to variable, plus maybe
				 * TCL_GLOBAL_ONLY or TCL_NAMESPACE_ONLY */
    int leaveErrMsg,		/* If true, and one of the traces indicates an
				 * error, then leave an error message and
				 * stack trace information in *iPTr. */
    int index)			/* Index into the local variable table of the
				 * variable, or -1. Only used when part1Ptr is
				 * NULL. */
{
    const char *part1, *part2;

    if (!part1Ptr) {
	part1Ptr = localName(iPtr->varFramePtr, index);
    }
    part1 = TclGetString(part1Ptr);
    part2 = part2Ptr? TclGetString(part2Ptr) : NULL;

    return TclCallVarTraces(iPtr, arrayPtr, varPtr, part1, part2, flags,
	    leaveErrMsg);
}

int
TclCallVarTraces(
    Interp *iPtr,		/* Interpreter containing variable. */
    register Var *arrayPtr,	/* Pointer to array variable that contains the
				 * variable, or NULL if the variable isn't an
				 * element of an array. */
    Var *varPtr,		/* Variable whose traces are to be invoked. */
    const char *part1,
    const char *part2,		/* Variable's two-part name. */
    int flags,			/* Flags passed to trace functions: indicates
				 * what's happening to variable, plus maybe
				 * TCL_GLOBAL_ONLY or TCL_NAMESPACE_ONLY */
    int leaveErrMsg)		/* If true, and one of the traces indicates an
				 * error, then leave an error message and
				 * stack trace information in *iPTr. */
{
    register VarTrace *tracePtr;
    ActiveVarTrace active;
    char *result;
    const char *openParen, *p;
    Tcl_DString nameCopy;
    int copiedName;
    int code = TCL_OK;
    int disposeFlags = 0;
    Tcl_InterpState state = NULL;
    Tcl_HashEntry *hPtr;
    int traceflags = flags & VAR_ALL_TRACES;

    /*
     * If there are already similar trace functions active for the variable,
     * don't call them again.
     */

    if (TclIsVarTraceActive(varPtr)) {
	return code;
    }
    TclSetVarTraceActive(varPtr);
    if (TclIsVarInHash(varPtr)) {
	VarHashRefCount(varPtr)++;
    }
    if (arrayPtr && TclIsVarInHash(arrayPtr)) {
	VarHashRefCount(arrayPtr)++;
    }

    /*
     * If the variable name hasn't been parsed into array name and element, do
     * it here. If there really is an array element, make a copy of the
     * original name so that NULLs can be inserted into it to separate the
     * names (can't modify the name string in place, because the string might
     * get used by the callbacks we invoke).
     */

    copiedName = 0;
    if (part2 == NULL) {
	for (p = part1; *p ; p++) {
	    if (*p == '(') {
		openParen = p;
		do {
		    p++;
		} while (*p != '\0');
		p--;
		if (*p == ')') {
		    int offset = (openParen - part1);
		    char *newPart1;

		    Tcl_DStringInit(&nameCopy);
		    Tcl_DStringAppend(&nameCopy, part1, p-part1);
		    newPart1 = Tcl_DStringValue(&nameCopy);
		    newPart1[offset] = 0;
		    part1 = newPart1;
		    part2 = newPart1 + offset + 1;
		    copiedName = 1;
		}
		break;
	    }
	}
    }

    /*
     * Ignore any caller-provided TCL_INTERP_DESTROYED flag.  Only we can
     * set it correctly.
     */

    flags &= ~TCL_INTERP_DESTROYED;

    /*
     * Invoke traces on the array containing the variable, if relevant.
     */

    result = NULL;
    active.nextPtr = iPtr->activeVarTracePtr;
    iPtr->activeVarTracePtr = &active;
    Tcl_Preserve(iPtr);
    if (arrayPtr && !TclIsVarTraceActive(arrayPtr)
	    && (arrayPtr->flags & traceflags)) {
	hPtr = Tcl_FindHashEntry(&iPtr->varTraces, (char *) arrayPtr);
	active.varPtr = arrayPtr;
	for (tracePtr = Tcl_GetHashValue(hPtr);
		tracePtr != NULL; tracePtr = active.nextTracePtr) {
	    active.nextTracePtr = tracePtr->nextPtr;
	    if (!(tracePtr->flags & flags)) {
		continue;
	    }
	    Tcl_Preserve(tracePtr);
	    if (state == NULL) {
		state = Tcl_SaveInterpState((Tcl_Interp *) iPtr, code);
	    }
	    if (Tcl_InterpDeleted((Tcl_Interp *) iPtr)) {
		flags |= TCL_INTERP_DESTROYED;
	    }
	    result = tracePtr->traceProc(tracePtr->clientData,
		    (Tcl_Interp *) iPtr, part1, part2, flags);
	    if (result != NULL) {
		if (flags & TCL_TRACE_UNSETS) {
		    /*
		     * Ignore errors in unset traces.
		     */

		    DisposeTraceResult(tracePtr->flags, result);
		} else {
		    disposeFlags = tracePtr->flags;
		    code = TCL_ERROR;
		}
	    }
	    Tcl_Release(tracePtr);
	    if (code == TCL_ERROR) {
		goto done;
	    }
	}
    }

    /*
     * Invoke traces on the variable itself.
     */

    if (flags & TCL_TRACE_UNSETS) {
	flags |= TCL_TRACE_DESTROYED;
    }
    active.varPtr = varPtr;
    if (varPtr->flags & traceflags) {
	hPtr = Tcl_FindHashEntry(&iPtr->varTraces, (char *) varPtr);
	for (tracePtr = Tcl_GetHashValue(hPtr);
		tracePtr != NULL; tracePtr = active.nextTracePtr) {
	    active.nextTracePtr = tracePtr->nextPtr;
	    if (!(tracePtr->flags & flags)) {
		continue;
	    }
	    Tcl_Preserve(tracePtr);
	    if (state == NULL) {
		state = Tcl_SaveInterpState((Tcl_Interp *) iPtr, code);
	    }
	    if (Tcl_InterpDeleted((Tcl_Interp *) iPtr)) {
		flags |= TCL_INTERP_DESTROYED;
	    }
	    result = tracePtr->traceProc(tracePtr->clientData,
		    (Tcl_Interp *) iPtr, part1, part2, flags);
	    if (result != NULL) {
		if (flags & TCL_TRACE_UNSETS) {
		    /*
		     * Ignore errors in unset traces.
		     */

		    DisposeTraceResult(tracePtr->flags, result);
		} else {
		    disposeFlags = tracePtr->flags;
		    code = TCL_ERROR;
		}
	    }
	    Tcl_Release(tracePtr);
	    if (code == TCL_ERROR) {
		goto done;
	    }
	}
    }

    /*
     * Restore the variable's flags, remove the record of our active traces,
     * and then return.
     */

  done:
    if (code == TCL_ERROR) {
	if (leaveErrMsg) {
	    const char *verb = "";
	    const char *type = "";

	    switch (flags&(TCL_TRACE_READS|TCL_TRACE_WRITES|TCL_TRACE_ARRAY)) {
	    case TCL_TRACE_READS:
		verb = "read";
		type = verb;
		break;
	    case TCL_TRACE_WRITES:
		verb = "set";
		type = "write";
		break;
	    case TCL_TRACE_ARRAY:
		verb = "trace array";
		type = "array";
		break;
	    }

	    if (disposeFlags & TCL_TRACE_RESULT_OBJECT) {
		Tcl_SetObjResult((Tcl_Interp *)iPtr, (Tcl_Obj *) result);
	    } else {
		Tcl_SetObjResult((Tcl_Interp *)iPtr,
			Tcl_NewStringObj(result, -1));
	    }
	    Tcl_AddErrorInfo((Tcl_Interp *)iPtr, "");

	    Tcl_AppendObjToErrorInfo((Tcl_Interp *)iPtr, Tcl_ObjPrintf(
		    "\n    (%s trace on \"%s%s%s%s\")", type, part1,
		    (part2 ? "(" : ""), (part2 ? part2 : ""),
		    (part2 ? ")" : "") ));
	    if (disposeFlags & TCL_TRACE_RESULT_OBJECT) {
		TclVarErrMsg((Tcl_Interp *) iPtr, part1, part2, verb,
			Tcl_GetString((Tcl_Obj *) result));
	    } else {
		TclVarErrMsg((Tcl_Interp *) iPtr, part1, part2, verb, result);
	    }
	    iPtr->flags &= ~(ERR_ALREADY_LOGGED);
	    Tcl_DiscardInterpState(state);
	} else {
	    Tcl_RestoreInterpState((Tcl_Interp *) iPtr, state);
	}
	DisposeTraceResult(disposeFlags,result);
    } else if (state) {
	if (code == TCL_OK) {
	    code = Tcl_RestoreInterpState((Tcl_Interp *) iPtr, state);
	} else {
	    Tcl_DiscardInterpState(state);
	}
    }

    if (arrayPtr && TclIsVarInHash(arrayPtr)) {
	VarHashRefCount(arrayPtr)--;
    }
    if (copiedName) {
	Tcl_DStringFree(&nameCopy);
    }
    TclClearVarTraceActive(varPtr);
    if (TclIsVarInHash(varPtr)) {
	VarHashRefCount(varPtr)--;
    }
    iPtr->activeVarTracePtr = active.nextPtr;
    Tcl_Release(iPtr);
    return code;
}

/*
 *----------------------------------------------------------------------
 *
 * DisposeTraceResult--
 *
 *	This function is called to dispose of the result returned from a trace
 *	function. The disposal method appropriate to the type of result is
 *	determined by flags.
 *
 * Results:
 *	None.
 *
 * Side effects:
 *	The memory allocated for the trace result may be freed.
 *
 *----------------------------------------------------------------------
 */

static void
DisposeTraceResult(
    int flags,			/* Indicates type of result to determine
				 * proper disposal method. */
    char *result)		/* The result returned from a trace function
				 * to be disposed. */
{
    if (flags & TCL_TRACE_RESULT_DYNAMIC) {
	ckfree(result);
    } else if (flags & TCL_TRACE_RESULT_OBJECT) {
	Tcl_DecrRefCount((Tcl_Obj *) result);
    }
}

/*
 *----------------------------------------------------------------------
 *
 * Tcl_UntraceVar --
 *
 *	Remove a previously-created trace for a variable.
 *
 * Results:
 *	None.
 *
 * Side effects:
 *	If there exists a trace for the variable given by varName with the
 *	given flags, proc, and clientData, then that trace is removed.
 *
 *----------------------------------------------------------------------
 */

void
Tcl_UntraceVar(
    Tcl_Interp *interp,		/* Interpreter containing variable. */
    const char *varName,	/* Name of variable; may end with "(index)" to
				 * signify an array reference. */
    int flags,			/* OR-ed collection of bits describing current
				 * trace, including any of TCL_TRACE_READS,
				 * TCL_TRACE_WRITES, TCL_TRACE_UNSETS,
				 * TCL_GLOBAL_ONLY and TCL_NAMESPACE_ONLY. */
    Tcl_VarTraceProc *proc,	/* Function assocated with trace. */
    ClientData clientData)	/* Arbitrary argument to pass to proc. */
{
    Tcl_UntraceVar2(interp, varName, NULL, flags, proc, clientData);
}

/*
 *----------------------------------------------------------------------
 *
 * Tcl_UntraceVar2 --
 *
 *	Remove a previously-created trace for a variable.
 *
 * Results:
 *	None.
 *
 * Side effects:
 *	If there exists a trace for the variable given by part1 and part2 with
 *	the given flags, proc, and clientData, then that trace is removed.
 *
 *----------------------------------------------------------------------
 */

void
Tcl_UntraceVar2(
    Tcl_Interp *interp,		/* Interpreter containing variable. */
    const char *part1,		/* Name of variable or array. */
    const char *part2,		/* Name of element within array; NULL means
				 * trace applies to scalar variable or array
				 * as-a-whole. */
    int flags,			/* OR-ed collection of bits describing current
				 * trace, including any of TCL_TRACE_READS,
				 * TCL_TRACE_WRITES, TCL_TRACE_UNSETS,
				 * TCL_GLOBAL_ONLY, and TCL_NAMESPACE_ONLY. */
    Tcl_VarTraceProc *proc,	/* Function assocated with trace. */
    ClientData clientData)	/* Arbitrary argument to pass to proc. */
{
    register VarTrace *tracePtr;
    VarTrace *prevPtr, *nextPtr;
    Var *varPtr, *arrayPtr;
    Interp *iPtr = (Interp *) interp;
    ActiveVarTrace *activePtr;
    int flagMask, allFlags = 0;
    Tcl_HashEntry *hPtr;

    /*
     * Set up a mask to mask out the parts of the flags that we are not
     * interested in now.
     */

    flagMask = TCL_GLOBAL_ONLY | TCL_NAMESPACE_ONLY;
    varPtr = TclLookupVar(interp, part1, part2, flags & flagMask, /*msg*/ NULL,
	    /*createPart1*/ 0, /*createPart2*/ 0, &arrayPtr);
    if (varPtr == NULL || !(varPtr->flags & VAR_ALL_TRACES & flags)) {
	return;
    }

    /*
     * Set up a mask to mask out the parts of the flags that we are not
     * interested in now.
     */

    flagMask = TCL_TRACE_READS | TCL_TRACE_WRITES | TCL_TRACE_UNSETS |
	  TCL_TRACE_ARRAY | TCL_TRACE_RESULT_DYNAMIC | TCL_TRACE_RESULT_OBJECT;
#ifndef TCL_REMOVE_OBSOLETE_TRACES
    flagMask |= TCL_TRACE_OLD_STYLE;
#endif
    flags &= flagMask;

    hPtr = Tcl_FindHashEntry(&iPtr->varTraces, (char *) varPtr);
    for (tracePtr = Tcl_GetHashValue(hPtr), prevPtr = NULL; ;
	    prevPtr = tracePtr, tracePtr = tracePtr->nextPtr) {
	if (tracePtr == NULL) {
	    goto updateFlags;
	}
	if ((tracePtr->traceProc == proc) && (tracePtr->flags == flags)
		&& (tracePtr->clientData == clientData)) {
	    break;
	}
	allFlags |= tracePtr->flags;
    }

    /*
     * The code below makes it possible to delete traces while traces are
     * active: it makes sure that the deleted trace won't be processed by
     * TclCallVarTraces.
     *
     * Caveat (Bug 3062331): When an unset trace handler on a variable
     * tries to delete a different unset trace handler on the same variable,
     * the results may be surprising.  When variable unset traces fire, the
     * traced variable is already gone.  So the TclLookupVar() call above
     * will not find that variable, and not finding it will never reach here
     * to perform the deletion.  This means callers of Tcl_UntraceVar*()
     * attempting to delete unset traces from within the handler of another
     * unset trace have to account for the possibility that their call to
     * Tcl_UntraceVar*() is a no-op.
     */

    for (activePtr = iPtr->activeVarTracePtr;  activePtr != NULL;
	    activePtr = activePtr->nextPtr) {
	if (activePtr->nextTracePtr == tracePtr) {
	    activePtr->nextTracePtr = tracePtr->nextPtr;
	}
    }
    nextPtr = tracePtr->nextPtr;
    if (prevPtr == NULL) {
	if (nextPtr) {
	    Tcl_SetHashValue(hPtr, nextPtr);
	} else {
	    Tcl_DeleteHashEntry(hPtr);
	}
    } else {
	prevPtr->nextPtr = nextPtr;
    }
    tracePtr->nextPtr = NULL;
    Tcl_EventuallyFree(tracePtr, TCL_DYNAMIC);

    for (tracePtr = nextPtr; tracePtr != NULL;
	    tracePtr = tracePtr->nextPtr) {
	allFlags |= tracePtr->flags;
    }

  updateFlags:
    varPtr->flags &= ~VAR_ALL_TRACES;
    if (allFlags & VAR_ALL_TRACES) {
	varPtr->flags |= (allFlags & VAR_ALL_TRACES);
    } else if (TclIsVarUndefined(varPtr)) {
	/*
	 * If this is the last trace on the variable, and the variable is
	 * unset and unused, then free up the variable.
	 */

	TclCleanupVar(varPtr, NULL);
    }
}

/*
 *----------------------------------------------------------------------
 *
 * Tcl_VarTraceInfo --
 *
 *	Return the clientData value associated with a trace on a variable.
 *	This function can also be used to step through all of the traces on a
 *	particular variable that have the same trace function.
 *
 * Results:
 *	The return value is the clientData value associated with a trace on
 *	the given variable. Information will only be returned for a trace with
 *	proc as trace function. If the clientData argument is NULL then the
 *	first such trace is returned; otherwise, the next relevant one after
 *	the one given by clientData will be returned. If the variable doesn't
 *	exist, or if there are no (more) traces for it, then NULL is returned.
 *
 * Side effects:
 *	None.
 *
 *----------------------------------------------------------------------
 */

ClientData
Tcl_VarTraceInfo(
    Tcl_Interp *interp,		/* Interpreter containing variable. */
    const char *varName,	/* Name of variable; may end with "(index)" to
				 * signify an array reference. */
    int flags,			/* OR-ed combo or TCL_GLOBAL_ONLY,
				 * TCL_NAMESPACE_ONLY (can be 0). */
    Tcl_VarTraceProc *proc,	/* Function assocated with trace. */
    ClientData prevClientData)	/* If non-NULL, gives last value returned by
				 * this function, so this call will return the
				 * next trace after that one. If NULL, this
				 * call will return the first trace. */
{
    return Tcl_VarTraceInfo2(interp, varName, NULL, flags, proc,
	    prevClientData);
}

/*
 *----------------------------------------------------------------------
 *
 * Tcl_VarTraceInfo2 --
 *
 *	Same as Tcl_VarTraceInfo, except takes name in two pieces instead of
 *	one.
 *
 * Results:
 *	Same as Tcl_VarTraceInfo.
 *
 * Side effects:
 *	None.
 *
 *----------------------------------------------------------------------
 */

ClientData
Tcl_VarTraceInfo2(
    Tcl_Interp *interp,		/* Interpreter containing variable. */
    const char *part1,		/* Name of variable or array. */
    const char *part2,		/* Name of element within array; NULL means
				 * trace applies to scalar variable or array
				 * as-a-whole. */
    int flags,			/* OR-ed combination of TCL_GLOBAL_ONLY,
				 * TCL_NAMESPACE_ONLY. */
    Tcl_VarTraceProc *proc,	/* Function assocated with trace. */
    ClientData prevClientData)	/* If non-NULL, gives last value returned by
				 * this function, so this call will return the
				 * next trace after that one. If NULL, this
				 * call will return the first trace. */
{
    Interp *iPtr = (Interp *) interp;
    Var *varPtr, *arrayPtr;
    Tcl_HashEntry *hPtr;

    varPtr = TclLookupVar(interp, part1, part2,
	    flags & (TCL_GLOBAL_ONLY|TCL_NAMESPACE_ONLY), /*msg*/ NULL,
	    /*createPart1*/ 0, /*createPart2*/ 0, &arrayPtr);
    if (varPtr == NULL) {
	return NULL;
    }

    /*
     * Find the relevant trace, if any, and return its clientData.
     */

    hPtr = Tcl_FindHashEntry(&iPtr->varTraces, (char *) varPtr);

    if (hPtr) {
	register VarTrace *tracePtr = Tcl_GetHashValue(hPtr);

	if (prevClientData != NULL) {
	    for (; tracePtr != NULL; tracePtr = tracePtr->nextPtr) {
		if ((tracePtr->clientData == prevClientData)
			&& (tracePtr->traceProc == proc)) {
		    tracePtr = tracePtr->nextPtr;
		    break;
		}
	    }
	}
	for (; tracePtr != NULL ; tracePtr = tracePtr->nextPtr) {
	    if (tracePtr->traceProc == proc) {
		return tracePtr->clientData;
	    }
	}
    }
    return NULL;
}

/*
 *----------------------------------------------------------------------
 *
 * Tcl_TraceVar --
 *
 *	Arrange for reads and/or writes to a variable to cause a function to
 *	be invoked, which can monitor the operations and/or change their
 *	actions.
 *
 * Results:
 *	A standard Tcl return value.
 *
 * Side effects:
 *	A trace is set up on the variable given by varName, such that future
 *	references to the variable will be intermediated by proc. See the
 *	manual entry for complete details on the calling sequence for proc.
 *     The variable's flags are updated.
 *
 *----------------------------------------------------------------------
 */

int
Tcl_TraceVar(
    Tcl_Interp *interp,		/* Interpreter in which variable is to be
				 * traced. */
    const char *varName,	/* Name of variable; may end with "(index)" to
				 * signify an array reference. */
    int flags,			/* OR-ed collection of bits, including any of
				 * TCL_TRACE_READS, TCL_TRACE_WRITES,
				 * TCL_TRACE_UNSETS, TCL_GLOBAL_ONLY, and
				 * TCL_NAMESPACE_ONLY. */
    Tcl_VarTraceProc *proc,	/* Function to call when specified ops are
				 * invoked upon varName. */
    ClientData clientData)	/* Arbitrary argument to pass to proc. */
{
    return Tcl_TraceVar2(interp, varName, NULL, flags, proc, clientData);
}

/*
 *----------------------------------------------------------------------
 *
 * Tcl_TraceVar2 --
 *
 *	Arrange for reads and/or writes to a variable to cause a function to
 *	be invoked, which can monitor the operations and/or change their
 *	actions.
 *
 * Results:
 *	A standard Tcl return value.
 *
 * Side effects:
 *	A trace is set up on the variable given by part1 and part2, such that
 *	future references to the variable will be intermediated by proc. See
 *	the manual entry for complete details on the calling sequence for
 *	proc. The variable's flags are updated.
 *
 *----------------------------------------------------------------------
 */

int
Tcl_TraceVar2(
    Tcl_Interp *interp,		/* Interpreter in which variable is to be
				 * traced. */
    const char *part1,		/* Name of scalar variable or array. */
    const char *part2,		/* Name of element within array; NULL means
				 * trace applies to scalar variable or array
				 * as-a-whole. */
    int flags,			/* OR-ed collection of bits, including any of
				 * TCL_TRACE_READS, TCL_TRACE_WRITES,
				 * TCL_TRACE_UNSETS, TCL_GLOBAL_ONLY, and
				 * TCL_NAMESPACE_ONLY. */
    Tcl_VarTraceProc *proc,	/* Function to call when specified ops are
				 * invoked upon varName. */
    ClientData clientData)	/* Arbitrary argument to pass to proc. */
{
    register VarTrace *tracePtr;
    int result;

    tracePtr = ckalloc(sizeof(VarTrace));
    tracePtr->traceProc = proc;
    tracePtr->clientData = clientData;
    tracePtr->flags = flags;

    result = TraceVarEx(interp, part1, part2, tracePtr);

    if (result != TCL_OK) {
	ckfree(tracePtr);
    }
    return result;
}

/*
 *----------------------------------------------------------------------
 *
 * TraceVarEx --
 *
 *	Arrange for reads and/or writes to a variable to cause a function to
 *	be invoked, which can monitor the operations and/or change their
 *	actions.
 *
 * Results:
 *	A standard Tcl return value.
 *
 * Side effects:
 *	A trace is set up on the variable given by part1 and part2, such that
 *	future references to the variable will be intermediated by the
 *	traceProc listed in tracePtr. See the manual entry for complete
 *	details on the calling sequence for proc.
 *
 *----------------------------------------------------------------------
 */

static int
TraceVarEx(
    Tcl_Interp *interp,		/* Interpreter in which variable is to be
				 * traced. */
    const char *part1,		/* Name of scalar variable or array. */
    const char *part2,		/* Name of element within array; NULL means
				 * trace applies to scalar variable or array
				 * as-a-whole. */
    register VarTrace *tracePtr)/* Structure containing flags, traceProc and
				 * clientData fields. Others should be left
				 * blank. Will be ckfree()d (eventually) if
				 * this function returns TCL_OK, and up to
				 * caller to free if this function returns
				 * TCL_ERROR. */
{
    Interp *iPtr = (Interp *) interp;
    Var *varPtr, *arrayPtr;
    int flagMask, isNew;
    Tcl_HashEntry *hPtr;

    /*
     * We strip 'flags' down to just the parts which are relevant to
     * TclLookupVar, to avoid conflicts between trace flags and internal
     * namespace flags such as 'TCL_FIND_ONLY_NS'. This can now occur since we
     * have trace flags with values 0x1000 and higher.
     */

    flagMask = TCL_GLOBAL_ONLY | TCL_NAMESPACE_ONLY;
    varPtr = TclLookupVar(interp, part1, part2,
	    (tracePtr->flags & flagMask) | TCL_LEAVE_ERR_MSG,
	    "trace", /*createPart1*/ 1, /*createPart2*/ 1, &arrayPtr);
    if (varPtr == NULL) {
	return TCL_ERROR;
    }

    /*
     * Check for a nonsense flag combination. Note that this is a Tcl_Panic()
     * because there should be no code path that ever sets both flags.
     */

    if ((tracePtr->flags & TCL_TRACE_RESULT_DYNAMIC)
	    && (tracePtr->flags & TCL_TRACE_RESULT_OBJECT)) {
	Tcl_Panic("bad result flag combination");
    }

    /*
     * Set up trace information.
     */

    flagMask = TCL_TRACE_READS | TCL_TRACE_WRITES | TCL_TRACE_UNSETS |
	  TCL_TRACE_ARRAY | TCL_TRACE_RESULT_DYNAMIC | TCL_TRACE_RESULT_OBJECT;
#ifndef TCL_REMOVE_OBSOLETE_TRACES
    flagMask |= TCL_TRACE_OLD_STYLE;
#endif
    tracePtr->flags = tracePtr->flags & flagMask;

    hPtr = Tcl_CreateHashEntry(&iPtr->varTraces, varPtr, &isNew);
    if (isNew) {
	tracePtr->nextPtr = NULL;
    } else {
	tracePtr->nextPtr = Tcl_GetHashValue(hPtr);
    }
    Tcl_SetHashValue(hPtr, tracePtr);

    /*
     * Mark the variable as traced so we know to call them.
     */

    varPtr->flags |= (tracePtr->flags & VAR_ALL_TRACES);

    return TCL_OK;
}

/*
 * Local Variables:
 * mode: c
 * c-basic-offset: 4
 * fill-column: 78
 * End:
 */<|MERGE_RESOLUTION|>--- conflicted
+++ resolved
@@ -1494,15 +1494,11 @@
     }
     iPtr->activeCmdTracePtr = active.nextPtr;
     if (state) {
-<<<<<<< HEAD
-	Tcl_RestoreInterpState(interp, state);
-=======
 	if (traceCode == TCL_OK) {
 	    (void) Tcl_RestoreInterpState(interp, state);
 	} else {
 	    Tcl_DiscardInterpState(state);
 	}
->>>>>>> a01b1afb
     }
 
     return traceCode;
