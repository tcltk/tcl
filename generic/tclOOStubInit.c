--- conflicted
+++ resolved
@@ -14,7 +14,6 @@
 #pragma GCC dependency "tclOO.decls"
 #endif
 
-<<<<<<< HEAD
 #ifdef TCL_NO_DEPRECATED
 #   undef Tcl_MethodIsType
 #   undef Tcl_NewInstanceMethod
@@ -26,23 +25,19 @@
 #   define Tcl_NewMethod 0
 #   define TclOOMakeProcInstanceMethod 0
 #   define TclOOMakeProcMethod 0
-#endif
-=======
+#else
 /* Wrapper-functions restoring binary compatibility of bool functions */
-
-#ifndef TCL_NO_DEPRECATED
-static int TclMethodIsType_(Tcl_Method method, const Tcl_MethodType *typePtr,
+static int MethodIsType(Tcl_Method method, const Tcl_MethodType *typePtr,
 	    void **clientDataPtr) {return Tcl_MethodIsType(method, typePtr, clientDataPtr);}
-#define Tcl_MethodIsType (bool (*)(Tcl_Method, const Tcl_MethodType *, void **))(void *)TclMethodIsType_
-static int TclMethodIsType2_(Tcl_Method method, const Tcl_MethodType2 *typePtr,
+#define Tcl_MethodIsType (bool (*)(Tcl_Method, const Tcl_MethodType *, void **))(void *)MethodIsType
+static int MethodIsType2(Tcl_Method method, const Tcl_MethodType2 *typePtr,
 	    void **clientDataPtr) {return Tcl_MethodIsType2(method, typePtr, clientDataPtr);}
-#define Tcl_MethodIsType2 (bool (*)(Tcl_Method, const Tcl_MethodType2 *, void **))(void *)TclMethodIsType2_
-static int TclObjectContextIsFiltering_(Tcl_ObjectContext context) {return Tcl_ObjectContextIsFiltering(context);}
-#define Tcl_ObjectContextIsFiltering (bool (*)(Tcl_ObjectContext ))(void *)TclObjectContextIsFiltering_
+#define Tcl_MethodIsType2 (bool (*)(Tcl_Method, const Tcl_MethodType2 *, void **))(void *)MethodIsType2
+static int ObjectContextIsFiltering(Tcl_ObjectContext context) {return Tcl_ObjectContextIsFiltering(context);}
+#define Tcl_ObjectContextIsFiltering (bool (*)(Tcl_ObjectContext ))(void *)ObjectContextIsFiltering
 #endif /* TCL_NO_DEPRECATED */
 
 /* End of wrapper functions section */
->>>>>>> 4aea6583
 
 /* !BEGIN!: Do not edit below this line. */
 
