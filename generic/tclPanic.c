/*
 * tclPanic.c --
 *
 *	Source code for the "Tcl_Panic" library procedure for Tcl; individual
 *	applications will probably call Tcl_SetPanicProc() to set an
 *	application-specific panic procedure.
 *
 * Copyright (c) 1988-1993 The Regents of the University of California.
 * Copyright (c) 1994 Sun Microsystems, Inc.
 * Copyright (c) 1998-1999 by Scriptics Corporation.
 *
 * See the file "license.terms" for information on usage and redistribution of
 * this file, and for a DISCLAIMER OF ALL WARRANTIES.
 */

#include "tclInt.h"
#if defined(_WIN32)
    MODULE_SCOPE TCL_NORETURN void tclWinDebugPanic(const char *format, ...);
#endif

/*
 * The panicProc variable contains a pointer to an application specific panic
 * procedure.
 */

<<<<<<< HEAD
#if 0
static TCL_NORETURN Tcl_PanicProc *panicProc = tclWinDebugPanic;
=======
#if defined(__CYGWIN__)
static Tcl_PanicProc *panicProc = tclWinDebugPanic;
>>>>>>> 9b892cb7
#else
static Tcl_PanicProc *panicProc = NULL;
#endif

/*
 *----------------------------------------------------------------------
 *
 * Tcl_SetPanicProc --
 *
 *	Replace the default panic behavior with the specified function.
 *
 * Results:
 *	None.
 *
 * Side effects:
 *	Sets the panicProc variable.
 *
 *----------------------------------------------------------------------
 */

void
Tcl_SetPanicProc(
    TCL_NORETURN1 Tcl_PanicProc *proc)
{
#if defined(_WIN32)
    /* tclWinDebugPanic only installs if there is no panicProc yet. */
    if ((proc != tclWinDebugPanic) || (panicProc == NULL))
#elif 0
    if (proc == NULL)
	panicProc = tclWinDebugPanic;
    else
#endif
    panicProc = proc;
}

/*
 *----------------------------------------------------------------------
 *
 * Tcl_PanicVA --
 *
 *	Print an error message and kill the process.
 *
 * Results:
 *	None.
 *
 * Side effects:
 *	The process dies, entering the debugger if possible.
 *
 *----------------------------------------------------------------------
 */

TCL_NORETURN void
Tcl_PanicVA(
    const char *format,		/* Format string, suitable for passing to
				 * fprintf. */
    va_list argList)		/* Variable argument list. */
{
    char *arg1, *arg2, *arg3;	/* Additional arguments (variable in number)
				 * to pass to fprintf. */
    char *arg4, *arg5, *arg6, *arg7, *arg8;

    arg1 = va_arg(argList, char *);
    arg2 = va_arg(argList, char *);
    arg3 = va_arg(argList, char *);
    arg4 = va_arg(argList, char *);
    arg5 = va_arg(argList, char *);
    arg6 = va_arg(argList, char *);
    arg7 = va_arg(argList, char *);
    arg8 = va_arg(argList, char *);

    if (panicProc != NULL) {
	panicProc(format, arg1, arg2, arg3, arg4, arg5, arg6, arg7, arg8);
#ifdef _WIN32
    } else if (IsDebuggerPresent()) {
	tclWinDebugPanic(format, arg1, arg2, arg3, arg4, arg5, arg6, arg7, arg8);
#endif
    } else {
	fprintf(stderr, format, arg1, arg2, arg3, arg4, arg5, arg6, arg7,
		arg8);
	fprintf(stderr, "\n");
	fflush(stderr);
<<<<<<< HEAD
#if defined(_WIN32)
#   if defined(__GNUC__)
	__builtin_trap();
#   elif defined(_WIN64)
	__debugbreak();
#   elif defined(_MSC_VER) && defined (_M_IX86)
	_asm {int 3}
#   else
	DebugBreak();
#   endif
=======
    }
#if defined(_WIN32) || defined(__CYGWIN__)
#if defined(__GNUC__)
    __builtin_trap();
#elif defined(_WIN64)
    __debugbreak();
#elif defined(_MSC_VER) && defined (_M_IX86)
    _asm {int 3}
#else
    DebugBreak();
#endif
>>>>>>> 9b892cb7
#endif
#if defined(_WIN32)
    ExitProcess(1);
#else
    abort();
#endif
}

/*
 *----------------------------------------------------------------------
 *
 * Tcl_Panic --
 *
 *	Print an error message and kill the process.
 *
 * Results:
 *	None.
 *
 * Side effects:
 *	The process dies, entering the debugger if possible.
 *
 *----------------------------------------------------------------------
 */

/* ARGSUSED */

/*
 * The following comment is here so that Coverity's static analyzer knows that
 * a Tcl_Panic() call can never return and avoids lots of false positives.
 */

/* coverity[+kill] */
TCL_NORETURN void
Tcl_Panic(
    const char *format,
    ...)
{
    va_list argList;

    va_start(argList, format);
    Tcl_PanicVA(format, argList);
}

/*
 * Local Variables:
 * mode: c
 * c-basic-offset: 4
 * fill-column: 78
 * End:
 */<|MERGE_RESOLUTION|>--- conflicted
+++ resolved
@@ -14,7 +14,7 @@
  */
 
 #include "tclInt.h"
-#if defined(_WIN32)
+#if defined(_WIN32) || defined(__CYGWIN__)
     MODULE_SCOPE TCL_NORETURN void tclWinDebugPanic(const char *format, ...);
 #endif
 
@@ -23,13 +23,8 @@
  * procedure.
  */
 
-<<<<<<< HEAD
-#if 0
-static TCL_NORETURN Tcl_PanicProc *panicProc = tclWinDebugPanic;
-=======
 #if defined(__CYGWIN__)
 static Tcl_PanicProc *panicProc = tclWinDebugPanic;
->>>>>>> 9b892cb7
 #else
 static Tcl_PanicProc *panicProc = NULL;
 #endif
@@ -58,7 +53,7 @@
 #if defined(_WIN32)
     /* tclWinDebugPanic only installs if there is no panicProc yet. */
     if ((proc != tclWinDebugPanic) || (panicProc == NULL))
-#elif 0
+#elif defined(__CYGWIN__)
     if (proc == NULL)
 	panicProc = tclWinDebugPanic;
     else
@@ -113,18 +108,6 @@
 		arg8);
 	fprintf(stderr, "\n");
 	fflush(stderr);
-<<<<<<< HEAD
-#if defined(_WIN32)
-#   if defined(__GNUC__)
-	__builtin_trap();
-#   elif defined(_WIN64)
-	__debugbreak();
-#   elif defined(_MSC_VER) && defined (_M_IX86)
-	_asm {int 3}
-#   else
-	DebugBreak();
-#   endif
-=======
     }
 #if defined(_WIN32) || defined(__CYGWIN__)
 #if defined(__GNUC__)
@@ -136,7 +119,6 @@
 #else
     DebugBreak();
 #endif
->>>>>>> 9b892cb7
 #endif
 #if defined(_WIN32)
     ExitProcess(1);
