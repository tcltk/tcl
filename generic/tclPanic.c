/*
 * tclPanic.c --
 *
 *	Source code for the "Tcl_Panic" library procedure for Tcl; individual
 *	applications will probably call Tcl_SetPanicProc() to set an
 *	application-specific panic procedure.
 *
 * Copyright (c) 1988-1993 The Regents of the University of California.
 * Copyright (c) 1994 Sun Microsystems, Inc.
 * Copyright (c) 1998-1999 by Scriptics Corporation.
 *
<<<<<<< HEAD
 * See the file "license.terms" for information on usage and redistribution of
 * this file, and for a DISCLAIMER OF ALL WARRANTIES.
 *
 * RCS: @(#) $Id: tclPanic.c,v 1.10 2006/03/09 23:13:25 dgp Exp $
=======
 * See the file "license.terms" for information on usage and redistribution
 * of this file, and for a DISCLAIMER OF ALL WARRANTIES.
>>>>>>> e25ebfc2
 */

#include "tclInt.h"

/*
 * The panicProc variable contains a pointer to an application specific panic
 * procedure.
 */

static Tcl_PanicProc *panicProc = NULL;

/*
 * The platformPanicProc variable contains a pointer to a platform specific
 * panic procedure, if any. (TclpPanic may be NULL via a macro.)
 */

static Tcl_PanicProc *CONST platformPanicProc = TclpPanic;

/*
 *----------------------------------------------------------------------
 *
 * Tcl_SetPanicProc --
 *
 *	Replace the default panic behavior with the specified function.
 *
 * Results:
 *	None.
 *
 * Side effects:
 *	Sets the panicProc variable.
 *
 *----------------------------------------------------------------------
 */

void
Tcl_SetPanicProc(
    Tcl_PanicProc *proc)
{
    panicProc = proc;
}

/*
 *----------------------------------------------------------------------
 *
 * Tcl_PanicVA --
 *
 *	Print an error message and kill the process.
 *
 * Results:
 *	None.
 *
 * Side effects:
 *	The process dies, entering the debugger if possible.
 *
 *----------------------------------------------------------------------
 */

void
Tcl_PanicVA(
    CONST char *format,		/* Format string, suitable for passing to
				 * fprintf. */
    va_list argList)		/* Variable argument list. */
{
    char *arg1, *arg2, *arg3, *arg4;	/* Additional arguments (variable in
					 * number) to pass to fprintf. */
    char *arg5, *arg6, *arg7, *arg8;

    arg1 = va_arg(argList, char *);
    arg2 = va_arg(argList, char *);
    arg3 = va_arg(argList, char *);
    arg4 = va_arg(argList, char *);
    arg5 = va_arg(argList, char *);
    arg6 = va_arg(argList, char *);
    arg7 = va_arg(argList, char *);
    arg8 = va_arg(argList, char *);

    if (panicProc != NULL) {
	(void) (*panicProc)(format, arg1, arg2, arg3, arg4,
		arg5, arg6, arg7, arg8);
    } else if (platformPanicProc != NULL) {
	(void) (*platformPanicProc)(format, arg1, arg2, arg3, arg4,
		arg5, arg6, arg7, arg8);
    } else {
	(void) fprintf(stderr, format, arg1, arg2, arg3, arg4, arg5, arg6,
		arg7, arg8);
	(void) fprintf(stderr, "\n");
	(void) fflush(stderr);
	abort();
    }
}

/*
 *----------------------------------------------------------------------
 *
 * Tcl_Panic --
 *
 *	Print an error message and kill the process.
 *
 * Results:
 *	None.
 *
 * Side effects:
 *	The process dies, entering the debugger if possible.
 *
 *----------------------------------------------------------------------
 */

	/* ARGSUSED */
void
Tcl_Panic(
    CONST char *format,
    ...)
{
    va_list argList;

    va_start(argList, format);
    Tcl_PanicVA(format, argList);
    va_end (argList);
}

/*
 * Local Variables:
 * mode: c
 * c-basic-offset: 4
 * fill-column: 78
 * End:
 */<|MERGE_RESOLUTION|>--- conflicted
+++ resolved
@@ -9,15 +9,8 @@
  * Copyright (c) 1994 Sun Microsystems, Inc.
  * Copyright (c) 1998-1999 by Scriptics Corporation.
  *
-<<<<<<< HEAD
  * See the file "license.terms" for information on usage and redistribution of
  * this file, and for a DISCLAIMER OF ALL WARRANTIES.
- *
- * RCS: @(#) $Id: tclPanic.c,v 1.10 2006/03/09 23:13:25 dgp Exp $
-=======
- * See the file "license.terms" for information on usage and redistribution
- * of this file, and for a DISCLAIMER OF ALL WARRANTIES.
->>>>>>> e25ebfc2
  */
 
 #include "tclInt.h"
