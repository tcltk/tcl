--- conflicted
+++ resolved
@@ -47,11 +47,7 @@
     TCL_NORETURN1 Tcl_PanicProc *proc)
 {
     panicProc = proc;
-<<<<<<< HEAD
-    return TclInitSubsystems();
-=======
-    Tcl_InitSubsystems();
->>>>>>> 6e4833d8
+    return Tcl_InitSubsystems();
 }
  
