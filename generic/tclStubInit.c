--- conflicted
+++ resolved
@@ -1489,17 +1489,11 @@
     Tcl_GetEncodingNulLength, /* 683 */
     Tcl_GetWideUIntFromObj, /* 684 */
     Tcl_DStringToObj, /* 685 */
-<<<<<<< HEAD
     Tcl_UtfNcmp, /* 686 */
     Tcl_UtfNcasecmp, /* 687 */
-    TclUnusedStubEntry, /* 688 */
-=======
-    TclUtfNcmp, /* 686 */
-    TclUtfNcasecmp, /* 687 */
     0, /* 688 */
     0, /* 689 */
     TclUnusedStubEntry, /* 690 */
->>>>>>> 980f4405
 };
 
 /* !END!: Do not edit above this line. */