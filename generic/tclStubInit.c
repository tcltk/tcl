--- conflicted
+++ resolved
@@ -193,31 +193,27 @@
 	    string, len, dsPtr);
 }
 
-#define Tcl_MacOSXOpenBundleResources (int (*) _ANSI_ARGS_(( \
-		Tcl_Interp *, const char *, int, int, char *))) Tcl_WinUtfToTChar
-#define Tcl_MacOSXOpenVersionedBundleResources (int (*) _ANSI_ARGS_(( \
-		Tcl_Interp *, const char *, const char *, int, int, char *))) Tcl_WinTCharToUtf
-#define TclMacOSXGetFileAttribute (int (*) _ANSI_ARGS_((Tcl_Interp *,  \
-		int, Tcl_Obj *, Tcl_Obj **))) TclpCreateProcess
-#define TclMacOSXMatchType (int (*) _ANSI_ARGS_((Tcl_Interp *, const char *, \
-		const char *, Tcl_StatBuf *, Tcl_GlobTypeData *))) TclpMakeFile
-#define TclMacOSXNotifierAddRunLoopMode (void (*) _ANSI_ARGS_((const void *))) TclpOpenFile
-#define TclpLocaltime_unix (struct tm *(*) _ANSI_ARGS_((const time_t *))) TclGetAndDetachPids
-#define TclpGmtime_unix (struct tm *(*) _ANSI_ARGS_((const time_t *))) TclpCloseFile
+#define Tcl_MacOSXOpenBundleResources (int (*) ( \
+		Tcl_Interp *, const char *, int, int, char *)) Tcl_WinUtfToTChar
+#define Tcl_MacOSXOpenVersionedBundleResources (int (*) ( \
+		Tcl_Interp *, const char *, const char *, int, int, char *)) Tcl_WinTCharToUtf
+#define TclMacOSXGetFileAttribute (int (*) (Tcl_Interp *,  \
+		int, Tcl_Obj *, Tcl_Obj **)) TclpCreateProcess
+#define TclMacOSXMatchType (int (*) (Tcl_Interp *, const char *, \
+		const char *, Tcl_StatBuf *, Tcl_GlobTypeData *)) TclpMakeFile
+#define TclMacOSXNotifierAddRunLoopMode (void (*) (const void *)) TclpOpenFile
+#define TclpLocaltime_unix (struct tm *(*) (const time_t *)) TclGetAndDetachPids
+#define TclpGmtime_unix (struct tm *(*) (const time_t *)) TclpCloseFile
 
 #elif !defined(__WIN32__) /* UNIX and MAC */
-#   define TclWinConvertError (void (*) _ANSI_ARGS_((unsigned int))) TclGetAndDetachPids
-#   define TclWinConvertWSAError (void (*) _ANSI_ARGS_((unsigned int))) TclpCloseFile
+#   define TclWinConvertError (void (*) (unsigned int)) TclGetAndDetachPids
+#   define TclWinConvertWSAError (void (*) (unsigned int)) TclpCloseFile
 #   define TclWinGetPlatformId (int (*)()) TclpCreateTempFile
 #   define TclWinGetTclInstance (void *(*)()) TclpCreateProcess
-#   define TclWinNToHS (unsigned short (*) _ANSI_ARGS_((unsigned short ns))) TclpMakeFile
-<<<<<<< HEAD
-#   define TclWinSetSockOpt (int (*) _ANSI_ARGS_((void *, int, int, const char *, int))) TclpOpenFile
-=======
-#   define TclWinSetSockOpt (int (*) _ANSI_ARGS_((void *, int, int, CONST char *, int))) TclpOpenFile
->>>>>>> cd9e8f06
-#   define TclWinGetSockOpt (int (*) _ANSI_ARGS_((void *, int, int, char *, int *))) TclpCreatePipe
-#   define TclWinGetServByName (struct servent *(*) _ANSI_ARGS_((const char *nm, const char *proto))) TclpCreateCommandChannel
+#   define TclWinNToHS (unsigned short (*) (unsigned short ns)) TclpMakeFile
+#   define TclWinSetSockOpt (int (*) (void *, int, int, const char *, int)) TclpOpenFile
+#   define TclWinGetSockOpt (int (*) (void *, int, int, char *, int *)) TclpCreatePipe
+#   define TclWinGetServByName (struct servent *(*) (const char *nm, const char *proto)) TclpCreateCommandChannel
 #   define TclIntPlatReserved13 (void (*) ()) TclpInetNtoa
 #   define TclWinAddProcess 0
 #   define TclWinNoBackslash 0
