/*
 * tclStubInit.c --
 *
 *	This file contains the initializers for the Tcl stub vectors.
 *
 * Copyright © 1998-1999 Scriptics Corporation.
 *
 * See the file "license.terms" for information on usage and redistribution
 * of this file, and for a DISCLAIMER OF ALL WARRANTIES.
 */

#include "tclInt.h"
#include "tommath_private.h"
#include "tclTomMath.h"

#ifdef __CYGWIN__
#   include <wchar.h>
#endif

#ifdef __GNUC__
#pragma GCC dependency "tcl.decls"
#pragma GCC dependency "tclInt.decls"
#pragma GCC dependency "tclTomMath.decls"
#endif

/*
 * Remove macros that will interfere with the definitions below.
 */

#undef Tcl_Alloc
#undef Tcl_Free
#undef Tcl_Realloc
#undef Tcl_NewBooleanObj
#undef Tcl_NewByteArrayObj
#undef Tcl_NewDoubleObj
#undef Tcl_NewIntObj
#undef Tcl_NewListObj
#undef Tcl_NewLongObj
#undef Tcl_DbNewLongObj
#undef Tcl_NewObj
#undef Tcl_NewStringObj
#undef Tcl_GetUnicode
#undef Tcl_GetUnicodeFromObj
#undef Tcl_NewUnicodeObj
#undef Tcl_SetUnicodeObj
#undef Tcl_DumpActiveMemory
#undef Tcl_ValidateAllMemory
#undef Tcl_FindHashEntry
#undef Tcl_CreateHashEntry
#undef Tcl_Panic
#undef Tcl_FindExecutable
#undef Tcl_SetExitProc
#undef Tcl_SetPanicProc
#undef TclpGetPid
#undef TclSockMinimumBuffers
#undef Tcl_SetIntObj
#undef Tcl_SetLongObj
#undef Tcl_ListObjGetElements
#undef Tcl_ListObjLength
#undef Tcl_DictObjSize
#undef Tcl_SplitList
#undef Tcl_SplitPath
#undef Tcl_FSSplitPath
#undef Tcl_ParseArgsObjv
#undef TclpInetNtoa
#undef TclWinGetServByName
#undef TclWinGetSockOpt
#undef TclWinSetSockOpt
#undef TclWinNToHS
#undef TclStaticLibrary
#undef Tcl_BackgroundError
#define TclStaticLibrary Tcl_StaticLibrary
#undef Tcl_UniCharToUtfDString
#undef Tcl_UtfToUniCharDString
#undef Tcl_UtfToUniChar
#undef Tcl_UniCharLen
#undef TclObjInterpProc
#if !defined(_WIN32) && !defined(__CYGWIN__)
# undef Tcl_WinConvertError
# define Tcl_WinConvertError 0
#endif
<<<<<<< HEAD
#if defined(TCL_NO_DEPRECATED)
# undef TclGetStringFromObj
# undef TclGetBytesFromObj
# undef TclGetUnicodeFromObj
# define TclGetStringFromObj 0
# define TclGetBytesFromObj 0
# if TCL_UTF_MAX > 3
#   define TclGetUnicodeFromObj 0
# endif
=======


#if TCL_UTF_MAX > 3 && defined(TCL_NO_DEPRECATED)
static void uniCodePanic(void) {
    Tcl_Panic("Tcl is compiled without the the UTF16 compatibility layer (-DTCL_NO_DEPRECATED)");
}
#   define Tcl_GetUnicode (unsigned short *(*)(Tcl_Obj *))(void *)uniCodePanic
#   define Tcl_GetUnicodeFromObj (unsigned short *(*)(Tcl_Obj *, int *))(void *)uniCodePanic
#   define TclGetUnicodeFromObj (unsigned short *(*)(Tcl_Obj *, void *))(void *)uniCodePanic
#   define Tcl_NewUnicodeObj (Tcl_Obj *(*)(const unsigned short *, int))(void *)uniCodePanic
#   define Tcl_SetUnicodeObj (void(*)(Tcl_Obj *, const unsigned short *, int))(void *)uniCodePanic
#   define Tcl_AppendUnicodeToObj (void(*)(Tcl_Obj *, const unsigned short *, int))(void *)uniCodePanic
#   define Tcl_UtfAtIndex (const char *(*)(const char *, int))(void *)uniCodePanic
#   define Tcl_GetCharLength (int(*)(Tcl_Obj *))(void *)uniCodePanic
#   define Tcl_UniCharNcmp (int(*)(const unsigned short *, const unsigned short *, unsigned long))(void *)uniCodePanic
#   define Tcl_UniCharNcasecmp (int(*)(const unsigned short *, const unsigned short *, unsigned long))(void *)uniCodePanic
#   define Tcl_UniCharCaseMatch (int(*)(const unsigned short *, const unsigned short *, int))(void *)uniCodePanic
#   define Tcl_GetRange (Tcl_Obj *(*)(Tcl_Obj *, int, int))(void *)uniCodePanic
#   define Tcl_GetUniChar (int(*)(Tcl_Obj *, int))(void *)uniCodePanic
#   define Tcl_NumUtfChars (int(*)(const char *, int))(void *)uniCodePanic
>>>>>>> a123c440
#endif
#undef Tcl_Close
#define Tcl_Close 0
#undef TclGetByteArrayFromObj
#define TclGetByteArrayFromObj 0
#undef Tcl_GetByteArrayFromObj
#define Tcl_GetByteArrayFromObj 0
#define TclUnusedStubEntry 0


#if TCL_UTF_MAX < 4
static void uniCodePanic() {
    Tcl_Panic("This extension uses a deprecated function, not available now: Tcl is compiled with -DTCL_UTF_MAX==%d", TCL_UTF_MAX);
}

#   define Tcl_GetUnicodeFromObj (Tcl_UniChar *(*)(Tcl_Obj *, Tcl_Size *))(void *)uniCodePanic
#   define TclGetUnicodeFromObj (Tcl_UniChar *(*)(Tcl_Obj *, int *))(void *)uniCodePanic
#   define Tcl_NewUnicodeObj (Tcl_Obj *(*)(const Tcl_UniChar *, Tcl_Size))(void *)uniCodePanic
#   define Tcl_SetUnicodeObj (void(*)(Tcl_Obj *, const Tcl_UniChar *, Tcl_Size))(void *)uniCodePanic
#   define Tcl_AppendUnicodeToObj (void(*)(Tcl_Obj *, const Tcl_UniChar *, Tcl_Size))(void *)uniCodePanic
#endif

#define TclUtfCharComplete Tcl_UtfCharComplete
#define TclUtfNext Tcl_UtfNext
#define TclUtfPrev Tcl_UtfPrev

#if defined(TCL_NO_DEPRECATED)
# define TclListObjGetElements 0
# define TclListObjLength 0
# define TclDictObjSize 0
# define TclSplitList 0
# define TclSplitPath 0
# define TclFSSplitPath 0
# define TclParseArgsObjv 0
#else /* !defined(TCL_NO_DEPRECATED) */
int TclListObjGetElements(Tcl_Interp *interp, Tcl_Obj *listPtr,
    void *objcPtr, Tcl_Obj ***objvPtr) {
    Tcl_Size n = TCL_INDEX_NONE;
    int result = Tcl_ListObjGetElements(interp, listPtr, &n, objvPtr);
    if (objcPtr) {
	if ((sizeof(int) != sizeof(size_t)) && (result == TCL_OK) && (n > INT_MAX)) {
	    if (interp) {
		Tcl_AppendResult(interp, "List too large to be processed", NULL);
	    }
	    return TCL_ERROR;
	}
	*(int *)objcPtr = (int)n;
    }
    return result;
}
int TclListObjLength(Tcl_Interp *interp, Tcl_Obj *listPtr,
    void *lengthPtr) {
    Tcl_Size n = TCL_INDEX_NONE;
    int result = Tcl_ListObjLength(interp, listPtr, &n);
    if (lengthPtr) {
	if ((sizeof(int) != sizeof(size_t)) && (result == TCL_OK) && (n > INT_MAX)) {
	    if (interp) {
		Tcl_AppendResult(interp, "List too large to be processed", NULL);
	    }
	    return TCL_ERROR;
	}
	*(int *)lengthPtr = (int)n;
    }
    return result;
}
int TclDictObjSize(Tcl_Interp *interp, Tcl_Obj *dictPtr,
    void *sizePtr) {
    Tcl_Size n = TCL_INDEX_NONE;
    int result = Tcl_DictObjSize(interp, dictPtr, &n);
    if (sizePtr) {
	if ((sizeof(int) != sizeof(size_t)) && (result == TCL_OK) && (n > INT_MAX)) {
	    if (interp) {
		Tcl_AppendResult(interp, "Dict too large to be processed", NULL);
	    }
	    return TCL_ERROR;
	}
	*(int *)sizePtr = (int)n;
    }
    return result;
}
int TclSplitList(Tcl_Interp *interp, const char *listStr, void *argcPtr,
	const char ***argvPtr) {
    Tcl_Size n = TCL_INDEX_NONE;
    int result = Tcl_SplitList(interp, listStr, &n, argvPtr);
    if (argcPtr) {
	if ((sizeof(int) != sizeof(size_t)) && (result == TCL_OK) && (n > INT_MAX)) {
	    if (interp) {
		Tcl_AppendResult(interp, "List too large to be processed", NULL);
	    }
	    Tcl_Free((void *)*argvPtr);
	    return TCL_ERROR;
	}
	*(int *)argcPtr = (int)n;
    }
    return result;
}
void TclSplitPath(const char *path, void *argcPtr, const char ***argvPtr) {
    Tcl_Size n = TCL_INDEX_NONE;
    Tcl_SplitPath(path, &n, argvPtr);
    if (argcPtr) {
	if ((sizeof(int) != sizeof(size_t)) && (n > INT_MAX)) {
	    n = TCL_INDEX_NONE; /* No other way to return an error-situation */
	    Tcl_Free((void *)*argvPtr);
	    *argvPtr = NULL;
	}
	*(int *)argcPtr = (int)n;
    }
}
Tcl_Obj *TclFSSplitPath(Tcl_Obj *pathPtr, void *lenPtr) {
    Tcl_Size n = TCL_INDEX_NONE;
    Tcl_Obj *result = Tcl_FSSplitPath(pathPtr, &n);
    if (lenPtr) {
	if ((sizeof(int) != sizeof(size_t)) && result && (n > INT_MAX)) {
	    Tcl_DecrRefCount(result);
	    return NULL;
	}
	*(int *)lenPtr = (int)n;
    }
    return result;
}
int TclParseArgsObjv(Tcl_Interp *interp,
	const Tcl_ArgvInfo *argTable, void *objcPtr, Tcl_Obj *const *objv,
	Tcl_Obj ***remObjv) {
    Tcl_Size n = (*(int *)objcPtr < 0) ? TCL_INDEX_NONE: (Tcl_Size)*(int *)objcPtr ;
    int result = Tcl_ParseArgsObjv(interp, argTable, &n, objv, remObjv);
    *(int *)objcPtr = (int)n;
    return result;
}
#endif /* !defined(TCL_NO_DEPRECATED) */

#define TclBN_mp_add mp_add
#define TclBN_mp_add_d mp_add_d
#define TclBN_mp_and mp_and
#define TclBN_mp_clamp mp_clamp
#define TclBN_mp_clear mp_clear
#define TclBN_mp_clear_multi mp_clear_multi
#define TclBN_mp_cmp mp_cmp
#define TclBN_mp_cmp_d mp_cmp_d
#define TclBN_mp_cmp_mag mp_cmp_mag
#define TclBN_mp_cnt_lsb mp_cnt_lsb
#define TclBN_mp_copy mp_copy
#define TclBN_mp_count_bits mp_count_bits
#define TclBN_mp_div mp_div
#define TclBN_mp_div_d mp_div_d
#define TclBN_mp_div_2 mp_div_2
#define TclBN_mp_div_2d mp_div_2d
#define TclBN_mp_exch mp_exch
#define TclBN_mp_expt_u32 mp_expt_u32
#define TclBN_mp_get_mag_u64 mp_get_mag_u64
#define TclBN_mp_grow mp_grow
#define TclBN_mp_init mp_init
#define TclBN_mp_init_copy mp_init_copy
#define TclBN_mp_init_multi mp_init_multi
#define TclBN_mp_init_set mp_init_set
#define TclBN_mp_init_size mp_init_size
#define TclBN_mp_init_i64 mp_init_i64
#define TclBN_mp_init_u64 mp_init_u64
#define TclBN_mp_lshd mp_lshd
#define TclBN_mp_mod mp_mod
#define TclBN_mp_mod_2d mp_mod_2d
#define TclBN_mp_mul mp_mul
#define TclBN_mp_mul_d mp_mul_d
#define TclBN_mp_mul_2 mp_mul_2
#define TclBN_mp_mul_2d mp_mul_2d
#define TclBN_mp_neg mp_neg
#define TclBN_mp_or mp_or
#define TclBN_mp_pack mp_pack
#define TclBN_mp_pack_count mp_pack_count
#define TclBN_mp_radix_size mp_radix_size
#define TclBN_mp_read_radix mp_read_radix
#define TclBN_mp_rshd mp_rshd
#define TclBN_mp_set_i64 mp_set_i64
#define TclBN_mp_set_u64 mp_set_u64
#define TclBN_mp_shrink mp_shrink
#define TclBN_mp_sqr mp_sqr
#define TclBN_mp_sqrt mp_sqrt
#define TclBN_mp_sub mp_sub
#define TclBN_mp_sub_d mp_sub_d
#define TclBN_mp_signed_rsh mp_signed_rsh
#define TclBN_mp_to_radix mp_to_radix
#define TclBN_mp_to_ubin mp_to_ubin
#define TclBN_mp_ubin_size mp_ubin_size
#define TclBN_mp_unpack mp_unpack
#define TclBN_mp_xor mp_xor
#define TclBN_mp_zero mp_zero
#define TclBN_s_mp_add s_mp_add
#define TclBN_mp_balance_mul s_mp_balance_mul
#define TclBN_mp_karatsuba_mul s_mp_karatsuba_mul
#define TclBN_mp_karatsuba_sqr s_mp_karatsuba_sqr
#define TclBN_s_mp_mul_digs s_mp_mul_digs
#define TclBN_s_mp_mul_digs_fast s_mp_mul_digs_fast
#define TclBN_s_mp_reverse s_mp_reverse
#define TclBN_s_mp_sqr s_mp_sqr
#define TclBN_s_mp_sqr_fast s_mp_sqr_fast
#define TclBN_s_mp_sub s_mp_sub
#define TclBN_mp_toom_mul s_mp_toom_mul
#define TclBN_mp_toom_sqr s_mp_toom_sqr

#ifndef MAC_OSX_TCL /* On UNIX, fill with other stub entries */
#   define Tcl_MacOSXOpenVersionedBundleResources 0
#   define Tcl_MacOSXNotifierAddRunLoopMode 0
#endif
#ifdef _WIN32
#   define Tcl_CreateFileHandler 0
#   define Tcl_DeleteFileHandler 0
#   define Tcl_GetOpenFile 0
#else
#   define TclpIsAtty isatty
#endif

#ifdef _WIN32
#   define TclUnixWaitForFile 0
#   define TclUnixCopyFile 0
#   define TclUnixOpenTemporaryFile 0
#   define TclpReaddir 0
#   undef TclpIsAtty
#   define TclpIsAtty 0
#elif defined(__CYGWIN__)
#   define TclpIsAtty isatty
static void
doNothing(void)
{
    /* dummy implementation, no need to do anything */
}
#   define TclWinAddProcess (void (*) (void *, size_t)) doNothing
#   define TclWinFlushDirtyChannels doNothing

#define TclWinNoBackslash winNoBackslash
static char *
TclWinNoBackslash(char *path)
{
    char *p;

    for (p = path; *p != '\0'; p++) {
	if (*p == '\\') {
	    *p = '/';
	}
    }
    return path;
}

void *TclWinGetTclInstance()
{
    void *hInstance = NULL;
    GetModuleHandleExW(GET_MODULE_HANDLE_EX_FLAG_FROM_ADDRESS,
	    (const wchar_t *)&TclWinNoBackslash, &hInstance);
    return hInstance;
}

size_t
TclpGetPid(Tcl_Pid pid)
{
    return (size_t)pid;
}

#if defined(TCL_WIDE_INT_IS_LONG)
/* On Cygwin64, long is 64-bit while on Win64 long is 32-bit. Therefore
 * we have to make sure that all stub entries on Cygwin64 follow the Win64
 * signature. Tcl 9 must find a better solution, but that cannot be done
 * without introducing a binary incompatibility.
 */
static int exprInt(Tcl_Interp *interp, const char *expr, int *ptr){
    long longValue;
    int result = Tcl_ExprLong(interp, expr, &longValue);
    if (result == TCL_OK) {
	    if ((longValue >= (long)(INT_MIN))
		    && (longValue <= (long)(UINT_MAX))) {
	    *ptr = (int)longValue;
	} else {
	    Tcl_SetObjResult(interp, Tcl_NewStringObj(
		    "integer value too large to represent", -1));
	    result = TCL_ERROR;
	}
    }
    return result;
}
#define Tcl_ExprLong (int(*)(Tcl_Interp*,const char*,long*))exprInt
static int exprIntObj(Tcl_Interp *interp, Tcl_Obj*expr, int *ptr){
    long longValue;
    int result = Tcl_ExprLongObj(interp, expr, &longValue);
    if (result == TCL_OK) {
	    if ((longValue >= (long)(INT_MIN))
		    && (longValue <= (long)(UINT_MAX))) {
	    *ptr = (int)longValue;
	} else {
	    Tcl_SetObjResult(interp, Tcl_NewStringObj(
		    "integer value too large to represent", -1));
	    result = TCL_ERROR;
	}
    }
    return result;
}
#define Tcl_ExprLongObj (int(*)(Tcl_Interp*,Tcl_Obj*,long*))exprIntObj
static int utfNcmp(const char *s1, const char *s2, unsigned int n){
   return Tcl_UtfNcmp(s1, s2, (unsigned long)n);
}
#define Tcl_UtfNcmp (int(*)(const char*,const char*,unsigned long))(void *)utfNcmp
static int utfNcasecmp(const char *s1, const char *s2, unsigned int n){
   return Tcl_UtfNcasecmp(s1, s2, (unsigned long)n);
}
#define Tcl_UtfNcasecmp (int(*)(const char*,const char*,unsigned long))(void *)utfNcasecmp

#endif /* TCL_WIDE_INT_IS_LONG */

#else /* __CYGWIN__ */
#   define TclWinGetTclInstance 0
#   define TclpGetPid 0
#   define TclWinFlushDirtyChannels 0
#   define TclWinNoBackslash 0
#   define TclWinAddProcess 0
#endif

/*
 * WARNING: The contents of this file is automatically generated by the
 * tools/genStubs.tcl script. Any modifications to the function declarations
 * below should be made in the generic/tcl.decls script.
 */

MODULE_SCOPE const TclStubs tclStubs;
MODULE_SCOPE const TclTomMathStubs tclTomMathStubs;

#ifdef __GNUC__
/*
 * The rest of this file shouldn't warn about deprecated functions; they're
 * there because we intend them to be so and know that this file is OK to
 * touch those fields.
 */
#pragma GCC diagnostic ignored "-Wdeprecated-declarations"
#endif

/* !BEGIN!: Do not edit below this line. */

static const TclIntStubs tclIntStubs = {
    TCL_STUB_MAGIC,
    0,
    0, /* 0 */
    0, /* 1 */
    0, /* 2 */
    TclAllocateFreeObjects, /* 3 */
    0, /* 4 */
    TclCleanupChildren, /* 5 */
    TclCleanupCommand, /* 6 */
    TclCopyAndCollapse, /* 7 */
    0, /* 8 */
    TclCreatePipeline, /* 9 */
    TclCreateProc, /* 10 */
    TclDeleteCompiledLocalVars, /* 11 */
    TclDeleteVars, /* 12 */
    0, /* 13 */
    TclDumpMemoryInfo, /* 14 */
    0, /* 15 */
    TclExprFloatError, /* 16 */
    0, /* 17 */
    0, /* 18 */
    0, /* 19 */
    0, /* 20 */
    0, /* 21 */
    TclFindElement, /* 22 */
    TclFindProc, /* 23 */
    TclFormatInt, /* 24 */
    TclFreePackageInfo, /* 25 */
    0, /* 26 */
    0, /* 27 */
    TclpGetDefaultStdChannel, /* 28 */
    0, /* 29 */
    0, /* 30 */
    TclGetExtension, /* 31 */
    TclGetFrame, /* 32 */
    0, /* 33 */
    0, /* 34 */
    0, /* 35 */
    0, /* 36 */
    0, /* 37 */
    TclGetNamespaceForQualName, /* 38 */
    TclGetObjInterpProc, /* 39 */
    TclGetOpenMode, /* 40 */
    TclGetOriginalCommand, /* 41 */
    TclpGetUserHome, /* 42 */
    TclGetObjInterpProc2, /* 43 */
    0, /* 44 */
    TclHideUnsafeCommands, /* 45 */
    TclInExit, /* 46 */
    0, /* 47 */
    0, /* 48 */
    0, /* 49 */
    0, /* 50 */
    TclInterpInit, /* 51 */
    0, /* 52 */
    TclInvokeObjectCommand, /* 53 */
    TclInvokeStringCommand, /* 54 */
    TclIsProc, /* 55 */
    0, /* 56 */
    0, /* 57 */
    TclLookupVar, /* 58 */
    0, /* 59 */
    TclNeedSpace, /* 60 */
    TclNewProcBodyObj, /* 61 */
    TclObjCommandComplete, /* 62 */
    TclObjInterpProc, /* 63 */
    TclObjInvoke, /* 64 */
    0, /* 65 */
    0, /* 66 */
    0, /* 67 */
    0, /* 68 */
    TclpAlloc, /* 69 */
    0, /* 70 */
    0, /* 71 */
    0, /* 72 */
    0, /* 73 */
    TclpFree, /* 74 */
    TclpGetClicks, /* 75 */
    TclpGetSeconds, /* 76 */
    0, /* 77 */
    0, /* 78 */
    0, /* 79 */
    0, /* 80 */
    TclpRealloc, /* 81 */
    0, /* 82 */
    0, /* 83 */
    0, /* 84 */
    0, /* 85 */
    0, /* 86 */
    0, /* 87 */
    0, /* 88 */
    TclPreventAliasLoop, /* 89 */
    0, /* 90 */
    TclProcCleanupProc, /* 91 */
    TclProcCompileProc, /* 92 */
    TclProcDeleteProc, /* 93 */
    0, /* 94 */
    0, /* 95 */
    TclRenameCommand, /* 96 */
    TclResetShadowedCmdRefs, /* 97 */
    TclServiceIdle, /* 98 */
    0, /* 99 */
    0, /* 100 */
    0, /* 101 */
    TclSetupEnv, /* 102 */
    TclSockGetPort, /* 103 */
    0, /* 104 */
    0, /* 105 */
    0, /* 106 */
    0, /* 107 */
    TclTeardownNamespace, /* 108 */
    TclUpdateReturnInfo, /* 109 */
    TclSockMinimumBuffers, /* 110 */
    Tcl_AddInterpResolvers, /* 111 */
    0, /* 112 */
    0, /* 113 */
    0, /* 114 */
    0, /* 115 */
    0, /* 116 */
    0, /* 117 */
    Tcl_GetInterpResolvers, /* 118 */
    Tcl_GetNamespaceResolvers, /* 119 */
    Tcl_FindNamespaceVar, /* 120 */
    0, /* 121 */
    0, /* 122 */
    0, /* 123 */
    0, /* 124 */
    0, /* 125 */
    Tcl_GetVariableFullName, /* 126 */
    0, /* 127 */
    Tcl_PopCallFrame, /* 128 */
    Tcl_PushCallFrame, /* 129 */
    Tcl_RemoveInterpResolvers, /* 130 */
    Tcl_SetNamespaceResolvers, /* 131 */
    0, /* 132 */
    0, /* 133 */
    0, /* 134 */
    0, /* 135 */
    0, /* 136 */
    0, /* 137 */
    TclGetEnv, /* 138 */
    0, /* 139 */
    0, /* 140 */
    TclpGetCwd, /* 141 */
    TclSetByteCodeFromAny, /* 142 */
    TclAddLiteralObj, /* 143 */
    TclHideLiteral, /* 144 */
    TclGetAuxDataType, /* 145 */
    TclHandleCreate, /* 146 */
    TclHandleFree, /* 147 */
    TclHandlePreserve, /* 148 */
    TclHandleRelease, /* 149 */
    TclRegAbout, /* 150 */
    TclRegExpRangeUniChar, /* 151 */
    TclSetLibraryPath, /* 152 */
    TclGetLibraryPath, /* 153 */
    0, /* 154 */
    0, /* 155 */
    TclRegError, /* 156 */
    TclVarTraceExists, /* 157 */
    0, /* 158 */
    0, /* 159 */
    0, /* 160 */
    TclChannelTransform, /* 161 */
    TclChannelEventScriptInvoker, /* 162 */
    TclGetInstructionTable, /* 163 */
    TclExpandCodeArray, /* 164 */
    TclpSetInitialEncodings, /* 165 */
    TclListObjSetElement, /* 166 */
    0, /* 167 */
    0, /* 168 */
    TclpUtfNcmp2, /* 169 */
    TclCheckInterpTraces, /* 170 */
    TclCheckExecutionTraces, /* 171 */
    TclInThreadExit, /* 172 */
    TclUniCharMatch, /* 173 */
    0, /* 174 */
    TclCallVarTraces, /* 175 */
    TclCleanupVar, /* 176 */
    TclVarErrMsg, /* 177 */
    0, /* 178 */
    0, /* 179 */
    0, /* 180 */
    0, /* 181 */
    0, /* 182 */
    0, /* 183 */
    0, /* 184 */
    0, /* 185 */
    0, /* 186 */
    0, /* 187 */
    0, /* 188 */
    0, /* 189 */
    0, /* 190 */
    0, /* 191 */
    0, /* 192 */
    0, /* 193 */
    0, /* 194 */
    0, /* 195 */
    0, /* 196 */
    0, /* 197 */
    TclObjGetFrame, /* 198 */
    0, /* 199 */
    TclpObjRemoveDirectory, /* 200 */
    TclpObjCopyDirectory, /* 201 */
    TclpObjCreateDirectory, /* 202 */
    TclpObjDeleteFile, /* 203 */
    TclpObjCopyFile, /* 204 */
    TclpObjRenameFile, /* 205 */
    TclpObjStat, /* 206 */
    TclpObjAccess, /* 207 */
    TclpOpenFileChannel, /* 208 */
    0, /* 209 */
    0, /* 210 */
    0, /* 211 */
    TclpFindExecutable, /* 212 */
    TclGetObjNameOfExecutable, /* 213 */
    TclSetObjNameOfExecutable, /* 214 */
    TclStackAlloc, /* 215 */
    TclStackFree, /* 216 */
    TclPushStackFrame, /* 217 */
    TclPopStackFrame, /* 218 */
    0, /* 219 */
    0, /* 220 */
    0, /* 221 */
    0, /* 222 */
    0, /* 223 */
    TclGetPlatform, /* 224 */
    TclTraceDictPath, /* 225 */
    TclObjBeingDeleted, /* 226 */
    TclSetNsPath, /* 227 */
    0, /* 228 */
    TclPtrMakeUpvar, /* 229 */
    TclObjLookupVar, /* 230 */
    TclGetNamespaceFromObj, /* 231 */
    TclEvalObjEx, /* 232 */
    TclGetSrcInfoForPc, /* 233 */
    TclVarHashCreateVar, /* 234 */
    TclInitVarHashTable, /* 235 */
    0, /* 236 */
    TclResetCancellation, /* 237 */
    TclNRInterpProc, /* 238 */
    TclNRInterpProcCore, /* 239 */
    TclNRRunCallbacks, /* 240 */
    TclNREvalObjEx, /* 241 */
    TclNREvalObjv, /* 242 */
    TclDbDumpActiveObjects, /* 243 */
    TclGetNamespaceChildTable, /* 244 */
    TclGetNamespaceCommandTable, /* 245 */
    TclInitRewriteEnsemble, /* 246 */
    TclResetRewriteEnsemble, /* 247 */
    TclCopyChannel, /* 248 */
    TclDoubleDigits, /* 249 */
    TclSetChildCancelFlags, /* 250 */
    TclRegisterLiteral, /* 251 */
    TclPtrGetVar, /* 252 */
    TclPtrSetVar, /* 253 */
    TclPtrIncrObjVar, /* 254 */
    TclPtrObjMakeUpvar, /* 255 */
    TclPtrUnsetVar, /* 256 */
    TclStaticLibrary, /* 257 */
    TclpCreateTemporaryDirectory, /* 258 */
    0, /* 259 */
    TclListTestObj, /* 260 */
    TclListObjValidate, /* 261 */
};

static const TclIntPlatStubs tclIntPlatStubs = {
    TCL_STUB_MAGIC,
    0,
    0, /* 0 */
    TclpCloseFile, /* 1 */
    TclpCreateCommandChannel, /* 2 */
    TclpCreatePipe, /* 3 */
    TclWinGetTclInstance, /* 4 */
    TclUnixWaitForFile, /* 5 */
    TclpMakeFile, /* 6 */
    TclpOpenFile, /* 7 */
    TclpGetPid, /* 8 */
    TclpCreateTempFile, /* 9 */
    0, /* 10 */
    TclGetAndDetachPids, /* 11 */
    0, /* 12 */
    0, /* 13 */
    0, /* 14 */
    TclpCreateProcess, /* 15 */
    TclpIsAtty, /* 16 */
    TclUnixCopyFile, /* 17 */
    0, /* 18 */
    0, /* 19 */
    TclWinAddProcess, /* 20 */
    0, /* 21 */
    0, /* 22 */
    0, /* 23 */
    TclWinNoBackslash, /* 24 */
    0, /* 25 */
    0, /* 26 */
    TclWinFlushDirtyChannels, /* 27 */
    0, /* 28 */
    TclWinCPUID, /* 29 */
    TclUnixOpenTemporaryFile, /* 30 */
};

static const TclPlatStubs tclPlatStubs = {
    TCL_STUB_MAGIC,
    0,
    0, /* 0 */
    Tcl_MacOSXOpenVersionedBundleResources, /* 1 */
    Tcl_MacOSXNotifierAddRunLoopMode, /* 2 */
    Tcl_WinConvertError, /* 3 */
};

const TclTomMathStubs tclTomMathStubs = {
    TCL_STUB_MAGIC,
    0,
    TclBN_epoch, /* 0 */
    TclBN_revision, /* 1 */
    TclBN_mp_add, /* 2 */
    TclBN_mp_add_d, /* 3 */
    TclBN_mp_and, /* 4 */
    TclBN_mp_clamp, /* 5 */
    TclBN_mp_clear, /* 6 */
    TclBN_mp_clear_multi, /* 7 */
    TclBN_mp_cmp, /* 8 */
    TclBN_mp_cmp_d, /* 9 */
    TclBN_mp_cmp_mag, /* 10 */
    TclBN_mp_copy, /* 11 */
    TclBN_mp_count_bits, /* 12 */
    TclBN_mp_div, /* 13 */
    TclBN_mp_div_d, /* 14 */
    TclBN_mp_div_2, /* 15 */
    TclBN_mp_div_2d, /* 16 */
    0, /* 17 */
    TclBN_mp_exch, /* 18 */
    TclBN_mp_expt_u32, /* 19 */
    TclBN_mp_grow, /* 20 */
    TclBN_mp_init, /* 21 */
    TclBN_mp_init_copy, /* 22 */
    TclBN_mp_init_multi, /* 23 */
    TclBN_mp_init_set, /* 24 */
    TclBN_mp_init_size, /* 25 */
    TclBN_mp_lshd, /* 26 */
    TclBN_mp_mod, /* 27 */
    TclBN_mp_mod_2d, /* 28 */
    TclBN_mp_mul, /* 29 */
    TclBN_mp_mul_d, /* 30 */
    TclBN_mp_mul_2, /* 31 */
    TclBN_mp_mul_2d, /* 32 */
    TclBN_mp_neg, /* 33 */
    TclBN_mp_or, /* 34 */
    TclBN_mp_radix_size, /* 35 */
    TclBN_mp_read_radix, /* 36 */
    TclBN_mp_rshd, /* 37 */
    TclBN_mp_shrink, /* 38 */
    0, /* 39 */
    0, /* 40 */
    TclBN_mp_sqrt, /* 41 */
    TclBN_mp_sub, /* 42 */
    TclBN_mp_sub_d, /* 43 */
    0, /* 44 */
    0, /* 45 */
    0, /* 46 */
    TclBN_mp_ubin_size, /* 47 */
    TclBN_mp_xor, /* 48 */
    TclBN_mp_zero, /* 49 */
    0, /* 50 */
    0, /* 51 */
    0, /* 52 */
    0, /* 53 */
    0, /* 54 */
    0, /* 55 */
    0, /* 56 */
    0, /* 57 */
    0, /* 58 */
    0, /* 59 */
    0, /* 60 */
    0, /* 61 */
    0, /* 62 */
    TclBN_mp_cnt_lsb, /* 63 */
    0, /* 64 */
    TclBN_mp_init_i64, /* 65 */
    TclBN_mp_init_u64, /* 66 */
    0, /* 67 */
    TclBN_mp_set_u64, /* 68 */
    TclBN_mp_get_mag_u64, /* 69 */
    TclBN_mp_set_i64, /* 70 */
    TclBN_mp_unpack, /* 71 */
    TclBN_mp_pack, /* 72 */
    0, /* 73 */
    0, /* 74 */
    0, /* 75 */
    TclBN_mp_signed_rsh, /* 76 */
    TclBN_mp_pack_count, /* 77 */
    TclBN_mp_to_ubin, /* 78 */
    0, /* 79 */
    TclBN_mp_to_radix, /* 80 */
};

static const TclStubHooks tclStubHooks = {
    &tclPlatStubs,
    &tclIntStubs,
    &tclIntPlatStubs
};

const TclStubs tclStubs = {
    TCL_STUB_MAGIC,
    &tclStubHooks,
    Tcl_PkgProvideEx, /* 0 */
    Tcl_PkgRequireEx, /* 1 */
    Tcl_Panic, /* 2 */
    Tcl_Alloc, /* 3 */
    Tcl_Free, /* 4 */
    Tcl_Realloc, /* 5 */
    Tcl_DbCkalloc, /* 6 */
    Tcl_DbCkfree, /* 7 */
    Tcl_DbCkrealloc, /* 8 */
    Tcl_CreateFileHandler, /* 9 */
    Tcl_DeleteFileHandler, /* 10 */
    Tcl_SetTimer, /* 11 */
    Tcl_Sleep, /* 12 */
    Tcl_WaitForEvent, /* 13 */
    Tcl_AppendAllObjTypes, /* 14 */
    Tcl_AppendStringsToObj, /* 15 */
    Tcl_AppendToObj, /* 16 */
    Tcl_ConcatObj, /* 17 */
    Tcl_ConvertToType, /* 18 */
    Tcl_DbDecrRefCount, /* 19 */
    Tcl_DbIncrRefCount, /* 20 */
    Tcl_DbIsShared, /* 21 */
    0, /* 22 */
    Tcl_DbNewByteArrayObj, /* 23 */
    Tcl_DbNewDoubleObj, /* 24 */
    Tcl_DbNewListObj, /* 25 */
    0, /* 26 */
    Tcl_DbNewObj, /* 27 */
    Tcl_DbNewStringObj, /* 28 */
    Tcl_DuplicateObj, /* 29 */
    TclFreeObj, /* 30 */
    Tcl_GetBoolean, /* 31 */
    Tcl_GetBooleanFromObj, /* 32 */
    TclGetByteArrayFromObj, /* 33 */
    Tcl_GetDouble, /* 34 */
    Tcl_GetDoubleFromObj, /* 35 */
    0, /* 36 */
    Tcl_GetInt, /* 37 */
    Tcl_GetIntFromObj, /* 38 */
    Tcl_GetLongFromObj, /* 39 */
    Tcl_GetObjType, /* 40 */
    TclGetStringFromObj, /* 41 */
    Tcl_InvalidateStringRep, /* 42 */
    Tcl_ListObjAppendList, /* 43 */
    Tcl_ListObjAppendElement, /* 44 */
    TclListObjGetElements, /* 45 */
    Tcl_ListObjIndex, /* 46 */
    TclListObjLength, /* 47 */
    Tcl_ListObjReplace, /* 48 */
    0, /* 49 */
    Tcl_NewByteArrayObj, /* 50 */
    Tcl_NewDoubleObj, /* 51 */
    0, /* 52 */
    Tcl_NewListObj, /* 53 */
    0, /* 54 */
    Tcl_NewObj, /* 55 */
    Tcl_NewStringObj, /* 56 */
    0, /* 57 */
    Tcl_SetByteArrayLength, /* 58 */
    Tcl_SetByteArrayObj, /* 59 */
    Tcl_SetDoubleObj, /* 60 */
    0, /* 61 */
    Tcl_SetListObj, /* 62 */
    0, /* 63 */
    Tcl_SetObjLength, /* 64 */
    Tcl_SetStringObj, /* 65 */
    0, /* 66 */
    0, /* 67 */
    Tcl_AllowExceptions, /* 68 */
    Tcl_AppendElement, /* 69 */
    Tcl_AppendResult, /* 70 */
    Tcl_AsyncCreate, /* 71 */
    Tcl_AsyncDelete, /* 72 */
    Tcl_AsyncInvoke, /* 73 */
    Tcl_AsyncMark, /* 74 */
    Tcl_AsyncReady, /* 75 */
    0, /* 76 */
    0, /* 77 */
    Tcl_BadChannelOption, /* 78 */
    Tcl_CallWhenDeleted, /* 79 */
    Tcl_CancelIdleCall, /* 80 */
    Tcl_Close, /* 81 */
    Tcl_CommandComplete, /* 82 */
    Tcl_Concat, /* 83 */
    Tcl_ConvertElement, /* 84 */
    Tcl_ConvertCountedElement, /* 85 */
    Tcl_CreateAlias, /* 86 */
    Tcl_CreateAliasObj, /* 87 */
    Tcl_CreateChannel, /* 88 */
    Tcl_CreateChannelHandler, /* 89 */
    Tcl_CreateCloseHandler, /* 90 */
    Tcl_CreateCommand, /* 91 */
    Tcl_CreateEventSource, /* 92 */
    Tcl_CreateExitHandler, /* 93 */
    Tcl_CreateInterp, /* 94 */
    0, /* 95 */
    Tcl_CreateObjCommand, /* 96 */
    Tcl_CreateChild, /* 97 */
    Tcl_CreateTimerHandler, /* 98 */
    Tcl_CreateTrace, /* 99 */
    Tcl_DeleteAssocData, /* 100 */
    Tcl_DeleteChannelHandler, /* 101 */
    Tcl_DeleteCloseHandler, /* 102 */
    Tcl_DeleteCommand, /* 103 */
    Tcl_DeleteCommandFromToken, /* 104 */
    Tcl_DeleteEvents, /* 105 */
    Tcl_DeleteEventSource, /* 106 */
    Tcl_DeleteExitHandler, /* 107 */
    Tcl_DeleteHashEntry, /* 108 */
    Tcl_DeleteHashTable, /* 109 */
    Tcl_DeleteInterp, /* 110 */
    Tcl_DetachPids, /* 111 */
    Tcl_DeleteTimerHandler, /* 112 */
    Tcl_DeleteTrace, /* 113 */
    Tcl_DontCallWhenDeleted, /* 114 */
    Tcl_DoOneEvent, /* 115 */
    Tcl_DoWhenIdle, /* 116 */
    Tcl_DStringAppend, /* 117 */
    Tcl_DStringAppendElement, /* 118 */
    Tcl_DStringEndSublist, /* 119 */
    Tcl_DStringFree, /* 120 */
    Tcl_DStringGetResult, /* 121 */
    Tcl_DStringInit, /* 122 */
    Tcl_DStringResult, /* 123 */
    Tcl_DStringSetLength, /* 124 */
    Tcl_DStringStartSublist, /* 125 */
    Tcl_Eof, /* 126 */
    Tcl_ErrnoId, /* 127 */
    Tcl_ErrnoMsg, /* 128 */
    0, /* 129 */
    Tcl_EvalFile, /* 130 */
    0, /* 131 */
    Tcl_EventuallyFree, /* 132 */
    Tcl_Exit, /* 133 */
    Tcl_ExposeCommand, /* 134 */
    Tcl_ExprBoolean, /* 135 */
    Tcl_ExprBooleanObj, /* 136 */
    Tcl_ExprDouble, /* 137 */
    Tcl_ExprDoubleObj, /* 138 */
    Tcl_ExprLong, /* 139 */
    Tcl_ExprLongObj, /* 140 */
    Tcl_ExprObj, /* 141 */
    Tcl_ExprString, /* 142 */
    Tcl_Finalize, /* 143 */
    0, /* 144 */
    Tcl_FirstHashEntry, /* 145 */
    Tcl_Flush, /* 146 */
    0, /* 147 */
    Tcl_GetAlias, /* 148 */
    Tcl_GetAliasObj, /* 149 */
    Tcl_GetAssocData, /* 150 */
    Tcl_GetChannel, /* 151 */
    Tcl_GetChannelBufferSize, /* 152 */
    Tcl_GetChannelHandle, /* 153 */
    Tcl_GetChannelInstanceData, /* 154 */
    Tcl_GetChannelMode, /* 155 */
    Tcl_GetChannelName, /* 156 */
    Tcl_GetChannelOption, /* 157 */
    Tcl_GetChannelType, /* 158 */
    Tcl_GetCommandInfo, /* 159 */
    Tcl_GetCommandName, /* 160 */
    Tcl_GetErrno, /* 161 */
    Tcl_GetHostName, /* 162 */
    Tcl_GetInterpPath, /* 163 */
    Tcl_GetParent, /* 164 */
    Tcl_GetNameOfExecutable, /* 165 */
    Tcl_GetObjResult, /* 166 */
    Tcl_GetOpenFile, /* 167 */
    Tcl_GetPathType, /* 168 */
    Tcl_Gets, /* 169 */
    Tcl_GetsObj, /* 170 */
    Tcl_GetServiceMode, /* 171 */
    Tcl_GetChild, /* 172 */
    Tcl_GetStdChannel, /* 173 */
    0, /* 174 */
    0, /* 175 */
    Tcl_GetVar2, /* 176 */
    0, /* 177 */
    0, /* 178 */
    Tcl_HideCommand, /* 179 */
    Tcl_Init, /* 180 */
    Tcl_InitHashTable, /* 181 */
    Tcl_InputBlocked, /* 182 */
    Tcl_InputBuffered, /* 183 */
    Tcl_InterpDeleted, /* 184 */
    Tcl_IsSafe, /* 185 */
    Tcl_JoinPath, /* 186 */
    Tcl_LinkVar, /* 187 */
    0, /* 188 */
    Tcl_MakeFileChannel, /* 189 */
    0, /* 190 */
    Tcl_MakeTcpClientChannel, /* 191 */
    Tcl_Merge, /* 192 */
    Tcl_NextHashEntry, /* 193 */
    Tcl_NotifyChannel, /* 194 */
    Tcl_ObjGetVar2, /* 195 */
    Tcl_ObjSetVar2, /* 196 */
    Tcl_OpenCommandChannel, /* 197 */
    Tcl_OpenFileChannel, /* 198 */
    Tcl_OpenTcpClient, /* 199 */
    Tcl_OpenTcpServer, /* 200 */
    Tcl_Preserve, /* 201 */
    Tcl_PrintDouble, /* 202 */
    Tcl_PutEnv, /* 203 */
    Tcl_PosixError, /* 204 */
    Tcl_QueueEvent, /* 205 */
    Tcl_Read, /* 206 */
    Tcl_ReapDetachedProcs, /* 207 */
    Tcl_RecordAndEval, /* 208 */
    Tcl_RecordAndEvalObj, /* 209 */
    Tcl_RegisterChannel, /* 210 */
    Tcl_RegisterObjType, /* 211 */
    Tcl_RegExpCompile, /* 212 */
    Tcl_RegExpExec, /* 213 */
    Tcl_RegExpMatch, /* 214 */
    Tcl_RegExpRange, /* 215 */
    Tcl_Release, /* 216 */
    Tcl_ResetResult, /* 217 */
    Tcl_ScanElement, /* 218 */
    Tcl_ScanCountedElement, /* 219 */
    0, /* 220 */
    Tcl_ServiceAll, /* 221 */
    Tcl_ServiceEvent, /* 222 */
    Tcl_SetAssocData, /* 223 */
    Tcl_SetChannelBufferSize, /* 224 */
    Tcl_SetChannelOption, /* 225 */
    Tcl_SetCommandInfo, /* 226 */
    Tcl_SetErrno, /* 227 */
    Tcl_SetErrorCode, /* 228 */
    Tcl_SetMaxBlockTime, /* 229 */
    0, /* 230 */
    Tcl_SetRecursionLimit, /* 231 */
    0, /* 232 */
    Tcl_SetServiceMode, /* 233 */
    Tcl_SetObjErrorCode, /* 234 */
    Tcl_SetObjResult, /* 235 */
    Tcl_SetStdChannel, /* 236 */
    0, /* 237 */
    Tcl_SetVar2, /* 238 */
    Tcl_SignalId, /* 239 */
    Tcl_SignalMsg, /* 240 */
    Tcl_SourceRCFile, /* 241 */
    TclSplitList, /* 242 */
    TclSplitPath, /* 243 */
    0, /* 244 */
    0, /* 245 */
    0, /* 246 */
    0, /* 247 */
    Tcl_TraceVar2, /* 248 */
    Tcl_TranslateFileName, /* 249 */
    Tcl_Ungets, /* 250 */
    Tcl_UnlinkVar, /* 251 */
    Tcl_UnregisterChannel, /* 252 */
    0, /* 253 */
    Tcl_UnsetVar2, /* 254 */
    0, /* 255 */
    Tcl_UntraceVar2, /* 256 */
    Tcl_UpdateLinkedVar, /* 257 */
    0, /* 258 */
    Tcl_UpVar2, /* 259 */
    Tcl_VarEval, /* 260 */
    0, /* 261 */
    Tcl_VarTraceInfo2, /* 262 */
    Tcl_Write, /* 263 */
    Tcl_WrongNumArgs, /* 264 */
    Tcl_DumpActiveMemory, /* 265 */
    Tcl_ValidateAllMemory, /* 266 */
    0, /* 267 */
    0, /* 268 */
    Tcl_HashStats, /* 269 */
    Tcl_ParseVar, /* 270 */
    0, /* 271 */
    Tcl_PkgPresentEx, /* 272 */
    0, /* 273 */
    0, /* 274 */
    0, /* 275 */
    0, /* 276 */
    Tcl_WaitPid, /* 277 */
    0, /* 278 */
    Tcl_GetVersion, /* 279 */
    Tcl_InitMemory, /* 280 */
    Tcl_StackChannel, /* 281 */
    Tcl_UnstackChannel, /* 282 */
    Tcl_GetStackedChannel, /* 283 */
    Tcl_SetMainLoop, /* 284 */
    0, /* 285 */
    Tcl_AppendObjToObj, /* 286 */
    Tcl_CreateEncoding, /* 287 */
    Tcl_CreateThreadExitHandler, /* 288 */
    Tcl_DeleteThreadExitHandler, /* 289 */
    0, /* 290 */
    Tcl_EvalEx, /* 291 */
    Tcl_EvalObjv, /* 292 */
    Tcl_EvalObjEx, /* 293 */
    Tcl_ExitThread, /* 294 */
    Tcl_ExternalToUtf, /* 295 */
    Tcl_ExternalToUtfDString, /* 296 */
    Tcl_FinalizeThread, /* 297 */
    Tcl_FinalizeNotifier, /* 298 */
    Tcl_FreeEncoding, /* 299 */
    Tcl_GetCurrentThread, /* 300 */
    Tcl_GetEncoding, /* 301 */
    Tcl_GetEncodingName, /* 302 */
    Tcl_GetEncodingNames, /* 303 */
    Tcl_GetIndexFromObjStruct, /* 304 */
    Tcl_GetThreadData, /* 305 */
    Tcl_GetVar2Ex, /* 306 */
    Tcl_InitNotifier, /* 307 */
    Tcl_MutexLock, /* 308 */
    Tcl_MutexUnlock, /* 309 */
    Tcl_ConditionNotify, /* 310 */
    Tcl_ConditionWait, /* 311 */
    TclNumUtfChars, /* 312 */
    Tcl_ReadChars, /* 313 */
    0, /* 314 */
    0, /* 315 */
    Tcl_SetSystemEncoding, /* 316 */
    Tcl_SetVar2Ex, /* 317 */
    Tcl_ThreadAlert, /* 318 */
    Tcl_ThreadQueueEvent, /* 319 */
    Tcl_UniCharAtIndex, /* 320 */
    Tcl_UniCharToLower, /* 321 */
    Tcl_UniCharToTitle, /* 322 */
    Tcl_UniCharToUpper, /* 323 */
    Tcl_UniCharToUtf, /* 324 */
    TclUtfAtIndex, /* 325 */
    TclUtfCharComplete, /* 326 */
    Tcl_UtfBackslash, /* 327 */
    Tcl_UtfFindFirst, /* 328 */
    Tcl_UtfFindLast, /* 329 */
    TclUtfNext, /* 330 */
    TclUtfPrev, /* 331 */
    Tcl_UtfToExternal, /* 332 */
    Tcl_UtfToExternalDString, /* 333 */
    Tcl_UtfToLower, /* 334 */
    Tcl_UtfToTitle, /* 335 */
    Tcl_UtfToChar16, /* 336 */
    Tcl_UtfToUpper, /* 337 */
    Tcl_WriteChars, /* 338 */
    Tcl_WriteObj, /* 339 */
    Tcl_GetString, /* 340 */
    0, /* 341 */
    0, /* 342 */
    Tcl_AlertNotifier, /* 343 */
    Tcl_ServiceModeHook, /* 344 */
    Tcl_UniCharIsAlnum, /* 345 */
    Tcl_UniCharIsAlpha, /* 346 */
    Tcl_UniCharIsDigit, /* 347 */
    Tcl_UniCharIsLower, /* 348 */
    Tcl_UniCharIsSpace, /* 349 */
    Tcl_UniCharIsUpper, /* 350 */
    Tcl_UniCharIsWordChar, /* 351 */
    Tcl_Char16Len, /* 352 */
    0, /* 353 */
    Tcl_Char16ToUtfDString, /* 354 */
    Tcl_UtfToChar16DString, /* 355 */
    Tcl_GetRegExpFromObj, /* 356 */
    0, /* 357 */
    Tcl_FreeParse, /* 358 */
    Tcl_LogCommandInfo, /* 359 */
    Tcl_ParseBraces, /* 360 */
    Tcl_ParseCommand, /* 361 */
    Tcl_ParseExpr, /* 362 */
    Tcl_ParseQuotedString, /* 363 */
    Tcl_ParseVarName, /* 364 */
    Tcl_GetCwd, /* 365 */
    Tcl_Chdir, /* 366 */
    Tcl_Access, /* 367 */
    Tcl_Stat, /* 368 */
    Tcl_UtfNcmp, /* 369 */
    Tcl_UtfNcasecmp, /* 370 */
    Tcl_StringCaseMatch, /* 371 */
    Tcl_UniCharIsControl, /* 372 */
    Tcl_UniCharIsGraph, /* 373 */
    Tcl_UniCharIsPrint, /* 374 */
    Tcl_UniCharIsPunct, /* 375 */
    Tcl_RegExpExecObj, /* 376 */
    Tcl_RegExpGetInfo, /* 377 */
    Tcl_NewUnicodeObj, /* 378 */
    Tcl_SetUnicodeObj, /* 379 */
    TclGetCharLength, /* 380 */
    TclGetUniChar, /* 381 */
    0, /* 382 */
    TclGetRange, /* 383 */
    Tcl_AppendUnicodeToObj, /* 384 */
    Tcl_RegExpMatchObj, /* 385 */
    Tcl_SetNotifier, /* 386 */
    Tcl_GetAllocMutex, /* 387 */
    Tcl_GetChannelNames, /* 388 */
    Tcl_GetChannelNamesEx, /* 389 */
    Tcl_ProcObjCmd, /* 390 */
    Tcl_ConditionFinalize, /* 391 */
    Tcl_MutexFinalize, /* 392 */
    Tcl_CreateThread, /* 393 */
    Tcl_ReadRaw, /* 394 */
    Tcl_WriteRaw, /* 395 */
    Tcl_GetTopChannel, /* 396 */
    Tcl_ChannelBuffered, /* 397 */
    Tcl_ChannelName, /* 398 */
    Tcl_ChannelVersion, /* 399 */
    Tcl_ChannelBlockModeProc, /* 400 */
    0, /* 401 */
    Tcl_ChannelClose2Proc, /* 402 */
    Tcl_ChannelInputProc, /* 403 */
    Tcl_ChannelOutputProc, /* 404 */
    0, /* 405 */
    Tcl_ChannelSetOptionProc, /* 406 */
    Tcl_ChannelGetOptionProc, /* 407 */
    Tcl_ChannelWatchProc, /* 408 */
    Tcl_ChannelGetHandleProc, /* 409 */
    Tcl_ChannelFlushProc, /* 410 */
    Tcl_ChannelHandlerProc, /* 411 */
    Tcl_JoinThread, /* 412 */
    Tcl_IsChannelShared, /* 413 */
    Tcl_IsChannelRegistered, /* 414 */
    Tcl_CutChannel, /* 415 */
    Tcl_SpliceChannel, /* 416 */
    Tcl_ClearChannelHandlers, /* 417 */
    Tcl_IsChannelExisting, /* 418 */
    0, /* 419 */
    0, /* 420 */
    0, /* 421 */
    0, /* 422 */
    Tcl_InitCustomHashTable, /* 423 */
    Tcl_InitObjHashTable, /* 424 */
    Tcl_CommandTraceInfo, /* 425 */
    Tcl_TraceCommand, /* 426 */
    Tcl_UntraceCommand, /* 427 */
    Tcl_AttemptAlloc, /* 428 */
    Tcl_AttemptDbCkalloc, /* 429 */
    Tcl_AttemptRealloc, /* 430 */
    Tcl_AttemptDbCkrealloc, /* 431 */
    Tcl_AttemptSetObjLength, /* 432 */
    Tcl_GetChannelThread, /* 433 */
    TclGetUnicodeFromObj, /* 434 */
    0, /* 435 */
    0, /* 436 */
    Tcl_SubstObj, /* 437 */
    Tcl_DetachChannel, /* 438 */
    Tcl_IsStandardChannel, /* 439 */
    Tcl_FSCopyFile, /* 440 */
    Tcl_FSCopyDirectory, /* 441 */
    Tcl_FSCreateDirectory, /* 442 */
    Tcl_FSDeleteFile, /* 443 */
    Tcl_FSLoadFile, /* 444 */
    Tcl_FSMatchInDirectory, /* 445 */
    Tcl_FSLink, /* 446 */
    Tcl_FSRemoveDirectory, /* 447 */
    Tcl_FSRenameFile, /* 448 */
    Tcl_FSLstat, /* 449 */
    Tcl_FSUtime, /* 450 */
    Tcl_FSFileAttrsGet, /* 451 */
    Tcl_FSFileAttrsSet, /* 452 */
    Tcl_FSFileAttrStrings, /* 453 */
    Tcl_FSStat, /* 454 */
    Tcl_FSAccess, /* 455 */
    Tcl_FSOpenFileChannel, /* 456 */
    Tcl_FSGetCwd, /* 457 */
    Tcl_FSChdir, /* 458 */
    Tcl_FSConvertToPathType, /* 459 */
    Tcl_FSJoinPath, /* 460 */
    TclFSSplitPath, /* 461 */
    Tcl_FSEqualPaths, /* 462 */
    Tcl_FSGetNormalizedPath, /* 463 */
    Tcl_FSJoinToPath, /* 464 */
    Tcl_FSGetInternalRep, /* 465 */
    Tcl_FSGetTranslatedPath, /* 466 */
    Tcl_FSEvalFile, /* 467 */
    Tcl_FSNewNativePath, /* 468 */
    Tcl_FSGetNativePath, /* 469 */
    Tcl_FSFileSystemInfo, /* 470 */
    Tcl_FSPathSeparator, /* 471 */
    Tcl_FSListVolumes, /* 472 */
    Tcl_FSRegister, /* 473 */
    Tcl_FSUnregister, /* 474 */
    Tcl_FSData, /* 475 */
    Tcl_FSGetTranslatedStringPath, /* 476 */
    Tcl_FSGetFileSystemForPath, /* 477 */
    Tcl_FSGetPathType, /* 478 */
    Tcl_OutputBuffered, /* 479 */
    Tcl_FSMountsChanged, /* 480 */
    Tcl_EvalTokensStandard, /* 481 */
    Tcl_GetTime, /* 482 */
    Tcl_CreateObjTrace, /* 483 */
    Tcl_GetCommandInfoFromToken, /* 484 */
    Tcl_SetCommandInfoFromToken, /* 485 */
    Tcl_DbNewWideIntObj, /* 486 */
    Tcl_GetWideIntFromObj, /* 487 */
    Tcl_NewWideIntObj, /* 488 */
    Tcl_SetWideIntObj, /* 489 */
    Tcl_AllocStatBuf, /* 490 */
    Tcl_Seek, /* 491 */
    Tcl_Tell, /* 492 */
    Tcl_ChannelWideSeekProc, /* 493 */
    Tcl_DictObjPut, /* 494 */
    Tcl_DictObjGet, /* 495 */
    Tcl_DictObjRemove, /* 496 */
    TclDictObjSize, /* 497 */
    Tcl_DictObjFirst, /* 498 */
    Tcl_DictObjNext, /* 499 */
    Tcl_DictObjDone, /* 500 */
    Tcl_DictObjPutKeyList, /* 501 */
    Tcl_DictObjRemoveKeyList, /* 502 */
    Tcl_NewDictObj, /* 503 */
    Tcl_DbNewDictObj, /* 504 */
    Tcl_RegisterConfig, /* 505 */
    Tcl_CreateNamespace, /* 506 */
    Tcl_DeleteNamespace, /* 507 */
    Tcl_AppendExportList, /* 508 */
    Tcl_Export, /* 509 */
    Tcl_Import, /* 510 */
    Tcl_ForgetImport, /* 511 */
    Tcl_GetCurrentNamespace, /* 512 */
    Tcl_GetGlobalNamespace, /* 513 */
    Tcl_FindNamespace, /* 514 */
    Tcl_FindCommand, /* 515 */
    Tcl_GetCommandFromObj, /* 516 */
    Tcl_GetCommandFullName, /* 517 */
    Tcl_FSEvalFileEx, /* 518 */
    0, /* 519 */
    Tcl_LimitAddHandler, /* 520 */
    Tcl_LimitRemoveHandler, /* 521 */
    Tcl_LimitReady, /* 522 */
    Tcl_LimitCheck, /* 523 */
    Tcl_LimitExceeded, /* 524 */
    Tcl_LimitSetCommands, /* 525 */
    Tcl_LimitSetTime, /* 526 */
    Tcl_LimitSetGranularity, /* 527 */
    Tcl_LimitTypeEnabled, /* 528 */
    Tcl_LimitTypeExceeded, /* 529 */
    Tcl_LimitTypeSet, /* 530 */
    Tcl_LimitTypeReset, /* 531 */
    Tcl_LimitGetCommands, /* 532 */
    Tcl_LimitGetTime, /* 533 */
    Tcl_LimitGetGranularity, /* 534 */
    Tcl_SaveInterpState, /* 535 */
    Tcl_RestoreInterpState, /* 536 */
    Tcl_DiscardInterpState, /* 537 */
    Tcl_SetReturnOptions, /* 538 */
    Tcl_GetReturnOptions, /* 539 */
    Tcl_IsEnsemble, /* 540 */
    Tcl_CreateEnsemble, /* 541 */
    Tcl_FindEnsemble, /* 542 */
    Tcl_SetEnsembleSubcommandList, /* 543 */
    Tcl_SetEnsembleMappingDict, /* 544 */
    Tcl_SetEnsembleUnknownHandler, /* 545 */
    Tcl_SetEnsembleFlags, /* 546 */
    Tcl_GetEnsembleSubcommandList, /* 547 */
    Tcl_GetEnsembleMappingDict, /* 548 */
    Tcl_GetEnsembleUnknownHandler, /* 549 */
    Tcl_GetEnsembleFlags, /* 550 */
    Tcl_GetEnsembleNamespace, /* 551 */
    Tcl_SetTimeProc, /* 552 */
    Tcl_QueryTimeProc, /* 553 */
    Tcl_ChannelThreadActionProc, /* 554 */
    Tcl_NewBignumObj, /* 555 */
    Tcl_DbNewBignumObj, /* 556 */
    Tcl_SetBignumObj, /* 557 */
    Tcl_GetBignumFromObj, /* 558 */
    Tcl_TakeBignumFromObj, /* 559 */
    Tcl_TruncateChannel, /* 560 */
    Tcl_ChannelTruncateProc, /* 561 */
    Tcl_SetChannelErrorInterp, /* 562 */
    Tcl_GetChannelErrorInterp, /* 563 */
    Tcl_SetChannelError, /* 564 */
    Tcl_GetChannelError, /* 565 */
    Tcl_InitBignumFromDouble, /* 566 */
    Tcl_GetNamespaceUnknownHandler, /* 567 */
    Tcl_SetNamespaceUnknownHandler, /* 568 */
    Tcl_GetEncodingFromObj, /* 569 */
    Tcl_GetEncodingSearchPath, /* 570 */
    Tcl_SetEncodingSearchPath, /* 571 */
    Tcl_GetEncodingNameFromEnvironment, /* 572 */
    Tcl_PkgRequireProc, /* 573 */
    Tcl_AppendObjToErrorInfo, /* 574 */
    Tcl_AppendLimitedToObj, /* 575 */
    Tcl_Format, /* 576 */
    Tcl_AppendFormatToObj, /* 577 */
    Tcl_ObjPrintf, /* 578 */
    Tcl_AppendPrintfToObj, /* 579 */
    Tcl_CancelEval, /* 580 */
    Tcl_Canceled, /* 581 */
    Tcl_CreatePipe, /* 582 */
    Tcl_NRCreateCommand, /* 583 */
    Tcl_NREvalObj, /* 584 */
    Tcl_NREvalObjv, /* 585 */
    Tcl_NRCmdSwap, /* 586 */
    Tcl_NRAddCallback, /* 587 */
    Tcl_NRCallObjProc, /* 588 */
    Tcl_GetFSDeviceFromStat, /* 589 */
    Tcl_GetFSInodeFromStat, /* 590 */
    Tcl_GetModeFromStat, /* 591 */
    Tcl_GetLinkCountFromStat, /* 592 */
    Tcl_GetUserIdFromStat, /* 593 */
    Tcl_GetGroupIdFromStat, /* 594 */
    Tcl_GetDeviceTypeFromStat, /* 595 */
    Tcl_GetAccessTimeFromStat, /* 596 */
    Tcl_GetModificationTimeFromStat, /* 597 */
    Tcl_GetChangeTimeFromStat, /* 598 */
    Tcl_GetSizeFromStat, /* 599 */
    Tcl_GetBlocksFromStat, /* 600 */
    Tcl_GetBlockSizeFromStat, /* 601 */
    Tcl_SetEnsembleParameterList, /* 602 */
    Tcl_GetEnsembleParameterList, /* 603 */
    TclParseArgsObjv, /* 604 */
    Tcl_GetErrorLine, /* 605 */
    Tcl_SetErrorLine, /* 606 */
    Tcl_TransferResult, /* 607 */
    Tcl_InterpActive, /* 608 */
    Tcl_BackgroundException, /* 609 */
    Tcl_ZlibDeflate, /* 610 */
    Tcl_ZlibInflate, /* 611 */
    Tcl_ZlibCRC32, /* 612 */
    Tcl_ZlibAdler32, /* 613 */
    Tcl_ZlibStreamInit, /* 614 */
    Tcl_ZlibStreamGetCommandName, /* 615 */
    Tcl_ZlibStreamEof, /* 616 */
    Tcl_ZlibStreamChecksum, /* 617 */
    Tcl_ZlibStreamPut, /* 618 */
    Tcl_ZlibStreamGet, /* 619 */
    Tcl_ZlibStreamClose, /* 620 */
    Tcl_ZlibStreamReset, /* 621 */
    Tcl_SetStartupScript, /* 622 */
    Tcl_GetStartupScript, /* 623 */
    Tcl_CloseEx, /* 624 */
    Tcl_NRExprObj, /* 625 */
    Tcl_NRSubstObj, /* 626 */
    Tcl_LoadFile, /* 627 */
    Tcl_FindSymbol, /* 628 */
    Tcl_FSUnloadFile, /* 629 */
    Tcl_ZlibStreamSetCompressionDictionary, /* 630 */
    Tcl_OpenTcpServerEx, /* 631 */
    TclZipfs_Mount, /* 632 */
    TclZipfs_Unmount, /* 633 */
    TclZipfs_TclLibrary, /* 634 */
    TclZipfs_MountBuffer, /* 635 */
    Tcl_FreeInternalRep, /* 636 */
    Tcl_InitStringRep, /* 637 */
    Tcl_FetchInternalRep, /* 638 */
    Tcl_StoreInternalRep, /* 639 */
    Tcl_HasStringRep, /* 640 */
    Tcl_IncrRefCount, /* 641 */
    Tcl_DecrRefCount, /* 642 */
    Tcl_IsShared, /* 643 */
    Tcl_LinkArray, /* 644 */
    Tcl_GetIntForIndex, /* 645 */
    Tcl_UtfToUniChar, /* 646 */
    Tcl_UniCharToUtfDString, /* 647 */
    Tcl_UtfToUniCharDString, /* 648 */
    TclGetBytesFromObj, /* 649 */
    Tcl_GetBytesFromObj, /* 650 */
    Tcl_GetStringFromObj, /* 651 */
    Tcl_GetUnicodeFromObj, /* 652 */
    Tcl_GetByteArrayFromObj, /* 653 */
    Tcl_UtfCharComplete, /* 654 */
    Tcl_UtfNext, /* 655 */
    Tcl_UtfPrev, /* 656 */
    Tcl_UniCharIsUnicode, /* 657 */
    Tcl_ExternalToUtfDStringEx, /* 658 */
    Tcl_UtfToExternalDStringEx, /* 659 */
    Tcl_AsyncMarkFromSignal, /* 660 */
    Tcl_ListObjGetElements, /* 661 */
    Tcl_ListObjLength, /* 662 */
    Tcl_DictObjSize, /* 663 */
    Tcl_SplitList, /* 664 */
    Tcl_SplitPath, /* 665 */
    Tcl_FSSplitPath, /* 666 */
    Tcl_ParseArgsObjv, /* 667 */
    Tcl_UniCharLen, /* 668 */
    Tcl_NumUtfChars, /* 669 */
    Tcl_GetCharLength, /* 670 */
    Tcl_UtfAtIndex, /* 671 */
    Tcl_GetRange, /* 672 */
    Tcl_GetUniChar, /* 673 */
    Tcl_GetBool, /* 674 */
    Tcl_GetBoolFromObj, /* 675 */
    Tcl_CreateObjCommand2, /* 676 */
    Tcl_CreateObjTrace2, /* 677 */
    Tcl_NRCreateCommand2, /* 678 */
    Tcl_NRCallObjProc2, /* 679 */
    Tcl_GetNumberFromObj, /* 680 */
    Tcl_GetNumber, /* 681 */
    Tcl_RemoveChannelMode, /* 682 */
    Tcl_GetEncodingNulLength, /* 683 */
    Tcl_GetWideUIntFromObj, /* 684 */
    Tcl_DStringToObj, /* 685 */
    Tcl_GetSizeIntFromObj, /* 686 */
    0, /* 687 */
    TclUnusedStubEntry, /* 688 */
};

/* !END!: Do not edit above this line. */<|MERGE_RESOLUTION|>--- conflicted
+++ resolved
@@ -79,7 +79,6 @@
 # undef Tcl_WinConvertError
 # define Tcl_WinConvertError 0
 #endif
-<<<<<<< HEAD
 #if defined(TCL_NO_DEPRECATED)
 # undef TclGetStringFromObj
 # undef TclGetBytesFromObj
@@ -89,28 +88,6 @@
 # if TCL_UTF_MAX > 3
 #   define TclGetUnicodeFromObj 0
 # endif
-=======
-
-
-#if TCL_UTF_MAX > 3 && defined(TCL_NO_DEPRECATED)
-static void uniCodePanic(void) {
-    Tcl_Panic("Tcl is compiled without the the UTF16 compatibility layer (-DTCL_NO_DEPRECATED)");
-}
-#   define Tcl_GetUnicode (unsigned short *(*)(Tcl_Obj *))(void *)uniCodePanic
-#   define Tcl_GetUnicodeFromObj (unsigned short *(*)(Tcl_Obj *, int *))(void *)uniCodePanic
-#   define TclGetUnicodeFromObj (unsigned short *(*)(Tcl_Obj *, void *))(void *)uniCodePanic
-#   define Tcl_NewUnicodeObj (Tcl_Obj *(*)(const unsigned short *, int))(void *)uniCodePanic
-#   define Tcl_SetUnicodeObj (void(*)(Tcl_Obj *, const unsigned short *, int))(void *)uniCodePanic
-#   define Tcl_AppendUnicodeToObj (void(*)(Tcl_Obj *, const unsigned short *, int))(void *)uniCodePanic
-#   define Tcl_UtfAtIndex (const char *(*)(const char *, int))(void *)uniCodePanic
-#   define Tcl_GetCharLength (int(*)(Tcl_Obj *))(void *)uniCodePanic
-#   define Tcl_UniCharNcmp (int(*)(const unsigned short *, const unsigned short *, unsigned long))(void *)uniCodePanic
-#   define Tcl_UniCharNcasecmp (int(*)(const unsigned short *, const unsigned short *, unsigned long))(void *)uniCodePanic
-#   define Tcl_UniCharCaseMatch (int(*)(const unsigned short *, const unsigned short *, int))(void *)uniCodePanic
-#   define Tcl_GetRange (Tcl_Obj *(*)(Tcl_Obj *, int, int))(void *)uniCodePanic
-#   define Tcl_GetUniChar (int(*)(Tcl_Obj *, int))(void *)uniCodePanic
-#   define Tcl_NumUtfChars (int(*)(const char *, int))(void *)uniCodePanic
->>>>>>> a123c440
 #endif
 #undef Tcl_Close
 #define Tcl_Close 0
@@ -127,7 +104,7 @@
 }
 
 #   define Tcl_GetUnicodeFromObj (Tcl_UniChar *(*)(Tcl_Obj *, Tcl_Size *))(void *)uniCodePanic
-#   define TclGetUnicodeFromObj (Tcl_UniChar *(*)(Tcl_Obj *, int *))(void *)uniCodePanic
+#   define TclGetUnicodeFromObj (Tcl_UniChar *(*)(Tcl_Obj *, void *))(void *)uniCodePanic
 #   define Tcl_NewUnicodeObj (Tcl_Obj *(*)(const Tcl_UniChar *, Tcl_Size))(void *)uniCodePanic
 #   define Tcl_SetUnicodeObj (void(*)(Tcl_Obj *, const Tcl_UniChar *, Tcl_Size))(void *)uniCodePanic
 #   define Tcl_AppendUnicodeToObj (void(*)(Tcl_Obj *, const Tcl_UniChar *, Tcl_Size))(void *)uniCodePanic
