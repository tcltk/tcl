--- conflicted
+++ resolved
@@ -79,7 +79,6 @@
 # undef Tcl_WinConvertError
 # define Tcl_WinConvertError 0
 #endif
-<<<<<<< HEAD
 #if defined(TCL_NO_DEPRECATED)
 # undef TclGetStringFromObj
 # undef TclGetBytesFromObj
@@ -89,32 +88,9 @@
 # if TCL_UTF_MAX > 3
 #   define TclGetUnicodeFromObj 0
 # endif
-=======
-
-
-#if TCL_UTF_MAX > 3 && defined(TCL_NO_DEPRECATED)
-static void uniCodePanic(void) {
-    Tcl_Panic("Tcl is compiled without the the UTF16 compatibility layer (-DTCL_NO_DEPRECATED)");
-}
-#   define Tcl_GetUnicode (unsigned short *(*)(Tcl_Obj *))(void *)uniCodePanic
-#   define Tcl_GetUnicodeFromObj (unsigned short *(*)(Tcl_Obj *, int *))(void *)uniCodePanic
-#   define Tcl_NewUnicodeObj (Tcl_Obj *(*)(const unsigned short *, int))(void *)uniCodePanic
-#   define Tcl_SetUnicodeObj (void(*)(Tcl_Obj *, const unsigned short *, int))(void *)uniCodePanic
-#   define Tcl_AppendUnicodeToObj (void(*)(Tcl_Obj *, const unsigned short *, int))(void *)uniCodePanic
-#   define Tcl_UtfAtIndex (const char *(*)(const char *, int))(void *)uniCodePanic
-#   define Tcl_GetCharLength (int(*)(Tcl_Obj *))(void *)uniCodePanic
-#   define Tcl_UniCharNcmp (int(*)(const unsigned short *, const unsigned short *, unsigned long))(void *)uniCodePanic
-#   define Tcl_UniCharNcasecmp (int(*)(const unsigned short *, const unsigned short *, unsigned long))(void *)uniCodePanic
-#   define Tcl_UniCharCaseMatch (int(*)(const unsigned short *, const unsigned short *, int))(void *)uniCodePanic
-#   define Tcl_GetRange (Tcl_Obj *(*)(Tcl_Obj *, int, int))(void *)uniCodePanic
-#   define Tcl_GetUniChar (int(*)(Tcl_Obj *, int))(void *)uniCodePanic
-#   define Tcl_NumUtfChars (int(*)(const char *, int))(void *)uniCodePanic
->>>>>>> d01b2d3a
 #endif
 #undef Tcl_Close
 #define Tcl_Close 0
-#undef TclGetByteArrayFromObj
-#define TclGetByteArrayFromObj 0
 #undef Tcl_GetByteArrayFromObj
 #define Tcl_GetByteArrayFromObj 0
 #define TclUnusedStubEntry 0
@@ -136,7 +112,6 @@
 #define TclUtfNext Tcl_UtfNext
 #define TclUtfPrev Tcl_UtfPrev
 
-<<<<<<< HEAD
 #if defined(TCL_NO_DEPRECATED)
 # define TclListObjGetElements 0
 # define TclListObjLength 0
@@ -241,8 +216,6 @@
 }
 #endif /* !defined(TCL_NO_DEPRECATED) */
 
-=======
->>>>>>> d01b2d3a
 #define TclBN_mp_add mp_add
 #define TclBN_mp_add_d mp_add_d
 #define TclBN_mp_and mp_and
@@ -491,13 +464,8 @@
     TclGetOpenMode, /* 40 */
     TclGetOriginalCommand, /* 41 */
     TclpGetUserHome, /* 42 */
-<<<<<<< HEAD
     TclGetObjInterpProc2, /* 43 */
     0, /* 44 */
-=======
-    0, /* 43 */
-    TclGuessPackageName, /* 44 */
->>>>>>> d01b2d3a
     TclHideUnsafeCommands, /* 45 */
     TclInExit, /* 46 */
     0, /* 47 */
@@ -890,7 +858,7 @@
     TclFreeObj, /* 30 */
     Tcl_GetBoolean, /* 31 */
     Tcl_GetBooleanFromObj, /* 32 */
-    TclGetByteArrayFromObj, /* 33 */
+    Tcl_GetByteArrayFromObj, /* 33 */
     Tcl_GetDouble, /* 34 */
     Tcl_GetDoubleFromObj, /* 35 */
     0, /* 36 */
@@ -1506,19 +1474,11 @@
     Tcl_UtfToUniChar, /* 646 */
     Tcl_UniCharToUtfDString, /* 647 */
     Tcl_UtfToUniCharDString, /* 648 */
-<<<<<<< HEAD
     TclGetBytesFromObj, /* 649 */
     Tcl_GetBytesFromObj, /* 650 */
     Tcl_GetStringFromObj, /* 651 */
     Tcl_GetUnicodeFromObj, /* 652 */
-    Tcl_GetByteArrayFromObj, /* 653 */
-=======
-    Tcl_GetBytesFromObj, /* 649 */
-    0, /* 650 */
-    0, /* 651 */
-    0, /* 652 */
-    0, /* 653 */
->>>>>>> d01b2d3a
+    Tcl_GetSizeIntFromObj, /* 653 */
     Tcl_UtfCharComplete, /* 654 */
     Tcl_UtfNext, /* 655 */
     Tcl_UtfPrev, /* 656 */
@@ -1526,7 +1486,6 @@
     Tcl_ExternalToUtfDStringEx, /* 658 */
     Tcl_UtfToExternalDStringEx, /* 659 */
     Tcl_AsyncMarkFromSignal, /* 660 */
-<<<<<<< HEAD
     Tcl_ListObjGetElements, /* 661 */
     Tcl_ListObjLength, /* 662 */
     Tcl_DictObjSize, /* 663 */
@@ -1534,15 +1493,6 @@
     Tcl_SplitPath, /* 665 */
     Tcl_FSSplitPath, /* 666 */
     Tcl_ParseArgsObjv, /* 667 */
-=======
-    0, /* 661 */
-    0, /* 662 */
-    0, /* 663 */
-    0, /* 664 */
-    0, /* 665 */
-    0, /* 666 */
-    0, /* 667 */
->>>>>>> d01b2d3a
     Tcl_UniCharLen, /* 668 */
     Tcl_NumUtfChars, /* 669 */
     Tcl_GetCharLength, /* 670 */
@@ -1551,17 +1501,17 @@
     Tcl_GetUniChar, /* 673 */
     Tcl_GetBool, /* 674 */
     Tcl_GetBoolFromObj, /* 675 */
-    0, /* 676 */
-    0, /* 677 */
-    0, /* 678 */
-    0, /* 679 */
+    Tcl_CreateObjCommand2, /* 676 */
+    Tcl_CreateObjTrace2, /* 677 */
+    Tcl_NRCreateCommand2, /* 678 */
+    Tcl_NRCallObjProc2, /* 679 */
     Tcl_GetNumberFromObj, /* 680 */
     Tcl_GetNumber, /* 681 */
     Tcl_RemoveChannelMode, /* 682 */
     Tcl_GetEncodingNulLength, /* 683 */
     Tcl_GetWideUIntFromObj, /* 684 */
     Tcl_DStringToObj, /* 685 */
-    Tcl_GetSizeIntFromObj, /* 686 */
+    0, /* 686 */
     0, /* 687 */
     TclUnusedStubEntry, /* 688 */
 };
