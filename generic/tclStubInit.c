/*
 * tclStubInit.c --
 *
 *	This file contains the initializers for the Tcl stub vectors.
 *
 * Copyright © 1998-1999 Scriptics Corporation.
 *
 * See the file "license.terms" for information on usage and redistribution
 * of this file, and for a DISCLAIMER OF ALL WARRANTIES.
 */

#include "tclInt.h"
#include "tommath_private.h"
#include "tclTomMath.h"

#ifdef __CYGWIN__
#   include <wchar.h>
#endif

#ifdef __GNUC__
#pragma GCC dependency "tcl.decls"
#pragma GCC dependency "tclInt.decls"
#pragma GCC dependency "tclTomMath.decls"
#endif

/*
 * Remove macros that will interfere with the definitions below.
 */

#undef Tcl_Alloc
#undef Tcl_Free
#undef Tcl_Realloc
#undef Tcl_NewBooleanObj
#undef Tcl_NewByteArrayObj
#undef Tcl_NewDoubleObj
#undef Tcl_NewIntObj
#undef Tcl_NewListObj
#undef Tcl_NewLongObj
#undef Tcl_DbNewLongObj
#undef Tcl_NewObj
#undef Tcl_NewStringObj
#undef Tcl_GetUnicode
#undef Tcl_GetUnicodeFromObj
#undef Tcl_NewUnicodeObj
#undef Tcl_SetUnicodeObj
<<<<<<< HEAD
=======
#undef Tcl_UniCharNcasecmp
#undef Tcl_UniCharCaseMatch
#undef Tcl_UniCharLen
#undef Tcl_UniCharNcmp
>>>>>>> b9bb8fd5
#undef Tcl_DumpActiveMemory
#undef Tcl_ValidateAllMemory
#undef Tcl_FindHashEntry
#undef Tcl_CreateHashEntry
#undef Tcl_Panic
#undef Tcl_FindExecutable
#undef Tcl_SetExitProc
#undef Tcl_SetPanicProc
#undef TclpGetPid
#undef TclSockMinimumBuffers
#undef Tcl_SetIntObj
#undef Tcl_SetLongObj
#undef Tcl_ListObjGetElements
#undef Tcl_ListObjLength
#undef Tcl_DictObjSize
#undef Tcl_SplitList
#undef Tcl_SplitPath
#undef Tcl_FSSplitPath
#undef Tcl_ParseArgsObjv
#undef TclpInetNtoa
#undef TclWinGetServByName
#undef TclWinGetSockOpt
#undef TclWinSetSockOpt
#undef TclWinNToHS
#undef TclStaticLibrary
#undef Tcl_BackgroundError
#define TclStaticLibrary Tcl_StaticLibrary
#undef Tcl_UniCharToUtfDString
#undef Tcl_UtfToUniCharDString
#undef Tcl_UtfToUniChar
<<<<<<< HEAD
#undef Tcl_UniCharLen
=======
#undef Tcl_MacOSXOpenBundleResources
#undef TclWinConvertWSAError
#undef TclWinConvertError
>>>>>>> b9bb8fd5
#undef TclObjInterpProc
#if !defined(_WIN32) && !defined(__CYGWIN__)
# undef Tcl_WinConvertError
# define Tcl_WinConvertError 0
#endif
#if defined(TCL_NO_DEPRECATED)
# undef TclGetStringFromObj
# undef TclGetBytesFromObj
# undef TclGetUnicodeFromObj
# define TclGetStringFromObj 0
# define TclGetBytesFromObj 0
# if TCL_UTF_MAX > 3
#   define TclGetUnicodeFromObj 0
# endif
#endif
#undef Tcl_Close
#define Tcl_Close 0
#undef Tcl_GetByteArrayFromObj
#define Tcl_GetByteArrayFromObj 0
#define TclUnusedStubEntry 0


<<<<<<< HEAD
#if TCL_UTF_MAX < 4
static void uniCodePanic() {
    Tcl_Panic("This extension uses a deprecated function, not available now: Tcl is compiled with -DTCL_UTF_MAX==%d", TCL_UTF_MAX);
=======
#if defined(TCL_NO_DEPRECATED)
static void uniCodePanic(void) {
    Tcl_Panic("Tcl is compiled without the the UTF16 compatibility layer (-DTCL_NO_DEPRECATED)");
>>>>>>> b9bb8fd5
}

#   define Tcl_GetUnicodeFromObj (Tcl_UniChar *(*)(Tcl_Obj *, Tcl_Size *))(void *)uniCodePanic
#   define TclGetUnicodeFromObj (Tcl_UniChar *(*)(Tcl_Obj *, void *))(void *)uniCodePanic
#   define Tcl_NewUnicodeObj (Tcl_Obj *(*)(const Tcl_UniChar *, Tcl_Size))(void *)uniCodePanic
#   define Tcl_SetUnicodeObj (void(*)(Tcl_Obj *, const Tcl_UniChar *, Tcl_Size))(void *)uniCodePanic
#   define Tcl_AppendUnicodeToObj (void(*)(Tcl_Obj *, const Tcl_UniChar *, Tcl_Size))(void *)uniCodePanic
#endif

#define TclUtfCharComplete Tcl_UtfCharComplete
#define TclUtfNext Tcl_UtfNext
#define TclUtfPrev Tcl_UtfPrev

#if defined(TCL_NO_DEPRECATED)
# define TclListObjGetElements 0
# define TclListObjLength 0
# define TclDictObjSize 0
# define TclSplitList 0
# define TclSplitPath 0
# define TclFSSplitPath 0
# define TclParseArgsObjv 0
#else /* !defined(TCL_NO_DEPRECATED) */
int TclListObjGetElements(Tcl_Interp *interp, Tcl_Obj *listPtr,
    void *objcPtr, Tcl_Obj ***objvPtr) {
    Tcl_Size n = TCL_INDEX_NONE;
    int result = Tcl_ListObjGetElements(interp, listPtr, &n, objvPtr);
    if (objcPtr) {
	if ((sizeof(int) != sizeof(size_t)) && (result == TCL_OK) && (n > INT_MAX)) {
	    if (interp) {
		Tcl_AppendResult(interp, "List too large to be processed", NULL);
	    }
	    return TCL_ERROR;
	}
	*(int *)objcPtr = (int)n;
    }
    return result;
}
int TclListObjLength(Tcl_Interp *interp, Tcl_Obj *listPtr,
    void *lengthPtr) {
    Tcl_Size n = TCL_INDEX_NONE;
    int result = Tcl_ListObjLength(interp, listPtr, &n);
    if (lengthPtr) {
	if ((sizeof(int) != sizeof(size_t)) && (result == TCL_OK) && (n > INT_MAX)) {
	    if (interp) {
		Tcl_AppendResult(interp, "List too large to be processed", NULL);
	    }
	    return TCL_ERROR;
	}
	*(int *)lengthPtr = (int)n;
    }
    return result;
}
int TclDictObjSize(Tcl_Interp *interp, Tcl_Obj *dictPtr,
    void *sizePtr) {
    Tcl_Size n = TCL_INDEX_NONE;
    int result = Tcl_DictObjSize(interp, dictPtr, &n);
    if (sizePtr) {
	if ((sizeof(int) != sizeof(size_t)) && (result == TCL_OK) && (n > INT_MAX)) {
	    if (interp) {
		Tcl_AppendResult(interp, "Dict too large to be processed", NULL);
	    }
	    return TCL_ERROR;
	}
	*(int *)sizePtr = (int)n;
    }
    return result;
}
int TclSplitList(Tcl_Interp *interp, const char *listStr, void *argcPtr,
	const char ***argvPtr) {
    Tcl_Size n = TCL_INDEX_NONE;
    int result = Tcl_SplitList(interp, listStr, &n, argvPtr);
    if (argcPtr) {
	if ((sizeof(int) != sizeof(size_t)) && (result == TCL_OK) && (n > INT_MAX)) {
	    if (interp) {
		Tcl_AppendResult(interp, "List too large to be processed", NULL);
	    }
	    Tcl_Free((void *)*argvPtr);
	    return TCL_ERROR;
	}
	*(int *)argcPtr = (int)n;
    }
    return result;
}
void TclSplitPath(const char *path, void *argcPtr, const char ***argvPtr) {
    Tcl_Size n = TCL_INDEX_NONE;
    Tcl_SplitPath(path, &n, argvPtr);
    if (argcPtr) {
	if ((sizeof(int) != sizeof(size_t)) && (n > INT_MAX)) {
	    n = TCL_INDEX_NONE; /* No other way to return an error-situation */
	    Tcl_Free((void *)*argvPtr);
	    *argvPtr = NULL;
	}
	*(int *)argcPtr = (int)n;
    }
}
Tcl_Obj *TclFSSplitPath(Tcl_Obj *pathPtr, void *lenPtr) {
    Tcl_Size n = TCL_INDEX_NONE;
    Tcl_Obj *result = Tcl_FSSplitPath(pathPtr, &n);
    if (lenPtr) {
	if ((sizeof(int) != sizeof(size_t)) && result && (n > INT_MAX)) {
	    Tcl_DecrRefCount(result);
	    return NULL;
	}
	*(int *)lenPtr = (int)n;
    }
    return result;
}
int TclParseArgsObjv(Tcl_Interp *interp,
	const Tcl_ArgvInfo *argTable, void *objcPtr, Tcl_Obj *const *objv,
	Tcl_Obj ***remObjv) {
    Tcl_Size n = (*(int *)objcPtr < 0) ? TCL_INDEX_NONE: (Tcl_Size)*(int *)objcPtr ;
    int result = Tcl_ParseArgsObjv(interp, argTable, &n, objv, remObjv);
    *(int *)objcPtr = (int)n;
    return result;
}
#endif /* !defined(TCL_NO_DEPRECATED) */

#define TclBN_mp_add mp_add
#define TclBN_mp_add_d mp_add_d
#define TclBN_mp_and mp_and
#define TclBN_mp_clamp mp_clamp
#define TclBN_mp_clear mp_clear
#define TclBN_mp_clear_multi mp_clear_multi
#define TclBN_mp_cmp mp_cmp
#define TclBN_mp_cmp_d mp_cmp_d
#define TclBN_mp_cmp_mag mp_cmp_mag
#define TclBN_mp_cnt_lsb mp_cnt_lsb
#define TclBN_mp_copy mp_copy
#define TclBN_mp_count_bits mp_count_bits
#define TclBN_mp_div mp_div
#define TclBN_mp_div_d mp_div_d
#define TclBN_mp_div_2 mp_div_2
#define TclBN_mp_div_2d mp_div_2d
#define TclBN_mp_exch mp_exch
#define TclBN_mp_expt_u32 mp_expt_u32
#define TclBN_mp_get_mag_u64 mp_get_mag_u64
#define TclBN_mp_grow mp_grow
#define TclBN_mp_init mp_init
#define TclBN_mp_init_copy mp_init_copy
#define TclBN_mp_init_multi mp_init_multi
#define TclBN_mp_init_set mp_init_set
#define TclBN_mp_init_size mp_init_size
#define TclBN_mp_init_i64 mp_init_i64
#define TclBN_mp_init_u64 mp_init_u64
#define TclBN_mp_lshd mp_lshd
#define TclBN_mp_mod mp_mod
#define TclBN_mp_mod_2d mp_mod_2d
#define TclBN_mp_mul mp_mul
#define TclBN_mp_mul_d mp_mul_d
#define TclBN_mp_mul_2 mp_mul_2
#define TclBN_mp_mul_2d mp_mul_2d
#define TclBN_mp_neg mp_neg
#define TclBN_mp_or mp_or
#define TclBN_mp_pack mp_pack
#define TclBN_mp_pack_count mp_pack_count
#define TclBN_mp_radix_size mp_radix_size
#define TclBN_mp_read_radix mp_read_radix
#define TclBN_mp_rshd mp_rshd
#define TclBN_mp_set_i64 mp_set_i64
#define TclBN_mp_set_u64 mp_set_u64
#define TclBN_mp_shrink mp_shrink
#define TclBN_mp_sqr mp_sqr
#define TclBN_mp_sqrt mp_sqrt
#define TclBN_mp_sub mp_sub
#define TclBN_mp_sub_d mp_sub_d
#define TclBN_mp_signed_rsh mp_signed_rsh
#define TclBN_mp_to_radix mp_to_radix
#define TclBN_mp_to_ubin mp_to_ubin
#define TclBN_mp_ubin_size mp_ubin_size
#define TclBN_mp_unpack mp_unpack
#define TclBN_mp_xor mp_xor
#define TclBN_mp_zero mp_zero
#define TclBN_s_mp_add s_mp_add
#define TclBN_mp_balance_mul s_mp_balance_mul
#define TclBN_mp_karatsuba_mul s_mp_karatsuba_mul
#define TclBN_mp_karatsuba_sqr s_mp_karatsuba_sqr
#define TclBN_s_mp_mul_digs s_mp_mul_digs
#define TclBN_s_mp_mul_digs_fast s_mp_mul_digs_fast
#define TclBN_s_mp_reverse s_mp_reverse
#define TclBN_s_mp_sqr s_mp_sqr
#define TclBN_s_mp_sqr_fast s_mp_sqr_fast
#define TclBN_s_mp_sub s_mp_sub
#define TclBN_mp_toom_mul s_mp_toom_mul
#define TclBN_mp_toom_sqr s_mp_toom_sqr

#ifndef MAC_OSX_TCL /* On UNIX, fill with other stub entries */
#   define Tcl_MacOSXOpenVersionedBundleResources 0
#   define Tcl_MacOSXNotifierAddRunLoopMode 0
#endif
#ifdef _WIN32
#   define Tcl_CreateFileHandler 0
#   define Tcl_DeleteFileHandler 0
#   define Tcl_GetOpenFile 0
#else
#   define TclpIsAtty isatty
#endif

#ifdef _WIN32
#   define TclUnixWaitForFile 0
#   define TclUnixCopyFile 0
#   define TclUnixOpenTemporaryFile 0
#   define TclpReaddir 0
#   undef TclpIsAtty
#   define TclpIsAtty 0
#elif defined(__CYGWIN__)
#   define TclpIsAtty isatty
static void
doNothing(void)
{
    /* dummy implementation, no need to do anything */
}
#   define TclWinAddProcess (void (*) (void *, size_t)) doNothing
#   define TclWinFlushDirtyChannels doNothing

#define TclWinNoBackslash winNoBackslash
static char *
TclWinNoBackslash(char *path)
{
    char *p;

    for (p = path; *p != '\0'; p++) {
	if (*p == '\\') {
	    *p = '/';
	}
    }
    return path;
}

void *TclWinGetTclInstance()
{
    void *hInstance = NULL;
    GetModuleHandleExW(GET_MODULE_HANDLE_EX_FLAG_FROM_ADDRESS,
	    (const wchar_t *)&TclWinNoBackslash, &hInstance);
    return hInstance;
}

size_t
TclpGetPid(Tcl_Pid pid)
{
    return (size_t)pid;
}

#if defined(TCL_WIDE_INT_IS_LONG)
/* On Cygwin64, long is 64-bit while on Win64 long is 32-bit. Therefore
 * we have to make sure that all stub entries on Cygwin64 follow the Win64
 * signature. Tcl 9 must find a better solution, but that cannot be done
 * without introducing a binary incompatibility.
 */
static int exprInt(Tcl_Interp *interp, const char *expr, int *ptr){
    long longValue;
    int result = Tcl_ExprLong(interp, expr, &longValue);
    if (result == TCL_OK) {
	    if ((longValue >= (long)(INT_MIN))
		    && (longValue <= (long)(UINT_MAX))) {
	    *ptr = (int)longValue;
	} else {
	    Tcl_SetObjResult(interp, Tcl_NewStringObj(
		    "integer value too large to represent", -1));
	    result = TCL_ERROR;
	}
    }
    return result;
}
#define Tcl_ExprLong (int(*)(Tcl_Interp*,const char*,long*))exprInt
static int exprIntObj(Tcl_Interp *interp, Tcl_Obj*expr, int *ptr){
    long longValue;
    int result = Tcl_ExprLongObj(interp, expr, &longValue);
    if (result == TCL_OK) {
	    if ((longValue >= (long)(INT_MIN))
		    && (longValue <= (long)(UINT_MAX))) {
	    *ptr = (int)longValue;
	} else {
	    Tcl_SetObjResult(interp, Tcl_NewStringObj(
		    "integer value too large to represent", -1));
	    result = TCL_ERROR;
	}
    }
    return result;
}
#define Tcl_ExprLongObj (int(*)(Tcl_Interp*,Tcl_Obj*,long*))exprIntObj
static int utfNcmp(const char *s1, const char *s2, unsigned int n){
   return Tcl_UtfNcmp(s1, s2, (unsigned long)n);
}
#define Tcl_UtfNcmp (int(*)(const char*,const char*,unsigned long))(void *)utfNcmp
static int utfNcasecmp(const char *s1, const char *s2, unsigned int n){
   return Tcl_UtfNcasecmp(s1, s2, (unsigned long)n);
}
#define Tcl_UtfNcasecmp (int(*)(const char*,const char*,unsigned long))(void *)utfNcasecmp

#endif /* TCL_WIDE_INT_IS_LONG */

<<<<<<< HEAD
#else /* __CYGWIN__ */
#   define TclWinGetTclInstance 0
#   define TclpGetPid 0
#   define TclWinFlushDirtyChannels 0
#   define TclWinNoBackslash 0
#   define TclWinAddProcess 0
=======
#endif /* __CYGWIN__ */

#if defined(TCL_NO_DEPRECATED)
#   define Tcl_SeekOld 0
#   define Tcl_TellOld 0
#   undef Tcl_SetBooleanObj
#   define Tcl_SetBooleanObj 0
#   undef Tcl_PkgPresent
#   define Tcl_PkgPresent 0
#   undef Tcl_PkgProvide
#   define Tcl_PkgProvide 0
#   undef Tcl_PkgRequire
#   define Tcl_PkgRequire 0
#   undef Tcl_GetIndexFromObj
#   define Tcl_GetIndexFromObj 0
#   define Tcl_NewBooleanObj 0
#   undef Tcl_DbNewBooleanObj
#   define Tcl_DbNewBooleanObj 0
#   undef Tcl_SetBooleanObj
#   define Tcl_SetBooleanObj 0
#   undef Tcl_SetVar
#   define Tcl_SetVar 0
#   undef Tcl_UnsetVar
#   define Tcl_UnsetVar 0
#   undef Tcl_GetVar
#   define Tcl_GetVar 0
#   undef Tcl_TraceVar
#   define Tcl_TraceVar 0
#   undef Tcl_UntraceVar
#   define Tcl_UntraceVar 0
#   undef Tcl_VarTraceInfo
#   define Tcl_VarTraceInfo 0
#   undef Tcl_UpVar
#   define Tcl_UpVar 0
#   undef Tcl_AddErrorInfo
#   define Tcl_AddErrorInfo 0
#   undef Tcl_AddObjErrorInfo
#   define Tcl_AddObjErrorInfo 0
#   undef Tcl_Eval
#   define Tcl_Eval 0
#   undef Tcl_GlobalEval
#   define Tcl_GlobalEval 0
#   undef Tcl_SaveResult
#   define Tcl_SaveResult 0
#   undef Tcl_RestoreResult
#   define Tcl_RestoreResult 0
#   undef Tcl_DiscardResult
#   define Tcl_DiscardResult 0
#   undef Tcl_SetResult
#   define Tcl_SetResult 0
#   undef Tcl_EvalObj
#   define Tcl_EvalObj 0
#   undef Tcl_GlobalEvalObj
#   define Tcl_GlobalEvalObj 0
#   define TclBackgroundException 0
#   undef TclpReaddir
#   define TclpReaddir 0
#   define TclSetStartupScript 0
#   define TclGetStartupScript 0
#   define TclGetIntForIndex 0
#   define TclCreateNamespace 0
#   define TclDeleteNamespace 0
#   define TclAppendExportList 0
#   define TclExport 0
#   define TclImport 0
#   define TclForgetImport 0
#   define TclGetCurrentNamespace_ 0
#   define TclGetGlobalNamespace_ 0
#   define TclFindNamespace 0
#   define TclFindCommand 0
#   define TclGetCommandFromObj 0
#   define TclGetCommandFullName 0
#   define TclCopyChannelOld 0
#   define Tcl_AppendResultVA 0
#   define Tcl_AppendStringsToObjVA 0
#   define Tcl_SetErrorCodeVA 0
#   define Tcl_PanicVA 0
#   define Tcl_VarEvalVA 0
#   undef TclpGetDate
#   define TclpGetDate 0
#   undef TclpLocaltime
#   define TclpLocaltime 0
#   undef TclpGmtime
#   define TclpGmtime 0
#   define TclpLocaltime_unix 0
#   define TclpGmtime_unix 0
#   define Tcl_SetExitProc 0
#   define Tcl_SetPanicProc 0
#   define Tcl_FindExecutable 0
#   undef Tcl_StringMatch
#   define Tcl_StringMatch 0
#   define TclBN_reverse 0
#   undef TclBN_s_mp_mul_digs_fast
#   define TclBN_s_mp_mul_digs_fast 0
#   undef TclBN_s_mp_sqr_fast
#   define TclBN_s_mp_sqr_fast 0
#   undef TclBN_mp_karatsuba_mul
#   define TclBN_mp_karatsuba_mul 0
#   undef TclBN_mp_karatsuba_sqr
#   define TclBN_mp_karatsuba_sqr 0
#   undef TclBN_mp_toom_mul
#   define TclBN_mp_toom_mul 0
#   undef TclBN_mp_toom_sqr
#   define TclBN_mp_toom_sqr 0
#   undef TclBN_s_mp_add
#   define TclBN_s_mp_add 0
#   undef TclBN_s_mp_mul_digs
#   define TclBN_s_mp_mul_digs 0
#   undef TclBN_s_mp_sqr
#   define TclBN_s_mp_sqr 0
#   undef TclBN_s_mp_sub
#   define TclBN_s_mp_sub 0
#   define Tcl_MakeSafe 0
#   define TclpHasSockets 0
#else /* TCL_NO_DEPRECATED */
#   define Tcl_SeekOld seekOld
#   define Tcl_TellOld tellOld
#   define TclBackgroundException Tcl_BackgroundException
#   define TclSetStartupScript Tcl_SetStartupScript
#   define TclGetStartupScript Tcl_GetStartupScript
#   define TclGetIntForIndex Tcl_GetIntForIndex
#   define TclCreateNamespace Tcl_CreateNamespace
#   define TclDeleteNamespace Tcl_DeleteNamespace
#   define TclAppendExportList Tcl_AppendExportList
#   define TclExport Tcl_Export
#   define TclImport Tcl_Import
#   define TclForgetImport Tcl_ForgetImport
#   define TclGetCurrentNamespace_ Tcl_GetCurrentNamespace
#   define TclGetGlobalNamespace_ Tcl_GetGlobalNamespace
#   define TclFindNamespace Tcl_FindNamespace
#   define TclFindCommand Tcl_FindCommand
#   define TclGetCommandFromObj Tcl_GetCommandFromObj
#   define TclGetCommandFullName Tcl_GetCommandFullName
#   define TclpLocaltime_unix TclpLocaltime
#   define TclpGmtime_unix TclpGmtime
#   define Tcl_MakeSafe TclMakeSafe

int TclpHasSockets(TCL_UNUSED(Tcl_Interp *)) {return TCL_OK;}

static int
seekOld(
    Tcl_Channel chan,		/* The channel on which to seek. */
    int offset,			/* Offset to seek to. */
    int mode)			/* Relative to which location to seek? */
{
    return Tcl_Seek(chan, offset, mode);
}

static int
tellOld(
    Tcl_Channel chan)		/* The channel to return pos for. */
{
    return Tcl_Tell(chan);
}
#endif /* !TCL_NO_DEPRECATED */

#if defined(TCL_NO_DEPRECATED) || TCL_MAJOR_VERSION > 8
#define Tcl_WinUtfToTChar 0
#define Tcl_WinTCharToUtf 0
>>>>>>> b9bb8fd5
#endif

/*
 * WARNING: The contents of this file is automatically generated by the
 * tools/genStubs.tcl script. Any modifications to the function declarations
 * below should be made in the generic/tcl.decls script.
 */

MODULE_SCOPE const TclStubs tclStubs;
MODULE_SCOPE const TclTomMathStubs tclTomMathStubs;

#ifdef __GNUC__
/*
 * The rest of this file shouldn't warn about deprecated functions; they're
 * there because we intend them to be so and know that this file is OK to
 * touch those fields.
 */
#pragma GCC diagnostic ignored "-Wdeprecated-declarations"
#endif

/* !BEGIN!: Do not edit below this line. */

static const TclIntStubs tclIntStubs = {
    TCL_STUB_MAGIC,
    0,
    0, /* 0 */
    0, /* 1 */
    0, /* 2 */
    TclAllocateFreeObjects, /* 3 */
    0, /* 4 */
    TclCleanupChildren, /* 5 */
    TclCleanupCommand, /* 6 */
    TclCopyAndCollapse, /* 7 */
    0, /* 8 */
    TclCreatePipeline, /* 9 */
    TclCreateProc, /* 10 */
    TclDeleteCompiledLocalVars, /* 11 */
    TclDeleteVars, /* 12 */
    0, /* 13 */
    TclDumpMemoryInfo, /* 14 */
    0, /* 15 */
    TclExprFloatError, /* 16 */
    0, /* 17 */
    0, /* 18 */
    0, /* 19 */
    0, /* 20 */
    0, /* 21 */
    TclFindElement, /* 22 */
    TclFindProc, /* 23 */
    TclFormatInt, /* 24 */
    TclFreePackageInfo, /* 25 */
    0, /* 26 */
    0, /* 27 */
    TclpGetDefaultStdChannel, /* 28 */
    0, /* 29 */
    0, /* 30 */
    TclGetExtension, /* 31 */
    TclGetFrame, /* 32 */
    0, /* 33 */
    0, /* 34 */
    0, /* 35 */
    0, /* 36 */
    0, /* 37 */
    TclGetNamespaceForQualName, /* 38 */
    TclGetObjInterpProc, /* 39 */
    TclGetOpenMode, /* 40 */
    TclGetOriginalCommand, /* 41 */
    TclpGetUserHome, /* 42 */
    TclGetObjInterpProc2, /* 43 */
    0, /* 44 */
    TclHideUnsafeCommands, /* 45 */
    TclInExit, /* 46 */
    0, /* 47 */
    0, /* 48 */
    0, /* 49 */
    0, /* 50 */
    TclInterpInit, /* 51 */
    0, /* 52 */
    TclInvokeObjectCommand, /* 53 */
    TclInvokeStringCommand, /* 54 */
    TclIsProc, /* 55 */
    0, /* 56 */
    0, /* 57 */
    TclLookupVar, /* 58 */
    0, /* 59 */
    TclNeedSpace, /* 60 */
    TclNewProcBodyObj, /* 61 */
    TclObjCommandComplete, /* 62 */
    TclObjInterpProc, /* 63 */
    TclObjInvoke, /* 64 */
    0, /* 65 */
    0, /* 66 */
    0, /* 67 */
    0, /* 68 */
    TclpAlloc, /* 69 */
    0, /* 70 */
    0, /* 71 */
    0, /* 72 */
    0, /* 73 */
    TclpFree, /* 74 */
    TclpGetClicks, /* 75 */
    TclpGetSeconds, /* 76 */
    0, /* 77 */
    0, /* 78 */
    0, /* 79 */
    0, /* 80 */
    TclpRealloc, /* 81 */
    0, /* 82 */
    0, /* 83 */
    0, /* 84 */
    0, /* 85 */
    0, /* 86 */
    0, /* 87 */
    0, /* 88 */
    TclPreventAliasLoop, /* 89 */
    0, /* 90 */
    TclProcCleanupProc, /* 91 */
    TclProcCompileProc, /* 92 */
    TclProcDeleteProc, /* 93 */
    0, /* 94 */
    0, /* 95 */
    TclRenameCommand, /* 96 */
    TclResetShadowedCmdRefs, /* 97 */
    TclServiceIdle, /* 98 */
    0, /* 99 */
    0, /* 100 */
    0, /* 101 */
    TclSetupEnv, /* 102 */
    TclSockGetPort, /* 103 */
    0, /* 104 */
    0, /* 105 */
    0, /* 106 */
    0, /* 107 */
    TclTeardownNamespace, /* 108 */
    TclUpdateReturnInfo, /* 109 */
    TclSockMinimumBuffers, /* 110 */
    Tcl_AddInterpResolvers, /* 111 */
    0, /* 112 */
    0, /* 113 */
    0, /* 114 */
    0, /* 115 */
    0, /* 116 */
    0, /* 117 */
    Tcl_GetInterpResolvers, /* 118 */
    Tcl_GetNamespaceResolvers, /* 119 */
    Tcl_FindNamespaceVar, /* 120 */
    0, /* 121 */
    0, /* 122 */
    0, /* 123 */
    0, /* 124 */
    0, /* 125 */
    Tcl_GetVariableFullName, /* 126 */
    0, /* 127 */
    Tcl_PopCallFrame, /* 128 */
    Tcl_PushCallFrame, /* 129 */
    Tcl_RemoveInterpResolvers, /* 130 */
    Tcl_SetNamespaceResolvers, /* 131 */
    0, /* 132 */
    0, /* 133 */
    0, /* 134 */
    0, /* 135 */
    0, /* 136 */
    0, /* 137 */
    TclGetEnv, /* 138 */
    0, /* 139 */
    0, /* 140 */
    TclpGetCwd, /* 141 */
    TclSetByteCodeFromAny, /* 142 */
    TclAddLiteralObj, /* 143 */
    TclHideLiteral, /* 144 */
    TclGetAuxDataType, /* 145 */
    TclHandleCreate, /* 146 */
    TclHandleFree, /* 147 */
    TclHandlePreserve, /* 148 */
    TclHandleRelease, /* 149 */
    TclRegAbout, /* 150 */
    TclRegExpRangeUniChar, /* 151 */
    TclSetLibraryPath, /* 152 */
    TclGetLibraryPath, /* 153 */
    0, /* 154 */
    0, /* 155 */
    TclRegError, /* 156 */
    TclVarTraceExists, /* 157 */
    0, /* 158 */
    0, /* 159 */
    0, /* 160 */
    TclChannelTransform, /* 161 */
    TclChannelEventScriptInvoker, /* 162 */
    TclGetInstructionTable, /* 163 */
    TclExpandCodeArray, /* 164 */
    TclpSetInitialEncodings, /* 165 */
    TclListObjSetElement, /* 166 */
    0, /* 167 */
    0, /* 168 */
    TclpUtfNcmp2, /* 169 */
    TclCheckInterpTraces, /* 170 */
    TclCheckExecutionTraces, /* 171 */
    TclInThreadExit, /* 172 */
    TclUniCharMatch, /* 173 */
    0, /* 174 */
    TclCallVarTraces, /* 175 */
    TclCleanupVar, /* 176 */
    TclVarErrMsg, /* 177 */
    0, /* 178 */
    0, /* 179 */
    0, /* 180 */
    0, /* 181 */
    0, /* 182 */
    0, /* 183 */
    0, /* 184 */
    0, /* 185 */
    0, /* 186 */
    0, /* 187 */
    0, /* 188 */
    0, /* 189 */
    0, /* 190 */
    0, /* 191 */
    0, /* 192 */
    0, /* 193 */
    0, /* 194 */
    0, /* 195 */
    0, /* 196 */
    0, /* 197 */
    TclObjGetFrame, /* 198 */
    0, /* 199 */
    TclpObjRemoveDirectory, /* 200 */
    TclpObjCopyDirectory, /* 201 */
    TclpObjCreateDirectory, /* 202 */
    TclpObjDeleteFile, /* 203 */
    TclpObjCopyFile, /* 204 */
    TclpObjRenameFile, /* 205 */
    TclpObjStat, /* 206 */
    TclpObjAccess, /* 207 */
    TclpOpenFileChannel, /* 208 */
    0, /* 209 */
    0, /* 210 */
    0, /* 211 */
    TclpFindExecutable, /* 212 */
    TclGetObjNameOfExecutable, /* 213 */
    TclSetObjNameOfExecutable, /* 214 */
    TclStackAlloc, /* 215 */
    TclStackFree, /* 216 */
    TclPushStackFrame, /* 217 */
    TclPopStackFrame, /* 218 */
    0, /* 219 */
    0, /* 220 */
    0, /* 221 */
    0, /* 222 */
    0, /* 223 */
    TclGetPlatform, /* 224 */
    TclTraceDictPath, /* 225 */
    TclObjBeingDeleted, /* 226 */
    TclSetNsPath, /* 227 */
    0, /* 228 */
    TclPtrMakeUpvar, /* 229 */
    TclObjLookupVar, /* 230 */
    TclGetNamespaceFromObj, /* 231 */
    TclEvalObjEx, /* 232 */
    TclGetSrcInfoForPc, /* 233 */
    TclVarHashCreateVar, /* 234 */
    TclInitVarHashTable, /* 235 */
    0, /* 236 */
    TclResetCancellation, /* 237 */
    TclNRInterpProc, /* 238 */
    TclNRInterpProcCore, /* 239 */
    TclNRRunCallbacks, /* 240 */
    TclNREvalObjEx, /* 241 */
    TclNREvalObjv, /* 242 */
    TclDbDumpActiveObjects, /* 243 */
    TclGetNamespaceChildTable, /* 244 */
    TclGetNamespaceCommandTable, /* 245 */
    TclInitRewriteEnsemble, /* 246 */
    TclResetRewriteEnsemble, /* 247 */
    TclCopyChannel, /* 248 */
    TclDoubleDigits, /* 249 */
    TclSetChildCancelFlags, /* 250 */
    TclRegisterLiteral, /* 251 */
    TclPtrGetVar, /* 252 */
    TclPtrSetVar, /* 253 */
    TclPtrIncrObjVar, /* 254 */
    TclPtrObjMakeUpvar, /* 255 */
    TclPtrUnsetVar, /* 256 */
    TclStaticLibrary, /* 257 */
    TclpCreateTemporaryDirectory, /* 258 */
    0, /* 259 */
    TclListTestObj, /* 260 */
    TclListObjValidate, /* 261 */
};

static const TclIntPlatStubs tclIntPlatStubs = {
    TCL_STUB_MAGIC,
    0,
    0, /* 0 */
    TclpCloseFile, /* 1 */
    TclpCreateCommandChannel, /* 2 */
    TclpCreatePipe, /* 3 */
    TclWinGetTclInstance, /* 4 */
    TclUnixWaitForFile, /* 5 */
    TclpMakeFile, /* 6 */
    TclpOpenFile, /* 7 */
    TclpGetPid, /* 8 */
    TclpCreateTempFile, /* 9 */
    0, /* 10 */
    TclGetAndDetachPids, /* 11 */
    0, /* 12 */
    0, /* 13 */
    0, /* 14 */
    TclpCreateProcess, /* 15 */
    TclpIsAtty, /* 16 */
    TclUnixCopyFile, /* 17 */
    0, /* 18 */
    0, /* 19 */
    TclWinAddProcess, /* 20 */
    0, /* 21 */
    0, /* 22 */
    0, /* 23 */
    TclWinNoBackslash, /* 24 */
    0, /* 25 */
    0, /* 26 */
    TclWinFlushDirtyChannels, /* 27 */
    0, /* 28 */
    TclWinCPUID, /* 29 */
    TclUnixOpenTemporaryFile, /* 30 */
};

static const TclPlatStubs tclPlatStubs = {
    TCL_STUB_MAGIC,
    0,
    0, /* 0 */
    Tcl_MacOSXOpenVersionedBundleResources, /* 1 */
    Tcl_MacOSXNotifierAddRunLoopMode, /* 2 */
    Tcl_WinConvertError, /* 3 */
};

const TclTomMathStubs tclTomMathStubs = {
    TCL_STUB_MAGIC,
    0,
    TclBN_epoch, /* 0 */
    TclBN_revision, /* 1 */
    TclBN_mp_add, /* 2 */
    TclBN_mp_add_d, /* 3 */
    TclBN_mp_and, /* 4 */
    TclBN_mp_clamp, /* 5 */
    TclBN_mp_clear, /* 6 */
    TclBN_mp_clear_multi, /* 7 */
    TclBN_mp_cmp, /* 8 */
    TclBN_mp_cmp_d, /* 9 */
    TclBN_mp_cmp_mag, /* 10 */
    TclBN_mp_copy, /* 11 */
    TclBN_mp_count_bits, /* 12 */
    TclBN_mp_div, /* 13 */
    TclBN_mp_div_d, /* 14 */
    TclBN_mp_div_2, /* 15 */
    TclBN_mp_div_2d, /* 16 */
    0, /* 17 */
    TclBN_mp_exch, /* 18 */
    TclBN_mp_expt_u32, /* 19 */
    TclBN_mp_grow, /* 20 */
    TclBN_mp_init, /* 21 */
    TclBN_mp_init_copy, /* 22 */
    TclBN_mp_init_multi, /* 23 */
    TclBN_mp_init_set, /* 24 */
    TclBN_mp_init_size, /* 25 */
    TclBN_mp_lshd, /* 26 */
    TclBN_mp_mod, /* 27 */
    TclBN_mp_mod_2d, /* 28 */
    TclBN_mp_mul, /* 29 */
    TclBN_mp_mul_d, /* 30 */
    TclBN_mp_mul_2, /* 31 */
    TclBN_mp_mul_2d, /* 32 */
    TclBN_mp_neg, /* 33 */
    TclBN_mp_or, /* 34 */
    TclBN_mp_radix_size, /* 35 */
    TclBN_mp_read_radix, /* 36 */
    TclBN_mp_rshd, /* 37 */
    TclBN_mp_shrink, /* 38 */
    0, /* 39 */
    0, /* 40 */
    TclBN_mp_sqrt, /* 41 */
    TclBN_mp_sub, /* 42 */
    TclBN_mp_sub_d, /* 43 */
    0, /* 44 */
    0, /* 45 */
    0, /* 46 */
    TclBN_mp_ubin_size, /* 47 */
    TclBN_mp_xor, /* 48 */
    TclBN_mp_zero, /* 49 */
    0, /* 50 */
    0, /* 51 */
    0, /* 52 */
    0, /* 53 */
    0, /* 54 */
    0, /* 55 */
    0, /* 56 */
    0, /* 57 */
    0, /* 58 */
    0, /* 59 */
    0, /* 60 */
    0, /* 61 */
    0, /* 62 */
    TclBN_mp_cnt_lsb, /* 63 */
    0, /* 64 */
    TclBN_mp_init_i64, /* 65 */
    TclBN_mp_init_u64, /* 66 */
    0, /* 67 */
    TclBN_mp_set_u64, /* 68 */
    TclBN_mp_get_mag_u64, /* 69 */
    TclBN_mp_set_i64, /* 70 */
    TclBN_mp_unpack, /* 71 */
    TclBN_mp_pack, /* 72 */
    0, /* 73 */
    0, /* 74 */
    0, /* 75 */
    TclBN_mp_signed_rsh, /* 76 */
    TclBN_mp_pack_count, /* 77 */
    TclBN_mp_to_ubin, /* 78 */
    0, /* 79 */
    TclBN_mp_to_radix, /* 80 */
};

static const TclStubHooks tclStubHooks = {
    &tclPlatStubs,
    &tclIntStubs,
    &tclIntPlatStubs
};

const TclStubs tclStubs = {
    TCL_STUB_MAGIC,
    &tclStubHooks,
    Tcl_PkgProvideEx, /* 0 */
    Tcl_PkgRequireEx, /* 1 */
    Tcl_Panic, /* 2 */
    Tcl_Alloc, /* 3 */
    Tcl_Free, /* 4 */
    Tcl_Realloc, /* 5 */
    Tcl_DbCkalloc, /* 6 */
    Tcl_DbCkfree, /* 7 */
    Tcl_DbCkrealloc, /* 8 */
    Tcl_CreateFileHandler, /* 9 */
    Tcl_DeleteFileHandler, /* 10 */
    Tcl_SetTimer, /* 11 */
    Tcl_Sleep, /* 12 */
    Tcl_WaitForEvent, /* 13 */
    Tcl_AppendAllObjTypes, /* 14 */
    Tcl_AppendStringsToObj, /* 15 */
    Tcl_AppendToObj, /* 16 */
    Tcl_ConcatObj, /* 17 */
    Tcl_ConvertToType, /* 18 */
    Tcl_DbDecrRefCount, /* 19 */
    Tcl_DbIncrRefCount, /* 20 */
    Tcl_DbIsShared, /* 21 */
    0, /* 22 */
    Tcl_DbNewByteArrayObj, /* 23 */
    Tcl_DbNewDoubleObj, /* 24 */
    Tcl_DbNewListObj, /* 25 */
    0, /* 26 */
    Tcl_DbNewObj, /* 27 */
    Tcl_DbNewStringObj, /* 28 */
    Tcl_DuplicateObj, /* 29 */
    TclFreeObj, /* 30 */
    Tcl_GetBoolean, /* 31 */
    Tcl_GetBooleanFromObj, /* 32 */
    Tcl_GetByteArrayFromObj, /* 33 */
    Tcl_GetDouble, /* 34 */
    Tcl_GetDoubleFromObj, /* 35 */
    0, /* 36 */
    Tcl_GetInt, /* 37 */
    Tcl_GetIntFromObj, /* 38 */
    Tcl_GetLongFromObj, /* 39 */
    Tcl_GetObjType, /* 40 */
    TclGetStringFromObj, /* 41 */
    Tcl_InvalidateStringRep, /* 42 */
    Tcl_ListObjAppendList, /* 43 */
    Tcl_ListObjAppendElement, /* 44 */
    TclListObjGetElements, /* 45 */
    Tcl_ListObjIndex, /* 46 */
    TclListObjLength, /* 47 */
    Tcl_ListObjReplace, /* 48 */
    0, /* 49 */
    Tcl_NewByteArrayObj, /* 50 */
    Tcl_NewDoubleObj, /* 51 */
    0, /* 52 */
    Tcl_NewListObj, /* 53 */
    0, /* 54 */
    Tcl_NewObj, /* 55 */
    Tcl_NewStringObj, /* 56 */
    0, /* 57 */
    Tcl_SetByteArrayLength, /* 58 */
    Tcl_SetByteArrayObj, /* 59 */
    Tcl_SetDoubleObj, /* 60 */
    0, /* 61 */
    Tcl_SetListObj, /* 62 */
    0, /* 63 */
    Tcl_SetObjLength, /* 64 */
    Tcl_SetStringObj, /* 65 */
    0, /* 66 */
    0, /* 67 */
    Tcl_AllowExceptions, /* 68 */
    Tcl_AppendElement, /* 69 */
    Tcl_AppendResult, /* 70 */
    Tcl_AsyncCreate, /* 71 */
    Tcl_AsyncDelete, /* 72 */
    Tcl_AsyncInvoke, /* 73 */
    Tcl_AsyncMark, /* 74 */
    Tcl_AsyncReady, /* 75 */
    0, /* 76 */
    0, /* 77 */
    Tcl_BadChannelOption, /* 78 */
    Tcl_CallWhenDeleted, /* 79 */
    Tcl_CancelIdleCall, /* 80 */
    Tcl_Close, /* 81 */
    Tcl_CommandComplete, /* 82 */
    Tcl_Concat, /* 83 */
    Tcl_ConvertElement, /* 84 */
    Tcl_ConvertCountedElement, /* 85 */
    Tcl_CreateAlias, /* 86 */
    Tcl_CreateAliasObj, /* 87 */
    Tcl_CreateChannel, /* 88 */
    Tcl_CreateChannelHandler, /* 89 */
    Tcl_CreateCloseHandler, /* 90 */
    Tcl_CreateCommand, /* 91 */
    Tcl_CreateEventSource, /* 92 */
    Tcl_CreateExitHandler, /* 93 */
    Tcl_CreateInterp, /* 94 */
    0, /* 95 */
    Tcl_CreateObjCommand, /* 96 */
    Tcl_CreateChild, /* 97 */
    Tcl_CreateTimerHandler, /* 98 */
    Tcl_CreateTrace, /* 99 */
    Tcl_DeleteAssocData, /* 100 */
    Tcl_DeleteChannelHandler, /* 101 */
    Tcl_DeleteCloseHandler, /* 102 */
    Tcl_DeleteCommand, /* 103 */
    Tcl_DeleteCommandFromToken, /* 104 */
    Tcl_DeleteEvents, /* 105 */
    Tcl_DeleteEventSource, /* 106 */
    Tcl_DeleteExitHandler, /* 107 */
    Tcl_DeleteHashEntry, /* 108 */
    Tcl_DeleteHashTable, /* 109 */
    Tcl_DeleteInterp, /* 110 */
    Tcl_DetachPids, /* 111 */
    Tcl_DeleteTimerHandler, /* 112 */
    Tcl_DeleteTrace, /* 113 */
    Tcl_DontCallWhenDeleted, /* 114 */
    Tcl_DoOneEvent, /* 115 */
    Tcl_DoWhenIdle, /* 116 */
    Tcl_DStringAppend, /* 117 */
    Tcl_DStringAppendElement, /* 118 */
    Tcl_DStringEndSublist, /* 119 */
    Tcl_DStringFree, /* 120 */
    Tcl_DStringGetResult, /* 121 */
    Tcl_DStringInit, /* 122 */
    Tcl_DStringResult, /* 123 */
    Tcl_DStringSetLength, /* 124 */
    Tcl_DStringStartSublist, /* 125 */
    Tcl_Eof, /* 126 */
    Tcl_ErrnoId, /* 127 */
    Tcl_ErrnoMsg, /* 128 */
    0, /* 129 */
    Tcl_EvalFile, /* 130 */
    0, /* 131 */
    Tcl_EventuallyFree, /* 132 */
    Tcl_Exit, /* 133 */
    Tcl_ExposeCommand, /* 134 */
    Tcl_ExprBoolean, /* 135 */
    Tcl_ExprBooleanObj, /* 136 */
    Tcl_ExprDouble, /* 137 */
    Tcl_ExprDoubleObj, /* 138 */
    Tcl_ExprLong, /* 139 */
    Tcl_ExprLongObj, /* 140 */
    Tcl_ExprObj, /* 141 */
    Tcl_ExprString, /* 142 */
    Tcl_Finalize, /* 143 */
    0, /* 144 */
    Tcl_FirstHashEntry, /* 145 */
    Tcl_Flush, /* 146 */
    0, /* 147 */
    Tcl_GetAlias, /* 148 */
    Tcl_GetAliasObj, /* 149 */
    Tcl_GetAssocData, /* 150 */
    Tcl_GetChannel, /* 151 */
    Tcl_GetChannelBufferSize, /* 152 */
    Tcl_GetChannelHandle, /* 153 */
    Tcl_GetChannelInstanceData, /* 154 */
    Tcl_GetChannelMode, /* 155 */
    Tcl_GetChannelName, /* 156 */
    Tcl_GetChannelOption, /* 157 */
    Tcl_GetChannelType, /* 158 */
    Tcl_GetCommandInfo, /* 159 */
    Tcl_GetCommandName, /* 160 */
    Tcl_GetErrno, /* 161 */
    Tcl_GetHostName, /* 162 */
    Tcl_GetInterpPath, /* 163 */
    Tcl_GetParent, /* 164 */
    Tcl_GetNameOfExecutable, /* 165 */
    Tcl_GetObjResult, /* 166 */
    Tcl_GetOpenFile, /* 167 */
    Tcl_GetPathType, /* 168 */
    Tcl_Gets, /* 169 */
    Tcl_GetsObj, /* 170 */
    Tcl_GetServiceMode, /* 171 */
    Tcl_GetChild, /* 172 */
    Tcl_GetStdChannel, /* 173 */
    0, /* 174 */
    0, /* 175 */
    Tcl_GetVar2, /* 176 */
    0, /* 177 */
    0, /* 178 */
    Tcl_HideCommand, /* 179 */
    Tcl_Init, /* 180 */
    Tcl_InitHashTable, /* 181 */
    Tcl_InputBlocked, /* 182 */
    Tcl_InputBuffered, /* 183 */
    Tcl_InterpDeleted, /* 184 */
    Tcl_IsSafe, /* 185 */
    Tcl_JoinPath, /* 186 */
    Tcl_LinkVar, /* 187 */
    0, /* 188 */
    Tcl_MakeFileChannel, /* 189 */
    0, /* 190 */
    Tcl_MakeTcpClientChannel, /* 191 */
    Tcl_Merge, /* 192 */
    Tcl_NextHashEntry, /* 193 */
    Tcl_NotifyChannel, /* 194 */
    Tcl_ObjGetVar2, /* 195 */
    Tcl_ObjSetVar2, /* 196 */
    Tcl_OpenCommandChannel, /* 197 */
    Tcl_OpenFileChannel, /* 198 */
    Tcl_OpenTcpClient, /* 199 */
    Tcl_OpenTcpServer, /* 200 */
    Tcl_Preserve, /* 201 */
    Tcl_PrintDouble, /* 202 */
    Tcl_PutEnv, /* 203 */
    Tcl_PosixError, /* 204 */
    Tcl_QueueEvent, /* 205 */
    Tcl_Read, /* 206 */
    Tcl_ReapDetachedProcs, /* 207 */
    Tcl_RecordAndEval, /* 208 */
    Tcl_RecordAndEvalObj, /* 209 */
    Tcl_RegisterChannel, /* 210 */
    Tcl_RegisterObjType, /* 211 */
    Tcl_RegExpCompile, /* 212 */
    Tcl_RegExpExec, /* 213 */
    Tcl_RegExpMatch, /* 214 */
    Tcl_RegExpRange, /* 215 */
    Tcl_Release, /* 216 */
    Tcl_ResetResult, /* 217 */
    Tcl_ScanElement, /* 218 */
    Tcl_ScanCountedElement, /* 219 */
    0, /* 220 */
    Tcl_ServiceAll, /* 221 */
    Tcl_ServiceEvent, /* 222 */
    Tcl_SetAssocData, /* 223 */
    Tcl_SetChannelBufferSize, /* 224 */
    Tcl_SetChannelOption, /* 225 */
    Tcl_SetCommandInfo, /* 226 */
    Tcl_SetErrno, /* 227 */
    Tcl_SetErrorCode, /* 228 */
    Tcl_SetMaxBlockTime, /* 229 */
    0, /* 230 */
    Tcl_SetRecursionLimit, /* 231 */
    0, /* 232 */
    Tcl_SetServiceMode, /* 233 */
    Tcl_SetObjErrorCode, /* 234 */
    Tcl_SetObjResult, /* 235 */
    Tcl_SetStdChannel, /* 236 */
    0, /* 237 */
    Tcl_SetVar2, /* 238 */
    Tcl_SignalId, /* 239 */
    Tcl_SignalMsg, /* 240 */
    Tcl_SourceRCFile, /* 241 */
    TclSplitList, /* 242 */
    TclSplitPath, /* 243 */
    0, /* 244 */
    0, /* 245 */
    0, /* 246 */
    0, /* 247 */
    Tcl_TraceVar2, /* 248 */
    Tcl_TranslateFileName, /* 249 */
    Tcl_Ungets, /* 250 */
    Tcl_UnlinkVar, /* 251 */
    Tcl_UnregisterChannel, /* 252 */
    0, /* 253 */
    Tcl_UnsetVar2, /* 254 */
    0, /* 255 */
    Tcl_UntraceVar2, /* 256 */
    Tcl_UpdateLinkedVar, /* 257 */
    0, /* 258 */
    Tcl_UpVar2, /* 259 */
    Tcl_VarEval, /* 260 */
    0, /* 261 */
    Tcl_VarTraceInfo2, /* 262 */
    Tcl_Write, /* 263 */
    Tcl_WrongNumArgs, /* 264 */
    Tcl_DumpActiveMemory, /* 265 */
    Tcl_ValidateAllMemory, /* 266 */
    0, /* 267 */
    0, /* 268 */
    Tcl_HashStats, /* 269 */
    Tcl_ParseVar, /* 270 */
    0, /* 271 */
    Tcl_PkgPresentEx, /* 272 */
    0, /* 273 */
    0, /* 274 */
    0, /* 275 */
    0, /* 276 */
    Tcl_WaitPid, /* 277 */
    0, /* 278 */
    Tcl_GetVersion, /* 279 */
    Tcl_InitMemory, /* 280 */
    Tcl_StackChannel, /* 281 */
    Tcl_UnstackChannel, /* 282 */
    Tcl_GetStackedChannel, /* 283 */
    Tcl_SetMainLoop, /* 284 */
    0, /* 285 */
    Tcl_AppendObjToObj, /* 286 */
    Tcl_CreateEncoding, /* 287 */
    Tcl_CreateThreadExitHandler, /* 288 */
    Tcl_DeleteThreadExitHandler, /* 289 */
    0, /* 290 */
    Tcl_EvalEx, /* 291 */
    Tcl_EvalObjv, /* 292 */
    Tcl_EvalObjEx, /* 293 */
    Tcl_ExitThread, /* 294 */
    Tcl_ExternalToUtf, /* 295 */
    Tcl_ExternalToUtfDString, /* 296 */
    Tcl_FinalizeThread, /* 297 */
    Tcl_FinalizeNotifier, /* 298 */
    Tcl_FreeEncoding, /* 299 */
    Tcl_GetCurrentThread, /* 300 */
    Tcl_GetEncoding, /* 301 */
    Tcl_GetEncodingName, /* 302 */
    Tcl_GetEncodingNames, /* 303 */
    Tcl_GetIndexFromObjStruct, /* 304 */
    Tcl_GetThreadData, /* 305 */
    Tcl_GetVar2Ex, /* 306 */
    Tcl_InitNotifier, /* 307 */
    Tcl_MutexLock, /* 308 */
    Tcl_MutexUnlock, /* 309 */
    Tcl_ConditionNotify, /* 310 */
    Tcl_ConditionWait, /* 311 */
    TclNumUtfChars, /* 312 */
    Tcl_ReadChars, /* 313 */
    0, /* 314 */
    0, /* 315 */
    Tcl_SetSystemEncoding, /* 316 */
    Tcl_SetVar2Ex, /* 317 */
    Tcl_ThreadAlert, /* 318 */
    Tcl_ThreadQueueEvent, /* 319 */
    Tcl_UniCharAtIndex, /* 320 */
    Tcl_UniCharToLower, /* 321 */
    Tcl_UniCharToTitle, /* 322 */
    Tcl_UniCharToUpper, /* 323 */
    Tcl_UniCharToUtf, /* 324 */
    TclUtfAtIndex, /* 325 */
    TclUtfCharComplete, /* 326 */
    Tcl_UtfBackslash, /* 327 */
    Tcl_UtfFindFirst, /* 328 */
    Tcl_UtfFindLast, /* 329 */
    TclUtfNext, /* 330 */
    TclUtfPrev, /* 331 */
    Tcl_UtfToExternal, /* 332 */
    Tcl_UtfToExternalDString, /* 333 */
    Tcl_UtfToLower, /* 334 */
    Tcl_UtfToTitle, /* 335 */
    Tcl_UtfToChar16, /* 336 */
    Tcl_UtfToUpper, /* 337 */
    Tcl_WriteChars, /* 338 */
    Tcl_WriteObj, /* 339 */
    Tcl_GetString, /* 340 */
    0, /* 341 */
    0, /* 342 */
    Tcl_AlertNotifier, /* 343 */
    Tcl_ServiceModeHook, /* 344 */
    Tcl_UniCharIsAlnum, /* 345 */
    Tcl_UniCharIsAlpha, /* 346 */
    Tcl_UniCharIsDigit, /* 347 */
    Tcl_UniCharIsLower, /* 348 */
    Tcl_UniCharIsSpace, /* 349 */
    Tcl_UniCharIsUpper, /* 350 */
    Tcl_UniCharIsWordChar, /* 351 */
    Tcl_Char16Len, /* 352 */
    0, /* 353 */
    Tcl_Char16ToUtfDString, /* 354 */
    Tcl_UtfToChar16DString, /* 355 */
    Tcl_GetRegExpFromObj, /* 356 */
    0, /* 357 */
    Tcl_FreeParse, /* 358 */
    Tcl_LogCommandInfo, /* 359 */
    Tcl_ParseBraces, /* 360 */
    Tcl_ParseCommand, /* 361 */
    Tcl_ParseExpr, /* 362 */
    Tcl_ParseQuotedString, /* 363 */
    Tcl_ParseVarName, /* 364 */
    Tcl_GetCwd, /* 365 */
    Tcl_Chdir, /* 366 */
    Tcl_Access, /* 367 */
    Tcl_Stat, /* 368 */
    Tcl_UtfNcmp, /* 369 */
    Tcl_UtfNcasecmp, /* 370 */
    Tcl_StringCaseMatch, /* 371 */
    Tcl_UniCharIsControl, /* 372 */
    Tcl_UniCharIsGraph, /* 373 */
    Tcl_UniCharIsPrint, /* 374 */
    Tcl_UniCharIsPunct, /* 375 */
    Tcl_RegExpExecObj, /* 376 */
    Tcl_RegExpGetInfo, /* 377 */
    Tcl_NewUnicodeObj, /* 378 */
    Tcl_SetUnicodeObj, /* 379 */
    TclGetCharLength, /* 380 */
    TclGetUniChar, /* 381 */
    0, /* 382 */
    TclGetRange, /* 383 */
    Tcl_AppendUnicodeToObj, /* 384 */
    Tcl_RegExpMatchObj, /* 385 */
    Tcl_SetNotifier, /* 386 */
    Tcl_GetAllocMutex, /* 387 */
    Tcl_GetChannelNames, /* 388 */
    Tcl_GetChannelNamesEx, /* 389 */
    Tcl_ProcObjCmd, /* 390 */
    Tcl_ConditionFinalize, /* 391 */
    Tcl_MutexFinalize, /* 392 */
    Tcl_CreateThread, /* 393 */
    Tcl_ReadRaw, /* 394 */
    Tcl_WriteRaw, /* 395 */
    Tcl_GetTopChannel, /* 396 */
    Tcl_ChannelBuffered, /* 397 */
    Tcl_ChannelName, /* 398 */
    Tcl_ChannelVersion, /* 399 */
    Tcl_ChannelBlockModeProc, /* 400 */
    0, /* 401 */
    Tcl_ChannelClose2Proc, /* 402 */
    Tcl_ChannelInputProc, /* 403 */
    Tcl_ChannelOutputProc, /* 404 */
    0, /* 405 */
    Tcl_ChannelSetOptionProc, /* 406 */
    Tcl_ChannelGetOptionProc, /* 407 */
    Tcl_ChannelWatchProc, /* 408 */
    Tcl_ChannelGetHandleProc, /* 409 */
    Tcl_ChannelFlushProc, /* 410 */
    Tcl_ChannelHandlerProc, /* 411 */
    Tcl_JoinThread, /* 412 */
    Tcl_IsChannelShared, /* 413 */
    Tcl_IsChannelRegistered, /* 414 */
    Tcl_CutChannel, /* 415 */
    Tcl_SpliceChannel, /* 416 */
    Tcl_ClearChannelHandlers, /* 417 */
    Tcl_IsChannelExisting, /* 418 */
    0, /* 419 */
    0, /* 420 */
    0, /* 421 */
    0, /* 422 */
    Tcl_InitCustomHashTable, /* 423 */
    Tcl_InitObjHashTable, /* 424 */
    Tcl_CommandTraceInfo, /* 425 */
    Tcl_TraceCommand, /* 426 */
    Tcl_UntraceCommand, /* 427 */
    Tcl_AttemptAlloc, /* 428 */
    Tcl_AttemptDbCkalloc, /* 429 */
    Tcl_AttemptRealloc, /* 430 */
    Tcl_AttemptDbCkrealloc, /* 431 */
    Tcl_AttemptSetObjLength, /* 432 */
    Tcl_GetChannelThread, /* 433 */
    TclGetUnicodeFromObj, /* 434 */
    0, /* 435 */
    0, /* 436 */
    Tcl_SubstObj, /* 437 */
    Tcl_DetachChannel, /* 438 */
    Tcl_IsStandardChannel, /* 439 */
    Tcl_FSCopyFile, /* 440 */
    Tcl_FSCopyDirectory, /* 441 */
    Tcl_FSCreateDirectory, /* 442 */
    Tcl_FSDeleteFile, /* 443 */
    Tcl_FSLoadFile, /* 444 */
    Tcl_FSMatchInDirectory, /* 445 */
    Tcl_FSLink, /* 446 */
    Tcl_FSRemoveDirectory, /* 447 */
    Tcl_FSRenameFile, /* 448 */
    Tcl_FSLstat, /* 449 */
    Tcl_FSUtime, /* 450 */
    Tcl_FSFileAttrsGet, /* 451 */
    Tcl_FSFileAttrsSet, /* 452 */
    Tcl_FSFileAttrStrings, /* 453 */
    Tcl_FSStat, /* 454 */
    Tcl_FSAccess, /* 455 */
    Tcl_FSOpenFileChannel, /* 456 */
    Tcl_FSGetCwd, /* 457 */
    Tcl_FSChdir, /* 458 */
    Tcl_FSConvertToPathType, /* 459 */
    Tcl_FSJoinPath, /* 460 */
    TclFSSplitPath, /* 461 */
    Tcl_FSEqualPaths, /* 462 */
    Tcl_FSGetNormalizedPath, /* 463 */
    Tcl_FSJoinToPath, /* 464 */
    Tcl_FSGetInternalRep, /* 465 */
    Tcl_FSGetTranslatedPath, /* 466 */
    Tcl_FSEvalFile, /* 467 */
    Tcl_FSNewNativePath, /* 468 */
    Tcl_FSGetNativePath, /* 469 */
    Tcl_FSFileSystemInfo, /* 470 */
    Tcl_FSPathSeparator, /* 471 */
    Tcl_FSListVolumes, /* 472 */
    Tcl_FSRegister, /* 473 */
    Tcl_FSUnregister, /* 474 */
    Tcl_FSData, /* 475 */
    Tcl_FSGetTranslatedStringPath, /* 476 */
    Tcl_FSGetFileSystemForPath, /* 477 */
    Tcl_FSGetPathType, /* 478 */
    Tcl_OutputBuffered, /* 479 */
    Tcl_FSMountsChanged, /* 480 */
    Tcl_EvalTokensStandard, /* 481 */
    Tcl_GetTime, /* 482 */
    Tcl_CreateObjTrace, /* 483 */
    Tcl_GetCommandInfoFromToken, /* 484 */
    Tcl_SetCommandInfoFromToken, /* 485 */
    Tcl_DbNewWideIntObj, /* 486 */
    Tcl_GetWideIntFromObj, /* 487 */
    Tcl_NewWideIntObj, /* 488 */
    Tcl_SetWideIntObj, /* 489 */
    Tcl_AllocStatBuf, /* 490 */
    Tcl_Seek, /* 491 */
    Tcl_Tell, /* 492 */
    Tcl_ChannelWideSeekProc, /* 493 */
    Tcl_DictObjPut, /* 494 */
    Tcl_DictObjGet, /* 495 */
    Tcl_DictObjRemove, /* 496 */
    TclDictObjSize, /* 497 */
    Tcl_DictObjFirst, /* 498 */
    Tcl_DictObjNext, /* 499 */
    Tcl_DictObjDone, /* 500 */
    Tcl_DictObjPutKeyList, /* 501 */
    Tcl_DictObjRemoveKeyList, /* 502 */
    Tcl_NewDictObj, /* 503 */
    Tcl_DbNewDictObj, /* 504 */
    Tcl_RegisterConfig, /* 505 */
    Tcl_CreateNamespace, /* 506 */
    Tcl_DeleteNamespace, /* 507 */
    Tcl_AppendExportList, /* 508 */
    Tcl_Export, /* 509 */
    Tcl_Import, /* 510 */
    Tcl_ForgetImport, /* 511 */
    Tcl_GetCurrentNamespace, /* 512 */
    Tcl_GetGlobalNamespace, /* 513 */
    Tcl_FindNamespace, /* 514 */
    Tcl_FindCommand, /* 515 */
    Tcl_GetCommandFromObj, /* 516 */
    Tcl_GetCommandFullName, /* 517 */
    Tcl_FSEvalFileEx, /* 518 */
    0, /* 519 */
    Tcl_LimitAddHandler, /* 520 */
    Tcl_LimitRemoveHandler, /* 521 */
    Tcl_LimitReady, /* 522 */
    Tcl_LimitCheck, /* 523 */
    Tcl_LimitExceeded, /* 524 */
    Tcl_LimitSetCommands, /* 525 */
    Tcl_LimitSetTime, /* 526 */
    Tcl_LimitSetGranularity, /* 527 */
    Tcl_LimitTypeEnabled, /* 528 */
    Tcl_LimitTypeExceeded, /* 529 */
    Tcl_LimitTypeSet, /* 530 */
    Tcl_LimitTypeReset, /* 531 */
    Tcl_LimitGetCommands, /* 532 */
    Tcl_LimitGetTime, /* 533 */
    Tcl_LimitGetGranularity, /* 534 */
    Tcl_SaveInterpState, /* 535 */
    Tcl_RestoreInterpState, /* 536 */
    Tcl_DiscardInterpState, /* 537 */
    Tcl_SetReturnOptions, /* 538 */
    Tcl_GetReturnOptions, /* 539 */
    Tcl_IsEnsemble, /* 540 */
    Tcl_CreateEnsemble, /* 541 */
    Tcl_FindEnsemble, /* 542 */
    Tcl_SetEnsembleSubcommandList, /* 543 */
    Tcl_SetEnsembleMappingDict, /* 544 */
    Tcl_SetEnsembleUnknownHandler, /* 545 */
    Tcl_SetEnsembleFlags, /* 546 */
    Tcl_GetEnsembleSubcommandList, /* 547 */
    Tcl_GetEnsembleMappingDict, /* 548 */
    Tcl_GetEnsembleUnknownHandler, /* 549 */
    Tcl_GetEnsembleFlags, /* 550 */
    Tcl_GetEnsembleNamespace, /* 551 */
    Tcl_SetTimeProc, /* 552 */
    Tcl_QueryTimeProc, /* 553 */
    Tcl_ChannelThreadActionProc, /* 554 */
    Tcl_NewBignumObj, /* 555 */
    Tcl_DbNewBignumObj, /* 556 */
    Tcl_SetBignumObj, /* 557 */
    Tcl_GetBignumFromObj, /* 558 */
    Tcl_TakeBignumFromObj, /* 559 */
    Tcl_TruncateChannel, /* 560 */
    Tcl_ChannelTruncateProc, /* 561 */
    Tcl_SetChannelErrorInterp, /* 562 */
    Tcl_GetChannelErrorInterp, /* 563 */
    Tcl_SetChannelError, /* 564 */
    Tcl_GetChannelError, /* 565 */
    Tcl_InitBignumFromDouble, /* 566 */
    Tcl_GetNamespaceUnknownHandler, /* 567 */
    Tcl_SetNamespaceUnknownHandler, /* 568 */
    Tcl_GetEncodingFromObj, /* 569 */
    Tcl_GetEncodingSearchPath, /* 570 */
    Tcl_SetEncodingSearchPath, /* 571 */
    Tcl_GetEncodingNameFromEnvironment, /* 572 */
    Tcl_PkgRequireProc, /* 573 */
    Tcl_AppendObjToErrorInfo, /* 574 */
    Tcl_AppendLimitedToObj, /* 575 */
    Tcl_Format, /* 576 */
    Tcl_AppendFormatToObj, /* 577 */
    Tcl_ObjPrintf, /* 578 */
    Tcl_AppendPrintfToObj, /* 579 */
    Tcl_CancelEval, /* 580 */
    Tcl_Canceled, /* 581 */
    Tcl_CreatePipe, /* 582 */
    Tcl_NRCreateCommand, /* 583 */
    Tcl_NREvalObj, /* 584 */
    Tcl_NREvalObjv, /* 585 */
    Tcl_NRCmdSwap, /* 586 */
    Tcl_NRAddCallback, /* 587 */
    Tcl_NRCallObjProc, /* 588 */
    Tcl_GetFSDeviceFromStat, /* 589 */
    Tcl_GetFSInodeFromStat, /* 590 */
    Tcl_GetModeFromStat, /* 591 */
    Tcl_GetLinkCountFromStat, /* 592 */
    Tcl_GetUserIdFromStat, /* 593 */
    Tcl_GetGroupIdFromStat, /* 594 */
    Tcl_GetDeviceTypeFromStat, /* 595 */
    Tcl_GetAccessTimeFromStat, /* 596 */
    Tcl_GetModificationTimeFromStat, /* 597 */
    Tcl_GetChangeTimeFromStat, /* 598 */
    Tcl_GetSizeFromStat, /* 599 */
    Tcl_GetBlocksFromStat, /* 600 */
    Tcl_GetBlockSizeFromStat, /* 601 */
    Tcl_SetEnsembleParameterList, /* 602 */
    Tcl_GetEnsembleParameterList, /* 603 */
    TclParseArgsObjv, /* 604 */
    Tcl_GetErrorLine, /* 605 */
    Tcl_SetErrorLine, /* 606 */
    Tcl_TransferResult, /* 607 */
    Tcl_InterpActive, /* 608 */
    Tcl_BackgroundException, /* 609 */
    Tcl_ZlibDeflate, /* 610 */
    Tcl_ZlibInflate, /* 611 */
    Tcl_ZlibCRC32, /* 612 */
    Tcl_ZlibAdler32, /* 613 */
    Tcl_ZlibStreamInit, /* 614 */
    Tcl_ZlibStreamGetCommandName, /* 615 */
    Tcl_ZlibStreamEof, /* 616 */
    Tcl_ZlibStreamChecksum, /* 617 */
    Tcl_ZlibStreamPut, /* 618 */
    Tcl_ZlibStreamGet, /* 619 */
    Tcl_ZlibStreamClose, /* 620 */
    Tcl_ZlibStreamReset, /* 621 */
    Tcl_SetStartupScript, /* 622 */
    Tcl_GetStartupScript, /* 623 */
    Tcl_CloseEx, /* 624 */
    Tcl_NRExprObj, /* 625 */
    Tcl_NRSubstObj, /* 626 */
    Tcl_LoadFile, /* 627 */
    Tcl_FindSymbol, /* 628 */
    Tcl_FSUnloadFile, /* 629 */
    Tcl_ZlibStreamSetCompressionDictionary, /* 630 */
    Tcl_OpenTcpServerEx, /* 631 */
    TclZipfs_Mount, /* 632 */
    TclZipfs_Unmount, /* 633 */
    TclZipfs_TclLibrary, /* 634 */
    TclZipfs_MountBuffer, /* 635 */
    Tcl_FreeInternalRep, /* 636 */
    Tcl_InitStringRep, /* 637 */
    Tcl_FetchInternalRep, /* 638 */
    Tcl_StoreInternalRep, /* 639 */
    Tcl_HasStringRep, /* 640 */
    Tcl_IncrRefCount, /* 641 */
    Tcl_DecrRefCount, /* 642 */
    Tcl_IsShared, /* 643 */
    Tcl_LinkArray, /* 644 */
    Tcl_GetIntForIndex, /* 645 */
    Tcl_UtfToUniChar, /* 646 */
    Tcl_UniCharToUtfDString, /* 647 */
    Tcl_UtfToUniCharDString, /* 648 */
    TclGetBytesFromObj, /* 649 */
    Tcl_GetBytesFromObj, /* 650 */
    Tcl_GetStringFromObj, /* 651 */
    Tcl_GetUnicodeFromObj, /* 652 */
    Tcl_GetSizeIntFromObj, /* 653 */
    Tcl_UtfCharComplete, /* 654 */
    Tcl_UtfNext, /* 655 */
    Tcl_UtfPrev, /* 656 */
    Tcl_UniCharIsUnicode, /* 657 */
    Tcl_ExternalToUtfDStringEx, /* 658 */
    Tcl_UtfToExternalDStringEx, /* 659 */
    Tcl_AsyncMarkFromSignal, /* 660 */
    Tcl_ListObjGetElements, /* 661 */
    Tcl_ListObjLength, /* 662 */
    Tcl_DictObjSize, /* 663 */
    Tcl_SplitList, /* 664 */
    Tcl_SplitPath, /* 665 */
    Tcl_FSSplitPath, /* 666 */
    Tcl_ParseArgsObjv, /* 667 */
    Tcl_UniCharLen, /* 668 */
    Tcl_NumUtfChars, /* 669 */
    Tcl_GetCharLength, /* 670 */
    Tcl_UtfAtIndex, /* 671 */
    Tcl_GetRange, /* 672 */
    Tcl_GetUniChar, /* 673 */
    Tcl_GetBool, /* 674 */
    Tcl_GetBoolFromObj, /* 675 */
    Tcl_CreateObjCommand2, /* 676 */
    Tcl_CreateObjTrace2, /* 677 */
    Tcl_NRCreateCommand2, /* 678 */
    Tcl_NRCallObjProc2, /* 679 */
    Tcl_GetNumberFromObj, /* 680 */
    Tcl_GetNumber, /* 681 */
    Tcl_RemoveChannelMode, /* 682 */
    Tcl_GetEncodingNulLength, /* 683 */
    Tcl_GetWideUIntFromObj, /* 684 */
    Tcl_DStringToObj, /* 685 */
    0, /* 686 */
    0, /* 687 */
    TclUnusedStubEntry, /* 688 */
};

/* !END!: Do not edit above this line. */<|MERGE_RESOLUTION|>--- conflicted
+++ resolved
@@ -43,13 +43,6 @@
 #undef Tcl_GetUnicodeFromObj
 #undef Tcl_NewUnicodeObj
 #undef Tcl_SetUnicodeObj
-<<<<<<< HEAD
-=======
-#undef Tcl_UniCharNcasecmp
-#undef Tcl_UniCharCaseMatch
-#undef Tcl_UniCharLen
-#undef Tcl_UniCharNcmp
->>>>>>> b9bb8fd5
 #undef Tcl_DumpActiveMemory
 #undef Tcl_ValidateAllMemory
 #undef Tcl_FindHashEntry
@@ -80,13 +73,7 @@
 #undef Tcl_UniCharToUtfDString
 #undef Tcl_UtfToUniCharDString
 #undef Tcl_UtfToUniChar
-<<<<<<< HEAD
 #undef Tcl_UniCharLen
-=======
-#undef Tcl_MacOSXOpenBundleResources
-#undef TclWinConvertWSAError
-#undef TclWinConvertError
->>>>>>> b9bb8fd5
 #undef TclObjInterpProc
 #if !defined(_WIN32) && !defined(__CYGWIN__)
 # undef Tcl_WinConvertError
@@ -98,35 +85,13 @@
 # undef TclGetUnicodeFromObj
 # define TclGetStringFromObj 0
 # define TclGetBytesFromObj 0
-# if TCL_UTF_MAX > 3
-#   define TclGetUnicodeFromObj 0
-# endif
+# define TclGetUnicodeFromObj 0
 #endif
 #undef Tcl_Close
 #define Tcl_Close 0
 #undef Tcl_GetByteArrayFromObj
 #define Tcl_GetByteArrayFromObj 0
 #define TclUnusedStubEntry 0
-
-
-<<<<<<< HEAD
-#if TCL_UTF_MAX < 4
-static void uniCodePanic() {
-    Tcl_Panic("This extension uses a deprecated function, not available now: Tcl is compiled with -DTCL_UTF_MAX==%d", TCL_UTF_MAX);
-=======
-#if defined(TCL_NO_DEPRECATED)
-static void uniCodePanic(void) {
-    Tcl_Panic("Tcl is compiled without the the UTF16 compatibility layer (-DTCL_NO_DEPRECATED)");
->>>>>>> b9bb8fd5
-}
-
-#   define Tcl_GetUnicodeFromObj (Tcl_UniChar *(*)(Tcl_Obj *, Tcl_Size *))(void *)uniCodePanic
-#   define TclGetUnicodeFromObj (Tcl_UniChar *(*)(Tcl_Obj *, void *))(void *)uniCodePanic
-#   define Tcl_NewUnicodeObj (Tcl_Obj *(*)(const Tcl_UniChar *, Tcl_Size))(void *)uniCodePanic
-#   define Tcl_SetUnicodeObj (void(*)(Tcl_Obj *, const Tcl_UniChar *, Tcl_Size))(void *)uniCodePanic
-#   define Tcl_AppendUnicodeToObj (void(*)(Tcl_Obj *, const Tcl_UniChar *, Tcl_Size))(void *)uniCodePanic
-#endif
-
 #define TclUtfCharComplete Tcl_UtfCharComplete
 #define TclUtfNext Tcl_UtfNext
 #define TclUtfPrev Tcl_UtfPrev
@@ -409,174 +374,12 @@
 
 #endif /* TCL_WIDE_INT_IS_LONG */
 
-<<<<<<< HEAD
 #else /* __CYGWIN__ */
 #   define TclWinGetTclInstance 0
 #   define TclpGetPid 0
 #   define TclWinFlushDirtyChannels 0
 #   define TclWinNoBackslash 0
 #   define TclWinAddProcess 0
-=======
-#endif /* __CYGWIN__ */
-
-#if defined(TCL_NO_DEPRECATED)
-#   define Tcl_SeekOld 0
-#   define Tcl_TellOld 0
-#   undef Tcl_SetBooleanObj
-#   define Tcl_SetBooleanObj 0
-#   undef Tcl_PkgPresent
-#   define Tcl_PkgPresent 0
-#   undef Tcl_PkgProvide
-#   define Tcl_PkgProvide 0
-#   undef Tcl_PkgRequire
-#   define Tcl_PkgRequire 0
-#   undef Tcl_GetIndexFromObj
-#   define Tcl_GetIndexFromObj 0
-#   define Tcl_NewBooleanObj 0
-#   undef Tcl_DbNewBooleanObj
-#   define Tcl_DbNewBooleanObj 0
-#   undef Tcl_SetBooleanObj
-#   define Tcl_SetBooleanObj 0
-#   undef Tcl_SetVar
-#   define Tcl_SetVar 0
-#   undef Tcl_UnsetVar
-#   define Tcl_UnsetVar 0
-#   undef Tcl_GetVar
-#   define Tcl_GetVar 0
-#   undef Tcl_TraceVar
-#   define Tcl_TraceVar 0
-#   undef Tcl_UntraceVar
-#   define Tcl_UntraceVar 0
-#   undef Tcl_VarTraceInfo
-#   define Tcl_VarTraceInfo 0
-#   undef Tcl_UpVar
-#   define Tcl_UpVar 0
-#   undef Tcl_AddErrorInfo
-#   define Tcl_AddErrorInfo 0
-#   undef Tcl_AddObjErrorInfo
-#   define Tcl_AddObjErrorInfo 0
-#   undef Tcl_Eval
-#   define Tcl_Eval 0
-#   undef Tcl_GlobalEval
-#   define Tcl_GlobalEval 0
-#   undef Tcl_SaveResult
-#   define Tcl_SaveResult 0
-#   undef Tcl_RestoreResult
-#   define Tcl_RestoreResult 0
-#   undef Tcl_DiscardResult
-#   define Tcl_DiscardResult 0
-#   undef Tcl_SetResult
-#   define Tcl_SetResult 0
-#   undef Tcl_EvalObj
-#   define Tcl_EvalObj 0
-#   undef Tcl_GlobalEvalObj
-#   define Tcl_GlobalEvalObj 0
-#   define TclBackgroundException 0
-#   undef TclpReaddir
-#   define TclpReaddir 0
-#   define TclSetStartupScript 0
-#   define TclGetStartupScript 0
-#   define TclGetIntForIndex 0
-#   define TclCreateNamespace 0
-#   define TclDeleteNamespace 0
-#   define TclAppendExportList 0
-#   define TclExport 0
-#   define TclImport 0
-#   define TclForgetImport 0
-#   define TclGetCurrentNamespace_ 0
-#   define TclGetGlobalNamespace_ 0
-#   define TclFindNamespace 0
-#   define TclFindCommand 0
-#   define TclGetCommandFromObj 0
-#   define TclGetCommandFullName 0
-#   define TclCopyChannelOld 0
-#   define Tcl_AppendResultVA 0
-#   define Tcl_AppendStringsToObjVA 0
-#   define Tcl_SetErrorCodeVA 0
-#   define Tcl_PanicVA 0
-#   define Tcl_VarEvalVA 0
-#   undef TclpGetDate
-#   define TclpGetDate 0
-#   undef TclpLocaltime
-#   define TclpLocaltime 0
-#   undef TclpGmtime
-#   define TclpGmtime 0
-#   define TclpLocaltime_unix 0
-#   define TclpGmtime_unix 0
-#   define Tcl_SetExitProc 0
-#   define Tcl_SetPanicProc 0
-#   define Tcl_FindExecutable 0
-#   undef Tcl_StringMatch
-#   define Tcl_StringMatch 0
-#   define TclBN_reverse 0
-#   undef TclBN_s_mp_mul_digs_fast
-#   define TclBN_s_mp_mul_digs_fast 0
-#   undef TclBN_s_mp_sqr_fast
-#   define TclBN_s_mp_sqr_fast 0
-#   undef TclBN_mp_karatsuba_mul
-#   define TclBN_mp_karatsuba_mul 0
-#   undef TclBN_mp_karatsuba_sqr
-#   define TclBN_mp_karatsuba_sqr 0
-#   undef TclBN_mp_toom_mul
-#   define TclBN_mp_toom_mul 0
-#   undef TclBN_mp_toom_sqr
-#   define TclBN_mp_toom_sqr 0
-#   undef TclBN_s_mp_add
-#   define TclBN_s_mp_add 0
-#   undef TclBN_s_mp_mul_digs
-#   define TclBN_s_mp_mul_digs 0
-#   undef TclBN_s_mp_sqr
-#   define TclBN_s_mp_sqr 0
-#   undef TclBN_s_mp_sub
-#   define TclBN_s_mp_sub 0
-#   define Tcl_MakeSafe 0
-#   define TclpHasSockets 0
-#else /* TCL_NO_DEPRECATED */
-#   define Tcl_SeekOld seekOld
-#   define Tcl_TellOld tellOld
-#   define TclBackgroundException Tcl_BackgroundException
-#   define TclSetStartupScript Tcl_SetStartupScript
-#   define TclGetStartupScript Tcl_GetStartupScript
-#   define TclGetIntForIndex Tcl_GetIntForIndex
-#   define TclCreateNamespace Tcl_CreateNamespace
-#   define TclDeleteNamespace Tcl_DeleteNamespace
-#   define TclAppendExportList Tcl_AppendExportList
-#   define TclExport Tcl_Export
-#   define TclImport Tcl_Import
-#   define TclForgetImport Tcl_ForgetImport
-#   define TclGetCurrentNamespace_ Tcl_GetCurrentNamespace
-#   define TclGetGlobalNamespace_ Tcl_GetGlobalNamespace
-#   define TclFindNamespace Tcl_FindNamespace
-#   define TclFindCommand Tcl_FindCommand
-#   define TclGetCommandFromObj Tcl_GetCommandFromObj
-#   define TclGetCommandFullName Tcl_GetCommandFullName
-#   define TclpLocaltime_unix TclpLocaltime
-#   define TclpGmtime_unix TclpGmtime
-#   define Tcl_MakeSafe TclMakeSafe
-
-int TclpHasSockets(TCL_UNUSED(Tcl_Interp *)) {return TCL_OK;}
-
-static int
-seekOld(
-    Tcl_Channel chan,		/* The channel on which to seek. */
-    int offset,			/* Offset to seek to. */
-    int mode)			/* Relative to which location to seek? */
-{
-    return Tcl_Seek(chan, offset, mode);
-}
-
-static int
-tellOld(
-    Tcl_Channel chan)		/* The channel to return pos for. */
-{
-    return Tcl_Tell(chan);
-}
-#endif /* !TCL_NO_DEPRECATED */
-
-#if defined(TCL_NO_DEPRECATED) || TCL_MAJOR_VERSION > 8
-#define Tcl_WinUtfToTChar 0
-#define Tcl_WinTCharToUtf 0
->>>>>>> b9bb8fd5
 #endif
 
 /*
