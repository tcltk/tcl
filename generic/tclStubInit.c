--- conflicted
+++ resolved
@@ -1581,17 +1581,14 @@
     TclZipfs_Unmount, /* 633 */
     TclZipfs_TclLibrary, /* 634 */
     TclZipfs_MountBuffer, /* 635 */
-<<<<<<< HEAD
-    Tcl_IncrRefCount, /* 636 */
-    Tcl_DecrRefCount, /* 637 */
-    Tcl_IsShared, /* 638 */
-=======
     Tcl_FreeIntRep, /* 636 */
     Tcl_InitStringRep, /* 637 */
     Tcl_FetchIntRep, /* 638 */
     Tcl_StoreIntRep, /* 639 */
     Tcl_HasStringRep, /* 640 */
->>>>>>> 4ecd16c4
+    Tcl_IncrRefCount, /* 641 */
+    Tcl_DecrRefCount, /* 642 */
+    Tcl_IsShared, /* 643 */
 };
 
 /* !END!: Do not edit above this line. */