/*
 * tclStubInit.c --
 *
 *	This file contains the initializers for the Tcl stub vectors.
 *
 * Copyright (c) 1998-1999 by Scriptics Corporation.
 *
 * See the file "license.terms" for information on usage and redistribution
 * of this file, and for a DISCLAIMER OF ALL WARRANTIES.
<<<<<<< HEAD
 *
 * RCS: @(#) $Id: tclStubInit.c,v 1.199 2010/11/30 18:17:26 hobbs Exp $
=======
>>>>>>> 09374559
 */

#include "tclInt.h"
#include "tommath.h"

#ifdef __GNUC__
#pragma GCC dependency "tcl.decls"
#pragma GCC dependency "tclInt.decls"
#pragma GCC dependency "tclTomMath.decls"
#endif

/*
 * Remove macros that will interfere with the definitions below.
 */

#undef Tcl_Alloc
#undef Tcl_Free
#undef Tcl_Realloc
#undef Tcl_NewBooleanObj
#undef Tcl_NewByteArrayObj
#undef Tcl_NewDoubleObj
#undef Tcl_NewIntObj
#undef Tcl_NewListObj
#undef Tcl_NewLongObj
#undef Tcl_NewObj
#undef Tcl_NewStringObj
#undef Tcl_DumpActiveMemory
#undef Tcl_ValidateAllMemory
#undef Tcl_FindHashEntry
#undef Tcl_CreateHashEntry
#undef Tcl_Panic
#undef Tcl_FindExecutable

/*
 * WARNING: The contents of this file is automatically generated by the
 * tools/genStubs.tcl script. Any modifications to the function declarations
 * below should be made in the generic/tcl.decls script.
 */

MODULE_SCOPE const TclStubs tclStubs;
MODULE_SCOPE const TclTomMathStubs tclTomMathStubs;

/* !BEGIN!: Do not edit below this line. */

static const TclIntStubs tclIntStubs = {
    TCL_STUB_MAGIC,
    0,
    0, /* 0 */
    0, /* 1 */
    0, /* 2 */
    TclAllocateFreeObjects, /* 3 */
    0, /* 4 */
    TclCleanupChildren, /* 5 */
    TclCleanupCommand, /* 6 */
    TclCopyAndCollapse, /* 7 */
    TclCopyChannelOld, /* 8 */
    TclCreatePipeline, /* 9 */
    TclCreateProc, /* 10 */
    TclDeleteCompiledLocalVars, /* 11 */
    TclDeleteVars, /* 12 */
    0, /* 13 */
    TclDumpMemoryInfo, /* 14 */
    0, /* 15 */
    TclExprFloatError, /* 16 */
    0, /* 17 */
    0, /* 18 */
    0, /* 19 */
    0, /* 20 */
    0, /* 21 */
    TclFindElement, /* 22 */
    TclFindProc, /* 23 */
    TclFormatInt, /* 24 */
    TclFreePackageInfo, /* 25 */
    0, /* 26 */
    0, /* 27 */
    TclpGetDefaultStdChannel, /* 28 */
    0, /* 29 */
    0, /* 30 */
    TclGetExtension, /* 31 */
    TclGetFrame, /* 32 */
    0, /* 33 */
    TclGetIntForIndex, /* 34 */
    0, /* 35 */
    0, /* 36 */
    TclGetLoadedPackages, /* 37 */
    TclGetNamespaceForQualName, /* 38 */
    TclGetObjInterpProc, /* 39 */
    TclGetOpenMode, /* 40 */
    TclGetOriginalCommand, /* 41 */
    TclpGetUserHome, /* 42 */
    0, /* 43 */
    TclGuessPackageName, /* 44 */
    TclHideUnsafeCommands, /* 45 */
    TclInExit, /* 46 */
    0, /* 47 */
    0, /* 48 */
    0, /* 49 */
    TclInitCompiledLocals, /* 50 */
    TclInterpInit, /* 51 */
    0, /* 52 */
    TclInvokeObjectCommand, /* 53 */
    TclInvokeStringCommand, /* 54 */
    TclIsProc, /* 55 */
    0, /* 56 */
    0, /* 57 */
    TclLookupVar, /* 58 */
    0, /* 59 */
    TclNeedSpace, /* 60 */
    TclNewProcBodyObj, /* 61 */
    TclObjCommandComplete, /* 62 */
    TclObjInterpProc, /* 63 */
    TclObjInvoke, /* 64 */
    0, /* 65 */
    0, /* 66 */
    0, /* 67 */
    0, /* 68 */
    TclpAlloc, /* 69 */
    0, /* 70 */
    0, /* 71 */
    0, /* 72 */
    0, /* 73 */
    TclpFree, /* 74 */
    TclpGetClicks, /* 75 */
    TclpGetSeconds, /* 76 */
    TclpGetTime, /* 77 */
    TclpGetTimeZone, /* 78 */
    0, /* 79 */
    0, /* 80 */
    TclpRealloc, /* 81 */
    0, /* 82 */
    0, /* 83 */
    0, /* 84 */
    0, /* 85 */
    0, /* 86 */
    0, /* 87 */
    TclPrecTraceProc, /* 88 */
    TclPreventAliasLoop, /* 89 */
    0, /* 90 */
    TclProcCleanupProc, /* 91 */
    TclProcCompileProc, /* 92 */
    TclProcDeleteProc, /* 93 */
    0, /* 94 */
    0, /* 95 */
    TclRenameCommand, /* 96 */
    TclResetShadowedCmdRefs, /* 97 */
    TclServiceIdle, /* 98 */
    0, /* 99 */
    0, /* 100 */
    TclSetPreInitScript, /* 101 */
    TclSetupEnv, /* 102 */
    TclSockGetPort, /* 103 */
    TclSockMinimumBuffers, /* 104 */
    0, /* 105 */
    0, /* 106 */
    0, /* 107 */
    TclTeardownNamespace, /* 108 */
    TclUpdateReturnInfo, /* 109 */
    0, /* 110 */
    Tcl_AddInterpResolvers, /* 111 */
    Tcl_AppendExportList, /* 112 */
    Tcl_CreateNamespace, /* 113 */
    Tcl_DeleteNamespace, /* 114 */
    Tcl_Export, /* 115 */
    Tcl_FindCommand, /* 116 */
    Tcl_FindNamespace, /* 117 */
    Tcl_GetInterpResolvers, /* 118 */
    Tcl_GetNamespaceResolvers, /* 119 */
    Tcl_FindNamespaceVar, /* 120 */
    Tcl_ForgetImport, /* 121 */
    Tcl_GetCommandFromObj, /* 122 */
    Tcl_GetCommandFullName, /* 123 */
    Tcl_GetCurrentNamespace, /* 124 */
    Tcl_GetGlobalNamespace, /* 125 */
    Tcl_GetVariableFullName, /* 126 */
    Tcl_Import, /* 127 */
    Tcl_PopCallFrame, /* 128 */
    Tcl_PushCallFrame, /* 129 */
    Tcl_RemoveInterpResolvers, /* 130 */
    Tcl_SetNamespaceResolvers, /* 131 */
    TclpHasSockets, /* 132 */
    TclpGetDate, /* 133 */
    0, /* 134 */
    0, /* 135 */
    0, /* 136 */
    0, /* 137 */
    TclGetEnv, /* 138 */
    0, /* 139 */
    0, /* 140 */
    TclpGetCwd, /* 141 */
    TclSetByteCodeFromAny, /* 142 */
    TclAddLiteralObj, /* 143 */
    TclHideLiteral, /* 144 */
    TclGetAuxDataType, /* 145 */
    TclHandleCreate, /* 146 */
    TclHandleFree, /* 147 */
    TclHandlePreserve, /* 148 */
    TclHandleRelease, /* 149 */
    TclRegAbout, /* 150 */
    TclRegExpRangeUniChar, /* 151 */
    TclSetLibraryPath, /* 152 */
    TclGetLibraryPath, /* 153 */
    0, /* 154 */
    0, /* 155 */
    TclRegError, /* 156 */
    TclVarTraceExists, /* 157 */
    0, /* 158 */
    0, /* 159 */
    0, /* 160 */
    TclChannelTransform, /* 161 */
    TclChannelEventScriptInvoker, /* 162 */
    TclGetInstructionTable, /* 163 */
    TclExpandCodeArray, /* 164 */
    TclpSetInitialEncodings, /* 165 */
    TclListObjSetElement, /* 166 */
    0, /* 167 */
    0, /* 168 */
    TclpUtfNcmp2, /* 169 */
    TclCheckInterpTraces, /* 170 */
    TclCheckExecutionTraces, /* 171 */
    TclInThreadExit, /* 172 */
    TclUniCharMatch, /* 173 */
    0, /* 174 */
    TclCallVarTraces, /* 175 */
    TclCleanupVar, /* 176 */
    TclVarErrMsg, /* 177 */
    0, /* 178 */
    0, /* 179 */
    0, /* 180 */
    0, /* 181 */
    TclpLocaltime, /* 182 */
    TclpGmtime, /* 183 */
    0, /* 184 */
    0, /* 185 */
    0, /* 186 */
    0, /* 187 */
    0, /* 188 */
    0, /* 189 */
    0, /* 190 */
    0, /* 191 */
    0, /* 192 */
    0, /* 193 */
    0, /* 194 */
    0, /* 195 */
    0, /* 196 */
    0, /* 197 */
    TclObjGetFrame, /* 198 */
    0, /* 199 */
    TclpObjRemoveDirectory, /* 200 */
    TclpObjCopyDirectory, /* 201 */
    TclpObjCreateDirectory, /* 202 */
    TclpObjDeleteFile, /* 203 */
    TclpObjCopyFile, /* 204 */
    TclpObjRenameFile, /* 205 */
    TclpObjStat, /* 206 */
    TclpObjAccess, /* 207 */
    TclpOpenFileChannel, /* 208 */
    0, /* 209 */
    0, /* 210 */
    0, /* 211 */
    TclpFindExecutable, /* 212 */
    TclGetObjNameOfExecutable, /* 213 */
    TclSetObjNameOfExecutable, /* 214 */
    TclStackAlloc, /* 215 */
    TclStackFree, /* 216 */
    TclPushStackFrame, /* 217 */
    TclPopStackFrame, /* 218 */
    0, /* 219 */
    0, /* 220 */
    0, /* 221 */
    0, /* 222 */
    0, /* 223 */
    TclGetPlatform, /* 224 */
    TclTraceDictPath, /* 225 */
    TclObjBeingDeleted, /* 226 */
    TclSetNsPath, /* 227 */
    0, /* 228 */
    TclPtrMakeUpvar, /* 229 */
    TclObjLookupVar, /* 230 */
    TclGetNamespaceFromObj, /* 231 */
    TclEvalObjEx, /* 232 */
    TclGetSrcInfoForPc, /* 233 */
    TclVarHashCreateVar, /* 234 */
    TclInitVarHashTable, /* 235 */
    0, /* 236 */
    TclResetCancellation, /* 237 */
    TclNRInterpProc, /* 238 */
    TclNRInterpProcCore, /* 239 */
    TclNRRunCallbacks, /* 240 */
    TclNREvalObjEx, /* 241 */
    TclNREvalObjv, /* 242 */
    TclDbDumpActiveObjects, /* 243 */
    TclGetNamespaceChildTable, /* 244 */
    TclGetNamespaceCommandTable, /* 245 */
    TclInitRewriteEnsemble, /* 246 */
    TclResetRewriteEnsemble, /* 247 */
    TclCopyChannel, /* 248 */
    TclDoubleDigits, /* 249 */
    TclSetSlaveCancelFlags, /* 250 */
};

static const TclIntPlatStubs tclIntPlatStubs = {
    TCL_STUB_MAGIC,
    0,
#if !defined(__WIN32__) && !defined(MAC_OSX_TCL) /* UNIX */
    TclGetAndDetachPids, /* 0 */
    TclpCloseFile, /* 1 */
    TclpCreateCommandChannel, /* 2 */
    TclpCreatePipe, /* 3 */
    TclpCreateProcess, /* 4 */
    0, /* 5 */
    TclpMakeFile, /* 6 */
    TclpOpenFile, /* 7 */
    TclUnixWaitForFile, /* 8 */
    TclpCreateTempFile, /* 9 */
    TclpReaddir, /* 10 */
    TclpLocaltime_unix, /* 11 */
    TclpGmtime_unix, /* 12 */
    TclpInetNtoa, /* 13 */
    TclUnixCopyFile, /* 14 */
#endif /* UNIX */
#ifdef __WIN32__ /* WIN */
    TclWinConvertError, /* 0 */
    TclWinConvertWSAError, /* 1 */
    TclWinGetServByName, /* 2 */
    TclWinGetSockOpt, /* 3 */
    TclWinGetTclInstance, /* 4 */
    0, /* 5 */
    TclWinNToHS, /* 6 */
    TclWinSetSockOpt, /* 7 */
    TclpGetPid, /* 8 */
    TclWinGetPlatformId, /* 9 */
    0, /* 10 */
    TclGetAndDetachPids, /* 11 */
    TclpCloseFile, /* 12 */
    TclpCreateCommandChannel, /* 13 */
    TclpCreatePipe, /* 14 */
    TclpCreateProcess, /* 15 */
    0, /* 16 */
    0, /* 17 */
    TclpMakeFile, /* 18 */
    TclpOpenFile, /* 19 */
    TclWinAddProcess, /* 20 */
    0, /* 21 */
    TclpCreateTempFile, /* 22 */
    TclpGetTZName, /* 23 */
    TclWinNoBackslash, /* 24 */
    0, /* 25 */
    TclWinSetInterfaces, /* 26 */
    TclWinFlushDirtyChannels, /* 27 */
    TclWinResetInterfaces, /* 28 */
    TclWinCPUID, /* 29 */
#endif /* WIN */
#ifdef MAC_OSX_TCL /* MACOSX */
    TclGetAndDetachPids, /* 0 */
    TclpCloseFile, /* 1 */
    TclpCreateCommandChannel, /* 2 */
    TclpCreatePipe, /* 3 */
    TclpCreateProcess, /* 4 */
    0, /* 5 */
    TclpMakeFile, /* 6 */
    TclpOpenFile, /* 7 */
    TclUnixWaitForFile, /* 8 */
    TclpCreateTempFile, /* 9 */
    TclpReaddir, /* 10 */
    TclpLocaltime_unix, /* 11 */
    TclpGmtime_unix, /* 12 */
    TclpInetNtoa, /* 13 */
    TclUnixCopyFile, /* 14 */
    TclMacOSXGetFileAttribute, /* 15 */
    TclMacOSXSetFileAttribute, /* 16 */
    TclMacOSXCopyFileAttributes, /* 17 */
    TclMacOSXMatchType, /* 18 */
    TclMacOSXNotifierAddRunLoopMode, /* 19 */
#endif /* MACOSX */
};

static const TclPlatStubs tclPlatStubs = {
    TCL_STUB_MAGIC,
    0,
#ifdef __WIN32__ /* WIN */
    Tcl_WinUtfToTChar, /* 0 */
    Tcl_WinTCharToUtf, /* 1 */
#endif /* WIN */
#ifdef MAC_OSX_TCL /* MACOSX */
    Tcl_MacOSXOpenBundleResources, /* 0 */
    Tcl_MacOSXOpenVersionedBundleResources, /* 1 */
#endif /* MACOSX */
};

const TclTomMathStubs tclTomMathStubs = {
    TCL_STUB_MAGIC,
    0,
    TclBN_epoch, /* 0 */
    TclBN_revision, /* 1 */
    TclBN_mp_add, /* 2 */
    TclBN_mp_add_d, /* 3 */
    TclBN_mp_and, /* 4 */
    TclBN_mp_clamp, /* 5 */
    TclBN_mp_clear, /* 6 */
    TclBN_mp_clear_multi, /* 7 */
    TclBN_mp_cmp, /* 8 */
    TclBN_mp_cmp_d, /* 9 */
    TclBN_mp_cmp_mag, /* 10 */
    TclBN_mp_copy, /* 11 */
    TclBN_mp_count_bits, /* 12 */
    TclBN_mp_div, /* 13 */
    TclBN_mp_div_d, /* 14 */
    TclBN_mp_div_2, /* 15 */
    TclBN_mp_div_2d, /* 16 */
    TclBN_mp_div_3, /* 17 */
    TclBN_mp_exch, /* 18 */
    TclBN_mp_expt_d, /* 19 */
    TclBN_mp_grow, /* 20 */
    TclBN_mp_init, /* 21 */
    TclBN_mp_init_copy, /* 22 */
    TclBN_mp_init_multi, /* 23 */
    TclBN_mp_init_set, /* 24 */
    TclBN_mp_init_size, /* 25 */
    TclBN_mp_lshd, /* 26 */
    TclBN_mp_mod, /* 27 */
    TclBN_mp_mod_2d, /* 28 */
    TclBN_mp_mul, /* 29 */
    TclBN_mp_mul_d, /* 30 */
    TclBN_mp_mul_2, /* 31 */
    TclBN_mp_mul_2d, /* 32 */
    TclBN_mp_neg, /* 33 */
    TclBN_mp_or, /* 34 */
    TclBN_mp_radix_size, /* 35 */
    TclBN_mp_read_radix, /* 36 */
    TclBN_mp_rshd, /* 37 */
    TclBN_mp_shrink, /* 38 */
    TclBN_mp_set, /* 39 */
    TclBN_mp_sqr, /* 40 */
    TclBN_mp_sqrt, /* 41 */
    TclBN_mp_sub, /* 42 */
    TclBN_mp_sub_d, /* 43 */
    TclBN_mp_to_unsigned_bin, /* 44 */
    TclBN_mp_to_unsigned_bin_n, /* 45 */
    TclBN_mp_toradix_n, /* 46 */
    TclBN_mp_unsigned_bin_size, /* 47 */
    TclBN_mp_xor, /* 48 */
    TclBN_mp_zero, /* 49 */
    TclBN_reverse, /* 50 */
    TclBN_fast_s_mp_mul_digs, /* 51 */
    TclBN_fast_s_mp_sqr, /* 52 */
    TclBN_mp_karatsuba_mul, /* 53 */
    TclBN_mp_karatsuba_sqr, /* 54 */
    TclBN_mp_toom_mul, /* 55 */
    TclBN_mp_toom_sqr, /* 56 */
    TclBN_s_mp_add, /* 57 */
    TclBN_s_mp_mul_digs, /* 58 */
    TclBN_s_mp_sqr, /* 59 */
    TclBN_s_mp_sub, /* 60 */
    TclBN_mp_init_set_int, /* 61 */
    TclBN_mp_set_int, /* 62 */
};

static const TclStubHooks tclStubHooks = {
    &tclPlatStubs,
    &tclIntStubs,
    &tclIntPlatStubs
};

const TclStubs tclStubs = {
    TCL_STUB_MAGIC,
    &tclStubHooks,
    Tcl_PkgProvideEx, /* 0 */
    Tcl_PkgRequireEx, /* 1 */
    Tcl_Panic, /* 2 */
    Tcl_Alloc, /* 3 */
    Tcl_Free, /* 4 */
    Tcl_Realloc, /* 5 */
    Tcl_DbCkalloc, /* 6 */
    Tcl_DbCkfree, /* 7 */
    Tcl_DbCkrealloc, /* 8 */
#if !defined(__WIN32__) && !defined(MAC_OSX_TCL) /* UNIX */
    Tcl_CreateFileHandler, /* 9 */
#endif /* UNIX */
#ifdef __WIN32__ /* WIN */
    0, /* 9 */
#endif /* WIN */
#ifdef MAC_OSX_TCL /* MACOSX */
    Tcl_CreateFileHandler, /* 9 */
#endif /* MACOSX */
#if !defined(__WIN32__) && !defined(MAC_OSX_TCL) /* UNIX */
    Tcl_DeleteFileHandler, /* 10 */
#endif /* UNIX */
#ifdef __WIN32__ /* WIN */
    0, /* 10 */
#endif /* WIN */
#ifdef MAC_OSX_TCL /* MACOSX */
    Tcl_DeleteFileHandler, /* 10 */
#endif /* MACOSX */
    Tcl_SetTimer, /* 11 */
    Tcl_Sleep, /* 12 */
    Tcl_WaitForEvent, /* 13 */
    Tcl_AppendAllObjTypes, /* 14 */
    Tcl_AppendStringsToObj, /* 15 */
    Tcl_AppendToObj, /* 16 */
    Tcl_ConcatObj, /* 17 */
    Tcl_ConvertToType, /* 18 */
    Tcl_DbDecrRefCount, /* 19 */
    Tcl_DbIncrRefCount, /* 20 */
    Tcl_DbIsShared, /* 21 */
    Tcl_DbNewBooleanObj, /* 22 */
    Tcl_DbNewByteArrayObj, /* 23 */
    Tcl_DbNewDoubleObj, /* 24 */
    Tcl_DbNewListObj, /* 25 */
    Tcl_DbNewLongObj, /* 26 */
    Tcl_DbNewObj, /* 27 */
    Tcl_DbNewStringObj, /* 28 */
    Tcl_DuplicateObj, /* 29 */
    TclFreeObj, /* 30 */
    Tcl_GetBoolean, /* 31 */
    Tcl_GetBooleanFromObj, /* 32 */
    Tcl_GetByteArrayFromObj, /* 33 */
    Tcl_GetDouble, /* 34 */
    Tcl_GetDoubleFromObj, /* 35 */
    Tcl_GetIndexFromObj, /* 36 */
    Tcl_GetInt, /* 37 */
    Tcl_GetIntFromObj, /* 38 */
    Tcl_GetLongFromObj, /* 39 */
    Tcl_GetObjType, /* 40 */
    Tcl_GetStringFromObj, /* 41 */
    Tcl_InvalidateStringRep, /* 42 */
    Tcl_ListObjAppendList, /* 43 */
    Tcl_ListObjAppendElement, /* 44 */
    Tcl_ListObjGetElements, /* 45 */
    Tcl_ListObjIndex, /* 46 */
    Tcl_ListObjLength, /* 47 */
    Tcl_ListObjReplace, /* 48 */
    Tcl_NewBooleanObj, /* 49 */
    Tcl_NewByteArrayObj, /* 50 */
    Tcl_NewDoubleObj, /* 51 */
    Tcl_NewIntObj, /* 52 */
    Tcl_NewListObj, /* 53 */
    Tcl_NewLongObj, /* 54 */
    Tcl_NewObj, /* 55 */
    Tcl_NewStringObj, /* 56 */
    Tcl_SetBooleanObj, /* 57 */
    Tcl_SetByteArrayLength, /* 58 */
    Tcl_SetByteArrayObj, /* 59 */
    Tcl_SetDoubleObj, /* 60 */
    Tcl_SetIntObj, /* 61 */
    Tcl_SetListObj, /* 62 */
    Tcl_SetLongObj, /* 63 */
    Tcl_SetObjLength, /* 64 */
    Tcl_SetStringObj, /* 65 */
    Tcl_AddErrorInfo, /* 66 */
    Tcl_AddObjErrorInfo, /* 67 */
    Tcl_AllowExceptions, /* 68 */
    Tcl_AppendElement, /* 69 */
    Tcl_AppendResult, /* 70 */
    Tcl_AsyncCreate, /* 71 */
    Tcl_AsyncDelete, /* 72 */
    Tcl_AsyncInvoke, /* 73 */
    Tcl_AsyncMark, /* 74 */
    Tcl_AsyncReady, /* 75 */
    Tcl_BackgroundError, /* 76 */
    Tcl_Backslash, /* 77 */
    Tcl_BadChannelOption, /* 78 */
    Tcl_CallWhenDeleted, /* 79 */
    Tcl_CancelIdleCall, /* 80 */
    Tcl_Close, /* 81 */
    Tcl_CommandComplete, /* 82 */
    Tcl_Concat, /* 83 */
    Tcl_ConvertElement, /* 84 */
    Tcl_ConvertCountedElement, /* 85 */
    Tcl_CreateAlias, /* 86 */
    Tcl_CreateAliasObj, /* 87 */
    Tcl_CreateChannel, /* 88 */
    Tcl_CreateChannelHandler, /* 89 */
    Tcl_CreateCloseHandler, /* 90 */
    Tcl_CreateCommand, /* 91 */
    Tcl_CreateEventSource, /* 92 */
    Tcl_CreateExitHandler, /* 93 */
    Tcl_CreateInterp, /* 94 */
    Tcl_CreateMathFunc, /* 95 */
    Tcl_CreateObjCommand, /* 96 */
    Tcl_CreateSlave, /* 97 */
    Tcl_CreateTimerHandler, /* 98 */
    Tcl_CreateTrace, /* 99 */
    Tcl_DeleteAssocData, /* 100 */
    Tcl_DeleteChannelHandler, /* 101 */
    Tcl_DeleteCloseHandler, /* 102 */
    Tcl_DeleteCommand, /* 103 */
    Tcl_DeleteCommandFromToken, /* 104 */
    Tcl_DeleteEvents, /* 105 */
    Tcl_DeleteEventSource, /* 106 */
    Tcl_DeleteExitHandler, /* 107 */
    Tcl_DeleteHashEntry, /* 108 */
    Tcl_DeleteHashTable, /* 109 */
    Tcl_DeleteInterp, /* 110 */
    Tcl_DetachPids, /* 111 */
    Tcl_DeleteTimerHandler, /* 112 */
    Tcl_DeleteTrace, /* 113 */
    Tcl_DontCallWhenDeleted, /* 114 */
    Tcl_DoOneEvent, /* 115 */
    Tcl_DoWhenIdle, /* 116 */
    Tcl_DStringAppend, /* 117 */
    Tcl_DStringAppendElement, /* 118 */
    Tcl_DStringEndSublist, /* 119 */
    Tcl_DStringFree, /* 120 */
    Tcl_DStringGetResult, /* 121 */
    Tcl_DStringInit, /* 122 */
    Tcl_DStringResult, /* 123 */
    Tcl_DStringSetLength, /* 124 */
    Tcl_DStringStartSublist, /* 125 */
    Tcl_Eof, /* 126 */
    Tcl_ErrnoId, /* 127 */
    Tcl_ErrnoMsg, /* 128 */
    Tcl_Eval, /* 129 */
    Tcl_EvalFile, /* 130 */
    Tcl_EvalObj, /* 131 */
    Tcl_EventuallyFree, /* 132 */
    Tcl_Exit, /* 133 */
    Tcl_ExposeCommand, /* 134 */
    Tcl_ExprBoolean, /* 135 */
    Tcl_ExprBooleanObj, /* 136 */
    Tcl_ExprDouble, /* 137 */
    Tcl_ExprDoubleObj, /* 138 */
    Tcl_ExprLong, /* 139 */
    Tcl_ExprLongObj, /* 140 */
    Tcl_ExprObj, /* 141 */
    Tcl_ExprString, /* 142 */
    Tcl_Finalize, /* 143 */
    Tcl_FindExecutable, /* 144 */
    Tcl_FirstHashEntry, /* 145 */
    Tcl_Flush, /* 146 */
    Tcl_FreeResult, /* 147 */
    Tcl_GetAlias, /* 148 */
    Tcl_GetAliasObj, /* 149 */
    Tcl_GetAssocData, /* 150 */
    Tcl_GetChannel, /* 151 */
    Tcl_GetChannelBufferSize, /* 152 */
    Tcl_GetChannelHandle, /* 153 */
    Tcl_GetChannelInstanceData, /* 154 */
    Tcl_GetChannelMode, /* 155 */
    Tcl_GetChannelName, /* 156 */
    Tcl_GetChannelOption, /* 157 */
    Tcl_GetChannelType, /* 158 */
    Tcl_GetCommandInfo, /* 159 */
    Tcl_GetCommandName, /* 160 */
    Tcl_GetErrno, /* 161 */
    Tcl_GetHostName, /* 162 */
    Tcl_GetInterpPath, /* 163 */
    Tcl_GetMaster, /* 164 */
    Tcl_GetNameOfExecutable, /* 165 */
    Tcl_GetObjResult, /* 166 */
#if !defined(__WIN32__) && !defined(MAC_OSX_TCL) /* UNIX */
    Tcl_GetOpenFile, /* 167 */
#endif /* UNIX */
#ifdef __WIN32__ /* WIN */
    0, /* 167 */
#endif /* WIN */
#ifdef MAC_OSX_TCL /* MACOSX */
    Tcl_GetOpenFile, /* 167 */
#endif /* MACOSX */
    Tcl_GetPathType, /* 168 */
    Tcl_Gets, /* 169 */
    Tcl_GetsObj, /* 170 */
    Tcl_GetServiceMode, /* 171 */
    Tcl_GetSlave, /* 172 */
    Tcl_GetStdChannel, /* 173 */
    Tcl_GetStringResult, /* 174 */
    Tcl_GetVar, /* 175 */
    Tcl_GetVar2, /* 176 */
    Tcl_GlobalEval, /* 177 */
    Tcl_GlobalEvalObj, /* 178 */
    Tcl_HideCommand, /* 179 */
    Tcl_Init, /* 180 */
    Tcl_InitHashTable, /* 181 */
    Tcl_InputBlocked, /* 182 */
    Tcl_InputBuffered, /* 183 */
    Tcl_InterpDeleted, /* 184 */
    Tcl_IsSafe, /* 185 */
    Tcl_JoinPath, /* 186 */
    Tcl_LinkVar, /* 187 */
    0, /* 188 */
    Tcl_MakeFileChannel, /* 189 */
    Tcl_MakeSafe, /* 190 */
    Tcl_MakeTcpClientChannel, /* 191 */
    Tcl_Merge, /* 192 */
    Tcl_NextHashEntry, /* 193 */
    Tcl_NotifyChannel, /* 194 */
    Tcl_ObjGetVar2, /* 195 */
    Tcl_ObjSetVar2, /* 196 */
    Tcl_OpenCommandChannel, /* 197 */
    Tcl_OpenFileChannel, /* 198 */
    Tcl_OpenTcpClient, /* 199 */
    Tcl_OpenTcpServer, /* 200 */
    Tcl_Preserve, /* 201 */
    Tcl_PrintDouble, /* 202 */
    Tcl_PutEnv, /* 203 */
    Tcl_PosixError, /* 204 */
    Tcl_QueueEvent, /* 205 */
    Tcl_Read, /* 206 */
    Tcl_ReapDetachedProcs, /* 207 */
    Tcl_RecordAndEval, /* 208 */
    Tcl_RecordAndEvalObj, /* 209 */
    Tcl_RegisterChannel, /* 210 */
    Tcl_RegisterObjType, /* 211 */
    Tcl_RegExpCompile, /* 212 */
    Tcl_RegExpExec, /* 213 */
    Tcl_RegExpMatch, /* 214 */
    Tcl_RegExpRange, /* 215 */
    Tcl_Release, /* 216 */
    Tcl_ResetResult, /* 217 */
    Tcl_ScanElement, /* 218 */
    Tcl_ScanCountedElement, /* 219 */
    Tcl_SeekOld, /* 220 */
    Tcl_ServiceAll, /* 221 */
    Tcl_ServiceEvent, /* 222 */
    Tcl_SetAssocData, /* 223 */
    Tcl_SetChannelBufferSize, /* 224 */
    Tcl_SetChannelOption, /* 225 */
    Tcl_SetCommandInfo, /* 226 */
    Tcl_SetErrno, /* 227 */
    Tcl_SetErrorCode, /* 228 */
    Tcl_SetMaxBlockTime, /* 229 */
    Tcl_SetPanicProc, /* 230 */
    Tcl_SetRecursionLimit, /* 231 */
    Tcl_SetResult, /* 232 */
    Tcl_SetServiceMode, /* 233 */
    Tcl_SetObjErrorCode, /* 234 */
    Tcl_SetObjResult, /* 235 */
    Tcl_SetStdChannel, /* 236 */
    Tcl_SetVar, /* 237 */
    Tcl_SetVar2, /* 238 */
    Tcl_SignalId, /* 239 */
    Tcl_SignalMsg, /* 240 */
    Tcl_SourceRCFile, /* 241 */
    Tcl_SplitList, /* 242 */
    Tcl_SplitPath, /* 243 */
    Tcl_StaticPackage, /* 244 */
    Tcl_StringMatch, /* 245 */
    Tcl_TellOld, /* 246 */
    Tcl_TraceVar, /* 247 */
    Tcl_TraceVar2, /* 248 */
    Tcl_TranslateFileName, /* 249 */
    Tcl_Ungets, /* 250 */
    Tcl_UnlinkVar, /* 251 */
    Tcl_UnregisterChannel, /* 252 */
    Tcl_UnsetVar, /* 253 */
    Tcl_UnsetVar2, /* 254 */
    Tcl_UntraceVar, /* 255 */
    Tcl_UntraceVar2, /* 256 */
    Tcl_UpdateLinkedVar, /* 257 */
    Tcl_UpVar, /* 258 */
    Tcl_UpVar2, /* 259 */
    Tcl_VarEval, /* 260 */
    Tcl_VarTraceInfo, /* 261 */
    Tcl_VarTraceInfo2, /* 262 */
    Tcl_Write, /* 263 */
    Tcl_WrongNumArgs, /* 264 */
    Tcl_DumpActiveMemory, /* 265 */
    Tcl_ValidateAllMemory, /* 266 */
    Tcl_AppendResultVA, /* 267 */
    Tcl_AppendStringsToObjVA, /* 268 */
    Tcl_HashStats, /* 269 */
    Tcl_ParseVar, /* 270 */
    Tcl_PkgPresent, /* 271 */
    Tcl_PkgPresentEx, /* 272 */
    Tcl_PkgProvide, /* 273 */
    Tcl_PkgRequire, /* 274 */
    Tcl_SetErrorCodeVA, /* 275 */
    Tcl_VarEvalVA, /* 276 */
    Tcl_WaitPid, /* 277 */
    Tcl_PanicVA, /* 278 */
    Tcl_GetVersion, /* 279 */
    Tcl_InitMemory, /* 280 */
    Tcl_StackChannel, /* 281 */
    Tcl_UnstackChannel, /* 282 */
    Tcl_GetStackedChannel, /* 283 */
    Tcl_SetMainLoop, /* 284 */
    0, /* 285 */
    Tcl_AppendObjToObj, /* 286 */
    Tcl_CreateEncoding, /* 287 */
    Tcl_CreateThreadExitHandler, /* 288 */
    Tcl_DeleteThreadExitHandler, /* 289 */
    Tcl_DiscardResult, /* 290 */
    Tcl_EvalEx, /* 291 */
    Tcl_EvalObjv, /* 292 */
    Tcl_EvalObjEx, /* 293 */
    Tcl_ExitThread, /* 294 */
    Tcl_ExternalToUtf, /* 295 */
    Tcl_ExternalToUtfDString, /* 296 */
    Tcl_FinalizeThread, /* 297 */
    Tcl_FinalizeNotifier, /* 298 */
    Tcl_FreeEncoding, /* 299 */
    Tcl_GetCurrentThread, /* 300 */
    Tcl_GetEncoding, /* 301 */
    Tcl_GetEncodingName, /* 302 */
    Tcl_GetEncodingNames, /* 303 */
    Tcl_GetIndexFromObjStruct, /* 304 */
    Tcl_GetThreadData, /* 305 */
    Tcl_GetVar2Ex, /* 306 */
    Tcl_InitNotifier, /* 307 */
    Tcl_MutexLock, /* 308 */
    Tcl_MutexUnlock, /* 309 */
    Tcl_ConditionNotify, /* 310 */
    Tcl_ConditionWait, /* 311 */
    Tcl_NumUtfChars, /* 312 */
    Tcl_ReadChars, /* 313 */
    Tcl_RestoreResult, /* 314 */
    Tcl_SaveResult, /* 315 */
    Tcl_SetSystemEncoding, /* 316 */
    Tcl_SetVar2Ex, /* 317 */
    Tcl_ThreadAlert, /* 318 */
    Tcl_ThreadQueueEvent, /* 319 */
    Tcl_UniCharAtIndex, /* 320 */
    Tcl_UniCharToLower, /* 321 */
    Tcl_UniCharToTitle, /* 322 */
    Tcl_UniCharToUpper, /* 323 */
    Tcl_UniCharToUtf, /* 324 */
    Tcl_UtfAtIndex, /* 325 */
    Tcl_UtfCharComplete, /* 326 */
    Tcl_UtfBackslash, /* 327 */
    Tcl_UtfFindFirst, /* 328 */
    Tcl_UtfFindLast, /* 329 */
    Tcl_UtfNext, /* 330 */
    Tcl_UtfPrev, /* 331 */
    Tcl_UtfToExternal, /* 332 */
    Tcl_UtfToExternalDString, /* 333 */
    Tcl_UtfToLower, /* 334 */
    Tcl_UtfToTitle, /* 335 */
    Tcl_UtfToUniChar, /* 336 */
    Tcl_UtfToUpper, /* 337 */
    Tcl_WriteChars, /* 338 */
    Tcl_WriteObj, /* 339 */
    Tcl_GetString, /* 340 */
    Tcl_GetDefaultEncodingDir, /* 341 */
    Tcl_SetDefaultEncodingDir, /* 342 */
    Tcl_AlertNotifier, /* 343 */
    Tcl_ServiceModeHook, /* 344 */
    Tcl_UniCharIsAlnum, /* 345 */
    Tcl_UniCharIsAlpha, /* 346 */
    Tcl_UniCharIsDigit, /* 347 */
    Tcl_UniCharIsLower, /* 348 */
    Tcl_UniCharIsSpace, /* 349 */
    Tcl_UniCharIsUpper, /* 350 */
    Tcl_UniCharIsWordChar, /* 351 */
    Tcl_UniCharLen, /* 352 */
    Tcl_UniCharNcmp, /* 353 */
    Tcl_UniCharToUtfDString, /* 354 */
    Tcl_UtfToUniCharDString, /* 355 */
    Tcl_GetRegExpFromObj, /* 356 */
    Tcl_EvalTokens, /* 357 */
    Tcl_FreeParse, /* 358 */
    Tcl_LogCommandInfo, /* 359 */
    Tcl_ParseBraces, /* 360 */
    Tcl_ParseCommand, /* 361 */
    Tcl_ParseExpr, /* 362 */
    Tcl_ParseQuotedString, /* 363 */
    Tcl_ParseVarName, /* 364 */
    Tcl_GetCwd, /* 365 */
    Tcl_Chdir, /* 366 */
    Tcl_Access, /* 367 */
    Tcl_Stat, /* 368 */
    Tcl_UtfNcmp, /* 369 */
    Tcl_UtfNcasecmp, /* 370 */
    Tcl_StringCaseMatch, /* 371 */
    Tcl_UniCharIsControl, /* 372 */
    Tcl_UniCharIsGraph, /* 373 */
    Tcl_UniCharIsPrint, /* 374 */
    Tcl_UniCharIsPunct, /* 375 */
    Tcl_RegExpExecObj, /* 376 */
    Tcl_RegExpGetInfo, /* 377 */
    Tcl_NewUnicodeObj, /* 378 */
    Tcl_SetUnicodeObj, /* 379 */
    Tcl_GetCharLength, /* 380 */
    Tcl_GetUniChar, /* 381 */
    Tcl_GetUnicode, /* 382 */
    Tcl_GetRange, /* 383 */
    Tcl_AppendUnicodeToObj, /* 384 */
    Tcl_RegExpMatchObj, /* 385 */
    Tcl_SetNotifier, /* 386 */
    Tcl_GetAllocMutex, /* 387 */
    Tcl_GetChannelNames, /* 388 */
    Tcl_GetChannelNamesEx, /* 389 */
    Tcl_ProcObjCmd, /* 390 */
    Tcl_ConditionFinalize, /* 391 */
    Tcl_MutexFinalize, /* 392 */
    Tcl_CreateThread, /* 393 */
    Tcl_ReadRaw, /* 394 */
    Tcl_WriteRaw, /* 395 */
    Tcl_GetTopChannel, /* 396 */
    Tcl_ChannelBuffered, /* 397 */
    Tcl_ChannelName, /* 398 */
    Tcl_ChannelVersion, /* 399 */
    Tcl_ChannelBlockModeProc, /* 400 */
    Tcl_ChannelCloseProc, /* 401 */
    Tcl_ChannelClose2Proc, /* 402 */
    Tcl_ChannelInputProc, /* 403 */
    Tcl_ChannelOutputProc, /* 404 */
    Tcl_ChannelSeekProc, /* 405 */
    Tcl_ChannelSetOptionProc, /* 406 */
    Tcl_ChannelGetOptionProc, /* 407 */
    Tcl_ChannelWatchProc, /* 408 */
    Tcl_ChannelGetHandleProc, /* 409 */
    Tcl_ChannelFlushProc, /* 410 */
    Tcl_ChannelHandlerProc, /* 411 */
    Tcl_JoinThread, /* 412 */
    Tcl_IsChannelShared, /* 413 */
    Tcl_IsChannelRegistered, /* 414 */
    Tcl_CutChannel, /* 415 */
    Tcl_SpliceChannel, /* 416 */
    Tcl_ClearChannelHandlers, /* 417 */
    Tcl_IsChannelExisting, /* 418 */
    Tcl_UniCharNcasecmp, /* 419 */
    Tcl_UniCharCaseMatch, /* 420 */
    Tcl_FindHashEntry, /* 421 */
    Tcl_CreateHashEntry, /* 422 */
    Tcl_InitCustomHashTable, /* 423 */
    Tcl_InitObjHashTable, /* 424 */
    Tcl_CommandTraceInfo, /* 425 */
    Tcl_TraceCommand, /* 426 */
    Tcl_UntraceCommand, /* 427 */
    Tcl_AttemptAlloc, /* 428 */
    Tcl_AttemptDbCkalloc, /* 429 */
    Tcl_AttemptRealloc, /* 430 */
    Tcl_AttemptDbCkrealloc, /* 431 */
    Tcl_AttemptSetObjLength, /* 432 */
    Tcl_GetChannelThread, /* 433 */
    Tcl_GetUnicodeFromObj, /* 434 */
    Tcl_GetMathFuncInfo, /* 435 */
    Tcl_ListMathFuncs, /* 436 */
    Tcl_SubstObj, /* 437 */
    Tcl_DetachChannel, /* 438 */
    Tcl_IsStandardChannel, /* 439 */
    Tcl_FSCopyFile, /* 440 */
    Tcl_FSCopyDirectory, /* 441 */
    Tcl_FSCreateDirectory, /* 442 */
    Tcl_FSDeleteFile, /* 443 */
    Tcl_FSLoadFile, /* 444 */
    Tcl_FSMatchInDirectory, /* 445 */
    Tcl_FSLink, /* 446 */
    Tcl_FSRemoveDirectory, /* 447 */
    Tcl_FSRenameFile, /* 448 */
    Tcl_FSLstat, /* 449 */
    Tcl_FSUtime, /* 450 */
    Tcl_FSFileAttrsGet, /* 451 */
    Tcl_FSFileAttrsSet, /* 452 */
    Tcl_FSFileAttrStrings, /* 453 */
    Tcl_FSStat, /* 454 */
    Tcl_FSAccess, /* 455 */
    Tcl_FSOpenFileChannel, /* 456 */
    Tcl_FSGetCwd, /* 457 */
    Tcl_FSChdir, /* 458 */
    Tcl_FSConvertToPathType, /* 459 */
    Tcl_FSJoinPath, /* 460 */
    Tcl_FSSplitPath, /* 461 */
    Tcl_FSEqualPaths, /* 462 */
    Tcl_FSGetNormalizedPath, /* 463 */
    Tcl_FSJoinToPath, /* 464 */
    Tcl_FSGetInternalRep, /* 465 */
    Tcl_FSGetTranslatedPath, /* 466 */
    Tcl_FSEvalFile, /* 467 */
    Tcl_FSNewNativePath, /* 468 */
    Tcl_FSGetNativePath, /* 469 */
    Tcl_FSFileSystemInfo, /* 470 */
    Tcl_FSPathSeparator, /* 471 */
    Tcl_FSListVolumes, /* 472 */
    Tcl_FSRegister, /* 473 */
    Tcl_FSUnregister, /* 474 */
    Tcl_FSData, /* 475 */
    Tcl_FSGetTranslatedStringPath, /* 476 */
    Tcl_FSGetFileSystemForPath, /* 477 */
    Tcl_FSGetPathType, /* 478 */
    Tcl_OutputBuffered, /* 479 */
    Tcl_FSMountsChanged, /* 480 */
    Tcl_EvalTokensStandard, /* 481 */
    Tcl_GetTime, /* 482 */
    Tcl_CreateObjTrace, /* 483 */
    Tcl_GetCommandInfoFromToken, /* 484 */
    Tcl_SetCommandInfoFromToken, /* 485 */
    Tcl_DbNewWideIntObj, /* 486 */
    Tcl_GetWideIntFromObj, /* 487 */
    Tcl_NewWideIntObj, /* 488 */
    Tcl_SetWideIntObj, /* 489 */
    Tcl_AllocStatBuf, /* 490 */
    Tcl_Seek, /* 491 */
    Tcl_Tell, /* 492 */
    Tcl_ChannelWideSeekProc, /* 493 */
    Tcl_DictObjPut, /* 494 */
    Tcl_DictObjGet, /* 495 */
    Tcl_DictObjRemove, /* 496 */
    Tcl_DictObjSize, /* 497 */
    Tcl_DictObjFirst, /* 498 */
    Tcl_DictObjNext, /* 499 */
    Tcl_DictObjDone, /* 500 */
    Tcl_DictObjPutKeyList, /* 501 */
    Tcl_DictObjRemoveKeyList, /* 502 */
    Tcl_NewDictObj, /* 503 */
    Tcl_DbNewDictObj, /* 504 */
    Tcl_RegisterConfig, /* 505 */
    Tcl_CreateNamespace, /* 506 */
    Tcl_DeleteNamespace, /* 507 */
    Tcl_AppendExportList, /* 508 */
    Tcl_Export, /* 509 */
    Tcl_Import, /* 510 */
    Tcl_ForgetImport, /* 511 */
    Tcl_GetCurrentNamespace, /* 512 */
    Tcl_GetGlobalNamespace, /* 513 */
    Tcl_FindNamespace, /* 514 */
    Tcl_FindCommand, /* 515 */
    Tcl_GetCommandFromObj, /* 516 */
    Tcl_GetCommandFullName, /* 517 */
    Tcl_FSEvalFileEx, /* 518 */
    Tcl_SetExitProc, /* 519 */
    Tcl_LimitAddHandler, /* 520 */
    Tcl_LimitRemoveHandler, /* 521 */
    Tcl_LimitReady, /* 522 */
    Tcl_LimitCheck, /* 523 */
    Tcl_LimitExceeded, /* 524 */
    Tcl_LimitSetCommands, /* 525 */
    Tcl_LimitSetTime, /* 526 */
    Tcl_LimitSetGranularity, /* 527 */
    Tcl_LimitTypeEnabled, /* 528 */
    Tcl_LimitTypeExceeded, /* 529 */
    Tcl_LimitTypeSet, /* 530 */
    Tcl_LimitTypeReset, /* 531 */
    Tcl_LimitGetCommands, /* 532 */
    Tcl_LimitGetTime, /* 533 */
    Tcl_LimitGetGranularity, /* 534 */
    Tcl_SaveInterpState, /* 535 */
    Tcl_RestoreInterpState, /* 536 */
    Tcl_DiscardInterpState, /* 537 */
    Tcl_SetReturnOptions, /* 538 */
    Tcl_GetReturnOptions, /* 539 */
    Tcl_IsEnsemble, /* 540 */
    Tcl_CreateEnsemble, /* 541 */
    Tcl_FindEnsemble, /* 542 */
    Tcl_SetEnsembleSubcommandList, /* 543 */
    Tcl_SetEnsembleMappingDict, /* 544 */
    Tcl_SetEnsembleUnknownHandler, /* 545 */
    Tcl_SetEnsembleFlags, /* 546 */
    Tcl_GetEnsembleSubcommandList, /* 547 */
    Tcl_GetEnsembleMappingDict, /* 548 */
    Tcl_GetEnsembleUnknownHandler, /* 549 */
    Tcl_GetEnsembleFlags, /* 550 */
    Tcl_GetEnsembleNamespace, /* 551 */
    Tcl_SetTimeProc, /* 552 */
    Tcl_QueryTimeProc, /* 553 */
    Tcl_ChannelThreadActionProc, /* 554 */
    Tcl_NewBignumObj, /* 555 */
    Tcl_DbNewBignumObj, /* 556 */
    Tcl_SetBignumObj, /* 557 */
    Tcl_GetBignumFromObj, /* 558 */
    Tcl_TakeBignumFromObj, /* 559 */
    Tcl_TruncateChannel, /* 560 */
    Tcl_ChannelTruncateProc, /* 561 */
    Tcl_SetChannelErrorInterp, /* 562 */
    Tcl_GetChannelErrorInterp, /* 563 */
    Tcl_SetChannelError, /* 564 */
    Tcl_GetChannelError, /* 565 */
    Tcl_InitBignumFromDouble, /* 566 */
    Tcl_GetNamespaceUnknownHandler, /* 567 */
    Tcl_SetNamespaceUnknownHandler, /* 568 */
    Tcl_GetEncodingFromObj, /* 569 */
    Tcl_GetEncodingSearchPath, /* 570 */
    Tcl_SetEncodingSearchPath, /* 571 */
    Tcl_GetEncodingNameFromEnvironment, /* 572 */
    Tcl_PkgRequireProc, /* 573 */
    Tcl_AppendObjToErrorInfo, /* 574 */
    Tcl_AppendLimitedToObj, /* 575 */
    Tcl_Format, /* 576 */
    Tcl_AppendFormatToObj, /* 577 */
    Tcl_ObjPrintf, /* 578 */
    Tcl_AppendPrintfToObj, /* 579 */
    Tcl_CancelEval, /* 580 */
    Tcl_Canceled, /* 581 */
    Tcl_CreatePipe, /* 582 */
    Tcl_NRCreateCommand, /* 583 */
    Tcl_NREvalObj, /* 584 */
    Tcl_NREvalObjv, /* 585 */
    Tcl_NRCmdSwap, /* 586 */
    Tcl_NRAddCallback, /* 587 */
    Tcl_NRCallObjProc, /* 588 */
    Tcl_GetFSDeviceFromStat, /* 589 */
    Tcl_GetFSInodeFromStat, /* 590 */
    Tcl_GetModeFromStat, /* 591 */
    Tcl_GetLinkCountFromStat, /* 592 */
    Tcl_GetUserIdFromStat, /* 593 */
    Tcl_GetGroupIdFromStat, /* 594 */
    Tcl_GetDeviceTypeFromStat, /* 595 */
    Tcl_GetAccessTimeFromStat, /* 596 */
    Tcl_GetModificationTimeFromStat, /* 597 */
    Tcl_GetChangeTimeFromStat, /* 598 */
    Tcl_GetSizeFromStat, /* 599 */
    Tcl_GetBlocksFromStat, /* 600 */
    Tcl_GetBlockSizeFromStat, /* 601 */
    Tcl_SetEnsembleParameterList, /* 602 */
    Tcl_GetEnsembleParameterList, /* 603 */
    Tcl_ParseArgsObjv, /* 604 */
    Tcl_GetErrorLine, /* 605 */
    Tcl_SetErrorLine, /* 606 */
    Tcl_TransferResult, /* 607 */
    Tcl_InterpActive, /* 608 */
    Tcl_BackgroundException, /* 609 */
    Tcl_ZlibDeflate, /* 610 */
    Tcl_ZlibInflate, /* 611 */
    Tcl_ZlibCRC32, /* 612 */
    Tcl_ZlibAdler32, /* 613 */
    Tcl_ZlibStreamInit, /* 614 */
    Tcl_ZlibStreamGetCommandName, /* 615 */
    Tcl_ZlibStreamEof, /* 616 */
    Tcl_ZlibStreamChecksum, /* 617 */
    Tcl_ZlibStreamPut, /* 618 */
    Tcl_ZlibStreamGet, /* 619 */
    Tcl_ZlibStreamClose, /* 620 */
    Tcl_ZlibStreamReset, /* 621 */
    Tcl_SetStartupScript, /* 622 */
    Tcl_GetStartupScript, /* 623 */
    Tcl_CloseEx, /* 624 */
    Tcl_NRExprObj, /* 625 */
    Tcl_NRSubstObj, /* 626 */
    Tcl_LoadFile, /* 627 */
    Tcl_FindSymbol, /* 628 */
    Tcl_FSUnloadFile, /* 629 */
};

/* !END!: Do not edit above this line. */<|MERGE_RESOLUTION|>--- conflicted
+++ resolved
@@ -7,11 +7,6 @@
  *
  * See the file "license.terms" for information on usage and redistribution
  * of this file, and for a DISCLAIMER OF ALL WARRANTIES.
-<<<<<<< HEAD
- *
- * RCS: @(#) $Id: tclStubInit.c,v 1.199 2010/11/30 18:17:26 hobbs Exp $
-=======
->>>>>>> 09374559
  */
 
 #include "tclInt.h"
