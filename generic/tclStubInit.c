--- conflicted
+++ resolved
@@ -404,13 +404,10 @@
 #   define TclpGmtime 0
 #   define TclpLocaltime_unix 0
 #   define TclpGmtime_unix 0
-<<<<<<< HEAD
 #   define Tcl_SetExitProc 0
 #   define Tcl_SetPanicProc 0
 #   define Tcl_FindExecutable 0
-=======
 #   define Tcl_GetUnicode 0
->>>>>>> 0cf33353
 #else /* TCL_NO_DEPRECATED */
 #   define Tcl_SeekOld seekOld
 #   define Tcl_TellOld tellOld
