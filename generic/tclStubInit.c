/*
 * tclStubInit.c --
 *
 *	This file contains the initializers for the Tcl stub vectors.
 *
 * Copyright © 1998-1999 Scriptics Corporation.
 *
 * See the file "license.terms" for information on usage and redistribution
 * of this file, and for a DISCLAIMER OF ALL WARRANTIES.
 */

#include "tclInt.h"
#include "tommath_private.h"
#include "tclTomMath.h"

#ifdef __CYGWIN__
#   include <wchar.h>
#endif

#ifdef __GNUC__
#pragma GCC dependency "tcl.decls"
#pragma GCC dependency "tclInt.decls"
#pragma GCC dependency "tclTomMath.decls"
#endif

/*
 * Remove macros that will interfere with the definitions below.
 */

#undef Tcl_Alloc
#undef Tcl_Free
#undef Tcl_Realloc
#undef Tcl_NewBooleanObj
#undef Tcl_NewByteArrayObj
#undef Tcl_NewDoubleObj
#undef Tcl_NewIntObj
#undef Tcl_NewListObj
#undef Tcl_NewLongObj
#undef Tcl_DbNewLongObj
#undef Tcl_NewObj
#undef Tcl_NewStringObj
#undef Tcl_GetUnicode
#undef Tcl_GetUnicodeFromObj
#undef Tcl_NewUnicodeObj
#undef Tcl_SetUnicodeObj
#undef Tcl_DumpActiveMemory
#undef Tcl_ValidateAllMemory
#undef Tcl_FindHashEntry
#undef Tcl_CreateHashEntry
#undef Tcl_Panic
#undef Tcl_FindExecutable
#undef Tcl_SetExitProc
#undef Tcl_SetPanicProc
#undef TclpGetPid
#undef TclSockMinimumBuffers
#undef Tcl_SetIntObj
#undef Tcl_SetLongObj
#undef Tcl_ListObjGetElements
#undef Tcl_ListObjLength
#undef Tcl_DictObjSize
#undef Tcl_SplitList
#undef Tcl_SplitPath
#undef Tcl_FSSplitPath
#undef Tcl_ParseArgsObjv
#undef TclStaticLibrary
#define TclStaticLibrary Tcl_StaticLibrary
#if !defined(_WIN32) && !defined(__CYGWIN__)
# undef Tcl_WinConvertError
# define Tcl_WinConvertError 0
#endif
#undef TclGetStringFromObj
#if defined(TCL_NO_DEPRECATED)
# define TclGetStringFromObj 0
# define TclGetBytesFromObj 0
# define TclGetUnicodeFromObj 0
#endif
#define TclUnusedStubEntry 0

#ifdef TCL_NO_DEPRECATED
#   define Tcl_CreateObjCommand 0
#   define Tcl_CreateObjTrace 0
#   define Tcl_NRCallObjProc 0
#   define Tcl_NRCreateCommand 0
#   define TclGetObjInterpProc 0
#endif

#define TclUtfCharComplete Tcl_UtfCharComplete
#define TclUtfNext Tcl_UtfNext
#define TclUtfPrev Tcl_UtfPrev
#undef TclListObjGetElements
#undef TclListObjLength

#if defined(TCL_NO_DEPRECATED)
# define TclListObjGetElements 0
# define TclListObjLength 0
# define TclDictObjSize 0
# define TclSplitList 0
# define TclSplitPath 0
# define TclFSSplitPath 0
# define TclParseArgsObjv 0
# define TclGetAliasObj 0
#else /* !defined(TCL_NO_DEPRECATED) */
int TclListObjGetElements(Tcl_Interp *interp, Tcl_Obj *listPtr,
    void *objcPtr, Tcl_Obj ***objvPtr) {
    Tcl_Size n = TCL_INDEX_NONE;
    int result = Tcl_ListObjGetElements(interp, listPtr, &n, objvPtr);
    if (objcPtr) {
	if ((sizeof(int) != sizeof(Tcl_Size)) && (result == TCL_OK) && (n > INT_MAX)) {
	    if (interp) {
		Tcl_AppendResult(interp, "List too large to be processed", (void *)NULL);
	    }
	    return TCL_ERROR;
	}
	*(int *)objcPtr = (int)n;
    }
    return result;
}
int TclListObjLength(Tcl_Interp *interp, Tcl_Obj *listPtr,
    void *lengthPtr) {
    Tcl_Size n = TCL_INDEX_NONE;
    int result = Tcl_ListObjLength(interp, listPtr, &n);
    if (lengthPtr) {
	if ((sizeof(int) != sizeof(Tcl_Size)) && (result == TCL_OK) && (n > INT_MAX)) {
	    if (interp) {
		Tcl_AppendResult(interp, "List too large to be processed", (void *)NULL);
	    }
	    return TCL_ERROR;
	}
	*(int *)lengthPtr = (int)n;
    }
    return result;
}
int TclDictObjSize(Tcl_Interp *interp, Tcl_Obj *dictPtr,
    void *sizePtr) {
    Tcl_Size n = TCL_INDEX_NONE;
    int result = Tcl_DictObjSize(interp, dictPtr, &n);
    if (sizePtr) {
	if ((sizeof(int) != sizeof(Tcl_Size)) && (result == TCL_OK) && (n > INT_MAX)) {
	    if (interp) {
		Tcl_AppendResult(interp, "Dict too large to be processed", (void *)NULL);
	    }
	    return TCL_ERROR;
	}
	*(int *)sizePtr = (int)n;
    }
    return result;
}
int TclSplitList(Tcl_Interp *interp, const char *listStr, void *argcPtr,
	const char ***argvPtr) {
    Tcl_Size n = TCL_INDEX_NONE;
    int result = Tcl_SplitList(interp, listStr, &n, argvPtr);
    if (argcPtr) {
	if ((sizeof(int) != sizeof(Tcl_Size)) && (result == TCL_OK) && (n > INT_MAX)) {
	    if (interp) {
		Tcl_AppendResult(interp, "List too large to be processed", (void *)NULL);
	    }
	    Tcl_Free((void *)*argvPtr);
	    return TCL_ERROR;
	}
	*(int *)argcPtr = (int)n;
    }
    return result;
}
void TclSplitPath(const char *path, void *argcPtr, const char ***argvPtr) {
    Tcl_Size n = TCL_INDEX_NONE;
    Tcl_SplitPath(path, &n, argvPtr);
    if (argcPtr) {
	if ((sizeof(int) != sizeof(Tcl_Size)) && (n > INT_MAX)) {
	    n = TCL_INDEX_NONE; /* No other way to return an error-situation */
	    Tcl_Free((void *)*argvPtr);
	    *argvPtr = NULL;
	}
	*(int *)argcPtr = (int)n;
    }
}
Tcl_Obj *TclFSSplitPath(Tcl_Obj *pathPtr, void *lenPtr) {
    Tcl_Size n = TCL_INDEX_NONE;
    Tcl_Obj *result = Tcl_FSSplitPath(pathPtr, &n);
    if (lenPtr) {
	if ((sizeof(int) != sizeof(Tcl_Size)) && result && (n > INT_MAX)) {
	    Tcl_DecrRefCount(result);
	    return NULL;
	}
	*(int *)lenPtr = (int)n;
    }
    return result;
}
int TclParseArgsObjv(Tcl_Interp *interp,
	const Tcl_ArgvInfo *argTable, void *objcPtr, Tcl_Obj *const *objv,
	Tcl_Obj ***remObjv) {
    Tcl_Size n = (*(int *)objcPtr < 0) ? TCL_INDEX_NONE: (Tcl_Size)*(int *)objcPtr ;
    int result = Tcl_ParseArgsObjv(interp, argTable, &n, objv, remObjv);
    *(int *)objcPtr = (int)n;
    return result;
}
int TclGetAliasObj(Tcl_Interp *interp, const char *childCmd,
	Tcl_Interp **targetInterpPtr, const char **targetCmdPtr,
	int *objcPtr, Tcl_Obj ***objv) {
    Tcl_Size n = TCL_INDEX_NONE;
    int result = Tcl_GetAliasObj(interp, childCmd, targetInterpPtr, targetCmdPtr, &n, objv);
    if (objcPtr) {
<<<<<<< HEAD
	if ((sizeof(int) != sizeof(size_t)) && (result == TCL_OK) && (n > INT_MAX)) {
=======
	if ((sizeof(int) != sizeof(Tcl_Size)) && (result == TCL_OK) && (n > INT_MAX)) {
>>>>>>> 7131af75
	    if (interp) {
		Tcl_AppendResult(interp, "List too large to be processed", NULL);
	    }
	    return TCL_ERROR;
	}
	*objcPtr = (int)n;
    }
    return result;
}
#endif /* !defined(TCL_NO_DEPRECATED) */

#define TclBN_mp_add mp_add
#define TclBN_mp_add_d mp_add_d
#define TclBN_mp_and mp_and
#define TclBN_mp_clamp mp_clamp
#define TclBN_mp_clear mp_clear
#define TclBN_mp_clear_multi mp_clear_multi
#define TclBN_mp_cmp mp_cmp
#define TclBN_mp_cmp_d mp_cmp_d
#define TclBN_mp_cmp_mag mp_cmp_mag
#define TclBN_mp_cnt_lsb mp_cnt_lsb
#define TclBN_mp_copy mp_copy
#define TclBN_mp_count_bits mp_count_bits
#define TclBN_mp_div mp_div
#define TclBN_mp_div_d mp_div_d
#define TclBN_mp_div_2 mp_div_2
#define TclBN_mp_div_2d mp_div_2d
#define TclBN_mp_exch mp_exch
#define TclBN_mp_get_mag_u64 mp_get_mag_u64
#define TclBN_mp_grow mp_grow
#define TclBN_mp_init mp_init
#define TclBN_mp_init_copy mp_init_copy
#define TclBN_mp_init_multi mp_init_multi
#define TclBN_mp_init_set mp_init_set
#define TclBN_mp_init_size mp_init_size
#define TclBN_mp_init_i64 mp_init_i64
#define TclBN_mp_init_u64 mp_init_u64
#define TclBN_mp_lshd mp_lshd
#define TclBN_mp_mod mp_mod
#define TclBN_mp_mod_2d mp_mod_2d
#define TclBN_mp_mul mp_mul
#define TclBN_mp_mul_d mp_mul_d
#define TclBN_mp_mul_2 mp_mul_2
#define TclBN_mp_mul_2d mp_mul_2d
#define TclBN_mp_neg mp_neg
#define TclBN_mp_or mp_or
#define TclBN_mp_pack mp_pack
#define TclBN_mp_pack_count mp_pack_count
#define TclBN_mp_radix_size mp_radix_size
#define TclBN_mp_read_radix mp_read_radix
#define TclBN_mp_rshd mp_rshd
#define TclBN_mp_set_i64 mp_set_i64
#define TclBN_mp_set_u64 mp_set_u64
#define TclBN_mp_shrink mp_shrink
#define TclBN_mp_sqr mp_sqr
#define TclBN_mp_sqrt mp_sqrt
#define TclBN_mp_sub mp_sub
#define TclBN_mp_sub_d mp_sub_d
#define TclBN_mp_signed_rsh mp_signed_rsh
#define TclBN_mp_to_radix mp_to_radix
#define TclBN_mp_to_ubin mp_to_ubin
#define TclBN_mp_ubin_size mp_ubin_size
#define TclBN_mp_unpack mp_unpack
#define TclBN_mp_xor mp_xor
#define TclBN_mp_zero mp_zero
#define TclBN_s_mp_add s_mp_add
#define TclBN_mp_balance_mul s_mp_balance_mul
#define TclBN_mp_div_3 s_mp_div_3
#define TclBN_mp_karatsuba_mul s_mp_karatsuba_mul
#define TclBN_mp_karatsuba_sqr s_mp_karatsuba_sqr
#define TclBN_mp_mul_digs s_mp_mul_digs
#define TclBN_mp_mul_digs_fast s_mp_mul_digs_fast
#define TclBN_mp_reverse s_mp_reverse
#define TclBN_s_mp_sqr s_mp_sqr
#define TclBN_mp_sqr_fast s_mp_sqr_fast
#define TclBN_s_mp_sub s_mp_sub
#define TclBN_mp_toom_mul s_mp_toom_mul
#define TclBN_mp_toom_sqr s_mp_toom_sqr

#ifndef MAC_OSX_TCL /* On UNIX, fill with other stub entries */
#   define Tcl_MacOSXOpenVersionedBundleResources 0
#   define Tcl_MacOSXNotifierAddRunLoopMode 0
#endif
#ifdef _WIN32
#   define Tcl_CreateFileHandler 0
#   define Tcl_DeleteFileHandler 0
#   define Tcl_GetOpenFile 0
#else
#   define TclpIsAtty isatty
#endif

#ifdef _WIN32
#   define TclUnixWaitForFile 0
#   define TclUnixCopyFile 0
#   define TclUnixOpenTemporaryFile 0
#   define TclpReaddir 0
#   undef TclpIsAtty
#   define TclpIsAtty 0
#elif defined(__CYGWIN__)
#   define TclpIsAtty isatty
static void
doNothing(void)
{
    /* dummy implementation, no need to do anything */
}
#   define TclWinAddProcess (void (*) (void *, Tcl_Size)) doNothing
#   define TclWinFlushDirtyChannels doNothing

#define TclWinNoBackslash winNoBackslash
static char *
TclWinNoBackslash(char *path)
{
    char *p;

    for (p = path; *p != '\0'; p++) {
	if (*p == '\\') {
	    *p = '/';
	}
    }
    return path;
}

void *TclWinGetTclInstance(void)
{
    void *hInstance = NULL;
    GetModuleHandleExW(GET_MODULE_HANDLE_EX_FLAG_FROM_ADDRESS,
	    (const wchar_t *)&TclWinNoBackslash, &hInstance);
    return hInstance;
}

Tcl_Size
TclpGetPid(Tcl_Pid pid)
{
    return (Tcl_Size)PTR2INT(pid);
}

#if defined(TCL_WIDE_INT_IS_LONG)
/* On Cygwin64, long is 64-bit while on Win64 long is 32-bit. Therefore
 * we have to make sure that all stub entries on Cygwin64 follow the Win64
 * signature. Tcl 9 must find a better solution, but that cannot be done
 * without introducing a binary incompatibility.
 */
#define Tcl_GetLongFromObj (int(*)(Tcl_Interp*,Tcl_Obj*,long*))(void *)Tcl_GetIntFromObj
static int exprInt(Tcl_Interp *interp, const char *expr, int *ptr){
    long longValue;
    int result = Tcl_ExprLong(interp, expr, &longValue);
    if (result == TCL_OK) {
	if ((longValue >= (long)(INT_MIN))
		&& (longValue <= (long)(UINT_MAX))) {
	    *ptr = (int)longValue;
	} else {
	    Tcl_SetObjResult(interp, Tcl_NewStringObj(
		    "integer value too large to represent", -1));
	    result = TCL_ERROR;
	}
    }
    return result;
}
#define Tcl_ExprLong (int(*)(Tcl_Interp*,const char*,long*))(void *)exprInt
static int exprIntObj(Tcl_Interp *interp, Tcl_Obj*expr, int *ptr){
    long longValue;
    int result = Tcl_ExprLongObj(interp, expr, &longValue);
    if (result == TCL_OK) {
	if ((longValue >= (long)(INT_MIN))
		&& (longValue <= (long)(UINT_MAX))) {
	    *ptr = (int)longValue;
	} else {
	    Tcl_SetObjResult(interp, Tcl_NewStringObj(
		    "integer value too large to represent", -1));
	    result = TCL_ERROR;
	}
    }
    return result;
}
#define Tcl_ExprLongObj (int(*)(Tcl_Interp*,Tcl_Obj*,long*))(void *)exprIntObj
#endif /* TCL_WIDE_INT_IS_LONG */

#else /* __CYGWIN__ */
#   define TclWinGetTclInstance 0
#   define TclpGetPid 0
#   define TclWinFlushDirtyChannels 0
#   define TclWinNoBackslash 0
#   define TclWinAddProcess 0
#endif

/*
 * WARNING: The contents of this file is automatically generated by the
 * tools/genStubs.tcl script. Any modifications to the function declarations
 * below should be made in the generic/tcl.decls script.
 */

MODULE_SCOPE const TclStubs tclStubs;
MODULE_SCOPE const TclTomMathStubs tclTomMathStubs;

#ifdef __GNUC__
/*
 * The rest of this file shouldn't warn about deprecated functions; they're
 * there because we intend them to be so and know that this file is OK to
 * touch those fields.
 */
#pragma GCC diagnostic ignored "-Wdeprecated-declarations"
#endif

#ifdef TCL_WITH_EXTERNAL_TOMMATH
/* If Tcl is linked with an external libtommath 1.2.x, then mp_expt_n doesn't
 * exist (since that was introduced in libtommath 1.3.0. Provide it here.) */
mp_err MP_WUR TclBN_mp_expt_n(const mp_int *a, int b, mp_int *c) {
   if ((unsigned)b > MP_MIN(MP_DIGIT_MAX, INT_MAX)) {
      return MP_VAL;
   }
    return mp_expt_u32(a, (uint32_t)b, c);;
}
#endif /* TCL_WITH_EXTERNAL_TOMMATH */

/* !BEGIN!: Do not edit below this line. */

static const TclIntStubs tclIntStubs = {
    TCL_STUB_MAGIC,
    0,
    0, /* 0 */
    0, /* 1 */
    0, /* 2 */
    TclAllocateFreeObjects, /* 3 */
    0, /* 4 */
    TclCleanupChildren, /* 5 */
    TclCleanupCommand, /* 6 */
    TclCopyAndCollapse, /* 7 */
    0, /* 8 */
    TclCreatePipeline, /* 9 */
    TclCreateProc, /* 10 */
    TclDeleteCompiledLocalVars, /* 11 */
    TclDeleteVars, /* 12 */
    0, /* 13 */
    TclDumpMemoryInfo, /* 14 */
    0, /* 15 */
    TclExprFloatError, /* 16 */
    0, /* 17 */
    0, /* 18 */
    0, /* 19 */
    0, /* 20 */
    0, /* 21 */
    TclFindElement, /* 22 */
    TclFindProc, /* 23 */
    TclFormatInt, /* 24 */
    TclFreePackageInfo, /* 25 */
    0, /* 26 */
    0, /* 27 */
    TclpGetDefaultStdChannel, /* 28 */
    0, /* 29 */
    0, /* 30 */
    TclGetExtension, /* 31 */
    TclGetFrame, /* 32 */
    0, /* 33 */
    0, /* 34 */
    0, /* 35 */
    0, /* 36 */
    0, /* 37 */
    TclGetNamespaceForQualName, /* 38 */
    TclGetObjInterpProc, /* 39 */
    TclGetOpenMode, /* 40 */
    TclGetOriginalCommand, /* 41 */
    TclpGetUserHome, /* 42 */
    TclGetObjInterpProc2, /* 43 */
    0, /* 44 */
    TclHideUnsafeCommands, /* 45 */
    TclInExit, /* 46 */
    0, /* 47 */
    0, /* 48 */
    0, /* 49 */
    0, /* 50 */
    TclInterpInit, /* 51 */
    0, /* 52 */
    0, /* 53 */
    0, /* 54 */
    TclIsProc, /* 55 */
    0, /* 56 */
    0, /* 57 */
    TclLookupVar, /* 58 */
    0, /* 59 */
    TclNeedSpace, /* 60 */
    TclNewProcBodyObj, /* 61 */
    TclObjCommandComplete, /* 62 */
    0, /* 63 */
    TclObjInvoke, /* 64 */
    0, /* 65 */
    0, /* 66 */
    0, /* 67 */
    0, /* 68 */
    TclpAlloc, /* 69 */
    0, /* 70 */
    0, /* 71 */
    0, /* 72 */
    0, /* 73 */
    TclpFree, /* 74 */
    TclpGetClicks, /* 75 */
    TclpGetSeconds, /* 76 */
    0, /* 77 */
    0, /* 78 */
    0, /* 79 */
    0, /* 80 */
    TclpRealloc, /* 81 */
    0, /* 82 */
    0, /* 83 */
    0, /* 84 */
    0, /* 85 */
    0, /* 86 */
    0, /* 87 */
    0, /* 88 */
    TclPreventAliasLoop, /* 89 */
    0, /* 90 */
    TclProcCleanupProc, /* 91 */
    TclProcCompileProc, /* 92 */
    TclProcDeleteProc, /* 93 */
    0, /* 94 */
    0, /* 95 */
    TclRenameCommand, /* 96 */
    TclResetShadowedCmdRefs, /* 97 */
    TclServiceIdle, /* 98 */
    0, /* 99 */
    0, /* 100 */
    0, /* 101 */
    TclSetupEnv, /* 102 */
    TclSockGetPort, /* 103 */
    0, /* 104 */
    0, /* 105 */
    0, /* 106 */
    0, /* 107 */
    TclTeardownNamespace, /* 108 */
    TclUpdateReturnInfo, /* 109 */
    TclSockMinimumBuffers, /* 110 */
    Tcl_AddInterpResolvers, /* 111 */
    0, /* 112 */
    0, /* 113 */
    0, /* 114 */
    0, /* 115 */
    0, /* 116 */
    0, /* 117 */
    Tcl_GetInterpResolvers, /* 118 */
    Tcl_GetNamespaceResolvers, /* 119 */
    Tcl_FindNamespaceVar, /* 120 */
    0, /* 121 */
    0, /* 122 */
    0, /* 123 */
    0, /* 124 */
    0, /* 125 */
    Tcl_GetVariableFullName, /* 126 */
    0, /* 127 */
    Tcl_PopCallFrame, /* 128 */
    Tcl_PushCallFrame, /* 129 */
    Tcl_RemoveInterpResolvers, /* 130 */
    Tcl_SetNamespaceResolvers, /* 131 */
    0, /* 132 */
    0, /* 133 */
    0, /* 134 */
    0, /* 135 */
    0, /* 136 */
    0, /* 137 */
    TclGetEnv, /* 138 */
    0, /* 139 */
    0, /* 140 */
    TclpGetCwd, /* 141 */
    TclSetByteCodeFromAny, /* 142 */
    TclAddLiteralObj, /* 143 */
    TclHideLiteral, /* 144 */
    TclGetAuxDataType, /* 145 */
    TclHandleCreate, /* 146 */
    TclHandleFree, /* 147 */
    TclHandlePreserve, /* 148 */
    TclHandleRelease, /* 149 */
    TclRegAbout, /* 150 */
    TclRegExpRangeUniChar, /* 151 */
    0, /* 152 */
    0, /* 153 */
    0, /* 154 */
    0, /* 155 */
    TclRegError, /* 156 */
    TclVarTraceExists, /* 157 */
    0, /* 158 */
    0, /* 159 */
    0, /* 160 */
    TclChannelTransform, /* 161 */
    TclChannelEventScriptInvoker, /* 162 */
    TclGetInstructionTable, /* 163 */
    TclExpandCodeArray, /* 164 */
    TclpSetInitialEncodings, /* 165 */
    TclListObjSetElement, /* 166 */
    0, /* 167 */
    0, /* 168 */
    TclpUtfNcmp2, /* 169 */
    TclCheckInterpTraces, /* 170 */
    TclCheckExecutionTraces, /* 171 */
    TclInThreadExit, /* 172 */
    TclUniCharMatch, /* 173 */
    0, /* 174 */
    TclCallVarTraces, /* 175 */
    TclCleanupVar, /* 176 */
    TclVarErrMsg, /* 177 */
    0, /* 178 */
    0, /* 179 */
    0, /* 180 */
    0, /* 181 */
    0, /* 182 */
    0, /* 183 */
    0, /* 184 */
    0, /* 185 */
    0, /* 186 */
    0, /* 187 */
    0, /* 188 */
    0, /* 189 */
    0, /* 190 */
    0, /* 191 */
    0, /* 192 */
    0, /* 193 */
    0, /* 194 */
    0, /* 195 */
    0, /* 196 */
    0, /* 197 */
    TclObjGetFrame, /* 198 */
    0, /* 199 */
    TclpObjRemoveDirectory, /* 200 */
    TclpObjCopyDirectory, /* 201 */
    TclpObjCreateDirectory, /* 202 */
    TclpObjDeleteFile, /* 203 */
    TclpObjCopyFile, /* 204 */
    TclpObjRenameFile, /* 205 */
    TclpObjStat, /* 206 */
    TclpObjAccess, /* 207 */
    TclpOpenFileChannel, /* 208 */
    0, /* 209 */
    0, /* 210 */
    0, /* 211 */
    TclpFindExecutable, /* 212 */
    TclGetObjNameOfExecutable, /* 213 */
    TclSetObjNameOfExecutable, /* 214 */
    TclStackAlloc, /* 215 */
    TclStackFree, /* 216 */
    TclPushStackFrame, /* 217 */
    TclPopStackFrame, /* 218 */
    TclpCreateTemporaryDirectory, /* 219 */
    0, /* 220 */
    TclListTestObj, /* 221 */
    TclListObjValidate, /* 222 */
    TclGetCStackPtr, /* 223 */
    TclGetPlatform, /* 224 */
    TclTraceDictPath, /* 225 */
    TclObjBeingDeleted, /* 226 */
    TclSetNsPath, /* 227 */
    0, /* 228 */
    TclPtrMakeUpvar, /* 229 */
    TclObjLookupVar, /* 230 */
    TclGetNamespaceFromObj, /* 231 */
    TclEvalObjEx, /* 232 */
    TclGetSrcInfoForPc, /* 233 */
    TclVarHashCreateVar, /* 234 */
    TclInitVarHashTable, /* 235 */
    0, /* 236 */
    TclResetCancellation, /* 237 */
    TclNRInterpProc, /* 238 */
    TclNRInterpProcCore, /* 239 */
    TclNRRunCallbacks, /* 240 */
    TclNREvalObjEx, /* 241 */
    TclNREvalObjv, /* 242 */
    TclDbDumpActiveObjects, /* 243 */
    TclGetNamespaceChildTable, /* 244 */
    TclGetNamespaceCommandTable, /* 245 */
    TclInitRewriteEnsemble, /* 246 */
    TclResetRewriteEnsemble, /* 247 */
    TclCopyChannel, /* 248 */
    TclDoubleDigits, /* 249 */
    TclSetChildCancelFlags, /* 250 */
    TclRegisterLiteral, /* 251 */
    TclPtrGetVar, /* 252 */
    TclPtrSetVar, /* 253 */
    TclPtrIncrObjVar, /* 254 */
    TclPtrObjMakeUpvar, /* 255 */
    TclPtrUnsetVar, /* 256 */
    TclStaticLibrary, /* 257 */
    0, /* 258 */
    0, /* 259 */
    0, /* 260 */
    TclUnusedStubEntry, /* 261 */
};

static const TclIntPlatStubs tclIntPlatStubs = {
    TCL_STUB_MAGIC,
    0,
    0, /* 0 */
    TclpCloseFile, /* 1 */
    TclpCreateCommandChannel, /* 2 */
    TclpCreatePipe, /* 3 */
    TclWinGetTclInstance, /* 4 */
    TclUnixWaitForFile, /* 5 */
    TclpMakeFile, /* 6 */
    TclpOpenFile, /* 7 */
    TclpGetPid, /* 8 */
    TclpCreateTempFile, /* 9 */
    0, /* 10 */
    TclGetAndDetachPids, /* 11 */
    0, /* 12 */
    0, /* 13 */
    0, /* 14 */
    TclpCreateProcess, /* 15 */
    TclpIsAtty, /* 16 */
    TclUnixCopyFile, /* 17 */
    0, /* 18 */
    0, /* 19 */
    TclWinAddProcess, /* 20 */
    0, /* 21 */
    0, /* 22 */
    0, /* 23 */
    TclWinNoBackslash, /* 24 */
    0, /* 25 */
    0, /* 26 */
    TclWinFlushDirtyChannels, /* 27 */
    0, /* 28 */
    TclWinCPUID, /* 29 */
    TclUnixOpenTemporaryFile, /* 30 */
};

static const TclPlatStubs tclPlatStubs = {
    TCL_STUB_MAGIC,
    0,
    0, /* 0 */
    Tcl_MacOSXOpenVersionedBundleResources, /* 1 */
    Tcl_MacOSXNotifierAddRunLoopMode, /* 2 */
    Tcl_WinConvertError, /* 3 */
};

const TclTomMathStubs tclTomMathStubs = {
    TCL_STUB_MAGIC,
    0,
    TclBN_epoch, /* 0 */
    TclBN_revision, /* 1 */
    TclBN_mp_add, /* 2 */
    TclBN_mp_add_d, /* 3 */
    TclBN_mp_and, /* 4 */
    TclBN_mp_clamp, /* 5 */
    TclBN_mp_clear, /* 6 */
    TclBN_mp_clear_multi, /* 7 */
    TclBN_mp_cmp, /* 8 */
    TclBN_mp_cmp_d, /* 9 */
    TclBN_mp_cmp_mag, /* 10 */
    TclBN_mp_copy, /* 11 */
    TclBN_mp_count_bits, /* 12 */
    TclBN_mp_div, /* 13 */
    TclBN_mp_div_d, /* 14 */
    TclBN_mp_div_2, /* 15 */
    TclBN_mp_div_2d, /* 16 */
    0, /* 17 */
    TclBN_mp_exch, /* 18 */
    TclBN_mp_expt_n, /* 19 */
    TclBN_mp_grow, /* 20 */
    TclBN_mp_init, /* 21 */
    TclBN_mp_init_copy, /* 22 */
    TclBN_mp_init_multi, /* 23 */
    TclBN_mp_init_set, /* 24 */
    TclBN_mp_init_size, /* 25 */
    TclBN_mp_lshd, /* 26 */
    TclBN_mp_mod, /* 27 */
    TclBN_mp_mod_2d, /* 28 */
    TclBN_mp_mul, /* 29 */
    TclBN_mp_mul_d, /* 30 */
    TclBN_mp_mul_2, /* 31 */
    TclBN_mp_mul_2d, /* 32 */
    TclBN_mp_neg, /* 33 */
    TclBN_mp_or, /* 34 */
    TclBN_mp_radix_size, /* 35 */
    TclBN_mp_read_radix, /* 36 */
    TclBN_mp_rshd, /* 37 */
    TclBN_mp_shrink, /* 38 */
    0, /* 39 */
    0, /* 40 */
    TclBN_mp_sqrt, /* 41 */
    TclBN_mp_sub, /* 42 */
    TclBN_mp_sub_d, /* 43 */
    0, /* 44 */
    0, /* 45 */
    0, /* 46 */
    TclBN_mp_ubin_size, /* 47 */
    TclBN_mp_xor, /* 48 */
    TclBN_mp_zero, /* 49 */
    0, /* 50 */
    0, /* 51 */
    0, /* 52 */
    0, /* 53 */
    0, /* 54 */
    0, /* 55 */
    0, /* 56 */
    0, /* 57 */
    0, /* 58 */
    0, /* 59 */
    0, /* 60 */
    0, /* 61 */
    0, /* 62 */
    TclBN_mp_cnt_lsb, /* 63 */
    0, /* 64 */
    TclBN_mp_init_i64, /* 65 */
    TclBN_mp_init_u64, /* 66 */
    0, /* 67 */
    TclBN_mp_set_u64, /* 68 */
    TclBN_mp_get_mag_u64, /* 69 */
    TclBN_mp_set_i64, /* 70 */
    TclBN_mp_unpack, /* 71 */
    TclBN_mp_pack, /* 72 */
    0, /* 73 */
    0, /* 74 */
    0, /* 75 */
    TclBN_mp_signed_rsh, /* 76 */
    TclBN_mp_pack_count, /* 77 */
    TclBN_mp_to_ubin, /* 78 */
    0, /* 79 */
    TclBN_mp_to_radix, /* 80 */
};

static const TclStubHooks tclStubHooks = {
    &tclPlatStubs,
    &tclIntStubs,
    &tclIntPlatStubs
};

const TclStubs tclStubs = {
    TCL_STUB_MAGIC,
    &tclStubHooks,
    Tcl_PkgProvideEx, /* 0 */
    Tcl_PkgRequireEx, /* 1 */
    Tcl_Panic, /* 2 */
    Tcl_Alloc, /* 3 */
    Tcl_Free, /* 4 */
    Tcl_Realloc, /* 5 */
    Tcl_DbCkalloc, /* 6 */
    Tcl_DbCkfree, /* 7 */
    Tcl_DbCkrealloc, /* 8 */
    Tcl_CreateFileHandler, /* 9 */
    Tcl_DeleteFileHandler, /* 10 */
    Tcl_SetTimer, /* 11 */
    Tcl_Sleep, /* 12 */
    Tcl_WaitForEvent, /* 13 */
    Tcl_AppendAllObjTypes, /* 14 */
    Tcl_AppendStringsToObj, /* 15 */
    Tcl_AppendToObj, /* 16 */
    Tcl_ConcatObj, /* 17 */
    Tcl_ConvertToType, /* 18 */
    Tcl_DbDecrRefCount, /* 19 */
    Tcl_DbIncrRefCount, /* 20 */
    Tcl_DbIsShared, /* 21 */
    0, /* 22 */
    Tcl_DbNewByteArrayObj, /* 23 */
    Tcl_DbNewDoubleObj, /* 24 */
    Tcl_DbNewListObj, /* 25 */
    0, /* 26 */
    Tcl_DbNewObj, /* 27 */
    Tcl_DbNewStringObj, /* 28 */
    Tcl_DuplicateObj, /* 29 */
    TclFreeObj, /* 30 */
    0, /* 31 */
    0, /* 32 */
    0, /* 33 */
    Tcl_GetDouble, /* 34 */
    Tcl_GetDoubleFromObj, /* 35 */
    0, /* 36 */
    Tcl_GetInt, /* 37 */
    Tcl_GetIntFromObj, /* 38 */
    Tcl_GetLongFromObj, /* 39 */
    Tcl_GetObjType, /* 40 */
    TclGetStringFromObj, /* 41 */
    Tcl_InvalidateStringRep, /* 42 */
    Tcl_ListObjAppendList, /* 43 */
    Tcl_ListObjAppendElement, /* 44 */
    TclListObjGetElements, /* 45 */
    Tcl_ListObjIndex, /* 46 */
    TclListObjLength, /* 47 */
    Tcl_ListObjReplace, /* 48 */
    0, /* 49 */
    Tcl_NewByteArrayObj, /* 50 */
    Tcl_NewDoubleObj, /* 51 */
    0, /* 52 */
    Tcl_NewListObj, /* 53 */
    0, /* 54 */
    Tcl_NewObj, /* 55 */
    Tcl_NewStringObj, /* 56 */
    0, /* 57 */
    Tcl_SetByteArrayLength, /* 58 */
    Tcl_SetByteArrayObj, /* 59 */
    Tcl_SetDoubleObj, /* 60 */
    0, /* 61 */
    Tcl_SetListObj, /* 62 */
    0, /* 63 */
    Tcl_SetObjLength, /* 64 */
    Tcl_SetStringObj, /* 65 */
    0, /* 66 */
    0, /* 67 */
    Tcl_AllowExceptions, /* 68 */
    Tcl_AppendElement, /* 69 */
    Tcl_AppendResult, /* 70 */
    Tcl_AsyncCreate, /* 71 */
    Tcl_AsyncDelete, /* 72 */
    Tcl_AsyncInvoke, /* 73 */
    Tcl_AsyncMark, /* 74 */
    Tcl_AsyncReady, /* 75 */
    0, /* 76 */
    0, /* 77 */
    Tcl_BadChannelOption, /* 78 */
    Tcl_CallWhenDeleted, /* 79 */
    Tcl_CancelIdleCall, /* 80 */
    0, /* 81 */
    Tcl_CommandComplete, /* 82 */
    Tcl_Concat, /* 83 */
    Tcl_ConvertElement, /* 84 */
    Tcl_ConvertCountedElement, /* 85 */
    Tcl_CreateAlias, /* 86 */
    Tcl_CreateAliasObj, /* 87 */
    Tcl_CreateChannel, /* 88 */
    Tcl_CreateChannelHandler, /* 89 */
    Tcl_CreateCloseHandler, /* 90 */
    Tcl_CreateCommand, /* 91 */
    Tcl_CreateEventSource, /* 92 */
    Tcl_CreateExitHandler, /* 93 */
    Tcl_CreateInterp, /* 94 */
    0, /* 95 */
    Tcl_CreateObjCommand, /* 96 */
    Tcl_CreateChild, /* 97 */
    Tcl_CreateTimerHandler, /* 98 */
    Tcl_CreateTrace, /* 99 */
    Tcl_DeleteAssocData, /* 100 */
    Tcl_DeleteChannelHandler, /* 101 */
    Tcl_DeleteCloseHandler, /* 102 */
    Tcl_DeleteCommand, /* 103 */
    Tcl_DeleteCommandFromToken, /* 104 */
    Tcl_DeleteEvents, /* 105 */
    Tcl_DeleteEventSource, /* 106 */
    Tcl_DeleteExitHandler, /* 107 */
    Tcl_DeleteHashEntry, /* 108 */
    Tcl_DeleteHashTable, /* 109 */
    Tcl_DeleteInterp, /* 110 */
    Tcl_DetachPids, /* 111 */
    Tcl_DeleteTimerHandler, /* 112 */
    Tcl_DeleteTrace, /* 113 */
    Tcl_DontCallWhenDeleted, /* 114 */
    Tcl_DoOneEvent, /* 115 */
    Tcl_DoWhenIdle, /* 116 */
    Tcl_DStringAppend, /* 117 */
    Tcl_DStringAppendElement, /* 118 */
    Tcl_DStringEndSublist, /* 119 */
    Tcl_DStringFree, /* 120 */
    Tcl_DStringGetResult, /* 121 */
    Tcl_DStringInit, /* 122 */
    Tcl_DStringResult, /* 123 */
    Tcl_DStringSetLength, /* 124 */
    Tcl_DStringStartSublist, /* 125 */
    Tcl_Eof, /* 126 */
    Tcl_ErrnoId, /* 127 */
    Tcl_ErrnoMsg, /* 128 */
    0, /* 129 */
    Tcl_EvalFile, /* 130 */
    0, /* 131 */
    Tcl_EventuallyFree, /* 132 */
    Tcl_Exit, /* 133 */
    Tcl_ExposeCommand, /* 134 */
    Tcl_ExprBoolean, /* 135 */
    Tcl_ExprBooleanObj, /* 136 */
    Tcl_ExprDouble, /* 137 */
    Tcl_ExprDoubleObj, /* 138 */
    Tcl_ExprLong, /* 139 */
    Tcl_ExprLongObj, /* 140 */
    Tcl_ExprObj, /* 141 */
    Tcl_ExprString, /* 142 */
    Tcl_Finalize, /* 143 */
    0, /* 144 */
    Tcl_FirstHashEntry, /* 145 */
    Tcl_Flush, /* 146 */
    0, /* 147 */
    0, /* 148 */
    TclGetAliasObj, /* 149 */
    Tcl_GetAssocData, /* 150 */
    Tcl_GetChannel, /* 151 */
    Tcl_GetChannelBufferSize, /* 152 */
    Tcl_GetChannelHandle, /* 153 */
    Tcl_GetChannelInstanceData, /* 154 */
    Tcl_GetChannelMode, /* 155 */
    Tcl_GetChannelName, /* 156 */
    Tcl_GetChannelOption, /* 157 */
    Tcl_GetChannelType, /* 158 */
    Tcl_GetCommandInfo, /* 159 */
    Tcl_GetCommandName, /* 160 */
    Tcl_GetErrno, /* 161 */
    Tcl_GetHostName, /* 162 */
    Tcl_GetInterpPath, /* 163 */
    Tcl_GetParent, /* 164 */
    Tcl_GetNameOfExecutable, /* 165 */
    Tcl_GetObjResult, /* 166 */
    Tcl_GetOpenFile, /* 167 */
    Tcl_GetPathType, /* 168 */
    Tcl_Gets, /* 169 */
    Tcl_GetsObj, /* 170 */
    Tcl_GetServiceMode, /* 171 */
    Tcl_GetChild, /* 172 */
    Tcl_GetStdChannel, /* 173 */
    0, /* 174 */
    0, /* 175 */
    Tcl_GetVar2, /* 176 */
    0, /* 177 */
    0, /* 178 */
    Tcl_HideCommand, /* 179 */
    Tcl_Init, /* 180 */
    Tcl_InitHashTable, /* 181 */
    Tcl_InputBlocked, /* 182 */
    Tcl_InputBuffered, /* 183 */
    Tcl_InterpDeleted, /* 184 */
    Tcl_IsSafe, /* 185 */
    Tcl_JoinPath, /* 186 */
    Tcl_LinkVar, /* 187 */
    0, /* 188 */
    Tcl_MakeFileChannel, /* 189 */
    0, /* 190 */
    Tcl_MakeTcpClientChannel, /* 191 */
    Tcl_Merge, /* 192 */
    Tcl_NextHashEntry, /* 193 */
    Tcl_NotifyChannel, /* 194 */
    Tcl_ObjGetVar2, /* 195 */
    Tcl_ObjSetVar2, /* 196 */
    Tcl_OpenCommandChannel, /* 197 */
    Tcl_OpenFileChannel, /* 198 */
    Tcl_OpenTcpClient, /* 199 */
    Tcl_OpenTcpServer, /* 200 */
    Tcl_Preserve, /* 201 */
    Tcl_PrintDouble, /* 202 */
    Tcl_PutEnv, /* 203 */
    Tcl_PosixError, /* 204 */
    Tcl_QueueEvent, /* 205 */
    Tcl_Read, /* 206 */
    Tcl_ReapDetachedProcs, /* 207 */
    Tcl_RecordAndEval, /* 208 */
    Tcl_RecordAndEvalObj, /* 209 */
    Tcl_RegisterChannel, /* 210 */
    Tcl_RegisterObjType, /* 211 */
    Tcl_RegExpCompile, /* 212 */
    Tcl_RegExpExec, /* 213 */
    Tcl_RegExpMatch, /* 214 */
    Tcl_RegExpRange, /* 215 */
    Tcl_Release, /* 216 */
    Tcl_ResetResult, /* 217 */
    Tcl_ScanElement, /* 218 */
    Tcl_ScanCountedElement, /* 219 */
    0, /* 220 */
    Tcl_ServiceAll, /* 221 */
    Tcl_ServiceEvent, /* 222 */
    Tcl_SetAssocData, /* 223 */
    Tcl_SetChannelBufferSize, /* 224 */
    Tcl_SetChannelOption, /* 225 */
    Tcl_SetCommandInfo, /* 226 */
    Tcl_SetErrno, /* 227 */
    Tcl_SetErrorCode, /* 228 */
    Tcl_SetMaxBlockTime, /* 229 */
    0, /* 230 */
    Tcl_SetRecursionLimit, /* 231 */
    0, /* 232 */
    Tcl_SetServiceMode, /* 233 */
    Tcl_SetObjErrorCode, /* 234 */
    Tcl_SetObjResult, /* 235 */
    Tcl_SetStdChannel, /* 236 */
    0, /* 237 */
    Tcl_SetVar2, /* 238 */
    Tcl_SignalId, /* 239 */
    Tcl_SignalMsg, /* 240 */
    Tcl_SourceRCFile, /* 241 */
    TclSplitList, /* 242 */
    TclSplitPath, /* 243 */
    0, /* 244 */
    0, /* 245 */
    0, /* 246 */
    0, /* 247 */
    Tcl_TraceVar2, /* 248 */
    Tcl_TranslateFileName, /* 249 */
    Tcl_Ungets, /* 250 */
    Tcl_UnlinkVar, /* 251 */
    Tcl_UnregisterChannel, /* 252 */
    0, /* 253 */
    Tcl_UnsetVar2, /* 254 */
    0, /* 255 */
    Tcl_UntraceVar2, /* 256 */
    Tcl_UpdateLinkedVar, /* 257 */
    0, /* 258 */
    Tcl_UpVar2, /* 259 */
    Tcl_VarEval, /* 260 */
    0, /* 261 */
    Tcl_VarTraceInfo2, /* 262 */
    Tcl_Write, /* 263 */
    Tcl_WrongNumArgs, /* 264 */
    Tcl_DumpActiveMemory, /* 265 */
    Tcl_ValidateAllMemory, /* 266 */
    0, /* 267 */
    0, /* 268 */
    Tcl_HashStats, /* 269 */
    Tcl_ParseVar, /* 270 */
    0, /* 271 */
    Tcl_PkgPresentEx, /* 272 */
    0, /* 273 */
    0, /* 274 */
    0, /* 275 */
    0, /* 276 */
    Tcl_WaitPid, /* 277 */
    0, /* 278 */
    Tcl_GetVersion, /* 279 */
    Tcl_InitMemory, /* 280 */
    Tcl_StackChannel, /* 281 */
    Tcl_UnstackChannel, /* 282 */
    Tcl_GetStackedChannel, /* 283 */
    Tcl_SetMainLoop, /* 284 */
    Tcl_GetAliasObj, /* 285 */
    Tcl_AppendObjToObj, /* 286 */
    Tcl_CreateEncoding, /* 287 */
    Tcl_CreateThreadExitHandler, /* 288 */
    Tcl_DeleteThreadExitHandler, /* 289 */
    0, /* 290 */
    Tcl_EvalEx, /* 291 */
    Tcl_EvalObjv, /* 292 */
    Tcl_EvalObjEx, /* 293 */
    Tcl_ExitThread, /* 294 */
    Tcl_ExternalToUtf, /* 295 */
    Tcl_ExternalToUtfDString, /* 296 */
    Tcl_FinalizeThread, /* 297 */
    Tcl_FinalizeNotifier, /* 298 */
    Tcl_FreeEncoding, /* 299 */
    Tcl_GetCurrentThread, /* 300 */
    Tcl_GetEncoding, /* 301 */
    Tcl_GetEncodingName, /* 302 */
    Tcl_GetEncodingNames, /* 303 */
    Tcl_GetIndexFromObjStruct, /* 304 */
    Tcl_GetThreadData, /* 305 */
    Tcl_GetVar2Ex, /* 306 */
    Tcl_InitNotifier, /* 307 */
    Tcl_MutexLock, /* 308 */
    Tcl_MutexUnlock, /* 309 */
    Tcl_ConditionNotify, /* 310 */
    Tcl_ConditionWait, /* 311 */
    TclNumUtfChars, /* 312 */
    Tcl_ReadChars, /* 313 */
    0, /* 314 */
    0, /* 315 */
    Tcl_SetSystemEncoding, /* 316 */
    Tcl_SetVar2Ex, /* 317 */
    Tcl_ThreadAlert, /* 318 */
    Tcl_ThreadQueueEvent, /* 319 */
    Tcl_UniCharAtIndex, /* 320 */
    Tcl_UniCharToLower, /* 321 */
    Tcl_UniCharToTitle, /* 322 */
    Tcl_UniCharToUpper, /* 323 */
    Tcl_UniCharToUtf, /* 324 */
    TclUtfAtIndex, /* 325 */
    TclUtfCharComplete, /* 326 */
    Tcl_UtfBackslash, /* 327 */
    Tcl_UtfFindFirst, /* 328 */
    Tcl_UtfFindLast, /* 329 */
    TclUtfNext, /* 330 */
    TclUtfPrev, /* 331 */
    Tcl_UtfToExternal, /* 332 */
    Tcl_UtfToExternalDString, /* 333 */
    Tcl_UtfToLower, /* 334 */
    Tcl_UtfToTitle, /* 335 */
    Tcl_UtfToChar16, /* 336 */
    Tcl_UtfToUpper, /* 337 */
    Tcl_WriteChars, /* 338 */
    Tcl_WriteObj, /* 339 */
    Tcl_GetString, /* 340 */
    0, /* 341 */
    0, /* 342 */
    Tcl_AlertNotifier, /* 343 */
    Tcl_ServiceModeHook, /* 344 */
    Tcl_UniCharIsAlnum, /* 345 */
    Tcl_UniCharIsAlpha, /* 346 */
    Tcl_UniCharIsDigit, /* 347 */
    Tcl_UniCharIsLower, /* 348 */
    Tcl_UniCharIsSpace, /* 349 */
    Tcl_UniCharIsUpper, /* 350 */
    Tcl_UniCharIsWordChar, /* 351 */
    Tcl_Char16Len, /* 352 */
    0, /* 353 */
    Tcl_Char16ToUtfDString, /* 354 */
    Tcl_UtfToChar16DString, /* 355 */
    Tcl_GetRegExpFromObj, /* 356 */
    0, /* 357 */
    Tcl_FreeParse, /* 358 */
    Tcl_LogCommandInfo, /* 359 */
    Tcl_ParseBraces, /* 360 */
    Tcl_ParseCommand, /* 361 */
    Tcl_ParseExpr, /* 362 */
    Tcl_ParseQuotedString, /* 363 */
    Tcl_ParseVarName, /* 364 */
    Tcl_GetCwd, /* 365 */
    Tcl_Chdir, /* 366 */
    Tcl_Access, /* 367 */
    Tcl_Stat, /* 368 */
    TclUtfNcmp, /* 369 */
    TclUtfNcasecmp, /* 370 */
    Tcl_StringCaseMatch, /* 371 */
    Tcl_UniCharIsControl, /* 372 */
    Tcl_UniCharIsGraph, /* 373 */
    Tcl_UniCharIsPrint, /* 374 */
    Tcl_UniCharIsPunct, /* 375 */
    Tcl_RegExpExecObj, /* 376 */
    Tcl_RegExpGetInfo, /* 377 */
    Tcl_NewUnicodeObj, /* 378 */
    Tcl_SetUnicodeObj, /* 379 */
    TclGetCharLength, /* 380 */
    TclGetUniChar, /* 381 */
    0, /* 382 */
    TclGetRange, /* 383 */
    Tcl_AppendUnicodeToObj, /* 384 */
    Tcl_RegExpMatchObj, /* 385 */
    Tcl_SetNotifier, /* 386 */
    Tcl_GetAllocMutex, /* 387 */
    Tcl_GetChannelNames, /* 388 */
    Tcl_GetChannelNamesEx, /* 389 */
    Tcl_ProcObjCmd, /* 390 */
    Tcl_ConditionFinalize, /* 391 */
    Tcl_MutexFinalize, /* 392 */
    Tcl_CreateThread, /* 393 */
    Tcl_ReadRaw, /* 394 */
    Tcl_WriteRaw, /* 395 */
    Tcl_GetTopChannel, /* 396 */
    Tcl_ChannelBuffered, /* 397 */
    Tcl_ChannelName, /* 398 */
    Tcl_ChannelVersion, /* 399 */
    Tcl_ChannelBlockModeProc, /* 400 */
    0, /* 401 */
    Tcl_ChannelClose2Proc, /* 402 */
    Tcl_ChannelInputProc, /* 403 */
    Tcl_ChannelOutputProc, /* 404 */
    0, /* 405 */
    Tcl_ChannelSetOptionProc, /* 406 */
    Tcl_ChannelGetOptionProc, /* 407 */
    Tcl_ChannelWatchProc, /* 408 */
    Tcl_ChannelGetHandleProc, /* 409 */
    Tcl_ChannelFlushProc, /* 410 */
    Tcl_ChannelHandlerProc, /* 411 */
    Tcl_JoinThread, /* 412 */
    Tcl_IsChannelShared, /* 413 */
    Tcl_IsChannelRegistered, /* 414 */
    Tcl_CutChannel, /* 415 */
    Tcl_SpliceChannel, /* 416 */
    Tcl_ClearChannelHandlers, /* 417 */
    Tcl_IsChannelExisting, /* 418 */
    0, /* 419 */
    0, /* 420 */
    0, /* 421 */
    0, /* 422 */
    Tcl_InitCustomHashTable, /* 423 */
    Tcl_InitObjHashTable, /* 424 */
    Tcl_CommandTraceInfo, /* 425 */
    Tcl_TraceCommand, /* 426 */
    Tcl_UntraceCommand, /* 427 */
    Tcl_AttemptAlloc, /* 428 */
    Tcl_AttemptDbCkalloc, /* 429 */
    Tcl_AttemptRealloc, /* 430 */
    Tcl_AttemptDbCkrealloc, /* 431 */
    Tcl_AttemptSetObjLength, /* 432 */
    Tcl_GetChannelThread, /* 433 */
    TclGetUnicodeFromObj, /* 434 */
    0, /* 435 */
    0, /* 436 */
    Tcl_SubstObj, /* 437 */
    Tcl_DetachChannel, /* 438 */
    Tcl_IsStandardChannel, /* 439 */
    Tcl_FSCopyFile, /* 440 */
    Tcl_FSCopyDirectory, /* 441 */
    Tcl_FSCreateDirectory, /* 442 */
    Tcl_FSDeleteFile, /* 443 */
    Tcl_FSLoadFile, /* 444 */
    Tcl_FSMatchInDirectory, /* 445 */
    Tcl_FSLink, /* 446 */
    Tcl_FSRemoveDirectory, /* 447 */
    Tcl_FSRenameFile, /* 448 */
    Tcl_FSLstat, /* 449 */
    Tcl_FSUtime, /* 450 */
    Tcl_FSFileAttrsGet, /* 451 */
    Tcl_FSFileAttrsSet, /* 452 */
    Tcl_FSFileAttrStrings, /* 453 */
    Tcl_FSStat, /* 454 */
    Tcl_FSAccess, /* 455 */
    Tcl_FSOpenFileChannel, /* 456 */
    Tcl_FSGetCwd, /* 457 */
    Tcl_FSChdir, /* 458 */
    Tcl_FSConvertToPathType, /* 459 */
    Tcl_FSJoinPath, /* 460 */
    TclFSSplitPath, /* 461 */
    Tcl_FSEqualPaths, /* 462 */
    Tcl_FSGetNormalizedPath, /* 463 */
    Tcl_FSJoinToPath, /* 464 */
    Tcl_FSGetInternalRep, /* 465 */
    Tcl_FSGetTranslatedPath, /* 466 */
    Tcl_FSEvalFile, /* 467 */
    Tcl_FSNewNativePath, /* 468 */
    Tcl_FSGetNativePath, /* 469 */
    Tcl_FSFileSystemInfo, /* 470 */
    Tcl_FSPathSeparator, /* 471 */
    Tcl_FSListVolumes, /* 472 */
    Tcl_FSRegister, /* 473 */
    Tcl_FSUnregister, /* 474 */
    Tcl_FSData, /* 475 */
    Tcl_FSGetTranslatedStringPath, /* 476 */
    Tcl_FSGetFileSystemForPath, /* 477 */
    Tcl_FSGetPathType, /* 478 */
    Tcl_OutputBuffered, /* 479 */
    Tcl_FSMountsChanged, /* 480 */
    Tcl_EvalTokensStandard, /* 481 */
    Tcl_GetTime, /* 482 */
    Tcl_CreateObjTrace, /* 483 */
    Tcl_GetCommandInfoFromToken, /* 484 */
    Tcl_SetCommandInfoFromToken, /* 485 */
    Tcl_DbNewWideIntObj, /* 486 */
    Tcl_GetWideIntFromObj, /* 487 */
    Tcl_NewWideIntObj, /* 488 */
    Tcl_SetWideIntObj, /* 489 */
    Tcl_AllocStatBuf, /* 490 */
    Tcl_Seek, /* 491 */
    Tcl_Tell, /* 492 */
    Tcl_ChannelWideSeekProc, /* 493 */
    Tcl_DictObjPut, /* 494 */
    Tcl_DictObjGet, /* 495 */
    Tcl_DictObjRemove, /* 496 */
    TclDictObjSize, /* 497 */
    Tcl_DictObjFirst, /* 498 */
    Tcl_DictObjNext, /* 499 */
    Tcl_DictObjDone, /* 500 */
    Tcl_DictObjPutKeyList, /* 501 */
    Tcl_DictObjRemoveKeyList, /* 502 */
    Tcl_NewDictObj, /* 503 */
    Tcl_DbNewDictObj, /* 504 */
    Tcl_RegisterConfig, /* 505 */
    Tcl_CreateNamespace, /* 506 */
    Tcl_DeleteNamespace, /* 507 */
    Tcl_AppendExportList, /* 508 */
    Tcl_Export, /* 509 */
    Tcl_Import, /* 510 */
    Tcl_ForgetImport, /* 511 */
    Tcl_GetCurrentNamespace, /* 512 */
    Tcl_GetGlobalNamespace, /* 513 */
    Tcl_FindNamespace, /* 514 */
    Tcl_FindCommand, /* 515 */
    Tcl_GetCommandFromObj, /* 516 */
    Tcl_GetCommandFullName, /* 517 */
    Tcl_FSEvalFileEx, /* 518 */
    0, /* 519 */
    Tcl_LimitAddHandler, /* 520 */
    Tcl_LimitRemoveHandler, /* 521 */
    Tcl_LimitReady, /* 522 */
    Tcl_LimitCheck, /* 523 */
    Tcl_LimitExceeded, /* 524 */
    Tcl_LimitSetCommands, /* 525 */
    Tcl_LimitSetTime, /* 526 */
    Tcl_LimitSetGranularity, /* 527 */
    Tcl_LimitTypeEnabled, /* 528 */
    Tcl_LimitTypeExceeded, /* 529 */
    Tcl_LimitTypeSet, /* 530 */
    Tcl_LimitTypeReset, /* 531 */
    Tcl_LimitGetCommands, /* 532 */
    Tcl_LimitGetTime, /* 533 */
    Tcl_LimitGetGranularity, /* 534 */
    Tcl_SaveInterpState, /* 535 */
    Tcl_RestoreInterpState, /* 536 */
    Tcl_DiscardInterpState, /* 537 */
    Tcl_SetReturnOptions, /* 538 */
    Tcl_GetReturnOptions, /* 539 */
    Tcl_IsEnsemble, /* 540 */
    Tcl_CreateEnsemble, /* 541 */
    Tcl_FindEnsemble, /* 542 */
    Tcl_SetEnsembleSubcommandList, /* 543 */
    Tcl_SetEnsembleMappingDict, /* 544 */
    Tcl_SetEnsembleUnknownHandler, /* 545 */
    Tcl_SetEnsembleFlags, /* 546 */
    Tcl_GetEnsembleSubcommandList, /* 547 */
    Tcl_GetEnsembleMappingDict, /* 548 */
    Tcl_GetEnsembleUnknownHandler, /* 549 */
    Tcl_GetEnsembleFlags, /* 550 */
    Tcl_GetEnsembleNamespace, /* 551 */
    Tcl_SetTimeProc, /* 552 */
    Tcl_QueryTimeProc, /* 553 */
    Tcl_ChannelThreadActionProc, /* 554 */
    Tcl_NewBignumObj, /* 555 */
    Tcl_DbNewBignumObj, /* 556 */
    Tcl_SetBignumObj, /* 557 */
    Tcl_GetBignumFromObj, /* 558 */
    Tcl_TakeBignumFromObj, /* 559 */
    Tcl_TruncateChannel, /* 560 */
    Tcl_ChannelTruncateProc, /* 561 */
    Tcl_SetChannelErrorInterp, /* 562 */
    Tcl_GetChannelErrorInterp, /* 563 */
    Tcl_SetChannelError, /* 564 */
    Tcl_GetChannelError, /* 565 */
    Tcl_InitBignumFromDouble, /* 566 */
    Tcl_GetNamespaceUnknownHandler, /* 567 */
    Tcl_SetNamespaceUnknownHandler, /* 568 */
    Tcl_GetEncodingFromObj, /* 569 */
    Tcl_GetEncodingSearchPath, /* 570 */
    Tcl_SetEncodingSearchPath, /* 571 */
    Tcl_GetEncodingNameFromEnvironment, /* 572 */
    Tcl_PkgRequireProc, /* 573 */
    Tcl_AppendObjToErrorInfo, /* 574 */
    Tcl_AppendLimitedToObj, /* 575 */
    Tcl_Format, /* 576 */
    Tcl_AppendFormatToObj, /* 577 */
    Tcl_ObjPrintf, /* 578 */
    Tcl_AppendPrintfToObj, /* 579 */
    Tcl_CancelEval, /* 580 */
    Tcl_Canceled, /* 581 */
    Tcl_CreatePipe, /* 582 */
    Tcl_NRCreateCommand, /* 583 */
    Tcl_NREvalObj, /* 584 */
    Tcl_NREvalObjv, /* 585 */
    Tcl_NRCmdSwap, /* 586 */
    Tcl_NRAddCallback, /* 587 */
    Tcl_NRCallObjProc, /* 588 */
    Tcl_GetFSDeviceFromStat, /* 589 */
    Tcl_GetFSInodeFromStat, /* 590 */
    Tcl_GetModeFromStat, /* 591 */
    Tcl_GetLinkCountFromStat, /* 592 */
    Tcl_GetUserIdFromStat, /* 593 */
    Tcl_GetGroupIdFromStat, /* 594 */
    Tcl_GetDeviceTypeFromStat, /* 595 */
    Tcl_GetAccessTimeFromStat, /* 596 */
    Tcl_GetModificationTimeFromStat, /* 597 */
    Tcl_GetChangeTimeFromStat, /* 598 */
    Tcl_GetSizeFromStat, /* 599 */
    Tcl_GetBlocksFromStat, /* 600 */
    Tcl_GetBlockSizeFromStat, /* 601 */
    Tcl_SetEnsembleParameterList, /* 602 */
    Tcl_GetEnsembleParameterList, /* 603 */
    TclParseArgsObjv, /* 604 */
    Tcl_GetErrorLine, /* 605 */
    Tcl_SetErrorLine, /* 606 */
    Tcl_TransferResult, /* 607 */
    Tcl_InterpActive, /* 608 */
    Tcl_BackgroundException, /* 609 */
    Tcl_ZlibDeflate, /* 610 */
    Tcl_ZlibInflate, /* 611 */
    Tcl_ZlibCRC32, /* 612 */
    Tcl_ZlibAdler32, /* 613 */
    Tcl_ZlibStreamInit, /* 614 */
    Tcl_ZlibStreamGetCommandName, /* 615 */
    Tcl_ZlibStreamEof, /* 616 */
    Tcl_ZlibStreamChecksum, /* 617 */
    Tcl_ZlibStreamPut, /* 618 */
    Tcl_ZlibStreamGet, /* 619 */
    Tcl_ZlibStreamClose, /* 620 */
    Tcl_ZlibStreamReset, /* 621 */
    Tcl_SetStartupScript, /* 622 */
    Tcl_GetStartupScript, /* 623 */
    Tcl_CloseEx, /* 624 */
    Tcl_NRExprObj, /* 625 */
    Tcl_NRSubstObj, /* 626 */
    Tcl_LoadFile, /* 627 */
    Tcl_FindSymbol, /* 628 */
    Tcl_FSUnloadFile, /* 629 */
    Tcl_ZlibStreamSetCompressionDictionary, /* 630 */
    Tcl_OpenTcpServerEx, /* 631 */
    TclZipfs_Mount, /* 632 */
    TclZipfs_Unmount, /* 633 */
    TclZipfs_TclLibrary, /* 634 */
    TclZipfs_MountBuffer, /* 635 */
    Tcl_FreeInternalRep, /* 636 */
    Tcl_InitStringRep, /* 637 */
    Tcl_FetchInternalRep, /* 638 */
    Tcl_StoreInternalRep, /* 639 */
    Tcl_HasStringRep, /* 640 */
    Tcl_IncrRefCount, /* 641 */
    Tcl_DecrRefCount, /* 642 */
    Tcl_IsShared, /* 643 */
    Tcl_LinkArray, /* 644 */
    Tcl_GetIntForIndex, /* 645 */
    Tcl_UtfToUniChar, /* 646 */
    Tcl_UniCharToUtfDString, /* 647 */
    Tcl_UtfToUniCharDString, /* 648 */
    TclGetBytesFromObj, /* 649 */
    Tcl_GetBytesFromObj, /* 650 */
    Tcl_GetStringFromObj, /* 651 */
    Tcl_GetUnicodeFromObj, /* 652 */
    Tcl_GetSizeIntFromObj, /* 653 */
    Tcl_UtfCharComplete, /* 654 */
    Tcl_UtfNext, /* 655 */
    Tcl_UtfPrev, /* 656 */
    0, /* 657 */
    Tcl_ExternalToUtfDStringEx, /* 658 */
    Tcl_UtfToExternalDStringEx, /* 659 */
    Tcl_AsyncMarkFromSignal, /* 660 */
    Tcl_ListObjGetElements, /* 661 */
    Tcl_ListObjLength, /* 662 */
    Tcl_DictObjSize, /* 663 */
    Tcl_SplitList, /* 664 */
    Tcl_SplitPath, /* 665 */
    Tcl_FSSplitPath, /* 666 */
    Tcl_ParseArgsObjv, /* 667 */
    Tcl_UniCharLen, /* 668 */
    Tcl_NumUtfChars, /* 669 */
    Tcl_GetCharLength, /* 670 */
    Tcl_UtfAtIndex, /* 671 */
    Tcl_GetRange, /* 672 */
    Tcl_GetUniChar, /* 673 */
    Tcl_GetBool, /* 674 */
    Tcl_GetBoolFromObj, /* 675 */
    Tcl_CreateObjCommand2, /* 676 */
    Tcl_CreateObjTrace2, /* 677 */
    Tcl_NRCreateCommand2, /* 678 */
    Tcl_NRCallObjProc2, /* 679 */
    Tcl_GetNumberFromObj, /* 680 */
    Tcl_GetNumber, /* 681 */
    Tcl_RemoveChannelMode, /* 682 */
    Tcl_GetEncodingNulLength, /* 683 */
    Tcl_GetWideUIntFromObj, /* 684 */
    Tcl_DStringToObj, /* 685 */
    Tcl_UtfNcmp, /* 686 */
    Tcl_UtfNcasecmp, /* 687 */
    Tcl_NewWideUIntObj, /* 688 */
    Tcl_SetWideUIntObj, /* 689 */
    TclUnusedStubEntry, /* 690 */
};

/* !END!: Do not edit above this line. */<|MERGE_RESOLUTION|>--- conflicted
+++ resolved
@@ -199,11 +199,7 @@
     Tcl_Size n = TCL_INDEX_NONE;
     int result = Tcl_GetAliasObj(interp, childCmd, targetInterpPtr, targetCmdPtr, &n, objv);
     if (objcPtr) {
-<<<<<<< HEAD
 	if ((sizeof(int) != sizeof(size_t)) && (result == TCL_OK) && (n > INT_MAX)) {
-=======
-	if ((sizeof(int) != sizeof(Tcl_Size)) && (result == TCL_OK) && (n > INT_MAX)) {
->>>>>>> 7131af75
 	    if (interp) {
 		Tcl_AppendResult(interp, "List too large to be processed", NULL);
 	    }
