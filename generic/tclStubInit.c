/*
 * tclStubInit.c --
 *
 *	This file contains the initializers for the Tcl stub vectors.
 *
 * Copyright (c) 1998-1999 by Scriptics Corporation.
 *
 * See the file "license.terms" for information on usage and redistribution
 * of this file, and for a DISCLAIMER OF ALL WARRANTIES.
 */

#include "tclInt.h"
#include "tclOOInt.h"
#include "tommath.h"

/*
 * The actual definition of the variable holding the TclOO stub table.
 */

MODULE_SCOPE const TclOOStubs tclOOStubs;
MODULE_SCOPE const TclOOIntStubs tclOOIntStubs;

#ifdef __GNUC__
#pragma GCC dependency "tcl.decls"
#pragma GCC dependency "tclInt.decls"
#pragma GCC dependency "tclTomMath.decls"
#endif

/*
 * Remove macros that will interfere with the definitions below.
 */

<<<<<<< HEAD
#undef Tcl_MemAlloc
#undef Tcl_MemFree
#undef Tcl_MemRealloc
#undef Tcl_NewBooleanObj
=======
#undef Tcl_Alloc
#undef Tcl_Free
#undef Tcl_Realloc
>>>>>>> ccc37a91
#undef Tcl_NewByteArrayObj
#undef Tcl_NewDoubleObj
#undef Tcl_NewListObj
#undef Tcl_NewLongObj
#undef Tcl_NewObj
#undef Tcl_NewStringObj
#undef Tcl_DumpActiveMemory
#undef Tcl_ValidateAllMemory
#undef Tcl_FindHashEntry
#undef Tcl_CreateHashEntry
#undef TclpGetPid
#undef TclPkgProvide
#undef Tcl_SetIntObj

#define TclPkgProvide pkgProvide
static int TclPkgProvide(
    Tcl_Interp *interp,		/* Interpreter in which package is now
				 * available. */
    const char *name,		/* Name of package. */
    const char *version)	/* Version string for package. */
{
    /* In Tcl 9, Tcl_PkgProvide is a macro calling Tcl_PkgProvideEx.
     * The only way this stub can be called is by an extension compiled
     * against Tcl 8 headers. The Tcl_StubsInit() function already
     * succeeded, so the extension author lied: It did something like:
     *     Tcl_StubsInit(interp, "8.6-", 0)
     * or
     *     Tcl_StubsInit(interp, "8.6-9.1", 0)
     *
     * The best we can do is provide an error-message, as if the
     * extension originally called:
     *     Tcl_StubsInit(interp, "8", 0)
     */
	Tcl_PkgRequireEx(interp, "Tcl", "8", 0, NULL);
	return TCL_ERROR;
}

#ifdef _WIN32
#   define TclUnixWaitForFile 0
#   define TclUnixCopyFile 0
#   define TclUnixOpenTemporaryFile 0
#   define TclpIsAtty 0
#elif defined(__CYGWIN__)
#   define TclpIsAtty TclPlatIsAtty
#   define TclWinSetInterfaces (void (*) (int)) doNothing
#   define TclWinAddProcess (void (*) (void *, unsigned int)) doNothing
#   define TclWinFlushDirtyChannels doNothing
#   define TclWinResetInterfaces doNothing

static Tcl_Encoding winTCharEncoding;

static int
TclpIsAtty(int fd)
{
    return isatty(fd);
}

#define TclWinGetPlatformId winGetPlatformId
static int
TclWinGetPlatformId()
{
    /* Don't bother to determine the real platform on cygwin,
     * because VER_PLATFORM_WIN32_NT is the only supported platform */
    return 2; /* VER_PLATFORM_WIN32_NT */;
}

void *TclWinGetTclInstance()
{
    void *hInstance = NULL;
    GetModuleHandleExW(GET_MODULE_HANDLE_EX_FLAG_FROM_ADDRESS,
	    (const char *)&winTCharEncoding, &hInstance);
    return hInstance;
}

#define TclWinNoBackslash winNoBackslash
static char *
TclWinNoBackslash(char *path)
{
    char *p;

    for (p = path; *p != '\0'; p++) {
	if (*p == '\\') {
	    *p = '/';
	}
    }
    return path;
}

int
TclpGetPid(Tcl_Pid pid)
{
    return (int) (size_t) pid;
}

static void
doNothing(void)
{
    /* dummy implementation, no need to do anything */
}

char *
Tcl_WinUtfToTChar(
    const char *string,
    int len,
    Tcl_DString *dsPtr)
{
    if (!winTCharEncoding) {
	winTCharEncoding = Tcl_GetEncoding(0, "unicode");
    }
    return Tcl_UtfToExternalDString(winTCharEncoding,
	    string, len, dsPtr);
}

char *
Tcl_WinTCharToUtf(
    const char *string,
    int len,
    Tcl_DString *dsPtr)
{
    if (!winTCharEncoding) {
	winTCharEncoding = Tcl_GetEncoding(0, "unicode");
    }
    return Tcl_ExternalToUtfDString(winTCharEncoding,
	    string, len, dsPtr);
}

#if defined(TCL_WIDE_INT_IS_LONG)
/* On Cygwin64, long is 64-bit while on Win64 long is 32-bit. Therefore
 * we have to make sure that all stub entries on Cygwin64 follow the Win64
 * signature. Tcl 9 must find a better solution, but that cannot be done
 * without introducing a binary incompatibility.
 */
#define Tcl_DbNewLongObj ((Tcl_Obj*(*)(long,const char*,int))dbNewLongObj)
static Tcl_Obj *dbNewLongObj(
    int intValue,
    const char *file,
    int line
) {
#ifdef TCL_MEM_DEBUG
    register Tcl_Obj *objPtr;

    TclDbNewObj(objPtr, file, line);
    objPtr->bytes = NULL;

    objPtr->internalRep.longValue = (long) intValue;
    objPtr->typePtr = &tclIntType;
    return objPtr;
#else
    return Tcl_NewIntObj(intValue);
#endif
}
#define Tcl_GetLongFromObj (int(*)(Tcl_Interp*,Tcl_Obj*,long*))Tcl_GetIntFromObj
#define Tcl_NewLongObj (Tcl_Obj*(*)(long))Tcl_NewIntObj
#define Tcl_SetLongObj (void(*)(Tcl_Obj*,long))Tcl_SetIntObj
static int exprInt(Tcl_Interp *interp, const char *expr, int *ptr){
    long longValue;
    int result = Tcl_ExprLong(interp, expr, &longValue);
    if (result == TCL_OK) {
	    if ((longValue >= -(long)(UINT_MAX))
		    && (longValue <= (long)(UINT_MAX))) {
	    *ptr = (int)longValue;
	} else {
	    Tcl_SetObjResult(interp, Tcl_NewStringObj(
		    "integer value too large to represent as non-long integer", -1));
	    result = TCL_ERROR;
	}
    }
    return result;
}
#define Tcl_ExprLong (int(*)(Tcl_Interp*,const char*,long*))exprInt
static int exprIntObj(Tcl_Interp *interp, Tcl_Obj*expr, int *ptr){
    long longValue;
    int result = Tcl_ExprLongObj(interp, expr, &longValue);
    if (result == TCL_OK) {
	    if ((longValue >= -(long)(UINT_MAX))
		    && (longValue <= (long)(UINT_MAX))) {
	    *ptr = (int)longValue;
	} else {
	    Tcl_SetObjResult(interp, Tcl_NewStringObj(
		    "integer value too large to represent as non-long integer", -1));
	    result = TCL_ERROR;
	}
    }
    return result;
}
#define Tcl_ExprLongObj (int(*)(Tcl_Interp*,Tcl_Obj*,long*))exprIntObj
static int formatInt(char *buffer, int n){
   return TclFormatInt(buffer, (long)n);
}
#define TclFormatInt (int(*)(char *, long))formatInt

#endif

#endif

/*
 * WARNING: The contents of this file is automatically generated by the
 * tools/genStubs.tcl script. Any modifications to the function declarations
 * below should be made in the generic/tcl.decls script.
 */

MODULE_SCOPE const TclStubs tclStubs;
MODULE_SCOPE const TclTomMathStubs tclTomMathStubs;

/* !BEGIN!: Do not edit below this line. */

static const TclIntStubs tclIntStubs = {
    TCL_STUB_MAGIC,
    0,
    0, /* 0 */
    0, /* 1 */
    0, /* 2 */
    TclAllocateFreeObjects, /* 3 */
    0, /* 4 */
    TclCleanupChildren, /* 5 */
    TclCleanupCommand, /* 6 */
    TclCopyAndCollapse, /* 7 */
    0, /* 8 */
    TclCreatePipeline, /* 9 */
    TclCreateProc, /* 10 */
    TclDeleteCompiledLocalVars, /* 11 */
    TclDeleteVars, /* 12 */
    0, /* 13 */
    TclDumpMemoryInfo, /* 14 */
    0, /* 15 */
    TclExprFloatError, /* 16 */
    0, /* 17 */
    0, /* 18 */
    0, /* 19 */
    0, /* 20 */
    0, /* 21 */
    TclFindElement, /* 22 */
    TclFindProc, /* 23 */
    TclFormatInt, /* 24 */
    TclFreePackageInfo, /* 25 */
    0, /* 26 */
    0, /* 27 */
    TclpGetDefaultStdChannel, /* 28 */
    0, /* 29 */
    0, /* 30 */
    TclGetExtension, /* 31 */
    TclGetFrame, /* 32 */
    0, /* 33 */
    TclGetIntForIndex, /* 34 */
    0, /* 35 */
    0, /* 36 */
    TclGetLoadedPackages, /* 37 */
    TclGetNamespaceForQualName, /* 38 */
    TclGetObjInterpProc, /* 39 */
    TclGetOpenMode, /* 40 */
    TclGetOriginalCommand, /* 41 */
    TclpGetUserHome, /* 42 */
    0, /* 43 */
    TclGuessPackageName, /* 44 */
    TclHideUnsafeCommands, /* 45 */
    TclInExit, /* 46 */
    0, /* 47 */
    0, /* 48 */
    0, /* 49 */
    TclInitCompiledLocals, /* 50 */
    TclInterpInit, /* 51 */
    0, /* 52 */
    TclInvokeObjectCommand, /* 53 */
    TclInvokeStringCommand, /* 54 */
    TclIsProc, /* 55 */
    0, /* 56 */
    0, /* 57 */
    TclLookupVar, /* 58 */
    0, /* 59 */
    TclNeedSpace, /* 60 */
    TclNewProcBodyObj, /* 61 */
    TclObjCommandComplete, /* 62 */
    TclObjInterpProc, /* 63 */
    TclObjInvoke, /* 64 */
    0, /* 65 */
    0, /* 66 */
    0, /* 67 */
    0, /* 68 */
    TclpAlloc, /* 69 */
    0, /* 70 */
    0, /* 71 */
    0, /* 72 */
    0, /* 73 */
    TclpFree, /* 74 */
    TclpGetClicks, /* 75 */
    TclpGetSeconds, /* 76 */
    0, /* 77 */
    0, /* 78 */
    0, /* 79 */
    0, /* 80 */
    TclpRealloc, /* 81 */
    0, /* 82 */
    0, /* 83 */
    0, /* 84 */
    0, /* 85 */
    0, /* 86 */
    0, /* 87 */
    TclPrecTraceProc, /* 88 */
    TclPreventAliasLoop, /* 89 */
    0, /* 90 */
    TclProcCleanupProc, /* 91 */
    TclProcCompileProc, /* 92 */
    TclProcDeleteProc, /* 93 */
    0, /* 94 */
    0, /* 95 */
    TclRenameCommand, /* 96 */
    TclResetShadowedCmdRefs, /* 97 */
    TclServiceIdle, /* 98 */
    0, /* 99 */
    0, /* 100 */
    TclSetPreInitScript, /* 101 */
    TclSetupEnv, /* 102 */
    TclSockGetPort, /* 103 */
    0, /* 104 */
    0, /* 105 */
    0, /* 106 */
    0, /* 107 */
    TclTeardownNamespace, /* 108 */
    TclUpdateReturnInfo, /* 109 */
    TclSockMinimumBuffers, /* 110 */
    Tcl_AddInterpResolvers, /* 111 */
    0, /* 112 */
    0, /* 113 */
    0, /* 114 */
    0, /* 115 */
    0, /* 116 */
    0, /* 117 */
    Tcl_GetInterpResolvers, /* 118 */
    Tcl_GetNamespaceResolvers, /* 119 */
    Tcl_FindNamespaceVar, /* 120 */
    0, /* 121 */
    0, /* 122 */
    0, /* 123 */
    0, /* 124 */
    0, /* 125 */
    Tcl_GetVariableFullName, /* 126 */
    0, /* 127 */
    Tcl_PopCallFrame, /* 128 */
    Tcl_PushCallFrame, /* 129 */
    Tcl_RemoveInterpResolvers, /* 130 */
    Tcl_SetNamespaceResolvers, /* 131 */
    TclpHasSockets, /* 132 */
    0, /* 133 */
    0, /* 134 */
    0, /* 135 */
    0, /* 136 */
    0, /* 137 */
    TclGetEnv, /* 138 */
    0, /* 139 */
    0, /* 140 */
    TclpGetCwd, /* 141 */
    TclSetByteCodeFromAny, /* 142 */
    TclAddLiteralObj, /* 143 */
    TclHideLiteral, /* 144 */
    TclGetAuxDataType, /* 145 */
    TclHandleCreate, /* 146 */
    TclHandleFree, /* 147 */
    TclHandlePreserve, /* 148 */
    TclHandleRelease, /* 149 */
    TclRegAbout, /* 150 */
    TclRegExpRangeUniChar, /* 151 */
    TclSetLibraryPath, /* 152 */
    TclGetLibraryPath, /* 153 */
    0, /* 154 */
    0, /* 155 */
    TclRegError, /* 156 */
    TclVarTraceExists, /* 157 */
    0, /* 158 */
    0, /* 159 */
    0, /* 160 */
    TclChannelTransform, /* 161 */
    TclChannelEventScriptInvoker, /* 162 */
    TclGetInstructionTable, /* 163 */
    TclExpandCodeArray, /* 164 */
    TclpSetInitialEncodings, /* 165 */
    TclListObjSetElement, /* 166 */
    0, /* 167 */
    0, /* 168 */
    TclpUtfNcmp2, /* 169 */
    TclCheckInterpTraces, /* 170 */
    TclCheckExecutionTraces, /* 171 */
    TclInThreadExit, /* 172 */
    TclUniCharMatch, /* 173 */
    0, /* 174 */
    TclCallVarTraces, /* 175 */
    TclCleanupVar, /* 176 */
    TclVarErrMsg, /* 177 */
    0, /* 178 */
    0, /* 179 */
    0, /* 180 */
    0, /* 181 */
    0, /* 182 */
    0, /* 183 */
    0, /* 184 */
    0, /* 185 */
    0, /* 186 */
    0, /* 187 */
    0, /* 188 */
    0, /* 189 */
    0, /* 190 */
    0, /* 191 */
    0, /* 192 */
    0, /* 193 */
    0, /* 194 */
    0, /* 195 */
    0, /* 196 */
    0, /* 197 */
    TclObjGetFrame, /* 198 */
    0, /* 199 */
    TclpObjRemoveDirectory, /* 200 */
    TclpObjCopyDirectory, /* 201 */
    TclpObjCreateDirectory, /* 202 */
    TclpObjDeleteFile, /* 203 */
    TclpObjCopyFile, /* 204 */
    TclpObjRenameFile, /* 205 */
    TclpObjStat, /* 206 */
    TclpObjAccess, /* 207 */
    TclpOpenFileChannel, /* 208 */
    0, /* 209 */
    0, /* 210 */
    0, /* 211 */
    TclpFindExecutable, /* 212 */
    TclGetObjNameOfExecutable, /* 213 */
    TclSetObjNameOfExecutable, /* 214 */
    TclStackAlloc, /* 215 */
    TclStackFree, /* 216 */
    TclPushStackFrame, /* 217 */
    TclPopStackFrame, /* 218 */
    0, /* 219 */
    0, /* 220 */
    0, /* 221 */
    0, /* 222 */
    0, /* 223 */
    TclGetPlatform, /* 224 */
    TclTraceDictPath, /* 225 */
    TclObjBeingDeleted, /* 226 */
    TclSetNsPath, /* 227 */
    0, /* 228 */
    TclPtrMakeUpvar, /* 229 */
    TclObjLookupVar, /* 230 */
    TclGetNamespaceFromObj, /* 231 */
    TclEvalObjEx, /* 232 */
    TclGetSrcInfoForPc, /* 233 */
    TclVarHashCreateVar, /* 234 */
    TclInitVarHashTable, /* 235 */
    0, /* 236 */
    TclResetCancellation, /* 237 */
    TclNRInterpProc, /* 238 */
    TclNRInterpProcCore, /* 239 */
    TclNRRunCallbacks, /* 240 */
    TclNREvalObjEx, /* 241 */
    TclNREvalObjv, /* 242 */
    TclDbDumpActiveObjects, /* 243 */
    TclGetNamespaceChildTable, /* 244 */
    TclGetNamespaceCommandTable, /* 245 */
    TclInitRewriteEnsemble, /* 246 */
    TclResetRewriteEnsemble, /* 247 */
    TclCopyChannel, /* 248 */
    TclDoubleDigits, /* 249 */
    TclSetSlaveCancelFlags, /* 250 */
    TclRegisterLiteral, /* 251 */
};

static const TclIntPlatStubs tclIntPlatStubs = {
    TCL_STUB_MAGIC,
    0,
#if !defined(_WIN32) && !defined(__CYGWIN__) && !defined(MAC_OSX_TCL) /* UNIX */
    TclGetAndDetachPids, /* 0 */
    TclpCloseFile, /* 1 */
    TclpCreateCommandChannel, /* 2 */
    TclpCreatePipe, /* 3 */
    TclpCreateProcess, /* 4 */
    0, /* 5 */
    TclpMakeFile, /* 6 */
    TclpOpenFile, /* 7 */
    TclUnixWaitForFile, /* 8 */
    TclpCreateTempFile, /* 9 */
    0, /* 10 */
    0, /* 11 */
    0, /* 12 */
    0, /* 13 */
    TclUnixCopyFile, /* 14 */
    0, /* 15 */
    0, /* 16 */
    0, /* 17 */
    0, /* 18 */
    0, /* 19 */
    0, /* 20 */
    0, /* 21 */
    0, /* 22 */
    0, /* 23 */
    0, /* 24 */
    0, /* 25 */
    0, /* 26 */
    0, /* 27 */
    0, /* 28 */
    TclWinCPUID, /* 29 */
    TclUnixOpenTemporaryFile, /* 30 */
#endif /* UNIX */
#if defined(_WIN32) || defined(__CYGWIN__) /* WIN */
    TclWinConvertError, /* 0 */
    0, /* 1 */
    0, /* 2 */
    0, /* 3 */
    TclWinGetTclInstance, /* 4 */
    TclUnixWaitForFile, /* 5 */
    0, /* 6 */
    0, /* 7 */
    TclpGetPid, /* 8 */
    TclWinGetPlatformId, /* 9 */
    0, /* 10 */
    TclGetAndDetachPids, /* 11 */
    TclpCloseFile, /* 12 */
    TclpCreateCommandChannel, /* 13 */
    TclpCreatePipe, /* 14 */
    TclpCreateProcess, /* 15 */
    TclpIsAtty, /* 16 */
    TclUnixCopyFile, /* 17 */
    TclpMakeFile, /* 18 */
    TclpOpenFile, /* 19 */
    TclWinAddProcess, /* 20 */
    0, /* 21 */
    TclpCreateTempFile, /* 22 */
    0, /* 23 */
    TclWinNoBackslash, /* 24 */
    0, /* 25 */
    TclWinSetInterfaces, /* 26 */
    TclWinFlushDirtyChannels, /* 27 */
    TclWinResetInterfaces, /* 28 */
    TclWinCPUID, /* 29 */
    TclUnixOpenTemporaryFile, /* 30 */
#endif /* WIN */
#ifdef MAC_OSX_TCL /* MACOSX */
    TclGetAndDetachPids, /* 0 */
    TclpCloseFile, /* 1 */
    TclpCreateCommandChannel, /* 2 */
    TclpCreatePipe, /* 3 */
    TclpCreateProcess, /* 4 */
    0, /* 5 */
    TclpMakeFile, /* 6 */
    TclpOpenFile, /* 7 */
    TclUnixWaitForFile, /* 8 */
    TclpCreateTempFile, /* 9 */
    0, /* 10 */
    0, /* 11 */
    0, /* 12 */
    0, /* 13 */
    TclUnixCopyFile, /* 14 */
    TclMacOSXGetFileAttribute, /* 15 */
    TclMacOSXSetFileAttribute, /* 16 */
    TclMacOSXCopyFileAttributes, /* 17 */
    TclMacOSXMatchType, /* 18 */
    TclMacOSXNotifierAddRunLoopMode, /* 19 */
    0, /* 20 */
    0, /* 21 */
    0, /* 22 */
    0, /* 23 */
    0, /* 24 */
    0, /* 25 */
    0, /* 26 */
    0, /* 27 */
    0, /* 28 */
    TclWinCPUID, /* 29 */
    TclUnixOpenTemporaryFile, /* 30 */
#endif /* MACOSX */
};

static const TclPlatStubs tclPlatStubs = {
    TCL_STUB_MAGIC,
    0,
#if defined(_WIN32) || defined(__CYGWIN__) /* WIN */
    Tcl_WinUtfToTChar, /* 0 */
    Tcl_WinTCharToUtf, /* 1 */
#endif /* WIN */
#ifdef MAC_OSX_TCL /* MACOSX */
    Tcl_MacOSXOpenBundleResources, /* 0 */
    Tcl_MacOSXOpenVersionedBundleResources, /* 1 */
#endif /* MACOSX */
};

const TclTomMathStubs tclTomMathStubs = {
    TCL_STUB_MAGIC,
    0,
    TclBN_epoch, /* 0 */
    TclBN_revision, /* 1 */
    TclBN_mp_add, /* 2 */
    TclBN_mp_add_d, /* 3 */
    TclBN_mp_and, /* 4 */
    TclBN_mp_clamp, /* 5 */
    TclBN_mp_clear, /* 6 */
    TclBN_mp_clear_multi, /* 7 */
    TclBN_mp_cmp, /* 8 */
    TclBN_mp_cmp_d, /* 9 */
    TclBN_mp_cmp_mag, /* 10 */
    TclBN_mp_copy, /* 11 */
    TclBN_mp_count_bits, /* 12 */
    TclBN_mp_div, /* 13 */
    TclBN_mp_div_d, /* 14 */
    TclBN_mp_div_2, /* 15 */
    TclBN_mp_div_2d, /* 16 */
    TclBN_mp_div_3, /* 17 */
    TclBN_mp_exch, /* 18 */
    TclBN_mp_expt_d, /* 19 */
    TclBN_mp_grow, /* 20 */
    TclBN_mp_init, /* 21 */
    TclBN_mp_init_copy, /* 22 */
    TclBN_mp_init_multi, /* 23 */
    TclBN_mp_init_set, /* 24 */
    TclBN_mp_init_size, /* 25 */
    TclBN_mp_lshd, /* 26 */
    TclBN_mp_mod, /* 27 */
    TclBN_mp_mod_2d, /* 28 */
    TclBN_mp_mul, /* 29 */
    TclBN_mp_mul_d, /* 30 */
    TclBN_mp_mul_2, /* 31 */
    TclBN_mp_mul_2d, /* 32 */
    TclBN_mp_neg, /* 33 */
    TclBN_mp_or, /* 34 */
    TclBN_mp_radix_size, /* 35 */
    TclBN_mp_read_radix, /* 36 */
    TclBN_mp_rshd, /* 37 */
    TclBN_mp_shrink, /* 38 */
    TclBN_mp_set, /* 39 */
    TclBN_mp_sqr, /* 40 */
    TclBN_mp_sqrt, /* 41 */
    TclBN_mp_sub, /* 42 */
    TclBN_mp_sub_d, /* 43 */
    TclBN_mp_to_unsigned_bin, /* 44 */
    TclBN_mp_to_unsigned_bin_n, /* 45 */
    TclBN_mp_toradix_n, /* 46 */
    TclBN_mp_unsigned_bin_size, /* 47 */
    TclBN_mp_xor, /* 48 */
    TclBN_mp_zero, /* 49 */
    TclBN_reverse, /* 50 */
    TclBN_fast_s_mp_mul_digs, /* 51 */
    TclBN_fast_s_mp_sqr, /* 52 */
    TclBN_mp_karatsuba_mul, /* 53 */
    TclBN_mp_karatsuba_sqr, /* 54 */
    TclBN_mp_toom_mul, /* 55 */
    TclBN_mp_toom_sqr, /* 56 */
    TclBN_s_mp_add, /* 57 */
    TclBN_s_mp_mul_digs, /* 58 */
    TclBN_s_mp_sqr, /* 59 */
    TclBN_s_mp_sub, /* 60 */
    TclBN_mp_init_set_int, /* 61 */
    TclBN_mp_set_int, /* 62 */
    TclBN_mp_cnt_lsb, /* 63 */
};

static const TclStubHooks tclStubHooks = {
    &tclPlatStubs,
    &tclIntStubs,
    &tclIntPlatStubs,
    &tclOOStubs,
    &tclOOIntStubs
};

const TclStubs tclStubs = {
    TCL_STUB_MAGIC,
    &tclStubHooks,
    Tcl_PkgProvideEx, /* 0 */
    Tcl_PkgRequireEx, /* 1 */
    Tcl_Panic, /* 2 */
    Tcl_MemAlloc, /* 3 */
    Tcl_MemFree, /* 4 */
    Tcl_MemRealloc, /* 5 */
    Tcl_DbCkalloc, /* 6 */
    Tcl_DbCkfree, /* 7 */
    Tcl_DbCkrealloc, /* 8 */
#if !defined(_WIN32) && !defined(MAC_OSX_TCL) /* UNIX */
    Tcl_CreateFileHandler, /* 9 */
#endif /* UNIX */
#if defined(_WIN32) /* WIN */
    0, /* 9 */
#endif /* WIN */
#ifdef MAC_OSX_TCL /* MACOSX */
    Tcl_CreateFileHandler, /* 9 */
#endif /* MACOSX */
#if !defined(_WIN32) && !defined(MAC_OSX_TCL) /* UNIX */
    Tcl_DeleteFileHandler, /* 10 */
#endif /* UNIX */
#if defined(_WIN32) /* WIN */
    0, /* 10 */
#endif /* WIN */
#ifdef MAC_OSX_TCL /* MACOSX */
    Tcl_DeleteFileHandler, /* 10 */
#endif /* MACOSX */
    Tcl_SetTimer, /* 11 */
    Tcl_Sleep, /* 12 */
    Tcl_WaitForEvent, /* 13 */
    Tcl_AppendAllObjTypes, /* 14 */
    Tcl_AppendStringsToObj, /* 15 */
    Tcl_AppendToObj, /* 16 */
    Tcl_ConcatObj, /* 17 */
    Tcl_ConvertToType, /* 18 */
    Tcl_DbDecrRefCount, /* 19 */
    Tcl_DbIncrRefCount, /* 20 */
    Tcl_DbIsShared, /* 21 */
    Tcl_DbNewBooleanObj, /* 22 */
    Tcl_DbNewByteArrayObj, /* 23 */
    Tcl_DbNewDoubleObj, /* 24 */
    Tcl_DbNewListObj, /* 25 */
    Tcl_DbNewLongObj, /* 26 */
    Tcl_DbNewObj, /* 27 */
    Tcl_DbNewStringObj, /* 28 */
    Tcl_DuplicateObj, /* 29 */
    TclFreeObj, /* 30 */
    Tcl_GetBoolean, /* 31 */
    Tcl_GetBooleanFromObj, /* 32 */
    Tcl_GetByteArrayFromObj, /* 33 */
    Tcl_GetDouble, /* 34 */
    Tcl_GetDoubleFromObj, /* 35 */
    0, /* 36 */
    Tcl_GetInt, /* 37 */
    Tcl_GetIntFromObj, /* 38 */
    Tcl_GetLongFromObj, /* 39 */
    Tcl_GetObjType, /* 40 */
    Tcl_GetStringFromObj, /* 41 */
    Tcl_InvalidateStringRep, /* 42 */
    Tcl_ListObjAppendList, /* 43 */
    Tcl_ListObjAppendElement, /* 44 */
    Tcl_ListObjGetElements, /* 45 */
    Tcl_ListObjIndex, /* 46 */
    Tcl_ListObjLength, /* 47 */
    Tcl_ListObjReplace, /* 48 */
    Tcl_NewBooleanObj, /* 49 */
    Tcl_NewByteArrayObj, /* 50 */
    Tcl_NewDoubleObj, /* 51 */
    Tcl_NewIntObj, /* 52 */
    Tcl_NewListObj, /* 53 */
    Tcl_NewLongObj, /* 54 */
    Tcl_NewObj, /* 55 */
    Tcl_NewStringObj, /* 56 */
    Tcl_SetBooleanObj, /* 57 */
    Tcl_SetByteArrayLength, /* 58 */
    Tcl_SetByteArrayObj, /* 59 */
    Tcl_SetDoubleObj, /* 60 */
    Tcl_SetIntObj, /* 61 */
    Tcl_SetListObj, /* 62 */
    Tcl_SetLongObj, /* 63 */
    Tcl_SetObjLength, /* 64 */
    Tcl_SetStringObj, /* 65 */
    Tcl_AddErrorInfo, /* 66 */
    0, /* 67 */
    Tcl_AllowExceptions, /* 68 */
    Tcl_AppendElement, /* 69 */
    Tcl_AppendResult, /* 70 */
    Tcl_AsyncCreate, /* 71 */
    Tcl_AsyncDelete, /* 72 */
    Tcl_AsyncInvoke, /* 73 */
    Tcl_AsyncMark, /* 74 */
    Tcl_AsyncReady, /* 75 */
    Tcl_BackgroundError, /* 76 */
    0, /* 77 */
    Tcl_BadChannelOption, /* 78 */
    Tcl_CallWhenDeleted, /* 79 */
    Tcl_CancelIdleCall, /* 80 */
    Tcl_Close, /* 81 */
    Tcl_CommandComplete, /* 82 */
    Tcl_Concat, /* 83 */
    Tcl_ConvertElement, /* 84 */
    Tcl_ConvertCountedElement, /* 85 */
    Tcl_CreateAlias, /* 86 */
    Tcl_CreateAliasObj, /* 87 */
    Tcl_CreateChannel, /* 88 */
    Tcl_CreateChannelHandler, /* 89 */
    Tcl_CreateCloseHandler, /* 90 */
    Tcl_CreateCommand, /* 91 */
    Tcl_CreateEventSource, /* 92 */
    Tcl_CreateExitHandler, /* 93 */
    Tcl_CreateInterp, /* 94 */
    0, /* 95 */
    Tcl_CreateObjCommand, /* 96 */
    Tcl_CreateSlave, /* 97 */
    Tcl_CreateTimerHandler, /* 98 */
    Tcl_CreateTrace, /* 99 */
    Tcl_DeleteAssocData, /* 100 */
    Tcl_DeleteChannelHandler, /* 101 */
    Tcl_DeleteCloseHandler, /* 102 */
    Tcl_DeleteCommand, /* 103 */
    Tcl_DeleteCommandFromToken, /* 104 */
    Tcl_DeleteEvents, /* 105 */
    Tcl_DeleteEventSource, /* 106 */
    Tcl_DeleteExitHandler, /* 107 */
    Tcl_DeleteHashEntry, /* 108 */
    Tcl_DeleteHashTable, /* 109 */
    Tcl_DeleteInterp, /* 110 */
    Tcl_DetachPids, /* 111 */
    Tcl_DeleteTimerHandler, /* 112 */
    Tcl_DeleteTrace, /* 113 */
    Tcl_DontCallWhenDeleted, /* 114 */
    Tcl_DoOneEvent, /* 115 */
    Tcl_DoWhenIdle, /* 116 */
    Tcl_DStringAppend, /* 117 */
    Tcl_DStringAppendElement, /* 118 */
    Tcl_DStringEndSublist, /* 119 */
    Tcl_DStringFree, /* 120 */
    Tcl_DStringGetResult, /* 121 */
    Tcl_DStringInit, /* 122 */
    Tcl_DStringResult, /* 123 */
    Tcl_DStringSetLength, /* 124 */
    Tcl_DStringStartSublist, /* 125 */
    Tcl_Eof, /* 126 */
    Tcl_ErrnoId, /* 127 */
    Tcl_ErrnoMsg, /* 128 */
    0, /* 129 */
    0, /* 130 */
    0, /* 131 */
    Tcl_EventuallyFree, /* 132 */
    Tcl_Exit, /* 133 */
    Tcl_ExposeCommand, /* 134 */
    Tcl_ExprBoolean, /* 135 */
    Tcl_ExprBooleanObj, /* 136 */
    Tcl_ExprDouble, /* 137 */
    Tcl_ExprDoubleObj, /* 138 */
    Tcl_ExprLong, /* 139 */
    Tcl_ExprLongObj, /* 140 */
    Tcl_ExprObj, /* 141 */
    Tcl_ExprString, /* 142 */
    Tcl_Finalize, /* 143 */
    0, /* 144 */
    Tcl_FirstHashEntry, /* 145 */
    Tcl_Flush, /* 146 */
    Tcl_FreeResult, /* 147 */
    Tcl_GetAlias, /* 148 */
    Tcl_GetAliasObj, /* 149 */
    Tcl_GetAssocData, /* 150 */
    Tcl_GetChannel, /* 151 */
    Tcl_GetChannelBufferSize, /* 152 */
    Tcl_GetChannelHandle, /* 153 */
    Tcl_GetChannelInstanceData, /* 154 */
    Tcl_GetChannelMode, /* 155 */
    Tcl_GetChannelName, /* 156 */
    Tcl_GetChannelOption, /* 157 */
    Tcl_GetChannelType, /* 158 */
    Tcl_GetCommandInfo, /* 159 */
    Tcl_GetCommandName, /* 160 */
    Tcl_GetErrno, /* 161 */
    Tcl_GetHostName, /* 162 */
    Tcl_GetInterpPath, /* 163 */
    Tcl_GetMaster, /* 164 */
    Tcl_GetNameOfExecutable, /* 165 */
    Tcl_GetObjResult, /* 166 */
#if !defined(_WIN32) && !defined(MAC_OSX_TCL) /* UNIX */
    Tcl_GetOpenFile, /* 167 */
#endif /* UNIX */
#if defined(_WIN32) /* WIN */
    0, /* 167 */
#endif /* WIN */
#ifdef MAC_OSX_TCL /* MACOSX */
    Tcl_GetOpenFile, /* 167 */
#endif /* MACOSX */
    Tcl_GetPathType, /* 168 */
    Tcl_Gets, /* 169 */
    Tcl_GetsObj, /* 170 */
    Tcl_GetServiceMode, /* 171 */
    Tcl_GetSlave, /* 172 */
    Tcl_GetStdChannel, /* 173 */
    Tcl_GetStringResult, /* 174 */
    0, /* 175 */
    Tcl_GetVar2, /* 176 */
    0, /* 177 */
    0, /* 178 */
    Tcl_HideCommand, /* 179 */
    Tcl_Init, /* 180 */
    Tcl_InitHashTable, /* 181 */
    Tcl_InputBlocked, /* 182 */
    Tcl_InputBuffered, /* 183 */
    Tcl_InterpDeleted, /* 184 */
    Tcl_IsSafe, /* 185 */
    Tcl_JoinPath, /* 186 */
    Tcl_LinkVar, /* 187 */
    0, /* 188 */
    Tcl_MakeFileChannel, /* 189 */
    Tcl_MakeSafe, /* 190 */
    Tcl_MakeTcpClientChannel, /* 191 */
    Tcl_Merge, /* 192 */
    Tcl_NextHashEntry, /* 193 */
    Tcl_NotifyChannel, /* 194 */
    Tcl_ObjGetVar2, /* 195 */
    Tcl_ObjSetVar2, /* 196 */
    Tcl_OpenCommandChannel, /* 197 */
    Tcl_OpenFileChannel, /* 198 */
    Tcl_OpenTcpClient, /* 199 */
    Tcl_OpenTcpServer, /* 200 */
    Tcl_Preserve, /* 201 */
    Tcl_PrintDouble, /* 202 */
    Tcl_PutEnv, /* 203 */
    Tcl_PosixError, /* 204 */
    Tcl_QueueEvent, /* 205 */
    Tcl_Read, /* 206 */
    Tcl_ReapDetachedProcs, /* 207 */
    Tcl_RecordAndEval, /* 208 */
    Tcl_RecordAndEvalObj, /* 209 */
    Tcl_RegisterChannel, /* 210 */
    Tcl_RegisterObjType, /* 211 */
    Tcl_RegExpCompile, /* 212 */
    Tcl_RegExpExec, /* 213 */
    Tcl_RegExpMatch, /* 214 */
    Tcl_RegExpRange, /* 215 */
    Tcl_Release, /* 216 */
    Tcl_ResetResult, /* 217 */
    Tcl_ScanElement, /* 218 */
    Tcl_ScanCountedElement, /* 219 */
    0, /* 220 */
    Tcl_ServiceAll, /* 221 */
    Tcl_ServiceEvent, /* 222 */
    Tcl_SetAssocData, /* 223 */
    Tcl_SetChannelBufferSize, /* 224 */
    Tcl_SetChannelOption, /* 225 */
    Tcl_SetCommandInfo, /* 226 */
    Tcl_SetErrno, /* 227 */
    Tcl_SetErrorCode, /* 228 */
    Tcl_SetMaxBlockTime, /* 229 */
    0, /* 230 */
    Tcl_SetRecursionLimit, /* 231 */
    Tcl_SetResult, /* 232 */
    Tcl_SetServiceMode, /* 233 */
    Tcl_SetObjErrorCode, /* 234 */
    Tcl_SetObjResult, /* 235 */
    Tcl_SetStdChannel, /* 236 */
    0, /* 237 */
    Tcl_SetVar2, /* 238 */
    Tcl_SignalId, /* 239 */
    Tcl_SignalMsg, /* 240 */
    Tcl_SourceRCFile, /* 241 */
    Tcl_SplitList, /* 242 */
    Tcl_SplitPath, /* 243 */
    Tcl_StaticPackage, /* 244 */
    Tcl_StringMatch, /* 245 */
    0, /* 246 */
    0, /* 247 */
    Tcl_TraceVar2, /* 248 */
    Tcl_TranslateFileName, /* 249 */
    Tcl_Ungets, /* 250 */
    Tcl_UnlinkVar, /* 251 */
    Tcl_UnregisterChannel, /* 252 */
    0, /* 253 */
    Tcl_UnsetVar2, /* 254 */
    0, /* 255 */
    Tcl_UntraceVar2, /* 256 */
    Tcl_UpdateLinkedVar, /* 257 */
    0, /* 258 */
    Tcl_UpVar2, /* 259 */
    0, /* 260 */
    0, /* 261 */
    Tcl_VarTraceInfo2, /* 262 */
    Tcl_Write, /* 263 */
    Tcl_WrongNumArgs, /* 264 */
    Tcl_DumpActiveMemory, /* 265 */
    Tcl_ValidateAllMemory, /* 266 */
    Tcl_AppendResultVA, /* 267 */
    Tcl_AppendStringsToObjVA, /* 268 */
    Tcl_HashStats, /* 269 */
    Tcl_ParseVar, /* 270 */
    0, /* 271 */
    Tcl_PkgPresentEx, /* 272 */
    TclPkgProvide, /* 273 */
    0, /* 274 */
    Tcl_SetErrorCodeVA, /* 275 */
    0, /* 276 */
    Tcl_WaitPid, /* 277 */
    Tcl_PanicVA, /* 278 */
    Tcl_GetVersion, /* 279 */
    Tcl_InitMemory, /* 280 */
    Tcl_StackChannel, /* 281 */
    Tcl_UnstackChannel, /* 282 */
    Tcl_GetStackedChannel, /* 283 */
    Tcl_SetMainLoop, /* 284 */
    0, /* 285 */
    Tcl_AppendObjToObj, /* 286 */
    Tcl_CreateEncoding, /* 287 */
    Tcl_CreateThreadExitHandler, /* 288 */
    Tcl_DeleteThreadExitHandler, /* 289 */
    0, /* 290 */
    Tcl_EvalEx, /* 291 */
    Tcl_EvalObjv, /* 292 */
    Tcl_EvalObjEx, /* 293 */
    Tcl_ExitThread, /* 294 */
    Tcl_ExternalToUtf, /* 295 */
    Tcl_ExternalToUtfDString, /* 296 */
    Tcl_FinalizeThread, /* 297 */
    Tcl_FinalizeNotifier, /* 298 */
    Tcl_FreeEncoding, /* 299 */
    Tcl_GetCurrentThread, /* 300 */
    Tcl_GetEncoding, /* 301 */
    Tcl_GetEncodingName, /* 302 */
    Tcl_GetEncodingNames, /* 303 */
    Tcl_GetIndexFromObjStruct, /* 304 */
    Tcl_GetThreadData, /* 305 */
    Tcl_GetVar2Ex, /* 306 */
    Tcl_InitNotifier, /* 307 */
    Tcl_MutexLock, /* 308 */
    Tcl_MutexUnlock, /* 309 */
    Tcl_ConditionNotify, /* 310 */
    Tcl_ConditionWait, /* 311 */
    Tcl_NumUtfChars, /* 312 */
    Tcl_ReadChars, /* 313 */
    0, /* 314 */
    0, /* 315 */
    Tcl_SetSystemEncoding, /* 316 */
    Tcl_SetVar2Ex, /* 317 */
    Tcl_ThreadAlert, /* 318 */
    Tcl_ThreadQueueEvent, /* 319 */
    Tcl_UniCharAtIndex, /* 320 */
    Tcl_UniCharToLower, /* 321 */
    Tcl_UniCharToTitle, /* 322 */
    Tcl_UniCharToUpper, /* 323 */
    Tcl_UniCharToUtf, /* 324 */
    Tcl_UtfAtIndex, /* 325 */
    Tcl_UtfCharComplete, /* 326 */
    Tcl_UtfBackslash, /* 327 */
    Tcl_UtfFindFirst, /* 328 */
    Tcl_UtfFindLast, /* 329 */
    Tcl_UtfNext, /* 330 */
    Tcl_UtfPrev, /* 331 */
    Tcl_UtfToExternal, /* 332 */
    Tcl_UtfToExternalDString, /* 333 */
    Tcl_UtfToLower, /* 334 */
    Tcl_UtfToTitle, /* 335 */
    Tcl_UtfToUniChar, /* 336 */
    Tcl_UtfToUpper, /* 337 */
    Tcl_WriteChars, /* 338 */
    Tcl_WriteObj, /* 339 */
    Tcl_GetString, /* 340 */
    0, /* 341 */
    0, /* 342 */
    Tcl_AlertNotifier, /* 343 */
    Tcl_ServiceModeHook, /* 344 */
    Tcl_UniCharIsAlnum, /* 345 */
    Tcl_UniCharIsAlpha, /* 346 */
    Tcl_UniCharIsDigit, /* 347 */
    Tcl_UniCharIsLower, /* 348 */
    Tcl_UniCharIsSpace, /* 349 */
    Tcl_UniCharIsUpper, /* 350 */
    Tcl_UniCharIsWordChar, /* 351 */
    Tcl_UniCharLen, /* 352 */
    Tcl_UniCharNcmp, /* 353 */
    Tcl_UniCharToUtfDString, /* 354 */
    Tcl_UtfToUniCharDString, /* 355 */
    Tcl_GetRegExpFromObj, /* 356 */
    0, /* 357 */
    Tcl_FreeParse, /* 358 */
    Tcl_LogCommandInfo, /* 359 */
    Tcl_ParseBraces, /* 360 */
    Tcl_ParseCommand, /* 361 */
    Tcl_ParseExpr, /* 362 */
    Tcl_ParseQuotedString, /* 363 */
    Tcl_ParseVarName, /* 364 */
    Tcl_GetCwd, /* 365 */
    Tcl_Chdir, /* 366 */
    Tcl_Access, /* 367 */
    Tcl_Stat, /* 368 */
    Tcl_UtfNcmp, /* 369 */
    Tcl_UtfNcasecmp, /* 370 */
    Tcl_StringCaseMatch, /* 371 */
    Tcl_UniCharIsControl, /* 372 */
    Tcl_UniCharIsGraph, /* 373 */
    Tcl_UniCharIsPrint, /* 374 */
    Tcl_UniCharIsPunct, /* 375 */
    Tcl_RegExpExecObj, /* 376 */
    Tcl_RegExpGetInfo, /* 377 */
    Tcl_NewUnicodeObj, /* 378 */
    Tcl_SetUnicodeObj, /* 379 */
    Tcl_GetCharLength, /* 380 */
    Tcl_GetUniChar, /* 381 */
    Tcl_GetUnicode, /* 382 */
    Tcl_GetRange, /* 383 */
    Tcl_AppendUnicodeToObj, /* 384 */
    Tcl_RegExpMatchObj, /* 385 */
    Tcl_SetNotifier, /* 386 */
    Tcl_GetAllocMutex, /* 387 */
    Tcl_GetChannelNames, /* 388 */
    Tcl_GetChannelNamesEx, /* 389 */
    Tcl_ProcObjCmd, /* 390 */
    Tcl_ConditionFinalize, /* 391 */
    Tcl_MutexFinalize, /* 392 */
    Tcl_CreateThread, /* 393 */
    Tcl_ReadRaw, /* 394 */
    Tcl_WriteRaw, /* 395 */
    Tcl_GetTopChannel, /* 396 */
    Tcl_ChannelBuffered, /* 397 */
    Tcl_ChannelName, /* 398 */
    Tcl_ChannelVersion, /* 399 */
    Tcl_ChannelBlockModeProc, /* 400 */
    Tcl_ChannelCloseProc, /* 401 */
    Tcl_ChannelClose2Proc, /* 402 */
    Tcl_ChannelInputProc, /* 403 */
    Tcl_ChannelOutputProc, /* 404 */
    Tcl_ChannelSeekProc, /* 405 */
    Tcl_ChannelSetOptionProc, /* 406 */
    Tcl_ChannelGetOptionProc, /* 407 */
    Tcl_ChannelWatchProc, /* 408 */
    Tcl_ChannelGetHandleProc, /* 409 */
    Tcl_ChannelFlushProc, /* 410 */
    Tcl_ChannelHandlerProc, /* 411 */
    Tcl_JoinThread, /* 412 */
    Tcl_IsChannelShared, /* 413 */
    Tcl_IsChannelRegistered, /* 414 */
    Tcl_CutChannel, /* 415 */
    Tcl_SpliceChannel, /* 416 */
    Tcl_ClearChannelHandlers, /* 417 */
    Tcl_IsChannelExisting, /* 418 */
    Tcl_UniCharNcasecmp, /* 419 */
    Tcl_UniCharCaseMatch, /* 420 */
    Tcl_FindHashEntry, /* 421 */
    Tcl_CreateHashEntry, /* 422 */
    Tcl_InitCustomHashTable, /* 423 */
    Tcl_InitObjHashTable, /* 424 */
    Tcl_CommandTraceInfo, /* 425 */
    Tcl_TraceCommand, /* 426 */
    Tcl_UntraceCommand, /* 427 */
    Tcl_AttemptMemAlloc, /* 428 */
    Tcl_AttemptDbCkalloc, /* 429 */
    Tcl_AttemptMemRealloc, /* 430 */
    Tcl_AttemptDbCkrealloc, /* 431 */
    Tcl_AttemptSetObjLength, /* 432 */
    Tcl_GetChannelThread, /* 433 */
    Tcl_GetUnicodeFromObj, /* 434 */
    0, /* 435 */
    0, /* 436 */
    Tcl_SubstObj, /* 437 */
    Tcl_DetachChannel, /* 438 */
    Tcl_IsStandardChannel, /* 439 */
    Tcl_FSCopyFile, /* 440 */
    Tcl_FSCopyDirectory, /* 441 */
    Tcl_FSCreateDirectory, /* 442 */
    Tcl_FSDeleteFile, /* 443 */
    Tcl_FSLoadFile, /* 444 */
    Tcl_FSMatchInDirectory, /* 445 */
    Tcl_FSLink, /* 446 */
    Tcl_FSRemoveDirectory, /* 447 */
    Tcl_FSRenameFile, /* 448 */
    Tcl_FSLstat, /* 449 */
    Tcl_FSUtime, /* 450 */
    Tcl_FSFileAttrsGet, /* 451 */
    Tcl_FSFileAttrsSet, /* 452 */
    Tcl_FSFileAttrStrings, /* 453 */
    Tcl_FSStat, /* 454 */
    Tcl_FSAccess, /* 455 */
    Tcl_FSOpenFileChannel, /* 456 */
    Tcl_FSGetCwd, /* 457 */
    Tcl_FSChdir, /* 458 */
    Tcl_FSConvertToPathType, /* 459 */
    Tcl_FSJoinPath, /* 460 */
    Tcl_FSSplitPath, /* 461 */
    Tcl_FSEqualPaths, /* 462 */
    Tcl_FSGetNormalizedPath, /* 463 */
    Tcl_FSJoinToPath, /* 464 */
    Tcl_FSGetInternalRep, /* 465 */
    Tcl_FSGetTranslatedPath, /* 466 */
    Tcl_FSEvalFile, /* 467 */
    Tcl_FSNewNativePath, /* 468 */
    Tcl_FSGetNativePath, /* 469 */
    Tcl_FSFileSystemInfo, /* 470 */
    Tcl_FSPathSeparator, /* 471 */
    Tcl_FSListVolumes, /* 472 */
    Tcl_FSRegister, /* 473 */
    Tcl_FSUnregister, /* 474 */
    Tcl_FSData, /* 475 */
    Tcl_FSGetTranslatedStringPath, /* 476 */
    Tcl_FSGetFileSystemForPath, /* 477 */
    Tcl_FSGetPathType, /* 478 */
    Tcl_OutputBuffered, /* 479 */
    Tcl_FSMountsChanged, /* 480 */
    Tcl_EvalTokensStandard, /* 481 */
    Tcl_GetTime, /* 482 */
    Tcl_CreateObjTrace, /* 483 */
    Tcl_GetCommandInfoFromToken, /* 484 */
    Tcl_SetCommandInfoFromToken, /* 485 */
    Tcl_DbNewWideIntObj, /* 486 */
    Tcl_GetWideIntFromObj, /* 487 */
    Tcl_NewWideIntObj, /* 488 */
    Tcl_SetWideIntObj, /* 489 */
    Tcl_AllocStatBuf, /* 490 */
    Tcl_Seek, /* 491 */
    Tcl_Tell, /* 492 */
    Tcl_ChannelWideSeekProc, /* 493 */
    Tcl_DictObjPut, /* 494 */
    Tcl_DictObjGet, /* 495 */
    Tcl_DictObjRemove, /* 496 */
    Tcl_DictObjSize, /* 497 */
    Tcl_DictObjFirst, /* 498 */
    Tcl_DictObjNext, /* 499 */
    Tcl_DictObjDone, /* 500 */
    Tcl_DictObjPutKeyList, /* 501 */
    Tcl_DictObjRemoveKeyList, /* 502 */
    Tcl_NewDictObj, /* 503 */
    Tcl_DbNewDictObj, /* 504 */
    Tcl_RegisterConfig, /* 505 */
    Tcl_CreateNamespace, /* 506 */
    Tcl_DeleteNamespace, /* 507 */
    Tcl_AppendExportList, /* 508 */
    Tcl_Export, /* 509 */
    Tcl_Import, /* 510 */
    Tcl_ForgetImport, /* 511 */
    Tcl_GetCurrentNamespace, /* 512 */
    Tcl_GetGlobalNamespace, /* 513 */
    Tcl_FindNamespace, /* 514 */
    Tcl_FindCommand, /* 515 */
    Tcl_GetCommandFromObj, /* 516 */
    Tcl_GetCommandFullName, /* 517 */
    Tcl_FSEvalFileEx, /* 518 */
    Tcl_SetExitProc, /* 519 */
    Tcl_LimitAddHandler, /* 520 */
    Tcl_LimitRemoveHandler, /* 521 */
    Tcl_LimitReady, /* 522 */
    Tcl_LimitCheck, /* 523 */
    Tcl_LimitExceeded, /* 524 */
    Tcl_LimitSetCommands, /* 525 */
    Tcl_LimitSetTime, /* 526 */
    Tcl_LimitSetGranularity, /* 527 */
    Tcl_LimitTypeEnabled, /* 528 */
    Tcl_LimitTypeExceeded, /* 529 */
    Tcl_LimitTypeSet, /* 530 */
    Tcl_LimitTypeReset, /* 531 */
    Tcl_LimitGetCommands, /* 532 */
    Tcl_LimitGetTime, /* 533 */
    Tcl_LimitGetGranularity, /* 534 */
    Tcl_SaveInterpState, /* 535 */
    Tcl_RestoreInterpState, /* 536 */
    Tcl_DiscardInterpState, /* 537 */
    Tcl_SetReturnOptions, /* 538 */
    Tcl_GetReturnOptions, /* 539 */
    Tcl_IsEnsemble, /* 540 */
    Tcl_CreateEnsemble, /* 541 */
    Tcl_FindEnsemble, /* 542 */
    Tcl_SetEnsembleSubcommandList, /* 543 */
    Tcl_SetEnsembleMappingDict, /* 544 */
    Tcl_SetEnsembleUnknownHandler, /* 545 */
    Tcl_SetEnsembleFlags, /* 546 */
    Tcl_GetEnsembleSubcommandList, /* 547 */
    Tcl_GetEnsembleMappingDict, /* 548 */
    Tcl_GetEnsembleUnknownHandler, /* 549 */
    Tcl_GetEnsembleFlags, /* 550 */
    Tcl_GetEnsembleNamespace, /* 551 */
    Tcl_SetTimeProc, /* 552 */
    Tcl_QueryTimeProc, /* 553 */
    Tcl_ChannelThreadActionProc, /* 554 */
    Tcl_NewBignumObj, /* 555 */
    Tcl_DbNewBignumObj, /* 556 */
    Tcl_SetBignumObj, /* 557 */
    Tcl_GetBignumFromObj, /* 558 */
    Tcl_TakeBignumFromObj, /* 559 */
    Tcl_TruncateChannel, /* 560 */
    Tcl_ChannelTruncateProc, /* 561 */
    Tcl_SetChannelErrorInterp, /* 562 */
    Tcl_GetChannelErrorInterp, /* 563 */
    Tcl_SetChannelError, /* 564 */
    Tcl_GetChannelError, /* 565 */
    Tcl_InitBignumFromDouble, /* 566 */
    Tcl_GetNamespaceUnknownHandler, /* 567 */
    Tcl_SetNamespaceUnknownHandler, /* 568 */
    Tcl_GetEncodingFromObj, /* 569 */
    Tcl_GetEncodingSearchPath, /* 570 */
    Tcl_SetEncodingSearchPath, /* 571 */
    Tcl_GetEncodingNameFromEnvironment, /* 572 */
    Tcl_PkgRequireProc, /* 573 */
    Tcl_AppendObjToErrorInfo, /* 574 */
    Tcl_AppendLimitedToObj, /* 575 */
    Tcl_Format, /* 576 */
    Tcl_AppendFormatToObj, /* 577 */
    Tcl_ObjPrintf, /* 578 */
    Tcl_AppendPrintfToObj, /* 579 */
    Tcl_CancelEval, /* 580 */
    Tcl_Canceled, /* 581 */
    Tcl_CreatePipe, /* 582 */
    Tcl_NRCreateCommand, /* 583 */
    Tcl_NREvalObj, /* 584 */
    Tcl_NREvalObjv, /* 585 */
    Tcl_NRCmdSwap, /* 586 */
    Tcl_NRAddCallback, /* 587 */
    Tcl_NRCallObjProc, /* 588 */
    Tcl_GetFSDeviceFromStat, /* 589 */
    Tcl_GetFSInodeFromStat, /* 590 */
    Tcl_GetModeFromStat, /* 591 */
    Tcl_GetLinkCountFromStat, /* 592 */
    Tcl_GetUserIdFromStat, /* 593 */
    Tcl_GetGroupIdFromStat, /* 594 */
    Tcl_GetDeviceTypeFromStat, /* 595 */
    Tcl_GetAccessTimeFromStat, /* 596 */
    Tcl_GetModificationTimeFromStat, /* 597 */
    Tcl_GetChangeTimeFromStat, /* 598 */
    Tcl_GetSizeFromStat, /* 599 */
    Tcl_GetBlocksFromStat, /* 600 */
    Tcl_GetBlockSizeFromStat, /* 601 */
    Tcl_SetEnsembleParameterList, /* 602 */
    Tcl_GetEnsembleParameterList, /* 603 */
    Tcl_ParseArgsObjv, /* 604 */
    Tcl_GetErrorLine, /* 605 */
    Tcl_SetErrorLine, /* 606 */
    Tcl_TransferResult, /* 607 */
    Tcl_InterpActive, /* 608 */
    Tcl_BackgroundException, /* 609 */
    Tcl_ZlibDeflate, /* 610 */
    Tcl_ZlibInflate, /* 611 */
    Tcl_ZlibCRC32, /* 612 */
    Tcl_ZlibAdler32, /* 613 */
    Tcl_ZlibStreamInit, /* 614 */
    Tcl_ZlibStreamGetCommandName, /* 615 */
    Tcl_ZlibStreamEof, /* 616 */
    Tcl_ZlibStreamChecksum, /* 617 */
    Tcl_ZlibStreamPut, /* 618 */
    Tcl_ZlibStreamGet, /* 619 */
    Tcl_ZlibStreamClose, /* 620 */
    Tcl_ZlibStreamReset, /* 621 */
    Tcl_SetStartupScript, /* 622 */
    Tcl_GetStartupScript, /* 623 */
    Tcl_CloseEx, /* 624 */
    Tcl_NRExprObj, /* 625 */
    Tcl_NRSubstObj, /* 626 */
    Tcl_LoadFile, /* 627 */
    Tcl_FindSymbol, /* 628 */
    Tcl_FSUnloadFile, /* 629 */
    Tcl_ZlibStreamSetCompressionDictionary, /* 630 */
};

/* !END!: Do not edit above this line. */<|MERGE_RESOLUTION|>--- conflicted
+++ resolved
@@ -30,16 +30,9 @@
  * Remove macros that will interfere with the definitions below.
  */
 
-<<<<<<< HEAD
 #undef Tcl_MemAlloc
 #undef Tcl_MemFree
 #undef Tcl_MemRealloc
-#undef Tcl_NewBooleanObj
-=======
-#undef Tcl_Alloc
-#undef Tcl_Free
-#undef Tcl_Realloc
->>>>>>> ccc37a91
 #undef Tcl_NewByteArrayObj
 #undef Tcl_NewDoubleObj
 #undef Tcl_NewListObj
