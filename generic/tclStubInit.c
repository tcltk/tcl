--- conflicted
+++ resolved
@@ -2045,16 +2045,14 @@
     Tcl_CreateObjTrace2, /* 677 */
     Tcl_NRCreateCommand2, /* 678 */
     Tcl_NRCallObjProc2, /* 679 */
-<<<<<<< HEAD
-    Tcl_AbstractListObjLength, /* 680 */
-    Tcl_AbstractListObjIndex, /* 681 */
-    Tcl_AbstractListObjRange, /* 682 */
-    Tcl_NewAbstractListObj, /* 683 */
-=======
     0, /* 680 */
     0, /* 681 */
     Tcl_RemoveChannelMode, /* 682 */
->>>>>>> 42bd6877
+    Tcl_AbstractListObjLength, /* 683 */
+    Tcl_AbstractListObjIndex, /* 684 */
+    Tcl_AbstractListObjRange, /* 685 */
+    Tcl_AbstractListObjReverse, /* 686 */
+    Tcl_NewAbstractListObj, /* 687 */
 };
 
 /* !END!: Do not edit above this line. */