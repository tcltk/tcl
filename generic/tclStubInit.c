--- conflicted
+++ resolved
@@ -62,16 +62,8 @@
 #undef Tcl_SplitPath
 #undef Tcl_FSSplitPath
 #undef Tcl_ParseArgsObjv
-<<<<<<< HEAD
 #undef Tcl_GetAlias
 #undef Tcl_GetAliasObj
-#undef TclpInetNtoa
-#undef TclWinGetServByName
-#undef TclWinGetSockOpt
-#undef TclWinSetSockOpt
-#undef TclWinNToHS
-=======
->>>>>>> 88b1e561
 #undef TclStaticLibrary
 #define TclStaticLibrary Tcl_StaticLibrary
 #undef Tcl_UniCharToUtfDString
@@ -116,8 +108,8 @@
 # define TclSplitPath 0
 # define TclFSSplitPath 0
 # define TclParseArgsObjv 0
-# define TclGetAlias 0
-# define TclGetAliasObj 0
+# define Tcl_GetAlias 0
+# define Tcl_GetAliasObj 0
 #else /* !defined(TCL_NO_DEPRECATED) */
 int TclListObjGetElements(Tcl_Interp *interp, Tcl_Obj *listPtr,
     void *objcPtr, Tcl_Obj ***objvPtr) {
@@ -212,11 +204,11 @@
     *(int *)objcPtr = (int)n;
     return result;
 }
-int TclGetAlias(Tcl_Interp *interp, const char *childCmd,
+int Tcl_GetAlias(Tcl_Interp *interp, const char *childCmd,
 	Tcl_Interp **targetInterpPtr, const char **targetCmdPtr,
-	void *argcPtr, const char ***argvPtr) {
+	int *argcPtr, const char ***argvPtr) {
     Tcl_Size n = TCL_INDEX_NONE;
-    int result = Tcl_GetAlias(interp, childCmd, targetInterpPtr, targetCmdPtr, &n, argvPtr);
+    int result = Tcl_GetAlias2(interp, childCmd, targetInterpPtr, targetCmdPtr, &n, argvPtr);
     if (argcPtr) {
 	if ((sizeof(int) != sizeof(size_t)) && (result == TCL_OK) && (n > INT_MAX)) {
 	    if (interp) {
@@ -224,15 +216,15 @@
 	    }
 	    return TCL_ERROR;
 	}
-	*(int *)argcPtr = (int)n;
+	*argcPtr = (int)n;
     }
     return result;
 }
-int TclGetAliasObj(Tcl_Interp *interp, const char *childCmd,
+int Tcl_GetAliasObj(Tcl_Interp *interp, const char *childCmd,
 	Tcl_Interp **targetInterpPtr, const char **targetCmdPtr,
-	void *objcPtr, Tcl_Obj ***objv) {
+	int *objcPtr, Tcl_Obj ***objv) {
     Tcl_Size n = TCL_INDEX_NONE;
-    int result = Tcl_GetAliasObj(interp, childCmd, targetInterpPtr, targetCmdPtr, &n, objv);
+    int result = Tcl_GetAliasObj2(interp, childCmd, targetInterpPtr, targetCmdPtr, &n, objv);
     if (objcPtr) {
 	if ((sizeof(int) != sizeof(size_t)) && (result == TCL_OK) && (n > INT_MAX)) {
 	    if (interp) {
@@ -240,7 +232,7 @@
 	    }
 	    return TCL_ERROR;
 	}
-	*(int *)objcPtr = (int)n;
+	*objcPtr = (int)n;
     }
     return result;
 }
@@ -999,12 +991,12 @@
     Tcl_ExprObj, /* 141 */
     Tcl_ExprString, /* 142 */
     Tcl_Finalize, /* 143 */
-    Tcl_GetAlias, /* 144 */
+    Tcl_GetAlias2, /* 144 */
     Tcl_FirstHashEntry, /* 145 */
     Tcl_Flush, /* 146 */
-    Tcl_GetAliasObj, /* 147 */
-    TclGetAlias, /* 148 */
-    TclGetAliasObj, /* 149 */
+    Tcl_GetAliasObj2, /* 147 */
+    Tcl_GetAlias, /* 148 */
+    Tcl_GetAliasObj, /* 149 */
     Tcl_GetAssocData, /* 150 */
     Tcl_GetChannel, /* 151 */
     Tcl_GetChannelBufferSize, /* 152 */
