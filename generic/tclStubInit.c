--- conflicted
+++ resolved
@@ -90,11 +90,7 @@
 # undef TclGetUnicodeFromObj
 # define TclGetBytesFromObj 0
 # define TclGetUnicodeFromObj 0
-<<<<<<< HEAD
-=======
 # define Tcl_GetAlias 0
-#endif
->>>>>>> 7d110031
 #undef Tcl_Close
 #define Tcl_Close 0
 #undef Tcl_GetByteArrayFromObj
