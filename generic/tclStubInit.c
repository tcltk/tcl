/*
 * tclStubInit.c --
 *
 *	This file contains the initializers for the Tcl stub vectors.
 *
 * Copyright © 1998-1999 Scriptics Corporation.
 *
 * See the file "license.terms" for information on usage and redistribution
 * of this file, and for a DISCLAIMER OF ALL WARRANTIES.
 */

#include "tclInt.h"
#include "tommath_private.h"
#include "tclTomMath.h"

#ifdef __CYGWIN__
#   include <wchar.h>
#endif

#ifdef __GNUC__
#pragma GCC dependency "tcl.decls"
#pragma GCC dependency "tclInt.decls"
#pragma GCC dependency "tclTomMath.decls"
#endif

/*
 * Remove macros that will interfere with the definitions below.
 */

#undef Tcl_Alloc
#undef Tcl_Free
#undef Tcl_Realloc
#undef Tcl_NewBooleanObj
#undef Tcl_NewByteArrayObj
#undef Tcl_NewDoubleObj
#undef Tcl_NewIntObj
#undef Tcl_NewListObj
#undef Tcl_NewLongObj
#undef Tcl_DbNewLongObj
#undef Tcl_NewObj
#undef Tcl_NewStringObj
#undef Tcl_GetUnicode
#undef Tcl_GetUnicodeFromObj
#undef Tcl_NewUnicodeObj
#undef Tcl_SetUnicodeObj
#undef Tcl_DumpActiveMemory
#undef Tcl_ValidateAllMemory
#undef Tcl_FindHashEntry
#undef Tcl_CreateHashEntry
#undef Tcl_Panic
#undef Tcl_FindExecutable
#undef Tcl_SetExitProc
#undef Tcl_SetPanicProc
#undef TclpGetPid
#undef TclSockMinimumBuffers
#undef Tcl_SetIntObj
#undef Tcl_SetLongObj
#undef Tcl_ListObjGetElements
#undef Tcl_ListObjLength
#undef Tcl_DictObjSize
#undef Tcl_SplitList
#undef Tcl_SplitPath
#undef Tcl_FSSplitPath
#undef Tcl_ParseArgsObjv
#undef Tcl_GetAlias
#undef Tcl_GetAliasObj
#undef TclpInetNtoa
#undef TclWinGetServByName
#undef TclWinGetSockOpt
#undef TclWinSetSockOpt
#undef TclWinNToHS
#undef TclStaticLibrary
#undef Tcl_BackgroundError
#define TclStaticLibrary Tcl_StaticLibrary
#undef Tcl_UniCharToUtfDString
#undef Tcl_UtfToUniCharDString
#undef Tcl_UtfToUniChar
#undef Tcl_UniCharLen
#if !defined(_WIN32) && !defined(__CYGWIN__)
# undef Tcl_WinConvertError
# define Tcl_WinConvertError 0
#endif
#if defined(TCL_NO_DEPRECATED)
# undef TclGetStringFromObj
# undef TclGetBytesFromObj
# undef TclGetUnicodeFromObj
# define TclGetStringFromObj 0
# define TclGetBytesFromObj 0
# define TclGetUnicodeFromObj 0
#endif
#undef Tcl_Close
#define Tcl_Close 0
#undef Tcl_GetByteArrayFromObj
#define Tcl_GetByteArrayFromObj 0
#define TclUnusedStubEntry 0

#ifdef TCL_NO_DEPRECATED
#   define Tcl_CreateObjCommand 0
#   define Tcl_CreateObjTrace 0
#   define Tcl_NRCallObjProc 0
#   define Tcl_NRCreateCommand 0
#   define TclGetObjInterpProc 0
#endif

#define TclUtfCharComplete Tcl_UtfCharComplete
#define TclUtfNext Tcl_UtfNext
#define TclUtfPrev Tcl_UtfPrev

#if defined(TCL_NO_DEPRECATED)
# define TclListObjGetElements 0
# define TclListObjLength 0
# define TclDictObjSize 0
# define TclSplitList 0
# define TclSplitPath 0
# define TclFSSplitPath 0
# define TclParseArgsObjv 0
# define TclGetAlias 0
# define TclGetAliasObj 0
#else /* !defined(TCL_NO_DEPRECATED) */
int TclListObjGetElements(Tcl_Interp *interp, Tcl_Obj *listPtr,
    void *objcPtr, Tcl_Obj ***objvPtr) {
    Tcl_Size n = TCL_INDEX_NONE;
    int result = Tcl_ListObjGetElements(interp, listPtr, &n, objvPtr);
    if (objcPtr) {
	if ((sizeof(int) != sizeof(size_t)) && (result == TCL_OK) && (n > INT_MAX)) {
	    if (interp) {
		Tcl_AppendResult(interp, "List too large to be processed", NULL);
	    }
	    return TCL_ERROR;
	}
	*(int *)objcPtr = (int)n;
    }
    return result;
}
int TclListObjLength(Tcl_Interp *interp, Tcl_Obj *listPtr,
    void *lengthPtr) {
    Tcl_Size n = TCL_INDEX_NONE;
    int result = Tcl_ListObjLength(interp, listPtr, &n);
    if (lengthPtr) {
	if ((sizeof(int) != sizeof(size_t)) && (result == TCL_OK) && (n > INT_MAX)) {
	    if (interp) {
		Tcl_AppendResult(interp, "List too large to be processed", NULL);
	    }
	    return TCL_ERROR;
	}
	*(int *)lengthPtr = (int)n;
    }
    return result;
}
int TclDictObjSize(Tcl_Interp *interp, Tcl_Obj *dictPtr,
    void *sizePtr) {
    Tcl_Size n = TCL_INDEX_NONE;
    int result = Tcl_DictObjSize(interp, dictPtr, &n);
    if (sizePtr) {
	if ((sizeof(int) != sizeof(size_t)) && (result == TCL_OK) && (n > INT_MAX)) {
	    if (interp) {
		Tcl_AppendResult(interp, "Dict too large to be processed", NULL);
	    }
	    return TCL_ERROR;
	}
	*(int *)sizePtr = (int)n;
    }
    return result;
}
int TclSplitList(Tcl_Interp *interp, const char *listStr, void *argcPtr,
	const char ***argvPtr) {
    Tcl_Size n = TCL_INDEX_NONE;
    int result = Tcl_SplitList(interp, listStr, &n, argvPtr);
    if (argcPtr) {
	if ((sizeof(int) != sizeof(size_t)) && (result == TCL_OK) && (n > INT_MAX)) {
	    if (interp) {
		Tcl_AppendResult(interp, "List too large to be processed", NULL);
	    }
	    Tcl_Free((void *)*argvPtr);
	    return TCL_ERROR;
	}
	*(int *)argcPtr = (int)n;
    }
    return result;
}
void TclSplitPath(const char *path, void *argcPtr, const char ***argvPtr) {
    Tcl_Size n = TCL_INDEX_NONE;
    Tcl_SplitPath(path, &n, argvPtr);
    if (argcPtr) {
	if ((sizeof(int) != sizeof(size_t)) && (n > INT_MAX)) {
	    n = TCL_INDEX_NONE; /* No other way to return an error-situation */
	    Tcl_Free((void *)*argvPtr);
	    *argvPtr = NULL;
	}
	*(int *)argcPtr = (int)n;
    }
}
Tcl_Obj *TclFSSplitPath(Tcl_Obj *pathPtr, void *lenPtr) {
    Tcl_Size n = TCL_INDEX_NONE;
    Tcl_Obj *result = Tcl_FSSplitPath(pathPtr, &n);
    if (lenPtr) {
	if ((sizeof(int) != sizeof(size_t)) && result && (n > INT_MAX)) {
	    Tcl_DecrRefCount(result);
	    return NULL;
	}
	*(int *)lenPtr = (int)n;
    }
    return result;
}
int TclParseArgsObjv(Tcl_Interp *interp,
	const Tcl_ArgvInfo *argTable, void *objcPtr, Tcl_Obj *const *objv,
	Tcl_Obj ***remObjv) {
    Tcl_Size n = (*(int *)objcPtr < 0) ? TCL_INDEX_NONE: (Tcl_Size)*(int *)objcPtr ;
    int result = Tcl_ParseArgsObjv(interp, argTable, &n, objv, remObjv);
    *(int *)objcPtr = (int)n;
    return result;
}
int TclGetAlias(Tcl_Interp *interp, const char *childCmd,
	Tcl_Interp **targetInterpPtr, const char **targetCmdPtr,
	void *argcPtr, const char ***argvPtr) {
    Tcl_Size n = TCL_INDEX_NONE;
    int result = Tcl_GetAlias(interp, childCmd, targetInterpPtr, targetCmdPtr, &n, argvPtr);
    if (argcPtr) {
	if ((sizeof(int) != sizeof(size_t)) && (result == TCL_OK) && (n > INT_MAX)) {
	    if (interp) {
		Tcl_AppendResult(interp, "List too large to be processed", NULL);
	    }
	    return TCL_ERROR;
	}
	*(int *)argcPtr = (int)n;
    }
    return result;
}
int TclGetAliasObj(Tcl_Interp *interp, const char *childCmd,
	Tcl_Interp **targetInterpPtr, const char **targetCmdPtr,
	void *objcPtr, Tcl_Obj ***objv) {
    Tcl_Size n = TCL_INDEX_NONE;
    int result = Tcl_GetAliasObj(interp, childCmd, targetInterpPtr, targetCmdPtr, &n, objv);
    if (objcPtr) {
	if ((sizeof(int) != sizeof(size_t)) && (result == TCL_OK) && (n > INT_MAX)) {
	    if (interp) {
		Tcl_AppendResult(interp, "List too large to be processed", NULL);
	    }
	    return TCL_ERROR;
	}
	*(int *)objcPtr = (int)n;
    }
    return result;
}
#endif /* !defined(TCL_NO_DEPRECATED) */

#define TclBN_mp_add mp_add
#define TclBN_mp_add_d mp_add_d
#define TclBN_mp_and mp_and
#define TclBN_mp_clamp mp_clamp
#define TclBN_mp_clear mp_clear
#define TclBN_mp_clear_multi mp_clear_multi
#define TclBN_mp_cmp mp_cmp
#define TclBN_mp_cmp_d mp_cmp_d
#define TclBN_mp_cmp_mag mp_cmp_mag
#define TclBN_mp_cnt_lsb mp_cnt_lsb
#define TclBN_mp_copy mp_copy
#define TclBN_mp_count_bits mp_count_bits
#define TclBN_mp_div mp_div
#define TclBN_mp_div_d mp_div_d
#define TclBN_mp_div_2 mp_div_2
#define TclBN_mp_div_2d mp_div_2d
#define TclBN_mp_exch mp_exch
#define TclBN_mp_expt_u32 mp_expt_u32
#define TclBN_mp_get_mag_u64 mp_get_mag_u64
#define TclBN_mp_grow mp_grow
#define TclBN_mp_init mp_init
#define TclBN_mp_init_copy mp_init_copy
#define TclBN_mp_init_multi mp_init_multi
#define TclBN_mp_init_set mp_init_set
#define TclBN_mp_init_size mp_init_size
#define TclBN_mp_init_i64 mp_init_i64
#define TclBN_mp_init_u64 mp_init_u64
#define TclBN_mp_lshd mp_lshd
#define TclBN_mp_mod mp_mod
#define TclBN_mp_mod_2d mp_mod_2d
#define TclBN_mp_mul mp_mul
#define TclBN_mp_mul_d mp_mul_d
#define TclBN_mp_mul_2 mp_mul_2
#define TclBN_mp_mul_2d mp_mul_2d
#define TclBN_mp_neg mp_neg
#define TclBN_mp_or mp_or
#define TclBN_mp_pack mp_pack
#define TclBN_mp_pack_count mp_pack_count
#define TclBN_mp_radix_size mp_radix_size
#define TclBN_mp_read_radix mp_read_radix
#define TclBN_mp_rshd mp_rshd
#define TclBN_mp_set_i64 mp_set_i64
#define TclBN_mp_set_u64 mp_set_u64
#define TclBN_mp_shrink mp_shrink
#define TclBN_mp_sqr mp_sqr
#define TclBN_mp_sqrt mp_sqrt
#define TclBN_mp_sub mp_sub
#define TclBN_mp_sub_d mp_sub_d
#define TclBN_mp_signed_rsh mp_signed_rsh
#define TclBN_mp_to_radix mp_to_radix
#define TclBN_mp_to_ubin mp_to_ubin
#define TclBN_mp_ubin_size mp_ubin_size
#define TclBN_mp_unpack mp_unpack
#define TclBN_mp_xor mp_xor
#define TclBN_mp_zero mp_zero
#define TclBN_s_mp_add s_mp_add
#define TclBN_mp_balance_mul s_mp_balance_mul
#define TclBN_mp_karatsuba_mul s_mp_karatsuba_mul
#define TclBN_mp_karatsuba_sqr s_mp_karatsuba_sqr
#define TclBN_s_mp_mul_digs s_mp_mul_digs
#define TclBN_s_mp_mul_digs_fast s_mp_mul_digs_fast
#define TclBN_s_mp_reverse s_mp_reverse
#define TclBN_s_mp_sqr s_mp_sqr
#define TclBN_s_mp_sqr_fast s_mp_sqr_fast
#define TclBN_s_mp_sub s_mp_sub
#define TclBN_mp_toom_mul s_mp_toom_mul
#define TclBN_mp_toom_sqr s_mp_toom_sqr

#ifndef MAC_OSX_TCL /* On UNIX, fill with other stub entries */
#   define Tcl_MacOSXOpenVersionedBundleResources 0
#   define Tcl_MacOSXNotifierAddRunLoopMode 0
#endif
#ifdef _WIN32
#   define Tcl_CreateFileHandler 0
#   define Tcl_DeleteFileHandler 0
#   define Tcl_GetOpenFile 0
#else
#   define TclpIsAtty isatty
#endif

#ifdef _WIN32
#   define TclUnixWaitForFile 0
#   define TclUnixCopyFile 0
#   define TclUnixOpenTemporaryFile 0
#   define TclpReaddir 0
#   undef TclpIsAtty
#   define TclpIsAtty 0
#elif defined(__CYGWIN__)
#   define TclpIsAtty isatty
static void
doNothing(void)
{
    /* dummy implementation, no need to do anything */
}
#   define TclWinAddProcess (void (*) (void *, size_t)) doNothing
#   define TclWinFlushDirtyChannels doNothing

#define TclWinNoBackslash winNoBackslash
static char *
TclWinNoBackslash(char *path)
{
    char *p;

    for (p = path; *p != '\0'; p++) {
	if (*p == '\\') {
	    *p = '/';
	}
    }
    return path;
}

void *TclWinGetTclInstance()
{
    void *hInstance = NULL;
    GetModuleHandleExW(GET_MODULE_HANDLE_EX_FLAG_FROM_ADDRESS,
	    (const wchar_t *)&TclWinNoBackslash, &hInstance);
    return hInstance;
}

size_t
TclpGetPid(Tcl_Pid pid)
{
    return (size_t)pid;
}

#if defined(TCL_WIDE_INT_IS_LONG)
/* On Cygwin64, long is 64-bit while on Win64 long is 32-bit. Therefore
 * we have to make sure that all stub entries on Cygwin64 follow the Win64
 * signature. Tcl 9 must find a better solution, but that cannot be done
 * without introducing a binary incompatibility.
 */
static int exprInt(Tcl_Interp *interp, const char *expr, int *ptr){
    long longValue;
    int result = Tcl_ExprLong(interp, expr, &longValue);
    if (result == TCL_OK) {
	    if ((longValue >= (long)(INT_MIN))
		    && (longValue <= (long)(UINT_MAX))) {
	    *ptr = (int)longValue;
	} else {
	    Tcl_SetObjResult(interp, Tcl_NewStringObj(
		    "integer value too large to represent", -1));
	    result = TCL_ERROR;
	}
    }
    return result;
}
#define Tcl_ExprLong (int(*)(Tcl_Interp*,const char*,long*))exprInt
static int exprIntObj(Tcl_Interp *interp, Tcl_Obj*expr, int *ptr){
    long longValue;
    int result = Tcl_ExprLongObj(interp, expr, &longValue);
    if (result == TCL_OK) {
	    if ((longValue >= (long)(INT_MIN))
		    && (longValue <= (long)(UINT_MAX))) {
	    *ptr = (int)longValue;
	} else {
	    Tcl_SetObjResult(interp, Tcl_NewStringObj(
		    "integer value too large to represent", -1));
	    result = TCL_ERROR;
	}
    }
    return result;
}
#define Tcl_ExprLongObj (int(*)(Tcl_Interp*,Tcl_Obj*,long*))exprIntObj
static int utfNcmp(const char *s1, const char *s2, unsigned int n){
   return Tcl_UtfNcmp(s1, s2, (unsigned long)n);
}
#define Tcl_UtfNcmp (int(*)(const char*,const char*,unsigned long))(void *)utfNcmp
static int utfNcasecmp(const char *s1, const char *s2, unsigned int n){
   return Tcl_UtfNcasecmp(s1, s2, (unsigned long)n);
}
#define Tcl_UtfNcasecmp (int(*)(const char*,const char*,unsigned long))(void *)utfNcasecmp

#endif /* TCL_WIDE_INT_IS_LONG */

#else /* __CYGWIN__ */
#   define TclWinGetTclInstance 0
#   define TclpGetPid 0
#   define TclWinFlushDirtyChannels 0
#   define TclWinNoBackslash 0
#   define TclWinAddProcess 0
#endif

/*
 * WARNING: The contents of this file is automatically generated by the
 * tools/genStubs.tcl script. Any modifications to the function declarations
 * below should be made in the generic/tcl.decls script.
 */

MODULE_SCOPE const TclStubs tclStubs;
MODULE_SCOPE const TclTomMathStubs tclTomMathStubs;

#ifdef __GNUC__
/*
 * The rest of this file shouldn't warn about deprecated functions; they're
 * there because we intend them to be so and know that this file is OK to
 * touch those fields.
 */
#pragma GCC diagnostic ignored "-Wdeprecated-declarations"
#endif

/* !BEGIN!: Do not edit below this line. */

static const TclIntStubs tclIntStubs = {
    TCL_STUB_MAGIC,
    0,
    0, /* 0 */
    0, /* 1 */
    0, /* 2 */
    TclAllocateFreeObjects, /* 3 */
    0, /* 4 */
    TclCleanupChildren, /* 5 */
    TclCleanupCommand, /* 6 */
    TclCopyAndCollapse, /* 7 */
    0, /* 8 */
    TclCreatePipeline, /* 9 */
    TclCreateProc, /* 10 */
    TclDeleteCompiledLocalVars, /* 11 */
    TclDeleteVars, /* 12 */
    0, /* 13 */
    TclDumpMemoryInfo, /* 14 */
    0, /* 15 */
    TclExprFloatError, /* 16 */
    0, /* 17 */
    0, /* 18 */
    0, /* 19 */
    0, /* 20 */
    0, /* 21 */
    TclFindElement, /* 22 */
    TclFindProc, /* 23 */
    TclFormatInt, /* 24 */
    TclFreePackageInfo, /* 25 */
    0, /* 26 */
    0, /* 27 */
    TclpGetDefaultStdChannel, /* 28 */
    0, /* 29 */
    0, /* 30 */
    TclGetExtension, /* 31 */
    TclGetFrame, /* 32 */
    0, /* 33 */
    0, /* 34 */
    0, /* 35 */
    0, /* 36 */
    0, /* 37 */
    TclGetNamespaceForQualName, /* 38 */
    TclGetObjInterpProc, /* 39 */
    TclGetOpenMode, /* 40 */
    TclGetOriginalCommand, /* 41 */
    TclpGetUserHome, /* 42 */
    TclGetObjInterpProc2, /* 43 */
    0, /* 44 */
    TclHideUnsafeCommands, /* 45 */
    TclInExit, /* 46 */
    0, /* 47 */
    0, /* 48 */
    0, /* 49 */
    0, /* 50 */
    TclInterpInit, /* 51 */
    0, /* 52 */
    0, /* 53 */
    0, /* 54 */
    TclIsProc, /* 55 */
    0, /* 56 */
    0, /* 57 */
    TclLookupVar, /* 58 */
    0, /* 59 */
    TclNeedSpace, /* 60 */
    TclNewProcBodyObj, /* 61 */
    TclObjCommandComplete, /* 62 */
    0, /* 63 */
<<<<<<< HEAD
    0, /* 64 */
=======
    TclObjInvoke, /* 64 */
>>>>>>> 78ce902c
    0, /* 65 */
    0, /* 66 */
    0, /* 67 */
    0, /* 68 */
    TclpAlloc, /* 69 */
    0, /* 70 */
    0, /* 71 */
    0, /* 72 */
    0, /* 73 */
    TclpFree, /* 74 */
    TclpGetClicks, /* 75 */
    TclpGetSeconds, /* 76 */
    0, /* 77 */
    0, /* 78 */
    0, /* 79 */
    0, /* 80 */
    TclpRealloc, /* 81 */
    0, /* 82 */
    0, /* 83 */
    0, /* 84 */
    0, /* 85 */
    0, /* 86 */
    0, /* 87 */
    0, /* 88 */
    TclPreventAliasLoop, /* 89 */
    0, /* 90 */
    TclProcCleanupProc, /* 91 */
    TclProcCompileProc, /* 92 */
    TclProcDeleteProc, /* 93 */
    0, /* 94 */
    0, /* 95 */
    TclRenameCommand, /* 96 */
    TclResetShadowedCmdRefs, /* 97 */
    TclServiceIdle, /* 98 */
    0, /* 99 */
    0, /* 100 */
    0, /* 101 */
    TclSetupEnv, /* 102 */
    TclSockGetPort, /* 103 */
    0, /* 104 */
    0, /* 105 */
    0, /* 106 */
    0, /* 107 */
    TclTeardownNamespace, /* 108 */
    TclUpdateReturnInfo, /* 109 */
    TclSockMinimumBuffers, /* 110 */
    Tcl_AddInterpResolvers, /* 111 */
    0, /* 112 */
    0, /* 113 */
    0, /* 114 */
    0, /* 115 */
    0, /* 116 */
    0, /* 117 */
    Tcl_GetInterpResolvers, /* 118 */
    Tcl_GetNamespaceResolvers, /* 119 */
    Tcl_FindNamespaceVar, /* 120 */
    0, /* 121 */
    0, /* 122 */
    0, /* 123 */
    0, /* 124 */
    0, /* 125 */
    Tcl_GetVariableFullName, /* 126 */
    0, /* 127 */
    Tcl_PopCallFrame, /* 128 */
    Tcl_PushCallFrame, /* 129 */
    Tcl_RemoveInterpResolvers, /* 130 */
    Tcl_SetNamespaceResolvers, /* 131 */
    0, /* 132 */
    0, /* 133 */
    0, /* 134 */
    0, /* 135 */
    0, /* 136 */
    0, /* 137 */
    TclGetEnv, /* 138 */
    0, /* 139 */
    0, /* 140 */
    TclpGetCwd, /* 141 */
    TclSetByteCodeFromAny, /* 142 */
    TclAddLiteralObj, /* 143 */
    TclHideLiteral, /* 144 */
    TclGetAuxDataType, /* 145 */
    TclHandleCreate, /* 146 */
    TclHandleFree, /* 147 */
    TclHandlePreserve, /* 148 */
    TclHandleRelease, /* 149 */
    TclRegAbout, /* 150 */
    TclRegExpRangeUniChar, /* 151 */
    TclSetLibraryPath, /* 152 */
    TclGetLibraryPath, /* 153 */
    0, /* 154 */
    0, /* 155 */
    TclRegError, /* 156 */
    TclVarTraceExists, /* 157 */
    0, /* 158 */
    0, /* 159 */
    0, /* 160 */
    TclChannelTransform, /* 161 */
    TclChannelEventScriptInvoker, /* 162 */
    TclGetInstructionTable, /* 163 */
    TclExpandCodeArray, /* 164 */
    TclpSetInitialEncodings, /* 165 */
    TclListObjSetElement, /* 166 */
    0, /* 167 */
    0, /* 168 */
    TclpUtfNcmp2, /* 169 */
    TclCheckInterpTraces, /* 170 */
    TclCheckExecutionTraces, /* 171 */
    TclInThreadExit, /* 172 */
    TclUniCharMatch, /* 173 */
    0, /* 174 */
    TclCallVarTraces, /* 175 */
    TclCleanupVar, /* 176 */
    TclVarErrMsg, /* 177 */
    0, /* 178 */
    0, /* 179 */
    0, /* 180 */
    0, /* 181 */
    0, /* 182 */
    0, /* 183 */
    0, /* 184 */
    0, /* 185 */
    0, /* 186 */
    0, /* 187 */
    0, /* 188 */
    0, /* 189 */
    0, /* 190 */
    0, /* 191 */
    0, /* 192 */
    0, /* 193 */
    0, /* 194 */
    0, /* 195 */
    0, /* 196 */
    0, /* 197 */
    TclObjGetFrame, /* 198 */
    0, /* 199 */
    TclpObjRemoveDirectory, /* 200 */
    TclpObjCopyDirectory, /* 201 */
    TclpObjCreateDirectory, /* 202 */
    TclpObjDeleteFile, /* 203 */
    TclpObjCopyFile, /* 204 */
    TclpObjRenameFile, /* 205 */
    TclpObjStat, /* 206 */
    TclpObjAccess, /* 207 */
    TclpOpenFileChannel, /* 208 */
    0, /* 209 */
    0, /* 210 */
    0, /* 211 */
    TclpFindExecutable, /* 212 */
    TclGetObjNameOfExecutable, /* 213 */
    TclSetObjNameOfExecutable, /* 214 */
    TclStackAlloc, /* 215 */
    TclStackFree, /* 216 */
    TclPushStackFrame, /* 217 */
    TclPopStackFrame, /* 218 */
    TclpCreateTemporaryDirectory, /* 219 */
    0, /* 220 */
    TclListTestObj, /* 221 */
    TclListObjValidate, /* 222 */
    TclGetCStackPtr, /* 223 */
    TclGetPlatform, /* 224 */
    TclTraceDictPath, /* 225 */
    TclObjBeingDeleted, /* 226 */
    TclSetNsPath, /* 227 */
    0, /* 228 */
    TclPtrMakeUpvar, /* 229 */
    TclObjLookupVar, /* 230 */
    TclGetNamespaceFromObj, /* 231 */
    TclEvalObjEx, /* 232 */
    TclGetSrcInfoForPc, /* 233 */
    TclVarHashCreateVar, /* 234 */
    TclInitVarHashTable, /* 235 */
    0, /* 236 */
    TclResetCancellation, /* 237 */
    0, /* 238 */
    TclNRInterpProcCore, /* 239 */
    TclNRRunCallbacks, /* 240 */
    TclNREvalObjEx, /* 241 */
    TclNREvalObjv, /* 242 */
    TclDbDumpActiveObjects, /* 243 */
    TclGetNamespaceChildTable, /* 244 */
    TclGetNamespaceCommandTable, /* 245 */
    TclInitRewriteEnsemble, /* 246 */
    TclResetRewriteEnsemble, /* 247 */
    TclCopyChannel, /* 248 */
    TclDoubleDigits, /* 249 */
    TclSetChildCancelFlags, /* 250 */
    TclRegisterLiteral, /* 251 */
    TclPtrGetVar, /* 252 */
    TclPtrSetVar, /* 253 */
    TclPtrIncrObjVar, /* 254 */
    TclPtrObjMakeUpvar, /* 255 */
    TclPtrUnsetVar, /* 256 */
    TclStaticLibrary, /* 257 */
    0, /* 258 */
    0, /* 259 */
    0, /* 260 */
    TclUnusedStubEntry, /* 261 */
};

static const TclIntPlatStubs tclIntPlatStubs = {
    TCL_STUB_MAGIC,
    0,
    0, /* 0 */
    TclpCloseFile, /* 1 */
    TclpCreateCommandChannel, /* 2 */
    TclpCreatePipe, /* 3 */
    TclWinGetTclInstance, /* 4 */
    TclUnixWaitForFile, /* 5 */
    TclpMakeFile, /* 6 */
    TclpOpenFile, /* 7 */
    TclpGetPid, /* 8 */
    TclpCreateTempFile, /* 9 */
    0, /* 10 */
    TclGetAndDetachPids, /* 11 */
    0, /* 12 */
    0, /* 13 */
    0, /* 14 */
    TclpCreateProcess, /* 15 */
    TclpIsAtty, /* 16 */
    TclUnixCopyFile, /* 17 */
    0, /* 18 */
    0, /* 19 */
    TclWinAddProcess, /* 20 */
    0, /* 21 */
    0, /* 22 */
    0, /* 23 */
    TclWinNoBackslash, /* 24 */
    0, /* 25 */
    0, /* 26 */
    TclWinFlushDirtyChannels, /* 27 */
    0, /* 28 */
    TclWinCPUID, /* 29 */
    TclUnixOpenTemporaryFile, /* 30 */
};

static const TclPlatStubs tclPlatStubs = {
    TCL_STUB_MAGIC,
    0,
    0, /* 0 */
    Tcl_MacOSXOpenVersionedBundleResources, /* 1 */
    Tcl_MacOSXNotifierAddRunLoopMode, /* 2 */
    Tcl_WinConvertError, /* 3 */
};

const TclTomMathStubs tclTomMathStubs = {
    TCL_STUB_MAGIC,
    0,
    TclBN_epoch, /* 0 */
    TclBN_revision, /* 1 */
    TclBN_mp_add, /* 2 */
    TclBN_mp_add_d, /* 3 */
    TclBN_mp_and, /* 4 */
    TclBN_mp_clamp, /* 5 */
    TclBN_mp_clear, /* 6 */
    TclBN_mp_clear_multi, /* 7 */
    TclBN_mp_cmp, /* 8 */
    TclBN_mp_cmp_d, /* 9 */
    TclBN_mp_cmp_mag, /* 10 */
    TclBN_mp_copy, /* 11 */
    TclBN_mp_count_bits, /* 12 */
    TclBN_mp_div, /* 13 */
    TclBN_mp_div_d, /* 14 */
    TclBN_mp_div_2, /* 15 */
    TclBN_mp_div_2d, /* 16 */
    0, /* 17 */
    TclBN_mp_exch, /* 18 */
    TclBN_mp_expt_u32, /* 19 */
    TclBN_mp_grow, /* 20 */
    TclBN_mp_init, /* 21 */
    TclBN_mp_init_copy, /* 22 */
    TclBN_mp_init_multi, /* 23 */
    TclBN_mp_init_set, /* 24 */
    TclBN_mp_init_size, /* 25 */
    TclBN_mp_lshd, /* 26 */
    TclBN_mp_mod, /* 27 */
    TclBN_mp_mod_2d, /* 28 */
    TclBN_mp_mul, /* 29 */
    TclBN_mp_mul_d, /* 30 */
    TclBN_mp_mul_2, /* 31 */
    TclBN_mp_mul_2d, /* 32 */
    TclBN_mp_neg, /* 33 */
    TclBN_mp_or, /* 34 */
    TclBN_mp_radix_size, /* 35 */
    TclBN_mp_read_radix, /* 36 */
    TclBN_mp_rshd, /* 37 */
    TclBN_mp_shrink, /* 38 */
    0, /* 39 */
    0, /* 40 */
    TclBN_mp_sqrt, /* 41 */
    TclBN_mp_sub, /* 42 */
    TclBN_mp_sub_d, /* 43 */
    0, /* 44 */
    0, /* 45 */
    0, /* 46 */
    TclBN_mp_ubin_size, /* 47 */
    TclBN_mp_xor, /* 48 */
    TclBN_mp_zero, /* 49 */
    0, /* 50 */
    0, /* 51 */
    0, /* 52 */
    0, /* 53 */
    0, /* 54 */
    0, /* 55 */
    0, /* 56 */
    0, /* 57 */
    0, /* 58 */
    0, /* 59 */
    0, /* 60 */
    0, /* 61 */
    0, /* 62 */
    TclBN_mp_cnt_lsb, /* 63 */
    0, /* 64 */
    TclBN_mp_init_i64, /* 65 */
    TclBN_mp_init_u64, /* 66 */
    0, /* 67 */
    TclBN_mp_set_u64, /* 68 */
    TclBN_mp_get_mag_u64, /* 69 */
    TclBN_mp_set_i64, /* 70 */
    TclBN_mp_unpack, /* 71 */
    TclBN_mp_pack, /* 72 */
    0, /* 73 */
    0, /* 74 */
    0, /* 75 */
    TclBN_mp_signed_rsh, /* 76 */
    TclBN_mp_pack_count, /* 77 */
    TclBN_mp_to_ubin, /* 78 */
    0, /* 79 */
    TclBN_mp_to_radix, /* 80 */
};

static const TclStubHooks tclStubHooks = {
    &tclPlatStubs,
    &tclIntStubs,
    &tclIntPlatStubs
};

const TclStubs tclStubs = {
    TCL_STUB_MAGIC,
    &tclStubHooks,
    Tcl_PkgProvideEx, /* 0 */
    Tcl_PkgRequireEx, /* 1 */
    Tcl_Panic, /* 2 */
    Tcl_Alloc, /* 3 */
    Tcl_Free, /* 4 */
    Tcl_Realloc, /* 5 */
    Tcl_DbCkalloc, /* 6 */
    Tcl_DbCkfree, /* 7 */
    Tcl_DbCkrealloc, /* 8 */
    Tcl_CreateFileHandler, /* 9 */
    Tcl_DeleteFileHandler, /* 10 */
    Tcl_SetTimer, /* 11 */
    Tcl_Sleep, /* 12 */
    Tcl_WaitForEvent, /* 13 */
    Tcl_AppendAllObjTypes, /* 14 */
    Tcl_AppendStringsToObj, /* 15 */
    Tcl_AppendToObj, /* 16 */
    Tcl_ConcatObj, /* 17 */
    Tcl_ConvertToType, /* 18 */
    Tcl_DbDecrRefCount, /* 19 */
    Tcl_DbIncrRefCount, /* 20 */
    Tcl_DbIsShared, /* 21 */
    0, /* 22 */
    Tcl_DbNewByteArrayObj, /* 23 */
    Tcl_DbNewDoubleObj, /* 24 */
    Tcl_DbNewListObj, /* 25 */
    0, /* 26 */
    Tcl_DbNewObj, /* 27 */
    Tcl_DbNewStringObj, /* 28 */
    Tcl_DuplicateObj, /* 29 */
    TclFreeObj, /* 30 */
    Tcl_GetBoolean, /* 31 */
    Tcl_GetBooleanFromObj, /* 32 */
    Tcl_GetByteArrayFromObj, /* 33 */
    Tcl_GetDouble, /* 34 */
    Tcl_GetDoubleFromObj, /* 35 */
    0, /* 36 */
    Tcl_GetInt, /* 37 */
    Tcl_GetIntFromObj, /* 38 */
    Tcl_GetLongFromObj, /* 39 */
    Tcl_GetObjType, /* 40 */
    TclGetStringFromObj, /* 41 */
    Tcl_InvalidateStringRep, /* 42 */
    Tcl_ListObjAppendList, /* 43 */
    Tcl_ListObjAppendElement, /* 44 */
    TclListObjGetElements, /* 45 */
    Tcl_ListObjIndex, /* 46 */
    TclListObjLength, /* 47 */
    Tcl_ListObjReplace, /* 48 */
    0, /* 49 */
    Tcl_NewByteArrayObj, /* 50 */
    Tcl_NewDoubleObj, /* 51 */
    0, /* 52 */
    Tcl_NewListObj, /* 53 */
    0, /* 54 */
    Tcl_NewObj, /* 55 */
    Tcl_NewStringObj, /* 56 */
    0, /* 57 */
    Tcl_SetByteArrayLength, /* 58 */
    Tcl_SetByteArrayObj, /* 59 */
    Tcl_SetDoubleObj, /* 60 */
    0, /* 61 */
    Tcl_SetListObj, /* 62 */
    0, /* 63 */
    Tcl_SetObjLength, /* 64 */
    Tcl_SetStringObj, /* 65 */
    0, /* 66 */
    0, /* 67 */
    Tcl_AllowExceptions, /* 68 */
    Tcl_AppendElement, /* 69 */
    Tcl_AppendResult, /* 70 */
    Tcl_AsyncCreate, /* 71 */
    Tcl_AsyncDelete, /* 72 */
    Tcl_AsyncInvoke, /* 73 */
    Tcl_AsyncMark, /* 74 */
    Tcl_AsyncReady, /* 75 */
    0, /* 76 */
    0, /* 77 */
    Tcl_BadChannelOption, /* 78 */
    Tcl_CallWhenDeleted, /* 79 */
    Tcl_CancelIdleCall, /* 80 */
    Tcl_Close, /* 81 */
    Tcl_CommandComplete, /* 82 */
    Tcl_Concat, /* 83 */
    Tcl_ConvertElement, /* 84 */
    Tcl_ConvertCountedElement, /* 85 */
    Tcl_CreateAlias, /* 86 */
    Tcl_CreateAliasObj, /* 87 */
    Tcl_CreateChannel, /* 88 */
    Tcl_CreateChannelHandler, /* 89 */
    Tcl_CreateCloseHandler, /* 90 */
    Tcl_CreateCommand, /* 91 */
    Tcl_CreateEventSource, /* 92 */
    Tcl_CreateExitHandler, /* 93 */
    Tcl_CreateInterp, /* 94 */
    0, /* 95 */
    Tcl_CreateObjCommand, /* 96 */
    Tcl_CreateChild, /* 97 */
    Tcl_CreateTimerHandler, /* 98 */
    Tcl_CreateTrace, /* 99 */
    Tcl_DeleteAssocData, /* 100 */
    Tcl_DeleteChannelHandler, /* 101 */
    Tcl_DeleteCloseHandler, /* 102 */
    Tcl_DeleteCommand, /* 103 */
    Tcl_DeleteCommandFromToken, /* 104 */
    Tcl_DeleteEvents, /* 105 */
    Tcl_DeleteEventSource, /* 106 */
    Tcl_DeleteExitHandler, /* 107 */
    Tcl_DeleteHashEntry, /* 108 */
    Tcl_DeleteHashTable, /* 109 */
    Tcl_DeleteInterp, /* 110 */
    Tcl_DetachPids, /* 111 */
    Tcl_DeleteTimerHandler, /* 112 */
    Tcl_DeleteTrace, /* 113 */
    Tcl_DontCallWhenDeleted, /* 114 */
    Tcl_DoOneEvent, /* 115 */
    Tcl_DoWhenIdle, /* 116 */
    Tcl_DStringAppend, /* 117 */
    Tcl_DStringAppendElement, /* 118 */
    Tcl_DStringEndSublist, /* 119 */
    Tcl_DStringFree, /* 120 */
    Tcl_DStringGetResult, /* 121 */
    Tcl_DStringInit, /* 122 */
    Tcl_DStringResult, /* 123 */
    Tcl_DStringSetLength, /* 124 */
    Tcl_DStringStartSublist, /* 125 */
    Tcl_Eof, /* 126 */
    Tcl_ErrnoId, /* 127 */
    Tcl_ErrnoMsg, /* 128 */
    0, /* 129 */
    Tcl_EvalFile, /* 130 */
    0, /* 131 */
    Tcl_EventuallyFree, /* 132 */
    Tcl_Exit, /* 133 */
    Tcl_ExposeCommand, /* 134 */
    Tcl_ExprBoolean, /* 135 */
    Tcl_ExprBooleanObj, /* 136 */
    Tcl_ExprDouble, /* 137 */
    Tcl_ExprDoubleObj, /* 138 */
    Tcl_ExprLong, /* 139 */
    Tcl_ExprLongObj, /* 140 */
    Tcl_ExprObj, /* 141 */
    Tcl_ExprString, /* 142 */
    Tcl_Finalize, /* 143 */
    Tcl_GetAlias, /* 144 */
    Tcl_FirstHashEntry, /* 145 */
    Tcl_Flush, /* 146 */
    Tcl_GetAliasObj, /* 147 */
    TclGetAlias, /* 148 */
    TclGetAliasObj, /* 149 */
    Tcl_GetAssocData, /* 150 */
    Tcl_GetChannel, /* 151 */
    Tcl_GetChannelBufferSize, /* 152 */
    Tcl_GetChannelHandle, /* 153 */
    Tcl_GetChannelInstanceData, /* 154 */
    Tcl_GetChannelMode, /* 155 */
    Tcl_GetChannelName, /* 156 */
    Tcl_GetChannelOption, /* 157 */
    Tcl_GetChannelType, /* 158 */
    Tcl_GetCommandInfo, /* 159 */
    Tcl_GetCommandName, /* 160 */
    Tcl_GetErrno, /* 161 */
    Tcl_GetHostName, /* 162 */
    Tcl_GetInterpPath, /* 163 */
    Tcl_GetParent, /* 164 */
    Tcl_GetNameOfExecutable, /* 165 */
    Tcl_GetObjResult, /* 166 */
    Tcl_GetOpenFile, /* 167 */
    Tcl_GetPathType, /* 168 */
    Tcl_Gets, /* 169 */
    Tcl_GetsObj, /* 170 */
    Tcl_GetServiceMode, /* 171 */
    Tcl_GetChild, /* 172 */
    Tcl_GetStdChannel, /* 173 */
    0, /* 174 */
    0, /* 175 */
    Tcl_GetVar2, /* 176 */
    0, /* 177 */
    0, /* 178 */
    Tcl_HideCommand, /* 179 */
    Tcl_Init, /* 180 */
    Tcl_InitHashTable, /* 181 */
    Tcl_InputBlocked, /* 182 */
    Tcl_InputBuffered, /* 183 */
    Tcl_InterpDeleted, /* 184 */
    Tcl_IsSafe, /* 185 */
    Tcl_JoinPath, /* 186 */
    Tcl_LinkVar, /* 187 */
    0, /* 188 */
    Tcl_MakeFileChannel, /* 189 */
    0, /* 190 */
    Tcl_MakeTcpClientChannel, /* 191 */
    Tcl_Merge, /* 192 */
    Tcl_NextHashEntry, /* 193 */
    Tcl_NotifyChannel, /* 194 */
    Tcl_ObjGetVar2, /* 195 */
    Tcl_ObjSetVar2, /* 196 */
    Tcl_OpenCommandChannel, /* 197 */
    Tcl_OpenFileChannel, /* 198 */
    Tcl_OpenTcpClient, /* 199 */
    Tcl_OpenTcpServer, /* 200 */
    Tcl_Preserve, /* 201 */
    Tcl_PrintDouble, /* 202 */
    Tcl_PutEnv, /* 203 */
    Tcl_PosixError, /* 204 */
    Tcl_QueueEvent, /* 205 */
    Tcl_Read, /* 206 */
    Tcl_ReapDetachedProcs, /* 207 */
    Tcl_RecordAndEval, /* 208 */
    Tcl_RecordAndEvalObj, /* 209 */
    Tcl_RegisterChannel, /* 210 */
    Tcl_RegisterObjType, /* 211 */
    Tcl_RegExpCompile, /* 212 */
    Tcl_RegExpExec, /* 213 */
    Tcl_RegExpMatch, /* 214 */
    Tcl_RegExpRange, /* 215 */
    Tcl_Release, /* 216 */
    Tcl_ResetResult, /* 217 */
    Tcl_ScanElement, /* 218 */
    Tcl_ScanCountedElement, /* 219 */
    0, /* 220 */
    Tcl_ServiceAll, /* 221 */
    Tcl_ServiceEvent, /* 222 */
    Tcl_SetAssocData, /* 223 */
    Tcl_SetChannelBufferSize, /* 224 */
    Tcl_SetChannelOption, /* 225 */
    Tcl_SetCommandInfo, /* 226 */
    Tcl_SetErrno, /* 227 */
    Tcl_SetErrorCode, /* 228 */
    Tcl_SetMaxBlockTime, /* 229 */
    0, /* 230 */
    Tcl_SetRecursionLimit, /* 231 */
    0, /* 232 */
    Tcl_SetServiceMode, /* 233 */
    Tcl_SetObjErrorCode, /* 234 */
    Tcl_SetObjResult, /* 235 */
    Tcl_SetStdChannel, /* 236 */
    0, /* 237 */
    Tcl_SetVar2, /* 238 */
    Tcl_SignalId, /* 239 */
    Tcl_SignalMsg, /* 240 */
    Tcl_SourceRCFile, /* 241 */
    TclSplitList, /* 242 */
    TclSplitPath, /* 243 */
    0, /* 244 */
    0, /* 245 */
    0, /* 246 */
    0, /* 247 */
    Tcl_TraceVar2, /* 248 */
    Tcl_TranslateFileName, /* 249 */
    Tcl_Ungets, /* 250 */
    Tcl_UnlinkVar, /* 251 */
    Tcl_UnregisterChannel, /* 252 */
    0, /* 253 */
    Tcl_UnsetVar2, /* 254 */
    0, /* 255 */
    Tcl_UntraceVar2, /* 256 */
    Tcl_UpdateLinkedVar, /* 257 */
    0, /* 258 */
    Tcl_UpVar2, /* 259 */
    Tcl_VarEval, /* 260 */
    0, /* 261 */
    Tcl_VarTraceInfo2, /* 262 */
    Tcl_Write, /* 263 */
    Tcl_WrongNumArgs, /* 264 */
    Tcl_DumpActiveMemory, /* 265 */
    Tcl_ValidateAllMemory, /* 266 */
    0, /* 267 */
    0, /* 268 */
    Tcl_HashStats, /* 269 */
    Tcl_ParseVar, /* 270 */
    0, /* 271 */
    Tcl_PkgPresentEx, /* 272 */
    0, /* 273 */
    0, /* 274 */
    0, /* 275 */
    0, /* 276 */
    Tcl_WaitPid, /* 277 */
    0, /* 278 */
    Tcl_GetVersion, /* 279 */
    Tcl_InitMemory, /* 280 */
    Tcl_StackChannel, /* 281 */
    Tcl_UnstackChannel, /* 282 */
    Tcl_GetStackedChannel, /* 283 */
    Tcl_SetMainLoop, /* 284 */
    0, /* 285 */
    Tcl_AppendObjToObj, /* 286 */
    Tcl_CreateEncoding, /* 287 */
    Tcl_CreateThreadExitHandler, /* 288 */
    Tcl_DeleteThreadExitHandler, /* 289 */
    0, /* 290 */
    Tcl_EvalEx, /* 291 */
    Tcl_EvalObjv, /* 292 */
    Tcl_EvalObjEx, /* 293 */
    Tcl_ExitThread, /* 294 */
    Tcl_ExternalToUtf, /* 295 */
    Tcl_ExternalToUtfDString, /* 296 */
    Tcl_FinalizeThread, /* 297 */
    Tcl_FinalizeNotifier, /* 298 */
    Tcl_FreeEncoding, /* 299 */
    Tcl_GetCurrentThread, /* 300 */
    Tcl_GetEncoding, /* 301 */
    Tcl_GetEncodingName, /* 302 */
    Tcl_GetEncodingNames, /* 303 */
    Tcl_GetIndexFromObjStruct, /* 304 */
    Tcl_GetThreadData, /* 305 */
    Tcl_GetVar2Ex, /* 306 */
    Tcl_InitNotifier, /* 307 */
    Tcl_MutexLock, /* 308 */
    Tcl_MutexUnlock, /* 309 */
    Tcl_ConditionNotify, /* 310 */
    Tcl_ConditionWait, /* 311 */
    TclNumUtfChars, /* 312 */
    Tcl_ReadChars, /* 313 */
    0, /* 314 */
    0, /* 315 */
    Tcl_SetSystemEncoding, /* 316 */
    Tcl_SetVar2Ex, /* 317 */
    Tcl_ThreadAlert, /* 318 */
    Tcl_ThreadQueueEvent, /* 319 */
    Tcl_UniCharAtIndex, /* 320 */
    Tcl_UniCharToLower, /* 321 */
    Tcl_UniCharToTitle, /* 322 */
    Tcl_UniCharToUpper, /* 323 */
    Tcl_UniCharToUtf, /* 324 */
    TclUtfAtIndex, /* 325 */
    TclUtfCharComplete, /* 326 */
    Tcl_UtfBackslash, /* 327 */
    Tcl_UtfFindFirst, /* 328 */
    Tcl_UtfFindLast, /* 329 */
    TclUtfNext, /* 330 */
    TclUtfPrev, /* 331 */
    Tcl_UtfToExternal, /* 332 */
    Tcl_UtfToExternalDString, /* 333 */
    Tcl_UtfToLower, /* 334 */
    Tcl_UtfToTitle, /* 335 */
    Tcl_UtfToChar16, /* 336 */
    Tcl_UtfToUpper, /* 337 */
    Tcl_WriteChars, /* 338 */
    Tcl_WriteObj, /* 339 */
    Tcl_GetString, /* 340 */
    0, /* 341 */
    0, /* 342 */
    Tcl_AlertNotifier, /* 343 */
    Tcl_ServiceModeHook, /* 344 */
    Tcl_UniCharIsAlnum, /* 345 */
    Tcl_UniCharIsAlpha, /* 346 */
    Tcl_UniCharIsDigit, /* 347 */
    Tcl_UniCharIsLower, /* 348 */
    Tcl_UniCharIsSpace, /* 349 */
    Tcl_UniCharIsUpper, /* 350 */
    Tcl_UniCharIsWordChar, /* 351 */
    Tcl_Char16Len, /* 352 */
    0, /* 353 */
    Tcl_Char16ToUtfDString, /* 354 */
    Tcl_UtfToChar16DString, /* 355 */
    Tcl_GetRegExpFromObj, /* 356 */
    0, /* 357 */
    Tcl_FreeParse, /* 358 */
    Tcl_LogCommandInfo, /* 359 */
    Tcl_ParseBraces, /* 360 */
    Tcl_ParseCommand, /* 361 */
    Tcl_ParseExpr, /* 362 */
    Tcl_ParseQuotedString, /* 363 */
    Tcl_ParseVarName, /* 364 */
    Tcl_GetCwd, /* 365 */
    Tcl_Chdir, /* 366 */
    Tcl_Access, /* 367 */
    Tcl_Stat, /* 368 */
    Tcl_UtfNcmp, /* 369 */
    Tcl_UtfNcasecmp, /* 370 */
    Tcl_StringCaseMatch, /* 371 */
    Tcl_UniCharIsControl, /* 372 */
    Tcl_UniCharIsGraph, /* 373 */
    Tcl_UniCharIsPrint, /* 374 */
    Tcl_UniCharIsPunct, /* 375 */
    Tcl_RegExpExecObj, /* 376 */
    Tcl_RegExpGetInfo, /* 377 */
    Tcl_NewUnicodeObj, /* 378 */
    Tcl_SetUnicodeObj, /* 379 */
    TclGetCharLength, /* 380 */
    TclGetUniChar, /* 381 */
    0, /* 382 */
    TclGetRange, /* 383 */
    Tcl_AppendUnicodeToObj, /* 384 */
    Tcl_RegExpMatchObj, /* 385 */
    Tcl_SetNotifier, /* 386 */
    Tcl_GetAllocMutex, /* 387 */
    Tcl_GetChannelNames, /* 388 */
    Tcl_GetChannelNamesEx, /* 389 */
    Tcl_ProcObjCmd, /* 390 */
    Tcl_ConditionFinalize, /* 391 */
    Tcl_MutexFinalize, /* 392 */
    Tcl_CreateThread, /* 393 */
    Tcl_ReadRaw, /* 394 */
    Tcl_WriteRaw, /* 395 */
    Tcl_GetTopChannel, /* 396 */
    Tcl_ChannelBuffered, /* 397 */
    Tcl_ChannelName, /* 398 */
    Tcl_ChannelVersion, /* 399 */
    Tcl_ChannelBlockModeProc, /* 400 */
    0, /* 401 */
    Tcl_ChannelClose2Proc, /* 402 */
    Tcl_ChannelInputProc, /* 403 */
    Tcl_ChannelOutputProc, /* 404 */
    0, /* 405 */
    Tcl_ChannelSetOptionProc, /* 406 */
    Tcl_ChannelGetOptionProc, /* 407 */
    Tcl_ChannelWatchProc, /* 408 */
    Tcl_ChannelGetHandleProc, /* 409 */
    Tcl_ChannelFlushProc, /* 410 */
    Tcl_ChannelHandlerProc, /* 411 */
    Tcl_JoinThread, /* 412 */
    Tcl_IsChannelShared, /* 413 */
    Tcl_IsChannelRegistered, /* 414 */
    Tcl_CutChannel, /* 415 */
    Tcl_SpliceChannel, /* 416 */
    Tcl_ClearChannelHandlers, /* 417 */
    Tcl_IsChannelExisting, /* 418 */
    0, /* 419 */
    0, /* 420 */
    0, /* 421 */
    0, /* 422 */
    Tcl_InitCustomHashTable, /* 423 */
    Tcl_InitObjHashTable, /* 424 */
    Tcl_CommandTraceInfo, /* 425 */
    Tcl_TraceCommand, /* 426 */
    Tcl_UntraceCommand, /* 427 */
    Tcl_AttemptAlloc, /* 428 */
    Tcl_AttemptDbCkalloc, /* 429 */
    Tcl_AttemptRealloc, /* 430 */
    Tcl_AttemptDbCkrealloc, /* 431 */
    Tcl_AttemptSetObjLength, /* 432 */
    Tcl_GetChannelThread, /* 433 */
    TclGetUnicodeFromObj, /* 434 */
    0, /* 435 */
    0, /* 436 */
    Tcl_SubstObj, /* 437 */
    Tcl_DetachChannel, /* 438 */
    Tcl_IsStandardChannel, /* 439 */
    Tcl_FSCopyFile, /* 440 */
    Tcl_FSCopyDirectory, /* 441 */
    Tcl_FSCreateDirectory, /* 442 */
    Tcl_FSDeleteFile, /* 443 */
    Tcl_FSLoadFile, /* 444 */
    Tcl_FSMatchInDirectory, /* 445 */
    Tcl_FSLink, /* 446 */
    Tcl_FSRemoveDirectory, /* 447 */
    Tcl_FSRenameFile, /* 448 */
    Tcl_FSLstat, /* 449 */
    Tcl_FSUtime, /* 450 */
    Tcl_FSFileAttrsGet, /* 451 */
    Tcl_FSFileAttrsSet, /* 452 */
    Tcl_FSFileAttrStrings, /* 453 */
    Tcl_FSStat, /* 454 */
    Tcl_FSAccess, /* 455 */
    Tcl_FSOpenFileChannel, /* 456 */
    Tcl_FSGetCwd, /* 457 */
    Tcl_FSChdir, /* 458 */
    Tcl_FSConvertToPathType, /* 459 */
    Tcl_FSJoinPath, /* 460 */
    TclFSSplitPath, /* 461 */
    Tcl_FSEqualPaths, /* 462 */
    Tcl_FSGetNormalizedPath, /* 463 */
    Tcl_FSJoinToPath, /* 464 */
    Tcl_FSGetInternalRep, /* 465 */
    Tcl_FSGetTranslatedPath, /* 466 */
    Tcl_FSEvalFile, /* 467 */
    Tcl_FSNewNativePath, /* 468 */
    Tcl_FSGetNativePath, /* 469 */
    Tcl_FSFileSystemInfo, /* 470 */
    Tcl_FSPathSeparator, /* 471 */
    Tcl_FSListVolumes, /* 472 */
    Tcl_FSRegister, /* 473 */
    Tcl_FSUnregister, /* 474 */
    Tcl_FSData, /* 475 */
    Tcl_FSGetTranslatedStringPath, /* 476 */
    Tcl_FSGetFileSystemForPath, /* 477 */
    Tcl_FSGetPathType, /* 478 */
    Tcl_OutputBuffered, /* 479 */
    Tcl_FSMountsChanged, /* 480 */
    Tcl_EvalTokensStandard, /* 481 */
    Tcl_GetTime, /* 482 */
    Tcl_CreateObjTrace, /* 483 */
    Tcl_GetCommandInfoFromToken, /* 484 */
    Tcl_SetCommandInfoFromToken, /* 485 */
    Tcl_DbNewWideIntObj, /* 486 */
    Tcl_GetWideIntFromObj, /* 487 */
    Tcl_NewWideIntObj, /* 488 */
    Tcl_SetWideIntObj, /* 489 */
    Tcl_AllocStatBuf, /* 490 */
    Tcl_Seek, /* 491 */
    Tcl_Tell, /* 492 */
    Tcl_ChannelWideSeekProc, /* 493 */
    Tcl_DictObjPut, /* 494 */
    Tcl_DictObjGet, /* 495 */
    Tcl_DictObjRemove, /* 496 */
    TclDictObjSize, /* 497 */
    Tcl_DictObjFirst, /* 498 */
    Tcl_DictObjNext, /* 499 */
    Tcl_DictObjDone, /* 500 */
    Tcl_DictObjPutKeyList, /* 501 */
    Tcl_DictObjRemoveKeyList, /* 502 */
    Tcl_NewDictObj, /* 503 */
    Tcl_DbNewDictObj, /* 504 */
    Tcl_RegisterConfig, /* 505 */
    Tcl_CreateNamespace, /* 506 */
    Tcl_DeleteNamespace, /* 507 */
    Tcl_AppendExportList, /* 508 */
    Tcl_Export, /* 509 */
    Tcl_Import, /* 510 */
    Tcl_ForgetImport, /* 511 */
    Tcl_GetCurrentNamespace, /* 512 */
    Tcl_GetGlobalNamespace, /* 513 */
    Tcl_FindNamespace, /* 514 */
    Tcl_FindCommand, /* 515 */
    Tcl_GetCommandFromObj, /* 516 */
    Tcl_GetCommandFullName, /* 517 */
    Tcl_FSEvalFileEx, /* 518 */
    0, /* 519 */
    Tcl_LimitAddHandler, /* 520 */
    Tcl_LimitRemoveHandler, /* 521 */
    Tcl_LimitReady, /* 522 */
    Tcl_LimitCheck, /* 523 */
    Tcl_LimitExceeded, /* 524 */
    Tcl_LimitSetCommands, /* 525 */
    Tcl_LimitSetTime, /* 526 */
    Tcl_LimitSetGranularity, /* 527 */
    Tcl_LimitTypeEnabled, /* 528 */
    Tcl_LimitTypeExceeded, /* 529 */
    Tcl_LimitTypeSet, /* 530 */
    Tcl_LimitTypeReset, /* 531 */
    Tcl_LimitGetCommands, /* 532 */
    Tcl_LimitGetTime, /* 533 */
    Tcl_LimitGetGranularity, /* 534 */
    Tcl_SaveInterpState, /* 535 */
    Tcl_RestoreInterpState, /* 536 */
    Tcl_DiscardInterpState, /* 537 */
    Tcl_SetReturnOptions, /* 538 */
    Tcl_GetReturnOptions, /* 539 */
    Tcl_IsEnsemble, /* 540 */
    Tcl_CreateEnsemble, /* 541 */
    Tcl_FindEnsemble, /* 542 */
    Tcl_SetEnsembleSubcommandList, /* 543 */
    Tcl_SetEnsembleMappingDict, /* 544 */
    Tcl_SetEnsembleUnknownHandler, /* 545 */
    Tcl_SetEnsembleFlags, /* 546 */
    Tcl_GetEnsembleSubcommandList, /* 547 */
    Tcl_GetEnsembleMappingDict, /* 548 */
    Tcl_GetEnsembleUnknownHandler, /* 549 */
    Tcl_GetEnsembleFlags, /* 550 */
    Tcl_GetEnsembleNamespace, /* 551 */
    Tcl_SetTimeProc, /* 552 */
    Tcl_QueryTimeProc, /* 553 */
    Tcl_ChannelThreadActionProc, /* 554 */
    Tcl_NewBignumObj, /* 555 */
    Tcl_DbNewBignumObj, /* 556 */
    Tcl_SetBignumObj, /* 557 */
    Tcl_GetBignumFromObj, /* 558 */
    Tcl_TakeBignumFromObj, /* 559 */
    Tcl_TruncateChannel, /* 560 */
    Tcl_ChannelTruncateProc, /* 561 */
    Tcl_SetChannelErrorInterp, /* 562 */
    Tcl_GetChannelErrorInterp, /* 563 */
    Tcl_SetChannelError, /* 564 */
    Tcl_GetChannelError, /* 565 */
    Tcl_InitBignumFromDouble, /* 566 */
    Tcl_GetNamespaceUnknownHandler, /* 567 */
    Tcl_SetNamespaceUnknownHandler, /* 568 */
    Tcl_GetEncodingFromObj, /* 569 */
    Tcl_GetEncodingSearchPath, /* 570 */
    Tcl_SetEncodingSearchPath, /* 571 */
    Tcl_GetEncodingNameFromEnvironment, /* 572 */
    Tcl_PkgRequireProc, /* 573 */
    Tcl_AppendObjToErrorInfo, /* 574 */
    Tcl_AppendLimitedToObj, /* 575 */
    Tcl_Format, /* 576 */
    Tcl_AppendFormatToObj, /* 577 */
    Tcl_ObjPrintf, /* 578 */
    Tcl_AppendPrintfToObj, /* 579 */
    Tcl_CancelEval, /* 580 */
    Tcl_Canceled, /* 581 */
    Tcl_CreatePipe, /* 582 */
    Tcl_NRCreateCommand, /* 583 */
    Tcl_NREvalObj, /* 584 */
    Tcl_NREvalObjv, /* 585 */
    Tcl_NRCmdSwap, /* 586 */
    Tcl_NRAddCallback, /* 587 */
    Tcl_NRCallObjProc, /* 588 */
    Tcl_GetFSDeviceFromStat, /* 589 */
    Tcl_GetFSInodeFromStat, /* 590 */
    Tcl_GetModeFromStat, /* 591 */
    Tcl_GetLinkCountFromStat, /* 592 */
    Tcl_GetUserIdFromStat, /* 593 */
    Tcl_GetGroupIdFromStat, /* 594 */
    Tcl_GetDeviceTypeFromStat, /* 595 */
    Tcl_GetAccessTimeFromStat, /* 596 */
    Tcl_GetModificationTimeFromStat, /* 597 */
    Tcl_GetChangeTimeFromStat, /* 598 */
    Tcl_GetSizeFromStat, /* 599 */
    Tcl_GetBlocksFromStat, /* 600 */
    Tcl_GetBlockSizeFromStat, /* 601 */
    Tcl_SetEnsembleParameterList, /* 602 */
    Tcl_GetEnsembleParameterList, /* 603 */
    TclParseArgsObjv, /* 604 */
    Tcl_GetErrorLine, /* 605 */
    Tcl_SetErrorLine, /* 606 */
    Tcl_TransferResult, /* 607 */
    Tcl_InterpActive, /* 608 */
    Tcl_BackgroundException, /* 609 */
    Tcl_ZlibDeflate, /* 610 */
    Tcl_ZlibInflate, /* 611 */
    Tcl_ZlibCRC32, /* 612 */
    Tcl_ZlibAdler32, /* 613 */
    Tcl_ZlibStreamInit, /* 614 */
    Tcl_ZlibStreamGetCommandName, /* 615 */
    Tcl_ZlibStreamEof, /* 616 */
    Tcl_ZlibStreamChecksum, /* 617 */
    Tcl_ZlibStreamPut, /* 618 */
    Tcl_ZlibStreamGet, /* 619 */
    Tcl_ZlibStreamClose, /* 620 */
    Tcl_ZlibStreamReset, /* 621 */
    Tcl_SetStartupScript, /* 622 */
    Tcl_GetStartupScript, /* 623 */
    Tcl_CloseEx, /* 624 */
    Tcl_NRExprObj, /* 625 */
    Tcl_NRSubstObj, /* 626 */
    Tcl_LoadFile, /* 627 */
    Tcl_FindSymbol, /* 628 */
    Tcl_FSUnloadFile, /* 629 */
    Tcl_ZlibStreamSetCompressionDictionary, /* 630 */
    Tcl_OpenTcpServerEx, /* 631 */
    TclZipfs_Mount, /* 632 */
    TclZipfs_Unmount, /* 633 */
    TclZipfs_TclLibrary, /* 634 */
    TclZipfs_MountBuffer, /* 635 */
    Tcl_FreeInternalRep, /* 636 */
    Tcl_InitStringRep, /* 637 */
    Tcl_FetchInternalRep, /* 638 */
    Tcl_StoreInternalRep, /* 639 */
    Tcl_HasStringRep, /* 640 */
    Tcl_IncrRefCount, /* 641 */
    Tcl_DecrRefCount, /* 642 */
    Tcl_IsShared, /* 643 */
    Tcl_LinkArray, /* 644 */
    Tcl_GetIntForIndex, /* 645 */
    Tcl_UtfToUniChar, /* 646 */
    Tcl_UniCharToUtfDString, /* 647 */
    Tcl_UtfToUniCharDString, /* 648 */
    TclGetBytesFromObj, /* 649 */
    Tcl_GetBytesFromObj, /* 650 */
    Tcl_GetStringFromObj, /* 651 */
    Tcl_GetUnicodeFromObj, /* 652 */
    Tcl_GetSizeIntFromObj, /* 653 */
    Tcl_UtfCharComplete, /* 654 */
    Tcl_UtfNext, /* 655 */
    Tcl_UtfPrev, /* 656 */
    Tcl_UniCharIsUnicode, /* 657 */
    Tcl_ExternalToUtfDStringEx, /* 658 */
    Tcl_UtfToExternalDStringEx, /* 659 */
    Tcl_AsyncMarkFromSignal, /* 660 */
    Tcl_ListObjGetElements, /* 661 */
    Tcl_ListObjLength, /* 662 */
    Tcl_DictObjSize, /* 663 */
    Tcl_SplitList, /* 664 */
    Tcl_SplitPath, /* 665 */
    Tcl_FSSplitPath, /* 666 */
    Tcl_ParseArgsObjv, /* 667 */
    Tcl_UniCharLen, /* 668 */
    Tcl_NumUtfChars, /* 669 */
    Tcl_GetCharLength, /* 670 */
    Tcl_UtfAtIndex, /* 671 */
    Tcl_GetRange, /* 672 */
    Tcl_GetUniChar, /* 673 */
    Tcl_GetBool, /* 674 */
    Tcl_GetBoolFromObj, /* 675 */
    Tcl_CreateObjCommand2, /* 676 */
    Tcl_CreateObjTrace2, /* 677 */
    Tcl_NRCreateCommand2, /* 678 */
    Tcl_NRCallObjProc2, /* 679 */
    Tcl_GetNumberFromObj, /* 680 */
    Tcl_GetNumber, /* 681 */
    Tcl_RemoveChannelMode, /* 682 */
    Tcl_GetEncodingNulLength, /* 683 */
    Tcl_GetWideUIntFromObj, /* 684 */
    Tcl_DStringToObj, /* 685 */
    0, /* 686 */
    0, /* 687 */
    TclUnusedStubEntry, /* 688 */
};

/* !END!: Do not edit above this line. */<|MERGE_RESOLUTION|>--- conflicted
+++ resolved
@@ -513,11 +513,7 @@
     TclNewProcBodyObj, /* 61 */
     TclObjCommandComplete, /* 62 */
     0, /* 63 */
-<<<<<<< HEAD
-    0, /* 64 */
-=======
     TclObjInvoke, /* 64 */
->>>>>>> 78ce902c
     0, /* 65 */
     0, /* 66 */
     0, /* 67 */
@@ -691,7 +687,7 @@
     TclInitVarHashTable, /* 235 */
     0, /* 236 */
     TclResetCancellation, /* 237 */
-    0, /* 238 */
+    TclNRInterpProc, /* 238 */
     TclNRInterpProcCore, /* 239 */
     TclNRRunCallbacks, /* 240 */
     TclNREvalObjEx, /* 241 */
