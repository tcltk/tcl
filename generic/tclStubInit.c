/*
 * tclStubInit.c --
 *
 *	This file contains the initializers for the Tcl stub vectors.
 *
 * Copyright © 1998-1999 Scriptics Corporation.
 *
 * See the file "license.terms" for information on usage and redistribution
 * of this file, and for a DISCLAIMER OF ALL WARRANTIES.
 */

#include "tclInt.h"
#include "tommath_private.h"
#include "tclTomMath.h"

#ifdef __CYGWIN__
#   include <wchar.h>
#endif

#ifdef __GNUC__
#pragma GCC dependency "tcl.decls"
#pragma GCC dependency "tclInt.decls"
#pragma GCC dependency "tclTomMath.decls"
#endif

/*
 * Remove macros that will interfere with the definitions below.
 */

#undef Tcl_Alloc
#undef Tcl_Free
#undef Tcl_Realloc
#undef Tcl_NewBooleanObj
#undef Tcl_NewByteArrayObj
#undef Tcl_NewDoubleObj
#undef Tcl_NewIntObj
#undef Tcl_NewListObj
#undef Tcl_NewLongObj
#undef Tcl_DbNewLongObj
#undef Tcl_NewObj
#undef Tcl_NewStringObj
#undef Tcl_GetUnicode
#undef Tcl_GetUnicodeFromObj
#undef Tcl_NewUnicodeObj
#undef Tcl_SetUnicodeObj
#undef Tcl_DumpActiveMemory
#undef Tcl_ValidateAllMemory
#undef Tcl_FindHashEntry
#undef Tcl_CreateHashEntry
#undef Tcl_Panic
#undef Tcl_FindExecutable
#undef Tcl_SetExitProc
#undef Tcl_SetPanicProc
#undef TclpGetPid
#undef TclSockMinimumBuffers
#undef Tcl_SetIntObj
#undef Tcl_SetLongObj
#undef Tcl_ListObjGetElements
#undef Tcl_ListObjLength
#undef Tcl_DictObjSize
#undef Tcl_SplitList
#undef Tcl_SplitPath
#undef Tcl_FSSplitPath
#undef Tcl_ParseArgsObjv
#undef TclpInetNtoa
#undef TclWinGetServByName
#undef TclWinGetSockOpt
#undef TclWinSetSockOpt
#undef TclWinNToHS
#undef TclStaticLibrary
#undef Tcl_BackgroundError
#define TclStaticLibrary Tcl_StaticLibrary
#undef Tcl_UniCharToUtfDString
#undef Tcl_UtfToUniCharDString
#undef Tcl_UtfToUniChar
#undef Tcl_UniCharLen
#undef TclObjInterpProc
#if !defined(_WIN32) && !defined(__CYGWIN__)
# undef Tcl_WinConvertError
# define Tcl_WinConvertError 0
#endif
# undef TclGetStringFromObj
# undef TclGetBytesFromObj
# undef TclGetUnicodeFromObj
# define TclGetStringFromObj 0
# define TclGetBytesFromObj 0
# define TclGetUnicodeFromObj 0
#undef Tcl_Close
#define Tcl_Close 0
#undef TclGetByteArrayFromObj
#define TclGetByteArrayFromObj 0
#undef Tcl_GetByteArrayFromObj
#define Tcl_GetByteArrayFromObj 0
#define TclUnusedStubEntry 0

<<<<<<< HEAD
=======

#if TCL_UTF_MAX < 4
static void uniCodePanic() {
    Tcl_Panic("This extension uses a deprecated function, not available now: Tcl is compiled with -DTCL_UTF_MAX==%d", TCL_UTF_MAX);
}

#   define Tcl_GetUnicodeFromObj (Tcl_UniChar *(*)(Tcl_Obj *, Tcl_Size *))(void *)uniCodePanic
#   define TclGetUnicodeFromObj (Tcl_UniChar *(*)(Tcl_Obj *, int *))(void *)uniCodePanic
#   define Tcl_NewUnicodeObj (Tcl_Obj *(*)(const Tcl_UniChar *, Tcl_Size))(void *)uniCodePanic
#   define Tcl_SetUnicodeObj (void(*)(Tcl_Obj *, const Tcl_UniChar *, Tcl_Size))(void *)uniCodePanic
#   define Tcl_AppendUnicodeToObj (void(*)(Tcl_Obj *, const Tcl_UniChar *, Tcl_Size))(void *)uniCodePanic
#endif

>>>>>>> 18581927
#define TclUtfCharComplete Tcl_UtfCharComplete
#define TclUtfNext Tcl_UtfNext
#define TclUtfPrev Tcl_UtfPrev

# define TclListObjGetElements 0
# define TclListObjLength 0
# define TclDictObjSize 0
# define TclSplitList 0
# define TclSplitPath 0
# define TclFSSplitPath 0
# define TclParseArgsObjv 0

#define TclBN_mp_add mp_add
#define TclBN_mp_add_d mp_add_d
#define TclBN_mp_and mp_and
#define TclBN_mp_clamp mp_clamp
#define TclBN_mp_clear mp_clear
#define TclBN_mp_clear_multi mp_clear_multi
#define TclBN_mp_cmp mp_cmp
#define TclBN_mp_cmp_d mp_cmp_d
#define TclBN_mp_cmp_mag mp_cmp_mag
#define TclBN_mp_cnt_lsb mp_cnt_lsb
#define TclBN_mp_copy mp_copy
#define TclBN_mp_count_bits mp_count_bits
#define TclBN_mp_div mp_div
#define TclBN_mp_div_d mp_div_d
#define TclBN_mp_div_2 mp_div_2
#define TclBN_mp_div_2d mp_div_2d
#define TclBN_mp_exch mp_exch
#define TclBN_mp_expt_u32 mp_expt_u32
#define TclBN_mp_get_mag_u64 mp_get_mag_u64
#define TclBN_mp_grow mp_grow
#define TclBN_mp_init mp_init
#define TclBN_mp_init_copy mp_init_copy
#define TclBN_mp_init_multi mp_init_multi
#define TclBN_mp_init_set mp_init_set
#define TclBN_mp_init_size mp_init_size
#define TclBN_mp_init_i64 mp_init_i64
#define TclBN_mp_init_u64 mp_init_u64
#define TclBN_mp_lshd mp_lshd
#define TclBN_mp_mod mp_mod
#define TclBN_mp_mod_2d mp_mod_2d
#define TclBN_mp_mul mp_mul
#define TclBN_mp_mul_d mp_mul_d
#define TclBN_mp_mul_2 mp_mul_2
#define TclBN_mp_mul_2d mp_mul_2d
#define TclBN_mp_neg mp_neg
#define TclBN_mp_or mp_or
#define TclBN_mp_pack mp_pack
#define TclBN_mp_pack_count mp_pack_count
#define TclBN_mp_radix_size mp_radix_size
#define TclBN_mp_read_radix mp_read_radix
#define TclBN_mp_rshd mp_rshd
#define TclBN_mp_set_i64 mp_set_i64
#define TclBN_mp_set_u64 mp_set_u64
#define TclBN_mp_shrink mp_shrink
#define TclBN_mp_sqr mp_sqr
#define TclBN_mp_sqrt mp_sqrt
#define TclBN_mp_sub mp_sub
#define TclBN_mp_sub_d mp_sub_d
#define TclBN_mp_signed_rsh mp_signed_rsh
#define TclBN_mp_to_radix mp_to_radix
#define TclBN_mp_to_ubin mp_to_ubin
#define TclBN_mp_ubin_size mp_ubin_size
#define TclBN_mp_unpack mp_unpack
#define TclBN_mp_xor mp_xor
#define TclBN_mp_zero mp_zero
#define TclBN_s_mp_add s_mp_add
#define TclBN_mp_balance_mul s_mp_balance_mul
#define TclBN_mp_karatsuba_mul s_mp_karatsuba_mul
#define TclBN_mp_karatsuba_sqr s_mp_karatsuba_sqr
#define TclBN_s_mp_mul_digs s_mp_mul_digs
#define TclBN_s_mp_mul_digs_fast s_mp_mul_digs_fast
#define TclBN_s_mp_reverse s_mp_reverse
#define TclBN_s_mp_sqr s_mp_sqr
#define TclBN_s_mp_sqr_fast s_mp_sqr_fast
#define TclBN_s_mp_sub s_mp_sub
#define TclBN_mp_toom_mul s_mp_toom_mul
#define TclBN_mp_toom_sqr s_mp_toom_sqr

#ifndef MAC_OSX_TCL /* On UNIX, fill with other stub entries */
#   define Tcl_MacOSXOpenVersionedBundleResources 0
#   define Tcl_MacOSXNotifierAddRunLoopMode 0
#endif
#ifdef _WIN32
#   define Tcl_CreateFileHandler 0
#   define Tcl_DeleteFileHandler 0
#   define Tcl_GetOpenFile 0
#else
#   define TclpIsAtty isatty
#endif

#ifdef _WIN32
#   define TclUnixWaitForFile 0
#   define TclUnixCopyFile 0
#   define TclUnixOpenTemporaryFile 0
#   define TclpReaddir 0
#   undef TclpIsAtty
#   define TclpIsAtty 0
#elif defined(__CYGWIN__)
#   define TclpIsAtty isatty
static void
doNothing(void)
{
    /* dummy implementation, no need to do anything */
}
#   define TclWinAddProcess (void (*) (void *, size_t)) doNothing
#   define TclWinFlushDirtyChannels doNothing

#define TclWinNoBackslash winNoBackslash
static char *
TclWinNoBackslash(char *path)
{
    char *p;

    for (p = path; *p != '\0'; p++) {
	if (*p == '\\') {
	    *p = '/';
	}
    }
    return path;
}

void *TclWinGetTclInstance()
{
    void *hInstance = NULL;
    GetModuleHandleExW(GET_MODULE_HANDLE_EX_FLAG_FROM_ADDRESS,
	    (const wchar_t *)&TclWinNoBackslash, &hInstance);
    return hInstance;
}

size_t
TclpGetPid(Tcl_Pid pid)
{
    return (size_t)pid;
}

#if defined(TCL_WIDE_INT_IS_LONG)
/* On Cygwin64, long is 64-bit while on Win64 long is 32-bit. Therefore
 * we have to make sure that all stub entries on Cygwin64 follow the Win64
 * signature. Tcl 9 must find a better solution, but that cannot be done
 * without introducing a binary incompatibility.
 */
static int exprInt(Tcl_Interp *interp, const char *expr, int *ptr){
    long longValue;
    int result = Tcl_ExprLong(interp, expr, &longValue);
    if (result == TCL_OK) {
	    if ((longValue >= (long)(INT_MIN))
		    && (longValue <= (long)(UINT_MAX))) {
	    *ptr = (int)longValue;
	} else {
	    Tcl_SetObjResult(interp, Tcl_NewStringObj(
		    "integer value too large to represent", -1));
	    result = TCL_ERROR;
	}
    }
    return result;
}
#define Tcl_ExprLong (int(*)(Tcl_Interp*,const char*,long*))exprInt
static int exprIntObj(Tcl_Interp *interp, Tcl_Obj*expr, int *ptr){
    long longValue;
    int result = Tcl_ExprLongObj(interp, expr, &longValue);
    if (result == TCL_OK) {
	    if ((longValue >= (long)(INT_MIN))
		    && (longValue <= (long)(UINT_MAX))) {
	    *ptr = (int)longValue;
	} else {
	    Tcl_SetObjResult(interp, Tcl_NewStringObj(
		    "integer value too large to represent", -1));
	    result = TCL_ERROR;
	}
    }
    return result;
}
#define Tcl_ExprLongObj (int(*)(Tcl_Interp*,Tcl_Obj*,long*))exprIntObj
static int utfNcmp(const char *s1, const char *s2, unsigned int n){
   return Tcl_UtfNcmp(s1, s2, (unsigned long)n);
}
#define Tcl_UtfNcmp (int(*)(const char*,const char*,unsigned long))(void *)utfNcmp
static int utfNcasecmp(const char *s1, const char *s2, unsigned int n){
   return Tcl_UtfNcasecmp(s1, s2, (unsigned long)n);
}
#define Tcl_UtfNcasecmp (int(*)(const char*,const char*,unsigned long))(void *)utfNcasecmp

#endif /* TCL_WIDE_INT_IS_LONG */

#else /* __CYGWIN__ */
#   define TclWinGetTclInstance 0
#   define TclpGetPid 0
#   define TclWinFlushDirtyChannels 0
#   define TclWinNoBackslash 0
#   define TclWinAddProcess 0
#endif

/*
 * WARNING: The contents of this file is automatically generated by the
 * tools/genStubs.tcl script. Any modifications to the function declarations
 * below should be made in the generic/tcl.decls script.
 */

MODULE_SCOPE const TclStubs tclStubs;
MODULE_SCOPE const TclTomMathStubs tclTomMathStubs;

#ifdef __GNUC__
/*
 * The rest of this file shouldn't warn about deprecated functions; they're
 * there because we intend them to be so and know that this file is OK to
 * touch those fields.
 */
#pragma GCC diagnostic ignored "-Wdeprecated-declarations"
#endif

/* !BEGIN!: Do not edit below this line. */

static const TclIntStubs tclIntStubs = {
    TCL_STUB_MAGIC,
    0,
    0, /* 0 */
    0, /* 1 */
    0, /* 2 */
    TclAllocateFreeObjects, /* 3 */
    0, /* 4 */
    TclCleanupChildren, /* 5 */
    TclCleanupCommand, /* 6 */
    TclCopyAndCollapse, /* 7 */
    0, /* 8 */
    TclCreatePipeline, /* 9 */
    TclCreateProc, /* 10 */
    TclDeleteCompiledLocalVars, /* 11 */
    TclDeleteVars, /* 12 */
    0, /* 13 */
    TclDumpMemoryInfo, /* 14 */
    0, /* 15 */
    TclExprFloatError, /* 16 */
    0, /* 17 */
    0, /* 18 */
    0, /* 19 */
    0, /* 20 */
    0, /* 21 */
    TclFindElement, /* 22 */
    TclFindProc, /* 23 */
    TclFormatInt, /* 24 */
    TclFreePackageInfo, /* 25 */
    0, /* 26 */
    0, /* 27 */
    TclpGetDefaultStdChannel, /* 28 */
    0, /* 29 */
    0, /* 30 */
    TclGetExtension, /* 31 */
    TclGetFrame, /* 32 */
    0, /* 33 */
    0, /* 34 */
    0, /* 35 */
    0, /* 36 */
    0, /* 37 */
    TclGetNamespaceForQualName, /* 38 */
    TclGetObjInterpProc, /* 39 */
    TclGetOpenMode, /* 40 */
    TclGetOriginalCommand, /* 41 */
    TclpGetUserHome, /* 42 */
    TclGetObjInterpProc2, /* 43 */
    0, /* 44 */
    TclHideUnsafeCommands, /* 45 */
    TclInExit, /* 46 */
    0, /* 47 */
    0, /* 48 */
    0, /* 49 */
    0, /* 50 */
    TclInterpInit, /* 51 */
    0, /* 52 */
    TclInvokeObjectCommand, /* 53 */
    TclInvokeStringCommand, /* 54 */
    TclIsProc, /* 55 */
    0, /* 56 */
    0, /* 57 */
    TclLookupVar, /* 58 */
    0, /* 59 */
    TclNeedSpace, /* 60 */
    TclNewProcBodyObj, /* 61 */
    TclObjCommandComplete, /* 62 */
    TclObjInterpProc, /* 63 */
    TclObjInvoke, /* 64 */
    0, /* 65 */
    0, /* 66 */
    0, /* 67 */
    0, /* 68 */
    TclpAlloc, /* 69 */
    0, /* 70 */
    0, /* 71 */
    0, /* 72 */
    0, /* 73 */
    TclpFree, /* 74 */
    TclpGetClicks, /* 75 */
    TclpGetSeconds, /* 76 */
    0, /* 77 */
    0, /* 78 */
    0, /* 79 */
    0, /* 80 */
    TclpRealloc, /* 81 */
    0, /* 82 */
    0, /* 83 */
    0, /* 84 */
    0, /* 85 */
    0, /* 86 */
    0, /* 87 */
    0, /* 88 */
    TclPreventAliasLoop, /* 89 */
    0, /* 90 */
    TclProcCleanupProc, /* 91 */
    TclProcCompileProc, /* 92 */
    TclProcDeleteProc, /* 93 */
    0, /* 94 */
    0, /* 95 */
    TclRenameCommand, /* 96 */
    TclResetShadowedCmdRefs, /* 97 */
    TclServiceIdle, /* 98 */
    0, /* 99 */
    0, /* 100 */
    0, /* 101 */
    TclSetupEnv, /* 102 */
    TclSockGetPort, /* 103 */
    0, /* 104 */
    0, /* 105 */
    0, /* 106 */
    0, /* 107 */
    TclTeardownNamespace, /* 108 */
    TclUpdateReturnInfo, /* 109 */
    TclSockMinimumBuffers, /* 110 */
    Tcl_AddInterpResolvers, /* 111 */
    0, /* 112 */
    0, /* 113 */
    0, /* 114 */
    0, /* 115 */
    0, /* 116 */
    0, /* 117 */
    Tcl_GetInterpResolvers, /* 118 */
    Tcl_GetNamespaceResolvers, /* 119 */
    Tcl_FindNamespaceVar, /* 120 */
    0, /* 121 */
    0, /* 122 */
    0, /* 123 */
    0, /* 124 */
    0, /* 125 */
    Tcl_GetVariableFullName, /* 126 */
    0, /* 127 */
    Tcl_PopCallFrame, /* 128 */
    Tcl_PushCallFrame, /* 129 */
    Tcl_RemoveInterpResolvers, /* 130 */
    Tcl_SetNamespaceResolvers, /* 131 */
    0, /* 132 */
    0, /* 133 */
    0, /* 134 */
    0, /* 135 */
    0, /* 136 */
    0, /* 137 */
    TclGetEnv, /* 138 */
    0, /* 139 */
    0, /* 140 */
    TclpGetCwd, /* 141 */
    TclSetByteCodeFromAny, /* 142 */
    TclAddLiteralObj, /* 143 */
    TclHideLiteral, /* 144 */
    TclGetAuxDataType, /* 145 */
    TclHandleCreate, /* 146 */
    TclHandleFree, /* 147 */
    TclHandlePreserve, /* 148 */
    TclHandleRelease, /* 149 */
    TclRegAbout, /* 150 */
    TclRegExpRangeUniChar, /* 151 */
    TclSetLibraryPath, /* 152 */
    TclGetLibraryPath, /* 153 */
    0, /* 154 */
    0, /* 155 */
    TclRegError, /* 156 */
    TclVarTraceExists, /* 157 */
    0, /* 158 */
    0, /* 159 */
    0, /* 160 */
    TclChannelTransform, /* 161 */
    TclChannelEventScriptInvoker, /* 162 */
    TclGetInstructionTable, /* 163 */
    TclExpandCodeArray, /* 164 */
    TclpSetInitialEncodings, /* 165 */
    TclListObjSetElement, /* 166 */
    0, /* 167 */
    0, /* 168 */
    TclpUtfNcmp2, /* 169 */
    TclCheckInterpTraces, /* 170 */
    TclCheckExecutionTraces, /* 171 */
    TclInThreadExit, /* 172 */
    TclUniCharMatch, /* 173 */
    0, /* 174 */
    TclCallVarTraces, /* 175 */
    TclCleanupVar, /* 176 */
    TclVarErrMsg, /* 177 */
    0, /* 178 */
    0, /* 179 */
    0, /* 180 */
    0, /* 181 */
    0, /* 182 */
    0, /* 183 */
    0, /* 184 */
    0, /* 185 */
    0, /* 186 */
    0, /* 187 */
    0, /* 188 */
    0, /* 189 */
    0, /* 190 */
    0, /* 191 */
    0, /* 192 */
    0, /* 193 */
    0, /* 194 */
    0, /* 195 */
    0, /* 196 */
    0, /* 197 */
    TclObjGetFrame, /* 198 */
    0, /* 199 */
    TclpObjRemoveDirectory, /* 200 */
    TclpObjCopyDirectory, /* 201 */
    TclpObjCreateDirectory, /* 202 */
    TclpObjDeleteFile, /* 203 */
    TclpObjCopyFile, /* 204 */
    TclpObjRenameFile, /* 205 */
    TclpObjStat, /* 206 */
    TclpObjAccess, /* 207 */
    TclpOpenFileChannel, /* 208 */
    0, /* 209 */
    0, /* 210 */
    0, /* 211 */
    TclpFindExecutable, /* 212 */
    TclGetObjNameOfExecutable, /* 213 */
    TclSetObjNameOfExecutable, /* 214 */
    TclStackAlloc, /* 215 */
    TclStackFree, /* 216 */
    TclPushStackFrame, /* 217 */
    TclPopStackFrame, /* 218 */
    0, /* 219 */
    0, /* 220 */
    0, /* 221 */
    0, /* 222 */
    0, /* 223 */
    TclGetPlatform, /* 224 */
    TclTraceDictPath, /* 225 */
    TclObjBeingDeleted, /* 226 */
    TclSetNsPath, /* 227 */
    0, /* 228 */
    TclPtrMakeUpvar, /* 229 */
    TclObjLookupVar, /* 230 */
    TclGetNamespaceFromObj, /* 231 */
    TclEvalObjEx, /* 232 */
    TclGetSrcInfoForPc, /* 233 */
    TclVarHashCreateVar, /* 234 */
    TclInitVarHashTable, /* 235 */
    0, /* 236 */
    TclResetCancellation, /* 237 */
    TclNRInterpProc, /* 238 */
    TclNRInterpProcCore, /* 239 */
    TclNRRunCallbacks, /* 240 */
    TclNREvalObjEx, /* 241 */
    TclNREvalObjv, /* 242 */
    TclDbDumpActiveObjects, /* 243 */
    TclGetNamespaceChildTable, /* 244 */
    TclGetNamespaceCommandTable, /* 245 */
    TclInitRewriteEnsemble, /* 246 */
    TclResetRewriteEnsemble, /* 247 */
    TclCopyChannel, /* 248 */
    TclDoubleDigits, /* 249 */
    TclSetChildCancelFlags, /* 250 */
    TclRegisterLiteral, /* 251 */
    TclPtrGetVar, /* 252 */
    TclPtrSetVar, /* 253 */
    TclPtrIncrObjVar, /* 254 */
    TclPtrObjMakeUpvar, /* 255 */
    TclPtrUnsetVar, /* 256 */
    TclStaticLibrary, /* 257 */
    TclpCreateTemporaryDirectory, /* 258 */
    0, /* 259 */
    TclListTestObj, /* 260 */
    TclListObjValidate, /* 261 */
};

static const TclIntPlatStubs tclIntPlatStubs = {
    TCL_STUB_MAGIC,
    0,
    0, /* 0 */
    TclpCloseFile, /* 1 */
    TclpCreateCommandChannel, /* 2 */
    TclpCreatePipe, /* 3 */
    TclWinGetTclInstance, /* 4 */
    TclUnixWaitForFile, /* 5 */
    TclpMakeFile, /* 6 */
    TclpOpenFile, /* 7 */
    TclpGetPid, /* 8 */
    TclpCreateTempFile, /* 9 */
    0, /* 10 */
    TclGetAndDetachPids, /* 11 */
    0, /* 12 */
    0, /* 13 */
    0, /* 14 */
    TclpCreateProcess, /* 15 */
    TclpIsAtty, /* 16 */
    TclUnixCopyFile, /* 17 */
    0, /* 18 */
    0, /* 19 */
    TclWinAddProcess, /* 20 */
    0, /* 21 */
    0, /* 22 */
    0, /* 23 */
    TclWinNoBackslash, /* 24 */
    0, /* 25 */
    0, /* 26 */
    TclWinFlushDirtyChannels, /* 27 */
    0, /* 28 */
    TclWinCPUID, /* 29 */
    TclUnixOpenTemporaryFile, /* 30 */
};

static const TclPlatStubs tclPlatStubs = {
    TCL_STUB_MAGIC,
    0,
    0, /* 0 */
    Tcl_MacOSXOpenVersionedBundleResources, /* 1 */
    Tcl_MacOSXNotifierAddRunLoopMode, /* 2 */
    Tcl_WinConvertError, /* 3 */
};

const TclTomMathStubs tclTomMathStubs = {
    TCL_STUB_MAGIC,
    0,
    TclBN_epoch, /* 0 */
    TclBN_revision, /* 1 */
    TclBN_mp_add, /* 2 */
    TclBN_mp_add_d, /* 3 */
    TclBN_mp_and, /* 4 */
    TclBN_mp_clamp, /* 5 */
    TclBN_mp_clear, /* 6 */
    TclBN_mp_clear_multi, /* 7 */
    TclBN_mp_cmp, /* 8 */
    TclBN_mp_cmp_d, /* 9 */
    TclBN_mp_cmp_mag, /* 10 */
    TclBN_mp_copy, /* 11 */
    TclBN_mp_count_bits, /* 12 */
    TclBN_mp_div, /* 13 */
    TclBN_mp_div_d, /* 14 */
    TclBN_mp_div_2, /* 15 */
    TclBN_mp_div_2d, /* 16 */
    0, /* 17 */
    TclBN_mp_exch, /* 18 */
    TclBN_mp_expt_u32, /* 19 */
    TclBN_mp_grow, /* 20 */
    TclBN_mp_init, /* 21 */
    TclBN_mp_init_copy, /* 22 */
    TclBN_mp_init_multi, /* 23 */
    TclBN_mp_init_set, /* 24 */
    TclBN_mp_init_size, /* 25 */
    TclBN_mp_lshd, /* 26 */
    TclBN_mp_mod, /* 27 */
    TclBN_mp_mod_2d, /* 28 */
    TclBN_mp_mul, /* 29 */
    TclBN_mp_mul_d, /* 30 */
    TclBN_mp_mul_2, /* 31 */
    TclBN_mp_mul_2d, /* 32 */
    TclBN_mp_neg, /* 33 */
    TclBN_mp_or, /* 34 */
    TclBN_mp_radix_size, /* 35 */
    TclBN_mp_read_radix, /* 36 */
    TclBN_mp_rshd, /* 37 */
    TclBN_mp_shrink, /* 38 */
    0, /* 39 */
    0, /* 40 */
    TclBN_mp_sqrt, /* 41 */
    TclBN_mp_sub, /* 42 */
    TclBN_mp_sub_d, /* 43 */
    0, /* 44 */
    0, /* 45 */
    0, /* 46 */
    TclBN_mp_ubin_size, /* 47 */
    TclBN_mp_xor, /* 48 */
    TclBN_mp_zero, /* 49 */
    0, /* 50 */
    0, /* 51 */
    0, /* 52 */
    0, /* 53 */
    0, /* 54 */
    0, /* 55 */
    0, /* 56 */
    0, /* 57 */
    0, /* 58 */
    0, /* 59 */
    0, /* 60 */
    0, /* 61 */
    0, /* 62 */
    TclBN_mp_cnt_lsb, /* 63 */
    0, /* 64 */
    TclBN_mp_init_i64, /* 65 */
    TclBN_mp_init_u64, /* 66 */
    0, /* 67 */
    TclBN_mp_set_u64, /* 68 */
    TclBN_mp_get_mag_u64, /* 69 */
    TclBN_mp_set_i64, /* 70 */
    TclBN_mp_unpack, /* 71 */
    TclBN_mp_pack, /* 72 */
    0, /* 73 */
    0, /* 74 */
    0, /* 75 */
    TclBN_mp_signed_rsh, /* 76 */
    TclBN_mp_pack_count, /* 77 */
    TclBN_mp_to_ubin, /* 78 */
    0, /* 79 */
    TclBN_mp_to_radix, /* 80 */
};

static const TclStubHooks tclStubHooks = {
    &tclPlatStubs,
    &tclIntStubs,
    &tclIntPlatStubs
};

const TclStubs tclStubs = {
    TCL_STUB_MAGIC,
    &tclStubHooks,
    Tcl_PkgProvideEx, /* 0 */
    Tcl_PkgRequireEx, /* 1 */
    Tcl_Panic, /* 2 */
    Tcl_Alloc, /* 3 */
    Tcl_Free, /* 4 */
    Tcl_Realloc, /* 5 */
    Tcl_DbCkalloc, /* 6 */
    Tcl_DbCkfree, /* 7 */
    Tcl_DbCkrealloc, /* 8 */
    Tcl_CreateFileHandler, /* 9 */
    Tcl_DeleteFileHandler, /* 10 */
    Tcl_SetTimer, /* 11 */
    Tcl_Sleep, /* 12 */
    Tcl_WaitForEvent, /* 13 */
    Tcl_AppendAllObjTypes, /* 14 */
    Tcl_AppendStringsToObj, /* 15 */
    Tcl_AppendToObj, /* 16 */
    Tcl_ConcatObj, /* 17 */
    Tcl_ConvertToType, /* 18 */
    Tcl_DbDecrRefCount, /* 19 */
    Tcl_DbIncrRefCount, /* 20 */
    Tcl_DbIsShared, /* 21 */
    0, /* 22 */
    Tcl_DbNewByteArrayObj, /* 23 */
    Tcl_DbNewDoubleObj, /* 24 */
    Tcl_DbNewListObj, /* 25 */
    0, /* 26 */
    Tcl_DbNewObj, /* 27 */
    Tcl_DbNewStringObj, /* 28 */
    Tcl_DuplicateObj, /* 29 */
    TclFreeObj, /* 30 */
    Tcl_GetBoolean, /* 31 */
    Tcl_GetBooleanFromObj, /* 32 */
    TclGetByteArrayFromObj, /* 33 */
    Tcl_GetDouble, /* 34 */
    Tcl_GetDoubleFromObj, /* 35 */
    0, /* 36 */
    Tcl_GetInt, /* 37 */
    Tcl_GetIntFromObj, /* 38 */
    Tcl_GetLongFromObj, /* 39 */
    Tcl_GetObjType, /* 40 */
    TclGetStringFromObj, /* 41 */
    Tcl_InvalidateStringRep, /* 42 */
    Tcl_ListObjAppendList, /* 43 */
    Tcl_ListObjAppendElement, /* 44 */
    TclListObjGetElements, /* 45 */
    Tcl_ListObjIndex, /* 46 */
    TclListObjLength, /* 47 */
    Tcl_ListObjReplace, /* 48 */
    0, /* 49 */
    Tcl_NewByteArrayObj, /* 50 */
    Tcl_NewDoubleObj, /* 51 */
    0, /* 52 */
    Tcl_NewListObj, /* 53 */
    0, /* 54 */
    Tcl_NewObj, /* 55 */
    Tcl_NewStringObj, /* 56 */
    0, /* 57 */
    Tcl_SetByteArrayLength, /* 58 */
    Tcl_SetByteArrayObj, /* 59 */
    Tcl_SetDoubleObj, /* 60 */
    0, /* 61 */
    Tcl_SetListObj, /* 62 */
    0, /* 63 */
    Tcl_SetObjLength, /* 64 */
    Tcl_SetStringObj, /* 65 */
    0, /* 66 */
    0, /* 67 */
    Tcl_AllowExceptions, /* 68 */
    Tcl_AppendElement, /* 69 */
    Tcl_AppendResult, /* 70 */
    Tcl_AsyncCreate, /* 71 */
    Tcl_AsyncDelete, /* 72 */
    Tcl_AsyncInvoke, /* 73 */
    Tcl_AsyncMark, /* 74 */
    Tcl_AsyncReady, /* 75 */
    0, /* 76 */
    0, /* 77 */
    Tcl_BadChannelOption, /* 78 */
    Tcl_CallWhenDeleted, /* 79 */
    Tcl_CancelIdleCall, /* 80 */
    Tcl_Close, /* 81 */
    Tcl_CommandComplete, /* 82 */
    Tcl_Concat, /* 83 */
    Tcl_ConvertElement, /* 84 */
    Tcl_ConvertCountedElement, /* 85 */
    Tcl_CreateAlias, /* 86 */
    Tcl_CreateAliasObj, /* 87 */
    Tcl_CreateChannel, /* 88 */
    Tcl_CreateChannelHandler, /* 89 */
    Tcl_CreateCloseHandler, /* 90 */
    Tcl_CreateCommand, /* 91 */
    Tcl_CreateEventSource, /* 92 */
    Tcl_CreateExitHandler, /* 93 */
    Tcl_CreateInterp, /* 94 */
    0, /* 95 */
    Tcl_CreateObjCommand, /* 96 */
    Tcl_CreateChild, /* 97 */
    Tcl_CreateTimerHandler, /* 98 */
    Tcl_CreateTrace, /* 99 */
    Tcl_DeleteAssocData, /* 100 */
    Tcl_DeleteChannelHandler, /* 101 */
    Tcl_DeleteCloseHandler, /* 102 */
    Tcl_DeleteCommand, /* 103 */
    Tcl_DeleteCommandFromToken, /* 104 */
    Tcl_DeleteEvents, /* 105 */
    Tcl_DeleteEventSource, /* 106 */
    Tcl_DeleteExitHandler, /* 107 */
    Tcl_DeleteHashEntry, /* 108 */
    Tcl_DeleteHashTable, /* 109 */
    Tcl_DeleteInterp, /* 110 */
    Tcl_DetachPids, /* 111 */
    Tcl_DeleteTimerHandler, /* 112 */
    Tcl_DeleteTrace, /* 113 */
    Tcl_DontCallWhenDeleted, /* 114 */
    Tcl_DoOneEvent, /* 115 */
    Tcl_DoWhenIdle, /* 116 */
    Tcl_DStringAppend, /* 117 */
    Tcl_DStringAppendElement, /* 118 */
    Tcl_DStringEndSublist, /* 119 */
    Tcl_DStringFree, /* 120 */
    Tcl_DStringGetResult, /* 121 */
    Tcl_DStringInit, /* 122 */
    Tcl_DStringResult, /* 123 */
    Tcl_DStringSetLength, /* 124 */
    Tcl_DStringStartSublist, /* 125 */
    Tcl_Eof, /* 126 */
    Tcl_ErrnoId, /* 127 */
    Tcl_ErrnoMsg, /* 128 */
    0, /* 129 */
    Tcl_EvalFile, /* 130 */
    0, /* 131 */
    Tcl_EventuallyFree, /* 132 */
    Tcl_Exit, /* 133 */
    Tcl_ExposeCommand, /* 134 */
    Tcl_ExprBoolean, /* 135 */
    Tcl_ExprBooleanObj, /* 136 */
    Tcl_ExprDouble, /* 137 */
    Tcl_ExprDoubleObj, /* 138 */
    Tcl_ExprLong, /* 139 */
    Tcl_ExprLongObj, /* 140 */
    Tcl_ExprObj, /* 141 */
    Tcl_ExprString, /* 142 */
    Tcl_Finalize, /* 143 */
    0, /* 144 */
    Tcl_FirstHashEntry, /* 145 */
    Tcl_Flush, /* 146 */
    0, /* 147 */
    Tcl_GetAlias, /* 148 */
    Tcl_GetAliasObj, /* 149 */
    Tcl_GetAssocData, /* 150 */
    Tcl_GetChannel, /* 151 */
    Tcl_GetChannelBufferSize, /* 152 */
    Tcl_GetChannelHandle, /* 153 */
    Tcl_GetChannelInstanceData, /* 154 */
    Tcl_GetChannelMode, /* 155 */
    Tcl_GetChannelName, /* 156 */
    Tcl_GetChannelOption, /* 157 */
    Tcl_GetChannelType, /* 158 */
    Tcl_GetCommandInfo, /* 159 */
    Tcl_GetCommandName, /* 160 */
    Tcl_GetErrno, /* 161 */
    Tcl_GetHostName, /* 162 */
    Tcl_GetInterpPath, /* 163 */
    Tcl_GetParent, /* 164 */
    Tcl_GetNameOfExecutable, /* 165 */
    Tcl_GetObjResult, /* 166 */
    Tcl_GetOpenFile, /* 167 */
    Tcl_GetPathType, /* 168 */
    Tcl_Gets, /* 169 */
    Tcl_GetsObj, /* 170 */
    Tcl_GetServiceMode, /* 171 */
    Tcl_GetChild, /* 172 */
    Tcl_GetStdChannel, /* 173 */
    0, /* 174 */
    0, /* 175 */
    Tcl_GetVar2, /* 176 */
    0, /* 177 */
    0, /* 178 */
    Tcl_HideCommand, /* 179 */
    Tcl_Init, /* 180 */
    Tcl_InitHashTable, /* 181 */
    Tcl_InputBlocked, /* 182 */
    Tcl_InputBuffered, /* 183 */
    Tcl_InterpDeleted, /* 184 */
    Tcl_IsSafe, /* 185 */
    Tcl_JoinPath, /* 186 */
    Tcl_LinkVar, /* 187 */
    0, /* 188 */
    Tcl_MakeFileChannel, /* 189 */
    0, /* 190 */
    Tcl_MakeTcpClientChannel, /* 191 */
    Tcl_Merge, /* 192 */
    Tcl_NextHashEntry, /* 193 */
    Tcl_NotifyChannel, /* 194 */
    Tcl_ObjGetVar2, /* 195 */
    Tcl_ObjSetVar2, /* 196 */
    Tcl_OpenCommandChannel, /* 197 */
    Tcl_OpenFileChannel, /* 198 */
    Tcl_OpenTcpClient, /* 199 */
    Tcl_OpenTcpServer, /* 200 */
    Tcl_Preserve, /* 201 */
    Tcl_PrintDouble, /* 202 */
    Tcl_PutEnv, /* 203 */
    Tcl_PosixError, /* 204 */
    Tcl_QueueEvent, /* 205 */
    Tcl_Read, /* 206 */
    Tcl_ReapDetachedProcs, /* 207 */
    Tcl_RecordAndEval, /* 208 */
    Tcl_RecordAndEvalObj, /* 209 */
    Tcl_RegisterChannel, /* 210 */
    Tcl_RegisterObjType, /* 211 */
    Tcl_RegExpCompile, /* 212 */
    Tcl_RegExpExec, /* 213 */
    Tcl_RegExpMatch, /* 214 */
    Tcl_RegExpRange, /* 215 */
    Tcl_Release, /* 216 */
    Tcl_ResetResult, /* 217 */
    Tcl_ScanElement, /* 218 */
    Tcl_ScanCountedElement, /* 219 */
    0, /* 220 */
    Tcl_ServiceAll, /* 221 */
    Tcl_ServiceEvent, /* 222 */
    Tcl_SetAssocData, /* 223 */
    Tcl_SetChannelBufferSize, /* 224 */
    Tcl_SetChannelOption, /* 225 */
    Tcl_SetCommandInfo, /* 226 */
    Tcl_SetErrno, /* 227 */
    Tcl_SetErrorCode, /* 228 */
    Tcl_SetMaxBlockTime, /* 229 */
    0, /* 230 */
    Tcl_SetRecursionLimit, /* 231 */
    0, /* 232 */
    Tcl_SetServiceMode, /* 233 */
    Tcl_SetObjErrorCode, /* 234 */
    Tcl_SetObjResult, /* 235 */
    Tcl_SetStdChannel, /* 236 */
    0, /* 237 */
    Tcl_SetVar2, /* 238 */
    Tcl_SignalId, /* 239 */
    Tcl_SignalMsg, /* 240 */
    Tcl_SourceRCFile, /* 241 */
    TclSplitList, /* 242 */
    TclSplitPath, /* 243 */
    0, /* 244 */
    0, /* 245 */
    0, /* 246 */
    0, /* 247 */
    Tcl_TraceVar2, /* 248 */
    Tcl_TranslateFileName, /* 249 */
    Tcl_Ungets, /* 250 */
    Tcl_UnlinkVar, /* 251 */
    Tcl_UnregisterChannel, /* 252 */
    0, /* 253 */
    Tcl_UnsetVar2, /* 254 */
    0, /* 255 */
    Tcl_UntraceVar2, /* 256 */
    Tcl_UpdateLinkedVar, /* 257 */
    0, /* 258 */
    Tcl_UpVar2, /* 259 */
    Tcl_VarEval, /* 260 */
    0, /* 261 */
    Tcl_VarTraceInfo2, /* 262 */
    Tcl_Write, /* 263 */
    Tcl_WrongNumArgs, /* 264 */
    Tcl_DumpActiveMemory, /* 265 */
    Tcl_ValidateAllMemory, /* 266 */
    0, /* 267 */
    0, /* 268 */
    Tcl_HashStats, /* 269 */
    Tcl_ParseVar, /* 270 */
    0, /* 271 */
    Tcl_PkgPresentEx, /* 272 */
    0, /* 273 */
    0, /* 274 */
    0, /* 275 */
    0, /* 276 */
    Tcl_WaitPid, /* 277 */
    0, /* 278 */
    Tcl_GetVersion, /* 279 */
    Tcl_InitMemory, /* 280 */
    Tcl_StackChannel, /* 281 */
    Tcl_UnstackChannel, /* 282 */
    Tcl_GetStackedChannel, /* 283 */
    Tcl_SetMainLoop, /* 284 */
    0, /* 285 */
    Tcl_AppendObjToObj, /* 286 */
    Tcl_CreateEncoding, /* 287 */
    Tcl_CreateThreadExitHandler, /* 288 */
    Tcl_DeleteThreadExitHandler, /* 289 */
    0, /* 290 */
    Tcl_EvalEx, /* 291 */
    Tcl_EvalObjv, /* 292 */
    Tcl_EvalObjEx, /* 293 */
    Tcl_ExitThread, /* 294 */
    Tcl_ExternalToUtf, /* 295 */
    Tcl_ExternalToUtfDString, /* 296 */
    Tcl_FinalizeThread, /* 297 */
    Tcl_FinalizeNotifier, /* 298 */
    Tcl_FreeEncoding, /* 299 */
    Tcl_GetCurrentThread, /* 300 */
    Tcl_GetEncoding, /* 301 */
    Tcl_GetEncodingName, /* 302 */
    Tcl_GetEncodingNames, /* 303 */
    Tcl_GetIndexFromObjStruct, /* 304 */
    Tcl_GetThreadData, /* 305 */
    Tcl_GetVar2Ex, /* 306 */
    Tcl_InitNotifier, /* 307 */
    Tcl_MutexLock, /* 308 */
    Tcl_MutexUnlock, /* 309 */
    Tcl_ConditionNotify, /* 310 */
    Tcl_ConditionWait, /* 311 */
    TclNumUtfChars, /* 312 */
    Tcl_ReadChars, /* 313 */
    0, /* 314 */
    0, /* 315 */
    Tcl_SetSystemEncoding, /* 316 */
    Tcl_SetVar2Ex, /* 317 */
    Tcl_ThreadAlert, /* 318 */
    Tcl_ThreadQueueEvent, /* 319 */
    Tcl_UniCharAtIndex, /* 320 */
    Tcl_UniCharToLower, /* 321 */
    Tcl_UniCharToTitle, /* 322 */
    Tcl_UniCharToUpper, /* 323 */
    Tcl_UniCharToUtf, /* 324 */
    TclUtfAtIndex, /* 325 */
    TclUtfCharComplete, /* 326 */
    Tcl_UtfBackslash, /* 327 */
    Tcl_UtfFindFirst, /* 328 */
    Tcl_UtfFindLast, /* 329 */
    TclUtfNext, /* 330 */
    TclUtfPrev, /* 331 */
    Tcl_UtfToExternal, /* 332 */
    Tcl_UtfToExternalDString, /* 333 */
    Tcl_UtfToLower, /* 334 */
    Tcl_UtfToTitle, /* 335 */
    Tcl_UtfToChar16, /* 336 */
    Tcl_UtfToUpper, /* 337 */
    Tcl_WriteChars, /* 338 */
    Tcl_WriteObj, /* 339 */
    Tcl_GetString, /* 340 */
    0, /* 341 */
    0, /* 342 */
    Tcl_AlertNotifier, /* 343 */
    Tcl_ServiceModeHook, /* 344 */
    Tcl_UniCharIsAlnum, /* 345 */
    Tcl_UniCharIsAlpha, /* 346 */
    Tcl_UniCharIsDigit, /* 347 */
    Tcl_UniCharIsLower, /* 348 */
    Tcl_UniCharIsSpace, /* 349 */
    Tcl_UniCharIsUpper, /* 350 */
    Tcl_UniCharIsWordChar, /* 351 */
    Tcl_Char16Len, /* 352 */
    0, /* 353 */
    Tcl_Char16ToUtfDString, /* 354 */
    Tcl_UtfToChar16DString, /* 355 */
    Tcl_GetRegExpFromObj, /* 356 */
    0, /* 357 */
    Tcl_FreeParse, /* 358 */
    Tcl_LogCommandInfo, /* 359 */
    Tcl_ParseBraces, /* 360 */
    Tcl_ParseCommand, /* 361 */
    Tcl_ParseExpr, /* 362 */
    Tcl_ParseQuotedString, /* 363 */
    Tcl_ParseVarName, /* 364 */
    Tcl_GetCwd, /* 365 */
    Tcl_Chdir, /* 366 */
    Tcl_Access, /* 367 */
    Tcl_Stat, /* 368 */
    Tcl_UtfNcmp, /* 369 */
    Tcl_UtfNcasecmp, /* 370 */
    Tcl_StringCaseMatch, /* 371 */
    Tcl_UniCharIsControl, /* 372 */
    Tcl_UniCharIsGraph, /* 373 */
    Tcl_UniCharIsPrint, /* 374 */
    Tcl_UniCharIsPunct, /* 375 */
    Tcl_RegExpExecObj, /* 376 */
    Tcl_RegExpGetInfo, /* 377 */
    Tcl_NewUnicodeObj, /* 378 */
    Tcl_SetUnicodeObj, /* 379 */
    TclGetCharLength, /* 380 */
    TclGetUniChar, /* 381 */
    0, /* 382 */
    TclGetRange, /* 383 */
    Tcl_AppendUnicodeToObj, /* 384 */
    Tcl_RegExpMatchObj, /* 385 */
    Tcl_SetNotifier, /* 386 */
    Tcl_GetAllocMutex, /* 387 */
    Tcl_GetChannelNames, /* 388 */
    Tcl_GetChannelNamesEx, /* 389 */
    Tcl_ProcObjCmd, /* 390 */
    Tcl_ConditionFinalize, /* 391 */
    Tcl_MutexFinalize, /* 392 */
    Tcl_CreateThread, /* 393 */
    Tcl_ReadRaw, /* 394 */
    Tcl_WriteRaw, /* 395 */
    Tcl_GetTopChannel, /* 396 */
    Tcl_ChannelBuffered, /* 397 */
    Tcl_ChannelName, /* 398 */
    Tcl_ChannelVersion, /* 399 */
    Tcl_ChannelBlockModeProc, /* 400 */
    0, /* 401 */
    Tcl_ChannelClose2Proc, /* 402 */
    Tcl_ChannelInputProc, /* 403 */
    Tcl_ChannelOutputProc, /* 404 */
    0, /* 405 */
    Tcl_ChannelSetOptionProc, /* 406 */
    Tcl_ChannelGetOptionProc, /* 407 */
    Tcl_ChannelWatchProc, /* 408 */
    Tcl_ChannelGetHandleProc, /* 409 */
    Tcl_ChannelFlushProc, /* 410 */
    Tcl_ChannelHandlerProc, /* 411 */
    Tcl_JoinThread, /* 412 */
    Tcl_IsChannelShared, /* 413 */
    Tcl_IsChannelRegistered, /* 414 */
    Tcl_CutChannel, /* 415 */
    Tcl_SpliceChannel, /* 416 */
    Tcl_ClearChannelHandlers, /* 417 */
    Tcl_IsChannelExisting, /* 418 */
    0, /* 419 */
    0, /* 420 */
    0, /* 421 */
    0, /* 422 */
    Tcl_InitCustomHashTable, /* 423 */
    Tcl_InitObjHashTable, /* 424 */
    Tcl_CommandTraceInfo, /* 425 */
    Tcl_TraceCommand, /* 426 */
    Tcl_UntraceCommand, /* 427 */
    Tcl_AttemptAlloc, /* 428 */
    Tcl_AttemptDbCkalloc, /* 429 */
    Tcl_AttemptRealloc, /* 430 */
    Tcl_AttemptDbCkrealloc, /* 431 */
    Tcl_AttemptSetObjLength, /* 432 */
    Tcl_GetChannelThread, /* 433 */
    TclGetUnicodeFromObj, /* 434 */
    0, /* 435 */
    0, /* 436 */
    Tcl_SubstObj, /* 437 */
    Tcl_DetachChannel, /* 438 */
    Tcl_IsStandardChannel, /* 439 */
    Tcl_FSCopyFile, /* 440 */
    Tcl_FSCopyDirectory, /* 441 */
    Tcl_FSCreateDirectory, /* 442 */
    Tcl_FSDeleteFile, /* 443 */
    Tcl_FSLoadFile, /* 444 */
    Tcl_FSMatchInDirectory, /* 445 */
    Tcl_FSLink, /* 446 */
    Tcl_FSRemoveDirectory, /* 447 */
    Tcl_FSRenameFile, /* 448 */
    Tcl_FSLstat, /* 449 */
    Tcl_FSUtime, /* 450 */
    Tcl_FSFileAttrsGet, /* 451 */
    Tcl_FSFileAttrsSet, /* 452 */
    Tcl_FSFileAttrStrings, /* 453 */
    Tcl_FSStat, /* 454 */
    Tcl_FSAccess, /* 455 */
    Tcl_FSOpenFileChannel, /* 456 */
    Tcl_FSGetCwd, /* 457 */
    Tcl_FSChdir, /* 458 */
    Tcl_FSConvertToPathType, /* 459 */
    Tcl_FSJoinPath, /* 460 */
    TclFSSplitPath, /* 461 */
    Tcl_FSEqualPaths, /* 462 */
    Tcl_FSGetNormalizedPath, /* 463 */
    Tcl_FSJoinToPath, /* 464 */
    Tcl_FSGetInternalRep, /* 465 */
    Tcl_FSGetTranslatedPath, /* 466 */
    Tcl_FSEvalFile, /* 467 */
    Tcl_FSNewNativePath, /* 468 */
    Tcl_FSGetNativePath, /* 469 */
    Tcl_FSFileSystemInfo, /* 470 */
    Tcl_FSPathSeparator, /* 471 */
    Tcl_FSListVolumes, /* 472 */
    Tcl_FSRegister, /* 473 */
    Tcl_FSUnregister, /* 474 */
    Tcl_FSData, /* 475 */
    Tcl_FSGetTranslatedStringPath, /* 476 */
    Tcl_FSGetFileSystemForPath, /* 477 */
    Tcl_FSGetPathType, /* 478 */
    Tcl_OutputBuffered, /* 479 */
    Tcl_FSMountsChanged, /* 480 */
    Tcl_EvalTokensStandard, /* 481 */
    Tcl_GetTime, /* 482 */
    Tcl_CreateObjTrace, /* 483 */
    Tcl_GetCommandInfoFromToken, /* 484 */
    Tcl_SetCommandInfoFromToken, /* 485 */
    Tcl_DbNewWideIntObj, /* 486 */
    Tcl_GetWideIntFromObj, /* 487 */
    Tcl_NewWideIntObj, /* 488 */
    Tcl_SetWideIntObj, /* 489 */
    Tcl_AllocStatBuf, /* 490 */
    Tcl_Seek, /* 491 */
    Tcl_Tell, /* 492 */
    Tcl_ChannelWideSeekProc, /* 493 */
    Tcl_DictObjPut, /* 494 */
    Tcl_DictObjGet, /* 495 */
    Tcl_DictObjRemove, /* 496 */
    TclDictObjSize, /* 497 */
    Tcl_DictObjFirst, /* 498 */
    Tcl_DictObjNext, /* 499 */
    Tcl_DictObjDone, /* 500 */
    Tcl_DictObjPutKeyList, /* 501 */
    Tcl_DictObjRemoveKeyList, /* 502 */
    Tcl_NewDictObj, /* 503 */
    Tcl_DbNewDictObj, /* 504 */
    Tcl_RegisterConfig, /* 505 */
    Tcl_CreateNamespace, /* 506 */
    Tcl_DeleteNamespace, /* 507 */
    Tcl_AppendExportList, /* 508 */
    Tcl_Export, /* 509 */
    Tcl_Import, /* 510 */
    Tcl_ForgetImport, /* 511 */
    Tcl_GetCurrentNamespace, /* 512 */
    Tcl_GetGlobalNamespace, /* 513 */
    Tcl_FindNamespace, /* 514 */
    Tcl_FindCommand, /* 515 */
    Tcl_GetCommandFromObj, /* 516 */
    Tcl_GetCommandFullName, /* 517 */
    Tcl_FSEvalFileEx, /* 518 */
    0, /* 519 */
    Tcl_LimitAddHandler, /* 520 */
    Tcl_LimitRemoveHandler, /* 521 */
    Tcl_LimitReady, /* 522 */
    Tcl_LimitCheck, /* 523 */
    Tcl_LimitExceeded, /* 524 */
    Tcl_LimitSetCommands, /* 525 */
    Tcl_LimitSetTime, /* 526 */
    Tcl_LimitSetGranularity, /* 527 */
    Tcl_LimitTypeEnabled, /* 528 */
    Tcl_LimitTypeExceeded, /* 529 */
    Tcl_LimitTypeSet, /* 530 */
    Tcl_LimitTypeReset, /* 531 */
    Tcl_LimitGetCommands, /* 532 */
    Tcl_LimitGetTime, /* 533 */
    Tcl_LimitGetGranularity, /* 534 */
    Tcl_SaveInterpState, /* 535 */
    Tcl_RestoreInterpState, /* 536 */
    Tcl_DiscardInterpState, /* 537 */
    Tcl_SetReturnOptions, /* 538 */
    Tcl_GetReturnOptions, /* 539 */
    Tcl_IsEnsemble, /* 540 */
    Tcl_CreateEnsemble, /* 541 */
    Tcl_FindEnsemble, /* 542 */
    Tcl_SetEnsembleSubcommandList, /* 543 */
    Tcl_SetEnsembleMappingDict, /* 544 */
    Tcl_SetEnsembleUnknownHandler, /* 545 */
    Tcl_SetEnsembleFlags, /* 546 */
    Tcl_GetEnsembleSubcommandList, /* 547 */
    Tcl_GetEnsembleMappingDict, /* 548 */
    Tcl_GetEnsembleUnknownHandler, /* 549 */
    Tcl_GetEnsembleFlags, /* 550 */
    Tcl_GetEnsembleNamespace, /* 551 */
    Tcl_SetTimeProc, /* 552 */
    Tcl_QueryTimeProc, /* 553 */
    Tcl_ChannelThreadActionProc, /* 554 */
    Tcl_NewBignumObj, /* 555 */
    Tcl_DbNewBignumObj, /* 556 */
    Tcl_SetBignumObj, /* 557 */
    Tcl_GetBignumFromObj, /* 558 */
    Tcl_TakeBignumFromObj, /* 559 */
    Tcl_TruncateChannel, /* 560 */
    Tcl_ChannelTruncateProc, /* 561 */
    Tcl_SetChannelErrorInterp, /* 562 */
    Tcl_GetChannelErrorInterp, /* 563 */
    Tcl_SetChannelError, /* 564 */
    Tcl_GetChannelError, /* 565 */
    Tcl_InitBignumFromDouble, /* 566 */
    Tcl_GetNamespaceUnknownHandler, /* 567 */
    Tcl_SetNamespaceUnknownHandler, /* 568 */
    Tcl_GetEncodingFromObj, /* 569 */
    Tcl_GetEncodingSearchPath, /* 570 */
    Tcl_SetEncodingSearchPath, /* 571 */
    Tcl_GetEncodingNameFromEnvironment, /* 572 */
    Tcl_PkgRequireProc, /* 573 */
    Tcl_AppendObjToErrorInfo, /* 574 */
    Tcl_AppendLimitedToObj, /* 575 */
    Tcl_Format, /* 576 */
    Tcl_AppendFormatToObj, /* 577 */
    Tcl_ObjPrintf, /* 578 */
    Tcl_AppendPrintfToObj, /* 579 */
    Tcl_CancelEval, /* 580 */
    Tcl_Canceled, /* 581 */
    Tcl_CreatePipe, /* 582 */
    Tcl_NRCreateCommand, /* 583 */
    Tcl_NREvalObj, /* 584 */
    Tcl_NREvalObjv, /* 585 */
    Tcl_NRCmdSwap, /* 586 */
    Tcl_NRAddCallback, /* 587 */
    Tcl_NRCallObjProc, /* 588 */
    Tcl_GetFSDeviceFromStat, /* 589 */
    Tcl_GetFSInodeFromStat, /* 590 */
    Tcl_GetModeFromStat, /* 591 */
    Tcl_GetLinkCountFromStat, /* 592 */
    Tcl_GetUserIdFromStat, /* 593 */
    Tcl_GetGroupIdFromStat, /* 594 */
    Tcl_GetDeviceTypeFromStat, /* 595 */
    Tcl_GetAccessTimeFromStat, /* 596 */
    Tcl_GetModificationTimeFromStat, /* 597 */
    Tcl_GetChangeTimeFromStat, /* 598 */
    Tcl_GetSizeFromStat, /* 599 */
    Tcl_GetBlocksFromStat, /* 600 */
    Tcl_GetBlockSizeFromStat, /* 601 */
    Tcl_SetEnsembleParameterList, /* 602 */
    Tcl_GetEnsembleParameterList, /* 603 */
    TclParseArgsObjv, /* 604 */
    Tcl_GetErrorLine, /* 605 */
    Tcl_SetErrorLine, /* 606 */
    Tcl_TransferResult, /* 607 */
    Tcl_InterpActive, /* 608 */
    Tcl_BackgroundException, /* 609 */
    Tcl_ZlibDeflate, /* 610 */
    Tcl_ZlibInflate, /* 611 */
    Tcl_ZlibCRC32, /* 612 */
    Tcl_ZlibAdler32, /* 613 */
    Tcl_ZlibStreamInit, /* 614 */
    Tcl_ZlibStreamGetCommandName, /* 615 */
    Tcl_ZlibStreamEof, /* 616 */
    Tcl_ZlibStreamChecksum, /* 617 */
    Tcl_ZlibStreamPut, /* 618 */
    Tcl_ZlibStreamGet, /* 619 */
    Tcl_ZlibStreamClose, /* 620 */
    Tcl_ZlibStreamReset, /* 621 */
    Tcl_SetStartupScript, /* 622 */
    Tcl_GetStartupScript, /* 623 */
    Tcl_CloseEx, /* 624 */
    Tcl_NRExprObj, /* 625 */
    Tcl_NRSubstObj, /* 626 */
    Tcl_LoadFile, /* 627 */
    Tcl_FindSymbol, /* 628 */
    Tcl_FSUnloadFile, /* 629 */
    Tcl_ZlibStreamSetCompressionDictionary, /* 630 */
    Tcl_OpenTcpServerEx, /* 631 */
    TclZipfs_Mount, /* 632 */
    TclZipfs_Unmount, /* 633 */
    TclZipfs_TclLibrary, /* 634 */
    TclZipfs_MountBuffer, /* 635 */
    Tcl_FreeInternalRep, /* 636 */
    Tcl_InitStringRep, /* 637 */
    Tcl_FetchInternalRep, /* 638 */
    Tcl_StoreInternalRep, /* 639 */
    Tcl_HasStringRep, /* 640 */
    Tcl_IncrRefCount, /* 641 */
    Tcl_DecrRefCount, /* 642 */
    Tcl_IsShared, /* 643 */
    Tcl_LinkArray, /* 644 */
    Tcl_GetIntForIndex, /* 645 */
    Tcl_UtfToUniChar, /* 646 */
    Tcl_UniCharToUtfDString, /* 647 */
    Tcl_UtfToUniCharDString, /* 648 */
    TclGetBytesFromObj, /* 649 */
    Tcl_GetBytesFromObj, /* 650 */
    Tcl_GetStringFromObj, /* 651 */
    Tcl_GetUnicodeFromObj, /* 652 */
    Tcl_GetByteArrayFromObj, /* 653 */
    Tcl_UtfCharComplete, /* 654 */
    Tcl_UtfNext, /* 655 */
    Tcl_UtfPrev, /* 656 */
    Tcl_UniCharIsUnicode, /* 657 */
    Tcl_ExternalToUtfDStringEx, /* 658 */
    Tcl_UtfToExternalDStringEx, /* 659 */
    Tcl_AsyncMarkFromSignal, /* 660 */
    Tcl_ListObjGetElements, /* 661 */
    Tcl_ListObjLength, /* 662 */
    Tcl_DictObjSize, /* 663 */
    Tcl_SplitList, /* 664 */
    Tcl_SplitPath, /* 665 */
    Tcl_FSSplitPath, /* 666 */
    Tcl_ParseArgsObjv, /* 667 */
    Tcl_UniCharLen, /* 668 */
    Tcl_NumUtfChars, /* 669 */
    Tcl_GetCharLength, /* 670 */
    Tcl_UtfAtIndex, /* 671 */
    Tcl_GetRange, /* 672 */
    Tcl_GetUniChar, /* 673 */
    Tcl_GetBool, /* 674 */
    Tcl_GetBoolFromObj, /* 675 */
    Tcl_CreateObjCommand2, /* 676 */
    Tcl_CreateObjTrace2, /* 677 */
    Tcl_NRCreateCommand2, /* 678 */
    Tcl_NRCallObjProc2, /* 679 */
    Tcl_GetNumberFromObj, /* 680 */
    Tcl_GetNumber, /* 681 */
    Tcl_RemoveChannelMode, /* 682 */
    Tcl_GetEncodingNulLength, /* 683 */
    Tcl_GetWideUIntFromObj, /* 684 */
    Tcl_DStringToObj, /* 685 */
    Tcl_GetSizeIntFromObj, /* 686 */
    0, /* 687 */
    TclUnusedStubEntry, /* 688 */
};

/* !END!: Do not edit above this line. */<|MERGE_RESOLUTION|>--- conflicted
+++ resolved
@@ -1,12 +1,23 @@
+/*
+ * Copyright © 1998-1999 Scriptics Corporation.
+ *
+ * See the file "license.terms" for information on usage and redistribution
+ * of this file, and for a DISCLAIMER OF ALL WARRANTIES.
+ */
+
+/*
+ * You may distribute and/or modify this program under the terms of the GNU
+ * Affero General Public License as published by the Free Software Foundation,
+ * either version 3 of the License, or (at your option) any later version.
+
+ * See the file "COPYING" for information on usage and redistribution
+ * of this file, and for a DISCLAIMER OF ALL WARRANTIES.
+*/
+
 /*
  * tclStubInit.c --
  *
  *	This file contains the initializers for the Tcl stub vectors.
- *
- * Copyright © 1998-1999 Scriptics Corporation.
- *
- * See the file "license.terms" for information on usage and redistribution
- * of this file, and for a DISCLAIMER OF ALL WARRANTIES.
  */
 
 #include "tclInt.h"
@@ -93,22 +104,6 @@
 #define Tcl_GetByteArrayFromObj 0
 #define TclUnusedStubEntry 0
 
-<<<<<<< HEAD
-=======
-
-#if TCL_UTF_MAX < 4
-static void uniCodePanic() {
-    Tcl_Panic("This extension uses a deprecated function, not available now: Tcl is compiled with -DTCL_UTF_MAX==%d", TCL_UTF_MAX);
-}
-
-#   define Tcl_GetUnicodeFromObj (Tcl_UniChar *(*)(Tcl_Obj *, Tcl_Size *))(void *)uniCodePanic
-#   define TclGetUnicodeFromObj (Tcl_UniChar *(*)(Tcl_Obj *, int *))(void *)uniCodePanic
-#   define Tcl_NewUnicodeObj (Tcl_Obj *(*)(const Tcl_UniChar *, Tcl_Size))(void *)uniCodePanic
-#   define Tcl_SetUnicodeObj (void(*)(Tcl_Obj *, const Tcl_UniChar *, Tcl_Size))(void *)uniCodePanic
-#   define Tcl_AppendUnicodeToObj (void(*)(Tcl_Obj *, const Tcl_UniChar *, Tcl_Size))(void *)uniCodePanic
-#endif
-
->>>>>>> 18581927
 #define TclUtfCharComplete Tcl_UtfCharComplete
 #define TclUtfNext Tcl_UtfNext
 #define TclUtfPrev Tcl_UtfPrev
