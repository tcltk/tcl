--- conflicted
+++ resolved
@@ -526,11 +526,8 @@
     TclPtrUnsetVar, /* 256 */
     TclStaticPackage, /* 257 */
     TclpCreateTemporaryDirectory, /* 258 */
-<<<<<<< HEAD
-    TclMSB, /* 259 */
-=======
     TclAppendUnicodeToObj, /* 259 */
->>>>>>> 5f9514bb
+    TclMSB, /* 260 */
 };
 
 static const TclIntPlatStubs tclIntPlatStubs = {
