/*
 * tclStubInit.c --
 *
 *	This file contains the initializers for the Tcl stub vectors.
 *
 * Copyright (c) 1998-1999 by Scriptics Corporation.
 *
 * See the file "license.terms" for information on usage and redistribution
 * of this file, and for a DISCLAIMER OF ALL WARRANTIES.
 */

#include "tclInt.h"
#include "tommath_private.h"
#include "tclTomMath.h"

#ifdef __CYGWIN__
#   include <wchar.h>
#endif

#ifdef __GNUC__
#pragma GCC dependency "tcl.decls"
#pragma GCC dependency "tclInt.decls"
#pragma GCC dependency "tclTomMath.decls"
#endif

/*
 * Remove macros that will interfere with the definitions below.
 */

#undef Tcl_Alloc
#undef Tcl_Free
#undef Tcl_Realloc
#undef Tcl_NewBooleanObj
#undef Tcl_NewByteArrayObj
#undef Tcl_NewDoubleObj
#undef Tcl_NewIntObj
#undef Tcl_NewListObj
#undef Tcl_NewLongObj
#undef Tcl_DbNewLongObj
#undef Tcl_NewObj
#undef Tcl_NewStringObj
#undef Tcl_GetUnicode
#undef Tcl_GetUnicodeFromObj
#undef Tcl_AppendUnicodeToObj
#undef Tcl_NewUnicodeObj
#undef Tcl_SetUnicodeObj
#undef Tcl_UniCharNcasecmp
#undef Tcl_UniCharCaseMatch
#undef Tcl_UniCharLen
#undef Tcl_UniCharNcmp
#undef Tcl_DumpActiveMemory
#undef Tcl_ValidateAllMemory
#undef Tcl_FindHashEntry
#undef Tcl_CreateHashEntry
#undef Tcl_Panic
#undef Tcl_FindExecutable
#undef Tcl_SetExitProc
#undef Tcl_SetPanicProc
#undef TclpGetPid
#undef TclSockMinimumBuffers
#undef Tcl_SetIntObj
#undef Tcl_SetLongObj
#undef TclpInetNtoa
#undef TclWinGetServByName
#undef TclWinGetSockOpt
#undef TclWinSetSockOpt
#undef TclWinNToHS
#undef TclStaticPackage
#undef Tcl_BackgroundError
#define TclStaticPackage Tcl_StaticPackage
#undef Tcl_UniCharToUtfDString
#undef Tcl_UtfToUniCharDString
#undef Tcl_UtfToUniChar

#if TCL_UTF_MAX > 3
static void uniCodePanic() {
    Tcl_Panic("This extension uses a deprecated function, not available now: Tcl is compiled with -DTCL_UTF_MAX==%d", TCL_UTF_MAX);
}
#   define Tcl_GetUnicode (int *(*)(Tcl_Obj *)) uniCodePanic
#   define Tcl_GetUnicodeFromObj (int *(*)(Tcl_Obj *, Tcl_UniChar *)) uniCodePanic
#   define Tcl_NewUnicodeObj (Tcl_Obj *(*)(const int *, Tcl_UniChar)) uniCodePanic
#   define Tcl_SetUnicodeObj (void(*)(Tcl_Obj *, const Tcl_UniChar *, int)) uniCodePanic
#   define Tcl_AppendUnicodeToObj (void(*)(Tcl_Obj *, const Tcl_UniChar *, int)) uniCodePanic
#   define Tcl_UniCharNcasecmp (int(*)(const Tcl_UniChar *, const Tcl_UniChar *, unsigned long)) uniCodePanic
#   define Tcl_UniCharCaseMatch (int(*)(const Tcl_UniChar *, const Tcl_UniChar *, int)) uniCodePanic
#   define Tcl_UniCharLen (int(*)(const Tcl_UniChar *)) uniCodePanic
#   define Tcl_UniCharNcmp (int(*)(const Tcl_UniChar *, const Tcl_UniChar *, unsigned long)) uniCodePanic
#endif

#define TclBN_mp_add mp_add
#define TclBN_mp_and mp_and
#define TclBN_mp_clamp mp_clamp
#define TclBN_mp_clear mp_clear
#define TclBN_mp_clear_multi mp_clear_multi
#define TclBN_mp_cmp mp_cmp
#define TclBN_mp_cmp_mag mp_cmp_mag
#define TclBN_mp_cnt_lsb mp_cnt_lsb
#define TclBN_mp_copy mp_copy
#define TclBN_mp_count_bits mp_count_bits
#define TclBN_mp_div mp_div
#define TclBN_mp_div_2 mp_div_2
#define TclBN_mp_div_2d mp_div_2d
#define TclBN_mp_exch mp_exch
#define TclBN_mp_get_mag_u64 mp_get_mag_u64
#define TclBN_mp_grow mp_grow
#define TclBN_mp_init mp_init
#define TclBN_mp_init_copy mp_init_copy
#define TclBN_mp_init_multi mp_init_multi
#define TclBN_mp_init_size mp_init_size
#define TclBN_mp_init_i64 mp_init_i64
#define TclBN_mp_init_u64 mp_init_u64
#define TclBN_mp_lshd mp_lshd
#define TclBN_mp_mod mp_mod
#define TclBN_mp_mod_2d mp_mod_2d
#define TclBN_mp_mul mp_mul
#define TclBN_mp_mul_2 mp_mul_2
#define TclBN_mp_mul_2d mp_mul_2d
#define TclBN_mp_neg mp_neg
#define TclBN_mp_or mp_or
#define TclBN_mp_radix_size mp_radix_size
#define TclBN_mp_reverse mp_reverse
#define TclBN_mp_read_radix mp_read_radix
#define TclBN_mp_rshd mp_rshd
#define TclBN_mp_set_i64 mp_set_i64
#define TclBN_mp_set_u64 mp_set_u64
#define TclBN_mp_shrink mp_shrink
#define TclBN_mp_sqr mp_sqr
#define TclBN_mp_sqrt mp_sqrt
#define TclBN_mp_sub mp_sub
#define TclBN_mp_signed_rsh mp_signed_rsh
#define TclBN_mp_tc_and TclBN_mp_and
#define TclBN_mp_tc_div_2d mp_signed_rsh
#define TclBN_mp_tc_or TclBN_mp_or
#define TclBN_mp_tc_xor TclBN_mp_xor
#define TclBN_mp_to_radix mp_to_radix
#define TclBN_mp_to_ubin mp_to_ubin
#define TclBN_mp_ubin_size mp_ubin_size
#define TclBN_mp_xor mp_xor
#define TclBN_mp_zero mp_zero
#define TclBN_s_mp_add s_mp_add
#define TclBN_s_mp_balance_mul mp_balance_mul
#define TclBN_mp_karatsuba_mul s_mp_karatsuba_mul
#define TclBN_mp_karatsuba_sqr s_mp_karatsuba_sqr
#define TclBN_s_mp_mul_digs s_mp_mul_digs
#define TclBN_s_mp_mul_digs_fast s_mp_mul_digs_fast
#define TclBN_s_mp_reverse s_mp_reverse
#define TclBN_s_mp_sqr s_mp_sqr
#define TclBN_s_mp_sqr_fast s_mp_sqr_fast
#define TclBN_s_mp_sub s_mp_sub
#define TclBN_mp_toom_mul s_mp_toom_mul
#define TclBN_mp_toom_sqr s_mp_toom_sqr


/* See bug 510001: TclSockMinimumBuffers needs plat imp */
#if defined(_WIN64) || defined(TCL_NO_DEPRECATED) || TCL_MAJOR_VERSION > 8
#   define TclSockMinimumBuffersOld 0
#else
#define TclSockMinimumBuffersOld sockMinimumBuffersOld
static int TclSockMinimumBuffersOld(int sock, int size)
{
    return TclSockMinimumBuffers(INT2PTR(sock), size);
}
#endif

mp_err TclBN_mp_set_int(mp_int *a, unsigned long i)
{
    TclBN_mp_set_u64(a, i);
    return MP_OKAY;
}

static mp_err TclBN_mp_set_long(mp_int *a, unsigned long i)
{
    TclBN_mp_set_u64(a, i);
    return MP_OKAY;
}

#define TclBN_mp_set_ul (void (*)(mp_int *a, unsigned long i))(void *)TclBN_mp_set_long

mp_err MP_WUR TclBN_mp_expt_u32(const mp_int *a, unsigned int b, mp_int *c) {
	return mp_expt_u32(a, b, c);
}
mp_err	TclBN_mp_add_d(const mp_int *a, unsigned int b, mp_int *c) {
   return mp_add_d(a, b, c);
}
mp_err	TclBN_mp_cmp_d(const mp_int *a, unsigned int b) {
   return mp_cmp_d(a, b);
}
mp_err	TclBN_mp_sub_d(const mp_int *a, unsigned int b, mp_int *c) {
   return mp_sub_d(a, b, c);
}
mp_err	TclBN_mp_div_d(const mp_int *a, unsigned int b, mp_int *c, unsigned int *d) {
   mp_digit d2;
   mp_err result = mp_div_d(a, b, c, (d ? &d2 : NULL));
   if (d) {
      *d = d2;
   }
   return result;
}
mp_err	TclBN_mp_div_ld(const mp_int *a, uint64_t b, mp_int *c, uint64_t *d) {
   mp_err result;
   mp_digit d2;

   if ((b | (mp_digit)-1) != (mp_digit)-1) {
      return MP_VAL;
   }
   result = mp_div_d(a, b, c, (d ? &d2 : NULL));
   if (d) {
      *d = d2;
   }
   return result;
}
mp_err TclBN_mp_init_set(mp_int *a, unsigned int b) {
	return mp_init_set(a, b);
}
mp_err	TclBN_mp_mul_d(const mp_int *a, unsigned int b, mp_int *c) {
	return mp_mul_d(a, b, c);
}

#if defined(TCL_NO_DEPRECATED) || TCL_MAJOR_VERSION > 8
#   define TclBN_mp_expt_d_ex 0
#   define TclBN_mp_to_unsigned_bin 0
#   define TclBN_mp_to_unsigned_bin_n 0
#   define TclBN_mp_toradix_n 0
#   undef TclBN_mp_sqr
#   define TclBN_mp_sqr 0
#   undef TclBN_mp_div_3
#   define TclBN_mp_div_3 0
#   define TclBN_mp_init_l 0
#   define TclBN_mp_init_ul 0
#   define TclBN_mp_set 0
#   define TclSetStartupScriptPath 0
#   define TclGetStartupScriptPath 0
#   define TclSetStartupScriptFileName 0
#   define TclGetStartupScriptFileName 0
#   define TclPrecTraceProc 0
#   define TclpInetNtoa 0
#   define TclWinGetServByName 0
#   define TclWinGetSockOpt 0
#   define TclWinSetSockOpt 0
#   define TclWinNToHS 0
#   define TclWinGetPlatformId 0
#   define TclWinResetInterfaces 0
#   define TclWinSetInterfaces 0
#   define TclWinGetPlatformId 0
#   define Tcl_Backslash 0
#   define Tcl_GetDefaultEncodingDir 0
#   define Tcl_SetDefaultEncodingDir 0
#   define Tcl_EvalTokens 0
#   define Tcl_CreateMathFunc 0
#   define Tcl_GetMathFuncInfo 0
#   define Tcl_ListMathFuncs 0
#   define Tcl_SetIntObj 0
#   define Tcl_SetLongObj 0
#   define Tcl_NewIntObj 0
#   define Tcl_NewLongObj 0
#   define Tcl_DbNewLongObj 0
#   define Tcl_BackgroundError 0
#else

mp_err TclBN_mp_div_3(const mp_int *a, mp_int *c, unsigned int *d) {
    mp_digit d2;
    mp_err result = mp_div_d(a, 3, c, &d2);
    if (d) {
	*d = d2;
    }
    return result;
}

int TclBN_mp_expt_d_ex(const mp_int *a, unsigned int b, mp_int *c, int fast)
{
    return TclBN_mp_expt_u32(a, b, c);
}

mp_err TclBN_mp_to_unsigned_bin(const mp_int *a, unsigned char *b)
{
    return TclBN_mp_to_ubin(a, b, INT_MAX, NULL);
}

mp_err TclBN_mp_to_unsigned_bin_n(const mp_int *a, unsigned char *b, unsigned long *outlen)
{
    size_t n = TclBN_mp_ubin_size(a);
    if (*outlen < (unsigned long)n) {
	return MP_VAL;
    }
    *outlen = (unsigned long)n;
    return TclBN_mp_to_ubin(a, b, n, NULL);
}

void TclBN_reverse(unsigned char *s, int len)
{
    if (len > 0) {
	TclBN_s_mp_reverse(s, (size_t)len);
    }
}

mp_err TclBN_mp_init_ul(mp_int *a, unsigned long b)
{
    return TclBN_mp_init_u64(a,b);
}

mp_err TclBN_mp_init_l(mp_int *a, long b)
{
    return TclBN_mp_init_i64(a,b);
}

void TclBN_mp_set(mp_int *a, unsigned int b) {
    TclBN_mp_set_u64(a, b);
}

mp_err TclBN_mp_toradix_n(const mp_int *a, char *str, int radix, int maxlen)
{
    if (maxlen < 0) {
	return MP_VAL;
    }
    return TclBN_mp_to_radix(a, str, (size_t)maxlen, NULL, radix);
}

#define TclSetStartupScriptPath setStartupScriptPath
static void TclSetStartupScriptPath(Tcl_Obj *path)
{
    Tcl_SetStartupScript(path, NULL);
}
#define TclGetStartupScriptPath getStartupScriptPath
static Tcl_Obj *TclGetStartupScriptPath(void)
{
    return Tcl_GetStartupScript(NULL);
}
#define TclSetStartupScriptFileName setStartupScriptFileName
static void TclSetStartupScriptFileName(
    const char *fileName)
{
    Tcl_SetStartupScript(Tcl_NewStringObj(fileName,-1), NULL);
}
#define TclGetStartupScriptFileName getStartupScriptFileName
static const char *TclGetStartupScriptFileName(void)
{
    Tcl_Obj *path = Tcl_GetStartupScript(NULL);
    if (path == NULL) {
	return NULL;
    }
    return Tcl_GetString(path);
}
#if defined(_WIN32) || defined(__CYGWIN__)
#undef TclWinNToHS
#undef TclWinGetPlatformId
#undef TclWinResetInterfaces
#undef TclWinSetInterfaces
static void
doNothing(void)
{
    /* dummy implementation, no need to do anything */
}
#define TclWinNToHS winNToHS
static unsigned short TclWinNToHS(unsigned short ns) {
	return ntohs(ns);
}
#define TclWinGetPlatformId winGetPlatformId
static int
TclWinGetPlatformId(void)
{
    return 2; /* VER_PLATFORM_WIN32_NT */;
}
#define TclWinResetInterfaces doNothing
#define TclWinSetInterfaces (void (*) (int)) doNothing
#endif
#endif /* TCL_NO_DEPRECATED */

#ifdef _WIN32
#   define TclUnixWaitForFile 0
#   define TclUnixCopyFile 0
#   define TclUnixOpenTemporaryFile 0
#   define TclpReaddir 0
#   define TclpIsAtty 0
#elif defined(__CYGWIN__)
#   define TclpIsAtty TclPlatIsAtty
#if defined(TCL_NO_DEPRECATED) || TCL_MAJOR_VERSION > 8
static void
doNothing(void)
{
    /* dummy implementation, no need to do anything */
}
#endif
#   define TclWinAddProcess (void (*) (void *, unsigned int)) doNothing
#   define TclWinFlushDirtyChannels doNothing

static int
TclpIsAtty(int fd)
{
    return isatty(fd);
}

void *TclWinGetTclInstance()
{
    void *hInstance = NULL;
    GetModuleHandleExW(GET_MODULE_HANDLE_EX_FLAG_FROM_ADDRESS,
	    (const wchar_t *)&TclpIsAtty, &hInstance);
    return hInstance;
}

#if !defined(TCL_NO_DEPRECATED) && TCL_MAJOR_VERSION < 9
#define TclWinSetSockOpt winSetSockOpt
static int
TclWinSetSockOpt(SOCKET s, int level, int optname,
	    const char *optval, int optlen)
{
    return setsockopt((int) s, level, optname, optval, optlen);
}

#define TclWinGetSockOpt winGetSockOpt
static int
TclWinGetSockOpt(SOCKET s, int level, int optname,
	    char *optval, int *optlen)
{
    return getsockopt((int) s, level, optname, optval, optlen);
}

#define TclWinGetServByName winGetServByName
static struct servent *
TclWinGetServByName(const char *name, const char *proto)
{
    return getservbyname(name, proto);
}
#endif /* TCL_NO_DEPRECATED */

#define TclWinNoBackslash winNoBackslash
static char *
TclWinNoBackslash(char *path)
{
    char *p;

    for (p = path; *p != '\0'; p++) {
	if (*p == '\\') {
	    *p = '/';
	}
    }
    return path;
}

int
TclpGetPid(Tcl_Pid pid)
{
    return (int) (size_t) pid;
}

#if !defined(TCL_NO_DEPRECATED) && TCL_MAJOR_VERSION < 9
#undef Tcl_WinUtfToTChar
char *
Tcl_WinUtfToTChar(
    const char *string,
    int len,
    Tcl_DString *dsPtr)
{
    Tcl_DStringInit(dsPtr);
    return (char *)Tcl_UtfToChar16DString(string, len, dsPtr);
}
#undef Tcl_WinTCharToUtf
char *
Tcl_WinTCharToUtf(
    const char *string,
    int len,
    Tcl_DString *dsPtr)
{
    Tcl_DStringInit(dsPtr);
    return Tcl_Char16ToUtfDString((const unsigned short *)string, len >> 1, dsPtr);
}
#endif /* !defined(TCL_NO_DEPRECATED) */

#if defined(TCL_WIDE_INT_IS_LONG)
/* On Cygwin64, long is 64-bit while on Win64 long is 32-bit. Therefore
 * we have to make sure that all stub entries on Cygwin64 follow the Win64
 * signature. Tcl 9 must find a better solution, but that cannot be done
 * without introducing a binary incompatibility.
 */
static int exprInt(Tcl_Interp *interp, const char *expr, int *ptr){
    long longValue;
    int result = Tcl_ExprLong(interp, expr, &longValue);
    if (result == TCL_OK) {
	    if ((longValue >= (long)(INT_MIN))
		    && (longValue <= (long)(UINT_MAX))) {
	    *ptr = (int)longValue;
	} else {
	    Tcl_SetObjResult(interp, Tcl_NewStringObj(
		    "integer value too large to represent as non-long integer", -1));
	    result = TCL_ERROR;
	}
    }
    return result;
}
#define Tcl_ExprLong (int(*)(Tcl_Interp*,const char*,long*))exprInt
static int exprIntObj(Tcl_Interp *interp, Tcl_Obj*expr, int *ptr){
    long longValue;
    int result = Tcl_ExprLongObj(interp, expr, &longValue);
    if (result == TCL_OK) {
	    if ((longValue >= (long)(INT_MIN))
		    && (longValue <= (long)(UINT_MAX))) {
	    *ptr = (int)longValue;
	} else {
	    Tcl_SetObjResult(interp, Tcl_NewStringObj(
		    "integer value too large to represent as non-long integer", -1));
	    result = TCL_ERROR;
	}
    }
    return result;
}
#define Tcl_ExprLongObj (int(*)(Tcl_Interp*,Tcl_Obj*,long*))exprIntObj
#if TCL_UTF_MAX < 4
static int uniCharNcmp(const Tcl_UniChar *ucs, const Tcl_UniChar *uct, unsigned int n){
   return Tcl_UniCharNcmp(ucs, uct, (unsigned long)n);
}
<<<<<<< HEAD
#define Tcl_UniCharNcmp (int(*)(const Tcl_UniChar*,const Tcl_UniChar*,unsigned long))uniCharNcmp
static int uniCharNcasecmp(const Tcl_UniChar *ucs, const Tcl_UniChar *uct, unsigned int n){
   return Tcl_UniCharNcasecmp(ucs, uct, (unsigned long)n);
}
#define Tcl_UniCharNcasecmp (int(*)(const Tcl_UniChar*,const Tcl_UniChar*,unsigned long))uniCharNcasecmp
#endif
=======
#define Tcl_UniCharNcmp (int(*)(const Tcl_UniChar*,const Tcl_UniChar*,unsigned long))(void *)uniCharNcmp
>>>>>>> 37ad5db2
static int utfNcmp(const char *s1, const char *s2, unsigned int n){
   return Tcl_UtfNcmp(s1, s2, (unsigned long)n);
}
#define Tcl_UtfNcmp (int(*)(const char*,const char*,unsigned long))(void *)utfNcmp
static int utfNcasecmp(const char *s1, const char *s2, unsigned int n){
   return Tcl_UtfNcasecmp(s1, s2, (unsigned long)n);
}
<<<<<<< HEAD
#define Tcl_UtfNcasecmp (int(*)(const char*,const char*,unsigned long))utfNcasecmp
=======
#define Tcl_UtfNcasecmp (int(*)(const char*,const char*,unsigned long))(void *)utfNcasecmp
static int uniCharNcasecmp(const Tcl_UniChar *ucs, const Tcl_UniChar *uct, unsigned int n){
   return Tcl_UniCharNcasecmp(ucs, uct, (unsigned long)n);
}
#define Tcl_UniCharNcasecmp (int(*)(const Tcl_UniChar*,const Tcl_UniChar*,unsigned long))(void *)uniCharNcasecmp
>>>>>>> 37ad5db2

#endif /* TCL_WIDE_INT_IS_LONG */

#endif /* __CYGWIN__ */

#if defined(TCL_NO_DEPRECATED)
#   define Tcl_SeekOld 0
#   define Tcl_TellOld 0
#   undef Tcl_SetBooleanObj
#   define Tcl_SetBooleanObj 0
#   undef Tcl_PkgPresent
#   define Tcl_PkgPresent 0
#   undef Tcl_PkgProvide
#   define Tcl_PkgProvide 0
#   undef Tcl_PkgRequire
#   define Tcl_PkgRequire 0
#   undef Tcl_GetIndexFromObj
#   define Tcl_GetIndexFromObj 0
#   define Tcl_NewBooleanObj 0
#   undef Tcl_DbNewBooleanObj
#   define Tcl_DbNewBooleanObj 0
#   undef Tcl_SetBooleanObj
#   define Tcl_SetBooleanObj 0
#   undef Tcl_SetVar
#   define Tcl_SetVar 0
#   undef Tcl_UnsetVar
#   define Tcl_UnsetVar 0
#   undef Tcl_GetVar
#   define Tcl_GetVar 0
#   undef Tcl_TraceVar
#   define Tcl_TraceVar 0
#   undef Tcl_UntraceVar
#   define Tcl_UntraceVar 0
#   undef Tcl_VarTraceInfo
#   define Tcl_VarTraceInfo 0
#   undef Tcl_UpVar
#   define Tcl_UpVar 0
#   undef Tcl_AddErrorInfo
#   define Tcl_AddErrorInfo 0
#   undef Tcl_AddObjErrorInfo
#   define Tcl_AddObjErrorInfo 0
#   undef Tcl_Eval
#   define Tcl_Eval 0
#   undef Tcl_GlobalEval
#   define Tcl_GlobalEval 0
#   undef Tcl_GetStringResult
#   define Tcl_GetStringResult 0
#   undef Tcl_SaveResult
#   define Tcl_SaveResult 0
#   undef Tcl_RestoreResult
#   define Tcl_RestoreResult 0
#   undef Tcl_DiscardResult
#   define Tcl_DiscardResult 0
#   undef Tcl_SetResult
#   define Tcl_SetResult 0
#   undef Tcl_EvalObj
#   define Tcl_EvalObj 0
#   undef Tcl_GlobalEvalObj
#   define Tcl_GlobalEvalObj 0
#   define TclBackgroundException 0
#   undef TclpReaddir
#   define TclpReaddir 0
#   define TclSetStartupScript 0
#   define TclGetStartupScript 0
#   define TclGetIntForIndex 0
#   define TclCreateNamespace 0
#   define TclDeleteNamespace 0
#   define TclAppendExportList 0
#   define TclExport 0
#   define TclImport 0
#   define TclForgetImport 0
#   define TclGetCurrentNamespace_ 0
#   define TclGetGlobalNamespace_ 0
#   define TclFindNamespace 0
#   define TclFindCommand 0
#   define TclGetCommandFromObj 0
#   define TclGetCommandFullName 0
#   define TclCopyChannelOld 0
#   define Tcl_AppendResultVA 0
#   define Tcl_AppendStringsToObjVA 0
#   define Tcl_SetErrorCodeVA 0
#   define Tcl_PanicVA 0
#   define Tcl_VarEvalVA 0
#   undef TclpGetDate
#   define TclpGetDate 0
#   undef TclpLocaltime
#   define TclpLocaltime 0
#   undef TclpGmtime
#   define TclpGmtime 0
#   define TclpLocaltime_unix 0
#   define TclpGmtime_unix 0
#   define Tcl_SetExitProc 0
#   define Tcl_SetPanicProc 0
#   define Tcl_FindExecutable 0
#   define Tcl_GetUnicode 0
#if TCL_UTF_MAX < 4
#   define Tcl_AppendUnicodeToObj 0
#   define Tcl_UniCharCaseMatch 0
#   define Tcl_UniCharLen 0
#   define Tcl_UniCharNcasecmp 0
#   define Tcl_UniCharNcmp 0
#endif
#   undef Tcl_StringMatch
#   define Tcl_StringMatch 0
#   define TclBN_reverse 0
#   undef TclBN_s_mp_mul_digs_fast
#   define TclBN_s_mp_mul_digs_fast 0
#   undef TclBN_s_mp_sqr_fast
#   define TclBN_s_mp_sqr_fast 0
#   undef TclBN_mp_karatsuba_mul
#   define TclBN_mp_karatsuba_mul 0
#   undef TclBN_mp_karatsuba_sqr
#   define TclBN_mp_karatsuba_sqr 0
#   undef TclBN_mp_toom_mul
#   define TclBN_mp_toom_mul 0
#   undef TclBN_mp_toom_sqr
#   define TclBN_mp_toom_sqr 0
#   undef TclBN_s_mp_add
#   define TclBN_s_mp_add 0
#   undef TclBN_s_mp_mul_digs
#   define TclBN_s_mp_mul_digs 0
#   undef TclBN_s_mp_sqr
#   define TclBN_s_mp_sqr 0
#   undef TclBN_s_mp_sub
#   define TclBN_s_mp_sub 0
#else /* TCL_NO_DEPRECATED */
#   define Tcl_SeekOld seekOld
#   define Tcl_TellOld tellOld
#   define TclBackgroundException Tcl_BackgroundException
#   define TclSetStartupScript Tcl_SetStartupScript
#   define TclGetStartupScript Tcl_GetStartupScript
#   define TclGetIntForIndex Tcl_GetIntForIndex
#   define TclCreateNamespace Tcl_CreateNamespace
#   define TclDeleteNamespace Tcl_DeleteNamespace
#   define TclAppendExportList Tcl_AppendExportList
#   define TclExport Tcl_Export
#   define TclImport Tcl_Import
#   define TclForgetImport Tcl_ForgetImport
#   define TclGetCurrentNamespace_ Tcl_GetCurrentNamespace
#   define TclGetGlobalNamespace_ Tcl_GetGlobalNamespace
#   define TclFindNamespace Tcl_FindNamespace
#   define TclFindCommand Tcl_FindCommand
#   define TclGetCommandFromObj Tcl_GetCommandFromObj
#   define TclGetCommandFullName Tcl_GetCommandFullName
#   define TclpLocaltime_unix TclpLocaltime
#   define TclpGmtime_unix TclpGmtime

static int
seekOld(
    Tcl_Channel chan,		/* The channel on which to seek. */
    int offset,			/* Offset to seek to. */
    int mode)			/* Relative to which location to seek? */
{
    return Tcl_Seek(chan, offset, mode);
}

static int
tellOld(
    Tcl_Channel chan)		/* The channel to return pos for. */
{
    return Tcl_Tell(chan);
}
#endif /* !TCL_NO_DEPRECATED */

#if defined(TCL_NO_DEPRECATED) || TCL_MAJOR_VERSION > 8
#define Tcl_WinUtfToTChar 0
#define Tcl_WinTCharToUtf 0
#endif

/*
 * WARNING: The contents of this file is automatically generated by the
 * tools/genStubs.tcl script. Any modifications to the function declarations
 * below should be made in the generic/tcl.decls script.
 */

MODULE_SCOPE const TclStubs tclStubs;
MODULE_SCOPE const TclTomMathStubs tclTomMathStubs;

#ifdef __GNUC__
/*
 * The rest of this file shouldn't warn about deprecated functions; they're
 * there because we intend them to be so and know that this file is OK to
 * touch those fields.
 */
#pragma GCC diagnostic ignored "-Wdeprecated-declarations"
#endif

/* !BEGIN!: Do not edit below this line. */

static const TclIntStubs tclIntStubs = {
    TCL_STUB_MAGIC,
    0,
    0, /* 0 */
    0, /* 1 */
    0, /* 2 */
    TclAllocateFreeObjects, /* 3 */
    0, /* 4 */
    TclCleanupChildren, /* 5 */
    TclCleanupCommand, /* 6 */
    TclCopyAndCollapse, /* 7 */
    TclCopyChannelOld, /* 8 */
    TclCreatePipeline, /* 9 */
    TclCreateProc, /* 10 */
    TclDeleteCompiledLocalVars, /* 11 */
    TclDeleteVars, /* 12 */
    0, /* 13 */
    TclDumpMemoryInfo, /* 14 */
    0, /* 15 */
    TclExprFloatError, /* 16 */
    0, /* 17 */
    0, /* 18 */
    0, /* 19 */
    0, /* 20 */
    0, /* 21 */
    TclFindElement, /* 22 */
    TclFindProc, /* 23 */
    TclFormatInt, /* 24 */
    TclFreePackageInfo, /* 25 */
    0, /* 26 */
    0, /* 27 */
    TclpGetDefaultStdChannel, /* 28 */
    0, /* 29 */
    0, /* 30 */
    TclGetExtension, /* 31 */
    TclGetFrame, /* 32 */
    0, /* 33 */
    TclGetIntForIndex, /* 34 */
    0, /* 35 */
    0, /* 36 */
    TclGetLoadedPackages, /* 37 */
    TclGetNamespaceForQualName, /* 38 */
    TclGetObjInterpProc, /* 39 */
    TclGetOpenMode, /* 40 */
    TclGetOriginalCommand, /* 41 */
    TclpGetUserHome, /* 42 */
    0, /* 43 */
    TclGuessPackageName, /* 44 */
    TclHideUnsafeCommands, /* 45 */
    TclInExit, /* 46 */
    0, /* 47 */
    0, /* 48 */
    0, /* 49 */
    TclInitCompiledLocals, /* 50 */
    TclInterpInit, /* 51 */
    0, /* 52 */
    TclInvokeObjectCommand, /* 53 */
    TclInvokeStringCommand, /* 54 */
    TclIsProc, /* 55 */
    0, /* 56 */
    0, /* 57 */
    TclLookupVar, /* 58 */
    0, /* 59 */
    TclNeedSpace, /* 60 */
    TclNewProcBodyObj, /* 61 */
    TclObjCommandComplete, /* 62 */
    TclObjInterpProc, /* 63 */
    TclObjInvoke, /* 64 */
    0, /* 65 */
    0, /* 66 */
    0, /* 67 */
    0, /* 68 */
    TclpAlloc, /* 69 */
    0, /* 70 */
    0, /* 71 */
    0, /* 72 */
    0, /* 73 */
    TclpFree, /* 74 */
    TclpGetClicks, /* 75 */
    TclpGetSeconds, /* 76 */
    TclpGetTime, /* 77 */
    0, /* 78 */
    0, /* 79 */
    0, /* 80 */
    TclpRealloc, /* 81 */
    0, /* 82 */
    0, /* 83 */
    0, /* 84 */
    0, /* 85 */
    0, /* 86 */
    0, /* 87 */
    TclPrecTraceProc, /* 88 */
    TclPreventAliasLoop, /* 89 */
    0, /* 90 */
    TclProcCleanupProc, /* 91 */
    TclProcCompileProc, /* 92 */
    TclProcDeleteProc, /* 93 */
    0, /* 94 */
    0, /* 95 */
    TclRenameCommand, /* 96 */
    TclResetShadowedCmdRefs, /* 97 */
    TclServiceIdle, /* 98 */
    0, /* 99 */
    0, /* 100 */
    TclSetPreInitScript, /* 101 */
    TclSetupEnv, /* 102 */
    TclSockGetPort, /* 103 */
    TclSockMinimumBuffersOld, /* 104 */
    0, /* 105 */
    0, /* 106 */
    0, /* 107 */
    TclTeardownNamespace, /* 108 */
    TclUpdateReturnInfo, /* 109 */
    TclSockMinimumBuffers, /* 110 */
    Tcl_AddInterpResolvers, /* 111 */
    TclAppendExportList, /* 112 */
    TclCreateNamespace, /* 113 */
    TclDeleteNamespace, /* 114 */
    TclExport, /* 115 */
    TclFindCommand, /* 116 */
    TclFindNamespace, /* 117 */
    Tcl_GetInterpResolvers, /* 118 */
    Tcl_GetNamespaceResolvers, /* 119 */
    Tcl_FindNamespaceVar, /* 120 */
    TclForgetImport, /* 121 */
    TclGetCommandFromObj, /* 122 */
    TclGetCommandFullName, /* 123 */
    TclGetCurrentNamespace_, /* 124 */
    TclGetGlobalNamespace_, /* 125 */
    Tcl_GetVariableFullName, /* 126 */
    TclImport, /* 127 */
    Tcl_PopCallFrame, /* 128 */
    Tcl_PushCallFrame, /* 129 */
    Tcl_RemoveInterpResolvers, /* 130 */
    Tcl_SetNamespaceResolvers, /* 131 */
    TclpHasSockets, /* 132 */
    TclpGetDate, /* 133 */
    0, /* 134 */
    0, /* 135 */
    0, /* 136 */
    0, /* 137 */
    TclGetEnv, /* 138 */
    0, /* 139 */
    0, /* 140 */
    TclpGetCwd, /* 141 */
    TclSetByteCodeFromAny, /* 142 */
    TclAddLiteralObj, /* 143 */
    TclHideLiteral, /* 144 */
    TclGetAuxDataType, /* 145 */
    TclHandleCreate, /* 146 */
    TclHandleFree, /* 147 */
    TclHandlePreserve, /* 148 */
    TclHandleRelease, /* 149 */
    TclRegAbout, /* 150 */
    TclRegExpRangeUniChar, /* 151 */
    TclSetLibraryPath, /* 152 */
    TclGetLibraryPath, /* 153 */
    0, /* 154 */
    0, /* 155 */
    TclRegError, /* 156 */
    TclVarTraceExists, /* 157 */
    TclSetStartupScriptFileName, /* 158 */
    TclGetStartupScriptFileName, /* 159 */
    0, /* 160 */
    TclChannelTransform, /* 161 */
    TclChannelEventScriptInvoker, /* 162 */
    TclGetInstructionTable, /* 163 */
    TclExpandCodeArray, /* 164 */
    TclpSetInitialEncodings, /* 165 */
    TclListObjSetElement, /* 166 */
    TclSetStartupScriptPath, /* 167 */
    TclGetStartupScriptPath, /* 168 */
    TclpUtfNcmp2, /* 169 */
    TclCheckInterpTraces, /* 170 */
    TclCheckExecutionTraces, /* 171 */
    TclInThreadExit, /* 172 */
    TclUniCharMatch, /* 173 */
    0, /* 174 */
    TclCallVarTraces, /* 175 */
    TclCleanupVar, /* 176 */
    TclVarErrMsg, /* 177 */
    TclSetStartupScript, /* 178 */
    TclGetStartupScript, /* 179 */
    0, /* 180 */
    0, /* 181 */
    TclpLocaltime, /* 182 */
    TclpGmtime, /* 183 */
    0, /* 184 */
    0, /* 185 */
    0, /* 186 */
    0, /* 187 */
    0, /* 188 */
    0, /* 189 */
    0, /* 190 */
    0, /* 191 */
    0, /* 192 */
    0, /* 193 */
    0, /* 194 */
    0, /* 195 */
    0, /* 196 */
    0, /* 197 */
    TclObjGetFrame, /* 198 */
    0, /* 199 */
    TclpObjRemoveDirectory, /* 200 */
    TclpObjCopyDirectory, /* 201 */
    TclpObjCreateDirectory, /* 202 */
    TclpObjDeleteFile, /* 203 */
    TclpObjCopyFile, /* 204 */
    TclpObjRenameFile, /* 205 */
    TclpObjStat, /* 206 */
    TclpObjAccess, /* 207 */
    TclpOpenFileChannel, /* 208 */
    0, /* 209 */
    0, /* 210 */
    0, /* 211 */
    TclpFindExecutable, /* 212 */
    TclGetObjNameOfExecutable, /* 213 */
    TclSetObjNameOfExecutable, /* 214 */
    TclStackAlloc, /* 215 */
    TclStackFree, /* 216 */
    TclPushStackFrame, /* 217 */
    TclPopStackFrame, /* 218 */
    0, /* 219 */
    0, /* 220 */
    0, /* 221 */
    0, /* 222 */
    0, /* 223 */
    TclGetPlatform, /* 224 */
    TclTraceDictPath, /* 225 */
    TclObjBeingDeleted, /* 226 */
    TclSetNsPath, /* 227 */
    0, /* 228 */
    TclPtrMakeUpvar, /* 229 */
    TclObjLookupVar, /* 230 */
    TclGetNamespaceFromObj, /* 231 */
    TclEvalObjEx, /* 232 */
    TclGetSrcInfoForPc, /* 233 */
    TclVarHashCreateVar, /* 234 */
    TclInitVarHashTable, /* 235 */
    TclBackgroundException, /* 236 */
    TclResetCancellation, /* 237 */
    TclNRInterpProc, /* 238 */
    TclNRInterpProcCore, /* 239 */
    TclNRRunCallbacks, /* 240 */
    TclNREvalObjEx, /* 241 */
    TclNREvalObjv, /* 242 */
    TclDbDumpActiveObjects, /* 243 */
    TclGetNamespaceChildTable, /* 244 */
    TclGetNamespaceCommandTable, /* 245 */
    TclInitRewriteEnsemble, /* 246 */
    TclResetRewriteEnsemble, /* 247 */
    TclCopyChannel, /* 248 */
    TclDoubleDigits, /* 249 */
    TclSetSlaveCancelFlags, /* 250 */
    TclRegisterLiteral, /* 251 */
    TclPtrGetVar, /* 252 */
    TclPtrSetVar, /* 253 */
    TclPtrIncrObjVar, /* 254 */
    TclPtrObjMakeUpvar, /* 255 */
    TclPtrUnsetVar, /* 256 */
    TclStaticPackage, /* 257 */
    TclpCreateTemporaryDirectory, /* 258 */
};

static const TclIntPlatStubs tclIntPlatStubs = {
    TCL_STUB_MAGIC,
    0,
#if !defined(_WIN32) && !defined(__CYGWIN__) && !defined(MAC_OSX_TCL) /* UNIX */
    TclGetAndDetachPids, /* 0 */
    TclpCloseFile, /* 1 */
    TclpCreateCommandChannel, /* 2 */
    TclpCreatePipe, /* 3 */
    TclpCreateProcess, /* 4 */
    0, /* 5 */
    TclpMakeFile, /* 6 */
    TclpOpenFile, /* 7 */
    TclUnixWaitForFile, /* 8 */
    TclpCreateTempFile, /* 9 */
    TclpReaddir, /* 10 */
    TclpLocaltime_unix, /* 11 */
    TclpGmtime_unix, /* 12 */
    TclpInetNtoa, /* 13 */
    TclUnixCopyFile, /* 14 */
    0, /* 15 */
    0, /* 16 */
    0, /* 17 */
    0, /* 18 */
    0, /* 19 */
    0, /* 20 */
    0, /* 21 */
    0, /* 22 */
    0, /* 23 */
    0, /* 24 */
    0, /* 25 */
    0, /* 26 */
    0, /* 27 */
    0, /* 28 */
    TclWinCPUID, /* 29 */
    TclUnixOpenTemporaryFile, /* 30 */
#endif /* UNIX */
#if defined(_WIN32) || defined(__CYGWIN__) /* WIN */
    TclWinConvertError, /* 0 */
    TclWinConvertWSAError, /* 1 */
    TclWinGetServByName, /* 2 */
    TclWinGetSockOpt, /* 3 */
    TclWinGetTclInstance, /* 4 */
    TclUnixWaitForFile, /* 5 */
    TclWinNToHS, /* 6 */
    TclWinSetSockOpt, /* 7 */
    TclpGetPid, /* 8 */
    TclWinGetPlatformId, /* 9 */
    TclpReaddir, /* 10 */
    TclGetAndDetachPids, /* 11 */
    TclpCloseFile, /* 12 */
    TclpCreateCommandChannel, /* 13 */
    TclpCreatePipe, /* 14 */
    TclpCreateProcess, /* 15 */
    TclpIsAtty, /* 16 */
    TclUnixCopyFile, /* 17 */
    TclpMakeFile, /* 18 */
    TclpOpenFile, /* 19 */
    TclWinAddProcess, /* 20 */
    TclpInetNtoa, /* 21 */
    TclpCreateTempFile, /* 22 */
    0, /* 23 */
    TclWinNoBackslash, /* 24 */
    0, /* 25 */
    TclWinSetInterfaces, /* 26 */
    TclWinFlushDirtyChannels, /* 27 */
    TclWinResetInterfaces, /* 28 */
    TclWinCPUID, /* 29 */
    TclUnixOpenTemporaryFile, /* 30 */
#endif /* WIN */
#ifdef MAC_OSX_TCL /* MACOSX */
    TclGetAndDetachPids, /* 0 */
    TclpCloseFile, /* 1 */
    TclpCreateCommandChannel, /* 2 */
    TclpCreatePipe, /* 3 */
    TclpCreateProcess, /* 4 */
    0, /* 5 */
    TclpMakeFile, /* 6 */
    TclpOpenFile, /* 7 */
    TclUnixWaitForFile, /* 8 */
    TclpCreateTempFile, /* 9 */
    TclpReaddir, /* 10 */
    TclpLocaltime_unix, /* 11 */
    TclpGmtime_unix, /* 12 */
    TclpInetNtoa, /* 13 */
    TclUnixCopyFile, /* 14 */
    TclMacOSXGetFileAttribute, /* 15 */
    TclMacOSXSetFileAttribute, /* 16 */
    TclMacOSXCopyFileAttributes, /* 17 */
    TclMacOSXMatchType, /* 18 */
    TclMacOSXNotifierAddRunLoopMode, /* 19 */
    0, /* 20 */
    0, /* 21 */
    0, /* 22 */
    0, /* 23 */
    0, /* 24 */
    0, /* 25 */
    0, /* 26 */
    0, /* 27 */
    0, /* 28 */
    TclWinCPUID, /* 29 */
    TclUnixOpenTemporaryFile, /* 30 */
#endif /* MACOSX */
};

static const TclPlatStubs tclPlatStubs = {
    TCL_STUB_MAGIC,
    0,
#if defined(_WIN32) || defined(__CYGWIN__) /* WIN */
    Tcl_WinUtfToTChar, /* 0 */
    Tcl_WinTCharToUtf, /* 1 */
#endif /* WIN */
#ifdef MAC_OSX_TCL /* MACOSX */
    Tcl_MacOSXOpenBundleResources, /* 0 */
    Tcl_MacOSXOpenVersionedBundleResources, /* 1 */
#endif /* MACOSX */
};

const TclTomMathStubs tclTomMathStubs = {
    TCL_STUB_MAGIC,
    0,
    TclBN_epoch, /* 0 */
    TclBN_revision, /* 1 */
    TclBN_mp_add, /* 2 */
    TclBN_mp_add_d, /* 3 */
    TclBN_mp_and, /* 4 */
    TclBN_mp_clamp, /* 5 */
    TclBN_mp_clear, /* 6 */
    TclBN_mp_clear_multi, /* 7 */
    TclBN_mp_cmp, /* 8 */
    TclBN_mp_cmp_d, /* 9 */
    TclBN_mp_cmp_mag, /* 10 */
    TclBN_mp_copy, /* 11 */
    TclBN_mp_count_bits, /* 12 */
    TclBN_mp_div, /* 13 */
    TclBN_mp_div_d, /* 14 */
    TclBN_mp_div_2, /* 15 */
    TclBN_mp_div_2d, /* 16 */
    TclBN_mp_div_3, /* 17 */
    TclBN_mp_exch, /* 18 */
    TclBN_mp_expt_u32, /* 19 */
    TclBN_mp_grow, /* 20 */
    TclBN_mp_init, /* 21 */
    TclBN_mp_init_copy, /* 22 */
    TclBN_mp_init_multi, /* 23 */
    TclBN_mp_init_set, /* 24 */
    TclBN_mp_init_size, /* 25 */
    TclBN_mp_lshd, /* 26 */
    TclBN_mp_mod, /* 27 */
    TclBN_mp_mod_2d, /* 28 */
    TclBN_mp_mul, /* 29 */
    TclBN_mp_mul_d, /* 30 */
    TclBN_mp_mul_2, /* 31 */
    TclBN_mp_mul_2d, /* 32 */
    TclBN_mp_neg, /* 33 */
    TclBN_mp_or, /* 34 */
    TclBN_mp_radix_size, /* 35 */
    TclBN_mp_read_radix, /* 36 */
    TclBN_mp_rshd, /* 37 */
    TclBN_mp_shrink, /* 38 */
    TclBN_mp_set, /* 39 */
    TclBN_mp_sqr, /* 40 */
    TclBN_mp_sqrt, /* 41 */
    TclBN_mp_sub, /* 42 */
    TclBN_mp_sub_d, /* 43 */
    TclBN_mp_to_unsigned_bin, /* 44 */
    TclBN_mp_to_unsigned_bin_n, /* 45 */
    TclBN_mp_toradix_n, /* 46 */
    TclBN_mp_ubin_size, /* 47 */
    TclBN_mp_xor, /* 48 */
    TclBN_mp_zero, /* 49 */
    TclBN_reverse, /* 50 */
    TclBN_s_mp_mul_digs_fast, /* 51 */
    TclBN_s_mp_sqr_fast, /* 52 */
    TclBN_mp_karatsuba_mul, /* 53 */
    TclBN_mp_karatsuba_sqr, /* 54 */
    TclBN_mp_toom_mul, /* 55 */
    TclBN_mp_toom_sqr, /* 56 */
    TclBN_s_mp_add, /* 57 */
    TclBN_s_mp_mul_digs, /* 58 */
    TclBN_s_mp_sqr, /* 59 */
    TclBN_s_mp_sub, /* 60 */
    TclBN_mp_init_ul, /* 61 */
    TclBN_mp_set_ul, /* 62 */
    TclBN_mp_cnt_lsb, /* 63 */
    TclBN_mp_init_l, /* 64 */
    TclBN_mp_init_i64, /* 65 */
    TclBN_mp_init_u64, /* 66 */
    TclBN_mp_expt_d_ex, /* 67 */
    TclBN_mp_set_u64, /* 68 */
    TclBN_mp_get_mag_u64, /* 69 */
    TclBN_mp_set_i64, /* 70 */
    0, /* 71 */
    0, /* 72 */
    TclBN_mp_tc_and, /* 73 */
    TclBN_mp_tc_or, /* 74 */
    TclBN_mp_tc_xor, /* 75 */
    TclBN_mp_signed_rsh, /* 76 */
    0, /* 77 */
    TclBN_mp_to_ubin, /* 78 */
    TclBN_mp_div_ld, /* 79 */
    TclBN_mp_to_radix, /* 80 */
};

static const TclStubHooks tclStubHooks = {
    &tclPlatStubs,
    &tclIntStubs,
    &tclIntPlatStubs
};

const TclStubs tclStubs = {
    TCL_STUB_MAGIC,
    &tclStubHooks,
    Tcl_PkgProvideEx, /* 0 */
    Tcl_PkgRequireEx, /* 1 */
    Tcl_Panic, /* 2 */
    Tcl_Alloc, /* 3 */
    Tcl_Free, /* 4 */
    Tcl_Realloc, /* 5 */
    Tcl_DbCkalloc, /* 6 */
    Tcl_DbCkfree, /* 7 */
    Tcl_DbCkrealloc, /* 8 */
#if !defined(_WIN32) && !defined(MAC_OSX_TCL) /* UNIX */
    Tcl_CreateFileHandler, /* 9 */
#endif /* UNIX */
#if defined(_WIN32) /* WIN */
    0, /* 9 */
#endif /* WIN */
#ifdef MAC_OSX_TCL /* MACOSX */
    Tcl_CreateFileHandler, /* 9 */
#endif /* MACOSX */
#if !defined(_WIN32) && !defined(MAC_OSX_TCL) /* UNIX */
    Tcl_DeleteFileHandler, /* 10 */
#endif /* UNIX */
#if defined(_WIN32) /* WIN */
    0, /* 10 */
#endif /* WIN */
#ifdef MAC_OSX_TCL /* MACOSX */
    Tcl_DeleteFileHandler, /* 10 */
#endif /* MACOSX */
    Tcl_SetTimer, /* 11 */
    Tcl_Sleep, /* 12 */
    Tcl_WaitForEvent, /* 13 */
    Tcl_AppendAllObjTypes, /* 14 */
    Tcl_AppendStringsToObj, /* 15 */
    Tcl_AppendToObj, /* 16 */
    Tcl_ConcatObj, /* 17 */
    Tcl_ConvertToType, /* 18 */
    Tcl_DbDecrRefCount, /* 19 */
    Tcl_DbIncrRefCount, /* 20 */
    Tcl_DbIsShared, /* 21 */
    Tcl_DbNewBooleanObj, /* 22 */
    Tcl_DbNewByteArrayObj, /* 23 */
    Tcl_DbNewDoubleObj, /* 24 */
    Tcl_DbNewListObj, /* 25 */
    Tcl_DbNewLongObj, /* 26 */
    Tcl_DbNewObj, /* 27 */
    Tcl_DbNewStringObj, /* 28 */
    Tcl_DuplicateObj, /* 29 */
    TclFreeObj, /* 30 */
    Tcl_GetBoolean, /* 31 */
    Tcl_GetBooleanFromObj, /* 32 */
    Tcl_GetByteArrayFromObj, /* 33 */
    Tcl_GetDouble, /* 34 */
    Tcl_GetDoubleFromObj, /* 35 */
    Tcl_GetIndexFromObj, /* 36 */
    Tcl_GetInt, /* 37 */
    Tcl_GetIntFromObj, /* 38 */
    Tcl_GetLongFromObj, /* 39 */
    Tcl_GetObjType, /* 40 */
    Tcl_GetStringFromObj, /* 41 */
    Tcl_InvalidateStringRep, /* 42 */
    Tcl_ListObjAppendList, /* 43 */
    Tcl_ListObjAppendElement, /* 44 */
    Tcl_ListObjGetElements, /* 45 */
    Tcl_ListObjIndex, /* 46 */
    Tcl_ListObjLength, /* 47 */
    Tcl_ListObjReplace, /* 48 */
    Tcl_NewBooleanObj, /* 49 */
    Tcl_NewByteArrayObj, /* 50 */
    Tcl_NewDoubleObj, /* 51 */
    Tcl_NewIntObj, /* 52 */
    Tcl_NewListObj, /* 53 */
    Tcl_NewLongObj, /* 54 */
    Tcl_NewObj, /* 55 */
    Tcl_NewStringObj, /* 56 */
    Tcl_SetBooleanObj, /* 57 */
    Tcl_SetByteArrayLength, /* 58 */
    Tcl_SetByteArrayObj, /* 59 */
    Tcl_SetDoubleObj, /* 60 */
    Tcl_SetIntObj, /* 61 */
    Tcl_SetListObj, /* 62 */
    Tcl_SetLongObj, /* 63 */
    Tcl_SetObjLength, /* 64 */
    Tcl_SetStringObj, /* 65 */
    Tcl_AddErrorInfo, /* 66 */
    Tcl_AddObjErrorInfo, /* 67 */
    Tcl_AllowExceptions, /* 68 */
    Tcl_AppendElement, /* 69 */
    Tcl_AppendResult, /* 70 */
    Tcl_AsyncCreate, /* 71 */
    Tcl_AsyncDelete, /* 72 */
    Tcl_AsyncInvoke, /* 73 */
    Tcl_AsyncMark, /* 74 */
    Tcl_AsyncReady, /* 75 */
    Tcl_BackgroundError, /* 76 */
    Tcl_Backslash, /* 77 */
    Tcl_BadChannelOption, /* 78 */
    Tcl_CallWhenDeleted, /* 79 */
    Tcl_CancelIdleCall, /* 80 */
    Tcl_Close, /* 81 */
    Tcl_CommandComplete, /* 82 */
    Tcl_Concat, /* 83 */
    Tcl_ConvertElement, /* 84 */
    Tcl_ConvertCountedElement, /* 85 */
    Tcl_CreateAlias, /* 86 */
    Tcl_CreateAliasObj, /* 87 */
    Tcl_CreateChannel, /* 88 */
    Tcl_CreateChannelHandler, /* 89 */
    Tcl_CreateCloseHandler, /* 90 */
    Tcl_CreateCommand, /* 91 */
    Tcl_CreateEventSource, /* 92 */
    Tcl_CreateExitHandler, /* 93 */
    Tcl_CreateInterp, /* 94 */
    Tcl_CreateMathFunc, /* 95 */
    Tcl_CreateObjCommand, /* 96 */
    Tcl_CreateSlave, /* 97 */
    Tcl_CreateTimerHandler, /* 98 */
    Tcl_CreateTrace, /* 99 */
    Tcl_DeleteAssocData, /* 100 */
    Tcl_DeleteChannelHandler, /* 101 */
    Tcl_DeleteCloseHandler, /* 102 */
    Tcl_DeleteCommand, /* 103 */
    Tcl_DeleteCommandFromToken, /* 104 */
    Tcl_DeleteEvents, /* 105 */
    Tcl_DeleteEventSource, /* 106 */
    Tcl_DeleteExitHandler, /* 107 */
    Tcl_DeleteHashEntry, /* 108 */
    Tcl_DeleteHashTable, /* 109 */
    Tcl_DeleteInterp, /* 110 */
    Tcl_DetachPids, /* 111 */
    Tcl_DeleteTimerHandler, /* 112 */
    Tcl_DeleteTrace, /* 113 */
    Tcl_DontCallWhenDeleted, /* 114 */
    Tcl_DoOneEvent, /* 115 */
    Tcl_DoWhenIdle, /* 116 */
    Tcl_DStringAppend, /* 117 */
    Tcl_DStringAppendElement, /* 118 */
    Tcl_DStringEndSublist, /* 119 */
    Tcl_DStringFree, /* 120 */
    Tcl_DStringGetResult, /* 121 */
    Tcl_DStringInit, /* 122 */
    Tcl_DStringResult, /* 123 */
    Tcl_DStringSetLength, /* 124 */
    Tcl_DStringStartSublist, /* 125 */
    Tcl_Eof, /* 126 */
    Tcl_ErrnoId, /* 127 */
    Tcl_ErrnoMsg, /* 128 */
    Tcl_Eval, /* 129 */
    Tcl_EvalFile, /* 130 */
    Tcl_EvalObj, /* 131 */
    Tcl_EventuallyFree, /* 132 */
    Tcl_Exit, /* 133 */
    Tcl_ExposeCommand, /* 134 */
    Tcl_ExprBoolean, /* 135 */
    Tcl_ExprBooleanObj, /* 136 */
    Tcl_ExprDouble, /* 137 */
    Tcl_ExprDoubleObj, /* 138 */
    Tcl_ExprLong, /* 139 */
    Tcl_ExprLongObj, /* 140 */
    Tcl_ExprObj, /* 141 */
    Tcl_ExprString, /* 142 */
    Tcl_Finalize, /* 143 */
    Tcl_FindExecutable, /* 144 */
    Tcl_FirstHashEntry, /* 145 */
    Tcl_Flush, /* 146 */
    Tcl_FreeResult, /* 147 */
    Tcl_GetAlias, /* 148 */
    Tcl_GetAliasObj, /* 149 */
    Tcl_GetAssocData, /* 150 */
    Tcl_GetChannel, /* 151 */
    Tcl_GetChannelBufferSize, /* 152 */
    Tcl_GetChannelHandle, /* 153 */
    Tcl_GetChannelInstanceData, /* 154 */
    Tcl_GetChannelMode, /* 155 */
    Tcl_GetChannelName, /* 156 */
    Tcl_GetChannelOption, /* 157 */
    Tcl_GetChannelType, /* 158 */
    Tcl_GetCommandInfo, /* 159 */
    Tcl_GetCommandName, /* 160 */
    Tcl_GetErrno, /* 161 */
    Tcl_GetHostName, /* 162 */
    Tcl_GetInterpPath, /* 163 */
    Tcl_GetMaster, /* 164 */
    Tcl_GetNameOfExecutable, /* 165 */
    Tcl_GetObjResult, /* 166 */
#if !defined(_WIN32) && !defined(MAC_OSX_TCL) /* UNIX */
    Tcl_GetOpenFile, /* 167 */
#endif /* UNIX */
#if defined(_WIN32) /* WIN */
    0, /* 167 */
#endif /* WIN */
#ifdef MAC_OSX_TCL /* MACOSX */
    Tcl_GetOpenFile, /* 167 */
#endif /* MACOSX */
    Tcl_GetPathType, /* 168 */
    Tcl_Gets, /* 169 */
    Tcl_GetsObj, /* 170 */
    Tcl_GetServiceMode, /* 171 */
    Tcl_GetSlave, /* 172 */
    Tcl_GetStdChannel, /* 173 */
    Tcl_GetStringResult, /* 174 */
    Tcl_GetVar, /* 175 */
    Tcl_GetVar2, /* 176 */
    Tcl_GlobalEval, /* 177 */
    Tcl_GlobalEvalObj, /* 178 */
    Tcl_HideCommand, /* 179 */
    Tcl_Init, /* 180 */
    Tcl_InitHashTable, /* 181 */
    Tcl_InputBlocked, /* 182 */
    Tcl_InputBuffered, /* 183 */
    Tcl_InterpDeleted, /* 184 */
    Tcl_IsSafe, /* 185 */
    Tcl_JoinPath, /* 186 */
    Tcl_LinkVar, /* 187 */
    0, /* 188 */
    Tcl_MakeFileChannel, /* 189 */
    Tcl_MakeSafe, /* 190 */
    Tcl_MakeTcpClientChannel, /* 191 */
    Tcl_Merge, /* 192 */
    Tcl_NextHashEntry, /* 193 */
    Tcl_NotifyChannel, /* 194 */
    Tcl_ObjGetVar2, /* 195 */
    Tcl_ObjSetVar2, /* 196 */
    Tcl_OpenCommandChannel, /* 197 */
    Tcl_OpenFileChannel, /* 198 */
    Tcl_OpenTcpClient, /* 199 */
    Tcl_OpenTcpServer, /* 200 */
    Tcl_Preserve, /* 201 */
    Tcl_PrintDouble, /* 202 */
    Tcl_PutEnv, /* 203 */
    Tcl_PosixError, /* 204 */
    Tcl_QueueEvent, /* 205 */
    Tcl_Read, /* 206 */
    Tcl_ReapDetachedProcs, /* 207 */
    Tcl_RecordAndEval, /* 208 */
    Tcl_RecordAndEvalObj, /* 209 */
    Tcl_RegisterChannel, /* 210 */
    Tcl_RegisterObjType, /* 211 */
    Tcl_RegExpCompile, /* 212 */
    Tcl_RegExpExec, /* 213 */
    Tcl_RegExpMatch, /* 214 */
    Tcl_RegExpRange, /* 215 */
    Tcl_Release, /* 216 */
    Tcl_ResetResult, /* 217 */
    Tcl_ScanElement, /* 218 */
    Tcl_ScanCountedElement, /* 219 */
    Tcl_SeekOld, /* 220 */
    Tcl_ServiceAll, /* 221 */
    Tcl_ServiceEvent, /* 222 */
    Tcl_SetAssocData, /* 223 */
    Tcl_SetChannelBufferSize, /* 224 */
    Tcl_SetChannelOption, /* 225 */
    Tcl_SetCommandInfo, /* 226 */
    Tcl_SetErrno, /* 227 */
    Tcl_SetErrorCode, /* 228 */
    Tcl_SetMaxBlockTime, /* 229 */
    Tcl_SetPanicProc, /* 230 */
    Tcl_SetRecursionLimit, /* 231 */
    Tcl_SetResult, /* 232 */
    Tcl_SetServiceMode, /* 233 */
    Tcl_SetObjErrorCode, /* 234 */
    Tcl_SetObjResult, /* 235 */
    Tcl_SetStdChannel, /* 236 */
    Tcl_SetVar, /* 237 */
    Tcl_SetVar2, /* 238 */
    Tcl_SignalId, /* 239 */
    Tcl_SignalMsg, /* 240 */
    Tcl_SourceRCFile, /* 241 */
    Tcl_SplitList, /* 242 */
    Tcl_SplitPath, /* 243 */
    Tcl_StaticPackage, /* 244 */
    Tcl_StringMatch, /* 245 */
    Tcl_TellOld, /* 246 */
    Tcl_TraceVar, /* 247 */
    Tcl_TraceVar2, /* 248 */
    Tcl_TranslateFileName, /* 249 */
    Tcl_Ungets, /* 250 */
    Tcl_UnlinkVar, /* 251 */
    Tcl_UnregisterChannel, /* 252 */
    Tcl_UnsetVar, /* 253 */
    Tcl_UnsetVar2, /* 254 */
    Tcl_UntraceVar, /* 255 */
    Tcl_UntraceVar2, /* 256 */
    Tcl_UpdateLinkedVar, /* 257 */
    Tcl_UpVar, /* 258 */
    Tcl_UpVar2, /* 259 */
    Tcl_VarEval, /* 260 */
    Tcl_VarTraceInfo, /* 261 */
    Tcl_VarTraceInfo2, /* 262 */
    Tcl_Write, /* 263 */
    Tcl_WrongNumArgs, /* 264 */
    Tcl_DumpActiveMemory, /* 265 */
    Tcl_ValidateAllMemory, /* 266 */
    Tcl_AppendResultVA, /* 267 */
    Tcl_AppendStringsToObjVA, /* 268 */
    Tcl_HashStats, /* 269 */
    Tcl_ParseVar, /* 270 */
    Tcl_PkgPresent, /* 271 */
    Tcl_PkgPresentEx, /* 272 */
    Tcl_PkgProvide, /* 273 */
    Tcl_PkgRequire, /* 274 */
    Tcl_SetErrorCodeVA, /* 275 */
    Tcl_VarEvalVA, /* 276 */
    Tcl_WaitPid, /* 277 */
    Tcl_PanicVA, /* 278 */
    Tcl_GetVersion, /* 279 */
    Tcl_InitMemory, /* 280 */
    Tcl_StackChannel, /* 281 */
    Tcl_UnstackChannel, /* 282 */
    Tcl_GetStackedChannel, /* 283 */
    Tcl_SetMainLoop, /* 284 */
    0, /* 285 */
    Tcl_AppendObjToObj, /* 286 */
    Tcl_CreateEncoding, /* 287 */
    Tcl_CreateThreadExitHandler, /* 288 */
    Tcl_DeleteThreadExitHandler, /* 289 */
    Tcl_DiscardResult, /* 290 */
    Tcl_EvalEx, /* 291 */
    Tcl_EvalObjv, /* 292 */
    Tcl_EvalObjEx, /* 293 */
    Tcl_ExitThread, /* 294 */
    Tcl_ExternalToUtf, /* 295 */
    Tcl_ExternalToUtfDString, /* 296 */
    Tcl_FinalizeThread, /* 297 */
    Tcl_FinalizeNotifier, /* 298 */
    Tcl_FreeEncoding, /* 299 */
    Tcl_GetCurrentThread, /* 300 */
    Tcl_GetEncoding, /* 301 */
    Tcl_GetEncodingName, /* 302 */
    Tcl_GetEncodingNames, /* 303 */
    Tcl_GetIndexFromObjStruct, /* 304 */
    Tcl_GetThreadData, /* 305 */
    Tcl_GetVar2Ex, /* 306 */
    Tcl_InitNotifier, /* 307 */
    Tcl_MutexLock, /* 308 */
    Tcl_MutexUnlock, /* 309 */
    Tcl_ConditionNotify, /* 310 */
    Tcl_ConditionWait, /* 311 */
    Tcl_NumUtfChars, /* 312 */
    Tcl_ReadChars, /* 313 */
    Tcl_RestoreResult, /* 314 */
    Tcl_SaveResult, /* 315 */
    Tcl_SetSystemEncoding, /* 316 */
    Tcl_SetVar2Ex, /* 317 */
    Tcl_ThreadAlert, /* 318 */
    Tcl_ThreadQueueEvent, /* 319 */
    Tcl_UniCharAtIndex, /* 320 */
    Tcl_UniCharToLower, /* 321 */
    Tcl_UniCharToTitle, /* 322 */
    Tcl_UniCharToUpper, /* 323 */
    Tcl_UniCharToUtf, /* 324 */
    Tcl_UtfAtIndex, /* 325 */
    Tcl_UtfCharComplete, /* 326 */
    Tcl_UtfBackslash, /* 327 */
    Tcl_UtfFindFirst, /* 328 */
    Tcl_UtfFindLast, /* 329 */
    Tcl_UtfNext, /* 330 */
    Tcl_UtfPrev, /* 331 */
    Tcl_UtfToExternal, /* 332 */
    Tcl_UtfToExternalDString, /* 333 */
    Tcl_UtfToLower, /* 334 */
    Tcl_UtfToTitle, /* 335 */
    Tcl_UtfToChar16, /* 336 */
    Tcl_UtfToUpper, /* 337 */
    Tcl_WriteChars, /* 338 */
    Tcl_WriteObj, /* 339 */
    Tcl_GetString, /* 340 */
    Tcl_GetDefaultEncodingDir, /* 341 */
    Tcl_SetDefaultEncodingDir, /* 342 */
    Tcl_AlertNotifier, /* 343 */
    Tcl_ServiceModeHook, /* 344 */
    Tcl_UniCharIsAlnum, /* 345 */
    Tcl_UniCharIsAlpha, /* 346 */
    Tcl_UniCharIsDigit, /* 347 */
    Tcl_UniCharIsLower, /* 348 */
    Tcl_UniCharIsSpace, /* 349 */
    Tcl_UniCharIsUpper, /* 350 */
    Tcl_UniCharIsWordChar, /* 351 */
    Tcl_UniCharLen, /* 352 */
    Tcl_UniCharNcmp, /* 353 */
    Tcl_Char16ToUtfDString, /* 354 */
    Tcl_UtfToChar16DString, /* 355 */
    Tcl_GetRegExpFromObj, /* 356 */
    Tcl_EvalTokens, /* 357 */
    Tcl_FreeParse, /* 358 */
    Tcl_LogCommandInfo, /* 359 */
    Tcl_ParseBraces, /* 360 */
    Tcl_ParseCommand, /* 361 */
    Tcl_ParseExpr, /* 362 */
    Tcl_ParseQuotedString, /* 363 */
    Tcl_ParseVarName, /* 364 */
    Tcl_GetCwd, /* 365 */
    Tcl_Chdir, /* 366 */
    Tcl_Access, /* 367 */
    Tcl_Stat, /* 368 */
    Tcl_UtfNcmp, /* 369 */
    Tcl_UtfNcasecmp, /* 370 */
    Tcl_StringCaseMatch, /* 371 */
    Tcl_UniCharIsControl, /* 372 */
    Tcl_UniCharIsGraph, /* 373 */
    Tcl_UniCharIsPrint, /* 374 */
    Tcl_UniCharIsPunct, /* 375 */
    Tcl_RegExpExecObj, /* 376 */
    Tcl_RegExpGetInfo, /* 377 */
    Tcl_NewUnicodeObj, /* 378 */
    Tcl_SetUnicodeObj, /* 379 */
    Tcl_GetCharLength, /* 380 */
    Tcl_GetUniChar, /* 381 */
    Tcl_GetUnicode, /* 382 */
    Tcl_GetRange, /* 383 */
    Tcl_AppendUnicodeToObj, /* 384 */
    Tcl_RegExpMatchObj, /* 385 */
    Tcl_SetNotifier, /* 386 */
    Tcl_GetAllocMutex, /* 387 */
    Tcl_GetChannelNames, /* 388 */
    Tcl_GetChannelNamesEx, /* 389 */
    Tcl_ProcObjCmd, /* 390 */
    Tcl_ConditionFinalize, /* 391 */
    Tcl_MutexFinalize, /* 392 */
    Tcl_CreateThread, /* 393 */
    Tcl_ReadRaw, /* 394 */
    Tcl_WriteRaw, /* 395 */
    Tcl_GetTopChannel, /* 396 */
    Tcl_ChannelBuffered, /* 397 */
    Tcl_ChannelName, /* 398 */
    Tcl_ChannelVersion, /* 399 */
    Tcl_ChannelBlockModeProc, /* 400 */
    Tcl_ChannelCloseProc, /* 401 */
    Tcl_ChannelClose2Proc, /* 402 */
    Tcl_ChannelInputProc, /* 403 */
    Tcl_ChannelOutputProc, /* 404 */
    Tcl_ChannelSeekProc, /* 405 */
    Tcl_ChannelSetOptionProc, /* 406 */
    Tcl_ChannelGetOptionProc, /* 407 */
    Tcl_ChannelWatchProc, /* 408 */
    Tcl_ChannelGetHandleProc, /* 409 */
    Tcl_ChannelFlushProc, /* 410 */
    Tcl_ChannelHandlerProc, /* 411 */
    Tcl_JoinThread, /* 412 */
    Tcl_IsChannelShared, /* 413 */
    Tcl_IsChannelRegistered, /* 414 */
    Tcl_CutChannel, /* 415 */
    Tcl_SpliceChannel, /* 416 */
    Tcl_ClearChannelHandlers, /* 417 */
    Tcl_IsChannelExisting, /* 418 */
    Tcl_UniCharNcasecmp, /* 419 */
    Tcl_UniCharCaseMatch, /* 420 */
    Tcl_FindHashEntry, /* 421 */
    Tcl_CreateHashEntry, /* 422 */
    Tcl_InitCustomHashTable, /* 423 */
    Tcl_InitObjHashTable, /* 424 */
    Tcl_CommandTraceInfo, /* 425 */
    Tcl_TraceCommand, /* 426 */
    Tcl_UntraceCommand, /* 427 */
    Tcl_AttemptAlloc, /* 428 */
    Tcl_AttemptDbCkalloc, /* 429 */
    Tcl_AttemptRealloc, /* 430 */
    Tcl_AttemptDbCkrealloc, /* 431 */
    Tcl_AttemptSetObjLength, /* 432 */
    Tcl_GetChannelThread, /* 433 */
    Tcl_GetUnicodeFromObj, /* 434 */
    Tcl_GetMathFuncInfo, /* 435 */
    Tcl_ListMathFuncs, /* 436 */
    Tcl_SubstObj, /* 437 */
    Tcl_DetachChannel, /* 438 */
    Tcl_IsStandardChannel, /* 439 */
    Tcl_FSCopyFile, /* 440 */
    Tcl_FSCopyDirectory, /* 441 */
    Tcl_FSCreateDirectory, /* 442 */
    Tcl_FSDeleteFile, /* 443 */
    Tcl_FSLoadFile, /* 444 */
    Tcl_FSMatchInDirectory, /* 445 */
    Tcl_FSLink, /* 446 */
    Tcl_FSRemoveDirectory, /* 447 */
    Tcl_FSRenameFile, /* 448 */
    Tcl_FSLstat, /* 449 */
    Tcl_FSUtime, /* 450 */
    Tcl_FSFileAttrsGet, /* 451 */
    Tcl_FSFileAttrsSet, /* 452 */
    Tcl_FSFileAttrStrings, /* 453 */
    Tcl_FSStat, /* 454 */
    Tcl_FSAccess, /* 455 */
    Tcl_FSOpenFileChannel, /* 456 */
    Tcl_FSGetCwd, /* 457 */
    Tcl_FSChdir, /* 458 */
    Tcl_FSConvertToPathType, /* 459 */
    Tcl_FSJoinPath, /* 460 */
    Tcl_FSSplitPath, /* 461 */
    Tcl_FSEqualPaths, /* 462 */
    Tcl_FSGetNormalizedPath, /* 463 */
    Tcl_FSJoinToPath, /* 464 */
    Tcl_FSGetInternalRep, /* 465 */
    Tcl_FSGetTranslatedPath, /* 466 */
    Tcl_FSEvalFile, /* 467 */
    Tcl_FSNewNativePath, /* 468 */
    Tcl_FSGetNativePath, /* 469 */
    Tcl_FSFileSystemInfo, /* 470 */
    Tcl_FSPathSeparator, /* 471 */
    Tcl_FSListVolumes, /* 472 */
    Tcl_FSRegister, /* 473 */
    Tcl_FSUnregister, /* 474 */
    Tcl_FSData, /* 475 */
    Tcl_FSGetTranslatedStringPath, /* 476 */
    Tcl_FSGetFileSystemForPath, /* 477 */
    Tcl_FSGetPathType, /* 478 */
    Tcl_OutputBuffered, /* 479 */
    Tcl_FSMountsChanged, /* 480 */
    Tcl_EvalTokensStandard, /* 481 */
    Tcl_GetTime, /* 482 */
    Tcl_CreateObjTrace, /* 483 */
    Tcl_GetCommandInfoFromToken, /* 484 */
    Tcl_SetCommandInfoFromToken, /* 485 */
    Tcl_DbNewWideIntObj, /* 486 */
    Tcl_GetWideIntFromObj, /* 487 */
    Tcl_NewWideIntObj, /* 488 */
    Tcl_SetWideIntObj, /* 489 */
    Tcl_AllocStatBuf, /* 490 */
    Tcl_Seek, /* 491 */
    Tcl_Tell, /* 492 */
    Tcl_ChannelWideSeekProc, /* 493 */
    Tcl_DictObjPut, /* 494 */
    Tcl_DictObjGet, /* 495 */
    Tcl_DictObjRemove, /* 496 */
    Tcl_DictObjSize, /* 497 */
    Tcl_DictObjFirst, /* 498 */
    Tcl_DictObjNext, /* 499 */
    Tcl_DictObjDone, /* 500 */
    Tcl_DictObjPutKeyList, /* 501 */
    Tcl_DictObjRemoveKeyList, /* 502 */
    Tcl_NewDictObj, /* 503 */
    Tcl_DbNewDictObj, /* 504 */
    Tcl_RegisterConfig, /* 505 */
    Tcl_CreateNamespace, /* 506 */
    Tcl_DeleteNamespace, /* 507 */
    Tcl_AppendExportList, /* 508 */
    Tcl_Export, /* 509 */
    Tcl_Import, /* 510 */
    Tcl_ForgetImport, /* 511 */
    Tcl_GetCurrentNamespace, /* 512 */
    Tcl_GetGlobalNamespace, /* 513 */
    Tcl_FindNamespace, /* 514 */
    Tcl_FindCommand, /* 515 */
    Tcl_GetCommandFromObj, /* 516 */
    Tcl_GetCommandFullName, /* 517 */
    Tcl_FSEvalFileEx, /* 518 */
    Tcl_SetExitProc, /* 519 */
    Tcl_LimitAddHandler, /* 520 */
    Tcl_LimitRemoveHandler, /* 521 */
    Tcl_LimitReady, /* 522 */
    Tcl_LimitCheck, /* 523 */
    Tcl_LimitExceeded, /* 524 */
    Tcl_LimitSetCommands, /* 525 */
    Tcl_LimitSetTime, /* 526 */
    Tcl_LimitSetGranularity, /* 527 */
    Tcl_LimitTypeEnabled, /* 528 */
    Tcl_LimitTypeExceeded, /* 529 */
    Tcl_LimitTypeSet, /* 530 */
    Tcl_LimitTypeReset, /* 531 */
    Tcl_LimitGetCommands, /* 532 */
    Tcl_LimitGetTime, /* 533 */
    Tcl_LimitGetGranularity, /* 534 */
    Tcl_SaveInterpState, /* 535 */
    Tcl_RestoreInterpState, /* 536 */
    Tcl_DiscardInterpState, /* 537 */
    Tcl_SetReturnOptions, /* 538 */
    Tcl_GetReturnOptions, /* 539 */
    Tcl_IsEnsemble, /* 540 */
    Tcl_CreateEnsemble, /* 541 */
    Tcl_FindEnsemble, /* 542 */
    Tcl_SetEnsembleSubcommandList, /* 543 */
    Tcl_SetEnsembleMappingDict, /* 544 */
    Tcl_SetEnsembleUnknownHandler, /* 545 */
    Tcl_SetEnsembleFlags, /* 546 */
    Tcl_GetEnsembleSubcommandList, /* 547 */
    Tcl_GetEnsembleMappingDict, /* 548 */
    Tcl_GetEnsembleUnknownHandler, /* 549 */
    Tcl_GetEnsembleFlags, /* 550 */
    Tcl_GetEnsembleNamespace, /* 551 */
    Tcl_SetTimeProc, /* 552 */
    Tcl_QueryTimeProc, /* 553 */
    Tcl_ChannelThreadActionProc, /* 554 */
    Tcl_NewBignumObj, /* 555 */
    Tcl_DbNewBignumObj, /* 556 */
    Tcl_SetBignumObj, /* 557 */
    Tcl_GetBignumFromObj, /* 558 */
    Tcl_TakeBignumFromObj, /* 559 */
    Tcl_TruncateChannel, /* 560 */
    Tcl_ChannelTruncateProc, /* 561 */
    Tcl_SetChannelErrorInterp, /* 562 */
    Tcl_GetChannelErrorInterp, /* 563 */
    Tcl_SetChannelError, /* 564 */
    Tcl_GetChannelError, /* 565 */
    Tcl_InitBignumFromDouble, /* 566 */
    Tcl_GetNamespaceUnknownHandler, /* 567 */
    Tcl_SetNamespaceUnknownHandler, /* 568 */
    Tcl_GetEncodingFromObj, /* 569 */
    Tcl_GetEncodingSearchPath, /* 570 */
    Tcl_SetEncodingSearchPath, /* 571 */
    Tcl_GetEncodingNameFromEnvironment, /* 572 */
    Tcl_PkgRequireProc, /* 573 */
    Tcl_AppendObjToErrorInfo, /* 574 */
    Tcl_AppendLimitedToObj, /* 575 */
    Tcl_Format, /* 576 */
    Tcl_AppendFormatToObj, /* 577 */
    Tcl_ObjPrintf, /* 578 */
    Tcl_AppendPrintfToObj, /* 579 */
    Tcl_CancelEval, /* 580 */
    Tcl_Canceled, /* 581 */
    Tcl_CreatePipe, /* 582 */
    Tcl_NRCreateCommand, /* 583 */
    Tcl_NREvalObj, /* 584 */
    Tcl_NREvalObjv, /* 585 */
    Tcl_NRCmdSwap, /* 586 */
    Tcl_NRAddCallback, /* 587 */
    Tcl_NRCallObjProc, /* 588 */
    Tcl_GetFSDeviceFromStat, /* 589 */
    Tcl_GetFSInodeFromStat, /* 590 */
    Tcl_GetModeFromStat, /* 591 */
    Tcl_GetLinkCountFromStat, /* 592 */
    Tcl_GetUserIdFromStat, /* 593 */
    Tcl_GetGroupIdFromStat, /* 594 */
    Tcl_GetDeviceTypeFromStat, /* 595 */
    Tcl_GetAccessTimeFromStat, /* 596 */
    Tcl_GetModificationTimeFromStat, /* 597 */
    Tcl_GetChangeTimeFromStat, /* 598 */
    Tcl_GetSizeFromStat, /* 599 */
    Tcl_GetBlocksFromStat, /* 600 */
    Tcl_GetBlockSizeFromStat, /* 601 */
    Tcl_SetEnsembleParameterList, /* 602 */
    Tcl_GetEnsembleParameterList, /* 603 */
    Tcl_ParseArgsObjv, /* 604 */
    Tcl_GetErrorLine, /* 605 */
    Tcl_SetErrorLine, /* 606 */
    Tcl_TransferResult, /* 607 */
    Tcl_InterpActive, /* 608 */
    Tcl_BackgroundException, /* 609 */
    Tcl_ZlibDeflate, /* 610 */
    Tcl_ZlibInflate, /* 611 */
    Tcl_ZlibCRC32, /* 612 */
    Tcl_ZlibAdler32, /* 613 */
    Tcl_ZlibStreamInit, /* 614 */
    Tcl_ZlibStreamGetCommandName, /* 615 */
    Tcl_ZlibStreamEof, /* 616 */
    Tcl_ZlibStreamChecksum, /* 617 */
    Tcl_ZlibStreamPut, /* 618 */
    Tcl_ZlibStreamGet, /* 619 */
    Tcl_ZlibStreamClose, /* 620 */
    Tcl_ZlibStreamReset, /* 621 */
    Tcl_SetStartupScript, /* 622 */
    Tcl_GetStartupScript, /* 623 */
    Tcl_CloseEx, /* 624 */
    Tcl_NRExprObj, /* 625 */
    Tcl_NRSubstObj, /* 626 */
    Tcl_LoadFile, /* 627 */
    Tcl_FindSymbol, /* 628 */
    Tcl_FSUnloadFile, /* 629 */
    Tcl_ZlibStreamSetCompressionDictionary, /* 630 */
    Tcl_OpenTcpServerEx, /* 631 */
    TclZipfs_Mount, /* 632 */
    TclZipfs_Unmount, /* 633 */
    TclZipfs_TclLibrary, /* 634 */
    TclZipfs_MountBuffer, /* 635 */
    Tcl_FreeIntRep, /* 636 */
    Tcl_InitStringRep, /* 637 */
    Tcl_FetchIntRep, /* 638 */
    Tcl_StoreIntRep, /* 639 */
    Tcl_HasStringRep, /* 640 */
    Tcl_IncrRefCount, /* 641 */
    Tcl_DecrRefCount, /* 642 */
    Tcl_IsShared, /* 643 */
    Tcl_LinkArray, /* 644 */
    Tcl_GetIntForIndex, /* 645 */
    Tcl_UtfToUniChar, /* 646 */
    Tcl_UniCharToUtfDString, /* 647 */
    Tcl_UtfToUniCharDString, /* 648 */
};

/* !END!: Do not edit above this line. */<|MERGE_RESOLUTION|>--- conflicted
+++ resolved
@@ -507,16 +507,12 @@
 static int uniCharNcmp(const Tcl_UniChar *ucs, const Tcl_UniChar *uct, unsigned int n){
    return Tcl_UniCharNcmp(ucs, uct, (unsigned long)n);
 }
-<<<<<<< HEAD
-#define Tcl_UniCharNcmp (int(*)(const Tcl_UniChar*,const Tcl_UniChar*,unsigned long))uniCharNcmp
+#define Tcl_UniCharNcmp (int(*)(const Tcl_UniChar*,const Tcl_UniChar*,unsigned long))(void *)uniCharNcmp
 static int uniCharNcasecmp(const Tcl_UniChar *ucs, const Tcl_UniChar *uct, unsigned int n){
    return Tcl_UniCharNcasecmp(ucs, uct, (unsigned long)n);
 }
 #define Tcl_UniCharNcasecmp (int(*)(const Tcl_UniChar*,const Tcl_UniChar*,unsigned long))uniCharNcasecmp
 #endif
-=======
-#define Tcl_UniCharNcmp (int(*)(const Tcl_UniChar*,const Tcl_UniChar*,unsigned long))(void *)uniCharNcmp
->>>>>>> 37ad5db2
 static int utfNcmp(const char *s1, const char *s2, unsigned int n){
    return Tcl_UtfNcmp(s1, s2, (unsigned long)n);
 }
@@ -524,15 +520,7 @@
 static int utfNcasecmp(const char *s1, const char *s2, unsigned int n){
    return Tcl_UtfNcasecmp(s1, s2, (unsigned long)n);
 }
-<<<<<<< HEAD
-#define Tcl_UtfNcasecmp (int(*)(const char*,const char*,unsigned long))utfNcasecmp
-=======
 #define Tcl_UtfNcasecmp (int(*)(const char*,const char*,unsigned long))(void *)utfNcasecmp
-static int uniCharNcasecmp(const Tcl_UniChar *ucs, const Tcl_UniChar *uct, unsigned int n){
-   return Tcl_UniCharNcasecmp(ucs, uct, (unsigned long)n);
-}
-#define Tcl_UniCharNcasecmp (int(*)(const Tcl_UniChar*,const Tcl_UniChar*,unsigned long))(void *)uniCharNcasecmp
->>>>>>> 37ad5db2
 
 #endif /* TCL_WIDE_INT_IS_LONG */
 
