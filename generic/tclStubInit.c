--- conflicted
+++ resolved
@@ -55,13 +55,9 @@
 
 
 #if defined(_WIN32) || defined(__CYGWIN__)
-<<<<<<< HEAD
+#undef TclWinNToHS
 #define TclWinNToHS winNToHS
 static unsigned short TclWinNToHS(unsigned short ns) {
-=======
-#undef TclWinNToHS
-unsigned short TclWinNToHS(unsigned short ns) {
->>>>>>> c6e53eeb
 	return ntohs(ns);
 }
 #endif
