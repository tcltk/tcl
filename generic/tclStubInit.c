/* 
 * tclStubInit.c --
 *
 *	This file contains the initializers for the Tcl stub vectors.
 *
 * Copyright (c) 1998-1999 by Scriptics Corporation.
 *
 * See the file "license.terms" for information on usage and redistribution
 * of this file, and for a DISCLAIMER OF ALL WARRANTIES.
 */

#include "tclInt.h"
#include "tommath.h"

/*
 * Remove macros that will interfere with the definitions below.
 */

#undef Tcl_Alloc
#undef Tcl_Free
#undef Tcl_Realloc
#undef Tcl_NewBooleanObj
#undef Tcl_NewByteArrayObj
#undef Tcl_NewDoubleObj
#undef Tcl_NewIntObj
#undef Tcl_NewListObj
#undef Tcl_NewLongObj
#undef Tcl_NewObj
#undef Tcl_NewStringObj
#undef Tcl_DumpActiveMemory
#undef Tcl_ValidateAllMemory
#undef Tcl_FindHashEntry
#undef Tcl_CreateHashEntry
<<<<<<< HEAD
=======
#define TclpLocaltime_unix TclpLocaltime
#define TclpGmtime_unix TclpGmtime
>>>>>>> b27b3d79

/*
 * Keep a record of the original Notifier procedures, created in the
 * same compilation unit as the stub tables so we can later do reliable,
 * portable comparisons to see whether a Tcl_SetNotifier() call swapped
 * new routines into the stub table.
 */

Tcl_NotifierProcs tclOriginalNotifier = {
    Tcl_SetTimer,
    Tcl_WaitForEvent,
#if !defined(__WIN32__) /* UNIX */
    Tcl_CreateFileHandler,
    Tcl_DeleteFileHandler,
#else
    NULL,
    NULL,
#endif
    NULL,
    NULL,
    NULL,
    NULL
};

MODULE_SCOPE TclIntStubs tclIntStubs;
MODULE_SCOPE TclIntPlatStubs tclIntPlatStubs;
MODULE_SCOPE TclPlatStubs tclPlatStubs;
MODULE_SCOPE TclStubs tclStubs;
MODULE_SCOPE TclTomMathStubs tclTomMathStubs;

/*
 * WARNING: The contents of this file is automatically generated by the
 * tools/genStubs.tcl script. Any modifications to the function declarations
 * below should be made in the generic/tcl.decls script.
 */

/* !BEGIN!: Do not edit below this line. */

TclIntStubs tclIntStubs = {
    TCL_STUB_MAGIC,
    NULL,
    NULL, /* 0 */
    NULL, /* 1 */
    NULL, /* 2 */
    TclAllocateFreeObjects, /* 3 */
    NULL, /* 4 */
    TclCleanupChildren, /* 5 */
    TclCleanupCommand, /* 6 */
    TclCopyAndCollapse, /* 7 */
    TclCopyChannel, /* 8 */
    TclCreatePipeline, /* 9 */
    TclCreateProc, /* 10 */
    TclDeleteCompiledLocalVars, /* 11 */
    TclDeleteVars, /* 12 */
    NULL, /* 13 */
    TclDumpMemoryInfo, /* 14 */
    NULL, /* 15 */
    TclExprFloatError, /* 16 */
    NULL, /* 17 */
    NULL, /* 18 */
    NULL, /* 19 */
    NULL, /* 20 */
    NULL, /* 21 */
    TclFindElement, /* 22 */
    TclFindProc, /* 23 */
    TclFormatInt, /* 24 */
    TclFreePackageInfo, /* 25 */
    NULL, /* 26 */
    NULL, /* 27 */
    TclpGetDefaultStdChannel, /* 28 */
    NULL, /* 29 */
    NULL, /* 30 */
    TclGetExtension, /* 31 */
    TclGetFrame, /* 32 */
    NULL, /* 33 */
    TclGetIntForIndex, /* 34 */
    NULL, /* 35 */
    TclGetLong, /* 36 */
    TclGetLoadedPackages, /* 37 */
    TclGetNamespaceForQualName, /* 38 */
    TclGetObjInterpProc, /* 39 */
    TclGetOpenMode, /* 40 */
    TclGetOriginalCommand, /* 41 */
    TclpGetUserHome, /* 42 */
    NULL, /* 43 */
    TclGuessPackageName, /* 44 */
    TclHideUnsafeCommands, /* 45 */
    TclInExit, /* 46 */
    NULL, /* 47 */
    NULL, /* 48 */
    NULL, /* 49 */
    TclInitCompiledLocals, /* 50 */
    TclInterpInit, /* 51 */
    NULL, /* 52 */
    TclInvokeObjectCommand, /* 53 */
    TclInvokeStringCommand, /* 54 */
    TclIsProc, /* 55 */
    NULL, /* 56 */
    NULL, /* 57 */
    TclLookupVar, /* 58 */
    NULL, /* 59 */
    TclNeedSpace, /* 60 */
    TclNewProcBodyObj, /* 61 */
    TclObjCommandComplete, /* 62 */
    TclObjInterpProc, /* 63 */
    TclObjInvoke, /* 64 */
    NULL, /* 65 */
    NULL, /* 66 */
    NULL, /* 67 */
    NULL, /* 68 */
    TclpAlloc, /* 69 */
    NULL, /* 70 */
    NULL, /* 71 */
    NULL, /* 72 */
    NULL, /* 73 */
    TclpFree, /* 74 */
    TclpGetClicks, /* 75 */
    TclpGetSeconds, /* 76 */
    TclpGetTime, /* 77 */
    TclpGetTimeZone, /* 78 */
    NULL, /* 79 */
    NULL, /* 80 */
    TclpRealloc, /* 81 */
    NULL, /* 82 */
    NULL, /* 83 */
    NULL, /* 84 */
    NULL, /* 85 */
    NULL, /* 86 */
    NULL, /* 87 */
    TclPrecTraceProc, /* 88 */
    TclPreventAliasLoop, /* 89 */
    NULL, /* 90 */
    TclProcCleanupProc, /* 91 */
    TclProcCompileProc, /* 92 */
    TclProcDeleteProc, /* 93 */
    NULL, /* 94 */
    NULL, /* 95 */
    TclRenameCommand, /* 96 */
    TclResetShadowedCmdRefs, /* 97 */
    TclServiceIdle, /* 98 */
    NULL, /* 99 */
    NULL, /* 100 */
    TclSetPreInitScript, /* 101 */
    TclSetupEnv, /* 102 */
    TclSockGetPort, /* 103 */
    TclSockMinimumBuffers, /* 104 */
    NULL, /* 105 */
    NULL, /* 106 */
    NULL, /* 107 */
    TclTeardownNamespace, /* 108 */
    TclUpdateReturnInfo, /* 109 */
    NULL, /* 110 */
    Tcl_AddInterpResolvers, /* 111 */
    Tcl_AppendExportList, /* 112 */
    Tcl_CreateNamespace, /* 113 */
    Tcl_DeleteNamespace, /* 114 */
    Tcl_Export, /* 115 */
    Tcl_FindCommand, /* 116 */
    Tcl_FindNamespace, /* 117 */
    Tcl_GetInterpResolvers, /* 118 */
    Tcl_GetNamespaceResolvers, /* 119 */
    Tcl_FindNamespaceVar, /* 120 */
    Tcl_ForgetImport, /* 121 */
    Tcl_GetCommandFromObj, /* 122 */
    Tcl_GetCommandFullName, /* 123 */
    Tcl_GetCurrentNamespace, /* 124 */
    Tcl_GetGlobalNamespace, /* 125 */
    Tcl_GetVariableFullName, /* 126 */
    Tcl_Import, /* 127 */
    Tcl_PopCallFrame, /* 128 */
    Tcl_PushCallFrame, /* 129 */
    Tcl_RemoveInterpResolvers, /* 130 */
    Tcl_SetNamespaceResolvers, /* 131 */
    TclpHasSockets, /* 132 */
    TclpGetDate, /* 133 */
    NULL, /* 134 */
    NULL, /* 135 */
    NULL, /* 136 */
    NULL, /* 137 */
    TclGetEnv, /* 138 */
    NULL, /* 139 */
    NULL, /* 140 */
    TclpGetCwd, /* 141 */
    TclSetByteCodeFromAny, /* 142 */
    TclAddLiteralObj, /* 143 */
    TclHideLiteral, /* 144 */
    TclGetAuxDataType, /* 145 */
    TclHandleCreate, /* 146 */
    TclHandleFree, /* 147 */
    TclHandlePreserve, /* 148 */
    TclHandleRelease, /* 149 */
    TclRegAbout, /* 150 */
    TclRegExpRangeUniChar, /* 151 */
    TclSetLibraryPath, /* 152 */
    TclGetLibraryPath, /* 153 */
    NULL, /* 154 */
    NULL, /* 155 */
    TclRegError, /* 156 */
    TclVarTraceExists, /* 157 */
    TclSetStartupScriptFileName, /* 158 */
    TclGetStartupScriptFileName, /* 159 */
    NULL, /* 160 */
    TclChannelTransform, /* 161 */
    TclChannelEventScriptInvoker, /* 162 */
    TclGetInstructionTable, /* 163 */
    TclExpandCodeArray, /* 164 */
    TclpSetInitialEncodings, /* 165 */
    TclListObjSetElement, /* 166 */
    TclSetStartupScriptPath, /* 167 */
    TclGetStartupScriptPath, /* 168 */
    TclpUtfNcmp2, /* 169 */
    TclCheckInterpTraces, /* 170 */
    TclCheckExecutionTraces, /* 171 */
    TclInThreadExit, /* 172 */
    TclUniCharMatch, /* 173 */
    NULL, /* 174 */
    TclCallVarTraces, /* 175 */
    TclCleanupVar, /* 176 */
    TclVarErrMsg, /* 177 */
    Tcl_SetStartupScript, /* 178 */
    Tcl_GetStartupScript, /* 179 */
    NULL, /* 180 */
    NULL, /* 181 */
    TclpLocaltime, /* 182 */
    TclpGmtime, /* 183 */
    NULL, /* 184 */
    NULL, /* 185 */
    NULL, /* 186 */
    NULL, /* 187 */
    NULL, /* 188 */
    NULL, /* 189 */
    NULL, /* 190 */
    NULL, /* 191 */
    NULL, /* 192 */
    NULL, /* 193 */
    NULL, /* 194 */
    NULL, /* 195 */
    NULL, /* 196 */
    NULL, /* 197 */
    TclObjGetFrame, /* 198 */
    NULL, /* 199 */
    TclpObjRemoveDirectory, /* 200 */
    TclpObjCopyDirectory, /* 201 */
    TclpObjCreateDirectory, /* 202 */
    TclpObjDeleteFile, /* 203 */
    TclpObjCopyFile, /* 204 */
    TclpObjRenameFile, /* 205 */
    TclpObjStat, /* 206 */
    TclpObjAccess, /* 207 */
    TclpOpenFileChannel, /* 208 */
    NULL, /* 209 */
    NULL, /* 210 */
    NULL, /* 211 */
    TclpFindExecutable, /* 212 */
    TclGetObjNameOfExecutable, /* 213 */
    TclSetObjNameOfExecutable, /* 214 */
    TclStackAlloc, /* 215 */
    TclStackFree, /* 216 */
    TclPushStackFrame, /* 217 */
    TclPopStackFrame, /* 218 */
    NULL, /* 219 */
    NULL, /* 220 */
    NULL, /* 221 */
    NULL, /* 222 */
    NULL, /* 223 */
    TclGetPlatform, /* 224 */
    TclTraceDictPath, /* 225 */
    TclObjBeingDeleted, /* 226 */
    TclSetNsPath, /* 227 */
    TclObjInterpProcCore, /* 228 */
    TclPtrMakeUpvar, /* 229 */
    TclObjLookupVar, /* 230 */
    TclGetNamespaceFromObj, /* 231 */
    TclEvalObjEx, /* 232 */
    TclGetSrcInfoForPc, /* 233 */
    TclVarHashCreateVar, /* 234 */
    TclInitVarHashTable, /* 235 */
    TclBackgroundException, /* 236 */
    NULL, /* 237 */
    NULL, /* 238 */
    NULL, /* 239 */
    NULL, /* 240 */
    NULL, /* 241 */
    NULL, /* 242 */
    TclDbDumpActiveObjects, /* 243 */
    NULL, /* 244 */
    NULL, /* 245 */
    NULL, /* 246 */
    NULL, /* 247 */
    NULL, /* 248 */
    TclDoubleDigits, /* 249 */
};

TclIntPlatStubs tclIntPlatStubs = {
    TCL_STUB_MAGIC,
    NULL,
#if !defined(__WIN32__) && !defined(MAC_OSX_TCL) /* UNIX */
    TclGetAndDetachPids, /* 0 */
    TclpCloseFile, /* 1 */
    TclpCreateCommandChannel, /* 2 */
    TclpCreatePipe, /* 3 */
    TclpCreateProcess, /* 4 */
    NULL, /* 5 */
    TclpMakeFile, /* 6 */
    TclpOpenFile, /* 7 */
    TclUnixWaitForFile, /* 8 */
    TclpCreateTempFile, /* 9 */
    TclpReaddir, /* 10 */
    TclpLocaltime_unix, /* 11 */
    TclpGmtime_unix, /* 12 */
    TclpInetNtoa, /* 13 */
    TclUnixCopyFile, /* 14 */
#endif /* UNIX */
#ifdef __WIN32__ /* WIN */
    TclWinConvertError, /* 0 */
    TclWinConvertWSAError, /* 1 */
    TclWinGetServByName, /* 2 */
    TclWinGetSockOpt, /* 3 */
    TclWinGetTclInstance, /* 4 */
    NULL, /* 5 */
    TclWinNToHS, /* 6 */
    TclWinSetSockOpt, /* 7 */
    TclpGetPid, /* 8 */
    TclWinGetPlatformId, /* 9 */
    NULL, /* 10 */
    TclGetAndDetachPids, /* 11 */
    TclpCloseFile, /* 12 */
    TclpCreateCommandChannel, /* 13 */
    TclpCreatePipe, /* 14 */
    TclpCreateProcess, /* 15 */
    NULL, /* 16 */
    NULL, /* 17 */
    TclpMakeFile, /* 18 */
    TclpOpenFile, /* 19 */
    TclWinAddProcess, /* 20 */
    NULL, /* 21 */
    TclpCreateTempFile, /* 22 */
    TclpGetTZName, /* 23 */
    TclWinNoBackslash, /* 24 */
    NULL, /* 25 */
    TclWinSetInterfaces, /* 26 */
    TclWinFlushDirtyChannels, /* 27 */
    TclWinResetInterfaces, /* 28 */
    TclWinCPUID, /* 29 */
#endif /* WIN */
#ifdef MAC_OSX_TCL /* MACOSX */
    TclGetAndDetachPids, /* 0 */
    TclpCloseFile, /* 1 */
    TclpCreateCommandChannel, /* 2 */
    TclpCreatePipe, /* 3 */
    TclpCreateProcess, /* 4 */
    NULL, /* 5 */
    TclpMakeFile, /* 6 */
    TclpOpenFile, /* 7 */
    TclUnixWaitForFile, /* 8 */
    TclpCreateTempFile, /* 9 */
    TclpReaddir, /* 10 */
    TclpLocaltime_unix, /* 11 */
    TclpGmtime_unix, /* 12 */
    TclpInetNtoa, /* 13 */
    TclUnixCopyFile, /* 14 */
    TclMacOSXGetFileAttribute, /* 15 */
    TclMacOSXSetFileAttribute, /* 16 */
    TclMacOSXCopyFileAttributes, /* 17 */
    TclMacOSXMatchType, /* 18 */
    TclMacOSXNotifierAddRunLoopMode, /* 19 */
#endif /* MACOSX */
};

TclPlatStubs tclPlatStubs = {
    TCL_STUB_MAGIC,
    NULL,
#ifdef __WIN32__ /* WIN */
    Tcl_WinUtfToTChar, /* 0 */
    Tcl_WinTCharToUtf, /* 1 */
#endif /* WIN */
#ifdef MAC_OSX_TCL /* MACOSX */
    Tcl_MacOSXOpenBundleResources, /* 0 */
    Tcl_MacOSXOpenVersionedBundleResources, /* 1 */
#endif /* MACOSX */
};

TclTomMathStubs tclTomMathStubs = {
    TCL_STUB_MAGIC,
    NULL,
    TclBN_epoch, /* 0 */
    TclBN_revision, /* 1 */
    TclBN_mp_add, /* 2 */
    TclBN_mp_add_d, /* 3 */
    TclBN_mp_and, /* 4 */
    TclBN_mp_clamp, /* 5 */
    TclBN_mp_clear, /* 6 */
    TclBN_mp_clear_multi, /* 7 */
    TclBN_mp_cmp, /* 8 */
    TclBN_mp_cmp_d, /* 9 */
    TclBN_mp_cmp_mag, /* 10 */
    TclBN_mp_copy, /* 11 */
    TclBN_mp_count_bits, /* 12 */
    TclBN_mp_div, /* 13 */
    TclBN_mp_div_d, /* 14 */
    TclBN_mp_div_2, /* 15 */
    TclBN_mp_div_2d, /* 16 */
    TclBN_mp_div_3, /* 17 */
    TclBN_mp_exch, /* 18 */
    TclBN_mp_expt_d, /* 19 */
    TclBN_mp_grow, /* 20 */
    TclBN_mp_init, /* 21 */
    TclBN_mp_init_copy, /* 22 */
    TclBN_mp_init_multi, /* 23 */
    TclBN_mp_init_set, /* 24 */
    TclBN_mp_init_size, /* 25 */
    TclBN_mp_lshd, /* 26 */
    TclBN_mp_mod, /* 27 */
    TclBN_mp_mod_2d, /* 28 */
    TclBN_mp_mul, /* 29 */
    TclBN_mp_mul_d, /* 30 */
    TclBN_mp_mul_2, /* 31 */
    TclBN_mp_mul_2d, /* 32 */
    TclBN_mp_neg, /* 33 */
    TclBN_mp_or, /* 34 */
    TclBN_mp_radix_size, /* 35 */
    TclBN_mp_read_radix, /* 36 */
    TclBN_mp_rshd, /* 37 */
    TclBN_mp_shrink, /* 38 */
    TclBN_mp_set, /* 39 */
    TclBN_mp_sqr, /* 40 */
    TclBN_mp_sqrt, /* 41 */
    TclBN_mp_sub, /* 42 */
    TclBN_mp_sub_d, /* 43 */
    TclBN_mp_to_unsigned_bin, /* 44 */
    TclBN_mp_to_unsigned_bin_n, /* 45 */
    TclBN_mp_toradix_n, /* 46 */
    TclBN_mp_unsigned_bin_size, /* 47 */
    TclBN_mp_xor, /* 48 */
    TclBN_mp_zero, /* 49 */
    TclBN_reverse, /* 50 */
    TclBN_fast_s_mp_mul_digs, /* 51 */
    TclBN_fast_s_mp_sqr, /* 52 */
    TclBN_mp_karatsuba_mul, /* 53 */
    TclBN_mp_karatsuba_sqr, /* 54 */
    TclBN_mp_toom_mul, /* 55 */
    TclBN_mp_toom_sqr, /* 56 */
    TclBN_s_mp_add, /* 57 */
    TclBN_s_mp_mul_digs, /* 58 */
    TclBN_s_mp_sqr, /* 59 */
    TclBN_s_mp_sub, /* 60 */
    TclBN_mp_init_set_int, /* 61 */
    TclBN_mp_set_int, /* 62 */
};

static TclStubHooks tclStubHooks = {
    &tclPlatStubs,
    &tclIntStubs,
    &tclIntPlatStubs
};

TclStubs tclStubs = {
    TCL_STUB_MAGIC,
    &tclStubHooks,
    Tcl_PkgProvideEx, /* 0 */
    Tcl_PkgRequireEx, /* 1 */
    Tcl_Panic, /* 2 */
    Tcl_Alloc, /* 3 */
    Tcl_Free, /* 4 */
    Tcl_Realloc, /* 5 */
    Tcl_DbCkalloc, /* 6 */
    Tcl_DbCkfree, /* 7 */
    Tcl_DbCkrealloc, /* 8 */
#if !defined(__WIN32__) && !defined(MAC_OSX_TCL) /* UNIX */
    Tcl_CreateFileHandler, /* 9 */
#endif /* UNIX */
#ifdef __WIN32__ /* WIN */
    NULL, /* 9 */
#endif /* WIN */
#ifdef MAC_OSX_TCL /* MACOSX */
    Tcl_CreateFileHandler, /* 9 */
#endif /* MACOSX */
#if !defined(__WIN32__) && !defined(MAC_OSX_TCL) /* UNIX */
    Tcl_DeleteFileHandler, /* 10 */
#endif /* UNIX */
#ifdef __WIN32__ /* WIN */
    NULL, /* 10 */
#endif /* WIN */
#ifdef MAC_OSX_TCL /* MACOSX */
    Tcl_DeleteFileHandler, /* 10 */
#endif /* MACOSX */
    Tcl_SetTimer, /* 11 */
    Tcl_Sleep, /* 12 */
    Tcl_WaitForEvent, /* 13 */
    Tcl_AppendAllObjTypes, /* 14 */
    Tcl_AppendStringsToObj, /* 15 */
    Tcl_AppendToObj, /* 16 */
    Tcl_ConcatObj, /* 17 */
    Tcl_ConvertToType, /* 18 */
    Tcl_DbDecrRefCount, /* 19 */
    Tcl_DbIncrRefCount, /* 20 */
    Tcl_DbIsShared, /* 21 */
    Tcl_DbNewBooleanObj, /* 22 */
    Tcl_DbNewByteArrayObj, /* 23 */
    Tcl_DbNewDoubleObj, /* 24 */
    Tcl_DbNewListObj, /* 25 */
    Tcl_DbNewLongObj, /* 26 */
    Tcl_DbNewObj, /* 27 */
    Tcl_DbNewStringObj, /* 28 */
    Tcl_DuplicateObj, /* 29 */
    TclFreeObj, /* 30 */
    Tcl_GetBoolean, /* 31 */
    Tcl_GetBooleanFromObj, /* 32 */
    Tcl_GetByteArrayFromObj, /* 33 */
    Tcl_GetDouble, /* 34 */
    Tcl_GetDoubleFromObj, /* 35 */
    Tcl_GetIndexFromObj, /* 36 */
    Tcl_GetInt, /* 37 */
    Tcl_GetIntFromObj, /* 38 */
    Tcl_GetLongFromObj, /* 39 */
    Tcl_GetObjType, /* 40 */
    Tcl_GetStringFromObj, /* 41 */
    Tcl_InvalidateStringRep, /* 42 */
    Tcl_ListObjAppendList, /* 43 */
    Tcl_ListObjAppendElement, /* 44 */
    Tcl_ListObjGetElements, /* 45 */
    Tcl_ListObjIndex, /* 46 */
    Tcl_ListObjLength, /* 47 */
    Tcl_ListObjReplace, /* 48 */
    Tcl_NewBooleanObj, /* 49 */
    Tcl_NewByteArrayObj, /* 50 */
    Tcl_NewDoubleObj, /* 51 */
    Tcl_NewIntObj, /* 52 */
    Tcl_NewListObj, /* 53 */
    Tcl_NewLongObj, /* 54 */
    Tcl_NewObj, /* 55 */
    Tcl_NewStringObj, /* 56 */
    Tcl_SetBooleanObj, /* 57 */
    Tcl_SetByteArrayLength, /* 58 */
    Tcl_SetByteArrayObj, /* 59 */
    Tcl_SetDoubleObj, /* 60 */
    Tcl_SetIntObj, /* 61 */
    Tcl_SetListObj, /* 62 */
    Tcl_SetLongObj, /* 63 */
    Tcl_SetObjLength, /* 64 */
    Tcl_SetStringObj, /* 65 */
    Tcl_AddErrorInfo, /* 66 */
    Tcl_AddObjErrorInfo, /* 67 */
    Tcl_AllowExceptions, /* 68 */
    Tcl_AppendElement, /* 69 */
    Tcl_AppendResult, /* 70 */
    Tcl_AsyncCreate, /* 71 */
    Tcl_AsyncDelete, /* 72 */
    Tcl_AsyncInvoke, /* 73 */
    Tcl_AsyncMark, /* 74 */
    Tcl_AsyncReady, /* 75 */
    Tcl_BackgroundError, /* 76 */
    Tcl_Backslash, /* 77 */
    Tcl_BadChannelOption, /* 78 */
    Tcl_CallWhenDeleted, /* 79 */
    Tcl_CancelIdleCall, /* 80 */
    Tcl_Close, /* 81 */
    Tcl_CommandComplete, /* 82 */
    Tcl_Concat, /* 83 */
    Tcl_ConvertElement, /* 84 */
    Tcl_ConvertCountedElement, /* 85 */
    Tcl_CreateAlias, /* 86 */
    Tcl_CreateAliasObj, /* 87 */
    Tcl_CreateChannel, /* 88 */
    Tcl_CreateChannelHandler, /* 89 */
    Tcl_CreateCloseHandler, /* 90 */
    Tcl_CreateCommand, /* 91 */
    Tcl_CreateEventSource, /* 92 */
    Tcl_CreateExitHandler, /* 93 */
    Tcl_CreateInterp, /* 94 */
    Tcl_CreateMathFunc, /* 95 */
    Tcl_CreateObjCommand, /* 96 */
    Tcl_CreateSlave, /* 97 */
    Tcl_CreateTimerHandler, /* 98 */
    Tcl_CreateTrace, /* 99 */
    Tcl_DeleteAssocData, /* 100 */
    Tcl_DeleteChannelHandler, /* 101 */
    Tcl_DeleteCloseHandler, /* 102 */
    Tcl_DeleteCommand, /* 103 */
    Tcl_DeleteCommandFromToken, /* 104 */
    Tcl_DeleteEvents, /* 105 */
    Tcl_DeleteEventSource, /* 106 */
    Tcl_DeleteExitHandler, /* 107 */
    Tcl_DeleteHashEntry, /* 108 */
    Tcl_DeleteHashTable, /* 109 */
    Tcl_DeleteInterp, /* 110 */
    Tcl_DetachPids, /* 111 */
    Tcl_DeleteTimerHandler, /* 112 */
    Tcl_DeleteTrace, /* 113 */
    Tcl_DontCallWhenDeleted, /* 114 */
    Tcl_DoOneEvent, /* 115 */
    Tcl_DoWhenIdle, /* 116 */
    Tcl_DStringAppend, /* 117 */
    Tcl_DStringAppendElement, /* 118 */
    Tcl_DStringEndSublist, /* 119 */
    Tcl_DStringFree, /* 120 */
    Tcl_DStringGetResult, /* 121 */
    Tcl_DStringInit, /* 122 */
    Tcl_DStringResult, /* 123 */
    Tcl_DStringSetLength, /* 124 */
    Tcl_DStringStartSublist, /* 125 */
    Tcl_Eof, /* 126 */
    Tcl_ErrnoId, /* 127 */
    Tcl_ErrnoMsg, /* 128 */
    Tcl_Eval, /* 129 */
    Tcl_EvalFile, /* 130 */
    Tcl_EvalObj, /* 131 */
    Tcl_EventuallyFree, /* 132 */
    Tcl_Exit, /* 133 */
    Tcl_ExposeCommand, /* 134 */
    Tcl_ExprBoolean, /* 135 */
    Tcl_ExprBooleanObj, /* 136 */
    Tcl_ExprDouble, /* 137 */
    Tcl_ExprDoubleObj, /* 138 */
    Tcl_ExprLong, /* 139 */
    Tcl_ExprLongObj, /* 140 */
    Tcl_ExprObj, /* 141 */
    Tcl_ExprString, /* 142 */
    Tcl_Finalize, /* 143 */
    Tcl_FindExecutable, /* 144 */
    Tcl_FirstHashEntry, /* 145 */
    Tcl_Flush, /* 146 */
    Tcl_FreeResult, /* 147 */
    Tcl_GetAlias, /* 148 */
    Tcl_GetAliasObj, /* 149 */
    Tcl_GetAssocData, /* 150 */
    Tcl_GetChannel, /* 151 */
    Tcl_GetChannelBufferSize, /* 152 */
    Tcl_GetChannelHandle, /* 153 */
    Tcl_GetChannelInstanceData, /* 154 */
    Tcl_GetChannelMode, /* 155 */
    Tcl_GetChannelName, /* 156 */
    Tcl_GetChannelOption, /* 157 */
    Tcl_GetChannelType, /* 158 */
    Tcl_GetCommandInfo, /* 159 */
    Tcl_GetCommandName, /* 160 */
    Tcl_GetErrno, /* 161 */
    Tcl_GetHostName, /* 162 */
    Tcl_GetInterpPath, /* 163 */
    Tcl_GetMaster, /* 164 */
    Tcl_GetNameOfExecutable, /* 165 */
    Tcl_GetObjResult, /* 166 */
#if !defined(__WIN32__) && !defined(MAC_OSX_TCL) /* UNIX */
    Tcl_GetOpenFile, /* 167 */
#endif /* UNIX */
#ifdef __WIN32__ /* WIN */
    NULL, /* 167 */
#endif /* WIN */
#ifdef MAC_OSX_TCL /* MACOSX */
    Tcl_GetOpenFile, /* 167 */
#endif /* MACOSX */
    Tcl_GetPathType, /* 168 */
    Tcl_Gets, /* 169 */
    Tcl_GetsObj, /* 170 */
    Tcl_GetServiceMode, /* 171 */
    Tcl_GetSlave, /* 172 */
    Tcl_GetStdChannel, /* 173 */
    Tcl_GetStringResult, /* 174 */
    Tcl_GetVar, /* 175 */
    Tcl_GetVar2, /* 176 */
    Tcl_GlobalEval, /* 177 */
    Tcl_GlobalEvalObj, /* 178 */
    Tcl_HideCommand, /* 179 */
    Tcl_Init, /* 180 */
    Tcl_InitHashTable, /* 181 */
    Tcl_InputBlocked, /* 182 */
    Tcl_InputBuffered, /* 183 */
    Tcl_InterpDeleted, /* 184 */
    Tcl_IsSafe, /* 185 */
    Tcl_JoinPath, /* 186 */
    Tcl_LinkVar, /* 187 */
    NULL, /* 188 */
    Tcl_MakeFileChannel, /* 189 */
    Tcl_MakeSafe, /* 190 */
    Tcl_MakeTcpClientChannel, /* 191 */
    Tcl_Merge, /* 192 */
    Tcl_NextHashEntry, /* 193 */
    Tcl_NotifyChannel, /* 194 */
    Tcl_ObjGetVar2, /* 195 */
    Tcl_ObjSetVar2, /* 196 */
    Tcl_OpenCommandChannel, /* 197 */
    Tcl_OpenFileChannel, /* 198 */
    Tcl_OpenTcpClient, /* 199 */
    Tcl_OpenTcpServer, /* 200 */
    Tcl_Preserve, /* 201 */
    Tcl_PrintDouble, /* 202 */
    Tcl_PutEnv, /* 203 */
    Tcl_PosixError, /* 204 */
    Tcl_QueueEvent, /* 205 */
    Tcl_Read, /* 206 */
    Tcl_ReapDetachedProcs, /* 207 */
    Tcl_RecordAndEval, /* 208 */
    Tcl_RecordAndEvalObj, /* 209 */
    Tcl_RegisterChannel, /* 210 */
    Tcl_RegisterObjType, /* 211 */
    Tcl_RegExpCompile, /* 212 */
    Tcl_RegExpExec, /* 213 */
    Tcl_RegExpMatch, /* 214 */
    Tcl_RegExpRange, /* 215 */
    Tcl_Release, /* 216 */
    Tcl_ResetResult, /* 217 */
    Tcl_ScanElement, /* 218 */
    Tcl_ScanCountedElement, /* 219 */
    Tcl_SeekOld, /* 220 */
    Tcl_ServiceAll, /* 221 */
    Tcl_ServiceEvent, /* 222 */
    Tcl_SetAssocData, /* 223 */
    Tcl_SetChannelBufferSize, /* 224 */
    Tcl_SetChannelOption, /* 225 */
    Tcl_SetCommandInfo, /* 226 */
    Tcl_SetErrno, /* 227 */
    Tcl_SetErrorCode, /* 228 */
    Tcl_SetMaxBlockTime, /* 229 */
    Tcl_SetPanicProc, /* 230 */
    Tcl_SetRecursionLimit, /* 231 */
    Tcl_SetResult, /* 232 */
    Tcl_SetServiceMode, /* 233 */
    Tcl_SetObjErrorCode, /* 234 */
    Tcl_SetObjResult, /* 235 */
    Tcl_SetStdChannel, /* 236 */
    Tcl_SetVar, /* 237 */
    Tcl_SetVar2, /* 238 */
    Tcl_SignalId, /* 239 */
    Tcl_SignalMsg, /* 240 */
    Tcl_SourceRCFile, /* 241 */
    Tcl_SplitList, /* 242 */
    Tcl_SplitPath, /* 243 */
    Tcl_StaticPackage, /* 244 */
    Tcl_StringMatch, /* 245 */
    Tcl_TellOld, /* 246 */
    Tcl_TraceVar, /* 247 */
    Tcl_TraceVar2, /* 248 */
    Tcl_TranslateFileName, /* 249 */
    Tcl_Ungets, /* 250 */
    Tcl_UnlinkVar, /* 251 */
    Tcl_UnregisterChannel, /* 252 */
    Tcl_UnsetVar, /* 253 */
    Tcl_UnsetVar2, /* 254 */
    Tcl_UntraceVar, /* 255 */
    Tcl_UntraceVar2, /* 256 */
    Tcl_UpdateLinkedVar, /* 257 */
    Tcl_UpVar, /* 258 */
    Tcl_UpVar2, /* 259 */
    Tcl_VarEval, /* 260 */
    Tcl_VarTraceInfo, /* 261 */
    Tcl_VarTraceInfo2, /* 262 */
    Tcl_Write, /* 263 */
    Tcl_WrongNumArgs, /* 264 */
    Tcl_DumpActiveMemory, /* 265 */
    Tcl_ValidateAllMemory, /* 266 */
    Tcl_AppendResultVA, /* 267 */
    Tcl_AppendStringsToObjVA, /* 268 */
    Tcl_HashStats, /* 269 */
    Tcl_ParseVar, /* 270 */
    Tcl_PkgPresent, /* 271 */
    Tcl_PkgPresentEx, /* 272 */
    Tcl_PkgProvide, /* 273 */
    Tcl_PkgRequire, /* 274 */
    Tcl_SetErrorCodeVA, /* 275 */
    Tcl_VarEvalVA, /* 276 */
    Tcl_WaitPid, /* 277 */
    Tcl_PanicVA, /* 278 */
    Tcl_GetVersion, /* 279 */
    Tcl_InitMemory, /* 280 */
    Tcl_StackChannel, /* 281 */
    Tcl_UnstackChannel, /* 282 */
    Tcl_GetStackedChannel, /* 283 */
    Tcl_SetMainLoop, /* 284 */
    NULL, /* 285 */
    Tcl_AppendObjToObj, /* 286 */
    Tcl_CreateEncoding, /* 287 */
    Tcl_CreateThreadExitHandler, /* 288 */
    Tcl_DeleteThreadExitHandler, /* 289 */
    Tcl_DiscardResult, /* 290 */
    Tcl_EvalEx, /* 291 */
    Tcl_EvalObjv, /* 292 */
    Tcl_EvalObjEx, /* 293 */
    Tcl_ExitThread, /* 294 */
    Tcl_ExternalToUtf, /* 295 */
    Tcl_ExternalToUtfDString, /* 296 */
    Tcl_FinalizeThread, /* 297 */
    Tcl_FinalizeNotifier, /* 298 */
    Tcl_FreeEncoding, /* 299 */
    Tcl_GetCurrentThread, /* 300 */
    Tcl_GetEncoding, /* 301 */
    Tcl_GetEncodingName, /* 302 */
    Tcl_GetEncodingNames, /* 303 */
    Tcl_GetIndexFromObjStruct, /* 304 */
    Tcl_GetThreadData, /* 305 */
    Tcl_GetVar2Ex, /* 306 */
    Tcl_InitNotifier, /* 307 */
    Tcl_MutexLock, /* 308 */
    Tcl_MutexUnlock, /* 309 */
    Tcl_ConditionNotify, /* 310 */
    Tcl_ConditionWait, /* 311 */
    Tcl_NumUtfChars, /* 312 */
    Tcl_ReadChars, /* 313 */
    Tcl_RestoreResult, /* 314 */
    Tcl_SaveResult, /* 315 */
    Tcl_SetSystemEncoding, /* 316 */
    Tcl_SetVar2Ex, /* 317 */
    Tcl_ThreadAlert, /* 318 */
    Tcl_ThreadQueueEvent, /* 319 */
    Tcl_UniCharAtIndex, /* 320 */
    Tcl_UniCharToLower, /* 321 */
    Tcl_UniCharToTitle, /* 322 */
    Tcl_UniCharToUpper, /* 323 */
    Tcl_UniCharToUtf, /* 324 */
    Tcl_UtfAtIndex, /* 325 */
    Tcl_UtfCharComplete, /* 326 */
    Tcl_UtfBackslash, /* 327 */
    Tcl_UtfFindFirst, /* 328 */
    Tcl_UtfFindLast, /* 329 */
    Tcl_UtfNext, /* 330 */
    Tcl_UtfPrev, /* 331 */
    Tcl_UtfToExternal, /* 332 */
    Tcl_UtfToExternalDString, /* 333 */
    Tcl_UtfToLower, /* 334 */
    Tcl_UtfToTitle, /* 335 */
    Tcl_UtfToUniChar, /* 336 */
    Tcl_UtfToUpper, /* 337 */
    Tcl_WriteChars, /* 338 */
    Tcl_WriteObj, /* 339 */
    Tcl_GetString, /* 340 */
    Tcl_GetDefaultEncodingDir, /* 341 */
    Tcl_SetDefaultEncodingDir, /* 342 */
    Tcl_AlertNotifier, /* 343 */
    Tcl_ServiceModeHook, /* 344 */
    Tcl_UniCharIsAlnum, /* 345 */
    Tcl_UniCharIsAlpha, /* 346 */
    Tcl_UniCharIsDigit, /* 347 */
    Tcl_UniCharIsLower, /* 348 */
    Tcl_UniCharIsSpace, /* 349 */
    Tcl_UniCharIsUpper, /* 350 */
    Tcl_UniCharIsWordChar, /* 351 */
    Tcl_UniCharLen, /* 352 */
    Tcl_UniCharNcmp, /* 353 */
    Tcl_UniCharToUtfDString, /* 354 */
    Tcl_UtfToUniCharDString, /* 355 */
    Tcl_GetRegExpFromObj, /* 356 */
    Tcl_EvalTokens, /* 357 */
    Tcl_FreeParse, /* 358 */
    Tcl_LogCommandInfo, /* 359 */
    Tcl_ParseBraces, /* 360 */
    Tcl_ParseCommand, /* 361 */
    Tcl_ParseExpr, /* 362 */
    Tcl_ParseQuotedString, /* 363 */
    Tcl_ParseVarName, /* 364 */
    Tcl_GetCwd, /* 365 */
    Tcl_Chdir, /* 366 */
    Tcl_Access, /* 367 */
    Tcl_Stat, /* 368 */
    Tcl_UtfNcmp, /* 369 */
    Tcl_UtfNcasecmp, /* 370 */
    Tcl_StringCaseMatch, /* 371 */
    Tcl_UniCharIsControl, /* 372 */
    Tcl_UniCharIsGraph, /* 373 */
    Tcl_UniCharIsPrint, /* 374 */
    Tcl_UniCharIsPunct, /* 375 */
    Tcl_RegExpExecObj, /* 376 */
    Tcl_RegExpGetInfo, /* 377 */
    Tcl_NewUnicodeObj, /* 378 */
    Tcl_SetUnicodeObj, /* 379 */
    Tcl_GetCharLength, /* 380 */
    Tcl_GetUniChar, /* 381 */
    Tcl_GetUnicode, /* 382 */
    Tcl_GetRange, /* 383 */
    Tcl_AppendUnicodeToObj, /* 384 */
    Tcl_RegExpMatchObj, /* 385 */
    Tcl_SetNotifier, /* 386 */
    Tcl_GetAllocMutex, /* 387 */
    Tcl_GetChannelNames, /* 388 */
    Tcl_GetChannelNamesEx, /* 389 */
    Tcl_ProcObjCmd, /* 390 */
    Tcl_ConditionFinalize, /* 391 */
    Tcl_MutexFinalize, /* 392 */
    Tcl_CreateThread, /* 393 */
    Tcl_ReadRaw, /* 394 */
    Tcl_WriteRaw, /* 395 */
    Tcl_GetTopChannel, /* 396 */
    Tcl_ChannelBuffered, /* 397 */
    Tcl_ChannelName, /* 398 */
    Tcl_ChannelVersion, /* 399 */
    Tcl_ChannelBlockModeProc, /* 400 */
    Tcl_ChannelCloseProc, /* 401 */
    Tcl_ChannelClose2Proc, /* 402 */
    Tcl_ChannelInputProc, /* 403 */
    Tcl_ChannelOutputProc, /* 404 */
    Tcl_ChannelSeekProc, /* 405 */
    Tcl_ChannelSetOptionProc, /* 406 */
    Tcl_ChannelGetOptionProc, /* 407 */
    Tcl_ChannelWatchProc, /* 408 */
    Tcl_ChannelGetHandleProc, /* 409 */
    Tcl_ChannelFlushProc, /* 410 */
    Tcl_ChannelHandlerProc, /* 411 */
    Tcl_JoinThread, /* 412 */
    Tcl_IsChannelShared, /* 413 */
    Tcl_IsChannelRegistered, /* 414 */
    Tcl_CutChannel, /* 415 */
    Tcl_SpliceChannel, /* 416 */
    Tcl_ClearChannelHandlers, /* 417 */
    Tcl_IsChannelExisting, /* 418 */
    Tcl_UniCharNcasecmp, /* 419 */
    Tcl_UniCharCaseMatch, /* 420 */
    Tcl_FindHashEntry, /* 421 */
    Tcl_CreateHashEntry, /* 422 */
    Tcl_InitCustomHashTable, /* 423 */
    Tcl_InitObjHashTable, /* 424 */
    Tcl_CommandTraceInfo, /* 425 */
    Tcl_TraceCommand, /* 426 */
    Tcl_UntraceCommand, /* 427 */
    Tcl_AttemptAlloc, /* 428 */
    Tcl_AttemptDbCkalloc, /* 429 */
    Tcl_AttemptRealloc, /* 430 */
    Tcl_AttemptDbCkrealloc, /* 431 */
    Tcl_AttemptSetObjLength, /* 432 */
    Tcl_GetChannelThread, /* 433 */
    Tcl_GetUnicodeFromObj, /* 434 */
    Tcl_GetMathFuncInfo, /* 435 */
    Tcl_ListMathFuncs, /* 436 */
    Tcl_SubstObj, /* 437 */
    Tcl_DetachChannel, /* 438 */
    Tcl_IsStandardChannel, /* 439 */
    Tcl_FSCopyFile, /* 440 */
    Tcl_FSCopyDirectory, /* 441 */
    Tcl_FSCreateDirectory, /* 442 */
    Tcl_FSDeleteFile, /* 443 */
    Tcl_FSLoadFile, /* 444 */
    Tcl_FSMatchInDirectory, /* 445 */
    Tcl_FSLink, /* 446 */
    Tcl_FSRemoveDirectory, /* 447 */
    Tcl_FSRenameFile, /* 448 */
    Tcl_FSLstat, /* 449 */
    Tcl_FSUtime, /* 450 */
    Tcl_FSFileAttrsGet, /* 451 */
    Tcl_FSFileAttrsSet, /* 452 */
    Tcl_FSFileAttrStrings, /* 453 */
    Tcl_FSStat, /* 454 */
    Tcl_FSAccess, /* 455 */
    Tcl_FSOpenFileChannel, /* 456 */
    Tcl_FSGetCwd, /* 457 */
    Tcl_FSChdir, /* 458 */
    Tcl_FSConvertToPathType, /* 459 */
    Tcl_FSJoinPath, /* 460 */
    Tcl_FSSplitPath, /* 461 */
    Tcl_FSEqualPaths, /* 462 */
    Tcl_FSGetNormalizedPath, /* 463 */
    Tcl_FSJoinToPath, /* 464 */
    Tcl_FSGetInternalRep, /* 465 */
    Tcl_FSGetTranslatedPath, /* 466 */
    Tcl_FSEvalFile, /* 467 */
    Tcl_FSNewNativePath, /* 468 */
    Tcl_FSGetNativePath, /* 469 */
    Tcl_FSFileSystemInfo, /* 470 */
    Tcl_FSPathSeparator, /* 471 */
    Tcl_FSListVolumes, /* 472 */
    Tcl_FSRegister, /* 473 */
    Tcl_FSUnregister, /* 474 */
    Tcl_FSData, /* 475 */
    Tcl_FSGetTranslatedStringPath, /* 476 */
    Tcl_FSGetFileSystemForPath, /* 477 */
    Tcl_FSGetPathType, /* 478 */
    Tcl_OutputBuffered, /* 479 */
    Tcl_FSMountsChanged, /* 480 */
    Tcl_EvalTokensStandard, /* 481 */
    Tcl_GetTime, /* 482 */
    Tcl_CreateObjTrace, /* 483 */
    Tcl_GetCommandInfoFromToken, /* 484 */
    Tcl_SetCommandInfoFromToken, /* 485 */
    Tcl_DbNewWideIntObj, /* 486 */
    Tcl_GetWideIntFromObj, /* 487 */
    Tcl_NewWideIntObj, /* 488 */
    Tcl_SetWideIntObj, /* 489 */
    Tcl_AllocStatBuf, /* 490 */
    Tcl_Seek, /* 491 */
    Tcl_Tell, /* 492 */
    Tcl_ChannelWideSeekProc, /* 493 */
    Tcl_DictObjPut, /* 494 */
    Tcl_DictObjGet, /* 495 */
    Tcl_DictObjRemove, /* 496 */
    Tcl_DictObjSize, /* 497 */
    Tcl_DictObjFirst, /* 498 */
    Tcl_DictObjNext, /* 499 */
    Tcl_DictObjDone, /* 500 */
    Tcl_DictObjPutKeyList, /* 501 */
    Tcl_DictObjRemoveKeyList, /* 502 */
    Tcl_NewDictObj, /* 503 */
    Tcl_DbNewDictObj, /* 504 */
    Tcl_RegisterConfig, /* 505 */
    Tcl_CreateNamespace, /* 506 */
    Tcl_DeleteNamespace, /* 507 */
    Tcl_AppendExportList, /* 508 */
    Tcl_Export, /* 509 */
    Tcl_Import, /* 510 */
    Tcl_ForgetImport, /* 511 */
    Tcl_GetCurrentNamespace, /* 512 */
    Tcl_GetGlobalNamespace, /* 513 */
    Tcl_FindNamespace, /* 514 */
    Tcl_FindCommand, /* 515 */
    Tcl_GetCommandFromObj, /* 516 */
    Tcl_GetCommandFullName, /* 517 */
    Tcl_FSEvalFileEx, /* 518 */
    Tcl_SetExitProc, /* 519 */
    Tcl_LimitAddHandler, /* 520 */
    Tcl_LimitRemoveHandler, /* 521 */
    Tcl_LimitReady, /* 522 */
    Tcl_LimitCheck, /* 523 */
    Tcl_LimitExceeded, /* 524 */
    Tcl_LimitSetCommands, /* 525 */
    Tcl_LimitSetTime, /* 526 */
    Tcl_LimitSetGranularity, /* 527 */
    Tcl_LimitTypeEnabled, /* 528 */
    Tcl_LimitTypeExceeded, /* 529 */
    Tcl_LimitTypeSet, /* 530 */
    Tcl_LimitTypeReset, /* 531 */
    Tcl_LimitGetCommands, /* 532 */
    Tcl_LimitGetTime, /* 533 */
    Tcl_LimitGetGranularity, /* 534 */
    Tcl_SaveInterpState, /* 535 */
    Tcl_RestoreInterpState, /* 536 */
    Tcl_DiscardInterpState, /* 537 */
    Tcl_SetReturnOptions, /* 538 */
    Tcl_GetReturnOptions, /* 539 */
    Tcl_IsEnsemble, /* 540 */
    Tcl_CreateEnsemble, /* 541 */
    Tcl_FindEnsemble, /* 542 */
    Tcl_SetEnsembleSubcommandList, /* 543 */
    Tcl_SetEnsembleMappingDict, /* 544 */
    Tcl_SetEnsembleUnknownHandler, /* 545 */
    Tcl_SetEnsembleFlags, /* 546 */
    Tcl_GetEnsembleSubcommandList, /* 547 */
    Tcl_GetEnsembleMappingDict, /* 548 */
    Tcl_GetEnsembleUnknownHandler, /* 549 */
    Tcl_GetEnsembleFlags, /* 550 */
    Tcl_GetEnsembleNamespace, /* 551 */
    Tcl_SetTimeProc, /* 552 */
    Tcl_QueryTimeProc, /* 553 */
    Tcl_ChannelThreadActionProc, /* 554 */
    Tcl_NewBignumObj, /* 555 */
    Tcl_DbNewBignumObj, /* 556 */
    Tcl_SetBignumObj, /* 557 */
    Tcl_GetBignumFromObj, /* 558 */
    Tcl_TakeBignumFromObj, /* 559 */
    Tcl_TruncateChannel, /* 560 */
    Tcl_ChannelTruncateProc, /* 561 */
    Tcl_SetChannelErrorInterp, /* 562 */
    Tcl_GetChannelErrorInterp, /* 563 */
    Tcl_SetChannelError, /* 564 */
    Tcl_GetChannelError, /* 565 */
    Tcl_InitBignumFromDouble, /* 566 */
    Tcl_GetNamespaceUnknownHandler, /* 567 */
    Tcl_SetNamespaceUnknownHandler, /* 568 */
    Tcl_GetEncodingFromObj, /* 569 */
    Tcl_GetEncodingSearchPath, /* 570 */
    Tcl_SetEncodingSearchPath, /* 571 */
    Tcl_GetEncodingNameFromEnvironment, /* 572 */
    Tcl_PkgRequireProc, /* 573 */
    Tcl_AppendObjToErrorInfo, /* 574 */
    Tcl_AppendLimitedToObj, /* 575 */
    Tcl_Format, /* 576 */
    Tcl_AppendFormatToObj, /* 577 */
    Tcl_ObjPrintf, /* 578 */
    Tcl_AppendPrintfToObj, /* 579 */
};

/* !END!: Do not edit above this line. */<|MERGE_RESOLUTION|>--- conflicted
+++ resolved
@@ -31,11 +31,8 @@
 #undef Tcl_ValidateAllMemory
 #undef Tcl_FindHashEntry
 #undef Tcl_CreateHashEntry
-<<<<<<< HEAD
-=======
 #define TclpLocaltime_unix TclpLocaltime
 #define TclpGmtime_unix TclpGmtime
->>>>>>> b27b3d79
 
 /*
  * Keep a record of the original Notifier procedures, created in the
