/*
 * tclStubInit.c --
 *
 *	This file contains the initializers for the Tcl stub vectors.
 *
 * Copyright (c) 1998-1999 by Scriptics Corporation.
 *
 * See the file "license.terms" for information on usage and redistribution
 * of this file, and for a DISCLAIMER OF ALL WARRANTIES.
 */

#include "tclInt.h"
#include "tommath.h"

#ifdef __GNUC__
#pragma GCC dependency "tcl.decls"
#pragma GCC dependency "tclInt.decls"
#pragma GCC dependency "tclTomMath.decls"
#endif

/*
 * Remove macros that will interfere with the definitions below.
 */

#undef Tcl_Alloc
#undef Tcl_Free
#undef Tcl_Realloc
#undef Tcl_NewBooleanObj
#undef Tcl_NewByteArrayObj
#undef Tcl_NewDoubleObj
#undef Tcl_NewIntObj
#undef Tcl_NewListObj
#undef Tcl_NewLongObj
#undef Tcl_NewObj
#undef Tcl_NewStringObj
#undef Tcl_DumpActiveMemory
#undef Tcl_ValidateAllMemory
#undef Tcl_FindHashEntry
#undef Tcl_CreateHashEntry
#undef Tcl_Panic
#undef Tcl_FindExecutable
#undef TclpGetPid
#undef TclSockMinimumBuffers
<<<<<<< HEAD
#define TclBackgroundException Tcl_BackgroundException
#undef Tcl_SetIntObj
#undef TclpInetNtoa
=======
#undef TclWinGetServByName
#undef TclWinGetSockOpt
#undef TclWinSetSockOpt
#define TclUnusedStubEntry NULL

/*
 * Keep a record of the original Notifier procedures, created in the
 * same compilation unit as the stub tables so we can later do reliable,
 * portable comparisons to see whether a Tcl_SetNotifier() call swapped
 * new routines into the stub table.
 */

Tcl_NotifierProcs tclOriginalNotifier = {
    Tcl_SetTimer,
    Tcl_WaitForEvent,
#if !defined(__WIN32__) /* UNIX */
    Tcl_CreateFileHandler,
    Tcl_DeleteFileHandler,
#else
    NULL,
    NULL,
#endif
    NULL,
    NULL,
    NULL,
    NULL
};
>>>>>>> 4155f851

/* See bug 510001: TclSockMinimumBuffers needs plat imp */
#ifdef _WIN64
#   define TclSockMinimumBuffersOld 0
#else
#define TclSockMinimumBuffersOld sockMinimumBuffersOld
static int TclSockMinimumBuffersOld(int sock, int size)
{
    return TclSockMinimumBuffers(INT2PTR(sock), size);
}
#endif

#define TclSetStartupScriptPath setStartupScriptPath
static void TclSetStartupScriptPath(Tcl_Obj *path)
{
    Tcl_SetStartupScript(path, NULL);
}
#define TclGetStartupScriptPath getStartupScriptPath
static Tcl_Obj *TclGetStartupScriptPath(void)
{
    return Tcl_GetStartupScript(NULL);
}
#define TclSetStartupScriptFileName setStartupScriptFileName
static void TclSetStartupScriptFileName(
    const char *fileName)
{
    Tcl_SetStartupScript(Tcl_NewStringObj(fileName,-1), NULL);
}
#define TclGetStartupScriptFileName getStartupScriptFileName
static const char *TclGetStartupScriptFileName(void)
{
    Tcl_Obj *path = Tcl_GetStartupScript(NULL);
    if (path == NULL) {
	return NULL;
    }
    return Tcl_GetStringFromObj(path, NULL);
}

#if defined(_WIN32) || defined(__CYGWIN__)
#undef TclWinNToHS
#define TclWinNToHS winNToHS
static unsigned short TclWinNToHS(unsigned short ns) {
	return ntohs(ns);
}
#endif

#ifdef _WIN32
#   define TclUnixWaitForFile 0
#   define TclUnixCopyFile 0
#   define TclUnixOpenTemporaryFile 0
#   define TclpReaddir 0
#   define TclpIsAtty 0
#elif defined(__CYGWIN__)
#   define TclpIsAtty TclPlatIsAtty
#   define TclWinSetInterfaces (void (*) (int)) doNothing
#   define TclWinAddProcess (void (*) (void *, unsigned int)) doNothing
#   define TclWinFlushDirtyChannels doNothing
#   define TclWinResetInterfaces doNothing

static Tcl_Encoding winTCharEncoding;

static int
TclpIsAtty(int fd)
{
    return isatty(fd);
}

#define TclWinGetPlatformId winGetPlatformId
static int
TclWinGetPlatformId()
{
    /* Don't bother to determine the real platform on cygwin,
     * because VER_PLATFORM_WIN32_NT is the only supported platform */
    return 2; /* VER_PLATFORM_WIN32_NT */;
}

void *TclWinGetTclInstance()
{
    void *hInstance = NULL;
    GetModuleHandleExW(GET_MODULE_HANDLE_EX_FLAG_FROM_ADDRESS,
	    (const char *)&winTCharEncoding, &hInstance);
    return hInstance;
}

#define TclWinSetSockOpt winSetSockOpt
static int
TclWinSetSockOpt(SOCKET s, int level, int optname,
	    const char *optval, int optlen)
{
    return setsockopt((int) s, level, optname, optval, optlen);
}

#define TclWinGetSockOpt winGetSockOpt
static int
TclWinGetSockOpt(SOCKET s, int level, int optname,
	    char *optval, int *optlen)
{
    return getsockopt((int) s, level, optname, optval, optlen);
}

#define TclWinGetServByName winGetServByName
static struct servent *
TclWinGetServByName(const char *name, const char *proto)
{
    return getservbyname(name, proto);
}

#define TclWinNoBackslash winNoBackslash
static char *
TclWinNoBackslash(char *path)
{
    char *p;

    for (p = path; *p != '\0'; p++) {
	if (*p == '\\') {
	    *p = '/';
	}
    }
    return path;
}

int
TclpGetPid(Tcl_Pid pid)
{
    return (int) (size_t) pid;
}

static void
doNothing(void)
{
    /* dummy implementation, no need to do anything */
}

char *
Tcl_WinUtfToTChar(
    const char *string,
    int len,
    Tcl_DString *dsPtr)
{
    if (!winTCharEncoding) {
	winTCharEncoding = Tcl_GetEncoding(0, "unicode");
    }
    return Tcl_UtfToExternalDString(winTCharEncoding,
	    string, len, dsPtr);
}

char *
Tcl_WinTCharToUtf(
    const char *string,
    int len,
    Tcl_DString *dsPtr)
{
    if (!winTCharEncoding) {
	winTCharEncoding = Tcl_GetEncoding(0, "unicode");
    }
    return Tcl_ExternalToUtfDString(winTCharEncoding,
	    string, len, dsPtr);
}

#if defined(TCL_WIDE_INT_IS_LONG)
/* On Cygwin64, long is 64-bit while on Win64 long is 32-bit. Therefore
 * we have to make sure that all stub entries on Cygwin64 follow the Win64
 * signature. Tcl 9 must find a better solution, but that cannot be done
 * without introducing a binary incompatibility.
 */
#define Tcl_DbNewLongObj ((Tcl_Obj*(*)(long,const char*,int))dbNewLongObj)
static Tcl_Obj *dbNewLongObj(
    int intValue,
    const char *file,
    int line
) {
#ifdef TCL_MEM_DEBUG
    register Tcl_Obj *objPtr;

    TclDbNewObj(objPtr, file, line);
    objPtr->bytes = NULL;

    objPtr->internalRep.longValue = (long) intValue;
    objPtr->typePtr = &tclIntType;
    return objPtr;
#else
    return Tcl_NewIntObj(intValue);
#endif
}
#define Tcl_GetLongFromObj (int(*)(Tcl_Interp*,Tcl_Obj*,long*))Tcl_GetIntFromObj
#define Tcl_NewLongObj (Tcl_Obj*(*)(long))Tcl_NewIntObj
#define Tcl_SetLongObj (void(*)(Tcl_Obj*,long))Tcl_SetIntObj
static int exprInt(Tcl_Interp *interp, const char *expr, int *ptr){
    long longValue;
    int result = Tcl_ExprLong(interp, expr, &longValue);
    if (result == TCL_OK) {
	    if ((longValue >= -(long)(UINT_MAX))
		    && (longValue <= (long)(UINT_MAX))) {
	    *ptr = (int)longValue;
	} else {
	    Tcl_SetObjResult(interp, Tcl_NewStringObj(
		    "integer value too large to represent as non-long integer", -1));
	    result = TCL_ERROR;
	}
    }
    return result;
}
#define Tcl_ExprLong (int(*)(Tcl_Interp*,const char*,long*))exprInt
static int exprIntObj(Tcl_Interp *interp, Tcl_Obj*expr, int *ptr){
    long longValue;
    int result = Tcl_ExprLongObj(interp, expr, &longValue);
    if (result == TCL_OK) {
	    if ((longValue >= -(long)(UINT_MAX))
		    && (longValue <= (long)(UINT_MAX))) {
	    *ptr = (int)longValue;
	} else {
	    Tcl_SetObjResult(interp, Tcl_NewStringObj(
		    "integer value too large to represent as non-long integer", -1));
	    result = TCL_ERROR;
	}
    }
    return result;
}
#define Tcl_ExprLongObj (int(*)(Tcl_Interp*,Tcl_Obj*,long*))exprIntObj
static int uniCharNcmp(const Tcl_UniChar *ucs, const Tcl_UniChar *uct, unsigned int n){
   return Tcl_UniCharNcmp(ucs, uct, (unsigned long)n);
}
#define Tcl_UniCharNcmp (int(*)(const Tcl_UniChar*,const Tcl_UniChar*,unsigned long))uniCharNcmp
static int utfNcmp(const char *s1, const char *s2, unsigned int n){
   return Tcl_UtfNcmp(s1, s2, (unsigned long)n);
}
#define Tcl_UtfNcmp (int(*)(const char*,const char*,unsigned long))utfNcmp
static int utfNcasecmp(const char *s1, const char *s2, unsigned int n){
   return Tcl_UtfNcasecmp(s1, s2, (unsigned long)n);
}
#define Tcl_UtfNcasecmp (int(*)(const char*,const char*,unsigned long))utfNcasecmp
static int uniCharNcasecmp(const Tcl_UniChar *ucs, const Tcl_UniChar *uct, unsigned int n){
   return Tcl_UniCharNcasecmp(ucs, uct, (unsigned long)n);
}
#define Tcl_UniCharNcasecmp (int(*)(const Tcl_UniChar*,const Tcl_UniChar*,unsigned long))uniCharNcasecmp
static int formatInt(char *buffer, int n){
   return TclFormatInt(buffer, (long)n);
}
#define TclFormatInt (int(*)(char *, long))formatInt

#endif

#else /* UNIX and MAC */
#   define TclpLocaltime_unix TclpLocaltime
#   define TclpGmtime_unix TclpGmtime
#endif

/*
 * WARNING: The contents of this file is automatically generated by the
 * tools/genStubs.tcl script. Any modifications to the function declarations
 * below should be made in the generic/tcl.decls script.
 */

MODULE_SCOPE const TclStubs tclStubs;
MODULE_SCOPE const TclTomMathStubs tclTomMathStubs;

/* !BEGIN!: Do not edit below this line. */

static const TclIntStubs tclIntStubs = {
    TCL_STUB_MAGIC,
    0,
    0, /* 0 */
    0, /* 1 */
    0, /* 2 */
    TclAllocateFreeObjects, /* 3 */
    0, /* 4 */
    TclCleanupChildren, /* 5 */
    TclCleanupCommand, /* 6 */
    TclCopyAndCollapse, /* 7 */
    TclCopyChannelOld, /* 8 */
    TclCreatePipeline, /* 9 */
    TclCreateProc, /* 10 */
    TclDeleteCompiledLocalVars, /* 11 */
    TclDeleteVars, /* 12 */
    0, /* 13 */
    TclDumpMemoryInfo, /* 14 */
    0, /* 15 */
    TclExprFloatError, /* 16 */
    0, /* 17 */
    0, /* 18 */
    0, /* 19 */
    0, /* 20 */
    0, /* 21 */
    TclFindElement, /* 22 */
    TclFindProc, /* 23 */
    TclFormatInt, /* 24 */
    TclFreePackageInfo, /* 25 */
    0, /* 26 */
    0, /* 27 */
    TclpGetDefaultStdChannel, /* 28 */
    0, /* 29 */
    0, /* 30 */
    TclGetExtension, /* 31 */
    TclGetFrame, /* 32 */
    0, /* 33 */
    TclGetIntForIndex, /* 34 */
    0, /* 35 */
    0, /* 36 */
    TclGetLoadedPackages, /* 37 */
    TclGetNamespaceForQualName, /* 38 */
    TclGetObjInterpProc, /* 39 */
    TclGetOpenMode, /* 40 */
    TclGetOriginalCommand, /* 41 */
    TclpGetUserHome, /* 42 */
    0, /* 43 */
    TclGuessPackageName, /* 44 */
    TclHideUnsafeCommands, /* 45 */
    TclInExit, /* 46 */
    0, /* 47 */
    0, /* 48 */
    0, /* 49 */
    TclInitCompiledLocals, /* 50 */
    TclInterpInit, /* 51 */
    0, /* 52 */
    TclInvokeObjectCommand, /* 53 */
    TclInvokeStringCommand, /* 54 */
    TclIsProc, /* 55 */
    0, /* 56 */
    0, /* 57 */
    TclLookupVar, /* 58 */
    0, /* 59 */
    TclNeedSpace, /* 60 */
    TclNewProcBodyObj, /* 61 */
    TclObjCommandComplete, /* 62 */
    TclObjInterpProc, /* 63 */
    TclObjInvoke, /* 64 */
    0, /* 65 */
    0, /* 66 */
    0, /* 67 */
    0, /* 68 */
    TclpAlloc, /* 69 */
    0, /* 70 */
    0, /* 71 */
    0, /* 72 */
    0, /* 73 */
    TclpFree, /* 74 */
    TclpGetClicks, /* 75 */
    TclpGetSeconds, /* 76 */
    TclpGetTime, /* 77 */
    0, /* 78 */
    0, /* 79 */
    0, /* 80 */
    TclpRealloc, /* 81 */
    0, /* 82 */
    0, /* 83 */
    0, /* 84 */
    0, /* 85 */
    0, /* 86 */
    0, /* 87 */
    TclPrecTraceProc, /* 88 */
    TclPreventAliasLoop, /* 89 */
    0, /* 90 */
    TclProcCleanupProc, /* 91 */
    TclProcCompileProc, /* 92 */
    TclProcDeleteProc, /* 93 */
    0, /* 94 */
    0, /* 95 */
    TclRenameCommand, /* 96 */
    TclResetShadowedCmdRefs, /* 97 */
    TclServiceIdle, /* 98 */
    0, /* 99 */
    0, /* 100 */
    TclSetPreInitScript, /* 101 */
    TclSetupEnv, /* 102 */
    TclSockGetPort, /* 103 */
    TclSockMinimumBuffersOld, /* 104 */
    0, /* 105 */
    0, /* 106 */
    0, /* 107 */
    TclTeardownNamespace, /* 108 */
    TclUpdateReturnInfo, /* 109 */
    TclSockMinimumBuffers, /* 110 */
    Tcl_AddInterpResolvers, /* 111 */
    Tcl_AppendExportList, /* 112 */
    Tcl_CreateNamespace, /* 113 */
    Tcl_DeleteNamespace, /* 114 */
    Tcl_Export, /* 115 */
    Tcl_FindCommand, /* 116 */
    Tcl_FindNamespace, /* 117 */
    Tcl_GetInterpResolvers, /* 118 */
    Tcl_GetNamespaceResolvers, /* 119 */
    Tcl_FindNamespaceVar, /* 120 */
    Tcl_ForgetImport, /* 121 */
    Tcl_GetCommandFromObj, /* 122 */
    Tcl_GetCommandFullName, /* 123 */
    Tcl_GetCurrentNamespace, /* 124 */
    Tcl_GetGlobalNamespace, /* 125 */
    Tcl_GetVariableFullName, /* 126 */
    Tcl_Import, /* 127 */
    Tcl_PopCallFrame, /* 128 */
    Tcl_PushCallFrame, /* 129 */
    Tcl_RemoveInterpResolvers, /* 130 */
    Tcl_SetNamespaceResolvers, /* 131 */
    TclpHasSockets, /* 132 */
    TclpGetDate, /* 133 */
    0, /* 134 */
    0, /* 135 */
    0, /* 136 */
    0, /* 137 */
    TclGetEnv, /* 138 */
    0, /* 139 */
    0, /* 140 */
    TclpGetCwd, /* 141 */
    TclSetByteCodeFromAny, /* 142 */
    TclAddLiteralObj, /* 143 */
    TclHideLiteral, /* 144 */
    TclGetAuxDataType, /* 145 */
    TclHandleCreate, /* 146 */
    TclHandleFree, /* 147 */
    TclHandlePreserve, /* 148 */
    TclHandleRelease, /* 149 */
    TclRegAbout, /* 150 */
    TclRegExpRangeUniChar, /* 151 */
    TclSetLibraryPath, /* 152 */
    TclGetLibraryPath, /* 153 */
    0, /* 154 */
    0, /* 155 */
    TclRegError, /* 156 */
    TclVarTraceExists, /* 157 */
    TclSetStartupScriptFileName, /* 158 */
    TclGetStartupScriptFileName, /* 159 */
    0, /* 160 */
    TclChannelTransform, /* 161 */
    TclChannelEventScriptInvoker, /* 162 */
    TclGetInstructionTable, /* 163 */
    TclExpandCodeArray, /* 164 */
    TclpSetInitialEncodings, /* 165 */
    TclListObjSetElement, /* 166 */
    TclSetStartupScriptPath, /* 167 */
    TclGetStartupScriptPath, /* 168 */
    TclpUtfNcmp2, /* 169 */
    TclCheckInterpTraces, /* 170 */
    TclCheckExecutionTraces, /* 171 */
    TclInThreadExit, /* 172 */
    TclUniCharMatch, /* 173 */
    0, /* 174 */
    TclCallVarTraces, /* 175 */
    TclCleanupVar, /* 176 */
    TclVarErrMsg, /* 177 */
    Tcl_SetStartupScript, /* 178 */
    Tcl_GetStartupScript, /* 179 */
    0, /* 180 */
    0, /* 181 */
    TclpLocaltime, /* 182 */
    TclpGmtime, /* 183 */
    0, /* 184 */
    0, /* 185 */
    0, /* 186 */
    0, /* 187 */
    0, /* 188 */
    0, /* 189 */
    0, /* 190 */
    0, /* 191 */
    0, /* 192 */
    0, /* 193 */
    0, /* 194 */
    0, /* 195 */
    0, /* 196 */
    0, /* 197 */
    TclObjGetFrame, /* 198 */
    0, /* 199 */
    TclpObjRemoveDirectory, /* 200 */
    TclpObjCopyDirectory, /* 201 */
    TclpObjCreateDirectory, /* 202 */
    TclpObjDeleteFile, /* 203 */
    TclpObjCopyFile, /* 204 */
    TclpObjRenameFile, /* 205 */
    TclpObjStat, /* 206 */
    TclpObjAccess, /* 207 */
    TclpOpenFileChannel, /* 208 */
    0, /* 209 */
    0, /* 210 */
    0, /* 211 */
    TclpFindExecutable, /* 212 */
    TclGetObjNameOfExecutable, /* 213 */
    TclSetObjNameOfExecutable, /* 214 */
    TclStackAlloc, /* 215 */
    TclStackFree, /* 216 */
    TclPushStackFrame, /* 217 */
    TclPopStackFrame, /* 218 */
    0, /* 219 */
    0, /* 220 */
    0, /* 221 */
    0, /* 222 */
    0, /* 223 */
    TclGetPlatform, /* 224 */
    TclTraceDictPath, /* 225 */
    TclObjBeingDeleted, /* 226 */
    TclSetNsPath, /* 227 */
    0, /* 228 */
    TclPtrMakeUpvar, /* 229 */
    TclObjLookupVar, /* 230 */
    TclGetNamespaceFromObj, /* 231 */
    TclEvalObjEx, /* 232 */
    TclGetSrcInfoForPc, /* 233 */
    TclVarHashCreateVar, /* 234 */
    TclInitVarHashTable, /* 235 */
    TclBackgroundException, /* 236 */
    TclResetCancellation, /* 237 */
    TclNRInterpProc, /* 238 */
    TclNRInterpProcCore, /* 239 */
    TclNRRunCallbacks, /* 240 */
    TclNREvalObjEx, /* 241 */
    TclNREvalObjv, /* 242 */
    TclDbDumpActiveObjects, /* 243 */
    TclGetNamespaceChildTable, /* 244 */
    TclGetNamespaceCommandTable, /* 245 */
    TclInitRewriteEnsemble, /* 246 */
    TclResetRewriteEnsemble, /* 247 */
    TclCopyChannel, /* 248 */
    TclDoubleDigits, /* 249 */
    TclSetSlaveCancelFlags, /* 250 */
    TclRegisterLiteral, /* 251 */
};

static const TclIntPlatStubs tclIntPlatStubs = {
    TCL_STUB_MAGIC,
    0,
#if !defined(_WIN32) && !defined(__CYGWIN__) && !defined(MAC_OSX_TCL) /* UNIX */
    TclGetAndDetachPids, /* 0 */
    TclpCloseFile, /* 1 */
    TclpCreateCommandChannel, /* 2 */
    TclpCreatePipe, /* 3 */
    TclpCreateProcess, /* 4 */
    0, /* 5 */
    TclpMakeFile, /* 6 */
    TclpOpenFile, /* 7 */
    TclUnixWaitForFile, /* 8 */
    TclpCreateTempFile, /* 9 */
    TclpReaddir, /* 10 */
    TclpLocaltime_unix, /* 11 */
    TclpGmtime_unix, /* 12 */
    TclpInetNtoa, /* 13 */
    TclUnixCopyFile, /* 14 */
    0, /* 15 */
    0, /* 16 */
    0, /* 17 */
    0, /* 18 */
    0, /* 19 */
    0, /* 20 */
    0, /* 21 */
    0, /* 22 */
    0, /* 23 */
    0, /* 24 */
    0, /* 25 */
    0, /* 26 */
    0, /* 27 */
    0, /* 28 */
    TclWinCPUID, /* 29 */
    TclUnixOpenTemporaryFile, /* 30 */
#endif /* UNIX */
#if defined(_WIN32) || defined(__CYGWIN__) /* WIN */
    TclWinConvertError, /* 0 */
    TclWinConvertWSAError, /* 1 */
    TclWinGetServByName, /* 2 */
    TclWinGetSockOpt, /* 3 */
    TclWinGetTclInstance, /* 4 */
    TclUnixWaitForFile, /* 5 */
    TclWinNToHS, /* 6 */
    TclWinSetSockOpt, /* 7 */
    TclpGetPid, /* 8 */
    TclWinGetPlatformId, /* 9 */
    TclpReaddir, /* 10 */
    TclGetAndDetachPids, /* 11 */
    TclpCloseFile, /* 12 */
    TclpCreateCommandChannel, /* 13 */
    TclpCreatePipe, /* 14 */
    TclpCreateProcess, /* 15 */
    TclpIsAtty, /* 16 */
    TclUnixCopyFile, /* 17 */
    TclpMakeFile, /* 18 */
    TclpOpenFile, /* 19 */
    TclWinAddProcess, /* 20 */
    TclpInetNtoa, /* 21 */
    TclpCreateTempFile, /* 22 */
    0, /* 23 */
    TclWinNoBackslash, /* 24 */
    0, /* 25 */
    TclWinSetInterfaces, /* 26 */
    TclWinFlushDirtyChannels, /* 27 */
    TclWinResetInterfaces, /* 28 */
    TclWinCPUID, /* 29 */
    TclUnixOpenTemporaryFile, /* 30 */
#endif /* WIN */
#ifdef MAC_OSX_TCL /* MACOSX */
    TclGetAndDetachPids, /* 0 */
    TclpCloseFile, /* 1 */
    TclpCreateCommandChannel, /* 2 */
    TclpCreatePipe, /* 3 */
    TclpCreateProcess, /* 4 */
    0, /* 5 */
    TclpMakeFile, /* 6 */
    TclpOpenFile, /* 7 */
    TclUnixWaitForFile, /* 8 */
    TclpCreateTempFile, /* 9 */
    TclpReaddir, /* 10 */
    TclpLocaltime_unix, /* 11 */
    TclpGmtime_unix, /* 12 */
    TclpInetNtoa, /* 13 */
    TclUnixCopyFile, /* 14 */
    TclMacOSXGetFileAttribute, /* 15 */
    TclMacOSXSetFileAttribute, /* 16 */
    TclMacOSXCopyFileAttributes, /* 17 */
    TclMacOSXMatchType, /* 18 */
    TclMacOSXNotifierAddRunLoopMode, /* 19 */
    0, /* 20 */
    0, /* 21 */
    0, /* 22 */
    0, /* 23 */
    0, /* 24 */
    0, /* 25 */
    0, /* 26 */
    0, /* 27 */
    0, /* 28 */
    TclWinCPUID, /* 29 */
    TclUnixOpenTemporaryFile, /* 30 */
#endif /* MACOSX */
};

static const TclPlatStubs tclPlatStubs = {
    TCL_STUB_MAGIC,
    0,
#if defined(_WIN32) || defined(__CYGWIN__) /* WIN */
    Tcl_WinUtfToTChar, /* 0 */
    Tcl_WinTCharToUtf, /* 1 */
#endif /* WIN */
#ifdef MAC_OSX_TCL /* MACOSX */
    Tcl_MacOSXOpenBundleResources, /* 0 */
    Tcl_MacOSXOpenVersionedBundleResources, /* 1 */
#endif /* MACOSX */
};

const TclTomMathStubs tclTomMathStubs = {
    TCL_STUB_MAGIC,
    0,
    TclBN_epoch, /* 0 */
    TclBN_revision, /* 1 */
    TclBN_mp_add, /* 2 */
    TclBN_mp_add_d, /* 3 */
    TclBN_mp_and, /* 4 */
    TclBN_mp_clamp, /* 5 */
    TclBN_mp_clear, /* 6 */
    TclBN_mp_clear_multi, /* 7 */
    TclBN_mp_cmp, /* 8 */
    TclBN_mp_cmp_d, /* 9 */
    TclBN_mp_cmp_mag, /* 10 */
    TclBN_mp_copy, /* 11 */
    TclBN_mp_count_bits, /* 12 */
    TclBN_mp_div, /* 13 */
    TclBN_mp_div_d, /* 14 */
    TclBN_mp_div_2, /* 15 */
    TclBN_mp_div_2d, /* 16 */
    TclBN_mp_div_3, /* 17 */
    TclBN_mp_exch, /* 18 */
    TclBN_mp_expt_d, /* 19 */
    TclBN_mp_grow, /* 20 */
    TclBN_mp_init, /* 21 */
    TclBN_mp_init_copy, /* 22 */
    TclBN_mp_init_multi, /* 23 */
    TclBN_mp_init_set, /* 24 */
    TclBN_mp_init_size, /* 25 */
    TclBN_mp_lshd, /* 26 */
    TclBN_mp_mod, /* 27 */
    TclBN_mp_mod_2d, /* 28 */
    TclBN_mp_mul, /* 29 */
    TclBN_mp_mul_d, /* 30 */
    TclBN_mp_mul_2, /* 31 */
    TclBN_mp_mul_2d, /* 32 */
    TclBN_mp_neg, /* 33 */
    TclBN_mp_or, /* 34 */
    TclBN_mp_radix_size, /* 35 */
    TclBN_mp_read_radix, /* 36 */
    TclBN_mp_rshd, /* 37 */
    TclBN_mp_shrink, /* 38 */
    TclBN_mp_set, /* 39 */
    TclBN_mp_sqr, /* 40 */
    TclBN_mp_sqrt, /* 41 */
    TclBN_mp_sub, /* 42 */
    TclBN_mp_sub_d, /* 43 */
    TclBN_mp_to_unsigned_bin, /* 44 */
    TclBN_mp_to_unsigned_bin_n, /* 45 */
    TclBN_mp_toradix_n, /* 46 */
    TclBN_mp_unsigned_bin_size, /* 47 */
    TclBN_mp_xor, /* 48 */
    TclBN_mp_zero, /* 49 */
    TclBN_reverse, /* 50 */
    TclBN_fast_s_mp_mul_digs, /* 51 */
    TclBN_fast_s_mp_sqr, /* 52 */
    TclBN_mp_karatsuba_mul, /* 53 */
    TclBN_mp_karatsuba_sqr, /* 54 */
    TclBN_mp_toom_mul, /* 55 */
    TclBN_mp_toom_sqr, /* 56 */
    TclBN_s_mp_add, /* 57 */
    TclBN_s_mp_mul_digs, /* 58 */
    TclBN_s_mp_sqr, /* 59 */
    TclBN_s_mp_sub, /* 60 */
    TclBN_mp_init_set_int, /* 61 */
    TclBN_mp_set_int, /* 62 */
    TclBN_mp_cnt_lsb, /* 63 */
};

static const TclStubHooks tclStubHooks = {
    &tclPlatStubs,
    &tclIntStubs,
    &tclIntPlatStubs
};

const TclStubs tclStubs = {
    TCL_STUB_MAGIC,
    &tclStubHooks,
    Tcl_PkgProvideEx, /* 0 */
    Tcl_PkgRequireEx, /* 1 */
    Tcl_Panic, /* 2 */
    Tcl_Alloc, /* 3 */
    Tcl_Free, /* 4 */
    Tcl_Realloc, /* 5 */
    Tcl_DbCkalloc, /* 6 */
    Tcl_DbCkfree, /* 7 */
    Tcl_DbCkrealloc, /* 8 */
#if !defined(_WIN32) && !defined(MAC_OSX_TCL) /* UNIX */
    Tcl_CreateFileHandler, /* 9 */
#endif /* UNIX */
#if defined(_WIN32) /* WIN */
    0, /* 9 */
#endif /* WIN */
#ifdef MAC_OSX_TCL /* MACOSX */
    Tcl_CreateFileHandler, /* 9 */
#endif /* MACOSX */
#if !defined(_WIN32) && !defined(MAC_OSX_TCL) /* UNIX */
    Tcl_DeleteFileHandler, /* 10 */
#endif /* UNIX */
#if defined(_WIN32) /* WIN */
    0, /* 10 */
#endif /* WIN */
#ifdef MAC_OSX_TCL /* MACOSX */
    Tcl_DeleteFileHandler, /* 10 */
#endif /* MACOSX */
    Tcl_SetTimer, /* 11 */
    Tcl_Sleep, /* 12 */
    Tcl_WaitForEvent, /* 13 */
    Tcl_AppendAllObjTypes, /* 14 */
    Tcl_AppendStringsToObj, /* 15 */
    Tcl_AppendToObj, /* 16 */
    Tcl_ConcatObj, /* 17 */
    Tcl_ConvertToType, /* 18 */
    Tcl_DbDecrRefCount, /* 19 */
    Tcl_DbIncrRefCount, /* 20 */
    Tcl_DbIsShared, /* 21 */
    Tcl_DbNewBooleanObj, /* 22 */
    Tcl_DbNewByteArrayObj, /* 23 */
    Tcl_DbNewDoubleObj, /* 24 */
    Tcl_DbNewListObj, /* 25 */
    Tcl_DbNewLongObj, /* 26 */
    Tcl_DbNewObj, /* 27 */
    Tcl_DbNewStringObj, /* 28 */
    Tcl_DuplicateObj, /* 29 */
    TclFreeObj, /* 30 */
    Tcl_GetBoolean, /* 31 */
    Tcl_GetBooleanFromObj, /* 32 */
    Tcl_GetByteArrayFromObj, /* 33 */
    Tcl_GetDouble, /* 34 */
    Tcl_GetDoubleFromObj, /* 35 */
    Tcl_GetIndexFromObj, /* 36 */
    Tcl_GetInt, /* 37 */
    Tcl_GetIntFromObj, /* 38 */
    Tcl_GetLongFromObj, /* 39 */
    Tcl_GetObjType, /* 40 */
    Tcl_GetStringFromObj, /* 41 */
    Tcl_InvalidateStringRep, /* 42 */
    Tcl_ListObjAppendList, /* 43 */
    Tcl_ListObjAppendElement, /* 44 */
    Tcl_ListObjGetElements, /* 45 */
    Tcl_ListObjIndex, /* 46 */
    Tcl_ListObjLength, /* 47 */
    Tcl_ListObjReplace, /* 48 */
    Tcl_NewBooleanObj, /* 49 */
    Tcl_NewByteArrayObj, /* 50 */
    Tcl_NewDoubleObj, /* 51 */
    Tcl_NewIntObj, /* 52 */
    Tcl_NewListObj, /* 53 */
    Tcl_NewLongObj, /* 54 */
    Tcl_NewObj, /* 55 */
    Tcl_NewStringObj, /* 56 */
    Tcl_SetBooleanObj, /* 57 */
    Tcl_SetByteArrayLength, /* 58 */
    Tcl_SetByteArrayObj, /* 59 */
    Tcl_SetDoubleObj, /* 60 */
    Tcl_SetIntObj, /* 61 */
    Tcl_SetListObj, /* 62 */
    Tcl_SetLongObj, /* 63 */
    Tcl_SetObjLength, /* 64 */
    Tcl_SetStringObj, /* 65 */
    Tcl_AddErrorInfo, /* 66 */
    Tcl_AddObjErrorInfo, /* 67 */
    Tcl_AllowExceptions, /* 68 */
    Tcl_AppendElement, /* 69 */
    Tcl_AppendResult, /* 70 */
    Tcl_AsyncCreate, /* 71 */
    Tcl_AsyncDelete, /* 72 */
    Tcl_AsyncInvoke, /* 73 */
    Tcl_AsyncMark, /* 74 */
    Tcl_AsyncReady, /* 75 */
    Tcl_BackgroundError, /* 76 */
    Tcl_Backslash, /* 77 */
    Tcl_BadChannelOption, /* 78 */
    Tcl_CallWhenDeleted, /* 79 */
    Tcl_CancelIdleCall, /* 80 */
    Tcl_Close, /* 81 */
    Tcl_CommandComplete, /* 82 */
    Tcl_Concat, /* 83 */
    Tcl_ConvertElement, /* 84 */
    Tcl_ConvertCountedElement, /* 85 */
    Tcl_CreateAlias, /* 86 */
    Tcl_CreateAliasObj, /* 87 */
    Tcl_CreateChannel, /* 88 */
    Tcl_CreateChannelHandler, /* 89 */
    Tcl_CreateCloseHandler, /* 90 */
    Tcl_CreateCommand, /* 91 */
    Tcl_CreateEventSource, /* 92 */
    Tcl_CreateExitHandler, /* 93 */
    Tcl_CreateInterp, /* 94 */
    Tcl_CreateMathFunc, /* 95 */
    Tcl_CreateObjCommand, /* 96 */
    Tcl_CreateSlave, /* 97 */
    Tcl_CreateTimerHandler, /* 98 */
    Tcl_CreateTrace, /* 99 */
    Tcl_DeleteAssocData, /* 100 */
    Tcl_DeleteChannelHandler, /* 101 */
    Tcl_DeleteCloseHandler, /* 102 */
    Tcl_DeleteCommand, /* 103 */
    Tcl_DeleteCommandFromToken, /* 104 */
    Tcl_DeleteEvents, /* 105 */
    Tcl_DeleteEventSource, /* 106 */
    Tcl_DeleteExitHandler, /* 107 */
    Tcl_DeleteHashEntry, /* 108 */
    Tcl_DeleteHashTable, /* 109 */
    Tcl_DeleteInterp, /* 110 */
    Tcl_DetachPids, /* 111 */
    Tcl_DeleteTimerHandler, /* 112 */
    Tcl_DeleteTrace, /* 113 */
    Tcl_DontCallWhenDeleted, /* 114 */
    Tcl_DoOneEvent, /* 115 */
    Tcl_DoWhenIdle, /* 116 */
    Tcl_DStringAppend, /* 117 */
    Tcl_DStringAppendElement, /* 118 */
    Tcl_DStringEndSublist, /* 119 */
    Tcl_DStringFree, /* 120 */
    Tcl_DStringGetResult, /* 121 */
    Tcl_DStringInit, /* 122 */
    Tcl_DStringResult, /* 123 */
    Tcl_DStringSetLength, /* 124 */
    Tcl_DStringStartSublist, /* 125 */
    Tcl_Eof, /* 126 */
    Tcl_ErrnoId, /* 127 */
    Tcl_ErrnoMsg, /* 128 */
    Tcl_Eval, /* 129 */
    Tcl_EvalFile, /* 130 */
    Tcl_EvalObj, /* 131 */
    Tcl_EventuallyFree, /* 132 */
    Tcl_Exit, /* 133 */
    Tcl_ExposeCommand, /* 134 */
    Tcl_ExprBoolean, /* 135 */
    Tcl_ExprBooleanObj, /* 136 */
    Tcl_ExprDouble, /* 137 */
    Tcl_ExprDoubleObj, /* 138 */
    Tcl_ExprLong, /* 139 */
    Tcl_ExprLongObj, /* 140 */
    Tcl_ExprObj, /* 141 */
    Tcl_ExprString, /* 142 */
    Tcl_Finalize, /* 143 */
    Tcl_FindExecutable, /* 144 */
    Tcl_FirstHashEntry, /* 145 */
    Tcl_Flush, /* 146 */
    Tcl_FreeResult, /* 147 */
    Tcl_GetAlias, /* 148 */
    Tcl_GetAliasObj, /* 149 */
    Tcl_GetAssocData, /* 150 */
    Tcl_GetChannel, /* 151 */
    Tcl_GetChannelBufferSize, /* 152 */
    Tcl_GetChannelHandle, /* 153 */
    Tcl_GetChannelInstanceData, /* 154 */
    Tcl_GetChannelMode, /* 155 */
    Tcl_GetChannelName, /* 156 */
    Tcl_GetChannelOption, /* 157 */
    Tcl_GetChannelType, /* 158 */
    Tcl_GetCommandInfo, /* 159 */
    Tcl_GetCommandName, /* 160 */
    Tcl_GetErrno, /* 161 */
    Tcl_GetHostName, /* 162 */
    Tcl_GetInterpPath, /* 163 */
    Tcl_GetMaster, /* 164 */
    Tcl_GetNameOfExecutable, /* 165 */
    Tcl_GetObjResult, /* 166 */
#if !defined(_WIN32) && !defined(MAC_OSX_TCL) /* UNIX */
    Tcl_GetOpenFile, /* 167 */
#endif /* UNIX */
#if defined(_WIN32) /* WIN */
    0, /* 167 */
#endif /* WIN */
#ifdef MAC_OSX_TCL /* MACOSX */
    Tcl_GetOpenFile, /* 167 */
#endif /* MACOSX */
    Tcl_GetPathType, /* 168 */
    Tcl_Gets, /* 169 */
    Tcl_GetsObj, /* 170 */
    Tcl_GetServiceMode, /* 171 */
    Tcl_GetSlave, /* 172 */
    Tcl_GetStdChannel, /* 173 */
    Tcl_GetStringResult, /* 174 */
    Tcl_GetVar, /* 175 */
    Tcl_GetVar2, /* 176 */
    Tcl_GlobalEval, /* 177 */
    Tcl_GlobalEvalObj, /* 178 */
    Tcl_HideCommand, /* 179 */
    Tcl_Init, /* 180 */
    Tcl_InitHashTable, /* 181 */
    Tcl_InputBlocked, /* 182 */
    Tcl_InputBuffered, /* 183 */
    Tcl_InterpDeleted, /* 184 */
    Tcl_IsSafe, /* 185 */
    Tcl_JoinPath, /* 186 */
    Tcl_LinkVar, /* 187 */
    0, /* 188 */
    Tcl_MakeFileChannel, /* 189 */
    Tcl_MakeSafe, /* 190 */
    Tcl_MakeTcpClientChannel, /* 191 */
    Tcl_Merge, /* 192 */
    Tcl_NextHashEntry, /* 193 */
    Tcl_NotifyChannel, /* 194 */
    Tcl_ObjGetVar2, /* 195 */
    Tcl_ObjSetVar2, /* 196 */
    Tcl_OpenCommandChannel, /* 197 */
    Tcl_OpenFileChannel, /* 198 */
    Tcl_OpenTcpClient, /* 199 */
    Tcl_OpenTcpServer, /* 200 */
    Tcl_Preserve, /* 201 */
    Tcl_PrintDouble, /* 202 */
    Tcl_PutEnv, /* 203 */
    Tcl_PosixError, /* 204 */
    Tcl_QueueEvent, /* 205 */
    Tcl_Read, /* 206 */
    Tcl_ReapDetachedProcs, /* 207 */
    Tcl_RecordAndEval, /* 208 */
    Tcl_RecordAndEvalObj, /* 209 */
    Tcl_RegisterChannel, /* 210 */
    Tcl_RegisterObjType, /* 211 */
    Tcl_RegExpCompile, /* 212 */
    Tcl_RegExpExec, /* 213 */
    Tcl_RegExpMatch, /* 214 */
    Tcl_RegExpRange, /* 215 */
    Tcl_Release, /* 216 */
    Tcl_ResetResult, /* 217 */
    Tcl_ScanElement, /* 218 */
    Tcl_ScanCountedElement, /* 219 */
    Tcl_SeekOld, /* 220 */
    Tcl_ServiceAll, /* 221 */
    Tcl_ServiceEvent, /* 222 */
    Tcl_SetAssocData, /* 223 */
    Tcl_SetChannelBufferSize, /* 224 */
    Tcl_SetChannelOption, /* 225 */
    Tcl_SetCommandInfo, /* 226 */
    Tcl_SetErrno, /* 227 */
    Tcl_SetErrorCode, /* 228 */
    Tcl_SetMaxBlockTime, /* 229 */
    Tcl_SetPanicProc, /* 230 */
    Tcl_SetRecursionLimit, /* 231 */
    Tcl_SetResult, /* 232 */
    Tcl_SetServiceMode, /* 233 */
    Tcl_SetObjErrorCode, /* 234 */
    Tcl_SetObjResult, /* 235 */
    Tcl_SetStdChannel, /* 236 */
    Tcl_SetVar, /* 237 */
    Tcl_SetVar2, /* 238 */
    Tcl_SignalId, /* 239 */
    Tcl_SignalMsg, /* 240 */
    Tcl_SourceRCFile, /* 241 */
    Tcl_SplitList, /* 242 */
    Tcl_SplitPath, /* 243 */
    Tcl_StaticPackage, /* 244 */
    Tcl_StringMatch, /* 245 */
    Tcl_TellOld, /* 246 */
    Tcl_TraceVar, /* 247 */
    Tcl_TraceVar2, /* 248 */
    Tcl_TranslateFileName, /* 249 */
    Tcl_Ungets, /* 250 */
    Tcl_UnlinkVar, /* 251 */
    Tcl_UnregisterChannel, /* 252 */
    Tcl_UnsetVar, /* 253 */
    Tcl_UnsetVar2, /* 254 */
    Tcl_UntraceVar, /* 255 */
    Tcl_UntraceVar2, /* 256 */
    Tcl_UpdateLinkedVar, /* 257 */
    Tcl_UpVar, /* 258 */
    Tcl_UpVar2, /* 259 */
    Tcl_VarEval, /* 260 */
    Tcl_VarTraceInfo, /* 261 */
    Tcl_VarTraceInfo2, /* 262 */
    Tcl_Write, /* 263 */
    Tcl_WrongNumArgs, /* 264 */
    Tcl_DumpActiveMemory, /* 265 */
    Tcl_ValidateAllMemory, /* 266 */
    Tcl_AppendResultVA, /* 267 */
    Tcl_AppendStringsToObjVA, /* 268 */
    Tcl_HashStats, /* 269 */
    Tcl_ParseVar, /* 270 */
    Tcl_PkgPresent, /* 271 */
    Tcl_PkgPresentEx, /* 272 */
    Tcl_PkgProvide, /* 273 */
    Tcl_PkgRequire, /* 274 */
    Tcl_SetErrorCodeVA, /* 275 */
    Tcl_VarEvalVA, /* 276 */
    Tcl_WaitPid, /* 277 */
    Tcl_PanicVA, /* 278 */
    Tcl_GetVersion, /* 279 */
    Tcl_InitMemory, /* 280 */
    Tcl_StackChannel, /* 281 */
    Tcl_UnstackChannel, /* 282 */
    Tcl_GetStackedChannel, /* 283 */
    Tcl_SetMainLoop, /* 284 */
    0, /* 285 */
    Tcl_AppendObjToObj, /* 286 */
    Tcl_CreateEncoding, /* 287 */
    Tcl_CreateThreadExitHandler, /* 288 */
    Tcl_DeleteThreadExitHandler, /* 289 */
    Tcl_DiscardResult, /* 290 */
    Tcl_EvalEx, /* 291 */
    Tcl_EvalObjv, /* 292 */
    Tcl_EvalObjEx, /* 293 */
    Tcl_ExitThread, /* 294 */
    Tcl_ExternalToUtf, /* 295 */
    Tcl_ExternalToUtfDString, /* 296 */
    Tcl_FinalizeThread, /* 297 */
    Tcl_FinalizeNotifier, /* 298 */
    Tcl_FreeEncoding, /* 299 */
    Tcl_GetCurrentThread, /* 300 */
    Tcl_GetEncoding, /* 301 */
    Tcl_GetEncodingName, /* 302 */
    Tcl_GetEncodingNames, /* 303 */
    Tcl_GetIndexFromObjStruct, /* 304 */
    Tcl_GetThreadData, /* 305 */
    Tcl_GetVar2Ex, /* 306 */
    Tcl_InitNotifier, /* 307 */
    Tcl_MutexLock, /* 308 */
    Tcl_MutexUnlock, /* 309 */
    Tcl_ConditionNotify, /* 310 */
    Tcl_ConditionWait, /* 311 */
    Tcl_NumUtfChars, /* 312 */
    Tcl_ReadChars, /* 313 */
    Tcl_RestoreResult, /* 314 */
    Tcl_SaveResult, /* 315 */
    Tcl_SetSystemEncoding, /* 316 */
    Tcl_SetVar2Ex, /* 317 */
    Tcl_ThreadAlert, /* 318 */
    Tcl_ThreadQueueEvent, /* 319 */
    Tcl_UniCharAtIndex, /* 320 */
    Tcl_UniCharToLower, /* 321 */
    Tcl_UniCharToTitle, /* 322 */
    Tcl_UniCharToUpper, /* 323 */
    Tcl_UniCharToUtf, /* 324 */
    Tcl_UtfAtIndex, /* 325 */
    Tcl_UtfCharComplete, /* 326 */
    Tcl_UtfBackslash, /* 327 */
    Tcl_UtfFindFirst, /* 328 */
    Tcl_UtfFindLast, /* 329 */
    Tcl_UtfNext, /* 330 */
    Tcl_UtfPrev, /* 331 */
    Tcl_UtfToExternal, /* 332 */
    Tcl_UtfToExternalDString, /* 333 */
    Tcl_UtfToLower, /* 334 */
    Tcl_UtfToTitle, /* 335 */
    Tcl_UtfToUniChar, /* 336 */
    Tcl_UtfToUpper, /* 337 */
    Tcl_WriteChars, /* 338 */
    Tcl_WriteObj, /* 339 */
    Tcl_GetString, /* 340 */
    Tcl_GetDefaultEncodingDir, /* 341 */
    Tcl_SetDefaultEncodingDir, /* 342 */
    Tcl_AlertNotifier, /* 343 */
    Tcl_ServiceModeHook, /* 344 */
    Tcl_UniCharIsAlnum, /* 345 */
    Tcl_UniCharIsAlpha, /* 346 */
    Tcl_UniCharIsDigit, /* 347 */
    Tcl_UniCharIsLower, /* 348 */
    Tcl_UniCharIsSpace, /* 349 */
    Tcl_UniCharIsUpper, /* 350 */
    Tcl_UniCharIsWordChar, /* 351 */
    Tcl_UniCharLen, /* 352 */
    Tcl_UniCharNcmp, /* 353 */
    Tcl_UniCharToUtfDString, /* 354 */
    Tcl_UtfToUniCharDString, /* 355 */
    Tcl_GetRegExpFromObj, /* 356 */
    Tcl_EvalTokens, /* 357 */
    Tcl_FreeParse, /* 358 */
    Tcl_LogCommandInfo, /* 359 */
    Tcl_ParseBraces, /* 360 */
    Tcl_ParseCommand, /* 361 */
    Tcl_ParseExpr, /* 362 */
    Tcl_ParseQuotedString, /* 363 */
    Tcl_ParseVarName, /* 364 */
    Tcl_GetCwd, /* 365 */
    Tcl_Chdir, /* 366 */
    Tcl_Access, /* 367 */
    Tcl_Stat, /* 368 */
    Tcl_UtfNcmp, /* 369 */
    Tcl_UtfNcasecmp, /* 370 */
    Tcl_StringCaseMatch, /* 371 */
    Tcl_UniCharIsControl, /* 372 */
    Tcl_UniCharIsGraph, /* 373 */
    Tcl_UniCharIsPrint, /* 374 */
    Tcl_UniCharIsPunct, /* 375 */
    Tcl_RegExpExecObj, /* 376 */
    Tcl_RegExpGetInfo, /* 377 */
    Tcl_NewUnicodeObj, /* 378 */
    Tcl_SetUnicodeObj, /* 379 */
    Tcl_GetCharLength, /* 380 */
    Tcl_GetUniChar, /* 381 */
    Tcl_GetUnicode, /* 382 */
    Tcl_GetRange, /* 383 */
    Tcl_AppendUnicodeToObj, /* 384 */
    Tcl_RegExpMatchObj, /* 385 */
    Tcl_SetNotifier, /* 386 */
    Tcl_GetAllocMutex, /* 387 */
    Tcl_GetChannelNames, /* 388 */
    Tcl_GetChannelNamesEx, /* 389 */
    Tcl_ProcObjCmd, /* 390 */
    Tcl_ConditionFinalize, /* 391 */
    Tcl_MutexFinalize, /* 392 */
    Tcl_CreateThread, /* 393 */
    Tcl_ReadRaw, /* 394 */
    Tcl_WriteRaw, /* 395 */
    Tcl_GetTopChannel, /* 396 */
    Tcl_ChannelBuffered, /* 397 */
    Tcl_ChannelName, /* 398 */
    Tcl_ChannelVersion, /* 399 */
    Tcl_ChannelBlockModeProc, /* 400 */
    Tcl_ChannelCloseProc, /* 401 */
    Tcl_ChannelClose2Proc, /* 402 */
    Tcl_ChannelInputProc, /* 403 */
    Tcl_ChannelOutputProc, /* 404 */
    Tcl_ChannelSeekProc, /* 405 */
    Tcl_ChannelSetOptionProc, /* 406 */
    Tcl_ChannelGetOptionProc, /* 407 */
    Tcl_ChannelWatchProc, /* 408 */
    Tcl_ChannelGetHandleProc, /* 409 */
    Tcl_ChannelFlushProc, /* 410 */
    Tcl_ChannelHandlerProc, /* 411 */
    Tcl_JoinThread, /* 412 */
    Tcl_IsChannelShared, /* 413 */
    Tcl_IsChannelRegistered, /* 414 */
    Tcl_CutChannel, /* 415 */
    Tcl_SpliceChannel, /* 416 */
    Tcl_ClearChannelHandlers, /* 417 */
    Tcl_IsChannelExisting, /* 418 */
    Tcl_UniCharNcasecmp, /* 419 */
    Tcl_UniCharCaseMatch, /* 420 */
    Tcl_FindHashEntry, /* 421 */
    Tcl_CreateHashEntry, /* 422 */
    Tcl_InitCustomHashTable, /* 423 */
    Tcl_InitObjHashTable, /* 424 */
    Tcl_CommandTraceInfo, /* 425 */
    Tcl_TraceCommand, /* 426 */
    Tcl_UntraceCommand, /* 427 */
    Tcl_AttemptAlloc, /* 428 */
    Tcl_AttemptDbCkalloc, /* 429 */
    Tcl_AttemptRealloc, /* 430 */
    Tcl_AttemptDbCkrealloc, /* 431 */
    Tcl_AttemptSetObjLength, /* 432 */
    Tcl_GetChannelThread, /* 433 */
    Tcl_GetUnicodeFromObj, /* 434 */
    Tcl_GetMathFuncInfo, /* 435 */
    Tcl_ListMathFuncs, /* 436 */
    Tcl_SubstObj, /* 437 */
    Tcl_DetachChannel, /* 438 */
    Tcl_IsStandardChannel, /* 439 */
    Tcl_FSCopyFile, /* 440 */
    Tcl_FSCopyDirectory, /* 441 */
    Tcl_FSCreateDirectory, /* 442 */
    Tcl_FSDeleteFile, /* 443 */
    Tcl_FSLoadFile, /* 444 */
    Tcl_FSMatchInDirectory, /* 445 */
    Tcl_FSLink, /* 446 */
    Tcl_FSRemoveDirectory, /* 447 */
    Tcl_FSRenameFile, /* 448 */
    Tcl_FSLstat, /* 449 */
    Tcl_FSUtime, /* 450 */
    Tcl_FSFileAttrsGet, /* 451 */
    Tcl_FSFileAttrsSet, /* 452 */
    Tcl_FSFileAttrStrings, /* 453 */
    Tcl_FSStat, /* 454 */
    Tcl_FSAccess, /* 455 */
    Tcl_FSOpenFileChannel, /* 456 */
    Tcl_FSGetCwd, /* 457 */
    Tcl_FSChdir, /* 458 */
    Tcl_FSConvertToPathType, /* 459 */
    Tcl_FSJoinPath, /* 460 */
    Tcl_FSSplitPath, /* 461 */
    Tcl_FSEqualPaths, /* 462 */
    Tcl_FSGetNormalizedPath, /* 463 */
    Tcl_FSJoinToPath, /* 464 */
    Tcl_FSGetInternalRep, /* 465 */
    Tcl_FSGetTranslatedPath, /* 466 */
    Tcl_FSEvalFile, /* 467 */
    Tcl_FSNewNativePath, /* 468 */
    Tcl_FSGetNativePath, /* 469 */
    Tcl_FSFileSystemInfo, /* 470 */
    Tcl_FSPathSeparator, /* 471 */
    Tcl_FSListVolumes, /* 472 */
    Tcl_FSRegister, /* 473 */
    Tcl_FSUnregister, /* 474 */
    Tcl_FSData, /* 475 */
    Tcl_FSGetTranslatedStringPath, /* 476 */
    Tcl_FSGetFileSystemForPath, /* 477 */
    Tcl_FSGetPathType, /* 478 */
    Tcl_OutputBuffered, /* 479 */
    Tcl_FSMountsChanged, /* 480 */
    Tcl_EvalTokensStandard, /* 481 */
    Tcl_GetTime, /* 482 */
    Tcl_CreateObjTrace, /* 483 */
    Tcl_GetCommandInfoFromToken, /* 484 */
    Tcl_SetCommandInfoFromToken, /* 485 */
    Tcl_DbNewWideIntObj, /* 486 */
    Tcl_GetWideIntFromObj, /* 487 */
    Tcl_NewWideIntObj, /* 488 */
    Tcl_SetWideIntObj, /* 489 */
    Tcl_AllocStatBuf, /* 490 */
    Tcl_Seek, /* 491 */
    Tcl_Tell, /* 492 */
    Tcl_ChannelWideSeekProc, /* 493 */
    Tcl_DictObjPut, /* 494 */
    Tcl_DictObjGet, /* 495 */
    Tcl_DictObjRemove, /* 496 */
    Tcl_DictObjSize, /* 497 */
    Tcl_DictObjFirst, /* 498 */
    Tcl_DictObjNext, /* 499 */
    Tcl_DictObjDone, /* 500 */
    Tcl_DictObjPutKeyList, /* 501 */
    Tcl_DictObjRemoveKeyList, /* 502 */
    Tcl_NewDictObj, /* 503 */
    Tcl_DbNewDictObj, /* 504 */
    Tcl_RegisterConfig, /* 505 */
    Tcl_CreateNamespace, /* 506 */
    Tcl_DeleteNamespace, /* 507 */
    Tcl_AppendExportList, /* 508 */
    Tcl_Export, /* 509 */
    Tcl_Import, /* 510 */
    Tcl_ForgetImport, /* 511 */
    Tcl_GetCurrentNamespace, /* 512 */
    Tcl_GetGlobalNamespace, /* 513 */
    Tcl_FindNamespace, /* 514 */
    Tcl_FindCommand, /* 515 */
    Tcl_GetCommandFromObj, /* 516 */
    Tcl_GetCommandFullName, /* 517 */
    Tcl_FSEvalFileEx, /* 518 */
    Tcl_SetExitProc, /* 519 */
    Tcl_LimitAddHandler, /* 520 */
    Tcl_LimitRemoveHandler, /* 521 */
    Tcl_LimitReady, /* 522 */
    Tcl_LimitCheck, /* 523 */
    Tcl_LimitExceeded, /* 524 */
    Tcl_LimitSetCommands, /* 525 */
    Tcl_LimitSetTime, /* 526 */
    Tcl_LimitSetGranularity, /* 527 */
    Tcl_LimitTypeEnabled, /* 528 */
    Tcl_LimitTypeExceeded, /* 529 */
    Tcl_LimitTypeSet, /* 530 */
    Tcl_LimitTypeReset, /* 531 */
    Tcl_LimitGetCommands, /* 532 */
    Tcl_LimitGetTime, /* 533 */
    Tcl_LimitGetGranularity, /* 534 */
    Tcl_SaveInterpState, /* 535 */
    Tcl_RestoreInterpState, /* 536 */
    Tcl_DiscardInterpState, /* 537 */
    Tcl_SetReturnOptions, /* 538 */
    Tcl_GetReturnOptions, /* 539 */
    Tcl_IsEnsemble, /* 540 */
    Tcl_CreateEnsemble, /* 541 */
    Tcl_FindEnsemble, /* 542 */
    Tcl_SetEnsembleSubcommandList, /* 543 */
    Tcl_SetEnsembleMappingDict, /* 544 */
    Tcl_SetEnsembleUnknownHandler, /* 545 */
    Tcl_SetEnsembleFlags, /* 546 */
    Tcl_GetEnsembleSubcommandList, /* 547 */
    Tcl_GetEnsembleMappingDict, /* 548 */
    Tcl_GetEnsembleUnknownHandler, /* 549 */
    Tcl_GetEnsembleFlags, /* 550 */
    Tcl_GetEnsembleNamespace, /* 551 */
    Tcl_SetTimeProc, /* 552 */
    Tcl_QueryTimeProc, /* 553 */
    Tcl_ChannelThreadActionProc, /* 554 */
    Tcl_NewBignumObj, /* 555 */
    Tcl_DbNewBignumObj, /* 556 */
    Tcl_SetBignumObj, /* 557 */
    Tcl_GetBignumFromObj, /* 558 */
    Tcl_TakeBignumFromObj, /* 559 */
    Tcl_TruncateChannel, /* 560 */
    Tcl_ChannelTruncateProc, /* 561 */
    Tcl_SetChannelErrorInterp, /* 562 */
    Tcl_GetChannelErrorInterp, /* 563 */
    Tcl_SetChannelError, /* 564 */
    Tcl_GetChannelError, /* 565 */
    Tcl_InitBignumFromDouble, /* 566 */
    Tcl_GetNamespaceUnknownHandler, /* 567 */
    Tcl_SetNamespaceUnknownHandler, /* 568 */
    Tcl_GetEncodingFromObj, /* 569 */
    Tcl_GetEncodingSearchPath, /* 570 */
    Tcl_SetEncodingSearchPath, /* 571 */
    Tcl_GetEncodingNameFromEnvironment, /* 572 */
    Tcl_PkgRequireProc, /* 573 */
    Tcl_AppendObjToErrorInfo, /* 574 */
    Tcl_AppendLimitedToObj, /* 575 */
    Tcl_Format, /* 576 */
    Tcl_AppendFormatToObj, /* 577 */
    Tcl_ObjPrintf, /* 578 */
    Tcl_AppendPrintfToObj, /* 579 */
    Tcl_CancelEval, /* 580 */
    Tcl_Canceled, /* 581 */
    Tcl_CreatePipe, /* 582 */
    Tcl_NRCreateCommand, /* 583 */
    Tcl_NREvalObj, /* 584 */
    Tcl_NREvalObjv, /* 585 */
    Tcl_NRCmdSwap, /* 586 */
    Tcl_NRAddCallback, /* 587 */
    Tcl_NRCallObjProc, /* 588 */
    Tcl_GetFSDeviceFromStat, /* 589 */
    Tcl_GetFSInodeFromStat, /* 590 */
    Tcl_GetModeFromStat, /* 591 */
    Tcl_GetLinkCountFromStat, /* 592 */
    Tcl_GetUserIdFromStat, /* 593 */
    Tcl_GetGroupIdFromStat, /* 594 */
    Tcl_GetDeviceTypeFromStat, /* 595 */
    Tcl_GetAccessTimeFromStat, /* 596 */
    Tcl_GetModificationTimeFromStat, /* 597 */
    Tcl_GetChangeTimeFromStat, /* 598 */
    Tcl_GetSizeFromStat, /* 599 */
    Tcl_GetBlocksFromStat, /* 600 */
    Tcl_GetBlockSizeFromStat, /* 601 */
    Tcl_SetEnsembleParameterList, /* 602 */
    Tcl_GetEnsembleParameterList, /* 603 */
    Tcl_ParseArgsObjv, /* 604 */
    Tcl_GetErrorLine, /* 605 */
    Tcl_SetErrorLine, /* 606 */
    Tcl_TransferResult, /* 607 */
    Tcl_InterpActive, /* 608 */
    Tcl_BackgroundException, /* 609 */
    Tcl_ZlibDeflate, /* 610 */
    Tcl_ZlibInflate, /* 611 */
    Tcl_ZlibCRC32, /* 612 */
    Tcl_ZlibAdler32, /* 613 */
    Tcl_ZlibStreamInit, /* 614 */
    Tcl_ZlibStreamGetCommandName, /* 615 */
    Tcl_ZlibStreamEof, /* 616 */
    Tcl_ZlibStreamChecksum, /* 617 */
    Tcl_ZlibStreamPut, /* 618 */
    Tcl_ZlibStreamGet, /* 619 */
    Tcl_ZlibStreamClose, /* 620 */
    Tcl_ZlibStreamReset, /* 621 */
    Tcl_SetStartupScript, /* 622 */
    Tcl_GetStartupScript, /* 623 */
    Tcl_CloseEx, /* 624 */
    Tcl_NRExprObj, /* 625 */
    Tcl_NRSubstObj, /* 626 */
    Tcl_LoadFile, /* 627 */
    Tcl_FindSymbol, /* 628 */
    Tcl_FSUnloadFile, /* 629 */
    Tcl_ZlibStreamSetCompressionDictionary, /* 630 */
};

/* !END!: Do not edit above this line. */<|MERGE_RESOLUTION|>--- conflicted
+++ resolved
@@ -41,39 +41,12 @@
 #undef Tcl_FindExecutable
 #undef TclpGetPid
 #undef TclSockMinimumBuffers
-<<<<<<< HEAD
 #define TclBackgroundException Tcl_BackgroundException
 #undef Tcl_SetIntObj
 #undef TclpInetNtoa
-=======
 #undef TclWinGetServByName
 #undef TclWinGetSockOpt
 #undef TclWinSetSockOpt
-#define TclUnusedStubEntry NULL
-
-/*
- * Keep a record of the original Notifier procedures, created in the
- * same compilation unit as the stub tables so we can later do reliable,
- * portable comparisons to see whether a Tcl_SetNotifier() call swapped
- * new routines into the stub table.
- */
-
-Tcl_NotifierProcs tclOriginalNotifier = {
-    Tcl_SetTimer,
-    Tcl_WaitForEvent,
-#if !defined(__WIN32__) /* UNIX */
-    Tcl_CreateFileHandler,
-    Tcl_DeleteFileHandler,
-#else
-    NULL,
-    NULL,
-#endif
-    NULL,
-    NULL,
-    NULL,
-    NULL
-};
->>>>>>> 4155f851
 
 /* See bug 510001: TclSockMinimumBuffers needs plat imp */
 #ifdef _WIN64
