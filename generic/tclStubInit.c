/*
 * tclStubInit.c --
 *
 *	This file contains the initializers for the Tcl stub vectors.
 *
 * Copyright © 1998-1999 Scriptics Corporation.
 *
 * See the file "license.terms" for information on usage and redistribution
 * of this file, and for a DISCLAIMER OF ALL WARRANTIES.
 */

#include "tclInt.h"
#include "tommath_private.h"
#include "tclTomMath.h"

#ifdef __CYGWIN__
#   include <wchar.h>
#endif

#ifdef __GNUC__
#pragma GCC dependency "tcl.decls"
#pragma GCC dependency "tclInt.decls"
#pragma GCC dependency "tclTomMath.decls"
#endif

/*
 * Remove macros that will interfere with the definitions below.
 */

#undef Tcl_Alloc
#undef Tcl_AttemptAlloc
#undef Tcl_AttemptRealloc
#undef Tcl_Free
#undef Tcl_Realloc
#undef Tcl_NewBooleanObj
#undef Tcl_NewByteArrayObj
#undef Tcl_NewDoubleObj
#undef Tcl_NewIntObj
#undef Tcl_NewListObj
#undef Tcl_NewLongObj
#undef Tcl_DbNewLongObj
#undef Tcl_NewObj
#undef Tcl_NewStringObj
#undef Tcl_GetUnicode
#undef Tcl_GetUnicodeFromObj
#undef Tcl_AppendUnicodeToObj
#undef Tcl_NewUnicodeObj
#undef Tcl_SetUnicodeObj
#undef Tcl_UniCharNcasecmp
#undef Tcl_UniCharCaseMatch
#undef Tcl_UniCharLen
#undef Tcl_UniCharNcmp
#undef Tcl_DumpActiveMemory
#undef Tcl_ValidateAllMemory
#undef Tcl_FindHashEntry
#undef Tcl_CreateHashEntry
#undef Tcl_Panic
#undef Tcl_FindExecutable
#undef Tcl_SetExitProc
#undef Tcl_SetPanicProc
#undef TclpGetPid
#undef TclSockMinimumBuffers
#undef Tcl_SetIntObj
#undef Tcl_SetLongObj
#undef TclpInetNtoa
#undef TclWinGetServByName
#undef TclWinGetSockOpt
#undef TclWinSetSockOpt
#undef TclWinNToHS
#undef TclStaticLibrary
#undef Tcl_BackgroundError
#undef TclGuessPackageName
#undef TclGetLoadedPackages
#define TclStaticLibrary Tcl_StaticLibrary
#undef Tcl_UniCharToUtfDString
#undef Tcl_UtfToUniCharDString
#undef Tcl_UtfToUniChar
#undef Tcl_MacOSXOpenBundleResources
#undef TclWinConvertWSAError
#undef TclWinConvertError
#undef TclObjInterpProc

#if defined(_WIN32) || defined(__CYGWIN__)
#define TclWinConvertWSAError (void (*)(DWORD))(void *)Tcl_WinConvertError
#define TclWinConvertError (void (*)(DWORD))(void *)Tcl_WinConvertError
#endif


#if defined(TCL_NO_DEPRECATED)
static void uniCodePanic(void) {
    Tcl_Panic("Tcl is compiled without the the UTF16 compatibility layer (-DTCL_NO_DEPRECATED)");
}
#   define Tcl_GetUnicode (unsigned short *(*)(Tcl_Obj *))(void *)uniCodePanic
#   define Tcl_GetUnicodeFromObj (unsigned short *(*)(Tcl_Obj *, int *))(void *)uniCodePanic
#   define Tcl_NewUnicodeObj (Tcl_Obj *(*)(const unsigned short *, int))(void *)uniCodePanic
#   define Tcl_SetUnicodeObj (void(*)(Tcl_Obj *, const unsigned short *, int))(void *)uniCodePanic
#   define Tcl_AppendUnicodeToObj (void(*)(Tcl_Obj *, const unsigned short *, int))(void *)uniCodePanic
#   define Tcl_UtfAtIndex (const char *(*)(const char *, int))(void *)uniCodePanic
#   define Tcl_GetCharLength (int(*)(Tcl_Obj *))(void *)uniCodePanic
#   define Tcl_UniCharNcmp (int(*)(const unsigned short *, const unsigned short *, unsigned long))(void *)uniCodePanic
#   define Tcl_UniCharNcasecmp (int(*)(const unsigned short *, const unsigned short *, unsigned long))(void *)uniCodePanic
#   define Tcl_UniCharCaseMatch (int(*)(const unsigned short *, const unsigned short *, int))(void *)uniCodePanic
#   define Tcl_GetRange (Tcl_Obj *(*)(Tcl_Obj *, int, int))(void *)uniCodePanic
#   define Tcl_GetUniChar (int(*)(Tcl_Obj *, int))(void *)uniCodePanic
#   define Tcl_NumUtfChars (int(*)(const char *, int))(void *)uniCodePanic
#   define Tcl_UtfNcmp (int(*)(const char *, const char *, unsigned long))(void *)uniCodePanic
#   define Tcl_UtfNcasecmp (int(*)(const char *, const char *, unsigned long))(void *)uniCodePanic
#endif

#define TclUtfCharComplete UtfCharComplete
#define TclUtfNext UtfNext
#define TclUtfPrev UtfPrev

static int TclUtfCharComplete(const char *src, int length) {
    if ((unsigned)((unsigned char)*(src) - 0xF0) < 5) {
	return length < 3;
    }
    return Tcl_UtfCharComplete(src, length);
}

static const char *TclUtfNext(const char *src) {
    if ((unsigned)((unsigned char)*(src) - 0xF0) < 5) {
	return src + 1;
    }
    return Tcl_UtfNext(src);
}

static const char *TclUtfPrev(const char *src, const char *start) {
    if ((src >= start + 3) && ((src[-1] & 0xC0) == 0x80)
	    && ((src[-2] & 0xC0) == 0x80) && ((src[-3] & 0xC0) == 0x80)) {
	return src - 3;
    }
    return Tcl_UtfPrev(src, start);
}

#define TclBN_mp_add mp_add
#define TclBN_mp_and mp_and
#define TclBN_mp_clamp mp_clamp
#define TclBN_mp_clear mp_clear
#define TclBN_mp_clear_multi mp_clear_multi
#define TclBN_mp_cmp mp_cmp
#define TclBN_mp_cmp_mag mp_cmp_mag
#define TclBN_mp_cnt_lsb mp_cnt_lsb
#define TclBN_mp_copy mp_copy
#define TclBN_mp_count_bits mp_count_bits
#define TclBN_mp_div mp_div
#define TclBN_mp_div_2 mp_div_2
#define TclBN_mp_div_2d mp_div_2d
#define TclBN_mp_exch mp_exch
#define TclBN_mp_get_mag_ull mp_get_mag_u64
#define TclBN_mp_grow mp_grow
#define TclBN_mp_init mp_init
#define TclBN_mp_init_copy mp_init_copy
#define TclBN_mp_init_multi mp_init_multi
#define TclBN_mp_init_size mp_init_size
#define TclBN_mp_init_i64 mp_init_i64
#define TclBN_mp_init_u64 mp_init_u64
#define TclBN_mp_lshd mp_lshd
#define TclBN_mp_mod mp_mod
#define TclBN_mp_mod_2d mp_mod_2d
#define TclBN_mp_mul mp_mul
#define TclBN_mp_mul_2 mp_mul_2
#define TclBN_mp_mul_2d mp_mul_2d
#define TclBN_mp_neg mp_neg
#define TclBN_mp_or mp_or
#define TclBN_mp_pack mp_pack
#define TclBN_mp_pack_count mp_pack_count
#define TclBN_mp_radix_size mp_radix_size
#define TclBN_mp_reverse mp_reverse
#define TclBN_mp_read_radix mp_read_radix
#define TclBN_mp_rshd mp_rshd
#define TclBN_mp_set_ll mp_set_i64
#define TclBN_mp_set_ull mp_set_u64
#define TclBN_mp_shrink mp_shrink
#define TclBN_mp_sqr mp_sqr
#define TclBN_mp_sqrt mp_sqrt
#define TclBN_mp_sub mp_sub
#define TclBN_mp_signed_rsh mp_signed_rsh
#define TclBN_mp_tc_and TclBN_mp_and
#define TclBN_mp_tc_div_2d mp_signed_rsh
#define TclBN_mp_tc_or TclBN_mp_or
#define TclBN_mp_tc_xor TclBN_mp_xor
#define TclBN_mp_to_radix mp_to_radix
#define TclBN_mp_to_ubin mp_to_ubin
#define TclBN_mp_unsigned_bin_size mp_ubin_size
#define TclBN_mp_unpack mp_unpack
#define TclBN_mp_xor mp_xor
#define TclBN_mp_zero mp_zero
#define TclBN_s_mp_add s_mp_add
#define TclBN_s_mp_balance_mul s_mp_balance_mul
#define TclBN_s_mp_div_3 s_mp_div_3
#define TclBN_mp_karatsuba_mul s_mp_karatsuba_mul
#define TclBN_mp_karatsuba_sqr s_mp_karatsuba_sqr
#define TclBN_s_mp_mul_digs s_mp_mul_digs
#define TclBN_fast_s_mp_mul_digs s_mp_mul_digs_fast
#define TclBN_s_mp_reverse s_mp_reverse
#define TclBN_s_mp_sqr s_mp_sqr
#define TclBN_fast_s_mp_sqr s_mp_sqr_fast
#define TclBN_s_mp_sub s_mp_sub
#define TclBN_mp_toom_mul s_mp_toom_mul
#define TclBN_mp_toom_sqr s_mp_toom_sqr
#define TclUnusedStubEntry 0

/* See bug 510001: TclSockMinimumBuffers needs plat imp */
#if defined(_WIN64) || defined(TCL_NO_DEPRECATED) || TCL_MAJOR_VERSION > 8
#   define TclSockMinimumBuffersOld 0
#else
#define TclSockMinimumBuffersOld sockMinimumBuffersOld
static int TclSockMinimumBuffersOld(int sock, int size)
{
    return TclSockMinimumBuffers(INT2PTR(sock), size);
}
#endif

mp_err TclBN_mp_set_int(mp_int *a, unsigned long i)
{
    TclBN_mp_set_ull(a, i);
    return MP_OKAY;
}

static mp_err TclBN_mp_set_long(mp_int *a, unsigned long i)
{
    TclBN_mp_set_ull(a, i);
    return MP_OKAY;
}

#define TclBN_mp_set_ul (void (*)(mp_int *a, unsigned long i))(void *)TclBN_mp_set_long

mp_err MP_WUR TclBN_mp_expt_u32(const mp_int *a, unsigned int b, mp_int *c) {
	return TclBN_mp_expt_d(a, b, c);
}
mp_err	TclBN_mp_add_d(const mp_int *a, unsigned int b, mp_int *c) {
   return mp_add_d(a, b, c);
}
mp_err	TclBN_mp_cmp_d(const mp_int *a, unsigned int b) {
   return mp_cmp_d(a, b);
}
mp_err	TclBN_mp_sub_d(const mp_int *a, unsigned int b, mp_int *c) {
   return mp_sub_d(a, b, c);
}
mp_err	TclBN_mp_div_d(const mp_int *a, unsigned int b, mp_int *c, unsigned int *d) {
   mp_digit d2;
   mp_err result = mp_div_d(a, b, c, (d ? &d2 : NULL));
   if (d) {
      *d = d2;
   }
   return result;
}
mp_err	TclBN_mp_div_ld(const mp_int *a, uint64_t b, mp_int *c, uint64_t *d) {
   mp_err result;
   mp_digit d2;

   if ((b | (mp_digit)-1) != (mp_digit)-1) {
      return MP_VAL;
   }
   result = mp_div_d(a, (mp_digit)b, c, (d ? &d2 : NULL));
   if (d) {
      *d = d2;
   }
   return result;
}
mp_err TclBN_mp_init_set(mp_int *a, unsigned int b) {
	return mp_init_set(a, b);
}
mp_err	TclBN_mp_mul_d(const mp_int *a, unsigned int b, mp_int *c) {
	return mp_mul_d(a, b, c);
}

#if defined(TCL_NO_DEPRECATED) || TCL_MAJOR_VERSION > 8
#   define TclBN_mp_expt_d_ex 0
#   define TclBN_mp_to_unsigned_bin 0
#   define TclBN_mp_to_unsigned_bin_n 0
#   define TclBN_mp_toradix_n 0
#   undef TclBN_mp_sqr
#   define TclBN_mp_sqr 0
#   define TclBN_mp_div_3 0
#   define TclBN_mp_init_l 0
#   define TclBN_mp_init_set_int 0
#   define TclBN_mp_set 0
#   define TclSetStartupScriptPath 0
#   define TclGetStartupScriptPath 0
#   define TclSetStartupScriptFileName 0
#   define TclGetStartupScriptFileName 0
#   define TclPrecTraceProc 0
#   define TclpInetNtoa 0
#   define TclWinGetServByName 0
#   define TclWinGetSockOpt 0
#   define TclWinSetSockOpt 0
#   define TclWinNToHS 0
#   define TclWinGetPlatformId 0
#   define TclWinResetInterfaces 0
#   define TclWinSetInterfaces 0
#   define Tcl_Backslash 0
#   define Tcl_GetDefaultEncodingDir 0
#   define Tcl_SetDefaultEncodingDir 0
#   define Tcl_EvalTokens 0
#   define Tcl_CreateMathFunc 0
#   define Tcl_GetMathFuncInfo 0
#   define Tcl_ListMathFuncs 0
#   define Tcl_SetIntObj 0
#   define Tcl_SetLongObj 0
#   define Tcl_NewIntObj 0
#   define Tcl_NewLongObj 0
#   define Tcl_DbNewLongObj 0
#   define Tcl_BackgroundError 0
#   define Tcl_FreeResult 0
#   define Tcl_ChannelSeekProc 0
#   define Tcl_ChannelCloseProc 0
#   define Tcl_Close 0
#   define Tcl_MacOSXOpenBundleResources 0
#   define TclGuessPackageName 0
#   define TclGetLoadedPackages 0
#   undef TclSetPreInitScript
#   define TclSetPreInitScript 0
#   define TclInitCompiledLocals 0
#   define Tcl_GetAlias 0
#else

#define TclGuessPackageName guessPackageName
static int TclGuessPackageName(
    TCL_UNUSED(const char *),
    TCL_UNUSED(Tcl_DString *)) {
    return 0;
}
#define TclGetLoadedPackages getLoadedPackages
static int TclGetLoadedPackages(
    Tcl_Interp *interp,		/* Interpreter in which to return information
				 * or error message. */
    const char *targetName)	/* Name of target interpreter or NULL. If
				 * NULL, return info about all interps;
				 * otherwise, just return info about this
				 * interpreter. */
{
    return TclGetLoadedLibraries(interp, targetName, NULL);
}

mp_err TclBN_mp_div_3(const mp_int *a, mp_int *c, unsigned int *d) {
    mp_digit d2;
    mp_err result = mp_div_d(a, 3, c, &d2);
    if (d) {
	*d = d2;
    }
    return result;
}

int TclBN_mp_expt_d_ex(const mp_int *a, unsigned int b, mp_int *c,
    TCL_UNUSED(int) /*fast*/)
{
    return TclBN_mp_expt_u32(a, b, c);
}

mp_err TclBN_mp_to_unsigned_bin(const mp_int *a, unsigned char *b)
{
    return TclBN_mp_to_ubin(a, b, INT_MAX, NULL);
}

mp_err TclBN_mp_to_unsigned_bin_n(const mp_int *a, unsigned char *b, unsigned long *outlen)
{
    size_t n = TclBN_mp_unsigned_bin_size(a);
    if (*outlen < (unsigned long)n) {
	return MP_VAL;
    }
    *outlen = (unsigned long)n;
    return TclBN_mp_to_ubin(a, b, n, NULL);
}

void TclBN_reverse(unsigned char *s, int len)
{
    if (len > 0) {
	TclBN_s_mp_reverse(s, (size_t)len);
    }
}

mp_err TclBN_mp_init_set_int(mp_int *a, unsigned long b)
{
    return TclBN_mp_init_u64(a,b);
}

mp_err TclBN_mp_init_l(mp_int *a, long b)
{
    return TclBN_mp_init_i64(a,b);
}

void TclBN_mp_set(mp_int *a, unsigned int b) {
    TclBN_mp_set_ull(a, b);
}

mp_err TclBN_mp_toradix_n(const mp_int *a, char *str, int radix, int maxlen)
{
    if (maxlen < 0) {
	return MP_VAL;
    }
    return TclBN_mp_to_radix(a, str, maxlen, NULL, radix);
}

#define TclSetStartupScriptPath setStartupScriptPath
static void TclSetStartupScriptPath(Tcl_Obj *path)
{
    Tcl_SetStartupScript(path, NULL);
}
#define TclGetStartupScriptPath getStartupScriptPath
static Tcl_Obj *TclGetStartupScriptPath(void)
{
    return Tcl_GetStartupScript(NULL);
}
#define TclSetStartupScriptFileName setStartupScriptFileName
static void TclSetStartupScriptFileName(
    const char *fileName)
{
    Tcl_SetStartupScript(Tcl_NewStringObj(fileName,-1), NULL);
}
#define TclGetStartupScriptFileName getStartupScriptFileName
static const char *TclGetStartupScriptFileName(void)
{
    Tcl_Obj *path = Tcl_GetStartupScript(NULL);
    if (path == NULL) {
	return NULL;
    }
    return TclGetString(path);
}
#if defined(_WIN32) || defined(__CYGWIN__)
#undef TclWinNToHS
#undef TclWinGetPlatformId
#undef TclWinResetInterfaces
#undef TclWinSetInterfaces
static void
doNothing(void)
{
    /* dummy implementation, no need to do anything */
}
#define TclWinNToHS winNToHS
static unsigned short TclWinNToHS(unsigned short ns) {
	return ntohs(ns);
}
#define TclWinGetPlatformId winGetPlatformId
static int
TclWinGetPlatformId(void)
{
    return 2; /* VER_PLATFORM_WIN32_NT */;
}
#define TclWinResetInterfaces doNothing
#define TclWinSetInterfaces (void (*) (int)) doNothing
#endif
#endif /* TCL_NO_DEPRECATED */

#define TclpCreateTempFile_ TclpCreateTempFile
#define TclUnixWaitForFile_ TclUnixWaitForFile
#ifdef MAC_OSX_TCL /* On UNIX, fill with other stub entries */
#define TclMacOSXNotifierAddRunLoopMode Tcl_MacOSXNotifierAddRunLoopMode
#else
#define TclMacOSXGetFileAttribute (int (*)(Tcl_Interp *, int, Tcl_Obj *, Tcl_Obj **))(void *)TclpCreateProcess
#define TclMacOSXSetFileAttribute (int (*)(Tcl_Interp *, int, Tcl_Obj *, Tcl_Obj *))(void *)isatty
#define TclMacOSXCopyFileAttributes (int (*)(const char *, const char *, const Tcl_StatBuf *))(void *)TclUnixCopyFile
#define TclMacOSXMatchType (int (*)(Tcl_Interp *, const char *, const char *, Tcl_StatBuf *, Tcl_GlobTypeData *))(void *)TclpMakeFile
#define TclMacOSXNotifierAddRunLoopMode (void (*)(const void *))(void *)TclpOpenFile
#endif

#ifdef _WIN32
#   define TclUnixWaitForFile 0
#   define TclUnixCopyFile 0
#   define TclUnixOpenTemporaryFile 0
#   define TclpReaddir 0
#   define TclpIsAtty 0
#elif defined(__CYGWIN__)
#   define TclpIsAtty isatty
#if defined(TCL_NO_DEPRECATED) || TCL_MAJOR_VERSION > 8
static void
doNothing(void)
{
    /* dummy implementation, no need to do anything */
}
#endif
#   define TclWinAddProcess (void (*) (void *, Tcl_Size)) doNothing
#   define TclWinFlushDirtyChannels doNothing

#if !defined(TCL_NO_DEPRECATED) && TCL_MAJOR_VERSION < 9
#define TclWinSetSockOpt winSetSockOpt
static int
TclWinSetSockOpt(SOCKET s, int level, int optname,
	    const char *optval, int optlen)
{
    return setsockopt((int) s, level, optname, optval, optlen);
}

#define TclWinGetSockOpt winGetSockOpt
static int
TclWinGetSockOpt(SOCKET s, int level, int optname,
	    char *optval, int *optlen)
{
    return getsockopt((int) s, level, optname, optval, optlen);
}

#define TclWinGetServByName winGetServByName
static struct servent *
TclWinGetServByName(const char *name, const char *proto)
{
    return getservbyname(name, proto);
}
#endif /* TCL_NO_DEPRECATED */

#define TclWinNoBackslash winNoBackslash
static char *
TclWinNoBackslash(char *path)
{
    char *p;

    for (p = path; *p != '\0'; p++) {
	if (*p == '\\') {
	    *p = '/';
	}
    }
    return path;
}

void *TclWinGetTclInstance()
{
    void *hInstance = NULL;
    GetModuleHandleExW(GET_MODULE_HANDLE_EX_FLAG_FROM_ADDRESS,
	    (const wchar_t *)&TclWinNoBackslash, &hInstance);
    return hInstance;
}

int
TclpGetPid(Tcl_Pid pid)
{
    return (TCL_HASH_TYPE)(size_t)pid;
}

#if !defined(TCL_NO_DEPRECATED) && TCL_MAJOR_VERSION < 9
#undef Tcl_WinUtfToTChar
char *
Tcl_WinUtfToTChar(
    const char *string,
    int len,
    Tcl_DString *dsPtr)
{
    Tcl_DStringInit(dsPtr);
    return (char *)Tcl_UtfToChar16DString(string, len, dsPtr);
}
#undef Tcl_WinTCharToUtf
char *
Tcl_WinTCharToUtf(
    const char *string,
    int len,
    Tcl_DString *dsPtr)
{
    Tcl_DStringInit(dsPtr);
    return Tcl_Char16ToUtfDString((const unsigned short *)string, len >> 1, dsPtr);
}
#endif /* !defined(TCL_NO_DEPRECATED) */

#if defined(TCL_WIDE_INT_IS_LONG)
/* On Cygwin64, long is 64-bit while on Win64 long is 32-bit. Therefore
 * we have to make sure that all stub entries on Cygwin64 follow the Win64
 * signature. Tcl 9 must find a better solution, but that cannot be done
 * without introducing a binary incompatibility.
 */
#define Tcl_GetLongFromObj (int(*)(Tcl_Interp*,Tcl_Obj*,long*))(void *)Tcl_GetIntFromObj
static int exprInt(Tcl_Interp *interp, const char *expr, int *ptr){
    long longValue;
    int result = Tcl_ExprLong(interp, expr, &longValue);
    if (result == TCL_OK) {
	    if ((longValue >= (long)(INT_MIN))
		    && (longValue <= (long)(UINT_MAX))) {
	    *ptr = (int)longValue;
	} else {
	    Tcl_SetObjResult(interp, Tcl_NewStringObj(
		    "integer value too large to represent", -1));
	    result = TCL_ERROR;
	}
    }
    return result;
}
#define Tcl_ExprLong (int(*)(Tcl_Interp*,const char*,long*))(void *)exprInt
static int exprIntObj(Tcl_Interp *interp, Tcl_Obj*expr, int *ptr){
    long longValue;
    int result = Tcl_ExprLongObj(interp, expr, &longValue);
    if (result == TCL_OK) {
	    if ((longValue >= (long)(INT_MIN))
		    && (longValue <= (long)(UINT_MAX))) {
	    *ptr = (int)longValue;
	} else {
	    Tcl_SetObjResult(interp, Tcl_NewStringObj(
		    "integer value too large to represent", -1));
	    result = TCL_ERROR;
	}
    }
    return result;
}
#define Tcl_ExprLongObj (int(*)(Tcl_Interp*,Tcl_Obj*,long*))(void *)exprIntObj
#if !defined(TCL_NO_DEPRECATED)
static int utfNcmp(const char *s1, const char *s2, unsigned int n){
   return Tcl_UtfNcmp(s1, s2, (unsigned long)n);
}
#define Tcl_UtfNcmp (int(*)(const char*,const char*,unsigned long))(void *)utfNcmp
static int utfNcasecmp(const char *s1, const char *s2, unsigned int n){
   return Tcl_UtfNcasecmp(s1, s2, (unsigned long)n);
}
#define Tcl_UtfNcasecmp (int(*)(const char*,const char*,unsigned long))(void *)utfNcasecmp
#endif /* !defined(TCL_NO_DEPRECATED) */

#endif /* TCL_WIDE_INT_IS_LONG */

#endif /* __CYGWIN__ */

#if defined(TCL_NO_DEPRECATED)
#   define Tcl_SeekOld 0
#   define Tcl_TellOld 0
#   undef Tcl_SetBooleanObj
#   define Tcl_SetBooleanObj 0
#   undef Tcl_PkgPresent
#   define Tcl_PkgPresent 0
#   undef Tcl_PkgProvide
#   define Tcl_PkgProvide 0
#   undef Tcl_PkgRequire
#   define Tcl_PkgRequire 0
#   undef Tcl_GetIndexFromObj
#   define Tcl_GetIndexFromObj 0
#   define Tcl_NewBooleanObj 0
#   undef Tcl_DbNewBooleanObj
#   define Tcl_DbNewBooleanObj 0
#   undef Tcl_SetBooleanObj
#   define Tcl_SetBooleanObj 0
#   undef Tcl_SetVar
#   define Tcl_SetVar 0
#   undef Tcl_UnsetVar
#   define Tcl_UnsetVar 0
#   undef Tcl_GetVar
#   define Tcl_GetVar 0
#   undef Tcl_TraceVar
#   define Tcl_TraceVar 0
#   undef Tcl_UntraceVar
#   define Tcl_UntraceVar 0
#   undef Tcl_VarTraceInfo
#   define Tcl_VarTraceInfo 0
#   undef Tcl_UpVar
#   define Tcl_UpVar 0
#   undef Tcl_AddErrorInfo
#   define Tcl_AddErrorInfo 0
#   undef Tcl_AddObjErrorInfo
#   define Tcl_AddObjErrorInfo 0
#   undef Tcl_Eval
#   define Tcl_Eval 0
#   undef Tcl_GlobalEval
#   define Tcl_GlobalEval 0
#   undef Tcl_SaveResult
#   define Tcl_SaveResult 0
#   undef Tcl_RestoreResult
#   define Tcl_RestoreResult 0
#   undef Tcl_DiscardResult
#   define Tcl_DiscardResult 0
#   undef Tcl_SetResult
#   define Tcl_SetResult 0
#   undef Tcl_EvalObj
#   define Tcl_EvalObj 0
#   undef Tcl_GlobalEvalObj
#   define Tcl_GlobalEvalObj 0
#   define TclBackgroundException 0
#   undef TclpReaddir
#   define TclpReaddir 0
#   define TclSetStartupScript 0
#   define TclGetStartupScript 0
#   define TclGetIntForIndex 0
#   define TclCreateNamespace 0
#   define TclDeleteNamespace 0
#   define TclAppendExportList 0
#   define TclExport 0
#   define TclImport 0
#   define TclForgetImport 0
#   define TclGetCurrentNamespace_ 0
#   define TclGetGlobalNamespace_ 0
#   define TclFindNamespace 0
#   define TclFindCommand 0
#   define TclGetCommandFromObj 0
#   define TclGetCommandFullName 0
#   define TclCopyChannelOld 0
#   define Tcl_AppendResultVA 0
#   define Tcl_AppendStringsToObjVA 0
#   define Tcl_SetErrorCodeVA 0
#   define Tcl_PanicVA 0
#   define Tcl_VarEvalVA 0
#   undef TclpGetDate
#   define TclpGetDate 0
#   undef TclpLocaltime
#   define TclpLocaltime 0
#   undef TclpGmtime
#   define TclpGmtime 0
#   define TclpLocaltime_unix 0
#   define TclpGmtime_unix 0
#   define Tcl_SetExitProc 0
#   define Tcl_SetPanicProc 0
#   define Tcl_FindExecutable 0
#   undef Tcl_StringMatch
#   define Tcl_StringMatch 0
#   define TclBN_reverse 0
#   undef TclBN_fast_s_mp_mul_digs
#   define TclBN_fast_s_mp_mul_digs 0
#   undef TclBN_fast_s_mp_sqr
#   define TclBN_fast_s_mp_sqr 0
#   undef TclBN_mp_karatsuba_mul
#   define TclBN_mp_karatsuba_mul 0
#   undef TclBN_mp_karatsuba_sqr
#   define TclBN_mp_karatsuba_sqr 0
#   undef TclBN_mp_toom_mul
#   define TclBN_mp_toom_mul 0
#   undef TclBN_mp_toom_sqr
#   define TclBN_mp_toom_sqr 0
#   undef TclBN_s_mp_add
#   define TclBN_s_mp_add 0
#   undef TclBN_s_mp_mul_digs
#   define TclBN_s_mp_mul_digs 0
#   undef TclBN_s_mp_sqr
#   define TclBN_s_mp_sqr 0
#   undef TclBN_s_mp_sub
#   define TclBN_s_mp_sub 0
#   define Tcl_MakeSafe 0
#   define TclpHasSockets 0
#else /* TCL_NO_DEPRECATED */
#   define Tcl_SeekOld seekOld
#   define Tcl_TellOld tellOld
#   define TclBackgroundException Tcl_BackgroundException
#   define TclSetStartupScript Tcl_SetStartupScript
#   define TclGetStartupScript Tcl_GetStartupScript
#   define TclGetIntForIndex Tcl_GetIntForIndex
#   define TclCreateNamespace Tcl_CreateNamespace
#   define TclDeleteNamespace Tcl_DeleteNamespace
#   define TclAppendExportList Tcl_AppendExportList
#   define TclExport Tcl_Export
#   define TclImport Tcl_Import
#   define TclForgetImport Tcl_ForgetImport
#   define TclGetCurrentNamespace_ Tcl_GetCurrentNamespace
#   define TclGetGlobalNamespace_ Tcl_GetGlobalNamespace
#   define TclFindNamespace Tcl_FindNamespace
#   define TclFindCommand Tcl_FindCommand
#   define TclGetCommandFromObj Tcl_GetCommandFromObj
#   define TclGetCommandFullName Tcl_GetCommandFullName
#   define TclpLocaltime_unix TclpLocaltime
#   define TclpGmtime_unix TclpGmtime
#   define Tcl_MakeSafe TclMakeSafe

int TclpHasSockets(TCL_UNUSED(Tcl_Interp *)) {return TCL_OK;}

static int
seekOld(
    Tcl_Channel chan,		/* The channel on which to seek. */
    int offset,			/* Offset to seek to. */
    int mode)			/* Relative to which location to seek? */
{
    return Tcl_Seek(chan, offset, mode);
}

static int
tellOld(
    Tcl_Channel chan)		/* The channel to return pos for. */
{
    return Tcl_Tell(chan);
}
#endif /* !TCL_NO_DEPRECATED */

#if defined(TCL_NO_DEPRECATED) || TCL_MAJOR_VERSION > 8
#define Tcl_WinUtfToTChar 0
#define Tcl_WinTCharToUtf 0
#endif

/*
 * WARNING: The contents of this file is automatically generated by the
 * tools/genStubs.tcl script. Any modifications to the function declarations
 * below should be made in the generic/tcl.decls script.
 */

MODULE_SCOPE const TclStubs tclStubs;
MODULE_SCOPE const TclTomMathStubs tclTomMathStubs;

#ifdef __GNUC__
/*
 * The rest of this file shouldn't warn about deprecated functions; they're
 * there because we intend them to be so and know that this file is OK to
 * touch those fields.
 */
#pragma GCC diagnostic ignored "-Wdeprecated-declarations"
#endif

#ifdef TCL_WITH_EXTERNAL_TOMMATH
/* If Tcl is linked with an external libtommath 1.2.x, then mp_expt_n doesn't
 * exist (since that was introduced in libtommath 1.3.0. Provide it here.) */
mp_err MP_WUR TclBN_mp_expt_d(const mp_int *a, int b, mp_int *c) {
    return mp_expt_u32(a, (uint32_t)b, c);;
}
#endif /* TCL_WITH_EXTERNAL_TOMMATH */

/* !BEGIN!: Do not edit below this line. */

static const TclIntStubs tclIntStubs = {
    TCL_STUB_MAGIC,
    0,
    0, /* 0 */
    0, /* 1 */
    0, /* 2 */
    TclAllocateFreeObjects, /* 3 */
    0, /* 4 */
    TclCleanupChildren, /* 5 */
    TclCleanupCommand, /* 6 */
    TclCopyAndCollapse, /* 7 */
    TclCopyChannelOld, /* 8 */
    TclCreatePipeline, /* 9 */
    TclCreateProc, /* 10 */
    TclDeleteCompiledLocalVars, /* 11 */
    TclDeleteVars, /* 12 */
    0, /* 13 */
    TclDumpMemoryInfo, /* 14 */
    0, /* 15 */
    TclExprFloatError, /* 16 */
    0, /* 17 */
    0, /* 18 */
    0, /* 19 */
    0, /* 20 */
    0, /* 21 */
    TclFindElement, /* 22 */
    TclFindProc, /* 23 */
    TclFormatInt, /* 24 */
    TclFreePackageInfo, /* 25 */
    0, /* 26 */
    0, /* 27 */
    TclpGetDefaultStdChannel, /* 28 */
    0, /* 29 */
    0, /* 30 */
    TclGetExtension, /* 31 */
    TclGetFrame, /* 32 */
    0, /* 33 */
    TclGetIntForIndex, /* 34 */
    0, /* 35 */
    0, /* 36 */
    TclGetLoadedPackages, /* 37 */
    TclGetNamespaceForQualName, /* 38 */
    TclGetObjInterpProc, /* 39 */
    TclGetOpenMode, /* 40 */
    TclGetOriginalCommand, /* 41 */
    TclpGetUserHome, /* 42 */
    0, /* 43 */
    TclGuessPackageName, /* 44 */
    TclHideUnsafeCommands, /* 45 */
    TclInExit, /* 46 */
    0, /* 47 */
    0, /* 48 */
    0, /* 49 */
    TclInitCompiledLocals, /* 50 */
    TclInterpInit, /* 51 */
    0, /* 52 */
    TclInvokeObjectCommand, /* 53 */
    TclInvokeStringCommand, /* 54 */
    TclIsProc, /* 55 */
    0, /* 56 */
    0, /* 57 */
    TclLookupVar, /* 58 */
    0, /* 59 */
    TclNeedSpace, /* 60 */
    TclNewProcBodyObj, /* 61 */
    TclObjCommandComplete, /* 62 */
    TclObjInterpProc, /* 63 */
    TclObjInvoke, /* 64 */
    0, /* 65 */
    0, /* 66 */
    0, /* 67 */
    0, /* 68 */
    TclpAlloc, /* 69 */
    0, /* 70 */
    0, /* 71 */
    0, /* 72 */
    0, /* 73 */
    TclpFree, /* 74 */
    TclpGetClicks, /* 75 */
    TclpGetSeconds, /* 76 */
    TclpGetTime, /* 77 */
    0, /* 78 */
    0, /* 79 */
    0, /* 80 */
    TclpRealloc, /* 81 */
    0, /* 82 */
    0, /* 83 */
    0, /* 84 */
    0, /* 85 */
    0, /* 86 */
    0, /* 87 */
    TclPrecTraceProc, /* 88 */
    TclPreventAliasLoop, /* 89 */
    0, /* 90 */
    TclProcCleanupProc, /* 91 */
    TclProcCompileProc, /* 92 */
    TclProcDeleteProc, /* 93 */
    0, /* 94 */
    0, /* 95 */
    TclRenameCommand, /* 96 */
    TclResetShadowedCmdRefs, /* 97 */
    TclServiceIdle, /* 98 */
    0, /* 99 */
    0, /* 100 */
    TclSetPreInitScript, /* 101 */
    TclSetupEnv, /* 102 */
    TclSockGetPort, /* 103 */
    TclSockMinimumBuffersOld, /* 104 */
    0, /* 105 */
    0, /* 106 */
    0, /* 107 */
    TclTeardownNamespace, /* 108 */
    TclUpdateReturnInfo, /* 109 */
    TclSockMinimumBuffers, /* 110 */
    Tcl_AddInterpResolvers, /* 111 */
    TclAppendExportList, /* 112 */
    TclCreateNamespace, /* 113 */
    TclDeleteNamespace, /* 114 */
    TclExport, /* 115 */
    TclFindCommand, /* 116 */
    TclFindNamespace, /* 117 */
    Tcl_GetInterpResolvers, /* 118 */
    Tcl_GetNamespaceResolvers, /* 119 */
    Tcl_FindNamespaceVar, /* 120 */
    TclForgetImport, /* 121 */
    TclGetCommandFromObj, /* 122 */
    TclGetCommandFullName, /* 123 */
    TclGetCurrentNamespace_, /* 124 */
    TclGetGlobalNamespace_, /* 125 */
    Tcl_GetVariableFullName, /* 126 */
    TclImport, /* 127 */
    Tcl_PopCallFrame, /* 128 */
    Tcl_PushCallFrame, /* 129 */
    Tcl_RemoveInterpResolvers, /* 130 */
    Tcl_SetNamespaceResolvers, /* 131 */
    TclpHasSockets, /* 132 */
    TclpGetDate, /* 133 */
    0, /* 134 */
    0, /* 135 */
    0, /* 136 */
    0, /* 137 */
    TclGetEnv, /* 138 */
    0, /* 139 */
    0, /* 140 */
    TclpGetCwd, /* 141 */
    TclSetByteCodeFromAny, /* 142 */
    TclAddLiteralObj, /* 143 */
    TclHideLiteral, /* 144 */
    TclGetAuxDataType, /* 145 */
    TclHandleCreate, /* 146 */
    TclHandleFree, /* 147 */
    TclHandlePreserve, /* 148 */
    TclHandleRelease, /* 149 */
    TclRegAbout, /* 150 */
    TclRegExpRangeUniChar, /* 151 */
    TclSetLibraryPath, /* 152 */
    TclGetLibraryPath, /* 153 */
    0, /* 154 */
    0, /* 155 */
    TclRegError, /* 156 */
    TclVarTraceExists, /* 157 */
    TclSetStartupScriptFileName, /* 158 */
    TclGetStartupScriptFileName, /* 159 */
    0, /* 160 */
    TclChannelTransform, /* 161 */
    TclChannelEventScriptInvoker, /* 162 */
    TclGetInstructionTable, /* 163 */
    TclExpandCodeArray, /* 164 */
    TclpSetInitialEncodings, /* 165 */
    TclListObjSetElement, /* 166 */
    TclSetStartupScriptPath, /* 167 */
    TclGetStartupScriptPath, /* 168 */
    TclpUtfNcmp2, /* 169 */
    TclCheckInterpTraces, /* 170 */
    TclCheckExecutionTraces, /* 171 */
    TclInThreadExit, /* 172 */
    TclUniCharMatch, /* 173 */
    0, /* 174 */
    TclCallVarTraces, /* 175 */
    TclCleanupVar, /* 176 */
    TclVarErrMsg, /* 177 */
    TclSetStartupScript, /* 178 */
    TclGetStartupScript, /* 179 */
    0, /* 180 */
    0, /* 181 */
    TclpLocaltime, /* 182 */
    TclpGmtime, /* 183 */
    0, /* 184 */
    0, /* 185 */
    0, /* 186 */
    0, /* 187 */
    0, /* 188 */
    0, /* 189 */
    0, /* 190 */
    0, /* 191 */
    0, /* 192 */
    0, /* 193 */
    0, /* 194 */
    0, /* 195 */
    0, /* 196 */
    0, /* 197 */
    TclObjGetFrame, /* 198 */
    0, /* 199 */
    TclpObjRemoveDirectory, /* 200 */
    TclpObjCopyDirectory, /* 201 */
    TclpObjCreateDirectory, /* 202 */
    TclpObjDeleteFile, /* 203 */
    TclpObjCopyFile, /* 204 */
    TclpObjRenameFile, /* 205 */
    TclpObjStat, /* 206 */
    TclpObjAccess, /* 207 */
    TclpOpenFileChannel, /* 208 */
    0, /* 209 */
    0, /* 210 */
    0, /* 211 */
    TclpFindExecutable, /* 212 */
    TclGetObjNameOfExecutable, /* 213 */
    TclSetObjNameOfExecutable, /* 214 */
    TclStackAlloc, /* 215 */
    TclStackFree, /* 216 */
    TclPushStackFrame, /* 217 */
    TclPopStackFrame, /* 218 */
    TclpCreateTemporaryDirectory, /* 219 */
    0, /* 220 */
    TclListTestObj, /* 221 */
    TclListObjValidate, /* 222 */
    TclGetCStackPtr, /* 223 */
    TclGetPlatform, /* 224 */
    TclTraceDictPath, /* 225 */
    TclObjBeingDeleted, /* 226 */
    TclSetNsPath, /* 227 */
    0, /* 228 */
    TclPtrMakeUpvar, /* 229 */
    TclObjLookupVar, /* 230 */
    TclGetNamespaceFromObj, /* 231 */
    TclEvalObjEx, /* 232 */
    TclGetSrcInfoForPc, /* 233 */
    TclVarHashCreateVar, /* 234 */
    TclInitVarHashTable, /* 235 */
    TclBackgroundException, /* 236 */
    TclResetCancellation, /* 237 */
    TclNRInterpProc, /* 238 */
    TclNRInterpProcCore, /* 239 */
    TclNRRunCallbacks, /* 240 */
    TclNREvalObjEx, /* 241 */
    TclNREvalObjv, /* 242 */
    TclDbDumpActiveObjects, /* 243 */
    TclGetNamespaceChildTable, /* 244 */
    TclGetNamespaceCommandTable, /* 245 */
    TclInitRewriteEnsemble, /* 246 */
    TclResetRewriteEnsemble, /* 247 */
    TclCopyChannel, /* 248 */
    TclDoubleDigits, /* 249 */
    TclSetChildCancelFlags, /* 250 */
    TclRegisterLiteral, /* 251 */
    TclPtrGetVar, /* 252 */
    TclPtrSetVar, /* 253 */
    TclPtrIncrObjVar, /* 254 */
    TclPtrObjMakeUpvar, /* 255 */
    TclPtrUnsetVar, /* 256 */
    TclStaticLibrary, /* 257 */
    0, /* 258 */
    0, /* 259 */
    0, /* 260 */
    TclUnusedStubEntry, /* 261 */
};

static const TclIntPlatStubs tclIntPlatStubs = {
    TCL_STUB_MAGIC,
    0,
#if !defined(_WIN32) && !defined(__CYGWIN__) && !defined(MAC_OSX_TCL) /* UNIX */
    TclGetAndDetachPids, /* 0 */
    TclpCloseFile, /* 1 */
    TclpCreateCommandChannel, /* 2 */
    TclpCreatePipe, /* 3 */
    TclpCreateProcess, /* 4 */
    TclUnixWaitForFile_, /* 5 */
    TclpMakeFile, /* 6 */
    TclpOpenFile, /* 7 */
    TclUnixWaitForFile, /* 8 */
    TclpCreateTempFile, /* 9 */
    TclpReaddir, /* 10 */
    TclpLocaltime_unix, /* 11 */
    TclpGmtime_unix, /* 12 */
    TclpInetNtoa, /* 13 */
    TclUnixCopyFile, /* 14 */
    TclMacOSXGetFileAttribute, /* 15 */
    TclMacOSXSetFileAttribute, /* 16 */
    TclMacOSXCopyFileAttributes, /* 17 */
    TclMacOSXMatchType, /* 18 */
    TclMacOSXNotifierAddRunLoopMode, /* 19 */
    0, /* 20 */
    0, /* 21 */
    TclpCreateTempFile_, /* 22 */
    0, /* 23 */
    0, /* 24 */
    0, /* 25 */
    0, /* 26 */
    0, /* 27 */
    0, /* 28 */
    TclWinCPUID, /* 29 */
    TclUnixOpenTemporaryFile, /* 30 */
#endif /* UNIX */
#if defined(_WIN32) || defined(__CYGWIN__) /* WIN */
    TclWinConvertError, /* 0 */
    TclWinConvertWSAError, /* 1 */
    TclWinGetServByName, /* 2 */
    TclWinGetSockOpt, /* 3 */
    TclWinGetTclInstance, /* 4 */
    TclUnixWaitForFile, /* 5 */
    TclWinNToHS, /* 6 */
    TclWinSetSockOpt, /* 7 */
    TclpGetPid, /* 8 */
    TclWinGetPlatformId, /* 9 */
    TclpReaddir, /* 10 */
    TclGetAndDetachPids, /* 11 */
    TclpCloseFile, /* 12 */
    TclpCreateCommandChannel, /* 13 */
    TclpCreatePipe, /* 14 */
    TclpCreateProcess, /* 15 */
    TclpIsAtty, /* 16 */
    TclUnixCopyFile, /* 17 */
    TclpMakeFile, /* 18 */
    TclpOpenFile, /* 19 */
    TclWinAddProcess, /* 20 */
    TclpInetNtoa, /* 21 */
    TclpCreateTempFile, /* 22 */
    0, /* 23 */
    TclWinNoBackslash, /* 24 */
    0, /* 25 */
    TclWinSetInterfaces, /* 26 */
    TclWinFlushDirtyChannels, /* 27 */
    TclWinResetInterfaces, /* 28 */
    TclWinCPUID, /* 29 */
    TclUnixOpenTemporaryFile, /* 30 */
#endif /* WIN */
#ifdef MAC_OSX_TCL /* MACOSX */
    TclGetAndDetachPids, /* 0 */
    TclpCloseFile, /* 1 */
    TclpCreateCommandChannel, /* 2 */
    TclpCreatePipe, /* 3 */
    TclpCreateProcess, /* 4 */
    TclUnixWaitForFile_, /* 5 */
    TclpMakeFile, /* 6 */
    TclpOpenFile, /* 7 */
    TclUnixWaitForFile, /* 8 */
    TclpCreateTempFile, /* 9 */
    TclpReaddir, /* 10 */
    TclpLocaltime_unix, /* 11 */
    TclpGmtime_unix, /* 12 */
    TclpInetNtoa, /* 13 */
    TclUnixCopyFile, /* 14 */
    TclMacOSXGetFileAttribute, /* 15 */
    TclMacOSXSetFileAttribute, /* 16 */
    TclMacOSXCopyFileAttributes, /* 17 */
    TclMacOSXMatchType, /* 18 */
    TclMacOSXNotifierAddRunLoopMode, /* 19 */
    0, /* 20 */
    0, /* 21 */
    TclpCreateTempFile_, /* 22 */
    0, /* 23 */
    0, /* 24 */
    0, /* 25 */
    0, /* 26 */
    0, /* 27 */
    0, /* 28 */
    TclWinCPUID, /* 29 */
    TclUnixOpenTemporaryFile, /* 30 */
#endif /* MACOSX */
};

static const TclPlatStubs tclPlatStubs = {
    TCL_STUB_MAGIC,
    0,
#if defined(_WIN32) || defined(__CYGWIN__) /* WIN */
    Tcl_WinUtfToTChar, /* 0 */
    Tcl_WinTCharToUtf, /* 1 */
    0, /* 2 */
    Tcl_WinConvertError, /* 3 */
#endif /* WIN */
#ifdef MAC_OSX_TCL /* MACOSX */
    Tcl_MacOSXOpenBundleResources, /* 0 */
    Tcl_MacOSXOpenVersionedBundleResources, /* 1 */
    Tcl_MacOSXNotifierAddRunLoopMode, /* 2 */
#endif /* MACOSX */
};

const TclTomMathStubs tclTomMathStubs = {
    TCL_STUB_MAGIC,
    0,
    TclBN_epoch, /* 0 */
    TclBN_revision, /* 1 */
    TclBN_mp_add, /* 2 */
    TclBN_mp_add_d, /* 3 */
    TclBN_mp_and, /* 4 */
    TclBN_mp_clamp, /* 5 */
    TclBN_mp_clear, /* 6 */
    TclBN_mp_clear_multi, /* 7 */
    TclBN_mp_cmp, /* 8 */
    TclBN_mp_cmp_d, /* 9 */
    TclBN_mp_cmp_mag, /* 10 */
    TclBN_mp_copy, /* 11 */
    TclBN_mp_count_bits, /* 12 */
    TclBN_mp_div, /* 13 */
    TclBN_mp_div_d, /* 14 */
    TclBN_mp_div_2, /* 15 */
    TclBN_mp_div_2d, /* 16 */
    TclBN_mp_div_3, /* 17 */
    TclBN_mp_exch, /* 18 */
    TclBN_mp_expt_d, /* 19 */
    TclBN_mp_grow, /* 20 */
    TclBN_mp_init, /* 21 */
    TclBN_mp_init_copy, /* 22 */
    TclBN_mp_init_multi, /* 23 */
    TclBN_mp_init_set, /* 24 */
    TclBN_mp_init_size, /* 25 */
    TclBN_mp_lshd, /* 26 */
    TclBN_mp_mod, /* 27 */
    TclBN_mp_mod_2d, /* 28 */
    TclBN_mp_mul, /* 29 */
    TclBN_mp_mul_d, /* 30 */
    TclBN_mp_mul_2, /* 31 */
    TclBN_mp_mul_2d, /* 32 */
    TclBN_mp_neg, /* 33 */
    TclBN_mp_or, /* 34 */
    TclBN_mp_radix_size, /* 35 */
    TclBN_mp_read_radix, /* 36 */
    TclBN_mp_rshd, /* 37 */
    TclBN_mp_shrink, /* 38 */
    TclBN_mp_set, /* 39 */
    TclBN_mp_sqr, /* 40 */
    TclBN_mp_sqrt, /* 41 */
    TclBN_mp_sub, /* 42 */
    TclBN_mp_sub_d, /* 43 */
    TclBN_mp_to_unsigned_bin, /* 44 */
    TclBN_mp_to_unsigned_bin_n, /* 45 */
    TclBN_mp_toradix_n, /* 46 */
    TclBN_mp_unsigned_bin_size, /* 47 */
    TclBN_mp_xor, /* 48 */
    TclBN_mp_zero, /* 49 */
    TclBN_reverse, /* 50 */
    TclBN_fast_s_mp_mul_digs, /* 51 */
    TclBN_fast_s_mp_sqr, /* 52 */
    TclBN_mp_karatsuba_mul, /* 53 */
    TclBN_mp_karatsuba_sqr, /* 54 */
    TclBN_mp_toom_mul, /* 55 */
    TclBN_mp_toom_sqr, /* 56 */
    TclBN_s_mp_add, /* 57 */
    TclBN_s_mp_mul_digs, /* 58 */
    TclBN_s_mp_sqr, /* 59 */
    TclBN_s_mp_sub, /* 60 */
    TclBN_mp_init_set_int, /* 61 */
    TclBN_mp_set_ul, /* 62 */
    TclBN_mp_cnt_lsb, /* 63 */
    TclBN_mp_init_l, /* 64 */
    TclBN_mp_init_i64, /* 65 */
    TclBN_mp_init_u64, /* 66 */
    TclBN_mp_expt_d_ex, /* 67 */
    TclBN_mp_set_ull, /* 68 */
    TclBN_mp_get_mag_ull, /* 69 */
    TclBN_mp_set_ll, /* 70 */
    TclBN_mp_unpack, /* 71 */
    TclBN_mp_pack, /* 72 */
    TclBN_mp_tc_and, /* 73 */
    TclBN_mp_tc_or, /* 74 */
    TclBN_mp_tc_xor, /* 75 */
    TclBN_mp_signed_rsh, /* 76 */
    TclBN_mp_pack_count, /* 77 */
    TclBN_mp_to_ubin, /* 78 */
    TclBN_mp_div_ld, /* 79 */
    TclBN_mp_to_radix, /* 80 */
};

static const TclStubHooks tclStubHooks = {
    &tclPlatStubs,
    &tclIntStubs,
    &tclIntPlatStubs
};

const TclStubs tclStubs = {
    TCL_STUB_MAGIC,
    &tclStubHooks,
    Tcl_PkgProvideEx, /* 0 */
    Tcl_PkgRequireEx, /* 1 */
    Tcl_Panic, /* 2 */
    Tcl_Alloc, /* 3 */
    Tcl_Free, /* 4 */
    Tcl_Realloc, /* 5 */
    Tcl_DbCkalloc, /* 6 */
    Tcl_DbCkfree, /* 7 */
    Tcl_DbCkrealloc, /* 8 */
#if !defined(_WIN32) && !defined(MAC_OSX_TCL) /* UNIX */
    Tcl_CreateFileHandler, /* 9 */
#endif /* UNIX */
#if defined(_WIN32) /* WIN */
    0, /* 9 */
#endif /* WIN */
#ifdef MAC_OSX_TCL /* MACOSX */
    Tcl_CreateFileHandler, /* 9 */
#endif /* MACOSX */
#if !defined(_WIN32) && !defined(MAC_OSX_TCL) /* UNIX */
    Tcl_DeleteFileHandler, /* 10 */
#endif /* UNIX */
#if defined(_WIN32) /* WIN */
    0, /* 10 */
#endif /* WIN */
#ifdef MAC_OSX_TCL /* MACOSX */
    Tcl_DeleteFileHandler, /* 10 */
#endif /* MACOSX */
    Tcl_SetTimer, /* 11 */
    Tcl_Sleep, /* 12 */
    Tcl_WaitForEvent, /* 13 */
    Tcl_AppendAllObjTypes, /* 14 */
    Tcl_AppendStringsToObj, /* 15 */
    Tcl_AppendToObj, /* 16 */
    Tcl_ConcatObj, /* 17 */
    Tcl_ConvertToType, /* 18 */
    Tcl_DbDecrRefCount, /* 19 */
    Tcl_DbIncrRefCount, /* 20 */
    Tcl_DbIsShared, /* 21 */
    Tcl_DbNewBooleanObj, /* 22 */
    Tcl_DbNewByteArrayObj, /* 23 */
    Tcl_DbNewDoubleObj, /* 24 */
    Tcl_DbNewListObj, /* 25 */
    Tcl_DbNewLongObj, /* 26 */
    Tcl_DbNewObj, /* 27 */
    Tcl_DbNewStringObj, /* 28 */
    Tcl_DuplicateObj, /* 29 */
    TclFreeObj, /* 30 */
    Tcl_GetBoolean, /* 31 */
    Tcl_GetBooleanFromObj, /* 32 */
    Tcl_GetByteArrayFromObj, /* 33 */
    Tcl_GetDouble, /* 34 */
    Tcl_GetDoubleFromObj, /* 35 */
    Tcl_GetIndexFromObj, /* 36 */
    Tcl_GetInt, /* 37 */
    Tcl_GetIntFromObj, /* 38 */
    Tcl_GetLongFromObj, /* 39 */
    Tcl_GetObjType, /* 40 */
    Tcl_GetStringFromObj, /* 41 */
    Tcl_InvalidateStringRep, /* 42 */
    Tcl_ListObjAppendList, /* 43 */
    Tcl_ListObjAppendElement, /* 44 */
    Tcl_ListObjGetElements, /* 45 */
    Tcl_ListObjIndex, /* 46 */
    Tcl_ListObjLength, /* 47 */
    Tcl_ListObjReplace, /* 48 */
    Tcl_NewBooleanObj, /* 49 */
    Tcl_NewByteArrayObj, /* 50 */
    Tcl_NewDoubleObj, /* 51 */
    Tcl_NewIntObj, /* 52 */
    Tcl_NewListObj, /* 53 */
    Tcl_NewLongObj, /* 54 */
    Tcl_NewObj, /* 55 */
    Tcl_NewStringObj, /* 56 */
    Tcl_SetBooleanObj, /* 57 */
    Tcl_SetByteArrayLength, /* 58 */
    Tcl_SetByteArrayObj, /* 59 */
    Tcl_SetDoubleObj, /* 60 */
    Tcl_SetIntObj, /* 61 */
    Tcl_SetListObj, /* 62 */
    Tcl_SetLongObj, /* 63 */
    Tcl_SetObjLength, /* 64 */
    Tcl_SetStringObj, /* 65 */
    Tcl_AddErrorInfo, /* 66 */
    Tcl_AddObjErrorInfo, /* 67 */
    Tcl_AllowExceptions, /* 68 */
    Tcl_AppendElement, /* 69 */
    Tcl_AppendResult, /* 70 */
    Tcl_AsyncCreate, /* 71 */
    Tcl_AsyncDelete, /* 72 */
    Tcl_AsyncInvoke, /* 73 */
    Tcl_AsyncMark, /* 74 */
    Tcl_AsyncReady, /* 75 */
    Tcl_BackgroundError, /* 76 */
    Tcl_Backslash, /* 77 */
    Tcl_BadChannelOption, /* 78 */
    Tcl_CallWhenDeleted, /* 79 */
    Tcl_CancelIdleCall, /* 80 */
    Tcl_Close, /* 81 */
    Tcl_CommandComplete, /* 82 */
    Tcl_Concat, /* 83 */
    Tcl_ConvertElement, /* 84 */
    Tcl_ConvertCountedElement, /* 85 */
    Tcl_CreateAlias, /* 86 */
    Tcl_CreateAliasObj, /* 87 */
    Tcl_CreateChannel, /* 88 */
    Tcl_CreateChannelHandler, /* 89 */
    Tcl_CreateCloseHandler, /* 90 */
    Tcl_CreateCommand, /* 91 */
    Tcl_CreateEventSource, /* 92 */
    Tcl_CreateExitHandler, /* 93 */
    Tcl_CreateInterp, /* 94 */
    Tcl_CreateMathFunc, /* 95 */
    Tcl_CreateObjCommand, /* 96 */
    Tcl_CreateChild, /* 97 */
    Tcl_CreateTimerHandler, /* 98 */
    Tcl_CreateTrace, /* 99 */
    Tcl_DeleteAssocData, /* 100 */
    Tcl_DeleteChannelHandler, /* 101 */
    Tcl_DeleteCloseHandler, /* 102 */
    Tcl_DeleteCommand, /* 103 */
    Tcl_DeleteCommandFromToken, /* 104 */
    Tcl_DeleteEvents, /* 105 */
    Tcl_DeleteEventSource, /* 106 */
    Tcl_DeleteExitHandler, /* 107 */
    Tcl_DeleteHashEntry, /* 108 */
    Tcl_DeleteHashTable, /* 109 */
    Tcl_DeleteInterp, /* 110 */
    Tcl_DetachPids, /* 111 */
    Tcl_DeleteTimerHandler, /* 112 */
    Tcl_DeleteTrace, /* 113 */
    Tcl_DontCallWhenDeleted, /* 114 */
    Tcl_DoOneEvent, /* 115 */
    Tcl_DoWhenIdle, /* 116 */
    Tcl_DStringAppend, /* 117 */
    Tcl_DStringAppendElement, /* 118 */
    Tcl_DStringEndSublist, /* 119 */
    Tcl_DStringFree, /* 120 */
    Tcl_DStringGetResult, /* 121 */
    Tcl_DStringInit, /* 122 */
    Tcl_DStringResult, /* 123 */
    Tcl_DStringSetLength, /* 124 */
    Tcl_DStringStartSublist, /* 125 */
    Tcl_Eof, /* 126 */
    Tcl_ErrnoId, /* 127 */
    Tcl_ErrnoMsg, /* 128 */
    Tcl_Eval, /* 129 */
    Tcl_EvalFile, /* 130 */
    Tcl_EvalObj, /* 131 */
    Tcl_EventuallyFree, /* 132 */
    Tcl_Exit, /* 133 */
    Tcl_ExposeCommand, /* 134 */
    Tcl_ExprBoolean, /* 135 */
    Tcl_ExprBooleanObj, /* 136 */
    Tcl_ExprDouble, /* 137 */
    Tcl_ExprDoubleObj, /* 138 */
    Tcl_ExprLong, /* 139 */
    Tcl_ExprLongObj, /* 140 */
    Tcl_ExprObj, /* 141 */
    Tcl_ExprString, /* 142 */
    Tcl_Finalize, /* 143 */
    Tcl_FindExecutable, /* 144 */
    Tcl_FirstHashEntry, /* 145 */
    Tcl_Flush, /* 146 */
    Tcl_FreeResult, /* 147 */
    Tcl_GetAlias, /* 148 */
    Tcl_GetAliasObj, /* 149 */
    Tcl_GetAssocData, /* 150 */
    Tcl_GetChannel, /* 151 */
    Tcl_GetChannelBufferSize, /* 152 */
    Tcl_GetChannelHandle, /* 153 */
    Tcl_GetChannelInstanceData, /* 154 */
    Tcl_GetChannelMode, /* 155 */
    Tcl_GetChannelName, /* 156 */
    Tcl_GetChannelOption, /* 157 */
    Tcl_GetChannelType, /* 158 */
    Tcl_GetCommandInfo, /* 159 */
    Tcl_GetCommandName, /* 160 */
    Tcl_GetErrno, /* 161 */
    Tcl_GetHostName, /* 162 */
    Tcl_GetInterpPath, /* 163 */
    Tcl_GetParent, /* 164 */
    Tcl_GetNameOfExecutable, /* 165 */
    Tcl_GetObjResult, /* 166 */
#if !defined(_WIN32) && !defined(MAC_OSX_TCL) /* UNIX */
    Tcl_GetOpenFile, /* 167 */
#endif /* UNIX */
#if defined(_WIN32) /* WIN */
    0, /* 167 */
#endif /* WIN */
#ifdef MAC_OSX_TCL /* MACOSX */
    Tcl_GetOpenFile, /* 167 */
#endif /* MACOSX */
    Tcl_GetPathType, /* 168 */
    Tcl_Gets, /* 169 */
    Tcl_GetsObj, /* 170 */
    Tcl_GetServiceMode, /* 171 */
    Tcl_GetChild, /* 172 */
    Tcl_GetStdChannel, /* 173 */
    Tcl_GetStringResult, /* 174 */
    Tcl_GetVar, /* 175 */
    Tcl_GetVar2, /* 176 */
    Tcl_GlobalEval, /* 177 */
    Tcl_GlobalEvalObj, /* 178 */
    Tcl_HideCommand, /* 179 */
    Tcl_Init, /* 180 */
    Tcl_InitHashTable, /* 181 */
    Tcl_InputBlocked, /* 182 */
    Tcl_InputBuffered, /* 183 */
    Tcl_InterpDeleted, /* 184 */
    Tcl_IsSafe, /* 185 */
    Tcl_JoinPath, /* 186 */
    Tcl_LinkVar, /* 187 */
    0, /* 188 */
    Tcl_MakeFileChannel, /* 189 */
    Tcl_MakeSafe, /* 190 */
    Tcl_MakeTcpClientChannel, /* 191 */
    Tcl_Merge, /* 192 */
    Tcl_NextHashEntry, /* 193 */
    Tcl_NotifyChannel, /* 194 */
    Tcl_ObjGetVar2, /* 195 */
    Tcl_ObjSetVar2, /* 196 */
    Tcl_OpenCommandChannel, /* 197 */
    Tcl_OpenFileChannel, /* 198 */
    Tcl_OpenTcpClient, /* 199 */
    Tcl_OpenTcpServer, /* 200 */
    Tcl_Preserve, /* 201 */
    Tcl_PrintDouble, /* 202 */
    Tcl_PutEnv, /* 203 */
    Tcl_PosixError, /* 204 */
    Tcl_QueueEvent, /* 205 */
    Tcl_Read, /* 206 */
    Tcl_ReapDetachedProcs, /* 207 */
    Tcl_RecordAndEval, /* 208 */
    Tcl_RecordAndEvalObj, /* 209 */
    Tcl_RegisterChannel, /* 210 */
    Tcl_RegisterObjType, /* 211 */
    Tcl_RegExpCompile, /* 212 */
    Tcl_RegExpExec, /* 213 */
    Tcl_RegExpMatch, /* 214 */
    Tcl_RegExpRange, /* 215 */
    Tcl_Release, /* 216 */
    Tcl_ResetResult, /* 217 */
    Tcl_ScanElement, /* 218 */
    Tcl_ScanCountedElement, /* 219 */
    Tcl_SeekOld, /* 220 */
    Tcl_ServiceAll, /* 221 */
    Tcl_ServiceEvent, /* 222 */
    Tcl_SetAssocData, /* 223 */
    Tcl_SetChannelBufferSize, /* 224 */
    Tcl_SetChannelOption, /* 225 */
    Tcl_SetCommandInfo, /* 226 */
    Tcl_SetErrno, /* 227 */
    Tcl_SetErrorCode, /* 228 */
    Tcl_SetMaxBlockTime, /* 229 */
    Tcl_SetPanicProc, /* 230 */
    Tcl_SetRecursionLimit, /* 231 */
    Tcl_SetResult, /* 232 */
    Tcl_SetServiceMode, /* 233 */
    Tcl_SetObjErrorCode, /* 234 */
    Tcl_SetObjResult, /* 235 */
    Tcl_SetStdChannel, /* 236 */
    Tcl_SetVar, /* 237 */
    Tcl_SetVar2, /* 238 */
    Tcl_SignalId, /* 239 */
    Tcl_SignalMsg, /* 240 */
    Tcl_SourceRCFile, /* 241 */
    Tcl_SplitList, /* 242 */
    Tcl_SplitPath, /* 243 */
    Tcl_StaticLibrary, /* 244 */
    Tcl_StringMatch, /* 245 */
    Tcl_TellOld, /* 246 */
    Tcl_TraceVar, /* 247 */
    Tcl_TraceVar2, /* 248 */
    Tcl_TranslateFileName, /* 249 */
    Tcl_Ungets, /* 250 */
    Tcl_UnlinkVar, /* 251 */
    Tcl_UnregisterChannel, /* 252 */
    Tcl_UnsetVar, /* 253 */
    Tcl_UnsetVar2, /* 254 */
    Tcl_UntraceVar, /* 255 */
    Tcl_UntraceVar2, /* 256 */
    Tcl_UpdateLinkedVar, /* 257 */
    Tcl_UpVar, /* 258 */
    Tcl_UpVar2, /* 259 */
    Tcl_VarEval, /* 260 */
    Tcl_VarTraceInfo, /* 261 */
    Tcl_VarTraceInfo2, /* 262 */
    Tcl_Write, /* 263 */
    Tcl_WrongNumArgs, /* 264 */
    Tcl_DumpActiveMemory, /* 265 */
    Tcl_ValidateAllMemory, /* 266 */
    Tcl_AppendResultVA, /* 267 */
    Tcl_AppendStringsToObjVA, /* 268 */
    Tcl_HashStats, /* 269 */
    Tcl_ParseVar, /* 270 */
    Tcl_PkgPresent, /* 271 */
    Tcl_PkgPresentEx, /* 272 */
    Tcl_PkgProvide, /* 273 */
    Tcl_PkgRequire, /* 274 */
    Tcl_SetErrorCodeVA, /* 275 */
    Tcl_VarEvalVA, /* 276 */
    Tcl_WaitPid, /* 277 */
    Tcl_PanicVA, /* 278 */
    Tcl_GetVersion, /* 279 */
    Tcl_InitMemory, /* 280 */
    Tcl_StackChannel, /* 281 */
    Tcl_UnstackChannel, /* 282 */
    Tcl_GetStackedChannel, /* 283 */
    Tcl_SetMainLoop, /* 284 */
    0, /* 285 */
    Tcl_AppendObjToObj, /* 286 */
    Tcl_CreateEncoding, /* 287 */
    Tcl_CreateThreadExitHandler, /* 288 */
    Tcl_DeleteThreadExitHandler, /* 289 */
    Tcl_DiscardResult, /* 290 */
    Tcl_EvalEx, /* 291 */
    Tcl_EvalObjv, /* 292 */
    Tcl_EvalObjEx, /* 293 */
    Tcl_ExitThread, /* 294 */
    Tcl_ExternalToUtf, /* 295 */
    Tcl_ExternalToUtfDString, /* 296 */
    Tcl_FinalizeThread, /* 297 */
    Tcl_FinalizeNotifier, /* 298 */
    Tcl_FreeEncoding, /* 299 */
    Tcl_GetCurrentThread, /* 300 */
    Tcl_GetEncoding, /* 301 */
    Tcl_GetEncodingName, /* 302 */
    Tcl_GetEncodingNames, /* 303 */
    Tcl_GetIndexFromObjStruct, /* 304 */
    Tcl_GetThreadData, /* 305 */
    Tcl_GetVar2Ex, /* 306 */
    Tcl_InitNotifier, /* 307 */
    Tcl_MutexLock, /* 308 */
    Tcl_MutexUnlock, /* 309 */
    Tcl_ConditionNotify, /* 310 */
    Tcl_ConditionWait, /* 311 */
    Tcl_NumUtfChars, /* 312 */
    Tcl_ReadChars, /* 313 */
    Tcl_RestoreResult, /* 314 */
    Tcl_SaveResult, /* 315 */
    Tcl_SetSystemEncoding, /* 316 */
    Tcl_SetVar2Ex, /* 317 */
    Tcl_ThreadAlert, /* 318 */
    Tcl_ThreadQueueEvent, /* 319 */
    Tcl_UniCharAtIndex, /* 320 */
    Tcl_UniCharToLower, /* 321 */
    Tcl_UniCharToTitle, /* 322 */
    Tcl_UniCharToUpper, /* 323 */
    Tcl_UniCharToUtf, /* 324 */
    Tcl_UtfAtIndex, /* 325 */
    TclUtfCharComplete, /* 326 */
    Tcl_UtfBackslash, /* 327 */
    Tcl_UtfFindFirst, /* 328 */
    Tcl_UtfFindLast, /* 329 */
    TclUtfNext, /* 330 */
    TclUtfPrev, /* 331 */
    Tcl_UtfToExternal, /* 332 */
    Tcl_UtfToExternalDString, /* 333 */
    Tcl_UtfToLower, /* 334 */
    Tcl_UtfToTitle, /* 335 */
    Tcl_UtfToChar16, /* 336 */
    Tcl_UtfToUpper, /* 337 */
    Tcl_WriteChars, /* 338 */
    Tcl_WriteObj, /* 339 */
    Tcl_GetString, /* 340 */
    Tcl_GetDefaultEncodingDir, /* 341 */
    Tcl_SetDefaultEncodingDir, /* 342 */
    Tcl_AlertNotifier, /* 343 */
    Tcl_ServiceModeHook, /* 344 */
    Tcl_UniCharIsAlnum, /* 345 */
    Tcl_UniCharIsAlpha, /* 346 */
    Tcl_UniCharIsDigit, /* 347 */
    Tcl_UniCharIsLower, /* 348 */
    Tcl_UniCharIsSpace, /* 349 */
    Tcl_UniCharIsUpper, /* 350 */
    Tcl_UniCharIsWordChar, /* 351 */
    Tcl_Char16Len, /* 352 */
    Tcl_UniCharNcmp, /* 353 */
    Tcl_Char16ToUtfDString, /* 354 */
    Tcl_UtfToChar16DString, /* 355 */
    Tcl_GetRegExpFromObj, /* 356 */
    Tcl_EvalTokens, /* 357 */
    Tcl_FreeParse, /* 358 */
    Tcl_LogCommandInfo, /* 359 */
    Tcl_ParseBraces, /* 360 */
    Tcl_ParseCommand, /* 361 */
    Tcl_ParseExpr, /* 362 */
    Tcl_ParseQuotedString, /* 363 */
    Tcl_ParseVarName, /* 364 */
    Tcl_GetCwd, /* 365 */
    Tcl_Chdir, /* 366 */
    Tcl_Access, /* 367 */
    Tcl_Stat, /* 368 */
    Tcl_UtfNcmp, /* 369 */
    Tcl_UtfNcasecmp, /* 370 */
    Tcl_StringCaseMatch, /* 371 */
    Tcl_UniCharIsControl, /* 372 */
    Tcl_UniCharIsGraph, /* 373 */
    Tcl_UniCharIsPrint, /* 374 */
    Tcl_UniCharIsPunct, /* 375 */
    Tcl_RegExpExecObj, /* 376 */
    Tcl_RegExpGetInfo, /* 377 */
    Tcl_NewUnicodeObj, /* 378 */
    Tcl_SetUnicodeObj, /* 379 */
    Tcl_GetCharLength, /* 380 */
    Tcl_GetUniChar, /* 381 */
    Tcl_GetUnicode, /* 382 */
    Tcl_GetRange, /* 383 */
    Tcl_AppendUnicodeToObj, /* 384 */
    Tcl_RegExpMatchObj, /* 385 */
    Tcl_SetNotifier, /* 386 */
    Tcl_GetAllocMutex, /* 387 */
    Tcl_GetChannelNames, /* 388 */
    Tcl_GetChannelNamesEx, /* 389 */
    Tcl_ProcObjCmd, /* 390 */
    Tcl_ConditionFinalize, /* 391 */
    Tcl_MutexFinalize, /* 392 */
    Tcl_CreateThread, /* 393 */
    Tcl_ReadRaw, /* 394 */
    Tcl_WriteRaw, /* 395 */
    Tcl_GetTopChannel, /* 396 */
    Tcl_ChannelBuffered, /* 397 */
    Tcl_ChannelName, /* 398 */
    Tcl_ChannelVersion, /* 399 */
    Tcl_ChannelBlockModeProc, /* 400 */
    Tcl_ChannelCloseProc, /* 401 */
    Tcl_ChannelClose2Proc, /* 402 */
    Tcl_ChannelInputProc, /* 403 */
    Tcl_ChannelOutputProc, /* 404 */
    Tcl_ChannelSeekProc, /* 405 */
    Tcl_ChannelSetOptionProc, /* 406 */
    Tcl_ChannelGetOptionProc, /* 407 */
    Tcl_ChannelWatchProc, /* 408 */
    Tcl_ChannelGetHandleProc, /* 409 */
    Tcl_ChannelFlushProc, /* 410 */
    Tcl_ChannelHandlerProc, /* 411 */
    Tcl_JoinThread, /* 412 */
    Tcl_IsChannelShared, /* 413 */
    Tcl_IsChannelRegistered, /* 414 */
    Tcl_CutChannel, /* 415 */
    Tcl_SpliceChannel, /* 416 */
    Tcl_ClearChannelHandlers, /* 417 */
    Tcl_IsChannelExisting, /* 418 */
    Tcl_UniCharNcasecmp, /* 419 */
    Tcl_UniCharCaseMatch, /* 420 */
    Tcl_FindHashEntry, /* 421 */
    Tcl_CreateHashEntry, /* 422 */
    Tcl_InitCustomHashTable, /* 423 */
    Tcl_InitObjHashTable, /* 424 */
    Tcl_CommandTraceInfo, /* 425 */
    Tcl_TraceCommand, /* 426 */
    Tcl_UntraceCommand, /* 427 */
    Tcl_AttemptAlloc, /* 428 */
    Tcl_AttemptDbCkalloc, /* 429 */
    Tcl_AttemptRealloc, /* 430 */
    Tcl_AttemptDbCkrealloc, /* 431 */
    Tcl_AttemptSetObjLength, /* 432 */
    Tcl_GetChannelThread, /* 433 */
    Tcl_GetUnicodeFromObj, /* 434 */
    Tcl_GetMathFuncInfo, /* 435 */
    Tcl_ListMathFuncs, /* 436 */
    Tcl_SubstObj, /* 437 */
    Tcl_DetachChannel, /* 438 */
    Tcl_IsStandardChannel, /* 439 */
    Tcl_FSCopyFile, /* 440 */
    Tcl_FSCopyDirectory, /* 441 */
    Tcl_FSCreateDirectory, /* 442 */
    Tcl_FSDeleteFile, /* 443 */
    Tcl_FSLoadFile, /* 444 */
    Tcl_FSMatchInDirectory, /* 445 */
    Tcl_FSLink, /* 446 */
    Tcl_FSRemoveDirectory, /* 447 */
    Tcl_FSRenameFile, /* 448 */
    Tcl_FSLstat, /* 449 */
    Tcl_FSUtime, /* 450 */
    Tcl_FSFileAttrsGet, /* 451 */
    Tcl_FSFileAttrsSet, /* 452 */
    Tcl_FSFileAttrStrings, /* 453 */
    Tcl_FSStat, /* 454 */
    Tcl_FSAccess, /* 455 */
    Tcl_FSOpenFileChannel, /* 456 */
    Tcl_FSGetCwd, /* 457 */
    Tcl_FSChdir, /* 458 */
    Tcl_FSConvertToPathType, /* 459 */
    Tcl_FSJoinPath, /* 460 */
    Tcl_FSSplitPath, /* 461 */
    Tcl_FSEqualPaths, /* 462 */
    Tcl_FSGetNormalizedPath, /* 463 */
    Tcl_FSJoinToPath, /* 464 */
    Tcl_FSGetInternalRep, /* 465 */
    Tcl_FSGetTranslatedPath, /* 466 */
    Tcl_FSEvalFile, /* 467 */
    Tcl_FSNewNativePath, /* 468 */
    Tcl_FSGetNativePath, /* 469 */
    Tcl_FSFileSystemInfo, /* 470 */
    Tcl_FSPathSeparator, /* 471 */
    Tcl_FSListVolumes, /* 472 */
    Tcl_FSRegister, /* 473 */
    Tcl_FSUnregister, /* 474 */
    Tcl_FSData, /* 475 */
    Tcl_FSGetTranslatedStringPath, /* 476 */
    Tcl_FSGetFileSystemForPath, /* 477 */
    Tcl_FSGetPathType, /* 478 */
    Tcl_OutputBuffered, /* 479 */
    Tcl_FSMountsChanged, /* 480 */
    Tcl_EvalTokensStandard, /* 481 */
    Tcl_GetTime, /* 482 */
    Tcl_CreateObjTrace, /* 483 */
    Tcl_GetCommandInfoFromToken, /* 484 */
    Tcl_SetCommandInfoFromToken, /* 485 */
    Tcl_DbNewWideIntObj, /* 486 */
    Tcl_GetWideIntFromObj, /* 487 */
    Tcl_NewWideIntObj, /* 488 */
    Tcl_SetWideIntObj, /* 489 */
    Tcl_AllocStatBuf, /* 490 */
    Tcl_Seek, /* 491 */
    Tcl_Tell, /* 492 */
    Tcl_ChannelWideSeekProc, /* 493 */
    Tcl_DictObjPut, /* 494 */
    Tcl_DictObjGet, /* 495 */
    Tcl_DictObjRemove, /* 496 */
    Tcl_DictObjSize, /* 497 */
    Tcl_DictObjFirst, /* 498 */
    Tcl_DictObjNext, /* 499 */
    Tcl_DictObjDone, /* 500 */
    Tcl_DictObjPutKeyList, /* 501 */
    Tcl_DictObjRemoveKeyList, /* 502 */
    Tcl_NewDictObj, /* 503 */
    Tcl_DbNewDictObj, /* 504 */
    Tcl_RegisterConfig, /* 505 */
    Tcl_CreateNamespace, /* 506 */
    Tcl_DeleteNamespace, /* 507 */
    Tcl_AppendExportList, /* 508 */
    Tcl_Export, /* 509 */
    Tcl_Import, /* 510 */
    Tcl_ForgetImport, /* 511 */
    Tcl_GetCurrentNamespace, /* 512 */
    Tcl_GetGlobalNamespace, /* 513 */
    Tcl_FindNamespace, /* 514 */
    Tcl_FindCommand, /* 515 */
    Tcl_GetCommandFromObj, /* 516 */
    Tcl_GetCommandFullName, /* 517 */
    Tcl_FSEvalFileEx, /* 518 */
    Tcl_SetExitProc, /* 519 */
    Tcl_LimitAddHandler, /* 520 */
    Tcl_LimitRemoveHandler, /* 521 */
    Tcl_LimitReady, /* 522 */
    Tcl_LimitCheck, /* 523 */
    Tcl_LimitExceeded, /* 524 */
    Tcl_LimitSetCommands, /* 525 */
    Tcl_LimitSetTime, /* 526 */
    Tcl_LimitSetGranularity, /* 527 */
    Tcl_LimitTypeEnabled, /* 528 */
    Tcl_LimitTypeExceeded, /* 529 */
    Tcl_LimitTypeSet, /* 530 */
    Tcl_LimitTypeReset, /* 531 */
    Tcl_LimitGetCommands, /* 532 */
    Tcl_LimitGetTime, /* 533 */
    Tcl_LimitGetGranularity, /* 534 */
    Tcl_SaveInterpState, /* 535 */
    Tcl_RestoreInterpState, /* 536 */
    Tcl_DiscardInterpState, /* 537 */
    Tcl_SetReturnOptions, /* 538 */
    Tcl_GetReturnOptions, /* 539 */
    Tcl_IsEnsemble, /* 540 */
    Tcl_CreateEnsemble, /* 541 */
    Tcl_FindEnsemble, /* 542 */
    Tcl_SetEnsembleSubcommandList, /* 543 */
    Tcl_SetEnsembleMappingDict, /* 544 */
    Tcl_SetEnsembleUnknownHandler, /* 545 */
    Tcl_SetEnsembleFlags, /* 546 */
    Tcl_GetEnsembleSubcommandList, /* 547 */
    Tcl_GetEnsembleMappingDict, /* 548 */
    Tcl_GetEnsembleUnknownHandler, /* 549 */
    Tcl_GetEnsembleFlags, /* 550 */
    Tcl_GetEnsembleNamespace, /* 551 */
    Tcl_SetTimeProc, /* 552 */
    Tcl_QueryTimeProc, /* 553 */
    Tcl_ChannelThreadActionProc, /* 554 */
    Tcl_NewBignumObj, /* 555 */
    Tcl_DbNewBignumObj, /* 556 */
    Tcl_SetBignumObj, /* 557 */
    Tcl_GetBignumFromObj, /* 558 */
    Tcl_TakeBignumFromObj, /* 559 */
    Tcl_TruncateChannel, /* 560 */
    Tcl_ChannelTruncateProc, /* 561 */
    Tcl_SetChannelErrorInterp, /* 562 */
    Tcl_GetChannelErrorInterp, /* 563 */
    Tcl_SetChannelError, /* 564 */
    Tcl_GetChannelError, /* 565 */
    Tcl_InitBignumFromDouble, /* 566 */
    Tcl_GetNamespaceUnknownHandler, /* 567 */
    Tcl_SetNamespaceUnknownHandler, /* 568 */
    Tcl_GetEncodingFromObj, /* 569 */
    Tcl_GetEncodingSearchPath, /* 570 */
    Tcl_SetEncodingSearchPath, /* 571 */
    Tcl_GetEncodingNameFromEnvironment, /* 572 */
    Tcl_PkgRequireProc, /* 573 */
    Tcl_AppendObjToErrorInfo, /* 574 */
    Tcl_AppendLimitedToObj, /* 575 */
    Tcl_Format, /* 576 */
    Tcl_AppendFormatToObj, /* 577 */
    Tcl_ObjPrintf, /* 578 */
    Tcl_AppendPrintfToObj, /* 579 */
    Tcl_CancelEval, /* 580 */
    Tcl_Canceled, /* 581 */
    Tcl_CreatePipe, /* 582 */
    Tcl_NRCreateCommand, /* 583 */
    Tcl_NREvalObj, /* 584 */
    Tcl_NREvalObjv, /* 585 */
    Tcl_NRCmdSwap, /* 586 */
    Tcl_NRAddCallback, /* 587 */
    Tcl_NRCallObjProc, /* 588 */
    Tcl_GetFSDeviceFromStat, /* 589 */
    Tcl_GetFSInodeFromStat, /* 590 */
    Tcl_GetModeFromStat, /* 591 */
    Tcl_GetLinkCountFromStat, /* 592 */
    Tcl_GetUserIdFromStat, /* 593 */
    Tcl_GetGroupIdFromStat, /* 594 */
    Tcl_GetDeviceTypeFromStat, /* 595 */
    Tcl_GetAccessTimeFromStat, /* 596 */
    Tcl_GetModificationTimeFromStat, /* 597 */
    Tcl_GetChangeTimeFromStat, /* 598 */
    Tcl_GetSizeFromStat, /* 599 */
    Tcl_GetBlocksFromStat, /* 600 */
    Tcl_GetBlockSizeFromStat, /* 601 */
    Tcl_SetEnsembleParameterList, /* 602 */
    Tcl_GetEnsembleParameterList, /* 603 */
    Tcl_ParseArgsObjv, /* 604 */
    Tcl_GetErrorLine, /* 605 */
    Tcl_SetErrorLine, /* 606 */
    Tcl_TransferResult, /* 607 */
    Tcl_InterpActive, /* 608 */
    Tcl_BackgroundException, /* 609 */
    Tcl_ZlibDeflate, /* 610 */
    Tcl_ZlibInflate, /* 611 */
    Tcl_ZlibCRC32, /* 612 */
    Tcl_ZlibAdler32, /* 613 */
    Tcl_ZlibStreamInit, /* 614 */
    Tcl_ZlibStreamGetCommandName, /* 615 */
    Tcl_ZlibStreamEof, /* 616 */
    Tcl_ZlibStreamChecksum, /* 617 */
    Tcl_ZlibStreamPut, /* 618 */
    Tcl_ZlibStreamGet, /* 619 */
    Tcl_ZlibStreamClose, /* 620 */
    Tcl_ZlibStreamReset, /* 621 */
    Tcl_SetStartupScript, /* 622 */
    Tcl_GetStartupScript, /* 623 */
    Tcl_CloseEx, /* 624 */
    Tcl_NRExprObj, /* 625 */
    Tcl_NRSubstObj, /* 626 */
    Tcl_LoadFile, /* 627 */
    Tcl_FindSymbol, /* 628 */
    Tcl_FSUnloadFile, /* 629 */
    Tcl_ZlibStreamSetCompressionDictionary, /* 630 */
    Tcl_OpenTcpServerEx, /* 631 */
    TclZipfs_Mount, /* 632 */
    TclZipfs_Unmount, /* 633 */
    TclZipfs_TclLibrary, /* 634 */
    TclZipfs_MountBuffer, /* 635 */
    Tcl_FreeInternalRep, /* 636 */
    Tcl_InitStringRep, /* 637 */
    Tcl_FetchInternalRep, /* 638 */
    Tcl_StoreInternalRep, /* 639 */
    Tcl_HasStringRep, /* 640 */
    Tcl_IncrRefCount, /* 641 */
    Tcl_DecrRefCount, /* 642 */
    Tcl_IsShared, /* 643 */
    Tcl_LinkArray, /* 644 */
    Tcl_GetIntForIndex, /* 645 */
    Tcl_UtfToUniChar, /* 646 */
    Tcl_UniCharToUtfDString, /* 647 */
    Tcl_UtfToUniCharDString, /* 648 */
    Tcl_GetBytesFromObj, /* 649 */
    0, /* 650 */
    0, /* 651 */
    0, /* 652 */
    0, /* 653 */
    Tcl_UtfCharComplete, /* 654 */
    Tcl_UtfNext, /* 655 */
    Tcl_UtfPrev, /* 656 */
    0, /* 657 */
    Tcl_ExternalToUtfDStringEx, /* 658 */
    Tcl_UtfToExternalDStringEx, /* 659 */
    Tcl_AsyncMarkFromSignal, /* 660 */
    0, /* 661 */
    0, /* 662 */
    0, /* 663 */
    0, /* 664 */
    0, /* 665 */
    0, /* 666 */
    0, /* 667 */
    Tcl_UniCharLen, /* 668 */
    TclNumUtfChars, /* 669 */
    TclGetCharLength, /* 670 */
    TclUtfAtIndex, /* 671 */
    TclGetRange, /* 672 */
    TclGetUniChar, /* 673 */
    Tcl_GetBool, /* 674 */
    Tcl_GetBoolFromObj, /* 675 */
    0, /* 676 */
    0, /* 677 */
    0, /* 678 */
    0, /* 679 */
<<<<<<< HEAD
    Tcl_GetNumberFromObj, /* 680 */
    Tcl_GetNumber, /* 681 */
    Tcl_RemoveChannelMode, /* 682 */
    Tcl_GetEncodingNulLength, /* 683 */
    Tcl_GetWideUIntFromObj, /* 684 */
    Tcl_DStringToObj, /* 685 */
    TclUtfNcmp, /* 686 */
    TclUtfNcasecmp, /* 687 */
    TclUnusedStubEntry, /* 688 */
=======
    0, /* 680 */
    0, /* 681 */
    0, /* 682 */
    0, /* 683 */
    0, /* 684 */
    0, /* 685 */
    0, /* 686 */
    0, /* 687 */
    0, /* 688 */
    0, /* 689 */
    TclUnusedStubEntry, /* 690 */
>>>>>>> 328c86e7
};

/* !END!: Do not edit above this line. */<|MERGE_RESOLUTION|>--- conflicted
+++ resolved
@@ -1976,7 +1976,6 @@
     0, /* 677 */
     0, /* 678 */
     0, /* 679 */
-<<<<<<< HEAD
     Tcl_GetNumberFromObj, /* 680 */
     Tcl_GetNumber, /* 681 */
     Tcl_RemoveChannelMode, /* 682 */
@@ -1985,20 +1984,9 @@
     Tcl_DStringToObj, /* 685 */
     TclUtfNcmp, /* 686 */
     TclUtfNcasecmp, /* 687 */
-    TclUnusedStubEntry, /* 688 */
-=======
-    0, /* 680 */
-    0, /* 681 */
-    0, /* 682 */
-    0, /* 683 */
-    0, /* 684 */
-    0, /* 685 */
-    0, /* 686 */
-    0, /* 687 */
     0, /* 688 */
     0, /* 689 */
     TclUnusedStubEntry, /* 690 */
->>>>>>> 328c86e7
 };
 
 /* !END!: Do not edit above this line. */