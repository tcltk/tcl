--- conflicted
+++ resolved
@@ -1577,18 +1577,15 @@
     Tcl_FSUnloadFile, /* 629 */
     Tcl_ZlibStreamSetCompressionDictionary, /* 630 */
     Tcl_OpenTcpServerEx, /* 631 */
-<<<<<<< HEAD
-    Tcl_FreeIntRep, /* 632 */
-    Tcl_InitStringRep, /* 633 */
-    Tcl_FetchIntRep, /* 634 */
-    Tcl_StoreIntRep, /* 635 */
-    Tcl_HasStringRep, /* 636 */
-=======
     TclZipfs_Mount, /* 632 */
     TclZipfs_Unmount, /* 633 */
     TclZipfs_TclLibrary, /* 634 */
     TclZipfs_MountBuffer, /* 635 */
->>>>>>> 49ebd126
+    Tcl_FreeIntRep, /* 636 */
+    Tcl_InitStringRep, /* 637 */
+    Tcl_FetchIntRep, /* 638 */
+    Tcl_StoreIntRep, /* 639 */
+    Tcl_HasStringRep, /* 640 */
 };
 
 /* !END!: Do not edit above this line. */