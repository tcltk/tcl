--- conflicted
+++ resolved
@@ -31,11 +31,8 @@
 #undef Tcl_ValidateAllMemory
 #undef Tcl_FindHashEntry
 #undef Tcl_CreateHashEntry
-<<<<<<< HEAD
 #undef TclpGetPid
-=======
 #undef TclSockMinimumBuffers
->>>>>>> d4334bb8
 
 /*
  * Keep a record of the original Notifier procedures, created in the
