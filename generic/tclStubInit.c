--- conflicted
+++ resolved
@@ -51,16 +51,13 @@
 #undef TclWinGetServByName
 #undef TclWinGetSockOpt
 #undef TclWinSetSockOpt
-<<<<<<< HEAD
 #undef TclBN_mp_tc_and
 #undef TclBN_mp_tc_or
 #undef TclBN_mp_tc_xor
 #define TclBN_mp_tc_and TclBN_mp_and
 #define TclBN_mp_tc_or TclBN_mp_or
 #define TclBN_mp_tc_xor TclBN_mp_xor
-=======
 #define TclStaticPackage Tcl_StaticPackage
->>>>>>> 3e46af64
 #define TclUnusedStubEntry NULL
 
 /* See bug 510001: TclSockMinimumBuffers needs plat imp */
@@ -742,7 +739,6 @@
     TclResetRewriteEnsemble, /* 247 */
     TclCopyChannel, /* 248 */
     TclDoubleDigits, /* 249 */
-<<<<<<< HEAD
     TclSetSlaveCancelFlags, /* 250 */
     TclRegisterLiteral, /* 251 */
     TclPtrGetVar, /* 252 */
@@ -750,22 +746,10 @@
     TclPtrIncrObjVar, /* 254 */
     TclPtrObjMakeUpvar, /* 255 */
     TclPtrUnsetVar, /* 256 */
-    0, /* 257 */
+    TclStaticPackage, /* 257 */
     0, /* 258 */
-    TclUnusedStubEntry, /* 259 */
-=======
-    NULL, /* 250 */
-    TclRegisterLiteral, /* 251 */
-    NULL, /* 252 */
-    NULL, /* 253 */
-    NULL, /* 254 */
-    NULL, /* 255 */
-    NULL, /* 256 */
-    TclStaticPackage, /* 257 */
-    NULL, /* 258 */
-    NULL, /* 259 */
+    0, /* 259 */
     TclUnusedStubEntry, /* 260 */
->>>>>>> 3e46af64
 };
 
 static const TclIntPlatStubs tclIntPlatStubs = {
