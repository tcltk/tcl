/*
 * tclStubInit.c --
 *
 *	This file contains the initializers for the Tcl stub vectors.
 *
 * Copyright (c) 1998-1999 by Scriptics Corporation.
 *
 * See the file "license.terms" for information on usage and redistribution
 * of this file, and for a DISCLAIMER OF ALL WARRANTIES.
 */

#include "tclInt.h"
#include "tommath.h"

#ifdef __CYGWIN__
#   include <wchar.h>
#endif

#ifdef __GNUC__
#pragma GCC dependency "tcl.decls"
#pragma GCC dependency "tclInt.decls"
#pragma GCC dependency "tclTomMath.decls"
#endif

/*
 * Remove macros that will interfere with the definitions below.
 */

#undef Tcl_Alloc
#undef Tcl_Free
#undef Tcl_Realloc
#undef Tcl_NewBooleanObj
#undef Tcl_NewByteArrayObj
#undef Tcl_NewDoubleObj
#undef Tcl_NewIntObj
#undef Tcl_NewListObj
#undef Tcl_NewLongObj
#undef Tcl_NewObj
#undef Tcl_NewStringObj
#undef Tcl_DumpActiveMemory
#undef Tcl_ValidateAllMemory
#undef Tcl_FindHashEntry
#undef Tcl_CreateHashEntry
#undef Tcl_Panic
#undef Tcl_FindExecutable
#undef TclpGetPid
#undef TclSockMinimumBuffers
#define TclBackgroundException Tcl_BackgroundException
#undef Tcl_SetIntObj
#undef TclpInetNtoa
#undef TclWinGetServByName
#undef TclWinGetSockOpt
#undef TclWinSetSockOpt

/* See bug 510001: TclSockMinimumBuffers needs plat imp */
#ifdef _WIN64
#   define TclSockMinimumBuffersOld 0
#else
#define TclSockMinimumBuffersOld sockMinimumBuffersOld
static int TclSockMinimumBuffersOld(int sock, int size)
{
    return TclSockMinimumBuffers(INT2PTR(sock), size);
}
#endif

#define TclSetStartupScriptPath setStartupScriptPath
static void TclSetStartupScriptPath(Tcl_Obj *path)
{
    Tcl_SetStartupScript(path, NULL);
}
#define TclGetStartupScriptPath getStartupScriptPath
static Tcl_Obj *TclGetStartupScriptPath(void)
{
    return Tcl_GetStartupScript(NULL);
}
#define TclSetStartupScriptFileName setStartupScriptFileName
static void TclSetStartupScriptFileName(
    const char *fileName)
{
    Tcl_SetStartupScript(Tcl_NewStringObj(fileName,-1), NULL);
}
#define TclGetStartupScriptFileName getStartupScriptFileName
static const char *TclGetStartupScriptFileName(void)
{
    Tcl_Obj *path = Tcl_GetStartupScript(NULL);
    if (path == NULL) {
	return NULL;
    }
    return Tcl_GetString(path);
}

#if defined(_WIN32) || defined(__CYGWIN__)
#undef TclWinNToHS
#define TclWinNToHS winNToHS
static unsigned short TclWinNToHS(unsigned short ns) {
	return ntohs(ns);
}
#endif

#ifdef _WIN32
#   define TclUnixWaitForFile 0
#   define TclUnixCopyFile 0
#   define TclUnixOpenTemporaryFile 0
#   define TclpReaddir 0
#   define TclpIsAtty 0
#elif defined(__CYGWIN__)
#   define TclpIsAtty TclPlatIsAtty
#   define TclWinSetInterfaces (void (*) (int)) doNothing
#   define TclWinAddProcess (void (*) (void *, unsigned int)) doNothing
#   define TclWinFlushDirtyChannels doNothing
#   define TclWinResetInterfaces doNothing

static int
TclpIsAtty(int fd)
{
    return isatty(fd);
}

#define TclWinGetPlatformId winGetPlatformId
static int
TclWinGetPlatformId()
{
    /* Don't bother to determine the real platform on cygwin,
     * because VER_PLATFORM_WIN32_NT is the only supported platform */
    return 2; /* VER_PLATFORM_WIN32_NT */;
}

void *TclWinGetTclInstance()
{
    void *hInstance = NULL;
    GetModuleHandleExW(GET_MODULE_HANDLE_EX_FLAG_FROM_ADDRESS,
	    (const char *)&TclpIsAtty, &hInstance);
    return hInstance;
}

#define TclWinSetSockOpt winSetSockOpt
static int
TclWinSetSockOpt(SOCKET s, int level, int optname,
	    const char *optval, int optlen)
{
    return setsockopt((int) s, level, optname, optval, optlen);
}

#define TclWinGetSockOpt winGetSockOpt
static int
TclWinGetSockOpt(SOCKET s, int level, int optname,
	    char *optval, int *optlen)
{
    return getsockopt((int) s, level, optname, optval, optlen);
}

#define TclWinGetServByName winGetServByName
static struct servent *
TclWinGetServByName(const char *name, const char *proto)
{
    return getservbyname(name, proto);
}

#define TclWinNoBackslash winNoBackslash
static char *
TclWinNoBackslash(char *path)
{
    char *p;

    for (p = path; *p != '\0'; p++) {
	if (*p == '\\') {
	    *p = '/';
	}
    }
    return path;
}

int
TclpGetPid(Tcl_Pid pid)
{
    return (int) (size_t) pid;
}

static void
doNothing(void)
{
    /* dummy implementation, no need to do anything */
}

char *
Tcl_WinUtfToTChar(
    const char *string,
    int len,
    Tcl_DString *dsPtr)
{
#if TCL_UTF_MAX > 4
    Tcl_UniChar ch = 0;
    wchar_t *w, *wString;
    const char *p, *end;
    int oldLength;
#endif

    Tcl_DStringInit(dsPtr);
    if (!string) {
	return NULL;
    }
#if TCL_UTF_MAX > 4

    if (len < 0) {
	len = strlen(string);
    }

    /*
     * Unicode string length in Tcl_UniChars will be <= UTF-8 string length in
     * bytes.
     */

    oldLength = Tcl_DStringLength(dsPtr);

    Tcl_DStringSetLength(dsPtr,
	    oldLength + (int) ((len + 1) * sizeof(wchar_t)));
    wString = (wchar_t *) (Tcl_DStringValue(dsPtr) + oldLength);

    w = wString;
    p = string;
    end = string + len - 4;
    while (p < end) {
	p += TclUtfToUniChar(p, &ch);
	if (ch > 0xFFFF) {
	    *w++ = (wchar_t) (0xD800 + ((ch -= 0x10000) >> 10));
	    *w++ = (wchar_t) (0xDC00 | (ch & 0x3FF));
	} else {
	    *w++ = ch;
	}
    }
    end += 4;
    while (p < end) {
	if (Tcl_UtfCharComplete(p, end-p)) {
	    p += TclUtfToUniChar(p, &ch);
	} else {
	    ch = UCHAR(*p++);
	}
	if (ch > 0xFFFF) {
	    *w++ = (wchar_t) (0xD800 + ((ch -= 0x10000) >> 10));
	    *w++ = (wchar_t) (0xDC00 | (ch & 0x3FF));
	} else {
	    *w++ = ch;
	}
    }
    *w = '\0';
    Tcl_DStringSetLength(dsPtr,
	    oldLength + ((char *) w - (char *) wString));

    return (char *)wString;
#else
    return (char *)Tcl_UtfToUniCharDString(string, len, dsPtr);
#endif
}

char *
Tcl_WinTCharToUtf(
    const char *string,
    int len,
    Tcl_DString *dsPtr)
{
#if TCL_UTF_MAX > 4
    const wchar_t *w, *wEnd;
    char *p, *result;
    int oldLength, blen = 1;
#endif

    Tcl_DStringInit(dsPtr);
    if (!string) {
	return NULL;
    }
    if (len < 0) {
	len = wcslen((wchar_t *)string);
    } else {
	len /= 2;
    }
#if TCL_UTF_MAX > 4
    oldLength = Tcl_DStringLength(dsPtr);
    Tcl_DStringSetLength(dsPtr, oldLength + (len + 1) * 4);
    result = Tcl_DStringValue(dsPtr) + oldLength;

    p = result;
    wEnd = (wchar_t *)string + len;
    for (w = (wchar_t *)string; w < wEnd; ) {
	if (!blen && ((*w & 0xFC00) != 0xDC00)) {
	    /* Special case for handling high surrogates. */
	    p += Tcl_UniCharToUtf(-1, p);
	}
	blen = Tcl_UniCharToUtf(*w, p);
	p += blen;
	if ((*w >= 0xD800) && (blen < 3)) {
	    /* Indication that high surrogate is handled */
	    blen = 0;
	}
	w++;
    }
    if (!blen) {
	/* Special case for handling high surrogates. */
	p += Tcl_UniCharToUtf(-1, p);
    }
    Tcl_DStringSetLength(dsPtr, oldLength + (p - result));

    return result;
#else
    return Tcl_UniCharToUtfDString((Tcl_UniChar *)string, len, dsPtr);
#endif
}

#if defined(TCL_WIDE_INT_IS_LONG)
/* On Cygwin64, long is 64-bit while on Win64 long is 32-bit. Therefore
 * we have to make sure that all stub entries on Cygwin64 follow the Win64
 * signature. Tcl 9 must find a better solution, but that cannot be done
 * without introducing a binary incompatibility.
 */
#define Tcl_DbNewLongObj ((Tcl_Obj*(*)(long,const char*,int))dbNewLongObj)
static Tcl_Obj *dbNewLongObj(
    int intValue,
    const char *file,
    int line
) {
#ifdef TCL_MEM_DEBUG
    register Tcl_Obj *objPtr;

    TclDbNewObj(objPtr, file, line);
    objPtr->bytes = NULL;

    objPtr->internalRep.longValue = (long) intValue;
    objPtr->typePtr = &tclIntType;
    return objPtr;
#else
    return Tcl_NewIntObj(intValue);
#endif
}
#define Tcl_GetLongFromObj (int(*)(Tcl_Interp*,Tcl_Obj*,long*))Tcl_GetIntFromObj
#define Tcl_NewLongObj (Tcl_Obj*(*)(long))Tcl_NewIntObj
#define Tcl_SetLongObj (void(*)(Tcl_Obj*,long))Tcl_SetIntObj
static int exprInt(Tcl_Interp *interp, const char *expr, int *ptr){
    long longValue;
    int result = Tcl_ExprLong(interp, expr, &longValue);
    if (result == TCL_OK) {
	    if ((longValue >= -(long)(UINT_MAX))
		    && (longValue <= (long)(UINT_MAX))) {
	    *ptr = (int)longValue;
	} else {
	    Tcl_SetObjResult(interp, Tcl_NewStringObj(
		    "integer value too large to represent as non-long integer", -1));
	    result = TCL_ERROR;
	}
    }
    return result;
}
#define Tcl_ExprLong (int(*)(Tcl_Interp*,const char*,long*))exprInt
static int exprIntObj(Tcl_Interp *interp, Tcl_Obj*expr, int *ptr){
    long longValue;
    int result = Tcl_ExprLongObj(interp, expr, &longValue);
    if (result == TCL_OK) {
	    if ((longValue >= -(long)(UINT_MAX))
		    && (longValue <= (long)(UINT_MAX))) {
	    *ptr = (int)longValue;
	} else {
	    Tcl_SetObjResult(interp, Tcl_NewStringObj(
		    "integer value too large to represent as non-long integer", -1));
	    result = TCL_ERROR;
	}
    }
    return result;
}
#define Tcl_ExprLongObj (int(*)(Tcl_Interp*,Tcl_Obj*,long*))exprIntObj
static int uniCharNcmp(const Tcl_UniChar *ucs, const Tcl_UniChar *uct, unsigned int n){
   return Tcl_UniCharNcmp(ucs, uct, (unsigned long)n);
}
#define Tcl_UniCharNcmp (int(*)(const Tcl_UniChar*,const Tcl_UniChar*,unsigned long))uniCharNcmp
static int utfNcmp(const char *s1, const char *s2, unsigned int n){
   return Tcl_UtfNcmp(s1, s2, (unsigned long)n);
}
#define Tcl_UtfNcmp (int(*)(const char*,const char*,unsigned long))utfNcmp
static int utfNcasecmp(const char *s1, const char *s2, unsigned int n){
   return Tcl_UtfNcasecmp(s1, s2, (unsigned long)n);
}
#define Tcl_UtfNcasecmp (int(*)(const char*,const char*,unsigned long))utfNcasecmp
static int uniCharNcasecmp(const Tcl_UniChar *ucs, const Tcl_UniChar *uct, unsigned int n){
   return Tcl_UniCharNcasecmp(ucs, uct, (unsigned long)n);
}
#define Tcl_UniCharNcasecmp (int(*)(const Tcl_UniChar*,const Tcl_UniChar*,unsigned long))uniCharNcasecmp
static int formatInt(char *buffer, int n){
   return TclFormatInt(buffer, (long)n);
}
#define TclFormatInt (int(*)(char *, long))formatInt

#endif

#else /* UNIX and MAC */
#   define TclpLocaltime_unix TclpLocaltime
#   define TclpGmtime_unix TclpGmtime
#endif

/*
 * WARNING: The contents of this file is automatically generated by the
 * tools/genStubs.tcl script. Any modifications to the function declarations
 * below should be made in the generic/tcl.decls script.
 */

MODULE_SCOPE const TclStubs tclStubs;
MODULE_SCOPE const TclTomMathStubs tclTomMathStubs;

/* !BEGIN!: Do not edit below this line. */

static const TclIntStubs tclIntStubs = {
    TCL_STUB_MAGIC,
    0,
    0, /* 0 */
    0, /* 1 */
    0, /* 2 */
    TclAllocateFreeObjects, /* 3 */
    0, /* 4 */
    TclCleanupChildren, /* 5 */
    TclCleanupCommand, /* 6 */
    TclCopyAndCollapse, /* 7 */
    TclCopyChannelOld, /* 8 */
    TclCreatePipeline, /* 9 */
    TclCreateProc, /* 10 */
    TclDeleteCompiledLocalVars, /* 11 */
    TclDeleteVars, /* 12 */
    0, /* 13 */
    TclDumpMemoryInfo, /* 14 */
    0, /* 15 */
    TclExprFloatError, /* 16 */
    0, /* 17 */
    0, /* 18 */
    0, /* 19 */
    0, /* 20 */
    0, /* 21 */
    TclFindElement, /* 22 */
    TclFindProc, /* 23 */
    TclFormatInt, /* 24 */
    TclFreePackageInfo, /* 25 */
    0, /* 26 */
    0, /* 27 */
    TclpGetDefaultStdChannel, /* 28 */
    0, /* 29 */
    0, /* 30 */
    TclGetExtension, /* 31 */
    TclGetFrame, /* 32 */
    0, /* 33 */
    TclGetIntForIndex, /* 34 */
    0, /* 35 */
    0, /* 36 */
    TclGetLoadedPackages, /* 37 */
    TclGetNamespaceForQualName, /* 38 */
    TclGetObjInterpProc, /* 39 */
    TclGetOpenMode, /* 40 */
    TclGetOriginalCommand, /* 41 */
    TclpGetUserHome, /* 42 */
    0, /* 43 */
    TclGuessPackageName, /* 44 */
    TclHideUnsafeCommands, /* 45 */
    TclInExit, /* 46 */
    0, /* 47 */
    0, /* 48 */
    0, /* 49 */
    TclInitCompiledLocals, /* 50 */
    TclInterpInit, /* 51 */
    0, /* 52 */
    TclInvokeObjectCommand, /* 53 */
    TclInvokeStringCommand, /* 54 */
    TclIsProc, /* 55 */
    0, /* 56 */
    0, /* 57 */
    TclLookupVar, /* 58 */
    0, /* 59 */
    TclNeedSpace, /* 60 */
    TclNewProcBodyObj, /* 61 */
    TclObjCommandComplete, /* 62 */
    TclObjInterpProc, /* 63 */
    TclObjInvoke, /* 64 */
    0, /* 65 */
    0, /* 66 */
    0, /* 67 */
    0, /* 68 */
    TclpAlloc, /* 69 */
    0, /* 70 */
    0, /* 71 */
    0, /* 72 */
    0, /* 73 */
    TclpFree, /* 74 */
    TclpGetClicks, /* 75 */
    TclpGetSeconds, /* 76 */
    TclpGetTime, /* 77 */
    0, /* 78 */
    0, /* 79 */
    0, /* 80 */
    TclpRealloc, /* 81 */
    0, /* 82 */
    0, /* 83 */
    0, /* 84 */
    0, /* 85 */
    0, /* 86 */
    0, /* 87 */
    TclPrecTraceProc, /* 88 */
    TclPreventAliasLoop, /* 89 */
    0, /* 90 */
    TclProcCleanupProc, /* 91 */
    TclProcCompileProc, /* 92 */
    TclProcDeleteProc, /* 93 */
    0, /* 94 */
    0, /* 95 */
    TclRenameCommand, /* 96 */
    TclResetShadowedCmdRefs, /* 97 */
    TclServiceIdle, /* 98 */
    0, /* 99 */
    0, /* 100 */
    TclSetPreInitScript, /* 101 */
    TclSetupEnv, /* 102 */
    TclSockGetPort, /* 103 */
    TclSockMinimumBuffersOld, /* 104 */
    0, /* 105 */
    0, /* 106 */
    0, /* 107 */
    TclTeardownNamespace, /* 108 */
    TclUpdateReturnInfo, /* 109 */
    TclSockMinimumBuffers, /* 110 */
    Tcl_AddInterpResolvers, /* 111 */
    Tcl_AppendExportList, /* 112 */
    Tcl_CreateNamespace, /* 113 */
    Tcl_DeleteNamespace, /* 114 */
    Tcl_Export, /* 115 */
    Tcl_FindCommand, /* 116 */
    Tcl_FindNamespace, /* 117 */
    Tcl_GetInterpResolvers, /* 118 */
    Tcl_GetNamespaceResolvers, /* 119 */
    Tcl_FindNamespaceVar, /* 120 */
    Tcl_ForgetImport, /* 121 */
    Tcl_GetCommandFromObj, /* 122 */
    Tcl_GetCommandFullName, /* 123 */
    Tcl_GetCurrentNamespace, /* 124 */
    Tcl_GetGlobalNamespace, /* 125 */
    Tcl_GetVariableFullName, /* 126 */
    Tcl_Import, /* 127 */
    Tcl_PopCallFrame, /* 128 */
    Tcl_PushCallFrame, /* 129 */
    Tcl_RemoveInterpResolvers, /* 130 */
    Tcl_SetNamespaceResolvers, /* 131 */
    TclpHasSockets, /* 132 */
    TclpGetDate, /* 133 */
    0, /* 134 */
    0, /* 135 */
    0, /* 136 */
    0, /* 137 */
    TclGetEnv, /* 138 */
    0, /* 139 */
    0, /* 140 */
    TclpGetCwd, /* 141 */
    TclSetByteCodeFromAny, /* 142 */
    TclAddLiteralObj, /* 143 */
    TclHideLiteral, /* 144 */
    TclGetAuxDataType, /* 145 */
    TclHandleCreate, /* 146 */
    TclHandleFree, /* 147 */
    TclHandlePreserve, /* 148 */
    TclHandleRelease, /* 149 */
    TclRegAbout, /* 150 */
    TclRegExpRangeUniChar, /* 151 */
    TclSetLibraryPath, /* 152 */
    TclGetLibraryPath, /* 153 */
    0, /* 154 */
    0, /* 155 */
    TclRegError, /* 156 */
    TclVarTraceExists, /* 157 */
    TclSetStartupScriptFileName, /* 158 */
    TclGetStartupScriptFileName, /* 159 */
    0, /* 160 */
    TclChannelTransform, /* 161 */
    TclChannelEventScriptInvoker, /* 162 */
    TclGetInstructionTable, /* 163 */
    TclExpandCodeArray, /* 164 */
    TclpSetInitialEncodings, /* 165 */
    TclListObjSetElement, /* 166 */
    TclSetStartupScriptPath, /* 167 */
    TclGetStartupScriptPath, /* 168 */
    TclpUtfNcmp2, /* 169 */
    TclCheckInterpTraces, /* 170 */
    TclCheckExecutionTraces, /* 171 */
    TclInThreadExit, /* 172 */
    TclUniCharMatch, /* 173 */
    0, /* 174 */
    TclCallVarTraces, /* 175 */
    TclCleanupVar, /* 176 */
    TclVarErrMsg, /* 177 */
    Tcl_SetStartupScript, /* 178 */
    Tcl_GetStartupScript, /* 179 */
    0, /* 180 */
    0, /* 181 */
    TclpLocaltime, /* 182 */
    TclpGmtime, /* 183 */
    0, /* 184 */
    0, /* 185 */
    0, /* 186 */
    0, /* 187 */
    0, /* 188 */
    0, /* 189 */
    0, /* 190 */
    0, /* 191 */
    0, /* 192 */
    0, /* 193 */
    0, /* 194 */
    0, /* 195 */
    0, /* 196 */
    0, /* 197 */
    TclObjGetFrame, /* 198 */
    0, /* 199 */
    TclpObjRemoveDirectory, /* 200 */
    TclpObjCopyDirectory, /* 201 */
    TclpObjCreateDirectory, /* 202 */
    TclpObjDeleteFile, /* 203 */
    TclpObjCopyFile, /* 204 */
    TclpObjRenameFile, /* 205 */
    TclpObjStat, /* 206 */
    TclpObjAccess, /* 207 */
    TclpOpenFileChannel, /* 208 */
    0, /* 209 */
    0, /* 210 */
    0, /* 211 */
    TclpFindExecutable, /* 212 */
    TclGetObjNameOfExecutable, /* 213 */
    TclSetObjNameOfExecutable, /* 214 */
    TclStackAlloc, /* 215 */
    TclStackFree, /* 216 */
    TclPushStackFrame, /* 217 */
    TclPopStackFrame, /* 218 */
    0, /* 219 */
    0, /* 220 */
    0, /* 221 */
    0, /* 222 */
    0, /* 223 */
    TclGetPlatform, /* 224 */
    TclTraceDictPath, /* 225 */
    TclObjBeingDeleted, /* 226 */
    TclSetNsPath, /* 227 */
    0, /* 228 */
    TclPtrMakeUpvar, /* 229 */
    TclObjLookupVar, /* 230 */
    TclGetNamespaceFromObj, /* 231 */
    TclEvalObjEx, /* 232 */
    TclGetSrcInfoForPc, /* 233 */
    TclVarHashCreateVar, /* 234 */
    TclInitVarHashTable, /* 235 */
    TclBackgroundException, /* 236 */
    TclResetCancellation, /* 237 */
    TclNRInterpProc, /* 238 */
    TclNRInterpProcCore, /* 239 */
    TclNRRunCallbacks, /* 240 */
    TclNREvalObjEx, /* 241 */
    TclNREvalObjv, /* 242 */
    TclDbDumpActiveObjects, /* 243 */
    TclGetNamespaceChildTable, /* 244 */
    TclGetNamespaceCommandTable, /* 245 */
    TclInitRewriteEnsemble, /* 246 */
    TclResetRewriteEnsemble, /* 247 */
    TclCopyChannel, /* 248 */
    TclDoubleDigits, /* 249 */
    TclSetSlaveCancelFlags, /* 250 */
    TclRegisterLiteral, /* 251 */
    TclPtrGetVar, /* 252 */
    TclPtrSetVar, /* 253 */
    TclPtrIncrObjVar, /* 254 */
    TclPtrObjMakeUpvar, /* 255 */
    TclPtrUnsetVar, /* 256 */
};

static const TclIntPlatStubs tclIntPlatStubs = {
    TCL_STUB_MAGIC,
    0,
#if !defined(_WIN32) && !defined(__CYGWIN__) && !defined(MAC_OSX_TCL) /* UNIX */
    TclGetAndDetachPids, /* 0 */
    TclpCloseFile, /* 1 */
    TclpCreateCommandChannel, /* 2 */
    TclpCreatePipe, /* 3 */
    TclpCreateProcess, /* 4 */
    0, /* 5 */
    TclpMakeFile, /* 6 */
    TclpOpenFile, /* 7 */
    TclUnixWaitForFile, /* 8 */
    TclpCreateTempFile, /* 9 */
    TclpReaddir, /* 10 */
    TclpLocaltime_unix, /* 11 */
    TclpGmtime_unix, /* 12 */
    TclpInetNtoa, /* 13 */
    TclUnixCopyFile, /* 14 */
    0, /* 15 */
    0, /* 16 */
    0, /* 17 */
    0, /* 18 */
    0, /* 19 */
    0, /* 20 */
    0, /* 21 */
    0, /* 22 */
    0, /* 23 */
    0, /* 24 */
    0, /* 25 */
    0, /* 26 */
    0, /* 27 */
    0, /* 28 */
    TclWinCPUID, /* 29 */
    TclUnixOpenTemporaryFile, /* 30 */
#endif /* UNIX */
#if defined(_WIN32) || defined(__CYGWIN__) /* WIN */
    TclWinConvertError, /* 0 */
    TclWinConvertWSAError, /* 1 */
    TclWinGetServByName, /* 2 */
    TclWinGetSockOpt, /* 3 */
    TclWinGetTclInstance, /* 4 */
    TclUnixWaitForFile, /* 5 */
    TclWinNToHS, /* 6 */
    TclWinSetSockOpt, /* 7 */
    TclpGetPid, /* 8 */
    TclWinGetPlatformId, /* 9 */
    TclpReaddir, /* 10 */
    TclGetAndDetachPids, /* 11 */
    TclpCloseFile, /* 12 */
    TclpCreateCommandChannel, /* 13 */
    TclpCreatePipe, /* 14 */
    TclpCreateProcess, /* 15 */
    TclpIsAtty, /* 16 */
    TclUnixCopyFile, /* 17 */
    TclpMakeFile, /* 18 */
    TclpOpenFile, /* 19 */
    TclWinAddProcess, /* 20 */
    TclpInetNtoa, /* 21 */
    TclpCreateTempFile, /* 22 */
    0, /* 23 */
    TclWinNoBackslash, /* 24 */
    0, /* 25 */
    TclWinSetInterfaces, /* 26 */
    TclWinFlushDirtyChannels, /* 27 */
    TclWinResetInterfaces, /* 28 */
    TclWinCPUID, /* 29 */
    TclUnixOpenTemporaryFile, /* 30 */
#endif /* WIN */
#ifdef MAC_OSX_TCL /* MACOSX */
    TclGetAndDetachPids, /* 0 */
    TclpCloseFile, /* 1 */
    TclpCreateCommandChannel, /* 2 */
    TclpCreatePipe, /* 3 */
    TclpCreateProcess, /* 4 */
    0, /* 5 */
    TclpMakeFile, /* 6 */
    TclpOpenFile, /* 7 */
    TclUnixWaitForFile, /* 8 */
    TclpCreateTempFile, /* 9 */
    TclpReaddir, /* 10 */
    TclpLocaltime_unix, /* 11 */
    TclpGmtime_unix, /* 12 */
    TclpInetNtoa, /* 13 */
    TclUnixCopyFile, /* 14 */
    TclMacOSXGetFileAttribute, /* 15 */
    TclMacOSXSetFileAttribute, /* 16 */
    TclMacOSXCopyFileAttributes, /* 17 */
    TclMacOSXMatchType, /* 18 */
    TclMacOSXNotifierAddRunLoopMode, /* 19 */
    0, /* 20 */
    0, /* 21 */
    0, /* 22 */
    0, /* 23 */
    0, /* 24 */
    0, /* 25 */
    0, /* 26 */
    0, /* 27 */
    0, /* 28 */
    TclWinCPUID, /* 29 */
    TclUnixOpenTemporaryFile, /* 30 */
#endif /* MACOSX */
};

static const TclPlatStubs tclPlatStubs = {
    TCL_STUB_MAGIC,
    0,
#if defined(_WIN32) || defined(__CYGWIN__) /* WIN */
    Tcl_WinUtfToTChar, /* 0 */
    Tcl_WinTCharToUtf, /* 1 */
#endif /* WIN */
#ifdef MAC_OSX_TCL /* MACOSX */
    Tcl_MacOSXOpenBundleResources, /* 0 */
    Tcl_MacOSXOpenVersionedBundleResources, /* 1 */
#endif /* MACOSX */
};

const TclTomMathStubs tclTomMathStubs = {
    TCL_STUB_MAGIC,
    0,
    TclBN_epoch, /* 0 */
    TclBN_revision, /* 1 */
    TclBN_mp_add, /* 2 */
    TclBN_mp_add_d, /* 3 */
    TclBN_mp_and, /* 4 */
    TclBN_mp_clamp, /* 5 */
    TclBN_mp_clear, /* 6 */
    TclBN_mp_clear_multi, /* 7 */
    TclBN_mp_cmp, /* 8 */
    TclBN_mp_cmp_d, /* 9 */
    TclBN_mp_cmp_mag, /* 10 */
    TclBN_mp_copy, /* 11 */
    TclBN_mp_count_bits, /* 12 */
    TclBN_mp_div, /* 13 */
    TclBN_mp_div_d, /* 14 */
    TclBN_mp_div_2, /* 15 */
    TclBN_mp_div_2d, /* 16 */
    TclBN_mp_div_3, /* 17 */
    TclBN_mp_exch, /* 18 */
    TclBN_mp_expt_d, /* 19 */
    TclBN_mp_grow, /* 20 */
    TclBN_mp_init, /* 21 */
    TclBN_mp_init_copy, /* 22 */
    TclBN_mp_init_multi, /* 23 */
    TclBN_mp_init_set, /* 24 */
    TclBN_mp_init_size, /* 25 */
    TclBN_mp_lshd, /* 26 */
    TclBN_mp_mod, /* 27 */
    TclBN_mp_mod_2d, /* 28 */
    TclBN_mp_mul, /* 29 */
    TclBN_mp_mul_d, /* 30 */
    TclBN_mp_mul_2, /* 31 */
    TclBN_mp_mul_2d, /* 32 */
    TclBN_mp_neg, /* 33 */
    TclBN_mp_or, /* 34 */
    TclBN_mp_radix_size, /* 35 */
    TclBN_mp_read_radix, /* 36 */
    TclBN_mp_rshd, /* 37 */
    TclBN_mp_shrink, /* 38 */
    TclBN_mp_set, /* 39 */
    TclBN_mp_sqr, /* 40 */
    TclBN_mp_sqrt, /* 41 */
    TclBN_mp_sub, /* 42 */
    TclBN_mp_sub_d, /* 43 */
    TclBN_mp_to_unsigned_bin, /* 44 */
    TclBN_mp_to_unsigned_bin_n, /* 45 */
    TclBN_mp_toradix_n, /* 46 */
    TclBN_mp_unsigned_bin_size, /* 47 */
    TclBN_mp_xor, /* 48 */
    TclBN_mp_zero, /* 49 */
    TclBN_reverse, /* 50 */
    TclBN_fast_s_mp_mul_digs, /* 51 */
    TclBN_fast_s_mp_sqr, /* 52 */
    TclBN_mp_karatsuba_mul, /* 53 */
    TclBN_mp_karatsuba_sqr, /* 54 */
    TclBN_mp_toom_mul, /* 55 */
    TclBN_mp_toom_sqr, /* 56 */
    TclBN_s_mp_add, /* 57 */
    TclBN_s_mp_mul_digs, /* 58 */
    TclBN_s_mp_sqr, /* 59 */
    TclBN_s_mp_sub, /* 60 */
    TclBN_mp_init_set_int, /* 61 */
    TclBN_mp_set_int, /* 62 */
    TclBN_mp_cnt_lsb, /* 63 */
    TclBNInitBignumFromLong, /* 64 */
    TclBNInitBignumFromWideInt, /* 65 */
    TclBNInitBignumFromWideUInt, /* 66 */
    TclBN_mp_expt_d_ex, /* 67 */
<<<<<<< HEAD
    0, /* 68 */
    0, /* 69 */
    TclBN_mp_set_long, /* 70 */
    0, /* 71 */
    0, /* 72 */
    0, /* 73 */
    0, /* 74 */
    0, /* 75 */
    0, /* 76 */
    TclBN_mp_get_bit, /* 77 */
=======
    TclBN_mp_tc_and, /* 73 */
    TclBN_mp_tc_or, /* 74 */
    TclBN_mp_tc_xor, /* 75 */
    TclBN_mp_tc_div_2d, /* 76 */
>>>>>>> 354befe2
};

static const TclStubHooks tclStubHooks = {
    &tclPlatStubs,
    &tclIntStubs,
    &tclIntPlatStubs
};

const TclStubs tclStubs = {
    TCL_STUB_MAGIC,
    &tclStubHooks,
    Tcl_PkgProvideEx, /* 0 */
    Tcl_PkgRequireEx, /* 1 */
    Tcl_Panic, /* 2 */
    Tcl_Alloc, /* 3 */
    Tcl_Free, /* 4 */
    Tcl_Realloc, /* 5 */
    Tcl_DbCkalloc, /* 6 */
    Tcl_DbCkfree, /* 7 */
    Tcl_DbCkrealloc, /* 8 */
#if !defined(_WIN32) && !defined(MAC_OSX_TCL) /* UNIX */
    Tcl_CreateFileHandler, /* 9 */
#endif /* UNIX */
#if defined(_WIN32) /* WIN */
    0, /* 9 */
#endif /* WIN */
#ifdef MAC_OSX_TCL /* MACOSX */
    Tcl_CreateFileHandler, /* 9 */
#endif /* MACOSX */
#if !defined(_WIN32) && !defined(MAC_OSX_TCL) /* UNIX */
    Tcl_DeleteFileHandler, /* 10 */
#endif /* UNIX */
#if defined(_WIN32) /* WIN */
    0, /* 10 */
#endif /* WIN */
#ifdef MAC_OSX_TCL /* MACOSX */
    Tcl_DeleteFileHandler, /* 10 */
#endif /* MACOSX */
    Tcl_SetTimer, /* 11 */
    Tcl_Sleep, /* 12 */
    Tcl_WaitForEvent, /* 13 */
    Tcl_AppendAllObjTypes, /* 14 */
    Tcl_AppendStringsToObj, /* 15 */
    Tcl_AppendToObj, /* 16 */
    Tcl_ConcatObj, /* 17 */
    Tcl_ConvertToType, /* 18 */
    Tcl_DbDecrRefCount, /* 19 */
    Tcl_DbIncrRefCount, /* 20 */
    Tcl_DbIsShared, /* 21 */
    Tcl_DbNewBooleanObj, /* 22 */
    Tcl_DbNewByteArrayObj, /* 23 */
    Tcl_DbNewDoubleObj, /* 24 */
    Tcl_DbNewListObj, /* 25 */
    Tcl_DbNewLongObj, /* 26 */
    Tcl_DbNewObj, /* 27 */
    Tcl_DbNewStringObj, /* 28 */
    Tcl_DuplicateObj, /* 29 */
    TclFreeObj, /* 30 */
    Tcl_GetBoolean, /* 31 */
    Tcl_GetBooleanFromObj, /* 32 */
    Tcl_GetByteArrayFromObj, /* 33 */
    Tcl_GetDouble, /* 34 */
    Tcl_GetDoubleFromObj, /* 35 */
    Tcl_GetIndexFromObj, /* 36 */
    Tcl_GetInt, /* 37 */
    Tcl_GetIntFromObj, /* 38 */
    Tcl_GetLongFromObj, /* 39 */
    Tcl_GetObjType, /* 40 */
    Tcl_GetStringFromObj, /* 41 */
    Tcl_InvalidateStringRep, /* 42 */
    Tcl_ListObjAppendList, /* 43 */
    Tcl_ListObjAppendElement, /* 44 */
    Tcl_ListObjGetElements, /* 45 */
    Tcl_ListObjIndex, /* 46 */
    Tcl_ListObjLength, /* 47 */
    Tcl_ListObjReplace, /* 48 */
    Tcl_NewBooleanObj, /* 49 */
    Tcl_NewByteArrayObj, /* 50 */
    Tcl_NewDoubleObj, /* 51 */
    Tcl_NewIntObj, /* 52 */
    Tcl_NewListObj, /* 53 */
    Tcl_NewLongObj, /* 54 */
    Tcl_NewObj, /* 55 */
    Tcl_NewStringObj, /* 56 */
    Tcl_SetBooleanObj, /* 57 */
    Tcl_SetByteArrayLength, /* 58 */
    Tcl_SetByteArrayObj, /* 59 */
    Tcl_SetDoubleObj, /* 60 */
    Tcl_SetIntObj, /* 61 */
    Tcl_SetListObj, /* 62 */
    Tcl_SetLongObj, /* 63 */
    Tcl_SetObjLength, /* 64 */
    Tcl_SetStringObj, /* 65 */
    Tcl_AddErrorInfo, /* 66 */
    Tcl_AddObjErrorInfo, /* 67 */
    Tcl_AllowExceptions, /* 68 */
    Tcl_AppendElement, /* 69 */
    Tcl_AppendResult, /* 70 */
    Tcl_AsyncCreate, /* 71 */
    Tcl_AsyncDelete, /* 72 */
    Tcl_AsyncInvoke, /* 73 */
    Tcl_AsyncMark, /* 74 */
    Tcl_AsyncReady, /* 75 */
    Tcl_BackgroundError, /* 76 */
    Tcl_Backslash, /* 77 */
    Tcl_BadChannelOption, /* 78 */
    Tcl_CallWhenDeleted, /* 79 */
    Tcl_CancelIdleCall, /* 80 */
    Tcl_Close, /* 81 */
    Tcl_CommandComplete, /* 82 */
    Tcl_Concat, /* 83 */
    Tcl_ConvertElement, /* 84 */
    Tcl_ConvertCountedElement, /* 85 */
    Tcl_CreateAlias, /* 86 */
    Tcl_CreateAliasObj, /* 87 */
    Tcl_CreateChannel, /* 88 */
    Tcl_CreateChannelHandler, /* 89 */
    Tcl_CreateCloseHandler, /* 90 */
    Tcl_CreateCommand, /* 91 */
    Tcl_CreateEventSource, /* 92 */
    Tcl_CreateExitHandler, /* 93 */
    Tcl_CreateInterp, /* 94 */
    Tcl_CreateMathFunc, /* 95 */
    Tcl_CreateObjCommand, /* 96 */
    Tcl_CreateSlave, /* 97 */
    Tcl_CreateTimerHandler, /* 98 */
    Tcl_CreateTrace, /* 99 */
    Tcl_DeleteAssocData, /* 100 */
    Tcl_DeleteChannelHandler, /* 101 */
    Tcl_DeleteCloseHandler, /* 102 */
    Tcl_DeleteCommand, /* 103 */
    Tcl_DeleteCommandFromToken, /* 104 */
    Tcl_DeleteEvents, /* 105 */
    Tcl_DeleteEventSource, /* 106 */
    Tcl_DeleteExitHandler, /* 107 */
    Tcl_DeleteHashEntry, /* 108 */
    Tcl_DeleteHashTable, /* 109 */
    Tcl_DeleteInterp, /* 110 */
    Tcl_DetachPids, /* 111 */
    Tcl_DeleteTimerHandler, /* 112 */
    Tcl_DeleteTrace, /* 113 */
    Tcl_DontCallWhenDeleted, /* 114 */
    Tcl_DoOneEvent, /* 115 */
    Tcl_DoWhenIdle, /* 116 */
    Tcl_DStringAppend, /* 117 */
    Tcl_DStringAppendElement, /* 118 */
    Tcl_DStringEndSublist, /* 119 */
    Tcl_DStringFree, /* 120 */
    Tcl_DStringGetResult, /* 121 */
    Tcl_DStringInit, /* 122 */
    Tcl_DStringResult, /* 123 */
    Tcl_DStringSetLength, /* 124 */
    Tcl_DStringStartSublist, /* 125 */
    Tcl_Eof, /* 126 */
    Tcl_ErrnoId, /* 127 */
    Tcl_ErrnoMsg, /* 128 */
    Tcl_Eval, /* 129 */
    Tcl_EvalFile, /* 130 */
    Tcl_EvalObj, /* 131 */
    Tcl_EventuallyFree, /* 132 */
    Tcl_Exit, /* 133 */
    Tcl_ExposeCommand, /* 134 */
    Tcl_ExprBoolean, /* 135 */
    Tcl_ExprBooleanObj, /* 136 */
    Tcl_ExprDouble, /* 137 */
    Tcl_ExprDoubleObj, /* 138 */
    Tcl_ExprLong, /* 139 */
    Tcl_ExprLongObj, /* 140 */
    Tcl_ExprObj, /* 141 */
    Tcl_ExprString, /* 142 */
    Tcl_Finalize, /* 143 */
    Tcl_FindExecutable, /* 144 */
    Tcl_FirstHashEntry, /* 145 */
    Tcl_Flush, /* 146 */
    Tcl_FreeResult, /* 147 */
    Tcl_GetAlias, /* 148 */
    Tcl_GetAliasObj, /* 149 */
    Tcl_GetAssocData, /* 150 */
    Tcl_GetChannel, /* 151 */
    Tcl_GetChannelBufferSize, /* 152 */
    Tcl_GetChannelHandle, /* 153 */
    Tcl_GetChannelInstanceData, /* 154 */
    Tcl_GetChannelMode, /* 155 */
    Tcl_GetChannelName, /* 156 */
    Tcl_GetChannelOption, /* 157 */
    Tcl_GetChannelType, /* 158 */
    Tcl_GetCommandInfo, /* 159 */
    Tcl_GetCommandName, /* 160 */
    Tcl_GetErrno, /* 161 */
    Tcl_GetHostName, /* 162 */
    Tcl_GetInterpPath, /* 163 */
    Tcl_GetMaster, /* 164 */
    Tcl_GetNameOfExecutable, /* 165 */
    Tcl_GetObjResult, /* 166 */
#if !defined(_WIN32) && !defined(MAC_OSX_TCL) /* UNIX */
    Tcl_GetOpenFile, /* 167 */
#endif /* UNIX */
#if defined(_WIN32) /* WIN */
    0, /* 167 */
#endif /* WIN */
#ifdef MAC_OSX_TCL /* MACOSX */
    Tcl_GetOpenFile, /* 167 */
#endif /* MACOSX */
    Tcl_GetPathType, /* 168 */
    Tcl_Gets, /* 169 */
    Tcl_GetsObj, /* 170 */
    Tcl_GetServiceMode, /* 171 */
    Tcl_GetSlave, /* 172 */
    Tcl_GetStdChannel, /* 173 */
    Tcl_GetStringResult, /* 174 */
    Tcl_GetVar, /* 175 */
    Tcl_GetVar2, /* 176 */
    Tcl_GlobalEval, /* 177 */
    Tcl_GlobalEvalObj, /* 178 */
    Tcl_HideCommand, /* 179 */
    Tcl_Init, /* 180 */
    Tcl_InitHashTable, /* 181 */
    Tcl_InputBlocked, /* 182 */
    Tcl_InputBuffered, /* 183 */
    Tcl_InterpDeleted, /* 184 */
    Tcl_IsSafe, /* 185 */
    Tcl_JoinPath, /* 186 */
    Tcl_LinkVar, /* 187 */
    0, /* 188 */
    Tcl_MakeFileChannel, /* 189 */
    Tcl_MakeSafe, /* 190 */
    Tcl_MakeTcpClientChannel, /* 191 */
    Tcl_Merge, /* 192 */
    Tcl_NextHashEntry, /* 193 */
    Tcl_NotifyChannel, /* 194 */
    Tcl_ObjGetVar2, /* 195 */
    Tcl_ObjSetVar2, /* 196 */
    Tcl_OpenCommandChannel, /* 197 */
    Tcl_OpenFileChannel, /* 198 */
    Tcl_OpenTcpClient, /* 199 */
    Tcl_OpenTcpServer, /* 200 */
    Tcl_Preserve, /* 201 */
    Tcl_PrintDouble, /* 202 */
    Tcl_PutEnv, /* 203 */
    Tcl_PosixError, /* 204 */
    Tcl_QueueEvent, /* 205 */
    Tcl_Read, /* 206 */
    Tcl_ReapDetachedProcs, /* 207 */
    Tcl_RecordAndEval, /* 208 */
    Tcl_RecordAndEvalObj, /* 209 */
    Tcl_RegisterChannel, /* 210 */
    Tcl_RegisterObjType, /* 211 */
    Tcl_RegExpCompile, /* 212 */
    Tcl_RegExpExec, /* 213 */
    Tcl_RegExpMatch, /* 214 */
    Tcl_RegExpRange, /* 215 */
    Tcl_Release, /* 216 */
    Tcl_ResetResult, /* 217 */
    Tcl_ScanElement, /* 218 */
    Tcl_ScanCountedElement, /* 219 */
    Tcl_SeekOld, /* 220 */
    Tcl_ServiceAll, /* 221 */
    Tcl_ServiceEvent, /* 222 */
    Tcl_SetAssocData, /* 223 */
    Tcl_SetChannelBufferSize, /* 224 */
    Tcl_SetChannelOption, /* 225 */
    Tcl_SetCommandInfo, /* 226 */
    Tcl_SetErrno, /* 227 */
    Tcl_SetErrorCode, /* 228 */
    Tcl_SetMaxBlockTime, /* 229 */
    Tcl_SetPanicProc, /* 230 */
    Tcl_SetRecursionLimit, /* 231 */
    Tcl_SetResult, /* 232 */
    Tcl_SetServiceMode, /* 233 */
    Tcl_SetObjErrorCode, /* 234 */
    Tcl_SetObjResult, /* 235 */
    Tcl_SetStdChannel, /* 236 */
    Tcl_SetVar, /* 237 */
    Tcl_SetVar2, /* 238 */
    Tcl_SignalId, /* 239 */
    Tcl_SignalMsg, /* 240 */
    Tcl_SourceRCFile, /* 241 */
    Tcl_SplitList, /* 242 */
    Tcl_SplitPath, /* 243 */
    Tcl_StaticPackage, /* 244 */
    Tcl_StringMatch, /* 245 */
    Tcl_TellOld, /* 246 */
    Tcl_TraceVar, /* 247 */
    Tcl_TraceVar2, /* 248 */
    Tcl_TranslateFileName, /* 249 */
    Tcl_Ungets, /* 250 */
    Tcl_UnlinkVar, /* 251 */
    Tcl_UnregisterChannel, /* 252 */
    Tcl_UnsetVar, /* 253 */
    Tcl_UnsetVar2, /* 254 */
    Tcl_UntraceVar, /* 255 */
    Tcl_UntraceVar2, /* 256 */
    Tcl_UpdateLinkedVar, /* 257 */
    Tcl_UpVar, /* 258 */
    Tcl_UpVar2, /* 259 */
    Tcl_VarEval, /* 260 */
    Tcl_VarTraceInfo, /* 261 */
    Tcl_VarTraceInfo2, /* 262 */
    Tcl_Write, /* 263 */
    Tcl_WrongNumArgs, /* 264 */
    Tcl_DumpActiveMemory, /* 265 */
    Tcl_ValidateAllMemory, /* 266 */
    Tcl_AppendResultVA, /* 267 */
    Tcl_AppendStringsToObjVA, /* 268 */
    Tcl_HashStats, /* 269 */
    Tcl_ParseVar, /* 270 */
    Tcl_PkgPresent, /* 271 */
    Tcl_PkgPresentEx, /* 272 */
    Tcl_PkgProvide, /* 273 */
    Tcl_PkgRequire, /* 274 */
    Tcl_SetErrorCodeVA, /* 275 */
    Tcl_VarEvalVA, /* 276 */
    Tcl_WaitPid, /* 277 */
    Tcl_PanicVA, /* 278 */
    Tcl_GetVersion, /* 279 */
    Tcl_InitMemory, /* 280 */
    Tcl_StackChannel, /* 281 */
    Tcl_UnstackChannel, /* 282 */
    Tcl_GetStackedChannel, /* 283 */
    Tcl_SetMainLoop, /* 284 */
    0, /* 285 */
    Tcl_AppendObjToObj, /* 286 */
    Tcl_CreateEncoding, /* 287 */
    Tcl_CreateThreadExitHandler, /* 288 */
    Tcl_DeleteThreadExitHandler, /* 289 */
    Tcl_DiscardResult, /* 290 */
    Tcl_EvalEx, /* 291 */
    Tcl_EvalObjv, /* 292 */
    Tcl_EvalObjEx, /* 293 */
    Tcl_ExitThread, /* 294 */
    Tcl_ExternalToUtf, /* 295 */
    Tcl_ExternalToUtfDString, /* 296 */
    Tcl_FinalizeThread, /* 297 */
    Tcl_FinalizeNotifier, /* 298 */
    Tcl_FreeEncoding, /* 299 */
    Tcl_GetCurrentThread, /* 300 */
    Tcl_GetEncoding, /* 301 */
    Tcl_GetEncodingName, /* 302 */
    Tcl_GetEncodingNames, /* 303 */
    Tcl_GetIndexFromObjStruct, /* 304 */
    Tcl_GetThreadData, /* 305 */
    Tcl_GetVar2Ex, /* 306 */
    Tcl_InitNotifier, /* 307 */
    Tcl_MutexLock, /* 308 */
    Tcl_MutexUnlock, /* 309 */
    Tcl_ConditionNotify, /* 310 */
    Tcl_ConditionWait, /* 311 */
    Tcl_NumUtfChars, /* 312 */
    Tcl_ReadChars, /* 313 */
    Tcl_RestoreResult, /* 314 */
    Tcl_SaveResult, /* 315 */
    Tcl_SetSystemEncoding, /* 316 */
    Tcl_SetVar2Ex, /* 317 */
    Tcl_ThreadAlert, /* 318 */
    Tcl_ThreadQueueEvent, /* 319 */
    Tcl_UniCharAtIndex, /* 320 */
    Tcl_UniCharToLower, /* 321 */
    Tcl_UniCharToTitle, /* 322 */
    Tcl_UniCharToUpper, /* 323 */
    Tcl_UniCharToUtf, /* 324 */
    Tcl_UtfAtIndex, /* 325 */
    Tcl_UtfCharComplete, /* 326 */
    Tcl_UtfBackslash, /* 327 */
    Tcl_UtfFindFirst, /* 328 */
    Tcl_UtfFindLast, /* 329 */
    Tcl_UtfNext, /* 330 */
    Tcl_UtfPrev, /* 331 */
    Tcl_UtfToExternal, /* 332 */
    Tcl_UtfToExternalDString, /* 333 */
    Tcl_UtfToLower, /* 334 */
    Tcl_UtfToTitle, /* 335 */
    Tcl_UtfToUniChar, /* 336 */
    Tcl_UtfToUpper, /* 337 */
    Tcl_WriteChars, /* 338 */
    Tcl_WriteObj, /* 339 */
    Tcl_GetString, /* 340 */
    Tcl_GetDefaultEncodingDir, /* 341 */
    Tcl_SetDefaultEncodingDir, /* 342 */
    Tcl_AlertNotifier, /* 343 */
    Tcl_ServiceModeHook, /* 344 */
    Tcl_UniCharIsAlnum, /* 345 */
    Tcl_UniCharIsAlpha, /* 346 */
    Tcl_UniCharIsDigit, /* 347 */
    Tcl_UniCharIsLower, /* 348 */
    Tcl_UniCharIsSpace, /* 349 */
    Tcl_UniCharIsUpper, /* 350 */
    Tcl_UniCharIsWordChar, /* 351 */
    Tcl_UniCharLen, /* 352 */
    Tcl_UniCharNcmp, /* 353 */
    Tcl_UniCharToUtfDString, /* 354 */
    Tcl_UtfToUniCharDString, /* 355 */
    Tcl_GetRegExpFromObj, /* 356 */
    Tcl_EvalTokens, /* 357 */
    Tcl_FreeParse, /* 358 */
    Tcl_LogCommandInfo, /* 359 */
    Tcl_ParseBraces, /* 360 */
    Tcl_ParseCommand, /* 361 */
    Tcl_ParseExpr, /* 362 */
    Tcl_ParseQuotedString, /* 363 */
    Tcl_ParseVarName, /* 364 */
    Tcl_GetCwd, /* 365 */
    Tcl_Chdir, /* 366 */
    Tcl_Access, /* 367 */
    Tcl_Stat, /* 368 */
    Tcl_UtfNcmp, /* 369 */
    Tcl_UtfNcasecmp, /* 370 */
    Tcl_StringCaseMatch, /* 371 */
    Tcl_UniCharIsControl, /* 372 */
    Tcl_UniCharIsGraph, /* 373 */
    Tcl_UniCharIsPrint, /* 374 */
    Tcl_UniCharIsPunct, /* 375 */
    Tcl_RegExpExecObj, /* 376 */
    Tcl_RegExpGetInfo, /* 377 */
    Tcl_NewUnicodeObj, /* 378 */
    Tcl_SetUnicodeObj, /* 379 */
    Tcl_GetCharLength, /* 380 */
    Tcl_GetUniChar, /* 381 */
    Tcl_GetUnicode, /* 382 */
    Tcl_GetRange, /* 383 */
    Tcl_AppendUnicodeToObj, /* 384 */
    Tcl_RegExpMatchObj, /* 385 */
    Tcl_SetNotifier, /* 386 */
    Tcl_GetAllocMutex, /* 387 */
    Tcl_GetChannelNames, /* 388 */
    Tcl_GetChannelNamesEx, /* 389 */
    Tcl_ProcObjCmd, /* 390 */
    Tcl_ConditionFinalize, /* 391 */
    Tcl_MutexFinalize, /* 392 */
    Tcl_CreateThread, /* 393 */
    Tcl_ReadRaw, /* 394 */
    Tcl_WriteRaw, /* 395 */
    Tcl_GetTopChannel, /* 396 */
    Tcl_ChannelBuffered, /* 397 */
    Tcl_ChannelName, /* 398 */
    Tcl_ChannelVersion, /* 399 */
    Tcl_ChannelBlockModeProc, /* 400 */
    Tcl_ChannelCloseProc, /* 401 */
    Tcl_ChannelClose2Proc, /* 402 */
    Tcl_ChannelInputProc, /* 403 */
    Tcl_ChannelOutputProc, /* 404 */
    Tcl_ChannelSeekProc, /* 405 */
    Tcl_ChannelSetOptionProc, /* 406 */
    Tcl_ChannelGetOptionProc, /* 407 */
    Tcl_ChannelWatchProc, /* 408 */
    Tcl_ChannelGetHandleProc, /* 409 */
    Tcl_ChannelFlushProc, /* 410 */
    Tcl_ChannelHandlerProc, /* 411 */
    Tcl_JoinThread, /* 412 */
    Tcl_IsChannelShared, /* 413 */
    Tcl_IsChannelRegistered, /* 414 */
    Tcl_CutChannel, /* 415 */
    Tcl_SpliceChannel, /* 416 */
    Tcl_ClearChannelHandlers, /* 417 */
    Tcl_IsChannelExisting, /* 418 */
    Tcl_UniCharNcasecmp, /* 419 */
    Tcl_UniCharCaseMatch, /* 420 */
    Tcl_FindHashEntry, /* 421 */
    Tcl_CreateHashEntry, /* 422 */
    Tcl_InitCustomHashTable, /* 423 */
    Tcl_InitObjHashTable, /* 424 */
    Tcl_CommandTraceInfo, /* 425 */
    Tcl_TraceCommand, /* 426 */
    Tcl_UntraceCommand, /* 427 */
    Tcl_AttemptAlloc, /* 428 */
    Tcl_AttemptDbCkalloc, /* 429 */
    Tcl_AttemptRealloc, /* 430 */
    Tcl_AttemptDbCkrealloc, /* 431 */
    Tcl_AttemptSetObjLength, /* 432 */
    Tcl_GetChannelThread, /* 433 */
    Tcl_GetUnicodeFromObj, /* 434 */
    Tcl_GetMathFuncInfo, /* 435 */
    Tcl_ListMathFuncs, /* 436 */
    Tcl_SubstObj, /* 437 */
    Tcl_DetachChannel, /* 438 */
    Tcl_IsStandardChannel, /* 439 */
    Tcl_FSCopyFile, /* 440 */
    Tcl_FSCopyDirectory, /* 441 */
    Tcl_FSCreateDirectory, /* 442 */
    Tcl_FSDeleteFile, /* 443 */
    Tcl_FSLoadFile, /* 444 */
    Tcl_FSMatchInDirectory, /* 445 */
    Tcl_FSLink, /* 446 */
    Tcl_FSRemoveDirectory, /* 447 */
    Tcl_FSRenameFile, /* 448 */
    Tcl_FSLstat, /* 449 */
    Tcl_FSUtime, /* 450 */
    Tcl_FSFileAttrsGet, /* 451 */
    Tcl_FSFileAttrsSet, /* 452 */
    Tcl_FSFileAttrStrings, /* 453 */
    Tcl_FSStat, /* 454 */
    Tcl_FSAccess, /* 455 */
    Tcl_FSOpenFileChannel, /* 456 */
    Tcl_FSGetCwd, /* 457 */
    Tcl_FSChdir, /* 458 */
    Tcl_FSConvertToPathType, /* 459 */
    Tcl_FSJoinPath, /* 460 */
    Tcl_FSSplitPath, /* 461 */
    Tcl_FSEqualPaths, /* 462 */
    Tcl_FSGetNormalizedPath, /* 463 */
    Tcl_FSJoinToPath, /* 464 */
    Tcl_FSGetInternalRep, /* 465 */
    Tcl_FSGetTranslatedPath, /* 466 */
    Tcl_FSEvalFile, /* 467 */
    Tcl_FSNewNativePath, /* 468 */
    Tcl_FSGetNativePath, /* 469 */
    Tcl_FSFileSystemInfo, /* 470 */
    Tcl_FSPathSeparator, /* 471 */
    Tcl_FSListVolumes, /* 472 */
    Tcl_FSRegister, /* 473 */
    Tcl_FSUnregister, /* 474 */
    Tcl_FSData, /* 475 */
    Tcl_FSGetTranslatedStringPath, /* 476 */
    Tcl_FSGetFileSystemForPath, /* 477 */
    Tcl_FSGetPathType, /* 478 */
    Tcl_OutputBuffered, /* 479 */
    Tcl_FSMountsChanged, /* 480 */
    Tcl_EvalTokensStandard, /* 481 */
    Tcl_GetTime, /* 482 */
    Tcl_CreateObjTrace, /* 483 */
    Tcl_GetCommandInfoFromToken, /* 484 */
    Tcl_SetCommandInfoFromToken, /* 485 */
    Tcl_DbNewWideIntObj, /* 486 */
    Tcl_GetWideIntFromObj, /* 487 */
    Tcl_NewWideIntObj, /* 488 */
    Tcl_SetWideIntObj, /* 489 */
    Tcl_AllocStatBuf, /* 490 */
    Tcl_Seek, /* 491 */
    Tcl_Tell, /* 492 */
    Tcl_ChannelWideSeekProc, /* 493 */
    Tcl_DictObjPut, /* 494 */
    Tcl_DictObjGet, /* 495 */
    Tcl_DictObjRemove, /* 496 */
    Tcl_DictObjSize, /* 497 */
    Tcl_DictObjFirst, /* 498 */
    Tcl_DictObjNext, /* 499 */
    Tcl_DictObjDone, /* 500 */
    Tcl_DictObjPutKeyList, /* 501 */
    Tcl_DictObjRemoveKeyList, /* 502 */
    Tcl_NewDictObj, /* 503 */
    Tcl_DbNewDictObj, /* 504 */
    Tcl_RegisterConfig, /* 505 */
    Tcl_CreateNamespace, /* 506 */
    Tcl_DeleteNamespace, /* 507 */
    Tcl_AppendExportList, /* 508 */
    Tcl_Export, /* 509 */
    Tcl_Import, /* 510 */
    Tcl_ForgetImport, /* 511 */
    Tcl_GetCurrentNamespace, /* 512 */
    Tcl_GetGlobalNamespace, /* 513 */
    Tcl_FindNamespace, /* 514 */
    Tcl_FindCommand, /* 515 */
    Tcl_GetCommandFromObj, /* 516 */
    Tcl_GetCommandFullName, /* 517 */
    Tcl_FSEvalFileEx, /* 518 */
    Tcl_SetExitProc, /* 519 */
    Tcl_LimitAddHandler, /* 520 */
    Tcl_LimitRemoveHandler, /* 521 */
    Tcl_LimitReady, /* 522 */
    Tcl_LimitCheck, /* 523 */
    Tcl_LimitExceeded, /* 524 */
    Tcl_LimitSetCommands, /* 525 */
    Tcl_LimitSetTime, /* 526 */
    Tcl_LimitSetGranularity, /* 527 */
    Tcl_LimitTypeEnabled, /* 528 */
    Tcl_LimitTypeExceeded, /* 529 */
    Tcl_LimitTypeSet, /* 530 */
    Tcl_LimitTypeReset, /* 531 */
    Tcl_LimitGetCommands, /* 532 */
    Tcl_LimitGetTime, /* 533 */
    Tcl_LimitGetGranularity, /* 534 */
    Tcl_SaveInterpState, /* 535 */
    Tcl_RestoreInterpState, /* 536 */
    Tcl_DiscardInterpState, /* 537 */
    Tcl_SetReturnOptions, /* 538 */
    Tcl_GetReturnOptions, /* 539 */
    Tcl_IsEnsemble, /* 540 */
    Tcl_CreateEnsemble, /* 541 */
    Tcl_FindEnsemble, /* 542 */
    Tcl_SetEnsembleSubcommandList, /* 543 */
    Tcl_SetEnsembleMappingDict, /* 544 */
    Tcl_SetEnsembleUnknownHandler, /* 545 */
    Tcl_SetEnsembleFlags, /* 546 */
    Tcl_GetEnsembleSubcommandList, /* 547 */
    Tcl_GetEnsembleMappingDict, /* 548 */
    Tcl_GetEnsembleUnknownHandler, /* 549 */
    Tcl_GetEnsembleFlags, /* 550 */
    Tcl_GetEnsembleNamespace, /* 551 */
    Tcl_SetTimeProc, /* 552 */
    Tcl_QueryTimeProc, /* 553 */
    Tcl_ChannelThreadActionProc, /* 554 */
    Tcl_NewBignumObj, /* 555 */
    Tcl_DbNewBignumObj, /* 556 */
    Tcl_SetBignumObj, /* 557 */
    Tcl_GetBignumFromObj, /* 558 */
    Tcl_TakeBignumFromObj, /* 559 */
    Tcl_TruncateChannel, /* 560 */
    Tcl_ChannelTruncateProc, /* 561 */
    Tcl_SetChannelErrorInterp, /* 562 */
    Tcl_GetChannelErrorInterp, /* 563 */
    Tcl_SetChannelError, /* 564 */
    Tcl_GetChannelError, /* 565 */
    Tcl_InitBignumFromDouble, /* 566 */
    Tcl_GetNamespaceUnknownHandler, /* 567 */
    Tcl_SetNamespaceUnknownHandler, /* 568 */
    Tcl_GetEncodingFromObj, /* 569 */
    Tcl_GetEncodingSearchPath, /* 570 */
    Tcl_SetEncodingSearchPath, /* 571 */
    Tcl_GetEncodingNameFromEnvironment, /* 572 */
    Tcl_PkgRequireProc, /* 573 */
    Tcl_AppendObjToErrorInfo, /* 574 */
    Tcl_AppendLimitedToObj, /* 575 */
    Tcl_Format, /* 576 */
    Tcl_AppendFormatToObj, /* 577 */
    Tcl_ObjPrintf, /* 578 */
    Tcl_AppendPrintfToObj, /* 579 */
    Tcl_CancelEval, /* 580 */
    Tcl_Canceled, /* 581 */
    Tcl_CreatePipe, /* 582 */
    Tcl_NRCreateCommand, /* 583 */
    Tcl_NREvalObj, /* 584 */
    Tcl_NREvalObjv, /* 585 */
    Tcl_NRCmdSwap, /* 586 */
    Tcl_NRAddCallback, /* 587 */
    Tcl_NRCallObjProc, /* 588 */
    Tcl_GetFSDeviceFromStat, /* 589 */
    Tcl_GetFSInodeFromStat, /* 590 */
    Tcl_GetModeFromStat, /* 591 */
    Tcl_GetLinkCountFromStat, /* 592 */
    Tcl_GetUserIdFromStat, /* 593 */
    Tcl_GetGroupIdFromStat, /* 594 */
    Tcl_GetDeviceTypeFromStat, /* 595 */
    Tcl_GetAccessTimeFromStat, /* 596 */
    Tcl_GetModificationTimeFromStat, /* 597 */
    Tcl_GetChangeTimeFromStat, /* 598 */
    Tcl_GetSizeFromStat, /* 599 */
    Tcl_GetBlocksFromStat, /* 600 */
    Tcl_GetBlockSizeFromStat, /* 601 */
    Tcl_SetEnsembleParameterList, /* 602 */
    Tcl_GetEnsembleParameterList, /* 603 */
    Tcl_ParseArgsObjv, /* 604 */
    Tcl_GetErrorLine, /* 605 */
    Tcl_SetErrorLine, /* 606 */
    Tcl_TransferResult, /* 607 */
    Tcl_InterpActive, /* 608 */
    Tcl_BackgroundException, /* 609 */
    Tcl_ZlibDeflate, /* 610 */
    Tcl_ZlibInflate, /* 611 */
    Tcl_ZlibCRC32, /* 612 */
    Tcl_ZlibAdler32, /* 613 */
    Tcl_ZlibStreamInit, /* 614 */
    Tcl_ZlibStreamGetCommandName, /* 615 */
    Tcl_ZlibStreamEof, /* 616 */
    Tcl_ZlibStreamChecksum, /* 617 */
    Tcl_ZlibStreamPut, /* 618 */
    Tcl_ZlibStreamGet, /* 619 */
    Tcl_ZlibStreamClose, /* 620 */
    Tcl_ZlibStreamReset, /* 621 */
    Tcl_SetStartupScript, /* 622 */
    Tcl_GetStartupScript, /* 623 */
    Tcl_CloseEx, /* 624 */
    Tcl_NRExprObj, /* 625 */
    Tcl_NRSubstObj, /* 626 */
    Tcl_LoadFile, /* 627 */
    Tcl_FindSymbol, /* 628 */
    Tcl_FSUnloadFile, /* 629 */
    Tcl_ZlibStreamSetCompressionDictionary, /* 630 */
};

/* !END!: Do not edit above this line. */<|MERGE_RESOLUTION|>--- conflicted
+++ resolved
@@ -854,23 +854,16 @@
     TclBNInitBignumFromWideInt, /* 65 */
     TclBNInitBignumFromWideUInt, /* 66 */
     TclBN_mp_expt_d_ex, /* 67 */
-<<<<<<< HEAD
     0, /* 68 */
     0, /* 69 */
     TclBN_mp_set_long, /* 70 */
     0, /* 71 */
     0, /* 72 */
-    0, /* 73 */
-    0, /* 74 */
-    0, /* 75 */
-    0, /* 76 */
-    TclBN_mp_get_bit, /* 77 */
-=======
     TclBN_mp_tc_and, /* 73 */
     TclBN_mp_tc_or, /* 74 */
     TclBN_mp_tc_xor, /* 75 */
     TclBN_mp_tc_div_2d, /* 76 */
->>>>>>> 354befe2
+    TclBN_mp_get_bit, /* 77 */
 };
 
 static const TclStubHooks tclStubHooks = {
