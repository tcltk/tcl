--- conflicted
+++ resolved
@@ -1001,15 +1001,9 @@
     TclPopStackFrame, /* 218 */
     TclpCreateTemporaryDirectory, /* 219 */
     0, /* 220 */
-<<<<<<< HEAD
     TclListTestObj, /* 221 */
     TclListObjValidate, /* 222 */
-    0, /* 223 */
-=======
-    0, /* 221 */
-    0, /* 222 */
     TclGetCStackPtr, /* 223 */
->>>>>>> d6de3e27
     TclGetPlatform, /* 224 */
     TclTraceDictPath, /* 225 */
     TclObjBeingDeleted, /* 226 */
