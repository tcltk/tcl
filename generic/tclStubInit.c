/*
 * tclStubInit.c --
 *
 *	This file contains the initializers for the Tcl stub vectors.
 *
 * Copyright © 1998-1999 Scriptics Corporation.
 *
 * See the file "license.terms" for information on usage and redistribution
 * of this file, and for a DISCLAIMER OF ALL WARRANTIES.
 */

#include "tclInt.h"
#include "tommath_private.h"
#include "tclTomMath.h"

#ifdef __CYGWIN__
#   include <wchar.h>
#endif

#ifdef __GNUC__
#pragma GCC dependency "tcl.decls"
#pragma GCC dependency "tclInt.decls"
#pragma GCC dependency "tclTomMath.decls"
#endif

/*
 * Remove macros that will interfere with the definitions below.
 */

#undef Tcl_Alloc
#undef Tcl_Free
#undef Tcl_Realloc
#undef Tcl_NewBooleanObj
#undef Tcl_NewByteArrayObj
#undef Tcl_NewDoubleObj
#undef Tcl_NewIntObj
#undef Tcl_NewListObj
#undef Tcl_NewLongObj
#undef Tcl_DbNewLongObj
#undef Tcl_NewObj
#undef Tcl_NewStringObj
#undef Tcl_GetUnicode
#undef Tcl_GetUnicodeFromObj
#undef Tcl_NewUnicodeObj
#undef Tcl_SetUnicodeObj
#undef Tcl_DumpActiveMemory
#undef Tcl_ValidateAllMemory
#undef Tcl_FindHashEntry
#undef Tcl_CreateHashEntry
#undef Tcl_Panic
#undef Tcl_FindExecutable
#undef Tcl_SetExitProc
#undef Tcl_SetPanicProc
#undef TclpGetPid
#undef TclSockMinimumBuffers
#undef Tcl_SetIntObj
#undef Tcl_SetLongObj
#undef Tcl_ListObjGetElements
#undef Tcl_ListObjLength
#undef Tcl_DictObjSize
#undef Tcl_SplitList
#undef Tcl_SplitPath
#undef Tcl_FSSplitPath
#undef Tcl_ParseArgsObjv
#undef TclStaticLibrary
#define TclStaticLibrary Tcl_StaticLibrary
#undef TclObjInterpProc
#if !defined(_WIN32) && !defined(__CYGWIN__)
# undef Tcl_WinConvertError
# define Tcl_WinConvertError 0
#endif
#undef TclGetStringFromObj
#if defined(TCL_NO_DEPRECATED)
# define TclGetStringFromObj 0
# define TclGetBytesFromObj 0
# define TclGetUnicodeFromObj 0
#endif
#undef Tcl_Close
#define Tcl_Close 0
#undef Tcl_GetByteArrayFromObj
#define Tcl_GetByteArrayFromObj 0
#define TclUnusedStubEntry 0
#define TclUtfCharComplete Tcl_UtfCharComplete
#define TclUtfNext Tcl_UtfNext
#define TclUtfPrev Tcl_UtfPrev
#undef TclListObjGetElements
#undef TclListObjLength

#if defined(TCL_NO_DEPRECATED)
# define TclListObjGetElements 0
# define TclListObjLength 0
# define TclDictObjSize 0
# define TclSplitList 0
# define TclSplitPath 0
# define TclFSSplitPath 0
# define TclParseArgsObjv 0
#else /* !defined(TCL_NO_DEPRECATED) */
int TclListObjGetElements(Tcl_Interp *interp, Tcl_Obj *listPtr,
    void *objcPtr, Tcl_Obj ***objvPtr) {
    Tcl_Size n = TCL_INDEX_NONE;
    int result = Tcl_ListObjGetElements(interp, listPtr, &n, objvPtr);
    if (objcPtr) {
	if ((sizeof(int) != sizeof(Tcl_Size)) && (result == TCL_OK) && (n > INT_MAX)) {
	    if (interp) {
		Tcl_AppendResult(interp, "List too large to be processed", (void *)NULL);
	    }
	    return TCL_ERROR;
	}
	*(int *)objcPtr = (int)n;
    }
    return result;
}
int TclListObjLength(Tcl_Interp *interp, Tcl_Obj *listPtr,
    void *lengthPtr) {
    Tcl_Size n = TCL_INDEX_NONE;
    int result = Tcl_ListObjLength(interp, listPtr, &n);
    if (lengthPtr) {
	if ((sizeof(int) != sizeof(Tcl_Size)) && (result == TCL_OK) && (n > INT_MAX)) {
	    if (interp) {
		Tcl_AppendResult(interp, "List too large to be processed", (void *)NULL);
	    }
	    return TCL_ERROR;
	}
	*(int *)lengthPtr = (int)n;
    }
    return result;
}
int TclDictObjSize(Tcl_Interp *interp, Tcl_Obj *dictPtr,
    void *sizePtr) {
    Tcl_Size n = TCL_INDEX_NONE;
    int result = Tcl_DictObjSize(interp, dictPtr, &n);
    if (sizePtr) {
	if ((sizeof(int) != sizeof(Tcl_Size)) && (result == TCL_OK) && (n > INT_MAX)) {
	    if (interp) {
		Tcl_AppendResult(interp, "Dict too large to be processed", (void *)NULL);
	    }
	    return TCL_ERROR;
	}
	*(int *)sizePtr = (int)n;
    }
    return result;
}
int TclSplitList(Tcl_Interp *interp, const char *listStr, void *argcPtr,
	const char ***argvPtr) {
    Tcl_Size n = TCL_INDEX_NONE;
    int result = Tcl_SplitList(interp, listStr, &n, argvPtr);
    if (argcPtr) {
	if ((sizeof(int) != sizeof(Tcl_Size)) && (result == TCL_OK) && (n > INT_MAX)) {
	    if (interp) {
		Tcl_AppendResult(interp, "List too large to be processed", (void *)NULL);
	    }
	    Tcl_Free((void *)*argvPtr);
	    return TCL_ERROR;
	}
	*(int *)argcPtr = (int)n;
    }
    return result;
}
void TclSplitPath(const char *path, void *argcPtr, const char ***argvPtr) {
    Tcl_Size n = TCL_INDEX_NONE;
    Tcl_SplitPath(path, &n, argvPtr);
    if (argcPtr) {
	if ((sizeof(int) != sizeof(Tcl_Size)) && (n > INT_MAX)) {
	    n = TCL_INDEX_NONE; /* No other way to return an error-situation */
	    Tcl_Free((void *)*argvPtr);
	    *argvPtr = NULL;
	}
	*(int *)argcPtr = (int)n;
    }
}
Tcl_Obj *TclFSSplitPath(Tcl_Obj *pathPtr, void *lenPtr) {
    Tcl_Size n = TCL_INDEX_NONE;
    Tcl_Obj *result = Tcl_FSSplitPath(pathPtr, &n);
    if (lenPtr) {
	if ((sizeof(int) != sizeof(Tcl_Size)) && result && (n > INT_MAX)) {
	    Tcl_DecrRefCount(result);
	    return NULL;
	}
	*(int *)lenPtr = (int)n;
    }
    return result;
}
int TclParseArgsObjv(Tcl_Interp *interp,
	const Tcl_ArgvInfo *argTable, void *objcPtr, Tcl_Obj *const *objv,
	Tcl_Obj ***remObjv) {
    Tcl_Size n = (*(int *)objcPtr < 0) ? TCL_INDEX_NONE: (Tcl_Size)*(int *)objcPtr ;
    int result = Tcl_ParseArgsObjv(interp, argTable, &n, objv, remObjv);
    *(int *)objcPtr = (int)n;
    return result;
}
#endif /* !defined(TCL_NO_DEPRECATED) */

#define TclBN_mp_add mp_add
#define TclBN_mp_add_d mp_add_d
#define TclBN_mp_and mp_and
#define TclBN_mp_clamp mp_clamp
#define TclBN_mp_clear mp_clear
#define TclBN_mp_clear_multi mp_clear_multi
#define TclBN_mp_cmp mp_cmp
#define TclBN_mp_cmp_d mp_cmp_d
#define TclBN_mp_cmp_mag mp_cmp_mag
#define TclBN_mp_cnt_lsb mp_cnt_lsb
#define TclBN_mp_copy mp_copy
#define TclBN_mp_count_bits mp_count_bits
#define TclBN_mp_div mp_div
#define TclBN_mp_div_d mp_div_d
#define TclBN_mp_div_2 mp_div_2
#define TclBN_mp_div_2d mp_div_2d
#define TclBN_mp_exch mp_exch
<<<<<<< HEAD
#define TclBN_mp_expt_u32 mp_expt_u32
#define TclBN_mp_get_mag_u64 mp_get_mag_u64
=======
#define TclBN_mp_get_mag_ull mp_get_mag_u64
>>>>>>> 062a4458
#define TclBN_mp_grow mp_grow
#define TclBN_mp_init mp_init
#define TclBN_mp_init_copy mp_init_copy
#define TclBN_mp_init_multi mp_init_multi
#define TclBN_mp_init_set mp_init_set
#define TclBN_mp_init_size mp_init_size
#define TclBN_mp_init_i64 mp_init_i64
#define TclBN_mp_init_u64 mp_init_u64
#define TclBN_mp_lshd mp_lshd
#define TclBN_mp_mod mp_mod
#define TclBN_mp_mod_2d mp_mod_2d
#define TclBN_mp_mul mp_mul
#define TclBN_mp_mul_d mp_mul_d
#define TclBN_mp_mul_2 mp_mul_2
#define TclBN_mp_mul_2d mp_mul_2d
#define TclBN_mp_neg mp_neg
#define TclBN_mp_or mp_or
#define TclBN_mp_pack mp_pack
#define TclBN_mp_pack_count mp_pack_count
#define TclBN_mp_radix_size mp_radix_size
#define TclBN_mp_read_radix mp_read_radix
#define TclBN_mp_rshd mp_rshd
#define TclBN_mp_set_ll mp_set_i64
#define TclBN_mp_set_ull mp_set_u64
#define TclBN_mp_shrink mp_shrink
#define TclBN_mp_sqr mp_sqr
#define TclBN_mp_sqrt mp_sqrt
#define TclBN_mp_sub mp_sub
#define TclBN_mp_sub_d mp_sub_d
#define TclBN_mp_signed_rsh mp_signed_rsh
#define TclBN_mp_to_radix mp_to_radix
#define TclBN_mp_to_ubin mp_to_ubin
#define TclBN_mp_ubin_size mp_ubin_size
#define TclBN_mp_unpack mp_unpack
#define TclBN_mp_xor mp_xor
#define TclBN_mp_zero mp_zero
#define TclBN_s_mp_add s_mp_add
#define TclBN_s_mp_balance_mul s_mp_balance_mul
#define TclBN_s_mp_div_3 s_mp_div_3
#define TclBN_s_mp_karatsuba_mul s_mp_karatsuba_mul
#define TclBN_s_mp_karatsuba_sqr s_mp_karatsuba_sqr
#define TclBN_s_mp_mul_digs s_mp_mul_digs
#define TclBN_s_mp_mul_digs_fast s_mp_mul_digs_fast
#define TclBN_s_mp_reverse s_mp_reverse
#define TclBN_s_mp_sqr s_mp_sqr
#define TclBN_s_mp_sqr_fast s_mp_sqr_fast
#define TclBN_s_mp_sub s_mp_sub
#define TclBN_s_mp_toom_mul s_mp_toom_mul
#define TclBN_s_mp_toom_sqr s_mp_toom_sqr

#ifndef MAC_OSX_TCL /* On UNIX, fill with other stub entries */
#   define Tcl_MacOSXOpenVersionedBundleResources 0
#   define Tcl_MacOSXNotifierAddRunLoopMode 0
#endif
<<<<<<< HEAD
#ifdef _WIN32
#   define Tcl_CreateFileHandler 0
#   define Tcl_DeleteFileHandler 0
#   define Tcl_GetOpenFile 0
=======

mp_err TclBN_mp_set_int(mp_int *a, unsigned long i)
{
    TclBN_mp_set_ull(a, i);
    return MP_OKAY;
}

static mp_err TclBN_mp_set_long(mp_int *a, unsigned long i)
{
    TclBN_mp_set_ull(a, i);
    return MP_OKAY;
}

#define TclBN_mp_set_ul (void (*)(mp_int *a, unsigned long i))(void *)TclBN_mp_set_long

mp_err MP_WUR TclBN_mp_expt_u32(const mp_int *a, unsigned int b, mp_int *c) {
	return TclBN_mp_expt_d(a, b, c);
}
mp_err	TclBN_mp_add_d(const mp_int *a, unsigned int b, mp_int *c) {
   return mp_add_d(a, b, c);
}
mp_err	TclBN_mp_cmp_d(const mp_int *a, unsigned int b) {
   return mp_cmp_d(a, b);
}
mp_err	TclBN_mp_sub_d(const mp_int *a, unsigned int b, mp_int *c) {
   return mp_sub_d(a, b, c);
}
mp_err	TclBN_mp_div_d(const mp_int *a, unsigned int b, mp_int *c, unsigned int *d) {
   mp_digit d2;
   mp_err result = mp_div_d(a, b, c, (d ? &d2 : NULL));
   if (d) {
      *d = d2;
   }
   return result;
}
mp_err	TclBN_mp_div_ld(const mp_int *a, uint64_t b, mp_int *c, uint64_t *d) {
   mp_err result;
   mp_digit d2;

   if ((b | (mp_digit)-1) != (mp_digit)-1) {
      return MP_VAL;
   }
   result = mp_div_d(a, (mp_digit)b, c, (d ? &d2 : NULL));
   if (d) {
      *d = d2;
   }
   return result;
}
mp_err TclBN_mp_init_set(mp_int *a, unsigned int b) {
	return mp_init_set(a, b);
}
mp_err	TclBN_mp_mul_d(const mp_int *a, unsigned int b, mp_int *c) {
	return mp_mul_d(a, b, c);
}

#if defined(TCL_NO_DEPRECATED) || TCL_MAJOR_VERSION > 8
#   define TclBN_mp_expt_d_ex 0
#   define TclBN_mp_to_unsigned_bin 0
#   define TclBN_mp_to_unsigned_bin_n 0
#   define TclBN_mp_toradix_n 0
#   undef TclBN_mp_sqr
#   define TclBN_mp_sqr 0
#   define TclBN_mp_div_3 0
#   define TclBN_mp_init_l 0
#   define TclBN_mp_init_set_int 0
#   define TclBN_mp_set 0
#   define TclSetStartupScriptPath 0
#   define TclGetStartupScriptPath 0
#   define TclSetStartupScriptFileName 0
#   define TclGetStartupScriptFileName 0
#   define TclPrecTraceProc 0
#   define TclpInetNtoa 0
#   define TclWinGetServByName 0
#   define TclWinGetSockOpt 0
#   define TclWinSetSockOpt 0
#   define TclWinNToHS 0
#   define TclWinGetPlatformId 0
#   define TclWinResetInterfaces 0
#   define TclWinSetInterfaces 0
#   define Tcl_Backslash 0
#   define Tcl_GetDefaultEncodingDir 0
#   define Tcl_SetDefaultEncodingDir 0
#   define Tcl_EvalTokens 0
#   define Tcl_CreateMathFunc 0
#   define Tcl_GetMathFuncInfo 0
#   define Tcl_ListMathFuncs 0
#   define Tcl_SetIntObj 0
#   define Tcl_SetLongObj 0
#   define Tcl_NewIntObj 0
#   define Tcl_NewLongObj 0
#   define Tcl_DbNewLongObj 0
#   define Tcl_BackgroundError 0
#   define Tcl_FreeResult 0
#   define Tcl_ChannelSeekProc 0
#   define Tcl_ChannelCloseProc 0
#   define Tcl_Close 0
#   define Tcl_MacOSXOpenBundleResources 0
#   define TclGuessPackageName 0
#   define TclGetLoadedPackages 0
#   undef TclSetPreInitScript
#   define TclSetPreInitScript 0
#   define TclInitCompiledLocals 0
#else

#define TclGuessPackageName guessPackageName
static int TclGuessPackageName(
    TCL_UNUSED(const char *),
    TCL_UNUSED(Tcl_DString *)) {
    return 0;
}
#define TclGetLoadedPackages getLoadedPackages
static int TclGetLoadedPackages(
    Tcl_Interp *interp,		/* Interpreter in which to return information
				 * or error message. */
    const char *targetName)	/* Name of target interpreter or NULL. If
				 * NULL, return info about all interps;
				 * otherwise, just return info about this
				 * interpreter. */
{
    return TclGetLoadedLibraries(interp, targetName, NULL);
}

mp_err TclBN_mp_div_3(const mp_int *a, mp_int *c, unsigned int *d) {
    mp_digit d2;
    mp_err result = mp_div_d(a, 3, c, &d2);
    if (d) {
	*d = d2;
    }
    return result;
}

int TclBN_mp_expt_d_ex(const mp_int *a, unsigned int b, mp_int *c,
    TCL_UNUSED(int) /*fast*/)
{
    return TclBN_mp_expt_u32(a, b, c);
}

mp_err TclBN_mp_to_unsigned_bin(const mp_int *a, unsigned char *b)
{
    return TclBN_mp_to_ubin(a, b, INT_MAX, NULL);
}

mp_err TclBN_mp_to_unsigned_bin_n(const mp_int *a, unsigned char *b, unsigned long *outlen)
{
    size_t n = TclBN_mp_unsigned_bin_size(a);
    if (*outlen < (unsigned long)n) {
	return MP_VAL;
    }
    *outlen = (unsigned long)n;
    return TclBN_mp_to_ubin(a, b, n, NULL);
}

void TclBN_reverse(unsigned char *s, int len)
{
    if (len > 0) {
	TclBN_s_mp_reverse(s, (size_t)len);
    }
}

mp_err TclBN_mp_init_set_int(mp_int *a, unsigned long b)
{
    return TclBN_mp_init_u64(a,b);
}

mp_err TclBN_mp_init_l(mp_int *a, long b)
{
    return TclBN_mp_init_i64(a,b);
}

void TclBN_mp_set(mp_int *a, unsigned int b) {
    TclBN_mp_set_ull(a, b);
}

mp_err TclBN_mp_toradix_n(const mp_int *a, char *str, int radix, int maxlen)
{
    if (maxlen < 0) {
	return MP_VAL;
    }
    return TclBN_mp_to_radix(a, str, maxlen, NULL, radix);
}

#define TclSetStartupScriptPath setStartupScriptPath
static void TclSetStartupScriptPath(Tcl_Obj *path)
{
    Tcl_SetStartupScript(path, NULL);
}
#define TclGetStartupScriptPath getStartupScriptPath
static Tcl_Obj *TclGetStartupScriptPath(void)
{
    return Tcl_GetStartupScript(NULL);
}
#define TclSetStartupScriptFileName setStartupScriptFileName
static void TclSetStartupScriptFileName(
    const char *fileName)
{
    Tcl_SetStartupScript(Tcl_NewStringObj(fileName,-1), NULL);
}
#define TclGetStartupScriptFileName getStartupScriptFileName
static const char *TclGetStartupScriptFileName(void)
{
    Tcl_Obj *path = Tcl_GetStartupScript(NULL);
    if (path == NULL) {
	return NULL;
    }
    return Tcl_GetString(path);
}
#if defined(_WIN32) || defined(__CYGWIN__)
#undef TclWinNToHS
#undef TclWinGetPlatformId
#undef TclWinResetInterfaces
#undef TclWinSetInterfaces
static void
doNothing(void)
{
    /* dummy implementation, no need to do anything */
}
#define TclWinNToHS winNToHS
static unsigned short TclWinNToHS(unsigned short ns) {
	return ntohs(ns);
}
#define TclWinGetPlatformId winGetPlatformId
static int
TclWinGetPlatformId(void)
{
    return 2; /* VER_PLATFORM_WIN32_NT */;
}
#define TclWinResetInterfaces doNothing
#define TclWinSetInterfaces (void (*) (int)) doNothing
#endif
#endif /* TCL_NO_DEPRECATED */

#define TclpCreateTempFile_ TclpCreateTempFile
#define TclUnixWaitForFile_ TclUnixWaitForFile
#ifdef MAC_OSX_TCL /* On UNIX, fill with other stub entries */
#define TclMacOSXNotifierAddRunLoopMode Tcl_MacOSXNotifierAddRunLoopMode
>>>>>>> 062a4458
#else
#   define TclpIsAtty isatty
#endif

#ifdef _WIN32
#   define TclUnixWaitForFile 0
#   define TclUnixCopyFile 0
#   define TclUnixOpenTemporaryFile 0
#   define TclpReaddir 0
#   undef TclpIsAtty
#   define TclpIsAtty 0
#elif defined(__CYGWIN__)
#   define TclpIsAtty isatty
static void
doNothing(void)
{
    /* dummy implementation, no need to do anything */
}
#   define TclWinAddProcess (void (*) (void *, Tcl_Size)) doNothing
#   define TclWinFlushDirtyChannels doNothing

#define TclWinNoBackslash winNoBackslash
static char *
TclWinNoBackslash(char *path)
{
    char *p;

    for (p = path; *p != '\0'; p++) {
	if (*p == '\\') {
	    *p = '/';
	}
    }
    return path;
}

void *TclWinGetTclInstance(void)
{
    void *hInstance = NULL;
    GetModuleHandleExW(GET_MODULE_HANDLE_EX_FLAG_FROM_ADDRESS,
	    (const wchar_t *)&TclWinNoBackslash, &hInstance);
    return hInstance;
}

Tcl_Size
TclpGetPid(Tcl_Pid pid)
{
    return (Tcl_Size)PTR2INT(pid);
}

#if defined(TCL_WIDE_INT_IS_LONG)
/* On Cygwin64, long is 64-bit while on Win64 long is 32-bit. Therefore
 * we have to make sure that all stub entries on Cygwin64 follow the Win64
 * signature. Tcl 9 must find a better solution, but that cannot be done
 * without introducing a binary incompatibility.
 */
#define Tcl_GetLongFromObj (int(*)(Tcl_Interp*,Tcl_Obj*,long*))(void *)Tcl_GetIntFromObj
static int exprInt(Tcl_Interp *interp, const char *expr, int *ptr){
    long longValue;
    int result = Tcl_ExprLong(interp, expr, &longValue);
    if (result == TCL_OK) {
	if ((longValue >= (long)(INT_MIN))
		&& (longValue <= (long)(UINT_MAX))) {
	    *ptr = (int)longValue;
	} else {
	    Tcl_SetObjResult(interp, Tcl_NewStringObj(
		    "integer value too large to represent", -1));
	    result = TCL_ERROR;
	}
    }
    return result;
}
#define Tcl_ExprLong (int(*)(Tcl_Interp*,const char*,long*))(void *)exprInt
static int exprIntObj(Tcl_Interp *interp, Tcl_Obj*expr, int *ptr){
    long longValue;
    int result = Tcl_ExprLongObj(interp, expr, &longValue);
    if (result == TCL_OK) {
	if ((longValue >= (long)(INT_MIN))
		&& (longValue <= (long)(UINT_MAX))) {
	    *ptr = (int)longValue;
	} else {
	    Tcl_SetObjResult(interp, Tcl_NewStringObj(
		    "integer value too large to represent", -1));
	    result = TCL_ERROR;
	}
    }
    return result;
}
#define Tcl_ExprLongObj (int(*)(Tcl_Interp*,Tcl_Obj*,long*))(void *)exprIntObj
#endif /* TCL_WIDE_INT_IS_LONG */

#else /* __CYGWIN__ */
#   define TclWinGetTclInstance 0
#   define TclpGetPid 0
#   define TclWinFlushDirtyChannels 0
#   define TclWinNoBackslash 0
#   define TclWinAddProcess 0
#endif

/*
 * WARNING: The contents of this file is automatically generated by the
 * tools/genStubs.tcl script. Any modifications to the function declarations
 * below should be made in the generic/tcl.decls script.
 */

MODULE_SCOPE const TclStubs tclStubs;
MODULE_SCOPE const TclTomMathStubs tclTomMathStubs;

#ifdef __GNUC__
/*
 * The rest of this file shouldn't warn about deprecated functions; they're
 * there because we intend them to be so and know that this file is OK to
 * touch those fields.
 */
#pragma GCC diagnostic ignored "-Wdeprecated-declarations"
#endif

#ifdef TCL_WITH_EXTERNAL_TOMMATH
/* If Tcl is linked with an external libtommath 1.2.x, then mp_expt_n doesn't
 * exist (since that was introduced in libtommath 1.3.0. Provide it here.) */
mp_err MP_WUR TclBN_mp_expt_d(const mp_int *a, int b, mp_int *c) {
    return mp_expt_u32(a, (uint32_t)b, c);;
}
#endif /* TCL_WITH_EXTERNAL_TOMMATH */

/* !BEGIN!: Do not edit below this line. */

static const TclIntStubs tclIntStubs = {
    TCL_STUB_MAGIC,
    0,
    0, /* 0 */
    0, /* 1 */
    0, /* 2 */
    TclAllocateFreeObjects, /* 3 */
    0, /* 4 */
    TclCleanupChildren, /* 5 */
    TclCleanupCommand, /* 6 */
    TclCopyAndCollapse, /* 7 */
    0, /* 8 */
    TclCreatePipeline, /* 9 */
    TclCreateProc, /* 10 */
    TclDeleteCompiledLocalVars, /* 11 */
    TclDeleteVars, /* 12 */
    0, /* 13 */
    TclDumpMemoryInfo, /* 14 */
    0, /* 15 */
    TclExprFloatError, /* 16 */
    0, /* 17 */
    0, /* 18 */
    0, /* 19 */
    0, /* 20 */
    0, /* 21 */
    TclFindElement, /* 22 */
    TclFindProc, /* 23 */
    TclFormatInt, /* 24 */
    TclFreePackageInfo, /* 25 */
    0, /* 26 */
    0, /* 27 */
    TclpGetDefaultStdChannel, /* 28 */
    0, /* 29 */
    0, /* 30 */
    TclGetExtension, /* 31 */
    TclGetFrame, /* 32 */
    0, /* 33 */
    0, /* 34 */
    0, /* 35 */
    0, /* 36 */
    0, /* 37 */
    TclGetNamespaceForQualName, /* 38 */
    TclGetObjInterpProc, /* 39 */
    TclGetOpenMode, /* 40 */
    TclGetOriginalCommand, /* 41 */
    TclpGetUserHome, /* 42 */
    TclGetObjInterpProc2, /* 43 */
    0, /* 44 */
    TclHideUnsafeCommands, /* 45 */
    TclInExit, /* 46 */
    0, /* 47 */
    0, /* 48 */
    0, /* 49 */
    0, /* 50 */
    TclInterpInit, /* 51 */
    0, /* 52 */
    0, /* 53 */
    0, /* 54 */
    TclIsProc, /* 55 */
    0, /* 56 */
    0, /* 57 */
    TclLookupVar, /* 58 */
    0, /* 59 */
    TclNeedSpace, /* 60 */
    TclNewProcBodyObj, /* 61 */
    TclObjCommandComplete, /* 62 */
    0, /* 63 */
    TclObjInvoke, /* 64 */
    0, /* 65 */
    0, /* 66 */
    0, /* 67 */
    0, /* 68 */
    TclpAlloc, /* 69 */
    0, /* 70 */
    0, /* 71 */
    0, /* 72 */
    0, /* 73 */
    TclpFree, /* 74 */
    TclpGetClicks, /* 75 */
    TclpGetSeconds, /* 76 */
    0, /* 77 */
    0, /* 78 */
    0, /* 79 */
    0, /* 80 */
    TclpRealloc, /* 81 */
    0, /* 82 */
    0, /* 83 */
    0, /* 84 */
    0, /* 85 */
    0, /* 86 */
    0, /* 87 */
    0, /* 88 */
    TclPreventAliasLoop, /* 89 */
    0, /* 90 */
    TclProcCleanupProc, /* 91 */
    TclProcCompileProc, /* 92 */
    TclProcDeleteProc, /* 93 */
    0, /* 94 */
    0, /* 95 */
    TclRenameCommand, /* 96 */
    TclResetShadowedCmdRefs, /* 97 */
    TclServiceIdle, /* 98 */
    0, /* 99 */
    0, /* 100 */
    0, /* 101 */
    TclSetupEnv, /* 102 */
    TclSockGetPort, /* 103 */
    0, /* 104 */
    0, /* 105 */
    0, /* 106 */
    0, /* 107 */
    TclTeardownNamespace, /* 108 */
    TclUpdateReturnInfo, /* 109 */
    TclSockMinimumBuffers, /* 110 */
    Tcl_AddInterpResolvers, /* 111 */
    0, /* 112 */
    0, /* 113 */
    0, /* 114 */
    0, /* 115 */
    0, /* 116 */
    0, /* 117 */
    Tcl_GetInterpResolvers, /* 118 */
    Tcl_GetNamespaceResolvers, /* 119 */
    Tcl_FindNamespaceVar, /* 120 */
    0, /* 121 */
    0, /* 122 */
    0, /* 123 */
    0, /* 124 */
    0, /* 125 */
    Tcl_GetVariableFullName, /* 126 */
    0, /* 127 */
    Tcl_PopCallFrame, /* 128 */
    Tcl_PushCallFrame, /* 129 */
    Tcl_RemoveInterpResolvers, /* 130 */
    Tcl_SetNamespaceResolvers, /* 131 */
    0, /* 132 */
    0, /* 133 */
    0, /* 134 */
    0, /* 135 */
    0, /* 136 */
    0, /* 137 */
    TclGetEnv, /* 138 */
    0, /* 139 */
    0, /* 140 */
    TclpGetCwd, /* 141 */
    TclSetByteCodeFromAny, /* 142 */
    TclAddLiteralObj, /* 143 */
    TclHideLiteral, /* 144 */
    TclGetAuxDataType, /* 145 */
    TclHandleCreate, /* 146 */
    TclHandleFree, /* 147 */
    TclHandlePreserve, /* 148 */
    TclHandleRelease, /* 149 */
    TclRegAbout, /* 150 */
    TclRegExpRangeUniChar, /* 151 */
    0, /* 152 */
    0, /* 153 */
    0, /* 154 */
    0, /* 155 */
    TclRegError, /* 156 */
    TclVarTraceExists, /* 157 */
    0, /* 158 */
    0, /* 159 */
    0, /* 160 */
    TclChannelTransform, /* 161 */
    TclChannelEventScriptInvoker, /* 162 */
    TclGetInstructionTable, /* 163 */
    TclExpandCodeArray, /* 164 */
    TclpSetInitialEncodings, /* 165 */
    TclListObjSetElement, /* 166 */
    0, /* 167 */
    0, /* 168 */
    TclpUtfNcmp2, /* 169 */
    TclCheckInterpTraces, /* 170 */
    TclCheckExecutionTraces, /* 171 */
    TclInThreadExit, /* 172 */
    TclUniCharMatch, /* 173 */
    0, /* 174 */
    TclCallVarTraces, /* 175 */
    TclCleanupVar, /* 176 */
    TclVarErrMsg, /* 177 */
    0, /* 178 */
    0, /* 179 */
    0, /* 180 */
    0, /* 181 */
    0, /* 182 */
    0, /* 183 */
    0, /* 184 */
    0, /* 185 */
    0, /* 186 */
    0, /* 187 */
    0, /* 188 */
    0, /* 189 */
    0, /* 190 */
    0, /* 191 */
    0, /* 192 */
    0, /* 193 */
    0, /* 194 */
    0, /* 195 */
    0, /* 196 */
    0, /* 197 */
    TclObjGetFrame, /* 198 */
    0, /* 199 */
    TclpObjRemoveDirectory, /* 200 */
    TclpObjCopyDirectory, /* 201 */
    TclpObjCreateDirectory, /* 202 */
    TclpObjDeleteFile, /* 203 */
    TclpObjCopyFile, /* 204 */
    TclpObjRenameFile, /* 205 */
    TclpObjStat, /* 206 */
    TclpObjAccess, /* 207 */
    TclpOpenFileChannel, /* 208 */
    0, /* 209 */
    0, /* 210 */
    0, /* 211 */
    TclpFindExecutable, /* 212 */
    TclGetObjNameOfExecutable, /* 213 */
    TclSetObjNameOfExecutable, /* 214 */
    TclStackAlloc, /* 215 */
    TclStackFree, /* 216 */
    TclPushStackFrame, /* 217 */
    TclPopStackFrame, /* 218 */
    TclpCreateTemporaryDirectory, /* 219 */
    0, /* 220 */
    TclListTestObj, /* 221 */
    TclListObjValidate, /* 222 */
    TclGetCStackPtr, /* 223 */
    TclGetPlatform, /* 224 */
    TclTraceDictPath, /* 225 */
    TclObjBeingDeleted, /* 226 */
    TclSetNsPath, /* 227 */
    0, /* 228 */
    TclPtrMakeUpvar, /* 229 */
    TclObjLookupVar, /* 230 */
    TclGetNamespaceFromObj, /* 231 */
    TclEvalObjEx, /* 232 */
    TclGetSrcInfoForPc, /* 233 */
    TclVarHashCreateVar, /* 234 */
    TclInitVarHashTable, /* 235 */
    0, /* 236 */
    TclResetCancellation, /* 237 */
    TclNRInterpProc, /* 238 */
    TclNRInterpProcCore, /* 239 */
    TclNRRunCallbacks, /* 240 */
    TclNREvalObjEx, /* 241 */
    TclNREvalObjv, /* 242 */
    TclDbDumpActiveObjects, /* 243 */
    TclGetNamespaceChildTable, /* 244 */
    TclGetNamespaceCommandTable, /* 245 */
    TclInitRewriteEnsemble, /* 246 */
    TclResetRewriteEnsemble, /* 247 */
    TclCopyChannel, /* 248 */
    TclDoubleDigits, /* 249 */
    TclSetChildCancelFlags, /* 250 */
    TclRegisterLiteral, /* 251 */
    TclPtrGetVar, /* 252 */
    TclPtrSetVar, /* 253 */
    TclPtrIncrObjVar, /* 254 */
    TclPtrObjMakeUpvar, /* 255 */
    TclPtrUnsetVar, /* 256 */
    TclStaticLibrary, /* 257 */
    0, /* 258 */
    0, /* 259 */
    0, /* 260 */
    TclUnusedStubEntry, /* 261 */
};

static const TclIntPlatStubs tclIntPlatStubs = {
    TCL_STUB_MAGIC,
    0,
    0, /* 0 */
    TclpCloseFile, /* 1 */
    TclpCreateCommandChannel, /* 2 */
    TclpCreatePipe, /* 3 */
    TclWinGetTclInstance, /* 4 */
    TclUnixWaitForFile, /* 5 */
    TclpMakeFile, /* 6 */
    TclpOpenFile, /* 7 */
    TclpGetPid, /* 8 */
    TclpCreateTempFile, /* 9 */
    0, /* 10 */
    TclGetAndDetachPids, /* 11 */
    0, /* 12 */
    0, /* 13 */
    0, /* 14 */
    TclpCreateProcess, /* 15 */
    TclpIsAtty, /* 16 */
    TclUnixCopyFile, /* 17 */
    0, /* 18 */
    0, /* 19 */
    TclWinAddProcess, /* 20 */
    0, /* 21 */
    0, /* 22 */
    0, /* 23 */
    TclWinNoBackslash, /* 24 */
    0, /* 25 */
    0, /* 26 */
    TclWinFlushDirtyChannels, /* 27 */
    0, /* 28 */
    TclWinCPUID, /* 29 */
    TclUnixOpenTemporaryFile, /* 30 */
};

static const TclPlatStubs tclPlatStubs = {
    TCL_STUB_MAGIC,
    0,
    0, /* 0 */
    Tcl_MacOSXOpenVersionedBundleResources, /* 1 */
    Tcl_MacOSXNotifierAddRunLoopMode, /* 2 */
    Tcl_WinConvertError, /* 3 */
};

const TclTomMathStubs tclTomMathStubs = {
    TCL_STUB_MAGIC,
    0,
    TclBN_epoch, /* 0 */
    TclBN_revision, /* 1 */
    TclBN_mp_add, /* 2 */
    TclBN_mp_add_d, /* 3 */
    TclBN_mp_and, /* 4 */
    TclBN_mp_clamp, /* 5 */
    TclBN_mp_clear, /* 6 */
    TclBN_mp_clear_multi, /* 7 */
    TclBN_mp_cmp, /* 8 */
    TclBN_mp_cmp_d, /* 9 */
    TclBN_mp_cmp_mag, /* 10 */
    TclBN_mp_copy, /* 11 */
    TclBN_mp_count_bits, /* 12 */
    TclBN_mp_div, /* 13 */
    TclBN_mp_div_d, /* 14 */
    TclBN_mp_div_2, /* 15 */
    TclBN_mp_div_2d, /* 16 */
    0, /* 17 */
    TclBN_mp_exch, /* 18 */
    TclBN_mp_expt_d, /* 19 */
    TclBN_mp_grow, /* 20 */
    TclBN_mp_init, /* 21 */
    TclBN_mp_init_copy, /* 22 */
    TclBN_mp_init_multi, /* 23 */
    TclBN_mp_init_set, /* 24 */
    TclBN_mp_init_size, /* 25 */
    TclBN_mp_lshd, /* 26 */
    TclBN_mp_mod, /* 27 */
    TclBN_mp_mod_2d, /* 28 */
    TclBN_mp_mul, /* 29 */
    TclBN_mp_mul_d, /* 30 */
    TclBN_mp_mul_2, /* 31 */
    TclBN_mp_mul_2d, /* 32 */
    TclBN_mp_neg, /* 33 */
    TclBN_mp_or, /* 34 */
    TclBN_mp_radix_size, /* 35 */
    TclBN_mp_read_radix, /* 36 */
    TclBN_mp_rshd, /* 37 */
    TclBN_mp_shrink, /* 38 */
    0, /* 39 */
    0, /* 40 */
    TclBN_mp_sqrt, /* 41 */
    TclBN_mp_sub, /* 42 */
    TclBN_mp_sub_d, /* 43 */
    0, /* 44 */
    0, /* 45 */
    0, /* 46 */
    TclBN_mp_ubin_size, /* 47 */
    TclBN_mp_xor, /* 48 */
    TclBN_mp_zero, /* 49 */
<<<<<<< HEAD
    0, /* 50 */
    0, /* 51 */
    0, /* 52 */
    0, /* 53 */
    0, /* 54 */
    0, /* 55 */
    0, /* 56 */
    0, /* 57 */
    0, /* 58 */
    0, /* 59 */
    0, /* 60 */
    0, /* 61 */
    0, /* 62 */
=======
    TclBN_reverse, /* 50 */
    TclBN_fast_s_mp_mul_digs, /* 51 */
    TclBN_fast_s_mp_sqr, /* 52 */
    TclBN_mp_karatsuba_mul, /* 53 */
    TclBN_mp_karatsuba_sqr, /* 54 */
    TclBN_mp_toom_mul, /* 55 */
    TclBN_mp_toom_sqr, /* 56 */
    TclBN_s_mp_add, /* 57 */
    TclBN_s_mp_mul_digs, /* 58 */
    TclBN_s_mp_sqr, /* 59 */
    TclBN_s_mp_sub, /* 60 */
    TclBN_mp_init_set_int, /* 61 */
    TclBN_mp_set_ul, /* 62 */
>>>>>>> 062a4458
    TclBN_mp_cnt_lsb, /* 63 */
    0, /* 64 */
    TclBN_mp_init_i64, /* 65 */
    TclBN_mp_init_u64, /* 66 */
<<<<<<< HEAD
    0, /* 67 */
    TclBN_mp_set_u64, /* 68 */
    TclBN_mp_get_mag_u64, /* 69 */
    TclBN_mp_set_i64, /* 70 */
=======
    TclBN_mp_expt_d_ex, /* 67 */
    TclBN_mp_set_ull, /* 68 */
    TclBN_mp_get_mag_ull, /* 69 */
    TclBN_mp_set_ll, /* 70 */
>>>>>>> 062a4458
    TclBN_mp_unpack, /* 71 */
    TclBN_mp_pack, /* 72 */
    0, /* 73 */
    0, /* 74 */
    0, /* 75 */
    TclBN_mp_signed_rsh, /* 76 */
    TclBN_mp_pack_count, /* 77 */
    TclBN_mp_to_ubin, /* 78 */
    0, /* 79 */
    TclBN_mp_to_radix, /* 80 */
};

static const TclStubHooks tclStubHooks = {
    &tclPlatStubs,
    &tclIntStubs,
    &tclIntPlatStubs
};

const TclStubs tclStubs = {
    TCL_STUB_MAGIC,
    &tclStubHooks,
    Tcl_PkgProvideEx, /* 0 */
    Tcl_PkgRequireEx, /* 1 */
    Tcl_Panic, /* 2 */
    Tcl_Alloc, /* 3 */
    Tcl_Free, /* 4 */
    Tcl_Realloc, /* 5 */
    Tcl_DbCkalloc, /* 6 */
    Tcl_DbCkfree, /* 7 */
    Tcl_DbCkrealloc, /* 8 */
    Tcl_CreateFileHandler, /* 9 */
    Tcl_DeleteFileHandler, /* 10 */
    Tcl_SetTimer, /* 11 */
    Tcl_Sleep, /* 12 */
    Tcl_WaitForEvent, /* 13 */
    Tcl_AppendAllObjTypes, /* 14 */
    Tcl_AppendStringsToObj, /* 15 */
    Tcl_AppendToObj, /* 16 */
    Tcl_ConcatObj, /* 17 */
    Tcl_ConvertToType, /* 18 */
    Tcl_DbDecrRefCount, /* 19 */
    Tcl_DbIncrRefCount, /* 20 */
    Tcl_DbIsShared, /* 21 */
    0, /* 22 */
    Tcl_DbNewByteArrayObj, /* 23 */
    Tcl_DbNewDoubleObj, /* 24 */
    Tcl_DbNewListObj, /* 25 */
    0, /* 26 */
    Tcl_DbNewObj, /* 27 */
    Tcl_DbNewStringObj, /* 28 */
    Tcl_DuplicateObj, /* 29 */
    TclFreeObj, /* 30 */
    Tcl_GetBoolean, /* 31 */
    Tcl_GetBooleanFromObj, /* 32 */
    Tcl_GetByteArrayFromObj, /* 33 */
    Tcl_GetDouble, /* 34 */
    Tcl_GetDoubleFromObj, /* 35 */
    0, /* 36 */
    Tcl_GetInt, /* 37 */
    Tcl_GetIntFromObj, /* 38 */
    Tcl_GetLongFromObj, /* 39 */
    Tcl_GetObjType, /* 40 */
    TclGetStringFromObj, /* 41 */
    Tcl_InvalidateStringRep, /* 42 */
    Tcl_ListObjAppendList, /* 43 */
    Tcl_ListObjAppendElement, /* 44 */
    TclListObjGetElements, /* 45 */
    Tcl_ListObjIndex, /* 46 */
    TclListObjLength, /* 47 */
    Tcl_ListObjReplace, /* 48 */
    0, /* 49 */
    Tcl_NewByteArrayObj, /* 50 */
    Tcl_NewDoubleObj, /* 51 */
    0, /* 52 */
    Tcl_NewListObj, /* 53 */
    0, /* 54 */
    Tcl_NewObj, /* 55 */
    Tcl_NewStringObj, /* 56 */
    0, /* 57 */
    Tcl_SetByteArrayLength, /* 58 */
    Tcl_SetByteArrayObj, /* 59 */
    Tcl_SetDoubleObj, /* 60 */
    0, /* 61 */
    Tcl_SetListObj, /* 62 */
    0, /* 63 */
    Tcl_SetObjLength, /* 64 */
    Tcl_SetStringObj, /* 65 */
    0, /* 66 */
    0, /* 67 */
    Tcl_AllowExceptions, /* 68 */
    Tcl_AppendElement, /* 69 */
    Tcl_AppendResult, /* 70 */
    Tcl_AsyncCreate, /* 71 */
    Tcl_AsyncDelete, /* 72 */
    Tcl_AsyncInvoke, /* 73 */
    Tcl_AsyncMark, /* 74 */
    Tcl_AsyncReady, /* 75 */
    0, /* 76 */
    0, /* 77 */
    Tcl_BadChannelOption, /* 78 */
    Tcl_CallWhenDeleted, /* 79 */
    Tcl_CancelIdleCall, /* 80 */
    Tcl_Close, /* 81 */
    Tcl_CommandComplete, /* 82 */
    Tcl_Concat, /* 83 */
    Tcl_ConvertElement, /* 84 */
    Tcl_ConvertCountedElement, /* 85 */
    Tcl_CreateAlias, /* 86 */
    Tcl_CreateAliasObj, /* 87 */
    Tcl_CreateChannel, /* 88 */
    Tcl_CreateChannelHandler, /* 89 */
    Tcl_CreateCloseHandler, /* 90 */
    Tcl_CreateCommand, /* 91 */
    Tcl_CreateEventSource, /* 92 */
    Tcl_CreateExitHandler, /* 93 */
    Tcl_CreateInterp, /* 94 */
    0, /* 95 */
    Tcl_CreateObjCommand, /* 96 */
    Tcl_CreateChild, /* 97 */
    Tcl_CreateTimerHandler, /* 98 */
    Tcl_CreateTrace, /* 99 */
    Tcl_DeleteAssocData, /* 100 */
    Tcl_DeleteChannelHandler, /* 101 */
    Tcl_DeleteCloseHandler, /* 102 */
    Tcl_DeleteCommand, /* 103 */
    Tcl_DeleteCommandFromToken, /* 104 */
    Tcl_DeleteEvents, /* 105 */
    Tcl_DeleteEventSource, /* 106 */
    Tcl_DeleteExitHandler, /* 107 */
    Tcl_DeleteHashEntry, /* 108 */
    Tcl_DeleteHashTable, /* 109 */
    Tcl_DeleteInterp, /* 110 */
    Tcl_DetachPids, /* 111 */
    Tcl_DeleteTimerHandler, /* 112 */
    Tcl_DeleteTrace, /* 113 */
    Tcl_DontCallWhenDeleted, /* 114 */
    Tcl_DoOneEvent, /* 115 */
    Tcl_DoWhenIdle, /* 116 */
    Tcl_DStringAppend, /* 117 */
    Tcl_DStringAppendElement, /* 118 */
    Tcl_DStringEndSublist, /* 119 */
    Tcl_DStringFree, /* 120 */
    Tcl_DStringGetResult, /* 121 */
    Tcl_DStringInit, /* 122 */
    Tcl_DStringResult, /* 123 */
    Tcl_DStringSetLength, /* 124 */
    Tcl_DStringStartSublist, /* 125 */
    Tcl_Eof, /* 126 */
    Tcl_ErrnoId, /* 127 */
    Tcl_ErrnoMsg, /* 128 */
    0, /* 129 */
    Tcl_EvalFile, /* 130 */
    0, /* 131 */
    Tcl_EventuallyFree, /* 132 */
    Tcl_Exit, /* 133 */
    Tcl_ExposeCommand, /* 134 */
    Tcl_ExprBoolean, /* 135 */
    Tcl_ExprBooleanObj, /* 136 */
    Tcl_ExprDouble, /* 137 */
    Tcl_ExprDoubleObj, /* 138 */
    Tcl_ExprLong, /* 139 */
    Tcl_ExprLongObj, /* 140 */
    Tcl_ExprObj, /* 141 */
    Tcl_ExprString, /* 142 */
    Tcl_Finalize, /* 143 */
    0, /* 144 */
    Tcl_FirstHashEntry, /* 145 */
    Tcl_Flush, /* 146 */
    0, /* 147 */
    Tcl_GetAlias, /* 148 */
    Tcl_GetAliasObj, /* 149 */
    Tcl_GetAssocData, /* 150 */
    Tcl_GetChannel, /* 151 */
    Tcl_GetChannelBufferSize, /* 152 */
    Tcl_GetChannelHandle, /* 153 */
    Tcl_GetChannelInstanceData, /* 154 */
    Tcl_GetChannelMode, /* 155 */
    Tcl_GetChannelName, /* 156 */
    Tcl_GetChannelOption, /* 157 */
    Tcl_GetChannelType, /* 158 */
    Tcl_GetCommandInfo, /* 159 */
    Tcl_GetCommandName, /* 160 */
    Tcl_GetErrno, /* 161 */
    Tcl_GetHostName, /* 162 */
    Tcl_GetInterpPath, /* 163 */
    Tcl_GetParent, /* 164 */
    Tcl_GetNameOfExecutable, /* 165 */
    Tcl_GetObjResult, /* 166 */
    Tcl_GetOpenFile, /* 167 */
    Tcl_GetPathType, /* 168 */
    Tcl_Gets, /* 169 */
    Tcl_GetsObj, /* 170 */
    Tcl_GetServiceMode, /* 171 */
    Tcl_GetChild, /* 172 */
    Tcl_GetStdChannel, /* 173 */
    0, /* 174 */
    0, /* 175 */
    Tcl_GetVar2, /* 176 */
    0, /* 177 */
    0, /* 178 */
    Tcl_HideCommand, /* 179 */
    Tcl_Init, /* 180 */
    Tcl_InitHashTable, /* 181 */
    Tcl_InputBlocked, /* 182 */
    Tcl_InputBuffered, /* 183 */
    Tcl_InterpDeleted, /* 184 */
    Tcl_IsSafe, /* 185 */
    Tcl_JoinPath, /* 186 */
    Tcl_LinkVar, /* 187 */
    0, /* 188 */
    Tcl_MakeFileChannel, /* 189 */
    0, /* 190 */
    Tcl_MakeTcpClientChannel, /* 191 */
    Tcl_Merge, /* 192 */
    Tcl_NextHashEntry, /* 193 */
    Tcl_NotifyChannel, /* 194 */
    Tcl_ObjGetVar2, /* 195 */
    Tcl_ObjSetVar2, /* 196 */
    Tcl_OpenCommandChannel, /* 197 */
    Tcl_OpenFileChannel, /* 198 */
    Tcl_OpenTcpClient, /* 199 */
    Tcl_OpenTcpServer, /* 200 */
    Tcl_Preserve, /* 201 */
    Tcl_PrintDouble, /* 202 */
    Tcl_PutEnv, /* 203 */
    Tcl_PosixError, /* 204 */
    Tcl_QueueEvent, /* 205 */
    Tcl_Read, /* 206 */
    Tcl_ReapDetachedProcs, /* 207 */
    Tcl_RecordAndEval, /* 208 */
    Tcl_RecordAndEvalObj, /* 209 */
    Tcl_RegisterChannel, /* 210 */
    Tcl_RegisterObjType, /* 211 */
    Tcl_RegExpCompile, /* 212 */
    Tcl_RegExpExec, /* 213 */
    Tcl_RegExpMatch, /* 214 */
    Tcl_RegExpRange, /* 215 */
    Tcl_Release, /* 216 */
    Tcl_ResetResult, /* 217 */
    Tcl_ScanElement, /* 218 */
    Tcl_ScanCountedElement, /* 219 */
    0, /* 220 */
    Tcl_ServiceAll, /* 221 */
    Tcl_ServiceEvent, /* 222 */
    Tcl_SetAssocData, /* 223 */
    Tcl_SetChannelBufferSize, /* 224 */
    Tcl_SetChannelOption, /* 225 */
    Tcl_SetCommandInfo, /* 226 */
    Tcl_SetErrno, /* 227 */
    Tcl_SetErrorCode, /* 228 */
    Tcl_SetMaxBlockTime, /* 229 */
    0, /* 230 */
    Tcl_SetRecursionLimit, /* 231 */
    0, /* 232 */
    Tcl_SetServiceMode, /* 233 */
    Tcl_SetObjErrorCode, /* 234 */
    Tcl_SetObjResult, /* 235 */
    Tcl_SetStdChannel, /* 236 */
    0, /* 237 */
    Tcl_SetVar2, /* 238 */
    Tcl_SignalId, /* 239 */
    Tcl_SignalMsg, /* 240 */
    Tcl_SourceRCFile, /* 241 */
    TclSplitList, /* 242 */
    TclSplitPath, /* 243 */
    0, /* 244 */
    0, /* 245 */
    0, /* 246 */
    0, /* 247 */
    Tcl_TraceVar2, /* 248 */
    Tcl_TranslateFileName, /* 249 */
    Tcl_Ungets, /* 250 */
    Tcl_UnlinkVar, /* 251 */
    Tcl_UnregisterChannel, /* 252 */
    0, /* 253 */
    Tcl_UnsetVar2, /* 254 */
    0, /* 255 */
    Tcl_UntraceVar2, /* 256 */
    Tcl_UpdateLinkedVar, /* 257 */
    0, /* 258 */
    Tcl_UpVar2, /* 259 */
    Tcl_VarEval, /* 260 */
    0, /* 261 */
    Tcl_VarTraceInfo2, /* 262 */
    Tcl_Write, /* 263 */
    Tcl_WrongNumArgs, /* 264 */
    Tcl_DumpActiveMemory, /* 265 */
    Tcl_ValidateAllMemory, /* 266 */
    0, /* 267 */
    0, /* 268 */
    Tcl_HashStats, /* 269 */
    Tcl_ParseVar, /* 270 */
    0, /* 271 */
    Tcl_PkgPresentEx, /* 272 */
    0, /* 273 */
    0, /* 274 */
    0, /* 275 */
    0, /* 276 */
    Tcl_WaitPid, /* 277 */
    0, /* 278 */
    Tcl_GetVersion, /* 279 */
    Tcl_InitMemory, /* 280 */
    Tcl_StackChannel, /* 281 */
    Tcl_UnstackChannel, /* 282 */
    Tcl_GetStackedChannel, /* 283 */
    Tcl_SetMainLoop, /* 284 */
    0, /* 285 */
    Tcl_AppendObjToObj, /* 286 */
    Tcl_CreateEncoding, /* 287 */
    Tcl_CreateThreadExitHandler, /* 288 */
    Tcl_DeleteThreadExitHandler, /* 289 */
    0, /* 290 */
    Tcl_EvalEx, /* 291 */
    Tcl_EvalObjv, /* 292 */
    Tcl_EvalObjEx, /* 293 */
    Tcl_ExitThread, /* 294 */
    Tcl_ExternalToUtf, /* 295 */
    Tcl_ExternalToUtfDString, /* 296 */
    Tcl_FinalizeThread, /* 297 */
    Tcl_FinalizeNotifier, /* 298 */
    Tcl_FreeEncoding, /* 299 */
    Tcl_GetCurrentThread, /* 300 */
    Tcl_GetEncoding, /* 301 */
    Tcl_GetEncodingName, /* 302 */
    Tcl_GetEncodingNames, /* 303 */
    Tcl_GetIndexFromObjStruct, /* 304 */
    Tcl_GetThreadData, /* 305 */
    Tcl_GetVar2Ex, /* 306 */
    Tcl_InitNotifier, /* 307 */
    Tcl_MutexLock, /* 308 */
    Tcl_MutexUnlock, /* 309 */
    Tcl_ConditionNotify, /* 310 */
    Tcl_ConditionWait, /* 311 */
    TclNumUtfChars, /* 312 */
    Tcl_ReadChars, /* 313 */
    0, /* 314 */
    0, /* 315 */
    Tcl_SetSystemEncoding, /* 316 */
    Tcl_SetVar2Ex, /* 317 */
    Tcl_ThreadAlert, /* 318 */
    Tcl_ThreadQueueEvent, /* 319 */
    Tcl_UniCharAtIndex, /* 320 */
    Tcl_UniCharToLower, /* 321 */
    Tcl_UniCharToTitle, /* 322 */
    Tcl_UniCharToUpper, /* 323 */
    Tcl_UniCharToUtf, /* 324 */
    TclUtfAtIndex, /* 325 */
    TclUtfCharComplete, /* 326 */
    Tcl_UtfBackslash, /* 327 */
    Tcl_UtfFindFirst, /* 328 */
    Tcl_UtfFindLast, /* 329 */
    TclUtfNext, /* 330 */
    TclUtfPrev, /* 331 */
    Tcl_UtfToExternal, /* 332 */
    Tcl_UtfToExternalDString, /* 333 */
    Tcl_UtfToLower, /* 334 */
    Tcl_UtfToTitle, /* 335 */
    Tcl_UtfToChar16, /* 336 */
    Tcl_UtfToUpper, /* 337 */
    Tcl_WriteChars, /* 338 */
    Tcl_WriteObj, /* 339 */
    Tcl_GetString, /* 340 */
    0, /* 341 */
    0, /* 342 */
    Tcl_AlertNotifier, /* 343 */
    Tcl_ServiceModeHook, /* 344 */
    Tcl_UniCharIsAlnum, /* 345 */
    Tcl_UniCharIsAlpha, /* 346 */
    Tcl_UniCharIsDigit, /* 347 */
    Tcl_UniCharIsLower, /* 348 */
    Tcl_UniCharIsSpace, /* 349 */
    Tcl_UniCharIsUpper, /* 350 */
    Tcl_UniCharIsWordChar, /* 351 */
    Tcl_Char16Len, /* 352 */
    0, /* 353 */
    Tcl_Char16ToUtfDString, /* 354 */
    Tcl_UtfToChar16DString, /* 355 */
    Tcl_GetRegExpFromObj, /* 356 */
    0, /* 357 */
    Tcl_FreeParse, /* 358 */
    Tcl_LogCommandInfo, /* 359 */
    Tcl_ParseBraces, /* 360 */
    Tcl_ParseCommand, /* 361 */
    Tcl_ParseExpr, /* 362 */
    Tcl_ParseQuotedString, /* 363 */
    Tcl_ParseVarName, /* 364 */
    Tcl_GetCwd, /* 365 */
    Tcl_Chdir, /* 366 */
    Tcl_Access, /* 367 */
    Tcl_Stat, /* 368 */
    TclUtfNcmp, /* 369 */
    TclUtfNcasecmp, /* 370 */
    Tcl_StringCaseMatch, /* 371 */
    Tcl_UniCharIsControl, /* 372 */
    Tcl_UniCharIsGraph, /* 373 */
    Tcl_UniCharIsPrint, /* 374 */
    Tcl_UniCharIsPunct, /* 375 */
    Tcl_RegExpExecObj, /* 376 */
    Tcl_RegExpGetInfo, /* 377 */
    Tcl_NewUnicodeObj, /* 378 */
    Tcl_SetUnicodeObj, /* 379 */
    TclGetCharLength, /* 380 */
    TclGetUniChar, /* 381 */
    0, /* 382 */
    TclGetRange, /* 383 */
    Tcl_AppendUnicodeToObj, /* 384 */
    Tcl_RegExpMatchObj, /* 385 */
    Tcl_SetNotifier, /* 386 */
    Tcl_GetAllocMutex, /* 387 */
    Tcl_GetChannelNames, /* 388 */
    Tcl_GetChannelNamesEx, /* 389 */
    Tcl_ProcObjCmd, /* 390 */
    Tcl_ConditionFinalize, /* 391 */
    Tcl_MutexFinalize, /* 392 */
    Tcl_CreateThread, /* 393 */
    Tcl_ReadRaw, /* 394 */
    Tcl_WriteRaw, /* 395 */
    Tcl_GetTopChannel, /* 396 */
    Tcl_ChannelBuffered, /* 397 */
    Tcl_ChannelName, /* 398 */
    Tcl_ChannelVersion, /* 399 */
    Tcl_ChannelBlockModeProc, /* 400 */
    0, /* 401 */
    Tcl_ChannelClose2Proc, /* 402 */
    Tcl_ChannelInputProc, /* 403 */
    Tcl_ChannelOutputProc, /* 404 */
    0, /* 405 */
    Tcl_ChannelSetOptionProc, /* 406 */
    Tcl_ChannelGetOptionProc, /* 407 */
    Tcl_ChannelWatchProc, /* 408 */
    Tcl_ChannelGetHandleProc, /* 409 */
    Tcl_ChannelFlushProc, /* 410 */
    Tcl_ChannelHandlerProc, /* 411 */
    Tcl_JoinThread, /* 412 */
    Tcl_IsChannelShared, /* 413 */
    Tcl_IsChannelRegistered, /* 414 */
    Tcl_CutChannel, /* 415 */
    Tcl_SpliceChannel, /* 416 */
    Tcl_ClearChannelHandlers, /* 417 */
    Tcl_IsChannelExisting, /* 418 */
    0, /* 419 */
    0, /* 420 */
    0, /* 421 */
    0, /* 422 */
    Tcl_InitCustomHashTable, /* 423 */
    Tcl_InitObjHashTable, /* 424 */
    Tcl_CommandTraceInfo, /* 425 */
    Tcl_TraceCommand, /* 426 */
    Tcl_UntraceCommand, /* 427 */
    Tcl_AttemptAlloc, /* 428 */
    Tcl_AttemptDbCkalloc, /* 429 */
    Tcl_AttemptRealloc, /* 430 */
    Tcl_AttemptDbCkrealloc, /* 431 */
    Tcl_AttemptSetObjLength, /* 432 */
    Tcl_GetChannelThread, /* 433 */
    TclGetUnicodeFromObj, /* 434 */
    0, /* 435 */
    0, /* 436 */
    Tcl_SubstObj, /* 437 */
    Tcl_DetachChannel, /* 438 */
    Tcl_IsStandardChannel, /* 439 */
    Tcl_FSCopyFile, /* 440 */
    Tcl_FSCopyDirectory, /* 441 */
    Tcl_FSCreateDirectory, /* 442 */
    Tcl_FSDeleteFile, /* 443 */
    Tcl_FSLoadFile, /* 444 */
    Tcl_FSMatchInDirectory, /* 445 */
    Tcl_FSLink, /* 446 */
    Tcl_FSRemoveDirectory, /* 447 */
    Tcl_FSRenameFile, /* 448 */
    Tcl_FSLstat, /* 449 */
    Tcl_FSUtime, /* 450 */
    Tcl_FSFileAttrsGet, /* 451 */
    Tcl_FSFileAttrsSet, /* 452 */
    Tcl_FSFileAttrStrings, /* 453 */
    Tcl_FSStat, /* 454 */
    Tcl_FSAccess, /* 455 */
    Tcl_FSOpenFileChannel, /* 456 */
    Tcl_FSGetCwd, /* 457 */
    Tcl_FSChdir, /* 458 */
    Tcl_FSConvertToPathType, /* 459 */
    Tcl_FSJoinPath, /* 460 */
    TclFSSplitPath, /* 461 */
    Tcl_FSEqualPaths, /* 462 */
    Tcl_FSGetNormalizedPath, /* 463 */
    Tcl_FSJoinToPath, /* 464 */
    Tcl_FSGetInternalRep, /* 465 */
    Tcl_FSGetTranslatedPath, /* 466 */
    Tcl_FSEvalFile, /* 467 */
    Tcl_FSNewNativePath, /* 468 */
    Tcl_FSGetNativePath, /* 469 */
    Tcl_FSFileSystemInfo, /* 470 */
    Tcl_FSPathSeparator, /* 471 */
    Tcl_FSListVolumes, /* 472 */
    Tcl_FSRegister, /* 473 */
    Tcl_FSUnregister, /* 474 */
    Tcl_FSData, /* 475 */
    Tcl_FSGetTranslatedStringPath, /* 476 */
    Tcl_FSGetFileSystemForPath, /* 477 */
    Tcl_FSGetPathType, /* 478 */
    Tcl_OutputBuffered, /* 479 */
    Tcl_FSMountsChanged, /* 480 */
    Tcl_EvalTokensStandard, /* 481 */
    Tcl_GetTime, /* 482 */
    Tcl_CreateObjTrace, /* 483 */
    Tcl_GetCommandInfoFromToken, /* 484 */
    Tcl_SetCommandInfoFromToken, /* 485 */
    Tcl_DbNewWideIntObj, /* 486 */
    Tcl_GetWideIntFromObj, /* 487 */
    Tcl_NewWideIntObj, /* 488 */
    Tcl_SetWideIntObj, /* 489 */
    Tcl_AllocStatBuf, /* 490 */
    Tcl_Seek, /* 491 */
    Tcl_Tell, /* 492 */
    Tcl_ChannelWideSeekProc, /* 493 */
    Tcl_DictObjPut, /* 494 */
    Tcl_DictObjGet, /* 495 */
    Tcl_DictObjRemove, /* 496 */
    TclDictObjSize, /* 497 */
    Tcl_DictObjFirst, /* 498 */
    Tcl_DictObjNext, /* 499 */
    Tcl_DictObjDone, /* 500 */
    Tcl_DictObjPutKeyList, /* 501 */
    Tcl_DictObjRemoveKeyList, /* 502 */
    Tcl_NewDictObj, /* 503 */
    Tcl_DbNewDictObj, /* 504 */
    Tcl_RegisterConfig, /* 505 */
    Tcl_CreateNamespace, /* 506 */
    Tcl_DeleteNamespace, /* 507 */
    Tcl_AppendExportList, /* 508 */
    Tcl_Export, /* 509 */
    Tcl_Import, /* 510 */
    Tcl_ForgetImport, /* 511 */
    Tcl_GetCurrentNamespace, /* 512 */
    Tcl_GetGlobalNamespace, /* 513 */
    Tcl_FindNamespace, /* 514 */
    Tcl_FindCommand, /* 515 */
    Tcl_GetCommandFromObj, /* 516 */
    Tcl_GetCommandFullName, /* 517 */
    Tcl_FSEvalFileEx, /* 518 */
    0, /* 519 */
    Tcl_LimitAddHandler, /* 520 */
    Tcl_LimitRemoveHandler, /* 521 */
    Tcl_LimitReady, /* 522 */
    Tcl_LimitCheck, /* 523 */
    Tcl_LimitExceeded, /* 524 */
    Tcl_LimitSetCommands, /* 525 */
    Tcl_LimitSetTime, /* 526 */
    Tcl_LimitSetGranularity, /* 527 */
    Tcl_LimitTypeEnabled, /* 528 */
    Tcl_LimitTypeExceeded, /* 529 */
    Tcl_LimitTypeSet, /* 530 */
    Tcl_LimitTypeReset, /* 531 */
    Tcl_LimitGetCommands, /* 532 */
    Tcl_LimitGetTime, /* 533 */
    Tcl_LimitGetGranularity, /* 534 */
    Tcl_SaveInterpState, /* 535 */
    Tcl_RestoreInterpState, /* 536 */
    Tcl_DiscardInterpState, /* 537 */
    Tcl_SetReturnOptions, /* 538 */
    Tcl_GetReturnOptions, /* 539 */
    Tcl_IsEnsemble, /* 540 */
    Tcl_CreateEnsemble, /* 541 */
    Tcl_FindEnsemble, /* 542 */
    Tcl_SetEnsembleSubcommandList, /* 543 */
    Tcl_SetEnsembleMappingDict, /* 544 */
    Tcl_SetEnsembleUnknownHandler, /* 545 */
    Tcl_SetEnsembleFlags, /* 546 */
    Tcl_GetEnsembleSubcommandList, /* 547 */
    Tcl_GetEnsembleMappingDict, /* 548 */
    Tcl_GetEnsembleUnknownHandler, /* 549 */
    Tcl_GetEnsembleFlags, /* 550 */
    Tcl_GetEnsembleNamespace, /* 551 */
    Tcl_SetTimeProc, /* 552 */
    Tcl_QueryTimeProc, /* 553 */
    Tcl_ChannelThreadActionProc, /* 554 */
    Tcl_NewBignumObj, /* 555 */
    Tcl_DbNewBignumObj, /* 556 */
    Tcl_SetBignumObj, /* 557 */
    Tcl_GetBignumFromObj, /* 558 */
    Tcl_TakeBignumFromObj, /* 559 */
    Tcl_TruncateChannel, /* 560 */
    Tcl_ChannelTruncateProc, /* 561 */
    Tcl_SetChannelErrorInterp, /* 562 */
    Tcl_GetChannelErrorInterp, /* 563 */
    Tcl_SetChannelError, /* 564 */
    Tcl_GetChannelError, /* 565 */
    Tcl_InitBignumFromDouble, /* 566 */
    Tcl_GetNamespaceUnknownHandler, /* 567 */
    Tcl_SetNamespaceUnknownHandler, /* 568 */
    Tcl_GetEncodingFromObj, /* 569 */
    Tcl_GetEncodingSearchPath, /* 570 */
    Tcl_SetEncodingSearchPath, /* 571 */
    Tcl_GetEncodingNameFromEnvironment, /* 572 */
    Tcl_PkgRequireProc, /* 573 */
    Tcl_AppendObjToErrorInfo, /* 574 */
    Tcl_AppendLimitedToObj, /* 575 */
    Tcl_Format, /* 576 */
    Tcl_AppendFormatToObj, /* 577 */
    Tcl_ObjPrintf, /* 578 */
    Tcl_AppendPrintfToObj, /* 579 */
    Tcl_CancelEval, /* 580 */
    Tcl_Canceled, /* 581 */
    Tcl_CreatePipe, /* 582 */
    Tcl_NRCreateCommand, /* 583 */
    Tcl_NREvalObj, /* 584 */
    Tcl_NREvalObjv, /* 585 */
    Tcl_NRCmdSwap, /* 586 */
    Tcl_NRAddCallback, /* 587 */
    Tcl_NRCallObjProc, /* 588 */
    Tcl_GetFSDeviceFromStat, /* 589 */
    Tcl_GetFSInodeFromStat, /* 590 */
    Tcl_GetModeFromStat, /* 591 */
    Tcl_GetLinkCountFromStat, /* 592 */
    Tcl_GetUserIdFromStat, /* 593 */
    Tcl_GetGroupIdFromStat, /* 594 */
    Tcl_GetDeviceTypeFromStat, /* 595 */
    Tcl_GetAccessTimeFromStat, /* 596 */
    Tcl_GetModificationTimeFromStat, /* 597 */
    Tcl_GetChangeTimeFromStat, /* 598 */
    Tcl_GetSizeFromStat, /* 599 */
    Tcl_GetBlocksFromStat, /* 600 */
    Tcl_GetBlockSizeFromStat, /* 601 */
    Tcl_SetEnsembleParameterList, /* 602 */
    Tcl_GetEnsembleParameterList, /* 603 */
    TclParseArgsObjv, /* 604 */
    Tcl_GetErrorLine, /* 605 */
    Tcl_SetErrorLine, /* 606 */
    Tcl_TransferResult, /* 607 */
    Tcl_InterpActive, /* 608 */
    Tcl_BackgroundException, /* 609 */
    Tcl_ZlibDeflate, /* 610 */
    Tcl_ZlibInflate, /* 611 */
    Tcl_ZlibCRC32, /* 612 */
    Tcl_ZlibAdler32, /* 613 */
    Tcl_ZlibStreamInit, /* 614 */
    Tcl_ZlibStreamGetCommandName, /* 615 */
    Tcl_ZlibStreamEof, /* 616 */
    Tcl_ZlibStreamChecksum, /* 617 */
    Tcl_ZlibStreamPut, /* 618 */
    Tcl_ZlibStreamGet, /* 619 */
    Tcl_ZlibStreamClose, /* 620 */
    Tcl_ZlibStreamReset, /* 621 */
    Tcl_SetStartupScript, /* 622 */
    Tcl_GetStartupScript, /* 623 */
    Tcl_CloseEx, /* 624 */
    Tcl_NRExprObj, /* 625 */
    Tcl_NRSubstObj, /* 626 */
    Tcl_LoadFile, /* 627 */
    Tcl_FindSymbol, /* 628 */
    Tcl_FSUnloadFile, /* 629 */
    Tcl_ZlibStreamSetCompressionDictionary, /* 630 */
    Tcl_OpenTcpServerEx, /* 631 */
    TclZipfs_Mount, /* 632 */
    TclZipfs_Unmount, /* 633 */
    TclZipfs_TclLibrary, /* 634 */
    TclZipfs_MountBuffer, /* 635 */
    Tcl_FreeInternalRep, /* 636 */
    Tcl_InitStringRep, /* 637 */
    Tcl_FetchInternalRep, /* 638 */
    Tcl_StoreInternalRep, /* 639 */
    Tcl_HasStringRep, /* 640 */
    Tcl_IncrRefCount, /* 641 */
    Tcl_DecrRefCount, /* 642 */
    Tcl_IsShared, /* 643 */
    Tcl_LinkArray, /* 644 */
    Tcl_GetIntForIndex, /* 645 */
    Tcl_UtfToUniChar, /* 646 */
    Tcl_UniCharToUtfDString, /* 647 */
    Tcl_UtfToUniCharDString, /* 648 */
    TclGetBytesFromObj, /* 649 */
    Tcl_GetBytesFromObj, /* 650 */
    Tcl_GetStringFromObj, /* 651 */
    Tcl_GetUnicodeFromObj, /* 652 */
    Tcl_GetSizeIntFromObj, /* 653 */
    Tcl_UtfCharComplete, /* 654 */
    Tcl_UtfNext, /* 655 */
    Tcl_UtfPrev, /* 656 */
    0, /* 657 */
    Tcl_ExternalToUtfDStringEx, /* 658 */
    Tcl_UtfToExternalDStringEx, /* 659 */
    Tcl_AsyncMarkFromSignal, /* 660 */
    Tcl_ListObjGetElements, /* 661 */
    Tcl_ListObjLength, /* 662 */
    Tcl_DictObjSize, /* 663 */
    Tcl_SplitList, /* 664 */
    Tcl_SplitPath, /* 665 */
    Tcl_FSSplitPath, /* 666 */
    Tcl_ParseArgsObjv, /* 667 */
    Tcl_UniCharLen, /* 668 */
    Tcl_NumUtfChars, /* 669 */
    Tcl_GetCharLength, /* 670 */
    Tcl_UtfAtIndex, /* 671 */
    Tcl_GetRange, /* 672 */
    Tcl_GetUniChar, /* 673 */
    Tcl_GetBool, /* 674 */
    Tcl_GetBoolFromObj, /* 675 */
    Tcl_CreateObjCommand2, /* 676 */
    Tcl_CreateObjTrace2, /* 677 */
    Tcl_NRCreateCommand2, /* 678 */
    Tcl_NRCallObjProc2, /* 679 */
    Tcl_GetNumberFromObj, /* 680 */
    Tcl_GetNumber, /* 681 */
    Tcl_RemoveChannelMode, /* 682 */
    Tcl_GetEncodingNulLength, /* 683 */
    Tcl_GetWideUIntFromObj, /* 684 */
    Tcl_DStringToObj, /* 685 */
    Tcl_UtfNcmp, /* 686 */
    Tcl_UtfNcasecmp, /* 687 */
    TclUnusedStubEntry, /* 688 */
};

/* !END!: Do not edit above this line. */<|MERGE_RESOLUTION|>--- conflicted
+++ resolved
@@ -207,12 +207,7 @@
 #define TclBN_mp_div_2 mp_div_2
 #define TclBN_mp_div_2d mp_div_2d
 #define TclBN_mp_exch mp_exch
-<<<<<<< HEAD
-#define TclBN_mp_expt_u32 mp_expt_u32
 #define TclBN_mp_get_mag_u64 mp_get_mag_u64
-=======
-#define TclBN_mp_get_mag_ull mp_get_mag_u64
->>>>>>> 062a4458
 #define TclBN_mp_grow mp_grow
 #define TclBN_mp_init mp_init
 #define TclBN_mp_init_copy mp_init_copy
@@ -235,8 +230,8 @@
 #define TclBN_mp_radix_size mp_radix_size
 #define TclBN_mp_read_radix mp_read_radix
 #define TclBN_mp_rshd mp_rshd
-#define TclBN_mp_set_ll mp_set_i64
-#define TclBN_mp_set_ull mp_set_u64
+#define TclBN_mp_set_i64 mp_set_i64
+#define TclBN_mp_set_u64 mp_set_u64
 #define TclBN_mp_shrink mp_shrink
 #define TclBN_mp_sqr mp_sqr
 #define TclBN_mp_sqrt mp_sqrt
@@ -250,265 +245,27 @@
 #define TclBN_mp_xor mp_xor
 #define TclBN_mp_zero mp_zero
 #define TclBN_s_mp_add s_mp_add
-#define TclBN_s_mp_balance_mul s_mp_balance_mul
-#define TclBN_s_mp_div_3 s_mp_div_3
-#define TclBN_s_mp_karatsuba_mul s_mp_karatsuba_mul
-#define TclBN_s_mp_karatsuba_sqr s_mp_karatsuba_sqr
-#define TclBN_s_mp_mul_digs s_mp_mul_digs
-#define TclBN_s_mp_mul_digs_fast s_mp_mul_digs_fast
-#define TclBN_s_mp_reverse s_mp_reverse
+#define TclBN_mp_balance_mul s_mp_balance_mul
+#define TclBN_mp_div_3 s_mp_div_3
+#define TclBN_mp_karatsuba_mul s_mp_karatsuba_mul
+#define TclBN_mp_karatsuba_sqr s_mp_karatsuba_sqr
+#define TclBN_mp_mul_digs s_mp_mul_digs
+#define TclBN_mp_mul_digs_fast s_mp_mul_digs_fast
+#define TclBN_mp_reverse s_mp_reverse
 #define TclBN_s_mp_sqr s_mp_sqr
-#define TclBN_s_mp_sqr_fast s_mp_sqr_fast
+#define TclBN_mp_sqr_fast s_mp_sqr_fast
 #define TclBN_s_mp_sub s_mp_sub
-#define TclBN_s_mp_toom_mul s_mp_toom_mul
-#define TclBN_s_mp_toom_sqr s_mp_toom_sqr
+#define TclBN_mp_toom_mul s_mp_toom_mul
+#define TclBN_mp_toom_sqr s_mp_toom_sqr
 
 #ifndef MAC_OSX_TCL /* On UNIX, fill with other stub entries */
 #   define Tcl_MacOSXOpenVersionedBundleResources 0
 #   define Tcl_MacOSXNotifierAddRunLoopMode 0
 #endif
-<<<<<<< HEAD
 #ifdef _WIN32
 #   define Tcl_CreateFileHandler 0
 #   define Tcl_DeleteFileHandler 0
 #   define Tcl_GetOpenFile 0
-=======
-
-mp_err TclBN_mp_set_int(mp_int *a, unsigned long i)
-{
-    TclBN_mp_set_ull(a, i);
-    return MP_OKAY;
-}
-
-static mp_err TclBN_mp_set_long(mp_int *a, unsigned long i)
-{
-    TclBN_mp_set_ull(a, i);
-    return MP_OKAY;
-}
-
-#define TclBN_mp_set_ul (void (*)(mp_int *a, unsigned long i))(void *)TclBN_mp_set_long
-
-mp_err MP_WUR TclBN_mp_expt_u32(const mp_int *a, unsigned int b, mp_int *c) {
-	return TclBN_mp_expt_d(a, b, c);
-}
-mp_err	TclBN_mp_add_d(const mp_int *a, unsigned int b, mp_int *c) {
-   return mp_add_d(a, b, c);
-}
-mp_err	TclBN_mp_cmp_d(const mp_int *a, unsigned int b) {
-   return mp_cmp_d(a, b);
-}
-mp_err	TclBN_mp_sub_d(const mp_int *a, unsigned int b, mp_int *c) {
-   return mp_sub_d(a, b, c);
-}
-mp_err	TclBN_mp_div_d(const mp_int *a, unsigned int b, mp_int *c, unsigned int *d) {
-   mp_digit d2;
-   mp_err result = mp_div_d(a, b, c, (d ? &d2 : NULL));
-   if (d) {
-      *d = d2;
-   }
-   return result;
-}
-mp_err	TclBN_mp_div_ld(const mp_int *a, uint64_t b, mp_int *c, uint64_t *d) {
-   mp_err result;
-   mp_digit d2;
-
-   if ((b | (mp_digit)-1) != (mp_digit)-1) {
-      return MP_VAL;
-   }
-   result = mp_div_d(a, (mp_digit)b, c, (d ? &d2 : NULL));
-   if (d) {
-      *d = d2;
-   }
-   return result;
-}
-mp_err TclBN_mp_init_set(mp_int *a, unsigned int b) {
-	return mp_init_set(a, b);
-}
-mp_err	TclBN_mp_mul_d(const mp_int *a, unsigned int b, mp_int *c) {
-	return mp_mul_d(a, b, c);
-}
-
-#if defined(TCL_NO_DEPRECATED) || TCL_MAJOR_VERSION > 8
-#   define TclBN_mp_expt_d_ex 0
-#   define TclBN_mp_to_unsigned_bin 0
-#   define TclBN_mp_to_unsigned_bin_n 0
-#   define TclBN_mp_toradix_n 0
-#   undef TclBN_mp_sqr
-#   define TclBN_mp_sqr 0
-#   define TclBN_mp_div_3 0
-#   define TclBN_mp_init_l 0
-#   define TclBN_mp_init_set_int 0
-#   define TclBN_mp_set 0
-#   define TclSetStartupScriptPath 0
-#   define TclGetStartupScriptPath 0
-#   define TclSetStartupScriptFileName 0
-#   define TclGetStartupScriptFileName 0
-#   define TclPrecTraceProc 0
-#   define TclpInetNtoa 0
-#   define TclWinGetServByName 0
-#   define TclWinGetSockOpt 0
-#   define TclWinSetSockOpt 0
-#   define TclWinNToHS 0
-#   define TclWinGetPlatformId 0
-#   define TclWinResetInterfaces 0
-#   define TclWinSetInterfaces 0
-#   define Tcl_Backslash 0
-#   define Tcl_GetDefaultEncodingDir 0
-#   define Tcl_SetDefaultEncodingDir 0
-#   define Tcl_EvalTokens 0
-#   define Tcl_CreateMathFunc 0
-#   define Tcl_GetMathFuncInfo 0
-#   define Tcl_ListMathFuncs 0
-#   define Tcl_SetIntObj 0
-#   define Tcl_SetLongObj 0
-#   define Tcl_NewIntObj 0
-#   define Tcl_NewLongObj 0
-#   define Tcl_DbNewLongObj 0
-#   define Tcl_BackgroundError 0
-#   define Tcl_FreeResult 0
-#   define Tcl_ChannelSeekProc 0
-#   define Tcl_ChannelCloseProc 0
-#   define Tcl_Close 0
-#   define Tcl_MacOSXOpenBundleResources 0
-#   define TclGuessPackageName 0
-#   define TclGetLoadedPackages 0
-#   undef TclSetPreInitScript
-#   define TclSetPreInitScript 0
-#   define TclInitCompiledLocals 0
-#else
-
-#define TclGuessPackageName guessPackageName
-static int TclGuessPackageName(
-    TCL_UNUSED(const char *),
-    TCL_UNUSED(Tcl_DString *)) {
-    return 0;
-}
-#define TclGetLoadedPackages getLoadedPackages
-static int TclGetLoadedPackages(
-    Tcl_Interp *interp,		/* Interpreter in which to return information
-				 * or error message. */
-    const char *targetName)	/* Name of target interpreter or NULL. If
-				 * NULL, return info about all interps;
-				 * otherwise, just return info about this
-				 * interpreter. */
-{
-    return TclGetLoadedLibraries(interp, targetName, NULL);
-}
-
-mp_err TclBN_mp_div_3(const mp_int *a, mp_int *c, unsigned int *d) {
-    mp_digit d2;
-    mp_err result = mp_div_d(a, 3, c, &d2);
-    if (d) {
-	*d = d2;
-    }
-    return result;
-}
-
-int TclBN_mp_expt_d_ex(const mp_int *a, unsigned int b, mp_int *c,
-    TCL_UNUSED(int) /*fast*/)
-{
-    return TclBN_mp_expt_u32(a, b, c);
-}
-
-mp_err TclBN_mp_to_unsigned_bin(const mp_int *a, unsigned char *b)
-{
-    return TclBN_mp_to_ubin(a, b, INT_MAX, NULL);
-}
-
-mp_err TclBN_mp_to_unsigned_bin_n(const mp_int *a, unsigned char *b, unsigned long *outlen)
-{
-    size_t n = TclBN_mp_unsigned_bin_size(a);
-    if (*outlen < (unsigned long)n) {
-	return MP_VAL;
-    }
-    *outlen = (unsigned long)n;
-    return TclBN_mp_to_ubin(a, b, n, NULL);
-}
-
-void TclBN_reverse(unsigned char *s, int len)
-{
-    if (len > 0) {
-	TclBN_s_mp_reverse(s, (size_t)len);
-    }
-}
-
-mp_err TclBN_mp_init_set_int(mp_int *a, unsigned long b)
-{
-    return TclBN_mp_init_u64(a,b);
-}
-
-mp_err TclBN_mp_init_l(mp_int *a, long b)
-{
-    return TclBN_mp_init_i64(a,b);
-}
-
-void TclBN_mp_set(mp_int *a, unsigned int b) {
-    TclBN_mp_set_ull(a, b);
-}
-
-mp_err TclBN_mp_toradix_n(const mp_int *a, char *str, int radix, int maxlen)
-{
-    if (maxlen < 0) {
-	return MP_VAL;
-    }
-    return TclBN_mp_to_radix(a, str, maxlen, NULL, radix);
-}
-
-#define TclSetStartupScriptPath setStartupScriptPath
-static void TclSetStartupScriptPath(Tcl_Obj *path)
-{
-    Tcl_SetStartupScript(path, NULL);
-}
-#define TclGetStartupScriptPath getStartupScriptPath
-static Tcl_Obj *TclGetStartupScriptPath(void)
-{
-    return Tcl_GetStartupScript(NULL);
-}
-#define TclSetStartupScriptFileName setStartupScriptFileName
-static void TclSetStartupScriptFileName(
-    const char *fileName)
-{
-    Tcl_SetStartupScript(Tcl_NewStringObj(fileName,-1), NULL);
-}
-#define TclGetStartupScriptFileName getStartupScriptFileName
-static const char *TclGetStartupScriptFileName(void)
-{
-    Tcl_Obj *path = Tcl_GetStartupScript(NULL);
-    if (path == NULL) {
-	return NULL;
-    }
-    return Tcl_GetString(path);
-}
-#if defined(_WIN32) || defined(__CYGWIN__)
-#undef TclWinNToHS
-#undef TclWinGetPlatformId
-#undef TclWinResetInterfaces
-#undef TclWinSetInterfaces
-static void
-doNothing(void)
-{
-    /* dummy implementation, no need to do anything */
-}
-#define TclWinNToHS winNToHS
-static unsigned short TclWinNToHS(unsigned short ns) {
-	return ntohs(ns);
-}
-#define TclWinGetPlatformId winGetPlatformId
-static int
-TclWinGetPlatformId(void)
-{
-    return 2; /* VER_PLATFORM_WIN32_NT */;
-}
-#define TclWinResetInterfaces doNothing
-#define TclWinSetInterfaces (void (*) (int)) doNothing
-#endif
-#endif /* TCL_NO_DEPRECATED */
-
-#define TclpCreateTempFile_ TclpCreateTempFile
-#define TclUnixWaitForFile_ TclUnixWaitForFile
-#ifdef MAC_OSX_TCL /* On UNIX, fill with other stub entries */
-#define TclMacOSXNotifierAddRunLoopMode Tcl_MacOSXNotifierAddRunLoopMode
->>>>>>> 062a4458
 #else
 #   define TclpIsAtty isatty
 #endif
@@ -628,7 +385,10 @@
 #ifdef TCL_WITH_EXTERNAL_TOMMATH
 /* If Tcl is linked with an external libtommath 1.2.x, then mp_expt_n doesn't
  * exist (since that was introduced in libtommath 1.3.0. Provide it here.) */
-mp_err MP_WUR TclBN_mp_expt_d(const mp_int *a, int b, mp_int *c) {
+mp_err MP_WUR TclBN_mp_expt_n(const mp_int *a, int b, mp_int *c) {
+   if ((unsigned)b > MP_MIN(MP_DIGIT_MAX, INT_MAX)) {
+      return MP_VAL;
+   }
     return mp_expt_u32(a, (uint32_t)b, c);;
 }
 #endif /* TCL_WITH_EXTERNAL_TOMMATH */
@@ -969,7 +729,7 @@
     TclBN_mp_div_2d, /* 16 */
     0, /* 17 */
     TclBN_mp_exch, /* 18 */
-    TclBN_mp_expt_d, /* 19 */
+    TclBN_mp_expt_n, /* 19 */
     TclBN_mp_grow, /* 20 */
     TclBN_mp_init, /* 21 */
     TclBN_mp_init_copy, /* 22 */
@@ -1000,7 +760,6 @@
     TclBN_mp_ubin_size, /* 47 */
     TclBN_mp_xor, /* 48 */
     TclBN_mp_zero, /* 49 */
-<<<<<<< HEAD
     0, /* 50 */
     0, /* 51 */
     0, /* 52 */
@@ -1014,36 +773,14 @@
     0, /* 60 */
     0, /* 61 */
     0, /* 62 */
-=======
-    TclBN_reverse, /* 50 */
-    TclBN_fast_s_mp_mul_digs, /* 51 */
-    TclBN_fast_s_mp_sqr, /* 52 */
-    TclBN_mp_karatsuba_mul, /* 53 */
-    TclBN_mp_karatsuba_sqr, /* 54 */
-    TclBN_mp_toom_mul, /* 55 */
-    TclBN_mp_toom_sqr, /* 56 */
-    TclBN_s_mp_add, /* 57 */
-    TclBN_s_mp_mul_digs, /* 58 */
-    TclBN_s_mp_sqr, /* 59 */
-    TclBN_s_mp_sub, /* 60 */
-    TclBN_mp_init_set_int, /* 61 */
-    TclBN_mp_set_ul, /* 62 */
->>>>>>> 062a4458
     TclBN_mp_cnt_lsb, /* 63 */
     0, /* 64 */
     TclBN_mp_init_i64, /* 65 */
     TclBN_mp_init_u64, /* 66 */
-<<<<<<< HEAD
     0, /* 67 */
     TclBN_mp_set_u64, /* 68 */
     TclBN_mp_get_mag_u64, /* 69 */
     TclBN_mp_set_i64, /* 70 */
-=======
-    TclBN_mp_expt_d_ex, /* 67 */
-    TclBN_mp_set_ull, /* 68 */
-    TclBN_mp_get_mag_ull, /* 69 */
-    TclBN_mp_set_ll, /* 70 */
->>>>>>> 062a4458
     TclBN_mp_unpack, /* 71 */
     TclBN_mp_pack, /* 72 */
     0, /* 73 */
