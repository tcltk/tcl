--- conflicted
+++ resolved
@@ -57,6 +57,7 @@
 #define TclBN_mp_tc_and TclBN_mp_and
 #define TclBN_mp_tc_or TclBN_mp_or
 #define TclBN_mp_tc_xor TclBN_mp_xor
+#define TclUnusedStubEntry NULL
 
 /* See bug 510001: TclSockMinimumBuffers needs plat imp */
 #ifdef _WIN64
@@ -663,7 +664,6 @@
     TclResetRewriteEnsemble, /* 247 */
     TclCopyChannel, /* 248 */
     TclDoubleDigits, /* 249 */
-<<<<<<< HEAD
     TclSetSlaveCancelFlags, /* 250 */
     TclRegisterLiteral, /* 251 */
     TclPtrGetVar, /* 252 */
@@ -671,17 +671,8 @@
     TclPtrIncrObjVar, /* 254 */
     TclPtrObjMakeUpvar, /* 255 */
     TclPtrUnsetVar, /* 256 */
-=======
-    NULL, /* 250 */
-    NULL, /* 251 */
-    NULL, /* 252 */
-    NULL, /* 253 */
-    NULL, /* 254 */
-    NULL, /* 255 */
-    NULL, /* 256 */
-    NULL, /* 257 */
+    0, /* 257 */
     TclUnusedStubEntry, /* 258 */
->>>>>>> c966136c
 };
 
 static const TclIntPlatStubs tclIntPlatStubs = {
@@ -1497,7 +1488,6 @@
     Tcl_AppendFormatToObj, /* 577 */
     Tcl_ObjPrintf, /* 578 */
     Tcl_AppendPrintfToObj, /* 579 */
-<<<<<<< HEAD
     Tcl_CancelEval, /* 580 */
     Tcl_Canceled, /* 581 */
     Tcl_CreatePipe, /* 582 */
@@ -1549,77 +1539,24 @@
     Tcl_FindSymbol, /* 628 */
     Tcl_FSUnloadFile, /* 629 */
     Tcl_ZlibStreamSetCompressionDictionary, /* 630 */
-=======
-    NULL, /* 580 */
-    NULL, /* 581 */
-    NULL, /* 582 */
-    NULL, /* 583 */
-    NULL, /* 584 */
-    NULL, /* 585 */
-    NULL, /* 586 */
-    NULL, /* 587 */
-    NULL, /* 588 */
-    NULL, /* 589 */
-    NULL, /* 590 */
-    NULL, /* 591 */
-    NULL, /* 592 */
-    NULL, /* 593 */
-    NULL, /* 594 */
-    NULL, /* 595 */
-    NULL, /* 596 */
-    NULL, /* 597 */
-    NULL, /* 598 */
-    NULL, /* 599 */
-    NULL, /* 600 */
-    NULL, /* 601 */
-    NULL, /* 602 */
-    NULL, /* 603 */
-    NULL, /* 604 */
-    NULL, /* 605 */
-    NULL, /* 606 */
-    NULL, /* 607 */
-    NULL, /* 608 */
-    NULL, /* 609 */
-    NULL, /* 610 */
-    NULL, /* 611 */
-    NULL, /* 612 */
-    NULL, /* 613 */
-    NULL, /* 614 */
-    NULL, /* 615 */
-    NULL, /* 616 */
-    NULL, /* 617 */
-    NULL, /* 618 */
-    NULL, /* 619 */
-    NULL, /* 620 */
-    NULL, /* 621 */
-    NULL, /* 622 */
-    NULL, /* 623 */
-    NULL, /* 624 */
-    NULL, /* 625 */
-    NULL, /* 626 */
-    NULL, /* 627 */
-    NULL, /* 628 */
-    NULL, /* 629 */
-    NULL, /* 630 */
-    NULL, /* 631 */
-    NULL, /* 632 */
-    NULL, /* 633 */
-    NULL, /* 634 */
-    NULL, /* 635 */
-    NULL, /* 636 */
-    NULL, /* 637 */
-    NULL, /* 638 */
-    NULL, /* 639 */
-    NULL, /* 640 */
-    NULL, /* 641 */
-    NULL, /* 642 */
-    NULL, /* 643 */
-    NULL, /* 644 */
-    NULL, /* 645 */
-    NULL, /* 646 */
-    NULL, /* 647 */
+    0, /* 631 */
+    0, /* 632 */
+    0, /* 633 */
+    0, /* 634 */
+    0, /* 635 */
+    0, /* 636 */
+    0, /* 637 */
+    0, /* 638 */
+    0, /* 639 */
+    0, /* 640 */
+    0, /* 641 */
+    0, /* 642 */
+    0, /* 643 */
+    0, /* 644 */
+    0, /* 645 */
+    0, /* 646 */
+    0, /* 647 */
     TclUnusedStubEntry, /* 648 */
->>>>>>> c966136c
 };
 
 /* !END!: Do not edit above this line. */