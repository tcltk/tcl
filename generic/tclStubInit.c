/*
 * tclStubInit.c --
 *
 *	This file contains the initializers for the Tcl stub vectors.
 *
 * Copyright © 1998-1999 Scriptics Corporation.
 *
 * See the file "license.terms" for information on usage and redistribution
 * of this file, and for a DISCLAIMER OF ALL WARRANTIES.
 */

#include "tclInt.h"
#include "tommath_private.h"
#include "tclTomMath.h"

#ifdef __CYGWIN__
#   include <wchar.h>
#endif

#ifdef __GNUC__
#pragma GCC dependency "tcl.decls"
#pragma GCC dependency "tclInt.decls"
#pragma GCC dependency "tclTomMath.decls"
#endif

/*
 * Remove macros that will interfere with the definitions below.
 */

#undef Tcl_Alloc
#undef Tcl_Free
#undef Tcl_Realloc
#undef Tcl_NewBooleanObj
#undef Tcl_NewByteArrayObj
#undef Tcl_NewDoubleObj
#undef Tcl_NewIntObj
#undef Tcl_NewListObj
#undef Tcl_NewLongObj
#undef Tcl_DbNewLongObj
#undef Tcl_NewObj
#undef Tcl_NewStringObj
#undef Tcl_GetUnicode
#undef Tcl_GetUnicodeFromObj
#undef Tcl_AppendUnicodeToObj
#undef Tcl_NewUnicodeObj
#undef Tcl_SetUnicodeObj
#undef Tcl_UniCharNcasecmp
#undef Tcl_UniCharCaseMatch
#undef Tcl_UniCharLen
#undef Tcl_UniCharNcmp
#undef Tcl_GetRange
#undef Tcl_GetUniChar
#undef Tcl_DumpActiveMemory
#undef Tcl_ValidateAllMemory
#undef Tcl_FindHashEntry
#undef Tcl_CreateHashEntry
#undef Tcl_Panic
#undef Tcl_FindExecutable
#undef Tcl_SetExitProc
#undef Tcl_SetPanicProc
#undef TclpGetPid
#undef TclSockMinimumBuffers
#undef Tcl_SetIntObj
#undef Tcl_SetLongObj
#undef TclpInetNtoa
#undef TclWinGetServByName
#undef TclWinGetSockOpt
#undef TclWinSetSockOpt
#undef TclWinNToHS
#undef TclStaticLibrary
#undef Tcl_BackgroundError
#undef TclGuessPackageName
#undef TclGetLoadedPackages
#define TclStaticLibrary Tcl_StaticLibrary
#undef Tcl_UniCharToUtfDString
#undef Tcl_UtfToUniCharDString
#undef Tcl_UtfToUniChar
#undef Tcl_MacOSXOpenBundleResources
#undef TclWinConvertWSAError
#undef TclWinConvertError
#undef Tcl_NumUtfChars
#undef Tcl_GetCharLength
#undef Tcl_UtfAtIndex
#undef Tcl_GetRange
#undef Tcl_GetUniChar

#if defined(_WIN32) || defined(__CYGWIN__)
#define TclWinConvertWSAError (void (*)(DWORD))(void *)Tcl_WinConvertError
#define TclWinConvertError (void (*)(DWORD))(void *)Tcl_WinConvertError
#endif


#if TCL_UTF_MAX > 3 && defined(TCL_NO_DEPRECATED)
static void uniCodePanic(void) {
    Tcl_Panic("Tcl is compiled without the the UTF16 compatibility layer (-DTCL_NO_DEPRECATED)");
}
#   define Tcl_GetUnicode (unsigned short *(*)(Tcl_Obj *))(void *)uniCodePanic
#   define Tcl_GetUnicodeFromObj (unsigned short *(*)(Tcl_Obj *, int *))(void *)uniCodePanic
#   define TclGetUnicodeFromObj (unsigned short *(*)(Tcl_Obj *, size_t *))(void *)uniCodePanic
#   define Tcl_NewUnicodeObj (Tcl_Obj *(*)(const unsigned short *, int))(void *)uniCodePanic
#   define Tcl_SetUnicodeObj (void(*)(Tcl_Obj *, const unsigned short *, int))(void *)uniCodePanic
#   define Tcl_AppendUnicodeToObj (void(*)(Tcl_Obj *, const unsigned short *, int))(void *)uniCodePanic
#   define Tcl_UtfAtIndex (const char *(*)(const char *, int))(void *)uniCodePanic
#   define Tcl_GetCharLength (int(*)(Tcl_Obj *))(void *)uniCodePanic
#   define Tcl_UniCharNcmp (int(*)(const unsigned short *, const unsigned short *, unsigned long))(void *)uniCodePanic
#   define Tcl_UniCharNcasecmp (int(*)(const unsigned short *, const unsigned short *, unsigned long))(void *)uniCodePanic
#   define Tcl_UniCharCaseMatch (int(*)(const unsigned short *, const unsigned short *, int))(void *)uniCodePanic
#   define Tcl_GetRange (Tcl_Obj *(*)(Tcl_Obj *, int, int))(void *)uniCodePanic
#   define Tcl_GetUniChar (int(*)(Tcl_Obj *, int))(void *)uniCodePanic
#   define Tcl_NumUtfChars (int(*)(const char *, int))(void *)uniCodePanic
#endif

#define TclUtfCharComplete UtfCharComplete
#define TclUtfNext UtfNext
#define TclUtfPrev UtfPrev

static int TclUtfCharComplete(const char *src, int length) {
    if ((unsigned)((unsigned char)*(src) - 0xF0) < 5) {
	return length < 3;
    }
    return Tcl_UtfCharComplete(src, length);
}

static const char *TclUtfNext(const char *src) {
    if ((unsigned)((unsigned char)*(src) - 0xF0) < 5) {
	return src + 1;
    }
    return Tcl_UtfNext(src);
}

static const char *TclUtfPrev(const char *src, const char *start) {
    if ((src >= start + 3) && ((src[-1] & 0xC0) == 0x80)
	    && ((src[-2] & 0xC0) == 0x80) && ((src[-3] & 0xC0) == 0x80)) {
	return src - 3;
    }
    return Tcl_UtfPrev(src, start);
}

int TclListObjGetElements(Tcl_Interp *interp, Tcl_Obj *listPtr,
    size_t *objcPtr, Tcl_Obj ***objvPtr) {
    int n, result = Tcl_ListObjGetElements(interp, listPtr, &n, objvPtr);
    if ((result == TCL_OK) && objcPtr) {
	*objcPtr = n;
    }
    return result;
}
int TclListObjLength(Tcl_Interp *interp, Tcl_Obj *listPtr,
    size_t *lengthPtr) {
    int n;
    int result = Tcl_ListObjLength(interp, listPtr, &n);
    if ((result == TCL_OK) && lengthPtr) {
	*lengthPtr = n;
    }
    return result;
}
int TclDictObjSize(Tcl_Interp *interp, Tcl_Obj *dictPtr,
	size_t *sizePtr) {
    int n, result = Tcl_DictObjSize(interp, dictPtr, &n);
    if ((result == TCL_OK) && sizePtr) {
	*sizePtr = n;
    }
    return result;
}
int TclSplitList(Tcl_Interp *interp, const char *listStr, size_t *argcPtr,
	const char ***argvPtr) {
    int n;
    int result = Tcl_SplitList(interp, listStr, &n, argvPtr);
    if ((result == TCL_OK) && argcPtr) {
	*argcPtr = n;
    }
    return result;
}
void TclSplitPath(const char *path, size_t *argcPtr, const char ***argvPtr) {
    int n;
    Tcl_SplitPath(path, &n, argvPtr);
    if (argcPtr) {
	*argcPtr = n;
    }
}
Tcl_Obj *TclFSSplitPath(Tcl_Obj *pathPtr, size_t *lenPtr) {
    int n;
    Tcl_Obj *result = Tcl_FSSplitPath(pathPtr, &n);
    if (result && lenPtr) {
	*lenPtr = n;
    }
    return result;
}
int TclParseArgsObjv(Tcl_Interp *interp,
	const Tcl_ArgvInfo *argTable, size_t *objcPtr, Tcl_Obj *const *objv,
	Tcl_Obj ***remObjv) {
    int n, result;
    if (*objcPtr > INT_MAX) {
	if (interp) {
	    Tcl_AppendResult(interp, "Tcl_ParseArgsObjv cannot handle *objcPtr > INT_MAX", NULL);
	}
	return TCL_ERROR;
    }
    n = (int)*objcPtr;
    result = Tcl_ParseArgsObjv(interp, argTable, &n, objv, remObjv);
    *objcPtr = n;
    return result;
}

#define TclBN_mp_add mp_add
#define TclBN_mp_and mp_and
#define TclBN_mp_clamp mp_clamp
#define TclBN_mp_clear mp_clear
#define TclBN_mp_clear_multi mp_clear_multi
#define TclBN_mp_cmp mp_cmp
#define TclBN_mp_cmp_mag mp_cmp_mag
#define TclBN_mp_cnt_lsb mp_cnt_lsb
#define TclBN_mp_copy mp_copy
#define TclBN_mp_count_bits mp_count_bits
#define TclBN_mp_div mp_div
#define TclBN_mp_div_2 mp_div_2
#define TclBN_mp_div_2d mp_div_2d
#define TclBN_mp_exch mp_exch
#define TclBN_mp_get_mag_u64 mp_get_mag_u64
#define TclBN_mp_grow mp_grow
#define TclBN_mp_init mp_init
#define TclBN_mp_init_copy mp_init_copy
#define TclBN_mp_init_multi mp_init_multi
#define TclBN_mp_init_size mp_init_size
#define TclBN_mp_init_i64 mp_init_i64
#define TclBN_mp_init_u64 mp_init_u64
#define TclBN_mp_lshd mp_lshd
#define TclBN_mp_mod mp_mod
#define TclBN_mp_mod_2d mp_mod_2d
#define TclBN_mp_mul mp_mul
#define TclBN_mp_mul_2 mp_mul_2
#define TclBN_mp_mul_2d mp_mul_2d
#define TclBN_mp_neg mp_neg
#define TclBN_mp_or mp_or
#define TclBN_mp_radix_size mp_radix_size
#define TclBN_mp_reverse mp_reverse
#define TclBN_mp_read_radix mp_read_radix
#define TclBN_mp_rshd mp_rshd
#define TclBN_mp_set_i64 mp_set_i64
#define TclBN_mp_set_u64 mp_set_u64
#define TclBN_mp_shrink mp_shrink
#define TclBN_mp_sqr mp_sqr
#define TclBN_mp_sqrt mp_sqrt
#define TclBN_mp_sub mp_sub
#define TclBN_mp_signed_rsh mp_signed_rsh
#define TclBN_mp_tc_and TclBN_mp_and
#define TclBN_mp_tc_div_2d mp_signed_rsh
#define TclBN_mp_tc_or TclBN_mp_or
#define TclBN_mp_tc_xor TclBN_mp_xor
#define TclBN_mp_to_radix mp_to_radix
#define TclBN_mp_to_ubin mp_to_ubin
#define TclBN_mp_ubin_size mp_ubin_size
#define TclBN_mp_unpack mp_unpack
#define TclBN_mp_xor mp_xor
#define TclBN_mp_zero mp_zero
#define TclBN_s_mp_add s_mp_add
#define TclBN_s_mp_balance_mul s_mp_balance_mul
#define TclBN_mp_karatsuba_mul s_mp_karatsuba_mul
#define TclBN_mp_karatsuba_sqr s_mp_karatsuba_sqr
#define TclBN_s_mp_mul_digs s_mp_mul_digs
#define TclBN_s_mp_mul_digs_fast s_mp_mul_digs_fast
#define TclBN_s_mp_reverse s_mp_reverse
#define TclBN_s_mp_sqr s_mp_sqr
#define TclBN_s_mp_sqr_fast s_mp_sqr_fast
#define TclBN_s_mp_sub s_mp_sub
#define TclBN_mp_toom_mul s_mp_toom_mul
#define TclBN_mp_toom_sqr s_mp_toom_sqr
#define TclUnusedStubEntry 0

/* See bug 510001: TclSockMinimumBuffers needs plat imp */
#if defined(_WIN64) || defined(TCL_NO_DEPRECATED) || TCL_MAJOR_VERSION > 8
#   define TclSockMinimumBuffersOld 0
#else
#define TclSockMinimumBuffersOld sockMinimumBuffersOld
static int TclSockMinimumBuffersOld(int sock, int size)
{
    return TclSockMinimumBuffers(INT2PTR(sock), size);
}
#endif

mp_err TclBN_mp_set_int(mp_int *a, unsigned long i)
{
    TclBN_mp_set_u64(a, i);
    return MP_OKAY;
}

static mp_err TclBN_mp_set_long(mp_int *a, unsigned long i)
{
    TclBN_mp_set_u64(a, i);
    return MP_OKAY;
}

#define TclBN_mp_set_ul (void (*)(mp_int *a, unsigned long i))(void *)TclBN_mp_set_long

mp_err MP_WUR TclBN_mp_expt_u32(const mp_int *a, unsigned int b, mp_int *c) {
	return mp_expt_u32(a, b, c);
}
mp_err	TclBN_mp_add_d(const mp_int *a, unsigned int b, mp_int *c) {
   return mp_add_d(a, b, c);
}
mp_err	TclBN_mp_cmp_d(const mp_int *a, unsigned int b) {
   return mp_cmp_d(a, b);
}
mp_err	TclBN_mp_sub_d(const mp_int *a, unsigned int b, mp_int *c) {
   return mp_sub_d(a, b, c);
}
mp_err	TclBN_mp_div_d(const mp_int *a, unsigned int b, mp_int *c, unsigned int *d) {
   mp_digit d2;
   mp_err result = mp_div_d(a, b, c, (d ? &d2 : NULL));
   if (d) {
      *d = d2;
   }
   return result;
}
mp_err	TclBN_mp_div_ld(const mp_int *a, uint64_t b, mp_int *c, uint64_t *d) {
   mp_err result;
   mp_digit d2;

   if ((b | (mp_digit)-1) != (mp_digit)-1) {
      return MP_VAL;
   }
   result = mp_div_d(a, (mp_digit)b, c, (d ? &d2 : NULL));
   if (d) {
      *d = d2;
   }
   return result;
}
mp_err TclBN_mp_init_set(mp_int *a, unsigned int b) {
	return mp_init_set(a, b);
}
mp_err	TclBN_mp_mul_d(const mp_int *a, unsigned int b, mp_int *c) {
	return mp_mul_d(a, b, c);
}

#if defined(TCL_NO_DEPRECATED) || TCL_MAJOR_VERSION > 8
#   define TclBN_mp_expt_d_ex 0
#   define TclBN_mp_to_unsigned_bin 0
#   define TclBN_mp_to_unsigned_bin_n 0
#   define TclBN_mp_toradix_n 0
#   undef TclBN_mp_sqr
#   define TclBN_mp_sqr 0
#   undef TclBN_mp_div_3
#   define TclBN_mp_div_3 0
#   define TclBN_mp_init_l 0
#   define TclBN_mp_init_ul 0
#   define TclBN_mp_set 0
#   define TclSetStartupScriptPath 0
#   define TclGetStartupScriptPath 0
#   define TclSetStartupScriptFileName 0
#   define TclGetStartupScriptFileName 0
#   define TclPrecTraceProc 0
#   define TclpInetNtoa 0
#   define TclWinGetServByName 0
#   define TclWinGetSockOpt 0
#   define TclWinSetSockOpt 0
#   define TclWinNToHS 0
#   define TclWinGetPlatformId 0
#   define TclWinResetInterfaces 0
#   define TclWinSetInterfaces 0
#   define TclWinGetPlatformId 0
#   define Tcl_Backslash 0
#   define Tcl_GetDefaultEncodingDir 0
#   define Tcl_SetDefaultEncodingDir 0
#   define Tcl_EvalTokens 0
#   define Tcl_CreateMathFunc 0
#   define Tcl_GetMathFuncInfo 0
#   define Tcl_ListMathFuncs 0
#   define Tcl_SetIntObj 0
#   define Tcl_SetLongObj 0
#   define Tcl_NewIntObj 0
#   define Tcl_NewLongObj 0
#   define Tcl_DbNewLongObj 0
#   define Tcl_BackgroundError 0
#   define Tcl_FreeResult 0
#   define Tcl_ChannelSeekProc 0
#   define Tcl_ChannelCloseProc 0
#   define Tcl_Close 0
#   define Tcl_MacOSXOpenBundleResources 0
#   define TclGuessPackageName 0
#   define TclGetLoadedPackages 0
#   undef TclSetPreInitScript
#   define TclSetPreInitScript 0
#else

#define TclGuessPackageName guessPackageName
static int TclGuessPackageName(
    TCL_UNUSED(const char *),
    TCL_UNUSED(Tcl_DString *)) {
    return 0;
}
#define TclGetLoadedPackages getLoadedPackages
static int TclGetLoadedPackages(
    Tcl_Interp *interp,		/* Interpreter in which to return information
				 * or error message. */
    const char *targetName)	/* Name of target interpreter or NULL. If
				 * NULL, return info about all interps;
				 * otherwise, just return info about this
				 * interpreter. */
{
    return TclGetLoadedLibraries(interp, targetName, NULL);
}

mp_err TclBN_mp_div_3(const mp_int *a, mp_int *c, unsigned int *d) {
    mp_digit d2;
    mp_err result = mp_div_d(a, 3, c, &d2);
    if (d) {
	*d = d2;
    }
    return result;
}

int TclBN_mp_expt_d_ex(const mp_int *a, unsigned int b, mp_int *c,
    TCL_UNUSED(int) /*fast*/)
{
    return TclBN_mp_expt_u32(a, b, c);
}

mp_err TclBN_mp_to_unsigned_bin(const mp_int *a, unsigned char *b)
{
    return TclBN_mp_to_ubin(a, b, INT_MAX, NULL);
}

mp_err TclBN_mp_to_unsigned_bin_n(const mp_int *a, unsigned char *b, unsigned long *outlen)
{
    size_t n = TclBN_mp_ubin_size(a);
    if (*outlen < (unsigned long)n) {
	return MP_VAL;
    }
    *outlen = (unsigned long)n;
    return TclBN_mp_to_ubin(a, b, n, NULL);
}

void TclBN_reverse(unsigned char *s, int len)
{
    if (len > 0) {
	TclBN_s_mp_reverse(s, (size_t)len);
    }
}

mp_err TclBN_mp_init_ul(mp_int *a, unsigned long b)
{
    return TclBN_mp_init_u64(a,b);
}

mp_err TclBN_mp_init_l(mp_int *a, long b)
{
    return TclBN_mp_init_i64(a,b);
}

void TclBN_mp_set(mp_int *a, unsigned int b) {
    TclBN_mp_set_u64(a, b);
}

mp_err TclBN_mp_toradix_n(const mp_int *a, char *str, int radix, int maxlen)
{
    if (maxlen < 0) {
	return MP_VAL;
    }
    return TclBN_mp_to_radix(a, str, maxlen, NULL, radix);
}

#define TclSetStartupScriptPath setStartupScriptPath
static void TclSetStartupScriptPath(Tcl_Obj *path)
{
    Tcl_SetStartupScript(path, NULL);
}
#define TclGetStartupScriptPath getStartupScriptPath
static Tcl_Obj *TclGetStartupScriptPath(void)
{
    return Tcl_GetStartupScript(NULL);
}
#define TclSetStartupScriptFileName setStartupScriptFileName
static void TclSetStartupScriptFileName(
    const char *fileName)
{
    Tcl_SetStartupScript(Tcl_NewStringObj(fileName,-1), NULL);
}
#define TclGetStartupScriptFileName getStartupScriptFileName
static const char *TclGetStartupScriptFileName(void)
{
    Tcl_Obj *path = Tcl_GetStartupScript(NULL);
    if (path == NULL) {
	return NULL;
    }
    return Tcl_GetString(path);
}
#if defined(_WIN32) || defined(__CYGWIN__)
#undef TclWinNToHS
#undef TclWinGetPlatformId
#undef TclWinResetInterfaces
#undef TclWinSetInterfaces
static void
doNothing(void)
{
    /* dummy implementation, no need to do anything */
}
#define TclWinNToHS winNToHS
static unsigned short TclWinNToHS(unsigned short ns) {
	return ntohs(ns);
}
#define TclWinGetPlatformId winGetPlatformId
static int
TclWinGetPlatformId(void)
{
    return 2; /* VER_PLATFORM_WIN32_NT */;
}
#define TclWinResetInterfaces doNothing
#define TclWinSetInterfaces (void (*) (int)) doNothing
#endif
#endif /* TCL_NO_DEPRECATED */

#define TclpCreateTempFile_ TclpCreateTempFile
#define TclUnixWaitForFile_ TclUnixWaitForFile
#ifdef MAC_OSX_TCL /* On UNIX, fill with other stub entries */
#define TclMacOSXNotifierAddRunLoopMode Tcl_MacOSXNotifierAddRunLoopMode
#else
#define TclMacOSXGetFileAttribute (int (*)(Tcl_Interp *, int, Tcl_Obj *, Tcl_Obj **))(void *)TclpCreateProcess
#define TclMacOSXSetFileAttribute (int (*)(Tcl_Interp *, int, Tcl_Obj *, Tcl_Obj *))(void *)isatty
#define TclMacOSXCopyFileAttributes (int (*)(const char *, const char *, const Tcl_StatBuf *))(void *)TclUnixCopyFile
#define TclMacOSXMatchType (int (*)(Tcl_Interp *, const char *, const char *, Tcl_StatBuf *, Tcl_GlobTypeData *))(void *)TclpMakeFile
#define TclMacOSXNotifierAddRunLoopMode (void (*)(const void *))(void *)TclpOpenFile
#endif

#ifdef _WIN32
#   define TclUnixWaitForFile 0
#   define TclUnixCopyFile 0
#   define TclUnixOpenTemporaryFile 0
#   define TclpReaddir 0
#   define TclpIsAtty 0
#elif defined(__CYGWIN__)
#   define TclpIsAtty isatty
#if defined(TCL_NO_DEPRECATED) || TCL_MAJOR_VERSION > 8
static void
doNothing(void)
{
    /* dummy implementation, no need to do anything */
}
#endif
#   define TclWinAddProcess (void (*) (void *, unsigned int)) doNothing
#   define TclWinFlushDirtyChannels doNothing

#if !defined(TCL_NO_DEPRECATED) && TCL_MAJOR_VERSION < 9
#define TclWinSetSockOpt winSetSockOpt
static int
TclWinSetSockOpt(SOCKET s, int level, int optname,
	    const char *optval, int optlen)
{
    return setsockopt((int) s, level, optname, optval, optlen);
}

#define TclWinGetSockOpt winGetSockOpt
static int
TclWinGetSockOpt(SOCKET s, int level, int optname,
	    char *optval, int *optlen)
{
    return getsockopt((int) s, level, optname, optval, optlen);
}

#define TclWinGetServByName winGetServByName
static struct servent *
TclWinGetServByName(const char *name, const char *proto)
{
    return getservbyname(name, proto);
}
#endif /* TCL_NO_DEPRECATED */

#define TclWinNoBackslash winNoBackslash
static char *
TclWinNoBackslash(char *path)
{
    char *p;

    for (p = path; *p != '\0'; p++) {
	if (*p == '\\') {
	    *p = '/';
	}
    }
    return path;
}

void *TclWinGetTclInstance()
{
    void *hInstance = NULL;
    GetModuleHandleExW(GET_MODULE_HANDLE_EX_FLAG_FROM_ADDRESS,
	    (const wchar_t *)&TclWinNoBackslash, &hInstance);
    return hInstance;
}

int
TclpGetPid(Tcl_Pid pid)
{
    return (int)(size_t)pid;
}

#if !defined(TCL_NO_DEPRECATED) && TCL_MAJOR_VERSION < 9
#undef Tcl_WinUtfToTChar
char *
Tcl_WinUtfToTChar(
    const char *string,
    int len,
    Tcl_DString *dsPtr)
{
    Tcl_DStringInit(dsPtr);
    return (char *)Tcl_UtfToChar16DString(string, len, dsPtr);
}
#undef Tcl_WinTCharToUtf
char *
Tcl_WinTCharToUtf(
    const char *string,
    int len,
    Tcl_DString *dsPtr)
{
    Tcl_DStringInit(dsPtr);
    return Tcl_Char16ToUtfDString((const unsigned short *)string, len >> 1, dsPtr);
}
#endif /* !defined(TCL_NO_DEPRECATED) */

#if defined(TCL_WIDE_INT_IS_LONG)
/* On Cygwin64, long is 64-bit while on Win64 long is 32-bit. Therefore
 * we have to make sure that all stub entries on Cygwin64 follow the Win64
 * signature. Tcl 9 must find a better solution, but that cannot be done
 * without introducing a binary incompatibility.
 */
static int exprInt(Tcl_Interp *interp, const char *expr, int *ptr){
    long longValue;
    int result = Tcl_ExprLong(interp, expr, &longValue);
    if (result == TCL_OK) {
	    if ((longValue >= (long)(INT_MIN))
		    && (longValue <= (long)(UINT_MAX))) {
	    *ptr = (int)longValue;
	} else {
	    Tcl_SetObjResult(interp, Tcl_NewStringObj(
		    "integer value too large to represent", -1));
	    result = TCL_ERROR;
	}
    }
    return result;
}
#define Tcl_ExprLong (int(*)(Tcl_Interp*,const char*,long*))exprInt
static int exprIntObj(Tcl_Interp *interp, Tcl_Obj*expr, int *ptr){
    long longValue;
    int result = Tcl_ExprLongObj(interp, expr, &longValue);
    if (result == TCL_OK) {
	    if ((longValue >= (long)(INT_MIN))
		    && (longValue <= (long)(UINT_MAX))) {
	    *ptr = (int)longValue;
	} else {
	    Tcl_SetObjResult(interp, Tcl_NewStringObj(
		    "integer value too large to represent", -1));
	    result = TCL_ERROR;
	}
    }
    return result;
}
#define Tcl_ExprLongObj (int(*)(Tcl_Interp*,Tcl_Obj*,long*))exprIntObj
#if TCL_UTF_MAX < 4 && !defined(TCL_NO_DEPRECATED)
static int uniCharNcmp(const Tcl_UniChar *ucs, const Tcl_UniChar *uct, unsigned int n){
   return Tcl_UniCharNcmp(ucs, uct, (unsigned long)n);
}
#define Tcl_UniCharNcmp (int(*)(const Tcl_UniChar*,const Tcl_UniChar*,unsigned long))(void *)uniCharNcmp
static int uniCharNcasecmp(const Tcl_UniChar *ucs, const Tcl_UniChar *uct, unsigned int n){
   return Tcl_UniCharNcasecmp(ucs, uct, (unsigned long)n);
}
#define Tcl_UniCharNcasecmp (int(*)(const Tcl_UniChar*,const Tcl_UniChar*,unsigned long))(void *)uniCharNcasecmp
#endif
static int utfNcmp(const char *s1, const char *s2, unsigned int n){
   return Tcl_UtfNcmp(s1, s2, (unsigned long)n);
}
#define Tcl_UtfNcmp (int(*)(const char*,const char*,unsigned long))(void *)utfNcmp
static int utfNcasecmp(const char *s1, const char *s2, unsigned int n){
   return Tcl_UtfNcasecmp(s1, s2, (unsigned long)n);
}
#define Tcl_UtfNcasecmp (int(*)(const char*,const char*,unsigned long))(void *)utfNcasecmp

#endif /* TCL_WIDE_INT_IS_LONG */

#endif /* __CYGWIN__ */

#if defined(TCL_NO_DEPRECATED)
#   define Tcl_SeekOld 0
#   define Tcl_TellOld 0
#   undef Tcl_SetBooleanObj
#   define Tcl_SetBooleanObj 0
#   undef Tcl_PkgPresent
#   define Tcl_PkgPresent 0
#   undef Tcl_PkgProvide
#   define Tcl_PkgProvide 0
#   undef Tcl_PkgRequire
#   define Tcl_PkgRequire 0
#   undef Tcl_GetIndexFromObj
#   define Tcl_GetIndexFromObj 0
#   define Tcl_NewBooleanObj 0
#   undef Tcl_DbNewBooleanObj
#   define Tcl_DbNewBooleanObj 0
#   undef Tcl_SetBooleanObj
#   define Tcl_SetBooleanObj 0
#   undef Tcl_SetVar
#   define Tcl_SetVar 0
#   undef Tcl_UnsetVar
#   define Tcl_UnsetVar 0
#   undef Tcl_GetVar
#   define Tcl_GetVar 0
#   undef Tcl_TraceVar
#   define Tcl_TraceVar 0
#   undef Tcl_UntraceVar
#   define Tcl_UntraceVar 0
#   undef Tcl_VarTraceInfo
#   define Tcl_VarTraceInfo 0
#   undef Tcl_UpVar
#   define Tcl_UpVar 0
#   undef Tcl_AddErrorInfo
#   define Tcl_AddErrorInfo 0
#   undef Tcl_AddObjErrorInfo
#   define Tcl_AddObjErrorInfo 0
#   undef Tcl_Eval
#   define Tcl_Eval 0
#   undef Tcl_GlobalEval
#   define Tcl_GlobalEval 0
#   undef Tcl_SaveResult
#   define Tcl_SaveResult 0
#   undef Tcl_RestoreResult
#   define Tcl_RestoreResult 0
#   undef Tcl_DiscardResult
#   define Tcl_DiscardResult 0
#   undef Tcl_SetResult
#   define Tcl_SetResult 0
#   undef Tcl_EvalObj
#   define Tcl_EvalObj 0
#   undef Tcl_GlobalEvalObj
#   define Tcl_GlobalEvalObj 0
#   define TclBackgroundException 0
#   undef TclpReaddir
#   define TclpReaddir 0
#   define TclSetStartupScript 0
#   define TclGetStartupScript 0
#   define TclGetIntForIndex 0
#   define TclCreateNamespace 0
#   define TclDeleteNamespace 0
#   define TclAppendExportList 0
#   define TclExport 0
#   define TclImport 0
#   define TclForgetImport 0
#   define TclGetCurrentNamespace_ 0
#   define TclGetGlobalNamespace_ 0
#   define TclFindNamespace 0
#   define TclFindCommand 0
#   define TclGetCommandFromObj 0
#   define TclGetCommandFullName 0
#   define TclCopyChannelOld 0
#   define Tcl_AppendResultVA 0
#   define Tcl_AppendStringsToObjVA 0
#   define Tcl_SetErrorCodeVA 0
#   define Tcl_PanicVA 0
#   define Tcl_VarEvalVA 0
#   undef TclpGetDate
#   define TclpGetDate 0
#   undef TclpLocaltime
#   define TclpLocaltime 0
#   undef TclpGmtime
#   define TclpGmtime 0
#   define TclpLocaltime_unix 0
#   define TclpGmtime_unix 0
#   define Tcl_SetExitProc 0
#   define Tcl_SetPanicProc 0
#   define Tcl_FindExecutable 0
#if TCL_UTF_MAX < 4
#   define Tcl_GetUnicode 0
#   define Tcl_AppendUnicodeToObj 0
#   define Tcl_UniCharCaseMatch 0
#   define Tcl_UniCharNcasecmp 0
#   define Tcl_UniCharNcmp 0
#endif
#   undef Tcl_StringMatch
#   define Tcl_StringMatch 0
#   define TclBN_reverse 0
#   undef TclBN_s_mp_mul_digs_fast
#   define TclBN_s_mp_mul_digs_fast 0
#   undef TclBN_s_mp_sqr_fast
#   define TclBN_s_mp_sqr_fast 0
#   undef TclBN_mp_karatsuba_mul
#   define TclBN_mp_karatsuba_mul 0
#   undef TclBN_mp_karatsuba_sqr
#   define TclBN_mp_karatsuba_sqr 0
#   undef TclBN_mp_toom_mul
#   define TclBN_mp_toom_mul 0
#   undef TclBN_mp_toom_sqr
#   define TclBN_mp_toom_sqr 0
#   undef TclBN_s_mp_add
#   define TclBN_s_mp_add 0
#   undef TclBN_s_mp_mul_digs
#   define TclBN_s_mp_mul_digs 0
#   undef TclBN_s_mp_sqr
#   define TclBN_s_mp_sqr 0
#   undef TclBN_s_mp_sub
#   define TclBN_s_mp_sub 0
#else /* TCL_NO_DEPRECATED */
#   define Tcl_SeekOld seekOld
#   define Tcl_TellOld tellOld
#   define TclBackgroundException Tcl_BackgroundException
#   define TclSetStartupScript Tcl_SetStartupScript
#   define TclGetStartupScript Tcl_GetStartupScript
#   define TclGetIntForIndex Tcl_GetIntForIndex
#   define TclCreateNamespace Tcl_CreateNamespace
#   define TclDeleteNamespace Tcl_DeleteNamespace
#   define TclAppendExportList Tcl_AppendExportList
#   define TclExport Tcl_Export
#   define TclImport Tcl_Import
#   define TclForgetImport Tcl_ForgetImport
#   define TclGetCurrentNamespace_ Tcl_GetCurrentNamespace
#   define TclGetGlobalNamespace_ Tcl_GetGlobalNamespace
#   define TclFindNamespace Tcl_FindNamespace
#   define TclFindCommand Tcl_FindCommand
#   define TclGetCommandFromObj Tcl_GetCommandFromObj
#   define TclGetCommandFullName Tcl_GetCommandFullName
#   define TclpLocaltime_unix TclpLocaltime
#   define TclpGmtime_unix TclpGmtime

static int
seekOld(
    Tcl_Channel chan,		/* The channel on which to seek. */
    int offset,			/* Offset to seek to. */
    int mode)			/* Relative to which location to seek? */
{
    return Tcl_Seek(chan, offset, mode);
}

static int
tellOld(
    Tcl_Channel chan)		/* The channel to return pos for. */
{
    return Tcl_Tell(chan);
}
#endif /* !TCL_NO_DEPRECATED */

#if defined(TCL_NO_DEPRECATED) || TCL_MAJOR_VERSION > 8
#define Tcl_WinUtfToTChar 0
#define Tcl_WinTCharToUtf 0
#endif

/*
 * WARNING: The contents of this file is automatically generated by the
 * tools/genStubs.tcl script. Any modifications to the function declarations
 * below should be made in the generic/tcl.decls script.
 */

MODULE_SCOPE const TclStubs tclStubs;
MODULE_SCOPE const TclTomMathStubs tclTomMathStubs;

#ifdef __GNUC__
/*
 * The rest of this file shouldn't warn about deprecated functions; they're
 * there because we intend them to be so and know that this file is OK to
 * touch those fields.
 */
#pragma GCC diagnostic ignored "-Wdeprecated-declarations"
#endif

/* !BEGIN!: Do not edit below this line. */

static const TclIntStubs tclIntStubs = {
    TCL_STUB_MAGIC,
    0,
    0, /* 0 */
    0, /* 1 */
    0, /* 2 */
    TclAllocateFreeObjects, /* 3 */
    0, /* 4 */
    TclCleanupChildren, /* 5 */
    TclCleanupCommand, /* 6 */
    TclCopyAndCollapse, /* 7 */
    TclCopyChannelOld, /* 8 */
    TclCreatePipeline, /* 9 */
    TclCreateProc, /* 10 */
    TclDeleteCompiledLocalVars, /* 11 */
    TclDeleteVars, /* 12 */
    0, /* 13 */
    TclDumpMemoryInfo, /* 14 */
    0, /* 15 */
    TclExprFloatError, /* 16 */
    0, /* 17 */
    0, /* 18 */
    0, /* 19 */
    0, /* 20 */
    0, /* 21 */
    TclFindElement, /* 22 */
    TclFindProc, /* 23 */
    TclFormatInt, /* 24 */
    TclFreePackageInfo, /* 25 */
    0, /* 26 */
    0, /* 27 */
    TclpGetDefaultStdChannel, /* 28 */
    0, /* 29 */
    0, /* 30 */
    TclGetExtension, /* 31 */
    TclGetFrame, /* 32 */
    0, /* 33 */
    TclGetIntForIndex, /* 34 */
    0, /* 35 */
    0, /* 36 */
    TclGetLoadedPackages, /* 37 */
    TclGetNamespaceForQualName, /* 38 */
    TclGetObjInterpProc, /* 39 */
    TclGetOpenMode, /* 40 */
    TclGetOriginalCommand, /* 41 */
    TclpGetUserHome, /* 42 */
    0, /* 43 */
    TclGuessPackageName, /* 44 */
    TclHideUnsafeCommands, /* 45 */
    TclInExit, /* 46 */
    0, /* 47 */
    0, /* 48 */
    0, /* 49 */
    TclInitCompiledLocals, /* 50 */
    TclInterpInit, /* 51 */
    0, /* 52 */
    TclInvokeObjectCommand, /* 53 */
    TclInvokeStringCommand, /* 54 */
    TclIsProc, /* 55 */
    0, /* 56 */
    0, /* 57 */
    TclLookupVar, /* 58 */
    0, /* 59 */
    TclNeedSpace, /* 60 */
    TclNewProcBodyObj, /* 61 */
    TclObjCommandComplete, /* 62 */
    TclObjInterpProc, /* 63 */
    TclObjInvoke, /* 64 */
    0, /* 65 */
    0, /* 66 */
    0, /* 67 */
    0, /* 68 */
    TclpAlloc, /* 69 */
    0, /* 70 */
    0, /* 71 */
    0, /* 72 */
    0, /* 73 */
    TclpFree, /* 74 */
    TclpGetClicks, /* 75 */
    TclpGetSeconds, /* 76 */
    TclpGetTime, /* 77 */
    0, /* 78 */
    0, /* 79 */
    0, /* 80 */
    TclpRealloc, /* 81 */
    0, /* 82 */
    0, /* 83 */
    0, /* 84 */
    0, /* 85 */
    0, /* 86 */
    0, /* 87 */
    TclPrecTraceProc, /* 88 */
    TclPreventAliasLoop, /* 89 */
    0, /* 90 */
    TclProcCleanupProc, /* 91 */
    TclProcCompileProc, /* 92 */
    TclProcDeleteProc, /* 93 */
    0, /* 94 */
    0, /* 95 */
    TclRenameCommand, /* 96 */
    TclResetShadowedCmdRefs, /* 97 */
    TclServiceIdle, /* 98 */
    0, /* 99 */
    0, /* 100 */
    TclSetPreInitScript, /* 101 */
    TclSetupEnv, /* 102 */
    TclSockGetPort, /* 103 */
    TclSockMinimumBuffersOld, /* 104 */
    0, /* 105 */
    0, /* 106 */
    0, /* 107 */
    TclTeardownNamespace, /* 108 */
    TclUpdateReturnInfo, /* 109 */
    TclSockMinimumBuffers, /* 110 */
    Tcl_AddInterpResolvers, /* 111 */
    TclAppendExportList, /* 112 */
    TclCreateNamespace, /* 113 */
    TclDeleteNamespace, /* 114 */
    TclExport, /* 115 */
    TclFindCommand, /* 116 */
    TclFindNamespace, /* 117 */
    Tcl_GetInterpResolvers, /* 118 */
    Tcl_GetNamespaceResolvers, /* 119 */
    Tcl_FindNamespaceVar, /* 120 */
    TclForgetImport, /* 121 */
    TclGetCommandFromObj, /* 122 */
    TclGetCommandFullName, /* 123 */
    TclGetCurrentNamespace_, /* 124 */
    TclGetGlobalNamespace_, /* 125 */
    Tcl_GetVariableFullName, /* 126 */
    TclImport, /* 127 */
    Tcl_PopCallFrame, /* 128 */
    Tcl_PushCallFrame, /* 129 */
    Tcl_RemoveInterpResolvers, /* 130 */
    Tcl_SetNamespaceResolvers, /* 131 */
    TclpHasSockets, /* 132 */
    TclpGetDate, /* 133 */
    0, /* 134 */
    0, /* 135 */
    0, /* 136 */
    0, /* 137 */
    TclGetEnv, /* 138 */
    0, /* 139 */
    0, /* 140 */
    TclpGetCwd, /* 141 */
    TclSetByteCodeFromAny, /* 142 */
    TclAddLiteralObj, /* 143 */
    TclHideLiteral, /* 144 */
    TclGetAuxDataType, /* 145 */
    TclHandleCreate, /* 146 */
    TclHandleFree, /* 147 */
    TclHandlePreserve, /* 148 */
    TclHandleRelease, /* 149 */
    TclRegAbout, /* 150 */
    TclRegExpRangeUniChar, /* 151 */
    TclSetLibraryPath, /* 152 */
    TclGetLibraryPath, /* 153 */
    0, /* 154 */
    0, /* 155 */
    TclRegError, /* 156 */
    TclVarTraceExists, /* 157 */
    TclSetStartupScriptFileName, /* 158 */
    TclGetStartupScriptFileName, /* 159 */
    0, /* 160 */
    TclChannelTransform, /* 161 */
    TclChannelEventScriptInvoker, /* 162 */
    TclGetInstructionTable, /* 163 */
    TclExpandCodeArray, /* 164 */
    TclpSetInitialEncodings, /* 165 */
    TclListObjSetElement, /* 166 */
    TclSetStartupScriptPath, /* 167 */
    TclGetStartupScriptPath, /* 168 */
    TclpUtfNcmp2, /* 169 */
    TclCheckInterpTraces, /* 170 */
    TclCheckExecutionTraces, /* 171 */
    TclInThreadExit, /* 172 */
    TclUniCharMatch, /* 173 */
    0, /* 174 */
    TclCallVarTraces, /* 175 */
    TclCleanupVar, /* 176 */
    TclVarErrMsg, /* 177 */
    TclSetStartupScript, /* 178 */
    TclGetStartupScript, /* 179 */
    0, /* 180 */
    0, /* 181 */
    TclpLocaltime, /* 182 */
    TclpGmtime, /* 183 */
    0, /* 184 */
    0, /* 185 */
    0, /* 186 */
    0, /* 187 */
    0, /* 188 */
    0, /* 189 */
    0, /* 190 */
    0, /* 191 */
    0, /* 192 */
    0, /* 193 */
    0, /* 194 */
    0, /* 195 */
    0, /* 196 */
    0, /* 197 */
    TclObjGetFrame, /* 198 */
    0, /* 199 */
    TclpObjRemoveDirectory, /* 200 */
    TclpObjCopyDirectory, /* 201 */
    TclpObjCreateDirectory, /* 202 */
    TclpObjDeleteFile, /* 203 */
    TclpObjCopyFile, /* 204 */
    TclpObjRenameFile, /* 205 */
    TclpObjStat, /* 206 */
    TclpObjAccess, /* 207 */
    TclpOpenFileChannel, /* 208 */
    0, /* 209 */
    0, /* 210 */
    0, /* 211 */
    TclpFindExecutable, /* 212 */
    TclGetObjNameOfExecutable, /* 213 */
    TclSetObjNameOfExecutable, /* 214 */
    TclStackAlloc, /* 215 */
    TclStackFree, /* 216 */
    TclPushStackFrame, /* 217 */
    TclPopStackFrame, /* 218 */
    0, /* 219 */
    0, /* 220 */
    0, /* 221 */
    0, /* 222 */
    0, /* 223 */
    TclGetPlatform, /* 224 */
    TclTraceDictPath, /* 225 */
    TclObjBeingDeleted, /* 226 */
    TclSetNsPath, /* 227 */
    0, /* 228 */
    TclPtrMakeUpvar, /* 229 */
    TclObjLookupVar, /* 230 */
    TclGetNamespaceFromObj, /* 231 */
    TclEvalObjEx, /* 232 */
    TclGetSrcInfoForPc, /* 233 */
    TclVarHashCreateVar, /* 234 */
    TclInitVarHashTable, /* 235 */
    TclBackgroundException, /* 236 */
    TclResetCancellation, /* 237 */
    TclNRInterpProc, /* 238 */
    TclNRInterpProcCore, /* 239 */
    TclNRRunCallbacks, /* 240 */
    TclNREvalObjEx, /* 241 */
    TclNREvalObjv, /* 242 */
    TclDbDumpActiveObjects, /* 243 */
    TclGetNamespaceChildTable, /* 244 */
    TclGetNamespaceCommandTable, /* 245 */
    TclInitRewriteEnsemble, /* 246 */
    TclResetRewriteEnsemble, /* 247 */
    TclCopyChannel, /* 248 */
    TclDoubleDigits, /* 249 */
    TclSetChildCancelFlags, /* 250 */
    TclRegisterLiteral, /* 251 */
    TclPtrGetVar, /* 252 */
    TclPtrSetVar, /* 253 */
    TclPtrIncrObjVar, /* 254 */
    TclPtrObjMakeUpvar, /* 255 */
    TclPtrUnsetVar, /* 256 */
    TclStaticLibrary, /* 257 */
    TclpCreateTemporaryDirectory, /* 258 */
    0, /* 259 */
    TclListTestObj, /* 260 */
    TclListObjValidate, /* 261 */
};

static const TclIntPlatStubs tclIntPlatStubs = {
    TCL_STUB_MAGIC,
    0,
#if !defined(_WIN32) && !defined(__CYGWIN__) && !defined(MAC_OSX_TCL) /* UNIX */
    TclGetAndDetachPids, /* 0 */
    TclpCloseFile, /* 1 */
    TclpCreateCommandChannel, /* 2 */
    TclpCreatePipe, /* 3 */
    TclpCreateProcess, /* 4 */
    TclUnixWaitForFile_, /* 5 */
    TclpMakeFile, /* 6 */
    TclpOpenFile, /* 7 */
    TclUnixWaitForFile, /* 8 */
    TclpCreateTempFile, /* 9 */
    TclpReaddir, /* 10 */
    TclpLocaltime_unix, /* 11 */
    TclpGmtime_unix, /* 12 */
    TclpInetNtoa, /* 13 */
    TclUnixCopyFile, /* 14 */
    TclMacOSXGetFileAttribute, /* 15 */
    TclMacOSXSetFileAttribute, /* 16 */
    TclMacOSXCopyFileAttributes, /* 17 */
    TclMacOSXMatchType, /* 18 */
    TclMacOSXNotifierAddRunLoopMode, /* 19 */
    0, /* 20 */
    0, /* 21 */
    TclpCreateTempFile_, /* 22 */
    0, /* 23 */
    0, /* 24 */
    0, /* 25 */
    0, /* 26 */
    0, /* 27 */
    0, /* 28 */
    TclWinCPUID, /* 29 */
    TclUnixOpenTemporaryFile, /* 30 */
#endif /* UNIX */
#if defined(_WIN32) || defined(__CYGWIN__) /* WIN */
    TclWinConvertError, /* 0 */
    TclWinConvertWSAError, /* 1 */
    TclWinGetServByName, /* 2 */
    TclWinGetSockOpt, /* 3 */
    TclWinGetTclInstance, /* 4 */
    TclUnixWaitForFile, /* 5 */
    TclWinNToHS, /* 6 */
    TclWinSetSockOpt, /* 7 */
    TclpGetPid, /* 8 */
    TclWinGetPlatformId, /* 9 */
    TclpReaddir, /* 10 */
    TclGetAndDetachPids, /* 11 */
    TclpCloseFile, /* 12 */
    TclpCreateCommandChannel, /* 13 */
    TclpCreatePipe, /* 14 */
    TclpCreateProcess, /* 15 */
    TclpIsAtty, /* 16 */
    TclUnixCopyFile, /* 17 */
    TclpMakeFile, /* 18 */
    TclpOpenFile, /* 19 */
    TclWinAddProcess, /* 20 */
    TclpInetNtoa, /* 21 */
    TclpCreateTempFile, /* 22 */
    0, /* 23 */
    TclWinNoBackslash, /* 24 */
    0, /* 25 */
    TclWinSetInterfaces, /* 26 */
    TclWinFlushDirtyChannels, /* 27 */
    TclWinResetInterfaces, /* 28 */
    TclWinCPUID, /* 29 */
    TclUnixOpenTemporaryFile, /* 30 */
#endif /* WIN */
#ifdef MAC_OSX_TCL /* MACOSX */
    TclGetAndDetachPids, /* 0 */
    TclpCloseFile, /* 1 */
    TclpCreateCommandChannel, /* 2 */
    TclpCreatePipe, /* 3 */
    TclpCreateProcess, /* 4 */
    TclUnixWaitForFile_, /* 5 */
    TclpMakeFile, /* 6 */
    TclpOpenFile, /* 7 */
    TclUnixWaitForFile, /* 8 */
    TclpCreateTempFile, /* 9 */
    TclpReaddir, /* 10 */
    TclpLocaltime_unix, /* 11 */
    TclpGmtime_unix, /* 12 */
    TclpInetNtoa, /* 13 */
    TclUnixCopyFile, /* 14 */
    TclMacOSXGetFileAttribute, /* 15 */
    TclMacOSXSetFileAttribute, /* 16 */
    TclMacOSXCopyFileAttributes, /* 17 */
    TclMacOSXMatchType, /* 18 */
    TclMacOSXNotifierAddRunLoopMode, /* 19 */
    0, /* 20 */
    0, /* 21 */
    TclpCreateTempFile_, /* 22 */
    0, /* 23 */
    0, /* 24 */
    0, /* 25 */
    0, /* 26 */
    0, /* 27 */
    0, /* 28 */
    TclWinCPUID, /* 29 */
    TclUnixOpenTemporaryFile, /* 30 */
#endif /* MACOSX */
};

static const TclPlatStubs tclPlatStubs = {
    TCL_STUB_MAGIC,
    0,
#if defined(_WIN32) || defined(__CYGWIN__) /* WIN */
    Tcl_WinUtfToTChar, /* 0 */
    Tcl_WinTCharToUtf, /* 1 */
    0, /* 2 */
    Tcl_WinConvertError, /* 3 */
#endif /* WIN */
#ifdef MAC_OSX_TCL /* MACOSX */
    Tcl_MacOSXOpenBundleResources, /* 0 */
    Tcl_MacOSXOpenVersionedBundleResources, /* 1 */
    Tcl_MacOSXNotifierAddRunLoopMode, /* 2 */
#endif /* MACOSX */
};

const TclTomMathStubs tclTomMathStubs = {
    TCL_STUB_MAGIC,
    0,
    TclBN_epoch, /* 0 */
    TclBN_revision, /* 1 */
    TclBN_mp_add, /* 2 */
    TclBN_mp_add_d, /* 3 */
    TclBN_mp_and, /* 4 */
    TclBN_mp_clamp, /* 5 */
    TclBN_mp_clear, /* 6 */
    TclBN_mp_clear_multi, /* 7 */
    TclBN_mp_cmp, /* 8 */
    TclBN_mp_cmp_d, /* 9 */
    TclBN_mp_cmp_mag, /* 10 */
    TclBN_mp_copy, /* 11 */
    TclBN_mp_count_bits, /* 12 */
    TclBN_mp_div, /* 13 */
    TclBN_mp_div_d, /* 14 */
    TclBN_mp_div_2, /* 15 */
    TclBN_mp_div_2d, /* 16 */
    TclBN_mp_div_3, /* 17 */
    TclBN_mp_exch, /* 18 */
    TclBN_mp_expt_u32, /* 19 */
    TclBN_mp_grow, /* 20 */
    TclBN_mp_init, /* 21 */
    TclBN_mp_init_copy, /* 22 */
    TclBN_mp_init_multi, /* 23 */
    TclBN_mp_init_set, /* 24 */
    TclBN_mp_init_size, /* 25 */
    TclBN_mp_lshd, /* 26 */
    TclBN_mp_mod, /* 27 */
    TclBN_mp_mod_2d, /* 28 */
    TclBN_mp_mul, /* 29 */
    TclBN_mp_mul_d, /* 30 */
    TclBN_mp_mul_2, /* 31 */
    TclBN_mp_mul_2d, /* 32 */
    TclBN_mp_neg, /* 33 */
    TclBN_mp_or, /* 34 */
    TclBN_mp_radix_size, /* 35 */
    TclBN_mp_read_radix, /* 36 */
    TclBN_mp_rshd, /* 37 */
    TclBN_mp_shrink, /* 38 */
    TclBN_mp_set, /* 39 */
    TclBN_mp_sqr, /* 40 */
    TclBN_mp_sqrt, /* 41 */
    TclBN_mp_sub, /* 42 */
    TclBN_mp_sub_d, /* 43 */
    TclBN_mp_to_unsigned_bin, /* 44 */
    TclBN_mp_to_unsigned_bin_n, /* 45 */
    TclBN_mp_toradix_n, /* 46 */
    TclBN_mp_ubin_size, /* 47 */
    TclBN_mp_xor, /* 48 */
    TclBN_mp_zero, /* 49 */
    TclBN_reverse, /* 50 */
    TclBN_s_mp_mul_digs_fast, /* 51 */
    TclBN_s_mp_sqr_fast, /* 52 */
    TclBN_mp_karatsuba_mul, /* 53 */
    TclBN_mp_karatsuba_sqr, /* 54 */
    TclBN_mp_toom_mul, /* 55 */
    TclBN_mp_toom_sqr, /* 56 */
    TclBN_s_mp_add, /* 57 */
    TclBN_s_mp_mul_digs, /* 58 */
    TclBN_s_mp_sqr, /* 59 */
    TclBN_s_mp_sub, /* 60 */
    TclBN_mp_init_ul, /* 61 */
    TclBN_mp_set_ul, /* 62 */
    TclBN_mp_cnt_lsb, /* 63 */
    TclBN_mp_init_l, /* 64 */
    TclBN_mp_init_i64, /* 65 */
    TclBN_mp_init_u64, /* 66 */
    TclBN_mp_expt_d_ex, /* 67 */
    TclBN_mp_set_u64, /* 68 */
    TclBN_mp_get_mag_u64, /* 69 */
    TclBN_mp_set_i64, /* 70 */
    TclBN_mp_unpack, /* 71 */
    0, /* 72 */
    TclBN_mp_tc_and, /* 73 */
    TclBN_mp_tc_or, /* 74 */
    TclBN_mp_tc_xor, /* 75 */
    TclBN_mp_signed_rsh, /* 76 */
    0, /* 77 */
    TclBN_mp_to_ubin, /* 78 */
    TclBN_mp_div_ld, /* 79 */
    TclBN_mp_to_radix, /* 80 */
};

static const TclStubHooks tclStubHooks = {
    &tclPlatStubs,
    &tclIntStubs,
    &tclIntPlatStubs
};

const TclStubs tclStubs = {
    TCL_STUB_MAGIC,
    &tclStubHooks,
    Tcl_PkgProvideEx, /* 0 */
    Tcl_PkgRequireEx, /* 1 */
    Tcl_Panic, /* 2 */
    Tcl_Alloc, /* 3 */
    Tcl_Free, /* 4 */
    Tcl_Realloc, /* 5 */
    Tcl_DbCkalloc, /* 6 */
    Tcl_DbCkfree, /* 7 */
    Tcl_DbCkrealloc, /* 8 */
#if !defined(_WIN32) && !defined(MAC_OSX_TCL) /* UNIX */
    Tcl_CreateFileHandler, /* 9 */
#endif /* UNIX */
#if defined(_WIN32) /* WIN */
    0, /* 9 */
#endif /* WIN */
#ifdef MAC_OSX_TCL /* MACOSX */
    Tcl_CreateFileHandler, /* 9 */
#endif /* MACOSX */
#if !defined(_WIN32) && !defined(MAC_OSX_TCL) /* UNIX */
    Tcl_DeleteFileHandler, /* 10 */
#endif /* UNIX */
#if defined(_WIN32) /* WIN */
    0, /* 10 */
#endif /* WIN */
#ifdef MAC_OSX_TCL /* MACOSX */
    Tcl_DeleteFileHandler, /* 10 */
#endif /* MACOSX */
    Tcl_SetTimer, /* 11 */
    Tcl_Sleep, /* 12 */
    Tcl_WaitForEvent, /* 13 */
    Tcl_AppendAllObjTypes, /* 14 */
    Tcl_AppendStringsToObj, /* 15 */
    Tcl_AppendToObj, /* 16 */
    Tcl_ConcatObj, /* 17 */
    Tcl_ConvertToType, /* 18 */
    Tcl_DbDecrRefCount, /* 19 */
    Tcl_DbIncrRefCount, /* 20 */
    Tcl_DbIsShared, /* 21 */
    Tcl_DbNewBooleanObj, /* 22 */
    Tcl_DbNewByteArrayObj, /* 23 */
    Tcl_DbNewDoubleObj, /* 24 */
    Tcl_DbNewListObj, /* 25 */
    Tcl_DbNewLongObj, /* 26 */
    Tcl_DbNewObj, /* 27 */
    Tcl_DbNewStringObj, /* 28 */
    Tcl_DuplicateObj, /* 29 */
    TclFreeObj, /* 30 */
    Tcl_GetBoolean, /* 31 */
    Tcl_GetBooleanFromObj, /* 32 */
    Tcl_GetByteArrayFromObj, /* 33 */
    Tcl_GetDouble, /* 34 */
    Tcl_GetDoubleFromObj, /* 35 */
    Tcl_GetIndexFromObj, /* 36 */
    Tcl_GetInt, /* 37 */
    Tcl_GetIntFromObj, /* 38 */
    Tcl_GetLongFromObj, /* 39 */
    Tcl_GetObjType, /* 40 */
    Tcl_GetStringFromObj, /* 41 */
    Tcl_InvalidateStringRep, /* 42 */
    Tcl_ListObjAppendList, /* 43 */
    Tcl_ListObjAppendElement, /* 44 */
    Tcl_ListObjGetElements, /* 45 */
    Tcl_ListObjIndex, /* 46 */
    Tcl_ListObjLength, /* 47 */
    Tcl_ListObjReplace, /* 48 */
    Tcl_NewBooleanObj, /* 49 */
    Tcl_NewByteArrayObj, /* 50 */
    Tcl_NewDoubleObj, /* 51 */
    Tcl_NewIntObj, /* 52 */
    Tcl_NewListObj, /* 53 */
    Tcl_NewLongObj, /* 54 */
    Tcl_NewObj, /* 55 */
    Tcl_NewStringObj, /* 56 */
    Tcl_SetBooleanObj, /* 57 */
    Tcl_SetByteArrayLength, /* 58 */
    Tcl_SetByteArrayObj, /* 59 */
    Tcl_SetDoubleObj, /* 60 */
    Tcl_SetIntObj, /* 61 */
    Tcl_SetListObj, /* 62 */
    Tcl_SetLongObj, /* 63 */
    Tcl_SetObjLength, /* 64 */
    Tcl_SetStringObj, /* 65 */
    Tcl_AddErrorInfo, /* 66 */
    Tcl_AddObjErrorInfo, /* 67 */
    Tcl_AllowExceptions, /* 68 */
    Tcl_AppendElement, /* 69 */
    Tcl_AppendResult, /* 70 */
    Tcl_AsyncCreate, /* 71 */
    Tcl_AsyncDelete, /* 72 */
    Tcl_AsyncInvoke, /* 73 */
    Tcl_AsyncMark, /* 74 */
    Tcl_AsyncReady, /* 75 */
    Tcl_BackgroundError, /* 76 */
    Tcl_Backslash, /* 77 */
    Tcl_BadChannelOption, /* 78 */
    Tcl_CallWhenDeleted, /* 79 */
    Tcl_CancelIdleCall, /* 80 */
    Tcl_Close, /* 81 */
    Tcl_CommandComplete, /* 82 */
    Tcl_Concat, /* 83 */
    Tcl_ConvertElement, /* 84 */
    Tcl_ConvertCountedElement, /* 85 */
    Tcl_CreateAlias, /* 86 */
    Tcl_CreateAliasObj, /* 87 */
    Tcl_CreateChannel, /* 88 */
    Tcl_CreateChannelHandler, /* 89 */
    Tcl_CreateCloseHandler, /* 90 */
    Tcl_CreateCommand, /* 91 */
    Tcl_CreateEventSource, /* 92 */
    Tcl_CreateExitHandler, /* 93 */
    Tcl_CreateInterp, /* 94 */
    Tcl_CreateMathFunc, /* 95 */
    Tcl_CreateObjCommand, /* 96 */
    Tcl_CreateChild, /* 97 */
    Tcl_CreateTimerHandler, /* 98 */
    Tcl_CreateTrace, /* 99 */
    Tcl_DeleteAssocData, /* 100 */
    Tcl_DeleteChannelHandler, /* 101 */
    Tcl_DeleteCloseHandler, /* 102 */
    Tcl_DeleteCommand, /* 103 */
    Tcl_DeleteCommandFromToken, /* 104 */
    Tcl_DeleteEvents, /* 105 */
    Tcl_DeleteEventSource, /* 106 */
    Tcl_DeleteExitHandler, /* 107 */
    Tcl_DeleteHashEntry, /* 108 */
    Tcl_DeleteHashTable, /* 109 */
    Tcl_DeleteInterp, /* 110 */
    Tcl_DetachPids, /* 111 */
    Tcl_DeleteTimerHandler, /* 112 */
    Tcl_DeleteTrace, /* 113 */
    Tcl_DontCallWhenDeleted, /* 114 */
    Tcl_DoOneEvent, /* 115 */
    Tcl_DoWhenIdle, /* 116 */
    Tcl_DStringAppend, /* 117 */
    Tcl_DStringAppendElement, /* 118 */
    Tcl_DStringEndSublist, /* 119 */
    Tcl_DStringFree, /* 120 */
    Tcl_DStringGetResult, /* 121 */
    Tcl_DStringInit, /* 122 */
    Tcl_DStringResult, /* 123 */
    Tcl_DStringSetLength, /* 124 */
    Tcl_DStringStartSublist, /* 125 */
    Tcl_Eof, /* 126 */
    Tcl_ErrnoId, /* 127 */
    Tcl_ErrnoMsg, /* 128 */
    Tcl_Eval, /* 129 */
    Tcl_EvalFile, /* 130 */
    Tcl_EvalObj, /* 131 */
    Tcl_EventuallyFree, /* 132 */
    Tcl_Exit, /* 133 */
    Tcl_ExposeCommand, /* 134 */
    Tcl_ExprBoolean, /* 135 */
    Tcl_ExprBooleanObj, /* 136 */
    Tcl_ExprDouble, /* 137 */
    Tcl_ExprDoubleObj, /* 138 */
    Tcl_ExprLong, /* 139 */
    Tcl_ExprLongObj, /* 140 */
    Tcl_ExprObj, /* 141 */
    Tcl_ExprString, /* 142 */
    Tcl_Finalize, /* 143 */
    Tcl_FindExecutable, /* 144 */
    Tcl_FirstHashEntry, /* 145 */
    Tcl_Flush, /* 146 */
    Tcl_FreeResult, /* 147 */
    Tcl_GetAlias, /* 148 */
    Tcl_GetAliasObj, /* 149 */
    Tcl_GetAssocData, /* 150 */
    Tcl_GetChannel, /* 151 */
    Tcl_GetChannelBufferSize, /* 152 */
    Tcl_GetChannelHandle, /* 153 */
    Tcl_GetChannelInstanceData, /* 154 */
    Tcl_GetChannelMode, /* 155 */
    Tcl_GetChannelName, /* 156 */
    Tcl_GetChannelOption, /* 157 */
    Tcl_GetChannelType, /* 158 */
    Tcl_GetCommandInfo, /* 159 */
    Tcl_GetCommandName, /* 160 */
    Tcl_GetErrno, /* 161 */
    Tcl_GetHostName, /* 162 */
    Tcl_GetInterpPath, /* 163 */
    Tcl_GetParent, /* 164 */
    Tcl_GetNameOfExecutable, /* 165 */
    Tcl_GetObjResult, /* 166 */
#if !defined(_WIN32) && !defined(MAC_OSX_TCL) /* UNIX */
    Tcl_GetOpenFile, /* 167 */
#endif /* UNIX */
#if defined(_WIN32) /* WIN */
    0, /* 167 */
#endif /* WIN */
#ifdef MAC_OSX_TCL /* MACOSX */
    Tcl_GetOpenFile, /* 167 */
#endif /* MACOSX */
    Tcl_GetPathType, /* 168 */
    Tcl_Gets, /* 169 */
    Tcl_GetsObj, /* 170 */
    Tcl_GetServiceMode, /* 171 */
    Tcl_GetChild, /* 172 */
    Tcl_GetStdChannel, /* 173 */
    Tcl_GetStringResult, /* 174 */
    Tcl_GetVar, /* 175 */
    Tcl_GetVar2, /* 176 */
    Tcl_GlobalEval, /* 177 */
    Tcl_GlobalEvalObj, /* 178 */
    Tcl_HideCommand, /* 179 */
    Tcl_Init, /* 180 */
    Tcl_InitHashTable, /* 181 */
    Tcl_InputBlocked, /* 182 */
    Tcl_InputBuffered, /* 183 */
    Tcl_InterpDeleted, /* 184 */
    Tcl_IsSafe, /* 185 */
    Tcl_JoinPath, /* 186 */
    Tcl_LinkVar, /* 187 */
    0, /* 188 */
    Tcl_MakeFileChannel, /* 189 */
    Tcl_MakeSafe, /* 190 */
    Tcl_MakeTcpClientChannel, /* 191 */
    Tcl_Merge, /* 192 */
    Tcl_NextHashEntry, /* 193 */
    Tcl_NotifyChannel, /* 194 */
    Tcl_ObjGetVar2, /* 195 */
    Tcl_ObjSetVar2, /* 196 */
    Tcl_OpenCommandChannel, /* 197 */
    Tcl_OpenFileChannel, /* 198 */
    Tcl_OpenTcpClient, /* 199 */
    Tcl_OpenTcpServer, /* 200 */
    Tcl_Preserve, /* 201 */
    Tcl_PrintDouble, /* 202 */
    Tcl_PutEnv, /* 203 */
    Tcl_PosixError, /* 204 */
    Tcl_QueueEvent, /* 205 */
    Tcl_Read, /* 206 */
    Tcl_ReapDetachedProcs, /* 207 */
    Tcl_RecordAndEval, /* 208 */
    Tcl_RecordAndEvalObj, /* 209 */
    Tcl_RegisterChannel, /* 210 */
    Tcl_RegisterObjType, /* 211 */
    Tcl_RegExpCompile, /* 212 */
    Tcl_RegExpExec, /* 213 */
    Tcl_RegExpMatch, /* 214 */
    Tcl_RegExpRange, /* 215 */
    Tcl_Release, /* 216 */
    Tcl_ResetResult, /* 217 */
    Tcl_ScanElement, /* 218 */
    Tcl_ScanCountedElement, /* 219 */
    Tcl_SeekOld, /* 220 */
    Tcl_ServiceAll, /* 221 */
    Tcl_ServiceEvent, /* 222 */
    Tcl_SetAssocData, /* 223 */
    Tcl_SetChannelBufferSize, /* 224 */
    Tcl_SetChannelOption, /* 225 */
    Tcl_SetCommandInfo, /* 226 */
    Tcl_SetErrno, /* 227 */
    Tcl_SetErrorCode, /* 228 */
    Tcl_SetMaxBlockTime, /* 229 */
    Tcl_SetPanicProc, /* 230 */
    Tcl_SetRecursionLimit, /* 231 */
    Tcl_SetResult, /* 232 */
    Tcl_SetServiceMode, /* 233 */
    Tcl_SetObjErrorCode, /* 234 */
    Tcl_SetObjResult, /* 235 */
    Tcl_SetStdChannel, /* 236 */
    Tcl_SetVar, /* 237 */
    Tcl_SetVar2, /* 238 */
    Tcl_SignalId, /* 239 */
    Tcl_SignalMsg, /* 240 */
    Tcl_SourceRCFile, /* 241 */
    Tcl_SplitList, /* 242 */
    Tcl_SplitPath, /* 243 */
    Tcl_StaticLibrary, /* 244 */
    Tcl_StringMatch, /* 245 */
    Tcl_TellOld, /* 246 */
    Tcl_TraceVar, /* 247 */
    Tcl_TraceVar2, /* 248 */
    Tcl_TranslateFileName, /* 249 */
    Tcl_Ungets, /* 250 */
    Tcl_UnlinkVar, /* 251 */
    Tcl_UnregisterChannel, /* 252 */
    Tcl_UnsetVar, /* 253 */
    Tcl_UnsetVar2, /* 254 */
    Tcl_UntraceVar, /* 255 */
    Tcl_UntraceVar2, /* 256 */
    Tcl_UpdateLinkedVar, /* 257 */
    Tcl_UpVar, /* 258 */
    Tcl_UpVar2, /* 259 */
    Tcl_VarEval, /* 260 */
    Tcl_VarTraceInfo, /* 261 */
    Tcl_VarTraceInfo2, /* 262 */
    Tcl_Write, /* 263 */
    Tcl_WrongNumArgs, /* 264 */
    Tcl_DumpActiveMemory, /* 265 */
    Tcl_ValidateAllMemory, /* 266 */
    Tcl_AppendResultVA, /* 267 */
    Tcl_AppendStringsToObjVA, /* 268 */
    Tcl_HashStats, /* 269 */
    Tcl_ParseVar, /* 270 */
    Tcl_PkgPresent, /* 271 */
    Tcl_PkgPresentEx, /* 272 */
    Tcl_PkgProvide, /* 273 */
    Tcl_PkgRequire, /* 274 */
    Tcl_SetErrorCodeVA, /* 275 */
    Tcl_VarEvalVA, /* 276 */
    Tcl_WaitPid, /* 277 */
    Tcl_PanicVA, /* 278 */
    Tcl_GetVersion, /* 279 */
    Tcl_InitMemory, /* 280 */
    Tcl_StackChannel, /* 281 */
    Tcl_UnstackChannel, /* 282 */
    Tcl_GetStackedChannel, /* 283 */
    Tcl_SetMainLoop, /* 284 */
    0, /* 285 */
    Tcl_AppendObjToObj, /* 286 */
    Tcl_CreateEncoding, /* 287 */
    Tcl_CreateThreadExitHandler, /* 288 */
    Tcl_DeleteThreadExitHandler, /* 289 */
    Tcl_DiscardResult, /* 290 */
    Tcl_EvalEx, /* 291 */
    Tcl_EvalObjv, /* 292 */
    Tcl_EvalObjEx, /* 293 */
    Tcl_ExitThread, /* 294 */
    Tcl_ExternalToUtf, /* 295 */
    Tcl_ExternalToUtfDString, /* 296 */
    Tcl_FinalizeThread, /* 297 */
    Tcl_FinalizeNotifier, /* 298 */
    Tcl_FreeEncoding, /* 299 */
    Tcl_GetCurrentThread, /* 300 */
    Tcl_GetEncoding, /* 301 */
    Tcl_GetEncodingName, /* 302 */
    Tcl_GetEncodingNames, /* 303 */
    Tcl_GetIndexFromObjStruct, /* 304 */
    Tcl_GetThreadData, /* 305 */
    Tcl_GetVar2Ex, /* 306 */
    Tcl_InitNotifier, /* 307 */
    Tcl_MutexLock, /* 308 */
    Tcl_MutexUnlock, /* 309 */
    Tcl_ConditionNotify, /* 310 */
    Tcl_ConditionWait, /* 311 */
    Tcl_NumUtfChars, /* 312 */
    Tcl_ReadChars, /* 313 */
    Tcl_RestoreResult, /* 314 */
    Tcl_SaveResult, /* 315 */
    Tcl_SetSystemEncoding, /* 316 */
    Tcl_SetVar2Ex, /* 317 */
    Tcl_ThreadAlert, /* 318 */
    Tcl_ThreadQueueEvent, /* 319 */
    Tcl_UniCharAtIndex, /* 320 */
    Tcl_UniCharToLower, /* 321 */
    Tcl_UniCharToTitle, /* 322 */
    Tcl_UniCharToUpper, /* 323 */
    Tcl_UniCharToUtf, /* 324 */
    Tcl_UtfAtIndex, /* 325 */
    TclUtfCharComplete, /* 326 */
    Tcl_UtfBackslash, /* 327 */
    Tcl_UtfFindFirst, /* 328 */
    Tcl_UtfFindLast, /* 329 */
    TclUtfNext, /* 330 */
    TclUtfPrev, /* 331 */
    Tcl_UtfToExternal, /* 332 */
    Tcl_UtfToExternalDString, /* 333 */
    Tcl_UtfToLower, /* 334 */
    Tcl_UtfToTitle, /* 335 */
    Tcl_UtfToChar16, /* 336 */
    Tcl_UtfToUpper, /* 337 */
    Tcl_WriteChars, /* 338 */
    Tcl_WriteObj, /* 339 */
    Tcl_GetString, /* 340 */
    Tcl_GetDefaultEncodingDir, /* 341 */
    Tcl_SetDefaultEncodingDir, /* 342 */
    Tcl_AlertNotifier, /* 343 */
    Tcl_ServiceModeHook, /* 344 */
    Tcl_UniCharIsAlnum, /* 345 */
    Tcl_UniCharIsAlpha, /* 346 */
    Tcl_UniCharIsDigit, /* 347 */
    Tcl_UniCharIsLower, /* 348 */
    Tcl_UniCharIsSpace, /* 349 */
    Tcl_UniCharIsUpper, /* 350 */
    Tcl_UniCharIsWordChar, /* 351 */
    Tcl_Char16Len, /* 352 */
    Tcl_UniCharNcmp, /* 353 */
    Tcl_Char16ToUtfDString, /* 354 */
    Tcl_UtfToChar16DString, /* 355 */
    Tcl_GetRegExpFromObj, /* 356 */
    Tcl_EvalTokens, /* 357 */
    Tcl_FreeParse, /* 358 */
    Tcl_LogCommandInfo, /* 359 */
    Tcl_ParseBraces, /* 360 */
    Tcl_ParseCommand, /* 361 */
    Tcl_ParseExpr, /* 362 */
    Tcl_ParseQuotedString, /* 363 */
    Tcl_ParseVarName, /* 364 */
    Tcl_GetCwd, /* 365 */
    Tcl_Chdir, /* 366 */
    Tcl_Access, /* 367 */
    Tcl_Stat, /* 368 */
    Tcl_UtfNcmp, /* 369 */
    Tcl_UtfNcasecmp, /* 370 */
    Tcl_StringCaseMatch, /* 371 */
    Tcl_UniCharIsControl, /* 372 */
    Tcl_UniCharIsGraph, /* 373 */
    Tcl_UniCharIsPrint, /* 374 */
    Tcl_UniCharIsPunct, /* 375 */
    Tcl_RegExpExecObj, /* 376 */
    Tcl_RegExpGetInfo, /* 377 */
    Tcl_NewUnicodeObj, /* 378 */
    Tcl_SetUnicodeObj, /* 379 */
    Tcl_GetCharLength, /* 380 */
    Tcl_GetUniChar, /* 381 */
    Tcl_GetUnicode, /* 382 */
    Tcl_GetRange, /* 383 */
    Tcl_AppendUnicodeToObj, /* 384 */
    Tcl_RegExpMatchObj, /* 385 */
    Tcl_SetNotifier, /* 386 */
    Tcl_GetAllocMutex, /* 387 */
    Tcl_GetChannelNames, /* 388 */
    Tcl_GetChannelNamesEx, /* 389 */
    Tcl_ProcObjCmd, /* 390 */
    Tcl_ConditionFinalize, /* 391 */
    Tcl_MutexFinalize, /* 392 */
    Tcl_CreateThread, /* 393 */
    Tcl_ReadRaw, /* 394 */
    Tcl_WriteRaw, /* 395 */
    Tcl_GetTopChannel, /* 396 */
    Tcl_ChannelBuffered, /* 397 */
    Tcl_ChannelName, /* 398 */
    Tcl_ChannelVersion, /* 399 */
    Tcl_ChannelBlockModeProc, /* 400 */
    Tcl_ChannelCloseProc, /* 401 */
    Tcl_ChannelClose2Proc, /* 402 */
    Tcl_ChannelInputProc, /* 403 */
    Tcl_ChannelOutputProc, /* 404 */
    Tcl_ChannelSeekProc, /* 405 */
    Tcl_ChannelSetOptionProc, /* 406 */
    Tcl_ChannelGetOptionProc, /* 407 */
    Tcl_ChannelWatchProc, /* 408 */
    Tcl_ChannelGetHandleProc, /* 409 */
    Tcl_ChannelFlushProc, /* 410 */
    Tcl_ChannelHandlerProc, /* 411 */
    Tcl_JoinThread, /* 412 */
    Tcl_IsChannelShared, /* 413 */
    Tcl_IsChannelRegistered, /* 414 */
    Tcl_CutChannel, /* 415 */
    Tcl_SpliceChannel, /* 416 */
    Tcl_ClearChannelHandlers, /* 417 */
    Tcl_IsChannelExisting, /* 418 */
    Tcl_UniCharNcasecmp, /* 419 */
    Tcl_UniCharCaseMatch, /* 420 */
    Tcl_FindHashEntry, /* 421 */
    Tcl_CreateHashEntry, /* 422 */
    Tcl_InitCustomHashTable, /* 423 */
    Tcl_InitObjHashTable, /* 424 */
    Tcl_CommandTraceInfo, /* 425 */
    Tcl_TraceCommand, /* 426 */
    Tcl_UntraceCommand, /* 427 */
    Tcl_AttemptAlloc, /* 428 */
    Tcl_AttemptDbCkalloc, /* 429 */
    Tcl_AttemptRealloc, /* 430 */
    Tcl_AttemptDbCkrealloc, /* 431 */
    Tcl_AttemptSetObjLength, /* 432 */
    Tcl_GetChannelThread, /* 433 */
    Tcl_GetUnicodeFromObj, /* 434 */
    Tcl_GetMathFuncInfo, /* 435 */
    Tcl_ListMathFuncs, /* 436 */
    Tcl_SubstObj, /* 437 */
    Tcl_DetachChannel, /* 438 */
    Tcl_IsStandardChannel, /* 439 */
    Tcl_FSCopyFile, /* 440 */
    Tcl_FSCopyDirectory, /* 441 */
    Tcl_FSCreateDirectory, /* 442 */
    Tcl_FSDeleteFile, /* 443 */
    Tcl_FSLoadFile, /* 444 */
    Tcl_FSMatchInDirectory, /* 445 */
    Tcl_FSLink, /* 446 */
    Tcl_FSRemoveDirectory, /* 447 */
    Tcl_FSRenameFile, /* 448 */
    Tcl_FSLstat, /* 449 */
    Tcl_FSUtime, /* 450 */
    Tcl_FSFileAttrsGet, /* 451 */
    Tcl_FSFileAttrsSet, /* 452 */
    Tcl_FSFileAttrStrings, /* 453 */
    Tcl_FSStat, /* 454 */
    Tcl_FSAccess, /* 455 */
    Tcl_FSOpenFileChannel, /* 456 */
    Tcl_FSGetCwd, /* 457 */
    Tcl_FSChdir, /* 458 */
    Tcl_FSConvertToPathType, /* 459 */
    Tcl_FSJoinPath, /* 460 */
    Tcl_FSSplitPath, /* 461 */
    Tcl_FSEqualPaths, /* 462 */
    Tcl_FSGetNormalizedPath, /* 463 */
    Tcl_FSJoinToPath, /* 464 */
    Tcl_FSGetInternalRep, /* 465 */
    Tcl_FSGetTranslatedPath, /* 466 */
    Tcl_FSEvalFile, /* 467 */
    Tcl_FSNewNativePath, /* 468 */
    Tcl_FSGetNativePath, /* 469 */
    Tcl_FSFileSystemInfo, /* 470 */
    Tcl_FSPathSeparator, /* 471 */
    Tcl_FSListVolumes, /* 472 */
    Tcl_FSRegister, /* 473 */
    Tcl_FSUnregister, /* 474 */
    Tcl_FSData, /* 475 */
    Tcl_FSGetTranslatedStringPath, /* 476 */
    Tcl_FSGetFileSystemForPath, /* 477 */
    Tcl_FSGetPathType, /* 478 */
    Tcl_OutputBuffered, /* 479 */
    Tcl_FSMountsChanged, /* 480 */
    Tcl_EvalTokensStandard, /* 481 */
    Tcl_GetTime, /* 482 */
    Tcl_CreateObjTrace, /* 483 */
    Tcl_GetCommandInfoFromToken, /* 484 */
    Tcl_SetCommandInfoFromToken, /* 485 */
    Tcl_DbNewWideIntObj, /* 486 */
    Tcl_GetWideIntFromObj, /* 487 */
    Tcl_NewWideIntObj, /* 488 */
    Tcl_SetWideIntObj, /* 489 */
    Tcl_AllocStatBuf, /* 490 */
    Tcl_Seek, /* 491 */
    Tcl_Tell, /* 492 */
    Tcl_ChannelWideSeekProc, /* 493 */
    Tcl_DictObjPut, /* 494 */
    Tcl_DictObjGet, /* 495 */
    Tcl_DictObjRemove, /* 496 */
    Tcl_DictObjSize, /* 497 */
    Tcl_DictObjFirst, /* 498 */
    Tcl_DictObjNext, /* 499 */
    Tcl_DictObjDone, /* 500 */
    Tcl_DictObjPutKeyList, /* 501 */
    Tcl_DictObjRemoveKeyList, /* 502 */
    Tcl_NewDictObj, /* 503 */
    Tcl_DbNewDictObj, /* 504 */
    Tcl_RegisterConfig, /* 505 */
    Tcl_CreateNamespace, /* 506 */
    Tcl_DeleteNamespace, /* 507 */
    Tcl_AppendExportList, /* 508 */
    Tcl_Export, /* 509 */
    Tcl_Import, /* 510 */
    Tcl_ForgetImport, /* 511 */
    Tcl_GetCurrentNamespace, /* 512 */
    Tcl_GetGlobalNamespace, /* 513 */
    Tcl_FindNamespace, /* 514 */
    Tcl_FindCommand, /* 515 */
    Tcl_GetCommandFromObj, /* 516 */
    Tcl_GetCommandFullName, /* 517 */
    Tcl_FSEvalFileEx, /* 518 */
    Tcl_SetExitProc, /* 519 */
    Tcl_LimitAddHandler, /* 520 */
    Tcl_LimitRemoveHandler, /* 521 */
    Tcl_LimitReady, /* 522 */
    Tcl_LimitCheck, /* 523 */
    Tcl_LimitExceeded, /* 524 */
    Tcl_LimitSetCommands, /* 525 */
    Tcl_LimitSetTime, /* 526 */
    Tcl_LimitSetGranularity, /* 527 */
    Tcl_LimitTypeEnabled, /* 528 */
    Tcl_LimitTypeExceeded, /* 529 */
    Tcl_LimitTypeSet, /* 530 */
    Tcl_LimitTypeReset, /* 531 */
    Tcl_LimitGetCommands, /* 532 */
    Tcl_LimitGetTime, /* 533 */
    Tcl_LimitGetGranularity, /* 534 */
    Tcl_SaveInterpState, /* 535 */
    Tcl_RestoreInterpState, /* 536 */
    Tcl_DiscardInterpState, /* 537 */
    Tcl_SetReturnOptions, /* 538 */
    Tcl_GetReturnOptions, /* 539 */
    Tcl_IsEnsemble, /* 540 */
    Tcl_CreateEnsemble, /* 541 */
    Tcl_FindEnsemble, /* 542 */
    Tcl_SetEnsembleSubcommandList, /* 543 */
    Tcl_SetEnsembleMappingDict, /* 544 */
    Tcl_SetEnsembleUnknownHandler, /* 545 */
    Tcl_SetEnsembleFlags, /* 546 */
    Tcl_GetEnsembleSubcommandList, /* 547 */
    Tcl_GetEnsembleMappingDict, /* 548 */
    Tcl_GetEnsembleUnknownHandler, /* 549 */
    Tcl_GetEnsembleFlags, /* 550 */
    Tcl_GetEnsembleNamespace, /* 551 */
    Tcl_SetTimeProc, /* 552 */
    Tcl_QueryTimeProc, /* 553 */
    Tcl_ChannelThreadActionProc, /* 554 */
    Tcl_NewBignumObj, /* 555 */
    Tcl_DbNewBignumObj, /* 556 */
    Tcl_SetBignumObj, /* 557 */
    Tcl_GetBignumFromObj, /* 558 */
    Tcl_TakeBignumFromObj, /* 559 */
    Tcl_TruncateChannel, /* 560 */
    Tcl_ChannelTruncateProc, /* 561 */
    Tcl_SetChannelErrorInterp, /* 562 */
    Tcl_GetChannelErrorInterp, /* 563 */
    Tcl_SetChannelError, /* 564 */
    Tcl_GetChannelError, /* 565 */
    Tcl_InitBignumFromDouble, /* 566 */
    Tcl_GetNamespaceUnknownHandler, /* 567 */
    Tcl_SetNamespaceUnknownHandler, /* 568 */
    Tcl_GetEncodingFromObj, /* 569 */
    Tcl_GetEncodingSearchPath, /* 570 */
    Tcl_SetEncodingSearchPath, /* 571 */
    Tcl_GetEncodingNameFromEnvironment, /* 572 */
    Tcl_PkgRequireProc, /* 573 */
    Tcl_AppendObjToErrorInfo, /* 574 */
    Tcl_AppendLimitedToObj, /* 575 */
    Tcl_Format, /* 576 */
    Tcl_AppendFormatToObj, /* 577 */
    Tcl_ObjPrintf, /* 578 */
    Tcl_AppendPrintfToObj, /* 579 */
    Tcl_CancelEval, /* 580 */
    Tcl_Canceled, /* 581 */
    Tcl_CreatePipe, /* 582 */
    Tcl_NRCreateCommand, /* 583 */
    Tcl_NREvalObj, /* 584 */
    Tcl_NREvalObjv, /* 585 */
    Tcl_NRCmdSwap, /* 586 */
    Tcl_NRAddCallback, /* 587 */
    Tcl_NRCallObjProc, /* 588 */
    Tcl_GetFSDeviceFromStat, /* 589 */
    Tcl_GetFSInodeFromStat, /* 590 */
    Tcl_GetModeFromStat, /* 591 */
    Tcl_GetLinkCountFromStat, /* 592 */
    Tcl_GetUserIdFromStat, /* 593 */
    Tcl_GetGroupIdFromStat, /* 594 */
    Tcl_GetDeviceTypeFromStat, /* 595 */
    Tcl_GetAccessTimeFromStat, /* 596 */
    Tcl_GetModificationTimeFromStat, /* 597 */
    Tcl_GetChangeTimeFromStat, /* 598 */
    Tcl_GetSizeFromStat, /* 599 */
    Tcl_GetBlocksFromStat, /* 600 */
    Tcl_GetBlockSizeFromStat, /* 601 */
    Tcl_SetEnsembleParameterList, /* 602 */
    Tcl_GetEnsembleParameterList, /* 603 */
    Tcl_ParseArgsObjv, /* 604 */
    Tcl_GetErrorLine, /* 605 */
    Tcl_SetErrorLine, /* 606 */
    Tcl_TransferResult, /* 607 */
    Tcl_InterpActive, /* 608 */
    Tcl_BackgroundException, /* 609 */
    Tcl_ZlibDeflate, /* 610 */
    Tcl_ZlibInflate, /* 611 */
    Tcl_ZlibCRC32, /* 612 */
    Tcl_ZlibAdler32, /* 613 */
    Tcl_ZlibStreamInit, /* 614 */
    Tcl_ZlibStreamGetCommandName, /* 615 */
    Tcl_ZlibStreamEof, /* 616 */
    Tcl_ZlibStreamChecksum, /* 617 */
    Tcl_ZlibStreamPut, /* 618 */
    Tcl_ZlibStreamGet, /* 619 */
    Tcl_ZlibStreamClose, /* 620 */
    Tcl_ZlibStreamReset, /* 621 */
    Tcl_SetStartupScript, /* 622 */
    Tcl_GetStartupScript, /* 623 */
    Tcl_CloseEx, /* 624 */
    Tcl_NRExprObj, /* 625 */
    Tcl_NRSubstObj, /* 626 */
    Tcl_LoadFile, /* 627 */
    Tcl_FindSymbol, /* 628 */
    Tcl_FSUnloadFile, /* 629 */
    Tcl_ZlibStreamSetCompressionDictionary, /* 630 */
    Tcl_OpenTcpServerEx, /* 631 */
    TclZipfs_Mount, /* 632 */
    TclZipfs_Unmount, /* 633 */
    TclZipfs_TclLibrary, /* 634 */
    TclZipfs_MountBuffer, /* 635 */
    Tcl_FreeInternalRep, /* 636 */
    Tcl_InitStringRep, /* 637 */
    Tcl_FetchInternalRep, /* 638 */
    Tcl_StoreInternalRep, /* 639 */
    Tcl_HasStringRep, /* 640 */
    Tcl_IncrRefCount, /* 641 */
    Tcl_DecrRefCount, /* 642 */
    Tcl_IsShared, /* 643 */
    Tcl_LinkArray, /* 644 */
    Tcl_GetIntForIndex, /* 645 */
    Tcl_UtfToUniChar, /* 646 */
    Tcl_UniCharToUtfDString, /* 647 */
    Tcl_UtfToUniCharDString, /* 648 */
    TclGetBytesFromObj, /* 649 */
    Tcl_GetBytesFromObj, /* 650 */
    TclGetStringFromObj, /* 651 */
    TclGetUnicodeFromObj, /* 652 */
    TclGetByteArrayFromObj, /* 653 */
    Tcl_UtfCharComplete, /* 654 */
    Tcl_UtfNext, /* 655 */
    Tcl_UtfPrev, /* 656 */
    Tcl_UniCharIsUnicode, /* 657 */
    Tcl_ExternalToUtfDStringEx, /* 658 */
    Tcl_UtfToExternalDStringEx, /* 659 */
    Tcl_AsyncMarkFromSignal, /* 660 */
    TclListObjGetElements, /* 661 */
    TclListObjLength, /* 662 */
    TclDictObjSize, /* 663 */
    TclSplitList, /* 664 */
    TclSplitPath, /* 665 */
    TclFSSplitPath, /* 666 */
    TclParseArgsObjv, /* 667 */
    Tcl_UniCharLen, /* 668 */
<<<<<<< HEAD
    0, /* 669 */
    0, /* 670 */
    0, /* 671 */
    0, /* 672 */
    0, /* 673 */
    Tcl_GetBool, /* 674 */
    Tcl_GetBoolFromObj, /* 675 */
=======
    TclNumUtfChars, /* 669 */
    TclGetCharLength, /* 670 */
    TclUtfAtIndex, /* 671 */
    TclGetRange, /* 672 */
    TclGetUniChar, /* 673 */
    0, /* 674 */
    0, /* 675 */
    Tcl_CreateObjCommand2, /* 676 */
    Tcl_CreateObjTrace2, /* 677 */
    Tcl_NRCreateCommand2, /* 678 */
    Tcl_NRCallObjProc2, /* 679 */
>>>>>>> 67be0a67
};

/* !END!: Do not edit above this line. */<|MERGE_RESOLUTION|>--- conflicted
+++ resolved
@@ -2031,27 +2031,17 @@
     TclFSSplitPath, /* 666 */
     TclParseArgsObjv, /* 667 */
     Tcl_UniCharLen, /* 668 */
-<<<<<<< HEAD
-    0, /* 669 */
-    0, /* 670 */
-    0, /* 671 */
-    0, /* 672 */
-    0, /* 673 */
-    Tcl_GetBool, /* 674 */
-    Tcl_GetBoolFromObj, /* 675 */
-=======
     TclNumUtfChars, /* 669 */
     TclGetCharLength, /* 670 */
     TclUtfAtIndex, /* 671 */
     TclGetRange, /* 672 */
     TclGetUniChar, /* 673 */
-    0, /* 674 */
-    0, /* 675 */
+    Tcl_GetBool, /* 674 */
+    Tcl_GetBoolFromObj, /* 675 */
     Tcl_CreateObjCommand2, /* 676 */
     Tcl_CreateObjTrace2, /* 677 */
     Tcl_NRCreateCommand2, /* 678 */
     Tcl_NRCallObjProc2, /* 679 */
->>>>>>> 67be0a67
 };
 
 /* !END!: Do not edit above this line. */