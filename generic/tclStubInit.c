/*
 * Copyright © 1998-1999 Scriptics Corporation.
 *
 * See the file "license.terms" for information on usage and redistribution
 * of this file, and for a DISCLAIMER OF ALL WARRANTIES.
 */

/*
 * You may distribute and/or modify this program under the terms of the GNU
 * Affero General Public License as published by the Free Software Foundation,
 * either version 3 of the License, or (at your option) any later version.

 * See the file "COPYING" for information on usage and redistribution
 * of this file, and for a DISCLAIMER OF ALL WARRANTIES.
*/

/*
 * tclStubInit.c --
 *
 *	This file contains the initializers for the Tcl stub vectors.
 */

#include "tclInt.h"
#include "tommath_private.h"
#include "tclTomMath.h"

#ifdef __CYGWIN__
#   include <wchar.h>
#endif

#ifdef __GNUC__
#pragma GCC dependency "tcl.decls"
#pragma GCC dependency "tclInt.decls"
#pragma GCC dependency "tclTomMath.decls"
#endif

/*
 * Remove macros that will interfere with the definitions below.
 */

#undef Tcl_Alloc
#undef Tcl_Free
#undef Tcl_Realloc
#undef Tcl_NewBooleanObj
#undef Tcl_NewByteArrayObj
#undef Tcl_NewDoubleObj
#undef Tcl_NewIntObj
#undef Tcl_NewListObj
#undef Tcl_NewLongObj
#undef Tcl_DbNewLongObj
#undef Tcl_NewObj
#undef Tcl_NewStringObj
#undef Tcl_GetUnicode
#undef Tcl_GetUnicodeFromObj
#undef Tcl_NewUnicodeObj
#undef Tcl_SetUnicodeObj
#undef Tcl_DumpActiveMemory
#undef Tcl_ValidateAllMemory
#undef Tcl_FindHashEntry
#undef Tcl_CreateHashEntry
#undef Tcl_Panic
#undef Tcl_FindExecutable
#undef Tcl_SetExitProc
#undef Tcl_SetPanicProc
#undef TclpGetPid
#undef TclSockMinimumBuffers
#undef Tcl_SetIntObj
#undef Tcl_SetLongObj
#undef Tcl_ListObjGetElements
#undef Tcl_ListObjLength
#undef Tcl_DictObjSize
#undef Tcl_SplitList
#undef Tcl_SplitPath
#undef Tcl_FSSplitPath
#undef Tcl_ParseArgsObjv
#undef TclpInetNtoa
#undef TclWinGetServByName
#undef TclWinGetSockOpt
#undef TclWinSetSockOpt
#undef TclWinNToHS
#undef TclStaticLibrary
#undef Tcl_BackgroundError
#define TclStaticLibrary Tcl_StaticLibrary
#undef TclObjInterpProc
#if !defined(_WIN32) && !defined(__CYGWIN__)
# undef Tcl_WinConvertError
# define Tcl_WinConvertError 0
#endif
# undef TclGetBytesFromObj
# undef TclGetUnicodeFromObj
# define TclGetBytesFromObj 0
# define TclGetUnicodeFromObj 0
# define Tcl_GetAlias 0
#undef Tcl_Close
#define Tcl_Close 0
#undef Tcl_GetByteArrayFromObj
#define Tcl_GetByteArrayFromObj 0
#define TclUnusedStubEntry 0
#define TclUtfCharComplete Tcl_UtfCharComplete
#define TclUtfNext Tcl_UtfNext
#define TclUtfPrev Tcl_UtfPrev
#undef TclListObjGetElements
#undef TclListObjLength

# define TclListObjGetElements 0
# define TclListObjLength 0
# define TclDictObjSize 0
# define TclSplitList 0
# define TclSplitPath 0
# define TclFSSplitPath 0
# define TclParseArgsObjv 0

#define TclBN_mp_add mp_add
#define TclBN_mp_add_d mp_add_d
#define TclBN_mp_and mp_and
#define TclBN_mp_clamp mp_clamp
#define TclBN_mp_clear mp_clear
#define TclBN_mp_clear_multi mp_clear_multi
#define TclBN_mp_cmp mp_cmp
#define TclBN_mp_cmp_d mp_cmp_d
#define TclBN_mp_cmp_mag mp_cmp_mag
#define TclBN_mp_cnt_lsb mp_cnt_lsb
#define TclBN_mp_copy mp_copy
#define TclBN_mp_count_bits mp_count_bits
#define TclBN_mp_div mp_div
#define TclBN_mp_div_d mp_div_d
#define TclBN_mp_div_2 mp_div_2
#define TclBN_mp_div_2d mp_div_2d
#define TclBN_mp_exch mp_exch
#define TclBN_mp_get_mag_u64 mp_get_mag_u64
#define TclBN_mp_grow mp_grow
#define TclBN_mp_init mp_init
#define TclBN_mp_init_copy mp_init_copy
#define TclBN_mp_init_multi mp_init_multi
#define TclBN_mp_init_set mp_init_set
#define TclBN_mp_init_size mp_init_size
#define TclBN_mp_init_i64 mp_init_i64
#define TclBN_mp_init_u64 mp_init_u64
#define TclBN_mp_lshd mp_lshd
#define TclBN_mp_mod mp_mod
#define TclBN_mp_mod_2d mp_mod_2d
#define TclBN_mp_mul mp_mul
#define TclBN_mp_mul_d mp_mul_d
#define TclBN_mp_mul_2 mp_mul_2
#define TclBN_mp_mul_2d mp_mul_2d
#define TclBN_mp_neg mp_neg
#define TclBN_mp_or mp_or
#define TclBN_mp_pack mp_pack
#define TclBN_mp_pack_count mp_pack_count
#define TclBN_mp_radix_size mp_radix_size
#define TclBN_mp_read_radix mp_read_radix
#define TclBN_mp_rshd mp_rshd
#define TclBN_mp_set_i64 mp_set_i64
#define TclBN_mp_set_u64 mp_set_u64
#define TclBN_mp_shrink mp_shrink
#define TclBN_mp_sqr mp_sqr
#define TclBN_mp_sqrt mp_sqrt
#define TclBN_mp_sub mp_sub
#define TclBN_mp_sub_d mp_sub_d
#define TclBN_mp_signed_rsh mp_signed_rsh
#define TclBN_mp_to_radix mp_to_radix
#define TclBN_mp_to_ubin mp_to_ubin
#define TclBN_mp_ubin_size mp_ubin_size
#define TclBN_mp_unpack mp_unpack
#define TclBN_mp_xor mp_xor
#define TclBN_mp_zero mp_zero
#define TclBN_s_mp_add s_mp_add
#define TclBN_mp_balance_mul s_mp_balance_mul
#define TclBN_mp_div_3 s_mp_div_3
#define TclBN_mp_karatsuba_mul s_mp_karatsuba_mul
#define TclBN_mp_karatsuba_sqr s_mp_karatsuba_sqr
#define TclBN_mp_mul_digs s_mp_mul_digs
#define TclBN_mp_mul_digs_fast s_mp_mul_digs_fast
#define TclBN_mp_reverse s_mp_reverse
#define TclBN_s_mp_sqr s_mp_sqr
#define TclBN_mp_sqr_fast s_mp_sqr_fast
#define TclBN_s_mp_sub s_mp_sub
#define TclBN_mp_toom_mul s_mp_toom_mul
#define TclBN_mp_toom_sqr s_mp_toom_sqr

#ifndef MAC_OSX_TCL /* On UNIX, fill with other stub entries */
#   define Tcl_MacOSXOpenVersionedBundleResources 0
#   define Tcl_MacOSXNotifierAddRunLoopMode 0
#endif
#ifdef _WIN32
#   define Tcl_CreateFileHandler 0
#   define Tcl_DeleteFileHandler 0
#   define Tcl_GetOpenFile 0
#else
#   define TclpIsAtty isatty
#endif

#ifdef _WIN32
#   define TclUnixWaitForFile 0
#   define TclUnixCopyFile 0
#   define TclUnixOpenTemporaryFile 0
#   define TclpReaddir 0
#   undef TclpIsAtty
#   define TclpIsAtty 0
#elif defined(__CYGWIN__)
#   define TclpIsAtty isatty
static void
doNothing(void)
{
    /* dummy implementation, no need to do anything */
}
#   define TclWinAddProcess (void (*) (void *, Tcl_Size)) doNothing
#   define TclWinFlushDirtyChannels doNothing

#define TclWinNoBackslash winNoBackslash
static char *
TclWinNoBackslash(char *path)
{
    char *p;

    for (p = path; *p != '\0'; p++) {
	if (*p == '\\') {
	    *p = '/';
	}
    }
    return path;
}

void *TclWinGetTclInstance(void)
{
    void *hInstance = NULL;
    GetModuleHandleExW(GET_MODULE_HANDLE_EX_FLAG_FROM_ADDRESS,
	    (const wchar_t *)&TclWinNoBackslash, &hInstance);
    return hInstance;
}

Tcl_Size
TclpGetPid(Tcl_Pid pid)
{
    return (Tcl_Size)PTR2INT(pid);
}

#if defined(TCL_WIDE_INT_IS_LONG)
/* On Cygwin64, long is 64-bit while on Win64 long is 32-bit. Therefore
 * we have to make sure that all stub entries on Cygwin64 follow the Win64
 * signature. Tcl 9 must find a better solution, but that cannot be done
 * without introducing a binary incompatibility.
 */
#define Tcl_GetLongFromObj (int(*)(Tcl_Interp*,Tcl_Obj*,long*))(void *)Tcl_GetIntFromObj
static int exprInt(Tcl_Interp *interp, const char *expr, int *ptr){
    long longValue;
    int result = Tcl_ExprLong(interp, expr, &longValue);
    if (result == TCL_OK) {
	if ((longValue >= (long)(INT_MIN))
		&& (longValue <= (long)(UINT_MAX))) {
	    *ptr = (int)longValue;
	} else {
	    Tcl_SetObjResult(interp, Tcl_NewStringObj(
		    "integer value too large to represent", -1));
	    result = TCL_ERROR;
	}
    }
    return result;
}
#define Tcl_ExprLong (int(*)(Tcl_Interp*,const char*,long*))(void *)exprInt
static int exprIntObj(Tcl_Interp *interp, Tcl_Obj*expr, int *ptr){
    long longValue;
    int result = Tcl_ExprLongObj(interp, expr, &longValue);
    if (result == TCL_OK) {
	if ((longValue >= (long)(INT_MIN))
		&& (longValue <= (long)(UINT_MAX))) {
	    *ptr = (int)longValue;
	} else {
	    Tcl_SetObjResult(interp, Tcl_NewStringObj(
		    "integer value too large to represent", -1));
	    result = TCL_ERROR;
	}
    }
    return result;
}
#define Tcl_ExprLongObj (int(*)(Tcl_Interp*,Tcl_Obj*,long*))(void *)exprIntObj
#endif /* TCL_WIDE_INT_IS_LONG */

#else /* __CYGWIN__ */
#   define TclWinGetTclInstance 0
#   define TclpGetPid 0
#   define TclWinFlushDirtyChannels 0
#   define TclWinNoBackslash 0
#   define TclWinAddProcess 0
#endif

/*
 * WARNING: The contents of this file is automatically generated by the
 * tools/genStubs.tcl script. Any modifications to the function declarations
 * below should be made in the generic/tcl.decls script.
 */

MODULE_SCOPE const TclStubs tclStubs;
MODULE_SCOPE const TclTomMathStubs tclTomMathStubs;

#ifdef __GNUC__
/*
 * The rest of this file shouldn't warn about deprecated functions; they're
 * there because we intend them to be so and know that this file is OK to
 * touch those fields.
 */
#pragma GCC diagnostic ignored "-Wdeprecated-declarations"
#endif

#ifdef TCL_WITH_EXTERNAL_TOMMATH
/* If Tcl is linked with an external libtommath 1.2.x, then mp_expt_n doesn't
 * exist (since that was introduced in libtommath 1.3.0. Provide it here.) */
mp_err MP_WUR TclBN_mp_expt_n(const mp_int *a, int b, mp_int *c) {
   if ((unsigned)b > MP_MIN(MP_DIGIT_MAX, INT_MAX)) {
      return MP_VAL;
   }
    return mp_expt_u32(a, (uint32_t)b, c);;
}
#endif /* TCL_WITH_EXTERNAL_TOMMATH */

/* !BEGIN!: Do not edit below this line. */

static const TclIntStubs tclIntStubs = {
    TCL_STUB_MAGIC,
    0,
    0, /* 0 */
    0, /* 1 */
    0, /* 2 */
    TclAllocateFreeObjects, /* 3 */
    0, /* 4 */
    TclCleanupChildren, /* 5 */
    TclCleanupCommand, /* 6 */
    TclCopyAndCollapse, /* 7 */
    0, /* 8 */
    TclCreatePipeline, /* 9 */
    TclCreateProc, /* 10 */
    TclDeleteCompiledLocalVars, /* 11 */
    TclDeleteVars, /* 12 */
    0, /* 13 */
    TclDumpMemoryInfo, /* 14 */
    0, /* 15 */
    TclExprFloatError, /* 16 */
    0, /* 17 */
    0, /* 18 */
    0, /* 19 */
    0, /* 20 */
    0, /* 21 */
    TclFindElement, /* 22 */
    TclFindProc, /* 23 */
    TclFormatInt, /* 24 */
    TclFreePackageInfo, /* 25 */
    0, /* 26 */
    0, /* 27 */
    TclpGetDefaultStdChannel, /* 28 */
    0, /* 29 */
    0, /* 30 */
    TclGetExtension, /* 31 */
    TclGetFrame, /* 32 */
    0, /* 33 */
    0, /* 34 */
    0, /* 35 */
    0, /* 36 */
    0, /* 37 */
    TclGetNamespaceForQualName, /* 38 */
    TclGetObjInterpProc, /* 39 */
    TclGetOpenMode, /* 40 */
    TclGetOriginalCommand, /* 41 */
    TclpGetUserHome, /* 42 */
    TclGetObjInterpProc2, /* 43 */
    0, /* 44 */
    TclHideUnsafeCommands, /* 45 */
    TclInExit, /* 46 */
    0, /* 47 */
    0, /* 48 */
    0, /* 49 */
    0, /* 50 */
    TclInterpInit, /* 51 */
    0, /* 52 */
    0, /* 53 */
    0, /* 54 */
    TclIsProc, /* 55 */
    0, /* 56 */
    0, /* 57 */
    TclLookupVar, /* 58 */
    0, /* 59 */
    TclNeedSpace, /* 60 */
    TclNewProcBodyObj, /* 61 */
    TclObjCommandComplete, /* 62 */
    0, /* 63 */
    TclObjInvoke, /* 64 */
    0, /* 65 */
    0, /* 66 */
    0, /* 67 */
    0, /* 68 */
    TclpAlloc, /* 69 */
    0, /* 70 */
    0, /* 71 */
    0, /* 72 */
    0, /* 73 */
    TclpFree, /* 74 */
    TclpGetClicks, /* 75 */
    TclpGetSeconds, /* 76 */
    0, /* 77 */
    0, /* 78 */
    0, /* 79 */
    0, /* 80 */
    TclpRealloc, /* 81 */
    0, /* 82 */
    0, /* 83 */
    0, /* 84 */
    0, /* 85 */
    0, /* 86 */
    0, /* 87 */
    0, /* 88 */
    TclPreventAliasLoop, /* 89 */
    0, /* 90 */
    TclProcCleanupProc, /* 91 */
    TclProcCompileProc, /* 92 */
    TclProcDeleteProc, /* 93 */
    0, /* 94 */
    0, /* 95 */
    TclRenameCommand, /* 96 */
    TclResetShadowedCmdRefs, /* 97 */
    TclServiceIdle, /* 98 */
    0, /* 99 */
    0, /* 100 */
    0, /* 101 */
    TclSetupEnv, /* 102 */
    TclSockGetPort, /* 103 */
    0, /* 104 */
    0, /* 105 */
    0, /* 106 */
    0, /* 107 */
    TclTeardownNamespace, /* 108 */
    TclUpdateReturnInfo, /* 109 */
    TclSockMinimumBuffers, /* 110 */
    Tcl_AddInterpResolvers, /* 111 */
    0, /* 112 */
    0, /* 113 */
    0, /* 114 */
    0, /* 115 */
    0, /* 116 */
    0, /* 117 */
    Tcl_GetInterpResolvers, /* 118 */
    Tcl_GetNamespaceResolvers, /* 119 */
    Tcl_FindNamespaceVar, /* 120 */
    0, /* 121 */
    0, /* 122 */
    0, /* 123 */
    0, /* 124 */
    0, /* 125 */
    Tcl_GetVariableFullName, /* 126 */
    0, /* 127 */
    Tcl_PopCallFrame, /* 128 */
    Tcl_PushCallFrame, /* 129 */
    Tcl_RemoveInterpResolvers, /* 130 */
    Tcl_SetNamespaceResolvers, /* 131 */
    0, /* 132 */
    0, /* 133 */
    0, /* 134 */
    0, /* 135 */
    0, /* 136 */
    0, /* 137 */
    TclGetEnv, /* 138 */
    0, /* 139 */
    0, /* 140 */
    TclpGetCwd, /* 141 */
    TclSetByteCodeFromAny, /* 142 */
    TclAddLiteralObj, /* 143 */
    TclHideLiteral, /* 144 */
    TclGetAuxDataType, /* 145 */
    TclHandleCreate, /* 146 */
    TclHandleFree, /* 147 */
    TclHandlePreserve, /* 148 */
    TclHandleRelease, /* 149 */
    TclRegAbout, /* 150 */
    TclRegExpRangeUniChar, /* 151 */
    0, /* 152 */
    0, /* 153 */
    0, /* 154 */
    0, /* 155 */
    TclRegError, /* 156 */
    TclVarTraceExists, /* 157 */
    0, /* 158 */
    0, /* 159 */
    0, /* 160 */
    TclChannelTransform, /* 161 */
    TclChannelEventScriptInvoker, /* 162 */
    TclGetInstructionTable, /* 163 */
    TclExpandCodeArray, /* 164 */
    TclpSetInitialEncodings, /* 165 */
    TclListObjSetElement, /* 166 */
    0, /* 167 */
    0, /* 168 */
    TclpUtfNcmp2, /* 169 */
    TclCheckInterpTraces, /* 170 */
    TclCheckExecutionTraces, /* 171 */
    TclInThreadExit, /* 172 */
    TclUniCharMatch, /* 173 */
    0, /* 174 */
    TclCallVarTraces, /* 175 */
    TclCleanupVar, /* 176 */
    TclVarErrMsg, /* 177 */
    0, /* 178 */
    0, /* 179 */
    0, /* 180 */
    0, /* 181 */
    0, /* 182 */
    0, /* 183 */
    0, /* 184 */
    0, /* 185 */
    0, /* 186 */
    0, /* 187 */
    0, /* 188 */
    0, /* 189 */
    0, /* 190 */
    0, /* 191 */
    0, /* 192 */
    0, /* 193 */
    0, /* 194 */
    0, /* 195 */
    0, /* 196 */
    0, /* 197 */
    TclObjGetFrame, /* 198 */
    0, /* 199 */
    TclpObjRemoveDirectory, /* 200 */
    TclpObjCopyDirectory, /* 201 */
    TclpObjCreateDirectory, /* 202 */
    TclpObjDeleteFile, /* 203 */
    TclpObjCopyFile, /* 204 */
    TclpObjRenameFile, /* 205 */
    TclpObjStat, /* 206 */
    TclpObjAccess, /* 207 */
    TclpOpenFileChannel, /* 208 */
    0, /* 209 */
    0, /* 210 */
    0, /* 211 */
    TclpFindExecutable, /* 212 */
    TclGetObjNameOfExecutable, /* 213 */
    TclSetObjNameOfExecutable, /* 214 */
    TclStackAlloc, /* 215 */
    TclStackFree, /* 216 */
    TclPushStackFrame, /* 217 */
    TclPopStackFrame, /* 218 */
    TclpCreateTemporaryDirectory, /* 219 */
    0, /* 220 */
    TclListTestObj, /* 221 */
    TclListObjValidate, /* 222 */
    TclGetCStackPtr, /* 223 */
    TclGetPlatform, /* 224 */
    TclTraceDictPath, /* 225 */
    TclObjBeingDeleted, /* 226 */
    TclSetNsPath, /* 227 */
    0, /* 228 */
    TclPtrMakeUpvar, /* 229 */
    TclObjLookupVar, /* 230 */
    TclGetNamespaceFromObj, /* 231 */
    TclEvalObjEx, /* 232 */
    TclGetSrcInfoForPc, /* 233 */
    TclVarHashCreateVar, /* 234 */
    TclInitVarHashTable, /* 235 */
    0, /* 236 */
    TclResetCancellation, /* 237 */
    TclNRInterpProc, /* 238 */
    TclNRInterpProcCore, /* 239 */
    TclNRRunCallbacks, /* 240 */
    TclNREvalObjEx, /* 241 */
    TclNREvalObjv, /* 242 */
    TclDbDumpActiveObjects, /* 243 */
    TclGetNamespaceChildTable, /* 244 */
    TclGetNamespaceCommandTable, /* 245 */
    TclInitRewriteEnsemble, /* 246 */
    TclResetRewriteEnsemble, /* 247 */
    TclCopyChannel, /* 248 */
    TclDoubleDigits, /* 249 */
    TclSetChildCancelFlags, /* 250 */
    TclRegisterLiteral, /* 251 */
    TclPtrGetVar, /* 252 */
    TclPtrSetVar, /* 253 */
    TclPtrIncrObjVar, /* 254 */
    TclPtrObjMakeUpvar, /* 255 */
    TclPtrUnsetVar, /* 256 */
    TclStaticLibrary, /* 257 */
    0, /* 258 */
    0, /* 259 */
    0, /* 260 */
    TclUnusedStubEntry, /* 261 */
};

static const TclIntPlatStubs tclIntPlatStubs = {
    TCL_STUB_MAGIC,
    0,
    0, /* 0 */
    TclpCloseFile, /* 1 */
    TclpCreateCommandChannel, /* 2 */
    TclpCreatePipe, /* 3 */
    TclWinGetTclInstance, /* 4 */
    TclUnixWaitForFile, /* 5 */
    TclpMakeFile, /* 6 */
    TclpOpenFile, /* 7 */
    TclpGetPid, /* 8 */
    TclpCreateTempFile, /* 9 */
    0, /* 10 */
    TclGetAndDetachPids, /* 11 */
    0, /* 12 */
    0, /* 13 */
    0, /* 14 */
    TclpCreateProcess, /* 15 */
    TclpIsAtty, /* 16 */
    TclUnixCopyFile, /* 17 */
    0, /* 18 */
    0, /* 19 */
    TclWinAddProcess, /* 20 */
    0, /* 21 */
    0, /* 22 */
    0, /* 23 */
    TclWinNoBackslash, /* 24 */
    0, /* 25 */
    0, /* 26 */
    TclWinFlushDirtyChannels, /* 27 */
    0, /* 28 */
    TclWinCPUID, /* 29 */
    TclUnixOpenTemporaryFile, /* 30 */
};

static const TclPlatStubs tclPlatStubs = {
    TCL_STUB_MAGIC,
    0,
    0, /* 0 */
    Tcl_MacOSXOpenVersionedBundleResources, /* 1 */
    Tcl_MacOSXNotifierAddRunLoopMode, /* 2 */
    Tcl_WinConvertError, /* 3 */
};

const TclTomMathStubs tclTomMathStubs = {
    TCL_STUB_MAGIC,
    0,
    TclBN_epoch, /* 0 */
    TclBN_revision, /* 1 */
    TclBN_mp_add, /* 2 */
    TclBN_mp_add_d, /* 3 */
    TclBN_mp_and, /* 4 */
    TclBN_mp_clamp, /* 5 */
    TclBN_mp_clear, /* 6 */
    TclBN_mp_clear_multi, /* 7 */
    TclBN_mp_cmp, /* 8 */
    TclBN_mp_cmp_d, /* 9 */
    TclBN_mp_cmp_mag, /* 10 */
    TclBN_mp_copy, /* 11 */
    TclBN_mp_count_bits, /* 12 */
    TclBN_mp_div, /* 13 */
    TclBN_mp_div_d, /* 14 */
    TclBN_mp_div_2, /* 15 */
    TclBN_mp_div_2d, /* 16 */
    0, /* 17 */
    TclBN_mp_exch, /* 18 */
    TclBN_mp_expt_n, /* 19 */
    TclBN_mp_grow, /* 20 */
    TclBN_mp_init, /* 21 */
    TclBN_mp_init_copy, /* 22 */
    TclBN_mp_init_multi, /* 23 */
    TclBN_mp_init_set, /* 24 */
    TclBN_mp_init_size, /* 25 */
    TclBN_mp_lshd, /* 26 */
    TclBN_mp_mod, /* 27 */
    TclBN_mp_mod_2d, /* 28 */
    TclBN_mp_mul, /* 29 */
    TclBN_mp_mul_d, /* 30 */
    TclBN_mp_mul_2, /* 31 */
    TclBN_mp_mul_2d, /* 32 */
    TclBN_mp_neg, /* 33 */
    TclBN_mp_or, /* 34 */
    TclBN_mp_radix_size, /* 35 */
    TclBN_mp_read_radix, /* 36 */
    TclBN_mp_rshd, /* 37 */
    TclBN_mp_shrink, /* 38 */
    0, /* 39 */
    0, /* 40 */
    TclBN_mp_sqrt, /* 41 */
    TclBN_mp_sub, /* 42 */
    TclBN_mp_sub_d, /* 43 */
    0, /* 44 */
    0, /* 45 */
    0, /* 46 */
    TclBN_mp_ubin_size, /* 47 */
    TclBN_mp_xor, /* 48 */
    TclBN_mp_zero, /* 49 */
    0, /* 50 */
    0, /* 51 */
    0, /* 52 */
    0, /* 53 */
    0, /* 54 */
    0, /* 55 */
    0, /* 56 */
    0, /* 57 */
    0, /* 58 */
    0, /* 59 */
    0, /* 60 */
    0, /* 61 */
    0, /* 62 */
    TclBN_mp_cnt_lsb, /* 63 */
    0, /* 64 */
    TclBN_mp_init_i64, /* 65 */
    TclBN_mp_init_u64, /* 66 */
    0, /* 67 */
    TclBN_mp_set_u64, /* 68 */
    TclBN_mp_get_mag_u64, /* 69 */
    TclBN_mp_set_i64, /* 70 */
    TclBN_mp_unpack, /* 71 */
    TclBN_mp_pack, /* 72 */
    0, /* 73 */
    0, /* 74 */
    0, /* 75 */
    TclBN_mp_signed_rsh, /* 76 */
    TclBN_mp_pack_count, /* 77 */
    TclBN_mp_to_ubin, /* 78 */
    0, /* 79 */
    TclBN_mp_to_radix, /* 80 */
};

static const TclStubHooks tclStubHooks = {
    &tclPlatStubs,
    &tclIntStubs,
    &tclIntPlatStubs
};

const TclStubs tclStubs = {
    TCL_STUB_MAGIC,
    &tclStubHooks,
    Tcl_PkgProvideEx, /* 0 */
    Tcl_PkgRequireEx, /* 1 */
    Tcl_Panic, /* 2 */
    Tcl_Alloc, /* 3 */
    Tcl_Free, /* 4 */
    Tcl_Realloc, /* 5 */
    Tcl_DbCkalloc, /* 6 */
    Tcl_DbCkfree, /* 7 */
    Tcl_DbCkrealloc, /* 8 */
    Tcl_CreateFileHandler, /* 9 */
    Tcl_DeleteFileHandler, /* 10 */
    Tcl_SetTimer, /* 11 */
    Tcl_Sleep, /* 12 */
    Tcl_WaitForEvent, /* 13 */
    Tcl_AppendAllObjTypes, /* 14 */
    Tcl_AppendStringsToObj, /* 15 */
    Tcl_AppendToObj, /* 16 */
    Tcl_ConcatObj, /* 17 */
    Tcl_ConvertToType, /* 18 */
    Tcl_DbDecrRefCount, /* 19 */
    Tcl_DbIncrRefCount, /* 20 */
    Tcl_DbIsShared, /* 21 */
    0, /* 22 */
    Tcl_DbNewByteArrayObj, /* 23 */
    Tcl_DbNewDoubleObj, /* 24 */
    Tcl_DbNewListObj, /* 25 */
    0, /* 26 */
    Tcl_DbNewObj, /* 27 */
    Tcl_DbNewStringObj, /* 28 */
    Tcl_DuplicateObj, /* 29 */
    TclFreeObj, /* 30 */
    Tcl_GetBoolean, /* 31 */
    Tcl_GetBooleanFromObj, /* 32 */
    Tcl_GetByteArrayFromObj, /* 33 */
    Tcl_GetDouble, /* 34 */
    Tcl_GetDoubleFromObj, /* 35 */
    0, /* 36 */
    Tcl_GetInt, /* 37 */
    Tcl_GetIntFromObj, /* 38 */
    Tcl_GetLongFromObj, /* 39 */
    Tcl_GetObjType, /* 40 */
    0, /* 41 */
    Tcl_InvalidateStringRep, /* 42 */
    Tcl_ListObjAppendList, /* 43 */
    Tcl_ListObjAppendElement, /* 44 */
    0, /* 45 */
    Tcl_ListObjIndex, /* 46 */
    0, /* 47 */
    Tcl_ListObjReplace, /* 48 */
    0, /* 49 */
    Tcl_NewByteArrayObj, /* 50 */
    Tcl_NewDoubleObj, /* 51 */
    0, /* 52 */
    Tcl_NewListObj, /* 53 */
    0, /* 54 */
    Tcl_NewObj, /* 55 */
    Tcl_NewStringObj, /* 56 */
    0, /* 57 */
    Tcl_SetByteArrayLength, /* 58 */
    Tcl_SetByteArrayObj, /* 59 */
    Tcl_SetDoubleObj, /* 60 */
    0, /* 61 */
    Tcl_SetListObj, /* 62 */
    0, /* 63 */
    Tcl_SetObjLength, /* 64 */
    Tcl_SetStringObj, /* 65 */
    0, /* 66 */
    0, /* 67 */
    Tcl_AllowExceptions, /* 68 */
    Tcl_AppendElement, /* 69 */
    Tcl_AppendResult, /* 70 */
    Tcl_AsyncCreate, /* 71 */
    Tcl_AsyncDelete, /* 72 */
    Tcl_AsyncInvoke, /* 73 */
    Tcl_AsyncMark, /* 74 */
    Tcl_AsyncReady, /* 75 */
    0, /* 76 */
    0, /* 77 */
    Tcl_BadChannelOption, /* 78 */
    Tcl_CallWhenDeleted, /* 79 */
    Tcl_CancelIdleCall, /* 80 */
    Tcl_Close, /* 81 */
    Tcl_CommandComplete, /* 82 */
    Tcl_Concat, /* 83 */
    Tcl_ConvertElement, /* 84 */
    Tcl_ConvertCountedElement, /* 85 */
    Tcl_CreateAlias, /* 86 */
    Tcl_CreateAliasObj, /* 87 */
    Tcl_CreateChannel, /* 88 */
    Tcl_CreateChannelHandler, /* 89 */
    Tcl_CreateCloseHandler, /* 90 */
    Tcl_CreateCommand, /* 91 */
    Tcl_CreateEventSource, /* 92 */
    Tcl_CreateExitHandler, /* 93 */
    Tcl_CreateInterp, /* 94 */
    0, /* 95 */
    Tcl_CreateObjCommand, /* 96 */
    Tcl_CreateChild, /* 97 */
    Tcl_CreateTimerHandler, /* 98 */
    Tcl_CreateTrace, /* 99 */
    Tcl_DeleteAssocData, /* 100 */
    Tcl_DeleteChannelHandler, /* 101 */
    Tcl_DeleteCloseHandler, /* 102 */
    Tcl_DeleteCommand, /* 103 */
    Tcl_DeleteCommandFromToken, /* 104 */
    Tcl_DeleteEvents, /* 105 */
    Tcl_DeleteEventSource, /* 106 */
    Tcl_DeleteExitHandler, /* 107 */
    Tcl_DeleteHashEntry, /* 108 */
    Tcl_DeleteHashTable, /* 109 */
    Tcl_DeleteInterp, /* 110 */
    Tcl_DetachPids, /* 111 */
    Tcl_DeleteTimerHandler, /* 112 */
    Tcl_DeleteTrace, /* 113 */
    Tcl_DontCallWhenDeleted, /* 114 */
    Tcl_DoOneEvent, /* 115 */
    Tcl_DoWhenIdle, /* 116 */
    Tcl_DStringAppend, /* 117 */
    Tcl_DStringAppendElement, /* 118 */
    Tcl_DStringEndSublist, /* 119 */
    Tcl_DStringFree, /* 120 */
    Tcl_DStringGetResult, /* 121 */
    Tcl_DStringInit, /* 122 */
    Tcl_DStringResult, /* 123 */
    Tcl_DStringSetLength, /* 124 */
    Tcl_DStringStartSublist, /* 125 */
    Tcl_Eof, /* 126 */
    Tcl_ErrnoId, /* 127 */
    Tcl_ErrnoMsg, /* 128 */
    0, /* 129 */
    Tcl_EvalFile, /* 130 */
    0, /* 131 */
    Tcl_EventuallyFree, /* 132 */
    Tcl_Exit, /* 133 */
    Tcl_ExposeCommand, /* 134 */
    Tcl_ExprBoolean, /* 135 */
    Tcl_ExprBooleanObj, /* 136 */
    Tcl_ExprDouble, /* 137 */
    Tcl_ExprDoubleObj, /* 138 */
    Tcl_ExprLong, /* 139 */
    Tcl_ExprLongObj, /* 140 */
    Tcl_ExprObj, /* 141 */
    Tcl_ExprString, /* 142 */
    Tcl_Finalize, /* 143 */
    0, /* 144 */
    Tcl_FirstHashEntry, /* 145 */
    Tcl_Flush, /* 146 */
    0, /* 147 */
    Tcl_GetAlias, /* 148 */
    Tcl_GetAliasObj, /* 149 */
    Tcl_GetAssocData, /* 150 */
    Tcl_GetChannel, /* 151 */
    Tcl_GetChannelBufferSize, /* 152 */
    Tcl_GetChannelHandle, /* 153 */
    Tcl_GetChannelInstanceData, /* 154 */
    Tcl_GetChannelMode, /* 155 */
    Tcl_GetChannelName, /* 156 */
    Tcl_GetChannelOption, /* 157 */
    Tcl_GetChannelType, /* 158 */
    Tcl_GetCommandInfo, /* 159 */
    Tcl_GetCommandName, /* 160 */
    Tcl_GetErrno, /* 161 */
    Tcl_GetHostName, /* 162 */
    Tcl_GetInterpPath, /* 163 */
    Tcl_GetParent, /* 164 */
    Tcl_GetNameOfExecutable, /* 165 */
    Tcl_GetObjResult, /* 166 */
    Tcl_GetOpenFile, /* 167 */
    Tcl_GetPathType, /* 168 */
    Tcl_Gets, /* 169 */
    Tcl_GetsObj, /* 170 */
    Tcl_GetServiceMode, /* 171 */
    Tcl_GetChild, /* 172 */
    Tcl_GetStdChannel, /* 173 */
    0, /* 174 */
    0, /* 175 */
    Tcl_GetVar2, /* 176 */
    0, /* 177 */
    0, /* 178 */
    Tcl_HideCommand, /* 179 */
    Tcl_Init, /* 180 */
    Tcl_InitHashTable, /* 181 */
    Tcl_InputBlocked, /* 182 */
    Tcl_InputBuffered, /* 183 */
    Tcl_InterpDeleted, /* 184 */
    Tcl_IsSafe, /* 185 */
    Tcl_JoinPath, /* 186 */
    Tcl_LinkVar, /* 187 */
    0, /* 188 */
    Tcl_MakeFileChannel, /* 189 */
    0, /* 190 */
    Tcl_MakeTcpClientChannel, /* 191 */
    Tcl_Merge, /* 192 */
    Tcl_NextHashEntry, /* 193 */
    Tcl_NotifyChannel, /* 194 */
    Tcl_ObjGetVar2, /* 195 */
    Tcl_ObjSetVar2, /* 196 */
    Tcl_OpenCommandChannel, /* 197 */
    Tcl_OpenFileChannel, /* 198 */
    Tcl_OpenTcpClient, /* 199 */
    Tcl_OpenTcpServer, /* 200 */
    Tcl_Preserve, /* 201 */
    Tcl_PrintDouble, /* 202 */
    Tcl_PutEnv, /* 203 */
    Tcl_PosixError, /* 204 */
    Tcl_QueueEvent, /* 205 */
    Tcl_Read, /* 206 */
    Tcl_ReapDetachedProcs, /* 207 */
    Tcl_RecordAndEval, /* 208 */
    Tcl_RecordAndEvalObj, /* 209 */
    Tcl_RegisterChannel, /* 210 */
    Tcl_RegisterObjType, /* 211 */
    Tcl_RegExpCompile, /* 212 */
    Tcl_RegExpExec, /* 213 */
    Tcl_RegExpMatch, /* 214 */
    Tcl_RegExpRange, /* 215 */
    Tcl_Release, /* 216 */
    Tcl_ResetResult, /* 217 */
    Tcl_ScanElement, /* 218 */
    Tcl_ScanCountedElement, /* 219 */
    0, /* 220 */
    Tcl_ServiceAll, /* 221 */
    Tcl_ServiceEvent, /* 222 */
    Tcl_SetAssocData, /* 223 */
    Tcl_SetChannelBufferSize, /* 224 */
    Tcl_SetChannelOption, /* 225 */
    Tcl_SetCommandInfo, /* 226 */
    Tcl_SetErrno, /* 227 */
    Tcl_SetErrorCode, /* 228 */
    Tcl_SetMaxBlockTime, /* 229 */
    0, /* 230 */
    Tcl_SetRecursionLimit, /* 231 */
    0, /* 232 */
    Tcl_SetServiceMode, /* 233 */
    Tcl_SetObjErrorCode, /* 234 */
    Tcl_SetObjResult, /* 235 */
    Tcl_SetStdChannel, /* 236 */
    0, /* 237 */
    Tcl_SetVar2, /* 238 */
    Tcl_SignalId, /* 239 */
    Tcl_SignalMsg, /* 240 */
    Tcl_SourceRCFile, /* 241 */
    TclSplitList, /* 242 */
    TclSplitPath, /* 243 */
    0, /* 244 */
    0, /* 245 */
    0, /* 246 */
    0, /* 247 */
    Tcl_TraceVar2, /* 248 */
    Tcl_TranslateFileName, /* 249 */
    Tcl_Ungets, /* 250 */
    Tcl_UnlinkVar, /* 251 */
    Tcl_UnregisterChannel, /* 252 */
    0, /* 253 */
    Tcl_UnsetVar2, /* 254 */
    0, /* 255 */
    Tcl_UntraceVar2, /* 256 */
    Tcl_UpdateLinkedVar, /* 257 */
    0, /* 258 */
    Tcl_UpVar2, /* 259 */
    Tcl_VarEval, /* 260 */
    0, /* 261 */
    Tcl_VarTraceInfo2, /* 262 */
    Tcl_Write, /* 263 */
    Tcl_WrongNumArgs, /* 264 */
    Tcl_DumpActiveMemory, /* 265 */
    Tcl_ValidateAllMemory, /* 266 */
    0, /* 267 */
    0, /* 268 */
    Tcl_HashStats, /* 269 */
    Tcl_ParseVar, /* 270 */
    0, /* 271 */
    Tcl_PkgPresentEx, /* 272 */
    0, /* 273 */
    0, /* 274 */
    0, /* 275 */
    0, /* 276 */
    Tcl_WaitPid, /* 277 */
    0, /* 278 */
    Tcl_GetVersion, /* 279 */
    Tcl_InitMemory, /* 280 */
    Tcl_StackChannel, /* 281 */
    Tcl_UnstackChannel, /* 282 */
    Tcl_GetStackedChannel, /* 283 */
    Tcl_SetMainLoop, /* 284 */
    0, /* 285 */
    Tcl_AppendObjToObj, /* 286 */
    Tcl_CreateEncoding, /* 287 */
    Tcl_CreateThreadExitHandler, /* 288 */
    Tcl_DeleteThreadExitHandler, /* 289 */
    0, /* 290 */
    Tcl_EvalEx, /* 291 */
    Tcl_EvalObjv, /* 292 */
    Tcl_EvalObjEx, /* 293 */
    Tcl_ExitThread, /* 294 */
    Tcl_ExternalToUtf, /* 295 */
    Tcl_ExternalToUtfDString, /* 296 */
    Tcl_FinalizeThread, /* 297 */
    Tcl_FinalizeNotifier, /* 298 */
    Tcl_FreeEncoding, /* 299 */
    Tcl_GetCurrentThread, /* 300 */
    Tcl_GetEncoding, /* 301 */
    Tcl_GetEncodingName, /* 302 */
    Tcl_GetEncodingNames, /* 303 */
    Tcl_GetIndexFromObjStruct, /* 304 */
    Tcl_GetThreadData, /* 305 */
    Tcl_GetVar2Ex, /* 306 */
    Tcl_InitNotifier, /* 307 */
    Tcl_MutexLock, /* 308 */
    Tcl_MutexUnlock, /* 309 */
    Tcl_ConditionNotify, /* 310 */
    Tcl_ConditionWait, /* 311 */
    TclNumUtfChars, /* 312 */
    Tcl_ReadChars, /* 313 */
    0, /* 314 */
    0, /* 315 */
    Tcl_SetSystemEncoding, /* 316 */
    Tcl_SetVar2Ex, /* 317 */
    Tcl_ThreadAlert, /* 318 */
    Tcl_ThreadQueueEvent, /* 319 */
    Tcl_UniCharAtIndex, /* 320 */
    Tcl_UniCharToLower, /* 321 */
    Tcl_UniCharToTitle, /* 322 */
    Tcl_UniCharToUpper, /* 323 */
    Tcl_UniCharToUtf, /* 324 */
    TclUtfAtIndex, /* 325 */
    TclUtfCharComplete, /* 326 */
    Tcl_UtfBackslash, /* 327 */
    Tcl_UtfFindFirst, /* 328 */
    Tcl_UtfFindLast, /* 329 */
    TclUtfNext, /* 330 */
    TclUtfPrev, /* 331 */
    Tcl_UtfToExternal, /* 332 */
    Tcl_UtfToExternalDString, /* 333 */
    Tcl_UtfToLower, /* 334 */
    Tcl_UtfToTitle, /* 335 */
    Tcl_UtfToChar16, /* 336 */
    Tcl_UtfToUpper, /* 337 */
    Tcl_WriteChars, /* 338 */
    Tcl_WriteObj, /* 339 */
    Tcl_GetString, /* 340 */
    0, /* 341 */
    0, /* 342 */
    Tcl_AlertNotifier, /* 343 */
    Tcl_ServiceModeHook, /* 344 */
    Tcl_UniCharIsAlnum, /* 345 */
    Tcl_UniCharIsAlpha, /* 346 */
    Tcl_UniCharIsDigit, /* 347 */
    Tcl_UniCharIsLower, /* 348 */
    Tcl_UniCharIsSpace, /* 349 */
    Tcl_UniCharIsUpper, /* 350 */
    Tcl_UniCharIsWordChar, /* 351 */
    Tcl_Char16Len, /* 352 */
    0, /* 353 */
    Tcl_Char16ToUtfDString, /* 354 */
    Tcl_UtfToChar16DString, /* 355 */
    Tcl_GetRegExpFromObj, /* 356 */
    0, /* 357 */
    Tcl_FreeParse, /* 358 */
    Tcl_LogCommandInfo, /* 359 */
    Tcl_ParseBraces, /* 360 */
    Tcl_ParseCommand, /* 361 */
    Tcl_ParseExpr, /* 362 */
    Tcl_ParseQuotedString, /* 363 */
    Tcl_ParseVarName, /* 364 */
    Tcl_GetCwd, /* 365 */
    Tcl_Chdir, /* 366 */
    Tcl_Access, /* 367 */
    Tcl_Stat, /* 368 */
    TclUtfNcmp, /* 369 */
    TclUtfNcasecmp, /* 370 */
    Tcl_StringCaseMatch, /* 371 */
    Tcl_UniCharIsControl, /* 372 */
    Tcl_UniCharIsGraph, /* 373 */
    Tcl_UniCharIsPrint, /* 374 */
    Tcl_UniCharIsPunct, /* 375 */
    Tcl_RegExpExecObj, /* 376 */
    Tcl_RegExpGetInfo, /* 377 */
    Tcl_NewUnicodeObj, /* 378 */
    Tcl_SetUnicodeObj, /* 379 */
    TclGetCharLength, /* 380 */
    TclGetUniChar, /* 381 */
    0, /* 382 */
    TclGetRange, /* 383 */
    Tcl_AppendUnicodeToObj, /* 384 */
    Tcl_RegExpMatchObj, /* 385 */
    Tcl_SetNotifier, /* 386 */
    Tcl_GetAllocMutex, /* 387 */
    Tcl_GetChannelNames, /* 388 */
    Tcl_GetChannelNamesEx, /* 389 */
    Tcl_ProcObjCmd, /* 390 */
    Tcl_ConditionFinalize, /* 391 */
    Tcl_MutexFinalize, /* 392 */
    Tcl_CreateThread, /* 393 */
    Tcl_ReadRaw, /* 394 */
    Tcl_WriteRaw, /* 395 */
    Tcl_GetTopChannel, /* 396 */
    Tcl_ChannelBuffered, /* 397 */
    Tcl_ChannelName, /* 398 */
    Tcl_ChannelVersion, /* 399 */
    Tcl_ChannelBlockModeProc, /* 400 */
    0, /* 401 */
    Tcl_ChannelClose2Proc, /* 402 */
    Tcl_ChannelInputProc, /* 403 */
    Tcl_ChannelOutputProc, /* 404 */
    0, /* 405 */
    Tcl_ChannelSetOptionProc, /* 406 */
    Tcl_ChannelGetOptionProc, /* 407 */
    Tcl_ChannelWatchProc, /* 408 */
    Tcl_ChannelGetHandleProc, /* 409 */
    Tcl_ChannelFlushProc, /* 410 */
    Tcl_ChannelHandlerProc, /* 411 */
    Tcl_JoinThread, /* 412 */
    Tcl_IsChannelShared, /* 413 */
    Tcl_IsChannelRegistered, /* 414 */
    Tcl_CutChannel, /* 415 */
    Tcl_SpliceChannel, /* 416 */
    Tcl_ClearChannelHandlers, /* 417 */
    Tcl_IsChannelExisting, /* 418 */
    0, /* 419 */
    0, /* 420 */
    0, /* 421 */
    0, /* 422 */
    Tcl_InitCustomHashTable, /* 423 */
    Tcl_InitObjHashTable, /* 424 */
    Tcl_CommandTraceInfo, /* 425 */
    Tcl_TraceCommand, /* 426 */
    Tcl_UntraceCommand, /* 427 */
    Tcl_AttemptAlloc, /* 428 */
    Tcl_AttemptDbCkalloc, /* 429 */
    Tcl_AttemptRealloc, /* 430 */
    Tcl_AttemptDbCkrealloc, /* 431 */
    Tcl_AttemptSetObjLength, /* 432 */
    Tcl_GetChannelThread, /* 433 */
    TclGetUnicodeFromObj, /* 434 */
    0, /* 435 */
    0, /* 436 */
    Tcl_SubstObj, /* 437 */
    Tcl_DetachChannel, /* 438 */
    Tcl_IsStandardChannel, /* 439 */
    Tcl_FSCopyFile, /* 440 */
    Tcl_FSCopyDirectory, /* 441 */
    Tcl_FSCreateDirectory, /* 442 */
    Tcl_FSDeleteFile, /* 443 */
    Tcl_FSLoadFile, /* 444 */
    Tcl_FSMatchInDirectory, /* 445 */
    Tcl_FSLink, /* 446 */
    Tcl_FSRemoveDirectory, /* 447 */
    Tcl_FSRenameFile, /* 448 */
    Tcl_FSLstat, /* 449 */
    Tcl_FSUtime, /* 450 */
    Tcl_FSFileAttrsGet, /* 451 */
    Tcl_FSFileAttrsSet, /* 452 */
    Tcl_FSFileAttrStrings, /* 453 */
    Tcl_FSStat, /* 454 */
    Tcl_FSAccess, /* 455 */
    Tcl_FSOpenFileChannel, /* 456 */
    Tcl_FSGetCwd, /* 457 */
    Tcl_FSChdir, /* 458 */
    Tcl_FSConvertToPathType, /* 459 */
    Tcl_FSJoinPath, /* 460 */
    TclFSSplitPath, /* 461 */
    Tcl_FSEqualPaths, /* 462 */
    Tcl_FSGetNormalizedPath, /* 463 */
    Tcl_FSJoinToPath, /* 464 */
    Tcl_FSGetInternalRep, /* 465 */
    Tcl_FSGetTranslatedPath, /* 466 */
    Tcl_FSEvalFile, /* 467 */
    Tcl_FSNewNativePath, /* 468 */
    Tcl_FSGetNativePath, /* 469 */
    Tcl_FSFileSystemInfo, /* 470 */
    Tcl_FSPathSeparator, /* 471 */
    Tcl_FSListVolumes, /* 472 */
    Tcl_FSRegister, /* 473 */
    Tcl_FSUnregister, /* 474 */
    Tcl_FSData, /* 475 */
    Tcl_FSGetTranslatedStringPath, /* 476 */
    Tcl_FSGetFileSystemForPath, /* 477 */
    Tcl_FSGetPathType, /* 478 */
    Tcl_OutputBuffered, /* 479 */
    Tcl_FSMountsChanged, /* 480 */
    Tcl_EvalTokensStandard, /* 481 */
    Tcl_GetTime, /* 482 */
    Tcl_CreateObjTrace, /* 483 */
    Tcl_GetCommandInfoFromToken, /* 484 */
    Tcl_SetCommandInfoFromToken, /* 485 */
    Tcl_DbNewWideIntObj, /* 486 */
    Tcl_GetWideIntFromObj, /* 487 */
    Tcl_NewWideIntObj, /* 488 */
    Tcl_SetWideIntObj, /* 489 */
    Tcl_AllocStatBuf, /* 490 */
    Tcl_Seek, /* 491 */
    Tcl_Tell, /* 492 */
    Tcl_ChannelWideSeekProc, /* 493 */
    Tcl_DictObjPut, /* 494 */
    Tcl_DictObjGet, /* 495 */
    Tcl_DictObjRemove, /* 496 */
    TclDictObjSize, /* 497 */
    Tcl_DictObjFirst, /* 498 */
    Tcl_DictObjNext, /* 499 */
    Tcl_DictObjDone, /* 500 */
    Tcl_DictObjPutKeyList, /* 501 */
    Tcl_DictObjRemoveKeyList, /* 502 */
    Tcl_NewDictObj, /* 503 */
    Tcl_DbNewDictObj, /* 504 */
    Tcl_RegisterConfig, /* 505 */
    Tcl_CreateNamespace, /* 506 */
    Tcl_DeleteNamespace, /* 507 */
    Tcl_AppendExportList, /* 508 */
    Tcl_Export, /* 509 */
    Tcl_Import, /* 510 */
    Tcl_ForgetImport, /* 511 */
    Tcl_GetCurrentNamespace, /* 512 */
    Tcl_GetGlobalNamespace, /* 513 */
    Tcl_FindNamespace, /* 514 */
    Tcl_FindCommand, /* 515 */
    Tcl_GetCommandFromObj, /* 516 */
    Tcl_GetCommandFullName, /* 517 */
    Tcl_FSEvalFileEx, /* 518 */
    0, /* 519 */
    Tcl_LimitAddHandler, /* 520 */
    Tcl_LimitRemoveHandler, /* 521 */
    Tcl_LimitReady, /* 522 */
    Tcl_LimitCheck, /* 523 */
    Tcl_LimitExceeded, /* 524 */
    Tcl_LimitSetCommands, /* 525 */
    Tcl_LimitSetTime, /* 526 */
    Tcl_LimitSetGranularity, /* 527 */
    Tcl_LimitTypeEnabled, /* 528 */
    Tcl_LimitTypeExceeded, /* 529 */
    Tcl_LimitTypeSet, /* 530 */
    Tcl_LimitTypeReset, /* 531 */
    Tcl_LimitGetCommands, /* 532 */
    Tcl_LimitGetTime, /* 533 */
    Tcl_LimitGetGranularity, /* 534 */
    Tcl_SaveInterpState, /* 535 */
    Tcl_RestoreInterpState, /* 536 */
    Tcl_DiscardInterpState, /* 537 */
    Tcl_SetReturnOptions, /* 538 */
    Tcl_GetReturnOptions, /* 539 */
    Tcl_IsEnsemble, /* 540 */
    Tcl_CreateEnsemble, /* 541 */
    Tcl_FindEnsemble, /* 542 */
    Tcl_SetEnsembleSubcommandList, /* 543 */
    Tcl_SetEnsembleMappingDict, /* 544 */
    Tcl_SetEnsembleUnknownHandler, /* 545 */
    Tcl_SetEnsembleFlags, /* 546 */
    Tcl_GetEnsembleSubcommandList, /* 547 */
    Tcl_GetEnsembleMappingDict, /* 548 */
    Tcl_GetEnsembleUnknownHandler, /* 549 */
    Tcl_GetEnsembleFlags, /* 550 */
    Tcl_GetEnsembleNamespace, /* 551 */
    Tcl_SetTimeProc, /* 552 */
    Tcl_QueryTimeProc, /* 553 */
    Tcl_ChannelThreadActionProc, /* 554 */
    Tcl_NewBignumObj, /* 555 */
    Tcl_DbNewBignumObj, /* 556 */
    Tcl_SetBignumObj, /* 557 */
    Tcl_GetBignumFromObj, /* 558 */
    Tcl_TakeBignumFromObj, /* 559 */
    Tcl_TruncateChannel, /* 560 */
    Tcl_ChannelTruncateProc, /* 561 */
    Tcl_SetChannelErrorInterp, /* 562 */
    Tcl_GetChannelErrorInterp, /* 563 */
    Tcl_SetChannelError, /* 564 */
    Tcl_GetChannelError, /* 565 */
    Tcl_InitBignumFromDouble, /* 566 */
    Tcl_GetNamespaceUnknownHandler, /* 567 */
    Tcl_SetNamespaceUnknownHandler, /* 568 */
    Tcl_GetEncodingFromObj, /* 569 */
    Tcl_GetEncodingSearchPath, /* 570 */
    Tcl_SetEncodingSearchPath, /* 571 */
    Tcl_GetEncodingNameFromEnvironment, /* 572 */
    Tcl_PkgRequireProc, /* 573 */
    Tcl_AppendObjToErrorInfo, /* 574 */
    Tcl_AppendLimitedToObj, /* 575 */
    Tcl_Format, /* 576 */
    Tcl_AppendFormatToObj, /* 577 */
    Tcl_ObjPrintf, /* 578 */
    Tcl_AppendPrintfToObj, /* 579 */
    Tcl_CancelEval, /* 580 */
    Tcl_Canceled, /* 581 */
    Tcl_CreatePipe, /* 582 */
    Tcl_NRCreateCommand, /* 583 */
    Tcl_NREvalObj, /* 584 */
    Tcl_NREvalObjv, /* 585 */
    Tcl_NRCmdSwap, /* 586 */
    Tcl_NRAddCallback, /* 587 */
    Tcl_NRCallObjProc, /* 588 */
    Tcl_GetFSDeviceFromStat, /* 589 */
    Tcl_GetFSInodeFromStat, /* 590 */
    Tcl_GetModeFromStat, /* 591 */
    Tcl_GetLinkCountFromStat, /* 592 */
    Tcl_GetUserIdFromStat, /* 593 */
    Tcl_GetGroupIdFromStat, /* 594 */
    Tcl_GetDeviceTypeFromStat, /* 595 */
    Tcl_GetAccessTimeFromStat, /* 596 */
    Tcl_GetModificationTimeFromStat, /* 597 */
    Tcl_GetChangeTimeFromStat, /* 598 */
    Tcl_GetSizeFromStat, /* 599 */
    Tcl_GetBlocksFromStat, /* 600 */
    Tcl_GetBlockSizeFromStat, /* 601 */
    Tcl_SetEnsembleParameterList, /* 602 */
    Tcl_GetEnsembleParameterList, /* 603 */
    TclParseArgsObjv, /* 604 */
    Tcl_GetErrorLine, /* 605 */
    Tcl_SetErrorLine, /* 606 */
    Tcl_TransferResult, /* 607 */
    Tcl_InterpActive, /* 608 */
    Tcl_BackgroundException, /* 609 */
    Tcl_ZlibDeflate, /* 610 */
    Tcl_ZlibInflate, /* 611 */
    Tcl_ZlibCRC32, /* 612 */
    Tcl_ZlibAdler32, /* 613 */
    Tcl_ZlibStreamInit, /* 614 */
    Tcl_ZlibStreamGetCommandName, /* 615 */
    Tcl_ZlibStreamEof, /* 616 */
    Tcl_ZlibStreamChecksum, /* 617 */
    Tcl_ZlibStreamPut, /* 618 */
    Tcl_ZlibStreamGet, /* 619 */
    Tcl_ZlibStreamClose, /* 620 */
    Tcl_ZlibStreamReset, /* 621 */
    Tcl_SetStartupScript, /* 622 */
    Tcl_GetStartupScript, /* 623 */
    Tcl_CloseEx, /* 624 */
    Tcl_NRExprObj, /* 625 */
    Tcl_NRSubstObj, /* 626 */
    Tcl_LoadFile, /* 627 */
    Tcl_FindSymbol, /* 628 */
    Tcl_FSUnloadFile, /* 629 */
    Tcl_ZlibStreamSetCompressionDictionary, /* 630 */
    Tcl_OpenTcpServerEx, /* 631 */
    TclZipfs_Mount, /* 632 */
    TclZipfs_Unmount, /* 633 */
    TclZipfs_TclLibrary, /* 634 */
    TclZipfs_MountBuffer, /* 635 */
    Tcl_FreeInternalRep, /* 636 */
    Tcl_InitStringRep, /* 637 */
    Tcl_FetchInternalRep, /* 638 */
    Tcl_StoreInternalRep, /* 639 */
    Tcl_HasStringRep, /* 640 */
    Tcl_IncrRefCount, /* 641 */
    Tcl_DecrRefCount, /* 642 */
    Tcl_IsShared, /* 643 */
    Tcl_LinkArray, /* 644 */
    Tcl_GetIntForIndex, /* 645 */
    Tcl_UtfToUniChar, /* 646 */
    Tcl_UniCharToUtfDString, /* 647 */
    Tcl_UtfToUniCharDString, /* 648 */
    TclGetBytesFromObj, /* 649 */
    Tcl_GetBytesFromObj, /* 650 */
    Tcl_GetStringFromObj, /* 651 */
    Tcl_GetUnicodeFromObj, /* 652 */
    Tcl_GetSizeIntFromObj, /* 653 */
    Tcl_UtfCharComplete, /* 654 */
    Tcl_UtfNext, /* 655 */
    Tcl_UtfPrev, /* 656 */
    0, /* 657 */
    Tcl_ExternalToUtfDStringEx, /* 658 */
    Tcl_UtfToExternalDStringEx, /* 659 */
    Tcl_AsyncMarkFromSignal, /* 660 */
    Tcl_ListObjGetElements, /* 661 */
    Tcl_ListObjLength, /* 662 */
    Tcl_DictObjSize, /* 663 */
    Tcl_SplitList, /* 664 */
    Tcl_SplitPath, /* 665 */
    Tcl_FSSplitPath, /* 666 */
    Tcl_ParseArgsObjv, /* 667 */
    Tcl_UniCharLen, /* 668 */
    Tcl_NumUtfChars, /* 669 */
    Tcl_GetCharLength, /* 670 */
    Tcl_UtfAtIndex, /* 671 */
    Tcl_GetRange, /* 672 */
    Tcl_GetUniChar, /* 673 */
    Tcl_GetBool, /* 674 */
    Tcl_GetBoolFromObj, /* 675 */
    Tcl_CreateObjCommand2, /* 676 */
    Tcl_CreateObjTrace2, /* 677 */
    Tcl_NRCreateCommand2, /* 678 */
    Tcl_NRCallObjProc2, /* 679 */
    Tcl_GetNumberFromObj, /* 680 */
    Tcl_GetNumber, /* 681 */
    Tcl_RemoveChannelMode, /* 682 */
    Tcl_GetEncodingNulLength, /* 683 */
    Tcl_GetWideUIntFromObj, /* 684 */
    Tcl_DStringToObj, /* 685 */
    Tcl_UtfNcmp, /* 686 */
    Tcl_UtfNcasecmp, /* 687 */
<<<<<<< HEAD
    TclUnusedStubEntry, /* 688 */
    Tcl_NewObjInterface, /* 689 */
    Tcl_NewObjType, /* 690 */
    Tcl_ObjInterfaceSetVersion, /* 691 */
    Tcl_ObjTypeSetFreeInternalRepProc, /* 692 */
    Tcl_ObjTypeSetDupInternalRepProc, /* 693 */
    Tcl_ObjTypeSetUpdateStringProc, /* 694 */
    Tcl_ObjTypeSetSetFromAnyProc, /* 695 */
    Tcl_ObjTypeSetVersion, /* 696 */
    Tcl_ObjInterfaceSetFnListAll, /* 697 */
    Tcl_ObjInterfaceSetFnListAppend, /* 698 */
    Tcl_ObjInterfaceSetFnListAppendList, /* 699 */
    Tcl_ObjInterfaceSetFnListIndex, /* 700 */
    Tcl_ObjInterfaceSetFnListIndexEnd, /* 701 */
    Tcl_ObjInterfaceSetFnListIsSorted, /* 702 */
    Tcl_ObjInterfaceSetFnListLength, /* 703 */
    Tcl_ObjInterfaceSetFnListRange, /* 704 */
    Tcl_ObjInterfaceSetFnListRangeEnd, /* 705 */
    Tcl_ObjInterfaceSetFnListReplace, /* 706 */
    Tcl_ObjInterfaceSetFnListReplaceList, /* 707 */
    Tcl_ObjInterfaceSetFnListReverse, /* 708 */
    Tcl_ObjInterfaceSetFnListSet, /* 709 */
    Tcl_ObjInterfaceSetFnListSetDeep, /* 710 */
    Tcl_ObjInterfaceSetFnStringIndex, /* 711 */
    Tcl_ObjInterfaceSetFnStringIndexEnd, /* 712 */
    Tcl_ObjInterfaceSetFnStringLength, /* 713 */
    Tcl_ObjInterfaceSetFnStringRange, /* 714 */
    Tcl_ObjInterfaceSetFnStringRangeEnd, /* 715 */
    Tcl_ObjTypeSetInterface, /* 716 */
    Tcl_ObjTypeSetName, /* 717 */
    Tcl_ObjInterfaceSetFnStringIsEmpty, /* 718 */
    Tcl_ObjInterfaceSetFnListContains, /* 719 */
=======
    0, /* 688 */
    0, /* 689 */
    TclUnusedStubEntry, /* 690 */
>>>>>>> 4d2fcb07
};

/* !END!: Do not edit above this line. */<|MERGE_RESOLUTION|>--- conflicted
+++ resolved
@@ -1410,8 +1410,9 @@
     Tcl_DStringToObj, /* 685 */
     Tcl_UtfNcmp, /* 686 */
     Tcl_UtfNcasecmp, /* 687 */
-<<<<<<< HEAD
-    TclUnusedStubEntry, /* 688 */
+    0, /* 688 */
+    0, /* 689 */
+    TclUnusedStubEntry, /* 690 */
     Tcl_NewObjInterface, /* 689 */
     Tcl_NewObjType, /* 690 */
     Tcl_ObjInterfaceSetVersion, /* 691 */
@@ -1443,11 +1444,6 @@
     Tcl_ObjTypeSetName, /* 717 */
     Tcl_ObjInterfaceSetFnStringIsEmpty, /* 718 */
     Tcl_ObjInterfaceSetFnListContains, /* 719 */
-=======
-    0, /* 688 */
-    0, /* 689 */
-    TclUnusedStubEntry, /* 690 */
->>>>>>> 4d2fcb07
 };
 
 /* !END!: Do not edit above this line. */