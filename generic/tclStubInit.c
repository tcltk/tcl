/*
 * tclStubInit.c --
 *
 *	This file contains the initializers for the Tcl stub vectors.
 *
 * Copyright (c) 1998-1999 by Scriptics Corporation.
 *
 * See the file "license.terms" for information on usage and redistribution
 * of this file, and for a DISCLAIMER OF ALL WARRANTIES.
 */

#include "tclInt.h"
<<<<<<< HEAD
#include "tclOOInt.h"
#include "tommath.h"
=======
#include "tommath_private.h"
>>>>>>> d14ab390

#ifdef __CYGWIN__
#   include <wchar.h>
#endif

/*
 * The actual definition of the variable holding the TclOO stub table.
 */

MODULE_SCOPE const TclOOStubs tclOOStubs;
MODULE_SCOPE const TclOOIntStubs tclOOIntStubs;

#ifdef __GNUC__
#pragma GCC dependency "tcl.decls"
#pragma GCC dependency "tclInt.decls"
#pragma GCC dependency "tclTomMath.decls"
#endif

/*
 * Remove macros that will interfere with the definitions below.
 */

#undef Tcl_Alloc
#undef Tcl_Free
#undef Tcl_Realloc
#undef Tcl_NewByteArrayObj
#undef Tcl_NewDoubleObj
#undef Tcl_NewListObj
#undef Tcl_NewLongObj
#undef Tcl_DbNewLongObj
#undef Tcl_NewObj
#undef Tcl_NewStringObj
#undef Tcl_GetUnicode
#undef Tcl_DumpActiveMemory
#undef Tcl_ValidateAllMemory
#undef Tcl_SetExitProc
#undef Tcl_SetPanicProc
#undef TclpGetPid
#undef TclStaticPackage
#undef Tcl_BackgroundError
#undef Tcl_UtfToUniChar
#undef Tcl_UtfToUniCharDString
#undef Tcl_UniCharToUtfDString
#define TclStaticPackage Tcl_StaticPackage

#ifdef TCL_MEM_DEBUG
#   define Tcl_Alloc TclpAlloc
#   define Tcl_Free TclpFree
#   define Tcl_Realloc TclpRealloc
#   undef Tcl_AttemptAlloc
#   define Tcl_AttemptAlloc TclpAlloc
#   undef Tcl_AttemptRealloc
#   define Tcl_AttemptRealloc TclpRealloc
#endif

MP_SET_UNSIGNED(mp_set_ull, Tcl_WideUInt)
MP_GET_MAG(mp_get_mag_ull, Tcl_WideUInt)

mp_err TclBN_mp_set_int(mp_int *a, unsigned long i)
{
    TclBN_mp_set_ul(a, i);
    return MP_OKAY;
}

mp_err TclBN_mp_init_set_int(mp_int *a, unsigned long i)
{
    mp_init(a);
	TclBN_mp_set_ul(a, i);
	return MP_OKAY;
}
static mp_err TclBN_mp_set_long(mp_int *a, unsigned long i)
{
	TclBN_mp_set_ul(a, i);
	return MP_OKAY;
}

#define TclBN_mp_set_ul (void (*)(mp_int *a, unsigned long i))TclBN_mp_set_long

int TclBN_mp_expt_d_ex(const mp_int *a, mp_digit b, mp_int *c, int fast)
{
	return mp_expt_u32(a, b, c);
}

#ifdef _WIN32
#   define TclUnixWaitForFile 0
#   define TclUnixCopyFile 0
#   define TclUnixOpenTemporaryFile 0
#   define TclpIsAtty 0
#elif defined(__CYGWIN__)
#   define TclpIsAtty TclPlatIsAtty
static void
doNothing(void)
{
    /* dummy implementation, no need to do anything */
}
#   define TclWinAddProcess (void (*) (void *, size_t)) doNothing
#   define TclWinFlushDirtyChannels doNothing
static int
TclpIsAtty(int fd)
{
    return isatty(fd);
}

void *TclWinGetTclInstance()
{
    void *hInstance = NULL;
    GetModuleHandleExW(GET_MODULE_HANDLE_EX_FLAG_FROM_ADDRESS,
	    (const char *)&TclpIsAtty, &hInstance);
    return hInstance;
}

#define TclWinNoBackslash winNoBackslash
static char *
TclWinNoBackslash(char *path)
{
    char *p;

    for (p = path; *p != '\0'; p++) {
	if (*p == '\\') {
	    *p = '/';
	}
    }
    return path;
}

size_t
TclpGetPid(Tcl_Pid pid)
{
    return (size_t) pid;
}

#if defined(TCL_WIDE_INT_IS_LONG)
/* On Cygwin64, long is 64-bit while on Win64 long is 32-bit. Therefore
 * we have to make sure that all stub entries on Cygwin64 follow the Win64
 * signature. Tcl 9 must find a better solution, but that cannot be done
 * without introducing a binary incompatibility.
 */
static int exprInt(Tcl_Interp *interp, const char *expr, int *ptr){
    long longValue;
    int result = Tcl_ExprLong(interp, expr, &longValue);
    if (result == TCL_OK) {
	    if ((longValue >= (long)(INT_MIN))
		    && (longValue <= (long)(UINT_MAX))) {
	    *ptr = (int)longValue;
	} else {
	    Tcl_SetObjResult(interp, Tcl_NewStringObj(
		    "integer value too large to represent as non-long integer", -1));
	    result = TCL_ERROR;
	}
    }
    return result;
}
#define Tcl_ExprLong (int(*)(Tcl_Interp*,const char*,long*))exprInt
static int exprIntObj(Tcl_Interp *interp, Tcl_Obj*expr, int *ptr){
    long longValue;
    int result = Tcl_ExprLongObj(interp, expr, &longValue);
    if (result == TCL_OK) {
	    if ((longValue >= (long)(INT_MIN))
		    && (longValue <= (long)(UINT_MAX))) {
	    *ptr = (int)longValue;
	} else {
	    Tcl_SetObjResult(interp, Tcl_NewStringObj(
		    "integer value too large to represent as non-long integer", -1));
	    result = TCL_ERROR;
	}
    }
    return result;
}
#define Tcl_ExprLongObj (int(*)(Tcl_Interp*,Tcl_Obj*,long*))exprIntObj
#endif

#endif /* __CYGWIN__ */

mp_err mp_to_unsigned_bin(const mp_int *a, unsigned char *b)
{
   return mp_to_ubin(a, b, INT_MAX, NULL);
}

mp_err mp_to_unsigned_bin_n(const mp_int *a, unsigned char *b, unsigned long *outlen)
{
   size_t n = mp_ubin_size(a);
   if (*outlen < (unsigned long)n) {
      return MP_VAL;
   }
   *outlen = (unsigned long)n;
   return mp_to_ubin(a, b, n, NULL);
}

mp_err mp_toradix_n(const mp_int *a, char *str, int radix, int maxlen)
{
   if (maxlen < 0) {
      return MP_VAL;
   }
   return mp_to_radix(a, str, (size_t)maxlen, NULL, radix);
}
#undef TclBN_mp_unsigned_bin_size
#define TclBN_mp_unsigned_bin_size (int (*)(const mp_int *a)) mp_ubin_size

void bn_reverse(unsigned char *s, int len)
{
   if (len > 0) {
      s_mp_reverse(s, (size_t)len);
   }
}
/*
 * WARNING: The contents of this file is automatically generated by the
 * tools/genStubs.tcl script. Any modifications to the function declarations
 * below should be made in the generic/tcl.decls script.
 */

MODULE_SCOPE const TclStubs tclStubs;
MODULE_SCOPE const TclTomMathStubs tclTomMathStubs;

#ifdef __GNUC__
/*
 * The rest of this file shouldn't warn about deprecated functions; they're
 * there because we intend them to be so and know that this file is OK to
 * touch those fields.
 */
#pragma GCC diagnostic ignored "-Wdeprecated-declarations"
#endif

/* !BEGIN!: Do not edit below this line. */

static const TclIntStubs tclIntStubs = {
    TCL_STUB_MAGIC,
    0,
    0, /* 0 */
    0, /* 1 */
    0, /* 2 */
    TclAllocateFreeObjects, /* 3 */
    0, /* 4 */
    TclCleanupChildren, /* 5 */
    TclCleanupCommand, /* 6 */
    TclCopyAndCollapse, /* 7 */
    0, /* 8 */
    TclCreatePipeline, /* 9 */
    TclCreateProc, /* 10 */
    TclDeleteCompiledLocalVars, /* 11 */
    TclDeleteVars, /* 12 */
    0, /* 13 */
    TclDumpMemoryInfo, /* 14 */
    0, /* 15 */
    TclExprFloatError, /* 16 */
    0, /* 17 */
    0, /* 18 */
    0, /* 19 */
    0, /* 20 */
    0, /* 21 */
    TclFindElement, /* 22 */
    TclFindProc, /* 23 */
    TclFormatInt, /* 24 */
    TclFreePackageInfo, /* 25 */
    0, /* 26 */
    0, /* 27 */
    TclpGetDefaultStdChannel, /* 28 */
    0, /* 29 */
    0, /* 30 */
    TclGetExtension, /* 31 */
    TclGetFrame, /* 32 */
    0, /* 33 */
    0, /* 34 */
    0, /* 35 */
    0, /* 36 */
    TclGetLoadedPackages, /* 37 */
    TclGetNamespaceForQualName, /* 38 */
    TclGetObjInterpProc, /* 39 */
    TclGetOpenMode, /* 40 */
    TclGetOriginalCommand, /* 41 */
    TclpGetUserHome, /* 42 */
    0, /* 43 */
    TclGuessPackageName, /* 44 */
    TclHideUnsafeCommands, /* 45 */
    TclInExit, /* 46 */
    0, /* 47 */
    0, /* 48 */
    0, /* 49 */
    TclInitCompiledLocals, /* 50 */
    TclInterpInit, /* 51 */
    0, /* 52 */
    TclInvokeObjectCommand, /* 53 */
    TclInvokeStringCommand, /* 54 */
    TclIsProc, /* 55 */
    0, /* 56 */
    0, /* 57 */
    TclLookupVar, /* 58 */
    0, /* 59 */
    TclNeedSpace, /* 60 */
    TclNewProcBodyObj, /* 61 */
    TclObjCommandComplete, /* 62 */
    TclObjInterpProc, /* 63 */
    TclObjInvoke, /* 64 */
    0, /* 65 */
    0, /* 66 */
    0, /* 67 */
    0, /* 68 */
    TclpAlloc, /* 69 */
    0, /* 70 */
    0, /* 71 */
    0, /* 72 */
    0, /* 73 */
    TclpFree, /* 74 */
    TclpGetClicks, /* 75 */
    TclpGetSeconds, /* 76 */
    0, /* 77 */
    0, /* 78 */
    0, /* 79 */
    0, /* 80 */
    TclpRealloc, /* 81 */
    0, /* 82 */
    0, /* 83 */
    0, /* 84 */
    0, /* 85 */
    0, /* 86 */
    0, /* 87 */
    0, /* 88 */
    TclPreventAliasLoop, /* 89 */
    0, /* 90 */
    TclProcCleanupProc, /* 91 */
    TclProcCompileProc, /* 92 */
    TclProcDeleteProc, /* 93 */
    0, /* 94 */
    0, /* 95 */
    TclRenameCommand, /* 96 */
    TclResetShadowedCmdRefs, /* 97 */
    TclServiceIdle, /* 98 */
    0, /* 99 */
    0, /* 100 */
    TclSetPreInitScript, /* 101 */
    TclSetupEnv, /* 102 */
    TclSockGetPort, /* 103 */
    0, /* 104 */
    0, /* 105 */
    0, /* 106 */
    0, /* 107 */
    TclTeardownNamespace, /* 108 */
    TclUpdateReturnInfo, /* 109 */
    TclSockMinimumBuffers, /* 110 */
    Tcl_AddInterpResolvers, /* 111 */
    0, /* 112 */
    0, /* 113 */
    0, /* 114 */
    0, /* 115 */
    0, /* 116 */
    0, /* 117 */
    Tcl_GetInterpResolvers, /* 118 */
    Tcl_GetNamespaceResolvers, /* 119 */
    Tcl_FindNamespaceVar, /* 120 */
    0, /* 121 */
    0, /* 122 */
    0, /* 123 */
    0, /* 124 */
    0, /* 125 */
    Tcl_GetVariableFullName, /* 126 */
    0, /* 127 */
    Tcl_PopCallFrame, /* 128 */
    Tcl_PushCallFrame, /* 129 */
    Tcl_RemoveInterpResolvers, /* 130 */
    Tcl_SetNamespaceResolvers, /* 131 */
    TclpHasSockets, /* 132 */
    0, /* 133 */
    0, /* 134 */
    0, /* 135 */
    0, /* 136 */
    0, /* 137 */
    TclGetEnv, /* 138 */
    0, /* 139 */
    0, /* 140 */
    TclpGetCwd, /* 141 */
    TclSetByteCodeFromAny, /* 142 */
    TclAddLiteralObj, /* 143 */
    TclHideLiteral, /* 144 */
    TclGetAuxDataType, /* 145 */
    TclHandleCreate, /* 146 */
    TclHandleFree, /* 147 */
    TclHandlePreserve, /* 148 */
    TclHandleRelease, /* 149 */
    TclRegAbout, /* 150 */
    TclRegExpRangeUniChar, /* 151 */
    TclSetLibraryPath, /* 152 */
    TclGetLibraryPath, /* 153 */
    0, /* 154 */
    0, /* 155 */
    TclRegError, /* 156 */
    TclVarTraceExists, /* 157 */
    0, /* 158 */
    0, /* 159 */
    0, /* 160 */
    TclChannelTransform, /* 161 */
    TclChannelEventScriptInvoker, /* 162 */
    TclGetInstructionTable, /* 163 */
    TclExpandCodeArray, /* 164 */
    TclpSetInitialEncodings, /* 165 */
    TclListObjSetElement, /* 166 */
    0, /* 167 */
    0, /* 168 */
    TclpUtfNcmp2, /* 169 */
    TclCheckInterpTraces, /* 170 */
    TclCheckExecutionTraces, /* 171 */
    TclInThreadExit, /* 172 */
    TclUniCharMatch, /* 173 */
    0, /* 174 */
    TclCallVarTraces, /* 175 */
    TclCleanupVar, /* 176 */
    TclVarErrMsg, /* 177 */
    0, /* 178 */
    0, /* 179 */
    0, /* 180 */
    0, /* 181 */
    0, /* 182 */
    0, /* 183 */
    0, /* 184 */
    0, /* 185 */
    0, /* 186 */
    0, /* 187 */
    0, /* 188 */
    0, /* 189 */
    0, /* 190 */
    0, /* 191 */
    0, /* 192 */
    0, /* 193 */
    0, /* 194 */
    0, /* 195 */
    0, /* 196 */
    0, /* 197 */
    TclObjGetFrame, /* 198 */
    0, /* 199 */
    TclpObjRemoveDirectory, /* 200 */
    TclpObjCopyDirectory, /* 201 */
    TclpObjCreateDirectory, /* 202 */
    TclpObjDeleteFile, /* 203 */
    TclpObjCopyFile, /* 204 */
    TclpObjRenameFile, /* 205 */
    TclpObjStat, /* 206 */
    TclpObjAccess, /* 207 */
    TclpOpenFileChannel, /* 208 */
    0, /* 209 */
    0, /* 210 */
    0, /* 211 */
    TclpFindExecutable, /* 212 */
    TclGetObjNameOfExecutable, /* 213 */
    TclSetObjNameOfExecutable, /* 214 */
    TclStackAlloc, /* 215 */
    TclStackFree, /* 216 */
    TclPushStackFrame, /* 217 */
    TclPopStackFrame, /* 218 */
    0, /* 219 */
    0, /* 220 */
    0, /* 221 */
    0, /* 222 */
    0, /* 223 */
    TclGetPlatform, /* 224 */
    TclTraceDictPath, /* 225 */
    TclObjBeingDeleted, /* 226 */
    TclSetNsPath, /* 227 */
    0, /* 228 */
    TclPtrMakeUpvar, /* 229 */
    TclObjLookupVar, /* 230 */
    TclGetNamespaceFromObj, /* 231 */
    TclEvalObjEx, /* 232 */
    TclGetSrcInfoForPc, /* 233 */
    TclVarHashCreateVar, /* 234 */
    TclInitVarHashTable, /* 235 */
    0, /* 236 */
    TclResetCancellation, /* 237 */
    TclNRInterpProc, /* 238 */
    TclNRInterpProcCore, /* 239 */
    TclNRRunCallbacks, /* 240 */
    TclNREvalObjEx, /* 241 */
    TclNREvalObjv, /* 242 */
    TclDbDumpActiveObjects, /* 243 */
    TclGetNamespaceChildTable, /* 244 */
    TclGetNamespaceCommandTable, /* 245 */
    TclInitRewriteEnsemble, /* 246 */
    TclResetRewriteEnsemble, /* 247 */
    TclCopyChannel, /* 248 */
    TclDoubleDigits, /* 249 */
    TclSetSlaveCancelFlags, /* 250 */
    TclRegisterLiteral, /* 251 */
    TclPtrGetVar, /* 252 */
    TclPtrSetVar, /* 253 */
    TclPtrIncrObjVar, /* 254 */
    TclPtrObjMakeUpvar, /* 255 */
    TclPtrUnsetVar, /* 256 */
    TclStaticPackage, /* 257 */
    TclpCreateTemporaryDirectory, /* 258 */
};

static const TclIntPlatStubs tclIntPlatStubs = {
    TCL_STUB_MAGIC,
    0,
#if !defined(_WIN32) && !defined(__CYGWIN__) && !defined(MAC_OSX_TCL) /* UNIX */
    TclGetAndDetachPids, /* 0 */
    TclpCloseFile, /* 1 */
    TclpCreateCommandChannel, /* 2 */
    TclpCreatePipe, /* 3 */
    TclpCreateProcess, /* 4 */
    0, /* 5 */
    TclpMakeFile, /* 6 */
    TclpOpenFile, /* 7 */
    TclUnixWaitForFile, /* 8 */
    TclpCreateTempFile, /* 9 */
    0, /* 10 */
    0, /* 11 */
    0, /* 12 */
    0, /* 13 */
    TclUnixCopyFile, /* 14 */
    0, /* 15 */
    0, /* 16 */
    0, /* 17 */
    0, /* 18 */
    0, /* 19 */
    0, /* 20 */
    0, /* 21 */
    0, /* 22 */
    0, /* 23 */
    0, /* 24 */
    0, /* 25 */
    0, /* 26 */
    0, /* 27 */
    0, /* 28 */
    TclWinCPUID, /* 29 */
    TclUnixOpenTemporaryFile, /* 30 */
#endif /* UNIX */
#if defined(_WIN32) || defined(__CYGWIN__) /* WIN */
    TclWinConvertError, /* 0 */
    0, /* 1 */
    0, /* 2 */
    0, /* 3 */
    TclWinGetTclInstance, /* 4 */
    TclUnixWaitForFile, /* 5 */
    0, /* 6 */
    0, /* 7 */
    TclpGetPid, /* 8 */
    0, /* 9 */
    0, /* 10 */
    TclGetAndDetachPids, /* 11 */
    TclpCloseFile, /* 12 */
    TclpCreateCommandChannel, /* 13 */
    TclpCreatePipe, /* 14 */
    TclpCreateProcess, /* 15 */
    TclpIsAtty, /* 16 */
    TclUnixCopyFile, /* 17 */
    TclpMakeFile, /* 18 */
    TclpOpenFile, /* 19 */
    TclWinAddProcess, /* 20 */
    0, /* 21 */
    TclpCreateTempFile, /* 22 */
    0, /* 23 */
    TclWinNoBackslash, /* 24 */
    0, /* 25 */
    0, /* 26 */
    TclWinFlushDirtyChannels, /* 27 */
    0, /* 28 */
    TclWinCPUID, /* 29 */
    TclUnixOpenTemporaryFile, /* 30 */
#endif /* WIN */
#ifdef MAC_OSX_TCL /* MACOSX */
    TclGetAndDetachPids, /* 0 */
    TclpCloseFile, /* 1 */
    TclpCreateCommandChannel, /* 2 */
    TclpCreatePipe, /* 3 */
    TclpCreateProcess, /* 4 */
    0, /* 5 */
    TclpMakeFile, /* 6 */
    TclpOpenFile, /* 7 */
    TclUnixWaitForFile, /* 8 */
    TclpCreateTempFile, /* 9 */
    0, /* 10 */
    0, /* 11 */
    0, /* 12 */
    0, /* 13 */
    TclUnixCopyFile, /* 14 */
    TclMacOSXGetFileAttribute, /* 15 */
    TclMacOSXSetFileAttribute, /* 16 */
    TclMacOSXCopyFileAttributes, /* 17 */
    TclMacOSXMatchType, /* 18 */
    TclMacOSXNotifierAddRunLoopMode, /* 19 */
    0, /* 20 */
    0, /* 21 */
    0, /* 22 */
    0, /* 23 */
    0, /* 24 */
    0, /* 25 */
    0, /* 26 */
    0, /* 27 */
    0, /* 28 */
    TclWinCPUID, /* 29 */
    TclUnixOpenTemporaryFile, /* 30 */
#endif /* MACOSX */
};

static const TclPlatStubs tclPlatStubs = {
    TCL_STUB_MAGIC,
    0,
#ifdef MAC_OSX_TCL /* MACOSX */
    Tcl_MacOSXOpenBundleResources, /* 0 */
    Tcl_MacOSXOpenVersionedBundleResources, /* 1 */
#endif /* MACOSX */
};

const TclTomMathStubs tclTomMathStubs = {
    TCL_STUB_MAGIC,
    0,
    TclBN_epoch, /* 0 */
    TclBN_revision, /* 1 */
    TclBN_mp_add, /* 2 */
    TclBN_mp_add_d, /* 3 */
    TclBN_mp_and, /* 4 */
    TclBN_mp_clamp, /* 5 */
    TclBN_mp_clear, /* 6 */
    TclBN_mp_clear_multi, /* 7 */
    TclBN_mp_cmp, /* 8 */
    TclBN_mp_cmp_d, /* 9 */
    TclBN_mp_cmp_mag, /* 10 */
    TclBN_mp_copy, /* 11 */
    TclBN_mp_count_bits, /* 12 */
    TclBN_mp_div, /* 13 */
    TclBN_mp_div_d, /* 14 */
    TclBN_mp_div_2, /* 15 */
    TclBN_mp_div_2d, /* 16 */
    TclBN_mp_div_3, /* 17 */
    TclBN_mp_exch, /* 18 */
    TclBN_mp_expt_d, /* 19 */
    TclBN_mp_grow, /* 20 */
    TclBN_mp_init, /* 21 */
    TclBN_mp_init_copy, /* 22 */
    TclBN_mp_init_multi, /* 23 */
    TclBN_mp_init_set, /* 24 */
    TclBN_mp_init_size, /* 25 */
    TclBN_mp_lshd, /* 26 */
    TclBN_mp_mod, /* 27 */
    TclBN_mp_mod_2d, /* 28 */
    TclBN_mp_mul, /* 29 */
    TclBN_mp_mul_d, /* 30 */
    TclBN_mp_mul_2, /* 31 */
    TclBN_mp_mul_2d, /* 32 */
    TclBN_mp_neg, /* 33 */
    TclBN_mp_or, /* 34 */
    TclBN_mp_radix_size, /* 35 */
    TclBN_mp_read_radix, /* 36 */
    TclBN_mp_rshd, /* 37 */
    TclBN_mp_shrink, /* 38 */
    TclBN_mp_set, /* 39 */
    TclBN_mp_sqr, /* 40 */
    TclBN_mp_sqrt, /* 41 */
    TclBN_mp_sub, /* 42 */
    TclBN_mp_sub_d, /* 43 */
    TclBN_mp_to_unsigned_bin, /* 44 */
    TclBN_mp_to_unsigned_bin_n, /* 45 */
    TclBN_mp_toradix_n, /* 46 */
    TclBN_mp_unsigned_bin_size, /* 47 */
    TclBN_mp_xor, /* 48 */
    TclBN_mp_zero, /* 49 */
    0, /* 50 */
    0, /* 51 */
    0, /* 52 */
    0, /* 53 */
    0, /* 54 */
    0, /* 55 */
    0, /* 56 */
    0, /* 57 */
    0, /* 58 */
    0, /* 59 */
    0, /* 60 */
    TclBN_mp_init_set_int, /* 61 */
    TclBN_mp_set_int, /* 62 */
    TclBN_mp_cnt_lsb, /* 63 */
    0, /* 64 */
    0, /* 65 */
    0, /* 66 */
    TclBN_mp_expt_d_ex, /* 67 */
    TclBN_mp_set_ull, /* 68 */
    TclBN_mp_get_mag_ull, /* 69 */
    TclBN_mp_set_ul, /* 70 */
    TclBN_mp_get_mag_ul, /* 71 */
    0, /* 72 */
    0, /* 73 */
    0, /* 74 */
    0, /* 75 */
    TclBN_mp_signed_rsh, /* 76 */
    TclBN_mp_get_bit, /* 77 */
};

static const TclStubHooks tclStubHooks = {
    &tclPlatStubs,
    &tclIntStubs,
    &tclIntPlatStubs,
    &tclOOStubs,
    &tclOOIntStubs
};

const TclStubs tclStubs = {
    TCL_STUB_MAGIC,
    &tclStubHooks,
    Tcl_PkgProvideEx, /* 0 */
    Tcl_PkgRequireEx, /* 1 */
    Tcl_Panic, /* 2 */
    Tcl_Alloc, /* 3 */
    Tcl_Free, /* 4 */
    Tcl_Realloc, /* 5 */
    Tcl_DbCkalloc, /* 6 */
    Tcl_DbCkfree, /* 7 */
    Tcl_DbCkrealloc, /* 8 */
#if !defined(_WIN32) && !defined(MAC_OSX_TCL) /* UNIX */
    Tcl_CreateFileHandler, /* 9 */
#endif /* UNIX */
#if defined(_WIN32) /* WIN */
    0, /* 9 */
#endif /* WIN */
#ifdef MAC_OSX_TCL /* MACOSX */
    Tcl_CreateFileHandler, /* 9 */
#endif /* MACOSX */
#if !defined(_WIN32) && !defined(MAC_OSX_TCL) /* UNIX */
    Tcl_DeleteFileHandler, /* 10 */
#endif /* UNIX */
#if defined(_WIN32) /* WIN */
    0, /* 10 */
#endif /* WIN */
#ifdef MAC_OSX_TCL /* MACOSX */
    Tcl_DeleteFileHandler, /* 10 */
#endif /* MACOSX */
    Tcl_SetTimer, /* 11 */
    Tcl_Sleep, /* 12 */
    Tcl_WaitForEvent, /* 13 */
    Tcl_AppendAllObjTypes, /* 14 */
    Tcl_AppendStringsToObj, /* 15 */
    Tcl_AppendToObj, /* 16 */
    Tcl_ConcatObj, /* 17 */
    Tcl_ConvertToType, /* 18 */
    Tcl_DbDecrRefCount, /* 19 */
    Tcl_DbIncrRefCount, /* 20 */
    Tcl_DbIsShared, /* 21 */
    0, /* 22 */
    Tcl_DbNewByteArrayObj, /* 23 */
    Tcl_DbNewDoubleObj, /* 24 */
    Tcl_DbNewListObj, /* 25 */
    0, /* 26 */
    Tcl_DbNewObj, /* 27 */
    Tcl_DbNewStringObj, /* 28 */
    Tcl_DuplicateObj, /* 29 */
    0, /* 30 */
    Tcl_GetBoolean, /* 31 */
    Tcl_GetBooleanFromObj, /* 32 */
    Tcl_GetByteArrayFromObj, /* 33 */
    Tcl_GetDouble, /* 34 */
    Tcl_GetDoubleFromObj, /* 35 */
    0, /* 36 */
    Tcl_GetInt, /* 37 */
    Tcl_GetIntFromObj, /* 38 */
    Tcl_GetLongFromObj, /* 39 */
    Tcl_GetObjType, /* 40 */
    Tcl_GetStringFromObj, /* 41 */
    Tcl_InvalidateStringRep, /* 42 */
    Tcl_ListObjAppendList, /* 43 */
    Tcl_ListObjAppendElement, /* 44 */
    Tcl_ListObjGetElements, /* 45 */
    Tcl_ListObjIndex, /* 46 */
    Tcl_ListObjLength, /* 47 */
    Tcl_ListObjReplace, /* 48 */
    0, /* 49 */
    Tcl_NewByteArrayObj, /* 50 */
    Tcl_NewDoubleObj, /* 51 */
    0, /* 52 */
    Tcl_NewListObj, /* 53 */
    0, /* 54 */
    Tcl_NewObj, /* 55 */
    Tcl_NewStringObj, /* 56 */
    0, /* 57 */
    Tcl_SetByteArrayLength, /* 58 */
    Tcl_SetByteArrayObj, /* 59 */
    Tcl_SetDoubleObj, /* 60 */
    0, /* 61 */
    Tcl_SetListObj, /* 62 */
    0, /* 63 */
    Tcl_SetObjLength, /* 64 */
    Tcl_SetStringObj, /* 65 */
    0, /* 66 */
    0, /* 67 */
    Tcl_AllowExceptions, /* 68 */
    Tcl_AppendElement, /* 69 */
    Tcl_AppendResult, /* 70 */
    Tcl_AsyncCreate, /* 71 */
    Tcl_AsyncDelete, /* 72 */
    Tcl_AsyncInvoke, /* 73 */
    Tcl_AsyncMark, /* 74 */
    Tcl_AsyncReady, /* 75 */
    0, /* 76 */
    0, /* 77 */
    Tcl_BadChannelOption, /* 78 */
    Tcl_CallWhenDeleted, /* 79 */
    Tcl_CancelIdleCall, /* 80 */
    Tcl_Close, /* 81 */
    Tcl_CommandComplete, /* 82 */
    Tcl_Concat, /* 83 */
    Tcl_ConvertElement, /* 84 */
    Tcl_ConvertCountedElement, /* 85 */
    Tcl_CreateAlias, /* 86 */
    Tcl_CreateAliasObj, /* 87 */
    Tcl_CreateChannel, /* 88 */
    Tcl_CreateChannelHandler, /* 89 */
    Tcl_CreateCloseHandler, /* 90 */
    Tcl_CreateCommand, /* 91 */
    Tcl_CreateEventSource, /* 92 */
    Tcl_CreateExitHandler, /* 93 */
    Tcl_CreateInterp, /* 94 */
    0, /* 95 */
    Tcl_CreateObjCommand, /* 96 */
    Tcl_CreateSlave, /* 97 */
    Tcl_CreateTimerHandler, /* 98 */
    Tcl_CreateTrace, /* 99 */
    Tcl_DeleteAssocData, /* 100 */
    Tcl_DeleteChannelHandler, /* 101 */
    Tcl_DeleteCloseHandler, /* 102 */
    Tcl_DeleteCommand, /* 103 */
    Tcl_DeleteCommandFromToken, /* 104 */
    Tcl_DeleteEvents, /* 105 */
    Tcl_DeleteEventSource, /* 106 */
    Tcl_DeleteExitHandler, /* 107 */
    Tcl_DeleteHashEntry, /* 108 */
    Tcl_DeleteHashTable, /* 109 */
    Tcl_DeleteInterp, /* 110 */
    Tcl_DetachPids, /* 111 */
    Tcl_DeleteTimerHandler, /* 112 */
    Tcl_DeleteTrace, /* 113 */
    Tcl_DontCallWhenDeleted, /* 114 */
    Tcl_DoOneEvent, /* 115 */
    Tcl_DoWhenIdle, /* 116 */
    Tcl_DStringAppend, /* 117 */
    Tcl_DStringAppendElement, /* 118 */
    Tcl_DStringEndSublist, /* 119 */
    Tcl_DStringFree, /* 120 */
    Tcl_DStringGetResult, /* 121 */
    Tcl_DStringInit, /* 122 */
    Tcl_DStringResult, /* 123 */
    Tcl_DStringSetLength, /* 124 */
    Tcl_DStringStartSublist, /* 125 */
    Tcl_Eof, /* 126 */
    Tcl_ErrnoId, /* 127 */
    Tcl_ErrnoMsg, /* 128 */
    0, /* 129 */
    Tcl_EvalFile, /* 130 */
    0, /* 131 */
    Tcl_EventuallyFree, /* 132 */
    Tcl_Exit, /* 133 */
    Tcl_ExposeCommand, /* 134 */
    Tcl_ExprBoolean, /* 135 */
    Tcl_ExprBooleanObj, /* 136 */
    Tcl_ExprDouble, /* 137 */
    Tcl_ExprDoubleObj, /* 138 */
    Tcl_ExprLong, /* 139 */
    Tcl_ExprLongObj, /* 140 */
    Tcl_ExprObj, /* 141 */
    Tcl_ExprString, /* 142 */
    Tcl_Finalize, /* 143 */
    0, /* 144 */
    Tcl_FirstHashEntry, /* 145 */
    Tcl_Flush, /* 146 */
    Tcl_FreeResult, /* 147 */
    Tcl_GetAlias, /* 148 */
    Tcl_GetAliasObj, /* 149 */
    Tcl_GetAssocData, /* 150 */
    Tcl_GetChannel, /* 151 */
    Tcl_GetChannelBufferSize, /* 152 */
    Tcl_GetChannelHandle, /* 153 */
    Tcl_GetChannelInstanceData, /* 154 */
    Tcl_GetChannelMode, /* 155 */
    Tcl_GetChannelName, /* 156 */
    Tcl_GetChannelOption, /* 157 */
    Tcl_GetChannelType, /* 158 */
    Tcl_GetCommandInfo, /* 159 */
    Tcl_GetCommandName, /* 160 */
    Tcl_GetErrno, /* 161 */
    Tcl_GetHostName, /* 162 */
    Tcl_GetInterpPath, /* 163 */
    Tcl_GetMaster, /* 164 */
    Tcl_GetNameOfExecutable, /* 165 */
    Tcl_GetObjResult, /* 166 */
#if !defined(_WIN32) && !defined(MAC_OSX_TCL) /* UNIX */
    Tcl_GetOpenFile, /* 167 */
#endif /* UNIX */
#if defined(_WIN32) /* WIN */
    0, /* 167 */
#endif /* WIN */
#ifdef MAC_OSX_TCL /* MACOSX */
    Tcl_GetOpenFile, /* 167 */
#endif /* MACOSX */
    Tcl_GetPathType, /* 168 */
    Tcl_Gets, /* 169 */
    Tcl_GetsObj, /* 170 */
    Tcl_GetServiceMode, /* 171 */
    Tcl_GetSlave, /* 172 */
    Tcl_GetStdChannel, /* 173 */
    0, /* 174 */
    0, /* 175 */
    Tcl_GetVar2, /* 176 */
    0, /* 177 */
    0, /* 178 */
    Tcl_HideCommand, /* 179 */
    Tcl_Init, /* 180 */
    Tcl_InitHashTable, /* 181 */
    Tcl_InputBlocked, /* 182 */
    Tcl_InputBuffered, /* 183 */
    Tcl_InterpDeleted, /* 184 */
    Tcl_IsSafe, /* 185 */
    Tcl_JoinPath, /* 186 */
    Tcl_LinkVar, /* 187 */
    0, /* 188 */
    Tcl_MakeFileChannel, /* 189 */
    Tcl_MakeSafe, /* 190 */
    Tcl_MakeTcpClientChannel, /* 191 */
    Tcl_Merge, /* 192 */
    Tcl_NextHashEntry, /* 193 */
    Tcl_NotifyChannel, /* 194 */
    Tcl_ObjGetVar2, /* 195 */
    Tcl_ObjSetVar2, /* 196 */
    Tcl_OpenCommandChannel, /* 197 */
    Tcl_OpenFileChannel, /* 198 */
    Tcl_OpenTcpClient, /* 199 */
    Tcl_OpenTcpServer, /* 200 */
    Tcl_Preserve, /* 201 */
    Tcl_PrintDouble, /* 202 */
    Tcl_PutEnv, /* 203 */
    Tcl_PosixError, /* 204 */
    Tcl_QueueEvent, /* 205 */
    Tcl_Read, /* 206 */
    Tcl_ReapDetachedProcs, /* 207 */
    Tcl_RecordAndEval, /* 208 */
    Tcl_RecordAndEvalObj, /* 209 */
    Tcl_RegisterChannel, /* 210 */
    Tcl_RegisterObjType, /* 211 */
    Tcl_RegExpCompile, /* 212 */
    Tcl_RegExpExec, /* 213 */
    Tcl_RegExpMatch, /* 214 */
    Tcl_RegExpRange, /* 215 */
    Tcl_Release, /* 216 */
    Tcl_ResetResult, /* 217 */
    Tcl_ScanElement, /* 218 */
    Tcl_ScanCountedElement, /* 219 */
    0, /* 220 */
    Tcl_ServiceAll, /* 221 */
    Tcl_ServiceEvent, /* 222 */
    Tcl_SetAssocData, /* 223 */
    Tcl_SetChannelBufferSize, /* 224 */
    Tcl_SetChannelOption, /* 225 */
    Tcl_SetCommandInfo, /* 226 */
    Tcl_SetErrno, /* 227 */
    Tcl_SetErrorCode, /* 228 */
    Tcl_SetMaxBlockTime, /* 229 */
    0, /* 230 */
    Tcl_SetRecursionLimit, /* 231 */
    0, /* 232 */
    Tcl_SetServiceMode, /* 233 */
    Tcl_SetObjErrorCode, /* 234 */
    Tcl_SetObjResult, /* 235 */
    Tcl_SetStdChannel, /* 236 */
    0, /* 237 */
    Tcl_SetVar2, /* 238 */
    Tcl_SignalId, /* 239 */
    Tcl_SignalMsg, /* 240 */
    Tcl_SourceRCFile, /* 241 */
    Tcl_SplitList, /* 242 */
    Tcl_SplitPath, /* 243 */
    0, /* 244 */
    0, /* 245 */
    0, /* 246 */
    0, /* 247 */
    Tcl_TraceVar2, /* 248 */
    Tcl_TranslateFileName, /* 249 */
    Tcl_Ungets, /* 250 */
    Tcl_UnlinkVar, /* 251 */
    Tcl_UnregisterChannel, /* 252 */
    0, /* 253 */
    Tcl_UnsetVar2, /* 254 */
    0, /* 255 */
    Tcl_UntraceVar2, /* 256 */
    Tcl_UpdateLinkedVar, /* 257 */
    0, /* 258 */
    Tcl_UpVar2, /* 259 */
    0, /* 260 */
    0, /* 261 */
    Tcl_VarTraceInfo2, /* 262 */
    Tcl_Write, /* 263 */
    Tcl_WrongNumArgs, /* 264 */
    Tcl_DumpActiveMemory, /* 265 */
    Tcl_ValidateAllMemory, /* 266 */
    0, /* 267 */
    0, /* 268 */
    Tcl_HashStats, /* 269 */
    Tcl_ParseVar, /* 270 */
    0, /* 271 */
    Tcl_PkgPresentEx, /* 272 */
    0, /* 273 */
    0, /* 274 */
    0, /* 275 */
    0, /* 276 */
    Tcl_WaitPid, /* 277 */
    0, /* 278 */
    Tcl_GetVersion, /* 279 */
    Tcl_InitMemory, /* 280 */
    Tcl_StackChannel, /* 281 */
    Tcl_UnstackChannel, /* 282 */
    Tcl_GetStackedChannel, /* 283 */
    Tcl_SetMainLoop, /* 284 */
    0, /* 285 */
    Tcl_AppendObjToObj, /* 286 */
    Tcl_CreateEncoding, /* 287 */
    Tcl_CreateThreadExitHandler, /* 288 */
    Tcl_DeleteThreadExitHandler, /* 289 */
    0, /* 290 */
    Tcl_EvalEx, /* 291 */
    Tcl_EvalObjv, /* 292 */
    Tcl_EvalObjEx, /* 293 */
    Tcl_ExitThread, /* 294 */
    Tcl_ExternalToUtf, /* 295 */
    Tcl_ExternalToUtfDString, /* 296 */
    Tcl_FinalizeThread, /* 297 */
    Tcl_FinalizeNotifier, /* 298 */
    Tcl_FreeEncoding, /* 299 */
    Tcl_GetCurrentThread, /* 300 */
    Tcl_GetEncoding, /* 301 */
    Tcl_GetEncodingName, /* 302 */
    Tcl_GetEncodingNames, /* 303 */
    Tcl_GetIndexFromObjStruct, /* 304 */
    Tcl_GetThreadData, /* 305 */
    Tcl_GetVar2Ex, /* 306 */
    Tcl_InitNotifier, /* 307 */
    Tcl_MutexLock, /* 308 */
    Tcl_MutexUnlock, /* 309 */
    Tcl_ConditionNotify, /* 310 */
    Tcl_ConditionWait, /* 311 */
    Tcl_NumUtfChars, /* 312 */
    Tcl_ReadChars, /* 313 */
    0, /* 314 */
    0, /* 315 */
    Tcl_SetSystemEncoding, /* 316 */
    Tcl_SetVar2Ex, /* 317 */
    Tcl_ThreadAlert, /* 318 */
    Tcl_ThreadQueueEvent, /* 319 */
    Tcl_UniCharAtIndex, /* 320 */
    Tcl_UniCharToLower, /* 321 */
    Tcl_UniCharToTitle, /* 322 */
    Tcl_UniCharToUpper, /* 323 */
    Tcl_UniCharToUtf, /* 324 */
    Tcl_UtfAtIndex, /* 325 */
    Tcl_UtfCharComplete, /* 326 */
    Tcl_UtfBackslash, /* 327 */
    Tcl_UtfFindFirst, /* 328 */
    Tcl_UtfFindLast, /* 329 */
    Tcl_UtfNext, /* 330 */
    Tcl_UtfPrev, /* 331 */
    Tcl_UtfToExternal, /* 332 */
    Tcl_UtfToExternalDString, /* 333 */
    Tcl_UtfToLower, /* 334 */
    Tcl_UtfToTitle, /* 335 */
    Tcl_UtfToChar16, /* 336 */
    Tcl_UtfToUpper, /* 337 */
    Tcl_WriteChars, /* 338 */
    Tcl_WriteObj, /* 339 */
    Tcl_GetString, /* 340 */
    0, /* 341 */
    0, /* 342 */
    Tcl_AlertNotifier, /* 343 */
    Tcl_ServiceModeHook, /* 344 */
    Tcl_UniCharIsAlnum, /* 345 */
    Tcl_UniCharIsAlpha, /* 346 */
    Tcl_UniCharIsDigit, /* 347 */
    Tcl_UniCharIsLower, /* 348 */
    Tcl_UniCharIsSpace, /* 349 */
    Tcl_UniCharIsUpper, /* 350 */
    Tcl_UniCharIsWordChar, /* 351 */
    Tcl_UniCharLen, /* 352 */
    Tcl_UniCharNcmp, /* 353 */
    Tcl_Char16ToUtfDString, /* 354 */
    Tcl_UtfToChar16DString, /* 355 */
    Tcl_GetRegExpFromObj, /* 356 */
    0, /* 357 */
    Tcl_FreeParse, /* 358 */
    Tcl_LogCommandInfo, /* 359 */
    Tcl_ParseBraces, /* 360 */
    Tcl_ParseCommand, /* 361 */
    Tcl_ParseExpr, /* 362 */
    Tcl_ParseQuotedString, /* 363 */
    Tcl_ParseVarName, /* 364 */
    Tcl_GetCwd, /* 365 */
    Tcl_Chdir, /* 366 */
    Tcl_Access, /* 367 */
    Tcl_Stat, /* 368 */
    Tcl_UtfNcmp, /* 369 */
    Tcl_UtfNcasecmp, /* 370 */
    Tcl_StringCaseMatch, /* 371 */
    Tcl_UniCharIsControl, /* 372 */
    Tcl_UniCharIsGraph, /* 373 */
    Tcl_UniCharIsPrint, /* 374 */
    Tcl_UniCharIsPunct, /* 375 */
    Tcl_RegExpExecObj, /* 376 */
    Tcl_RegExpGetInfo, /* 377 */
    Tcl_NewUnicodeObj, /* 378 */
    Tcl_SetUnicodeObj, /* 379 */
    Tcl_GetCharLength, /* 380 */
    Tcl_GetUniChar, /* 381 */
    0, /* 382 */
    Tcl_GetRange, /* 383 */
    Tcl_AppendUnicodeToObj, /* 384 */
    Tcl_RegExpMatchObj, /* 385 */
    Tcl_SetNotifier, /* 386 */
    Tcl_GetAllocMutex, /* 387 */
    Tcl_GetChannelNames, /* 388 */
    Tcl_GetChannelNamesEx, /* 389 */
    Tcl_ProcObjCmd, /* 390 */
    Tcl_ConditionFinalize, /* 391 */
    Tcl_MutexFinalize, /* 392 */
    Tcl_CreateThread, /* 393 */
    Tcl_ReadRaw, /* 394 */
    Tcl_WriteRaw, /* 395 */
    Tcl_GetTopChannel, /* 396 */
    Tcl_ChannelBuffered, /* 397 */
    Tcl_ChannelName, /* 398 */
    Tcl_ChannelVersion, /* 399 */
    Tcl_ChannelBlockModeProc, /* 400 */
    Tcl_ChannelCloseProc, /* 401 */
    Tcl_ChannelClose2Proc, /* 402 */
    Tcl_ChannelInputProc, /* 403 */
    Tcl_ChannelOutputProc, /* 404 */
    Tcl_ChannelSeekProc, /* 405 */
    Tcl_ChannelSetOptionProc, /* 406 */
    Tcl_ChannelGetOptionProc, /* 407 */
    Tcl_ChannelWatchProc, /* 408 */
    Tcl_ChannelGetHandleProc, /* 409 */
    Tcl_ChannelFlushProc, /* 410 */
    Tcl_ChannelHandlerProc, /* 411 */
    Tcl_JoinThread, /* 412 */
    Tcl_IsChannelShared, /* 413 */
    Tcl_IsChannelRegistered, /* 414 */
    Tcl_CutChannel, /* 415 */
    Tcl_SpliceChannel, /* 416 */
    Tcl_ClearChannelHandlers, /* 417 */
    Tcl_IsChannelExisting, /* 418 */
    Tcl_UniCharNcasecmp, /* 419 */
    Tcl_UniCharCaseMatch, /* 420 */
    0, /* 421 */
    0, /* 422 */
    Tcl_InitCustomHashTable, /* 423 */
    Tcl_InitObjHashTable, /* 424 */
    Tcl_CommandTraceInfo, /* 425 */
    Tcl_TraceCommand, /* 426 */
    Tcl_UntraceCommand, /* 427 */
    Tcl_AttemptAlloc, /* 428 */
    Tcl_AttemptDbCkalloc, /* 429 */
    Tcl_AttemptRealloc, /* 430 */
    Tcl_AttemptDbCkrealloc, /* 431 */
    Tcl_AttemptSetObjLength, /* 432 */
    Tcl_GetChannelThread, /* 433 */
    Tcl_GetUnicodeFromObj, /* 434 */
    0, /* 435 */
    0, /* 436 */
    Tcl_SubstObj, /* 437 */
    Tcl_DetachChannel, /* 438 */
    Tcl_IsStandardChannel, /* 439 */
    Tcl_FSCopyFile, /* 440 */
    Tcl_FSCopyDirectory, /* 441 */
    Tcl_FSCreateDirectory, /* 442 */
    Tcl_FSDeleteFile, /* 443 */
    Tcl_FSLoadFile, /* 444 */
    Tcl_FSMatchInDirectory, /* 445 */
    Tcl_FSLink, /* 446 */
    Tcl_FSRemoveDirectory, /* 447 */
    Tcl_FSRenameFile, /* 448 */
    Tcl_FSLstat, /* 449 */
    Tcl_FSUtime, /* 450 */
    Tcl_FSFileAttrsGet, /* 451 */
    Tcl_FSFileAttrsSet, /* 452 */
    Tcl_FSFileAttrStrings, /* 453 */
    Tcl_FSStat, /* 454 */
    Tcl_FSAccess, /* 455 */
    Tcl_FSOpenFileChannel, /* 456 */
    Tcl_FSGetCwd, /* 457 */
    Tcl_FSChdir, /* 458 */
    Tcl_FSConvertToPathType, /* 459 */
    Tcl_FSJoinPath, /* 460 */
    Tcl_FSSplitPath, /* 461 */
    Tcl_FSEqualPaths, /* 462 */
    Tcl_FSGetNormalizedPath, /* 463 */
    Tcl_FSJoinToPath, /* 464 */
    Tcl_FSGetInternalRep, /* 465 */
    Tcl_FSGetTranslatedPath, /* 466 */
    Tcl_FSEvalFile, /* 467 */
    Tcl_FSNewNativePath, /* 468 */
    Tcl_FSGetNativePath, /* 469 */
    Tcl_FSFileSystemInfo, /* 470 */
    Tcl_FSPathSeparator, /* 471 */
    Tcl_FSListVolumes, /* 472 */
    Tcl_FSRegister, /* 473 */
    Tcl_FSUnregister, /* 474 */
    Tcl_FSData, /* 475 */
    Tcl_FSGetTranslatedStringPath, /* 476 */
    Tcl_FSGetFileSystemForPath, /* 477 */
    Tcl_FSGetPathType, /* 478 */
    Tcl_OutputBuffered, /* 479 */
    Tcl_FSMountsChanged, /* 480 */
    Tcl_EvalTokensStandard, /* 481 */
    Tcl_GetTime, /* 482 */
    Tcl_CreateObjTrace, /* 483 */
    Tcl_GetCommandInfoFromToken, /* 484 */
    Tcl_SetCommandInfoFromToken, /* 485 */
    Tcl_DbNewWideIntObj, /* 486 */
    Tcl_GetWideIntFromObj, /* 487 */
    Tcl_NewWideIntObj, /* 488 */
    Tcl_SetWideIntObj, /* 489 */
    Tcl_AllocStatBuf, /* 490 */
    Tcl_Seek, /* 491 */
    Tcl_Tell, /* 492 */
    Tcl_ChannelWideSeekProc, /* 493 */
    Tcl_DictObjPut, /* 494 */
    Tcl_DictObjGet, /* 495 */
    Tcl_DictObjRemove, /* 496 */
    Tcl_DictObjSize, /* 497 */
    Tcl_DictObjFirst, /* 498 */
    Tcl_DictObjNext, /* 499 */
    Tcl_DictObjDone, /* 500 */
    Tcl_DictObjPutKeyList, /* 501 */
    Tcl_DictObjRemoveKeyList, /* 502 */
    Tcl_NewDictObj, /* 503 */
    Tcl_DbNewDictObj, /* 504 */
    Tcl_RegisterConfig, /* 505 */
    Tcl_CreateNamespace, /* 506 */
    Tcl_DeleteNamespace, /* 507 */
    Tcl_AppendExportList, /* 508 */
    Tcl_Export, /* 509 */
    Tcl_Import, /* 510 */
    Tcl_ForgetImport, /* 511 */
    Tcl_GetCurrentNamespace, /* 512 */
    Tcl_GetGlobalNamespace, /* 513 */
    Tcl_FindNamespace, /* 514 */
    Tcl_FindCommand, /* 515 */
    Tcl_GetCommandFromObj, /* 516 */
    Tcl_GetCommandFullName, /* 517 */
    Tcl_FSEvalFileEx, /* 518 */
    0, /* 519 */
    Tcl_LimitAddHandler, /* 520 */
    Tcl_LimitRemoveHandler, /* 521 */
    Tcl_LimitReady, /* 522 */
    Tcl_LimitCheck, /* 523 */
    Tcl_LimitExceeded, /* 524 */
    Tcl_LimitSetCommands, /* 525 */
    Tcl_LimitSetTime, /* 526 */
    Tcl_LimitSetGranularity, /* 527 */
    Tcl_LimitTypeEnabled, /* 528 */
    Tcl_LimitTypeExceeded, /* 529 */
    Tcl_LimitTypeSet, /* 530 */
    Tcl_LimitTypeReset, /* 531 */
    Tcl_LimitGetCommands, /* 532 */
    Tcl_LimitGetTime, /* 533 */
    Tcl_LimitGetGranularity, /* 534 */
    Tcl_SaveInterpState, /* 535 */
    Tcl_RestoreInterpState, /* 536 */
    Tcl_DiscardInterpState, /* 537 */
    Tcl_SetReturnOptions, /* 538 */
    Tcl_GetReturnOptions, /* 539 */
    Tcl_IsEnsemble, /* 540 */
    Tcl_CreateEnsemble, /* 541 */
    Tcl_FindEnsemble, /* 542 */
    Tcl_SetEnsembleSubcommandList, /* 543 */
    Tcl_SetEnsembleMappingDict, /* 544 */
    Tcl_SetEnsembleUnknownHandler, /* 545 */
    Tcl_SetEnsembleFlags, /* 546 */
    Tcl_GetEnsembleSubcommandList, /* 547 */
    Tcl_GetEnsembleMappingDict, /* 548 */
    Tcl_GetEnsembleUnknownHandler, /* 549 */
    Tcl_GetEnsembleFlags, /* 550 */
    Tcl_GetEnsembleNamespace, /* 551 */
    Tcl_SetTimeProc, /* 552 */
    Tcl_QueryTimeProc, /* 553 */
    Tcl_ChannelThreadActionProc, /* 554 */
    Tcl_NewBignumObj, /* 555 */
    Tcl_DbNewBignumObj, /* 556 */
    Tcl_SetBignumObj, /* 557 */
    Tcl_GetBignumFromObj, /* 558 */
    Tcl_TakeBignumFromObj, /* 559 */
    Tcl_TruncateChannel, /* 560 */
    Tcl_ChannelTruncateProc, /* 561 */
    Tcl_SetChannelErrorInterp, /* 562 */
    Tcl_GetChannelErrorInterp, /* 563 */
    Tcl_SetChannelError, /* 564 */
    Tcl_GetChannelError, /* 565 */
    Tcl_InitBignumFromDouble, /* 566 */
    Tcl_GetNamespaceUnknownHandler, /* 567 */
    Tcl_SetNamespaceUnknownHandler, /* 568 */
    Tcl_GetEncodingFromObj, /* 569 */
    Tcl_GetEncodingSearchPath, /* 570 */
    Tcl_SetEncodingSearchPath, /* 571 */
    Tcl_GetEncodingNameFromEnvironment, /* 572 */
    Tcl_PkgRequireProc, /* 573 */
    Tcl_AppendObjToErrorInfo, /* 574 */
    Tcl_AppendLimitedToObj, /* 575 */
    Tcl_Format, /* 576 */
    Tcl_AppendFormatToObj, /* 577 */
    Tcl_ObjPrintf, /* 578 */
    Tcl_AppendPrintfToObj, /* 579 */
    Tcl_CancelEval, /* 580 */
    Tcl_Canceled, /* 581 */
    Tcl_CreatePipe, /* 582 */
    Tcl_NRCreateCommand, /* 583 */
    Tcl_NREvalObj, /* 584 */
    Tcl_NREvalObjv, /* 585 */
    Tcl_NRCmdSwap, /* 586 */
    Tcl_NRAddCallback, /* 587 */
    Tcl_NRCallObjProc, /* 588 */
    Tcl_GetFSDeviceFromStat, /* 589 */
    Tcl_GetFSInodeFromStat, /* 590 */
    Tcl_GetModeFromStat, /* 591 */
    Tcl_GetLinkCountFromStat, /* 592 */
    Tcl_GetUserIdFromStat, /* 593 */
    Tcl_GetGroupIdFromStat, /* 594 */
    Tcl_GetDeviceTypeFromStat, /* 595 */
    Tcl_GetAccessTimeFromStat, /* 596 */
    Tcl_GetModificationTimeFromStat, /* 597 */
    Tcl_GetChangeTimeFromStat, /* 598 */
    Tcl_GetSizeFromStat, /* 599 */
    Tcl_GetBlocksFromStat, /* 600 */
    Tcl_GetBlockSizeFromStat, /* 601 */
    Tcl_SetEnsembleParameterList, /* 602 */
    Tcl_GetEnsembleParameterList, /* 603 */
    Tcl_ParseArgsObjv, /* 604 */
    Tcl_GetErrorLine, /* 605 */
    Tcl_SetErrorLine, /* 606 */
    Tcl_TransferResult, /* 607 */
    Tcl_InterpActive, /* 608 */
    Tcl_BackgroundException, /* 609 */
    Tcl_ZlibDeflate, /* 610 */
    Tcl_ZlibInflate, /* 611 */
    Tcl_ZlibCRC32, /* 612 */
    Tcl_ZlibAdler32, /* 613 */
    Tcl_ZlibStreamInit, /* 614 */
    Tcl_ZlibStreamGetCommandName, /* 615 */
    Tcl_ZlibStreamEof, /* 616 */
    Tcl_ZlibStreamChecksum, /* 617 */
    Tcl_ZlibStreamPut, /* 618 */
    Tcl_ZlibStreamGet, /* 619 */
    Tcl_ZlibStreamClose, /* 620 */
    Tcl_ZlibStreamReset, /* 621 */
    Tcl_SetStartupScript, /* 622 */
    Tcl_GetStartupScript, /* 623 */
    Tcl_CloseEx, /* 624 */
    Tcl_NRExprObj, /* 625 */
    Tcl_NRSubstObj, /* 626 */
    Tcl_LoadFile, /* 627 */
    Tcl_FindSymbol, /* 628 */
    Tcl_FSUnloadFile, /* 629 */
    Tcl_ZlibStreamSetCompressionDictionary, /* 630 */
    Tcl_OpenTcpServerEx, /* 631 */
    TclZipfs_Mount, /* 632 */
    TclZipfs_Unmount, /* 633 */
    TclZipfs_TclLibrary, /* 634 */
    TclZipfs_MountBuffer, /* 635 */
    Tcl_FreeIntRep, /* 636 */
    Tcl_InitStringRep, /* 637 */
    Tcl_FetchIntRep, /* 638 */
    Tcl_StoreIntRep, /* 639 */
    Tcl_HasStringRep, /* 640 */
    Tcl_IncrRefCount, /* 641 */
    Tcl_DecrRefCount, /* 642 */
    Tcl_IsShared, /* 643 */
    Tcl_LinkArray, /* 644 */
    Tcl_GetIntForIndex, /* 645 */
    Tcl_UtfToUniChar, /* 646 */
    Tcl_UniCharToUtfDString, /* 647 */
    Tcl_UtfToUniCharDString, /* 648 */
};

/* !END!: Do not edit above this line. */<|MERGE_RESOLUTION|>--- conflicted
+++ resolved
@@ -10,12 +10,8 @@
  */
 
 #include "tclInt.h"
-<<<<<<< HEAD
 #include "tclOOInt.h"
-#include "tommath.h"
-=======
 #include "tommath_private.h"
->>>>>>> d14ab390
 
 #ifdef __CYGWIN__
 #   include <wchar.h>
