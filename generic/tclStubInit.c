/*
 * tclStubInit.c --
 *
 *	This file contains the initializers for the Tcl stub vectors.
 *
 * Copyright (c) 1998-1999 by Scriptics Corporation.
 *
 * See the file "license.terms" for information on usage and redistribution
 * of this file, and for a DISCLAIMER OF ALL WARRANTIES.
 */

#include "tclInt.h"
#include "tommath.h"

#ifdef __GNUC__
#pragma GCC dependency "tcl.decls"
#pragma GCC dependency "tclInt.decls"
#pragma GCC dependency "tclTomMath.decls"
#endif

/*
 * Remove macros that will interfere with the definitions below.
 */

#undef Tcl_Alloc
#undef Tcl_Free
#undef Tcl_Realloc
#undef Tcl_NewBooleanObj
#undef Tcl_NewByteArrayObj
#undef Tcl_NewDoubleObj
#undef Tcl_NewIntObj
#undef Tcl_NewListObj
#undef Tcl_NewLongObj
#undef Tcl_NewObj
#undef Tcl_NewStringObj
#undef Tcl_DumpActiveMemory
#undef Tcl_ValidateAllMemory
#undef Tcl_FindHashEntry
#undef Tcl_CreateHashEntry
#undef Tcl_Panic
#undef Tcl_FindExecutable
#undef TclpGetPid
#undef TclSockMinimumBuffers

/* See bug 510001: TclSockMinimumBuffers needs plat imp */
#ifdef _WIN64
#   define TclSockMinimumBuffersOld 0
#else
#define TclSockMinimumBuffersOld sockMinimumBuffersOld
static int TclSockMinimumBuffersOld(int sock, int size)
{
    return TclSockMinimumBuffers(INT2PTR(sock), size);
}
#endif

<<<<<<< HEAD
#define TclWinNToHS ntohs
=======
MODULE_SCOPE TclIntStubs tclIntStubs;
MODULE_SCOPE TclIntPlatStubs tclIntPlatStubs;
MODULE_SCOPE TclPlatStubs tclPlatStubs;
MODULE_SCOPE TclStubs tclStubs;
MODULE_SCOPE TclTomMathStubs tclTomMathStubs;

#if defined(_WIN32) || defined(__CYGWIN__)
unsigned short TclWinNToHS(unsigned short ns) {
	return ntohs(ns);
}
#endif
>>>>>>> b02e97a2

#ifdef __WIN32__
#   define TclUnixWaitForFile 0
#   define TclUnixCopyFile 0
#   define TclpReaddir 0
#   define TclpIsAtty 0
#elif defined(__CYGWIN__)
#   define TclpIsAtty TclPlatIsAtty
#   define TclWinSetInterfaces (void (*) (int)) doNothing
#   define TclWinAddProcess (void (*) (void *, unsigned int)) doNothing
#   define TclWinFlushDirtyChannels doNothing
#   define TclWinResetInterfaces doNothing

static Tcl_Encoding winTCharEncoding;

static int
TclpIsAtty(int fd)
{
    return isatty(fd);
}

int
TclWinGetPlatformId()
{
    /* Don't bother to determine the real platform on cygwin,
     * because VER_PLATFORM_WIN32_NT is the only supported platform */
    return 2; /* VER_PLATFORM_WIN32_NT */;
}

void *TclWinGetTclInstance()
{
    void *hInstance = NULL;
    GetModuleHandleExW(GET_MODULE_HANDLE_EX_FLAG_FROM_ADDRESS,
	    (const char *)&winTCharEncoding, &hInstance);
    return hInstance;
}

int
TclWinSetSockOpt(SOCKET s, int level, int optname,
	    const char *optval, int optlen)
{
    return setsockopt((int) s, level, optname, optval, optlen);
}

int
TclWinGetSockOpt(SOCKET s, int level, int optname,
	    char *optval, int *optlen)
{
    return getsockopt((int) s, level, optname, optval, optlen);
}

struct servent *
TclWinGetServByName(const char *name, const char *proto)
{
    return getservbyname(name, proto);
}

char *
TclWinNoBackslash(char *path)
{
    char *p;

    for (p = path; *p != '\0'; p++) {
	if (*p == '\\') {
	    *p = '/';
	}
    }
    return path;
}

int
TclpGetPid(Tcl_Pid pid)
{
    return (int) (size_t) pid;
}

static void
doNothing(void)
{
    /* dummy implementation, no need to do anything */
}

char *
Tcl_WinUtfToTChar(
    const char *string,
    int len,
    Tcl_DString *dsPtr)
{
    if (!winTCharEncoding) {
	winTCharEncoding = Tcl_GetEncoding(0, "unicode");
    }
    return Tcl_UtfToExternalDString(winTCharEncoding,
	    string, len, dsPtr);
}

char *
Tcl_WinTCharToUtf(
    const char *string,
    int len,
    Tcl_DString *dsPtr)
{
    if (!winTCharEncoding) {
	winTCharEncoding = Tcl_GetEncoding(0, "unicode");
    }
    return Tcl_ExternalToUtfDString(winTCharEncoding,
	    string, len, dsPtr);
}

#define TclMacOSXGetFileAttribute (int (*) (Tcl_Interp *,  \
		int, Tcl_Obj *, Tcl_Obj **)) TclpCreateProcess
#define TclMacOSXMatchType (int (*) (Tcl_Interp *, const char *, \
		const char *, Tcl_StatBuf *, Tcl_GlobTypeData *)) TclpMakeFile
#define TclMacOSXNotifierAddRunLoopMode (void (*) (const void *)) TclpOpenFile
#define TclpLocaltime_unix (struct tm *(*) (const time_t *)) TclGetAndDetachPids
#define TclpGmtime_unix (struct tm *(*) (const time_t *)) TclpCloseFile

#else /* UNIX and MAC */
#   define TclpLocaltime_unix TclpLocaltime
#   define TclpGmtime_unix TclpGmtime
#endif

/*
 * WARNING: The contents of this file is automatically generated by the
 * tools/genStubs.tcl script. Any modifications to the function declarations
 * below should be made in the generic/tcl.decls script.
 */

MODULE_SCOPE const TclStubs tclStubs;
MODULE_SCOPE const TclTomMathStubs tclTomMathStubs;

/* !BEGIN!: Do not edit below this line. */

static const TclIntStubs tclIntStubs = {
    TCL_STUB_MAGIC,
    0,
    0, /* 0 */
    0, /* 1 */
    0, /* 2 */
    TclAllocateFreeObjects, /* 3 */
    0, /* 4 */
    TclCleanupChildren, /* 5 */
    TclCleanupCommand, /* 6 */
    TclCopyAndCollapse, /* 7 */
    TclCopyChannelOld, /* 8 */
    TclCreatePipeline, /* 9 */
    TclCreateProc, /* 10 */
    TclDeleteCompiledLocalVars, /* 11 */
    TclDeleteVars, /* 12 */
    0, /* 13 */
    TclDumpMemoryInfo, /* 14 */
    0, /* 15 */
    TclExprFloatError, /* 16 */
    0, /* 17 */
    0, /* 18 */
    0, /* 19 */
    0, /* 20 */
    0, /* 21 */
    TclFindElement, /* 22 */
    TclFindProc, /* 23 */
    TclFormatInt, /* 24 */
    TclFreePackageInfo, /* 25 */
    0, /* 26 */
    0, /* 27 */
    TclpGetDefaultStdChannel, /* 28 */
    0, /* 29 */
    0, /* 30 */
    TclGetExtension, /* 31 */
    TclGetFrame, /* 32 */
    0, /* 33 */
    TclGetIntForIndex, /* 34 */
    0, /* 35 */
    0, /* 36 */
    TclGetLoadedPackages, /* 37 */
    TclGetNamespaceForQualName, /* 38 */
    TclGetObjInterpProc, /* 39 */
    TclGetOpenMode, /* 40 */
    TclGetOriginalCommand, /* 41 */
    TclpGetUserHome, /* 42 */
    0, /* 43 */
    TclGuessPackageName, /* 44 */
    TclHideUnsafeCommands, /* 45 */
    TclInExit, /* 46 */
    0, /* 47 */
    0, /* 48 */
    0, /* 49 */
    TclInitCompiledLocals, /* 50 */
    TclInterpInit, /* 51 */
    0, /* 52 */
    TclInvokeObjectCommand, /* 53 */
    TclInvokeStringCommand, /* 54 */
    TclIsProc, /* 55 */
    0, /* 56 */
    0, /* 57 */
    TclLookupVar, /* 58 */
    0, /* 59 */
    TclNeedSpace, /* 60 */
    TclNewProcBodyObj, /* 61 */
    TclObjCommandComplete, /* 62 */
    TclObjInterpProc, /* 63 */
    TclObjInvoke, /* 64 */
    0, /* 65 */
    0, /* 66 */
    0, /* 67 */
    0, /* 68 */
    TclpAlloc, /* 69 */
    0, /* 70 */
    0, /* 71 */
    0, /* 72 */
    0, /* 73 */
    TclpFree, /* 74 */
    TclpGetClicks, /* 75 */
    TclpGetSeconds, /* 76 */
    TclpGetTime, /* 77 */
    0, /* 78 */
    0, /* 79 */
    0, /* 80 */
    TclpRealloc, /* 81 */
    0, /* 82 */
    0, /* 83 */
    0, /* 84 */
    0, /* 85 */
    0, /* 86 */
    0, /* 87 */
    TclPrecTraceProc, /* 88 */
    TclPreventAliasLoop, /* 89 */
    0, /* 90 */
    TclProcCleanupProc, /* 91 */
    TclProcCompileProc, /* 92 */
    TclProcDeleteProc, /* 93 */
    0, /* 94 */
    0, /* 95 */
    TclRenameCommand, /* 96 */
    TclResetShadowedCmdRefs, /* 97 */
    TclServiceIdle, /* 98 */
    0, /* 99 */
    0, /* 100 */
    TclSetPreInitScript, /* 101 */
    TclSetupEnv, /* 102 */
    TclSockGetPort, /* 103 */
    TclSockMinimumBuffersOld, /* 104 */
    0, /* 105 */
    0, /* 106 */
    0, /* 107 */
    TclTeardownNamespace, /* 108 */
    TclUpdateReturnInfo, /* 109 */
    TclSockMinimumBuffers, /* 110 */
    Tcl_AddInterpResolvers, /* 111 */
    Tcl_AppendExportList, /* 112 */
    Tcl_CreateNamespace, /* 113 */
    Tcl_DeleteNamespace, /* 114 */
    Tcl_Export, /* 115 */
    Tcl_FindCommand, /* 116 */
    Tcl_FindNamespace, /* 117 */
    Tcl_GetInterpResolvers, /* 118 */
    Tcl_GetNamespaceResolvers, /* 119 */
    Tcl_FindNamespaceVar, /* 120 */
    Tcl_ForgetImport, /* 121 */
    Tcl_GetCommandFromObj, /* 122 */
    Tcl_GetCommandFullName, /* 123 */
    Tcl_GetCurrentNamespace, /* 124 */
    Tcl_GetGlobalNamespace, /* 125 */
    Tcl_GetVariableFullName, /* 126 */
    Tcl_Import, /* 127 */
    Tcl_PopCallFrame, /* 128 */
    Tcl_PushCallFrame, /* 129 */
    Tcl_RemoveInterpResolvers, /* 130 */
    Tcl_SetNamespaceResolvers, /* 131 */
    TclpHasSockets, /* 132 */
    TclpGetDate, /* 133 */
    0, /* 134 */
    0, /* 135 */
    0, /* 136 */
    0, /* 137 */
    TclGetEnv, /* 138 */
    0, /* 139 */
    0, /* 140 */
    TclpGetCwd, /* 141 */
    TclSetByteCodeFromAny, /* 142 */
    TclAddLiteralObj, /* 143 */
    TclHideLiteral, /* 144 */
    TclGetAuxDataType, /* 145 */
    TclHandleCreate, /* 146 */
    TclHandleFree, /* 147 */
    TclHandlePreserve, /* 148 */
    TclHandleRelease, /* 149 */
    TclRegAbout, /* 150 */
    TclRegExpRangeUniChar, /* 151 */
    TclSetLibraryPath, /* 152 */
    TclGetLibraryPath, /* 153 */
    0, /* 154 */
    0, /* 155 */
    TclRegError, /* 156 */
    TclVarTraceExists, /* 157 */
    0, /* 158 */
    0, /* 159 */
    0, /* 160 */
    TclChannelTransform, /* 161 */
    TclChannelEventScriptInvoker, /* 162 */
    TclGetInstructionTable, /* 163 */
    TclExpandCodeArray, /* 164 */
    TclpSetInitialEncodings, /* 165 */
    TclListObjSetElement, /* 166 */
    0, /* 167 */
    0, /* 168 */
    TclpUtfNcmp2, /* 169 */
    TclCheckInterpTraces, /* 170 */
    TclCheckExecutionTraces, /* 171 */
    TclInThreadExit, /* 172 */
    TclUniCharMatch, /* 173 */
    0, /* 174 */
    TclCallVarTraces, /* 175 */
    TclCleanupVar, /* 176 */
    TclVarErrMsg, /* 177 */
    0, /* 178 */
    0, /* 179 */
    0, /* 180 */
    0, /* 181 */
    TclpLocaltime, /* 182 */
    TclpGmtime, /* 183 */
    0, /* 184 */
    0, /* 185 */
    0, /* 186 */
    0, /* 187 */
    0, /* 188 */
    0, /* 189 */
    0, /* 190 */
    0, /* 191 */
    0, /* 192 */
    0, /* 193 */
    0, /* 194 */
    0, /* 195 */
    0, /* 196 */
    0, /* 197 */
    TclObjGetFrame, /* 198 */
    0, /* 199 */
    TclpObjRemoveDirectory, /* 200 */
    TclpObjCopyDirectory, /* 201 */
    TclpObjCreateDirectory, /* 202 */
    TclpObjDeleteFile, /* 203 */
    TclpObjCopyFile, /* 204 */
    TclpObjRenameFile, /* 205 */
    TclpObjStat, /* 206 */
    TclpObjAccess, /* 207 */
    TclpOpenFileChannel, /* 208 */
    0, /* 209 */
    0, /* 210 */
    0, /* 211 */
    TclpFindExecutable, /* 212 */
    TclGetObjNameOfExecutable, /* 213 */
    TclSetObjNameOfExecutable, /* 214 */
    TclStackAlloc, /* 215 */
    TclStackFree, /* 216 */
    TclPushStackFrame, /* 217 */
    TclPopStackFrame, /* 218 */
    0, /* 219 */
    0, /* 220 */
    0, /* 221 */
    0, /* 222 */
    0, /* 223 */
    TclGetPlatform, /* 224 */
    TclTraceDictPath, /* 225 */
    TclObjBeingDeleted, /* 226 */
    TclSetNsPath, /* 227 */
    0, /* 228 */
    TclPtrMakeUpvar, /* 229 */
    TclObjLookupVar, /* 230 */
    TclGetNamespaceFromObj, /* 231 */
    TclEvalObjEx, /* 232 */
    TclGetSrcInfoForPc, /* 233 */
    TclVarHashCreateVar, /* 234 */
    TclInitVarHashTable, /* 235 */
    0, /* 236 */
    TclResetCancellation, /* 237 */
    TclNRInterpProc, /* 238 */
    TclNRInterpProcCore, /* 239 */
    TclNRRunCallbacks, /* 240 */
    TclNREvalObjEx, /* 241 */
    TclNREvalObjv, /* 242 */
    TclDbDumpActiveObjects, /* 243 */
    TclGetNamespaceChildTable, /* 244 */
    TclGetNamespaceCommandTable, /* 245 */
    TclInitRewriteEnsemble, /* 246 */
    TclResetRewriteEnsemble, /* 247 */
    TclCopyChannel, /* 248 */
    TclDoubleDigits, /* 249 */
    TclSetSlaveCancelFlags, /* 250 */
};

static const TclIntPlatStubs tclIntPlatStubs = {
    TCL_STUB_MAGIC,
    0,
#if !defined(__WIN32__) && !defined(__CYGWIN__) && !defined(MAC_OSX_TCL) /* UNIX */
    TclGetAndDetachPids, /* 0 */
    TclpCloseFile, /* 1 */
    TclpCreateCommandChannel, /* 2 */
    TclpCreatePipe, /* 3 */
    TclpCreateProcess, /* 4 */
    0, /* 5 */
    TclpMakeFile, /* 6 */
    TclpOpenFile, /* 7 */
    TclUnixWaitForFile, /* 8 */
    TclpCreateTempFile, /* 9 */
    TclpReaddir, /* 10 */
    TclpLocaltime_unix, /* 11 */
    TclpGmtime_unix, /* 12 */
    TclpInetNtoa, /* 13 */
    TclUnixCopyFile, /* 14 */
    0, /* 15 */
    0, /* 16 */
    0, /* 17 */
    0, /* 18 */
    0, /* 19 */
    0, /* 20 */
    0, /* 21 */
    0, /* 22 */
    0, /* 23 */
    0, /* 24 */
    0, /* 25 */
    0, /* 26 */
    0, /* 27 */
    0, /* 28 */
    TclWinCPUID, /* 29 */
#endif /* UNIX */
#if defined(__WIN32__) || defined(__CYGWIN__) /* WIN */
    TclWinConvertError, /* 0 */
    TclWinConvertWSAError, /* 1 */
    TclWinGetServByName, /* 2 */
    TclWinGetSockOpt, /* 3 */
    TclWinGetTclInstance, /* 4 */
    TclUnixWaitForFile, /* 5 */
    TclWinNToHS, /* 6 */
    TclWinSetSockOpt, /* 7 */
    TclpGetPid, /* 8 */
    TclWinGetPlatformId, /* 9 */
    TclpReaddir, /* 10 */
    TclGetAndDetachPids, /* 11 */
    TclpCloseFile, /* 12 */
    TclpCreateCommandChannel, /* 13 */
    TclpCreatePipe, /* 14 */
    TclpCreateProcess, /* 15 */
    TclpIsAtty, /* 16 */
    TclUnixCopyFile, /* 17 */
    TclpMakeFile, /* 18 */
    TclpOpenFile, /* 19 */
    TclWinAddProcess, /* 20 */
    TclpInetNtoa, /* 21 */
    TclpCreateTempFile, /* 22 */
    0, /* 23 */
    TclWinNoBackslash, /* 24 */
    0, /* 25 */
    TclWinSetInterfaces, /* 26 */
    TclWinFlushDirtyChannels, /* 27 */
    TclWinResetInterfaces, /* 28 */
    TclWinCPUID, /* 29 */
#endif /* WIN */
#ifdef MAC_OSX_TCL /* MACOSX */
    TclGetAndDetachPids, /* 0 */
    TclpCloseFile, /* 1 */
    TclpCreateCommandChannel, /* 2 */
    TclpCreatePipe, /* 3 */
    TclpCreateProcess, /* 4 */
    0, /* 5 */
    TclpMakeFile, /* 6 */
    TclpOpenFile, /* 7 */
    TclUnixWaitForFile, /* 8 */
    TclpCreateTempFile, /* 9 */
    TclpReaddir, /* 10 */
    TclpLocaltime_unix, /* 11 */
    TclpGmtime_unix, /* 12 */
    TclpInetNtoa, /* 13 */
    TclUnixCopyFile, /* 14 */
    TclMacOSXGetFileAttribute, /* 15 */
    TclMacOSXSetFileAttribute, /* 16 */
    TclMacOSXCopyFileAttributes, /* 17 */
    TclMacOSXMatchType, /* 18 */
    TclMacOSXNotifierAddRunLoopMode, /* 19 */
    0, /* 20 */
    0, /* 21 */
    0, /* 22 */
    0, /* 23 */
    0, /* 24 */
    0, /* 25 */
    0, /* 26 */
    0, /* 27 */
    0, /* 28 */
    TclWinCPUID, /* 29 */
#endif /* MACOSX */
};

static const TclPlatStubs tclPlatStubs = {
    TCL_STUB_MAGIC,
    0,
#if defined(__WIN32__) || defined(__CYGWIN__) /* WIN */
    Tcl_WinUtfToTChar, /* 0 */
    Tcl_WinTCharToUtf, /* 1 */
#endif /* WIN */
#ifdef MAC_OSX_TCL /* MACOSX */
    Tcl_MacOSXOpenBundleResources, /* 0 */
    Tcl_MacOSXOpenVersionedBundleResources, /* 1 */
#endif /* MACOSX */
};

const TclTomMathStubs tclTomMathStubs = {
    TCL_STUB_MAGIC,
    0,
    TclBN_epoch, /* 0 */
    TclBN_revision, /* 1 */
    TclBN_mp_add, /* 2 */
    TclBN_mp_add_d, /* 3 */
    TclBN_mp_and, /* 4 */
    TclBN_mp_clamp, /* 5 */
    TclBN_mp_clear, /* 6 */
    TclBN_mp_clear_multi, /* 7 */
    TclBN_mp_cmp, /* 8 */
    TclBN_mp_cmp_d, /* 9 */
    TclBN_mp_cmp_mag, /* 10 */
    TclBN_mp_copy, /* 11 */
    TclBN_mp_count_bits, /* 12 */
    TclBN_mp_div, /* 13 */
    TclBN_mp_div_d, /* 14 */
    TclBN_mp_div_2, /* 15 */
    TclBN_mp_div_2d, /* 16 */
    TclBN_mp_div_3, /* 17 */
    TclBN_mp_exch, /* 18 */
    TclBN_mp_expt_d, /* 19 */
    TclBN_mp_grow, /* 20 */
    TclBN_mp_init, /* 21 */
    TclBN_mp_init_copy, /* 22 */
    TclBN_mp_init_multi, /* 23 */
    TclBN_mp_init_set, /* 24 */
    TclBN_mp_init_size, /* 25 */
    TclBN_mp_lshd, /* 26 */
    TclBN_mp_mod, /* 27 */
    TclBN_mp_mod_2d, /* 28 */
    TclBN_mp_mul, /* 29 */
    TclBN_mp_mul_d, /* 30 */
    TclBN_mp_mul_2, /* 31 */
    TclBN_mp_mul_2d, /* 32 */
    TclBN_mp_neg, /* 33 */
    TclBN_mp_or, /* 34 */
    TclBN_mp_radix_size, /* 35 */
    TclBN_mp_read_radix, /* 36 */
    TclBN_mp_rshd, /* 37 */
    TclBN_mp_shrink, /* 38 */
    TclBN_mp_set, /* 39 */
    TclBN_mp_sqr, /* 40 */
    TclBN_mp_sqrt, /* 41 */
    TclBN_mp_sub, /* 42 */
    TclBN_mp_sub_d, /* 43 */
    TclBN_mp_to_unsigned_bin, /* 44 */
    TclBN_mp_to_unsigned_bin_n, /* 45 */
    TclBN_mp_toradix_n, /* 46 */
    TclBN_mp_unsigned_bin_size, /* 47 */
    TclBN_mp_xor, /* 48 */
    TclBN_mp_zero, /* 49 */
    TclBN_reverse, /* 50 */
    TclBN_fast_s_mp_mul_digs, /* 51 */
    TclBN_fast_s_mp_sqr, /* 52 */
    TclBN_mp_karatsuba_mul, /* 53 */
    TclBN_mp_karatsuba_sqr, /* 54 */
    TclBN_mp_toom_mul, /* 55 */
    TclBN_mp_toom_sqr, /* 56 */
    TclBN_s_mp_add, /* 57 */
    TclBN_s_mp_mul_digs, /* 58 */
    TclBN_s_mp_sqr, /* 59 */
    TclBN_s_mp_sub, /* 60 */
    TclBN_mp_init_set_int, /* 61 */
    TclBN_mp_set_int, /* 62 */
    TclBN_mp_cnt_lsb, /* 63 */
};

static const TclStubHooks tclStubHooks = {
    &tclPlatStubs,
    &tclIntStubs,
    &tclIntPlatStubs
};

const TclStubs tclStubs = {
    TCL_STUB_MAGIC,
    &tclStubHooks,
    Tcl_PkgProvideEx, /* 0 */
    Tcl_PkgRequireEx, /* 1 */
    Tcl_Panic, /* 2 */
    Tcl_Alloc, /* 3 */
    Tcl_Free, /* 4 */
    Tcl_Realloc, /* 5 */
    Tcl_DbCkalloc, /* 6 */
    Tcl_DbCkfree, /* 7 */
    Tcl_DbCkrealloc, /* 8 */
#if !defined(__WIN32__) && !defined(MAC_OSX_TCL) /* UNIX */
    Tcl_CreateFileHandler, /* 9 */
#endif /* UNIX */
#if defined(__WIN32__) /* WIN */
    0, /* 9 */
#endif /* WIN */
#ifdef MAC_OSX_TCL /* MACOSX */
    Tcl_CreateFileHandler, /* 9 */
#endif /* MACOSX */
#if !defined(__WIN32__) && !defined(MAC_OSX_TCL) /* UNIX */
    Tcl_DeleteFileHandler, /* 10 */
#endif /* UNIX */
#if defined(__WIN32__) /* WIN */
    0, /* 10 */
#endif /* WIN */
#ifdef MAC_OSX_TCL /* MACOSX */
    Tcl_DeleteFileHandler, /* 10 */
#endif /* MACOSX */
    Tcl_SetTimer, /* 11 */
    Tcl_Sleep, /* 12 */
    Tcl_WaitForEvent, /* 13 */
    Tcl_AppendAllObjTypes, /* 14 */
    Tcl_AppendStringsToObj, /* 15 */
    Tcl_AppendToObj, /* 16 */
    Tcl_ConcatObj, /* 17 */
    Tcl_ConvertToType, /* 18 */
    Tcl_DbDecrRefCount, /* 19 */
    Tcl_DbIncrRefCount, /* 20 */
    Tcl_DbIsShared, /* 21 */
    Tcl_DbNewBooleanObj, /* 22 */
    Tcl_DbNewByteArrayObj, /* 23 */
    Tcl_DbNewDoubleObj, /* 24 */
    Tcl_DbNewListObj, /* 25 */
    Tcl_DbNewLongObj, /* 26 */
    Tcl_DbNewObj, /* 27 */
    Tcl_DbNewStringObj, /* 28 */
    Tcl_DuplicateObj, /* 29 */
    TclFreeObj, /* 30 */
    Tcl_GetBoolean, /* 31 */
    Tcl_GetBooleanFromObj, /* 32 */
    Tcl_GetByteArrayFromObj, /* 33 */
    Tcl_GetDouble, /* 34 */
    Tcl_GetDoubleFromObj, /* 35 */
    Tcl_GetIndexFromObj, /* 36 */
    Tcl_GetInt, /* 37 */
    Tcl_GetIntFromObj, /* 38 */
    Tcl_GetLongFromObj, /* 39 */
    Tcl_GetObjType, /* 40 */
    Tcl_GetStringFromObj, /* 41 */
    Tcl_InvalidateStringRep, /* 42 */
    Tcl_ListObjAppendList, /* 43 */
    Tcl_ListObjAppendElement, /* 44 */
    Tcl_ListObjGetElements, /* 45 */
    Tcl_ListObjIndex, /* 46 */
    Tcl_ListObjLength, /* 47 */
    Tcl_ListObjReplace, /* 48 */
    Tcl_NewBooleanObj, /* 49 */
    Tcl_NewByteArrayObj, /* 50 */
    Tcl_NewDoubleObj, /* 51 */
    Tcl_NewIntObj, /* 52 */
    Tcl_NewListObj, /* 53 */
    Tcl_NewLongObj, /* 54 */
    Tcl_NewObj, /* 55 */
    Tcl_NewStringObj, /* 56 */
    Tcl_SetBooleanObj, /* 57 */
    Tcl_SetByteArrayLength, /* 58 */
    Tcl_SetByteArrayObj, /* 59 */
    Tcl_SetDoubleObj, /* 60 */
    Tcl_SetIntObj, /* 61 */
    Tcl_SetListObj, /* 62 */
    Tcl_SetLongObj, /* 63 */
    Tcl_SetObjLength, /* 64 */
    Tcl_SetStringObj, /* 65 */
    Tcl_AddErrorInfo, /* 66 */
    Tcl_AddObjErrorInfo, /* 67 */
    Tcl_AllowExceptions, /* 68 */
    Tcl_AppendElement, /* 69 */
    Tcl_AppendResult, /* 70 */
    Tcl_AsyncCreate, /* 71 */
    Tcl_AsyncDelete, /* 72 */
    Tcl_AsyncInvoke, /* 73 */
    Tcl_AsyncMark, /* 74 */
    Tcl_AsyncReady, /* 75 */
    Tcl_BackgroundError, /* 76 */
    Tcl_Backslash, /* 77 */
    Tcl_BadChannelOption, /* 78 */
    Tcl_CallWhenDeleted, /* 79 */
    Tcl_CancelIdleCall, /* 80 */
    Tcl_Close, /* 81 */
    Tcl_CommandComplete, /* 82 */
    Tcl_Concat, /* 83 */
    Tcl_ConvertElement, /* 84 */
    Tcl_ConvertCountedElement, /* 85 */
    Tcl_CreateAlias, /* 86 */
    Tcl_CreateAliasObj, /* 87 */
    Tcl_CreateChannel, /* 88 */
    Tcl_CreateChannelHandler, /* 89 */
    Tcl_CreateCloseHandler, /* 90 */
    Tcl_CreateCommand, /* 91 */
    Tcl_CreateEventSource, /* 92 */
    Tcl_CreateExitHandler, /* 93 */
    Tcl_CreateInterp, /* 94 */
    Tcl_CreateMathFunc, /* 95 */
    Tcl_CreateObjCommand, /* 96 */
    Tcl_CreateSlave, /* 97 */
    Tcl_CreateTimerHandler, /* 98 */
    Tcl_CreateTrace, /* 99 */
    Tcl_DeleteAssocData, /* 100 */
    Tcl_DeleteChannelHandler, /* 101 */
    Tcl_DeleteCloseHandler, /* 102 */
    Tcl_DeleteCommand, /* 103 */
    Tcl_DeleteCommandFromToken, /* 104 */
    Tcl_DeleteEvents, /* 105 */
    Tcl_DeleteEventSource, /* 106 */
    Tcl_DeleteExitHandler, /* 107 */
    Tcl_DeleteHashEntry, /* 108 */
    Tcl_DeleteHashTable, /* 109 */
    Tcl_DeleteInterp, /* 110 */
    Tcl_DetachPids, /* 111 */
    Tcl_DeleteTimerHandler, /* 112 */
    Tcl_DeleteTrace, /* 113 */
    Tcl_DontCallWhenDeleted, /* 114 */
    Tcl_DoOneEvent, /* 115 */
    Tcl_DoWhenIdle, /* 116 */
    Tcl_DStringAppend, /* 117 */
    Tcl_DStringAppendElement, /* 118 */
    Tcl_DStringEndSublist, /* 119 */
    Tcl_DStringFree, /* 120 */
    Tcl_DStringGetResult, /* 121 */
    Tcl_DStringInit, /* 122 */
    Tcl_DStringResult, /* 123 */
    Tcl_DStringSetLength, /* 124 */
    Tcl_DStringStartSublist, /* 125 */
    Tcl_Eof, /* 126 */
    Tcl_ErrnoId, /* 127 */
    Tcl_ErrnoMsg, /* 128 */
    Tcl_Eval, /* 129 */
    Tcl_EvalFile, /* 130 */
    Tcl_EvalObj, /* 131 */
    Tcl_EventuallyFree, /* 132 */
    Tcl_Exit, /* 133 */
    Tcl_ExposeCommand, /* 134 */
    Tcl_ExprBoolean, /* 135 */
    Tcl_ExprBooleanObj, /* 136 */
    Tcl_ExprDouble, /* 137 */
    Tcl_ExprDoubleObj, /* 138 */
    Tcl_ExprLong, /* 139 */
    Tcl_ExprLongObj, /* 140 */
    Tcl_ExprObj, /* 141 */
    Tcl_ExprString, /* 142 */
    Tcl_Finalize, /* 143 */
    Tcl_FindExecutable, /* 144 */
    Tcl_FirstHashEntry, /* 145 */
    Tcl_Flush, /* 146 */
    Tcl_FreeResult, /* 147 */
    Tcl_GetAlias, /* 148 */
    Tcl_GetAliasObj, /* 149 */
    Tcl_GetAssocData, /* 150 */
    Tcl_GetChannel, /* 151 */
    Tcl_GetChannelBufferSize, /* 152 */
    Tcl_GetChannelHandle, /* 153 */
    Tcl_GetChannelInstanceData, /* 154 */
    Tcl_GetChannelMode, /* 155 */
    Tcl_GetChannelName, /* 156 */
    Tcl_GetChannelOption, /* 157 */
    Tcl_GetChannelType, /* 158 */
    Tcl_GetCommandInfo, /* 159 */
    Tcl_GetCommandName, /* 160 */
    Tcl_GetErrno, /* 161 */
    Tcl_GetHostName, /* 162 */
    Tcl_GetInterpPath, /* 163 */
    Tcl_GetMaster, /* 164 */
    Tcl_GetNameOfExecutable, /* 165 */
    Tcl_GetObjResult, /* 166 */
#if !defined(__WIN32__) && !defined(MAC_OSX_TCL) /* UNIX */
    Tcl_GetOpenFile, /* 167 */
#endif /* UNIX */
#if defined(__WIN32__) /* WIN */
    0, /* 167 */
#endif /* WIN */
#ifdef MAC_OSX_TCL /* MACOSX */
    Tcl_GetOpenFile, /* 167 */
#endif /* MACOSX */
    Tcl_GetPathType, /* 168 */
    Tcl_Gets, /* 169 */
    Tcl_GetsObj, /* 170 */
    Tcl_GetServiceMode, /* 171 */
    Tcl_GetSlave, /* 172 */
    Tcl_GetStdChannel, /* 173 */
    Tcl_GetStringResult, /* 174 */
    Tcl_GetVar, /* 175 */
    Tcl_GetVar2, /* 176 */
    Tcl_GlobalEval, /* 177 */
    Tcl_GlobalEvalObj, /* 178 */
    Tcl_HideCommand, /* 179 */
    Tcl_Init, /* 180 */
    Tcl_InitHashTable, /* 181 */
    Tcl_InputBlocked, /* 182 */
    Tcl_InputBuffered, /* 183 */
    Tcl_InterpDeleted, /* 184 */
    Tcl_IsSafe, /* 185 */
    Tcl_JoinPath, /* 186 */
    Tcl_LinkVar, /* 187 */
    0, /* 188 */
    Tcl_MakeFileChannel, /* 189 */
    Tcl_MakeSafe, /* 190 */
    Tcl_MakeTcpClientChannel, /* 191 */
    Tcl_Merge, /* 192 */
    Tcl_NextHashEntry, /* 193 */
    Tcl_NotifyChannel, /* 194 */
    Tcl_ObjGetVar2, /* 195 */
    Tcl_ObjSetVar2, /* 196 */
    Tcl_OpenCommandChannel, /* 197 */
    Tcl_OpenFileChannel, /* 198 */
    Tcl_OpenTcpClient, /* 199 */
    Tcl_OpenTcpServer, /* 200 */
    Tcl_Preserve, /* 201 */
    Tcl_PrintDouble, /* 202 */
    Tcl_PutEnv, /* 203 */
    Tcl_PosixError, /* 204 */
    Tcl_QueueEvent, /* 205 */
    Tcl_Read, /* 206 */
    Tcl_ReapDetachedProcs, /* 207 */
    Tcl_RecordAndEval, /* 208 */
    Tcl_RecordAndEvalObj, /* 209 */
    Tcl_RegisterChannel, /* 210 */
    Tcl_RegisterObjType, /* 211 */
    Tcl_RegExpCompile, /* 212 */
    Tcl_RegExpExec, /* 213 */
    Tcl_RegExpMatch, /* 214 */
    Tcl_RegExpRange, /* 215 */
    Tcl_Release, /* 216 */
    Tcl_ResetResult, /* 217 */
    Tcl_ScanElement, /* 218 */
    Tcl_ScanCountedElement, /* 219 */
    Tcl_SeekOld, /* 220 */
    Tcl_ServiceAll, /* 221 */
    Tcl_ServiceEvent, /* 222 */
    Tcl_SetAssocData, /* 223 */
    Tcl_SetChannelBufferSize, /* 224 */
    Tcl_SetChannelOption, /* 225 */
    Tcl_SetCommandInfo, /* 226 */
    Tcl_SetErrno, /* 227 */
    Tcl_SetErrorCode, /* 228 */
    Tcl_SetMaxBlockTime, /* 229 */
    Tcl_SetPanicProc, /* 230 */
    Tcl_SetRecursionLimit, /* 231 */
    Tcl_SetResult, /* 232 */
    Tcl_SetServiceMode, /* 233 */
    Tcl_SetObjErrorCode, /* 234 */
    Tcl_SetObjResult, /* 235 */
    Tcl_SetStdChannel, /* 236 */
    Tcl_SetVar, /* 237 */
    Tcl_SetVar2, /* 238 */
    Tcl_SignalId, /* 239 */
    Tcl_SignalMsg, /* 240 */
    Tcl_SourceRCFile, /* 241 */
    Tcl_SplitList, /* 242 */
    Tcl_SplitPath, /* 243 */
    Tcl_StaticPackage, /* 244 */
    Tcl_StringMatch, /* 245 */
    Tcl_TellOld, /* 246 */
    Tcl_TraceVar, /* 247 */
    Tcl_TraceVar2, /* 248 */
    Tcl_TranslateFileName, /* 249 */
    Tcl_Ungets, /* 250 */
    Tcl_UnlinkVar, /* 251 */
    Tcl_UnregisterChannel, /* 252 */
    Tcl_UnsetVar, /* 253 */
    Tcl_UnsetVar2, /* 254 */
    Tcl_UntraceVar, /* 255 */
    Tcl_UntraceVar2, /* 256 */
    Tcl_UpdateLinkedVar, /* 257 */
    Tcl_UpVar, /* 258 */
    Tcl_UpVar2, /* 259 */
    Tcl_VarEval, /* 260 */
    Tcl_VarTraceInfo, /* 261 */
    Tcl_VarTraceInfo2, /* 262 */
    Tcl_Write, /* 263 */
    Tcl_WrongNumArgs, /* 264 */
    Tcl_DumpActiveMemory, /* 265 */
    Tcl_ValidateAllMemory, /* 266 */
    Tcl_AppendResultVA, /* 267 */
    Tcl_AppendStringsToObjVA, /* 268 */
    Tcl_HashStats, /* 269 */
    Tcl_ParseVar, /* 270 */
    Tcl_PkgPresent, /* 271 */
    Tcl_PkgPresentEx, /* 272 */
    Tcl_PkgProvide, /* 273 */
    Tcl_PkgRequire, /* 274 */
    Tcl_SetErrorCodeVA, /* 275 */
    Tcl_VarEvalVA, /* 276 */
    Tcl_WaitPid, /* 277 */
    Tcl_PanicVA, /* 278 */
    Tcl_GetVersion, /* 279 */
    Tcl_InitMemory, /* 280 */
    Tcl_StackChannel, /* 281 */
    Tcl_UnstackChannel, /* 282 */
    Tcl_GetStackedChannel, /* 283 */
    Tcl_SetMainLoop, /* 284 */
    0, /* 285 */
    Tcl_AppendObjToObj, /* 286 */
    Tcl_CreateEncoding, /* 287 */
    Tcl_CreateThreadExitHandler, /* 288 */
    Tcl_DeleteThreadExitHandler, /* 289 */
    Tcl_DiscardResult, /* 290 */
    Tcl_EvalEx, /* 291 */
    Tcl_EvalObjv, /* 292 */
    Tcl_EvalObjEx, /* 293 */
    Tcl_ExitThread, /* 294 */
    Tcl_ExternalToUtf, /* 295 */
    Tcl_ExternalToUtfDString, /* 296 */
    Tcl_FinalizeThread, /* 297 */
    Tcl_FinalizeNotifier, /* 298 */
    Tcl_FreeEncoding, /* 299 */
    Tcl_GetCurrentThread, /* 300 */
    Tcl_GetEncoding, /* 301 */
    Tcl_GetEncodingName, /* 302 */
    Tcl_GetEncodingNames, /* 303 */
    Tcl_GetIndexFromObjStruct, /* 304 */
    Tcl_GetThreadData, /* 305 */
    Tcl_GetVar2Ex, /* 306 */
    Tcl_InitNotifier, /* 307 */
    Tcl_MutexLock, /* 308 */
    Tcl_MutexUnlock, /* 309 */
    Tcl_ConditionNotify, /* 310 */
    Tcl_ConditionWait, /* 311 */
    Tcl_NumUtfChars, /* 312 */
    Tcl_ReadChars, /* 313 */
    Tcl_RestoreResult, /* 314 */
    Tcl_SaveResult, /* 315 */
    Tcl_SetSystemEncoding, /* 316 */
    Tcl_SetVar2Ex, /* 317 */
    Tcl_ThreadAlert, /* 318 */
    Tcl_ThreadQueueEvent, /* 319 */
    Tcl_UniCharAtIndex, /* 320 */
    Tcl_UniCharToLower, /* 321 */
    Tcl_UniCharToTitle, /* 322 */
    Tcl_UniCharToUpper, /* 323 */
    Tcl_UniCharToUtf, /* 324 */
    Tcl_UtfAtIndex, /* 325 */
    Tcl_UtfCharComplete, /* 326 */
    Tcl_UtfBackslash, /* 327 */
    Tcl_UtfFindFirst, /* 328 */
    Tcl_UtfFindLast, /* 329 */
    Tcl_UtfNext, /* 330 */
    Tcl_UtfPrev, /* 331 */
    Tcl_UtfToExternal, /* 332 */
    Tcl_UtfToExternalDString, /* 333 */
    Tcl_UtfToLower, /* 334 */
    Tcl_UtfToTitle, /* 335 */
    Tcl_UtfToUniChar, /* 336 */
    Tcl_UtfToUpper, /* 337 */
    Tcl_WriteChars, /* 338 */
    Tcl_WriteObj, /* 339 */
    Tcl_GetString, /* 340 */
    Tcl_GetDefaultEncodingDir, /* 341 */
    Tcl_SetDefaultEncodingDir, /* 342 */
    Tcl_AlertNotifier, /* 343 */
    Tcl_ServiceModeHook, /* 344 */
    Tcl_UniCharIsAlnum, /* 345 */
    Tcl_UniCharIsAlpha, /* 346 */
    Tcl_UniCharIsDigit, /* 347 */
    Tcl_UniCharIsLower, /* 348 */
    Tcl_UniCharIsSpace, /* 349 */
    Tcl_UniCharIsUpper, /* 350 */
    Tcl_UniCharIsWordChar, /* 351 */
    Tcl_UniCharLen, /* 352 */
    Tcl_UniCharNcmp, /* 353 */
    Tcl_UniCharToUtfDString, /* 354 */
    Tcl_UtfToUniCharDString, /* 355 */
    Tcl_GetRegExpFromObj, /* 356 */
    Tcl_EvalTokens, /* 357 */
    Tcl_FreeParse, /* 358 */
    Tcl_LogCommandInfo, /* 359 */
    Tcl_ParseBraces, /* 360 */
    Tcl_ParseCommand, /* 361 */
    Tcl_ParseExpr, /* 362 */
    Tcl_ParseQuotedString, /* 363 */
    Tcl_ParseVarName, /* 364 */
    Tcl_GetCwd, /* 365 */
    Tcl_Chdir, /* 366 */
    Tcl_Access, /* 367 */
    Tcl_Stat, /* 368 */
    Tcl_UtfNcmp, /* 369 */
    Tcl_UtfNcasecmp, /* 370 */
    Tcl_StringCaseMatch, /* 371 */
    Tcl_UniCharIsControl, /* 372 */
    Tcl_UniCharIsGraph, /* 373 */
    Tcl_UniCharIsPrint, /* 374 */
    Tcl_UniCharIsPunct, /* 375 */
    Tcl_RegExpExecObj, /* 376 */
    Tcl_RegExpGetInfo, /* 377 */
    Tcl_NewUnicodeObj, /* 378 */
    Tcl_SetUnicodeObj, /* 379 */
    Tcl_GetCharLength, /* 380 */
    Tcl_GetUniChar, /* 381 */
    Tcl_GetUnicode, /* 382 */
    Tcl_GetRange, /* 383 */
    Tcl_AppendUnicodeToObj, /* 384 */
    Tcl_RegExpMatchObj, /* 385 */
    Tcl_SetNotifier, /* 386 */
    Tcl_GetAllocMutex, /* 387 */
    Tcl_GetChannelNames, /* 388 */
    Tcl_GetChannelNamesEx, /* 389 */
    Tcl_ProcObjCmd, /* 390 */
    Tcl_ConditionFinalize, /* 391 */
    Tcl_MutexFinalize, /* 392 */
    Tcl_CreateThread, /* 393 */
    Tcl_ReadRaw, /* 394 */
    Tcl_WriteRaw, /* 395 */
    Tcl_GetTopChannel, /* 396 */
    Tcl_ChannelBuffered, /* 397 */
    Tcl_ChannelName, /* 398 */
    Tcl_ChannelVersion, /* 399 */
    Tcl_ChannelBlockModeProc, /* 400 */
    Tcl_ChannelCloseProc, /* 401 */
    Tcl_ChannelClose2Proc, /* 402 */
    Tcl_ChannelInputProc, /* 403 */
    Tcl_ChannelOutputProc, /* 404 */
    Tcl_ChannelSeekProc, /* 405 */
    Tcl_ChannelSetOptionProc, /* 406 */
    Tcl_ChannelGetOptionProc, /* 407 */
    Tcl_ChannelWatchProc, /* 408 */
    Tcl_ChannelGetHandleProc, /* 409 */
    Tcl_ChannelFlushProc, /* 410 */
    Tcl_ChannelHandlerProc, /* 411 */
    Tcl_JoinThread, /* 412 */
    Tcl_IsChannelShared, /* 413 */
    Tcl_IsChannelRegistered, /* 414 */
    Tcl_CutChannel, /* 415 */
    Tcl_SpliceChannel, /* 416 */
    Tcl_ClearChannelHandlers, /* 417 */
    Tcl_IsChannelExisting, /* 418 */
    Tcl_UniCharNcasecmp, /* 419 */
    Tcl_UniCharCaseMatch, /* 420 */
    Tcl_FindHashEntry, /* 421 */
    Tcl_CreateHashEntry, /* 422 */
    Tcl_InitCustomHashTable, /* 423 */
    Tcl_InitObjHashTable, /* 424 */
    Tcl_CommandTraceInfo, /* 425 */
    Tcl_TraceCommand, /* 426 */
    Tcl_UntraceCommand, /* 427 */
    Tcl_AttemptAlloc, /* 428 */
    Tcl_AttemptDbCkalloc, /* 429 */
    Tcl_AttemptRealloc, /* 430 */
    Tcl_AttemptDbCkrealloc, /* 431 */
    Tcl_AttemptSetObjLength, /* 432 */
    Tcl_GetChannelThread, /* 433 */
    Tcl_GetUnicodeFromObj, /* 434 */
    Tcl_GetMathFuncInfo, /* 435 */
    Tcl_ListMathFuncs, /* 436 */
    Tcl_SubstObj, /* 437 */
    Tcl_DetachChannel, /* 438 */
    Tcl_IsStandardChannel, /* 439 */
    Tcl_FSCopyFile, /* 440 */
    Tcl_FSCopyDirectory, /* 441 */
    Tcl_FSCreateDirectory, /* 442 */
    Tcl_FSDeleteFile, /* 443 */
    Tcl_FSLoadFile, /* 444 */
    Tcl_FSMatchInDirectory, /* 445 */
    Tcl_FSLink, /* 446 */
    Tcl_FSRemoveDirectory, /* 447 */
    Tcl_FSRenameFile, /* 448 */
    Tcl_FSLstat, /* 449 */
    Tcl_FSUtime, /* 450 */
    Tcl_FSFileAttrsGet, /* 451 */
    Tcl_FSFileAttrsSet, /* 452 */
    Tcl_FSFileAttrStrings, /* 453 */
    Tcl_FSStat, /* 454 */
    Tcl_FSAccess, /* 455 */
    Tcl_FSOpenFileChannel, /* 456 */
    Tcl_FSGetCwd, /* 457 */
    Tcl_FSChdir, /* 458 */
    Tcl_FSConvertToPathType, /* 459 */
    Tcl_FSJoinPath, /* 460 */
    Tcl_FSSplitPath, /* 461 */
    Tcl_FSEqualPaths, /* 462 */
    Tcl_FSGetNormalizedPath, /* 463 */
    Tcl_FSJoinToPath, /* 464 */
    Tcl_FSGetInternalRep, /* 465 */
    Tcl_FSGetTranslatedPath, /* 466 */
    Tcl_FSEvalFile, /* 467 */
    Tcl_FSNewNativePath, /* 468 */
    Tcl_FSGetNativePath, /* 469 */
    Tcl_FSFileSystemInfo, /* 470 */
    Tcl_FSPathSeparator, /* 471 */
    Tcl_FSListVolumes, /* 472 */
    Tcl_FSRegister, /* 473 */
    Tcl_FSUnregister, /* 474 */
    Tcl_FSData, /* 475 */
    Tcl_FSGetTranslatedStringPath, /* 476 */
    Tcl_FSGetFileSystemForPath, /* 477 */
    Tcl_FSGetPathType, /* 478 */
    Tcl_OutputBuffered, /* 479 */
    Tcl_FSMountsChanged, /* 480 */
    Tcl_EvalTokensStandard, /* 481 */
    Tcl_GetTime, /* 482 */
    Tcl_CreateObjTrace, /* 483 */
    Tcl_GetCommandInfoFromToken, /* 484 */
    Tcl_SetCommandInfoFromToken, /* 485 */
    Tcl_DbNewWideIntObj, /* 486 */
    Tcl_GetWideIntFromObj, /* 487 */
    Tcl_NewWideIntObj, /* 488 */
    Tcl_SetWideIntObj, /* 489 */
    Tcl_AllocStatBuf, /* 490 */
    Tcl_Seek, /* 491 */
    Tcl_Tell, /* 492 */
    Tcl_ChannelWideSeekProc, /* 493 */
    Tcl_DictObjPut, /* 494 */
    Tcl_DictObjGet, /* 495 */
    Tcl_DictObjRemove, /* 496 */
    Tcl_DictObjSize, /* 497 */
    Tcl_DictObjFirst, /* 498 */
    Tcl_DictObjNext, /* 499 */
    Tcl_DictObjDone, /* 500 */
    Tcl_DictObjPutKeyList, /* 501 */
    Tcl_DictObjRemoveKeyList, /* 502 */
    Tcl_NewDictObj, /* 503 */
    Tcl_DbNewDictObj, /* 504 */
    Tcl_RegisterConfig, /* 505 */
    Tcl_CreateNamespace, /* 506 */
    Tcl_DeleteNamespace, /* 507 */
    Tcl_AppendExportList, /* 508 */
    Tcl_Export, /* 509 */
    Tcl_Import, /* 510 */
    Tcl_ForgetImport, /* 511 */
    Tcl_GetCurrentNamespace, /* 512 */
    Tcl_GetGlobalNamespace, /* 513 */
    Tcl_FindNamespace, /* 514 */
    Tcl_FindCommand, /* 515 */
    Tcl_GetCommandFromObj, /* 516 */
    Tcl_GetCommandFullName, /* 517 */
    Tcl_FSEvalFileEx, /* 518 */
    Tcl_SetExitProc, /* 519 */
    Tcl_LimitAddHandler, /* 520 */
    Tcl_LimitRemoveHandler, /* 521 */
    Tcl_LimitReady, /* 522 */
    Tcl_LimitCheck, /* 523 */
    Tcl_LimitExceeded, /* 524 */
    Tcl_LimitSetCommands, /* 525 */
    Tcl_LimitSetTime, /* 526 */
    Tcl_LimitSetGranularity, /* 527 */
    Tcl_LimitTypeEnabled, /* 528 */
    Tcl_LimitTypeExceeded, /* 529 */
    Tcl_LimitTypeSet, /* 530 */
    Tcl_LimitTypeReset, /* 531 */
    Tcl_LimitGetCommands, /* 532 */
    Tcl_LimitGetTime, /* 533 */
    Tcl_LimitGetGranularity, /* 534 */
    Tcl_SaveInterpState, /* 535 */
    Tcl_RestoreInterpState, /* 536 */
    Tcl_DiscardInterpState, /* 537 */
    Tcl_SetReturnOptions, /* 538 */
    Tcl_GetReturnOptions, /* 539 */
    Tcl_IsEnsemble, /* 540 */
    Tcl_CreateEnsemble, /* 541 */
    Tcl_FindEnsemble, /* 542 */
    Tcl_SetEnsembleSubcommandList, /* 543 */
    Tcl_SetEnsembleMappingDict, /* 544 */
    Tcl_SetEnsembleUnknownHandler, /* 545 */
    Tcl_SetEnsembleFlags, /* 546 */
    Tcl_GetEnsembleSubcommandList, /* 547 */
    Tcl_GetEnsembleMappingDict, /* 548 */
    Tcl_GetEnsembleUnknownHandler, /* 549 */
    Tcl_GetEnsembleFlags, /* 550 */
    Tcl_GetEnsembleNamespace, /* 551 */
    Tcl_SetTimeProc, /* 552 */
    Tcl_QueryTimeProc, /* 553 */
    Tcl_ChannelThreadActionProc, /* 554 */
    Tcl_NewBignumObj, /* 555 */
    Tcl_DbNewBignumObj, /* 556 */
    Tcl_SetBignumObj, /* 557 */
    Tcl_GetBignumFromObj, /* 558 */
    Tcl_TakeBignumFromObj, /* 559 */
    Tcl_TruncateChannel, /* 560 */
    Tcl_ChannelTruncateProc, /* 561 */
    Tcl_SetChannelErrorInterp, /* 562 */
    Tcl_GetChannelErrorInterp, /* 563 */
    Tcl_SetChannelError, /* 564 */
    Tcl_GetChannelError, /* 565 */
    Tcl_InitBignumFromDouble, /* 566 */
    Tcl_GetNamespaceUnknownHandler, /* 567 */
    Tcl_SetNamespaceUnknownHandler, /* 568 */
    Tcl_GetEncodingFromObj, /* 569 */
    Tcl_GetEncodingSearchPath, /* 570 */
    Tcl_SetEncodingSearchPath, /* 571 */
    Tcl_GetEncodingNameFromEnvironment, /* 572 */
    Tcl_PkgRequireProc, /* 573 */
    Tcl_AppendObjToErrorInfo, /* 574 */
    Tcl_AppendLimitedToObj, /* 575 */
    Tcl_Format, /* 576 */
    Tcl_AppendFormatToObj, /* 577 */
    Tcl_ObjPrintf, /* 578 */
    Tcl_AppendPrintfToObj, /* 579 */
    Tcl_CancelEval, /* 580 */
    Tcl_Canceled, /* 581 */
    Tcl_CreatePipe, /* 582 */
    Tcl_NRCreateCommand, /* 583 */
    Tcl_NREvalObj, /* 584 */
    Tcl_NREvalObjv, /* 585 */
    Tcl_NRCmdSwap, /* 586 */
    Tcl_NRAddCallback, /* 587 */
    Tcl_NRCallObjProc, /* 588 */
    Tcl_GetFSDeviceFromStat, /* 589 */
    Tcl_GetFSInodeFromStat, /* 590 */
    Tcl_GetModeFromStat, /* 591 */
    Tcl_GetLinkCountFromStat, /* 592 */
    Tcl_GetUserIdFromStat, /* 593 */
    Tcl_GetGroupIdFromStat, /* 594 */
    Tcl_GetDeviceTypeFromStat, /* 595 */
    Tcl_GetAccessTimeFromStat, /* 596 */
    Tcl_GetModificationTimeFromStat, /* 597 */
    Tcl_GetChangeTimeFromStat, /* 598 */
    Tcl_GetSizeFromStat, /* 599 */
    Tcl_GetBlocksFromStat, /* 600 */
    Tcl_GetBlockSizeFromStat, /* 601 */
    Tcl_SetEnsembleParameterList, /* 602 */
    Tcl_GetEnsembleParameterList, /* 603 */
    Tcl_ParseArgsObjv, /* 604 */
    Tcl_GetErrorLine, /* 605 */
    Tcl_SetErrorLine, /* 606 */
    Tcl_TransferResult, /* 607 */
    Tcl_InterpActive, /* 608 */
    Tcl_BackgroundException, /* 609 */
    Tcl_ZlibDeflate, /* 610 */
    Tcl_ZlibInflate, /* 611 */
    Tcl_ZlibCRC32, /* 612 */
    Tcl_ZlibAdler32, /* 613 */
    Tcl_ZlibStreamInit, /* 614 */
    Tcl_ZlibStreamGetCommandName, /* 615 */
    Tcl_ZlibStreamEof, /* 616 */
    Tcl_ZlibStreamChecksum, /* 617 */
    Tcl_ZlibStreamPut, /* 618 */
    Tcl_ZlibStreamGet, /* 619 */
    Tcl_ZlibStreamClose, /* 620 */
    Tcl_ZlibStreamReset, /* 621 */
    Tcl_SetStartupScript, /* 622 */
    Tcl_GetStartupScript, /* 623 */
    Tcl_CloseEx, /* 624 */
    Tcl_NRExprObj, /* 625 */
    Tcl_NRSubstObj, /* 626 */
    Tcl_LoadFile, /* 627 */
    Tcl_FindSymbol, /* 628 */
    Tcl_FSUnloadFile, /* 629 */
};

/* !END!: Do not edit above this line. */<|MERGE_RESOLUTION|>--- conflicted
+++ resolved
@@ -53,21 +53,13 @@
 }
 #endif
 
-<<<<<<< HEAD
-#define TclWinNToHS ntohs
-=======
-MODULE_SCOPE TclIntStubs tclIntStubs;
-MODULE_SCOPE TclIntPlatStubs tclIntPlatStubs;
-MODULE_SCOPE TclPlatStubs tclPlatStubs;
-MODULE_SCOPE TclStubs tclStubs;
-MODULE_SCOPE TclTomMathStubs tclTomMathStubs;
 
 #if defined(_WIN32) || defined(__CYGWIN__)
-unsigned short TclWinNToHS(unsigned short ns) {
+#define TclWinNToHS winNToHS
+static unsigned short TclWinNToHS(unsigned short ns) {
 	return ntohs(ns);
 }
 #endif
->>>>>>> b02e97a2
 
 #ifdef __WIN32__
 #   define TclUnixWaitForFile 0
