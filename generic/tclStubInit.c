--- conflicted
+++ resolved
@@ -1126,11 +1126,7 @@
 #ifdef MAC_OSX_TCL /* MACOSX */
     Tcl_MacOSXOpenBundleResources, /* 0 */
     Tcl_MacOSXOpenVersionedBundleResources, /* 1 */
-<<<<<<< HEAD
     Tcl_MacOSXNotifierAddRunLoopMode, /* 2 */
-=======
-    TclUnusedStubEntry, /* 2 */
->>>>>>> 19bfe564
 #endif /* MACOSX */
 };
 
@@ -1884,7 +1880,6 @@
     Tcl_FindSymbol, /* 628 */
     Tcl_FSUnloadFile, /* 629 */
     Tcl_ZlibStreamSetCompressionDictionary, /* 630 */
-<<<<<<< HEAD
     Tcl_OpenTcpServerEx, /* 631 */
     TclZipfs_Mount, /* 632 */
     TclZipfs_Unmount, /* 633 */
@@ -1908,34 +1903,9 @@
     TclGetStringFromObj, /* 651 */
     TclGetUnicodeFromObj, /* 652 */
     TclGetByteArrayFromObj, /* 653 */
-=======
-    0, /* 631 */
-    0, /* 632 */
-    0, /* 633 */
-    0, /* 634 */
-    0, /* 635 */
-    0, /* 636 */
-    0, /* 637 */
-    0, /* 638 */
-    0, /* 639 */
-    0, /* 640 */
-    0, /* 641 */
-    0, /* 642 */
-    0, /* 643 */
-    0, /* 644 */
-    0, /* 645 */
-    0, /* 646 */
-    0, /* 647 */
-    0, /* 648 */
-    0, /* 649 */
-    0, /* 650 */
-    0, /* 651 */
-    0, /* 652 */
-    0, /* 653 */
     0, /* 654 */
     0, /* 655 */
     TclUnusedStubEntry, /* 656 */
->>>>>>> 19bfe564
 };
 
 /* !END!: Do not edit above this line. */