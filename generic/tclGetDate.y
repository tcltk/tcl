/*
 * tclGetDate.y --
 *
 *	Contains yacc grammar for parsing date and time strings. The output of
 *	this file should be the file tclDate.c which is used directly in the
 *	Tcl sources. Note that this file is largely obsolete in Tcl 8.5; it is
 *	only used when doing free-form date parsing, an ill-defined process
 *	anyway.
 *
 * Copyright (c) 1992-1995 Karl Lehenbauer & Mark Diekhans.
 * Copyright (c) 1995-1997 Sun Microsystems, Inc.
 * Copyright (c) 2015 Sergey G. Brester aka sebres.
 *
 * See the file "license.terms" for information on usage and redistribution of
 * this file, and for a DISCLAIMER OF ALL WARRANTIES.
 */

%parse-param {DateInfo* info}
%lex-param {DateInfo* info}
%define api.pure
 /* %error-verbose would be nice, but our token names are meaningless */
%locations

%{
/*
 * tclDate.c --
 *
 *	This file is generated from a yacc grammar defined in the file
 *	tclGetDate.y. It should not be edited directly.
 *
 * Copyright (c) 1992-1995 Karl Lehenbauer & Mark Diekhans.
 * Copyright (c) 1995-1997 Sun Microsystems, Inc.
 *
 * See the file "license.terms" for information on usage and redistribution of
 * this file, and for a DISCLAIMER OF ALL WARRANTIES.
 *
 */
#include "tclInt.h"

/*
 * Bison generates several labels that happen to be unused. MS Visual C++
 * doesn't like that, and complains. Tell it to shut up.
 */

#ifdef _MSC_VER
#pragma warning( disable : 4102 )
#endif /* _MSC_VER */

#if 0
#define YYDEBUG 1
#endif

/*
 * yyparse will accept a 'struct DateInfo' as its parameter; that's where the
 * parsed fields will be returned.
 */

#include "tclDate.h"

#define YYMALLOC	ckalloc
#define YYFREE(x)	(ckfree((void*) (x)))

#define EPOCH		1970
#define START_OF_TIME	1902
#define END_OF_TIME	2037

/*
 * The offset of tm_year of struct tm returned by localtime, gmtime, etc.
 * Posix requires 1900.
 */

#define TM_YEAR_BASE	1900

#define HOUR(x)		((int) (60 * (x)))
#define SECSPERDAY	(24L * 60L * 60L)
#define IsLeapYear(x)	(((x) % 4 == 0) && ((x) % 100 != 0 || (x) % 400 == 0))

#define yyIncrFlags(f)				\
    do {					\
	info->errFlags |= (info->flags & (f));	\
	if (info->errFlags) { YYABORT; }	\
	info->flags |= (f);			\
    } while (0);

/*
 * An entry in the lexical lookup table.
 */

typedef struct _TABLE {
    const char *name;
    int type;
    long value;
} TABLE;

/*
 * Daylight-savings mode: on, off, or not yet known.
 */

typedef enum _DSTMODE {
    DSTon, DSToff, DSTmaybe
} DSTMODE;

%}

%union {
    long Number;
    enum _MERIDIAN Meridian;
}

%{

/*
 * Prototypes of internal functions.
 */

static int		LookupWord(YYSTYPE* yylvalPtr, char *buff);
 static void		TclDateerror(YYLTYPE* location,
				     DateInfo* info, const char *s);
 static int		TclDatelex(YYSTYPE* yylvalPtr, YYLTYPE* location,
				   DateInfo* info);
MODULE_SCOPE int	yyparse(DateInfo*);

%}

%token	tAGO
%token	tDAY
%token	tDAYZONE
%token	tID
%token	tMERIDIAN
%token	tMONTH
%token	tMONTH_UNIT
%token	tSTARDATE
%token	tSEC_UNIT
%token	tUNUMBER
%token	tZONE
%token	tZONEwO4
%token	tZONEwO2
%token	tEPOCH
%token	tDST
%token	tISOBAS8
%token	tISOBAS6
%token	tISOBASL
%token	tDAY_UNIT
%token	tNEXT
%token	SP

%type	<Number>	tDAY
%type	<Number>	tDAYZONE
%type	<Number>	tMONTH
%type	<Number>	tMONTH_UNIT
%type	<Number>	tDST
%type	<Number>	tSEC_UNIT
%type	<Number>	tUNUMBER
%type	<Number>	INTNUM
%type	<Number>	tZONE
%type	<Number>	tZONEwO4
%type	<Number>	tZONEwO2
%type	<Number>	tISOBAS8
%type	<Number>	tISOBAS6
%type	<Number>	tISOBASL
%type	<Number>	tDAY_UNIT
%type	<Number>	unit
%type	<Number>	sign
%type	<Number>	tNEXT
%type	<Number>	tSTARDATE
%type	<Meridian>	tMERIDIAN
%type	<Meridian>	o_merid

%%

spec	: /* NULL */
	| spec item
	/* | spec SP item */
	;

item	: time {
	    yyIncrFlags(CLF_TIME);
	}
	| zone {
	    yyIncrFlags(CLF_ZONE);
	}
	| date {
	    yyIncrFlags(CLF_HAVEDATE);
	}
	| ordMonth {
	    yyIncrFlags(CLF_ORDINALMONTH);
	}
	| day {
	    yyIncrFlags(CLF_DAYOFWEEK);
	}
	| relspec {
	    info->flags |= CLF_RELCONV;
	}
	| iso {
	    yyIncrFlags(CLF_TIME|CLF_HAVEDATE);
	}
	| trek {
	    yyIncrFlags(CLF_TIME|CLF_HAVEDATE);
	    info->flags |= CLF_RELCONV;
	}
	| numitem
	;

iextime : tUNUMBER ':' tUNUMBER ':' tUNUMBER {
	    yyHour = $1;
	    yyMinutes = $3;
	    yySeconds = $5;
	}
	| tUNUMBER ':' tUNUMBER {
	    yyHour = $1;
	    yyMinutes = $3;
	    yySeconds = 0;
	}
	;
time	: tUNUMBER tMERIDIAN {
	    yyHour = $1;
	    yyMinutes = 0;
	    yySeconds = 0;
	    yyMeridian = $2;
	}
	| iextime o_merid {
	    yyMeridian = $2;
	}
	;

zone	: tZONE tDST {
	    yyTimezone = $1;
	    yyDSTmode = DSTon;
	}
	| tZONE {
	    yyTimezone = $1;
	    yyDSTmode = DSToff;
	}
	| tDAYZONE {
	    yyTimezone = $1;
	    yyDSTmode = DSTon;
	}
	| tZONEwO4 sign INTNUM { /* GMT+0100, GMT-1000, etc. */
	    yyTimezone = $1 - $2*($3 % 100 + ($3 / 100) * 60);
	    yyDSTmode = DSToff;
	}
	| tZONEwO2 sign INTNUM { /* GMT+1, GMT-10, etc. */
	    yyTimezone = $1 - $2*($3 * 60);
	    yyDSTmode = DSToff;
	}
	| sign INTNUM { /* +0100, -0100 */
	    yyTimezone = -$1*($2 % 100 + ($2 / 100) * 60);
	    yyDSTmode = DSToff;
	}
	;

comma	: ','
	| ',' SP
	;

day	: tDAY {
	    yyDayOrdinal = 1;
	    yyDayOfWeek = $1;
	}
	| tDAY comma {
	    yyDayOrdinal = 1;
	    yyDayOfWeek = $1;
	}
	| tUNUMBER tDAY {
	    yyDayOrdinal = $1;
	    yyDayOfWeek = $2;
	}
	| sign SP tUNUMBER tDAY {
	    yyDayOrdinal = $1 * $3;
	    yyDayOfWeek = $4;
	}
	| sign tUNUMBER tDAY {
	    yyDayOrdinal = $1 * $2;
	    yyDayOfWeek = $3;
	}
	| tNEXT tDAY {
	    yyDayOrdinal = 2;
	    yyDayOfWeek = $2;
	}
	;

iexdate	: tUNUMBER '-' tUNUMBER '-' tUNUMBER {
	    yyMonth = $3;
	    yyDay = $5;
	    yyYear = $1;
	}
	;
date	: tUNUMBER '/' tUNUMBER {
	    yyMonth = $1;
	    yyDay = $3;
	}
	| tUNUMBER '/' tUNUMBER '/' tUNUMBER {
	    yyMonth = $1;
	    yyDay = $3;
	    yyYear = $5;
	}
	| isodate
	| tUNUMBER '-' tMONTH '-' tUNUMBER {
	    yyDay = $1;
	    yyMonth = $3;
	    yyYear = $5;
	}
	| tMONTH tUNUMBER {
	    yyMonth = $1;
	    yyDay = $2;
	}
	| tMONTH tUNUMBER comma tUNUMBER {
	    yyMonth = $1;
	    yyDay = $2;
	    yyYear = $4;
	}
	| tUNUMBER tMONTH {
	    yyMonth = $2;
	    yyDay = $1;
	}
	| tEPOCH {
	    yyMonth = 1;
	    yyDay = 1;
	    yyYear = EPOCH;
	}
	| tUNUMBER tMONTH tUNUMBER {
	    yyMonth = $2;
	    yyDay = $1;
	    yyYear = $3;
	}
	;

ordMonth: tNEXT tMONTH {
	    yyMonthOrdinalIncr = 1;
	    yyMonthOrdinal = $2;
	}
	| tNEXT tUNUMBER tMONTH {
	    yyMonthOrdinalIncr = $2;
	    yyMonthOrdinal = $3;
	}
	;

isosep	: 'T'|SP
	;
isodate	: tISOBAS8 { /* YYYYMMDD */
	    yyYear = $1 / 10000;
	    yyMonth = ($1 % 10000)/100;
	    yyDay = $1 % 100;
	}
	| tISOBAS6 { /* YYMMDD */
	    yyYear = $1 / 10000;
	    yyMonth = ($1 % 10000)/100;
	    yyDay = $1 % 100;
	}
	| iexdate
	;
isotime	: tISOBAS6 {
	    yyHour = $1 / 10000;
	    yyMinutes = ($1 % 10000)/100;
	    yySeconds = $1 % 100;
	}
	| iextime
	;
iso	: isodate isosep isotime
	| tISOBASL tISOBAS6 { /* YYYYMMDDhhmmss */
	    yyYear = $1 / 10000;
	    yyMonth = ($1 % 10000)/100;
	    yyDay = $1 % 100;
	    yyHour = $2 / 10000;
	    yyMinutes = ($2 % 10000)/100;
	    yySeconds = $2 % 100;
	}
	| tISOBASL tUNUMBER { /* YYYYMMDDhhmm */
	    if (yyDigitCount != 4) YYABORT; /* normally unreached */
	    yyYear = $1 / 10000;
	    yyMonth = ($1 % 10000)/100;
	    yyDay = $1 % 100;
	    yyHour = $2 / 100;
	    yyMinutes = ($2 % 100);
	    yySeconds = 0;
	}
	;

trek	: tSTARDATE INTNUM '.' tUNUMBER {
	    /*
	     * Offset computed year by -377 so that the returned years will be
	     * in a range accessible with a 32 bit clock seconds value.
	     */

	    yyYear = $2/1000 + 2323 - 377;
	    yyDay  = 1;
	    yyMonth = 1;
	    yyRelDay += (($2%1000)*(365 + IsLeapYear(yyYear)))/1000;
	    yyRelSeconds += $4 * 144 * 60;
	}
	;

relspec : relunits tAGO {
	    yyRelSeconds *= -1;
	    yyRelMonth *= -1;
	    yyRelDay *= -1;
	}
	| relunits
	;

relunits : sign SP INTNUM unit {
	    *yyRelPointer += $1 * $3 * $4;
	}
	| sign INTNUM unit {
	    *yyRelPointer += $1 * $2 * $3;
	}
	| INTNUM unit {
	    *yyRelPointer += $1 * $2;
	}
	| tNEXT unit {
	    *yyRelPointer += $2;
	}
	| tNEXT INTNUM unit {
	    *yyRelPointer += $2 * $3;
	}
	| unit {
	    *yyRelPointer += $1;
	}
	;

sign	: '-' {
	    $$ = -1;
	}
	| '+' {
	    $$ =  1;
	}
	;

unit	: tSEC_UNIT {
	    $$ = $1;
	    yyRelPointer = &yyRelSeconds;
	}
	| tDAY_UNIT {
	    $$ = $1;
	    yyRelPointer = &yyRelDay;
	}
	| tMONTH_UNIT {
	    $$ = $1;
	    yyRelPointer = &yyRelMonth;
	}
	;

INTNUM	: tUNUMBER {
	    $$ = $1;
	}
	| tISOBAS6 {
	    $$ = $1;
	}
	| tISOBAS8 {
	    $$ = $1;
	}
	;

numitem	: tUNUMBER {
	    if ((info->flags & (CLF_TIME|CLF_HAVEDATE|CLF_RELCONV)) == (CLF_TIME|CLF_HAVEDATE)) {
		yyYear = $1;
	    } else {
		yyIncrFlags(CLF_TIME);
		if (yyDigitCount <= 2) {
		    yyHour = $1;
		    yyMinutes = 0;
		} else {
		    yyHour = $1 / 100;
		    yyMinutes = $1 % 100;
		}
		yySeconds = 0;
		yyMeridian = MER24;
	    }
	}
	;

o_merid : /* NULL */ {
	    $$ = MER24;
	}
	| tMERIDIAN {
	    $$ = $1;
	}
	;

%%
/*
 * Month and day table.
 */

static const TABLE MonthDayTable[] = {
    { "january",	tMONTH,	 1 },
    { "february",	tMONTH,	 2 },
    { "march",		tMONTH,	 3 },
    { "april",		tMONTH,	 4 },
    { "may",		tMONTH,	 5 },
    { "june",		tMONTH,	 6 },
    { "july",		tMONTH,	 7 },
    { "august",		tMONTH,	 8 },
    { "september",	tMONTH,	 9 },
    { "sept",		tMONTH,	 9 },
    { "october",	tMONTH, 10 },
    { "november",	tMONTH, 11 },
    { "december",	tMONTH, 12 },
    { "sunday",		tDAY, 0 },
    { "monday",		tDAY, 1 },
    { "tuesday",	tDAY, 2 },
    { "tues",		tDAY, 2 },
    { "wednesday",	tDAY, 3 },
    { "wednes",		tDAY, 3 },
    { "thursday",	tDAY, 4 },
    { "thur",		tDAY, 4 },
    { "thurs",		tDAY, 4 },
    { "friday",		tDAY, 5 },
    { "saturday",	tDAY, 6 },
    { NULL, 0, 0 }
};

/*
 * Time units table.
 */

static const TABLE UnitsTable[] = {
    { "year",		tMONTH_UNIT,	12 },
    { "month",		tMONTH_UNIT,	 1 },
    { "fortnight",	tDAY_UNIT,	14 },
    { "week",		tDAY_UNIT,	 7 },
    { "day",		tDAY_UNIT,	 1 },
    { "hour",		tSEC_UNIT, 60 * 60 },
    { "minute",		tSEC_UNIT,	60 },
    { "min",		tSEC_UNIT,	60 },
    { "second",		tSEC_UNIT,	 1 },
    { "sec",		tSEC_UNIT,	 1 },
    { NULL, 0, 0 }
};

/*
 * Assorted relative-time words.
 */

static const TABLE OtherTable[] = {
    { "tomorrow",	tDAY_UNIT,	1 },
    { "yesterday",	tDAY_UNIT,	-1 },
    { "today",		tDAY_UNIT,	0 },
    { "now",		tSEC_UNIT,	0 },
    { "last",		tUNUMBER,	-1 },
    { "this",		tSEC_UNIT,	0 },
    { "next",		tNEXT,		1 },
#if 0
    { "first",		tUNUMBER,	1 },
    { "second",		tUNUMBER,	2 },
    { "third",		tUNUMBER,	3 },
    { "fourth",		tUNUMBER,	4 },
    { "fifth",		tUNUMBER,	5 },
    { "sixth",		tUNUMBER,	6 },
    { "seventh",	tUNUMBER,	7 },
    { "eighth",		tUNUMBER,	8 },
    { "ninth",		tUNUMBER,	9 },
    { "tenth",		tUNUMBER,	10 },
    { "eleventh",	tUNUMBER,	11 },
    { "twelfth",	tUNUMBER,	12 },
#endif
    { "ago",		tAGO,		1 },
    { "epoch",		tEPOCH,		0 },
    { "stardate",	tSTARDATE,	0 },
    { NULL, 0, 0 }
};

/*
 * The timezone table. (Note: This table was modified to not use any floating
 * point constants to work around an SGI compiler bug).
 */

static const TABLE TimezoneTable[] = {
    { "gmt",	tZONE,	   HOUR( 0) },	    /* Greenwich Mean */
    { "ut",	tZONE,	   HOUR( 0) },	    /* Universal (Coordinated) */
    { "utc",	tZONE,	   HOUR( 0) },
    { "uct",	tZONE,	   HOUR( 0) },	    /* Universal Coordinated Time */
    { "wet",	tZONE,	   HOUR( 0) },	    /* Western European */
    { "bst",	tDAYZONE,  HOUR( 0) },	    /* British Summer */
    { "wat",	tZONE,	   HOUR( 1) },	    /* West Africa */
    { "at",	tZONE,	   HOUR( 2) },	    /* Azores */
#if	0
    /* For completeness.  BST is also British Summer, and GST is
     * also Guam Standard. */
    { "bst",	tZONE,	   HOUR( 3) },	    /* Brazil Standard */
    { "gst",	tZONE,	   HOUR( 3) },	    /* Greenland Standard */
#endif
    { "nft",	tZONE,	   HOUR( 7/2) },    /* Newfoundland */
    { "nst",	tZONE,	   HOUR( 7/2) },    /* Newfoundland Standard */
    { "ndt",	tDAYZONE,  HOUR( 7/2) },    /* Newfoundland Daylight */
    { "ast",	tZONE,	   HOUR( 4) },	    /* Atlantic Standard */
    { "adt",	tDAYZONE,  HOUR( 4) },	    /* Atlantic Daylight */
    { "est",	tZONE,	   HOUR( 5) },	    /* Eastern Standard */
    { "edt",	tDAYZONE,  HOUR( 5) },	    /* Eastern Daylight */
    { "cst",	tZONE,	   HOUR( 6) },	    /* Central Standard */
    { "cdt",	tDAYZONE,  HOUR( 6) },	    /* Central Daylight */
    { "mst",	tZONE,	   HOUR( 7) },	    /* Mountain Standard */
    { "mdt",	tDAYZONE,  HOUR( 7) },	    /* Mountain Daylight */
    { "pst",	tZONE,	   HOUR( 8) },	    /* Pacific Standard */
    { "pdt",	tDAYZONE,  HOUR( 8) },	    /* Pacific Daylight */
    { "yst",	tZONE,	   HOUR( 9) },	    /* Yukon Standard */
    { "ydt",	tDAYZONE,  HOUR( 9) },	    /* Yukon Daylight */
    { "akst",	tZONE,	   HOUR( 9) },	    /* Alaska Standard */
    { "akdt",	tDAYZONE,  HOUR( 9) },	    /* Alaska Daylight */
    { "hst",	tZONE,	   HOUR(10) },	    /* Hawaii Standard */
    { "hdt",	tDAYZONE,  HOUR(10) },	    /* Hawaii Daylight */
    { "cat",	tZONE,	   HOUR(10) },	    /* Central Alaska */
    { "ahst",	tZONE,	   HOUR(10) },	    /* Alaska-Hawaii Standard */
    { "nt",	tZONE,	   HOUR(11) },	    /* Nome */
    { "idlw",	tZONE,	   HOUR(12) },	    /* International Date Line West */
    { "cet",	tZONE,	  -HOUR( 1) },	    /* Central European */
    { "cest",	tDAYZONE, -HOUR( 1) },	    /* Central European Summer */
    { "met",	tZONE,	  -HOUR( 1) },	    /* Middle European */
    { "mewt",	tZONE,	  -HOUR( 1) },	    /* Middle European Winter */
    { "mest",	tDAYZONE, -HOUR( 1) },	    /* Middle European Summer */
    { "swt",	tZONE,	  -HOUR( 1) },	    /* Swedish Winter */
    { "sst",	tDAYZONE, -HOUR( 1) },	    /* Swedish Summer */
    { "fwt",	tZONE,	  -HOUR( 1) },	    /* French Winter */
    { "fst",	tDAYZONE, -HOUR( 1) },	    /* French Summer */
    { "eet",	tZONE,	  -HOUR( 2) },	    /* Eastern Europe, USSR Zone 1 */
    { "bt",	tZONE,	  -HOUR( 3) },	    /* Baghdad, USSR Zone 2 */
    { "it",	tZONE,	  -HOUR( 7/2) },    /* Iran */
    { "zp4",	tZONE,	  -HOUR( 4) },	    /* USSR Zone 3 */
    { "zp5",	tZONE,	  -HOUR( 5) },	    /* USSR Zone 4 */
    { "ist",	tZONE,	  -HOUR(11/2) },    /* Indian Standard */
    { "zp6",	tZONE,	  -HOUR( 6) },	    /* USSR Zone 5 */
#if	0
    /* For completeness.  NST is also Newfoundland Stanard, nad SST is
     * also Swedish Summer. */
    { "nst",	tZONE,	  -HOUR(13/2) },    /* North Sumatra */
    { "sst",	tZONE,	  -HOUR( 7) },	    /* South Sumatra, USSR Zone 6 */
#endif	/* 0 */
    { "wast",	tZONE,	  -HOUR( 7) },	    /* West Australian Standard */
    { "wadt",	tDAYZONE, -HOUR( 7) },	    /* West Australian Daylight */
    { "jt",	tZONE,	  -HOUR(15/2) },    /* Java (3pm in Cronusland!) */
    { "cct",	tZONE,	  -HOUR( 8) },	    /* China Coast, USSR Zone 7 */
    { "jst",	tZONE,	  -HOUR( 9) },	    /* Japan Standard, USSR Zone 8 */
    { "jdt",	tDAYZONE, -HOUR( 9) },	    /* Japan Daylight */
    { "kst",	tZONE,	  -HOUR( 9) },	    /* Korea Standard */
    { "kdt",	tDAYZONE, -HOUR( 9) },	    /* Korea Daylight */
    { "cast",	tZONE,	  -HOUR(19/2) },    /* Central Australian Standard */
    { "cadt",	tDAYZONE, -HOUR(19/2) },    /* Central Australian Daylight */
    { "east",	tZONE,	  -HOUR(10) },	    /* Eastern Australian Standard */
    { "eadt",	tDAYZONE, -HOUR(10) },	    /* Eastern Australian Daylight */
    { "gst",	tZONE,	  -HOUR(10) },	    /* Guam Standard, USSR Zone 9 */
    { "nzt",	tZONE,	  -HOUR(12) },	    /* New Zealand */
    { "nzst",	tZONE,	  -HOUR(12) },	    /* New Zealand Standard */
    { "nzdt",	tDAYZONE, -HOUR(12) },	    /* New Zealand Daylight */
    { "idle",	tZONE,	  -HOUR(12) },	    /* International Date Line East */
    /* ADDED BY Marco Nijdam */
    { "dst",	tDST,	  HOUR( 0) },	    /* DST on (hour is ignored) */
    /* End ADDED */
    { NULL, 0, 0 }
};

/*
 * Military timezone table.
 */

static const TABLE MilitaryTable[] = {
    { "a",	tZONE,	-HOUR( 1) },
    { "b",	tZONE,	-HOUR( 2) },
    { "c",	tZONE,	-HOUR( 3) },
    { "d",	tZONE,	-HOUR( 4) },
    { "e",	tZONE,	-HOUR( 5) },
    { "f",	tZONE,	-HOUR( 6) },
    { "g",	tZONE,	-HOUR( 7) },
    { "h",	tZONE,	-HOUR( 8) },
    { "i",	tZONE,	-HOUR( 9) },
    { "k",	tZONE,	-HOUR(10) },
    { "l",	tZONE,	-HOUR(11) },
    { "m",	tZONE,	-HOUR(12) },
    { "n",	tZONE,	HOUR(  1) },
    { "o",	tZONE,	HOUR(  2) },
    { "p",	tZONE,	HOUR(  3) },
    { "q",	tZONE,	HOUR(  4) },
    { "r",	tZONE,	HOUR(  5) },
    { "s",	tZONE,	HOUR(  6) },
    { "t",	tZONE,	HOUR(  7) },
    { "u",	tZONE,	HOUR(  8) },
    { "v",	tZONE,	HOUR(  9) },
    { "w",	tZONE,	HOUR( 10) },
    { "x",	tZONE,	HOUR( 11) },
    { "y",	tZONE,	HOUR( 12) },
    { "z",	tZONE,	HOUR( 0) },
    { NULL, 0, 0 }
};

static inline const char *
bypassSpaces(
    const char *s)
{
    while (TclIsSpaceProc(*s)) {
	s++;
    }
    return s;
}

/*
 * Dump error messages in the bit bucket.
 */

static void
TclDateerror(
    YYLTYPE* location,
    DateInfo* infoPtr,
    const char *s)
{
    Tcl_Obj* t;
    if (!infoPtr->messages) {
	TclNewObj(infoPtr->messages);
    }
    Tcl_AppendToObj(infoPtr->messages, infoPtr->separatrix, -1);
    Tcl_AppendToObj(infoPtr->messages, s, -1);
    Tcl_AppendToObj(infoPtr->messages, " (characters ", -1);
    TclNewIntObj(t, location->first_column);
    Tcl_IncrRefCount(t);
    Tcl_AppendObjToObj(infoPtr->messages, t);
    Tcl_DecrRefCount(t);
    Tcl_AppendToObj(infoPtr->messages, "-", -1);
    TclNewIntObj(t, location->last_column);
    Tcl_IncrRefCount(t);
    Tcl_AppendObjToObj(infoPtr->messages, t);
    Tcl_DecrRefCount(t);
    Tcl_AppendToObj(infoPtr->messages, ")", -1);
    infoPtr->separatrix = "\n";
}

int
ToSeconds(
    int Hours,
    int Minutes,
    int Seconds,
    MERIDIAN Meridian)
{
    if (Minutes < 0 || Minutes > 59 || Seconds < 0 || Seconds > 59) {
	return -1;
    }
    switch (Meridian) {
    case MER24:
	if (Hours < 0 || Hours > 23) {
	    return -1;
	}
	return (Hours * 60L + Minutes) * 60L + Seconds;
    case MERam:
	if (Hours < 1 || Hours > 12) {
	    return -1;
	}
	return ((Hours % 12) * 60L + Minutes) * 60L + Seconds;
    case MERpm:
	if (Hours < 1 || Hours > 12) {
	    return -1;
	}
	return (((Hours % 12) + 12) * 60L + Minutes) * 60L + Seconds;
    }
    return -1;			/* Should never be reached */
}

static int
LookupWord(
    YYSTYPE* yylvalPtr,
    char *buff)
{
    char *p;
    char *q;
    const TABLE *tp;
    int i, abbrev;

    /*
     * Make it lowercase.
     */

    Tcl_UtfToLower(buff);

    if (*buff == 'a' && (strcmp(buff, "am") == 0 || strcmp(buff, "a.m.") == 0)) {
	yylvalPtr->Meridian = MERam;
	return tMERIDIAN;
    }
    if (*buff == 'p' && (strcmp(buff, "pm") == 0 || strcmp(buff, "p.m.") == 0)) {
	yylvalPtr->Meridian = MERpm;
	return tMERIDIAN;
    }

    /*
     * See if we have an abbreviation for a month.
     */

    if (strlen(buff) == 3) {
	abbrev = 1;
    } else if (strlen(buff) == 4 && buff[3] == '.') {
	abbrev = 1;
	buff[3] = '\0';
    } else {
	abbrev = 0;
    }

    for (tp = MonthDayTable; tp->name; tp++) {
	if (abbrev) {
	    if (strncmp(buff, tp->name, 3) == 0) {
		yylvalPtr->Number = tp->value;
		return tp->type;
	    }
	} else if (strcmp(buff, tp->name) == 0) {
	    yylvalPtr->Number = tp->value;
	    return tp->type;
	}
    }

    for (tp = TimezoneTable; tp->name; tp++) {
	if (strcmp(buff, tp->name) == 0) {
	    yylvalPtr->Number = tp->value;
	    return tp->type;
	}
    }

    for (tp = UnitsTable; tp->name; tp++) {
	if (strcmp(buff, tp->name) == 0) {
	    yylvalPtr->Number = tp->value;
	    return tp->type;
	}
    }

    /*
     * Strip off any plural and try the units table again.
     */

    i = strlen(buff) - 1;
    if (i > 0 && buff[i] == 's') {
	buff[i] = '\0';
	for (tp = UnitsTable; tp->name; tp++) {
	    if (strcmp(buff, tp->name) == 0) {
		yylvalPtr->Number = tp->value;
		return tp->type;
	    }
	}
    }

    for (tp = OtherTable; tp->name; tp++) {
	if (strcmp(buff, tp->name) == 0) {
	    yylvalPtr->Number = tp->value;
	    return tp->type;
	}
    }

    /*
     * Military timezones.
     */

    if (buff[1] == '\0' && !(*buff & 0x80)
	    && isalpha(UCHAR(*buff))) {			/* INTL: ISO only */
	for (tp = MilitaryTable; tp->name; tp++) {
	    if (strcmp(buff, tp->name) == 0) {
		yylvalPtr->Number = tp->value;
		return tp->type;
	    }
	}
    }

    /*
     * Drop out any periods and try the timezone table again.
     */

    for (i = 0, p = q = buff; *q; q++) {
	if (*q != '.') {
	    *p++ = *q;
	} else {
	    i++;
	}
    }
    *p = '\0';
    if (i) {
	for (tp = TimezoneTable; tp->name; tp++) {
	    if (strcmp(buff, tp->name) == 0) {
		yylvalPtr->Number = tp->value;
		return tp->type;
	    }
	}
    }

    return tID;
}

static int
TclDatelex(
    YYSTYPE* yylvalPtr,
    YYLTYPE* location,
    DateInfo *info)
{
    char c;
    char *p;
    char buff[20];
    int Count;
    const char *tokStart;

    location->first_column = yyInput - info->dateStart;
    for ( ; ; ) {

	if (isspace(UCHAR(*yyInput))) {
	    yyInput = bypassSpaces(yyInput);
	    /* ignore space at end of text and before some words */
	    c = *yyInput;
	    if (c != '\0' && !isalpha(UCHAR(c))) {
		return SP;
	    }
	}
	tokStart = yyInput;

	if (isdigit(UCHAR(c = *yyInput))) { /* INTL: digit */

	    /*
	     * Convert the string into a number; count the number of digits.
	     */
	    int num = c - '0';
	    p = (char *)yyInput;
	    while (isdigit(UCHAR(c = *(++p)))) {
		if (num >= 0) {
		    num *= 10; num += c - '0';
		}
	    }
	    yylvalPtr->Number = num;
	    yyDigitCount = p - yyInput;
	    yyInput = p;

	    /*
	     * A number with 6 or more digits is considered an ISO 8601 base.
	     */

	    location->last_column = yyInput - info->dateStart - 1;
	    if (yyDigitCount >= 6) {
		if (yyDigitCount == 14 || yyDigitCount == 12) {
		    /* long form of ISO 8601 (without separator), either
		     * YYYYMMDDhhmmss or YYYYMMDDhhmm, so reduce to date
		     * (8 chars is isodate) */
		    p = (char *)tokStart;
		    num = *p++ - '0';
		    do {
			num *= 10; num += *p++ - '0';
		    } while (p - tokStart < 8);
		    yylvalPtr->Number = num;
		    yyDigitCount = 8;
		    yyInput = p;
		    location->last_column = yyInput - info->dateStart - 1;
		    return tISOBASL;
		}
		if (num < 0) { /* overflow */
		    return tID;
		}
		if (yyDigitCount == 8) {
		    return tISOBAS8;
		}
		if (yyDigitCount == 6) {
		    return tISOBAS6;
		}
	    }
	    /* ignore spaces after digits (optional) */
	    yyInput = bypassSpaces(yyInput);
	    return tUNUMBER;
	}
	if (!(c & 0x80) && isalpha(UCHAR(c))) {		  /* INTL: ISO only. */
	    int ret;
	    for (p = buff; isalpha(UCHAR(c = *yyInput++)) /* INTL: ISO only. */
		     || c == '.'; ) {
		if (p < &buff[sizeof buff - 1]) {
		    *p++ = c;
		}
	    }
	    *p = '\0';
	    yyInput--;
	    location->last_column = yyInput - info->dateStart - 1;
	    ret = LookupWord(yylvalPtr, buff);
	    /*
	     * lookahead:
	     *	for spaces to consider word boundaries (for instance
	     *	literal T in isodateTisotimeZ is not a TZ, but Z is UTC);
	     *	for +/- digit, to differentiate between "GMT+1000 day" and "GMT +1000 day";
	     * bypass spaces after token (but ignore by TZ+OFFS), because should
	     * recognize next SP token, if TZ only.
	     */
	    if (ret == tZONE || ret == tDAYZONE) {
		c = *yyInput;
		if (isdigit(UCHAR(c))) { /* literal not a TZ  */
		    yyInput = tokStart;
		    return *yyInput++;
		}
		if ((c == '+' || c == '-') && isdigit(UCHAR(*(yyInput+1)))) {
		    if ( !isdigit(UCHAR(*(yyInput+2)))
		      || !isdigit(UCHAR(*(yyInput+3)))) {
			/* GMT+1, GMT-10, etc. */
			return tZONEwO2;
		    }
		    if ( isdigit(UCHAR(*(yyInput+4)))
		      && !isdigit(UCHAR(*(yyInput+5)))) {
			/* GMT+1000, etc. */
			return tZONEwO4;
		    }
		}
	    }
	    yyInput = bypassSpaces(yyInput);
	    return ret;

	}
	if (c != '(') {
	    location->last_column = yyInput - info->dateStart;
	    return *yyInput++;
	}
	Count = 0;
	do {
	    c = *yyInput++;
	    if (c == '\0') {
		location->last_column = yyInput - info->dateStart - 1;
		return c;
	    } else if (c == '(') {
		Count++;
	    } else if (c == ')') {
		Count--;
	    }
	} while (Count > 0);
    }
}

int
TclClockFreeScan(
    Tcl_Interp *interp,		/* Tcl interpreter */
<<<<<<< HEAD
    DateInfo *info)		/* Input and result parameters */
=======
    int objc,			/* Count of parameters */
    Tcl_Obj *const *objv)	/* Parameters */
>>>>>>> 29ac91cb
{
    int status;

  #if YYDEBUG
    /* enable debugging if compiled with YYDEBUG */
    yydebug = 1;
  #endif

    /*
     * yyInput = stringToParse;
     *
     * ClockInitDateInfo(info) should be executed to pre-init info;
     */

    yyDSTmode = DSTmaybe;

    info->separatrix = "";

    info->dateStart = yyInput;

    /* ignore spaces at begin */
    yyInput = bypassSpaces(yyInput);

    /* parse */
    status = yyparse(info);
    if (status == 1) {
    	const char *msg = NULL;
	if (info->errFlags & CLF_HAVEDATE) {
	    msg = "more than one date in string";
	} else if (info->errFlags & CLF_TIME) {
	    msg = "more than one time of day in string";
	} else if (info->errFlags & CLF_ZONE) {
	    msg = "more than one time zone in string";
	} else if (info->errFlags & CLF_DAYOFWEEK) {
	    msg = "more than one weekday in string";
	} else if (info->errFlags & CLF_ORDINALMONTH) {
	    msg = "more than one ordinal month in string";
	}
	if (msg) {
	    Tcl_SetObjResult(interp, Tcl_NewStringObj(msg, -1));
	    Tcl_SetErrorCode(interp, "TCL", "VALUE", "DATE", "MULTIPLE", NULL);
	} else {
	    Tcl_SetObjResult(interp,
		info->messages ? info->messages : Tcl_NewObj());
	    info->messages = NULL;
	    Tcl_SetErrorCode(interp, "TCL", "VALUE", "DATE", "PARSE", NULL);
	}
	status = TCL_ERROR;
    } else if (status == 2) {
	Tcl_SetObjResult(interp, Tcl_NewStringObj("memory exhausted", -1));
	Tcl_SetErrorCode(interp, "TCL", "MEMORY", NULL);
	status = TCL_ERROR;
    } else if (status != 0) {
	Tcl_SetObjResult(interp, Tcl_NewStringObj("Unknown status returned "
						  "from date parser. Please "
						  "report this error as a "
						  "bug in Tcl.", -1));
	Tcl_SetErrorCode(interp, "TCL", "BUG", NULL);
	status = TCL_ERROR;
    }
    if (info->messages) {
	Tcl_DecrRefCount(info->messages);
    }
    return status;
}

/*
 * Local Variables:
 * mode: c
 * c-basic-offset: 4
 * fill-column: 78
 * End:
 */<|MERGE_RESOLUTION|>--- conflicted
+++ resolved
@@ -1018,12 +1018,7 @@
 int
 TclClockFreeScan(
     Tcl_Interp *interp,		/* Tcl interpreter */
-<<<<<<< HEAD
     DateInfo *info)		/* Input and result parameters */
-=======
-    int objc,			/* Count of parameters */
-    Tcl_Obj *const *objv)	/* Parameters */
->>>>>>> 29ac91cb
 {
     int status;
 
