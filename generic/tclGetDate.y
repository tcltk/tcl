/*
 * tclGetDate.y --
 *
 *	Contains yacc grammar for parsing date and time strings. The output of
 *	this file should be the file tclDate.c which is used directly in the
 *	Tcl sources. Note that this file is largely obsolete in Tcl 8.5; it is
 *	only used when doing free-form date parsing, an ill-defined process
 *	anyway.
 *
 * Copyright (c) 1992-1995 Karl Lehenbauer & Mark Diekhans.
 * Copyright (c) 1995-1997 Sun Microsystems, Inc.
 *
 * See the file "license.terms" for information on usage and redistribution of
 * this file, and for a DISCLAIMER OF ALL WARRANTIES.
 */

%parse-param {DateInfo* info}
%lex-param {DateInfo* info}
%define api.pure
 /* %error-verbose would be nice, but our token names are meaningless */
%locations

%{
/*
 * tclDate.c --
 *
 *	This file is generated from a yacc grammar defined in the file
 *	tclGetDate.y. It should not be edited directly.
 *
 * Copyright (c) 1992-1995 Karl Lehenbauer & Mark Diekhans.
 * Copyright (c) 1995-1997 Sun Microsystems, Inc.
 *
 * See the file "license.terms" for information on usage and redistribution of
 * this file, and for a DISCLAIMER OF ALL WARRANTIES.
 *
 */
#include "tclInt.h"

/*
 * Bison generates several labels that happen to be unused. MS Visual C++
 * doesn't like that, and complains. Tell it to shut up.
 */

#ifdef _MSC_VER
#pragma warning( disable : 4102 )
#endif /* _MSC_VER */

/*
 * Meridian: am, pm, or 24-hour style.
 */

typedef enum _MERIDIAN {
    MERam, MERpm, MER24
} MERIDIAN;

/*
 * yyparse will accept a 'struct DateInfo' as its parameter; that's where the
 * parsed fields will be returned.
 */

typedef struct DateInfo {

    Tcl_Obj* messages;		/* Error messages */
    const char* separatrix;	/* String separating messages */

    time_t dateYear;
    time_t dateMonth;
    time_t dateDay;
    int dateHaveDate;

    time_t dateHour;
    time_t dateMinutes;
    time_t dateSeconds;
    MERIDIAN dateMeridian;
    int dateHaveTime;

    time_t dateTimezone;
    int dateDSTmode;
    int dateHaveZone;

    time_t dateRelMonth;
    time_t dateRelDay;
    time_t dateRelSeconds;
    int dateHaveRel;

    time_t dateMonthOrdinal;
    int dateHaveOrdinalMonth;

    time_t dateDayOrdinal;
    time_t dateDayNumber;
    int dateHaveDay;

    const char *dateStart;
    const char *dateInput;
    time_t *dateRelPointer;

    int dateDigitCount;
} DateInfo;

#define YYMALLOC	ckalloc
#define YYFREE(x)	(ckfree((void*) (x)))

#define yyDSTmode	(info->dateDSTmode)
#define yyDayOrdinal	(info->dateDayOrdinal)
#define yyDayNumber	(info->dateDayNumber)
#define yyMonthOrdinal	(info->dateMonthOrdinal)
#define yyHaveDate	(info->dateHaveDate)
#define yyHaveDay	(info->dateHaveDay)
#define yyHaveOrdinalMonth (info->dateHaveOrdinalMonth)
#define yyHaveRel	(info->dateHaveRel)
#define yyHaveTime	(info->dateHaveTime)
#define yyHaveZone	(info->dateHaveZone)
#define yyTimezone	(info->dateTimezone)
#define yyDay		(info->dateDay)
#define yyMonth		(info->dateMonth)
#define yyYear		(info->dateYear)
#define yyHour		(info->dateHour)
#define yyMinutes	(info->dateMinutes)
#define yySeconds	(info->dateSeconds)
#define yyMeridian	(info->dateMeridian)
#define yyRelMonth	(info->dateRelMonth)
#define yyRelDay	(info->dateRelDay)
#define yyRelSeconds	(info->dateRelSeconds)
#define yyRelPointer	(info->dateRelPointer)
#define yyInput		(info->dateInput)
#define yyDigitCount	(info->dateDigitCount)

#define EPOCH		1970
#define START_OF_TIME	1902
#define END_OF_TIME	2037

/*
 * The offset of tm_year of struct tm returned by localtime, gmtime, etc.
 * Posix requires 1900.
 */

#define TM_YEAR_BASE	1900

#define HOUR(x)		((int) (60 * (x)))
#define SECSPERDAY	(24L * 60L * 60L)
#define IsLeapYear(x)	(((x) % 4 == 0) && ((x) % 100 != 0 || (x) % 400 == 0))

/*
 * An entry in the lexical lookup table.
 */

typedef struct _TABLE {
    const char *name;
    int type;
    time_t value;
} TABLE;

/*
 * Daylight-savings mode: on, off, or not yet known.
 */

typedef enum _DSTMODE {
    DSTon, DSToff, DSTmaybe
} DSTMODE;

%}

%union {
    time_t Number;
    enum _MERIDIAN Meridian;
}

%{

/*
 * Prototypes of internal functions.
 */

static int		LookupWord(YYSTYPE* yylvalPtr, char *buff);
 static void		TclDateerror(YYLTYPE* location,
				     DateInfo* info, const char *s);
 static int		TclDatelex(YYSTYPE* yylvalPtr, YYLTYPE* location,
				   DateInfo* info);
static time_t		ToSeconds(time_t Hours, time_t Minutes,
			    time_t Seconds, MERIDIAN Meridian);
MODULE_SCOPE int	yyparse(DateInfo*);

%}

%token	tAGO
%token	tDAY
%token	tDAYZONE
%token	tID
%token	tMERIDIAN
%token	tMONTH
%token	tMONTH_UNIT
%token	tSTARDATE
%token	tSEC_UNIT
%token	tSNUMBER
%token	tUNUMBER
%token	tZONE
%token	tEPOCH
%token	tDST
%token	tISOBASE
%token	tDAY_UNIT
%token	tNEXT

%type	<Number>	tDAY
%type	<Number>	tDAYZONE
%type	<Number>	tMONTH
%type	<Number>	tMONTH_UNIT
%type	<Number>	tDST
%type	<Number>	tSEC_UNIT
%type	<Number>	tSNUMBER
%type	<Number>	tUNUMBER
%type	<Number>	tZONE
%type	<Number>	tISOBASE
%type	<Number>	tDAY_UNIT
%type	<Number>	unit
%type	<Number>	sign
%type	<Number>	tNEXT
%type	<Number>	tSTARDATE
%type	<Meridian>	tMERIDIAN
%type	<Meridian>	o_merid

%%

spec	: /* NULL */
	| spec item
	;

item	: time {
	    yyHaveTime++;
	}
	| zone {
	    yyHaveZone++;
	}
	| date {
	    yyHaveDate++;
	}
	| ordMonth {
	    yyHaveOrdinalMonth++;
	}
	| day {
	    yyHaveDay++;
	}
	| relspec {
	    yyHaveRel++;
	}
	| iso {
	    yyHaveTime++;
	    yyHaveDate++;
	}
	| trek {
	    yyHaveTime++;
	    yyHaveDate++;
	    yyHaveRel++;
	}
	| number
	;

time	: tUNUMBER tMERIDIAN {
	    yyHour = $1;
	    yyMinutes = 0;
	    yySeconds = 0;
	    yyMeridian = $2;
	}
	| tUNUMBER ':' tUNUMBER o_merid {
	    yyHour = $1;
	    yyMinutes = $3;
	    yySeconds = 0;
	    yyMeridian = $4;
	}
	| tUNUMBER ':' tUNUMBER ':' tUNUMBER o_merid {
	    yyHour = $1;
	    yyMinutes = $3;
	    yySeconds = $5;
	    yyMeridian = $6;
	}
	;

zone	: tZONE tDST {
	    yyTimezone = $1;
	    if (yyTimezone > HOUR( 12)) yyTimezone -= HOUR(100);
	    yyDSTmode = DSTon;
	}
	| tZONE {
	    yyTimezone = $1;
	    if (yyTimezone > HOUR( 12)) yyTimezone -= HOUR(100);
	    yyDSTmode = DSToff;
	}
	| tDAYZONE {
	    yyTimezone = $1;
	    yyDSTmode = DSTon;
	}
	| sign tUNUMBER {
	    yyTimezone = -$1*($2 % 100 + ($2 / 100) * 60);
	    yyDSTmode = DSToff;
	}
	;

day	: tDAY {
	    yyDayOrdinal = 1;
	    yyDayNumber = $1;
	}
	| tDAY ',' {
	    yyDayOrdinal = 1;
	    yyDayNumber = $1;
	}
	| tUNUMBER tDAY {
	    yyDayOrdinal = $1;
	    yyDayNumber = $2;
	}
	| sign tUNUMBER tDAY {
	    yyDayOrdinal = $1 * $2;
	    yyDayNumber = $3;
	}
	| tNEXT tDAY {
	    yyDayOrdinal = 2;
	    yyDayNumber = $2;
	}
	;

date	: tUNUMBER '/' tUNUMBER {
	    yyMonth = $1;
	    yyDay = $3;
	}
	| tUNUMBER '/' tUNUMBER '/' tUNUMBER {
	    yyMonth = $1;
	    yyDay = $3;
	    yyYear = $5;
	}
	| tISOBASE {
	    yyYear = $1 / 10000;
	    yyMonth = ($1 % 10000)/100;
	    yyDay = $1 % 100;
	}
	| tUNUMBER '-' tMONTH '-' tUNUMBER {
	    yyDay = $1;
	    yyMonth = $3;
	    yyYear = $5;
	}
	| tUNUMBER '-' tUNUMBER '-' tUNUMBER {
	    yyMonth = $3;
	    yyDay = $5;
	    yyYear = $1;
	}
	| tMONTH tUNUMBER {
	    yyMonth = $1;
	    yyDay = $2;
	}
	| tMONTH tUNUMBER ',' tUNUMBER {
	    yyMonth = $1;
	    yyDay = $2;
	    yyYear = $4;
	}
	| tUNUMBER tMONTH {
	    yyMonth = $2;
	    yyDay = $1;
	}
	| tEPOCH {
	    yyMonth = 1;
	    yyDay = 1;
	    yyYear = EPOCH;
	}
	| tUNUMBER tMONTH tUNUMBER {
	    yyMonth = $2;
	    yyDay = $1;
	    yyYear = $3;
	}
	;

ordMonth: tNEXT tMONTH {
	    yyMonthOrdinal = 1;
	    yyMonth = $2;
	}
	| tNEXT tUNUMBER tMONTH {
	    yyMonthOrdinal = $2;
	    yyMonth = $3;
	}
	;

iso	: tUNUMBER '-' tUNUMBER '-' tUNUMBER tZONE
		tUNUMBER ':' tUNUMBER ':' tUNUMBER {
	    if ($6 != HOUR( 7) + HOUR(100)) YYABORT;
	    yyYear = $1;
	    yyMonth = $3;
	    yyDay = $5;
	    yyHour = $7;
	    yyMinutes = $9;
	    yySeconds = $11;
	}
	| tISOBASE tZONE tISOBASE {
	    if ($2 != HOUR( 7) + HOUR(100)) YYABORT;
	    yyYear = $1 / 10000;
	    yyMonth = ($1 % 10000)/100;
	    yyDay = $1 % 100;
	    yyHour = $3 / 10000;
	    yyMinutes = ($3 % 10000)/100;
	    yySeconds = $3 % 100;
	}
	| tISOBASE tZONE tUNUMBER ':' tUNUMBER ':' tUNUMBER {
	    if ($2 != HOUR( 7) + HOUR(100)) YYABORT;
	    yyYear = $1 / 10000;
	    yyMonth = ($1 % 10000)/100;
	    yyDay = $1 % 100;
	    yyHour = $3;
	    yyMinutes = $5;
	    yySeconds = $7;
	}
	| tISOBASE tISOBASE {
	    yyYear = $1 / 10000;
	    yyMonth = ($1 % 10000)/100;
	    yyDay = $1 % 100;
	    yyHour = $2 / 10000;
	    yyMinutes = ($2 % 10000)/100;
	    yySeconds = $2 % 100;
	}
	;

trek	: tSTARDATE tUNUMBER '.' tUNUMBER {
	    /*
	     * Offset computed year by -377 so that the returned years will be
	     * in a range accessible with a 32 bit clock seconds value.
	     */

	    yyYear = $2/1000 + 2323 - 377;
	    yyDay  = 1;
	    yyMonth = 1;
	    yyRelDay += (($2%1000)*(365 + IsLeapYear(yyYear)))/1000;
	    yyRelSeconds += $4 * 144 * 60;
	}
	;

relspec : relunits tAGO {
	    yyRelSeconds *= -1;
	    yyRelMonth *= -1;
	    yyRelDay *= -1;
	}
	| relunits
	;

relunits : sign tUNUMBER unit {
	    *yyRelPointer += $1 * $2 * $3;
	}
	| tUNUMBER unit {
	    *yyRelPointer += $1 * $2;
	}
	| tNEXT unit {
	    *yyRelPointer += $2;
	}
	| tNEXT tUNUMBER unit {
	    *yyRelPointer += $2 * $3;
	}
	| unit {
	    *yyRelPointer += $1;
	}
	;

sign	: '-' {
	    $$ = -1;
	}
	| '+' {
	    $$ =  1;
	}
	;

unit	: tSEC_UNIT {
	    $$ = $1;
	    yyRelPointer = &yyRelSeconds;
	}
	| tDAY_UNIT {
	    $$ = $1;
	    yyRelPointer = &yyRelDay;
	}
	| tMONTH_UNIT {
	    $$ = $1;
	    yyRelPointer = &yyRelMonth;
	}
	;

number	: tUNUMBER {
	    if (yyHaveTime && yyHaveDate && !yyHaveRel) {
		yyYear = $1;
	    } else {
		yyHaveTime++;
		if (yyDigitCount <= 2) {
		    yyHour = $1;
		    yyMinutes = 0;
		} else {
		    yyHour = $1 / 100;
		    yyMinutes = $1 % 100;
		}
		yySeconds = 0;
		yyMeridian = MER24;
	    }
	}
	;

o_merid : /* NULL */ {
	    $$ = MER24;
	}
	| tMERIDIAN {
	    $$ = $1;
	}
	;

%%
/*
 * Month and day table.
 */

static const TABLE MonthDayTable[] = {
    { "january",	tMONTH,	 1 },
    { "february",	tMONTH,	 2 },
    { "march",		tMONTH,	 3 },
    { "april",		tMONTH,	 4 },
    { "may",		tMONTH,	 5 },
    { "june",		tMONTH,	 6 },
    { "july",		tMONTH,	 7 },
    { "august",		tMONTH,	 8 },
    { "september",	tMONTH,	 9 },
    { "sept",		tMONTH,	 9 },
    { "october",	tMONTH, 10 },
    { "november",	tMONTH, 11 },
    { "december",	tMONTH, 12 },
    { "sunday",		tDAY, 0 },
    { "monday",		tDAY, 1 },
    { "tuesday",	tDAY, 2 },
    { "tues",		tDAY, 2 },
    { "wednesday",	tDAY, 3 },
    { "wednes",		tDAY, 3 },
    { "thursday",	tDAY, 4 },
    { "thur",		tDAY, 4 },
    { "thurs",		tDAY, 4 },
    { "friday",		tDAY, 5 },
    { "saturday",	tDAY, 6 },
    { NULL, 0, 0 }
};

/*
 * Time units table.
 */

static const TABLE UnitsTable[] = {
    { "year",		tMONTH_UNIT,	12 },
    { "month",		tMONTH_UNIT,	 1 },
    { "fortnight",	tDAY_UNIT,	14 },
    { "week",		tDAY_UNIT,	 7 },
    { "day",		tDAY_UNIT,	 1 },
    { "hour",		tSEC_UNIT, 60 * 60 },
    { "minute",		tSEC_UNIT,	60 },
    { "min",		tSEC_UNIT,	60 },
    { "second",		tSEC_UNIT,	 1 },
    { "sec",		tSEC_UNIT,	 1 },
    { NULL, 0, 0 }
};

/*
 * Assorted relative-time words.
 */

static const TABLE OtherTable[] = {
    { "tomorrow",	tDAY_UNIT,	1 },
    { "yesterday",	tDAY_UNIT,	-1 },
    { "today",		tDAY_UNIT,	0 },
    { "now",		tSEC_UNIT,	0 },
    { "last",		tUNUMBER,	-1 },
    { "this",		tSEC_UNIT,	0 },
    { "next",		tNEXT,		1 },
#if 0
    { "first",		tUNUMBER,	1 },
    { "second",		tUNUMBER,	2 },
    { "third",		tUNUMBER,	3 },
    { "fourth",		tUNUMBER,	4 },
    { "fifth",		tUNUMBER,	5 },
    { "sixth",		tUNUMBER,	6 },
    { "seventh",	tUNUMBER,	7 },
    { "eighth",		tUNUMBER,	8 },
    { "ninth",		tUNUMBER,	9 },
    { "tenth",		tUNUMBER,	10 },
    { "eleventh",	tUNUMBER,	11 },
    { "twelfth",	tUNUMBER,	12 },
#endif
    { "ago",		tAGO,		1 },
    { "epoch",		tEPOCH,		0 },
    { "stardate",	tSTARDATE,	0 },
    { NULL, 0, 0 }
};

/*
 * The timezone table. (Note: This table was modified to not use any floating
 * point constants to work around an SGI compiler bug).
 */

static const TABLE TimezoneTable[] = {
    { "gmt",	tZONE,	   HOUR( 0) },	    /* Greenwich Mean */
    { "ut",	tZONE,	   HOUR( 0) },	    /* Universal (Coordinated) */
    { "utc",	tZONE,	   HOUR( 0) },
    { "uct",	tZONE,	   HOUR( 0) },	    /* Universal Coordinated Time */
    { "wet",	tZONE,	   HOUR( 0) },	    /* Western European */
    { "bst",	tDAYZONE,  HOUR( 0) },	    /* British Summer */
    { "wat",	tZONE,	   HOUR( 1) },	    /* West Africa */
    { "at",	tZONE,	   HOUR( 2) },	    /* Azores */
#if	0
    /* For completeness.  BST is also British Summer, and GST is
     * also Guam Standard. */
    { "bst",	tZONE,	   HOUR( 3) },	    /* Brazil Standard */
    { "gst",	tZONE,	   HOUR( 3) },	    /* Greenland Standard */
#endif
    { "nft",	tZONE,	   HOUR( 7/2) },    /* Newfoundland */
    { "nst",	tZONE,	   HOUR( 7/2) },    /* Newfoundland Standard */
    { "ndt",	tDAYZONE,  HOUR( 7/2) },    /* Newfoundland Daylight */
    { "ast",	tZONE,	   HOUR( 4) },	    /* Atlantic Standard */
    { "adt",	tDAYZONE,  HOUR( 4) },	    /* Atlantic Daylight */
    { "est",	tZONE,	   HOUR( 5) },	    /* Eastern Standard */
    { "edt",	tDAYZONE,  HOUR( 5) },	    /* Eastern Daylight */
    { "cst",	tZONE,	   HOUR( 6) },	    /* Central Standard */
    { "cdt",	tDAYZONE,  HOUR( 6) },	    /* Central Daylight */
    { "mst",	tZONE,	   HOUR( 7) },	    /* Mountain Standard */
    { "mdt",	tDAYZONE,  HOUR( 7) },	    /* Mountain Daylight */
    { "pst",	tZONE,	   HOUR( 8) },	    /* Pacific Standard */
    { "pdt",	tDAYZONE,  HOUR( 8) },	    /* Pacific Daylight */
    { "yst",	tZONE,	   HOUR( 9) },	    /* Yukon Standard */
    { "ydt",	tDAYZONE,  HOUR( 9) },	    /* Yukon Daylight */
    { "hst",	tZONE,	   HOUR(10) },	    /* Hawaii Standard */
    { "hdt",	tDAYZONE,  HOUR(10) },	    /* Hawaii Daylight */
    { "cat",	tZONE,	   HOUR(10) },	    /* Central Alaska */
    { "ahst",	tZONE,	   HOUR(10) },	    /* Alaska-Hawaii Standard */
    { "nt",	tZONE,	   HOUR(11) },	    /* Nome */
    { "idlw",	tZONE,	   HOUR(12) },	    /* International Date Line West */
    { "cet",	tZONE,	  -HOUR( 1) },	    /* Central European */
    { "cest",	tDAYZONE, -HOUR( 1) },	    /* Central European Summer */
    { "met",	tZONE,	  -HOUR( 1) },	    /* Middle European */
    { "mewt",	tZONE,	  -HOUR( 1) },	    /* Middle European Winter */
    { "mest",	tDAYZONE, -HOUR( 1) },	    /* Middle European Summer */
    { "swt",	tZONE,	  -HOUR( 1) },	    /* Swedish Winter */
    { "sst",	tDAYZONE, -HOUR( 1) },	    /* Swedish Summer */
    { "fwt",	tZONE,	  -HOUR( 1) },	    /* French Winter */
    { "fst",	tDAYZONE, -HOUR( 1) },	    /* French Summer */
    { "eet",	tZONE,	  -HOUR( 2) },	    /* Eastern Europe, USSR Zone 1 */
    { "bt",	tZONE,	  -HOUR( 3) },	    /* Baghdad, USSR Zone 2 */
    { "it",	tZONE,	  -HOUR( 7/2) },    /* Iran */
    { "zp4",	tZONE,	  -HOUR( 4) },	    /* USSR Zone 3 */
    { "zp5",	tZONE,	  -HOUR( 5) },	    /* USSR Zone 4 */
    { "ist",	tZONE,	  -HOUR(11/2) },    /* Indian Standard */
    { "zp6",	tZONE,	  -HOUR( 6) },	    /* USSR Zone 5 */
#if	0
    /* For completeness.  NST is also Newfoundland Stanard, nad SST is
     * also Swedish Summer. */
    { "nst",	tZONE,	  -HOUR(13/2) },    /* North Sumatra */
    { "sst",	tZONE,	  -HOUR( 7) },	    /* South Sumatra, USSR Zone 6 */
#endif	/* 0 */
    { "wast",	tZONE,	  -HOUR( 7) },	    /* West Australian Standard */
    { "wadt",	tDAYZONE, -HOUR( 7) },	    /* West Australian Daylight */
    { "jt",	tZONE,	  -HOUR(15/2) },    /* Java (3pm in Cronusland!) */
    { "cct",	tZONE,	  -HOUR( 8) },	    /* China Coast, USSR Zone 7 */
    { "jst",	tZONE,	  -HOUR( 9) },	    /* Japan Standard, USSR Zone 8 */
    { "jdt",	tDAYZONE, -HOUR( 9) },	    /* Japan Daylight */
    { "kst",	tZONE,	  -HOUR( 9) },	    /* Korea Standard */
    { "kdt",	tDAYZONE, -HOUR( 9) },	    /* Korea Daylight */
    { "cast",	tZONE,	  -HOUR(19/2) },    /* Central Australian Standard */
    { "cadt",	tDAYZONE, -HOUR(19/2) },    /* Central Australian Daylight */
    { "east",	tZONE,	  -HOUR(10) },	    /* Eastern Australian Standard */
    { "eadt",	tDAYZONE, -HOUR(10) },	    /* Eastern Australian Daylight */
    { "gst",	tZONE,	  -HOUR(10) },	    /* Guam Standard, USSR Zone 9 */
    { "nzt",	tZONE,	  -HOUR(12) },	    /* New Zealand */
    { "nzst",	tZONE,	  -HOUR(12) },	    /* New Zealand Standard */
    { "nzdt",	tDAYZONE, -HOUR(12) },	    /* New Zealand Daylight */
    { "idle",	tZONE,	  -HOUR(12) },	    /* International Date Line East */
    /* ADDED BY Marco Nijdam */
    { "dst",	tDST,	  HOUR( 0) },	    /* DST on (hour is ignored) */
    /* End ADDED */
    { NULL, 0, 0 }
};

/*
 * Military timezone table.
 */

static const TABLE MilitaryTable[] = {
    { "a",	tZONE,	-HOUR( 1) + HOUR(100) },
    { "b",	tZONE,	-HOUR( 2) + HOUR(100) },
    { "c",	tZONE,	-HOUR( 3) + HOUR(100) },
    { "d",	tZONE,	-HOUR( 4) + HOUR(100) },
    { "e",	tZONE,	-HOUR( 5) + HOUR(100) },
    { "f",	tZONE,	-HOUR( 6) + HOUR(100) },
    { "g",	tZONE,	-HOUR( 7) + HOUR(100) },
    { "h",	tZONE,	-HOUR( 8) + HOUR(100) },
    { "i",	tZONE,	-HOUR( 9) + HOUR(100) },
    { "k",	tZONE,	-HOUR(10) + HOUR(100) },
    { "l",	tZONE,	-HOUR(11) + HOUR(100) },
    { "m",	tZONE,	-HOUR(12) + HOUR(100) },
    { "n",	tZONE,	HOUR(  1) + HOUR(100) },
    { "o",	tZONE,	HOUR(  2) + HOUR(100) },
    { "p",	tZONE,	HOUR(  3) + HOUR(100) },
    { "q",	tZONE,	HOUR(  4) + HOUR(100) },
    { "r",	tZONE,	HOUR(  5) + HOUR(100) },
    { "s",	tZONE,	HOUR(  6) + HOUR(100) },
    { "t",	tZONE,	HOUR(  7) + HOUR(100) },
    { "u",	tZONE,	HOUR(  8) + HOUR(100) },
    { "v",	tZONE,	HOUR(  9) + HOUR(100) },
    { "w",	tZONE,	HOUR( 10) + HOUR(100) },
    { "x",	tZONE,	HOUR( 11) + HOUR(100) },
    { "y",	tZONE,	HOUR( 12) + HOUR(100) },
    { "z",	tZONE,	HOUR( 0)  + HOUR(100) },
    { NULL, 0, 0 }
};

/*
 * Dump error messages in the bit bucket.
 */

static void
TclDateerror(
    YYLTYPE* location,
    DateInfo* infoPtr,
    const char *s)
{
    Tcl_Obj* t;
    Tcl_AppendToObj(infoPtr->messages, infoPtr->separatrix, -1);
    Tcl_AppendToObj(infoPtr->messages, s, -1);
    Tcl_AppendToObj(infoPtr->messages, " (characters ", -1);
    TclNewIntObj(t, location->first_column);
    Tcl_IncrRefCount(t);
    Tcl_AppendObjToObj(infoPtr->messages, t);
    Tcl_DecrRefCount(t);
    Tcl_AppendToObj(infoPtr->messages, "-", -1);
    TclNewIntObj(t, location->last_column);
    Tcl_IncrRefCount(t);
    Tcl_AppendObjToObj(infoPtr->messages, t);
    Tcl_DecrRefCount(t);
    Tcl_AppendToObj(infoPtr->messages, ")", -1);
    infoPtr->separatrix = "\n";
}

static time_t
ToSeconds(
    time_t Hours,
    time_t Minutes,
    time_t Seconds,
    MERIDIAN Meridian)
{
    if (Minutes < 0 || Minutes > 59 || Seconds < 0 || Seconds > 59) {
	return -1;
    }
    switch (Meridian) {
    case MER24:
	if (Hours < 0 || Hours > 23) {
	    return -1;
	}
	return (Hours * 60L + Minutes) * 60L + Seconds;
    case MERam:
	if (Hours < 1 || Hours > 12) {
	    return -1;
	}
	return ((Hours % 12) * 60L + Minutes) * 60L + Seconds;
    case MERpm:
	if (Hours < 1 || Hours > 12) {
	    return -1;
	}
	return (((Hours % 12) + 12) * 60L + Minutes) * 60L + Seconds;
    }
    return -1;			/* Should never be reached */
}

static int
LookupWord(
    YYSTYPE* yylvalPtr,
    char *buff)
{
    char *p;
    char *q;
    const TABLE *tp;
    int i, abbrev;

    /*
     * Make it lowercase.
     */

    Tcl_UtfToLower(buff);

    if (strcmp(buff, "am") == 0 || strcmp(buff, "a.m.") == 0) {
	yylvalPtr->Meridian = MERam;
	return tMERIDIAN;
    }
    if (strcmp(buff, "pm") == 0 || strcmp(buff, "p.m.") == 0) {
	yylvalPtr->Meridian = MERpm;
	return tMERIDIAN;
    }

    /*
     * See if we have an abbreviation for a month.
     */

    if (strlen(buff) == 3) {
	abbrev = 1;
    } else if (strlen(buff) == 4 && buff[3] == '.') {
	abbrev = 1;
	buff[3] = '\0';
    } else {
	abbrev = 0;
    }

    for (tp = MonthDayTable; tp->name; tp++) {
	if (abbrev) {
	    if (strncmp(buff, tp->name, 3) == 0) {
		yylvalPtr->Number = tp->value;
		return tp->type;
	    }
	} else if (strcmp(buff, tp->name) == 0) {
	    yylvalPtr->Number = tp->value;
	    return tp->type;
	}
    }

    for (tp = TimezoneTable; tp->name; tp++) {
	if (strcmp(buff, tp->name) == 0) {
	    yylvalPtr->Number = tp->value;
	    return tp->type;
	}
    }

    for (tp = UnitsTable; tp->name; tp++) {
	if (strcmp(buff, tp->name) == 0) {
	    yylvalPtr->Number = tp->value;
	    return tp->type;
	}
    }

    /*
     * Strip off any plural and try the units table again.
     */

    i = strlen(buff) - 1;
    if (i > 0 && buff[i] == 's') {
	buff[i] = '\0';
	for (tp = UnitsTable; tp->name; tp++) {
	    if (strcmp(buff, tp->name) == 0) {
		yylvalPtr->Number = tp->value;
		return tp->type;
	    }
	}
    }

    for (tp = OtherTable; tp->name; tp++) {
	if (strcmp(buff, tp->name) == 0) {
	    yylvalPtr->Number = tp->value;
	    return tp->type;
	}
    }

    /*
     * Military timezones.
     */

    if (buff[1] == '\0' && !(*buff & 0x80)
	    && isalpha(UCHAR(*buff))) {			/* INTL: ISO only */
	for (tp = MilitaryTable; tp->name; tp++) {
	    if (strcmp(buff, tp->name) == 0) {
		yylvalPtr->Number = tp->value;
		return tp->type;
	    }
	}
    }

    /*
     * Drop out any periods and try the timezone table again.
     */

    for (i = 0, p = q = buff; *q; q++) {
	if (*q != '.') {
	    *p++ = *q;
	} else {
	    i++;
	}
    }
    *p = '\0';
    if (i) {
	for (tp = TimezoneTable; tp->name; tp++) {
	    if (strcmp(buff, tp->name) == 0) {
		yylvalPtr->Number = tp->value;
		return tp->type;
	    }
	}
    }

    return tID;
}

static int
TclDatelex(
    YYSTYPE* yylvalPtr,
    YYLTYPE* location,
    DateInfo *info)
{
    char c;
    char *p;
    char buff[20];
    int Count;

    location->first_column = yyInput - info->dateStart;
    for ( ; ; ) {
	while (TclIsSpaceProcM(*yyInput)) {
	    yyInput++;
	}

	if (isdigit(UCHAR(c = *yyInput))) { /* INTL: digit */
	    /*
	     * Convert the string into a number; count the number of digits.
	     */

	    Count = 0;
	    for (yylvalPtr->Number = 0;
		    isdigit(UCHAR(c = *yyInput++)); ) {	  /* INTL: digit */
		yylvalPtr->Number = 10 * yylvalPtr->Number + c - '0';
		Count++;
	    }
	    yyInput--;
	    yyDigitCount = Count;

	    /*
	     * A number with 6 or more digits is considered an ISO 8601 base.
	     */

	    if (Count >= 6) {
		location->last_column = yyInput - info->dateStart - 1;
		return tISOBASE;
	    } else {
		location->last_column = yyInput - info->dateStart - 1;
		return tUNUMBER;
	    }
	}
	if (!(c & 0x80) && isalpha(UCHAR(c))) {		  /* INTL: ISO only. */
	    for (p = buff; isalpha(UCHAR(c = *yyInput++)) /* INTL: ISO only. */
		     || c == '.'; ) {
		if (p < &buff[sizeof buff - 1]) {
		    *p++ = c;
		}
	    }
	    *p = '\0';
	    yyInput--;
	    location->last_column = yyInput - info->dateStart - 1;
	    return LookupWord(yylvalPtr, buff);
	}
	if (c != '(') {
	    location->last_column = yyInput - info->dateStart;
	    return *yyInput++;
	}
	Count = 0;
	do {
	    c = *yyInput++;
	    if (c == '\0') {
		location->last_column = yyInput - info->dateStart - 1;
		return c;
	    } else if (c == '(') {
		Count++;
	    } else if (c == ')') {
		Count--;
	    }
	} while (Count > 0);
    }
}

int
TclClockOldscanObjCmd(
    void *dummy,		/* Unused */
    Tcl_Interp *interp,		/* Tcl interpreter */
<<<<<<< HEAD
    int objc,			/* Count of paraneters */
    Tcl_Obj *const *objv)	/* Parameters */
=======
    int objc,			/* Count of parameters */
    Tcl_Obj *CONST *objv)	/* Parameters */
>>>>>>> c54b502e
{
    Tcl_Obj *result, *resultElement;
    int yr, mo, da;
    DateInfo dateInfo;
    DateInfo* info = &dateInfo;
    int status;
    (void)dummy;

    if (objc != 5) {
	Tcl_WrongNumArgs(interp, 1, objv,
		"stringToParse baseYear baseMonth baseDay" );
	return TCL_ERROR;
    }

    yyInput = Tcl_GetString( objv[1] );
    dateInfo.dateStart = yyInput;

    yyHaveDate = 0;
    if (Tcl_GetIntFromObj(interp, objv[2], &yr) != TCL_OK
	    || Tcl_GetIntFromObj(interp, objv[3], &mo) != TCL_OK
	    || Tcl_GetIntFromObj(interp, objv[4], &da) != TCL_OK) {
	return TCL_ERROR;
    }
    yyYear = yr; yyMonth = mo; yyDay = da;

    yyHaveTime = 0;
    yyHour = 0; yyMinutes = 0; yySeconds = 0; yyMeridian = MER24;

    yyHaveZone = 0;
    yyTimezone = 0; yyDSTmode = DSTmaybe;

    yyHaveOrdinalMonth = 0;
    yyMonthOrdinal = 0;

    yyHaveDay = 0;
    yyDayOrdinal = 0; yyDayNumber = 0;

    yyHaveRel = 0;
    yyRelMonth = 0; yyRelDay = 0; yyRelSeconds = 0; yyRelPointer = NULL;

    TclNewObj(dateInfo.messages);
    dateInfo.separatrix = "";
    Tcl_IncrRefCount(dateInfo.messages);

    status = yyparse(&dateInfo);
    if (status == 1) {
	Tcl_SetObjResult(interp, dateInfo.messages);
	Tcl_DecrRefCount(dateInfo.messages);
	Tcl_SetErrorCode(interp, "TCL", "VALUE", "DATE", "PARSE", NULL);
	return TCL_ERROR;
    } else if (status == 2) {
	Tcl_SetObjResult(interp, Tcl_NewStringObj("memory exhausted", -1));
	Tcl_DecrRefCount(dateInfo.messages);
	Tcl_SetErrorCode(interp, "TCL", "MEMORY", NULL);
	return TCL_ERROR;
    } else if (status != 0) {
	Tcl_SetObjResult(interp, Tcl_NewStringObj("Unknown status returned "
						  "from date parser. Please "
						  "report this error as a "
						  "bug in Tcl.", -1));
	Tcl_DecrRefCount(dateInfo.messages);
	Tcl_SetErrorCode(interp, "TCL", "BUG", NULL);
	return TCL_ERROR;
    }
    Tcl_DecrRefCount(dateInfo.messages);

    if (yyHaveDate > 1) {
	Tcl_SetObjResult(interp,
		Tcl_NewStringObj("more than one date in string", -1));
	Tcl_SetErrorCode(interp, "TCL", "VALUE", "DATE", "MULTIPLE", NULL);
	return TCL_ERROR;
    }
    if (yyHaveTime > 1) {
	Tcl_SetObjResult(interp,
		Tcl_NewStringObj("more than one time of day in string", -1));
	Tcl_SetErrorCode(interp, "TCL", "VALUE", "DATE", "MULTIPLE", NULL);
	return TCL_ERROR;
    }
    if (yyHaveZone > 1) {
	Tcl_SetObjResult(interp,
		Tcl_NewStringObj("more than one time zone in string", -1));
	Tcl_SetErrorCode(interp, "TCL", "VALUE", "DATE", "MULTIPLE", NULL);
	return TCL_ERROR;
    }
    if (yyHaveDay > 1) {
	Tcl_SetObjResult(interp,
		Tcl_NewStringObj("more than one weekday in string", -1));
	Tcl_SetErrorCode(interp, "TCL", "VALUE", "DATE", "MULTIPLE", NULL);
	return TCL_ERROR;
    }
    if (yyHaveOrdinalMonth > 1) {
	Tcl_SetObjResult(interp,
		Tcl_NewStringObj("more than one ordinal month in string", -1));
	Tcl_SetErrorCode(interp, "TCL", "VALUE", "DATE", "MULTIPLE", NULL);
	return TCL_ERROR;
    }

    TclNewObj(result);
    TclNewObj(resultElement);
    if (yyHaveDate) {
	Tcl_ListObjAppendElement(interp, resultElement,
		Tcl_NewIntObj((int) yyYear));
	Tcl_ListObjAppendElement(interp, resultElement,
		Tcl_NewIntObj((int) yyMonth));
	Tcl_ListObjAppendElement(interp, resultElement,
		Tcl_NewIntObj((int) yyDay));
    }
    Tcl_ListObjAppendElement(interp, result, resultElement);

    if (yyHaveTime) {
	Tcl_ListObjAppendElement(interp, result, Tcl_NewIntObj((int)
		ToSeconds(yyHour, yyMinutes, yySeconds, (MERIDIAN)yyMeridian)));
    } else {
	Tcl_ListObjAppendElement(interp, result, Tcl_NewObj());
    }

    TclNewObj(resultElement);
    if (yyHaveZone) {
	Tcl_ListObjAppendElement(interp, resultElement,
		Tcl_NewIntObj((int) -yyTimezone));
	Tcl_ListObjAppendElement(interp, resultElement,
		Tcl_NewIntObj(1 - yyDSTmode));
    }
    Tcl_ListObjAppendElement(interp, result, resultElement);

    TclNewObj(resultElement);
    if (yyHaveRel) {
	Tcl_ListObjAppendElement(interp, resultElement,
		Tcl_NewIntObj((int) yyRelMonth));
	Tcl_ListObjAppendElement(interp, resultElement,
		Tcl_NewIntObj((int) yyRelDay));
	Tcl_ListObjAppendElement(interp, resultElement,
		Tcl_NewIntObj((int) yyRelSeconds));
    }
    Tcl_ListObjAppendElement(interp, result, resultElement);

    TcNewObj(resultElement);
    if (yyHaveDay && !yyHaveDate) {
	Tcl_ListObjAppendElement(interp, resultElement,
		Tcl_NewIntObj((int) yyDayOrdinal));
	Tcl_ListObjAppendElement(interp, resultElement,
		Tcl_NewIntObj((int) yyDayNumber));
    }
    Tcl_ListObjAppendElement(interp, result, resultElement);

    TclNewObj(resultElement);
    if (yyHaveOrdinalMonth) {
	Tcl_ListObjAppendElement(interp, resultElement,
		Tcl_NewIntObj((int) yyMonthOrdinal));
	Tcl_ListObjAppendElement(interp, resultElement,
		Tcl_NewIntObj((int) yyMonth));
    }
    Tcl_ListObjAppendElement(interp, result, resultElement);

    Tcl_SetObjResult(interp, result);
    return TCL_OK;
}

/*
 * Local Variables:
 * mode: c
 * c-basic-offset: 4
 * fill-column: 78
 * End:
 */<|MERGE_RESOLUTION|>--- conflicted
+++ resolved
@@ -962,13 +962,8 @@
 TclClockOldscanObjCmd(
     void *dummy,		/* Unused */
     Tcl_Interp *interp,		/* Tcl interpreter */
-<<<<<<< HEAD
-    int objc,			/* Count of paraneters */
+    int objc,			/* Count of parameters */
     Tcl_Obj *const *objv)	/* Parameters */
-=======
-    int objc,			/* Count of parameters */
-    Tcl_Obj *CONST *objv)	/* Parameters */
->>>>>>> c54b502e
 {
     Tcl_Obj *result, *resultElement;
     int yr, mo, da;
