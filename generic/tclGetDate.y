/*
 * tclGetDate.y --
 *
 *	Contains yacc grammar for parsing date and time strings. The output of
 *	this file should be the file tclDate.c which is used directly in the
 *	Tcl sources. Note that this file is largely obsolete in Tcl 8.5; it is
 *	only used when doing free-form date parsing, an ill-defined process
 *	anyway.
 *
 * Copyright (c) 1992-1995 Karl Lehenbauer & Mark Diekhans.
 * Copyright (c) 1995-1997 Sun Microsystems, Inc.
 * Copyright (c) 2015 Sergey G. Brester aka sebres.
 *
 * See the file "license.terms" for information on usage and redistribution of
 * this file, and for a DISCLAIMER OF ALL WARRANTIES.
 */

%parse-param {DateInfo* info}
%lex-param {DateInfo* info}
%define api.pure
 /* %error-verbose would be nice, but our token names are meaningless */
%locations

%{
/*
 * tclDate.c --
 *
 *	This file is generated from a yacc grammar defined in the file
 *	tclGetDate.y. It should not be edited directly.
 *
 * Copyright (c) 1992-1995 Karl Lehenbauer & Mark Diekhans.
 * Copyright (c) 1995-1997 Sun Microsystems, Inc.
 *
 * See the file "license.terms" for information on usage and redistribution of
 * this file, and for a DISCLAIMER OF ALL WARRANTIES.
 *
 */
#include "tclInt.h"

/*
 * Bison generates several labels that happen to be unused. MS Visual C++
 * doesn't like that, and complains. Tell it to shut up.
 */

#ifdef _MSC_VER
#pragma warning( disable : 4102 )
#endif /* _MSC_VER */

#if 0
#define YYDEBUG 1
#endif

/*
 * yyparse will accept a 'struct DateInfo' as its parameter; that's where the
 * parsed fields will be returned.
 */

#include "tclDate.h"

#define YYMALLOC	ckalloc
#define YYFREE(x)	(ckfree((void*) (x)))

#define EPOCH		1970
#define START_OF_TIME	1902
#define END_OF_TIME	2037

/*
 * The offset of tm_year of struct tm returned by localtime, gmtime, etc.
 * Posix requires 1900.
 */

#define TM_YEAR_BASE	1900

#define HOUR(x)		((int) (60 * x))
#define SECSPERDAY	(24L * 60L * 60L)
#define IsLeapYear(x)	((x % 4 == 0) && (x % 100 != 0 || x % 400 == 0))

#define yyIncrFlags(f)				\
    do {					\
	info->errFlags |= (info->flags & (f));	\
	if (info->errFlags) { YYABORT; }	\
	info->flags |= (f);			\
    } while (0);

/*
 * An entry in the lexical lookup table.
 */

typedef struct _TABLE {
    const char *name;
    int type;
    long value;
} TABLE;

/*
 * Daylight-savings mode: on, off, or not yet known.
 */

typedef enum _DSTMODE {
    DSTon, DSToff, DSTmaybe
} DSTMODE;

%}

%union {
    long Number;
    enum _MERIDIAN Meridian;
}

%{

/*
 * Prototypes of internal functions.
 */

static int		LookupWord(YYSTYPE* yylvalPtr, char *buff);
 static void		TclDateerror(YYLTYPE* location,
				     DateInfo* info, const char *s);
 static int		TclDatelex(YYSTYPE* yylvalPtr, YYLTYPE* location,
				   DateInfo* info);
MODULE_SCOPE int	yyparse(DateInfo*);

%}

%token	tAGO
%token	tDAY
%token	tDAYZONE
%token	tID
%token	tMERIDIAN
%token	tMONTH
%token	tMONTH_UNIT
%token	tSTARDATE
%token	tSEC_UNIT
%token	tUNUMBER
%token	tZONE
%token	tZONEwO4
%token	tZONEwO2
%token	tEPOCH
%token	tDST
%token	tISOBAS8
%token	tISOBAS6
%token	tISOBASL
%token	tDAY_UNIT
%token	tNEXT
%token	SP

%type	<Number>	tDAY
%type	<Number>	tDAYZONE
%type	<Number>	tMONTH
%type	<Number>	tMONTH_UNIT
%type	<Number>	tDST
%type	<Number>	tSEC_UNIT
%type	<Number>	tUNUMBER
%type	<Number>	INTNUM
%type	<Number>	tZONE
%type	<Number>	tZONEwO4
%type	<Number>	tZONEwO2
%type	<Number>	tISOBAS8
%type	<Number>	tISOBAS6
%type	<Number>	tISOBASL
%type	<Number>	tDAY_UNIT
%type	<Number>	unit
%type	<Number>	sign
%type	<Number>	tNEXT
%type	<Number>	tSTARDATE
%type	<Meridian>	tMERIDIAN
%type	<Meridian>	o_merid

%%

spec	: /* NULL */
	| spec item
	/* | spec SP item */
	;

item	: time {
	    yyIncrFlags(CLF_TIME);
	}
	| zone {
	    yyIncrFlags(CLF_ZONE);
	}
	| date {
	    yyIncrFlags(CLF_HAVEDATE);
	}
	| ordMonth {
	    yyIncrFlags(CLF_ORDINALMONTH);
	}
	| day {
	    yyIncrFlags(CLF_DAYOFWEEK);
	}
	| relspec {
	    info->flags |= CLF_RELCONV;
	}
	| iso {
	    yyIncrFlags(CLF_TIME|CLF_HAVEDATE);
	}
	| trek {
	    yyIncrFlags(CLF_TIME|CLF_HAVEDATE);
	    info->flags |= CLF_RELCONV;
	}
	| numitem
	;

iextime : tUNUMBER ':' tUNUMBER ':' tUNUMBER {
	    yyHour = $1;
	    yyMinutes = $3;
	    yySeconds = $5;
	}
	| tUNUMBER ':' tUNUMBER {
	    yyHour = $1;
	    yyMinutes = $3;
	    yySeconds = 0;
	}
	;
time	: tUNUMBER tMERIDIAN {
	    yyHour = $1;
	    yyMinutes = 0;
	    yySeconds = 0;
	    yyMeridian = $2;
	}
	| iextime o_merid {
	    yyMeridian = $2;
	}
	;

zone	: tZONE tDST {
	    yyTimezone = $1;
	    yyDSTmode = DSTon;
	}
	| tZONE {
	    yyTimezone = $1;
	    yyDSTmode = DSToff;
	}
	| tDAYZONE {
	    yyTimezone = $1;
	    yyDSTmode = DSTon;
	}
	| tZONEwO4 sign INTNUM { /* GMT+0100, GMT-1000, etc. */
	    yyTimezone = $1 - $2*($3 % 100 + ($3 / 100) * 60);
	    yyDSTmode = DSToff;
	}
	| tZONEwO2 sign INTNUM { /* GMT+1, GMT-10, etc. */
	    yyTimezone = $1 - $2*($3 * 60);
	    yyDSTmode = DSToff;
	}
	| sign INTNUM { /* +0100, -0100 */
	    yyTimezone = -$1*($2 % 100 + ($2 / 100) * 60);
	    yyDSTmode = DSToff;
	}
	;

comma	: ','
	| ',' SP
	;

day	: tDAY {
	    yyDayOrdinal = 1;
	    yyDayOfWeek = $1;
	}
	| tDAY comma {
	    yyDayOrdinal = 1;
	    yyDayOfWeek = $1;
	}
	| tUNUMBER tDAY {
	    yyDayOrdinal = $1;
	    yyDayOfWeek = $2;
	}
	| sign SP tUNUMBER tDAY {
	    yyDayOrdinal = $1 * $3;
	    yyDayOfWeek = $4;
	}
	| sign tUNUMBER tDAY {
	    yyDayOrdinal = $1 * $2;
	    yyDayOfWeek = $3;
	}
	| tNEXT tDAY {
	    yyDayOrdinal = 2;
	    yyDayOfWeek = $2;
	}
	;

iexdate	: tUNUMBER '-' tUNUMBER '-' tUNUMBER {
	    yyMonth = $3;
	    yyDay = $5;
	    yyYear = $1;
	}
	;
date	: tUNUMBER '/' tUNUMBER {
	    yyMonth = $1;
	    yyDay = $3;
	}
	| tUNUMBER '/' tUNUMBER '/' tUNUMBER {
	    yyMonth = $1;
	    yyDay = $3;
	    yyYear = $5;
	}
	| isodate
	| tUNUMBER '-' tMONTH '-' tUNUMBER {
	    yyDay = $1;
	    yyMonth = $3;
	    yyYear = $5;
	}
	| tMONTH tUNUMBER {
	    yyMonth = $1;
	    yyDay = $2;
	}
	| tMONTH tUNUMBER comma tUNUMBER {
	    yyMonth = $1;
	    yyDay = $2;
	    yyYear = $4;
	}
	| tUNUMBER tMONTH {
	    yyMonth = $2;
	    yyDay = $1;
	}
	| tEPOCH {
	    yyMonth = 1;
	    yyDay = 1;
	    yyYear = EPOCH;
	}
	| tUNUMBER tMONTH tUNUMBER {
	    yyMonth = $2;
	    yyDay = $1;
	    yyYear = $3;
	}
	;

ordMonth: tNEXT tMONTH {
	    yyMonthOrdinalIncr = 1;
	    yyMonthOrdinal = $2;
	}
	| tNEXT tUNUMBER tMONTH {
	    yyMonthOrdinalIncr = $2;
	    yyMonthOrdinal = $3;
	}
	;

isosep	: 'T'|SP
	;
isodate	: tISOBAS8 { /* YYYYMMDD */
	    yyYear = $1 / 10000;
	    yyMonth = ($1 % 10000)/100;
	    yyDay = $1 % 100;
	}
	| tISOBAS6 { /* YYMMDD */
	    yyYear = $1 / 10000;
	    yyMonth = ($1 % 10000)/100;
	    yyDay = $1 % 100;
	}
	| iexdate
	;
isotime	: tISOBAS6 {
	    yyHour = $1 / 10000;
	    yyMinutes = ($1 % 10000)/100;
	    yySeconds = $1 % 100;
	}
	| iextime
	;
iso	: isodate isosep isotime
	| tISOBASL tISOBAS6 { /* YYYYMMDDhhmmss */
	    yyYear = $1 / 10000;
	    yyMonth = ($1 % 10000)/100;
	    yyDay = $1 % 100;
	    yyHour = $2 / 10000;
	    yyMinutes = ($2 % 10000)/100;
	    yySeconds = $2 % 100;
	}
	| tISOBASL tUNUMBER { /* YYYYMMDDhhmm */
	    if (yyDigitCount != 4) YYABORT; /* normally unreached */
	    yyYear = $1 / 10000;
	    yyMonth = ($1 % 10000)/100;
	    yyDay = $1 % 100;
	    yyHour = $2 / 100;
	    yyMinutes = ($2 % 100);
	    yySeconds = 0;
	}
	;

trek	: tSTARDATE INTNUM '.' tUNUMBER {
	    /*
	     * Offset computed year by -377 so that the returned years will be
	     * in a range accessible with a 32 bit clock seconds value.
	     */

	    yyYear = $2/1000 + 2323 - 377;
	    yyDay  = 1;
	    yyMonth = 1;
	    yyRelDay += (($2%1000)*(365 + IsLeapYear(yyYear)))/1000;
	    yyRelSeconds += $4 * 144 * 60;
	}
	;

relspec : relunits tAGO {
	    yyRelSeconds *= -1;
	    yyRelMonth *= -1;
	    yyRelDay *= -1;
	}
	| relunits
	;

relunits : sign SP INTNUM unit {
	    *yyRelPointer += $1 * $3 * $4;
	}
	| sign INTNUM unit {
	    *yyRelPointer += $1 * $2 * $3;
	}
	| INTNUM unit {
	    *yyRelPointer += $1 * $2;
	}
	| tNEXT unit {
	    *yyRelPointer += $2;
	}
	| tNEXT INTNUM unit {
	    *yyRelPointer += $2 * $3;
	}
	| unit {
	    *yyRelPointer += $1;
	}
	;

sign	: '-' {
	    $$ = -1;
	}
	| '+' {
	    $$ =  1;
	}
	;

unit	: tSEC_UNIT {
	    $$ = $1;
	    yyRelPointer = &yyRelSeconds;
	}
	| tDAY_UNIT {
	    $$ = $1;
	    yyRelPointer = &yyRelDay;
	}
	| tMONTH_UNIT {
	    $$ = $1;
	    yyRelPointer = &yyRelMonth;
	}
	;

INTNUM	: tUNUMBER {
	    $$ = $1;
	}
	| tISOBAS6 {
	    $$ = $1;
	}
	| tISOBAS8 {
	    $$ = $1;
	}
	;

numitem	: tUNUMBER {
	    if ((info->flags & (CLF_TIME|CLF_HAVEDATE|CLF_RELCONV)) == (CLF_TIME|CLF_HAVEDATE)) {
		yyYear = $1;
	    } else {
		yyIncrFlags(CLF_TIME);
		if (yyDigitCount <= 2) {
		    yyHour = $1;
		    yyMinutes = 0;
		} else {
		    yyHour = $1 / 100;
		    yyMinutes = $1 % 100;
		}
		yySeconds = 0;
		yyMeridian = MER24;
	    }
	}
	;

o_merid : /* NULL */ {
	    $$ = MER24;
	}
	| tMERIDIAN {
	    $$ = $1;
	}
	;

%%
/*
 * Month and day table.
 */

static const TABLE MonthDayTable[] = {
    { "january",	tMONTH,	 1 },
    { "february",	tMONTH,	 2 },
    { "march",		tMONTH,	 3 },
    { "april",		tMONTH,	 4 },
    { "may",		tMONTH,	 5 },
    { "june",		tMONTH,	 6 },
    { "july",		tMONTH,	 7 },
    { "august",		tMONTH,	 8 },
    { "september",	tMONTH,	 9 },
    { "sept",		tMONTH,	 9 },
    { "october",	tMONTH, 10 },
    { "november",	tMONTH, 11 },
    { "december",	tMONTH, 12 },
    { "sunday",		tDAY, 0 },
    { "monday",		tDAY, 1 },
    { "tuesday",	tDAY, 2 },
    { "tues",		tDAY, 2 },
    { "wednesday",	tDAY, 3 },
    { "wednes",		tDAY, 3 },
    { "thursday",	tDAY, 4 },
    { "thur",		tDAY, 4 },
    { "thurs",		tDAY, 4 },
    { "friday",		tDAY, 5 },
    { "saturday",	tDAY, 6 },
    { NULL, 0, 0 }
};

/*
 * Time units table.
 */

static const TABLE UnitsTable[] = {
    { "year",		tMONTH_UNIT,	12 },
    { "month",		tMONTH_UNIT,	 1 },
    { "fortnight",	tDAY_UNIT,	14 },
    { "week",		tDAY_UNIT,	 7 },
    { "day",		tDAY_UNIT,	 1 },
    { "hour",		tSEC_UNIT, 60 * 60 },
    { "minute",		tSEC_UNIT,	60 },
    { "min",		tSEC_UNIT,	60 },
    { "second",		tSEC_UNIT,	 1 },
    { "sec",		tSEC_UNIT,	 1 },
    { NULL, 0, 0 }
};

/*
 * Assorted relative-time words.
 */

static const TABLE OtherTable[] = {
    { "tomorrow",	tDAY_UNIT,	1 },
    { "yesterday",	tDAY_UNIT,	-1 },
    { "today",		tDAY_UNIT,	0 },
    { "now",		tSEC_UNIT,	0 },
    { "last",		tUNUMBER,	-1 },
    { "this",		tSEC_UNIT,	0 },
    { "next",		tNEXT,		1 },
#if 0
    { "first",		tUNUMBER,	1 },
    { "second",		tUNUMBER,	2 },
    { "third",		tUNUMBER,	3 },
    { "fourth",		tUNUMBER,	4 },
    { "fifth",		tUNUMBER,	5 },
    { "sixth",		tUNUMBER,	6 },
    { "seventh",	tUNUMBER,	7 },
    { "eighth",		tUNUMBER,	8 },
    { "ninth",		tUNUMBER,	9 },
    { "tenth",		tUNUMBER,	10 },
    { "eleventh",	tUNUMBER,	11 },
    { "twelfth",	tUNUMBER,	12 },
#endif
    { "ago",		tAGO,		1 },
    { "epoch",		tEPOCH,		0 },
    { "stardate",	tSTARDATE,	0 },
    { NULL, 0, 0 }
};

/*
 * The timezone table. (Note: This table was modified to not use any floating
 * point constants to work around an SGI compiler bug).
 */

static const TABLE TimezoneTable[] = {
    { "gmt",	tZONE,	   HOUR( 0) },	    /* Greenwich Mean */
    { "ut",	tZONE,	   HOUR( 0) },	    /* Universal (Coordinated) */
    { "utc",	tZONE,	   HOUR( 0) },
    { "uct",	tZONE,	   HOUR( 0) },	    /* Universal Coordinated Time */
    { "wet",	tZONE,	   HOUR( 0) },	    /* Western European */
    { "bst",	tDAYZONE,  HOUR( 0) },	    /* British Summer */
    { "wat",	tZONE,	   HOUR( 1) },	    /* West Africa */
    { "at",	tZONE,	   HOUR( 2) },	    /* Azores */
#if	0
    /* For completeness.  BST is also British Summer, and GST is
     * also Guam Standard. */
    { "bst",	tZONE,	   HOUR( 3) },	    /* Brazil Standard */
    { "gst",	tZONE,	   HOUR( 3) },	    /* Greenland Standard */
#endif
    { "nft",	tZONE,	   HOUR( 7/2) },    /* Newfoundland */
    { "nst",	tZONE,	   HOUR( 7/2) },    /* Newfoundland Standard */
    { "ndt",	tDAYZONE,  HOUR( 7/2) },    /* Newfoundland Daylight */
    { "ast",	tZONE,	   HOUR( 4) },	    /* Atlantic Standard */
    { "adt",	tDAYZONE,  HOUR( 4) },	    /* Atlantic Daylight */
    { "est",	tZONE,	   HOUR( 5) },	    /* Eastern Standard */
    { "edt",	tDAYZONE,  HOUR( 5) },	    /* Eastern Daylight */
    { "cst",	tZONE,	   HOUR( 6) },	    /* Central Standard */
    { "cdt",	tDAYZONE,  HOUR( 6) },	    /* Central Daylight */
    { "mst",	tZONE,	   HOUR( 7) },	    /* Mountain Standard */
    { "mdt",	tDAYZONE,  HOUR( 7) },	    /* Mountain Daylight */
    { "pst",	tZONE,	   HOUR( 8) },	    /* Pacific Standard */
    { "pdt",	tDAYZONE,  HOUR( 8) },	    /* Pacific Daylight */
    { "yst",	tZONE,	   HOUR( 9) },	    /* Yukon Standard */
    { "ydt",	tDAYZONE,  HOUR( 9) },	    /* Yukon Daylight */
    { "akst",	tZONE,	   HOUR( 9) },	    /* Alaska Standard */
    { "akdt",	tDAYZONE,  HOUR( 9) },	    /* Alaska Daylight */
    { "hst",	tZONE,	   HOUR(10) },	    /* Hawaii Standard */
    { "hdt",	tDAYZONE,  HOUR(10) },	    /* Hawaii Daylight */
    { "cat",	tZONE,	   HOUR(10) },	    /* Central Alaska */
    { "ahst",	tZONE,	   HOUR(10) },	    /* Alaska-Hawaii Standard */
    { "nt",	tZONE,	   HOUR(11) },	    /* Nome */
    { "idlw",	tZONE,	   HOUR(12) },	    /* International Date Line West */
    { "cet",	tZONE,	  -HOUR( 1) },	    /* Central European */
    { "cest",	tDAYZONE, -HOUR( 1) },	    /* Central European Summer */
    { "met",	tZONE,	  -HOUR( 1) },	    /* Middle European */
    { "mewt",	tZONE,	  -HOUR( 1) },	    /* Middle European Winter */
    { "mest",	tDAYZONE, -HOUR( 1) },	    /* Middle European Summer */
    { "swt",	tZONE,	  -HOUR( 1) },	    /* Swedish Winter */
    { "sst",	tDAYZONE, -HOUR( 1) },	    /* Swedish Summer */
    { "fwt",	tZONE,	  -HOUR( 1) },	    /* French Winter */
    { "fst",	tDAYZONE, -HOUR( 1) },	    /* French Summer */
    { "eet",	tZONE,	  -HOUR( 2) },	    /* Eastern Europe, USSR Zone 1 */
    { "bt",	tZONE,	  -HOUR( 3) },	    /* Baghdad, USSR Zone 2 */
    { "it",	tZONE,	  -HOUR( 7/2) },    /* Iran */
    { "zp4",	tZONE,	  -HOUR( 4) },	    /* USSR Zone 3 */
    { "zp5",	tZONE,	  -HOUR( 5) },	    /* USSR Zone 4 */
    { "ist",	tZONE,	  -HOUR(11/2) },    /* Indian Standard */
    { "zp6",	tZONE,	  -HOUR( 6) },	    /* USSR Zone 5 */
#if	0
    /* For completeness.  NST is also Newfoundland Stanard, nad SST is
     * also Swedish Summer. */
    { "nst",	tZONE,	  -HOUR(13/2) },    /* North Sumatra */
    { "sst",	tZONE,	  -HOUR( 7) },	    /* South Sumatra, USSR Zone 6 */
#endif	/* 0 */
    { "wast",	tZONE,	  -HOUR( 7) },	    /* West Australian Standard */
    { "wadt",	tDAYZONE, -HOUR( 7) },	    /* West Australian Daylight */
    { "jt",	tZONE,	  -HOUR(15/2) },    /* Java (3pm in Cronusland!) */
    { "cct",	tZONE,	  -HOUR( 8) },	    /* China Coast, USSR Zone 7 */
    { "jst",	tZONE,	  -HOUR( 9) },	    /* Japan Standard, USSR Zone 8 */
    { "jdt",	tDAYZONE, -HOUR( 9) },	    /* Japan Daylight */
    { "kst",	tZONE,	  -HOUR( 9) },	    /* Korea Standard */
    { "kdt",	tDAYZONE, -HOUR( 9) },	    /* Korea Daylight */
    { "cast",	tZONE,	  -HOUR(19/2) },    /* Central Australian Standard */
    { "cadt",	tDAYZONE, -HOUR(19/2) },    /* Central Australian Daylight */
    { "east",	tZONE,	  -HOUR(10) },	    /* Eastern Australian Standard */
    { "eadt",	tDAYZONE, -HOUR(10) },	    /* Eastern Australian Daylight */
    { "gst",	tZONE,	  -HOUR(10) },	    /* Guam Standard, USSR Zone 9 */
    { "nzt",	tZONE,	  -HOUR(12) },	    /* New Zealand */
    { "nzst",	tZONE,	  -HOUR(12) },	    /* New Zealand Standard */
    { "nzdt",	tDAYZONE, -HOUR(12) },	    /* New Zealand Daylight */
    { "idle",	tZONE,	  -HOUR(12) },	    /* International Date Line East */
    /* ADDED BY Marco Nijdam */
    { "dst",	tDST,	  HOUR( 0) },	    /* DST on (hour is ignored) */
    /* End ADDED */
    { NULL, 0, 0 }
};

/*
 * Military timezone table.
 */

static const TABLE MilitaryTable[] = {
    { "a",	tZONE,	-HOUR( 1) },
    { "b",	tZONE,	-HOUR( 2) },
    { "c",	tZONE,	-HOUR( 3) },
    { "d",	tZONE,	-HOUR( 4) },
    { "e",	tZONE,	-HOUR( 5) },
    { "f",	tZONE,	-HOUR( 6) },
    { "g",	tZONE,	-HOUR( 7) },
    { "h",	tZONE,	-HOUR( 8) },
    { "i",	tZONE,	-HOUR( 9) },
    { "k",	tZONE,	-HOUR(10) },
    { "l",	tZONE,	-HOUR(11) },
    { "m",	tZONE,	-HOUR(12) },
    { "n",	tZONE,	HOUR(  1) },
    { "o",	tZONE,	HOUR(  2) },
    { "p",	tZONE,	HOUR(  3) },
    { "q",	tZONE,	HOUR(  4) },
    { "r",	tZONE,	HOUR(  5) },
    { "s",	tZONE,	HOUR(  6) },
    { "t",	tZONE,	HOUR(  7) },
    { "u",	tZONE,	HOUR(  8) },
    { "v",	tZONE,	HOUR(  9) },
    { "w",	tZONE,	HOUR( 10) },
    { "x",	tZONE,	HOUR( 11) },
    { "y",	tZONE,	HOUR( 12) },
    { "z",	tZONE,	HOUR( 0) },
    { NULL, 0, 0 }
};

static inline const char *
bypassSpaces(
    const char *s)
{
    while (TclIsSpaceProc(*s)) {
	s++;
    }
    return s;
}

/*
 * Dump error messages in the bit bucket.
 */

static void
TclDateerror(
    YYLTYPE* location,
    DateInfo* infoPtr,
    const char *s)
{
    Tcl_Obj* t;
    if (!infoPtr->messages) {
	TclNewObj(infoPtr->messages);
    }
    Tcl_AppendToObj(infoPtr->messages, infoPtr->separatrix, -1);
    Tcl_AppendToObj(infoPtr->messages, s, -1);
    Tcl_AppendToObj(infoPtr->messages, " (characters ", -1);
    TclNewIntObj(t, location->first_column);
    Tcl_IncrRefCount(t);
    Tcl_AppendObjToObj(infoPtr->messages, t);
    Tcl_DecrRefCount(t);
    Tcl_AppendToObj(infoPtr->messages, "-", -1);
    TclNewIntObj(t, location->last_column);
    Tcl_IncrRefCount(t);
    Tcl_AppendObjToObj(infoPtr->messages, t);
    Tcl_DecrRefCount(t);
    Tcl_AppendToObj(infoPtr->messages, ")", -1);
    infoPtr->separatrix = "\n";
}

int
ToSeconds(
    int Hours,
    int Minutes,
    int Seconds,
    MERIDIAN Meridian)
{
    if (Minutes < 0 || Minutes > 59 || Seconds < 0 || Seconds > 59) {
	return -1;
    }
    switch (Meridian) {
    case MER24:
	if (Hours < 0 || Hours > 23) {
	    return -1;
	}
	return (Hours * 60L + Minutes) * 60L + Seconds;
    case MERam:
	if (Hours < 1 || Hours > 12) {
	    return -1;
	}
	return ((Hours % 12) * 60L + Minutes) * 60L + Seconds;
    case MERpm:
	if (Hours < 1 || Hours > 12) {
	    return -1;
	}
	return (((Hours % 12) + 12) * 60L + Minutes) * 60L + Seconds;
    }
    return -1;			/* Should never be reached */
}

static int
LookupWord(
    YYSTYPE* yylvalPtr,
    char *buff)
{
    char *p;
    char *q;
    const TABLE *tp;
    int i, abbrev;

    /*
     * Make it lowercase.
     */

    Tcl_UtfToLower(buff);

    if (*buff == 'a' && (strcmp(buff, "am") == 0 || strcmp(buff, "a.m.") == 0)) {
	yylvalPtr->Meridian = MERam;
	return tMERIDIAN;
    }
    if (*buff == 'p' && (strcmp(buff, "pm") == 0 || strcmp(buff, "p.m.") == 0)) {
	yylvalPtr->Meridian = MERpm;
	return tMERIDIAN;
    }

    /*
     * See if we have an abbreviation for a month.
     */

    if (strlen(buff) == 3) {
	abbrev = 1;
    } else if (strlen(buff) == 4 && buff[3] == '.') {
	abbrev = 1;
	buff[3] = '\0';
    } else {
	abbrev = 0;
    }

    for (tp = MonthDayTable; tp->name; tp++) {
	if (abbrev) {
	    if (strncmp(buff, tp->name, 3) == 0) {
		yylvalPtr->Number = tp->value;
		return tp->type;
	    }
	} else if (strcmp(buff, tp->name) == 0) {
	    yylvalPtr->Number = tp->value;
	    return tp->type;
	}
    }

    for (tp = TimezoneTable; tp->name; tp++) {
	if (strcmp(buff, tp->name) == 0) {
	    yylvalPtr->Number = tp->value;
	    return tp->type;
	}
    }

    for (tp = UnitsTable; tp->name; tp++) {
	if (strcmp(buff, tp->name) == 0) {
	    yylvalPtr->Number = tp->value;
	    return tp->type;
	}
    }

    /*
     * Strip off any plural and try the units table again.
     */

    i = strlen(buff) - 1;
    if (i > 0 && buff[i] == 's') {
	buff[i] = '\0';
	for (tp = UnitsTable; tp->name; tp++) {
	    if (strcmp(buff, tp->name) == 0) {
		yylvalPtr->Number = tp->value;
		return tp->type;
	    }
	}
    }

    for (tp = OtherTable; tp->name; tp++) {
	if (strcmp(buff, tp->name) == 0) {
	    yylvalPtr->Number = tp->value;
	    return tp->type;
	}
    }

    /*
     * Military timezones.
     */

    if (buff[1] == '\0' && !(*buff & 0x80)
	    && isalpha(UCHAR(*buff))) {			/* INTL: ISO only */
	for (tp = MilitaryTable; tp->name; tp++) {
	    if (strcmp(buff, tp->name) == 0) {
		yylvalPtr->Number = tp->value;
		return tp->type;
	    }
	}
    }

    /*
     * Drop out any periods and try the timezone table again.
     */

    for (i = 0, p = q = buff; *q; q++) {
	if (*q != '.') {
	    *p++ = *q;
	} else {
	    i++;
	}
    }
    *p = '\0';
    if (i) {
	for (tp = TimezoneTable; tp->name; tp++) {
	    if (strcmp(buff, tp->name) == 0) {
		yylvalPtr->Number = tp->value;
		return tp->type;
	    }
	}
    }

    return tID;
}

static int
TclDatelex(
    YYSTYPE* yylvalPtr,
    YYLTYPE* location,
    DateInfo *info)
{
    char c;
    char *p;
    char buff[20];
    int Count;
    const char *tokStart;

    location->first_column = yyInput - info->dateStart;
    for ( ; ; ) {

	if (isspace(UCHAR(*yyInput))) {
	    yyInput = bypassSpaces(yyInput);
	    /* ignore space at end of text and before some words */
	    c = *yyInput;
	    if (c != '\0' && !isalpha(UCHAR(c))) {
		return SP;
	    }
	}
	tokStart = yyInput;

	if (isdigit(UCHAR(c = *yyInput))) { /* INTL: digit */

	    /*
	     * Convert the string into a number; count the number of digits.
	     */
	    int num = c - '0';
	    p = (char *)yyInput;
	    while (isdigit(UCHAR(c = *(++p)))) {
		if (num >= 0) {
		    num *= 10; num += c - '0';
		}
	    }
	    yylvalPtr->Number = num;
	    yyDigitCount = p - yyInput;
	    yyInput = p;

	    /*
	     * A number with 6 or more digits is considered an ISO 8601 base.
	     */

	    location->last_column = yyInput - info->dateStart - 1;
	    if (yyDigitCount >= 6) {
		if (yyDigitCount == 14 || yyDigitCount == 12) {
		    /* long form of ISO 8601 (without separator), either
		     * YYYYMMDDhhmmss or YYYYMMDDhhmm, so reduce to date
		     * (8 chars is isodate) */
		    p = (char *)tokStart;
		    num = *p++ - '0';
		    do {
			num *= 10; num += *p++ - '0';
		    } while (p - tokStart < 8);
		    yylvalPtr->Number = num;
		    yyDigitCount = 8;
		    yyInput = p;
		    location->last_column = yyInput - info->dateStart - 1;
		    return tISOBASL;
		}
		if (num < 0) { /* overflow */
		    return tID;
		}
		if (yyDigitCount == 8) {
		    return tISOBAS8;
		}
		if (yyDigitCount == 6) {
		    return tISOBAS6;
		}
	    }
	    /* ignore spaces after digits (optional) */
	    yyInput = bypassSpaces(yyInput);
	    return tUNUMBER;
	}
	if (!(c & 0x80) && isalpha(UCHAR(c))) {		  /* INTL: ISO only. */
	    int ret;
	    for (p = buff; isalpha(UCHAR(c = *yyInput++)) /* INTL: ISO only. */
		     || c == '.'; ) {
		if (p < &buff[sizeof buff - 1]) {
		    *p++ = c;
		}
	    }
	    *p = '\0';
	    yyInput--;
	    location->last_column = yyInput - info->dateStart - 1;
	    ret = LookupWord(yylvalPtr, buff);
	    /*
	     * lookahead:
	     *	for spaces to consider word boundaries (for instance
	     *	literal T in isodateTisotimeZ is not a TZ, but Z is UTC);
	     *	for +/- digit, to differentiate between "GMT+1000 day" and "GMT +1000 day";
	     * bypass spaces after token (but ignore by TZ+OFFS), because should
	     * recognize next SP token, if TZ only.
	     */
	    if (ret == tZONE || ret == tDAYZONE) {
		c = *yyInput;
		if (isdigit(UCHAR(c))) { /* literal not a TZ  */
		    yyInput = tokStart;
		    return *yyInput++;
		}
		if ((c == '+' || c == '-') && isdigit(UCHAR(*(yyInput+1)))) {
		    if ( !isdigit(UCHAR(*(yyInput+2)))
		      || !isdigit(UCHAR(*(yyInput+3)))) {
			/* GMT+1, GMT-10, etc. */
			return tZONEwO2;
		    }
		    if ( isdigit(UCHAR(*(yyInput+4)))
		      && !isdigit(UCHAR(*(yyInput+5)))) {
			/* GMT+1000, etc. */
			return tZONEwO4;
		    }
		}
	    }
	    yyInput = bypassSpaces(yyInput);
	    return ret;

	}
	if (c != '(') {
	    location->last_column = yyInput - info->dateStart;
	    return *yyInput++;
	}
	Count = 0;
	do {
	    c = *yyInput++;
	    if (c == '\0') {
		location->last_column = yyInput - info->dateStart - 1;
		return c;
	    } else if (c == '(') {
		Count++;
	    } else if (c == ')') {
		Count--;
	    }
	} while (Count > 0);
    }
}

int
<<<<<<< HEAD
TclClockOldscanObjCmd(
    TCL_UNUSED(void *),
=======
TclClockFreeScan(
>>>>>>> c723b685
    Tcl_Interp *interp,		/* Tcl interpreter */
    DateInfo *info)		/* Input and result parameters */
{
    int status;

  #if YYDEBUG
    /* enable debugging if compiled with YYDEBUG */
    yydebug = 1;
  #endif

    /*
     * yyInput = stringToParse;
     *
     * ClockInitDateInfo(info) should be executed to pre-init info;
     */

    yyDSTmode = DSTmaybe;

    info->separatrix = "";

    info->dateStart = yyInput;

    /* ignore spaces at begin */
    yyInput = bypassSpaces(yyInput);

    /* parse */
    status = yyparse(info);
    if (status == 1) {
    	const char *msg = NULL;
	if (info->errFlags & CLF_HAVEDATE) {
	    msg = "more than one date in string";
	} else if (info->errFlags & CLF_TIME) {
	    msg = "more than one time of day in string";
	} else if (info->errFlags & CLF_ZONE) {
	    msg = "more than one time zone in string";
	} else if (info->errFlags & CLF_DAYOFWEEK) {
	    msg = "more than one weekday in string";
	} else if (info->errFlags & CLF_ORDINALMONTH) {
	    msg = "more than one ordinal month in string";
	}
	if (msg) {
	    Tcl_SetObjResult(interp, Tcl_NewStringObj(msg, -1));
	    Tcl_SetErrorCode(interp, "TCL", "VALUE", "DATE", "MULTIPLE", NULL);
	} else {
	    Tcl_SetObjResult(interp,
		info->messages ? info->messages : Tcl_NewObj());
	    info->messages = NULL;
	    Tcl_SetErrorCode(interp, "TCL", "VALUE", "DATE", "PARSE", NULL);
	}
	status = TCL_ERROR;
    } else if (status == 2) {
	Tcl_SetObjResult(interp, Tcl_NewStringObj("memory exhausted", -1));
	Tcl_SetErrorCode(interp, "TCL", "MEMORY", NULL);
	status = TCL_ERROR;
    } else if (status != 0) {
	Tcl_SetObjResult(interp, Tcl_NewStringObj("Unknown status returned "
						  "from date parser. Please "
						  "report this error as a "
						  "bug in Tcl.", -1));
	Tcl_SetErrorCode(interp, "TCL", "BUG", NULL);
	status = TCL_ERROR;
    }
    if (info->messages) {
	Tcl_DecrRefCount(info->messages);
    }
    return status;
}

/*
 * Local Variables:
 * mode: c
 * c-basic-offset: 4
 * fill-column: 78
 * End:
 */<|MERGE_RESOLUTION|>--- conflicted
+++ resolved
@@ -1016,12 +1016,7 @@
  
 int
-<<<<<<< HEAD
-TclClockOldscanObjCmd(
-    TCL_UNUSED(void *),
-=======
 TclClockFreeScan(
->>>>>>> c723b685
     Tcl_Interp *interp,		/* Tcl interpreter */
     DateInfo *info)		/* Input and result parameters */
 {
