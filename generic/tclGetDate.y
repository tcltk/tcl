/*
 * tclGetDate.y --
 *
 *	Contains yacc grammar for parsing date and time strings. The output of
 *	this file should be the file tclDate.c which is used directly in the
 *	Tcl sources. Note that this file is largely obsolete in Tcl 8.5; it is
 *	only used when doing free-form date parsing, an ill-defined process
 *	anyway.
 *
 * Copyright (c) 1992-1995 Karl Lehenbauer & Mark Diekhans.
 * Copyright (c) 1995-1997 Sun Microsystems, Inc.
 * Copyright (c) 2015 Sergey G. Brester aka sebres.
 *
 * See the file "license.terms" for information on usage and redistribution of
 * this file, and for a DISCLAIMER OF ALL WARRANTIES.
 */

%parse-param {DateInfo* info}
%lex-param {DateInfo* info}
%define api.pure
 /* %error-verbose would be nice, but our token names are meaningless */
%locations

%{
/*
 * tclDate.c --
 *
 *	This file is generated from a yacc grammar defined in the file
 *	tclGetDate.y. It should not be edited directly.
 *
 * Copyright (c) 1992-1995 Karl Lehenbauer & Mark Diekhans.
 * Copyright (c) 1995-1997 Sun Microsystems, Inc.
 *
 * See the file "license.terms" for information on usage and redistribution of
 * this file, and for a DISCLAIMER OF ALL WARRANTIES.
 *
 */
#include "tclInt.h"

/*
 * Bison generates several labels that happen to be unused. MS Visual C++
 * doesn't like that, and complains. Tell it to shut up.
 */

#ifdef _MSC_VER
#pragma warning( disable : 4102 )
#endif /* _MSC_VER */

#if 0
#define YYDEBUG 1
#endif

/*
 * yyparse will accept a 'struct DateInfo' as its parameter; that's where the
 * parsed fields will be returned.
 */

#include "tclDate.h"

#define YYMALLOC	Tcl_Alloc
#define YYFREE(x)	(Tcl_Free((void*) (x)))

#define EPOCH		1970
#define START_OF_TIME	1902
#define END_OF_TIME	2037

/*
 * The offset of tm_year of struct tm returned by localtime, gmtime, etc.
 * Posix requires 1900.
 */

#define TM_YEAR_BASE	1900

#define HOUR(x)		((int) (60 * (x)))
#define SECSPERDAY	(24L * 60L * 60L)
#define IsLeapYear(x)	(((x) % 4 == 0) && ((x) % 100 != 0 || (x) % 400 == 0))

#define yyIncrFlags(f)				\
    do {					\
	info->errFlags |= (info->flags & (f));	\
	if (info->errFlags) { YYABORT; }	\
	info->flags |= (f);			\
    } while (0);

/*
 * An entry in the lexical lookup table.
 */

typedef struct _TABLE {
    const char *name;
    int type;
    long value;
} TABLE;

/*
 * Daylight-savings mode: on, off, or not yet known.
 */

typedef enum _DSTMODE {
    DSTon, DSToff, DSTmaybe
} DSTMODE;

%}

%union {
    long Number;
    enum _MERIDIAN Meridian;
}

%{

/*
 * Prototypes of internal functions.
 */

static int		LookupWord(YYSTYPE* yylvalPtr, char *buff);
 static void		TclDateerror(YYLTYPE* location,
				     DateInfo* info, const char *s);
 static int		TclDatelex(YYSTYPE* yylvalPtr, YYLTYPE* location,
				   DateInfo* info);
MODULE_SCOPE int	yyparse(DateInfo*);

%}

%token	tAGO
%token	tDAY
%token	tDAYZONE
%token	tID
%token	tMERIDIAN
%token	tMONTH
%token	tMONTH_UNIT
%token	tSTARDATE
%token	tSEC_UNIT
%token	tUNUMBER
%token	tZONE
%token	tZONEwO4
%token	tZONEwO2
%token	tEPOCH
%token	tDST
%token	tISOBAS8
%token	tISOBAS6
%token	tISOBASL
%token	tDAY_UNIT
%token	tNEXT
%token	SP

%type	<Number>	tDAY
%type	<Number>	tDAYZONE
%type	<Number>	tMONTH
%type	<Number>	tMONTH_UNIT
%type	<Number>	tDST
%type	<Number>	tSEC_UNIT
%type	<Number>	tUNUMBER
%type	<Number>	INTNUM
%type	<Number>	tZONE
%type	<Number>	tZONEwO4
%type	<Number>	tZONEwO2
%type	<Number>	tISOBAS8
%type	<Number>	tISOBAS6
%type	<Number>	tISOBASL
%type	<Number>	tDAY_UNIT
%type	<Number>	unit
%type	<Number>	sign
%type	<Number>	tNEXT
%type	<Number>	tSTARDATE
%type	<Meridian>	tMERIDIAN
%type	<Meridian>	o_merid

%%

spec	: /* NULL */
	| spec item
	/* | spec SP item */
	;

item	: time {
	    yyIncrFlags(CLF_TIME);
	}
	| zone {
	    yyIncrFlags(CLF_ZONE);
	}
	| date {
	    yyIncrFlags(CLF_HAVEDATE);
	}
	| ordMonth {
	    yyIncrFlags(CLF_ORDINALMONTH);
	}
	| day {
	    yyIncrFlags(CLF_DAYOFWEEK);
	}
	| relspec {
	    info->flags |= CLF_RELCONV;
	}
	| iso {
	    yyIncrFlags(CLF_TIME|CLF_HAVEDATE);
	}
	| trek {
	    yyIncrFlags(CLF_TIME|CLF_HAVEDATE);
	    info->flags |= CLF_RELCONV;
	}
	| numitem
	;

iextime : tUNUMBER ':' tUNUMBER ':' tUNUMBER {
	    yyHour = $1;
	    yyMinutes = $3;
	    yySeconds = $5;
	}
	| tUNUMBER ':' tUNUMBER {
	    yyHour = $1;
	    yyMinutes = $3;
	    yySeconds = 0;
	}
	;
time	: tUNUMBER tMERIDIAN {
	    yyHour = $1;
	    yyMinutes = 0;
	    yySeconds = 0;
	    yyMeridian = $2;
	}
	| iextime o_merid {
	    yyMeridian = $2;
	}
	;

zone	: tZONE tDST {
	    yyTimezone = $1;
	    yyDSTmode = DSTon;
	}
	| tZONE {
	    yyTimezone = $1;
	    yyDSTmode = DSToff;
	}
	| tDAYZONE {
	    yyTimezone = $1;
	    yyDSTmode = DSTon;
	}
	| tZONEwO4 sign INTNUM { /* GMT+0100, GMT-1000, etc. */
	    yyTimezone = $1 - $2*($3 % 100 + ($3 / 100) * 60);
	    yyDSTmode = DSToff;
	}
	| tZONEwO2 sign INTNUM { /* GMT+1, GMT-10, etc. */
	    yyTimezone = $1 - $2*($3 * 60);
	    yyDSTmode = DSToff;
	}
	| sign INTNUM { /* +0100, -0100 */
	    yyTimezone = -$1*($2 % 100 + ($2 / 100) * 60);
	    yyDSTmode = DSToff;
	}
	;

comma	: ','
	| ',' SP
	;

day	: tDAY {
	    yyDayOrdinal = 1;
	    yyDayOfWeek = $1;
	}
	| tDAY comma {
	    yyDayOrdinal = 1;
	    yyDayOfWeek = $1;
	}
	| tUNUMBER tDAY {
	    yyDayOrdinal = $1;
	    yyDayOfWeek = $2;
	}
	| sign SP tUNUMBER tDAY {
	    yyDayOrdinal = $1 * $3;
	    yyDayOfWeek = $4;
	}
	| sign tUNUMBER tDAY {
	    yyDayOrdinal = $1 * $2;
	    yyDayOfWeek = $3;
	}
	| tNEXT tDAY {
	    yyDayOrdinal = 2;
	    yyDayOfWeek = $2;
	}
	;

iexdate	: tUNUMBER '-' tUNUMBER '-' tUNUMBER {
	    yyMonth = $3;
	    yyDay = $5;
	    yyYear = $1;
	}
	;
date	: tUNUMBER '/' tUNUMBER {
	    yyMonth = $1;
	    yyDay = $3;
	}
	| tUNUMBER '/' tUNUMBER '/' tUNUMBER {
	    yyMonth = $1;
	    yyDay = $3;
	    yyYear = $5;
	}
	| isodate
	| tUNUMBER '-' tMONTH '-' tUNUMBER {
	    yyDay = $1;
	    yyMonth = $3;
	    yyYear = $5;
	}
	| tMONTH tUNUMBER {
	    yyMonth = $1;
	    yyDay = $2;
	}
	| tMONTH tUNUMBER comma tUNUMBER {
	    yyMonth = $1;
	    yyDay = $2;
	    yyYear = $4;
	}
	| tUNUMBER tMONTH {
	    yyMonth = $2;
	    yyDay = $1;
	}
	| tEPOCH {
	    yyMonth = 1;
	    yyDay = 1;
	    yyYear = EPOCH;
	}
	| tUNUMBER tMONTH tUNUMBER {
	    yyMonth = $2;
	    yyDay = $1;
	    yyYear = $3;
	}
	;

ordMonth: tNEXT tMONTH {
	    yyMonthOrdinalIncr = 1;
	    yyMonthOrdinal = $2;
	}
	| tNEXT tUNUMBER tMONTH {
	    yyMonthOrdinalIncr = $2;
	    yyMonthOrdinal = $3;
	}
	;

isosep	: 'T'|SP
	;
isodate	: tISOBAS8 { /* YYYYMMDD */
	    yyYear = $1 / 10000;
	    yyMonth = ($1 % 10000)/100;
	    yyDay = $1 % 100;
	}
	| tISOBAS6 { /* YYMMDD */
	    yyYear = $1 / 10000;
	    yyMonth = ($1 % 10000)/100;
	    yyDay = $1 % 100;
	}
	| iexdate
	;
isotime	: tISOBAS6 {
	    yyHour = $1 / 10000;
	    yyMinutes = ($1 % 10000)/100;
	    yySeconds = $1 % 100;
	}
	| iextime
	;
iso	: isodate isosep isotime
	| tISOBASL tISOBAS6 { /* YYYYMMDDhhmmss */
	    yyYear = $1 / 10000;
	    yyMonth = ($1 % 10000)/100;
	    yyDay = $1 % 100;
	    yyHour = $2 / 10000;
	    yyMinutes = ($2 % 10000)/100;
	    yySeconds = $2 % 100;
	}
	| tISOBASL tUNUMBER { /* YYYYMMDDhhmm */
	    if (yyDigitCount != 4) YYABORT; /* normally unreached */
	    yyYear = $1 / 10000;
	    yyMonth = ($1 % 10000)/100;
	    yyDay = $1 % 100;
	    yyHour = $2 / 100;
	    yyMinutes = ($2 % 100);
	    yySeconds = 0;
	}
	;

trek	: tSTARDATE INTNUM '.' tUNUMBER {
	    /*
	     * Offset computed year by -377 so that the returned years will be
	     * in a range accessible with a 32 bit clock seconds value.
	     */

	    yyYear = $2/1000 + 2323 - 377;
	    yyDay  = 1;
	    yyMonth = 1;
	    yyRelDay += (($2%1000)*(365 + IsLeapYear(yyYear)))/1000;
	    yyRelSeconds += $4 * 144 * 60;
	}
	;

relspec : relunits tAGO {
	    yyRelSeconds *= -1;
	    yyRelMonth *= -1;
	    yyRelDay *= -1;
	}
	| relunits
	;

relunits : sign SP INTNUM unit {
	    *yyRelPointer += $1 * $3 * $4;
	}
	| sign INTNUM unit {
	    *yyRelPointer += $1 * $2 * $3;
	}
	| INTNUM unit {
	    *yyRelPointer += $1 * $2;
	}
	| tNEXT unit {
	    *yyRelPointer += $2;
	}
	| tNEXT INTNUM unit {
	    *yyRelPointer += $2 * $3;
	}
	| unit {
	    *yyRelPointer += $1;
	}
	;

sign	: '-' {
	    $$ = -1;
	}
	| '+' {
	    $$ =  1;
	}
	;

unit	: tSEC_UNIT {
	    $$ = $1;
	    yyRelPointer = &yyRelSeconds;
	}
	| tDAY_UNIT {
	    $$ = $1;
	    yyRelPointer = &yyRelDay;
	}
	| tMONTH_UNIT {
	    $$ = $1;
	    yyRelPointer = &yyRelMonth;
	}
	;

INTNUM	: tUNUMBER {
	    $$ = $1;
	}
	| tISOBAS6 {
	    $$ = $1;
	}
	| tISOBAS8 {
	    $$ = $1;
	}
	;

numitem	: tUNUMBER {
	    if ((info->flags & (CLF_TIME|CLF_HAVEDATE|CLF_RELCONV)) == (CLF_TIME|CLF_HAVEDATE)) {
		yyYear = $1;
	    } else {
		yyIncrFlags(CLF_TIME);
		if (yyDigitCount <= 2) {
		    yyHour = $1;
		    yyMinutes = 0;
		} else {
		    yyHour = $1 / 100;
		    yyMinutes = $1 % 100;
		}
		yySeconds = 0;
		yyMeridian = MER24;
	    }
	}
	;

o_merid : /* NULL */ {
	    $$ = MER24;
	}
	| tMERIDIAN {
	    $$ = $1;
	}
	;

%%
/*
 * Month and day table.
 */

static const TABLE MonthDayTable[] = {
    { "january",	tMONTH,	 1 },
    { "february",	tMONTH,	 2 },
    { "march",		tMONTH,	 3 },
    { "april",		tMONTH,	 4 },
    { "may",		tMONTH,	 5 },
    { "june",		tMONTH,	 6 },
    { "july",		tMONTH,	 7 },
    { "august",		tMONTH,	 8 },
    { "september",	tMONTH,	 9 },
    { "sept",		tMONTH,	 9 },
    { "october",	tMONTH, 10 },
    { "november",	tMONTH, 11 },
    { "december",	tMONTH, 12 },
    { "sunday",		tDAY, 0 },
    { "monday",		tDAY, 1 },
    { "tuesday",	tDAY, 2 },
    { "tues",		tDAY, 2 },
    { "wednesday",	tDAY, 3 },
    { "wednes",		tDAY, 3 },
    { "thursday",	tDAY, 4 },
    { "thur",		tDAY, 4 },
    { "thurs",		tDAY, 4 },
    { "friday",		tDAY, 5 },
    { "saturday",	tDAY, 6 },
    { NULL, 0, 0 }
};

/*
 * Time units table.
 */

static const TABLE UnitsTable[] = {
    { "year",		tMONTH_UNIT,	12 },
    { "month",		tMONTH_UNIT,	 1 },
    { "fortnight",	tDAY_UNIT,	14 },
    { "week",		tDAY_UNIT,	 7 },
    { "day",		tDAY_UNIT,	 1 },
    { "hour",		tSEC_UNIT, 60 * 60 },
    { "minute",		tSEC_UNIT,	60 },
    { "min",		tSEC_UNIT,	60 },
    { "second",		tSEC_UNIT,	 1 },
    { "sec",		tSEC_UNIT,	 1 },
    { NULL, 0, 0 }
};

/*
 * Assorted relative-time words.
 */

static const TABLE OtherTable[] = {
    { "tomorrow",	tDAY_UNIT,	1 },
    { "yesterday",	tDAY_UNIT,	-1 },
    { "today",		tDAY_UNIT,	0 },
    { "now",		tSEC_UNIT,	0 },
    { "last",		tUNUMBER,	-1 },
    { "this",		tSEC_UNIT,	0 },
    { "next",		tNEXT,		1 },
#if 0
    { "first",		tUNUMBER,	1 },
    { "second",		tUNUMBER,	2 },
    { "third",		tUNUMBER,	3 },
    { "fourth",		tUNUMBER,	4 },
    { "fifth",		tUNUMBER,	5 },
    { "sixth",		tUNUMBER,	6 },
    { "seventh",	tUNUMBER,	7 },
    { "eighth",		tUNUMBER,	8 },
    { "ninth",		tUNUMBER,	9 },
    { "tenth",		tUNUMBER,	10 },
    { "eleventh",	tUNUMBER,	11 },
    { "twelfth",	tUNUMBER,	12 },
#endif
    { "ago",		tAGO,		1 },
    { "epoch",		tEPOCH,		0 },
    { "stardate",	tSTARDATE,	0 },
    { NULL, 0, 0 }
};

/*
 * The timezone table. (Note: This table was modified to not use any floating
 * point constants to work around an SGI compiler bug).
 */

static const TABLE TimezoneTable[] = {
    { "gmt",	tZONE,	   HOUR( 0) },	    /* Greenwich Mean */
    { "ut",	tZONE,	   HOUR( 0) },	    /* Universal (Coordinated) */
    { "utc",	tZONE,	   HOUR( 0) },
    { "uct",	tZONE,	   HOUR( 0) },	    /* Universal Coordinated Time */
    { "wet",	tZONE,	   HOUR( 0) },	    /* Western European */
    { "bst",	tDAYZONE,  HOUR( 0) },	    /* British Summer */
    { "wat",	tZONE,	   HOUR( 1) },	    /* West Africa */
    { "at",	tZONE,	   HOUR( 2) },	    /* Azores */
#if	0
    /* For completeness.  BST is also British Summer, and GST is
     * also Guam Standard. */
    { "bst",	tZONE,	   HOUR( 3) },	    /* Brazil Standard */
    { "gst",	tZONE,	   HOUR( 3) },	    /* Greenland Standard */
#endif
    { "nft",	tZONE,	   HOUR( 7/2) },    /* Newfoundland */
    { "nst",	tZONE,	   HOUR( 7/2) },    /* Newfoundland Standard */
    { "ndt",	tDAYZONE,  HOUR( 7/2) },    /* Newfoundland Daylight */
    { "ast",	tZONE,	   HOUR( 4) },	    /* Atlantic Standard */
    { "adt",	tDAYZONE,  HOUR( 4) },	    /* Atlantic Daylight */
    { "est",	tZONE,	   HOUR( 5) },	    /* Eastern Standard */
    { "edt",	tDAYZONE,  HOUR( 5) },	    /* Eastern Daylight */
    { "cst",	tZONE,	   HOUR( 6) },	    /* Central Standard */
    { "cdt",	tDAYZONE,  HOUR( 6) },	    /* Central Daylight */
    { "mst",	tZONE,	   HOUR( 7) },	    /* Mountain Standard */
    { "mdt",	tDAYZONE,  HOUR( 7) },	    /* Mountain Daylight */
    { "pst",	tZONE,	   HOUR( 8) },	    /* Pacific Standard */
    { "pdt",	tDAYZONE,  HOUR( 8) },	    /* Pacific Daylight */
    { "yst",	tZONE,	   HOUR( 9) },	    /* Yukon Standard */
    { "ydt",	tDAYZONE,  HOUR( 9) },	    /* Yukon Daylight */
    { "akst",	tZONE,	   HOUR( 9) },	    /* Alaska Standard */
    { "akdt",	tDAYZONE,  HOUR( 9) },	    /* Alaska Daylight */
    { "hst",	tZONE,	   HOUR(10) },	    /* Hawaii Standard */
    { "hdt",	tDAYZONE,  HOUR(10) },	    /* Hawaii Daylight */
    { "cat",	tZONE,	   HOUR(10) },	    /* Central Alaska */
    { "ahst",	tZONE,	   HOUR(10) },	    /* Alaska-Hawaii Standard */
    { "nt",	tZONE,	   HOUR(11) },	    /* Nome */
    { "idlw",	tZONE,	   HOUR(12) },	    /* International Date Line West */
    { "cet",	tZONE,	  -HOUR( 1) },	    /* Central European */
    { "cest",	tDAYZONE, -HOUR( 1) },	    /* Central European Summer */
    { "met",	tZONE,	  -HOUR( 1) },	    /* Middle European */
    { "mewt",	tZONE,	  -HOUR( 1) },	    /* Middle European Winter */
    { "mest",	tDAYZONE, -HOUR( 1) },	    /* Middle European Summer */
    { "swt",	tZONE,	  -HOUR( 1) },	    /* Swedish Winter */
    { "sst",	tDAYZONE, -HOUR( 1) },	    /* Swedish Summer */
    { "fwt",	tZONE,	  -HOUR( 1) },	    /* French Winter */
    { "fst",	tDAYZONE, -HOUR( 1) },	    /* French Summer */
    { "eet",	tZONE,	  -HOUR( 2) },	    /* Eastern Europe, USSR Zone 1 */
    { "bt",	tZONE,	  -HOUR( 3) },	    /* Baghdad, USSR Zone 2 */
    { "it",	tZONE,	  -HOUR( 7/2) },    /* Iran */
    { "zp4",	tZONE,	  -HOUR( 4) },	    /* USSR Zone 3 */
    { "zp5",	tZONE,	  -HOUR( 5) },	    /* USSR Zone 4 */
    { "ist",	tZONE,	  -HOUR(11/2) },    /* Indian Standard */
    { "zp6",	tZONE,	  -HOUR( 6) },	    /* USSR Zone 5 */
#if	0
    /* For completeness.  NST is also Newfoundland Standard, and SST is
     * also Swedish Summer. */
    { "nst",	tZONE,	  -HOUR(13/2) },    /* North Sumatra */
    { "sst",	tZONE,	  -HOUR( 7) },	    /* South Sumatra, USSR Zone 6 */
#endif	/* 0 */
    { "wast",	tZONE,	  -HOUR( 7) },	    /* West Australian Standard */
    { "wadt",	tDAYZONE, -HOUR( 7) },	    /* West Australian Daylight */
    { "jt",	tZONE,	  -HOUR(15/2) },    /* Java (3pm in Cronusland!) */
    { "cct",	tZONE,	  -HOUR( 8) },	    /* China Coast, USSR Zone 7 */
    { "jst",	tZONE,	  -HOUR( 9) },	    /* Japan Standard, USSR Zone 8 */
    { "jdt",	tDAYZONE, -HOUR( 9) },	    /* Japan Daylight */
    { "kst",	tZONE,	  -HOUR( 9) },	    /* Korea Standard */
    { "kdt",	tDAYZONE, -HOUR( 9) },	    /* Korea Daylight */
    { "cast",	tZONE,	  -HOUR(19/2) },    /* Central Australian Standard */
    { "cadt",	tDAYZONE, -HOUR(19/2) },    /* Central Australian Daylight */
    { "east",	tZONE,	  -HOUR(10) },	    /* Eastern Australian Standard */
    { "eadt",	tDAYZONE, -HOUR(10) },	    /* Eastern Australian Daylight */
    { "gst",	tZONE,	  -HOUR(10) },	    /* Guam Standard, USSR Zone 9 */
    { "nzt",	tZONE,	  -HOUR(12) },	    /* New Zealand */
    { "nzst",	tZONE,	  -HOUR(12) },	    /* New Zealand Standard */
    { "nzdt",	tDAYZONE, -HOUR(12) },	    /* New Zealand Daylight */
    { "idle",	tZONE,	  -HOUR(12) },	    /* International Date Line East */
    /* ADDED BY Marco Nijdam */
    { "dst",	tDST,	  HOUR( 0) },	    /* DST on (hour is ignored) */
    /* End ADDED */
    { NULL, 0, 0 }
};

/*
 * Military timezone table.
 */

static const TABLE MilitaryTable[] = {
    { "a",	tZONE,	-HOUR( 1) },
    { "b",	tZONE,	-HOUR( 2) },
    { "c",	tZONE,	-HOUR( 3) },
    { "d",	tZONE,	-HOUR( 4) },
    { "e",	tZONE,	-HOUR( 5) },
    { "f",	tZONE,	-HOUR( 6) },
    { "g",	tZONE,	-HOUR( 7) },
    { "h",	tZONE,	-HOUR( 8) },
    { "i",	tZONE,	-HOUR( 9) },
    { "k",	tZONE,	-HOUR(10) },
    { "l",	tZONE,	-HOUR(11) },
    { "m",	tZONE,	-HOUR(12) },
    { "n",	tZONE,	HOUR(  1) },
    { "o",	tZONE,	HOUR(  2) },
    { "p",	tZONE,	HOUR(  3) },
    { "q",	tZONE,	HOUR(  4) },
    { "r",	tZONE,	HOUR(  5) },
    { "s",	tZONE,	HOUR(  6) },
    { "t",	tZONE,	HOUR(  7) },
    { "u",	tZONE,	HOUR(  8) },
    { "v",	tZONE,	HOUR(  9) },
    { "w",	tZONE,	HOUR( 10) },
    { "x",	tZONE,	HOUR( 11) },
    { "y",	tZONE,	HOUR( 12) },
    { "z",	tZONE,	HOUR( 0) },
    { NULL, 0, 0 }
};

static inline const char *
bypassSpaces(
    const char *s)
{
    while (TclIsSpaceProc(*s)) {
	s++;
    }
    return s;
}

/*
 * Dump error messages in the bit bucket.
 */

static void
TclDateerror(
    YYLTYPE* location,
    DateInfo* infoPtr,
    const char *s)
{
    Tcl_Obj* t;
    if (!infoPtr->messages) {
	TclNewObj(infoPtr->messages);
    }
    Tcl_AppendToObj(infoPtr->messages, infoPtr->separatrix, -1);
    Tcl_AppendToObj(infoPtr->messages, s, -1);
    Tcl_AppendToObj(infoPtr->messages, " (characters ", -1);
    TclNewIntObj(t, location->first_column);
    Tcl_IncrRefCount(t);
    Tcl_AppendObjToObj(infoPtr->messages, t);
    Tcl_DecrRefCount(t);
    Tcl_AppendToObj(infoPtr->messages, "-", -1);
    TclNewIntObj(t, location->last_column);
    Tcl_IncrRefCount(t);
    Tcl_AppendObjToObj(infoPtr->messages, t);
    Tcl_DecrRefCount(t);
    Tcl_AppendToObj(infoPtr->messages, ")", -1);
    infoPtr->separatrix = "\n";
}

int
ToSeconds(
    int Hours,
    int Minutes,
    int Seconds,
    MERIDIAN Meridian)
{
    if (Minutes < 0 || Minutes > 59 || Seconds < 0 || Seconds > 59) {
	return -1;
    }
    switch (Meridian) {
    case MER24:
	if (Hours < 0 || Hours > 23) {
	    return -1;
	}
	return (Hours * 60L + Minutes) * 60L + Seconds;
    case MERam:
	if (Hours < 1 || Hours > 12) {
	    return -1;
	}
	return ((Hours % 12) * 60L + Minutes) * 60L + Seconds;
    case MERpm:
	if (Hours < 1 || Hours > 12) {
	    return -1;
	}
	return (((Hours % 12) + 12) * 60L + Minutes) * 60L + Seconds;
    }
    return -1;			/* Should never be reached */
}

static int
LookupWord(
    YYSTYPE* yylvalPtr,
    char *buff)
{
    char *p;
    char *q;
    const TABLE *tp;
    int i, abbrev;

    /*
     * Make it lowercase.
     */

    Tcl_UtfToLower(buff);

    if (*buff == 'a' && (strcmp(buff, "am") == 0 || strcmp(buff, "a.m.") == 0)) {
	yylvalPtr->Meridian = MERam;
	return tMERIDIAN;
    }
    if (*buff == 'p' && (strcmp(buff, "pm") == 0 || strcmp(buff, "p.m.") == 0)) {
	yylvalPtr->Meridian = MERpm;
	return tMERIDIAN;
    }

    /*
     * See if we have an abbreviation for a month.
     */

    if (strlen(buff) == 3) {
	abbrev = 1;
    } else if (strlen(buff) == 4 && buff[3] == '.') {
	abbrev = 1;
	buff[3] = '\0';
    } else {
	abbrev = 0;
    }

    for (tp = MonthDayTable; tp->name; tp++) {
	if (abbrev) {
	    if (strncmp(buff, tp->name, 3) == 0) {
		yylvalPtr->Number = tp->value;
		return tp->type;
	    }
	} else if (strcmp(buff, tp->name) == 0) {
	    yylvalPtr->Number = tp->value;
	    return tp->type;
	}
    }

    for (tp = TimezoneTable; tp->name; tp++) {
	if (strcmp(buff, tp->name) == 0) {
	    yylvalPtr->Number = tp->value;
	    return tp->type;
	}
    }

    for (tp = UnitsTable; tp->name; tp++) {
	if (strcmp(buff, tp->name) == 0) {
	    yylvalPtr->Number = tp->value;
	    return tp->type;
	}
    }

    /*
     * Strip off any plural and try the units table again.
     */

    i = strlen(buff) - 1;
    if (i > 0 && buff[i] == 's') {
	buff[i] = '\0';
	for (tp = UnitsTable; tp->name; tp++) {
	    if (strcmp(buff, tp->name) == 0) {
		yylvalPtr->Number = tp->value;
		return tp->type;
	    }
	}
    }

    for (tp = OtherTable; tp->name; tp++) {
	if (strcmp(buff, tp->name) == 0) {
	    yylvalPtr->Number = tp->value;
	    return tp->type;
	}
    }

    /*
     * Military timezones.
     */

    if (buff[1] == '\0' && !(*buff & 0x80)
	    && isalpha(UCHAR(*buff))) {			/* INTL: ISO only */
	for (tp = MilitaryTable; tp->name; tp++) {
	    if (strcmp(buff, tp->name) == 0) {
		yylvalPtr->Number = tp->value;
		return tp->type;
	    }
	}
    }

    /*
     * Drop out any periods and try the timezone table again.
     */

    for (i = 0, p = q = buff; *q; q++) {
	if (*q != '.') {
	    *p++ = *q;
	} else {
	    i++;
	}
    }
    *p = '\0';
    if (i) {
	for (tp = TimezoneTable; tp->name; tp++) {
	    if (strcmp(buff, tp->name) == 0) {
		yylvalPtr->Number = tp->value;
		return tp->type;
	    }
	}
    }

    return tID;
}

static int
TclDatelex(
    YYSTYPE* yylvalPtr,
    YYLTYPE* location,
    DateInfo *info)
{
    char c;
    char *p;
    char buff[20];
    int Count;
    const char *tokStart;

    location->first_column = yyInput - info->dateStart;
    for ( ; ; ) {

	if (isspace(UCHAR(*yyInput))) {
	    yyInput = bypassSpaces(yyInput);
	    /* ignore space at end of text and before some words */
	    c = *yyInput;
	    if (c != '\0' && !isalpha(UCHAR(c))) {
		return SP;
	    }
	}
	tokStart = yyInput;

	if (isdigit(UCHAR(c = *yyInput))) { /* INTL: digit */

	    /*
	     * Convert the string into a number; count the number of digits.
	     */
	    int num = c - '0';
	    p = (char *)yyInput;
	    while (isdigit(UCHAR(c = *(++p)))) {
		if (num >= 0) {
		    num *= 10; num += c - '0';
		}
	    }
	    yylvalPtr->Number = num;
	    yyDigitCount = p - yyInput;
	    yyInput = p;

	    /*
	     * A number with 6 or more digits is considered an ISO 8601 base.
	     */

	    location->last_column = yyInput - info->dateStart - 1;
	    if (yyDigitCount >= 6) {
		if (yyDigitCount == 14 || yyDigitCount == 12) {
		    /* long form of ISO 8601 (without separator), either
		     * YYYYMMDDhhmmss or YYYYMMDDhhmm, so reduce to date
		     * (8 chars is isodate) */
		    p = (char *)tokStart;
		    num = *p++ - '0';
		    do {
			num *= 10; num += *p++ - '0';
		    } while (p - tokStart < 8);
		    yylvalPtr->Number = num;
		    yyDigitCount = 8;
		    yyInput = p;
		    location->last_column = yyInput - info->dateStart - 1;
		    return tISOBASL;
		}
		if (num < 0) { /* overflow */
		    return tID;
		}
		if (yyDigitCount == 8) {
		    return tISOBAS8;
		}
		if (yyDigitCount == 6) {
		    return tISOBAS6;
		}
	    }
	    /* ignore spaces after digits (optional) */
	    yyInput = bypassSpaces(yyInput);
	    return tUNUMBER;
	}
	if (!(c & 0x80) && isalpha(UCHAR(c))) {		  /* INTL: ISO only. */
	    int ret;
	    for (p = buff; isalpha(UCHAR(c = *yyInput++)) /* INTL: ISO only. */
		     || c == '.'; ) {
		if (p < &buff[sizeof buff - 1]) {
		    *p++ = c;
		}
	    }
	    *p = '\0';
	    yyInput--;
	    location->last_column = yyInput - info->dateStart - 1;
	    ret = LookupWord(yylvalPtr, buff);
	    /*
	     * lookahead:
	     *	for spaces to consider word boundaries (for instance
	     *	literal T in isodateTisotimeZ is not a TZ, but Z is UTC);
	     *	for +/- digit, to differentiate between "GMT+1000 day" and "GMT +1000 day";
	     * bypass spaces after token (but ignore by TZ+OFFS), because should
	     * recognize next SP token, if TZ only.
	     */
	    if (ret == tZONE || ret == tDAYZONE) {
		c = *yyInput;
		if (isdigit(UCHAR(c))) { /* literal not a TZ  */
		    yyInput = tokStart;
		    return *yyInput++;
		}
		if ((c == '+' || c == '-') && isdigit(UCHAR(*(yyInput+1)))) {
		    if ( !isdigit(UCHAR(*(yyInput+2)))
		      || !isdigit(UCHAR(*(yyInput+3)))) {
			/* GMT+1, GMT-10, etc. */
			return tZONEwO2;
		    }
		    if ( isdigit(UCHAR(*(yyInput+4)))
		      && !isdigit(UCHAR(*(yyInput+5)))) {
			/* GMT+1000, etc. */
			return tZONEwO4;
		    }
		}
	    }
	    yyInput = bypassSpaces(yyInput);
	    return ret;

	}
	if (c != '(') {
	    location->last_column = yyInput - info->dateStart;
	    return *yyInput++;
	}
	Count = 0;
	do {
	    c = *yyInput++;
	    if (c == '\0') {
		location->last_column = yyInput - info->dateStart - 1;
		return c;
	    } else if (c == '(') {
		Count++;
	    } else if (c == ')') {
		Count--;
	    }
	} while (Count > 0);
    }
}

int
TclClockFreeScan(
    Tcl_Interp *interp,		/* Tcl interpreter */
    DateInfo *info)		/* Input and result parameters */
{
    int status;

  #if YYDEBUG
    /* enable debugging if compiled with YYDEBUG */
    yydebug = 1;
  #endif

<<<<<<< HEAD
    yyInput = TclGetString(objv[1]);
    dateInfo.dateStart = yyInput;

    yyHaveDate = 0;
    if (Tcl_GetIntFromObj(interp, objv[2], &yr) != TCL_OK
	    || Tcl_GetIntFromObj(interp, objv[3], &mo) != TCL_OK
	    || Tcl_GetIntFromObj(interp, objv[4], &da) != TCL_OK) {
	return TCL_ERROR;
    }
    yyYear = yr; yyMonth = mo; yyDay = da;

    yyHaveTime = 0;
    yyHour = 0; yyMinutes = 0; yySeconds = 0; yyMeridian = MER24;

    yyHaveZone = 0;
    yyTimezone = 0; yyDSTmode = DSTmaybe;
=======
    /*
     * yyInput = stringToParse;
     *
     * ClockInitDateInfo(info) should be executed to pre-init info;
     */
>>>>>>> 984ff0cf

    yyDSTmode = DSTmaybe;

    info->separatrix = "";

    info->dateStart = yyInput;

    /* ignore spaces at begin */
    yyInput = bypassSpaces(yyInput);

    /* parse */
    status = yyparse(info);
    if (status == 1) {
    	const char *msg = NULL;
	if (info->errFlags & CLF_HAVEDATE) {
	    msg = "more than one date in string";
	} else if (info->errFlags & CLF_TIME) {
	    msg = "more than one time of day in string";
	} else if (info->errFlags & CLF_ZONE) {
	    msg = "more than one time zone in string";
	} else if (info->errFlags & CLF_DAYOFWEEK) {
	    msg = "more than one weekday in string";
	} else if (info->errFlags & CLF_ORDINALMONTH) {
	    msg = "more than one ordinal month in string";
	}
	if (msg) {
	    Tcl_SetObjResult(interp, Tcl_NewStringObj(msg, -1));
	    Tcl_SetErrorCode(interp, "TCL", "VALUE", "DATE", "MULTIPLE", NULL);
	} else {
	    Tcl_SetObjResult(interp,
		info->messages ? info->messages : Tcl_NewObj());
	    info->messages = NULL;
	    Tcl_SetErrorCode(interp, "TCL", "VALUE", "DATE", "PARSE", NULL);
	}
	status = TCL_ERROR;
    } else if (status == 2) {
	Tcl_SetObjResult(interp, Tcl_NewStringObj("memory exhausted", -1));
	Tcl_SetErrorCode(interp, "TCL", "MEMORY", NULL);
	status = TCL_ERROR;
    } else if (status != 0) {
	Tcl_SetObjResult(interp, Tcl_NewStringObj("Unknown status returned "
						  "from date parser. Please "
						  "report this error as a "
						  "bug in Tcl.", -1));
	Tcl_SetErrorCode(interp, "TCL", "BUG", NULL);
	status = TCL_ERROR;
    }
<<<<<<< HEAD
    Tcl_DecrRefCount(dateInfo.messages);

    if (yyHaveDate > 1) {
	Tcl_SetObjResult(interp,
		Tcl_NewStringObj("more than one date in string", -1));
	Tcl_SetErrorCode(interp, "TCL", "VALUE", "DATE", "MULTIPLE", NULL);
	return TCL_ERROR;
    }
    if (yyHaveTime > 1) {
	Tcl_SetObjResult(interp,
		Tcl_NewStringObj("more than one time of day in string", -1));
	Tcl_SetErrorCode(interp, "TCL", "VALUE", "DATE", "MULTIPLE", NULL);
	return TCL_ERROR;
    }
    if (yyHaveZone > 1) {
	Tcl_SetObjResult(interp,
		Tcl_NewStringObj("more than one time zone in string", -1));
	Tcl_SetErrorCode(interp, "TCL", "VALUE", "DATE", "MULTIPLE", NULL);
	return TCL_ERROR;
    }
    if (yyHaveDay > 1) {
	Tcl_SetObjResult(interp,
		Tcl_NewStringObj("more than one weekday in string", -1));
	Tcl_SetErrorCode(interp, "TCL", "VALUE", "DATE", "MULTIPLE", NULL);
	return TCL_ERROR;
    }
    if (yyHaveOrdinalMonth > 1) {
	Tcl_SetObjResult(interp,
		Tcl_NewStringObj("more than one ordinal month in string", -1));
	Tcl_SetErrorCode(interp, "TCL", "VALUE", "DATE", "MULTIPLE", NULL);
	return TCL_ERROR;
    }

    TclNewObj(result);
    TclNewObj(resultElement);
    if (yyHaveDate) {
	Tcl_ListObjAppendElement(interp, resultElement,
		Tcl_NewIntObj(yyYear));
	Tcl_ListObjAppendElement(interp, resultElement,
		Tcl_NewIntObj(yyMonth));
	Tcl_ListObjAppendElement(interp, resultElement,
		Tcl_NewIntObj(yyDay));
    }
    Tcl_ListObjAppendElement(interp, result, resultElement);

    if (yyHaveTime) {
	Tcl_ListObjAppendElement(interp, result, Tcl_NewIntObj(
		ToSeconds(yyHour, yyMinutes, yySeconds, (MERIDIAN)yyMeridian)));
    } else {
	Tcl_ListObjAppendElement(interp, result, Tcl_NewObj());
    }

    TclNewObj(resultElement);
    if (yyHaveZone) {
	Tcl_ListObjAppendElement(interp, resultElement,
		Tcl_NewIntObj(-yyTimezone));
	Tcl_ListObjAppendElement(interp, resultElement,
		Tcl_NewIntObj(1 - yyDSTmode));
    }
    Tcl_ListObjAppendElement(interp, result, resultElement);

    TclNewObj(resultElement);
    if (yyHaveRel) {
	Tcl_ListObjAppendElement(interp, resultElement,
		Tcl_NewIntObj(yyRelMonth));
	Tcl_ListObjAppendElement(interp, resultElement,
		Tcl_NewIntObj(yyRelDay));
	Tcl_ListObjAppendElement(interp, resultElement,
		Tcl_NewIntObj(yyRelSeconds));
    }
    Tcl_ListObjAppendElement(interp, result, resultElement);

    TclNewObj(resultElement);
    if (yyHaveDay && !yyHaveDate) {
	Tcl_ListObjAppendElement(interp, resultElement,
		Tcl_NewIntObj(yyDayOrdinal));
	Tcl_ListObjAppendElement(interp, resultElement,
		Tcl_NewIntObj(yyDayNumber));
    }
    Tcl_ListObjAppendElement(interp, result, resultElement);

    TclNewObj(resultElement);
    if (yyHaveOrdinalMonth) {
	Tcl_ListObjAppendElement(interp, resultElement,
		Tcl_NewIntObj(yyMonthOrdinal));
	Tcl_ListObjAppendElement(interp, resultElement,
		Tcl_NewIntObj(yyMonth));
    }
    Tcl_ListObjAppendElement(interp, result, resultElement);

    Tcl_SetObjResult(interp, result);
    return TCL_OK;
=======
    if (info->messages) {
	Tcl_DecrRefCount(info->messages);
    }
    return status;
>>>>>>> 984ff0cf
}

/*
 * Local Variables:
 * mode: c
 * c-basic-offset: 4
 * fill-column: 78
 * End:
 */<|MERGE_RESOLUTION|>--- conflicted
+++ resolved
@@ -1027,30 +1027,11 @@
     yydebug = 1;
   #endif
 
-<<<<<<< HEAD
-    yyInput = TclGetString(objv[1]);
-    dateInfo.dateStart = yyInput;
-
-    yyHaveDate = 0;
-    if (Tcl_GetIntFromObj(interp, objv[2], &yr) != TCL_OK
-	    || Tcl_GetIntFromObj(interp, objv[3], &mo) != TCL_OK
-	    || Tcl_GetIntFromObj(interp, objv[4], &da) != TCL_OK) {
-	return TCL_ERROR;
-    }
-    yyYear = yr; yyMonth = mo; yyDay = da;
-
-    yyHaveTime = 0;
-    yyHour = 0; yyMinutes = 0; yySeconds = 0; yyMeridian = MER24;
-
-    yyHaveZone = 0;
-    yyTimezone = 0; yyDSTmode = DSTmaybe;
-=======
     /*
      * yyInput = stringToParse;
      *
      * ClockInitDateInfo(info) should be executed to pre-init info;
      */
->>>>>>> 984ff0cf
 
     yyDSTmode = DSTmaybe;
 
@@ -1098,105 +1079,10 @@
 	Tcl_SetErrorCode(interp, "TCL", "BUG", NULL);
 	status = TCL_ERROR;
     }
-<<<<<<< HEAD
-    Tcl_DecrRefCount(dateInfo.messages);
-
-    if (yyHaveDate > 1) {
-	Tcl_SetObjResult(interp,
-		Tcl_NewStringObj("more than one date in string", -1));
-	Tcl_SetErrorCode(interp, "TCL", "VALUE", "DATE", "MULTIPLE", NULL);
-	return TCL_ERROR;
-    }
-    if (yyHaveTime > 1) {
-	Tcl_SetObjResult(interp,
-		Tcl_NewStringObj("more than one time of day in string", -1));
-	Tcl_SetErrorCode(interp, "TCL", "VALUE", "DATE", "MULTIPLE", NULL);
-	return TCL_ERROR;
-    }
-    if (yyHaveZone > 1) {
-	Tcl_SetObjResult(interp,
-		Tcl_NewStringObj("more than one time zone in string", -1));
-	Tcl_SetErrorCode(interp, "TCL", "VALUE", "DATE", "MULTIPLE", NULL);
-	return TCL_ERROR;
-    }
-    if (yyHaveDay > 1) {
-	Tcl_SetObjResult(interp,
-		Tcl_NewStringObj("more than one weekday in string", -1));
-	Tcl_SetErrorCode(interp, "TCL", "VALUE", "DATE", "MULTIPLE", NULL);
-	return TCL_ERROR;
-    }
-    if (yyHaveOrdinalMonth > 1) {
-	Tcl_SetObjResult(interp,
-		Tcl_NewStringObj("more than one ordinal month in string", -1));
-	Tcl_SetErrorCode(interp, "TCL", "VALUE", "DATE", "MULTIPLE", NULL);
-	return TCL_ERROR;
-    }
-
-    TclNewObj(result);
-    TclNewObj(resultElement);
-    if (yyHaveDate) {
-	Tcl_ListObjAppendElement(interp, resultElement,
-		Tcl_NewIntObj(yyYear));
-	Tcl_ListObjAppendElement(interp, resultElement,
-		Tcl_NewIntObj(yyMonth));
-	Tcl_ListObjAppendElement(interp, resultElement,
-		Tcl_NewIntObj(yyDay));
-    }
-    Tcl_ListObjAppendElement(interp, result, resultElement);
-
-    if (yyHaveTime) {
-	Tcl_ListObjAppendElement(interp, result, Tcl_NewIntObj(
-		ToSeconds(yyHour, yyMinutes, yySeconds, (MERIDIAN)yyMeridian)));
-    } else {
-	Tcl_ListObjAppendElement(interp, result, Tcl_NewObj());
-    }
-
-    TclNewObj(resultElement);
-    if (yyHaveZone) {
-	Tcl_ListObjAppendElement(interp, resultElement,
-		Tcl_NewIntObj(-yyTimezone));
-	Tcl_ListObjAppendElement(interp, resultElement,
-		Tcl_NewIntObj(1 - yyDSTmode));
-    }
-    Tcl_ListObjAppendElement(interp, result, resultElement);
-
-    TclNewObj(resultElement);
-    if (yyHaveRel) {
-	Tcl_ListObjAppendElement(interp, resultElement,
-		Tcl_NewIntObj(yyRelMonth));
-	Tcl_ListObjAppendElement(interp, resultElement,
-		Tcl_NewIntObj(yyRelDay));
-	Tcl_ListObjAppendElement(interp, resultElement,
-		Tcl_NewIntObj(yyRelSeconds));
-    }
-    Tcl_ListObjAppendElement(interp, result, resultElement);
-
-    TclNewObj(resultElement);
-    if (yyHaveDay && !yyHaveDate) {
-	Tcl_ListObjAppendElement(interp, resultElement,
-		Tcl_NewIntObj(yyDayOrdinal));
-	Tcl_ListObjAppendElement(interp, resultElement,
-		Tcl_NewIntObj(yyDayNumber));
-    }
-    Tcl_ListObjAppendElement(interp, result, resultElement);
-
-    TclNewObj(resultElement);
-    if (yyHaveOrdinalMonth) {
-	Tcl_ListObjAppendElement(interp, resultElement,
-		Tcl_NewIntObj(yyMonthOrdinal));
-	Tcl_ListObjAppendElement(interp, resultElement,
-		Tcl_NewIntObj(yyMonth));
-    }
-    Tcl_ListObjAppendElement(interp, result, resultElement);
-
-    Tcl_SetObjResult(interp, result);
-    return TCL_OK;
-=======
     if (info->messages) {
 	Tcl_DecrRefCount(info->messages);
     }
     return status;
->>>>>>> 984ff0cf
 }
  
