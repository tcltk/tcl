/*
 * tclGetDate.y --
 *
 *	Contains yacc grammar for parsing date and time strings. The output of
 *	this file should be the file tclDate.c which is used directly in the
 *	Tcl sources. Note that this file is largely obsolete in Tcl 8.5; it is
 *	only used when doing free-form date parsing, an ill-defined process
 *	anyway.
 *
 * Copyright © 1992-1995 Karl Lehenbauer & Mark Diekhans.
 * Copyright © 1995-1997 Sun Microsystems, Inc.
 * Copyright © 2015 Sergey G. Brester aka sebres.
 *
 * See the file "license.terms" for information on usage and redistribution of
 * this file, and for a DISCLAIMER OF ALL WARRANTIES.
 */

%parse-param {DateInfo* info}
%lex-param {DateInfo* info}
%define api.pure
 /* %error-verbose would be nice, but our token names are meaningless */
%locations

%{
/*
 * tclDate.c --
 *
 *	This file is generated from a yacc grammar defined in the file
 *	tclGetDate.y. It should not be edited directly.
 *
 * Copyright © 1992-1995 Karl Lehenbauer & Mark Diekhans.
 * Copyright © 1995-1997 Sun Microsystems, Inc.
 * Copyright © 2015 Sergey G. Brester aka sebres.
 *
 * See the file "license.terms" for information on usage and redistribution of
 * this file, and for a DISCLAIMER OF ALL WARRANTIES.
 *
 */
#include "tclInt.h"

/*
 * Bison generates several labels that happen to be unused. Several compilers
 * don't like that, and complain. Simply disable the warning to silence them.
 */

#ifdef _MSC_VER
#pragma warning( disable : 4102 )
#elif defined (__clang__) && (__clang_major__ > 14)
<<<<<<< HEAD
#pragma GCC diagnostic ignored "-Wunused-but-set-variable"
=======
#pragma clang diagnostic ignored "-Wunused-but-set-variable"
>>>>>>> 63525e5b
#elif (__GNUC__)  && ((__GNUC__ > 4) || ((__GNUC__ == 4) && (__GNUC_MINOR__ > 5)))
#pragma GCC diagnostic ignored "-Wunused-but-set-variable"
#endif

#if 0
#define YYDEBUG 1
#endif

/*
 * yyparse will accept a 'struct DateInfo' as its parameter; that's where the
 * parsed fields will be returned.
 */

#include "tclDate.h"

#define YYMALLOC	Tcl_Alloc
#define YYFREE(x)	(Tcl_Free((void*) (x)))

#define EPOCH		1970
#define START_OF_TIME	1902
#define END_OF_TIME	2037

/*
 * The offset of tm_year of struct tm returned by localtime, gmtime, etc.
 * Posix requires 1900.
 */

#define TM_YEAR_BASE	1900

#define HOUR(x)		((60 * (int)(x)))
#define IsLeapYear(x)	(((x) % 4 == 0) && ((x) % 100 != 0 || (x) % 400 == 0))

#define yyIncrFlags(f)				\
    do {					\
	info->errFlags |= (info->flags & (f));	\
	if (info->errFlags) { YYABORT; }	\
	info->flags |= (f);			\
    } while (0);

/*
 * An entry in the lexical lookup table.
 */

typedef struct {
    const char *name;
    int type;
    int value;
} TABLE;

/*
 * Daylight-savings mode: on, off, or not yet known.
 */

typedef enum _DSTMODE {
    DSTon, DSToff, DSTmaybe
} DSTMODE;

%}

%union {
    Tcl_WideInt Number;
    enum _MERIDIAN Meridian;
}

%{

/*
 * Prototypes of internal functions.
 */

static int		LookupWord(YYSTYPE* yylvalPtr, char *buff);
static void		TclDateerror(YYLTYPE* location,
				     DateInfo* info, const char *s);
static int		TclDatelex(YYSTYPE* yylvalPtr, YYLTYPE* location,
				   DateInfo* info);
MODULE_SCOPE int	yyparse(DateInfo*);

%}

%token	tAGO
%token	tDAY
%token	tDAYZONE
%token	tID
%token	tMERIDIAN
%token	tMONTH
%token	tMONTH_UNIT
%token	tSTARDATE
%token	tSEC_UNIT
%token	tUNUMBER
%token	tZONE
%token	tZONEwO4
%token	tZONEwO2
%token	tEPOCH
%token	tDST
%token	tISOBAS8
%token	tISOBAS6
%token	tISOBASL
%token	tDAY_UNIT
%token	tNEXT
%token	SP

%type	<Number>	tDAY
%type	<Number>	tDAYZONE
%type	<Number>	tMONTH
%type	<Number>	tMONTH_UNIT
%type	<Number>	tDST
%type	<Number>	tSEC_UNIT
%type	<Number>	tUNUMBER
%type	<Number>	INTNUM
%type	<Number>	tZONE
%type	<Number>	tZONEwO4
%type	<Number>	tZONEwO2
%type	<Number>	tISOBAS8
%type	<Number>	tISOBAS6
%type	<Number>	tISOBASL
%type	<Number>	tDAY_UNIT
%type	<Number>	unit
%type	<Number>	sign
%type	<Number>	tNEXT
%type	<Number>	tSTARDATE
%type	<Meridian>	tMERIDIAN
%type	<Meridian>	o_merid

%%

spec	: /* NULL */
	| spec item
	/* | spec SP item */
	;

item	: time {
	    yyIncrFlags(CLF_TIME);
	}
	| zone {
	    yyIncrFlags(CLF_ZONE);
	}
	| date {
	    yyIncrFlags(CLF_HAVEDATE);
	}
	| ordMonth {
	    yyIncrFlags(CLF_ORDINALMONTH);
	    info->flags |= CLF_RELCONV;
	}
	| day {
	    yyIncrFlags(CLF_DAYOFWEEK);
	    info->flags |= CLF_RELCONV;
	}
	| relspec {
	    info->flags |= CLF_RELCONV;
	}
	| iso {
	    yyIncrFlags(CLF_TIME|CLF_HAVEDATE);
	}
	| trek {
	    yyIncrFlags(CLF_TIME|CLF_HAVEDATE);
	    info->flags |= CLF_TREK;
	}
	| numitem
	;

iextime : tUNUMBER ':' tUNUMBER ':' tUNUMBER {
	    yyHour = $1;
	    yyMinutes = $3;
	    yySeconds = $5;
	}
	| tUNUMBER ':' tUNUMBER {
	    yyHour = $1;
	    yyMinutes = $3;
	    yySeconds = 0;
	}
	;
time	: tUNUMBER tMERIDIAN {
	    yyHour = $1;
	    yyMinutes = 0;
	    yySeconds = 0;
	    yyMeridian = $2;
	}
	| iextime o_merid {
	    yyMeridian = $2;
	}
	;

zone	: tZONE tDST {
	    yyTimezone = $1;
	    yyDSTmode = DSTon;
	}
	| tZONE {
	    yyTimezone = $1;
	    yyDSTmode = DSToff;
	}
	| tDAYZONE {
	    yyTimezone = $1;
	    yyDSTmode = DSTon;
	}
	| tZONEwO4 sign INTNUM { /* GMT+0100, GMT-1000, etc. */
	    yyTimezone = $1 - $2*($3 % 100 + ($3 / 100) * 60);
	    yyDSTmode = DSToff;
	}
	| tZONEwO2 sign INTNUM { /* GMT+1, GMT-10, etc. */
	    yyTimezone = $1 - $2*($3 * 60);
	    yyDSTmode = DSToff;
	}
	| sign INTNUM { /* +0100, -0100 */
	    yyTimezone = -$1*($2 % 100 + ($2 / 100) * 60);
	    yyDSTmode = DSToff;
	}
	;

comma	: ','
	| ',' SP
	;

day	: tDAY {
	    yyDayOrdinal = 1;
	    yyDayOfWeek = $1;
	}
	| tDAY comma {
	    yyDayOrdinal = 1;
	    yyDayOfWeek = $1;
	}
	| tUNUMBER tDAY {
	    yyDayOrdinal = $1;
	    yyDayOfWeek = $2;
	}
	| sign SP tUNUMBER tDAY {
	    yyDayOrdinal = $1 * $3;
	    yyDayOfWeek = $4;
	}
	| sign tUNUMBER tDAY {
	    yyDayOrdinal = $1 * $2;
	    yyDayOfWeek = $3;
	}
	| tNEXT tDAY {
	    yyDayOrdinal = 2;
	    yyDayOfWeek = $2;
	}
	;

iexdate	: tUNUMBER '-' tUNUMBER '-' tUNUMBER {
	    yyMonth = $3;
	    yyDay = $5;
	    yyYear = $1;
	}
	;
date	: tUNUMBER '/' tUNUMBER {
	    yyMonth = $1;
	    yyDay = $3;
	}
	| tUNUMBER '/' tUNUMBER '/' tUNUMBER {
	    yyMonth = $1;
	    yyDay = $3;
	    yyYear = $5;
	}
	| isodate
	| tUNUMBER '-' tMONTH '-' tUNUMBER {
	    yyDay = $1;
	    yyMonth = $3;
	    yyYear = $5;
	}
	| tMONTH tUNUMBER {
	    yyMonth = $1;
	    yyDay = $2;
	}
	| tMONTH tUNUMBER comma tUNUMBER {
	    yyMonth = $1;
	    yyDay = $2;
	    yyYear = $4;
	}
	| tUNUMBER tMONTH {
	    yyMonth = $2;
	    yyDay = $1;
	}
	| tEPOCH {
	    yyMonth = 1;
	    yyDay = 1;
	    yyYear = EPOCH;
	}
	| tUNUMBER tMONTH tUNUMBER {
	    yyMonth = $2;
	    yyDay = $1;
	    yyYear = $3;
	}
	;

ordMonth: tNEXT tMONTH {
	    yyMonthOrdinalIncr = 1;
	    yyMonthOrdinal = $2;
	}
	| tNEXT tUNUMBER tMONTH {
	    yyMonthOrdinalIncr = $2;
	    yyMonthOrdinal = $3;
	}
	;

isosep	: 'T'|SP
	;
isodate	: tISOBAS8 { /* YYYYMMDD */
	    yyYear = $1 / 10000;
	    yyMonth = ($1 % 10000)/100;
	    yyDay = $1 % 100;
	}
	| tISOBAS6 { /* YYMMDD */
	    yyYear = $1 / 10000;
	    yyMonth = ($1 % 10000)/100;
	    yyDay = $1 % 100;
	}
	| iexdate
	;
isotime	: tISOBAS6 {
	    yyHour = $1 / 10000;
	    yyMinutes = ($1 % 10000)/100;
	    yySeconds = $1 % 100;
	}
	| iextime
	;
iso	: isodate isosep isotime
	| tISOBASL tISOBAS6 { /* YYYYMMDDhhmmss */
	    yyYear = $1 / 10000;
	    yyMonth = ($1 % 10000)/100;
	    yyDay = $1 % 100;
	    yyHour = $2 / 10000;
	    yyMinutes = ($2 % 10000)/100;
	    yySeconds = $2 % 100;
	}
	| tISOBASL tUNUMBER { /* YYYYMMDDhhmm */
	    if (yyDigitCount != 4) YYABORT; /* normally unreached */
	    yyYear = $1 / 10000;
	    yyMonth = ($1 % 10000)/100;
	    yyDay = $1 % 100;
	    yyHour = $2 / 100;
	    yyMinutes = ($2 % 100);
	    yySeconds = 0;
	}
	;

trek	: tSTARDATE INTNUM '.' tUNUMBER {
	    /*
	     * Offset computed year by -377 so that the returned years will be
	     * in a range accessible with a 32 bit clock seconds value.
	     */

	    yyYear = $2/1000 + 2323 - 377;
	    yyDay  = 1;
	    yyMonth = 1;
	    yyRelDay += (($2%1000)*(365 + IsLeapYear(yyYear)))/1000;
<<<<<<< HEAD
	    yyRelSeconds += $4 * (144LL * 60LL);
	    info->flags |= CLF_RELCONV;
=======
	    yyRelSeconds += $4 * (Tcl_WideInt)(144 * 60);
>>>>>>> 63525e5b
	}
	;

relspec : relunits tAGO {
	    yyRelSeconds *= -1;
	    yyRelMonth *= -1;
	    yyRelDay *= -1;
	}
	| relunits
	;

relunits : sign SP INTNUM unit {
	    *yyRelPointer += $1 * $3 * $4;
	}
	| sign INTNUM unit {
	    *yyRelPointer += $1 * $2 * $3;
	}
	| INTNUM unit {
	    *yyRelPointer += $1 * $2;
	}
	| tNEXT unit {
	    *yyRelPointer += $2;
	}
	| tNEXT INTNUM unit {
	    *yyRelPointer += $2 * $3;
	}
	| unit {
	    *yyRelPointer += $1;
	}
	;

sign	: '-' {
	    $$ = -1;
	}
	| '+' {
	    $$ =  1;
	}
	;

unit	: tSEC_UNIT {
	    $$ = $1;
	    yyRelPointer = &yyRelSeconds;
	    /* no flag CLF_RELCONV needed by seconds */
	}
	| tDAY_UNIT {
	    $$ = $1;
	    yyRelPointer = &yyRelDay;
	    info->flags |= CLF_RELCONV;
	}
	| tMONTH_UNIT {
	    $$ = $1;
	    yyRelPointer = &yyRelMonth;
	    info->flags |= CLF_RELCONV;
	}
	;

INTNUM	: tUNUMBER {
	    $$ = $1;
	}
	| tISOBAS6 {
	    $$ = $1;
	}
	| tISOBAS8 {
	    $$ = $1;
	}
	;

numitem	: tUNUMBER {
	    if ((info->flags & (CLF_TIME|CLF_HAVEDATE|CLF_TREK)) == (CLF_TIME|CLF_HAVEDATE)) {
		yyYear = $1;
	    } else {
		yyIncrFlags(CLF_TIME);
		if (yyDigitCount <= 2) {
		    yyHour = $1;
		    yyMinutes = 0;
		} else {
		    yyHour = $1 / 100;
		    yyMinutes = $1 % 100;
		}
		yySeconds = 0;
		yyMeridian = MER24;
	    }
	}
	;

o_merid : /* NULL */ {
	    $$ = MER24;
	}
	| tMERIDIAN {
	    $$ = $1;
	}
	;

%%
/*
 * Month and day table.
 */

static const TABLE MonthDayTable[] = {
    { "january",	tMONTH,	 1 },
    { "february",	tMONTH,	 2 },
    { "march",		tMONTH,	 3 },
    { "april",		tMONTH,	 4 },
    { "may",		tMONTH,	 5 },
    { "june",		tMONTH,	 6 },
    { "july",		tMONTH,	 7 },
    { "august",		tMONTH,	 8 },
    { "september",	tMONTH,	 9 },
    { "sept",		tMONTH,	 9 },
    { "october",	tMONTH, 10 },
    { "november",	tMONTH, 11 },
    { "december",	tMONTH, 12 },
    { "sunday",		tDAY, 7 },
    { "monday",		tDAY, 1 },
    { "tuesday",	tDAY, 2 },
    { "tues",		tDAY, 2 },
    { "wednesday",	tDAY, 3 },
    { "wednes",		tDAY, 3 },
    { "thursday",	tDAY, 4 },
    { "thur",		tDAY, 4 },
    { "thurs",		tDAY, 4 },
    { "friday",		tDAY, 5 },
    { "saturday",	tDAY, 6 },
    { NULL, 0, 0 }
};

/*
 * Time units table.
 */

static const TABLE UnitsTable[] = {
    { "year",		tMONTH_UNIT,	12 },
    { "month",		tMONTH_UNIT,	 1 },
    { "fortnight",	tDAY_UNIT,	14 },
    { "week",		tDAY_UNIT,	 7 },
    { "day",		tDAY_UNIT,	 1 },
    { "hour",		tSEC_UNIT, 60 * 60 },
    { "minute",		tSEC_UNIT,	60 },
    { "min",		tSEC_UNIT,	60 },
    { "second",		tSEC_UNIT,	 1 },
    { "sec",		tSEC_UNIT,	 1 },
    { NULL, 0, 0 }
};

/*
 * Assorted relative-time words.
 */

static const TABLE OtherTable[] = {
    { "tomorrow",	tDAY_UNIT,	1 },
    { "yesterday",	tDAY_UNIT,	-1 },
    { "today",		tDAY_UNIT,	0 },
    { "now",		tSEC_UNIT,	0 },
    { "last",		tUNUMBER,	-1 },
    { "this",		tSEC_UNIT,	0 },
    { "next",		tNEXT,		1 },
    { "ago",		tAGO,		1 },
    { "epoch",		tEPOCH,		0 },
    { "stardate",	tSTARDATE,	0 },
    { NULL, 0, 0 }
};

/*
 * The timezone table. (Note: This table was modified to not use any floating
 * point constants to work around an SGI compiler bug).
 */

static const TABLE TimezoneTable[] = {
    { "gmt",	tZONE,	   HOUR( 0) },	    /* Greenwich Mean */
    { "ut",	tZONE,	   HOUR( 0) },	    /* Universal (Coordinated) */
    { "utc",	tZONE,	   HOUR( 0) },
    { "uct",	tZONE,	   HOUR( 0) },	    /* Universal Coordinated Time */
    { "wet",	tZONE,	   HOUR( 0) },	    /* Western European */
    { "bst",	tDAYZONE,  HOUR( 0) },	    /* British Summer */
    { "wat",	tZONE,	   HOUR( 1) },	    /* West Africa */
    { "at",	tZONE,	   HOUR( 2) },	    /* Azores */
#if	0
    /* For completeness.  BST is also British Summer, and GST is
     * also Guam Standard. */
    { "bst",	tZONE,	   HOUR( 3) },	    /* Brazil Standard */
    { "gst",	tZONE,	   HOUR( 3) },	    /* Greenland Standard */
#endif
    { "nft",	tZONE,	   HOUR( 7/2) },    /* Newfoundland */
    { "nst",	tZONE,	   HOUR( 7/2) },    /* Newfoundland Standard */
    { "ndt",	tDAYZONE,  HOUR( 7/2) },    /* Newfoundland Daylight */
    { "ast",	tZONE,	   HOUR( 4) },	    /* Atlantic Standard */
    { "adt",	tDAYZONE,  HOUR( 4) },	    /* Atlantic Daylight */
    { "est",	tZONE,	   HOUR( 5) },	    /* Eastern Standard */
    { "edt",	tDAYZONE,  HOUR( 5) },	    /* Eastern Daylight */
    { "cst",	tZONE,	   HOUR( 6) },	    /* Central Standard */
    { "cdt",	tDAYZONE,  HOUR( 6) },	    /* Central Daylight */
    { "mst",	tZONE,	   HOUR( 7) },	    /* Mountain Standard */
    { "mdt",	tDAYZONE,  HOUR( 7) },	    /* Mountain Daylight */
    { "pst",	tZONE,	   HOUR( 8) },	    /* Pacific Standard */
    { "pdt",	tDAYZONE,  HOUR( 8) },	    /* Pacific Daylight */
    { "yst",	tZONE,	   HOUR( 9) },	    /* Yukon Standard */
    { "ydt",	tDAYZONE,  HOUR( 9) },	    /* Yukon Daylight */
    { "akst",	tZONE,	   HOUR( 9) },	    /* Alaska Standard */
    { "akdt",	tDAYZONE,  HOUR( 9) },	    /* Alaska Daylight */
    { "hst",	tZONE,	   HOUR(10) },	    /* Hawaii Standard */
    { "hdt",	tDAYZONE,  HOUR(10) },	    /* Hawaii Daylight */
    { "cat",	tZONE,	   HOUR(10) },	    /* Central Alaska */
    { "ahst",	tZONE,	   HOUR(10) },	    /* Alaska-Hawaii Standard */
    { "nt",	tZONE,	   HOUR(11) },	    /* Nome */
    { "idlw",	tZONE,	   HOUR(12) },	    /* International Date Line West */
    { "cet",	tZONE,	  -HOUR( 1) },	    /* Central European */
    { "cest",	tDAYZONE, -HOUR( 1) },	    /* Central European Summer */
    { "met",	tZONE,	  -HOUR( 1) },	    /* Middle European */
    { "mewt",	tZONE,	  -HOUR( 1) },	    /* Middle European Winter */
    { "mest",	tDAYZONE, -HOUR( 1) },	    /* Middle European Summer */
    { "swt",	tZONE,	  -HOUR( 1) },	    /* Swedish Winter */
    { "sst",	tDAYZONE, -HOUR( 1) },	    /* Swedish Summer */
    { "fwt",	tZONE,	  -HOUR( 1) },	    /* French Winter */
    { "fst",	tDAYZONE, -HOUR( 1) },	    /* French Summer */
    { "eet",	tZONE,	  -HOUR( 2) },	    /* Eastern Europe, USSR Zone 1 */
    { "bt",	tZONE,	  -HOUR( 3) },	    /* Baghdad, USSR Zone 2 */
    { "it",	tZONE,	  -HOUR( 7/2) },    /* Iran */
    { "zp4",	tZONE,	  -HOUR( 4) },	    /* USSR Zone 3 */
    { "zp5",	tZONE,	  -HOUR( 5) },	    /* USSR Zone 4 */
    { "ist",	tZONE,	  -HOUR(11/2) },    /* Indian Standard */
    { "zp6",	tZONE,	  -HOUR( 6) },	    /* USSR Zone 5 */
#if	0
    /* For completeness.  NST is also Newfoundland Standard, and SST is
     * also Swedish Summer. */
    { "nst",	tZONE,	  -HOUR(13/2) },    /* North Sumatra */
    { "sst",	tZONE,	  -HOUR( 7) },	    /* South Sumatra, USSR Zone 6 */
#endif	/* 0 */
    { "wast",	tZONE,	  -HOUR( 7) },	    /* West Australian Standard */
    { "wadt",	tDAYZONE, -HOUR( 7) },	    /* West Australian Daylight */
    { "jt",	tZONE,	  -HOUR(15/2) },    /* Java (3pm in Cronusland!) */
    { "cct",	tZONE,	  -HOUR( 8) },	    /* China Coast, USSR Zone 7 */
    { "jst",	tZONE,	  -HOUR( 9) },	    /* Japan Standard, USSR Zone 8 */
    { "jdt",	tDAYZONE, -HOUR( 9) },	    /* Japan Daylight */
    { "kst",	tZONE,	  -HOUR( 9) },	    /* Korea Standard */
    { "kdt",	tDAYZONE, -HOUR( 9) },	    /* Korea Daylight */
    { "cast",	tZONE,	  -HOUR(19/2) },    /* Central Australian Standard */
    { "cadt",	tDAYZONE, -HOUR(19/2) },    /* Central Australian Daylight */
    { "east",	tZONE,	  -HOUR(10) },	    /* Eastern Australian Standard */
    { "eadt",	tDAYZONE, -HOUR(10) },	    /* Eastern Australian Daylight */
    { "gst",	tZONE,	  -HOUR(10) },	    /* Guam Standard, USSR Zone 9 */
    { "nzt",	tZONE,	  -HOUR(12) },	    /* New Zealand */
    { "nzst",	tZONE,	  -HOUR(12) },	    /* New Zealand Standard */
    { "nzdt",	tDAYZONE, -HOUR(12) },	    /* New Zealand Daylight */
    { "idle",	tZONE,	  -HOUR(12) },	    /* International Date Line East */
    /* ADDED BY Marco Nijdam */
    { "dst",	tDST,	  HOUR( 0) },	    /* DST on (hour is ignored) */
    /* End ADDED */
    { NULL, 0, 0 }
};

/*
 * Military timezone table.
 */

static const TABLE MilitaryTable[] = {
    { "a",	tZONE,	-HOUR( 1) },
    { "b",	tZONE,	-HOUR( 2) },
    { "c",	tZONE,	-HOUR( 3) },
    { "d",	tZONE,	-HOUR( 4) },
    { "e",	tZONE,	-HOUR( 5) },
    { "f",	tZONE,	-HOUR( 6) },
    { "g",	tZONE,	-HOUR( 7) },
    { "h",	tZONE,	-HOUR( 8) },
    { "i",	tZONE,	-HOUR( 9) },
    { "k",	tZONE,	-HOUR(10) },
    { "l",	tZONE,	-HOUR(11) },
    { "m",	tZONE,	-HOUR(12) },
    { "n",	tZONE,	HOUR(  1) },
    { "o",	tZONE,	HOUR(  2) },
    { "p",	tZONE,	HOUR(  3) },
    { "q",	tZONE,	HOUR(  4) },
    { "r",	tZONE,	HOUR(  5) },
    { "s",	tZONE,	HOUR(  6) },
    { "t",	tZONE,	HOUR(  7) },
    { "u",	tZONE,	HOUR(  8) },
    { "v",	tZONE,	HOUR(  9) },
    { "w",	tZONE,	HOUR( 10) },
    { "x",	tZONE,	HOUR( 11) },
    { "y",	tZONE,	HOUR( 12) },
    { "z",	tZONE,	HOUR( 0) },
    { NULL, 0, 0 }
};

static inline const char *
bypassSpaces(
    const char *s)
{
    while (TclIsSpaceProc(*s)) {
	s++;
    }
    return s;
}

/*
 * Dump error messages in the bit bucket.
 */

static void
TclDateerror(
    YYLTYPE* location,
    DateInfo* infoPtr,
    const char *s)
{
    Tcl_Obj* t;
    if (!infoPtr->messages) {
	TclNewObj(infoPtr->messages);
    }
    Tcl_AppendToObj(infoPtr->messages, infoPtr->separatrix, -1);
    Tcl_AppendToObj(infoPtr->messages, s, -1);
    Tcl_AppendToObj(infoPtr->messages, " (characters ", -1);
    TclNewIntObj(t, location->first_column);
    Tcl_IncrRefCount(t);
    Tcl_AppendObjToObj(infoPtr->messages, t);
    Tcl_DecrRefCount(t);
    Tcl_AppendToObj(infoPtr->messages, "-", -1);
    TclNewIntObj(t, location->last_column);
    Tcl_IncrRefCount(t);
    Tcl_AppendObjToObj(infoPtr->messages, t);
    Tcl_DecrRefCount(t);
    Tcl_AppendToObj(infoPtr->messages, ")", -1);
    infoPtr->separatrix = "\n";
}

int
ToSeconds(
    int Hours,
    int Minutes,
    int Seconds,
    MERIDIAN Meridian)
{
    switch (Meridian) {
    case MER24:
	return (Hours * 60 + Minutes) * 60 + Seconds;
    case MERam:
	return (((Hours / 24) * 24 + (Hours % 12)) * 60 + Minutes) * 60 + Seconds;
    case MERpm:
	return (((Hours / 24) * 24 + (Hours % 12) + 12) * 60 + Minutes) * 60 + Seconds;
    }
    return -1;			/* Should never be reached */
}

static int
LookupWord(
    YYSTYPE* yylvalPtr,
    char *buff)
{
    char *p;
    char *q;
    const TABLE *tp;
    int i, abbrev;

    /*
     * Make it lowercase.
     */

    Tcl_UtfToLower(buff);

    if (*buff == 'a' && (strcmp(buff, "am") == 0 || strcmp(buff, "a.m.") == 0)) {
	yylvalPtr->Meridian = MERam;
	return tMERIDIAN;
    }
    if (*buff == 'p' && (strcmp(buff, "pm") == 0 || strcmp(buff, "p.m.") == 0)) {
	yylvalPtr->Meridian = MERpm;
	return tMERIDIAN;
    }

    /*
     * See if we have an abbreviation for a month.
     */

    if (strlen(buff) == 3) {
	abbrev = 1;
    } else if (strlen(buff) == 4 && buff[3] == '.') {
	abbrev = 1;
	buff[3] = '\0';
    } else {
	abbrev = 0;
    }

    for (tp = MonthDayTable; tp->name; tp++) {
	if (abbrev) {
	    if (strncmp(buff, tp->name, 3) == 0) {
		yylvalPtr->Number = tp->value;
		return tp->type;
	    }
	} else if (strcmp(buff, tp->name) == 0) {
	    yylvalPtr->Number = tp->value;
	    return tp->type;
	}
    }

    for (tp = TimezoneTable; tp->name; tp++) {
	if (strcmp(buff, tp->name) == 0) {
	    yylvalPtr->Number = tp->value;
	    return tp->type;
	}
    }

    for (tp = UnitsTable; tp->name; tp++) {
	if (strcmp(buff, tp->name) == 0) {
	    yylvalPtr->Number = tp->value;
	    return tp->type;
	}
    }

    /*
     * Strip off any plural and try the units table again.
     */

    i = strlen(buff) - 1;
    if (i > 0 && buff[i] == 's') {
	buff[i] = '\0';
	for (tp = UnitsTable; tp->name; tp++) {
	    if (strcmp(buff, tp->name) == 0) {
		yylvalPtr->Number = tp->value;
		return tp->type;
	    }
	}
    }

    for (tp = OtherTable; tp->name; tp++) {
	if (strcmp(buff, tp->name) == 0) {
	    yylvalPtr->Number = tp->value;
	    return tp->type;
	}
    }

    /*
     * Military timezones.
     */

    if (buff[1] == '\0' && !(*buff & 0x80)
	    && isalpha(UCHAR(*buff))) {			/* INTL: ISO only */
	for (tp = MilitaryTable; tp->name; tp++) {
	    if (strcmp(buff, tp->name) == 0) {
		yylvalPtr->Number = tp->value;
		return tp->type;
	    }
	}
    }

    /*
     * Drop out any periods and try the timezone table again.
     */

    for (i = 0, p = q = buff; *q; q++) {
	if (*q != '.') {
	    *p++ = *q;
	} else {
	    i++;
	}
    }
    *p = '\0';
    if (i) {
	for (tp = TimezoneTable; tp->name; tp++) {
	    if (strcmp(buff, tp->name) == 0) {
		yylvalPtr->Number = tp->value;
		return tp->type;
	    }
	}
    }

    return tID;
}

static int
TclDatelex(
    YYSTYPE* yylvalPtr,
    YYLTYPE* location,
    DateInfo *info)
{
    char c;
    char *p;
    char buff[20];
    int Count;
    const char *tokStart;

    location->first_column = yyInput - info->dateStart;
    for ( ; ; ) {

	if (isspace(UCHAR(*yyInput))) {
	    yyInput = bypassSpaces(yyInput);
	    /* ignore space at end of text and before some words */
	    c = *yyInput;
	    if (c != '\0' && !isalpha(UCHAR(c))) {
		return SP;
	    }
	}
	tokStart = yyInput;

	if (isdigit(UCHAR(c = *yyInput))) { /* INTL: digit */

	    /*
	     * Count the number of digits.
	     */
	    p = (char *)yyInput;
	    while (isdigit(UCHAR(*++p))) {};
	    yyDigitCount = p - yyInput;
	    /*
	     * A number with 12 or 14 digits is considered an ISO 8601 date.
	     */
	    if (yyDigitCount == 14 || yyDigitCount == 12) {
		/* long form of ISO 8601 (without separator), either
		 * YYYYMMDDhhmmss or YYYYMMDDhhmm, so reduce to date
		 * (8 chars is isodate) */
		p = (char *)yyInput+8;
		if (TclAtoWIe(&yylvalPtr->Number, yyInput, p, 1) != TCL_OK) {
		    return tID; /* overflow*/
		}
		yyDigitCount = 8;
		yyInput = p;
		location->last_column = yyInput - info->dateStart - 1;
		return tISOBASL;
	    }
	    /*
	     * Convert the string into a number
	     */
	    if (TclAtoWIe(&yylvalPtr->Number, yyInput, p, 1) != TCL_OK) {
		return tID; /* overflow*/
	    }
	    yyInput = p;
	    /*
	     * A number with 6 or more digits is considered an ISO 8601 base.
	     */
	    location->last_column = yyInput - info->dateStart - 1;
	    if (yyDigitCount >= 6) {
		if (yyDigitCount == 8) {
		    return tISOBAS8;
		}
		if (yyDigitCount == 6) {
		    return tISOBAS6;
		}
	    }
	    /* ignore spaces after digits (optional) */
	    yyInput = bypassSpaces(yyInput);
	    return tUNUMBER;
	}
	if (!(c & 0x80) && isalpha(UCHAR(c))) {		  /* INTL: ISO only. */
	    int ret;
	    for (p = buff; isalpha(UCHAR(c = *yyInput++)) /* INTL: ISO only. */
		     || c == '.'; ) {
		if (p < &buff[sizeof(buff) - 1]) {
		    *p++ = c;
		}
	    }
	    *p = '\0';
	    yyInput--;
	    location->last_column = yyInput - info->dateStart - 1;
	    ret = LookupWord(yylvalPtr, buff);
	    /*
	     * lookahead:
	     *	for spaces to consider word boundaries (for instance
	     *	literal T in isodateTisotimeZ is not a TZ, but Z is UTC);
	     *	for +/- digit, to differentiate between "GMT+1000 day" and "GMT +1000 day";
	     * bypass spaces after token (but ignore by TZ+OFFS), because should
	     * recognize next SP token, if TZ only.
	     */
	    if (ret == tZONE || ret == tDAYZONE) {
		c = *yyInput;
		if (isdigit(UCHAR(c))) { /* literal not a TZ  */
		    yyInput = tokStart;
		    return *yyInput++;
		}
		if ((c == '+' || c == '-') && isdigit(UCHAR(*(yyInput+1)))) {
		    if ( !isdigit(UCHAR(*(yyInput+2)))
		      || !isdigit(UCHAR(*(yyInput+3)))) {
			/* GMT+1, GMT-10, etc. */
			return tZONEwO2;
		    }
		    if ( isdigit(UCHAR(*(yyInput+4)))
		      && !isdigit(UCHAR(*(yyInput+5)))) {
			/* GMT+1000, etc. */
			return tZONEwO4;
		    }
		}
	    }
	    yyInput = bypassSpaces(yyInput);
	    return ret;

	}
	if (c != '(') {
	    location->last_column = yyInput - info->dateStart;
	    return *yyInput++;
	}
	Count = 0;
	do {
	    c = *yyInput++;
	    if (c == '\0') {
		location->last_column = yyInput - info->dateStart - 1;
		return c;
	    } else if (c == '(') {
		Count++;
	    } else if (c == ')') {
		Count--;
	    }
	} while (Count > 0);
    }
}

int
TclClockFreeScan(
    Tcl_Interp *interp,		/* Tcl interpreter */
    DateInfo *info)		/* Input and result parameters */
{
    int status;

  #if YYDEBUG
    /* enable debugging if compiled with YYDEBUG */
    yydebug = 1;
  #endif

    /*
     * yyInput = stringToParse;
     *
     * ClockInitDateInfo(info) should be executed to pre-init info;
     */

    yyDSTmode = DSTmaybe;

    info->separatrix = "";

    info->dateStart = yyInput;

    /* ignore spaces at begin */
    yyInput = bypassSpaces(yyInput);

    /* parse */
    status = yyparse(info);
    if (status == 1) {
	const char *msg = NULL;
	if (info->errFlags & CLF_HAVEDATE) {
	    msg = "more than one date in string";
	} else if (info->errFlags & CLF_TIME) {
	    msg = "more than one time of day in string";
	} else if (info->errFlags & CLF_ZONE) {
	    msg = "more than one time zone in string";
	} else if (info->errFlags & CLF_DAYOFWEEK) {
	    msg = "more than one weekday in string";
	} else if (info->errFlags & CLF_ORDINALMONTH) {
	    msg = "more than one ordinal month in string";
	}
	if (msg) {
	    Tcl_SetObjResult(interp, Tcl_NewStringObj(msg, -1));
	    Tcl_SetErrorCode(interp, "TCL", "VALUE", "DATE", "MULTIPLE", (char *)NULL);
	} else {
	    Tcl_SetObjResult(interp,
		info->messages ? info->messages : Tcl_NewObj());
	    info->messages = NULL;
	    Tcl_SetErrorCode(interp, "TCL", "VALUE", "DATE", "PARSE", (char *)NULL);
	}
	status = TCL_ERROR;
    } else if (status == 2) {
	Tcl_SetObjResult(interp, Tcl_NewStringObj("memory exhausted", -1));
	Tcl_SetErrorCode(interp, "TCL", "MEMORY", (char *)NULL);
	status = TCL_ERROR;
    } else if (status != 0) {
	Tcl_SetObjResult(interp, Tcl_NewStringObj("Unknown status returned "
						  "from date parser. Please "
						  "report this error as a "
						  "bug in Tcl.", -1));
	Tcl_SetErrorCode(interp, "TCL", "BUG", (char *)NULL);
	status = TCL_ERROR;
    }
    if (info->messages) {
	Tcl_DecrRefCount(info->messages);
    }
<<<<<<< HEAD
    return status;
=======
    Tcl_ListObjAppendElement(interp, result, resultElement);

    TclNewObj(resultElement);
    if (yyHaveRel) {
	Tcl_ListObjAppendElement(interp, resultElement,
		Tcl_NewIntObj((int) yyRelMonth));
	Tcl_ListObjAppendElement(interp, resultElement,
		Tcl_NewIntObj((int) yyRelDay));
	Tcl_ListObjAppendElement(interp, resultElement,
		Tcl_NewWideIntObj(yyRelSeconds));
    }
    Tcl_ListObjAppendElement(interp, result, resultElement);

    TclNewObj(resultElement);
    if (yyHaveDay && !yyHaveDate) {
	Tcl_ListObjAppendElement(interp, resultElement,
		Tcl_NewIntObj((int) yyDayOrdinal));
	Tcl_ListObjAppendElement(interp, resultElement,
		Tcl_NewIntObj((int) yyDayNumber));
    }
    Tcl_ListObjAppendElement(interp, result, resultElement);

    TclNewObj(resultElement);
    if (yyHaveOrdinalMonth) {
	Tcl_ListObjAppendElement(interp, resultElement,
		Tcl_NewIntObj((int) yyMonthOrdinal));
	Tcl_ListObjAppendElement(interp, resultElement,
		Tcl_NewIntObj((int) yyMonth));
    }
    Tcl_ListObjAppendElement(interp, result, resultElement);

    Tcl_SetObjResult(interp, result);
    return TCL_OK;
>>>>>>> 63525e5b
}

/*
 * Local Variables:
 * mode: c
 * c-basic-offset: 4
 * fill-column: 78
 * End:
 */<|MERGE_RESOLUTION|>--- conflicted
+++ resolved
@@ -46,11 +46,7 @@
 #ifdef _MSC_VER
 #pragma warning( disable : 4102 )
 #elif defined (__clang__) && (__clang_major__ > 14)
-<<<<<<< HEAD
-#pragma GCC diagnostic ignored "-Wunused-but-set-variable"
-=======
 #pragma clang diagnostic ignored "-Wunused-but-set-variable"
->>>>>>> 63525e5b
 #elif (__GNUC__)  && ((__GNUC__ > 4) || ((__GNUC__ == 4) && (__GNUC_MINOR__ > 5)))
 #pragma GCC diagnostic ignored "-Wunused-but-set-variable"
 #endif
@@ -397,12 +393,8 @@
 	    yyDay  = 1;
 	    yyMonth = 1;
 	    yyRelDay += (($2%1000)*(365 + IsLeapYear(yyYear)))/1000;
-<<<<<<< HEAD
 	    yyRelSeconds += $4 * (144LL * 60LL);
 	    info->flags |= CLF_RELCONV;
-=======
-	    yyRelSeconds += $4 * (Tcl_WideInt)(144 * 60);
->>>>>>> 63525e5b
 	}
 	;
 
@@ -1070,43 +1062,7 @@
     if (info->messages) {
 	Tcl_DecrRefCount(info->messages);
     }
-<<<<<<< HEAD
     return status;
-=======
-    Tcl_ListObjAppendElement(interp, result, resultElement);
-
-    TclNewObj(resultElement);
-    if (yyHaveRel) {
-	Tcl_ListObjAppendElement(interp, resultElement,
-		Tcl_NewIntObj((int) yyRelMonth));
-	Tcl_ListObjAppendElement(interp, resultElement,
-		Tcl_NewIntObj((int) yyRelDay));
-	Tcl_ListObjAppendElement(interp, resultElement,
-		Tcl_NewWideIntObj(yyRelSeconds));
-    }
-    Tcl_ListObjAppendElement(interp, result, resultElement);
-
-    TclNewObj(resultElement);
-    if (yyHaveDay && !yyHaveDate) {
-	Tcl_ListObjAppendElement(interp, resultElement,
-		Tcl_NewIntObj((int) yyDayOrdinal));
-	Tcl_ListObjAppendElement(interp, resultElement,
-		Tcl_NewIntObj((int) yyDayNumber));
-    }
-    Tcl_ListObjAppendElement(interp, result, resultElement);
-
-    TclNewObj(resultElement);
-    if (yyHaveOrdinalMonth) {
-	Tcl_ListObjAppendElement(interp, resultElement,
-		Tcl_NewIntObj((int) yyMonthOrdinal));
-	Tcl_ListObjAppendElement(interp, resultElement,
-		Tcl_NewIntObj((int) yyMonth));
-    }
-    Tcl_ListObjAppendElement(interp, result, resultElement);
-
-    Tcl_SetObjResult(interp, result);
-    return TCL_OK;
->>>>>>> 63525e5b
 }
  
