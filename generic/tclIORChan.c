--- conflicted
+++ resolved
@@ -1,3 +1,19 @@
+/*
+ * Copyright © 2004-2005 ActiveState, a division of Sophos
+ *
+ * See the file "license.terms" for information on usage and redistribution of
+ * this file, and for a DISCLAIMER OF ALL WARRANTIES.
+ */
+
+/*
+ * You may distribute and/or modify this program under the terms of the GNU
+ * Affero General Public License as published by the Free Software Foundation,
+ * either version 3 of the License, or (at your option) any later version.
+
+ * See the file "COPYING" for information on usage and redistribution
+ * of this file, and for a DISCLAIMER OF ALL WARRANTIES.
+*/
+
 /*
  * tclIORChan.c --
  *
@@ -9,11 +25,6 @@
  *	Wippler.
  *
  *	See TIP #219 for the specification of this functionality.
- *
- * Copyright © 2004-2005 ActiveState, a division of Sophos
- *
- * See the file "license.terms" for information on usage and redistribution of
- * this file, and for a DISCLAIMER OF ALL WARRANTIES.
  */
 
 #include "tclInt.h"
@@ -2280,11 +2291,7 @@
     rcPtr->mode = mode;
     rcPtr->interest = 0;		/* Initially no interest registered */
 
-<<<<<<< HEAD
     rcPtr->cmd = TclDuplicatePureObj(interp, cmdpfxObj, tclListType);
-=======
-    rcPtr->cmd = TclDuplicatePureObj(interp, cmdpfxObj, &tclListType);
->>>>>>> 18581927
     if (!rcPtr->cmd) {
 	return NULL;
     }
@@ -2427,11 +2434,7 @@
      * before the channel id.
      */
 
-<<<<<<< HEAD
     cmd = TclDuplicatePureObj(NULL, rcPtr->cmd, tclListType);
-=======
-    cmd = TclDuplicatePureObj(NULL, rcPtr->cmd, &tclListType);
->>>>>>> 18581927
     if (!cmd) {
 	return TCL_ERROR;
     }
