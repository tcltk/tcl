--- conflicted
+++ resolved
@@ -753,12 +753,8 @@
  *----------------------------------------------------------------------
  */
 
-<<<<<<< HEAD
+#ifdef TCL_THREADS
 typedef struct {
-=======
-#ifdef TCL_THREADS
-typedef struct ReflectEvent {
->>>>>>> 132cbe86
     Tcl_Event header;
     ReflectedChannel *rcPtr;
     int events;
