--- conflicted
+++ resolved
@@ -111,20 +111,6 @@
     int dead;			/* Boolean signal that some operations
 				 * should no longer be attempted. */
 
-<<<<<<< HEAD
-    Tcl_TimerToken readTimer;   /*
-				   A token for the timer that is scheduled in
-				   order to call Tcl_NotifyChannel when the
-				   channel is readable
-				*/
-    Tcl_TimerToken writeTimer;  /*
-				   A token for the timer that is scheduled in
-				   order to call Tcl_NotifyChannel when the
-				   channel is writable
-				*/
-
-=======
->>>>>>> 2acfc00b
     /*
      * Note regarding the usage of timers.
      *
