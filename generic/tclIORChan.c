/*
 * tclIORChan.c --
 *
 *	This file contains the implementation of Tcl's generic channel
 *	reflection code, which allows the implementation of Tcl channels in
 *	Tcl code.
 *
 *	Parts of this file are based on code contributed by Jean-Claude
 *	Wippler.
 *
 *	See TIP #219 for the specification of this functionality.
 *
 * Copyright (c) 2004-2005 ActiveState, a divison of Sophos
 *
 * See the file "license.terms" for information on usage and redistribution of
 * this file, and for a DISCLAIMER OF ALL WARRANTIES.
 */

#include "tclInt.h"
#include "tclIO.h"
#include <assert.h>

#ifndef EINVAL
#define EINVAL	9
#endif
#ifndef EOK
#define EOK	0
#endif

/*
 * Signatures of all functions used in the C layer of the reflection.
 */

static int		ReflectClose(ClientData clientData,
			    Tcl_Interp *interp);
static int		ReflectInput(ClientData clientData, char *buf,
			    int toRead, int *errorCodePtr);
static int		ReflectOutput(ClientData clientData, const char *buf,
			    int toWrite, int *errorCodePtr);
static void		ReflectWatch(ClientData clientData, int mask);
static int		ReflectBlock(ClientData clientData, int mode);
#ifdef TCL_THREADS
static void		ReflectThread(ClientData clientData, int action);
#endif
static Tcl_WideInt	ReflectSeekWide(ClientData clientData,
			    Tcl_WideInt offset, int mode, int *errorCodePtr);
static int		ReflectSeek(ClientData clientData, long offset,
			    int mode, int *errorCodePtr);
static int		ReflectGetOption(ClientData clientData,
			    Tcl_Interp *interp, const char *optionName,
			    Tcl_DString *dsPtr);
static int		ReflectSetOption(ClientData clientData,
			    Tcl_Interp *interp, const char *optionName,
			    const char *newValue);

/*
 * The C layer channel type/driver definition used by the reflection. This is
 * a version 3 structure.
 */

static const Tcl_ChannelType tclRChannelType = {
    "tclrchannel",	   /* Type name.				  */
    TCL_CHANNEL_VERSION_5, /* v5 channel */
    ReflectClose,	   /* Close channel, clean instance data	  */
    ReflectInput,	   /* Handle read request			  */
    ReflectOutput,	   /* Handle write request			  */
    ReflectSeek,	   /* Move location of access point.	NULL'able */
    ReflectSetOption,	   /* Set options.			NULL'able */
    ReflectGetOption,	   /* Get options.			NULL'able */
    ReflectWatch,	   /* Initialize notifier			  */
    NULL,		   /* Get OS handle from the channel.	NULL'able */
    NULL,		   /* No close2 support.		NULL'able */
    ReflectBlock,	   /* Set blocking/nonblocking.		NULL'able */
    NULL,		   /* Flush channel. Not used by core.	NULL'able */
    NULL,		   /* Handle events.			NULL'able */
    ReflectSeekWide,	   /* Move access point (64 bit).	NULL'able */
#ifdef TCL_THREADS
    ReflectThread,         /* thread action, tracking owner */
#else
    NULL,		   /* thread action */
#endif
    NULL		   /* truncate */
};

/*
 * Instance data for a reflected channel. ===========================
 */

typedef struct {
    Tcl_Channel chan;		/* Back reference to generic channel
				 * structure. */
    Tcl_Interp *interp;		/* Reference to the interpreter containing the
				 * Tcl level part of the channel. NULL here
				 * signals the channel is dead because the
				 * interpreter/thread containing its Tcl
				 * command is gone.
				 */
#ifdef TCL_THREADS
    Tcl_ThreadId thread;	/* Thread the 'interp' belongs to. == Handler thread */
    Tcl_ThreadId owner;         /* Thread owning the structure.    == Channel thread */
#endif
    Tcl_Obj *cmd;		/* Callback command prefix */
    Tcl_Obj *methods;		/* Methods to append to command prefix */
    Tcl_Obj *name;		/* Name of the channel as created */

    int mode;			/* Mask of R/W mode */
    int interest;		/* Mask of events the channel is interested
				 * in. */

    int dead;			/* Boolean signal that some operations
				 * should no longer be attempted. */

    /*
     * Note regarding the usage of timers.
     *
     * Most channel implementations need a timer in the C level to ensure that
     * data in buffers is flushed out through the generation of fake file
     * events.
     *
     * See 'rechan', 'memchan', etc.
     *
     * Here this is _not_ required. Interest in events is posted to the Tcl
     * level via 'watch'. And posting of events is possible from the Tcl level
     * as well, via 'chan postevent'. This means that the generation of all
     * events, fake or not, timer based or not, is completely in the hands of
     * the Tcl level. Therefore no timer here.
     */
} ReflectedChannel;

/*
 * Structure of the table maping from channel handles to reflected
 * channels. Each interpreter which has the handler command for one or more
 * reflected channels records them in such a table, so that 'chan postevent'
 * is able to find them even if the actual channel was moved to a different
 * interpreter and/or thread.
 *
 * The table is reachable via the standard interpreter AssocData, the key is
 * defined below.
 */

typedef struct {
    Tcl_HashTable map;
} ReflectedChannelMap;

#define RCMKEY "ReflectedChannelMap"

/*
 * Event literals. ==================================================
 */

static const char *const eventOptions[] = {
    "read", "write", NULL
};
typedef enum {
    EVENT_READ, EVENT_WRITE
} EventOption;

/*
 * Method literals. ==================================================
 */

static const char *const methodNames[] = {
    "blocking",		/* OPT */
    "cget",		/* OPT \/ Together or none */
    "cgetall",		/* OPT /\ of these two     */
    "configure",	/* OPT */
    "finalize",		/*     */
    "initialize",	/*     */
    "read",		/* OPT */
    "seek",		/* OPT */
    "watch",		/*     */
    "write",		/* OPT */
    NULL
};
typedef enum {
    METH_BLOCKING,
    METH_CGET,
    METH_CGETALL,
    METH_CONFIGURE,
    METH_FINAL,
    METH_INIT,
    METH_READ,
    METH_SEEK,
    METH_WATCH,
    METH_WRITE
} MethodName;

#define FLAG(m) (1 << (m))
#define REQUIRED_METHODS \
	(FLAG(METH_INIT) | FLAG(METH_FINAL) | FLAG(METH_WATCH))
#define NULLABLE_METHODS \
	(FLAG(METH_BLOCKING) | FLAG(METH_SEEK) | \
	FLAG(METH_CONFIGURE) | FLAG(METH_CGET) | FLAG(METH_CGETALL))

#define RANDW \
	(TCL_READABLE | TCL_WRITABLE)

#define IMPLIES(a,b)	((!(a)) || (b))
#define NEGIMPL(a,b)
#define HAS(x,f)	(x & FLAG(f))

#ifdef TCL_THREADS
/*
 * Thread specific types and structures.
 *
 * We are here essentially creating a very specific implementation of 'thread
 * send'.
 */

/*
 * Enumeration of all operations which can be forwarded.
 */

typedef enum {
    ForwardedClose,
    ForwardedInput,
    ForwardedOutput,
    ForwardedSeek,
    ForwardedWatch,
    ForwardedBlock,
    ForwardedSetOpt,
    ForwardedGetOpt,
    ForwardedGetOptAll
} ForwardedOperation;

/*
 * Event used to forward driver invocations to the thread actually managing
 * the channel. We cannot construct the command to execute and forward that.
 * Because then it will contain a mixture of Tcl_Obj's belonging to both the
 * command handler thread (CT), and the thread managing the channel (MT),
 * executed in CT. Tcl_Obj's are not allowed to cross thread boundaries. So we
 * forward an operation code, the argument details, and reference to results.
 * The command is assembled in the CT and belongs fully to that thread. No
 * sharing problems.
 */

typedef struct {
    int code;			/* O: Ok/Fail of the cmd handler */
    char *msgStr;		/* O: Error message for handler failure */
    int mustFree;		/* O: True if msgStr is allocated, false if
				 * otherwise (static). */
} ForwardParamBase;

/*
 * Operation specific parameter/result structures. (These are "subtypes" of
 * ForwardParamBase. Where an operation does not need any special types, it
 * has no "subtype" and just uses ForwardParamBase, as listed above.)
 */

struct ForwardParamInput {
    ForwardParamBase base;	/* "Supertype". MUST COME FIRST. */
    char *buf;			/* O: Where to store the read bytes */
    int toRead;			/* I: #bytes to read,
				 * O: #bytes actually read */
};
struct ForwardParamOutput {
    ForwardParamBase base;	/* "Supertype". MUST COME FIRST. */
    const char *buf;		/* I: Where the bytes to write come from */
    int toWrite;		/* I: #bytes to write,
				 * O: #bytes actually written */
};
struct ForwardParamSeek {
    ForwardParamBase base;	/* "Supertype". MUST COME FIRST. */
    int seekMode;		/* I: How to seek */
    Tcl_WideInt offset;		/* I: Where to seek,
				 * O: New location */
};
struct ForwardParamWatch {
    ForwardParamBase base;	/* "Supertype". MUST COME FIRST. */
    int mask;			/* I: What events to watch for */
};
struct ForwardParamBlock {
    ForwardParamBase base;	/* "Supertype". MUST COME FIRST. */
    int nonblocking;		/* I: What mode to activate */
};
struct ForwardParamSetOpt {
    ForwardParamBase base;	/* "Supertype". MUST COME FIRST. */
    const char *name;		/* Name of option to set */
    const char *value;		/* Value to set */
};
struct ForwardParamGetOpt {
    ForwardParamBase base;	/* "Supertype". MUST COME FIRST. */
    const char *name;		/* Name of option to get, maybe NULL */
    Tcl_DString *value;		/* Result */
};

/*
 * Now join all these together in a single union for convenience.
 */

typedef union ForwardParam {
    ForwardParamBase base;
    struct ForwardParamInput input;
    struct ForwardParamOutput output;
    struct ForwardParamSeek seek;
    struct ForwardParamWatch watch;
    struct ForwardParamBlock block;
    struct ForwardParamSetOpt setOpt;
    struct ForwardParamGetOpt getOpt;
} ForwardParam;

/*
 * Forward declaration.
 */

typedef struct ForwardingResult ForwardingResult;

/*
 * General event structure, with reference to operation specific data.
 */

typedef struct {
    Tcl_Event event;		/* Basic event data, has to be first item */
    ForwardingResult *resultPtr;
    ForwardedOperation op;	/* Forwarded driver operation */
    ReflectedChannel *rcPtr;	/* Channel instance */
    ForwardParam *param;	/* Packaged arguments and return values, a
				 * ForwardParam pointer. */
} ForwardingEvent;

/*
 * Structure to manage the result of the forwarding. This is not the result of
 * the operation itself, but about the success of the forward event itself.
 * The event can be successful, even if the operation which was forwarded
 * failed. It is also there to manage the synchronization between the involved
 * threads.
 */

struct ForwardingResult {
    Tcl_ThreadId src;		/* Originating thread. */
    Tcl_ThreadId dst;		/* Thread the op was forwarded to. */
    Tcl_Interp *dsti;		/* Interpreter in the thread the op was
				 * forwarded to. */
    /*
     * Note regarding 'dsti' above: Its information is also available via the
     * chain evPtr->rcPtr->interp, however, as can be seen, two more
     * indirections are needed to retrieve it. And the evPtr may be gone,
     * breaking the chain.
     */
    Tcl_Condition done;		/* Condition variable the forwarder blocks
				 * on. */
    int result;			/* TCL_OK or TCL_ERROR */
    ForwardingEvent *evPtr;	/* Event the result belongs to. */
    ForwardingResult *prevPtr, *nextPtr;
				/* Links into the list of pending forwarded
				 * results. */
};

typedef struct {
    /*
     * Table of all reflected channels owned by this thread. This is the
     * per-thread version of the per-interpreter map.
     */

    ReflectedChannelMap *rcmPtr;
} ThreadSpecificData;

static Tcl_ThreadDataKey dataKey;

/*
 * List of forwarded operations which have not completed yet, plus the mutex
 * to protect the access to this process global list.
 */

static ForwardingResult *forwardList = NULL;
TCL_DECLARE_MUTEX(rcForwardMutex)

/*
 * Function containing the generic code executing a forward, and wrapper
 * macros for the actual operations we wish to forward. Uses ForwardProc as
 * the event function executed by the thread receiving a forwarding event
 * (which executes the appropriate function and collects the result, if any).
 *
 * The ExitProc ensures that things do not deadlock when the sending thread
 * involved in the forwarding exits. It also clean things up so that we don't
 * leak resources when threads go away.
 */

static void		ForwardOpToHandlerThread(ReflectedChannel *rcPtr,
			    ForwardedOperation op, const void *param);
static int		ForwardProc(Tcl_Event *evPtr, int mask);
static void		SrcExitProc(ClientData clientData);

#define FreeReceivedError(p) \
	if ((p)->base.mustFree) {                               \
	    ckfree((p)->base.msgStr);                           \
	}
#define PassReceivedErrorInterp(i,p) \
	if ((i) != NULL) {                                      \
	    Tcl_SetChannelErrorInterp((i),                      \
		    Tcl_NewStringObj((p)->base.msgStr, -1));    \
	}                                                       \
	FreeReceivedError(p)
#define PassReceivedError(c,p) \
	Tcl_SetChannelError((c), Tcl_NewStringObj((p)->base.msgStr, -1)); \
	FreeReceivedError(p)
#define ForwardSetStaticError(p,emsg) \
	(p)->base.code = TCL_ERROR;                             \
	(p)->base.mustFree = 0;                                 \
	(p)->base.msgStr = (char *) (emsg)
#define ForwardSetDynamicError(p,emsg) \
	(p)->base.code = TCL_ERROR;                             \
	(p)->base.mustFree = 1;                                 \
	(p)->base.msgStr = (char *) (emsg)

static void		ForwardSetObjError(ForwardParam *p, Tcl_Obj *objPtr);

static ReflectedChannelMap *	GetThreadReflectedChannelMap(void);
static void		DeleteThreadReflectedChannelMap(ClientData clientData);

#endif /* TCL_THREADS */

#define SetChannelErrorStr(c,msgStr) \
	Tcl_SetChannelError((c), Tcl_NewStringObj((msgStr), -1))

static Tcl_Obj *	MarshallError(Tcl_Interp *interp);
static void		UnmarshallErrorResult(Tcl_Interp *interp,
			    Tcl_Obj *msgObj);

/*
 * Static functions for this file:
 */

static int		EncodeEventMask(Tcl_Interp *interp,
			    const char *objName, Tcl_Obj *obj, int *mask);
static Tcl_Obj *	DecodeEventMask(int mask);
static ReflectedChannel * NewReflectedChannel(Tcl_Interp *interp,
			    Tcl_Obj *cmdpfxObj, int mode, Tcl_Obj *handleObj);
static Tcl_Obj *	NextHandle(void);
static void		FreeReflectedChannel(ReflectedChannel *rcPtr);
static int		InvokeTclMethod(ReflectedChannel *rcPtr,
			    MethodName method, Tcl_Obj *argOneObj,
			    Tcl_Obj *argTwoObj, Tcl_Obj **resultObjPtr);

static ReflectedChannelMap *	GetReflectedChannelMap(Tcl_Interp *interp);
static void		DeleteReflectedChannelMap(ClientData clientData,
			    Tcl_Interp *interp);
static int		ErrnoReturn(ReflectedChannel *rcPtr, Tcl_Obj *resObj);
static void		MarkDead(ReflectedChannel *rcPtr);

/*
 * Global constant strings (messages). ==================
 * These string are used directly as bypass errors, thus they have to be valid
 * Tcl lists where the last element is the message itself. Hence the
 * list-quoting to keep the words of the message together. See also [x].
 */

static const char *msg_read_toomuch = "{read delivered more than requested}";
static const char *msg_write_toomuch = "{write wrote more than requested}";
static const char *msg_write_nothing = "{write wrote nothing}";
static const char *msg_seek_beforestart = "{Tried to seek before origin}";
#ifdef TCL_THREADS
static const char *msg_send_originlost = "{Channel thread lost}";
#endif /* TCL_THREADS */
static const char *msg_send_dstlost    = "{Owner lost}";
static const char *msg_dstlost    = "-code 1 -level 0 -errorcode NONE -errorinfo {} -errorline 1 {Owner lost}";

/*
 * Main methods to plug into the 'chan' ensemble'. ==================
 */

/*
 *----------------------------------------------------------------------
 *
 * TclChanCreateObjCmd --
 *
 *	This function is invoked to process the "chan create" Tcl command.
 *	See the user documentation for details on what it does.
 *
 * Results:
 *	A standard Tcl result. The handle of the new channel is placed in the
 *	interp result.
 *
 * Side effects:
 *	Creates a new channel.
 *
 *----------------------------------------------------------------------
 */

int
TclChanCreateObjCmd(
    ClientData clientData,
    Tcl_Interp *interp,
    int objc,
    Tcl_Obj *const *objv)
{
    ReflectedChannel *rcPtr;	/* Instance data of the new channel */
    Tcl_Obj *rcId;		/* Handle of the new channel */
    int mode;			/* R/W mode of new channel. Has to match
				 * abilities of handler commands */
    Tcl_Obj *cmdObj;		/* Command prefix, list of words */
    Tcl_Obj *cmdNameObj;	/* Command name */
    Tcl_Channel chan;		/* Token for the new channel */
    Tcl_Obj *modeObj;		/* mode in obj form for method call */
    int listc;			/* Result of 'initialize', and of */
    Tcl_Obj **listv;		/* its sublist in the 2nd element */
    int methIndex;		/* Encoded method name */
    int result;			/* Result code for 'initialize' */
    Tcl_Obj *resObj;		/* Result data for 'initialize' */
    int methods;		/* Bitmask for supported methods. */
    Channel *chanPtr;		/* 'chan' resolved to internal struct. */
    Tcl_Obj *err;		/* Error message */
    ReflectedChannelMap *rcmPtr;
				/* Map of reflected channels with handlers in
				 * this interp. */
    Tcl_HashEntry *hPtr;	/* Entry in the above map */
    int isNew;			/* Placeholder. */

    /*
     * Syntax:   chan create MODE CMDPREFIX
     *           [0]  [1]    [2]  [3]
     *
     * Actually: rCreate MODE CMDPREFIX
     *           [0]     [1]  [2]
     */

#define MODE	(1)
#define CMD	(2)

    /*
     * Number of arguments...
     */

    if (objc != 3) {
	Tcl_WrongNumArgs(interp, 1, objv, "mode cmdprefix");
	return TCL_ERROR;
    }

    /*
     * First argument is a list of modes. Allowed entries are "read", "write".
     * Expect at least one list element. Abbreviations are ok.
     */

    modeObj = objv[MODE];
    if (EncodeEventMask(interp, "mode", objv[MODE], &mode) != TCL_OK) {
	return TCL_ERROR;
    }

    /*
     * Second argument is command prefix, i.e. list of words, first word is
     * name of handler command, other words are fixed arguments. Run the
     * 'initialize' method to get the list of supported methods. Validate
     * this.
     */

    cmdObj = objv[CMD];

    /*
     * Basic check that the command prefix truly is a list.
     */

    if (Tcl_ListObjIndex(interp, cmdObj, 0, &cmdNameObj) != TCL_OK) {
	return TCL_ERROR;
    }

    /*
     * Now create the channel.
     */

    rcId = NextHandle();
    rcPtr = NewReflectedChannel(interp, cmdObj, mode, rcId);

    /*
     * Invoke 'initialize' and validate that the handler is present and ok.
     * Squash the channel if not.
     *
     * Note: The conversion of 'mode' back into a Tcl_Obj ensures that
     * 'initialize' is invoked with canonical mode names, and no
     * abbreviations. Using modeObj directly could feed abbreviations into the
     * handler, and the handler is not specified to handle such.
     */

    modeObj = DecodeEventMask(mode);
    /* assert modeObj.refCount == 1 */
    result = InvokeTclMethod(rcPtr, METH_INIT, modeObj, NULL, &resObj);
    Tcl_DecrRefCount(modeObj);

    if (result != TCL_OK) {
	UnmarshallErrorResult(interp, resObj);
	Tcl_DecrRefCount(resObj);	/* Remove reference held from invoke */
	goto error;
    }

    /*
     * Verify the result.
     * - List, of method names. Convert to mask.
     *   Check for non-optionals through the mask.
     *   Compare open mode against optional r/w.
     */

    if (Tcl_ListObjGetElements(NULL, resObj, &listc, &listv) != TCL_OK) {
        Tcl_SetObjResult(interp, Tcl_ObjPrintf(
                "chan handler \"%s initialize\" returned non-list: %s",
                Tcl_GetString(cmdObj), Tcl_GetString(resObj)));
	Tcl_DecrRefCount(resObj);
	goto error;
    }

    methods = 0;
    while (listc > 0) {
	if (Tcl_GetIndexFromObj(interp, listv[listc-1], methodNames,
		"method", TCL_EXACT, &methIndex) != TCL_OK) {
	    TclNewLiteralStringObj(err, "chan handler \"");
	    Tcl_AppendObjToObj(err, cmdObj);
	    Tcl_AppendToObj(err, " initialize\" returned ", -1);
	    Tcl_AppendObjToObj(err, Tcl_GetObjResult(interp));
	    Tcl_SetObjResult(interp, err);
	    Tcl_DecrRefCount(resObj);
	    goto error;
	}

	methods |= FLAG(methIndex);
	listc--;
    }
    Tcl_DecrRefCount(resObj);

    if ((REQUIRED_METHODS & methods) != REQUIRED_METHODS) {
        Tcl_SetObjResult(interp, Tcl_ObjPrintf(
                "chan handler \"%s\" does not support all required methods",
                Tcl_GetString(cmdObj)));
	goto error;
    }

    if ((mode & TCL_READABLE) && !HAS(methods, METH_READ)) {
        Tcl_SetObjResult(interp, Tcl_ObjPrintf(
                "chan handler \"%s\" lacks a \"read\" method",
                Tcl_GetString(cmdObj)));
	goto error;
    }

    if ((mode & TCL_WRITABLE) && !HAS(methods, METH_WRITE)) {
        Tcl_SetObjResult(interp, Tcl_ObjPrintf(
                "chan handler \"%s\" lacks a \"write\" method",
                Tcl_GetString(cmdObj)));
	goto error;
    }

    if (!IMPLIES(HAS(methods, METH_CGET), HAS(methods, METH_CGETALL))) {
        Tcl_SetObjResult(interp, Tcl_ObjPrintf(
                "chan handler \"%s\" supports \"cget\" but not \"cgetall\"",
                Tcl_GetString(cmdObj)));
	goto error;
    }

    if (!IMPLIES(HAS(methods, METH_CGETALL), HAS(methods, METH_CGET))) {
        Tcl_SetObjResult(interp, Tcl_ObjPrintf(
                "chan handler \"%s\" supports \"cgetall\" but not \"cget\"",
                Tcl_GetString(cmdObj)));
	goto error;
    }

    Tcl_ResetResult(interp);

    /*
     * Everything is fine now.
     */

    chan = Tcl_CreateChannel(&tclRChannelType, TclGetString(rcId), rcPtr,
	    mode);
    rcPtr->chan = chan;
    TclChannelPreserve(chan);
    chanPtr = (Channel *) chan;

    if ((methods & NULLABLE_METHODS) != NULLABLE_METHODS) {
	/*
	 * Some of the nullable methods are not supported. We clone the
	 * channel type, null the associated C functions, and use the result
	 * as the actual channel type.
	 */

	Tcl_ChannelType *clonePtr = ckalloc(sizeof(Tcl_ChannelType));

	memcpy(clonePtr, &tclRChannelType, sizeof(Tcl_ChannelType));

	if (!(methods & FLAG(METH_CONFIGURE))) {
	    clonePtr->setOptionProc = NULL;
	}

	if (!(methods & FLAG(METH_CGET)) && !(methods & FLAG(METH_CGETALL))) {
	    clonePtr->getOptionProc = NULL;
	}
	if (!(methods & FLAG(METH_BLOCKING))) {
	    clonePtr->blockModeProc = NULL;
	}
	if (!(methods & FLAG(METH_SEEK))) {
	    clonePtr->seekProc = NULL;
	    clonePtr->wideSeekProc = NULL;
	}

	chanPtr->typePtr = clonePtr;
    }

    /*
     * Register the channel in the I/O system, and in our our map for 'chan
     * postevent'.
     */

    Tcl_RegisterChannel(interp, chan);

    rcmPtr = GetReflectedChannelMap(interp);
    hPtr = Tcl_CreateHashEntry(&rcmPtr->map, chanPtr->state->channelName,
	    &isNew);
    if (!isNew && chanPtr != Tcl_GetHashValue(hPtr)) {
	Tcl_Panic("TclChanCreateObjCmd: duplicate channel names");
    }
    Tcl_SetHashValue(hPtr, chan);
#ifdef TCL_THREADS
    rcmPtr = GetThreadReflectedChannelMap();
    hPtr = Tcl_CreateHashEntry(&rcmPtr->map, chanPtr->state->channelName,
	    &isNew);
    Tcl_SetHashValue(hPtr, chan);
#endif

    /*
     * Return handle as result of command.
     */

    Tcl_SetObjResult(interp,
            Tcl_NewStringObj(chanPtr->state->channelName, -1));
    return TCL_OK;

  error:
    Tcl_DecrRefCount(rcPtr->name);
    Tcl_DecrRefCount(rcPtr->methods);
    Tcl_DecrRefCount(rcPtr->cmd);
    ckfree((char*) rcPtr);
    return TCL_ERROR;

#undef MODE
#undef CMD
}

/*
 *----------------------------------------------------------------------
 *
 * TclChanPostEventObjCmd --
 *
 *	This function is invoked to process the "chan postevent" Tcl command.
 *	See the user documentation for details on what it does.
 *
 * Results:
 *	A standard Tcl result.
 *
 * Side effects:
 *	Posts events to a reflected channel, invokes event handlers. The
 *	latter implies that arbitrary side effects are possible.
 *
 *----------------------------------------------------------------------
 */

typedef struct {
    Tcl_Event header;
    ReflectedChannel *rcPtr;
    int events;
} ReflectEvent;

static int
ReflectEventRun(
    Tcl_Event *ev,
    int flags)
{
    /* OWNER thread
     *
     * Note: When the channel is closed any pending events of this type are
     * deleted. See ReflectClose() for the Tcl_DeleteEvents() calls
     * accomplishing that.
     */

    ReflectEvent *e = (ReflectEvent *) ev;

    Tcl_NotifyChannel(e->rcPtr->chan, e->events);
    return 1;
}

static int
ReflectEventDelete(
    Tcl_Event *ev,
    ClientData cd)
{
    /* OWNER thread
     *
     * Invoked by DeleteThreadReflectedChannelMap() and ReflectClose(). The
     * latter ensures that no pending events of this type are run on an
     * invalid channel.
     */

    ReflectEvent *e = (ReflectEvent *) ev;

    if ((ev->proc != ReflectEventRun) || ((cd != NULL) && (cd != e->rcPtr))) {
        return 0;
    }
    return 1;
}

int
TclChanPostEventObjCmd(
    ClientData clientData,
    Tcl_Interp *interp,
    int objc,
    Tcl_Obj *const *objv)
{
    /*
     * Ensure -> HANDLER thread
     *
     * Syntax:   chan postevent CHANNEL EVENTSPEC
     *           [0]  [1]       [2]     [3]
     *
     * Actually: rPostevent CHANNEL EVENTSPEC
     *           [0]        [1]     [2]
     *
     * where EVENTSPEC = {read write ...} (Abbreviations allowed as well).
     */

#define CHAN	(1)
#define EVENT	(2)

    const char *chanId;		/* Tcl level channel handle */
    Tcl_Channel chan;		/* Channel associated to the handle */
    const Tcl_ChannelType *chanTypePtr;
				/* Its associated driver structure */
    ReflectedChannel *rcPtr;	/* Associated instance data */
    int events;			/* Mask of events to post */
    ReflectedChannelMap *rcmPtr;/* Map of reflected channels with handlers in
				 * this interp. */
    Tcl_HashEntry *hPtr;	/* Entry in the above map */

    /*
     * Number of arguments...
     */

    if (objc != 3) {
	Tcl_WrongNumArgs(interp, 1, objv, "channel eventspec");
	return TCL_ERROR;
    }

    /*
     * First argument is a channel, a reflected channel, and the call of this
     * command is done from the interp defining the channel handler cmd.
     */

    chanId = TclGetString(objv[CHAN]);

    rcmPtr = GetReflectedChannelMap(interp);
    hPtr = Tcl_FindHashEntry(&rcmPtr->map, chanId);

    if (hPtr == NULL) {
	Tcl_SetObjResult(interp, Tcl_ObjPrintf(
                "can not find reflected channel named \"%s\"", chanId));
	Tcl_SetErrorCode(interp, "TCL", "LOOKUP", "CHANNEL", chanId, NULL);
	return TCL_ERROR;
    }

    /*
     * Note that the search above subsumes several of the older checks, namely:
     *
     * (1) Does the channel handle refer to a reflected channel ?
     * (2) Is the post event issued from the interpreter holding the handler
     *     of the reflected channel ?
     *
     * A successful search answers yes to both. Because the map holds only
     * handles of reflected channels, and only of such whose handler is
     * defined in this interpreter.
     *
     * We keep the old checks for both, for paranioa, but abort now instead of
     * throwing errors, as failure now means that our internal datastructures
     * have gone seriously haywire.
     */

    chan = Tcl_GetHashValue(hPtr);
    chanTypePtr = Tcl_GetChannelType(chan);

    /*
     * We use a function referenced by the channel type as our cookie to
     * detect calls to non-reflecting channels. The channel type itself is not
     * suitable, as it might not be the static definition in this file, but a
     * clone thereof. And while we have reserved the name of the type nothing
     * in the core checks against violation, so someone else might have
     * created a channel type using our name, clashing with ourselves.
     */

    if (chanTypePtr->watchProc != &ReflectWatch) {
	Tcl_Panic("TclChanPostEventObjCmd: channel is not a reflected channel");
    }

    rcPtr = Tcl_GetChannelInstanceData(chan);

    if (rcPtr->interp != interp) {
	Tcl_Panic("TclChanPostEventObjCmd: postevent accepted for call from outside interpreter");
    }

    /*
     * Second argument is a list of events. Allowed entries are "read",
     * "write". Expect at least one list element. Abbreviations are ok.
     */

    if (EncodeEventMask(interp, "event", objv[EVENT], &events) != TCL_OK) {
	return TCL_ERROR;
    }

    /*
     * Check that the channel is actually interested in the provided events.
     */

    if (events & ~rcPtr->interest) {
	Tcl_SetObjResult(interp, Tcl_ObjPrintf(
                "tried to post events channel \"%s\" is not interested in",
                chanId));
	return TCL_ERROR;
    }

    /*
     * We have the channel and the events to post.
     */

#ifdef TCL_THREADS
    if (rcPtr->owner == rcPtr->thread) {
#endif
        Tcl_NotifyChannel(chan, events);
#ifdef TCL_THREADS
    } else {
        ReflectEvent *ev = ckalloc(sizeof(ReflectEvent));

        ev->header.proc = ReflectEventRun;
        ev->events = events;
        ev->rcPtr = rcPtr;

        /*
         * We are not preserving the structure here. When the channel is
         * closed any pending events are deleted, see ReflectClose(), and
         * ReflectEventDelete(). Trying to preserve and later release when the
         * event is run may generate a situation where the channel structure
         * is deleted but not our structure, crashing in
         * FreeReflectedChannel().
         *
         * Force creation of the RCM, for proper cleanup on thread teardown.
         * The teardown of unprocessed events is currently coupled to the
         * thread reflected channel map
         */

        (void) GetThreadReflectedChannelMap();

        /* XXX Race condition !!
         * XXX The destination thread may not exist anymore already.
         * XXX (Delayed postevent executed after channel got removed).
         * XXX Can we detect this ? (check the validity of the owner threadid ?)
         * XXX Actually, in that case the channel should be dead also !
         */

        Tcl_ThreadQueueEvent(rcPtr->owner, (Tcl_Event *) ev, TCL_QUEUE_TAIL);
        Tcl_ThreadAlert(rcPtr->owner);
    }
#endif

    /*
     * Squash interp results left by the event script.
     */

    Tcl_ResetResult(interp);
    return TCL_OK;

#undef CHAN
#undef EVENT
}

/*
 * Channel error message marshalling utilities.
 */

static Tcl_Obj *
MarshallError(
    Tcl_Interp *interp)
{
    /*
     * Capture the result status of the interpreter into a string. => List of
     * options and values, followed by the error message. The result has
     * refCount 0.
     */

    Tcl_Obj *returnOpt = Tcl_GetReturnOptions(interp, TCL_ERROR);

    /*
     * => returnOpt.refCount == 0. We can append directly.
     */

    Tcl_ListObjAppendElement(NULL, returnOpt, Tcl_GetObjResult(interp));
    return returnOpt;
}

static void
UnmarshallErrorResult(
    Tcl_Interp *interp,
    Tcl_Obj *msgObj)
{
    int lc;
    Tcl_Obj **lv;
    int explicitResult;
    int numOptions;

    /*
     * Process the caught message.
     *
     * Syntax = (option value)... ?message?
     *
     * Bad syntax causes a panic. This is OK because the other side uses
     * Tcl_GetReturnOptions and list construction functions to marshall the
     * information; if we panic here, something has gone badly wrong already.
     */

    if (Tcl_ListObjGetElements(interp, msgObj, &lc, &lv) != TCL_OK) {
	Tcl_Panic("TclChanCaughtErrorBypass: Bad syntax of caught result");
    }
    if (interp == NULL) {
	return;
    }

    explicitResult = lc & 1;		/* Odd number of values? */
    numOptions = lc - explicitResult;

    if (explicitResult) {
	Tcl_SetObjResult(interp, lv[lc-1]);
    }

    (void) Tcl_SetReturnOptions(interp, Tcl_NewListObj(numOptions, lv));
    ((Interp *) interp)->flags &= ~ERR_ALREADY_LOGGED;
}

int
TclChanCaughtErrorBypass(
    Tcl_Interp *interp,
    Tcl_Channel chan)
{
    Tcl_Obj *chanMsgObj = NULL;
    Tcl_Obj *interpMsgObj = NULL;
    Tcl_Obj *msgObj = NULL;

    /*
     * Get a bypassed error message from channel and/or interpreter, save the
     * reference, then kill the returned objects, if there were any. If there
     * are messages in both the channel has preference.
     */

    if ((chan == NULL) && (interp == NULL)) {
	return 0;
    }

    if (chan != NULL) {
	Tcl_GetChannelError(chan, &chanMsgObj);
    }
    if (interp != NULL) {
	Tcl_GetChannelErrorInterp(interp, &interpMsgObj);
    }

    if (chanMsgObj != NULL) {
	msgObj = chanMsgObj;
    } else if (interpMsgObj != NULL) {
	msgObj = interpMsgObj;
    }
    if (msgObj != NULL) {
	Tcl_IncrRefCount(msgObj);
    }

    if (chanMsgObj != NULL) {
	Tcl_DecrRefCount(chanMsgObj);
    }
    if (interpMsgObj != NULL) {
	Tcl_DecrRefCount(interpMsgObj);
    }

    /*
     * No message returned, nothing caught.
     */

    if (msgObj == NULL) {
	return 0;
    }

    UnmarshallErrorResult(interp, msgObj);

    Tcl_DecrRefCount(msgObj);
    return 1;
}

/*
 * Driver functions. ================================================
 */

/*
 *----------------------------------------------------------------------
 *
 * ReflectClose --
 *
 *	This function is invoked when the channel is closed, to delete the
 *	driver specific instance data.
 *
 * Results:
 *	A posix error.
 *
 * Side effects:
 *	Releases memory. Arbitrary, as it calls upon a script.
 *
 *----------------------------------------------------------------------
 */

static int
ReflectClose(
    ClientData clientData,
    Tcl_Interp *interp)
{
    ReflectedChannel *rcPtr = clientData;
    int result;			/* Result code for 'close' */
    Tcl_Obj *resObj;		/* Result data for 'close' */
    ReflectedChannelMap *rcmPtr;/* Map of reflected channels with handlers in
				 * this interp */
    Tcl_HashEntry *hPtr;	/* Entry in the above map */
    const Tcl_ChannelType *tctPtr;

    if (TclInThreadExit()) {
	/*
	 * This call comes from TclFinalizeIOSystem. There are no
	 * interpreters, and therefore we cannot call upon the handler command
	 * anymore. Threading is irrelevant as well. We simply clean up all
	 * our C level data structures and leave the Tcl level to the other
	 * finalization functions.
	 */

	/*
	 * THREADED => Forward this to the origin thread
	 *
	 * Note: DeleteThreadReflectedChannelMap() is the thread exit handler
	 * for the origin thread. Use this to clean up the structure? Except
	 * if lost?
	 */

#ifdef TCL_THREADS
	if (rcPtr->thread != Tcl_GetCurrentThread()) {
	    ForwardParam p;

	    ForwardOpToHandlerThread(rcPtr, ForwardedClose, &p);
	    result = p.base.code;

            /*
             * Now squash the pending reflection events for this channel.
             */

            Tcl_DeleteEvents(ReflectEventDelete, rcPtr);

	    if (result != TCL_OK) {
		FreeReceivedError(&p);
	    }
	}
#endif

	tctPtr = ((Channel *)rcPtr->chan)->typePtr;
	if (tctPtr && tctPtr != &tclRChannelType) {
	    ckfree((char *)tctPtr);
	    ((Channel *)rcPtr->chan)->typePtr = NULL;
	}
        Tcl_EventuallyFree(rcPtr, (Tcl_FreeProc *) FreeReflectedChannel);
	return EOK;
    }

    /*
     * Are we in the correct thread?
     */

#ifdef TCL_THREADS
    if (rcPtr->thread != Tcl_GetCurrentThread()) {
	ForwardParam p;

	ForwardOpToHandlerThread(rcPtr, ForwardedClose, &p);
	result = p.base.code;

        /*
         * Now squash the pending reflection events for this channel.
         */

        Tcl_DeleteEvents(ReflectEventDelete, rcPtr);

	if (result != TCL_OK) {
	    PassReceivedErrorInterp(interp, &p);
	}
    } else {
#endif
	result = InvokeTclMethod(rcPtr, METH_FINAL, NULL, NULL, &resObj);
	if ((result != TCL_OK) && (interp != NULL)) {
	    Tcl_SetChannelErrorInterp(interp, resObj);
	}

	Tcl_DecrRefCount(resObj);	/* Remove reference we held from the
					 * invoke */

	/*
	 * Remove the channel from the map before releasing the memory, to
	 * prevent future accesses (like by 'postevent') from finding and
	 * dereferencing a dangling pointer.
	 *
	 * NOTE: The channel may not be in the map. This is ok, that happens
	 * when the channel was created in a different interpreter and/or
	 * thread and then was moved here.
	 *
	 * NOTE: The channel may have been removed from the map already via
	 * the per-interp DeleteReflectedChannelMap exit-handler.
	 */

	if (!rcPtr->dead) {
	    rcmPtr = GetReflectedChannelMap(rcPtr->interp);
	    hPtr = Tcl_FindHashEntry(&rcmPtr->map,
		    Tcl_GetChannelName(rcPtr->chan));
	    if (hPtr) {
		Tcl_DeleteHashEntry(hPtr);
	    }
	}
#ifdef TCL_THREADS
	rcmPtr = GetThreadReflectedChannelMap();
	hPtr = Tcl_FindHashEntry(&rcmPtr->map,
		Tcl_GetChannelName(rcPtr->chan));
	if (hPtr) {
	    Tcl_DeleteHashEntry(hPtr);
	}
    }
#endif
    tctPtr = ((Channel *)rcPtr->chan)->typePtr;
    if (tctPtr && tctPtr != &tclRChannelType) {
	    ckfree((char *)tctPtr);
	    ((Channel *)rcPtr->chan)->typePtr = NULL;
    }
    Tcl_EventuallyFree(rcPtr, (Tcl_FreeProc *) FreeReflectedChannel);
    return (result == TCL_OK) ? EOK : EINVAL;
}

/*
 *----------------------------------------------------------------------
 *
 * ReflectInput --
 *
 *	This function is invoked when more data is requested from the channel.
 *
 * Results:
 *	The number of bytes read.
 *
 * Side effects:
 *	Allocates memory. Arbitrary, as it calls upon a script.
 *
 *----------------------------------------------------------------------
 */

static int
ReflectInput(
    ClientData clientData,
    char *buf,
    int toRead,
    int *errorCodePtr)
{
    ReflectedChannel *rcPtr = clientData;
    Tcl_Obj *toReadObj;
    int bytec;			/* Number of returned bytes */
    unsigned char *bytev;	/* Array of returned bytes */
    Tcl_Obj *resObj;		/* Result data for 'read' */

    /*
     * Are we in the correct thread?
     */

#ifdef TCL_THREADS
    if (rcPtr->thread != Tcl_GetCurrentThread()) {
	ForwardParam p;

	p.input.buf = buf;
	p.input.toRead = toRead;

	ForwardOpToHandlerThread(rcPtr, ForwardedInput, &p);

	if (p.base.code != TCL_OK) {
	    if (p.base.code < 0) {
		/* No error message, this is an errno signal. */
		*errorCodePtr = -p.base.code;
	    } else {
		PassReceivedError(rcPtr->chan, &p);
		*errorCodePtr = EINVAL;
	    }
	    p.input.toRead = -1;
	} else {
	    *errorCodePtr = EOK;
	}

	return p.input.toRead;
    }
#endif

    /* ASSERT: rcPtr->method & FLAG(METH_READ) */
    /* ASSERT: rcPtr->mode & TCL_READABLE */

    Tcl_Preserve(rcPtr);

    toReadObj = Tcl_NewIntObj(toRead);
    Tcl_IncrRefCount(toReadObj);

    if (InvokeTclMethod(rcPtr, METH_READ, toReadObj, NULL, &resObj)!=TCL_OK) {
	int code = ErrnoReturn(rcPtr, resObj);

	if (code < 0) {
	    *errorCodePtr = -code;
            goto error;
	}

	Tcl_SetChannelError(rcPtr->chan, resObj);
        goto invalid;
    }

    bytev = Tcl_GetByteArrayFromObj(resObj, &bytec);

    if (toRead < bytec) {
	SetChannelErrorStr(rcPtr->chan, msg_read_toomuch);
        goto invalid;
    }

    *errorCodePtr = EOK;

    if (bytec > 0) {
	memcpy(buf, bytev, (size_t) bytec);
    }

 stop:
    Tcl_DecrRefCount(toReadObj);
    Tcl_DecrRefCount(resObj);		/* Remove reference held from invoke */
    Tcl_Release(rcPtr);
    return bytec;
 invalid:
    *errorCodePtr = EINVAL;
 error:
    bytec = -1;
    goto stop;
}

/*
 *----------------------------------------------------------------------
 *
 * ReflectOutput --
 *
 *	This function is invoked when data is writen to the channel.
 *
 * Results:
 *	The number of bytes actually written.
 *
 * Side effects:
 *	Allocates memory. Arbitrary, as it calls upon a script.
 *
 *----------------------------------------------------------------------
 */

static int
ReflectOutput(
    ClientData clientData,
    const char *buf,
    int toWrite,
    int *errorCodePtr)
{
    ReflectedChannel *rcPtr = clientData;
    Tcl_Obj *bufObj;
    Tcl_Obj *resObj;		/* Result data for 'write' */
    int written;

    /*
     * Are we in the correct thread?
     */

#ifdef TCL_THREADS
    if (rcPtr->thread != Tcl_GetCurrentThread()) {
	ForwardParam p;

	p.output.buf = buf;
	p.output.toWrite = toWrite;

	ForwardOpToHandlerThread(rcPtr, ForwardedOutput, &p);

	if (p.base.code != TCL_OK) {
	    if (p.base.code < 0) {
		/* No error message, this is an errno signal. */
		*errorCodePtr = -p.base.code;
	    } else {
                PassReceivedError(rcPtr->chan, &p);
                *errorCodePtr = EINVAL;
            }
	    p.output.toWrite = -1;
	} else {
	    *errorCodePtr = EOK;
	}

	return p.output.toWrite;
    }
#endif

    /* ASSERT: rcPtr->method & FLAG(METH_WRITE) */
    /* ASSERT: rcPtr->mode & TCL_WRITABLE */

    Tcl_Preserve(rcPtr);
    Tcl_Preserve(rcPtr->interp);

    bufObj = Tcl_NewByteArrayObj((unsigned char *) buf, toWrite);
    Tcl_IncrRefCount(bufObj);

    if (InvokeTclMethod(rcPtr, METH_WRITE, bufObj, NULL, &resObj) != TCL_OK) {
	int code = ErrnoReturn(rcPtr, resObj);

	if (code < 0) {
	    *errorCodePtr = -code;
            goto error;
	}

	Tcl_SetChannelError(rcPtr->chan, resObj);
        goto invalid;
    }

    if (Tcl_InterpDeleted(rcPtr->interp)) {
	/*
	 * The interp was destroyed during InvokeTclMethod().
	 */

	SetChannelErrorStr(rcPtr->chan, msg_send_dstlost);
        goto invalid;
    }
    if (Tcl_GetIntFromObj(rcPtr->interp, resObj, &written) != TCL_OK) {
	Tcl_SetChannelError(rcPtr->chan, MarshallError(rcPtr->interp));
        goto invalid;
    }

    if ((written == 0) && (toWrite > 0)) {
	/*
	 * The handler claims to have written nothing of what it was
	 * given. That is bad.
	 */

	SetChannelErrorStr(rcPtr->chan, msg_write_nothing);
        goto invalid;
    }
    if (toWrite < written) {
	/*
	 * The handler claims to have written more than it was given. That is
	 * bad. Note that the I/O core would crash if we were to return this
	 * information, trying to write -nnn bytes in the next iteration.
	 */

	SetChannelErrorStr(rcPtr->chan, msg_write_toomuch);
        goto invalid;
    }

    *errorCodePtr = EOK;
 stop:
    Tcl_DecrRefCount(bufObj);
    Tcl_DecrRefCount(resObj);		/* Remove reference held from invoke */
    Tcl_Release(rcPtr->interp);
    Tcl_Release(rcPtr);
    return written;
 invalid:
    *errorCodePtr = EINVAL;
 error:
    written = -1;
    goto stop;
}

/*
 *----------------------------------------------------------------------
 *
 * ReflectSeekWide / ReflectSeek --
 *
 *	This function is invoked when the user wishes to seek on the channel.
 *
 * Results:
 *	The new location of the access point.
 *
 * Side effects:
 *	Allocates memory. Arbitrary, as it calls upon a script.
 *
 *----------------------------------------------------------------------
 */

static Tcl_WideInt
ReflectSeekWide(
    ClientData clientData,
    Tcl_WideInt offset,
    int seekMode,
    int *errorCodePtr)
{
    ReflectedChannel *rcPtr = clientData;
    Tcl_Obj *offObj, *baseObj;
    Tcl_Obj *resObj;		/* Result for 'seek' */
    Tcl_WideInt newLoc;

    /*
     * Are we in the correct thread?
     */

#ifdef TCL_THREADS
    if (rcPtr->thread != Tcl_GetCurrentThread()) {
	ForwardParam p;

	p.seek.seekMode = seekMode;
	p.seek.offset = offset;

	ForwardOpToHandlerThread(rcPtr, ForwardedSeek, &p);

	if (p.base.code != TCL_OK) {
	    PassReceivedError(rcPtr->chan, &p);
	    *errorCodePtr = EINVAL;
	    p.seek.offset = -1;
	} else {
	    *errorCodePtr = EOK;
	}

	return p.seek.offset;
    }
#endif

    /* ASSERT: rcPtr->method & FLAG(METH_SEEK) */

    Tcl_Preserve(rcPtr);

    offObj  = Tcl_NewWideIntObj(offset);
    baseObj = Tcl_NewStringObj(
            (seekMode == SEEK_SET) ? "start" :
            (seekMode == SEEK_CUR) ? "current" : "end", -1);
    Tcl_IncrRefCount(offObj);
    Tcl_IncrRefCount(baseObj);

    if (InvokeTclMethod(rcPtr, METH_SEEK, offObj, baseObj, &resObj)!=TCL_OK) {
	Tcl_SetChannelError(rcPtr->chan, resObj);
        goto invalid;
    }

    if (Tcl_GetWideIntFromObj(rcPtr->interp, resObj, &newLoc) != TCL_OK) {
	Tcl_SetChannelError(rcPtr->chan, MarshallError(rcPtr->interp));
        goto invalid;
    }

    if (newLoc < Tcl_LongAsWide(0)) {
	SetChannelErrorStr(rcPtr->chan, msg_seek_beforestart);
        goto invalid;
    }

    *errorCodePtr = EOK;
 stop:
    Tcl_DecrRefCount(offObj);
    Tcl_DecrRefCount(baseObj);
    Tcl_DecrRefCount(resObj);		/* Remove reference held from invoke */
    Tcl_Release(rcPtr);
    return newLoc;
 invalid:
    *errorCodePtr = EINVAL;
    newLoc = -1;
    goto stop;
}

static int
ReflectSeek(
    ClientData clientData,
    long offset,
    int seekMode,
    int *errorCodePtr)
{
    /*
     * This function can be invoked from a transformation which is based on
     * standard seeking, i.e. non-wide. Because of this we have to implement
     * it, a dummy is not enough. We simply delegate the call to the wide
     * routine.
     */

    return (int) ReflectSeekWide(clientData, Tcl_LongAsWide(offset), seekMode,
	    errorCodePtr);
}

/*
 *----------------------------------------------------------------------
 *
 * ReflectWatch --
 *
 *	This function is invoked to tell the channel what events the I/O
 *	system is interested in.
 *
 * Results:
 *	None.
 *
 * Side effects:
 *	Allocates memory. Arbitrary, as it calls upon a script.
 *
 *----------------------------------------------------------------------
 */

static void
ReflectWatch(
    ClientData clientData,
    int mask)
{
    ReflectedChannel *rcPtr = clientData;
    Tcl_Obj *maskObj;

    /*
     * We restrict the interest to what the channel can support. IOW there
     * will never be write events for a channel which is not writable.
     * Analoguously for read events and non-readable channels.
     */

    mask &= rcPtr->mode;

    if (mask == rcPtr->interest) {
	/*
	 * Same old, same old, why should we do something?
	 */

	return;
    }

    rcPtr->interest = mask;

    /*
     * Are we in the correct thread?
     */

#ifdef TCL_THREADS
    if (rcPtr->thread != Tcl_GetCurrentThread()) {
	ForwardParam p;

	p.watch.mask = mask;
	ForwardOpToHandlerThread(rcPtr, ForwardedWatch, &p);

	/*
	 * Any failure from the forward is ignored. We have no place to put
	 * this.
	 */

	return;
    }
#endif

    Tcl_Preserve(rcPtr);

    maskObj = DecodeEventMask(mask);
    /* assert maskObj.refCount == 1 */
    (void) InvokeTclMethod(rcPtr, METH_WATCH, maskObj, NULL, NULL);
    Tcl_DecrRefCount(maskObj);

    Tcl_Release(rcPtr);
}

/*
 *----------------------------------------------------------------------
 *
 * ReflectBlock --
 *
 *	This function is invoked to tell the channel which blocking behaviour
 *	is required of it.
 *
 * Results:
 *	A posix error number.
 *
 * Side effects:
 *	Allocates memory. Arbitrary, as it calls upon a script.
 *
 *----------------------------------------------------------------------
 */

static int
ReflectBlock(
    ClientData clientData,
    int nonblocking)
{
    ReflectedChannel *rcPtr = clientData;
    Tcl_Obj *blockObj;
    int errorNum;		/* EINVAL or EOK (success). */
    Tcl_Obj *resObj;		/* Result data for 'blocking' */

    /*
     * Are we in the correct thread?
     */

#ifdef TCL_THREADS
    if (rcPtr->thread != Tcl_GetCurrentThread()) {
	ForwardParam p;

	p.block.nonblocking = nonblocking;

	ForwardOpToHandlerThread(rcPtr, ForwardedBlock, &p);

	if (p.base.code != TCL_OK) {
	    PassReceivedError(rcPtr->chan, &p);
	    return EINVAL;
	}

	return EOK;
    }
#endif

    blockObj = Tcl_NewBooleanObj(!nonblocking);
    Tcl_IncrRefCount(blockObj);

    Tcl_Preserve(rcPtr);

    if (InvokeTclMethod(rcPtr,METH_BLOCKING,blockObj,NULL,&resObj)!=TCL_OK) {
	Tcl_SetChannelError(rcPtr->chan, resObj);
	errorNum = EINVAL;
    } else {
	errorNum = EOK;
    }

    Tcl_DecrRefCount(blockObj);
    Tcl_DecrRefCount(resObj);		/* Remove reference held from invoke */

    Tcl_Release(rcPtr);
    return errorNum;
}

#ifdef TCL_THREADS
/*
 *----------------------------------------------------------------------
 *
 * ReflectThread --
 *
 *	This function is invoked to tell the channel about thread movements.
 *
 * Results:
 *	None.
 *
 * Side effects:
 *	Allocates memory. Arbitrary, as it calls upon a script.
 *
 *----------------------------------------------------------------------
 */

static void
ReflectThread(
    ClientData clientData,
    int action)
{
    ReflectedChannel *rcPtr = clientData;

    switch (action) {
    case TCL_CHANNEL_THREAD_INSERT:
        rcPtr->owner = Tcl_GetCurrentThread();
        break;
    case TCL_CHANNEL_THREAD_REMOVE:
        rcPtr->owner = NULL;
        break;
    default:
        Tcl_Panic("Unknown thread action code.");
        break;
    }
}

#endif
/*
 *----------------------------------------------------------------------
 *
 * ReflectSetOption --
 *
 *	This function is invoked to configure a channel option.
 *
 * Results:
 *	A standard Tcl result code.
 *
 * Side effects:
 *	Arbitrary, as it calls upon a Tcl script.
 *
 *----------------------------------------------------------------------
 */

static int
ReflectSetOption(
    ClientData clientData,	/* Channel to query */
    Tcl_Interp *interp,		/* Interpreter to leave error messages in */
    const char *optionName,	/* Name of requested option */
    const char *newValue)	/* The new value */
{
    ReflectedChannel *rcPtr = clientData;
    Tcl_Obj *optionObj, *valueObj;
    int result;			/* Result code for 'configure' */
    Tcl_Obj *resObj;		/* Result data for 'configure' */

    /*
     * Are we in the correct thread?
     */

#ifdef TCL_THREADS
    if (rcPtr->thread != Tcl_GetCurrentThread()) {
	ForwardParam p;

	p.setOpt.name = optionName;
	p.setOpt.value = newValue;

	ForwardOpToHandlerThread(rcPtr, ForwardedSetOpt, &p);

	if (p.base.code != TCL_OK) {
	    Tcl_Obj *err = Tcl_NewStringObj(p.base.msgStr, -1);

	    UnmarshallErrorResult(interp, err);
	    Tcl_DecrRefCount(err);
	    FreeReceivedError(&p);
	}

	return p.base.code;
    }
#endif
    Tcl_Preserve(rcPtr);

    optionObj = Tcl_NewStringObj(optionName, -1);
    valueObj = Tcl_NewStringObj(newValue, -1);

    Tcl_IncrRefCount(optionObj);
    Tcl_IncrRefCount(valueObj);

    result = InvokeTclMethod(rcPtr, METH_CONFIGURE,optionObj,valueObj, &resObj);
    if (result != TCL_OK) {
	UnmarshallErrorResult(interp, resObj);
    }

    Tcl_DecrRefCount(optionObj);
    Tcl_DecrRefCount(valueObj);
    Tcl_DecrRefCount(resObj);		/* Remove reference held from invoke */
    Tcl_Release(rcPtr);
    return result;
}

/*
 *----------------------------------------------------------------------
 *
 * ReflectGetOption --
 *
 *	This function is invoked to retrieve all or a channel option.
 *
 * Results:
 *	A standard Tcl result code.
 *
 * Side effects:
 *	Arbitrary, as it calls upon a Tcl script.
 *
 *----------------------------------------------------------------------
 */

static int
ReflectGetOption(
    ClientData clientData,	/* Channel to query */
    Tcl_Interp *interp,		/* Interpreter to leave error messages in */
    const char *optionName,	/* Name of reuqested option */
    Tcl_DString *dsPtr)		/* String to place the result into */
{
    /*
     * This code is special. It has regular passing of Tcl result, and errors.
     * The bypass functions are not required.
     */

    ReflectedChannel *rcPtr = clientData;
    Tcl_Obj *optionObj;
    Tcl_Obj *resObj;		/* Result data for 'configure' */
    int listc, result = TCL_OK;
    Tcl_Obj **listv;
    MethodName method;

    /*
     * Are we in the correct thread?
     */

#ifdef TCL_THREADS
    if (rcPtr->thread != Tcl_GetCurrentThread()) {
	int opcode;
	ForwardParam p;

	p.getOpt.name = optionName;
	p.getOpt.value = dsPtr;

	if (optionName == NULL) {
	    opcode = ForwardedGetOptAll;
	} else {
	    opcode = ForwardedGetOpt;
	}

	ForwardOpToHandlerThread(rcPtr, opcode, &p);

	if (p.base.code != TCL_OK) {
	    Tcl_Obj *err = Tcl_NewStringObj(p.base.msgStr, -1);

	    UnmarshallErrorResult(interp, err);
	    Tcl_DecrRefCount(err);
	    FreeReceivedError(&p);
	}

	return p.base.code;
    }
#endif

    if (optionName == NULL) {
	/*
	 * Retrieve all options.
	 */

	method = METH_CGETALL;
	optionObj = NULL;
    } else {
	/*
	 * Retrieve the value of one option.
	 */

	method = METH_CGET;
	optionObj = Tcl_NewStringObj(optionName, -1);
        Tcl_IncrRefCount(optionObj);
    }

    Tcl_Preserve(rcPtr);

    if (InvokeTclMethod(rcPtr, method, optionObj, NULL, &resObj)!=TCL_OK) {
	UnmarshallErrorResult(interp, resObj);
        goto error;
    }

    /*
     * The result has to go into the 'dsPtr' for propagation to the caller of
     * the driver.
     */

    if (optionObj != NULL) {
	TclDStringAppendObj(dsPtr, resObj);
        goto ok;
    }

    /*
     * Extract the list and append each item as element.
     */

    /*
     * NOTE (4): If we extract the string rep we can assume a properly quoted
     * string. Together with a separating space this way of simply appending
     * the whole string rep might be faster. It also doesn't check if the
     * result is a valid list. Nor that the list has an even number elements.
     */

    if (Tcl_ListObjGetElements(interp, resObj, &listc, &listv) != TCL_OK) {
        goto error;
    }

    if ((listc % 2) == 1) {
	/*
	 * Odd number of elements is wrong.
	 */

	Tcl_ResetResult(interp);
	Tcl_SetObjResult(interp, Tcl_ObjPrintf(
		"Expected list with even number of "
		"elements, got %d element%s instead", listc,
		(listc == 1 ? "" : "s")));
        goto error;
    } else {
	int len;
	const char *str = Tcl_GetStringFromObj(resObj, &len);

	if (len) {
	    TclDStringAppendLiteral(dsPtr, " ");
	    Tcl_DStringAppend(dsPtr, str, len);
	}
        goto ok;
    }

 ok:
    result = TCL_OK;
 stop:
    if (optionObj) {
        Tcl_DecrRefCount(optionObj);
    }
    Tcl_DecrRefCount(resObj);	/* Remove reference held from invoke */
    Tcl_Release(rcPtr);
    return result;
 error:
    result = TCL_ERROR;
    goto stop;
}

/*
 * Helpers. =========================================================
 */

/*
 *----------------------------------------------------------------------
 *
 * EncodeEventMask --
 *
 *	This function takes a list of event items and constructs the
 *	equivalent internal bitmask. The list must contain at least one
 *	element. Elements are "read", "write", or any unique abbreviation of
 *	them. Note that the bitmask is not changed if problems are
 *	encountered.
 *
 * Results:
 *	A standard Tcl error code. A bitmask where TCL_READABLE and/or
 *	TCL_WRITABLE can be set.
 *
 * Side effects:
 *	May shimmer 'obj' to a list representation. May place an error message
 *	into the interp result.
 *
 *----------------------------------------------------------------------
 */

static int
EncodeEventMask(
    Tcl_Interp *interp,
    const char *objName,
    Tcl_Obj *obj,
    int *mask)
{
    int events;			/* Mask of events to post */
    int listc;			/* #elements in eventspec list */
    Tcl_Obj **listv;		/* Elements of eventspec list */
    int evIndex;		/* Id of event for an element of the eventspec
				 * list. */

    if (Tcl_ListObjGetElements(interp, obj, &listc, &listv) != TCL_OK) {
	return TCL_ERROR;
    }

    if (listc < 1) {
	Tcl_SetObjResult(interp, Tcl_ObjPrintf(
                "bad %s list: is empty", objName));
	return TCL_ERROR;
    }

    events = 0;
    while (listc > 0) {
	if (Tcl_GetIndexFromObj(interp, listv[listc-1], eventOptions,
		objName, 0, &evIndex) != TCL_OK) {
	    return TCL_ERROR;
	}
	switch (evIndex) {
	case EVENT_READ:
	    events |= TCL_READABLE;
	    break;
	case EVENT_WRITE:
	    events |= TCL_WRITABLE;
	    break;
	}
	listc --;
    }

    *mask = events;
    return TCL_OK;
}

/*
 *----------------------------------------------------------------------
 *
 * DecodeEventMask --
 *
 *	This function takes an internal bitmask of events and constructs the
 *	equivalent list of event items.
 *
 * Results, Contract:
 *	A Tcl_Obj reference. The object will have a refCount of one. The user
 *	has to decrement it to release the object.
 *
 * Side effects:
 *	None.
 *
 *----------------------------------------------------------------------
 */

static Tcl_Obj *
DecodeEventMask(
    int mask)
{
    register const char *eventStr;
    Tcl_Obj *evObj;

    switch (mask & RANDW) {
    case RANDW:
	eventStr = "read write";
	break;
    case TCL_READABLE:
	eventStr = "read";
	break;
    case TCL_WRITABLE:
	eventStr = "write";
	break;
    default:
	eventStr = "";
	break;
    }

    evObj = Tcl_NewStringObj(eventStr, -1);
    Tcl_IncrRefCount(evObj);
    /* assert evObj.refCount == 1 */
    return evObj;
}

/*
 *----------------------------------------------------------------------
 *
 * NewReflectedChannel --
 *
 *	This function is invoked to allocate and initialize the instance data
 *	of a new reflected channel.
 *
 * Results:
 *	A heap-allocated channel instance.
 *
 * Side effects:
 *	Allocates memory.
 *
 *----------------------------------------------------------------------
 */

static ReflectedChannel *
NewReflectedChannel(
    Tcl_Interp *interp,
    Tcl_Obj *cmdpfxObj,
    int mode,
    Tcl_Obj *handleObj)
{
    ReflectedChannel *rcPtr;
    MethodName mn = METH_BLOCKING;

    rcPtr = ckalloc(sizeof(ReflectedChannel));

    /* rcPtr->chan: Assigned by caller. Dummy data here. */

    rcPtr->chan = NULL;
    rcPtr->interp = interp;
    rcPtr->dead = 0;
#ifdef TCL_THREADS
    rcPtr->thread = Tcl_GetCurrentThread();
#endif
    rcPtr->mode = mode;
    rcPtr->interest = 0;		/* Initially no interest registered */

    /* ASSERT: cmdpfxObj is a Tcl List */
    rcPtr->cmd = TclListObjCopy(NULL, cmdpfxObj);
    Tcl_IncrRefCount(rcPtr->cmd);
    rcPtr->methods = Tcl_NewListObj(METH_WRITE + 1, NULL);
    while (mn <= METH_WRITE) {
	Tcl_ListObjAppendElement(NULL, rcPtr->methods,
		Tcl_NewStringObj(methodNames[mn++], -1));
    }
    Tcl_IncrRefCount(rcPtr->methods);
    rcPtr->name = handleObj;
    Tcl_IncrRefCount(rcPtr->name);
    return rcPtr;
}

/*
 *----------------------------------------------------------------------
 *
 * NextHandle --
 *
 *	This function is invoked to generate a channel handle for a new
 *	reflected channel.
 *
 * Results:
 *	A Tcl_Obj containing the string of the new channel handle. The
 *	refcount of the returned object is -- zero --.
 *
 * Side effects:
 *	May allocate memory. Mutex protected critical section locks out other
 *	threads for a short time.
 *
 *----------------------------------------------------------------------
 */

static Tcl_Obj *
NextHandle(void)
{
    /*
     * Count number of generated reflected channels. Used for id generation.
     * Ids are never reclaimed and there is no dealing with wrap around. On
     * the other hand, "unsigned long" should be big enough except for
     * absolute longrunners (generate a 100 ids per second => overflow will
     * occur in 1 1/3 years).
     */

    TCL_DECLARE_MUTEX(rcCounterMutex)
    static unsigned long rcCounter = 0;
    Tcl_Obj *resObj;

    Tcl_MutexLock(&rcCounterMutex);
    resObj = Tcl_ObjPrintf("rc%lu", rcCounter);
    rcCounter++;
    Tcl_MutexUnlock(&rcCounterMutex);

    return resObj;
}

static void
FreeReflectedChannel(
    ReflectedChannel *rcPtr)
{
    Channel *chanPtr = (Channel *) rcPtr->chan;

<<<<<<< HEAD
    if (chanPtr->typePtr != &tclRChannelType) {
	/*
	 * Delete a cloned ChannelType structure.
	 */

	ckfree((void *) chanPtr->typePtr);
	chanPtr->typePtr = NULL;
=======
    TclChannelRelease((Tcl_Channel)chanPtr);
    if (rcPtr->name) {
	Tcl_DecrRefCount(rcPtr->name);
    }
    if (rcPtr->methods) {
	Tcl_DecrRefCount(rcPtr->methods);
    }
    if (rcPtr->cmd) {
	Tcl_DecrRefCount(rcPtr->cmd);
>>>>>>> 9d169213
    }
    ckfree(rcPtr);
}

/*
 *----------------------------------------------------------------------
 *
 * InvokeTclMethod --
 *
 *	This function is used to invoke the Tcl level of a reflected channel.
 *	It handles all the command assembly, invokation, and generic state and
 *	result mgmt. It does *not* handle thread redirection; that is the
 *	responsibility of clients of this function.
 *
 * Results:
 *	Result code and data as returned by the method.
 *
 * Side effects:
 *	Arbitrary, as it calls upon a Tcl script.
 *
 * Contract:
 *	argOneObj.refCount >= 1 on entry and exit, if argOneObj != NULL
 *	argTwoObj.refCount >= 1 on entry and exit, if argTwoObj != NULL
 *	resObj.refCount in {0, 1, ...}
 *
 *----------------------------------------------------------------------
 */

static int
InvokeTclMethod(
    ReflectedChannel *rcPtr,
    MethodName method,
    Tcl_Obj *argOneObj,		/* NULL'able */
    Tcl_Obj *argTwoObj,		/* NULL'able */
    Tcl_Obj **resultObjPtr)	/* NULL'able */
{
    Tcl_Obj *methObj = NULL;	/* Method name in object form */
    Tcl_InterpState sr;		/* State of handler interp */
    int result;			/* Result code of method invokation */
    Tcl_Obj *resObj = NULL;	/* Result of method invokation. */
    Tcl_Obj *cmd;

    if (rcPtr->dead) {
	/*
	 * The channel is marked as dead. Bail out immediately, with an
	 * appropriate error.
	 */

	if (resultObjPtr != NULL) {
	    resObj = Tcl_NewStringObj(msg_dstlost,-1);
	    *resultObjPtr = resObj;
	    Tcl_IncrRefCount(resObj);
	}

        /*
         * Not touching argOneObj, argTwoObj, they have not been used.
         * See the contract as well.
         */

	return TCL_ERROR;
    }

    /*
     * Insert method into the callback command, after the command prefix,
     * before the channel id.
     */

    cmd = TclListObjCopy(NULL, rcPtr->cmd);

    Tcl_ListObjIndex(NULL, rcPtr->methods, method, &methObj);
    Tcl_ListObjAppendElement(NULL, cmd, methObj);
    Tcl_ListObjAppendElement(NULL, cmd, rcPtr->name);

    /*
     * Append the additional argument containing method specific details
     * behind the channel id. If specified.
     *
     * Because of the contract there is no need to increment the refcounts.
     * The objects will survive the Tcl_EvalObjv without change.
     */

    if (argOneObj) {
	Tcl_ListObjAppendElement(NULL, cmd, argOneObj);
	if (argTwoObj) {
	    Tcl_ListObjAppendElement(NULL, cmd, argTwoObj);
	}
    }

    /*
     * And run the handler... This is done in auch a manner which leaves any
     * existing state intact.
     */

    Tcl_IncrRefCount(cmd);
    sr = Tcl_SaveInterpState(rcPtr->interp, 0 /* Dummy */);
    Tcl_Preserve(rcPtr->interp);
    result = Tcl_EvalObjEx(rcPtr->interp, cmd, TCL_EVAL_GLOBAL);

    /*
     * We do not try to extract the result information if the caller has no
     * interest in it. I.e. there is no need to put effort into creating
     * something which is discarded immediately after.
     */

    if (resultObjPtr) {
	if (result == TCL_OK) {
	    /*
	     * Ok result taken as is, also if the caller requests that there
	     * is no capture.
	     */

	    resObj = Tcl_GetObjResult(rcPtr->interp);
	} else {
	    /*
	     * Non-ok result is always treated as an error. We have to capture
	     * the full state of the result, including additional options.
	     *
	     * This is complex and ugly, and would be completely unnecessary
	     * if we only added support for a TCL_FORBID_EXCEPTIONS flag.
	     */

	    if (result != TCL_ERROR) {
		int cmdLen;
		const char *cmdString = Tcl_GetStringFromObj(cmd, &cmdLen);

		Tcl_IncrRefCount(cmd);
		Tcl_ResetResult(rcPtr->interp);
		Tcl_SetObjResult(rcPtr->interp, Tcl_ObjPrintf(
			"chan handler returned bad code: %d", result));
		Tcl_LogCommandInfo(rcPtr->interp, cmdString, cmdString,
			cmdLen);
		Tcl_DecrRefCount(cmd);
		result = TCL_ERROR;
	    }
	    Tcl_AppendObjToErrorInfo(rcPtr->interp, Tcl_ObjPrintf(
		    "\n    (chan handler subcommand \"%s\")",
		    methodNames[method]));
	    resObj = MarshallError(rcPtr->interp);
	}
	Tcl_IncrRefCount(resObj);
    }
    Tcl_DecrRefCount(cmd);
    Tcl_RestoreInterpState(rcPtr->interp, sr);
    Tcl_Release(rcPtr->interp);

    /*
     * The resObj has a ref count of 1 at this location. This means that the
     * caller of InvokeTclMethod has to dispose of it (but only if it was
     * returned to it).
     */

    if (resultObjPtr != NULL) {
	*resultObjPtr = resObj;
    }

    /*
     * There no need to handle the case where nothing is returned, because for
     * that case resObj was not set anyway.
     */

    return result;
}

/*
 *----------------------------------------------------------------------
 *
 * ErrnoReturn --
 *
 *	Checks a method error result if it returned an 'errno'.
 *
 * Results:
 *	The negative errno found in the error result, or 0.
 *
 * Side effects:
 *	None.
 *
 * Users:
 *	ReflectInput/Output(), to enable the signaling of EAGAIN
 *	on 0-sized short reads/writes.
 *
 *----------------------------------------------------------------------
 */

static int
ErrnoReturn(
    ReflectedChannel *rcPtr,
    Tcl_Obj *resObj)
{
    int code;
    Tcl_InterpState sr;		/* State of handler interp */

    if (rcPtr->dead) {
	return 0;
    }

    sr = Tcl_SaveInterpState(rcPtr->interp, 0 /* Dummy */);
    UnmarshallErrorResult(rcPtr->interp, resObj);

    resObj = Tcl_GetObjResult(rcPtr->interp);

    if (((Tcl_GetIntFromObj(rcPtr->interp, resObj, &code) != TCL_OK)
	    || (code >= 0))) {
	if (strcmp("EAGAIN", Tcl_GetString(resObj)) == 0) {
	    code = -EAGAIN;
	} else {
	    code = 0;
	}
    }

    Tcl_RestoreInterpState(rcPtr->interp, sr);
    return code;
}

/*
 *----------------------------------------------------------------------
 *
 * GetReflectedChannelMap --
 *
 *	Gets and potentially initializes the reflected channel map for an
 *	interpreter.
 *
 * Results:
 *	A pointer to the map created, for use by the caller.
 *
 * Side effects:
 *	Initializes the reflected channel map for an interpreter.
 *
 *----------------------------------------------------------------------
 */

static ReflectedChannelMap *
GetReflectedChannelMap(
    Tcl_Interp *interp)
{
    ReflectedChannelMap *rcmPtr = Tcl_GetAssocData(interp, RCMKEY, NULL);

    if (rcmPtr == NULL) {
	rcmPtr = ckalloc(sizeof(ReflectedChannelMap));
	Tcl_InitHashTable(&rcmPtr->map, TCL_STRING_KEYS);
	Tcl_SetAssocData(interp, RCMKEY,
		(Tcl_InterpDeleteProc *) DeleteReflectedChannelMap, rcmPtr);
    }
    return rcmPtr;
}

/*
 *----------------------------------------------------------------------
 *
 * DeleteReflectedChannelMap --
 *
 *	Deletes the channel table for an interpreter, closing any open
 *	channels whose refcount reaches zero. This procedure is invoked when
 *	an interpreter is deleted, via the AssocData cleanup mechanism.
 *
 * Results:
 *	None.
 *
 * Side effects:
 *	Deletes the hash table of channels. May close channels. May flush
 *	output on closed channels. Removes any channeEvent handlers that were
 *	registered in this interpreter.
 *
 *----------------------------------------------------------------------
 */

static void
MarkDead(
    ReflectedChannel *rcPtr)
{
    if (rcPtr->dead) {
	return;
    }
    if (rcPtr->name) {
	Tcl_DecrRefCount(rcPtr->name);
	rcPtr->name = NULL;
    }
    if (rcPtr->methods) {
	Tcl_DecrRefCount(rcPtr->methods);
	rcPtr->methods = NULL;
    }
    if (rcPtr->cmd) {
	Tcl_DecrRefCount(rcPtr->cmd);
	rcPtr->cmd = NULL;
    }
    rcPtr->dead = 1;
}

static void
DeleteReflectedChannelMap(
    ClientData clientData,	/* The per-interpreter data structure. */
    Tcl_Interp *interp)		/* The interpreter being deleted. */
{
    ReflectedChannelMap *rcmPtr = clientData;
				/* The map */
    Tcl_HashSearch hSearch;	 /* Search variable. */
    Tcl_HashEntry *hPtr;	 /* Search variable. */
    ReflectedChannel *rcPtr;
    Tcl_Channel chan;
#ifdef TCL_THREADS
    ForwardingResult *resultPtr;
    ForwardingEvent *evPtr;
    ForwardParam *paramPtr;
#endif

    /*
     * Delete all entries. The channels may have been closed already, or will
     * be closed later, by the standard IO finalization of an interpreter
     * under destruction. Except for the channels which were moved to a
     * different interpreter and/or thread. They do not exist from the IO
     * systems point of view and will not get closed. Therefore mark all as
     * dead so that any future access will cause a proper error. For channels
     * in a different thread we actually do the same as
     * DeleteThreadReflectedChannelMap(), just restricted to the channels of
     * this interp.
     */

    for (hPtr = Tcl_FirstHashEntry(&rcmPtr->map, &hSearch);
	    hPtr != NULL;
	    hPtr = Tcl_FirstHashEntry(&rcmPtr->map, &hSearch)) {
	chan = Tcl_GetHashValue(hPtr);
	rcPtr = Tcl_GetChannelInstanceData(chan);

	MarkDead(rcPtr);
	Tcl_DeleteHashEntry(hPtr);
    }
    Tcl_DeleteHashTable(&rcmPtr->map);
    ckfree(&rcmPtr->map);

#ifdef TCL_THREADS
    /*
     * The origin interpreter for one or more reflected channels is gone.
     */

    /*
     * Go through the list of pending results and cancel all whose events were
     * destined for this interpreter. While this is in progress we block any
     * other access to the list of pending results.
     */

    Tcl_MutexLock(&rcForwardMutex);

    for (resultPtr = forwardList;
	    resultPtr != NULL;
	    resultPtr = resultPtr->nextPtr) {
	if (resultPtr->dsti != interp) {
	    /*
	     * Ignore results/events for other interpreters.
	     */

	    continue;
	}

	/*
	 * The receiver for the event exited, before processing the event. We
	 * detach the result now, wake the originator up and signal failure.
         *
         * Attention: Results may have been detached already, by either the
         * receiver, or this thread, as part of other parts in the thread
         * teardown. Such results are ignored. See ticket [b47b176adf] for the
         * identical race condition in Tcl 8.6 IORTrans.
	 */

	evPtr = resultPtr->evPtr;

	/* Basic crash safety until this routine can get revised [3411310] */
	if (evPtr == NULL) {
	    continue;
	}
	paramPtr = evPtr->param;
	if (!evPtr) {
	    continue;
	}

	evPtr->resultPtr = NULL;
	resultPtr->evPtr = NULL;
	resultPtr->result = TCL_ERROR;

	ForwardSetStaticError(paramPtr, msg_send_dstlost);

	Tcl_ConditionNotify(&resultPtr->done);
    }
    Tcl_MutexUnlock(&rcForwardMutex);

    /*
     * Get the map of all channels handled by the current thread. This is a
     * ReflectedChannelMap, but on a per-thread basis, not per-interp. Go
     * through the channels and remove all which were handled by this
     * interpreter. They have already been marked as dead.
     */

    rcmPtr = GetThreadReflectedChannelMap();
    for (hPtr = Tcl_FirstHashEntry(&rcmPtr->map, &hSearch);
	    hPtr != NULL;
	    hPtr = Tcl_NextHashEntry(&hSearch)) {
	chan = Tcl_GetHashValue(hPtr);
	rcPtr = Tcl_GetChannelInstanceData(chan);

	if (rcPtr->interp != interp) {
	    /*
	     * Ignore entries for other interpreters.
	     */

	    continue;
	}

	MarkDead(rcPtr);
	Tcl_DeleteHashEntry(hPtr);
    }
#endif
}

#ifdef TCL_THREADS
/*
 *----------------------------------------------------------------------
 *
 * GetThreadReflectedChannelMap --
 *
 *	Gets and potentially initializes the reflected channel map for a
 *	thread.
 *
 * Results:
 *	A pointer to the map created, for use by the caller.
 *
 * Side effects:
 *	Initializes the reflected channel map for a thread.
 *
 *----------------------------------------------------------------------
 */

static ReflectedChannelMap *
GetThreadReflectedChannelMap(void)
{
    ThreadSpecificData *tsdPtr = TCL_TSD_INIT(&dataKey);

    if (!tsdPtr->rcmPtr) {
	tsdPtr->rcmPtr = ckalloc(sizeof(ReflectedChannelMap));
	Tcl_InitHashTable(&tsdPtr->rcmPtr->map, TCL_STRING_KEYS);
	Tcl_CreateThreadExitHandler(DeleteThreadReflectedChannelMap, NULL);
    }

    return tsdPtr->rcmPtr;
}

/*
 *----------------------------------------------------------------------
 *
 * DeleteThreadReflectedChannelMap --
 *
 *	Deletes the channel table for a thread. This procedure is invoked when
 *	a thread is deleted. The channels have already been marked as dead, in
 *	DeleteReflectedChannelMap().
 *
 * Results:
 *	None.
 *
 * Side effects:
 *	Deletes the hash table of channels.
 *
 *----------------------------------------------------------------------
 */

static void
DeleteThreadReflectedChannelMap(
    ClientData clientData)	/* The per-thread data structure. */
{
    Tcl_HashSearch hSearch;	 /* Search variable. */
    Tcl_HashEntry *hPtr;	 /* Search variable. */
    Tcl_ThreadId self = Tcl_GetCurrentThread();
    ReflectedChannelMap *rcmPtr; /* The map */
    ForwardingResult *resultPtr;

    /*
     * The origin thread for one or more reflected channels is gone.
     * NOTE: If this function is called due to a thread getting killed the
     *       per-interp DeleteReflectedChannelMap is apparently not called.
     */

    /*
     * Go through the list of pending results and cancel all whose events were
     * destined for this thread. While this is in progress we block any
     * other access to the list of pending results.
     */

    Tcl_MutexLock(&rcForwardMutex);

    for (resultPtr = forwardList;
	    resultPtr != NULL;
	    resultPtr = resultPtr->nextPtr) {
	ForwardingEvent *evPtr;
	ForwardParam *paramPtr;

	if (resultPtr->dst != self) {
	    /*
	     * Ignore results/events for other threads.
	     */

	    continue;
	}

	/*
	 * The receiver for the event exited, before processing the event. We
	 * detach the result now, wake the originator up and signal failure.
         *
         * Attention: Results may have been detached already, by either the
         * receiver, or this thread, as part of other parts in the thread
         * teardown. Such results are ignored. See ticket [b47b176adf] for the
         * identical race condition in Tcl 8.6 IORTrans.
	 */

	evPtr = resultPtr->evPtr;

	/* Basic crash safety until this routine can get revised [3411310] */
	if (evPtr == NULL ) {
	    continue;
	}
	paramPtr = evPtr->param;
	if (!evPtr) {
	    continue;
	}

	evPtr->resultPtr = NULL;
	resultPtr->evPtr = NULL;
	resultPtr->result = TCL_ERROR;

	ForwardSetStaticError(paramPtr, msg_send_dstlost);

	Tcl_ConditionNotify(&resultPtr->done);
    }
    Tcl_MutexUnlock(&rcForwardMutex);

    /*
     * Run over the event queue of this thread and remove all ReflectEvent's
     * still pending. These are inbound events for reflected channels this
     * thread owns but doesn't handle. The inverse of the channel map
     * actually.
     */

    Tcl_DeleteEvents(ReflectEventDelete, NULL);

    /*
     * Get the map of all channels handled by the current thread. This is a
     * ReflectedChannelMap, but on a per-thread basis, not per-interp. Go
     * through the channels, remove all, mark them as dead.
     */

    rcmPtr = GetThreadReflectedChannelMap();
    for (hPtr = Tcl_FirstHashEntry(&rcmPtr->map, &hSearch);
	    hPtr != NULL;
	    hPtr = Tcl_FirstHashEntry(&rcmPtr->map, &hSearch)) {
	Tcl_Channel chan = Tcl_GetHashValue(hPtr);
	ReflectedChannel *rcPtr = Tcl_GetChannelInstanceData(chan);

	MarkDead(rcPtr);
	Tcl_DeleteHashEntry(hPtr);
    }
    ckfree(rcmPtr);
}

static void
ForwardOpToHandlerThread(
    ReflectedChannel *rcPtr,	/* Channel instance */
    ForwardedOperation op,	/* Forwarded driver operation */
    const void *param)		/* Arguments */
{
    /*
     * Core of the communication from OWNER to HANDLER thread.
     * The receiver is ForwardProc() below.
     */

    Tcl_ThreadId dst = rcPtr->thread;
    ForwardingEvent *evPtr;
    ForwardingResult *resultPtr;

    /*
     * We gather the lock early. This allows us to check the liveness of the
     * channel without interference from DeleteThreadReflectedChannelMap().
     */

    Tcl_MutexLock(&rcForwardMutex);

    if (rcPtr->dead) {
	/*
	 * The channel is marked as dead. Bail out immediately, with an
	 * appropriate error. Do not forget to unlock the mutex on this path.
	 */

	ForwardSetStaticError((ForwardParam *) param, msg_send_dstlost);
	Tcl_MutexUnlock(&rcForwardMutex);
	return;
    }

    /*
     * Create and initialize the event and data structures.
     */

    evPtr = ckalloc(sizeof(ForwardingEvent));
    resultPtr = ckalloc(sizeof(ForwardingResult));

    evPtr->event.proc = ForwardProc;
    evPtr->resultPtr = resultPtr;
    evPtr->op = op;
    evPtr->rcPtr = rcPtr;
    evPtr->param = (ForwardParam *) param;

    resultPtr->src = Tcl_GetCurrentThread();
    resultPtr->dst = dst;
    resultPtr->dsti = rcPtr->interp;
    resultPtr->done = NULL;
    resultPtr->result = -1;
    resultPtr->evPtr = evPtr;

    /*
     * Now execute the forward.
     */

    TclSpliceIn(resultPtr, forwardList);
    /* Do not unlock here. That is done by the ConditionWait */

    /*
     * Ensure cleanup of the event if the origin thread exits while this event
     * is pending or in progress. Exit of the destination thread is handled by
     * DeleteThreadReflectedChannelMap(), this is set up by
     * GetThreadReflectedChannelMap(). This is what we use the 'forwardList'
     * (see above) for.
     */

    Tcl_CreateThreadExitHandler(SrcExitProc, evPtr);

    /*
     * Queue the event and poke the other thread's notifier.
     */

    Tcl_ThreadQueueEvent(dst, (Tcl_Event *) evPtr, TCL_QUEUE_TAIL);
    Tcl_ThreadAlert(dst);

    /*
     * (*) Block until the handler thread has either processed the transfer or
     * rejected it.
     */

    while (resultPtr->result < 0) {
	/*
	 * NOTE (1): Is it possible that the current thread goes away while
	 * waiting here? IOW Is it possible that "SrcExitProc" is called while
	 * we are here? See complementary note (2) in "SrcExitProc"
	 *
	 * The ConditionWait unlocks the mutex during the wait and relocks it
	 * immediately after.
	 */

	Tcl_ConditionWait(&resultPtr->done, &rcForwardMutex, NULL);
    }

    /*
     * Unlink result from the forwarder list. No need to lock. Either still
     * locked, or locked by the ConditionWait
     */

    TclSpliceOut(resultPtr, forwardList);

    resultPtr->nextPtr = NULL;
    resultPtr->prevPtr = NULL;

    Tcl_MutexUnlock(&rcForwardMutex);
    Tcl_ConditionFinalize(&resultPtr->done);

    /*
     * Kill the cleanup handler now, and the result structure as well, before
     * returning the success code.
     *
     * Note: The event structure has already been deleted.
     */

    Tcl_DeleteThreadExitHandler(SrcExitProc, evPtr);

    ckfree(resultPtr);
}

static int
ForwardProc(
    Tcl_Event *evGPtr,
    int mask)
{
    /*
     * HANDLER thread.

     * The receiver part for the operations coming from the OWNER thread.
     * See ForwardOpToHandlerThread() for the transmitter.
     *
     * Notes regarding access to the referenced data.
     *
     * In principle the data belongs to the originating thread (see
     * evPtr->src), however this thread is currently blocked at (*), i.e.
     * quiescent. Because of this we can treat the data as belonging to us,
     * without fear of race conditions. I.e. we can read and write as we like.
     *
     * The only thing we cannot be sure of is the resultPtr. This can be be
     * NULLed if the originating thread went away while the event is handled
     * here now.
     */

    ForwardingEvent *evPtr = (ForwardingEvent *) evGPtr;
    ForwardingResult *resultPtr = evPtr->resultPtr;
    ReflectedChannel *rcPtr = evPtr->rcPtr;
    Tcl_Interp *interp = rcPtr->interp;
    ForwardParam *paramPtr = evPtr->param;
    Tcl_Obj *resObj = NULL;	/* Interp result of InvokeTclMethod */
    ReflectedChannelMap *rcmPtr;/* Map of reflected channels with handlers in
                                 * this interp. */
    Tcl_HashEntry *hPtr;	/* Entry in the above map */

    /*
     * Ignore the event if no one is waiting for its result anymore.
     */

    if (!resultPtr) {
	return 1;
    }

    paramPtr->base.code = TCL_OK;
    paramPtr->base.msgStr = NULL;
    paramPtr->base.mustFree = 0;

    switch (evPtr->op) {
	/*
	 * The destination thread for the following operations is
	 * rcPtr->thread, which contains rcPtr->interp, the interp we have to
	 * call upon for the driver.
	 */

    case ForwardedClose: {
	/*
	 * No parameters/results.
	 */

	if (InvokeTclMethod(rcPtr, METH_FINAL, NULL, NULL, &resObj)!=TCL_OK) {
	    ForwardSetObjError(paramPtr, resObj);
	}

	/*
	 * Freeing is done here, in the origin thread, callback command
	 * objects belong to this thread. Deallocating them in a different
	 * thread is not allowed
	 *
	 * We remove the channel from both interpreter and thread maps before
	 * releasing the memory, to prevent future accesses (like by
	 * 'postevent') from finding and dereferencing a dangling pointer.
	 */

	rcmPtr = GetReflectedChannelMap(interp);
	hPtr = Tcl_FindHashEntry(&rcmPtr->map,
                Tcl_GetChannelName(rcPtr->chan));
	Tcl_DeleteHashEntry(hPtr);

	rcmPtr = GetThreadReflectedChannelMap();
	hPtr = Tcl_FindHashEntry(&rcmPtr->map,
                Tcl_GetChannelName(rcPtr->chan));
	Tcl_DeleteHashEntry(hPtr);
	MarkDead(rcPtr);
	break;
    }

    case ForwardedInput: {
	Tcl_Obj *toReadObj = Tcl_NewIntObj(paramPtr->input.toRead);
        Tcl_IncrRefCount(toReadObj);

        Tcl_Preserve(rcPtr);
	if (InvokeTclMethod(rcPtr, METH_READ, toReadObj, NULL, &resObj)!=TCL_OK){
	    int code = ErrnoReturn(rcPtr, resObj);

	    if (code < 0) {
		paramPtr->base.code = code;
	    } else {
		ForwardSetObjError(paramPtr, resObj);
	    }
	    paramPtr->input.toRead = -1;
	} else {
	    /*
	     * Process a regular result.
	     */

	    int bytec;			/* Number of returned bytes */
	    unsigned char *bytev;	/* Array of returned bytes */

	    bytev = Tcl_GetByteArrayFromObj(resObj, &bytec);

	    if (paramPtr->input.toRead < bytec) {
		ForwardSetStaticError(paramPtr, msg_read_toomuch);
		paramPtr->input.toRead = -1;
	    } else {
		if (bytec > 0) {
		    memcpy(paramPtr->input.buf, bytev, (size_t) bytec);
		}
		paramPtr->input.toRead = bytec;
	    }
	}
        Tcl_Release(rcPtr);
        Tcl_DecrRefCount(toReadObj);
	break;
    }

    case ForwardedOutput: {
	Tcl_Obj *bufObj = Tcl_NewByteArrayObj((unsigned char *)
                paramPtr->output.buf, paramPtr->output.toWrite);
        Tcl_IncrRefCount(bufObj);

        Tcl_Preserve(rcPtr);
	if (InvokeTclMethod(rcPtr, METH_WRITE, bufObj, NULL, &resObj) != TCL_OK) {
	    int code = ErrnoReturn(rcPtr, resObj);

	    if (code < 0) {
		paramPtr->base.code = code;
	    } else {
		ForwardSetObjError(paramPtr, resObj);
	    }
	    paramPtr->output.toWrite = -1;
	} else {
	    /*
	     * Process a regular result.
	     */

	    int written;

	    if (Tcl_GetIntFromObj(interp, resObj, &written) != TCL_OK) {
		Tcl_DecrRefCount(resObj);
		resObj = MarshallError(interp);
		ForwardSetObjError(paramPtr, resObj);
		paramPtr->output.toWrite = -1;
	    } else if (written==0 || paramPtr->output.toWrite<written) {
		ForwardSetStaticError(paramPtr, msg_write_toomuch);
		paramPtr->output.toWrite = -1;
	    } else {
		paramPtr->output.toWrite = written;
	    }
	}
        Tcl_Release(rcPtr);
        Tcl_DecrRefCount(bufObj);
	break;
    }

    case ForwardedSeek: {
	Tcl_Obj *offObj = Tcl_NewWideIntObj(paramPtr->seek.offset);
	Tcl_Obj *baseObj = Tcl_NewStringObj(
                (paramPtr->seek.seekMode==SEEK_SET) ? "start" :
                (paramPtr->seek.seekMode==SEEK_CUR) ? "current" : "end", -1);

        Tcl_IncrRefCount(offObj);
        Tcl_IncrRefCount(baseObj);

        Tcl_Preserve(rcPtr);
	if (InvokeTclMethod(rcPtr, METH_SEEK, offObj, baseObj, &resObj)!=TCL_OK){
	    ForwardSetObjError(paramPtr, resObj);
	    paramPtr->seek.offset = -1;
	} else {
	    /*
	     * Process a regular result. If the type is wrong this may change
	     * into an error.
	     */

	    Tcl_WideInt newLoc;

	    if (Tcl_GetWideIntFromObj(interp, resObj, &newLoc) == TCL_OK) {
		if (newLoc < Tcl_LongAsWide(0)) {
		    ForwardSetStaticError(paramPtr, msg_seek_beforestart);
		    paramPtr->seek.offset = -1;
		} else {
		    paramPtr->seek.offset = newLoc;
		}
	    } else {
		Tcl_DecrRefCount(resObj);
		resObj = MarshallError(interp);
		ForwardSetObjError(paramPtr, resObj);
		paramPtr->seek.offset = -1;
	    }
	}
        Tcl_Release(rcPtr);
        Tcl_DecrRefCount(offObj);
        Tcl_DecrRefCount(baseObj);
	break;
    }

    case ForwardedWatch: {
	Tcl_Obj *maskObj = DecodeEventMask(paramPtr->watch.mask);
        /* assert maskObj.refCount == 1 */

        Tcl_Preserve(rcPtr);
	(void) InvokeTclMethod(rcPtr, METH_WATCH, maskObj, NULL, NULL);
	Tcl_DecrRefCount(maskObj);
        Tcl_Release(rcPtr);
	break;
    }

    case ForwardedBlock: {
	Tcl_Obj *blockObj = Tcl_NewBooleanObj(!paramPtr->block.nonblocking);

        Tcl_IncrRefCount(blockObj);
        Tcl_Preserve(rcPtr);
	if (InvokeTclMethod(rcPtr, METH_BLOCKING, blockObj, NULL,
                &resObj) != TCL_OK) {
	    ForwardSetObjError(paramPtr, resObj);
	}
        Tcl_Release(rcPtr);
        Tcl_DecrRefCount(blockObj);
	break;
    }

    case ForwardedSetOpt: {
	Tcl_Obj *optionObj = Tcl_NewStringObj(paramPtr->setOpt.name, -1);
	Tcl_Obj *valueObj  = Tcl_NewStringObj(paramPtr->setOpt.value, -1);

        Tcl_IncrRefCount(optionObj);
        Tcl_IncrRefCount(valueObj);
        Tcl_Preserve(rcPtr);
	if (InvokeTclMethod(rcPtr, METH_CONFIGURE, optionObj, valueObj,
                &resObj) != TCL_OK) {
	    ForwardSetObjError(paramPtr, resObj);
	}
        Tcl_Release(rcPtr);
        Tcl_DecrRefCount(optionObj);
        Tcl_DecrRefCount(valueObj);
	break;
    }

    case ForwardedGetOpt: {
	/*
	 * Retrieve the value of one option.
	 */

	Tcl_Obj *optionObj = Tcl_NewStringObj(paramPtr->getOpt.name, -1);

        Tcl_IncrRefCount(optionObj);
        Tcl_Preserve(rcPtr);
	if (InvokeTclMethod(rcPtr, METH_CGET, optionObj, NULL, &resObj)!=TCL_OK){
	    ForwardSetObjError(paramPtr, resObj);
	} else {
	    TclDStringAppendObj(paramPtr->getOpt.value, resObj);
	}
        Tcl_Release(rcPtr);
        Tcl_DecrRefCount(optionObj);
	break;
    }

    case ForwardedGetOptAll:
	/*
	 * Retrieve all options.
	 */

        Tcl_Preserve(rcPtr);
	if (InvokeTclMethod(rcPtr, METH_CGETALL, NULL, NULL, &resObj) != TCL_OK){
	    ForwardSetObjError(paramPtr, resObj);
	} else {
	    /*
	     * Extract list, validate that it is a list, and #elements. See
	     * NOTE (4) as well.
	     */

	    int listc;
	    Tcl_Obj **listv;

	    if (Tcl_ListObjGetElements(interp, resObj, &listc,
                    &listv) != TCL_OK) {
		Tcl_DecrRefCount(resObj);
		resObj = MarshallError(interp);
		ForwardSetObjError(paramPtr, resObj);
	    } else if ((listc % 2) == 1) {
		/*
		 * Odd number of elements is wrong. [x].
		 */

		char *buf = ckalloc(200);
		sprintf(buf,
			"{Expected list with even number of elements, got %d %s instead}",
			listc, (listc == 1 ? "element" : "elements"));

		ForwardSetDynamicError(paramPtr, buf);
	    } else {
		int len;
		const char *str = Tcl_GetStringFromObj(resObj, &len);

		if (len) {
		    TclDStringAppendLiteral(paramPtr->getOpt.value, " ");
		    Tcl_DStringAppend(paramPtr->getOpt.value, str, len);
		}
	    }
	}
        Tcl_Release(rcPtr);
	break;

    default:
	/*
	 * Bad operation code.
	 */

	Tcl_Panic("Bad operation code in ForwardProc");
	break;
    }

    /*
     * Remove the reference we held on the result of the invoke, if we had
     * such.
     */

    if (resObj != NULL) {
	Tcl_DecrRefCount(resObj);
    }

    if (resultPtr) {
	/*
	 * Report the forwarding result synchronously to the waiting caller.
	 * This unblocks (*) as well. This is wrapped into a conditional
	 * because the caller may have exited in the mean time.
	 */

	Tcl_MutexLock(&rcForwardMutex);
	resultPtr->result = TCL_OK;
	Tcl_ConditionNotify(&resultPtr->done);
	Tcl_MutexUnlock(&rcForwardMutex);
    }

    return 1;
}

static void
SrcExitProc(
    ClientData clientData)
{
    ForwardingEvent *evPtr = clientData;
    ForwardingResult *resultPtr;
    ForwardParam *paramPtr;

    /*
     * NOTE (2): Can this handler be called with the originator blocked?
     */

    /*
     * The originator for the event exited. It is not sure if this can happen,
     * as the originator should be blocked at (*) while the event is in
     * transit/pending.
     *
     * We make sure that the event cannot refer to the result anymore, remove
     * it from the list of pending results and free the structure. Locking the
     * access ensures that we cannot get in conflict with "ForwardProc",
     * should it already execute the event.
     */

    Tcl_MutexLock(&rcForwardMutex);

    resultPtr = evPtr->resultPtr;
    paramPtr = evPtr->param;

    evPtr->resultPtr = NULL;
    resultPtr->evPtr = NULL;
    resultPtr->result = TCL_ERROR;

    ForwardSetStaticError(paramPtr, msg_send_originlost);

    /*
     * See below: TclSpliceOut(resultPtr, forwardList);
     */

    Tcl_MutexUnlock(&rcForwardMutex);

    /*
     * This unlocks (*). The structure will be spliced out and freed by
     * "ForwardProc". Maybe.
     */

    Tcl_ConditionNotify(&resultPtr->done);
}

static void
ForwardSetObjError(
    ForwardParam *paramPtr,
    Tcl_Obj *obj)
{
    int len;
    const char *msgStr = Tcl_GetStringFromObj(obj, &len);

    len++;
    ForwardSetDynamicError(paramPtr, ckalloc(len));
    memcpy(paramPtr->base.msgStr, msgStr, (unsigned) len);
}
#endif

/*
 * Local Variables:
 * mode: c
 * c-basic-offset: 4
 * fill-column: 78
 * tab-width: 8
 * indent-tabs-mode: nil
 * End:
 */<|MERGE_RESOLUTION|>--- conflicted
+++ resolved
@@ -2206,15 +2206,6 @@
 {
     Channel *chanPtr = (Channel *) rcPtr->chan;
 
-<<<<<<< HEAD
-    if (chanPtr->typePtr != &tclRChannelType) {
-	/*
-	 * Delete a cloned ChannelType structure.
-	 */
-
-	ckfree((void *) chanPtr->typePtr);
-	chanPtr->typePtr = NULL;
-=======
     TclChannelRelease((Tcl_Channel)chanPtr);
     if (rcPtr->name) {
 	Tcl_DecrRefCount(rcPtr->name);
@@ -2224,7 +2215,6 @@
     }
     if (rcPtr->cmd) {
 	Tcl_DecrRefCount(rcPtr->cmd);
->>>>>>> 9d169213
     }
     ckfree(rcPtr);
 }
