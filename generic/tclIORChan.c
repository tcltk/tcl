--- conflicted
+++ resolved
@@ -1113,15 +1113,10 @@
     ReflectedChannel *rcPtr = clientData;
     int result;			/* Result code for 'close' */
     Tcl_Obj *resObj;		/* Result data for 'close' */
-<<<<<<< HEAD
     ReflectedChannelMap *rcmPtr;/* Map of reflected channels with handlers in
 				 * this interp */
     Tcl_HashEntry *hPtr;	/* Entry in the above map */
-=======
-    ReflectedChannelMap* rcmPtr; /* Map of reflected channels with handlers in this interp */
-    Tcl_HashEntry* hPtr;         /* Entry in the above map */
     Tcl_ChannelType *tctPtr;
->>>>>>> 48ae7e42
 
     if (TclInThreadExit()) {
 	/*
@@ -1160,16 +1155,12 @@
 	}
 #endif
 
-<<<<<<< HEAD
-        Tcl_EventuallyFree(rcPtr, (Tcl_FreeProc *) FreeReflectedChannel);
-=======
 	tctPtr = ((Channel *)rcPtr->chan)->typePtr;
 	if (tctPtr && tctPtr != &tclRChannelType) {
 	    ckfree((char *)tctPtr);
 	    ((Channel *)rcPtr->chan)->typePtr = NULL;
 	}
-        Tcl_EventuallyFree (rcPtr, (Tcl_FreeProc *) FreeReflectedChannel);
->>>>>>> 48ae7e42
+        Tcl_EventuallyFree(rcPtr, (Tcl_FreeProc *) FreeReflectedChannel);
 	return EOK;
     }
 
@@ -1233,16 +1224,12 @@
 	}
 #endif
 
-<<<<<<< HEAD
-        Tcl_EventuallyFree(rcPtr, (Tcl_FreeProc *) FreeReflectedChannel);
-=======
 	tctPtr = ((Channel *)rcPtr->chan)->typePtr;
 	if (tctPtr && tctPtr != &tclRChannelType) {
 	    ckfree((char *)tctPtr);
 	    ((Channel *)rcPtr->chan)->typePtr = NULL;
 	}
-        Tcl_EventuallyFree (rcPtr, (Tcl_FreeProc *) FreeReflectedChannel);
->>>>>>> 48ae7e42
+        Tcl_EventuallyFree(rcPtr, (Tcl_FreeProc *) FreeReflectedChannel);
 #ifdef TCL_THREADS
     }
 #endif
@@ -2212,17 +2199,6 @@
 {
     Channel *chanPtr = (Channel *) rcPtr->chan;
 
-<<<<<<< HEAD
-    if (chanPtr->typePtr != &tclRChannelType) {
-	/*
-	 * Delete a cloned ChannelType structure.
-	 */
-
-	ckfree(chanPtr->typePtr);
-	chanPtr->typePtr = NULL;
-    }
-=======
->>>>>>> 48ae7e42
     Tcl_Release(chanPtr);
     Tcl_DecrRefCount(rcPtr->name);
     Tcl_DecrRefCount(rcPtr->methods);
@@ -2957,16 +2933,12 @@
                 Tcl_GetChannelName(rcPtr->chan));
 	Tcl_DeleteHashEntry(hPtr);
 
-<<<<<<< HEAD
-	Tcl_EventuallyFree(rcPtr, (Tcl_FreeProc *) FreeReflectedChannel);
-=======
 	tctPtr = ((Channel *)rcPtr->chan)->typePtr;
 	if (tctPtr && tctPtr != &tclRChannelType) {
 	    ckfree((char *)tctPtr);
 	    ((Channel *)rcPtr->chan)->typePtr = NULL;
 	}
-        Tcl_EventuallyFree (rcPtr, (Tcl_FreeProc *) FreeReflectedChannel);
->>>>>>> 48ae7e42
+        Tcl_EventuallyFree(rcPtr, (Tcl_FreeProc *) FreeReflectedChannel);
 	break;
     }
 
