--- conflicted
+++ resolved
@@ -2332,22 +2332,16 @@
 }
  
-<<<<<<< HEAD
-static void
-FreeReflectedChannel(
-    void *blockPtr)
-=======
 static inline void
 CleanRefChannelInstance(
     ReflectedChannel *rcPtr)
->>>>>>> 246de88c
 {
     if (rcPtr->name) {
 	/* 
 	 * Reset obj-type (channel is deleted or dead anyway) to avoid leakage
 	 * by cyclic references (see bug [79474c58800cdf94]).
 	 */
-	TclFreeIntRep(rcPtr->name);
+	TclFreeInternalRep(rcPtr->name);
 	Tcl_DecrRefCount(rcPtr->name);
 	rcPtr->name = NULL;
     }
@@ -2359,21 +2353,17 @@
 	Tcl_DecrRefCount(rcPtr->cmd);
 	rcPtr->cmd = NULL;
     }
-<<<<<<< HEAD
-    Tcl_Free(rcPtr);
-=======
 }
 static void
 FreeReflectedChannel(
-    char *blockPtr)
+    void *blockPtr)
 {
     ReflectedChannel *rcPtr = (ReflectedChannel *) blockPtr;
     Channel *chanPtr = (Channel *) rcPtr->chan;
 
     TclChannelRelease((Tcl_Channel)chanPtr);
     CleanRefChannelInstance(rcPtr);
-    ckfree(rcPtr);
->>>>>>> 246de88c
+    Tcl_Free(rcPtr);
 }
  
