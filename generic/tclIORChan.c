--- conflicted
+++ resolved
@@ -54,11 +54,6 @@
 			    const char *newValue);
 static int		ReflectTruncate(void *clientData,
 			    long long length);
-<<<<<<< HEAD
-static void		TimerRunRead(void *clientData);
-static void		TimerRunWrite(void *clientData);
-=======
->>>>>>> d8f6c7e3
 
 /*
  * The C layer channel type/driver definition used by the reflection.
@@ -946,7 +941,7 @@
 #if TCL_THREADS
     if (rcPtr->owner == rcPtr->thread) {
 #endif
-        Tcl_NotifyChannel(chan, events);
+	Tcl_NotifyChannel(chan, events);
 #if TCL_THREADS
     } else {
         ReflectEvent *ev = (ReflectEvent *)Tcl_Alloc(sizeof(ReflectEvent));
