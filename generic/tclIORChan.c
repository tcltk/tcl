--- conflicted
+++ resolved
@@ -753,12 +753,8 @@
  *----------------------------------------------------------------------
  */
 
-<<<<<<< HEAD
+#ifdef TCL_THREADS
 typedef struct {
-=======
-#ifdef TCL_THREADS
-typedef struct ReflectEvent {
->>>>>>> c2982f8f
     Tcl_Event header;
     ReflectedChannel *rcPtr;
     int events;
