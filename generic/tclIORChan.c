/*
 * tclIORChan.c --
 *
 *	This file contains the implementation of Tcl's generic channel
 *	reflection code, which allows the implementation of Tcl channels in
 *	Tcl code.
 *
 *	Parts of this file are based on code contributed by Jean-Claude
 *	Wippler.
 *
 *	See TIP #219 for the specification of this functionality.
 *
 * Copyright (c) 2004-2005 ActiveState, a divison of Sophos
 *
 * See the file "license.terms" for information on usage and redistribution of
 * this file, and for a DISCLAIMER OF ALL WARRANTIES.
 */

#include "tclInt.h"
#include "tclIO.h"
#include <assert.h>

#ifndef EINVAL
#define EINVAL	9
#endif
#ifndef EOK
#define EOK	0
#endif

/*
 * Signatures of all functions used in the C layer of the reflection.
 */

static int		ReflectClose(ClientData clientData,
			    Tcl_Interp *interp);
static int		ReflectInput(ClientData clientData, char *buf,
			    int toRead, int *errorCodePtr);
static int		ReflectOutput(ClientData clientData, const char *buf,
			    int toWrite, int *errorCodePtr);
static void		ReflectWatch(ClientData clientData, int mask);
static int		ReflectBlock(ClientData clientData, int mode);
#ifdef TCL_THREADS
static void		ReflectThread(ClientData clientData, int action);
#endif
static Tcl_WideInt	ReflectSeekWide(ClientData clientData,
			    Tcl_WideInt offset, int mode, int *errorCodePtr);
static int		ReflectSeek(ClientData clientData, long offset,
			    int mode, int *errorCodePtr);
static int		ReflectGetOption(ClientData clientData,
			    Tcl_Interp *interp, const char *optionName,
			    Tcl_DString *dsPtr);
static int		ReflectSetOption(ClientData clientData,
			    Tcl_Interp *interp, const char *optionName,
			    const char *newValue);

/*
 * The C layer channel type/driver definition used by the reflection. This is
 * a version 3 structure.
 */

static const Tcl_ChannelType tclRChannelType = {
    "tclrchannel",	   /* Type name.				  */
    TCL_CHANNEL_VERSION_5, /* v5 channel */
    ReflectClose,	   /* Close channel, clean instance data	  */
    ReflectInput,	   /* Handle read request			  */
    ReflectOutput,	   /* Handle write request			  */
    ReflectSeek,	   /* Move location of access point.	NULL'able */
    ReflectSetOption,	   /* Set options.			NULL'able */
    ReflectGetOption,	   /* Get options.			NULL'able */
    ReflectWatch,	   /* Initialize notifier			  */
    NULL,		   /* Get OS handle from the channel.	NULL'able */
    NULL,		   /* No close2 support.		NULL'able */
    ReflectBlock,	   /* Set blocking/nonblocking.		NULL'able */
    NULL,		   /* Flush channel. Not used by core.	NULL'able */
    NULL,		   /* Handle events.			NULL'able */
    ReflectSeekWide,	   /* Move access point (64 bit).	NULL'able */
#ifdef TCL_THREADS
    ReflectThread,         /* thread action, tracking owner */
#else
    NULL,		   /* thread action */
#endif
    NULL		   /* truncate */
};

/*
 * Instance data for a reflected channel. ===========================
 */

typedef struct {
    Tcl_Channel chan;		/* Back reference to generic channel
				 * structure. */
    Tcl_Interp *interp;		/* Reference to the interpreter containing the
				 * Tcl level part of the channel. NULL here
				 * signals the channel is dead because the
				 * interpreter/thread containing its Tcl
				 * command is gone.
				 */
#ifdef TCL_THREADS
    Tcl_ThreadId thread;	/* Thread the 'interp' belongs to. == Handler thread */
    Tcl_ThreadId owner;         /* Thread owning the structure.    == Channel thread */
#endif
    Tcl_Obj *cmd;		/* Callback command prefix */
    Tcl_Obj *methods;		/* Methods to append to command prefix */
    Tcl_Obj *name;		/* Name of the channel as created */

    int mode;			/* Mask of R/W mode */
    int interest;		/* Mask of events the channel is interested
				 * in. */

    int dead;			/* Boolean signal that some operations
				 * should no longer be attempted. */

    /*
     * Note regarding the usage of timers.
     *
     * Most channel implementations need a timer in the C level to ensure that
     * data in buffers is flushed out through the generation of fake file
     * events.
     *
     * See 'rechan', 'memchan', etc.
     *
     * Here this is _not_ required. Interest in events is posted to the Tcl
     * level via 'watch'. And posting of events is possible from the Tcl level
     * as well, via 'chan postevent'. This means that the generation of all
     * events, fake or not, timer based or not, is completely in the hands of
     * the Tcl level. Therefore no timer here.
     */
} ReflectedChannel;

/*
 * Structure of the table maping from channel handles to reflected
 * channels. Each interpreter which has the handler command for one or more
 * reflected channels records them in such a table, so that 'chan postevent'
 * is able to find them even if the actual channel was moved to a different
 * interpreter and/or thread.
 *
 * The table is reachable via the standard interpreter AssocData, the key is
 * defined below.
 */

typedef struct {
    Tcl_HashTable map;
} ReflectedChannelMap;

#define RCMKEY "ReflectedChannelMap"

/*
 * Event literals. ==================================================
 */

static const char *const eventOptions[] = {
    "read", "write", NULL
};
typedef enum {
    EVENT_READ, EVENT_WRITE
} EventOption;

/*
 * Method literals. ==================================================
 */

static const char *const methodNames[] = {
    "blocking",		/* OPT */
    "cget",		/* OPT \/ Together or none */
    "cgetall",		/* OPT /\ of these two     */
    "configure",	/* OPT */
    "finalize",		/*     */
    "initialize",	/*     */
    "read",		/* OPT */
    "seek",		/* OPT */
    "watch",		/*     */
    "write",		/* OPT */
    NULL
};
typedef enum {
    METH_BLOCKING,
    METH_CGET,
    METH_CGETALL,
    METH_CONFIGURE,
    METH_FINAL,
    METH_INIT,
    METH_READ,
    METH_SEEK,
    METH_WATCH,
    METH_WRITE
} MethodName;

#define FLAG(m) (1 << (m))
#define REQUIRED_METHODS \
	(FLAG(METH_INIT) | FLAG(METH_FINAL) | FLAG(METH_WATCH))
#define NULLABLE_METHODS \
	(FLAG(METH_BLOCKING) | FLAG(METH_SEEK) | \
	FLAG(METH_CONFIGURE) | FLAG(METH_CGET) | FLAG(METH_CGETALL))

#define RANDW \
	(TCL_READABLE | TCL_WRITABLE)

#define IMPLIES(a,b)	((!(a)) || (b))
#define NEGIMPL(a,b)
#define HAS(x,f)	(x & FLAG(f))

#ifdef TCL_THREADS
/*
 * Thread specific types and structures.
 *
 * We are here essentially creating a very specific implementation of 'thread
 * send'.
 */

/*
 * Enumeration of all operations which can be forwarded.
 */

typedef enum {
    ForwardedClose,
    ForwardedInput,
    ForwardedOutput,
    ForwardedSeek,
    ForwardedWatch,
    ForwardedBlock,
    ForwardedSetOpt,
    ForwardedGetOpt,
    ForwardedGetOptAll
} ForwardedOperation;

/*
 * Event used to forward driver invocations to the thread actually managing
 * the channel. We cannot construct the command to execute and forward that.
 * Because then it will contain a mixture of Tcl_Obj's belonging to both the
 * command handler thread (CT), and the thread managing the channel (MT),
 * executed in CT. Tcl_Obj's are not allowed to cross thread boundaries. So we
 * forward an operation code, the argument details, and reference to results.
 * The command is assembled in the CT and belongs fully to that thread. No
 * sharing problems.
 */

typedef struct {
    int code;			/* O: Ok/Fail of the cmd handler */
    char *msgStr;		/* O: Error message for handler failure */
    int mustFree;		/* O: True if msgStr is allocated, false if
				 * otherwise (static). */
} ForwardParamBase;

/*
 * Operation specific parameter/result structures. (These are "subtypes" of
 * ForwardParamBase. Where an operation does not need any special types, it
 * has no "subtype" and just uses ForwardParamBase, as listed above.)
 */

struct ForwardParamInput {
    ForwardParamBase base;	/* "Supertype". MUST COME FIRST. */
    char *buf;			/* O: Where to store the read bytes */
    int toRead;			/* I: #bytes to read,
				 * O: #bytes actually read */
};
struct ForwardParamOutput {
    ForwardParamBase base;	/* "Supertype". MUST COME FIRST. */
    const char *buf;		/* I: Where the bytes to write come from */
    int toWrite;		/* I: #bytes to write,
				 * O: #bytes actually written */
};
struct ForwardParamSeek {
    ForwardParamBase base;	/* "Supertype". MUST COME FIRST. */
    int seekMode;		/* I: How to seek */
    Tcl_WideInt offset;		/* I: Where to seek,
				 * O: New location */
};
struct ForwardParamWatch {
    ForwardParamBase base;	/* "Supertype". MUST COME FIRST. */
    int mask;			/* I: What events to watch for */
};
struct ForwardParamBlock {
    ForwardParamBase base;	/* "Supertype". MUST COME FIRST. */
    int nonblocking;		/* I: What mode to activate */
};
struct ForwardParamSetOpt {
    ForwardParamBase base;	/* "Supertype". MUST COME FIRST. */
    const char *name;		/* Name of option to set */
    const char *value;		/* Value to set */
};
struct ForwardParamGetOpt {
    ForwardParamBase base;	/* "Supertype". MUST COME FIRST. */
    const char *name;		/* Name of option to get, maybe NULL */
    Tcl_DString *value;		/* Result */
};

/*
 * Now join all these together in a single union for convenience.
 */

typedef union ForwardParam {
    ForwardParamBase base;
    struct ForwardParamInput input;
    struct ForwardParamOutput output;
    struct ForwardParamSeek seek;
    struct ForwardParamWatch watch;
    struct ForwardParamBlock block;
    struct ForwardParamSetOpt setOpt;
    struct ForwardParamGetOpt getOpt;
} ForwardParam;

/*
 * Forward declaration.
 */

typedef struct ForwardingResult ForwardingResult;

/*
 * General event structure, with reference to operation specific data.
 */

typedef struct {
    Tcl_Event event;		/* Basic event data, has to be first item */
    ForwardingResult *resultPtr;
    ForwardedOperation op;	/* Forwarded driver operation */
    ReflectedChannel *rcPtr;	/* Channel instance */
    ForwardParam *param;	/* Packaged arguments and return values, a
				 * ForwardParam pointer. */
} ForwardingEvent;

/*
 * Structure to manage the result of the forwarding. This is not the result of
 * the operation itself, but about the success of the forward event itself.
 * The event can be successful, even if the operation which was forwarded
 * failed. It is also there to manage the synchronization between the involved
 * threads.
 */

struct ForwardingResult {
    Tcl_ThreadId src;		/* Originating thread. */
    Tcl_ThreadId dst;		/* Thread the op was forwarded to. */
    Tcl_Interp *dsti;		/* Interpreter in the thread the op was
				 * forwarded to. */
    /*
     * Note regarding 'dsti' above: Its information is also available via the
     * chain evPtr->rcPtr->interp, however, as can be seen, two more
     * indirections are needed to retrieve it. And the evPtr may be gone,
     * breaking the chain.
     */
    Tcl_Condition done;		/* Condition variable the forwarder blocks
				 * on. */
    int result;			/* TCL_OK or TCL_ERROR */
    ForwardingEvent *evPtr;	/* Event the result belongs to. */
    ForwardingResult *prevPtr, *nextPtr;
				/* Links into the list of pending forwarded
				 * results. */
};

typedef struct {
    /*
     * Table of all reflected channels owned by this thread. This is the
     * per-thread version of the per-interpreter map.
     */

    ReflectedChannelMap *rcmPtr;
} ThreadSpecificData;

static Tcl_ThreadDataKey dataKey;

/*
 * List of forwarded operations which have not completed yet, plus the mutex
 * to protect the access to this process global list.
 */

static ForwardingResult *forwardList = NULL;
TCL_DECLARE_MUTEX(rcForwardMutex)

/*
 * Function containing the generic code executing a forward, and wrapper
 * macros for the actual operations we wish to forward. Uses ForwardProc as
 * the event function executed by the thread receiving a forwarding event
 * (which executes the appropriate function and collects the result, if any).
 *
 * The ExitProc ensures that things do not deadlock when the sending thread
 * involved in the forwarding exits. It also clean things up so that we don't
 * leak resources when threads go away.
 */

static void		ForwardOpToHandlerThread(ReflectedChannel *rcPtr,
			    ForwardedOperation op, const void *param);
static int		ForwardProc(Tcl_Event *evPtr, int mask);
static void		SrcExitProc(ClientData clientData);

#define FreeReceivedError(p) \
	if ((p)->base.mustFree) {                               \
	    ckfree((p)->base.msgStr);                           \
	}
#define PassReceivedErrorInterp(i,p) \
	if ((i) != NULL) {                                      \
	    Tcl_SetChannelErrorInterp((i),                      \
		    Tcl_NewStringObj((p)->base.msgStr, -1));    \
	}                                                       \
	FreeReceivedError(p)
#define PassReceivedError(c,p) \
	Tcl_SetChannelError((c), Tcl_NewStringObj((p)->base.msgStr, -1)); \
	FreeReceivedError(p)
#define ForwardSetStaticError(p,emsg) \
	(p)->base.code = TCL_ERROR;                             \
	(p)->base.mustFree = 0;                                 \
	(p)->base.msgStr = (char *) (emsg)
#define ForwardSetDynamicError(p,emsg) \
	(p)->base.code = TCL_ERROR;                             \
	(p)->base.mustFree = 1;                                 \
	(p)->base.msgStr = (char *) (emsg)

static void		ForwardSetObjError(ForwardParam *p, Tcl_Obj *objPtr);

static ReflectedChannelMap *	GetThreadReflectedChannelMap(void);
static void		DeleteThreadReflectedChannelMap(ClientData clientData);

#endif /* TCL_THREADS */

#define SetChannelErrorStr(c,msgStr) \
	Tcl_SetChannelError((c), Tcl_NewStringObj((msgStr), -1))

static Tcl_Obj *	MarshallError(Tcl_Interp *interp);
static void		UnmarshallErrorResult(Tcl_Interp *interp,
			    Tcl_Obj *msgObj);

/*
 * Static functions for this file:
 */

static int		EncodeEventMask(Tcl_Interp *interp,
			    const char *objName, Tcl_Obj *obj, int *mask);
static Tcl_Obj *	DecodeEventMask(int mask);
static ReflectedChannel * NewReflectedChannel(Tcl_Interp *interp,
			    Tcl_Obj *cmdpfxObj, int mode, Tcl_Obj *handleObj);
static Tcl_Obj *	NextHandle(void);
static void		FreeReflectedChannel(ReflectedChannel *rcPtr);
static int		InvokeTclMethod(ReflectedChannel *rcPtr,
			    MethodName method, Tcl_Obj *argOneObj,
			    Tcl_Obj *argTwoObj, Tcl_Obj **resultObjPtr);

static ReflectedChannelMap *	GetReflectedChannelMap(Tcl_Interp *interp);
static void		DeleteReflectedChannelMap(ClientData clientData,
			    Tcl_Interp *interp);
static int		ErrnoReturn(ReflectedChannel *rcPtr, Tcl_Obj *resObj);
static void		MarkDead(ReflectedChannel *rcPtr);

/*
 * Global constant strings (messages). ==================
 * These string are used directly as bypass errors, thus they have to be valid
 * Tcl lists where the last element is the message itself. Hence the
 * list-quoting to keep the words of the message together. See also [x].
 */

static const char *msg_read_toomuch = "{read delivered more than requested}";
static const char *msg_write_toomuch = "{write wrote more than requested}";
static const char *msg_write_nothing = "{write wrote nothing}";
static const char *msg_seek_beforestart = "{Tried to seek before origin}";
#ifdef TCL_THREADS
static const char *msg_send_originlost = "{Channel thread lost}";
#endif /* TCL_THREADS */
static const char *msg_send_dstlost    = "{Owner lost}";
static const char *msg_dstlost    = "-code 1 -level 0 -errorcode NONE -errorinfo {} -errorline 1 {Owner lost}";

/*
 * Main methods to plug into the 'chan' ensemble'. ==================
 */

/*
 *----------------------------------------------------------------------
 *
 * TclChanCreateObjCmd --
 *
 *	This function is invoked to process the "chan create" Tcl command.
 *	See the user documentation for details on what it does.
 *
 * Results:
 *	A standard Tcl result. The handle of the new channel is placed in the
 *	interp result.
 *
 * Side effects:
 *	Creates a new channel.
 *
 *----------------------------------------------------------------------
 */

int
TclChanCreateObjCmd(
    ClientData clientData,
    Tcl_Interp *interp,
    int objc,
    Tcl_Obj *const *objv)
{
    ReflectedChannel *rcPtr;	/* Instance data of the new channel */
    Tcl_Obj *rcId;		/* Handle of the new channel */
    int mode;			/* R/W mode of new channel. Has to match
				 * abilities of handler commands */
    Tcl_Obj *cmdObj;		/* Command prefix, list of words */
    Tcl_Obj *cmdNameObj;	/* Command name */
    Tcl_Channel chan;		/* Token for the new channel */
    Tcl_Obj *modeObj;		/* mode in obj form for method call */
    int listc;			/* Result of 'initialize', and of */
    Tcl_Obj **listv;		/* its sublist in the 2nd element */
    int methIndex;		/* Encoded method name */
    int result;			/* Result code for 'initialize' */
    Tcl_Obj *resObj;		/* Result data for 'initialize' */
    int methods;		/* Bitmask for supported methods. */
    Channel *chanPtr;		/* 'chan' resolved to internal struct. */
    Tcl_Obj *err;		/* Error message */
    ReflectedChannelMap *rcmPtr;
				/* Map of reflected channels with handlers in
				 * this interp. */
    Tcl_HashEntry *hPtr;	/* Entry in the above map */
    int isNew;			/* Placeholder. */

    /*
     * Syntax:   chan create MODE CMDPREFIX
     *           [0]  [1]    [2]  [3]
     *
     * Actually: rCreate MODE CMDPREFIX
     *           [0]     [1]  [2]
     */

#define MODE	(1)
#define CMD	(2)

    /*
     * Number of arguments...
     */

    if (objc != 3) {
	Tcl_WrongNumArgs(interp, 1, objv, "mode cmdprefix");
	return TCL_ERROR;
    }

    /*
     * First argument is a list of modes. Allowed entries are "read", "write".
     * Expect at least one list element. Abbreviations are ok.
     */

    modeObj = objv[MODE];
    if (EncodeEventMask(interp, "mode", objv[MODE], &mode) != TCL_OK) {
	return TCL_ERROR;
    }

    /*
     * Second argument is command prefix, i.e. list of words, first word is
     * name of handler command, other words are fixed arguments. Run the
     * 'initialize' method to get the list of supported methods. Validate
     * this.
     */

    cmdObj = objv[CMD];

    /*
     * Basic check that the command prefix truly is a list.
     */

    if (Tcl_ListObjIndex(interp, cmdObj, 0, &cmdNameObj) != TCL_OK) {
	return TCL_ERROR;
    }

    /*
     * Now create the channel.
     */

    rcId = NextHandle();
    rcPtr = NewReflectedChannel(interp, cmdObj, mode, rcId);

    /*
     * Invoke 'initialize' and validate that the handler is present and ok.
     * Squash the channel if not.
     *
     * Note: The conversion of 'mode' back into a Tcl_Obj ensures that
     * 'initialize' is invoked with canonical mode names, and no
     * abbreviations. Using modeObj directly could feed abbreviations into the
     * handler, and the handler is not specified to handle such.
     */

    modeObj = DecodeEventMask(mode);
    /* assert modeObj.refCount == 1 */
    result = InvokeTclMethod(rcPtr, METH_INIT, modeObj, NULL, &resObj);
    Tcl_DecrRefCount(modeObj);

    if (result != TCL_OK) {
	UnmarshallErrorResult(interp, resObj);
	Tcl_DecrRefCount(resObj);	/* Remove reference held from invoke */
	goto error;
    }

    /*
     * Verify the result.
     * - List, of method names. Convert to mask.
     *   Check for non-optionals through the mask.
     *   Compare open mode against optional r/w.
     */

    if (Tcl_ListObjGetElements(NULL, resObj, &listc, &listv) != TCL_OK) {
        Tcl_SetObjResult(interp, Tcl_ObjPrintf(
                "chan handler \"%s initialize\" returned non-list: %s",
                TclGetString(cmdObj), TclGetString(resObj)));
	Tcl_DecrRefCount(resObj);
	goto error;
    }

    methods = 0;
    while (listc > 0) {
	if (Tcl_GetIndexFromObj(interp, listv[listc-1], methodNames,
		"method", TCL_EXACT, &methIndex) != TCL_OK) {
	    TclNewLiteralStringObj(err, "chan handler \"");
	    Tcl_AppendObjToObj(err, cmdObj);
	    Tcl_AppendToObj(err, " initialize\" returned ", -1);
	    Tcl_AppendObjToObj(err, Tcl_GetObjResult(interp));
	    Tcl_SetObjResult(interp, err);
	    Tcl_DecrRefCount(resObj);
	    goto error;
	}

	methods |= FLAG(methIndex);
	listc--;
    }
    Tcl_DecrRefCount(resObj);

    if ((REQUIRED_METHODS & methods) != REQUIRED_METHODS) {
        Tcl_SetObjResult(interp, Tcl_ObjPrintf(
                "chan handler \"%s\" does not support all required methods",
                TclGetString(cmdObj)));
	goto error;
    }

    if ((mode & TCL_READABLE) && !HAS(methods, METH_READ)) {
        Tcl_SetObjResult(interp, Tcl_ObjPrintf(
                "chan handler \"%s\" lacks a \"read\" method",
                TclGetString(cmdObj)));
	goto error;
    }

    if ((mode & TCL_WRITABLE) && !HAS(methods, METH_WRITE)) {
        Tcl_SetObjResult(interp, Tcl_ObjPrintf(
                "chan handler \"%s\" lacks a \"write\" method",
                TclGetString(cmdObj)));
	goto error;
    }

    if (!IMPLIES(HAS(methods, METH_CGET), HAS(methods, METH_CGETALL))) {
        Tcl_SetObjResult(interp, Tcl_ObjPrintf(
                "chan handler \"%s\" supports \"cget\" but not \"cgetall\"",
                TclGetString(cmdObj)));
	goto error;
    }

    if (!IMPLIES(HAS(methods, METH_CGETALL), HAS(methods, METH_CGET))) {
        Tcl_SetObjResult(interp, Tcl_ObjPrintf(
                "chan handler \"%s\" supports \"cgetall\" but not \"cget\"",
                TclGetString(cmdObj)));
	goto error;
    }

    Tcl_ResetResult(interp);

    /*
     * Everything is fine now.
     */

    chan = Tcl_CreateChannel(&tclRChannelType, TclGetString(rcId), rcPtr,
	    mode);
    rcPtr->chan = chan;
    TclChannelPreserve(chan);
    chanPtr = (Channel *) chan;

    if ((methods & NULLABLE_METHODS) != NULLABLE_METHODS) {
	/*
	 * Some of the nullable methods are not supported. We clone the
	 * channel type, null the associated C functions, and use the result
	 * as the actual channel type.
	 */

	Tcl_ChannelType *clonePtr = ckalloc(sizeof(Tcl_ChannelType));

	memcpy(clonePtr, &tclRChannelType, sizeof(Tcl_ChannelType));

	if (!(methods & FLAG(METH_CONFIGURE))) {
	    clonePtr->setOptionProc = NULL;
	}

	if (!(methods & FLAG(METH_CGET)) && !(methods & FLAG(METH_CGETALL))) {
	    clonePtr->getOptionProc = NULL;
	}
	if (!(methods & FLAG(METH_BLOCKING))) {
	    clonePtr->blockModeProc = NULL;
	}
	if (!(methods & FLAG(METH_SEEK))) {
	    clonePtr->seekProc = NULL;
	    clonePtr->wideSeekProc = NULL;
	}

	chanPtr->typePtr = clonePtr;
    }

    /*
     * Register the channel in the I/O system, and in our our map for 'chan
     * postevent'.
     */

    Tcl_RegisterChannel(interp, chan);

    rcmPtr = GetReflectedChannelMap(interp);
    hPtr = Tcl_CreateHashEntry(&rcmPtr->map, chanPtr->state->channelName,
	    &isNew);
    if (!isNew && chanPtr != Tcl_GetHashValue(hPtr)) {
	Tcl_Panic("TclChanCreateObjCmd: duplicate channel names");
    }
    Tcl_SetHashValue(hPtr, chan);
#ifdef TCL_THREADS
    rcmPtr = GetThreadReflectedChannelMap();
    hPtr = Tcl_CreateHashEntry(&rcmPtr->map, chanPtr->state->channelName,
	    &isNew);
    Tcl_SetHashValue(hPtr, chan);
#endif

    /*
     * Return handle as result of command.
     */

    Tcl_SetObjResult(interp,
            Tcl_NewStringObj(chanPtr->state->channelName, -1));
    return TCL_OK;

  error:
    Tcl_DecrRefCount(rcPtr->name);
    Tcl_DecrRefCount(rcPtr->methods);
    Tcl_DecrRefCount(rcPtr->cmd);
    ckfree((char*) rcPtr);
    return TCL_ERROR;

#undef MODE
#undef CMD
}

/*
 *----------------------------------------------------------------------
 *
 * TclChanPostEventObjCmd --
 *
 *	This function is invoked to process the "chan postevent" Tcl command.
 *	See the user documentation for details on what it does.
 *
 * Results:
 *	A standard Tcl result.
 *
 * Side effects:
 *	Posts events to a reflected channel, invokes event handlers. The
 *	latter implies that arbitrary side effects are possible.
 *
 *----------------------------------------------------------------------
 */

typedef struct {
    Tcl_Event header;
    ReflectedChannel *rcPtr;
    int events;
} ReflectEvent;

static int
ReflectEventRun(
    Tcl_Event *ev,
    int flags)
{
    /* OWNER thread
     *
     * Note: When the channel is closed any pending events of this type are
     * deleted. See ReflectClose() for the Tcl_DeleteEvents() calls
     * accomplishing that.
     */

    ReflectEvent *e = (ReflectEvent *) ev;

    Tcl_NotifyChannel(e->rcPtr->chan, e->events);
    return 1;
}

static int
ReflectEventDelete(
    Tcl_Event *ev,
    ClientData cd)
{
    /* OWNER thread
     *
     * Invoked by DeleteThreadReflectedChannelMap() and ReflectClose(). The
     * latter ensures that no pending events of this type are run on an
     * invalid channel.
     */

    ReflectEvent *e = (ReflectEvent *) ev;

    if ((ev->proc != ReflectEventRun) || ((cd != NULL) && (cd != e->rcPtr))) {
        return 0;
    }
    return 1;
}

int
TclChanPostEventObjCmd(
    ClientData clientData,
    Tcl_Interp *interp,
    int objc,
    Tcl_Obj *const *objv)
{
    /*
     * Ensure -> HANDLER thread
     *
     * Syntax:   chan postevent CHANNEL EVENTSPEC
     *           [0]  [1]       [2]     [3]
     *
     * Actually: rPostevent CHANNEL EVENTSPEC
     *           [0]        [1]     [2]
     *
     * where EVENTSPEC = {read write ...} (Abbreviations allowed as well).
     */

#define CHAN	(1)
#define EVENT	(2)

    const char *chanId;		/* Tcl level channel handle */
    Tcl_Channel chan;		/* Channel associated to the handle */
    const Tcl_ChannelType *chanTypePtr;
				/* Its associated driver structure */
    ReflectedChannel *rcPtr;	/* Associated instance data */
    int events;			/* Mask of events to post */
    ReflectedChannelMap *rcmPtr;/* Map of reflected channels with handlers in
				 * this interp. */
    Tcl_HashEntry *hPtr;	/* Entry in the above map */

    /*
     * Number of arguments...
     */

    if (objc != 3) {
	Tcl_WrongNumArgs(interp, 1, objv, "channel eventspec");
	return TCL_ERROR;
    }

    /*
     * First argument is a channel, a reflected channel, and the call of this
     * command is done from the interp defining the channel handler cmd.
     */

    chanId = TclGetString(objv[CHAN]);

    rcmPtr = GetReflectedChannelMap(interp);
    hPtr = Tcl_FindHashEntry(&rcmPtr->map, chanId);

    if (hPtr == NULL) {
	Tcl_SetObjResult(interp, Tcl_ObjPrintf(
                "can not find reflected channel named \"%s\"", chanId));
	Tcl_SetErrorCode(interp, "TCL", "LOOKUP", "CHANNEL", chanId, NULL);
	return TCL_ERROR;
    }

    /*
     * Note that the search above subsumes several of the older checks,
     * namely:
     *
     * (1) Does the channel handle refer to a reflected channel?
     * (2) Is the post event issued from the interpreter holding the handler
     *     of the reflected channel?
     *
     * A successful search answers yes to both. Because the map holds only
     * handles of reflected channels, and only of such whose handler is
     * defined in this interpreter.
     *
     * We keep the old checks for both, for paranioa, but abort now instead of
     * throwing errors, as failure now means that our internal datastructures
     * have gone seriously haywire.
     */

    chan = Tcl_GetHashValue(hPtr);
    chanTypePtr = Tcl_GetChannelType(chan);

    /*
     * We use a function referenced by the channel type as our cookie to
     * detect calls to non-reflecting channels. The channel type itself is not
     * suitable, as it might not be the static definition in this file, but a
     * clone thereof. And while we have reserved the name of the type nothing
     * in the core checks against violation, so someone else might have
     * created a channel type using our name, clashing with ourselves.
     */

    if (chanTypePtr->watchProc != &ReflectWatch) {
	Tcl_Panic("TclChanPostEventObjCmd: channel is not a reflected channel");
    }

    rcPtr = Tcl_GetChannelInstanceData(chan);

    if (rcPtr->interp != interp) {
	Tcl_Panic("TclChanPostEventObjCmd: postevent accepted for call from outside interpreter");
    }

    /*
     * Second argument is a list of events. Allowed entries are "read",
     * "write". Expect at least one list element. Abbreviations are ok.
     */

    if (EncodeEventMask(interp, "event", objv[EVENT], &events) != TCL_OK) {
	return TCL_ERROR;
    }

    /*
     * Check that the channel is actually interested in the provided events.
     */

    if (events & ~rcPtr->interest) {
	Tcl_SetObjResult(interp, Tcl_ObjPrintf(
                "tried to post events channel \"%s\" is not interested in",
                chanId));
	return TCL_ERROR;
    }

    /*
     * We have the channel and the events to post.
     */

#ifdef TCL_THREADS
    if (rcPtr->owner == rcPtr->thread) {
#endif
        Tcl_NotifyChannel(chan, events);
#ifdef TCL_THREADS
    } else {
        ReflectEvent *ev = ckalloc(sizeof(ReflectEvent));

        ev->header.proc = ReflectEventRun;
        ev->events = events;
        ev->rcPtr = rcPtr;

        /*
         * We are not preserving the structure here. When the channel is
         * closed any pending events are deleted, see ReflectClose(), and
         * ReflectEventDelete(). Trying to preserve and later release when the
         * event is run may generate a situation where the channel structure
         * is deleted but not our structure, crashing in
         * FreeReflectedChannel().
         *
         * Force creation of the RCM, for proper cleanup on thread teardown.
         * The teardown of unprocessed events is currently coupled to the
         * thread reflected channel map
         */

        (void) GetThreadReflectedChannelMap();

        /*
         * XXX Race condition !!
         * XXX The destination thread may not exist anymore already.
         * XXX (Delayed postevent executed after channel got removed).
         * XXX Can we detect this ? (check the validity of the owner threadid ?)
         * XXX Actually, in that case the channel should be dead also !
         */

        Tcl_ThreadQueueEvent(rcPtr->owner, (Tcl_Event *) ev, TCL_QUEUE_TAIL);
        Tcl_ThreadAlert(rcPtr->owner);
    }
#endif

    /*
     * Squash interp results left by the event script.
     */

    Tcl_ResetResult(interp);
    return TCL_OK;

#undef CHAN
#undef EVENT
}

/*
 * Channel error message marshalling utilities.
 */

static Tcl_Obj *
MarshallError(
    Tcl_Interp *interp)
{
    /*
     * Capture the result status of the interpreter into a string. => List of
     * options and values, followed by the error message. The result has
     * refCount 0.
     */

    Tcl_Obj *returnOpt = Tcl_GetReturnOptions(interp, TCL_ERROR);

    /*
     * => returnOpt.refCount == 0. We can append directly.
     */

    Tcl_ListObjAppendElement(NULL, returnOpt, Tcl_GetObjResult(interp));
    return returnOpt;
}

static void
UnmarshallErrorResult(
    Tcl_Interp *interp,
    Tcl_Obj *msgObj)
{
    int lc;
    Tcl_Obj **lv;
    int explicitResult;
    int numOptions;

    /*
     * Process the caught message.
     *
     * Syntax = (option value)... ?message?
     *
     * Bad syntax causes a panic. This is OK because the other side uses
     * Tcl_GetReturnOptions and list construction functions to marshall the
     * information; if we panic here, something has gone badly wrong already.
     */

    if (Tcl_ListObjGetElements(interp, msgObj, &lc, &lv) != TCL_OK) {
	Tcl_Panic("TclChanCaughtErrorBypass: Bad syntax of caught result");
    }
    if (interp == NULL) {
	return;
    }

    explicitResult = lc & 1;		/* Odd number of values? */
    numOptions = lc - explicitResult;

    if (explicitResult) {
	Tcl_SetObjResult(interp, lv[lc-1]);
    }

    (void) Tcl_SetReturnOptions(interp, Tcl_NewListObj(numOptions, lv));
    ((Interp *) interp)->flags &= ~ERR_ALREADY_LOGGED;
}

int
TclChanCaughtErrorBypass(
    Tcl_Interp *interp,
    Tcl_Channel chan)
{
    Tcl_Obj *chanMsgObj = NULL;
    Tcl_Obj *interpMsgObj = NULL;
    Tcl_Obj *msgObj = NULL;

    /*
     * Get a bypassed error message from channel and/or interpreter, save the
     * reference, then kill the returned objects, if there were any. If there
     * are messages in both the channel has preference.
     */

    if ((chan == NULL) && (interp == NULL)) {
	return 0;
    }

    if (chan != NULL) {
	Tcl_GetChannelError(chan, &chanMsgObj);
    }
    if (interp != NULL) {
	Tcl_GetChannelErrorInterp(interp, &interpMsgObj);
    }

    if (chanMsgObj != NULL) {
	msgObj = chanMsgObj;
    } else if (interpMsgObj != NULL) {
	msgObj = interpMsgObj;
    }
    if (msgObj != NULL) {
	Tcl_IncrRefCount(msgObj);
    }

    if (chanMsgObj != NULL) {
	Tcl_DecrRefCount(chanMsgObj);
    }
    if (interpMsgObj != NULL) {
	Tcl_DecrRefCount(interpMsgObj);
    }

    /*
     * No message returned, nothing caught.
     */

    if (msgObj == NULL) {
	return 0;
    }

    UnmarshallErrorResult(interp, msgObj);

    Tcl_DecrRefCount(msgObj);
    return 1;
}

/*
 * Driver functions. ================================================
 */

/*
 *----------------------------------------------------------------------
 *
 * ReflectClose --
 *
 *	This function is invoked when the channel is closed, to delete the
 *	driver specific instance data.
 *
 * Results:
 *	A posix error.
 *
 * Side effects:
 *	Releases memory. Arbitrary, as it calls upon a script.
 *
 *----------------------------------------------------------------------
 */

static int
ReflectClose(
    ClientData clientData,
    Tcl_Interp *interp)
{
    ReflectedChannel *rcPtr = clientData;
    int result;			/* Result code for 'close' */
    Tcl_Obj *resObj;		/* Result data for 'close' */
    ReflectedChannelMap *rcmPtr;/* Map of reflected channels with handlers in
				 * this interp */
    Tcl_HashEntry *hPtr;	/* Entry in the above map */
    const Tcl_ChannelType *tctPtr;

    if (TclInThreadExit()) {
	/*
	 * This call comes from TclFinalizeIOSystem. There are no
	 * interpreters, and therefore we cannot call upon the handler command
	 * anymore. Threading is irrelevant as well. We simply clean up all
	 * our C level data structures and leave the Tcl level to the other
	 * finalization functions.
	 */

	/*
	 * THREADED => Forward this to the origin thread
	 *
	 * Note: DeleteThreadReflectedChannelMap() is the thread exit handler
	 * for the origin thread. Use this to clean up the structure? Except
	 * if lost?
	 */

#ifdef TCL_THREADS
	if (rcPtr->thread != Tcl_GetCurrentThread()) {
	    ForwardParam p;

	    ForwardOpToHandlerThread(rcPtr, ForwardedClose, &p);
	    result = p.base.code;

            /*
             * Now squash the pending reflection events for this channel.
             */

            Tcl_DeleteEvents(ReflectEventDelete, rcPtr);

	    if (result != TCL_OK) {
		FreeReceivedError(&p);
	    }
	}
#endif

	tctPtr = ((Channel *)rcPtr->chan)->typePtr;
	if (tctPtr && tctPtr != &tclRChannelType) {
	    ckfree((char *)tctPtr);
	    ((Channel *)rcPtr->chan)->typePtr = NULL;
	}
        Tcl_EventuallyFree(rcPtr, (Tcl_FreeProc *) FreeReflectedChannel);
	return EOK;
    }

    /*
     * Are we in the correct thread?
     */

#ifdef TCL_THREADS
    if (rcPtr->thread != Tcl_GetCurrentThread()) {
	ForwardParam p;

	ForwardOpToHandlerThread(rcPtr, ForwardedClose, &p);
	result = p.base.code;

        /*
         * Now squash the pending reflection events for this channel.
         */

        Tcl_DeleteEvents(ReflectEventDelete, rcPtr);

	if (result != TCL_OK) {
	    PassReceivedErrorInterp(interp, &p);
	}
    } else {
#endif
	result = InvokeTclMethod(rcPtr, METH_FINAL, NULL, NULL, &resObj);
	if ((result != TCL_OK) && (interp != NULL)) {
	    Tcl_SetChannelErrorInterp(interp, resObj);
	}

	Tcl_DecrRefCount(resObj);	/* Remove reference we held from the
					 * invoke */

	/*
	 * Remove the channel from the map before releasing the memory, to
	 * prevent future accesses (like by 'postevent') from finding and
	 * dereferencing a dangling pointer.
	 *
	 * NOTE: The channel may not be in the map. This is ok, that happens
	 * when the channel was created in a different interpreter and/or
	 * thread and then was moved here.
	 *
	 * NOTE: The channel may have been removed from the map already via
	 * the per-interp DeleteReflectedChannelMap exit-handler.
	 */

	if (!rcPtr->dead) {
	    rcmPtr = GetReflectedChannelMap(rcPtr->interp);
	    hPtr = Tcl_FindHashEntry(&rcmPtr->map,
		    Tcl_GetChannelName(rcPtr->chan));
	    if (hPtr) {
		Tcl_DeleteHashEntry(hPtr);
	    }
	}
#ifdef TCL_THREADS
	rcmPtr = GetThreadReflectedChannelMap();
	hPtr = Tcl_FindHashEntry(&rcmPtr->map,
		Tcl_GetChannelName(rcPtr->chan));
	if (hPtr) {
	    Tcl_DeleteHashEntry(hPtr);
	}
    }
#endif
    tctPtr = ((Channel *)rcPtr->chan)->typePtr;
    if (tctPtr && tctPtr != &tclRChannelType) {
<<<<<<< HEAD
	    ckfree((char *)tctPtr);
	    ((Channel *)rcPtr->chan)->typePtr = NULL;
=======
        ckfree(tctPtr);
        ((Channel *)rcPtr->chan)->typePtr = NULL;
>>>>>>> dd9c3ded
    }
    Tcl_EventuallyFree(rcPtr, (Tcl_FreeProc *) FreeReflectedChannel);
    return (result == TCL_OK) ? EOK : EINVAL;
}

/*
 *----------------------------------------------------------------------
 *
 * ReflectInput --
 *
 *	This function is invoked when more data is requested from the channel.
 *
 * Results:
 *	The number of bytes read.
 *
 * Side effects:
 *	Allocates memory. Arbitrary, as it calls upon a script.
 *
 *----------------------------------------------------------------------
 */

static int
ReflectInput(
    ClientData clientData,
    char *buf,
    int toRead,
    int *errorCodePtr)
{
    ReflectedChannel *rcPtr = clientData;
    Tcl_Obj *toReadObj;
    int bytec;			/* Number of returned bytes */
    unsigned char *bytev;	/* Array of returned bytes */
    Tcl_Obj *resObj;		/* Result data for 'read' */

    /*
     * Are we in the correct thread?
     */

#ifdef TCL_THREADS
    if (rcPtr->thread != Tcl_GetCurrentThread()) {
	ForwardParam p;

	p.input.buf = buf;
	p.input.toRead = toRead;

	ForwardOpToHandlerThread(rcPtr, ForwardedInput, &p);

	if (p.base.code != TCL_OK) {
	    if (p.base.code < 0) {
		/*
                 * No error message, this is an errno signal.
                 */

		*errorCodePtr = -p.base.code;
	    } else {
		PassReceivedError(rcPtr->chan, &p);
		*errorCodePtr = EINVAL;
	    }
	    p.input.toRead = -1;
	} else {
	    *errorCodePtr = EOK;
	}

	return p.input.toRead;
    }
#endif

    /* ASSERT: rcPtr->method & FLAG(METH_READ) */
    /* ASSERT: rcPtr->mode & TCL_READABLE */

    Tcl_Preserve(rcPtr);

    toReadObj = Tcl_NewIntObj(toRead);
    Tcl_IncrRefCount(toReadObj);

    if (InvokeTclMethod(rcPtr, METH_READ, toReadObj, NULL, &resObj)!=TCL_OK) {
	int code = ErrnoReturn(rcPtr, resObj);

	if (code < 0) {
	    *errorCodePtr = -code;
            goto error;
	}

	Tcl_SetChannelError(rcPtr->chan, resObj);
        goto invalid;
    }

    bytev = Tcl_GetByteArrayFromObj(resObj, &bytec);

    if (toRead < bytec) {
	SetChannelErrorStr(rcPtr->chan, msg_read_toomuch);
        goto invalid;
    }

    *errorCodePtr = EOK;

    if (bytec > 0) {
	memcpy(buf, bytev, (size_t) bytec);
    }

 stop:
    Tcl_DecrRefCount(toReadObj);
    Tcl_DecrRefCount(resObj);		/* Remove reference held from invoke */
    Tcl_Release(rcPtr);
    return bytec;
 invalid:
    *errorCodePtr = EINVAL;
 error:
    bytec = -1;
    goto stop;
}

/*
 *----------------------------------------------------------------------
 *
 * ReflectOutput --
 *
 *	This function is invoked when data is writen to the channel.
 *
 * Results:
 *	The number of bytes actually written.
 *
 * Side effects:
 *	Allocates memory. Arbitrary, as it calls upon a script.
 *
 *----------------------------------------------------------------------
 */

static int
ReflectOutput(
    ClientData clientData,
    const char *buf,
    int toWrite,
    int *errorCodePtr)
{
    ReflectedChannel *rcPtr = clientData;
    Tcl_Obj *bufObj;
    Tcl_Obj *resObj;		/* Result data for 'write' */
    int written;

    /*
     * Are we in the correct thread?
     */

#ifdef TCL_THREADS
    if (rcPtr->thread != Tcl_GetCurrentThread()) {
	ForwardParam p;

	p.output.buf = buf;
	p.output.toWrite = toWrite;

	ForwardOpToHandlerThread(rcPtr, ForwardedOutput, &p);

	if (p.base.code != TCL_OK) {
	    if (p.base.code < 0) {
		/*
                 * No error message, this is an errno signal.
                 */

		*errorCodePtr = -p.base.code;
	    } else {
                PassReceivedError(rcPtr->chan, &p);
                *errorCodePtr = EINVAL;
            }
	    p.output.toWrite = -1;
	} else {
	    *errorCodePtr = EOK;
	}

	return p.output.toWrite;
    }
#endif

    /* ASSERT: rcPtr->method & FLAG(METH_WRITE) */
    /* ASSERT: rcPtr->mode & TCL_WRITABLE */

    Tcl_Preserve(rcPtr);
    Tcl_Preserve(rcPtr->interp);

    bufObj = Tcl_NewByteArrayObj((unsigned char *) buf, toWrite);
    Tcl_IncrRefCount(bufObj);

    if (InvokeTclMethod(rcPtr, METH_WRITE, bufObj, NULL, &resObj) != TCL_OK) {
	int code = ErrnoReturn(rcPtr, resObj);

	if (code < 0) {
	    *errorCodePtr = -code;
            goto error;
	}

	Tcl_SetChannelError(rcPtr->chan, resObj);
        goto invalid;
    }

    if (Tcl_InterpDeleted(rcPtr->interp)) {
	/*
	 * The interp was destroyed during InvokeTclMethod().
	 */

	SetChannelErrorStr(rcPtr->chan, msg_send_dstlost);
        goto invalid;
    }
    if (Tcl_GetIntFromObj(rcPtr->interp, resObj, &written) != TCL_OK) {
	Tcl_SetChannelError(rcPtr->chan, MarshallError(rcPtr->interp));
        goto invalid;
    }

    if ((written == 0) && (toWrite > 0)) {
	/*
	 * The handler claims to have written nothing of what it was given.
	 * That is bad.
	 */

	SetChannelErrorStr(rcPtr->chan, msg_write_nothing);
        goto invalid;
    }
    if (toWrite < written) {
	/*
	 * The handler claims to have written more than it was given. That is
	 * bad. Note that the I/O core would crash if we were to return this
	 * information, trying to write -nnn bytes in the next iteration.
	 */

	SetChannelErrorStr(rcPtr->chan, msg_write_toomuch);
        goto invalid;
    }

    *errorCodePtr = EOK;
 stop:
    Tcl_DecrRefCount(bufObj);
    Tcl_DecrRefCount(resObj);		/* Remove reference held from invoke */
    Tcl_Release(rcPtr->interp);
    Tcl_Release(rcPtr);
    return written;
 invalid:
    *errorCodePtr = EINVAL;
 error:
    written = -1;
    goto stop;
}

/*
 *----------------------------------------------------------------------
 *
 * ReflectSeekWide / ReflectSeek --
 *
 *	This function is invoked when the user wishes to seek on the channel.
 *
 * Results:
 *	The new location of the access point.
 *
 * Side effects:
 *	Allocates memory. Arbitrary, as it calls upon a script.
 *
 *----------------------------------------------------------------------
 */

static Tcl_WideInt
ReflectSeekWide(
    ClientData clientData,
    Tcl_WideInt offset,
    int seekMode,
    int *errorCodePtr)
{
    ReflectedChannel *rcPtr = clientData;
    Tcl_Obj *offObj, *baseObj;
    Tcl_Obj *resObj;		/* Result for 'seek' */
    Tcl_WideInt newLoc;

    /*
     * Are we in the correct thread?
     */

#ifdef TCL_THREADS
    if (rcPtr->thread != Tcl_GetCurrentThread()) {
	ForwardParam p;

	p.seek.seekMode = seekMode;
	p.seek.offset = offset;

	ForwardOpToHandlerThread(rcPtr, ForwardedSeek, &p);

	if (p.base.code != TCL_OK) {
	    PassReceivedError(rcPtr->chan, &p);
	    *errorCodePtr = EINVAL;
	    p.seek.offset = -1;
	} else {
	    *errorCodePtr = EOK;
	}

	return p.seek.offset;
    }
#endif

    /* ASSERT: rcPtr->method & FLAG(METH_SEEK) */

    Tcl_Preserve(rcPtr);

    offObj  = Tcl_NewWideIntObj(offset);
    baseObj = Tcl_NewStringObj(
            (seekMode == SEEK_SET) ? "start" :
            (seekMode == SEEK_CUR) ? "current" : "end", -1);
    Tcl_IncrRefCount(offObj);
    Tcl_IncrRefCount(baseObj);

    if (InvokeTclMethod(rcPtr, METH_SEEK, offObj, baseObj, &resObj)!=TCL_OK) {
	Tcl_SetChannelError(rcPtr->chan, resObj);
        goto invalid;
    }

    if (Tcl_GetWideIntFromObj(rcPtr->interp, resObj, &newLoc) != TCL_OK) {
	Tcl_SetChannelError(rcPtr->chan, MarshallError(rcPtr->interp));
        goto invalid;
    }

    if (newLoc < Tcl_LongAsWide(0)) {
	SetChannelErrorStr(rcPtr->chan, msg_seek_beforestart);
        goto invalid;
    }

    *errorCodePtr = EOK;
 stop:
    Tcl_DecrRefCount(offObj);
    Tcl_DecrRefCount(baseObj);
    Tcl_DecrRefCount(resObj);		/* Remove reference held from invoke */
    Tcl_Release(rcPtr);
    return newLoc;
 invalid:
    *errorCodePtr = EINVAL;
    newLoc = -1;
    goto stop;
}

static int
ReflectSeek(
    ClientData clientData,
    long offset,
    int seekMode,
    int *errorCodePtr)
{
    /*
     * This function can be invoked from a transformation which is based on
     * standard seeking, i.e. non-wide. Because of this we have to implement
     * it, a dummy is not enough. We simply delegate the call to the wide
     * routine.
     */

    return (int) ReflectSeekWide(clientData, Tcl_LongAsWide(offset), seekMode,
	    errorCodePtr);
}

/*
 *----------------------------------------------------------------------
 *
 * ReflectWatch --
 *
 *	This function is invoked to tell the channel what events the I/O
 *	system is interested in.
 *
 * Results:
 *	None.
 *
 * Side effects:
 *	Allocates memory. Arbitrary, as it calls upon a script.
 *
 *----------------------------------------------------------------------
 */

static void
ReflectWatch(
    ClientData clientData,
    int mask)
{
    ReflectedChannel *rcPtr = clientData;
    Tcl_Obj *maskObj;

    /*
     * We restrict the interest to what the channel can support. IOW there
     * will never be write events for a channel which is not writable.
     * Analoguously for read events and non-readable channels.
     */

    mask &= rcPtr->mode;

    if (mask == rcPtr->interest) {
	/*
	 * Same old, same old, why should we do something?
	 */

	return;
    }

    /*
     * Are we in the correct thread?
     */

#ifdef TCL_THREADS
    if (rcPtr->thread != Tcl_GetCurrentThread()) {
	ForwardParam p;

	p.watch.mask = mask;
	ForwardOpToHandlerThread(rcPtr, ForwardedWatch, &p);

	/*
	 * Any failure from the forward is ignored. We have no place to put
	 * this.
	 */

	return;
    }
#endif

    Tcl_Preserve(rcPtr);

    rcPtr->interest = mask;
    maskObj = DecodeEventMask(mask);
    /* assert maskObj.refCount == 1 */
    (void) InvokeTclMethod(rcPtr, METH_WATCH, maskObj, NULL, NULL);
    Tcl_DecrRefCount(maskObj);

    Tcl_Release(rcPtr);
}

/*
 *----------------------------------------------------------------------
 *
 * ReflectBlock --
 *
 *	This function is invoked to tell the channel which blocking behaviour
 *	is required of it.
 *
 * Results:
 *	A posix error number.
 *
 * Side effects:
 *	Allocates memory. Arbitrary, as it calls upon a script.
 *
 *----------------------------------------------------------------------
 */

static int
ReflectBlock(
    ClientData clientData,
    int nonblocking)
{
    ReflectedChannel *rcPtr = clientData;
    Tcl_Obj *blockObj;
    int errorNum;		/* EINVAL or EOK (success). */
    Tcl_Obj *resObj;		/* Result data for 'blocking' */

    /*
     * Are we in the correct thread?
     */

#ifdef TCL_THREADS
    if (rcPtr->thread != Tcl_GetCurrentThread()) {
	ForwardParam p;

	p.block.nonblocking = nonblocking;

	ForwardOpToHandlerThread(rcPtr, ForwardedBlock, &p);

	if (p.base.code != TCL_OK) {
	    PassReceivedError(rcPtr->chan, &p);
	    return EINVAL;
	}

	return EOK;
    }
#endif

    blockObj = Tcl_NewBooleanObj(!nonblocking);
    Tcl_IncrRefCount(blockObj);

    Tcl_Preserve(rcPtr);

    if (InvokeTclMethod(rcPtr,METH_BLOCKING,blockObj,NULL,&resObj)!=TCL_OK) {
	Tcl_SetChannelError(rcPtr->chan, resObj);
	errorNum = EINVAL;
    } else {
	errorNum = EOK;
    }

    Tcl_DecrRefCount(blockObj);
    Tcl_DecrRefCount(resObj);		/* Remove reference held from invoke */

    Tcl_Release(rcPtr);
    return errorNum;
}

#ifdef TCL_THREADS
/*
 *----------------------------------------------------------------------
 *
 * ReflectThread --
 *
 *	This function is invoked to tell the channel about thread movements.
 *
 * Results:
 *	None.
 *
 * Side effects:
 *	Allocates memory. Arbitrary, as it calls upon a script.
 *
 *----------------------------------------------------------------------
 */

static void
ReflectThread(
    ClientData clientData,
    int action)
{
    ReflectedChannel *rcPtr = clientData;

    switch (action) {
    case TCL_CHANNEL_THREAD_INSERT:
        rcPtr->owner = Tcl_GetCurrentThread();
        break;
    case TCL_CHANNEL_THREAD_REMOVE:
        rcPtr->owner = NULL;
        break;
    default:
        Tcl_Panic("Unknown thread action code.");
        break;
    }
}

#endif
/*
 *----------------------------------------------------------------------
 *
 * ReflectSetOption --
 *
 *	This function is invoked to configure a channel option.
 *
 * Results:
 *	A standard Tcl result code.
 *
 * Side effects:
 *	Arbitrary, as it calls upon a Tcl script.
 *
 *----------------------------------------------------------------------
 */

static int
ReflectSetOption(
    ClientData clientData,	/* Channel to query */
    Tcl_Interp *interp,		/* Interpreter to leave error messages in */
    const char *optionName,	/* Name of requested option */
    const char *newValue)	/* The new value */
{
    ReflectedChannel *rcPtr = clientData;
    Tcl_Obj *optionObj, *valueObj;
    int result;			/* Result code for 'configure' */
    Tcl_Obj *resObj;		/* Result data for 'configure' */

    /*
     * Are we in the correct thread?
     */

#ifdef TCL_THREADS
    if (rcPtr->thread != Tcl_GetCurrentThread()) {
	ForwardParam p;

	p.setOpt.name = optionName;
	p.setOpt.value = newValue;

	ForwardOpToHandlerThread(rcPtr, ForwardedSetOpt, &p);

	if (p.base.code != TCL_OK) {
	    Tcl_Obj *err = Tcl_NewStringObj(p.base.msgStr, -1);

	    UnmarshallErrorResult(interp, err);
	    Tcl_DecrRefCount(err);
	    FreeReceivedError(&p);
	}

	return p.base.code;
    }
#endif
    Tcl_Preserve(rcPtr);

    optionObj = Tcl_NewStringObj(optionName, -1);
    valueObj = Tcl_NewStringObj(newValue, -1);

    Tcl_IncrRefCount(optionObj);
    Tcl_IncrRefCount(valueObj);

    result = InvokeTclMethod(rcPtr, METH_CONFIGURE,optionObj,valueObj, &resObj);
    if (result != TCL_OK) {
	UnmarshallErrorResult(interp, resObj);
    }

    Tcl_DecrRefCount(optionObj);
    Tcl_DecrRefCount(valueObj);
    Tcl_DecrRefCount(resObj);		/* Remove reference held from invoke */
    Tcl_Release(rcPtr);
    return result;
}

/*
 *----------------------------------------------------------------------
 *
 * ReflectGetOption --
 *
 *	This function is invoked to retrieve all or a channel option.
 *
 * Results:
 *	A standard Tcl result code.
 *
 * Side effects:
 *	Arbitrary, as it calls upon a Tcl script.
 *
 *----------------------------------------------------------------------
 */

static int
ReflectGetOption(
    ClientData clientData,	/* Channel to query */
    Tcl_Interp *interp,		/* Interpreter to leave error messages in */
    const char *optionName,	/* Name of reuqested option */
    Tcl_DString *dsPtr)		/* String to place the result into */
{
    /*
     * This code is special. It has regular passing of Tcl result, and errors.
     * The bypass functions are not required.
     */

    ReflectedChannel *rcPtr = clientData;
    Tcl_Obj *optionObj;
    Tcl_Obj *resObj;		/* Result data for 'configure' */
    int listc, result = TCL_OK;
    Tcl_Obj **listv;
    MethodName method;

    /*
     * Are we in the correct thread?
     */

#ifdef TCL_THREADS
    if (rcPtr->thread != Tcl_GetCurrentThread()) {
	int opcode;
	ForwardParam p;

	p.getOpt.name = optionName;
	p.getOpt.value = dsPtr;

	if (optionName == NULL) {
	    opcode = ForwardedGetOptAll;
	} else {
	    opcode = ForwardedGetOpt;
	}

	ForwardOpToHandlerThread(rcPtr, opcode, &p);

	if (p.base.code != TCL_OK) {
	    Tcl_Obj *err = Tcl_NewStringObj(p.base.msgStr, -1);

	    UnmarshallErrorResult(interp, err);
	    Tcl_DecrRefCount(err);
	    FreeReceivedError(&p);
	}

	return p.base.code;
    }
#endif

    if (optionName == NULL) {
	/*
	 * Retrieve all options.
	 */

	method = METH_CGETALL;
	optionObj = NULL;
    } else {
	/*
	 * Retrieve the value of one option.
	 */

	method = METH_CGET;
	optionObj = Tcl_NewStringObj(optionName, -1);
        Tcl_IncrRefCount(optionObj);
    }

    Tcl_Preserve(rcPtr);

    if (InvokeTclMethod(rcPtr, method, optionObj, NULL, &resObj)!=TCL_OK) {
	UnmarshallErrorResult(interp, resObj);
        goto error;
    }

    /*
     * The result has to go into the 'dsPtr' for propagation to the caller of
     * the driver.
     */

    if (optionObj != NULL) {
	TclDStringAppendObj(dsPtr, resObj);
        goto ok;
    }

    /*
     * Extract the list and append each item as element.
     */

    /*
     * NOTE (4): If we extract the string rep we can assume a properly quoted
     * string. Together with a separating space this way of simply appending
     * the whole string rep might be faster. It also doesn't check if the
     * result is a valid list. Nor that the list has an even number elements.
     */

    if (Tcl_ListObjGetElements(interp, resObj, &listc, &listv) != TCL_OK) {
        goto error;
    }

    if ((listc % 2) == 1) {
	/*
	 * Odd number of elements is wrong.
	 */

	Tcl_ResetResult(interp);
	Tcl_SetObjResult(interp, Tcl_ObjPrintf(
		"Expected list with even number of "
		"elements, got %d element%s instead", listc,
		(listc == 1 ? "" : "s")));
        goto error;
    } else {
	int len;
	const char *str = TclGetStringFromObj(resObj, &len);

	if (len) {
	    TclDStringAppendLiteral(dsPtr, " ");
	    Tcl_DStringAppend(dsPtr, str, len);
	}
        goto ok;
    }

 ok:
    result = TCL_OK;
 stop:
    if (optionObj) {
        Tcl_DecrRefCount(optionObj);
    }
    Tcl_DecrRefCount(resObj);	/* Remove reference held from invoke */
    Tcl_Release(rcPtr);
    return result;
 error:
    result = TCL_ERROR;
    goto stop;
}

/*
 * Helpers. =========================================================
 */

/*
 *----------------------------------------------------------------------
 *
 * EncodeEventMask --
 *
 *	This function takes a list of event items and constructs the
 *	equivalent internal bitmask. The list must contain at least one
 *	element. Elements are "read", "write", or any unique abbreviation of
 *	them. Note that the bitmask is not changed if problems are
 *	encountered.
 *
 * Results:
 *	A standard Tcl error code. A bitmask where TCL_READABLE and/or
 *	TCL_WRITABLE can be set.
 *
 * Side effects:
 *	May shimmer 'obj' to a list representation. May place an error message
 *	into the interp result.
 *
 *----------------------------------------------------------------------
 */

static int
EncodeEventMask(
    Tcl_Interp *interp,
    const char *objName,
    Tcl_Obj *obj,
    int *mask)
{
    int events;			/* Mask of events to post */
    int listc;			/* #elements in eventspec list */
    Tcl_Obj **listv;		/* Elements of eventspec list */
    int evIndex;		/* Id of event for an element of the eventspec
				 * list. */

    if (Tcl_ListObjGetElements(interp, obj, &listc, &listv) != TCL_OK) {
	return TCL_ERROR;
    }

    if (listc < 1) {
	Tcl_SetObjResult(interp, Tcl_ObjPrintf(
                "bad %s list: is empty", objName));
	return TCL_ERROR;
    }

    events = 0;
    while (listc > 0) {
	if (Tcl_GetIndexFromObj(interp, listv[listc-1], eventOptions,
		objName, 0, &evIndex) != TCL_OK) {
	    return TCL_ERROR;
	}
	switch (evIndex) {
	case EVENT_READ:
	    events |= TCL_READABLE;
	    break;
	case EVENT_WRITE:
	    events |= TCL_WRITABLE;
	    break;
	}
	listc --;
    }

    *mask = events;
    return TCL_OK;
}

/*
 *----------------------------------------------------------------------
 *
 * DecodeEventMask --
 *
 *	This function takes an internal bitmask of events and constructs the
 *	equivalent list of event items.
 *
 * Results, Contract:
 *	A Tcl_Obj reference. The object will have a refCount of one. The user
 *	has to decrement it to release the object.
 *
 * Side effects:
 *	None.
 *
 *----------------------------------------------------------------------
 */

static Tcl_Obj *
DecodeEventMask(
    int mask)
{
    register const char *eventStr;
    Tcl_Obj *evObj;

    switch (mask & RANDW) {
    case RANDW:
	eventStr = "read write";
	break;
    case TCL_READABLE:
	eventStr = "read";
	break;
    case TCL_WRITABLE:
	eventStr = "write";
	break;
    default:
	eventStr = "";
	break;
    }

    evObj = Tcl_NewStringObj(eventStr, -1);
    Tcl_IncrRefCount(evObj);
    /* assert evObj.refCount == 1 */
    return evObj;
}

/*
 *----------------------------------------------------------------------
 *
 * NewReflectedChannel --
 *
 *	This function is invoked to allocate and initialize the instance data
 *	of a new reflected channel.
 *
 * Results:
 *	A heap-allocated channel instance.
 *
 * Side effects:
 *	Allocates memory.
 *
 *----------------------------------------------------------------------
 */

static ReflectedChannel *
NewReflectedChannel(
    Tcl_Interp *interp,
    Tcl_Obj *cmdpfxObj,
    int mode,
    Tcl_Obj *handleObj)
{
    ReflectedChannel *rcPtr;
    MethodName mn = METH_BLOCKING;

    rcPtr = ckalloc(sizeof(ReflectedChannel));

    /* rcPtr->chan: Assigned by caller. Dummy data here. */

    rcPtr->chan = NULL;
    rcPtr->interp = interp;
    rcPtr->dead = 0;
#ifdef TCL_THREADS
    rcPtr->thread = Tcl_GetCurrentThread();
#endif
    rcPtr->mode = mode;
    rcPtr->interest = 0;		/* Initially no interest registered */

    /* ASSERT: cmdpfxObj is a Tcl List */
    rcPtr->cmd = TclListObjCopy(NULL, cmdpfxObj);
    Tcl_IncrRefCount(rcPtr->cmd);
    rcPtr->methods = Tcl_NewListObj(METH_WRITE + 1, NULL);
    while (mn <= METH_WRITE) {
	Tcl_ListObjAppendElement(NULL, rcPtr->methods,
		Tcl_NewStringObj(methodNames[mn++], -1));
    }
    Tcl_IncrRefCount(rcPtr->methods);
    rcPtr->name = handleObj;
    Tcl_IncrRefCount(rcPtr->name);
    return rcPtr;
}

/*
 *----------------------------------------------------------------------
 *
 * NextHandle --
 *
 *	This function is invoked to generate a channel handle for a new
 *	reflected channel.
 *
 * Results:
 *	A Tcl_Obj containing the string of the new channel handle. The
 *	refcount of the returned object is -- zero --.
 *
 * Side effects:
 *	May allocate memory. Mutex protected critical section locks out other
 *	threads for a short time.
 *
 *----------------------------------------------------------------------
 */

static Tcl_Obj *
NextHandle(void)
{
    /*
     * Count number of generated reflected channels. Used for id generation.
     * Ids are never reclaimed and there is no dealing with wrap around. On
     * the other hand, "unsigned long" should be big enough except for
     * absolute longrunners (generate a 100 ids per second => overflow will
     * occur in 1 1/3 years).
     */

    TCL_DECLARE_MUTEX(rcCounterMutex)
    static unsigned long rcCounter = 0;
    Tcl_Obj *resObj;

    Tcl_MutexLock(&rcCounterMutex);
    resObj = Tcl_ObjPrintf("rc%lu", rcCounter);
    rcCounter++;
    Tcl_MutexUnlock(&rcCounterMutex);

    return resObj;
}

static void
FreeReflectedChannel(
    ReflectedChannel *rcPtr)
{
    Channel *chanPtr = (Channel *) rcPtr->chan;

    TclChannelRelease((Tcl_Channel)chanPtr);
    if (rcPtr->name) {
	Tcl_DecrRefCount(rcPtr->name);
    }
    if (rcPtr->methods) {
	Tcl_DecrRefCount(rcPtr->methods);
    }
    if (rcPtr->cmd) {
	Tcl_DecrRefCount(rcPtr->cmd);
    }
    ckfree(rcPtr);
}

/*
 *----------------------------------------------------------------------
 *
 * InvokeTclMethod --
 *
 *	This function is used to invoke the Tcl level of a reflected channel.
 *	It handles all the command assembly, invokation, and generic state and
 *	result mgmt. It does *not* handle thread redirection; that is the
 *	responsibility of clients of this function.
 *
 * Results:
 *	Result code and data as returned by the method.
 *
 * Side effects:
 *	Arbitrary, as it calls upon a Tcl script.
 *
 * Contract:
 *	argOneObj.refCount >= 1 on entry and exit, if argOneObj != NULL
 *	argTwoObj.refCount >= 1 on entry and exit, if argTwoObj != NULL
 *	resObj.refCount in {0, 1, ...}
 *
 *----------------------------------------------------------------------
 */

static int
InvokeTclMethod(
    ReflectedChannel *rcPtr,
    MethodName method,
    Tcl_Obj *argOneObj,		/* NULL'able */
    Tcl_Obj *argTwoObj,		/* NULL'able */
    Tcl_Obj **resultObjPtr)	/* NULL'able */
{
    Tcl_Obj *methObj = NULL;	/* Method name in object form */
    Tcl_InterpState sr;		/* State of handler interp */
    int result;			/* Result code of method invokation */
    Tcl_Obj *resObj = NULL;	/* Result of method invokation. */
    Tcl_Obj *cmd;

    if (rcPtr->dead) {
	/*
	 * The channel is marked as dead. Bail out immediately, with an
	 * appropriate error.
	 */

	if (resultObjPtr != NULL) {
	    resObj = Tcl_NewStringObj(msg_dstlost,-1);
	    *resultObjPtr = resObj;
	    Tcl_IncrRefCount(resObj);
	}

        /*
         * Not touching argOneObj, argTwoObj, they have not been used.
         * See the contract as well.
         */

	return TCL_ERROR;
    }

    /*
     * Insert method into the callback command, after the command prefix,
     * before the channel id.
     */

    cmd = TclListObjCopy(NULL, rcPtr->cmd);

    Tcl_ListObjIndex(NULL, rcPtr->methods, method, &methObj);
    Tcl_ListObjAppendElement(NULL, cmd, methObj);
    Tcl_ListObjAppendElement(NULL, cmd, rcPtr->name);

    /*
     * Append the additional argument containing method specific details
     * behind the channel id. If specified.
     *
     * Because of the contract there is no need to increment the refcounts.
     * The objects will survive the Tcl_EvalObjv without change.
     */

    if (argOneObj) {
	Tcl_ListObjAppendElement(NULL, cmd, argOneObj);
	if (argTwoObj) {
	    Tcl_ListObjAppendElement(NULL, cmd, argTwoObj);
	}
    }

    /*
     * And run the handler... This is done in auch a manner which leaves any
     * existing state intact.
     */

    Tcl_IncrRefCount(cmd);
    sr = Tcl_SaveInterpState(rcPtr->interp, 0 /* Dummy */);
    Tcl_Preserve(rcPtr->interp);
    result = Tcl_EvalObjEx(rcPtr->interp, cmd, TCL_EVAL_GLOBAL);

    /*
     * We do not try to extract the result information if the caller has no
     * interest in it. I.e. there is no need to put effort into creating
     * something which is discarded immediately after.
     */

    if (resultObjPtr) {
	if (result == TCL_OK) {
	    /*
	     * Ok result taken as is, also if the caller requests that there
	     * is no capture.
	     */

	    resObj = Tcl_GetObjResult(rcPtr->interp);
	} else {
	    /*
	     * Non-ok result is always treated as an error. We have to capture
	     * the full state of the result, including additional options.
	     *
	     * This is complex and ugly, and would be completely unnecessary
	     * if we only added support for a TCL_FORBID_EXCEPTIONS flag.
	     */

	    if (result != TCL_ERROR) {
		int cmdLen;
		const char *cmdString = TclGetStringFromObj(cmd, &cmdLen);

		Tcl_IncrRefCount(cmd);
		Tcl_ResetResult(rcPtr->interp);
		Tcl_SetObjResult(rcPtr->interp, Tcl_ObjPrintf(
			"chan handler returned bad code: %d", result));
		Tcl_LogCommandInfo(rcPtr->interp, cmdString, cmdString,
			cmdLen);
		Tcl_DecrRefCount(cmd);
		result = TCL_ERROR;
	    }
	    Tcl_AppendObjToErrorInfo(rcPtr->interp, Tcl_ObjPrintf(
		    "\n    (chan handler subcommand \"%s\")",
		    methodNames[method]));
	    resObj = MarshallError(rcPtr->interp);
	}
	Tcl_IncrRefCount(resObj);
    }
    Tcl_DecrRefCount(cmd);
    Tcl_RestoreInterpState(rcPtr->interp, sr);
    Tcl_Release(rcPtr->interp);

    /*
     * The resObj has a ref count of 1 at this location. This means that the
     * caller of InvokeTclMethod has to dispose of it (but only if it was
     * returned to it).
     */

    if (resultObjPtr != NULL) {
	*resultObjPtr = resObj;
    }

    /*
     * There no need to handle the case where nothing is returned, because for
     * that case resObj was not set anyway.
     */

    return result;
}

/*
 *----------------------------------------------------------------------
 *
 * ErrnoReturn --
 *
 *	Checks a method error result if it returned an 'errno'.
 *
 * Results:
 *	The negative errno found in the error result, or 0.
 *
 * Side effects:
 *	None.
 *
 * Users:
 *	ReflectInput/Output(), to enable the signaling of EAGAIN on 0-sized
 *	short reads/writes.
 *
 *----------------------------------------------------------------------
 */

static int
ErrnoReturn(
    ReflectedChannel *rcPtr,
    Tcl_Obj *resObj)
{
    int code;
    Tcl_InterpState sr;		/* State of handler interp */

    if (rcPtr->dead) {
	return 0;
    }

    sr = Tcl_SaveInterpState(rcPtr->interp, 0 /* Dummy */);
    UnmarshallErrorResult(rcPtr->interp, resObj);

    resObj = Tcl_GetObjResult(rcPtr->interp);

    if (((Tcl_GetIntFromObj(rcPtr->interp, resObj, &code) != TCL_OK)
	    || (code >= 0))) {
	if (strcmp("EAGAIN", TclGetString(resObj)) == 0) {
	    code = -EAGAIN;
	} else {
	    code = 0;
	}
    }

    Tcl_RestoreInterpState(rcPtr->interp, sr);
    return code;
}

/*
 *----------------------------------------------------------------------
 *
 * GetReflectedChannelMap --
 *
 *	Gets and potentially initializes the reflected channel map for an
 *	interpreter.
 *
 * Results:
 *	A pointer to the map created, for use by the caller.
 *
 * Side effects:
 *	Initializes the reflected channel map for an interpreter.
 *
 *----------------------------------------------------------------------
 */

static ReflectedChannelMap *
GetReflectedChannelMap(
    Tcl_Interp *interp)
{
    ReflectedChannelMap *rcmPtr = Tcl_GetAssocData(interp, RCMKEY, NULL);

    if (rcmPtr == NULL) {
	rcmPtr = ckalloc(sizeof(ReflectedChannelMap));
	Tcl_InitHashTable(&rcmPtr->map, TCL_STRING_KEYS);
	Tcl_SetAssocData(interp, RCMKEY,
		(Tcl_InterpDeleteProc *) DeleteReflectedChannelMap, rcmPtr);
    }
    return rcmPtr;
}

/*
 *----------------------------------------------------------------------
 *
 * DeleteReflectedChannelMap --
 *
 *	Deletes the channel table for an interpreter, closing any open
 *	channels whose refcount reaches zero. This procedure is invoked when
 *	an interpreter is deleted, via the AssocData cleanup mechanism.
 *
 * Results:
 *	None.
 *
 * Side effects:
 *	Deletes the hash table of channels. May close channels. May flush
 *	output on closed channels. Removes any channeEvent handlers that were
 *	registered in this interpreter.
 *
 *----------------------------------------------------------------------
 */

static void
MarkDead(
    ReflectedChannel *rcPtr)
{
    if (rcPtr->dead) {
	return;
    }
    if (rcPtr->name) {
	Tcl_DecrRefCount(rcPtr->name);
	rcPtr->name = NULL;
    }
    if (rcPtr->methods) {
	Tcl_DecrRefCount(rcPtr->methods);
	rcPtr->methods = NULL;
    }
    if (rcPtr->cmd) {
	Tcl_DecrRefCount(rcPtr->cmd);
	rcPtr->cmd = NULL;
    }
    rcPtr->dead = 1;
}

static void
DeleteReflectedChannelMap(
    ClientData clientData,	/* The per-interpreter data structure. */
    Tcl_Interp *interp)		/* The interpreter being deleted. */
{
    ReflectedChannelMap *rcmPtr = clientData;
				/* The map */
    Tcl_HashSearch hSearch;	 /* Search variable. */
    Tcl_HashEntry *hPtr;	 /* Search variable. */
    ReflectedChannel *rcPtr;
    Tcl_Channel chan;
#ifdef TCL_THREADS
    ForwardingResult *resultPtr;
    ForwardingEvent *evPtr;
    ForwardParam *paramPtr;
#endif

    /*
     * Delete all entries. The channels may have been closed already, or will
     * be closed later, by the standard IO finalization of an interpreter
     * under destruction. Except for the channels which were moved to a
     * different interpreter and/or thread. They do not exist from the IO
     * systems point of view and will not get closed. Therefore mark all as
     * dead so that any future access will cause a proper error. For channels
     * in a different thread we actually do the same as
     * DeleteThreadReflectedChannelMap(), just restricted to the channels of
     * this interp.
     */

    for (hPtr = Tcl_FirstHashEntry(&rcmPtr->map, &hSearch);
	    hPtr != NULL;
	    hPtr = Tcl_FirstHashEntry(&rcmPtr->map, &hSearch)) {
	chan = Tcl_GetHashValue(hPtr);
	rcPtr = Tcl_GetChannelInstanceData(chan);

	MarkDead(rcPtr);
	Tcl_DeleteHashEntry(hPtr);
    }
    Tcl_DeleteHashTable(&rcmPtr->map);
    ckfree(&rcmPtr->map);

#ifdef TCL_THREADS
    /*
     * The origin interpreter for one or more reflected channels is gone.
     */

    /*
     * Go through the list of pending results and cancel all whose events were
     * destined for this interpreter. While this is in progress we block any
     * other access to the list of pending results.
     */

    Tcl_MutexLock(&rcForwardMutex);

    for (resultPtr = forwardList;
	    resultPtr != NULL;
	    resultPtr = resultPtr->nextPtr) {
	if (resultPtr->dsti != interp) {
	    /*
	     * Ignore results/events for other interpreters.
	     */

	    continue;
	}

	/*
	 * The receiver for the event exited, before processing the event. We
	 * detach the result now, wake the originator up and signal failure.
         *
         * Attention: Results may have been detached already, by either the
         * receiver, or this thread, as part of other parts in the thread
         * teardown. Such results are ignored. See ticket [b47b176adf] for the
         * identical race condition in Tcl 8.6 IORTrans.
	 */

	evPtr = resultPtr->evPtr;

	/*
         * Basic crash safety until this routine can get revised [3411310]
         */

	if (evPtr == NULL) {
	    continue;
	}
	paramPtr = evPtr->param;
	if (!evPtr) {
	    continue;
	}

	evPtr->resultPtr = NULL;
	resultPtr->evPtr = NULL;
	resultPtr->result = TCL_ERROR;

	ForwardSetStaticError(paramPtr, msg_send_dstlost);

	Tcl_ConditionNotify(&resultPtr->done);
    }
    Tcl_MutexUnlock(&rcForwardMutex);

    /*
     * Get the map of all channels handled by the current thread. This is a
     * ReflectedChannelMap, but on a per-thread basis, not per-interp. Go
     * through the channels and remove all which were handled by this
     * interpreter. They have already been marked as dead.
     */

    rcmPtr = GetThreadReflectedChannelMap();
    for (hPtr = Tcl_FirstHashEntry(&rcmPtr->map, &hSearch);
	    hPtr != NULL;
	    hPtr = Tcl_NextHashEntry(&hSearch)) {
	chan = Tcl_GetHashValue(hPtr);
	rcPtr = Tcl_GetChannelInstanceData(chan);

	if (rcPtr->interp != interp) {
	    /*
	     * Ignore entries for other interpreters.
	     */

	    continue;
	}

	MarkDead(rcPtr);
	Tcl_DeleteHashEntry(hPtr);
    }
#endif
}

#ifdef TCL_THREADS
/*
 *----------------------------------------------------------------------
 *
 * GetThreadReflectedChannelMap --
 *
 *	Gets and potentially initializes the reflected channel map for a
 *	thread.
 *
 * Results:
 *	A pointer to the map created, for use by the caller.
 *
 * Side effects:
 *	Initializes the reflected channel map for a thread.
 *
 *----------------------------------------------------------------------
 */

static ReflectedChannelMap *
GetThreadReflectedChannelMap(void)
{
    ThreadSpecificData *tsdPtr = TCL_TSD_INIT(&dataKey);

    if (!tsdPtr->rcmPtr) {
	tsdPtr->rcmPtr = ckalloc(sizeof(ReflectedChannelMap));
	Tcl_InitHashTable(&tsdPtr->rcmPtr->map, TCL_STRING_KEYS);
	Tcl_CreateThreadExitHandler(DeleteThreadReflectedChannelMap, NULL);
    }

    return tsdPtr->rcmPtr;
}

/*
 *----------------------------------------------------------------------
 *
 * DeleteThreadReflectedChannelMap --
 *
 *	Deletes the channel table for a thread. This procedure is invoked when
 *	a thread is deleted. The channels have already been marked as dead, in
 *	DeleteReflectedChannelMap().
 *
 * Results:
 *	None.
 *
 * Side effects:
 *	Deletes the hash table of channels.
 *
 *----------------------------------------------------------------------
 */

static void
DeleteThreadReflectedChannelMap(
    ClientData clientData)	/* The per-thread data structure. */
{
    Tcl_HashSearch hSearch;	 /* Search variable. */
    Tcl_HashEntry *hPtr;	 /* Search variable. */
    Tcl_ThreadId self = Tcl_GetCurrentThread();
    ReflectedChannelMap *rcmPtr; /* The map */
    ForwardingResult *resultPtr;

    /*
     * The origin thread for one or more reflected channels is gone.
     * NOTE: If this function is called due to a thread getting killed the
     *       per-interp DeleteReflectedChannelMap is apparently not called.
     */

    /*
     * Go through the list of pending results and cancel all whose events were
     * destined for this thread. While this is in progress we block any other
     * access to the list of pending results.
     */

    Tcl_MutexLock(&rcForwardMutex);

    for (resultPtr = forwardList;
	    resultPtr != NULL;
	    resultPtr = resultPtr->nextPtr) {
	ForwardingEvent *evPtr;
	ForwardParam *paramPtr;

	if (resultPtr->dst != self) {
	    /*
	     * Ignore results/events for other threads.
	     */

	    continue;
	}

	/*
	 * The receiver for the event exited, before processing the event. We
	 * detach the result now, wake the originator up and signal failure.
         *
         * Attention: Results may have been detached already, by either the
         * receiver, or this thread, as part of other parts in the thread
         * teardown. Such results are ignored. See ticket [b47b176adf] for the
         * identical race condition in Tcl 8.6 IORTrans.
	 */

	evPtr = resultPtr->evPtr;

	/*
         * Basic crash safety until this routine can get revised [3411310]
         */

	if (evPtr == NULL ) {
	    continue;
	}
	paramPtr = evPtr->param;
	if (!evPtr) {
	    continue;
	}

	evPtr->resultPtr = NULL;
	resultPtr->evPtr = NULL;
	resultPtr->result = TCL_ERROR;

	ForwardSetStaticError(paramPtr, msg_send_dstlost);

	Tcl_ConditionNotify(&resultPtr->done);
    }
    Tcl_MutexUnlock(&rcForwardMutex);

    /*
     * Run over the event queue of this thread and remove all ReflectEvent's
     * still pending. These are inbound events for reflected channels this
     * thread owns but doesn't handle. The inverse of the channel map
     * actually.
     */

    Tcl_DeleteEvents(ReflectEventDelete, NULL);

    /*
     * Get the map of all channels handled by the current thread. This is a
     * ReflectedChannelMap, but on a per-thread basis, not per-interp. Go
     * through the channels, remove all, mark them as dead.
     */

    rcmPtr = GetThreadReflectedChannelMap();
    for (hPtr = Tcl_FirstHashEntry(&rcmPtr->map, &hSearch);
	    hPtr != NULL;
	    hPtr = Tcl_FirstHashEntry(&rcmPtr->map, &hSearch)) {
	Tcl_Channel chan = Tcl_GetHashValue(hPtr);
	ReflectedChannel *rcPtr = Tcl_GetChannelInstanceData(chan);

	MarkDead(rcPtr);
	Tcl_DeleteHashEntry(hPtr);
    }
    ckfree(rcmPtr);
}

static void
ForwardOpToHandlerThread(
    ReflectedChannel *rcPtr,	/* Channel instance */
    ForwardedOperation op,	/* Forwarded driver operation */
    const void *param)		/* Arguments */
{
    /*
     * Core of the communication from OWNER to HANDLER thread. The receiver is
     * ForwardProc() below.
     */

    Tcl_ThreadId dst = rcPtr->thread;
    ForwardingEvent *evPtr;
    ForwardingResult *resultPtr;

    /*
     * We gather the lock early. This allows us to check the liveness of the
     * channel without interference from DeleteThreadReflectedChannelMap().
     */

    Tcl_MutexLock(&rcForwardMutex);

    if (rcPtr->dead) {
	/*
	 * The channel is marked as dead. Bail out immediately, with an
	 * appropriate error. Do not forget to unlock the mutex on this path.
	 */

	ForwardSetStaticError((ForwardParam *) param, msg_send_dstlost);
	Tcl_MutexUnlock(&rcForwardMutex);
	return;
    }

    /*
     * Create and initialize the event and data structures.
     */

    evPtr = ckalloc(sizeof(ForwardingEvent));
    resultPtr = ckalloc(sizeof(ForwardingResult));

    evPtr->event.proc = ForwardProc;
    evPtr->resultPtr = resultPtr;
    evPtr->op = op;
    evPtr->rcPtr = rcPtr;
    evPtr->param = (ForwardParam *) param;

    resultPtr->src = Tcl_GetCurrentThread();
    resultPtr->dst = dst;
    resultPtr->dsti = rcPtr->interp;
    resultPtr->done = NULL;
    resultPtr->result = -1;
    resultPtr->evPtr = evPtr;

    /*
     * Now execute the forward.
     */

    TclSpliceIn(resultPtr, forwardList);

    /*
     * Do not unlock here. That is done by the ConditionWait.
     */

    /*
     * Ensure cleanup of the event if the origin thread exits while this event
     * is pending or in progress. Exit of the destination thread is handled by
     * DeleteThreadReflectedChannelMap(), this is set up by
     * GetThreadReflectedChannelMap(). This is what we use the 'forwardList'
     * (see above) for.
     */

    Tcl_CreateThreadExitHandler(SrcExitProc, evPtr);

    /*
     * Queue the event and poke the other thread's notifier.
     */

    Tcl_ThreadQueueEvent(dst, (Tcl_Event *) evPtr, TCL_QUEUE_TAIL);
    Tcl_ThreadAlert(dst);

    /*
     * (*) Block until the handler thread has either processed the transfer or
     * rejected it.
     */

    while (resultPtr->result < 0) {
	/*
	 * NOTE (1): Is it possible that the current thread goes away while
	 * waiting here? IOW Is it possible that "SrcExitProc" is called while
	 * we are here? See complementary note (2) in "SrcExitProc"
	 *
	 * The ConditionWait unlocks the mutex during the wait and relocks it
	 * immediately after.
	 */

	Tcl_ConditionWait(&resultPtr->done, &rcForwardMutex, NULL);
    }

    /*
     * Unlink result from the forwarder list. No need to lock. Either still
     * locked, or locked by the ConditionWait
     */

    TclSpliceOut(resultPtr, forwardList);

    resultPtr->nextPtr = NULL;
    resultPtr->prevPtr = NULL;

    Tcl_MutexUnlock(&rcForwardMutex);
    Tcl_ConditionFinalize(&resultPtr->done);

    /*
     * Kill the cleanup handler now, and the result structure as well, before
     * returning the success code.
     *
     * Note: The event structure has already been deleted.
     */

    Tcl_DeleteThreadExitHandler(SrcExitProc, evPtr);

    ckfree(resultPtr);
}

static int
ForwardProc(
    Tcl_Event *evGPtr,
    int mask)
{
    /*
     * HANDLER thread.

     * The receiver part for the operations coming from the OWNER thread.
     * See ForwardOpToHandlerThread() for the transmitter.
     *
     * Notes regarding access to the referenced data.
     *
     * In principle the data belongs to the originating thread (see
     * evPtr->src), however this thread is currently blocked at (*), i.e.,
     * quiescent. Because of this we can treat the data as belonging to us,
     * without fear of race conditions. I.e. we can read and write as we like.
     *
     * The only thing we cannot be sure of is the resultPtr. This can be be
     * NULLed if the originating thread went away while the event is handled
     * here now.
     */

    ForwardingEvent *evPtr = (ForwardingEvent *) evGPtr;
    ForwardingResult *resultPtr = evPtr->resultPtr;
    ReflectedChannel *rcPtr = evPtr->rcPtr;
    Tcl_Interp *interp = rcPtr->interp;
    ForwardParam *paramPtr = evPtr->param;
    Tcl_Obj *resObj = NULL;	/* Interp result of InvokeTclMethod */
    ReflectedChannelMap *rcmPtr;/* Map of reflected channels with handlers in
                                 * this interp. */
    Tcl_HashEntry *hPtr;	/* Entry in the above map */

    /*
     * Ignore the event if no one is waiting for its result anymore.
     */

    if (!resultPtr) {
	return 1;
    }

    paramPtr->base.code = TCL_OK;
    paramPtr->base.msgStr = NULL;
    paramPtr->base.mustFree = 0;

    switch (evPtr->op) {
	/*
	 * The destination thread for the following operations is
	 * rcPtr->thread, which contains rcPtr->interp, the interp we have to
	 * call upon for the driver.
	 */

    case ForwardedClose: {
	/*
	 * No parameters/results.
	 */

	if (InvokeTclMethod(rcPtr, METH_FINAL, NULL, NULL, &resObj)!=TCL_OK) {
	    ForwardSetObjError(paramPtr, resObj);
	}

	/*
	 * Freeing is done here, in the origin thread, callback command
	 * objects belong to this thread. Deallocating them in a different
	 * thread is not allowed
	 *
	 * We remove the channel from both interpreter and thread maps before
	 * releasing the memory, to prevent future accesses (like by
	 * 'postevent') from finding and dereferencing a dangling pointer.
	 */

	rcmPtr = GetReflectedChannelMap(interp);
	hPtr = Tcl_FindHashEntry(&rcmPtr->map,
                Tcl_GetChannelName(rcPtr->chan));
	Tcl_DeleteHashEntry(hPtr);

	rcmPtr = GetThreadReflectedChannelMap();
	hPtr = Tcl_FindHashEntry(&rcmPtr->map,
                Tcl_GetChannelName(rcPtr->chan));
	Tcl_DeleteHashEntry(hPtr);
	MarkDead(rcPtr);
	break;
    }

    case ForwardedInput: {
	Tcl_Obj *toReadObj = Tcl_NewIntObj(paramPtr->input.toRead);
        Tcl_IncrRefCount(toReadObj);

        Tcl_Preserve(rcPtr);
	if (InvokeTclMethod(rcPtr, METH_READ, toReadObj, NULL, &resObj)!=TCL_OK){
	    int code = ErrnoReturn(rcPtr, resObj);

	    if (code < 0) {
		paramPtr->base.code = code;
	    } else {
		ForwardSetObjError(paramPtr, resObj);
	    }
	    paramPtr->input.toRead = -1;
	} else {
	    /*
	     * Process a regular result.
	     */

	    int bytec;			/* Number of returned bytes */
	    unsigned char *bytev;	/* Array of returned bytes */

	    bytev = Tcl_GetByteArrayFromObj(resObj, &bytec);

	    if (paramPtr->input.toRead < bytec) {
		ForwardSetStaticError(paramPtr, msg_read_toomuch);
		paramPtr->input.toRead = -1;
	    } else {
		if (bytec > 0) {
		    memcpy(paramPtr->input.buf, bytev, (size_t) bytec);
		}
		paramPtr->input.toRead = bytec;
	    }
	}
        Tcl_Release(rcPtr);
        Tcl_DecrRefCount(toReadObj);
	break;
    }

    case ForwardedOutput: {
	Tcl_Obj *bufObj = Tcl_NewByteArrayObj((unsigned char *)
                paramPtr->output.buf, paramPtr->output.toWrite);
        Tcl_IncrRefCount(bufObj);

        Tcl_Preserve(rcPtr);
	if (InvokeTclMethod(rcPtr, METH_WRITE, bufObj, NULL, &resObj) != TCL_OK) {
	    int code = ErrnoReturn(rcPtr, resObj);

	    if (code < 0) {
		paramPtr->base.code = code;
	    } else {
		ForwardSetObjError(paramPtr, resObj);
	    }
	    paramPtr->output.toWrite = -1;
	} else {
	    /*
	     * Process a regular result.
	     */

	    int written;

	    if (Tcl_GetIntFromObj(interp, resObj, &written) != TCL_OK) {
		Tcl_DecrRefCount(resObj);
		resObj = MarshallError(interp);
		ForwardSetObjError(paramPtr, resObj);
		paramPtr->output.toWrite = -1;
	    } else if (written==0 || paramPtr->output.toWrite<written) {
		ForwardSetStaticError(paramPtr, msg_write_toomuch);
		paramPtr->output.toWrite = -1;
	    } else {
		paramPtr->output.toWrite = written;
	    }
	}
        Tcl_Release(rcPtr);
        Tcl_DecrRefCount(bufObj);
	break;
    }

    case ForwardedSeek: {
	Tcl_Obj *offObj = Tcl_NewWideIntObj(paramPtr->seek.offset);
	Tcl_Obj *baseObj = Tcl_NewStringObj(
                (paramPtr->seek.seekMode==SEEK_SET) ? "start" :
                (paramPtr->seek.seekMode==SEEK_CUR) ? "current" : "end", -1);

        Tcl_IncrRefCount(offObj);
        Tcl_IncrRefCount(baseObj);

        Tcl_Preserve(rcPtr);
	if (InvokeTclMethod(rcPtr, METH_SEEK, offObj, baseObj, &resObj)!=TCL_OK){
	    ForwardSetObjError(paramPtr, resObj);
	    paramPtr->seek.offset = -1;
	} else {
	    /*
	     * Process a regular result. If the type is wrong this may change
	     * into an error.
	     */

	    Tcl_WideInt newLoc;

	    if (Tcl_GetWideIntFromObj(interp, resObj, &newLoc) == TCL_OK) {
		if (newLoc < Tcl_LongAsWide(0)) {
		    ForwardSetStaticError(paramPtr, msg_seek_beforestart);
		    paramPtr->seek.offset = -1;
		} else {
		    paramPtr->seek.offset = newLoc;
		}
	    } else {
		Tcl_DecrRefCount(resObj);
		resObj = MarshallError(interp);
		ForwardSetObjError(paramPtr, resObj);
		paramPtr->seek.offset = -1;
	    }
	}
        Tcl_Release(rcPtr);
        Tcl_DecrRefCount(offObj);
        Tcl_DecrRefCount(baseObj);
	break;
    }

    case ForwardedWatch: {
	Tcl_Obj *maskObj = DecodeEventMask(paramPtr->watch.mask);
        /* assert maskObj.refCount == 1 */

        Tcl_Preserve(rcPtr);
	rcPtr->interest = paramPtr->watch.mask;
	(void) InvokeTclMethod(rcPtr, METH_WATCH, maskObj, NULL, NULL);
	Tcl_DecrRefCount(maskObj);
        Tcl_Release(rcPtr);
	break;
    }

    case ForwardedBlock: {
	Tcl_Obj *blockObj = Tcl_NewBooleanObj(!paramPtr->block.nonblocking);

        Tcl_IncrRefCount(blockObj);
        Tcl_Preserve(rcPtr);
	if (InvokeTclMethod(rcPtr, METH_BLOCKING, blockObj, NULL,
                &resObj) != TCL_OK) {
	    ForwardSetObjError(paramPtr, resObj);
	}
        Tcl_Release(rcPtr);
        Tcl_DecrRefCount(blockObj);
	break;
    }

    case ForwardedSetOpt: {
	Tcl_Obj *optionObj = Tcl_NewStringObj(paramPtr->setOpt.name, -1);
	Tcl_Obj *valueObj  = Tcl_NewStringObj(paramPtr->setOpt.value, -1);

        Tcl_IncrRefCount(optionObj);
        Tcl_IncrRefCount(valueObj);
        Tcl_Preserve(rcPtr);
	if (InvokeTclMethod(rcPtr, METH_CONFIGURE, optionObj, valueObj,
                &resObj) != TCL_OK) {
	    ForwardSetObjError(paramPtr, resObj);
	}
        Tcl_Release(rcPtr);
        Tcl_DecrRefCount(optionObj);
        Tcl_DecrRefCount(valueObj);
	break;
    }

    case ForwardedGetOpt: {
	/*
	 * Retrieve the value of one option.
	 */

	Tcl_Obj *optionObj = Tcl_NewStringObj(paramPtr->getOpt.name, -1);

        Tcl_IncrRefCount(optionObj);
        Tcl_Preserve(rcPtr);
	if (InvokeTclMethod(rcPtr, METH_CGET, optionObj, NULL, &resObj)!=TCL_OK){
	    ForwardSetObjError(paramPtr, resObj);
	} else {
	    TclDStringAppendObj(paramPtr->getOpt.value, resObj);
	}
        Tcl_Release(rcPtr);
        Tcl_DecrRefCount(optionObj);
	break;
    }

    case ForwardedGetOptAll:
	/*
	 * Retrieve all options.
	 */

        Tcl_Preserve(rcPtr);
	if (InvokeTclMethod(rcPtr, METH_CGETALL, NULL, NULL, &resObj) != TCL_OK){
	    ForwardSetObjError(paramPtr, resObj);
	} else {
	    /*
	     * Extract list, validate that it is a list, and #elements. See
	     * NOTE (4) as well.
	     */

	    int listc;
	    Tcl_Obj **listv;

	    if (Tcl_ListObjGetElements(interp, resObj, &listc,
                    &listv) != TCL_OK) {
		Tcl_DecrRefCount(resObj);
		resObj = MarshallError(interp);
		ForwardSetObjError(paramPtr, resObj);
	    } else if ((listc % 2) == 1) {
		/*
		 * Odd number of elements is wrong. [x].
		 */

		char *buf = ckalloc(200);
		sprintf(buf,
			"{Expected list with even number of elements, got %d %s instead}",
			listc, (listc == 1 ? "element" : "elements"));

		ForwardSetDynamicError(paramPtr, buf);
	    } else {
		int len;
		const char *str = TclGetStringFromObj(resObj, &len);

		if (len) {
		    TclDStringAppendLiteral(paramPtr->getOpt.value, " ");
		    Tcl_DStringAppend(paramPtr->getOpt.value, str, len);
		}
	    }
	}
        Tcl_Release(rcPtr);
	break;

    default:
	/*
	 * Bad operation code.
	 */

	Tcl_Panic("Bad operation code in ForwardProc");
	break;
    }

    /*
     * Remove the reference we held on the result of the invoke, if we had
     * such.
     */

    if (resObj != NULL) {
	Tcl_DecrRefCount(resObj);
    }

    if (resultPtr) {
	/*
	 * Report the forwarding result synchronously to the waiting caller.
	 * This unblocks (*) as well. This is wrapped into a conditional
	 * because the caller may have exited in the mean time.
	 */

	Tcl_MutexLock(&rcForwardMutex);
	resultPtr->result = TCL_OK;
	Tcl_ConditionNotify(&resultPtr->done);
	Tcl_MutexUnlock(&rcForwardMutex);
    }

    return 1;
}

static void
SrcExitProc(
    ClientData clientData)
{
    ForwardingEvent *evPtr = clientData;
    ForwardingResult *resultPtr;
    ForwardParam *paramPtr;

    /*
     * NOTE (2): Can this handler be called with the originator blocked?
     */

    /*
     * The originator for the event exited. It is not sure if this can happen,
     * as the originator should be blocked at (*) while the event is in
     * transit/pending.
     *
     * We make sure that the event cannot refer to the result anymore, remove
     * it from the list of pending results and free the structure. Locking the
     * access ensures that we cannot get in conflict with "ForwardProc",
     * should it already execute the event.
     */

    Tcl_MutexLock(&rcForwardMutex);

    resultPtr = evPtr->resultPtr;
    paramPtr = evPtr->param;

    evPtr->resultPtr = NULL;
    resultPtr->evPtr = NULL;
    resultPtr->result = TCL_ERROR;

    ForwardSetStaticError(paramPtr, msg_send_originlost);

    /*
     * See below: TclSpliceOut(resultPtr, forwardList);
     */

    Tcl_MutexUnlock(&rcForwardMutex);

    /*
     * This unlocks (*). The structure will be spliced out and freed by
     * "ForwardProc". Maybe.
     */

    Tcl_ConditionNotify(&resultPtr->done);
}

static void
ForwardSetObjError(
    ForwardParam *paramPtr,
    Tcl_Obj *obj)
{
    int len;
    const char *msgStr = TclGetStringFromObj(obj, &len);

    len++;
    ForwardSetDynamicError(paramPtr, ckalloc(len));
    memcpy(paramPtr->base.msgStr, msgStr, (unsigned) len);
}
#endif

/*
 * Local Variables:
 * mode: c
 * c-basic-offset: 4
 * fill-column: 78
 * tab-width: 8
 * indent-tabs-mode: nil
 * End:
 */<|MERGE_RESOLUTION|>--- conflicted
+++ resolved
@@ -725,7 +725,7 @@
     Tcl_DecrRefCount(rcPtr->name);
     Tcl_DecrRefCount(rcPtr->methods);
     Tcl_DecrRefCount(rcPtr->cmd);
-    ckfree((char*) rcPtr);
+    ckfree(rcPtr);
     return TCL_ERROR;
 
 #undef MODE
@@ -1159,7 +1159,7 @@
 
 	tctPtr = ((Channel *)rcPtr->chan)->typePtr;
 	if (tctPtr && tctPtr != &tclRChannelType) {
-	    ckfree((char *)tctPtr);
+	    ckfree(tctPtr);
 	    ((Channel *)rcPtr->chan)->typePtr = NULL;
 	}
         Tcl_EventuallyFree(rcPtr, (Tcl_FreeProc *) FreeReflectedChannel);
@@ -1228,13 +1228,8 @@
 #endif
     tctPtr = ((Channel *)rcPtr->chan)->typePtr;
     if (tctPtr && tctPtr != &tclRChannelType) {
-<<<<<<< HEAD
-	    ckfree((char *)tctPtr);
-	    ((Channel *)rcPtr->chan)->typePtr = NULL;
-=======
-        ckfree(tctPtr);
-        ((Channel *)rcPtr->chan)->typePtr = NULL;
->>>>>>> dd9c3ded
+	ckfree(tctPtr);
+	((Channel *)rcPtr->chan)->typePtr = NULL;
     }
     Tcl_EventuallyFree(rcPtr, (Tcl_FreeProc *) FreeReflectedChannel);
     return (result == TCL_OK) ? EOK : EINVAL;
