/*
 * tclIORChan.c --
 *
 *	This file contains the implementation of Tcl's generic channel
 *	reflection code, which allows the implementation of Tcl channels in
 *	Tcl code.
 *
 *	Parts of this file are based on code contributed by Jean-Claude
 *	Wippler.
 *
 *	See TIP #219 for the specification of this functionality.
 *
 * Copyright © 2004-2005 ActiveState, a division of Sophos
 *
 * See the file "license.terms" for information on usage and redistribution of
 * this file, and for a DISCLAIMER OF ALL WARRANTIES.
 */

#include "tclInt.h"
#include "tclIO.h"
#include <assert.h>

#ifndef EINVAL
#define EINVAL	9
#endif
#ifndef EOK
#define EOK	0
#endif

/*
 * Signatures of all functions used in the C layer of the reflection.
 */

static int		ReflectClose(void *clientData,
			    Tcl_Interp *interp, int flags);
static int		ReflectInput(void *clientData, char *buf,
			    int toRead, int *errorCodePtr);
static int		ReflectOutput(void *clientData, const char *buf,
			    int toWrite, int *errorCodePtr);
static void		ReflectWatch(void *clientData, int mask);
static int		ReflectBlock(void *clientData, int mode);
#if TCL_THREADS
static void		ReflectThread(void *clientData, int action);
static int		ReflectEventRun(Tcl_Event *ev, int flags);
static int		ReflectEventDelete(Tcl_Event *ev, void *cd);
#endif
static long long	 ReflectSeekWide(void *clientData,
			    long long offset, int mode, int *errorCodePtr);
static int		ReflectGetOption(void *clientData,
			    Tcl_Interp *interp, const char *optionName,
			    Tcl_DString *dsPtr);
static int		ReflectSetOption(void *clientData,
			    Tcl_Interp *interp, const char *optionName,
			    const char *newValue);
static int		ReflectTruncate(void *clientData,
			    long long length);

/*
 * The C layer channel type/driver definition used by the reflection.
 */

static const Tcl_ChannelType reflectedChannelType = {
    "tclrchannel",
    TCL_CHANNEL_VERSION_5,
    NULL,			/* Deprecated */
    ReflectInput,
    ReflectOutput,
    NULL,			/* Deprecated */
    ReflectSetOption,
    ReflectGetOption,
    ReflectWatch,
    NULL,			/* Get OS handle from the channel. */
    ReflectClose,
    ReflectBlock,
    NULL,			/* Flush channel. */
    NULL,			/* Handle bubbled events. */
    ReflectSeekWide,
#if TCL_THREADS
    ReflectThread,
#else
    NULL,			/* Thread action proc */
#endif
    ReflectTruncate		/* Truncate proc. */
};

/*
 * Instance data for a reflected channel. ===========================
 */

typedef struct {
    Tcl_Channel chan;		/* Back reference to generic channel
				 * structure. */
    Tcl_Interp *interp;		/* Reference to the interpreter containing the
				 * Tcl level part of the channel. NULL here
				 * signals the channel is dead because the
				 * interpreter/thread containing its Tcl
				 * command is gone. */
#if TCL_THREADS
    Tcl_ThreadId thread;	/* Thread the 'interp' belongs to. == Handler thread */
    Tcl_ThreadId owner;		/* Thread owning the structure.    == Channel thread */
#endif
    Tcl_Obj *cmd;		/* Callback command prefix */
    Tcl_Obj *methods;		/* Methods to append to command prefix */
    Tcl_Obj *name;		/* Name of the channel as created */

    int mode;			/* Mask of R/W mode */
    int interest;		/* Mask of events the channel is interested
				 * in. */

    bool dead;			/* Boolean signal that some operations
				 * should no longer be attempted. */

    /*
     * Note regarding the usage of timers.
     *
     * Most channel implementations need a timer in the C level to ensure that
     * data in buffers is flushed out through the generation of fake file
     * events.
     *
     * See 'refchan', 'memchan', etc.
     *
     * Here this is _not_ required. Interest in events is posted to the Tcl
     * level via 'watch'. And posting of events is possible from the Tcl level
     * as well, via 'chan postevent'. This means that the generation of all
     * events, fake or not, timer based or not, is completely in the hands of
     * the Tcl level. Therefore no timer here.
     */
} ReflectedChannel;

/*
 * Structure of the table mapping from channel handles to reflected
 * channels. Each interpreter which has the handler command for one or more
 * reflected channels records them in such a table, so that 'chan postevent'
 * is able to find them even if the actual channel was moved to a different
 * interpreter and/or thread.
 *
 * The table is reachable via the standard interpreter AssocData, the key is
 * defined below.
 */

typedef struct {
    Tcl_HashTable map;
} ReflectedChannelMap;

#define RCMKEY "ReflectedChannelMap"

/*
 * Event literals. ==================================================
 */

static const char *const eventOptions[] = {
    "read", "write", NULL
};
typedef enum {
    EVENT_READ, EVENT_WRITE
} EventOption;

/*
 * Method literals. ==================================================
 */

static const char *const methodNames[] = {
    "blocking",		/* OPT */
    "cget",		/* OPT \/ Together or none */
    "cgetall",		/* OPT /\ of these two. */
    "configure",	/* OPT */
    "finalize",		/*     */
    "initialize",	/*     */
    "read",		/* OPT */
    "seek",		/* OPT */
    "truncate",		/* OPT */
    "watch",		/*     */
    "write",		/* OPT */
    NULL
};
typedef enum {
    METH_BLOCKING,
    METH_CGET,
    METH_CGETALL,
    METH_CONFIGURE,
    METH_FINAL,
    METH_INIT,
    METH_READ,
    METH_SEEK,
    METH_TRUNCATE,
    METH_WATCH,
    METH_WRITE
} MethodName;

#define FLAG(m) (1 << (m))
#define REQUIRED_METHODS \
	(FLAG(METH_INIT) | FLAG(METH_FINAL) | FLAG(METH_WATCH))
#define NULLABLE_METHODS \
	(FLAG(METH_BLOCKING) | FLAG(METH_SEEK) | \
	FLAG(METH_CONFIGURE) | FLAG(METH_CGET) | \
	FLAG(METH_CGETALL)   | FLAG(METH_TRUNCATE))

#define RANDW \
	(TCL_READABLE | TCL_WRITABLE)

#define IMPLIES(a,b)	((!(a)) || (b))
#define HAS(x,f)	((x) & FLAG(f))

#if TCL_THREADS
/*
 * Thread specific types and structures.
 *
 * We are here essentially creating a very specific implementation of 'thread
 * send'.
 */

/*
 * Enumeration of all operations which can be forwarded.
 */

typedef enum {
    ForwardedClose,
    ForwardedInput,
    ForwardedOutput,
    ForwardedSeek,
    ForwardedWatch,
    ForwardedBlock,
    ForwardedSetOpt,
    ForwardedGetOpt,
    ForwardedGetOptAll,
    ForwardedTruncate
} ForwardedOperation;

/*
 * Event used to forward driver invocations to the thread actually managing
 * the channel. We cannot construct the command to execute and forward that.
 * Because then it will contain a mixture of Tcl_Obj's belonging to both the
 * command handler thread (CT), and the thread managing the channel (MT),
 * executed in CT. Tcl_Obj's are not allowed to cross thread boundaries. So we
 * forward an operation code, the argument details, and reference to results.
 * The command is assembled in the CT and belongs fully to that thread. No
 * sharing problems.
 */

typedef struct {
    int code;			/* O: Ok/Fail of the cmd handler */
    char *msgStr;		/* O: Error message for handler failure */
    bool mustFree;		/* O: True if msgStr is allocated, false if
				 * otherwise (static). */
} ForwardParamBase;

/*
 * Operation specific parameter/result structures. (These are "subtypes" of
 * ForwardParamBase. Where an operation does not need any special types, it
 * has no "subtype" and just uses ForwardParamBase, as listed above.)
 */

struct ForwardParamInput {
    ForwardParamBase base;	/* "Supertype". MUST COME FIRST. */
    char *buf;			/* O: Where to store the read bytes */
    Tcl_Size toRead;		/* I: #bytes to read,
				 * O: #bytes actually read */
};
struct ForwardParamOutput {
    ForwardParamBase base;	/* "Supertype". MUST COME FIRST. */
    const char *buf;		/* I: Where the bytes to write come from */
    Tcl_Size toWrite;		/* I: #bytes to write,
				 * O: #bytes actually written */
};
struct ForwardParamSeek {
    ForwardParamBase base;	/* "Supertype". MUST COME FIRST. */
    int seekMode;		/* I: How to seek */
    Tcl_WideInt offset;		/* I: Where to seek,
				 * O: New location */
};
struct ForwardParamWatch {
    ForwardParamBase base;	/* "Supertype". MUST COME FIRST. */
    int mask;			/* I: What events to watch for */
};
struct ForwardParamBlock {
    ForwardParamBase base;	/* "Supertype". MUST COME FIRST. */
    int nonblocking;		/* I: What mode to activate */
};
struct ForwardParamSetOpt {
    ForwardParamBase base;	/* "Supertype". MUST COME FIRST. */
    const char *name;		/* Name of option to set */
    const char *value;		/* Value to set */
};
struct ForwardParamGetOpt {
    ForwardParamBase base;	/* "Supertype". MUST COME FIRST. */
    const char *name;		/* Name of option to get, maybe NULL */
    Tcl_DString *value;		/* Result */
};
struct ForwardParamTruncate {
    ForwardParamBase base;	/* "Supertype". MUST COME FIRST. */
    Tcl_WideInt length;		/* I: Length of file. */
};

/*
 * Now join all these together in a single union for convenience.
 */

typedef union ForwardParam {
    ForwardParamBase base;
    struct ForwardParamInput input;
    struct ForwardParamOutput output;
    struct ForwardParamSeek seek;
    struct ForwardParamWatch watch;
    struct ForwardParamBlock block;
    struct ForwardParamSetOpt setOpt;
    struct ForwardParamGetOpt getOpt;
    struct ForwardParamTruncate truncate;
} ForwardParam;

/*
 * Forward declaration.
 */

typedef struct ForwardingResult ForwardingResult;

/*
 * General event structure, with reference to operation specific data.
 */

typedef struct {
    Tcl_Event event;		/* Basic event data, has to be first item */
    ForwardingResult *resultPtr;
    ForwardedOperation op;	/* Forwarded driver operation */
    ReflectedChannel *rcPtr;	/* Channel instance */
    ForwardParam *param;	/* Packaged arguments and return values, a
				 * ForwardParam pointer. */
} ForwardingEvent;

/*
 * Structure to manage the result of the forwarding. This is not the result of
 * the operation itself, but about the success of the forward event itself.
 * The event can be successful, even if the operation which was forwarded
 * failed. It is also there to manage the synchronization between the involved
 * threads.
 */

struct ForwardingResult {
    Tcl_ThreadId src;		/* Originating thread. */
    Tcl_ThreadId dst;		/* Thread the op was forwarded to. */
    Tcl_Interp *dsti;		/* Interpreter in the thread the op was
				 * forwarded to. */
    /*
     * Note regarding 'dsti' above: Its information is also available via the
     * chain evPtr->rcPtr->interp, however, as can be seen, two more
     * indirections are needed to retrieve it. And the evPtr may be gone,
     * breaking the chain.
     */
    Tcl_Condition done;		/* Condition variable the forwarder blocks
				 * on. */
    int result;			/* TCL_OK or TCL_ERROR */
    ForwardingEvent *evPtr;	/* Event the result belongs to. */
    ForwardingResult *prevPtr, *nextPtr;
				/* Links into the list of pending forwarded
				 * results. */
};

typedef struct ThreadSpecificData_ReflectedChannel {
    /*
     * Table of all reflected channels owned by this thread. This is the
     * per-thread version of the per-interpreter map.
     */

    ReflectedChannelMap *rcmPtr;
} ThreadSpecificData;

static Tcl_ThreadDataKey dataKey;

/*
 * List of forwarded operations which have not completed yet, plus the mutex
 * to protect the access to this process global list.
 */

static ForwardingResult *forwardList = NULL;
TCL_DECLARE_MUTEX(rcForwardMutex)

/*
 * Function containing the generic code executing a forward, and wrapper
 * macros for the actual operations we wish to forward. Uses ForwardProc as
 * the event function executed by the thread receiving a forwarding event
 * (which executes the appropriate function and collects the result, if any).
 *
 * The ExitProc ensures that things do not deadlock when the sending thread
 * involved in the forwarding exits. It also clean things up so that we don't
 * leak resources when threads go away.
 */

static void		ForwardOpToHandlerThread(ReflectedChannel *rcPtr,
			    ForwardedOperation op, const void *param);
static int		ForwardProc(Tcl_Event *evPtr, int mask);
static void		SrcExitProc(void *clientData);

#define FreeReceivedError(p) \
<<<<<<< HEAD
	if ((p)->base.mustFree) {				\
	    Tcl_Free((p)->base.msgStr);				\
	}
#define PassReceivedErrorInterp(i,p) \
	if ((i) != NULL) {                                      \
	    Tcl_SetChannelErrorInterp((i),                      \
		    Tcl_NewStringObj((p)->base.msgStr, -1));    \
	}                                                       \
	FreeReceivedError(p)
#define PassReceivedError(c,p) \
	Tcl_SetChannelError((c), Tcl_NewStringObj((p)->base.msgStr, -1)); \
	FreeReceivedError(p)
#define ForwardSetStaticError(p,emsg) \
	(p)->base.code = TCL_ERROR;				\
	(p)->base.mustFree = false;				\
	(p)->base.msgStr = (char *) (emsg)
#define ForwardSetDynamicError(p,emsg) \
	(p)->base.code = TCL_ERROR;				\
	(p)->base.mustFree = true;				\
	(p)->base.msgStr = (char *) (emsg)
=======
    do {							\
	if ((p)->base.mustFree) {				\
	    Tcl_Free((p)->base.msgStr);				\
	}							\
    } while (0)
#define PassReceivedErrorInterp(interp, p) \
    do {							\
	if ((interp) != NULL) {					\
	    Tcl_SetChannelErrorInterp((interp),			\
		    Tcl_NewStringObj((p)->base.msgStr, -1));	\
	}							\
	FreeReceivedError(p);					\
    } while (0)
#define PassReceivedError(chan, p) \
    do {							\
	Tcl_SetChannelError((chan),				\
		Tcl_NewStringObj((p)->base.msgStr, -1));	\
	FreeReceivedError(p);					\
    } while (0)
#define ForwardSetStaticError(p, emsg) \
    do {							\
	(p)->base.code = TCL_ERROR;				\
	(p)->base.mustFree = 0;					\
	(p)->base.msgStr = (char *) (emsg);			\
    } while (0)
#define ForwardSetDynamicError(p, emsg) \
    do {							\
	(p)->base.code = TCL_ERROR;				\
	(p)->base.mustFree = 1;					\
	(p)->base.msgStr = (char *) (emsg);			\
    } while (0)
>>>>>>> 7a685525

static void		ForwardSetObjError(ForwardParam *p, Tcl_Obj *objPtr);

static ReflectedChannelMap *	GetThreadReflectedChannelMap(void);
static Tcl_ExitProc	DeleteThreadReflectedChannelMap;

#endif /* TCL_THREADS */

#define SetChannelErrorStr(c,msgStr) \
	Tcl_SetChannelError((c), Tcl_NewStringObj((msgStr), -1))

static Tcl_Obj *	MarshallError(Tcl_Interp *interp);
static void		UnmarshallErrorResult(Tcl_Interp *interp,
			    Tcl_Obj *msgObj);

/*
 * Static functions for this file:
 */

static int		EncodeEventMask(Tcl_Interp *interp,
			    const char *objName, Tcl_Obj *obj, int *mask);
static Tcl_Obj *	DecodeEventMask(int mask);
static ReflectedChannel * NewReflectedChannel(Tcl_Interp *interp,
			    Tcl_Obj *cmdpfxObj, int mode, Tcl_Obj *handleObj);
static Tcl_Obj *	NextHandle(void);
static Tcl_FreeProc	FreeReflectedChannel;
static int		InvokeTclMethod(ReflectedChannel *rcPtr,
			    MethodName method, Tcl_Obj *argOneObj,
			    Tcl_Obj *argTwoObj, Tcl_Obj **resultObjPtr);

static ReflectedChannelMap *	GetReflectedChannelMap(Tcl_Interp *interp);
static Tcl_InterpDeleteProc	DeleteReflectedChannelMap;
static int		ErrnoReturn(ReflectedChannel *rcPtr, Tcl_Obj *resObj);
static void		MarkDead(ReflectedChannel *rcPtr);

/*
 * Global constant strings (messages). ==================
 * These string are used directly as bypass errors, thus they have to be valid
 * Tcl lists where the last element is the message itself. Hence the
 * list-quoting to keep the words of the message together. See also [x].
 */

static const char *msg_read_toomuch = "{read delivered more than requested}";
static const char *msg_read_nonbyte = "{read delivered nonbyte result}";
static const char *msg_write_toomuch = "{write wrote more than requested}";
static const char *msg_write_nothing = "{write wrote nothing}";
static const char *msg_seek_beforestart = "{Tried to seek before origin}";
#if TCL_THREADS
static const char *msg_send_originlost = "{Channel thread lost}";
#endif /* TCL_THREADS */
static const char *msg_send_dstlost = "{Owner lost}";
static const char *msg_dstlost =
	"-code 1 -level 0 -errorcode NONE -errorinfo {} -errorline 1 {Owner lost}";

/*
 * Main methods to plug into the 'chan' ensemble'. ==================
 */

/*
 *----------------------------------------------------------------------
 *
 * TclChanCreateObjCmd --
 *
 *	This function is invoked to process the "chan create" Tcl command.
 *	See the user documentation for details on what it does.
 *
 * Results:
 *	A standard Tcl result. The handle of the new channel is placed in the
 *	interp result.
 *
 * Side effects:
 *	Creates a new channel.
 *
 *----------------------------------------------------------------------
 */

int
TclChanCreateObjCmd(
    TCL_UNUSED(void *),
    Tcl_Interp *interp,
    int objc,
    Tcl_Obj *const *objv)
{
    ReflectedChannel *rcPtr;	/* Instance data of the new channel */
    Tcl_Obj *rcId;		/* Handle of the new channel */
    int mode;			/* R/W mode of new channel. Has to match
				 * abilities of handler commands */
    Tcl_Obj *cmdObj;		/* Command prefix, list of words */
    Tcl_Obj *cmdNameObj;	/* Command name */
    Tcl_Channel chan;		/* Token for the new channel */
    Tcl_Obj *modeObj;		/* mode in obj form for method call */
    Tcl_Size listc;		/* Result of 'initialize', and of */
    Tcl_Obj **listv;		/* its sublist in the 2nd element */
    int methIndex;		/* Encoded method name */
    int result;			/* Result code for 'initialize' */
    Tcl_Obj *resObj;		/* Result data for 'initialize' */
    int methods;		/* Bitmask for supported methods. */
    Channel *chanPtr;		/* 'chan' resolved to internal struct. */
    ReflectedChannelMap *rcmPtr;
				/* Map of reflected channels with handlers in
				 * this interp. */
    Tcl_HashEntry *hPtr;	/* Entry in the above map */
    int isNew;			/* Placeholder. */

    /*
     * Syntax:   chan create MODE CMDPREFIX
     *           [0]  [1]    [2]  [3]
     *
     * Actually: rCreate MODE CMDPREFIX
     *           [0]     [1]  [2]
     */
    enum ArgIndices {
	MODE = 1,
	CMD = 2
    };

    /*
     * Number of arguments...
     */

    if (objc != 3) {
	Tcl_WrongNumArgs(interp, 1, objv, "mode cmdprefix");
	return TCL_ERROR;
    }

    /*
     * First argument is a list of modes. Allowed entries are "read", "write".
     * Empty list is uncommon, but allowed. Abbreviations are ok.
     */

    modeObj = objv[MODE];
    if (EncodeEventMask(interp, "mode", objv[MODE], &mode) != TCL_OK) {
	return TCL_ERROR;
    }

    /*
     * Second argument is command prefix, i.e. list of words, first word is
     * name of handler command, other words are fixed arguments. Run the
     * 'initialize' method to get the list of supported methods. Validate
     * this.
     */

    cmdObj = objv[CMD];

    /*
     * Basic check that the command prefix truly is a list.
     */

    if (Tcl_ListObjIndex(interp, cmdObj, 0, &cmdNameObj) != TCL_OK) {
	return TCL_ERROR;
    }

    /*
     * Now create the channel.
     */

    rcId = NextHandle();
    rcPtr = NewReflectedChannel(interp, cmdObj, mode, rcId);
    if (!rcPtr) {
	return TCL_ERROR;
    }

    /*
     * Invoke 'initialize' and validate that the handler is present and ok.
     * Squash the channel if not.
     *
     * Note: The conversion of 'mode' back into a Tcl_Obj ensures that
     * 'initialize' is invoked with canonical mode names, and no
     * abbreviations. Using modeObj directly could feed abbreviations into the
     * handler, and the handler is not specified to handle such.
     */

    modeObj = DecodeEventMask(mode);
    /* assert modeObj.refCount == 1 */
    result = InvokeTclMethod(rcPtr, METH_INIT, modeObj, NULL, &resObj);
    Tcl_DecrRefCount(modeObj);

    if (result != TCL_OK) {
	UnmarshallErrorResult(interp, resObj);
	Tcl_DecrRefCount(resObj);	/* Remove reference held from invoke */
	goto error;
    }

    /*
     * Verify the result.
     * - List, of method names. Convert to mask.
     *   Check for non-optionals through the mask.
     *   Compare open mode against optional r/w.
     */

    if (TclListObjGetElements(NULL, resObj, &listc, &listv) != TCL_OK) {
	TclPrintfResult(interp,
		"chan handler \"%s initialize\" returned non-list: %s",
		TclGetString(cmdObj), TclGetString(resObj));
	Tcl_DecrRefCount(resObj);
	goto error;
    }

    methods = 0;
    while (listc > 0) {
	if (Tcl_GetIndexFromObj(interp, listv[listc-1], methodNames,
		"method", TCL_EXACT, &methIndex) != TCL_OK) {
	    TclPrintfResult(interp,
		    "chan handler \"%s initialise\" returned %s",
		    TclGetString(cmdObj), Tcl_GetStringResult(interp));
	    Tcl_DecrRefCount(resObj);
	    goto error;
	}

	methods |= FLAG(methIndex);
	listc--;
    }
    Tcl_DecrRefCount(resObj);

    if ((REQUIRED_METHODS & methods) != REQUIRED_METHODS) {
	TclPrintfResult(interp,
		"chan handler \"%s\" does not support all required methods",
		TclGetString(cmdObj));
	goto error;
    }

    if ((mode & TCL_READABLE) && !HAS(methods, METH_READ)) {
	TclPrintfResult(interp, "chan handler \"%s\" lacks a \"read\" method",
		TclGetString(cmdObj));
	goto error;
    }

    if ((mode & TCL_WRITABLE) && !HAS(methods, METH_WRITE)) {
	TclPrintfResult(interp, "chan handler \"%s\" lacks a \"write\" method",
		TclGetString(cmdObj));
	goto error;
    }

    if (!IMPLIES(HAS(methods, METH_CGET), HAS(methods, METH_CGETALL))) {
	TclPrintfResult(interp,
		"chan handler \"%s\" supports \"cget\" but not \"cgetall\"",
		TclGetString(cmdObj));
	goto error;
    }

    if (!IMPLIES(HAS(methods, METH_CGETALL), HAS(methods, METH_CGET))) {
	TclPrintfResult(interp,
		"chan handler \"%s\" supports \"cgetall\" but not \"cget\"",
		TclGetString(cmdObj));
	goto error;
    }

    Tcl_ResetResult(interp);

    /*
     * Everything is fine now.
     */

    chan = Tcl_CreateChannel(&reflectedChannelType, TclGetString(rcId), rcPtr,
	    mode);
    rcPtr->chan = chan;
    TclChannelPreserve(chan);
    chanPtr = (Channel *) chan;

    if ((methods & NULLABLE_METHODS) != NULLABLE_METHODS) {
	/*
	 * Some of the nullable methods are not supported. We clone the
	 * channel type, null the associated C functions, and use the result
	 * as the actual channel type.
	 */

	Tcl_ChannelType *clonePtr = (Tcl_ChannelType *)Tcl_Alloc(sizeof(Tcl_ChannelType));

	memcpy(clonePtr, &reflectedChannelType, sizeof(Tcl_ChannelType));

	if (!(methods & FLAG(METH_CONFIGURE))) {
	    clonePtr->setOptionProc = NULL;
	}

	if (!(methods & FLAG(METH_CGET)) && !(methods & FLAG(METH_CGETALL))) {
	    clonePtr->getOptionProc = NULL;
	}
	if (!(methods & FLAG(METH_BLOCKING))) {
	    clonePtr->blockModeProc = NULL;
	}
	if (!(methods & FLAG(METH_SEEK))) {
	    clonePtr->wideSeekProc = NULL;
	}
	if (!(methods & FLAG(METH_TRUNCATE))) {
	    clonePtr->truncateProc = NULL;
	}

	chanPtr->typePtr = clonePtr;
    }

    /*
     * Register the channel in the I/O system, and in our map for 'chan
     * postevent'.
     */

    Tcl_RegisterChannel(interp, chan);

    rcmPtr = GetReflectedChannelMap(interp);
    hPtr = Tcl_CreateHashEntry(&rcmPtr->map, chanPtr->state->channelName,
	    &isNew);
    if (!isNew && chanPtr != Tcl_GetHashValue(hPtr)) {
	Tcl_Panic("TclChanCreateObjCmd: duplicate channel names");
    }
    Tcl_SetHashValue(hPtr, chan);
#if TCL_THREADS
    rcmPtr = GetThreadReflectedChannelMap();
    hPtr = Tcl_CreateHashEntry(&rcmPtr->map, chanPtr->state->channelName,
	    NULL);
    Tcl_SetHashValue(hPtr, chan);
#endif

    /*
     * Return handle as result of command.
     */

    Tcl_SetObjResult(interp,
	    Tcl_NewStringObj(chanPtr->state->channelName, -1));
    return TCL_OK;

  error:
    Tcl_DecrRefCount(rcPtr->name);
    Tcl_DecrRefCount(rcPtr->methods);
    Tcl_DecrRefCount(rcPtr->cmd);
    Tcl_Free(rcPtr);
    return TCL_ERROR;
}

/*
 *----------------------------------------------------------------------
 *
 * TclChanPostEventObjCmd --
 *
 *	This function is invoked to process the "chan postevent" Tcl command.
 *	See the user documentation for details on what it does.
 *
 * Results:
 *	A standard Tcl result.
 *
 * Side effects:
 *	Posts events to a reflected channel, invokes event handlers. The
 *	latter implies that arbitrary side effects are possible.
 *
 *----------------------------------------------------------------------
 */

#if TCL_THREADS
typedef struct {
    Tcl_Event header;
    ReflectedChannel *rcPtr;
    int events;
} ReflectEvent;

static int
ReflectEventRun(
    Tcl_Event *ev,
    TCL_UNUSED(int) /*flags*/)
{
    /* OWNER thread
     *
     * Note: When the channel is closed any pending events of this type are
     * deleted. See ReflectClose() for the Tcl_DeleteEvents() calls
     * accomplishing that.
     */

    ReflectEvent *e = (ReflectEvent *) ev;

    Tcl_NotifyChannel(e->rcPtr->chan, e->events);
    return 1;
}

static int
ReflectEventDelete(
    Tcl_Event *ev,
    void *cd)
{
    /* OWNER thread
     *
     * Invoked by DeleteThreadReflectedChannelMap() and ReflectClose(). The
     * latter ensures that no pending events of this type are run on an
     * invalid channel.
     */

    ReflectEvent *e = (ReflectEvent *) ev;

    if ((ev->proc != ReflectEventRun) || ((cd != NULL) && (cd != e->rcPtr))) {
	return false;
    }
    return true;
}
#endif

int
TclChanPostEventObjCmd(
    TCL_UNUSED(void *),
    Tcl_Interp *interp,
    int objc,
    Tcl_Obj *const *objv)
{
    /*
     * Ensure -> HANDLER thread
     *
     * Syntax:   chan postevent CHANNEL EVENTSPEC
     *           [0]  [1]       [2]     [3]
     *
     * Actually: rPostevent CHANNEL EVENTSPEC
     *           [0]        [1]     [2]
     *
     * where EVENTSPEC = {read write ...} (Abbreviations allowed as well).
     */
    enum ArgIndices {
	CHAN = 1,
	EVENT = 2
    };

    const char *chanId;		/* Tcl level channel handle */
    Tcl_Channel chan;		/* Channel associated to the handle */
    const Tcl_ChannelType *chanTypePtr;
				/* Its associated driver structure */
    ReflectedChannel *rcPtr;	/* Associated instance data */
    int events;			/* Mask of events to post */
    ReflectedChannelMap *rcmPtr;/* Map of reflected channels with handlers in
				 * this interp. */
    Tcl_HashEntry *hPtr;	/* Entry in the above map */

    /*
     * Number of arguments...
     */

    if (objc != 3) {
	Tcl_WrongNumArgs(interp, 1, objv, "channel eventspec");
	return TCL_ERROR;
    }

    /*
     * First argument is a channel, a reflected channel, and the call of this
     * command is done from the interp defining the channel handler cmd.
     */

    chanId = TclGetString(objv[CHAN]);

    rcmPtr = GetReflectedChannelMap(interp);
    hPtr = Tcl_FindHashEntry(&rcmPtr->map, chanId);

    if (hPtr == NULL) {
	TclPrintfResult(interp,
		"can not find reflected channel named \"%s\"", chanId);
	TclSetErrorCode(interp, "TCL", "LOOKUP", "CHANNEL", chanId);
	return TCL_ERROR;
    }

    /*
     * Note that the search above subsumes several of the older checks,
     * namely:
     *
     * (1) Does the channel handle refer to a reflected channel?
     * (2) Is the post event issued from the interpreter holding the handler
     *     of the reflected channel?
     *
     * A successful search answers yes to both. Because the map holds only
     * handles of reflected channels, and only of such whose handler is
     * defined in this interpreter.
     *
     * We keep the old checks for both, for paranoia, but abort now instead of
     * throwing errors, as failure now means that our internal data structures
     * have gone seriously haywire.
     */

    chan = (Tcl_Channel)Tcl_GetHashValue(hPtr);
    chanTypePtr = Tcl_GetChannelType(chan);

    /*
     * We use a function referenced by the channel type as our cookie to
     * detect calls to non-reflecting channels. The channel type itself is not
     * suitable, as it might not be the static definition in this file, but a
     * clone thereof. And while we have reserved the name of the type nothing
     * in the core checks against violation, so someone else might have
     * created a channel type using our name, clashing with ourselves.
     */

    if (chanTypePtr->watchProc != &ReflectWatch) {
	Tcl_Panic("TclChanPostEventObjCmd: channel is not a reflected channel");
    }

    rcPtr = (ReflectedChannel *)Tcl_GetChannelInstanceData(chan);

    if (rcPtr->interp != interp) {
	Tcl_Panic("TclChanPostEventObjCmd: postevent accepted for call from outside interpreter");
    }

    /*
     * Second argument is a list of events. Allowed entries are "read",
     * "write". Expect at least one list element. Abbreviations are ok.
     */

    if (EncodeEventMask(interp, "event", objv[EVENT], &events) != TCL_OK) {
	return TCL_ERROR;
    }
    if (events == 0) {
	TclPrintfResult(interp, "bad event list: is empty");
	return TCL_ERROR;
    }

    /*
     * Check that the channel is actually interested in the provided events.
     */

    if (events & ~rcPtr->interest) {
	TclPrintfResult(interp,
		"tried to post events channel \"%s\" is not interested in",
		chanId);
	return TCL_ERROR;
    }

    /*
     * We have the channel and the events to post.
     */

#if TCL_THREADS
    if (rcPtr->owner == rcPtr->thread) {
#endif
	Tcl_NotifyChannel(chan, events);
#if TCL_THREADS
    } else {
	ReflectEvent *ev = (ReflectEvent *)Tcl_Alloc(sizeof(ReflectEvent));

	ev->header.proc = ReflectEventRun;
	ev->events = events;
	ev->rcPtr = rcPtr;

	/*
	 * We are not preserving the structure here. When the channel is
	 * closed any pending events are deleted, see ReflectClose(), and
	 * ReflectEventDelete(). Trying to preserve and later release when the
	 * event is run may generate a situation where the channel structure
	 * is deleted but not our structure, crashing in
	 * FreeReflectedChannel().
	 *
	 * Force creation of the RCM, for proper cleanup on thread teardown.
	 * The teardown of unprocessed events is currently coupled to the
	 * thread reflected channel map
	 */

	(void) GetThreadReflectedChannelMap();

	/*
	 * XXX Race condition !!
	 * XXX The destination thread may not exist anymore already.
	 * XXX (Delayed postevent executed after channel got removed).
	 * XXX Can we detect this ? (check the validity of the owner threadid ?)
	 * XXX Actually, in that case the channel should be dead also !
	 */

	Tcl_ThreadQueueEvent(rcPtr->owner, (Tcl_Event *) ev,
		TCL_QUEUE_TAIL|TCL_QUEUE_ALERT_IF_EMPTY);
    }
#endif

    /*
     * Squash interp results left by the event script.
     */

    Tcl_ResetResult(interp);
    return TCL_OK;
}

/*
 * Channel error message marshalling utilities.
 */

static Tcl_Obj *
MarshallError(
    Tcl_Interp *interp)
{
    /*
     * Capture the result status of the interpreter into a string. => List of
     * options and values, followed by the error message. The result has
     * refCount 0.
     */

    Tcl_Obj *returnOpt = Tcl_GetReturnOptions(interp, TCL_ERROR);

    /*
     * => returnOpt.refCount == 0. We can append directly.
     */

    Tcl_ListObjAppendElement(NULL, returnOpt, Tcl_GetObjResult(interp));
    return returnOpt;
}

static void
UnmarshallErrorResult(
    Tcl_Interp *interp,
    Tcl_Obj *msgObj)
{
    Tcl_Size lc;
    Tcl_Obj **lv;
    int explicitResult;
    Tcl_Size numOptions;

    /*
     * Process the caught message.
     *
     * Syntax = (option value)... ?message?
     *
     * Bad syntax causes a panic. This is OK because the other side uses
     * Tcl_GetReturnOptions and list construction functions to marshal the
     * information; if we panic here, something has gone badly wrong already.
     */

    if (TclListObjGetElements(interp, msgObj, &lc, &lv) != TCL_OK) {
	Tcl_Panic("TclChanCaughtErrorBypass: Bad syntax of caught result");
    }
    if (interp == NULL) {
	return;
    }

    explicitResult = lc & 1;		/* Odd number of values? */
    numOptions = lc - explicitResult;

    if (explicitResult) {
	Tcl_SetObjResult(interp, lv[lc-1]);
    }

    (void) Tcl_SetReturnOptions(interp, Tcl_NewListObj(numOptions, lv));
    ((Interp *) interp)->flags &= ~ERR_ALREADY_LOGGED;
}

bool
TclChanCaughtErrorBypass(
    Tcl_Interp *interp,
    Tcl_Channel chan)
{
    Tcl_Obj *chanMsgObj = NULL;
    Tcl_Obj *interpMsgObj = NULL;
    Tcl_Obj *msgObj = NULL;

    /*
     * Get a bypassed error message from channel and/or interpreter, save the
     * reference, then kill the returned objects, if there were any. If there
     * are messages in both the channel has preference.
     */

    if ((chan == NULL) && (interp == NULL)) {
	return false;
    }

    if (chan != NULL) {
	Tcl_GetChannelError(chan, &chanMsgObj);
    }
    if (interp != NULL) {
	Tcl_GetChannelErrorInterp(interp, &interpMsgObj);
    }

    if (chanMsgObj != NULL) {
	msgObj = chanMsgObj;
    } else if (interpMsgObj != NULL) {
	msgObj = interpMsgObj;
    }
    if (msgObj != NULL) {
	Tcl_IncrRefCount(msgObj);
    }

    if (chanMsgObj != NULL) {
	Tcl_DecrRefCount(chanMsgObj);
    }
    if (interpMsgObj != NULL) {
	Tcl_DecrRefCount(interpMsgObj);
    }

    /*
     * No message returned, nothing caught.
     */

    if (msgObj == NULL) {
	return false;
    }

    UnmarshallErrorResult(interp, msgObj);

    Tcl_DecrRefCount(msgObj);
    return true;
}

/*
 * Driver functions. ================================================
 */

/*
 *----------------------------------------------------------------------
 *
 * ReflectClose --
 *
 *	This function is invoked when the channel is closed, to delete the
 *	driver-specific instance data.
 *
 * Results:
 *	A Posix error.
 *
 * Side effects:
 *	Releases memory. Arbitrary, as it calls upon a script.
 *
 *----------------------------------------------------------------------
 */

static int
ReflectClose(
    void *clientData,
    Tcl_Interp *interp,
	int flags)
{
    ReflectedChannel *rcPtr = (ReflectedChannel *)clientData;
    int result;			/* Result code for 'close' */
    Tcl_Obj *resObj;		/* Result data for 'close' */
    ReflectedChannelMap *rcmPtr;/* Map of reflected channels with handlers in
				 * this interp */
    Tcl_HashEntry *hPtr;	/* Entry in the above map */
    const Tcl_ChannelType *tctPtr;

    if ((flags & (TCL_CLOSE_READ | TCL_CLOSE_WRITE)) != 0) {
	return EINVAL;
    }

    if (TclInThreadExit()) {
	/*
	 * This call comes from TclFinalizeIOSystem. There are no
	 * interpreters, and therefore we cannot call upon the handler command
	 * anymore. Threading is irrelevant as well. Simply clean up all
	 * the C level data structures and leave the Tcl level to the other
	 * finalization functions.
	 */

	/*
	 * THREADED => Forward this to the origin thread
	 *
	 * Note: DeleteThreadReflectedChannelMap() is the thread exit handler
	 * for the origin thread. Use this to clean up the structure? Except
	 * if lost?
	 */

#if TCL_THREADS
	if (rcPtr->thread != Tcl_GetCurrentThread()) {
	    ForwardParam p;

	    ForwardOpToHandlerThread(rcPtr, ForwardedClose, &p);
	    result = p.base.code;

	    /*
	     * Now squash the pending reflection events for this channel.
	     */

	    Tcl_DeleteEvents(ReflectEventDelete, rcPtr);

	    if (result != TCL_OK) {
		FreeReceivedError(&p);
	    }
	}
#endif

	tctPtr = ((Channel *)rcPtr->chan)->typePtr;
	if (tctPtr && tctPtr != &reflectedChannelType) {
	    Tcl_Free((void *)tctPtr);
	    ((Channel *)rcPtr->chan)->typePtr = NULL;
	}
	Tcl_EventuallyFree(rcPtr, FreeReflectedChannel);
	return EOK;
    }

    /*
     * Are we in the correct thread?
     */

#if TCL_THREADS
    if (rcPtr->thread != Tcl_GetCurrentThread()) {
	ForwardParam p;

	ForwardOpToHandlerThread(rcPtr, ForwardedClose, &p);
	result = p.base.code;

	/*
	 * Now squash the pending reflection events for this channel.
	 */

	Tcl_DeleteEvents(ReflectEventDelete, rcPtr);

	if (result != TCL_OK) {
	    PassReceivedErrorInterp(interp, &p);
	}
    } else {
#endif
	result = InvokeTclMethod(rcPtr, METH_FINAL, NULL, NULL, &resObj);
	if ((result != TCL_OK) && (interp != NULL)) {
	    Tcl_SetChannelErrorInterp(interp, resObj);
	}

	Tcl_DecrRefCount(resObj);	/* Remove reference we held from the
					 * invoke */

	/*
	 * Remove the channel from the map before releasing the memory, to
	 * prevent future accesses (like by 'postevent') from finding and
	 * dereferencing a dangling pointer.
	 *
	 * NOTE: The channel may not be in the map. This is ok, that happens
	 * when the channel was created in a different interpreter and/or
	 * thread and then was moved here.
	 *
	 * NOTE: The channel may have been removed from the map already via
	 * the per-interp DeleteReflectedChannelMap exit-handler.
	 */

	if (!rcPtr->dead) {
	    rcmPtr = GetReflectedChannelMap(rcPtr->interp);
	    hPtr = Tcl_FindHashEntry(&rcmPtr->map,
		    TclGetChannelName(rcPtr->chan));
	    if (hPtr) {
		Tcl_DeleteHashEntry(hPtr);
	    }
	}
#if TCL_THREADS
	rcmPtr = GetThreadReflectedChannelMap();
	hPtr = Tcl_FindHashEntry(&rcmPtr->map,
		TclGetChannelName(rcPtr->chan));
	if (hPtr) {
	    Tcl_DeleteHashEntry(hPtr);
	}
    }
#endif
    tctPtr = ((Channel *)rcPtr->chan)->typePtr;
    if (tctPtr && tctPtr != &reflectedChannelType) {
	Tcl_Free((void *)tctPtr);
	((Channel *)rcPtr->chan)->typePtr = NULL;
    }
    Tcl_EventuallyFree(rcPtr, FreeReflectedChannel);
    return (result == TCL_OK) ? EOK : EINVAL;
}

/*
 *----------------------------------------------------------------------
 *
 * ReflectInput --
 *
 *	This function is invoked when more data is requested from the channel.
 *
 * Results:
 *	The number of bytes read.
 *
 * Side effects:
 *	Allocates memory. Arbitrary, as it calls upon a script.
 *
 *----------------------------------------------------------------------
 */

static int
ReflectInput(
    void *clientData,
    char *buf,
    int toRead,
    int *errorCodePtr)
{
    ReflectedChannel *rcPtr = (ReflectedChannel *)clientData;
    Tcl_Obj *toReadObj;
    Tcl_Size bytec = 0;		/* Number of returned bytes */
    unsigned char *bytev;	/* Array of returned bytes */
    Tcl_Obj *resObj;		/* Result data for 'read' */

    /*
     * Are we in the correct thread?
     */

#if TCL_THREADS
    if (rcPtr->thread != Tcl_GetCurrentThread()) {
	ForwardParam p;

	p.input.buf = buf;
	p.input.toRead = toRead;

	ForwardOpToHandlerThread(rcPtr, ForwardedInput, &p);

	if (p.base.code != TCL_OK) {
	    if (p.base.code < 0) {
		/*
		 * No error message, this is an errno signal.
		 */

		*errorCodePtr = -p.base.code;
	    } else {
		PassReceivedError(rcPtr->chan, &p);
		*errorCodePtr = EINVAL;
	    }
	    p.input.toRead = TCL_INDEX_NONE;
	} else {
	    *errorCodePtr = EOK;
	}

	return p.input.toRead;
    }
#endif

    /* ASSERT: rcPtr->method & FLAG(METH_READ) */
    /* ASSERT: rcPtr->mode & TCL_READABLE */

    Tcl_Preserve(rcPtr);

    TclNewIntObj(toReadObj, toRead);
    Tcl_IncrRefCount(toReadObj);

    if (InvokeTclMethod(rcPtr, METH_READ, toReadObj, NULL, &resObj)!=TCL_OK) {
	int code = ErrnoReturn(rcPtr, resObj);

	if (code < 0) {
	    *errorCodePtr = -code;
	    goto error;
	}

	Tcl_SetChannelError(rcPtr->chan, resObj);
	goto invalid;
    }

    bytev = Tcl_GetBytesFromObj(NULL, resObj, &bytec);

    if (bytev == NULL) {
	SetChannelErrorStr(rcPtr->chan, msg_read_nonbyte);
	goto invalid;
    } else if (toRead < bytec) {
	SetChannelErrorStr(rcPtr->chan, msg_read_toomuch);
	goto invalid;
    }

    *errorCodePtr = EOK;

    if (bytec > 0) {
	memcpy(buf, bytev, bytec);
    }

  stop:
    Tcl_DecrRefCount(toReadObj);
    Tcl_DecrRefCount(resObj);		/* Remove reference held from invoke */
    Tcl_Release(rcPtr);
    return bytec;
  invalid:
    *errorCodePtr = EINVAL;
  error:
    bytec = -1;
    goto stop;
}

/*
 *----------------------------------------------------------------------
 *
 * ReflectOutput --
 *
 *	This function is invoked when data is writen to the channel.
 *
 * Results:
 *	The number of bytes actually written.
 *
 * Side effects:
 *	Allocates memory. Arbitrary, as it calls upon a script.
 *
 *----------------------------------------------------------------------
 */

static int
ReflectOutput(
    void *clientData,
    const char *buf,
    int toWrite,
    int *errorCodePtr)
{
    ReflectedChannel *rcPtr = (ReflectedChannel *)clientData;
    Tcl_Obj *bufObj;
    Tcl_Obj *resObj;		/* Result data for 'write' */
    int written;

    /*
     * Are we in the correct thread?
     */

#if TCL_THREADS
    if (rcPtr->thread != Tcl_GetCurrentThread()) {
	ForwardParam p;

	p.output.buf = buf;
	p.output.toWrite = toWrite;

	ForwardOpToHandlerThread(rcPtr, ForwardedOutput, &p);

	if (p.base.code != TCL_OK) {
	    if (p.base.code < 0) {
		/*
		 * No error message, this is an errno signal.
		 */

		*errorCodePtr = -p.base.code;
	    } else {
		PassReceivedError(rcPtr->chan, &p);
		*errorCodePtr = EINVAL;
	    }
	    p.output.toWrite = -1;
	} else {
	    *errorCodePtr = EOK;
	}

	return p.output.toWrite;
    }
#endif

    /* ASSERT: rcPtr->method & FLAG(METH_WRITE) */
    /* ASSERT: rcPtr->mode & TCL_WRITABLE */

    Tcl_Preserve(rcPtr);
    Tcl_Preserve(rcPtr->interp);

    bufObj = Tcl_NewByteArrayObj(UCHARP(buf), toWrite);
    Tcl_IncrRefCount(bufObj);

    if (InvokeTclMethod(rcPtr, METH_WRITE, bufObj, NULL, &resObj) != TCL_OK) {
	int code = ErrnoReturn(rcPtr, resObj);

	if (code < 0) {
	    *errorCodePtr = -code;
	    goto error;
	}

	Tcl_SetChannelError(rcPtr->chan, resObj);
	goto invalid;
    }

    if (Tcl_InterpDeleted(rcPtr->interp)) {
	/*
	 * The interp was destroyed during InvokeTclMethod().
	 */

	SetChannelErrorStr(rcPtr->chan, msg_send_dstlost);
	goto invalid;
    }
    if (Tcl_GetIntFromObj(rcPtr->interp, resObj, &written) != TCL_OK) {
	Tcl_SetChannelError(rcPtr->chan, MarshallError(rcPtr->interp));
	goto invalid;
    }

    if ((written == 0) && (toWrite > 0)) {
	/*
	 * The handler claims to have written nothing of what it was given.
	 * That is bad.
	 */

	SetChannelErrorStr(rcPtr->chan, msg_write_nothing);
	goto invalid;
    }
    if (toWrite < written) {
	/*
	 * The handler claims to have written more than it was given. That is
	 * bad. Note that the I/O core would crash if we were to return this
	 * information, trying to write -nnn bytes in the next iteration.
	 */

	SetChannelErrorStr(rcPtr->chan, msg_write_toomuch);
	goto invalid;
    }

    *errorCodePtr = EOK;
  stop:
    Tcl_DecrRefCount(bufObj);
    Tcl_DecrRefCount(resObj);		/* Remove reference held from invoke */
    Tcl_Release(rcPtr->interp);
    Tcl_Release(rcPtr);
    return written;
  invalid:
    *errorCodePtr = EINVAL;
  error:
    written = -1;
    goto stop;
}

/*
 *----------------------------------------------------------------------
 *
 * ReflectSeekWide / ReflectSeek --
 *
 *	This function is invoked when the user wishes to seek on the channel.
 *
 * Results:
 *	The new location of the access point.
 *
 * Side effects:
 *	Allocates memory. Arbitrary, as it calls upon a script.
 *
 *----------------------------------------------------------------------
 */

static long long
ReflectSeekWide(
    void *clientData,
    long long offset,
    int seekMode,
    int *errorCodePtr)
{
    ReflectedChannel *rcPtr = (ReflectedChannel *)clientData;
    Tcl_Obj *offObj, *baseObj;
    Tcl_Obj *resObj;		/* Result for 'seek' */
    Tcl_WideInt newLoc;

    /*
     * Are we in the correct thread?
     */

#if TCL_THREADS
    if (rcPtr->thread != Tcl_GetCurrentThread()) {
	ForwardParam p;

	p.seek.seekMode = seekMode;
	p.seek.offset = offset;

	ForwardOpToHandlerThread(rcPtr, ForwardedSeek, &p);

	if (p.base.code != TCL_OK) {
	    PassReceivedError(rcPtr->chan, &p);
	    *errorCodePtr = EINVAL;
	    p.seek.offset = -1;
	} else {
	    *errorCodePtr = EOK;
	}

	return p.seek.offset;
    }
#endif

    /* ASSERT: rcPtr->method & FLAG(METH_SEEK) */

    Tcl_Preserve(rcPtr);

    TclNewIntObj(offObj, offset);
    baseObj = Tcl_NewStringObj(
	    (seekMode == SEEK_SET) ? "start" :
	    (seekMode == SEEK_CUR) ? "current" : "end", -1);
    Tcl_IncrRefCount(offObj);
    Tcl_IncrRefCount(baseObj);

    if (InvokeTclMethod(rcPtr, METH_SEEK, offObj, baseObj, &resObj)!=TCL_OK) {
	Tcl_SetChannelError(rcPtr->chan, resObj);
	goto invalid;
    }

    if (TclGetWideIntFromObj(rcPtr->interp, resObj, &newLoc) != TCL_OK) {
	Tcl_SetChannelError(rcPtr->chan, MarshallError(rcPtr->interp));
	goto invalid;
    }

    if (newLoc < 0) {
	SetChannelErrorStr(rcPtr->chan, msg_seek_beforestart);
	goto invalid;
    }

    *errorCodePtr = EOK;
  stop:
    Tcl_DecrRefCount(offObj);
    Tcl_DecrRefCount(baseObj);
    Tcl_DecrRefCount(resObj);		/* Remove reference held from invoke */
    Tcl_Release(rcPtr);
    return newLoc;
  invalid:
    *errorCodePtr = EINVAL;
    newLoc = -1;
    goto stop;
}

/*
 *----------------------------------------------------------------------
 *
 * ReflectWatch --
 *
 *	This function is invoked to tell the channel what events the I/O
 *	system is interested in.
 *
 * Results:
 *	None.
 *
 * Side effects:
 *	Allocates memory. Arbitrary, as it calls upon a script.
 *
 *----------------------------------------------------------------------
 */

static void
ReflectWatch(
    void *clientData,
    int mask)
{
    ReflectedChannel *rcPtr = (ReflectedChannel *)clientData;
    Tcl_Obj *maskObj;

    /*
     * We restrict the interest to what the channel can support. IOW there
     * will never be write events for a channel which is not writable.
     * Analoguously for read events and non-readable channels.
     */

    mask &= rcPtr->mode;

    if (mask == rcPtr->interest) {
	/*
	 * Same old, same old, why should we do something?
	 */

	return;
    }

    /*
     * Are we in the correct thread?
     */

#if TCL_THREADS
    if (rcPtr->thread != Tcl_GetCurrentThread()) {
	ForwardParam p;

	p.watch.mask = mask;
	ForwardOpToHandlerThread(rcPtr, ForwardedWatch, &p);

	/*
	 * Any failure from the forward is ignored. We have no place to put
	 * this.
	 */

	return;
    }
#endif

    Tcl_Preserve(rcPtr);

    rcPtr->interest = mask;
    maskObj = DecodeEventMask(mask);
    /* assert maskObj.refCount == 1 */
    (void) InvokeTclMethod(rcPtr, METH_WATCH, maskObj, NULL, NULL);
    Tcl_DecrRefCount(maskObj);

    Tcl_Release(rcPtr);
}

/*
 *----------------------------------------------------------------------
 *
 * ReflectBlock --
 *
 *	This function is invoked to tell the channel which blocking behaviour
 *	is required of it.
 *
 * Results:
 *	A Posix error number.
 *
 * Side effects:
 *	Allocates memory. Arbitrary, as it calls upon a script.
 *
 *----------------------------------------------------------------------
 */

static int
ReflectBlock(
    void *clientData,
    int nonblocking)
{
    ReflectedChannel *rcPtr = (ReflectedChannel *)clientData;
    Tcl_Obj *blockObj;
    int errorNum;		/* EINVAL or EOK (success). */
    Tcl_Obj *resObj;		/* Result data for 'blocking' */

    /*
     * Are we in the correct thread?
     */

#if TCL_THREADS
    if (rcPtr->thread != Tcl_GetCurrentThread()) {
	ForwardParam p;

	p.block.nonblocking = nonblocking;

	ForwardOpToHandlerThread(rcPtr, ForwardedBlock, &p);

	if (p.base.code != TCL_OK) {
	    PassReceivedError(rcPtr->chan, &p);
	    return EINVAL;
	}

	return EOK;
    }
#endif

    blockObj = Tcl_NewBooleanObj(!nonblocking);
    Tcl_IncrRefCount(blockObj);

    Tcl_Preserve(rcPtr);

    if (InvokeTclMethod(rcPtr,METH_BLOCKING,blockObj,NULL,&resObj)!=TCL_OK) {
	Tcl_SetChannelError(rcPtr->chan, resObj);
	errorNum = EINVAL;
    } else {
	errorNum = EOK;
    }

    Tcl_DecrRefCount(blockObj);
    Tcl_DecrRefCount(resObj);		/* Remove reference held from invoke */

    Tcl_Release(rcPtr);
    return errorNum;
}

#if TCL_THREADS
/*
 *----------------------------------------------------------------------
 *
 * ReflectThread --
 *
 *	This function is invoked to tell the channel about thread movements.
 *
 * Results:
 *	None.
 *
 * Side effects:
 *	Allocates memory. Arbitrary, as it calls upon a script.
 *
 *----------------------------------------------------------------------
 */

static void
ReflectThread(
    void *clientData,
    int action)
{
    ReflectedChannel *rcPtr = (ReflectedChannel *)clientData;

    switch (action) {
    case TCL_CHANNEL_THREAD_INSERT:
	rcPtr->owner = Tcl_GetCurrentThread();
	break;
    case TCL_CHANNEL_THREAD_REMOVE:
	rcPtr->owner = NULL;
	break;
    default:
	Tcl_Panic("Unknown thread action code.");
	break;
    }
}

#endif
/*
 *----------------------------------------------------------------------
 *
 * ReflectSetOption --
 *
 *	This function is invoked to configure a channel option.
 *
 * Results:
 *	A standard Tcl result code.
 *
 * Side effects:
 *	Arbitrary, as it calls upon a Tcl script.
 *
 *----------------------------------------------------------------------
 */

static int
ReflectSetOption(
    void *clientData,		/* Channel to query */
    Tcl_Interp *interp,		/* Interpreter to leave error messages in */
    const char *optionName,	/* Name of requested option */
    const char *newValue)	/* The new value */
{
    ReflectedChannel *rcPtr = (ReflectedChannel *)clientData;
    Tcl_Obj *optionObj, *valueObj;
    int result;			/* Result code for 'configure' */
    Tcl_Obj *resObj;		/* Result data for 'configure' */

    /*
     * Are we in the correct thread?
     */

#if TCL_THREADS
    if (rcPtr->thread != Tcl_GetCurrentThread()) {
	ForwardParam p;

	p.setOpt.name = optionName;
	p.setOpt.value = newValue;

	ForwardOpToHandlerThread(rcPtr, ForwardedSetOpt, &p);

	if (p.base.code != TCL_OK) {
	    Tcl_Obj *err = Tcl_NewStringObj(p.base.msgStr, -1);

	    UnmarshallErrorResult(interp, err);
	    Tcl_DecrRefCount(err);
	    FreeReceivedError(&p);
	}

	return p.base.code;
    }
#endif
    Tcl_Preserve(rcPtr);

    optionObj = Tcl_NewStringObj(optionName, -1);
    valueObj = Tcl_NewStringObj(newValue, -1);

    Tcl_IncrRefCount(optionObj);
    Tcl_IncrRefCount(valueObj);

    result = InvokeTclMethod(rcPtr, METH_CONFIGURE,optionObj,valueObj, &resObj);
    if (result != TCL_OK) {
	UnmarshallErrorResult(interp, resObj);
    }

    Tcl_DecrRefCount(optionObj);
    Tcl_DecrRefCount(valueObj);
    Tcl_DecrRefCount(resObj);		/* Remove reference held from invoke */
    Tcl_Release(rcPtr);
    return result;
}

/*
 *----------------------------------------------------------------------
 *
 * ReflectGetOption --
 *
 *	This function is invoked to retrieve all or a channel option.
 *
 * Results:
 *	A standard Tcl result code.
 *
 * Side effects:
 *	Arbitrary, as it calls upon a Tcl script.
 *
 *----------------------------------------------------------------------
 */

static int
ReflectGetOption(
    void *clientData,		/* Channel to query */
    Tcl_Interp *interp,		/* Interpreter to leave error messages in */
    const char *optionName,	/* Name of reuqested option */
    Tcl_DString *dsPtr)		/* String to place the result into */
{
    /*
     * This code is special. It has regular passing of Tcl result, and errors.
     * The bypass functions are not required.
     */

    ReflectedChannel *rcPtr = (ReflectedChannel *)clientData;
    Tcl_Obj *optionObj;
    Tcl_Obj *resObj;		/* Result data for 'configure' */
    Tcl_Size listc;
    int result = TCL_OK;
    Tcl_Obj **listv;
    MethodName method;

    /*
     * Are we in the correct thread?
     */

#if TCL_THREADS
    if (rcPtr->thread != Tcl_GetCurrentThread()) {
	ForwardedOperation opcode;
	ForwardParam p;

	p.getOpt.name = optionName;
	p.getOpt.value = dsPtr;

	if (optionName == NULL) {
	    opcode = ForwardedGetOptAll;
	} else {
	    opcode = ForwardedGetOpt;
	}

	ForwardOpToHandlerThread(rcPtr, opcode, &p);

	if (p.base.code != TCL_OK) {
	    Tcl_Obj *err = Tcl_NewStringObj(p.base.msgStr, -1);

	    UnmarshallErrorResult(interp, err);
	    Tcl_DecrRefCount(err);
	    FreeReceivedError(&p);
	}

	return p.base.code;
    }
#endif

    if (optionName == NULL) {
	/*
	 * Retrieve all options.
	 */

	method = METH_CGETALL;
	optionObj = NULL;
    } else {
	/*
	 * Retrieve the value of one option.
	 */

	method = METH_CGET;
	optionObj = Tcl_NewStringObj(optionName, -1);
	Tcl_IncrRefCount(optionObj);
    }

    Tcl_Preserve(rcPtr);

    if (InvokeTclMethod(rcPtr, method, optionObj, NULL, &resObj)!=TCL_OK) {
	UnmarshallErrorResult(interp, resObj);
	goto error;
    }

    /*
     * The result has to go into the 'dsPtr' for propagation to the caller of
     * the driver.
     */

    if (optionObj != NULL) {
	TclDStringAppendObj(dsPtr, resObj);
	goto ok;
    }

    /*
     * Extract the list and append each item as element.
     */

    /*
     * NOTE (4): If we extract the string rep we can assume a properly quoted
     * string. Together with a separating space this way of simply appending
     * the whole string rep might be faster. It also doesn't check if the
     * result is a valid list. Nor that the list has an even number elements.
     */

    if (TclListObjGetElements(interp, resObj, &listc, &listv) != TCL_OK) {
	goto error;
    }

    if ((listc % 2) == 1) {
	/*
	 * Odd number of elements is wrong.
	 */

	Tcl_ResetResult(interp);
	TclPrintfResult(interp, "Expected list with even number of "
		"elements, got %" TCL_SIZE_MODIFIER "d element%s instead", listc,
		(listc == 1 ? "" : "s"));
	goto error;
    } else {
	if (!Tcl_IsEmpty(resObj)) {
	    TclDStringAppendLiteral(dsPtr, " ");
	    TclDStringAppendObj(dsPtr, resObj);
	}
	goto ok;
    }

  ok:
    result = TCL_OK;
  stop:
    if (optionObj) {
	Tcl_DecrRefCount(optionObj);
    }
    Tcl_DecrRefCount(resObj);	/* Remove reference held from invoke */
    Tcl_Release(rcPtr);
    return result;
  error:
    result = TCL_ERROR;
    goto stop;
}

/*
 *----------------------------------------------------------------------
 *
 * ReflectTruncate --
 *
 *	This function is invoked to truncate a channel's file size.
 *
 * Results:
 *	A standard Tcl result code.
 *
 * Side effects:
 *	Arbitrary, as it calls upon a Tcl script.
 *
 *----------------------------------------------------------------------
 */

static int
ReflectTruncate(
    void *clientData,		/* Channel to query */
    long long length)		/* Length to truncate to. */
{
    ReflectedChannel *rcPtr = (ReflectedChannel *)clientData;
    Tcl_Obj *lenObj;
    int errorNum;		/* EINVAL or EOK (success). */
    Tcl_Obj *resObj;		/* Result for 'truncate' */

    /*
     * Are we in the correct thread?
     */

#if TCL_THREADS
    if (rcPtr->thread != Tcl_GetCurrentThread()) {
	ForwardParam p;

	p.truncate.length = length;

	ForwardOpToHandlerThread(rcPtr, ForwardedTruncate, &p);

	if (p.base.code != TCL_OK) {
	    PassReceivedError(rcPtr->chan, &p);
	    return EINVAL;
	}

	return EOK;
    }
#endif

    /* ASSERT: rcPtr->method & FLAG(METH_TRUNCATE) */

    Tcl_Preserve(rcPtr);

    lenObj  = Tcl_NewWideIntObj(length);
    Tcl_IncrRefCount(lenObj);

    if (InvokeTclMethod(rcPtr,METH_TRUNCATE,lenObj,NULL,&resObj)!=TCL_OK) {
	Tcl_SetChannelError(rcPtr->chan, resObj);
	errorNum = EINVAL;
    } else {
	errorNum = EOK;
    }

    Tcl_DecrRefCount(lenObj);
    Tcl_DecrRefCount(resObj);		/* Remove reference held from invoke */
    Tcl_Release(rcPtr);
    return errorNum;
}

/*
 * Helpers. =========================================================
 */

/*
 *----------------------------------------------------------------------
 *
 * EncodeEventMask --
 *
 *	This function takes a list of event items and constructs the
 *	equivalent internal bitmask. The list may be empty but will usually
 *	contain at least one element. Valid elements are "read", "write", or
 *	any unique abbreviation of them. Note that the bitmask is not changed
 *	if problems are encountered.
 *
 * Results:
 *	A standard Tcl error code. A bitmask where TCL_READABLE and/or
 *	TCL_WRITABLE can be set.
 *
 * Side effects:
 *	May shimmer 'obj' to a list representation. May place an error message
 *	into the interp result.
 *
 *----------------------------------------------------------------------
 */

static int
EncodeEventMask(
    Tcl_Interp *interp,
    const char *objName,
    Tcl_Obj *obj,
    int *mask)
{
    int events;			/* Mask of events to post */
    Tcl_Size listc;		/* #elements in eventspec list */
    Tcl_Obj **listv;		/* Elements of eventspec list */
    int evIndex;		/* Id of event for an element of the eventspec
				 * list. */

    if (TclListObjGetElements(interp, obj, &listc, &listv) != TCL_OK) {
	return TCL_ERROR;
    }

    events = 0;
    while (listc > 0) {
	if (Tcl_GetIndexFromObj(interp, listv[listc-1], eventOptions,
		objName, 0, &evIndex) != TCL_OK) {
	    return TCL_ERROR;
	}
	switch (evIndex) {
	case EVENT_READ:
	    events |= TCL_READABLE;
	    break;
	case EVENT_WRITE:
	    events |= TCL_WRITABLE;
	    break;
	default:
	    TCL_UNREACHABLE();
	}
	listc --;
    }

    *mask = events;
    return TCL_OK;
}

/*
 *----------------------------------------------------------------------
 *
 * DecodeEventMask --
 *
 *	This function takes an internal bitmask of events and constructs the
 *	equivalent list of event items.
 *
 * Results, Contract:
 *	A Tcl_Obj reference. The object will have a refCount of one. The user
 *	has to decrement it to release the object.
 *
 * Side effects:
 *	None.
 *
 *----------------------------------------------------------------------
 */

static Tcl_Obj *
DecodeEventMask(
    int mask)
{
    const char *eventStr;
    Tcl_Obj *evObj;

    switch (mask & RANDW) {
    case RANDW:
	eventStr = "read write";
	break;
    case TCL_READABLE:
	eventStr = "read";
	break;
    case TCL_WRITABLE:
	eventStr = "write";
	break;
    default:
	eventStr = "";
	break;
    }

    evObj = Tcl_NewStringObj(eventStr, -1);
    Tcl_IncrRefCount(evObj);
    /* assert evObj.refCount == 1 */
    return evObj;
}

/*
 *----------------------------------------------------------------------
 *
 * NewReflectedChannel --
 *
 *	This function is invoked to allocate and initialize the instance data
 *	of a new reflected channel.
 *
 * Results:
 *	A heap-allocated channel instance.
 *
 * Side effects:
 *	Allocates memory.
 *
 *----------------------------------------------------------------------
 */

static ReflectedChannel *
NewReflectedChannel(
    Tcl_Interp *interp,
    Tcl_Obj *cmdpfxObj,
    int mode,
    Tcl_Obj *handleObj)
{
    ReflectedChannel *rcPtr;
    int mn = 0;

    rcPtr = (ReflectedChannel *)Tcl_Alloc(sizeof(ReflectedChannel));

    /* rcPtr->chan: Assigned by caller. Dummy data here. */

    rcPtr->chan = NULL;
    rcPtr->interp = interp;
    rcPtr->dead = false;
#if TCL_THREADS
    rcPtr->thread = Tcl_GetCurrentThread();
#endif
    rcPtr->mode = mode;
    rcPtr->interest = 0;		/* Initially no interest registered */

    rcPtr->cmd = TclListObjCopy(NULL, cmdpfxObj);
    Tcl_IncrRefCount(rcPtr->cmd);
    rcPtr->methods = Tcl_NewListObj(METH_WRITE + 1, NULL);
    while (mn <= (int)METH_WRITE) {
	Tcl_ListObjAppendElement(NULL, rcPtr->methods,
		Tcl_NewStringObj(methodNames[mn++], -1));
    }
    Tcl_IncrRefCount(rcPtr->methods);
    rcPtr->name = handleObj;
    Tcl_IncrRefCount(rcPtr->name);
    return rcPtr;
}

/*
 *----------------------------------------------------------------------
 *
 * NextHandle --
 *
 *	This function is invoked to generate a channel handle for a new
 *	reflected channel.
 *
 * Results:
 *	A Tcl_Obj containing the string of the new channel handle. The
 *	refcount of the returned object is -- zero --.
 *
 * Side effects:
 *	May allocate memory. Mutex-protected critical section locks out other
 *	threads for a short time.
 *
 *----------------------------------------------------------------------
 */

static Tcl_Obj *
NextHandle(void)
{
    /*
     * Count number of generated reflected channels. Used for id generation.
     * Ids are never reclaimed and there is no dealing with wrap around. On
     * the other hand, "unsigned long" should be big enough except for
     * absolute longrunners (generate a 100 ids per second => overflow will
     * occur in 1 1/3 years).
     */

    TCL_DECLARE_MUTEX(rcCounterMutex)
    static unsigned long rcCounter = 0;
    Tcl_Obj *resObj;

    Tcl_MutexLock(&rcCounterMutex);
    resObj = Tcl_ObjPrintf("rc%lu", rcCounter);
    rcCounter++;
    Tcl_MutexUnlock(&rcCounterMutex);

    return resObj;
}

static inline void
CleanRefChannelInstance(
    ReflectedChannel *rcPtr)
{
    if (rcPtr->name) {
	/*
	 * Reset obj-type (channel is deleted or dead anyway) to avoid leakage
	 * by cyclic references (see bug [79474c58800cdf94]).
	 */
	TclFreeInternalRep(rcPtr->name);
	Tcl_DecrRefCount(rcPtr->name);
	rcPtr->name = NULL;
    }
    if (rcPtr->methods) {
	Tcl_DecrRefCount(rcPtr->methods);
	rcPtr->methods = NULL;
    }
    if (rcPtr->cmd) {
	Tcl_DecrRefCount(rcPtr->cmd);
	rcPtr->cmd = NULL;
    }
}
static void
FreeReflectedChannel(
    void *blockPtr)
{
    ReflectedChannel *rcPtr = (ReflectedChannel *) blockPtr;
    Channel *chanPtr = (Channel *) rcPtr->chan;

    TclChannelRelease((Tcl_Channel)chanPtr);
    CleanRefChannelInstance(rcPtr);
    Tcl_Free(rcPtr);
}

/*
 *----------------------------------------------------------------------
 *
 * InvokeTclMethod --
 *
 *	This function is used to invoke the Tcl level of a reflected channel.
 *	It handles all the command assembly, invocation, and generic state and
 *	result mgmt. It does *not* handle thread redirection; that is the
 *	responsibility of clients of this function.
 *
 * Results:
 *	Result code and data as returned by the method.
 *
 * Side effects:
 *	Arbitrary, as it calls upon a Tcl script.
 *
 * Contract:
 *	argOneObj.refCount >= 1 on entry and exit, if argOneObj != NULL
 *	argTwoObj.refCount >= 1 on entry and exit, if argTwoObj != NULL
 *	resObj.refCount in {0, 1, ...}
 *
 *----------------------------------------------------------------------
 */

static int
InvokeTclMethod(
    ReflectedChannel *rcPtr,
    MethodName method,
    Tcl_Obj *argOneObj,		/* NULL'able */
    Tcl_Obj *argTwoObj,		/* NULL'able */
    Tcl_Obj **resultObjPtr)	/* NULL'able */
{
    Tcl_Obj *methObj = NULL;	/* Method name in object form */
    Tcl_InterpState sr;		/* State of handler interp */
    int result;			/* Result code of method invocation */
    Tcl_Obj *resObj = NULL;	/* Result of method invocation. */
    Tcl_Obj *cmd;

    if (rcPtr->dead) {
	/*
	 * The channel is marked as dead. Bail out immediately, with an
	 * appropriate error.
	 */

	if (resultObjPtr != NULL) {
	    resObj = Tcl_NewStringObj(msg_dstlost,-1);
	    *resultObjPtr = resObj;
	    Tcl_IncrRefCount(resObj);
	}

	/*
	 * Not touching argOneObj, argTwoObj, they have not been used.
	 * See the contract as well.
	 */

	return TCL_ERROR;
    }

    /*
     * Insert method into the callback command, after the command prefix,
     * before the channel id.
     */

    cmd = TclListObjCopy(NULL, rcPtr->cmd);
    Tcl_ListObjIndex(NULL, rcPtr->methods, method, &methObj);
    Tcl_ListObjAppendElement(NULL, cmd, methObj);
    Tcl_ListObjAppendElement(NULL, cmd, rcPtr->name);

    /*
     * Append the additional argument containing method specific details
     * behind the channel id. If specified.
     *
     * Because of the contract there is no need to increment the refcounts.
     * The objects will survive the Tcl_EvalObjv without change.
     */

    if (argOneObj) {
	Tcl_ListObjAppendElement(NULL, cmd, argOneObj);
	if (argTwoObj) {
	    Tcl_ListObjAppendElement(NULL, cmd, argTwoObj);
	}
    }

    /*
     * And run the handler... This is done in auch a manner which leaves any
     * existing state intact.
     */

    Tcl_IncrRefCount(cmd);
    sr = Tcl_SaveInterpState(rcPtr->interp, 0 /* Dummy */);
    Tcl_Preserve(rcPtr->interp);
    result = Tcl_EvalObjEx(rcPtr->interp, cmd, TCL_EVAL_GLOBAL);

    /*
     * We do not try to extract the result information if the caller has no
     * interest in it. I.e. there is no need to put effort into creating
     * something which is discarded immediately after.
     */

    if (resultObjPtr) {
	if (result == TCL_OK) {
	    /*
	     * Ok result taken as is, also if the caller requests that there
	     * is no capture.
	     */

	    resObj = Tcl_GetObjResult(rcPtr->interp);
	} else {
	    /*
	     * Non-ok result is always treated as an error. We have to capture
	     * the full state of the result, including additional options.
	     *
	     * This is complex and ugly, and would be completely unnecessary
	     * if we only added support for a TCL_FORBID_EXCEPTIONS flag.
	     */

	    if (result != TCL_ERROR) {
		Tcl_Size cmdLen;
		const char *cmdString = TclGetStringFromObj(cmd, &cmdLen);

		Tcl_IncrRefCount(cmd);
		Tcl_ResetResult(rcPtr->interp);
		TclPrintfResult(rcPtr->interp,
			"chan handler returned bad code: %d", result);
		Tcl_LogCommandInfo(rcPtr->interp, cmdString, cmdString,
			cmdLen);
		Tcl_DecrRefCount(cmd);
		result = TCL_ERROR;
	    }
	    TclAppendPrintfToErrorInfo(rcPtr->interp,
		    "\n    (chan handler subcommand \"%s\")",
		    methodNames[method]);
	    resObj = MarshallError(rcPtr->interp);
	}
	Tcl_IncrRefCount(resObj);
    }
    Tcl_DecrRefCount(cmd);
    Tcl_RestoreInterpState(rcPtr->interp, sr);
    Tcl_Release(rcPtr->interp);

    /*
     * The resObj has a ref count of 1 at this location. This means that the
     * caller of InvokeTclMethod has to dispose of it (but only if it was
     * returned to it).
     */

    if (resultObjPtr != NULL) {
	*resultObjPtr = resObj;
    }

    /*
     * There no need to handle the case where nothing is returned, because for
     * that case resObj was not set anyway.
     */

    return result;
}

/*
 *----------------------------------------------------------------------
 *
 * ErrnoReturn --
 *
 *	Checks a method error result if it returned an 'errno'.
 *
 * Results:
 *	The negative errno found in the error result, or 0.
 *
 * Side effects:
 *	None.
 *
 * Users:
 *	ReflectInput/Output(), to enable the signaling of EAGAIN on 0-sized
 *	short reads/writes.
 *
 *----------------------------------------------------------------------
 */

static int
ErrnoReturn(
    ReflectedChannel *rcPtr,
    Tcl_Obj *resObj)
{
    int code;
    Tcl_InterpState sr;		/* State of handler interp */

    if (rcPtr->dead) {
	return 0;
    }

    sr = Tcl_SaveInterpState(rcPtr->interp, 0 /* Dummy */);
    UnmarshallErrorResult(rcPtr->interp, resObj);

    resObj = Tcl_GetObjResult(rcPtr->interp);

    if (((Tcl_GetIntFromObj(rcPtr->interp, resObj, &code) != TCL_OK)
	    || (code >= 0))) {
	if (strcmp("EAGAIN", TclGetString(resObj)) == 0) {
	    code = -EAGAIN;
	} else {
	    code = 0;
	}
    }

    Tcl_RestoreInterpState(rcPtr->interp, sr);
    return code;
}

/*
 *----------------------------------------------------------------------
 *
 * GetReflectedChannelMap --
 *
 *	Gets and potentially initializes the reflected channel map for an
 *	interpreter.
 *
 * Results:
 *	A pointer to the map created, for use by the caller.
 *
 * Side effects:
 *	Initializes the reflected channel map for an interpreter.
 *
 *----------------------------------------------------------------------
 */

static ReflectedChannelMap *
GetReflectedChannelMap(
    Tcl_Interp *interp)
{
    ReflectedChannelMap *rcmPtr = (ReflectedChannelMap *)Tcl_GetAssocData(interp, RCMKEY, NULL);

    if (rcmPtr == NULL) {
	rcmPtr = (ReflectedChannelMap *)Tcl_Alloc(sizeof(ReflectedChannelMap));
	Tcl_InitHashTable(&rcmPtr->map, TCL_STRING_KEYS);
	Tcl_SetAssocData(interp, RCMKEY, DeleteReflectedChannelMap, rcmPtr);
    }
    return rcmPtr;
}

/*
 *----------------------------------------------------------------------
 *
 * DeleteReflectedChannelMap --
 *
 *	Deletes the channel table for an interpreter, closing any open
 *	channels whose refcount reaches zero. This procedure is invoked when
 *	an interpreter is deleted, via the AssocData cleanup mechanism.
 *
 * Results:
 *	None.
 *
 * Side effects:
 *	Deletes the hash table of channels. May close channels. May flush
 *	output on closed channels. Removes any channelEvent handlers that were
 *	registered in this interpreter.
 *
 *----------------------------------------------------------------------
 */

static void
MarkDead(
    ReflectedChannel *rcPtr)
{
    if (rcPtr->dead) {
	return;
    }
    CleanRefChannelInstance(rcPtr);
    rcPtr->dead = true;
}

static void
DeleteReflectedChannelMap(
    void *clientData,		/* The per-interpreter data structure. */
    Tcl_Interp *interp)		/* The interpreter being deleted. */
{
    ReflectedChannelMap *rcmPtr = (ReflectedChannelMap *)clientData;
				/* The map */
    Tcl_HashSearch hSearch;	/* Iteration context. */

    /*
     * Delete all entries. The channels may have been closed already, or will
     * be closed later, by the standard IO finalization of an interpreter
     * under destruction. Except for the channels which were moved to a
     * different interpreter and/or thread. They do not exist from the IO
     * systems point of view and will not get closed. Therefore mark all as
     * dead so that any future access will cause a proper error. For channels
     * in a different thread we actually do the same as
     * DeleteThreadReflectedChannelMap(), just restricted to the channels of
     * this interp.
     */

    for (Tcl_HashEntry *hPtr = Tcl_FirstHashEntry(&rcmPtr->map, &hSearch);
	    hPtr != NULL;
	    hPtr = Tcl_FirstHashEntry(&rcmPtr->map, &hSearch)) {
	Tcl_Channel chan = (Tcl_Channel)Tcl_GetHashValue(hPtr);
	ReflectedChannel *rcPtr = (ReflectedChannel *)
		Tcl_GetChannelInstanceData(chan);

	MarkDead(rcPtr);
	Tcl_DeleteHashEntry(hPtr);
    }
    Tcl_DeleteHashTable(&rcmPtr->map);
    Tcl_Free(&rcmPtr->map);

#if TCL_THREADS
    /*
     * The origin interpreter for one or more reflected channels is gone.
     */

    /*
     * Go through the list of pending results and cancel all whose events were
     * destined for this interpreter. While this is in progress we block any
     * other access to the list of pending results.
     */

    Tcl_MutexLock(&rcForwardMutex);

    for (ForwardingResult *resultPtr = forwardList;
	    resultPtr != NULL;
	    resultPtr = resultPtr->nextPtr) {
	if (resultPtr->dsti != interp) {
	    /*
	     * Ignore results/events for other interpreters.
	     */

	    continue;
	}

	/*
	 * The receiver for the event exited, before processing the event. We
	 * detach the result now, wake the originator up and signal failure.
	 *
	 * Attention: Results may have been detached already, by either the
	 * receiver, or this thread, as part of other parts in the thread
	 * teardown. Such results are ignored. See ticket [b47b176adf] for the
	 * identical race condition in Tcl 8.6 IORTrans.
	 */

	ForwardingEvent *evPtr = resultPtr->evPtr;

	/*
	 * Basic crash safety until this routine can get revised [3411310]
	 */

	if (evPtr == NULL) {
	    continue;
	}
	ForwardParam *paramPtr = evPtr->param;
	if (!evPtr) {
	    continue;
	}

	evPtr->resultPtr = NULL;
	resultPtr->evPtr = NULL;
	resultPtr->result = TCL_ERROR;

	ForwardSetStaticError(paramPtr, msg_send_dstlost);

	Tcl_ConditionNotify(&resultPtr->done);
    }
    Tcl_MutexUnlock(&rcForwardMutex);

    /*
     * Get the map of all channels handled by the current thread. This is a
     * ReflectedChannelMap, but on a per-thread basis, not per-interp. Go
     * through the channels and remove all which were handled by this
     * interpreter. They have already been marked as dead.
     */

    rcmPtr = GetThreadReflectedChannelMap();
    for (Tcl_HashEntry *hPtr = Tcl_FirstHashEntry(&rcmPtr->map, &hSearch);
	    hPtr != NULL;
	    hPtr = Tcl_NextHashEntry(&hSearch)) {
	Tcl_Channel chan = (Tcl_Channel)Tcl_GetHashValue(hPtr);
	ReflectedChannel *rcPtr = (ReflectedChannel *)
		Tcl_GetChannelInstanceData(chan);

	if (rcPtr->interp != interp) {
	    /*
	     * Ignore entries for other interpreters.
	     */

	    continue;
	}

	MarkDead(rcPtr);
	Tcl_DeleteHashEntry(hPtr);
    }
#else
    (void)interp;
#endif
}

#if TCL_THREADS
/*
 *----------------------------------------------------------------------
 *
 * GetThreadReflectedChannelMap --
 *
 *	Gets and potentially initializes the reflected channel map for a
 *	thread.
 *
 * Results:
 *	A pointer to the map created, for use by the caller.
 *
 * Side effects:
 *	Initializes the reflected channel map for a thread.
 *
 *----------------------------------------------------------------------
 */

static ReflectedChannelMap *
GetThreadReflectedChannelMap(void)
{
    ThreadSpecificData *tsdPtr = TCL_TSD_INIT(&dataKey);

    if (!tsdPtr->rcmPtr) {
	tsdPtr->rcmPtr = (ReflectedChannelMap *)Tcl_Alloc(sizeof(ReflectedChannelMap));
	Tcl_InitHashTable(&tsdPtr->rcmPtr->map, TCL_STRING_KEYS);
	Tcl_CreateThreadExitHandler(DeleteThreadReflectedChannelMap, NULL);
    }

    return tsdPtr->rcmPtr;
}

/*
 *----------------------------------------------------------------------
 *
 * DeleteThreadReflectedChannelMap --
 *
 *	Deletes the channel table for a thread. This procedure is invoked when
 *	a thread is deleted. The channels have already been marked as dead, in
 *	DeleteReflectedChannelMap().
 *
 * Results:
 *	None.
 *
 * Side effects:
 *	Deletes the hash table of channels.
 *
 *----------------------------------------------------------------------
 */

static void
DeleteThreadReflectedChannelMap(
    TCL_UNUSED(void *))
{
    Tcl_HashSearch hSearch;	 /* Iteration context. */
    Tcl_ThreadId self = Tcl_GetCurrentThread();
    ThreadSpecificData *tsdPtr = TCL_TSD_INIT(&dataKey);

    /*
     * The origin thread for one or more reflected channels is gone.
     * NOTE: If this function is called due to a thread getting killed the
     *       per-interp DeleteReflectedChannelMap is apparently not called.
     */

    /*
     * Go through the list of pending results and cancel all whose events were
     * destined for this thread. While this is in progress we block any other
     * access to the list of pending results.
     */

    Tcl_MutexLock(&rcForwardMutex);

    for (ForwardingResult *resultPtr = forwardList;
	    resultPtr != NULL;
	    resultPtr = resultPtr->nextPtr) {
	if (resultPtr->dst != self) {
	    /*
	     * Ignore results/events for other threads.
	     */

	    continue;
	}

	/*
	 * The receiver for the event exited, before processing the event. We
	 * detach the result now, wake the originator up and signal failure.
	 *
	 * Attention: Results may have been detached already, by either the
	 * receiver, or this thread, as part of other parts in the thread
	 * teardown. Such results are ignored. See ticket [b47b176adf] for the
	 * identical race condition in Tcl 8.6 IORTrans.
	 */

	ForwardingEvent *evPtr = resultPtr->evPtr;

	/*
	 * Basic crash safety until this routine can get revised [3411310]
	 */

	if (evPtr == NULL ) {
	    continue;
	}
	ForwardParam *paramPtr = evPtr->param;
	if (!evPtr) {
	    continue;
	}

	evPtr->resultPtr = NULL;
	resultPtr->evPtr = NULL;
	resultPtr->result = TCL_ERROR;

	ForwardSetStaticError(paramPtr, msg_send_dstlost);

	Tcl_ConditionNotify(&resultPtr->done);
    }
    Tcl_MutexUnlock(&rcForwardMutex);

    /*
     * Run over the event queue of this thread and remove all ReflectEvent's
     * still pending. These are inbound events for reflected channels this
     * thread owns but doesn't handle. The inverse of the channel map
     * actually.
     */

    Tcl_DeleteEvents(ReflectEventDelete, NULL);

    /*
     * Get the map of all channels handled by the current thread. This is a
     * ReflectedChannelMap, but on a per-thread basis, not per-interp. Go
     * through the channels, remove all, mark them as dead.
     */

    ReflectedChannelMap *rcmPtr = GetThreadReflectedChannelMap();
    tsdPtr->rcmPtr = NULL;
    for (Tcl_HashEntry *hPtr = Tcl_FirstHashEntry(&rcmPtr->map, &hSearch);
	    hPtr != NULL;
	    hPtr = Tcl_FirstHashEntry(&rcmPtr->map, &hSearch)) {
	Tcl_Channel chan = (Tcl_Channel)Tcl_GetHashValue(hPtr);
	ReflectedChannel *rcPtr = (ReflectedChannel *)Tcl_GetChannelInstanceData(chan);

	MarkDead(rcPtr);
	Tcl_DeleteHashEntry(hPtr);
    }
    Tcl_Free(rcmPtr);
}

static void
ForwardOpToHandlerThread(
    ReflectedChannel *rcPtr,	/* Channel instance */
    ForwardedOperation op,	/* Forwarded driver operation */
    const void *param)		/* Arguments */
{
    /*
     * Core of the communication from OWNER to HANDLER thread. The receiver is
     * ForwardProc() below.
     */

    Tcl_ThreadId dst = rcPtr->thread;

    /*
     * We gather the lock early. This allows us to check the liveness of the
     * channel without interference from DeleteThreadReflectedChannelMap().
     */

    Tcl_MutexLock(&rcForwardMutex);

    if (rcPtr->dead) {
	/*
	 * The channel is marked as dead. Bail out immediately, with an
	 * appropriate error. Do not forget to unlock the mutex on this path.
	 */

	ForwardSetStaticError((ForwardParam *) param, msg_send_dstlost);
	Tcl_MutexUnlock(&rcForwardMutex);
	return;
    }

    /*
     * Create and initialize the event and data structures.
     */

    ForwardingEvent *evPtr = (ForwardingEvent *)
	    Tcl_Alloc(sizeof(ForwardingEvent));
    ForwardingResult *resultPtr = (ForwardingResult *)
	    Tcl_Alloc(sizeof(ForwardingResult));

    evPtr->event.proc = ForwardProc;
    evPtr->resultPtr = resultPtr;
    evPtr->op = op;
    evPtr->rcPtr = rcPtr;
    evPtr->param = (ForwardParam *) param;

    resultPtr->src = Tcl_GetCurrentThread();
    resultPtr->dst = dst;
    resultPtr->dsti = rcPtr->interp;
    resultPtr->done = NULL;
    resultPtr->result = -1;
    resultPtr->evPtr = evPtr;

    /*
     * Now execute the forward.
     */

    TclSpliceIn(resultPtr, forwardList);

    /*
     * Do not unlock here. That is done by the ConditionWait.
     */

    /*
     * Ensure cleanup of the event if the origin thread exits while this event
     * is pending or in progress. Exit of the destination thread is handled by
     * DeleteThreadReflectedChannelMap(), this is set up by
     * GetThreadReflectedChannelMap(). This is what we use the 'forwardList'
     * (see above) for.
     */

    Tcl_CreateThreadExitHandler(SrcExitProc, evPtr);

    /*
     * Queue the event and poke the other thread's notifier.
     */

    Tcl_ThreadQueueEvent(dst, (Tcl_Event *) evPtr,
	    TCL_QUEUE_TAIL|TCL_QUEUE_ALERT_IF_EMPTY);

    /*
     * (*) Block until the handler thread has either processed the transfer or
     * rejected it.
     */

    while (resultPtr->result < 0) {
	/*
	 * NOTE (1): Is it possible that the current thread goes away while
	 * waiting here? IOW Is it possible that "SrcExitProc" is called while
	 * we are here? See complementary note (2) in "SrcExitProc"
	 *
	 * The ConditionWait unlocks the mutex during the wait and relocks it
	 * immediately after.
	 */

	Tcl_ConditionWait(&resultPtr->done, &rcForwardMutex, NULL);
    }

    /*
     * Unlink result from the forwarder list. No need to lock. Either still
     * locked, or locked by the ConditionWait
     */

    TclSpliceOut(resultPtr, forwardList);

    resultPtr->nextPtr = NULL;
    resultPtr->prevPtr = NULL;

    Tcl_MutexUnlock(&rcForwardMutex);
    Tcl_ConditionFinalize(&resultPtr->done);

    /*
     * Kill the cleanup handler now, and the result structure as well, before
     * returning the success code.
     *
     * Note: The event structure has already been deleted.
     */

    Tcl_DeleteThreadExitHandler(SrcExitProc, evPtr);

    Tcl_Free(resultPtr);
}

static int
ForwardProc(
    Tcl_Event *evGPtr,
    TCL_UNUSED(int) /* mask */)
{
    /*
     * HANDLER thread.

     * The receiver part for the operations coming from the OWNER thread.
     * See ForwardOpToHandlerThread() for the transmitter.
     *
     * Notes regarding access to the referenced data.
     *
     * In principle the data belongs to the originating thread (see
     * evPtr->src), however this thread is currently blocked at (*), i.e.,
     * quiescent. Because of this we can treat the data as belonging to us,
     * without fear of race conditions. I.e. we can read and write as we like.
     *
     * The only thing we cannot be sure of is the resultPtr. This can be
     * NULLed if the originating thread went away while the event is handled
     * here now.
     */

    ForwardingEvent *evPtr = (ForwardingEvent *) evGPtr;
    ForwardingResult *resultPtr = evPtr->resultPtr;
    ReflectedChannel *rcPtr = evPtr->rcPtr;
    Tcl_Interp *interp = rcPtr->interp;
    ForwardParam *paramPtr = evPtr->param;
    Tcl_Obj *resObj = NULL;	/* Interp result of InvokeTclMethod */
    ReflectedChannelMap *rcmPtr;/* Map of reflected channels with handlers in
				 * this interp. */
    Tcl_HashEntry *hPtr;	/* Entry in the above map */

    /*
     * Ignore the event if no one is waiting for its result anymore.
     */

    if (!resultPtr) {
	return 1;
    }

    paramPtr->base.code = TCL_OK;
    paramPtr->base.msgStr = NULL;
    paramPtr->base.mustFree = false;

    switch (evPtr->op) {
	/*
	 * The destination thread for the following operations is
	 * rcPtr->thread, which contains rcPtr->interp, the interp we have to
	 * call upon for the driver.
	 */

    case ForwardedClose: {
	/*
	 * No parameters/results.
	 */

	if (InvokeTclMethod(rcPtr, METH_FINAL, NULL, NULL, &resObj)!=TCL_OK) {
	    ForwardSetObjError(paramPtr, resObj);
	}

	/*
	 * Freeing is done here, in the origin thread, callback command
	 * objects belong to this thread. Deallocating them in a different
	 * thread is not allowed
	 *
	 * We remove the channel from both interpreter and thread maps before
	 * releasing the memory, to prevent future accesses (like by
	 * 'postevent') from finding and dereferencing a dangling pointer.
	 */

	rcmPtr = GetReflectedChannelMap(interp);
	hPtr = Tcl_FindHashEntry(&rcmPtr->map,
		TclGetChannelName(rcPtr->chan));
	Tcl_DeleteHashEntry(hPtr);

	rcmPtr = GetThreadReflectedChannelMap();
	hPtr = Tcl_FindHashEntry(&rcmPtr->map,
		TclGetChannelName(rcPtr->chan));
	Tcl_DeleteHashEntry(hPtr);
	MarkDead(rcPtr);
	break;
    }

    case ForwardedInput: {
	Tcl_Obj *toReadObj;

	TclNewIntObj(toReadObj, paramPtr->input.toRead);
	Tcl_IncrRefCount(toReadObj);

	Tcl_Preserve(rcPtr);
	if (InvokeTclMethod(rcPtr, METH_READ, toReadObj, NULL, &resObj)!=TCL_OK){
	    int code = ErrnoReturn(rcPtr, resObj);

	    if (code < 0) {
		paramPtr->base.code = code;
	    } else {
		ForwardSetObjError(paramPtr, resObj);
	    }
	    paramPtr->input.toRead = TCL_IO_FAILURE;
	} else {
	    /*
	     * Process a regular result.
	     */

	    Tcl_Size bytec = 0;		/* Number of returned bytes */
	    unsigned char *bytev;	/* Array of returned bytes */

	    bytev = Tcl_GetBytesFromObj(NULL, resObj, &bytec);

	    if (bytev == NULL) {
		ForwardSetStaticError(paramPtr, msg_read_nonbyte);
		paramPtr->input.toRead = -1;
	    } else if (paramPtr->input.toRead < bytec) {
		ForwardSetStaticError(paramPtr, msg_read_toomuch);
		paramPtr->input.toRead = TCL_IO_FAILURE;
	    } else {
		if (bytec > 0) {
		    memcpy(paramPtr->input.buf, bytev, bytec);
		}
		paramPtr->input.toRead = bytec;
	    }
	}
	Tcl_Release(rcPtr);
	Tcl_DecrRefCount(toReadObj);
	break;
    }

    case ForwardedOutput: {
	Tcl_Obj *bufObj = Tcl_NewByteArrayObj(
		UCHARP(paramPtr->output.buf), paramPtr->output.toWrite);
	Tcl_IncrRefCount(bufObj);

	Tcl_Preserve(rcPtr);
	if (InvokeTclMethod(rcPtr, METH_WRITE, bufObj, NULL, &resObj) != TCL_OK) {
	    int code = ErrnoReturn(rcPtr, resObj);

	    if (code < 0) {
		paramPtr->base.code = code;
	    } else {
		ForwardSetObjError(paramPtr, resObj);
	    }
	    paramPtr->output.toWrite = -1;
	} else {
	    /*
	     * Process a regular result.
	     */

	    int written;

	    if (Tcl_GetIntFromObj(interp, resObj, &written) != TCL_OK) {
		Tcl_DecrRefCount(resObj);
		resObj = MarshallError(interp);
		ForwardSetObjError(paramPtr, resObj);
		paramPtr->output.toWrite = -1;
	    } else if (written==0 || paramPtr->output.toWrite<written) {
		ForwardSetStaticError(paramPtr, msg_write_toomuch);
		paramPtr->output.toWrite = -1;
	    } else {
		paramPtr->output.toWrite = written;
	    }
	}
	Tcl_Release(rcPtr);
	Tcl_DecrRefCount(bufObj);
	break;
    }

    case ForwardedSeek: {
	Tcl_Obj *offObj;
	Tcl_Obj *baseObj;

	TclNewIntObj(offObj, paramPtr->seek.offset);
	baseObj = Tcl_NewStringObj(
		(paramPtr->seek.seekMode==SEEK_SET) ? "start" :
		(paramPtr->seek.seekMode==SEEK_CUR) ? "current" : "end", -1);

	Tcl_IncrRefCount(offObj);
	Tcl_IncrRefCount(baseObj);

	Tcl_Preserve(rcPtr);
	if (InvokeTclMethod(rcPtr, METH_SEEK, offObj, baseObj, &resObj)!=TCL_OK){
	    ForwardSetObjError(paramPtr, resObj);
	    paramPtr->seek.offset = -1;
	} else {
	    /*
	     * Process a regular result. If the type is wrong this may change
	     * into an error.
	     */

	    Tcl_WideInt newLoc;

	    if (TclGetWideIntFromObj(interp, resObj, &newLoc) == TCL_OK) {
		if (newLoc < 0) {
		    ForwardSetStaticError(paramPtr, msg_seek_beforestart);
		    paramPtr->seek.offset = -1;
		} else {
		    paramPtr->seek.offset = newLoc;
		}
	    } else {
		Tcl_DecrRefCount(resObj);
		resObj = MarshallError(interp);
		ForwardSetObjError(paramPtr, resObj);
		paramPtr->seek.offset = -1;
	    }
	}
	Tcl_Release(rcPtr);
	Tcl_DecrRefCount(offObj);
	Tcl_DecrRefCount(baseObj);
	break;
    }

    case ForwardedWatch: {
	Tcl_Obj *maskObj = DecodeEventMask(paramPtr->watch.mask);
	/* assert maskObj.refCount == 1 */

	Tcl_Preserve(rcPtr);
	rcPtr->interest = paramPtr->watch.mask;
	(void) InvokeTclMethod(rcPtr, METH_WATCH, maskObj, NULL, NULL);
	Tcl_DecrRefCount(maskObj);
	Tcl_Release(rcPtr);
	break;
    }

    case ForwardedBlock: {
	Tcl_Obj *blockObj = Tcl_NewBooleanObj(!paramPtr->block.nonblocking);

	Tcl_IncrRefCount(blockObj);
	Tcl_Preserve(rcPtr);
	if (InvokeTclMethod(rcPtr, METH_BLOCKING, blockObj, NULL,
		&resObj) != TCL_OK) {
	    ForwardSetObjError(paramPtr, resObj);
	}
	Tcl_Release(rcPtr);
	Tcl_DecrRefCount(blockObj);
	break;
    }

    case ForwardedSetOpt: {
	Tcl_Obj *optionObj = Tcl_NewStringObj(paramPtr->setOpt.name, -1);
	Tcl_Obj *valueObj  = Tcl_NewStringObj(paramPtr->setOpt.value, -1);

	Tcl_IncrRefCount(optionObj);
	Tcl_IncrRefCount(valueObj);
	Tcl_Preserve(rcPtr);
	if (InvokeTclMethod(rcPtr, METH_CONFIGURE, optionObj, valueObj,
		&resObj) != TCL_OK) {
	    ForwardSetObjError(paramPtr, resObj);
	}
	Tcl_Release(rcPtr);
	Tcl_DecrRefCount(optionObj);
	Tcl_DecrRefCount(valueObj);
	break;
    }

    case ForwardedGetOpt: {
	/*
	 * Retrieve the value of one option.
	 */

	Tcl_Obj *optionObj = Tcl_NewStringObj(paramPtr->getOpt.name, -1);

	Tcl_IncrRefCount(optionObj);
	Tcl_Preserve(rcPtr);
	if (InvokeTclMethod(rcPtr, METH_CGET, optionObj, NULL, &resObj)!=TCL_OK){
	    ForwardSetObjError(paramPtr, resObj);
	} else {
	    TclDStringAppendObj(paramPtr->getOpt.value, resObj);
	}
	Tcl_Release(rcPtr);
	Tcl_DecrRefCount(optionObj);
	break;
    }

    case ForwardedGetOptAll:
	/*
	 * Retrieve all options.
	 */

	Tcl_Preserve(rcPtr);
	if (InvokeTclMethod(rcPtr, METH_CGETALL, NULL, NULL, &resObj) != TCL_OK){
	    ForwardSetObjError(paramPtr, resObj);
	} else {
	    /*
	     * Extract list, validate that it is a list, and #elements. See
	     * NOTE (4) as well.
	     */

	    Tcl_Size listc;
	    Tcl_Obj **listv;

	    if (TclListObjGetElements(interp, resObj, &listc,
		    &listv) != TCL_OK) {
		Tcl_DecrRefCount(resObj);
		resObj = MarshallError(interp);
		ForwardSetObjError(paramPtr, resObj);
	    } else if ((listc % 2) == 1) {
		/*
		 * Odd number of elements is wrong. [x].
		 */

#define ERROR_MESSAGE_SPACE 200
		char *buf = (char *)Tcl_Alloc(ERROR_MESSAGE_SPACE);
		snprintf(buf, ERROR_MESSAGE_SPACE,
			"{Expected list with even number of elements, got %" TCL_SIZE_MODIFIER "d %s instead}",
			listc, (listc == 1 ? "element" : "elements"));

		ForwardSetDynamicError(paramPtr, buf);
	    } else {
		if (!Tcl_IsEmpty(resObj)) {
		    TclDStringAppendLiteral(paramPtr->getOpt.value, " ");
		    TclDStringAppendObj(paramPtr->getOpt.value, resObj);
		}
	    }
	}
	Tcl_Release(rcPtr);
	break;

    case ForwardedTruncate: {
	Tcl_Obj *lenObj = Tcl_NewWideIntObj(paramPtr->truncate.length);

	Tcl_IncrRefCount(lenObj);
	Tcl_Preserve(rcPtr);
	if (InvokeTclMethod(rcPtr,METH_TRUNCATE,lenObj,NULL,&resObj)!=TCL_OK) {
	    ForwardSetObjError(paramPtr, resObj);
	}
	Tcl_Release(rcPtr);
	Tcl_DecrRefCount(lenObj);
	break;
    }

    default:
	/*
	 * Bad operation code.
	 */

	Tcl_Panic("Bad operation code in ForwardProc");
    }

    /*
     * Remove the reference we held on the result of the invoke, if we had
     * such.
     */

    if (resObj != NULL) {
	Tcl_DecrRefCount(resObj);
    }

    if (resultPtr) {
	/*
	 * Report the forwarding result synchronously to the waiting caller.
	 * This unblocks (*) as well. This is wrapped into a conditional
	 * because the caller may have exited in the mean time.
	 */

	Tcl_MutexLock(&rcForwardMutex);
	resultPtr->result = TCL_OK;
	Tcl_ConditionNotify(&resultPtr->done);
	Tcl_MutexUnlock(&rcForwardMutex);
    }

    return 1;
}

static void
SrcExitProc(
    void *clientData)
{
    ForwardingEvent *evPtr = (ForwardingEvent *)clientData;

    /*
     * NOTE (2): Can this handler be called with the originator blocked?
     */

    /*
     * The originator for the event exited. It is not sure if this can happen,
     * as the originator should be blocked at (*) while the event is in
     * transit/pending.
     *
     * We make sure that the event cannot refer to the result anymore, remove
     * it from the list of pending results and free the structure. Locking the
     * access ensures that we cannot get in conflict with "ForwardProc",
     * should it already execute the event.
     */

    Tcl_MutexLock(&rcForwardMutex);

    ForwardingResult *resultPtr = evPtr->resultPtr;
    ForwardParam *paramPtr = evPtr->param;

    evPtr->resultPtr = NULL;
    resultPtr->evPtr = NULL;
    resultPtr->result = TCL_ERROR;

    ForwardSetStaticError(paramPtr, msg_send_originlost);

    /*
     * See below: TclSpliceOut(resultPtr, forwardList);
     */

    Tcl_MutexUnlock(&rcForwardMutex);

    /*
     * This unlocks (*). The structure will be spliced out and freed by
     * "ForwardProc". Maybe.
     */

    Tcl_ConditionNotify(&resultPtr->done);
}

static void
ForwardSetObjError(
    ForwardParam *paramPtr,
    Tcl_Obj *obj)
{
    Tcl_Size len;
    const char *msgStr = TclGetStringFromObj(obj, &len);

    len++;
    ForwardSetDynamicError(paramPtr, Tcl_Alloc(len));
    memcpy(paramPtr->base.msgStr, msgStr, len);
}
#endif

/*
 * Local Variables:
 * mode: c
 * c-basic-offset: 4
 * fill-column: 78
 * tab-width: 8
 * indent-tabs-mode: nil
 * End:
 */<|MERGE_RESOLUTION|>--- conflicted
+++ resolved
@@ -391,28 +391,6 @@
 static void		SrcExitProc(void *clientData);
 
 #define FreeReceivedError(p) \
-<<<<<<< HEAD
-	if ((p)->base.mustFree) {				\
-	    Tcl_Free((p)->base.msgStr);				\
-	}
-#define PassReceivedErrorInterp(i,p) \
-	if ((i) != NULL) {                                      \
-	    Tcl_SetChannelErrorInterp((i),                      \
-		    Tcl_NewStringObj((p)->base.msgStr, -1));    \
-	}                                                       \
-	FreeReceivedError(p)
-#define PassReceivedError(c,p) \
-	Tcl_SetChannelError((c), Tcl_NewStringObj((p)->base.msgStr, -1)); \
-	FreeReceivedError(p)
-#define ForwardSetStaticError(p,emsg) \
-	(p)->base.code = TCL_ERROR;				\
-	(p)->base.mustFree = false;				\
-	(p)->base.msgStr = (char *) (emsg)
-#define ForwardSetDynamicError(p,emsg) \
-	(p)->base.code = TCL_ERROR;				\
-	(p)->base.mustFree = true;				\
-	(p)->base.msgStr = (char *) (emsg)
-=======
     do {							\
 	if ((p)->base.mustFree) {				\
 	    Tcl_Free((p)->base.msgStr);				\
@@ -444,7 +422,6 @@
 	(p)->base.mustFree = 1;					\
 	(p)->base.msgStr = (char *) (emsg);			\
     } while (0)
->>>>>>> 7a685525
 
 static void		ForwardSetObjError(ForwardParam *p, Tcl_Obj *objPtr);
 
