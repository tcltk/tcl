/*
 * tclIORChan.c --
 *
 *	This file contains the implementation of Tcl's generic channel
 *	reflection code, which allows the implementation of Tcl channels in
 *	Tcl code.
 *
 *	Parts of this file are based on code contributed by Jean-Claude
 *	Wippler.
 *
 *	See TIP #219 for the specification of this functionality.
 *
 * Copyright (c) 2004-2005 ActiveState, a divison of Sophos
 *
 * See the file "license.terms" for information on usage and redistribution of
 * this file, and for a DISCLAIMER OF ALL WARRANTIES.
<<<<<<< HEAD
 *
 * RCS: @(#) $Id: tclIORChan.c,v 1.3.2.34 2010/08/04 21:48:23 dgp Exp $
=======
>>>>>>> 64eb210f
 */

#include "tclInt.h"
#include "tclIO.h"
#include <assert.h>

#ifndef EINVAL
#define EINVAL	9
#endif
#ifndef EOK
#define EOK	0
#endif

/*
 * Signatures of all functions used in the C layer of the reflection.
 */

static int		ReflectClose(ClientData clientData,
			    Tcl_Interp *interp);
static int		ReflectInput(ClientData clientData, char *buf,
			    int toRead, int *errorCodePtr);
static int		ReflectOutput(ClientData clientData, const char *buf,
			    int toWrite, int *errorCodePtr);
static void		ReflectWatch(ClientData clientData, int mask);
static int		ReflectBlock(ClientData clientData, int mode);
static Tcl_WideInt	ReflectSeekWide(ClientData clientData,
			    Tcl_WideInt offset, int mode, int *errorCodePtr);
static int		ReflectSeek(ClientData clientData, long offset,
			    int mode, int *errorCodePtr);
static int		ReflectGetOption(ClientData clientData,
			    Tcl_Interp *interp, const char *optionName,
			    Tcl_DString *dsPtr);
static int		ReflectSetOption(ClientData clientData,
			    Tcl_Interp *interp, const char *optionName,
			    const char *newValue);

/*
 * The C layer channel type/driver definition used by the reflection. This is
 * a version 3 structure.
 */

static const Tcl_ChannelType tclRChannelType = {
    "tclrchannel",	   /* Type name.				  */
    TCL_CHANNEL_VERSION_5, /* v5 channel */
    ReflectClose,	   /* Close channel, clean instance data	  */
    ReflectInput,	   /* Handle read request			  */
    ReflectOutput,	   /* Handle write request			  */
    ReflectSeek,	   /* Move location of access point.	NULL'able */
    ReflectSetOption,	   /* Set options.			NULL'able */
    ReflectGetOption,	   /* Get options.			NULL'able */
    ReflectWatch,	   /* Initialize notifier			  */
    NULL,		   /* Get OS handle from the channel.	NULL'able */
    NULL,		   /* No close2 support.		NULL'able */
    ReflectBlock,	   /* Set blocking/nonblocking.		NULL'able */
    NULL,		   /* Flush channel. Not used by core.	NULL'able */
    NULL,		   /* Handle events.			NULL'able */
    ReflectSeekWide,	   /* Move access point (64 bit).	NULL'able */
    NULL,		   /* thread action */
    NULL		   /* truncate */
};

/*
 * Instance data for a reflected channel. ===========================
 */

typedef struct {
    Tcl_Channel chan;		/* Back reference to generic channel
				 * structure. */
    Tcl_Interp *interp;		/* Reference to the interpreter containing the
				 * Tcl level part of the channel. NULL here
				 * signals the channel is dead because the
				 * interpreter/thread containing its Tcl
				 * command is gone.
				 */
#ifdef TCL_THREADS
    Tcl_ThreadId thread;	/* Thread the 'interp' belongs to. */
#endif

    /* See [==] as well.
     * Storage for the command prefix and the additional words required for
     * the invocation of methods in the command handler.
     *
     * argv [0] ... [.] | [argc-2] [argc-1] | [argc]  [argc+2]
     *      cmd ... pfx | method   chan     | detail1 detail2
     *      ~~~~ CT ~~~            ~~ CT ~~
     *
     * CT = Belongs to the 'Command handler Thread'.
     */

    int argc;			/* Number of preallocated words - 2 */
    Tcl_Obj **argv;		/* Preallocated array for calling the handler.
				 * args[0] is placeholder for cmd word.
				 * Followed by the arguments in the prefix,
				 * plus 4 placeholders for method, channel,
				 * and at most two varying (method specific)
				 * words. */
    int methods;		/* Bitmask of supported methods */

    /*
     * NOTE (9): Should we have predefined shared literals for the method
     * names?
     */

    int mode;			/* Mask of R/W mode */
    int interest;		/* Mask of events the channel is interested
				 * in. */

    /*
     * Note regarding the usage of timers.
     *
     * Most channel implementations need a timer in the C level to ensure that
     * data in buffers is flushed out through the generation of fake file
     * events.
     *
     * See 'rechan', 'memchan', etc.
     *
     * Here this is _not_ required. Interest in events is posted to the Tcl
     * level via 'watch'. And posting of events is possible from the Tcl level
     * as well, via 'chan postevent'. This means that the generation of all
     * events, fake or not, timer based or not, is completely in the hands of
     * the Tcl level. Therefore no timer here.
     */
} ReflectedChannel;

/*
 * Structure of the table maping from channel handles to reflected
 * channels. Each interpreter which has the handler command for one or more
 * reflected channels records them in such a table, so that 'chan postevent'
 * is able to find them even if the actual channel was moved to a different
 * interpreter and/or thread.
 *
 * The table is reachable via the standard interpreter AssocData, the key is
 * defined below.
 */

typedef struct {
    Tcl_HashTable map;
} ReflectedChannelMap;

#define RCMKEY "ReflectedChannelMap"

/*
 * Event literals. ==================================================
 */

static const char *const eventOptions[] = {
    "read", "write", NULL
};
typedef enum {
    EVENT_READ, EVENT_WRITE
} EventOption;

/*
 * Method literals. ==================================================
 */

static const char *const methodNames[] = {
    "blocking",		/* OPT */
    "cget",		/* OPT \/ Together or none */
    "cgetall",		/* OPT /\ of these two     */
    "configure",	/* OPT */
    "finalize",		/*     */
    "initialize",	/*     */
    "read",		/* OPT */
    "seek",		/* OPT */
    "watch",		/*     */
    "write",		/* OPT */
    NULL
};
typedef enum {
    METH_BLOCKING,
    METH_CGET,
    METH_CGETALL,
    METH_CONFIGURE,
    METH_FINAL,
    METH_INIT,
    METH_READ,
    METH_SEEK,
    METH_WATCH,
    METH_WRITE
} MethodName;

#define FLAG(m) (1 << (m))
#define REQUIRED_METHODS \
	(FLAG(METH_INIT) | FLAG(METH_FINAL) | FLAG(METH_WATCH))
#define NULLABLE_METHODS \
	(FLAG(METH_BLOCKING) | FLAG(METH_SEEK) | \
	FLAG(METH_CONFIGURE) | FLAG(METH_CGET) | FLAG(METH_CGETALL))

#define RANDW \
	(TCL_READABLE | TCL_WRITABLE)

#define IMPLIES(a,b)	((!(a)) || (b))
#define NEGIMPL(a,b)
#define HAS(x,f)	(x & FLAG(f))

#ifdef TCL_THREADS
/*
 * Thread specific types and structures.
 *
 * We are here essentially creating a very specific implementation of 'thread
 * send'.
 */

/*
 * Enumeration of all operations which can be forwarded.
 */

typedef enum {
    ForwardedClose,
    ForwardedInput,
    ForwardedOutput,
    ForwardedSeek,
    ForwardedWatch,
    ForwardedBlock,
    ForwardedSetOpt,
    ForwardedGetOpt,
    ForwardedGetOptAll
} ForwardedOperation;

/*
 * Event used to forward driver invocations to the thread actually managing
 * the channel. We cannot construct the command to execute and forward that.
 * Because then it will contain a mixture of Tcl_Obj's belonging to both the
 * command handler thread (CT), and the thread managing the channel (MT),
 * executed in CT. Tcl_Obj's are not allowed to cross thread boundaries. So we
 * forward an operation code, the argument details, and reference to results.
 * The command is assembled in the CT and belongs fully to that thread. No
 * sharing problems.
 */

typedef struct ForwardParamBase {
    int code;			/* O: Ok/Fail of the cmd handler */
    char *msgStr;		/* O: Error message for handler failure */
    int mustFree;		/* O: True if msgStr is allocated, false if
				 * otherwise (static). */
} ForwardParamBase;

/*
 * Operation specific parameter/result structures. (These are "subtypes" of
 * ForwardParamBase. Where an operation does not need any special types, it
 * has no "subtype" and just uses ForwardParamBase, as listed above.)
 */

struct ForwardParamInput {
    ForwardParamBase base;	/* "Supertype". MUST COME FIRST. */
    char *buf;			/* O: Where to store the read bytes */
    int toRead;			/* I: #bytes to read,
				 * O: #bytes actually read */
};
struct ForwardParamOutput {
    ForwardParamBase base;	/* "Supertype". MUST COME FIRST. */
    const char *buf;		/* I: Where the bytes to write come from */
    int toWrite;		/* I: #bytes to write,
				 * O: #bytes actually written */
};
struct ForwardParamSeek {
    ForwardParamBase base;	/* "Supertype". MUST COME FIRST. */
    int seekMode;		/* I: How to seek */
    Tcl_WideInt offset;		/* I: Where to seek,
				 * O: New location */
};
struct ForwardParamWatch {
    ForwardParamBase base;	/* "Supertype". MUST COME FIRST. */
    int mask;			/* I: What events to watch for */
};
struct ForwardParamBlock {
    ForwardParamBase base;	/* "Supertype". MUST COME FIRST. */
    int nonblocking;		/* I: What mode to activate */
};
struct ForwardParamSetOpt {
    ForwardParamBase base;	/* "Supertype". MUST COME FIRST. */
    const char *name;		/* Name of option to set */
    const char *value;		/* Value to set */
};
struct ForwardParamGetOpt {
    ForwardParamBase base;	/* "Supertype". MUST COME FIRST. */
    const char *name;		/* Name of option to get, maybe NULL */
    Tcl_DString *value;		/* Result */
};

/*
 * Now join all these together in a single union for convenience.
 */

typedef union ForwardParam {
    ForwardParamBase base;
    struct ForwardParamInput input;
    struct ForwardParamOutput output;
    struct ForwardParamSeek seek;
    struct ForwardParamWatch watch;
    struct ForwardParamBlock block;
    struct ForwardParamSetOpt setOpt;
    struct ForwardParamGetOpt getOpt;
} ForwardParam;

/*
 * Forward declaration.
 */

typedef struct ForwardingResult ForwardingResult;

/*
 * General event structure, with reference to operation specific data.
 */

typedef struct ForwardingEvent {
    Tcl_Event event;		/* Basic event data, has to be first item */
    ForwardingResult *resultPtr;
    ForwardedOperation op;	/* Forwarded driver operation */
    ReflectedChannel *rcPtr;	/* Channel instance */
    ForwardParam *param;	/* Packaged arguments and return values, a
				 * ForwardParam pointer. */
} ForwardingEvent;

/*
 * Structure to manage the result of the forwarding. This is not the result of
 * the operation itself, but about the success of the forward event itself.
 * The event can be successful, even if the operation which was forwarded
 * failed. It is also there to manage the synchronization between the involved
 * threads.
 */

struct ForwardingResult {
    Tcl_ThreadId src;		/* Originating thread. */
    Tcl_ThreadId dst;		/* Thread the op was forwarded to. */
    Tcl_Interp *dsti;		/* Interpreter in the thread the op was
				 * forwarded to. */
    /*
     * Note regarding 'dsti' above: Its information is also available via the
     * chain evPtr->rcPtr->interp, however, as can be seen, two more
     * indirections are needed to retrieve it. And the evPtr may be gone,
     * breaking the chain.
     */
    Tcl_Condition done;		/* Condition variable the forwarder blocks
				 * on. */
    int result;			/* TCL_OK or TCL_ERROR */
    ForwardingEvent *evPtr;	/* Event the result belongs to. */
    ForwardingResult *prevPtr, *nextPtr;
				/* Links into the list of pending forwarded
				 * results. */
};

typedef struct ThreadSpecificData {
    /*
     * Table of all reflected channels owned by this thread. This is the
     * per-thread version of the per-interpreter map.
     */

    ReflectedChannelMap *rcmPtr;
} ThreadSpecificData;

static Tcl_ThreadDataKey dataKey;

/*
 * List of forwarded operations which have not completed yet, plus the mutex
 * to protect the access to this process global list.
 */

static ForwardingResult *forwardList = NULL;
TCL_DECLARE_MUTEX(rcForwardMutex)

/*
 * Function containing the generic code executing a forward, and wrapper
 * macros for the actual operations we wish to forward. Uses ForwardProc as
 * the event function executed by the thread receiving a forwarding event
 * (which executes the appropriate function and collects the result, if any).
 *
 * The ExitProc ensures that things do not deadlock when the sending thread
 * involved in the forwarding exits. It also clean things up so that we don't
 * leak resources when threads go away.
 */

static void		ForwardOpToOwnerThread(ReflectedChannel *rcPtr,
			    ForwardedOperation op, const void *param);
static int		ForwardProc(Tcl_Event *evPtr, int mask);
static void		SrcExitProc(ClientData clientData);

#define FreeReceivedError(p) \
	if ((p)->base.mustFree) { \
	    ckfree((p)->base.msgStr); \
	}
#define PassReceivedErrorInterp(i,p) \
	if ((i) != NULL) { \
	    Tcl_SetChannelErrorInterp((i), \
		    Tcl_NewStringObj((p)->base.msgStr, -1)); \
	} \
	FreeReceivedError(p)
#define PassReceivedError(c,p) \
	Tcl_SetChannelError((c), Tcl_NewStringObj((p)->base.msgStr, -1)); \
	FreeReceivedError(p)
#define ForwardSetStaticError(p,emsg) \
	(p)->base.code = TCL_ERROR; \
	(p)->base.mustFree = 0; \
	(p)->base.msgStr = (char *) (emsg)
#define ForwardSetDynamicError(p,emsg) \
	(p)->base.code = TCL_ERROR; \
	(p)->base.mustFree = 1; \
	(p)->base.msgStr = (char *) (emsg)

static void		ForwardSetObjError(ForwardParam *p, Tcl_Obj *objPtr);

static ReflectedChannelMap *	GetThreadReflectedChannelMap(void);
static void		DeleteThreadReflectedChannelMap(ClientData clientData);

#endif /* TCL_THREADS */

#define SetChannelErrorStr(c,msgStr) \
	Tcl_SetChannelError((c), Tcl_NewStringObj((msgStr), -1))

static Tcl_Obj *	MarshallError(Tcl_Interp *interp);
static void		UnmarshallErrorResult(Tcl_Interp *interp,
			    Tcl_Obj *msgObj);

/*
 * Static functions for this file:
 */

static int		EncodeEventMask(Tcl_Interp *interp,
			    const char *objName, Tcl_Obj *obj, int *mask);
static Tcl_Obj *	DecodeEventMask(int mask);
static ReflectedChannel * NewReflectedChannel(Tcl_Interp *interp,
			    Tcl_Obj *cmdpfxObj, int mode, Tcl_Obj *handleObj);
static Tcl_Obj *	NextHandle(void);
static void		FreeReflectedChannel(ReflectedChannel *rcPtr);
static int		InvokeTclMethod(ReflectedChannel *rcPtr,
			    const char *method, Tcl_Obj *argOneObj,
			    Tcl_Obj *argTwoObj, Tcl_Obj **resultObjPtr);

static ReflectedChannelMap *	GetReflectedChannelMap(Tcl_Interp *interp);
static void		DeleteReflectedChannelMap(ClientData clientData,
			    Tcl_Interp *interp);
static int		ErrnoReturn(ReflectedChannel *rcPtr, Tcl_Obj *resObj);

/*
 * Global constant strings (messages). ==================
 * These string are used directly as bypass errors, thus they have to be valid
 * Tcl lists where the last element is the message itself. Hence the
 * list-quoting to keep the words of the message together. See also [x].
 */

static const char *msg_read_unsup = "{read not supported by Tcl driver}";
static const char *msg_read_toomuch = "{read delivered more than requested}";
static const char *msg_write_unsup = "{write not supported by Tcl driver}";
static const char *msg_write_toomuch = "{write wrote more than requested}";
static const char *msg_write_nothing = "{write wrote nothing}";
static const char *msg_seek_beforestart = "{Tried to seek before origin}";
#ifdef TCL_THREADS
static const char *msg_send_originlost = "{Channel thread lost}";
static const char *msg_send_dstlost    = "{Owner lost}";
#endif /* TCL_THREADS */
static const char *msg_dstlost    = "-code 1 -level 0 -errorcode NONE -errorinfo {} -errorline 1 {Owner lost}";

/*
 * Main methods to plug into the 'chan' ensemble'. ==================
 */

/*
 *----------------------------------------------------------------------
 *
 * TclChanCreateObjCmd --
 *
 *	This function is invoked to process the "chan create" Tcl command.
 *	See the user documentation for details on what it does.
 *
 * Results:
 *	A standard Tcl result. The handle of the new channel is placed in the
 *	interp result.
 *
 * Side effects:
 *	Creates a new channel.
 *
 *----------------------------------------------------------------------
 */

int
TclChanCreateObjCmd(
    ClientData clientData,
    Tcl_Interp *interp,
    int objc,
    Tcl_Obj *const *objv)
{
    ReflectedChannel *rcPtr;	/* Instance data of the new channel */
    Tcl_Obj *rcId;		/* Handle of the new channel */
    int mode;			/* R/W mode of new channel. Has to match
				 * abilities of handler commands */
    Tcl_Obj *cmdObj;		/* Command prefix, list of words */
    Tcl_Obj *cmdNameObj;	/* Command name */
    Tcl_Channel chan;		/* Token for the new channel */
    Tcl_Obj *modeObj;		/* mode in obj form for method call */
    int listc;			/* Result of 'initialize', and of */
    Tcl_Obj **listv;		/* its sublist in the 2nd element */
    int methIndex;		/* Encoded method name */
    int result;			/* Result code for 'initialize' */
    Tcl_Obj *resObj;		/* Result data for 'initialize' */
    int methods;		/* Bitmask for supported methods. */
    Channel *chanPtr;		/* 'chan' resolved to internal struct. */
    Tcl_Obj *err;		/* Error message */
    ReflectedChannelMap *rcmPtr;
				/* Map of reflected channels with handlers in
				 * this interp. */
    Tcl_HashEntry *hPtr;	/* Entry in the above map */
    int isNew;			/* Placeholder. */

    /*
     * Syntax:   chan create MODE CMDPREFIX
     *           [0]  [1]    [2]  [3]
     *
     * Actually: rCreate MODE CMDPREFIX
     *           [0]     [1]  [2]
     */

#define MODE	(1)
#define CMD	(2)

    /*
     * Number of arguments...
     */

    if (objc != 3) {
	Tcl_WrongNumArgs(interp, 1, objv, "mode cmdprefix");
	return TCL_ERROR;
    }

    /*
     * First argument is a list of modes. Allowed entries are "read", "write".
     * Expect at least one list element. Abbreviations are ok.
     */

    modeObj = objv[MODE];
    if (EncodeEventMask(interp, "mode", objv[MODE], &mode) != TCL_OK) {
	return TCL_ERROR;
    }

    /*
     * Second argument is command prefix, i.e. list of words, first word is
     * name of handler command, other words are fixed arguments. Run the
     * 'initialize' method to get the list of supported methods. Validate
     * this.
     */

    cmdObj = objv[CMD];

    /*
     * Basic check that the command prefix truly is a list.
     */

    if (Tcl_ListObjIndex(interp, cmdObj, 0, &cmdNameObj) != TCL_OK) {
	return TCL_ERROR;
    }

    /*
     * Now create the channel.
     */

    rcId = NextHandle();
    rcPtr = NewReflectedChannel(interp, cmdObj, mode, rcId);
    chan = Tcl_CreateChannel(&tclRChannelType, TclGetString(rcId), rcPtr,
	    mode);
    rcPtr->chan = chan;
    chanPtr = (Channel *) chan;

    /*
     * Invoke 'initialize' and validate that the handler is present and ok.
     * Squash the channel if not.
     *
     * Note: The conversion of 'mode' back into a Tcl_Obj ensures that
     * 'initialize' is invoked with canonical mode names, and no
     * abbreviations. Using modeObj directly could feed abbreviations into the
     * handler, and the handler is not specified to handle such.
     */

    modeObj = DecodeEventMask(mode);
    /* assert modeObj.refCount == 1 */
    result = InvokeTclMethod(rcPtr, "initialize", modeObj, NULL, &resObj);
    Tcl_DecrRefCount(modeObj);

    if (result != TCL_OK) {
	UnmarshallErrorResult(interp, resObj);
	Tcl_DecrRefCount(resObj);	/* Remove reference held from invoke */
	goto error;
    }

    /*
     * Verify the result.
     * - List, of method names. Convert to mask.
     *   Check for non-optionals through the mask.
     *   Compare open mode against optional r/w.
     */

    if (Tcl_ListObjGetElements(NULL, resObj, &listc, &listv) != TCL_OK) {
	TclNewLiteralStringObj(err, "chan handler \"");
	Tcl_AppendObjToObj(err, cmdObj);
	Tcl_AppendToObj(err, " initialize\" returned non-list: ", -1);
	Tcl_AppendObjToObj(err, resObj);
	Tcl_SetObjResult(interp, err);
	Tcl_DecrRefCount(resObj);
	goto error;
    }

    methods = 0;
    while (listc > 0) {
	if (Tcl_GetIndexFromObj(interp, listv[listc-1], methodNames,
		"method", TCL_EXACT, &methIndex) != TCL_OK) {
	    TclNewLiteralStringObj(err, "chan handler \"");
	    Tcl_AppendObjToObj(err, cmdObj);
	    Tcl_AppendToObj(err, " initialize\" returned ", -1);
	    Tcl_AppendObjToObj(err, Tcl_GetObjResult(interp));
	    Tcl_SetObjResult(interp, err);
	    Tcl_DecrRefCount(resObj);
	    goto error;
	}

	methods |= FLAG(methIndex);
	listc--;
    }
    Tcl_DecrRefCount(resObj);

    if ((REQUIRED_METHODS & methods) != REQUIRED_METHODS) {
	TclNewLiteralStringObj(err, "chan handler \"");
	Tcl_AppendObjToObj(err, cmdObj);
	Tcl_AppendToObj(err, "\" does not support all required methods", -1);
	Tcl_SetObjResult(interp, err);
	goto error;
    }

    if ((mode & TCL_READABLE) && !HAS(methods, METH_READ)) {
	TclNewLiteralStringObj(err, "chan handler \"");
	Tcl_AppendObjToObj(err, cmdObj);
	Tcl_AppendToObj(err, "\" lacks a \"read\" method", -1);
	Tcl_SetObjResult(interp, err);
	goto error;
    }

    if ((mode & TCL_WRITABLE) && !HAS(methods, METH_WRITE)) {
	TclNewLiteralStringObj(err, "chan handler \"");
	Tcl_AppendObjToObj(err, cmdObj);
	Tcl_AppendToObj(err, "\" lacks a \"write\" method", -1);
	Tcl_SetObjResult(interp, err);
	goto error;
    }

    if (!IMPLIES(HAS(methods, METH_CGET), HAS(methods, METH_CGETALL))) {
	TclNewLiteralStringObj(err, "chan handler \"");
	Tcl_AppendObjToObj(err, cmdObj);
	Tcl_AppendToObj(err, "\" supports \"cget\" but not \"cgetall\"", -1);
	Tcl_SetObjResult(interp, err);
	goto error;
    }

    if (!IMPLIES(HAS(methods, METH_CGETALL), HAS(methods, METH_CGET))) {
	TclNewLiteralStringObj(err, "chan handler \"");
	Tcl_AppendObjToObj(err, cmdObj);
	Tcl_AppendToObj(err, "\" supports \"cgetall\" but not \"cget\"", -1);
	Tcl_SetObjResult(interp, err);
	goto error;
    }

    Tcl_ResetResult(interp);

    /*
     * Everything is fine now.
     */

    rcPtr->methods = methods;

    if ((methods & NULLABLE_METHODS) != NULLABLE_METHODS) {
	/*
	 * Some of the nullable methods are not supported. We clone the
	 * channel type, null the associated C functions, and use the result
	 * as the actual channel type.
	 */

	Tcl_ChannelType *clonePtr = (Tcl_ChannelType *)
		ckalloc(sizeof(Tcl_ChannelType));

	memcpy(clonePtr, &tclRChannelType, sizeof(Tcl_ChannelType));

	if (!(methods & FLAG(METH_CONFIGURE))) {
	    clonePtr->setOptionProc = NULL;
	}

	if (!(methods & FLAG(METH_CGET)) && !(methods & FLAG(METH_CGETALL))) {
	    clonePtr->getOptionProc = NULL;
	}
	if (!(methods & FLAG(METH_BLOCKING))) {
	    clonePtr->blockModeProc = NULL;
	}
	if (!(methods & FLAG(METH_SEEK))) {
	    clonePtr->seekProc = NULL;
	    clonePtr->wideSeekProc = NULL;
	}

	chanPtr->typePtr = clonePtr;
    }

    /*
     * Register the channel in the I/O system, and in our our map for 'chan
     * postevent'.
     */

    Tcl_RegisterChannel(interp, chan);

    rcmPtr = GetReflectedChannelMap(interp);
    hPtr = Tcl_CreateHashEntry(&rcmPtr->map, chanPtr->state->channelName,
	    &isNew);
    if (!isNew && chanPtr != Tcl_GetHashValue(hPtr)) {
	Tcl_Panic("TclChanCreateObjCmd: duplicate channel names");
    }
    Tcl_SetHashValue(hPtr, chan);
#ifdef TCL_THREADS
    rcmPtr = GetThreadReflectedChannelMap();
    hPtr = Tcl_CreateHashEntry(&rcmPtr->map, chanPtr->state->channelName,
	    &isNew);
    Tcl_SetHashValue(hPtr, chan);
#endif

    /*
     * Return handle as result of command.
     */

    Tcl_SetResult(interp, (char *)chanPtr->state->channelName, TCL_VOLATILE);
    return TCL_OK;

  error:
    /*
     * Signal to ReflectClose to not call 'finalize'.
     */

    rcPtr->methods = 0;
    Tcl_Close(interp, chan);
    return TCL_ERROR;

#undef MODE
#undef CMD
}

/*
 *----------------------------------------------------------------------
 *
 * TclChanPostEventObjCmd --
 *
 *	This function is invoked to process the "chan postevent" Tcl command.
 *	See the user documentation for details on what it does.
 *
 * Results:
 *	A standard Tcl result.
 *
 * Side effects:
 *	Posts events to a reflected channel, invokes event handlers. The
 *	latter implies that arbitrary side effects are possible.
 *
 *----------------------------------------------------------------------
 */

int
TclChanPostEventObjCmd(
    ClientData clientData,
    Tcl_Interp *interp,
    int objc,
    Tcl_Obj *const *objv)
{
    /*
     * Syntax:   chan postevent CHANNEL EVENTSPEC
     *           [0]  [1]       [2]     [3]
     *
     * Actually: rPostevent CHANNEL EVENTSPEC
     *           [0]        [1]     [2]
     *
     * where EVENTSPEC = {read write ...} (Abbreviations allowed as well).
     */

#define CHAN	(1)
#define EVENT	(2)

    const char *chanId;		/* Tcl level channel handle */
    Tcl_Channel chan;		/* Channel associated to the handle */
    const Tcl_ChannelType *chanTypePtr;
				/* Its associated driver structure */
    ReflectedChannel *rcPtr;	/* Associated instance data */
    int events;			/* Mask of events to post */
    ReflectedChannelMap *rcmPtr;/* Map of reflected channels with handlers in
				 * this interp. */
    Tcl_HashEntry *hPtr;	/* Entry in the above map */

    /*
     * Number of arguments...
     */

    if (objc != 3) {
	Tcl_WrongNumArgs(interp, 1, objv, "channel eventspec");
	return TCL_ERROR;
    }

    /*
     * First argument is a channel, a reflected channel, and the call of this
     * command is done from the interp defining the channel handler cmd.
     */

    chanId = TclGetString(objv[CHAN]);

    rcmPtr = GetReflectedChannelMap(interp);
    hPtr = Tcl_FindHashEntry(&rcmPtr->map, chanId);

    if (hPtr == NULL) {
	Tcl_AppendResult(interp, "can not find reflected channel named \"",
		chanId, "\"", NULL);
	Tcl_SetErrorCode(interp, "TCL", "LOOKUP", "CHANNEL", chanId, NULL);
	return TCL_ERROR;
    }

    /*
     * Note that the search above subsumes several of the older checks, namely:
     *
     * (1) Does the channel handle refer to a reflected channel ?
     * (2) Is the post event issued from the interpreter holding the handler
     *     of the reflected channel ?
     *
     * A successful search answers yes to both. Because the map holds only
     * handles of reflected channels, and only of such whose handler is
     * defined in this interpreter.
     *
     * We keep the old checks for both, for paranioa, but abort now instead of
     * throwing errors, as failure now means that our internal datastructures
     * have gone seriously haywire.
     */

    chan = Tcl_GetHashValue(hPtr);
    chanTypePtr = Tcl_GetChannelType(chan);

    /*
     * We use a function referenced by the channel type as our cookie to
     * detect calls to non-reflecting channels. The channel type itself is not
     * suitable, as it might not be the static definition in this file, but a
     * clone thereof. And while we have reserved the name of the type nothing
     * in the core checks against violation, so someone else might have
     * created a channel type using our name, clashing with ourselves.
     */

    if (chanTypePtr->watchProc != &ReflectWatch) {
	Tcl_Panic("TclChanPostEventObjCmd: channel is not a reflected channel");
    }

    rcPtr = Tcl_GetChannelInstanceData(chan);

    if (rcPtr->interp != interp) {
	Tcl_Panic("TclChanPostEventObjCmd: postevent accepted for call from outside interpreter");
    }

    /*
     * Second argument is a list of events. Allowed entries are "read",
     * "write". Expect at least one list element. Abbreviations are ok.
     */

    if (EncodeEventMask(interp, "event", objv[EVENT], &events) != TCL_OK) {
	return TCL_ERROR;
    }

    /*
     * Check that the channel is actually interested in the provided events.
     */

    if (events & ~rcPtr->interest) {
	Tcl_AppendResult(interp, "tried to post events channel \"", chanId,
		"\" is not interested in", NULL);
	return TCL_ERROR;
    }

    /*
     * We have the channel and the events to post.
     */

    Tcl_NotifyChannel(chan, events);

    /*
     * Squash interp results left by the event script.
     */

    Tcl_ResetResult(interp);
    return TCL_OK;

#undef CHAN
#undef EVENT
}

/*
 * Channel error message marshalling utilities.
 */

static Tcl_Obj *
MarshallError(
    Tcl_Interp *interp)
{
    /*
     * Capture the result status of the interpreter into a string. => List of
     * options and values, followed by the error message. The result has
     * refCount 0.
     */

    Tcl_Obj *returnOpt = Tcl_GetReturnOptions(interp, TCL_ERROR);

    /*
     * => returnOpt.refCount == 0. We can append directly.
     */

    Tcl_ListObjAppendElement(NULL, returnOpt, Tcl_GetObjResult(interp));
    return returnOpt;
}

static void
UnmarshallErrorResult(
    Tcl_Interp *interp,
    Tcl_Obj *msgObj)
{
    int lc;
    Tcl_Obj **lv;
    int explicitResult;
    int numOptions;

    /*
     * Process the caught message.
     *
     * Syntax = (option value)... ?message?
     *
     * Bad syntax causes a panic. This is OK because the other side uses
     * Tcl_GetReturnOptions and list construction functions to marshall the
     * information; if we panic here, something has gone badly wrong already.
     */

    if (Tcl_ListObjGetElements(interp, msgObj, &lc, &lv) != TCL_OK) {
	Tcl_Panic("TclChanCaughtErrorBypass: Bad syntax of caught result");
    }
    if (interp == NULL) {
	return;
    }

    explicitResult = lc & 1;		/* Odd number of values? */
    numOptions = lc - explicitResult;

    if (explicitResult) {
	Tcl_SetObjResult(interp, lv[lc-1]);
    }

    (void) Tcl_SetReturnOptions(interp, Tcl_NewListObj(numOptions, lv));
    ((Interp *) interp)->flags &= ~ERR_ALREADY_LOGGED;
}

int
TclChanCaughtErrorBypass(
    Tcl_Interp *interp,
    Tcl_Channel chan)
{
    Tcl_Obj *chanMsgObj = NULL;
    Tcl_Obj *interpMsgObj = NULL;
    Tcl_Obj *msgObj = NULL;

    /*
     * Get a bypassed error message from channel and/or interpreter, save the
     * reference, then kill the returned objects, if there were any. If there
     * are messages in both the channel has preference.
     */

    if ((chan == NULL) && (interp == NULL)) {
	return 0;
    }

    if (chan != NULL) {
	Tcl_GetChannelError(chan, &chanMsgObj);
    }
    if (interp != NULL) {
	Tcl_GetChannelErrorInterp(interp, &interpMsgObj);
    }

    if (chanMsgObj != NULL) {
	msgObj = chanMsgObj;
    } else if (interpMsgObj != NULL) {
	msgObj = interpMsgObj;
    }
    if (msgObj != NULL) {
	Tcl_IncrRefCount(msgObj);
    }

    if (chanMsgObj != NULL) {
	Tcl_DecrRefCount(chanMsgObj);
    }
    if (interpMsgObj != NULL) {
	Tcl_DecrRefCount(interpMsgObj);
    }

    /*
     * No message returned, nothing caught.
     */

    if (msgObj == NULL) {
	return 0;
    }

    UnmarshallErrorResult(interp, msgObj);

    Tcl_DecrRefCount(msgObj);
    return 1;
}

/*
 * Driver functions. ================================================
 */

/*
 *----------------------------------------------------------------------
 *
 * ReflectClose --
 *
 *	This function is invoked when the channel is closed, to delete the
 *	driver specific instance data.
 *
 * Results:
 *	A posix error.
 *
 * Side effects:
 *	Releases memory. Arbitrary, as it calls upon a script.
 *
 *----------------------------------------------------------------------
 */

static int
ReflectClose(
    ClientData clientData,
    Tcl_Interp *interp)
{
    ReflectedChannel *rcPtr = clientData;
    int result;			/* Result code for 'close' */
    Tcl_Obj *resObj;		/* Result data for 'close' */
    ReflectedChannelMap *rcmPtr;/* Map of reflected channels with handlers in
				 * this interp */
    Tcl_HashEntry *hPtr;	/* Entry in the above map */

    if (TclInThreadExit()) {
	/*
	 * This call comes from TclFinalizeIOSystem. There are no
	 * interpreters, and therefore we cannot call upon the handler command
	 * anymore. Threading is irrelevant as well. We simply clean up all
	 * our C level data structures and leave the Tcl level to the other
	 * finalization functions.
	 */

	/*
	 * THREADED => Forward this to the origin thread
	 *
	 * Note: DeleteThreadReflectedChannelMap() is the thread exit handler
	 * for the origin thread. Use this to clean up the structure? Except
	 * if lost?
	 */

#ifdef TCL_THREADS
	if (rcPtr->thread != Tcl_GetCurrentThread()) {
	    ForwardParam p;

	    ForwardOpToOwnerThread(rcPtr, ForwardedClose, &p);
	    result = p.base.code;

	    /*
	     * FreeReflectedChannel is done in the forwarded operation!, in
	     * the other thread. rcPtr here is gone!
	     */

	    if (result != TCL_OK) {
		FreeReceivedError(&p);
	    }
	    return EOK;
	}
#endif

        Tcl_EventuallyFree (rcPtr, (Tcl_FreeProc *) FreeReflectedChannel);
	return EOK;
    }

    /*
     * -- No -- ASSERT rcPtr->methods & FLAG(METH_FINAL)
     *
     * A cleaned method mask here implies that the channel creation was
     * aborted, and "finalize" must not be called.
     */

    if (rcPtr->methods == 0) {
        Tcl_EventuallyFree (rcPtr, (Tcl_FreeProc *) FreeReflectedChannel);
	return EOK;
    }

    /*
     * Are we in the correct thread?
     */

#ifdef TCL_THREADS
    if (rcPtr->thread != Tcl_GetCurrentThread()) {
	ForwardParam p;

	ForwardOpToOwnerThread(rcPtr, ForwardedClose, &p);
	result = p.base.code;

	/*
	 * FreeReflectedChannel is done in the forwarded operation!, in the
	 * other thread. rcPtr here is gone!
	 */

	if (result != TCL_OK) {
	    PassReceivedErrorInterp(interp, &p);
	}
    } else {
#endif
	result = InvokeTclMethod(rcPtr, "finalize", NULL, NULL, &resObj);
	if ((result != TCL_OK) && (interp != NULL)) {
	    Tcl_SetChannelErrorInterp(interp, resObj);
	}

	Tcl_DecrRefCount(resObj);	/* Remove reference we held from the
					 * invoke */

	/*
	 * Remove the channel from the map before releasing the memory, to
	 * prevent future accesses (like by 'postevent') from finding and
	 * dereferencing a dangling pointer.
	 *
	 * NOTE: The channel may not be in the map. This is ok, that happens
	 * when the channel was created in a different interpreter and/or
	 * thread and then was moved here.
	 *
	 * NOTE: The channel may have been removed from the map already via
	 * the per-interp DeleteReflectedChannelMap exit-handler.
	 */

	if (rcPtr->interp) {
	    rcmPtr = GetReflectedChannelMap(rcPtr->interp);
	    hPtr = Tcl_FindHashEntry(&rcmPtr->map,
		    Tcl_GetChannelName(rcPtr->chan));
	    if (hPtr) {
		Tcl_DeleteHashEntry(hPtr);
	    }
	}
#ifdef TCL_THREADS
	rcmPtr = GetThreadReflectedChannelMap();
	hPtr = Tcl_FindHashEntry(&rcmPtr->map,
		Tcl_GetChannelName(rcPtr->chan));
	if (hPtr) {
	    Tcl_DeleteHashEntry(hPtr);
	}
#endif

        Tcl_EventuallyFree (rcPtr, (Tcl_FreeProc *) FreeReflectedChannel);
#ifdef TCL_THREADS
    }
#endif
    return (result == TCL_OK) ? EOK : EINVAL;
}

/*
 *----------------------------------------------------------------------
 *
 * ReflectInput --
 *
 *	This function is invoked when more data is requested from the channel.
 *
 * Results:
 *	The number of bytes read.
 *
 * Side effects:
 *	Allocates memory. Arbitrary, as it calls upon a script.
 *
 *----------------------------------------------------------------------
 */

static int
ReflectInput(
    ClientData clientData,
    char *buf,
    int toRead,
    int *errorCodePtr)
{
    ReflectedChannel *rcPtr = clientData;
    Tcl_Obj *toReadObj;
    int bytec;			/* Number of returned bytes */
    unsigned char *bytev;	/* Array of returned bytes */
    Tcl_Obj *resObj;		/* Result data for 'read' */

    /*
     * The following check can be done before thread redirection, because we
     * are reading from an item which is readonly, i.e. will never change
     * during the lifetime of the channel.
     */

    if (!(rcPtr->methods & FLAG(METH_READ))) {
	SetChannelErrorStr(rcPtr->chan, msg_read_unsup);
	*errorCodePtr = EINVAL;
	return -1;
    }

    /*
     * Are we in the correct thread?
     */

#ifdef TCL_THREADS
    if (rcPtr->thread != Tcl_GetCurrentThread()) {
	ForwardParam p;

	p.input.buf = buf;
	p.input.toRead = toRead;

	ForwardOpToOwnerThread(rcPtr, ForwardedInput, &p);

	if (p.base.code != TCL_OK) {
	    if (p.base.code < 0) {
		/* No error message, this is an errno signal. */
		*errorCodePtr = -p.base.code;
	    } else {
		PassReceivedError(rcPtr->chan, &p);
		*errorCodePtr = EINVAL;
	    }
	    p.input.toRead = -1;
	} else {
	    *errorCodePtr = EOK;
	}

	return p.input.toRead;
    }
#endif

    /* ASSERT: rcPtr->method & FLAG(METH_READ) */
    /* ASSERT: rcPtr->mode & TCL_READABLE */

    Tcl_Preserve(rcPtr);

    toReadObj = Tcl_NewIntObj(toRead);
    Tcl_IncrRefCount(toReadObj);

    if (InvokeTclMethod(rcPtr, "read", toReadObj, NULL, &resObj)!=TCL_OK) {
	int code = ErrnoReturn(rcPtr, resObj);

	if (code < 0) {
	    *errorCodePtr = -code;
            goto error;
	}

	Tcl_SetChannelError(rcPtr->chan, resObj);
        goto invalid;
    }

    bytev = Tcl_GetByteArrayFromObj(resObj, &bytec);

    if (toRead < bytec) {
	SetChannelErrorStr(rcPtr->chan, msg_read_toomuch);
        goto invalid;
    }

    *errorCodePtr = EOK;

    if (bytec > 0) {
	memcpy(buf, bytev, (size_t)bytec);
    }

 stop:
    Tcl_DecrRefCount(toReadObj);
    Tcl_DecrRefCount(resObj);		/* Remove reference held from invoke */
    Tcl_Release(rcPtr);
    return bytec;
 invalid:
    *errorCodePtr = EINVAL;
 error:
    bytec = -1;
    goto stop;
}

/*
 *----------------------------------------------------------------------
 *
 * ReflectOutput --
 *
 *	This function is invoked when data is writen to the channel.
 *
 * Results:
 *	The number of bytes actually written.
 *
 * Side effects:
 *	Allocates memory. Arbitrary, as it calls upon a script.
 *
 *----------------------------------------------------------------------
 */

static int
ReflectOutput(
    ClientData clientData,
    const char *buf,
    int toWrite,
    int *errorCodePtr)
{
    ReflectedChannel *rcPtr = clientData;
    Tcl_Obj *bufObj;
    Tcl_Obj *resObj;		/* Result data for 'write' */
    int written;

    /*
     * The following check can be done before thread redirection, because we
     * are reading from an item which is readonly, i.e. will never change
     * during the lifetime of the channel.
     */

    if (!(rcPtr->methods & FLAG(METH_WRITE))) {
	SetChannelErrorStr(rcPtr->chan, msg_write_unsup);
	*errorCodePtr = EINVAL;
	return -1;
    }

    /*
     * Are we in the correct thread?
     */

#ifdef TCL_THREADS
    if (rcPtr->thread != Tcl_GetCurrentThread()) {
	ForwardParam p;

	p.output.buf = buf;
	p.output.toWrite = toWrite;

	ForwardOpToOwnerThread(rcPtr, ForwardedOutput, &p);

	if (p.base.code != TCL_OK) {
	    if (p.base.code < 0) {
		/* No error message, this is an errno signal. */
		*errorCodePtr = -p.base.code;
	    } else {
                PassReceivedError(rcPtr->chan, &p);
                *errorCodePtr = EINVAL;
            }
	    p.output.toWrite = -1;
	} else {
	    *errorCodePtr = EOK;
	}

	return p.output.toWrite;
    }
#endif

    /* ASSERT: rcPtr->method & FLAG(METH_WRITE) */
    /* ASSERT: rcPtr->mode & TCL_WRITABLE */

    Tcl_Preserve(rcPtr);

    bufObj = Tcl_NewByteArrayObj((unsigned char *) buf, toWrite);
    Tcl_IncrRefCount(bufObj);

    if (InvokeTclMethod(rcPtr, "write", bufObj, NULL, &resObj) != TCL_OK) {
	int code = ErrnoReturn(rcPtr, resObj);

	if (code < 0) {
	    *errorCodePtr = -code;
            goto error;
	}

	Tcl_SetChannelError(rcPtr->chan, resObj);
        goto invalid;
    }

    if (Tcl_GetIntFromObj(rcPtr->interp, resObj, &written) != TCL_OK) {
	Tcl_SetChannelError(rcPtr->chan, MarshallError(rcPtr->interp));
        goto invalid;
    }

    if ((written == 0) && (toWrite > 0)) {
	/*
	 * The handler claims to have written nothing of what it was
	 * given. That is bad.
	 */

	SetChannelErrorStr(rcPtr->chan, msg_write_nothing);
        goto invalid;
    }
    if (toWrite < written) {
	/*
	 * The handler claims to have written more than it was given. That is
	 * bad. Note that the I/O core would crash if we were to return this
	 * information, trying to write -nnn bytes in the next iteration.
	 */

	SetChannelErrorStr(rcPtr->chan, msg_write_toomuch);
        goto invalid;
    }

    *errorCodePtr = EOK;
 stop:
    Tcl_DecrRefCount(bufObj);
    Tcl_DecrRefCount(resObj);		/* Remove reference held from invoke */
    Tcl_Release(rcPtr);
    return written;
 invalid:
    *errorCodePtr = EINVAL;
 error:
    written = -1;
    goto stop;
}

/*
 *----------------------------------------------------------------------
 *
 * ReflectSeekWide / ReflectSeek --
 *
 *	This function is invoked when the user wishes to seek on the channel.
 *
 * Results:
 *	The new location of the access point.
 *
 * Side effects:
 *	Allocates memory. Arbitrary, as it calls upon a script.
 *
 *----------------------------------------------------------------------
 */

static Tcl_WideInt
ReflectSeekWide(
    ClientData clientData,
    Tcl_WideInt offset,
    int seekMode,
    int *errorCodePtr)
{
    ReflectedChannel *rcPtr = clientData;
    Tcl_Obj *offObj, *baseObj;
    Tcl_Obj *resObj;		/* Result for 'seek' */
    Tcl_WideInt newLoc;

    /*
     * Are we in the correct thread?
     */

#ifdef TCL_THREADS
    if (rcPtr->thread != Tcl_GetCurrentThread()) {
	ForwardParam p;

	p.seek.seekMode = seekMode;
	p.seek.offset = offset;

	ForwardOpToOwnerThread(rcPtr, ForwardedSeek, &p);

	if (p.base.code != TCL_OK) {
	    PassReceivedError(rcPtr->chan, &p);
	    *errorCodePtr = EINVAL;
	    p.seek.offset = -1;
	} else {
	    *errorCodePtr = EOK;
	}

	return p.seek.offset;
    }
#endif

    /* ASSERT: rcPtr->method & FLAG(METH_SEEK) */

    Tcl_Preserve(rcPtr);

    offObj  = Tcl_NewWideIntObj(offset);
    baseObj = Tcl_NewStringObj((seekMode == SEEK_SET) ? "start" :
                               ((seekMode == SEEK_CUR) ? "current" : "end"), -1);
    Tcl_IncrRefCount(offObj);
    Tcl_IncrRefCount(baseObj);

    if (InvokeTclMethod(rcPtr, "seek", offObj, baseObj, &resObj)!=TCL_OK) {
	Tcl_SetChannelError(rcPtr->chan, resObj);
        goto invalid;
    }

    if (Tcl_GetWideIntFromObj(rcPtr->interp, resObj, &newLoc) != TCL_OK) {
	Tcl_SetChannelError(rcPtr->chan, MarshallError(rcPtr->interp));
        goto invalid;
    }

    if (newLoc < Tcl_LongAsWide(0)) {
	SetChannelErrorStr(rcPtr->chan, msg_seek_beforestart);
        goto invalid;
    }

    *errorCodePtr = EOK;
 stop:
    Tcl_DecrRefCount(offObj);
    Tcl_DecrRefCount(baseObj);
    Tcl_DecrRefCount(resObj);		/* Remove reference held from invoke */
    Tcl_Release(rcPtr);
    return newLoc;
 invalid:
    *errorCodePtr = EINVAL;
    newLoc = -1;
    goto stop;
}

static int
ReflectSeek(
    ClientData clientData,
    long offset,
    int seekMode,
    int *errorCodePtr)
{
    /*
     * This function can be invoked from a transformation which is based on
     * standard seeking, i.e. non-wide. Because of this we have to implement
     * it, a dummy is not enough. We simply delegate the call to the wide
     * routine.
     */

    return (int) ReflectSeekWide(clientData, Tcl_LongAsWide(offset), seekMode,
	    errorCodePtr);
}

/*
 *----------------------------------------------------------------------
 *
 * ReflectWatch --
 *
 *	This function is invoked to tell the channel what events the I/O
 *	system is interested in.
 *
 * Results:
 *	None.
 *
 * Side effects:
 *	Allocates memory. Arbitrary, as it calls upon a script.
 *
 *----------------------------------------------------------------------
 */

static void
ReflectWatch(
    ClientData clientData,
    int mask)
{
    ReflectedChannel *rcPtr = clientData;
    Tcl_Obj *maskObj;

    /* ASSERT rcPtr->methods & FLAG(METH_WATCH) */

    /*
     * We restrict the interest to what the channel can support. IOW there
     * will never be write events for a channel which is not writable.
     * Analoguously for read events and non-readable channels.
     */

    mask &= rcPtr->mode;

    if (mask == rcPtr->interest) {
	/*
	 * Same old, same old, why should we do something?
	 */

	return;
    }

    rcPtr->interest = mask;

    /*
     * Are we in the correct thread?
     */

#ifdef TCL_THREADS
    if (rcPtr->thread != Tcl_GetCurrentThread()) {
	ForwardParam p;

	p.watch.mask = mask;
	ForwardOpToOwnerThread(rcPtr, ForwardedWatch, &p);

	/*
	 * Any failure from the forward is ignored. We have no place to put
	 * this.
	 */

	return;
    }
#endif

    Tcl_Preserve(rcPtr);

    maskObj = DecodeEventMask(mask);
    /* assert maskObj.refCount == 1 */
    (void) InvokeTclMethod(rcPtr, "watch", maskObj, NULL, NULL);
    Tcl_DecrRefCount(maskObj);

    Tcl_Release(rcPtr);
}

/*
 *----------------------------------------------------------------------
 *
 * ReflectBlock --
 *
 *	This function is invoked to tell the channel which blocking behaviour
 *	is required of it.
 *
 * Results:
 *	A posix error number.
 *
 * Side effects:
 *	Allocates memory. Arbitrary, as it calls upon a script.
 *
 *----------------------------------------------------------------------
 */

static int
ReflectBlock(
    ClientData clientData,
    int nonblocking)
{
    ReflectedChannel *rcPtr = clientData;
    Tcl_Obj *blockObj;
    int errorNum;		/* EINVAL or EOK (success). */
    Tcl_Obj *resObj;		/* Result data for 'blocking' */

    /*
     * Are we in the correct thread?
     */

#ifdef TCL_THREADS
    if (rcPtr->thread != Tcl_GetCurrentThread()) {
	ForwardParam p;

	p.block.nonblocking = nonblocking;

	ForwardOpToOwnerThread(rcPtr, ForwardedBlock, &p);

	if (p.base.code != TCL_OK) {
	    PassReceivedError(rcPtr->chan, &p);
	    return EINVAL;
	}

	return EOK;
    }
#endif

    blockObj = Tcl_NewBooleanObj(!nonblocking);
    Tcl_IncrRefCount(blockObj);

    Tcl_Preserve(rcPtr);

    if (InvokeTclMethod(rcPtr, "blocking", blockObj, NULL, &resObj)!=TCL_OK) {
	Tcl_SetChannelError(rcPtr->chan, resObj);
	errorNum = EINVAL;
    } else {
	errorNum = EOK;
    }

    Tcl_DecrRefCount(blockObj);
    Tcl_DecrRefCount(resObj);		/* Remove reference held from invoke */

    Tcl_Release(rcPtr);
    return errorNum;
}

/*
 *----------------------------------------------------------------------
 *
 * ReflectSetOption --
 *
 *	This function is invoked to configure a channel option.
 *
 * Results:
 *	A standard Tcl result code.
 *
 * Side effects:
 *	Arbitrary, as it calls upon a Tcl script.
 *
 *----------------------------------------------------------------------
 */

static int
ReflectSetOption(
    ClientData clientData,	/* Channel to query */
    Tcl_Interp *interp,		/* Interpreter to leave error messages in */
    const char *optionName,	/* Name of requested option */
    const char *newValue)	/* The new value */
{
    ReflectedChannel *rcPtr = clientData;
    Tcl_Obj *optionObj, *valueObj;
    int result;			/* Result code for 'configure' */
    Tcl_Obj *resObj;		/* Result data for 'configure' */

    /*
     * Are we in the correct thread?
     */

#ifdef TCL_THREADS
    if (rcPtr->thread != Tcl_GetCurrentThread()) {
	ForwardParam p;

	p.setOpt.name = optionName;
	p.setOpt.value = newValue;

	ForwardOpToOwnerThread(rcPtr, ForwardedSetOpt, &p);

	if (p.base.code != TCL_OK) {
	    Tcl_Obj *err = Tcl_NewStringObj(p.base.msgStr, -1);

	    UnmarshallErrorResult(interp, err);
	    Tcl_DecrRefCount(err);
	    FreeReceivedError(&p);
	}

	return p.base.code;
    }
#endif
    Tcl_Preserve(rcPtr);

    optionObj = Tcl_NewStringObj(optionName, -1);
    valueObj = Tcl_NewStringObj(newValue, -1);

    Tcl_IncrRefCount(optionObj);
    Tcl_IncrRefCount(valueObj);

    result = InvokeTclMethod(rcPtr, "configure",optionObj,valueObj, &resObj);
    if (result != TCL_OK) {
	UnmarshallErrorResult(interp, resObj);
    }

    Tcl_DecrRefCount(optionObj);
    Tcl_DecrRefCount(valueObj);
    Tcl_DecrRefCount(resObj);		/* Remove reference held from invoke */
    Tcl_Release(rcPtr);
    return result;
}

/*
 *----------------------------------------------------------------------
 *
 * ReflectGetOption --
 *
 *	This function is invoked to retrieve all or a channel option.
 *
 * Results:
 *	A standard Tcl result code.
 *
 * Side effects:
 *	Arbitrary, as it calls upon a Tcl script.
 *
 *----------------------------------------------------------------------
 */

static int
ReflectGetOption(
    ClientData clientData,	/* Channel to query */
    Tcl_Interp *interp,		/* Interpreter to leave error messages in */
    const char *optionName,	/* Name of reuqested option */
    Tcl_DString *dsPtr)		/* String to place the result into */
{
    /*
     * This code is special. It has regular passing of Tcl result, and errors.
     * The bypass functions are not required.
     */

    ReflectedChannel *rcPtr = clientData;
    Tcl_Obj *optionObj;
    Tcl_Obj *resObj;		/* Result data for 'configure' */
    int listc, result = TCL_OK;
    Tcl_Obj **listv;
    const char *method;

    /*
     * Are we in the correct thread?
     */

#ifdef TCL_THREADS
    if (rcPtr->thread != Tcl_GetCurrentThread()) {
	int opcode;
	ForwardParam p;

	p.getOpt.name = optionName;
	p.getOpt.value = dsPtr;

	if (optionName == NULL) {
	    opcode = ForwardedGetOptAll;
	} else {
	    opcode = ForwardedGetOpt;
	}

	ForwardOpToOwnerThread(rcPtr, opcode, &p);

	if (p.base.code != TCL_OK) {
	    Tcl_Obj *err = Tcl_NewStringObj(p.base.msgStr, -1);

	    UnmarshallErrorResult(interp, err);
	    Tcl_DecrRefCount(err);
	    FreeReceivedError(&p);
	}

	return p.base.code;
    }
#endif

    if (optionName == NULL) {
	/*
	 * Retrieve all options.
	 */

	method = "cgetall";
	optionObj = NULL;
    } else {
	/*
	 * Retrieve the value of one option.
	 */

	method = "cget";
	optionObj = Tcl_NewStringObj(optionName, -1);
        Tcl_IncrRefCount(optionObj);
    }

    Tcl_Preserve(rcPtr);

    if (InvokeTclMethod(rcPtr, method, optionObj, NULL, &resObj)!=TCL_OK) {
	UnmarshallErrorResult(interp, resObj);
        goto error;
    }

    /*
     * The result has to go into the 'dsPtr' for propagation to the caller of
     * the driver.
     */

    if (optionObj != NULL) {
	Tcl_DStringAppend(dsPtr, TclGetString(resObj), -1);
        goto ok;
    }

    /*
     * Extract the list and append each item as element.
     */

    /*
     * NOTE (4): If we extract the string rep we can assume a properly quoted
     * string. Together with a separating space this way of simply appending
     * the whole string rep might be faster. It also doesn't check if the
     * result is a valid list. Nor that the list has an even number elements.
     */

    if (Tcl_ListObjGetElements(interp, resObj, &listc, &listv) != TCL_OK) {
        goto error;
    }

    if ((listc % 2) == 1) {
	/*
	 * Odd number of elements is wrong.
	 */

	Tcl_ResetResult(interp);
	Tcl_SetObjResult(interp, Tcl_ObjPrintf(
		"Expected list with even number of "
		"elements, got %d element%s instead", listc,
		(listc == 1 ? "" : "s")));
        goto error;
    } else {
	int len;
	const char *str = Tcl_GetStringFromObj(resObj, &len);

	if (len) {
	    Tcl_DStringAppend(dsPtr, " ", 1);
	    Tcl_DStringAppend(dsPtr, str, len);
	}
        goto ok;
    }

 ok:
    result = TCL_OK;
 stop:
    if (optionObj) {
        Tcl_DecrRefCount(optionObj);
    }
    Tcl_DecrRefCount(resObj);	/* Remove reference held from invoke */
    Tcl_Release(rcPtr);
    return result;
 error:
    result = TCL_ERROR;
    goto stop;
}

/*
 * Helpers. =========================================================
 */

/*
 *----------------------------------------------------------------------
 *
 * EncodeEventMask --
 *
 *	This function takes a list of event items and constructs the
 *	equivalent internal bitmask. The list must contain at least one
 *	element. Elements are "read", "write", or any unique abbreviation of
 *	them. Note that the bitmask is not changed if problems are
 *	encountered.
 *
 * Results:
 *	A standard Tcl error code. A bitmask where TCL_READABLE and/or
 *	TCL_WRITABLE can be set.
 *
 * Side effects:
 *	May shimmer 'obj' to a list representation. May place an error message
 *	into the interp result.
 *
 *----------------------------------------------------------------------
 */

static int
EncodeEventMask(
    Tcl_Interp *interp,
    const char *objName,
    Tcl_Obj *obj,
    int *mask)
{
    int events;			/* Mask of events to post */
    int listc;			/* #elements in eventspec list */
    Tcl_Obj **listv;		/* Elements of eventspec list */
    int evIndex;		/* Id of event for an element of the eventspec
				 * list. */

    if (Tcl_ListObjGetElements(interp, obj, &listc, &listv) != TCL_OK) {
	return TCL_ERROR;
    }

    if (listc < 1) {
	Tcl_AppendResult(interp, "bad ", objName, " list: is empty", NULL);
	return TCL_ERROR;
    }

    events = 0;
    while (listc > 0) {
	if (Tcl_GetIndexFromObj(interp, listv[listc-1], eventOptions,
		objName, 0, &evIndex) != TCL_OK) {
	    return TCL_ERROR;
	}
	switch (evIndex) {
	case EVENT_READ:
	    events |= TCL_READABLE;
	    break;
	case EVENT_WRITE:
	    events |= TCL_WRITABLE;
	    break;
	}
	listc --;
    }

    *mask = events;
    return TCL_OK;
}

/*
 *----------------------------------------------------------------------
 *
 * DecodeEventMask --
 *
 *	This function takes an internal bitmask of events and constructs the
 *	equivalent list of event items.
 *
 * Results, Contract:
 *	A Tcl_Obj reference. The object will have a refCount of one. The user
 *	has to decrement it to release the object.
 *
 * Side effects:
 *	None.
 *
 *----------------------------------------------------------------------
 */

static Tcl_Obj *
DecodeEventMask(
    int mask)
{
    register const char *eventStr;
    Tcl_Obj *evObj;

    switch (mask & RANDW) {
    case RANDW:
	eventStr = "read write";
	break;
    case TCL_READABLE:
	eventStr = "read";
	break;
    case TCL_WRITABLE:
	eventStr = "write";
	break;
    default:
	eventStr = "";
	break;
    }

    evObj = Tcl_NewStringObj(eventStr, -1);
    Tcl_IncrRefCount(evObj);
    /* assert evObj.refCount == 1 */
    return evObj;
}

/*
 *----------------------------------------------------------------------
 *
 * NewReflectedChannel --
 *
 *	This function is invoked to allocate and initialize the instance data
 *	of a new reflected channel.
 *
 * Results:
 *	A heap-allocated channel instance.
 *
 * Side effects:
 *	Allocates memory.
 *
 *----------------------------------------------------------------------
 */

static ReflectedChannel *
NewReflectedChannel(
    Tcl_Interp *interp,
    Tcl_Obj *cmdpfxObj,
    int mode,
    Tcl_Obj *handleObj)
{
    ReflectedChannel *rcPtr;
    int i, listc;
    Tcl_Obj **listv;

    rcPtr = (ReflectedChannel *) ckalloc(sizeof(ReflectedChannel));

    /* rcPtr->chan: Assigned by caller. Dummy data here. */
    /* rcPtr->methods: Assigned by caller. Dummy data here. */

    rcPtr->chan = NULL;
    rcPtr->methods = 0;
    rcPtr->interp = interp;
#ifdef TCL_THREADS
    rcPtr->thread = Tcl_GetCurrentThread();
#endif
    rcPtr->mode = mode;
    rcPtr->interest = 0;		/* Initially no interest registered */

    /*
     * Method placeholder.
     */

    /* ASSERT: cmdpfxObj is a Tcl List */

    Tcl_ListObjGetElements(interp, cmdpfxObj, &listc, &listv);

    /*
     * See [==] as well.
     * Storage for the command prefix and the additional words required for
     * the invocation of methods in the command handler.
     *
     * listv [0] [listc-1] | [listc]  [listc+1] |
     * argv  [0]   ... [.] | [argc-2] [argc-1]  | [argc]  [argc+2]
     *       cmd   ... pfx | method   chan      | detail1 detail2
     */

    rcPtr->argc = listc + 2;
    rcPtr->argv = (Tcl_Obj **) ckalloc(sizeof(Tcl_Obj *) * (listc+4));

    /*
     * Duplicate object references.
     */

    for (i=0; i<listc ; i++) {
	Tcl_Obj *word = rcPtr->argv[i] = listv[i];

	Tcl_IncrRefCount(word);
    }

    i++;				/* Skip placeholder for method */

    /*
     * [Bug 1667990]: See [x] in FreeReflectedChannel for release
     */

    rcPtr->argv[i] = handleObj;
    Tcl_IncrRefCount(handleObj);

    /*
     * The next two objects are kept empty, varying arguments.
     */

    /*
     * Initialization complete.
     */

    return rcPtr;
}

/*
 *----------------------------------------------------------------------
 *
 * NextHandle --
 *
 *	This function is invoked to generate a channel handle for a new
 *	reflected channel.
 *
 * Results:
 *	A Tcl_Obj containing the string of the new channel handle. The
 *	refcount of the returned object is -- zero --.
 *
 * Side effects:
 *	May allocate memory. Mutex protected critical section locks out other
 *	threads for a short time.
 *
 *----------------------------------------------------------------------
 */

static Tcl_Obj *
NextHandle(void)
{
    /*
     * Count number of generated reflected channels. Used for id generation.
     * Ids are never reclaimed and there is no dealing with wrap around. On
     * the other hand, "unsigned long" should be big enough except for
     * absolute longrunners (generate a 100 ids per second => overflow will
     * occur in 1 1/3 years).
     */

    TCL_DECLARE_MUTEX(rcCounterMutex)
    static unsigned long rcCounter = 0;
    Tcl_Obj *resObj;

    Tcl_MutexLock(&rcCounterMutex);
    resObj = Tcl_ObjPrintf("rc%lu", rcCounter);
    rcCounter++;
    Tcl_MutexUnlock(&rcCounterMutex);

    return resObj;
}

static void
FreeReflectedChannel(
    ReflectedChannel *rcPtr)
{
    Channel *chanPtr = (Channel *) rcPtr->chan;
    int i, n;

    if (chanPtr->typePtr != &tclRChannelType) {
	/*
	 * Delete a cloned ChannelType structure.
	 */

	ckfree((char *) chanPtr->typePtr);
    }

    n = rcPtr->argc - 2;
    for (i=0; i<n; i++) {
	Tcl_DecrRefCount(rcPtr->argv[i]);
    }

    /*
     * [Bug 1667990]: See [x] in NewReflectedChannel for lock. n+1 = argc-1.
     */

    Tcl_DecrRefCount(rcPtr->argv[n+1]);

    ckfree((char *) rcPtr->argv);
    ckfree((char *) rcPtr);
}

/*
 *----------------------------------------------------------------------
 *
 * InvokeTclMethod --
 *
 *	This function is used to invoke the Tcl level of a reflected channel.
 *	It handles all the command assembly, invokation, and generic state and
 *	result mgmt. It does *not* handle thread redirection; that is the
 *	responsibility of clients of this function.
 *
 * Results:
 *	Result code and data as returned by the method.
 *
 * Side effects:
 *	Arbitrary, as it calls upon a Tcl script.
 *
 * Contract:
 *	argOneObj.refCount >= 1 on entry and exit, if argOneObj != NULL
 *	argTwoObj.refCount >= 1 on entry and exit, if argTwoObj != NULL
 *	resObj.refCount in {0, 1, ...}
 *
 *----------------------------------------------------------------------
 */

static int
InvokeTclMethod(
    ReflectedChannel *rcPtr,
    const char *method,
    Tcl_Obj *argOneObj,		/* NULL'able */
    Tcl_Obj *argTwoObj,		/* NULL'able */
    Tcl_Obj **resultObjPtr)	/* NULL'able */
{
    int cmdc;			/* #words in constructed command */
    Tcl_Obj *methObj = NULL;	/* Method name in object form */
    Tcl_InterpState sr;		/* State of handler interp */
    int result;			/* Result code of method invokation */
    Tcl_Obj *resObj = NULL;	/* Result of method invokation. */

    if (!rcPtr->interp) {
	/*
	 * The channel is marked as dead. Bail out immediately, with an
	 * appropriate error.
	 */

	if (resultObjPtr != NULL) {
	    resObj = Tcl_NewStringObj(msg_dstlost,-1);
	    *resultObjPtr = resObj;
	    Tcl_IncrRefCount(resObj);
	}

        /*
         * Not touching argOneObj, argTwoObj, they have not been used.
         * See the contract as well.
         */

	return TCL_ERROR;
    }

    /*
     * NOTE (5): Decide impl. issue: Cache objects with method names? Needs
     * TSD data as reflections can be created in many different threads.
     * NO: Caching of command resolutions means storage per channel.
     */

    /*
     * Insert method into the pre-allocated area, after the command prefix,
     * before the channel id.
     */

    methObj = Tcl_NewStringObj(method, -1);
    Tcl_IncrRefCount(methObj);
    rcPtr->argv[rcPtr->argc - 2] = methObj;

    /*
     * Append the additional argument containing method specific details
     * behind the channel id. If specified.
     *
     * Because of the contract there is no need to increment the refcounts.
     * The objects will survive the Tcl_EvalObjv without change.
     */

    cmdc = rcPtr->argc;
    if (argOneObj) {
	rcPtr->argv[cmdc] = argOneObj;
	cmdc++;
	if (argTwoObj) {
	    rcPtr->argv[cmdc] = argTwoObj;
	    cmdc++;
	}
    }

    /*
     * And run the handler... This is done in auch a manner which leaves any
     * existing state intact.
     */

    sr = Tcl_SaveInterpState(rcPtr->interp, 0 /* Dummy */);
    Tcl_Preserve(rcPtr->interp);
    result = Tcl_EvalObjv(rcPtr->interp, cmdc, rcPtr->argv, TCL_EVAL_GLOBAL);

    /*
     * We do not try to extract the result information if the caller has no
     * interest in it. I.e. there is no need to put effort into creating
     * something which is discarded immediately after.
     */

    if (resultObjPtr) {
	if (result == TCL_OK) {
	    /*
	     * Ok result taken as is, also if the caller requests that there
	     * is no capture.
	     */

	    resObj = Tcl_GetObjResult(rcPtr->interp);
	} else {
	    /*
	     * Non-ok result is always treated as an error. We have to capture
	     * the full state of the result, including additional options.
	     *
	     * This is complex and ugly, and would be completely unnecessary
	     * if we only added support for a TCL_FORBID_EXCEPTIONS flag.
	     */

	    if (result != TCL_ERROR) {
		Tcl_Obj *cmd = Tcl_NewListObj(cmdc, rcPtr->argv);
		int cmdLen;
		const char *cmdString = Tcl_GetStringFromObj(cmd, &cmdLen);

		Tcl_IncrRefCount(cmd);
		Tcl_ResetResult(rcPtr->interp);
		Tcl_SetObjResult(rcPtr->interp, Tcl_ObjPrintf(
			"chan handler returned bad code: %d", result));
		Tcl_LogCommandInfo(rcPtr->interp, cmdString, cmdString,
			cmdLen);
		Tcl_DecrRefCount(cmd);
		result = TCL_ERROR;
	    }
	    Tcl_AppendObjToErrorInfo(rcPtr->interp, Tcl_ObjPrintf(
		    "\n    (chan handler subcommand \"%s\")", method));
	    resObj = MarshallError(rcPtr->interp);
	}
	Tcl_IncrRefCount(resObj);
    }
    Tcl_RestoreInterpState(rcPtr->interp, sr);
    Tcl_Release(rcPtr->interp);

    /*
     * Cleanup of the dynamic parts of the command.
     *
     * The detail objects survived the Tcl_EvalObjv without change because of
     * the contract. Therefore there is no need to decrement the refcounts. Only
     * the internal method object has to be disposed of.
     */

    Tcl_DecrRefCount(methObj);

    /*
     * The resObj has a ref count of 1 at this location. This means that the
     * caller of InvokeTclMethod has to dispose of it (but only if it was
     * returned to it).
     */

    if (resultObjPtr != NULL) {
	*resultObjPtr = resObj;
    }

    /*
     * There no need to handle the case where nothing is returned, because for
     * that case resObj was not set anyway.
     */

    return result;
}

/*
 *----------------------------------------------------------------------
 *
 * ErrnoReturn --
 *
 *	Checks a method error result if it returned an 'errno'.
 *
 * Results:
 *	The negative errno found in the error result, or 0.
 *
 * Side effects:
 *	None.
 *
 * Users:
 *	ReflectInput/Output(), to enable the signaling of EAGAIN
 *	on 0-sized short reads/writes.
 *
 *----------------------------------------------------------------------
 */

static int
ErrnoReturn(
    ReflectedChannel *rcPtr,
    Tcl_Obj *resObj)
{
    int code;
    Tcl_InterpState sr;		/* State of handler interp */

    if (!rcPtr->interp) {
	return 0;
    }

    sr = Tcl_SaveInterpState(rcPtr->interp, 0 /* Dummy */);
    UnmarshallErrorResult(rcPtr->interp, resObj);

    resObj = Tcl_GetObjResult(rcPtr->interp);

    if (((Tcl_GetIntFromObj(rcPtr->interp, resObj, &code) != TCL_OK)
	    || (code >= 0))) {
	if (strcmp("EAGAIN", Tcl_GetString(resObj)) == 0) {
	    code = - EAGAIN;
	} else {
	    code = 0;
	}
    }

    Tcl_RestoreInterpState(rcPtr->interp, sr);
    return code;
}

/*
 *----------------------------------------------------------------------
 *
 * GetReflectedChannelMap --
 *
 *	Gets and potentially initializes the reflected channel map for an
 *	interpreter.
 *
 * Results:
 *	A pointer to the map created, for use by the caller.
 *
 * Side effects:
 *	Initializes the reflected channel map for an interpreter.
 *
 *----------------------------------------------------------------------
 */

static ReflectedChannelMap *
GetReflectedChannelMap(
    Tcl_Interp *interp)
{
    ReflectedChannelMap *rcmPtr = Tcl_GetAssocData(interp, RCMKEY, NULL);

    if (rcmPtr == NULL) {
	rcmPtr = (ReflectedChannelMap *) ckalloc(sizeof(ReflectedChannelMap));
	Tcl_InitHashTable(&rcmPtr->map, TCL_STRING_KEYS);
	Tcl_SetAssocData(interp, RCMKEY,
		(Tcl_InterpDeleteProc *) DeleteReflectedChannelMap, rcmPtr);
    }
    return rcmPtr;
}

/*
 *----------------------------------------------------------------------
 *
 * DeleteReflectedChannelMap --
 *
 *	Deletes the channel table for an interpreter, closing any open
 *	channels whose refcount reaches zero. This procedure is invoked when
 *	an interpreter is deleted, via the AssocData cleanup mechanism.
 *
 * Results:
 *	None.
 *
 * Side effects:
 *	Deletes the hash table of channels. May close channels. May flush
 *	output on closed channels. Removes any channeEvent handlers that were
 *	registered in this interpreter.
 *
 *----------------------------------------------------------------------
 */

static void
DeleteReflectedChannelMap(
    ClientData clientData,	/* The per-interpreter data structure. */
    Tcl_Interp *interp)		/* The interpreter being deleted. */
{
    ReflectedChannelMap *rcmPtr = clientData;
				/* The map */
    Tcl_HashSearch hSearch;	 /* Search variable. */
    Tcl_HashEntry *hPtr;	 /* Search variable. */
    ReflectedChannel *rcPtr;
    Tcl_Channel chan;
#ifdef TCL_THREADS
    ForwardingResult *resultPtr;
    ForwardingEvent *evPtr;
    ForwardParam *paramPtr;
#endif

    /*
     * Delete all entries. The channels may have been closed already, or will
     * be closed later, by the standard IO finalization of an interpreter
     * under destruction. Except for the channels which were moved to a
     * different interpreter and/or thread. They do not exist from the IO
     * systems point of view and will not get closed. Therefore mark all as
     * dead so that any future access will cause a proper error. For channels
     * in a different thread we actually do the same as
     * DeleteThreadReflectedChannelMap(), just restricted to the channels of
     * this interp.
     */

    for (hPtr = Tcl_FirstHashEntry(&rcmPtr->map, &hSearch);
	    hPtr != NULL;
	    hPtr = Tcl_FirstHashEntry(&rcmPtr->map, &hSearch)) {
	chan = Tcl_GetHashValue(hPtr);
	rcPtr = Tcl_GetChannelInstanceData(chan);

	rcPtr->interp = NULL;
	Tcl_DeleteHashEntry(hPtr);
    }
    Tcl_DeleteHashTable(&rcmPtr->map);
    ckfree((char *) &rcmPtr->map);

#ifdef TCL_THREADS
    /*
     * The origin interpreter for one or more reflected channels is gone.
     */

    /*
     * Go through the list of pending results and cancel all whose events were
     * destined for this interpreter. While this is in progress we block any
     * other access to the list of pending results.
     */

    Tcl_MutexLock(&rcForwardMutex);

    for (resultPtr = forwardList;
	    resultPtr != NULL;
	    resultPtr = resultPtr->nextPtr) {
	if (resultPtr->dsti != interp) {
	    /*
	     * Ignore results/events for other interpreters.
	     */

	    continue;
	}

	/*
	 * The receiver for the event exited, before processing the event. We
	 * detach the result now, wake the originator up and signal failure.
	 */

	evPtr = resultPtr->evPtr;
	paramPtr = evPtr->param;

	evPtr->resultPtr = NULL;
	resultPtr->evPtr = NULL;
	resultPtr->result = TCL_ERROR;

	ForwardSetStaticError(paramPtr, msg_send_dstlost);

	Tcl_ConditionNotify(&resultPtr->done);
    }

    /*
     * Get the map of all channels handled by the current thread. This is a
     * ReflectedChannelMap, but on a per-thread basis, not per-interp. Go
     * through the channels and remove all which were handled by this
     * interpreter. They have already been marked as dead.
     */

    rcmPtr = GetThreadReflectedChannelMap();
    for (hPtr = Tcl_FirstHashEntry(&rcmPtr->map, &hSearch);
	    hPtr != NULL;
	    hPtr = Tcl_NextHashEntry(&hSearch)) {
	chan = Tcl_GetHashValue(hPtr);
	rcPtr = Tcl_GetChannelInstanceData(chan);

	if (rcPtr->interp != interp) {
	    /*
	     * Ignore entries for other interpreters.
	     */

	    continue;
	}

	Tcl_DeleteHashEntry(hPtr);
    }

    Tcl_MutexUnlock(&rcForwardMutex);
#endif
}

#ifdef TCL_THREADS
/*
 *----------------------------------------------------------------------
 *
 * GetThreadReflectedChannelMap --
 *
 *	Gets and potentially initializes the reflected channel map for a
 *	thread.
 *
 * Results:
 *	A pointer to the map created, for use by the caller.
 *
 * Side effects:
 *	Initializes the reflected channel map for a thread.
 *
 *----------------------------------------------------------------------
 */

static ReflectedChannelMap *
GetThreadReflectedChannelMap(void)
{
    ThreadSpecificData *tsdPtr = TCL_TSD_INIT(&dataKey);

    if (!tsdPtr->rcmPtr) {
	tsdPtr->rcmPtr = (ReflectedChannelMap *)
		ckalloc(sizeof(ReflectedChannelMap));
	Tcl_InitHashTable(&tsdPtr->rcmPtr->map, TCL_STRING_KEYS);
	Tcl_CreateThreadExitHandler(DeleteThreadReflectedChannelMap, NULL);
    }

    return tsdPtr->rcmPtr;
}

/*
 *----------------------------------------------------------------------
 *
 * DeleteThreadReflectedChannelMap --
 *
 *	Deletes the channel table for a thread. This procedure is invoked when
 *	a thread is deleted. The channels have already been marked as dead, in
 *	DeleteReflectedChannelMap().
 *
 * Results:
 *	None.
 *
 * Side effects:
 *	Deletes the hash table of channels.
 *
 *----------------------------------------------------------------------
 */

static void
DeleteThreadReflectedChannelMap(
    ClientData clientData)	/* The per-thread data structure. */
{
    Tcl_HashSearch hSearch;	 /* Search variable. */
    Tcl_HashEntry *hPtr;	 /* Search variable. */
    Tcl_ThreadId self = Tcl_GetCurrentThread();
    ReflectedChannelMap *rcmPtr; /* The map */
    ForwardingResult *resultPtr;

    /*
     * The origin thread for one or more reflected channels is gone.
     * NOTE: If this function is called due to a thread getting killed the
     *       per-interp DeleteReflectedChannelMap is apparently not called.
     */

    /*
     * Go through the list of pending results and cancel all whose events were
     * destined for this thread. While this is in progress we block any
     * other access to the list of pending results.
     */

    Tcl_MutexLock(&rcForwardMutex);

    for (resultPtr = forwardList;
	    resultPtr != NULL;
	    resultPtr = resultPtr->nextPtr) {
	ForwardingEvent *evPtr;
	ForwardParam *paramPtr;

	if (resultPtr->dst != self) {
	    /*
	     * Ignore results/events for other threads.
	     */

	    continue;
	}

	/*
	 * The receiver for the event exited, before processing the event. We
	 * detach the result now, wake the originator up and signal failure.
	 */

	evPtr = resultPtr->evPtr;
	paramPtr = evPtr->param;

	evPtr->resultPtr = NULL;
	resultPtr->evPtr = NULL;
	resultPtr->result = TCL_ERROR;

	ForwardSetStaticError(paramPtr, msg_send_dstlost);

	Tcl_ConditionNotify(&resultPtr->done);
    }

    /*
     * Get the map of all channels handled by the current thread. This is a
     * ReflectedChannelMap, but on a per-thread basis, not per-interp. Go
     * through the channels, remove all, mark them as dead.
     */

    rcmPtr = GetThreadReflectedChannelMap();
    for (hPtr = Tcl_FirstHashEntry(&rcmPtr->map, &hSearch);
	    hPtr != NULL;
	    hPtr = Tcl_FirstHashEntry(&rcmPtr->map, &hSearch)) {
	Tcl_Channel chan = Tcl_GetHashValue(hPtr);
	ReflectedChannel *rcPtr = Tcl_GetChannelInstanceData(chan);

	rcPtr->interp = NULL;
	Tcl_DeleteHashEntry(hPtr);
    }

    Tcl_MutexUnlock(&rcForwardMutex);
}

static void
ForwardOpToOwnerThread(
    ReflectedChannel *rcPtr,	/* Channel instance */
    ForwardedOperation op,	/* Forwarded driver operation */
    const void *param)		/* Arguments */
{
    Tcl_ThreadId dst = rcPtr->thread;
    ForwardingEvent *evPtr;
    ForwardingResult *resultPtr;
    int result;

    /*
     * We gather the lock early. This allows us to check the liveness of the
     * channel without interference from DeleteThreadReflectedChannelMap().
     */

    Tcl_MutexLock(&rcForwardMutex);

    if (rcPtr->interp == NULL) {
	/*
	 * The channel is marked as dead. Bail out immediately, with an
	 * appropriate error. Do not forget to unlock the mutex on this path.
	 */

	ForwardSetStaticError((ForwardParam *) param, msg_send_dstlost);
	Tcl_MutexUnlock(&rcForwardMutex);
	return;
    }

    /*
     * Create and initialize the event and data structures.
     */

    evPtr = (ForwardingEvent *) ckalloc(sizeof(ForwardingEvent));
    resultPtr = (ForwardingResult *) ckalloc(sizeof(ForwardingResult));

    evPtr->event.proc = ForwardProc;
    evPtr->resultPtr = resultPtr;
    evPtr->op = op;
    evPtr->rcPtr = rcPtr;
    evPtr->param = (ForwardParam *) param;

    resultPtr->src = Tcl_GetCurrentThread();
    resultPtr->dst = dst;
    resultPtr->dsti = rcPtr->interp;
    resultPtr->done = NULL;
    resultPtr->result = -1;
    resultPtr->evPtr = evPtr;

    /*
     * Now execute the forward.
     */

    TclSpliceIn(resultPtr, forwardList);
    /* Do not unlock here. That is done by the ConditionWait */

    /*
     * Ensure cleanup of the event if the origin thread exits while this event
     * is pending or in progress. Exit of the destination thread is handled by
     * DeleteThreadReflectionChannelMap(), this is set up by
     * GetThreadReflectedChannelMap(). This is what we use the 'forwardList'
     * (see above) for.
     */

    Tcl_CreateThreadExitHandler(SrcExitProc, evPtr);

    /*
     * Queue the event and poke the other thread's notifier.
     */

    Tcl_ThreadQueueEvent(dst, (Tcl_Event *) evPtr, TCL_QUEUE_TAIL);
    Tcl_ThreadAlert(dst);

    /*
     * (*) Block until the other thread has either processed the transfer or
     * rejected it.
     */

    while (resultPtr->result < 0) {
	/*
	 * NOTE (1): Is it possible that the current thread goes away while
	 * waiting here? IOW Is it possible that "SrcExitProc" is called while
	 * we are here? See complementary note (2) in "SrcExitProc"
	 *
	 * The ConditionWait unlocks the mutex during the wait and relocks it
	 * immediately after.
	 */

	Tcl_ConditionWait(&resultPtr->done, &rcForwardMutex, NULL);
    }

    /*
     * Unlink result from the forwarder list. No need to lock. Either still
     * locked, or locked by the ConditionWait
     */

    TclSpliceOut(resultPtr, forwardList);

    resultPtr->nextPtr = NULL;
    resultPtr->prevPtr = NULL;

    Tcl_MutexUnlock(&rcForwardMutex);
    Tcl_ConditionFinalize(&resultPtr->done);

    /*
     * Kill the cleanup handler now, and the result structure as well, before
     * returning the success code.
     *
     * Note: The event structure has already been deleted.
     */

    Tcl_DeleteThreadExitHandler(SrcExitProc, evPtr);

    result = resultPtr->result;
    ckfree((char *) resultPtr);
}

static int
ForwardProc(
    Tcl_Event *evGPtr,
    int mask)
{
    /*
     * Notes regarding access to the referenced data.
     *
     * In principle the data belongs to the originating thread (see
     * evPtr->src), however this thread is currently blocked at (*), i.e.
     * quiescent. Because of this we can treat the data as belonging to us,
     * without fear of race conditions. I.e. we can read and write as we like.
     *
     * The only thing we cannot be sure of is the resultPtr. This can be be
     * NULLed if the originating thread went away while the event is handled
     * here now.
     */

    ForwardingEvent *evPtr = (ForwardingEvent *) evGPtr;
    ForwardingResult *resultPtr = evPtr->resultPtr;
    ReflectedChannel *rcPtr = evPtr->rcPtr;
    Tcl_Interp *interp = rcPtr->interp;
    ForwardParam *paramPtr = evPtr->param;
    Tcl_Obj *resObj = NULL;	/* Interp result of InvokeTclMethod */
    ReflectedChannelMap *rcmPtr;
    /* Map of reflected channels with handlers in
     * this interp. */
    Tcl_HashEntry *hPtr;	/* Entry in the above map */

    /*
     * Ignore the event if no one is waiting for its result anymore.
     */

    if (!resultPtr) {
	return 1;
    }

    paramPtr->base.code = TCL_OK;
    paramPtr->base.msgStr = NULL;
    paramPtr->base.mustFree = 0;

    switch (evPtr->op) {
	/*
	 * The destination thread for the following operations is
	 * rcPtr->thread, which contains rcPtr->interp, the interp we have to
	 * call upon for the driver.
	 */

    case ForwardedClose:
	/*
	 * No parameters/results.
	 */

	if (InvokeTclMethod(rcPtr, "finalize", NULL, NULL, &resObj)!=TCL_OK) {
	    ForwardSetObjError(paramPtr, resObj);
	}

	/*
	 * Freeing is done here, in the origin thread, because the argv[]
	 * objects belong to this thread. Deallocating them in a different
	 * thread is not allowed
	 *
	 * We remove the channel from both interpreter and thread maps before
	 * releasing the memory, to prevent future accesses (like by
	 * 'postevent') from finding and dereferencing a dangling pointer.
	 */

	rcmPtr = GetReflectedChannelMap(interp);
	hPtr = Tcl_FindHashEntry(&rcmPtr->map,
                                 Tcl_GetChannelName(rcPtr->chan));
	Tcl_DeleteHashEntry(hPtr);

	rcmPtr = GetThreadReflectedChannelMap();
	hPtr = Tcl_FindHashEntry(&rcmPtr->map,
                                 Tcl_GetChannelName(rcPtr->chan));
	Tcl_DeleteHashEntry(hPtr);

        Tcl_EventuallyFree (rcPtr, (Tcl_FreeProc *) FreeReflectedChannel);
	break;

    case ForwardedInput: {
	Tcl_Obj *toReadObj = Tcl_NewIntObj(paramPtr->input.toRead);
        Tcl_IncrRefCount(toReadObj);

        Tcl_Preserve(rcPtr);
	if (InvokeTclMethod(rcPtr, "read", toReadObj, NULL, &resObj)!=TCL_OK){
	    int code = ErrnoReturn(rcPtr, resObj);

	    if (code < 0) {
		paramPtr->base.code = code;
	    } else {
		ForwardSetObjError(paramPtr, resObj);
	    }
	    paramPtr->input.toRead = -1;
	} else {
	    /*
	     * Process a regular result.
	     */

	    int bytec;			/* Number of returned bytes */
	    unsigned char *bytev;	/* Array of returned bytes */

	    bytev = Tcl_GetByteArrayFromObj(resObj, &bytec);

	    if (paramPtr->input.toRead < bytec) {
		ForwardSetStaticError(paramPtr, msg_read_toomuch);
		paramPtr->input.toRead = -1;
	    } else {
		if (bytec > 0) {
		    memcpy(paramPtr->input.buf, bytev, (size_t)bytec);
		}
		paramPtr->input.toRead = bytec;
	    }
	}
        Tcl_Release(rcPtr);
        Tcl_DecrRefCount(toReadObj);
	break;
    }

    case ForwardedOutput: {
	Tcl_Obj *bufObj = Tcl_NewByteArrayObj((unsigned char *)
                                              paramPtr->output.buf, paramPtr->output.toWrite);
        Tcl_IncrRefCount(bufObj);

        Tcl_Preserve(rcPtr);
	if (InvokeTclMethod(rcPtr, "write", bufObj, NULL, &resObj) != TCL_OK) {
	    int code = ErrnoReturn(rcPtr, resObj);

	    if (code < 0) {
		paramPtr->base.code = code;
	    } else {
		ForwardSetObjError(paramPtr, resObj);
	    }
	    paramPtr->output.toWrite = -1;
	} else {
	    /*
	     * Process a regular result.
	     */

	    int written;

	    if (Tcl_GetIntFromObj(interp, resObj, &written) != TCL_OK) {
		ForwardSetObjError(paramPtr, MarshallError(interp));
		paramPtr->output.toWrite = -1;
	    } else if (written==0 || paramPtr->output.toWrite<written) {
		ForwardSetStaticError(paramPtr, msg_write_toomuch);
		paramPtr->output.toWrite = -1;
	    } else {
		paramPtr->output.toWrite = written;
	    }
	}
        Tcl_Release(rcPtr);
        Tcl_DecrRefCount(bufObj);
	break;
    }

    case ForwardedSeek: {
	Tcl_Obj *offObj = Tcl_NewWideIntObj(paramPtr->seek.offset);
	Tcl_Obj *baseObj = Tcl_NewStringObj(
                                            (paramPtr->seek.seekMode==SEEK_SET) ? "start" :
                                            (paramPtr->seek.seekMode==SEEK_CUR) ? "current" : "end", -1);

        Tcl_IncrRefCount(offObj);
        Tcl_IncrRefCount(baseObj);

        Tcl_Preserve(rcPtr);
	if (InvokeTclMethod(rcPtr, "seek", offObj, baseObj, &resObj)!=TCL_OK){
	    ForwardSetObjError(paramPtr, resObj);
	    paramPtr->seek.offset = -1;
	} else {
	    /*
	     * Process a regular result. If the type is wrong this may change
	     * into an error.
	     */

	    Tcl_WideInt newLoc;

	    if (Tcl_GetWideIntFromObj(interp, resObj, &newLoc) == TCL_OK) {
		if (newLoc < Tcl_LongAsWide(0)) {
		    ForwardSetStaticError(paramPtr, msg_seek_beforestart);
		    paramPtr->seek.offset = -1;
		} else {
		    paramPtr->seek.offset = newLoc;
		}
	    } else {
		ForwardSetObjError(paramPtr, MarshallError(interp));
		paramPtr->seek.offset = -1;
	    }
	}
        Tcl_Release(rcPtr);
        Tcl_DecrRefCount(offObj);
        Tcl_DecrRefCount(baseObj);
	break;
    }

    case ForwardedWatch: {
	Tcl_Obj *maskObj = DecodeEventMask(paramPtr->watch.mask);
        /* assert maskObj.refCount == 1 */

        Tcl_Preserve(rcPtr);
	(void) InvokeTclMethod(rcPtr, "watch", maskObj, NULL, NULL);
	Tcl_DecrRefCount(maskObj);
        Tcl_Release(rcPtr);
	break;
    }

    case ForwardedBlock: {
	Tcl_Obj *blockObj = Tcl_NewBooleanObj(!paramPtr->block.nonblocking);
        Tcl_IncrRefCount(blockObj);

        Tcl_Preserve(rcPtr);
	if (InvokeTclMethod(rcPtr, "blocking", blockObj, NULL,
                            &resObj) != TCL_OK) {
	    ForwardSetObjError(paramPtr, resObj);
	}
        Tcl_Release(rcPtr);
        Tcl_DecrRefCount(blockObj);
	break;
    }

    case ForwardedSetOpt: {
	Tcl_Obj *optionObj = Tcl_NewStringObj(paramPtr->setOpt.name, -1);
	Tcl_Obj *valueObj  = Tcl_NewStringObj(paramPtr->setOpt.value, -1);

        Tcl_IncrRefCount(optionObj);
        Tcl_IncrRefCount(valueObj);
        Tcl_Preserve(rcPtr);
	if (InvokeTclMethod(rcPtr, "configure", optionObj, valueObj,
                            &resObj) != TCL_OK) {
	    ForwardSetObjError(paramPtr, resObj);
	}
        Tcl_Release(rcPtr);
        Tcl_DecrRefCount(optionObj);
        Tcl_DecrRefCount(valueObj);
	break;
    }

    case ForwardedGetOpt: {
	/*
	 * Retrieve the value of one option.
	 */

	Tcl_Obj *optionObj = Tcl_NewStringObj(paramPtr->getOpt.name, -1);
        Tcl_IncrRefCount(optionObj);

        Tcl_Preserve(rcPtr);
	if (InvokeTclMethod(rcPtr, "cget", optionObj, NULL, &resObj)!=TCL_OK){
	    ForwardSetObjError(paramPtr, resObj);
	} else {
	    Tcl_DStringAppend(paramPtr->getOpt.value,
                              TclGetString(resObj), -1);
	}
        Tcl_Release(rcPtr);
        Tcl_DecrRefCount(optionObj);
	break;
    }

    case ForwardedGetOptAll:
	/*
	 * Retrieve all options.
	 */

        Tcl_Preserve(rcPtr);
	if (InvokeTclMethod(rcPtr, "cgetall", NULL, NULL, &resObj) != TCL_OK){
	    ForwardSetObjError(paramPtr, resObj);
	} else {
	    /*
	     * Extract list, validate that it is a list, and #elements. See
	     * NOTE (4) as well.
	     */

	    int listc;
	    Tcl_Obj **listv;

	    if (Tcl_ListObjGetElements(interp, resObj, &listc,
                                       &listv) != TCL_OK) {
		ForwardSetObjError(paramPtr, MarshallError(interp));
	    } else if ((listc % 2) == 1) {
		/*
		 * Odd number of elements is wrong. [x].
		 */

		char *buf = ckalloc(200);
		sprintf(buf,
			"{Expected list with even number of elements, got %d %s instead}",
			listc, (listc == 1 ? "element" : "elements"));

		ForwardSetDynamicError(paramPtr, buf);
	    } else {
		int len;
		const char *str = Tcl_GetStringFromObj(resObj, &len);

		if (len) {
		    Tcl_DStringAppend(paramPtr->getOpt.value, " ", 1);
		    Tcl_DStringAppend(paramPtr->getOpt.value, str, len);
		}
	    }
	}
        Tcl_Release(rcPtr);
	break;

    default:
	/*
	 * Bad operation code.
	 */

	Tcl_Panic("Bad operation code in ForwardProc");
	break;
    }

    /*
     * Remove the reference we held on the result of the invoke, if we had
     * such.
     */

    if (resObj != NULL) {
	Tcl_DecrRefCount(resObj);
    }

    if (resultPtr) {
	/*
	 * Report the forwarding result synchronously to the waiting caller.
	 * This unblocks (*) as well. This is wrapped into a conditional
	 * because the caller may have exited in the mean time.
	 */

	Tcl_MutexLock(&rcForwardMutex);
	resultPtr->result = TCL_OK;
	Tcl_ConditionNotify(&resultPtr->done);
	Tcl_MutexUnlock(&rcForwardMutex);
    }

    return 1;
}

static void
SrcExitProc(
    ClientData clientData)
{
    ForwardingEvent *evPtr = clientData;
    ForwardingResult *resultPtr;
    ForwardParam *paramPtr;

    /*
     * NOTE (2): Can this handler be called with the originator blocked?
     */

    /*
     * The originator for the event exited. It is not sure if this can happen,
     * as the originator should be blocked at (*) while the event is in
     * transit/pending.
     *
     * We make sure that the event cannot refer to the result anymore, remove
     * it from the list of pending results and free the structure. Locking the
     * access ensures that we cannot get in conflict with "ForwardProc",
     * should it already execute the event.
     */

    Tcl_MutexLock(&rcForwardMutex);

    resultPtr = evPtr->resultPtr;
    paramPtr = evPtr->param;

    evPtr->resultPtr = NULL;
    resultPtr->evPtr = NULL;
    resultPtr->result = TCL_ERROR;

    ForwardSetStaticError(paramPtr, msg_send_originlost);

    /*
     * See below: TclSpliceOut(resultPtr, forwardList);
     */

    Tcl_MutexUnlock(&rcForwardMutex);

    /*
     * This unlocks (*). The structure will be spliced out and freed by
     * "ForwardProc". Maybe.
     */

    Tcl_ConditionNotify(&resultPtr->done);
}

static void
ForwardSetObjError(
    ForwardParam *paramPtr,
    Tcl_Obj *obj)
{
    int len;
    const char *msgStr = Tcl_GetStringFromObj(obj, &len);

    len++;
    ForwardSetDynamicError(paramPtr, ckalloc((unsigned) len));
    memcpy(paramPtr->base.msgStr, msgStr, (unsigned) len);
}
#endif

/*
 * Local Variables:
 * mode: c
 * c-basic-offset: 4
 * fill-column: 78
 * tab-width: 8
 * indent-tabs-mode: nil
 * End:
 */<|MERGE_RESOLUTION|>--- conflicted
+++ resolved
@@ -14,11 +14,6 @@
  *
  * See the file "license.terms" for information on usage and redistribution of
  * this file, and for a DISCLAIMER OF ALL WARRANTIES.
-<<<<<<< HEAD
- *
- * RCS: @(#) $Id: tclIORChan.c,v 1.3.2.34 2010/08/04 21:48:23 dgp Exp $
-=======
->>>>>>> 64eb210f
  */
 
 #include "tclInt.h"
