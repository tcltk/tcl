--- conflicted
+++ resolved
@@ -1540,18 +1540,9 @@
 	i = 1;
 	goto endOfOptionLoop;
     }
-<<<<<<< HEAD
-    nameString = TclGetString(objv[1]);
-    if (Tcl_TraceVar2(interp, nameString, NULL,
-	    TCL_GLOBAL_ONLY|TCL_TRACE_WRITES|TCL_TRACE_UNSETS,
-	    VwaitVarProc, &done) != TCL_OK) {
-	return TCL_ERROR;
-    };
-    done = 0;
-=======
 
     if ((unsigned) objc - 1 > sizeof(localItems) / sizeof(localItems[0])) {
-	vwaitItems = (VwaitItem *) ckalloc(sizeof(VwaitItem) * (objc - 1));
+	vwaitItems = (VwaitItem *) Tcl_Alloc(sizeof(VwaitItem) * (objc - 1));
     }
 
     for (i = 1; i < objc; i++) {
@@ -1749,7 +1740,6 @@
 	mask |= TCL_DONT_WAIT;
     }
 
->>>>>>> 14f546ef
     foundEvent = 1;
     while (!timedOut && foundEvent &&
 	   ((!any && (done < numItems)) || (any && !done))) {
@@ -1883,7 +1873,7 @@
 	Tcl_RestoreResult(interp, &savedResult);
     }
     if (vwaitItems != localItems) {
-	ckfree(vwaitItems);
+	Tcl_Free(vwaitItems);
     }
     return result;
 }
