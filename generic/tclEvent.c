/*
 * tclEvent.c --
 *
 *	This file implements some general event related interfaces including
 *	background errors, exit handlers, and the "vwait" and "update" command
 *	functions.
 *
 * Copyright © 1990-1994 The Regents of the University of California.
 * Copyright © 1994-1998 Sun Microsystems, Inc.
 * Copyright © 2004 Zoran Vasiljevic.
 *
 * See the file "license.terms" for information on usage and redistribution of
 * this file, and for a DISCLAIMER OF ALL WARRANTIES.
 */

#include "tclInt.h"
#include "tclUuid.h"
#if defined(HAVE_ZLIB) && defined(TCL_WITH_INTERNAL_ZLIB)
#include "zlib.h"
#endif /* HAVE_ZLIB */

/*
 * The data structure below is used to report background errors. One such
 * structure is allocated for each error; it holds information about the
 * interpreter and the error until an idle handler command can be invoked.
 */

typedef struct BgError {
    Tcl_Obj *errorMsg;		/* Copy of the error message (the interp's
				 * result when the error occurred). */
    Tcl_Obj *returnOpts;	/* Active return options when the error
				 * occurred */
    struct BgError *nextPtr;	/* Next in list of all pending error reports
				 * for this interpreter, or NULL for end of
				 * list. */
} BgError;

/*
 * One of the structures below is associated with the "tclBgError" assoc data
 * for each interpreter. It keeps track of the head and tail of the list of
 * pending background errors for the interpreter.
 */

typedef struct {
    Tcl_Interp *interp;		/* Interpreter in which error occurred. */
    Tcl_Obj *cmdPrefix;		/* First word(s) of the handler command */
    BgError *firstBgPtr;	/* First in list of all background errors
				 * waiting to be processed for this
				 * interpreter (NULL if none). */
    BgError *lastBgPtr;		/* Last in list of all background errors
				 * waiting to be processed for this
				 * interpreter (NULL if none). */
} ErrAssocData;

/*
 * For each "vwait" event source a structure of the following type
 * is used:
 */

typedef struct {
    int *donePtr;		/* Pointer to flag to signal or NULL. */
    int sequence;		/* Order of occurrence. */
    int mask;			/* 0, or TCL_READABLE/TCL_WRITABLE. */
    Tcl_Obj *sourceObj;		/* Name of the event source, either a
				 * variable name or channel name. */
} VwaitItem;

/*
 * For each exit handler created with a call to Tcl_Create(Late)ExitHandler
 * there is a structure of the following type:
 */

typedef struct ExitHandler {
    Tcl_ExitProc *proc;		/* Function to call when process exits. */
    void *clientData;	/* One word of information to pass to proc. */
    struct ExitHandler *nextPtr;/* Next in list of all exit handlers for this
				 * application, or NULL for end of list. */
} ExitHandler;

/*
 * There is both per-process and per-thread exit handlers. The first list is
 * controlled by a mutex. The other is in thread local storage.
 */

static ExitHandler *firstExitPtr = NULL;
				/* First in list of all exit handlers for
				 * application. */
static ExitHandler *firstLateExitPtr = NULL;
				/* First in list of all late exit handlers for
				 * application. */
TCL_DECLARE_MUTEX(exitMutex)

/*
 * This variable is set to 1 when Tcl_Exit is called. The variable is checked
 * by TclInExit() to allow different behavior for exit-time processing, e.g.,
 * in closing of files and pipes.
 */

static int inExit = 0;

static int subsystemsInitialized = 0;

static const char ENCODING_ERROR[] = "\n\t(encoding error in stderr)";

/*
 * This variable contains the application wide exit handler. It will be called
 * by Tcl_Exit instead of the C-runtime exit if this variable is set to a
 * non-NULL value.
 */

static Tcl_ExitProc *appExitPtr = NULL;

typedef struct ThreadSpecificData {
    ExitHandler *firstExitPtr;	/* First in list of all exit handlers for this
				 * thread. */
    int inExit;			/* True when this thread is exiting. This is
				 * used as a hack to decide to close the
				 * standard channels. */
} ThreadSpecificData;
static Tcl_ThreadDataKey dataKey;

#if TCL_THREADS
typedef struct {
    Tcl_ThreadCreateProc *proc;	/* Main() function of the thread */
    void *clientData;	/* The one argument to Main() */
} ThreadClientData;
static Tcl_ThreadCreateType NewThreadProc(void *clientData);
#endif /* TCL_THREADS */

/*
 * Prototypes for functions referenced only in this file:
 */

static void		BgErrorDeleteProc(void *clientData,
			    Tcl_Interp *interp);
static void		HandleBgErrors(void *clientData);
static void		VwaitChannelReadProc(void *clientData, int mask);
static void		VwaitChannelWriteProc(void *clientData, int mask);
static void		VwaitTimeoutProc(void *clientData);
static char *		VwaitVarProc(void *clientData,
			    Tcl_Interp *interp, const char *name1,
			    const char *name2, int flags);
static void		InvokeExitHandlers(void);
static void		FinalizeThread(int quick);

/*
 *----------------------------------------------------------------------
 *
 * Tcl_BackgroundException --
 *
 *	This function is invoked to handle errors that occur in Tcl commands
 *	that are invoked in "background" (e.g. from event or timer bindings).
 *
 * Results:
 *	None.
 *
 * Side effects:
 *	A handler command is invoked later as an idle handler to process the
 *	error, passing it the interp result and return options.
 *
 *----------------------------------------------------------------------
 */

void
Tcl_BackgroundException(
    Tcl_Interp *interp,		/* Interpreter in which an exception has
				 * occurred. */
    int code)			/* The exception code value */
{
    BgError *errPtr;
    ErrAssocData *assocPtr;

    if (code == TCL_OK) {
	return;
    }

    errPtr = (BgError*)Tcl_Alloc(sizeof(BgError));
    errPtr->errorMsg = Tcl_GetObjResult(interp);
    Tcl_IncrRefCount(errPtr->errorMsg);
    errPtr->returnOpts = Tcl_GetReturnOptions(interp, code);
    Tcl_IncrRefCount(errPtr->returnOpts);
    errPtr->nextPtr = NULL;

    (void) TclGetBgErrorHandler(interp);
    assocPtr = (ErrAssocData *)Tcl_GetAssocData(interp, "tclBgError", NULL);
    if (assocPtr->firstBgPtr == NULL) {
	assocPtr->firstBgPtr = errPtr;
	Tcl_DoWhenIdle(HandleBgErrors, assocPtr);
    } else {
	assocPtr->lastBgPtr->nextPtr = errPtr;
    }
    assocPtr->lastBgPtr = errPtr;
    Tcl_ResetResult(interp);
}

/*
 *----------------------------------------------------------------------
 *
 * HandleBgErrors --
 *
 *	This function is invoked as an idle handler to process all of the
 *	accumulated background errors.
 *
 * Results:
 *	None.
 *
 * Side effects:
 *	Depends on what actions the handler command takes for the errors.
 *
 *----------------------------------------------------------------------
 */

static void
HandleBgErrors(
    void *clientData)	/* Pointer to ErrAssocData structure. */
{
    ErrAssocData *assocPtr = (ErrAssocData *)clientData;
    Tcl_Interp *interp = assocPtr->interp;
    BgError *errPtr;

    /*
     * Not bothering to save/restore the interp state. Assume that any code
     * that has interp state it needs to keep will make its own
     * Tcl_SaveInterpState call before calling something like Tcl_DoOneEvent()
     * that could lead us here.
     */

    Tcl_Preserve(assocPtr);
    Tcl_Preserve(interp);
    while (assocPtr->firstBgPtr != NULL) {
	int code;
	Tcl_Size prefixObjc;
	Tcl_Obj **prefixObjv, **tempObjv;

	/*
	 * Note we copy the handler command prefix each pass through, so we do
	 * support one handler setting another handler.
	 */

	Tcl_Obj *copyObj = TclListObjCopy(NULL, assocPtr->cmdPrefix);

	errPtr = assocPtr->firstBgPtr;

	TclListObjGetElements(NULL, copyObj, &prefixObjc, &prefixObjv);
	tempObjv = (Tcl_Obj**)Tcl_Alloc((prefixObjc+2) * sizeof(Tcl_Obj *));
	memcpy(tempObjv, prefixObjv, prefixObjc*sizeof(Tcl_Obj *));
	tempObjv[prefixObjc] = errPtr->errorMsg;
	tempObjv[prefixObjc+1] = errPtr->returnOpts;
	Tcl_AllowExceptions(interp);
	code = Tcl_EvalObjv(interp, prefixObjc+2, tempObjv, TCL_EVAL_GLOBAL);

	/*
	 * Discard the command and the information about the error report.
	 */

	Tcl_DecrRefCount(copyObj);
	Tcl_DecrRefCount(errPtr->errorMsg);
	Tcl_DecrRefCount(errPtr->returnOpts);
	assocPtr->firstBgPtr = errPtr->nextPtr;
	Tcl_Free(errPtr);
	Tcl_Free(tempObjv);

	if (code == TCL_BREAK) {
	    /*
	     * Break means cancel any remaining error reports for this
	     * interpreter.
	     */

	    while (assocPtr->firstBgPtr != NULL) {
		errPtr = assocPtr->firstBgPtr;
		assocPtr->firstBgPtr = errPtr->nextPtr;
		Tcl_DecrRefCount(errPtr->errorMsg);
		Tcl_DecrRefCount(errPtr->returnOpts);
		Tcl_Free(errPtr);
	    }
	} else if ((code == TCL_ERROR) && !Tcl_IsSafe(interp)) {
	    Tcl_Channel errChannel = Tcl_GetStdChannel(TCL_STDERR);

	    if (errChannel != NULL) {
		Tcl_Obj *options = Tcl_GetReturnOptions(interp, code);
		Tcl_Obj *valuePtr = NULL;

		TclDictGet(NULL, options, "-errorinfo", &valuePtr);
		Tcl_WriteChars(errChannel,
			"error in background error handler:\n", -1);
		if (valuePtr) {
		    if (Tcl_WriteObj(errChannel, valuePtr) < 0) {
			Tcl_WriteChars(errChannel, ENCODING_ERROR, -1);
		    }
		} else {
		    if (Tcl_WriteObj(errChannel, Tcl_GetObjResult(interp)) < 0) {
			Tcl_WriteChars(errChannel, ENCODING_ERROR, -1);
		    }
		}
		Tcl_WriteChars(errChannel, "\n", 1);
		Tcl_Flush(errChannel);
		Tcl_DecrRefCount(options);
	    }
	}
    }
    assocPtr->lastBgPtr = NULL;
    Tcl_Release(interp);
    Tcl_Release(assocPtr);
}

/*
 *----------------------------------------------------------------------
 *
 * TclDefaultBgErrorHandlerObjCmd --
 *
 *	This function is invoked to process the "::tcl::Bgerror" Tcl command.
 *	It is the default handler command registered with [interp bgerror] for
 *	the sake of compatibility with older Tcl releases.
 *
 * Results:
 *	A standard Tcl object result.
 *
 * Side effects:
 *	Depends on what actions the "bgerror" command takes for the errors.
 *
 *----------------------------------------------------------------------
 */

int
TclDefaultBgErrorHandlerObjCmd(
    TCL_UNUSED(void *),
    Tcl_Interp *interp,		/* Current interpreter. */
    int objc,			/* Number of arguments. */
    Tcl_Obj *const objv[])	/* Argument objects. */
{
    Tcl_Obj *valuePtr;
    Tcl_Obj *tempObjv[2];
    int result, code, level;
    Tcl_InterpState saved;

    if (objc != 3) {
	Tcl_WrongNumArgs(interp, 1, objv, "msg options");
	return TCL_ERROR;
    }

    /*
     * Check for a valid return options dictionary.
     */

    result = TclDictGet(NULL, objv[2], "-level", &valuePtr);
    if (result != TCL_OK || valuePtr == NULL) {
	Tcl_SetObjResult(interp, Tcl_NewStringObj(
		"missing return option \"-level\"", -1));
	Tcl_SetErrorCode(interp, "TCL", "ARGUMENT", "MISSING", (char *)NULL);
	return TCL_ERROR;
    }
    if (Tcl_GetIntFromObj(interp, valuePtr, &level) == TCL_ERROR) {
	return TCL_ERROR;
    }
    result = TclDictGet(NULL, objv[2], "-code", &valuePtr);
    if (result != TCL_OK || valuePtr == NULL) {
	Tcl_SetObjResult(interp, Tcl_NewStringObj(
		"missing return option \"-code\"", -1));
	Tcl_SetErrorCode(interp, "TCL", "ARGUMENT", "MISSING", (char *)NULL);
	return TCL_ERROR;
    }
    if (Tcl_GetIntFromObj(interp, valuePtr, &code) == TCL_ERROR) {
	return TCL_ERROR;
    }

    if (level != 0) {
	/*
	 * We're handling a TCL_RETURN exception.
	 */

	code = TCL_RETURN;
    }
    if (code == TCL_OK) {
	/*
	 * Somehow we got to exception handling with no exception. (Pass
	 * TCL_OK to Tcl_BackgroundException()?) Just return without doing
	 * anything.
	 */

	return TCL_OK;
    }

    /*
     * Construct the bgerror command.
     */

    TclNewLiteralStringObj(tempObjv[0], "bgerror");
    Tcl_IncrRefCount(tempObjv[0]);

    /*
     * Determine error message argument.  Check the return options in case
     * a non-error exception brought us here.
     */

    switch (code) {
    case TCL_ERROR:
	tempObjv[1] = objv[1];
	break;
    case TCL_BREAK:
	TclNewLiteralStringObj(tempObjv[1],
		"invoked \"break\" outside of a loop");
	break;
    case TCL_CONTINUE:
	TclNewLiteralStringObj(tempObjv[1],
		"invoked \"continue\" outside of a loop");
	break;
    default:
	tempObjv[1] = Tcl_ObjPrintf("command returned bad code: %d", code);
	break;
    }
    Tcl_IncrRefCount(tempObjv[1]);

    if (code != TCL_ERROR) {
	Tcl_SetObjResult(interp, tempObjv[1]);
    }

    result = TclDictGet(NULL, objv[2], "-errorcode", &valuePtr);
    if (result == TCL_OK && valuePtr != NULL) {
	Tcl_SetObjErrorCode(interp, valuePtr);
    }

    result = TclDictGet(NULL, objv[2], "-errorinfo", &valuePtr);
    if (result == TCL_OK && valuePtr != NULL) {
	Tcl_AppendObjToErrorInfo(interp, valuePtr);
    }

    if (code == TCL_ERROR) {
	Tcl_SetObjResult(interp, tempObjv[1]);
    }

    /*
     * Save interpreter state so we can restore it if multiple handler
     * attempts are needed.
     */

    saved = Tcl_SaveInterpState(interp, code);

    /*
     * Invoke the bgerror command.
     */

    Tcl_AllowExceptions(interp);
    code = Tcl_EvalObjv(interp, 2, tempObjv, TCL_EVAL_GLOBAL);
    if (code == TCL_ERROR) {
	/*
	 * If the interpreter is safe, we look for a hidden command named
	 * "bgerror" and call that with the error information. Otherwise,
	 * simply ignore the error. The rationale is that this could be an
	 * error caused by a malicious applet trying to cause an infinite
	 * barrage of error messages. The hidden "bgerror" command can be used
	 * by a security policy to interpose on such attacks and e.g. kill the
	 * applet after a few attempts.
	 */

	if (Tcl_IsSafe(interp)) {
	    Tcl_RestoreInterpState(interp, saved);
	    TclObjInvoke(interp, 2, tempObjv, TCL_INVOKE_HIDDEN);
	} else {
	    Tcl_Channel errChannel = Tcl_GetStdChannel(TCL_STDERR);

	    if (errChannel != NULL) {
		Tcl_Obj *resultPtr = Tcl_GetObjResult(interp);

		Tcl_IncrRefCount(resultPtr);
		if (Tcl_FindCommand(interp, "bgerror", NULL,
			TCL_GLOBAL_ONLY) == NULL) {
		    Tcl_RestoreInterpState(interp, saved);
		    if (Tcl_WriteObj(errChannel, Tcl_GetVar2Ex(interp,
			    "errorInfo", NULL, TCL_GLOBAL_ONLY)) < 0) {
			Tcl_WriteChars(errChannel, ENCODING_ERROR, -1);
		    }
		    Tcl_WriteChars(errChannel, "\n", -1);
		} else {
		    Tcl_DiscardInterpState(saved);
		    Tcl_WriteChars(errChannel, "bgerror failed to handle"
			    " background error.\n    Original error: ", -1);
		    if (Tcl_WriteObj(errChannel, tempObjv[1]) < 0) {
			Tcl_WriteChars(errChannel, ENCODING_ERROR, -1);
		    }
		    Tcl_WriteChars(errChannel, "\n    Error in bgerror: ", -1);
		    if (Tcl_WriteObj(errChannel, resultPtr) < 0) {
			Tcl_WriteChars(errChannel, ENCODING_ERROR, -1);
		    }
		    Tcl_WriteChars(errChannel, "\n", -1);
		}
		Tcl_DecrRefCount(resultPtr);
		Tcl_Flush(errChannel);
	    } else {
		Tcl_DiscardInterpState(saved);
	    }
	}
	code = TCL_OK;
    } else {
	Tcl_DiscardInterpState(saved);
    }

    Tcl_DecrRefCount(tempObjv[0]);
    Tcl_DecrRefCount(tempObjv[1]);
    Tcl_ResetResult(interp);
    return code;
}

/*
 *----------------------------------------------------------------------
 *
 * TclSetBgErrorHandler --
 *
 *	This function sets the command prefix to be used to handle background
 *	errors in interp.
 *
 * Results:
 *	None.
 *
 * Side effects:
 *	Error handler is registered.
 *
 *----------------------------------------------------------------------
 */

void
TclSetBgErrorHandler(
    Tcl_Interp *interp,
    Tcl_Obj *cmdPrefix)
{
    ErrAssocData *assocPtr = (ErrAssocData *)Tcl_GetAssocData(interp, "tclBgError", NULL);

    if (cmdPrefix == NULL) {
	Tcl_Panic("TclSetBgErrorHandler: NULL cmdPrefix argument");
    }
    if (assocPtr == NULL) {
	/*
	 * First access: initialize.
	 */

	assocPtr = (ErrAssocData*)Tcl_Alloc(sizeof(ErrAssocData));
	assocPtr->interp = interp;
	assocPtr->cmdPrefix = NULL;
	assocPtr->firstBgPtr = NULL;
	assocPtr->lastBgPtr = NULL;
	Tcl_SetAssocData(interp, "tclBgError", BgErrorDeleteProc, assocPtr);
    }
    if (assocPtr->cmdPrefix) {
	Tcl_DecrRefCount(assocPtr->cmdPrefix);
    }
    assocPtr->cmdPrefix = cmdPrefix;
    Tcl_IncrRefCount(assocPtr->cmdPrefix);
}

/*
 *----------------------------------------------------------------------
 *
 * TclGetBgErrorHandler --
 *
 *	This function retrieves the command prefix currently used to handle
 *	background errors in interp.
 *
 * Results:
 *	A (Tcl_Obj *) to a list of words (command prefix).
 *
 * Side effects:
 *	None.
 *
 *----------------------------------------------------------------------
 */

Tcl_Obj *
TclGetBgErrorHandler(
    Tcl_Interp *interp)
{
    ErrAssocData *assocPtr = (ErrAssocData *)Tcl_GetAssocData(interp, "tclBgError", NULL);

    if (assocPtr == NULL) {
	Tcl_Obj *bgerrorObj;

	TclNewLiteralStringObj(bgerrorObj, "::tcl::Bgerror");
	TclSetBgErrorHandler(interp, bgerrorObj);
	assocPtr = (ErrAssocData *)Tcl_GetAssocData(interp, "tclBgError", NULL);
    }
    return assocPtr->cmdPrefix;
}

/*
 *----------------------------------------------------------------------
 *
 * BgErrorDeleteProc --
 *
 *	This function is associated with the "tclBgError" assoc data for an
 *	interpreter; it is invoked when the interpreter is deleted in order to
 *	free the information associated with any pending error reports.
 *
 * Results:
 *	None.
 *
 * Side effects:
 *	Background error information is freed: if there were any pending error
 *	reports, they are canceled.
 *
 *----------------------------------------------------------------------
 */

static void
BgErrorDeleteProc(
    void *clientData,	/* Pointer to ErrAssocData structure. */
    TCL_UNUSED(Tcl_Interp *))
{
    ErrAssocData *assocPtr = (ErrAssocData *)clientData;
    BgError *errPtr;

    while (assocPtr->firstBgPtr != NULL) {
	errPtr = assocPtr->firstBgPtr;
	assocPtr->firstBgPtr = errPtr->nextPtr;
	Tcl_DecrRefCount(errPtr->errorMsg);
	Tcl_DecrRefCount(errPtr->returnOpts);
	Tcl_Free(errPtr);
    }
    Tcl_CancelIdleCall(HandleBgErrors, assocPtr);
    Tcl_DecrRefCount(assocPtr->cmdPrefix);
    Tcl_EventuallyFree(assocPtr, TCL_DYNAMIC);
}

/*
 *----------------------------------------------------------------------
 *
 * Tcl_CreateExitHandler --
 *
 *	Arrange for a given function to be invoked just before the application
 *	exits.
 *
 * Results:
 *	None.
 *
 * Side effects:
 *	Proc will be invoked with clientData as argument when the application
 *	exits.
 *
 *----------------------------------------------------------------------
 */

void
Tcl_CreateExitHandler(
    Tcl_ExitProc *proc,		/* Function to invoke. */
    void *clientData)	/* Arbitrary value to pass to proc. */
{
    ExitHandler *exitPtr = (ExitHandler*)Tcl_Alloc(sizeof(ExitHandler));

    exitPtr->proc = proc;
    exitPtr->clientData = clientData;
    Tcl_MutexLock(&exitMutex);
    exitPtr->nextPtr = firstExitPtr;
    firstExitPtr = exitPtr;
    Tcl_MutexUnlock(&exitMutex);
}

/*
 *----------------------------------------------------------------------
 *
 * TclCreateLateExitHandler --
 *
 *	Arrange for a given function to be invoked after all pre-thread
 *	cleanups.
 *
 * Results:
 *	None.
 *
 * Side effects:
 *	Proc will be invoked with clientData as argument when the application
 *	exits.
 *
 *----------------------------------------------------------------------
 */

void
TclCreateLateExitHandler(
    Tcl_ExitProc *proc,		/* Function to invoke. */
    void *clientData)	/* Arbitrary value to pass to proc. */
{
    ExitHandler *exitPtr = (ExitHandler*)Tcl_Alloc(sizeof(ExitHandler));

    exitPtr->proc = proc;
    exitPtr->clientData = clientData;
    Tcl_MutexLock(&exitMutex);
    exitPtr->nextPtr = firstLateExitPtr;
    firstLateExitPtr = exitPtr;
    Tcl_MutexUnlock(&exitMutex);
}

/*
 *----------------------------------------------------------------------
 *
 * Tcl_DeleteExitHandler --
 *
 *	This function cancels an existing exit handler matching proc and
 *	clientData, if such a handler exits.
 *
 * Results:
 *	None.
 *
 * Side effects:
 *	If there is an exit handler corresponding to proc and clientData then
 *	it is canceled; if no such handler exists then nothing happens.
 *
 *----------------------------------------------------------------------
 */

void
Tcl_DeleteExitHandler(
    Tcl_ExitProc *proc,		/* Function that was previously registered. */
    void *clientData)	/* Arbitrary value to pass to proc. */
{
    ExitHandler *exitPtr, *prevPtr;

    Tcl_MutexLock(&exitMutex);
    for (prevPtr = NULL, exitPtr = firstExitPtr; exitPtr != NULL;
	    prevPtr = exitPtr, exitPtr = exitPtr->nextPtr) {
	if ((exitPtr->proc == proc)
		&& (exitPtr->clientData == clientData)) {
	    if (prevPtr == NULL) {
		firstExitPtr = exitPtr->nextPtr;
	    } else {
		prevPtr->nextPtr = exitPtr->nextPtr;
	    }
	    Tcl_Free(exitPtr);
	    break;
	}
    }
    Tcl_MutexUnlock(&exitMutex);
    return;
}

/*
 *----------------------------------------------------------------------
 *
 * TclDeleteLateExitHandler --
 *
 *	This function cancels an existing late exit handler matching proc and
 *	clientData, if such a handler exits.
 *
 * Results:
 *	None.
 *
 * Side effects:
 *	If there is a late exit handler corresponding to proc and clientData
 *	then it is canceled; if no such handler exists then nothing happens.
 *
 *----------------------------------------------------------------------
 */

void
TclDeleteLateExitHandler(
    Tcl_ExitProc *proc,		/* Function that was previously registered. */
    void *clientData)	/* Arbitrary value to pass to proc. */
{
    ExitHandler *exitPtr, *prevPtr;

    Tcl_MutexLock(&exitMutex);
    for (prevPtr = NULL, exitPtr = firstLateExitPtr; exitPtr != NULL;
	    prevPtr = exitPtr, exitPtr = exitPtr->nextPtr) {
	if ((exitPtr->proc == proc)
		&& (exitPtr->clientData == clientData)) {
	    if (prevPtr == NULL) {
		firstLateExitPtr = exitPtr->nextPtr;
	    } else {
		prevPtr->nextPtr = exitPtr->nextPtr;
	    }
	    Tcl_Free(exitPtr);
	    break;
	}
    }
    Tcl_MutexUnlock(&exitMutex);
    return;
}

/*
 *----------------------------------------------------------------------
 *
 * Tcl_CreateThreadExitHandler --
 *
 *	Arrange for a given function to be invoked just before the current
 *	thread exits.
 *
 * Results:
 *	None.
 *
 * Side effects:
 *	Proc will be invoked with clientData as argument when the application
 *	exits.
 *
 *----------------------------------------------------------------------
 */

void
Tcl_CreateThreadExitHandler(
    Tcl_ExitProc *proc,		/* Function to invoke. */
    void *clientData)	/* Arbitrary value to pass to proc. */
{
    ExitHandler *exitPtr;
    ThreadSpecificData *tsdPtr = TCL_TSD_INIT(&dataKey);

    exitPtr = (ExitHandler*)Tcl_Alloc(sizeof(ExitHandler));
    exitPtr->proc = proc;
    exitPtr->clientData = clientData;
    exitPtr->nextPtr = tsdPtr->firstExitPtr;
    tsdPtr->firstExitPtr = exitPtr;
}

/*
 *----------------------------------------------------------------------
 *
 * Tcl_DeleteThreadExitHandler --
 *
 *	This function cancels an existing exit handler matching proc and
 *	clientData, if such a handler exits.
 *
 * Results:
 *	None.
 *
 * Side effects:
 *	If there is an exit handler corresponding to proc and clientData then
 *	it is canceled; if no such handler exists then nothing happens.
 *
 *----------------------------------------------------------------------
 */

void
Tcl_DeleteThreadExitHandler(
    Tcl_ExitProc *proc,		/* Function that was previously registered. */
    void *clientData)	/* Arbitrary value to pass to proc. */
{
    ExitHandler *exitPtr, *prevPtr;
    ThreadSpecificData *tsdPtr = TCL_TSD_INIT(&dataKey);

    for (prevPtr = NULL, exitPtr = tsdPtr->firstExitPtr; exitPtr != NULL;
	    prevPtr = exitPtr, exitPtr = exitPtr->nextPtr) {
	if ((exitPtr->proc == proc)
		&& (exitPtr->clientData == clientData)) {
	    if (prevPtr == NULL) {
		tsdPtr->firstExitPtr = exitPtr->nextPtr;
	    } else {
		prevPtr->nextPtr = exitPtr->nextPtr;
	    }
	    Tcl_Free(exitPtr);
	    return;
	}
    }
}

/*
 *----------------------------------------------------------------------
 *
 * Tcl_SetExitProc --
 *
 *	This function sets the application wide exit handler that will be
 *	called by Tcl_Exit in place of the C-runtime exit. If the application
 *	wide exit handler is NULL, the C-runtime exit will be used instead.
 *
 * Results:
 *	The previously set application wide exit handler.
 *
 * Side effects:
 *	Sets the application wide exit handler to the specified value.
 *
 *----------------------------------------------------------------------
 */

Tcl_ExitProc *
Tcl_SetExitProc(
    Tcl_ExitProc *proc)		/* New exit handler for app or NULL */
{
    Tcl_ExitProc *prevExitProc;

    /*
     * Swap the old exit proc for the new one, saving the old one for our
     * return value.
     */

    Tcl_MutexLock(&exitMutex);
    prevExitProc = appExitPtr;
    appExitPtr = proc;
    Tcl_MutexUnlock(&exitMutex);

    return prevExitProc;
}

/*
 *----------------------------------------------------------------------
 *
 * InvokeExitHandlers --
 *
 *      Call the registered exit handlers.
 *
 * Results:
 *	None.
 *
 * Side effects:
 *	The exit handlers are invoked, and the ExitHandler struct is
 *      freed.
 *
 *----------------------------------------------------------------------
 */
static void
InvokeExitHandlers(void)
{
    ExitHandler *exitPtr;

    Tcl_MutexLock(&exitMutex);
    inExit = 1;

    for (exitPtr = firstExitPtr; exitPtr != NULL; exitPtr = firstExitPtr) {
	/*
	 * Be careful to remove the handler from the list before invoking its
	 * callback. This protects us against double-freeing if the callback
	 * should call Tcl_DeleteExitHandler on itself.
	 */

	firstExitPtr = exitPtr->nextPtr;
	Tcl_MutexUnlock(&exitMutex);
	exitPtr->proc(exitPtr->clientData);
	Tcl_Free(exitPtr);
	Tcl_MutexLock(&exitMutex);
    }
    firstExitPtr = NULL;
    Tcl_MutexUnlock(&exitMutex);
}

/*
 *----------------------------------------------------------------------
 *
 * Tcl_Exit --
 *
 *	This function is called to terminate the application.
 *
 * Results:
 *	None.
 *
 * Side effects:
 *	All existing exit handlers are invoked, then the application ends.
 *
 *----------------------------------------------------------------------
 */

TCL_NORETURN void
Tcl_Exit(
    int status)			/* Exit status for application; typically 0
				 * for normal return, 1 for error return. */
{
    Tcl_ExitProc *currentAppExitPtr;

    Tcl_MutexLock(&exitMutex);
    currentAppExitPtr = appExitPtr;
    Tcl_MutexUnlock(&exitMutex);

    /*
     * Warning: this function SHOULD NOT return, as there is code that depends
     * on Tcl_Exit never returning. In fact, we will Tcl_Panic if anyone
     * returns, so critical is this dependency.
     *
     * If subsystems are not (yet) initialized, proper Tcl-finalization is
     * impossible, so fallback to system exit, see bug-[f8a33ce3db5d8cc2].
     */

    if (currentAppExitPtr) {

	currentAppExitPtr(INT2PTR(status));

    } else if (subsystemsInitialized) {

	if (TclFullFinalizationRequested()) {

	    /*
	     * Thorough finalization for Valgrind et al.
	     */

	    Tcl_Finalize();

	} else {

	    /*
	     * Fast and deterministic exit (default behavior)
	     */

	    InvokeExitHandlers();

	    /*
	     * Ensure the thread-specific data is initialised as it is used in
	     * Tcl_FinalizeThread()
	     */

	    (void) TCL_TSD_INIT(&dataKey);

	    /*
	     * Now finalize the calling thread only (others are not safely
	     * reachable).  Among other things, this triggers a flush of the
	     * Tcl_Channels that may have data enqueued.
	     */

	    FinalizeThread(/* quick */ 1);
	}
    }

    exit(status);
}

/*
 *-------------------------------------------------------------------------
 *
 * Tcl_InitSubsystems --
 *
 *	Initialize various subsytems in Tcl. This should be called the first
 *	time an interp is created, or before any of the subsystems are used.
 *	This function ensures an order for the initialization of subsystems:
 *
 *	1. that cannot be initialized in lazy order because they are mutually
 *	dependent.
 *
 *	2. so that they can be finalized in a known order w/o causing the
 *	subsequent re-initialization of a subsystem in the act of shutting
 *	down another.
 *
 * Results:
 *	The full Tcl version with build information.
 *
 * Side effects:
 *	Varied, see the respective initialization routines.
 *
 *-------------------------------------------------------------------------
 */

MODULE_SCOPE const TclStubs tclStubs;

#ifndef STRINGIFY
#  define STRINGIFY(x) STRINGIFY1(x)
#  define STRINGIFY1(x) #x
#endif

static const struct {
    const TclStubs *stubs;
    const char version[256];
} stubInfo = {
    &tclStubs, {TCL_PATCH_LEVEL "+" STRINGIFY(TCL_VERSION_UUID)
#if defined(__clang__) && defined(__clang_major__)
	    ".clang-" STRINGIFY(__clang_major__)
#if __clang_minor__ < 10
	    "0"
#endif
	    STRINGIFY(__clang_minor__)
#endif
#ifdef TCL_COMPILE_DEBUG
	    ".compiledebug"
#endif
#ifdef TCL_COMPILE_STATS
	    ".compilestats"
#endif
#if defined(__cplusplus) && !defined(__OBJC__)
	    ".cplusplus"
#endif
#ifndef NDEBUG
	    ".debug"
#endif
#if !defined(__clang__) && !defined(__INTEL_COMPILER) && defined(__GNUC__)
	    ".gcc-" STRINGIFY(__GNUC__)
#if __GNUC_MINOR__ < 10
	    "0"
#endif
	    STRINGIFY(__GNUC_MINOR__)
#endif
#ifdef __INTEL_COMPILER
	    ".icc-" STRINGIFY(__INTEL_COMPILER)
#endif
#if (defined(_WIN32) || (ULONG_MAX == 0xffffffffUL)) && !defined(_WIN64)
	    ".ilp32"
#endif
#ifdef TCL_MEM_DEBUG
	    ".memdebug"
#endif
#if defined(_MSC_VER)
	    ".msvc-" STRINGIFY(_MSC_VER)
#endif
#ifdef USE_NMAKE
	    ".nmake"
#endif
#ifdef TCL_NO_DEPRECATED
	    ".no-deprecate"
#endif
#if !TCL_THREADS
	    ".no-thread"
#endif
#ifndef TCL_CFG_OPTIMIZED
	    ".no-optimize"
#endif
#ifdef __OBJC__
	    ".objective-c"
#if defined(__cplusplus)
	    "plusplus"
#endif
#endif
#ifdef TCL_CFG_PROFILED
	    ".profile"
#endif
#ifdef PURIFY
	    ".purify"
#endif
#ifdef STATIC_BUILD
	    ".static"
#endif
#ifndef TCL_WITH_EXTERNAL_TOMMATH
	    ".tommath-0103"
#endif
#if defined(HAVE_ZLIB) && defined(TCL_WITH_INTERNAL_ZLIB)
	    ".zlib-"
#if ZLIB_VER_MAJOR < 10
	    "0"
#endif
	    STRINGIFY(ZLIB_VER_MAJOR)
#if ZLIB_VER_MINOR < 10
	    "0"
#endif
	    STRINGIFY(ZLIB_VER_MINOR)
#endif
}};

const char *
Tcl_InitSubsystems(void)
{
    if (inExit != 0) {
	Tcl_Panic("Tcl_InitSubsystems called while exiting");
    }

    if (subsystemsInitialized == 0) {
	/*
	 * Double check inside the mutex. There are definitely calls back into
	 * this routine from some of the functions below.
	 */

	TclpInitLock();
	if (subsystemsInitialized == 0) {

		/*
	     * Initialize locks used by the memory allocators before anything
	     * interesting happens so we can use the allocators in the
	     * implementation of self-initializing locks.
	     */

	    TclInitThreadStorage();     /* Creates hash table for
					 * thread local storage */
#if defined(USE_TCLALLOC) && USE_TCLALLOC
	    TclInitAlloc();		/* Process wide mutex init */
#endif
#if TCL_THREADS && defined(USE_THREAD_ALLOC)
	    TclInitThreadAlloc();	/* Setup thread allocator caches */
#endif
#ifdef TCL_MEM_DEBUG
	    TclInitDbCkalloc();		/* Process wide mutex init */
#endif

	    TclpInitPlatform();		/* Creates signal handler(s) */
	    TclInitDoubleConversion();	/* Initializes constants for
					 * converting to/from double. */
	    TclInitObjSubsystem();	/* Register obj types, create
					 * mutexes. */
	    TclInitIOSubsystem();	/* Inits a tsd key (noop). */
	    TclInitEncodingSubsystem();	/* Process wide encoding init. */
	    TclInitNamespaceSubsystem();/* Register ns obj type (mutexed). */
	    subsystemsInitialized = 1;
	}
	TclpInitUnlock();
    }
    TclInitNotifier();
    return stubInfo.version;
}

/*
 *----------------------------------------------------------------------
 *
 * Tcl_Finalize --
 *
 *	Shut down Tcl. First calls registered exit handlers, then carefully
 *	shuts down various subsystems.  Should be invoked by user before the
 *	Tcl shared library is being unloaded in an embedded context.
 *
 * Results:
 *	None.
 *
 * Side effects:
 *	Varied, see the respective finalization routines.
 *
 *----------------------------------------------------------------------
 */

void
Tcl_Finalize(void)
{
    ExitHandler *exitPtr;

    /*
     * Invoke exit handlers first.
     */

    InvokeExitHandlers();

    TclpInitLock();
    if (subsystemsInitialized == 0) {
	goto alreadyFinalized;
    }
    subsystemsInitialized = 0;

    /*
     * Ensure the thread-specific data is initialised as it is used in
     * Tcl_FinalizeThread()
     */

    (void) TCL_TSD_INIT(&dataKey);

    /*
     * Clean up after the current thread now, after exit handlers. In
     * particular, the testexithandler command sets up something that writes
     * to standard output, which gets closed. Note that there is no
     * thread-local storage or IO subsystem after this call.
     */

    Tcl_FinalizeThread();

    /*
     * Now invoke late (process-wide) exit handlers.
     */

    Tcl_MutexLock(&exitMutex);
    for (exitPtr = firstLateExitPtr; exitPtr != NULL;
	    exitPtr = firstLateExitPtr) {
	/*
	 * Be careful to remove the handler from the list before invoking its
	 * callback. This protects us against double-freeing if the callback
	 * should call Tcl_DeleteLateExitHandler on itself.
	 */

	firstLateExitPtr = exitPtr->nextPtr;
	Tcl_MutexUnlock(&exitMutex);
	exitPtr->proc(exitPtr->clientData);
	Tcl_Free(exitPtr);
	Tcl_MutexLock(&exitMutex);
    }
    firstLateExitPtr = NULL;
    Tcl_MutexUnlock(&exitMutex);

    /*
     * Now finalize the Tcl execution environment. Note that this must be done
     * after the exit handlers, because there are order dependencies.
     */

    TclFinalizeEvaluation();
    TclFinalizeExecution();
    TclFinalizeEnvironment();

    /*
     * Finalizing the filesystem must come after anything which might
     * conceivably interact with the 'Tcl_FS' API.
     */

    TclFinalizeFilesystem();

    /*
     * Undo all Tcl_ObjType registrations, and reset the global list of free
     * Tcl_Obj's. After this returns, no more Tcl_Obj's should be allocated or
     * freed.
     *
     * Note in particular that TclFinalizeObjects() must follow
     * TclFinalizeFilesystem() because TclFinalizeFilesystem free's the
     * Tcl_Obj that holds the path of the current working directory.
     */

    TclFinalizeObjects();

    /*
     * We must be sure the encoding finalization doesn't need to examine the
     * filesystem in any way. Since it only needs to clean up internal data
     * structures, this is fine.
     */

    TclFinalizeEncodingSubsystem();

    /*
     * Repeat finalization of the thread local storage once more. Although
     * this step is already done by the Tcl_FinalizeThread call above, series
     * of events happening afterwards may re-initialize TSD slots. Those need
     * to be finalized again, otherwise we're leaking memory chunks. Very
     * important to note is that things happening afterwards should not
     * reference anything which may re-initialize TSD's. This includes freeing
     * Tcl_Objs's, among other things.
     *
     * This fixes the Tcl Bug #990552.
     */

    TclFinalizeThreadData(/* quick */ 0);

    /*
     * Now we can free constants for conversions to/from double.
     */

    TclFinalizeDoubleConversion();

    /*
     * There have been several bugs in the past that cause exit handlers to be
     * established during Tcl_Finalize processing. Such exit handlers leave
     * malloc'ed memory, and Tcl_FinalizeMemorySubsystem or
     * Tcl_FinalizeThreadAlloc will result in a corrupted heap. The result can
     * be a mysterious crash on process exit. Check here that nobody's done
     * this.
     */

    if (firstExitPtr != NULL) {
	Tcl_Panic("exit handlers were created during Tcl_Finalize");
    }

    TclFinalizePreserve();

    /*
     * Free synchronization objects. There really should only be one thread
     * alive at this moment.
     */

    TclFinalizeSynchronization();

    /*
     * Close down the thread-specific object allocator.
     */

#if TCL_THREADS && defined(USE_THREAD_ALLOC)
    TclFinalizeThreadAlloc();
#endif

    /*
     * We defer unloading of packages until very late to avoid memory access
     * issues. Both exit callbacks and synchronization variables may be stored
     * in packages.
     *
     * Note that TclFinalizeLoad unloads packages in the reverse of the order
     * they were loaded in (i.e. last to be loaded is the first to be
     * unloaded). This can be important for correct unloading when
     * dependencies exist.
     *
     * Once load has been finalized, we will have deleted any temporary copies
     * of shared libraries and can therefore reset the filesystem to its
     * original state.
     */

    TclFinalizeLoad();
    TclResetFilesystem();

    /*
     * At this point, there should no longer be any Tcl_Alloc'ed memory.
     */

    TclFinalizeMemorySubsystem();

  alreadyFinalized:
    TclFinalizeLock();
}

/*
 *----------------------------------------------------------------------
 *
 * Tcl_FinalizeThread --
 *
 *	Runs the exit handlers to allow Tcl to clean up its state about a
 *	particular thread.
 *
 * Results:
 *	None.
 *
 * Side effects:
 *	Varied, see the respective finalization routines.
 *
 *----------------------------------------------------------------------
 */

void
Tcl_FinalizeThread(void)
{
    FinalizeThread(/* quick */ 0);
}

void
FinalizeThread(
    int quick)
{
    ExitHandler *exitPtr;
    ThreadSpecificData *tsdPtr;

    /*
     * We use TclThreadDataKeyGet here, rather than Tcl_GetThreadData, because
     * we don't want to initialize the data block if it hasn't been
     * initialized already.
     */

    tsdPtr = (ThreadSpecificData*)TclThreadDataKeyGet(&dataKey);
    if (tsdPtr != NULL) {
	tsdPtr->inExit = 1;

	for (exitPtr = tsdPtr->firstExitPtr; exitPtr != NULL;
		exitPtr = tsdPtr->firstExitPtr) {
	    /*
	     * Be careful to remove the handler from the list before invoking
	     * its callback. This protects us against double-freeing if the
	     * callback should call Tcl_DeleteThreadExitHandler on itself.
	     */

	    tsdPtr->firstExitPtr = exitPtr->nextPtr;
	    exitPtr->proc(exitPtr->clientData);
	    Tcl_Free(exitPtr);
	}
	TclFinalizeIOSubsystem();
	TclFinalizeNotifier();
	TclFinalizeAsync();
	TclFinalizeThreadObjects();
    }

    /*
     * Blow away all thread local storage blocks.
     *
     * Note that Tcl API allows creation of threads which do not use any Tcl
     * interp or other Tcl subsytems. Those threads might, however, use thread
     * local storage, so we must unconditionally finalize it.
     *
     * Fix [Bug #571002]
     */
    TclFinalizeThreadData(quick);
}

/*
 *----------------------------------------------------------------------
 *
 * TclInExit --
 *
 *	Determines if we are in the middle of exit-time cleanup.
 *
 * Results:
 *	If we are in the middle of exiting, 1, otherwise 0.
 *
 * Side effects:
 *	None.
 *
 *----------------------------------------------------------------------
 */

int
TclInExit(void)
{
    return inExit;
}

/*
 *----------------------------------------------------------------------
 *
 * TclInThreadExit --
 *
 *	Determines if we are in the middle of thread exit-time cleanup.
 *
 * Results:
 *	If we are in the middle of exiting this thread, 1, otherwise 0.
 *
 * Side effects:
 *	None.
 *
 *----------------------------------------------------------------------
 */

int
TclInThreadExit(void)
{
    ThreadSpecificData *tsdPtr = (ThreadSpecificData *)TclThreadDataKeyGet(&dataKey);

    if (tsdPtr == NULL) {
	return 0;
    }
    return tsdPtr->inExit;
}

/*
 *----------------------------------------------------------------------
 *
 * Tcl_VwaitObjCmd --
 *
 *	This function is invoked to process the "vwait" Tcl command. See the
 *	user documentation for details on what it does.
 *
 * Results:
 *	A standard Tcl result.
 *
 * Side effects:
 *	See the user documentation.
 *
 *----------------------------------------------------------------------
 */

int
Tcl_VwaitObjCmd(
    TCL_UNUSED(void *),
    Tcl_Interp *interp,		/* Current interpreter. */
    int objc,			/* Number of arguments. */
    Tcl_Obj *const objv[])	/* Argument objects. */
{
    int i, done = 0, timedOut = 0, foundEvent, any = 1, timeout = 0;
    int numItems = 0, extended = 0, result, mode, mask = TCL_ALL_EVENTS;
    Tcl_InterpState saved = NULL;
    Tcl_TimerToken timer = NULL;
    Tcl_Time before, after;
    Tcl_Channel chan;
    Tcl_WideInt diff = -1;
    VwaitItem localItems[32], *vwaitItems = localItems;
    static const char *const vWaitOptionStrings[] = {
	"-all",	"-extended", "-nofileevents", "-noidleevents",
	"-notimerevents", "-nowindowevents", "-readable",
	"-timeout", "-variable", "-writable", "--", NULL
    };
    enum vWaitOptions {
	OPT_ALL, OPT_EXTD, OPT_NO_FEVTS, OPT_NO_IEVTS,
	OPT_NO_TEVTS, OPT_NO_WEVTS, OPT_READABLE,
	OPT_TIMEOUT, OPT_VARIABLE, OPT_WRITABLE, OPT_LAST
    } index;

    if ((objc == 2) && (strcmp(Tcl_GetString(objv[1]), "--") != 0)) {
	/*
	 * Legacy "vwait" syntax, skip option handling.
	 */
	i = 1;
	goto endOfOptionLoop;
    }

    if ((unsigned) objc - 1 > sizeof(localItems) / sizeof(localItems[0])) {
<<<<<<< HEAD
	vwaitItems = (VwaitItem *) Tcl_Alloc(sizeof(VwaitItem) * (objc - 1));
=======
	vwaitItems = (VwaitItem *)ckalloc(sizeof(VwaitItem) * (objc - 1));
>>>>>>> 245784fc
    }

    for (i = 1; i < objc; i++) {
	const char *name;

	name = TclGetString(objv[i]);
	if (name[0] != '-') {
	    break;
	}
	if (Tcl_GetIndexFromObj(interp, objv[i], vWaitOptionStrings, "option", 0,
		&index) != TCL_OK) {
	    result = TCL_ERROR;
	    goto done;
	}
	switch (index) {
	case OPT_ALL:
	    any = 0;
	    break;
	case OPT_EXTD:
	    extended = 1;
	    break;
	case OPT_NO_FEVTS:
	    mask &= ~TCL_FILE_EVENTS;
	    break;
	case OPT_NO_IEVTS:
	    mask &= ~TCL_IDLE_EVENTS;
	    break;
	case OPT_NO_TEVTS:
	    mask &= ~TCL_TIMER_EVENTS;
	    break;
	case OPT_NO_WEVTS:
	    mask &= ~TCL_WINDOW_EVENTS;
	    break;
	case OPT_TIMEOUT:
	    if (++i >= objc) {
	needArg:
		Tcl_ResetResult(interp);
		Tcl_SetObjResult(interp, Tcl_ObjPrintf(
			"argument required for \"%s\"", vWaitOptionStrings[index]));
		Tcl_SetErrorCode(interp, "TCL", "EVENT", "ARGUMENT", (char *)NULL);
		result = TCL_ERROR;
		goto done;
	    }
	    if (Tcl_GetIntFromObj(interp, objv[i], &timeout) != TCL_OK) {
		result = TCL_ERROR;
		goto done;
	    }
	    if (timeout < 0) {
		Tcl_ResetResult(interp);
		Tcl_SetObjResult(interp, Tcl_NewStringObj(
			"timeout must be positive", -1));
		Tcl_SetErrorCode(interp, "TCL", "EVENT", "NEGTIME", (char *)NULL);
		result = TCL_ERROR;
		goto done;
	    }
	    break;
	case OPT_LAST:
	    i++;
	    goto endOfOptionLoop;
	case OPT_VARIABLE:
	    if (++i >= objc) {
		goto needArg;
	    }
	    result = Tcl_TraceVar2(interp, TclGetString(objv[i]), NULL,
		    TCL_GLOBAL_ONLY|TCL_TRACE_WRITES|TCL_TRACE_UNSETS,
		    VwaitVarProc, &vwaitItems[numItems]);
	    if (result != TCL_OK) {
		goto done;
	    }
	    vwaitItems[numItems].donePtr = &done;
	    vwaitItems[numItems].sequence = -1;
	    vwaitItems[numItems].mask = 0;
	    vwaitItems[numItems].sourceObj = objv[i];
	    numItems++;
	    break;
	case OPT_READABLE:
	    if (++i >= objc) {
		goto needArg;
	    }
	    if (TclGetChannelFromObj(interp, objv[i], &chan, &mode, 0)
		    != TCL_OK) {
		result = TCL_ERROR;
		goto done;
	    }
	    if (!(mode & TCL_READABLE)) {
		Tcl_SetObjResult(interp, Tcl_ObjPrintf(
			"channel \"%s\" wasn't open for reading",
			TclGetString(objv[i])));
		result = TCL_ERROR;
		goto done;
	    }
	    Tcl_CreateChannelHandler(chan, TCL_READABLE,
		    VwaitChannelReadProc, &vwaitItems[numItems]);
	    vwaitItems[numItems].donePtr = &done;
	    vwaitItems[numItems].sequence = -1;
	    vwaitItems[numItems].mask = TCL_READABLE;
	    vwaitItems[numItems].sourceObj = objv[i];
	    numItems++;
	    break;
	case OPT_WRITABLE:
	    if (++i >= objc) {
		goto needArg;
	    }
	    if (TclGetChannelFromObj(interp, objv[i], &chan, &mode, 0)
		    != TCL_OK) {
		result = TCL_ERROR;
		goto done;
	    }
	    if (!(mode & TCL_WRITABLE)) {
		Tcl_SetObjResult(interp, Tcl_ObjPrintf(
			"channel \"%s\" wasn't open for writing",
			TclGetString(objv[i])));
		result = TCL_ERROR;
		goto done;
	    }
	    Tcl_CreateChannelHandler(chan, TCL_WRITABLE,
		    VwaitChannelWriteProc, &vwaitItems[numItems]);
	    vwaitItems[numItems].donePtr = &done;
	    vwaitItems[numItems].sequence = -1;
	    vwaitItems[numItems].mask = TCL_WRITABLE;
	    vwaitItems[numItems].sourceObj = objv[i];
	    numItems++;
	    break;
	}
    }

  endOfOptionLoop:
    if ((mask & (TCL_FILE_EVENTS | TCL_IDLE_EVENTS |
	    TCL_TIMER_EVENTS | TCL_WINDOW_EVENTS)) == 0) {
	Tcl_SetObjResult(interp, Tcl_NewStringObj(
		"can't wait: would block forever", -1));
	Tcl_SetErrorCode(interp, "TCL", "EVENT", "NO_SOURCES", (char *)NULL);
	result = TCL_ERROR;
	goto done;
    }

    if ((timeout > 0) && ((mask & TCL_TIMER_EVENTS) == 0)) {
	Tcl_SetObjResult(interp, Tcl_NewStringObj(
		"timer events disabled with timeout specified", -1));
	Tcl_SetErrorCode(interp, "TCL", "EVENT", "NO_TIME", (char *)NULL);
	result = TCL_ERROR;
	goto done;
    }

    for (result = TCL_OK; i < objc; i++) {
	result = Tcl_TraceVar2(interp, TclGetString(objv[i]), NULL,
		TCL_GLOBAL_ONLY|TCL_TRACE_WRITES|TCL_TRACE_UNSETS,
		VwaitVarProc, &vwaitItems[numItems]);
	if (result != TCL_OK) {
	    break;
	}
	vwaitItems[numItems].donePtr = &done;
	vwaitItems[numItems].sequence = -1;
	vwaitItems[numItems].mask = 0;
	vwaitItems[numItems].sourceObj = objv[i];
	numItems++;
    }
    if (result != TCL_OK) {
	result = TCL_ERROR;
	goto done;
    }

    if (!(mask & TCL_FILE_EVENTS)) {
	for (i = 0; i < numItems; i++) {
	    if (vwaitItems[i].mask) {
		Tcl_SetObjResult(interp, Tcl_NewStringObj(
			"file events disabled with channel(s) specified", -1));
		Tcl_SetErrorCode(interp, "TCL", "EVENT", "NO_FILE_EVENT", (char *)NULL);
		result = TCL_ERROR;
		goto done;
	    }
	}
    }

    if (timeout > 0) {
	vwaitItems[numItems].donePtr = &timedOut;
	vwaitItems[numItems].sequence = -1;
	vwaitItems[numItems].mask = 0;
	vwaitItems[numItems].sourceObj = NULL;
	timer = Tcl_CreateTimerHandler(timeout, VwaitTimeoutProc,
		&vwaitItems[numItems]);
	Tcl_GetTime(&before);
    } else {
	timeout = 0;
    }

    if ((numItems == 0) && (timeout == 0)) {
	/*
	 * "vwait" is equivalent to "update",
	 * "vwait -nofileevents -notimerevents -nowindowevents"
	 * is equivalent to "update idletasks"
	 */
	any = 1;
	mask |= TCL_DONT_WAIT;
    }

    foundEvent = 1;
    while (!timedOut && foundEvent &&
	   ((!any && (done < numItems)) || (any && !done))) {
	foundEvent = Tcl_DoOneEvent(mask);
	if (Tcl_Canceled(interp, TCL_LEAVE_ERR_MSG) == TCL_ERROR) {
	    break;
	}
	if (Tcl_LimitExceeded(interp)) {
	    Tcl_ResetResult(interp);
	    Tcl_SetObjResult(interp, Tcl_NewStringObj("limit exceeded", -1));
	    Tcl_SetErrorCode(interp, "TCL", "EVENT", "LIMIT", (char *)NULL);
	    break;
	}
	if ((numItems == 0) && (timeout == 0)) {
	    /*
	     * Behavior like "update": clear interpreter's result because
	     * event handlers could have executed commands.
	     */
	    Tcl_ResetResult(interp);
	    result = TCL_OK;
	    goto done;
	}
    }

    if (!foundEvent) {
	Tcl_ResetResult(interp);
	Tcl_SetObjResult(interp, Tcl_NewStringObj((numItems == 0) ?
		"can't wait: would wait forever" :
		"can't wait for variable(s)/channel(s): would wait forever",
		-1));
	Tcl_SetErrorCode(interp, "TCL", "EVENT", "NO_SOURCES", (char *)NULL);
	result = TCL_ERROR;
	goto done;
    }

    if (!done && !timedOut) {
	/*
	 * The interpreter's result was already set to the right error message
	 * prior to exiting the loop above.
	 */
	result = TCL_ERROR;
	goto done;
    }

    result = TCL_OK;
    if (timeout <= 0) {
	/*
	 * Clear out the interpreter's result, since it may have been set
	 * by event handlers.
	 */
	Tcl_ResetResult(interp);
	goto done;
    }

    /*
     * When timeout was specified, report milliseconds left or -1 on timeout.
     */
    if (timedOut) {
	diff = -1;
    } else {
	Tcl_GetTime(&after);
	diff = after.sec * 1000 + after.usec / 1000;
	diff -= before.sec * 1000 + before.usec / 1000;
	diff = timeout - diff;
	if (diff < 0) {
	    diff = 0;
	}
    }

  done:
    if ((timeout > 0) && (timer != NULL)) {
	Tcl_DeleteTimerHandler(timer);
    }
    if (result != TCL_OK) {
	saved = Tcl_SaveInterpState(interp, result);
    }
    for (i = 0; i < numItems; i++) {
	if (vwaitItems[i].mask & TCL_READABLE) {
	    if (TclGetChannelFromObj(interp, vwaitItems[i].sourceObj,
		    &chan, &mode, 0) == TCL_OK) {
		Tcl_DeleteChannelHandler(chan, VwaitChannelReadProc,
			&vwaitItems[i]);
	    }
	} else if (vwaitItems[i].mask & TCL_WRITABLE) {
	    if (TclGetChannelFromObj(interp, vwaitItems[i].sourceObj,
		    &chan, &mode, 0) == TCL_OK) {
		Tcl_DeleteChannelHandler(chan, VwaitChannelWriteProc,
			&vwaitItems[i]);
	    }
	} else {
	    Tcl_UntraceVar2(interp, TclGetString(vwaitItems[i].sourceObj),
		    NULL, TCL_GLOBAL_ONLY|TCL_TRACE_WRITES|TCL_TRACE_UNSETS,
		    VwaitVarProc, &vwaitItems[i]);
	}
    }

    if (result == TCL_OK) {
	if (extended) {
	    int k;
	    Tcl_Obj *listObj, *keyObj;

	    TclNewObj(listObj);
	    for (k = 0; k < done; k++) {
		for (i = 0; i < numItems; i++) {
		    if (vwaitItems[i].sequence != k) {
			continue;
		    }
		    if (vwaitItems[i].mask & TCL_READABLE) {
			TclNewLiteralStringObj(keyObj, "readable");
		    } else if (vwaitItems[i].mask & TCL_WRITABLE) {
			TclNewLiteralStringObj(keyObj, "writable");
		    } else {
			TclNewLiteralStringObj(keyObj, "variable");
		    }
		    Tcl_ListObjAppendElement(NULL, listObj, keyObj);
		    Tcl_ListObjAppendElement(NULL, listObj,
			    vwaitItems[i].sourceObj);
		}
	    }
	    if (timeout > 0) {
		TclNewLiteralStringObj(keyObj, "timeleft");
		Tcl_ListObjAppendElement(NULL, listObj, keyObj);
		Tcl_ListObjAppendElement(NULL, listObj,
			Tcl_NewWideIntObj(diff));
	    }
	    Tcl_SetObjResult(interp, listObj);
	} else if (timeout > 0) {
	    Tcl_SetObjResult(interp, Tcl_NewWideIntObj(diff));
	}
    } else {
	result = Tcl_RestoreInterpState(interp, saved);
    }
    if (vwaitItems != localItems) {
	Tcl_Free(vwaitItems);
    }
    return result;
}

static void
VwaitChannelReadProc(
    void *clientData,		/* Pointer to vwait info record. */
    int mask)			/* Event mask, must be TCL_READABLE. */
{
    VwaitItem *itemPtr = (VwaitItem *) clientData;

    if (!(mask & TCL_READABLE)) {
	return;
    }
    if (itemPtr->donePtr != NULL) {
	itemPtr->sequence = itemPtr->donePtr[0];
	itemPtr->donePtr[0] += 1;
	itemPtr->donePtr = NULL;
    }
}

static void
VwaitChannelWriteProc(
    void *clientData,		/* Pointer to vwait info record. */
    int mask)			/* Event mask, must be TCL_WRITABLE. */
{
    VwaitItem *itemPtr = (VwaitItem *) clientData;

    if (!(mask & TCL_WRITABLE)) {
	return;
    }
    if (itemPtr->donePtr != NULL) {
	itemPtr->sequence = itemPtr->donePtr[0];
	itemPtr->donePtr[0] += 1;
	itemPtr->donePtr = NULL;
    }
}

static void
VwaitTimeoutProc(
    void *clientData)		/* Pointer to vwait info record. */
{
    VwaitItem *itemPtr = (VwaitItem *) clientData;

    if (itemPtr->donePtr != NULL) {
	itemPtr->donePtr[0] = 1;
	itemPtr->donePtr = NULL;
    }
}

static char *
VwaitVarProc(
    void *clientData,		/* Pointer to vwait info record. */
    Tcl_Interp *interp,		/* Interpreter containing variable. */
    const char *name1,		/* Name of variable. */
    const char *name2,		/* Second part of variable name. */
    TCL_UNUSED(int) /*flags*/)	/* Information about what happened. */
{
    VwaitItem *itemPtr = (VwaitItem *) clientData;

    if (itemPtr->donePtr != NULL) {
	itemPtr->sequence = itemPtr->donePtr[0];
	itemPtr->donePtr[0] += 1;
	itemPtr->donePtr = NULL;
    }
    Tcl_UntraceVar2(interp, name1, name2, TCL_TRACE_WRITES|TCL_TRACE_UNSETS,
	    VwaitVarProc, clientData);
    return NULL;
}

/*
 *----------------------------------------------------------------------
 *
 * Tcl_UpdateObjCmd --
 *
 *	This function is invoked to process the "update" Tcl command. See the
 *	user documentation for details on what it does.
 *
 * Results:
 *	A standard Tcl result.
 *
 * Side effects:
 *	See the user documentation.
 *
 *----------------------------------------------------------------------
 */

int
Tcl_UpdateObjCmd(
    TCL_UNUSED(void *),
    Tcl_Interp *interp,		/* Current interpreter. */
    int objc,			/* Number of arguments. */
    Tcl_Obj *const objv[])	/* Argument objects. */
{
    int flags = 0;		/* Initialized to avoid compiler warning. */
    static const char *const updateOptions[] = {"idletasks", NULL};
    enum updateOptionsEnum {OPT_IDLETASKS} optionIndex;

    if (objc == 1) {
	flags = TCL_ALL_EVENTS|TCL_DONT_WAIT;
    } else if (objc == 2) {
	if (Tcl_GetIndexFromObj(interp, objv[1], updateOptions,
		"option", 0, &optionIndex) != TCL_OK) {
	    return TCL_ERROR;
	}
	switch (optionIndex) {
	case OPT_IDLETASKS:
	    flags = TCL_IDLE_EVENTS|TCL_DONT_WAIT;
	    break;
	default:
	    Tcl_Panic("Tcl_UpdateObjCmd: bad option index to UpdateOptions");
	}
    } else {
	Tcl_WrongNumArgs(interp, 1, objv, "?idletasks?");
	return TCL_ERROR;
    }

    while (Tcl_DoOneEvent(flags) != 0) {
	if (Tcl_Canceled(interp, TCL_LEAVE_ERR_MSG) == TCL_ERROR) {
	    return TCL_ERROR;
	}
	if (Tcl_LimitExceeded(interp)) {
	    Tcl_ResetResult(interp);
	    Tcl_SetObjResult(interp, Tcl_NewStringObj("limit exceeded", -1));
	    return TCL_ERROR;
	}
    }

    /*
     * Must clear the interpreter's result because event handlers could have
     * executed commands.
     */

    Tcl_ResetResult(interp);
    return TCL_OK;
}

#if TCL_THREADS
/*
 *----------------------------------------------------------------------
 *
 * NewThreadProc --
 *
 *	Bootstrap function of a new Tcl thread.
 *
 * Results:
 *	None.
 *
 * Side Effects:
 *	Initializes Tcl notifier for the current thread.
 *
 *----------------------------------------------------------------------
 */

static Tcl_ThreadCreateType
NewThreadProc(
    void *clientData)
{
    ThreadClientData *cdPtr = (ThreadClientData *)clientData;
    void *threadClientData;
    Tcl_ThreadCreateProc *threadProc;

    threadProc = cdPtr->proc;
    threadClientData = cdPtr->clientData;
    Tcl_Free(clientData);		/* Allocated in Tcl_CreateThread() */

    threadProc(threadClientData);

    TCL_THREAD_CREATE_RETURN;
}
#endif

/*
 *----------------------------------------------------------------------
 *
 * Tcl_CreateThread --
 *
 *	This function creates a new thread. This actually belongs to the
 *	tclThread.c file but since we use some private data structures local
 *	to this file, it is placed here.
 *
 * Results:
 *	TCL_OK if the thread could be created. The thread ID is returned in a
 *	parameter.
 *
 * Side effects:
 *	A new thread is created.
 *
 *----------------------------------------------------------------------
 */

int
Tcl_CreateThread(
    Tcl_ThreadId *idPtr,	/* Return, the ID of the thread */
    Tcl_ThreadCreateProc *proc,	/* Main() function of the thread */
    void *clientData,		/* The one argument to Main() */
    size_t stackSize,	/* Size of stack for the new thread */
    int flags)			/* Flags controlling behaviour of the new
				 * thread. */
{
#if TCL_THREADS
    ThreadClientData *cdPtr = (ThreadClientData *)Tcl_Alloc(sizeof(ThreadClientData));
    int result;

    cdPtr->proc = proc;
    cdPtr->clientData = clientData;
    result = TclpThreadCreate(idPtr, NewThreadProc, cdPtr, stackSize, flags);
    if (result != TCL_OK) {
	Tcl_Free(cdPtr);
    }
    return result;
#else
    (void)idPtr;
    (void)proc;
    (void)clientData;
    (void)stackSize;
    (void)flags;

    return TCL_ERROR;
#endif /* TCL_THREADS */
}

/*
 * Local Variables:
 * mode: c
 * c-basic-offset: 4
 * fill-column: 78
 * End:
 */<|MERGE_RESOLUTION|>--- conflicted
+++ resolved
@@ -1547,11 +1547,7 @@
     }
 
     if ((unsigned) objc - 1 > sizeof(localItems) / sizeof(localItems[0])) {
-<<<<<<< HEAD
-	vwaitItems = (VwaitItem *) Tcl_Alloc(sizeof(VwaitItem) * (objc - 1));
-=======
-	vwaitItems = (VwaitItem *)ckalloc(sizeof(VwaitItem) * (objc - 1));
->>>>>>> 245784fc
+	vwaitItems = (VwaitItem *)Tcl_Alloc(sizeof(VwaitItem) * (objc - 1));
     }
 
     for (i = 1; i < objc; i++) {
