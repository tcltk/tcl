--- conflicted
+++ resolved
@@ -1317,12 +1317,8 @@
 	TclFinalizeAsync();
 	TclFinalizeThreadObjects();
     }
-<<<<<<< HEAD
-    if (TclFullFinalizationRequested()) {
-=======
     if (TclFullFinalizationRequested()) { /* useless if we are facing a quick-exit */
 
->>>>>>> a024a523
 	/*
 	 * Blow away all thread local storage blocks.
 	 *
