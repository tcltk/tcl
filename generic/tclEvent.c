--- conflicted
+++ resolved
@@ -11,11 +11,6 @@
  *
  * See the file "license.terms" for information on usage and redistribution of
  * this file, and for a DISCLAIMER OF ALL WARRANTIES.
-<<<<<<< HEAD
- *
- * RCS: @(#) $Id: tclEvent.c,v 1.94 2010/09/23 18:08:35 dgp Exp $
-=======
->>>>>>> b5e434e3
  */
 
 #include "tclInt.h"
