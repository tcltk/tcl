/*
 * tclEnv.c --
 *
 *	Tcl support for environment variables, including a setenv function.
 *	This file contains the generic portion of the environment module. It
 *	is primarily responsible for keeping the "env" arrays in sync with the
 *	system environment variables.
 *
 * Copyright (c) 1991-1994 The Regents of the University of California.
 * Copyright (c) 1994-1998 Sun Microsystems, Inc.
 *
 * See the file "license.terms" for information on usage and redistribution of
 * this file, and for a DISCLAIMER OF ALL WARRANTIES.
 */

#include "tclInt.h"
#include "tclBrodnik.h"

typedef char * pchar;
TclBrodnikArray(pchar);

TCL_DECLARE_MUTEX(envMutex)	/* To serialize access to environ. */

static struct {
<<<<<<< HEAD
    BA_pchar *cachePtr;		/* Cache of the env strings we alloc'd */
=======
    size_t cacheSize;		/* Number of env strings in cache. */
    char **cache;		/* Array containing all of the environment
				 * strings that Tcl has allocated. */
>>>>>>> 1812305c
#ifndef USE_PUTENV
    char **ourEnviron;		/* Cache of the array that we allocate. We
				 * need to track this in case another
				 * subsystem swaps around the environ array
				 * like we do. */
    size_t ourEnvironSize;	/* Non-zero means that the environ array was
				 * malloced and has this many total entries
				 * allocated to it (not all may be in use at
				 * once). Zero means that the environment
				 * array is in its original static state. */
#endif
} env;

/*
 * Declarations for local functions defined in this file:
 */

static char *		EnvTraceProc(ClientData clientData, Tcl_Interp *interp,
			    const char *name1, const char *name2, int flags);
static void		ReplaceString(const char *oldStr, char *newStr);
MODULE_SCOPE void	TclSetEnv(const char *name, const char *value);
MODULE_SCOPE void	TclUnsetEnv(const char *name);

/*
 *----------------------------------------------------------------------
 *
 * TclSetupEnv --
 *
 *	This function is invoked for an interpreter to make environment
 *	variables accessible from that interpreter via the "env" associative
 *	array.
 *
 * Results:
 *	None.
 *
 * Side effects:
 *	The interpreter is added to a list of interpreters managed by us, so
 *	that its view of envariables can be kept consistent with the view in
 *	other interpreters. If this is the first call to TclSetupEnv, then
 *	additional initialization happens, such as copying the environment to
 *	dynamically-allocated space for ease of management.
 *
 *----------------------------------------------------------------------
 */

void
TclSetupEnv(
    Tcl_Interp *interp)		/* Interpreter whose "env" array is to be
				 * managed. */
{
    Var *varPtr, *arrayPtr;
    Tcl_Obj *varNamePtr;
    Tcl_DString envString;
    Tcl_HashTable namesHash;
    Tcl_HashEntry *hPtr;
    Tcl_HashSearch search;

    /*
     * Synchronize the values in the environ array with the contents of the
     * Tcl "env" variable. To do this:
     *    1) Remove the trace that fires when the "env" var is updated.
     *    2) Find the existing contents of the "env", storing in a hash table.
     *    3) Create/update elements for each environ variable, removing
     *	     elements from the hash table as we go.
     *    4) Remove the elements for each remaining entry in the hash table,
     *	     which must have existed before yet have no analog in the environ
     *	     variable.
     *    5) Add a trace that synchronizes the "env" array.
     */

    Tcl_UntraceVar2(interp, "env", NULL,
	    TCL_GLOBAL_ONLY | TCL_TRACE_WRITES | TCL_TRACE_UNSETS |
	    TCL_TRACE_READS | TCL_TRACE_ARRAY, EnvTraceProc, NULL);

    /*
     * Find out what elements are currently in the global env array.
     */

    TclNewLiteralStringObj(varNamePtr, "env");
    Tcl_IncrRefCount(varNamePtr);
    Tcl_InitObjHashTable(&namesHash);
    varPtr = TclObjLookupVarEx(interp, varNamePtr, NULL, TCL_GLOBAL_ONLY,
	    /*msg*/ 0, /*createPart1*/ 0, /*createPart2*/ 0, &arrayPtr);
    TclFindArrayPtrElements(varPtr, &namesHash);

    /*
     * Go through the environment array and transfer its values into Tcl. At
     * the same time, remove those elements we add/update from the hash table
     * of existing elements, so that after this part processes, that table
     * will hold just the parts to remove.
     */

    if (environ[0] != NULL) {
	int i;

	Tcl_MutexLock(&envMutex);
	for (i = 0; environ[i] != NULL; i++) {
	    Tcl_Obj *obj1, *obj2;
	    char *p1, *p2;

	    p1 = Tcl_ExternalToUtfDString(NULL, environ[i], -1, &envString);
	    p2 = strchr(p1, '=');
	    if (p2 == NULL) {
		/*
		 * This condition seem to happen occasionally under some
		 * versions of Solaris, or when encoding accidents swallow the
		 * '='; ignore the entry.
		 */

		Tcl_DStringFree(&envString);
		continue;
	    }
	    p2++;
	    p2[-1] = '\0';
	    obj1 = Tcl_NewStringObj(p1, -1);
	    obj2 = Tcl_NewStringObj(p2, -1);
	    Tcl_DStringFree(&envString);

	    Tcl_IncrRefCount(obj1);
	    Tcl_IncrRefCount(obj2);
	    Tcl_ObjSetVar2(interp, varNamePtr, obj1, obj2, TCL_GLOBAL_ONLY);
	    hPtr = Tcl_FindHashEntry(&namesHash, obj1);
	    if (hPtr != NULL) {
		Tcl_DeleteHashEntry(hPtr);
	    }
	    Tcl_DecrRefCount(obj1);
	    Tcl_DecrRefCount(obj2);
	}
	Tcl_MutexUnlock(&envMutex);
    }

    /*
     * Delete those elements that existed in the array but which had no
     * counterparts in the environment array.
     */

    for (hPtr=Tcl_FirstHashEntry(&namesHash, &search); hPtr!=NULL;
	    hPtr=Tcl_NextHashEntry(&search)) {
	Tcl_Obj *elemName = Tcl_GetHashValue(hPtr);

	TclObjUnsetVar2(interp, varNamePtr, elemName, TCL_GLOBAL_ONLY);
    }
    Tcl_DeleteHashTable(&namesHash);
    Tcl_DecrRefCount(varNamePtr);

    /*
     * Re-establish the trace.
     */

    Tcl_TraceVar2(interp, "env", NULL,
	    TCL_GLOBAL_ONLY | TCL_TRACE_WRITES | TCL_TRACE_UNSETS |
	    TCL_TRACE_READS | TCL_TRACE_ARRAY, EnvTraceProc, NULL);
}

/*
 *----------------------------------------------------------------------
 *
 * TclSetEnv --
 *
 *	Set an environment variable, replacing an existing value or creating a
 *	new variable if there doesn't exist a variable by the given name. This
 *	function is intended to be a stand-in for the UNIX "setenv" function
 *	so that applications using that function will interface properly to
 *	Tcl. To make it a stand-in, the Makefile must define "TclSetEnv" to
 *	"setenv".
 *
 * Results:
 *	None.
 *
 * Side effects:
 *	The environ array gets updated.
 *
 *----------------------------------------------------------------------
 */

void
TclSetEnv(
    const char *name,		/* Name of variable whose value is to be set
				 * (UTF-8). */
    const char *value)		/* New value for variable (UTF-8). */
{
    Tcl_DString envString;
    unsigned nameLength, valueLength;
    size_t index, length;
    char *p, *oldValue;
    const char *p2;

    /*
     * Figure out where the entry is going to go. If the name doesn't already
     * exist, enlarge the array if necessary to make room. If the name exists,
     * free its old entry.
     */

    Tcl_MutexLock(&envMutex);
    index = TclpFindVariable(name, &length);

    if (index == TCL_AUTO_LENGTH) {
#ifndef USE_PUTENV
	/*
	 * We need to handle the case where the environment may be changed
	 * outside our control. ourEnvironSize is only valid if the current
	 * environment is the one we allocated. [Bug 979640]
	 */

	if ((env.ourEnviron != environ) || (length+2 > env.ourEnvironSize)) {
	    char **newEnviron = Tcl_Alloc((length + 5) * sizeof(char *));

	    memcpy(newEnviron, environ, length * sizeof(char *));
	    if ((env.ourEnvironSize != 0) && (env.ourEnviron != NULL)) {
		Tcl_Free(env.ourEnviron);
	    }
	    environ = env.ourEnviron = newEnviron;
	    env.ourEnvironSize = length + 5;
	}
	index = length;
	environ[index + 1] = NULL;
#endif /* USE_PUTENV */
	oldValue = NULL;
	nameLength = strlen(name);
    } else {
	const char *env;

	/*
	 * Compare the new value to the existing value. If they're the same
	 * then quit immediately (e.g. don't rewrite the value or propagate it
	 * to other interpreters). Otherwise, when there are N interpreters
	 * there will be N! propagations of the same value among the
	 * interpreters.
	 */

	env = Tcl_ExternalToUtfDString(NULL, environ[index], -1, &envString);
	if (strcmp(value, env + (length + 1)) == 0) {
	    Tcl_DStringFree(&envString);
	    Tcl_MutexUnlock(&envMutex);
	    return;
	}
	Tcl_DStringFree(&envString);

	oldValue = environ[index];
	nameLength = (unsigned) length;
    }

    /*
     * Create a new entry. Build a complete UTF string that contains a
     * "name=value" pattern. Then convert the string to the native encoding,
     * and set the environ array value.
     */

    valueLength = strlen(value);
    p = Tcl_Alloc(nameLength + valueLength + 2);
    memcpy(p, name, nameLength);
    p[nameLength] = '=';
    memcpy(p+nameLength+1, value, valueLength+1);
    p2 = Tcl_UtfToExternalDString(NULL, p, -1, &envString);

    /*
     * Copy the native string to heap memory.
     */

    p = Tcl_Realloc(p, Tcl_DStringLength(&envString) + 1);
    memcpy(p, p2, (unsigned) Tcl_DStringLength(&envString) + 1);
    Tcl_DStringFree(&envString);

#ifdef USE_PUTENV
    /*
     * Update the system environment.
     */

    putenv(p);
    index = TclpFindVariable(name, &length);
#else
    environ[index] = p;
#endif /* USE_PUTENV */

    /*
     * Watch out for versions of putenv that copy the string (e.g. VC++). In
     * this case we need to free the string immediately. Otherwise update the
     * string in the cache.
     */

    if ((index != TCL_AUTO_LENGTH) && (environ[index] == p)) {
	ReplaceString(oldValue, p);
#ifdef HAVE_PUTENV_THAT_COPIES
    } else {
	/*
	 * This putenv() copies instead of taking ownership.
	 */

	Tcl_Free(p);
#endif /* HAVE_PUTENV_THAT_COPIES */
    }

    Tcl_MutexUnlock(&envMutex);

    if (!strcmp(name, "HOME")) {
	/*
	 * If the user's home directory has changed, we must invalidate the
	 * filesystem cache, because '~' expansions will now be incorrect.
	 */

	Tcl_FSMountsChanged(NULL);
    }
}

/*
 *----------------------------------------------------------------------
 *
 * Tcl_PutEnv --
 *
 *	Set an environment variable. Similar to setenv except that the
 *	information is passed in a single string of the form NAME=value,
 *	rather than as separate name strings. This function is intended to be
 *	a stand-in for the UNIX "putenv" function so that applications using
 *	that function will interface properly to Tcl. To make it a stand-in,
 *	the Makefile will define "Tcl_PutEnv" to "putenv".
 *
 * Results:
 *	None.
 *
 * Side effects:
 *	The environ array gets updated, as do all of the interpreters that we
 *	manage.
 *
 *----------------------------------------------------------------------
 */

int
Tcl_PutEnv(
    const char *assignment)	/* Info about environment variable in the form
				 * NAME=value. (native) */
{
    Tcl_DString nameString;
    const char *name;
    char *value;

    if (assignment == NULL) {
	return 0;
    }

    /*
     * First convert the native string to UTF. Then separate the string into
     * name and value parts, and call TclSetEnv to do all of the real work.
     */

    name = Tcl_ExternalToUtfDString(NULL, assignment, -1, &nameString);
    value = strchr(name, '=');

    if ((value != NULL) && (value != name)) {
	value[0] = '\0';
	TclSetEnv(name, value+1);
    }

    Tcl_DStringFree(&nameString);
    return 0;
}

/*
 *----------------------------------------------------------------------
 *
 * TclUnsetEnv --
 *
 *	Remove an environment variable, updating the "env" arrays in all
 *	interpreters managed by us. This function is intended to replace the
 *	UNIX "unsetenv" function (but to do this the Makefile must be modified
 *	to redefine "TclUnsetEnv" to "unsetenv".
 *
 * Results:
 *	None.
 *
 * Side effects:
 *	Interpreters are updated, as is environ.
 *
 *----------------------------------------------------------------------
 */

void
TclUnsetEnv(
    const char *name)		/* Name of variable to remove (UTF-8). */
{
    char *oldValue;
    size_t length, index;
#ifdef USE_PUTENV_FOR_UNSET
    Tcl_DString envString;
    char *string;
#else
    char **envPtr;
#endif /* USE_PUTENV_FOR_UNSET */

    Tcl_MutexLock(&envMutex);
    index = TclpFindVariable(name, &length);

    /*
     * First make sure that the environment variable exists to avoid doing
     * needless work and to avoid recursion on the unset.
     */

    if (index == TCL_AUTO_LENGTH) {
	Tcl_MutexUnlock(&envMutex);
	return;
    }

    /*
     * Remember the old value so we can free it if Tcl created the string.
     */

    oldValue = environ[index];

    /*
     * Update the system environment. This must be done before we update the
     * interpreters or we will recurse.
     */

#ifdef USE_PUTENV_FOR_UNSET
    /*
     * For those platforms that support putenv to unset, Linux indicates
     * that no = should be included, and Windows requires it.
     */

#if defined(_WIN32)
    string = Tcl_Alloc(length + 2);
    memcpy(string, name, (size_t) length);
    string[length] = '=';
    string[length+1] = '\0';
#else
    string = Tcl_Alloc(length + 1);
    memcpy(string, name, (size_t) length);
    string[length] = '\0';
#endif /* _WIN32 */

    Tcl_UtfToExternalDString(NULL, string, -1, &envString);
    string = Tcl_Realloc(string, Tcl_DStringLength(&envString) + 1);
    memcpy(string, Tcl_DStringValue(&envString),
	    (unsigned) Tcl_DStringLength(&envString)+1);
    Tcl_DStringFree(&envString);

    putenv(string);

    /*
     * Watch out for versions of putenv that copy the string (e.g. VC++). In
     * this case we need to free the string immediately. Otherwise update the
     * string in the cache.
     */

    if (environ[index] == string) {
	ReplaceString(oldValue, string);
#ifdef HAVE_PUTENV_THAT_COPIES
    } else {
	/*
	 * This putenv() copies instead of taking ownership.
	 */

	Tcl_Free(string);
#endif /* HAVE_PUTENV_THAT_COPIES */
    }
#else /* !USE_PUTENV_FOR_UNSET */
    for (envPtr = environ+index+1; ; envPtr++) {
	envPtr[-1] = *envPtr;
	if (*envPtr == NULL) {
	    break;
	}
    }
    ReplaceString(oldValue, NULL);
#endif /* USE_PUTENV_FOR_UNSET */

    Tcl_MutexUnlock(&envMutex);
}

/*
 *---------------------------------------------------------------------------
 *
 * TclGetEnv --
 *
 *	Retrieve the value of an environment variable.
 *
 * Results:
 *	The result is a pointer to a string specifying the value of the
 *	environment variable, or NULL if that environment variable does not
 *	exist. Storage for the result string is allocated in valuePtr; the
 *	caller must call Tcl_DStringFree() when the result is no longer
 *	needed.
 *
 * Side effects:
 *	None.
 *
 *----------------------------------------------------------------------
 */

const char *
TclGetEnv(
    const char *name,		/* Name of environment variable to find
				 * (UTF-8). */
    Tcl_DString *valuePtr)	/* Uninitialized or free DString in which the
				 * value of the environment variable is
				 * stored. */
{
    size_t length, index;
    const char *result;

    Tcl_MutexLock(&envMutex);
    index = TclpFindVariable(name, &length);
    result = NULL;
    if (index != TCL_AUTO_LENGTH) {
	Tcl_DString envStr;

	result = Tcl_ExternalToUtfDString(NULL, environ[index], -1, &envStr);
	result += length;
	if (*result == '=') {
	    result++;
	    Tcl_DStringInit(valuePtr);
	    Tcl_DStringAppend(valuePtr, result, -1);
	    result = Tcl_DStringValue(valuePtr);
	} else {
	    result = NULL;
	}
	Tcl_DStringFree(&envStr);
    }
    Tcl_MutexUnlock(&envMutex);
    return result;
}

/*
 *----------------------------------------------------------------------
 *
 * EnvTraceProc --
 *
 *	This function is invoked whenever an environment variable is read,
 *	modified or deleted. It propagates the change to the global "environ"
 *	array.
 *
 * Results:
 *	Returns NULL to indicate success, or an error-message if the array
 *	element being handled doesn't exist.
 *
 * Side effects:
 *	Environment variable changes get propagated. If the whole "env" array
 *	is deleted, then we stop managing things for this interpreter (usually
 *	this happens because the whole interpreter is being deleted).
 *
 *----------------------------------------------------------------------
 */

	/* ARGSUSED */
static char *
EnvTraceProc(
    ClientData clientData,	/* Not used. */
    Tcl_Interp *interp,		/* Interpreter whose "env" variable is being
				 * modified. */
    const char *name1,		/* Better be "env". */
    const char *name2,		/* Name of variable being modified, or NULL if
				 * whole array is being deleted (UTF-8). */
    int flags)			/* Indicates what's happening. */
{
    /*
     * For array traces, let TclSetupEnv do all the work.
     */

    if (flags & TCL_TRACE_ARRAY) {
	TclSetupEnv(interp);
	return NULL;
    }

    /*
     * If name2 is NULL, then return and do nothing.
     */

    if (name2 == NULL) {
	return NULL;
    }

    /*
     * If a value is being set, call TclSetEnv to do all of the work.
     */

    if (flags & TCL_TRACE_WRITES) {
	const char *value;

	value = Tcl_GetVar2(interp, "env", name2, TCL_GLOBAL_ONLY);
	TclSetEnv(name2, value);
    }

    /*
     * If a value is being read, call TclGetEnv to do all of the work.
     */

    if (flags & TCL_TRACE_READS) {
	Tcl_DString valueString;
	const char *value = TclGetEnv(name2, &valueString);

	if (value == NULL) {
	    return (char *) "no such variable";
	}
	Tcl_SetVar2(interp, name1, name2, value, 0);
	Tcl_DStringFree(&valueString);
    }

    /*
     * For unset traces, let TclUnsetEnv do all the work.
     */

    if (flags & TCL_TRACE_UNSETS) {
	TclUnsetEnv(name2);
    }
    return NULL;
}

/*
 *----------------------------------------------------------------------
 *
 * ReplaceString --
 *
 *	Replace one string with another in the environment variable cache. The
 *	cache keeps track of all of the environment variables that Tcl has
 *	modified so they can be freed later.
 *
 * Results:
 *	None.
 *
 * Side effects:
 *	May free the old string.
 *
 *----------------------------------------------------------------------
 */

static void
ReplaceString(
    const char *oldStr,		/* Old environment string. */
    char *newStr)		/* New environment string. */
{
<<<<<<< HEAD
    if (env.cachePtr == NULL) {
	env.cachePtr = BA_pchar_Create();
    }
=======
    size_t i;
>>>>>>> 1812305c

    if (oldStr) {
	BP_pchar ptr;
	pchar *p = BA_pchar_First(env.cachePtr, &ptr);

	while (p) {
	    if (*p == oldStr) {
		pchar *lastPtr;

<<<<<<< HEAD
		ckfree(*p);
=======
	if (env.cache[i]) {
	    Tcl_Free(env.cache[i]);
	}
>>>>>>> 1812305c

		if (newStr) {
		    *p = newStr;
		    return;
		}

		lastPtr = BA_pchar_Detach(env.cachePtr);
		if (p != lastPtr) {
		    *p = *lastPtr;
		}
		return;
	    }
	    p = BP_pchar_Next(&ptr);
	}
    }

<<<<<<< HEAD
    if (newStr) {
	pchar *newPtr = BA_pchar_Append(env.cachePtr);
	*newPtr = newStr;
=======
	env.cache = Tcl_Realloc(env.cache,
		(env.cacheSize + growth) * sizeof(char *));
	env.cache[env.cacheSize] = newStr;
	(void) memset(env.cache+env.cacheSize+1, 0,
		(size_t) (growth-1) * sizeof(char *));
	env.cacheSize += growth;
>>>>>>> 1812305c
    }
}

/*
 *----------------------------------------------------------------------
 *
 * TclFinalizeEnvironment --
 *
 *	This function releases any storage allocated by this module that isn't
 *	still in use by the global environment. Any strings that are still in
 *	the environment will be leaked.
 *
 * Results:
 *	None.
 *
 * Side effects:
 *	May deallocate storage.
 *
 *----------------------------------------------------------------------
 */

void
TclFinalizeEnvironment(void)
{
    /*
     * For now we just deallocate the cache array and none of the environment
     * strings. This may leak more memory that strictly necessary, since some
     * of the strings may no longer be in the environment. However,
     * determining which ones are ok to delete is n-squared, and is pretty
     * unlikely, so we don't bother.  However, in the case of DPURIFY, just
     * free all strings in the cache.
     */

    if (env.cachePtr) {
#ifdef PURIFY
<<<<<<< HEAD
	pchar *p;
	while (p = BA_pchar_Detach(env.cachePtr)) {
	    ckfree(*p);
	}
#endif
	BA_pchar_Destroy(env.cachePtr);
	env.cachePtr = NULL;
    }
#ifndef USE_PUTENV
    if (env.ourEnviron && (env.ourEnviron != environ)) {
	ckfree(env.ourEnviron);
=======
	int i;
	for (i = 0; i < env.cacheSize; i++) {
	    Tcl_Free(env.cache[i]);
	}
#endif
	Tcl_Free(env.cache);
	env.cache = NULL;
	env.cacheSize = 0;
#ifndef USE_PUTENV
	if ((env.ourEnviron != NULL)) {
	    Tcl_Free(env.ourEnviron);
	    env.ourEnviron = NULL;
	}
	env.ourEnvironSize = 0;
#endif
>>>>>>> 1812305c
    }
    env.ourEnviron = NULL;
    env.ourEnvironSize = 0;
#endif
}

/*
 * Local Variables:
 * mode: c
 * c-basic-offset: 4
 * fill-column: 78
 * End:
 */<|MERGE_RESOLUTION|>--- conflicted
+++ resolved
@@ -22,13 +22,7 @@
 TCL_DECLARE_MUTEX(envMutex)	/* To serialize access to environ. */
 
 static struct {
-<<<<<<< HEAD
     BA_pchar *cachePtr;		/* Cache of the env strings we alloc'd */
-=======
-    size_t cacheSize;		/* Number of env strings in cache. */
-    char **cache;		/* Array containing all of the environment
-				 * strings that Tcl has allocated. */
->>>>>>> 1812305c
 #ifndef USE_PUTENV
     char **ourEnviron;		/* Cache of the array that we allocate. We
 				 * need to track this in case another
@@ -664,13 +658,9 @@
     const char *oldStr,		/* Old environment string. */
     char *newStr)		/* New environment string. */
 {
-<<<<<<< HEAD
     if (env.cachePtr == NULL) {
 	env.cachePtr = BA_pchar_Create();
     }
-=======
-    size_t i;
->>>>>>> 1812305c
 
     if (oldStr) {
 	BP_pchar ptr;
@@ -680,13 +670,7 @@
 	    if (*p == oldStr) {
 		pchar *lastPtr;
 
-<<<<<<< HEAD
 		ckfree(*p);
-=======
-	if (env.cache[i]) {
-	    Tcl_Free(env.cache[i]);
-	}
->>>>>>> 1812305c
 
 		if (newStr) {
 		    *p = newStr;
@@ -703,18 +687,9 @@
 	}
     }
 
-<<<<<<< HEAD
     if (newStr) {
 	pchar *newPtr = BA_pchar_Append(env.cachePtr);
 	*newPtr = newStr;
-=======
-	env.cache = Tcl_Realloc(env.cache,
-		(env.cacheSize + growth) * sizeof(char *));
-	env.cache[env.cacheSize] = newStr;
-	(void) memset(env.cache+env.cacheSize+1, 0,
-		(size_t) (growth-1) * sizeof(char *));
-	env.cacheSize += growth;
->>>>>>> 1812305c
     }
 }
 @@ -751,10 +726,9 @@
 
     if (env.cachePtr) {
 #ifdef PURIFY
-<<<<<<< HEAD
 	pchar *p;
 	while (p = BA_pchar_Detach(env.cachePtr)) {
-	    ckfree(*p);
+	    Tcl_Free(*p);
 	}
 #endif
 	BA_pchar_Destroy(env.cachePtr);
@@ -762,24 +736,7 @@
     }
 #ifndef USE_PUTENV
     if (env.ourEnviron && (env.ourEnviron != environ)) {
-	ckfree(env.ourEnviron);
-=======
-	int i;
-	for (i = 0; i < env.cacheSize; i++) {
-	    Tcl_Free(env.cache[i]);
-	}
-#endif
-	Tcl_Free(env.cache);
-	env.cache = NULL;
-	env.cacheSize = 0;
-#ifndef USE_PUTENV
-	if ((env.ourEnviron != NULL)) {
-	    Tcl_Free(env.ourEnviron);
-	    env.ourEnviron = NULL;
-	}
-	env.ourEnvironSize = 0;
-#endif
->>>>>>> 1812305c
+	Tcl_Free(env.ourEnviron);
     }
     env.ourEnviron = NULL;
     env.ourEnvironSize = 0;
