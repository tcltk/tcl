--- conflicted
+++ resolved
@@ -143,11 +143,7 @@
 declare 39 {deprecated {macro calling mp_set_u64}} {
     void TclBN_mp_set(mp_int *a, unsigned int b)
 }
-<<<<<<< HEAD
-declare 40 {deprecated {is private function in libtommath}} {
-=======
 declare 40 {nostub {is private function in libtommath}} {
->>>>>>> e2e22061
     mp_err TclBN_mp_sqr(const mp_int *a, mp_int *b)
 }
 declare 41 {
