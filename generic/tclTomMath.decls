--- conflicted
+++ resolved
@@ -12,11 +12,6 @@
 #
 # See the file "license.terms" for information on usage and redistribution
 # of this file, and for a DISCLAIMER OF ALL WARRANTIES.
-<<<<<<< HEAD
-#
-# RCS: @(#) $Id: tclTomMath.decls,v 1.9 2010/11/28 23:20:11 kennykb Exp $
-=======
->>>>>>> 9ef2ab9b
 
 library tcl
 
