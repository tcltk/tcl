# tclTomMath.decls --
#
#	This file contains the declarations for the functions in 'libtommath'
#	that are contained within the Tcl library.  This file is used to
#	generate the 'tclTomMathDecls.h' and 'tclStubInit.c' files.
#
# If you edit this file, advance the revision number (and the epoch
# if the new stubs are not backward compatible) in tclTomMathDecls.h
#
# Copyright (c) 2005 by Kevin B. Kenny.  All rights reserved.
#
# See the file "license.terms" for information on usage and redistribution
# of this file, and for a DISCLAIMER OF ALL WARRANTIES.

library tcl

# Define the unsupported generic interfaces.

interface tclTomMath
# hooks {tclTomMathInt}
scspec EXTERN

# Declare each of the functions in the Tcl tommath interface

declare 0 {
    int TclBN_epoch(void)
}
declare 1 {
    int TclBN_revision(void)
}

declare 2 {
    mp_err TclBN_mp_add(const mp_int *a, const mp_int *b, mp_int *c)
}
declare 3 {
    mp_err TclBN_mp_add_d(const mp_int *a, mp_digit b, mp_int *c)
}
declare 4 {
    mp_err TclBN_mp_and(const mp_int *a, const mp_int *b, mp_int *c)
}
declare 5 {
    void TclBN_mp_clamp(mp_int *a)
}
declare 6 {
    void TclBN_mp_clear(mp_int *a)
}
declare 7 {
    void TclBN_mp_clear_multi(mp_int *a, ...)
}
declare 8 {
    mp_ord TclBN_mp_cmp(const mp_int *a, const mp_int *b)
}
declare 9 {
    mp_ord TclBN_mp_cmp_d(const mp_int *a, mp_digit b)
}
declare 10 {
    mp_ord TclBN_mp_cmp_mag(const mp_int *a, const mp_int *b)
}
declare 11 {
    mp_err TclBN_mp_copy(const mp_int *a, mp_int *b)
}
declare 12 {
    int TclBN_mp_count_bits(const mp_int *a)
}
declare 13 {
    mp_err TclBN_mp_div(const mp_int *a, const mp_int *b, mp_int *q, mp_int *r)
}
declare 14 {
    mp_err TclBN_mp_div_d(const mp_int *a, mp_digit b, mp_int *q, mp_digit *r)
}
declare 15 {
    mp_err TclBN_mp_div_2(const mp_int *a, mp_int *q)
}
declare 16 {
    mp_err TclBN_mp_div_2d(const mp_int *a, int b, mp_int *q, mp_int *r)
}
declare 17 {
    mp_err TclBN_mp_div_3(const mp_int *a, mp_int *q, mp_digit *r)
}
declare 18 {
    void TclBN_mp_exch(mp_int *a, mp_int *b)
}
declare 19 {
    mp_err TclBN_mp_expt_d(const mp_int *a, unsigned int b, mp_int *c)
}
declare 20 {
    mp_err TclBN_mp_grow(mp_int *a, int size)
}
declare 21 {
    mp_err TclBN_mp_init(mp_int *a)
}
declare 22 {
    mp_err TclBN_mp_init_copy(mp_int *a, const mp_int *b)
}
declare 23 {
    mp_err TclBN_mp_init_multi(mp_int *a, ...)
}
declare 24 {
    mp_err TclBN_mp_init_set(mp_int *a, mp_digit b)
}
declare 25 {
    mp_err TclBN_mp_init_size(mp_int *a, int size)
}
declare 26 {
    mp_err TclBN_mp_lshd(mp_int *a, int shift)
}
declare 27 {
    mp_err TclBN_mp_mod(const mp_int *a, const mp_int *b, mp_int *r)
}
declare 28 {
    mp_err TclBN_mp_mod_2d(const mp_int *a, int b, mp_int *r)
}
declare 29 {
    mp_err TclBN_mp_mul(const mp_int *a, const mp_int *b, mp_int *p)
}
declare 30 {
    mp_err TclBN_mp_mul_d(const mp_int *a, mp_digit b, mp_int *p)
}
declare 31 {
    mp_err TclBN_mp_mul_2(const mp_int *a, mp_int *p)
}
declare 32 {
    mp_err TclBN_mp_mul_2d(const mp_int *a, int d, mp_int *p)
}
declare 33 {
    mp_err TclBN_mp_neg(const mp_int *a, mp_int *b)
}
declare 34 {
    mp_err TclBN_mp_or(const mp_int *a, const mp_int *b, mp_int *c)
}
declare 35 {
    mp_err TclBN_mp_radix_size(const mp_int *a, int radix, int *size)
}
declare 36 {
    mp_err TclBN_mp_read_radix(mp_int *a, const char *str, int radix)
}
declare 37 {
    void TclBN_mp_rshd(mp_int *a, int shift)
}
declare 38 {
    mp_err TclBN_mp_shrink(mp_int *a)
}
declare 39 {
    void TclBN_mp_set(mp_int *a, mp_digit b)
}
declare 40 {
    mp_err TclBN_mp_sqr(const mp_int *a, mp_int *b)
}
declare 41 {
    mp_err TclBN_mp_sqrt(const mp_int *a, mp_int *b)
}
declare 42 {
    mp_err TclBN_mp_sub(const mp_int *a, const mp_int *b, mp_int *c)
}
declare 43 {
    mp_err TclBN_mp_sub_d(const mp_int *a, mp_digit b, mp_int *c)
}
declare 44 {
    mp_err TclBN_mp_to_unsigned_bin(const mp_int *a, unsigned char *b)
}
declare 45 {
    mp_err TclBN_mp_to_unsigned_bin_n(const mp_int *a, unsigned char *b,
	    unsigned long *outlen)
}
declare 46 {
    mp_err TclBN_mp_toradix_n(const mp_int *a, char *str, int radix, int maxlen)
}
declare 47 {
    int TclBN_mp_unsigned_bin_size(const mp_int *a)
}
declare 48 {
    mp_err TclBN_mp_xor(const mp_int *a, const mp_int *b, mp_int *c)
}
declare 49 {
    void TclBN_mp_zero(mp_int *a)
}
<<<<<<< HEAD
=======

# internal routines to libtommath - should not be called but must be
# exported to accommodate the "tommath" extension

declare 50 {deprecated {is private function in libtommath}} {
    void TclBN_reverse(unsigned char *s, int len)
}
declare 51 {deprecated {is private function in libtommath}} {
    mp_err TclBN_fast_s_mp_mul_digs(const mp_int *a, const mp_int *b, mp_int *c, int digs)
}
declare 52 {deprecated {is private function in libtommath}} {
    mp_err TclBN_fast_s_mp_sqr(const mp_int *a, mp_int *b)
}
declare 53 {deprecated {is private function in libtommath}} {
    mp_err TclBN_mp_karatsuba_mul(const mp_int *a, const mp_int *b, mp_int *c)
}
declare 54 {deprecated {is private function in libtommath}} {
    mp_err TclBN_mp_karatsuba_sqr(const mp_int *a, mp_int *b)
}
declare 55 {deprecated {is private function in libtommath}} {
    mp_err TclBN_mp_toom_mul(const mp_int *a, const mp_int *b, mp_int *c)
}
declare 56 {deprecated {is private function in libtommath}} {
    mp_err TclBN_mp_toom_sqr(const mp_int *a, mp_int *b)
}
declare 57 {deprecated {is private function in libtommath}} {
    mp_err TclBN_s_mp_add(const mp_int *a, const mp_int *b, mp_int *c)
}
declare 58 {deprecated {is private function in libtommath}} {
    mp_err TclBN_s_mp_mul_digs(const mp_int *a, const mp_int *b, mp_int *c, int digs)
}
declare 59 {deprecated {is private function in libtommath}} {
    mp_err TclBN_s_mp_sqr(const mp_int *a, mp_int *b)
}
declare 60 {deprecated {is private function in libtommath}} {
    mp_err TclBN_s_mp_sub(const mp_int *a, const mp_int *b, mp_int *c)
}
>>>>>>> ae203e0e
declare 61 {
    mp_err TclBN_mp_init_set_int(mp_int *a, unsigned long i)
}
declare 62 {
    mp_err TclBN_mp_set_int(mp_int *a, unsigned long i)
}
declare 63 {
    int TclBN_mp_cnt_lsb(const mp_int *a)
}

# Formerly internal API to allow initialisation of bignums without knowing the
# typedefs of how a bignum works internally.
<<<<<<< HEAD
# Removed in 9.0
#declare 64 {
#    void TclBNInitBignumFromLong(mp_int *bignum, long initVal)
#}
# Removed in 9.0
#declare 65 {
#    void TclBNInitBignumFromWideInt(mp_int *bignum, Tcl_WideInt initVal)
#}
# Removed in 9.0
#declare 66 {
#    void TclBNInitBignumFromWideUInt(mp_int *bignum, Tcl_WideUInt initVal)
#}
=======
declare 64 {deprecated {Use mp_init() + mp_set_l()}} {
    void TclBNInitBignumFromLong(mp_int *bignum, long initVal)
}
declare 65 {deprecated {Use mp_init() + mp_set_ll()}} {
    void TclBNInitBignumFromWideInt(mp_int *bignum, Tcl_WideInt initVal)
}
declare 66 {deprecated {Use mp_init() + mp_set_ull()}} {
    void TclBNInitBignumFromWideUInt(mp_int *bignum, Tcl_WideUInt initVal)
}
>>>>>>> ae203e0e

# Added in libtommath 1.0
declare 67 {
    mp_err TclBN_mp_expt_d_ex(const mp_int *a, mp_digit b, mp_int *c, int fast)
}
# Added in libtommath 1.0.1
declare 68 {
    void TclBN_mp_set_ull(mp_int *a, Tcl_WideUInt i)
}
declare 69 {
    Tcl_WideUInt TclBN_mp_get_mag_ull(const mp_int *a)
}
declare 70 {
    void TclBN_mp_set_ul(mp_int *a, unsigned long i)
}
declare 71 {
    unsigned long TclBN_mp_get_mag_ul(const mp_int *a)
}

# Added in libtommath 1.1.0
<<<<<<< HEAD
# No longer in use: replaced by mp_and()
#declare 73 {
#    int TclBN_mp_tc_and(const mp_int *a, const mp_int *b, mp_int *c)
#}
# No longer in use: replaced by mp_or()
#declare 74 {
#    int TclBN_mp_tc_or(const mp_int *a, const mp_int *b, mp_int *c)
#}
# No longer in use: replaced by mp_xor()
#declare 75 {
#    int TclBN_mp_tc_xor(const mp_int *a, const mp_int *b, mp_int *c)
#}
=======
declare 73 {
    mp_err TclBN_mp_tc_and(const mp_int *a, const mp_int *b, mp_int *c)
}
declare 74 {
    mp_err TclBN_mp_tc_or(const mp_int *a, const mp_int *b, mp_int *c)
}
declare 75 {
    mp_err TclBN_mp_tc_xor(const mp_int *a, const mp_int *b, mp_int *c)
}
>>>>>>> ae203e0e
declare 76 {
    mp_err TclBN_mp_signed_rsh(const mp_int *a, int b, mp_int *c)
}

declare 77 {
    mp_bool TclBN_mp_get_bit(const mp_int *a, unsigned int b)
}


# Local Variables:
# mode: tcl
# End:<|MERGE_RESOLUTION|>--- conflicted
+++ resolved
@@ -174,46 +174,6 @@
 declare 49 {
     void TclBN_mp_zero(mp_int *a)
 }
-<<<<<<< HEAD
-=======
-
-# internal routines to libtommath - should not be called but must be
-# exported to accommodate the "tommath" extension
-
-declare 50 {deprecated {is private function in libtommath}} {
-    void TclBN_reverse(unsigned char *s, int len)
-}
-declare 51 {deprecated {is private function in libtommath}} {
-    mp_err TclBN_fast_s_mp_mul_digs(const mp_int *a, const mp_int *b, mp_int *c, int digs)
-}
-declare 52 {deprecated {is private function in libtommath}} {
-    mp_err TclBN_fast_s_mp_sqr(const mp_int *a, mp_int *b)
-}
-declare 53 {deprecated {is private function in libtommath}} {
-    mp_err TclBN_mp_karatsuba_mul(const mp_int *a, const mp_int *b, mp_int *c)
-}
-declare 54 {deprecated {is private function in libtommath}} {
-    mp_err TclBN_mp_karatsuba_sqr(const mp_int *a, mp_int *b)
-}
-declare 55 {deprecated {is private function in libtommath}} {
-    mp_err TclBN_mp_toom_mul(const mp_int *a, const mp_int *b, mp_int *c)
-}
-declare 56 {deprecated {is private function in libtommath}} {
-    mp_err TclBN_mp_toom_sqr(const mp_int *a, mp_int *b)
-}
-declare 57 {deprecated {is private function in libtommath}} {
-    mp_err TclBN_s_mp_add(const mp_int *a, const mp_int *b, mp_int *c)
-}
-declare 58 {deprecated {is private function in libtommath}} {
-    mp_err TclBN_s_mp_mul_digs(const mp_int *a, const mp_int *b, mp_int *c, int digs)
-}
-declare 59 {deprecated {is private function in libtommath}} {
-    mp_err TclBN_s_mp_sqr(const mp_int *a, mp_int *b)
-}
-declare 60 {deprecated {is private function in libtommath}} {
-    mp_err TclBN_s_mp_sub(const mp_int *a, const mp_int *b, mp_int *c)
-}
->>>>>>> ae203e0e
 declare 61 {
     mp_err TclBN_mp_init_set_int(mp_int *a, unsigned long i)
 }
@@ -226,7 +186,6 @@
 
 # Formerly internal API to allow initialisation of bignums without knowing the
 # typedefs of how a bignum works internally.
-<<<<<<< HEAD
 # Removed in 9.0
 #declare 64 {
 #    void TclBNInitBignumFromLong(mp_int *bignum, long initVal)
@@ -239,17 +198,6 @@
 #declare 66 {
 #    void TclBNInitBignumFromWideUInt(mp_int *bignum, Tcl_WideUInt initVal)
 #}
-=======
-declare 64 {deprecated {Use mp_init() + mp_set_l()}} {
-    void TclBNInitBignumFromLong(mp_int *bignum, long initVal)
-}
-declare 65 {deprecated {Use mp_init() + mp_set_ll()}} {
-    void TclBNInitBignumFromWideInt(mp_int *bignum, Tcl_WideInt initVal)
-}
-declare 66 {deprecated {Use mp_init() + mp_set_ull()}} {
-    void TclBNInitBignumFromWideUInt(mp_int *bignum, Tcl_WideUInt initVal)
-}
->>>>>>> ae203e0e
 
 # Added in libtommath 1.0
 declare 67 {
@@ -270,7 +218,6 @@
 }
 
 # Added in libtommath 1.1.0
-<<<<<<< HEAD
 # No longer in use: replaced by mp_and()
 #declare 73 {
 #    int TclBN_mp_tc_and(const mp_int *a, const mp_int *b, mp_int *c)
@@ -283,17 +230,6 @@
 #declare 75 {
 #    int TclBN_mp_tc_xor(const mp_int *a, const mp_int *b, mp_int *c)
 #}
-=======
-declare 73 {
-    mp_err TclBN_mp_tc_and(const mp_int *a, const mp_int *b, mp_int *c)
-}
-declare 74 {
-    mp_err TclBN_mp_tc_or(const mp_int *a, const mp_int *b, mp_int *c)
-}
-declare 75 {
-    mp_err TclBN_mp_tc_xor(const mp_int *a, const mp_int *b, mp_int *c)
-}
->>>>>>> ae203e0e
 declare 76 {
     mp_err TclBN_mp_signed_rsh(const mp_int *a, int b, mp_int *c)
 }
