# tclTomMath.decls --
#
#	This file contains the declarations for the functions in 'libtommath'
#	that are contained within the Tcl library.  This file is used to
#	generate the 'tclTomMathDecls.h' and 'tclStubInit.c' files.
#
# If you edit this file, advance the revision number (and the epoch
# if the new stubs are not backward compatible) in tclTomMathDecls.h
#
# Copyright (c) 2005 by Kevin B. Kenny.  All rights reserved.
#
# See the file "license.terms" for information on usage and redistribution
# of this file, and for a DISCLAIMER OF ALL WARRANTIES.

library tcl

# Define the unsupported generic interfaces.

interface tclTomMath
# hooks {tclTomMathInt}
scspec EXTERN

# Declare each of the functions in the Tcl tommath interface

declare 0 {
    int MP_WUR TclBN_epoch(void)
}
declare 1 {
    int MP_WUR TclBN_revision(void)
}

declare 2 {
    mp_err MP_WUR TclBN_mp_add(const mp_int *a, const mp_int *b, mp_int *c)
}
declare 3 {
    mp_err MP_WUR TclBN_mp_add_d(const mp_int *a, unsigned int b, mp_int *c)
}
declare 4 {
    mp_err MP_WUR TclBN_mp_and(const mp_int *a, const mp_int *b, mp_int *c)
}
declare 5 {
    void TclBN_mp_clamp(mp_int *a)
}
declare 6 {
    void TclBN_mp_clear(mp_int *a)
}
declare 7 {
    void TclBN_mp_clear_multi(mp_int *a, ...)
}
declare 8 {
    mp_ord MP_WUR TclBN_mp_cmp(const mp_int *a, const mp_int *b)
}
declare 9 {
    mp_ord MP_WUR TclBN_mp_cmp_d(const mp_int *a, unsigned int b)
}
declare 10 {
    mp_ord MP_WUR TclBN_mp_cmp_mag(const mp_int *a, const mp_int *b)
}
declare 11 {
    mp_err MP_WUR TclBN_mp_copy(const mp_int *a, mp_int *b)
}
declare 12 {
    int MP_WUR TclBN_mp_count_bits(const mp_int *a)
}
declare 13 {
    mp_err MP_WUR TclBN_mp_div(const mp_int *a, const mp_int *b, mp_int *q, mp_int *r)
}
declare 14 {
    mp_err MP_WUR TclBN_mp_div_d(const mp_int *a, unsigned int b, mp_int *q, unsigned int *r)
}
declare 15 {
    mp_err MP_WUR TclBN_mp_div_2(const mp_int *a, mp_int *q)
}
declare 16 {
    mp_err MP_WUR TclBN_mp_div_2d(const mp_int *a, int b, mp_int *q, mp_int *r)
}
# Removed in 9.0
#declare 17 {deprecated {is private function in libtommath}} {
#    mp_err MP_WUR TclBN_mp_div_3(const mp_int *a, mp_int *q, unsigned int *r)
#}
declare 18 {
    void TclBN_mp_exch(mp_int *a, mp_int *b)
}
declare 19 {
    mp_err MP_WUR TclBN_mp_expt_u32(const mp_int *a, unsigned int b, mp_int *c)
}
declare 20 {
    mp_err MP_WUR TclBN_mp_grow(mp_int *a, int size)
}
declare 21 {
    mp_err MP_WUR TclBN_mp_init(mp_int *a)
}
declare 22 {
    mp_err MP_WUR TclBN_mp_init_copy(mp_int *a, const mp_int *b)
}
declare 23 {
    mp_err MP_WUR TclBN_mp_init_multi(mp_int *a, ...)
}
declare 24 {
    mp_err MP_WUR TclBN_mp_init_set(mp_int *a, unsigned int b)
}
declare 25 {
    mp_err MP_WUR TclBN_mp_init_size(mp_int *a, int size)
}
declare 26 {
    mp_err MP_WUR TclBN_mp_lshd(mp_int *a, int shift)
}
declare 27 {
    mp_err MP_WUR TclBN_mp_mod(const mp_int *a, const mp_int *b, mp_int *r)
}
declare 28 {
    mp_err MP_WUR TclBN_mp_mod_2d(const mp_int *a, int b, mp_int *r)
}
declare 29 {
    mp_err MP_WUR TclBN_mp_mul(const mp_int *a, const mp_int *b, mp_int *p)
}
declare 30 {
    mp_err MP_WUR TclBN_mp_mul_d(const mp_int *a, unsigned int b, mp_int *p)
}
declare 31 {
    mp_err MP_WUR TclBN_mp_mul_2(const mp_int *a, mp_int *p)
}
declare 32 {
    mp_err MP_WUR TclBN_mp_mul_2d(const mp_int *a, int d, mp_int *p)
}
declare 33 {
    mp_err MP_WUR TclBN_mp_neg(const mp_int *a, mp_int *b)
}
declare 34 {
    mp_err MP_WUR TclBN_mp_or(const mp_int *a, const mp_int *b, mp_int *c)
}
declare 35 {
    mp_err MP_WUR TclBN_mp_radix_size(const mp_int *a, int radix, int *size)
}
declare 36 {
    mp_err MP_WUR TclBN_mp_read_radix(mp_int *a, const char *str, int radix)
}
declare 37 {
    void TclBN_mp_rshd(mp_int *a, int shift)
}
declare 38 {
    mp_err MP_WUR TclBN_mp_shrink(mp_int *a)
}
declare 39 {
    void TclBN_mp_set(mp_int *a, unsigned int b)
}
# Removed in 9.0
#declare 40 {nostub {is private function in libtommath}} {
#    mp_err MP_WUR TclBN_mp_sqr(const mp_int *a, mp_int *b)
#}
declare 41 {
    mp_err MP_WUR TclBN_mp_sqrt(const mp_int *a, mp_int *b)
}
declare 42 {
    mp_err MP_WUR TclBN_mp_sub(const mp_int *a, const mp_int *b, mp_int *c)
}
declare 43 {
    mp_err MP_WUR TclBN_mp_sub_d(const mp_int *a, unsigned int b, mp_int *c)
}
# Removed in 9.0
#declare 44 {
#    mp_err TclBN_mp_to_unsigned_bin(const mp_int *a, unsigned char *b)
#}
# Removed in 9.0
#declare 45 {
#    mp_err TclBN_mp_to_unsigned_bin_n(const mp_int *a, unsigned char *b,
#	    unsigned long *outlen)
#}
# Removed in 9.0
#declare 46 {
#    mp_err TclBN_mp_toradix_n(const mp_int *a, char *str, int radix, int maxlen)
#}
declare 47 {
    size_t MP_WUR TclBN_mp_ubin_size(const mp_int *a)
}
declare 48 {
    mp_err MP_WUR TclBN_mp_xor(const mp_int *a, const mp_int *b, mp_int *c)
}
declare 49 {
    void TclBN_mp_zero(mp_int *a)
}
declare 61 {
    mp_err MP_WUR TclBN_mp_init_ul(mp_int *a, unsigned long i)
}
declare 62 {
    void TclBN_mp_set_ul(mp_int *a, unsigned long i)
}
declare 63 {
    int MP_WUR TclBN_mp_cnt_lsb(const mp_int *a)
}

# Formerly internal API to allow initialisation of bignums without knowing the
# typedefs of how a bignum works internally.
<<<<<<< HEAD
# Removed in 9.0
#declare 64 {
#    void TclBNInitBignumFromLong(mp_int *bignum, long initVal)
#}
# Removed in 9.0
#declare 65 {
#    void TclBNInitBignumFromWideInt(mp_int *bignum, Tcl_WideInt initVal)
#}
# Removed in 9.0
#declare 66 {
#    void TclBNInitBignumFromWideUInt(mp_int *bignum, Tcl_WideUInt initVal)
#}
=======
declare 64 {
    int TclBNInitBignumFromLong(mp_int *bignum, long initVal)
}
declare 65 {
    int TclBNInitBignumFromWideInt(mp_int *bignum, Tcl_WideInt initVal)
}
declare 66 {
    int TclBNInitBignumFromWideUInt(mp_int *bignum, Tcl_WideUInt initVal)
}
>>>>>>> 826ed759

# Removed in 9.0
#declare 67 {
#    mp_err TclBN_mp_expt_d_ex(const mp_int *a, unsigned int b, mp_int *c, int fast)
#}
# Added in libtommath 1.0.1
declare 68 {
    void TclBN_mp_set_ull(mp_int *a, Tcl_WideUInt i)
}
declare 69 {
    Tcl_WideUInt MP_WUR TclBN_mp_get_mag_ull(const mp_int *a)
}
declare 70 {
    void TclBN_mp_set_ll(mp_int *a, Tcl_WideInt i)
}
declare 71 {
    unsigned long MP_WUR TclBN_mp_get_mag_ul(const mp_int *a)
}
declare 72 {
    void TclBN_mp_set_l(mp_int *a, long i)
}

# Added in libtommath 1.1.0
# No longer in use: replaced by mp_and()
#declare 73 {
#    int TclBN_mp_tc_and(const mp_int *a, const mp_int *b, mp_int *c)
#}
# No longer in use: replaced by mp_or()
#declare 74 {
#    int TclBN_mp_tc_or(const mp_int *a, const mp_int *b, mp_int *c)
#}
# No longer in use: replaced by mp_xor()
#declare 75 {
#    int TclBN_mp_tc_xor(const mp_int *a, const mp_int *b, mp_int *c)
#}
declare 76 {
    mp_err MP_WUR TclBN_mp_signed_rsh(const mp_int *a, int b, mp_int *c)
}
# Removed in 9.0
#declare 77 {
#    mp_bool TclBN_mp_get_bit(const mp_int *a, unsigned int b)
#}

# Added in libtommath 1.2.0
declare 78 {
    int MP_WUR TclBN_mp_to_ubin(const mp_int *a, unsigned char *buf, size_t maxlen, size_t *written)
}
declare 80 {
    int MP_WUR TclBN_mp_to_radix(const mp_int *a, char *str, size_t maxlen, size_t *written, int radix)
}


# Local Variables:
# mode: tcl
# End:<|MERGE_RESOLUTION|>--- conflicted
+++ resolved
@@ -191,20 +191,6 @@
 
 # Formerly internal API to allow initialisation of bignums without knowing the
 # typedefs of how a bignum works internally.
-<<<<<<< HEAD
-# Removed in 9.0
-#declare 64 {
-#    void TclBNInitBignumFromLong(mp_int *bignum, long initVal)
-#}
-# Removed in 9.0
-#declare 65 {
-#    void TclBNInitBignumFromWideInt(mp_int *bignum, Tcl_WideInt initVal)
-#}
-# Removed in 9.0
-#declare 66 {
-#    void TclBNInitBignumFromWideUInt(mp_int *bignum, Tcl_WideUInt initVal)
-#}
-=======
 declare 64 {
     int TclBNInitBignumFromLong(mp_int *bignum, long initVal)
 }
@@ -214,7 +200,6 @@
 declare 66 {
     int TclBNInitBignumFromWideUInt(mp_int *bignum, Tcl_WideUInt initVal)
 }
->>>>>>> 826ed759
 
 # Removed in 9.0
 #declare 67 {
