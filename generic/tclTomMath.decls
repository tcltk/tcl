# tclTomMath.decls --
#
#	This file contains the declarations for the functions in 'libtommath'
#	that are contained within the Tcl library.  This file is used to
#	generate the 'tclTomMathDecls.h' and 'tclStubInit.c' files.
#
# If you edit this file, advance the revision number (and the epoch
# if the new stubs are not backward compatible) in tclTomMathDecls.h
#
# Copyright (c) 2005 by Kevin B. Kenny.  All rights reserved.
#
# See the file "license.terms" for information on usage and redistribution
# of this file, and for a DISCLAIMER OF ALL WARRANTIES.

library tcl

# Define the unsupported generic interfaces.

interface tclTomMath
# hooks {tclTomMathInt}
scspec EXTERN

# Declare each of the functions in the Tcl tommath interface

declare 0 {
    int TclBN_epoch(void)
}
declare 1 {
    int TclBN_revision(void)
}

declare 2 {
    mp_err TclBN_mp_add(const mp_int *a, const mp_int *b, mp_int *c)
}
declare 3 {
    mp_err TclBN_mp_add_d(const mp_int *a, mp_digit b, mp_int *c)
}
declare 4 {
    mp_err TclBN_mp_and(const mp_int *a, const mp_int *b, mp_int *c)
}
declare 5 {
    void TclBN_mp_clamp(mp_int *a)
}
declare 6 {
    void TclBN_mp_clear(mp_int *a)
}
declare 7 {
    void TclBN_mp_clear_multi(mp_int *a, ...)
}
declare 8 {
    mp_ord TclBN_mp_cmp(const mp_int *a, const mp_int *b)
}
declare 9 {
    mp_ord TclBN_mp_cmp_d(const mp_int *a, mp_digit b)
}
declare 10 {
    mp_ord TclBN_mp_cmp_mag(const mp_int *a, const mp_int *b)
}
declare 11 {
    mp_err TclBN_mp_copy(const mp_int *a, mp_int *b)
}
declare 12 {
    int TclBN_mp_count_bits(const mp_int *a)
}
declare 13 {
    mp_err TclBN_mp_div(const mp_int *a, const mp_int *b, mp_int *q, mp_int *r)
}
declare 14 {
    mp_err TclBN_mp_div_d(const mp_int *a, mp_digit b, mp_int *q, mp_digit *r)
}
declare 15 {
    mp_err TclBN_mp_div_2(const mp_int *a, mp_int *q)
}
declare 16 {
    mp_err TclBN_mp_div_2d(const mp_int *a, int b, mp_int *q, mp_int *r)
}
declare 17 {
    mp_err TclBN_mp_div_3(const mp_int *a, mp_int *q, mp_digit *r)
}
declare 18 {
    void TclBN_mp_exch(mp_int *a, mp_int *b)
}
declare 19 {
    mp_err TclBN_mp_expt_u32(const mp_int *a, unsigned int b, mp_int *c)
}
declare 20 {
    mp_err TclBN_mp_grow(mp_int *a, int size)
}
declare 21 {
    mp_err TclBN_mp_init(mp_int *a)
}
declare 22 {
    mp_err TclBN_mp_init_copy(mp_int *a, const mp_int *b)
}
declare 23 {
    mp_err TclBN_mp_init_multi(mp_int *a, ...)
}
declare 24 {
    mp_err TclBN_mp_init_set(mp_int *a, mp_digit b)
}
declare 25 {
    mp_err TclBN_mp_init_size(mp_int *a, int size)
}
declare 26 {
    mp_err TclBN_mp_lshd(mp_int *a, int shift)
}
declare 27 {
    mp_err TclBN_mp_mod(const mp_int *a, const mp_int *b, mp_int *r)
}
declare 28 {
    mp_err TclBN_mp_mod_2d(const mp_int *a, int b, mp_int *r)
}
declare 29 {
    mp_err TclBN_mp_mul(const mp_int *a, const mp_int *b, mp_int *p)
}
declare 30 {
    mp_err TclBN_mp_mul_d(const mp_int *a, mp_digit b, mp_int *p)
}
declare 31 {
    mp_err TclBN_mp_mul_2(const mp_int *a, mp_int *p)
}
declare 32 {
    mp_err TclBN_mp_mul_2d(const mp_int *a, int d, mp_int *p)
}
declare 33 {
    mp_err TclBN_mp_neg(const mp_int *a, mp_int *b)
}
declare 34 {
    mp_err TclBN_mp_or(const mp_int *a, const mp_int *b, mp_int *c)
}
declare 35 {
    mp_err TclBN_mp_radix_size(const mp_int *a, int radix, int *size)
}
declare 36 {
    mp_err TclBN_mp_read_radix(mp_int *a, const char *str, int radix)
}
declare 37 {
    void TclBN_mp_rshd(mp_int *a, int shift)
}
declare 38 {
    mp_err TclBN_mp_shrink(mp_int *a)
}
declare 39 {
    void TclBN_mp_set(mp_int *a, mp_digit b)
}
declare 40 {
    mp_err TclBN_mp_sqr(const mp_int *a, mp_int *b)
}
declare 41 {
    mp_err TclBN_mp_sqrt(const mp_int *a, mp_int *b)
}
declare 42 {
    mp_err TclBN_mp_sub(const mp_int *a, const mp_int *b, mp_int *c)
}
declare 43 {
    mp_err TclBN_mp_sub_d(const mp_int *a, mp_digit b, mp_int *c)
}
declare 44 {deprecated {Use mp_to_ubin}} {
    mp_err TclBN_mp_to_unsigned_bin(const mp_int *a, unsigned char *b)
}
declare 45 {deprecated {Use mp_to_ubin}} {
    mp_err TclBN_mp_to_unsigned_bin_n(const mp_int *a, unsigned char *b,
	    unsigned long *outlen)
}
declare 46 {deprecated {Use mp_to_radix}} {
    mp_err TclBN_mp_toradix_n(const mp_int *a, char *str, int radix, int maxlen)
}
declare 47 {
    int TclBN_mp_unsigned_bin_size(const mp_int *a)
}
declare 48 {
    mp_err TclBN_mp_xor(const mp_int *a, const mp_int *b, mp_int *c)
}
declare 49 {
    void TclBN_mp_zero(mp_int *a)
}

# internal routines to libtommath - should not be called but must be
# exported to accommodate the "tommath" extension

declare 50 {deprecated {is private function in libtommath}} {
    void TclBN_reverse(unsigned char *s, int len)
}
declare 51 {deprecated {is private function in libtommath}} {
    mp_err TclBN_fast_s_mp_mul_digs(const mp_int *a, const mp_int *b, mp_int *c, int digs)
}
declare 52 {deprecated {is private function in libtommath}} {
    mp_err TclBN_fast_s_mp_sqr(const mp_int *a, mp_int *b)
}
declare 53 {deprecated {is private function in libtommath}} {
    mp_err TclBN_mp_karatsuba_mul(const mp_int *a, const mp_int *b, mp_int *c)
}
declare 54 {deprecated {is private function in libtommath}} {
    mp_err TclBN_mp_karatsuba_sqr(const mp_int *a, mp_int *b)
}
declare 55 {deprecated {is private function in libtommath}} {
    mp_err TclBN_mp_toom_mul(const mp_int *a, const mp_int *b, mp_int *c)
}
declare 56 {deprecated {is private function in libtommath}} {
    mp_err TclBN_mp_toom_sqr(const mp_int *a, mp_int *b)
}
declare 57 {deprecated {is private function in libtommath}} {
    mp_err TclBN_s_mp_add(const mp_int *a, const mp_int *b, mp_int *c)
}
declare 58 {deprecated {is private function in libtommath}} {
    mp_err TclBN_s_mp_mul_digs(const mp_int *a, const mp_int *b, mp_int *c, int digs)
}
declare 59 {deprecated {is private function in libtommath}} {
    mp_err TclBN_s_mp_sqr(const mp_int *a, mp_int *b)
}
declare 60 {deprecated {is private function in libtommath}} {
    mp_err TclBN_s_mp_sub(const mp_int *a, const mp_int *b, mp_int *c)
}
declare 61 {
    mp_err TclBN_mp_init_set_int(mp_int *a, unsigned long i)
}
declare 62 {
    mp_err TclBN_mp_set_int(mp_int *a, unsigned long i)
}
declare 63 {
    int TclBN_mp_cnt_lsb(const mp_int *a)
}

# Formerly internal API to allow initialisation of bignums without knowing the
# typedefs of how a bignum works internally.
declare 64 {deprecated {Use mp_init() + mp_set_l()}} {
    void TclBNInitBignumFromLong(mp_int *bignum, long initVal)
}
declare 65 {deprecated {Use mp_init() + mp_set_ll()}} {
    void TclBNInitBignumFromWideInt(mp_int *bignum, Tcl_WideInt initVal)
}
declare 66 {deprecated {Use mp_init() + mp_set_ull()}} {
    void TclBNInitBignumFromWideUInt(mp_int *bignum, Tcl_WideUInt initVal)
}

# Added in libtommath 1.0
declare 67 {deprecated {Use mp_expt_u32}} {
    mp_err TclBN_mp_expt_d_ex(const mp_int *a, mp_digit b, mp_int *c, int fast)
}
# Added in libtommath 1.0.1
declare 68 {
    void TclBN_mp_set_ull(mp_int *a, Tcl_WideUInt i)
}
declare 69 {
    Tcl_WideUInt TclBN_mp_get_mag_ull(const mp_int *a)
}
declare 70 {
    void TclBN_mp_set_ul(mp_int *a, unsigned long i)
}
declare 71 {
    unsigned long TclBN_mp_get_mag_ul(const mp_int *a)
}
declare 72 {
    mp_bool TclBN_mp_isodd(const mp_int *a)
}

# Added in libtommath 1.1.0
declare 73 {
    mp_err TclBN_mp_tc_and(const mp_int *a, const mp_int *b, mp_int *c)
}
declare 74 {
    mp_err TclBN_mp_tc_or(const mp_int *a, const mp_int *b, mp_int *c)
}
declare 75 {
    mp_err TclBN_mp_tc_xor(const mp_int *a, const mp_int *b, mp_int *c)
}
declare 76 {
    mp_err TclBN_mp_signed_rsh(const mp_int *a, int b, mp_int *c)
}
<<<<<<< HEAD
declare 77 {deprecated {is private function in libtommath}} {
=======
declare 77 {
>>>>>>> 2df6f12a
    mp_bool TclBN_mp_get_bit(const mp_int *a, unsigned int b)
}

# Added in libtommath 1.2.0
declare 78 {
    int TclBN_mp_to_ubin(const mp_int *a, unsigned char *buf, size_t maxlen, size_t *written)
}
declare 79 {
    size_t TclBN_mp_ubin_size(const mp_int *a)
}
declare 80 {
    int TclBN_mp_to_radix(const mp_int *a, char *str, size_t maxlen, size_t *written, int radix)
}


# Local Variables:
# mode: tcl
# End:<|MERGE_RESOLUTION|>--- conflicted
+++ resolved
@@ -267,11 +267,7 @@
 declare 76 {
     mp_err TclBN_mp_signed_rsh(const mp_int *a, int b, mp_int *c)
 }
-<<<<<<< HEAD
 declare 77 {deprecated {is private function in libtommath}} {
-=======
-declare 77 {
->>>>>>> 2df6f12a
     mp_bool TclBN_mp_get_bit(const mp_int *a, unsigned int b)
 }
 
