# tclTomMath.decls --
#
<<<<<<< HEAD
#	This file contains the declarations for the functions in 'libtommath'
#	that are contained within the Tcl library.  This file is used to
#	generate the 'tclTomMathDecls.h' and 'tclTomMathStub.c' files.
=======
#	This file contains the declarations for the functions in
#	'libtommath' that are contained within the Tcl library.
#	This file is used to generate the 'tclTomMathDecls.h' and
#	'tclStubInit.c' files.
>>>>>>> 81929af1
#
# If you edit this file, advance the revision number (and the epoch
# if the new stubs are not backward compatible) in tclTomMathDecls.h
#
# Copyright (c) 2005 by Kevin B. Kenny.  All rights reserved.
#
# See the file "license.terms" for information on usage and redistribution
# of this file, and for a DISCLAIMER OF ALL WARRANTIES.

library tcl

# Define the unsupported generic interfaces.

interface tclTomMath
# hooks {tclTomMathInt}
scspec EXTERN

# Declare each of the functions in the Tcl tommath interface

declare 0 {
    int TclBN_epoch(void)
}
declare 1 {
    int TclBN_revision(void)
}

declare 2 {
    int TclBN_mp_add(mp_int *a, mp_int *b, mp_int *c)
}
declare 3 {
    int TclBN_mp_add_d(mp_int *a, mp_digit b, mp_int *c)
}
declare 4 {
    int TclBN_mp_and(mp_int *a, mp_int *b, mp_int *c)
}
declare 5 {
    void TclBN_mp_clamp(mp_int *a)
}
declare 6 {
    void TclBN_mp_clear(mp_int *a)
}
declare 7 {
    void TclBN_mp_clear_multi(mp_int *a, ...)
}
declare 8 {
    int TclBN_mp_cmp(const mp_int *a, const mp_int *b)
}
declare 9 {
    int TclBN_mp_cmp_d(const mp_int *a, mp_digit b)
}
declare 10 {
    int TclBN_mp_cmp_mag(const mp_int *a, const mp_int *b)
}
declare 11 {
    int TclBN_mp_copy(const mp_int *a, mp_int *b)
}
declare 12 {
    int TclBN_mp_count_bits(const mp_int *a)
}
declare 13 {
    int TclBN_mp_div(mp_int *a, mp_int *b, mp_int *q, mp_int *r)
}
declare 14 {
    int TclBN_mp_div_d(mp_int *a, mp_digit b, mp_int *q, mp_digit *r)
}
declare 15 {
    int TclBN_mp_div_2(mp_int *a, mp_int *q)
}
declare 16 {
    int TclBN_mp_div_2d(const mp_int *a, int b, mp_int *q, mp_int *r)
}
declare 17 {
    int TclBN_mp_div_3(mp_int *a, mp_int *q, mp_digit *r)
}
declare 18 {
    void TclBN_mp_exch(mp_int *a, mp_int *b)
}
declare 19 {
    int TclBN_mp_expt_d(mp_int *a, mp_digit b, mp_int *c)
}
declare 20 {
    int TclBN_mp_grow(mp_int *a, int size)
}
declare 21 {
    int TclBN_mp_init(mp_int *a)
}
declare 22 {
    int TclBN_mp_init_copy(mp_int *a, mp_int *b)
}
declare 23 {
    int TclBN_mp_init_multi(mp_int *a, ...)
}
declare 24 {
    int TclBN_mp_init_set(mp_int *a, mp_digit b)
}
declare 25 {
    int TclBN_mp_init_size(mp_int *a, int size)
}
declare 26 {
    int TclBN_mp_lshd(mp_int *a, int shift)
}
declare 27 {
    int TclBN_mp_mod(mp_int *a, mp_int *b, mp_int *r)
}
declare 28 {
    int TclBN_mp_mod_2d(const mp_int *a, int b, mp_int *r)
}
declare 29 {
    int TclBN_mp_mul(mp_int *a, mp_int *b, mp_int *p)
}
declare 30 {
    int TclBN_mp_mul_d(mp_int *a, mp_digit b, mp_int *p)
}
declare 31 {
    int TclBN_mp_mul_2(mp_int *a, mp_int *p)
}
declare 32 {
    int TclBN_mp_mul_2d(const mp_int *a, int d, mp_int *p)
}
declare 33 {
    int TclBN_mp_neg(const mp_int *a, mp_int *b)
}
declare 34 {
    int TclBN_mp_or(mp_int *a, mp_int *b, mp_int *c)
}
declare 35 {
    int TclBN_mp_radix_size(mp_int *a, int radix, int *size)
}
declare 36 {
    int TclBN_mp_read_radix(mp_int *a, const char *str, int radix)
}
declare 37 {
    void TclBN_mp_rshd(mp_int *a, int shift)
}
declare 38 {
    int TclBN_mp_shrink(mp_int *a)
}
declare 39 {
    void TclBN_mp_set(mp_int *a, mp_digit b)
}
declare 40 {
    int TclBN_mp_sqr(mp_int *a, mp_int *b)
}
declare 41 {
    int TclBN_mp_sqrt(mp_int *a, mp_int *b)
}
declare 42 {
    int TclBN_mp_sub(mp_int *a, mp_int *b, mp_int *c)
}
declare 43 {
    int TclBN_mp_sub_d(mp_int *a, mp_digit b, mp_int *c)
}
declare 44 {
    int TclBN_mp_to_unsigned_bin(mp_int *a, unsigned char *b)
}
declare 45 {
    int TclBN_mp_to_unsigned_bin_n(mp_int *a, unsigned char *b,
	    unsigned long *outlen)
}
declare 46 {
    int TclBN_mp_toradix_n(mp_int *a, char *str, int radix, int maxlen)
}
declare 47 {
    int TclBN_mp_unsigned_bin_size(mp_int *a)
}
declare 48 {
    int TclBN_mp_xor(mp_int *a, mp_int *b, mp_int *c)
}
declare 49 {
    void TclBN_mp_zero(mp_int *a)
}

# internal routines to libtommath - should not be called but must be
# exported to accommodate the "tommath" extension

declare 50 {
    void TclBN_reverse(unsigned char *s, int len)
}
declare 51 {
    int TclBN_fast_s_mp_mul_digs(mp_int *a, mp_int *b, mp_int *c, int digs)
}
declare 52 {
    int TclBN_fast_s_mp_sqr(mp_int *a, mp_int *b)
}
declare 53 {
    int TclBN_mp_karatsuba_mul(mp_int *a, mp_int *b, mp_int *c)
}
declare 54 {
    int TclBN_mp_karatsuba_sqr(mp_int *a, mp_int *b)
}
declare 55 {
    int TclBN_mp_toom_mul(mp_int *a, mp_int *b, mp_int *c)
}
declare 56 {
    int TclBN_mp_toom_sqr(mp_int *a, mp_int *b)
}
declare 57 {
    int TclBN_s_mp_add(mp_int *a, mp_int *b, mp_int *c)
}
declare 58 {
    int TclBN_s_mp_mul_digs(mp_int *a, mp_int *b, mp_int *c, int digs)
}
declare 59 {
    int TclBN_s_mp_sqr(mp_int *a, mp_int *b)
}
declare 60 {
    int TclBN_s_mp_sub(mp_int *a, mp_int *b, mp_int *c)
}
declare 61 {
    int TclBN_mp_init_set_int(mp_int *a, unsigned long i)
}
declare 62 {
    int TclBN_mp_set_int(mp_int *a, unsigned long i)
}
declare 63 {
    int TclBN_mp_cnt_lsb(const mp_int *a)
}

# Formerly internal API to allow initialisation of bignums without knowing the
# typedefs of how a bignum works internally.
declare 64 {
    void TclBNInitBignumFromLong(mp_int *bignum, long initVal)
}
declare 65 {
    void TclBNInitBignumFromWideInt(mp_int *bignum, Tcl_WideInt initVal)
}
declare 66 {
    void TclBNInitBignumFromWideUInt(mp_int *bignum, Tcl_WideUInt initVal)
}

# Local Variables:
# mode: tcl
# End:<|MERGE_RESOLUTION|>--- conflicted
+++ resolved
@@ -1,15 +1,8 @@
 # tclTomMath.decls --
 #
-<<<<<<< HEAD
 #	This file contains the declarations for the functions in 'libtommath'
 #	that are contained within the Tcl library.  This file is used to
-#	generate the 'tclTomMathDecls.h' and 'tclTomMathStub.c' files.
-=======
-#	This file contains the declarations for the functions in
-#	'libtommath' that are contained within the Tcl library.
-#	This file is used to generate the 'tclTomMathDecls.h' and
-#	'tclStubInit.c' files.
->>>>>>> 81929af1
+#	generate the 'tclTomMathDecls.h' and 'tclStubInit.c' files.
 #
 # If you edit this file, advance the revision number (and the epoch
 # if the new stubs are not backward compatible) in tclTomMathDecls.h
