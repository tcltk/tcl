# tclTomMath.decls --
#
#	This file contains the declarations for the functions in 'libtommath'
#	that are contained within the Tcl library.  This file is used to
#	generate the 'tclTomMathDecls.h' and 'tclStubInit.c' files.
#
# If you edit this file, advance the revision number (and the epoch
# if the new stubs are not backward compatible) in tclTomMathDecls.h
#
# Copyright (c) 2005 by Kevin B. Kenny.  All rights reserved.
#
# See the file "license.terms" for information on usage and redistribution
# of this file, and for a DISCLAIMER OF ALL WARRANTIES.

library tcl

# Define the unsupported generic interfaces.

interface tclTomMath
# hooks {tclTomMathInt}
scspec EXTERN

# Declare each of the functions in the Tcl tommath interface

declare 0 {
    int MP_WUR TclBN_epoch(void)
}
declare 1 {
    int MP_WUR TclBN_revision(void)
}

declare 2 {
    mp_err MP_WUR TclBN_mp_add(const mp_int *a, const mp_int *b, mp_int *c)
}
declare 3 {
    mp_err MP_WUR TclBN_mp_add_d(const mp_int *a, unsigned int b, mp_int *c)
}
declare 4 {
    mp_err MP_WUR TclBN_mp_and(const mp_int *a, const mp_int *b, mp_int *c)
}
declare 5 {
    void TclBN_mp_clamp(mp_int *a)
}
declare 6 {
    void TclBN_mp_clear(mp_int *a)
}
declare 7 {
    void TclBN_mp_clear_multi(mp_int *a, ...)
}
declare 8 {
    mp_ord MP_WUR TclBN_mp_cmp(const mp_int *a, const mp_int *b)
}
declare 9 {
    mp_ord MP_WUR TclBN_mp_cmp_d(const mp_int *a, unsigned int b)
}
declare 10 {
    mp_ord MP_WUR TclBN_mp_cmp_mag(const mp_int *a, const mp_int *b)
}
declare 11 {
    mp_err MP_WUR TclBN_mp_copy(const mp_int *a, mp_int *b)
}
declare 12 {
    int MP_WUR TclBN_mp_count_bits(const mp_int *a)
}
declare 13 {
    mp_err MP_WUR TclBN_mp_div(const mp_int *a, const mp_int *b, mp_int *q, mp_int *r)
}
declare 14 {
    mp_err MP_WUR TclBN_mp_div_d(const mp_int *a, unsigned int b, mp_int *q, unsigned int *r)
}
declare 15 {
    mp_err MP_WUR TclBN_mp_div_2(const mp_int *a, mp_int *q)
}
declare 16 {
    mp_err MP_WUR TclBN_mp_div_2d(const mp_int *a, int b, mp_int *q, mp_int *r)
}
<<<<<<< HEAD
# Removed in 9.0
#declare 17 {deprecated {is private function in libtommath}} {
#    mp_err MP_WUR TclBN_mp_div_3(const mp_int *a, mp_int *q, unsigned int *r)
#}
=======
declare 17 {deprecated {is private function in libtommath}} {
    mp_err TclBN_mp_div_3(const mp_int *a, mp_int *q, unsigned int *r)
}
>>>>>>> 6a49bf5b
declare 18 {
    void TclBN_mp_exch(mp_int *a, mp_int *b)
}
declare 19 {
    mp_err MP_WUR TclBN_mp_expt_u32(const mp_int *a, unsigned int b, mp_int *c)
}
declare 20 {
    mp_err MP_WUR TclBN_mp_grow(mp_int *a, int size)
}
declare 21 {
    mp_err MP_WUR TclBN_mp_init(mp_int *a)
}
declare 22 {
    mp_err MP_WUR TclBN_mp_init_copy(mp_int *a, const mp_int *b)
}
declare 23 {
    mp_err MP_WUR TclBN_mp_init_multi(mp_int *a, ...)
}
declare 24 {
    mp_err MP_WUR TclBN_mp_init_set(mp_int *a, unsigned int b)
}
declare 25 {
    mp_err MP_WUR TclBN_mp_init_size(mp_int *a, int size)
}
declare 26 {
    mp_err MP_WUR TclBN_mp_lshd(mp_int *a, int shift)
}
declare 27 {
    mp_err MP_WUR TclBN_mp_mod(const mp_int *a, const mp_int *b, mp_int *r)
}
declare 28 {
    mp_err MP_WUR TclBN_mp_mod_2d(const mp_int *a, int b, mp_int *r)
}
declare 29 {
    mp_err MP_WUR TclBN_mp_mul(const mp_int *a, const mp_int *b, mp_int *p)
}
declare 30 {
    mp_err MP_WUR TclBN_mp_mul_d(const mp_int *a, unsigned int b, mp_int *p)
}
declare 31 {
    mp_err MP_WUR TclBN_mp_mul_2(const mp_int *a, mp_int *p)
}
declare 32 {
    mp_err MP_WUR TclBN_mp_mul_2d(const mp_int *a, int d, mp_int *p)
}
declare 33 {
    mp_err MP_WUR TclBN_mp_neg(const mp_int *a, mp_int *b)
}
declare 34 {
    mp_err MP_WUR TclBN_mp_or(const mp_int *a, const mp_int *b, mp_int *c)
}
declare 35 {
    mp_err MP_WUR TclBN_mp_radix_size(const mp_int *a, int radix, int *size)
}
declare 36 {
    mp_err MP_WUR TclBN_mp_read_radix(mp_int *a, const char *str, int radix)
}
declare 37 {
    void TclBN_mp_rshd(mp_int *a, int shift)
}
declare 38 {
    mp_err MP_WUR TclBN_mp_shrink(mp_int *a)
}
declare 39 {
    void TclBN_mp_set(mp_int *a, unsigned int b)
}
<<<<<<< HEAD
# Removed in 9.0
#declare 40 {nostub {is private function in libtommath}} {
#    mp_err MP_WUR TclBN_mp_sqr(const mp_int *a, mp_int *b)
#}
=======
declare 40 {nostub {is private function in libtommath}} {
    mp_err TclBN_mp_sqr(const mp_int *a, mp_int *b)
}
>>>>>>> 6a49bf5b
declare 41 {
    mp_err MP_WUR TclBN_mp_sqrt(const mp_int *a, mp_int *b)
}
declare 42 {
    mp_err MP_WUR TclBN_mp_sub(const mp_int *a, const mp_int *b, mp_int *c)
}
declare 43 {
    mp_err MP_WUR TclBN_mp_sub_d(const mp_int *a, unsigned int b, mp_int *c)
}
# Removed in 9.0
#declare 44 {
#    mp_err TclBN_mp_to_unsigned_bin(const mp_int *a, unsigned char *b)
#}
# Removed in 9.0
#declare 45 {
#    mp_err TclBN_mp_to_unsigned_bin_n(const mp_int *a, unsigned char *b,
#	    unsigned long *outlen)
#}
# Removed in 9.0
#declare 46 {
#    mp_err TclBN_mp_toradix_n(const mp_int *a, char *str, int radix, int maxlen)
#}
declare 47 {
    size_t MP_WUR TclBN_mp_ubin_size(const mp_int *a)
}
declare 48 {
    mp_err MP_WUR TclBN_mp_xor(const mp_int *a, const mp_int *b, mp_int *c)
}
declare 49 {
    void TclBN_mp_zero(mp_int *a)
}
declare 61 {
    mp_err MP_WUR TclBN_mp_init_ul(mp_int *a, unsigned long i)
}
declare 62 {
    void TclBN_mp_set_ul(mp_int *a, unsigned long i)
}
declare 63 {
    int MP_WUR TclBN_mp_cnt_lsb(const mp_int *a)
}

# Formerly internal API to allow initialisation of bignums without knowing the
# typedefs of how a bignum works internally.
declare 64 {
    int TclBNInitBignumFromLong(mp_int *bignum, long initVal)
}
declare 65 {
    int TclBNInitBignumFromWideInt(mp_int *bignum, Tcl_WideInt initVal)
}
declare 66 {
    int TclBNInitBignumFromWideUInt(mp_int *bignum, Tcl_WideUInt initVal)
}

# Removed in 9.0
#declare 67 {
#    mp_err TclBN_mp_expt_d_ex(const mp_int *a, unsigned int b, mp_int *c, int fast)
#}
# Added in libtommath 1.0.1
declare 68 {
    void TclBN_mp_set_ull(mp_int *a, Tcl_WideUInt i)
}
declare 69 {
    Tcl_WideUInt MP_WUR TclBN_mp_get_mag_ull(const mp_int *a)
}
declare 70 {
    void TclBN_mp_set_ll(mp_int *a, Tcl_WideInt i)
}
declare 71 {
    unsigned long MP_WUR TclBN_mp_get_mag_ul(const mp_int *a)
}
declare 72 {
    void TclBN_mp_set_l(mp_int *a, long i)
}

# Added in libtommath 1.1.0
# No longer in use: replaced by mp_and()
#declare 73 {
#    int TclBN_mp_tc_and(const mp_int *a, const mp_int *b, mp_int *c)
#}
# No longer in use: replaced by mp_or()
#declare 74 {
#    int TclBN_mp_tc_or(const mp_int *a, const mp_int *b, mp_int *c)
#}
# No longer in use: replaced by mp_xor()
#declare 75 {
#    int TclBN_mp_tc_xor(const mp_int *a, const mp_int *b, mp_int *c)
#}
declare 76 {
    mp_err MP_WUR TclBN_mp_signed_rsh(const mp_int *a, int b, mp_int *c)
}
# Removed in 9.0
#declare 77 {
#    mp_bool TclBN_mp_get_bit(const mp_int *a, unsigned int b)
#}

# Added in libtommath 1.2.0
declare 78 {
    int MP_WUR TclBN_mp_to_ubin(const mp_int *a, unsigned char *buf, size_t maxlen, size_t *written)
}
declare 80 {
    int MP_WUR TclBN_mp_to_radix(const mp_int *a, char *str, size_t maxlen, size_t *written, int radix)
}


# Local Variables:
# mode: tcl
# End:<|MERGE_RESOLUTION|>--- conflicted
+++ resolved
@@ -74,16 +74,10 @@
 declare 16 {
     mp_err MP_WUR TclBN_mp_div_2d(const mp_int *a, int b, mp_int *q, mp_int *r)
 }
-<<<<<<< HEAD
 # Removed in 9.0
 #declare 17 {deprecated {is private function in libtommath}} {
-#    mp_err MP_WUR TclBN_mp_div_3(const mp_int *a, mp_int *q, unsigned int *r)
-#}
-=======
-declare 17 {deprecated {is private function in libtommath}} {
-    mp_err TclBN_mp_div_3(const mp_int *a, mp_int *q, unsigned int *r)
-}
->>>>>>> 6a49bf5b
+#    mp_err TclBN_mp_div_3(const mp_int *a, mp_int *q, unsigned int *r)
+#}
 declare 18 {
     void TclBN_mp_exch(mp_int *a, mp_int *b)
 }
@@ -150,16 +144,10 @@
 declare 39 {
     void TclBN_mp_set(mp_int *a, unsigned int b)
 }
-<<<<<<< HEAD
 # Removed in 9.0
 #declare 40 {nostub {is private function in libtommath}} {
-#    mp_err MP_WUR TclBN_mp_sqr(const mp_int *a, mp_int *b)
-#}
-=======
-declare 40 {nostub {is private function in libtommath}} {
-    mp_err TclBN_mp_sqr(const mp_int *a, mp_int *b)
-}
->>>>>>> 6a49bf5b
+#    mp_err TclBN_mp_sqr(const mp_int *a, mp_int *b)
+#}
 declare 41 {
     mp_err MP_WUR TclBN_mp_sqrt(const mp_int *a, mp_int *b)
 }
