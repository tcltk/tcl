# tclInt.decls --
#
#	This file contains the declarations for all unsupported
#	functions that are exported by the Tcl library.  This file
#	is used to generate the tclIntDecls.h, tclIntPlatDecls.h
#	and tclStubInit.c files
#
# Copyright (c) 1998-1999 by Scriptics Corporation.
# Copyright (c) 2001 by Kevin B. Kenny.  All rights reserved.
# Copyright (c) 2007 Daniel A. Steffen <das@users.sourceforge.net>
#
# See the file "license.terms" for information on usage and redistribution
# of this file, and for a DISCLAIMER OF ALL WARRANTIES.

library tcl

# Define the unsupported generic interfaces.

interface tclInt

# Declare each of the functions in the unsupported internal Tcl
# interface.  These interfaces are allowed to changed between versions.
# Use at your own risk.  Note that the position of functions should not
# be changed between versions to avoid gratuitous incompatibilities.

# Replaced by Tcl_FSAccess in 8.4:
#declare 0 {
#    int TclAccess(const char *path, int mode)
#}
#declare 1 {
#    int TclAccessDeleteProc(TclAccessProc_ *proc)
#}
#declare 2 {
#    int TclAccessInsertProc(TclAccessProc_ *proc)
#}
declare 3 {
    void TclAllocateFreeObjects(void)
}
# Replaced by TclpChdir in 8.1:
#  declare 4 {
#      int TclChdir(Tcl_Interp *interp, char *dirName)
#  }
declare 5 {
    int TclCleanupChildren(Tcl_Interp *interp, int numPids, Tcl_Pid *pidPtr,
	    Tcl_Channel errorChan)
}
declare 6 {
    void TclCleanupCommand(Command *cmdPtr)
}
declare 7 {
    int TclCopyAndCollapse(int count, const char *src, char *dst)
}
declare 8 {
    int TclCopyChannelOld(Tcl_Interp *interp, Tcl_Channel inChan,
	    Tcl_Channel outChan, int toRead, Tcl_Obj *cmdPtr)
}

# TclCreatePipeline unofficially exported for use by BLT.

declare 9 {
    int TclCreatePipeline(Tcl_Interp *interp, int argc, const char **argv,
	    Tcl_Pid **pidArrayPtr, TclFile *inPipePtr, TclFile *outPipePtr,
	    TclFile *errFilePtr)
}
declare 10 {
    int TclCreateProc(Tcl_Interp *interp, Namespace *nsPtr,
	    const char *procName,
	    Tcl_Obj *argsPtr, Tcl_Obj *bodyPtr, Proc **procPtrPtr)
}
declare 11 {
    void TclDeleteCompiledLocalVars(Interp *iPtr, CallFrame *framePtr)
}
declare 12 {
    void TclDeleteVars(Interp *iPtr, TclVarHashTable *tablePtr)
}
# Removed in 8.5:
#declare 13 {
#    int TclDoGlob(Tcl_Interp *interp, char *separators,
#	    Tcl_DString *headPtr, char *tail, Tcl_GlobTypeData *types)
#}
declare 14 {
    int TclDumpMemoryInfo(ClientData clientData, int flags)
}
# Removed in 8.1:
#  declare 15 {
#      void TclExpandParseValue(ParseValue *pvPtr, int needed)
#  }
declare 16 {
    void TclExprFloatError(Tcl_Interp *interp, double value)
}
# Removed in 8.4:
#declare 17 {
#    int TclFileAttrsCmd(Tcl_Interp *interp, int objc, Tcl_Obj *const objv[])
#}
#declare 18 {
#    int TclFileCopyCmd(Tcl_Interp *interp, int argc, char **argv)
#}
#declare 19 {
#    int TclFileDeleteCmd(Tcl_Interp *interp, int argc, char **argv)
#}
#declare 20 {
#    int TclFileMakeDirsCmd(Tcl_Interp *interp, int argc, char **argv)
#}
#declare 21 {
#    int TclFileRenameCmd(Tcl_Interp *interp, int argc, char **argv)
#}
declare 22 {
    int TclFindElement(Tcl_Interp *interp, const char *listStr,
	    int listLength, const char **elementPtr, const char **nextPtr,
	    int *sizePtr, int *bracePtr)
}
declare 23 {
    Proc *TclFindProc(Interp *iPtr, const char *procName)
}
# Replaced with macro (see tclInt.h) in Tcl 8.5.0, restored in 8.5.10
declare 24 {
    int TclFormatInt(char *buffer, long n)
}
declare 25 {
    void TclFreePackageInfo(Interp *iPtr)
}
# Removed in 8.1:
#  declare 26 {
#      char *TclGetCwd(Tcl_Interp *interp)
#  }
# Removed in 8.5:
#declare 27 {
#    int TclGetDate(char *p, unsigned long now, long zone,
#	    unsigned long *timePtr)
#}
declare 28 {
    Tcl_Channel TclpGetDefaultStdChannel(int type)
}
# Removed in 8.4b2:
#declare 29 {
#    Tcl_Obj *TclGetElementOfIndexedArray(Tcl_Interp *interp,
#	    int localIndex, Tcl_Obj *elemPtr, int flags)
#}
# Replaced by char *TclGetEnv(const char *name, Tcl_DString *valuePtr) in 8.1:
#  declare 30 {
#      char *TclGetEnv(const char *name)
#  }
declare 31 {
    const char *TclGetExtension(const char *name)
}
declare 32 {
    int TclGetFrame(Tcl_Interp *interp, const char *str,
	    CallFrame **framePtrPtr)
}
# Removed in 8.5:
#declare 33 {
#    TclCmdProcType TclGetInterpProc(void)
#}
declare 34 {
    int TclGetIntForIndex(Tcl_Interp *interp, Tcl_Obj *objPtr,
	    int endValue, int *indexPtr)
}
# Removed in 8.4b2:
#declare 35 {
#    Tcl_Obj *TclGetIndexedScalar(Tcl_Interp *interp, int localIndex,
#	    int flags)
#}
# Removed in 8.6a2
#declare 36 {
#    int TclGetLong(Tcl_Interp *interp, const char *str, long *longPtr)
#}
declare 37 {
    int TclGetLoadedPackages(Tcl_Interp *interp, const char *targetName)
}
declare 38 {
    int TclGetNamespaceForQualName(Tcl_Interp *interp, const char *qualName,
	    Namespace *cxtNsPtr, int flags, Namespace **nsPtrPtr,
	    Namespace **altNsPtrPtr, Namespace **actualCxtPtrPtr,
	    const char **simpleNamePtr)
}
declare 39 {
    TclObjCmdProcType TclGetObjInterpProc(void)
}
declare 40 {
    int TclGetOpenMode(Tcl_Interp *interp, const char *str, int *seekFlagPtr)
}
declare 41 {
    Tcl_Command TclGetOriginalCommand(Tcl_Command command)
}
declare 42 {
    CONST86 char *TclpGetUserHome(const char *name, Tcl_DString *bufferPtr)
}
# Removed in 8.5a2:
#declare 43 {
#    int TclGlobalInvoke(Tcl_Interp *interp, int argc, const char **argv,
#	    int flags)
#}
declare 44 {
    int TclGuessPackageName(const char *fileName, Tcl_DString *bufPtr)
}
declare 45 {
    int TclHideUnsafeCommands(Tcl_Interp *interp)
}
declare 46 {
    int TclInExit(void)
}
# Removed in 8.4b2:
#declare 47 {
#    Tcl_Obj *TclIncrElementOfIndexedArray(Tcl_Interp *interp,
#	    int localIndex, Tcl_Obj *elemPtr, long incrAmount)
#}
# Removed in 8.4b2:
#declare 48 {
#    Tcl_Obj *TclIncrIndexedScalar(Tcl_Interp *interp, int localIndex,
#	    long incrAmount)
#}
#declare 49 {
#    Tcl_Obj *TclIncrVar2(Tcl_Interp *interp, Tcl_Obj *part1Ptr,
#	    Tcl_Obj *part2Ptr, long incrAmount, int part1NotParsed)
#}
declare 50 {
    void TclInitCompiledLocals(Tcl_Interp *interp, CallFrame *framePtr,
	    Namespace *nsPtr)
}
declare 51 {
    int TclInterpInit(Tcl_Interp *interp)
}
# Removed in 8.5a2:
#declare 52 {
#    int TclInvoke(Tcl_Interp *interp, int argc, const char **argv,
#	    int flags)
#}
declare 53 {
    int TclInvokeObjectCommand(ClientData clientData, Tcl_Interp *interp,
	    int argc, CONST84 char **argv)
}
declare 54 {
    int TclInvokeStringCommand(ClientData clientData, Tcl_Interp *interp,
	    int objc, Tcl_Obj *const objv[])
}
declare 55 {
    Proc *TclIsProc(Command *cmdPtr)
}
# Replaced with TclpLoadFile in 8.1:
#  declare 56 {
#      int TclLoadFile(Tcl_Interp *interp, char *fileName, char *sym1,
#  	    char *sym2, Tcl_PackageInitProc **proc1Ptr,
#  	    Tcl_PackageInitProc **proc2Ptr)
#  }
# Signature changed to take a length in 8.1:
#  declare 57 {
#      int TclLooksLikeInt(char *p)
#  }
declare 58 {
    Var *TclLookupVar(Tcl_Interp *interp, const char *part1, const char *part2,
	    int flags, const char *msg, int createPart1, int createPart2,
	    Var **arrayPtrPtr)
}
# Replaced by Tcl_FSMatchInDirectory in 8.4
#declare 59 {
#    int TclpMatchFiles(Tcl_Interp *interp, char *separators,
#	    Tcl_DString *dirPtr, char *pattern, char *tail)
#}
declare 60 {
    int TclNeedSpace(const char *start, const char *end)
}
declare 61 {
    Tcl_Obj *TclNewProcBodyObj(Proc *procPtr)
}
declare 62 {
    int TclObjCommandComplete(Tcl_Obj *cmdPtr)
}
declare 63 {
    int TclObjInterpProc(ClientData clientData, Tcl_Interp *interp,
	    int objc, Tcl_Obj *const objv[])
}
declare 64 {
    int TclObjInvoke(Tcl_Interp *interp, int objc, Tcl_Obj *const objv[],
	    int flags)
}
# Removed in 8.5a2:
#declare 65 {
#    int TclObjInvokeGlobal(Tcl_Interp *interp, int objc,
#	    Tcl_Obj *const objv[], int flags)
#}
#declare 66 {
#    int TclOpenFileChannelDeleteProc(TclOpenFileChannelProc_ *proc)
#}
#declare 67 {
#    int TclOpenFileChannelInsertProc(TclOpenFileChannelProc_ *proc)
#}
# Replaced by Tcl_FSAccess in 8.4:
#declare 68 {
#    int TclpAccess(const char *path, int mode)
#}
declare 69 {
    char *TclpAlloc(unsigned int size)
}
#declare 70 {
#    int TclpCopyFile(const char *source, const char *dest)
#}
#declare 71 {
#    int TclpCopyDirectory(const char *source, const char *dest,
#	    Tcl_DString *errorPtr)
#}
#declare 72 {
#    int TclpCreateDirectory(const char *path)
#}
#declare 73 {
#    int TclpDeleteFile(const char *path)
#}
declare 74 {
    void TclpFree(char *ptr)
}
declare 75 {
    unsigned long TclpGetClicks(void)
}
declare 76 {
    unsigned long TclpGetSeconds(void)
}

# deprecated
declare 77 {
    void TclpGetTime(Tcl_Time *time)
}
# Removed in 8.6:
#declare 78 {
#    int TclpGetTimeZone(unsigned long time)
#}
# Replaced by Tcl_FSListVolumes in 8.4:
#declare 79 {
#    int TclpListVolumes(Tcl_Interp *interp)
#}
# Replaced by Tcl_FSOpenFileChannel in 8.4:
#declare 80 {
#    Tcl_Channel TclpOpenFileChannel(Tcl_Interp *interp, char *fileName,
#	    char *modeString, int permissions)
#}
declare 81 {
    char *TclpRealloc(char *ptr, unsigned int size)
}
#declare 82 {
#    int TclpRemoveDirectory(const char *path, int recursive,
#	    Tcl_DString *errorPtr)
#}
#declare 83 {
#    int TclpRenameFile(const char *source, const char *dest)
#}
# Removed in 8.1:
#  declare 84 {
#      int TclParseBraces(Tcl_Interp *interp, char *str, char **termPtr,
#  	    ParseValue *pvPtr)
#  }
#  declare 85 {
#      int TclParseNestedCmd(Tcl_Interp *interp, char *str, int flags,
#  	    char **termPtr, ParseValue *pvPtr)
#  }
#  declare 86 {
#      int TclParseQuotes(Tcl_Interp *interp, char *str, int termChar,
#  	    int flags, char **termPtr, ParseValue *pvPtr)
#  }
#  declare 87 {
#      void TclPlatformInit(Tcl_Interp *interp)
#  }
declare 88 {
    char *TclPrecTraceProc(ClientData clientData, Tcl_Interp *interp,
	    const char *name1, const char *name2, int flags)
}
declare 89 {
    int TclPreventAliasLoop(Tcl_Interp *interp, Tcl_Interp *cmdInterp,
	    Tcl_Command cmd)
}
# Removed in 8.1 (only available if compiled with TCL_COMPILE_DEBUG):
#  declare 90 {
#      void TclPrintByteCodeObj(Tcl_Interp *interp, Tcl_Obj *objPtr)
#  }
declare 91 {
    void TclProcCleanupProc(Proc *procPtr)
}
declare 92 {
    int TclProcCompileProc(Tcl_Interp *interp, Proc *procPtr,
	    Tcl_Obj *bodyPtr, Namespace *nsPtr, const char *description,
	    const char *procName)
}
declare 93 {
    void TclProcDeleteProc(ClientData clientData)
}
# Removed in 8.5:
#declare 94 {
#    int TclProcInterpProc(void *clientData, Tcl_Interp *interp,
#	    int argc, const char **argv)
#}
# Replaced by Tcl_FSStat in 8.4:
#declare 95 {
#    int TclpStat(const char *path, Tcl_StatBuf *buf)
#}
declare 96 {
    int TclRenameCommand(Tcl_Interp *interp, const char *oldName,
            const char *newName)
}
declare 97 {
    void TclResetShadowedCmdRefs(Tcl_Interp *interp, Command *newCmdPtr)
}
declare 98 {
    int TclServiceIdle(void)
}
# Removed in 8.4b2:
#declare 99 {
#    Tcl_Obj *TclSetElementOfIndexedArray(Tcl_Interp *interp, int localIndex,
#	    Tcl_Obj *elemPtr, Tcl_Obj *objPtr, int flags)
#}
# Removed in 8.4b2:
#declare 100 {
#    Tcl_Obj *TclSetIndexedScalar(Tcl_Interp *interp, int localIndex,
#	    Tcl_Obj *objPtr, int flags)
#}
declare 101 {
    CONST86 char *TclSetPreInitScript(const char *string)
}
declare 102 {
    void TclSetupEnv(Tcl_Interp *interp)
}
declare 103 {
    int TclSockGetPort(Tcl_Interp *interp, const char *str, const char *proto,
	    int *portPtr)
}
declare 104 {
    int TclSockMinimumBuffersOld(int sock, int size)
}
# Replaced by Tcl_FSStat in 8.4:
#declare 105 {
#    int TclStat(const char *path, Tcl_StatBuf *buf)
#}
#declare 106 {
#    int TclStatDeleteProc(TclStatProc_ *proc)
#}
#declare 107 {
#    int TclStatInsertProc(TclStatProc_ *proc)
#}
declare 108 {
    void TclTeardownNamespace(Namespace *nsPtr)
}
declare 109 {
    int TclUpdateReturnInfo(Interp *iPtr)
}
declare 110 {
    int TclSockMinimumBuffers(void *sock, int size)
}
# Removed in 8.1:
#  declare 110 {
#      char *TclWordEnd(char *start, char *lastChar, int nested, int *semiPtr)
#  }

# Procedures used in conjunction with Tcl namespaces. They are
# defined here instead of in tcl.decls since they are not stable yet.

declare 111 {
    void Tcl_AddInterpResolvers(Tcl_Interp *interp, const char *name,
	    Tcl_ResolveCmdProc *cmdProc, Tcl_ResolveVarProc *varProc,
	    Tcl_ResolveCompiledVarProc *compiledVarProc)
}
declare 112 {
    int Tcl_AppendExportList(Tcl_Interp *interp, Tcl_Namespace *nsPtr,
	    Tcl_Obj *objPtr)
}
declare 113 {
    Tcl_Namespace *Tcl_CreateNamespace(Tcl_Interp *interp, const char *name,
	    ClientData clientData, Tcl_NamespaceDeleteProc *deleteProc)
}
declare 114 {
    void Tcl_DeleteNamespace(Tcl_Namespace *nsPtr)
}
declare 115 {
    int Tcl_Export(Tcl_Interp *interp, Tcl_Namespace *nsPtr,
	    const char *pattern, int resetListFirst)
}
declare 116 {
    Tcl_Command Tcl_FindCommand(Tcl_Interp *interp, const char *name,
	    Tcl_Namespace *contextNsPtr, int flags)
}
declare 117 {
    Tcl_Namespace *Tcl_FindNamespace(Tcl_Interp *interp, const char *name,
	    Tcl_Namespace *contextNsPtr, int flags)
}
declare 118 {
    int Tcl_GetInterpResolvers(Tcl_Interp *interp, const char *name,
	    Tcl_ResolverInfo *resInfo)
}
declare 119 {
    int Tcl_GetNamespaceResolvers(Tcl_Namespace *namespacePtr,
	    Tcl_ResolverInfo *resInfo)
}
declare 120 {
    Tcl_Var Tcl_FindNamespaceVar(Tcl_Interp *interp, const char *name,
	    Tcl_Namespace *contextNsPtr, int flags)
}
declare 121 {
    int Tcl_ForgetImport(Tcl_Interp *interp, Tcl_Namespace *nsPtr,
	    const char *pattern)
}
declare 122 {
    Tcl_Command Tcl_GetCommandFromObj(Tcl_Interp *interp, Tcl_Obj *objPtr)
}
declare 123 {
    void Tcl_GetCommandFullName(Tcl_Interp *interp, Tcl_Command command,
	    Tcl_Obj *objPtr)
}
declare 124 {
    Tcl_Namespace *Tcl_GetCurrentNamespace(Tcl_Interp *interp)
}
declare 125 {
    Tcl_Namespace *Tcl_GetGlobalNamespace(Tcl_Interp *interp)
}
declare 126 {
    void Tcl_GetVariableFullName(Tcl_Interp *interp, Tcl_Var variable,
	    Tcl_Obj *objPtr)
}
declare 127 {
    int Tcl_Import(Tcl_Interp *interp, Tcl_Namespace *nsPtr,
	    const char *pattern, int allowOverwrite)
}
declare 128 {
    void Tcl_PopCallFrame(Tcl_Interp *interp)
}
declare 129 {
    int Tcl_PushCallFrame(Tcl_Interp *interp, Tcl_CallFrame *framePtr,
	    Tcl_Namespace *nsPtr, int isProcCallFrame)
}
declare 130 {
    int Tcl_RemoveInterpResolvers(Tcl_Interp *interp, const char *name)
}
declare 131 {
    void Tcl_SetNamespaceResolvers(Tcl_Namespace *namespacePtr,
	    Tcl_ResolveCmdProc *cmdProc, Tcl_ResolveVarProc *varProc,
	    Tcl_ResolveCompiledVarProc *compiledVarProc)
}
declare 132 {
    int TclpHasSockets(Tcl_Interp *interp)
}
declare 133 {
    struct tm *TclpGetDate(const time_t *time, int useGMT)
}
# Removed in 8.5
#declare 134 {
#    size_t TclpStrftime(char *s, size_t maxsize, const char *format,
#	    const struct tm *t, int useGMT)
#}
#declare 135 {
#    int TclpCheckStackSpace(void)
#}

# Added in 8.1:

#declare 137 {
#   int TclpChdir(const char *dirName)
#}
declare 138 {
    CONST84_RETURN char *TclGetEnv(const char *name, Tcl_DString *valuePtr)
}
#declare 139 {
#    int TclpLoadFile(Tcl_Interp *interp, char *fileName, char *sym1,
#	    char *sym2, Tcl_PackageInitProc **proc1Ptr,
#	    Tcl_PackageInitProc **proc2Ptr, void **clientDataPtr)
#}
#declare 140 {
#    int TclLooksLikeInt(const char *bytes, int length)
#}
# This is used by TclX, but should otherwise be considered private
declare 141 {
    CONST84_RETURN char *TclpGetCwd(Tcl_Interp *interp, Tcl_DString *cwdPtr)
}
declare 142 {
    int TclSetByteCodeFromAny(Tcl_Interp *interp, Tcl_Obj *objPtr,
	    CompileHookProc *hookProc, ClientData clientData)
}
declare 143 {
    int TclAddLiteralObj(struct CompileEnv *envPtr, Tcl_Obj *objPtr,
	    LiteralEntry **litPtrPtr)
}
declare 144 {
    void TclHideLiteral(Tcl_Interp *interp, struct CompileEnv *envPtr,
	    int index)
}
declare 145 {
    const struct AuxDataType *TclGetAuxDataType(const char *typeName)
}
declare 146 {
    TclHandle TclHandleCreate(void *ptr)
}
declare 147 {
    void TclHandleFree(TclHandle handle)
}
declare 148 {
    TclHandle TclHandlePreserve(TclHandle handle)
}
declare 149 {
    void TclHandleRelease(TclHandle handle)
}

# Added for Tcl 8.2

declare 150 {
    int TclRegAbout(Tcl_Interp *interp, Tcl_RegExp re)
}
declare 151 {
    void TclRegExpRangeUniChar(Tcl_RegExp re, int index, int *startPtr,
	    int *endPtr)
}
declare 152 {
    void TclSetLibraryPath(Tcl_Obj *pathPtr)
}
declare 153 {
    Tcl_Obj *TclGetLibraryPath(void)
}

# moved to tclTest.c (static) in 8.3.2/8.4a2
#declare 154 {
#    int TclTestChannelCmd(void *clientData,
#    Tcl_Interp *interp, int argc, char **argv)
#}
#declare 155 {
#    int TclTestChannelEventCmd(void *clientData,
#	     Tcl_Interp *interp, int argc, char **argv)
#}

declare 156 {
    void TclRegError(Tcl_Interp *interp, const char *msg,
	    int status)
}
declare 157 {
    Var *TclVarTraceExists(Tcl_Interp *interp, const char *varName)
}
# REMOVED (except from stub table) - use public Tcl_SetStartupScript()
declare 158 {
    void TclSetStartupScriptFileName(const char *filename)
}
# REMOVED (except from stub table) - use public Tcl_GetStartupScript()
declare 159 {
    const char *TclGetStartupScriptFileName(void)
}
#declare 160 {
#    int TclpMatchFilesTypes(Tcl_Interp *interp, char *separators,
#	    Tcl_DString *dirPtr, char *pattern, char *tail,
#	    GlobTypeData *types)
#}

# new in 8.3.2/8.4a2
declare 161 {
    int TclChannelTransform(Tcl_Interp *interp, Tcl_Channel chan,
	    Tcl_Obj *cmdObjPtr)
}
declare 162 {
    void TclChannelEventScriptInvoker(ClientData clientData, int flags)
}

# ALERT: The result of 'TclGetInstructionTable' is actually a
# "const InstructionDesc*" but we do not want to describe this structure in
# "tclInt.h". It is described in "tclCompile.h". Use a cast to the
# correct type when calling this procedure.

declare 163 {
    const void *TclGetInstructionTable(void)
}

# ALERT: The argument of 'TclExpandCodeArray' is actually a
# "CompileEnv*" but we do not want to describe this structure in
# "tclInt.h". It is described in "tclCompile.h".

declare 164 {
    void TclExpandCodeArray(void *envPtr)
}

# These functions are vfs aware, but are generally only useful internally.
declare 165 {
    void TclpSetInitialEncodings(void)
}

# New function due to TIP #33
declare 166 {
    int TclListObjSetElement(Tcl_Interp *interp, Tcl_Obj *listPtr,
	    int index, Tcl_Obj *valuePtr)
}

# VFS-aware versions of Tcl*StartupScriptFileName (158 and 159 above)
# REMOVED (except from stub table) - use public Tcl_SetStartupScript()
declare 167 {
    void TclSetStartupScriptPath(Tcl_Obj *pathPtr)
}
# REMOVED (except from stub table) - use public Tcl_GetStartupScript()
declare 168 {
    Tcl_Obj *TclGetStartupScriptPath(void)
}
# variant of Tcl_UtfNCmp that takes n as bytes, not chars
declare 169 {
    int TclpUtfNcmp2(const char *s1, const char *s2, unsigned long n)
}
declare 170 {
    int TclCheckInterpTraces(Tcl_Interp *interp, const char *command,
	    int numChars, Command *cmdPtr, int result, int traceFlags,
	    int objc, Tcl_Obj *const objv[])
}
declare 171 {
    int TclCheckExecutionTraces(Tcl_Interp *interp, const char *command,
	    int numChars, Command *cmdPtr, int result, int traceFlags,
	    int objc, Tcl_Obj *const objv[])
}
declare 172 {
    int TclInThreadExit(void)
}

# added for 8.4.2

declare 173 {
    int TclUniCharMatch(const Tcl_UniChar *string, int strLen,
	    const Tcl_UniChar *pattern, int ptnLen, int flags)
}

# added for 8.4.3

#declare 174 {
#    Tcl_Obj *TclIncrWideVar2(Tcl_Interp *interp, Tcl_Obj *part1Ptr,
#	    Tcl_Obj *part2Ptr, Tcl_WideInt wideIncrAmount, int part1NotParsed)
#}

# Factoring out of trace code

declare 175 {
    int TclCallVarTraces(Interp *iPtr, Var *arrayPtr, Var *varPtr,
	    const char *part1, const char *part2, int flags, int leaveErrMsg)
}
declare 176 {
    void TclCleanupVar(Var *varPtr, Var *arrayPtr)
}
declare 177 {
    void TclVarErrMsg(Tcl_Interp *interp, const char *part1, const char *part2,
	    const char *operation, const char *reason)
}
# TIP 338 made these public - now declared in tcl.h too
declare 178 {
    void Tcl_SetStartupScript(Tcl_Obj *pathPtr, const char *encodingName)
}
declare 179 {
    Tcl_Obj *Tcl_GetStartupScript(const char **encodingNamePtr)
}

# REMOVED
# Allocate lists without copying arrays
# declare 180 {
#    Tcl_Obj *TclNewListObjDirect(int objc, Tcl_Obj **objv)
# }
#declare 181 {
#    Tcl_Obj *TclDbNewListObjDirect(int objc, Tcl_Obj **objv,
#	    const char *file, int line)
#}

# TclpGmtime and TclpLocaltime promoted to the generic interface from unix

declare 182 {
     struct tm *TclpLocaltime(const time_t *clock)
}
declare 183 {
     struct tm *TclpGmtime(const time_t *clock)
}

# For the new "Thread Storage" subsystem.

### REMOVED on grounds it should never have been exposed. All these
### functions are now either static in tclThreadStorage.c or
### MODULE_SCOPE.
# declare 184 {
#      void TclThreadStorageLockInit(void)
# }
# declare 185 {
#      void TclThreadStorageLock(void)
# }
# declare 186 {
#      void TclThreadStorageUnlock(void)
# }
# declare 187 {
#      void TclThreadStoragePrint(FILE *outFile, int flags)
# }
# declare 188 {
#      Tcl_HashTable *TclThreadStorageGetHashTable(Tcl_ThreadId id)
# }
# declare 189 {
#      Tcl_HashTable *TclThreadStorageInit(Tcl_ThreadId id, void *reserved)
# }
# declare 190 {
#      void TclThreadStorageDataKeyInit(Tcl_ThreadDataKey *keyPtr)
# }
# declare 191 {
#      void *TclThreadStorageDataKeyGet(Tcl_ThreadDataKey *keyPtr)
# }
# declare 192 {
#      void TclThreadStorageDataKeySet(Tcl_ThreadDataKey *keyPtr, void *data)
# }
# declare 193 {
#      void TclFinalizeThreadStorageThread(Tcl_ThreadId id)
# }
# declare 194 {
#      void TclFinalizeThreadStorage(void)
# }
# declare 195 {
#      void TclFinalizeThreadStorageData(Tcl_ThreadDataKey *keyPtr)
# }
# declare 196 {
#      void TclFinalizeThreadStorageDataKey(Tcl_ThreadDataKey *keyPtr)
# }

#
# Added in tcl8.5a5 for compiler/executor experimentation.
# Disabled in Tcl 8.5.1; experiments terminated. :/
#
#declare 197 {
#    int TclCompEvalObj(Tcl_Interp *interp, Tcl_Obj *objPtr,
#		        const CmdFrame *invoker, int word)
#}
declare 198 {
    int TclObjGetFrame(Tcl_Interp *interp, Tcl_Obj *objPtr,
	    CallFrame **framePtrPtr)
}

#declare 199 {
#    int TclMatchIsTrivial(const char *pattern)
#}

# 200-208 exported for use by the test suite [Bug 1054748]
declare 200 {
    int TclpObjRemoveDirectory(Tcl_Obj *pathPtr, int recursive,
	Tcl_Obj **errorPtr)
}
declare 201 {
    int TclpObjCopyDirectory(Tcl_Obj *srcPathPtr, Tcl_Obj *destPathPtr,
	Tcl_Obj **errorPtr)
}
declare 202 {
    int TclpObjCreateDirectory(Tcl_Obj *pathPtr)
}
declare 203 {
    int TclpObjDeleteFile(Tcl_Obj *pathPtr)
}
declare 204 {
    int TclpObjCopyFile(Tcl_Obj *srcPathPtr, Tcl_Obj *destPathPtr)
}
declare 205 {
    int TclpObjRenameFile(Tcl_Obj *srcPathPtr, Tcl_Obj *destPathPtr)
}
declare 206 {
    int TclpObjStat(Tcl_Obj *pathPtr, Tcl_StatBuf *buf)
}
declare 207 {
    int TclpObjAccess(Tcl_Obj *pathPtr, int mode)
}
declare 208 {
    Tcl_Channel TclpOpenFileChannel(Tcl_Interp *interp,
	    Tcl_Obj *pathPtr, int mode, int permissions)
}
# Made public by TIP 258
#declare 209 {
#    Tcl_Obj *TclGetEncodingSearchPath(void)
#}
#declare 210 {
#    int TclSetEncodingSearchPath(Tcl_Obj *searchPath)
#}
#declare 211 {
#    const char *TclpGetEncodingNameFromEnvironment(Tcl_DString *bufPtr)
#}
declare 212 {
    void TclpFindExecutable(const char *argv0)
}
declare 213 {
    Tcl_Obj *TclGetObjNameOfExecutable(void)
}
declare 214 {
    void TclSetObjNameOfExecutable(Tcl_Obj *name, Tcl_Encoding encoding)
}
declare 215 {
    void *TclStackAlloc(Tcl_Interp *interp, int numBytes)
}
declare 216 {
    void TclStackFree(Tcl_Interp *interp, void *freePtr)
}
declare 217 {
    int TclPushStackFrame(Tcl_Interp *interp, Tcl_CallFrame **framePtrPtr,
            Tcl_Namespace *namespacePtr, int isProcCallFrame)
}
declare 218 {
    void TclPopStackFrame(Tcl_Interp *interp)
}

# for use in tclTest.c
declare 224 {
    TclPlatformType *TclGetPlatform(void)
}

#
declare 225 {
    Tcl_Obj *TclTraceDictPath(Tcl_Interp *interp, Tcl_Obj *rootPtr,
	    int keyc, Tcl_Obj *const keyv[], int flags)
}
declare 226 {
    int TclObjBeingDeleted(Tcl_Obj *objPtr)
}
declare 227 {
    void TclSetNsPath(Namespace *nsPtr, int pathLength,
            Tcl_Namespace *pathAry[])
}
#  Used to be needed for TclOO-extension; unneeded now that TclOO is in the
#  core and NRE-enabled
#  declare 228 {
#      int TclObjInterpProcCore(register Tcl_Interp *interp, Tcl_Obj *procNameObj,
#             int skip, ProcErrorProc *errorProc)
#  }
declare 229 {
    int	TclPtrMakeUpvar(Tcl_Interp *interp, Var *otherP1Ptr,
	    const char *myName, int myFlags, int index)
}
declare 230 {
    Var *TclObjLookupVar(Tcl_Interp *interp, Tcl_Obj *part1Ptr,
	    const char *part2, int flags, const char *msg,
	    const int createPart1, const int createPart2, Var **arrayPtrPtr)
}
declare 231 {
    int	TclGetNamespaceFromObj(Tcl_Interp *interp, Tcl_Obj *objPtr,
	    Tcl_Namespace **nsPtrPtr)
}

# Bits and pieces of TIP#280's guts
declare 232 {
    int TclEvalObjEx(Tcl_Interp *interp, Tcl_Obj *objPtr, int flags,
	    const CmdFrame *invoker, int word)
}
declare 233 {
    void TclGetSrcInfoForPc(CmdFrame *contextPtr)
}

# Exports for VarReform compat: Itcl, XOTcl like to peek into our varTables :(
declare 234 {
    Var *TclVarHashCreateVar(TclVarHashTable *tablePtr, const char *key,
             int *newPtr)
}
declare 235 {
    void TclInitVarHashTable(TclVarHashTable *tablePtr, Namespace *nsPtr)
}


# TIP 337 made this one public
declare 236 {
    void TclBackgroundException(Tcl_Interp *interp, int code)
}

# TIP #285: Script cancellation support.
declare 237 {
    int TclResetCancellation(Tcl_Interp *interp, int force)
}

# NRE functions for "rogue" extensions to exploit NRE; they will need to
# include NRE.h too.
declare 238 {
    int TclNRInterpProc(ClientData clientData, Tcl_Interp *interp,
	    int objc, Tcl_Obj *const objv[])
}
declare 239 {
    int TclNRInterpProcCore(Tcl_Interp *interp, Tcl_Obj *procNameObj,
			    int skip, ProcErrorProc *errorProc)
}
declare 240 {
    int TclNRRunCallbacks(Tcl_Interp *interp, int result,
	      struct NRE_callback *rootPtr)
}
declare 241 {
    int TclNREvalObjEx(Tcl_Interp *interp, Tcl_Obj *objPtr, int flags,
	    const CmdFrame *invoker, int word)
}
declare 242 {
    int TclNREvalObjv(Tcl_Interp *interp, int objc,
	      Tcl_Obj *const objv[], int flags, Command *cmdPtr)
}

# Tcl_Obj leak detection support.
declare 243 {
    void TclDbDumpActiveObjects(FILE *outFile)
}

# Functions to make things better for itcl
declare 244 {
    Tcl_HashTable *TclGetNamespaceChildTable(Tcl_Namespace *nsPtr)
}
declare 245 {
    Tcl_HashTable *TclGetNamespaceCommandTable(Tcl_Namespace *nsPtr)
}
declare 246 {
    int TclInitRewriteEnsemble(Tcl_Interp *interp, int numRemoved,
	    int numInserted, Tcl_Obj *const *objv)
}
declare 247 {
    void TclResetRewriteEnsemble(Tcl_Interp *interp, int isRootEnsemble)
}

declare 248 {
    int TclCopyChannel(Tcl_Interp *interp, Tcl_Channel inChan,
	    Tcl_Channel outChan, Tcl_WideInt toRead, Tcl_Obj *cmdPtr)
}

declare 249 {
    char *TclDoubleDigits(double dv, int ndigits, int flags,
			  int *decpt, int *signum, char **endPtr)
}
# TIP #285: Script cancellation support.
declare 250 {
    void TclSetSlaveCancelFlags(Tcl_Interp *interp, int flags, int force)
}

# Allow extensions for optimization
declare 251 {
    int TclRegisterLiteral(void *envPtr,
	    char *bytes, int length, int flags)
}

<<<<<<< HEAD
# Exporting of the internal API to variables.

declare 252 {
    Tcl_Obj *TclPtrGetVar(Tcl_Interp *interp, Tcl_Var varPtr,
	    Tcl_Var arrayPtr, Tcl_Obj *part1Ptr, Tcl_Obj *part2Ptr,
	    const int flags)
}
declare 253 {
    Tcl_Obj *TclPtrSetVar(Tcl_Interp *interp, Tcl_Var varPtr,
	    Tcl_Var arrayPtr, Tcl_Obj *part1Ptr, Tcl_Obj *part2Ptr,
	    Tcl_Obj *newValuePtr, const int flags)
}
declare 254 {
    Tcl_Obj *TclPtrIncrObjVar(Tcl_Interp *interp, Tcl_Var varPtr,
	    Tcl_Var arrayPtr, Tcl_Obj *part1Ptr, Tcl_Obj *part2Ptr,
	    Tcl_Obj *incrPtr, const int flags)
}
declare 255 {
    int	TclPtrObjMakeUpvar(Tcl_Interp *interp, Tcl_Var otherPtr,
	    Tcl_Obj *myNamePtr, int myFlags)
}
declare 256 {
    int	TclPtrUnsetVar(Tcl_Interp *interp, Tcl_Var varPtr, Tcl_Var arrayPtr,
	    Tcl_Obj *part1Ptr, Tcl_Obj *part2Ptr, const int flags)
}
declare 258 {
=======
declare 259 {
>>>>>>> ac2d4735
    void TclUnusedStubEntry(void)
}

##############################################################################

# Define the platform specific internal Tcl interface. These functions are
# only available on the designated platform.

interface tclIntPlat

################################
# Windows specific functions

declare 0 win {
    void TclWinConvertError(DWORD errCode)
}
declare 1 win {
    void TclWinConvertWSAError(DWORD errCode)
}
declare 2 win {
    struct servent *TclWinGetServByName(const char *nm,
	    const char *proto)
}
declare 3 win {
    int TclWinGetSockOpt(SOCKET s, int level, int optname,
	    char *optval, int *optlen)
}
declare 4 win {
    HINSTANCE TclWinGetTclInstance(void)
}
# new for 8.4.20+/8.5.12+ Cygwin only
declare 5 win {
    int TclUnixWaitForFile(int fd, int mask, int timeout)
}
# Removed in 8.1:
#  declare 5 win {
#      HINSTANCE TclWinLoadLibrary(char *name)
#  }
declare 6 win {
    unsigned short TclWinNToHS(unsigned short ns)
}
declare 7 win {
    int TclWinSetSockOpt(SOCKET s, int level, int optname,
	    const char *optval, int optlen)
}
declare 8 win {
    int TclpGetPid(Tcl_Pid pid)
}
declare 9 win {
    int TclWinGetPlatformId(void)
}
# new for 8.4.20+/8.5.12+ Cygwin only
declare 10 win {
    Tcl_DirEntry *TclpReaddir(TclDIR *dir)
}
# Removed in 8.3.1 (for Win32s only)
#declare 10 win {
#    int TclWinSynchSpawn(void *args, int type, void **trans, Tcl_Pid *pidPtr)
#}

# Pipe channel functions

declare 11 win {
    void TclGetAndDetachPids(Tcl_Interp *interp, Tcl_Channel chan)
}
declare 12 win {
    int TclpCloseFile(TclFile file)
}
declare 13 win {
    Tcl_Channel TclpCreateCommandChannel(TclFile readFile,
	    TclFile writeFile, TclFile errorFile, int numPids, Tcl_Pid *pidPtr)
}
declare 14 win {
    int TclpCreatePipe(TclFile *readPipe, TclFile *writePipe)
}
declare 15 win {
    int TclpCreateProcess(Tcl_Interp *interp, int argc,
	    const char **argv, TclFile inputFile, TclFile outputFile,
	    TclFile errorFile, Tcl_Pid *pidPtr)
}
# new for 8.4.20+/8.5.12+ Cygwin only
declare 16 win {
    int TclpIsAtty(int fd)
}
# Signature changed in 8.1:
#  declare 16 win {
#      TclFile TclpCreateTempFile(char *contents, Tcl_DString *namePtr)
#  }
#  declare 17 win {
#      char *TclpGetTZName(void)
#  }
# new for 8.5.12+ Cygwin only
declare 17 win {
    int TclUnixCopyFile(const char *src, const char *dst,
	    const Tcl_StatBuf *statBufPtr, int dontCopyAtts)
}
declare 18 win {
    TclFile TclpMakeFile(Tcl_Channel channel, int direction)
}
declare 19 win {
    TclFile TclpOpenFile(const char *fname, int mode)
}
declare 20 win {
    void TclWinAddProcess(HANDLE hProcess, DWORD id)
}
# new for 8.4.20+/8.5.12+
declare 21 win {
    char *TclpInetNtoa(struct in_addr addr)
}
# removed permanently for 8.4
#declare 21 win {
#    void TclpAsyncMark(Tcl_AsyncHandler async)
#}

# Added in 8.1:
declare 22 win {
    TclFile TclpCreateTempFile(const char *contents)
}
# Removed in 8.6:
#declare 23 win {
#    char *TclpGetTZName(int isdst)
#}
declare 24 win {
    char *TclWinNoBackslash(char *path)
}
# replaced by generic TclGetPlatform
#declare 25 win {
#    TclPlatformType *TclWinGetPlatform(void)
#}
declare 26 win {
    void TclWinSetInterfaces(int wide)
}

# Added in Tcl 8.3.3 / 8.4

declare 27 win {
    void TclWinFlushDirtyChannels(void)
}

# Added in 8.4.2

declare 28 win {
    void TclWinResetInterfaces(void)
}

################################
# Unix specific functions

# Pipe channel functions

declare 0 unix {
    void TclGetAndDetachPids(Tcl_Interp *interp, Tcl_Channel chan)
}
declare 1 unix {
    int TclpCloseFile(TclFile file)
}
declare 2 unix {
    Tcl_Channel TclpCreateCommandChannel(TclFile readFile,
	    TclFile writeFile, TclFile errorFile, int numPids, Tcl_Pid *pidPtr)
}
declare 3 unix {
    int TclpCreatePipe(TclFile *readPipe, TclFile *writePipe)
}
declare 4 unix {
    int TclpCreateProcess(Tcl_Interp *interp, int argc,
	    const char **argv, TclFile inputFile, TclFile outputFile,
	    TclFile errorFile, Tcl_Pid *pidPtr)
}
# Signature changed in 8.1:
#  declare 5 unix {
#      TclFile TclpCreateTempFile(char *contents, Tcl_DString *namePtr)
#  }
declare 6 unix {
    TclFile TclpMakeFile(Tcl_Channel channel, int direction)
}
declare 7 unix {
    TclFile TclpOpenFile(const char *fname, int mode)
}
declare 8 unix {
    int TclUnixWaitForFile(int fd, int mask, int timeout)
}

# Added in 8.1:

declare 9 unix {
    TclFile TclpCreateTempFile(const char *contents)
}

# Added in 8.4:

declare 10 unix {
    Tcl_DirEntry *TclpReaddir(TclDIR *dir)
}
# Slots 11 and 12 are forwarders for functions that were promoted to
# generic Stubs
declare 11 unix {
    struct tm *TclpLocaltime_unix(const time_t *clock)
}
declare 12 unix {
    struct tm *TclpGmtime_unix(const time_t *clock)
}
declare 13 unix {
    char *TclpInetNtoa(struct in_addr addr)
}

# Added in 8.5:

declare 14 unix {
    int TclUnixCopyFile(const char *src, const char *dst,
	    const Tcl_StatBuf *statBufPtr, int dontCopyAtts)
}

################################
# Mac OS X specific functions

declare 15 macosx {
    int TclMacOSXGetFileAttribute(Tcl_Interp *interp, int objIndex,
	    Tcl_Obj *fileName, Tcl_Obj **attributePtrPtr)
}
declare 16 macosx {
    int TclMacOSXSetFileAttribute(Tcl_Interp *interp, int objIndex,
	    Tcl_Obj *fileName, Tcl_Obj *attributePtr)
}
declare 17 macosx {
    int TclMacOSXCopyFileAttributes(const char *src, const char *dst,
	    const Tcl_StatBuf *statBufPtr)
}
declare 18 macosx {
    int TclMacOSXMatchType(Tcl_Interp *interp, const char *pathName,
	    const char *fileName, Tcl_StatBuf *statBufPtr,
	    Tcl_GlobTypeData *types)
}
declare 19 macosx {
    void TclMacOSXNotifierAddRunLoopMode(const void *runLoopMode)
}

declare 29 {win unix} {
    int TclWinCPUID(unsigned int index, unsigned int *regs)
}
# Added in 8.6; core of TclpOpenTemporaryFile
declare 30 {win unix} {
    int TclUnixOpenTemporaryFile(Tcl_Obj *dirObj, Tcl_Obj *basenameObj,
	    Tcl_Obj *extensionObj, Tcl_Obj *resultingNameObj)
}



# Local Variables:
# mode: tcl
# End:<|MERGE_RESOLUTION|>--- conflicted
+++ resolved
@@ -1013,7 +1013,6 @@
 	    char *bytes, int length, int flags)
 }
 
-<<<<<<< HEAD
 # Exporting of the internal API to variables.
 
 declare 252 {
@@ -1039,10 +1038,7 @@
     int	TclPtrUnsetVar(Tcl_Interp *interp, Tcl_Var varPtr, Tcl_Var arrayPtr,
 	    Tcl_Obj *part1Ptr, Tcl_Obj *part2Ptr, const int flags)
 }
-declare 258 {
-=======
 declare 259 {
->>>>>>> ac2d4735
     void TclUnusedStubEntry(void)
 }
 