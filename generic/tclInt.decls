# tclInt.decls --
#
#	This file contains the declarations for all unsupported
#	functions that are exported by the Tcl library.  This file
#	is used to generate the tclIntDecls.h, tclIntPlatDecls.h
#	and tclStubInit.c files
#
# Copyright © 1998-1999 Scriptics Corporation.
# Copyright © 2001 Kevin B. Kenny.  All rights reserved.
# Copyright © 2007 Daniel A. Steffen <das@users.sourceforge.net>
#
# See the file "license.terms" for information on usage and redistribution
# of this file, and for a DISCLAIMER OF ALL WARRANTIES.

library tcl

# Define the unsupported generic interfaces.

interface tclInt
scspec EXTERN

# Declare each of the functions in the unsupported internal Tcl
# interface.  These interfaces are allowed to changed between versions.
# Use at your own risk.  Note that the position of functions should not
# be changed between versions to avoid gratuitous incompatibilities.

declare 3 {
    void TclAllocateFreeObjects(void)
}
declare 5 {
    int TclCleanupChildren(Tcl_Interp *interp, int numPids, Tcl_Pid *pidPtr,
	    Tcl_Channel errorChan)
}
declare 6 {
    void TclCleanupCommand(Command *cmdPtr)
}
declare 7 {
    size_t TclCopyAndCollapse(size_t count, const char *src, char *dst)
}
# TclCreatePipeline unofficially exported for use by BLT.
declare 9 {
<<<<<<< HEAD
    int TclCreatePipeline(Tcl_Interp *interp, size_t argc, const char **argv,
=======
    size_t TclCreatePipeline(Tcl_Interp *interp, size_t argc, const char **argv,
>>>>>>> bf552f0a
	    Tcl_Pid **pidArrayPtr, TclFile *inPipePtr, TclFile *outPipePtr,
	    TclFile *errFilePtr)
}
declare 10 {
    int TclCreateProc(Tcl_Interp *interp, Namespace *nsPtr,
	    const char *procName,
	    Tcl_Obj *argsPtr, Tcl_Obj *bodyPtr, Proc **procPtrPtr)
}
declare 11 {
    void TclDeleteCompiledLocalVars(Interp *iPtr, CallFrame *framePtr)
}
declare 12 {
    void TclDeleteVars(Interp *iPtr, TclVarHashTable *tablePtr)
}
declare 14 {
    int TclDumpMemoryInfo(void *clientData, int flags)
}
declare 16 {
    void TclExprFloatError(Tcl_Interp *interp, double value)
}
declare 22 {
    int TclFindElement(Tcl_Interp *interp, const char *listStr,
	    int listLength, const char **elementPtr, const char **nextPtr,
	    size_t *sizePtr, int *bracePtr)
}
declare 23 {
    Proc *TclFindProc(Interp *iPtr, const char *procName)
}
# Replaced with macro (see tclInt.h) in Tcl 8.5.0, restored in 8.5.10
declare 24 {
    size_t TclFormatInt(char *buffer, Tcl_WideInt n)
}
declare 25 {
    void TclFreePackageInfo(Interp *iPtr)
}
declare 28 {
    Tcl_Channel TclpGetDefaultStdChannel(int type)
}
declare 31 {
    const char *TclGetExtension(const char *name)
}
declare 32 {
    int TclGetFrame(Tcl_Interp *interp, const char *str,
	    CallFrame **framePtrPtr)
}
declare 38 {
    int TclGetNamespaceForQualName(Tcl_Interp *interp, const char *qualName,
	    Namespace *cxtNsPtr, int flags, Namespace **nsPtrPtr,
	    Namespace **altNsPtrPtr, Namespace **actualCxtPtrPtr,
	    const char **simpleNamePtr)
}
declare 39 {
    TclObjCmdProcType TclGetObjInterpProc(void)
}
declare 40 {
    int TclGetOpenMode(Tcl_Interp *interp, const char *str, int *seekFlagPtr)
}
declare 41 {
    Tcl_Command TclGetOriginalCommand(Tcl_Command command)
}
declare 42 {
    const char *TclpGetUserHome(const char *name, Tcl_DString *bufferPtr)
}
declare 45 {
    int TclHideUnsafeCommands(Tcl_Interp *interp)
}
declare 46 {
    int TclInExit(void)
}
declare 51 {
    int TclInterpInit(Tcl_Interp *interp)
}
declare 53 {
    int TclInvokeObjectCommand(void *clientData, Tcl_Interp *interp,
	    int argc, const char **argv)
}
declare 54 {
    int TclInvokeStringCommand(void *clientData, Tcl_Interp *interp,
	    int objc, Tcl_Obj *const objv[])
}
declare 55 {
    Proc *TclIsProc(Command *cmdPtr)
}
declare 58 {
    Var *TclLookupVar(Tcl_Interp *interp, const char *part1, const char *part2,
	    int flags, const char *msg, int createPart1, int createPart2,
	    Var **arrayPtrPtr)
}
declare 60 {
    int TclNeedSpace(const char *start, const char *end)
}
declare 61 {
    Tcl_Obj *TclNewProcBodyObj(Proc *procPtr)
}
declare 62 {
    int TclObjCommandComplete(Tcl_Obj *cmdPtr)
}
declare 63 {
    int TclObjInterpProc(void *clientData, Tcl_Interp *interp,
	    int objc, Tcl_Obj *const objv[])
}
declare 64 {
    int TclObjInvoke(Tcl_Interp *interp, int objc, Tcl_Obj *const objv[],
	    int flags)
}
declare 69 {
    void *TclpAlloc(size_t size)
}
declare 74 {
    void TclpFree(void *ptr)
}
declare 75 {
    unsigned long long TclpGetClicks(void)
}
declare 76 {
    unsigned long long TclpGetSeconds(void)
}
declare 81 {
    void *TclpRealloc(void *ptr, size_t size)
}
declare 89 {
    int TclPreventAliasLoop(Tcl_Interp *interp, Tcl_Interp *cmdInterp,
	    Tcl_Command cmd)
}
declare 91 {
    void TclProcCleanupProc(Proc *procPtr)
}
declare 92 {
    int TclProcCompileProc(Tcl_Interp *interp, Proc *procPtr,
	    Tcl_Obj *bodyPtr, Namespace *nsPtr, const char *description,
	    const char *procName)
}
declare 93 {
    void TclProcDeleteProc(void *clientData)
}
declare 96 {
    int TclRenameCommand(Tcl_Interp *interp, const char *oldName,
            const char *newName)
}
declare 97 {
    void TclResetShadowedCmdRefs(Tcl_Interp *interp, Command *newCmdPtr)
}
declare 98 {
    int TclServiceIdle(void)
}
# Removed in 9.0:
#declare 101 {
#    const char *TclSetPreInitScript(const char *string)
#}
declare 102 {
    void TclSetupEnv(Tcl_Interp *interp)
}
declare 103 {
    int TclSockGetPort(Tcl_Interp *interp, const char *str, const char *proto,
	    int *portPtr)
}
declare 108 {
    void TclTeardownNamespace(Namespace *nsPtr)
}
declare 109 {
    int TclUpdateReturnInfo(Interp *iPtr)
}
declare 110 {
    int TclSockMinimumBuffers(void *sock, int size)
}
# Removed in 8.1:
#  declare 110 {
#      char *TclWordEnd(char *start, char *lastChar, int nested, int *semiPtr)
#  }

# Procedures used in conjunction with Tcl namespaces. They are
# defined here instead of in tcl.decls since they are not stable yet.

declare 111 {
    void Tcl_AddInterpResolvers(Tcl_Interp *interp, const char *name,
	    Tcl_ResolveCmdProc *cmdProc, Tcl_ResolveVarProc *varProc,
	    Tcl_ResolveCompiledVarProc *compiledVarProc)
}
declare 118 {
    int Tcl_GetInterpResolvers(Tcl_Interp *interp, const char *name,
	    Tcl_ResolverInfo *resInfo)
}
declare 119 {
    int Tcl_GetNamespaceResolvers(Tcl_Namespace *namespacePtr,
	    Tcl_ResolverInfo *resInfo)
}
declare 120 {
    Tcl_Var Tcl_FindNamespaceVar(Tcl_Interp *interp, const char *name,
	    Tcl_Namespace *contextNsPtr, int flags)
}
declare 126 {
    void Tcl_GetVariableFullName(Tcl_Interp *interp, Tcl_Var variable,
	    Tcl_Obj *objPtr)
}
declare 128 {
    void Tcl_PopCallFrame(Tcl_Interp *interp)
}
declare 129 {
    int Tcl_PushCallFrame(Tcl_Interp *interp, Tcl_CallFrame *framePtr,
	    Tcl_Namespace *nsPtr, int isProcCallFrame)
}
declare 130 {
    int Tcl_RemoveInterpResolvers(Tcl_Interp *interp, const char *name)
}
declare 131 {
    void Tcl_SetNamespaceResolvers(Tcl_Namespace *namespacePtr,
	    Tcl_ResolveCmdProc *cmdProc, Tcl_ResolveVarProc *varProc,
	    Tcl_ResolveCompiledVarProc *compiledVarProc)
}
declare 132 {
    int TclpHasSockets(Tcl_Interp *interp)
}
declare 138 {
    const char *TclGetEnv(const char *name, Tcl_DString *valuePtr)
}
# This is used by TclX, but should otherwise be considered private
declare 141 {
    const char *TclpGetCwd(Tcl_Interp *interp, Tcl_DString *cwdPtr)
}
declare 142 {
    int TclSetByteCodeFromAny(Tcl_Interp *interp, Tcl_Obj *objPtr,
	    CompileHookProc *hookProc, void *clientData)
}
declare 143 {
    int TclAddLiteralObj(struct CompileEnv *envPtr, Tcl_Obj *objPtr,
	    LiteralEntry **litPtrPtr)
}
declare 144 {
    void TclHideLiteral(Tcl_Interp *interp, struct CompileEnv *envPtr,
	    int index)
}
declare 145 {
    const struct AuxDataType *TclGetAuxDataType(const char *typeName)
}
declare 146 {
    TclHandle TclHandleCreate(void *ptr)
}
declare 147 {
    void TclHandleFree(TclHandle handle)
}
declare 148 {
    TclHandle TclHandlePreserve(TclHandle handle)
}
declare 149 {
    void TclHandleRelease(TclHandle handle)
}
declare 150 {
    int TclRegAbout(Tcl_Interp *interp, Tcl_RegExp re)
}
declare 151 {
    void TclRegExpRangeUniChar(Tcl_RegExp re, size_t index, size_t *startPtr,
	    size_t *endPtr)
}
declare 152 {
    void TclSetLibraryPath(Tcl_Obj *pathPtr)
}
declare 153 {
    Tcl_Obj *TclGetLibraryPath(void)
}
declare 156 {
    void TclRegError(Tcl_Interp *interp, const char *msg,
	    int status)
}
declare 157 {
    Var *TclVarTraceExists(Tcl_Interp *interp, const char *varName)
}
declare 161 {
    int TclChannelTransform(Tcl_Interp *interp, Tcl_Channel chan,
	    Tcl_Obj *cmdObjPtr)
}
declare 162 {
    void TclChannelEventScriptInvoker(void *clientData, int flags)
}

# ALERT: The result of 'TclGetInstructionTable' is actually a
# "const InstructionDesc*" but we do not want to describe this structure in
# "tclInt.h". It is described in "tclCompile.h". Use a cast to the
# correct type when calling this procedure.

declare 163 {
    const void *TclGetInstructionTable(void)
}

# ALERT: The argument of 'TclExpandCodeArray' is actually a
# "CompileEnv*" but we do not want to describe this structure in
# "tclInt.h". It is described in "tclCompile.h".

declare 164 {
    void TclExpandCodeArray(void *envPtr)
}

# These functions are vfs aware, but are generally only useful internally.
declare 165 {
    void TclpSetInitialEncodings(void)
}

# New function due to TIP #33
declare 166 {
    int TclListObjSetElement(Tcl_Interp *interp, Tcl_Obj *listPtr,
	    size_t index, Tcl_Obj *valuePtr)
}

# variant of Tcl_UtfNCmp that takes n as bytes, not chars
declare 169 {
    int TclpUtfNcmp2(const char *s1, const char *s2, size_t n)
}
declare 170 {
    int TclCheckInterpTraces(Tcl_Interp *interp, const char *command,
	    size_t numChars, Command *cmdPtr, int result, int traceFlags,
	    int objc, Tcl_Obj *const objv[])
}
declare 171 {
    int TclCheckExecutionTraces(Tcl_Interp *interp, const char *command,
	    size_t numChars, Command *cmdPtr, int result, int traceFlags,
	    int objc, Tcl_Obj *const objv[])
}
declare 172 {
    int TclInThreadExit(void)
}
declare 173 {
    int TclUniCharMatch(const Tcl_UniChar *string, size_t strLen,
	    const Tcl_UniChar *pattern, size_t ptnLen, int flags)
}
declare 175 {
    int TclCallVarTraces(Interp *iPtr, Var *arrayPtr, Var *varPtr,
	    const char *part1, const char *part2, int flags, int leaveErrMsg)
}
declare 176 {
    void TclCleanupVar(Var *varPtr, Var *arrayPtr)
}
declare 177 {
    void TclVarErrMsg(Tcl_Interp *interp, const char *part1, const char *part2,
	    const char *operation, const char *reason)
}
declare 198 {
    int TclObjGetFrame(Tcl_Interp *interp, Tcl_Obj *objPtr,
	    CallFrame **framePtrPtr)
}
# 200-208 exported for use by the test suite [Bug 1054748]
declare 200 {
    int TclpObjRemoveDirectory(Tcl_Obj *pathPtr, int recursive,
	Tcl_Obj **errorPtr)
}
declare 201 {
    int TclpObjCopyDirectory(Tcl_Obj *srcPathPtr, Tcl_Obj *destPathPtr,
	Tcl_Obj **errorPtr)
}
declare 202 {
    int TclpObjCreateDirectory(Tcl_Obj *pathPtr)
}
declare 203 {
    int TclpObjDeleteFile(Tcl_Obj *pathPtr)
}
declare 204 {
    int TclpObjCopyFile(Tcl_Obj *srcPathPtr, Tcl_Obj *destPathPtr)
}
declare 205 {
    int TclpObjRenameFile(Tcl_Obj *srcPathPtr, Tcl_Obj *destPathPtr)
}
declare 206 {
    int TclpObjStat(Tcl_Obj *pathPtr, Tcl_StatBuf *buf)
}
declare 207 {
    int TclpObjAccess(Tcl_Obj *pathPtr, int mode)
}
declare 208 {
    Tcl_Channel TclpOpenFileChannel(Tcl_Interp *interp,
	    Tcl_Obj *pathPtr, int mode, int permissions)
}
declare 212 {
    void TclpFindExecutable(const char *argv0)
}
declare 213 {
    Tcl_Obj *TclGetObjNameOfExecutable(void)
}
declare 214 {
    void TclSetObjNameOfExecutable(Tcl_Obj *name, Tcl_Encoding encoding)
}
declare 215 {
    void *TclStackAlloc(Tcl_Interp *interp, size_t numBytes)
}
declare 216 {
    void TclStackFree(Tcl_Interp *interp, void *freePtr)
}
declare 217 {
    int TclPushStackFrame(Tcl_Interp *interp, Tcl_CallFrame **framePtrPtr,
            Tcl_Namespace *namespacePtr, int isProcCallFrame)
}
declare 218 {
    void TclPopStackFrame(Tcl_Interp *interp)
}

# for use in tclTest.c
declare 224 {
    TclPlatformType *TclGetPlatform(void)
}
declare 225 {
    Tcl_Obj *TclTraceDictPath(Tcl_Interp *interp, Tcl_Obj *rootPtr,
	    size_t keyc, Tcl_Obj *const keyv[], int flags)
}
declare 226 {
    int TclObjBeingDeleted(Tcl_Obj *objPtr)
}
declare 227 {
    void TclSetNsPath(Namespace *nsPtr, size_t pathLength,
            Tcl_Namespace *pathAry[])
}
declare 229 {
    int	TclPtrMakeUpvar(Tcl_Interp *interp, Var *otherP1Ptr,
	    const char *myName, int myFlags, int index)
}
declare 230 {
    Var *TclObjLookupVar(Tcl_Interp *interp, Tcl_Obj *part1Ptr,
	    const char *part2, int flags, const char *msg,
	    int createPart1, int createPart2, Var **arrayPtrPtr)
}
declare 231 {
    int	TclGetNamespaceFromObj(Tcl_Interp *interp, Tcl_Obj *objPtr,
	    Tcl_Namespace **nsPtrPtr)
}

# Bits and pieces of TIP#280's guts
declare 232 {
    int TclEvalObjEx(Tcl_Interp *interp, Tcl_Obj *objPtr, int flags,
	    const CmdFrame *invoker, int word)
}
declare 233 {
    void TclGetSrcInfoForPc(CmdFrame *contextPtr)
}

# Exports for VarReform compat: Itcl, XOTcl like to peek into our varTables :(
declare 234 {
    Var *TclVarHashCreateVar(TclVarHashTable *tablePtr, const char *key,
             int *newPtr)
}
declare 235 {
    void TclInitVarHashTable(TclVarHashTable *tablePtr, Namespace *nsPtr)
}
# TIP 542
declare 236 {
    void TclAppendUnicodeToObj(Tcl_Obj *objPtr,
	    const Tcl_UniChar *unicode, size_t length)
}

# TIP #285: Script cancellation support.
declare 237 {
    int TclResetCancellation(Tcl_Interp *interp, int force)
}

# NRE functions for "rogue" extensions to exploit NRE; they will need to
# include NRE.h too.
declare 238 {
    int TclNRInterpProc(void *clientData, Tcl_Interp *interp,
	    int objc, Tcl_Obj *const objv[])
}
declare 239 {
    int TclNRInterpProcCore(Tcl_Interp *interp, Tcl_Obj *procNameObj,
			    size_t skip, ProcErrorProc *errorProc)
}
declare 240 {
    int TclNRRunCallbacks(Tcl_Interp *interp, int result,
	      struct NRE_callback *rootPtr)
}
declare 241 {
    int TclNREvalObjEx(Tcl_Interp *interp, Tcl_Obj *objPtr, int flags,
	    const CmdFrame *invoker, int word)
}
declare 242 {
    int TclNREvalObjv(Tcl_Interp *interp, size_t objc,
	      Tcl_Obj *const objv[], int flags, Command *cmdPtr)
}

# Tcl_Obj leak detection support.
declare 243 {
    void TclDbDumpActiveObjects(FILE *outFile)
}

# Functions to make things better for itcl
declare 244 {
    Tcl_HashTable *TclGetNamespaceChildTable(Tcl_Namespace *nsPtr)
}
declare 245 {
    Tcl_HashTable *TclGetNamespaceCommandTable(Tcl_Namespace *nsPtr)
}
declare 246 {
    int TclInitRewriteEnsemble(Tcl_Interp *interp, size_t numRemoved,
	    size_t numInserted, Tcl_Obj *const *objv)
}
declare 247 {
    void TclResetRewriteEnsemble(Tcl_Interp *interp, int isRootEnsemble)
}

declare 248 {
    int TclCopyChannel(Tcl_Interp *interp, Tcl_Channel inChan,
	    Tcl_Channel outChan, long long toRead, Tcl_Obj *cmdPtr)
}

declare 249 {
    char *TclDoubleDigits(double dv, int ndigits, int flags,
			  int *decpt, int *signum, char **endPtr)
}
# TIP #285: Script cancellation support.
declare 250 {
    void TclSetChildCancelFlags(Tcl_Interp *interp, int flags, int force)
}

# Allow extensions for optimization
declare 251 {
    int TclRegisterLiteral(void *envPtr,
	    const char *bytes, size_t length, int flags)
}

# Exporting of the internal API to variables.

declare 252 {
    Tcl_Obj *TclPtrGetVar(Tcl_Interp *interp, Tcl_Var varPtr,
	    Tcl_Var arrayPtr, Tcl_Obj *part1Ptr, Tcl_Obj *part2Ptr,
	    int flags)
}
declare 253 {
    Tcl_Obj *TclPtrSetVar(Tcl_Interp *interp, Tcl_Var varPtr,
	    Tcl_Var arrayPtr, Tcl_Obj *part1Ptr, Tcl_Obj *part2Ptr,
	    Tcl_Obj *newValuePtr, int flags)
}
declare 254 {
    Tcl_Obj *TclPtrIncrObjVar(Tcl_Interp *interp, Tcl_Var varPtr,
	    Tcl_Var arrayPtr, Tcl_Obj *part1Ptr, Tcl_Obj *part2Ptr,
	    Tcl_Obj *incrPtr, int flags)
}
declare 255 {
    int	TclPtrObjMakeUpvar(Tcl_Interp *interp, Tcl_Var otherPtr,
	    Tcl_Obj *myNamePtr, int myFlags)
}
declare 256 {
    int	TclPtrUnsetVar(Tcl_Interp *interp, Tcl_Var varPtr, Tcl_Var arrayPtr,
	    Tcl_Obj *part1Ptr, Tcl_Obj *part2Ptr, int flags)
}
declare 257 {
    void TclStaticLibrary(Tcl_Interp *interp, const char *prefix,
	    Tcl_LibraryInitProc *initProc, Tcl_LibraryInitProc *safeInitProc)
}

# TIP 431: temporary directory creation function
declare 258 {
    Tcl_Obj *TclpCreateTemporaryDirectory(Tcl_Obj *dirObj,
	    Tcl_Obj *basenameObj)
}


##############################################################################

# Define the platform specific internal Tcl interface. These functions are
# only available on the designated platform.

interface tclIntPlat

################################
# Platform specific functions

# Removed in 9.0
#declare 0 {unix win} {
#    void TclWinConvertError(unsigned errCode)
#}
declare 1 {
    int TclpCloseFile(TclFile file)
}
declare 2 {
    Tcl_Channel TclpCreateCommandChannel(TclFile readFile,
	    TclFile writeFile, TclFile errorFile, int numPids, Tcl_Pid *pidPtr)
}
declare 3 {
    int TclpCreatePipe(TclFile *readPipe, TclFile *writePipe)
}
declare 4 {
    void *TclWinGetTclInstance(void)
}
declare 5 {
    int TclUnixWaitForFile(int fd, int mask, int timeout)
}
declare 6 {
    TclFile TclpMakeFile(Tcl_Channel channel, int direction)
}
declare 7 {
    TclFile TclpOpenFile(const char *fname, int mode)
}
declare 8 {
    size_t TclpGetPid(Tcl_Pid pid)
}
declare 9 {
    TclFile TclpCreateTempFile(const char *contents)
}
declare 11 {
    void TclGetAndDetachPids(Tcl_Interp *interp, Tcl_Channel chan)
}
declare 15 {
    int TclpCreateProcess(Tcl_Interp *interp, size_t argc,
	    const char **argv, TclFile inputFile, TclFile outputFile,
	    TclFile errorFile, Tcl_Pid *pidPtr)
}
declare 16 {
    int TclpIsAtty(int fd)
}
declare 17 {
    int TclUnixCopyFile(const char *src, const char *dst,
	    const Tcl_StatBuf *statBufPtr, int dontCopyAtts)
}
declare 20 {
    void TclWinAddProcess(void *hProcess, size_t id)
}
declare 24 {
    char *TclWinNoBackslash(char *path)
}
declare 27 {
    void TclWinFlushDirtyChannels(void)
}
declare 29 {
    int TclWinCPUID(int index, int *regs)
}
declare 30 {
    int TclUnixOpenTemporaryFile(Tcl_Obj *dirObj, Tcl_Obj *basenameObj,
	    Tcl_Obj *extensionObj, Tcl_Obj *resultingNameObj)
}

# Local Variables:
# mode: tcl
# End:<|MERGE_RESOLUTION|>--- conflicted
+++ resolved
@@ -40,11 +40,7 @@
 }
 # TclCreatePipeline unofficially exported for use by BLT.
 declare 9 {
-<<<<<<< HEAD
-    int TclCreatePipeline(Tcl_Interp *interp, size_t argc, const char **argv,
-=======
     size_t TclCreatePipeline(Tcl_Interp *interp, size_t argc, const char **argv,
->>>>>>> bf552f0a
 	    Tcl_Pid **pidArrayPtr, TclFile *inPipePtr, TclFile *outPipePtr,
 	    TclFile *errFilePtr)
 }
