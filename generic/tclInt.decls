# tclInt.decls --
#
#	This file contains the declarations for all unsupported
#	functions that are exported by the Tcl library.  This file
#	is used to generate the tclIntDecls.h, tclIntPlatDecls.h
#	and tclStubInit.c files
#
# Copyright (c) 1998-1999 by Scriptics Corporation.
# Copyright (c) 2001 by Kevin B. Kenny.  All rights reserved.
# Copyright (c) 2007 Daniel A. Steffen <das@users.sourceforge.net>
#
# See the file "license.terms" for information on usage and redistribution
# of this file, and for a DISCLAIMER OF ALL WARRANTIES.

library tcl

# Define the unsupported generic interfaces.

interface tclInt

# Declare each of the functions in the unsupported internal Tcl
# interface.  These interfaces are allowed to changed between versions.
# Use at your own risk.  Note that the position of functions should not
# be changed between versions to avoid gratuitous incompatibilities.

# Replaced by Tcl_FSAccess in 8.4:
#declare 0 {
#    int TclAccess(const char *path, int mode)
#}
#declare 1 {
#    int TclAccessDeleteProc(TclAccessProc_ *proc)
#}
#declare 2 {
#    int TclAccessInsertProc(TclAccessProc_ *proc)
#}
declare 3 {
    void TclAllocateFreeObjects(void)
}
# Replaced by TclpChdir in 8.1:
#  declare 4 {
#      int TclChdir(Tcl_Interp *interp, char *dirName)
#  }
declare 5 {
    int TclCleanupChildren(Tcl_Interp *interp, int numPids, Tcl_Pid *pidPtr,
	    Tcl_Channel errorChan)
}
declare 6 {
    void TclCleanupCommand(Command *cmdPtr)
}
declare 7 {
    int TclCopyAndCollapse(int count, const char *src, char *dst)
}
declare 8 {
    int TclCopyChannelOld(Tcl_Interp *interp, Tcl_Channel inChan,
	    Tcl_Channel outChan, int toRead, Tcl_Obj *cmdPtr)
}

# TclCreatePipeline unofficially exported for use by BLT.

declare 9 {
    int TclCreatePipeline(Tcl_Interp *interp, int argc, const char **argv,
	    Tcl_Pid **pidArrayPtr, TclFile *inPipePtr, TclFile *outPipePtr,
	    TclFile *errFilePtr)
}
declare 10 {
    int TclCreateProc(Tcl_Interp *interp, Namespace *nsPtr,
	    const char *procName,
	    Tcl_Obj *argsPtr, Tcl_Obj *bodyPtr, Proc **procPtrPtr)
}
declare 11 {
    void TclDeleteCompiledLocalVars(Interp *iPtr, CallFrame *framePtr)
}
declare 12 {
    void TclDeleteVars(Interp *iPtr, TclVarHashTable *tablePtr)
}
# Removed in 8.5
#declare 13 {
#    int TclDoGlob(Tcl_Interp *interp, char *separators,
#	    Tcl_DString *headPtr, char *tail, Tcl_GlobTypeData *types)
#}
declare 14 {
    int TclDumpMemoryInfo(ClientData clientData, int flags)
}
# Removed in 8.1:
#  declare 15 {
#      void TclExpandParseValue(ParseValue *pvPtr, int needed)
#  }
declare 16 {
    void TclExprFloatError(Tcl_Interp *interp, double value)
}
# Removed in 8.4
#declare 17 {
#    int TclFileAttrsCmd(Tcl_Interp *interp, int objc, Tcl_Obj *const objv[])
#}
#declare 18 {
#    int TclFileCopyCmd(Tcl_Interp *interp, int argc, char **argv)
#}
#declare 19 {
#    int TclFileDeleteCmd(Tcl_Interp *interp, int argc, char **argv)
#}
#declare 20 {
#    int TclFileMakeDirsCmd(Tcl_Interp *interp, int argc, char **argv)
#}
#declare 21 {
#    int TclFileRenameCmd(Tcl_Interp *interp, int argc, char **argv)
#}
declare 22 {
    int TclFindElement(Tcl_Interp *interp, const char *listStr,
	    int listLength, const char **elementPtr, const char **nextPtr,
	    int *sizePtr, int *bracePtr)
}
declare 23 {
    Proc *TclFindProc(Interp *iPtr, const char *procName)
}
# Replaced with macro (see tclInt.h) in Tcl 8.5.0, restored in 8.5.10
declare 24 {
    int TclFormatInt(char *buffer, long n)
}
declare 25 {
    void TclFreePackageInfo(Interp *iPtr)
}
# Removed in 8.1:
#  declare 26 {
#      char *TclGetCwd(Tcl_Interp *interp)
#  }
# Removed in 8.5
#declare 27 {
#    int TclGetDate(char *p, unsigned long now, long zone,
#	    unsigned long *timePtr)
#}
declare 28 {
    Tcl_Channel TclpGetDefaultStdChannel(int type)
}
# Removed in 8.4b2:
#declare 29 {
#    Tcl_Obj *TclGetElementOfIndexedArray(Tcl_Interp *interp,
#	    int localIndex, Tcl_Obj *elemPtr, int flags)
#}
# Replaced by char *TclGetEnv(const char *name, Tcl_DString *valuePtr) in 8.1:
#  declare 30 {
#      char *TclGetEnv(const char *name)
#  }
declare 31 {
    const char *TclGetExtension(const char *name)
}
declare 32 {
    int TclGetFrame(Tcl_Interp *interp, const char *str,
	    CallFrame **framePtrPtr)
}
# Removed in Tcl 8.5
#declare 33 {
#    TclCmdProcType TclGetInterpProc(void)
#}
declare 34 {
    int TclGetIntForIndex(Tcl_Interp *interp, Tcl_Obj *objPtr,
	    int endValue, int *indexPtr)
}
# Removed in 8.4b2:
#declare 35 {
#    Tcl_Obj *TclGetIndexedScalar(Tcl_Interp *interp, int localIndex,
#	    int flags)
#}
# Removed in 8.6a2
#declare 36 {
#    int TclGetLong(Tcl_Interp *interp, const char *str, long *longPtr)
#}
declare 37 {
    int TclGetLoadedPackages(Tcl_Interp *interp, const char *targetName)
}
declare 38 {
    int TclGetNamespaceForQualName(Tcl_Interp *interp, const char *qualName,
	    Namespace *cxtNsPtr, int flags, Namespace **nsPtrPtr,
	    Namespace **altNsPtrPtr, Namespace **actualCxtPtrPtr,
	    const char **simpleNamePtr)
}
declare 39 {
    TclObjCmdProcType TclGetObjInterpProc(void)
}
declare 40 {
    int TclGetOpenMode(Tcl_Interp *interp, const char *str, int *seekFlagPtr)
}
declare 41 {
    Tcl_Command TclGetOriginalCommand(Tcl_Command command)
}
declare 42 {
    CONST86 char *TclpGetUserHome(const char *name, Tcl_DString *bufferPtr)
}
# Removed in Tcl 8.5a2
#declare 43 {
#    int TclGlobalInvoke(Tcl_Interp *interp, int argc, CONST84 char **argv,
#	    int flags)
#}
declare 44 {
    int TclGuessPackageName(const char *fileName, Tcl_DString *bufPtr)
}
declare 45 {
    int TclHideUnsafeCommands(Tcl_Interp *interp)
}
declare 46 {
    int TclInExit(void)
}
# Removed in 8.4b2:
#declare 47 {
#    Tcl_Obj *TclIncrElementOfIndexedArray(Tcl_Interp *interp,
#	    int localIndex, Tcl_Obj *elemPtr, long incrAmount)
#}
# Removed in 8.4b2:
#declare 48 {
#    Tcl_Obj *TclIncrIndexedScalar(Tcl_Interp *interp, int localIndex,
#	    long incrAmount)
#}
#declare 49 {
#    Tcl_Obj *TclIncrVar2(Tcl_Interp *interp, Tcl_Obj *part1Ptr,
#	    Tcl_Obj *part2Ptr, long incrAmount, int part1NotParsed)
#}
declare 50 {
    void TclInitCompiledLocals(Tcl_Interp *interp, CallFrame *framePtr,
	    Namespace *nsPtr)
}
declare 51 {
    int TclInterpInit(Tcl_Interp *interp)
}
# Removed in Tcl 8.5a2
#declare 52 {
#    int TclInvoke(Tcl_Interp *interp, int argc, CONST84 char **argv,
#	    int flags)
#}
declare 53 {
    int TclInvokeObjectCommand(ClientData clientData, Tcl_Interp *interp,
	    int argc, CONST84 char **argv)
}
declare 54 {
    int TclInvokeStringCommand(ClientData clientData, Tcl_Interp *interp,
	    int objc, Tcl_Obj *const objv[])
}
declare 55 {
    Proc *TclIsProc(Command *cmdPtr)
}
# Replaced with TclpLoadFile in 8.1:
#  declare 56 {
#      int TclLoadFile(Tcl_Interp *interp, char *fileName, char *sym1,
#  	    char *sym2, Tcl_PackageInitProc **proc1Ptr,
#  	    Tcl_PackageInitProc **proc2Ptr)
#  }
# Signature changed to take a length in 8.1:
#  declare 57 {
#      int TclLooksLikeInt(char *p)
#  }
declare 58 {
    Var *TclLookupVar(Tcl_Interp *interp, const char *part1, const char *part2,
	    int flags, const char *msg, int createPart1, int createPart2,
	    Var **arrayPtrPtr)
}
# Replaced by Tcl_FSMatchInDirectory in 8.4
#declare 59 {
#    int TclpMatchFiles(Tcl_Interp *interp, char *separators,
#	    Tcl_DString *dirPtr, char *pattern, char *tail)
#}
declare 60 {
    int TclNeedSpace(const char *start, const char *end)
}
declare 61 {
    Tcl_Obj *TclNewProcBodyObj(Proc *procPtr)
}
declare 62 {
    int TclObjCommandComplete(Tcl_Obj *cmdPtr)
}
declare 63 {
    int TclObjInterpProc(ClientData clientData, Tcl_Interp *interp,
	    int objc, Tcl_Obj *const objv[])
}
declare 64 {
    int TclObjInvoke(Tcl_Interp *interp, int objc, Tcl_Obj *const objv[],
	    int flags)
}
# Removed in Tcl 8.5a2
#declare 65 {
#    int TclObjInvokeGlobal(Tcl_Interp *interp, int objc,
#	    Tcl_Obj *const objv[], int flags)
#}
#declare 66 {
#    int TclOpenFileChannelDeleteProc(TclOpenFileChannelProc_ *proc)
#}
#declare 67 {
#    int TclOpenFileChannelInsertProc(TclOpenFileChannelProc_ *proc)
#}
# Replaced by Tcl_FSAccess in 8.4:
#declare 68 {
#    int TclpAccess(const char *path, int mode)
#}
declare 69 {
    char *TclpAlloc(unsigned int size)
}
#declare 70 {
#    int TclpCopyFile(const char *source, const char *dest)
#}
#declare 71 {
#    int TclpCopyDirectory(const char *source, const char *dest,
#	    Tcl_DString *errorPtr)
#}
#declare 72 {
#    int TclpCreateDirectory(const char *path)
#}
#declare 73 {
#    int TclpDeleteFile(const char *path)
#}
declare 74 {
    void TclpFree(char *ptr)
}
declare 75 {
    unsigned long TclpGetClicks(void)
}
declare 76 {
    unsigned long TclpGetSeconds(void)
}

# deprecated
declare 77 {
    void TclpGetTime(Tcl_Time *time)
}
# Removed in 8.6:
#declare 78 {
#    int TclpGetTimeZone(unsigned long time)
#}
# Replaced by Tcl_FSListVolumes in 8.4:
#declare 79 {
#    int TclpListVolumes(Tcl_Interp *interp)
#}
# Replaced by Tcl_FSOpenFileChannel in 8.4:
#declare 80 {
#    Tcl_Channel TclpOpenFileChannel(Tcl_Interp *interp, char *fileName,
#	    char *modeString, int permissions)
#}
declare 81 {
    char *TclpRealloc(char *ptr, unsigned int size)
}
#declare 82 {
#    int TclpRemoveDirectory(const char *path, int recursive,
#	    Tcl_DString *errorPtr)
#}
#declare 83 {
#    int TclpRenameFile(const char *source, const char *dest)
#}
# Removed in 8.1:
#  declare 84 {
#      int TclParseBraces(Tcl_Interp *interp, char *str, char **termPtr,
#  	    ParseValue *pvPtr)
#  }
#  declare 85 {
#      int TclParseNestedCmd(Tcl_Interp *interp, char *str, int flags,
#  	    char **termPtr, ParseValue *pvPtr)
#  }
#  declare 86 {
#      int TclParseQuotes(Tcl_Interp *interp, char *str, int termChar,
#  	    int flags, char **termPtr, ParseValue *pvPtr)
#  }
#  declare 87 {
#      void TclPlatformInit(Tcl_Interp *interp)
#  }
declare 88 {
    char *TclPrecTraceProc(ClientData clientData, Tcl_Interp *interp,
	    const char *name1, const char *name2, int flags)
}
declare 89 {
    int TclPreventAliasLoop(Tcl_Interp *interp, Tcl_Interp *cmdInterp,
	    Tcl_Command cmd)
}
# Removed in 8.1 (only available if compiled with TCL_COMPILE_DEBUG):
#  declare 90 {
#      void TclPrintByteCodeObj(Tcl_Interp *interp, Tcl_Obj *objPtr)
#  }
declare 91 {
    void TclProcCleanupProc(Proc *procPtr)
}
declare 92 {
    int TclProcCompileProc(Tcl_Interp *interp, Proc *procPtr,
	    Tcl_Obj *bodyPtr, Namespace *nsPtr, const char *description,
	    const char *procName)
}
declare 93 {
    void TclProcDeleteProc(ClientData clientData)
}
# Removed in Tcl 8.5:
#declare 94 {
#    int TclProcInterpProc(ClientData clientData, Tcl_Interp *interp,
#	    int argc, const char **argv)
#}
# Replaced by Tcl_FSStat in 8.4:
#declare 95 {
#    int TclpStat(const char *path, Tcl_StatBuf *buf)
#}
declare 96 {
    int TclRenameCommand(Tcl_Interp *interp, const char *oldName,
            const char *newName)
}
declare 97 {
    void TclResetShadowedCmdRefs(Tcl_Interp *interp, Command *newCmdPtr)
}
declare 98 {
    int TclServiceIdle(void)
}
# Removed in 8.4b2:
#declare 99 {
#    Tcl_Obj *TclSetElementOfIndexedArray(Tcl_Interp *interp, int localIndex,
#	    Tcl_Obj *elemPtr, Tcl_Obj *objPtr, int flags)
#}
# Removed in 8.4b2:
#declare 100 {
#    Tcl_Obj *TclSetIndexedScalar(Tcl_Interp *interp, int localIndex,
#	    Tcl_Obj *objPtr, int flags)
#}
declare 101 {
    CONST86 char *TclSetPreInitScript(const char *string)
}
declare 102 {
    void TclSetupEnv(Tcl_Interp *interp)
}
declare 103 {
    int TclSockGetPort(Tcl_Interp *interp, const char *str, const char *proto,
	    int *portPtr)
}
declare 104 {
    int TclSockMinimumBuffersOld(int sock, int size)
}
# Replaced by Tcl_FSStat in 8.4:
#declare 105 {
#    int TclStat(const char *path, Tcl_StatBuf *buf)
#}
#declare 106 {
#    int TclStatDeleteProc(TclStatProc_ *proc)
#}
#declare 107 {
#    int TclStatInsertProc(TclStatProc_ *proc)
#}
declare 108 {
    void TclTeardownNamespace(Namespace *nsPtr)
}
declare 109 {
    int TclUpdateReturnInfo(Interp *iPtr)
}
declare 110 {
    int TclSockMinimumBuffers(void *sock, int size)
}
# Removed in 8.1:
#  declare 110 {
#      char *TclWordEnd(char *start, char *lastChar, int nested, int *semiPtr)
#  }

# Procedures used in conjunction with Tcl namespaces. They are
# defined here instead of in tcl.decls since they are not stable yet.

declare 111 {
    void Tcl_AddInterpResolvers(Tcl_Interp *interp, const char *name,
	    Tcl_ResolveCmdProc *cmdProc, Tcl_ResolveVarProc *varProc,
	    Tcl_ResolveCompiledVarProc *compiledVarProc)
}
declare 112 {
    int Tcl_AppendExportList(Tcl_Interp *interp, Tcl_Namespace *nsPtr,
	    Tcl_Obj *objPtr)
}
declare 113 {
    Tcl_Namespace *Tcl_CreateNamespace(Tcl_Interp *interp, const char *name,
	    ClientData clientData, Tcl_NamespaceDeleteProc *deleteProc)
}
declare 114 {
    void Tcl_DeleteNamespace(Tcl_Namespace *nsPtr)
}
declare 115 {
    int Tcl_Export(Tcl_Interp *interp, Tcl_Namespace *nsPtr,
	    const char *pattern, int resetListFirst)
}
declare 116 {
    Tcl_Command Tcl_FindCommand(Tcl_Interp *interp, const char *name,
	    Tcl_Namespace *contextNsPtr, int flags)
}
declare 117 {
    Tcl_Namespace *Tcl_FindNamespace(Tcl_Interp *interp, const char *name,
	    Tcl_Namespace *contextNsPtr, int flags)
}
declare 118 {
    int Tcl_GetInterpResolvers(Tcl_Interp *interp, const char *name,
	    Tcl_ResolverInfo *resInfo)
}
declare 119 {
    int Tcl_GetNamespaceResolvers(Tcl_Namespace *namespacePtr,
	    Tcl_ResolverInfo *resInfo)
}
declare 120 {
    Tcl_Var Tcl_FindNamespaceVar(Tcl_Interp *interp, const char *name,
	    Tcl_Namespace *contextNsPtr, int flags)
}
declare 121 {
    int Tcl_ForgetImport(Tcl_Interp *interp, Tcl_Namespace *nsPtr,
	    const char *pattern)
}
declare 122 {
    Tcl_Command Tcl_GetCommandFromObj(Tcl_Interp *interp, Tcl_Obj *objPtr)
}
declare 123 {
    void Tcl_GetCommandFullName(Tcl_Interp *interp, Tcl_Command command,
	    Tcl_Obj *objPtr)
}
declare 124 {
    Tcl_Namespace *Tcl_GetCurrentNamespace(Tcl_Interp *interp)
}
declare 125 {
    Tcl_Namespace *Tcl_GetGlobalNamespace(Tcl_Interp *interp)
}
declare 126 {
    void Tcl_GetVariableFullName(Tcl_Interp *interp, Tcl_Var variable,
	    Tcl_Obj *objPtr)
}
declare 127 {
    int Tcl_Import(Tcl_Interp *interp, Tcl_Namespace *nsPtr,
	    const char *pattern, int allowOverwrite)
}
declare 128 {
    void Tcl_PopCallFrame(Tcl_Interp *interp)
}
declare 129 {
    int Tcl_PushCallFrame(Tcl_Interp *interp, Tcl_CallFrame *framePtr,
	    Tcl_Namespace *nsPtr, int isProcCallFrame)
}
declare 130 {
    int Tcl_RemoveInterpResolvers(Tcl_Interp *interp, const char *name)
}
declare 131 {
    void Tcl_SetNamespaceResolvers(Tcl_Namespace *namespacePtr,
	    Tcl_ResolveCmdProc *cmdProc, Tcl_ResolveVarProc *varProc,
	    Tcl_ResolveCompiledVarProc *compiledVarProc)
}
declare 132 {
    int TclpHasSockets(Tcl_Interp *interp)
}
declare 133 {
    struct tm *TclpGetDate(const time_t *time, int useGMT)
}
# Removed in 8.5
#declare 134 {
#    size_t TclpStrftime(char *s, size_t maxsize, const char *format,
#	    const struct tm *t, int useGMT)
#}
#declare 135 {
#    int TclpCheckStackSpace(void)
#}

# Added in 8.1:

#declare 137 {
#   int TclpChdir(const char *dirName)
#}
declare 138 {
    CONST84_RETURN char *TclGetEnv(const char *name, Tcl_DString *valuePtr)
}
#declare 139 {
#    int TclpLoadFile(Tcl_Interp *interp, char *fileName, char *sym1,
#	    char *sym2, Tcl_PackageInitProc **proc1Ptr,
#	    Tcl_PackageInitProc **proc2Ptr, ClientData *clientDataPtr)
#}
#declare 140 {
#    int TclLooksLikeInt(const char *bytes, int length)
#}
# This is used by TclX, but should otherwise be considered private
declare 141 {
    CONST84_RETURN char *TclpGetCwd(Tcl_Interp *interp, Tcl_DString *cwdPtr)
}
declare 142 {
    int TclSetByteCodeFromAny(Tcl_Interp *interp, Tcl_Obj *objPtr,
	    CompileHookProc *hookProc, ClientData clientData)
}
declare 143 {
    int TclAddLiteralObj(struct CompileEnv *envPtr, Tcl_Obj *objPtr,
	    LiteralEntry **litPtrPtr)
}
declare 144 {
    void TclHideLiteral(Tcl_Interp *interp, struct CompileEnv *envPtr,
	    int index)
}
declare 145 {
    const struct AuxDataType *TclGetAuxDataType(const char *typeName)
}
declare 146 {
    TclHandle TclHandleCreate(void *ptr)
}
declare 147 {
    void TclHandleFree(TclHandle handle)
}
declare 148 {
    TclHandle TclHandlePreserve(TclHandle handle)
}
declare 149 {
    void TclHandleRelease(TclHandle handle)
}

# Added for Tcl 8.2

declare 150 {
    int TclRegAbout(Tcl_Interp *interp, Tcl_RegExp re)
}
declare 151 {
    void TclRegExpRangeUniChar(Tcl_RegExp re, int index, int *startPtr,
	    int *endPtr)
}
declare 152 {
    void TclSetLibraryPath(Tcl_Obj *pathPtr)
}
declare 153 {
    Tcl_Obj *TclGetLibraryPath(void)
}

# moved to tclTest.c (static) in 8.3.2/8.4a2
#declare 154 {
#    int TclTestChannelCmd(ClientData clientData,
#    Tcl_Interp *interp, int argc, char **argv)
#}
#declare 155 {
#    int TclTestChannelEventCmd(ClientData clientData,
#	     Tcl_Interp *interp, int argc, char **argv)
#}

declare 156 {
    void TclRegError(Tcl_Interp *interp, const char *msg,
	    int status)
}
declare 157 {
    Var *TclVarTraceExists(Tcl_Interp *interp, const char *varName)
}
# REMOVED (except from stub table) - use public Tcl_SetStartupScript()
declare 158 {
    void TclSetStartupScriptFileName(const char *filename)
}
# REMOVED (except from stub table) - use public Tcl_GetStartupScript()
declare 159 {
    const char *TclGetStartupScriptFileName(void)
}
#declare 160 {
#    int TclpMatchFilesTypes(Tcl_Interp *interp, char *separators,
#	    Tcl_DString *dirPtr, char *pattern, char *tail,
#	    GlobTypeData *types)
#}

# new in 8.3.2/8.4a2
declare 161 {
    int TclChannelTransform(Tcl_Interp *interp, Tcl_Channel chan,
	    Tcl_Obj *cmdObjPtr)
}
declare 162 {
    void TclChannelEventScriptInvoker(ClientData clientData, int flags)
}

# ALERT: The result of 'TclGetInstructionTable' is actually a
# "const InstructionDesc*" but we do not want to describe this structure in
# "tclInt.h". It is described in "tclCompile.h". Use a cast to the
# correct type when calling this procedure.

declare 163 {
    const void *TclGetInstructionTable(void)
}

# ALERT: The argument of 'TclExpandCodeArray' is actually a
# "CompileEnv*" but we do not want to describe this structure in
# "tclInt.h". It is described in "tclCompile.h".

declare 164 {
    void TclExpandCodeArray(void *envPtr)
}

# These functions are vfs aware, but are generally only useful internally.
declare 165 {
    void TclpSetInitialEncodings(void)
}

# New function due to TIP #33
declare 166 {
    int TclListObjSetElement(Tcl_Interp *interp, Tcl_Obj *listPtr,
	    int index, Tcl_Obj *valuePtr)
}

# VFS-aware versions of Tcl*StartupScriptFileName (158 and 159 above)
# REMOVED (except from stub table) - use public Tcl_SetStartupScript()
declare 167 {
    void TclSetStartupScriptPath(Tcl_Obj *pathPtr)
}
# REMOVED (except from stub table) - use public Tcl_GetStartupScript()
declare 168 {
    Tcl_Obj *TclGetStartupScriptPath(void)
}
# variant of Tcl_UtfNCmp that takes n as bytes, not chars
declare 169 {
    int TclpUtfNcmp2(const char *s1, const char *s2, unsigned long n)
}
declare 170 {
    int TclCheckInterpTraces(Tcl_Interp *interp, const char *command,
	    int numChars, Command *cmdPtr, int result, int traceFlags,
	    int objc, Tcl_Obj *const objv[])
}
declare 171 {
    int TclCheckExecutionTraces(Tcl_Interp *interp, const char *command,
	    int numChars, Command *cmdPtr, int result, int traceFlags,
	    int objc, Tcl_Obj *const objv[])
}
declare 172 {
    int TclInThreadExit(void)
}

# added for 8.4.2

declare 173 {
    int TclUniCharMatch(const Tcl_UniChar *string, int strLen,
	    const Tcl_UniChar *pattern, int ptnLen, int flags)
}

# added for 8.4.3

#declare 174 {
#    Tcl_Obj *TclIncrWideVar2(Tcl_Interp *interp, Tcl_Obj *part1Ptr,
#	    Tcl_Obj *part2Ptr, Tcl_WideInt wideIncrAmount, int part1NotParsed)
#}

# Factoring out of trace code

declare 175 {
    int TclCallVarTraces(Interp *iPtr, Var *arrayPtr, Var *varPtr,
	    const char *part1, const char *part2, int flags, int leaveErrMsg)
}
declare 176 {
    void TclCleanupVar(Var *varPtr, Var *arrayPtr)
}
declare 177 {
    void TclVarErrMsg(Tcl_Interp *interp, const char *part1, const char *part2,
	    const char *operation, const char *reason)
}
# TIP 338 made these public - now declared in tcl.h too
declare 178 {
    void Tcl_SetStartupScript(Tcl_Obj *pathPtr, const char *encodingName)
}
declare 179 {
    Tcl_Obj *Tcl_GetStartupScript(const char **encodingNamePtr)
}

# REMOVED
# Allocate lists without copying arrays
# declare 180 {
#    Tcl_Obj *TclNewListObjDirect(int objc, Tcl_Obj **objv)
# }
#declare 181 {
#    Tcl_Obj *TclDbNewListObjDirect(int objc, Tcl_Obj **objv,
#	    const char *file, int line)
#}

# TclpGmtime and TclpLocaltime promoted to the generic interface from unix

declare 182 {
     struct tm *TclpLocaltime(const time_t *clock)
}
declare 183 {
     struct tm *TclpGmtime(const time_t *clock)
}

# For the new "Thread Storage" subsystem.

### REMOVED on grounds it should never have been exposed. All these
### functions are now either static in tclThreadStorage.c or
### MODULE_SCOPE.
# declare 184 {
#      void TclThreadStorageLockInit(void)
# }
# declare 185 {
#      void TclThreadStorageLock(void)
# }
# declare 186 {
#      void TclThreadStorageUnlock(void)
# }
# declare 187 {
#      void TclThreadStoragePrint(FILE *outFile, int flags)
# }
# declare 188 {
#      Tcl_HashTable *TclThreadStorageGetHashTable(Tcl_ThreadId id)
# }
# declare 189 {
#      Tcl_HashTable *TclThreadStorageInit(Tcl_ThreadId id, void *reserved)
# }
# declare 190 {
#      void TclThreadStorageDataKeyInit(Tcl_ThreadDataKey *keyPtr)
# }
# declare 191 {
#      void *TclThreadStorageDataKeyGet(Tcl_ThreadDataKey *keyPtr)
# }
# declare 192 {
#      void TclThreadStorageDataKeySet(Tcl_ThreadDataKey *keyPtr, void *data)
# }
# declare 193 {
#      void TclFinalizeThreadStorageThread(Tcl_ThreadId id)
# }
# declare 194 {
#      void TclFinalizeThreadStorage(void)
# }
# declare 195 {
#      void TclFinalizeThreadStorageData(Tcl_ThreadDataKey *keyPtr)
# }
# declare 196 {
#      void TclFinalizeThreadStorageDataKey(Tcl_ThreadDataKey *keyPtr)
# }

#
# Added in tcl8.5a5 for compiler/executor experimentation.
# Disabled in Tcl 8.5.1; experiments terminated. :/
#
#declare 197 {
#    int TclCompEvalObj(Tcl_Interp *interp, Tcl_Obj *objPtr,
#		        const CmdFrame *invoker, int word)
#}
declare 198 {
    int TclObjGetFrame(Tcl_Interp *interp, Tcl_Obj *objPtr,
	    CallFrame **framePtrPtr)
}

#declare 199 {
#    int TclMatchIsTrivial(const char *pattern)
#}

# 200-208 exported for use by the test suite [Bug 1054748]
declare 200 {
    int TclpObjRemoveDirectory(Tcl_Obj *pathPtr, int recursive,
	Tcl_Obj **errorPtr)
}
declare 201 {
    int TclpObjCopyDirectory(Tcl_Obj *srcPathPtr, Tcl_Obj *destPathPtr,
	Tcl_Obj **errorPtr)
}
declare 202 {
    int TclpObjCreateDirectory(Tcl_Obj *pathPtr)
}
declare 203 {
    int TclpObjDeleteFile(Tcl_Obj *pathPtr)
}
declare 204 {
    int TclpObjCopyFile(Tcl_Obj *srcPathPtr, Tcl_Obj *destPathPtr)
}
declare 205 {
    int TclpObjRenameFile(Tcl_Obj *srcPathPtr, Tcl_Obj *destPathPtr)
}
declare 206 {
    int TclpObjStat(Tcl_Obj *pathPtr, Tcl_StatBuf *buf)
}
declare 207 {
    int TclpObjAccess(Tcl_Obj *pathPtr, int mode)
}
declare 208 {
    Tcl_Channel TclpOpenFileChannel(Tcl_Interp *interp,
	    Tcl_Obj *pathPtr, int mode, int permissions)
}
# Made public by TIP 258
#declare 209 {
#    Tcl_Obj *TclGetEncodingSearchPath(void)
#}
#declare 210 {
#    int TclSetEncodingSearchPath(Tcl_Obj *searchPath)
#}
#declare 211 {
#    const char *TclpGetEncodingNameFromEnvironment(Tcl_DString *bufPtr)
#}
declare 212 {
    void TclpFindExecutable(const char *argv0)
}
declare 213 {
    Tcl_Obj *TclGetObjNameOfExecutable(void)
}
declare 214 {
    void TclSetObjNameOfExecutable(Tcl_Obj *name, Tcl_Encoding encoding)
}
declare 215 {
    void *TclStackAlloc(Tcl_Interp *interp, int numBytes)
}
declare 216 {
    void TclStackFree(Tcl_Interp *interp, void *freePtr)
}
declare 217 {
    int TclPushStackFrame(Tcl_Interp *interp, Tcl_CallFrame **framePtrPtr,
            Tcl_Namespace *namespacePtr, int isProcCallFrame)
}
declare 218 {
    void TclPopStackFrame(Tcl_Interp *interp)
}

# for use in tclTest.c
declare 224 {
    TclPlatformType *TclGetPlatform(void)
}

#
declare 225 {
    Tcl_Obj *TclTraceDictPath(Tcl_Interp *interp, Tcl_Obj *rootPtr,
	    int keyc, Tcl_Obj *const keyv[], int flags)
}
declare 226 {
    int TclObjBeingDeleted(Tcl_Obj *objPtr)
}
declare 227 {
    void TclSetNsPath(Namespace *nsPtr, int pathLength,
            Tcl_Namespace *pathAry[])
}
#  Used to be needed for TclOO-extension; unneeded now that TclOO is in the
#  core and NRE-enabled
#  declare 228 {
#      int TclObjInterpProcCore(register Tcl_Interp *interp, Tcl_Obj *procNameObj,
#             int skip, ProcErrorProc *errorProc)
#  }
declare 229 {
    int	TclPtrMakeUpvar(Tcl_Interp *interp, Var *otherP1Ptr,
	    const char *myName, int myFlags, int index)
}
declare 230 {
    Var *TclObjLookupVar(Tcl_Interp *interp, Tcl_Obj *part1Ptr,
	    const char *part2, int flags, const char *msg,
	    const int createPart1, const int createPart2, Var **arrayPtrPtr)
}
declare 231 {
    int	TclGetNamespaceFromObj(Tcl_Interp *interp, Tcl_Obj *objPtr,
	    Tcl_Namespace **nsPtrPtr)
}

# Bits and pieces of TIP#280's guts
declare 232 {
    int TclEvalObjEx(Tcl_Interp *interp, Tcl_Obj *objPtr, int flags,
	    const CmdFrame *invoker, int word)
}
declare 233 {
    void TclGetSrcInfoForPc(CmdFrame *contextPtr)
}

# Exports for VarReform compat: Itcl, XOTcl like to peek into our varTables :(
declare 234 {
    Var *TclVarHashCreateVar(TclVarHashTable *tablePtr, const char *key,
             int *newPtr)
}
declare 235 {
    void TclInitVarHashTable(TclVarHashTable *tablePtr, Namespace *nsPtr)
}


# TIP 337 made this one public
declare 236 {
    void TclBackgroundException(Tcl_Interp *interp, int code)
}

# TIP #285: Script cancellation support.
declare 237 {
    int TclResetCancellation(Tcl_Interp *interp, int force)
}

# NRE functions for "rogue" extensions to exploit NRE; they will need to
# include NRE.h too.
declare 238 {
    int TclNRInterpProc(ClientData clientData, Tcl_Interp *interp,
	    int objc, Tcl_Obj *const objv[])
}
declare 239 {
    int TclNRInterpProcCore(Tcl_Interp *interp, Tcl_Obj *procNameObj,
			    int skip, ProcErrorProc *errorProc)
}
declare 240 {
    int TclNRRunCallbacks(Tcl_Interp *interp, int result,
	      struct NRE_callback *rootPtr)
}
declare 241 {
    int TclNREvalObjEx(Tcl_Interp *interp, Tcl_Obj *objPtr, int flags,
	    const CmdFrame *invoker, int word)
}
declare 242 {
    int TclNREvalObjv(Tcl_Interp *interp, int objc,
	      Tcl_Obj *const objv[], int flags, Command *cmdPtr)
}

# Tcl_Obj leak detection support.
declare 243 {
    void TclDbDumpActiveObjects(FILE *outFile)
}

# Functions to make things better for itcl
declare 244 {
    Tcl_HashTable *TclGetNamespaceChildTable(Tcl_Namespace *nsPtr)
}
declare 245 {
    Tcl_HashTable *TclGetNamespaceCommandTable(Tcl_Namespace *nsPtr)
}
declare 246 {
    int TclInitRewriteEnsemble(Tcl_Interp *interp, int numRemoved,
	    int numInserted, Tcl_Obj *const *objv)
}
declare 247 {
    void TclResetRewriteEnsemble(Tcl_Interp *interp, int isRootEnsemble)
}

declare 248 {
    int TclCopyChannel(Tcl_Interp *interp, Tcl_Channel inChan,
	    Tcl_Channel outChan, Tcl_WideInt toRead, Tcl_Obj *cmdPtr)
}

declare 249 {
    char *TclDoubleDigits(double dv, int ndigits, int flags,
			  int *decpt, int *signum, char **endPtr)
}
<<<<<<< HEAD
# TIP #285: Script cancellation support.
declare 250 {
    void TclSetSlaveCancelFlags(Tcl_Interp *interp, int flags, int force)
}

# Allow extensions for optimization
declare 251 {
    int TclRegisterLiteral(void *envPtr,
	    char *bytes, int length, int flags)
}

# Exporting of the internal API to variables.

declare 252 {
    Tcl_Obj *TclPtrGetVar(Tcl_Interp *interp, Tcl_Var varPtr,
	    Tcl_Var arrayPtr, Tcl_Obj *part1Ptr, Tcl_Obj *part2Ptr,
	    const int flags)
}
declare 253 {
    Tcl_Obj *TclPtrSetVar(Tcl_Interp *interp, Tcl_Var varPtr,
	    Tcl_Var arrayPtr, Tcl_Obj *part1Ptr, Tcl_Obj *part2Ptr,
	    Tcl_Obj *newValuePtr, const int flags)
}
declare 254 {
    Tcl_Obj *TclPtrIncrObjVar(Tcl_Interp *interp, Tcl_Var varPtr,
	    Tcl_Var arrayPtr, Tcl_Obj *part1Ptr, Tcl_Obj *part2Ptr,
	    Tcl_Obj *incrPtr, const int flags)
}
declare 255 {
    int	TclPtrObjMakeUpvar(Tcl_Interp *interp, Tcl_Var otherPtr,
	    Tcl_Obj *myNamePtr, int myFlags)
}
declare 256 {
    int	TclPtrUnsetVar(Tcl_Interp *interp, Tcl_Var varPtr, Tcl_Var arrayPtr,
	    Tcl_Obj *part1Ptr, Tcl_Obj *part2Ptr, const int flags)
}
=======

declare 258 {
    void TclUnusedStubEntry(void)
}

>>>>>>> c966136c

##############################################################################

# Define the platform specific internal Tcl interface. These functions are
# only available on the designated platform.

interface tclIntPlat

################################
# Windows specific functions

declare 0 win {
    void TclWinConvertError(DWORD errCode)
}
declare 1 win {
    void TclWinConvertWSAError(DWORD errCode)
}
declare 2 win {
    struct servent *TclWinGetServByName(const char *nm,
	    const char *proto)
}
declare 3 win {
    int TclWinGetSockOpt(SOCKET s, int level, int optname,
	    char *optval, int *optlen)
}
declare 4 win {
    HINSTANCE TclWinGetTclInstance(void)
}
# new for 8.4.20+/8.5.12+ Cygwin only
declare 5 win {
    int TclUnixWaitForFile(int fd, int mask, int timeout)
}
# Removed in 8.1:
#  declare 5 win {
#      HINSTANCE TclWinLoadLibrary(char *name)
#  }
declare 6 win {
    unsigned short TclWinNToHS(unsigned short ns)
}
declare 7 win {
    int TclWinSetSockOpt(SOCKET s, int level, int optname,
	    const char *optval, int optlen)
}
declare 8 win {
    int TclpGetPid(Tcl_Pid pid)
}
declare 9 win {
    int TclWinGetPlatformId(void)
}
# new for 8.4.20+/8.5.12+ Cygwin only
declare 10 win {
    Tcl_DirEntry *TclpReaddir(TclDIR *dir)
}
# Removed in 8.3.1 (for Win32s only)
#declare 10 win {
#    int TclWinSynchSpawn(void *args, int type, void **trans, Tcl_Pid *pidPtr)
#}

# Pipe channel functions

declare 11 win {
    void TclGetAndDetachPids(Tcl_Interp *interp, Tcl_Channel chan)
}
declare 12 win {
    int TclpCloseFile(TclFile file)
}
declare 13 win {
    Tcl_Channel TclpCreateCommandChannel(TclFile readFile,
	    TclFile writeFile, TclFile errorFile, int numPids, Tcl_Pid *pidPtr)
}
declare 14 win {
    int TclpCreatePipe(TclFile *readPipe, TclFile *writePipe)
}
declare 15 win {
    int TclpCreateProcess(Tcl_Interp *interp, int argc,
	    const char **argv, TclFile inputFile, TclFile outputFile,
	    TclFile errorFile, Tcl_Pid *pidPtr)
}
# new for 8.4.20+/8.5.12+ Cygwin only
declare 16 win {
    int TclpIsAtty(int fd)
}
# Signature changed in 8.1:
#  declare 16 win {
#      TclFile TclpCreateTempFile(char *contents, Tcl_DString *namePtr)
#  }
#  declare 17 win {
#      char *TclpGetTZName(void)
#  }
# new for 8.5.12+ Cygwin only
declare 17 win {
    int TclUnixCopyFile(const char *src, const char *dst,
	    const Tcl_StatBuf *statBufPtr, int dontCopyAtts)
}
declare 18 win {
    TclFile TclpMakeFile(Tcl_Channel channel, int direction)
}
declare 19 win {
    TclFile TclpOpenFile(const char *fname, int mode)
}
declare 20 win {
    void TclWinAddProcess(HANDLE hProcess, DWORD id)
}
# new for 8.4.20+/8.5.12+
declare 21 win {
    char *TclpInetNtoa(struct in_addr addr)
}
# removed permanently for 8.4
#declare 21 win {
#    void TclpAsyncMark(Tcl_AsyncHandler async)
#}

# Added in 8.1:
declare 22 win {
    TclFile TclpCreateTempFile(const char *contents)
}
# Removed in 8.6:
#declare 23 win {
#    char *TclpGetTZName(int isdst)
#}
declare 24 win {
    char *TclWinNoBackslash(char *path)
}
# replaced by generic TclGetPlatform
#declare 25 win {
#    TclPlatformType *TclWinGetPlatform(void)
#}
declare 26 win {
    void TclWinSetInterfaces(int wide)
}

# Added in Tcl 8.3.3 / 8.4

declare 27 win {
    void TclWinFlushDirtyChannels(void)
}

# Added in 8.4.2

declare 28 win {
    void TclWinResetInterfaces(void)
}

################################
# Unix specific functions

# Pipe channel functions

declare 0 unix {
    void TclGetAndDetachPids(Tcl_Interp *interp, Tcl_Channel chan)
}
declare 1 unix {
    int TclpCloseFile(TclFile file)
}
declare 2 unix {
    Tcl_Channel TclpCreateCommandChannel(TclFile readFile,
	    TclFile writeFile, TclFile errorFile, int numPids, Tcl_Pid *pidPtr)
}
declare 3 unix {
    int TclpCreatePipe(TclFile *readPipe, TclFile *writePipe)
}
declare 4 unix {
    int TclpCreateProcess(Tcl_Interp *interp, int argc,
	    const char **argv, TclFile inputFile, TclFile outputFile,
	    TclFile errorFile, Tcl_Pid *pidPtr)
}
# Signature changed in 8.1:
#  declare 5 unix {
#      TclFile TclpCreateTempFile(char *contents, Tcl_DString *namePtr)
#  }
declare 6 unix {
    TclFile TclpMakeFile(Tcl_Channel channel, int direction)
}
declare 7 unix {
    TclFile TclpOpenFile(const char *fname, int mode)
}
declare 8 unix {
    int TclUnixWaitForFile(int fd, int mask, int timeout)
}

# Added in 8.1:

declare 9 unix {
    TclFile TclpCreateTempFile(const char *contents)
}

# Added in 8.4:

declare 10 unix {
    Tcl_DirEntry *TclpReaddir(TclDIR *dir)
}
# Slots 11 and 12 are forwarders for functions that were promoted to
# generic Stubs
declare 11 unix {
    struct tm *TclpLocaltime_unix(const time_t *clock)
}
declare 12 unix {
    struct tm *TclpGmtime_unix(const time_t *clock)
}
declare 13 unix {
    char *TclpInetNtoa(struct in_addr addr)
}

# Added in 8.5:

declare 14 unix {
    int TclUnixCopyFile(const char *src, const char *dst,
	    const Tcl_StatBuf *statBufPtr, int dontCopyAtts)
}

################################
# Mac OS X specific functions

declare 15 macosx {
    int TclMacOSXGetFileAttribute(Tcl_Interp *interp, int objIndex,
	    Tcl_Obj *fileName, Tcl_Obj **attributePtrPtr)
}
declare 16 macosx {
    int TclMacOSXSetFileAttribute(Tcl_Interp *interp, int objIndex,
	    Tcl_Obj *fileName, Tcl_Obj *attributePtr)
}
declare 17 macosx {
    int TclMacOSXCopyFileAttributes(const char *src, const char *dst,
	    const Tcl_StatBuf *statBufPtr)
}
declare 18 macosx {
    int TclMacOSXMatchType(Tcl_Interp *interp, const char *pathName,
	    const char *fileName, Tcl_StatBuf *statBufPtr,
	    Tcl_GlobTypeData *types)
}
declare 19 macosx {
    void TclMacOSXNotifierAddRunLoopMode(const void *runLoopMode)
}

declare 29 {win unix} {
    int TclWinCPUID(unsigned int index, unsigned int *regs)
}
# Added in 8.6; core of TclpOpenTemporaryFile
declare 30 {win unix} {
    int TclUnixOpenTemporaryFile(Tcl_Obj *dirObj, Tcl_Obj *basenameObj,
	    Tcl_Obj *extensionObj, Tcl_Obj *resultingNameObj)
}



# Local Variables:
# mode: tcl
# End:<|MERGE_RESOLUTION|>--- conflicted
+++ resolved
@@ -1002,7 +1002,6 @@
     char *TclDoubleDigits(double dv, int ndigits, int flags,
 			  int *decpt, int *signum, char **endPtr)
 }
-<<<<<<< HEAD
 # TIP #285: Script cancellation support.
 declare 250 {
     void TclSetSlaveCancelFlags(Tcl_Interp *interp, int flags, int force)
@@ -1039,13 +1038,9 @@
     int	TclPtrUnsetVar(Tcl_Interp *interp, Tcl_Var varPtr, Tcl_Var arrayPtr,
 	    Tcl_Obj *part1Ptr, Tcl_Obj *part2Ptr, const int flags)
 }
-=======
-
 declare 258 {
     void TclUnusedStubEntry(void)
 }
-
->>>>>>> c966136c
  
 ##############################################################################
