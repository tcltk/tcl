# tclInt.decls --
#
#	This file contains the declarations for all unsupported
#	functions that are exported by the Tcl library.  This file
#	is used to generate the tclIntDecls.h, tclIntPlatDecls.h
#	and tclStubInit.c files
#
# Copyright (c) 1998-1999 by Scriptics Corporation.
# Copyright (c) 2001 by Kevin B. Kenny.  All rights reserved.
# Copyright (c) 2007 Daniel A. Steffen <das@users.sourceforge.net>
#
# See the file "license.terms" for information on usage and redistribution
# of this file, and for a DISCLAIMER OF ALL WARRANTIES.

library tcl

# Define the unsupported generic interfaces.

interface tclInt

# Declare each of the functions in the unsupported internal Tcl
# interface.  These interfaces are allowed to changed between versions.
# Use at your own risk.  Note that the position of functions should not
# be changed between versions to avoid gratuitous incompatibilities.

# Replaced by Tcl_FSAccess in 8.4:
#declare 0 {
#    int TclAccess(const char *path, int mode)
#}
#declare 1 {
#    int TclAccessDeleteProc(TclAccessProc_ *proc)
#}
#declare 2 {
#    int TclAccessInsertProc(TclAccessProc_ *proc)
#}
declare 3 {
    void TclAllocateFreeObjects(void)
}
# Replaced by TclpChdir in 8.1:
#  declare 4 {
#      int TclChdir(Tcl_Interp *interp, char *dirName)
#  }
declare 5 {
    int TclCleanupChildren(Tcl_Interp *interp, int numPids, Tcl_Pid *pidPtr,
	    Tcl_Channel errorChan)
}
declare 6 {
    void TclCleanupCommand(Command *cmdPtr)
}
declare 7 {
    size_t TclCopyAndCollapse(size_t count, const char *src, char *dst)
}
# Removed in 9.0:
#declare 8 {
#    int TclCopyChannelOld(Tcl_Interp *interp, Tcl_Channel inChan,
#	    Tcl_Channel outChan, int toRead, Tcl_Obj *cmdPtr)
#}

# TclCreatePipeline unofficially exported for use by BLT.

declare 9 {
    int TclCreatePipeline(Tcl_Interp *interp, int argc, const char **argv,
	    Tcl_Pid **pidArrayPtr, TclFile *inPipePtr, TclFile *outPipePtr,
	    TclFile *errFilePtr)
}
declare 10 {
    int TclCreateProc(Tcl_Interp *interp, Namespace *nsPtr,
	    const char *procName,
	    Tcl_Obj *argsPtr, Tcl_Obj *bodyPtr, Proc **procPtrPtr)
}
declare 11 {
    void TclDeleteCompiledLocalVars(Interp *iPtr, CallFrame *framePtr)
}
declare 12 {
    void TclDeleteVars(Interp *iPtr, TclVarHashTable *tablePtr)
}
# Removed in 8.5:
#declare 13 {
#    int TclDoGlob(Tcl_Interp *interp, char *separators,
#	    Tcl_DString *headPtr, char *tail, Tcl_GlobTypeData *types)
#}
declare 14 {
    int TclDumpMemoryInfo(void *clientData, int flags)
}
# Removed in 8.1:
#  declare 15 {
#      void TclExpandParseValue(ParseValue *pvPtr, int needed)
#  }
declare 16 {
    void TclExprFloatError(Tcl_Interp *interp, double value)
}
# Removed in 8.4:
#declare 17 {
#    int TclFileAttrsCmd(Tcl_Interp *interp, int objc, Tcl_Obj *const objv[])
#}
#declare 18 {
#    int TclFileCopyCmd(Tcl_Interp *interp, int argc, char **argv)
#}
#declare 19 {
#    int TclFileDeleteCmd(Tcl_Interp *interp, int argc, char **argv)
#}
#declare 20 {
#    int TclFileMakeDirsCmd(Tcl_Interp *interp, int argc, char **argv)
#}
#declare 21 {
#    int TclFileRenameCmd(Tcl_Interp *interp, int argc, char **argv)
#}
declare 22 {
    int TclFindElement(Tcl_Interp *interp, const char *listStr,
	    int listLength, const char **elementPtr, const char **nextPtr,
	    size_t *sizePtr, int *bracePtr)
}
declare 23 {
    Proc *TclFindProc(Interp *iPtr, const char *procName)
}
# Replaced with macro (see tclInt.h) in Tcl 8.5.0, restored in 8.5.10
declare 24 {
    size_t TclFormatInt(char *buffer, Tcl_WideInt n)
}
declare 25 {
    void TclFreePackageInfo(Interp *iPtr)
}
# Removed in 8.1:
#  declare 26 {
#      char *TclGetCwd(Tcl_Interp *interp)
#  }
# Removed in 8.5:
#declare 27 {
#    int TclGetDate(char *p, unsigned long now, long zone,
#	    unsigned long *timePtr)
#}
declare 28 {
    Tcl_Channel TclpGetDefaultStdChannel(int type)
}
# Removed in 8.4b2:
#declare 29 {
#    Tcl_Obj *TclGetElementOfIndexedArray(Tcl_Interp *interp,
#	    int localIndex, Tcl_Obj *elemPtr, int flags)
#}
# Replaced by char *TclGetEnv(const char *name, Tcl_DString *valuePtr) in 8.1:
#  declare 30 {
#      char *TclGetEnv(const char *name)
#  }
declare 31 {
    const char *TclGetExtension(const char *name)
}
declare 32 {
    int TclGetFrame(Tcl_Interp *interp, const char *str,
	    CallFrame **framePtrPtr)
}
# Removed in 8.5:
#declare 33 {
#    TclCmdProcType TclGetInterpProc(void)
#}
# Removed in 9.0:
#declare 34 {deprecated {Use Tcl_GetIntForIndex}} {
#    int TclGetIntForIndex(Tcl_Interp *interp, Tcl_Obj *objPtr,
#	    int endValue, int *indexPtr)
#}
# Removed in 8.4b2:
#declare 35 {
#    Tcl_Obj *TclGetIndexedScalar(Tcl_Interp *interp, int localIndex,
#	    int flags)
#}
# Removed in 8.6a2:
#declare 36 {
#    int TclGetLong(Tcl_Interp *interp, const char *str, long *longPtr)
#}
declare 37 {
    int TclGetLoadedPackages(Tcl_Interp *interp, const char *targetName)
}
declare 38 {
    int TclGetNamespaceForQualName(Tcl_Interp *interp, const char *qualName,
	    Namespace *cxtNsPtr, int flags, Namespace **nsPtrPtr,
	    Namespace **altNsPtrPtr, Namespace **actualCxtPtrPtr,
	    const char **simpleNamePtr)
}
declare 39 {
    TclObjCmdProcType TclGetObjInterpProc(void)
}
declare 40 {
    int TclGetOpenMode(Tcl_Interp *interp, const char *str, int *seekFlagPtr)
}
declare 41 {
    Tcl_Command TclGetOriginalCommand(Tcl_Command command)
}
declare 42 {
    const char *TclpGetUserHome(const char *name, Tcl_DString *bufferPtr)
}
# Removed in 8.5a2:
#declare 43 {
#    int TclGlobalInvoke(Tcl_Interp *interp, int argc, const char **argv,
#	    int flags)
#}
declare 44 {
    int TclGuessPackageName(const char *fileName, Tcl_DString *bufPtr)
}
declare 45 {
    int TclHideUnsafeCommands(Tcl_Interp *interp)
}
declare 46 {
    int TclInExit(void)
}
# Removed in 8.4b2:
#declare 47 {
#    Tcl_Obj *TclIncrElementOfIndexedArray(Tcl_Interp *interp,
#	    int localIndex, Tcl_Obj *elemPtr, long incrAmount)
#}
# Removed in 8.4b2:
#declare 48 {
#    Tcl_Obj *TclIncrIndexedScalar(Tcl_Interp *interp, int localIndex,
#	    long incrAmount)
#}
#declare 49 {
#    Tcl_Obj *TclIncrVar2(Tcl_Interp *interp, Tcl_Obj *part1Ptr,
#	    Tcl_Obj *part2Ptr, long incrAmount, int part1NotParsed)
#}
# Removed in 9.0:
#declare 50 {
#    void TclInitCompiledLocals(Tcl_Interp *interp, CallFrame *framePtr,
#	    Namespace *nsPtr)
#}
declare 51 {
    int TclInterpInit(Tcl_Interp *interp)
}
# Removed in 8.5a2:
#declare 52 {
#    int TclInvoke(Tcl_Interp *interp, int argc, const char **argv,
#	    int flags)
#}
declare 53 {
    int TclInvokeObjectCommand(void *clientData, Tcl_Interp *interp,
	    int argc, const char **argv)
}
declare 54 {
    int TclInvokeStringCommand(void *clientData, Tcl_Interp *interp,
	    int objc, Tcl_Obj *const objv[])
}
declare 55 {
    Proc *TclIsProc(Command *cmdPtr)
}
# Replaced with TclpLoadFile in 8.1:
#  declare 56 {
#      int TclLoadFile(Tcl_Interp *interp, char *fileName, char *sym1,
#  	    char *sym2, Tcl_PackageInitProc **proc1Ptr,
#  	    Tcl_PackageInitProc **proc2Ptr)
#  }
# Signature changed to take a length in 8.1:
#  declare 57 {
#      int TclLooksLikeInt(char *p)
#  }
declare 58 {
    Var *TclLookupVar(Tcl_Interp *interp, const char *part1, const char *part2,
	    int flags, const char *msg, int createPart1, int createPart2,
	    Var **arrayPtrPtr)
}
# Replaced by Tcl_FSMatchInDirectory in 8.4
#declare 59 {
#    int TclpMatchFiles(Tcl_Interp *interp, char *separators,
#	    Tcl_DString *dirPtr, char *pattern, char *tail)
#}
declare 60 {
    int TclNeedSpace(const char *start, const char *end)
}
declare 61 {
    Tcl_Obj *TclNewProcBodyObj(Proc *procPtr)
}
declare 62 {
    int TclObjCommandComplete(Tcl_Obj *cmdPtr)
}
declare 63 {
    int TclObjInterpProc(void *clientData, Tcl_Interp *interp,
	    int objc, Tcl_Obj *const objv[])
}
declare 64 {
    int TclObjInvoke(Tcl_Interp *interp, int objc, Tcl_Obj *const objv[],
	    int flags)
}
# Removed in 8.5a2:
#declare 65 {
#    int TclObjInvokeGlobal(Tcl_Interp *interp, int objc,
#	    Tcl_Obj *const objv[], int flags)
#}
#declare 66 {
#    int TclOpenFileChannelDeleteProc(TclOpenFileChannelProc_ *proc)
#}
#declare 67 {
#    int TclOpenFileChannelInsertProc(TclOpenFileChannelProc_ *proc)
#}
# Replaced by Tcl_FSAccess in 8.4:
#declare 68 {
#    int TclpAccess(const char *path, int mode)
#}
declare 69 {
    void *TclpAlloc(size_t size)
}
#declare 70 {
#    int TclpCopyFile(const char *source, const char *dest)
#}
#declare 71 {
#    int TclpCopyDirectory(const char *source, const char *dest,
#	    Tcl_DString *errorPtr)
#}
#declare 72 {
#    int TclpCreateDirectory(const char *path)
#}
#declare 73 {
#    int TclpDeleteFile(const char *path)
#}
declare 74 {
    void TclpFree(void *ptr)
}
declare 75 {
    Tcl_WideUInt TclpGetClicks(void)
}
declare 76 {
    Tcl_WideUInt TclpGetSeconds(void)
}

# Removed in 9.0:
#declare 77 {
#    void TclpGetTime(Tcl_Time *time)
#}
# Removed in 8.6:
#declare 78 {
#    int TclpGetTimeZone(unsigned long time)
#}
# Replaced by Tcl_FSListVolumes in 8.4:
#declare 79 {
#    int TclpListVolumes(Tcl_Interp *interp)
#}
# Replaced by Tcl_FSOpenFileChannel in 8.4:
#declare 80 {
#    Tcl_Channel TclpOpenFileChannel(Tcl_Interp *interp, char *fileName,
#	    char *modeString, int permissions)
#}
declare 81 {
    void *TclpRealloc(void *ptr, size_t size)
}
#declare 82 {
#    int TclpRemoveDirectory(const char *path, int recursive,
#	    Tcl_DString *errorPtr)
#}
#declare 83 {
#    int TclpRenameFile(const char *source, const char *dest)
#}
# Removed in 8.1:
#  declare 84 {
#      int TclParseBraces(Tcl_Interp *interp, char *str, char **termPtr,
#  	    ParseValue *pvPtr)
#  }
#  declare 85 {
#      int TclParseNestedCmd(Tcl_Interp *interp, char *str, int flags,
#  	    char **termPtr, ParseValue *pvPtr)
#  }
#  declare 86 {
#      int TclParseQuotes(Tcl_Interp *interp, char *str, int termChar,
#  	    int flags, char **termPtr, ParseValue *pvPtr)
#  }
#  declare 87 {
#      void TclPlatformInit(Tcl_Interp *interp)
#  }
# Removed in 9.0:
#declare 88 {
#    char *TclPrecTraceProc(void *clientData, Tcl_Interp *interp,
#	    const char *name1, const char *name2, int flags)
#}
declare 89 {
    int TclPreventAliasLoop(Tcl_Interp *interp, Tcl_Interp *cmdInterp,
	    Tcl_Command cmd)
}
# Removed in 8.1 (only available if compiled with TCL_COMPILE_DEBUG):
#  declare 90 {
#      void TclPrintByteCodeObj(Tcl_Interp *interp, Tcl_Obj *objPtr)
#  }
declare 91 {
    void TclProcCleanupProc(Proc *procPtr)
}
declare 92 {
    int TclProcCompileProc(Tcl_Interp *interp, Proc *procPtr,
	    Tcl_Obj *bodyPtr, Namespace *nsPtr, const char *description,
	    const char *procName)
}
declare 93 {
    void TclProcDeleteProc(void *clientData)
}
# Removed in 8.5:
#declare 94 {
#    int TclProcInterpProc(void *clientData, Tcl_Interp *interp,
#	    int argc, const char **argv)
#}
# Replaced by Tcl_FSStat in 8.4:
#declare 95 {
#    int TclpStat(const char *path, Tcl_StatBuf *buf)
#}
declare 96 {
    int TclRenameCommand(Tcl_Interp *interp, const char *oldName,
            const char *newName)
}
declare 97 {
    void TclResetShadowedCmdRefs(Tcl_Interp *interp, Command *newCmdPtr)
}
declare 98 {
    int TclServiceIdle(void)
}
# Removed in 8.4b2:
#declare 99 {
#    Tcl_Obj *TclSetElementOfIndexedArray(Tcl_Interp *interp, int localIndex,
#	    Tcl_Obj *elemPtr, Tcl_Obj *objPtr, int flags)
#}
# Removed in 8.4b2:
#declare 100 {
#    Tcl_Obj *TclSetIndexedScalar(Tcl_Interp *interp, int localIndex,
#	    Tcl_Obj *objPtr, int flags)
#}
declare 101 {
    const char *TclSetPreInitScript(const char *string)
}
declare 102 {
    void TclSetupEnv(Tcl_Interp *interp)
}
declare 103 {
    int TclSockGetPort(Tcl_Interp *interp, const char *str, const char *proto,
	    int *portPtr)
}
# Removed in 9.0:
#declare 104 {
#    int TclSockMinimumBuffersOld(int sock, int size)
#}
# Replaced by Tcl_FSStat in 8.4:
#declare 105 {
#    int TclStat(const char *path, Tcl_StatBuf *buf)
#}
#declare 106 {
#    int TclStatDeleteProc(TclStatProc_ *proc)
#}
#declare 107 {
#    int TclStatInsertProc(TclStatProc_ *proc)
#}
declare 108 {
    void TclTeardownNamespace(Namespace *nsPtr)
}
declare 109 {
    int TclUpdateReturnInfo(Interp *iPtr)
}
declare 110 {
    int TclSockMinimumBuffers(void *sock, int size)
}
# Removed in 8.1:
#  declare 110 {
#      char *TclWordEnd(char *start, char *lastChar, int nested, int *semiPtr)
#  }

# Procedures used in conjunction with Tcl namespaces. They are
# defined here instead of in tcl.decls since they are not stable yet.

declare 111 {
    void Tcl_AddInterpResolvers(Tcl_Interp *interp, const char *name,
	    Tcl_ResolveCmdProc *cmdProc, Tcl_ResolveVarProc *varProc,
	    Tcl_ResolveCompiledVarProc *compiledVarProc)
}
# Removed in 9.0:
#declare 112 {
#    int Tcl_AppendExportList(Tcl_Interp *interp, Tcl_Namespace *nsPtr,
#	    Tcl_Obj *objPtr)
#}
# Removed in 9.0:
#declare 113 {
#    Tcl_Namespace *Tcl_CreateNamespace(Tcl_Interp *interp, const char *name,
#	    void *clientData, Tcl_NamespaceDeleteProc *deleteProc)
#}
# Removed in 9.0:
#declare 114 {
#    void Tcl_DeleteNamespace(Tcl_Namespace *nsPtr)
#}
# Removed in 9.0:
#declare 115 {
#    int Tcl_Export(Tcl_Interp *interp, Tcl_Namespace *nsPtr,
#	    const char *pattern, int resetListFirst)
#}
# Removed in 9.0:
#declare 116 {
#    Tcl_Command Tcl_FindCommand(Tcl_Interp *interp, const char *name,
#	    Tcl_Namespace *contextNsPtr, int flags)
#}
# Removed in 9.0:
#declare 117 {
#    Tcl_Namespace *Tcl_FindNamespace(Tcl_Interp *interp, const char *name,
#	    Tcl_Namespace *contextNsPtr, int flags)
#}
declare 118 {
    int Tcl_GetInterpResolvers(Tcl_Interp *interp, const char *name,
	    Tcl_ResolverInfo *resInfo)
}
declare 119 {
    int Tcl_GetNamespaceResolvers(Tcl_Namespace *namespacePtr,
	    Tcl_ResolverInfo *resInfo)
}
declare 120 {
    Tcl_Var Tcl_FindNamespaceVar(Tcl_Interp *interp, const char *name,
	    Tcl_Namespace *contextNsPtr, int flags)
}
# Removed in 9.0:
#declare 121 {
#    int Tcl_ForgetImport(Tcl_Interp *interp, Tcl_Namespace *nsPtr,
#	    const char *pattern)
#}
# Removed in 9.0:
#declare 122 {
#    Tcl_Command Tcl_GetCommandFromObj(Tcl_Interp *interp, Tcl_Obj *objPtr)
#}
# Removed in 9.0:
#declare 123 {
#    void Tcl_GetCommandFullName(Tcl_Interp *interp, Tcl_Command command,
#	    Tcl_Obj *objPtr)
#}
# Removed in 9.0:
#declare 124 {
#    Tcl_Namespace *Tcl_GetCurrentNamespace(Tcl_Interp *interp)
#}
# Removed in 9.0:
#declare 125 {
#    Tcl_Namespace *Tcl_GetGlobalNamespace(Tcl_Interp *interp)
#}
declare 126 {
    void Tcl_GetVariableFullName(Tcl_Interp *interp, Tcl_Var variable,
	    Tcl_Obj *objPtr)
}
# Removed in 9.0:
#declare 127 {
#    int Tcl_Import(Tcl_Interp *interp, Tcl_Namespace *nsPtr,
#	    const char *pattern, int allowOverwrite)
#}
declare 128 {
    void Tcl_PopCallFrame(Tcl_Interp *interp)
}
declare 129 {
    int Tcl_PushCallFrame(Tcl_Interp *interp, Tcl_CallFrame *framePtr,
	    Tcl_Namespace *nsPtr, int isProcCallFrame)
}
declare 130 {
    int Tcl_RemoveInterpResolvers(Tcl_Interp *interp, const char *name)
}
declare 131 {
    void Tcl_SetNamespaceResolvers(Tcl_Namespace *namespacePtr,
	    Tcl_ResolveCmdProc *cmdProc, Tcl_ResolveVarProc *varProc,
	    Tcl_ResolveCompiledVarProc *compiledVarProc)
}
declare 132 {
    int TclpHasSockets(Tcl_Interp *interp)
}
# Removed in 9.0
#declare 133 {
#    struct tm *TclpGetDate(const time_t *time, int useGMT)
#}
# Removed in 8.5
#declare 134 {
#    size_t TclpStrftime(char *s, size_t maxsize, const char *format,
#	    const struct tm *t, int useGMT)
#}
#declare 135 {
#    int TclpCheckStackSpace(void)
#}

# Added in 8.1:

#declare 137 {
#   int TclpChdir(const char *dirName)
#}
declare 138 {
    const char *TclGetEnv(const char *name, Tcl_DString *valuePtr)
}
#declare 139 {
#    int TclpLoadFile(Tcl_Interp *interp, char *fileName, char *sym1,
#	    char *sym2, Tcl_PackageInitProc **proc1Ptr,
#	    Tcl_PackageInitProc **proc2Ptr, void **clientDataPtr)
#}
#declare 140 {
#    int TclLooksLikeInt(const char *bytes, int length)
#}
# This is used by TclX, but should otherwise be considered private
declare 141 {
    const char *TclpGetCwd(Tcl_Interp *interp, Tcl_DString *cwdPtr)
}
declare 142 {
    int TclSetByteCodeFromAny(Tcl_Interp *interp, Tcl_Obj *objPtr,
	    CompileHookProc *hookProc, void *clientData)
}
declare 143 {
    int TclAddLiteralObj(struct CompileEnv *envPtr, Tcl_Obj *objPtr,
	    LiteralEntry **litPtrPtr)
}
declare 144 {
    void TclHideLiteral(Tcl_Interp *interp, struct CompileEnv *envPtr,
	    int index)
}
declare 145 {
    const struct AuxDataType *TclGetAuxDataType(const char *typeName)
}
declare 146 {
    TclHandle TclHandleCreate(void *ptr)
}
declare 147 {
    void TclHandleFree(TclHandle handle)
}
declare 148 {
    TclHandle TclHandlePreserve(TclHandle handle)
}
declare 149 {
    void TclHandleRelease(TclHandle handle)
}

# Added for Tcl 8.2

declare 150 {
    int TclRegAbout(Tcl_Interp *interp, Tcl_RegExp re)
}
declare 151 {
    void TclRegExpRangeUniChar(Tcl_RegExp re, size_t index, size_t *startPtr,
	    size_t *endPtr)
}
declare 152 {
    void TclSetLibraryPath(Tcl_Obj *pathPtr)
}
declare 153 {
    Tcl_Obj *TclGetLibraryPath(void)
}

# moved to tclTest.c (static) in 8.3.2/8.4a2
#declare 154 {
#    int TclTestChannelCmd(void *clientData,
#    Tcl_Interp *interp, int argc, char **argv)
#}
#declare 155 {
#    int TclTestChannelEventCmd(void *clientData,
#	     Tcl_Interp *interp, int argc, char **argv)
#}

declare 156 {
    void TclRegError(Tcl_Interp *interp, const char *msg,
	    int status)
}
declare 157 {
    Var *TclVarTraceExists(Tcl_Interp *interp, const char *varName)
}
# REMOVED - use public Tcl_SetStartupScript()
#declare 158 {
#    void TclSetStartupScriptFileName(const char *filename)
#}
# REMOVED - use public Tcl_GetStartupScript()
#declare 159 {
#    const char *TclGetStartupScriptFileName(void)
#}
#declare 160 {
#    int TclpMatchFilesTypes(Tcl_Interp *interp, char *separators,
#	    Tcl_DString *dirPtr, char *pattern, char *tail,
#	    GlobTypeData *types)
#}

# new in 8.3.2/8.4a2
declare 161 {
    int TclChannelTransform(Tcl_Interp *interp, Tcl_Channel chan,
	    Tcl_Obj *cmdObjPtr)
}
declare 162 {
    void TclChannelEventScriptInvoker(void *clientData, int flags)
}

# ALERT: The result of 'TclGetInstructionTable' is actually a
# "const InstructionDesc*" but we do not want to describe this structure in
# "tclInt.h". It is described in "tclCompile.h". Use a cast to the
# correct type when calling this procedure.

declare 163 {
    const void *TclGetInstructionTable(void)
}

# ALERT: The argument of 'TclExpandCodeArray' is actually a
# "CompileEnv*" but we do not want to describe this structure in
# "tclInt.h". It is described in "tclCompile.h".

declare 164 {
    void TclExpandCodeArray(void *envPtr)
}

# These functions are vfs aware, but are generally only useful internally.
declare 165 {
    void TclpSetInitialEncodings(void)
}

# New function due to TIP #33
declare 166 {
    int TclListObjSetElement(Tcl_Interp *interp, Tcl_Obj *listPtr,
	    int index, Tcl_Obj *valuePtr)
}

# VFS-aware versions of Tcl*StartupScriptFileName (158 and 159 above)
# REMOVED - use public Tcl_SetStartupScript()
#declare 167 {
#    void TclSetStartupScriptPath(Tcl_Obj *pathPtr)
#}
# REMOVED - use public Tcl_GetStartupScript()
#declare 168 {
#    Tcl_Obj *TclGetStartupScriptPath(void)
#}
# variant of Tcl_UtfNCmp that takes n as bytes, not chars
declare 169 {
    int TclpUtfNcmp2(const char *s1, const char *s2, size_t n)
}
declare 170 {
    int TclCheckInterpTraces(Tcl_Interp *interp, const char *command,
	    size_t numChars, Command *cmdPtr, int result, int traceFlags,
	    int objc, Tcl_Obj *const objv[])
}
declare 171 {
    int TclCheckExecutionTraces(Tcl_Interp *interp, const char *command,
	    size_t numChars, Command *cmdPtr, int result, int traceFlags,
	    int objc, Tcl_Obj *const objv[])
}
declare 172 {
    int TclInThreadExit(void)
}

# added for 8.4.2

declare 173 {
    int TclUniCharMatch(const Tcl_UniChar *string, size_t strLen,
	    const Tcl_UniChar *pattern, size_t ptnLen, int flags)
}

# added for 8.4.3

#declare 174 {
#    Tcl_Obj *TclIncrWideVar2(Tcl_Interp *interp, Tcl_Obj *part1Ptr,
#	    Tcl_Obj *part2Ptr, Tcl_WideInt wideIncrAmount, int part1NotParsed)
#}

# Factoring out of trace code

declare 175 {
    int TclCallVarTraces(Interp *iPtr, Var *arrayPtr, Var *varPtr,
	    const char *part1, const char *part2, int flags, int leaveErrMsg)
}
declare 176 {
    void TclCleanupVar(Var *varPtr, Var *arrayPtr)
}
declare 177 {
    void TclVarErrMsg(Tcl_Interp *interp, const char *part1, const char *part2,
	    const char *operation, const char *reason)
}
# TIP 338 made these public - now declared in tcl.h
#declare 178 {
#    void Tcl_SetStartupScript(Tcl_Obj *pathPtr, const char *encodingName)
#}
#declare 179 {
#    Tcl_Obj *Tcl_GetStartupScript(const char **encodingNamePtr)
#}

# REMOVED
# Allocate lists without copying arrays
# declare 180 {
#    Tcl_Obj *TclNewListObjDirect(int objc, Tcl_Obj **objv)
# }
#declare 181 {
#    Tcl_Obj *TclDbNewListObjDirect(int objc, Tcl_Obj **objv,
#	    const char *file, int line)
#}

# Removed in 9.0
#declare 182 {
#     struct tm *TclpLocaltime(const time_t *clock)
#}
# Removed in 9.0
#declare 183 {
#     struct tm *TclpGmtime(const time_t *clock)
#}

# For the new "Thread Storage" subsystem.

### REMOVED on grounds it should never have been exposed. All these
### functions are now either static in tclThreadStorage.c or
### MODULE_SCOPE.
# declare 184 {
#      void TclThreadStorageLockInit(void)
# }
# declare 185 {
#      void TclThreadStorageLock(void)
# }
# declare 186 {
#      void TclThreadStorageUnlock(void)
# }
# declare 187 {
#      void TclThreadStoragePrint(FILE *outFile, int flags)
# }
# declare 188 {
#      Tcl_HashTable *TclThreadStorageGetHashTable(Tcl_ThreadId id)
# }
# declare 189 {
#      Tcl_HashTable *TclThreadStorageInit(Tcl_ThreadId id, void *reserved)
# }
# declare 190 {
#      void TclThreadStorageDataKeyInit(Tcl_ThreadDataKey *keyPtr)
# }
# declare 191 {
#      void *TclThreadStorageDataKeyGet(Tcl_ThreadDataKey *keyPtr)
# }
# declare 192 {
#      void TclThreadStorageDataKeySet(Tcl_ThreadDataKey *keyPtr, void *data)
# }
# declare 193 {
#      void TclFinalizeThreadStorageThread(Tcl_ThreadId id)
# }
# declare 194 {
#      void TclFinalizeThreadStorage(void)
# }
# declare 195 {
#      void TclFinalizeThreadStorageData(Tcl_ThreadDataKey *keyPtr)
# }
# declare 196 {
#      void TclFinalizeThreadStorageDataKey(Tcl_ThreadDataKey *keyPtr)
# }

#
# Added in tcl8.5a5 for compiler/executor experimentation.
# Disabled in Tcl 8.5.1; experiments terminated. :/
#
#declare 197 {
#    int TclCompEvalObj(Tcl_Interp *interp, Tcl_Obj *objPtr,
#		        const CmdFrame *invoker, int word)
#}
declare 198 {
    int TclObjGetFrame(Tcl_Interp *interp, Tcl_Obj *objPtr,
	    CallFrame **framePtrPtr)
}

#declare 199 {
#    int TclMatchIsTrivial(const char *pattern)
#}

# 200-208 exported for use by the test suite [Bug 1054748]
declare 200 {
    int TclpObjRemoveDirectory(Tcl_Obj *pathPtr, int recursive,
	Tcl_Obj **errorPtr)
}
declare 201 {
    int TclpObjCopyDirectory(Tcl_Obj *srcPathPtr, Tcl_Obj *destPathPtr,
	Tcl_Obj **errorPtr)
}
declare 202 {
    int TclpObjCreateDirectory(Tcl_Obj *pathPtr)
}
declare 203 {
    int TclpObjDeleteFile(Tcl_Obj *pathPtr)
}
declare 204 {
    int TclpObjCopyFile(Tcl_Obj *srcPathPtr, Tcl_Obj *destPathPtr)
}
declare 205 {
    int TclpObjRenameFile(Tcl_Obj *srcPathPtr, Tcl_Obj *destPathPtr)
}
declare 206 {
    int TclpObjStat(Tcl_Obj *pathPtr, Tcl_StatBuf *buf)
}
declare 207 {
    int TclpObjAccess(Tcl_Obj *pathPtr, int mode)
}
declare 208 {
    Tcl_Channel TclpOpenFileChannel(Tcl_Interp *interp,
	    Tcl_Obj *pathPtr, int mode, int permissions)
}
# Made public by TIP 258
#declare 209 {
#    Tcl_Obj *TclGetEncodingSearchPath(void)
#}
#declare 210 {
#    int TclSetEncodingSearchPath(Tcl_Obj *searchPath)
#}
#declare 211 {
#    const char *TclpGetEncodingNameFromEnvironment(Tcl_DString *bufPtr)
#}
declare 212 {
    void TclpFindExecutable(const char *argv0)
}
declare 213 {
    Tcl_Obj *TclGetObjNameOfExecutable(void)
}
declare 214 {
    void TclSetObjNameOfExecutable(Tcl_Obj *name, Tcl_Encoding encoding)
}
declare 215 {
    void *TclStackAlloc(Tcl_Interp *interp, size_t numBytes)
}
declare 216 {
    void TclStackFree(Tcl_Interp *interp, void *freePtr)
}
declare 217 {
    int TclPushStackFrame(Tcl_Interp *interp, Tcl_CallFrame **framePtrPtr,
            Tcl_Namespace *namespacePtr, int isProcCallFrame)
}
declare 218 {
    void TclPopStackFrame(Tcl_Interp *interp)
}

# for use in tclTest.c
declare 224 {
    TclPlatformType *TclGetPlatform(void)
}

#
declare 225 {
    Tcl_Obj *TclTraceDictPath(Tcl_Interp *interp, Tcl_Obj *rootPtr,
	    int keyc, Tcl_Obj *const keyv[], int flags)
}
declare 226 {
    int TclObjBeingDeleted(Tcl_Obj *objPtr)
}
declare 227 {
    void TclSetNsPath(Namespace *nsPtr, size_t pathLength,
            Tcl_Namespace *pathAry[])
}
#  Used to be needed for TclOO-extension; unneeded now that TclOO is in the
#  core and NRE-enabled
#  declare 228 {
#      int TclObjInterpProcCore(register Tcl_Interp *interp, Tcl_Obj *procNameObj,
#             int skip, ProcErrorProc *errorProc)
#  }
declare 229 {
    int	TclPtrMakeUpvar(Tcl_Interp *interp, Var *otherP1Ptr,
	    const char *myName, int myFlags, int index)
}
declare 230 {
    Var *TclObjLookupVar(Tcl_Interp *interp, Tcl_Obj *part1Ptr,
	    const char *part2, int flags, const char *msg,
	    const int createPart1, const int createPart2, Var **arrayPtrPtr)
}
declare 231 {
    int	TclGetNamespaceFromObj(Tcl_Interp *interp, Tcl_Obj *objPtr,
	    Tcl_Namespace **nsPtrPtr)
}

# Bits and pieces of TIP#280's guts
declare 232 {
    int TclEvalObjEx(Tcl_Interp *interp, Tcl_Obj *objPtr, int flags,
	    const CmdFrame *invoker, int word)
}
declare 233 {
    void TclGetSrcInfoForPc(CmdFrame *contextPtr)
}

# Exports for VarReform compat: Itcl, XOTcl like to peek into our varTables :(
declare 234 {
    Var *TclVarHashCreateVar(TclVarHashTable *tablePtr, const char *key,
             int *newPtr)
}
declare 235 {
    void TclInitVarHashTable(TclVarHashTable *tablePtr, Namespace *nsPtr)
}


# TIP 337 made this one public
#declare 236 {
#    void TclBackgroundException(Tcl_Interp *interp, int code)
#}

# TIP #285: Script cancellation support.
declare 237 {
    int TclResetCancellation(Tcl_Interp *interp, int force)
}

# NRE functions for "rogue" extensions to exploit NRE; they will need to
# include NRE.h too.
declare 238 {
    int TclNRInterpProc(void *clientData, Tcl_Interp *interp,
	    int objc, Tcl_Obj *const objv[])
}
declare 239 {
    int TclNRInterpProcCore(Tcl_Interp *interp, Tcl_Obj *procNameObj,
			    int skip, ProcErrorProc *errorProc)
}
declare 240 {
    int TclNRRunCallbacks(Tcl_Interp *interp, int result,
	      struct NRE_callback *rootPtr)
}
declare 241 {
    int TclNREvalObjEx(Tcl_Interp *interp, Tcl_Obj *objPtr, int flags,
	    const CmdFrame *invoker, int word)
}
declare 242 {
    int TclNREvalObjv(Tcl_Interp *interp, int objc,
	      Tcl_Obj *const objv[], int flags, Command *cmdPtr)
}

# Tcl_Obj leak detection support.
declare 243 {
    void TclDbDumpActiveObjects(FILE *outFile)
}

# Functions to make things better for itcl
declare 244 {
    Tcl_HashTable *TclGetNamespaceChildTable(Tcl_Namespace *nsPtr)
}
declare 245 {
    Tcl_HashTable *TclGetNamespaceCommandTable(Tcl_Namespace *nsPtr)
}
declare 246 {
    int TclInitRewriteEnsemble(Tcl_Interp *interp, size_t numRemoved,
	    size_t numInserted, Tcl_Obj *const *objv)
}
declare 247 {
    void TclResetRewriteEnsemble(Tcl_Interp *interp, int isRootEnsemble)
}

declare 248 {
    int TclCopyChannel(Tcl_Interp *interp, Tcl_Channel inChan,
	    Tcl_Channel outChan, Tcl_WideInt toRead, Tcl_Obj *cmdPtr)
}

declare 249 {
    char *TclDoubleDigits(double dv, int ndigits, int flags,
			  int *decpt, int *signum, char **endPtr)
}
# TIP #285: Script cancellation support.
declare 250 {
    void TclSetSlaveCancelFlags(Tcl_Interp *interp, int flags, int force)
}

# Allow extensions for optimization
declare 251 {
    int TclRegisterLiteral(void *envPtr,
	    const char *bytes, size_t length, int flags)
}

# Exporting of the internal API to variables.

declare 252 {
    Tcl_Obj *TclPtrGetVar(Tcl_Interp *interp, Tcl_Var varPtr,
	    Tcl_Var arrayPtr, Tcl_Obj *part1Ptr, Tcl_Obj *part2Ptr,
	    const int flags)
}
declare 253 {
    Tcl_Obj *TclPtrSetVar(Tcl_Interp *interp, Tcl_Var varPtr,
	    Tcl_Var arrayPtr, Tcl_Obj *part1Ptr, Tcl_Obj *part2Ptr,
	    Tcl_Obj *newValuePtr, const int flags)
}
declare 254 {
    Tcl_Obj *TclPtrIncrObjVar(Tcl_Interp *interp, Tcl_Var varPtr,
	    Tcl_Var arrayPtr, Tcl_Obj *part1Ptr, Tcl_Obj *part2Ptr,
	    Tcl_Obj *incrPtr, const int flags)
}
declare 255 {
    int	TclPtrObjMakeUpvar(Tcl_Interp *interp, Tcl_Var otherPtr,
	    Tcl_Obj *myNamePtr, int myFlags)
}
declare 256 {
    int	TclPtrUnsetVar(Tcl_Interp *interp, Tcl_Var varPtr, Tcl_Var arrayPtr,
	    Tcl_Obj *part1Ptr, Tcl_Obj *part2Ptr, const int flags)
}
declare 257 {
    void TclStaticPackage(Tcl_Interp *interp, const char *pkgName,
	    Tcl_PackageInitProc *initProc, Tcl_PackageInitProc *safeInitProc)
}

# TIP 431: temporary directory creation function
declare 258 {
    Tcl_Obj *TclpCreateTemporaryDirectory(Tcl_Obj *dirObj,
	    Tcl_Obj *basenameObj)
}
<<<<<<< HEAD
declare 259 {
    int	TclMSB(size_t n)
=======
# TIP 542
declare 259 {
    void TclAppendUnicodeToObj(Tcl_Obj *objPtr,
	    const Tcl_UniChar *unicode, size_t length)
>>>>>>> 5f9514bb
}

##############################################################################

# Define the platform specific internal Tcl interface. These functions are
# only available on the designated platform.

interface tclIntPlat

################################
# Windows specific functions

declare 0 win {
    void TclWinConvertError(DWORD errCode)
}
# Removed in 9.0:
#declare 1 win {
#    void TclWinConvertWSAError(DWORD errCode)
#}
# Removed in 9.0:
#declare 2 win {
#    struct servent *TclWinGetServByName(const char *nm,
#	    const char *proto)
#}
# Removed in 9.0:
#declare 3 win {
#    int TclWinGetSockOpt(SOCKET s, int level, int optname,
#	    char *optval, int *optlen)
#}
declare 4 win {
    HINSTANCE TclWinGetTclInstance(void)
}
# new for 8.4.20+/8.5.12+ Cygwin only
declare 5 win {
    int TclUnixWaitForFile(int fd, int mask, int timeout)
}
# Removed in 8.1:
#  declare 5 win {
#      HINSTANCE TclWinLoadLibrary(char *name)
#  }
# Removed in 9.0:
#declare 6 win {
#    unsigned short TclWinNToHS(unsigned short ns)
#}
# Removed in 9.0:
#declare 7 win {
#    int TclWinSetSockOpt(SOCKET s, int level, int optname,
#	    const char *optval, int optlen)
#}
declare 8 win {
    size_t TclpGetPid(Tcl_Pid pid)
}
# Removed in 9.0:
#declare 9 win {
#    int TclWinGetPlatformId(void)
#}
# Removed in 9.0:
#declare 10 win {
#    Tcl_DirEntry *TclpReaddir(TclDIR *dir)
#}
# Removed in 8.3.1 (for Win32s only):
#declare 10 win {
#    int TclWinSynchSpawn(void *args, int type, void **trans, Tcl_Pid *pidPtr)
#}

# Pipe channel functions

declare 11 win {
    void TclGetAndDetachPids(Tcl_Interp *interp, Tcl_Channel chan)
}
declare 12 win {
    int TclpCloseFile(TclFile file)
}
declare 13 win {
    Tcl_Channel TclpCreateCommandChannel(TclFile readFile,
	    TclFile writeFile, TclFile errorFile, int numPids, Tcl_Pid *pidPtr)
}
declare 14 win {
    int TclpCreatePipe(TclFile *readPipe, TclFile *writePipe)
}
declare 15 win {
    int TclpCreateProcess(Tcl_Interp *interp, int argc,
	    const char **argv, TclFile inputFile, TclFile outputFile,
	    TclFile errorFile, Tcl_Pid *pidPtr)
}
# new for 8.4.20+/8.5.12+ Cygwin only
declare 16 win {
    int TclpIsAtty(int fd)
}
# Signature changed in 8.1:
#  declare 16 win {
#      TclFile TclpCreateTempFile(char *contents, Tcl_DString *namePtr)
#  }
#  declare 17 win {
#      char *TclpGetTZName(void)
#  }
# new for 8.5.12+ Cygwin only
declare 17 win {
    int TclUnixCopyFile(const char *src, const char *dst,
	    const Tcl_StatBuf *statBufPtr, int dontCopyAtts)
}
declare 18 win {
    TclFile TclpMakeFile(Tcl_Channel channel, int direction)
}
declare 19 win {
    TclFile TclpOpenFile(const char *fname, int mode)
}
declare 20 win {
    void TclWinAddProcess(HANDLE hProcess, size_t id)
}
# Removed in 9.0:
#declare 21 win {
#    char *TclpInetNtoa(struct in_addr addr)
#}
# removed permanently for 8.4
#declare 21 win {
#    void TclpAsyncMark(Tcl_AsyncHandler async)
#}

# Added in 8.1:
declare 22 win {
    TclFile TclpCreateTempFile(const char *contents)
}
# Removed in 8.6:
#declare 23 win {
#    char *TclpGetTZName(int isdst)
#}
declare 24 win {
    char *TclWinNoBackslash(char *path)
}
# replaced by generic TclGetPlatform
#declare 25 win {
#    TclPlatformType *TclWinGetPlatform(void)
#}
# Removed in 9.0:
#declare 26 win {
#    void TclWinSetInterfaces(int wide)
#}

# Added in Tcl 8.3.3 / 8.4

declare 27 win {
    void TclWinFlushDirtyChannels(void)
}

# Added in 8.4.2

# Removed in 9.0:
#declare 28 win {
#    void TclWinResetInterfaces(void)
#}

################################
# Unix specific functions

# Pipe channel functions

declare 0 unix {
    void TclGetAndDetachPids(Tcl_Interp *interp, Tcl_Channel chan)
}
declare 1 unix {
    int TclpCloseFile(TclFile file)
}
declare 2 unix {
    Tcl_Channel TclpCreateCommandChannel(TclFile readFile,
	    TclFile writeFile, TclFile errorFile, int numPids, Tcl_Pid *pidPtr)
}
declare 3 unix {
    int TclpCreatePipe(TclFile *readPipe, TclFile *writePipe)
}
declare 4 unix {
    int TclpCreateProcess(Tcl_Interp *interp, int argc,
	    const char **argv, TclFile inputFile, TclFile outputFile,
	    TclFile errorFile, Tcl_Pid *pidPtr)
}
# Signature changed in 8.1:
#  declare 5 unix {
#      TclFile TclpCreateTempFile(char *contents, Tcl_DString *namePtr)
#  }
declare 6 unix {
    TclFile TclpMakeFile(Tcl_Channel channel, int direction)
}
declare 7 unix {
    TclFile TclpOpenFile(const char *fname, int mode)
}
declare 8 unix {
    int TclUnixWaitForFile(int fd, int mask, int timeout)
}

# Added in 8.1:

declare 9 unix {
    TclFile TclpCreateTempFile(const char *contents)
}

# Added in 8.4:

# Removed in 9.0:
#declare 10 unix {
#    Tcl_DirEntry *TclpReaddir(TclDIR *dir)
#}
# Removed in 9.0:
#declare 11 unix {
#    struct tm *TclpLocaltime_unix(const time_t *clock)
#}
# Removed in 9.0:
#declare 12 unix {
#    struct tm *TclpGmtime_unix(const time_t *clock)
#}
# Removed in 9.0:
#declare 13 unix {
#    char *TclpInetNtoa(struct in_addr addr)
#}

# Added in 8.5:

declare 14 unix {
    int TclUnixCopyFile(const char *src, const char *dst,
	    const Tcl_StatBuf *statBufPtr, int dontCopyAtts)
}

################################
# Mac OS X specific functions

declare 15 macosx {
    int TclMacOSXGetFileAttribute(Tcl_Interp *interp, int objIndex,
	    Tcl_Obj *fileName, Tcl_Obj **attributePtrPtr)
}
declare 16 macosx {
    int TclMacOSXSetFileAttribute(Tcl_Interp *interp, int objIndex,
	    Tcl_Obj *fileName, Tcl_Obj *attributePtr)
}
declare 17 macosx {
    int TclMacOSXCopyFileAttributes(const char *src, const char *dst,
	    const Tcl_StatBuf *statBufPtr)
}
declare 18 macosx {
    int TclMacOSXMatchType(Tcl_Interp *interp, const char *pathName,
	    const char *fileName, Tcl_StatBuf *statBufPtr,
	    Tcl_GlobTypeData *types)
}
declare 19 macosx {
    void TclMacOSXNotifierAddRunLoopMode(const void *runLoopMode)
}

declare 29 {win unix} {
    int TclWinCPUID(int index, int *regs)
}
# Added in 8.6; core of TclpOpenTemporaryFile
declare 30 {win unix} {
    int TclUnixOpenTemporaryFile(Tcl_Obj *dirObj, Tcl_Obj *basenameObj,
	    Tcl_Obj *extensionObj, Tcl_Obj *resultingNameObj)
}



# Local Variables:
# mode: tcl
# End:<|MERGE_RESOLUTION|>--- conflicted
+++ resolved
@@ -1066,15 +1066,13 @@
     Tcl_Obj *TclpCreateTemporaryDirectory(Tcl_Obj *dirObj,
 	    Tcl_Obj *basenameObj)
 }
-<<<<<<< HEAD
-declare 259 {
-    int	TclMSB(size_t n)
-=======
 # TIP 542
 declare 259 {
     void TclAppendUnicodeToObj(Tcl_Obj *objPtr,
 	    const Tcl_UniChar *unicode, size_t length)
->>>>>>> 5f9514bb
+}
+declare 260 {
+    int	TclMSB(size_t n)
 }
  
