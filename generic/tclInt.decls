# tclInt.decls --
#
#	This file contains the declarations for all unsupported
#	functions that are exported by the Tcl library.  This file
#	is used to generate the tclIntDecls.h, tclIntPlatDecls.h,
#	tclIntStub.c, tclPlatStub.c, tclCompileDecls.h and tclCompileStub.c
#	files
#
# Copyright (c) 1998-1999 by Scriptics Corporation.
# Copyright (c) 2001 by Kevin B. Kenny.  All rights reserved.
# Copyright (c) 2007 Daniel A. Steffen <das@users.sourceforge.net>
#
# See the file "license.terms" for information on usage and redistribution
# of this file, and for a DISCLAIMER OF ALL WARRANTIES.
<<<<<<< HEAD
#
# RCS: @(#) $Id: tclInt.decls,v 1.121.2.7 2010/11/30 20:59:27 andreas_kupries Exp $
=======
>>>>>>> 3f68670d

library tcl

# Define the unsupported generic interfaces.

interface tclInt

# Declare each of the functions in the unsupported internal Tcl
# interface.  These interfaces are allowed to changed between versions.
# Use at your own risk.  Note that the position of functions should not
# be changed between versions to avoid gratuitous incompatibilities.

# Replaced by Tcl_FSAccess in 8.4:
#declare 0 generic {
#    int TclAccess(CONST char *path, int mode)
#}
#declare 1 generic {
#    int TclAccessDeleteProc(TclAccessProc_ *proc)
#}
#declare 2 generic {
#    int TclAccessInsertProc(TclAccessProc_ *proc)
#}
declare 3 generic {
    void TclAllocateFreeObjects(void)
}
# Replaced by TclpChdir in 8.1:
#  declare 4 generic {
#      int TclChdir(Tcl_Interp *interp, char *dirName)
#  }
declare 5 generic {
    int TclCleanupChildren(Tcl_Interp *interp, int numPids, Tcl_Pid *pidPtr,
	    Tcl_Channel errorChan)
}
declare 6 generic {
    void TclCleanupCommand(Command *cmdPtr)
}
declare 7 generic {
    int TclCopyAndCollapse(int count, CONST char *src, char *dst)
}
declare 8 generic {
    int TclCopyChannel(Tcl_Interp *interp, Tcl_Channel inChan,
	    Tcl_Channel outChan, int toRead, Tcl_Obj *cmdPtr)
}

# TclCreatePipeline unofficially exported for use by BLT.

declare 9 generic {
    int TclCreatePipeline(Tcl_Interp *interp, int argc, CONST char **argv,
	    Tcl_Pid **pidArrayPtr, TclFile *inPipePtr, TclFile *outPipePtr,
	    TclFile *errFilePtr)
}
declare 10 generic {
    int TclCreateProc(Tcl_Interp *interp, Namespace *nsPtr,
	    CONST char *procName,
	    Tcl_Obj *argsPtr, Tcl_Obj *bodyPtr, Proc **procPtrPtr)
}
declare 11 generic {
    void TclDeleteCompiledLocalVars(Interp *iPtr, CallFrame *framePtr)
}
declare 12 generic {
    void TclDeleteVars(Interp *iPtr, TclVarHashTable *tablePtr)
}
# Removed in 8.5
#declare 13 generic {
#    int TclDoGlob(Tcl_Interp *interp, char *separators,
#	    Tcl_DString *headPtr, char *tail, Tcl_GlobTypeData *types)
#}
declare 14 generic {
    int TclDumpMemoryInfo(ClientData clientData, int flags)
}
# Removed in 8.1:
#  declare 15 generic {
#      void TclExpandParseValue(ParseValue *pvPtr, int needed)
#  }
declare 16 generic {
    void TclExprFloatError(Tcl_Interp *interp, double value)
}
# Removed in 8.4
#declare 17 generic {
#    int TclFileAttrsCmd(Tcl_Interp *interp, int objc, Tcl_Obj *CONST objv[])
#}
#declare 18 generic {
#    int TclFileCopyCmd(Tcl_Interp *interp, int argc, char **argv)
#}
#declare 19 generic {
#    int TclFileDeleteCmd(Tcl_Interp *interp, int argc, char **argv)
#}
#declare 20 generic {
#    int TclFileMakeDirsCmd(Tcl_Interp *interp, int argc, char **argv)
#}
#declare 21 generic {
#    int TclFileRenameCmd(Tcl_Interp *interp, int argc, char **argv)
#}
declare 22 generic {
    int TclFindElement(Tcl_Interp *interp, CONST char *listStr,
	    int listLength, CONST char **elementPtr, CONST char **nextPtr,
	    int *sizePtr, int *bracePtr)
}
declare 23 generic {
    Proc *TclFindProc(Interp *iPtr, CONST char *procName)
}
# Replaced with macro (see tclInt.h) in Tcl 8.5.0, restored in 8.5.10
declare 24 generic {
    int TclFormatInt(char *buffer, long n)
}
declare 25 generic {
    void TclFreePackageInfo(Interp *iPtr)
}
# Removed in 8.1:
#  declare 26 generic {
#      char *TclGetCwd(Tcl_Interp *interp)
#  }
# Removed in 8.5
#declare 27 generic {
#    int TclGetDate(char *p, unsigned long now, long zone,
#	    unsigned long *timePtr)
#}
declare 28 generic {
    Tcl_Channel TclpGetDefaultStdChannel(int type)
}
# Removed in 8.4b2:
#declare 29 generic {
#    Tcl_Obj *TclGetElementOfIndexedArray(Tcl_Interp *interp,
#	    int localIndex, Tcl_Obj *elemPtr, int flags)
#}
# Replaced by char *TclGetEnv(CONST char *name, Tcl_DString *valuePtr) in 8.1:
#  declare 30 generic {
#      char *TclGetEnv(CONST char *name)
#  }
declare 31 generic {
    CONST char *TclGetExtension(CONST char *name)
}
declare 32 generic {
    int TclGetFrame(Tcl_Interp *interp, CONST char *str,
	    CallFrame **framePtrPtr)
}
# Removed in Tcl 8.5
#declare 33 generic {
#    TclCmdProcType TclGetInterpProc(void)
#}
declare 34 generic {
    int TclGetIntForIndex(Tcl_Interp *interp, Tcl_Obj *objPtr,
	    int endValue, int *indexPtr)
}
# Removed in 8.4b2:
#declare 35 generic {
#    Tcl_Obj *TclGetIndexedScalar(Tcl_Interp *interp, int localIndex,
#	    int flags)
#}
declare 36 generic {
    int TclGetLong(Tcl_Interp *interp, CONST char *str, long *longPtr)
}
declare 37 generic {
    int TclGetLoadedPackages(Tcl_Interp *interp, char *targetName)
}
declare 38 generic {
    int TclGetNamespaceForQualName(Tcl_Interp *interp, CONST char *qualName,
	    Namespace *cxtNsPtr, int flags, Namespace **nsPtrPtr,
	    Namespace **altNsPtrPtr, Namespace **actualCxtPtrPtr,
	    CONST char **simpleNamePtr)
}
declare 39 generic {
    TclObjCmdProcType TclGetObjInterpProc(void)
}
declare 40 generic {
    int TclGetOpenMode(Tcl_Interp *interp, CONST char *str, int *seekFlagPtr)
}
declare 41 generic {
    Tcl_Command TclGetOriginalCommand(Tcl_Command command)
}
declare 42 generic {
    char *TclpGetUserHome(CONST char *name, Tcl_DString *bufferPtr)
}
# Removed in Tcl 8.5a2
#declare 43 generic {
#    int TclGlobalInvoke(Tcl_Interp *interp, int argc, CONST84 char **argv,
#	    int flags)
#}
declare 44 generic {
    int TclGuessPackageName(CONST char *fileName, Tcl_DString *bufPtr)
}
declare 45 generic {
    int TclHideUnsafeCommands(Tcl_Interp *interp)
}
declare 46 generic {
    int TclInExit(void)
}
# Removed in 8.4b2:
#declare 47 generic {
#    Tcl_Obj *TclIncrElementOfIndexedArray(Tcl_Interp *interp,
#	    int localIndex, Tcl_Obj *elemPtr, long incrAmount)
#}
# Removed in 8.4b2:
#declare 48 generic {
#    Tcl_Obj *TclIncrIndexedScalar(Tcl_Interp *interp, int localIndex,
#	    long incrAmount)
#}
#declare 49 generic {
#    Tcl_Obj *TclIncrVar2(Tcl_Interp *interp, Tcl_Obj *part1Ptr,
#	    Tcl_Obj *part2Ptr, long incrAmount, int part1NotParsed)
#}
declare 50 generic {
    void TclInitCompiledLocals(Tcl_Interp *interp, CallFrame *framePtr,
	    Namespace *nsPtr)
}
declare 51 generic {
    int TclInterpInit(Tcl_Interp *interp)
}
# Removed in Tcl 8.5a2
#declare 52 generic {
#    int TclInvoke(Tcl_Interp *interp, int argc, CONST84 char **argv,
#	    int flags)
#}
declare 53 generic {
    int TclInvokeObjectCommand(ClientData clientData, Tcl_Interp *interp,
	    int argc, CONST84 char **argv)
}
declare 54 generic {
    int TclInvokeStringCommand(ClientData clientData, Tcl_Interp *interp,
	    int objc, Tcl_Obj *CONST objv[])
}
declare 55 generic {
    Proc *TclIsProc(Command *cmdPtr)
}
# Replaced with TclpLoadFile in 8.1:
#  declare 56 generic {
#      int TclLoadFile(Tcl_Interp *interp, char *fileName, char *sym1,
#  	    char *sym2, Tcl_PackageInitProc **proc1Ptr,
#  	    Tcl_PackageInitProc **proc2Ptr)
#  }
# Signature changed to take a length in 8.1:
#  declare 57 generic {
#      int TclLooksLikeInt(char *p)
#  }
declare 58 generic {
    Var *TclLookupVar(Tcl_Interp *interp, CONST char *part1, CONST char *part2,
	    int flags, CONST char *msg, int createPart1, int createPart2,
	    Var **arrayPtrPtr)
}
# Replaced by Tcl_FSMatchInDirectory in 8.4
#declare 59 generic {
#    int TclpMatchFiles(Tcl_Interp *interp, char *separators,
#	    Tcl_DString *dirPtr, char *pattern, char *tail)
#}
declare 60 generic {
    int TclNeedSpace(CONST char *start, CONST char *end)
}
declare 61 generic {
    Tcl_Obj *TclNewProcBodyObj(Proc *procPtr)
}
declare 62 generic {
    int TclObjCommandComplete(Tcl_Obj *cmdPtr)
}
declare 63 generic {
    int TclObjInterpProc(ClientData clientData, Tcl_Interp *interp,
	    int objc, Tcl_Obj *CONST objv[])
}
declare 64 generic {
    int TclObjInvoke(Tcl_Interp *interp, int objc, Tcl_Obj *CONST objv[],
	    int flags)
}
# Removed in Tcl 8.5a2
#declare 65 generic {
#    int TclObjInvokeGlobal(Tcl_Interp *interp, int objc,
#	    Tcl_Obj *CONST objv[], int flags)
#}
#declare 66 generic {
#    int TclOpenFileChannelDeleteProc(TclOpenFileChannelProc_ *proc)
#}
#declare 67 generic {
#    int TclOpenFileChannelInsertProc(TclOpenFileChannelProc_ *proc)
#}
# Replaced by Tcl_FSAccess in 8.4:
#declare 68 generic {
#    int TclpAccess(CONST char *path, int mode)
#}
declare 69 generic {
    char *TclpAlloc(unsigned int size)
}
#declare 70 generic {
#    int TclpCopyFile(CONST char *source, CONST char *dest)
#}
#declare 71 generic {
#    int TclpCopyDirectory(CONST char *source, CONST char *dest,
#	    Tcl_DString *errorPtr)
#}
#declare 72 generic {
#    int TclpCreateDirectory(CONST char *path)
#}
#declare 73 generic {
#    int TclpDeleteFile(CONST char *path)
#}
declare 74 generic {
    void TclpFree(char *ptr)
}
declare 75 generic {
    unsigned long TclpGetClicks(void)
}
declare 76 generic {
    unsigned long TclpGetSeconds(void)
}

# deprecated
declare 77 generic {
    void TclpGetTime(Tcl_Time *time)
}
declare 78 generic {
    int TclpGetTimeZone(unsigned long time)
}
# Replaced by Tcl_FSListVolumes in 8.4:
#declare 79 generic {
#    int TclpListVolumes(Tcl_Interp *interp)
#}
# Replaced by Tcl_FSOpenFileChannel in 8.4:
#declare 80 generic {
#    Tcl_Channel TclpOpenFileChannel(Tcl_Interp *interp, char *fileName,
#	    char *modeString, int permissions)
#}
declare 81 generic {
    char *TclpRealloc(char *ptr, unsigned int size)
}
#declare 82 generic {
#    int TclpRemoveDirectory(CONST char *path, int recursive,
#	    Tcl_DString *errorPtr)
#}
#declare 83 generic {
#    int TclpRenameFile(CONST char *source, CONST char *dest)
#}
# Removed in 8.1:
#  declare 84 generic {
#      int TclParseBraces(Tcl_Interp *interp, char *str, char **termPtr,
#  	    ParseValue *pvPtr)
#  }
#  declare 85 generic {
#      int TclParseNestedCmd(Tcl_Interp *interp, char *str, int flags,
#  	    char **termPtr, ParseValue *pvPtr)
#  }
#  declare 86 generic {
#      int TclParseQuotes(Tcl_Interp *interp, char *str, int termChar,
#  	    int flags, char **termPtr, ParseValue *pvPtr)
#  }
#  declare 87 generic {
#      void TclPlatformInit(Tcl_Interp *interp)
#  }
declare 88 generic {
    char *TclPrecTraceProc(ClientData clientData, Tcl_Interp *interp,
	    CONST char *name1, CONST char *name2, int flags)
}
declare 89 generic {
    int TclPreventAliasLoop(Tcl_Interp *interp, Tcl_Interp *cmdInterp,
	    Tcl_Command cmd)
}
# Removed in 8.1 (only available if compiled with TCL_COMPILE_DEBUG):
#  declare 90 generic {
#      void TclPrintByteCodeObj(Tcl_Interp *interp, Tcl_Obj *objPtr)
#  }
declare 91 generic {
    void TclProcCleanupProc(Proc *procPtr)
}
declare 92 generic {
    int TclProcCompileProc(Tcl_Interp *interp, Proc *procPtr,
	    Tcl_Obj *bodyPtr, Namespace *nsPtr, CONST char *description,
	    CONST char *procName)
}
declare 93 generic {
    void TclProcDeleteProc(ClientData clientData)
}
# Removed in Tcl 8.5:
#declare 94 generic {
#    int TclProcInterpProc(ClientData clientData, Tcl_Interp *interp,
#	    int argc, CONST84 char **argv)
#}
# Replaced by Tcl_FSStat in 8.4:
#declare 95 generic {
#    int TclpStat(CONST char *path, Tcl_StatBuf *buf)
#}
declare 96 generic {
    int TclRenameCommand(Tcl_Interp *interp, CONST char *oldName,
            CONST char *newName)
}
declare 97 generic {
    void TclResetShadowedCmdRefs(Tcl_Interp *interp, Command *newCmdPtr)
}
declare 98 generic {
    int TclServiceIdle(void)
}
# Removed in 8.4b2:
#declare 99 generic {
#    Tcl_Obj *TclSetElementOfIndexedArray(Tcl_Interp *interp, int localIndex,
#	    Tcl_Obj *elemPtr, Tcl_Obj *objPtr, int flags)
#}
# Removed in 8.4b2:
#declare 100 generic {
#    Tcl_Obj *TclSetIndexedScalar(Tcl_Interp *interp, int localIndex,
#	    Tcl_Obj *objPtr, int flags)
#}
declare 101 generic {
    char *TclSetPreInitScript(char *string)
}
declare 102 generic {
    void TclSetupEnv(Tcl_Interp *interp)
}
declare 103 generic {
    int TclSockGetPort(Tcl_Interp *interp, CONST char *str, CONST char *proto,
	    int *portPtr)
}
declare 104 generic {
    int TclSockMinimumBuffers(int sock, int size)
}
# Replaced by Tcl_FSStat in 8.4:
#declare 105 generic {
#    int TclStat(CONST char *path, Tcl_StatBuf *buf)
#}
#declare 106 generic {
#    int TclStatDeleteProc(TclStatProc_ *proc)
#}
#declare 107 generic {
#    int TclStatInsertProc(TclStatProc_ *proc)
#}
declare 108 generic {
    void TclTeardownNamespace(Namespace *nsPtr)
}
declare 109 generic {
    int TclUpdateReturnInfo(Interp *iPtr)
}
# Removed in 8.1:
#  declare 110 generic {
#      char *TclWordEnd(char *start, char *lastChar, int nested, int *semiPtr)
#  }

# Procedures used in conjunction with Tcl namespaces. They are
# defined here instead of in tcl.decls since they are not stable yet.

declare 111 generic {
    void Tcl_AddInterpResolvers(Tcl_Interp *interp, CONST char *name,
	    Tcl_ResolveCmdProc *cmdProc, Tcl_ResolveVarProc *varProc,
	    Tcl_ResolveCompiledVarProc *compiledVarProc)
}
declare 112 generic {
    int Tcl_AppendExportList(Tcl_Interp *interp, Tcl_Namespace *nsPtr,
	    Tcl_Obj *objPtr)
}
declare 113 generic {
    Tcl_Namespace *Tcl_CreateNamespace(Tcl_Interp *interp, CONST char *name,
	    ClientData clientData, Tcl_NamespaceDeleteProc *deleteProc)
}
declare 114 generic {
    void Tcl_DeleteNamespace(Tcl_Namespace *nsPtr)
}
declare 115 generic {
    int Tcl_Export(Tcl_Interp *interp, Tcl_Namespace *nsPtr,
	    CONST char *pattern, int resetListFirst)
}
declare 116 generic {
    Tcl_Command Tcl_FindCommand(Tcl_Interp *interp, CONST char *name,
	    Tcl_Namespace *contextNsPtr, int flags)
}
declare 117 generic {
    Tcl_Namespace *Tcl_FindNamespace(Tcl_Interp *interp, CONST char *name,
	    Tcl_Namespace *contextNsPtr, int flags)
}
declare 118 generic {
    int Tcl_GetInterpResolvers(Tcl_Interp *interp, CONST char *name,
	    Tcl_ResolverInfo *resInfo)
}
declare 119 generic {
    int Tcl_GetNamespaceResolvers(Tcl_Namespace *namespacePtr,
	    Tcl_ResolverInfo *resInfo)
}
declare 120 generic {
    Tcl_Var Tcl_FindNamespaceVar(Tcl_Interp *interp, CONST char *name,
	    Tcl_Namespace *contextNsPtr, int flags)
}
declare 121 generic {
    int Tcl_ForgetImport(Tcl_Interp *interp, Tcl_Namespace *nsPtr,
	    CONST char *pattern)
}
declare 122 generic {
    Tcl_Command Tcl_GetCommandFromObj(Tcl_Interp *interp, Tcl_Obj *objPtr)
}
declare 123 generic {
    void Tcl_GetCommandFullName(Tcl_Interp *interp, Tcl_Command command,
	    Tcl_Obj *objPtr)
}
declare 124 generic {
    Tcl_Namespace *Tcl_GetCurrentNamespace(Tcl_Interp *interp)
}
declare 125 generic {
    Tcl_Namespace *Tcl_GetGlobalNamespace(Tcl_Interp *interp)
}
declare 126 generic {
    void Tcl_GetVariableFullName(Tcl_Interp *interp, Tcl_Var variable,
	    Tcl_Obj *objPtr)
}
declare 127 generic {
    int Tcl_Import(Tcl_Interp *interp, Tcl_Namespace *nsPtr,
	    CONST char *pattern, int allowOverwrite)
}
declare 128 generic {
    void Tcl_PopCallFrame(Tcl_Interp *interp)
}
declare 129 generic {
    int Tcl_PushCallFrame(Tcl_Interp *interp, Tcl_CallFrame *framePtr,
	    Tcl_Namespace *nsPtr, int isProcCallFrame)
}
declare 130 generic {
    int Tcl_RemoveInterpResolvers(Tcl_Interp *interp, CONST char *name)
}
declare 131 generic {
    void Tcl_SetNamespaceResolvers(Tcl_Namespace *namespacePtr,
	    Tcl_ResolveCmdProc *cmdProc, Tcl_ResolveVarProc *varProc,
	    Tcl_ResolveCompiledVarProc *compiledVarProc)
}
declare 132 generic {
    int TclpHasSockets(Tcl_Interp *interp)
}
declare 133 generic {
    struct tm *TclpGetDate(CONST time_t *time, int useGMT)
}
# Removed in 8.5
#declare 134 generic {
#    size_t TclpStrftime(char *s, size_t maxsize, CONST char *format,
#	    CONST struct tm *t, int useGMT)
#}
#declare 135 generic {
#    int TclpCheckStackSpace(void)
#}

# Added in 8.1:

#declare 137 generic {
#   int TclpChdir(CONST char *dirName)
#}
declare 138 generic {
    CONST84_RETURN char *TclGetEnv(CONST char *name, Tcl_DString *valuePtr)
}
#declare 139 generic {
#    int TclpLoadFile(Tcl_Interp *interp, char *fileName, char *sym1,
#	    char *sym2, Tcl_PackageInitProc **proc1Ptr,
#	    Tcl_PackageInitProc **proc2Ptr, ClientData *clientDataPtr)
#}
#declare 140 generic {
#    int TclLooksLikeInt(CONST char *bytes, int length)
#}
# This is used by TclX, but should otherwise be considered private
declare 141 generic {
    CONST84_RETURN char *TclpGetCwd(Tcl_Interp *interp, Tcl_DString *cwdPtr)
}
declare 142 generic {
    int TclSetByteCodeFromAny(Tcl_Interp *interp, Tcl_Obj *objPtr,
	    CompileHookProc *hookProc, ClientData clientData)
}
declare 143 generic {
    int TclAddLiteralObj(struct CompileEnv *envPtr, Tcl_Obj *objPtr,
	    LiteralEntry **litPtrPtr)
}
declare 144 generic {
    void TclHideLiteral(Tcl_Interp *interp, struct CompileEnv *envPtr,
	    int index)
}
declare 145 generic {
    struct AuxDataType *TclGetAuxDataType(char *typeName)
}
declare 146 generic {
    TclHandle TclHandleCreate(VOID *ptr)
}
declare 147 generic {
    void TclHandleFree(TclHandle handle)
}
declare 148 generic {
    TclHandle TclHandlePreserve(TclHandle handle)
}
declare 149 generic {
    void TclHandleRelease(TclHandle handle)
}

# Added for Tcl 8.2

declare 150 generic {
    int TclRegAbout(Tcl_Interp *interp, Tcl_RegExp re)
}
declare 151 generic {
    void TclRegExpRangeUniChar(Tcl_RegExp re, int index, int *startPtr,
	    int *endPtr)
}
declare 152 generic {
    void TclSetLibraryPath(Tcl_Obj *pathPtr)
}
declare 153 generic {
    Tcl_Obj *TclGetLibraryPath(void)
}

# moved to tclTest.c (static) in 8.3.2/8.4a2
#declare 154 generic {
#    int TclTestChannelCmd(ClientData clientData,
#    Tcl_Interp *interp, int argc, char **argv)
#}
#declare 155 generic {
#    int TclTestChannelEventCmd(ClientData clientData,
#	     Tcl_Interp *interp, int argc, char **argv)
#}

declare 156 generic {
    void TclRegError(Tcl_Interp *interp, CONST char *msg,
	    int status)
}
declare 157 generic {
    Var *TclVarTraceExists(Tcl_Interp *interp, CONST char *varName)
}
declare 158 generic {
    void TclSetStartupScriptFileName(CONST char *filename)
}
declare 159 generic {
    CONST84_RETURN char *TclGetStartupScriptFileName(void)
}
#declare 160 generic {
#    int TclpMatchFilesTypes(Tcl_Interp *interp, char *separators,
#	    Tcl_DString *dirPtr, char *pattern, char *tail,
#	    GlobTypeData *types)
#}

# new in 8.3.2/8.4a2
declare 161 generic {
    int TclChannelTransform(Tcl_Interp *interp, Tcl_Channel chan,
	    Tcl_Obj *cmdObjPtr)
}
declare 162 generic {
    void TclChannelEventScriptInvoker(ClientData clientData, int flags)
}

# ALERT: The result of 'TclGetInstructionTable' is actually a
# "InstructionDesc*" but we do not want to describe this structure in
# "tclInt.h". It is described in "tclCompile.h". Use a cast to the
# correct type when calling this procedure.

declare 163 generic {
    void *TclGetInstructionTable(void)
}

# ALERT: The argument of 'TclExpandCodeArray' is actually a
# "CompileEnv*" but we do not want to describe this structure in
# "tclInt.h". It is described in "tclCompile.h".

declare 164 generic {
    void TclExpandCodeArray(void *envPtr)
}

# These functions are vfs aware, but are generally only useful internally.
declare 165 generic {
    void TclpSetInitialEncodings(void)
}

# New function due to TIP #33
declare 166 generic {
    int TclListObjSetElement(Tcl_Interp *interp, Tcl_Obj *listPtr,
	    int index, Tcl_Obj *valuePtr)
}

# VFS-aware versions of Tcl*StartupScriptFileName (158 and 159 above)
declare 167 generic {
    void TclSetStartupScriptPath(Tcl_Obj *pathPtr)
}
declare 168 generic {
    Tcl_Obj *TclGetStartupScriptPath(void)
}
# variant of Tcl_UtfNCmp that takes n as bytes, not chars
declare 169 generic {
    int TclpUtfNcmp2(CONST char *s1, CONST char *s2, unsigned long n)
}
declare 170 generic {
    int TclCheckInterpTraces(Tcl_Interp *interp, CONST char *command,
            int numChars, Command *cmdPtr, int result, int traceFlags,
	    int objc, Tcl_Obj *CONST objv[])
}
declare 171 generic {
    int TclCheckExecutionTraces(Tcl_Interp *interp, CONST char *command,
            int numChars, Command *cmdPtr, int result, int traceFlags,
	    int objc, Tcl_Obj *CONST objv[])
}
declare 172 generic {
    int TclInThreadExit(void)
}

# added for 8.4.2

declare 173 generic {
    int TclUniCharMatch(CONST Tcl_UniChar *string, int strLen,
	    CONST Tcl_UniChar *pattern, int ptnLen, int flags)
}

# added for 8.4.3

#declare 174 generic {
#    Tcl_Obj *TclIncrWideVar2(Tcl_Interp *interp, Tcl_Obj *part1Ptr,
#	    Tcl_Obj *part2Ptr, Tcl_WideInt wideIncrAmount, int part1NotParsed)
#}

# Factoring out of trace code

declare 175 generic {
    int TclCallVarTraces(Interp *iPtr, Var *arrayPtr, Var *varPtr,
	    CONST char *part1, CONST char *part2, int flags, int leaveErrMsg)
}
declare 176 generic {
    void TclCleanupVar(Var *varPtr, Var *arrayPtr)
}
declare 177 generic {
    void TclVarErrMsg(Tcl_Interp *interp, CONST char *part1, CONST char *part2,
	    CONST char *operation, CONST char *reason)
}
declare 178 generic {
    void Tcl_SetStartupScript(Tcl_Obj *pathPtr, CONST char* encodingName)
}
declare 179 generic {
    Tcl_Obj *Tcl_GetStartupScript(CONST char **encodingNamePtr)
}

# REMOVED
# Allocate lists without copying arrays
# declare 180 generic {
#    Tcl_Obj *TclNewListObjDirect(int objc, Tcl_Obj **objv)
# }
#declare 181 generic {
#    Tcl_Obj *TclDbNewListObjDirect(int objc, Tcl_Obj **objv,
#	    CONST char *file, int line)
#}

# TclpGmtime and TclpLocaltime promoted to the generic interface from unix

declare 182 generic {
     struct tm *TclpLocaltime(CONST time_t *clock)
}
declare 183 generic {
     struct tm *TclpGmtime(CONST time_t *clock)
}

# For the new "Thread Storage" subsystem.

### REMOVED on grounds it should never have been exposed. All these
### functions are now either static in tclThreadStorage.c or
### MODULE_SCOPE.
# declare 184 generic {
#      void TclThreadStorageLockInit(void)
# }
# declare 185 generic {
#      void TclThreadStorageLock(void)
# }
# declare 186 generic {
#      void TclThreadStorageUnlock(void)
# }
# declare 187 generic {
#      void TclThreadStoragePrint(FILE *outFile, int flags)
# }
# declare 188 generic {
#      Tcl_HashTable *TclThreadStorageGetHashTable(Tcl_ThreadId id)
# }
# declare 189 generic {
#      Tcl_HashTable *TclThreadStorageInit(Tcl_ThreadId id, void *reserved)
# }
# declare 190 generic {
#      void TclThreadStorageDataKeyInit(Tcl_ThreadDataKey *keyPtr)
# }
# declare 191 generic {
#      void *TclThreadStorageDataKeyGet(Tcl_ThreadDataKey *keyPtr)
# }
# declare 192 generic {
#      void TclThreadStorageDataKeySet(Tcl_ThreadDataKey *keyPtr, void *data)
# }
# declare 193 generic {
#      void TclFinalizeThreadStorageThread(Tcl_ThreadId id)
# }
# declare 194 generic {
#      void TclFinalizeThreadStorage(void)
# }
# declare 195 generic {
#      void TclFinalizeThreadStorageData(Tcl_ThreadDataKey *keyPtr)
# }
# declare 196 generic {
#      void TclFinalizeThreadStorageDataKey(Tcl_ThreadDataKey *keyPtr)
# }

#
# Added in tcl8.5a5 for compiler/executor experimentation.
# Disabled in Tcl 8.5.1; experiments terminated. :/
#
#declare 197 generic {
#    int TclCompEvalObj(Tcl_Interp *interp, Tcl_Obj *objPtr,
#		        CONST CmdFrame *invoker, int word)
#}
declare 198 generic {
    int TclObjGetFrame(Tcl_Interp *interp, Tcl_Obj *objPtr,
	    CallFrame **framePtrPtr)
}

#declare 199 generic {
#    int TclMatchIsTrivial(CONST char *pattern)
#}

# 200-208 exported for use by the test suite [Bug 1054748]
declare 200 generic {
    int TclpObjRemoveDirectory(Tcl_Obj *pathPtr, int recursive,
	Tcl_Obj **errorPtr)
}
declare 201 generic {
    int TclpObjCopyDirectory(Tcl_Obj *srcPathPtr, Tcl_Obj *destPathPtr,
	Tcl_Obj **errorPtr)
}
declare 202 generic {
    int TclpObjCreateDirectory(Tcl_Obj *pathPtr)
}
declare 203 generic {
    int TclpObjDeleteFile(Tcl_Obj *pathPtr)
}
declare 204 generic {
    int TclpObjCopyFile(Tcl_Obj *srcPathPtr, Tcl_Obj *destPathPtr)
}
declare 205 generic {
    int TclpObjRenameFile(Tcl_Obj *srcPathPtr, Tcl_Obj *destPathPtr)
}
declare 206 generic {
    int TclpObjStat(Tcl_Obj *pathPtr, Tcl_StatBuf *buf)
}
declare 207 generic {
    int TclpObjAccess(Tcl_Obj *pathPtr, int mode)
}
declare 208 generic {
    Tcl_Channel TclpOpenFileChannel(Tcl_Interp *interp,
	    Tcl_Obj *pathPtr, int mode, int permissions)
}
# Made public by TIP 258
#declare 209 generic {
#    Tcl_Obj *TclGetEncodingSearchPath(void)
#}
#declare 210 generic {
#    int TclSetEncodingSearchPath(Tcl_Obj *searchPath)
#}
#declare 211 generic {
#    CONST char *TclpGetEncodingNameFromEnvironment(Tcl_DString *bufPtr)
#}
declare 212 generic {
    void TclpFindExecutable(CONST char *argv0)
}
declare 213 generic {
    Tcl_Obj *TclGetObjNameOfExecutable(void)
}
declare 214 generic {
    void TclSetObjNameOfExecutable(Tcl_Obj *name, Tcl_Encoding encoding)
}
declare 215 generic {
    void *TclStackAlloc(Tcl_Interp *interp, int numBytes)
}
declare 216 generic {
    void TclStackFree(Tcl_Interp *interp, void *freePtr)
}
declare 217 generic {
    int TclPushStackFrame(Tcl_Interp *interp, Tcl_CallFrame **framePtrPtr,
            Tcl_Namespace *namespacePtr, int isProcCallFrame)
}
declare 218 generic {
    void TclPopStackFrame(Tcl_Interp *interp)
}

# for use in tclTest.c
declare 224 generic {
    TclPlatformType *TclGetPlatform(void)
}

#
declare 225 generic {
    Tcl_Obj *TclTraceDictPath(Tcl_Interp *interp, Tcl_Obj *rootPtr,
	    int keyc, Tcl_Obj *CONST keyv[], int flags)
}
declare 226 generic {
    int TclObjBeingDeleted(Tcl_Obj *objPtr)
}
declare 227 generic {
    void TclSetNsPath(Namespace *nsPtr, int pathLength,
            Tcl_Namespace *pathAry[])
}
declare 228 generic {
    int TclObjInterpProcCore(register Tcl_Interp *interp, Tcl_Obj *procNameObj,
             int skip, ProcErrorProc errorProc)
}
declare 229 generic {
    int	TclPtrMakeUpvar(Tcl_Interp *interp, Var *otherP1Ptr,
	    CONST char *myName, int myFlags, int index)
}
declare 230 generic {
    Var *TclObjLookupVar(Tcl_Interp *interp, Tcl_Obj *part1Ptr,
	    CONST char *part2, int flags, CONST char *msg,
	    CONST int createPart1, CONST int createPart2, Var **arrayPtrPtr)
}
declare 231 generic {
    int	TclGetNamespaceFromObj(Tcl_Interp *interp, Tcl_Obj *objPtr,
	    Tcl_Namespace **nsPtrPtr)
}

# Bits and pieces of TIP#280's guts
declare 232 generic {
    int TclEvalObjEx(Tcl_Interp *interp, Tcl_Obj *objPtr, int flags,
	    CONST CmdFrame *invoker, int word)
}
declare 233 generic {
    void TclGetSrcInfoForPc(CmdFrame *contextPtr)
}

# Exports for VarReform compat: Itcl, XOTcl like to peek into our varTables :(
declare 234 generic {
    Var *TclVarHashCreateVar(TclVarHashTable *tablePtr, CONST char *key,
             int *newPtr)
}
declare 235 generic {
    void TclInitVarHashTable(TclVarHashTable *tablePtr, Namespace *nsPtr)
}


# TIP 337 made this one public
declare 236 generic {
    void TclBackgroundException(Tcl_Interp *interp, int code)
}

# Tcl_Obj leak detection support.
declare 243 generic {
    void TclDbDumpActiveObjects(FILE *outFile)
}

declare 249 {
    char* TclDoubleDigits(double dv, int ndigits, int flags,
			  int* decpt, int* signum, char** endPtr)
}


##############################################################################

# Define the platform specific internal Tcl interface. These functions are
# only available on the designated platform.

interface tclIntPlat

################################
# Windows specific functions

declare 0 win {
    void TclWinConvertError(unsigned long errCode)
}
declare 1 win {
    void TclWinConvertWSAError(unsigned long errCode)
}
declare 2 win {
    struct servent *TclWinGetServByName(CONST char *nm,
	    CONST char *proto)
}
declare 3 win {
    int TclWinGetSockOpt(int s, int level, int optname,
	    char FAR *optval, int FAR *optlen)
}
declare 4 win {
    HINSTANCE TclWinGetTclInstance(void)
}
# Removed in 8.1:
#  declare 5 win {
#      HINSTANCE TclWinLoadLibrary(char *name)
#  }
declare 6 win {
    u_short TclWinNToHS(u_short ns)
}
declare 7 win {
    int TclWinSetSockOpt(int s, int level, int optname,
	    CONST char FAR *optval, int optlen)
}
declare 8 win {
    unsigned long TclpGetPid(Tcl_Pid pid)
}
declare 9 win {
    int TclWinGetPlatformId(void)
}
# Removed in 8.3.1 (for Win32s only)
#declare 10 win {
#    int TclWinSynchSpawn(void *args, int type, void **trans, Tcl_Pid *pidPtr)
#}

# Pipe channel functions

declare 11 win {
    void TclGetAndDetachPids(Tcl_Interp *interp, Tcl_Channel chan)
}
declare 12 win {
    int TclpCloseFile(TclFile file)
}
declare 13 win {
    Tcl_Channel TclpCreateCommandChannel(TclFile readFile,
	    TclFile writeFile, TclFile errorFile, int numPids, Tcl_Pid *pidPtr)
}
declare 14 win {
    int TclpCreatePipe(TclFile *readPipe, TclFile *writePipe)
}
declare 15 win {
    int TclpCreateProcess(Tcl_Interp *interp, int argc, CONST char **argv,
	    TclFile inputFile, TclFile outputFile, TclFile errorFile,
	    Tcl_Pid *pidPtr)
}
# Signature changed in 8.1:
#  declare 16 win {
#      TclFile TclpCreateTempFile(char *contents, Tcl_DString *namePtr)
#  }
#  declare 17 win {
#      char *TclpGetTZName(void)
#  }
declare 18 win {
    TclFile TclpMakeFile(Tcl_Channel channel, int direction)
}
declare 19 win {
    TclFile TclpOpenFile(CONST char *fname, int mode)
}
declare 20 win {
    void TclWinAddProcess(void *hProcess, unsigned long id)
}

# removed permanently for 8.4
#declare 21 win {
#    void TclpAsyncMark(Tcl_AsyncHandler async)
#}

# Added in 8.1:
declare 22 win {
    TclFile TclpCreateTempFile(CONST char *contents)
}
declare 23 win {
    char *TclpGetTZName(int isdst)
}
declare 24 win {
    char *TclWinNoBackslash(char *path)
}
# replaced by generic TclGetPlatform
#declare 25 win {
#    TclPlatformType *TclWinGetPlatform(void)
#}
declare 26 win {
    void TclWinSetInterfaces(int wide)
}

# Added in Tcl 8.3.3 / 8.4

declare 27 win {
    void TclWinFlushDirtyChannels(void)
}

# Added in 8.4.2

declare 28 win {
    void TclWinResetInterfaces(void)
}
declare 29 win {
    int TclWinCPUID(unsigned int index, unsigned int *regs)
}

################################
# Unix specific functions

# Pipe channel functions

declare 0 unix {
    void TclGetAndDetachPids(Tcl_Interp *interp, Tcl_Channel chan)
}
declare 1 unix {
    int TclpCloseFile(TclFile file)
}
declare 2 unix {
    Tcl_Channel TclpCreateCommandChannel(TclFile readFile,
	    TclFile writeFile, TclFile errorFile, int numPids, Tcl_Pid *pidPtr)
}
declare 3 unix {
    int TclpCreatePipe(TclFile *readPipe, TclFile *writePipe)
}
declare 4 unix {
    int TclpCreateProcess(Tcl_Interp *interp, int argc, CONST char **argv,
	    TclFile inputFile, TclFile outputFile, TclFile errorFile,
	    Tcl_Pid *pidPtr)
}
# Signature changed in 8.1:
#  declare 5 unix {
#      TclFile TclpCreateTempFile(char *contents, Tcl_DString *namePtr)
#  }
declare 6 unix {
    TclFile TclpMakeFile(Tcl_Channel channel, int direction)
}
declare 7 unix {
    TclFile TclpOpenFile(CONST char *fname, int mode)
}
declare 8 unix {
    int TclUnixWaitForFile(int fd, int mask, int timeout)
}

# Added in 8.1:

declare 9 unix {
    TclFile TclpCreateTempFile(CONST char *contents)
}

# Added in 8.4:

declare 10 unix {
    Tcl_DirEntry *TclpReaddir(DIR *dir)
}
# Slots 11 and 12 are forwarders for functions that were promoted to
# generic Stubs
declare 11 unix {
    struct tm *TclpLocaltime_unix(CONST time_t *clock)
}
declare 12 unix {
    struct tm *TclpGmtime_unix(CONST time_t *clock)
}
declare 13 unix {
    char *TclpInetNtoa(struct in_addr addr)
}

# Added in 8.5:

declare 14 unix {
    int TclUnixCopyFile(CONST char *src, CONST char *dst,
	    CONST Tcl_StatBuf *statBufPtr, int dontCopyAtts)
}

################################
# Mac OS X specific functions

declare 15 macosx {
    int TclMacOSXGetFileAttribute(Tcl_Interp *interp, int objIndex,
	    Tcl_Obj *fileName, Tcl_Obj **attributePtrPtr)
}
declare 16 macosx {
    int TclMacOSXSetFileAttribute(Tcl_Interp *interp, int objIndex,
	    Tcl_Obj *fileName, Tcl_Obj *attributePtr)
}
declare 17 macosx {
    int TclMacOSXCopyFileAttributes(CONST char *src, CONST char *dst,
	    CONST Tcl_StatBuf *statBufPtr)
}
declare 18 macosx {
    int TclMacOSXMatchType(Tcl_Interp *interp, CONST char *pathName,
	    CONST char *fileName, Tcl_StatBuf *statBufPtr,
	    Tcl_GlobTypeData *types)
}
declare 19 macosx {
    void TclMacOSXNotifierAddRunLoopMode(CONST void *runLoopMode)
}


# Local Variables:
# mode: tcl
# End:<|MERGE_RESOLUTION|>--- conflicted
+++ resolved
@@ -12,11 +12,6 @@
 #
 # See the file "license.terms" for information on usage and redistribution
 # of this file, and for a DISCLAIMER OF ALL WARRANTIES.
-<<<<<<< HEAD
-#
-# RCS: @(#) $Id: tclInt.decls,v 1.121.2.7 2010/11/30 20:59:27 andreas_kupries Exp $
-=======
->>>>>>> 3f68670d
 
 library tcl
 