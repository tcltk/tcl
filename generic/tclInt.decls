# tclInt.decls --
#
#	This file contains the declarations for all unsupported
#	functions that are exported by the Tcl library.  This file
#	is used to generate the tclIntDecls.h, tclIntPlatDecls.h
#	and tclStubInit.c files
#
# Copyright (c) 1998-1999 by Scriptics Corporation.
# Copyright (c) 2001 by Kevin B. Kenny.  All rights reserved.
# Copyright (c) 2007 Daniel A. Steffen <das@users.sourceforge.net>
#
# See the file "license.terms" for information on usage and redistribution
# of this file, and for a DISCLAIMER OF ALL WARRANTIES.

library tcl

# Define the unsupported generic interfaces.

interface tclInt

# Declare each of the functions in the unsupported internal Tcl
# interface.  These interfaces are allowed to changed between versions.
# Use at your own risk.  Note that the position of functions should not
# be changed between versions to avoid gratuitous incompatibilities.

# Replaced by Tcl_FSAccess in 8.4:
#declare 0 {
#    int TclAccess(const char *path, int mode)
#}
#declare 1 {
#    int TclAccessDeleteProc(TclAccessProc_ *proc)
#}
#declare 2 {
#    int TclAccessInsertProc(TclAccessProc_ *proc)
#}
declare 3 {
    void TclAllocateFreeObjects(void)
}
# Replaced by TclpChdir in 8.1:
#  declare 4 {
#      int TclChdir(Tcl_Interp *interp, char *dirName)
#  }
declare 5 {
    int TclCleanupChildren(Tcl_Interp *interp, int numPids, Tcl_Pid *pidPtr,
	    Tcl_Channel errorChan)
}
declare 6 {
    void TclCleanupCommand(Command *cmdPtr)
}
declare 7 {
    int TclCopyAndCollapse(int count, const char *src, char *dst)
}
declare 8 {
    int TclCopyChannelOld(Tcl_Interp *interp, Tcl_Channel inChan,
	    Tcl_Channel outChan, int toRead, Tcl_Obj *cmdPtr)
}

# TclCreatePipeline unofficially exported for use by BLT.

declare 9 {
    int TclCreatePipeline(Tcl_Interp *interp, int argc, const char **argv,
	    Tcl_Pid **pidArrayPtr, TclFile *inPipePtr, TclFile *outPipePtr,
	    TclFile *errFilePtr)
}
declare 10 {
    int TclCreateProc(Tcl_Interp *interp, Namespace *nsPtr,
	    const char *procName,
	    Tcl_Obj *argsPtr, Tcl_Obj *bodyPtr, Proc **procPtrPtr)
}
declare 11 {
    void TclDeleteCompiledLocalVars(Interp *iPtr, CallFrame *framePtr)
}
declare 12 {
    void TclDeleteVars(Interp *iPtr, TclVarHashTable *tablePtr)
}
# Removed in 8.5:
#declare 13 {
#    int TclDoGlob(Tcl_Interp *interp, char *separators,
#	    Tcl_DString *headPtr, char *tail, Tcl_GlobTypeData *types)
#}
declare 14 {
    int TclDumpMemoryInfo(ClientData clientData, int flags)
}
# Removed in 8.1:
#  declare 15 {
#      void TclExpandParseValue(ParseValue *pvPtr, int needed)
#  }
declare 16 {
    void TclExprFloatError(Tcl_Interp *interp, double value)
}
# Removed in 8.4:
#declare 17 {
#    int TclFileAttrsCmd(Tcl_Interp *interp, int objc, Tcl_Obj *const objv[])
#}
#declare 18 {
#    int TclFileCopyCmd(Tcl_Interp *interp, int argc, char **argv)
#}
#declare 19 {
#    int TclFileDeleteCmd(Tcl_Interp *interp, int argc, char **argv)
#}
#declare 20 {
#    int TclFileMakeDirsCmd(Tcl_Interp *interp, int argc, char **argv)
#}
#declare 21 {
#    int TclFileRenameCmd(Tcl_Interp *interp, int argc, char **argv)
#}
declare 22 {
    int TclFindElement(Tcl_Interp *interp, const char *listStr,
	    int listLength, const char **elementPtr, const char **nextPtr,
	    int *sizePtr, int *bracePtr)
}
declare 23 {
    Proc *TclFindProc(Interp *iPtr, const char *procName)
}
# Replaced with macro (see tclInt.h) in Tcl 8.5.0, restored in 8.5.10
declare 24 {
    int TclFormatInt(char *buffer, long n)
}
declare 25 {
    void TclFreePackageInfo(Interp *iPtr)
}
# Removed in 8.1:
#  declare 26 {
#      char *TclGetCwd(Tcl_Interp *interp)
#  }
# Removed in 8.5:
#declare 27 {
#    int TclGetDate(char *p, unsigned long now, long zone,
#	    unsigned long *timePtr)
#}
declare 28 {
    Tcl_Channel TclpGetDefaultStdChannel(int type)
}
# Removed in 8.4b2:
#declare 29 {
#    Tcl_Obj *TclGetElementOfIndexedArray(Tcl_Interp *interp,
#	    int localIndex, Tcl_Obj *elemPtr, int flags)
#}
# Replaced by char *TclGetEnv(const char *name, Tcl_DString *valuePtr) in 8.1:
#  declare 30 {
#      char *TclGetEnv(const char *name)
#  }
declare 31 {
    const char *TclGetExtension(const char *name)
}
declare 32 {
    int TclGetFrame(Tcl_Interp *interp, const char *str,
	    CallFrame **framePtrPtr)
}
# Removed in 8.5:
#declare 33 {
#    TclCmdProcType TclGetInterpProc(void)
#}
declare 34 {
    int TclGetIntForIndex(Tcl_Interp *interp, Tcl_Obj *objPtr,
	    int endValue, int *indexPtr)
}
# Removed in 8.4b2:
#declare 35 {
#    Tcl_Obj *TclGetIndexedScalar(Tcl_Interp *interp, int localIndex,
#	    int flags)
#}
# Removed in 8.6a2
#declare 36 {
#    int TclGetLong(Tcl_Interp *interp, const char *str, long *longPtr)
#}
declare 37 {
    int TclGetLoadedPackages(Tcl_Interp *interp, const char *targetName)
}
declare 38 {
    int TclGetNamespaceForQualName(Tcl_Interp *interp, const char *qualName,
	    Namespace *cxtNsPtr, int flags, Namespace **nsPtrPtr,
	    Namespace **altNsPtrPtr, Namespace **actualCxtPtrPtr,
	    const char **simpleNamePtr)
}
declare 39 {
    TclObjCmdProcType TclGetObjInterpProc(void)
}
declare 40 {
    int TclGetOpenMode(Tcl_Interp *interp, const char *str, int *seekFlagPtr)
}
declare 41 {
    Tcl_Command TclGetOriginalCommand(Tcl_Command command)
}
declare 42 {
    CONST86 char *TclpGetUserHome(const char *name, Tcl_DString *bufferPtr)
}
# Removed in 8.5a2:
#declare 43 {
#    int TclGlobalInvoke(Tcl_Interp *interp, int argc, const char **argv,
#	    int flags)
#}
declare 44 {
    int TclGuessPackageName(const char *fileName, Tcl_DString *bufPtr)
}
declare 45 {
    int TclHideUnsafeCommands(Tcl_Interp *interp)
}
declare 46 {
    int TclInExit(void)
}
# Removed in 8.4b2:
#declare 47 {
#    Tcl_Obj *TclIncrElementOfIndexedArray(Tcl_Interp *interp,
#	    int localIndex, Tcl_Obj *elemPtr, long incrAmount)
#}
# Removed in 8.4b2:
#declare 48 {
#    Tcl_Obj *TclIncrIndexedScalar(Tcl_Interp *interp, int localIndex,
#	    long incrAmount)
#}
#declare 49 {
#    Tcl_Obj *TclIncrVar2(Tcl_Interp *interp, Tcl_Obj *part1Ptr,
#	    Tcl_Obj *part2Ptr, long incrAmount, int part1NotParsed)
#}
declare 50 {
    void TclInitCompiledLocals(Tcl_Interp *interp, CallFrame *framePtr,
	    Namespace *nsPtr)
}
declare 51 {
    int TclInterpInit(Tcl_Interp *interp)
}
# Removed in 8.5a2:
#declare 52 {
#    int TclInvoke(Tcl_Interp *interp, int argc, const char **argv,
#	    int flags)
#}
declare 53 {
    int TclInvokeObjectCommand(ClientData clientData, Tcl_Interp *interp,
	    int argc, CONST84 char **argv)
}
declare 54 {
    int TclInvokeStringCommand(ClientData clientData, Tcl_Interp *interp,
	    int objc, Tcl_Obj *const objv[])
}
declare 55 {
    Proc *TclIsProc(Command *cmdPtr)
}
# Replaced with TclpLoadFile in 8.1:
#  declare 56 {
#      int TclLoadFile(Tcl_Interp *interp, char *fileName, char *sym1,
#  	    char *sym2, Tcl_PackageInitProc **proc1Ptr,
#  	    Tcl_PackageInitProc **proc2Ptr)
#  }
# Signature changed to take a length in 8.1:
#  declare 57 {
#      int TclLooksLikeInt(char *p)
#  }
declare 58 {
    Var *TclLookupVar(Tcl_Interp *interp, const char *part1, const char *part2,
	    int flags, const char *msg, int createPart1, int createPart2,
	    Var **arrayPtrPtr)
}
# Replaced by Tcl_FSMatchInDirectory in 8.4
#declare 59 {
#    int TclpMatchFiles(Tcl_Interp *interp, char *separators,
#	    Tcl_DString *dirPtr, char *pattern, char *tail)
#}
declare 60 {
    int TclNeedSpace(const char *start, const char *end)
}
declare 61 {
    Tcl_Obj *TclNewProcBodyObj(Proc *procPtr)
}
declare 62 {
    int TclObjCommandComplete(Tcl_Obj *cmdPtr)
}
declare 63 {
    int TclObjInterpProc(ClientData clientData, Tcl_Interp *interp,
	    int objc, Tcl_Obj *const objv[])
}
declare 64 {
    int TclObjInvoke(Tcl_Interp *interp, int objc, Tcl_Obj *const objv[],
	    int flags)
}
# Removed in 8.5a2:
#declare 65 {
#    int TclObjInvokeGlobal(Tcl_Interp *interp, int objc,
#	    Tcl_Obj *const objv[], int flags)
#}
#declare 66 {
#    int TclOpenFileChannelDeleteProc(TclOpenFileChannelProc_ *proc)
#}
#declare 67 {
#    int TclOpenFileChannelInsertProc(TclOpenFileChannelProc_ *proc)
#}
# Replaced by Tcl_FSAccess in 8.4:
#declare 68 {
#    int TclpAccess(const char *path, int mode)
#}
declare 69 {
    char *TclpAlloc(unsigned int size)
}
#declare 70 {
#    int TclpCopyFile(const char *source, const char *dest)
#}
#declare 71 {
#    int TclpCopyDirectory(const char *source, const char *dest,
#	    Tcl_DString *errorPtr)
#}
#declare 72 {
#    int TclpCreateDirectory(const char *path)
#}
#declare 73 {
#    int TclpDeleteFile(const char *path)
#}
declare 74 {
    void TclpFree(char *ptr)
}
declare 75 {
    unsigned long TclpGetClicks(void)
}
declare 76 {
    unsigned long TclpGetSeconds(void)
}

# deprecated
declare 77 {
    void TclpGetTime(Tcl_Time *time)
}
# Removed in 8.6:
#declare 78 {
#    int TclpGetTimeZone(unsigned long time)
#}
# Replaced by Tcl_FSListVolumes in 8.4:
#declare 79 {
#    int TclpListVolumes(Tcl_Interp *interp)
#}
# Replaced by Tcl_FSOpenFileChannel in 8.4:
#declare 80 {
#    Tcl_Channel TclpOpenFileChannel(Tcl_Interp *interp, char *fileName,
#	    char *modeString, int permissions)
#}
declare 81 {
    char *TclpRealloc(char *ptr, unsigned int size)
}
#declare 82 {
#    int TclpRemoveDirectory(const char *path, int recursive,
#	    Tcl_DString *errorPtr)
#}
#declare 83 {
#    int TclpRenameFile(const char *source, const char *dest)
#}
# Removed in 8.1:
#  declare 84 {
#      int TclParseBraces(Tcl_Interp *interp, char *str, char **termPtr,
#  	    ParseValue *pvPtr)
#  }
#  declare 85 {
#      int TclParseNestedCmd(Tcl_Interp *interp, char *str, int flags,
#  	    char **termPtr, ParseValue *pvPtr)
#  }
#  declare 86 {
#      int TclParseQuotes(Tcl_Interp *interp, char *str, int termChar,
#  	    int flags, char **termPtr, ParseValue *pvPtr)
#  }
#  declare 87 {
#      void TclPlatformInit(Tcl_Interp *interp)
#  }
declare 88 {
    char *TclPrecTraceProc(ClientData clientData, Tcl_Interp *interp,
	    const char *name1, const char *name2, int flags)
}
declare 89 {
    int TclPreventAliasLoop(Tcl_Interp *interp, Tcl_Interp *cmdInterp,
	    Tcl_Command cmd)
}
# Removed in 8.1 (only available if compiled with TCL_COMPILE_DEBUG):
#  declare 90 {
#      void TclPrintByteCodeObj(Tcl_Interp *interp, Tcl_Obj *objPtr)
#  }
declare 91 {
    void TclProcCleanupProc(Proc *procPtr)
}
declare 92 {
    int TclProcCompileProc(Tcl_Interp *interp, Proc *procPtr,
	    Tcl_Obj *bodyPtr, Namespace *nsPtr, const char *description,
	    const char *procName)
}
declare 93 {
    void TclProcDeleteProc(ClientData clientData)
}
# Removed in 8.5:
#declare 94 {
#    int TclProcInterpProc(void *clientData, Tcl_Interp *interp,
#	    int argc, const char **argv)
#}
# Replaced by Tcl_FSStat in 8.4:
#declare 95 {
#    int TclpStat(const char *path, Tcl_StatBuf *buf)
#}
declare 96 {
    int TclRenameCommand(Tcl_Interp *interp, const char *oldName,
            const char *newName)
}
declare 97 {
    void TclResetShadowedCmdRefs(Tcl_Interp *interp, Command *newCmdPtr)
}
declare 98 {
    int TclServiceIdle(void)
}
# Removed in 8.4b2:
#declare 99 {
#    Tcl_Obj *TclSetElementOfIndexedArray(Tcl_Interp *interp, int localIndex,
#	    Tcl_Obj *elemPtr, Tcl_Obj *objPtr, int flags)
#}
# Removed in 8.4b2:
#declare 100 {
#    Tcl_Obj *TclSetIndexedScalar(Tcl_Interp *interp, int localIndex,
#	    Tcl_Obj *objPtr, int flags)
#}
declare 101 {
    CONST86 char *TclSetPreInitScript(const char *string)
}
declare 102 {
    void TclSetupEnv(Tcl_Interp *interp)
}
declare 103 {
    int TclSockGetPort(Tcl_Interp *interp, const char *str, const char *proto,
	    int *portPtr)
}
declare 104 {
    int TclSockMinimumBuffersOld(int sock, int size)
}
# Replaced by Tcl_FSStat in 8.4:
#declare 105 {
#    int TclStat(const char *path, Tcl_StatBuf *buf)
#}
#declare 106 {
#    int TclStatDeleteProc(TclStatProc_ *proc)
#}
#declare 107 {
#    int TclStatInsertProc(TclStatProc_ *proc)
#}
declare 108 {
    void TclTeardownNamespace(Namespace *nsPtr)
}
declare 109 {
    int TclUpdateReturnInfo(Interp *iPtr)
}
declare 110 {
    int TclSockMinimumBuffers(void *sock, int size)
}
# Removed in 8.1:
#  declare 110 {
#      char *TclWordEnd(char *start, char *lastChar, int nested, int *semiPtr)
#  }

# Procedures used in conjunction with Tcl namespaces. They are
# defined here instead of in tcl.decls since they are not stable yet.

declare 111 {
    void Tcl_AddInterpResolvers(Tcl_Interp *interp, const char *name,
	    Tcl_ResolveCmdProc *cmdProc, Tcl_ResolveVarProc *varProc,
	    Tcl_ResolveCompiledVarProc *compiledVarProc)
}
declare 112 {
    int Tcl_AppendExportList(Tcl_Interp *interp, Tcl_Namespace *nsPtr,
	    Tcl_Obj *objPtr)
}
declare 113 {
    Tcl_Namespace *Tcl_CreateNamespace(Tcl_Interp *interp, const char *name,
	    ClientData clientData, Tcl_NamespaceDeleteProc *deleteProc)
}
declare 114 {
    void Tcl_DeleteNamespace(Tcl_Namespace *nsPtr)
}
declare 115 {
    int Tcl_Export(Tcl_Interp *interp, Tcl_Namespace *nsPtr,
	    const char *pattern, int resetListFirst)
}
declare 116 {
    Tcl_Command Tcl_FindCommand(Tcl_Interp *interp, const char *name,
	    Tcl_Namespace *contextNsPtr, int flags)
}
declare 117 {
    Tcl_Namespace *Tcl_FindNamespace(Tcl_Interp *interp, const char *name,
	    Tcl_Namespace *contextNsPtr, int flags)
}
declare 118 {
    int Tcl_GetInterpResolvers(Tcl_Interp *interp, const char *name,
	    Tcl_ResolverInfo *resInfo)
}
declare 119 {
    int Tcl_GetNamespaceResolvers(Tcl_Namespace *namespacePtr,
	    Tcl_ResolverInfo *resInfo)
}
declare 120 {
    Tcl_Var Tcl_FindNamespaceVar(Tcl_Interp *interp, const char *name,
	    Tcl_Namespace *contextNsPtr, int flags)
}
declare 121 {
    int Tcl_ForgetImport(Tcl_Interp *interp, Tcl_Namespace *nsPtr,
	    const char *pattern)
}
declare 122 {
    Tcl_Command Tcl_GetCommandFromObj(Tcl_Interp *interp, Tcl_Obj *objPtr)
}
declare 123 {
    void Tcl_GetCommandFullName(Tcl_Interp *interp, Tcl_Command command,
	    Tcl_Obj *objPtr)
}
declare 124 {
    Tcl_Namespace *Tcl_GetCurrentNamespace(Tcl_Interp *interp)
}
declare 125 {
    Tcl_Namespace *Tcl_GetGlobalNamespace(Tcl_Interp *interp)
}
declare 126 {
    void Tcl_GetVariableFullName(Tcl_Interp *interp, Tcl_Var variable,
	    Tcl_Obj *objPtr)
}
declare 127 {
    int Tcl_Import(Tcl_Interp *interp, Tcl_Namespace *nsPtr,
	    const char *pattern, int allowOverwrite)
}
declare 128 {
    void Tcl_PopCallFrame(Tcl_Interp *interp)
}
declare 129 {
    int Tcl_PushCallFrame(Tcl_Interp *interp, Tcl_CallFrame *framePtr,
	    Tcl_Namespace *nsPtr, int isProcCallFrame)
}
declare 130 {
    int Tcl_RemoveInterpResolvers(Tcl_Interp *interp, const char *name)
}
declare 131 {
    void Tcl_SetNamespaceResolvers(Tcl_Namespace *namespacePtr,
	    Tcl_ResolveCmdProc *cmdProc, Tcl_ResolveVarProc *varProc,
	    Tcl_ResolveCompiledVarProc *compiledVarProc)
}
declare 132 {
    int TclpHasSockets(Tcl_Interp *interp)
}
declare 133 {
    struct tm *TclpGetDate(const time_t *time, int useGMT)
}
# Removed in 8.5
#declare 134 {
#    size_t TclpStrftime(char *s, size_t maxsize, const char *format,
#	    const struct tm *t, int useGMT)
#}
#declare 135 {
#    int TclpCheckStackSpace(void)
#}

# Added in 8.1:

#declare 137 {
#   int TclpChdir(const char *dirName)
#}
declare 138 {
    CONST84_RETURN char *TclGetEnv(const char *name, Tcl_DString *valuePtr)
}
#declare 139 {
#    int TclpLoadFile(Tcl_Interp *interp, char *fileName, char *sym1,
#	    char *sym2, Tcl_PackageInitProc **proc1Ptr,
#	    Tcl_PackageInitProc **proc2Ptr, void **clientDataPtr)
#}
#declare 140 {
#    int TclLooksLikeInt(const char *bytes, int length)
#}
# This is used by TclX, but should otherwise be considered private
declare 141 {
    CONST84_RETURN char *TclpGetCwd(Tcl_Interp *interp, Tcl_DString *cwdPtr)
}
declare 142 {
    int TclSetByteCodeFromAny(Tcl_Interp *interp, Tcl_Obj *objPtr,
	    CompileHookProc *hookProc, ClientData clientData)
}
declare 143 {
    int TclAddLiteralObj(struct CompileEnv *envPtr, Tcl_Obj *objPtr,
	    LiteralEntry **litPtrPtr)
}
declare 144 {
    void TclHideLiteral(Tcl_Interp *interp, struct CompileEnv *envPtr,
	    int index)
}
declare 145 {
    const struct AuxDataType *TclGetAuxDataType(const char *typeName)
}
declare 146 {
    TclHandle TclHandleCreate(void *ptr)
}
declare 147 {
    void TclHandleFree(TclHandle handle)
}
declare 148 {
    TclHandle TclHandlePreserve(TclHandle handle)
}
declare 149 {
    void TclHandleRelease(TclHandle handle)
}

# Added for Tcl 8.2

declare 150 {
    int TclRegAbout(Tcl_Interp *interp, Tcl_RegExp re)
}
declare 151 {
    void TclRegExpRangeUniChar(Tcl_RegExp re, int index, int *startPtr,
	    int *endPtr)
}
declare 152 {
    void TclSetLibraryPath(Tcl_Obj *pathPtr)
}
declare 153 {
    Tcl_Obj *TclGetLibraryPath(void)
}

# moved to tclTest.c (static) in 8.3.2/8.4a2
#declare 154 {
#    int TclTestChannelCmd(void *clientData,
#    Tcl_Interp *interp, int argc, char **argv)
#}
#declare 155 {
#    int TclTestChannelEventCmd(void *clientData,
#	     Tcl_Interp *interp, int argc, char **argv)
#}

declare 156 {
    void TclRegError(Tcl_Interp *interp, const char *msg,
	    int status)
}
declare 157 {
    Var *TclVarTraceExists(Tcl_Interp *interp, const char *varName)
}
# REMOVED (except from stub table) - use public Tcl_SetStartupScript()
declare 158 {
    void TclSetStartupScriptFileName(const char *filename)
}
# REMOVED (except from stub table) - use public Tcl_GetStartupScript()
declare 159 {
    const char *TclGetStartupScriptFileName(void)
}
#declare 160 {
#    int TclpMatchFilesTypes(Tcl_Interp *interp, char *separators,
#	    Tcl_DString *dirPtr, char *pattern, char *tail,
#	    GlobTypeData *types)
#}

# new in 8.3.2/8.4a2
declare 161 {
    int TclChannelTransform(Tcl_Interp *interp, Tcl_Channel chan,
	    Tcl_Obj *cmdObjPtr)
}
declare 162 {
    void TclChannelEventScriptInvoker(ClientData clientData, int flags)
}

# ALERT: The result of 'TclGetInstructionTable' is actually a
# "const InstructionDesc*" but we do not want to describe this structure in
# "tclInt.h". It is described in "tclCompile.h". Use a cast to the
# correct type when calling this procedure.

declare 163 {
    const void *TclGetInstructionTable(void)
}

# ALERT: The argument of 'TclExpandCodeArray' is actually a
# "CompileEnv*" but we do not want to describe this structure in
# "tclInt.h". It is described in "tclCompile.h".

declare 164 {
    void TclExpandCodeArray(void *envPtr)
}

# These functions are vfs aware, but are generally only useful internally.
declare 165 {
    void TclpSetInitialEncodings(void)
}

# New function due to TIP #33
declare 166 {
    int TclListObjSetElement(Tcl_Interp *interp, Tcl_Obj *listPtr,
	    int index, Tcl_Obj *valuePtr)
}

# VFS-aware versions of Tcl*StartupScriptFileName (158 and 159 above)
# REMOVED (except from stub table) - use public Tcl_SetStartupScript()
declare 167 {
    void TclSetStartupScriptPath(Tcl_Obj *pathPtr)
}
# REMOVED (except from stub table) - use public Tcl_GetStartupScript()
declare 168 {
    Tcl_Obj *TclGetStartupScriptPath(void)
}
# variant of Tcl_UtfNCmp that takes n as bytes, not chars
declare 169 {
    int TclpUtfNcmp2(const char *s1, const char *s2, unsigned long n)
}
declare 170 {
    int TclCheckInterpTraces(Tcl_Interp *interp, const char *command,
	    int numChars, Command *cmdPtr, int result, int traceFlags,
	    int objc, Tcl_Obj *const objv[])
}
declare 171 {
    int TclCheckExecutionTraces(Tcl_Interp *interp, const char *command,
	    int numChars, Command *cmdPtr, int result, int traceFlags,
	    int objc, Tcl_Obj *const objv[])
}
declare 172 {
    int TclInThreadExit(void)
}

# added for 8.4.2

declare 173 {
    int TclUniCharMatch(const Tcl_UniChar *string, int strLen,
	    const Tcl_UniChar *pattern, int ptnLen, int flags)
}

# added for 8.4.3

#declare 174 {
#    Tcl_Obj *TclIncrWideVar2(Tcl_Interp *interp, Tcl_Obj *part1Ptr,
#	    Tcl_Obj *part2Ptr, Tcl_WideInt wideIncrAmount, int part1NotParsed)
#}

# Factoring out of trace code

declare 175 {
    int TclCallVarTraces(Interp *iPtr, Var *arrayPtr, Var *varPtr,
	    const char *part1, const char *part2, int flags, int leaveErrMsg)
}
declare 176 {
    void TclCleanupVar(Var *varPtr, Var *arrayPtr)
}
declare 177 {
    void TclVarErrMsg(Tcl_Interp *interp, const char *part1, const char *part2,
	    const char *operation, const char *reason)
}
# TIP 338 made these public - now declared in tcl.h too
declare 178 {
    void Tcl_SetStartupScript(Tcl_Obj *pathPtr, const char *encodingName)
}
declare 179 {
    Tcl_Obj *Tcl_GetStartupScript(const char **encodingNamePtr)
}

# REMOVED
# Allocate lists without copying arrays
# declare 180 {
#    Tcl_Obj *TclNewListObjDirect(int objc, Tcl_Obj **objv)
# }
#declare 181 {
#    Tcl_Obj *TclDbNewListObjDirect(int objc, Tcl_Obj **objv,
#	    const char *file, int line)
#}

# TclpGmtime and TclpLocaltime promoted to the generic interface from unix

declare 182 {
     struct tm *TclpLocaltime(const time_t *clock)
}
declare 183 {
     struct tm *TclpGmtime(const time_t *clock)
}

# For the new "Thread Storage" subsystem.

### REMOVED on grounds it should never have been exposed. All these
### functions are now either static in tclThreadStorage.c or
### MODULE_SCOPE.
# declare 184 {
#      void TclThreadStorageLockInit(void)
# }
# declare 185 {
#      void TclThreadStorageLock(void)
# }
# declare 186 {
#      void TclThreadStorageUnlock(void)
# }
# declare 187 {
#      void TclThreadStoragePrint(FILE *outFile, int flags)
# }
# declare 188 {
#      Tcl_HashTable *TclThreadStorageGetHashTable(Tcl_ThreadId id)
# }
# declare 189 {
#      Tcl_HashTable *TclThreadStorageInit(Tcl_ThreadId id, void *reserved)
# }
# declare 190 {
#      void TclThreadStorageDataKeyInit(Tcl_ThreadDataKey *keyPtr)
# }
# declare 191 {
#      void *TclThreadStorageDataKeyGet(Tcl_ThreadDataKey *keyPtr)
# }
# declare 192 {
#      void TclThreadStorageDataKeySet(Tcl_ThreadDataKey *keyPtr, void *data)
# }
# declare 193 {
#      void TclFinalizeThreadStorageThread(Tcl_ThreadId id)
# }
# declare 194 {
#      void TclFinalizeThreadStorage(void)
# }
# declare 195 {
#      void TclFinalizeThreadStorageData(Tcl_ThreadDataKey *keyPtr)
# }
# declare 196 {
#      void TclFinalizeThreadStorageDataKey(Tcl_ThreadDataKey *keyPtr)
# }

#
# Added in tcl8.5a5 for compiler/executor experimentation.
# Disabled in Tcl 8.5.1; experiments terminated. :/
#
#declare 197 {
#    int TclCompEvalObj(Tcl_Interp *interp, Tcl_Obj *objPtr,
#		        const CmdFrame *invoker, int word)
#}
declare 198 {
    int TclObjGetFrame(Tcl_Interp *interp, Tcl_Obj *objPtr,
	    CallFrame **framePtrPtr)
}

#declare 199 {
#    int TclMatchIsTrivial(const char *pattern)
#}

# 200-208 exported for use by the test suite [Bug 1054748]
declare 200 {
    int TclpObjRemoveDirectory(Tcl_Obj *pathPtr, int recursive,
	Tcl_Obj **errorPtr)
}
declare 201 {
    int TclpObjCopyDirectory(Tcl_Obj *srcPathPtr, Tcl_Obj *destPathPtr,
	Tcl_Obj **errorPtr)
}
declare 202 {
    int TclpObjCreateDirectory(Tcl_Obj *pathPtr)
}
declare 203 {
    int TclpObjDeleteFile(Tcl_Obj *pathPtr)
}
declare 204 {
    int TclpObjCopyFile(Tcl_Obj *srcPathPtr, Tcl_Obj *destPathPtr)
}
declare 205 {
    int TclpObjRenameFile(Tcl_Obj *srcPathPtr, Tcl_Obj *destPathPtr)
}
declare 206 {
    int TclpObjStat(Tcl_Obj *pathPtr, Tcl_StatBuf *buf)
}
declare 207 {
    int TclpObjAccess(Tcl_Obj *pathPtr, int mode)
}
declare 208 {
    Tcl_Channel TclpOpenFileChannel(Tcl_Interp *interp,
	    Tcl_Obj *pathPtr, int mode, int permissions)
}
# Made public by TIP 258
#declare 209 {
#    Tcl_Obj *TclGetEncodingSearchPath(void)
#}
#declare 210 {
#    int TclSetEncodingSearchPath(Tcl_Obj *searchPath)
#}
#declare 211 {
#    const char *TclpGetEncodingNameFromEnvironment(Tcl_DString *bufPtr)
#}
declare 212 {
    void TclpFindExecutable(const char *argv0)
}
declare 213 {
    Tcl_Obj *TclGetObjNameOfExecutable(void)
}
declare 214 {
    void TclSetObjNameOfExecutable(Tcl_Obj *name, Tcl_Encoding encoding)
}
declare 215 {
    void *TclStackAlloc(Tcl_Interp *interp, int numBytes)
}
declare 216 {
    void TclStackFree(Tcl_Interp *interp, void *freePtr)
}
declare 217 {
    int TclPushStackFrame(Tcl_Interp *interp, Tcl_CallFrame **framePtrPtr,
            Tcl_Namespace *namespacePtr, int isProcCallFrame)
}
declare 218 {
    void TclPopStackFrame(Tcl_Interp *interp)
}

# for use in tclTest.c
declare 224 {
    TclPlatformType *TclGetPlatform(void)
}

#
declare 225 {
    Tcl_Obj *TclTraceDictPath(Tcl_Interp *interp, Tcl_Obj *rootPtr,
	    int keyc, Tcl_Obj *const keyv[], int flags)
}
declare 226 {
    int TclObjBeingDeleted(Tcl_Obj *objPtr)
}
declare 227 {
    void TclSetNsPath(Namespace *nsPtr, int pathLength,
            Tcl_Namespace *pathAry[])
}
#  Used to be needed for TclOO-extension; unneeded now that TclOO is in the
#  core and NRE-enabled
#  declare 228 {
#      int TclObjInterpProcCore(register Tcl_Interp *interp, Tcl_Obj *procNameObj,
#             int skip, ProcErrorProc *errorProc)
#  }
declare 229 {
    int	TclPtrMakeUpvar(Tcl_Interp *interp, Var *otherP1Ptr,
	    const char *myName, int myFlags, int index)
}
declare 230 {
    Var *TclObjLookupVar(Tcl_Interp *interp, Tcl_Obj *part1Ptr,
	    const char *part2, int flags, const char *msg,
	    const int createPart1, const int createPart2, Var **arrayPtrPtr)
}
declare 231 {
    int	TclGetNamespaceFromObj(Tcl_Interp *interp, Tcl_Obj *objPtr,
	    Tcl_Namespace **nsPtrPtr)
}

# Bits and pieces of TIP#280's guts
declare 232 {
    int TclEvalObjEx(Tcl_Interp *interp, Tcl_Obj *objPtr, int flags,
	    const CmdFrame *invoker, int word)
}
declare 233 {
    void TclGetSrcInfoForPc(CmdFrame *contextPtr)
}

# Exports for VarReform compat: Itcl, XOTcl like to peek into our varTables :(
declare 234 {
    Var *TclVarHashCreateVar(TclVarHashTable *tablePtr, const char *key,
             int *newPtr)
}
declare 235 {
    void TclInitVarHashTable(TclVarHashTable *tablePtr, Namespace *nsPtr)
}


# TIP 337 made this one public
declare 236 {
    void TclBackgroundException(Tcl_Interp *interp, int code)
}

# TIP #285: Script cancellation support.
declare 237 {
    int TclResetCancellation(Tcl_Interp *interp, int force)
}

# NRE functions for "rogue" extensions to exploit NRE; they will need to
# include NRE.h too.
declare 238 {
    int TclNRInterpProc(ClientData clientData, Tcl_Interp *interp,
	    int objc, Tcl_Obj *const objv[])
}
declare 239 {
    int TclNRInterpProcCore(Tcl_Interp *interp, Tcl_Obj *procNameObj,
			    int skip, ProcErrorProc *errorProc)
}
declare 240 {
    int TclNRRunCallbacks(Tcl_Interp *interp, int result,
	      struct NRE_callback *rootPtr)
}
declare 241 {
    int TclNREvalObjEx(Tcl_Interp *interp, Tcl_Obj *objPtr, int flags,
	    const CmdFrame *invoker, int word)
}
declare 242 {
    int TclNREvalObjv(Tcl_Interp *interp, int objc,
	      Tcl_Obj *const objv[], int flags, Command *cmdPtr)
}

# Tcl_Obj leak detection support.
declare 243 {
    void TclDbDumpActiveObjects(FILE *outFile)
}

# Functions to make things better for itcl
declare 244 {
    Tcl_HashTable *TclGetNamespaceChildTable(Tcl_Namespace *nsPtr)
}
declare 245 {
    Tcl_HashTable *TclGetNamespaceCommandTable(Tcl_Namespace *nsPtr)
}
declare 246 {
    int TclInitRewriteEnsemble(Tcl_Interp *interp, int numRemoved,
	    int numInserted, Tcl_Obj *const *objv)
}
declare 247 {
    void TclResetRewriteEnsemble(Tcl_Interp *interp, int isRootEnsemble)
}

declare 248 {
    int TclCopyChannel(Tcl_Interp *interp, Tcl_Channel inChan,
	    Tcl_Channel outChan, Tcl_WideInt toRead, Tcl_Obj *cmdPtr)
}

declare 249 {
    char *TclDoubleDigits(double dv, int ndigits, int flags,
			  int *decpt, int *signum, char **endPtr)
}
# TIP #285: Script cancellation support.
declare 250 {
    void TclSetSlaveCancelFlags(Tcl_Interp *interp, int flags, int force)
}

# Allow extensions for optimization
declare 251 {
    int TclRegisterLiteral(void *envPtr,
	    char *bytes, int length, int flags)
}

# Exporting of the internal API to variables.

<<<<<<< HEAD
declare 252 {
    Tcl_Obj *TclPtrGetVar(Tcl_Interp *interp, Tcl_Var varPtr,
	    Tcl_Var arrayPtr, Tcl_Obj *part1Ptr, Tcl_Obj *part2Ptr,
	    const int flags)
}
declare 253 {
    Tcl_Obj *TclPtrSetVar(Tcl_Interp *interp, Tcl_Var varPtr,
	    Tcl_Var arrayPtr, Tcl_Obj *part1Ptr, Tcl_Obj *part2Ptr,
	    Tcl_Obj *newValuePtr, const int flags)
}
declare 254 {
    Tcl_Obj *TclPtrIncrObjVar(Tcl_Interp *interp, Tcl_Var varPtr,
	    Tcl_Var arrayPtr, Tcl_Obj *part1Ptr, Tcl_Obj *part2Ptr,
	    Tcl_Obj *incrPtr, const int flags)
}
declare 255 {
    int	TclPtrObjMakeUpvar(Tcl_Interp *interp, Tcl_Var otherPtr,
	    Tcl_Obj *myNamePtr, int myFlags)
}
declare 256 {
    int	TclPtrUnsetVar(Tcl_Interp *interp, Tcl_Var varPtr, Tcl_Var arrayPtr,
	    Tcl_Obj *part1Ptr, Tcl_Obj *part2Ptr, const int flags)
}
declare 259 {
=======
# Allow extensions for optimization
declare 251 {
    int TclRegisterLiteral(void *envPtr,
	    char *bytes, int length, int flags)
}

declare 257 {
    void TclStaticPackage(Tcl_Interp *interp, const char *pkgName,
	    Tcl_PackageInitProc *initProc, Tcl_PackageInitProc *safeInitProc)
}

declare 260 {
>>>>>>> 65e667f1
    void TclUnusedStubEntry(void)
}

##############################################################################

# Define the platform specific internal Tcl interface. These functions are
# only available on the designated platform.

interface tclIntPlat

################################
# Windows specific functions

declare 0 win {
    void TclWinConvertError(DWORD errCode)
}
declare 1 win {
    void TclWinConvertWSAError(DWORD errCode)
}
declare 2 win {
    struct servent *TclWinGetServByName(const char *nm,
	    const char *proto)
}
declare 3 win {
    int TclWinGetSockOpt(SOCKET s, int level, int optname,
	    char *optval, int *optlen)
}
declare 4 win {
    HINSTANCE TclWinGetTclInstance(void)
}
# new for 8.4.20+/8.5.12+ Cygwin only
declare 5 win {
    int TclUnixWaitForFile(int fd, int mask, int timeout)
}
# Removed in 8.1:
#  declare 5 win {
#      HINSTANCE TclWinLoadLibrary(char *name)
#  }
declare 6 win {
    unsigned short TclWinNToHS(unsigned short ns)
}
declare 7 win {
    int TclWinSetSockOpt(SOCKET s, int level, int optname,
	    const char *optval, int optlen)
}
declare 8 win {
    int TclpGetPid(Tcl_Pid pid)
}
declare 9 win {
    int TclWinGetPlatformId(void)
}
# new for 8.4.20+/8.5.12+ Cygwin only
declare 10 win {
    Tcl_DirEntry *TclpReaddir(TclDIR *dir)
}
# Removed in 8.3.1 (for Win32s only)
#declare 10 win {
#    int TclWinSynchSpawn(void *args, int type, void **trans, Tcl_Pid *pidPtr)
#}

# Pipe channel functions

declare 11 win {
    void TclGetAndDetachPids(Tcl_Interp *interp, Tcl_Channel chan)
}
declare 12 win {
    int TclpCloseFile(TclFile file)
}
declare 13 win {
    Tcl_Channel TclpCreateCommandChannel(TclFile readFile,
	    TclFile writeFile, TclFile errorFile, int numPids, Tcl_Pid *pidPtr)
}
declare 14 win {
    int TclpCreatePipe(TclFile *readPipe, TclFile *writePipe)
}
declare 15 win {
    int TclpCreateProcess(Tcl_Interp *interp, int argc,
	    const char **argv, TclFile inputFile, TclFile outputFile,
	    TclFile errorFile, Tcl_Pid *pidPtr)
}
# new for 8.4.20+/8.5.12+ Cygwin only
declare 16 win {
    int TclpIsAtty(int fd)
}
# Signature changed in 8.1:
#  declare 16 win {
#      TclFile TclpCreateTempFile(char *contents, Tcl_DString *namePtr)
#  }
#  declare 17 win {
#      char *TclpGetTZName(void)
#  }
# new for 8.5.12+ Cygwin only
declare 17 win {
    int TclUnixCopyFile(const char *src, const char *dst,
	    const Tcl_StatBuf *statBufPtr, int dontCopyAtts)
}
declare 18 win {
    TclFile TclpMakeFile(Tcl_Channel channel, int direction)
}
declare 19 win {
    TclFile TclpOpenFile(const char *fname, int mode)
}
declare 20 win {
    void TclWinAddProcess(HANDLE hProcess, DWORD id)
}
# new for 8.4.20+/8.5.12+
declare 21 win {
    char *TclpInetNtoa(struct in_addr addr)
}
# removed permanently for 8.4
#declare 21 win {
#    void TclpAsyncMark(Tcl_AsyncHandler async)
#}

# Added in 8.1:
declare 22 win {
    TclFile TclpCreateTempFile(const char *contents)
}
# Removed in 8.6:
#declare 23 win {
#    char *TclpGetTZName(int isdst)
#}
declare 24 win {
    char *TclWinNoBackslash(char *path)
}
# replaced by generic TclGetPlatform
#declare 25 win {
#    TclPlatformType *TclWinGetPlatform(void)
#}
declare 26 win {
    void TclWinSetInterfaces(int wide)
}

# Added in Tcl 8.3.3 / 8.4

declare 27 win {
    void TclWinFlushDirtyChannels(void)
}

# Added in 8.4.2

declare 28 win {
    void TclWinResetInterfaces(void)
}

################################
# Unix specific functions

# Pipe channel functions

declare 0 unix {
    void TclGetAndDetachPids(Tcl_Interp *interp, Tcl_Channel chan)
}
declare 1 unix {
    int TclpCloseFile(TclFile file)
}
declare 2 unix {
    Tcl_Channel TclpCreateCommandChannel(TclFile readFile,
	    TclFile writeFile, TclFile errorFile, int numPids, Tcl_Pid *pidPtr)
}
declare 3 unix {
    int TclpCreatePipe(TclFile *readPipe, TclFile *writePipe)
}
declare 4 unix {
    int TclpCreateProcess(Tcl_Interp *interp, int argc,
	    const char **argv, TclFile inputFile, TclFile outputFile,
	    TclFile errorFile, Tcl_Pid *pidPtr)
}
declare 5 unix {
    int TclUnixWaitForFile_(int fd, int mask, int timeout)
}
declare 6 unix {
    TclFile TclpMakeFile(Tcl_Channel channel, int direction)
}
declare 7 unix {
    TclFile TclpOpenFile(const char *fname, int mode)
}
declare 8 unix {
    int TclUnixWaitForFile(int fd, int mask, int timeout)
}

# Added in 8.1:

declare 9 unix {
    TclFile TclpCreateTempFile(const char *contents)
}

# Added in 8.4:

declare 10 unix {
    Tcl_DirEntry *TclpReaddir(TclDIR *dir)
}
# Slots 11 and 12 are forwarders for functions that were promoted to
# generic Stubs
declare 11 unix {
    struct tm *TclpLocaltime_unix(const time_t *clock)
}
declare 12 unix {
    struct tm *TclpGmtime_unix(const time_t *clock)
}
declare 13 unix {
    char *TclpInetNtoa(struct in_addr addr)
}

# Added in 8.5:

declare 14 unix {
    int TclUnixCopyFile(const char *src, const char *dst,
	    const Tcl_StatBuf *statBufPtr, int dontCopyAtts)
}

################################
# Mac OS X specific functions

declare 15 {unix macosx} {
    int TclMacOSXGetFileAttribute(Tcl_Interp *interp, int objIndex,
	    Tcl_Obj *fileName, Tcl_Obj **attributePtrPtr)
}
declare 16 {unix macosx} {
    int TclMacOSXSetFileAttribute(Tcl_Interp *interp, int objIndex,
	    Tcl_Obj *fileName, Tcl_Obj *attributePtr)
}
declare 17 {unix macosx} {
    int TclMacOSXCopyFileAttributes(const char *src, const char *dst,
	    const Tcl_StatBuf *statBufPtr)
}
declare 18 {unix macosx} {
    int TclMacOSXMatchType(Tcl_Interp *interp, const char *pathName,
	    const char *fileName, Tcl_StatBuf *statBufPtr,
	    Tcl_GlobTypeData *types)
}
declare 19 {unix macosx} {
    void TclMacOSXNotifierAddRunLoopMode(const void *runLoopMode)
}
declare 22 {unix macosx} {
    TclFile TclpCreateTempFile_(const char *contents)
}

declare 29 {win unix} {
    int TclWinCPUID(unsigned int index, unsigned int *regs)
}
# Added in 8.6; core of TclpOpenTemporaryFile
declare 30 {win unix} {
    int TclUnixOpenTemporaryFile(Tcl_Obj *dirObj, Tcl_Obj *basenameObj,
	    Tcl_Obj *extensionObj, Tcl_Obj *resultingNameObj)
}

# Local Variables:
# mode: tcl
# End:<|MERGE_RESOLUTION|>--- conflicted
+++ resolved
@@ -1015,7 +1015,6 @@
 
 # Exporting of the internal API to variables.
 
-<<<<<<< HEAD
 declare 252 {
     Tcl_Obj *TclPtrGetVar(Tcl_Interp *interp, Tcl_Var varPtr,
 	    Tcl_Var arrayPtr, Tcl_Obj *part1Ptr, Tcl_Obj *part2Ptr,
@@ -1039,13 +1038,6 @@
     int	TclPtrUnsetVar(Tcl_Interp *interp, Tcl_Var varPtr, Tcl_Var arrayPtr,
 	    Tcl_Obj *part1Ptr, Tcl_Obj *part2Ptr, const int flags)
 }
-declare 259 {
-=======
-# Allow extensions for optimization
-declare 251 {
-    int TclRegisterLiteral(void *envPtr,
-	    char *bytes, int length, int flags)
-}
 
 declare 257 {
     void TclStaticPackage(Tcl_Interp *interp, const char *pkgName,
@@ -1053,7 +1045,6 @@
 }
 
 declare 260 {
->>>>>>> 65e667f1
     void TclUnusedStubEntry(void)
 }
 