# tclInt.decls --
#
#	This file contains the declarations for all unsupported
#	functions that are exported by the Tcl library.  This file
#	is used to generate the tclIntDecls.h, tclIntPlatDecls.h
#	and tclStubInit.c files
#
# Copyright © 1998-1999 Scriptics Corporation.
# Copyright © 2001 Kevin B. Kenny.  All rights reserved.
# Copyright © 2007 Daniel A. Steffen <das@users.sourceforge.net>
#
# See the file "license.terms" for information on usage and redistribution
# of this file, and for a DISCLAIMER OF ALL WARRANTIES.

library tcl

# Define the unsupported generic interfaces.

interface tclInt
scspec EXTERN

# Declare each of the functions in the unsupported internal Tcl
# interface.  These interfaces are allowed to changed between versions.
# Use at your own risk.  Note that the position of functions should not
# be changed between versions to avoid gratuitous incompatibilities.

declare 3 {
    void TclAllocateFreeObjects(void)
}
declare 5 {
    int TclCleanupChildren(Tcl_Interp *interp, Tcl_Size numPids, Tcl_Pid *pidPtr,
	    Tcl_Channel errorChan)
}
declare 6 {
    void TclCleanupCommand(Command *cmdPtr)
}
declare 7 {
    Tcl_Size TclCopyAndCollapse(Tcl_Size count, const char *src, char *dst)
}
declare 8 {deprecated {}} {
    int TclCopyChannelOld(Tcl_Interp *interp, Tcl_Channel inChan,
	    Tcl_Channel outChan, int toRead, Tcl_Obj *cmdPtr)
}

# TclCreatePipeline unofficially exported for use by BLT.
declare 9 {
    Tcl_Size TclCreatePipeline(Tcl_Interp *interp, Tcl_Size argc, const char **argv,
	    Tcl_Pid **pidArrayPtr, TclFile *inPipePtr, TclFile *outPipePtr,
	    TclFile *errFilePtr)
}
declare 10 {
    int TclCreateProc(Tcl_Interp *interp, Namespace *nsPtr,
	    const char *procName,
	    Tcl_Obj *argsPtr, Tcl_Obj *bodyPtr, Proc **procPtrPtr)
}
declare 11 {
    void TclDeleteCompiledLocalVars(Interp *iPtr, CallFrame *framePtr)
}
declare 12 {
    void TclDeleteVars(Interp *iPtr, TclVarHashTable *tablePtr)
}
declare 14 {
    int TclDumpMemoryInfo(void *clientData, int flags)
}
declare 16 {
    void TclExprFloatError(Tcl_Interp *interp, double value)
}
declare 22 {
    int TclFindElement(Tcl_Interp *interp, const char *listStr,
	    Tcl_Size listLength, const char **elementPtr, const char **nextPtr,
	    Tcl_Size *sizePtr, int *bracePtr)
}
declare 23 {
    Proc *TclFindProc(Interp *iPtr, const char *procName)
}
# Replaced with macro (see tclInt.h) in Tcl 8.5.0, restored in 8.5.10
declare 24 {
    Tcl_Size TclFormatInt(char *buffer, Tcl_WideInt n)
}
declare 25 {
    void TclFreePackageInfo(Interp *iPtr)
}
declare 28 {
    Tcl_Channel TclpGetDefaultStdChannel(int type)
}
declare 31 {
    const char *TclGetExtension(const char *name)
}
declare 32 {
    int TclGetFrame(Tcl_Interp *interp, const char *str,
	    CallFrame **framePtrPtr)
}
declare 34 {deprecated {Use Tcl_GetIntForIndex}} {
    int TclGetIntForIndex(Tcl_Interp *interp, Tcl_Obj *objPtr,
	    int endValue, int *indexPtr)
}
declare 37 {deprecated {}} {
    int TclGetLoadedPackages(Tcl_Interp *interp, const char *targetName)
}
declare 38 {
    int TclGetNamespaceForQualName(Tcl_Interp *interp, const char *qualName,
	    Namespace *cxtNsPtr, int flags, Namespace **nsPtrPtr,
	    Namespace **altNsPtrPtr, Namespace **actualCxtPtrPtr,
	    const char **simpleNamePtr)
}
declare 39 {
    Tcl_ObjCmdProc *TclGetObjInterpProc(void)
}
declare 40 {
    int TclGetOpenMode(Tcl_Interp *interp, const char *str, int *seekFlagPtr)
}
declare 41 {
    Tcl_Command TclGetOriginalCommand(Tcl_Command command)
}
declare 42 {
    const char *TclpGetUserHome(const char *name, Tcl_DString *bufferPtr)
}
declare 44 {deprecated {}} {
    int TclGuessPackageName(const char *fileName, Tcl_DString *bufPtr)
}
declare 45 {
    int TclHideUnsafeCommands(Tcl_Interp *interp)
}
declare 46 {
    int TclInExit(void)
}
declare 50 {deprecated {}} {
    void TclInitCompiledLocals(Tcl_Interp *interp, CallFrame *framePtr,
	    Namespace *nsPtr)
}
declare 51 {
    int TclInterpInit(Tcl_Interp *interp)
}
declare 53 {deprecated {}} {
    int TclInvokeObjectCommand(void *clientData, Tcl_Interp *interp,
	    Tcl_Size argc, const char **argv)
}
declare 54 {deprecated {}} {
    int TclInvokeStringCommand(void *clientData, Tcl_Interp *interp,
	    Tcl_Size objc, Tcl_Obj *const objv[])
}
declare 55 {
    Proc *TclIsProc(Command *cmdPtr)
}
declare 58 {
    Var *TclLookupVar(Tcl_Interp *interp, const char *part1, const char *part2,
	    int flags, const char *msg, int createPart1, int createPart2,
	    Var **arrayPtrPtr)
}
declare 60 {
    int TclNeedSpace(const char *start, const char *end)
}
declare 61 {
    Tcl_Obj *TclNewProcBodyObj(Proc *procPtr)
}
declare 62 {
    int TclObjCommandComplete(Tcl_Obj *cmdPtr)
}
declare 63 {deprecated {}} {
    int TclObjInterpProc(void *clientData, Tcl_Interp *interp,
	    Tcl_Size objc, Tcl_Obj *const objv[])
}
declare 64 {
    int TclObjInvoke(Tcl_Interp *interp, Tcl_Size objc, Tcl_Obj *const objv[],
	    int flags)
}
declare 69 {
    void *TclpAlloc(TCL_HASH_TYPE size)
}
declare 74 {
    void TclpFree(void *ptr)
}
declare 75 {
    unsigned long TclpGetClicks(void)
}
declare 76 {
    unsigned long TclpGetSeconds(void)
}
declare 77 {deprecated {}} {
    void TclpGetTime(Tcl_Time *time)
}
declare 81 {
    void *TclpRealloc(void *ptr, TCL_HASH_TYPE size)
}
declare 88 {deprecated {}} {
    char *TclPrecTraceProc(void *clientData, Tcl_Interp *interp,
	    const char *name1, const char *name2, int flags)
}
declare 89 {
    int TclPreventAliasLoop(Tcl_Interp *interp, Tcl_Interp *cmdInterp,
	    Tcl_Command cmd)
}
declare 91 {
    void TclProcCleanupProc(Proc *procPtr)
}
declare 92 {
    int TclProcCompileProc(Tcl_Interp *interp, Proc *procPtr,
	    Tcl_Obj *bodyPtr, Namespace *nsPtr, const char *description,
	    const char *procName)
}
declare 93 {
    void TclProcDeleteProc(void *clientData)
}
declare 96 {
    int TclRenameCommand(Tcl_Interp *interp, const char *oldName,
            const char *newName)
}
declare 97 {
    void TclResetShadowedCmdRefs(Tcl_Interp *interp, Command *newCmdPtr)
}
declare 98 {
    int TclServiceIdle(void)
}
declare 101 {deprecated {Use Tcl_SetPreInitScript}} {
    const char *TclSetPreInitScript(const char *string)
}
declare 102 {
    void TclSetupEnv(Tcl_Interp *interp)
}
declare 103 {
    int TclSockGetPort(Tcl_Interp *interp, const char *str, const char *proto,
	    int *portPtr)
}
declare 104 {deprecated {}} {
    int TclSockMinimumBuffersOld(int sock, int size)
}
declare 108 {
    void TclTeardownNamespace(Namespace *nsPtr)
}
declare 109 {
    int TclUpdateReturnInfo(Interp *iPtr)
}
declare 110 {
    int TclSockMinimumBuffers(void *sock, Tcl_Size size)
}

# Procedures used in conjunction with Tcl namespaces. They are
# defined here instead of in tcl.decls since they are not stable yet.

declare 111 {
    void Tcl_AddInterpResolvers(Tcl_Interp *interp, const char *name,
	    Tcl_ResolveCmdProc *cmdProc, Tcl_ResolveVarProc *varProc,
	    Tcl_ResolveCompiledVarProc *compiledVarProc)
}
declare 112 {deprecated {Use Tcl_AppendExportList}} {
    int TclAppendExportList(Tcl_Interp *interp, Tcl_Namespace *nsPtr,
	    Tcl_Obj *objPtr)
}
declare 113 {deprecated {Use Tcl_CreateNamespace}} {
    Tcl_Namespace *TclCreateNamespace(Tcl_Interp *interp, const char *name,
	    void *clientData, Tcl_NamespaceDeleteProc *deleteProc)
}
declare 114 {deprecated {Use Tcl_DeleteNamespace}} {
    void TclDeleteNamespace(Tcl_Namespace *nsPtr)
}
declare 115 {deprecated {Use Tcl_Export}} {
    int TclExport(Tcl_Interp *interp, Tcl_Namespace *nsPtr,
	    const char *pattern, int resetListFirst)
}
declare 116 {deprecated {Use Tcl_FindCommand}} {
    Tcl_Command TclFindCommand(Tcl_Interp *interp, const char *name,
	    Tcl_Namespace *contextNsPtr, int flags)
}
declare 117 {deprecated {Use Tcl_FindNamespace}} {
    Tcl_Namespace *TclFindNamespace(Tcl_Interp *interp, const char *name,
	    Tcl_Namespace *contextNsPtr, int flags)
}
declare 118 {
    int Tcl_GetInterpResolvers(Tcl_Interp *interp, const char *name,
	    Tcl_ResolverInfo *resInfo)
}
declare 119 {
    int Tcl_GetNamespaceResolvers(Tcl_Namespace *namespacePtr,
	    Tcl_ResolverInfo *resInfo)
}
declare 120 {
    Tcl_Var Tcl_FindNamespaceVar(Tcl_Interp *interp, const char *name,
	    Tcl_Namespace *contextNsPtr, int flags)
}
declare 121 {deprecated {Use Tcl_ForgetImport}} {
    int TclForgetImport(Tcl_Interp *interp, Tcl_Namespace *nsPtr,
	    const char *pattern)
}
declare 122 {deprecated {Use Tcl_GetCommandFromObj}} {
    Tcl_Command TclGetCommandFromObj(Tcl_Interp *interp, Tcl_Obj *objPtr)
}
declare 123 {deprecated {Use Tcl_GetCommandFullName}} {
    void TclGetCommandFullName(Tcl_Interp *interp, Tcl_Command command,
	    Tcl_Obj *objPtr)
}
declare 124 {deprecated {Use Tcl_GetCurrentNamespace}} {
    Tcl_Namespace *TclGetCurrentNamespace_(Tcl_Interp *interp)
}
declare 125 {deprecated {Use Tcl_GetGlobalNamespace}} {
    Tcl_Namespace *TclGetGlobalNamespace_(Tcl_Interp *interp)
}
declare 126 {
    void Tcl_GetVariableFullName(Tcl_Interp *interp, Tcl_Var variable,
	    Tcl_Obj *objPtr)
}
declare 127 {deprecated {Use }} {
    int TclImport(Tcl_Interp *interp, Tcl_Namespace *nsPtr,
	    const char *pattern, int allowOverwrite)
}
declare 128 {
    void Tcl_PopCallFrame(Tcl_Interp *interp)
}
declare 129 {
    int Tcl_PushCallFrame(Tcl_Interp *interp, Tcl_CallFrame *framePtr,
	    Tcl_Namespace *nsPtr, int isProcCallFrame)
}
declare 130 {
    int Tcl_RemoveInterpResolvers(Tcl_Interp *interp, const char *name)
}
declare 131 {
    void Tcl_SetNamespaceResolvers(Tcl_Namespace *namespacePtr,
	    Tcl_ResolveCmdProc *cmdProc, Tcl_ResolveVarProc *varProc,
	    Tcl_ResolveCompiledVarProc *compiledVarProc)
}
declare 132 {deprecated {}} {
    int TclpHasSockets(Tcl_Interp *interp)
}
declare 133 {deprecated {}} {
    struct tm *TclpGetDate(const time_t *time, int useGMT)
}
declare 138 {
    const char *TclGetEnv(const char *name, Tcl_DString *valuePtr)
}
# This is used by TclX, but should otherwise be considered private
declare 141 {
    const char *TclpGetCwd(Tcl_Interp *interp, Tcl_DString *cwdPtr)
}
declare 142 {
    int TclSetByteCodeFromAny(Tcl_Interp *interp, Tcl_Obj *objPtr,
	    CompileHookProc *hookProc, void *clientData)
}
declare 143 {
    int TclAddLiteralObj(struct CompileEnv *envPtr, Tcl_Obj *objPtr,
	    LiteralEntry **litPtrPtr)
}
declare 144 {
    void TclHideLiteral(Tcl_Interp *interp, struct CompileEnv *envPtr,
	    int index)
}
declare 145 {
    const struct AuxDataType *TclGetAuxDataType(const char *typeName)
}
declare 146 {
    TclHandle TclHandleCreate(void *ptr)
}
declare 147 {
    void TclHandleFree(TclHandle handle)
}
declare 148 {
    TclHandle TclHandlePreserve(TclHandle handle)
}
declare 149 {
    void TclHandleRelease(TclHandle handle)
}
declare 150 {
    int TclRegAbout(Tcl_Interp *interp, Tcl_RegExp re)
}
declare 151 {
    void TclRegExpRangeUniChar(Tcl_RegExp re, Tcl_Size index, Tcl_Size *startPtr,
	    Tcl_Size *endPtr)
}
declare 152 {
    void TclSetLibraryPath(Tcl_Obj *pathPtr)
}
declare 153 {
    Tcl_Obj *TclGetLibraryPath(void)
}
declare 156 {
    void TclRegError(Tcl_Interp *interp, const char *msg,
	    int status)
}
declare 157 {
    Var *TclVarTraceExists(Tcl_Interp *interp, const char *varName)
}
declare 158 {deprecated {use public Tcl_SetStartupScript()}} {
    void TclSetStartupScriptFileName(const char *filename)
}
declare 159 {deprecated {use public Tcl_GetStartupScript()}} {
    const char *TclGetStartupScriptFileName(void)
}

declare 161 {
    int TclChannelTransform(Tcl_Interp *interp, Tcl_Channel chan,
	    Tcl_Obj *cmdObjPtr)
}
declare 162 {
    void TclChannelEventScriptInvoker(void *clientData, int flags)
}

# ALERT: The result of 'TclGetInstructionTable' is actually a
# "const InstructionDesc*" but we do not want to describe this structure in
# "tclInt.h". It is described in "tclCompile.h". Use a cast to the
# correct type when calling this procedure.

declare 163 {
    const void *TclGetInstructionTable(void)
}

# ALERT: The argument of 'TclExpandCodeArray' is actually a
# "CompileEnv*" but we do not want to describe this structure in
# "tclInt.h". It is described in "tclCompile.h".

declare 164 {
    void TclExpandCodeArray(void *envPtr)
}

# These functions are vfs aware, but are generally only useful internally.
declare 165 {
    void TclpSetInitialEncodings(void)
}

# New function due to TIP #33
declare 166 {
    int TclListObjSetElement(Tcl_Interp *interp, Tcl_Obj *listPtr,
	    Tcl_Size index, Tcl_Obj *valuePtr)
}

declare 167 {deprecated {use public Tcl_SetStartupScript()}} {
    void TclSetStartupScriptPath(Tcl_Obj *pathPtr)
}
declare 168 {deprecated {use public Tcl_GetStartupScript()}} {
    Tcl_Obj *TclGetStartupScriptPath(void)
}
# variant of Tcl_UtfNcmp that takes n as bytes, not chars
declare 169 {
    int TclpUtfNcmp2(const char *s1, const char *s2, unsigned long n)
}
declare 170 {
    int TclCheckInterpTraces(Tcl_Interp *interp, const char *command,
	    Tcl_Size numChars, Command *cmdPtr, int result, int traceFlags,
	    Tcl_Size objc, Tcl_Obj *const objv[])
}
declare 171 {
    int TclCheckExecutionTraces(Tcl_Interp *interp, const char *command,
	    Tcl_Size numChars, Command *cmdPtr, int result, int traceFlags,
	    Tcl_Size objc, Tcl_Obj *const objv[])
}
declare 172 {
    int TclInThreadExit(void)
}
declare 173 {
    int TclUniCharMatch(const Tcl_UniChar *string, Tcl_Size strLen,
	    const Tcl_UniChar *pattern, Tcl_Size ptnLen, int flags)
}
declare 175 {
    int TclCallVarTraces(Interp *iPtr, Var *arrayPtr, Var *varPtr,
	    const char *part1, const char *part2, int flags, int leaveErrMsg)
}
declare 176 {
    void TclCleanupVar(Var *varPtr, Var *arrayPtr)
}
declare 177 {
    void TclVarErrMsg(Tcl_Interp *interp, const char *part1, const char *part2,
	    const char *operation, const char *reason)
}
<<<<<<< HEAD
declare 178 {deprecated {}} {
    void TclSetStartupScript(Tcl_Obj *pathPtr, const char *encodingName)
}
declare 179 {deprecated {}} {
    Tcl_Obj *TclGetStartupScript(const char **encodingNamePtr)
=======
# TIP 338 made these public - now declared in tcl.h too
declare 178 {
    void Tcl_SetStartupScript(Tcl_Obj *pathPtr, const char *encoding)
}
declare 179 {
    Tcl_Obj *Tcl_GetStartupScript(const char **encodingPtr)
>>>>>>> de370ec8
}
declare 182 {deprecated {}} {
     struct tm *TclpLocaltime(const time_t *clock)
}
declare 183 {deprecated {}}  {
     struct tm *TclpGmtime(const time_t *clock)
}

# For the new "Thread Storage" subsystem.

declare 198 {
    int TclObjGetFrame(Tcl_Interp *interp, Tcl_Obj *objPtr,
	    CallFrame **framePtrPtr)
}
# 200-208 exported for use by the test suite [Bug 1054748]
declare 200 {
    int TclpObjRemoveDirectory(Tcl_Obj *pathPtr, int recursive,
	Tcl_Obj **errorPtr)
}
declare 201 {
    int TclpObjCopyDirectory(Tcl_Obj *srcPathPtr, Tcl_Obj *destPathPtr,
	Tcl_Obj **errorPtr)
}
declare 202 {
    int TclpObjCreateDirectory(Tcl_Obj *pathPtr)
}
declare 203 {
    int TclpObjDeleteFile(Tcl_Obj *pathPtr)
}
declare 204 {
    int TclpObjCopyFile(Tcl_Obj *srcPathPtr, Tcl_Obj *destPathPtr)
}
declare 205 {
    int TclpObjRenameFile(Tcl_Obj *srcPathPtr, Tcl_Obj *destPathPtr)
}
declare 206 {
    int TclpObjStat(Tcl_Obj *pathPtr, Tcl_StatBuf *buf)
}
declare 207 {
    int TclpObjAccess(Tcl_Obj *pathPtr, int mode)
}
declare 208 {
    Tcl_Channel TclpOpenFileChannel(Tcl_Interp *interp,
	    Tcl_Obj *pathPtr, int mode, int permissions)
}
declare 212 {
    void TclpFindExecutable(const char *argv0)
}
declare 213 {
    Tcl_Obj *TclGetObjNameOfExecutable(void)
}
declare 214 {
    void TclSetObjNameOfExecutable(Tcl_Obj *name, Tcl_Encoding encoding)
}
declare 215 {
    void *TclStackAlloc(Tcl_Interp *interp, TCL_HASH_TYPE numBytes)
}
declare 216 {
    void TclStackFree(Tcl_Interp *interp, void *freePtr)
}
declare 217 {
    int TclPushStackFrame(Tcl_Interp *interp, Tcl_CallFrame **framePtrPtr,
            Tcl_Namespace *namespacePtr, int isProcCallFrame)
}
declare 218 {
    void TclPopStackFrame(Tcl_Interp *interp)
}
# TIP 431: temporary directory creation function
declare 219 {
    Tcl_Obj *TclpCreateTemporaryDirectory(Tcl_Obj *dirObj,
	    Tcl_Obj *basenameObj)
}

# for use in tclTest.c

# TIP 625: for unit testing - create list objects with span
declare 221 {
    Tcl_Obj *TclListTestObj(size_t length, size_t leadingSpace, size_t endSpace)
}
# TIP 625: for unit testing - check list invariants
declare 222 {
    void TclListObjValidate(Tcl_Interp *interp, Tcl_Obj *listObj)
}
# Bug 7371b6270b
declare 223 {
    void *TclGetCStackPtr(void)
}
declare 224 {
    TclPlatformType *TclGetPlatform(void)
}
declare 225 {
    Tcl_Obj *TclTraceDictPath(Tcl_Interp *interp, Tcl_Obj *rootPtr,
	    Tcl_Size keyc, Tcl_Obj *const keyv[], int flags)
}
declare 226 {
    int TclObjBeingDeleted(Tcl_Obj *objPtr)
}
declare 227 {
    void TclSetNsPath(Namespace *nsPtr, Tcl_Size pathLength,
            Tcl_Namespace *pathAry[])
}
declare 229 {
    int	TclPtrMakeUpvar(Tcl_Interp *interp, Var *otherP1Ptr,
	    const char *myName, int myFlags, int index)
}
declare 230 {
    Var *TclObjLookupVar(Tcl_Interp *interp, Tcl_Obj *part1Ptr,
	    const char *part2, int flags, const char *msg,
	    int createPart1, int createPart2, Var **arrayPtrPtr)
}
declare 231 {
    int	TclGetNamespaceFromObj(Tcl_Interp *interp, Tcl_Obj *objPtr,
	    Tcl_Namespace **nsPtrPtr)
}

# Bits and pieces of TIP#280's guts
declare 232 {
    int TclEvalObjEx(Tcl_Interp *interp, Tcl_Obj *objPtr, int flags,
	    const CmdFrame *invoker, int word)
}
declare 233 {
    void TclGetSrcInfoForPc(CmdFrame *contextPtr)
}

# Exports for VarReform compat: Itcl, XOTcl like to peek into our varTables :(
declare 234 {
    Var *TclVarHashCreateVar(TclVarHashTable *tablePtr, const char *key,
             int *newPtr)
}
declare 235 {
    void TclInitVarHashTable(TclVarHashTable *tablePtr, Namespace *nsPtr)
}
declare 236 {deprecated {use Tcl_BackgroundException}} {
    void TclBackgroundException(Tcl_Interp *interp, int code)
}

# TIP #285: Script cancellation support.
declare 237 {
    int TclResetCancellation(Tcl_Interp *interp, int force)
}

# NRE functions for "rogue" extensions to exploit NRE; they will need to
# include NRE.h too.
declare 238 {
    int TclNRInterpProc(void *clientData, Tcl_Interp *interp,
	    Tcl_Size objc, Tcl_Obj *const objv[])
}
declare 239 {
    int TclNRInterpProcCore(Tcl_Interp *interp, Tcl_Obj *procNameObj,
	    Tcl_Size skip, ProcErrorProc *errorProc)
}
declare 240 {
    int TclNRRunCallbacks(Tcl_Interp *interp, int result,
	      struct NRE_callback *rootPtr)
}
declare 241 {
    int TclNREvalObjEx(Tcl_Interp *interp, Tcl_Obj *objPtr, int flags,
	    const CmdFrame *invoker, int word)
}
declare 242 {
    int TclNREvalObjv(Tcl_Interp *interp, Tcl_Size objc,
	      Tcl_Obj *const objv[], int flags, Command *cmdPtr)
}

# Tcl_Obj leak detection support.
declare 243 {
    void TclDbDumpActiveObjects(FILE *outFile)
}

# Functions to make things better for itcl
declare 244 {
    Tcl_HashTable *TclGetNamespaceChildTable(Tcl_Namespace *nsPtr)
}
declare 245 {
    Tcl_HashTable *TclGetNamespaceCommandTable(Tcl_Namespace *nsPtr)
}
declare 246 {
    int TclInitRewriteEnsemble(Tcl_Interp *interp, Tcl_Size numRemoved,
	    Tcl_Size numInserted, Tcl_Obj *const *objv)
}
declare 247 {
    void TclResetRewriteEnsemble(Tcl_Interp *interp, int isRootEnsemble)
}

declare 248 {
    int TclCopyChannel(Tcl_Interp *interp, Tcl_Channel inChan,
	    Tcl_Channel outChan, long long toRead, Tcl_Obj *cmdPtr)
}

declare 249 {
    char *TclDoubleDigits(double dv, int ndigits, int flags,
			  int *decpt, int *signum, char **endPtr)
}
# TIP #285: Script cancellation support.
declare 250 {
    void TclSetChildCancelFlags(Tcl_Interp *interp, int flags, int force)
}

# Allow extensions for optimization
declare 251 {
    int TclRegisterLiteral(void *envPtr,
	    const char *bytes, Tcl_Size length, int flags)
}

# Exporting of the internal API to variables.

declare 252 {
    Tcl_Obj *TclPtrGetVar(Tcl_Interp *interp, Tcl_Var varPtr,
	    Tcl_Var arrayPtr, Tcl_Obj *part1Ptr, Tcl_Obj *part2Ptr,
	    int flags)
}
declare 253 {
    Tcl_Obj *TclPtrSetVar(Tcl_Interp *interp, Tcl_Var varPtr,
	    Tcl_Var arrayPtr, Tcl_Obj *part1Ptr, Tcl_Obj *part2Ptr,
	    Tcl_Obj *newValuePtr, int flags)
}
declare 254 {
    Tcl_Obj *TclPtrIncrObjVar(Tcl_Interp *interp, Tcl_Var varPtr,
	    Tcl_Var arrayPtr, Tcl_Obj *part1Ptr, Tcl_Obj *part2Ptr,
	    Tcl_Obj *incrPtr, int flags)
}
declare 255 {
    int	TclPtrObjMakeUpvar(Tcl_Interp *interp, Tcl_Var otherPtr,
	    Tcl_Obj *myNamePtr, int myFlags)
}
declare 256 {
    int	TclPtrUnsetVar(Tcl_Interp *interp, Tcl_Var varPtr, Tcl_Var arrayPtr,
	    Tcl_Obj *part1Ptr, Tcl_Obj *part2Ptr, int flags)
}
declare 257 {
    void TclStaticLibrary(Tcl_Interp *interp, const char *prefix,
	    Tcl_LibraryInitProc *initProc, Tcl_LibraryInitProc *safeInitProc)
}

declare 261 {
    void TclUnusedStubEntry(void)
}

##############################################################################

# Define the platform specific internal Tcl interface. These functions are
# only available on the designated platform.

interface tclIntPlat

################################
# Windows specific functions

declare 0 win {
    void TclWinConvertError(DWORD errCode)
}
declare 1 win {
    void TclWinConvertWSAError(DWORD errCode)
}
declare 2 win {
    struct servent *TclWinGetServByName(const char *nm,
	    const char *proto)
}
declare 3 win {
    int TclWinGetSockOpt(SOCKET s, int level, int optname,
	    char *optval, int *optlen)
}
declare 4 win {
    HINSTANCE TclWinGetTclInstance(void)
}
declare 5 win {
    int TclUnixWaitForFile(int fd, int mask, int timeout)
}
declare 6 win {
    unsigned short TclWinNToHS(unsigned short ns)
}
declare 7 win {
    int TclWinSetSockOpt(SOCKET s, int level, int optname,
	    const char *optval, int optlen)
}
declare 8 win {
    Tcl_Size TclpGetPid(Tcl_Pid pid)
}
declare 9 win {
    int TclWinGetPlatformId(void)
}
declare 10 win {
    Tcl_DirEntry *TclpReaddir(TclDIR *dir)
}

# Pipe channel functions

declare 11 win {
    void TclGetAndDetachPids(Tcl_Interp *interp, Tcl_Channel chan)
}
declare 12 win {
    int TclpCloseFile(TclFile file)
}
declare 13 win {
    Tcl_Channel TclpCreateCommandChannel(TclFile readFile,
	    TclFile writeFile, TclFile errorFile, int numPids, Tcl_Pid *pidPtr)
}
declare 14 win {
    int TclpCreatePipe(TclFile *readPipe, TclFile *writePipe)
}
declare 15 win {
    int TclpCreateProcess(Tcl_Interp *interp, int argc,
	    const char **argv, TclFile inputFile, TclFile outputFile,
	    TclFile errorFile, Tcl_Pid *pidPtr)
}
declare 16 win {
    int TclpIsAtty(int fd)
}
declare 17 win {
    int TclUnixCopyFile(const char *src, const char *dst,
	    const Tcl_StatBuf *statBufPtr, int dontCopyAtts)
}
declare 18 win {
    TclFile TclpMakeFile(Tcl_Channel channel, int direction)
}
declare 19 win {
    TclFile TclpOpenFile(const char *fname, int mode)
}
declare 20 win {
    void TclWinAddProcess(void *hProcess, Tcl_Size id)
}
declare 21 win {
    char *TclpInetNtoa(struct in_addr addr)
}
declare 22 win {
    TclFile TclpCreateTempFile(const char *contents)
}
declare 24 win {
    char *TclWinNoBackslash(char *path)
}
declare 26 win {
    void TclWinSetInterfaces(int wide)
}
declare 27 win {
    void TclWinFlushDirtyChannels(void)
}
declare 28 win {
    void TclWinResetInterfaces(void)
}

################################
# Unix specific functions

# Pipe channel functions

declare 0 unix {
    void TclGetAndDetachPids(Tcl_Interp *interp, Tcl_Channel chan)
}
declare 1 unix {
    int TclpCloseFile(TclFile file)
}
declare 2 unix {
    Tcl_Channel TclpCreateCommandChannel(TclFile readFile,
	    TclFile writeFile, TclFile errorFile, int numPids, Tcl_Pid *pidPtr)
}
declare 3 unix {
    int TclpCreatePipe(TclFile *readPipe, TclFile *writePipe)
}
declare 4 unix {
    int TclpCreateProcess(Tcl_Interp *interp, int argc,
	    const char **argv, TclFile inputFile, TclFile outputFile,
	    TclFile errorFile, Tcl_Pid *pidPtr)
}
declare 5 unix {
    int TclUnixWaitForFile_(int fd, int mask, int timeout)
}
declare 6 unix {
    TclFile TclpMakeFile(Tcl_Channel channel, int direction)
}
declare 7 unix {
    TclFile TclpOpenFile(const char *fname, int mode)
}
declare 8 unix {
    int TclUnixWaitForFile(int fd, int mask, int timeout)
}

# Added in 8.1:

declare 9 unix {
    TclFile TclpCreateTempFile(const char *contents)
}

# Added in 8.4:

declare 10 unix {
    Tcl_DirEntry *TclpReaddir(TclDIR *dir)
}
# Slots 11 and 12 are forwarders for functions that were promoted to
# generic Stubs
declare 11 unix {
    struct tm *TclpLocaltime_unix(const time_t *clock)
}
declare 12 unix {
    struct tm *TclpGmtime_unix(const time_t *clock)
}
declare 13 unix {
    char *TclpInetNtoa(struct in_addr addr)
}

# Added in 8.5:

declare 14 unix {
    int TclUnixCopyFile(const char *src, const char *dst,
	    const Tcl_StatBuf *statBufPtr, int dontCopyAtts)
}

################################
# Mac OS X specific functions

declare 15 {unix macosx} {
    int TclMacOSXGetFileAttribute(Tcl_Interp *interp, int objIndex,
	    Tcl_Obj *fileName, Tcl_Obj **attributePtrPtr)
}
declare 16 {unix macosx} {
    int TclMacOSXSetFileAttribute(Tcl_Interp *interp, int objIndex,
	    Tcl_Obj *fileName, Tcl_Obj *attributePtr)
}
declare 17 {unix macosx} {
    int TclMacOSXCopyFileAttributes(const char *src, const char *dst,
	    const Tcl_StatBuf *statBufPtr)
}
declare 18 {unix macosx} {
    int TclMacOSXMatchType(Tcl_Interp *interp, const char *pathName,
	    const char *fileName, Tcl_StatBuf *statBufPtr,
	    Tcl_GlobTypeData *types)
}
declare 19 {unix macosx} {
    void TclMacOSXNotifierAddRunLoopMode(const void *runLoopMode)
}
declare 22 {unix macosx} {
    TclFile TclpCreateTempFile_(const char *contents)
}

declare 29 {win unix} {
    int TclWinCPUID(int index, int *regs)
}
# Added in 8.6; core of TclpOpenTemporaryFile
declare 30 {win unix} {
    int TclUnixOpenTemporaryFile(Tcl_Obj *dirObj, Tcl_Obj *basenameObj,
	    Tcl_Obj *extensionObj, Tcl_Obj *resultingNameObj)
}

# Local Variables:
# mode: tcl
# End:<|MERGE_RESOLUTION|>--- conflicted
+++ resolved
@@ -459,20 +459,11 @@
     void TclVarErrMsg(Tcl_Interp *interp, const char *part1, const char *part2,
 	    const char *operation, const char *reason)
 }
-<<<<<<< HEAD
 declare 178 {deprecated {}} {
-    void TclSetStartupScript(Tcl_Obj *pathPtr, const char *encodingName)
+    void TclSetStartupScript(Tcl_Obj *pathPtr, const char *encoding)
 }
 declare 179 {deprecated {}} {
-    Tcl_Obj *TclGetStartupScript(const char **encodingNamePtr)
-=======
-# TIP 338 made these public - now declared in tcl.h too
-declare 178 {
-    void Tcl_SetStartupScript(Tcl_Obj *pathPtr, const char *encoding)
-}
-declare 179 {
-    Tcl_Obj *Tcl_GetStartupScript(const char **encodingPtr)
->>>>>>> de370ec8
+    Tcl_Obj *TclGetStartupScript(const char **encodingPtr)
 }
 declare 182 {deprecated {}} {
      struct tm *TclpLocaltime(const time_t *clock)
