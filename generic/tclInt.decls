# tclInt.decls --
#
#	This file contains the declarations for all unsupported
#	functions that are exported by the Tcl library.  This file
#	is used to generate the tclIntDecls.h, tclIntPlatDecls.h
#	and tclStubInit.c files
#
# Copyright © 1998-1999 Scriptics Corporation.
# Copyright © 2001 Kevin B. Kenny.  All rights reserved.
# Copyright © 2007 Daniel A. Steffen <das@users.sourceforge.net>
#
# See the file "license.terms" for information on usage and redistribution
# of this file, and for a DISCLAIMER OF ALL WARRANTIES.

library tcl

# Define the unsupported generic interfaces.

interface tclInt
scspec EXTERN

# Declare each of the functions in the unsupported internal Tcl
# interface.  These interfaces are allowed to changed between versions.
# Use at your own risk.  Note that the position of functions should not
# be changed between versions to avoid gratuitous incompatibilities.

declare 3 {
    void TclAllocateFreeObjects(void)
}
declare 5 {
    int TclCleanupChildren(Tcl_Interp *interp, size_t numPids, Tcl_Pid *pidPtr,
	    Tcl_Channel errorChan)
}
declare 6 {
    void TclCleanupCommand(Command *cmdPtr)
}
declare 7 {
    size_t TclCopyAndCollapse(size_t count, const char *src, char *dst)
}
# TclCreatePipeline unofficially exported for use by BLT.
declare 9 {
    size_t TclCreatePipeline(Tcl_Interp *interp, size_t argc, const char **argv,
	    Tcl_Pid **pidArrayPtr, TclFile *inPipePtr, TclFile *outPipePtr,
	    TclFile *errFilePtr)
}
declare 10 {
    int TclCreateProc(Tcl_Interp *interp, Namespace *nsPtr,
	    const char *procName,
	    Tcl_Obj *argsPtr, Tcl_Obj *bodyPtr, Proc **procPtrPtr)
}
declare 11 {
    void TclDeleteCompiledLocalVars(Interp *iPtr, CallFrame *framePtr)
}
declare 12 {
    void TclDeleteVars(Interp *iPtr, TclVarHashTable *tablePtr)
}
declare 14 {
    int TclDumpMemoryInfo(void *clientData, int flags)
}
declare 16 {
    void TclExprFloatError(Tcl_Interp *interp, double value)
}
declare 22 {
    int TclFindElement(Tcl_Interp *interp, const char *listStr,
	    size_t listLength, const char **elementPtr, const char **nextPtr,
	    size_t *sizePtr, int *bracePtr)
}
declare 23 {
    Proc *TclFindProc(Interp *iPtr, const char *procName)
}
# Replaced with macro (see tclInt.h) in Tcl 8.5.0, restored in 8.5.10
declare 24 {
    size_t TclFormatInt(char *buffer, Tcl_WideInt n)
}
declare 25 {
    void TclFreePackageInfo(Interp *iPtr)
}
declare 28 {
    Tcl_Channel TclpGetDefaultStdChannel(int type)
}
declare 31 {
    const char *TclGetExtension(const char *name)
}
declare 32 {
    int TclGetFrame(Tcl_Interp *interp, const char *str,
	    CallFrame **framePtrPtr)
}
declare 38 {
    int TclGetNamespaceForQualName(Tcl_Interp *interp, const char *qualName,
	    Namespace *cxtNsPtr, int flags, Namespace **nsPtrPtr,
	    Namespace **altNsPtrPtr, Namespace **actualCxtPtrPtr,
	    const char **simpleNamePtr)
}
declare 39 {
    Tcl_ObjCmdProc *TclGetObjInterpProc(void)
}
declare 40 {
    int TclGetOpenMode(Tcl_Interp *interp, const char *str, int *seekFlagPtr)
}
declare 41 {
    Tcl_Command TclGetOriginalCommand(Tcl_Command command)
}
declare 42 {
    const char *TclpGetUserHome(const char *name, Tcl_DString *bufferPtr)
}
declare 45 {
    int TclHideUnsafeCommands(Tcl_Interp *interp)
}
declare 46 {
    int TclInExit(void)
}
declare 51 {
    int TclInterpInit(Tcl_Interp *interp)
}
declare 53 {
    int TclInvokeObjectCommand(void *clientData, Tcl_Interp *interp,
	    int argc, const char **argv)
}
declare 54 {
    int TclInvokeStringCommand(void *clientData, Tcl_Interp *interp,
	    int objc, Tcl_Obj *const objv[])
}
declare 55 {
    Proc *TclIsProc(Command *cmdPtr)
}
declare 58 {
    Var *TclLookupVar(Tcl_Interp *interp, const char *part1, const char *part2,
	    int flags, const char *msg, int createPart1, int createPart2,
	    Var **arrayPtrPtr)
}
declare 60 {
    int TclNeedSpace(const char *start, const char *end)
}
declare 61 {
    Tcl_Obj *TclNewProcBodyObj(Proc *procPtr)
}
declare 62 {
    int TclObjCommandComplete(Tcl_Obj *cmdPtr)
}
declare 63 {
    int TclObjInterpProc(void *clientData, Tcl_Interp *interp,
	    int objc, Tcl_Obj *const objv[])
}
declare 64 {
    int TclObjInvoke(Tcl_Interp *interp, int objc, Tcl_Obj *const objv[],
	    int flags)
}
declare 69 {
    void *TclpAlloc(size_t size)
}
declare 74 {
    void TclpFree(void *ptr)
}
declare 75 {
    unsigned long long TclpGetClicks(void)
}
declare 76 {
    unsigned long long TclpGetSeconds(void)
}
declare 81 {
    void *TclpRealloc(void *ptr, size_t size)
}
declare 89 {
    int TclPreventAliasLoop(Tcl_Interp *interp, Tcl_Interp *cmdInterp,
	    Tcl_Command cmd)
}
declare 91 {
    void TclProcCleanupProc(Proc *procPtr)
}
declare 92 {
    int TclProcCompileProc(Tcl_Interp *interp, Proc *procPtr,
	    Tcl_Obj *bodyPtr, Namespace *nsPtr, const char *description,
	    const char *procName)
}
declare 93 {
    void TclProcDeleteProc(void *clientData)
}
declare 96 {
    int TclRenameCommand(Tcl_Interp *interp, const char *oldName,
            const char *newName)
}
declare 97 {
    void TclResetShadowedCmdRefs(Tcl_Interp *interp, Command *newCmdPtr)
}
declare 98 {
    int TclServiceIdle(void)
}
# Removed in 9.0:
#declare 101 {
#    const char *TclSetPreInitScript(const char *string)
#}
declare 102 {
    void TclSetupEnv(Tcl_Interp *interp)
}
declare 103 {
    int TclSockGetPort(Tcl_Interp *interp, const char *str, const char *proto,
	    int *portPtr)
}
declare 108 {
    void TclTeardownNamespace(Namespace *nsPtr)
}
declare 109 {
    int TclUpdateReturnInfo(Interp *iPtr)
}
declare 110 {
    int TclSockMinimumBuffers(void *sock, size_t size)
}
# Removed in 8.1:
#  declare 110 {
#      char *TclWordEnd(char *start, char *lastChar, int nested, int *semiPtr)
#  }

# Procedures used in conjunction with Tcl namespaces. They are
# defined here instead of in tcl.decls since they are not stable yet.

declare 111 {
    void Tcl_AddInterpResolvers(Tcl_Interp *interp, const char *name,
	    Tcl_ResolveCmdProc *cmdProc, Tcl_ResolveVarProc *varProc,
	    Tcl_ResolveCompiledVarProc *compiledVarProc)
}
declare 118 {
    int Tcl_GetInterpResolvers(Tcl_Interp *interp, const char *name,
	    Tcl_ResolverInfo *resInfo)
}
declare 119 {
    int Tcl_GetNamespaceResolvers(Tcl_Namespace *namespacePtr,
	    Tcl_ResolverInfo *resInfo)
}
declare 120 {
    Tcl_Var Tcl_FindNamespaceVar(Tcl_Interp *interp, const char *name,
	    Tcl_Namespace *contextNsPtr, int flags)
}
declare 126 {
    void Tcl_GetVariableFullName(Tcl_Interp *interp, Tcl_Var variable,
	    Tcl_Obj *objPtr)
}
declare 128 {
    void Tcl_PopCallFrame(Tcl_Interp *interp)
}
declare 129 {
    int Tcl_PushCallFrame(Tcl_Interp *interp, Tcl_CallFrame *framePtr,
	    Tcl_Namespace *nsPtr, int isProcCallFrame)
}
declare 130 {
    int Tcl_RemoveInterpResolvers(Tcl_Interp *interp, const char *name)
}
declare 131 {
    void Tcl_SetNamespaceResolvers(Tcl_Namespace *namespacePtr,
	    Tcl_ResolveCmdProc *cmdProc, Tcl_ResolveVarProc *varProc,
	    Tcl_ResolveCompiledVarProc *compiledVarProc)
}
declare 132 {
    int TclpHasSockets(Tcl_Interp *interp)
}
declare 138 {
    const char *TclGetEnv(const char *name, Tcl_DString *valuePtr)
}
# This is used by TclX, but should otherwise be considered private
declare 141 {
    const char *TclpGetCwd(Tcl_Interp *interp, Tcl_DString *cwdPtr)
}
declare 142 {
    int TclSetByteCodeFromAny(Tcl_Interp *interp, Tcl_Obj *objPtr,
	    CompileHookProc *hookProc, void *clientData)
}
declare 143 {
    size_t TclAddLiteralObj(struct CompileEnv *envPtr, Tcl_Obj *objPtr,
	    LiteralEntry **litPtrPtr)
}
declare 144 {
    void TclHideLiteral(Tcl_Interp *interp, struct CompileEnv *envPtr,
	    int index)
}
declare 145 {
    const struct AuxDataType *TclGetAuxDataType(const char *typeName)
}
declare 146 {
    TclHandle TclHandleCreate(void *ptr)
}
declare 147 {
    void TclHandleFree(TclHandle handle)
}
declare 148 {
    TclHandle TclHandlePreserve(TclHandle handle)
}
declare 149 {
    void TclHandleRelease(TclHandle handle)
}
declare 150 {
    int TclRegAbout(Tcl_Interp *interp, Tcl_RegExp re)
}
declare 151 {
    void TclRegExpRangeUniChar(Tcl_RegExp re, size_t index, size_t *startPtr,
	    size_t *endPtr)
}
declare 152 {
    void TclSetLibraryPath(Tcl_Obj *pathPtr)
}
declare 153 {
    Tcl_Obj *TclGetLibraryPath(void)
}
declare 156 {
    void TclRegError(Tcl_Interp *interp, const char *msg,
	    int status)
}
declare 157 {
    Var *TclVarTraceExists(Tcl_Interp *interp, const char *varName)
}
declare 161 {
    int TclChannelTransform(Tcl_Interp *interp, Tcl_Channel chan,
	    Tcl_Obj *cmdObjPtr)
}
declare 162 {
    void TclChannelEventScriptInvoker(void *clientData, int flags)
}

# ALERT: The result of 'TclGetInstructionTable' is actually a
# "const InstructionDesc*" but we do not want to describe this structure in
# "tclInt.h". It is described in "tclCompile.h". Use a cast to the
# correct type when calling this procedure.

declare 163 {
    const void *TclGetInstructionTable(void)
}

# ALERT: The argument of 'TclExpandCodeArray' is actually a
# "CompileEnv*" but we do not want to describe this structure in
# "tclInt.h". It is described in "tclCompile.h".

declare 164 {
    void TclExpandCodeArray(void *envPtr)
}

# These functions are vfs aware, but are generally only useful internally.
declare 165 {
    void TclpSetInitialEncodings(void)
}

# New function due to TIP #33
declare 166 {
    int TclListObjSetElement(Tcl_Interp *interp, Tcl_Obj *listPtr,
	    size_t index, Tcl_Obj *valuePtr)
}

# variant of Tcl_UtfNCmp that takes n as bytes, not chars
declare 169 {
    int TclpUtfNcmp2(const char *s1, const char *s2, size_t n)
}
declare 170 {
    int TclCheckInterpTraces(Tcl_Interp *interp, const char *command,
	    size_t numChars, Command *cmdPtr, int result, int traceFlags,
	    size_t objc, Tcl_Obj *const objv[])
}
declare 171 {
    int TclCheckExecutionTraces(Tcl_Interp *interp, const char *command,
	    size_t numChars, Command *cmdPtr, int result, int traceFlags,
	    size_t objc, Tcl_Obj *const objv[])
}
declare 172 {
    int TclInThreadExit(void)
}
declare 173 {
    int TclUniCharMatch(const Tcl_UniChar *string, size_t strLen,
	    const Tcl_UniChar *pattern, size_t ptnLen, int flags)
}
declare 175 {
    int TclCallVarTraces(Interp *iPtr, Var *arrayPtr, Var *varPtr,
	    const char *part1, const char *part2, int flags, int leaveErrMsg)
}
declare 176 {
    void TclCleanupVar(Var *varPtr, Var *arrayPtr)
}
declare 177 {
    void TclVarErrMsg(Tcl_Interp *interp, const char *part1, const char *part2,
	    const char *operation, const char *reason)
}
declare 198 {
    int TclObjGetFrame(Tcl_Interp *interp, Tcl_Obj *objPtr,
	    CallFrame **framePtrPtr)
}
# 200-208 exported for use by the test suite [Bug 1054748]
declare 200 {
    int TclpObjRemoveDirectory(Tcl_Obj *pathPtr, int recursive,
	Tcl_Obj **errorPtr)
}
declare 201 {
    int TclpObjCopyDirectory(Tcl_Obj *srcPathPtr, Tcl_Obj *destPathPtr,
	Tcl_Obj **errorPtr)
}
declare 202 {
    int TclpObjCreateDirectory(Tcl_Obj *pathPtr)
}
declare 203 {
    int TclpObjDeleteFile(Tcl_Obj *pathPtr)
}
declare 204 {
    int TclpObjCopyFile(Tcl_Obj *srcPathPtr, Tcl_Obj *destPathPtr)
}
declare 205 {
    int TclpObjRenameFile(Tcl_Obj *srcPathPtr, Tcl_Obj *destPathPtr)
}
declare 206 {
    int TclpObjStat(Tcl_Obj *pathPtr, Tcl_StatBuf *buf)
}
declare 207 {
    int TclpObjAccess(Tcl_Obj *pathPtr, int mode)
}
declare 208 {
    Tcl_Channel TclpOpenFileChannel(Tcl_Interp *interp,
	    Tcl_Obj *pathPtr, int mode, int permissions)
}
declare 212 {
    void TclpFindExecutable(const char *argv0)
}
declare 213 {
    Tcl_Obj *TclGetObjNameOfExecutable(void)
}
declare 214 {
    void TclSetObjNameOfExecutable(Tcl_Obj *name, Tcl_Encoding encoding)
}
declare 215 {
    void *TclStackAlloc(Tcl_Interp *interp, size_t numBytes)
}
declare 216 {
    void TclStackFree(Tcl_Interp *interp, void *freePtr)
}
declare 217 {
    int TclPushStackFrame(Tcl_Interp *interp, Tcl_CallFrame **framePtrPtr,
            Tcl_Namespace *namespacePtr, int isProcCallFrame)
}
declare 218 {
    void TclPopStackFrame(Tcl_Interp *interp)
}

# for use in tclTest.c
declare 224 {
    TclPlatformType *TclGetPlatform(void)
}
declare 225 {
    Tcl_Obj *TclTraceDictPath(Tcl_Interp *interp, Tcl_Obj *rootPtr,
	    size_t keyc, Tcl_Obj *const keyv[], int flags)
}
declare 226 {
    int TclObjBeingDeleted(Tcl_Obj *objPtr)
}
declare 227 {
    void TclSetNsPath(Namespace *nsPtr, size_t pathLength,
            Tcl_Namespace *pathAry[])
}
declare 229 {
    int	TclPtrMakeUpvar(Tcl_Interp *interp, Var *otherP1Ptr,
	    const char *myName, int myFlags, int index)
}
declare 230 {
    Var *TclObjLookupVar(Tcl_Interp *interp, Tcl_Obj *part1Ptr,
	    const char *part2, int flags, const char *msg,
	    int createPart1, int createPart2, Var **arrayPtrPtr)
}
declare 231 {
    int	TclGetNamespaceFromObj(Tcl_Interp *interp, Tcl_Obj *objPtr,
	    Tcl_Namespace **nsPtrPtr)
}

# Bits and pieces of TIP#280's guts
declare 232 {
    int TclEvalObjEx(Tcl_Interp *interp, Tcl_Obj *objPtr, int flags,
	    const CmdFrame *invoker, int word)
}
declare 233 {
    void TclGetSrcInfoForPc(CmdFrame *contextPtr)
}

# Exports for VarReform compat: Itcl, XOTcl like to peek into our varTables :(
declare 234 {
    Var *TclVarHashCreateVar(TclVarHashTable *tablePtr, const char *key,
             int *newPtr)
}
declare 235 {
    void TclInitVarHashTable(TclVarHashTable *tablePtr, Namespace *nsPtr)
}

# TIP #285: Script cancellation support.
declare 237 {
    int TclResetCancellation(Tcl_Interp *interp, int force)
}

# NRE functions for "rogue" extensions to exploit NRE; they will need to
# include NRE.h too.
declare 238 {
    int TclNRInterpProc(void *clientData, Tcl_Interp *interp,
	    int objc, Tcl_Obj *const objv[])
}
declare 239 {
    int TclNRInterpProcCore(Tcl_Interp *interp, Tcl_Obj *procNameObj,
			    size_t skip, ProcErrorProc *errorProc)
}
declare 240 {
    int TclNRRunCallbacks(Tcl_Interp *interp, int result,
	      struct NRE_callback *rootPtr)
}
declare 241 {
    int TclNREvalObjEx(Tcl_Interp *interp, Tcl_Obj *objPtr, int flags,
	    const CmdFrame *invoker, int word)
}
declare 242 {
    int TclNREvalObjv(Tcl_Interp *interp, size_t objc,
	      Tcl_Obj *const objv[], int flags, Command *cmdPtr)
}

# Tcl_Obj leak detection support.
declare 243 {
    void TclDbDumpActiveObjects(FILE *outFile)
}

# Functions to make things better for itcl
declare 244 {
    Tcl_HashTable *TclGetNamespaceChildTable(Tcl_Namespace *nsPtr)
}
declare 245 {
    Tcl_HashTable *TclGetNamespaceCommandTable(Tcl_Namespace *nsPtr)
}
declare 246 {
    int TclInitRewriteEnsemble(Tcl_Interp *interp, size_t numRemoved,
	    size_t numInserted, Tcl_Obj *const *objv)
}
declare 247 {
    void TclResetRewriteEnsemble(Tcl_Interp *interp, int isRootEnsemble)
}

declare 248 {
    int TclCopyChannel(Tcl_Interp *interp, Tcl_Channel inChan,
	    Tcl_Channel outChan, long long toRead, Tcl_Obj *cmdPtr)
}

declare 249 {
    char *TclDoubleDigits(double dv, int ndigits, int flags,
			  int *decpt, int *signum, char **endPtr)
}
# TIP #285: Script cancellation support.
declare 250 {
    void TclSetChildCancelFlags(Tcl_Interp *interp, int flags, int force)
}

# Allow extensions for optimization
declare 251 {
    size_t TclRegisterLiteral(void *envPtr,
	    const char *bytes, size_t length, int flags)
}

# Exporting of the internal API to variables.

declare 252 {
    Tcl_Obj *TclPtrGetVar(Tcl_Interp *interp, Tcl_Var varPtr,
	    Tcl_Var arrayPtr, Tcl_Obj *part1Ptr, Tcl_Obj *part2Ptr,
	    int flags)
}
declare 253 {
    Tcl_Obj *TclPtrSetVar(Tcl_Interp *interp, Tcl_Var varPtr,
	    Tcl_Var arrayPtr, Tcl_Obj *part1Ptr, Tcl_Obj *part2Ptr,
	    Tcl_Obj *newValuePtr, int flags)
}
declare 254 {
    Tcl_Obj *TclPtrIncrObjVar(Tcl_Interp *interp, Tcl_Var varPtr,
	    Tcl_Var arrayPtr, Tcl_Obj *part1Ptr, Tcl_Obj *part2Ptr,
	    Tcl_Obj *incrPtr, int flags)
}
declare 255 {
    int	TclPtrObjMakeUpvar(Tcl_Interp *interp, Tcl_Var otherPtr,
	    Tcl_Obj *myNamePtr, int myFlags)
}
declare 256 {
    int	TclPtrUnsetVar(Tcl_Interp *interp, Tcl_Var varPtr, Tcl_Var arrayPtr,
	    Tcl_Obj *part1Ptr, Tcl_Obj *part2Ptr, int flags)
}
declare 257 {
    void TclStaticLibrary(Tcl_Interp *interp, const char *prefix,
	    Tcl_LibraryInitProc *initProc, Tcl_LibraryInitProc *safeInitProc)
}

# TIP 431: temporary directory creation function
declare 258 {
    Tcl_Obj *TclpCreateTemporaryDirectory(Tcl_Obj *dirObj,
	    Tcl_Obj *basenameObj)
}
<<<<<<< HEAD
declare 261 {
    int	TclMSB(size_t n)
}
=======


# TIP 625: for unit testing - create list objects with span
declare 260 {
    Tcl_Obj *TclListTestObj(int length, int leadingSpace, int endSpace)
}

# TIP 625: for unit testing - check list invariants
declare 261 {
    void TclListObjValidate(Tcl_Interp *interp, Tcl_Obj *listObj)
}

>>>>>>> 4c66b6ec

##############################################################################

# Define the platform specific internal Tcl interface. These functions are
# only available on the designated platform.

interface tclIntPlat

################################
# Platform specific functions

# Removed in 9.0
#declare 0 {unix win} {
#    void TclWinConvertError(unsigned errCode)
#}
declare 1 {
    int TclpCloseFile(TclFile file)
}
declare 2 {
    Tcl_Channel TclpCreateCommandChannel(TclFile readFile,
	    TclFile writeFile, TclFile errorFile, size_t numPids, Tcl_Pid *pidPtr)
}
declare 3 {
    int TclpCreatePipe(TclFile *readPipe, TclFile *writePipe)
}
declare 4 {
    void *TclWinGetTclInstance(void)
}
declare 5 {
    int TclUnixWaitForFile(int fd, int mask, int timeout)
}
declare 6 {
    TclFile TclpMakeFile(Tcl_Channel channel, int direction)
}
declare 7 {
    TclFile TclpOpenFile(const char *fname, int mode)
}
declare 8 {
    size_t TclpGetPid(Tcl_Pid pid)
}
declare 9 {
    TclFile TclpCreateTempFile(const char *contents)
}
declare 11 {
    void TclGetAndDetachPids(Tcl_Interp *interp, Tcl_Channel chan)
}
declare 15 {
    int TclpCreateProcess(Tcl_Interp *interp, size_t argc,
	    const char **argv, TclFile inputFile, TclFile outputFile,
	    TclFile errorFile, Tcl_Pid *pidPtr)
}
declare 16 {
    int TclpIsAtty(int fd)
}
declare 17 {
    int TclUnixCopyFile(const char *src, const char *dst,
	    const Tcl_StatBuf *statBufPtr, int dontCopyAtts)
}
declare 20 {
    void TclWinAddProcess(void *hProcess, size_t id)
}
declare 24 {
    char *TclWinNoBackslash(char *path)
}
declare 27 {
    void TclWinFlushDirtyChannels(void)
}
declare 29 {
    int TclWinCPUID(int index, int *regs)
}
declare 30 {
    int TclUnixOpenTemporaryFile(Tcl_Obj *dirObj, Tcl_Obj *basenameObj,
	    Tcl_Obj *extensionObj, Tcl_Obj *resultingNameObj)
}

# Local Variables:
# mode: tcl
# End:<|MERGE_RESOLUTION|>--- conflicted
+++ resolved
@@ -583,12 +583,9 @@
     Tcl_Obj *TclpCreateTemporaryDirectory(Tcl_Obj *dirObj,
 	    Tcl_Obj *basenameObj)
 }
-<<<<<<< HEAD
-declare 261 {
+declare 259 {
     int	TclMSB(size_t n)
 }
-=======
-
 
 # TIP 625: for unit testing - create list objects with span
 declare 260 {
@@ -600,7 +597,6 @@
     void TclListObjValidate(Tcl_Interp *interp, Tcl_Obj *listObj)
 }
 
->>>>>>> 4c66b6ec
  
 ##############################################################################
