--- conflicted
+++ resolved
@@ -877,15 +877,9 @@
 
 	afterPtr->id = tsdPtr->afterId;
 	tsdPtr->afterId += 1;
-<<<<<<< HEAD
 	TclpGetMonotonicTime(&wakeup);
-	wakeup.sec += (long)(ms / 1000);
-	wakeup.usec += ((long)(ms % 1000)) * 1000;
-=======
-	Tcl_GetTime(&wakeup);
 	wakeup.sec += ms / 1000;
 	wakeup.usec += ms % 1000 * 1000;
->>>>>>> 22ae5f87
 	if (wakeup.usec > 1000000) {
 	    wakeup.sec++;
 	    wakeup.usec -= 1000000;
@@ -1093,11 +1087,7 @@
 		return TCL_ERROR;
 	    }
 	}
-<<<<<<< HEAD
-        TclpGetMonotonicTime(&now);
-=======
-	Tcl_GetTime(&now);
->>>>>>> 22ae5f87
+	TclpGetMonotonicTime(&now);
     } while (TCL_TIME_BEFORE(now, endTime));
     return TCL_OK;
 }
