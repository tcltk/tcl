/*
 * tclTimer.c --
 *
 *	This file provides timer event management facilities for Tcl,
 *	including the "after" command.
 *
 * Copyright © 1997 Sun Microsystems, Inc.
 *
 * See the file "license.terms" for information on usage and redistribution of
 * this file, and for a DISCLAIMER OF ALL WARRANTIES.
 */

#include "tclInt.h"

/*
 * For each timer callback that's pending there is one record of the following
 * type. The normal handlers (created by Tcl_CreateTimerHandler) are chained
 * together in a list sorted by time (earliest event first).
 */

typedef struct TimerHandler {
    Tcl_Time time;		/* When timer is to fire. */
    Tcl_TimerProc *proc;	/* Function to call. */
    ClientData clientData;	/* Argument to pass to proc. */
    Tcl_TimerToken token;	/* Identifies handler so it can be deleted. */
    struct TimerHandler *nextPtr;
				/* Next event in queue, or NULL for end of
				 * queue. */
} TimerHandler;

/*
 * The data structure below is used by the "after" command to remember the
 * command to be executed later. All of the pending "after" commands for an
 * interpreter are linked together in a list.
 */

typedef struct AfterInfo {
    struct AfterAssocData *assocPtr;
				/* Pointer to the "tclAfter" assocData for the
				 * interp in which command will be
				 * executed. */
    Tcl_Obj *commandPtr;	/* Command to execute. */
    int id;			/* Integer identifier for command; used to
				 * cancel it. */
    Tcl_TimerToken token;	/* Used to cancel the "after" command. NULL
				 * means that the command is run as an idle
				 * handler rather than as a timer handler.
				 * NULL means this is an "after idle" handler
				 * rather than a timer handler. */
    struct AfterInfo *nextPtr;	/* Next in list of all "after" commands for
				 * this interpreter. */
} AfterInfo;

/*
 * One of the following structures is associated with each interpreter for
 * which an "after" command has ever been invoked. A pointer to this structure
 * is stored in the AssocData for the "tclAfter" key.
 */

typedef struct AfterAssocData {
    Tcl_Interp *interp;		/* The interpreter for which this data is
				 * registered. */
    AfterInfo *firstAfterPtr;	/* First in list of all "after" commands still
				 * pending for this interpreter, or NULL if
				 * none. */
} AfterAssocData;

/*
 * There is one of the following structures for each of the handlers declared
 * in a call to Tcl_DoWhenIdle. All of the currently-active handlers are
 * linked together into a list.
 */

typedef struct IdleHandler {
    Tcl_IdleProc *proc;		/* Function to call. */
    ClientData clientData;	/* Value to pass to proc. */
    int generation;		/* Used to distinguish older handlers from
				 * recently-created ones. */
    struct IdleHandler *nextPtr;/* Next in list of active handlers. */
} IdleHandler;

/*
 * The timer and idle queues are per-thread because they are associated with
 * the notifier, which is also per-thread.
 *
 * All static variables used in this file are collected into a single instance
 * of the following structure. For multi-threaded implementations, there is
 * one instance of this structure for each thread.
 *
 * Notice that different structures with the same name appear in other files.
 * The structure defined below is used in this file only.
 */

typedef struct {
    TimerHandler *firstTimerHandlerPtr;	/* First event in queue. */
    int lastTimerId;		/* Timer identifier of most recently created
				 * timer. */
    int timerPending;		/* 1 if a timer event is in the queue. */
    IdleHandler *idleList;	/* First in list of all idle handlers. */
    IdleHandler *lastIdlePtr;	/* Last in list (or NULL for empty list). */
    int idleGeneration;		/* Used to fill in the "generation" fields of
				 * IdleHandler structures. Increments each
				 * time Tcl_DoOneEvent starts calling idle
				 * handlers, so that all old handlers can be
				 * called without calling any of the new ones
				 * created by old ones. */
    int afterId;		/* For unique identifiers of after events. */
} ThreadSpecificData;

static Tcl_ThreadDataKey dataKey;

/*
 * Helper macros for working with times. TCL_TIME_BEFORE encodes how to write
 * the ordering relation on (normalized) times, and TCL_TIME_DIFF_MS computes
 * the number of milliseconds difference between two times. Both macros use
 * both of their arguments multiple times, so make sure they are cheap and
 * side-effect free. The "prototypes" for these macros are:
 *
 * static int	TCL_TIME_BEFORE(Tcl_Time t1, Tcl_Time t2);
 * static long	TCL_TIME_DIFF_MS(Tcl_Time t1, Tcl_Time t2);
 */

#define TCL_TIME_BEFORE(t1, t2) \
    (((t1).sec<(t2).sec) || ((t1).sec==(t2).sec && (t1).usec<(t2).usec))

#define TCL_TIME_DIFF_MS(t1, t2) \
    (1000*((Tcl_WideInt)(t1).sec - (Tcl_WideInt)(t2).sec) + \
	    ((long)(t1).usec - (long)(t2).usec)/1000)

#define TCL_TIME_DIFF_MS_CEILING(t1, t2) \
    (1000*((Tcl_WideInt)(t1).sec - (Tcl_WideInt)(t2).sec) + \
	    ((long)(t1).usec - (long)(t2).usec + 999)/1000)

/*
 * Sleeps under that number of milliseconds don't get double-checked
 * and are done in exactly one Tcl_Sleep(). This to limit gettimeofday()s.
 */

#define SLEEP_OFFLOAD_GETTIMEOFDAY 20

/*
 * The maximum number of milliseconds for each Tcl_Sleep call in AfterDelay.
 * This is used to limit the maximum lag between interp limit and script
 * cancellation checks.
 */

#define TCL_TIME_MAXIMUM_SLICE 500

/*
 * Prototypes for functions referenced only in this file:
 */

static void		AfterCleanupProc(ClientData clientData,
			    Tcl_Interp *interp);
static int		AfterDelay(Tcl_Interp *interp, Tcl_WideInt ms);
static void		AfterProc(ClientData clientData);
static void		FreeAfterPtr(AfterInfo *afterPtr);
static AfterInfo *	GetAfterEvent(AfterAssocData *assocPtr,
			    Tcl_Obj *commandPtr);
static ThreadSpecificData *InitTimer(void);
static void		TimerExitProc(ClientData clientData);
static int		TimerHandlerEventProc(Tcl_Event *evPtr, int flags);
static void		TimerCheckProc(ClientData clientData, int flags);
static void		TimerSetupProc(ClientData clientData, int flags);

/*
 *----------------------------------------------------------------------
 *
 * InitTimer --
 *
 *	This function initializes the timer module.
 *
 * Results:
 *	A pointer to the thread specific data.
 *
 * Side effects:
 *	Registers the idle and timer event sources.
 *
 *----------------------------------------------------------------------
 */

static ThreadSpecificData *
InitTimer(void)
{
    ThreadSpecificData *tsdPtr = (ThreadSpecificData *)TclThreadDataKeyGet(&dataKey);

    if (tsdPtr == NULL) {
	tsdPtr = TCL_TSD_INIT(&dataKey);
	Tcl_CreateEventSource(TimerSetupProc, TimerCheckProc, NULL);
	Tcl_CreateThreadExitHandler(TimerExitProc, NULL);
    }
    return tsdPtr;
}

/*
 *----------------------------------------------------------------------
 *
 * TimerExitProc --
 *
 *	This function is call at exit or unload time to remove the timer and
 *	idle event sources.
 *
 * Results:
 *	None.
 *
 * Side effects:
 *	Removes the timer and idle event sources and remaining events.
 *
 *----------------------------------------------------------------------
 */

static void
TimerExitProc(
    TCL_UNUSED(ClientData))
{
    ThreadSpecificData *tsdPtr = (ThreadSpecificData *)TclThreadDataKeyGet(&dataKey);

    Tcl_DeleteEventSource(TimerSetupProc, TimerCheckProc, NULL);
    if (tsdPtr != NULL) {
	TimerHandler *timerHandlerPtr;

	timerHandlerPtr = tsdPtr->firstTimerHandlerPtr;
	while (timerHandlerPtr != NULL) {
	    tsdPtr->firstTimerHandlerPtr = timerHandlerPtr->nextPtr;
	    ckfree(timerHandlerPtr);
	    timerHandlerPtr = tsdPtr->firstTimerHandlerPtr;
	}
    }
}

/*
 *--------------------------------------------------------------
 *
 * Tcl_CreateTimerHandler --
 *
 *	Arrange for a given function to be invoked at a particular time in the
 *	future.
 *
 * Results:
 *	The return value is a token for the timer event, which may be used to
 *	delete the event before it fires.
 *
 * Side effects:
 *	When milliseconds have elapsed, proc will be invoked exactly once.
 *
 *--------------------------------------------------------------
 */

Tcl_TimerToken
Tcl_CreateTimerHandler(
    int milliseconds,		/* How many milliseconds to wait before
				 * invoking proc. */
    Tcl_TimerProc *proc,	/* Function to invoke. */
    ClientData clientData)	/* Arbitrary data to pass to proc. */
{
    Tcl_Time time;

    /*
     * Compute when the event should fire.
     */

    Tcl_GetTime(&time);
    time.sec += milliseconds/1000;
    time.usec += (milliseconds%1000)*1000;
    if (time.usec >= 1000000) {
	time.usec -= 1000000;
	time.sec += 1;
    }
    return TclCreateAbsoluteTimerHandler(&time, proc, clientData);
}

/*
 *--------------------------------------------------------------
 *
 * TclCreateAbsoluteTimerHandler --
 *
 *	Arrange for a given function to be invoked at a particular time in the
 *	future.
 *
 * Results:
 *	The return value is a token for the timer event, which may be used to
 *	delete the event before it fires.
 *
 * Side effects:
 *	When the time in timePtr has been reached, proc will be invoked
 *	exactly once.
 *
 *--------------------------------------------------------------
 */

Tcl_TimerToken
TclCreateAbsoluteTimerHandler(
    Tcl_Time *timePtr,
    Tcl_TimerProc *proc,
    ClientData clientData)
{
    TimerHandler *timerHandlerPtr, *tPtr2, *prevPtr;
    ThreadSpecificData *tsdPtr = InitTimer();

    timerHandlerPtr = (TimerHandler *)ckalloc(sizeof(TimerHandler));

    /*
     * Fill in fields for the event.
     */

    memcpy(&timerHandlerPtr->time, timePtr, sizeof(Tcl_Time));
    timerHandlerPtr->proc = proc;
    timerHandlerPtr->clientData = clientData;
    tsdPtr->lastTimerId++;
    timerHandlerPtr->token = (Tcl_TimerToken) INT2PTR(tsdPtr->lastTimerId);

    /*
     * Add the event to the queue in the correct position (ordered by event
     * firing time).
     */

    for (tPtr2 = tsdPtr->firstTimerHandlerPtr, prevPtr = NULL; tPtr2 != NULL;
	    prevPtr = tPtr2, tPtr2 = tPtr2->nextPtr) {
	if (TCL_TIME_BEFORE(timerHandlerPtr->time, tPtr2->time)) {
	    break;
	}
    }
    timerHandlerPtr->nextPtr = tPtr2;
    if (prevPtr == NULL) {
	tsdPtr->firstTimerHandlerPtr = timerHandlerPtr;
    } else {
	prevPtr->nextPtr = timerHandlerPtr;
    }

    TimerSetupProc(NULL, TCL_ALL_EVENTS);

    return timerHandlerPtr->token;
}

/*
 *--------------------------------------------------------------
 *
 * Tcl_DeleteTimerHandler --
 *
 *	Delete a previously-registered timer handler.
 *
 * Results:
 *	None.
 *
 * Side effects:
 *	Destroy the timer callback identified by TimerToken, so that its
 *	associated function will not be called. If the callback has already
 *	fired, or if the given token doesn't exist, then nothing happens.
 *
 *--------------------------------------------------------------
 */

void
Tcl_DeleteTimerHandler(
    Tcl_TimerToken token)	/* Result previously returned by
				 * Tcl_DeleteTimerHandler. */
{
    TimerHandler *timerHandlerPtr, *prevPtr;
    ThreadSpecificData *tsdPtr = InitTimer();

    if (token == NULL) {
	return;
    }

    for (timerHandlerPtr = tsdPtr->firstTimerHandlerPtr, prevPtr = NULL;
	    timerHandlerPtr != NULL; prevPtr = timerHandlerPtr,
	    timerHandlerPtr = timerHandlerPtr->nextPtr) {
	if (timerHandlerPtr->token != token) {
	    continue;
	}
	if (prevPtr == NULL) {
	    tsdPtr->firstTimerHandlerPtr = timerHandlerPtr->nextPtr;
	} else {
	    prevPtr->nextPtr = timerHandlerPtr->nextPtr;
	}
	ckfree(timerHandlerPtr);
	return;
    }
}

/*
 *----------------------------------------------------------------------
 *
 * TimerSetupProc --
 *
 *	This function is called by Tcl_DoOneEvent to setup the timer event
 *	source for before blocking. This routine checks both the idle and
 *	after timer lists.
 *
 * Results:
 *	None.
 *
 * Side effects:
 *	May update the maximum notifier block time.
 *
 *----------------------------------------------------------------------
 */

static void
TimerSetupProc(
    TCL_UNUSED(ClientData),
    int flags)			/* Event flags as passed to Tcl_DoOneEvent. */
{
    Tcl_Time blockTime;
    ThreadSpecificData *tsdPtr = InitTimer();

    if (((flags & TCL_IDLE_EVENTS) && tsdPtr->idleList)
	    || ((flags & TCL_TIMER_EVENTS) && tsdPtr->timerPending)) {
	/*
	 * There is an idle handler or a pending timer event, so just poll.
	 */

	blockTime.sec = 0;
	blockTime.usec = 0;
    } else if ((flags & TCL_TIMER_EVENTS) && tsdPtr->firstTimerHandlerPtr) {
	/*
	 * Compute the timeout for the next timer on the list.
	 */

	Tcl_GetTime(&blockTime);
	blockTime.sec = tsdPtr->firstTimerHandlerPtr->time.sec - blockTime.sec;
	blockTime.usec = tsdPtr->firstTimerHandlerPtr->time.usec -
		blockTime.usec;
	if (blockTime.usec < 0) {
	    blockTime.sec -= 1;
	    blockTime.usec += 1000000;
	}
	if (blockTime.sec < 0) {
	    blockTime.sec = 0;
	    blockTime.usec = 0;
	}
    } else {
	return;
    }

    Tcl_SetMaxBlockTime(&blockTime);
}

/*
 *----------------------------------------------------------------------
 *
 * TimerCheckProc --
 *
 *	This function is called by Tcl_DoOneEvent to check the timer event
 *	source for events. This routine checks both the idle and after timer
 *	lists.
 *
 * Results:
 *	None.
 *
 * Side effects:
 *	May queue an event and update the maximum notifier block time.
 *
 *----------------------------------------------------------------------
 */

static void
TimerCheckProc(
    TCL_UNUSED(ClientData),
    int flags)			/* Event flags as passed to Tcl_DoOneEvent. */
{
    Tcl_Event *timerEvPtr;
    Tcl_Time blockTime;
    ThreadSpecificData *tsdPtr = InitTimer();

    if ((flags & TCL_TIMER_EVENTS) && tsdPtr->firstTimerHandlerPtr) {
	/*
	 * Compute the timeout for the next timer on the list.
	 */

	Tcl_GetTime(&blockTime);
	blockTime.sec = tsdPtr->firstTimerHandlerPtr->time.sec - blockTime.sec;
	blockTime.usec = tsdPtr->firstTimerHandlerPtr->time.usec -
		blockTime.usec;
	if (blockTime.usec < 0) {
	    blockTime.sec -= 1;
	    blockTime.usec += 1000000;
	}
	if (blockTime.sec < 0) {
	    blockTime.sec = 0;
	    blockTime.usec = 0;
	}

	/*
	 * If the first timer has expired, stick an event on the queue.
	 */

	if (blockTime.sec == 0 && blockTime.usec == 0 &&
		!tsdPtr->timerPending) {
	    tsdPtr->timerPending = 1;
	    timerEvPtr = (Tcl_Event *)ckalloc(sizeof(Tcl_Event));
	    timerEvPtr->proc = TimerHandlerEventProc;
	    Tcl_QueueEvent(timerEvPtr, TCL_QUEUE_TAIL);
	}
    }
}

/*
 *----------------------------------------------------------------------
 *
 * TimerHandlerEventProc --
 *
 *	This function is called by Tcl_ServiceEvent when a timer event reaches
 *	the front of the event queue. This function handles the event by
 *	invoking the callbacks for all timers that are ready.
 *
 * Results:
 *	Returns 1 if the event was handled, meaning it should be removed from
 *	the queue. Returns 0 if the event was not handled, meaning it should
 *	stay on the queue. The only time the event isn't handled is if the
 *	TCL_TIMER_EVENTS flag bit isn't set.
 *
 * Side effects:
 *	Whatever the timer handler callback functions do.
 *
 *----------------------------------------------------------------------
 */

static int
TimerHandlerEventProc(
    TCL_UNUSED(Tcl_Event *),
    int flags)			/* Flags that indicate what events to handle,
				 * such as TCL_FILE_EVENTS. */
{
    TimerHandler *timerHandlerPtr, **nextPtrPtr;
    Tcl_Time time;
    int currentTimerId;
    ThreadSpecificData *tsdPtr = InitTimer();

    /*
     * Do nothing if timers aren't enabled. This leaves the event on the
     * queue, so we will get to it as soon as ServiceEvents() is called with
     * timers enabled.
     */

    if (!(flags & TCL_TIMER_EVENTS)) {
	return 0;
    }

    /*
     * The code below is trickier than it may look, for the following reasons:
     *
     * 1. New handlers can get added to the list while the current one is
     *	  being processed. If new ones get added, we don't want to process
     *	  them during this pass through the list to avoid starving other event
     *	  sources. This is implemented using the token number in the handler:
     *	  new handlers will have a newer token than any of the ones currently
     *	  on the list.
     * 2. The handler can call Tcl_DoOneEvent, so we have to remove the
     *	  handler from the list before calling it. Otherwise an infinite loop
     *	  could result.
     * 3. Tcl_DeleteTimerHandler can be called to remove an element from the
     *	  list while a handler is executing, so the list could change
     *	  structure during the call.
     * 4. Because we only fetch the current time before entering the loop, the
     *	  only way a new timer will even be considered runnable is if its
     *	  expiration time is within the same millisecond as the current time.
     *	  This is fairly likely on Windows, since it has a course granularity
     *	  clock. Since timers are placed on the queue in time order with the
     *	  most recently created handler appearing after earlier ones with the
     *	  same expiration time, we don't have to worry about newer generation
     *	  timers appearing before later ones.
     */

    tsdPtr->timerPending = 0;
    currentTimerId = tsdPtr->lastTimerId;
    Tcl_GetTime(&time);
    while (1) {
	nextPtrPtr = &tsdPtr->firstTimerHandlerPtr;
	timerHandlerPtr = tsdPtr->firstTimerHandlerPtr;
	if (timerHandlerPtr == NULL) {
	    break;
	}

	if (TCL_TIME_BEFORE(time, timerHandlerPtr->time)) {
	    break;
	}

	/*
	 * Bail out if the next timer is of a newer generation.
	 */

	if ((currentTimerId - PTR2INT(timerHandlerPtr->token)) < 0) {
	    break;
	}

	/*
	 * Remove the handler from the queue before invoking it, to avoid
	 * potential reentrancy problems.
	 */

	*nextPtrPtr = timerHandlerPtr->nextPtr;
	timerHandlerPtr->proc(timerHandlerPtr->clientData);
	ckfree(timerHandlerPtr);
    }
    TimerSetupProc(NULL, TCL_TIMER_EVENTS);
    return 1;
}

/*
 *--------------------------------------------------------------
 *
 * Tcl_DoWhenIdle --
 *
 *	Arrange for proc to be invoked the next time the system is idle (i.e.,
 *	just before the next time that Tcl_DoOneEvent would have to wait for
 *	something to happen).
 *
 * Results:
 *	None.
 *
 * Side effects:
 *	Proc will eventually be called, with clientData as argument. See the
 *	manual entry for details.
 *
 *--------------------------------------------------------------
 */

void
Tcl_DoWhenIdle(
    Tcl_IdleProc *proc,		/* Function to invoke. */
    ClientData clientData)	/* Arbitrary value to pass to proc. */
{
    IdleHandler *idlePtr;
    Tcl_Time blockTime;
    ThreadSpecificData *tsdPtr = InitTimer();

    idlePtr = (IdleHandler *)ckalloc(sizeof(IdleHandler));
    idlePtr->proc = proc;
    idlePtr->clientData = clientData;
    idlePtr->generation = tsdPtr->idleGeneration;
    idlePtr->nextPtr = NULL;
    if (tsdPtr->lastIdlePtr == NULL) {
	tsdPtr->idleList = idlePtr;
    } else {
	tsdPtr->lastIdlePtr->nextPtr = idlePtr;
    }
    tsdPtr->lastIdlePtr = idlePtr;

    blockTime.sec = 0;
    blockTime.usec = 0;
    Tcl_SetMaxBlockTime(&blockTime);
}

/*
 *----------------------------------------------------------------------
 *
 * Tcl_CancelIdleCall --
 *
 *	If there are any when-idle calls requested to a given function with
 *	given clientData, cancel all of them.
 *
 * Results:
 *	None.
 *
 * Side effects:
 *	If the proc/clientData combination were on the when-idle list, they
 *	are removed so that they will never be called.
 *
 *----------------------------------------------------------------------
 */

void
Tcl_CancelIdleCall(
    Tcl_IdleProc *proc,		/* Function that was previously registered. */
    ClientData clientData)	/* Arbitrary value to pass to proc. */
{
    IdleHandler *idlePtr, *prevPtr;
    IdleHandler *nextPtr;
    ThreadSpecificData *tsdPtr = InitTimer();

    for (prevPtr = NULL, idlePtr = tsdPtr->idleList; idlePtr != NULL;
	    prevPtr = idlePtr, idlePtr = idlePtr->nextPtr) {
	while ((idlePtr->proc == proc)
		&& (idlePtr->clientData == clientData)) {
	    nextPtr = idlePtr->nextPtr;
	    ckfree(idlePtr);
	    idlePtr = nextPtr;
	    if (prevPtr == NULL) {
		tsdPtr->idleList = idlePtr;
	    } else {
		prevPtr->nextPtr = idlePtr;
	    }
	    if (idlePtr == NULL) {
		tsdPtr->lastIdlePtr = prevPtr;
		return;
	    }
	}
    }
}

/*
 *----------------------------------------------------------------------
 *
 * TclServiceIdle --
 *
 *	This function is invoked by the notifier when it becomes idle. It will
 *	invoke all idle handlers that are present at the time the call is
 *	invoked, but not those added during idle processing.
 *
 * Results:
 *	The return value is 1 if TclServiceIdle found something to do,
 *	otherwise return value is 0.
 *
 * Side effects:
 *	Invokes all pending idle handlers.
 *
 *----------------------------------------------------------------------
 */

int
TclServiceIdle(void)
{
    IdleHandler *idlePtr;
    int oldGeneration;
    Tcl_Time blockTime;
    ThreadSpecificData *tsdPtr = InitTimer();

    if (tsdPtr->idleList == NULL) {
	return 0;
    }

    oldGeneration = tsdPtr->idleGeneration;
    tsdPtr->idleGeneration++;

    /*
     * The code below is trickier than it may look, for the following reasons:
     *
     * 1. New handlers can get added to the list while the current one is
     *	  being processed. If new ones get added, we don't want to process
     *	  them during this pass through the list (want to check for other work
     *	  to do first). This is implemented using the generation number in the
     *	  handler: new handlers will have a different generation than any of
     *	  the ones currently on the list.
     * 2. The handler can call Tcl_DoOneEvent, so we have to remove the
     *	  handler from the list before calling it. Otherwise an infinite loop
     *	  could result.
     * 3. Tcl_CancelIdleCall can be called to remove an element from the list
     *	  while a handler is executing, so the list could change structure
     *	  during the call.
     */

    for (idlePtr = tsdPtr->idleList;
	    ((idlePtr != NULL)
		    && ((oldGeneration - idlePtr->generation) >= 0));
	    idlePtr = tsdPtr->idleList) {
	tsdPtr->idleList = idlePtr->nextPtr;
	if (tsdPtr->idleList == NULL) {
	    tsdPtr->lastIdlePtr = NULL;
	}
	idlePtr->proc(idlePtr->clientData);
	ckfree(idlePtr);
    }
    if (tsdPtr->idleList) {
	blockTime.sec = 0;
	blockTime.usec = 0;
	Tcl_SetMaxBlockTime(&blockTime);
    }
    return 1;
}

/*
 *----------------------------------------------------------------------
 *
 * Tcl_AfterObjCmd --
 *
 *	This function is invoked to process the "after" Tcl command. See the
 *	user documentation for details on what it does.
 *
 * Results:
 *	A standard Tcl result.
 *
 * Side effects:
 *	See the user documentation.
 *
 *----------------------------------------------------------------------
 */

int
Tcl_AfterObjCmd(
    TCL_UNUSED(ClientData),
    Tcl_Interp *interp,		/* Current interpreter. */
    int objc,			/* Number of arguments. */
    Tcl_Obj *const objv[])	/* Argument objects. */
{
    Tcl_WideInt ms = 0;		/* Number of milliseconds to wait */
    Tcl_Time wakeup;
    AfterInfo *afterPtr;
    AfterAssocData *assocPtr;
    int length;
    int index = -1;
    static const char *const afterSubCmds[] = {
	"cancel", "idle", "info", NULL
    };
    enum afterSubCmdsEnum {AFTER_CANCEL, AFTER_IDLE, AFTER_INFO};
    ThreadSpecificData *tsdPtr = InitTimer();

    if (objc < 2) {
	Tcl_WrongNumArgs(interp, 1, objv, "option ?arg ...?");
	return TCL_ERROR;
    }

    /*
     * Create the "after" information associated for this interpreter, if it
     * doesn't already exist.
     */

    assocPtr = (AfterAssocData *)Tcl_GetAssocData(interp, "tclAfter", NULL);
    if (assocPtr == NULL) {
	assocPtr = (AfterAssocData *)ckalloc(sizeof(AfterAssocData));
	assocPtr->interp = interp;
	assocPtr->firstAfterPtr = NULL;
	Tcl_SetAssocData(interp, "tclAfter", AfterCleanupProc, assocPtr);
    }

    /*
     * First lets see if the command was passed a number as the first argument.
     */

<<<<<<< HEAD
    if (Tcl_GetWideIntFromObj(NULL, objv[1], &ms) != TCL_OK) {
	if (Tcl_GetIndexFromObj(NULL, objv[1], afterSubCmds, "", 0, &index)
		!= TCL_OK) {
            const char *arg = Tcl_GetString(objv[1]);
=======
    if (objv[1]->typePtr == &tclIntType
#ifndef TCL_WIDE_INT_IS_LONG
	    || objv[1]->typePtr == &tclWideIntType
#endif
	    || objv[1]->typePtr == &tclBignumType
	    || (Tcl_GetIndexFromObj(NULL, objv[1], afterSubCmds, "", 0,
		    &index) != TCL_OK)) {
	index = -1;
	if (Tcl_GetWideIntFromObj(NULL, objv[1], &ms) != TCL_OK) {
            const char *arg = TclGetString(objv[1]);
>>>>>>> de370ec8

	    Tcl_SetObjResult(interp, Tcl_ObjPrintf(
                    "bad argument \"%s\": must be"
                    " cancel, idle, info, or an integer", arg));
            Tcl_SetErrorCode(interp, "TCL", "LOOKUP", "INDEX", "argument",
                    arg, (void *)NULL);
	    return TCL_ERROR;
	}
    }

    /*
     * At this point, either index = -1 and ms contains the number of ms
     * to wait, or else index is the index of a subcommand.
     */

    switch (index) {
    case -1: {
	if (ms < 0) {
	    ms = 0;
	}
	if (objc == 2) {
	    return AfterDelay(interp, ms);
	}
	afterPtr = (AfterInfo *)ckalloc(sizeof(AfterInfo));
	afterPtr->assocPtr = assocPtr;
	if (objc == 3) {
	    afterPtr->commandPtr = objv[2];
	} else {
	    afterPtr->commandPtr = Tcl_ConcatObj(objc-2, objv+2);
	}
	Tcl_IncrRefCount(afterPtr->commandPtr);

	/*
	 * The variable below is used to generate unique identifiers for after
	 * commands. This id can wrap around, which can potentially cause
	 * problems. However, there are not likely to be problems in practice,
	 * because after commands can only be requested to about a month in
	 * the future, and wrap-around is unlikely to occur in less than about
	 * 1-10 years. Thus it's unlikely that any old ids will still be
	 * around when wrap-around occurs.
	 */

	afterPtr->id = tsdPtr->afterId;
	tsdPtr->afterId += 1;
	Tcl_GetTime(&wakeup);
	wakeup.sec += (long)(ms / 1000);
	wakeup.usec += ((long)(ms % 1000)) * 1000;
	if (wakeup.usec > 1000000) {
	    wakeup.sec++;
	    wakeup.usec -= 1000000;
	}
	afterPtr->token = TclCreateAbsoluteTimerHandler(&wakeup,
		AfterProc, afterPtr);
	afterPtr->nextPtr = assocPtr->firstAfterPtr;
	assocPtr->firstAfterPtr = afterPtr;
	Tcl_SetObjResult(interp, Tcl_ObjPrintf("after#%d", afterPtr->id));
	return TCL_OK;
    }
    case AFTER_CANCEL: {
	Tcl_Obj *commandPtr;
	const char *command, *tempCommand;
	int tempLength;

	if (objc < 3) {
	    Tcl_WrongNumArgs(interp, 2, objv, "id|command");
	    return TCL_ERROR;
	}
	if (objc == 3) {
	    commandPtr = objv[2];
	} else {
	    commandPtr = Tcl_ConcatObj(objc-2, objv+2);
	}
	command = TclGetStringFromObj(commandPtr, &length);
	for (afterPtr = assocPtr->firstAfterPtr;  afterPtr != NULL;
		afterPtr = afterPtr->nextPtr) {
	    tempCommand = TclGetStringFromObj(afterPtr->commandPtr,
		    &tempLength);
	    if ((length == tempLength)
		    && !memcmp(command, tempCommand, length)) {
		break;
	    }
	}
	if (afterPtr == NULL) {
	    afterPtr = GetAfterEvent(assocPtr, commandPtr);
	}
	if (objc != 3) {
	    Tcl_DecrRefCount(commandPtr);
	}
	if (afterPtr != NULL) {
	    if (afterPtr->token != NULL) {
		Tcl_DeleteTimerHandler(afterPtr->token);
	    } else {
		Tcl_CancelIdleCall(AfterProc, afterPtr);
	    }
	    FreeAfterPtr(afterPtr);
	}
	break;
    }
    case AFTER_IDLE:
	if (objc < 3) {
	    Tcl_WrongNumArgs(interp, 2, objv, "script ?script ...?");
	    return TCL_ERROR;
	}
	afterPtr = (AfterInfo *)ckalloc(sizeof(AfterInfo));
	afterPtr->assocPtr = assocPtr;
	if (objc == 3) {
	    afterPtr->commandPtr = objv[2];
	} else {
	    afterPtr->commandPtr = Tcl_ConcatObj(objc-2, objv+2);
	}
	Tcl_IncrRefCount(afterPtr->commandPtr);
	afterPtr->id = tsdPtr->afterId;
	tsdPtr->afterId += 1;
	afterPtr->token = NULL;
	afterPtr->nextPtr = assocPtr->firstAfterPtr;
	assocPtr->firstAfterPtr = afterPtr;
	Tcl_DoWhenIdle(AfterProc, afterPtr);
	Tcl_SetObjResult(interp, Tcl_ObjPrintf("after#%d", afterPtr->id));
	break;
    case AFTER_INFO:
	if (objc == 2) {
	    Tcl_Obj *resultObj;

	    TclNewObj(resultObj);
	    for (afterPtr = assocPtr->firstAfterPtr; afterPtr != NULL;
		    afterPtr = afterPtr->nextPtr) {
		if (assocPtr->interp == interp) {
		    Tcl_ListObjAppendElement(NULL, resultObj, Tcl_ObjPrintf(
			    "after#%d", afterPtr->id));
		}
	    }
            Tcl_SetObjResult(interp, resultObj);
	    return TCL_OK;
	}
	if (objc != 3) {
	    Tcl_WrongNumArgs(interp, 2, objv, "?id?");
	    return TCL_ERROR;
	}
	afterPtr = GetAfterEvent(assocPtr, objv[2]);
	if (afterPtr == NULL) {
            const char *eventStr = TclGetString(objv[2]);

	    Tcl_SetObjResult(interp, Tcl_ObjPrintf(
                    "event \"%s\" doesn't exist", eventStr));
            Tcl_SetErrorCode(interp, "TCL","LOOKUP","EVENT", eventStr, (void *)NULL);
	    return TCL_ERROR;
	} else {
	    Tcl_Obj *resultListPtr;

	    TclNewObj(resultListPtr);
	    Tcl_ListObjAppendElement(interp, resultListPtr,
		    afterPtr->commandPtr);
	    Tcl_ListObjAppendElement(interp, resultListPtr, Tcl_NewStringObj(
		    (afterPtr->token == NULL) ? "idle" : "timer", -1));
            Tcl_SetObjResult(interp, resultListPtr);
	}
	break;
    default:
	Tcl_Panic("Tcl_AfterObjCmd: bad subcommand index to afterSubCmds");
    }
    return TCL_OK;
}

/*
 *----------------------------------------------------------------------
 *
 * AfterDelay --
 *
 *	Implements the blocking delay behaviour of [after $time]. Tricky
 *	because it has to take into account any time limit that has been set.
 *
 * Results:
 *	Standard Tcl result code (with error set if an error occurred due to a
 *	time limit being exceeded or being canceled).
 *
 * Side effects:
 *	May adjust the time limit granularity marker.
 *
 *----------------------------------------------------------------------
 */

static int
AfterDelay(
    Tcl_Interp *interp,
    Tcl_WideInt ms)
{
    Interp *iPtr = (Interp *) interp;

    Tcl_Time endTime, now;
    Tcl_WideInt diff;

    Tcl_GetTime(&now);
    endTime = now;
    endTime.sec += (long)(ms / 1000);
    endTime.usec += ((int)(ms % 1000)) * 1000;
    if (endTime.usec >= 1000000) {
	endTime.sec++;
	endTime.usec -= 1000000;
    }

    do {
	if (Tcl_AsyncReady()) {
	    if (Tcl_AsyncInvoke(interp, TCL_OK) != TCL_OK) {
		return TCL_ERROR;
	    }
	}
	if (Tcl_Canceled(interp, TCL_LEAVE_ERR_MSG) == TCL_ERROR) {
	    return TCL_ERROR;
	}
	if (iPtr->limit.timeEvent != NULL
		&& TCL_TIME_BEFORE(iPtr->limit.time, now)) {
	    iPtr->limit.granularityTicker = 0;
	    if (Tcl_LimitCheck(interp) != TCL_OK) {
		return TCL_ERROR;
	    }
	}
	if (iPtr->limit.timeEvent == NULL
		|| TCL_TIME_BEFORE(endTime, iPtr->limit.time)) {
	    diff = TCL_TIME_DIFF_MS_CEILING(endTime, now);
	    if (diff > TCL_TIME_MAXIMUM_SLICE) {
		diff = TCL_TIME_MAXIMUM_SLICE;
	    }
            if (diff == 0 && TCL_TIME_BEFORE(now, endTime)) {
                diff = 1;
            }
	    if (diff > 0) {
		Tcl_Sleep((long) diff);
                if (diff < SLEEP_OFFLOAD_GETTIMEOFDAY) {
                    break;
                }
	    } else {
                break;
            }
	} else {
	    diff = TCL_TIME_DIFF_MS(iPtr->limit.time, now);
	    if (diff > TCL_TIME_MAXIMUM_SLICE) {
		diff = TCL_TIME_MAXIMUM_SLICE;
	    }
	    if (diff > 0) {
		Tcl_Sleep((int) diff);
	    }
	    if (Tcl_AsyncReady()) {
		if (Tcl_AsyncInvoke(interp, TCL_OK) != TCL_OK) {
		    return TCL_ERROR;
		}
	    }
	    if (Tcl_Canceled(interp, TCL_LEAVE_ERR_MSG) == TCL_ERROR) {
		return TCL_ERROR;
	    }
	    if (Tcl_LimitCheck(interp) != TCL_OK) {
		return TCL_ERROR;
	    }
	}
	Tcl_GetTime(&now);
    } while (TCL_TIME_BEFORE(now, endTime));
    return TCL_OK;
}

/*
 *----------------------------------------------------------------------
 *
 * GetAfterEvent --
 *
 *	This function parses an "after" id such as "after#4" and returns a
 *	pointer to the AfterInfo structure.
 *
 * Results:
 *	The return value is either a pointer to an AfterInfo structure, if one
 *	is found that corresponds to "cmdString" and is for interp, or NULL if
 *	no corresponding after event can be found.
 *
 * Side effects:
 *	None.
 *
 *----------------------------------------------------------------------
 */

static AfterInfo *
GetAfterEvent(
    AfterAssocData *assocPtr,	/* Points to "after"-related information for
				 * this interpreter. */
    Tcl_Obj *commandPtr)
{
    const char *cmdString;	/* Textual identifier for after event, such as
				 * "after#6". */
    AfterInfo *afterPtr;
    int id;
    char *end;

    cmdString = TclGetString(commandPtr);
    if (strncmp(cmdString, "after#", 6) != 0) {
	return NULL;
    }
    cmdString += 6;
    id = strtoul(cmdString, &end, 10);
    if ((end == cmdString) || (*end != 0)) {
	return NULL;
    }
    for (afterPtr = assocPtr->firstAfterPtr; afterPtr != NULL;
	    afterPtr = afterPtr->nextPtr) {
	if (afterPtr->id == id) {
	    return afterPtr;
	}
    }
    return NULL;
}

/*
 *----------------------------------------------------------------------
 *
 * AfterProc --
 *
 *	Timer callback to execute commands registered with the "after"
 *	command.
 *
 * Results:
 *	None.
 *
 * Side effects:
 *	Executes whatever command was specified. If the command returns an
 *	error, then the command "bgerror" is invoked to process the error; if
 *	bgerror fails then information about the error is output on stderr.
 *
 *----------------------------------------------------------------------
 */

static void
AfterProc(
    ClientData clientData)	/* Describes command to execute. */
{
    AfterInfo *afterPtr = (AfterInfo *)clientData;
    AfterAssocData *assocPtr = afterPtr->assocPtr;
    AfterInfo *prevPtr;
    int result;
    Tcl_Interp *interp;

    /*
     * First remove the callback from our list of callbacks; otherwise someone
     * could delete the callback while it's being executed, which could cause
     * a core dump.
     */

    if (assocPtr->firstAfterPtr == afterPtr) {
	assocPtr->firstAfterPtr = afterPtr->nextPtr;
    } else {
	for (prevPtr = assocPtr->firstAfterPtr; prevPtr->nextPtr != afterPtr;
		prevPtr = prevPtr->nextPtr) {
	    /* Empty loop body. */
	}
	prevPtr->nextPtr = afterPtr->nextPtr;
    }

    /*
     * Execute the callback.
     */

    interp = assocPtr->interp;
    Tcl_Preserve(interp);
    result = Tcl_EvalObjEx(interp, afterPtr->commandPtr, TCL_EVAL_GLOBAL);
    if (result != TCL_OK) {
	Tcl_AddErrorInfo(interp, "\n    (\"after\" script)");
	Tcl_BackgroundException(interp, result);
    }
    Tcl_Release(interp);

    /*
     * Free the memory for the callback.
     */

    Tcl_DecrRefCount(afterPtr->commandPtr);
    ckfree(afterPtr);
}

/*
 *----------------------------------------------------------------------
 *
 * FreeAfterPtr --
 *
 *	This function removes an "after" command from the list of those that
 *	are pending and frees its resources. This function does *not* cancel
 *	the timer handler; if that's needed, the caller must do it.
 *
 * Results:
 *	None.
 *
 * Side effects:
 *	The memory associated with afterPtr is released.
 *
 *----------------------------------------------------------------------
 */

static void
FreeAfterPtr(
    AfterInfo *afterPtr)		/* Command to be deleted. */
{
    AfterInfo *prevPtr;
    AfterAssocData *assocPtr = afterPtr->assocPtr;

    if (assocPtr->firstAfterPtr == afterPtr) {
	assocPtr->firstAfterPtr = afterPtr->nextPtr;
    } else {
	for (prevPtr = assocPtr->firstAfterPtr; prevPtr->nextPtr != afterPtr;
		prevPtr = prevPtr->nextPtr) {
	    /* Empty loop body. */
	}
	prevPtr->nextPtr = afterPtr->nextPtr;
    }
    Tcl_DecrRefCount(afterPtr->commandPtr);
    ckfree(afterPtr);
}

/*
 *----------------------------------------------------------------------
 *
 * AfterCleanupProc --
 *
 *	This function is invoked whenever an interpreter is deleted
 *	to cleanup the AssocData for "tclAfter".
 *
 * Results:
 *	None.
 *
 * Side effects:
 *	After commands are removed.
 *
 *----------------------------------------------------------------------
 */

static void
AfterCleanupProc(
    ClientData clientData,	/* Points to AfterAssocData for the
				 * interpreter. */
    TCL_UNUSED(Tcl_Interp *))
{
    AfterAssocData *assocPtr = (AfterAssocData *)clientData;
    AfterInfo *afterPtr;

    while (assocPtr->firstAfterPtr != NULL) {
	afterPtr = assocPtr->firstAfterPtr;
	assocPtr->firstAfterPtr = afterPtr->nextPtr;
	if (afterPtr->token != NULL) {
	    Tcl_DeleteTimerHandler(afterPtr->token);
	} else {
	    Tcl_CancelIdleCall(AfterProc, afterPtr);
	}
	Tcl_DecrRefCount(afterPtr->commandPtr);
	ckfree(afterPtr);
    }
    ckfree(assocPtr);
}

/*
 * Local Variables:
 * mode: c
 * c-basic-offset: 4
 * fill-column: 78
 * tab-width: 8
 * indent-tabs-mode: nil
 * End:
 */<|MERGE_RESOLUTION|>--- conflicted
+++ resolved
@@ -829,29 +829,16 @@
      * First lets see if the command was passed a number as the first argument.
      */
 
-<<<<<<< HEAD
     if (Tcl_GetWideIntFromObj(NULL, objv[1], &ms) != TCL_OK) {
 	if (Tcl_GetIndexFromObj(NULL, objv[1], afterSubCmds, "", 0, &index)
 		!= TCL_OK) {
-            const char *arg = Tcl_GetString(objv[1]);
-=======
-    if (objv[1]->typePtr == &tclIntType
-#ifndef TCL_WIDE_INT_IS_LONG
-	    || objv[1]->typePtr == &tclWideIntType
-#endif
-	    || objv[1]->typePtr == &tclBignumType
-	    || (Tcl_GetIndexFromObj(NULL, objv[1], afterSubCmds, "", 0,
-		    &index) != TCL_OK)) {
-	index = -1;
-	if (Tcl_GetWideIntFromObj(NULL, objv[1], &ms) != TCL_OK) {
             const char *arg = TclGetString(objv[1]);
->>>>>>> de370ec8
 
 	    Tcl_SetObjResult(interp, Tcl_ObjPrintf(
                     "bad argument \"%s\": must be"
                     " cancel, idle, info, or an integer", arg));
             Tcl_SetErrorCode(interp, "TCL", "LOOKUP", "INDEX", "argument",
-                    arg, (void *)NULL);
+                    arg, (char *)NULL);
 	    return TCL_ERROR;
 	}
     }
@@ -990,7 +977,7 @@
 
 	    Tcl_SetObjResult(interp, Tcl_ObjPrintf(
                     "event \"%s\" doesn't exist", eventStr));
-            Tcl_SetErrorCode(interp, "TCL","LOOKUP","EVENT", eventStr, (void *)NULL);
+            Tcl_SetErrorCode(interp, "TCL","LOOKUP","EVENT", eventStr, (char *)NULL);
 	    return TCL_ERROR;
 	} else {
 	    Tcl_Obj *resultListPtr;
