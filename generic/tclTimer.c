--- conflicted
+++ resolved
@@ -6,15 +6,8 @@
  *
  * Copyright (c) 1997 by Sun Microsystems, Inc.
  *
-<<<<<<< HEAD
  * See the file "license.terms" for information on usage and redistribution of
  * this file, and for a DISCLAIMER OF ALL WARRANTIES.
- *
- * RCS: @(#) $Id: tclTimer.c,v 1.31 2008/01/22 20:52:10 dgp Exp $
-=======
- * See the file "license.terms" for information on usage and redistribution
- * of this file, and for a DISCLAIMER OF ALL WARRANTIES.
->>>>>>> 1665766f
  */
 
 #include "tclInt.h"
