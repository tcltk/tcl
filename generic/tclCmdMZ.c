/*
 * tclCmdMZ.c --
 *
 *	This file contains the top-level command routines for most of the Tcl
 *	built-in commands whose names begin with the letters M to Z. It
 *	contains only commands in the generic core (i.e. those that don't
 *	depend much upon UNIX facilities).
 *
 * Copyright © 1987-1993 The Regents of the University of California.
 * Copyright © 1994-1997 Sun Microsystems, Inc.
 * Copyright © 1998-2000 Scriptics Corporation.
 * Copyright © 2002 ActiveState Corporation.
 * Copyright © 2003-2009 Donal K. Fellows.
 *
 * See the file "license.terms" for information on usage and redistribution of
 * this file, and for a DISCLAIMER OF ALL WARRANTIES.
 */

#include "tclInt.h"
#include "tclCompile.h"
#include "tclRegexp.h"
#include "tclStringTrim.h"
#include "tclTomMath.h"

static inline Tcl_Obj *	During(Tcl_Interp *interp, int resultCode,
			    Tcl_Obj *oldOptions, Tcl_Obj *errorInfo);
static Tcl_NRPostProc	SwitchPostProc;
static Tcl_NRPostProc	TryPostBody;
static Tcl_NRPostProc	TryPostFinal;
static Tcl_NRPostProc	TryPostHandler;
static int		UniCharIsAscii(int character);
static int		UniCharIsHexDigit(int character);
static int		StringCmpOpts(Tcl_Interp *interp, int objc,
			    Tcl_Obj *const objv[], int *nocase,
			    Tcl_Size *reqlength);

/*
 * Default set of characters to trim in [string trim] and friends. This is a
 * UTF-8 literal string containing all Unicode space characters [TIP #413]
 */

const char tclDefaultTrimSet[] =
	"\x09\x0A\x0B\x0C\x0D " /* ASCII */
	"\xC0\x80" /*     nul (U+0000) */
	"\xC2\x85" /*     next line (U+0085) */
	"\xC2\xA0" /*     non-breaking space (U+00a0) */
	"\xE1\x9A\x80" /* ogham space mark (U+1680) */
	"\xE1\xA0\x8E" /* mongolian vowel separator (U+180e) */
	"\xE2\x80\x80" /* en quad (U+2000) */
	"\xE2\x80\x81" /* em quad (U+2001) */
	"\xE2\x80\x82" /* en space (U+2002) */
	"\xE2\x80\x83" /* em space (U+2003) */
	"\xE2\x80\x84" /* three-per-em space (U+2004) */
	"\xE2\x80\x85" /* four-per-em space (U+2005) */
	"\xE2\x80\x86" /* six-per-em space (U+2006) */
	"\xE2\x80\x87" /* figure space (U+2007) */
	"\xE2\x80\x88" /* punctuation space (U+2008) */
	"\xE2\x80\x89" /* thin space (U+2009) */
	"\xE2\x80\x8A" /* hair space (U+200a) */
	"\xE2\x80\x8B" /* zero width space (U+200b) */
	"\xE2\x80\xA8" /* line separator (U+2028) */
	"\xE2\x80\xA9" /* paragraph separator (U+2029) */
	"\xE2\x80\xAF" /* narrow no-break space (U+202f) */
	"\xE2\x81\x9F" /* medium mathematical space (U+205f) */
	"\xE2\x81\xA0" /* word joiner (U+2060) */
	"\xE3\x80\x80" /* ideographic space (U+3000) */
	"\xEF\xBB\xBF" /* zero width no-break space (U+feff) */
;

/*
 *----------------------------------------------------------------------
 *
 * Tcl_PwdObjCmd --
 *
 *	This procedure is invoked to process the "pwd" Tcl command. See the
 *	user documentation for details on what it does.
 *
 * Results:
 *	A standard Tcl result.
 *
 * Side effects:
 *	See the user documentation.
 *
 *----------------------------------------------------------------------
 */

int
Tcl_PwdObjCmd(
    TCL_UNUSED(void *),
    Tcl_Interp *interp,		/* Current interpreter. */
    int objc,			/* Number of arguments. */
    Tcl_Obj *const objv[])	/* Argument objects. */
{
    Tcl_Obj *retVal;

    if (objc != 1) {
	Tcl_WrongNumArgs(interp, 1, objv, NULL);
	return TCL_ERROR;
    }

    retVal = Tcl_FSGetCwd(interp);
    if (retVal == NULL) {
	return TCL_ERROR;
    }
    Tcl_SetObjResult(interp, retVal);
    Tcl_DecrRefCount(retVal);
    return TCL_OK;
}

/*
 *----------------------------------------------------------------------
 *
 * Tcl_RegexpObjCmd --
 *
 *	This procedure is invoked to process the "regexp" Tcl command. See
 *	the user documentation for details on what it does.
 *
 * Results:
 *	A standard Tcl result.
 *
 * Side effects:
 *	See the user documentation.
 *
 *----------------------------------------------------------------------
 */

int
Tcl_RegexpObjCmd(
    TCL_UNUSED(void *),
    Tcl_Interp *interp,		/* Current interpreter. */
    int objc,			/* Number of arguments. */
    Tcl_Obj *const objv[])	/* Argument objects. */
{
    Tcl_Size offset, stringLength, matchLength, cflags, eflags;
    int i, indices, match, about, all, doinline, numMatchesSaved;
    Tcl_RegExp regExpr;
    Tcl_Obj *objPtr, *startIndex = NULL, *resultPtr = NULL;
    Tcl_RegExpInfo info;
    static const char *const options[] = {
	"-all",		"-about",	"-indices",	"-inline",
	"-expanded",	"-line",	"-linestop",	"-lineanchor",
	"-nocase",	"-start",	"--",		NULL
    };
    enum regexpoptions {
	REGEXP_ALL,	REGEXP_ABOUT,	REGEXP_INDICES,	REGEXP_INLINE,
	REGEXP_EXPANDED,REGEXP_LINE,	REGEXP_LINESTOP,REGEXP_LINEANCHOR,
	REGEXP_NOCASE,	REGEXP_START,	REGEXP_LAST
    } index;

    indices = 0;
    about = 0;
    cflags = TCL_REG_ADVANCED;
    offset = TCL_INDEX_START;
    all = 0;
    doinline = 0;

    for (i = 1; i < objc; i++) {
	const char *name;

	name = TclGetString(objv[i]);
	if (name[0] != '-') {
	    break;
	}
	if (Tcl_GetIndexFromObj(interp, objv[i], options, "option", TCL_EXACT,
		&index) != TCL_OK) {
	    goto optionError;
	}
	switch (index) {
	case REGEXP_ALL:
	    all = 1;
	    break;
	case REGEXP_INDICES:
	    indices = 1;
	    break;
	case REGEXP_INLINE:
	    doinline = 1;
	    break;
	case REGEXP_NOCASE:
	    cflags |= TCL_REG_NOCASE;
	    break;
	case REGEXP_ABOUT:
	    about = 1;
	    break;
	case REGEXP_EXPANDED:
	    cflags |= TCL_REG_EXPANDED;
	    break;
	case REGEXP_LINE:
	    cflags |= TCL_REG_NEWLINE;
	    break;
	case REGEXP_LINESTOP:
	    cflags |= TCL_REG_NLSTOP;
	    break;
	case REGEXP_LINEANCHOR:
	    cflags |= TCL_REG_NLANCH;
	    break;
	case REGEXP_START: {
	    Tcl_Size temp;
	    if (++i >= objc) {
		goto endOfForLoop;
	    }
	    if (TclGetIntForIndexM(interp, objv[i], TCL_SIZE_MAX - 1, &temp) != TCL_OK) {
		goto optionError;
	    }
	    if (startIndex) {
		Tcl_DecrRefCount(startIndex);
	    }
	    startIndex = objv[i];
	    Tcl_IncrRefCount(startIndex);
	    break;
	}
	case REGEXP_LAST:
	    i++;
	    goto endOfForLoop;
	}
    }

  endOfForLoop:
    if ((objc - i) < (2 - about)) {
	Tcl_WrongNumArgs(interp, 1, objv,
		"?-option ...? exp string ?matchVar? ?subMatchVar ...?");
	goto optionError;
    }
    objc -= i;
    objv += i;

    /*
     * Check if the user requested -inline, but specified match variables; a
     * no-no.
     */

    if (doinline && ((objc - 2) != 0)) {
	Tcl_SetObjResult(interp, Tcl_NewStringObj(
		"regexp match variables not allowed when using -inline", -1));
	Tcl_SetErrorCode(interp, "TCL", "OPERATION", "REGEXP",
		"MIX_VAR_INLINE", (char *)NULL);
	goto optionError;
    }

    /*
     * Handle the odd about case separately.
     */

    if (about) {
	regExpr = Tcl_GetRegExpFromObj(interp, objv[0], cflags);
	if ((regExpr == NULL) || (TclRegAbout(interp, regExpr) < 0)) {
	optionError:
	    if (startIndex) {
		Tcl_DecrRefCount(startIndex);
	    }
	    return TCL_ERROR;
	}
	return TCL_OK;
    }

    /*
     * Get the length of the string that we are matching against so we can do
     * the termination test for -all matches. Do this before getting the
     * regexp to avoid shimmering problems.
     */

    objPtr = objv[1];
    stringLength = Tcl_GetCharLength(objPtr);

    if (startIndex) {
	TclGetIntForIndexM(interp, startIndex, stringLength, &offset);
	Tcl_DecrRefCount(startIndex);
	if (offset < 0) {
	    offset = TCL_INDEX_START;
	}
    }

    regExpr = Tcl_GetRegExpFromObj(interp, objv[0], cflags);
    if (regExpr == NULL) {
	return TCL_ERROR;
    }

    objc -= 2;
    objv += 2;

    if (doinline) {
	/*
	 * Save all the subexpressions, as we will return them as a list
	 */

	numMatchesSaved = -1;
    } else {
	/*
	 * Save only enough subexpressions for matches we want to keep, expect
	 * in the case of -all, where we need to keep at least one to know
	 * where to move the offset.
	 */

	numMatchesSaved = (objc == 0) ? all : objc;
    }

    /*
     * The following loop is to handle multiple matches within the same source
     * string; each iteration handles one match. If "-all" hasn't been
     * specified then the loop body only gets executed once. We terminate the
     * loop when the starting offset is past the end of the string.
     */

    while (1) {
	/*
	 * Pass either 0 or TCL_REG_NOTBOL in the eflags. Passing
	 * TCL_REG_NOTBOL indicates that the character at offset should not be
	 * considered the start of the line. If for example the pattern {^} is
	 * passed and -start is positive, then the pattern will not match the
	 * start of the string unless the previous character is a newline.
	 */

	if (offset == TCL_INDEX_START) {
	    eflags = 0;
	} else if (offset > stringLength) {
	    eflags = TCL_REG_NOTBOL;
	} else if (Tcl_GetUniChar(objPtr, offset-1) == '\n') {
	    eflags = 0;
	} else {
	    eflags = TCL_REG_NOTBOL;
	}

	match = Tcl_RegExpExecObj(interp, regExpr, objPtr, offset,
		numMatchesSaved, eflags);
	if (match < 0) {
	    return TCL_ERROR;
	}

	if (match == 0) {
	    /*
	     * We want to set the value of the interpreter result only when
	     * this is the first time through the loop.
	     */

	    if (all <= 1) {
		/*
		 * If inlining, the interpreter's object result remains an
		 * empty list, otherwise set it to an integer object w/ value
		 * 0.
		 */

		if (!doinline) {
		    Tcl_SetObjResult(interp, Tcl_NewWideIntObj(0));
		}
		return TCL_OK;
	    }
	    break;
	}

	/*
	 * If additional variable names have been specified, return index
	 * information in those variables.
	 */

	Tcl_RegExpGetInfo(regExpr, &info);
	if (doinline) {
	    /*
	     * It's the number of substitutions, plus one for the matchVar at
	     * index 0
	     */

	    objc = info.nsubs + 1;
	    if (all <= 1) {
		TclNewObj(resultPtr);
	    }
	}
	for (i = 0; i < objc; i++) {
	    Tcl_Obj *newPtr;

	    if (indices) {
		Tcl_Size start, end;
		Tcl_Obj *objs[2];

		/*
		 * Only adjust the match area if there was a match for that
		 * area. (Scriptics Bug 4391/SF Bug #219232)
		 */

		if (i <= (int)info.nsubs && info.matches[i].start >= 0) {
		    start = offset + info.matches[i].start;
		    end = offset + info.matches[i].end;

		    /*
		     * Adjust index so it refers to the last character in the
		     * match instead of the first character after the match.
		     */

		    if (end >= offset) {
			end--;
		    }
		} else {
		    start = TCL_INDEX_NONE;
		    end = TCL_INDEX_NONE;
		}

		TclNewIndexObj(objs[0], start);
		TclNewIndexObj(objs[1], end);

		newPtr = Tcl_NewListObj(2, objs);
	    } else {
		if ((i <= (int)info.nsubs) && (info.matches[i].end > 0)) {
		    newPtr = Tcl_GetRange(objPtr,
			    offset + info.matches[i].start,
			    offset + info.matches[i].end - 1);
		} else {
		    TclNewObj(newPtr);
		}
	    }
	    if (doinline) {
		if (Tcl_ListObjAppendElement(interp, resultPtr, newPtr)
			!= TCL_OK) {
		    Tcl_DecrRefCount(newPtr);
		    Tcl_DecrRefCount(resultPtr);
		    return TCL_ERROR;
		}
	    } else {
		if (Tcl_ObjSetVar2(interp, objv[i], NULL, newPtr,
			TCL_LEAVE_ERR_MSG) == NULL) {
		    return TCL_ERROR;
		}
	    }
	}

	if (all == 0) {
	    break;
	}

	/*
	 * Adjust the offset to the character just after the last one in the
	 * matchVar and increment all to count how many times we are making a
	 * match. We always increment the offset by at least one to prevent
	 * endless looping (as in the case: regexp -all {a*} a). Otherwise,
	 * when we match the NULL string at the end of the input string, we
	 * will loop indefinitely (because the length of the match is 0, so
	 * offset never changes).
	 */

	matchLength = (info.matches[0].end - info.matches[0].start);

	offset += info.matches[0].end;

	/*
	 * A match of length zero could happen for {^} {$} or {.*} and in
	 * these cases we always want to bump the index up one.
	 */

	if (matchLength == 0) {
	    offset++;
	}
	all++;
	if (offset >= stringLength) {
	    break;
	}
    }

    /*
     * Set the interpreter's object result to an integer object with value 1
     * if -all wasn't specified, otherwise it's all-1 (the number of times
     * through the while - 1).
     */

    if (doinline) {
	Tcl_SetObjResult(interp, resultPtr);
    } else {
	Tcl_SetObjResult(interp, Tcl_NewWideIntObj(all ? all-1 : 1));
    }
    return TCL_OK;
}

/*
 *----------------------------------------------------------------------
 *
 * Tcl_RegsubObjCmd --
 *
 *	This procedure is invoked to process the "regsub" Tcl command. See the
 *	user documentation for details on what it does.
 *
 * Results:
 *	A standard Tcl result.
 *
 * Side effects:
 *	See the user documentation.
 *
 *----------------------------------------------------------------------
 */

int
Tcl_RegsubObjCmd(
    TCL_UNUSED(void *),
    Tcl_Interp *interp,		/* Current interpreter. */
    int objc,			/* Number of arguments. */
    Tcl_Obj *const objv[])	/* Argument objects. */
{
    int result, cflags, all, match, command;
    Tcl_Size idx, wlen, wsublen = 0, offset, numMatches, numParts;
    Tcl_Size start, end, subStart, subEnd;
    Tcl_RegExp regExpr;
    Tcl_RegExpInfo info;
    Tcl_Obj *resultPtr, *subPtr, *objPtr, *startIndex = NULL;
    Tcl_UniChar ch, *wsrc, *wfirstChar, *wstring, *wsubspec = 0, *wend;

    static const char *const options[] = {
	"-all",		"-command",	"-expanded",	"-line",
	"-linestop",	"-lineanchor",	"-nocase",	"-start",
	"--",		NULL
    };
    enum regsubobjoptions {
	REGSUB_ALL,	 REGSUB_COMMAND,    REGSUB_EXPANDED, REGSUB_LINE,
	REGSUB_LINESTOP, REGSUB_LINEANCHOR, REGSUB_NOCASE,   REGSUB_START,
	REGSUB_LAST
    } index;

    cflags = TCL_REG_ADVANCED;
    all = 0;
    offset = TCL_INDEX_START;
    command = 0;
    resultPtr = NULL;

    for (idx = 1; idx < objc; idx++) {
	const char *name;

	name = TclGetString(objv[idx]);
	if (name[0] != '-') {
	    break;
	}
	if (Tcl_GetIndexFromObj(interp, objv[idx], options, "option",
		TCL_EXACT, &index) != TCL_OK) {
	    goto optionError;
	}
	switch (index) {
	case REGSUB_ALL:
	    all = 1;
	    break;
	case REGSUB_NOCASE:
	    cflags |= TCL_REG_NOCASE;
	    break;
	case REGSUB_COMMAND:
	    command = 1;
	    break;
	case REGSUB_EXPANDED:
	    cflags |= TCL_REG_EXPANDED;
	    break;
	case REGSUB_LINE:
	    cflags |= TCL_REG_NEWLINE;
	    break;
	case REGSUB_LINESTOP:
	    cflags |= TCL_REG_NLSTOP;
	    break;
	case REGSUB_LINEANCHOR:
	    cflags |= TCL_REG_NLANCH;
	    break;
	case REGSUB_START: {
	    Tcl_Size temp;
	    if (++idx >= objc) {
		goto endOfForLoop;
	    }
	    if (TclGetIntForIndexM(interp, objv[idx], TCL_SIZE_MAX - 1, &temp) != TCL_OK) {
		goto optionError;
	    }
	    if (startIndex) {
		Tcl_DecrRefCount(startIndex);
	    }
	    startIndex = objv[idx];
	    Tcl_IncrRefCount(startIndex);
	    break;
	}
	case REGSUB_LAST:
	    idx++;
	    goto endOfForLoop;
	}
    }

  endOfForLoop:
    if (objc < idx + 3 || objc > idx + 4) {
	Tcl_WrongNumArgs(interp, 1, objv,
		"?-option ...? exp string subSpec ?varName?");
    optionError:
	if (startIndex) {
	    Tcl_DecrRefCount(startIndex);
	}
	return TCL_ERROR;
    }

    objc -= idx;
    objv += idx;

    if (startIndex) {
	Tcl_Size stringLength = Tcl_GetCharLength(objv[1]);

	TclGetIntForIndexM(interp, startIndex, stringLength, &offset);
	Tcl_DecrRefCount(startIndex);
	if (offset < 0) {
	    offset = 0;
	}
    }

    if (all && (offset == 0) && (command == 0)
	    && (strpbrk(TclGetString(objv[2]), "&\\") == NULL)
	    && (strpbrk(TclGetString(objv[0]), "*+?{}()[].\\|^$") == NULL)) {
	/*
	 * This is a simple one pair string map situation. We make use of a
	 * slightly modified version of the one pair STR_MAP code.
	 */

	Tcl_Size slen;
	int nocase, wsrclc;
	int (*strCmpFn)(const Tcl_UniChar*,const Tcl_UniChar*,size_t);
	Tcl_UniChar *p;

	numMatches = 0;
	nocase = (cflags & TCL_REG_NOCASE);
	strCmpFn = nocase ? TclUniCharNcasecmp : TclUniCharNcmp;

	wsrc = Tcl_GetUnicodeFromObj(objv[0], &slen);
	wstring = Tcl_GetUnicodeFromObj(objv[1], &wlen);
	wsubspec = Tcl_GetUnicodeFromObj(objv[2], &wsublen);
	wend = wstring + wlen - (slen ? slen - 1 : 0);
	result = TCL_OK;

	if (slen == 0) {
	    /*
	     * regsub behavior for "" matches between each character. 'string
	     * map' skips the "" case.
	     */

	    if (wstring < wend) {
		resultPtr = Tcl_NewUnicodeObj(wstring, 0);
		Tcl_IncrRefCount(resultPtr);
		for (; wstring < wend; wstring++) {
		    Tcl_AppendUnicodeToObj(resultPtr, wsubspec, wsublen);
		    Tcl_AppendUnicodeToObj(resultPtr, wstring, 1);
		    numMatches++;
		}
		wlen = 0;
	    }
	} else {
	    wsrclc = Tcl_UniCharToLower(*wsrc);
	    for (p = wfirstChar = wstring; wstring < wend; wstring++) {
		if ((*wstring == *wsrc ||
			(nocase && Tcl_UniCharToLower(*wstring)==wsrclc)) &&
			(slen==1 || (strCmpFn(wstring, wsrc, slen) == 0))) {
		    if (numMatches == 0) {
			resultPtr = Tcl_NewUnicodeObj(wstring, 0);
			Tcl_IncrRefCount(resultPtr);
		    }
		    if (p != wstring) {
			Tcl_AppendUnicodeToObj(resultPtr, p, wstring - p);
			p = wstring + slen;
		    } else {
			p += slen;
		    }
		    wstring = p - 1;

		    Tcl_AppendUnicodeToObj(resultPtr, wsubspec, wsublen);
		    numMatches++;
		}
	    }
	    if (numMatches) {
		wlen    = wfirstChar + wlen - p;
		wstring = p;
	    }
	}
	objPtr = NULL;
	subPtr = NULL;
	goto regsubDone;
    }

    regExpr = Tcl_GetRegExpFromObj(interp, objv[0], cflags);
    if (regExpr == NULL) {
	return TCL_ERROR;
    }

    if (command) {
	/*
	 * In command-prefix mode, we require that the third non-option
	 * argument be a list, so we enforce that here. Afterwards, we fetch
	 * the RE compilation again in case objv[0] and objv[2] are the same
	 * object. (If they aren't, that's cheap to do.)
	 */

	if (TclListObjLength(interp, objv[2], &numParts) != TCL_OK) {
	    return TCL_ERROR;
	}
	if (numParts < 1) {
	    Tcl_SetObjResult(interp, Tcl_NewStringObj(
		    "command prefix must be a list of at least one element",
		    -1));
	    Tcl_SetErrorCode(interp, "TCL", "OPERATION", "REGSUB",
		    "CMDEMPTY", (char *)NULL);
	    return TCL_ERROR;
	}
	regExpr = Tcl_GetRegExpFromObj(interp, objv[0], cflags);
    }

    /*
     * Make sure to avoid problems where the objects are shared. This can
     * cause RegExpObj <> UnicodeObj shimmering that causes data corruption.
     * [Bug #461322]
     */

    if (objv[1] == objv[0]) {
	objPtr = Tcl_DuplicateObj(objv[1]);
    } else {
	objPtr = objv[1];
    }
    wstring = Tcl_GetUnicodeFromObj(objPtr, &wlen);
    if (objv[2] == objv[0]) {
	subPtr = Tcl_DuplicateObj(objv[2]);
    } else {
	subPtr = objv[2];
    }
    if (!command) {
	wsubspec = Tcl_GetUnicodeFromObj(subPtr, &wsublen);
    }

    result = TCL_OK;

    /*
     * The following loop is to handle multiple matches within the same source
     * string; each iteration handles one match and its corresponding
     * substitution. If "-all" hasn't been specified then the loop body only
     * gets executed once. We must use 'offset <= wlen' in particular for the
     * case where the regexp pattern can match the empty string - this is
     * useful when doing, say, 'regsub -- ^ $str ...' when $str might be
     * empty.
     */

    numMatches = 0;
    for ( ; offset <= wlen; ) {

	/*
	 * The flags argument is set if string is part of a larger string, so
	 * that "^" won't match.
	 */

	match = Tcl_RegExpExecObj(interp, regExpr, objPtr, offset,
		10 /* matches */, ((offset > 0 &&
		(wstring[offset-1] != (Tcl_UniChar)'\n'))
		? TCL_REG_NOTBOL : 0));

	if (match < 0) {
	    result = TCL_ERROR;
	    goto done;
	}
	if (match == 0) {
	    break;
	}
	if (numMatches == 0) {
	    resultPtr = Tcl_NewUnicodeObj(wstring, 0);
	    Tcl_IncrRefCount(resultPtr);
	    if (offset > TCL_INDEX_START) {
		/*
		 * Copy the initial portion of the string in if an offset was
		 * specified.
		 */

		Tcl_AppendUnicodeToObj(resultPtr, wstring, offset);
	    }
	}
	numMatches++;

	/*
	 * Copy the portion of the source string before the match to the
	 * result variable.
	 */

	Tcl_RegExpGetInfo(regExpr, &info);
	start = info.matches[0].start;
	end = info.matches[0].end;
	Tcl_AppendUnicodeToObj(resultPtr, wstring + offset, start);

	/*
	 * In command-prefix mode, the substitutions are added as quoted
	 * arguments to the subSpec to form a command, that is then executed
	 * and the result used as the string to substitute in. Actually,
	 * everything is passed through Tcl_EvalObjv, as that's much faster.
	 */

	if (command) {
	    Tcl_Obj **args = NULL, **parts;
	    Tcl_Size numArgs;

	    TclListObjGetElements(interp, subPtr, &numParts, &parts);
	    numArgs = numParts + info.nsubs + 1;
	    args = (Tcl_Obj **)Tcl_Alloc(sizeof(Tcl_Obj*) * numArgs);
	    memcpy(args, parts, sizeof(Tcl_Obj*) * numParts);

	    for (idx = 0 ; idx <= info.nsubs ; idx++) {
		subStart = info.matches[idx].start;
		subEnd = info.matches[idx].end;
		if ((subStart >= 0) && (subEnd >= 0)) {
		    args[idx + numParts] = Tcl_NewUnicodeObj(
			    wstring + offset + subStart, subEnd - subStart);
		} else {
		    args[idx + numParts] = Tcl_NewObj();
		}
		Tcl_IncrRefCount(args[idx + numParts]);
	    }

	    /*
	     * At this point, we're locally holding the references to the
	     * argument words we added for this time round the loop, and the
	     * subPtr is holding the references to the words that the user
	     * supplied directly. None are zero-refcount, which is important
	     * because Tcl_EvalObjv is "hairy monster" in terms of refcount
	     * handling, being able to optionally add references to any of its
	     * argument words. We'll drop the local refs immediately
	     * afterwards; subPtr is handled in the main exit stanza.
	     */

	    result = Tcl_EvalObjv(interp, numArgs, args, 0);
	    for (idx = 0 ; idx <= info.nsubs ; idx++) {
		TclDecrRefCount(args[idx + numParts]);
	    }
	    Tcl_Free(args);
	    if (result != TCL_OK) {
		if (result == TCL_ERROR) {
		    Tcl_AppendObjToErrorInfo(interp, Tcl_ObjPrintf(
			    "\n    (%s substitution computation script)",
			    options[REGSUB_COMMAND]));
		}
		goto done;
	    }

	    Tcl_AppendObjToObj(resultPtr, Tcl_GetObjResult(interp));
	    Tcl_ResetResult(interp);

	    /*
	     * Refetch the unicode, in case the representation was smashed by
	     * the user code.
	     */

	    wstring = Tcl_GetUnicodeFromObj(objPtr, &wlen);

	    offset += end;
	    if (end == 0 || start == end) {
		/*
		 * Always consume at least one character of the input string
		 * in order to prevent infinite loops, even when we
		 * technically matched the empty string; we must not match
		 * again at the same spot.
		 */

		if (offset < wlen) {
		    Tcl_AppendUnicodeToObj(resultPtr, wstring + offset, 1);
		}
		offset++;
	    }
	    if (all) {
		continue;
	    } else {
		break;
	    }
	}

	/*
	 * Append the subSpec argument to the variable, making appropriate
	 * substitutions. This code is a bit hairy because of the backslash
	 * conventions and because the code saves up ranges of characters in
	 * subSpec to reduce the number of calls to Tcl_SetVar.
	 */

	wsrc = wfirstChar = wsubspec;
	wend = wsubspec + wsublen;
	for (ch = *wsrc; wsrc != wend; wsrc++, ch = *wsrc) {
	    if (ch == '&') {
		idx = 0;
	    } else if (ch == '\\') {
		ch = wsrc[1];
		if ((ch >= '0') && (ch <= '9')) {
		    idx = ch - '0';
		} else if ((ch == '\\') || (ch == '&')) {
		    *wsrc = ch;
		    Tcl_AppendUnicodeToObj(resultPtr, wfirstChar,
			    wsrc - wfirstChar + 1);
		    *wsrc = '\\';
		    wfirstChar = wsrc + 2;
		    wsrc++;
		    continue;
		} else {
		    continue;
		}
	    } else {
		continue;
	    }

	    if (wfirstChar != wsrc) {
		Tcl_AppendUnicodeToObj(resultPtr, wfirstChar,
			wsrc - wfirstChar);
	    }

	    if (idx <= info.nsubs) {
		subStart = info.matches[idx].start;
		subEnd = info.matches[idx].end;
		if ((subStart >= 0) && (subEnd >= 0)) {
		    Tcl_AppendUnicodeToObj(resultPtr,
			    wstring + offset + subStart, subEnd - subStart);
		}
	    }

	    if (*wsrc == '\\') {
		wsrc++;
	    }
	    wfirstChar = wsrc + 1;
	}

	if (wfirstChar != wsrc) {
	    Tcl_AppendUnicodeToObj(resultPtr, wfirstChar, wsrc - wfirstChar);
	}

	if (end == 0) {
	    /*
	     * Always consume at least one character of the input string in
	     * order to prevent infinite loops.
	     */

	    if (offset < wlen) {
		Tcl_AppendUnicodeToObj(resultPtr, wstring + offset, 1);
	    }
	    offset++;
	} else {
	    offset += end;
	    if (start == end) {
		/*
		 * We matched an empty string, which means we must go forward
		 * one more step so we don't match again at the same spot.
		 */

		if (offset < wlen) {
		    Tcl_AppendUnicodeToObj(resultPtr, wstring + offset, 1);
		}
		offset++;
	    }
	}
	if (!all) {
	    break;
	}
    }

    /*
     * Copy the portion of the source string after the last match to the
     * result variable.
     */

  regsubDone:
    if (numMatches == 0) {
	/*
	 * On zero matches, just ignore the offset, since it shouldn't matter
	 * to us in this case, and the user may have skewed it.
	 */

	resultPtr = objv[1];
	Tcl_IncrRefCount(resultPtr);
    } else if (offset < wlen) {
	Tcl_AppendUnicodeToObj(resultPtr, wstring + offset, wlen - offset);
    }
    if (objc == 4) {
	if (Tcl_ObjSetVar2(interp, objv[3], NULL, resultPtr,
		TCL_LEAVE_ERR_MSG) == NULL) {
	    result = TCL_ERROR;
	} else {
	    /*
	     * Set the interpreter's object result to an integer object
	     * holding the number of matches.
	     */

	    Tcl_SetObjResult(interp, Tcl_NewWideIntObj(numMatches));
	}
    } else {
	/*
	 * No varname supplied, so just return the modified string.
	 */

	Tcl_SetObjResult(interp, resultPtr);
    }

  done:
    if (objPtr && (objv[1] == objv[0])) {
	Tcl_DecrRefCount(objPtr);
    }
    if (subPtr && (objv[2] == objv[0])) {
	Tcl_DecrRefCount(subPtr);
    }
    if (resultPtr) {
	Tcl_DecrRefCount(resultPtr);
    }
    return result;
}

/*
 *----------------------------------------------------------------------
 *
 * Tcl_RenameObjCmd --
 *
 *	This procedure is invoked to process the "rename" Tcl command. See the
 *	user documentation for details on what it does.
 *
 * Results:
 *	A standard Tcl object result.
 *
 * Side effects:
 *	See the user documentation.
 *
 *----------------------------------------------------------------------
 */

int
Tcl_RenameObjCmd(
    TCL_UNUSED(void *),
    Tcl_Interp *interp,		/* Current interpreter. */
    int objc,			/* Number of arguments. */
    Tcl_Obj *const objv[])	/* Argument objects. */
{
    const char *oldName, *newName;

    if (objc != 3) {
	Tcl_WrongNumArgs(interp, 1, objv, "oldName newName");
	return TCL_ERROR;
    }

    oldName = TclGetString(objv[1]);
    newName = TclGetString(objv[2]);
    return TclRenameCommand(interp, oldName, newName);
}

/*
 *----------------------------------------------------------------------
 *
 * Tcl_ReturnObjCmd --
 *
 *	This object-based procedure is invoked to process the "return" Tcl
 *	command. See the user documentation for details on what it does.
 *
 * Results:
 *	A standard Tcl object result.
 *
 * Side effects:
 *	See the user documentation.
 *
 *----------------------------------------------------------------------
 */

int
Tcl_ReturnObjCmd(
    TCL_UNUSED(void *),
    Tcl_Interp *interp,		/* Current interpreter. */
    int objc,			/* Number of arguments. */
    Tcl_Obj *const objv[])	/* Argument objects. */
{
    int code, level;
    Tcl_Obj *returnOpts;

    /*
     * General syntax: [return ?-option value ...? ?result?]
     * An even number of words means an explicit result argument is present.
     */

    int explicitResult = (0 == (objc % 2));
    int numOptionWords = objc - 1 - explicitResult;

    if (TCL_ERROR == TclMergeReturnOptions(interp, numOptionWords, objv+1,
	    &returnOpts, &code, &level)) {
	return TCL_ERROR;
    }

    code = TclProcessReturn(interp, code, level, returnOpts);
    if (explicitResult) {
	Tcl_SetObjResult(interp, objv[objc-1]);
    }
    return code;
}

/*
 *----------------------------------------------------------------------
 *
 * Tcl_SourceObjCmd --
 *
 *	This procedure is invoked to process the "source" Tcl command. See the
 *	user documentation for details on what it does.
 *
 * Results:
 *	A standard Tcl object result.
 *
 * Side effects:
 *	See the user documentation.
 *
 *----------------------------------------------------------------------
 */

int
Tcl_SourceObjCmd(
    void *clientData,
    Tcl_Interp *interp,		/* Current interpreter. */
    int objc,			/* Number of arguments. */
    Tcl_Obj *const objv[])	/* Argument objects. */
{
    return Tcl_NRCallObjProc(interp, TclNRSourceObjCmd, clientData, objc, objv);
}

int
TclNRSourceObjCmd(
    TCL_UNUSED(void *),
    Tcl_Interp *interp,		/* Current interpreter. */
    int objc,			/* Number of arguments. */
    Tcl_Obj *const objv[])	/* Argument objects. */
{
    const char *encodingName = NULL;
    Tcl_Obj *fileName;
    int result;
    void **pkgFiles = NULL;
    void *names = NULL;

    if (objc < 2 || objc > 4) {
	Tcl_WrongNumArgs(interp, 1, objv, "?-encoding encoding? fileName");
	return TCL_ERROR;
    }

    fileName = objv[objc-1];

    if (objc == 4) {
	static const char *const options[] = {
	    "-encoding", NULL
	};
	int index;

	if (TCL_ERROR == Tcl_GetIndexFromObj(interp, objv[1], options,
		"option", TCL_EXACT, &index)) {
	    return TCL_ERROR;
	}
	encodingName = TclGetString(objv[2]);
    } else if (objc == 3) {
	/* Handle undocumented -nopkg option. This should only be
	 * used by the internal ::tcl::Pkg::source utility function. */
	static const char *const nopkgoptions[] = {
	    "-nopkg", NULL
	};
	int index;

	if (TCL_ERROR == Tcl_GetIndexFromObj(interp, objv[1], nopkgoptions,
		"option", TCL_EXACT, &index)) {
	    return TCL_ERROR;
	}
	pkgFiles = (void **)Tcl_GetAssocData(interp, "tclPkgFiles", NULL);
	/* Make sure that during the following TclNREvalFile no filenames
	 * are recorded for inclusion in the "package files" command */
	names = *pkgFiles;
	*pkgFiles = NULL;
    }
    result = TclNREvalFile(interp, fileName, encodingName);
    if (pkgFiles) {
	/* restore "tclPkgFiles" assocdata to how it was. */
	*pkgFiles = names;
    }
    return result;
}

/*
 *----------------------------------------------------------------------
 *
 * Tcl_SplitObjCmd --
 *
 *	This procedure is invoked to process the "split" Tcl command. See the
 *	user documentation for details on what it does.
 *
 * Results:
 *	A standard Tcl result.
 *
 * Side effects:
 *	See the user documentation.
 *
 *----------------------------------------------------------------------
 */

int
Tcl_SplitObjCmd(
    TCL_UNUSED(void *),
    Tcl_Interp *interp,		/* Current interpreter. */
    int objc,			/* Number of arguments. */
    Tcl_Obj *const objv[])	/* Argument objects. */
{
    int ch = 0;
    int len;
    const char *splitChars;
    const char *stringPtr;
    const char *end;
    Tcl_Size splitCharLen, stringLen;
    Tcl_Obj *listPtr, *objPtr;

    if (objc == 2) {
	splitChars = " \n\t\r";
	splitCharLen = 4;
    } else if (objc == 3) {
	splitChars = TclGetStringFromObj(objv[2], &splitCharLen);
    } else {
	Tcl_WrongNumArgs(interp, 1, objv, "string ?splitChars?");
	return TCL_ERROR;
    }

    stringPtr = TclGetStringFromObj(objv[1], &stringLen);
    end = stringPtr + stringLen;
    TclNewObj(listPtr);

    if (stringLen == 0) {
	/*
	 * Do nothing.
	 */
    } else if (splitCharLen == 0) {
	Tcl_HashTable charReuseTable;
	Tcl_HashEntry *hPtr;
	int isNew;

	/*
	 * Handle the special case of splitting on every character.
	 *
	 * Uses a hash table to ensure that each kind of character has only
	 * one Tcl_Obj instance (multiply-referenced) in the final list. This
	 * is a *major* win when splitting on a long string (especially in the
	 * megabyte range!) - DKF
	 */

	Tcl_InitHashTable(&charReuseTable, TCL_ONE_WORD_KEYS);

	for ( ; stringPtr < end; stringPtr += len) {
	    len = TclUtfToUniChar(stringPtr, &ch);
	    hPtr = Tcl_CreateHashEntry(&charReuseTable, INT2PTR(ch), &isNew);
	    if (isNew) {
		TclNewStringObj(objPtr, stringPtr, len);

		/*
		 * Don't need to fiddle with refcount...
		 */

		Tcl_SetHashValue(hPtr, objPtr);
	    } else {
		objPtr = (Tcl_Obj *)Tcl_GetHashValue(hPtr);
	    }
	    Tcl_ListObjAppendElement(NULL, listPtr, objPtr);
	}
	Tcl_DeleteHashTable(&charReuseTable);

    } else if (splitCharLen == 1) {
	const char *p;

	/*
	 * Handle the special case of splitting on a single character. This is
	 * only true for the one-char ASCII case, as one Unicode char is > 1
	 * byte in length.
	 */

	while (*stringPtr && (p=strchr(stringPtr,*splitChars)) != NULL) {
	    objPtr = Tcl_NewStringObj(stringPtr, p - stringPtr);
	    Tcl_ListObjAppendElement(NULL, listPtr, objPtr);
	    stringPtr = p + 1;
	}
	TclNewStringObj(objPtr, stringPtr, end - stringPtr);
	Tcl_ListObjAppendElement(NULL, listPtr, objPtr);
    } else {
	const char *element, *p, *splitEnd;
	Tcl_Size splitLen;
	int splitChar;

	/*
	 * Normal case: split on any of a given set of characters. Discard
	 * instances of the split characters.
	 */

	splitEnd = splitChars + splitCharLen;

	for (element = stringPtr; stringPtr < end; stringPtr += len) {
	    len = TclUtfToUniChar(stringPtr, &ch);
	    for (p = splitChars; p < splitEnd; p += splitLen) {
		splitLen = TclUtfToUniChar(p, &splitChar);
		if (ch == splitChar) {
		    TclNewStringObj(objPtr, element, stringPtr - element);
		    Tcl_ListObjAppendElement(NULL, listPtr, objPtr);
		    element = stringPtr + len;
		    break;
		}
	    }
	}

	TclNewStringObj(objPtr, element, stringPtr - element);
	Tcl_ListObjAppendElement(NULL, listPtr, objPtr);
    }
    Tcl_SetObjResult(interp, listPtr);
    return TCL_OK;
}

/*
 *----------------------------------------------------------------------
 *
 * StringFirstCmd --
 *
 *	This procedure is invoked to process the "string first" Tcl command.
 *	See the user documentation for details on what it does. Note that this
 *	command only functions correctly on properly formed Tcl UTF strings.
 *
 * Results:
 *	A standard Tcl result.
 *
 * Side effects:
 *	See the user documentation.
 *
 *----------------------------------------------------------------------
 */

static int
StringFirstCmd(
    TCL_UNUSED(void *),
    Tcl_Interp *interp,		/* Current interpreter. */
    int objc,			/* Number of arguments. */
    Tcl_Obj *const objv[])	/* Argument objects. */
{
    Tcl_Size start = TCL_INDEX_START;

    if (objc < 3 || objc > 4) {
	Tcl_WrongNumArgs(interp, 1, objv,
		"needleString haystackString ?startIndex?");
	return TCL_ERROR;
    }

    if (objc == 4) {
	Tcl_Size end = Tcl_GetCharLength(objv[2]) - 1;

	if (TCL_OK != TclGetIntForIndexM(interp, objv[3], end, &start)) {
	    return TCL_ERROR;
	}
    }
    Tcl_SetObjResult(interp, TclStringFirst(objv[1], objv[2], start));
    return TCL_OK;
}

/*
 *----------------------------------------------------------------------
 *
 * StringLastCmd --
 *
 *	This procedure is invoked to process the "string last" Tcl command.
 *	See the user documentation for details on what it does. Note that this
 *	command only functions correctly on properly formed Tcl UTF strings.
 *
 * Results:
 *	A standard Tcl result.
 *
 * Side effects:
 *	See the user documentation.
 *
 *----------------------------------------------------------------------
 */

static int
StringLastCmd(
    TCL_UNUSED(void *),
    Tcl_Interp *interp,		/* Current interpreter. */
    int objc,			/* Number of arguments. */
    Tcl_Obj *const objv[])	/* Argument objects. */
{
    Tcl_Size last = TCL_SIZE_MAX;

    if (objc < 3 || objc > 4) {
	Tcl_WrongNumArgs(interp, 1, objv,
		"needleString haystackString ?lastIndex?");
	return TCL_ERROR;
    }

    if (objc == 4) {
	Tcl_Size end = Tcl_GetCharLength(objv[2]) - 1;

	if (TCL_OK != TclGetIntForIndexM(interp, objv[3], end, &last)) {
	    return TCL_ERROR;
	}
    }
    Tcl_SetObjResult(interp, TclStringLast(objv[1], objv[2], last));
    return TCL_OK;
}

/*
 *----------------------------------------------------------------------
 *
 * StringIndexCmd --
 *
 *	This procedure is invoked to process the "string index" Tcl command.
 *	See the user documentation for details on what it does. Note that this
 *	command only functions correctly on properly formed Tcl UTF strings.
 *
 * Results:
 *	A standard Tcl result.
 *
 * Side effects:
 *	See the user documentation.
 *
 *----------------------------------------------------------------------
 */

static int
StringIndexCmd(
    TCL_UNUSED(void *),
    Tcl_Interp *interp,		/* Current interpreter. */
    int objc,			/* Number of arguments. */
    Tcl_Obj *const objv[])	/* Argument objects. */
{
    Tcl_Size index, end;

    if (objc != 3) {
	Tcl_WrongNumArgs(interp, 1, objv, "string charIndex");
	return TCL_ERROR;
    }

    /*
     * Get the char length to calculate what 'end' means.
     */

    end = Tcl_GetCharLength(objv[1]) - 1;
    if (TclGetIntForIndexM(interp, objv[2], end, &index) != TCL_OK) {
	return TCL_ERROR;
    }

    if ((index >= 0) && (index <= end)) {
	int ch = Tcl_GetUniChar(objv[1], index);

	if (ch == -1) {
	    return TCL_OK;
	}

	/*
	 * If we have a ByteArray object, we're careful to generate a new
	 * bytearray for a result.
	 */

	if (TclIsPureByteArray(objv[1])) {
	    unsigned char uch = UCHAR(ch);

	    Tcl_SetObjResult(interp, Tcl_NewByteArrayObj(&uch, 1));
	} else {
	    char buf[4] = "";

	    end = Tcl_UniCharToUtf(ch, buf);
	    Tcl_SetObjResult(interp, Tcl_NewStringObj(buf, end));
	}
    }
    return TCL_OK;
}

/*
 *----------------------------------------------------------------------
 *
 * StringInsertCmd --
 *
 *	This procedure is invoked to process the "string insert" Tcl command.
 *	See the user documentation for details on what it does. Note that this
 *	command only functions correctly on properly formed Tcl UTF strings.
 *
 * Results:
 *	A standard Tcl result.
 *
 * Side effects:
 *	See the user documentation.
 *
 *----------------------------------------------------------------------
 */

static int
StringInsertCmd(
    TCL_UNUSED(void *),
    Tcl_Interp *interp,		/* Current interpreter */
    int objc,			/* Number of arguments */
    Tcl_Obj *const objv[])	/* Argument objects */
{
    Tcl_Size length;		/* String length */
    Tcl_Size index;		/* Insert index */
    Tcl_Obj *outObj;		/* Output object */

    if (objc != 4) {
	Tcl_WrongNumArgs(interp, 1, objv, "string index insertString");
	return TCL_ERROR;
    }

    length = Tcl_GetCharLength(objv[1]);
    if (TclGetIntForIndexM(interp, objv[2], length, &index) != TCL_OK) {
	return TCL_ERROR;
    }

    if (index < 0) {
	index = TCL_INDEX_START;
    }
    if (index > length) {
	index = length;
    }

    outObj = TclStringReplace(interp, objv[1], index, 0, objv[3],
	    TCL_STRING_IN_PLACE);

    if (outObj != NULL) {
	Tcl_SetObjResult(interp, outObj);
	return TCL_OK;
    }

    return TCL_ERROR;
}

/*
 *----------------------------------------------------------------------
 *
 * StringIsCmd --
 *
 *	This procedure is invoked to process the "string is" Tcl command. See
 *	the user documentation for details on what it does. Note that this
 *	command only functions correctly on properly formed Tcl UTF strings.
 *
 * Results:
 *	A standard Tcl result.
 *
 * Side effects:
 *	See the user documentation.
 *
 *----------------------------------------------------------------------
 */

static int
StringIsCmd(
    TCL_UNUSED(void *),
    Tcl_Interp *interp,		/* Current interpreter. */
    int objc,			/* Number of arguments. */
    Tcl_Obj *const objv[])	/* Argument objects. */
{
    const char *string1, *end, *stop;
    int (*chcomp)(int) = NULL;	/* The UniChar comparison function. */
    int i, result = 1, strict = 0;
    Tcl_Size failat = 0, length1, length2, length3;
    Tcl_Obj *objPtr, *failVarObj = NULL;
    Tcl_WideInt w;

    static const char *const isClasses[] = {
	"alnum",	"alpha",	"ascii",	"control",
	"boolean",	"dict",		"digit",	"double",
	"entier",	"false",	"graph",	"integer",
	"list",		"lower",	"print",	"punct",
	"space",	"true",		"upper",
	"wideinteger", "wordchar",	"xdigit",	NULL
    };
    enum isClassesEnum {
	STR_IS_ALNUM,	STR_IS_ALPHA,	STR_IS_ASCII,	STR_IS_CONTROL,
	STR_IS_BOOL,	STR_IS_DICT,	STR_IS_DIGIT,	STR_IS_DOUBLE,
	STR_IS_ENTIER,	STR_IS_FALSE,	STR_IS_GRAPH,	STR_IS_INT,
	STR_IS_LIST,	STR_IS_LOWER,	STR_IS_PRINT,	STR_IS_PUNCT,
	STR_IS_SPACE,	STR_IS_TRUE,	STR_IS_UPPER,
	STR_IS_WIDE,	STR_IS_WORD,	STR_IS_XDIGIT
    } index;
    static const char *const isOptions[] = {
	"-strict", "-failindex", NULL
    };
    enum isOptionsEnum {
	OPT_STRICT, OPT_FAILIDX
    } idx2;

    if (objc < 3 || objc > 6) {
	Tcl_WrongNumArgs(interp, 1, objv,
		"class ?-strict? ?-failindex var? str");
	return TCL_ERROR;
    }
    if (Tcl_GetIndexFromObj(interp, objv[1], isClasses, "class", 0,
	    &index) != TCL_OK) {
	return TCL_ERROR;
    }

    if (objc != 3) {
	for (i = 2; i < objc-1; i++) {
	    if (Tcl_GetIndexFromObj(interp, objv[i], isOptions, "option", 0,
		    &idx2) != TCL_OK) {
		return TCL_ERROR;
	    }
	    switch (idx2) {
	    case OPT_STRICT:
		strict = 1;
		break;
	    case OPT_FAILIDX:
		if (i+1 >= objc-1) {
		    Tcl_WrongNumArgs(interp, 2, objv,
			    "?-strict? ?-failindex var? str");
		    return TCL_ERROR;
		}
		failVarObj = objv[++i];
		break;
	    }
	}
    }

    /*
     * We get the objPtr so that we can short-cut for some classes by checking
     * the object type (int and double), but we need the string otherwise,
     * because we don't want any conversion of type occurring (as, for example,
     * Tcl_Get*FromObj would do).
     */

    objPtr = objv[objc-1];

    /*
     * When entering here, result == 1 and failat == 0.
     */

    switch (index) {
    case STR_IS_ALNUM:
	chcomp = Tcl_UniCharIsAlnum;
	break;
    case STR_IS_ALPHA:
	chcomp = Tcl_UniCharIsAlpha;
	break;
    case STR_IS_ASCII:
	chcomp = UniCharIsAscii;
	break;
    case STR_IS_BOOL:
    case STR_IS_TRUE:
    case STR_IS_FALSE:
	if (!TclHasInternalRep(objPtr, &tclBooleanType)
		&& (TCL_OK != TclSetBooleanFromAny(NULL, objPtr))) {
	    if (strict) {
		result = 0;
	    } else {
		string1 = TclGetStringFromObj(objPtr, &length1);
		result = length1 == 0;
	    }
	} else if ((objPtr->internalRep.wideValue != 0)
		? (index == STR_IS_FALSE) : (index == STR_IS_TRUE)) {
	    result = 0;
	}
	break;
    case STR_IS_CONTROL:
	chcomp = Tcl_UniCharIsControl;
	break;
    case STR_IS_DICT: {
	int dresult;
	Tcl_Size dsize;

	dresult = Tcl_DictObjSize(interp, objPtr, &dsize);
	Tcl_ResetResult(interp);
	result = (dresult == TCL_OK) ? 1 : 0;
	if (dresult != TCL_OK && failVarObj != NULL) {
	    /*
	     * Need to figure out where the list parsing failed, which is
	     * fairly expensive. This is adapted from the core of
	     * SetDictFromAny().
	     */

	    const char *elemStart, *nextElem;
	    Tcl_Size lenRemain, elemSize;
	    const char *p;

	    string1 = TclGetStringFromObj(objPtr, &length1);
	    end = string1 + length1;
	    failat = -1;
	    for (p=string1, lenRemain=length1; lenRemain > 0;
		    p=nextElem, lenRemain=end-nextElem) {
		if (TCL_ERROR == TclFindElement(NULL, p, lenRemain,
			&elemStart, &nextElem, &elemSize, NULL)) {
		    Tcl_Obj *tmpStr;

		    /*
		     * This is the simplest way of getting the number of
		     * characters parsed. Note that this is not the same as
		     * the number of bytes when parsing strings with non-ASCII
		     * characters in them.
		     *
		     * Skip leading spaces first. This is only really an issue
		     * if it is the first "element" that has the failure.
		     */

		    while (TclIsSpaceProc(*p)) {
			p++;
		    }
		    TclNewStringObj(tmpStr, string1, p-string1);
		    failat = Tcl_GetCharLength(tmpStr);
		    TclDecrRefCount(tmpStr);
		    break;
		}
	    }
	}
	break;
    }
    case STR_IS_DIGIT:
	chcomp = Tcl_UniCharIsDigit;
	break;
    case STR_IS_DOUBLE: {
	if (TclHasInternalRep(objPtr, &tclDoubleType) ||
		TclHasInternalRep(objPtr, &tclIntType) ||
		TclHasInternalRep(objPtr, &tclBignumType)) {
	    break;
	}
	string1 = TclGetStringFromObj(objPtr, &length1);
	if (length1 == 0) {
	    if (strict) {
		result = 0;
	    }
	    goto str_is_done;
	}
	end = string1 + length1;
	if (TclParseNumber(NULL, objPtr, NULL, NULL, TCL_INDEX_NONE,
		(const char **) &stop, 0) != TCL_OK) {
	    result = 0;
	    failat = 0;
	} else {
	    failat = stop - string1;
	    if (stop < end) {
		result = 0;
		TclFreeInternalRep(objPtr);
	    }
	}
	break;
    }
    case STR_IS_GRAPH:
	chcomp = Tcl_UniCharIsGraph;
	break;
    case STR_IS_INT:
    case STR_IS_ENTIER:
	if (TclHasInternalRep(objPtr, &tclIntType) ||
		TclHasInternalRep(objPtr, &tclBignumType)) {
	    break;
	}
	string1 = TclGetStringFromObj(objPtr, &length1);
	if (length1 == 0) {
	    if (strict) {
		result = 0;
	    }
	    goto str_is_done;
	}
	end = string1 + length1;
	if (TclParseNumber(NULL, objPtr, NULL, NULL, TCL_INDEX_NONE,
		(const char **) &stop, TCL_PARSE_INTEGER_ONLY) == TCL_OK) {
	    if (stop == end) {
		/*
		 * Entire string parses as an integer.
		 */

		break;
	    } else {
		/*
		 * Some prefix parsed as an integer, but not the whole string,
		 * so return failure index as the point where parsing stopped.
		 * Clear out the internal rep, since keeping it would leave
		 * *objPtr in an inconsistent state.
		 */

		result = 0;
		failat = stop - string1;
		TclFreeInternalRep(objPtr);
	    }
	} else {
	    /*
	     * No prefix is a valid integer. Fail at beginning.
	     */

	    result = 0;
	    failat = 0;
	}
	break;
    case STR_IS_WIDE:
	if (TCL_OK == TclGetWideIntFromObj(NULL, objPtr, &w)) {
	    break;
	}

	string1 = TclGetStringFromObj(objPtr, &length1);
	if (length1 == 0) {
	    if (strict) {
		result = 0;
	    }
	    goto str_is_done;
	}
	result = 0;
	if (failVarObj == NULL) {
	    /*
	     * Don't bother computing the failure point if we're not going to
	     * return it.
	     */

	    break;
	}
	end = string1 + length1;
	if (TclParseNumber(NULL, objPtr, NULL, NULL, TCL_INDEX_NONE,
		(const char **) &stop, TCL_PARSE_INTEGER_ONLY) == TCL_OK) {
	    if (stop == end) {
		/*
		 * Entire string parses as an integer, but rejected by
		 * Tcl_Get(Wide)IntFromObj() so we must have overflowed the
		 * target type, and our convention is to return failure at
		 * index -1 in that situation.
		 */

		failat = -1;
	    } else {
		/*
		 * Some prefix parsed as an integer, but not the whole string,
		 * so return failure index as the point where parsing stopped.
		 * Clear out the internal rep, since keeping it would leave
		 * *objPtr in an inconsistent state.
		 */

		failat = stop - string1;
		TclFreeInternalRep(objPtr);
	    }
	} else {
	    /*
	     * No prefix is a valid integer. Fail at beginning.
	     */

	    failat = 0;
	}
	break;
    case STR_IS_LIST:
	/*
	 * We ignore the strictness here, since empty strings are always
	 * well-formed lists.
	 */

	if (TCL_OK == TclListObjLength(NULL, objPtr, &length3)) {
	    break;
	}

	if (failVarObj != NULL) {
	    /*
	     * Need to figure out where the list parsing failed, which is
	     * fairly expensive. This is adapted from the core of
	     * SetListFromAny().
	     */

	    const char *elemStart, *nextElem;
	    Tcl_Size lenRemain;
	    Tcl_Size elemSize;
	    const char *p;

	    string1 = TclGetStringFromObj(objPtr, &length1);
	    end = string1 + length1;
	    failat = -1;
	    for (p=string1, lenRemain=length1; lenRemain > 0;
		    p=nextElem, lenRemain=end-nextElem) {
		if (TCL_ERROR == TclFindElement(NULL, p, lenRemain,
			&elemStart, &nextElem, &elemSize, NULL)) {
		    Tcl_Obj *tmpStr;

		    /*
		     * This is the simplest way of getting the number of
		     * characters parsed. Note that this is not the same as
		     * the number of bytes when parsing strings with non-ASCII
		     * characters in them.
		     *
		     * Skip leading spaces first. This is only really an issue
		     * if it is the first "element" that has the failure.
		     */

		    while (TclIsSpaceProcM(*p)) {
			p++;
		    }
		    TclNewStringObj(tmpStr, string1, p-string1);
		    failat = Tcl_GetCharLength(tmpStr);
		    TclDecrRefCount(tmpStr);
		    break;
		}
	    }
	}
	result = 0;
	break;
    case STR_IS_LOWER:
	chcomp = Tcl_UniCharIsLower;
	break;
    case STR_IS_PRINT:
	chcomp = Tcl_UniCharIsPrint;
	break;
    case STR_IS_PUNCT:
	chcomp = Tcl_UniCharIsPunct;
	break;
    case STR_IS_SPACE:
	chcomp = Tcl_UniCharIsSpace;
	break;
    case STR_IS_UPPER:
	chcomp = Tcl_UniCharIsUpper;
	break;
    case STR_IS_WORD:
	chcomp = Tcl_UniCharIsWordChar;
	break;
    case STR_IS_XDIGIT:
	chcomp = UniCharIsHexDigit;
	break;
    }

    if (chcomp != NULL) {
	string1 = TclGetStringFromObj(objPtr, &length1);
	if (length1 == 0) {
	    if (strict) {
		result = 0;
	    }
	    goto str_is_done;
	}
	end = string1 + length1;
	for (; string1 < end; string1 += length2, failat++) {
	    int ucs4;

	    length2 = TclUtfToUniChar(string1, &ucs4);
	    if (!chcomp(ucs4)) {
		result = 0;
		break;
	    }
	}
    }

    /*
     * Only set the failVarObj when we will return 0 and we have indicated a
     * valid fail index (>= 0).
     */

 str_is_done:
    if ((result == 0) && (failVarObj != NULL)) {
	TclNewIndexObj(objPtr, failat);
	if (Tcl_ObjSetVar2(interp, failVarObj, NULL, objPtr, TCL_LEAVE_ERR_MSG) == NULL) {
	    return TCL_ERROR;
	}
    }
    Tcl_SetObjResult(interp, Tcl_NewBooleanObj(result));
    return TCL_OK;
}

static int
UniCharIsAscii(
    int character)
{
    return (character >= 0) && (character < 0x80);
}

static int
UniCharIsHexDigit(
    int character)
{
    return (character >= 0) && (character < 0x80) && isxdigit(UCHAR(character));
}

/*
 *----------------------------------------------------------------------
 *
 * StringMapCmd --
 *
 *	This procedure is invoked to process the "string map" Tcl command. See
 *	the user documentation for details on what it does. Note that this
 *	command only functions correctly on properly formed Tcl UTF strings.
 *
 * Results:
 *	A standard Tcl result.
 *
 * Side effects:
 *	See the user documentation.
 *
 *----------------------------------------------------------------------
 */

static int
StringMapCmd(
    TCL_UNUSED(void *),
    Tcl_Interp *interp,		/* Current interpreter. */
    int objc,			/* Number of arguments. */
    Tcl_Obj *const objv[])	/* Argument objects. */
{
    Tcl_Size length1, length2,  mapElemc, index;
    int nocase = 0, mapWithDict = 0, copySource = 0;
    Tcl_Obj **mapElemv, *sourceObj, *resultPtr;
    Tcl_UniChar *ustring1, *ustring2, *p, *end;
    int (*strCmpFn)(const Tcl_UniChar*, const Tcl_UniChar*, size_t);

    if (objc < 3 || objc > 4) {
	Tcl_WrongNumArgs(interp, 1, objv, "?-nocase? charMap string");
	return TCL_ERROR;
    }

    if (objc == 4) {
	const char *string = TclGetStringFromObj(objv[1], &length2);

	if ((length2 > 1) &&
		strncmp(string, "-nocase", length2) == 0) {
	    nocase = 1;
	} else {
	    Tcl_SetObjResult(interp, Tcl_ObjPrintf(
		    "bad option \"%s\": must be -nocase", string));
	    Tcl_SetErrorCode(interp, "TCL", "LOOKUP", "INDEX", "option",
		    string, (char *)NULL);
	    return TCL_ERROR;
	}
    }

    /*
     * This test is tricky, but has to be that way or you get other strange
     * inconsistencies (see test string-10.20.1 for illustration why!)
     */

    if (!TclHasStringRep(objv[objc-2])
	    && TclHasInternalRep(objv[objc-2], &tclDictType)) {
	Tcl_Size i;
	int done;
	Tcl_DictSearch search;

	/*
	 * We know the type exactly, so all dict operations will succeed for
	 * sure. This shortens this code quite a bit.
	 */

	Tcl_DictObjSize(interp, objv[objc-2], &i);
	if (i == 0) {
	    /*
	     * Empty charMap, just return whatever string was given.
	     */

	    Tcl_SetObjResult(interp, objv[objc-1]);
	    return TCL_OK;
	}

	mapElemc = 2 * i;
	mapWithDict = 1;

	/*
	 * Copy the dictionary out into an array; that's the easiest way to
	 * adapt this code...
	 */

	mapElemv = (Tcl_Obj **)TclStackAlloc(interp, sizeof(Tcl_Obj *) * mapElemc);
	Tcl_DictObjFirst(interp, objv[objc-2], &search, mapElemv+0,
		mapElemv+1, &done);
	for (index=2 ; index<mapElemc ; index+=2) {
	    Tcl_DictObjNext(&search, mapElemv+index, mapElemv+index+1, &done);
	}
	Tcl_DictObjDone(&search);
    } else {
	Tcl_Size i;
	if (TclListObjGetElements(interp, objv[objc-2], &i,
		&mapElemv) != TCL_OK) {
	    return TCL_ERROR;
	}
	mapElemc = i;
	if (mapElemc == 0) {
	    /*
	     * empty charMap, just return whatever string was given.
	     */

	    Tcl_SetObjResult(interp, objv[objc-1]);
	    return TCL_OK;
	} else if (mapElemc & 1) {
	    /*
	     * The charMap must be an even number of key/value items.
	     */

	    Tcl_SetObjResult(interp,
		    Tcl_NewStringObj("char map list unbalanced", -1));
	    Tcl_SetErrorCode(interp, "TCL", "OPERATION", "MAP",
		    "UNBALANCED", (char *)NULL);
	    return TCL_ERROR;
	}
    }

    /*
     * Take a copy of the source string object if it is the same as the map
     * string to cut out nasty sharing crashes. [Bug 1018562]
     */

    if (objv[objc-2] == objv[objc-1]) {
	sourceObj = Tcl_DuplicateObj(objv[objc-1]);
	copySource = 1;
    } else {
	sourceObj = objv[objc-1];
    }
    ustring1 = Tcl_GetUnicodeFromObj(sourceObj, &length1);
    if (length1 == 0) {
	/*
	 * Empty input string, just stop now.
	 */

	goto done;
    }
    end = ustring1 + length1;

    strCmpFn = nocase ? TclUniCharNcasecmp : TclUniCharNcmp;

    /*
     * Force result to be Unicode
     */

    resultPtr = Tcl_NewUnicodeObj(ustring1, 0);

    if (mapElemc == 2) {
	/*
	 * Special case for one map pair which avoids the extra for loop and
	 * extra calls to get Unicode data. The algorithm is otherwise
	 * identical to the multi-pair case. This will be >30% faster on
	 * larger strings.
	 */

	Tcl_Size mapLen;
	int u2lc;
	Tcl_UniChar *mapString;

	ustring2 = Tcl_GetUnicodeFromObj(mapElemv[0], &length2);
	p = ustring1;
	if ((length2 > length1) || (length2 == 0)) {
	    /*
	     * Match string is either longer than input or empty.
	     */

	    ustring1 = end;
	} else {
	    mapString = Tcl_GetUnicodeFromObj(mapElemv[1], &mapLen);
	    u2lc = (nocase ? Tcl_UniCharToLower(*ustring2) : 0);
	    for (; ustring1 < end; ustring1++) {
		if (((*ustring1 == *ustring2) ||
			(nocase&&Tcl_UniCharToLower(*ustring1)==u2lc)) &&
			(length2==1 || strCmpFn(ustring1, ustring2,
				length2) == 0)) {
		    if (p != ustring1) {
			Tcl_AppendUnicodeToObj(resultPtr, p, ustring1-p);
			p = ustring1 + length2;
		    } else {
			p += length2;
		    }
		    ustring1 = p - 1;

		    Tcl_AppendUnicodeToObj(resultPtr, mapString, mapLen);
		}
	    }
	}
    } else {
	Tcl_UniChar **mapStrings;
	Tcl_Size *mapLens;
	int *u2lc = 0;

	/*
	 * Precompute pointers to the Unicode string and length. This saves us
	 * repeated function calls later, significantly speeding up the
	 * algorithm. We only need the lowercase first char in the nocase
	 * case.
	 */

	mapStrings = (Tcl_UniChar **)TclStackAlloc(interp, mapElemc*sizeof(Tcl_UniChar *)*2);
	mapLens = (Tcl_Size *)TclStackAlloc(interp, mapElemc * sizeof(Tcl_Size) * 2);
	if (nocase) {
	    u2lc = (int *)TclStackAlloc(interp, mapElemc * sizeof(int));
	}
	for (index = 0; index < mapElemc; index++) {
	    mapStrings[index] = Tcl_GetUnicodeFromObj(mapElemv[index],
		    mapLens+index);
	    if (nocase && ((index % 2) == 0)) {
		u2lc[index/2] = Tcl_UniCharToLower(*mapStrings[index]);
	    }
	}
	for (p = ustring1; ustring1 < end; ustring1++) {
	    for (index = 0; index < mapElemc; index += 2) {
		/*
		 * Get the key string to match on.
		 */

		ustring2 = mapStrings[index];
		length2 = mapLens[index];
		if ((length2 > 0) && ((*ustring1 == *ustring2) || (nocase &&
			(Tcl_UniCharToLower(*ustring1) == u2lc[index/2]))) &&
			/* Restrict max compare length. */
			((end-ustring1) >= length2) && ((length2 == 1) ||
			!strCmpFn(ustring2, ustring1, length2))) {
		    if (p != ustring1) {
			/*
			 * Put the skipped chars onto the result first.
			 */

			Tcl_AppendUnicodeToObj(resultPtr, p, ustring1-p);
			p = ustring1 + length2;
		    } else {
			p += length2;
		    }

		    /*
		     * Adjust len to be full length of matched string.
		     */

		    ustring1 = p - 1;

		    /*
		     * Append the map value to the Unicode string.
		     */

		    Tcl_AppendUnicodeToObj(resultPtr,
			    mapStrings[index+1], mapLens[index+1]);
		    break;
		}
	    }
	}
	if (nocase) {
	    TclStackFree(interp, u2lc);
	}
	TclStackFree(interp, mapLens);
	TclStackFree(interp, mapStrings);
    }
    if (p != ustring1) {
	/*
	 * Put the rest of the unmapped chars onto result.
	 */

	Tcl_AppendUnicodeToObj(resultPtr, p, ustring1 - p);
    }
    Tcl_SetObjResult(interp, resultPtr);
  done:
    if (mapWithDict) {
	TclStackFree(interp, mapElemv);
    }
    if (copySource) {
	Tcl_DecrRefCount(sourceObj);
    }
    return TCL_OK;
}

/*
 *----------------------------------------------------------------------
 *
 * StringMatchCmd --
 *
 *	This procedure is invoked to process the "string match" Tcl command.
 *	See the user documentation for details on what it does. Note that this
 *	command only functions correctly on properly formed Tcl UTF strings.
 *
 * Results:
 *	A standard Tcl result.
 *
 * Side effects:
 *	See the user documentation.
 *
 *----------------------------------------------------------------------
 */

static int
StringMatchCmd(
    TCL_UNUSED(void *),
    Tcl_Interp *interp,		/* Current interpreter. */
    int objc,			/* Number of arguments. */
    Tcl_Obj *const objv[])	/* Argument objects. */
{
    int nocase = 0;

    if (objc < 3 || objc > 4) {
	Tcl_WrongNumArgs(interp, 1, objv, "?-nocase? pattern string");
	return TCL_ERROR;
    }

    if (objc == 4) {
	Tcl_Size length;
	const char *string = TclGetStringFromObj(objv[1], &length);

	if ((length > 1) && strncmp(string, "-nocase", length) == 0) {
	    nocase = TCL_MATCH_NOCASE;
	} else {
	    Tcl_SetObjResult(interp, Tcl_ObjPrintf(
		    "bad option \"%s\": must be -nocase", string));
	    Tcl_SetErrorCode(interp, "TCL", "LOOKUP", "INDEX", "option",
		    string, (char *)NULL);
	    return TCL_ERROR;
	}
    }
    Tcl_SetObjResult(interp, Tcl_NewBooleanObj(
		TclStringMatchObj(objv[objc-1], objv[objc-2], nocase)));
    return TCL_OK;
}

/*
 *----------------------------------------------------------------------
 *
 * StringRangeCmd --
 *
 *	This procedure is invoked to process the "string range" Tcl command.
 *	See the user documentation for details on what it does. Note that this
 *	command only functions correctly on properly formed Tcl UTF strings.
 *
 * Results:
 *	A standard Tcl result.
 *
 * Side effects:
 *	See the user documentation.
 *
 *----------------------------------------------------------------------
 */

static int
StringRangeCmd(
    TCL_UNUSED(void *),
    Tcl_Interp *interp,		/* Current interpreter. */
    int objc,			/* Number of arguments. */
    Tcl_Obj *const objv[])	/* Argument objects. */
{
    Tcl_Size first, last, end;

    if (objc != 4) {
	Tcl_WrongNumArgs(interp, 1, objv, "string first last");
	return TCL_ERROR;
    }

    /*
     * Get the length in actual characters; Then reduce it by one because
     * 'end' refers to the last character, not one past it.
     */

    end = Tcl_GetCharLength(objv[1]) - 1;

    if (TclGetIntForIndexM(interp, objv[2], end, &first) != TCL_OK ||
	    TclGetIntForIndexM(interp, objv[3], end, &last) != TCL_OK) {
	return TCL_ERROR;
    }

    if (last >= 0) {
	Tcl_SetObjResult(interp, Tcl_GetRange(objv[1], first, last));
    }
    return TCL_OK;
}

/*
 *----------------------------------------------------------------------
 *
 * StringReptCmd --
 *
 *	This procedure is invoked to process the "string repeat" Tcl command.
 *	See the user documentation for details on what it does. Note that this
 *	command only functions correctly on properly formed Tcl UTF strings.
 *
 * Results:
 *	A standard Tcl result.
 *
 * Side effects:
 *	See the user documentation.
 *
 *----------------------------------------------------------------------
 */

static int
StringReptCmd(
    TCL_UNUSED(void *),
    Tcl_Interp *interp,		/* Current interpreter. */
    int objc,			/* Number of arguments. */
    Tcl_Obj *const objv[])	/* Argument objects. */
{
    Tcl_WideInt count;
    Tcl_Obj *resultPtr;

    if (objc != 3) {
	Tcl_WrongNumArgs(interp, 1, objv, "string count");
	return TCL_ERROR;
    }

    if (TclGetWideIntFromObj(interp, objv[2], &count) != TCL_OK) {
	return TCL_ERROR;
    }

    /*
     * Check for cases that allow us to skip copying stuff.
     */

    if (count == 1) {
	Tcl_SetObjResult(interp, objv[1]);
	return TCL_OK;
    } else if (count < 1) {
	return TCL_OK;
    }

    resultPtr = TclStringRepeat(interp, objv[1], count, TCL_STRING_IN_PLACE);
    if (resultPtr) {
	Tcl_SetObjResult(interp, resultPtr);
	return TCL_OK;
    }
    return TCL_ERROR;
}

/*
 *----------------------------------------------------------------------
 *
 * StringRplcCmd --
 *
 *	This procedure is invoked to process the "string replace" Tcl command.
 *	See the user documentation for details on what it does. Note that this
 *	command only functions correctly on properly formed Tcl UTF strings.
 *
 * Results:
 *	A standard Tcl result.
 *
 * Side effects:
 *	See the user documentation.
 *
 *----------------------------------------------------------------------
 */

static int
StringRplcCmd(
    TCL_UNUSED(void *),
    Tcl_Interp *interp,		/* Current interpreter. */
    int objc,			/* Number of arguments. */
    Tcl_Obj *const objv[])	/* Argument objects. */
{
    Tcl_Size first, last, end;

    if (objc < 4 || objc > 5) {
	Tcl_WrongNumArgs(interp, 1, objv, "string first last ?string?");
	return TCL_ERROR;
    }

    end = Tcl_GetCharLength(objv[1]) - 1;

    if (TclGetIntForIndexM(interp, objv[2], end, &first) != TCL_OK ||
	    TclGetIntForIndexM(interp, objv[3], end, &last) != TCL_OK) {
	return TCL_ERROR;
    }

    /*
     * The following test screens out most empty substrings as candidates for
     * replacement. When they are detected, no replacement is done, and the
     * result is the original string.
     */

    if ((last < 0) ||	/* Range ends before start of string */
	    (first > end) ||	/* Range begins after end of string */
	    (last < first)) {	/* Range begins after it starts */
	/*
	 * BUT!!! when (end < 0) -- an empty original string -- we can
	 * have (first <= end < 0 <= last) and an empty string is permitted
	 * to be replaced.
	 */

	Tcl_SetObjResult(interp, objv[1]);
    } else {
	Tcl_Obj *resultPtr;

	if (first < 0) {
	    first = TCL_INDEX_START;
	}
	if (last > end) {
	    last = end;
	}

	resultPtr = TclStringReplace(interp, objv[1], first,
		last + 1 - first, (objc == 5) ? objv[4] : NULL,
		TCL_STRING_IN_PLACE);

	if (resultPtr == NULL) {
	    return TCL_ERROR;
	}
	Tcl_SetObjResult(interp, resultPtr);
    }
    return TCL_OK;
}

/*
 *----------------------------------------------------------------------
 *
 * StringRevCmd --
 *
 *	This procedure is invoked to process the "string reverse" Tcl command.
 *	See the user documentation for details on what it does. Note that this
 *	command only functions correctly on properly formed Tcl UTF strings.
 *
 * Results:
 *	A standard Tcl result.
 *
 * Side effects:
 *	See the user documentation.
 *
 *----------------------------------------------------------------------
 */

static int
StringRevCmd(
    TCL_UNUSED(void *),
    Tcl_Interp *interp,		/* Current interpreter. */
    int objc,			/* Number of arguments. */
    Tcl_Obj *const objv[])	/* Argument objects. */
{
    if (objc != 2) {
	Tcl_WrongNumArgs(interp, 1, objv, "string");
	return TCL_ERROR;
    }

    Tcl_SetObjResult(interp, TclStringReverse(objv[1], TCL_STRING_IN_PLACE));
    return TCL_OK;
}

/*
 *----------------------------------------------------------------------
 *
 * StringStartCmd --
 *
 *	This procedure is invoked to process the "string wordstart" Tcl
 *	command. See the user documentation for details on what it does.
 *
 * Results:
 *	A standard Tcl result.
 *
 * Side effects:
 *	See the user documentation.
 *
 *----------------------------------------------------------------------
 */

static int
StringStartCmd(
    TCL_UNUSED(void *),
    Tcl_Interp *interp,		/* Current interpreter. */
    int objc,			/* Number of arguments. */
    Tcl_Obj *const objv[])	/* Argument objects. */
{
    int ch;
    const Tcl_UniChar *p, *string;
    Tcl_Size cur, index, length;
    Tcl_Obj *obj;

    if (objc != 3) {
	Tcl_WrongNumArgs(interp, 1, objv, "string index");
	return TCL_ERROR;
    }

    string = Tcl_GetUnicodeFromObj(objv[1], &length);
    if (TclGetIntForIndexM(interp, objv[2], length-1, &index) != TCL_OK) {
	return TCL_ERROR;
    }
    if (index >= length) {
	index = length - 1;
    }
    cur = 0;
    if (index > 0) {
	p = &string[index];

	ch = *p;
	for (cur = index; cur != TCL_INDEX_NONE; cur--) {
	    int delta = 0;
	    const Tcl_UniChar *next;

	    if (!Tcl_UniCharIsWordChar(ch)) {
		break;
	    }

	    next = ((p > string) ? (p - 1) : p);
	    do {
		next += delta;
		ch = *next;
		delta = 1;
	    } while (next + delta < p);
	    p = next;
	}
	if (cur != index) {
	    cur += 1;
	}
    }
    TclNewIndexObj(obj, cur);
    Tcl_SetObjResult(interp, obj);
    return TCL_OK;
}

/*
 *----------------------------------------------------------------------
 *
 * StringEndCmd --
 *
 *	This procedure is invoked to process the "string wordend" Tcl command.
 *	See the user documentation for details on what it does.
 *
 * Results:
 *	A standard Tcl result.
 *
 * Side effects:
 *	See the user documentation.
 *
 *----------------------------------------------------------------------
 */

static int
StringEndCmd(
    TCL_UNUSED(void *),
    Tcl_Interp *interp,		/* Current interpreter. */
    int objc,			/* Number of arguments. */
    Tcl_Obj *const objv[])	/* Argument objects. */
{
    int ch;
    const Tcl_UniChar *p, *end, *string;
    Tcl_Size cur, index, length;
    Tcl_Obj *obj;

    if (objc != 3) {
	Tcl_WrongNumArgs(interp, 1, objv, "string index");
	return TCL_ERROR;
    }

    string = Tcl_GetUnicodeFromObj(objv[1], &length);
    if (TclGetIntForIndexM(interp, objv[2], length-1, &index) != TCL_OK) {
	return TCL_ERROR;
    }
    if (index < 0) {
	index = 0;
    }
    if (index < length) {
	p = &string[index];
	end = string+length;
	for (cur = index; p < end; cur++) {
	    ch = *p++;
	    if (!Tcl_UniCharIsWordChar(ch)) {
		break;
	    }
	}
	if (cur == index) {
	    cur++;
	}
    } else {
	cur = length;
    }
    TclNewIndexObj(obj, cur);
    Tcl_SetObjResult(interp, obj);
    return TCL_OK;
}

/*
 *----------------------------------------------------------------------
 *
 * StringEqualCmd --
 *
 *	This procedure is invoked to process the "string equal" Tcl command.
 *	See the user documentation for details on what it does. Note that this
 *	command only functions correctly on properly formed Tcl UTF strings.
 *
 * Results:
 *	A standard Tcl result.
 *
 * Side effects:
 *	See the user documentation.
 *
 *----------------------------------------------------------------------
 */

static int
StringEqualCmd(
    TCL_UNUSED(void *),
    Tcl_Interp *interp,		/* Current interpreter. */
    int objc,			/* Number of arguments. */
    Tcl_Obj *const objv[])	/* Argument objects. */
{
    /*
     * Remember to keep code here in some sync with the byte-compiled versions
     * in tclExecute.c (INST_STR_EQ, INST_STR_NEQ and INST_STR_CMP as well as
     * the expr string comparison in INST_EQ/INST_NEQ/INST_LT/...).
     */

    const char *string2;
    int i, match, nocase = 0;
    Tcl_Size length;
    Tcl_WideInt reqlength = -1;

    if (objc < 3 || objc > 6) {
    str_cmp_args:
	Tcl_WrongNumArgs(interp, 1, objv,
		"?-nocase? ?-length int? string1 string2");
	return TCL_ERROR;
    }

    for (i = 1; i < objc-2; i++) {
	string2 = TclGetStringFromObj(objv[i], &length);
	if ((length > 1) && !strncmp(string2, "-nocase", length)) {
	    nocase = 1;
	} else if ((length > 1)
		&& !strncmp(string2, "-length", length)) {
	    if (i+1 >= objc-2) {
		goto str_cmp_args;
	    }
	    i++;
	    if (TclGetWideIntFromObj(interp, objv[i], &reqlength) != TCL_OK) {
		return TCL_ERROR;
	    }
	    if ((Tcl_WideUInt)reqlength > TCL_SIZE_MAX) {
		reqlength = -1;
	    }
	} else {
	    Tcl_SetObjResult(interp, Tcl_ObjPrintf(
		    "bad option \"%s\": must be -nocase or -length",
		    string2));
	    Tcl_SetErrorCode(interp, "TCL", "LOOKUP", "INDEX", "option",
		    string2, (char *)NULL);
	    return TCL_ERROR;
	}
    }

    /*
     * From now on, we only access the two objects at the end of the argument
     * array.
     */

    objv += objc-2;
    match = TclStringCmp(objv[0], objv[1], 1, nocase, reqlength);
    Tcl_SetObjResult(interp, Tcl_NewBooleanObj(match ? 0 : 1));
    return TCL_OK;
}

/*
 *----------------------------------------------------------------------
 *
 * StringCmpCmd --
 *
 *	This procedure is invoked to process the "string compare" Tcl command.
 *	See the user documentation for details on what it does. Note that this
 *	command only functions correctly on properly formed Tcl UTF strings.
 *
 * Results:
 *	A standard Tcl result.
 *
 * Side effects:
 *	See the user documentation.
 *
 *----------------------------------------------------------------------
 */

static int
StringCmpCmd(
    TCL_UNUSED(void *),
    Tcl_Interp *interp,		/* Current interpreter. */
    int objc,			/* Number of arguments. */
    Tcl_Obj *const objv[])	/* Argument objects. */
{
    /*
     * Remember to keep code here in some sync with the byte-compiled versions
     * in tclExecute.c (INST_STR_EQ, INST_STR_NEQ and INST_STR_CMP as well as
     * the expr string comparison in INST_EQ/INST_NEQ/INST_LT/...).
     */

    int match, nocase, status;
    Tcl_Size reqlength = -1;

    status = StringCmpOpts(interp, objc, objv, &nocase, &reqlength);
    if (status != TCL_OK) {
	return status;
    }

    objv += objc-2;
    match = TclStringCmp(objv[0], objv[1], 0, nocase, reqlength);
    Tcl_SetObjResult(interp, Tcl_NewWideIntObj(match));
    return TCL_OK;
}

int
StringCmpOpts(
    Tcl_Interp *interp,		/* Current interpreter. */
    int objc,			/* Number of arguments. */
    Tcl_Obj *const objv[],	/* Argument objects. */
    int *nocase,
    Tcl_Size *reqlength)
{
    int i;
    Tcl_Size length;
    const char *string;
    Tcl_WideInt wreqlength = -1;

    *nocase = 0;
    if (objc < 3 || objc > 6) {
    str_cmp_args:
	Tcl_WrongNumArgs(interp, 1, objv,
		"?-nocase? ?-length int? string1 string2");
	return TCL_ERROR;
    }

    for (i = 1; i < objc-2; i++) {
	string = TclGetStringFromObj(objv[i], &length);
	if ((length > 1) && !strncmp(string, "-nocase", length)) {
	    *nocase = 1;
	} else if ((length > 1)
		&& !strncmp(string, "-length", length)) {
	    if (i+1 >= objc-2) {
		goto str_cmp_args;
	    }
	    i++;
	    if (TclGetWideIntFromObj(interp, objv[i], &wreqlength) != TCL_OK) {
		return TCL_ERROR;
	    }
	    if ((Tcl_WideUInt)wreqlength > TCL_SIZE_MAX) {
		*reqlength = -1;
	    } else {
		*reqlength = wreqlength;
	    }
	} else {
	    Tcl_SetObjResult(interp, Tcl_ObjPrintf(
		    "bad option \"%s\": must be -nocase or -length",
		    string));
	    Tcl_SetErrorCode(interp, "TCL", "LOOKUP", "INDEX", "option",
		    string, (char *)NULL);
	    return TCL_ERROR;
	}
    }
    return TCL_OK;
}

/*
 *----------------------------------------------------------------------
 *
 * StringCatCmd --
 *
 *	This procedure is invoked to process the "string cat" Tcl command.
 *	See the user documentation for details on what it does.
 *
 * Results:
 *	A standard Tcl result.
 *
 * Side effects:
 *	See the user documentation.
 *
 *----------------------------------------------------------------------
 */

static int
StringCatCmd(
    TCL_UNUSED(void *),
    Tcl_Interp *interp,		/* Current interpreter. */
    int objc,			/* Number of arguments. */
    Tcl_Obj *const objv[])	/* Argument objects. */
{
    Tcl_Obj *objResultPtr;

    if (objc < 2) {
	/*
	 * If there are no args, the result is an empty object.
	 * Just leave the preset empty interp result.
	 */
	return TCL_OK;
    }

    objResultPtr = TclStringCat(interp, objc-1, objv+1, TCL_STRING_IN_PLACE);

    if (objResultPtr) {
	Tcl_SetObjResult(interp, objResultPtr);
	return TCL_OK;
    }

    return TCL_ERROR;
}

/*
 *----------------------------------------------------------------------
 *
 * StringLenCmd --
 *
 *	This procedure is invoked to process the "string length" Tcl command.
 *	See the user documentation for details on what it does. Note that this
 *	command only functions correctly on properly formed Tcl UTF strings.
 *
 * Results:
 *	A standard Tcl result.
 *
 * Side effects:
 *	See the user documentation.
 *
 *----------------------------------------------------------------------
 */

static int
StringLenCmd(
    TCL_UNUSED(void *),
    Tcl_Interp *interp,		/* Current interpreter. */
    int objc,			/* Number of arguments. */
    Tcl_Obj *const objv[])	/* Argument objects. */
{
    if (objc != 2) {
	Tcl_WrongNumArgs(interp, 1, objv, "string");
	return TCL_ERROR;
    }

    Tcl_SetObjResult(interp, Tcl_NewWideIntObj(Tcl_GetCharLength(objv[1])));
    return TCL_OK;
}

/*
 *----------------------------------------------------------------------
 *
 * StringLowerCmd --
 *
 *	This procedure is invoked to process the "string tolower" Tcl command.
 *	See the user documentation for details on what it does. Note that this
 *	command only functions correctly on properly formed Tcl UTF strings.
 *
 * Results:
 *	A standard Tcl result.
 *
 * Side effects:
 *	See the user documentation.
 *
 *----------------------------------------------------------------------
 */

static int
StringLowerCmd(
    TCL_UNUSED(void *),
    Tcl_Interp *interp,		/* Current interpreter. */
    int objc,			/* Number of arguments. */
    Tcl_Obj *const objv[])	/* Argument objects. */
{
    Tcl_Size length1, length2;
    const char *string1;
    char *string2;

    if (objc < 2 || objc > 4) {
	Tcl_WrongNumArgs(interp, 1, objv, "string ?first? ?last?");
	return TCL_ERROR;
    }

    string1 = TclGetStringFromObj(objv[1], &length1);

    if (objc == 2) {
	Tcl_Obj *resultPtr = Tcl_NewStringObj(string1, length1);

	length1 = Tcl_UtfToLower(TclGetString(resultPtr));
	Tcl_SetObjLength(resultPtr, length1);
	Tcl_SetObjResult(interp, resultPtr);
    } else {
	Tcl_Size first, last;
	const char *start, *end;
	Tcl_Obj *resultPtr;

	length1 = Tcl_NumUtfChars(string1, length1) - 1;
	if (TclGetIntForIndexM(interp,objv[2],length1, &first) != TCL_OK) {
	    return TCL_ERROR;
	}
	if (first < 0) {
	    first = 0;
	}
	last = first;

	if ((objc == 4) && (TclGetIntForIndexM(interp, objv[3], length1,
		&last) != TCL_OK)) {
	    return TCL_ERROR;
	}

	if (last >= length1) {
	    last = length1;
	}
	if (last < first) {
	    Tcl_SetObjResult(interp, objv[1]);
	    return TCL_OK;
	}

	string1 = TclGetStringFromObj(objv[1], &length1);
	start = Tcl_UtfAtIndex(string1, first);
	end = Tcl_UtfAtIndex(start, last - first + 1);
	resultPtr = Tcl_NewStringObj(string1, end - string1);
	string2 = TclGetString(resultPtr) + (start - string1);

	length2 = Tcl_UtfToLower(string2);
	Tcl_SetObjLength(resultPtr, length2 + (start - string1));

	Tcl_AppendToObj(resultPtr, end, -1);
	Tcl_SetObjResult(interp, resultPtr);
    }

    return TCL_OK;
}

/*
 *----------------------------------------------------------------------
 *
 * StringUpperCmd --
 *
 *	This procedure is invoked to process the "string toupper" Tcl command.
 *	See the user documentation for details on what it does. Note that this
 *	command only functions correctly on properly formed Tcl UTF strings.
 *
 * Results:
 *	A standard Tcl result.
 *
 * Side effects:
 *	See the user documentation.
 *
 *----------------------------------------------------------------------
 */

static int
StringUpperCmd(
    TCL_UNUSED(void *),
    Tcl_Interp *interp,		/* Current interpreter. */
    int objc,			/* Number of arguments. */
    Tcl_Obj *const objv[])	/* Argument objects. */
{
    Tcl_Size length1, length2;
    const char *string1;
    char *string2;

    if (objc < 2 || objc > 4) {
	Tcl_WrongNumArgs(interp, 1, objv, "string ?first? ?last?");
	return TCL_ERROR;
    }

    string1 = TclGetStringFromObj(objv[1], &length1);

    if (objc == 2) {
	Tcl_Obj *resultPtr = Tcl_NewStringObj(string1, length1);

	length1 = Tcl_UtfToUpper(TclGetString(resultPtr));
	Tcl_SetObjLength(resultPtr, length1);
	Tcl_SetObjResult(interp, resultPtr);
    } else {
	Tcl_Size first, last;
	const char *start, *end;
	Tcl_Obj *resultPtr;

	length1 = Tcl_NumUtfChars(string1, length1) - 1;
	if (TclGetIntForIndexM(interp,objv[2],length1, &first) != TCL_OK) {
	    return TCL_ERROR;
	}
	if (first < 0) {
	    first = 0;
	}
	last = first;

	if ((objc == 4) && (TclGetIntForIndexM(interp, objv[3], length1,
		&last) != TCL_OK)) {
	    return TCL_ERROR;
	}

	if (last >= length1) {
	    last = length1;
	}
	if (last < first) {
	    Tcl_SetObjResult(interp, objv[1]);
	    return TCL_OK;
	}

	string1 = TclGetStringFromObj(objv[1], &length1);
	start = Tcl_UtfAtIndex(string1, first);
	end = Tcl_UtfAtIndex(start, last - first + 1);
	resultPtr = Tcl_NewStringObj(string1, end - string1);
	string2 = TclGetString(resultPtr) + (start - string1);

	length2 = Tcl_UtfToUpper(string2);
	Tcl_SetObjLength(resultPtr, length2 + (start - string1));

	Tcl_AppendToObj(resultPtr, end, -1);
	Tcl_SetObjResult(interp, resultPtr);
    }

    return TCL_OK;
}

/*
 *----------------------------------------------------------------------
 *
 * StringTitleCmd --
 *
 *	This procedure is invoked to process the "string totitle" Tcl command.
 *	See the user documentation for details on what it does. Note that this
 *	command only functions correctly on properly formed Tcl UTF strings.
 *
 * Results:
 *	A standard Tcl result.
 *
 * Side effects:
 *	See the user documentation.
 *
 *----------------------------------------------------------------------
 */

static int
StringTitleCmd(
    TCL_UNUSED(void *),
    Tcl_Interp *interp,		/* Current interpreter. */
    int objc,			/* Number of arguments. */
    Tcl_Obj *const objv[])	/* Argument objects. */
{
    Tcl_Size length1, length2;
    const char *string1;
    char *string2;

    if (objc < 2 || objc > 4) {
	Tcl_WrongNumArgs(interp, 1, objv, "string ?first? ?last?");
	return TCL_ERROR;
    }

    string1 = TclGetStringFromObj(objv[1], &length1);

    if (objc == 2) {
	Tcl_Obj *resultPtr = Tcl_NewStringObj(string1, length1);

	length1 = Tcl_UtfToTitle(TclGetString(resultPtr));
	Tcl_SetObjLength(resultPtr, length1);
	Tcl_SetObjResult(interp, resultPtr);
    } else {
	Tcl_Size first, last;
	const char *start, *end;
	Tcl_Obj *resultPtr;

	length1 = Tcl_NumUtfChars(string1, length1) - 1;
	if (TclGetIntForIndexM(interp,objv[2],length1, &first) != TCL_OK) {
	    return TCL_ERROR;
	}
	if (first < 0) {
	    first = 0;
	}
	last = first;

	if ((objc == 4) && (TclGetIntForIndexM(interp, objv[3], length1,
		&last) != TCL_OK)) {
	    return TCL_ERROR;
	}

	if (last >= length1) {
	    last = length1;
	}
	if (last < first) {
	    Tcl_SetObjResult(interp, objv[1]);
	    return TCL_OK;
	}

	string1 = TclGetStringFromObj(objv[1], &length1);
	start = Tcl_UtfAtIndex(string1, first);
	end = Tcl_UtfAtIndex(start, last - first + 1);
	resultPtr = Tcl_NewStringObj(string1, end - string1);
	string2 = TclGetString(resultPtr) + (start - string1);

	length2 = Tcl_UtfToTitle(string2);
	Tcl_SetObjLength(resultPtr, length2 + (start - string1));

	Tcl_AppendToObj(resultPtr, end, -1);
	Tcl_SetObjResult(interp, resultPtr);
    }

    return TCL_OK;
}

/*
 *----------------------------------------------------------------------
 *
 * StringTrimCmd --
 *
 *	This procedure is invoked to process the "string trim" Tcl command.
 *	See the user documentation for details on what it does. Note that this
 *	command only functions correctly on properly formed Tcl UTF strings.
 *
 * Results:
 *	A standard Tcl result.
 *
 * Side effects:
 *	See the user documentation.
 *
 *----------------------------------------------------------------------
 */

static int
StringTrimCmd(
    TCL_UNUSED(void *),
    Tcl_Interp *interp,		/* Current interpreter. */
    int objc,			/* Number of arguments. */
    Tcl_Obj *const objv[])	/* Argument objects. */
{
    const char *string1, *string2;
    Tcl_Size triml, trimr, length1, length2;

    if (objc == 3) {
	string2 = TclGetStringFromObj(objv[2], &length2);
    } else if (objc == 2) {
	string2 = tclDefaultTrimSet;
	length2 = strlen(tclDefaultTrimSet);
    } else {
	Tcl_WrongNumArgs(interp, 1, objv, "string ?chars?");
	return TCL_ERROR;
    }
    string1 = TclGetStringFromObj(objv[1], &length1);

    triml = TclTrim(string1, length1, string2, length2, &trimr);

    Tcl_SetObjResult(interp,
	    Tcl_NewStringObj(string1 + triml, length1 - triml - trimr));
    return TCL_OK;
}

/*
 *----------------------------------------------------------------------
 *
 * StringTrimLCmd --
 *
 *	This procedure is invoked to process the "string trimleft" Tcl
 *	command. See the user documentation for details on what it does. Note
 *	that this command only functions correctly on properly formed Tcl UTF
 *	strings.
 *
 * Results:
 *	A standard Tcl result.
 *
 * Side effects:
 *	See the user documentation.
 *
 *----------------------------------------------------------------------
 */

static int
StringTrimLCmd(
    TCL_UNUSED(void *),
    Tcl_Interp *interp,		/* Current interpreter. */
    int objc,			/* Number of arguments. */
    Tcl_Obj *const objv[])	/* Argument objects. */
{
    const char *string1, *string2;
    int trim;
    Tcl_Size length1, length2;

    if (objc == 3) {
	string2 = TclGetStringFromObj(objv[2], &length2);
    } else if (objc == 2) {
	string2 = tclDefaultTrimSet;
	length2 = strlen(tclDefaultTrimSet);
    } else {
	Tcl_WrongNumArgs(interp, 1, objv, "string ?chars?");
	return TCL_ERROR;
    }
    string1 = TclGetStringFromObj(objv[1], &length1);

    trim = TclTrimLeft(string1, length1, string2, length2);

    Tcl_SetObjResult(interp, Tcl_NewStringObj(string1+trim, length1-trim));
    return TCL_OK;
}

/*
 *----------------------------------------------------------------------
 *
 * StringTrimRCmd --
 *
 *	This procedure is invoked to process the "string trimright" Tcl
 *	command. See the user documentation for details on what it does. Note
 *	that this command only functions correctly on properly formed Tcl UTF
 *	strings.
 *
 * Results:
 *	A standard Tcl result.
 *
 * Side effects:
 *	See the user documentation.
 *
 *----------------------------------------------------------------------
 */

static int
StringTrimRCmd(
    TCL_UNUSED(void *),
    Tcl_Interp *interp,		/* Current interpreter. */
    int objc,			/* Number of arguments. */
    Tcl_Obj *const objv[])	/* Argument objects. */
{
    const char *string1, *string2;
    int trim;
    Tcl_Size length1, length2;

    if (objc == 3) {
	string2 = TclGetStringFromObj(objv[2], &length2);
    } else if (objc == 2) {
	string2 = tclDefaultTrimSet;
	length2 = strlen(tclDefaultTrimSet);
    } else {
	Tcl_WrongNumArgs(interp, 1, objv, "string ?chars?");
	return TCL_ERROR;
    }
    string1 = TclGetStringFromObj(objv[1], &length1);

    trim = TclTrimRight(string1, length1, string2, length2);

    Tcl_SetObjResult(interp, Tcl_NewStringObj(string1, length1-trim));
    return TCL_OK;
}

/*
 *----------------------------------------------------------------------
 *
 * TclInitStringCmd --
 *
 *	This procedure creates the "string" Tcl command. See the user
 *	documentation for details on what it does. Note that this command only
 *	functions correctly on properly formed Tcl UTF strings.
 *
 *	Also note that the primary methods here (equal, compare, match, ...)
 *	have bytecode equivalents. You will find the code for those in
 *	tclExecute.c. The code here will only be used in the non-bc case (like
 *	in an 'eval').
 *
 * Results:
 *	A standard Tcl result.
 *
 * Side effects:
 *	See the user documentation.
 *
 *----------------------------------------------------------------------
 */

Tcl_Command
TclInitStringCmd(
    Tcl_Interp *interp)		/* Current interpreter. */
{
    static const EnsembleImplMap stringImplMap[] = {
	{"cat",		StringCatCmd,	TclCompileStringCatCmd, NULL, NULL, 0},
	{"compare",	StringCmpCmd,	TclCompileStringCmpCmd, NULL, NULL, 0},
	{"equal",	StringEqualCmd,	TclCompileStringEqualCmd, NULL, NULL, 0},
	{"first",	StringFirstCmd,	TclCompileStringFirstCmd, NULL, NULL, 0},
	{"index",	StringIndexCmd,	TclCompileStringIndexCmd, NULL, NULL, 0},
	{"insert",	StringInsertCmd, TclCompileStringInsertCmd, NULL, NULL, 0},
	{"is",		StringIsCmd,	TclCompileStringIsCmd, NULL, NULL, 0},
	{"last",	StringLastCmd,	TclCompileStringLastCmd, NULL, NULL, 0},
	{"length",	StringLenCmd,	TclCompileStringLenCmd, NULL, NULL, 0},
	{"map",		StringMapCmd,	TclCompileStringMapCmd, NULL, NULL, 0},
	{"match",	StringMatchCmd,	TclCompileStringMatchCmd, NULL, NULL, 0},
	{"range",	StringRangeCmd,	TclCompileStringRangeCmd, NULL, NULL, 0},
	{"repeat",	StringReptCmd,	TclCompileBasic2ArgCmd, NULL, NULL, 0},
	{"replace",	StringRplcCmd,	TclCompileStringReplaceCmd, NULL, NULL, 0},
	{"reverse",	StringRevCmd,	TclCompileBasic1ArgCmd, NULL, NULL, 0},
	{"tolower",	StringLowerCmd,	TclCompileStringToLowerCmd, NULL, NULL, 0},
	{"toupper",	StringUpperCmd,	TclCompileStringToUpperCmd, NULL, NULL, 0},
	{"totitle",	StringTitleCmd,	TclCompileStringToTitleCmd, NULL, NULL, 0},
	{"trim",	StringTrimCmd,	TclCompileStringTrimCmd, NULL, NULL, 0},
	{"trimleft",	StringTrimLCmd,	TclCompileStringTrimLCmd, NULL, NULL, 0},
	{"trimright",	StringTrimRCmd,	TclCompileStringTrimRCmd, NULL, NULL, 0},
	{"wordend",	StringEndCmd,	TclCompileBasic2ArgCmd, NULL, NULL, 0},
	{"wordstart",	StringStartCmd,	TclCompileBasic2ArgCmd, NULL, NULL, 0},
	{NULL, NULL, NULL, NULL, NULL, 0}
    };

    return TclMakeEnsemble(interp, "string", stringImplMap);
}

/*
 *----------------------------------------------------------------------
 *
 * Tcl_SubstObjCmd --
 *
 *	This procedure is invoked to process the "subst" Tcl command. See the
 *	user documentation for details on what it does. This command relies on
 *	Tcl_SubstObj() for its implementation.
 *
 * Results:
 *	A standard Tcl result.
 *
 * Side effects:
 *	See the user documentation.
 *
 *----------------------------------------------------------------------
 */

int
TclSubstOptions(
    Tcl_Interp *interp,
    Tcl_Size numOpts,
    Tcl_Obj *const opts[],
    int *flagPtr)
{
    static const char *const substOptions[] = {
	"-backslashes", "-commands", "-variables",
	"-nobackslashes", "-nocommands", "-novariables", NULL
    };
<<<<<<< HEAD
    enum {
	SUBST_NOBACKSLASHES, SUBST_NOCOMMANDS, SUBST_NOVARS,
	SUBST_BACKSLASHES, SUBST_COMMANDS, SUBST_VARS
    } optionIndex;
    static const int optionFlags[] = {
	TCL_SUBST_BACKSLASHES, TCL_SUBST_COMMANDS, TCL_SUBST_VARIABLES
    };
    int i, flags = TCL_SUBST_ALL;

    for (i = 0; i < numOpts; i++) {
=======
    static const int optionFlags[] = {
	TCL_SUBST_BACKSLASHES,		/* -backslashes */
	TCL_SUBST_COMMANDS,		/* -commands */
	TCL_SUBST_VARIABLES,		/* -variables */
	TCL_SUBST_BACKSLASHES << 16,	/* -nobackslashes */
	TCL_SUBST_COMMANDS    << 16,	/* -nocommands */
	TCL_SUBST_VARIABLES   << 16	/* -novariables */
    };
    int flags = numOpts ? 0 : TCL_SUBST_ALL;

    for (Tcl_Size i = 0; i < numOpts; i++) {
	int optionIndex;

>>>>>>> 1ad46af7
	if (Tcl_GetIndexFromObj(interp, opts[i], substOptions, "option", 0,
		&optionIndex) != TCL_OK) {
	    return TCL_ERROR;
	}
<<<<<<< HEAD
	if (optionIndex <= SUBST_NOVARS) {	/* negative option */
	    flags &= ~optionFlags[optionIndex];
	} else {				/* positive option */
	    /* Swap default at the first positive switch only */
	    if (!i) {
		flags = 0;
	    }
	    flags |= optionFlags[optionIndex - SUBST_BACKSLASHES];
	}
=======
	flags |= optionFlags[optionIndex];
    }
    if (flags >> 16) {			/* negative options specified */
	if (flags & 0xFFFF) {		/* positive options specified too */
	    if (interp) {
		Tcl_SetObjResult(interp, Tcl_NewStringObj(
		    "cannot combine positive and negative options", -1));
	    }
	    return TCL_ERROR;
	}
	/* mask default flags using negative options */
	flags = TCL_SUBST_ALL & ~(flags >> 16);
>>>>>>> 1ad46af7
    }
    *flagPtr = flags;
    return TCL_OK;
}

int
Tcl_SubstObjCmd(
    void *clientData,
    Tcl_Interp *interp,		/* Current interpreter. */
    int objc,			/* Number of arguments. */
    Tcl_Obj *const objv[])	/* Argument objects. */
{
    return Tcl_NRCallObjProc(interp, TclNRSubstObjCmd, clientData, objc, objv);
}

int
TclNRSubstObjCmd(
    TCL_UNUSED(void *),
    Tcl_Interp *interp,		/* Current interpreter. */
    int objc,			/* Number of arguments. */
    Tcl_Obj *const objv[])	/* Argument objects. */
{
    int flags;

    if (objc < 2) {
	Tcl_WrongNumArgs(interp, 1, objv,
		"?-backslashes? ?-commands? ?-variables? "
		"?-nobackslashes? ?-nocommands? ?-novariables? string");
	return TCL_ERROR;
    }

    if (TclSubstOptions(interp, objc-2, objv+1, &flags) != TCL_OK) {
	return TCL_ERROR;
    }
    return Tcl_NRSubstObj(interp, objv[objc-1], flags);
}

/*
 *----------------------------------------------------------------------
 *
 * Tcl_SwitchObjCmd --
 *
 *	This object-based procedure is invoked to process the "switch" Tcl
 *	command. See the user documentation for details on what it does.
 *
 * Results:
 *	A standard Tcl object result.
 *
 * Side effects:
 *	See the user documentation.
 *
 *----------------------------------------------------------------------
 */

int
Tcl_SwitchObjCmd(
    void *clientData,
    Tcl_Interp *interp,		/* Current interpreter. */
    int objc,			/* Number of arguments. */
    Tcl_Obj *const objv[])	/* Argument objects. */
{
    return Tcl_NRCallObjProc(interp, TclNRSwitchObjCmd, clientData, objc, objv);
}
int
TclNRSwitchObjCmd(
    TCL_UNUSED(void *),
    Tcl_Interp *interp,		/* Current interpreter. */
    int objc,			/* Number of arguments. */
    Tcl_Obj *const objv[])	/* Argument objects. */
{
    int i, mode, foundmode, splitObjs, numMatchesSaved;
    int noCase;
    Tcl_Size patternLength, j;
    const char *pattern;
    Tcl_Obj *stringObj, *indexVarObj, *matchVarObj;
    Tcl_Obj *const *savedObjv = objv;
    Tcl_RegExp regExpr = NULL;
    Interp *iPtr = (Interp *) interp;
    int pc = 0;
    int bidx = 0;		/* Index of body argument. */
    Tcl_Obj *blist = NULL;	/* List obj which is the body */
    CmdFrame *ctxPtr;		/* Copy of the topmost cmdframe, to allow us
				 * to mess with the line information */

    /*
     * If you add options that make -e and -g not unique prefixes of -exact or
     * -glob, you *must* fix TclCompileSwitchCmd's option parser as well.
     */

    static const char *const options[] = {
	"-exact", "-glob", "-indexvar", "-matchvar", "-nocase", "-regexp",
	"--", NULL
    };
    enum switchOptionsEnum {
	OPT_EXACT, OPT_GLOB, OPT_INDEXV, OPT_MATCHV, OPT_NOCASE, OPT_REGEXP,
	OPT_LAST
    } index;
    typedef int (*strCmpFn_t)(const char *, const char *);
    strCmpFn_t strCmpFn = TclUtfCmp;

    mode = OPT_EXACT;
    foundmode = 0;
    indexVarObj = NULL;
    matchVarObj = NULL;
    numMatchesSaved = 0;
    noCase = 0;
    for (i = 1; i < objc-2; i++) {
	if (TclGetString(objv[i])[0] != '-') {
	    break;
	}
	if (Tcl_GetIndexFromObj(interp, objv[i], options, "option", 0,
		&index) != TCL_OK) {
	    return TCL_ERROR;
	}
	switch (index) {
	    /*
	     * General options.
	     */

	case OPT_LAST:
	    i++;
	    goto finishedOptions;
	case OPT_NOCASE:
	    strCmpFn = TclUtfCasecmp;
	    noCase = 1;
	    break;

	    /*
	     * Handle the different switch mode options.
	     */

	default:
	    if (foundmode) {
		/*
		 * Mode already set via -exact, -glob, or -regexp.
		 */

		Tcl_SetObjResult(interp, Tcl_ObjPrintf(
			"bad option \"%s\": %s option already found",
			TclGetString(objv[i]), options[mode]));
		Tcl_SetErrorCode(interp, "TCL", "OPERATION", "SWITCH",
			"DOUBLEOPT", (char *)NULL);
		return TCL_ERROR;
	    }
	    foundmode = 1;
	    mode = index;
	    break;

	    /*
	     * Check for TIP#75 options specifying the variables to write
	     * regexp information into.
	     */

	case OPT_INDEXV:
	    i++;
	    if (i >= objc-2) {
		Tcl_SetObjResult(interp, Tcl_ObjPrintf(
			"missing variable name argument to %s option",
			"-indexvar"));
		Tcl_SetErrorCode(interp, "TCL", "OPERATION", "SWITCH",
			"NOVAR", (char *)NULL);
		return TCL_ERROR;
	    }
	    indexVarObj = objv[i];
	    numMatchesSaved = -1;
	    break;
	case OPT_MATCHV:
	    i++;
	    if (i >= objc-2) {
		Tcl_SetObjResult(interp, Tcl_ObjPrintf(
			"missing variable name argument to %s option",
			"-matchvar"));
		Tcl_SetErrorCode(interp, "TCL", "OPERATION", "SWITCH",
			"NOVAR", (char *)NULL);
		return TCL_ERROR;
	    }
	    matchVarObj = objv[i];
	    numMatchesSaved = -1;
	    break;
	}
    }

  finishedOptions:
    if (objc - i < 2) {
	Tcl_WrongNumArgs(interp, 1, objv,
		"?-option ...? string ?pattern body ...? ?default body?");
	return TCL_ERROR;
    }
    if (indexVarObj != NULL && mode != OPT_REGEXP) {
	Tcl_SetObjResult(interp, Tcl_ObjPrintf(
		"%s option requires -regexp option", "-indexvar"));
	Tcl_SetErrorCode(interp, "TCL", "OPERATION", "SWITCH",
		"MODERESTRICTION", (char *)NULL);
	return TCL_ERROR;
    }
    if (matchVarObj != NULL && mode != OPT_REGEXP) {
	Tcl_SetObjResult(interp, Tcl_ObjPrintf(
		"%s option requires -regexp option", "-matchvar"));
	Tcl_SetErrorCode(interp, "TCL", "OPERATION", "SWITCH",
		"MODERESTRICTION", (char *)NULL);
	return TCL_ERROR;
    }

    stringObj = objv[i];
    objc -= i + 1;
    objv += i + 1;
    bidx = i + 1;		/* First after the match string. */

    /*
     * If all of the pattern/command pairs are lumped into a single argument,
     * split them out again.
     *
     * TIP #280: Determine the lines the words in the list start at, based on
     * the same data for the list word itself. The cmdFramePtr line
     * information is manipulated directly.
     */

    splitObjs = 0;
    if (objc == 1) {
	Tcl_Obj **listv;
	Tcl_Size listc;

	blist = objv[0];
	if (TclListObjLength(interp, objv[0], &listc) != TCL_OK) {
	    return TCL_ERROR;
	}

	/*
	 * Ensure that the list is non-empty.
	 */

	if (listc < 1 || listc > INT_MAX) {
	    Tcl_WrongNumArgs(interp, 1, savedObjv,
		    "?-option ...? string {?pattern body ...? ?default body?}");
	    return TCL_ERROR;
	}
	if (TclListObjGetElements(interp, objv[0], &listc, &listv) != TCL_OK) {
	    return TCL_ERROR;
	}
	objc = listc;
	objv = listv;
	splitObjs = 1;
    }

    /*
     * Complain if there is an odd number of words in the list of patterns and
     * bodies.
     */

    if (objc % 2) {
	Tcl_ResetResult(interp);
	Tcl_SetObjResult(interp, Tcl_NewStringObj(
		"extra switch pattern with no body", -1));
	Tcl_SetErrorCode(interp, "TCL", "OPERATION", "SWITCH", "BADARM",
		(char *)NULL);

	/*
	 * Check if this can be due to a badly placed comment in the switch
	 * block.
	 *
	 * The following is an heuristic to detect the infamous "comment in
	 * switch" error: just check if a pattern begins with '#'.
	 */

	if (splitObjs) {
	    for (i=0 ; i<objc ; i+=2) {
		if (TclGetString(objv[i])[0] == '#') {
		    Tcl_AppendToObj(Tcl_GetObjResult(interp),
			    ", this may be due to a comment incorrectly"
			    " placed outside of a switch body - see the"
			    " \"switch\" documentation", -1);
		    Tcl_SetErrorCode(interp, "TCL", "OPERATION", "SWITCH",
			    "BADARM", "COMMENT?", (char *)NULL);
		    break;
		}
	    }
	}

	return TCL_ERROR;
    }

    /*
     * Complain if the last body is a continuation. Note that this check
     * assumes that the list is non-empty!
     */

    if (strcmp(TclGetString(objv[objc-1]), "-") == 0) {
	Tcl_SetObjResult(interp, Tcl_ObjPrintf(
		"no body specified for pattern \"%s\"",
		TclGetString(objv[objc-2])));
	Tcl_SetErrorCode(interp, "TCL", "OPERATION", "SWITCH", "BADARM",
		"FALLTHROUGH", (char *)NULL);
	return TCL_ERROR;
    }

    for (i = 0; i < objc; i += 2) {
	/*
	 * See if the pattern matches the string.
	 */

	pattern = TclGetStringFromObj(objv[i], &patternLength);

	if ((i == objc - 2) && (*pattern == 'd')
		&& (strcmp(pattern, "default") == 0)) {
	    Tcl_Obj *emptyObj = NULL;

	    /*
	     * If either indexVarObj or matchVarObj are non-NULL, we're in
	     * REGEXP mode but have reached the default clause anyway. TIP#75
	     * specifies that we set the variables to empty lists (== empty
	     * objects) in that case.
	     */

	    if (indexVarObj != NULL) {
		TclNewObj(emptyObj);
		if (Tcl_ObjSetVar2(interp, indexVarObj, NULL, emptyObj,
			TCL_LEAVE_ERR_MSG) == NULL) {
		    return TCL_ERROR;
		}
	    }
	    if (matchVarObj != NULL) {
		if (emptyObj == NULL) {
		    TclNewObj(emptyObj);
		}
		if (Tcl_ObjSetVar2(interp, matchVarObj, NULL, emptyObj,
			TCL_LEAVE_ERR_MSG) == NULL) {
		    return TCL_ERROR;
		}
	    }
	    goto matchFound;
	}

	switch (mode) {
	case OPT_EXACT:
	    if (strCmpFn(TclGetString(stringObj), pattern) == 0) {
		goto matchFound;
	    }
	    break;
	case OPT_GLOB:
	    if (Tcl_StringCaseMatch(TclGetString(stringObj),pattern,noCase)) {
		goto matchFound;
	    }
	    break;
	case OPT_REGEXP:
	    regExpr = Tcl_GetRegExpFromObj(interp, objv[i],
		    TCL_REG_ADVANCED | (noCase ? TCL_REG_NOCASE : 0));
	    if (regExpr == NULL) {
		return TCL_ERROR;
	    } else {
		int matched = Tcl_RegExpExecObj(interp, regExpr, stringObj, 0,
			numMatchesSaved, 0);

		if (matched < 0) {
		    return TCL_ERROR;
		} else if (matched) {
		    goto matchFoundRegexp;
		}
	    }
	    break;
	}
    }
    return TCL_OK;

  matchFoundRegexp:
    /*
     * We are operating in REGEXP mode and we need to store information about
     * what we matched in some user-nominated arrays. So build the lists of
     * values and indices to write here. [TIP#75]
     */

    if (numMatchesSaved) {
	Tcl_RegExpInfo info;
	Tcl_Obj *matchesObj, *indicesObj = NULL;

	Tcl_RegExpGetInfo(regExpr, &info);
	if (matchVarObj != NULL) {
	    TclNewObj(matchesObj);
	} else {
	    matchesObj = NULL;
	}
	if (indexVarObj != NULL) {
	    TclNewObj(indicesObj);
	}

	for (j=0 ; j<=info.nsubs ; j++) {
	    if (indexVarObj != NULL) {
		Tcl_Obj *rangeObjAry[2];

		if (info.matches[j].end > 0) {
		    TclNewIndexObj(rangeObjAry[0], info.matches[j].start);
		    TclNewIndexObj(rangeObjAry[1], info.matches[j].end-1);
		} else {
		    TclNewIntObj(rangeObjAry[1], -1);
		    rangeObjAry[0] = rangeObjAry[1];
		}

		/*
		 * Never fails; the object is always clean at this point.
		 */

		Tcl_ListObjAppendElement(NULL, indicesObj,
			Tcl_NewListObj(2, rangeObjAry));
	    }

	    if (matchVarObj != NULL) {
		Tcl_Obj *substringObj;

		if (info.matches[j].end > 0) {
		    substringObj = Tcl_GetRange(stringObj,
			    info.matches[j].start, info.matches[j].end-1);
		} else {
		    TclNewObj(substringObj);
		}

		/*
		 * Never fails; the object is always clean at this point.
		 */

		Tcl_ListObjAppendElement(NULL, matchesObj, substringObj);
	    }
	}

	if (indexVarObj != NULL) {
	    if (Tcl_ObjSetVar2(interp, indexVarObj, NULL, indicesObj,
		    TCL_LEAVE_ERR_MSG) == NULL) {
		/*
		 * Careful! Check to see if we have allocated the list of
		 * matched strings; if so (but there was an error assigning
		 * the indices list) we have a potential memory leak because
		 * the match list has not been written to a variable. Except
		 * that we'll clean that up right now.
		 */

		if (matchesObj != NULL) {
		    Tcl_DecrRefCount(matchesObj);
		}
		return TCL_ERROR;
	    }
	}
	if (matchVarObj != NULL) {
	    if (Tcl_ObjSetVar2(interp, matchVarObj, NULL, matchesObj,
		    TCL_LEAVE_ERR_MSG) == NULL) {
		/*
		 * Unlike above, if indicesObj is non-NULL at this point, it
		 * will have been written to a variable already and will hence
		 * not be leaked.
		 */

		return TCL_ERROR;
	    }
	}
    }

    /*
     * We've got a match. Find a body to execute, skipping bodies that are
     * "-".
     */

  matchFound:
    ctxPtr = (CmdFrame *)TclStackAlloc(interp, sizeof(CmdFrame));
    *ctxPtr = *iPtr->cmdFramePtr;

    if (splitObjs) {
	/*
	 * We have to perform the GetSrc and other type dependent handling of
	 * the frame here because we are munging with the line numbers,
	 * something the other commands like if, etc. are not doing. Them are
	 * fine with simply passing the CmdFrame through and having the
	 * special handling done in 'info frame', or the bc compiler
	 */

	if (ctxPtr->type == TCL_LOCATION_BC) {
	    /*
	     * Type BC => ctxPtr->data.eval.path    is not used.
	     *		  ctxPtr->data.tebc.codePtr is used instead.
	     */

	    TclGetSrcInfoForPc(ctxPtr);
	    pc = 1;

	    /*
	     * The line information in the cmdFrame is now a copy we do not
	     * own.
	     */
	}

	if (ctxPtr->type == TCL_LOCATION_SOURCE && ctxPtr->line[bidx] >= 0) {
	    int bline = ctxPtr->line[bidx];

	    ctxPtr->line = (Tcl_Size *)Tcl_Alloc(objc * sizeof(Tcl_Size));
	    ctxPtr->nline = objc;
	    TclListLines(blist, bline, objc, ctxPtr->line, objv);
	} else {
	    /*
	     * This is either a dynamic code word, when all elements are
	     * relative to themselves, or something else less expected and
	     * where we have no information. The result is the same in both
	     * cases; tell the code to come that it doesn't know where it is,
	     * which triggers reversion to the old behavior.
	     */

	    int k;

	    ctxPtr->line = (Tcl_Size *)Tcl_Alloc(objc * sizeof(Tcl_Size));
	    ctxPtr->nline = objc;
	    for (k=0; k < objc; k++) {
		ctxPtr->line[k] = -1;
	    }
	}
    }

    for (j = i + 1; ; j += 2) {
	if (j >= objc) {
	    /*
	     * This shouldn't happen since we've checked that the last body is
	     * not a continuation...
	     */

	    Tcl_Panic("fall-out when searching for body to match pattern");
	}
	if (strcmp(TclGetString(objv[j]), "-") != 0) {
	    break;
	}
    }

    /*
     * TIP #280: Make invoking context available to switch branch.
     */

    Tcl_NRAddCallback(interp, SwitchPostProc, INT2PTR(splitObjs), ctxPtr,
	    INT2PTR(pc), (void *)pattern);
    return TclNREvalObjEx(interp, objv[j], 0, ctxPtr, splitObjs ? j : bidx+j);
}

static int
SwitchPostProc(
    void *data[],		/* Data passed from Tcl_NRAddCallback above */
    Tcl_Interp *interp,		/* Tcl interpreter */
    int result)			/* Result to return*/
{
    /* Unpack the preserved data */

    int splitObjs = PTR2INT(data[0]);
    CmdFrame *ctxPtr = (CmdFrame *)data[1];
    int pc = PTR2INT(data[2]);
    const char *pattern = (const char *)data[3];
    Tcl_Size patternLength = strlen(pattern);

    /*
     * Clean up TIP 280 context information
     */

    if (splitObjs) {
	Tcl_Free(ctxPtr->line);
	if (pc && (ctxPtr->type == TCL_LOCATION_SOURCE)) {
	    /*
	     * Death of SrcInfo reference.
	     */

	    Tcl_DecrRefCount(ctxPtr->data.eval.path);
	}
    }

    /*
     * Generate an error message if necessary.
     */

    if (result == TCL_ERROR) {
	int limit = 50;
	int overflow = (patternLength > limit);

	Tcl_AppendObjToErrorInfo(interp, Tcl_ObjPrintf(
		"\n    (\"%.*s%s\" arm line %d)",
		(int) (overflow ? limit : patternLength), pattern,
		(overflow ? "..." : ""), Tcl_GetErrorLine(interp)));
    }
    TclStackFree(interp, ctxPtr);
    return result;
}

/*
 *----------------------------------------------------------------------
 *
 * Tcl_ThrowObjCmd --
 *
 *	This procedure is invoked to process the "throw" Tcl command. See the
 *	user documentation for details on what it does.
 *
 * Results:
 *	A standard Tcl result.
 *
 * Side effects:
 *	See the user documentation.
 *
 *----------------------------------------------------------------------
 */

int
Tcl_ThrowObjCmd(
    TCL_UNUSED(void *),
    Tcl_Interp *interp,		/* Current interpreter. */
    int objc,			/* Number of arguments. */
    Tcl_Obj *const objv[])	/* Argument objects. */
{
    Tcl_Obj *options;
    Tcl_Size len;

    if (objc != 3) {
	Tcl_WrongNumArgs(interp, 1, objv, "type message");
	return TCL_ERROR;
    }

    /*
     * The type must be a list of at least length 1.
     */

    if (TclListObjLength(interp, objv[1], &len) != TCL_OK) {
	return TCL_ERROR;
    } else if (len < 1) {
	Tcl_SetObjResult(interp, Tcl_NewStringObj(
		"type must be non-empty list", -1));
	Tcl_SetErrorCode(interp, "TCL", "OPERATION", "THROW", "BADEXCEPTION",
		(char *)NULL);
	return TCL_ERROR;
    }

    /*
     * Now prepare the result options dictionary. We use the list API as it is
     * slightly more convenient.
     */

    TclNewLiteralStringObj(options, "-code error -level 0 -errorcode");
    Tcl_ListObjAppendElement(NULL, options, objv[1]);

    /*
     * We're ready to go. Fire things into the low-level result machinery.
     */

    Tcl_SetObjResult(interp, objv[2]);
    return Tcl_SetReturnOptions(interp, options);
}

/*
 *----------------------------------------------------------------------
 *
 * Tcl_TimeObjCmd --
 *
 *	This object-based procedure is invoked to process the "time" Tcl
 *	command. See the user documentation for details on what it does.
 *
 * Results:
 *	A standard Tcl object result.
 *
 * Side effects:
 *	See the user documentation.
 *
 *----------------------------------------------------------------------
 */

int
Tcl_TimeObjCmd(
    TCL_UNUSED(void *),
    Tcl_Interp *interp,		/* Current interpreter. */
    int objc,			/* Number of arguments. */
    Tcl_Obj *const objv[])	/* Argument objects. */
{
    Tcl_Obj *objPtr;
    Tcl_Obj *objs[4];
    int i, result;
    int count;
    double totalMicroSec;
#ifndef TCL_WIDE_CLICKS
    Tcl_Time start, stop;
#else
    Tcl_WideInt start, stop;
#endif

    if (objc == 2) {
	count = 1;
    } else if (objc == 3) {
	result = TclGetIntFromObj(interp, objv[2], &count);
	if (result != TCL_OK) {
	    return result;
	}
    } else {
	Tcl_WrongNumArgs(interp, 1, objv, "command ?count?");
	return TCL_ERROR;
    }

    objPtr = objv[1];
    i = count;
#ifndef TCL_WIDE_CLICKS
    Tcl_GetTime(&start);
#else
    start = TclpGetWideClicks();
#endif
    while (i-- > 0) {
	result = TclEvalObjEx(interp, objPtr, 0, NULL, 0);
	if (result != TCL_OK) {
	    return result;
	}
    }
#ifndef TCL_WIDE_CLICKS
    Tcl_GetTime(&stop);
    totalMicroSec = ((double) (stop.sec - start.sec)) * 1.0e6
	    + (stop.usec - start.usec);
#else
    stop = TclpGetWideClicks();
    totalMicroSec = ((double) TclpWideClicksToNanoseconds(stop - start))/1.0e3;
#endif

    if (count <= 1) {
	/*
	 * Use int obj since we know time is not fractional. [Bug 1202178]
	 */

	TclNewIntObj(objs[0], (count <= 0) ? 0 : (Tcl_WideInt)totalMicroSec);
    } else {
	TclNewDoubleObj(objs[0], totalMicroSec/count);
    }

    /*
     * Construct the result as a list because many programs have always parsed
     * as such (extracting the first element, typically).
     */

    TclNewLiteralStringObj(objs[1], "microseconds");
    TclNewLiteralStringObj(objs[2], "per");
    TclNewLiteralStringObj(objs[3], "iteration");
    Tcl_SetObjResult(interp, Tcl_NewListObj(4, objs));

    return TCL_OK;
}

/*
 *----------------------------------------------------------------------
 *
 * Tcl_TimeRateObjCmd --
 *
 *	This object-based procedure is invoked to process the "timerate" Tcl
 *	command.
 *
 *	This is similar to command "time", except the execution limited by
 *	given time (in milliseconds) instead of repetition count.
 *
 * Example:
 *	timerate {after 5} 1000; # equivalent to: time {after 5} [expr 1000/5]
 *
 * Results:
 *	A standard Tcl object result.
 *
 * Side effects:
 *	See the user documentation.
 *
 *----------------------------------------------------------------------
 */

int
Tcl_TimeRateObjCmd(
    TCL_UNUSED(void *),
    Tcl_Interp *interp,		/* Current interpreter. */
    int objc,			/* Number of arguments. */
    Tcl_Obj *const objv[])	/* Argument objects. */
{
    static double measureOverhead = 0;
				/* global measure-overhead */
    double overhead = -1;	/* given measure-overhead */
    Tcl_Obj *objPtr;
    int result, i;
    Tcl_Obj *calibrate = NULL, *direct = NULL;
    Tcl_WideUInt count = 0;	/* Holds repetition count */
    Tcl_WideUInt lastCount = 0;	/* Repetition count since last calculation. */
    Tcl_WideInt maxms = WIDE_MIN;
				/* Maximal running time (in milliseconds) */
    Tcl_WideUInt maxcnt = UWIDE_MAX;
				/* Maximal count of iterations. */
    Tcl_WideUInt threshold = 1;	/* Current threshold for check time (faster
				 * repeat count without time check) */
    Tcl_WideUInt avgIterTm = 1;	/* Average time of all processed iterations. */
    Tcl_WideUInt lastIterTm = 1;/* Average time of last block of iterations. */
    double estIterTm = 1.0;	/* Estimated time of next iteration,
				 * considering the growth of lastIterTm. */
#ifdef TCL_WIDE_CLICKS
#   define TR_SCALE 10		/* Fraction is 10ns (from wide click 100ns). */
#else
#   define TR_SCALE 100		/* Fraction is 10ns (from 1us = 1000ns). */
#endif
#define TR_MIN_FACTOR 2		/* Min allowed factor calculating threshold. */
#define TR_MAX_FACTOR 50	/* Max allowed factor calculating threshold. */
#define TR_FACT_SINGLE_ITER 25  /* This or larger factor value will force the
				 * threshold 1, to avoid drastic growth of
				 * execution time by quadratic O() complexity. */
    unsigned short factor = 16;	/* Factor (2..50) limiting threshold to avoid
				 * growth of execution time. */
    Tcl_WideInt start, last, middle, stop;
#ifndef TCL_WIDE_CLICKS
    Tcl_Time now;
#endif /* !TCL_WIDE_CLICKS */
    static const char *const options[] = {
	"-direct",	"-overhead",	"-calibrate",	"--",	NULL
    };
    enum timeRateOptionsEnum {
	TMRT_EV_DIRECT,	TMRT_OVERHEAD,	TMRT_CALIBRATE,	TMRT_LAST
    };
    NRE_callback *rootPtr;
    ByteCode *codePtr = NULL;

    for (i = 1; i < objc - 1; i++) {
	enum timeRateOptionsEnum index;

	if (Tcl_GetIndexFromObj(NULL, objv[i], options, "option", TCL_EXACT,
		&index) != TCL_OK) {
	    break;
	}
	if (index == TMRT_LAST) {
	    i++;
	    break;
	}
	switch (index) {
	case TMRT_EV_DIRECT:
	    direct = objv[i];
	    break;
	case TMRT_OVERHEAD:
	    if (++i >= objc - 1) {
		goto usage;
	    }
	    if (Tcl_GetDoubleFromObj(interp, objv[i], &overhead) != TCL_OK) {
		return TCL_ERROR;
	    }
	    break;
	case TMRT_CALIBRATE:
	    calibrate = objv[i];
	    break;
	case TMRT_LAST:
	    break;
	}
    }

    if (i >= objc || i < objc - 3) {
    usage:
	Tcl_WrongNumArgs(interp, 1, objv,
		"?-direct? ?-calibrate? ?-overhead double? "
		"command ?time ?max-count??");
	return TCL_ERROR;
    }
    objPtr = objv[i++];
    if (i < objc) {	/* max-time */
	result = TclGetWideIntFromObj(interp, objv[i], &maxms);
	i++; // Keep this separate from TclGetWideIntFromObj macro above!
	if (result != TCL_OK) {
	    return result;
	}
	if (i < objc) {	/* max-count*/
	    Tcl_WideInt v;

	    result = TclGetWideIntFromObj(interp, objv[i], &v);
	    if (result != TCL_OK) {
		return result;
	    }
	    maxcnt = (v > 0) ? v : 0;
	}
    }

    /*
     * If we are doing calibration.
     */

    if (calibrate) {
	/*
	 * If no time specified for the calibration.
	 */

	if (maxms == WIDE_MIN) {
	    Tcl_Obj *clobjv[6];
	    Tcl_WideInt maxCalTime = 5000;
	    double lastMeasureOverhead = measureOverhead;

	    clobjv[0] = objv[0];
	    i = 1;
	    if (direct) {
		clobjv[i++] = direct;
	    }
	    clobjv[i++] = objPtr;

	    /*
	     * Reset last measurement overhead.
	     */

	    measureOverhead = (double) 0;

	    /*
	     * Self-call with 100 milliseconds to warm-up, before entering the
	     * calibration cycle.
	     */

	    TclNewIntObj(clobjv[i], 100);
	    Tcl_IncrRefCount(clobjv[i]);
	    result = Tcl_TimeRateObjCmd(NULL, interp, i + 1, clobjv);
	    Tcl_DecrRefCount(clobjv[i]);
	    if (result != TCL_OK) {
		return result;
	    }

	    i--;
	    clobjv[i++] = calibrate;
	    clobjv[i++] = objPtr;

	    /*
	     * Set last measurement overhead to max.
	     */

	    measureOverhead = (double) UWIDE_MAX;

	    /*
	     * Run the calibration cycle until it is more precise.
	     */

	    maxms = -1000;
	    do {
		lastMeasureOverhead = measureOverhead;
		TclNewIntObj(clobjv[i], (int) maxms);
		Tcl_IncrRefCount(clobjv[i]);
		result = Tcl_TimeRateObjCmd(NULL, interp, i + 1, clobjv);
		Tcl_DecrRefCount(clobjv[i]);
		if (result != TCL_OK) {
		    return result;
		}
		maxCalTime += maxms;

		/*
		 * Increase maxms for more precise calibration.
		 */

		maxms -= -maxms / 4;

		/*
		 * As long as new value more as 0.05% better
		 */
	    } while ((measureOverhead >= lastMeasureOverhead
		    || measureOverhead / lastMeasureOverhead <= 0.9995)
		    && maxCalTime > 0);

	    return result;
	}
	if (maxms == 0) {
	    /*
	     * Reset last measurement overhead
	     */

	    measureOverhead = 0;
	    Tcl_SetObjResult(interp, Tcl_NewWideIntObj(0));
	    return TCL_OK;
	}

	/*
	 * If time is negative, make current overhead more precise.
	 */

	if (maxms > 0) {
	    /*
	     * Set last measurement overhead to max.
	     */

	    measureOverhead = (double) UWIDE_MAX;
	} else {
	    maxms = -maxms;
	}
    }

    if (maxms == WIDE_MIN) {
	maxms = 1000;
    }
    if (overhead == -1) {
	overhead = measureOverhead;
    }

    /*
     * Ensure that resetting of result will not smudge the further
     * measurement.
     */

    Tcl_ResetResult(interp);

    /*
     * Compile object if needed.
     */

    if (!direct) {
	if (TclInterpReady(interp) != TCL_OK) {
	    return TCL_ERROR;
	}
	codePtr = TclCompileObj(interp, objPtr, NULL, 0);
	TclPreserveByteCode(codePtr);
    }

    /*
     * Get start and stop time.
     */

#ifdef TCL_WIDE_CLICKS
    start = last = middle = TclpGetWideClicks();

    /*
     * Time to stop execution (in wide clicks).
     */

    stop = start + (maxms * 1000 / TclpWideClickInMicrosec());
#else
    Tcl_GetTime(&now);
    start = now.sec;
    start *= 1000000;
    start += now.usec;
    last = middle = start;

    /*
     * Time to stop execution (in microsecs).
     */

    stop = start + maxms * 1000;
#endif /* TCL_WIDE_CLICKS */

    /*
     * Start measurement.
     */

    if (maxcnt > 0) {
	while (1) {
	    /*
	     * Evaluate a single iteration.
	     */

	    count++;
	    if (!direct) {		/* precompiled */
		rootPtr = TOP_CB(interp);
		/*
		 * Use loop optimized TEBC call (TCL_EVAL_DISCARD_RESULT): it's a part of
		 * iteration, this way evaluation will be more similar to a cycle (also
		 * avoids extra overhead to set result to interp, etc.)
		 */
		((Interp *)interp)->evalFlags |= TCL_EVAL_DISCARD_RESULT;
		result = TclNRExecuteByteCode(interp, codePtr);
		result = TclNRRunCallbacks(interp, result, rootPtr);
	    } else {			/* eval */
		result = TclEvalObjEx(interp, objPtr, 0, NULL, 0);
	    }
	    /*
	     * Allow break and continue from measurement cycle (used for
	     * conditional stop and flow control of iterations).
	     */

	    switch (result) {
		case TCL_OK:
		    break;
		case TCL_BREAK:
		    /*
		     * Force stop immediately.
		     */
		    threshold = 1;
		    maxcnt = 0;
		    /* FALLTHRU */
		case TCL_CONTINUE:
		    result = TCL_OK;
		    break;
		default:
		    goto done;
	    }

	    /*
	     * Don't check time up to threshold.
	     */

	    if (--threshold > 0) {
		continue;
	    }

	    /*
	     * Check stop time reached, estimate new threshold.
	     */

#ifdef TCL_WIDE_CLICKS
	    middle = TclpGetWideClicks();
#else
	    Tcl_GetTime(&now);
	    middle = now.sec;
	    middle *= 1000000;
	    middle += now.usec;
#endif /* TCL_WIDE_CLICKS */

	    if (middle >= stop || count >= maxcnt) {
		break;
	    }

	    /*
	     * Average iteration time (scaled) in fractions of wide clicks
	     * or microseconds.
	     */

	    threshold = (Tcl_WideUInt)(middle - start) * TR_SCALE / count;
	    if (threshold > avgIterTm) {

		/*
		 * Iterations seem to be longer.
		 */

		if (threshold > avgIterTm * 2) {
		    factor *= 2;
		} else {
		    factor++;
		}
		if (factor > TR_MAX_FACTOR) {
		    factor = TR_MAX_FACTOR;
		}
	    } else if (factor > TR_MIN_FACTOR) {
		/*
		 * Iterations seem to be shorter.
		 */

		if (threshold < (avgIterTm / 2)) {
		    factor /= 2;
		    if (factor < TR_MIN_FACTOR) {
			factor = TR_MIN_FACTOR;
		    }
		} else {
		    factor--;
		}
	    }

	    if (!threshold) {
		/* too short and too few iterations */
		threshold = 1;
		continue;
	    }
	    avgIterTm = threshold;

	    /*
	     * Estimate last iteration time growth and time of next iteration.
	     */
	    lastCount = count - lastCount;
	    if (last != start && lastCount) {
		Tcl_WideUInt lastTm;

		lastTm = (Tcl_WideUInt)(middle - last) * TR_SCALE / lastCount;
		estIterTm = (double)lastTm / (lastIterTm ? lastIterTm : avgIterTm);
		lastIterTm = lastTm > avgIterTm ? lastTm : avgIterTm;
	    } else {
		lastIterTm = avgIterTm;
	    }
	    estIterTm *= lastIterTm;
	    last = middle; lastCount = count;

	    /*
	     * Calculate next threshold to check.
	     * Firstly check iteration time is not larger than remaining time,
	     * considering last known iteration growth factor.
	     */
	    threshold = (Tcl_WideUInt)(stop - middle) * TR_SCALE;
	     /* 
	      * Estimated count of iteration til the end of execution.
	      * Thereby 2.5% longer execution time would be OK.
	      */
	    if (threshold / estIterTm < 0.975) {
		/* estimated time for next iteration is too large */
		break;
	    }
	    threshold /= estIterTm;
	    /*
	     * Don't use threshold by few iterations, because sometimes
	     * first iteration(s) can be too fast or slow (cached, delayed
	     * clean up, etc). Also avoid unexpected execution time growth,
	     * so if iterations continuously grow, stay by single iteration.
	     */
	    if (count < 10 || factor >= TR_FACT_SINGLE_ITER) {
		threshold = 1;
		continue;
	    }
	    /*
	     * Reduce it by last known factor, to avoid unexpected execution
	     * time growth if iterations are not consistent (may be longer).
	     */
	    threshold = threshold / factor + 1;
	    if (threshold > 100000) {	/* fix for too large threshold */
		threshold = 100000;
	    }

	    /*
	     * Consider max-count
	     */

	    if (threshold > maxcnt - count) {
		threshold = maxcnt - count;
	    }
	}
    }

    {
	Tcl_Obj *objarr[8], **objs = objarr;
	Tcl_WideUInt usec, val;
	int digits;

	/*
	 * Absolute execution time in microseconds or in wide clicks.
	 */
	usec = (Tcl_WideUInt)(middle - start);

#ifdef TCL_WIDE_CLICKS
	/*
	 * convert execution time (in wide clicks) to microsecs.
	 */

	usec *= TclpWideClickInMicrosec();
#endif /* TCL_WIDE_CLICKS */

	if (!count) {		/* no iterations - avoid divide by zero */
	    TclNewIntObj(objs[4], 0);
	    objs[0] = objs[2] = objs[4];
	    goto retRes;
	}

	/*
	 * If not calibrating...
	 */

	if (!calibrate) {
	    /*
	     * Minimize influence of measurement overhead.
	     */

	    if (overhead > 0) {
		/*
		 * Estimate the time of overhead (microsecs).
		 */

		Tcl_WideUInt curOverhead = overhead * count;

		if (usec > curOverhead) {
		    usec -= curOverhead;
		} else {
		    usec = 0;
		}
	    }
	} else {
	    /*
	     * Calibration: obtaining new measurement overhead.
	     */

	    if (measureOverhead > ((double) usec) / count) {
		measureOverhead = ((double) usec) / count;
	    }
	    TclNewDoubleObj(objs[0], measureOverhead);
	    TclNewLiteralStringObj(objs[1], "\xC2\xB5s/#-overhead"); /* mics */
	    objs += 2;
	}

	val = usec / count;		/* microsecs per iteration */
	if (val >= 1000000) {
	    TclNewIntObj(objs[0], val);
	} else {
	    if (val < 10) {
		digits = 6;
	    } else if (val < 100) {
		digits = 4;
	    } else if (val < 1000) {
		digits = 3;
	    } else if (val < 10000) {
		digits = 2;
	    } else {
		digits = 1;
	    }
	    objs[0] = Tcl_ObjPrintf("%.*f", digits, ((double) usec)/count);
	}

	TclNewIntObj(objs[2], count); /* iterations */

	/*
	 * Calculate speed as rate (count) per sec
	 */

	if (!usec) {
	    usec++;			/* Avoid divide by zero. */
	}
	if (count < (WIDE_MAX / 1000000)) {
	    val = (count * 1000000) / usec;
	    if (val < 100000) {
		if (val < 100) {
		    digits = 3;
		} else if (val < 1000) {
		    digits = 2;
		} else {
		    digits = 1;
		}
		objs[4] = Tcl_ObjPrintf("%.*f",
			digits, ((double) (count * 1000000)) / usec);
	    } else {
		TclNewIntObj(objs[4], val);
	    }
	} else {
	    objs[4] = Tcl_NewWideIntObj((count / usec) * 1000000);
	}

    retRes:
	/*
	 * Estimated net execution time (in millisecs).
	 */

	if (!calibrate) {
	    if (usec >= 1) {
		objs[6] = Tcl_ObjPrintf("%.3f", (double)usec / 1000);
	    } else {
		TclNewIntObj(objs[6], 0);
	    }
	    TclNewLiteralStringObj(objs[7], "net-ms");
	}

	/*
	 * Construct the result as a list because many programs have always
	 * parsed as such (extracting the first element, typically).
	 */

	TclNewLiteralStringObj(objs[1], "\xC2\xB5s/#"); /* mics/# */
	TclNewLiteralStringObj(objs[3], "#");
	TclNewLiteralStringObj(objs[5], "#/sec");
	Tcl_SetObjResult(interp, Tcl_NewListObj(8, objarr));
    }

  done:
    if (codePtr != NULL) {
	TclReleaseByteCode(codePtr);
    }
    return result;
#undef TR_SCALE
#undef TR_MIN_FACTOR
#undef TR_MAX_FACTOR
#undef TR_FACT_SINGLE_ITER
}

/*
 *----------------------------------------------------------------------
 *
 * Tcl_TryObjCmd, TclNRTryObjCmd --
 *
 *	This procedure is invoked to process the "try" Tcl command. See the
 *	user documentation (or TIP #329) for details on what it does.
 *
 * Results:
 *	A standard Tcl object result.
 *
 * Side effects:
 *	See the user documentation.
 *
 *----------------------------------------------------------------------
 */

int
Tcl_TryObjCmd(
    void *clientData,
    Tcl_Interp *interp,		/* Current interpreter. */
    int objc,			/* Number of arguments. */
    Tcl_Obj *const objv[])	/* Argument objects. */
{
    return Tcl_NRCallObjProc(interp, TclNRTryObjCmd, clientData, objc, objv);
}

int
TclNRTryObjCmd(
    TCL_UNUSED(void *),
    Tcl_Interp *interp,		/* Current interpreter. */
    int objc,			/* Number of arguments. */
    Tcl_Obj *const objv[])	/* Argument objects. */
{
    Tcl_Obj *bodyObj, *handlersObj, *finallyObj = NULL;
    int i, bodyShared, haveHandlers, code;
    Tcl_Size dummy;
    static const char *const handlerNames[] = {
	"finally", "on", "trap", NULL
    };
    enum Handlers {
	TryFinally, TryOn, TryTrap
    };

    /*
     * Parse the arguments. The handlers are passed to subsequent callbacks as
     * a Tcl_Obj list of the 5-tuples like (type, returnCode, errorCodePrefix,
     * bindVariables, script), and the finally script is just passed as it is.
     */

    if (objc < 2) {
	Tcl_WrongNumArgs(interp, 1, objv,
		"body ?handler ...? ?finally script?");
	return TCL_ERROR;
    }
    bodyObj = objv[1];
    TclNewObj(handlersObj);
    bodyShared = 0;
    haveHandlers = 0;
    for (i=2 ; i<objc ; i++) {
	enum Handlers type;
	Tcl_Obj *info[5];

	if (Tcl_GetIndexFromObj(interp, objv[i], handlerNames, "handler type",
		0, &type) != TCL_OK) {
	    Tcl_DecrRefCount(handlersObj);
	    return TCL_ERROR;
	}
	switch (type) {
	case TryFinally:	/* finally script */
	    if (i < objc-2) {
		Tcl_SetObjResult(interp, Tcl_NewStringObj(
			"finally clause must be last", -1));
		Tcl_DecrRefCount(handlersObj);
		Tcl_SetErrorCode(interp, "TCL", "OPERATION", "TRY", "FINALLY",
			"NONTERMINAL", (char *)NULL);
		return TCL_ERROR;
	    } else if (i == objc-1) {
		Tcl_SetObjResult(interp, Tcl_NewStringObj(
			"wrong # args to finally clause: must be"
			" \"... finally script\"", -1));
		Tcl_DecrRefCount(handlersObj);
		Tcl_SetErrorCode(interp, "TCL", "OPERATION", "TRY", "FINALLY",
			"ARGUMENT", (char *)NULL);
		return TCL_ERROR;
	    }
	    finallyObj = objv[++i];
	    break;

	case TryOn:		/* on code variableList script */
	    if (i > objc-4) {
		Tcl_SetObjResult(interp, Tcl_NewStringObj(
			"wrong # args to on clause: must be \"... on code"
			" variableList script\"", -1));
		Tcl_DecrRefCount(handlersObj);
		Tcl_SetErrorCode(interp, "TCL", "OPERATION", "TRY", "ON",
			"ARGUMENT", (char *)NULL);
		return TCL_ERROR;
	    }
	    if (TclGetCompletionCodeFromObj(interp, objv[i+1],
		    &code) != TCL_OK) {
		Tcl_DecrRefCount(handlersObj);
		return TCL_ERROR;
	    }
	    info[2] = NULL;
	    goto commonHandler;

	case TryTrap:		/* trap pattern variableList script */
	    if (i > objc-4) {
		Tcl_SetObjResult(interp, Tcl_NewStringObj(
			"wrong # args to trap clause: "
			"must be \"... trap pattern variableList script\"",
			-1));
		Tcl_DecrRefCount(handlersObj);
		Tcl_SetErrorCode(interp, "TCL", "OPERATION", "TRY", "TRAP",
			"ARGUMENT", (char *)NULL);
		return TCL_ERROR;
	    }
	    code = 1;
	    if (TclListObjLength(NULL, objv[i+1], &dummy) != TCL_OK) {
		Tcl_SetObjResult(interp, Tcl_ObjPrintf(
			"bad prefix '%s': must be a list",
			TclGetString(objv[i+1])));
		Tcl_DecrRefCount(handlersObj);
		Tcl_SetErrorCode(interp, "TCL", "OPERATION", "TRY", "TRAP",
			"EXNFORMAT", (char *)NULL);
		return TCL_ERROR;
	    }
	    info[2] = objv[i+1];

	commonHandler:
	    if (TclListObjLength(interp, objv[i+2], &dummy) != TCL_OK) {
		Tcl_DecrRefCount(handlersObj);
		return TCL_ERROR;
	    }

	    info[0] = objv[i];			/* type */
	    TclNewIntObj(info[1], code);	/* returnCode */
	    if (info[2] == NULL) {		/* errorCodePrefix */
		TclNewObj(info[2]);
	    }
	    info[3] = objv[i+2];		/* bindVariables */
	    info[4] = objv[i+3];		/* script */

	    bodyShared = !strcmp(TclGetString(objv[i+3]), "-");
	    Tcl_ListObjAppendElement(NULL, handlersObj,
		    Tcl_NewListObj(5, info));
	    haveHandlers = 1;
	    i += 3;
	    break;
	}
    }
    if (bodyShared) {
	Tcl_SetObjResult(interp, Tcl_NewStringObj(
		"last non-finally clause must not have a body of \"-\"", -1));
	Tcl_DecrRefCount(handlersObj);
	Tcl_SetErrorCode(interp, "TCL", "OPERATION", "TRY", "BADFALLTHROUGH",
		(char *)NULL);
	return TCL_ERROR;
    }
    if (!haveHandlers) {
	Tcl_DecrRefCount(handlersObj);
	handlersObj = NULL;
    }

    /*
     * Execute the body.
     */

    Tcl_NRAddCallback(interp, TryPostBody, handlersObj, finallyObj,
	    (void *)objv, INT2PTR(objc));
    return TclNREvalObjEx(interp, bodyObj, 0,
	    ((Interp *) interp)->cmdFramePtr, 1);
}

/*
 *----------------------------------------------------------------------
 *
 * During --
 *
 *	This helper function patches together the updates to the interpreter's
 *	return options that are needed when things fail during the processing
 *	of a handler or finally script for the [try] command.
 *
 * Returns:
 *	The new option dictionary.
 *
 *----------------------------------------------------------------------
 */

static inline Tcl_Obj *
During(
    Tcl_Interp *interp,
    int resultCode,		/* The result code from the just-evaluated
				 * script. */
    Tcl_Obj *oldOptions,	/* The old option dictionary. */
    Tcl_Obj *errorInfo)		/* An object to append to the errorinfo and
				 * release, or NULL if nothing is to be added.
				 * Designed to be used with Tcl_ObjPrintf. */
{
    Tcl_Obj *options;

    if (errorInfo != NULL) {
	Tcl_AppendObjToErrorInfo(interp, errorInfo);
    }
    options = Tcl_GetReturnOptions(interp, resultCode);
    TclDictPut(interp, options, "-during", oldOptions);
    Tcl_IncrRefCount(options);
    Tcl_DecrRefCount(oldOptions);
    return options;
}

/*
 *----------------------------------------------------------------------
 *
 * TryPostBody --
 *
 *	Callback to handle the outcome of the execution of the body of a 'try'
 *	command.
 *
 *----------------------------------------------------------------------
 */

static int
TryPostBody(
    void *data[],
    Tcl_Interp *interp,
    int result)
{
    Tcl_Obj *resultObj, *options, *handlersObj, *finallyObj, *cmdObj, **objv;
    int code, objc;
    Tcl_Size i, numHandlers = 0;

    handlersObj = (Tcl_Obj *)data[0];
    finallyObj = (Tcl_Obj *)data[1];
    objv = (Tcl_Obj **)data[2];
    objc = PTR2INT(data[3]);

    cmdObj = objv[0];

    /*
     * Check for limits/rewinding, which override normal trapping behaviour.
     */

    if (((Interp*) interp)->execEnvPtr->rewind || Tcl_LimitExceeded(interp)) {
	Tcl_AppendObjToErrorInfo(interp, Tcl_ObjPrintf(
		"\n    (\"%s\" body line %d)", TclGetString(cmdObj),
		Tcl_GetErrorLine(interp)));
	if (handlersObj != NULL) {
	    Tcl_DecrRefCount(handlersObj);
	}
	return TCL_ERROR;
    }

    /*
     * Basic processing of the outcome of the script, including adding of
     * errorinfo trace.
     */

    if (result == TCL_ERROR) {
	Tcl_AppendObjToErrorInfo(interp, Tcl_ObjPrintf(
		"\n    (\"%s\" body line %d)", TclGetString(cmdObj),
		Tcl_GetErrorLine(interp)));
    }
    resultObj = Tcl_GetObjResult(interp);
    Tcl_IncrRefCount(resultObj);
    options = Tcl_GetReturnOptions(interp, result);
    Tcl_IncrRefCount(options);
    Tcl_ResetResult(interp);

    /*
     * Handle the results.
     */

    if (handlersObj != NULL) {
	int found = 0;
	Tcl_Obj **handlers, **info;

	TclListObjGetElements(NULL, handlersObj, &numHandlers, &handlers);
	for (i=0 ; i<numHandlers ; i++) {
	    Tcl_Obj *handlerBodyObj;
	    Tcl_Size numElems = 0;

	    TclListObjGetElements(NULL, handlers[i], &numElems, &info);
	    if (!found) {
		Tcl_GetIntFromObj(NULL, info[1], &code);
		if (code != result) {
		    continue;
		}

		/*
		 * When processing an error, we must also perform list-prefix
		 * matching of the errorcode list. However, if this was an
		 * 'on' handler, the list that we are matching against will be
		 * empty.
		 */

		if (code == TCL_ERROR) {
		    Tcl_Obj *errcode, **bits1, **bits2;
		    Tcl_Size len1, len2, j;

		    TclDictGet(NULL, options, "-errorcode", &errcode);
		    TclListObjGetElements(NULL, info[2], &len1, &bits1);
		    if (TclListObjGetElements(NULL, errcode, &len2,
			    &bits2) != TCL_OK) {
			continue;
		    }
		    if (len2 < len1) {
			continue;
		    }
		    for (j=0 ; j<len1 ; j++) {
			if (TclStringCmp(bits1[j], bits2[j], 1, 0,
				TCL_INDEX_NONE) != 0) {
			    /*
			     * Really want 'continue outerloop;', but C does
			     * not give us that.
			     */

			    goto didNotMatch;
			}
		    }
		}

		found = 1;
	    }

	    /*
	     * Now we need to scan forward over "-" bodies. Note that we've
	     * already checked that the last body is not a "-", so this search
	     * will terminate successfully.
	     */

	    if (!strcmp(TclGetString(info[4]), "-")) {
		continue;
	    }

	    /*
	     * Bind the variables. We already know this is a list of variable
	     * names, but it might be empty.
	     */

	    Tcl_ResetResult(interp);
	    result = TCL_ERROR;
	    TclListObjLength(NULL, info[3], &numElems);
	    if (numElems> 0) {
		Tcl_Obj *varName;

		Tcl_ListObjIndex(NULL, info[3], 0, &varName);
		if (Tcl_ObjSetVar2(interp, varName, NULL, resultObj,
			TCL_LEAVE_ERR_MSG) == NULL) {
		    Tcl_DecrRefCount(resultObj);
		    goto handlerFailed;
		}
		Tcl_DecrRefCount(resultObj);
		if (numElems> 1) {
		    Tcl_ListObjIndex(NULL, info[3], 1, &varName);
		    if (Tcl_ObjSetVar2(interp, varName, NULL, options,
			    TCL_LEAVE_ERR_MSG) == NULL) {
			goto handlerFailed;
		    }
		}
	    } else {
		/*
		 * Dispose of the result to prevent a memleak. [Bug 2910044]
		 */

		Tcl_DecrRefCount(resultObj);
	    }

	    /*
	     * Evaluate the handler body and process the outcome. Note that we
	     * need to keep the kind of handler for debugging purposes, and in
	     * any case anything we want from info[] must be extracted right
	     * now because the info[] array is about to become invalid. There
	     * is very little refcount handling here however, since we know
	     * that the objects that we still want to refer to now were input
	     * arguments to [try] and so are still on the Tcl value stack.
	     */

	    handlerBodyObj = info[4];
	    Tcl_NRAddCallback(interp, TryPostHandler, objv, options, info[0],
		    INT2PTR((finallyObj == NULL) ? 0 : objc - 1));
	    Tcl_DecrRefCount(handlersObj);
	    return TclNREvalObjEx(interp, handlerBodyObj, 0,
		    ((Interp *) interp)->cmdFramePtr, 4*i + 5);

	handlerFailed:
	    resultObj = Tcl_GetObjResult(interp);
	    Tcl_IncrRefCount(resultObj);
	    options = During(interp, result, options, NULL);
	    break;

	didNotMatch:
	    continue;
	}

	/*
	 * No handler matched; get rid of the list of handlers.
	 */

	Tcl_DecrRefCount(handlersObj);
    }

    /*
     * Process the finally clause.
     */

    if (finallyObj != NULL) {
	Tcl_NRAddCallback(interp, TryPostFinal, resultObj, options, cmdObj,
		NULL);
	return TclNREvalObjEx(interp, finallyObj, 0,
		((Interp *) interp)->cmdFramePtr, objc - 1);
    }

    /*
     * Install the correct result/options into the interpreter and clean up
     * any temporary storage.
     */

    result = Tcl_SetReturnOptions(interp, options);
    Tcl_DecrRefCount(options);
    Tcl_SetObjResult(interp, resultObj);
    Tcl_DecrRefCount(resultObj);
    return result;
}

/*
 *----------------------------------------------------------------------
 *
 * TryPostHandler --
 *
 *	Callback to handle the outcome of the execution of a handler of a
 *	'try' command.
 *
 *----------------------------------------------------------------------
 */

static int
TryPostHandler(
    void *data[],
    Tcl_Interp *interp,
    int result)
{
    Tcl_Obj *resultObj, *cmdObj, *options, *handlerKindObj, **objv;
    Tcl_Obj *finallyObj;
    int finallyIndex;

    objv = (Tcl_Obj **)data[0];
    options = (Tcl_Obj *)data[1];
    handlerKindObj = (Tcl_Obj *)data[2];
    finallyIndex = PTR2INT(data[3]);

    cmdObj = objv[0];
    finallyObj = finallyIndex ? objv[finallyIndex] : 0;

    /*
     * Check for limits/rewinding, which override normal trapping behaviour.
     */

    if (((Interp*) interp)->execEnvPtr->rewind || Tcl_LimitExceeded(interp)) {
	options = During(interp, result, options, Tcl_ObjPrintf(
		"\n    (\"%s ... %s\" handler line %d)",
		TclGetString(cmdObj), TclGetString(handlerKindObj),
		Tcl_GetErrorLine(interp)));
	Tcl_DecrRefCount(options);
	return TCL_ERROR;
    }

    /*
     * The handler result completely substitutes for the result of the body.
     */

    resultObj = Tcl_GetObjResult(interp);
    Tcl_IncrRefCount(resultObj);
    if (result == TCL_ERROR) {
	options = During(interp, result, options, Tcl_ObjPrintf(
		"\n    (\"%s ... %s\" handler line %d)",
		TclGetString(cmdObj), TclGetString(handlerKindObj),
		Tcl_GetErrorLine(interp)));
    } else {
	Tcl_DecrRefCount(options);
	options = Tcl_GetReturnOptions(interp, result);
	Tcl_IncrRefCount(options);
    }

    /*
     * Process the finally clause if it is present.
     */

    if (finallyObj != NULL) {
	Interp *iPtr = (Interp *) interp;

	Tcl_NRAddCallback(interp, TryPostFinal, resultObj, options, cmdObj,
		NULL);

	/* The 'finally' script is always the last argument word. */
	return TclNREvalObjEx(interp, finallyObj, 0, iPtr->cmdFramePtr,
		finallyIndex);
    }

    /*
     * Install the correct result/options into the interpreter and clean up
     * any temporary storage.
     */

    result = Tcl_SetReturnOptions(interp, options);
    Tcl_DecrRefCount(options);
    Tcl_SetObjResult(interp, resultObj);
    Tcl_DecrRefCount(resultObj);
    return result;
}

/*
 *----------------------------------------------------------------------
 *
 * TryPostFinal --
 *
 *	Callback to handle the outcome of the execution of the finally script
 *	of a 'try' command.
 *
 *----------------------------------------------------------------------
 */

static int
TryPostFinal(
    void *data[],
    Tcl_Interp *interp,
    int result)
{
    Tcl_Obj *resultObj, *options, *cmdObj;

    resultObj = (Tcl_Obj *)data[0];
    options = (Tcl_Obj *)data[1];
    cmdObj = (Tcl_Obj *)data[2];

    /*
     * If the result wasn't OK, we need to adjust the result options.
     */

    if (result != TCL_OK) {
	Tcl_DecrRefCount(resultObj);
	resultObj = NULL;
	if (result == TCL_ERROR) {
	    options = During(interp, result, options, Tcl_ObjPrintf(
		    "\n    (\"%s ... finally\" body line %d)",
		    TclGetString(cmdObj), Tcl_GetErrorLine(interp)));
	} else {
	    Tcl_Obj *origOptions = options;

	    options = Tcl_GetReturnOptions(interp, result);
	    Tcl_IncrRefCount(options);
	    Tcl_DecrRefCount(origOptions);
	}
    }

    /*
     * Install the correct result/options into the interpreter and clean up
     * any temporary storage.
     */

    result = Tcl_SetReturnOptions(interp, options);
    Tcl_DecrRefCount(options);
    if (resultObj != NULL) {
	Tcl_SetObjResult(interp, resultObj);
	Tcl_DecrRefCount(resultObj);
    }
    return result;
}

/*
 *----------------------------------------------------------------------
 *
 * Tcl_WhileObjCmd --
 *
 *	This procedure is invoked to process the "while" Tcl command. See the
 *	user documentation for details on what it does.
 *
 *	With the bytecode compiler, this procedure is only called when a
 *	command name is computed at runtime, and is "while" or the name to
 *	which "while" was renamed: e.g., "set z while; $z {$i<100} {}"
 *
 * Results:
 *	A standard Tcl result.
 *
 * Side effects:
 *	See the user documentation.
 *
 *----------------------------------------------------------------------
 */

int
Tcl_WhileObjCmd(
    void *clientData,
    Tcl_Interp *interp,		/* Current interpreter. */
    int objc,			/* Number of arguments. */
    Tcl_Obj *const objv[])	/* Argument objects. */
{
    return Tcl_NRCallObjProc(interp, TclNRWhileObjCmd, clientData, objc, objv);
}

int
TclNRWhileObjCmd(
    TCL_UNUSED(void *),
    Tcl_Interp *interp,		/* Current interpreter. */
    int objc,			/* Number of arguments. */
    Tcl_Obj *const objv[])	/* Argument objects. */
{
    ForIterData *iterPtr;

    if (objc != 3) {
	Tcl_WrongNumArgs(interp, 1, objv, "test command");
	return TCL_ERROR;
    }

    /*
     * We reuse [for]'s callback, passing a NULL for the 'next' script.
     */

    TclSmallAllocEx(interp, sizeof(ForIterData), iterPtr);
    iterPtr->cond = objv[1];
    iterPtr->body = objv[2];
    iterPtr->next = NULL;
    iterPtr->msg  = "\n    (\"while\" body line %d)";
    iterPtr->word = 2;

    TclNRAddCallback(interp, TclNRForIterCallback, iterPtr, NULL,
	    NULL, NULL);
    return TCL_OK;
}

/*
 *----------------------------------------------------------------------
 *
 * TclListLines --
 *
 *	???
 *
 * Results:
 *	Filled in array of line numbers?
 *
 * Side effects:
 *	None.
 *
 *----------------------------------------------------------------------
 */

void
TclListLines(
    Tcl_Obj *listObj,		/* Pointer to obj holding a string with list
				 * structure. Assumed to be valid. Assumed to
				 * contain n elements. */
    Tcl_Size line,		/* Line the list as a whole starts on. */
    Tcl_Size n,			/* #elements in lines */
    Tcl_Size *lines,		/* Array of line numbers, to fill. */
    Tcl_Obj *const *elems)      /* The list elems as Tcl_Obj*, in need of
				 * derived continuation data */
{
    const char *listStr = TclGetString(listObj);
    const char *listHead = listStr;
    Tcl_Size i, length = strlen(listStr);
    const char *element = NULL, *next = NULL;
    ContLineLoc *clLocPtr = TclContinuationsGet(listObj);
    Tcl_Size *clNext = (clLocPtr ? &clLocPtr->loc[0] : NULL);

    for (i = 0; i < n; i++) {
	TclFindElement(NULL, listStr, length, &element, &next, NULL, NULL);

	TclAdvanceLines(&line, listStr, element);
				/* Leading whitespace */
	TclAdvanceContinuations(&line, &clNext, element - listHead);
	if (elems && clNext) {
	    TclContinuationsEnterDerived(elems[i], element-listHead, clNext);
	}
	lines[i] = line;
	length -= (next - listStr);
	TclAdvanceLines(&line, element, next);
				/* Element */
	listStr = next;

	if (*element == 0) {
	    /* ASSERT i == n */
	    break;
	}
    }
}

/*
 * Local Variables:
 * mode: c
 * c-basic-offset: 4
 * fill-column: 78
 * End:
 */<|MERGE_RESOLUTION|>--- conflicted
+++ resolved
@@ -3373,18 +3373,6 @@
 	"-backslashes", "-commands", "-variables",
 	"-nobackslashes", "-nocommands", "-novariables", NULL
     };
-<<<<<<< HEAD
-    enum {
-	SUBST_NOBACKSLASHES, SUBST_NOCOMMANDS, SUBST_NOVARS,
-	SUBST_BACKSLASHES, SUBST_COMMANDS, SUBST_VARS
-    } optionIndex;
-    static const int optionFlags[] = {
-	TCL_SUBST_BACKSLASHES, TCL_SUBST_COMMANDS, TCL_SUBST_VARIABLES
-    };
-    int i, flags = TCL_SUBST_ALL;
-
-    for (i = 0; i < numOpts; i++) {
-=======
     static const int optionFlags[] = {
 	TCL_SUBST_BACKSLASHES,		/* -backslashes */
 	TCL_SUBST_COMMANDS,		/* -commands */
@@ -3398,35 +3386,20 @@
     for (Tcl_Size i = 0; i < numOpts; i++) {
 	int optionIndex;
 
->>>>>>> 1ad46af7
 	if (Tcl_GetIndexFromObj(interp, opts[i], substOptions, "option", 0,
 		&optionIndex) != TCL_OK) {
 	    return TCL_ERROR;
 	}
-<<<<<<< HEAD
-	if (optionIndex <= SUBST_NOVARS) {	/* negative option */
-	    flags &= ~optionFlags[optionIndex];
-	} else {				/* positive option */
-	    /* Swap default at the first positive switch only */
-	    if (!i) {
-		flags = 0;
-	    }
-	    flags |= optionFlags[optionIndex - SUBST_BACKSLASHES];
-	}
-=======
 	flags |= optionFlags[optionIndex];
     }
     if (flags >> 16) {			/* negative options specified */
 	if (flags & 0xFFFF) {		/* positive options specified too */
-	    if (interp) {
-		Tcl_SetObjResult(interp, Tcl_NewStringObj(
-		    "cannot combine positive and negative options", -1));
-	    }
-	    return TCL_ERROR;
-	}
-	/* mask default flags using negative options */
-	flags = TCL_SUBST_ALL & ~(flags >> 16);
->>>>>>> 1ad46af7
+	    /* mask positive flags using negative options */
+	    flags &= 0xFFFF & ~(flags >> 16);
+	} else {
+	    /* mask default flags using negative options */
+	    flags = TCL_SUBST_ALL & ~(flags >> 16);
+	}
     }
     *flagPtr = flags;
     return TCL_OK;
