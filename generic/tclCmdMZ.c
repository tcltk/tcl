/*
 * tclCmdMZ.c --
 *
 *	This file contains the top-level command routines for most of the Tcl
 *	built-in commands whose names begin with the letters M to Z. It
 *	contains only commands in the generic core (i.e. those that don't
 *	depend much upon UNIX facilities).
 *
 * Copyright (c) 1987-1993 The Regents of the University of California.
 * Copyright (c) 1994-1997 Sun Microsystems, Inc.
 * Copyright (c) 1998-2000 Scriptics Corporation.
 * Copyright (c) 2002 ActiveState Corporation.
 * Copyright (c) 2003-2009 Donal K. Fellows.
 *
 * See the file "license.terms" for information on usage and redistribution of
 * this file, and for a DISCLAIMER OF ALL WARRANTIES.
 */

#include "tclInt.h"
#include "tclCompile.h"
#include "tclRegexp.h"
#include "tclStringTrim.h"

static inline Tcl_Obj *	During(Tcl_Interp *interp, int resultCode,
			    Tcl_Obj *oldOptions, Tcl_Obj *errorInfo);
static Tcl_NRPostProc	SwitchPostProc;
static Tcl_NRPostProc	TryPostBody;
static Tcl_NRPostProc	TryPostFinal;
static Tcl_NRPostProc	TryPostHandler;
static int		UniCharIsAscii(int character);
static int		UniCharIsHexDigit(int character);

/*
 * Default set of characters to trim in [string trim] and friends. This is a
 * UTF-8 literal string containing all Unicode space characters [TIP #413]
 */

const char tclDefaultTrimSet[] =
	"\x09\x0A\x0B\x0C\x0D " /* ASCII */
	"\xC0\x80" /*     nul (U+0000) */
	"\xC2\x85" /*     next line (U+0085) */
	"\xC2\xA0" /*     non-breaking space (U+00a0) */
	"\xE1\x9A\x80" /* ogham space mark (U+1680) */
	"\xE1\xA0\x8E" /* mongolian vowel separator (U+180e) */
	"\xE2\x80\x80" /* en quad (U+2000) */
	"\xE2\x80\x81" /* em quad (U+2001) */
	"\xE2\x80\x82" /* en space (U+2002) */
	"\xE2\x80\x83" /* em space (U+2003) */
	"\xE2\x80\x84" /* three-per-em space (U+2004) */
	"\xE2\x80\x85" /* four-per-em space (U+2005) */
	"\xE2\x80\x86" /* six-per-em space (U+2006) */
	"\xE2\x80\x87" /* figure space (U+2007) */
	"\xE2\x80\x88" /* punctuation space (U+2008) */
	"\xE2\x80\x89" /* thin space (U+2009) */
	"\xE2\x80\x8A" /* hair space (U+200a) */
	"\xE2\x80\x8B" /* zero width space (U+200b) */
	"\xE2\x80\xA8" /* line separator (U+2028) */
	"\xE2\x80\xA9" /* paragraph separator (U+2029) */
	"\xE2\x80\xAF" /* narrow no-break space (U+202f) */
	"\xE2\x81\x9F" /* medium mathematical space (U+205f) */
	"\xE2\x81\xA0" /* word joiner (U+2060) */
	"\xE3\x80\x80" /* ideographic space (U+3000) */
	"\xEF\xBB\xBF" /* zero width no-break space (U+feff) */
;

/*
 *----------------------------------------------------------------------
 *
 * Tcl_PwdObjCmd --
 *
 *	This procedure is invoked to process the "pwd" Tcl command. See the
 *	user documentation for details on what it does.
 *
 * Results:
 *	A standard Tcl result.
 *
 * Side effects:
 *	See the user documentation.
 *
 *----------------------------------------------------------------------
 */

int
Tcl_PwdObjCmd(
    ClientData dummy,		/* Not used. */
    Tcl_Interp *interp,		/* Current interpreter. */
    int objc,			/* Number of arguments. */
    Tcl_Obj *const objv[])	/* Argument objects. */
{
    Tcl_Obj *retVal;

    if (objc != 1) {
	Tcl_WrongNumArgs(interp, 1, objv, NULL);
	return TCL_ERROR;
    }

    retVal = Tcl_FSGetCwd(interp);
    if (retVal == NULL) {
	return TCL_ERROR;
    }
    Tcl_SetObjResult(interp, retVal);
    Tcl_DecrRefCount(retVal);
    return TCL_OK;
}

/*
 *----------------------------------------------------------------------
 *
 * Tcl_RegexpObjCmd --
 *
 *	This procedure is invoked to process the "regexp" Tcl command. See
 *	the user documentation for details on what it does.
 *
 * Results:
 *	A standard Tcl result.
 *
 * Side effects:
 *	See the user documentation.
 *
 *----------------------------------------------------------------------
 */

int
Tcl_RegexpObjCmd(
    ClientData dummy,		/* Not used. */
    Tcl_Interp *interp,		/* Current interpreter. */
    int objc,			/* Number of arguments. */
    Tcl_Obj *const objv[])	/* Argument objects. */
{
    int i, indices, match, about, offset, all, doinline, numMatchesSaved;
    int cflags, eflags, stringLength, matchLength;
    Tcl_RegExp regExpr;
    Tcl_Obj *objPtr, *startIndex = NULL, *resultPtr = NULL;
    Tcl_RegExpInfo info;
    static const char *const options[] = {
	"-all",		"-about",	"-indices",	"-inline",
	"-expanded",	"-line",	"-linestop",	"-lineanchor",
	"-nocase",	"-start",	"--",		NULL
    };
    enum regexpoptions {
	REGEXP_ALL,	REGEXP_ABOUT,	REGEXP_INDICES,	REGEXP_INLINE,
	REGEXP_EXPANDED,REGEXP_LINE,	REGEXP_LINESTOP,REGEXP_LINEANCHOR,
	REGEXP_NOCASE,	REGEXP_START,	REGEXP_LAST
    };

    indices = 0;
    about = 0;
    cflags = TCL_REG_ADVANCED;
    offset = 0;
    all = 0;
    doinline = 0;

    for (i = 1; i < objc; i++) {
	const char *name;
	int index;

	name = TclGetString(objv[i]);
	if (name[0] != '-') {
	    break;
	}
	if (Tcl_GetIndexFromObj(interp, objv[i], options, "option", TCL_EXACT,
		&index) != TCL_OK) {
	    goto optionError;
	}
	switch ((enum regexpoptions) index) {
	case REGEXP_ALL:
	    all = 1;
	    break;
	case REGEXP_INDICES:
	    indices = 1;
	    break;
	case REGEXP_INLINE:
	    doinline = 1;
	    break;
	case REGEXP_NOCASE:
	    cflags |= TCL_REG_NOCASE;
	    break;
	case REGEXP_ABOUT:
	    about = 1;
	    break;
	case REGEXP_EXPANDED:
	    cflags |= TCL_REG_EXPANDED;
	    break;
	case REGEXP_LINE:
	    cflags |= TCL_REG_NEWLINE;
	    break;
	case REGEXP_LINESTOP:
	    cflags |= TCL_REG_NLSTOP;
	    break;
	case REGEXP_LINEANCHOR:
	    cflags |= TCL_REG_NLANCH;
	    break;
	case REGEXP_START: {
	    int temp;
	    if (++i >= objc) {
		goto endOfForLoop;
	    }
	    if (TclGetIntForIndexM(interp, objv[i], 0, &temp) != TCL_OK) {
		goto optionError;
	    }
	    if (startIndex) {
		Tcl_DecrRefCount(startIndex);
	    }
	    startIndex = objv[i];
	    Tcl_IncrRefCount(startIndex);
	    break;
	}
	case REGEXP_LAST:
	    i++;
	    goto endOfForLoop;
	}
    }

  endOfForLoop:
    if ((objc - i) < (2 - about)) {
	Tcl_WrongNumArgs(interp, 1, objv,
		"?-option ...? exp string ?matchVar? ?subMatchVar ...?");
	goto optionError;
    }
    objc -= i;
    objv += i;

    /*
     * Check if the user requested -inline, but specified match variables; a
     * no-no.
     */

    if (doinline && ((objc - 2) != 0)) {
	Tcl_SetObjResult(interp, Tcl_NewStringObj(
		"regexp match variables not allowed when using -inline", -1));
	Tcl_SetErrorCode(interp, "TCL", "OPERATION", "REGEXP",
		"MIX_VAR_INLINE", (char *)NULL);
	goto optionError;
    }

    /*
     * Handle the odd about case separately.
     */

    if (about) {
	regExpr = Tcl_GetRegExpFromObj(interp, objv[0], cflags);
	if ((regExpr == NULL) || (TclRegAbout(interp, regExpr) < 0)) {
	optionError:
	    if (startIndex) {
		Tcl_DecrRefCount(startIndex);
	    }
	    return TCL_ERROR;
	}
	return TCL_OK;
    }

    /*
     * Get the length of the string that we are matching against so we can do
     * the termination test for -all matches. Do this before getting the
     * regexp to avoid shimmering problems.
     */

    objPtr = objv[1];
    stringLength = Tcl_GetCharLength(objPtr);

    if (startIndex) {
	TclGetIntForIndexM(NULL, startIndex, stringLength, &offset);
	Tcl_DecrRefCount(startIndex);
	if (offset < 0) {
	    offset = 0;
	}
    }

    regExpr = Tcl_GetRegExpFromObj(interp, objv[0], cflags);
    if (regExpr == NULL) {
	return TCL_ERROR;
    }

    objc -= 2;
    objv += 2;

    if (doinline) {
	/*
	 * Save all the subexpressions, as we will return them as a list
	 */

	numMatchesSaved = -1;
    } else {
	/*
	 * Save only enough subexpressions for matches we want to keep, expect
	 * in the case of -all, where we need to keep at least one to know
	 * where to move the offset.
	 */

	numMatchesSaved = (objc == 0) ? all : objc;
    }

    /*
     * The following loop is to handle multiple matches within the same source
     * string; each iteration handles one match. If "-all" hasn't been
     * specified then the loop body only gets executed once. We terminate the
     * loop when the starting offset is past the end of the string.
     */

    while (1) {
	/*
	 * Pass either 0 or TCL_REG_NOTBOL in the eflags. Passing
	 * TCL_REG_NOTBOL indicates that the character at offset should not be
	 * considered the start of the line. If for example the pattern {^} is
	 * passed and -start is positive, then the pattern will not match the
	 * start of the string unless the previous character is a newline.
	 */

	if (offset == 0) {
	    eflags = 0;
	} else if (offset > stringLength) {
	    eflags = TCL_REG_NOTBOL;
	} else if (Tcl_GetUniChar(objPtr, offset-1) == '\n') {
	    eflags = 0;
	} else {
	    eflags = TCL_REG_NOTBOL;
	}

	match = Tcl_RegExpExecObj(interp, regExpr, objPtr, offset,
		numMatchesSaved, eflags);
	if (match < 0) {
	    return TCL_ERROR;
	}

	if (match == 0) {
	    /*
	     * We want to set the value of the interpreter result only when
	     * this is the first time through the loop.
	     */

	    if (all <= 1) {
		/*
		 * If inlining, the interpreter's object result remains an
		 * empty list, otherwise set it to an integer object w/ value
		 * 0.
		 */

		if (!doinline) {
		    Tcl_SetObjResult(interp, Tcl_NewIntObj(0));
		}
		return TCL_OK;
	    }
	    break;
	}

	/*
	 * If additional variable names have been specified, return index
	 * information in those variables.
	 */

	Tcl_RegExpGetInfo(regExpr, &info);
	if (doinline) {
	    /*
	     * It's the number of substitutions, plus one for the matchVar at
	     * index 0
	     */

	    objc = info.nsubs + 1;
	    if (all <= 1) {
		TclNewObj(resultPtr);
	    }
	}
	for (i = 0; i < objc; i++) {
	    Tcl_Obj *newPtr;

	    if (indices) {
		int start, end;
		Tcl_Obj *objs[2];

		/*
		 * Only adjust the match area if there was a match for that
		 * area. (Scriptics Bug 4391/SF Bug #219232)
		 */

		if (i <= info.nsubs && info.matches[i].start >= 0) {
		    start = offset + info.matches[i].start;
		    end = offset + info.matches[i].end;

		    /*
		     * Adjust index so it refers to the last character in the
		     * match instead of the first character after the match.
		     */

		    if (end >= offset) {
			end--;
		    }
		} else {
		    start = -1;
		    end = -1;
		}

		objs[0] = Tcl_NewLongObj(start);
		objs[1] = Tcl_NewLongObj(end);

		newPtr = Tcl_NewListObj(2, objs);
	    } else {
		if ((i <= info.nsubs) && (info.matches[i].end > 0)) {
		    newPtr = Tcl_GetRange(objPtr,
			    offset + info.matches[i].start,
			    offset + info.matches[i].end - 1);
		} else {
		    TclNewObj(newPtr);
		}
	    }
	    if (doinline) {
		if (Tcl_ListObjAppendElement(interp, resultPtr, newPtr)
			!= TCL_OK) {
		    Tcl_DecrRefCount(newPtr);
		    Tcl_DecrRefCount(resultPtr);
		    return TCL_ERROR;
		}
	    } else {
		if (Tcl_ObjSetVar2(interp, objv[i], NULL, newPtr,
			TCL_LEAVE_ERR_MSG) == NULL) {
		    return TCL_ERROR;
		}
	    }
	}

	if (all == 0) {
	    break;
	}

	/*
	 * Adjust the offset to the character just after the last one in the
	 * matchVar and increment all to count how many times we are making a
	 * match. We always increment the offset by at least one to prevent
	 * endless looping (as in the case: regexp -all {a*} a). Otherwise,
	 * when we match the NULL string at the end of the input string, we
	 * will loop indefinitely (because the length of the match is 0, so
	 * offset never changes).
	 */

	matchLength = (info.matches[0].end - info.matches[0].start);

	offset += info.matches[0].end;

	/*
	 * A match of length zero could happen for {^} {$} or {.*} and in
	 * these cases we always want to bump the index up one.
	 */

	if (matchLength == 0) {
	    offset++;
	}
	all++;
	if (offset >= stringLength) {
	    break;
	}
    }

    /*
     * Set the interpreter's object result to an integer object with value 1
     * if -all wasn't specified, otherwise it's all-1 (the number of times
     * through the while - 1).
     */

    if (doinline) {
	Tcl_SetObjResult(interp, resultPtr);
    } else {
	Tcl_SetObjResult(interp, Tcl_NewIntObj(all ? all-1 : 1));
    }
    return TCL_OK;
}

/*
 *----------------------------------------------------------------------
 *
 * Tcl_RegsubObjCmd --
 *
 *	This procedure is invoked to process the "regsub" Tcl command. See the
 *	user documentation for details on what it does.
 *
 * Results:
 *	A standard Tcl result.
 *
 * Side effects:
 *	See the user documentation.
 *
 *----------------------------------------------------------------------
 */

int
Tcl_RegsubObjCmd(
    ClientData dummy,		/* Not used. */
    Tcl_Interp *interp,		/* Current interpreter. */
    int objc,			/* Number of arguments. */
    Tcl_Obj *const objv[])	/* Argument objects. */
{
    int idx, result, cflags, all, wlen, wsublen, numMatches, offset;
    int start, end, subStart, subEnd, match;
    Tcl_RegExp regExpr;
    Tcl_RegExpInfo info;
    Tcl_Obj *resultPtr, *subPtr, *objPtr, *startIndex = NULL;
    Tcl_UniChar ch, *wsrc, *wfirstChar, *wstring, *wsubspec, *wend;

    static const char *const options[] = {
	"-all",		"-nocase",	"-expanded",
	"-line",	"-linestop",	"-lineanchor",	"-start",
	"--",		NULL
    };
    enum options {
	REGSUB_ALL,	REGSUB_NOCASE,	REGSUB_EXPANDED,
	REGSUB_LINE,	REGSUB_LINESTOP, REGSUB_LINEANCHOR,	REGSUB_START,
	REGSUB_LAST
    };

    cflags = TCL_REG_ADVANCED;
    all = 0;
    offset = 0;
    resultPtr = NULL;

    for (idx = 1; idx < objc; idx++) {
	const char *name;
	int index;

	name = TclGetString(objv[idx]);
	if (name[0] != '-') {
	    break;
	}
	if (Tcl_GetIndexFromObj(interp, objv[idx], options, "option",
		TCL_EXACT, &index) != TCL_OK) {
	    goto optionError;
	}
	switch ((enum options) index) {
	case REGSUB_ALL:
	    all = 1;
	    break;
	case REGSUB_NOCASE:
	    cflags |= TCL_REG_NOCASE;
	    break;
	case REGSUB_EXPANDED:
	    cflags |= TCL_REG_EXPANDED;
	    break;
	case REGSUB_LINE:
	    cflags |= TCL_REG_NEWLINE;
	    break;
	case REGSUB_LINESTOP:
	    cflags |= TCL_REG_NLSTOP;
	    break;
	case REGSUB_LINEANCHOR:
	    cflags |= TCL_REG_NLANCH;
	    break;
	case REGSUB_START: {
	    int temp;
	    if (++idx >= objc) {
		goto endOfForLoop;
	    }
	    if (TclGetIntForIndexM(interp, objv[idx], 0, &temp) != TCL_OK) {
		goto optionError;
	    }
	    if (startIndex) {
		Tcl_DecrRefCount(startIndex);
	    }
	    startIndex = objv[idx];
	    Tcl_IncrRefCount(startIndex);
	    break;
	}
	case REGSUB_LAST:
	    idx++;
	    goto endOfForLoop;
	}
    }

  endOfForLoop:
    if (objc-idx < 3 || objc-idx > 4) {
	Tcl_WrongNumArgs(interp, 1, objv,
		"?-option ...? exp string subSpec ?varName?");
    optionError:
	if (startIndex) {
	    Tcl_DecrRefCount(startIndex);
	}
	return TCL_ERROR;
    }

    objc -= idx;
    objv += idx;

    if (startIndex) {
	int stringLength = Tcl_GetCharLength(objv[1]);

	TclGetIntForIndexM(NULL, startIndex, stringLength, &offset);
	Tcl_DecrRefCount(startIndex);
	if (offset < 0) {
	    offset = 0;
	}
    }

    if (all && (offset == 0)
	    && (strpbrk(TclGetString(objv[2]), "&\\") == NULL)
	    && (strpbrk(TclGetString(objv[0]), "*+?{}()[].\\|^$") == NULL)) {
	/*
	 * This is a simple one pair string map situation. We make use of a
	 * slightly modified version of the one pair STR_MAP code.
	 */

	int slen, nocase;
	int (*strCmpFn)(const Tcl_UniChar*,const Tcl_UniChar*,unsigned long);
	Tcl_UniChar *p, wsrclc;

	numMatches = 0;
	nocase = (cflags & TCL_REG_NOCASE);
	strCmpFn = nocase ? Tcl_UniCharNcasecmp : Tcl_UniCharNcmp;

	wsrc = Tcl_GetUnicodeFromObj(objv[0], &slen);
	wstring = Tcl_GetUnicodeFromObj(objv[1], &wlen);
	wsubspec = Tcl_GetUnicodeFromObj(objv[2], &wsublen);
	wend = wstring + wlen - (slen ? slen - 1 : 0);
	result = TCL_OK;

	if (slen == 0) {
	    /*
	     * regsub behavior for "" matches between each character. 'string
	     * map' skips the "" case.
	     */

	    if (wstring < wend) {
		resultPtr = Tcl_NewUnicodeObj(wstring, 0);
		Tcl_IncrRefCount(resultPtr);
		for (; wstring < wend; wstring++) {
		    Tcl_AppendUnicodeToObj(resultPtr, wsubspec, wsublen);
		    Tcl_AppendUnicodeToObj(resultPtr, wstring, 1);
		    numMatches++;
		}
		wlen = 0;
	    }
	} else {
	    wsrclc = Tcl_UniCharToLower(*wsrc);
	    for (p = wfirstChar = wstring; wstring < wend; wstring++) {
		if ((*wstring == *wsrc ||
			(nocase && Tcl_UniCharToLower(*wstring)==wsrclc)) &&
			(slen==1 || (strCmpFn(wstring, wsrc,
				(unsigned long) slen) == 0))) {
		    if (numMatches == 0) {
			resultPtr = Tcl_NewUnicodeObj(wstring, 0);
			Tcl_IncrRefCount(resultPtr);
		    }
		    if (p != wstring) {
			Tcl_AppendUnicodeToObj(resultPtr, p, wstring - p);
			p = wstring + slen;
		    } else {
			p += slen;
		    }
		    wstring = p - 1;

		    Tcl_AppendUnicodeToObj(resultPtr, wsubspec, wsublen);
		    numMatches++;
		}
	    }
	    if (numMatches) {
		wlen    = wfirstChar + wlen - p;
		wstring = p;
	    }
	}
	objPtr = NULL;
	subPtr = NULL;
	goto regsubDone;
    }

    regExpr = Tcl_GetRegExpFromObj(interp, objv[0], cflags);
    if (regExpr == NULL) {
	return TCL_ERROR;
    }

    /*
     * Make sure to avoid problems where the objects are shared. This can
     * cause RegExpObj <> UnicodeObj shimmering that causes data corruption.
     * [Bug #461322]
     */

    if (objv[1] == objv[0]) {
	objPtr = Tcl_DuplicateObj(objv[1]);
    } else {
	objPtr = objv[1];
    }
    wstring = Tcl_GetUnicodeFromObj(objPtr, &wlen);
    if (objv[2] == objv[0]) {
	subPtr = Tcl_DuplicateObj(objv[2]);
    } else {
	subPtr = objv[2];
    }
    wsubspec = Tcl_GetUnicodeFromObj(subPtr, &wsublen);

    result = TCL_OK;

    /*
     * The following loop is to handle multiple matches within the same source
     * string; each iteration handles one match and its corresponding
     * substitution. If "-all" hasn't been specified then the loop body only
     * gets executed once. We must use 'offset <= wlen' in particular for the
     * case where the regexp pattern can match the empty string - this is
     * useful when doing, say, 'regsub -- ^ $str ...' when $str might be
     * empty.
     */

    numMatches = 0;
    for ( ; offset <= wlen; ) {

	/*
	 * The flags argument is set if string is part of a larger string, so
	 * that "^" won't match.
	 */

	match = Tcl_RegExpExecObj(interp, regExpr, objPtr, offset,
		10 /* matches */, ((offset > 0 &&
		(wstring[offset-1] != (Tcl_UniChar)'\n'))
		? TCL_REG_NOTBOL : 0));

	if (match < 0) {
	    result = TCL_ERROR;
	    goto done;
	}
	if (match == 0) {
	    break;
	}
	if (numMatches == 0) {
	    resultPtr = Tcl_NewUnicodeObj(wstring, 0);
	    Tcl_IncrRefCount(resultPtr);
	    if (offset > 0) {
		/*
		 * Copy the initial portion of the string in if an offset was
		 * specified.
		 */

		Tcl_AppendUnicodeToObj(resultPtr, wstring, offset);
	    }
	}
	numMatches++;

	/*
	 * Copy the portion of the source string before the match to the
	 * result variable.
	 */

	Tcl_RegExpGetInfo(regExpr, &info);
	start = info.matches[0].start;
	end = info.matches[0].end;
	Tcl_AppendUnicodeToObj(resultPtr, wstring + offset, start);

	/*
	 * Append the subSpec argument to the variable, making appropriate
	 * substitutions. This code is a bit hairy because of the backslash
	 * conventions and because the code saves up ranges of characters in
	 * subSpec to reduce the number of calls to Tcl_SetVar.
	 */

	wsrc = wfirstChar = wsubspec;
	wend = wsubspec + wsublen;
	for (ch = *wsrc; wsrc != wend; wsrc++, ch = *wsrc) {
	    if (ch == '&') {
		idx = 0;
	    } else if (ch == '\\') {
		ch = wsrc[1];
		if ((ch >= '0') && (ch <= '9')) {
		    idx = ch - '0';
		} else if ((ch == '\\') || (ch == '&')) {
		    *wsrc = ch;
		    Tcl_AppendUnicodeToObj(resultPtr, wfirstChar,
			    wsrc - wfirstChar + 1);
		    *wsrc = '\\';
		    wfirstChar = wsrc + 2;
		    wsrc++;
		    continue;
		} else {
		    continue;
		}
	    } else {
		continue;
	    }

	    if (wfirstChar != wsrc) {
		Tcl_AppendUnicodeToObj(resultPtr, wfirstChar,
			wsrc - wfirstChar);
	    }

	    if (idx <= info.nsubs) {
		subStart = info.matches[idx].start;
		subEnd = info.matches[idx].end;
		if ((subStart >= 0) && (subEnd >= 0)) {
		    Tcl_AppendUnicodeToObj(resultPtr,
			    wstring + offset + subStart, subEnd - subStart);
		}
	    }

	    if (*wsrc == '\\') {
		wsrc++;
	    }
	    wfirstChar = wsrc + 1;
	}

	if (wfirstChar != wsrc) {
	    Tcl_AppendUnicodeToObj(resultPtr, wfirstChar, wsrc - wfirstChar);
	}

	if (end == 0) {
	    /*
	     * Always consume at least one character of the input string in
	     * order to prevent infinite loops.
	     */

	    if (offset < wlen) {
		Tcl_AppendUnicodeToObj(resultPtr, wstring + offset, 1);
	    }
	    offset++;
	} else {
	    offset += end;
	    if (start == end) {
		/*
		 * We matched an empty string, which means we must go forward
		 * one more step so we don't match again at the same spot.
		 */

		if (offset < wlen) {
		    Tcl_AppendUnicodeToObj(resultPtr, wstring + offset, 1);
		}
		offset++;
	    }
	}
	if (!all) {
	    break;
	}
    }

    /*
     * Copy the portion of the source string after the last match to the
     * result variable.
     */

  regsubDone:
    if (numMatches == 0) {
	/*
	 * On zero matches, just ignore the offset, since it shouldn't matter
	 * to us in this case, and the user may have skewed it.
	 */

	resultPtr = objv[1];
	Tcl_IncrRefCount(resultPtr);
    } else if (offset < wlen) {
	Tcl_AppendUnicodeToObj(resultPtr, wstring + offset, wlen - offset);
    }
    if (objc == 4) {
	if (Tcl_ObjSetVar2(interp, objv[3], NULL, resultPtr,
		TCL_LEAVE_ERR_MSG) == NULL) {
	    result = TCL_ERROR;
	} else {
	    /*
	     * Set the interpreter's object result to an integer object
	     * holding the number of matches.
	     */

	    Tcl_SetObjResult(interp, Tcl_NewIntObj(numMatches));
	}
    } else {
	/*
	 * No varname supplied, so just return the modified string.
	 */

	Tcl_SetObjResult(interp, resultPtr);
    }

  done:
    if (objPtr && (objv[1] == objv[0])) {
	Tcl_DecrRefCount(objPtr);
    }
    if (subPtr && (objv[2] == objv[0])) {
	Tcl_DecrRefCount(subPtr);
    }
    if (resultPtr) {
	Tcl_DecrRefCount(resultPtr);
    }
    return result;
}

/*
 *----------------------------------------------------------------------
 *
 * Tcl_RenameObjCmd --
 *
 *	This procedure is invoked to process the "rename" Tcl command. See the
 *	user documentation for details on what it does.
 *
 * Results:
 *	A standard Tcl object result.
 *
 * Side effects:
 *	See the user documentation.
 *
 *----------------------------------------------------------------------
 */

int
Tcl_RenameObjCmd(
    ClientData dummy,		/* Arbitrary value passed to the command. */
    Tcl_Interp *interp,		/* Current interpreter. */
    int objc,			/* Number of arguments. */
    Tcl_Obj *const objv[])	/* Argument objects. */
{
    const char *oldName, *newName;

    if (objc != 3) {
	Tcl_WrongNumArgs(interp, 1, objv, "oldName newName");
	return TCL_ERROR;
    }

    oldName = TclGetString(objv[1]);
    newName = TclGetString(objv[2]);
    return TclRenameCommand(interp, oldName, newName);
}

/*
 *----------------------------------------------------------------------
 *
 * Tcl_ReturnObjCmd --
 *
 *	This object-based procedure is invoked to process the "return" Tcl
 *	command. See the user documentation for details on what it does.
 *
 * Results:
 *	A standard Tcl object result.
 *
 * Side effects:
 *	See the user documentation.
 *
 *----------------------------------------------------------------------
 */

int
Tcl_ReturnObjCmd(
    ClientData dummy,		/* Not used. */
    Tcl_Interp *interp,		/* Current interpreter. */
    int objc,			/* Number of arguments. */
    Tcl_Obj *const objv[])	/* Argument objects. */
{
    int code, level;
    Tcl_Obj *returnOpts;

    /*
     * General syntax: [return ?-option value ...? ?result?]
     * An even number of words means an explicit result argument is present.
     */

    int explicitResult = (0 == (objc % 2));
    int numOptionWords = objc - 1 - explicitResult;

    if (TCL_ERROR == TclMergeReturnOptions(interp, numOptionWords, objv+1,
	    &returnOpts, &code, &level)) {
	return TCL_ERROR;
    }

    code = TclProcessReturn(interp, code, level, returnOpts);
    if (explicitResult) {
	Tcl_SetObjResult(interp, objv[objc-1]);
    }
    return code;
}

/*
 *----------------------------------------------------------------------
 *
 * Tcl_SourceObjCmd --
 *
 *	This procedure is invoked to process the "source" Tcl command. See the
 *	user documentation for details on what it does.
 *
 * Results:
 *	A standard Tcl object result.
 *
 * Side effects:
 *	See the user documentation.
 *
 *----------------------------------------------------------------------
 */

int
Tcl_SourceObjCmd(
    ClientData dummy,		/* Not used. */
    Tcl_Interp *interp,		/* Current interpreter. */
    int objc,			/* Number of arguments. */
    Tcl_Obj *const objv[])	/* Argument objects. */
{
    return Tcl_NRCallObjProc(interp, TclNRSourceObjCmd, dummy, objc, objv);
}

int
TclNRSourceObjCmd(
    ClientData dummy,		/* Not used. */
    Tcl_Interp *interp,		/* Current interpreter. */
    int objc,			/* Number of arguments. */
    Tcl_Obj *const objv[])	/* Argument objects. */
{
    const char *encodingName = NULL;
    Tcl_Obj *fileName;

    if (objc != 2 && objc !=4) {
	Tcl_WrongNumArgs(interp, 1, objv, "?-encoding name? fileName");
	return TCL_ERROR;
    }

    fileName = objv[objc-1];

    if (objc == 4) {
	static const char *const options[] = {
	    "-encoding", NULL
	};
	int index;

	if (TCL_ERROR == Tcl_GetIndexFromObj(interp, objv[1], options,
		"option", TCL_EXACT, &index)) {
	    return TCL_ERROR;
	}
	encodingName = TclGetString(objv[2]);
    }

    return TclNREvalFile(interp, fileName, encodingName);
}

/*
 *----------------------------------------------------------------------
 *
 * Tcl_SplitObjCmd --
 *
 *	This procedure is invoked to process the "split" Tcl command. See the
 *	user documentation for details on what it does.
 *
 * Results:
 *	A standard Tcl result.
 *
 * Side effects:
 *	See the user documentation.
 *
 *----------------------------------------------------------------------
 */

int
Tcl_SplitObjCmd(
    ClientData dummy,		/* Not used. */
    Tcl_Interp *interp,		/* Current interpreter. */
    int objc,			/* Number of arguments. */
    Tcl_Obj *const objv[])	/* Argument objects. */
{
    Tcl_UniChar ch = 0;
    int len;
    const char *splitChars;
    const char *stringPtr;
    const char *end;
    int splitCharLen, stringLen;
    Tcl_Obj *listPtr, *objPtr;

    if (objc == 2) {
	splitChars = " \n\t\r";
	splitCharLen = 4;
    } else if (objc == 3) {
	splitChars = TclGetStringFromObj(objv[2], &splitCharLen);
    } else {
	Tcl_WrongNumArgs(interp, 1, objv, "string ?splitChars?");
	return TCL_ERROR;
    }

    stringPtr = TclGetStringFromObj(objv[1], &stringLen);
    end = stringPtr + stringLen;
    TclNewObj(listPtr);

    if (stringLen == 0) {
	/*
	 * Do nothing.
	 */
    } else if (splitCharLen == 0) {
	Tcl_HashTable charReuseTable;
	Tcl_HashEntry *hPtr;
	int isNew;

	/*
	 * Handle the special case of splitting on every character.
	 *
	 * Uses a hash table to ensure that each kind of character has only
	 * one Tcl_Obj instance (multiply-referenced) in the final list. This
	 * is a *major* win when splitting on a long string (especially in the
	 * megabyte range!) - DKF
	 */

	Tcl_InitHashTable(&charReuseTable, TCL_ONE_WORD_KEYS);

	for ( ; stringPtr < end; stringPtr += len) {
	    int ucs4;

	    len = TclUtfToUCS4(stringPtr, &ucs4);
	    hPtr = Tcl_CreateHashEntry(&charReuseTable, INT2PTR(ucs4), &isNew);
	    if (isNew) {
		TclNewStringObj(objPtr, stringPtr, len);

		/*
		 * Don't need to fiddle with refcount...
		 */

		Tcl_SetHashValue(hPtr, objPtr);
	    } else {
		objPtr = (Tcl_Obj *)Tcl_GetHashValue(hPtr);
	    }
	    Tcl_ListObjAppendElement(NULL, listPtr, objPtr);
	}
	Tcl_DeleteHashTable(&charReuseTable);

    } else if (splitCharLen == 1) {
	const char *p;

	/*
	 * Handle the special case of splitting on a single character. This is
	 * only true for the one-char ASCII case, as one Unicode char is > 1
	 * byte in length.
	 */

	while (*stringPtr && (p=strchr(stringPtr,(int)*splitChars)) != NULL) {
	    objPtr = Tcl_NewStringObj(stringPtr, p - stringPtr);
	    Tcl_ListObjAppendElement(NULL, listPtr, objPtr);
	    stringPtr = p + 1;
	}
	TclNewStringObj(objPtr, stringPtr, end - stringPtr);
	Tcl_ListObjAppendElement(NULL, listPtr, objPtr);
    } else {
	const char *element, *p, *splitEnd;
	int splitLen;
	Tcl_UniChar splitChar = 0;

	/*
	 * Normal case: split on any of a given set of characters. Discard
	 * instances of the split characters.
	 */

	splitEnd = splitChars + splitCharLen;

	for (element = stringPtr; stringPtr < end; stringPtr += len) {
	    len = TclUtfToUniChar(stringPtr, &ch);
	    for (p = splitChars; p < splitEnd; p += splitLen) {
		splitLen = TclUtfToUniChar(p, &splitChar);
		if (ch == splitChar) {
		    TclNewStringObj(objPtr, element, stringPtr - element);
		    Tcl_ListObjAppendElement(NULL, listPtr, objPtr);
		    element = stringPtr + len;
		    break;
		}
	    }
	}

	TclNewStringObj(objPtr, element, stringPtr - element);
	Tcl_ListObjAppendElement(NULL, listPtr, objPtr);
    }
    Tcl_SetObjResult(interp, listPtr);
    return TCL_OK;
}

/*
 *----------------------------------------------------------------------
 *
 * StringFirstCmd --
 *
 *	This procedure is invoked to process the "string first" Tcl command.
 *	See the user documentation for details on what it does. Note that this
 *	command only functions correctly on properly formed Tcl UTF strings.
 *
 * Results:
 *	A standard Tcl result.
 *
 * Side effects:
 *	See the user documentation.
 *
 *----------------------------------------------------------------------
 */

static int
StringFirstCmd(
    ClientData dummy,		/* Not used. */
    Tcl_Interp *interp,		/* Current interpreter. */
    int objc,			/* Number of arguments. */
    Tcl_Obj *const objv[])	/* Argument objects. */
{
    Tcl_UniChar *needleStr, *haystackStr;
    int match, start, needleLen, haystackLen;

    if (objc < 3 || objc > 4) {
	Tcl_WrongNumArgs(interp, 1, objv,
		"needleString haystackString ?startIndex?");
	return TCL_ERROR;
    }

    /*
     * We are searching haystackStr for the sequence needleStr.
     */

    match = -1;
    start = 0;
    haystackLen = -1;

    needleStr = Tcl_GetUnicodeFromObj(objv[1], &needleLen);
    haystackStr = Tcl_GetUnicodeFromObj(objv[2], &haystackLen);

    if (objc == 4) {
	/*
	 * If a startIndex is specified, we will need to fast forward to that
	 * point in the string before we think about a match.
	 */

	if (TclGetIntForIndexM(interp, objv[3], haystackLen-1,
		&start) != TCL_OK){
	    return TCL_ERROR;
	}

	/*
	 * Reread to prevent shimmering problems.
	 */

	needleStr = Tcl_GetUnicodeFromObj(objv[1], &needleLen);
	haystackStr = Tcl_GetUnicodeFromObj(objv[2], &haystackLen);

	if (start >= haystackLen) {
	    goto str_first_done;
	} else if (start > 0) {
	    haystackStr += start;
	    haystackLen -= start;
	} else if (start < 0) {
	    /*
	     * Invalid start index mapped to string start; Bug #423581
	     */

	    start = 0;
	}
    }

    /*
     * If the length of the needle is more than the length of the haystack, it
     * cannot be contained in there so we can avoid searching. [Bug 2960021]
     */

    if (needleLen > 0 && needleLen <= haystackLen) {
	Tcl_UniChar *p, *end;

	end = haystackStr + haystackLen - needleLen + 1;
	for (p = haystackStr;  p < end;  p++) {
	    /*
	     * Scan forward to find the first character.
	     */

	    if ((*p == *needleStr) && (TclUniCharNcmp(needleStr, p,
		    needleLen) == 0)) {
		match = p - haystackStr;
		break;
	    }
	}
    }

    /*
     * Compute the character index of the matching string by counting the
     * number of characters before the match.
     */

    if ((match != -1) && (objc == 4)) {
	match += start;
    }

  str_first_done:
    Tcl_SetObjResult(interp, Tcl_NewIntObj(match));
    return TCL_OK;
}

/*
 *----------------------------------------------------------------------
 *
 * StringLastCmd --
 *
 *	This procedure is invoked to process the "string last" Tcl command.
 *	See the user documentation for details on what it does. Note that this
 *	command only functions correctly on properly formed Tcl UTF strings.
 *
 * Results:
 *	A standard Tcl result.
 *
 * Side effects:
 *	See the user documentation.
 *
 *----------------------------------------------------------------------
 */

static int
StringLastCmd(
    ClientData dummy,		/* Not used. */
    Tcl_Interp *interp,		/* Current interpreter. */
    int objc,			/* Number of arguments. */
    Tcl_Obj *const objv[])	/* Argument objects. */
{
    Tcl_UniChar *needleStr, *haystackStr, *p;
    int match, start, needleLen, haystackLen;

    if (objc < 3 || objc > 4) {
	Tcl_WrongNumArgs(interp, 1, objv,
		"needleString haystackString ?startIndex?");
	return TCL_ERROR;
    }

    /*
     * We are searching haystackString for the sequence needleString.
     */

    match = -1;
    start = 0;
    haystackLen = -1;

    needleStr = Tcl_GetUnicodeFromObj(objv[1], &needleLen);
    haystackStr = Tcl_GetUnicodeFromObj(objv[2], &haystackLen);

    if (objc == 4) {
	/*
	 * If a startIndex is specified, we will need to restrict the string
	 * range to that char index in the string
	 */

	if (TclGetIntForIndexM(interp, objv[3], haystackLen-1,
		&start) != TCL_OK){
	    return TCL_ERROR;
	}

	/*
	 * Reread to prevent shimmering problems.
	 */

	needleStr = Tcl_GetUnicodeFromObj(objv[1], &needleLen);
	haystackStr = Tcl_GetUnicodeFromObj(objv[2], &haystackLen);

	if (start < 0) {
	    goto str_last_done;
	} else if (start < haystackLen) {
	    p = haystackStr + start + 1 - needleLen;
	} else {
	    p = haystackStr + haystackLen - needleLen;
	}
    } else {
	p = haystackStr + haystackLen - needleLen;
    }

    /*
     * If the length of the needle is more than the length of the haystack, it
     * cannot be contained in there so we can avoid searching. [Bug 2960021]
     */

    if (needleLen > 0 && needleLen <= haystackLen) {
	for (; p >= haystackStr; p--) {
	    /*
	     * Scan backwards to find the first character.
	     */

	    if ((*p == *needleStr) && !memcmp(needleStr, p,
		    sizeof(Tcl_UniChar) * (size_t)needleLen)) {
		match = p - haystackStr;
		break;
	    }
	}
    }

  str_last_done:
    Tcl_SetObjResult(interp, Tcl_NewIntObj(match));
    return TCL_OK;
}

/*
 *----------------------------------------------------------------------
 *
 * StringIndexCmd --
 *
 *	This procedure is invoked to process the "string index" Tcl command.
 *	See the user documentation for details on what it does. Note that this
 *	command only functions correctly on properly formed Tcl UTF strings.
 *
 * Results:
 *	A standard Tcl result.
 *
 * Side effects:
 *	See the user documentation.
 *
 *----------------------------------------------------------------------
 */

static int
StringIndexCmd(
    ClientData dummy,		/* Not used. */
    Tcl_Interp *interp,		/* Current interpreter. */
    int objc,			/* Number of arguments. */
    Tcl_Obj *const objv[])	/* Argument objects. */
{
    int length, index;

    if (objc != 3) {
	Tcl_WrongNumArgs(interp, 1, objv, "string charIndex");
	return TCL_ERROR;
    }

    /*
     * Get the char length to calculate what 'end' means.
     */

    length = Tcl_GetCharLength(objv[1]);
    if (TclGetIntForIndexM(interp, objv[2], length-1, &index) != TCL_OK) {
	return TCL_ERROR;
    }

    if ((index >= 0) && (index < length)) {
	int ch = TclGetUCS4(objv[1], index);

	/*
	 * If we have a ByteArray object, we're careful to generate a new
	 * bytearray for a result.
	 */

	if (TclIsPureByteArray(objv[1])) {
	    unsigned char uch = UCHAR(ch);

	    Tcl_SetObjResult(interp, Tcl_NewByteArrayObj(&uch, 1));
	} else {
	    char buf[8] = "";

	    length = TclUCS4ToUtf(ch, buf);
	    Tcl_SetObjResult(interp, Tcl_NewStringObj(buf, length));
	}
    }
    return TCL_OK;
}

/*
 *----------------------------------------------------------------------
 *
 * StringIsCmd --
 *
 *	This procedure is invoked to process the "string is" Tcl command. See
 *	the user documentation for details on what it does. Note that this
 *	command only functions correctly on properly formed Tcl UTF strings.
 *
 * Results:
 *	A standard Tcl result.
 *
 * Side effects:
 *	See the user documentation.
 *
 *----------------------------------------------------------------------
 */

static int
StringIsCmd(
    ClientData dummy,		/* Not used. */
    Tcl_Interp *interp,		/* Current interpreter. */
    int objc,			/* Number of arguments. */
    Tcl_Obj *const objv[])	/* Argument objects. */
{
    const char *string1, *end, *stop;
    int (*chcomp)(int) = NULL;	/* The UniChar comparison function. */
    int i, failat = 0, result = 1, strict = 0, index, length1, length2;
    Tcl_Obj *objPtr, *failVarObj = NULL;
    Tcl_WideInt w;

    static const char *const isClasses[] = {
	"alnum",	"alpha",	"ascii",	"control",
	"boolean",	"digit",	"double",	"entier",
	"false",	"graph",	"integer",	"list",
	"lower",	"print",	"punct",	"space",
	"true",		"upper",	"wideinteger",	"wordchar",
	"xdigit",	NULL
    };
    enum isClasses {
	STR_IS_ALNUM,	STR_IS_ALPHA,	STR_IS_ASCII,	STR_IS_CONTROL,
	STR_IS_BOOL,	STR_IS_DIGIT,	STR_IS_DOUBLE,	STR_IS_ENTIER,
	STR_IS_FALSE,	STR_IS_GRAPH,	STR_IS_INT,	STR_IS_LIST,
	STR_IS_LOWER,	STR_IS_PRINT,	STR_IS_PUNCT,	STR_IS_SPACE,
	STR_IS_TRUE,	STR_IS_UPPER,	STR_IS_WIDE,	STR_IS_WORD,
	STR_IS_XDIGIT
    };
    static const char *const isOptions[] = {
	"-strict", "-failindex", NULL
    };
    enum isOptions {
	OPT_STRICT, OPT_FAILIDX
    };

    if (objc < 3 || objc > 6) {
	Tcl_WrongNumArgs(interp, 1, objv,
		"class ?-strict? ?-failindex var? str");
	return TCL_ERROR;
    }
    if (Tcl_GetIndexFromObj(interp, objv[1], isClasses, "class", 0,
	    &index) != TCL_OK) {
	return TCL_ERROR;
    }

    if (objc != 3) {
	for (i = 2; i < objc-1; i++) {
	    int idx2;

	    if (Tcl_GetIndexFromObj(interp, objv[i], isOptions, "option", 0,
		    &idx2) != TCL_OK) {
		return TCL_ERROR;
	    }
	    switch ((enum isOptions) idx2) {
	    case OPT_STRICT:
		strict = 1;
		break;
	    case OPT_FAILIDX:
		if (i+1 >= objc-1) {
		    Tcl_WrongNumArgs(interp, 2, objv,
			    "?-strict? ?-failindex var? str");
		    return TCL_ERROR;
		}
		failVarObj = objv[++i];
		break;
	    }
	}
    }

    /*
     * We get the objPtr so that we can short-cut for some classes by checking
     * the object type (int and double), but we need the string otherwise,
     * because we don't want any conversion of type occurring (as, for example,
     * Tcl_Get*FromObj would do).
     */

    objPtr = objv[objc-1];

    /*
     * When entering here, result == 1 and failat == 0.
     */

    switch ((enum isClasses) index) {
    case STR_IS_ALNUM:
	chcomp = Tcl_UniCharIsAlnum;
	break;
    case STR_IS_ALPHA:
	chcomp = Tcl_UniCharIsAlpha;
	break;
    case STR_IS_ASCII:
	chcomp = UniCharIsAscii;
	break;
    case STR_IS_BOOL:
    case STR_IS_TRUE:
    case STR_IS_FALSE:
	if ((objPtr->typePtr != &tclBooleanType)
		&& (TCL_OK != TclSetBooleanFromAny(NULL, objPtr))) {
	    if (strict) {
		result = 0;
	    } else {
		string1 = TclGetStringFromObj(objPtr, &length1);
		result = length1 == 0;
	    }
	} else if (((index == STR_IS_TRUE) &&
		objPtr->internalRep.longValue == 0)
	    || ((index == STR_IS_FALSE) &&
		objPtr->internalRep.longValue != 0)) {
	    result = 0;
	}
	break;
    case STR_IS_CONTROL:
	chcomp = Tcl_UniCharIsControl;
	break;
    case STR_IS_DIGIT:
	chcomp = Tcl_UniCharIsDigit;
	break;
    case STR_IS_DOUBLE: {
	if ((objPtr->typePtr == &tclDoubleType) ||
		(objPtr->typePtr == &tclIntType) ||
#ifndef TCL_WIDE_INT_IS_LONG
		(objPtr->typePtr == &tclWideIntType) ||
#endif
		(objPtr->typePtr == &tclBignumType)) {
	    break;
	}
	string1 = TclGetStringFromObj(objPtr, &length1);
	if (length1 == 0) {
	    if (strict) {
		result = 0;
	    }
	    goto str_is_done;
	}
	end = string1 + length1;
	if (TclParseNumber(NULL, objPtr, NULL, NULL, -1,
		(const char **) &stop, 0) != TCL_OK) {
	    result = 0;
	    failat = 0;
	} else {
	    failat = stop - string1;
	    if (stop < end) {
		result = 0;
		TclFreeIntRep(objPtr);
	    }
	}
	break;
    }
    case STR_IS_GRAPH:
	chcomp = Tcl_UniCharIsGraph;
	break;
    case STR_IS_INT:
	if (TCL_OK == TclGetIntFromObj(NULL, objPtr, &i)) {
	    break;
	}
	goto failedIntParse;
    case STR_IS_ENTIER:
	if ((objPtr->typePtr == &tclIntType) ||
#ifndef TCL_WIDE_INT_IS_LONG
		(objPtr->typePtr == &tclWideIntType) ||
#endif
		(objPtr->typePtr == &tclBignumType)) {
	    break;
	}
	string1 = TclGetStringFromObj(objPtr, &length1);
	if (length1 == 0) {
	    if (strict) {
		result = 0;
	    }
	    goto str_is_done;
	}
	end = string1 + length1;
	if (TclParseNumber(NULL, objPtr, NULL, NULL, -1,
		(const char **) &stop, TCL_PARSE_INTEGER_ONLY) == TCL_OK) {
	    if (stop == end) {
		/*
		 * Entire string parses as an integer.
		 */

		break;
	    } else {
		/*
		 * Some prefix parsed as an integer, but not the whole string,
		 * so return failure index as the point where parsing stopped.
		 * Clear out the internal rep, since keeping it would leave
		 * *objPtr in an inconsistent state.
		 */

		result = 0;
		failat = stop - string1;
		TclFreeIntRep(objPtr);
	    }
	} else {
	    /*
	     * No prefix is a valid integer. Fail at beginning.
	     */

	    result = 0;
	    failat = 0;
	}
	break;
    case STR_IS_WIDE:
	if (TCL_OK == TclGetWideIntFromObj(NULL, objPtr, &w)) {
	    break;
	}

    failedIntParse:
	string1 = TclGetStringFromObj(objPtr, &length1);
	if (length1 == 0) {
	    if (strict) {
		result = 0;
	    }
	    goto str_is_done;
	}
	result = 0;
	if (failVarObj == NULL) {
	    /*
	     * Don't bother computing the failure point if we're not going to
	     * return it.
	     */

	    break;
	}
	end = string1 + length1;
	if (TclParseNumber(NULL, objPtr, NULL, NULL, -1,
		(const char **) &stop, TCL_PARSE_INTEGER_ONLY) == TCL_OK) {
	    if (stop == end) {
		/*
		 * Entire string parses as an integer, but rejected by
		 * Tcl_Get(Wide)IntFromObj() so we must have overflowed the
		 * target type, and our convention is to return failure at
		 * index -1 in that situation.
		 */

		failat = -1;
	    } else {
		/*
		 * Some prefix parsed as an integer, but not the whole string,
		 * so return failure index as the point where parsing stopped.
		 * Clear out the internal rep, since keeping it would leave
		 * *objPtr in an inconsistent state.
		 */

		failat = stop - string1;
		TclFreeIntRep(objPtr);
	    }
	} else {
	    /*
	     * No prefix is a valid integer. Fail at beginning.
	     */

	    failat = 0;
	}
	break;
    case STR_IS_LIST:
	/*
	 * We ignore the strictness here, since empty strings are always
	 * well-formed lists.
	 */

	if (TCL_OK == TclListObjLength(NULL, objPtr, &length2)) {
	    break;
	}

	if (failVarObj != NULL) {
	    /*
	     * Need to figure out where the list parsing failed, which is
	     * fairly expensive. This is adapted from the core of
	     * SetListFromAny().
	     */

	    const char *elemStart, *nextElem;
	    int lenRemain, elemSize;
	    const char *p;

	    string1 = TclGetStringFromObj(objPtr, &length1);
	    end = string1 + length1;
	    failat = -1;
	    for (p=string1, lenRemain=length1; lenRemain > 0;
		    p=nextElem, lenRemain=end-nextElem) {
		if (TCL_ERROR == TclFindElement(NULL, p, lenRemain,
			&elemStart, &nextElem, &elemSize, NULL)) {
		    Tcl_Obj *tmpStr;

		    /*
		     * This is the simplest way of getting the number of
		     * characters parsed. Note that this is not the same as
		     * the number of bytes when parsing strings with non-ASCII
		     * characters in them.
		     *
		     * Skip leading spaces first. This is only really an issue
		     * if it is the first "element" that has the failure.
		     */

		    while (TclIsSpaceProcM(*p)) {
			p++;
		    }
		    TclNewStringObj(tmpStr, string1, p-string1);
		    failat = Tcl_GetCharLength(tmpStr);
		    TclDecrRefCount(tmpStr);
		    break;
		}
	    }
	}
	result = 0;
	break;
    case STR_IS_LOWER:
	chcomp = Tcl_UniCharIsLower;
	break;
    case STR_IS_PRINT:
	chcomp = Tcl_UniCharIsPrint;
	break;
    case STR_IS_PUNCT:
	chcomp = Tcl_UniCharIsPunct;
	break;
    case STR_IS_SPACE:
	chcomp = Tcl_UniCharIsSpace;
	break;
    case STR_IS_UPPER:
	chcomp = Tcl_UniCharIsUpper;
	break;
    case STR_IS_WORD:
	chcomp = Tcl_UniCharIsWordChar;
	break;
    case STR_IS_XDIGIT:
	chcomp = UniCharIsHexDigit;
	break;
    }

    if (chcomp != NULL) {
	string1 = TclGetStringFromObj(objPtr, &length1);
	if (length1 == 0) {
	    if (strict) {
		result = 0;
	    }
	    goto str_is_done;
	}
	end = string1 + length1;
	for (; string1 < end; string1 += length2, failat++) {
	    int ucs4;

	    length2 = TclUtfToUCS4(string1, &ucs4);
	    if (!chcomp(ucs4)) {
		result = 0;
		break;
	    }
	}
    }

    /*
     * Only set the failVarObj when we will return 0 and we have indicated a
     * valid fail index (>= 0).
     */

 str_is_done:
    if ((result == 0) && (failVarObj != NULL) &&
	Tcl_ObjSetVar2(interp, failVarObj, NULL, Tcl_NewIntObj(failat),
		TCL_LEAVE_ERR_MSG) == NULL) {
	return TCL_ERROR;
    }
    Tcl_SetObjResult(interp, Tcl_NewBooleanObj(result));
    return TCL_OK;
}

static int
UniCharIsAscii(
    int character)
{
    return (character >= 0) && (character < 0x80);
}

static int
UniCharIsHexDigit(
    int character)
{
    return (character >= 0) && (character < 0x80) && isxdigit(character);
}

/*
 *----------------------------------------------------------------------
 *
 * StringMapCmd --
 *
 *	This procedure is invoked to process the "string map" Tcl command. See
 *	the user documentation for details on what it does. Note that this
 *	command only functions correctly on properly formed Tcl UTF strings.
 *
 * Results:
 *	A standard Tcl result.
 *
 * Side effects:
 *	See the user documentation.
 *
 *----------------------------------------------------------------------
 */

static int
StringMapCmd(
    ClientData dummy,		/* Not used. */
    Tcl_Interp *interp,		/* Current interpreter. */
    int objc,			/* Number of arguments. */
    Tcl_Obj *const objv[])	/* Argument objects. */
{
    int length1, length2, mapElemc, index;
    int nocase = 0, mapWithDict = 0, copySource = 0;
    Tcl_Obj **mapElemv, *sourceObj, *resultPtr;
    Tcl_UniChar *ustring1, *ustring2, *p, *end;
    int (*strCmpFn)(const Tcl_UniChar*, const Tcl_UniChar*, unsigned long);

    if (objc < 3 || objc > 4) {
	Tcl_WrongNumArgs(interp, 1, objv, "?-nocase? charMap string");
	return TCL_ERROR;
    }

    if (objc == 4) {
	const char *string = TclGetStringFromObj(objv[1], &length2);

	if ((length2 > 1) &&
		strncmp(string, "-nocase", length2) == 0) {
	    nocase = 1;
	} else {
	    Tcl_SetObjResult(interp, Tcl_ObjPrintf(
		    "bad option \"%s\": must be -nocase", string));
	    Tcl_SetErrorCode(interp, "TCL", "LOOKUP", "INDEX", "option",
		    string, (char *)NULL);
	    return TCL_ERROR;
	}
    }

    /*
     * This test is tricky, but has to be that way or you get other strange
     * inconsistencies (see test string-10.20 for illustration why!)
     */

    if (objv[objc-2]->typePtr == &tclDictType && objv[objc-2]->bytes == NULL){
	int i, done;
	Tcl_DictSearch search;

	/*
	 * We know the type exactly, so all dict operations will succeed for
	 * sure. This shortens this code quite a bit.
	 */

	Tcl_DictObjSize(interp, objv[objc-2], &mapElemc);
	if (mapElemc == 0) {
	    /*
	     * Empty charMap, just return whatever string was given.
	     */

	    Tcl_SetObjResult(interp, objv[objc-1]);
	    return TCL_OK;
	}

	mapElemc *= 2;
	mapWithDict = 1;

	/*
	 * Copy the dictionary out into an array; that's the easiest way to
	 * adapt this code...
	 */

	mapElemv = (Tcl_Obj **)TclStackAlloc(interp, sizeof(Tcl_Obj *) * mapElemc);
	Tcl_DictObjFirst(interp, objv[objc-2], &search, mapElemv+0,
		mapElemv+1, &done);
	for (i=2 ; i<mapElemc ; i+=2) {
	    Tcl_DictObjNext(&search, mapElemv+i, mapElemv+i+1, &done);
	}
	Tcl_DictObjDone(&search);
    } else {
	if (TclListObjGetElements(interp, objv[objc-2], &mapElemc,
		&mapElemv) != TCL_OK) {
	    return TCL_ERROR;
	}
	if (mapElemc == 0) {
	    /*
	     * empty charMap, just return whatever string was given.
	     */

	    Tcl_SetObjResult(interp, objv[objc-1]);
	    return TCL_OK;
	} else if (mapElemc & 1) {
	    /*
	     * The charMap must be an even number of key/value items.
	     */

	    Tcl_SetObjResult(interp,
		    Tcl_NewStringObj("char map list unbalanced", -1));
	    Tcl_SetErrorCode(interp, "TCL", "OPERATION", "MAP",
		    "UNBALANCED", (char *)NULL);
	    return TCL_ERROR;
	}
    }

    /*
     * Take a copy of the source string object if it is the same as the map
     * string to cut out nasty sharing crashes. [Bug 1018562]
     */

    if (objv[objc-2] == objv[objc-1]) {
	sourceObj = Tcl_DuplicateObj(objv[objc-1]);
	copySource = 1;
    } else {
	sourceObj = objv[objc-1];
    }
    ustring1 = Tcl_GetUnicodeFromObj(sourceObj, &length1);
    if (length1 == 0) {
	/*
	 * Empty input string, just stop now.
	 */

	goto done;
    }
    end = ustring1 + length1;

    strCmpFn = nocase ? Tcl_UniCharNcasecmp : Tcl_UniCharNcmp;

    /*
     * Force result to be Unicode
     */

    resultPtr = Tcl_NewUnicodeObj(ustring1, 0);

    if (mapElemc == 2) {
	/*
	 * Special case for one map pair which avoids the extra for loop and
	 * extra calls to get Unicode data. The algorithm is otherwise
	 * identical to the multi-pair case. This will be >30% faster on
	 * larger strings.
	 */

	int mapLen;
	Tcl_UniChar *mapString, u2lc;

	ustring2 = Tcl_GetUnicodeFromObj(mapElemv[0], &length2);
	p = ustring1;
	if ((length2 > length1) || (length2 == 0)) {
	    /*
	     * Match string is either longer than input or empty.
	     */

	    ustring1 = end;
	} else {
	    mapString = Tcl_GetUnicodeFromObj(mapElemv[1], &mapLen);
	    u2lc = (nocase ? Tcl_UniCharToLower(*ustring2) : 0);
	    for (; ustring1 < end; ustring1++) {
		if (((*ustring1 == *ustring2) ||
			(nocase&&Tcl_UniCharToLower(*ustring1)==u2lc)) &&
			(length2==1 || strCmpFn(ustring1, ustring2,
				(unsigned long) length2) == 0)) {
		    if (p != ustring1) {
			Tcl_AppendUnicodeToObj(resultPtr, p, ustring1-p);
			p = ustring1 + length2;
		    } else {
			p += length2;
		    }
		    ustring1 = p - 1;

		    Tcl_AppendUnicodeToObj(resultPtr, mapString, mapLen);
		}
	    }
	}
    } else {
	Tcl_UniChar **mapStrings, *u2lc = NULL;
	int *mapLens;

	/*
	 * Precompute pointers to the Unicode string and length. This saves us
	 * repeated function calls later, significantly speeding up the
	 * algorithm. We only need the lowercase first char in the nocase
	 * case.
	 */

	mapStrings = (Tcl_UniChar **)TclStackAlloc(interp, mapElemc*2*sizeof(Tcl_UniChar *));
	mapLens = (int *)TclStackAlloc(interp, mapElemc * 2 * sizeof(int));
	if (nocase) {
	    u2lc = (Tcl_UniChar *)TclStackAlloc(interp, mapElemc * sizeof(Tcl_UniChar));
	}
	for (index = 0; index < mapElemc; index++) {
	    mapStrings[index] = Tcl_GetUnicodeFromObj(mapElemv[index],
		    mapLens+index);
	    if (nocase && ((index % 2) == 0)) {
		u2lc[index/2] = Tcl_UniCharToLower(*mapStrings[index]);
	    }
	}
	for (p = ustring1; ustring1 < end; ustring1++) {
	    for (index = 0; index < mapElemc; index += 2) {
		/*
		 * Get the key string to match on.
		 */

		ustring2 = mapStrings[index];
		length2 = mapLens[index];
		if ((length2 > 0) && ((*ustring1 == *ustring2) || (nocase &&
			(Tcl_UniCharToLower(*ustring1) == u2lc[index/2]))) &&
			/* Restrict max compare length. */
			(end-ustring1 >= length2) && ((length2 == 1) ||
			!strCmpFn(ustring2, ustring1, length2))) {
		    if (p != ustring1) {
			/*
			 * Put the skipped chars onto the result first.
			 */

			Tcl_AppendUnicodeToObj(resultPtr, p, ustring1-p);
			p = ustring1 + length2;
		    } else {
			p += length2;
		    }

		    /*
		     * Adjust len to be full length of matched string.
		     */

		    ustring1 = p - 1;

		    /*
		     * Append the map value to the Unicode string.
		     */

		    Tcl_AppendUnicodeToObj(resultPtr,
			    mapStrings[index+1], mapLens[index+1]);
		    break;
		}
	    }
	}
	if (nocase) {
	    TclStackFree(interp, u2lc);
	}
	TclStackFree(interp, mapLens);
	TclStackFree(interp, mapStrings);
    }
    if (p != ustring1) {
	/*
	 * Put the rest of the unmapped chars onto result.
	 */

	Tcl_AppendUnicodeToObj(resultPtr, p, ustring1 - p);
    }
    Tcl_SetObjResult(interp, resultPtr);
  done:
    if (mapWithDict) {
	TclStackFree(interp, mapElemv);
    }
    if (copySource) {
	Tcl_DecrRefCount(sourceObj);
    }
    return TCL_OK;
}

/*
 *----------------------------------------------------------------------
 *
 * StringMatchCmd --
 *
 *	This procedure is invoked to process the "string match" Tcl command.
 *	See the user documentation for details on what it does. Note that this
 *	command only functions correctly on properly formed Tcl UTF strings.
 *
 * Results:
 *	A standard Tcl result.
 *
 * Side effects:
 *	See the user documentation.
 *
 *----------------------------------------------------------------------
 */

static int
StringMatchCmd(
    ClientData dummy,		/* Not used. */
    Tcl_Interp *interp,		/* Current interpreter. */
    int objc,			/* Number of arguments. */
    Tcl_Obj *const objv[])	/* Argument objects. */
{
    int nocase = 0;

    if (objc < 3 || objc > 4) {
	Tcl_WrongNumArgs(interp, 1, objv, "?-nocase? pattern string");
	return TCL_ERROR;
    }

    if (objc == 4) {
	int length;
	const char *string = TclGetStringFromObj(objv[1], &length);

	if ((length > 1) &&
	    strncmp(string, "-nocase", length) == 0) {
	    nocase = TCL_MATCH_NOCASE;
	} else {
	    Tcl_SetObjResult(interp, Tcl_ObjPrintf(
		    "bad option \"%s\": must be -nocase", string));
	    Tcl_SetErrorCode(interp, "TCL", "LOOKUP", "INDEX", "option",
		    string, (char *)NULL);
	    return TCL_ERROR;
	}
    }
    Tcl_SetObjResult(interp, Tcl_NewBooleanObj(
		TclStringMatchObj(objv[objc-1], objv[objc-2], nocase)));
    return TCL_OK;
}

/*
 *----------------------------------------------------------------------
 *
 * StringRangeCmd --
 *
 *	This procedure is invoked to process the "string range" Tcl command.
 *	See the user documentation for details on what it does. Note that this
 *	command only functions correctly on properly formed Tcl UTF strings.
 *
 * Results:
 *	A standard Tcl result.
 *
 * Side effects:
 *	See the user documentation.
 *
 *----------------------------------------------------------------------
 */

static int
StringRangeCmd(
    ClientData dummy,		/* Not used. */
    Tcl_Interp *interp,		/* Current interpreter. */
    int objc,			/* Number of arguments. */
    Tcl_Obj *const objv[])	/* Argument objects. */
{
    int length, first, last;

    if (objc != 4) {
	Tcl_WrongNumArgs(interp, 1, objv, "string first last");
	return TCL_ERROR;
    }

    /*
     * Get the length in actual characters; Then reduce it by one because
     * 'end' refers to the last character, not one past it.
     */

    length = Tcl_GetCharLength(objv[1]) - 1;

    if (TclGetIntForIndexM(interp, objv[2], length, &first) != TCL_OK ||
	    TclGetIntForIndexM(interp, objv[3], length, &last) != TCL_OK) {
	return TCL_ERROR;
    }

    if (first < 0) {
	first = 0;
    }
    if (last >= length) {
	last = length;
    }
    if (last >= first) {
	Tcl_SetObjResult(interp, Tcl_GetRange(objv[1], first, last));
    }
    return TCL_OK;
}

/*
 *----------------------------------------------------------------------
 *
 * StringReptCmd --
 *
 *	This procedure is invoked to process the "string repeat" Tcl command.
 *	See the user documentation for details on what it does. Note that this
 *	command only functions correctly on properly formed Tcl UTF strings.
 *
 * Results:
 *	A standard Tcl result.
 *
 * Side effects:
 *	See the user documentation.
 *
 *----------------------------------------------------------------------
 */

static int
StringReptCmd(
    ClientData dummy,		/* Not used. */
    Tcl_Interp *interp,		/* Current interpreter. */
    int objc,			/* Number of arguments. */
    Tcl_Obj *const objv[])	/* Argument objects. */
{
    const char *string1;
    char *string2;
    int count, index, length1, length2;
    Tcl_Obj *resultPtr;

    if (objc != 3) {
	Tcl_WrongNumArgs(interp, 1, objv, "string count");
	return TCL_ERROR;
    }

    if (TclGetIntFromObj(interp, objv[2], &count) != TCL_OK) {
	return TCL_ERROR;
    }

    /*
     * Check for cases that allow us to skip copying stuff.
     */

    if (count == 1) {
	Tcl_SetObjResult(interp, objv[1]);
	goto done;
    } else if (count < 1) {
	goto done;
    }
    string1 = TclGetStringFromObj(objv[1], &length1);
    if (length1 <= 0) {
	goto done;
    }

    /*
     * Only build up a string that has data. Instead of building it up with
     * repeated appends, we just allocate the necessary space once and copy
     * the string value in.
     *
     * We have to worry about overflow [Bugs 714106, 2561746].
     * At this point we know 1 <= length1 <= INT_MAX and 2 <= count <= INT_MAX.
     * We need to keep 2 <= length2 <= INT_MAX.
     */

    if (count > INT_MAX/length1) {
	Tcl_SetObjResult(interp, Tcl_ObjPrintf(
		"result exceeds max size for a Tcl value (%d bytes)",
		INT_MAX));
	Tcl_SetErrorCode(interp, "TCL", "MEMORY", (char *)NULL);
	return TCL_ERROR;
    }
    length2 = length1 * count;

    /*
     * Include space for the NUL.
     */

    string2 = (char *)attemptckalloc(length2 + 1);
    if (string2 == NULL) {
	/*
	 * Alloc failed. Note that in this case we try to do an error message
	 * since this is a case that's most likely when the alloc is large and
	 * that's easy to do with this API. Note that if we fail allocating a
	 * short string, this will likely keel over too (and fatally).
	 */

	Tcl_SetObjResult(interp, Tcl_ObjPrintf(
		"string size overflow, out of memory allocating %u bytes",
		length2 + 1));
	Tcl_SetErrorCode(interp, "TCL", "MEMORY", (char *)NULL);
	return TCL_ERROR;
    }
    for (index = 0; index < count; index++) {
	memcpy(string2 + (length1 * index), string1, length1);
    }
    string2[length2] = '\0';

    /*
     * We have to directly assign this instead of using Tcl_SetStringObj (and
     * indirectly TclInitStringRep) because that makes another copy of the
     * data.
     */

    TclNewObj(resultPtr);
    resultPtr->bytes = string2;
    resultPtr->length = length2;
    Tcl_SetObjResult(interp, resultPtr);

  done:
    return TCL_OK;
}

/*
 *----------------------------------------------------------------------
 *
 * StringRplcCmd --
 *
 *	This procedure is invoked to process the "string replace" Tcl command.
 *	See the user documentation for details on what it does. Note that this
 *	command only functions correctly on properly formed Tcl UTF strings.
 *
 * Results:
 *	A standard Tcl result.
 *
 * Side effects:
 *	See the user documentation.
 *
 *----------------------------------------------------------------------
 */

static int
StringRplcCmd(
    ClientData dummy,		/* Not used. */
    Tcl_Interp *interp,		/* Current interpreter. */
    int objc,			/* Number of arguments. */
    Tcl_Obj *const objv[])	/* Argument objects. */
{
    Tcl_UniChar *ustring;
    int first, last, length, end;

    if (objc < 4 || objc > 5) {
	Tcl_WrongNumArgs(interp, 1, objv, "string first last ?string?");
	return TCL_ERROR;
    }

    ustring = Tcl_GetUnicodeFromObj(objv[1], &length);
    end = length - 1;

    if (TclGetIntForIndexM(interp, objv[2], end, &first) != TCL_OK ||
	    TclGetIntForIndexM(interp, objv[3], end, &last) != TCL_OK){
	return TCL_ERROR;
    }

    /*
     * The following test screens out most empty substrings as
     * candidates for replacement. When they are detected, no
     * replacement is done, and the result is the original string,
     */
    if ((last < 0) ||		/* Range ends before start of string */
	    (first > end) ||	/* Range begins after end of string */
	    (last < first)) {	/* Range begins after it starts */

	/*
	 * BUT!!! when (end < 0) -- an empty original string -- we can
	 * have (first <= end < 0 <= last) and an empty string is permitted
	 * to be replaced.
	 */
	Tcl_SetObjResult(interp, objv[1]);
    } else {
	Tcl_Obj *resultPtr;

	/*
	 * We are re-fetching in case the string argument is same value as
	 * an index argument, and shimmering cost us our ustring.
	 */

	ustring = Tcl_GetUnicodeFromObj(objv[1], &length);
	end = length-1;

	if (first < 0) {
	    first = 0;
	}

	resultPtr = Tcl_NewUnicodeObj(ustring, first);
	if (objc == 5) {
	    Tcl_AppendObjToObj(resultPtr, objv[4]);
	}
	if (last < end) {
	    Tcl_AppendUnicodeToObj(resultPtr, ustring + last + 1,
		    end - last);
	}
	Tcl_SetObjResult(interp, resultPtr);
    }
    return TCL_OK;
}

/*
 *----------------------------------------------------------------------
 *
 * StringRevCmd --
 *
 *	This procedure is invoked to process the "string reverse" Tcl command.
 *	See the user documentation for details on what it does. Note that this
 *	command only functions correctly on properly formed Tcl UTF strings.
 *
 * Results:
 *	A standard Tcl result.
 *
 * Side effects:
 *	See the user documentation.
 *
 *----------------------------------------------------------------------
 */

static int
StringRevCmd(
    ClientData dummy,		/* Not used. */
    Tcl_Interp *interp,		/* Current interpreter. */
    int objc,			/* Number of arguments. */
    Tcl_Obj *const objv[])	/* Argument objects. */
{
    if (objc != 2) {
	Tcl_WrongNumArgs(interp, 1, objv, "string");
	return TCL_ERROR;
    }

    Tcl_SetObjResult(interp, TclStringReverse(objv[1]));
    return TCL_OK;
}

/*
 *----------------------------------------------------------------------
 *
 * StringStartCmd --
 *
 *	This procedure is invoked to process the "string wordstart" Tcl
 *	command. See the user documentation for details on what it does. Note
 *	that this command only functions correctly on properly formed Tcl UTF
 *	strings.
 *
 * Results:
 *	A standard Tcl result.
 *
 * Side effects:
 *	See the user documentation.
 *
 *----------------------------------------------------------------------
 */

static int
StringStartCmd(
    ClientData dummy,		/* Not used. */
    Tcl_Interp *interp,		/* Current interpreter. */
    int objc,			/* Number of arguments. */
    Tcl_Obj *const objv[])	/* Argument objects. */
{
    Tcl_UniChar ch = 0;
    const char *p, *string;
    int cur, index, length, numChars;

    if (objc != 3) {
	Tcl_WrongNumArgs(interp, 1, objv, "string index");
	return TCL_ERROR;
    }

    string = TclGetStringFromObj(objv[1], &length);
    numChars = Tcl_NumUtfChars(string, length);
    if (TclGetIntForIndexM(interp, objv[2], numChars-1, &index) != TCL_OK) {
	return TCL_ERROR;
    }
    string = TclGetStringFromObj(objv[1], &length);
    if (index >= numChars) {
	index = numChars - 1;
    }
    cur = 0;
    if (index > 0) {
	p = Tcl_UtfAtIndex(string, index);

	TclUtfToUniChar(p, &ch);
	for (cur = index; cur >= 0; cur--) {
	    int delta = 0;
	    const char *next;

	    if (!Tcl_UniCharIsWordChar(ch)) {
		break;
	    }

	    next = TclUtfPrev(p, string);
	    do {
		next += delta;
		delta = TclUtfToUniChar(next, &ch);
	    } while (next + delta < p);
	    p = next;
	}
	if (cur != index) {
	    cur += 1;
	}
    }
    Tcl_SetObjResult(interp, Tcl_NewIntObj(cur));
    return TCL_OK;
}

/*
 *----------------------------------------------------------------------
 *
 * StringEndCmd --
 *
 *	This procedure is invoked to process the "string wordend" Tcl command.
 *	See the user documentation for details on what it does. Note that this
 *	command only functions correctly on properly formed Tcl UTF strings.
 *
 * Results:
 *	A standard Tcl result.
 *
 * Side effects:
 *	See the user documentation.
 *
 *----------------------------------------------------------------------
 */

static int
StringEndCmd(
    ClientData dummy,		/* Not used. */
    Tcl_Interp *interp,		/* Current interpreter. */
    int objc,			/* Number of arguments. */
    Tcl_Obj *const objv[])	/* Argument objects. */
{
    Tcl_UniChar ch = 0;
    const char *p, *end, *string;
    int cur, index, length, numChars;

    if (objc != 3) {
	Tcl_WrongNumArgs(interp, 1, objv, "string index");
	return TCL_ERROR;
    }

    string = TclGetStringFromObj(objv[1], &length);
    numChars = Tcl_NumUtfChars(string, length);
    if (TclGetIntForIndexM(interp, objv[2], numChars-1, &index) != TCL_OK) {
	return TCL_ERROR;
    }
    string = TclGetStringFromObj(objv[1], &length);
    if (index < 0) {
	index = 0;
    }
    if (index < numChars) {
	p = Tcl_UtfAtIndex(string, index);
	end = string+length;
	for (cur = index; p < end; cur++) {
	    p += TclUtfToUniChar(p, &ch);
	    if (!Tcl_UniCharIsWordChar(ch)) {
		break;
	    }
	}
	if (cur == index) {
	    cur++;
	}
    } else {
	cur = numChars;
    }
    Tcl_SetObjResult(interp, Tcl_NewIntObj(cur));
    return TCL_OK;
}

/*
 *----------------------------------------------------------------------
 *
 * StringEqualCmd --
 *
 *	This procedure is invoked to process the "string equal" Tcl command.
 *	See the user documentation for details on what it does. Note that this
 *	command only functions correctly on properly formed Tcl UTF strings.
 *
 * Results:
 *	A standard Tcl result.
 *
 * Side effects:
 *	See the user documentation.
 *
 *----------------------------------------------------------------------
 */

static int
StringEqualCmd(
    ClientData dummy,		/* Not used. */
    Tcl_Interp *interp,		/* Current interpreter. */
    int objc,			/* Number of arguments. */
    Tcl_Obj *const objv[])	/* Argument objects. */
{
    /*
     * Remember to keep code here in some sync with the byte-compiled versions
     * in tclExecute.c (INST_STR_EQ, INST_STR_NEQ and INST_STR_CMP as well as
     * the expr string comparison in INST_EQ/INST_NEQ/INST_LT/...).
     */

    const char *string2;
    int length2, i, match, nocase = 0, reqlength = -1;

    if (objc < 3 || objc > 6) {
    str_cmp_args:
	Tcl_WrongNumArgs(interp, 1, objv,
		"?-nocase? ?-length int? string1 string2");
	return TCL_ERROR;
    }

    for (i = 1; i < objc-2; i++) {
	string2 = TclGetStringFromObj(objv[i], &length2);
	if ((length2 > 1) && !strncmp(string2, "-nocase", length2)) {
	    nocase = 1;
	} else if ((length2 > 1)
		&& !strncmp(string2, "-length", length2)) {
	    if (i+1 >= objc-2) {
		goto str_cmp_args;
	    }
	    i++;
	    if (TclGetIntFromObj(interp, objv[i], &reqlength) != TCL_OK) {
		return TCL_ERROR;
	    }
	} else {
	    Tcl_SetObjResult(interp, Tcl_ObjPrintf(
		    "bad option \"%s\": must be -nocase or -length",
		    string2));
	    Tcl_SetErrorCode(interp, "TCL", "LOOKUP", "INDEX", "option",
		    string2, (char *)NULL);
	    return TCL_ERROR;
	}
    }

    /*
     * From now on, we only access the two objects at the end of the argument
     * array.
     */

    objv += objc-2;
    match = TclStringCmp(objv[0], objv[1], 1, nocase, reqlength);
    Tcl_SetObjResult(interp, Tcl_NewBooleanObj(match ? 0 : 1));
    return TCL_OK;
}

/*
 *----------------------------------------------------------------------
 *
 * StringCmpCmd --
 *
 *	This procedure is invoked to process the "string compare" Tcl command.
 *	See the user documentation for details on what it does. Note that this
 *	command only functions correctly on properly formed Tcl UTF strings.
 *
 * Results:
 *	A standard Tcl result.
 *
 * Side effects:
 *	See the user documentation.
 *
 *----------------------------------------------------------------------
 */

static int
StringCmpCmd(
    ClientData dummy,		/* Not used. */
    Tcl_Interp *interp,		/* Current interpreter. */
    int objc,			/* Number of arguments. */
    Tcl_Obj *const objv[])	/* Argument objects. */
{
    /*
     * Remember to keep code here in some sync with the byte-compiled versions
     * in tclExecute.c (INST_STR_EQ, INST_STR_NEQ and INST_STR_CMP as well as
     * the expr string comparison in INST_EQ/INST_NEQ/INST_LT/...).
     */

    int match, nocase, reqlength, status;

    status = TclStringCmpOpts(interp, objc, objv, &nocase, &reqlength);
    if (status != TCL_OK) {
	return status;
    }

    objv += objc-2;
    match = TclStringCmp(objv[0], objv[1], 0, nocase, reqlength);
    Tcl_SetObjResult(interp, Tcl_NewIntObj(match));
    return TCL_OK;
}

/*
 *----------------------------------------------------------------------
 *
 * TclStringCmp --
 *
 *	This is the core of Tcl's string comparison. It only handles byte
 *	arrays, UNICODE strings and UTF-8 strings correctly.
 *
 * Results:
 *	-1 if value1Ptr is less than value2Ptr, 0 if they are equal, or 1 if
 *	value1Ptr is greater.
 *
 * Side effects:
 *	May cause string representations of objects to be allocated.
 *
 *----------------------------------------------------------------------
 */

int
TclStringCmp(
    Tcl_Obj *value1Ptr,
    Tcl_Obj *value2Ptr,
    int checkEq,		/* comparison is only for equality */
    int nocase,			/* comparison is not case sensitive */
    int reqlength)		/* requested length in characters; -1 to
				 * compare whole strings */
{
    const char *s1, *s2;
    int empty, length, match, s1len, s2len;
    memCmpFn_t memCmpFn;

    if ((reqlength == 0) || (value1Ptr == value2Ptr)) {
	/*
	 * Always match at 0 chars or if it is the same obj.
	 */
	return 0;
    }

    if (!nocase && TclIsPureByteArray(value1Ptr)
	    && TclIsPureByteArray(value2Ptr)) {
	/*
	 * Use binary versions of comparisons since that won't cause undue
	 * type conversions and it is much faster. Only do this if we're
	 * case-sensitive (which is all that really makes sense with byte
	 * arrays anyway, and we have no memcasecmp() for some reason... :^)
	 */

	s1 = (char *) Tcl_GetByteArrayFromObj(value1Ptr, &s1len);
	s2 = (char *) Tcl_GetByteArrayFromObj(value2Ptr, &s2len);
	memCmpFn = memcmp;
    } else if ((value1Ptr->typePtr == &tclStringType)
	    && (value2Ptr->typePtr == &tclStringType)) {
	/*
	 * Do a Unicode-specific comparison if both of the args are of String
	 * type. If the char length == byte length, we can do a memcmp. In
	 * benchmark testing this proved the most efficient check between the
	 * Unicode and string comparison operations.
	 */

	if (nocase) {
	    s1 = (char *) Tcl_GetUnicodeFromObj(value1Ptr, &s1len);
	    s2 = (char *) Tcl_GetUnicodeFromObj(value2Ptr, &s2len);
	    memCmpFn = TclUniCharNcasecmp;
	} else {
	    s1len = Tcl_GetCharLength(value1Ptr);
	    s2len = Tcl_GetCharLength(value2Ptr);
	    if ((s1len == value1Ptr->length)
		    && (value1Ptr->bytes != NULL)
		    && (s2len == value2Ptr->length)
		    && (value2Ptr->bytes != NULL)) {
		/* each byte represents one character so s1l3n, s2l3n, and
		 * reqlength are in both bytes and characters
		 */
		s1 = value1Ptr->bytes;
		s2 = value2Ptr->bytes;
		memCmpFn = memcmp;
	    } else {
		s1 = (char *) Tcl_GetUnicode(value1Ptr);
		s2 = (char *) Tcl_GetUnicode(value2Ptr);
		if (
#if defined(WORDS_BIGENDIAN) && (TCL_UTF_MAX != 4)
		    1
#else
		    checkEq
#endif /* WORDS_BIGENDIAN */
		) {
		    memCmpFn = memcmp;
		    s1len *= sizeof(Tcl_UniChar);
		    s2len *= sizeof(Tcl_UniChar);
		    if (reqlength > 0) {
			reqlength *= sizeof(Tcl_UniChar);
		    }
		} else {
		    memCmpFn = TclUniCharNcmp;
		}
	    }
	}
    } else {
	/*
	 * Get the string representations, being careful in case we have
	 * special empty string objects about.
	 */

	empty = TclCheckEmptyString(value1Ptr);
	if (empty > 0) {
	    switch (TclCheckEmptyString(value2Ptr)) {
	    case -1:
		s1 = "";
		s1len = 0;
		s2 = TclGetStringFromObj(value2Ptr, &s2len);
		break;
	    case 0:
		return -1;
	    default: /* avoid warn: `s2` may be used uninitialized */
		return 0;
	    }
	} else if (TclCheckEmptyString(value2Ptr) > 0) {
	    switch (empty) {
	    case -1:
		s2 = "";
		s2len = 0;
		s1 = TclGetStringFromObj(value1Ptr, &s1len);
		break;
	    case 0:
		return 1;
	    default: /* avoid warn: `s1` may be used uninitialized */
		return 0;
	    }
	} else {
	    s1 = TclGetStringFromObj(value1Ptr, &s1len);
	    s2 = TclGetStringFromObj(value2Ptr, &s2len);
	}

	if (!nocase && checkEq && reqlength < 0) {
	    /*
	     * When we have equal-length we can check only for (in)equality.
	     * We can use memcmp() in all (n)eq cases because we don't need to
	     * worry about lexical LE/BE variance.
	     */
	    memCmpFn = memcmp;
	} else {
	    /*
	     * As a catch-all we will work with UTF-8. We cannot use memcmp()
	     * as that is unsafe with any string containing NUL (\xC0\x80 in
	     * Tcl's utf rep). We can use the more efficient TclUtfNcmp if
	     * we are case-sensitive and no specific length was requested.
	     */

	    if ((reqlength < 0) && !nocase) {
		memCmpFn = TclUtfNcmp2;
	    } else {
		s1len = Tcl_NumUtfChars(s1, s1len);
		s2len = Tcl_NumUtfChars(s2, s2len);
		memCmpFn = nocase ? TclUtfNcasecmp : TclUtfNcmp;
	    }
	}
    }

    /* At this point s1len, s2len, and reqlength should by now have been
     * adjusted so that they are all in the units expected by the selected
     * comparison function.
     */

    length = (s1len < s2len) ? s1len : s2len;
    if (reqlength > 0 && reqlength < length) {
	length = reqlength;
    } else if (reqlength < 0) {
	/*
	 * The requested length is negative, so ignore it by setting it to
	 * length + 1 to correct the match var.
	 */
	reqlength = length + 1;
    }

    if (checkEq && reqlength < 0 && (s1len != s2len)) {
	match = 1;		/* This will be reversed below. */
    } else {
	/*
	 * The comparison function should compare up to the minimum byte
	 * length only.
	 */
	match = memCmpFn(s1, s2, length);
    }
    if ((match == 0) && (reqlength > length)) {
	match = s1len - s2len;
    }
    return (match > 0) ? 1 : (match < 0) ? -1 : 0;
}

int TclStringCmpOpts(
    Tcl_Interp *interp,		/* Current interpreter. */
    int objc,			/* Number of arguments. */
    Tcl_Obj *const objv[],	/* Argument objects. */
    int *nocase,
    int *reqlength)
{
    int i, length;
    const char *string;

    *reqlength = -1;
    *nocase = 0;
    if (objc < 3 || objc > 6) {
    str_cmp_args:
	Tcl_WrongNumArgs(interp, 1, objv,
		"?-nocase? ?-length int? string1 string2");
	return TCL_ERROR;
    }

    for (i = 1; i < objc-2; i++) {
	string = TclGetStringFromObj(objv[i], &length);
	if ((length > 1) && !strncmp(string, "-nocase", length)) {
	    *nocase = 1;
	} else if ((length > 1)
		&& !strncmp(string, "-length", length)) {
	    if (i+1 >= objc-2) {
		goto str_cmp_args;
	    }
	    i++;
	    if (TclGetIntFromObj(interp, objv[i], reqlength) != TCL_OK) {
		return TCL_ERROR;
	    }
	} else {
	    Tcl_SetObjResult(interp, Tcl_ObjPrintf(
		    "bad option \"%s\": must be -nocase or -length",
		    string));
	    Tcl_SetErrorCode(interp, "TCL", "LOOKUP", "INDEX", "option",
		    string, (char *)NULL);
	    return TCL_ERROR;
	}
    }
    return TCL_OK;
}

/*
 *----------------------------------------------------------------------
 *
 * StringCatCmd --
 *
 *	This procedure is invoked to process the "string cat" Tcl command.
 *	See the user documentation for details on what it does.
 *
 * Results:
 *	A standard Tcl result.
 *
 * Side effects:
 *	See the user documentation.
 *
 *----------------------------------------------------------------------
 */

static int
StringCatCmd(
    ClientData dummy,		/* Not used. */
    Tcl_Interp *interp,		/* Current interpreter. */
    int objc,			/* Number of arguments. */
    Tcl_Obj *const objv[])	/* Argument objects. */
{
    int i;
    Tcl_Obj *objResultPtr;

    if (objc < 2) {
	/*
	 * If there are no args, the result is an empty object.
	 * Just leave the preset empty interp result.
	 */
	return TCL_OK;
    }
    if (objc == 2) {
	/*
	 * Other trivial case, single arg, just return it.
	 */
	Tcl_SetObjResult(interp, objv[1]);
	return TCL_OK;
    }
    objResultPtr = objv[1];
    if (Tcl_IsShared(objResultPtr)) {
	objResultPtr = Tcl_DuplicateObj(objResultPtr);
    }
    for(i = 2;i < objc;i++) {
	Tcl_AppendObjToObj(objResultPtr, objv[i]);
    }
    Tcl_SetObjResult(interp, objResultPtr);

    return TCL_OK;
}

/*
 *----------------------------------------------------------------------
 *
 * StringBytesCmd --
 *
 *	This procedure is invoked to process the "string bytelength" Tcl
 *	command. See the user documentation for details on what it does. Note
 *	that this command only functions correctly on properly formed Tcl UTF
 *	strings.
 *
 * Results:
 *	A standard Tcl result.
 *
 * Side effects:
 *	See the user documentation.
 *
 *----------------------------------------------------------------------
 */

static int
StringBytesCmd(
    ClientData dummy,		/* Not used. */
    Tcl_Interp *interp,		/* Current interpreter. */
    int objc,			/* Number of arguments. */
    Tcl_Obj *const objv[])	/* Argument objects. */
{
    int length;

    if (objc != 2) {
	Tcl_WrongNumArgs(interp, 1, objv, "string");
	return TCL_ERROR;
    }

    (void) TclGetStringFromObj(objv[1], &length);
    Tcl_SetObjResult(interp, Tcl_NewIntObj(length));
    return TCL_OK;
}

/*
 *----------------------------------------------------------------------
 *
 * StringLenCmd --
 *
 *	This procedure is invoked to process the "string length" Tcl command.
 *	See the user documentation for details on what it does. Note that this
 *	command only functions correctly on properly formed Tcl UTF strings.
 *
 * Results:
 *	A standard Tcl result.
 *
 * Side effects:
 *	See the user documentation.
 *
 *----------------------------------------------------------------------
 */

static int
StringLenCmd(
    ClientData dummy,		/* Not used. */
    Tcl_Interp *interp,		/* Current interpreter. */
    int objc,			/* Number of arguments. */
    Tcl_Obj *const objv[])	/* Argument objects. */
{
    if (objc != 2) {
	Tcl_WrongNumArgs(interp, 1, objv, "string");
	return TCL_ERROR;
    }

    Tcl_SetObjResult(interp, Tcl_NewIntObj(Tcl_GetCharLength(objv[1])));
    return TCL_OK;
}

/*
 *----------------------------------------------------------------------
 *
 * StringLowerCmd --
 *
 *	This procedure is invoked to process the "string tolower" Tcl command.
 *	See the user documentation for details on what it does. Note that this
 *	command only functions correctly on properly formed Tcl UTF strings.
 *
 * Results:
 *	A standard Tcl result.
 *
 * Side effects:
 *	See the user documentation.
 *
 *----------------------------------------------------------------------
 */

static int
StringLowerCmd(
    ClientData dummy,		/* Not used. */
    Tcl_Interp *interp,		/* Current interpreter. */
    int objc,			/* Number of arguments. */
    Tcl_Obj *const objv[])	/* Argument objects. */
{
    int length1, length2;
    const char *string1;
    char *string2;

    if (objc < 2 || objc > 4) {
	Tcl_WrongNumArgs(interp, 1, objv, "string ?first? ?last?");
	return TCL_ERROR;
    }

    string1 = TclGetStringFromObj(objv[1], &length1);

    if (objc == 2) {
	Tcl_Obj *resultPtr = Tcl_NewStringObj(string1, length1);

	length1 = Tcl_UtfToLower(TclGetString(resultPtr));
	Tcl_SetObjLength(resultPtr, length1);
	Tcl_SetObjResult(interp, resultPtr);
    } else {
	int first, last;
	const char *start, *end;
	Tcl_Obj *resultPtr;

	length1 = Tcl_NumUtfChars(string1, length1) - 1;
	if (TclGetIntForIndexM(interp,objv[2],length1, &first) != TCL_OK) {
	    return TCL_ERROR;
	}
	if (first < 0) {
	    first = 0;
	}
	last = first;

	if ((objc == 4) && (TclGetIntForIndexM(interp, objv[3], length1,
		&last) != TCL_OK)) {
	    return TCL_ERROR;
	}

	if (last >= length1) {
	    last = length1;
	}
	if (last < first) {
	    Tcl_SetObjResult(interp, objv[1]);
	    return TCL_OK;
	}

	string1 = TclGetStringFromObj(objv[1], &length1);
	start = Tcl_UtfAtIndex(string1, first);
	end = Tcl_UtfAtIndex(start, last - first + 1);
	resultPtr = Tcl_NewStringObj(string1, end - string1);
	string2 = TclGetString(resultPtr) + (start - string1);

	length2 = Tcl_UtfToLower(string2);
	Tcl_SetObjLength(resultPtr, length2 + (start - string1));

	Tcl_AppendToObj(resultPtr, end, -1);
	Tcl_SetObjResult(interp, resultPtr);
    }

    return TCL_OK;
}

/*
 *----------------------------------------------------------------------
 *
 * StringUpperCmd --
 *
 *	This procedure is invoked to process the "string toupper" Tcl command.
 *	See the user documentation for details on what it does. Note that this
 *	command only functions correctly on properly formed Tcl UTF strings.
 *
 * Results:
 *	A standard Tcl result.
 *
 * Side effects:
 *	See the user documentation.
 *
 *----------------------------------------------------------------------
 */

static int
StringUpperCmd(
    ClientData dummy,		/* Not used. */
    Tcl_Interp *interp,		/* Current interpreter. */
    int objc,			/* Number of arguments. */
    Tcl_Obj *const objv[])	/* Argument objects. */
{
    int length1, length2;
    const char *string1;
    char *string2;

    if (objc < 2 || objc > 4) {
	Tcl_WrongNumArgs(interp, 1, objv, "string ?first? ?last?");
	return TCL_ERROR;
    }

    string1 = TclGetStringFromObj(objv[1], &length1);

    if (objc == 2) {
	Tcl_Obj *resultPtr = Tcl_NewStringObj(string1, length1);

	length1 = Tcl_UtfToUpper(TclGetString(resultPtr));
	Tcl_SetObjLength(resultPtr, length1);
	Tcl_SetObjResult(interp, resultPtr);
    } else {
	int first, last;
	const char *start, *end;
	Tcl_Obj *resultPtr;

	length1 = Tcl_NumUtfChars(string1, length1) - 1;
	if (TclGetIntForIndexM(interp,objv[2],length1, &first) != TCL_OK) {
	    return TCL_ERROR;
	}
	if (first < 0) {
	    first = 0;
	}
	last = first;

	if ((objc == 4) && (TclGetIntForIndexM(interp, objv[3], length1,
		&last) != TCL_OK)) {
	    return TCL_ERROR;
	}

	if (last >= length1) {
	    last = length1;
	}
	if (last < first) {
	    Tcl_SetObjResult(interp, objv[1]);
	    return TCL_OK;
	}

	string1 = TclGetStringFromObj(objv[1], &length1);
	start = Tcl_UtfAtIndex(string1, first);
	end = Tcl_UtfAtIndex(start, last - first + 1);
	resultPtr = Tcl_NewStringObj(string1, end - string1);
	string2 = TclGetString(resultPtr) + (start - string1);

	length2 = Tcl_UtfToUpper(string2);
	Tcl_SetObjLength(resultPtr, length2 + (start - string1));

	Tcl_AppendToObj(resultPtr, end, -1);
	Tcl_SetObjResult(interp, resultPtr);
    }

    return TCL_OK;
}

/*
 *----------------------------------------------------------------------
 *
 * StringTitleCmd --
 *
 *	This procedure is invoked to process the "string totitle" Tcl command.
 *	See the user documentation for details on what it does. Note that this
 *	command only functions correctly on properly formed Tcl UTF strings.
 *
 * Results:
 *	A standard Tcl result.
 *
 * Side effects:
 *	See the user documentation.
 *
 *----------------------------------------------------------------------
 */

static int
StringTitleCmd(
    ClientData dummy,		/* Not used. */
    Tcl_Interp *interp,		/* Current interpreter. */
    int objc,			/* Number of arguments. */
    Tcl_Obj *const objv[])	/* Argument objects. */
{
    int length1, length2;
    const char *string1;
    char *string2;

    if (objc < 2 || objc > 4) {
	Tcl_WrongNumArgs(interp, 1, objv, "string ?first? ?last?");
	return TCL_ERROR;
    }

    string1 = TclGetStringFromObj(objv[1], &length1);

    if (objc == 2) {
	Tcl_Obj *resultPtr = Tcl_NewStringObj(string1, length1);

	length1 = Tcl_UtfToTitle(TclGetString(resultPtr));
	Tcl_SetObjLength(resultPtr, length1);
	Tcl_SetObjResult(interp, resultPtr);
    } else {
	int first, last;
	const char *start, *end;
	Tcl_Obj *resultPtr;

	length1 = Tcl_NumUtfChars(string1, length1) - 1;
	if (TclGetIntForIndexM(interp,objv[2],length1, &first) != TCL_OK) {
	    return TCL_ERROR;
	}
	if (first < 0) {
	    first = 0;
	}
	last = first;

	if ((objc == 4) && (TclGetIntForIndexM(interp, objv[3], length1,
		&last) != TCL_OK)) {
	    return TCL_ERROR;
	}

	if (last >= length1) {
	    last = length1;
	}
	if (last < first) {
	    Tcl_SetObjResult(interp, objv[1]);
	    return TCL_OK;
	}

	string1 = TclGetStringFromObj(objv[1], &length1);
	start = Tcl_UtfAtIndex(string1, first);
	end = Tcl_UtfAtIndex(start, last - first + 1);
	resultPtr = Tcl_NewStringObj(string1, end - string1);
	string2 = TclGetString(resultPtr) + (start - string1);

	length2 = Tcl_UtfToTitle(string2);
	Tcl_SetObjLength(resultPtr, length2 + (start - string1));

	Tcl_AppendToObj(resultPtr, end, -1);
	Tcl_SetObjResult(interp, resultPtr);
    }

    return TCL_OK;
}

/*
 *----------------------------------------------------------------------
 *
 * StringTrimCmd --
 *
 *	This procedure is invoked to process the "string trim" Tcl command.
 *	See the user documentation for details on what it does. Note that this
 *	command only functions correctly on properly formed Tcl UTF strings.
 *
 * Results:
 *	A standard Tcl result.
 *
 * Side effects:
 *	See the user documentation.
 *
 *----------------------------------------------------------------------
 */

static int
StringTrimCmd(
    ClientData dummy,		/* Not used. */
    Tcl_Interp *interp,		/* Current interpreter. */
    int objc,			/* Number of arguments. */
    Tcl_Obj *const objv[])	/* Argument objects. */
{
    const char *string1, *string2;
    int triml, trimr, length1, length2;

    if (objc == 3) {
	string2 = TclGetStringFromObj(objv[2], &length2);
    } else if (objc == 2) {
	string2 = tclDefaultTrimSet;
	length2 = strlen(tclDefaultTrimSet);
    } else {
	Tcl_WrongNumArgs(interp, 1, objv, "string ?chars?");
	return TCL_ERROR;
    }
    string1 = TclGetStringFromObj(objv[1], &length1);

    triml = TclTrim(string1, length1, string2, length2, &trimr);

    Tcl_SetObjResult(interp,
	    Tcl_NewStringObj(string1 + triml, length1 - triml - trimr));
    return TCL_OK;
}

/*
 *----------------------------------------------------------------------
 *
 * StringTrimLCmd --
 *
 *	This procedure is invoked to process the "string trimleft" Tcl
 *	command. See the user documentation for details on what it does. Note
 *	that this command only functions correctly on properly formed Tcl UTF
 *	strings.
 *
 * Results:
 *	A standard Tcl result.
 *
 * Side effects:
 *	See the user documentation.
 *
 *----------------------------------------------------------------------
 */

static int
StringTrimLCmd(
    ClientData dummy,		/* Not used. */
    Tcl_Interp *interp,		/* Current interpreter. */
    int objc,			/* Number of arguments. */
    Tcl_Obj *const objv[])	/* Argument objects. */
{
    const char *string1, *string2;
    int trim, length1, length2;

    if (objc == 3) {
	string2 = TclGetStringFromObj(objv[2], &length2);
    } else if (objc == 2) {
	string2 = tclDefaultTrimSet;
	length2 = strlen(tclDefaultTrimSet);
    } else {
	Tcl_WrongNumArgs(interp, 1, objv, "string ?chars?");
	return TCL_ERROR;
    }
    string1 = TclGetStringFromObj(objv[1], &length1);

    trim = TclTrimLeft(string1, length1, string2, length2);

    Tcl_SetObjResult(interp, Tcl_NewStringObj(string1+trim, length1-trim));
    return TCL_OK;
}

/*
 *----------------------------------------------------------------------
 *
 * StringTrimRCmd --
 *
 *	This procedure is invoked to process the "string trimright" Tcl
 *	command. See the user documentation for details on what it does. Note
 *	that this command only functions correctly on properly formed Tcl UTF
 *	strings.
 *
 * Results:
 *	A standard Tcl result.
 *
 * Side effects:
 *	See the user documentation.
 *
 *----------------------------------------------------------------------
 */

static int
StringTrimRCmd(
    ClientData dummy,		/* Not used. */
    Tcl_Interp *interp,		/* Current interpreter. */
    int objc,			/* Number of arguments. */
    Tcl_Obj *const objv[])	/* Argument objects. */
{
    const char *string1, *string2;
    int trim, length1, length2;

    if (objc == 3) {
	string2 = TclGetStringFromObj(objv[2], &length2);
    } else if (objc == 2) {
	string2 = tclDefaultTrimSet;
	length2 = strlen(tclDefaultTrimSet);
    } else {
	Tcl_WrongNumArgs(interp, 1, objv, "string ?chars?");
	return TCL_ERROR;
    }
    string1 = TclGetStringFromObj(objv[1], &length1);

    trim = TclTrimRight(string1, length1, string2, length2);

    Tcl_SetObjResult(interp, Tcl_NewStringObj(string1, length1-trim));
    return TCL_OK;
}

/*
 *----------------------------------------------------------------------
 *
 * TclInitStringCmd --
 *
 *	This procedure creates the "string" Tcl command. See the user
 *	documentation for details on what it does. Note that this command only
 *	functions correctly on properly formed Tcl UTF strings.
 *
 *	Also note that the primary methods here (equal, compare, match, ...)
 *	have bytecode equivalents. You will find the code for those in
 *	tclExecute.c. The code here will only be used in the non-bc case (like
 *	in an 'eval').
 *
 * Results:
 *	A standard Tcl result.
 *
 * Side effects:
 *	See the user documentation.
 *
 *----------------------------------------------------------------------
 */

Tcl_Command
TclInitStringCmd(
    Tcl_Interp *interp)		/* Current interpreter. */
{
    static const EnsembleImplMap stringImplMap[] = {
	{"bytelength",	StringBytesCmd,	TclCompileBasic1ArgCmd, NULL, NULL, 0},
	{"cat",		StringCatCmd,	TclCompileStringCatCmd, NULL, NULL, 0},
	{"compare",	StringCmpCmd,	TclCompileStringCmpCmd, NULL, NULL, 0},
	{"equal",	StringEqualCmd,	TclCompileStringEqualCmd, NULL, NULL, 0},
	{"first",	StringFirstCmd,	TclCompileStringFirstCmd, NULL, NULL, 0},
	{"index",	StringIndexCmd,	TclCompileStringIndexCmd, NULL, NULL, 0},
	{"is",		StringIsCmd,	TclCompileStringIsCmd, NULL, NULL, 0},
	{"last",	StringLastCmd,	TclCompileStringLastCmd, NULL, NULL, 0},
	{"length",	StringLenCmd,	TclCompileStringLenCmd, NULL, NULL, 0},
	{"map",		StringMapCmd,	TclCompileStringMapCmd, NULL, NULL, 0},
	{"match",	StringMatchCmd,	TclCompileStringMatchCmd, NULL, NULL, 0},
	{"range",	StringRangeCmd,	TclCompileStringRangeCmd, NULL, NULL, 0},
	{"repeat",	StringReptCmd,	TclCompileBasic2ArgCmd, NULL, NULL, 0},
	{"replace",	StringRplcCmd,	TclCompileStringReplaceCmd, NULL, NULL, 0},
	{"reverse",	StringRevCmd,	TclCompileBasic1ArgCmd, NULL, NULL, 0},
	{"tolower",	StringLowerCmd,	TclCompileStringToLowerCmd, NULL, NULL, 0},
	{"toupper",	StringUpperCmd,	TclCompileStringToUpperCmd, NULL, NULL, 0},
	{"totitle",	StringTitleCmd,	TclCompileStringToTitleCmd, NULL, NULL, 0},
	{"trim",	StringTrimCmd,	TclCompileStringTrimCmd, NULL, NULL, 0},
	{"trimleft",	StringTrimLCmd,	TclCompileStringTrimLCmd, NULL, NULL, 0},
	{"trimright",	StringTrimRCmd,	TclCompileStringTrimRCmd, NULL, NULL, 0},
	{"wordend",	StringEndCmd,	TclCompileBasic2ArgCmd, NULL, NULL, 0},
	{"wordstart",	StringStartCmd,	TclCompileBasic2ArgCmd, NULL, NULL, 0},
	{NULL, NULL, NULL, NULL, NULL, 0}
    };

    return TclMakeEnsemble(interp, "string", stringImplMap);
}

/*
 *----------------------------------------------------------------------
 *
 * Tcl_SubstObjCmd --
 *
 *	This procedure is invoked to process the "subst" Tcl command. See the
 *	user documentation for details on what it does. This command relies on
 *	Tcl_SubstObj() for its implementation.
 *
 * Results:
 *	A standard Tcl result.
 *
 * Side effects:
 *	See the user documentation.
 *
 *----------------------------------------------------------------------
 */

int
TclSubstOptions(
    Tcl_Interp *interp,
    int numOpts,
    Tcl_Obj *const opts[],
    int *flagPtr)
{
    static const char *const substOptions[] = {
	"-nobackslashes", "-nocommands", "-novariables", NULL
    };
    enum {
	SUBST_NOBACKSLASHES, SUBST_NOCOMMANDS, SUBST_NOVARS
    };
    int i, flags = TCL_SUBST_ALL;

    for (i = 0; i < numOpts; i++) {
	int optionIndex;

	if (Tcl_GetIndexFromObj(interp, opts[i], substOptions, "option", 0,
		&optionIndex) != TCL_OK) {
	    return TCL_ERROR;
	}
	switch (optionIndex) {
	case SUBST_NOBACKSLASHES:
	    flags &= ~TCL_SUBST_BACKSLASHES;
	    break;
	case SUBST_NOCOMMANDS:
	    flags &= ~TCL_SUBST_COMMANDS;
	    break;
	case SUBST_NOVARS:
	    flags &= ~TCL_SUBST_VARIABLES;
	    break;
	default:
	    Tcl_Panic("Tcl_SubstObjCmd: bad option index to SubstOptions");
	}
    }
    *flagPtr = flags;
    return TCL_OK;
}

int
Tcl_SubstObjCmd(
    ClientData dummy,		/* Not used. */
    Tcl_Interp *interp,		/* Current interpreter. */
    int objc,			/* Number of arguments. */
    Tcl_Obj *const objv[])	/* Argument objects. */
{
    return Tcl_NRCallObjProc(interp, TclNRSubstObjCmd, dummy, objc, objv);
}

int
TclNRSubstObjCmd(
    ClientData dummy,		/* Not used. */
    Tcl_Interp *interp,		/* Current interpreter. */
    int objc,			/* Number of arguments. */
    Tcl_Obj *const objv[])	/* Argument objects. */
{
    int flags;

    if (objc < 2) {
	Tcl_WrongNumArgs(interp, 1, objv,
		"?-nobackslashes? ?-nocommands? ?-novariables? string");
	return TCL_ERROR;
    }

    if (TclSubstOptions(interp, objc-2, objv+1, &flags) != TCL_OK) {
	return TCL_ERROR;
    }
    return Tcl_NRSubstObj(interp, objv[objc-1], flags);
}

/*
 *----------------------------------------------------------------------
 *
 * Tcl_SwitchObjCmd --
 *
 *	This object-based procedure is invoked to process the "switch" Tcl
 *	command. See the user documentation for details on what it does.
 *
 * Results:
 *	A standard Tcl object result.
 *
 * Side effects:
 *	See the user documentation.
 *
 *----------------------------------------------------------------------
 */

int
Tcl_SwitchObjCmd(
    ClientData dummy,		/* Not used. */
    Tcl_Interp *interp,		/* Current interpreter. */
    int objc,			/* Number of arguments. */
    Tcl_Obj *const objv[])	/* Argument objects. */
{
    return Tcl_NRCallObjProc(interp, TclNRSwitchObjCmd, dummy, objc, objv);
}
int
TclNRSwitchObjCmd(
    ClientData dummy,		/* Not used. */
    Tcl_Interp *interp,		/* Current interpreter. */
    int objc,			/* Number of arguments. */
    Tcl_Obj *const objv[])	/* Argument objects. */
{
    int i,j, index, mode, foundmode, splitObjs, numMatchesSaved;
    int noCase, patternLength;
    const char *pattern;
    Tcl_Obj *stringObj, *indexVarObj, *matchVarObj;
    Tcl_Obj *const *savedObjv = objv;
    Tcl_RegExp regExpr = NULL;
    Interp *iPtr = (Interp *) interp;
    int pc = 0;
    int bidx = 0;		/* Index of body argument. */
    Tcl_Obj *blist = NULL;	/* List obj which is the body */
    CmdFrame *ctxPtr;		/* Copy of the topmost cmdframe, to allow us
				 * to mess with the line information */

    /*
     * If you add options that make -e and -g not unique prefixes of -exact or
     * -glob, you *must* fix TclCompileSwitchCmd's option parser as well.
     */

    static const char *const options[] = {
	"-exact", "-glob", "-indexvar", "-matchvar", "-nocase", "-regexp",
	"--", NULL
    };
    enum options {
	OPT_EXACT, OPT_GLOB, OPT_INDEXV, OPT_MATCHV, OPT_NOCASE, OPT_REGEXP,
	OPT_LAST
    };
    typedef int (*strCmpFn_t)(const char *, const char *);
    strCmpFn_t strCmpFn = strcmp;

    mode = OPT_EXACT;
    foundmode = 0;
    indexVarObj = NULL;
    matchVarObj = NULL;
    numMatchesSaved = 0;
    noCase = 0;
    for (i = 1; i < objc-2; i++) {
	if (TclGetString(objv[i])[0] != '-') {
	    break;
	}
	if (Tcl_GetIndexFromObj(interp, objv[i], options, "option", 0,
		&index) != TCL_OK) {
	    return TCL_ERROR;
	}
	switch ((enum options) index) {
	    /*
	     * General options.
	     */

	case OPT_LAST:
	    i++;
	    goto finishedOptions;
	case OPT_NOCASE:
	    strCmpFn = TclUtfCasecmp;
	    noCase = 1;
	    break;

	    /*
	     * Handle the different switch mode options.
	     */

	default:
	    if (foundmode) {
		/*
		 * Mode already set via -exact, -glob, or -regexp.
		 */

		Tcl_SetObjResult(interp, Tcl_ObjPrintf(
			"bad option \"%s\": %s option already found",
			TclGetString(objv[i]), options[mode]));
		Tcl_SetErrorCode(interp, "TCL", "OPERATION", "SWITCH",
			"DOUBLEOPT", (char *)NULL);
		return TCL_ERROR;
	    }
	    foundmode = 1;
	    mode = index;
	    break;

	    /*
	     * Check for TIP#75 options specifying the variables to write
	     * regexp information into.
	     */

	case OPT_INDEXV:
	    i++;
	    if (i >= objc-2) {
		Tcl_SetObjResult(interp, Tcl_ObjPrintf(
			"missing variable name argument to %s option",
			"-indexvar"));
		Tcl_SetErrorCode(interp, "TCL", "OPERATION", "SWITCH",
			"NOVAR", (char *)NULL);
		return TCL_ERROR;
	    }
	    indexVarObj = objv[i];
	    numMatchesSaved = -1;
	    break;
	case OPT_MATCHV:
	    i++;
	    if (i >= objc-2) {
		Tcl_SetObjResult(interp, Tcl_ObjPrintf(
			"missing variable name argument to %s option",
			"-matchvar"));
		Tcl_SetErrorCode(interp, "TCL", "OPERATION", "SWITCH",
			"NOVAR", (char *)NULL);
		return TCL_ERROR;
	    }
	    matchVarObj = objv[i];
	    numMatchesSaved = -1;
	    break;
	}
    }

  finishedOptions:
    if (objc - i < 2) {
	Tcl_WrongNumArgs(interp, 1, objv,
		"?-option ...? string ?pattern body ...? ?default body?");
	return TCL_ERROR;
    }
    if (indexVarObj != NULL && mode != OPT_REGEXP) {
	Tcl_SetObjResult(interp, Tcl_ObjPrintf(
		"%s option requires -regexp option", "-indexvar"));
	Tcl_SetErrorCode(interp, "TCL", "OPERATION", "SWITCH",
		"MODERESTRICTION", (char *)NULL);
	return TCL_ERROR;
    }
    if (matchVarObj != NULL && mode != OPT_REGEXP) {
	Tcl_SetObjResult(interp, Tcl_ObjPrintf(
		"%s option requires -regexp option", "-matchvar"));
	Tcl_SetErrorCode(interp, "TCL", "OPERATION", "SWITCH",
		"MODERESTRICTION", (char *)NULL);
	return TCL_ERROR;
    }

    stringObj = objv[i];
    objc -= i + 1;
    objv += i + 1;
    bidx = i + 1;		/* First after the match string. */

    /*
     * If all of the pattern/command pairs are lumped into a single argument,
     * split them out again.
     *
     * TIP #280: Determine the lines the words in the list start at, based on
     * the same data for the list word itself. The cmdFramePtr line
     * information is manipulated directly.
     */

    splitObjs = 0;
    if (objc == 1) {
	Tcl_Obj **listv;

	blist = objv[0];
	if (TclListObjGetElements(interp, objv[0], &objc, &listv) != TCL_OK){
	    return TCL_ERROR;
	}

	/*
	 * Ensure that the list is non-empty.
	 */

	if (objc < 1) {
	    Tcl_WrongNumArgs(interp, 1, savedObjv,
		    "?-option ...? string {?pattern body ...? ?default body?}");
	    return TCL_ERROR;
	}
	objv = listv;
	splitObjs = 1;
    }

    /*
     * Complain if there is an odd number of words in the list of patterns and
     * bodies.
     */

    if (objc % 2) {
	Tcl_ResetResult(interp);
	Tcl_SetObjResult(interp, Tcl_NewStringObj(
		"extra switch pattern with no body", -1));
	Tcl_SetErrorCode(interp, "TCL", "OPERATION", "SWITCH", "BADARM",
		(char *)NULL);

	/*
	 * Check if this can be due to a badly placed comment in the switch
	 * block.
	 *
	 * The following is an heuristic to detect the infamous "comment in
	 * switch" error: just check if a pattern begins with '#'.
	 */

	if (splitObjs) {
	    for (i=0 ; i<objc ; i+=2) {
		if (TclGetString(objv[i])[0] == '#') {
		    Tcl_AppendToObj(Tcl_GetObjResult(interp),
			    ", this may be due to a comment incorrectly"
			    " placed outside of a switch body - see the"
			    " \"switch\" documentation", -1);
		    Tcl_SetErrorCode(interp, "TCL", "OPERATION", "SWITCH",
			    "BADARM", "COMMENT?", (char *)NULL);
		    break;
		}
	    }
	}

	return TCL_ERROR;
    }

    /*
     * Complain if the last body is a continuation. Note that this check
     * assumes that the list is non-empty!
     */

    if (strcmp(TclGetString(objv[objc-1]), "-") == 0) {
	Tcl_SetObjResult(interp, Tcl_ObjPrintf(
		"no body specified for pattern \"%s\"",
		TclGetString(objv[objc-2])));
	Tcl_SetErrorCode(interp, "TCL", "OPERATION", "SWITCH", "BADARM",
		"FALLTHROUGH", (char *)NULL);
	return TCL_ERROR;
    }

    for (i = 0; i < objc; i += 2) {
	/*
	 * See if the pattern matches the string.
	 */

	pattern = TclGetStringFromObj(objv[i], &patternLength);

	if ((i == objc - 2) && (*pattern == 'd')
		&& (strcmp(pattern, "default") == 0)) {
	    Tcl_Obj *emptyObj = NULL;

	    /*
	     * If either indexVarObj or matchVarObj are non-NULL, we're in
	     * REGEXP mode but have reached the default clause anyway. TIP#75
	     * specifies that we set the variables to empty lists (== empty
	     * objects) in that case.
	     */

	    if (indexVarObj != NULL) {
		TclNewObj(emptyObj);
		if (Tcl_ObjSetVar2(interp, indexVarObj, NULL, emptyObj,
			TCL_LEAVE_ERR_MSG) == NULL) {
		    return TCL_ERROR;
		}
	    }
	    if (matchVarObj != NULL) {
		if (emptyObj == NULL) {
		    TclNewObj(emptyObj);
		}
		if (Tcl_ObjSetVar2(interp, matchVarObj, NULL, emptyObj,
			TCL_LEAVE_ERR_MSG) == NULL) {
		    return TCL_ERROR;
		}
	    }
	    goto matchFound;
	}

	switch (mode) {
	case OPT_EXACT:
	    if (strCmpFn(TclGetString(stringObj), pattern) == 0) {
		goto matchFound;
	    }
	    break;
	case OPT_GLOB:
	    if (Tcl_StringCaseMatch(TclGetString(stringObj),pattern,noCase)) {
		goto matchFound;
	    }
	    break;
	case OPT_REGEXP:
	    regExpr = Tcl_GetRegExpFromObj(interp, objv[i],
		    TCL_REG_ADVANCED | (noCase ? TCL_REG_NOCASE : 0));
	    if (regExpr == NULL) {
		return TCL_ERROR;
	    } else {
		int matched = Tcl_RegExpExecObj(interp, regExpr, stringObj, 0,
			numMatchesSaved, 0);

		if (matched < 0) {
		    return TCL_ERROR;
		} else if (matched) {
		    goto matchFoundRegexp;
		}
	    }
	    break;
	}
    }
    return TCL_OK;

  matchFoundRegexp:
    /*
     * We are operating in REGEXP mode and we need to store information about
     * what we matched in some user-nominated arrays. So build the lists of
     * values and indices to write here. [TIP#75]
     */

    if (numMatchesSaved) {
	Tcl_RegExpInfo info;
	Tcl_Obj *matchesObj, *indicesObj = NULL;

	Tcl_RegExpGetInfo(regExpr, &info);
	if (matchVarObj != NULL) {
	    TclNewObj(matchesObj);
	} else {
	    matchesObj = NULL;
	}
	if (indexVarObj != NULL) {
	    TclNewObj(indicesObj);
	}

	for (j=0 ; j<=info.nsubs ; j++) {
	    if (indexVarObj != NULL) {
		Tcl_Obj *rangeObjAry[2];

		if (info.matches[j].end > 0) {
		    rangeObjAry[0] = Tcl_NewLongObj(info.matches[j].start);
		    rangeObjAry[1] = Tcl_NewLongObj(info.matches[j].end-1);
		} else {
		    TclNewIntObj(rangeObjAry[1], -1);
		    rangeObjAry[0] = rangeObjAry[1];
		}

		/*
		 * Never fails; the object is always clean at this point.
		 */

		Tcl_ListObjAppendElement(NULL, indicesObj,
			Tcl_NewListObj(2, rangeObjAry));
	    }

	    if (matchVarObj != NULL) {
		Tcl_Obj *substringObj;

		if (info.matches[j].end > 0) {
		    substringObj = Tcl_GetRange(stringObj,
			    info.matches[j].start, info.matches[j].end-1);
		} else {
		    TclNewObj(substringObj);
		}

		/*
		 * Never fails; the object is always clean at this point.
		 */

		Tcl_ListObjAppendElement(NULL, matchesObj, substringObj);
	    }
	}

	if (indexVarObj != NULL) {
	    if (Tcl_ObjSetVar2(interp, indexVarObj, NULL, indicesObj,
		    TCL_LEAVE_ERR_MSG) == NULL) {
		/*
		 * Careful! Check to see if we have allocated the list of
		 * matched strings; if so (but there was an error assigning
		 * the indices list) we have a potential memory leak because
		 * the match list has not been written to a variable. Except
		 * that we'll clean that up right now.
		 */

		if (matchesObj != NULL) {
		    Tcl_DecrRefCount(matchesObj);
		}
		return TCL_ERROR;
	    }
	}
	if (matchVarObj != NULL) {
	    if (Tcl_ObjSetVar2(interp, matchVarObj, NULL, matchesObj,
		    TCL_LEAVE_ERR_MSG) == NULL) {
		/*
		 * Unlike above, if indicesObj is non-NULL at this point, it
		 * will have been written to a variable already and will hence
		 * not be leaked.
		 */

		return TCL_ERROR;
	    }
	}
    }

    /*
     * We've got a match. Find a body to execute, skipping bodies that are
     * "-".
     */

  matchFound:
    ctxPtr = (CmdFrame *)TclStackAlloc(interp, sizeof(CmdFrame));
    *ctxPtr = *iPtr->cmdFramePtr;

    if (splitObjs) {
	/*
	 * We have to perform the GetSrc and other type dependent handling of
	 * the frame here because we are munging with the line numbers,
	 * something the other commands like if, etc. are not doing. Them are
	 * fine with simply passing the CmdFrame through and having the
	 * special handling done in 'info frame', or the bc compiler
	 */

	if (ctxPtr->type == TCL_LOCATION_BC) {
	    /*
	     * Type BC => ctxPtr->data.eval.path    is not used.
	     *		  ctxPtr->data.tebc.codePtr is used instead.
	     */

	    TclGetSrcInfoForPc(ctxPtr);
	    pc = 1;

	    /*
	     * The line information in the cmdFrame is now a copy we do not
	     * own.
	     */
	}

	if (ctxPtr->type == TCL_LOCATION_SOURCE && ctxPtr->line[bidx] >= 0) {
	    int bline = ctxPtr->line[bidx];

	    ctxPtr->line = (int *)ckalloc(objc * sizeof(int));
	    ctxPtr->nline = objc;
	    TclListLines(blist, bline, objc, ctxPtr->line, objv);
	} else {
	    /*
	     * This is either a dynamic code word, when all elements are
	     * relative to themselves, or something else less expected and
	     * where we have no information. The result is the same in both
	     * cases; tell the code to come that it doesn't know where it is,
	     * which triggers reversion to the old behavior.
	     */

	    int k;

	    ctxPtr->line = (int *)ckalloc(objc * sizeof(int));
	    ctxPtr->nline = objc;
	    for (k=0; k < objc; k++) {
		ctxPtr->line[k] = -1;
	    }
	}
    }

    for (j = i + 1; ; j += 2) {
	if (j >= objc) {
	    /*
	     * This shouldn't happen since we've checked that the last body is
	     * not a continuation...
	     */

	    Tcl_Panic("fall-out when searching for body to match pattern");
	}
	if (strcmp(TclGetString(objv[j]), "-") != 0) {
	    break;
	}
    }

    /*
     * TIP #280: Make invoking context available to switch branch.
     */

    Tcl_NRAddCallback(interp, SwitchPostProc, INT2PTR(splitObjs), ctxPtr,
	    INT2PTR(pc), (ClientData) pattern);
    return TclNREvalObjEx(interp, objv[j], 0, ctxPtr, splitObjs ? j : bidx+j);
}

static int
SwitchPostProc(
    ClientData data[],		/* Data passed from Tcl_NRAddCallback above */
    Tcl_Interp *interp,		/* Tcl interpreter */
    int result)			/* Result to return*/
{
    /* Unpack the preserved data */

    int splitObjs = PTR2INT(data[0]);
    CmdFrame *ctxPtr = (CmdFrame *)data[1];
    int pc = PTR2INT(data[2]);
    const char *pattern = (const char *)data[3];
    int patternLength = strlen(pattern);

    /*
     * Clean up TIP 280 context information
     */

    if (splitObjs) {
	ckfree(ctxPtr->line);
	if (pc && (ctxPtr->type == TCL_LOCATION_SOURCE)) {
	    /*
	     * Death of SrcInfo reference.
	     */

	    Tcl_DecrRefCount(ctxPtr->data.eval.path);
	}
    }

    /*
     * Generate an error message if necessary.
     */

    if (result == TCL_ERROR) {
	int limit = 50;
	int overflow = (patternLength > limit);

	Tcl_AppendObjToErrorInfo(interp, Tcl_ObjPrintf(
		"\n    (\"%.*s%s\" arm line %d)",
		(overflow ? limit : patternLength), pattern,
		(overflow ? "..." : ""), Tcl_GetErrorLine(interp)));
    }
    TclStackFree(interp, ctxPtr);
    return result;
}

/*
 *----------------------------------------------------------------------
 *
 * Tcl_ThrowObjCmd --
 *
 *	This procedure is invoked to process the "throw" Tcl command. See the
 *	user documentation for details on what it does.
 *
 * Results:
 *	A standard Tcl result.
 *
 * Side effects:
 *	See the user documentation.
 *
 *----------------------------------------------------------------------
 */

	/* ARGSUSED */
int
Tcl_ThrowObjCmd(
    ClientData dummy,		/* Not used. */
    Tcl_Interp *interp,		/* Current interpreter. */
    int objc,			/* Number of arguments. */
    Tcl_Obj *const objv[])	/* Argument objects. */
{
    Tcl_Obj *options;
    int len;

    if (objc != 3) {
	Tcl_WrongNumArgs(interp, 1, objv, "type message");
	return TCL_ERROR;
    }

    /*
     * The type must be a list of at least length 1.
     */

    if (TclListObjLength(interp, objv[1], &len) != TCL_OK) {
	return TCL_ERROR;
    } else if (len < 1) {
	Tcl_SetObjResult(interp, Tcl_NewStringObj(
		"type must be non-empty list", -1));
	Tcl_SetErrorCode(interp, "TCL", "OPERATION", "THROW", "BADEXCEPTION",
		(char *)NULL);
	return TCL_ERROR;
    }

    /*
     * Now prepare the result options dictionary. We use the list API as it is
     * slightly more convenient.
     */

    TclNewLiteralStringObj(options, "-code error -level 0 -errorcode");
    Tcl_ListObjAppendElement(NULL, options, objv[1]);

    /*
     * We're ready to go. Fire things into the low-level result machinery.
     */

    Tcl_SetObjResult(interp, objv[2]);
    return Tcl_SetReturnOptions(interp, options);
}

/*
 *----------------------------------------------------------------------
 *
 * Tcl_TimeObjCmd --
 *
 *	This object-based procedure is invoked to process the "time" Tcl
 *	command. See the user documentation for details on what it does.
 *
 * Results:
 *	A standard Tcl object result.
 *
 * Side effects:
 *	See the user documentation.
 *
 *----------------------------------------------------------------------
 */

int
Tcl_TimeObjCmd(
    ClientData dummy,		/* Not used. */
    Tcl_Interp *interp,		/* Current interpreter. */
    int objc,			/* Number of arguments. */
    Tcl_Obj *const objv[])	/* Argument objects. */
{
    Tcl_Obj *objPtr;
    Tcl_Obj *objs[4];
    int i, result;
    int count;
    double totalMicroSec;
#ifndef TCL_WIDE_CLICKS
    Tcl_Time start, stop;
#else
    Tcl_WideInt start, stop;
#endif

    if (objc == 2) {
	count = 1;
    } else if (objc == 3) {
	result = TclGetIntFromObj(interp, objv[2], &count);
	if (result != TCL_OK) {
	    return result;
	}
    } else {
	Tcl_WrongNumArgs(interp, 1, objv, "command ?count?");
	return TCL_ERROR;
    }

    objPtr = objv[1];
    i = count;
#ifndef TCL_WIDE_CLICKS
    Tcl_GetTime(&start);
#else
    start = TclpGetWideClicks();
#endif
    while (i-- > 0) {
	result = TclEvalObjEx(interp, objPtr, 0, NULL, 0);
	if (result != TCL_OK) {
	    return result;
	}
    }
#ifndef TCL_WIDE_CLICKS
    Tcl_GetTime(&stop);
    totalMicroSec = ((double) (stop.sec - start.sec)) * 1.0e6
	    + (stop.usec - start.usec);
#else
    stop = TclpGetWideClicks();
    totalMicroSec = ((double) TclpWideClicksToNanoseconds(stop - start))/1.0e3;
#endif

    if (count <= 1) {
	/*
	 * Use int obj since we know time is not fractional. [Bug 1202178]
	 */

	objs[0] = Tcl_NewWideIntObj((count <= 0) ? 0 : (Tcl_WideInt)totalMicroSec);
    } else {
	objs[0] = Tcl_NewDoubleObj(totalMicroSec/count);
    }

    /*
     * Construct the result as a list because many programs have always parsed
     * as such (extracting the first element, typically).
     */

    TclNewLiteralStringObj(objs[1], "microseconds");
    TclNewLiteralStringObj(objs[2], "per");
    TclNewLiteralStringObj(objs[3], "iteration");
    Tcl_SetObjResult(interp, Tcl_NewListObj(4, objs));

    return TCL_OK;
}

/*
 *----------------------------------------------------------------------
 *
 * Tcl_TimeRateObjCmd --
 *
 *	This object-based procedure is invoked to process the "timerate" Tcl
 *	command.
 *
 *	This is similar to command "time", except the execution limited by
 *	given time (in milliseconds) instead of repetition count.
 *
 * Example:
 *	timerate {after 5} 1000; # equivalent to: time {after 5} [expr 1000/5]
 *
 * Results:
 *	A standard Tcl object result.
 *
 * Side effects:
 *	See the user documentation.
 *
 *----------------------------------------------------------------------
 */

int
Tcl_TimeRateObjCmd(
    ClientData dummy,		/* Not used. */
    Tcl_Interp *interp,		/* Current interpreter. */
    int objc,			/* Number of arguments. */
    Tcl_Obj *const objv[])	/* Argument objects. */
{
    static double measureOverhead = 0;
				/* global measure-overhead */
    double overhead = -1;	/* given measure-overhead */
    Tcl_Obj *objPtr;
    int result, i;
    Tcl_Obj *calibrate = NULL, *direct = NULL;
    TclWideMUInt count = 0;	/* Holds repetition count */
    TclWideMUInt lastCount = 0;	/* Repetition count since last calculation. */
    Tcl_WideInt maxms = WIDE_MIN;
				/* Maximal running time (in milliseconds) */
    TclWideMUInt maxcnt = UWIDE_MAX;
				/* Maximal count of iterations. */
    TclWideMUInt threshold = 1;	/* Current threshold for check time (faster
				 * repeat count without time check) */
    TclWideMUInt avgIterTm = 1;	/* Average time of all processed iterations. */
    TclWideMUInt lastIterTm = 1;/* Average time of last block of iterations. */
    double estIterTm = 1.0;	/* Estimated time of next iteration,
				 * considering the growth of lastIterTm. */
#ifdef TCL_WIDE_CLICKS
#   define TR_SCALE 10		/* Fraction is 10ns (from wide click 100ns). */
#else
#   define TR_SCALE 100		/* Fraction is 10ns (from 1us = 1000ns). */
#endif
#define TR_MIN_FACTOR 2		/* Min allowed factor calculating threshold. */
#define TR_MAX_FACTOR 50	/* Max allowed factor calculating threshold. */
#define TR_FACT_SINGLE_ITER 25  /* This or larger factor value will force the
				 * threshold 1, to avoid drastic growth of
				 * execution time by quadratic O() complexity. */
    unsigned short factor = 16;	/* Factor (2..50) limiting threshold to avoid
				 * growth of execution time. */
<<<<<<< HEAD
    Tcl_WideInt start, middle, stop;
=======
    register Tcl_WideInt start, last, middle, stop;
>>>>>>> 56e64d62
#ifndef TCL_WIDE_CLICKS
    Tcl_Time now;
#endif /* !TCL_WIDE_CLICKS */
    static const char *const options[] = {
	"-direct",	"-overhead",	"-calibrate",	"--",	NULL
    };
    enum options {
	TMRT_EV_DIRECT,	TMRT_OVERHEAD,	TMRT_CALIBRATE,	TMRT_LAST
    };
    NRE_callback *rootPtr;
    ByteCode *codePtr = NULL;

    for (i = 1; i < objc - 1; i++) {
	int index;

	if (Tcl_GetIndexFromObj(NULL, objv[i], options, "option", TCL_EXACT,
		&index) != TCL_OK) {
	    break;
	}
	if (index == TMRT_LAST) {
	    i++;
	    break;
	}
	switch (index) {
	case TMRT_EV_DIRECT:
	    direct = objv[i];
	    break;
	case TMRT_OVERHEAD:
	    if (++i >= objc - 1) {
		goto usage;
	    }
	    if (Tcl_GetDoubleFromObj(interp, objv[i], &overhead) != TCL_OK) {
		return TCL_ERROR;
	    }
	    break;
	case TMRT_CALIBRATE:
	    calibrate = objv[i];
	    break;
	}
    }

    if (i >= objc || i < objc - 3) {
    usage:
	Tcl_WrongNumArgs(interp, 1, objv,
		"?-direct? ?-calibrate? ?-overhead double? "
		"command ?time ?max-count??");
	return TCL_ERROR;
    }
    objPtr = objv[i++];
    if (i < objc) {	/* max-time */
	result = Tcl_GetWideIntFromObj(interp, objv[i++], &maxms);
	if (result != TCL_OK) {
	    return result;
	}
	if (i < objc) {	/* max-count*/
	    Tcl_WideInt v;

	    result = Tcl_GetWideIntFromObj(interp, objv[i], &v);
	    if (result != TCL_OK) {
		return result;
	    }
	    maxcnt = (v > 0) ? v : 0;
	}
    }

    /*
     * If we are doing calibration.
     */

    if (calibrate) {
	/*
	 * If no time specified for the calibration.
	 */

	if (maxms == WIDE_MIN) {
	    Tcl_Obj *clobjv[6];
	    Tcl_WideInt maxCalTime = 5000;
	    double lastMeasureOverhead = measureOverhead;

	    clobjv[0] = objv[0];
	    i = 1;
	    if (direct) {
		clobjv[i++] = direct;
	    }
	    clobjv[i++] = objPtr;

	    /*
	     * Reset last measurement overhead.
	     */

	    measureOverhead = (double) 0;

	    /*
	     * Self-call with 100 milliseconds to warm-up, before entering the
	     * calibration cycle.
	     */

	    TclNewLongObj(clobjv[i], 100);
	    Tcl_IncrRefCount(clobjv[i]);
	    result = Tcl_TimeRateObjCmd(NULL, interp, i + 1, clobjv);
	    Tcl_DecrRefCount(clobjv[i]);
	    if (result != TCL_OK) {
		return result;
	    }

	    i--;
	    clobjv[i++] = calibrate;
	    clobjv[i++] = objPtr;

	    /*
	     * Set last measurement overhead to max.
	     */

	    measureOverhead = (double) UWIDE_MAX;

	    /*
	     * Run the calibration cycle until it is more precise.
	     */

	    maxms = -1000;
	    do {
		lastMeasureOverhead = measureOverhead;
		TclNewLongObj(clobjv[i], (int) maxms);
		Tcl_IncrRefCount(clobjv[i]);
		result = Tcl_TimeRateObjCmd(NULL, interp, i + 1, clobjv);
		Tcl_DecrRefCount(clobjv[i]);
		if (result != TCL_OK) {
		    return result;
		}
		maxCalTime += maxms;

		/*
		 * Increase maxms for more precise calibration.
		 */

		maxms -= -maxms / 4;

		/*
		 * As long as new value more as 0.05% better
		 */
	    } while ((measureOverhead >= lastMeasureOverhead
		    || measureOverhead / lastMeasureOverhead <= 0.9995)
		    && maxCalTime > 0);

	    return result;
	}
	if (maxms == 0) {
	    /*
	     * Reset last measurement overhead
	     */

	    measureOverhead = 0;
	    Tcl_SetObjResult(interp, Tcl_NewLongObj(0));
	    return TCL_OK;
	}

	/*
	 * If time is negative, make current overhead more precise.
	 */

	if (maxms > 0) {
	    /*
	     * Set last measurement overhead to max.
	     */

	    measureOverhead = (double) UWIDE_MAX;
	} else {
	    maxms = -maxms;
	}
    }

    if (maxms == WIDE_MIN) {
	maxms = 1000;
    }
    if (overhead == -1) {
	overhead = measureOverhead;
    }

    /*
     * Ensure that resetting of result will not smudge the further
     * measurement.
     */

    Tcl_ResetResult(interp);

    /*
     * Compile object if needed.
     */

    if (!direct) {
	if (TclInterpReady(interp) != TCL_OK) {
	    return TCL_ERROR;
	}
	codePtr = TclCompileObj(interp, objPtr, NULL, 0);
	TclPreserveByteCode(codePtr);
    }

    /*
     * Get start and stop time.
     */

#ifdef TCL_WIDE_CLICKS
    start = last = middle = TclpGetWideClicks();

    /*
     * Time to stop execution (in wide clicks).
     */

    stop = start + (maxms * 1000 / TclpWideClickInMicrosec());
#else
    Tcl_GetTime(&now);
    start = now.sec;
    start *= 1000000;
    start += now.usec;
    last = middle = start;

    /*
     * Time to stop execution (in microsecs).
     */

    stop = start + maxms * 1000;
#endif /* TCL_WIDE_CLICKS */

    /*
     * Start measurement.
     */

    if (maxcnt > 0) {
	while (1) {
	    /*
	     * Evaluate a single iteration.
	     */

	    count++;
	    if (!direct) {		/* precompiled */
		rootPtr = TOP_CB(interp);
		/*
		 * Use loop optimized TEBC call (TCL_EVAL_DISCARD_RESULT): it's a part of
		 * iteration, this way evaluation will be more similar to a cycle (also
		 * avoids extra overhead to set result to interp, etc.)
		 */
		((Interp *)interp)->evalFlags |= TCL_EVAL_DISCARD_RESULT;
		result = TclNRExecuteByteCode(interp, codePtr);
		result = TclNRRunCallbacks(interp, result, rootPtr);
	    } else {			/* eval */
		result = TclEvalObjEx(interp, objPtr, 0, NULL, 0);
	    }
	    /*
	     * Allow break and continue from measurement cycle (used for
	     * conditional stop and flow control of iterations).
	     */

	    switch (result) {
		case TCL_OK:
		    break;
		case TCL_BREAK:
		    /*
		     * Force stop immediately.
		     */
		    threshold = 1;
		    maxcnt = 0;
		    /* FALLTHRU */
		case TCL_CONTINUE:
		    result = TCL_OK;
		    break;
		default:
		    goto done;
	    }

	    /*
	     * Don't check time up to threshold.
	     */

	    if (--threshold > 0) {
		continue;
	    }

	    /*
	     * Check stop time reached, estimate new threshold.
	     */

#ifdef TCL_WIDE_CLICKS
	    middle = TclpGetWideClicks();
#else
	    Tcl_GetTime(&now);
	    middle = now.sec;
	    middle *= 1000000;
	    middle += now.usec;
#endif /* TCL_WIDE_CLICKS */

	    if (middle >= stop || count >= maxcnt) {
		break;
	    }

	    /*
	     * Average iteration time (scaled) in fractions of wide clicks
	     * or microseconds.
	     */

<<<<<<< HEAD
	    if (count < 10) {
		threshold = 1;
		continue;
	    }

	    /*
	     * Average iteration time in microsecs.
	     */

	    threshold = (middle - start) / count;
	    if (threshold > maxIterTm) {
		maxIterTm = threshold;

		/*
		 * Iterations seem to be longer.
		 */

		if (threshold > maxIterTm * 2) {
=======
	    threshold = (TclWideMUInt)(middle - start) * TR_SCALE / count;
	    if (threshold > avgIterTm) {
		/*
		 * Iterations seem to be longer.
		 */
		if (threshold > avgIterTm * 2) {
>>>>>>> 56e64d62
		    factor *= 2;
		} else {
		    factor++;
		}
		if (factor > TR_MAX_FACTOR) {
		    factor = TR_MAX_FACTOR;
		}
	    } else if (factor > TR_MIN_FACTOR) {
		/*
		 * Iterations seem to be shorter.
		 */

		if (threshold < (avgIterTm / 2)) {
		    factor /= 2;
		    if (factor < TR_MIN_FACTOR) {
			factor = TR_MIN_FACTOR;
		    }
		} else {
		    factor--;
		}
	    }

	    if (!threshold) {
		/* too short and too few iterations */
		threshold = 1;
		continue;
	    }
	    avgIterTm = threshold;

	    /*
	     * Estimate last iteration time growth and time of next iteration.
	     */
	    lastCount = count - lastCount;
	    if (last != start && lastCount) {
		TclWideMUInt lastTm;

		lastTm = (TclWideMUInt)(middle - last) * TR_SCALE / lastCount;
		estIterTm = (double)lastTm / (lastIterTm ? lastIterTm : avgIterTm);
		lastIterTm = lastTm > avgIterTm ? lastTm : avgIterTm;
	    } else {
		lastIterTm = avgIterTm;
	    }
	    estIterTm *= lastIterTm;
	    last = middle; lastCount = count;

	    /*
	     * Calculate next threshold to check.
	     * Firstly check iteration time is not larger than remaining time,
	     * considering last known iteration growth factor.
	     */
	    threshold = (TclWideMUInt)(stop - middle) * TR_SCALE;
	     /* 
	      * Estimated count of iteration til the end of execution.
	      * Thereby 2.5% longer execution time would be OK.
	      */
	    if (threshold / estIterTm < 0.975) {
		/* estimated time for next iteration is too large */
		break;
	    }
	    threshold /= estIterTm;
	    /*
	     * Don't use threshold by few iterations, because sometimes
	     * first iteration(s) can be too fast or slow (cached, delayed
	     * clean up, etc). Also avoid unexpected execution time growth,
	     * so if iterations continuously grow, stay by single iteration.
	     */
	    if (count < 10 || factor >= TR_FACT_SINGLE_ITER) {
		threshold = 1;
		continue;
	    }
	    /*
	     * Reduce it by last known factor, to avoid unexpected execution
	     * time growth if iterations are not consistent (may be longer).
	     */
	    threshold = threshold / factor + 1;
	    if (threshold > 100000) {	/* fix for too large threshold */
		threshold = 100000;
	    }

	    /*
	     * Consider max-count
	     */

	    if (threshold > maxcnt - count) {
		threshold = maxcnt - count;
	    }
	}
    }

    {
	Tcl_Obj *objarr[8], **objs = objarr;
	TclWideMUInt usec, val;
	int digits;

	/*
	 * Absolute execution time in microseconds or in wide clicks.
	 */
	usec = (TclWideMUInt)(middle - start);

#ifdef TCL_WIDE_CLICKS
	/*
	 * convert execution time (in wide clicks) to microsecs.
	 */

	usec *= TclpWideClickInMicrosec();
#endif /* TCL_WIDE_CLICKS */

	if (!count) {		/* no iterations - avoid divide by zero */
	    objs[0] = objs[2] = objs[4] = Tcl_NewWideIntObj(0);
	    goto retRes;
	}

	/*
	 * If not calibrating...
	 */

	if (!calibrate) {
	    /*
	     * Minimize influence of measurement overhead.
	     */

	    if (overhead > 0) {
		/*
		 * Estimate the time of overhead (microsecs).
		 */

		TclWideMUInt curOverhead = overhead * count;

		if (usec > curOverhead) {
		    usec -= curOverhead;
		} else {
		    usec = 0;
		}
	    }
	} else {
	    /*
	     * Calibration: obtaining new measurement overhead.
	     */

	    if (measureOverhead > ((double) usec) / count) {
		measureOverhead = ((double) usec) / count;
	    }
	    objs[0] = Tcl_NewDoubleObj(measureOverhead);
	    TclNewLiteralStringObj(objs[1], "\xC2\xB5s/#-overhead"); /* mics */
	    objs += 2;
	}

	val = usec / count;		/* microsecs per iteration */
	if (val >= 1000000) {
	    objs[0] = Tcl_NewWideIntObj(val);
	} else {
	    if (val < 10) {
		digits = 6;
	    } else if (val < 100) {
		digits = 4;
	    } else if (val < 1000) {
		digits = 3;
	    } else if (val < 10000) {
		digits = 2;
	    } else {
		digits = 1;
	    }
	    objs[0] = Tcl_ObjPrintf("%.*f", digits, ((double) usec)/count);
	}

	objs[2] = Tcl_NewWideIntObj(count); /* iterations */

	/*
	 * Calculate speed as rate (count) per sec
	 */

	if (!usec) {
	    usec++;			/* Avoid divide by zero. */
	}
	if (count < (WIDE_MAX / 1000000)) {
	    val = (count * 1000000) / usec;
	    if (val < 100000) {
		if (val < 100) {
		    digits = 3;
		} else if (val < 1000) {
		    digits = 2;
		} else {
		    digits = 1;
		}
		objs[4] = Tcl_ObjPrintf("%.*f",
			digits, ((double) (count * 1000000)) / usec);
	    } else {
		objs[4] = Tcl_NewWideIntObj(val);
	    }
	} else {
	    objs[4] = Tcl_NewWideIntObj((count / usec) * 1000000);
	}

    retRes:
	/*
	 * Estimated net execution time (in millisecs).
	 */

	if (!calibrate) {
	    if (usec >= 1) {
		objs[6] = Tcl_ObjPrintf("%.3f", (double)usec / 1000);
	    } else {
		objs[6] = Tcl_NewWideIntObj(0);
	    }
	    TclNewLiteralStringObj(objs[7], "net-ms");
	}

	/*
	 * Construct the result as a list because many programs have always
	 * parsed as such (extracting the first element, typically).
	 */

	TclNewLiteralStringObj(objs[1], "\xC2\xB5s/#"); /* mics/# */
	TclNewLiteralStringObj(objs[3], "#");
	TclNewLiteralStringObj(objs[5], "#/sec");
	Tcl_SetObjResult(interp, Tcl_NewListObj(8, objarr));
    }

  done:
    if (codePtr != NULL) {
	TclReleaseByteCode(codePtr);
    }
    return result;
#undef TR_SCALE
#undef TR_MIN_FACTOR
#undef TR_MAX_FACTOR
#undef TR_FACT_SINGLE_ITER
}

/*
 *----------------------------------------------------------------------
 *
 * Tcl_TryObjCmd, TclNRTryObjCmd --
 *
 *	This procedure is invoked to process the "try" Tcl command. See the
 *	user documentation (or TIP #329) for details on what it does.
 *
 * Results:
 *	A standard Tcl object result.
 *
 * Side effects:
 *	See the user documentation.
 *
 *----------------------------------------------------------------------
 */

int
Tcl_TryObjCmd(
    ClientData dummy,		/* Not used. */
    Tcl_Interp *interp,		/* Current interpreter. */
    int objc,			/* Number of arguments. */
    Tcl_Obj *const objv[])	/* Argument objects. */
{
    return Tcl_NRCallObjProc(interp, TclNRTryObjCmd, dummy, objc, objv);
}

int
TclNRTryObjCmd(
    ClientData clientData,	/* Not used. */
    Tcl_Interp *interp,		/* Current interpreter. */
    int objc,			/* Number of arguments. */
    Tcl_Obj *const objv[])	/* Argument objects. */
{
    Tcl_Obj *bodyObj, *handlersObj, *finallyObj = NULL;
    int i, bodyShared, haveHandlers, dummy, code;
    static const char *const handlerNames[] = {
	"finally", "on", "trap", NULL
    };
    enum Handlers {
	TryFinally, TryOn, TryTrap
    };

    /*
     * Parse the arguments. The handlers are passed to subsequent callbacks as
     * a Tcl_Obj list of the 5-tuples like (type, returnCode, errorCodePrefix,
     * bindVariables, script), and the finally script is just passed as it is.
     */

    if (objc < 2) {
	Tcl_WrongNumArgs(interp, 1, objv,
		"body ?handler ...? ?finally script?");
	return TCL_ERROR;
    }
    bodyObj = objv[1];
    TclNewObj(handlersObj);
    bodyShared = 0;
    haveHandlers = 0;
    for (i=2 ; i<objc ; i++) {
	int type;
	Tcl_Obj *info[5];

	if (Tcl_GetIndexFromObj(interp, objv[i], handlerNames, "handler type",
		0, &type) != TCL_OK) {
	    Tcl_DecrRefCount(handlersObj);
	    return TCL_ERROR;
	}
	switch ((enum Handlers) type) {
	case TryFinally:	/* finally script */
	    if (i < objc-2) {
		Tcl_SetObjResult(interp, Tcl_NewStringObj(
			"finally clause must be last", -1));
		Tcl_DecrRefCount(handlersObj);
		Tcl_SetErrorCode(interp, "TCL", "OPERATION", "TRY", "FINALLY",
			"NONTERMINAL", (char *)NULL);
		return TCL_ERROR;
	    } else if (i == objc-1) {
		Tcl_SetObjResult(interp, Tcl_NewStringObj(
			"wrong # args to finally clause: must be"
			" \"... finally script\"", -1));
		Tcl_DecrRefCount(handlersObj);
		Tcl_SetErrorCode(interp, "TCL", "OPERATION", "TRY", "FINALLY",
			"ARGUMENT", (char *)NULL);
		return TCL_ERROR;
	    }
	    finallyObj = objv[++i];
	    break;

	case TryOn:		/* on code variableList script */
	    if (i > objc-4) {
		Tcl_SetObjResult(interp, Tcl_NewStringObj(
			"wrong # args to on clause: must be \"... on code"
			" variableList script\"", -1));
		Tcl_DecrRefCount(handlersObj);
		Tcl_SetErrorCode(interp, "TCL", "OPERATION", "TRY", "ON",
			"ARGUMENT", (char *)NULL);
		return TCL_ERROR;
	    }
	    if (TclGetCompletionCodeFromObj(interp, objv[i+1],
		    &code) != TCL_OK) {
		Tcl_DecrRefCount(handlersObj);
		return TCL_ERROR;
	    }
	    info[2] = NULL;
	    goto commonHandler;

	case TryTrap:		/* trap pattern variableList script */
	    if (i > objc-4) {
		Tcl_SetObjResult(interp, Tcl_NewStringObj(
			"wrong # args to trap clause: "
			"must be \"... trap pattern variableList script\"",
			-1));
		Tcl_DecrRefCount(handlersObj);
		Tcl_SetErrorCode(interp, "TCL", "OPERATION", "TRY", "TRAP",
			"ARGUMENT", (char *)NULL);
		return TCL_ERROR;
	    }
	    code = 1;
	    if (TclListObjLength(NULL, objv[i+1], &dummy) != TCL_OK) {
		Tcl_SetObjResult(interp, Tcl_ObjPrintf(
			"bad prefix '%s': must be a list",
			TclGetString(objv[i+1])));
		Tcl_DecrRefCount(handlersObj);
		Tcl_SetErrorCode(interp, "TCL", "OPERATION", "TRY", "TRAP",
			"EXNFORMAT", (char *)NULL);
		return TCL_ERROR;
	    }
	    info[2] = objv[i+1];

	commonHandler:
	    if (TclListObjLength(interp, objv[i+2], &dummy) != TCL_OK) {
		Tcl_DecrRefCount(handlersObj);
		return TCL_ERROR;
	    }

	    info[0] = objv[i];			/* type */
	    TclNewIntObj(info[1], code);	/* returnCode */
	    if (info[2] == NULL) {		/* errorCodePrefix */
		TclNewObj(info[2]);
	    }
	    info[3] = objv[i+2];		/* bindVariables */
	    info[4] = objv[i+3];		/* script */

	    bodyShared = !strcmp(TclGetString(objv[i+3]), "-");
	    Tcl_ListObjAppendElement(NULL, handlersObj,
		    Tcl_NewListObj(5, info));
	    haveHandlers = 1;
	    i += 3;
	    break;
	}
    }
    if (bodyShared) {
	Tcl_SetObjResult(interp, Tcl_NewStringObj(
		"last non-finally clause must not have a body of \"-\"", -1));
	Tcl_DecrRefCount(handlersObj);
	Tcl_SetErrorCode(interp, "TCL", "OPERATION", "TRY", "BADFALLTHROUGH",
		(char *)NULL);
	return TCL_ERROR;
    }
    if (!haveHandlers) {
	Tcl_DecrRefCount(handlersObj);
	handlersObj = NULL;
    }

    /*
     * Execute the body.
     */

    Tcl_NRAddCallback(interp, TryPostBody, handlersObj, finallyObj,
	    (ClientData)objv, INT2PTR(objc));
    return TclNREvalObjEx(interp, bodyObj, 0,
	    ((Interp *) interp)->cmdFramePtr, 1);
}

/*
 *----------------------------------------------------------------------
 *
 * During --
 *
 *	This helper function patches together the updates to the interpreter's
 *	return options that are needed when things fail during the processing
 *	of a handler or finally script for the [try] command.
 *
 * Returns:
 *	The new option dictionary.
 *
 *----------------------------------------------------------------------
 */

static inline Tcl_Obj *
During(
    Tcl_Interp *interp,
    int resultCode,		/* The result code from the just-evaluated
				 * script. */
    Tcl_Obj *oldOptions,	/* The old option dictionary. */
    Tcl_Obj *errorInfo)		/* An object to append to the errorinfo and
				 * release, or NULL if nothing is to be added.
				 * Designed to be used with Tcl_ObjPrintf. */
{
    Tcl_Obj *during, *options;

    if (errorInfo != NULL) {
	Tcl_AppendObjToErrorInfo(interp, errorInfo);
    }
    options = Tcl_GetReturnOptions(interp, resultCode);
    TclNewLiteralStringObj(during, "-during");
    Tcl_IncrRefCount(during);
    Tcl_DictObjPut(interp, options, during, oldOptions);
    Tcl_DecrRefCount(during);
    Tcl_IncrRefCount(options);
    Tcl_DecrRefCount(oldOptions);
    return options;
}

/*
 *----------------------------------------------------------------------
 *
 * TryPostBody --
 *
 *	Callback to handle the outcome of the execution of the body of a 'try'
 *	command.
 *
 *----------------------------------------------------------------------
 */

static int
TryPostBody(
    ClientData data[],
    Tcl_Interp *interp,
    int result)
{
    Tcl_Obj *resultObj, *options, *handlersObj, *finallyObj, *cmdObj, **objv;
    int i, dummy, code, objc;
    int numHandlers = 0;

    handlersObj = (Tcl_Obj *)data[0];
    finallyObj = (Tcl_Obj *)data[1];
    objv = (Tcl_Obj **)data[2];
    objc = PTR2INT(data[3]);

    cmdObj = objv[0];

    /*
     * Check for limits/rewinding, which override normal trapping behaviour.
     */

    if (((Interp*) interp)->execEnvPtr->rewind || Tcl_LimitExceeded(interp)) {
	Tcl_AppendObjToErrorInfo(interp, Tcl_ObjPrintf(
		"\n    (\"%s\" body line %d)", TclGetString(cmdObj),
		Tcl_GetErrorLine(interp)));
	if (handlersObj != NULL) {
	    Tcl_DecrRefCount(handlersObj);
	}
	return TCL_ERROR;
    }

    /*
     * Basic processing of the outcome of the script, including adding of
     * errorinfo trace.
     */

    if (result == TCL_ERROR) {
	Tcl_AppendObjToErrorInfo(interp, Tcl_ObjPrintf(
		"\n    (\"%s\" body line %d)", TclGetString(cmdObj),
		Tcl_GetErrorLine(interp)));
    }
    resultObj = Tcl_GetObjResult(interp);
    Tcl_IncrRefCount(resultObj);
    options = Tcl_GetReturnOptions(interp, result);
    Tcl_IncrRefCount(options);
    Tcl_ResetResult(interp);

    /*
     * Handle the results.
     */

    if (handlersObj != NULL) {
	int found = 0;
	Tcl_Obj **handlers, **info;

	TclListObjGetElements(NULL, handlersObj, &numHandlers, &handlers);
	for (i=0 ; i<numHandlers ; i++) {
	    Tcl_Obj *handlerBodyObj;

	    TclListObjGetElements(NULL, handlers[i], &dummy, &info);
	    if (!found) {
		Tcl_GetIntFromObj(NULL, info[1], &code);
		if (code != result) {
		    continue;
		}

		/*
		 * When processing an error, we must also perform list-prefix
		 * matching of the errorcode list. However, if this was an
		 * 'on' handler, the list that we are matching against will be
		 * empty.
		 */

		if (code == TCL_ERROR) {
		    Tcl_Obj *errcode, **bits1, **bits2;
		    int len1, len2, j;

		    TclDictGet(NULL, options, "-errorcode", &errcode);
		    TclListObjGetElements(NULL, info[2], &len1, &bits1);
		    if (TclListObjGetElements(NULL, errcode, &len2,
			    &bits2) != TCL_OK) {
			continue;
		    }
		    if (len2 < len1) {
			continue;
		    }
		    for (j=0 ; j<len1 ; j++) {
			if (strcmp(TclGetString(bits1[j]),
				TclGetString(bits2[j])) != 0) {
			    /*
			     * Really want 'continue outerloop;', but C does
			     * not give us that.
			     */

			    goto didNotMatch;
			}
		    }
		}

		found = 1;
	    }

	    /*
	     * Now we need to scan forward over "-" bodies. Note that we've
	     * already checked that the last body is not a "-", so this search
	     * will terminate successfully.
	     */

	    if (!strcmp(TclGetString(info[4]), "-")) {
		continue;
	    }

	    /*
	     * Bind the variables. We already know this is a list of variable
	     * names, but it might be empty.
	     */

	    Tcl_ResetResult(interp);
	    result = TCL_ERROR;
	    TclListObjLength(NULL, info[3], &dummy);
	    if (dummy > 0) {
		Tcl_Obj *varName;

		Tcl_ListObjIndex(NULL, info[3], 0, &varName);
		if (Tcl_ObjSetVar2(interp, varName, NULL, resultObj,
			TCL_LEAVE_ERR_MSG) == NULL) {
		    Tcl_DecrRefCount(resultObj);
		    goto handlerFailed;
		}
		Tcl_DecrRefCount(resultObj);
		if (dummy > 1) {
		    Tcl_ListObjIndex(NULL, info[3], 1, &varName);
		    if (Tcl_ObjSetVar2(interp, varName, NULL, options,
			    TCL_LEAVE_ERR_MSG) == NULL) {
			goto handlerFailed;
		    }
		}
	    } else {
		/*
		 * Dispose of the result to prevent a memleak. [Bug 2910044]
		 */

		Tcl_DecrRefCount(resultObj);
	    }

	    /*
	     * Evaluate the handler body and process the outcome. Note that we
	     * need to keep the kind of handler for debugging purposes, and in
	     * any case anything we want from info[] must be extracted right
	     * now because the info[] array is about to become invalid. There
	     * is very little refcount handling here however, since we know
	     * that the objects that we still want to refer to now were input
	     * arguments to [try] and so are still on the Tcl value stack.
	     */

	    handlerBodyObj = info[4];
	    Tcl_NRAddCallback(interp, TryPostHandler, objv, options, info[0],
		    INT2PTR((finallyObj == NULL) ? 0 : objc - 1));
	    Tcl_DecrRefCount(handlersObj);
	    return TclNREvalObjEx(interp, handlerBodyObj, 0,
		    ((Interp *) interp)->cmdFramePtr, 4*i + 5);

	handlerFailed:
	    resultObj = Tcl_GetObjResult(interp);
	    Tcl_IncrRefCount(resultObj);
	    options = During(interp, result, options, NULL);
	    break;

	didNotMatch:
	    continue;
	}

	/*
	 * No handler matched; get rid of the list of handlers.
	 */

	Tcl_DecrRefCount(handlersObj);
    }

    /*
     * Process the finally clause.
     */

    if (finallyObj != NULL) {
	Tcl_NRAddCallback(interp, TryPostFinal, resultObj, options, cmdObj,
		NULL);
	return TclNREvalObjEx(interp, finallyObj, 0,
		((Interp *) interp)->cmdFramePtr, objc - 1);
    }

    /*
     * Install the correct result/options into the interpreter and clean up
     * any temporary storage.
     */

    result = Tcl_SetReturnOptions(interp, options);
    Tcl_DecrRefCount(options);
    Tcl_SetObjResult(interp, resultObj);
    Tcl_DecrRefCount(resultObj);
    return result;
}

/*
 *----------------------------------------------------------------------
 *
 * TryPostHandler --
 *
 *	Callback to handle the outcome of the execution of a handler of a
 *	'try' command.
 *
 *----------------------------------------------------------------------
 */

static int
TryPostHandler(
    ClientData data[],
    Tcl_Interp *interp,
    int result)
{
    Tcl_Obj *resultObj, *cmdObj, *options, *handlerKindObj, **objv;
    Tcl_Obj *finallyObj;
    int finallyIndex;

    objv = (Tcl_Obj **)data[0];
    options = (Tcl_Obj *)data[1];
    handlerKindObj = (Tcl_Obj *)data[2];
    finallyIndex = PTR2INT(data[3]);

    cmdObj = objv[0];
    finallyObj = finallyIndex ? objv[finallyIndex] : 0;

    /*
     * Check for limits/rewinding, which override normal trapping behaviour.
     */

    if (((Interp*) interp)->execEnvPtr->rewind || Tcl_LimitExceeded(interp)) {
	options = During(interp, result, options, Tcl_ObjPrintf(
		"\n    (\"%s ... %s\" handler line %d)",
		TclGetString(cmdObj), TclGetString(handlerKindObj),
		Tcl_GetErrorLine(interp)));
	Tcl_DecrRefCount(options);
	return TCL_ERROR;
    }

    /*
     * The handler result completely substitutes for the result of the body.
     */

    resultObj = Tcl_GetObjResult(interp);
    Tcl_IncrRefCount(resultObj);
    if (result == TCL_ERROR) {
	options = During(interp, result, options, Tcl_ObjPrintf(
		"\n    (\"%s ... %s\" handler line %d)",
		TclGetString(cmdObj), TclGetString(handlerKindObj),
		Tcl_GetErrorLine(interp)));
    } else {
	Tcl_DecrRefCount(options);
	options = Tcl_GetReturnOptions(interp, result);
	Tcl_IncrRefCount(options);
    }

    /*
     * Process the finally clause if it is present.
     */

    if (finallyObj != NULL) {
	Interp *iPtr = (Interp *) interp;

	Tcl_NRAddCallback(interp, TryPostFinal, resultObj, options, cmdObj,
		NULL);

	/* The 'finally' script is always the last argument word. */
	return TclNREvalObjEx(interp, finallyObj, 0, iPtr->cmdFramePtr,
		finallyIndex);
    }

    /*
     * Install the correct result/options into the interpreter and clean up
     * any temporary storage.
     */

    result = Tcl_SetReturnOptions(interp, options);
    Tcl_DecrRefCount(options);
    Tcl_SetObjResult(interp, resultObj);
    Tcl_DecrRefCount(resultObj);
    return result;
}

/*
 *----------------------------------------------------------------------
 *
 * TryPostFinal --
 *
 *	Callback to handle the outcome of the execution of the finally script
 *	of a 'try' command.
 *
 *----------------------------------------------------------------------
 */

static int
TryPostFinal(
    ClientData data[],
    Tcl_Interp *interp,
    int result)
{
    Tcl_Obj *resultObj, *options, *cmdObj;

    resultObj = (Tcl_Obj *)data[0];
    options = (Tcl_Obj *)data[1];
    cmdObj = (Tcl_Obj *)data[2];

    /*
     * If the result wasn't OK, we need to adjust the result options.
     */

    if (result != TCL_OK) {
	Tcl_DecrRefCount(resultObj);
	resultObj = NULL;
	if (result == TCL_ERROR) {
	    options = During(interp, result, options, Tcl_ObjPrintf(
		    "\n    (\"%s ... finally\" body line %d)",
		    TclGetString(cmdObj), Tcl_GetErrorLine(interp)));
	} else {
	    Tcl_Obj *origOptions = options;

	    options = Tcl_GetReturnOptions(interp, result);
	    Tcl_IncrRefCount(options);
	    Tcl_DecrRefCount(origOptions);
	}
    }

    /*
     * Install the correct result/options into the interpreter and clean up
     * any temporary storage.
     */

    result = Tcl_SetReturnOptions(interp, options);
    Tcl_DecrRefCount(options);
    if (resultObj != NULL) {
	Tcl_SetObjResult(interp, resultObj);
	Tcl_DecrRefCount(resultObj);
    }
    return result;
}

/*
 *----------------------------------------------------------------------
 *
 * Tcl_WhileObjCmd --
 *
 *	This procedure is invoked to process the "while" Tcl command. See the
 *	user documentation for details on what it does.
 *
 *	With the bytecode compiler, this procedure is only called when a
 *	command name is computed at runtime, and is "while" or the name to
 *	which "while" was renamed: e.g., "set z while; $z {$i<100} {}"
 *
 * Results:
 *	A standard Tcl result.
 *
 * Side effects:
 *	See the user documentation.
 *
 *----------------------------------------------------------------------
 */

int
Tcl_WhileObjCmd(
    ClientData dummy,		/* Not used. */
    Tcl_Interp *interp,		/* Current interpreter. */
    int objc,			/* Number of arguments. */
    Tcl_Obj *const objv[])	/* Argument objects. */
{
    return Tcl_NRCallObjProc(interp, TclNRWhileObjCmd, dummy, objc, objv);
}

int
TclNRWhileObjCmd(
    ClientData dummy,		/* Not used. */
    Tcl_Interp *interp,		/* Current interpreter. */
    int objc,			/* Number of arguments. */
    Tcl_Obj *const objv[])	/* Argument objects. */
{
    ForIterData *iterPtr;

    if (objc != 3) {
	Tcl_WrongNumArgs(interp, 1, objv, "test command");
	return TCL_ERROR;
    }

    /*
     * We reuse [for]'s callback, passing a NULL for the 'next' script.
     */

    TclSmallAllocEx(interp, sizeof(ForIterData), iterPtr);
    iterPtr->cond = objv[1];
    iterPtr->body = objv[2];
    iterPtr->next = NULL;
    iterPtr->msg  = "\n    (\"while\" body line %d)";
    iterPtr->word = 2;

    TclNRAddCallback(interp, TclNRForIterCallback, iterPtr, NULL,
	    NULL, NULL);
    return TCL_OK;
}

/*
 *----------------------------------------------------------------------
 *
 * TclListLines --
 *
 *	???
 *
 * Results:
 *	Filled in array of line numbers?
 *
 * Side effects:
 *	None.
 *
 *----------------------------------------------------------------------
 */

void
TclListLines(
    Tcl_Obj *listObj,		/* Pointer to obj holding a string with list
				 * structure. Assumed to be valid. Assumed to
				 * contain n elements. */
    int line,			/* Line the list as a whole starts on. */
    int n,			/* #elements in lines */
    int *lines,			/* Array of line numbers, to fill. */
    Tcl_Obj *const *elems)      /* The list elems as Tcl_Obj*, in need of
				 * derived continuation data */
{
    const char *listStr = TclGetString(listObj);
    const char *listHead = listStr;
    int i, length = strlen(listStr);
    const char *element = NULL, *next = NULL;
    ContLineLoc *clLocPtr = TclContinuationsGet(listObj);
    int *clNext = (clLocPtr ? &clLocPtr->loc[0] : NULL);

    for (i = 0; i < n; i++) {
	TclFindElement(NULL, listStr, length, &element, &next, NULL, NULL);

	TclAdvanceLines(&line, listStr, element);
				/* Leading whitespace */
	TclAdvanceContinuations(&line, &clNext, element - listHead);
	if (elems && clNext) {
	    TclContinuationsEnterDerived(elems[i], element-listHead, clNext);
	}
	lines[i] = line;
	length -= (next - listStr);
	TclAdvanceLines(&line, element, next);
				/* Element */
	listStr = next;

	if (*element == 0) {
	    /* ASSERT i == n */
	    break;
	}
    }
}

/*
 * Local Variables:
 * mode: c
 * c-basic-offset: 4
 * fill-column: 78
 * End:
 */<|MERGE_RESOLUTION|>--- conflicted
+++ resolved
@@ -4365,11 +4365,7 @@
 				 * execution time by quadratic O() complexity. */
     unsigned short factor = 16;	/* Factor (2..50) limiting threshold to avoid
 				 * growth of execution time. */
-<<<<<<< HEAD
-    Tcl_WideInt start, middle, stop;
-=======
-    register Tcl_WideInt start, last, middle, stop;
->>>>>>> 56e64d62
+    Tcl_WideInt start, last, middle, stop;
 #ifndef TCL_WIDE_CLICKS
     Tcl_Time now;
 #endif /* !TCL_WIDE_CLICKS */
@@ -4669,33 +4665,14 @@
 	     * or microseconds.
 	     */
 
-<<<<<<< HEAD
-	    if (count < 10) {
-		threshold = 1;
-		continue;
-	    }
-
-	    /*
-	     * Average iteration time in microsecs.
-	     */
-
-	    threshold = (middle - start) / count;
-	    if (threshold > maxIterTm) {
-		maxIterTm = threshold;
+	    threshold = (TclWideMUInt)(middle - start) * TR_SCALE / count;
+	    if (threshold > avgIterTm) {
 
 		/*
 		 * Iterations seem to be longer.
 		 */
 
-		if (threshold > maxIterTm * 2) {
-=======
-	    threshold = (TclWideMUInt)(middle - start) * TR_SCALE / count;
-	    if (threshold > avgIterTm) {
-		/*
-		 * Iterations seem to be longer.
-		 */
 		if (threshold > avgIterTm * 2) {
->>>>>>> 56e64d62
 		    factor *= 2;
 		} else {
 		    factor++;
