/*
 * tclCmdMZ.c --
 *
 *	This file contains the top-level command routines for most of the Tcl
 *	built-in commands whose names begin with the letters M to Z. It
 *	contains only commands in the generic core (i.e. those that don't
 *	depend much upon UNIX facilities).
 *
 * Copyright © 1987-1993 The Regents of the University of California.
 * Copyright © 1994-1997 Sun Microsystems, Inc.
 * Copyright © 1998-2000 Scriptics Corporation.
 * Copyright © 2002 ActiveState Corporation.
 * Copyright © 2003-2009 Donal K. Fellows.
 *
 * See the file "license.terms" for information on usage and redistribution of
 * this file, and for a DISCLAIMER OF ALL WARRANTIES.
 */

#include "tclInt.h"
#include "tclCompile.h"
#include "tclRegexp.h"
#include "tclStringTrim.h"
#include "tclTomMath.h"

static inline Tcl_Obj *	During(Tcl_Interp *interp, int resultCode,
			    Tcl_Obj *oldOptions, Tcl_Obj *errorInfo);
static Tcl_NRPostProc	SwitchPostProc;
static Tcl_NRPostProc	TryPostBody;
static Tcl_NRPostProc	TryPostFinal;
static Tcl_NRPostProc	TryPostHandler;
static int		UniCharIsAscii(int character);
static int		UniCharIsHexDigit(int character);
static int		StringCmpOpts(Tcl_Interp *interp, int objc,
			    Tcl_Obj *const objv[], int *nocase,
			    Tcl_Size *reqlength);

/*
 * Default set of characters to trim in [string trim] and friends. This is a
 * UTF-8 literal string containing all Unicode space characters [TIP #413]
 */

const char tclDefaultTrimSet[] =
	"\x09\x0A\x0B\x0C\x0D " /* ASCII */
	"\xC0\x80" /*     nul (U+0000) */
	"\xC2\x85" /*     next line (U+0085) */
	"\xC2\xA0" /*     non-breaking space (U+00a0) */
	"\xE1\x9A\x80" /* ogham space mark (U+1680) */
	"\xE1\xA0\x8E" /* mongolian vowel separator (U+180e) */
	"\xE2\x80\x80" /* en quad (U+2000) */
	"\xE2\x80\x81" /* em quad (U+2001) */
	"\xE2\x80\x82" /* en space (U+2002) */
	"\xE2\x80\x83" /* em space (U+2003) */
	"\xE2\x80\x84" /* three-per-em space (U+2004) */
	"\xE2\x80\x85" /* four-per-em space (U+2005) */
	"\xE2\x80\x86" /* six-per-em space (U+2006) */
	"\xE2\x80\x87" /* figure space (U+2007) */
	"\xE2\x80\x88" /* punctuation space (U+2008) */
	"\xE2\x80\x89" /* thin space (U+2009) */
	"\xE2\x80\x8A" /* hair space (U+200a) */
	"\xE2\x80\x8B" /* zero width space (U+200b) */
	"\xE2\x80\xA8" /* line separator (U+2028) */
	"\xE2\x80\xA9" /* paragraph separator (U+2029) */
	"\xE2\x80\xAF" /* narrow no-break space (U+202f) */
	"\xE2\x81\x9F" /* medium mathematical space (U+205f) */
	"\xE2\x81\xA0" /* word joiner (U+2060) */
	"\xE3\x80\x80" /* ideographic space (U+3000) */
	"\xEF\xBB\xBF" /* zero width no-break space (U+feff) */
;

/*
 *----------------------------------------------------------------------
 *
 * Tcl_PwdObjCmd --
 *
 *	This procedure is invoked to process the "pwd" Tcl command. See the
 *	user documentation for details on what it does.
 *
 * Results:
 *	A standard Tcl result.
 *
 * Side effects:
 *	See the user documentation.
 *
 *----------------------------------------------------------------------
 */

int
Tcl_PwdObjCmd(
    TCL_UNUSED(void *),
    Tcl_Interp *interp,		/* Current interpreter. */
    int objc,			/* Number of arguments. */
    Tcl_Obj *const objv[])	/* Argument objects. */
{
    Tcl_Obj *retVal;

    if (objc != 1) {
	Tcl_WrongNumArgs(interp, 1, objv, NULL);
	return TCL_ERROR;
    }

    retVal = Tcl_FSGetCwd(interp);
    if (retVal == NULL) {
	return TCL_ERROR;
    }
    Tcl_SetObjResult(interp, retVal);
    Tcl_DecrRefCount(retVal);
    return TCL_OK;
}

/*
 *----------------------------------------------------------------------
 *
 * Tcl_RegexpObjCmd --
 *
 *	This procedure is invoked to process the "regexp" Tcl command. See
 *	the user documentation for details on what it does.
 *
 * Results:
 *	A standard Tcl result.
 *
 * Side effects:
 *	See the user documentation.
 *
 *----------------------------------------------------------------------
 */

int
Tcl_RegexpObjCmd(
    TCL_UNUSED(void *),
    Tcl_Interp *interp,		/* Current interpreter. */
    int objc,			/* Number of arguments. */
    Tcl_Obj *const objv[])	/* Argument objects. */
{
    Tcl_Size offset, stringLength, matchLength, cflags, eflags;
    int i, indices, match, about, all, doinline, numMatchesSaved;
    Tcl_RegExp regExpr;
    Tcl_Obj *objPtr, *startIndex = NULL, *resultPtr = NULL;
    Tcl_RegExpInfo info;
    static const char *const options[] = {
	"-all",		"-about",	"-indices",	"-inline",
	"-expanded",	"-line",	"-linestop",	"-lineanchor",
	"-nocase",	"-start",	"--",		NULL
    };
    enum regexpoptions {
	REGEXP_ALL,	REGEXP_ABOUT,	REGEXP_INDICES,	REGEXP_INLINE,
	REGEXP_EXPANDED,REGEXP_LINE,	REGEXP_LINESTOP,REGEXP_LINEANCHOR,
	REGEXP_NOCASE,	REGEXP_START,	REGEXP_LAST
    } index;

    indices = 0;
    about = 0;
    cflags = TCL_REG_ADVANCED;
    offset = TCL_INDEX_START;
    all = 0;
    doinline = 0;

    for (i = 1; i < objc; i++) {
	const char *name;

	name = TclGetString(objv[i]);
	if (name[0] != '-') {
	    break;
	}
	if (Tcl_GetIndexFromObj(interp, objv[i], options, "option", TCL_EXACT,
		&index) != TCL_OK) {
	    goto optionError;
	}
	switch (index) {
	case REGEXP_ALL:
	    all = 1;
	    break;
	case REGEXP_INDICES:
	    indices = 1;
	    break;
	case REGEXP_INLINE:
	    doinline = 1;
	    break;
	case REGEXP_NOCASE:
	    cflags |= TCL_REG_NOCASE;
	    break;
	case REGEXP_ABOUT:
	    about = 1;
	    break;
	case REGEXP_EXPANDED:
	    cflags |= TCL_REG_EXPANDED;
	    break;
	case REGEXP_LINE:
	    cflags |= TCL_REG_NEWLINE;
	    break;
	case REGEXP_LINESTOP:
	    cflags |= TCL_REG_NLSTOP;
	    break;
	case REGEXP_LINEANCHOR:
	    cflags |= TCL_REG_NLANCH;
	    break;
	case REGEXP_START: {
	    Tcl_Size temp;
	    if (++i >= objc) {
		goto endOfForLoop;
	    }
	    if (TclGetIntForIndexM(interp, objv[i], TCL_SIZE_MAX - 1, &temp) != TCL_OK) {
		goto optionError;
	    }
	    if (startIndex) {
		Tcl_DecrRefCount(startIndex);
	    }
	    startIndex = objv[i];
	    Tcl_IncrRefCount(startIndex);
	    break;
	}
	case REGEXP_LAST:
	    i++;
	    goto endOfForLoop;
	default:
	    TCL_UNREACHABLE();
	}
    }

  endOfForLoop:
    if ((objc - i) < (2 - about)) {
	Tcl_WrongNumArgs(interp, 1, objv,
		"?-option ...? exp string ?matchVar? ?subMatchVar ...?");
	goto optionError;
    }
    objc -= i;
    objv += i;

    /*
     * Check if the user requested -inline, but specified match variables; a
     * no-no.
     */

    if (doinline && ((objc - 2) != 0)) {
	Tcl_SetObjResult(interp, Tcl_NewStringObj(
		"regexp match variables not allowed when using -inline", -1));
	Tcl_SetErrorCode(interp, "TCL", "OPERATION", "REGEXP",
		"MIX_VAR_INLINE", (char *)NULL);
	goto optionError;
    }

    /*
     * Handle the odd about case separately.
     */

    if (about) {
	regExpr = Tcl_GetRegExpFromObj(interp, objv[0], cflags);
	if ((regExpr == NULL) || (TclRegAbout(interp, regExpr) < 0)) {
	optionError:
	    if (startIndex) {
		Tcl_DecrRefCount(startIndex);
	    }
	    return TCL_ERROR;
	}
	return TCL_OK;
    }

    /*
     * Get the length of the string that we are matching against so we can do
     * the termination test for -all matches. Do this before getting the
     * regexp to avoid shimmering problems.
     */

    objPtr = objv[1];
    stringLength = Tcl_GetCharLength(objPtr);

    if (startIndex) {
	TclGetIntForIndexM(interp, startIndex, stringLength, &offset);
	Tcl_DecrRefCount(startIndex);
	if (offset < 0) {
	    offset = TCL_INDEX_START;
	}
    }

    regExpr = Tcl_GetRegExpFromObj(interp, objv[0], cflags);
    if (regExpr == NULL) {
	return TCL_ERROR;
    }

    objc -= 2;
    objv += 2;

    if (doinline) {
	/*
	 * Save all the subexpressions, as we will return them as a list
	 */

	numMatchesSaved = -1;
    } else {
	/*
	 * Save only enough subexpressions for matches we want to keep, expect
	 * in the case of -all, where we need to keep at least one to know
	 * where to move the offset.
	 */

	numMatchesSaved = (objc == 0) ? all : objc;
    }

    /*
     * The following loop is to handle multiple matches within the same source
     * string; each iteration handles one match. If "-all" hasn't been
     * specified then the loop body only gets executed once. We terminate the
     * loop when the starting offset is past the end of the string.
     */

    while (1) {
	/*
	 * Pass either 0 or TCL_REG_NOTBOL in the eflags. Passing
	 * TCL_REG_NOTBOL indicates that the character at offset should not be
	 * considered the start of the line. If for example the pattern {^} is
	 * passed and -start is positive, then the pattern will not match the
	 * start of the string unless the previous character is a newline.
	 */

	if (offset == TCL_INDEX_START) {
	    eflags = 0;
	} else if (offset > stringLength) {
	    eflags = TCL_REG_NOTBOL;
	} else if (Tcl_GetUniChar(objPtr, offset-1) == '\n') {
	    eflags = 0;
	} else {
	    eflags = TCL_REG_NOTBOL;
	}

	match = Tcl_RegExpExecObj(interp, regExpr, objPtr, offset,
		numMatchesSaved, eflags);
	if (match < 0) {
	    return TCL_ERROR;
	}

	if (match == 0) {
	    /*
	     * We want to set the value of the interpreter result only when
	     * this is the first time through the loop.
	     */

	    if (all <= 1) {
		/*
		 * If inlining, the interpreter's object result remains an
		 * empty list, otherwise set it to an integer object w/ value
		 * 0.
		 */

		if (!doinline) {
		    Tcl_SetObjResult(interp, Tcl_NewWideIntObj(0));
		}
		return TCL_OK;
	    }
	    break;
	}

	/*
	 * If additional variable names have been specified, return index
	 * information in those variables.
	 */

	Tcl_RegExpGetInfo(regExpr, &info);
	if (doinline) {
	    /*
	     * It's the number of substitutions, plus one for the matchVar at
	     * index 0
	     */

	    objc = info.nsubs + 1;
	    if (all <= 1) {
		TclNewObj(resultPtr);
	    }
	}
	for (i = 0; i < objc; i++) {
	    Tcl_Obj *newPtr;

	    if (indices) {
		Tcl_Size start, end;
		Tcl_Obj *objs[2];

		/*
		 * Only adjust the match area if there was a match for that
		 * area. (Scriptics Bug 4391/SF Bug #219232)
		 */

		if (i <= (int)info.nsubs && info.matches[i].start >= 0) {
		    start = offset + info.matches[i].start;
		    end = offset + info.matches[i].end;

		    /*
		     * Adjust index so it refers to the last character in the
		     * match instead of the first character after the match.
		     */

		    if (end >= offset) {
			end--;
		    }
		} else {
		    start = TCL_INDEX_NONE;
		    end = TCL_INDEX_NONE;
		}

		TclNewIndexObj(objs[0], start);
		TclNewIndexObj(objs[1], end);

		newPtr = Tcl_NewListObj(2, objs);
	    } else {
		if ((i <= (int)info.nsubs) && (info.matches[i].end > 0)) {
		    newPtr = Tcl_GetRange(objPtr,
			    offset + info.matches[i].start,
			    offset + info.matches[i].end - 1);
		} else {
		    TclNewObj(newPtr);
		}
	    }
	    if (doinline) {
		if (Tcl_ListObjAppendElement(interp, resultPtr, newPtr)
			!= TCL_OK) {
		    Tcl_DecrRefCount(newPtr);
		    Tcl_DecrRefCount(resultPtr);
		    return TCL_ERROR;
		}
	    } else {
		if (Tcl_ObjSetVar2(interp, objv[i], NULL, newPtr,
			TCL_LEAVE_ERR_MSG) == NULL) {
		    return TCL_ERROR;
		}
	    }
	}

	if (all == 0) {
	    break;
	}

	/*
	 * Adjust the offset to the character just after the last one in the
	 * matchVar and increment all to count how many times we are making a
	 * match. We always increment the offset by at least one to prevent
	 * endless looping (as in the case: regexp -all {a*} a). Otherwise,
	 * when we match the NULL string at the end of the input string, we
	 * will loop indefinitely (because the length of the match is 0, so
	 * offset never changes).
	 */

	matchLength = (info.matches[0].end - info.matches[0].start);

	offset += info.matches[0].end;

	/*
	 * A match of length zero could happen for {^} {$} or {.*} and in
	 * these cases we always want to bump the index up one.
	 */

	if (matchLength == 0) {
	    offset++;
	}
	all++;
	if (offset >= stringLength) {
	    break;
	}
    }

    /*
     * Set the interpreter's object result to an integer object with value 1
     * if -all wasn't specified, otherwise it's all-1 (the number of times
     * through the while - 1).
     */

    if (doinline) {
	Tcl_SetObjResult(interp, resultPtr);
    } else {
	Tcl_SetObjResult(interp, Tcl_NewWideIntObj(all ? all-1 : 1));
    }
    return TCL_OK;
}

/*
 *----------------------------------------------------------------------
 *
 * Tcl_RegsubObjCmd --
 *
 *	This procedure is invoked to process the "regsub" Tcl command. See the
 *	user documentation for details on what it does.
 *
 * Results:
 *	A standard Tcl result.
 *
 * Side effects:
 *	See the user documentation.
 *
 *----------------------------------------------------------------------
 */

int
Tcl_RegsubObjCmd(
    TCL_UNUSED(void *),
    Tcl_Interp *interp,		/* Current interpreter. */
    int objc,			/* Number of arguments. */
    Tcl_Obj *const objv[])	/* Argument objects. */
{
    int result, cflags, all, match, command;
    Tcl_Size idx, wlen, wsublen = 0, offset, numMatches, numParts;
    Tcl_Size start, end, subStart, subEnd;
    Tcl_RegExp regExpr;
    Tcl_RegExpInfo info;
    Tcl_Obj *resultPtr, *subPtr, *objPtr, *startIndex = NULL;
    Tcl_UniChar ch, *wsrc, *wfirstChar, *wstring, *wsubspec = 0, *wend;

    static const char *const options[] = {
	"-all",		"-command",	"-expanded",	"-line",
	"-linestop",	"-lineanchor",	"-nocase",	"-start",
	"--",		NULL
    };
    enum regsubobjoptions {
	REGSUB_ALL,	 REGSUB_COMMAND,    REGSUB_EXPANDED, REGSUB_LINE,
	REGSUB_LINESTOP, REGSUB_LINEANCHOR, REGSUB_NOCASE,   REGSUB_START,
	REGSUB_LAST
    } index;

    cflags = TCL_REG_ADVANCED;
    all = 0;
    offset = TCL_INDEX_START;
    command = 0;
    resultPtr = NULL;

    for (idx = 1; idx < objc; idx++) {
	const char *name;

	name = TclGetString(objv[idx]);
	if (name[0] != '-') {
	    break;
	}
	if (Tcl_GetIndexFromObj(interp, objv[idx], options, "option",
		TCL_EXACT, &index) != TCL_OK) {
	    goto optionError;
	}
	switch (index) {
	case REGSUB_ALL:
	    all = 1;
	    break;
	case REGSUB_NOCASE:
	    cflags |= TCL_REG_NOCASE;
	    break;
	case REGSUB_COMMAND:
	    command = 1;
	    break;
	case REGSUB_EXPANDED:
	    cflags |= TCL_REG_EXPANDED;
	    break;
	case REGSUB_LINE:
	    cflags |= TCL_REG_NEWLINE;
	    break;
	case REGSUB_LINESTOP:
	    cflags |= TCL_REG_NLSTOP;
	    break;
	case REGSUB_LINEANCHOR:
	    cflags |= TCL_REG_NLANCH;
	    break;
	case REGSUB_START: {
	    Tcl_Size temp;
	    if (++idx >= objc) {
		goto endOfForLoop;
	    }
	    if (TclGetIntForIndexM(interp, objv[idx], TCL_SIZE_MAX - 1, &temp) != TCL_OK) {
		goto optionError;
	    }
	    if (startIndex) {
		Tcl_DecrRefCount(startIndex);
	    }
	    startIndex = objv[idx];
	    Tcl_IncrRefCount(startIndex);
	    break;
	}
	case REGSUB_LAST:
	    idx++;
	    goto endOfForLoop;
	default:
	    TCL_UNREACHABLE();
	}
    }

  endOfForLoop:
    if (objc < idx + 3 || objc > idx + 4) {
	Tcl_WrongNumArgs(interp, 1, objv,
		"?-option ...? exp string subSpec ?varName?");
    optionError:
	if (startIndex) {
	    Tcl_DecrRefCount(startIndex);
	}
	return TCL_ERROR;
    }

    objc -= idx;
    objv += idx;

    if (startIndex) {
	Tcl_Size stringLength = Tcl_GetCharLength(objv[1]);

	TclGetIntForIndexM(interp, startIndex, stringLength, &offset);
	Tcl_DecrRefCount(startIndex);
	if (offset < 0) {
	    offset = 0;
	}
    }

    if (all && (offset == 0) && (command == 0)
	    && (strpbrk(TclGetString(objv[2]), "&\\") == NULL)
	    && (strpbrk(TclGetString(objv[0]), "*+?{}()[].\\|^$") == NULL)) {
	/*
	 * This is a simple one pair string map situation. We make use of a
	 * slightly modified version of the one pair STR_MAP code.
	 */

	Tcl_Size slen;
	int nocase, wsrclc;
	int (*strCmpFn)(const Tcl_UniChar*,const Tcl_UniChar*,size_t);
	Tcl_UniChar *p;

	numMatches = 0;
	nocase = (cflags & TCL_REG_NOCASE);
	strCmpFn = nocase ? TclUniCharNcasecmp : TclUniCharNcmp;

	wsrc = Tcl_GetUnicodeFromObj(objv[0], &slen);
	wstring = Tcl_GetUnicodeFromObj(objv[1], &wlen);
	wsubspec = Tcl_GetUnicodeFromObj(objv[2], &wsublen);
	wend = wstring + wlen - (slen ? slen - 1 : 0);
	result = TCL_OK;

	if (slen == 0) {
	    /*
	     * regsub behavior for "" matches between each character. 'string
	     * map' skips the "" case.
	     */

	    if (wstring < wend) {
		resultPtr = Tcl_NewUnicodeObj(wstring, 0);
		Tcl_IncrRefCount(resultPtr);
		for (; wstring < wend; wstring++) {
		    Tcl_AppendUnicodeToObj(resultPtr, wsubspec, wsublen);
		    Tcl_AppendUnicodeToObj(resultPtr, wstring, 1);
		    numMatches++;
		}
		wlen = 0;
	    }
	} else {
	    wsrclc = Tcl_UniCharToLower(*wsrc);
	    for (p = wfirstChar = wstring; wstring < wend; wstring++) {
		if ((*wstring == *wsrc ||
			(nocase && Tcl_UniCharToLower(*wstring)==wsrclc)) &&
			(slen==1 || (strCmpFn(wstring, wsrc, slen) == 0))) {
		    if (numMatches == 0) {
			resultPtr = Tcl_NewUnicodeObj(wstring, 0);
			Tcl_IncrRefCount(resultPtr);
		    }
		    if (p != wstring) {
			Tcl_AppendUnicodeToObj(resultPtr, p, wstring - p);
			p = wstring + slen;
		    } else {
			p += slen;
		    }
		    wstring = p - 1;

		    Tcl_AppendUnicodeToObj(resultPtr, wsubspec, wsublen);
		    numMatches++;
		}
	    }
	    if (numMatches) {
		wlen    = wfirstChar + wlen - p;
		wstring = p;
	    }
	}
	objPtr = NULL;
	subPtr = NULL;
	goto regsubDone;
    }

    regExpr = Tcl_GetRegExpFromObj(interp, objv[0], cflags);
    if (regExpr == NULL) {
	return TCL_ERROR;
    }

    if (command) {
	/*
	 * In command-prefix mode, we require that the third non-option
	 * argument be a list, so we enforce that here. Afterwards, we fetch
	 * the RE compilation again in case objv[0] and objv[2] are the same
	 * object. (If they aren't, that's cheap to do.)
	 */

	if (TclListObjLength(interp, objv[2], &numParts) != TCL_OK) {
	    return TCL_ERROR;
	}
	if (numParts < 1) {
	    Tcl_SetObjResult(interp, Tcl_NewStringObj(
		    "command prefix must be a list of at least one element",
		    -1));
	    Tcl_SetErrorCode(interp, "TCL", "OPERATION", "REGSUB",
		    "CMDEMPTY", (char *)NULL);
	    return TCL_ERROR;
	}
	regExpr = Tcl_GetRegExpFromObj(interp, objv[0], cflags);
    }

    /*
     * Make sure to avoid problems where the objects are shared. This can
     * cause RegExpObj <> UnicodeObj shimmering that causes data corruption.
     * [Bug #461322]
     */

    if (objv[1] == objv[0]) {
	objPtr = Tcl_DuplicateObj(objv[1]);
    } else {
	objPtr = objv[1];
    }
    wstring = Tcl_GetUnicodeFromObj(objPtr, &wlen);
    if (objv[2] == objv[0]) {
	subPtr = Tcl_DuplicateObj(objv[2]);
    } else {
	subPtr = objv[2];
    }
    if (!command) {
	wsubspec = Tcl_GetUnicodeFromObj(subPtr, &wsublen);
    }

    result = TCL_OK;

    /*
     * The following loop is to handle multiple matches within the same source
     * string; each iteration handles one match and its corresponding
     * substitution. If "-all" hasn't been specified then the loop body only
     * gets executed once. We must use 'offset <= wlen' in particular for the
     * case where the regexp pattern can match the empty string - this is
     * useful when doing, say, 'regsub -- ^ $str ...' when $str might be
     * empty.
     */

    numMatches = 0;
    for ( ; offset <= wlen; ) {

	/*
	 * The flags argument is set if string is part of a larger string, so
	 * that "^" won't match.
	 */

	match = Tcl_RegExpExecObj(interp, regExpr, objPtr, offset,
		10 /* matches */, ((offset > 0 &&
		(wstring[offset-1] != (Tcl_UniChar)'\n'))
		? TCL_REG_NOTBOL : 0));

	if (match < 0) {
	    result = TCL_ERROR;
	    goto done;
	}
	if (match == 0) {
	    break;
	}
	if (numMatches == 0) {
	    resultPtr = Tcl_NewUnicodeObj(wstring, 0);
	    Tcl_IncrRefCount(resultPtr);
	    if (offset > TCL_INDEX_START) {
		/*
		 * Copy the initial portion of the string in if an offset was
		 * specified.
		 */

		Tcl_AppendUnicodeToObj(resultPtr, wstring, offset);
	    }
	}
	numMatches++;

	/*
	 * Copy the portion of the source string before the match to the
	 * result variable.
	 */

	Tcl_RegExpGetInfo(regExpr, &info);
	start = info.matches[0].start;
	end = info.matches[0].end;
	Tcl_AppendUnicodeToObj(resultPtr, wstring + offset, start);

	/*
	 * In command-prefix mode, the substitutions are added as quoted
	 * arguments to the subSpec to form a command, that is then executed
	 * and the result used as the string to substitute in. Actually,
	 * everything is passed through Tcl_EvalObjv, as that's much faster.
	 */

	if (command) {
	    Tcl_Obj **args = NULL, **parts;
	    Tcl_Size numArgs;

	    TclListObjGetElements(interp, subPtr, &numParts, &parts);
	    numArgs = numParts + info.nsubs + 1;
	    args = (Tcl_Obj **)Tcl_Alloc(sizeof(Tcl_Obj*) * numArgs);
	    memcpy(args, parts, sizeof(Tcl_Obj*) * numParts);

	    for (idx = 0 ; idx <= info.nsubs ; idx++) {
		subStart = info.matches[idx].start;
		subEnd = info.matches[idx].end;
		if ((subStart >= 0) && (subEnd >= 0)) {
		    args[idx + numParts] = Tcl_NewUnicodeObj(
			    wstring + offset + subStart, subEnd - subStart);
		} else {
		    args[idx + numParts] = Tcl_NewObj();
		}
		Tcl_IncrRefCount(args[idx + numParts]);
	    }

	    /*
	     * At this point, we're locally holding the references to the
	     * argument words we added for this time round the loop, and the
	     * subPtr is holding the references to the words that the user
	     * supplied directly. None are zero-refcount, which is important
	     * because Tcl_EvalObjv is "hairy monster" in terms of refcount
	     * handling, being able to optionally add references to any of its
	     * argument words. We'll drop the local refs immediately
	     * afterwards; subPtr is handled in the main exit stanza.
	     */

	    result = Tcl_EvalObjv(interp, numArgs, args, 0);
	    for (idx = 0 ; idx <= info.nsubs ; idx++) {
		TclDecrRefCount(args[idx + numParts]);
	    }
	    Tcl_Free(args);
	    if (result != TCL_OK) {
		if (result == TCL_ERROR) {
		    Tcl_AppendObjToErrorInfo(interp, Tcl_ObjPrintf(
			    "\n    (%s substitution computation script)",
			    options[REGSUB_COMMAND]));
		}
		goto done;
	    }

	    Tcl_AppendObjToObj(resultPtr, Tcl_GetObjResult(interp));
	    Tcl_ResetResult(interp);

	    /*
	     * Refetch the unicode, in case the representation was smashed by
	     * the user code.
	     */

	    wstring = Tcl_GetUnicodeFromObj(objPtr, &wlen);

	    offset += end;
	    if (end == 0 || start == end) {
		/*
		 * Always consume at least one character of the input string
		 * in order to prevent infinite loops, even when we
		 * technically matched the empty string; we must not match
		 * again at the same spot.
		 */

		if (offset < wlen) {
		    Tcl_AppendUnicodeToObj(resultPtr, wstring + offset, 1);
		}
		offset++;
	    }
	    if (all) {
		continue;
	    } else {
		break;
	    }
	}

	/*
	 * Append the subSpec argument to the variable, making appropriate
	 * substitutions. This code is a bit hairy because of the backslash
	 * conventions and because the code saves up ranges of characters in
	 * subSpec to reduce the number of calls to Tcl_SetVar.
	 */

	wsrc = wfirstChar = wsubspec;
	wend = wsubspec + wsublen;
	for (ch = *wsrc; wsrc != wend; wsrc++, ch = *wsrc) {
	    if (ch == '&') {
		idx = 0;
	    } else if (ch == '\\') {
		ch = wsrc[1];
		if ((ch >= '0') && (ch <= '9')) {
		    idx = ch - '0';
		} else if ((ch == '\\') || (ch == '&')) {
		    *wsrc = ch;
		    Tcl_AppendUnicodeToObj(resultPtr, wfirstChar,
			    wsrc - wfirstChar + 1);
		    *wsrc = '\\';
		    wfirstChar = wsrc + 2;
		    wsrc++;
		    continue;
		} else {
		    continue;
		}
	    } else {
		continue;
	    }

	    if (wfirstChar != wsrc) {
		Tcl_AppendUnicodeToObj(resultPtr, wfirstChar,
			wsrc - wfirstChar);
	    }

	    if (idx <= info.nsubs) {
		subStart = info.matches[idx].start;
		subEnd = info.matches[idx].end;
		if ((subStart >= 0) && (subEnd >= 0)) {
		    Tcl_AppendUnicodeToObj(resultPtr,
			    wstring + offset + subStart, subEnd - subStart);
		}
	    }

	    if (*wsrc == '\\') {
		wsrc++;
	    }
	    wfirstChar = wsrc + 1;
	}

	if (wfirstChar != wsrc) {
	    Tcl_AppendUnicodeToObj(resultPtr, wfirstChar, wsrc - wfirstChar);
	}

	if (end == 0) {
	    /*
	     * Always consume at least one character of the input string in
	     * order to prevent infinite loops.
	     */

	    if (offset < wlen) {
		Tcl_AppendUnicodeToObj(resultPtr, wstring + offset, 1);
	    }
	    offset++;
	} else {
	    offset += end;
	    if (start == end) {
		/*
		 * We matched an empty string, which means we must go forward
		 * one more step so we don't match again at the same spot.
		 */

		if (offset < wlen) {
		    Tcl_AppendUnicodeToObj(resultPtr, wstring + offset, 1);
		}
		offset++;
	    }
	}
	if (!all) {
	    break;
	}
    }

    /*
     * Copy the portion of the source string after the last match to the
     * result variable.
     */

  regsubDone:
    if (numMatches == 0) {
	/*
	 * On zero matches, just ignore the offset, since it shouldn't matter
	 * to us in this case, and the user may have skewed it.
	 */

	resultPtr = objv[1];
	Tcl_IncrRefCount(resultPtr);
    } else if (offset < wlen) {
	Tcl_AppendUnicodeToObj(resultPtr, wstring + offset, wlen - offset);
    }
    if (objc == 4) {
	if (Tcl_ObjSetVar2(interp, objv[3], NULL, resultPtr,
		TCL_LEAVE_ERR_MSG) == NULL) {
	    result = TCL_ERROR;
	} else {
	    /*
	     * Set the interpreter's object result to an integer object
	     * holding the number of matches.
	     */

	    Tcl_SetObjResult(interp, Tcl_NewWideIntObj(numMatches));
	}
    } else {
	/*
	 * No varname supplied, so just return the modified string.
	 */

	Tcl_SetObjResult(interp, resultPtr);
    }

  done:
    if (objPtr && (objv[1] == objv[0])) {
	Tcl_DecrRefCount(objPtr);
    }
    if (subPtr && (objv[2] == objv[0])) {
	Tcl_DecrRefCount(subPtr);
    }
    if (resultPtr) {
	Tcl_DecrRefCount(resultPtr);
    }
    return result;
}

/*
 *----------------------------------------------------------------------
 *
 * Tcl_RenameObjCmd --
 *
 *	This procedure is invoked to process the "rename" Tcl command. See the
 *	user documentation for details on what it does.
 *
 * Results:
 *	A standard Tcl object result.
 *
 * Side effects:
 *	See the user documentation.
 *
 *----------------------------------------------------------------------
 */

int
Tcl_RenameObjCmd(
    TCL_UNUSED(void *),
    Tcl_Interp *interp,		/* Current interpreter. */
    int objc,			/* Number of arguments. */
    Tcl_Obj *const objv[])	/* Argument objects. */
{
    const char *oldName, *newName;

    if (objc != 3) {
	Tcl_WrongNumArgs(interp, 1, objv, "oldName newName");
	return TCL_ERROR;
    }

    oldName = TclGetString(objv[1]);
    newName = TclGetString(objv[2]);
    return TclRenameCommand(interp, oldName, newName);
}

/*
 *----------------------------------------------------------------------
 *
 * Tcl_ReturnObjCmd --
 *
 *	This object-based procedure is invoked to process the "return" Tcl
 *	command. See the user documentation for details on what it does.
 *
 * Results:
 *	A standard Tcl object result.
 *
 * Side effects:
 *	See the user documentation.
 *
 *----------------------------------------------------------------------
 */

int
Tcl_ReturnObjCmd(
    TCL_UNUSED(void *),
    Tcl_Interp *interp,		/* Current interpreter. */
    int objc,			/* Number of arguments. */
    Tcl_Obj *const objv[])	/* Argument objects. */
{
    int code, level;
    Tcl_Obj *returnOpts;

    /*
     * General syntax: [return ?-option value ...? ?result?]
     * An even number of words means an explicit result argument is present.
     */

    int explicitResult = (0 == (objc % 2));
    int numOptionWords = objc - 1 - explicitResult;

    if (TCL_ERROR == TclMergeReturnOptions(interp, numOptionWords, objv+1,
	    &returnOpts, &code, &level)) {
	return TCL_ERROR;
    }

    code = TclProcessReturn(interp, code, level, returnOpts);
    if (explicitResult) {
	Tcl_SetObjResult(interp, objv[objc-1]);
    }
    return code;
}

/*
 *----------------------------------------------------------------------
 *
 * Tcl_SourceObjCmd --
 *
 *	This procedure is invoked to process the "source" Tcl command. See the
 *	user documentation for details on what it does.
 *
 * Results:
 *	A standard Tcl object result.
 *
 * Side effects:
 *	See the user documentation.
 *
 *----------------------------------------------------------------------
 */

int
Tcl_SourceObjCmd(
    void *clientData,
    Tcl_Interp *interp,		/* Current interpreter. */
    int objc,			/* Number of arguments. */
    Tcl_Obj *const objv[])	/* Argument objects. */
{
    return Tcl_NRCallObjProc(interp, TclNRSourceObjCmd, clientData, objc, objv);
}

int
TclNRSourceObjCmd(
    TCL_UNUSED(void *),
    Tcl_Interp *interp,		/* Current interpreter. */
    int objc,			/* Number of arguments. */
    Tcl_Obj *const objv[])	/* Argument objects. */
{
    const char *encodingName = NULL;
    Tcl_Obj *fileName;
    int result;
    void **pkgFiles = NULL;
    void *names = NULL;

    if (objc < 2 || objc > 4) {
	Tcl_WrongNumArgs(interp, 1, objv, "?-encoding encoding? fileName");
	return TCL_ERROR;
    }

    fileName = objv[objc-1];

    if (objc == 4) {
	static const char *const options[] = {
	    "-encoding", NULL
	};
	int index;

	if (TCL_ERROR == Tcl_GetIndexFromObj(interp, objv[1], options,
		"option", TCL_EXACT, &index)) {
	    return TCL_ERROR;
	}
	encodingName = TclGetString(objv[2]);
    } else if (objc == 3) {
	/* Handle undocumented -nopkg option. This should only be
	 * used by the internal ::tcl::Pkg::source utility function. */
	static const char *const nopkgoptions[] = {
	    "-nopkg", NULL
	};
	int index;

	if (TCL_ERROR == Tcl_GetIndexFromObj(interp, objv[1], nopkgoptions,
		"option", TCL_EXACT, &index)) {
	    return TCL_ERROR;
	}
	pkgFiles = (void **)Tcl_GetAssocData(interp, "tclPkgFiles", NULL);
	/* Make sure that during the following TclNREvalFile no filenames
	 * are recorded for inclusion in the "package files" command */
	names = *pkgFiles;
	*pkgFiles = NULL;
    }
    result = TclNREvalFile(interp, fileName, encodingName);
    if (pkgFiles) {
	/* restore "tclPkgFiles" assocdata to how it was. */
	*pkgFiles = names;
    }
    return result;
}

/*
 *----------------------------------------------------------------------
 *
 * Tcl_SplitObjCmd --
 *
 *	This procedure is invoked to process the "split" Tcl command. See the
 *	user documentation for details on what it does.
 *
 * Results:
 *	A standard Tcl result.
 *
 * Side effects:
 *	See the user documentation.
 *
 *----------------------------------------------------------------------
 */

int
Tcl_SplitObjCmd(
    TCL_UNUSED(void *),
    Tcl_Interp *interp,		/* Current interpreter. */
    int objc,			/* Number of arguments. */
    Tcl_Obj *const objv[])	/* Argument objects. */
{
    int ch = 0;
    int len;
    const char *splitChars;
    const char *stringPtr;
    const char *end;
    Tcl_Size splitCharLen, stringLen;
    Tcl_Obj *listPtr, *objPtr;

    if (objc == 2) {
	splitChars = " \n\t\r";
	splitCharLen = 4;
    } else if (objc == 3) {
	splitChars = TclGetStringFromObj(objv[2], &splitCharLen);
    } else {
	Tcl_WrongNumArgs(interp, 1, objv, "string ?splitChars?");
	return TCL_ERROR;
    }

    stringPtr = TclGetStringFromObj(objv[1], &stringLen);
    end = stringPtr + stringLen;
    TclNewObj(listPtr);

    if (stringLen == 0) {
	/*
	 * Do nothing.
	 */
    } else if (splitCharLen == 0) {
	Tcl_HashTable charReuseTable;
	Tcl_HashEntry *hPtr;
	int isNew;

	/*
	 * Handle the special case of splitting on every character.
	 *
	 * Uses a hash table to ensure that each kind of character has only
	 * one Tcl_Obj instance (multiply-referenced) in the final list. This
	 * is a *major* win when splitting on a long string (especially in the
	 * megabyte range!) - DKF
	 */

	Tcl_InitHashTable(&charReuseTable, TCL_ONE_WORD_KEYS);

	for ( ; stringPtr < end; stringPtr += len) {
	    len = TclUtfToUniChar(stringPtr, &ch);
	    hPtr = Tcl_CreateHashEntry(&charReuseTable, INT2PTR(ch), &isNew);
	    if (isNew) {
		TclNewStringObj(objPtr, stringPtr, len);

		/*
		 * Don't need to fiddle with refcount...
		 */

		Tcl_SetHashValue(hPtr, objPtr);
	    } else {
		objPtr = (Tcl_Obj *)Tcl_GetHashValue(hPtr);
	    }
	    Tcl_ListObjAppendElement(NULL, listPtr, objPtr);
	}
	Tcl_DeleteHashTable(&charReuseTable);

    } else if (splitCharLen == 1) {
	const char *p;

	/*
	 * Handle the special case of splitting on a single character. This is
	 * only true for the one-char ASCII case, as one Unicode char is > 1
	 * byte in length.
	 */

	while (*stringPtr && (p=strchr(stringPtr,*splitChars)) != NULL) {
	    objPtr = Tcl_NewStringObj(stringPtr, p - stringPtr);
	    Tcl_ListObjAppendElement(NULL, listPtr, objPtr);
	    stringPtr = p + 1;
	}
	TclNewStringObj(objPtr, stringPtr, end - stringPtr);
	Tcl_ListObjAppendElement(NULL, listPtr, objPtr);
    } else {
	const char *element, *p, *splitEnd;
	Tcl_Size splitLen;
	int splitChar;

	/*
	 * Normal case: split on any of a given set of characters. Discard
	 * instances of the split characters.
	 */

	splitEnd = splitChars + splitCharLen;

	for (element = stringPtr; stringPtr < end; stringPtr += len) {
	    len = TclUtfToUniChar(stringPtr, &ch);
	    for (p = splitChars; p < splitEnd; p += splitLen) {
		splitLen = TclUtfToUniChar(p, &splitChar);
		if (ch == splitChar) {
		    TclNewStringObj(objPtr, element, stringPtr - element);
		    Tcl_ListObjAppendElement(NULL, listPtr, objPtr);
		    element = stringPtr + len;
		    break;
		}
	    }
	}

	TclNewStringObj(objPtr, element, stringPtr - element);
	Tcl_ListObjAppendElement(NULL, listPtr, objPtr);
    }
    Tcl_SetObjResult(interp, listPtr);
    return TCL_OK;
}

/*
 *----------------------------------------------------------------------
 *
 * StringFirstCmd --
 *
 *	This procedure is invoked to process the "string first" Tcl command.
 *	See the user documentation for details on what it does. Note that this
 *	command only functions correctly on properly formed Tcl UTF strings.
 *
 * Results:
 *	A standard Tcl result.
 *
 * Side effects:
 *	See the user documentation.
 *
 *----------------------------------------------------------------------
 */

static int
StringFirstCmd(
    TCL_UNUSED(void *),
    Tcl_Interp *interp,		/* Current interpreter. */
    int objc,			/* Number of arguments. */
    Tcl_Obj *const objv[])	/* Argument objects. */
{
    Tcl_Size start = TCL_INDEX_START;

    if (objc < 3 || objc > 4) {
	Tcl_WrongNumArgs(interp, 1, objv,
		"needleString haystackString ?startIndex?");
	return TCL_ERROR;
    }

    if (objc == 4) {
	Tcl_Size end = Tcl_GetCharLength(objv[2]) - 1;

	if (TCL_OK != TclGetIntForIndexM(interp, objv[3], end, &start)) {
	    return TCL_ERROR;
	}
    }
    Tcl_SetObjResult(interp, TclStringFirst(objv[1], objv[2], start));
    return TCL_OK;
}

/*
 *----------------------------------------------------------------------
 *
 * StringLastCmd --
 *
 *	This procedure is invoked to process the "string last" Tcl command.
 *	See the user documentation for details on what it does. Note that this
 *	command only functions correctly on properly formed Tcl UTF strings.
 *
 * Results:
 *	A standard Tcl result.
 *
 * Side effects:
 *	See the user documentation.
 *
 *----------------------------------------------------------------------
 */

static int
StringLastCmd(
    TCL_UNUSED(void *),
    Tcl_Interp *interp,		/* Current interpreter. */
    int objc,			/* Number of arguments. */
    Tcl_Obj *const objv[])	/* Argument objects. */
{
    Tcl_Size last = TCL_SIZE_MAX;

    if (objc < 3 || objc > 4) {
	Tcl_WrongNumArgs(interp, 1, objv,
		"needleString haystackString ?lastIndex?");
	return TCL_ERROR;
    }

    if (objc == 4) {
	Tcl_Size end = Tcl_GetCharLength(objv[2]) - 1;

	if (TCL_OK != TclGetIntForIndexM(interp, objv[3], end, &last)) {
	    return TCL_ERROR;
	}
    }
    Tcl_SetObjResult(interp, TclStringLast(objv[1], objv[2], last));
    return TCL_OK;
}

/*
 *----------------------------------------------------------------------
 *
 * StringIndexCmd --
 *
 *	This procedure is invoked to process the "string index" Tcl command.
 *	See the user documentation for details on what it does. Note that this
 *	command only functions correctly on properly formed Tcl UTF strings.
 *
 * Results:
 *	A standard Tcl result.
 *
 * Side effects:
 *	See the user documentation.
 *
 *----------------------------------------------------------------------
 */

static int
StringIndexCmd(
    TCL_UNUSED(void *),
    Tcl_Interp *interp,		/* Current interpreter. */
    int objc,			/* Number of arguments. */
    Tcl_Obj *const objv[])	/* Argument objects. */
{
    Tcl_Size index, end;

    if (objc != 3) {
	Tcl_WrongNumArgs(interp, 1, objv, "string charIndex");
	return TCL_ERROR;
    }

    /*
     * Get the char length to calculate what 'end' means.
     */

    end = Tcl_GetCharLength(objv[1]) - 1;
    if (TclGetIntForIndexM(interp, objv[2], end, &index) != TCL_OK) {
	return TCL_ERROR;
    }

    if ((index >= 0) && (index <= end)) {
	int ch = Tcl_GetUniChar(objv[1], index);

	if (ch == -1) {
	    return TCL_OK;
	}

	/*
	 * If we have a ByteArray object, we're careful to generate a new
	 * bytearray for a result.
	 */

	if (TclIsPureByteArray(objv[1])) {
	    unsigned char uch = UCHAR(ch);

	    Tcl_SetObjResult(interp, Tcl_NewByteArrayObj(&uch, 1));
	} else {
	    char buf[4] = "";

	    end = Tcl_UniCharToUtf(ch, buf);
	    Tcl_SetObjResult(interp, Tcl_NewStringObj(buf, end));
	}
    }
    return TCL_OK;
}

/*
 *----------------------------------------------------------------------
 *
 * StringInsertCmd --
 *
 *	This procedure is invoked to process the "string insert" Tcl command.
 *	See the user documentation for details on what it does. Note that this
 *	command only functions correctly on properly formed Tcl UTF strings.
 *
 * Results:
 *	A standard Tcl result.
 *
 * Side effects:
 *	See the user documentation.
 *
 *----------------------------------------------------------------------
 */

static int
StringInsertCmd(
    TCL_UNUSED(void *),
    Tcl_Interp *interp,		/* Current interpreter */
    int objc,			/* Number of arguments */
    Tcl_Obj *const objv[])	/* Argument objects */
{
    Tcl_Size length;		/* String length */
    Tcl_Size index;		/* Insert index */
    Tcl_Obj *outObj;		/* Output object */

    if (objc != 4) {
	Tcl_WrongNumArgs(interp, 1, objv, "string index insertString");
	return TCL_ERROR;
    }

    length = Tcl_GetCharLength(objv[1]);
    if (TclGetIntForIndexM(interp, objv[2], length, &index) != TCL_OK) {
	return TCL_ERROR;
    }

    if (index < 0) {
	index = TCL_INDEX_START;
    }
    if (index > length) {
	index = length;
    }

    outObj = TclStringReplace(interp, objv[1], index, 0, objv[3],
	    TCL_STRING_IN_PLACE);

    if (outObj != NULL) {
	Tcl_SetObjResult(interp, outObj);
	return TCL_OK;
    }

    return TCL_ERROR;
}

/*
 *----------------------------------------------------------------------
 *
 * StringIsCmd --
 *
 *	This procedure is invoked to process the "string is" Tcl command. See
 *	the user documentation for details on what it does. Note that this
 *	command only functions correctly on properly formed Tcl UTF strings.
 *
 * Results:
 *	A standard Tcl result.
 *
 * Side effects:
 *	See the user documentation.
 *
 *----------------------------------------------------------------------
 */

static int
StringIsCmd(
    TCL_UNUSED(void *),
    Tcl_Interp *interp,		/* Current interpreter. */
    int objc,			/* Number of arguments. */
    Tcl_Obj *const objv[])	/* Argument objects. */
{
    const char *string1, *end, *stop;
    int (*chcomp)(int) = NULL;	/* The UniChar comparison function. */
    int i, result = 1, strict = 0;
    Tcl_Size failat = 0, length1, length2, length3;
    Tcl_Obj *objPtr, *failVarObj = NULL;
    Tcl_WideInt w;

    static const char *const isClasses[] = {
	"alnum",	"alpha",	"ascii",	"control",
	"boolean",	"dict",		"digit",	"double",
<<<<<<< HEAD
	"entier",	"false",	"graph",	"integer",
	"list",		"lower",	"print",	"punct",
	"space",	"true",		"upper",
	"wideinteger", "wordchar",	"xdigit",	NULL
=======
	"entier",	"false",	"graph",	"index",
	"integer",	"list",		"lower",	"print",
	"punct",	"space",	"true",		"upper",
	"unicode",	"wideinteger", "wordchar",	"xdigit",	NULL
>>>>>>> 4c1337af
    };
    enum isClassesEnum {
	STR_IS_ALNUM,	STR_IS_ALPHA,	STR_IS_ASCII,	STR_IS_CONTROL,
	STR_IS_BOOL,	STR_IS_DICT,	STR_IS_DIGIT,	STR_IS_DOUBLE,
<<<<<<< HEAD
	STR_IS_ENTIER,	STR_IS_FALSE,	STR_IS_GRAPH,	STR_IS_INT,
	STR_IS_LIST,	STR_IS_LOWER,	STR_IS_PRINT,	STR_IS_PUNCT,
	STR_IS_SPACE,	STR_IS_TRUE,	STR_IS_UPPER,
	STR_IS_WIDE,	STR_IS_WORD,	STR_IS_XDIGIT
    } index;
=======
	STR_IS_ENTIER,	STR_IS_FALSE,	STR_IS_GRAPH,	STR_IS_INDEX,
	STR_IS_INT,	STR_IS_LIST,	STR_IS_LOWER,	STR_IS_PRINT,
	STR_IS_PUNCT,	STR_IS_SPACE,	STR_IS_TRUE,	STR_IS_UPPER,
	STR_IS_UNICODE,	STR_IS_WIDE,	STR_IS_WORD,	STR_IS_XDIGIT
    };
>>>>>>> 4c1337af
    static const char *const isOptions[] = {
	"-strict", "-failindex", NULL
    };
    enum isOptionsEnum {
	OPT_STRICT, OPT_FAILIDX
    } idx2;

    if (objc < 3 || objc > 6) {
	Tcl_WrongNumArgs(interp, 1, objv,
		"class ?-strict? ?-failindex var? str");
	return TCL_ERROR;
    }
    if (Tcl_GetIndexFromObj(interp, objv[1], isClasses, "class", 0,
	    &index) != TCL_OK) {
	return TCL_ERROR;
    }

    if (objc != 3) {
	for (i = 2; i < objc-1; i++) {
	    if (Tcl_GetIndexFromObj(interp, objv[i], isOptions, "option", 0,
		    &idx2) != TCL_OK) {
		return TCL_ERROR;
	    }
	    switch (idx2) {
	    case OPT_STRICT:
		strict = 1;
		break;
	    case OPT_FAILIDX:
		if (i+1 >= objc-1) {
		    Tcl_WrongNumArgs(interp, 2, objv,
			    "?-strict? ?-failindex var? str");
		    return TCL_ERROR;
		}
		failVarObj = objv[++i];
		break;
	    default:
		TCL_UNREACHABLE();
	    }
	}
    }

    /*
     * We get the objPtr so that we can short-cut for some classes by checking
     * the object type (int and double), but we need the string otherwise,
     * because we don't want any conversion of type occurring (as, for example,
     * Tcl_Get*FromObj would do).
     */

    objPtr = objv[objc-1];

    /*
     * When entering here, result == 1 and failat == 0.
     */

    switch (index) {
    case STR_IS_ALNUM:
	chcomp = Tcl_UniCharIsAlnum;
	break;
    case STR_IS_ALPHA:
	chcomp = Tcl_UniCharIsAlpha;
	break;
    case STR_IS_ASCII:
	chcomp = UniCharIsAscii;
	break;
    case STR_IS_BOOL:
    case STR_IS_TRUE:
    case STR_IS_FALSE:
	if (!TclHasInternalRep(objPtr, &tclBooleanType)
		&& (TCL_OK != TclSetBooleanFromAny(NULL, objPtr))) {
	    if (strict) {
		result = 0;
	    } else {
		string1 = TclGetStringFromObj(objPtr, &length1);
		result = length1 == 0;
	    }
	} else if ((objPtr->internalRep.wideValue != 0)
		? (index == STR_IS_FALSE) : (index == STR_IS_TRUE)) {
	    result = 0;
	}
	break;
    case STR_IS_CONTROL:
	chcomp = Tcl_UniCharIsControl;
	break;
    case STR_IS_DICT: {
	int dresult;
	Tcl_Size dsize;

	dresult = Tcl_DictObjSize(interp, objPtr, &dsize);
	Tcl_ResetResult(interp);
	result = (dresult == TCL_OK) ? 1 : 0;
	if (dresult != TCL_OK && failVarObj != NULL) {
	    /*
	     * Need to figure out where the list parsing failed, which is
	     * fairly expensive. This is adapted from the core of
	     * SetDictFromAny().
	     */

	    const char *elemStart, *nextElem;
	    Tcl_Size lenRemain, elemSize;
	    const char *p;

	    string1 = TclGetStringFromObj(objPtr, &length1);
	    end = string1 + length1;
	    failat = -1;
	    for (p=string1, lenRemain=length1; lenRemain > 0;
		    p=nextElem, lenRemain=end-nextElem) {
		if (TCL_ERROR == TclFindElement(NULL, p, lenRemain,
			&elemStart, &nextElem, &elemSize, NULL)) {
		    Tcl_Obj *tmpStr;

		    /*
		     * This is the simplest way of getting the number of
		     * characters parsed. Note that this is not the same as
		     * the number of bytes when parsing strings with non-ASCII
		     * characters in them.
		     *
		     * Skip leading spaces first. This is only really an issue
		     * if it is the first "element" that has the failure.
		     */

		    while (TclIsSpaceProc(*p)) {
			p++;
		    }
		    TclNewStringObj(tmpStr, string1, p-string1);
		    failat = Tcl_GetCharLength(tmpStr);
		    TclDecrRefCount(tmpStr);
		    break;
		}
	    }
	}
	break;
    }
    case STR_IS_DIGIT:
	chcomp = Tcl_UniCharIsDigit;
	break;
    case STR_IS_DOUBLE: {
	if (TclHasInternalRep(objPtr, &tclDoubleType) ||
		TclHasInternalRep(objPtr, &tclIntType) ||
		TclHasInternalRep(objPtr, &tclBignumType)) {
	    break;
	}
	string1 = TclGetStringFromObj(objPtr, &length1);
	if (length1 == 0) {
	    if (strict) {
		result = 0;
	    }
	    goto str_is_done;
	}
	end = string1 + length1;
	if (TclParseNumber(NULL, objPtr, NULL, NULL, TCL_INDEX_NONE,
		(const char **) &stop, 0) != TCL_OK) {
	    result = 0;
	    failat = 0;
	} else {
	    failat = stop - string1;
	    if (stop < end) {
		result = 0;
		TclFreeInternalRep(objPtr);
	    }
	}
	break;
    }
    case STR_IS_GRAPH:
	chcomp = Tcl_UniCharIsGraph;
	break;
    case STR_IS_INDEX:
	if (TclHasInternalRep(objPtr, &tclIntType) ||
		TclHasInternalRep(objPtr, &tclEndOffsetType) ||
		TclHasInternalRep(objPtr, &tclBignumType)) {
	    break;
	}
	if (Tcl_GetIntForIndex(NULL, objPtr, 0, &i) != TCL_OK) {
	    result = 0;
	}
	break;
    case STR_IS_INT:
    case STR_IS_ENTIER:
	if (TclHasInternalRep(objPtr, &tclIntType) ||
		TclHasInternalRep(objPtr, &tclBignumType)) {
	    break;
	}
	string1 = TclGetStringFromObj(objPtr, &length1);
	if (length1 == 0) {
	    if (strict) {
		result = 0;
	    }
	    goto str_is_done;
	}
	end = string1 + length1;
	if (TclParseNumber(NULL, objPtr, NULL, NULL, TCL_INDEX_NONE,
		(const char **) &stop, TCL_PARSE_INTEGER_ONLY) == TCL_OK) {
	    if (stop == end) {
		/*
		 * Entire string parses as an integer.
		 */

		break;
	    } else {
		/*
		 * Some prefix parsed as an integer, but not the whole string,
		 * so return failure index as the point where parsing stopped.
		 * Clear out the internal rep, since keeping it would leave
		 * *objPtr in an inconsistent state.
		 */

		result = 0;
		failat = stop - string1;
		TclFreeInternalRep(objPtr);
	    }
	} else {
	    /*
	     * No prefix is a valid integer. Fail at beginning.
	     */

	    result = 0;
	    failat = 0;
	}
	break;
    case STR_IS_WIDE:
	if (TCL_OK == TclGetWideIntFromObj(NULL, objPtr, &w)) {
	    break;
	}

	string1 = TclGetStringFromObj(objPtr, &length1);
	if (length1 == 0) {
	    if (strict) {
		result = 0;
	    }
	    goto str_is_done;
	}
	result = 0;
	if (failVarObj == NULL) {
	    /*
	     * Don't bother computing the failure point if we're not going to
	     * return it.
	     */

	    break;
	}
	end = string1 + length1;
	if (TclParseNumber(NULL, objPtr, NULL, NULL, TCL_INDEX_NONE,
		(const char **) &stop, TCL_PARSE_INTEGER_ONLY) == TCL_OK) {
	    if (stop == end) {
		/*
		 * Entire string parses as an integer, but rejected by
		 * Tcl_Get(Wide)IntFromObj() so we must have overflowed the
		 * target type, and our convention is to return failure at
		 * index -1 in that situation.
		 */

		failat = -1;
	    } else {
		/*
		 * Some prefix parsed as an integer, but not the whole string,
		 * so return failure index as the point where parsing stopped.
		 * Clear out the internal rep, since keeping it would leave
		 * *objPtr in an inconsistent state.
		 */

		failat = stop - string1;
		TclFreeInternalRep(objPtr);
	    }
	} else {
	    /*
	     * No prefix is a valid integer. Fail at beginning.
	     */

	    failat = 0;
	}
	break;
    case STR_IS_LIST:
	/*
	 * We ignore the strictness here, since empty strings are always
	 * well-formed lists.
	 */

	if (TCL_OK == TclListObjLength(NULL, objPtr, &length3)) {
	    break;
	}

	if (failVarObj != NULL) {
	    /*
	     * Need to figure out where the list parsing failed, which is
	     * fairly expensive. This is adapted from the core of
	     * SetListFromAny().
	     */

	    const char *elemStart, *nextElem;
	    Tcl_Size lenRemain;
	    Tcl_Size elemSize;
	    const char *p;

	    string1 = TclGetStringFromObj(objPtr, &length1);
	    end = string1 + length1;
	    failat = -1;
	    for (p=string1, lenRemain=length1; lenRemain > 0;
		    p=nextElem, lenRemain=end-nextElem) {
		if (TCL_ERROR == TclFindElement(NULL, p, lenRemain,
			&elemStart, &nextElem, &elemSize, NULL)) {
		    Tcl_Obj *tmpStr;

		    /*
		     * This is the simplest way of getting the number of
		     * characters parsed. Note that this is not the same as
		     * the number of bytes when parsing strings with non-ASCII
		     * characters in them.
		     *
		     * Skip leading spaces first. This is only really an issue
		     * if it is the first "element" that has the failure.
		     */

		    while (TclIsSpaceProcM(*p)) {
			p++;
		    }
		    TclNewStringObj(tmpStr, string1, p-string1);
		    failat = Tcl_GetCharLength(tmpStr);
		    TclDecrRefCount(tmpStr);
		    break;
		}
	    }
	}
	result = 0;
	break;
    case STR_IS_LOWER:
	chcomp = Tcl_UniCharIsLower;
	break;
    case STR_IS_PRINT:
	chcomp = Tcl_UniCharIsPrint;
	break;
    case STR_IS_PUNCT:
	chcomp = Tcl_UniCharIsPunct;
	break;
    case STR_IS_SPACE:
	chcomp = Tcl_UniCharIsSpace;
	break;
    case STR_IS_UPPER:
	chcomp = Tcl_UniCharIsUpper;
	break;
    case STR_IS_WORD:
	chcomp = Tcl_UniCharIsWordChar;
	break;
    case STR_IS_XDIGIT:
	chcomp = UniCharIsHexDigit;
	break;
    default:
	TCL_UNREACHABLE();
    }

    if (chcomp != NULL) {
	string1 = TclGetStringFromObj(objPtr, &length1);
	if (length1 == 0) {
	    if (strict) {
		result = 0;
	    }
	    goto str_is_done;
	}
	end = string1 + length1;
	for (; string1 < end; string1 += length2, failat++) {
	    int ucs4;

	    length2 = TclUtfToUniChar(string1, &ucs4);
	    if (!chcomp(ucs4)) {
		result = 0;
		break;
	    }
	}
    }

    /*
     * Only set the failVarObj when we will return 0 and we have indicated a
     * valid fail index (>= 0).
     */

  str_is_done:
    if ((result == 0) && (failVarObj != NULL)) {
	TclNewIndexObj(objPtr, failat);
	if (Tcl_ObjSetVar2(interp, failVarObj, NULL, objPtr, TCL_LEAVE_ERR_MSG) == NULL) {
	    return TCL_ERROR;
	}
    }
    Tcl_SetObjResult(interp, Tcl_NewBooleanObj(result));
    return TCL_OK;
}

static int
UniCharIsAscii(
    int character)
{
    return (character >= 0) && (character < 0x80);
}

static int
UniCharIsHexDigit(
    int character)
{
    return (character >= 0) && (character < 0x80) && isxdigit(UCHAR(character));
}

/*
 *----------------------------------------------------------------------
 *
 * StringMapCmd --
 *
 *	This procedure is invoked to process the "string map" Tcl command. See
 *	the user documentation for details on what it does. Note that this
 *	command only functions correctly on properly formed Tcl UTF strings.
 *
 * Results:
 *	A standard Tcl result.
 *
 * Side effects:
 *	See the user documentation.
 *
 *----------------------------------------------------------------------
 */

static int
StringMapCmd(
    TCL_UNUSED(void *),
    Tcl_Interp *interp,		/* Current interpreter. */
    int objc,			/* Number of arguments. */
    Tcl_Obj *const objv[])	/* Argument objects. */
{
    Tcl_Size length1, length2,  mapElemc, index;
    int nocase = 0, mapWithDict = 0, copySource = 0;
    Tcl_Obj **mapElemv, *sourceObj, *resultPtr;
    Tcl_UniChar *ustring1, *ustring2, *p, *end;
    int (*strCmpFn)(const Tcl_UniChar*, const Tcl_UniChar*, size_t);

    if (objc < 3 || objc > 4) {
	Tcl_WrongNumArgs(interp, 1, objv, "?-nocase? charMap string");
	return TCL_ERROR;
    }

    if (objc == 4) {
	const char *string = TclGetStringFromObj(objv[1], &length2);

	if ((length2 > 1) &&
		strncmp(string, "-nocase", length2) == 0) {
	    nocase = 1;
	} else {
	    Tcl_SetObjResult(interp, Tcl_ObjPrintf(
		    "bad option \"%s\": must be -nocase", string));
	    Tcl_SetErrorCode(interp, "TCL", "LOOKUP", "INDEX", "option",
		    string, (char *)NULL);
	    return TCL_ERROR;
	}
    }

    /*
     * This test is tricky, but has to be that way or you get other strange
     * inconsistencies (see test string-10.20.1 for illustration why!)
     */

    if (!TclHasStringRep(objv[objc-2])
	    && TclHasInternalRep(objv[objc-2], &tclDictType)) {
	Tcl_Size i;
	int done;
	Tcl_DictSearch search;

	/*
	 * We know the type exactly, so all dict operations will succeed for
	 * sure. This shortens this code quite a bit.
	 */

	Tcl_DictObjSize(interp, objv[objc-2], &i);
	if (i == 0) {
	    /*
	     * Empty charMap, just return whatever string was given.
	     */

	    Tcl_SetObjResult(interp, objv[objc-1]);
	    return TCL_OK;
	}

	mapElemc = 2 * i;
	mapWithDict = 1;

	/*
	 * Copy the dictionary out into an array; that's the easiest way to
	 * adapt this code...
	 */

	mapElemv = (Tcl_Obj **)TclStackAlloc(interp, sizeof(Tcl_Obj *) * mapElemc);
	Tcl_DictObjFirst(interp, objv[objc-2], &search, mapElemv+0,
		mapElemv+1, &done);
	for (index=2 ; index<mapElemc ; index+=2) {
	    Tcl_DictObjNext(&search, mapElemv+index, mapElemv+index+1, &done);
	}
	Tcl_DictObjDone(&search);
    } else {
	Tcl_Size i;
	if (TclListObjGetElements(interp, objv[objc-2], &i,
		&mapElemv) != TCL_OK) {
	    return TCL_ERROR;
	}
	mapElemc = i;
	if (mapElemc == 0) {
	    /*
	     * empty charMap, just return whatever string was given.
	     */

	    Tcl_SetObjResult(interp, objv[objc-1]);
	    return TCL_OK;
	} else if (mapElemc & 1) {
	    /*
	     * The charMap must be an even number of key/value items.
	     */

	    Tcl_SetObjResult(interp, Tcl_NewStringObj(
		    "char map list unbalanced", -1));
	    Tcl_SetErrorCode(interp, "TCL", "OPERATION", "MAP",
		    "UNBALANCED", (char *)NULL);
	    return TCL_ERROR;
	}
    }

    /*
     * Take a copy of the source string object if it is the same as the map
     * string to cut out nasty sharing crashes. [Bug 1018562]
     */

    if (objv[objc-2] == objv[objc-1]) {
	sourceObj = Tcl_DuplicateObj(objv[objc-1]);
	copySource = 1;
    } else {
	sourceObj = objv[objc-1];
    }
    ustring1 = Tcl_GetUnicodeFromObj(sourceObj, &length1);
    if (length1 == 0) {
	/*
	 * Empty input string, just stop now.
	 */

	goto done;
    }
    end = ustring1 + length1;

    strCmpFn = nocase ? TclUniCharNcasecmp : TclUniCharNcmp;

    /*
     * Force result to be Unicode
     */

    resultPtr = Tcl_NewUnicodeObj(ustring1, 0);

    if (mapElemc == 2) {
	/*
	 * Special case for one map pair which avoids the extra for loop and
	 * extra calls to get Unicode data. The algorithm is otherwise
	 * identical to the multi-pair case. This will be >30% faster on
	 * larger strings.
	 */

	Tcl_Size mapLen;
	int u2lc;
	Tcl_UniChar *mapString;

	ustring2 = Tcl_GetUnicodeFromObj(mapElemv[0], &length2);
	p = ustring1;
	if ((length2 > length1) || (length2 == 0)) {
	    /*
	     * Match string is either longer than input or empty.
	     */

	    ustring1 = end;
	} else {
	    mapString = Tcl_GetUnicodeFromObj(mapElemv[1], &mapLen);
	    u2lc = (nocase ? Tcl_UniCharToLower(*ustring2) : 0);
	    for (; ustring1 < end; ustring1++) {
		if (((*ustring1 == *ustring2) ||
			(nocase&&Tcl_UniCharToLower(*ustring1)==u2lc)) &&
			(length2==1 || strCmpFn(ustring1, ustring2,
				length2) == 0)) {
		    if (p != ustring1) {
			Tcl_AppendUnicodeToObj(resultPtr, p, ustring1-p);
			p = ustring1 + length2;
		    } else {
			p += length2;
		    }
		    ustring1 = p - 1;

		    Tcl_AppendUnicodeToObj(resultPtr, mapString, mapLen);
		}
	    }
	}
    } else {
	Tcl_UniChar **mapStrings;
	Tcl_Size *mapLens;
	int *u2lc = 0;

	/*
	 * Precompute pointers to the Unicode string and length. This saves us
	 * repeated function calls later, significantly speeding up the
	 * algorithm. We only need the lowercase first char in the nocase
	 * case.
	 */

	mapStrings = (Tcl_UniChar **)TclStackAlloc(interp, mapElemc*sizeof(Tcl_UniChar *)*2);
	mapLens = (Tcl_Size *)TclStackAlloc(interp, mapElemc * sizeof(Tcl_Size) * 2);
	if (nocase) {
	    u2lc = (int *)TclStackAlloc(interp, mapElemc * sizeof(int));
	}
	for (index = 0; index < mapElemc; index++) {
	    mapStrings[index] = Tcl_GetUnicodeFromObj(mapElemv[index],
		    mapLens+index);
	    if (nocase && ((index % 2) == 0)) {
		u2lc[index/2] = Tcl_UniCharToLower(*mapStrings[index]);
	    }
	}
	for (p = ustring1; ustring1 < end; ustring1++) {
	    for (index = 0; index < mapElemc; index += 2) {
		/*
		 * Get the key string to match on.
		 */

		ustring2 = mapStrings[index];
		length2 = mapLens[index];
		if ((length2 > 0) && ((*ustring1 == *ustring2) || (nocase &&
			(Tcl_UniCharToLower(*ustring1) == u2lc[index/2]))) &&
			/* Restrict max compare length. */
			((end-ustring1) >= length2) && ((length2 == 1) ||
			!strCmpFn(ustring2, ustring1, length2))) {
		    if (p != ustring1) {
			/*
			 * Put the skipped chars onto the result first.
			 */

			Tcl_AppendUnicodeToObj(resultPtr, p, ustring1-p);
			p = ustring1 + length2;
		    } else {
			p += length2;
		    }

		    /*
		     * Adjust len to be full length of matched string.
		     */

		    ustring1 = p - 1;

		    /*
		     * Append the map value to the Unicode string.
		     */

		    Tcl_AppendUnicodeToObj(resultPtr,
			    mapStrings[index+1], mapLens[index+1]);
		    break;
		}
	    }
	}
	if (nocase) {
	    TclStackFree(interp, u2lc);
	}
	TclStackFree(interp, mapLens);
	TclStackFree(interp, mapStrings);
    }
    if (p != ustring1) {
	/*
	 * Put the rest of the unmapped chars onto result.
	 */

	Tcl_AppendUnicodeToObj(resultPtr, p, ustring1 - p);
    }
    Tcl_SetObjResult(interp, resultPtr);
  done:
    if (mapWithDict) {
	TclStackFree(interp, mapElemv);
    }
    if (copySource) {
	Tcl_DecrRefCount(sourceObj);
    }
    return TCL_OK;
}

/*
 *----------------------------------------------------------------------
 *
 * StringMatchCmd --
 *
 *	This procedure is invoked to process the "string match" Tcl command.
 *	See the user documentation for details on what it does. Note that this
 *	command only functions correctly on properly formed Tcl UTF strings.
 *
 * Results:
 *	A standard Tcl result.
 *
 * Side effects:
 *	See the user documentation.
 *
 *----------------------------------------------------------------------
 */

static int
StringMatchCmd(
    TCL_UNUSED(void *),
    Tcl_Interp *interp,		/* Current interpreter. */
    int objc,			/* Number of arguments. */
    Tcl_Obj *const objv[])	/* Argument objects. */
{
    int nocase = 0;

    if (objc < 3 || objc > 4) {
	Tcl_WrongNumArgs(interp, 1, objv, "?-nocase? pattern string");
	return TCL_ERROR;
    }

    if (objc == 4) {
	Tcl_Size length;
	const char *string = TclGetStringFromObj(objv[1], &length);

	if ((length > 1) && strncmp(string, "-nocase", length) == 0) {
	    nocase = TCL_MATCH_NOCASE;
	} else {
	    Tcl_SetObjResult(interp, Tcl_ObjPrintf(
		    "bad option \"%s\": must be -nocase", string));
	    Tcl_SetErrorCode(interp, "TCL", "LOOKUP", "INDEX", "option",
		    string, (char *)NULL);
	    return TCL_ERROR;
	}
    }
    Tcl_SetObjResult(interp, Tcl_NewBooleanObj(
		TclStringMatchObj(objv[objc-1], objv[objc-2], nocase)));
    return TCL_OK;
}

/*
 *----------------------------------------------------------------------
 *
 * StringRangeCmd --
 *
 *	This procedure is invoked to process the "string range" Tcl command.
 *	See the user documentation for details on what it does. Note that this
 *	command only functions correctly on properly formed Tcl UTF strings.
 *
 * Results:
 *	A standard Tcl result.
 *
 * Side effects:
 *	See the user documentation.
 *
 *----------------------------------------------------------------------
 */

static int
StringRangeCmd(
    TCL_UNUSED(void *),
    Tcl_Interp *interp,		/* Current interpreter. */
    int objc,			/* Number of arguments. */
    Tcl_Obj *const objv[])	/* Argument objects. */
{
    Tcl_Size first, last, end;

    if (objc != 4) {
	Tcl_WrongNumArgs(interp, 1, objv, "string first last");
	return TCL_ERROR;
    }

    /*
     * Get the length in actual characters; Then reduce it by one because
     * 'end' refers to the last character, not one past it.
     */

    end = Tcl_GetCharLength(objv[1]) - 1;

    if (TclGetIntForIndexM(interp, objv[2], end, &first) != TCL_OK ||
	    TclGetIntForIndexM(interp, objv[3], end, &last) != TCL_OK) {
	return TCL_ERROR;
    }
    if ((last == -1) && Tcl_GetString(objv[3])[0] == '\0') {
	/* TIP #615: empty string for 'last' means 'end' */
	last = length;
    }

    if (last >= 0) {
	Tcl_SetObjResult(interp, Tcl_GetRange(objv[1], first, last));
    }
    return TCL_OK;
}

/*
 *----------------------------------------------------------------------
 *
 * StringReptCmd --
 *
 *	This procedure is invoked to process the "string repeat" Tcl command.
 *	See the user documentation for details on what it does. Note that this
 *	command only functions correctly on properly formed Tcl UTF strings.
 *
 * Results:
 *	A standard Tcl result.
 *
 * Side effects:
 *	See the user documentation.
 *
 *----------------------------------------------------------------------
 */

static int
StringReptCmd(
    TCL_UNUSED(void *),
    Tcl_Interp *interp,		/* Current interpreter. */
    int objc,			/* Number of arguments. */
    Tcl_Obj *const objv[])	/* Argument objects. */
{
    Tcl_WideInt count;
    Tcl_Obj *resultPtr;

    if (objc != 3) {
	Tcl_WrongNumArgs(interp, 1, objv, "string count");
	return TCL_ERROR;
    }

    if (TclGetWideIntFromObj(interp, objv[2], &count) != TCL_OK) {
	return TCL_ERROR;
    }

    /*
     * Check for cases that allow us to skip copying stuff.
     */

    if (count == 1) {
	Tcl_SetObjResult(interp, objv[1]);
	return TCL_OK;
    } else if (count < 1) {
	return TCL_OK;
    }

    resultPtr = TclStringRepeat(interp, objv[1], count, TCL_STRING_IN_PLACE);
    if (resultPtr) {
	Tcl_SetObjResult(interp, resultPtr);
	return TCL_OK;
    }
    return TCL_ERROR;
}

/*
 *----------------------------------------------------------------------
 *
 * StringRplcCmd --
 *
 *	This procedure is invoked to process the "string replace" Tcl command.
 *	See the user documentation for details on what it does. Note that this
 *	command only functions correctly on properly formed Tcl UTF strings.
 *
 * Results:
 *	A standard Tcl result.
 *
 * Side effects:
 *	See the user documentation.
 *
 *----------------------------------------------------------------------
 */

static int
StringRplcCmd(
    TCL_UNUSED(void *),
    Tcl_Interp *interp,		/* Current interpreter. */
    int objc,			/* Number of arguments. */
    Tcl_Obj *const objv[])	/* Argument objects. */
{
    Tcl_Size first, last, end;

    if (objc < 4 || objc > 5) {
	Tcl_WrongNumArgs(interp, 1, objv, "string first last ?string?");
	return TCL_ERROR;
    }

    end = Tcl_GetCharLength(objv[1]) - 1;

    if (TclGetIntForIndexM(interp, objv[2], end, &first) != TCL_OK ||
	    TclGetIntForIndexM(interp, objv[3], end, &last) != TCL_OK) {
	return TCL_ERROR;
    }
    if ((last == -1) && Tcl_GetString(objv[3])[0] == '\0') {
	/* TIP #615: empty string for 'last' means 'end' */
	last = end;
    }

    /*
     * The following test screens out most empty substrings as candidates for
     * replacement. When they are detected, no replacement is done, and the
     * result is the original string.
     */

    if ((last < 0) ||	/* Range ends before start of string */
	    (first > end) ||	/* Range begins after end of string */
	    (last < first)) {	/* Range begins after it starts */
	/*
	 * BUT!!! when (end < 0) -- an empty original string -- we can
	 * have (first <= end < 0 <= last) and an empty string is permitted
	 * to be replaced.
	 */

	Tcl_SetObjResult(interp, objv[1]);
    } else {
	Tcl_Obj *resultPtr;

	if (first < 0) {
	    first = TCL_INDEX_START;
	}
	if (last > end) {
	    last = end;
	}

	resultPtr = TclStringReplace(interp, objv[1], first,
		last + 1 - first, (objc == 5) ? objv[4] : NULL,
		TCL_STRING_IN_PLACE);

	if (resultPtr == NULL) {
	    return TCL_ERROR;
	}
	Tcl_SetObjResult(interp, resultPtr);
    }
    return TCL_OK;
}

/*
 *----------------------------------------------------------------------
 *
 * StringRevCmd --
 *
 *	This procedure is invoked to process the "string reverse" Tcl command.
 *	See the user documentation for details on what it does. Note that this
 *	command only functions correctly on properly formed Tcl UTF strings.
 *
 * Results:
 *	A standard Tcl result.
 *
 * Side effects:
 *	See the user documentation.
 *
 *----------------------------------------------------------------------
 */

static int
StringRevCmd(
    TCL_UNUSED(void *),
    Tcl_Interp *interp,		/* Current interpreter. */
    int objc,			/* Number of arguments. */
    Tcl_Obj *const objv[])	/* Argument objects. */
{
    if (objc != 2) {
	Tcl_WrongNumArgs(interp, 1, objv, "string");
	return TCL_ERROR;
    }

    Tcl_SetObjResult(interp, TclStringReverse(objv[1], TCL_STRING_IN_PLACE));
    return TCL_OK;
}

/*
 *----------------------------------------------------------------------
 *
 * StringStartCmd --
 *
 *	This procedure is invoked to process the "string wordstart" Tcl
 *	command. See the user documentation for details on what it does.
 *
 * Results:
 *	A standard Tcl result.
 *
 * Side effects:
 *	See the user documentation.
 *
 *----------------------------------------------------------------------
 */

static int
StringStartCmd(
    TCL_UNUSED(void *),
    Tcl_Interp *interp,		/* Current interpreter. */
    int objc,			/* Number of arguments. */
    Tcl_Obj *const objv[])	/* Argument objects. */
{
    int ch;
    const Tcl_UniChar *p, *string;
    Tcl_Size cur, index, length;
    Tcl_Obj *obj;

    if (objc != 3) {
	Tcl_WrongNumArgs(interp, 1, objv, "string index");
	return TCL_ERROR;
    }

    string = Tcl_GetUnicodeFromObj(objv[1], &length);
    if (TclGetIntForIndexM(interp, objv[2], length-1, &index) != TCL_OK) {
	return TCL_ERROR;
    }
    if (index >= length) {
	index = length - 1;
    }
    cur = 0;
    if (index > 0) {
	p = &string[index];

	ch = *p;
	for (cur = index; cur != TCL_INDEX_NONE; cur--) {
	    int delta = 0;
	    const Tcl_UniChar *next;

	    if (!Tcl_UniCharIsWordChar(ch)) {
		break;
	    }

	    next = ((p > string) ? (p - 1) : p);
	    do {
		next += delta;
		ch = *next;
		delta = 1;
	    } while (next + delta < p);
	    p = next;
	}
	if (cur != index) {
	    cur += 1;
	}
    }
    TclNewIndexObj(obj, cur);
    Tcl_SetObjResult(interp, obj);
    return TCL_OK;
}

/*
 *----------------------------------------------------------------------
 *
 * StringEndCmd --
 *
 *	This procedure is invoked to process the "string wordend" Tcl command.
 *	See the user documentation for details on what it does.
 *
 * Results:
 *	A standard Tcl result.
 *
 * Side effects:
 *	See the user documentation.
 *
 *----------------------------------------------------------------------
 */

static int
StringEndCmd(
    TCL_UNUSED(void *),
    Tcl_Interp *interp,		/* Current interpreter. */
    int objc,			/* Number of arguments. */
    Tcl_Obj *const objv[])	/* Argument objects. */
{
    int ch;
    const Tcl_UniChar *p, *end, *string;
    Tcl_Size cur, index, length;
    Tcl_Obj *obj;

    if (objc != 3) {
	Tcl_WrongNumArgs(interp, 1, objv, "string index");
	return TCL_ERROR;
    }

    string = Tcl_GetUnicodeFromObj(objv[1], &length);
    if (TclGetIntForIndexM(interp, objv[2], length-1, &index) != TCL_OK) {
	return TCL_ERROR;
    }
    if (index < 0) {
	index = 0;
    }
    if (index < length) {
	p = &string[index];
	end = string+length;
	for (cur = index; p < end; cur++) {
	    ch = *p++;
	    if (!Tcl_UniCharIsWordChar(ch)) {
		break;
	    }
	}
	if (cur == index) {
	    cur++;
	}
    } else {
	cur = length;
    }
    TclNewIndexObj(obj, cur);
    Tcl_SetObjResult(interp, obj);
    return TCL_OK;
}

/*
 *----------------------------------------------------------------------
 *
 * StringEqualCmd --
 *
 *	This procedure is invoked to process the "string equal" Tcl command.
 *	See the user documentation for details on what it does. Note that this
 *	command only functions correctly on properly formed Tcl UTF strings.
 *
 * Results:
 *	A standard Tcl result.
 *
 * Side effects:
 *	See the user documentation.
 *
 *----------------------------------------------------------------------
 */

static int
StringEqualCmd(
    TCL_UNUSED(void *),
    Tcl_Interp *interp,		/* Current interpreter. */
    int objc,			/* Number of arguments. */
    Tcl_Obj *const objv[])	/* Argument objects. */
{
    /*
     * Remember to keep code here in some sync with the byte-compiled versions
     * in tclExecute.c (INST_STR_EQ, INST_STR_NEQ and INST_STR_CMP as well as
     * the expr string comparison in INST_EQ/INST_NEQ/INST_LT/...).
     */

    const char *string2;
    int i, match, nocase = 0;
    Tcl_Size length;
    Tcl_WideInt reqlength = -1;

    if (objc < 3 || objc > 6) {
    str_cmp_args:
	Tcl_WrongNumArgs(interp, 1, objv,
		"?-nocase? ?-length int? string1 string2");
	return TCL_ERROR;
    }

    for (i = 1; i < objc-2; i++) {
	string2 = TclGetStringFromObj(objv[i], &length);
	if ((length > 1) && !strncmp(string2, "-nocase", length)) {
	    nocase = 1;
	} else if ((length > 1)
		&& !strncmp(string2, "-length", length)) {
	    if (i+1 >= objc-2) {
		goto str_cmp_args;
	    }
	    i++;
	    if (TclGetWideIntFromObj(interp, objv[i], &reqlength) != TCL_OK) {
		return TCL_ERROR;
	    }
	    if ((Tcl_WideUInt)reqlength > TCL_SIZE_MAX) {
		reqlength = -1;
	    }
	} else {
	    Tcl_SetObjResult(interp, Tcl_ObjPrintf(
		    "bad option \"%s\": must be -nocase or -length",
		    string2));
	    Tcl_SetErrorCode(interp, "TCL", "LOOKUP", "INDEX", "option",
		    string2, (char *)NULL);
	    return TCL_ERROR;
	}
    }

    /*
     * From now on, we only access the two objects at the end of the argument
     * array.
     */

    objv += objc-2;
    match = TclStringCmp(objv[0], objv[1], 1, nocase, reqlength);
    Tcl_SetObjResult(interp, Tcl_NewBooleanObj(match ? 0 : 1));
    return TCL_OK;
}

/*
 *----------------------------------------------------------------------
 *
 * StringCmpCmd --
 *
 *	This procedure is invoked to process the "string compare" Tcl command.
 *	See the user documentation for details on what it does. Note that this
 *	command only functions correctly on properly formed Tcl UTF strings.
 *
 * Results:
 *	A standard Tcl result.
 *
 * Side effects:
 *	See the user documentation.
 *
 *----------------------------------------------------------------------
 */

static int
StringCmpCmd(
    TCL_UNUSED(void *),
    Tcl_Interp *interp,		/* Current interpreter. */
    int objc,			/* Number of arguments. */
    Tcl_Obj *const objv[])	/* Argument objects. */
{
    /*
     * Remember to keep code here in some sync with the byte-compiled versions
     * in tclExecute.c (INST_STR_EQ, INST_STR_NEQ and INST_STR_CMP as well as
     * the expr string comparison in INST_EQ/INST_NEQ/INST_LT/...).
     */

    int match, nocase, status;
    Tcl_Size reqlength = -1;

    status = StringCmpOpts(interp, objc, objv, &nocase, &reqlength);
    if (status != TCL_OK) {
	return status;
    }

    objv += objc-2;
    match = TclStringCmp(objv[0], objv[1], 0, nocase, reqlength);
    Tcl_SetObjResult(interp, Tcl_NewWideIntObj(match));
    return TCL_OK;
}

int
StringCmpOpts(
    Tcl_Interp *interp,		/* Current interpreter. */
    int objc,			/* Number of arguments. */
    Tcl_Obj *const objv[],	/* Argument objects. */
    int *nocase,
    Tcl_Size *reqlength)
{
    int i;
    Tcl_Size length;
    const char *string;
    Tcl_WideInt wreqlength = -1;

    *nocase = 0;
    if (objc < 3 || objc > 6) {
    str_cmp_args:
	Tcl_WrongNumArgs(interp, 1, objv,
		"?-nocase? ?-length int? string1 string2");
	return TCL_ERROR;
    }

    for (i = 1; i < objc-2; i++) {
	string = TclGetStringFromObj(objv[i], &length);
	if ((length > 1) && !strncmp(string, "-nocase", length)) {
	    *nocase = 1;
	} else if ((length > 1)
		&& !strncmp(string, "-length", length)) {
	    if (i+1 >= objc-2) {
		goto str_cmp_args;
	    }
	    i++;
	    if (TclGetWideIntFromObj(interp, objv[i], &wreqlength) != TCL_OK) {
		return TCL_ERROR;
	    }
	    if ((Tcl_WideUInt)wreqlength > TCL_SIZE_MAX) {
		*reqlength = -1;
	    } else {
		*reqlength = wreqlength;
	    }
	} else {
	    Tcl_SetObjResult(interp, Tcl_ObjPrintf(
		    "bad option \"%s\": must be -nocase or -length",
		    string));
	    Tcl_SetErrorCode(interp, "TCL", "LOOKUP", "INDEX", "option",
		    string, (char *)NULL);
	    return TCL_ERROR;
	}
    }
    return TCL_OK;
}

/*
 *----------------------------------------------------------------------
 *
 * StringCatCmd --
 *
 *	This procedure is invoked to process the "string cat" Tcl command.
 *	See the user documentation for details on what it does.
 *
 * Results:
 *	A standard Tcl result.
 *
 * Side effects:
 *	See the user documentation.
 *
 *----------------------------------------------------------------------
 */

static int
StringCatCmd(
    TCL_UNUSED(void *),
    Tcl_Interp *interp,		/* Current interpreter. */
    int objc,			/* Number of arguments. */
    Tcl_Obj *const objv[])	/* Argument objects. */
{
    Tcl_Obj *objResultPtr;

    if (objc < 2) {
	/*
	 * If there are no args, the result is an empty object.
	 * Just leave the preset empty interp result.
	 */
	return TCL_OK;
    }

    objResultPtr = TclStringCat(interp, objc-1, objv+1, TCL_STRING_IN_PLACE);

    if (objResultPtr) {
	Tcl_SetObjResult(interp, objResultPtr);
	return TCL_OK;
    }

    return TCL_ERROR;
}

/*
 *----------------------------------------------------------------------
 *
 * StringLenCmd --
 *
 *	This procedure is invoked to process the "string length" Tcl command.
 *	See the user documentation for details on what it does. Note that this
 *	command only functions correctly on properly formed Tcl UTF strings.
 *
 * Results:
 *	A standard Tcl result.
 *
 * Side effects:
 *	See the user documentation.
 *
 *----------------------------------------------------------------------
 */

static int
StringLenCmd(
    TCL_UNUSED(void *),
    Tcl_Interp *interp,		/* Current interpreter. */
    int objc,			/* Number of arguments. */
    Tcl_Obj *const objv[])	/* Argument objects. */
{
    if (objc != 2) {
	Tcl_WrongNumArgs(interp, 1, objv, "string");
	return TCL_ERROR;
    }

    Tcl_SetObjResult(interp, Tcl_NewWideIntObj(Tcl_GetCharLength(objv[1])));
    return TCL_OK;
}

/*
 *----------------------------------------------------------------------
 *
 * StringLowerCmd --
 *
 *	This procedure is invoked to process the "string tolower" Tcl command.
 *	See the user documentation for details on what it does. Note that this
 *	command only functions correctly on properly formed Tcl UTF strings.
 *
 * Results:
 *	A standard Tcl result.
 *
 * Side effects:
 *	See the user documentation.
 *
 *----------------------------------------------------------------------
 */

static int
StringLowerCmd(
    TCL_UNUSED(void *),
    Tcl_Interp *interp,		/* Current interpreter. */
    int objc,			/* Number of arguments. */
    Tcl_Obj *const objv[])	/* Argument objects. */
{
    Tcl_Size length1, length2;
    const char *string1;
    char *string2;

    if (objc < 2 || objc > 4) {
	Tcl_WrongNumArgs(interp, 1, objv, "string ?first? ?last?");
	return TCL_ERROR;
    }

    string1 = TclGetStringFromObj(objv[1], &length1);

    if (objc == 2) {
	Tcl_Obj *resultPtr = Tcl_NewStringObj(string1, length1);

	length1 = Tcl_UtfToLower(TclGetString(resultPtr));
	Tcl_SetObjLength(resultPtr, length1);
	Tcl_SetObjResult(interp, resultPtr);
    } else {
	Tcl_Size first, last;
	const char *start, *end;
	Tcl_Obj *resultPtr;

	length1 = Tcl_NumUtfChars(string1, length1) - 1;
	if (TclGetIntForIndexM(interp,objv[2],length1, &first) != TCL_OK) {
	    return TCL_ERROR;
	}
	if (first < 0) {
	    first = 0;
	}
	last = first;

	if ((objc == 4) && (TclGetIntForIndexM(interp, objv[3], length1,
		&last) != TCL_OK)) {
	    return TCL_ERROR;
	}

	if (last >= length1) {
	    last = length1;
	}
	if (last < first) {
	    Tcl_SetObjResult(interp, objv[1]);
	    return TCL_OK;
	}

	string1 = TclGetStringFromObj(objv[1], &length1);
	start = Tcl_UtfAtIndex(string1, first);
	end = Tcl_UtfAtIndex(start, last - first + 1);
	resultPtr = Tcl_NewStringObj(string1, end - string1);
	string2 = TclGetString(resultPtr) + (start - string1);

	length2 = Tcl_UtfToLower(string2);
	Tcl_SetObjLength(resultPtr, length2 + (start - string1));

	Tcl_AppendToObj(resultPtr, end, -1);
	Tcl_SetObjResult(interp, resultPtr);
    }

    return TCL_OK;
}

/*
 *----------------------------------------------------------------------
 *
 * StringUpperCmd --
 *
 *	This procedure is invoked to process the "string toupper" Tcl command.
 *	See the user documentation for details on what it does. Note that this
 *	command only functions correctly on properly formed Tcl UTF strings.
 *
 * Results:
 *	A standard Tcl result.
 *
 * Side effects:
 *	See the user documentation.
 *
 *----------------------------------------------------------------------
 */

static int
StringUpperCmd(
    TCL_UNUSED(void *),
    Tcl_Interp *interp,		/* Current interpreter. */
    int objc,			/* Number of arguments. */
    Tcl_Obj *const objv[])	/* Argument objects. */
{
    Tcl_Size length1, length2;
    const char *string1;
    char *string2;

    if (objc < 2 || objc > 4) {
	Tcl_WrongNumArgs(interp, 1, objv, "string ?first? ?last?");
	return TCL_ERROR;
    }

    string1 = TclGetStringFromObj(objv[1], &length1);

    if (objc == 2) {
	Tcl_Obj *resultPtr = Tcl_NewStringObj(string1, length1);

	length1 = Tcl_UtfToUpper(TclGetString(resultPtr));
	Tcl_SetObjLength(resultPtr, length1);
	Tcl_SetObjResult(interp, resultPtr);
    } else {
	Tcl_Size first, last;
	const char *start, *end;
	Tcl_Obj *resultPtr;

	length1 = Tcl_NumUtfChars(string1, length1) - 1;
	if (TclGetIntForIndexM(interp,objv[2],length1, &first) != TCL_OK) {
	    return TCL_ERROR;
	}
	if (first < 0) {
	    first = 0;
	}
	last = first;

	if ((objc == 4) && (TclGetIntForIndexM(interp, objv[3], length1,
		&last) != TCL_OK)) {
	    return TCL_ERROR;
	}

	if (last >= length1) {
	    last = length1;
	}
	if (last < first) {
	    Tcl_SetObjResult(interp, objv[1]);
	    return TCL_OK;
	}

	string1 = TclGetStringFromObj(objv[1], &length1);
	start = Tcl_UtfAtIndex(string1, first);
	end = Tcl_UtfAtIndex(start, last - first + 1);
	resultPtr = Tcl_NewStringObj(string1, end - string1);
	string2 = TclGetString(resultPtr) + (start - string1);

	length2 = Tcl_UtfToUpper(string2);
	Tcl_SetObjLength(resultPtr, length2 + (start - string1));

	Tcl_AppendToObj(resultPtr, end, -1);
	Tcl_SetObjResult(interp, resultPtr);
    }

    return TCL_OK;
}

/*
 *----------------------------------------------------------------------
 *
 * StringTitleCmd --
 *
 *	This procedure is invoked to process the "string totitle" Tcl command.
 *	See the user documentation for details on what it does. Note that this
 *	command only functions correctly on properly formed Tcl UTF strings.
 *
 * Results:
 *	A standard Tcl result.
 *
 * Side effects:
 *	See the user documentation.
 *
 *----------------------------------------------------------------------
 */

static int
StringTitleCmd(
    TCL_UNUSED(void *),
    Tcl_Interp *interp,		/* Current interpreter. */
    int objc,			/* Number of arguments. */
    Tcl_Obj *const objv[])	/* Argument objects. */
{
    Tcl_Size length1, length2;
    const char *string1;
    char *string2;

    if (objc < 2 || objc > 4) {
	Tcl_WrongNumArgs(interp, 1, objv, "string ?first? ?last?");
	return TCL_ERROR;
    }

    string1 = TclGetStringFromObj(objv[1], &length1);

    if (objc == 2) {
	Tcl_Obj *resultPtr = Tcl_NewStringObj(string1, length1);

	length1 = Tcl_UtfToTitle(TclGetString(resultPtr));
	Tcl_SetObjLength(resultPtr, length1);
	Tcl_SetObjResult(interp, resultPtr);
    } else {
	Tcl_Size first, last;
	const char *start, *end;
	Tcl_Obj *resultPtr;

	length1 = Tcl_NumUtfChars(string1, length1) - 1;
	if (TclGetIntForIndexM(interp,objv[2],length1, &first) != TCL_OK) {
	    return TCL_ERROR;
	}
	if (first < 0) {
	    first = 0;
	}
	last = first;

	if ((objc == 4) && (TclGetIntForIndexM(interp, objv[3], length1,
		&last) != TCL_OK)) {
	    return TCL_ERROR;
	}

	if (last >= length1) {
	    last = length1;
	}
	if (last < first) {
	    Tcl_SetObjResult(interp, objv[1]);
	    return TCL_OK;
	}

	string1 = TclGetStringFromObj(objv[1], &length1);
	start = Tcl_UtfAtIndex(string1, first);
	end = Tcl_UtfAtIndex(start, last - first + 1);
	resultPtr = Tcl_NewStringObj(string1, end - string1);
	string2 = TclGetString(resultPtr) + (start - string1);

	length2 = Tcl_UtfToTitle(string2);
	Tcl_SetObjLength(resultPtr, length2 + (start - string1));

	Tcl_AppendToObj(resultPtr, end, -1);
	Tcl_SetObjResult(interp, resultPtr);
    }

    return TCL_OK;
}

/*
 *----------------------------------------------------------------------
 *
 * StringTrimCmd --
 *
 *	This procedure is invoked to process the "string trim" Tcl command.
 *	See the user documentation for details on what it does. Note that this
 *	command only functions correctly on properly formed Tcl UTF strings.
 *
 * Results:
 *	A standard Tcl result.
 *
 * Side effects:
 *	See the user documentation.
 *
 *----------------------------------------------------------------------
 */

static int
StringTrimCmd(
    TCL_UNUSED(void *),
    Tcl_Interp *interp,		/* Current interpreter. */
    int objc,			/* Number of arguments. */
    Tcl_Obj *const objv[])	/* Argument objects. */
{
    const char *string1, *string2;
    Tcl_Size triml, trimr, length1, length2;

    if (objc == 3) {
	string2 = TclGetStringFromObj(objv[2], &length2);
    } else if (objc == 2) {
	string2 = tclDefaultTrimSet;
	length2 = strlen(tclDefaultTrimSet);
    } else {
	Tcl_WrongNumArgs(interp, 1, objv, "string ?chars?");
	return TCL_ERROR;
    }
    string1 = TclGetStringFromObj(objv[1], &length1);

    triml = TclTrim(string1, length1, string2, length2, &trimr);

    Tcl_SetObjResult(interp,
	    Tcl_NewStringObj(string1 + triml, length1 - triml - trimr));
    return TCL_OK;
}

/*
 *----------------------------------------------------------------------
 *
 * StringTrimLCmd --
 *
 *	This procedure is invoked to process the "string trimleft" Tcl
 *	command. See the user documentation for details on what it does. Note
 *	that this command only functions correctly on properly formed Tcl UTF
 *	strings.
 *
 * Results:
 *	A standard Tcl result.
 *
 * Side effects:
 *	See the user documentation.
 *
 *----------------------------------------------------------------------
 */

static int
StringTrimLCmd(
    TCL_UNUSED(void *),
    Tcl_Interp *interp,		/* Current interpreter. */
    int objc,			/* Number of arguments. */
    Tcl_Obj *const objv[])	/* Argument objects. */
{
    const char *string1, *string2;
    int trim;
    Tcl_Size length1, length2;

    if (objc == 3) {
	string2 = TclGetStringFromObj(objv[2], &length2);
    } else if (objc == 2) {
	string2 = tclDefaultTrimSet;
	length2 = strlen(tclDefaultTrimSet);
    } else {
	Tcl_WrongNumArgs(interp, 1, objv, "string ?chars?");
	return TCL_ERROR;
    }
    string1 = TclGetStringFromObj(objv[1], &length1);

    trim = TclTrimLeft(string1, length1, string2, length2);

    Tcl_SetObjResult(interp, Tcl_NewStringObj(string1+trim, length1-trim));
    return TCL_OK;
}

/*
 *----------------------------------------------------------------------
 *
 * StringTrimRCmd --
 *
 *	This procedure is invoked to process the "string trimright" Tcl
 *	command. See the user documentation for details on what it does. Note
 *	that this command only functions correctly on properly formed Tcl UTF
 *	strings.
 *
 * Results:
 *	A standard Tcl result.
 *
 * Side effects:
 *	See the user documentation.
 *
 *----------------------------------------------------------------------
 */

static int
StringTrimRCmd(
    TCL_UNUSED(void *),
    Tcl_Interp *interp,		/* Current interpreter. */
    int objc,			/* Number of arguments. */
    Tcl_Obj *const objv[])	/* Argument objects. */
{
    const char *string1, *string2;
    int trim;
    Tcl_Size length1, length2;

    if (objc == 3) {
	string2 = TclGetStringFromObj(objv[2], &length2);
    } else if (objc == 2) {
	string2 = tclDefaultTrimSet;
	length2 = strlen(tclDefaultTrimSet);
    } else {
	Tcl_WrongNumArgs(interp, 1, objv, "string ?chars?");
	return TCL_ERROR;
    }
    string1 = TclGetStringFromObj(objv[1], &length1);

    trim = TclTrimRight(string1, length1, string2, length2);

    Tcl_SetObjResult(interp, Tcl_NewStringObj(string1, length1-trim));
    return TCL_OK;
}

/*
 *----------------------------------------------------------------------
 *
 * TclInitStringCmd --
 *
 *	This procedure creates the "string" Tcl command. See the user
 *	documentation for details on what it does. Note that this command only
 *	functions correctly on properly formed Tcl UTF strings.
 *
 *	Also note that the primary methods here (equal, compare, match, ...)
 *	have bytecode equivalents. You will find the code for those in
 *	tclExecute.c. The code here will only be used in the non-bc case (like
 *	in an 'eval').
 *
 * Results:
 *	A standard Tcl result.
 *
 * Side effects:
 *	See the user documentation.
 *
 *----------------------------------------------------------------------
 */

Tcl_Command
TclInitStringCmd(
    Tcl_Interp *interp)		/* Current interpreter. */
{
    static const EnsembleImplMap stringImplMap[] = {
	{"cat",		StringCatCmd,	TclCompileStringCatCmd, NULL, NULL, 0},
	{"compare",	StringCmpCmd,	TclCompileStringCmpCmd, NULL, NULL, 0},
	{"equal",	StringEqualCmd,	TclCompileStringEqualCmd, NULL, NULL, 0},
	{"first",	StringFirstCmd,	TclCompileStringFirstCmd, NULL, NULL, 0},
	{"index",	StringIndexCmd,	TclCompileStringIndexCmd, NULL, NULL, 0},
	{"insert",	StringInsertCmd, TclCompileStringInsertCmd, NULL, NULL, 0},
	{"is",		StringIsCmd,	TclCompileStringIsCmd, NULL, NULL, 0},
	{"last",	StringLastCmd,	TclCompileStringLastCmd, NULL, NULL, 0},
	{"length",	StringLenCmd,	TclCompileStringLenCmd, NULL, NULL, 0},
	{"map",		StringMapCmd,	TclCompileStringMapCmd, NULL, NULL, 0},
	{"match",	StringMatchCmd,	TclCompileStringMatchCmd, NULL, NULL, 0},
	{"range",	StringRangeCmd,	TclCompileStringRangeCmd, NULL, NULL, 0},
	{"repeat",	StringReptCmd,	TclCompileBasic2ArgCmd, NULL, NULL, 0},
	{"replace",	StringRplcCmd,	TclCompileStringReplaceCmd, NULL, NULL, 0},
	{"reverse",	StringRevCmd,	TclCompileBasic1ArgCmd, NULL, NULL, 0},
	{"tolower",	StringLowerCmd,	TclCompileStringToLowerCmd, NULL, NULL, 0},
	{"toupper",	StringUpperCmd,	TclCompileStringToUpperCmd, NULL, NULL, 0},
	{"totitle",	StringTitleCmd,	TclCompileStringToTitleCmd, NULL, NULL, 0},
	{"trim",	StringTrimCmd,	TclCompileStringTrimCmd, NULL, NULL, 0},
	{"trimleft",	StringTrimLCmd,	TclCompileStringTrimLCmd, NULL, NULL, 0},
	{"trimright",	StringTrimRCmd,	TclCompileStringTrimRCmd, NULL, NULL, 0},
	{"wordend",	StringEndCmd,	TclCompileBasic2ArgCmd, NULL, NULL, 0},
	{"wordstart",	StringStartCmd,	TclCompileBasic2ArgCmd, NULL, NULL, 0},
	{NULL, NULL, NULL, NULL, NULL, 0}
    };

    return TclMakeEnsemble(interp, "string", stringImplMap);
}

/*
 *----------------------------------------------------------------------
 *
 * Tcl_SubstObjCmd --
 *
 *	This procedure is invoked to process the "subst" Tcl command. See the
 *	user documentation for details on what it does. This command relies on
 *	Tcl_SubstObj() for its implementation.
 *
 * Results:
 *	A standard Tcl result.
 *
 * Side effects:
 *	See the user documentation.
 *
 *----------------------------------------------------------------------
 */

int
TclSubstOptions(
    Tcl_Interp *interp,
    Tcl_Size numOpts,
    Tcl_Obj *const opts[],
    int *flagPtr)
{
    static const char *const substOptions[] = {
	"-backslashes", "-commands", "-variables",
	"-nobackslashes", "-nocommands", "-novariables", NULL
    };
    static const int optionFlags[] = {
	TCL_SUBST_BACKSLASHES,		/* -backslashes */
	TCL_SUBST_COMMANDS,		/* -commands */
	TCL_SUBST_VARIABLES,		/* -variables */
	TCL_SUBST_BACKSLASHES << 16,	/* -nobackslashes */
	TCL_SUBST_COMMANDS    << 16,	/* -nocommands */
	TCL_SUBST_VARIABLES   << 16	/* -novariables */
    };
    int flags = numOpts ? 0 : TCL_SUBST_ALL;

    for (Tcl_Size i = 0; i < numOpts; i++) {
	int optionIndex;

	if (Tcl_GetIndexFromObj(interp, opts[i], substOptions, "option", 0,
		&optionIndex) != TCL_OK) {
	    return TCL_ERROR;
	}
	flags |= optionFlags[optionIndex];
    }
    if (flags >> 16) {			/* negative options specified */
	if (flags & 0xFFFF) {		/* positive options specified too */
	    if (interp) {
		Tcl_SetObjResult(interp, Tcl_NewStringObj(
		    "cannot combine positive and negative options", -1));
	    }
	    return TCL_ERROR;
	}
	/* mask default flags using negative options */
	flags = TCL_SUBST_ALL & ~(flags >> 16);
    }
    *flagPtr = flags;
    return TCL_OK;
}

int
Tcl_SubstObjCmd(
    void *clientData,
    Tcl_Interp *interp,		/* Current interpreter. */
    int objc,			/* Number of arguments. */
    Tcl_Obj *const objv[])	/* Argument objects. */
{
    return Tcl_NRCallObjProc(interp, TclNRSubstObjCmd, clientData, objc, objv);
}

int
TclNRSubstObjCmd(
    TCL_UNUSED(void *),
    Tcl_Interp *interp,		/* Current interpreter. */
    int objc,			/* Number of arguments. */
    Tcl_Obj *const objv[])	/* Argument objects. */
{
    int flags;

    if (objc < 2) {
	Tcl_WrongNumArgs(interp, 1, objv,
		"?-backslashes? ?-commands? ?-variables? "
		"?-nobackslashes? ?-nocommands? ?-novariables? string");
	return TCL_ERROR;
    }

    if (TclSubstOptions(interp, objc-2, objv+1, &flags) != TCL_OK) {
	return TCL_ERROR;
    }
    return Tcl_NRSubstObj(interp, objv[objc-1], flags);
}

/*
 *----------------------------------------------------------------------
 *
 * Tcl_SwitchObjCmd --
 *
 *	This object-based procedure is invoked to process the "switch" Tcl
 *	command. See the user documentation for details on what it does.
 *
 * Results:
 *	A standard Tcl object result.
 *
 * Side effects:
 *	See the user documentation.
 *
 *----------------------------------------------------------------------
 */

int
Tcl_SwitchObjCmd(
    void *clientData,
    Tcl_Interp *interp,		/* Current interpreter. */
    int objc,			/* Number of arguments. */
    Tcl_Obj *const objv[])	/* Argument objects. */
{
    return Tcl_NRCallObjProc(interp, TclNRSwitchObjCmd, clientData, objc, objv);
}
int
TclNRSwitchObjCmd(
    TCL_UNUSED(void *),
    Tcl_Interp *interp,		/* Current interpreter. */
    int objc,			/* Number of arguments. */
    Tcl_Obj *const objv[])	/* Argument objects. */
{
    int i, mode, foundmode, splitObjs, numMatchesSaved;
    int noCase;
    Tcl_Size patternLength, j;
    const char *pattern;
    Tcl_Obj *stringObj, *indexVarObj, *matchVarObj;
    Tcl_Obj *const *savedObjv = objv;
    Tcl_RegExp regExpr = NULL;
    Interp *iPtr = (Interp *) interp;
    int pc = 0;
    int bidx = 0;		/* Index of body argument. */
    Tcl_Obj *blist = NULL;	/* List obj which is the body */
    CmdFrame *ctxPtr;		/* Copy of the topmost cmdframe, to allow us
				 * to mess with the line information */

    /*
     * If you add options that make -e and -g not unique prefixes of -exact or
     * -glob, you *must* fix TclCompileSwitchCmd's option parser as well.
     */

    static const char *const options[] = {
	"-exact", "-glob", "-indexvar", "-matchvar", "-nocase", "-regexp",
	"--", NULL
    };
    enum switchOptionsEnum {
	OPT_EXACT, OPT_GLOB, OPT_INDEXV, OPT_MATCHV, OPT_NOCASE, OPT_REGEXP,
	OPT_LAST
    } index;
    typedef int (*strCmpFn_t)(const char *, const char *);
    strCmpFn_t strCmpFn = TclUtfCmp;

    mode = OPT_EXACT;
    foundmode = 0;
    indexVarObj = NULL;
    matchVarObj = NULL;
    numMatchesSaved = 0;
    noCase = 0;
    for (i = 1; i < objc-2; i++) {
	if (TclGetString(objv[i])[0] != '-') {
	    break;
	}
	if (Tcl_GetIndexFromObj(interp, objv[i], options, "option", 0,
		&index) != TCL_OK) {
	    return TCL_ERROR;
	}
	switch (index) {
	    /*
	     * General options.
	     */

	case OPT_LAST:
	    i++;
	    goto finishedOptions;
	case OPT_NOCASE:
	    strCmpFn = TclUtfCasecmp;
	    noCase = 1;
	    break;

	    /*
	     * Handle the different switch mode options.
	     */

	default:
	    if (foundmode) {
		/*
		 * Mode already set via -exact, -glob, or -regexp.
		 */

		Tcl_SetObjResult(interp, Tcl_ObjPrintf(
			"bad option \"%s\": %s option already found",
			TclGetString(objv[i]), options[mode]));
		Tcl_SetErrorCode(interp, "TCL", "OPERATION", "SWITCH",
			"DOUBLEOPT", (char *)NULL);
		return TCL_ERROR;
	    }
	    foundmode = 1;
	    mode = index;
	    break;

	    /*
	     * Check for TIP#75 options specifying the variables to write
	     * regexp information into.
	     */

	case OPT_INDEXV:
	    i++;
	    if (i >= objc-2) {
		Tcl_SetObjResult(interp, Tcl_ObjPrintf(
			"missing variable name argument to %s option",
			"-indexvar"));
		Tcl_SetErrorCode(interp, "TCL", "OPERATION", "SWITCH",
			"NOVAR", (char *)NULL);
		return TCL_ERROR;
	    }
	    indexVarObj = objv[i];
	    numMatchesSaved = -1;
	    break;
	case OPT_MATCHV:
	    i++;
	    if (i >= objc-2) {
		Tcl_SetObjResult(interp, Tcl_ObjPrintf(
			"missing variable name argument to %s option",
			"-matchvar"));
		Tcl_SetErrorCode(interp, "TCL", "OPERATION", "SWITCH",
			"NOVAR", (char *)NULL);
		return TCL_ERROR;
	    }
	    matchVarObj = objv[i];
	    numMatchesSaved = -1;
	    break;
	}
    }

  finishedOptions:
    if (objc - i < 2) {
	Tcl_WrongNumArgs(interp, 1, objv,
		"?-option ...? string ?pattern body ...? ?default body?");
	return TCL_ERROR;
    }
    if (indexVarObj != NULL && mode != OPT_REGEXP) {
	Tcl_SetObjResult(interp, Tcl_ObjPrintf(
		"%s option requires -regexp option", "-indexvar"));
	Tcl_SetErrorCode(interp, "TCL", "OPERATION", "SWITCH",
		"MODERESTRICTION", (char *)NULL);
	return TCL_ERROR;
    }
    if (matchVarObj != NULL && mode != OPT_REGEXP) {
	Tcl_SetObjResult(interp, Tcl_ObjPrintf(
		"%s option requires -regexp option", "-matchvar"));
	Tcl_SetErrorCode(interp, "TCL", "OPERATION", "SWITCH",
		"MODERESTRICTION", (char *)NULL);
	return TCL_ERROR;
    }

    stringObj = objv[i];
    objc -= i + 1;
    objv += i + 1;
    bidx = i + 1;		/* First after the match string. */

    /*
     * If all of the pattern/command pairs are lumped into a single argument,
     * split them out again.
     *
     * TIP #280: Determine the lines the words in the list start at, based on
     * the same data for the list word itself. The cmdFramePtr line
     * information is manipulated directly.
     */

    splitObjs = 0;
    if (objc == 1) {
	Tcl_Obj **listv;
	Tcl_Size listc;

	blist = objv[0];
	if (TclListObjLength(interp, objv[0], &listc) != TCL_OK) {
	    return TCL_ERROR;
	}

	/*
	 * Ensure that the list is non-empty.
	 */

	if (listc < 1 || listc > INT_MAX) {
	    Tcl_WrongNumArgs(interp, 1, savedObjv,
		    "?-option ...? string {?pattern body ...? ?default body?}");
	    return TCL_ERROR;
	}
	if (TclListObjGetElements(interp, objv[0], &listc, &listv) != TCL_OK) {
	    return TCL_ERROR;
	}
	objc = listc;
	objv = listv;
	splitObjs = 1;
    }

    /*
     * Complain if there is an odd number of words in the list of patterns and
     * bodies.
     */

    if (objc % 2) {
	Tcl_ResetResult(interp);
	Tcl_SetObjResult(interp, Tcl_NewStringObj(
		"extra switch pattern with no body", -1));
	Tcl_SetErrorCode(interp, "TCL", "OPERATION", "SWITCH", "BADARM",
		(char *)NULL);

	/*
	 * Check if this can be due to a badly placed comment in the switch
	 * block.
	 *
	 * The following is an heuristic to detect the infamous "comment in
	 * switch" error: just check if a pattern begins with '#'.
	 */

	if (splitObjs) {
	    for (i=0 ; i<objc ; i+=2) {
		if (TclGetString(objv[i])[0] == '#') {
		    Tcl_AppendToObj(Tcl_GetObjResult(interp),
			    ", this may be due to a comment incorrectly"
			    " placed outside of a switch body - see the"
			    " \"switch\" documentation", -1);
		    Tcl_SetErrorCode(interp, "TCL", "OPERATION", "SWITCH",
			    "BADARM", "COMMENT?", (char *)NULL);
		    break;
		}
	    }
	}

	return TCL_ERROR;
    }

    /*
     * Complain if the last body is a continuation. Note that this check
     * assumes that the list is non-empty!
     */

    if (strcmp(TclGetString(objv[objc-1]), "-") == 0) {
	Tcl_SetObjResult(interp, Tcl_ObjPrintf(
		"no body specified for pattern \"%s\"",
		TclGetString(objv[objc-2])));
	Tcl_SetErrorCode(interp, "TCL", "OPERATION", "SWITCH", "BADARM",
		"FALLTHROUGH", (char *)NULL);
	return TCL_ERROR;
    }

    for (i = 0; i < objc; i += 2) {
	/*
	 * See if the pattern matches the string.
	 */

	pattern = TclGetStringFromObj(objv[i], &patternLength);

	if ((i == objc - 2) && (*pattern == 'd')
		&& (strcmp(pattern, "default") == 0)) {
	    Tcl_Obj *emptyObj = NULL;

	    /*
	     * If either indexVarObj or matchVarObj are non-NULL, we're in
	     * REGEXP mode but have reached the default clause anyway. TIP#75
	     * specifies that we set the variables to empty lists (== empty
	     * objects) in that case.
	     */

	    if (indexVarObj != NULL) {
		TclNewObj(emptyObj);
		if (Tcl_ObjSetVar2(interp, indexVarObj, NULL, emptyObj,
			TCL_LEAVE_ERR_MSG) == NULL) {
		    return TCL_ERROR;
		}
	    }
	    if (matchVarObj != NULL) {
		if (emptyObj == NULL) {
		    TclNewObj(emptyObj);
		}
		if (Tcl_ObjSetVar2(interp, matchVarObj, NULL, emptyObj,
			TCL_LEAVE_ERR_MSG) == NULL) {
		    return TCL_ERROR;
		}
	    }
	    goto matchFound;
	}

	switch (mode) {
	case OPT_EXACT:
	    if (strCmpFn(TclGetString(stringObj), pattern) == 0) {
		goto matchFound;
	    }
	    break;
	case OPT_GLOB:
	    if (Tcl_StringCaseMatch(TclGetString(stringObj),pattern,noCase)) {
		goto matchFound;
	    }
	    break;
	case OPT_REGEXP:
	    regExpr = Tcl_GetRegExpFromObj(interp, objv[i],
		    TCL_REG_ADVANCED | (noCase ? TCL_REG_NOCASE : 0));
	    if (regExpr == NULL) {
		return TCL_ERROR;
	    } else {
		int matched = Tcl_RegExpExecObj(interp, regExpr, stringObj, 0,
			numMatchesSaved, 0);

		if (matched < 0) {
		    return TCL_ERROR;
		} else if (matched) {
		    goto matchFoundRegexp;
		}
	    }
	    break;
	}
    }
    return TCL_OK;

  matchFoundRegexp:
    /*
     * We are operating in REGEXP mode and we need to store information about
     * what we matched in some user-nominated arrays. So build the lists of
     * values and indices to write here. [TIP#75]
     */

    if (numMatchesSaved) {
	Tcl_RegExpInfo info;
	Tcl_Obj *matchesObj, *indicesObj = NULL;

	Tcl_RegExpGetInfo(regExpr, &info);
	if (matchVarObj != NULL) {
	    TclNewObj(matchesObj);
	} else {
	    matchesObj = NULL;
	}
	if (indexVarObj != NULL) {
	    TclNewObj(indicesObj);
	}

	for (j=0 ; j<=info.nsubs ; j++) {
	    if (indexVarObj != NULL) {
		Tcl_Obj *rangeObjAry[2];

		if (info.matches[j].end > 0) {
		    TclNewIndexObj(rangeObjAry[0], info.matches[j].start);
		    TclNewIndexObj(rangeObjAry[1], info.matches[j].end-1);
		} else {
		    TclNewIntObj(rangeObjAry[1], -1);
		    rangeObjAry[0] = rangeObjAry[1];
		}

		/*
		 * Never fails; the object is always clean at this point.
		 */

		Tcl_ListObjAppendElement(NULL, indicesObj,
			Tcl_NewListObj(2, rangeObjAry));
	    }

	    if (matchVarObj != NULL) {
		Tcl_Obj *substringObj;

		if (info.matches[j].end > 0) {
		    substringObj = Tcl_GetRange(stringObj,
			    info.matches[j].start, info.matches[j].end-1);
		} else {
		    TclNewObj(substringObj);
		}

		/*
		 * Never fails; the object is always clean at this point.
		 */

		Tcl_ListObjAppendElement(NULL, matchesObj, substringObj);
	    }
	}

	if (indexVarObj != NULL) {
	    if (Tcl_ObjSetVar2(interp, indexVarObj, NULL, indicesObj,
		    TCL_LEAVE_ERR_MSG) == NULL) {
		/*
		 * Careful! Check to see if we have allocated the list of
		 * matched strings; if so (but there was an error assigning
		 * the indices list) we have a potential memory leak because
		 * the match list has not been written to a variable. Except
		 * that we'll clean that up right now.
		 */

		if (matchesObj != NULL) {
		    Tcl_DecrRefCount(matchesObj);
		}
		return TCL_ERROR;
	    }
	}
	if (matchVarObj != NULL) {
	    if (Tcl_ObjSetVar2(interp, matchVarObj, NULL, matchesObj,
		    TCL_LEAVE_ERR_MSG) == NULL) {
		/*
		 * Unlike above, if indicesObj is non-NULL at this point, it
		 * will have been written to a variable already and will hence
		 * not be leaked.
		 */

		return TCL_ERROR;
	    }
	}
    }

    /*
     * We've got a match. Find a body to execute, skipping bodies that are
     * "-".
     */

  matchFound:
    ctxPtr = (CmdFrame *)TclStackAlloc(interp, sizeof(CmdFrame));
    *ctxPtr = *iPtr->cmdFramePtr;

    if (splitObjs) {
	/*
	 * We have to perform the GetSrc and other type dependent handling of
	 * the frame here because we are munging with the line numbers,
	 * something the other commands like if, etc. are not doing. Them are
	 * fine with simply passing the CmdFrame through and having the
	 * special handling done in 'info frame', or the bc compiler
	 */

	if (ctxPtr->type == TCL_LOCATION_BC) {
	    /*
	     * Type BC => ctxPtr->data.eval.path    is not used.
	     *		  ctxPtr->data.tebc.codePtr is used instead.
	     */

	    TclGetSrcInfoForPc(ctxPtr);
	    pc = 1;

	    /*
	     * The line information in the cmdFrame is now a copy we do not
	     * own.
	     */
	}

	if (ctxPtr->type == TCL_LOCATION_SOURCE && ctxPtr->line[bidx] >= 0) {
	    int bline = ctxPtr->line[bidx];

	    ctxPtr->line = (int *)Tcl_Alloc(objc * sizeof(int));
	    ctxPtr->nline = objc;
	    TclListLines(blist, bline, objc, ctxPtr->line, objv);
	} else {
	    /*
	     * This is either a dynamic code word, when all elements are
	     * relative to themselves, or something else less expected and
	     * where we have no information. The result is the same in both
	     * cases; tell the code to come that it doesn't know where it is,
	     * which triggers reversion to the old behavior.
	     */

	    int k;

	    ctxPtr->line = (int *)Tcl_Alloc(objc * sizeof(int));
	    ctxPtr->nline = objc;
	    for (k=0; k < objc; k++) {
		ctxPtr->line[k] = -1;
	    }
	}
    }

    for (j = i + 1; ; j += 2) {
	if (j >= objc) {
	    /*
	     * This shouldn't happen since we've checked that the last body is
	     * not a continuation...
	     */

	    Tcl_Panic("fall-out when searching for body to match pattern");
	}
	if (strcmp(TclGetString(objv[j]), "-") != 0) {
	    break;
	}
    }

    /*
     * TIP #280: Make invoking context available to switch branch.
     */

    Tcl_NRAddCallback(interp, SwitchPostProc, INT2PTR(splitObjs), ctxPtr,
	    INT2PTR(pc), (void *)pattern);
    return TclNREvalObjEx(interp, objv[j], 0, ctxPtr, splitObjs ? j : bidx+j);
}

static int
SwitchPostProc(
    void *data[],		/* Data passed from Tcl_NRAddCallback above */
    Tcl_Interp *interp,		/* Tcl interpreter */
    int result)			/* Result to return*/
{
    /* Unpack the preserved data */

    int splitObjs = PTR2INT(data[0]);
    CmdFrame *ctxPtr = (CmdFrame *)data[1];
    int pc = PTR2INT(data[2]);
    const char *pattern = (const char *)data[3];
    Tcl_Size patternLength = strlen(pattern);

    /*
     * Clean up TIP 280 context information
     */

    if (splitObjs) {
	Tcl_Free(ctxPtr->line);
	if (pc && (ctxPtr->type == TCL_LOCATION_SOURCE)) {
	    /*
	     * Death of SrcInfo reference.
	     */

	    Tcl_DecrRefCount(ctxPtr->data.eval.path);
	}
    }

    /*
     * Generate an error message if necessary.
     */

    if (result == TCL_ERROR) {
	int limit = 50;
	int overflow = (patternLength > limit);

	Tcl_AppendObjToErrorInfo(interp, Tcl_ObjPrintf(
		"\n    (\"%.*s%s\" arm line %d)",
		(int) (overflow ? limit : patternLength), pattern,
		(overflow ? "..." : ""), Tcl_GetErrorLine(interp)));
    }
    TclStackFree(interp, ctxPtr);
    return result;
}

/*
 *----------------------------------------------------------------------
 *
 * Tcl_ThrowObjCmd --
 *
 *	This procedure is invoked to process the "throw" Tcl command. See the
 *	user documentation for details on what it does.
 *
 * Results:
 *	A standard Tcl result.
 *
 * Side effects:
 *	See the user documentation.
 *
 *----------------------------------------------------------------------
 */

int
Tcl_ThrowObjCmd(
    TCL_UNUSED(void *),
    Tcl_Interp *interp,		/* Current interpreter. */
    int objc,			/* Number of arguments. */
    Tcl_Obj *const objv[])	/* Argument objects. */
{
    Tcl_Obj *options;
    Tcl_Size len;

    if (objc != 3) {
	Tcl_WrongNumArgs(interp, 1, objv, "type message");
	return TCL_ERROR;
    }

    /*
     * The type must be a list of at least length 1.
     */

    if (TclListObjLength(interp, objv[1], &len) != TCL_OK) {
	return TCL_ERROR;
    } else if (len < 1) {
	Tcl_SetObjResult(interp, Tcl_NewStringObj(
		"type must be non-empty list", -1));
	Tcl_SetErrorCode(interp, "TCL", "OPERATION", "THROW", "BADEXCEPTION",
		(char *)NULL);
	return TCL_ERROR;
    }

    /*
     * Now prepare the result options dictionary. We use the list API as it is
     * slightly more convenient.
     */

    TclNewLiteralStringObj(options, "-code error -level 0 -errorcode");
    Tcl_ListObjAppendElement(NULL, options, objv[1]);

    /*
     * We're ready to go. Fire things into the low-level result machinery.
     */

    Tcl_SetObjResult(interp, objv[2]);
    return Tcl_SetReturnOptions(interp, options);
}

/*
 *----------------------------------------------------------------------
 *
 * Tcl_TimeObjCmd --
 *
 *	This object-based procedure is invoked to process the "time" Tcl
 *	command. See the user documentation for details on what it does.
 *
 * Results:
 *	A standard Tcl object result.
 *
 * Side effects:
 *	See the user documentation.
 *
 *----------------------------------------------------------------------
 */

int
Tcl_TimeObjCmd(
    TCL_UNUSED(void *),
    Tcl_Interp *interp,		/* Current interpreter. */
    int objc,			/* Number of arguments. */
    Tcl_Obj *const objv[])	/* Argument objects. */
{
    Tcl_Obj *objPtr;
    Tcl_Obj *objs[4];
    int i, result;
    int count;
    double totalMicroSec;
#ifndef TCL_WIDE_CLICKS
    Tcl_Time start, stop;
#else
    Tcl_WideInt start, stop;
#endif

    if (objc == 2) {
	count = 1;
    } else if (objc == 3) {
	result = TclGetIntFromObj(interp, objv[2], &count);
	if (result != TCL_OK) {
	    return result;
	}
    } else {
	Tcl_WrongNumArgs(interp, 1, objv, "command ?count?");
	return TCL_ERROR;
    }

    objPtr = objv[1];
    i = count;
#ifndef TCL_WIDE_CLICKS
    Tcl_GetTime(&start);
#else
    start = TclpGetWideClicks();
#endif
    while (i-- > 0) {
	result = TclEvalObjEx(interp, objPtr, 0, NULL, 0);
	if (result != TCL_OK) {
	    return result;
	}
    }
#ifndef TCL_WIDE_CLICKS
    Tcl_GetTime(&stop);
    totalMicroSec = ((double) (stop.sec - start.sec)) * 1.0e6
	    + (stop.usec - start.usec);
#else
    stop = TclpGetWideClicks();
    totalMicroSec = ((double) TclpWideClicksToNanoseconds(stop - start))/1.0e3;
#endif

    if (count <= 1) {
	/*
	 * Use int obj since we know time is not fractional. [Bug 1202178]
	 */

	TclNewIntObj(objs[0], (count <= 0) ? 0 : (Tcl_WideInt)totalMicroSec);
    } else {
	TclNewDoubleObj(objs[0], totalMicroSec/count);
    }

    /*
     * Construct the result as a list because many programs have always parsed
     * as such (extracting the first element, typically).
     */

    TclNewLiteralStringObj(objs[1], "microseconds");
    TclNewLiteralStringObj(objs[2], "per");
    TclNewLiteralStringObj(objs[3], "iteration");
    Tcl_SetObjResult(interp, Tcl_NewListObj(4, objs));

    return TCL_OK;
}

/*
 *----------------------------------------------------------------------
 *
 * Tcl_TimeRateObjCmd --
 *
 *	This object-based procedure is invoked to process the "timerate" Tcl
 *	command.
 *
 *	This is similar to command "time", except the execution limited by
 *	given time (in milliseconds) instead of repetition count.
 *
 * Example:
 *	timerate {after 5} 1000; # equivalent to: time {after 5} [expr 1000/5]
 *
 * Results:
 *	A standard Tcl object result.
 *
 * Side effects:
 *	See the user documentation.
 *
 *----------------------------------------------------------------------
 */

int
Tcl_TimeRateObjCmd(
    TCL_UNUSED(void *),
    Tcl_Interp *interp,		/* Current interpreter. */
    int objc,			/* Number of arguments. */
    Tcl_Obj *const objv[])	/* Argument objects. */
{
    static double measureOverhead = 0;
				/* global measure-overhead */
    double overhead = -1;	/* given measure-overhead */
    Tcl_Obj *objPtr;
    int result, i;
    Tcl_Obj *calibrate = NULL, *direct = NULL;
    Tcl_WideUInt count = 0;	/* Holds repetition count */
    Tcl_WideUInt lastCount = 0;	/* Repetition count since last calculation. */
    Tcl_WideInt maxms = WIDE_MIN;
				/* Maximal running time (in milliseconds) */
    Tcl_WideUInt maxcnt = UWIDE_MAX;
				/* Maximal count of iterations. */
    Tcl_WideUInt threshold = 1;	/* Current threshold for check time (faster
				 * repeat count without time check) */
    Tcl_WideUInt avgIterTm = 1;	/* Average time of all processed iterations. */
    Tcl_WideUInt lastIterTm = 1;/* Average time of last block of iterations. */
    double estIterTm = 1.0;	/* Estimated time of next iteration,
				 * considering the growth of lastIterTm. */
#ifdef TCL_WIDE_CLICKS
#   define TR_SCALE 10		/* Fraction is 10ns (from wide click 100ns). */
#else
#   define TR_SCALE 100		/* Fraction is 10ns (from 1us = 1000ns). */
#endif
#define TR_MIN_FACTOR 2		/* Min allowed factor calculating threshold. */
#define TR_MAX_FACTOR 50	/* Max allowed factor calculating threshold. */
#define TR_FACT_SINGLE_ITER 25  /* This or larger factor value will force the
				 * threshold 1, to avoid drastic growth of
				 * execution time by quadratic O() complexity. */
    unsigned short factor = 16;	/* Factor (2..50) limiting threshold to avoid
				 * growth of execution time. */
    Tcl_WideInt start, last, middle, stop;
#ifndef TCL_WIDE_CLICKS
    Tcl_Time now;
#endif /* !TCL_WIDE_CLICKS */
    static const char *const options[] = {
	"-direct",	"-overhead",	"-calibrate",	"--",	NULL
    };
    enum timeRateOptionsEnum {
	TMRT_EV_DIRECT,	TMRT_OVERHEAD,	TMRT_CALIBRATE,	TMRT_LAST
    };
    NRE_callback *rootPtr;
    ByteCode *codePtr = NULL;

    for (i = 1; i < objc - 1; i++) {
	enum timeRateOptionsEnum index;

	if (Tcl_GetIndexFromObj(NULL, objv[i], options, "option", TCL_EXACT,
		&index) != TCL_OK) {
	    break;
	}
	if (index == TMRT_LAST) {
	    i++;
	    break;
	}
	switch (index) {
	case TMRT_EV_DIRECT:
	    direct = objv[i];
	    break;
	case TMRT_OVERHEAD:
	    if (++i >= objc - 1) {
		goto usage;
	    }
	    if (Tcl_GetDoubleFromObj(interp, objv[i], &overhead) != TCL_OK) {
		return TCL_ERROR;
	    }
	    break;
	case TMRT_CALIBRATE:
	    calibrate = objv[i];
	    break;
	case TMRT_LAST:
	    break;
	default:
	    TCL_UNREACHABLE();
	}
    }

    if (i >= objc || i < objc - 3) {
    usage:
	Tcl_WrongNumArgs(interp, 1, objv,
		"?-direct? ?-calibrate? ?-overhead double? "
		"command ?time ?max-count??");
	return TCL_ERROR;
    }
    objPtr = objv[i++];
    if (i < objc) {	/* max-time */
	result = TclGetWideIntFromObj(interp, objv[i], &maxms);
	i++; // Keep this separate from TclGetWideIntFromObj macro above!
	if (result != TCL_OK) {
	    return result;
	}
	if (i < objc) {	/* max-count*/
	    Tcl_WideInt v;

	    result = TclGetWideIntFromObj(interp, objv[i], &v);
	    if (result != TCL_OK) {
		return result;
	    }
	    maxcnt = (v > 0) ? v : 0;
	}
    }

    /*
     * If we are doing calibration.
     */

    if (calibrate) {
	/*
	 * If no time specified for the calibration.
	 */

	if (maxms == WIDE_MIN) {
	    Tcl_Obj *clobjv[6];
	    Tcl_WideInt maxCalTime = 5000;
	    double lastMeasureOverhead = measureOverhead;

	    clobjv[0] = objv[0];
	    i = 1;
	    if (direct) {
		clobjv[i++] = direct;
	    }
	    clobjv[i++] = objPtr;

	    /*
	     * Reset last measurement overhead.
	     */

	    measureOverhead = (double) 0;

	    /*
	     * Self-call with 100 milliseconds to warm-up, before entering the
	     * calibration cycle.
	     */

	    TclNewIntObj(clobjv[i], 100);
	    Tcl_IncrRefCount(clobjv[i]);
	    result = Tcl_TimeRateObjCmd(NULL, interp, i + 1, clobjv);
	    Tcl_DecrRefCount(clobjv[i]);
	    if (result != TCL_OK) {
		return result;
	    }

	    i--;
	    clobjv[i++] = calibrate;
	    clobjv[i++] = objPtr;

	    /*
	     * Set last measurement overhead to max.
	     */

	    measureOverhead = (double) UWIDE_MAX;

	    /*
	     * Run the calibration cycle until it is more precise.
	     */

	    maxms = -1000;
	    do {
		lastMeasureOverhead = measureOverhead;
		TclNewIntObj(clobjv[i], (int) maxms);
		Tcl_IncrRefCount(clobjv[i]);
		result = Tcl_TimeRateObjCmd(NULL, interp, i + 1, clobjv);
		Tcl_DecrRefCount(clobjv[i]);
		if (result != TCL_OK) {
		    return result;
		}
		maxCalTime += maxms;

		/*
		 * Increase maxms for more precise calibration.
		 */

		maxms -= -maxms / 4;

		/*
		 * As long as new value more as 0.05% better
		 */
	    } while ((measureOverhead >= lastMeasureOverhead
		    || measureOverhead / lastMeasureOverhead <= 0.9995)
		    && maxCalTime > 0);

	    return result;
	}
	if (maxms == 0) {
	    /*
	     * Reset last measurement overhead
	     */

	    measureOverhead = 0;
	    Tcl_SetObjResult(interp, Tcl_NewWideIntObj(0));
	    return TCL_OK;
	}

	/*
	 * If time is negative, make current overhead more precise.
	 */

	if (maxms > 0) {
	    /*
	     * Set last measurement overhead to max.
	     */

	    measureOverhead = (double) UWIDE_MAX;
	} else {
	    maxms = -maxms;
	}
    }

    if (maxms == WIDE_MIN) {
	maxms = 1000;
    }
    if (overhead == -1) {
	overhead = measureOverhead;
    }

    /*
     * Ensure that resetting of result will not smudge the further
     * measurement.
     */

    Tcl_ResetResult(interp);

    /*
     * Compile object if needed.
     */

    if (!direct) {
	if (TclInterpReady(interp) != TCL_OK) {
	    return TCL_ERROR;
	}
	codePtr = TclCompileObj(interp, objPtr, NULL, 0);
	TclPreserveByteCode(codePtr);
    }

    /*
     * Get start and stop time.
     */

#ifdef TCL_WIDE_CLICKS
    start = last = middle = TclpGetWideClicks();

    /*
     * Time to stop execution (in wide clicks).
     */

    stop = start + (maxms * 1000 / TclpWideClickInMicrosec());
#else
    Tcl_GetTime(&now);
    start = now.sec;
    start *= 1000000;
    start += now.usec;
    last = middle = start;

    /*
     * Time to stop execution (in microsecs).
     */

    stop = start + maxms * 1000;
#endif /* TCL_WIDE_CLICKS */

    /*
     * Start measurement.
     */

    if (maxcnt > 0) {
	while (1) {
	    /*
	     * Evaluate a single iteration.
	     */

	    count++;
	    if (!direct) {		/* precompiled */
		rootPtr = TOP_CB(interp);
		/*
		 * Use loop optimized TEBC call (TCL_EVAL_DISCARD_RESULT): it's a part of
		 * iteration, this way evaluation will be more similar to a cycle (also
		 * avoids extra overhead to set result to interp, etc.)
		 */
		((Interp *)interp)->evalFlags |= TCL_EVAL_DISCARD_RESULT;
		result = TclNRExecuteByteCode(interp, codePtr);
		result = TclNRRunCallbacks(interp, result, rootPtr);
	    } else {			/* eval */
		result = TclEvalObjEx(interp, objPtr, 0, NULL, 0);
	    }
	    /*
	     * Allow break and continue from measurement cycle (used for
	     * conditional stop and flow control of iterations).
	     */

	    switch (result) {
		case TCL_OK:
		    break;
		case TCL_BREAK:
		    /*
		     * Force stop immediately.
		     */
		    threshold = 1;
		    maxcnt = 0;
		    TCL_FALLTHROUGH();
		case TCL_CONTINUE:
		    result = TCL_OK;
		    break;
		default:
		    goto done;
	    }

	    /*
	     * Don't check time up to threshold.
	     */

	    if (--threshold > 0) {
		continue;
	    }

	    /*
	     * Check stop time reached, estimate new threshold.
	     */

#ifdef TCL_WIDE_CLICKS
	    middle = TclpGetWideClicks();
#else
	    Tcl_GetTime(&now);
	    middle = now.sec;
	    middle *= 1000000;
	    middle += now.usec;
#endif /* TCL_WIDE_CLICKS */

	    if (middle >= stop || count >= maxcnt) {
		break;
	    }

	    /*
	     * Average iteration time (scaled) in fractions of wide clicks
	     * or microseconds.
	     */

	    threshold = (Tcl_WideUInt)(middle - start) * TR_SCALE / count;
	    if (threshold > avgIterTm) {

		/*
		 * Iterations seem to be longer.
		 */

		if (threshold > avgIterTm * 2) {
		    factor *= 2;
		} else {
		    factor++;
		}
		if (factor > TR_MAX_FACTOR) {
		    factor = TR_MAX_FACTOR;
		}
	    } else if (factor > TR_MIN_FACTOR) {
		/*
		 * Iterations seem to be shorter.
		 */

		if (threshold < (avgIterTm / 2)) {
		    factor /= 2;
		    if (factor < TR_MIN_FACTOR) {
			factor = TR_MIN_FACTOR;
		    }
		} else {
		    factor--;
		}
	    }

	    if (!threshold) {
		/* too short and too few iterations */
		threshold = 1;
		continue;
	    }
	    avgIterTm = threshold;

	    /*
	     * Estimate last iteration time growth and time of next iteration.
	     */
	    lastCount = count - lastCount;
	    if (last != start && lastCount) {
		Tcl_WideUInt lastTm;

		lastTm = (Tcl_WideUInt)(middle - last) * TR_SCALE / lastCount;
		estIterTm = (double)lastTm / (lastIterTm ? lastIterTm : avgIterTm);
		lastIterTm = lastTm > avgIterTm ? lastTm : avgIterTm;
	    } else {
		lastIterTm = avgIterTm;
	    }
	    estIterTm *= lastIterTm;
	    last = middle;
	    lastCount = count;

	    /*
	     * Calculate next threshold to check.
	     * Firstly check iteration time is not larger than remaining time,
	     * considering last known iteration growth factor.
	     */
	    threshold = (Tcl_WideUInt)(stop - middle) * TR_SCALE;
	    /*
	     * Estimated count of iteration til the end of execution.
	     * Thereby 2.5% longer execution time would be OK.
	     */
	    if (threshold / estIterTm < 0.975) {
		/* estimated time for next iteration is too large */
		break;
	    }
	    threshold /= estIterTm;
	    /*
	     * Don't use threshold by few iterations, because sometimes
	     * first iteration(s) can be too fast or slow (cached, delayed
	     * clean up, etc). Also avoid unexpected execution time growth,
	     * so if iterations continuously grow, stay by single iteration.
	     */
	    if (count < 10 || factor >= TR_FACT_SINGLE_ITER) {
		threshold = 1;
		continue;
	    }
	    /*
	     * Reduce it by last known factor, to avoid unexpected execution
	     * time growth if iterations are not consistent (may be longer).
	     */
	    threshold = threshold / factor + 1;
	    if (threshold > 100000) {	/* fix for too large threshold */
		threshold = 100000;
	    }

	    /*
	     * Consider max-count
	     */

	    if (threshold > maxcnt - count) {
		threshold = maxcnt - count;
	    }
	}
    }

    {
	Tcl_Obj *objarr[8], **objs = objarr;
	Tcl_WideUInt usec, val;
	int digits;

	/*
	 * Absolute execution time in microseconds or in wide clicks.
	 */
	usec = (Tcl_WideUInt)(middle - start);

#ifdef TCL_WIDE_CLICKS
	/*
	 * convert execution time (in wide clicks) to microsecs.
	 */

	usec *= TclpWideClickInMicrosec();
#endif /* TCL_WIDE_CLICKS */

	if (!count) {		/* no iterations - avoid divide by zero */
	    TclNewIntObj(objs[4], 0);
	    objs[0] = objs[2] = objs[4];
	    goto retRes;
	}

	/*
	 * If not calibrating...
	 */

	if (!calibrate) {
	    /*
	     * Minimize influence of measurement overhead.
	     */

	    if (overhead > 0) {
		/*
		 * Estimate the time of overhead (microsecs).
		 */

		Tcl_WideUInt curOverhead = overhead * count;

		if (usec > curOverhead) {
		    usec -= curOverhead;
		} else {
		    usec = 0;
		}
	    }
	} else {
	    /*
	     * Calibration: obtaining new measurement overhead.
	     */

	    if (measureOverhead > ((double) usec) / count) {
		measureOverhead = ((double) usec) / count;
	    }
	    TclNewDoubleObj(objs[0], measureOverhead);
	    TclNewLiteralStringObj(objs[1], "\xC2\xB5s/#-overhead"); /* mics */
	    objs += 2;
	}

	val = usec / count;		/* microsecs per iteration */
	if (val >= 1000000) {
	    TclNewIntObj(objs[0], val);
	} else {
	    if (val < 10) {
		digits = 6;
	    } else if (val < 100) {
		digits = 4;
	    } else if (val < 1000) {
		digits = 3;
	    } else if (val < 10000) {
		digits = 2;
	    } else {
		digits = 1;
	    }
	    objs[0] = Tcl_ObjPrintf("%.*f", digits, ((double) usec)/count);
	}

	TclNewIntObj(objs[2], count); /* iterations */

	/*
	 * Calculate speed as rate (count) per sec
	 */

	if (!usec) {
	    usec++;			/* Avoid divide by zero. */
	}
	if (count < (WIDE_MAX / 1000000)) {
	    val = (count * 1000000) / usec;
	    if (val < 100000) {
		if (val < 100) {
		    digits = 3;
		} else if (val < 1000) {
		    digits = 2;
		} else {
		    digits = 1;
		}
		objs[4] = Tcl_ObjPrintf("%.*f",
			digits, ((double) (count * 1000000)) / usec);
	    } else {
		TclNewIntObj(objs[4], val);
	    }
	} else {
	    objs[4] = Tcl_NewWideIntObj((count / usec) * 1000000);
	}

    retRes:
	/*
	 * Estimated net execution time (in millisecs).
	 */

	if (!calibrate) {
	    if (usec >= 1) {
		objs[6] = Tcl_ObjPrintf("%.3f", (double)usec / 1000);
	    } else {
		TclNewIntObj(objs[6], 0);
	    }
	    TclNewLiteralStringObj(objs[7], "net-ms");
	}

	/*
	 * Construct the result as a list because many programs have always
	 * parsed as such (extracting the first element, typically).
	 */

	TclNewLiteralStringObj(objs[1], "\xC2\xB5s/#"); /* mics/# */
	TclNewLiteralStringObj(objs[3], "#");
	TclNewLiteralStringObj(objs[5], "#/sec");
	Tcl_SetObjResult(interp, Tcl_NewListObj(8, objarr));
    }

  done:
    if (codePtr != NULL) {
	TclReleaseByteCode(codePtr);
    }
    return result;
#undef TR_SCALE
#undef TR_MIN_FACTOR
#undef TR_MAX_FACTOR
#undef TR_FACT_SINGLE_ITER
}

/*
 *----------------------------------------------------------------------
 *
 * Tcl_TryObjCmd, TclNRTryObjCmd --
 *
 *	This procedure is invoked to process the "try" Tcl command. See the
 *	user documentation (or TIP #329) for details on what it does.
 *
 * Results:
 *	A standard Tcl object result.
 *
 * Side effects:
 *	See the user documentation.
 *
 *----------------------------------------------------------------------
 */

int
Tcl_TryObjCmd(
    void *clientData,
    Tcl_Interp *interp,		/* Current interpreter. */
    int objc,			/* Number of arguments. */
    Tcl_Obj *const objv[])	/* Argument objects. */
{
    return Tcl_NRCallObjProc(interp, TclNRTryObjCmd, clientData, objc, objv);
}

int
TclNRTryObjCmd(
    TCL_UNUSED(void *),
    Tcl_Interp *interp,		/* Current interpreter. */
    int objc,			/* Number of arguments. */
    Tcl_Obj *const objv[])	/* Argument objects. */
{
    Tcl_Obj *bodyObj, *handlersObj, *finallyObj = NULL;
    int i, bodyShared, haveHandlers, code;
    Tcl_Size dummy;
    static const char *const handlerNames[] = {
	"finally", "on", "trap", NULL
    };
    enum Handlers {
	TryFinally, TryOn, TryTrap
    };

    /*
     * Parse the arguments. The handlers are passed to subsequent callbacks as
     * a Tcl_Obj list of the 5-tuples like (type, returnCode, errorCodePrefix,
     * bindVariables, script), and the finally script is just passed as it is.
     */

    if (objc < 2) {
	Tcl_WrongNumArgs(interp, 1, objv,
		"body ?handler ...? ?finally script?");
	return TCL_ERROR;
    }
    bodyObj = objv[1];
    TclNewObj(handlersObj);
    bodyShared = 0;
    haveHandlers = 0;
    for (i=2 ; i<objc ; i++) {
	enum Handlers type;
	Tcl_Obj *info[5];

	if (Tcl_GetIndexFromObj(interp, objv[i], handlerNames, "handler type",
		0, &type) != TCL_OK) {
	    Tcl_DecrRefCount(handlersObj);
	    return TCL_ERROR;
	}
	switch (type) {
	case TryFinally:	/* finally script */
	    if (i < objc-2) {
		Tcl_SetObjResult(interp, Tcl_NewStringObj(
			"finally clause must be last", -1));
		Tcl_DecrRefCount(handlersObj);
		Tcl_SetErrorCode(interp, "TCL", "OPERATION", "TRY", "FINALLY",
			"NONTERMINAL", (char *)NULL);
		return TCL_ERROR;
	    } else if (i == objc-1) {
		Tcl_SetObjResult(interp, Tcl_NewStringObj(
			"wrong # args to finally clause: must be"
			" \"... finally script\"", -1));
		Tcl_DecrRefCount(handlersObj);
		Tcl_SetErrorCode(interp, "TCL", "OPERATION", "TRY", "FINALLY",
			"ARGUMENT", (char *)NULL);
		return TCL_ERROR;
	    }
	    finallyObj = objv[++i];
	    break;

	case TryOn:		/* on code variableList script */
	    if (i > objc-4) {
		Tcl_SetObjResult(interp, Tcl_NewStringObj(
			"wrong # args to on clause: must be \"... on code"
			" variableList script\"", -1));
		Tcl_DecrRefCount(handlersObj);
		Tcl_SetErrorCode(interp, "TCL", "OPERATION", "TRY", "ON",
			"ARGUMENT", (char *)NULL);
		return TCL_ERROR;
	    }
	    if (TclGetCompletionCodeFromObj(interp, objv[i+1],
		    &code) != TCL_OK) {
		Tcl_DecrRefCount(handlersObj);
		return TCL_ERROR;
	    }
	    info[2] = NULL;
	    goto commonHandler;

	case TryTrap:		/* trap pattern variableList script */
	    if (i > objc-4) {
		Tcl_SetObjResult(interp, Tcl_NewStringObj(
			"wrong # args to trap clause: "
			"must be \"... trap pattern variableList script\"",
			-1));
		Tcl_DecrRefCount(handlersObj);
		Tcl_SetErrorCode(interp, "TCL", "OPERATION", "TRY", "TRAP",
			"ARGUMENT", (char *)NULL);
		return TCL_ERROR;
	    }
	    code = 1;
	    if (TclListObjLength(NULL, objv[i+1], &dummy) != TCL_OK) {
		Tcl_SetObjResult(interp, Tcl_ObjPrintf(
			"bad prefix '%s': must be a list",
			TclGetString(objv[i+1])));
		Tcl_DecrRefCount(handlersObj);
		Tcl_SetErrorCode(interp, "TCL", "OPERATION", "TRY", "TRAP",
			"EXNFORMAT", (char *)NULL);
		return TCL_ERROR;
	    }
	    info[2] = objv[i+1];

	commonHandler:
	    if (TclListObjLength(interp, objv[i+2], &dummy) != TCL_OK) {
		Tcl_DecrRefCount(handlersObj);
		return TCL_ERROR;
	    }

	    info[0] = objv[i];			/* type */
	    TclNewIntObj(info[1], code);	/* returnCode */
	    if (info[2] == NULL) {		/* errorCodePrefix */
		TclNewObj(info[2]);
	    }
	    info[3] = objv[i+2];		/* bindVariables */
	    info[4] = objv[i+3];		/* script */

	    bodyShared = !strcmp(TclGetString(objv[i+3]), "-");
	    Tcl_ListObjAppendElement(NULL, handlersObj,
		    Tcl_NewListObj(5, info));
	    haveHandlers = 1;
	    i += 3;
	    break;
	default:
	    TCL_UNREACHABLE();
	}
    }
    if (bodyShared) {
	Tcl_SetObjResult(interp, Tcl_NewStringObj(
		"last non-finally clause must not have a body of \"-\"", -1));
	Tcl_DecrRefCount(handlersObj);
	Tcl_SetErrorCode(interp, "TCL", "OPERATION", "TRY", "BADFALLTHROUGH",
		(char *)NULL);
	return TCL_ERROR;
    }
    if (!haveHandlers) {
	Tcl_DecrRefCount(handlersObj);
	handlersObj = NULL;
    }

    /*
     * Execute the body.
     */

    Tcl_NRAddCallback(interp, TryPostBody, handlersObj, finallyObj,
	    (void *)objv, INT2PTR(objc));
    return TclNREvalObjEx(interp, bodyObj, 0,
	    ((Interp *) interp)->cmdFramePtr, 1);
}

/*
 *----------------------------------------------------------------------
 *
 * During --
 *
 *	This helper function patches together the updates to the interpreter's
 *	return options that are needed when things fail during the processing
 *	of a handler or finally script for the [try] command.
 *
 * Returns:
 *	The new option dictionary.
 *
 *----------------------------------------------------------------------
 */

static inline Tcl_Obj *
During(
    Tcl_Interp *interp,
    int resultCode,		/* The result code from the just-evaluated
				 * script. */
    Tcl_Obj *oldOptions,	/* The old option dictionary. */
    Tcl_Obj *errorInfo)		/* An object to append to the errorinfo and
				 * release, or NULL if nothing is to be added.
				 * Designed to be used with Tcl_ObjPrintf. */
{
    Tcl_Obj *options;

    if (errorInfo != NULL) {
	Tcl_AppendObjToErrorInfo(interp, errorInfo);
    }
    options = Tcl_GetReturnOptions(interp, resultCode);
    TclDictPut(interp, options, "-during", oldOptions);
    Tcl_IncrRefCount(options);
    Tcl_DecrRefCount(oldOptions);
    return options;
}

/*
 *----------------------------------------------------------------------
 *
 * TryPostBody --
 *
 *	Callback to handle the outcome of the execution of the body of a 'try'
 *	command.
 *
 *----------------------------------------------------------------------
 */

static int
TryPostBody(
    void *data[],
    Tcl_Interp *interp,
    int result)
{
    Tcl_Obj *resultObj, *options, *handlersObj, *finallyObj, *cmdObj, **objv;
    int code, objc;
    Tcl_Size i, numHandlers = 0;

    handlersObj = (Tcl_Obj *)data[0];
    finallyObj = (Tcl_Obj *)data[1];
    objv = (Tcl_Obj **)data[2];
    objc = PTR2INT(data[3]);

    cmdObj = objv[0];

    /*
     * Check for limits/rewinding, which override normal trapping behaviour.
     */

    if (((Interp*) interp)->execEnvPtr->rewind || Tcl_LimitExceeded(interp)) {
	Tcl_AppendObjToErrorInfo(interp, Tcl_ObjPrintf(
		"\n    (\"%s\" body line %d)", TclGetString(cmdObj),
		Tcl_GetErrorLine(interp)));
	if (handlersObj != NULL) {
	    Tcl_DecrRefCount(handlersObj);
	}
	return TCL_ERROR;
    }

    /*
     * Basic processing of the outcome of the script, including adding of
     * errorinfo trace.
     */

    if (result == TCL_ERROR) {
	Tcl_AppendObjToErrorInfo(interp, Tcl_ObjPrintf(
		"\n    (\"%s\" body line %d)", TclGetString(cmdObj),
		Tcl_GetErrorLine(interp)));
    }
    resultObj = Tcl_GetObjResult(interp);
    Tcl_IncrRefCount(resultObj);
    options = Tcl_GetReturnOptions(interp, result);
    Tcl_IncrRefCount(options);
    Tcl_ResetResult(interp);

    /*
     * Handle the results.
     */

    if (handlersObj != NULL) {
	int found = 0;
	Tcl_Obj **handlers, **info;

	TclListObjGetElements(NULL, handlersObj, &numHandlers, &handlers);
	for (i=0 ; i<numHandlers ; i++) {
	    Tcl_Obj *handlerBodyObj;
	    Tcl_Size numElems = 0;

	    TclListObjGetElements(NULL, handlers[i], &numElems, &info);
	    if (!found) {
		Tcl_GetIntFromObj(NULL, info[1], &code);
		if (code != result) {
		    continue;
		}

		/*
		 * When processing an error, we must also perform list-prefix
		 * matching of the errorcode list. However, if this was an
		 * 'on' handler, the list that we are matching against will be
		 * empty.
		 */

		if (code == TCL_ERROR) {
		    Tcl_Obj *errcode, **bits1, **bits2;
		    Tcl_Size len1, len2, j;

		    TclDictGet(NULL, options, "-errorcode", &errcode);
		    TclListObjGetElements(NULL, info[2], &len1, &bits1);
		    if (TclListObjGetElements(NULL, errcode, &len2,
			    &bits2) != TCL_OK) {
			continue;
		    }
		    if (len2 < len1) {
			continue;
		    }
		    for (j=0 ; j<len1 ; j++) {
			if (TclStringCmp(bits1[j], bits2[j], 1, 0,
				TCL_INDEX_NONE) != 0) {
			    /*
			     * Really want 'continue outerloop;', but C does
			     * not give us that.
			     */

			    goto didNotMatch;
			}
		    }
		}

		found = 1;
	    }

	    /*
	     * Now we need to scan forward over "-" bodies. Note that we've
	     * already checked that the last body is not a "-", so this search
	     * will terminate successfully.
	     */

	    if (!strcmp(TclGetString(info[4]), "-")) {
		continue;
	    }

	    /*
	     * Bind the variables. We already know this is a list of variable
	     * names, but it might be empty.
	     */

	    Tcl_ResetResult(interp);
	    result = TCL_ERROR;
	    TclListObjLength(NULL, info[3], &numElems);
	    if (numElems> 0) {
		Tcl_Obj *varName;

		Tcl_ListObjIndex(NULL, info[3], 0, &varName);
		if (Tcl_ObjSetVar2(interp, varName, NULL, resultObj,
			TCL_LEAVE_ERR_MSG) == NULL) {
		    Tcl_DecrRefCount(resultObj);
		    goto handlerFailed;
		}
		Tcl_DecrRefCount(resultObj);
		if (numElems> 1) {
		    Tcl_ListObjIndex(NULL, info[3], 1, &varName);
		    if (Tcl_ObjSetVar2(interp, varName, NULL, options,
			    TCL_LEAVE_ERR_MSG) == NULL) {
			goto handlerFailed;
		    }
		}
	    } else {
		/*
		 * Dispose of the result to prevent a memleak. [Bug 2910044]
		 */

		Tcl_DecrRefCount(resultObj);
	    }

	    /*
	     * Evaluate the handler body and process the outcome. Note that we
	     * need to keep the kind of handler for debugging purposes, and in
	     * any case anything we want from info[] must be extracted right
	     * now because the info[] array is about to become invalid. There
	     * is very little refcount handling here however, since we know
	     * that the objects that we still want to refer to now were input
	     * arguments to [try] and so are still on the Tcl value stack.
	     */

	    handlerBodyObj = info[4];
	    Tcl_NRAddCallback(interp, TryPostHandler, objv, options, info[0],
		    INT2PTR((finallyObj == NULL) ? 0 : objc - 1));
	    Tcl_DecrRefCount(handlersObj);
	    return TclNREvalObjEx(interp, handlerBodyObj, 0,
		    ((Interp *) interp)->cmdFramePtr, 4*i + 5);

	handlerFailed:
	    resultObj = Tcl_GetObjResult(interp);
	    Tcl_IncrRefCount(resultObj);
	    options = During(interp, result, options, NULL);
	    break;

	didNotMatch:
	    continue;
	}

	/*
	 * No handler matched; get rid of the list of handlers.
	 */

	Tcl_DecrRefCount(handlersObj);
    }

    /*
     * Process the finally clause.
     */

    if (finallyObj != NULL) {
	Tcl_NRAddCallback(interp, TryPostFinal, resultObj, options, cmdObj,
		NULL);
	return TclNREvalObjEx(interp, finallyObj, 0,
		((Interp *) interp)->cmdFramePtr, objc - 1);
    }

    /*
     * Install the correct result/options into the interpreter and clean up
     * any temporary storage.
     */

    result = Tcl_SetReturnOptions(interp, options);
    Tcl_DecrRefCount(options);
    Tcl_SetObjResult(interp, resultObj);
    Tcl_DecrRefCount(resultObj);
    return result;
}

/*
 *----------------------------------------------------------------------
 *
 * TryPostHandler --
 *
 *	Callback to handle the outcome of the execution of a handler of a
 *	'try' command.
 *
 *----------------------------------------------------------------------
 */

static int
TryPostHandler(
    void *data[],
    Tcl_Interp *interp,
    int result)
{
    Tcl_Obj *resultObj, *cmdObj, *options, *handlerKindObj, **objv;
    Tcl_Obj *finallyObj;
    int finallyIndex;

    objv = (Tcl_Obj **)data[0];
    options = (Tcl_Obj *)data[1];
    handlerKindObj = (Tcl_Obj *)data[2];
    finallyIndex = PTR2INT(data[3]);

    cmdObj = objv[0];
    finallyObj = finallyIndex ? objv[finallyIndex] : 0;

    /*
     * Check for limits/rewinding, which override normal trapping behaviour.
     */

    if (((Interp*) interp)->execEnvPtr->rewind || Tcl_LimitExceeded(interp)) {
	options = During(interp, result, options, Tcl_ObjPrintf(
		"\n    (\"%s ... %s\" handler line %d)",
		TclGetString(cmdObj), TclGetString(handlerKindObj),
		Tcl_GetErrorLine(interp)));
	Tcl_DecrRefCount(options);
	return TCL_ERROR;
    }

    /*
     * The handler result completely substitutes for the result of the body.
     */

    resultObj = Tcl_GetObjResult(interp);
    Tcl_IncrRefCount(resultObj);
    if (result == TCL_ERROR) {
	options = During(interp, result, options, Tcl_ObjPrintf(
		"\n    (\"%s ... %s\" handler line %d)",
		TclGetString(cmdObj), TclGetString(handlerKindObj),
		Tcl_GetErrorLine(interp)));
    } else {
	Tcl_DecrRefCount(options);
	options = Tcl_GetReturnOptions(interp, result);
	Tcl_IncrRefCount(options);
    }

    /*
     * Process the finally clause if it is present.
     */

    if (finallyObj != NULL) {
	Interp *iPtr = (Interp *) interp;

	Tcl_NRAddCallback(interp, TryPostFinal, resultObj, options, cmdObj,
		NULL);

	/* The 'finally' script is always the last argument word. */
	return TclNREvalObjEx(interp, finallyObj, 0, iPtr->cmdFramePtr,
		finallyIndex);
    }

    /*
     * Install the correct result/options into the interpreter and clean up
     * any temporary storage.
     */

    result = Tcl_SetReturnOptions(interp, options);
    Tcl_DecrRefCount(options);
    Tcl_SetObjResult(interp, resultObj);
    Tcl_DecrRefCount(resultObj);
    return result;
}

/*
 *----------------------------------------------------------------------
 *
 * TryPostFinal --
 *
 *	Callback to handle the outcome of the execution of the finally script
 *	of a 'try' command.
 *
 *----------------------------------------------------------------------
 */

static int
TryPostFinal(
    void *data[],
    Tcl_Interp *interp,
    int result)
{
    Tcl_Obj *resultObj, *options, *cmdObj;

    resultObj = (Tcl_Obj *)data[0];
    options = (Tcl_Obj *)data[1];
    cmdObj = (Tcl_Obj *)data[2];

    /*
     * If the result wasn't OK, we need to adjust the result options.
     */

    if (result != TCL_OK) {
	Tcl_DecrRefCount(resultObj);
	resultObj = NULL;
	if (result == TCL_ERROR) {
	    options = During(interp, result, options, Tcl_ObjPrintf(
		    "\n    (\"%s ... finally\" body line %d)",
		    TclGetString(cmdObj), Tcl_GetErrorLine(interp)));
	} else {
	    Tcl_Obj *origOptions = options;

	    options = Tcl_GetReturnOptions(interp, result);
	    Tcl_IncrRefCount(options);
	    Tcl_DecrRefCount(origOptions);
	}
    }

    /*
     * Install the correct result/options into the interpreter and clean up
     * any temporary storage.
     */

    result = Tcl_SetReturnOptions(interp, options);
    Tcl_DecrRefCount(options);
    if (resultObj != NULL) {
	Tcl_SetObjResult(interp, resultObj);
	Tcl_DecrRefCount(resultObj);
    }
    return result;
}

/*
 *----------------------------------------------------------------------
 *
 * Tcl_WhileObjCmd --
 *
 *	This procedure is invoked to process the "while" Tcl command. See the
 *	user documentation for details on what it does.
 *
 *	With the bytecode compiler, this procedure is only called when a
 *	command name is computed at runtime, and is "while" or the name to
 *	which "while" was renamed: e.g., "set z while; $z {$i<100} {}"
 *
 * Results:
 *	A standard Tcl result.
 *
 * Side effects:
 *	See the user documentation.
 *
 *----------------------------------------------------------------------
 */

int
Tcl_WhileObjCmd(
    void *clientData,
    Tcl_Interp *interp,		/* Current interpreter. */
    int objc,			/* Number of arguments. */
    Tcl_Obj *const objv[])	/* Argument objects. */
{
    return Tcl_NRCallObjProc(interp, TclNRWhileObjCmd, clientData, objc, objv);
}

int
TclNRWhileObjCmd(
    TCL_UNUSED(void *),
    Tcl_Interp *interp,		/* Current interpreter. */
    int objc,			/* Number of arguments. */
    Tcl_Obj *const objv[])	/* Argument objects. */
{
    ForIterData *iterPtr;

    if (objc != 3) {
	Tcl_WrongNumArgs(interp, 1, objv, "test command");
	return TCL_ERROR;
    }

    /*
     * We reuse [for]'s callback, passing a NULL for the 'next' script.
     */

    TclSmallAllocEx(interp, sizeof(ForIterData), iterPtr);
    iterPtr->cond = objv[1];
    iterPtr->body = objv[2];
    iterPtr->next = NULL;
    iterPtr->msg  = "\n    (\"while\" body line %d)";
    iterPtr->word = 2;

    TclNRAddCallback(interp, TclNRForIterCallback, iterPtr, NULL,
	    NULL, NULL);
    return TCL_OK;
}

/*
 *----------------------------------------------------------------------
 *
 * TclListLines --
 *
 *	???
 *
 * Results:
 *	Filled in array of line numbers?
 *
 * Side effects:
 *	None.
 *
 *----------------------------------------------------------------------
 */

void
TclListLines(
    Tcl_Obj *listObj,		/* Pointer to obj holding a string with list
				 * structure. Assumed to be valid. Assumed to
				 * contain n elements. */
    int line,		/* Line the list as a whole starts on. */
    Tcl_Size n,			/* #elements in lines */
    int *lines,		/* Array of line numbers, to fill. */
    Tcl_Obj *const *elems)	/* The list elems as Tcl_Obj*, in need of
				 * derived continuation data */
{
    const char *listStr = TclGetString(listObj);
    const char *listHead = listStr;
    Tcl_Size i, length = strlen(listStr);
    const char *element = NULL, *next = NULL;
    ContLineLoc *clLocPtr = TclContinuationsGet(listObj);
    Tcl_Size *clNext = (clLocPtr ? &clLocPtr->loc[0] : NULL);

    for (i = 0; i < n; i++) {
	TclFindElement(NULL, listStr, length, &element, &next, NULL, NULL);

	TclAdvanceLines(&line, listStr, element);
				/* Leading whitespace */
	TclAdvanceContinuations(&line, &clNext, element - listHead);
	if (elems && clNext) {
	    TclContinuationsEnterDerived(elems[i], element-listHead, clNext);
	}
	lines[i] = line;
	length -= (next - listStr);
	TclAdvanceLines(&line, element, next);
				/* Element */
	listStr = next;

	if (*element == 0) {
	    /* ASSERT i == n */
	    break;
	}
    }
}

/*
 * Local Variables:
 * mode: c
 * c-basic-offset: 4
 * fill-column: 78
 * End:
 */<|MERGE_RESOLUTION|>--- conflicted
+++ resolved
@@ -1548,34 +1548,19 @@
     static const char *const isClasses[] = {
 	"alnum",	"alpha",	"ascii",	"control",
 	"boolean",	"dict",		"digit",	"double",
-<<<<<<< HEAD
-	"entier",	"false",	"graph",	"integer",
-	"list",		"lower",	"print",	"punct",
-	"space",	"true",		"upper",
-	"wideinteger", "wordchar",	"xdigit",	NULL
-=======
 	"entier",	"false",	"graph",	"index",
 	"integer",	"list",		"lower",	"print",
 	"punct",	"space",	"true",		"upper",
-	"unicode",	"wideinteger", "wordchar",	"xdigit",	NULL
->>>>>>> 4c1337af
+	"wideinteger", "wordchar",	"xdigit",	NULL
     };
     enum isClassesEnum {
 	STR_IS_ALNUM,	STR_IS_ALPHA,	STR_IS_ASCII,	STR_IS_CONTROL,
 	STR_IS_BOOL,	STR_IS_DICT,	STR_IS_DIGIT,	STR_IS_DOUBLE,
-<<<<<<< HEAD
-	STR_IS_ENTIER,	STR_IS_FALSE,	STR_IS_GRAPH,	STR_IS_INT,
-	STR_IS_LIST,	STR_IS_LOWER,	STR_IS_PRINT,	STR_IS_PUNCT,
-	STR_IS_SPACE,	STR_IS_TRUE,	STR_IS_UPPER,
+	STR_IS_ENTIER,	STR_IS_FALSE,	STR_IS_GRAPH,	STR_IS_INDEX,
+	STR_IS_INT,		STR_IS_LIST,	STR_IS_LOWER,	STR_IS_PRINT,
+	STR_IS_PUNCT,	STR_IS_SPACE,	STR_IS_TRUE,	STR_IS_UPPER,
 	STR_IS_WIDE,	STR_IS_WORD,	STR_IS_XDIGIT
     } index;
-=======
-	STR_IS_ENTIER,	STR_IS_FALSE,	STR_IS_GRAPH,	STR_IS_INDEX,
-	STR_IS_INT,	STR_IS_LIST,	STR_IS_LOWER,	STR_IS_PRINT,
-	STR_IS_PUNCT,	STR_IS_SPACE,	STR_IS_TRUE,	STR_IS_UPPER,
-	STR_IS_UNICODE,	STR_IS_WIDE,	STR_IS_WORD,	STR_IS_XDIGIT
-    };
->>>>>>> 4c1337af
     static const char *const isOptions[] = {
 	"-strict", "-failindex", NULL
     };
@@ -1741,16 +1726,18 @@
     case STR_IS_GRAPH:
 	chcomp = Tcl_UniCharIsGraph;
 	break;
-    case STR_IS_INDEX:
+    case STR_IS_INDEX: {
+	Tcl_Size idx;
 	if (TclHasInternalRep(objPtr, &tclIntType) ||
 		TclHasInternalRep(objPtr, &tclEndOffsetType) ||
 		TclHasInternalRep(objPtr, &tclBignumType)) {
 	    break;
 	}
-	if (Tcl_GetIntForIndex(NULL, objPtr, 0, &i) != TCL_OK) {
+	if (Tcl_GetIntForIndex(NULL, objPtr, 0, &idx) != TCL_OK) {
 	    result = 0;
 	}
 	break;
+    }
     case STR_IS_INT:
     case STR_IS_ENTIER:
 	if (TclHasInternalRep(objPtr, &tclIntType) ||
@@ -2347,9 +2334,9 @@
 	    TclGetIntForIndexM(interp, objv[3], end, &last) != TCL_OK) {
 	return TCL_ERROR;
     }
-    if ((last == -1) && Tcl_GetString(objv[3])[0] == '\0') {
+    if ((last == -1) && Tcl_IsEmpty(objv[3])) {
 	/* TIP #615: empty string for 'last' means 'end' */
-	last = length;
+	last = end;
     }
 
     if (last >= 0) {
@@ -2454,7 +2441,7 @@
 	    TclGetIntForIndexM(interp, objv[3], end, &last) != TCL_OK) {
 	return TCL_ERROR;
     }
-    if ((last == -1) && Tcl_GetString(objv[3])[0] == '\0') {
+    if ((last == -1) && Tcl_IsEmpty(objv[3])) {
 	/* TIP #615: empty string for 'last' means 'end' */
 	last = end;
     }
