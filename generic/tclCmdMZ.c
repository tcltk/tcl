/*
 * tclCmdMZ.c --
 *
 *	This file contains the top-level command routines for most of the Tcl
 *	built-in commands whose names begin with the letters M to Z. It
 *	contains only commands in the generic core (i.e. those that don't
 *	depend much upon UNIX facilities).
 *
 * Copyright © 1987-1993 The Regents of the University of California.
 * Copyright © 1994-1997 Sun Microsystems, Inc.
 * Copyright © 1998-2000 Scriptics Corporation.
 * Copyright © 2002 ActiveState Corporation.
 * Copyright © 2003-2009 Donal K. Fellows.
 *
 * See the file "license.terms" for information on usage and redistribution of
 * this file, and for a DISCLAIMER OF ALL WARRANTIES.
 */

#include "tclInt.h"
#include "tclCompile.h"
#include "tclRegexp.h"
#include "tclStringTrim.h"
#include "tclTomMath.h"

/*
 * Description of a particular handler in a [try] sequence. If the script is
 * "-", it is replaced with NULL here. The error code prefix and variables to
 * bind are only present if the user specifies them.
 */
typedef struct TryHandler {
    const char *type;		// Kind of handler; for error reporting
    int returnCode;		// Return code to match (TCL_ERROR for trap)
    Tcl_Obj *errorCodePrefix;	// If non-NULL, prefix of errorCode to match
    Tcl_Obj *resultVar;		// If non-NULL, where to write result
    Tcl_Obj *optionsVar;	// If non-NULL, where to write options
    Tcl_Obj *script;		// If non-NULL, non-continuation body to run
} TryHandler;

static inline Tcl_Obj *	During(Tcl_Interp *interp, int resultCode,
			    Tcl_Obj *oldOptions, Tcl_Obj *errorInfo);
static Tcl_NRPostProc	SwitchPostProc;
static Tcl_NRPostProc	TryPostBody;
static Tcl_NRPostProc	TryPostFinal;
static Tcl_NRPostProc	TryPostHandler;
static int		UniCharIsAscii(int character);
static int		UniCharIsHexDigit(int character);
static int		StringCmpOpts(Tcl_Interp *interp, int objc,
			    Tcl_Obj *const objv[], bool *nocase,
			    Tcl_Size *reqlength);
static Tcl_ObjCmdProc	StringCatCmd;
static Tcl_ObjCmdProc	StringCmpCmd;
static Tcl_ObjCmdProc	StringEqualCmd;
static Tcl_ObjCmdProc	StringFirstCmd;
static Tcl_ObjCmdProc	StringIndexCmd;
static Tcl_ObjCmdProc	StringInsertCmd;
static Tcl_ObjCmdProc	StringIsCmd;
static Tcl_ObjCmdProc	StringLastCmd;
static Tcl_ObjCmdProc	StringLenCmd;
static Tcl_ObjCmdProc	StringMapCmd;
static Tcl_ObjCmdProc	StringMatchCmd;
static Tcl_ObjCmdProc	StringRangeCmd;
static Tcl_ObjCmdProc	StringReptCmd;
static Tcl_ObjCmdProc	StringRplcCmd;
static Tcl_ObjCmdProc	StringRevCmd;
static Tcl_ObjCmdProc	StringLowerCmd;
static Tcl_ObjCmdProc	StringUpperCmd;
static Tcl_ObjCmdProc	StringTitleCmd;
static Tcl_ObjCmdProc	StringTrimCmd;
static Tcl_ObjCmdProc	StringTrimLCmd;
static Tcl_ObjCmdProc	StringTrimRCmd;
static Tcl_ObjCmdProc	StringEndCmd;
static Tcl_ObjCmdProc	StringStartCmd;
static Tcl_ObjCmdProc	TclUnicodeNormalizeCmd;

/*
 * Definition of the contents of the [string] ensemble.
 */
const EnsembleImplMap tclStringImplMap[] = {
    {"cat",		StringCatCmd,	TclCompileStringCatCmd,		NULL, NULL, 0},
    {"compare",		StringCmpCmd,	TclCompileStringCmpCmd,		NULL, NULL, 0},
    {"equal",		StringEqualCmd,	TclCompileStringEqualCmd,	NULL, NULL, 0},
    {"first",		StringFirstCmd,	TclCompileStringFirstCmd,	NULL, NULL, 0},
    {"index",		StringIndexCmd,	TclCompileStringIndexCmd,	NULL, NULL, 0},
    {"insert",		StringInsertCmd, TclCompileStringInsertCmd,	NULL, NULL, 0},
    {"is",		StringIsCmd,	TclCompileStringIsCmd,		NULL, NULL, 0},
    {"last",		StringLastCmd,	TclCompileStringLastCmd,	NULL, NULL, 0},
    {"length",		StringLenCmd,	TclCompileStringLenCmd,		NULL, NULL, 0},
    {"map",		StringMapCmd,	TclCompileStringMapCmd,		NULL, NULL, 0},
    {"match",		StringMatchCmd,	TclCompileStringMatchCmd,	NULL, NULL, 0},
    {"range",		StringRangeCmd,	TclCompileStringRangeCmd,	NULL, NULL, 0},
    {"repeat",		StringReptCmd,	TclCompileBasic2ArgCmd,		NULL, NULL, 0},
    {"replace",		StringRplcCmd,	TclCompileStringReplaceCmd,	NULL, NULL, 0},
    {"reverse",		StringRevCmd,	TclCompileBasic1ArgCmd,		NULL, NULL, 0},
    {"tolower",		StringLowerCmd,	TclCompileStringToLowerCmd,	NULL, NULL, 0},
    {"toupper",		StringUpperCmd,	TclCompileStringToUpperCmd,	NULL, NULL, 0},
    {"totitle",		StringTitleCmd,	TclCompileStringToTitleCmd,	NULL, NULL, 0},
    {"trim",		StringTrimCmd,	TclCompileStringTrimCmd,	NULL, NULL, 0},
    {"trimleft",	StringTrimLCmd,	TclCompileStringTrimLCmd,	NULL, NULL, 0},
    {"trimright",	StringTrimRCmd,	TclCompileStringTrimRCmd,	NULL, NULL, 0},
    {"wordend",		StringEndCmd,	TclCompileBasic2ArgCmd,		NULL, NULL, 0},
    {"wordstart",	StringStartCmd,	TclCompileBasic2ArgCmd,		NULL, NULL, 0},
    {NULL, NULL, NULL, NULL, NULL, 0}
};

/*
 * Definition of the contents of the [unicode] ensemble.
 */
const EnsembleImplMap tclUnicodeImplMap[] = {
    {"tonfc",	TclUnicodeNormalizeCmd, NULL, NULL, (void *)TCL_NFC,  0},
    {"tonfd",	TclUnicodeNormalizeCmd, NULL, NULL, (void *)TCL_NFD,  0},
    {"tonfkc",	TclUnicodeNormalizeCmd, NULL, NULL, (void *)TCL_NFKC, 0},
    {"tonfkd",	TclUnicodeNormalizeCmd, NULL, NULL, (void *)TCL_NFKD, 0},
    {NULL, NULL, NULL, NULL, NULL, 0}
};

/*
 * Default set of characters to trim in [string trim] and friends. This is a
 * UTF-8 literal string containing all Unicode space characters [TIP #413]
 */

const char tclDefaultTrimSet[] =
	"\x09\x0A\x0B\x0C\x0D " /* ASCII */
	"\xC0\x80" /*     nul (U+0000) */
	"\xC2\x85" /*     next line (U+0085) */
	"\xC2\xA0" /*     non-breaking space (U+00a0) */
	"\xE1\x9A\x80" /* ogham space mark (U+1680) */
	"\xE1\xA0\x8E" /* mongolian vowel separator (U+180e) */
	"\xE2\x80\x80" /* en quad (U+2000) */
	"\xE2\x80\x81" /* em quad (U+2001) */
	"\xE2\x80\x82" /* en space (U+2002) */
	"\xE2\x80\x83" /* em space (U+2003) */
	"\xE2\x80\x84" /* three-per-em space (U+2004) */
	"\xE2\x80\x85" /* four-per-em space (U+2005) */
	"\xE2\x80\x86" /* six-per-em space (U+2006) */
	"\xE2\x80\x87" /* figure space (U+2007) */
	"\xE2\x80\x88" /* punctuation space (U+2008) */
	"\xE2\x80\x89" /* thin space (U+2009) */
	"\xE2\x80\x8A" /* hair space (U+200a) */
	"\xE2\x80\x8B" /* zero width space (U+200b) */
	"\xE2\x80\xA8" /* line separator (U+2028) */
	"\xE2\x80\xA9" /* paragraph separator (U+2029) */
	"\xE2\x80\xAF" /* narrow no-break space (U+202f) */
	"\xE2\x81\x9F" /* medium mathematical space (U+205f) */
	"\xE2\x81\xA0" /* word joiner (U+2060) */
	"\xE3\x80\x80" /* ideographic space (U+3000) */
	"\xEF\xBB\xBF" /* zero width no-break space (U+feff) */
;

/*
 *----------------------------------------------------------------------
 *
 * Tcl_PwdObjCmd --
 *
 *	This procedure is invoked to process the "pwd" Tcl command. See the
 *	user documentation for details on what it does.
 *
 * Results:
 *	A standard Tcl result.
 *
 * Side effects:
 *	See the user documentation.
 *
 *----------------------------------------------------------------------
 */

int
Tcl_PwdObjCmd(
    TCL_UNUSED(void *),
    Tcl_Interp *interp,		/* Current interpreter. */
    int objc,			/* Number of arguments. */
    Tcl_Obj *const objv[])	/* Argument objects. */
{
    Tcl_Obj *retVal;

    if (objc != 1) {
	Tcl_WrongNumArgs(interp, 1, objv, NULL);
	return TCL_ERROR;
    }

    retVal = Tcl_FSGetCwd(interp);
    if (retVal == NULL) {
	return TCL_ERROR;
    }
    Tcl_SetObjResult(interp, retVal);
    Tcl_DecrRefCount(retVal);
    return TCL_OK;
}

/*
 *----------------------------------------------------------------------
 *
 * Tcl_RegexpObjCmd --
 *
 *	This procedure is invoked to process the "regexp" Tcl command. See
 *	the user documentation for details on what it does.
 *
 * Results:
 *	A standard Tcl result.
 *
 * Side effects:
 *	See the user documentation.
 *
 *----------------------------------------------------------------------
 */

int
Tcl_RegexpObjCmd(
    TCL_UNUSED(void *),
    Tcl_Interp *interp,		/* Current interpreter. */
    int objc,			/* Number of arguments. */
    Tcl_Obj *const objv[])	/* Argument objects. */
{
    Tcl_Size offset, stringLength, matchLength, i;
    int numMatchesSaved, cflags, eflags;
    Tcl_RegExp regExpr;
    Tcl_Obj *objPtr, *startIndex = NULL, *resultPtr = NULL;
    Tcl_RegExpInfo info;
    static const char *const options[] = {
	"-all",		"-about",	"-indices",	"-inline",
	"-expanded",	"-line",	"-linestop",	"-lineanchor",
	"-nocase",	"-start",	"--",		NULL
    };
    enum regexpoptions {
	REGEXP_ALL,	REGEXP_ABOUT,	REGEXP_INDICES,	REGEXP_INLINE,
	REGEXP_EXPANDED,REGEXP_LINE,	REGEXP_LINESTOP,REGEXP_LINEANCHOR,
	REGEXP_NOCASE,	REGEXP_START,	REGEXP_LAST
    } index;

    bool about = false, doinline = false, indices = false;
    cflags = TCL_REG_ADVANCED;
    offset = TCL_INDEX_START;
    int all = 0;

    for (i = 1; i < objc; i++) {
	const char *name;

	name = TclGetString(objv[i]);
	if (name[0] != '-') {
	    break;
	}
	if (Tcl_GetIndexFromObj(interp, objv[i], options, "option", TCL_EXACT,
		&index) != TCL_OK) {
	    goto optionError;
	}
	switch (index) {
	case REGEXP_ALL:
	    all = 1;
	    break;
	case REGEXP_INDICES:
	    indices = true;
	    break;
	case REGEXP_INLINE:
	    doinline = true;
	    break;
	case REGEXP_NOCASE:
	    cflags |= TCL_REG_NOCASE;
	    break;
	case REGEXP_ABOUT:
	    about = true;
	    break;
	case REGEXP_EXPANDED:
	    cflags |= TCL_REG_EXPANDED;
	    break;
	case REGEXP_LINE:
	    cflags |= TCL_REG_NEWLINE;
	    break;
	case REGEXP_LINESTOP:
	    cflags |= TCL_REG_NLSTOP;
	    break;
	case REGEXP_LINEANCHOR:
	    cflags |= TCL_REG_NLANCH;
	    break;
	case REGEXP_START: {
	    Tcl_Size temp;
	    if (++i >= objc) {
		goto endOfForLoop;
	    }
	    if (TclGetIntForIndexM(interp, objv[i], TCL_SIZE_MAX - 1, &temp) != TCL_OK) {
		goto optionError;
	    }
	    if (startIndex) {
		Tcl_DecrRefCount(startIndex);
	    }
	    startIndex = objv[i];
	    Tcl_IncrRefCount(startIndex);
	    break;
	}
	case REGEXP_LAST:
	    i++;
	    goto endOfForLoop;
	default:
	    TCL_UNREACHABLE();
	}
    }

  endOfForLoop:
    if ((objc - i) < (2 - about)) {
	Tcl_WrongNumArgs(interp, 1, objv,
		"?-option ...? exp string ?matchVar? ?subMatchVar ...?");
	goto optionError;
    }
    objc -= i;
    objv += i;

    /*
     * Check if the user requested -inline, but specified match variables; a
     * no-no.
     */

    if (doinline && ((objc - 2) != 0)) {
	TclPrintfResult(interp,
		"regexp match variables not allowed when using -inline");
	TclSetErrorCode(interp, "TCL", "OPERATION", "REGEXP",
		"MIX_VAR_INLINE");
	goto optionError;
    }

    /*
     * Handle the odd about case separately.
     */

    if (about) {
	regExpr = Tcl_GetRegExpFromObj(interp, objv[0], cflags);
	if ((regExpr == NULL) || (TclRegAbout(interp, regExpr) < 0)) {
	optionError:
	    if (startIndex) {
		Tcl_DecrRefCount(startIndex);
	    }
	    return TCL_ERROR;
	}
	return TCL_OK;
    }

    /*
     * Get the length of the string that we are matching against so we can do
     * the termination test for -all matches. Do this before getting the
     * regexp to avoid shimmering problems.
     */

    objPtr = objv[1];
    stringLength = Tcl_GetCharLength(objPtr);

    if (startIndex) {
	TclGetIntForIndexM(interp, startIndex, stringLength, &offset);
	Tcl_DecrRefCount(startIndex);
	if (offset < 0) {
	    offset = TCL_INDEX_START;
	}
    }

    regExpr = Tcl_GetRegExpFromObj(interp, objv[0], cflags);
    if (regExpr == NULL) {
	return TCL_ERROR;
    }

    objc -= 2;
    objv += 2;

    if (doinline) {
	/*
	 * Save all the subexpressions, as we will return them as a list
	 */

	numMatchesSaved = -1;
    } else {
	/*
	 * Save only enough subexpressions for matches we want to keep, expect
	 * in the case of -all, where we need to keep at least one to know
	 * where to move the offset.
	 */

	numMatchesSaved = (objc == 0) ? all : objc;
    }

    /*
     * The following loop is to handle multiple matches within the same source
     * string; each iteration handles one match. If "-all" hasn't been
     * specified then the loop body only gets executed once. We terminate the
     * loop when the starting offset is past the end of the string.
     */

    while (true) {
	/*
	 * Pass either 0 or TCL_REG_NOTBOL in the eflags. Passing
	 * TCL_REG_NOTBOL indicates that the character at offset should not be
	 * considered the start of the line. If for example the pattern {^} is
	 * passed and -start is positive, then the pattern will not match the
	 * start of the string unless the previous character is a newline.
	 */

	if (offset == TCL_INDEX_START) {
	    eflags = 0;
	} else if (offset > stringLength) {
	    eflags = TCL_REG_NOTBOL;
	} else if (Tcl_GetUniChar(objPtr, offset-1) == '\n') {
	    eflags = 0;
	} else {
	    eflags = TCL_REG_NOTBOL;
	}

	int match = Tcl_RegExpExecObj(interp, regExpr, objPtr, offset,
		numMatchesSaved, eflags);
	if (match < 0) {
	    return TCL_ERROR;
	}

	if (match == 0) {
	    /*
	     * We want to set the value of the interpreter result only when
	     * this is the first time through the loop.
	     */

	    if (all <= 1) {
		/*
		 * If inlining, the interpreter's object result remains an
		 * empty list, otherwise set it to an integer object w/ value
		 * 0.
		 */

		if (!doinline) {
		    Tcl_SetObjResult(interp, Tcl_NewWideIntObj(0));
		}
		return TCL_OK;
	    }
	    break;
	}

	/*
	 * If additional variable names have been specified, return index
	 * information in those variables.
	 */

	Tcl_RegExpGetInfo(regExpr, &info);
	if (doinline) {
	    /*
	     * It's the number of substitutions, plus one for the matchVar at
	     * index 0
	     */

	    objc = info.nsubs + 1;
	    if (all <= 1) {
		TclNewObj(resultPtr);
	    }
	}
	for (i = 0; i < objc; i++) {
	    Tcl_Obj *newPtr;

	    if (indices) {
		Tcl_Size start, end;

		/*
		 * Only adjust the match area if there was a match for that
		 * area. (Scriptics Bug 4391/SF Bug #219232)
		 */

		if (i <= info.nsubs && info.matches[i].start >= 0) {
		    start = offset + info.matches[i].start;
		    end = offset + info.matches[i].end;

		    /*
		     * Adjust index so it refers to the last character in the
		     * match instead of the first character after the match.
		     */

		    if (end >= offset) {
			end--;
		    }
		} else {
		    start = TCL_INDEX_NONE;
		    end = TCL_INDEX_NONE;
		}

		Tcl_Obj *objs[] = {
		    Tcl_NewIndexObj(start),
		    Tcl_NewIndexObj(end)
		};
		newPtr = Tcl_NewListObj(2, objs);
	    } else {
		if ((i <= info.nsubs) && (info.matches[i].end > 0)) {
		    newPtr = Tcl_GetRange(objPtr,
			    offset + info.matches[i].start,
			    offset + info.matches[i].end - 1);
		} else {
		    TclNewObj(newPtr);
		}
	    }
	    if (doinline) {
		if (Tcl_ListObjAppendElement(interp, resultPtr, newPtr)
			!= TCL_OK) {
		    Tcl_DecrRefCount(newPtr);
		    Tcl_DecrRefCount(resultPtr);
		    return TCL_ERROR;
		}
	    } else {
		if (Tcl_ObjSetVar2(interp, objv[i], NULL, newPtr,
			TCL_LEAVE_ERR_MSG) == NULL) {
		    return TCL_ERROR;
		}
	    }
	}

	if (all == 0) {
	    break;
	}

	/*
	 * Adjust the offset to the character just after the last one in the
	 * matchVar and increment all to count how many times we are making a
	 * match. We always increment the offset by at least one to prevent
	 * endless looping (as in the case: regexp -all {a*} a). Otherwise,
	 * when we match the NULL string at the end of the input string, we
	 * will loop indefinitely (because the length of the match is 0, so
	 * offset never changes).
	 */

	matchLength = (info.matches[0].end - info.matches[0].start);

	offset += info.matches[0].end;

	/*
	 * A match of length zero could happen for {^} {$} or {.*} and in
	 * these cases we always want to bump the index up one.
	 */

	if (matchLength == 0) {
	    offset++;
	}
	all++;
	if (offset >= stringLength) {
	    break;
	}
    }

    /*
     * Set the interpreter's object result to an integer object with value 1
     * if -all wasn't specified, otherwise it's all-1 (the number of times
     * through the while - 1).
     */

    if (doinline) {
	Tcl_SetObjResult(interp, resultPtr);
    } else {
	Tcl_SetObjResult(interp, Tcl_NewWideIntObj(all ? all-1 : 1));
    }
    return TCL_OK;
}

/*
 *----------------------------------------------------------------------
 *
 * Tcl_RegsubObjCmd --
 *
 *	This procedure is invoked to process the "regsub" Tcl command. See the
 *	user documentation for details on what it does.
 *
 * Results:
 *	A standard Tcl result.
 *
 * Side effects:
 *	See the user documentation.
 *
 *----------------------------------------------------------------------
 */

int
Tcl_RegsubObjCmd(
    TCL_UNUSED(void *),
    Tcl_Interp *interp,		/* Current interpreter. */
    int objc,			/* Number of arguments. */
    Tcl_Obj *const objv[])	/* Argument objects. */
{
    Tcl_Size idx, wlen, wsublen = 0, numMatches, numParts;
    Tcl_Size start, end, subStart, subEnd;
    Tcl_Obj *subPtr, *objPtr, *startIndex = NULL;
    Tcl_UniChar ch, *wsrc, *wfirstChar, *wstring, *wsubspec = 0, *wend;

    static const char *const options[] = {
	"-all",		"-command",	"-expanded",	"-line",
	"-linestop",	"-lineanchor",	"-nocase",	"-start",
	"--",		NULL
    };
    enum regsubobjoptions {
	REGSUB_ALL,	 REGSUB_COMMAND,    REGSUB_EXPANDED, REGSUB_LINE,
	REGSUB_LINESTOP, REGSUB_LINEANCHOR, REGSUB_NOCASE,   REGSUB_START,
	REGSUB_LAST
    } index;

    int cflags = TCL_REG_ADVANCED;
    bool all = false, command = false;
    Tcl_Size offset = TCL_INDEX_START;
    Tcl_Obj *resultPtr = NULL;

    for (idx = 1; idx < objc; idx++) {
	const char *name = TclGetString(objv[idx]);
	if (name[0] != '-') {
	    break;
	}
	if (Tcl_GetIndexFromObj(interp, objv[idx], options, "option",
		TCL_EXACT, &index) != TCL_OK) {
	    goto optionError;
	}
	switch (index) {
	case REGSUB_ALL:
	    all = true;
	    break;
	case REGSUB_NOCASE:
	    cflags |= TCL_REG_NOCASE;
	    break;
	case REGSUB_COMMAND:
	    command = true;
	    break;
	case REGSUB_EXPANDED:
	    cflags |= TCL_REG_EXPANDED;
	    break;
	case REGSUB_LINE:
	    cflags |= TCL_REG_NEWLINE;
	    break;
	case REGSUB_LINESTOP:
	    cflags |= TCL_REG_NLSTOP;
	    break;
	case REGSUB_LINEANCHOR:
	    cflags |= TCL_REG_NLANCH;
	    break;
	case REGSUB_START: {
	    Tcl_Size temp;
	    if (++idx >= objc) {
		goto endOfForLoop;
	    }
	    if (TclGetIntForIndexM(interp, objv[idx], TCL_SIZE_MAX - 1, &temp) != TCL_OK) {
		goto optionError;
	    }
	    if (startIndex) {
		Tcl_DecrRefCount(startIndex);
	    }
	    startIndex = objv[idx];
	    Tcl_IncrRefCount(startIndex);
	    break;
	}
	case REGSUB_LAST:
	    idx++;
	    goto endOfForLoop;
	default:
	    TCL_UNREACHABLE();
	}
    }

  endOfForLoop:
    if (objc < idx + 3 || objc > idx + 4) {
	Tcl_WrongNumArgs(interp, 1, objv,
		"?-option ...? exp string subSpec ?varName?");
    optionError:
	if (startIndex) {
	    Tcl_DecrRefCount(startIndex);
	}
	return TCL_ERROR;
    }

    objc -= idx;
    objv += idx;

    if (startIndex) {
	Tcl_Size stringLength = Tcl_GetCharLength(objv[1]);

	TclGetIntForIndexM(interp, startIndex, stringLength, &offset);
	Tcl_DecrRefCount(startIndex);
	if (offset < 0) {
	    offset = 0;
	}
    }

    int result;
    if (all && (offset == 0) && !command
	    && (strpbrk(TclGetString(objv[2]), "&\\") == NULL)
	    && (strpbrk(TclGetString(objv[0]), "*+?{}()[].\\|^$") == NULL)) {
	/*
	 * This is a simple one pair string map situation. We make use of a
	 * slightly modified version of the one pair STR_MAP code.
	 */

	int (*strCmpFn)(const Tcl_UniChar*,const Tcl_UniChar*,size_t);

	numMatches = 0;
	bool nocase = (cflags & TCL_REG_NOCASE);
	strCmpFn = nocase ? TclUniCharNcasecmp : TclUniCharNcmp;

	Tcl_Size slen;
	wsrc = Tcl_GetUnicodeFromObj(objv[0], &slen);
	wstring = Tcl_GetUnicodeFromObj(objv[1], &wlen);
	wsubspec = Tcl_GetUnicodeFromObj(objv[2], &wsublen);
	wend = wstring + wlen - (slen ? slen - 1 : 0);
	result = TCL_OK;

	if (slen == 0) {
	    /*
	     * regsub behavior for "" matches between each character. 'string
	     * map' skips the "" case.
	     */

	    if (wstring < wend) {
		resultPtr = Tcl_NewUnicodeObj(wstring, 0);
		Tcl_IncrRefCount(resultPtr);
		for (; wstring < wend; wstring++) {
		    Tcl_AppendUnicodeToObj(resultPtr, wsubspec, wsublen);
		    Tcl_AppendUnicodeToObj(resultPtr, wstring, 1);
		    numMatches++;
		}
		wlen = 0;
	    }
	} else {
	    int wsrclc = Tcl_UniCharToLower(*wsrc);
	    Tcl_UniChar *p;
	    for (p = wfirstChar = wstring; wstring < wend; wstring++) {
		if ((*wstring == *wsrc ||
			(nocase && Tcl_UniCharToLower(*wstring)==wsrclc)) &&
			(slen==1 || (strCmpFn(wstring, wsrc, slen) == 0))) {
		    if (numMatches == 0) {
			resultPtr = Tcl_NewUnicodeObj(wstring, 0);
			Tcl_IncrRefCount(resultPtr);
		    }
		    if (p != wstring) {
			Tcl_AppendUnicodeToObj(resultPtr, p, wstring - p);
			p = wstring + slen;
		    } else {
			p += slen;
		    }
		    wstring = p - 1;

		    Tcl_AppendUnicodeToObj(resultPtr, wsubspec, wsublen);
		    numMatches++;
		}
	    }
	    if (numMatches) {
		wlen    = wfirstChar + wlen - p;
		wstring = p;
	    }
	}
	objPtr = NULL;
	subPtr = NULL;
	goto regsubDone;
    }

    Tcl_RegExp regExpr = Tcl_GetRegExpFromObj(interp, objv[0], cflags);
    if (regExpr == NULL) {
	return TCL_ERROR;
    }

    if (command) {
	/*
	 * In command-prefix mode, we require that the third non-option
	 * argument be a list, so we enforce that here. Afterwards, we fetch
	 * the RE compilation again in case objv[0] and objv[2] are the same
	 * object. (If they aren't, that's cheap to do.)
	 */

	if (TclListObjLength(interp, objv[2], &numParts) != TCL_OK) {
	    return TCL_ERROR;
	}
	if (numParts < 1) {
	    TclPrintfResult(interp,
		    "command prefix must be a list of at least one element");
	    TclSetErrorCode(interp, "TCL", "OPERATION", "REGSUB", "CMDEMPTY");
	    return TCL_ERROR;
	}
	regExpr = Tcl_GetRegExpFromObj(interp, objv[0], cflags);
    }

    /*
     * Make sure to avoid problems where the objects are shared. This can
     * cause RegExpObj <> UnicodeObj shimmering that causes data corruption.
     * [Bug #461322]
     */

    if (objv[1] == objv[0]) {
	objPtr = Tcl_DuplicateObj(objv[1]);
    } else {
	objPtr = objv[1];
    }
    wstring = Tcl_GetUnicodeFromObj(objPtr, &wlen);
    if (objv[2] == objv[0]) {
	subPtr = Tcl_DuplicateObj(objv[2]);
    } else {
	subPtr = objv[2];
    }
    if (!command) {
	wsubspec = Tcl_GetUnicodeFromObj(subPtr, &wsublen);
    }

    result = TCL_OK;

    /*
     * The following loop is to handle multiple matches within the same source
     * string; each iteration handles one match and its corresponding
     * substitution. If "-all" hasn't been specified then the loop body only
     * gets executed once. We must use 'offset <= wlen' in particular for the
     * case where the regexp pattern can match the empty string - this is
     * useful when doing, say, 'regsub -- ^ $str ...' when $str might be
     * empty.
     */

    numMatches = 0;
    for ( ; offset <= wlen; ) {

	/*
	 * The flags argument is set if string is part of a larger string, so
	 * that "^" won't match.
	 */

	int match = Tcl_RegExpExecObj(interp, regExpr, objPtr, offset,
		10 /* matches */, ((offset > 0 &&
		(wstring[offset-1] != (Tcl_UniChar)'\n'))
		? TCL_REG_NOTBOL : 0));

	if (match < 0) {
	    result = TCL_ERROR;
	    goto done;
	}
	if (match == 0) {
	    break;
	}
	if (numMatches == 0) {
	    resultPtr = Tcl_NewUnicodeObj(wstring, 0);
	    Tcl_IncrRefCount(resultPtr);
	    if (offset > TCL_INDEX_START) {
		/*
		 * Copy the initial portion of the string in if an offset was
		 * specified.
		 */

		Tcl_AppendUnicodeToObj(resultPtr, wstring, offset);
	    }
	}
	numMatches++;

	/*
	 * Copy the portion of the source string before the match to the
	 * result variable.
	 */

	Tcl_RegExpInfo info;
	Tcl_RegExpGetInfo(regExpr, &info);
	start = info.matches[0].start;
	end = info.matches[0].end;
	Tcl_AppendUnicodeToObj(resultPtr, wstring + offset, start);

	/*
	 * In command-prefix mode, the substitutions are added as quoted
	 * arguments to the subSpec to form a command, that is then executed
	 * and the result used as the string to substitute in. Actually,
	 * everything is passed through Tcl_EvalObjv, as that's much faster.
	 */

	if (command) {
	    Tcl_Obj **args = NULL, **parts;
	    Tcl_Size numArgs;

	    TclListObjGetElements(interp, subPtr, &numParts, &parts);
	    numArgs = numParts + info.nsubs + 1;
	    args = (Tcl_Obj **)Tcl_Alloc(sizeof(Tcl_Obj*) * numArgs);
	    memcpy(args, parts, sizeof(Tcl_Obj*) * numParts);

	    for (idx = 0 ; idx <= info.nsubs ; idx++) {
		subStart = info.matches[idx].start;
		subEnd = info.matches[idx].end;
		if ((subStart >= 0) && (subEnd >= 0)) {
		    args[idx + numParts] = Tcl_NewUnicodeObj(
			    wstring + offset + subStart, subEnd - subStart);
		} else {
		    args[idx + numParts] = Tcl_NewObj();
		}
		Tcl_IncrRefCount(args[idx + numParts]);
	    }

	    /*
	     * At this point, we're locally holding the references to the
	     * argument words we added for this time round the loop, and the
	     * subPtr is holding the references to the words that the user
	     * supplied directly. None are zero-refcount, which is important
	     * because Tcl_EvalObjv is "hairy monster" in terms of refcount
	     * handling, being able to optionally add references to any of its
	     * argument words. We'll drop the local refs immediately
	     * afterwards; subPtr is handled in the main exit stanza.
	     */

	    result = Tcl_EvalObjv(interp, numArgs, args, 0);
	    for (idx = 0 ; idx <= info.nsubs ; idx++) {
		TclDecrRefCount(args[idx + numParts]);
	    }
	    Tcl_Free(args);
	    if (result != TCL_OK) {
		if (result == TCL_ERROR) {
		    TclAppendPrintfToErrorInfo(interp,
			    "\n    (%s substitution computation script)",
			    options[REGSUB_COMMAND]);
		}
		goto done;
	    }

	    Tcl_AppendObjToObj(resultPtr, Tcl_GetObjResult(interp));
	    Tcl_ResetResult(interp);

	    /*
	     * Refetch the unicode, in case the representation was smashed by
	     * the user code.
	     */

	    wstring = Tcl_GetUnicodeFromObj(objPtr, &wlen);

	    offset += end;
	    if (end == 0 || start == end) {
		/*
		 * Always consume at least one character of the input string
		 * in order to prevent infinite loops, even when we
		 * technically matched the empty string; we must not match
		 * again at the same spot.
		 */

		if (offset < wlen) {
		    Tcl_AppendUnicodeToObj(resultPtr, wstring + offset, 1);
		}
		offset++;
	    }
	    if (all) {
		continue;
	    } else {
		break;
	    }
	}

	/*
	 * Append the subSpec argument to the variable, making appropriate
	 * substitutions. This code is a bit hairy because of the backslash
	 * conventions and because the code saves up ranges of characters in
	 * subSpec to reduce the number of calls to Tcl_SetVar.
	 */

	wsrc = wfirstChar = wsubspec;
	wend = wsubspec + wsublen;
	for (ch = *wsrc; wsrc != wend; wsrc++, ch = *wsrc) {
	    if (ch == '&') {
		idx = 0;
	    } else if (ch == '\\') {
		ch = wsrc[1];
		if ((ch >= '0') && (ch <= '9')) {
		    idx = ch - '0';
		} else if ((ch == '\\') || (ch == '&')) {
		    *wsrc = ch;
		    Tcl_AppendUnicodeToObj(resultPtr, wfirstChar,
			    wsrc - wfirstChar + 1);
		    *wsrc = '\\';
		    wfirstChar = wsrc + 2;
		    wsrc++;
		    continue;
		} else {
		    continue;
		}
	    } else {
		continue;
	    }

	    if (wfirstChar != wsrc) {
		Tcl_AppendUnicodeToObj(resultPtr, wfirstChar,
			wsrc - wfirstChar);
	    }

	    if (idx <= info.nsubs) {
		subStart = info.matches[idx].start;
		subEnd = info.matches[idx].end;
		if ((subStart >= 0) && (subEnd >= 0)) {
		    Tcl_AppendUnicodeToObj(resultPtr,
			    wstring + offset + subStart, subEnd - subStart);
		}
	    }

	    if (*wsrc == '\\') {
		wsrc++;
	    }
	    wfirstChar = wsrc + 1;
	}

	if (wfirstChar != wsrc) {
	    Tcl_AppendUnicodeToObj(resultPtr, wfirstChar, wsrc - wfirstChar);
	}

	if (end == 0) {
	    /*
	     * Always consume at least one character of the input string in
	     * order to prevent infinite loops.
	     */

	    if (offset < wlen) {
		Tcl_AppendUnicodeToObj(resultPtr, wstring + offset, 1);
	    }
	    offset++;
	} else {
	    offset += end;
	    if (start == end) {
		/*
		 * We matched an empty string, which means we must go forward
		 * one more step so we don't match again at the same spot.
		 */

		if (offset < wlen) {
		    Tcl_AppendUnicodeToObj(resultPtr, wstring + offset, 1);
		}
		offset++;
	    }
	}
	if (!all) {
	    break;
	}
    }

    /*
     * Copy the portion of the source string after the last match to the
     * result variable.
     */

  regsubDone:
    if (numMatches == 0) {
	/*
	 * On zero matches, just ignore the offset, since it shouldn't matter
	 * to us in this case, and the user may have skewed it.
	 */

	resultPtr = objv[1];
	Tcl_IncrRefCount(resultPtr);
    } else if (offset < wlen) {
	Tcl_AppendUnicodeToObj(resultPtr, wstring + offset, wlen - offset);
    }
    if (objc == 4) {
	if (Tcl_ObjSetVar2(interp, objv[3], NULL, resultPtr,
		TCL_LEAVE_ERR_MSG) == NULL) {
	    result = TCL_ERROR;
	} else {
	    /*
	     * Set the interpreter's object result to an integer object
	     * holding the number of matches.
	     */

	    Tcl_SetObjResult(interp, Tcl_NewWideIntObj(numMatches));
	}
    } else {
	/*
	 * No varname supplied, so just return the modified string.
	 */

	Tcl_SetObjResult(interp, resultPtr);
    }

  done:
    if (objPtr && (objv[1] == objv[0])) {
	Tcl_DecrRefCount(objPtr);
    }
    if (subPtr && (objv[2] == objv[0])) {
	Tcl_DecrRefCount(subPtr);
    }
    if (resultPtr) {
	Tcl_DecrRefCount(resultPtr);
    }
    return result;
}

/*
 *----------------------------------------------------------------------
 *
 * Tcl_RenameObjCmd --
 *
 *	This procedure is invoked to process the "rename" Tcl command. See the
 *	user documentation for details on what it does.
 *
 * Results:
 *	A standard Tcl object result.
 *
 * Side effects:
 *	See the user documentation.
 *
 *----------------------------------------------------------------------
 */

int
Tcl_RenameObjCmd(
    TCL_UNUSED(void *),
    Tcl_Interp *interp,		/* Current interpreter. */
    int objc,			/* Number of arguments. */
    Tcl_Obj *const objv[])	/* Argument objects. */
{
    if (objc != 3) {
	Tcl_WrongNumArgs(interp, 1, objv, "oldName newName");
	return TCL_ERROR;
    }

    const char *oldName = TclGetString(objv[1]);
    const char *newName = TclGetString(objv[2]);
    return TclRenameCommand(interp, oldName, newName);
}

/*
 *----------------------------------------------------------------------
 *
 * Tcl_ReturnObjCmd --
 *
 *	This object-based procedure is invoked to process the "return" Tcl
 *	command. See the user documentation for details on what it does.
 *
 * Results:
 *	A standard Tcl object result.
 *
 * Side effects:
 *	See the user documentation.
 *
 *----------------------------------------------------------------------
 */

int
Tcl_ReturnObjCmd(
    TCL_UNUSED(void *),
    Tcl_Interp *interp,		/* Current interpreter. */
    int objc,			/* Number of arguments. */
    Tcl_Obj *const objv[])	/* Argument objects. */
{
    int code, level;
    Tcl_Obj *returnOpts;

    /*
     * General syntax: [return ?-option value ...? ?result?]
     * An even number of words means an explicit result argument is present.
     */

    int explicitResult = (0 == (objc % 2));
    int numOptionWords = objc - 1 - explicitResult;

    if (TCL_ERROR == TclMergeReturnOptions(interp, numOptionWords, objv+1,
	    &returnOpts, &code, &level)) {
	return TCL_ERROR;
    }

    code = TclProcessReturn(interp, code, level, returnOpts);
    if (explicitResult) {
	Tcl_SetObjResult(interp, objv[objc-1]);
    }
    return code;
}

/*
 *----------------------------------------------------------------------
 *
 * Tcl_SourceObjCmd --
 *
 *	This procedure is invoked to process the "source" Tcl command. See the
 *	user documentation for details on what it does.
 *
 * Results:
 *	A standard Tcl object result.
 *
 * Side effects:
 *	See the user documentation.
 *
 *----------------------------------------------------------------------
 */

int
Tcl_SourceObjCmd(
    void *clientData,
    Tcl_Interp *interp,		/* Current interpreter. */
    int objc,			/* Number of arguments. */
    Tcl_Obj *const objv[])	/* Argument objects. */
{
    return Tcl_NRCallObjProc(interp, TclNRSourceObjCmd, clientData, objc, objv);
}

int
TclNRSourceObjCmd(
    TCL_UNUSED(void *),
    Tcl_Interp *interp,		/* Current interpreter. */
    int objc,			/* Number of arguments. */
    Tcl_Obj *const objv[])	/* Argument objects. */
{
    const char *encodingName = NULL;
    Tcl_Obj *fileName;
    void **pkgFiles = NULL;
    void *names = NULL;

    if (objc < 2 || objc > 4) {
	Tcl_WrongNumArgs(interp, 1, objv, "?-encoding encoding? fileName");
	return TCL_ERROR;
    }

    fileName = objv[objc-1];

    if (objc == 4) {
	static const char *const options[] = {
	    "-encoding", NULL
	};
	int index;

	if (TCL_ERROR == Tcl_GetIndexFromObj(interp, objv[1], options,
		"option", TCL_EXACT, &index)) {
	    return TCL_ERROR;
	}
	encodingName = TclGetString(objv[2]);
    } else if (objc == 3) {
	/* Handle undocumented -nopkg option. This should only be
	 * used by the internal ::tcl::Pkg::source utility function. */
	static const char *const nopkgoptions[] = {
	    "-nopkg", NULL
	};
	int index;

	if (TCL_ERROR == Tcl_GetIndexFromObj(interp, objv[1], nopkgoptions,
		"option", TCL_EXACT, &index)) {
	    return TCL_ERROR;
	}
	pkgFiles = (void **)Tcl_GetAssocData(interp, "tclPkgFiles", NULL);
	/* Make sure that during the following TclNREvalFile no filenames
	 * are recorded for inclusion in the "package files" command */
	names = *pkgFiles;
	*pkgFiles = NULL;
    }
    int result = TclNREvalFile(interp, fileName, encodingName);
    if (pkgFiles) {
	/* restore "tclPkgFiles" assocdata to how it was. */
	*pkgFiles = names;
    }
    return result;
}

/*
 *----------------------------------------------------------------------
 *
 * Tcl_SplitObjCmd --
 *
 *	This procedure is invoked to process the "split" Tcl command. See the
 *	user documentation for details on what it does.
 *
 * Results:
 *	A standard Tcl result.
 *
 * Side effects:
 *	See the user documentation.
 *
 *----------------------------------------------------------------------
 */

int
Tcl_SplitObjCmd(
    TCL_UNUSED(void *),
    Tcl_Interp *interp,		/* Current interpreter. */
    int objc,			/* Number of arguments. */
    Tcl_Obj *const objv[])	/* Argument objects. */
{
    int ch = 0;
    int len;
    const char *splitChars;
    Tcl_Size splitCharLen, stringLen;
    Tcl_Obj *listPtr, *objPtr;

    if (objc == 2) {
	splitChars = " \n\t\r";
	splitCharLen = 4;
    } else if (objc == 3) {
	splitChars = TclGetStringFromObj(objv[2], &splitCharLen);
    } else {
	Tcl_WrongNumArgs(interp, 1, objv, "string ?splitChars?");
	return TCL_ERROR;
    }

    const char *stringPtr = TclGetStringFromObj(objv[1], &stringLen);
    const char *end = stringPtr + stringLen;
    TclNewObj(listPtr);

    if (stringLen == 0) {
	/*
	 * Do nothing.
	 */
    } else if (splitCharLen == 0) {
	Tcl_HashTable charReuseTable;

	/*
	 * Handle the special case of splitting on every character.
	 *
	 * Uses a hash table to ensure that each kind of character has only
	 * one Tcl_Obj instance (multiply-referenced) in the final list. This
	 * is a *major* win when splitting on a long string (especially in the
	 * megabyte range!) - DKF
	 */

	Tcl_InitHashTable(&charReuseTable, TCL_ONE_WORD_KEYS);

	for ( ; stringPtr < end; stringPtr += len) {
	    len = TclUtfToUniChar(stringPtr, &ch);
	    int isNew;
	    Tcl_HashEntry *hPtr = Tcl_CreateHashEntry(&charReuseTable,
		    INT2PTR(ch), &isNew);
	    if (isNew) {
		TclNewStringObj(objPtr, stringPtr, len);

		/*
		 * Don't need to fiddle with refcount...
		 */

		Tcl_SetHashValue(hPtr, objPtr);
	    } else {
		objPtr = (Tcl_Obj *)Tcl_GetHashValue(hPtr);
	    }
	    Tcl_ListObjAppendElement(NULL, listPtr, objPtr);
	}
	Tcl_DeleteHashTable(&charReuseTable);

    } else if (splitCharLen == 1) {
	const char *p;

	/*
	 * Handle the special case of splitting on a single character. This is
	 * only true for the one-char ASCII case, as one Unicode char is > 1
	 * byte in length.
	 */

	while (*stringPtr && (p=strchr(stringPtr,*splitChars)) != NULL) {
	    objPtr = Tcl_NewStringObj(stringPtr, p - stringPtr);
	    Tcl_ListObjAppendElement(NULL, listPtr, objPtr);
	    stringPtr = p + 1;
	}
	TclNewStringObj(objPtr, stringPtr, end - stringPtr);
	Tcl_ListObjAppendElement(NULL, listPtr, objPtr);
    } else {
	const char *element, *splitEnd;
	Tcl_Size splitLen;
	int splitChar;

	/*
	 * Normal case: split on any of a given set of characters. Discard
	 * instances of the split characters.
	 */

	splitEnd = splitChars + splitCharLen;

	for (element = stringPtr; stringPtr < end; stringPtr += len) {
	    len = TclUtfToUniChar(stringPtr, &ch);
	    for (const char *p = splitChars; p < splitEnd; p += splitLen) {
		splitLen = TclUtfToUniChar(p, &splitChar);
		if (ch == splitChar) {
		    TclNewStringObj(objPtr, element, stringPtr - element);
		    Tcl_ListObjAppendElement(NULL, listPtr, objPtr);
		    element = stringPtr + len;
		    break;
		}
	    }
	}

	TclNewStringObj(objPtr, element, stringPtr - element);
	Tcl_ListObjAppendElement(NULL, listPtr, objPtr);
    }
    Tcl_SetObjResult(interp, listPtr);
    return TCL_OK;
}

/*
 *----------------------------------------------------------------------
 *
 * StringFirstCmd --
 *
 *	This procedure is invoked to process the "string first" Tcl command.
 *	See the user documentation for details on what it does. Note that this
 *	command only functions correctly on properly formed Tcl UTF strings.
 *
 * Results:
 *	A standard Tcl result.
 *
 * Side effects:
 *	See the user documentation.
 *
 *----------------------------------------------------------------------
 */

static int
StringFirstCmd(
    TCL_UNUSED(void *),
    Tcl_Interp *interp,		/* Current interpreter. */
    int objc,			/* Number of arguments. */
    Tcl_Obj *const objv[])	/* Argument objects. */
{
    Tcl_Size start = TCL_INDEX_START;

    if (objc < 3 || objc > 4) {
	Tcl_WrongNumArgs(interp, 1, objv,
		"needleString haystackString ?startIndex?");
	return TCL_ERROR;
    }

    if (objc == 4) {
	Tcl_Size end = Tcl_GetCharLength(objv[2]) - 1;

	if (TCL_OK != TclGetIntForIndexM(interp, objv[3], end, &start)) {
	    return TCL_ERROR;
	}
    }
    Tcl_SetObjResult(interp, TclStringFirst(objv[1], objv[2], start));
    return TCL_OK;
}

/*
 *----------------------------------------------------------------------
 *
 * StringLastCmd --
 *
 *	This procedure is invoked to process the "string last" Tcl command.
 *	See the user documentation for details on what it does. Note that this
 *	command only functions correctly on properly formed Tcl UTF strings.
 *
 * Results:
 *	A standard Tcl result.
 *
 * Side effects:
 *	See the user documentation.
 *
 *----------------------------------------------------------------------
 */

static int
StringLastCmd(
    TCL_UNUSED(void *),
    Tcl_Interp *interp,		/* Current interpreter. */
    int objc,			/* Number of arguments. */
    Tcl_Obj *const objv[])	/* Argument objects. */
{
    Tcl_Size last = TCL_SIZE_MAX;

    if (objc < 3 || objc > 4) {
	Tcl_WrongNumArgs(interp, 1, objv,
		"needleString haystackString ?lastIndex?");
	return TCL_ERROR;
    }

    if (objc == 4) {
	Tcl_Size end = Tcl_GetCharLength(objv[2]) - 1;

	if (TCL_OK != TclGetIntForIndexM(interp, objv[3], end, &last)) {
	    return TCL_ERROR;
	}
    }
    Tcl_SetObjResult(interp, TclStringLast(objv[1], objv[2], last));
    return TCL_OK;
}

/*
 *----------------------------------------------------------------------
 *
 * StringIndexCmd --
 *
 *	This procedure is invoked to process the "string index" Tcl command.
 *	See the user documentation for details on what it does. Note that this
 *	command only functions correctly on properly formed Tcl UTF strings.
 *
 * Results:
 *	A standard Tcl result.
 *
 * Side effects:
 *	See the user documentation.
 *
 *----------------------------------------------------------------------
 */

static int
StringIndexCmd(
    TCL_UNUSED(void *),
    Tcl_Interp *interp,		/* Current interpreter. */
    int objc,			/* Number of arguments. */
    Tcl_Obj *const objv[])	/* Argument objects. */
{
    Tcl_Size index, end;

    if (objc != 3) {
	Tcl_WrongNumArgs(interp, 1, objv, "string charIndex");
	return TCL_ERROR;
    }

    /*
     * Get the char length to calculate what 'end' means.
     */

    end = Tcl_GetCharLength(objv[1]) - 1;
    if (TclGetIntForIndexM(interp, objv[2], end, &index) != TCL_OK) {
	return TCL_ERROR;
    }

    if ((index >= 0) && (index <= end)) {
	int ch = Tcl_GetUniChar(objv[1], index);

	if (ch == -1) {
	    return TCL_OK;
	}

	/*
	 * If we have a ByteArray object, we're careful to generate a new
	 * bytearray for a result.
	 */

	if (TclIsPureByteArray(objv[1])) {
	    unsigned char uch = UCHAR(ch);

	    Tcl_SetObjResult(interp, Tcl_NewByteArrayObj(&uch, 1));
	} else {
	    char buf[4] = "";

	    end = Tcl_UniCharToUtf(ch, buf);
	    Tcl_SetObjResult(interp, Tcl_NewStringObj(buf, end));
	}
    }
    return TCL_OK;
}

/*
 *----------------------------------------------------------------------
 *
 * StringInsertCmd --
 *
 *	This procedure is invoked to process the "string insert" Tcl command.
 *	See the user documentation for details on what it does. Note that this
 *	command only functions correctly on properly formed Tcl UTF strings.
 *
 * Results:
 *	A standard Tcl result.
 *
 * Side effects:
 *	See the user documentation.
 *
 *----------------------------------------------------------------------
 */

static int
StringInsertCmd(
    TCL_UNUSED(void *),
    Tcl_Interp *interp,		/* Current interpreter */
    int objc,			/* Number of arguments */
    Tcl_Obj *const objv[])	/* Argument objects */
{
    Tcl_Size length;		/* String length */
    Tcl_Size index;		/* Insert index */
    Tcl_Obj *outObj;		/* Output object */

    if (objc != 4) {
	Tcl_WrongNumArgs(interp, 1, objv, "string index insertString");
	return TCL_ERROR;
    }

    length = Tcl_GetCharLength(objv[1]);
    if (TclGetIntForIndexM(interp, objv[2], length, &index) != TCL_OK) {
	return TCL_ERROR;
    }

    if (index < 0) {
	index = TCL_INDEX_START;
    }
    if (index > length) {
	index = length;
    }

    outObj = TclStringReplace(interp, objv[1], index, 0, objv[3],
	    TCL_STRING_IN_PLACE);

    if (outObj != NULL) {
	Tcl_SetObjResult(interp, outObj);
	return TCL_OK;
    }

    return TCL_ERROR;
}

/*
 *----------------------------------------------------------------------
 *
 * StringIsCmd --
 *
 *	This procedure is invoked to process the "string is" Tcl command. See
 *	the user documentation for details on what it does. Note that this
 *	command only functions correctly on properly formed Tcl UTF strings.
 *
 * Results:
 *	A standard Tcl result.
 *
 * Side effects:
 *	See the user documentation.
 *
 *----------------------------------------------------------------------
 */

static int
StringIsCmd(
    TCL_UNUSED(void *),
    Tcl_Interp *interp,		/* Current interpreter. */
    int objc,			/* Number of arguments. */
    Tcl_Obj *const objv[])	/* Argument objects. */
{
    const char *string1, *end, *stop;
    int (*chcomp)(int) = NULL;	/* The UniChar comparison function. */
    int result = 1;
    bool strict = false;
    Tcl_Size failat = 0, length1, length2, length3;
    Tcl_Obj *objPtr, *failVarObj = NULL;
    Tcl_WideInt w;

    static const char *const isClasses[] = {
	"alnum",	"alpha",	"ascii",	"control",
	"boolean",	"dict",		"digit",	"double",
	"entier",	"false",	"graph",	"integer",
	"list",		"lower",	"print",	"punct",
	"space",	"true",		"upper",
	"wideinteger", "wordchar",	"xdigit",	NULL
    };
    enum isClassesEnum {
	STR_IS_ALNUM,	STR_IS_ALPHA,	STR_IS_ASCII,	STR_IS_CONTROL,
	STR_IS_BOOL,	STR_IS_DICT,	STR_IS_DIGIT,	STR_IS_DOUBLE,
	STR_IS_ENTIER,	STR_IS_FALSE,	STR_IS_GRAPH,	STR_IS_INT,
	STR_IS_LIST,	STR_IS_LOWER,	STR_IS_PRINT,	STR_IS_PUNCT,
	STR_IS_SPACE,	STR_IS_TRUE,	STR_IS_UPPER,
	STR_IS_WIDE,	STR_IS_WORD,	STR_IS_XDIGIT
    } index;
    static const char *const isOptions[] = {
	"-strict", "-failindex", NULL
    };
    enum isOptionsEnum {
	OPT_STRICT, OPT_FAILIDX
    } idx2;

    if (objc < 3 || objc > 6) {
	Tcl_WrongNumArgs(interp, 1, objv,
		"class ?-strict? ?-failindex var? str");
	return TCL_ERROR;
    }
    if (Tcl_GetIndexFromObj(interp, objv[1], isClasses, "class", 0,
	    &index) != TCL_OK) {
	return TCL_ERROR;
    }

    if (objc != 3) {
	for (int i = 2; i < objc-1; i++) {
	    if (Tcl_GetIndexFromObj(interp, objv[i], isOptions, "option", 0,
		    &idx2) != TCL_OK) {
		return TCL_ERROR;
	    }
	    switch (idx2) {
	    case OPT_STRICT:
		strict = true;
		break;
	    case OPT_FAILIDX:
		if (i+1 >= objc-1) {
		    Tcl_WrongNumArgs(interp, 2, objv,
			    "?-strict? ?-failindex var? str");
		    return TCL_ERROR;
		}
		failVarObj = objv[++i];
		break;
	    default:
		TCL_UNREACHABLE();
	    }
	}
    }

    /*
     * We get the objPtr so that we can short-cut for some classes by checking
     * the object type (int and double), but we need the string otherwise,
     * because we don't want any conversion of type occurring (as, for example,
     * Tcl_Get*FromObj would do).
     */

    objPtr = objv[objc-1];

    /*
     * When entering here, result == 1 and failat == 0.
     */

    switch (index) {
    case STR_IS_ALNUM:
	chcomp = Tcl_UniCharIsAlnum;
	break;
    case STR_IS_ALPHA:
	chcomp = Tcl_UniCharIsAlpha;
	break;
    case STR_IS_ASCII:
	chcomp = UniCharIsAscii;
	break;
    case STR_IS_BOOL:
    case STR_IS_TRUE:
    case STR_IS_FALSE:
	if (!TclHasInternalRep(objPtr, &tclBooleanType)
		&& (TCL_OK != TclSetBooleanFromAny(NULL, objPtr))) {
	    if (strict) {
		result = 0;
	    } else {
		string1 = TclGetStringFromObj(objPtr, &length1);
		result = length1 == 0;
	    }
	} else if ((objPtr->internalRep.wideValue != 0)
		? (index == STR_IS_FALSE) : (index == STR_IS_TRUE)) {
	    result = 0;
	}
	break;
    case STR_IS_CONTROL:
	chcomp = Tcl_UniCharIsControl;
	break;
    case STR_IS_DICT: {
	int dresult;
	Tcl_Size dsize;

	dresult = Tcl_DictObjSize(interp, objPtr, &dsize);
	Tcl_ResetResult(interp);
	result = (dresult == TCL_OK) ? 1 : 0;
	if (dresult != TCL_OK && failVarObj != NULL) {
	    /*
	     * Need to figure out where the list parsing failed, which is
	     * fairly expensive. This is adapted from the core of
	     * SetDictFromAny().
	     */

	    const char *elemStart, *nextElem;
	    Tcl_Size lenRemain, elemSize;
	    const char *p;

	    string1 = TclGetStringFromObj(objPtr, &length1);
	    end = string1 + length1;
	    failat = -1;
	    for (p=string1, lenRemain=length1; lenRemain > 0;
		    p=nextElem, lenRemain=end-nextElem) {
		if (TCL_ERROR == TclFindElement(NULL, p, lenRemain,
			&elemStart, &nextElem, &elemSize, NULL)) {
		    Tcl_Obj *tmpStr;

		    /*
		     * This is the simplest way of getting the number of
		     * characters parsed. Note that this is not the same as
		     * the number of bytes when parsing strings with non-ASCII
		     * characters in them.
		     *
		     * Skip leading spaces first. This is only really an issue
		     * if it is the first "element" that has the failure.
		     */

		    while (TclIsSpaceProc(*p)) {
			p++;
		    }
		    TclNewStringObj(tmpStr, string1, p-string1);
		    failat = Tcl_GetCharLength(tmpStr);
		    TclDecrRefCount(tmpStr);
		    break;
		}
	    }
	}
	break;
    }
    case STR_IS_DIGIT:
	chcomp = Tcl_UniCharIsDigit;
	break;
    case STR_IS_DOUBLE: {
	if (TclHasInternalRep(objPtr, &tclDoubleType) ||
		TclHasInternalRep(objPtr, &tclIntType) ||
		TclHasInternalRep(objPtr, &tclBignumType)) {
	    break;
	}
	string1 = TclGetStringFromObj(objPtr, &length1);
	if (length1 == 0) {
	    if (strict) {
		result = 0;
	    }
	    goto str_is_done;
	}
	end = string1 + length1;
	if (TclParseNumber(NULL, objPtr, NULL, NULL, TCL_INDEX_NONE,
		(const char **) &stop, 0) != TCL_OK) {
	    result = 0;
	    failat = 0;
	} else {
	    failat = stop - string1;
	    if (stop < end) {
		result = 0;
		TclFreeInternalRep(objPtr);
	    }
	}
	break;
    }
    case STR_IS_GRAPH:
	chcomp = Tcl_UniCharIsGraph;
	break;
    case STR_IS_INT:
    case STR_IS_ENTIER:
	if (TclHasInternalRep(objPtr, &tclIntType) ||
		TclHasInternalRep(objPtr, &tclBignumType)) {
	    break;
	}
	string1 = TclGetStringFromObj(objPtr, &length1);
	if (length1 == 0) {
	    if (strict) {
		result = 0;
	    }
	    goto str_is_done;
	}
	end = string1 + length1;
	if (TclParseNumber(NULL, objPtr, NULL, NULL, TCL_INDEX_NONE,
		(const char **) &stop, TCL_PARSE_INTEGER_ONLY) == TCL_OK) {
	    if (stop == end) {
		/*
		 * Entire string parses as an integer.
		 */

		break;
	    } else {
		/*
		 * Some prefix parsed as an integer, but not the whole string,
		 * so return failure index as the point where parsing stopped.
		 * Clear out the internal rep, since keeping it would leave
		 * *objPtr in an inconsistent state.
		 */

		result = 0;
		failat = stop - string1;
		TclFreeInternalRep(objPtr);
	    }
	} else {
	    /*
	     * No prefix is a valid integer. Fail at beginning.
	     */

	    result = 0;
	    failat = 0;
	}
	break;
    case STR_IS_WIDE:
	if (TCL_OK == TclGetWideIntFromObj(NULL, objPtr, &w)) {
	    break;
	}

	string1 = TclGetStringFromObj(objPtr, &length1);
	if (length1 == 0) {
	    if (strict) {
		result = 0;
	    }
	    goto str_is_done;
	}
	result = 0;
	if (failVarObj == NULL) {
	    /*
	     * Don't bother computing the failure point if we're not going to
	     * return it.
	     */

	    break;
	}
	end = string1 + length1;
	if (TclParseNumber(NULL, objPtr, NULL, NULL, TCL_INDEX_NONE,
		(const char **) &stop, TCL_PARSE_INTEGER_ONLY) == TCL_OK) {
	    if (stop == end) {
		/*
		 * Entire string parses as an integer, but rejected by
		 * Tcl_Get(Wide)IntFromObj() so we must have overflowed the
		 * target type, and our convention is to return failure at
		 * index -1 in that situation.
		 */

		failat = -1;
	    } else {
		/*
		 * Some prefix parsed as an integer, but not the whole string,
		 * so return failure index as the point where parsing stopped.
		 * Clear out the internal rep, since keeping it would leave
		 * *objPtr in an inconsistent state.
		 */

		failat = stop - string1;
		TclFreeInternalRep(objPtr);
	    }
	} else {
	    /*
	     * No prefix is a valid integer. Fail at beginning.
	     */

	    failat = 0;
	}
	break;
    case STR_IS_LIST:
	/*
	 * We ignore the strictness here, since empty strings are always
	 * well-formed lists.
	 */

	if (TCL_OK == TclListObjLength(NULL, objPtr, &length3)) {
	    break;
	}

	if (failVarObj != NULL) {
	    /*
	     * Need to figure out where the list parsing failed, which is
	     * fairly expensive. This is adapted from the core of
	     * SetListFromAny().
	     */

	    const char *elemStart, *nextElem;
	    Tcl_Size lenRemain;
	    Tcl_Size elemSize;
	    const char *p;

	    string1 = TclGetStringFromObj(objPtr, &length1);
	    end = string1 + length1;
	    failat = -1;
	    for (p=string1, lenRemain=length1; lenRemain > 0;
		    p=nextElem, lenRemain=end-nextElem) {
		if (TCL_ERROR == TclFindElement(NULL, p, lenRemain,
			&elemStart, &nextElem, &elemSize, NULL)) {
		    Tcl_Obj *tmpStr;

		    /*
		     * This is the simplest way of getting the number of
		     * characters parsed. Note that this is not the same as
		     * the number of bytes when parsing strings with non-ASCII
		     * characters in them.
		     *
		     * Skip leading spaces first. This is only really an issue
		     * if it is the first "element" that has the failure.
		     */

		    while (TclIsSpaceProcM(*p)) {
			p++;
		    }
		    TclNewStringObj(tmpStr, string1, p-string1);
		    failat = Tcl_GetCharLength(tmpStr);
		    TclDecrRefCount(tmpStr);
		    break;
		}
	    }
	}
	result = 0;
	break;
    case STR_IS_LOWER:
	chcomp = Tcl_UniCharIsLower;
	break;
    case STR_IS_PRINT:
	chcomp = Tcl_UniCharIsPrint;
	break;
    case STR_IS_PUNCT:
	chcomp = Tcl_UniCharIsPunct;
	break;
    case STR_IS_SPACE:
	chcomp = Tcl_UniCharIsSpace;
	break;
    case STR_IS_UPPER:
	chcomp = Tcl_UniCharIsUpper;
	break;
    case STR_IS_WORD:
	chcomp = Tcl_UniCharIsWordChar;
	break;
    case STR_IS_XDIGIT:
	chcomp = UniCharIsHexDigit;
	break;
    default:
	TCL_UNREACHABLE();
    }

    if (chcomp != NULL) {
	string1 = TclGetStringFromObj(objPtr, &length1);
	if (length1 == 0) {
	    if (strict) {
		result = 0;
	    }
	    goto str_is_done;
	}
	end = string1 + length1;
	for (; string1 < end; string1 += length2, failat++) {
	    int ucs4;

	    length2 = TclUtfToUniChar(string1, &ucs4);
	    if (!chcomp(ucs4)) {
		result = 0;
		break;
	    }
	}
    }

    /*
     * Only set the failVarObj when we will return 0 and we have indicated a
     * valid fail index (>= 0).
     */

  str_is_done:
    if ((result == 0) && (failVarObj != NULL)) {
	if (Tcl_ObjSetVar2(interp, failVarObj, NULL, Tcl_NewIndexObj(failat),
		TCL_LEAVE_ERR_MSG) == NULL) {
	    return TCL_ERROR;
	}
    }
    Tcl_SetObjResult(interp, Tcl_NewBooleanObj(result));
    return TCL_OK;
}

static int
UniCharIsAscii(
    int character)
{
    return (character >= 0) && (character < 0x80);
}

static int
UniCharIsHexDigit(
    int character)
{
    return (character >= 0) && (character < 0x80) && isxdigit(UCHAR(character));
}

/*
 *----------------------------------------------------------------------
 *
 * StringMapCmd --
 *
 *	This procedure is invoked to process the "string map" Tcl command. See
 *	the user documentation for details on what it does. Note that this
 *	command only functions correctly on properly formed Tcl UTF strings.
 *
 * Results:
 *	A standard Tcl result.
 *
 * Side effects:
 *	See the user documentation.
 *
 *----------------------------------------------------------------------
 */

static int
StringMapCmd(
    TCL_UNUSED(void *),
    Tcl_Interp *interp,		/* Current interpreter. */
    int objc,			/* Number of arguments. */
    Tcl_Obj *const objv[])	/* Argument objects. */
{
    Tcl_Size length1, length2,  mapElemc;
    bool nocase = false, mapWithDict = false, copySource = false;
    Tcl_Obj **mapElemv, *sourceObj, *resultPtr;
    Tcl_UniChar *ustring1, *ustring2, *p, *end;
    int (*strCmpFn)(const Tcl_UniChar*, const Tcl_UniChar*, size_t);

    if (objc < 3 || objc > 4) {
	Tcl_WrongNumArgs(interp, 1, objv, "?-nocase? charMap string");
	return TCL_ERROR;
    }

    if (objc == 4) {
	const char *string = TclGetStringFromObj(objv[1], &length2);

	if ((length2 > 1) &&
		strncmp(string, "-nocase", length2) == 0) {
	    nocase = true;
	} else {
	    TclPrintfResult(interp, "bad option \"%s\": must be %s",
		    string, "-nocase");
	    TclSetErrorCode(interp, "TCL", "LOOKUP", "INDEX", "option",
		    string);
	    return TCL_ERROR;
	}
    }

    /*
     * This test is tricky, but has to be that way or you get other strange
     * inconsistencies (see test string-10.20.1 for illustration why!)
     */

    if (!TclHasStringRep(objv[objc-2])
	    && TclHasInternalRep(objv[objc-2], &tclDictType)) {
	Tcl_Size i;

	/*
	 * We know the type exactly, so all dict operations will succeed for
	 * sure. This shortens this code quite a bit.
	 */

	Tcl_DictObjSize(interp, objv[objc-2], &i);
	if (i == 0) {
	    /*
	     * Empty charMap, just return whatever string was given.
	     */

	    Tcl_SetObjResult(interp, objv[objc-1]);
	    return TCL_OK;
	}

	mapElemc = 2 * i;
	mapWithDict = true;

	/*
	 * Copy the dictionary out into an array; that's the easiest way to
	 * adapt this code...
	 */

	mapElemv = (Tcl_Obj **)TclStackAlloc(interp, sizeof(Tcl_Obj *) * mapElemc);
	int done;
	Tcl_DictSearch search;
	Tcl_DictObjFirst(interp, objv[objc-2], &search, mapElemv+0,
		mapElemv+1, &done);
	for (Tcl_Size index=2 ; index<mapElemc ; index+=2) {
	    Tcl_DictObjNext(&search, mapElemv+index, mapElemv+index+1, &done);
	}
	Tcl_DictObjDone(&search);
    } else {
	Tcl_Size i;
	if (TclListObjGetElements(interp, objv[objc-2], &i,
		&mapElemv) != TCL_OK) {
	    return TCL_ERROR;
	}
	mapElemc = i;
	if (mapElemc == 0) {
	    /*
	     * empty charMap, just return whatever string was given.
	     */

	    Tcl_SetObjResult(interp, objv[objc-1]);
	    return TCL_OK;
	} else if (mapElemc & 1) {
	    /*
	     * The charMap must be an even number of key/value items.
	     */

	    TclPrintfResult(interp, "char map list unbalanced");
	    TclSetErrorCode(interp, "TCL", "OPERATION", "MAP",
		    "UNBALANCED");
	    return TCL_ERROR;
	}
    }

    /*
     * Take a copy of the source string object if it is the same as the map
     * string to cut out nasty sharing crashes. [Bug 1018562]
     */

    if (objv[objc-2] == objv[objc-1]) {
	sourceObj = Tcl_DuplicateObj(objv[objc-1]);
	copySource = true;
    } else {
	sourceObj = objv[objc-1];
    }
    ustring1 = Tcl_GetUnicodeFromObj(sourceObj, &length1);
    if (length1 == 0) {
	/*
	 * Empty input string, just stop now.
	 */

	goto done;
    }
    end = ustring1 + length1;

    strCmpFn = nocase ? TclUniCharNcasecmp : TclUniCharNcmp;

    /*
     * Force result to be Unicode
     */

    resultPtr = Tcl_NewUnicodeObj(ustring1, 0);

    if (mapElemc == 2) {
	/*
	 * Special case for one map pair which avoids the extra for loop and
	 * extra calls to get Unicode data. The algorithm is otherwise
	 * identical to the multi-pair case. This will be >30% faster on
	 * larger strings.
	 */

	Tcl_Size mapLen;
	Tcl_UniChar *mapString;

	ustring2 = Tcl_GetUnicodeFromObj(mapElemv[0], &length2);
	p = ustring1;
	if ((length2 > length1) || (length2 == 0)) {
	    /*
	     * Match string is either longer than input or empty.
	     */

	    ustring1 = end;
	} else {
	    mapString = Tcl_GetUnicodeFromObj(mapElemv[1], &mapLen);
	    int u2lc = (nocase ? Tcl_UniCharToLower(*ustring2) : 0);
	    for (; ustring1 < end; ustring1++) {
		if (((*ustring1 == *ustring2) ||
			(nocase && Tcl_UniCharToLower(*ustring1)==u2lc)) &&
			(length2==1 || strCmpFn(ustring1, ustring2,
				length2) == 0)) {
		    if (p != ustring1) {
			Tcl_AppendUnicodeToObj(resultPtr, p, ustring1-p);
			p = ustring1 + length2;
		    } else {
			p += length2;
		    }
		    ustring1 = p - 1;

		    Tcl_AppendUnicodeToObj(resultPtr, mapString, mapLen);
		}
	    }
	}
    } else {
	Tcl_UniChar **mapStrings;
	Tcl_Size *mapLens;
	int *u2lc = NULL;

	/*
	 * Precompute pointers to the Unicode string and length. This saves us
	 * repeated function calls later, significantly speeding up the
	 * algorithm. We only need the lowercase first char in the nocase
	 * case.
	 */

	mapStrings = (Tcl_UniChar **)TclStackAlloc(interp, mapElemc*sizeof(Tcl_UniChar *)*2);
	mapLens = (Tcl_Size *)TclStackAlloc(interp, mapElemc * sizeof(Tcl_Size) * 2);
	if (nocase) {
	    u2lc = (int *)TclStackAlloc(interp, mapElemc * sizeof(int));
	}
	for (Tcl_Size index = 0; index < mapElemc; index++) {
	    mapStrings[index] = Tcl_GetUnicodeFromObj(mapElemv[index],
		    mapLens+index);
	    if (nocase && ((index % 2) == 0)) {
		u2lc[index / 2] = Tcl_UniCharToLower(*mapStrings[index]);
	    }
	}
	for (p = ustring1; ustring1 < end; ustring1++) {
	    for (Tcl_Size index = 0; index < mapElemc; index += 2) {
		/*
		 * Get the key string to match on.
		 */

		ustring2 = mapStrings[index];
		length2 = mapLens[index];
		if ((length2 > 0) && ((*ustring1 == *ustring2) || (nocase &&
			(Tcl_UniCharToLower(*ustring1) == u2lc[index/2]))) &&
			/* Restrict max compare length. */
			((end-ustring1) >= length2) && ((length2 == 1) ||
			!strCmpFn(ustring2, ustring1, length2))) {
		    if (p != ustring1) {
			/*
			 * Put the skipped chars onto the result first.
			 */

			Tcl_AppendUnicodeToObj(resultPtr, p, ustring1-p);
			p = ustring1 + length2;
		    } else {
			p += length2;
		    }

		    /*
		     * Adjust len to be full length of matched string.
		     */

		    ustring1 = p - 1;

		    /*
		     * Append the map value to the Unicode string.
		     */

		    Tcl_AppendUnicodeToObj(resultPtr,
			    mapStrings[index+1], mapLens[index+1]);
		    break;
		}
	    }
	}
	if (nocase) {
	    TclStackFree(interp, u2lc);
	}
	TclStackFree(interp, mapLens);
	TclStackFree(interp, mapStrings);
    }
    if (p != ustring1) {
	/*
	 * Put the rest of the unmapped chars onto result.
	 */

	Tcl_AppendUnicodeToObj(resultPtr, p, ustring1 - p);
    }
    Tcl_SetObjResult(interp, resultPtr);
  done:
    if (mapWithDict) {
	TclStackFree(interp, mapElemv);
    }
    if (copySource) {
	Tcl_DecrRefCount(sourceObj);
    }
    return TCL_OK;
}

/*
 *----------------------------------------------------------------------
 *
 * StringMatchCmd --
 *
 *	This procedure is invoked to process the "string match" Tcl command.
 *	See the user documentation for details on what it does. Note that this
 *	command only functions correctly on properly formed Tcl UTF strings.
 *
 * Results:
 *	A standard Tcl result.
 *
 * Side effects:
 *	See the user documentation.
 *
 *----------------------------------------------------------------------
 */

static int
StringMatchCmd(
    TCL_UNUSED(void *),
    Tcl_Interp *interp,		/* Current interpreter. */
    int objc,			/* Number of arguments. */
    Tcl_Obj *const objv[])	/* Argument objects. */
{
    if (objc < 3 || objc > 4) {
	Tcl_WrongNumArgs(interp, 1, objv, "?-nocase? pattern string");
	return TCL_ERROR;
    }

    int flags = 0;

    if (objc == 4) {
	Tcl_Size length;
	const char *string = TclGetStringFromObj(objv[1], &length);

	if ((length > 1) && strncmp(string, "-nocase", length) == 0) {
	    flags = TCL_MATCH_NOCASE;
	} else {
	    TclPrintfResult(interp, "bad option \"%s\": must be %s",
		    string, "-nocase");
	    TclSetErrorCode(interp, "TCL", "LOOKUP", "INDEX", "option",
		    string);
	    return TCL_ERROR;
	}
    }
    Tcl_SetObjResult(interp, Tcl_NewBooleanObj(
	    TclStringMatchObj(objv[objc-1], objv[objc-2], flags)));
    return TCL_OK;
}

/*
 *----------------------------------------------------------------------
 *
 * StringRangeCmd --
 *
 *	This procedure is invoked to process the "string range" Tcl command.
 *	See the user documentation for details on what it does. Note that this
 *	command only functions correctly on properly formed Tcl UTF strings.
 *
 * Results:
 *	A standard Tcl result.
 *
 * Side effects:
 *	See the user documentation.
 *
 *----------------------------------------------------------------------
 */

static int
StringRangeCmd(
    TCL_UNUSED(void *),
    Tcl_Interp *interp,		/* Current interpreter. */
    int objc,			/* Number of arguments. */
    Tcl_Obj *const objv[])	/* Argument objects. */
{
    Tcl_Size first, last, end;

    if (objc != 4) {
	Tcl_WrongNumArgs(interp, 1, objv, "string first last");
	return TCL_ERROR;
    }

    /*
     * Get the length in actual characters; Then reduce it by one because
     * 'end' refers to the last character, not one past it.
     */

    end = Tcl_GetCharLength(objv[1]) - 1;

    if (TclGetIntForIndexM(interp, objv[2], end, &first) != TCL_OK ||
	    TclGetIntForIndexM(interp, objv[3], end, &last) != TCL_OK) {
	return TCL_ERROR;
    }

    if (last >= 0) {
	Tcl_SetObjResult(interp, Tcl_GetRange(objv[1], first, last));
    }
    return TCL_OK;
}

/*
 *----------------------------------------------------------------------
 *
 * StringReptCmd --
 *
 *	This procedure is invoked to process the "string repeat" Tcl command.
 *	See the user documentation for details on what it does. Note that this
 *	command only functions correctly on properly formed Tcl UTF strings.
 *
 * Results:
 *	A standard Tcl result.
 *
 * Side effects:
 *	See the user documentation.
 *
 *----------------------------------------------------------------------
 */

static int
StringReptCmd(
    TCL_UNUSED(void *),
    Tcl_Interp *interp,		/* Current interpreter. */
    int objc,			/* Number of arguments. */
    Tcl_Obj *const objv[])	/* Argument objects. */
{
    Tcl_WideInt count;
    Tcl_Obj *resultPtr;

    if (objc != 3) {
	Tcl_WrongNumArgs(interp, 1, objv, "string count");
	return TCL_ERROR;
    }

    if (TclGetWideIntFromObj(interp, objv[2], &count) != TCL_OK) {
	return TCL_ERROR;
    }

    /*
     * Check for cases that allow us to skip copying stuff.
     */

    if (count == 1) {
	Tcl_SetObjResult(interp, objv[1]);
	return TCL_OK;
    } else if (count < 1) {
	return TCL_OK;
    }

    resultPtr = TclStringRepeat(interp, objv[1], count, TCL_STRING_IN_PLACE);
    if (resultPtr) {
	Tcl_SetObjResult(interp, resultPtr);
	return TCL_OK;
    }
    return TCL_ERROR;
}

/*
 *----------------------------------------------------------------------
 *
 * StringRplcCmd --
 *
 *	This procedure is invoked to process the "string replace" Tcl command.
 *	See the user documentation for details on what it does. Note that this
 *	command only functions correctly on properly formed Tcl UTF strings.
 *
 * Results:
 *	A standard Tcl result.
 *
 * Side effects:
 *	See the user documentation.
 *
 *----------------------------------------------------------------------
 */

static int
StringRplcCmd(
    TCL_UNUSED(void *),
    Tcl_Interp *interp,		/* Current interpreter. */
    int objc,			/* Number of arguments. */
    Tcl_Obj *const objv[])	/* Argument objects. */
{
    Tcl_Size first, last, end;

    if (objc < 4 || objc > 5) {
	Tcl_WrongNumArgs(interp, 1, objv, "string first last ?string?");
	return TCL_ERROR;
    }

    end = Tcl_GetCharLength(objv[1]) - 1;

    if (TclGetIntForIndexM(interp, objv[2], end, &first) != TCL_OK ||
	    TclGetIntForIndexM(interp, objv[3], end, &last) != TCL_OK) {
	return TCL_ERROR;
    }

    /*
     * The following test screens out most empty substrings as candidates for
     * replacement. When they are detected, no replacement is done, and the
     * result is the original string.
     */

    if ((last < 0) ||	/* Range ends before start of string */
	    (first > end) ||	/* Range begins after end of string */
	    (last < first)) {	/* Range begins after it starts */
	/*
	 * BUT!!! when (end < 0) -- an empty original string -- we can
	 * have (first <= end < 0 <= last) and an empty string is permitted
	 * to be replaced.
	 */

	Tcl_SetObjResult(interp, objv[1]);
    } else {
	Tcl_Obj *resultPtr;

	if (first < 0) {
	    first = TCL_INDEX_START;
	}
	if (last > end) {
	    last = end;
	}

	resultPtr = TclStringReplace(interp, objv[1], first,
		last + 1 - first, (objc == 5) ? objv[4] : NULL,
		TCL_STRING_IN_PLACE);

	if (resultPtr == NULL) {
	    return TCL_ERROR;
	}
	Tcl_SetObjResult(interp, resultPtr);
    }
    return TCL_OK;
}

/*
 *----------------------------------------------------------------------
 *
 * StringRevCmd --
 *
 *	This procedure is invoked to process the "string reverse" Tcl command.
 *	See the user documentation for details on what it does. Note that this
 *	command only functions correctly on properly formed Tcl UTF strings.
 *
 * Results:
 *	A standard Tcl result.
 *
 * Side effects:
 *	See the user documentation.
 *
 *----------------------------------------------------------------------
 */

static int
StringRevCmd(
    TCL_UNUSED(void *),
    Tcl_Interp *interp,		/* Current interpreter. */
    int objc,			/* Number of arguments. */
    Tcl_Obj *const objv[])	/* Argument objects. */
{
    if (objc != 2) {
	Tcl_WrongNumArgs(interp, 1, objv, "string");
	return TCL_ERROR;
    }

    Tcl_SetObjResult(interp, TclStringReverse(objv[1], TCL_STRING_IN_PLACE));
    return TCL_OK;
}

/*
 *----------------------------------------------------------------------
 *
 * StringStartCmd --
 *
 *	This procedure is invoked to process the "string wordstart" Tcl
 *	command. See the user documentation for details on what it does.
 *
 * Results:
 *	A standard Tcl result.
 *
 * Side effects:
 *	See the user documentation.
 *
 *----------------------------------------------------------------------
 */

static int
StringStartCmd(
    TCL_UNUSED(void *),
    Tcl_Interp *interp,		/* Current interpreter. */
    int objc,			/* Number of arguments. */
    Tcl_Obj *const objv[])	/* Argument objects. */
{
    const Tcl_UniChar *string;
    Tcl_Size cur, index, length;

    if (objc != 3) {
	Tcl_WrongNumArgs(interp, 1, objv, "string index");
	return TCL_ERROR;
    }

    string = Tcl_GetUnicodeFromObj(objv[1], &length);
    if (TclGetIntForIndexM(interp, objv[2], length-1, &index) != TCL_OK) {
	return TCL_ERROR;
    }
    if (index >= length) {
	index = length - 1;
    }
    cur = 0;
    if (index > 0) {
	const Tcl_UniChar *p = &string[index];

	int ch = *p;
	for (cur = index; cur != TCL_INDEX_NONE; cur--) {
	    int delta = 0;
	    const Tcl_UniChar *next;

	    if (!Tcl_UniCharIsWordChar(ch)) {
		break;
	    }

	    next = ((p > string) ? (p - 1) : p);
	    do {
		next += delta;
		ch = *next;
		delta = 1;
	    } while (next + delta < p);
	    p = next;
	}
	if (cur != index) {
	    cur += 1;
	}
    }
    Tcl_SetObjResult(interp, Tcl_NewIndexObj(cur));
    return TCL_OK;
}

/*
 *----------------------------------------------------------------------
 *
 * StringEndCmd --
 *
 *	This procedure is invoked to process the "string wordend" Tcl command.
 *	See the user documentation for details on what it does.
 *
 * Results:
 *	A standard Tcl result.
 *
 * Side effects:
 *	See the user documentation.
 *
 *----------------------------------------------------------------------
 */

static int
StringEndCmd(
    TCL_UNUSED(void *),
    Tcl_Interp *interp,		/* Current interpreter. */
    int objc,			/* Number of arguments. */
    Tcl_Obj *const objv[])	/* Argument objects. */
{
    const Tcl_UniChar *string;
    Tcl_Size cur, index, length;

    if (objc != 3) {
	Tcl_WrongNumArgs(interp, 1, objv, "string index");
	return TCL_ERROR;
    }

    string = Tcl_GetUnicodeFromObj(objv[1], &length);
    if (TclGetIntForIndexM(interp, objv[2], length-1, &index) != TCL_OK) {
	return TCL_ERROR;
    }
    if (index < 0) {
	index = 0;
    }
    if (index < length) {
	const Tcl_UniChar *p = &string[index];
	const Tcl_UniChar *end = string + length;
	for (cur = index; p < end; cur++) {
	    int ch = *p++;
	    if (!Tcl_UniCharIsWordChar(ch)) {
		break;
	    }
	}
	if (cur == index) {
	    cur++;
	}
    } else {
	cur = length;
    }
    Tcl_SetObjResult(interp, Tcl_NewIndexObj(cur));
    return TCL_OK;
}

/*
 *----------------------------------------------------------------------
 *
 * StringEqualCmd --
 *
 *	This procedure is invoked to process the "string equal" Tcl command.
 *	See the user documentation for details on what it does. Note that this
 *	command only functions correctly on properly formed Tcl UTF strings.
 *
 * Results:
 *	A standard Tcl result.
 *
 * Side effects:
 *	See the user documentation.
 *
 *----------------------------------------------------------------------
 */

static int
StringEqualCmd(
    TCL_UNUSED(void *),
    Tcl_Interp *interp,		/* Current interpreter. */
    int objc,			/* Number of arguments. */
    Tcl_Obj *const objv[])	/* Argument objects. */
{
    /*
     * Remember to keep code here in some sync with the byte-compiled versions
     * in tclExecute.c (INST_STR_EQ, INST_STR_NEQ and INST_STR_CMP as well as
     * the expr string comparison in INST_EQ/INST_NEQ/INST_LT/...).
     */

    bool nocase;
    Tcl_Size reqlength = -1;

    int status = StringCmpOpts(interp, objc, objv, &nocase, &reqlength);
    if (status != TCL_OK) {
	return status;
    }

    objv += objc-2;
    int match = TclStringCmp(objv[0], objv[1], true, nocase, reqlength);
    Tcl_SetObjResult(interp, Tcl_NewBooleanObj(!match));
    return TCL_OK;
}

/*
 *----------------------------------------------------------------------
 *
 * StringCmpCmd --
 *
 *	This procedure is invoked to process the "string compare" Tcl command.
 *	See the user documentation for details on what it does. Note that this
 *	command only functions correctly on properly formed Tcl UTF strings.
 *
 * Results:
 *	A standard Tcl result.
 *
 * Side effects:
 *	See the user documentation.
 *
 *----------------------------------------------------------------------
 */

static int
StringCmpCmd(
    TCL_UNUSED(void *),
    Tcl_Interp *interp,		/* Current interpreter. */
    int objc,			/* Number of arguments. */
    Tcl_Obj *const objv[])	/* Argument objects. */
{
    /*
     * Remember to keep code here in some sync with the byte-compiled versions
     * in tclExecute.c (INST_STR_EQ, INST_STR_NEQ and INST_STR_CMP as well as
     * the expr string comparison in INST_EQ/INST_NEQ/INST_LT/...).
     */

    bool nocase;
    Tcl_Size reqlength = -1;

    int status = StringCmpOpts(interp, objc, objv, &nocase, &reqlength);
    if (status != TCL_OK) {
	return status;
    }

    objv += objc-2;
    int match = TclStringCmp(objv[0], objv[1], false, nocase, reqlength);
    Tcl_SetObjResult(interp, Tcl_NewWideIntObj(match));
    return TCL_OK;
}

int
StringCmpOpts(
    Tcl_Interp *interp,		/* Current interpreter. */
    int objc,			/* Number of arguments. */
    Tcl_Obj *const objv[],	/* Argument objects. */
    bool *nocase,
    Tcl_Size *reqlength)
{
    *nocase = false;
    if (objc < 3 || objc > 6) {
	goto str_cmp_args;
    }

    for (int i = 1; i < objc-2; i++) {
	Tcl_Size length;
	const char *string = TclGetStringFromObj(objv[i], &length);
	if ((length > 1) && !strncmp(string, "-nocase", length)) {
	    *nocase = true;
	} else if ((length > 1)
		&& !strncmp(string, "-length", length)) {
	    if (i+1 >= objc-2) {
		goto str_cmp_args;
	    }
	    i++;
	    Tcl_WideInt wreqlength = -1;
	    if (TclGetWideIntFromObj(interp, objv[i], &wreqlength) != TCL_OK) {
		return TCL_ERROR;
	    }
	    if ((Tcl_WideUInt)wreqlength > TCL_SIZE_MAX) {
		*reqlength = -1;
	    } else {
		*reqlength = wreqlength;
	    }
	} else {
	    TclPrintfResult(interp, "bad option \"%s\": must be %s",
		    string, "-nocase or -length");
	    TclSetErrorCode(interp, "TCL", "LOOKUP", "INDEX", "option",
		    string);
	    return TCL_ERROR;
	}
    }
    return TCL_OK;

  str_cmp_args:
    Tcl_WrongNumArgs(interp, 1, objv,
	    "?-nocase? ?-length int? string1 string2");
    return TCL_ERROR;
}

/*
 *----------------------------------------------------------------------
 *
 * StringCatCmd --
 *
 *	This procedure is invoked to process the "string cat" Tcl command.
 *	See the user documentation for details on what it does.
 *
 * Results:
 *	A standard Tcl result.
 *
 * Side effects:
 *	See the user documentation.
 *
 *----------------------------------------------------------------------
 */

static int
StringCatCmd(
    TCL_UNUSED(void *),
    Tcl_Interp *interp,		/* Current interpreter. */
    int objc,			/* Number of arguments. */
    Tcl_Obj *const objv[])	/* Argument objects. */
{
    if (objc < 2) {
	/*
	 * If there are no args, the result is an empty object.
	 * Just leave the preset empty interp result.
	 */
	return TCL_OK;
    }

    Tcl_Obj *objResultPtr = TclStringCat(interp, objc-1, objv+1, TCL_STRING_IN_PLACE);

    if (objResultPtr) {
	Tcl_SetObjResult(interp, objResultPtr);
	return TCL_OK;
    }

    return TCL_ERROR;
}

/*
 *----------------------------------------------------------------------
 *
 * StringLenCmd --
 *
 *	This procedure is invoked to process the "string length" Tcl command.
 *	See the user documentation for details on what it does. Note that this
 *	command only functions correctly on properly formed Tcl UTF strings.
 *
 * Results:
 *	A standard Tcl result.
 *
 * Side effects:
 *	See the user documentation.
 *
 *----------------------------------------------------------------------
 */

static int
StringLenCmd(
    TCL_UNUSED(void *),
    Tcl_Interp *interp,		/* Current interpreter. */
    int objc,			/* Number of arguments. */
    Tcl_Obj *const objv[])	/* Argument objects. */
{
    if (objc != 2) {
	Tcl_WrongNumArgs(interp, 1, objv, "string");
	return TCL_ERROR;
    }

    Tcl_SetObjResult(interp, Tcl_NewWideIntObj(Tcl_GetCharLength(objv[1])));
    return TCL_OK;
}

/*
 *----------------------------------------------------------------------
 *
 * StringLowerCmd --
 *
 *	This procedure is invoked to process the "string tolower" Tcl command.
 *	See the user documentation for details on what it does. Note that this
 *	command only functions correctly on properly formed Tcl UTF strings.
 *
 * Results:
 *	A standard Tcl result.
 *
 * Side effects:
 *	See the user documentation.
 *
 *----------------------------------------------------------------------
 */

static int
StringLowerCmd(
    TCL_UNUSED(void *),
    Tcl_Interp *interp,		/* Current interpreter. */
    int objc,			/* Number of arguments. */
    Tcl_Obj *const objv[])	/* Argument objects. */
{
    Tcl_Size length1, length2;
    const char *string1;
    char *string2;

    if (objc < 2 || objc > 4) {
	Tcl_WrongNumArgs(interp, 1, objv, "string ?first? ?last?");
	return TCL_ERROR;
    }

    string1 = TclGetStringFromObj(objv[1], &length1);

    if (objc == 2) {
	Tcl_Obj *resultPtr = Tcl_NewStringObj(string1, length1);

	length1 = Tcl_UtfToLower(TclGetString(resultPtr));
	Tcl_SetObjLength(resultPtr, length1);
	Tcl_SetObjResult(interp, resultPtr);
    } else {
	Tcl_Size first, last;
	const char *start, *end;
	Tcl_Obj *resultPtr;

	length1 = Tcl_NumUtfChars(string1, length1) - 1;
	if (TclGetIntForIndexM(interp,objv[2],length1, &first) != TCL_OK) {
	    return TCL_ERROR;
	}
	if (first < 0) {
	    first = 0;
	}
	last = first;

	if ((objc == 4) && (TclGetIntForIndexM(interp, objv[3], length1,
		&last) != TCL_OK)) {
	    return TCL_ERROR;
	}

	if (last >= length1) {
	    last = length1;
	}
	if (last < first) {
	    Tcl_SetObjResult(interp, objv[1]);
	    return TCL_OK;
	}

	string1 = TclGetStringFromObj(objv[1], &length1);
	start = Tcl_UtfAtIndex(string1, first);
	end = Tcl_UtfAtIndex(start, last - first + 1);
	resultPtr = Tcl_NewStringObj(string1, end - string1);
	string2 = TclGetString(resultPtr) + (start - string1);

	length2 = Tcl_UtfToLower(string2);
	Tcl_SetObjLength(resultPtr, length2 + (start - string1));

	Tcl_AppendToObj(resultPtr, end, -1);
	Tcl_SetObjResult(interp, resultPtr);
    }

    return TCL_OK;
}

/*
 *----------------------------------------------------------------------
 *
 * StringUpperCmd --
 *
 *	This procedure is invoked to process the "string toupper" Tcl command.
 *	See the user documentation for details on what it does. Note that this
 *	command only functions correctly on properly formed Tcl UTF strings.
 *
 * Results:
 *	A standard Tcl result.
 *
 * Side effects:
 *	See the user documentation.
 *
 *----------------------------------------------------------------------
 */

static int
StringUpperCmd(
    TCL_UNUSED(void *),
    Tcl_Interp *interp,		/* Current interpreter. */
    int objc,			/* Number of arguments. */
    Tcl_Obj *const objv[])	/* Argument objects. */
{
    Tcl_Size length1, length2;
    const char *string1;
    char *string2;

    if (objc < 2 || objc > 4) {
	Tcl_WrongNumArgs(interp, 1, objv, "string ?first? ?last?");
	return TCL_ERROR;
    }

    string1 = TclGetStringFromObj(objv[1], &length1);

    if (objc == 2) {
	Tcl_Obj *resultPtr = Tcl_NewStringObj(string1, length1);

	length1 = Tcl_UtfToUpper(TclGetString(resultPtr));
	Tcl_SetObjLength(resultPtr, length1);
	Tcl_SetObjResult(interp, resultPtr);
    } else {
	Tcl_Size first, last;
	const char *start, *end;
	Tcl_Obj *resultPtr;

	length1 = Tcl_NumUtfChars(string1, length1) - 1;
	if (TclGetIntForIndexM(interp,objv[2],length1, &first) != TCL_OK) {
	    return TCL_ERROR;
	}
	if (first < 0) {
	    first = 0;
	}
	last = first;

	if ((objc == 4) && (TclGetIntForIndexM(interp, objv[3], length1,
		&last) != TCL_OK)) {
	    return TCL_ERROR;
	}

	if (last >= length1) {
	    last = length1;
	}
	if (last < first) {
	    Tcl_SetObjResult(interp, objv[1]);
	    return TCL_OK;
	}

	string1 = TclGetStringFromObj(objv[1], &length1);
	start = Tcl_UtfAtIndex(string1, first);
	end = Tcl_UtfAtIndex(start, last - first + 1);
	resultPtr = Tcl_NewStringObj(string1, end - string1);
	string2 = TclGetString(resultPtr) + (start - string1);

	length2 = Tcl_UtfToUpper(string2);
	Tcl_SetObjLength(resultPtr, length2 + (start - string1));

	Tcl_AppendToObj(resultPtr, end, -1);
	Tcl_SetObjResult(interp, resultPtr);
    }

    return TCL_OK;
}

/*
 *----------------------------------------------------------------------
 *
 * StringTitleCmd --
 *
 *	This procedure is invoked to process the "string totitle" Tcl command.
 *	See the user documentation for details on what it does. Note that this
 *	command only functions correctly on properly formed Tcl UTF strings.
 *
 * Results:
 *	A standard Tcl result.
 *
 * Side effects:
 *	See the user documentation.
 *
 *----------------------------------------------------------------------
 */

static int
StringTitleCmd(
    TCL_UNUSED(void *),
    Tcl_Interp *interp,		/* Current interpreter. */
    int objc,			/* Number of arguments. */
    Tcl_Obj *const objv[])	/* Argument objects. */
{
    Tcl_Size length1, length2;
    const char *string1;
    char *string2;

    if (objc < 2 || objc > 4) {
	Tcl_WrongNumArgs(interp, 1, objv, "string ?first? ?last?");
	return TCL_ERROR;
    }

    string1 = TclGetStringFromObj(objv[1], &length1);

    if (objc == 2) {
	Tcl_Obj *resultPtr = Tcl_NewStringObj(string1, length1);

	length1 = Tcl_UtfToTitle(TclGetString(resultPtr));
	Tcl_SetObjLength(resultPtr, length1);
	Tcl_SetObjResult(interp, resultPtr);
    } else {
	Tcl_Size first, last;
	const char *start, *end;
	Tcl_Obj *resultPtr;

	length1 = Tcl_NumUtfChars(string1, length1) - 1;
	if (TclGetIntForIndexM(interp,objv[2],length1, &first) != TCL_OK) {
	    return TCL_ERROR;
	}
	if (first < 0) {
	    first = 0;
	}
	last = first;

	if ((objc == 4) && (TclGetIntForIndexM(interp, objv[3], length1,
		&last) != TCL_OK)) {
	    return TCL_ERROR;
	}

	if (last >= length1) {
	    last = length1;
	}
	if (last < first) {
	    Tcl_SetObjResult(interp, objv[1]);
	    return TCL_OK;
	}

	string1 = TclGetStringFromObj(objv[1], &length1);
	start = Tcl_UtfAtIndex(string1, first);
	end = Tcl_UtfAtIndex(start, last - first + 1);
	resultPtr = Tcl_NewStringObj(string1, end - string1);
	string2 = TclGetString(resultPtr) + (start - string1);

	length2 = Tcl_UtfToTitle(string2);
	Tcl_SetObjLength(resultPtr, length2 + (start - string1));

	Tcl_AppendToObj(resultPtr, end, -1);
	Tcl_SetObjResult(interp, resultPtr);
    }

    return TCL_OK;
}

/*
 *----------------------------------------------------------------------
 *
 * StringTrimCmd --
 *
 *	This procedure is invoked to process the "string trim" Tcl command.
 *	See the user documentation for details on what it does. Note that this
 *	command only functions correctly on properly formed Tcl UTF strings.
 *
 * Results:
 *	A standard Tcl result.
 *
 * Side effects:
 *	See the user documentation.
 *
 *----------------------------------------------------------------------
 */

static int
StringTrimCmd(
    TCL_UNUSED(void *),
    Tcl_Interp *interp,		/* Current interpreter. */
    int objc,			/* Number of arguments. */
    Tcl_Obj *const objv[])	/* Argument objects. */
{
    const char *string1, *string2;
    Tcl_Size triml, trimr, length1, length2;

    if (objc == 3) {
	string2 = TclGetStringFromObj(objv[2], &length2);
    } else if (objc == 2) {
	string2 = tclDefaultTrimSet;
	length2 = strlen(tclDefaultTrimSet);
    } else {
	Tcl_WrongNumArgs(interp, 1, objv, "string ?chars?");
	return TCL_ERROR;
    }
    string1 = TclGetStringFromObj(objv[1], &length1);

    triml = TclTrim(string1, length1, string2, length2, &trimr);

    Tcl_SetObjResult(interp,
	    Tcl_NewStringObj(string1 + triml, length1 - triml - trimr));
    return TCL_OK;
}

/*
 *----------------------------------------------------------------------
 *
 * StringTrimLCmd --
 *
 *	This procedure is invoked to process the "string trimleft" Tcl
 *	command. See the user documentation for details on what it does. Note
 *	that this command only functions correctly on properly formed Tcl UTF
 *	strings.
 *
 * Results:
 *	A standard Tcl result.
 *
 * Side effects:
 *	See the user documentation.
 *
 *----------------------------------------------------------------------
 */

static int
StringTrimLCmd(
    TCL_UNUSED(void *),
    Tcl_Interp *interp,		/* Current interpreter. */
    int objc,			/* Number of arguments. */
    Tcl_Obj *const objv[])	/* Argument objects. */
{
    const char *string1, *string2;
    int trim;
    Tcl_Size length1, length2;

    if (objc == 3) {
	string2 = TclGetStringFromObj(objv[2], &length2);
    } else if (objc == 2) {
	string2 = tclDefaultTrimSet;
	length2 = strlen(tclDefaultTrimSet);
    } else {
	Tcl_WrongNumArgs(interp, 1, objv, "string ?chars?");
	return TCL_ERROR;
    }
    string1 = TclGetStringFromObj(objv[1], &length1);

    trim = TclTrimLeft(string1, length1, string2, length2);

    Tcl_SetObjResult(interp, Tcl_NewStringObj(string1+trim, length1-trim));
    return TCL_OK;
}

/*
 *----------------------------------------------------------------------
 *
 * StringTrimRCmd --
 *
 *	This procedure is invoked to process the "string trimright" Tcl
 *	command. See the user documentation for details on what it does. Note
 *	that this command only functions correctly on properly formed Tcl UTF
 *	strings.
 *
 * Results:
 *	A standard Tcl result.
 *
 * Side effects:
 *	See the user documentation.
 *
 *----------------------------------------------------------------------
 */

static int
StringTrimRCmd(
    TCL_UNUSED(void *),
    Tcl_Interp *interp,		/* Current interpreter. */
    int objc,			/* Number of arguments. */
    Tcl_Obj *const objv[])	/* Argument objects. */
{
    const char *string1, *string2;
    int trim;
    Tcl_Size length1, length2;

    if (objc == 3) {
	string2 = TclGetStringFromObj(objv[2], &length2);
    } else if (objc == 2) {
	string2 = tclDefaultTrimSet;
	length2 = strlen(tclDefaultTrimSet);
    } else {
	Tcl_WrongNumArgs(interp, 1, objv, "string ?chars?");
	return TCL_ERROR;
    }
    string1 = TclGetStringFromObj(objv[1], &length1);

    trim = TclTrimRight(string1, length1, string2, length2);

    Tcl_SetObjResult(interp, Tcl_NewStringObj(string1, length1-trim));
    return TCL_OK;
}

/*
 *----------------------------------------------------------------------
 *
<<<<<<< HEAD
 * TclInitStringCmd --
 *
 *	This procedure creates the "string" Tcl command. See the user
 *	documentation for details on what it does. Note that this command only
 *	functions correctly on properly formed Tcl UTF strings.
 *
 *	Also note that the primary methods here (equal, compare, match, ...)
 *	have bytecode equivalents. You will find the code for those in
 *	tclExecute.c. The code here will only be used in the non-bc case (like
 *	in an 'eval').
 *
 * Results:
 *	A standard Tcl result.
 *
 * Side effects:
 *	See the user documentation.
 *
 *----------------------------------------------------------------------
 */

Tcl_Command
TclInitStringCmd(
    Tcl_Interp *interp)		/* Current interpreter. */
{
    static const EnsembleImplMap stringImplMap[] = {
	{"cat",		StringCatCmd,	TclCompileStringCatCmd, NULL, NULL, false},
	{"compare",	StringCmpCmd,	TclCompileStringCmpCmd, NULL, NULL, false},
	{"equal",	StringEqualCmd,	TclCompileStringEqualCmd, NULL, NULL, false},
	{"first",	StringFirstCmd,	TclCompileStringFirstCmd, NULL, NULL, false},
	{"index",	StringIndexCmd,	TclCompileStringIndexCmd, NULL, NULL, false},
	{"insert",	StringInsertCmd, TclCompileStringInsertCmd, NULL, NULL, false},
	{"is",		StringIsCmd,	TclCompileStringIsCmd, NULL, NULL, false},
	{"last",	StringLastCmd,	TclCompileStringLastCmd, NULL, NULL, false},
	{"length",	StringLenCmd,	TclCompileStringLenCmd, NULL, NULL, false},
	{"map",		StringMapCmd,	TclCompileStringMapCmd, NULL, NULL, false},
	{"match",	StringMatchCmd,	TclCompileStringMatchCmd, NULL, NULL, false},
	{"range",	StringRangeCmd,	TclCompileStringRangeCmd, NULL, NULL, false},
	{"repeat",	StringReptCmd,	TclCompileBasic2ArgCmd, NULL, NULL, false},
	{"replace",	StringRplcCmd,	TclCompileStringReplaceCmd, NULL, NULL, false},
	{"reverse",	StringRevCmd,	TclCompileBasic1ArgCmd, NULL, NULL, false},
	{"tolower",	StringLowerCmd,	TclCompileStringToLowerCmd, NULL, NULL, false},
	{"toupper",	StringUpperCmd,	TclCompileStringToUpperCmd, NULL, NULL, false},
	{"totitle",	StringTitleCmd,	TclCompileStringToTitleCmd, NULL, NULL, false},
	{"trim",	StringTrimCmd,	TclCompileStringTrimCmd, NULL, NULL, false},
	{"trimleft",	StringTrimLCmd,	TclCompileStringTrimLCmd, NULL, NULL, false},
	{"trimright",	StringTrimRCmd,	TclCompileStringTrimRCmd, NULL, NULL, false},
	{"wordend",	StringEndCmd,	TclCompileBasic2ArgCmd, NULL, NULL, false},
	{"wordstart",	StringStartCmd,	TclCompileBasic2ArgCmd, NULL, NULL, false},
	{NULL, NULL, NULL, NULL, NULL, false}
    };

    return TclMakeEnsemble(interp, "string", stringImplMap);
}

/*
 *----------------------------------------------------------------------
 *
=======
>>>>>>> 37de7db0
 * Tcl_SubstObjCmd --
 *
 *	This procedure is invoked to process the "subst" Tcl command. See the
 *	user documentation for details on what it does. This command relies on
 *	Tcl_SubstObj() for its implementation.
 *
 * Results:
 *	A standard Tcl result.
 *
 * Side effects:
 *	See the user documentation.
 *
 *----------------------------------------------------------------------
 */

int
TclSubstOptions(
    Tcl_Interp *interp,
    Tcl_Size numOpts,
    Tcl_Obj *const opts[],
    int *flagPtr)
{
    static const char *const substOptions[] = {
	"-backslashes", "-commands", "-variables",
	"-nobackslashes", "-nocommands", "-novariables", NULL
    };
    static const int optionFlags[] = {
	TCL_SUBST_BACKSLASHES,		/* -backslashes */
	TCL_SUBST_COMMANDS,		/* -commands */
	TCL_SUBST_VARIABLES,		/* -variables */
	TCL_SUBST_BACKSLASHES << 16,	/* -nobackslashes */
	TCL_SUBST_COMMANDS    << 16,	/* -nocommands */
	TCL_SUBST_VARIABLES   << 16	/* -novariables */
    };
    int flags = numOpts ? 0 : TCL_SUBST_ALL;

    for (Tcl_Size i = 0; i < numOpts; i++) {
	int optionIndex;

	if (Tcl_GetIndexFromObj(interp, opts[i], substOptions, "option", 0,
		&optionIndex) != TCL_OK) {
	    return TCL_ERROR;
	}
	flags |= optionFlags[optionIndex];
    }
    if (flags >> 16) {			/* negative options specified */
	if (flags & 0xFFFF) {		/* positive options specified too */
	    if (interp) {
		TclPrintfResult(interp,
			"cannot combine positive and negative options");
	    }
	    return TCL_ERROR;
	}
	/* mask default flags using negative options */
	flags = TCL_SUBST_ALL & ~(flags >> 16);
    }
    *flagPtr = flags;
    return TCL_OK;
}

int
Tcl_SubstObjCmd(
    void *clientData,
    Tcl_Interp *interp,		/* Current interpreter. */
    int objc,			/* Number of arguments. */
    Tcl_Obj *const objv[])	/* Argument objects. */
{
    return Tcl_NRCallObjProc(interp, TclNRSubstObjCmd, clientData, objc, objv);
}

int
TclNRSubstObjCmd(
    TCL_UNUSED(void *),
    Tcl_Interp *interp,		/* Current interpreter. */
    int objc,			/* Number of arguments. */
    Tcl_Obj *const objv[])	/* Argument objects. */
{
    int flags;

    if (objc < 2) {
	Tcl_WrongNumArgs(interp, 1, objv,
		"?-backslashes? ?-commands? ?-variables? "
		"?-nobackslashes? ?-nocommands? ?-novariables? string");
	return TCL_ERROR;
    }

    if (TclSubstOptions(interp, objc-2, objv+1, &flags) != TCL_OK) {
	return TCL_ERROR;
    }
    return Tcl_NRSubstObj(interp, objv[objc-1], flags);
}

/*
 *----------------------------------------------------------------------
 *
 * Tcl_SwitchObjCmd --
 *
 *	This object-based procedure is invoked to process the "switch" Tcl
 *	command. See the user documentation for details on what it does.
 *
 * Results:
 *	A standard Tcl object result.
 *
 * Side effects:
 *	See the user documentation.
 *
 *----------------------------------------------------------------------
 */

int
Tcl_SwitchObjCmd(
    void *clientData,
    Tcl_Interp *interp,		/* Current interpreter. */
    int objc,			/* Number of arguments. */
    Tcl_Obj *const objv[])	/* Argument objects. */
{
    return Tcl_NRCallObjProc(interp, TclNRSwitchObjCmd, clientData, objc, objv);
}

int
TclNRSwitchObjCmd(
    TCL_UNUSED(void *),
    Tcl_Interp *interp,		/* Current interpreter. */
    int objc,			/* Number of arguments. */
    Tcl_Obj *const objv[])	/* Argument objects. */
{
    int i, mode, numMatchesSaved;
    Tcl_Size patternLength;
    const char *pattern;
    Tcl_Obj *valueObj, *indexVarObj, *matchVarObj;
    Tcl_Obj *const *savedObjv = objv;
    Tcl_RegExp regExpr = NULL;
    Tcl_WideInt intValue = 0, armValue;
    Interp *iPtr = (Interp *) interp;
    int pc = 0;
    int bidx = 0;		/* Index of body argument. */
    Tcl_Obj *blist = NULL;	/* List obj which is the body */
    CmdFrame *ctxPtr;		/* Copy of the topmost cmdframe, to allow us
				 * to mess with the line information */

    /*
     * If you add options that make -e and -g not unique prefixes of -exact or
     * -glob, you *must* fix TclCompileSwitchCmd's option parser as well.
     */

    static const char *const options[] = {
	"-exact", "-glob", "-indexvar", "-integer", "-matchvar", "-nocase",
	"-regexp", "--", NULL
    };
    enum switchOptionsEnum {
	OPT_EXACT, OPT_GLOB, OPT_INDEXV, OPT_INTEGER, OPT_MATCHV, OPT_NOCASE,
	OPT_REGEXP, OPT_LAST
    } index;
    typedef int (*strCmpFn_t)(const char *, const char *);
    strCmpFn_t strCmpFn = TclUtfCmp;

    mode = OPT_EXACT;
    bool foundmode = false;
    indexVarObj = NULL;
    matchVarObj = NULL;
    numMatchesSaved = 0;
    bool noCase = false;
    for (i = 1; i < objc-2; i++) {
	if (TclGetString(objv[i])[0] != '-') {
	    break;
	}
	if (Tcl_GetIndexFromObj(interp, objv[i], options, "option", 0,
		&index) != TCL_OK) {
	    return TCL_ERROR;
	}
	switch (index) {
	    /*
	     * General options.
	     */

	case OPT_LAST:
	    i++;
	    goto finishedOptions;
	case OPT_NOCASE:
	    strCmpFn = TclUtfCasecmp;
	    noCase = true;
	    break;

	    /*
	     * Handle the different switch mode options.
	     */

	default:
	    if (foundmode) {
		/*
		 * Mode already set via -exact, -glob, or -regexp.
		 */

		TclPrintfResult(interp,
			"bad option \"%s\": %s option already found",
			TclGetString(objv[i]), options[mode]);
		TclSetErrorCode(interp, "TCL", "OPERATION", "SWITCH",
			"DOUBLEOPT");
		return TCL_ERROR;
	    }
	    foundmode = true;
	    mode = index;
	    break;

	    /*
	     * Check for TIP#75 options specifying the variables to write
	     * regexp information into.
	     */

	case OPT_INDEXV:
	    i++;
	    if (i >= objc-2) {
		TclPrintfResult(interp,
			"missing variable name argument to %s option",
			"-indexvar");
		TclSetErrorCode(interp, "TCL", "OPERATION", "SWITCH", "NOVAR");
		return TCL_ERROR;
	    }
	    indexVarObj = objv[i];
	    numMatchesSaved = -1;
	    break;
	case OPT_MATCHV:
	    i++;
	    if (i >= objc-2) {
		TclPrintfResult(interp,
			"missing variable name argument to %s option",
			"-matchvar");
		TclSetErrorCode(interp, "TCL", "OPERATION", "SWITCH", "NOVAR");
		return TCL_ERROR;
	    }
	    matchVarObj = objv[i];
	    numMatchesSaved = -1;
	    break;
	}
    }

  finishedOptions:
    if (objc - i < 2) {
	Tcl_WrongNumArgs(interp, 1, objv,
		"?-option ...? string ?pattern body ...? ?default body?");
	return TCL_ERROR;
    }
    if (indexVarObj != NULL && mode != OPT_REGEXP) {
	TclPrintfResult(interp, "%s option requires -regexp option",
		"-indexvar");
	TclSetErrorCode(interp, "TCL", "OPERATION", "SWITCH",
		"MODERESTRICTION");
	return TCL_ERROR;
    }
    if (matchVarObj != NULL && mode != OPT_REGEXP) {
	TclPrintfResult(interp, "%s option requires -regexp option",
		"-matchvar");
	TclSetErrorCode(interp, "TCL", "OPERATION", "SWITCH",
		"MODERESTRICTION");
	return TCL_ERROR;
    }
    if (noCase && mode == OPT_INTEGER) {
	Tcl_SetObjResult(interp, Tcl_ObjPrintf(
		"-nocase option cannot be used with -integer option"));
	Tcl_SetErrorCode(interp, "TCL", "OPERATION", "SWITCH",
		"MODERESTRICTION", (char *)NULL);
	return TCL_ERROR;
    }

    valueObj = objv[i];
    objc -= i + 1;
    objv += i + 1;
    bidx = i + 1;		/* First after the match string. */

    /*
     * If all of the pattern/command pairs are lumped into a single argument,
     * split them out again.
     *
     * TIP #280: Determine the lines the words in the list start at, based on
     * the same data for the list word itself. The cmdFramePtr line
     * information is manipulated directly.
     */

    bool splitObjs = false;
    if (objc == 1) {
	Tcl_Obj **listv;
	Tcl_Size listc;

	blist = objv[0];
	if (TclListObjLength(interp, objv[0], &listc) != TCL_OK) {
	    return TCL_ERROR;
	}

	/*
	 * Ensure that the list is non-empty.
	 */

	if (listc < 1 || listc > INT_MAX) {
	    Tcl_WrongNumArgs(interp, 1, savedObjv,
		    "?-option ...? string {?pattern body ...? ?default body?}");
	    return TCL_ERROR;
	}
	if (TclListObjGetElements(interp, objv[0], &listc, &listv) != TCL_OK) {
	    return TCL_ERROR;
	}
	objc = listc;
	objv = listv;
	splitObjs = true;
    }

    /*
     * Complain if there is an odd number of words in the list of patterns and
     * bodies.
     */

    if (objc % 2) {
	Tcl_ResetResult(interp);
	TclPrintfResult(interp, "extra switch pattern with no body");
	TclSetErrorCode(interp, "TCL", "OPERATION", "SWITCH", "BADARM");

	/*
	 * Check if this can be due to a badly placed comment in the switch
	 * block.
	 *
	 * The following is an heuristic to detect the infamous "comment in
	 * switch" error: just check if a pattern begins with '#'.
	 */

	if (splitObjs) {
	    for (i=0 ; i<objc ; i+=2) {
		if (TclGetString(objv[i])[0] == '#') {
		    TclAppendResult(interp,
			    ", this may be due to a comment incorrectly"
			    " placed outside of a switch body - see the"
			    " \"switch\" documentation");
		    TclSetErrorCode(interp, "TCL", "OPERATION", "SWITCH",
			    "BADARM", "COMMENT?");
		    break;
		}
	    }
	}

	return TCL_ERROR;
    }

    /*
     * Complain if the last body is a continuation. Note that this check
     * assumes that the list is non-empty!
     */

    if (strcmp(TclGetString(objv[objc-1]), "-") == 0) {
	TclPrintfResult(interp, "no body specified for pattern \"%s\"",
		TclGetString(objv[objc-2]));
	TclSetErrorCode(interp, "TCL", "OPERATION", "SWITCH", "BADARM",
		"FALLTHROUGH");
	return TCL_ERROR;
    }

    if (mode == OPT_INTEGER) {
	if (Tcl_GetWideIntFromObj(interp, valueObj, &intValue) != TCL_OK) {
	    return TCL_ERROR;
	}
    }

    for (i = 0; i < objc; i += 2) {
	/*
	 * See if the pattern matches the string.
	 */

	pattern = TclGetStringFromObj(objv[i], &patternLength);

	if ((i == objc - 2) && (*pattern == 'd')
		&& (strcmp(pattern, "default") == 0)) {
	    Tcl_Obj *emptyObj = NULL;

	    /*
	     * If either indexVarObj or matchVarObj are non-NULL, we're in
	     * REGEXP mode but have reached the default clause anyway. TIP#75
	     * specifies that we set the variables to empty lists (== empty
	     * objects) in that case.
	     */

	    if (indexVarObj != NULL) {
		TclNewObj(emptyObj);
		if (Tcl_ObjSetVar2(interp, indexVarObj, NULL, emptyObj,
			TCL_LEAVE_ERR_MSG) == NULL) {
		    return TCL_ERROR;
		}
	    }
	    if (matchVarObj != NULL) {
		if (emptyObj == NULL) {
		    TclNewObj(emptyObj);
		}
		if (Tcl_ObjSetVar2(interp, matchVarObj, NULL, emptyObj,
			TCL_LEAVE_ERR_MSG) == NULL) {
		    return TCL_ERROR;
		}
	    }
	    goto matchFound;
	}

	switch (mode) {
	case OPT_EXACT:
	    if (strCmpFn(TclGetString(valueObj), pattern) == 0) {
		goto matchFound;
	    }
	    break;
	case OPT_GLOB:
	    if (Tcl_StringCaseMatch(TclGetString(valueObj),pattern,noCase)) {
		goto matchFound;
	    }
	    break;
	case OPT_REGEXP:
	    regExpr = Tcl_GetRegExpFromObj(interp, objv[i],
		    TCL_REG_ADVANCED | (noCase ? TCL_REG_NOCASE : 0));
	    if (regExpr == NULL) {
		return TCL_ERROR;
	    } else {
		int matched = Tcl_RegExpExecObj(interp, regExpr, valueObj, 0,
			numMatchesSaved, 0);

		if (matched < 0) {
		    return TCL_ERROR;
		} else if (matched) {
		    goto matchFoundRegexp;
		}
	    }
	    break;
	case OPT_INTEGER:
	    if (Tcl_GetWideIntFromObj(interp, objv[i], &armValue) != TCL_OK) {
		return TCL_ERROR;
	    } else if (intValue == armValue) {
		goto matchFound;
	    }
	    break;
	}
    }
    return TCL_OK;

  matchFoundRegexp:
    /*
     * We are operating in REGEXP mode and we need to store information about
     * what we matched in some user-nominated arrays. So build the lists of
     * values and indices to write here. [TIP#75]
     */

    if (numMatchesSaved) {
	Tcl_RegExpInfo info;
	Tcl_Obj *matchesObj, *indicesObj = NULL;

	Tcl_RegExpGetInfo(regExpr, &info);
	if (matchVarObj != NULL) {
	    TclNewObj(matchesObj);
	} else {
	    matchesObj = NULL;
	}
	if (indexVarObj != NULL) {
	    TclNewObj(indicesObj);
	}

	for (Tcl_Size j=0 ; j<=info.nsubs ; j++) {
	    if (indexVarObj != NULL) {
		int have = info.matches[j].end > 0;
		Tcl_Obj *rangeObjAry[] = {
		    Tcl_NewIndexObj(have ? info.matches[j].start : -1),
		    Tcl_NewIndexObj(have ? info.matches[j].end-1 : -1)
		};

		/*
		 * Never fails; the object is always clean at this point.
		 */

		Tcl_ListObjAppendElement(NULL, indicesObj,
			Tcl_NewListObj(2, rangeObjAry));
	    }

	    if (matchVarObj != NULL) {
		Tcl_Obj *substringObj;

		if (info.matches[j].end > 0) {
		    substringObj = Tcl_GetRange(valueObj,
			    info.matches[j].start, info.matches[j].end-1);
		} else {
		    TclNewObj(substringObj);
		}

		/*
		 * Never fails; the object is always clean at this point.
		 */

		Tcl_ListObjAppendElement(NULL, matchesObj, substringObj);
	    }
	}

	if (indexVarObj != NULL) {
	    if (Tcl_ObjSetVar2(interp, indexVarObj, NULL, indicesObj,
		    TCL_LEAVE_ERR_MSG) == NULL) {
		/*
		 * Careful! Check to see if we have allocated the list of
		 * matched strings; if so (but there was an error assigning
		 * the indices list) we have a potential memory leak because
		 * the match list has not been written to a variable. Except
		 * that we'll clean that up right now.
		 */

		if (matchesObj != NULL) {
		    Tcl_DecrRefCount(matchesObj);
		}
		return TCL_ERROR;
	    }
	}
	if (matchVarObj != NULL) {
	    if (Tcl_ObjSetVar2(interp, matchVarObj, NULL, matchesObj,
		    TCL_LEAVE_ERR_MSG) == NULL) {
		/*
		 * Unlike above, if indicesObj is non-NULL at this point, it
		 * will have been written to a variable already and will hence
		 * not be leaked.
		 */

		return TCL_ERROR;
	    }
	}
    }

    /*
     * We've got a match. Find a body to execute, skipping bodies that are
     * "-".
     */

  matchFound:
    ctxPtr = (CmdFrame *)TclStackAlloc(interp, sizeof(CmdFrame));
    *ctxPtr = *iPtr->cmdFramePtr;

    if (splitObjs) {
	/*
	 * We have to perform the GetSrc and other type dependent handling of
	 * the frame here because we are munging with the line numbers,
	 * something the other commands like if, etc. are not doing. They are
	 * fine with simply passing the CmdFrame through and having the
	 * special handling done in 'info frame', or the bc compiler
	 */

	if (ctxPtr->type == TCL_LOCATION_BC) {
	    /*
	     * Type BC => ctxPtr->path    is not used.
	     *		  ctxPtr->codePtr is used instead.
	     */

	    TclGetSrcInfoForPc(ctxPtr);
	    pc = 1;

	    /*
	     * The line information in the cmdFrame is now a copy we do not
	     * own.
	     */
	}

	if (ctxPtr->type == TCL_LOCATION_SOURCE && ctxPtr->line[bidx] >= 0) {
	    int bline = ctxPtr->line[bidx];

	    ctxPtr->line = (int *)Tcl_Alloc(objc * sizeof(int));
	    ctxPtr->nline = objc;
	    TclListLines(blist, bline, objc, ctxPtr->line, objv);
	} else {
	    /*
	     * This is either a dynamic code word, when all elements are
	     * relative to themselves, or something else less expected and
	     * where we have no information. The result is the same in both
	     * cases; tell the code to come that it doesn't know where it is,
	     * which triggers reversion to the old behavior.
	     */

	    ctxPtr->line = (int *)Tcl_Alloc(objc * sizeof(int));
	    ctxPtr->nline = objc;
	    for (int k=0; k < objc; k++) {
		ctxPtr->line[k] = -1;
	    }
	}
    }

    Tcl_Size j;
    for (j = i + 1; ; j += 2) {
	if (j >= objc) {
	    /*
	     * This shouldn't happen since we've checked that the last body is
	     * not a continuation...
	     */

	    Tcl_Panic("fall-out when searching for body to match pattern");
	}
	if (strcmp(TclGetString(objv[j]), "-") != 0) {
	    break;
	}
    }

    /*
     * TIP #280: Make invoking context available to switch branch.
     */

    TclNRAddCallback(interp, SwitchPostProc, INT2PTR(splitObjs), ctxPtr,
	    INT2PTR(pc), pattern);
    return TclNREvalObjEx(interp, objv[j], 0, ctxPtr, splitObjs ? j : bidx+j);
}

static int
SwitchPostProc(
    void *data[],		/* Data passed from TclNRAddCallback above */
    Tcl_Interp *interp,		/* Tcl interpreter */
    int result)			/* Result to return*/
{
    /* Unpack the preserved data */

    bool splitObjs = PTR2INT(data[0]);
    CmdFrame *ctxPtr = (CmdFrame *)data[1];
    int pc = PTR2INT(data[2]);
    const char *pattern = (const char *)data[3];
    Tcl_Size patternLength = strlen(pattern);

    /*
     * Clean up TIP 280 context information
     */

    if (splitObjs) {
	Tcl_Free(ctxPtr->line);
	if (pc && (ctxPtr->type == TCL_LOCATION_SOURCE)) {
	    /*
	     * Death of SrcInfo reference.
	     */

	    Tcl_DecrRefCount(ctxPtr->path);
	}
    }

    /*
     * Generate an error message if necessary.
     */

    if (result == TCL_ERROR) {
	int limit = 50;
	int overflow = (patternLength > limit);

	TclAppendPrintfToErrorInfo(interp, "\n    (\"%.*s%s\" arm line %d)",
		(int) (overflow ? limit : patternLength), pattern,
		(overflow ? "..." : ""), Tcl_GetErrorLine(interp));
    }
    TclStackFree(interp, ctxPtr);
    return result;
}

/*
 *----------------------------------------------------------------------
 *
 * Tcl_ThrowObjCmd --
 *
 *	This procedure is invoked to process the "throw" Tcl command. See the
 *	user documentation for details on what it does.
 *
 * Results:
 *	A standard Tcl result.
 *
 * Side effects:
 *	See the user documentation.
 *
 *----------------------------------------------------------------------
 */

int
Tcl_ThrowObjCmd(
    TCL_UNUSED(void *),
    Tcl_Interp *interp,		/* Current interpreter. */
    int objc,			/* Number of arguments. */
    Tcl_Obj *const objv[])	/* Argument objects. */
{
    Tcl_Obj *options;
    Tcl_Size len;

    if (objc != 3) {
	Tcl_WrongNumArgs(interp, 1, objv, "type message");
	return TCL_ERROR;
    }

    /*
     * The type must be a list of at least length 1.
     */

    if (TclListObjLength(interp, objv[1], &len) != TCL_OK) {
	return TCL_ERROR;
    } else if (len < 1) {
	TclPrintfResult(interp, "type must be non-empty list");
	TclSetErrorCode(interp, "TCL", "OPERATION", "THROW", "BADEXCEPTION");
	return TCL_ERROR;
    }

    /*
     * Now prepare the result options dictionary. We use the list API as it is
     * slightly more convenient.
     */

    TclNewLiteralStringObj(options, "-code error -level 0 -errorcode");
    Tcl_ListObjAppendElement(NULL, options, objv[1]);

    /*
     * We're ready to go. Fire things into the low-level result machinery.
     */

    Tcl_SetObjResult(interp, objv[2]);
    return Tcl_SetReturnOptions(interp, options);
}

/*
 *----------------------------------------------------------------------
 *
 * Tcl_TimeObjCmd --
 *
 *	This object-based procedure is invoked to process the "time" Tcl
 *	command. See the user documentation for details on what it does.
 *
 * Results:
 *	A standard Tcl object result.
 *
 * Side effects:
 *	See the user documentation.
 *
 *----------------------------------------------------------------------
 */

int
Tcl_TimeObjCmd(
    TCL_UNUSED(void *),
    Tcl_Interp *interp,		/* Current interpreter. */
    int objc,			/* Number of arguments. */
    Tcl_Obj *const objv[])	/* Argument objects. */
{
    int count;
    if (objc == 2) {
	count = 1;
    } else if (objc == 3) {
	int result = TclGetIntFromObj(interp, objv[2], &count);
	if (result != TCL_OK) {
	    return result;
	}
    } else {
	Tcl_WrongNumArgs(interp, 1, objv, "command ?count?");
	return TCL_ERROR;
    }

    Tcl_Obj *objPtr = objv[1];
#ifndef TCL_WIDE_CLICKS
    Tcl_Time start;
    Tcl_GetTime(&start);
#else
    Tcl_WideInt start = TclpGetWideClicks();
#endif
    for (int i = count; i-- > 0; ) {
	int result = TclEvalObjEx(interp, objPtr, 0, NULL, 0);
	if (result != TCL_OK) {
	    return result;
	}
    }
#ifndef TCL_WIDE_CLICKS
    Tcl_Time stop;
    Tcl_GetTime(&stop);
    double totalMicroSec = ((double) (stop.sec - start.sec)) * 1.0e6
	    + (stop.usec - start.usec);
#else
    Tcl_WideInt stop = TclpGetWideClicks();
    double totalMicroSec = ((double) TclpWideClicksToNanoseconds(stop - start)) / 1.0e3;
#endif

    Tcl_Obj *objs[4];
    if (count <= 1) {
	/*
	 * Use int obj since we know time is not fractional. [Bug 1202178]
	 */

	TclNewIntObj(objs[0], (count <= 0) ? 0 : (Tcl_WideInt)totalMicroSec);
    } else {
	TclNewDoubleObj(objs[0], totalMicroSec/count);
    }

    /*
     * Construct the result as a list because many programs have always parsed
     * as such (extracting the first element, typically).
     */

    TclNewLiteralStringObj(objs[1], "microseconds");
    TclNewLiteralStringObj(objs[2], "per");
    TclNewLiteralStringObj(objs[3], "iteration");
    Tcl_SetObjResult(interp, Tcl_NewListObj(4, objs));

    return TCL_OK;
}

/*
 *----------------------------------------------------------------------
 *
 * Tcl_TimeRateObjCmd --
 *
 *	This object-based procedure is invoked to process the "timerate" Tcl
 *	command.
 *
 *	This is similar to command "time", except the execution limited by
 *	given time (in milliseconds) instead of repetition count.
 *
 * Example:
 *	timerate {after 5} 1000; # equivalent to: time {after 5} [expr 1000/5]
 *
 * Results:
 *	A standard Tcl object result.
 *
 * Side effects:
 *	See the user documentation.
 *
 *----------------------------------------------------------------------
 */

int
Tcl_TimeRateObjCmd(
    TCL_UNUSED(void *),
    Tcl_Interp *interp,		/* Current interpreter. */
    int objc,			/* Number of arguments. */
    Tcl_Obj *const objv[])	/* Argument objects. */
{
    static double measureOverhead = 0;
				/* global measure-overhead */
    double overhead = -1;	/* given measure-overhead */
    int result, i;
    Tcl_Obj *calibrate = NULL, *direct = NULL;
    Tcl_WideUInt count = 0;	/* Holds repetition count */
    Tcl_WideUInt lastCount = 0;	/* Repetition count since last calculation. */
    Tcl_WideInt maxms = WIDE_MIN;
				/* Maximal running time (in milliseconds) */
    Tcl_WideUInt maxcnt = UWIDE_MAX;
				/* Maximal count of iterations. */
    Tcl_WideUInt threshold = 1;	/* Current threshold for check time (faster
				 * repeat count without time check) */
    Tcl_WideUInt avgIterTm = 1;	/* Average time of all processed iterations. */
    Tcl_WideUInt lastIterTm = 1;/* Average time of last block of iterations. */
    double estIterTm = 1.0;	/* Estimated time of next iteration,
				 * considering the growth of lastIterTm. */
#ifdef TCL_WIDE_CLICKS
#   define TR_SCALE 10		/* Fraction is 10ns (from wide click 100ns). */
#else
#   define TR_SCALE 100		/* Fraction is 10ns (from 1us = 1000ns). */
#endif
#define TR_MIN_FACTOR 2		/* Min allowed factor calculating threshold. */
#define TR_MAX_FACTOR 50	/* Max allowed factor calculating threshold. */
#define TR_FACT_SINGLE_ITER 25  /* This or larger factor value will force the
				 * threshold 1, to avoid drastic growth of
				 * execution time by quadratic O() complexity. */
    unsigned short factor = 16;	/* Factor (2..50) limiting threshold to avoid
				 * growth of execution time. */
    Tcl_WideInt start, last, middle, stop;
#ifndef TCL_WIDE_CLICKS
    Tcl_Time now;
#endif /* !TCL_WIDE_CLICKS */
    static const char *const options[] = {
	"-direct",	"-overhead",	"-calibrate",	"--",	NULL
    };
    enum timeRateOptionsEnum {
	TMRT_EV_DIRECT,	TMRT_OVERHEAD,	TMRT_CALIBRATE,	TMRT_LAST
    };
    ByteCode *codePtr = NULL;

#define US "\xC2\xB5s"		// microseconds "µs"

    for (i = 1; i < objc - 1; i++) {
	enum timeRateOptionsEnum index;

	if (Tcl_GetIndexFromObj(NULL, objv[i], options, "option", TCL_EXACT,
		&index) != TCL_OK) {
	    break;
	}
	if (index == TMRT_LAST) {
	    i++;
	    break;
	}
	switch (index) {
	case TMRT_EV_DIRECT:
	    direct = objv[i];
	    break;
	case TMRT_OVERHEAD:
	    if (++i >= objc - 1) {
		goto usage;
	    }
	    if (Tcl_GetDoubleFromObj(interp, objv[i], &overhead) != TCL_OK) {
		return TCL_ERROR;
	    }
	    break;
	case TMRT_CALIBRATE:
	    calibrate = objv[i];
	    break;
	case TMRT_LAST:
	    break;
	default:
	    TCL_UNREACHABLE();
	}
    }

    if (i >= objc || i < objc - 3) {
    usage:
	Tcl_WrongNumArgs(interp, 1, objv,
		"?-direct? ?-calibrate? ?-overhead double? "
		"command ?time ?max-count??");
	return TCL_ERROR;
    }
    Tcl_Obj *objPtr = objv[i++];
    if (i < objc) {	/* max-time */
	result = TclGetWideIntFromObj(interp, objv[i], &maxms);
	i++; // Keep this separate from TclGetWideIntFromObj macro above!
	if (result != TCL_OK) {
	    return result;
	}
	if (i < objc) {	/* max-count*/
	    Tcl_WideInt v;

	    result = TclGetWideIntFromObj(interp, objv[i], &v);
	    if (result != TCL_OK) {
		return result;
	    }
	    maxcnt = (v > 0) ? v : 0;
	}
    }

    /*
     * If we are doing calibration.
     */

    if (calibrate) {
	/*
	 * If no time specified for the calibration.
	 */

	if (maxms == WIDE_MIN) {
	    Tcl_Obj *clobjv[6];
	    Tcl_WideInt maxCalTime = 5000;
	    double lastMeasureOverhead = measureOverhead;

	    clobjv[0] = objv[0];
	    i = 1;
	    if (direct) {
		clobjv[i++] = direct;
	    }
	    clobjv[i++] = objPtr;

	    /*
	     * Reset last measurement overhead.
	     */

	    measureOverhead = (double) 0;

	    /*
	     * Self-call with 100 milliseconds to warm-up, before entering the
	     * calibration cycle.
	     */

	    TclNewIntObj(clobjv[i], 100);
	    Tcl_IncrRefCount(clobjv[i]);
	    result = Tcl_TimeRateObjCmd(NULL, interp, i + 1, clobjv);
	    Tcl_DecrRefCount(clobjv[i]);
	    if (result != TCL_OK) {
		return result;
	    }

	    i--;
	    clobjv[i++] = calibrate;
	    clobjv[i++] = objPtr;

	    /*
	     * Set last measurement overhead to max.
	     */

	    measureOverhead = (double) UWIDE_MAX;

	    /*
	     * Run the calibration cycle until it is more precise.
	     */

	    maxms = -1000;
	    do {
		lastMeasureOverhead = measureOverhead;
		TclNewIntObj(clobjv[i], maxms);
		Tcl_IncrRefCount(clobjv[i]);
		result = Tcl_TimeRateObjCmd(NULL, interp, i + 1, clobjv);
		Tcl_DecrRefCount(clobjv[i]);
		if (result != TCL_OK) {
		    return result;
		}
		maxCalTime += maxms;

		/*
		 * Increase maxms for more precise calibration.
		 */

		maxms -= -maxms / 4;

		/*
		 * As long as new value more as 0.05% better
		 */
	    } while ((measureOverhead >= lastMeasureOverhead
		    || measureOverhead / lastMeasureOverhead <= 0.9995)
		    && maxCalTime > 0);

	    return result;
	}
	if (maxms == 0) {
	    /*
	     * Reset last measurement overhead
	     */

	    measureOverhead = 0;
	    Tcl_SetObjResult(interp, Tcl_NewWideIntObj(0));
	    return TCL_OK;
	}

	/*
	 * If time is negative, make current overhead more precise.
	 */

	if (maxms > 0) {
	    /*
	     * Set last measurement overhead to max.
	     */

	    measureOverhead = (double) UWIDE_MAX;
	} else {
	    maxms = -maxms;
	}
    }

    if (maxms == WIDE_MIN) {
	maxms = 1000;
    }
    if (overhead == -1) {
	overhead = measureOverhead;
    }

    /*
     * Ensure that resetting of result will not smudge the further
     * measurement.
     */

    Tcl_ResetResult(interp);

    /*
     * Compile object if needed.
     */

    if (!direct) {
	if (TclInterpReady(interp) != TCL_OK) {
	    return TCL_ERROR;
	}
	codePtr = TclCompileObj(interp, objPtr, NULL, 0);
	TclPreserveByteCode(codePtr);
    }

    /*
     * Get start and stop time.
     */

#ifdef TCL_WIDE_CLICKS
    start = last = middle = TclpGetWideClicks();

    /*
     * Time to stop execution (in wide clicks).
     */

    stop = start + (maxms * 1000 / TclpWideClickInMicrosec());
#else
    Tcl_GetTime(&now);
    start = now.sec;
    start *= 1000000;
    start += now.usec;
    last = middle = start;

    /*
     * Time to stop execution (in microsecs).
     */

    stop = start + maxms * 1000;
#endif /* TCL_WIDE_CLICKS */

    /*
     * Start measurement.
     */

    if (maxcnt > 0) {
	while (true) {
	    /*
	     * Evaluate a single iteration.
	     */

	    count++;
	    if (!direct) {		/* precompiled */
		NRE_callback *rootPtr = TOP_CB(interp);
		/*
		 * Use loop optimized TEBC call (TCL_EVAL_DISCARD_RESULT): it's a part of
		 * iteration, this way evaluation will be more similar to a cycle (also
		 * avoids extra overhead to set result to interp, etc.)
		 */
		((Interp *)interp)->evalFlags |= TCL_EVAL_DISCARD_RESULT;
		result = TclNRExecuteByteCode(interp, codePtr);
		result = TclNRRunCallbacks(interp, result, rootPtr);
	    } else {			/* eval */
		result = TclEvalObjEx(interp, objPtr, 0, NULL, 0);
	    }
	    /*
	     * Allow break and continue from measurement cycle (used for
	     * conditional stop and flow control of iterations).
	     */

	    switch (result) {
	    case TCL_OK:
		break;
	    case TCL_BREAK:
		/*
		 * Force stop immediately.
		 */
		threshold = 1;
		maxcnt = 0;
		TCL_FALLTHROUGH();
	    case TCL_CONTINUE:
		result = TCL_OK;
		break;
	    default:
		goto done;
	    }

	    /*
	     * Don't check time up to threshold.
	     */

	    if (--threshold > 0) {
		continue;
	    }

	    /*
	     * Check stop time reached, estimate new threshold.
	     */

#ifdef TCL_WIDE_CLICKS
	    middle = TclpGetWideClicks();
#else
	    Tcl_GetTime(&now);
	    middle = now.sec;
	    middle *= 1000000;
	    middle += now.usec;
#endif /* TCL_WIDE_CLICKS */

	    if (middle >= stop || count >= maxcnt) {
		break;
	    }

	    /*
	     * Average iteration time (scaled) in fractions of wide clicks
	     * or microseconds.
	     */

	    threshold = (Tcl_WideUInt)(middle - start) * TR_SCALE / count;
	    if (threshold > avgIterTm) {
		/*
		 * Iterations seem to be longer.
		 */

		if (threshold > avgIterTm * 2) {
		    factor *= 2;
		} else {
		    factor++;
		}
		if (factor > TR_MAX_FACTOR) {
		    factor = TR_MAX_FACTOR;
		}
	    } else if (factor > TR_MIN_FACTOR) {
		/*
		 * Iterations seem to be shorter.
		 */

		if (threshold < (avgIterTm / 2)) {
		    factor /= 2;
		    if (factor < TR_MIN_FACTOR) {
			factor = TR_MIN_FACTOR;
		    }
		} else {
		    factor--;
		}
	    }

	    if (!threshold) {
		/* too short and too few iterations */
		threshold = 1;
		continue;
	    }
	    avgIterTm = threshold;

	    /*
	     * Estimate last iteration time growth and time of next iteration.
	     */
	    lastCount = count - lastCount;
	    if (last != start && lastCount) {
		Tcl_WideUInt lastTm;

		lastTm = (Tcl_WideUInt)(middle - last) * TR_SCALE / lastCount;
		estIterTm = (double)lastTm / (lastIterTm ? lastIterTm : avgIterTm);
		lastIterTm = lastTm > avgIterTm ? lastTm : avgIterTm;
	    } else {
		lastIterTm = avgIterTm;
	    }
	    estIterTm *= lastIterTm;
	    last = middle;
	    lastCount = count;

	    /*
	     * Calculate next threshold to check.
	     * Firstly check iteration time is not larger than remaining time,
	     * considering last known iteration growth factor.
	     */
	    threshold = (Tcl_WideUInt)(stop - middle) * TR_SCALE;
	    /*
	     * Estimated count of iteration til the end of execution.
	     * Thereby 2.5% longer execution time would be OK.
	     */
	    if (threshold / estIterTm < 0.975) {
		/* estimated time for next iteration is too large */
		break;
	    }
	    threshold /= estIterTm;
	    /*
	     * Don't use threshold by few iterations, because sometimes
	     * first iteration(s) can be too fast or slow (cached, delayed
	     * clean up, etc). Also avoid unexpected execution time growth,
	     * so if iterations continuously grow, stay by single iteration.
	     */
	    if (count < 10 || factor >= TR_FACT_SINGLE_ITER) {
		threshold = 1;
		continue;
	    }
	    /*
	     * Reduce it by last known factor, to avoid unexpected execution
	     * time growth if iterations are not consistent (may be longer).
	     */
	    threshold = threshold / factor + 1;
	    if (threshold > 100000) {	/* fix for too large threshold */
		threshold = 100000;
	    }

	    /*
	     * Consider max-count
	     */

	    if (threshold > maxcnt - count) {
		threshold = maxcnt - count;
	    }
	}
    }

    /*
     * Absolute execution time in microseconds or in wide clicks.
     */
    Tcl_WideUInt usec = (Tcl_WideUInt)(middle - start);

#ifdef TCL_WIDE_CLICKS
    /*
     * convert execution time (in wide clicks) to microsecs.
     */

    usec *= TclpWideClickInMicrosec();
#endif /* TCL_WIDE_CLICKS */

    Tcl_Obj *objarr[8], **objs = objarr;

    if (!count) {		/* no iterations - avoid divide by zero */
	TclNewIntObj(objs[4], 0);
	objs[0] = objs[2] = objs[4];
	goto retRes;
    }

    /*
     * If not calibrating...
     */

    if (!calibrate) {
	/*
	 * Minimize influence of measurement overhead.
	 */

	if (overhead > 0) {
	    /*
	     * Estimate the time of overhead (microsecs).
	     */

	    Tcl_WideUInt curOverhead = overhead * count;

	    if (usec > curOverhead) {
		usec -= curOverhead;
	    } else {
		usec = 0;
	    }
	}
    } else {
	/*
	 * Calibration: obtaining new measurement overhead.
	 */

	if (measureOverhead > ((double) usec) / count) {
	    measureOverhead = ((double) usec) / count;
	}
	TclNewDoubleObj(objs[0], measureOverhead);
	TclNewLiteralStringObj(objs[1], US "/#-overhead"); /* mics */
	objs += 2;
    }

    Tcl_WideUInt val = usec / count;	// microsecs per iteration
    if (val >= 1000000) {
	TclNewIntObj(objs[0], val);
    } else {
	int digits;
	if (val < 10) {
	    digits = 6;
	} else if (val < 100) {
	    digits = 4;
	} else if (val < 1000) {
	    digits = 3;
	} else if (val < 10000) {
	    digits = 2;
	} else {
	    digits = 1;
	}
	objs[0] = Tcl_ObjPrintf("%.*f", digits, ((double) usec)/count);
    }

    TclNewIntObj(objs[2], count); /* iterations */

    /*
     * Calculate speed as rate (count) per sec
     */

    if (!usec) {
	usec++;			/* Avoid divide by zero. */
    }
    if (count < (WIDE_MAX / 1000000)) {
	val = (count * 1000000) / usec;
	if (val < 100000) {
	    int digits;
	    if (val < 100) {
		digits = 3;
	    } else if (val < 1000) {
		digits = 2;
	    } else {
		digits = 1;
	    }
	    objs[4] = Tcl_ObjPrintf("%.*f",
		    digits, ((double) (count * 1000000)) / usec);
	} else {
	    TclNewIntObj(objs[4], val);
	}
    } else {
	objs[4] = Tcl_NewWideIntObj((count / usec) * 1000000);
    }

  retRes:
    /*
     * Estimated net execution time (in millisecs).
     */

    if (!calibrate) {
	if (usec >= 1) {
	    objs[6] = Tcl_ObjPrintf("%.3f", (double)usec / 1000);
	} else {
	    TclNewIntObj(objs[6], 0);
	}
	TclNewLiteralStringObj(objs[7], "net-ms");
    }

    /*
     * Construct the result as a list because many programs have always
     * parsed as such (extracting the first element, typically).
     */

    TclNewLiteralStringObj(objs[1], US "/#"); /* mics/# */
    TclNewLiteralStringObj(objs[3], "#");
    TclNewLiteralStringObj(objs[5], "#/sec");
    Tcl_SetObjResult(interp, Tcl_NewListObj(8, objarr));

  done:
    if (codePtr != NULL) {
	TclReleaseByteCode(codePtr);
    }
    return result;
#undef TR_SCALE
#undef TR_MIN_FACTOR
#undef TR_MAX_FACTOR
#undef TR_FACT_SINGLE_ITER
}

/*
 *----------------------------------------------------------------------
 *
 * Tcl_TryObjCmd, TclNRTryObjCmd --
 *
 *	This procedure is invoked to process the "try" Tcl command. See the
 *	user documentation (or TIP #329) for details on what it does.
 *
 * Results:
 *	A standard Tcl object result.
 *
 * Side effects:
 *	See the user documentation.
 *
 *----------------------------------------------------------------------
 */

int
Tcl_TryObjCmd(
    void *clientData,
    Tcl_Interp *interp,		/* Current interpreter. */
    int objc,			/* Number of arguments. */
    Tcl_Obj *const objv[])	/* Argument objects. */
{
    return Tcl_NRCallObjProc(interp, TclNRTryObjCmd, clientData, objc, objv);
}

int
TclNRTryObjCmd(
    TCL_UNUSED(void *),
    Tcl_Interp *interp,		/* Current interpreter. */
    int objc,			/* Number of arguments. */
    Tcl_Obj *const objv[])	/* Argument objects. */
{
    Tcl_Obj *bodyObj, *finallyObj = NULL;
    int i, handlerCount, code;
    TryHandler *handlers;
    static const char *const handlerNames[] = {
	"finally", "on", "trap", NULL
    };
    enum Handlers {
	TryFinally, TryOn, TryTrap
    };

    /*
     * Parse the arguments. The handlers are passed to subsequent callbacks as
     * a Tcl_Obj list of the 5-tuples like (type, returnCode, errorCodePrefix,
     * bindVariables, script), and the finally script is just passed as it is.
     */

    if (objc < 2) {
	Tcl_WrongNumArgs(interp, 1, objv,
		"body ?handler ...? ?finally script?");
	return TCL_ERROR;
    }
    bodyObj = objv[1];
    handlers = (TryHandler *) TclStackAlloc(interp,
	    sizeof(TryHandler) * ((objc + 2) / 4));
    bool bodyShared = false;
    handlerCount = 0;
    for (i=2 ; i<objc ; i++) {
	enum Handlers type;
	Tcl_Obj *ecPrefix;

	if (Tcl_GetIndexFromObj(interp, objv[i], handlerNames, "handler type",
		0, &type) != TCL_OK) {
	    goto freeHandlersOnError;
	}
	switch (type) {
	case TryFinally:	/* finally script */
	    if (i < objc-2) {
		TclPrintfResult(interp, "finally clause must be last");
		TclSetErrorCode(interp, "TCL", "OPERATION", "TRY", "FINALLY",
			"NONTERMINAL");
		goto freeHandlersOnError;
	    } else if (i == objc-1) {
		TclPrintfResult(interp, "wrong # args to finally clause: "
			"must be \"... finally script\"");
		TclSetErrorCode(interp, "TCL", "OPERATION", "TRY", "FINALLY",
			"ARGUMENT");
		goto freeHandlersOnError;
	    }
	    finallyObj = objv[++i];
	    break;

	case TryOn:		/* on code variableList script */
	    if (i > objc-4) {
		TclPrintfResult(interp, "wrong # args to on clause: "
			"must be \"... on code variableList script\"");
		TclSetErrorCode(interp, "TCL", "OPERATION", "TRY", "ON",
			"ARGUMENT");
		goto freeHandlersOnError;
	    }
	    if (TclGetCompletionCodeFromObj(interp, objv[i+1],
		    &code) != TCL_OK) {
		goto freeHandlersOnError;
	    }
	    ecPrefix = NULL;
	    goto commonHandler;

	case TryTrap:		/* trap pattern variableList script */
	    if (i > objc-4) {
		TclPrintfResult(interp, "wrong # args to trap clause: "
			"must be \"... trap pattern variableList script\"");
		TclSetErrorCode(interp, "TCL", "OPERATION", "TRY", "TRAP",
			"ARGUMENT");
		goto freeHandlersOnError;
	    }
	    code = TCL_ERROR;
	    Tcl_Size dummy;
	    if (TclListObjLength(NULL, objv[i+1], &dummy) != TCL_OK) {
		TclPrintfResult(interp, "bad prefix '%s': must be a list",
			TclGetString(objv[i+1]));
		TclSetErrorCode(interp, "TCL", "OPERATION", "TRY", "TRAP",
			"EXNFORMAT");
		goto freeHandlersOnError;
	    }
	    ecPrefix = objv[i+1];

	commonHandler:
	    Tcl_Size bindc;
	    Tcl_Obj **bindv;
	    if (TclListObjGetElements(interp, objv[i+2],
		    &bindc, &bindv) != TCL_OK) {
		goto freeHandlersOnError;
	    }

	    bodyShared = !strcmp(TclGetString(objv[i+3]), "-");
	    handlers[handlerCount] = (TryHandler){
		(type==TryOn ? "on" : "trap"),	// type
		code,				// returnCode
		ecPrefix,			// errorCodePrefix
		(bindc>0 ? bindv[0] : NULL),	// resultVar
		(bindc>1 ? bindv[1] : NULL),	// optionsVar
		(bodyShared ? NULL : objv[i+3])	// script
	    };
	    if (handlers[handlerCount].resultVar) {
		Tcl_IncrRefCount(handlers[handlerCount].resultVar);
	    }
	    if (handlers[handlerCount].optionsVar) {
		Tcl_IncrRefCount(handlers[handlerCount].optionsVar);
	    }
	    handlerCount++;
	    i += 3;
	    break;
	default:
	    TCL_UNREACHABLE();
	}
    }
    if (bodyShared) {
	TclPrintfResult(interp,
		"last non-finally clause must not have a body of \"-\"");
	TclSetErrorCode(interp, "TCL", "OPERATION", "TRY", "BADFALLTHROUGH");
	goto freeHandlersOnError;
    }
    handlers[handlerCount] = (TryHandler) {NULL,TCL_OK,NULL,NULL,NULL,NULL};

    /*
     * Execute the body.
     */

    TclNRAddCallback(interp, TryPostBody, handlers, finallyObj,
	    objv, INT2PTR(objc));
    return TclNREvalObjEx(interp, bodyObj, 0,
	    ((Interp *) interp)->cmdFramePtr, 1);

  freeHandlersOnError:
    for (i=0; i<handlerCount; i++) {
	if (handlers[i].resultVar) {
	    TclDecrRefCount(handlers[i].resultVar);
	}
	if (handlers[i].optionsVar) {
	    TclDecrRefCount(handlers[i].optionsVar);
	}
    }
    TclStackFree(interp, (void *) handlers);
    return TCL_ERROR;
}

/*
 *----------------------------------------------------------------------
 *
 * During --
 *
 *	This helper function patches together the updates to the interpreter's
 *	return options that are needed when things fail during the processing
 *	of a handler or finally script for the [try] command.
 *
 * Returns:
 *	The new option dictionary.
 *
 *----------------------------------------------------------------------
 */

static inline Tcl_Obj *
During(
    Tcl_Interp *interp,
    int resultCode,		/* The result code from the just-evaluated
				 * script. */
    Tcl_Obj *oldOptions,	/* The old option dictionary. */
    Tcl_Obj *errorInfo)		/* An object to append to the errorinfo and
				 * release, or NULL if nothing is to be added.
				 * Designed to be used with Tcl_ObjPrintf. */
{
    if (errorInfo != NULL) {
	Tcl_AppendObjToErrorInfo(interp, errorInfo);
    }
    Tcl_Obj *options = Tcl_GetReturnOptions(interp, resultCode);
    TclDictPut(interp, options, "-during", oldOptions);
    Tcl_IncrRefCount(options);
    Tcl_DecrRefCount(oldOptions);
    return options;
}

/*
 *----------------------------------------------------------------------
 *
 * TryPostBody --
 *
 *	Callback to handle the outcome of the execution of the body of a 'try'
 *	command.
 *
 *----------------------------------------------------------------------
 */

static inline void
ReleaseHandlers(
    Tcl_Interp *interp,
    TryHandler *handlers)
{
    for (TryHandler *handler=handlers; handler->type; handler++) {
	if (handler->resultVar) {
	    TclDecrRefCount(handler->resultVar);
	}
	if (handler->optionsVar) {
	    TclDecrRefCount(handler->optionsVar);
	}
    }
    TclStackFree(interp, (void*) handlers);
}

static int
TryPostBody(
    void *data[],
    Tcl_Interp *interp,
    int result)
{
    TryHandler *handlers = (TryHandler *)data[0];
    Tcl_Obj *finallyObj = (Tcl_Obj *)data[1];
    Tcl_Obj **objv = (Tcl_Obj **)data[2];
    int objc = PTR2INT(data[3]);
    Tcl_Obj *cmdObj = objv[0];

    /*
     * Check for limits/rewinding, which override normal trapping behaviour.
     */

    if (((Interp*) interp)->execEnvPtr->rewind || Tcl_LimitExceeded(interp)) {
	TclAppendPrintfToErrorInfo(interp, "\n    (\"%s\" body line %d)",
		TclGetString(cmdObj), Tcl_GetErrorLine(interp));
	ReleaseHandlers(interp, handlers);
	return TCL_ERROR;
    }

    /*
     * Basic processing of the outcome of the script, including adding of
     * errorinfo trace.
     */

    if (result == TCL_ERROR) {
	TclAppendPrintfToErrorInfo(interp, "\n    (\"%s\" body line %d)",
		TclGetString(cmdObj), Tcl_GetErrorLine(interp));
    }
    Tcl_Obj *resultObj = Tcl_GetObjResult(interp);
    Tcl_IncrRefCount(resultObj);
    Tcl_Obj *options = Tcl_GetReturnOptions(interp, result);
    Tcl_IncrRefCount(options);
    Tcl_ResetResult(interp);

    /*
     * Handle the results.
     */

    bool found = false;
    Tcl_Size i = 0;
    for (TryHandler *handler=handlers; handler->type; handler++,i++) {
	if (!found) {
	    if (handler->returnCode != result) {
		continue;
	    }

	    /*
	     * When processing an error, we must also perform list-prefix
	     * matching of the errorcode list. However, if this was an
	     * 'on' handler, the list that we are matching against will be
	     * empty.
	     */

	    if (handler->returnCode == TCL_ERROR && handler->errorCodePrefix) {
		Tcl_Obj *errcode, **bits1, **bits2;
		Tcl_Size len1, len2;

		TclDictGet(NULL, options, "-errorcode", &errcode);
		TclListObjGetElements(NULL, handler->errorCodePrefix,
			&len1, &bits1);
		if (TclListObjGetElements(NULL, errcode,
			&len2, &bits2) != TCL_OK) {
		    continue;
		}
		if (len2 < len1) {
		    continue;
		}
		for (Tcl_Size j=0 ; j<len1 ; j++) {
		    if (TclStringCmp(bits1[j], bits2[j], true, false,
			    TCL_INDEX_NONE) != 0) {
			/*
			 * Really want 'continue outerloop;', but C does
			 * not give us that.
			 */

			goto didNotMatch;
		    }
		}
	    }

	    found = true;
	}

	/*
	 * Now we need to scan forward over "-" bodies. Note that we've
	 * already checked that the last body is not a "-", so this search
	 * will terminate successfully.
	 */

	if (!handler->script) {
	    continue;
	}

	/*
	 * Bind the variables. We already know this is a list of variable
	 * names, but it might be empty.
	 */

	Tcl_ResetResult(interp);
	result = TCL_ERROR;
	if (handler->resultVar && Tcl_ObjSetVar2(interp, handler->resultVar,
		NULL, resultObj, TCL_LEAVE_ERR_MSG) == NULL) {
	    Tcl_DecrRefCount(resultObj);
	    goto handlerFailed;
	}

	/*
	 * Dispose of the result to prevent a memleak. [Bug 2910044]
	 */
	Tcl_DecrRefCount(resultObj);

	if (handler->optionsVar && Tcl_ObjSetVar2(interp, handler->optionsVar,
		NULL, options, TCL_LEAVE_ERR_MSG) == NULL) {
	    goto handlerFailed;
	}

	/*
	 * Evaluate the handler body and process the outcome. Note that we
	 * need to keep the kind of handler for debugging purposes, and in
	 * any case anything we want from info[] must be extracted right
	 * now because the info[] array is about to become invalid. There
	 * is very little refcount handling here however, since we know
	 * that the objects that we still want to refer to now were input
	 * arguments to [try] and so are still on the Tcl value stack.
	 */

	Tcl_Obj *handlerBodyObj = handler->script;
	TclNRAddCallback(interp, TryPostHandler, objv, options, handler->type,
		INT2PTR((finallyObj == NULL) ? 0 : objc - 1));
	ReleaseHandlers(interp, handlers);
	return TclNREvalObjEx(interp, handlerBodyObj, 0,
		((Interp *) interp)->cmdFramePtr, 4*i + 5);

    handlerFailed:
	resultObj = Tcl_GetObjResult(interp);
	Tcl_IncrRefCount(resultObj);
	options = During(interp, result, options, NULL);
	break;

    didNotMatch:
	continue;
    }

    /*
     * No handler matched; get rid of the list of handlers.
     */

    ReleaseHandlers(interp, handlers);

    /*
     * Process the finally clause.
     */

    if (finallyObj != NULL) {
	TclNRAddCallback(interp, TryPostFinal, resultObj, options, cmdObj);
	return TclNREvalObjEx(interp, finallyObj, 0,
		((Interp *) interp)->cmdFramePtr, objc - 1);
    }

    /*
     * Install the correct result/options into the interpreter and clean up
     * any temporary storage.
     */

    result = Tcl_SetReturnOptions(interp, options);
    Tcl_DecrRefCount(options);
    Tcl_SetObjResult(interp, resultObj);
    Tcl_DecrRefCount(resultObj);
    return result;
}

/*
 *----------------------------------------------------------------------
 *
 * TryPostHandler --
 *
 *	Callback to handle the outcome of the execution of a handler of a
 *	'try' command.
 *
 *----------------------------------------------------------------------
 */

static int
TryPostHandler(
    void *data[],
    Tcl_Interp *interp,
    int result)
{
    Tcl_Obj **objv = (Tcl_Obj **)data[0];
    Tcl_Obj *options = (Tcl_Obj *)data[1];
    const char *handlerKind = (const char *)data[2];
    int finallyIndex = PTR2INT(data[3]);

    Tcl_Obj *cmdObj = objv[0];
    Tcl_Obj *finallyObj = finallyIndex ? objv[finallyIndex] : 0;

    /*
     * Check for limits/rewinding, which override normal trapping behaviour.
     */

    if (((Interp*) interp)->execEnvPtr->rewind || Tcl_LimitExceeded(interp)) {
	options = During(interp, result, options, Tcl_ObjPrintf(
		"\n    (\"%s ... %s\" handler line %d)",
		TclGetString(cmdObj), handlerKind, Tcl_GetErrorLine(interp)));
	Tcl_DecrRefCount(options);
	return TCL_ERROR;
    }

    /*
     * The handler result completely substitutes for the result of the body.
     */

    Tcl_Obj *resultObj = Tcl_GetObjResult(interp);
    Tcl_IncrRefCount(resultObj);
    if (result == TCL_ERROR) {
	options = During(interp, result, options, Tcl_ObjPrintf(
		"\n    (\"%s ... %s\" handler line %d)",
		TclGetString(cmdObj), handlerKind, Tcl_GetErrorLine(interp)));
    } else {
	Tcl_DecrRefCount(options);
	options = Tcl_GetReturnOptions(interp, result);
	Tcl_IncrRefCount(options);
    }

    /*
     * Process the finally clause if it is present.
     */

    if (finallyObj != NULL) {
	Interp *iPtr = (Interp *) interp;

	TclNRAddCallback(interp, TryPostFinal, resultObj, options, cmdObj);

	/* The 'finally' script is always the last argument word. */
	return TclNREvalObjEx(interp, finallyObj, 0, iPtr->cmdFramePtr,
		finallyIndex);
    }

    /*
     * Install the correct result/options into the interpreter and clean up
     * any temporary storage.
     */

    result = Tcl_SetReturnOptions(interp, options);
    Tcl_DecrRefCount(options);
    Tcl_SetObjResult(interp, resultObj);
    Tcl_DecrRefCount(resultObj);
    return result;
}

/*
 *----------------------------------------------------------------------
 *
 * TryPostFinal --
 *
 *	Callback to handle the outcome of the execution of the finally script
 *	of a 'try' command.
 *
 *----------------------------------------------------------------------
 */

static int
TryPostFinal(
    void *data[],
    Tcl_Interp *interp,
    int result)
{
    Tcl_Obj *resultObj = (Tcl_Obj *)data[0];
    Tcl_Obj *options = (Tcl_Obj *)data[1];
    Tcl_Obj *cmdObj = (Tcl_Obj *)data[2];

    /*
     * If the result wasn't OK, we need to adjust the result options.
     */

    if (result != TCL_OK) {
	Tcl_DecrRefCount(resultObj);
	resultObj = NULL;
	if (result == TCL_ERROR) {
	    options = During(interp, result, options, Tcl_ObjPrintf(
		    "\n    (\"%s ... finally\" body line %d)",
		    TclGetString(cmdObj), Tcl_GetErrorLine(interp)));
	} else {
	    Tcl_Obj *origOptions = options;

	    options = Tcl_GetReturnOptions(interp, result);
	    Tcl_IncrRefCount(options);
	    Tcl_DecrRefCount(origOptions);
	}
    }

    /*
     * Install the correct result/options into the interpreter and clean up
     * any temporary storage.
     */

    result = Tcl_SetReturnOptions(interp, options);
    Tcl_DecrRefCount(options);
    if (resultObj != NULL) {
	Tcl_SetObjResult(interp, resultObj);
	Tcl_DecrRefCount(resultObj);
    }
    return result;
}

/*
 *----------------------------------------------------------------------
 *
 * Tcl_WhileObjCmd --
 *
 *	This procedure is invoked to process the "while" Tcl command. See the
 *	user documentation for details on what it does.
 *
 *	With the bytecode compiler, this procedure is only called when a
 *	command name is computed at runtime, and is "while" or the name to
 *	which "while" was renamed: e.g., "set z while; $z {$i<100} {}"
 *
 * Results:
 *	A standard Tcl result.
 *
 * Side effects:
 *	See the user documentation.
 *
 *----------------------------------------------------------------------
 */

int
Tcl_WhileObjCmd(
    void *clientData,
    Tcl_Interp *interp,		/* Current interpreter. */
    int objc,			/* Number of arguments. */
    Tcl_Obj *const objv[])	/* Argument objects. */
{
    return Tcl_NRCallObjProc(interp, TclNRWhileObjCmd, clientData, objc, objv);
}

int
TclNRWhileObjCmd(
    TCL_UNUSED(void *),
    Tcl_Interp *interp,		/* Current interpreter. */
    int objc,			/* Number of arguments. */
    Tcl_Obj *const objv[])	/* Argument objects. */
{
    ForIterData *iterPtr;

    if (objc != 3) {
	Tcl_WrongNumArgs(interp, 1, objv, "test command");
	return TCL_ERROR;
    }

    /*
     * We reuse [for]'s callback, passing a NULL for the 'next' script.
     */

    TclSmallAllocEx(interp, sizeof(ForIterData), iterPtr);
    iterPtr->cond = objv[1];
    iterPtr->body = objv[2];
    iterPtr->next = NULL;
    iterPtr->msg  = "\n    (\"while\" body line %d)";
    iterPtr->word = 2;

    TclNRAddCallback(interp, TclNRForIterCallback, iterPtr);
    return TCL_OK;
}

/*
 *----------------------------------------------------------------------
 *
 * TclListLines --
 *
 *	???
 *
 * Results:
 *	Filled in array of line numbers?
 *
 * Side effects:
 *	None.
 *
 *----------------------------------------------------------------------
 */

void
TclListLines(
    Tcl_Obj *listObj,		/* Pointer to obj holding a string with list
				 * structure. Assumed to be valid. Assumed to
				 * contain n elements. */
    int line,			/* Line the list as a whole starts on. */
    Tcl_Size n,			/* #elements in lines */
    int *lines,			/* Array of line numbers, to fill. */
    Tcl_Obj *const *elems)	/* The list elems as Tcl_Obj*, in need of
				 * derived continuation data */
{
    const char *listStr = TclGetString(listObj);
    const char *listHead = listStr;
    Tcl_Size length = strlen(listStr);
    const char *element = NULL, *next = NULL;
    ContLineLoc *clLocPtr = TclContinuationsGet(listObj);
    Tcl_Size *clNext = (clLocPtr ? &clLocPtr->loc[0] : NULL);

    for (Tcl_Size i = 0; i < n; i++) {
	TclFindElement(NULL, listStr, length, &element, &next, NULL, NULL);

	TclAdvanceLines(&line, listStr, element);
				/* Leading whitespace */
	TclAdvanceContinuations(&line, &clNext, element - listHead);
	if (elems && clNext) {
	    TclContinuationsEnterDerived(elems[i], element-listHead, clNext);
	}
	lines[i] = line;
	length -= (next - listStr);
	TclAdvanceLines(&line, element, next);
				/* Element */
	listStr = next;

	if (*element == 0) {
	    /* ASSERT i == n */
	    break;
	}
    }
}

/*
 * TclUnicodeNormalizeCmd --
 *
 *	This procedure implements the "unicode tonfc|tonfd|tonfkc|tonfkd"
 *	commands. See the user documentation for details on what it does.
 *
 * Results:
 *	A standard Tcl result.
 *
 * Side effects:
 *	Stores the normalized string in the interpreter result.
 */
static int
TclUnicodeNormalizeCmd(
    void *clientData,		/* TCL_{NFC,NFD,NFKC,NFKD} */
    Tcl_Interp *interp,		/* Current interpreter. */
    int objc,			/* Number of arguments. */
    Tcl_Obj *const objv[])	/* Argument objects. */
{
    static const char *optNames[] = {"-profile", NULL};
    enum { OPT_PROFILE } opt;
    int profile = TCL_ENCODING_PROFILE_STRICT;

    if (objc == 4) {
	if (Tcl_GetIndexFromObj(interp, objv[1], optNames, "option", 0, &opt) !=
	    TCL_OK) {
	    return TCL_ERROR;
	}
	const char *s = Tcl_GetString(objv[2]);
	if (!strcmp(s, "replace")) {
	    profile = TCL_ENCODING_PROFILE_REPLACE;
	} else if (!strcmp(s, "strict")) {
	    profile = TCL_ENCODING_PROFILE_STRICT;
	} else {
	    Tcl_SetObjResult(interp, Tcl_ObjPrintf(
		    "Invalid value \"%s\" supplied for option \"-profile\". "
		    "Must be \"strict\" or \"replace\".", s));
	    return TCL_ERROR;
	}
    } else if (objc != 2) {
	Tcl_WrongNumArgs(interp, 1, objv, "?-profile PROFILE? STRING");
	return TCL_ERROR;
    }

    Tcl_DString ds;
    if (Tcl_UtfToNormalizedDString(interp, Tcl_GetString(objv[objc - 1]),
	    TCL_INDEX_NONE, (Tcl_UnicodeNormalizationForm)PTR2INT(clientData), profile,
	    &ds) != TCL_OK) {
	return TCL_ERROR;
    }

    Tcl_DStringResult(interp, &ds);
    return TCL_OK;
}

/*
 * Local Variables:
 * mode: c
 * c-basic-offset: 4
 * fill-column: 78
 * End:
 */<|MERGE_RESOLUTION|>--- conflicted
+++ resolved
@@ -3316,67 +3316,6 @@
 /*
  *----------------------------------------------------------------------
  *
-<<<<<<< HEAD
- * TclInitStringCmd --
- *
- *	This procedure creates the "string" Tcl command. See the user
- *	documentation for details on what it does. Note that this command only
- *	functions correctly on properly formed Tcl UTF strings.
- *
- *	Also note that the primary methods here (equal, compare, match, ...)
- *	have bytecode equivalents. You will find the code for those in
- *	tclExecute.c. The code here will only be used in the non-bc case (like
- *	in an 'eval').
- *
- * Results:
- *	A standard Tcl result.
- *
- * Side effects:
- *	See the user documentation.
- *
- *----------------------------------------------------------------------
- */
-
-Tcl_Command
-TclInitStringCmd(
-    Tcl_Interp *interp)		/* Current interpreter. */
-{
-    static const EnsembleImplMap stringImplMap[] = {
-	{"cat",		StringCatCmd,	TclCompileStringCatCmd, NULL, NULL, false},
-	{"compare",	StringCmpCmd,	TclCompileStringCmpCmd, NULL, NULL, false},
-	{"equal",	StringEqualCmd,	TclCompileStringEqualCmd, NULL, NULL, false},
-	{"first",	StringFirstCmd,	TclCompileStringFirstCmd, NULL, NULL, false},
-	{"index",	StringIndexCmd,	TclCompileStringIndexCmd, NULL, NULL, false},
-	{"insert",	StringInsertCmd, TclCompileStringInsertCmd, NULL, NULL, false},
-	{"is",		StringIsCmd,	TclCompileStringIsCmd, NULL, NULL, false},
-	{"last",	StringLastCmd,	TclCompileStringLastCmd, NULL, NULL, false},
-	{"length",	StringLenCmd,	TclCompileStringLenCmd, NULL, NULL, false},
-	{"map",		StringMapCmd,	TclCompileStringMapCmd, NULL, NULL, false},
-	{"match",	StringMatchCmd,	TclCompileStringMatchCmd, NULL, NULL, false},
-	{"range",	StringRangeCmd,	TclCompileStringRangeCmd, NULL, NULL, false},
-	{"repeat",	StringReptCmd,	TclCompileBasic2ArgCmd, NULL, NULL, false},
-	{"replace",	StringRplcCmd,	TclCompileStringReplaceCmd, NULL, NULL, false},
-	{"reverse",	StringRevCmd,	TclCompileBasic1ArgCmd, NULL, NULL, false},
-	{"tolower",	StringLowerCmd,	TclCompileStringToLowerCmd, NULL, NULL, false},
-	{"toupper",	StringUpperCmd,	TclCompileStringToUpperCmd, NULL, NULL, false},
-	{"totitle",	StringTitleCmd,	TclCompileStringToTitleCmd, NULL, NULL, false},
-	{"trim",	StringTrimCmd,	TclCompileStringTrimCmd, NULL, NULL, false},
-	{"trimleft",	StringTrimLCmd,	TclCompileStringTrimLCmd, NULL, NULL, false},
-	{"trimright",	StringTrimRCmd,	TclCompileStringTrimRCmd, NULL, NULL, false},
-	{"wordend",	StringEndCmd,	TclCompileBasic2ArgCmd, NULL, NULL, false},
-	{"wordstart",	StringStartCmd,	TclCompileBasic2ArgCmd, NULL, NULL, false},
-	{NULL, NULL, NULL, NULL, NULL, false}
-    };
-
-    return TclMakeEnsemble(interp, "string", stringImplMap);
-}
--
-/*
- *----------------------------------------------------------------------
- *
-=======
->>>>>>> 37de7db0
  * Tcl_SubstObjCmd --
  *
  *	This procedure is invoked to process the "subst" Tcl command. See the
@@ -3635,10 +3574,10 @@
 	return TCL_ERROR;
     }
     if (noCase && mode == OPT_INTEGER) {
-	Tcl_SetObjResult(interp, Tcl_ObjPrintf(
-		"-nocase option cannot be used with -integer option"));
-	Tcl_SetErrorCode(interp, "TCL", "OPERATION", "SWITCH",
-		"MODERESTRICTION", (char *)NULL);
+	TclPrintfResult(interp,
+		"-nocase option cannot be used with -integer option");
+	TclSetErrorCode(interp, "TCL", "OPERATION", "SWITCH",
+		"MODERESTRICTION");
 	return TCL_ERROR;
     }
 
@@ -5479,9 +5418,9 @@
 	} else if (!strcmp(s, "strict")) {
 	    profile = TCL_ENCODING_PROFILE_STRICT;
 	} else {
-	    Tcl_SetObjResult(interp, Tcl_ObjPrintf(
+	    TclPrintfResult(interp,
 		    "Invalid value \"%s\" supplied for option \"-profile\". "
-		    "Must be \"strict\" or \"replace\".", s));
+		    "Must be \"strict\" or \"replace\".", s);
 	    return TCL_ERROR;
 	}
     } else if (objc != 2) {
