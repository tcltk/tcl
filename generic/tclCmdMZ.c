/*
 * tclCmdMZ.c --
 *
 *	This file contains the top-level command routines for most of the Tcl
 *	built-in commands whose names begin with the letters M to Z. It
 *	contains only commands in the generic core (i.e. those that don't
 *	depend much upon UNIX facilities).
 *
 * Copyright (c) 1987-1993 The Regents of the University of California.
 * Copyright (c) 1994-1997 Sun Microsystems, Inc.
 * Copyright (c) 1998-2000 Scriptics Corporation.
 * Copyright (c) 2002 ActiveState Corporation.
 * Copyright (c) 2003-2009 Donal K. Fellows.
 *
 * See the file "license.terms" for information on usage and redistribution of
 * this file, and for a DISCLAIMER OF ALL WARRANTIES.
 */

#include "tclInt.h"
#include "tclCompile.h"
#include "tclRegexp.h"
#include "tclStringTrim.h"

static inline Tcl_Obj *	During(Tcl_Interp *interp, int resultCode,
			    Tcl_Obj *oldOptions, Tcl_Obj *errorInfo);
static Tcl_NRPostProc	SwitchPostProc;
static Tcl_NRPostProc	TryPostBody;
static Tcl_NRPostProc	TryPostFinal;
static Tcl_NRPostProc	TryPostHandler;
static int		UniCharIsAscii(int character);
static int		UniCharIsHexDigit(int character);

/*
 * Default set of characters to trim in [string trim] and friends. This is a
 * UTF-8 literal string containing all Unicode space characters [TIP #413]
 */

const char tclDefaultTrimSet[] =
	"\x09\x0a\x0b\x0c\x0d " /* ASCII */
	"\xc0\x80" /*     nul (U+0000) */
	"\xc2\x85" /*     next line (U+0085) */
	"\xc2\xa0" /*     non-breaking space (U+00a0) */
	"\xe1\x9a\x80" /* ogham space mark (U+1680) */
	"\xe1\xa0\x8e" /* mongolian vowel separator (U+180e) */
	"\xe2\x80\x80" /* en quad (U+2000) */
	"\xe2\x80\x81" /* em quad (U+2001) */
	"\xe2\x80\x82" /* en space (U+2002) */
	"\xe2\x80\x83" /* em space (U+2003) */
	"\xe2\x80\x84" /* three-per-em space (U+2004) */
	"\xe2\x80\x85" /* four-per-em space (U+2005) */
	"\xe2\x80\x86" /* six-per-em space (U+2006) */
	"\xe2\x80\x87" /* figure space (U+2007) */
	"\xe2\x80\x88" /* punctuation space (U+2008) */
	"\xe2\x80\x89" /* thin space (U+2009) */
	"\xe2\x80\x8a" /* hair space (U+200a) */
	"\xe2\x80\x8b" /* zero width space (U+200b) */
	"\xe2\x80\xa8" /* line separator (U+2028) */
	"\xe2\x80\xa9" /* paragraph separator (U+2029) */
	"\xe2\x80\xaf" /* narrow no-break space (U+202f) */
	"\xe2\x81\x9f" /* medium mathematical space (U+205f) */
	"\xe2\x81\xa0" /* word joiner (U+2060) */
	"\xe3\x80\x80" /* ideographic space (U+3000) */
	"\xef\xbb\xbf" /* zero width no-break space (U+feff) */
;

/*
 *----------------------------------------------------------------------
 *
 * Tcl_PwdObjCmd --
 *
 *	This procedure is invoked to process the "pwd" Tcl command. See the
 *	user documentation for details on what it does.
 *
 * Results:
 *	A standard Tcl result.
 *
 * Side effects:
 *	See the user documentation.
 *
 *----------------------------------------------------------------------
 */

int
Tcl_PwdObjCmd(
    ClientData dummy,		/* Not used. */
    Tcl_Interp *interp,		/* Current interpreter. */
    int objc,			/* Number of arguments. */
    Tcl_Obj *const objv[])	/* Argument objects. */
{
    Tcl_Obj *retVal;

    if (objc != 1) {
	Tcl_WrongNumArgs(interp, 1, objv, NULL);
	return TCL_ERROR;
    }

    retVal = Tcl_FSGetCwd(interp);
    if (retVal == NULL) {
	return TCL_ERROR;
    }
    Tcl_SetObjResult(interp, retVal);
    Tcl_DecrRefCount(retVal);
    return TCL_OK;
}

/*
 *----------------------------------------------------------------------
 *
 * Tcl_RegexpObjCmd --
 *
 *	This procedure is invoked to process the "regexp" Tcl command. See
 *	the user documentation for details on what it does.
 *
 * Results:
 *	A standard Tcl result.
 *
 * Side effects:
 *	See the user documentation.
 *
 *----------------------------------------------------------------------
 */

int
Tcl_RegexpObjCmd(
    ClientData dummy,		/* Not used. */
    Tcl_Interp *interp,		/* Current interpreter. */
    int objc,			/* Number of arguments. */
    Tcl_Obj *const objv[])	/* Argument objects. */
{
    int i, indices, match, about, offset, all, doinline, numMatchesSaved;
    int cflags, eflags, stringLength, matchLength;
    Tcl_RegExp regExpr;
    Tcl_Obj *objPtr, *startIndex = NULL, *resultPtr = NULL;
    Tcl_RegExpInfo info;
    static const char *const options[] = {
	"-all",		"-about",	"-indices",	"-inline",
	"-expanded",	"-line",	"-linestop",	"-lineanchor",
	"-nocase",	"-start",	"--",		NULL
    };
    enum options {
	REGEXP_ALL,	REGEXP_ABOUT,	REGEXP_INDICES,	REGEXP_INLINE,
	REGEXP_EXPANDED,REGEXP_LINE,	REGEXP_LINESTOP,REGEXP_LINEANCHOR,
	REGEXP_NOCASE,	REGEXP_START,	REGEXP_LAST
    };

    indices = 0;
    about = 0;
    cflags = TCL_REG_ADVANCED;
    offset = 0;
    all = 0;
    doinline = 0;

    for (i = 1; i < objc; i++) {
	const char *name;
	int index;

	name = TclGetString(objv[i]);
	if (name[0] != '-') {
	    break;
	}
	if (Tcl_GetIndexFromObj(interp, objv[i], options, "option", TCL_EXACT,
		&index) != TCL_OK) {
	    goto optionError;
	}
	switch ((enum options) index) {
	case REGEXP_ALL:
	    all = 1;
	    break;
	case REGEXP_INDICES:
	    indices = 1;
	    break;
	case REGEXP_INLINE:
	    doinline = 1;
	    break;
	case REGEXP_NOCASE:
	    cflags |= TCL_REG_NOCASE;
	    break;
	case REGEXP_ABOUT:
	    about = 1;
	    break;
	case REGEXP_EXPANDED:
	    cflags |= TCL_REG_EXPANDED;
	    break;
	case REGEXP_LINE:
	    cflags |= TCL_REG_NEWLINE;
	    break;
	case REGEXP_LINESTOP:
	    cflags |= TCL_REG_NLSTOP;
	    break;
	case REGEXP_LINEANCHOR:
	    cflags |= TCL_REG_NLANCH;
	    break;
	case REGEXP_START: {
	    int temp;
	    if (++i >= objc) {
		goto endOfForLoop;
	    }
	    if (TclGetIntForIndexM(interp, objv[i], 0, &temp) != TCL_OK) {
		goto optionError;
	    }
	    if (startIndex) {
		Tcl_DecrRefCount(startIndex);
	    }
	    startIndex = objv[i];
	    Tcl_IncrRefCount(startIndex);
	    break;
	}
	case REGEXP_LAST:
	    i++;
	    goto endOfForLoop;
	}
    }

  endOfForLoop:
    if ((objc - i) < (2 - about)) {
	Tcl_WrongNumArgs(interp, 1, objv,
		"?-option ...? exp string ?matchVar? ?subMatchVar ...?");
	goto optionError;
    }
    objc -= i;
    objv += i;

    /*
     * Check if the user requested -inline, but specified match variables; a
     * no-no.
     */

    if (doinline && ((objc - 2) != 0)) {
	Tcl_SetObjResult(interp, Tcl_NewStringObj(
		"regexp match variables not allowed when using -inline", -1));
	Tcl_SetErrorCode(interp, "TCL", "OPERATION", "REGEXP",
		"MIX_VAR_INLINE", NULL);
	goto optionError;
    }

    /*
     * Handle the odd about case separately.
     */

    if (about) {
	regExpr = Tcl_GetRegExpFromObj(interp, objv[0], cflags);
	if ((regExpr == NULL) || (TclRegAbout(interp, regExpr) < 0)) {
	optionError:
	    if (startIndex) {
		Tcl_DecrRefCount(startIndex);
	    }
	    return TCL_ERROR;
	}
	return TCL_OK;
    }

    /*
     * Get the length of the string that we are matching against so we can do
     * the termination test for -all matches. Do this before getting the
     * regexp to avoid shimmering problems.
     */

    objPtr = objv[1];
    stringLength = Tcl_GetCharLength(objPtr);

    if (startIndex) {
	TclGetIntForIndexM(NULL, startIndex, stringLength, &offset);
	Tcl_DecrRefCount(startIndex);
	if (offset < 0) {
	    offset = 0;
	}
    }

    regExpr = Tcl_GetRegExpFromObj(interp, objv[0], cflags);
    if (regExpr == NULL) {
	return TCL_ERROR;
    }

    objc -= 2;
    objv += 2;

    if (doinline) {
	/*
	 * Save all the subexpressions, as we will return them as a list
	 */

	numMatchesSaved = -1;
    } else {
	/*
	 * Save only enough subexpressions for matches we want to keep, expect
	 * in the case of -all, where we need to keep at least one to know
	 * where to move the offset.
	 */

	numMatchesSaved = (objc == 0) ? all : objc;
    }

    /*
     * The following loop is to handle multiple matches within the same source
     * string; each iteration handles one match. If "-all" hasn't been
     * specified then the loop body only gets executed once. We terminate the
     * loop when the starting offset is past the end of the string.
     */

    while (1) {
	/*
	 * Pass either 0 or TCL_REG_NOTBOL in the eflags. Passing
	 * TCL_REG_NOTBOL indicates that the character at offset should not be
	 * considered the start of the line. If for example the pattern {^} is
	 * passed and -start is positive, then the pattern will not match the
	 * start of the string unless the previous character is a newline.
	 */

	if (offset == 0) {
	    eflags = 0;
	} else if (offset > stringLength) {
	    eflags = TCL_REG_NOTBOL;
	} else if (Tcl_GetUniChar(objPtr, offset-1) == '\n') {
	    eflags = 0;
	} else {
	    eflags = TCL_REG_NOTBOL;
	}

	match = Tcl_RegExpExecObj(interp, regExpr, objPtr, offset,
		numMatchesSaved, eflags);
	if (match < 0) {
	    return TCL_ERROR;
	}

	if (match == 0) {
	    /*
	     * We want to set the value of the intepreter result only when
	     * this is the first time through the loop.
	     */

	    if (all <= 1) {
		/*
		 * If inlining, the interpreter's object result remains an
		 * empty list, otherwise set it to an integer object w/ value
		 * 0.
		 */

		if (!doinline) {
		    Tcl_SetObjResult(interp, Tcl_NewIntObj(0));
		}
		return TCL_OK;
	    }
	    break;
	}

	/*
	 * If additional variable names have been specified, return index
	 * information in those variables.
	 */

	Tcl_RegExpGetInfo(regExpr, &info);
	if (doinline) {
	    /*
	     * It's the number of substitutions, plus one for the matchVar at
	     * index 0
	     */

	    objc = info.nsubs + 1;
	    if (all <= 1) {
		resultPtr = Tcl_NewObj();
	    }
	}
	for (i = 0; i < objc; i++) {
	    Tcl_Obj *newPtr;

	    if (indices) {
		int start, end;
		Tcl_Obj *objs[2];

		/*
		 * Only adjust the match area if there was a match for that
		 * area. (Scriptics Bug 4391/SF Bug #219232)
		 */

		if (i <= info.nsubs && info.matches[i].start >= 0) {
		    start = offset + info.matches[i].start;
		    end = offset + info.matches[i].end;

		    /*
		     * Adjust index so it refers to the last character in the
		     * match instead of the first character after the match.
		     */

		    if (end >= offset) {
			end--;
		    }
		} else {
		    start = -1;
		    end = -1;
		}

		objs[0] = Tcl_NewLongObj(start);
		objs[1] = Tcl_NewLongObj(end);

		newPtr = Tcl_NewListObj(2, objs);
	    } else {
		if (i <= info.nsubs) {
		    newPtr = Tcl_GetRange(objPtr,
			    offset + info.matches[i].start,
			    offset + info.matches[i].end - 1);
		} else {
		    newPtr = Tcl_NewObj();
		}
	    }
	    if (doinline) {
		if (Tcl_ListObjAppendElement(interp, resultPtr, newPtr)
			!= TCL_OK) {
		    Tcl_DecrRefCount(newPtr);
		    Tcl_DecrRefCount(resultPtr);
		    return TCL_ERROR;
		}
	    } else {
		if (Tcl_ObjSetVar2(interp, objv[i], NULL, newPtr,
			TCL_LEAVE_ERR_MSG) == NULL) {
		    return TCL_ERROR;
		}
	    }
	}

	if (all == 0) {
	    break;
	}

	/*
	 * Adjust the offset to the character just after the last one in the
	 * matchVar and increment all to count how many times we are making a
	 * match. We always increment the offset by at least one to prevent
	 * endless looping (as in the case: regexp -all {a*} a). Otherwise,
	 * when we match the NULL string at the end of the input string, we
	 * will loop indefinately (because the length of the match is 0, so
	 * offset never changes).
	 */

	matchLength = (info.matches[0].end - info.matches[0].start);

	offset += info.matches[0].end;

	/*
	 * A match of length zero could happen for {^} {$} or {.*} and in
	 * these cases we always want to bump the index up one.
	 */

	if (matchLength == 0) {
	    offset++;
	}
	all++;
	if (offset >= stringLength) {
	    break;
	}
    }

    /*
     * Set the interpreter's object result to an integer object with value 1
     * if -all wasn't specified, otherwise it's all-1 (the number of times
     * through the while - 1).
     */

    if (doinline) {
	Tcl_SetObjResult(interp, resultPtr);
    } else {
	Tcl_SetObjResult(interp, Tcl_NewIntObj(all ? all-1 : 1));
    }
    return TCL_OK;
}

/*
 *----------------------------------------------------------------------
 *
 * Tcl_RegsubObjCmd --
 *
 *	This procedure is invoked to process the "regsub" Tcl command. See the
 *	user documentation for details on what it does.
 *
 * Results:
 *	A standard Tcl result.
 *
 * Side effects:
 *	See the user documentation.
 *
 *----------------------------------------------------------------------
 */

int
Tcl_RegsubObjCmd(
    ClientData dummy,		/* Not used. */
    Tcl_Interp *interp,		/* Current interpreter. */
    int objc,			/* Number of arguments. */
    Tcl_Obj *const objv[])	/* Argument objects. */
{
    int idx, result, cflags, all, wlen, wsublen, numMatches, offset;
    int start, end, subStart, subEnd, match;
    Tcl_RegExp regExpr;
    Tcl_RegExpInfo info;
    Tcl_Obj *resultPtr, *subPtr, *objPtr, *startIndex = NULL;
    Tcl_UniChar ch, *wsrc, *wfirstChar, *wstring, *wsubspec, *wend;

    static const char *const options[] = {
	"-all",		"-nocase",	"-expanded",
	"-line",	"-linestop",	"-lineanchor",	"-start",
	"--",		NULL
    };
    enum options {
	REGSUB_ALL,	REGSUB_NOCASE,	REGSUB_EXPANDED,
	REGSUB_LINE,	REGSUB_LINESTOP, REGSUB_LINEANCHOR,	REGSUB_START,
	REGSUB_LAST
    };

    cflags = TCL_REG_ADVANCED;
    all = 0;
    offset = 0;
    resultPtr = NULL;

    for (idx = 1; idx < objc; idx++) {
	const char *name;
	int index;

	name = TclGetString(objv[idx]);
	if (name[0] != '-') {
	    break;
	}
	if (Tcl_GetIndexFromObj(interp, objv[idx], options, "option",
		TCL_EXACT, &index) != TCL_OK) {
	    goto optionError;
	}
	switch ((enum options) index) {
	case REGSUB_ALL:
	    all = 1;
	    break;
	case REGSUB_NOCASE:
	    cflags |= TCL_REG_NOCASE;
	    break;
	case REGSUB_EXPANDED:
	    cflags |= TCL_REG_EXPANDED;
	    break;
	case REGSUB_LINE:
	    cflags |= TCL_REG_NEWLINE;
	    break;
	case REGSUB_LINESTOP:
	    cflags |= TCL_REG_NLSTOP;
	    break;
	case REGSUB_LINEANCHOR:
	    cflags |= TCL_REG_NLANCH;
	    break;
	case REGSUB_START: {
	    int temp;
	    if (++idx >= objc) {
		goto endOfForLoop;
	    }
	    if (TclGetIntForIndexM(interp, objv[idx], 0, &temp) != TCL_OK) {
		goto optionError;
	    }
	    if (startIndex) {
		Tcl_DecrRefCount(startIndex);
	    }
	    startIndex = objv[idx];
	    Tcl_IncrRefCount(startIndex);
	    break;
	}
	case REGSUB_LAST:
	    idx++;
	    goto endOfForLoop;
	}
    }

  endOfForLoop:
    if (objc-idx < 3 || objc-idx > 4) {
	Tcl_WrongNumArgs(interp, 1, objv,
		"?-option ...? exp string subSpec ?varName?");
    optionError:
	if (startIndex) {
	    Tcl_DecrRefCount(startIndex);
	}
	return TCL_ERROR;
    }

    objc -= idx;
    objv += idx;

    if (startIndex) {
	int stringLength = Tcl_GetCharLength(objv[1]);

	TclGetIntForIndexM(NULL, startIndex, stringLength, &offset);
	Tcl_DecrRefCount(startIndex);
	if (offset < 0) {
	    offset = 0;
	}
    }

    if (all && (offset == 0)
	    && (strpbrk(TclGetString(objv[2]), "&\\") == NULL)
	    && (strpbrk(TclGetString(objv[0]), "*+?{}()[].\\|^$") == NULL)) {
	/*
	 * This is a simple one pair string map situation. We make use of a
	 * slightly modified version of the one pair STR_MAP code.
	 */

	int slen, nocase;
	int (*strCmpFn)(const Tcl_UniChar*,const Tcl_UniChar*,unsigned long);
	Tcl_UniChar *p, wsrclc;

	numMatches = 0;
	nocase = (cflags & TCL_REG_NOCASE);
	strCmpFn = nocase ? Tcl_UniCharNcasecmp : Tcl_UniCharNcmp;

	wsrc = Tcl_GetUnicodeFromObj(objv[0], &slen);
	wstring = Tcl_GetUnicodeFromObj(objv[1], &wlen);
	wsubspec = Tcl_GetUnicodeFromObj(objv[2], &wsublen);
	wend = wstring + wlen - (slen ? slen - 1 : 0);
	result = TCL_OK;

	if (slen == 0) {
	    /*
	     * regsub behavior for "" matches between each character. 'string
	     * map' skips the "" case.
	     */

	    if (wstring < wend) {
		resultPtr = Tcl_NewUnicodeObj(wstring, 0);
		Tcl_IncrRefCount(resultPtr);
		for (; wstring < wend; wstring++) {
		    Tcl_AppendUnicodeToObj(resultPtr, wsubspec, wsublen);
		    Tcl_AppendUnicodeToObj(resultPtr, wstring, 1);
		    numMatches++;
		}
		wlen = 0;
	    }
	} else {
	    wsrclc = Tcl_UniCharToLower(*wsrc);
	    for (p = wfirstChar = wstring; wstring < wend; wstring++) {
		if ((*wstring == *wsrc ||
			(nocase && Tcl_UniCharToLower(*wstring)==wsrclc)) &&
			(slen==1 || (strCmpFn(wstring, wsrc,
				(unsigned long) slen) == 0))) {
		    if (numMatches == 0) {
			resultPtr = Tcl_NewUnicodeObj(wstring, 0);
			Tcl_IncrRefCount(resultPtr);
		    }
		    if (p != wstring) {
			Tcl_AppendUnicodeToObj(resultPtr, p, wstring - p);
			p = wstring + slen;
		    } else {
			p += slen;
		    }
		    wstring = p - 1;

		    Tcl_AppendUnicodeToObj(resultPtr, wsubspec, wsublen);
		    numMatches++;
		}
	    }
	    if (numMatches) {
		wlen    = wfirstChar + wlen - p;
		wstring = p;
	    }
	}
	objPtr = NULL;
	subPtr = NULL;
	goto regsubDone;
    }

    regExpr = Tcl_GetRegExpFromObj(interp, objv[0], cflags);
    if (regExpr == NULL) {
	return TCL_ERROR;
    }

    /*
     * Make sure to avoid problems where the objects are shared. This can
     * cause RegExpObj <> UnicodeObj shimmering that causes data corruption.
     * [Bug #461322]
     */

    if (objv[1] == objv[0]) {
	objPtr = Tcl_DuplicateObj(objv[1]);
    } else {
	objPtr = objv[1];
    }
    wstring = Tcl_GetUnicodeFromObj(objPtr, &wlen);
    if (objv[2] == objv[0]) {
	subPtr = Tcl_DuplicateObj(objv[2]);
    } else {
	subPtr = objv[2];
    }
    wsubspec = Tcl_GetUnicodeFromObj(subPtr, &wsublen);

    result = TCL_OK;

    /*
     * The following loop is to handle multiple matches within the same source
     * string; each iteration handles one match and its corresponding
     * substitution. If "-all" hasn't been specified then the loop body only
     * gets executed once. We must use 'offset <= wlen' in particular for the
     * case where the regexp pattern can match the empty string - this is
     * useful when doing, say, 'regsub -- ^ $str ...' when $str might be
     * empty.
     */

    numMatches = 0;
    for ( ; offset <= wlen; ) {

	/*
	 * The flags argument is set if string is part of a larger string, so
	 * that "^" won't match.
	 */

	match = Tcl_RegExpExecObj(interp, regExpr, objPtr, offset,
		10 /* matches */, ((offset > 0 &&
		(wstring[offset-1] != (Tcl_UniChar)'\n'))
		? TCL_REG_NOTBOL : 0));

	if (match < 0) {
	    result = TCL_ERROR;
	    goto done;
	}
	if (match == 0) {
	    break;
	}
	if (numMatches == 0) {
	    resultPtr = Tcl_NewUnicodeObj(wstring, 0);
	    Tcl_IncrRefCount(resultPtr);
	    if (offset > 0) {
		/*
		 * Copy the initial portion of the string in if an offset was
		 * specified.
		 */

		Tcl_AppendUnicodeToObj(resultPtr, wstring, offset);
	    }
	}
	numMatches++;

	/*
	 * Copy the portion of the source string before the match to the
	 * result variable.
	 */

	Tcl_RegExpGetInfo(regExpr, &info);
	start = info.matches[0].start;
	end = info.matches[0].end;
	Tcl_AppendUnicodeToObj(resultPtr, wstring + offset, start);

	/*
	 * Append the subSpec argument to the variable, making appropriate
	 * substitutions. This code is a bit hairy because of the backslash
	 * conventions and because the code saves up ranges of characters in
	 * subSpec to reduce the number of calls to Tcl_SetVar.
	 */

	wsrc = wfirstChar = wsubspec;
	wend = wsubspec + wsublen;
	for (ch = *wsrc; wsrc != wend; wsrc++, ch = *wsrc) {
	    if (ch == '&') {
		idx = 0;
	    } else if (ch == '\\') {
		ch = wsrc[1];
		if ((ch >= '0') && (ch <= '9')) {
		    idx = ch - '0';
		} else if ((ch == '\\') || (ch == '&')) {
		    *wsrc = ch;
		    Tcl_AppendUnicodeToObj(resultPtr, wfirstChar,
			    wsrc - wfirstChar + 1);
		    *wsrc = '\\';
		    wfirstChar = wsrc + 2;
		    wsrc++;
		    continue;
		} else {
		    continue;
		}
	    } else {
		continue;
	    }

	    if (wfirstChar != wsrc) {
		Tcl_AppendUnicodeToObj(resultPtr, wfirstChar,
			wsrc - wfirstChar);
	    }

	    if (idx <= info.nsubs) {
		subStart = info.matches[idx].start;
		subEnd = info.matches[idx].end;
		if ((subStart >= 0) && (subEnd >= 0)) {
		    Tcl_AppendUnicodeToObj(resultPtr,
			    wstring + offset + subStart, subEnd - subStart);
		}
	    }

	    if (*wsrc == '\\') {
		wsrc++;
	    }
	    wfirstChar = wsrc + 1;
	}

	if (wfirstChar != wsrc) {
	    Tcl_AppendUnicodeToObj(resultPtr, wfirstChar, wsrc - wfirstChar);
	}

	if (end == 0) {
	    /*
	     * Always consume at least one character of the input string in
	     * order to prevent infinite loops.
	     */

	    if (offset < wlen) {
		Tcl_AppendUnicodeToObj(resultPtr, wstring + offset, 1);
	    }
	    offset++;
	} else {
	    offset += end;
	    if (start == end) {
		/*
		 * We matched an empty string, which means we must go forward
		 * one more step so we don't match again at the same spot.
		 */

		if (offset < wlen) {
		    Tcl_AppendUnicodeToObj(resultPtr, wstring + offset, 1);
		}
		offset++;
	    }
	}
	if (!all) {
	    break;
	}
    }

    /*
     * Copy the portion of the source string after the last match to the
     * result variable.
     */

  regsubDone:
    if (numMatches == 0) {
	/*
	 * On zero matches, just ignore the offset, since it shouldn't matter
	 * to us in this case, and the user may have skewed it.
	 */

	resultPtr = objv[1];
	Tcl_IncrRefCount(resultPtr);
    } else if (offset < wlen) {
	Tcl_AppendUnicodeToObj(resultPtr, wstring + offset, wlen - offset);
    }
    if (objc == 4) {
	if (Tcl_ObjSetVar2(interp, objv[3], NULL, resultPtr,
		TCL_LEAVE_ERR_MSG) == NULL) {
	    result = TCL_ERROR;
	} else {
	    /*
	     * Set the interpreter's object result to an integer object
	     * holding the number of matches.
	     */

	    Tcl_SetObjResult(interp, Tcl_NewIntObj(numMatches));
	}
    } else {
	/*
	 * No varname supplied, so just return the modified string.
	 */

	Tcl_SetObjResult(interp, resultPtr);
    }

  done:
    if (objPtr && (objv[1] == objv[0])) {
	Tcl_DecrRefCount(objPtr);
    }
    if (subPtr && (objv[2] == objv[0])) {
	Tcl_DecrRefCount(subPtr);
    }
    if (resultPtr) {
	Tcl_DecrRefCount(resultPtr);
    }
    return result;
}

/*
 *----------------------------------------------------------------------
 *
 * Tcl_RenameObjCmd --
 *
 *	This procedure is invoked to process the "rename" Tcl command. See the
 *	user documentation for details on what it does.
 *
 * Results:
 *	A standard Tcl object result.
 *
 * Side effects:
 *	See the user documentation.
 *
 *----------------------------------------------------------------------
 */

int
Tcl_RenameObjCmd(
    ClientData dummy,		/* Arbitrary value passed to the command. */
    Tcl_Interp *interp,		/* Current interpreter. */
    int objc,			/* Number of arguments. */
    Tcl_Obj *const objv[])	/* Argument objects. */
{
    const char *oldName, *newName;

    if (objc != 3) {
	Tcl_WrongNumArgs(interp, 1, objv, "oldName newName");
	return TCL_ERROR;
    }

    oldName = TclGetString(objv[1]);
    newName = TclGetString(objv[2]);
    return TclRenameCommand(interp, oldName, newName);
}

/*
 *----------------------------------------------------------------------
 *
 * Tcl_ReturnObjCmd --
 *
 *	This object-based procedure is invoked to process the "return" Tcl
 *	command. See the user documentation for details on what it does.
 *
 * Results:
 *	A standard Tcl object result.
 *
 * Side effects:
 *	See the user documentation.
 *
 *----------------------------------------------------------------------
 */

int
Tcl_ReturnObjCmd(
    ClientData dummy,		/* Not used. */
    Tcl_Interp *interp,		/* Current interpreter. */
    int objc,			/* Number of arguments. */
    Tcl_Obj *const objv[])	/* Argument objects. */
{
    int code, level;
    Tcl_Obj *returnOpts;

    /*
     * General syntax: [return ?-option value ...? ?result?]
     * An even number of words means an explicit result argument is present.
     */

    int explicitResult = (0 == (objc % 2));
    int numOptionWords = objc - 1 - explicitResult;

    if (TCL_ERROR == TclMergeReturnOptions(interp, numOptionWords, objv+1,
	    &returnOpts, &code, &level)) {
	return TCL_ERROR;
    }

    code = TclProcessReturn(interp, code, level, returnOpts);
    if (explicitResult) {
	Tcl_SetObjResult(interp, objv[objc-1]);
    }
    return code;
}

/*
 *----------------------------------------------------------------------
 *
 * Tcl_SourceObjCmd --
 *
 *	This procedure is invoked to process the "source" Tcl command. See the
 *	user documentation for details on what it does.
 *
 * Results:
 *	A standard Tcl object result.
 *
 * Side effects:
 *	See the user documentation.
 *
 *----------------------------------------------------------------------
 */

int
Tcl_SourceObjCmd(
    ClientData dummy,		/* Not used. */
    Tcl_Interp *interp,		/* Current interpreter. */
    int objc,			/* Number of arguments. */
    Tcl_Obj *const objv[])	/* Argument objects. */
{
    return Tcl_NRCallObjProc(interp, TclNRSourceObjCmd, dummy, objc, objv);
}

int
TclNRSourceObjCmd(
    ClientData dummy,		/* Not used. */
    Tcl_Interp *interp,		/* Current interpreter. */
    int objc,			/* Number of arguments. */
    Tcl_Obj *const objv[])	/* Argument objects. */
{
    const char *encodingName = NULL;
    Tcl_Obj *fileName;

    if (objc != 2 && objc !=4) {
	Tcl_WrongNumArgs(interp, 1, objv, "?-encoding name? fileName");
	return TCL_ERROR;
    }

    fileName = objv[objc-1];

    if (objc == 4) {
	static const char *const options[] = {
	    "-encoding", NULL
	};
	int index;

	if (TCL_ERROR == Tcl_GetIndexFromObj(interp, objv[1], options,
		"option", TCL_EXACT, &index)) {
	    return TCL_ERROR;
	}
	encodingName = TclGetString(objv[2]);
    }

    return TclNREvalFile(interp, fileName, encodingName);
}

/*
 *----------------------------------------------------------------------
 *
 * Tcl_SplitObjCmd --
 *
 *	This procedure is invoked to process the "split" Tcl command. See the
 *	user documentation for details on what it does.
 *
 * Results:
 *	A standard Tcl result.
 *
 * Side effects:
 *	See the user documentation.
 *
 *----------------------------------------------------------------------
 */

int
Tcl_SplitObjCmd(
    ClientData dummy,		/* Not used. */
    Tcl_Interp *interp,		/* Current interpreter. */
    int objc,			/* Number of arguments. */
    Tcl_Obj *const objv[])	/* Argument objects. */
{
    Tcl_UniChar ch = 0;
    int len;
    const char *splitChars;
    const char *stringPtr;
    const char *end;
    int splitCharLen, stringLen;
    Tcl_Obj *listPtr, *objPtr;

    if (objc == 2) {
	splitChars = " \n\t\r";
	splitCharLen = 4;
    } else if (objc == 3) {
	splitChars = TclGetStringFromObj(objv[2], &splitCharLen);
    } else {
	Tcl_WrongNumArgs(interp, 1, objv, "string ?splitChars?");
	return TCL_ERROR;
    }

    stringPtr = TclGetStringFromObj(objv[1], &stringLen);
    end = stringPtr + stringLen;
    listPtr = Tcl_NewObj();

    if (stringLen == 0) {
	/*
	 * Do nothing.
	 */
    } else if (splitCharLen == 0) {
	Tcl_HashTable charReuseTable;
	Tcl_HashEntry *hPtr;
	int isNew;

	/*
	 * Handle the special case of splitting on every character.
	 *
	 * Uses a hash table to ensure that each kind of character has only
	 * one Tcl_Obj instance (multiply-referenced) in the final list. This
	 * is a *major* win when splitting on a long string (especially in the
	 * megabyte range!) - DKF
	 */

	Tcl_InitHashTable(&charReuseTable, TCL_ONE_WORD_KEYS);

	for ( ; stringPtr < end; stringPtr += len) {
	    int fullchar;
	    len = TclUtfToUniChar(stringPtr, &ch);
	    fullchar = ch;

#if TCL_UTF_MAX == 4
	    if ((ch >= 0xD800) && (len < 3)) {
		len += TclUtfToUniChar(stringPtr + len, &ch);
		fullchar = (((fullchar & 0x3ff) << 10) | (ch & 0x3ff)) + 0x10000;
	    }
#endif

	    /*
	     * Assume Tcl_UniChar is an integral type...
	     */

	    hPtr = Tcl_CreateHashEntry(&charReuseTable, INT2PTR(fullchar),
		    &isNew);
	    if (isNew) {
		TclNewStringObj(objPtr, stringPtr, len);

		/*
		 * Don't need to fiddle with refcount...
		 */

		Tcl_SetHashValue(hPtr, objPtr);
	    } else {
		objPtr = Tcl_GetHashValue(hPtr);
	    }
	    Tcl_ListObjAppendElement(NULL, listPtr, objPtr);
	}
	Tcl_DeleteHashTable(&charReuseTable);

    } else if (splitCharLen == 1) {
	char *p;

	/*
	 * Handle the special case of splitting on a single character. This is
	 * only true for the one-char ASCII case, as one unicode char is > 1
	 * byte in length.
	 */

	while (*stringPtr && (p=strchr(stringPtr,(int)*splitChars)) != NULL) {
	    objPtr = Tcl_NewStringObj(stringPtr, p - stringPtr);
	    Tcl_ListObjAppendElement(NULL, listPtr, objPtr);
	    stringPtr = p + 1;
	}
	TclNewStringObj(objPtr, stringPtr, end - stringPtr);
	Tcl_ListObjAppendElement(NULL, listPtr, objPtr);
    } else {
	const char *element, *p, *splitEnd;
	int splitLen;
	Tcl_UniChar splitChar = 0;

	/*
	 * Normal case: split on any of a given set of characters. Discard
	 * instances of the split characters.
	 */

	splitEnd = splitChars + splitCharLen;

	for (element = stringPtr; stringPtr < end; stringPtr += len) {
	    len = TclUtfToUniChar(stringPtr, &ch);
	    for (p = splitChars; p < splitEnd; p += splitLen) {
		splitLen = TclUtfToUniChar(p, &splitChar);
		if (ch == splitChar) {
		    TclNewStringObj(objPtr, element, stringPtr - element);
		    Tcl_ListObjAppendElement(NULL, listPtr, objPtr);
		    element = stringPtr + len;
		    break;
		}
	    }
	}

	TclNewStringObj(objPtr, element, stringPtr - element);
	Tcl_ListObjAppendElement(NULL, listPtr, objPtr);
    }
    Tcl_SetObjResult(interp, listPtr);
    return TCL_OK;
}

/*
 *----------------------------------------------------------------------
 *
 * StringFirstCmd --
 *
 *	This procedure is invoked to process the "string first" Tcl command.
 *	See the user documentation for details on what it does. Note that this
 *	command only functions correctly on properly formed Tcl UTF strings.
 *
 * Results:
 *	A standard Tcl result.
 *
 * Side effects:
 *	See the user documentation.
 *
 *----------------------------------------------------------------------
 */

static int
StringFirstCmd(
    ClientData dummy,		/* Not used. */
    Tcl_Interp *interp,		/* Current interpreter. */
    int objc,			/* Number of arguments. */
    Tcl_Obj *const objv[])	/* Argument objects. */
{
    Tcl_UniChar *needleStr, *haystackStr;
    int match, start, needleLen, haystackLen;

    if (objc < 3 || objc > 4) {
	Tcl_WrongNumArgs(interp, 1, objv,
		"needleString haystackString ?startIndex?");
	return TCL_ERROR;
    }

    /*
     * We are searching haystackStr for the sequence needleStr.
     */

    match = -1;
    start = 0;
    haystackLen = -1;

    needleStr = Tcl_GetUnicodeFromObj(objv[1], &needleLen);
    haystackStr = Tcl_GetUnicodeFromObj(objv[2], &haystackLen);

    if (objc == 4) {
	/*
	 * If a startIndex is specified, we will need to fast forward to that
	 * point in the string before we think about a match.
	 */

	if (TclGetIntForIndexM(interp, objv[3], haystackLen-1,
		&start) != TCL_OK){
	    return TCL_ERROR;
	}

	/*
	 * Reread to prevent shimmering problems.
	 */

	needleStr = Tcl_GetUnicodeFromObj(objv[1], &needleLen);
	haystackStr = Tcl_GetUnicodeFromObj(objv[2], &haystackLen);

	if (start >= haystackLen) {
	    goto str_first_done;
	} else if (start > 0) {
	    haystackStr += start;
	    haystackLen -= start;
	} else if (start < 0) {
	    /*
	     * Invalid start index mapped to string start; Bug #423581
	     */

	    start = 0;
	}
    }

    /*
     * If the length of the needle is more than the length of the haystack, it
     * cannot be contained in there so we can avoid searching. [Bug 2960021]
     */

    if (needleLen > 0 && needleLen <= haystackLen) {
	register Tcl_UniChar *p, *end;

	end = haystackStr + haystackLen - needleLen + 1;
	for (p = haystackStr;  p < end;  p++) {
	    /*
	     * Scan forward to find the first character.
	     */

	    if ((*p == *needleStr) && (TclUniCharNcmp(needleStr, p,
		    (unsigned long) needleLen) == 0)) {
		match = p - haystackStr;
		break;
	    }
	}
    }

    /*
     * Compute the character index of the matching string by counting the
     * number of characters before the match.
     */

    if ((match != -1) && (objc == 4)) {
	match += start;
    }

  str_first_done:
    Tcl_SetObjResult(interp, Tcl_NewIntObj(match));
    return TCL_OK;
}

/*
 *----------------------------------------------------------------------
 *
 * StringLastCmd --
 *
 *	This procedure is invoked to process the "string last" Tcl command.
 *	See the user documentation for details on what it does. Note that this
 *	command only functions correctly on properly formed Tcl UTF strings.
 *
 * Results:
 *	A standard Tcl result.
 *
 * Side effects:
 *	See the user documentation.
 *
 *----------------------------------------------------------------------
 */

static int
StringLastCmd(
    ClientData dummy,		/* Not used. */
    Tcl_Interp *interp,		/* Current interpreter. */
    int objc,			/* Number of arguments. */
    Tcl_Obj *const objv[])	/* Argument objects. */
{
    Tcl_UniChar *needleStr, *haystackStr, *p;
    int match, start, needleLen, haystackLen;

    if (objc < 3 || objc > 4) {
	Tcl_WrongNumArgs(interp, 1, objv,
		"needleString haystackString ?startIndex?");
	return TCL_ERROR;
    }

    /*
     * We are searching haystackString for the sequence needleString.
     */

    match = -1;
    start = 0;
    haystackLen = -1;

    needleStr = Tcl_GetUnicodeFromObj(objv[1], &needleLen);
    haystackStr = Tcl_GetUnicodeFromObj(objv[2], &haystackLen);

    if (objc == 4) {
	/*
	 * If a startIndex is specified, we will need to restrict the string
	 * range to that char index in the string
	 */

	if (TclGetIntForIndexM(interp, objv[3], haystackLen-1,
		&start) != TCL_OK){
	    return TCL_ERROR;
	}

	/*
	 * Reread to prevent shimmering problems.
	 */

	needleStr = Tcl_GetUnicodeFromObj(objv[1], &needleLen);
	haystackStr = Tcl_GetUnicodeFromObj(objv[2], &haystackLen);

	if (start < 0) {
	    goto str_last_done;
	} else if (start < haystackLen) {
	    p = haystackStr + start + 1 - needleLen;
	} else {
	    p = haystackStr + haystackLen - needleLen;
	}
    } else {
	p = haystackStr + haystackLen - needleLen;
    }

    /*
     * If the length of the needle is more than the length of the haystack, it
     * cannot be contained in there so we can avoid searching. [Bug 2960021]
     */

    if (needleLen > 0 && needleLen <= haystackLen) {
	for (; p >= haystackStr; p--) {
	    /*
	     * Scan backwards to find the first character.
	     */

	    if ((*p == *needleStr) && !memcmp(needleStr, p,
		    sizeof(Tcl_UniChar) * (size_t)needleLen)) {
		match = p - haystackStr;
		break;
	    }
	}
    }

  str_last_done:
    Tcl_SetObjResult(interp, Tcl_NewIntObj(match));
    return TCL_OK;
}

/*
 *----------------------------------------------------------------------
 *
 * StringIndexCmd --
 *
 *	This procedure is invoked to process the "string index" Tcl command.
 *	See the user documentation for details on what it does. Note that this
 *	command only functions correctly on properly formed Tcl UTF strings.
 *
 * Results:
 *	A standard Tcl result.
 *
 * Side effects:
 *	See the user documentation.
 *
 *----------------------------------------------------------------------
 */

static int
StringIndexCmd(
    ClientData dummy,		/* Not used. */
    Tcl_Interp *interp,		/* Current interpreter. */
    int objc,			/* Number of arguments. */
    Tcl_Obj *const objv[])	/* Argument objects. */
{
    int length, index;

    if (objc != 3) {
	Tcl_WrongNumArgs(interp, 1, objv, "string charIndex");
	return TCL_ERROR;
    }

    /*
     * Get the char length to calulate what 'end' means.
     */

    length = Tcl_GetCharLength(objv[1]);
    if (TclGetIntForIndexM(interp, objv[2], length-1, &index) != TCL_OK) {
	return TCL_ERROR;
    }

    if ((index >= 0) && (index < length)) {
	Tcl_UniChar ch = Tcl_GetUniChar(objv[1], index);

	/*
	 * If we have a ByteArray object, we're careful to generate a new
	 * bytearray for a result.
	 */

	if (TclIsPureByteArray(objv[1])) {
	    unsigned char uch = (unsigned char) ch;

	    Tcl_SetObjResult(interp, Tcl_NewByteArrayObj(&uch, 1));
	} else {
	    char buf[TCL_UTF_MAX] = "";

	    length = Tcl_UniCharToUtf(ch, buf);
#if TCL_UTF_MAX > 3
	    if ((ch >= 0xD800) && (length < 3)) {
		length += Tcl_UniCharToUtf(-1, buf + length);
	    }
#endif
	    Tcl_SetObjResult(interp, Tcl_NewStringObj(buf, length));
	}
    }
    return TCL_OK;
}

/*
 *----------------------------------------------------------------------
 *
 * StringIsCmd --
 *
 *	This procedure is invoked to process the "string is" Tcl command. See
 *	the user documentation for details on what it does. Note that this
 *	command only functions correctly on properly formed Tcl UTF strings.
 *
 * Results:
 *	A standard Tcl result.
 *
 * Side effects:
 *	See the user documentation.
 *
 *----------------------------------------------------------------------
 */

static int
StringIsCmd(
    ClientData dummy,		/* Not used. */
    Tcl_Interp *interp,		/* Current interpreter. */
    int objc,			/* Number of arguments. */
    Tcl_Obj *const objv[])	/* Argument objects. */
{
    const char *string1, *end, *stop;
    Tcl_UniChar ch = 0;
    int (*chcomp)(int) = NULL;	/* The UniChar comparison function. */
    int i, failat = 0, result = 1, strict = 0, index, length1, length2;
    Tcl_Obj *objPtr, *failVarObj = NULL;
    Tcl_WideInt w;

    static const char *const isClasses[] = {
	"alnum",	"alpha",	"ascii",	"control",
	"boolean",	"digit",	"double",	"entier",
	"false",	"graph",	"integer",	"list",
	"lower",	"print",	"punct",	"space",
	"true",		"upper",	"wideinteger",	"wordchar",
	"xdigit",	NULL
    };
    enum isClasses {
	STR_IS_ALNUM,	STR_IS_ALPHA,	STR_IS_ASCII,	STR_IS_CONTROL,
	STR_IS_BOOL,	STR_IS_DIGIT,	STR_IS_DOUBLE,	STR_IS_ENTIER,
	STR_IS_FALSE,	STR_IS_GRAPH,	STR_IS_INT,	STR_IS_LIST,
	STR_IS_LOWER,	STR_IS_PRINT,	STR_IS_PUNCT,	STR_IS_SPACE,
	STR_IS_TRUE,	STR_IS_UPPER,	STR_IS_WIDE,	STR_IS_WORD,
	STR_IS_XDIGIT
    };
    static const char *const isOptions[] = {
	"-strict", "-failindex", NULL
    };
    enum isOptions {
	OPT_STRICT, OPT_FAILIDX
    };

    if (objc < 3 || objc > 6) {
	Tcl_WrongNumArgs(interp, 1, objv,
		"class ?-strict? ?-failindex var? str");
	return TCL_ERROR;
    }
    if (Tcl_GetIndexFromObj(interp, objv[1], isClasses, "class", 0,
	    &index) != TCL_OK) {
	return TCL_ERROR;
    }

    if (objc != 3) {
	for (i = 2; i < objc-1; i++) {
	    int idx2;

	    if (Tcl_GetIndexFromObj(interp, objv[i], isOptions, "option", 0,
		    &idx2) != TCL_OK) {
		return TCL_ERROR;
	    }
	    switch ((enum isOptions) idx2) {
	    case OPT_STRICT:
		strict = 1;
		break;
	    case OPT_FAILIDX:
		if (i+1 >= objc-1) {
		    Tcl_WrongNumArgs(interp, 2, objv,
			    "?-strict? ?-failindex var? str");
		    return TCL_ERROR;
		}
		failVarObj = objv[++i];
		break;
	    }
	}
    }

    /*
     * We get the objPtr so that we can short-cut for some classes by checking
     * the object type (int and double), but we need the string otherwise,
     * because we don't want any conversion of type occuring (as, for example,
     * Tcl_Get*FromObj would do).
     */

    objPtr = objv[objc-1];

    /*
     * When entering here, result == 1 and failat == 0.
     */

    switch ((enum isClasses) index) {
    case STR_IS_ALNUM:
	chcomp = Tcl_UniCharIsAlnum;
	break;
    case STR_IS_ALPHA:
	chcomp = Tcl_UniCharIsAlpha;
	break;
    case STR_IS_ASCII:
	chcomp = UniCharIsAscii;
	break;
    case STR_IS_BOOL:
    case STR_IS_TRUE:
    case STR_IS_FALSE:
	if ((objPtr->typePtr != &tclBooleanType)
		&& (TCL_OK != TclSetBooleanFromAny(NULL, objPtr))) {
	    if (strict) {
		result = 0;
	    } else {
		string1 = TclGetStringFromObj(objPtr, &length1);
		result = length1 == 0;
	    }
	} else if (((index == STR_IS_TRUE) &&
		objPtr->internalRep.longValue == 0)
	    || ((index == STR_IS_FALSE) &&
		objPtr->internalRep.longValue != 0)) {
	    result = 0;
	}
	break;
    case STR_IS_CONTROL:
	chcomp = Tcl_UniCharIsControl;
	break;
    case STR_IS_DIGIT:
	chcomp = Tcl_UniCharIsDigit;
	break;
    case STR_IS_DOUBLE: {
	if ((objPtr->typePtr == &tclDoubleType) ||
		(objPtr->typePtr == &tclIntType) ||
#ifndef TCL_WIDE_INT_IS_LONG
		(objPtr->typePtr == &tclWideIntType) ||
#endif
		(objPtr->typePtr == &tclBignumType)) {
	    break;
	}
	string1 = TclGetStringFromObj(objPtr, &length1);
	if (length1 == 0) {
	    if (strict) {
		result = 0;
	    }
	    goto str_is_done;
	}
	end = string1 + length1;
	if (TclParseNumber(NULL, objPtr, NULL, NULL, -1,
		(const char **) &stop, 0) != TCL_OK) {
	    result = 0;
	    failat = 0;
	} else {
	    failat = stop - string1;
	    if (stop < end) {
		result = 0;
		TclFreeIntRep(objPtr);
	    }
	}
	break;
    }
    case STR_IS_GRAPH:
	chcomp = Tcl_UniCharIsGraph;
	break;
    case STR_IS_INT:
	if (TCL_OK == TclGetIntFromObj(NULL, objPtr, &i)) {
	    break;
	}
	goto failedIntParse;
    case STR_IS_ENTIER:
	if ((objPtr->typePtr == &tclIntType) ||
#ifndef TCL_WIDE_INT_IS_LONG
		(objPtr->typePtr == &tclWideIntType) ||
#endif
		(objPtr->typePtr == &tclBignumType)) {
	    break;
	}
	string1 = TclGetStringFromObj(objPtr, &length1);
	if (length1 == 0) {
	    if (strict) {
		result = 0;
	    }
	    goto str_is_done;
	}
	end = string1 + length1;
	if (TclParseNumber(NULL, objPtr, NULL, NULL, -1,
		(const char **) &stop, TCL_PARSE_INTEGER_ONLY) == TCL_OK) {
	    if (stop == end) {
		/*
		 * Entire string parses as an integer.
		 */

		break;
	    } else {
		/*
		 * Some prefix parsed as an integer, but not the whole string,
		 * so return failure index as the point where parsing stopped.
		 * Clear out the internal rep, since keeping it would leave
		 * *objPtr in an inconsistent state.
		 */

		result = 0;
		failat = stop - string1;
		TclFreeIntRep(objPtr);
	    }
	} else {
	    /*
	     * No prefix is a valid integer. Fail at beginning.
	     */

	    result = 0;
	    failat = 0;
	}
	break;
    case STR_IS_WIDE:
	if (TCL_OK == TclGetWideIntFromObj(NULL, objPtr, &w)) {
	    break;
	}

    failedIntParse:
	string1 = TclGetStringFromObj(objPtr, &length1);
	if (length1 == 0) {
	    if (strict) {
		result = 0;
	    }
	    goto str_is_done;
	}
	result = 0;
	if (failVarObj == NULL) {
	    /*
	     * Don't bother computing the failure point if we're not going to
	     * return it.
	     */

	    break;
	}
	end = string1 + length1;
	if (TclParseNumber(NULL, objPtr, NULL, NULL, -1,
		(const char **) &stop, TCL_PARSE_INTEGER_ONLY) == TCL_OK) {
	    if (stop == end) {
		/*
		 * Entire string parses as an integer, but rejected by
		 * Tcl_Get(Wide)IntFromObj() so we must have overflowed the
		 * target type, and our convention is to return failure at
		 * index -1 in that situation.
		 */

		failat = -1;
	    } else {
		/*
		 * Some prefix parsed as an integer, but not the whole string,
		 * so return failure index as the point where parsing stopped.
		 * Clear out the internal rep, since keeping it would leave
		 * *objPtr in an inconsistent state.
		 */

		failat = stop - string1;
		TclFreeIntRep(objPtr);
	    }
	} else {
	    /*
	     * No prefix is a valid integer. Fail at beginning.
	     */

	    failat = 0;
	}
	break;
    case STR_IS_LIST:
	/*
	 * We ignore the strictness here, since empty strings are always
	 * well-formed lists.
	 */

	if (TCL_OK == TclListObjLength(NULL, objPtr, &length2)) {
	    break;
	}

	if (failVarObj != NULL) {
	    /*
	     * Need to figure out where the list parsing failed, which is
	     * fairly expensive. This is adapted from the core of
	     * SetListFromAny().
	     */

	    const char *elemStart, *nextElem;
	    int lenRemain, elemSize;
	    register const char *p;

	    string1 = TclGetStringFromObj(objPtr, &length1);
	    end = string1 + length1;
	    failat = -1;
	    for (p=string1, lenRemain=length1; lenRemain > 0;
		    p=nextElem, lenRemain=end-nextElem) {
		if (TCL_ERROR == TclFindElement(NULL, p, lenRemain,
			&elemStart, &nextElem, &elemSize, NULL)) {
		    Tcl_Obj *tmpStr;

		    /*
		     * This is the simplest way of getting the number of
		     * characters parsed. Note that this is not the same as
		     * the number of bytes when parsing strings with non-ASCII
		     * characters in them.
		     *
		     * Skip leading spaces first. This is only really an issue
		     * if it is the first "element" that has the failure.
		     */

		    while (TclIsSpaceProc(*p)) {
			p++;
		    }
		    TclNewStringObj(tmpStr, string1, p-string1);
		    failat = Tcl_GetCharLength(tmpStr);
		    TclDecrRefCount(tmpStr);
		    break;
		}
	    }
	}
	result = 0;
	break;
    case STR_IS_LOWER:
	chcomp = Tcl_UniCharIsLower;
	break;
    case STR_IS_PRINT:
	chcomp = Tcl_UniCharIsPrint;
	break;
    case STR_IS_PUNCT:
	chcomp = Tcl_UniCharIsPunct;
	break;
    case STR_IS_SPACE:
	chcomp = Tcl_UniCharIsSpace;
	break;
    case STR_IS_UPPER:
	chcomp = Tcl_UniCharIsUpper;
	break;
    case STR_IS_WORD:
	chcomp = Tcl_UniCharIsWordChar;
	break;
    case STR_IS_XDIGIT:
	chcomp = UniCharIsHexDigit;
	break;
    }

    if (chcomp != NULL) {
	string1 = TclGetStringFromObj(objPtr, &length1);
	if (length1 == 0) {
	    if (strict) {
		result = 0;
	    }
	    goto str_is_done;
	}
	end = string1 + length1;
	for (; string1 < end; string1 += length2, failat++) {
	    int fullchar;
	    length2 = TclUtfToUniChar(string1, &ch);
	    fullchar = ch;
#if TCL_UTF_MAX == 4
	    if ((ch >= 0xD800) && (length2 < 3)) {
	    	length2 += TclUtfToUniChar(string1 + length2, &ch);
	    	fullchar = (((fullchar & 0x3ff) << 10) | (ch & 0x3ff)) + 0x10000;
	    }
#endif
	    if (!chcomp(fullchar)) {
		result = 0;
		break;
	    }
	}
    }

    /*
     * Only set the failVarObj when we will return 0 and we have indicated a
     * valid fail index (>= 0).
     */

 str_is_done:
    if ((result == 0) && (failVarObj != NULL) &&
	Tcl_ObjSetVar2(interp, failVarObj, NULL, Tcl_NewIntObj(failat),
		TCL_LEAVE_ERR_MSG) == NULL) {
	return TCL_ERROR;
    }
    Tcl_SetObjResult(interp, Tcl_NewBooleanObj(result));
    return TCL_OK;
}

static int
UniCharIsAscii(
    int character)
{
    return (character >= 0) && (character < 0x80);
}

static int
UniCharIsHexDigit(
    int character)
{
    return (character >= 0) && (character < 0x80) && isxdigit(character);
}

/*
 *----------------------------------------------------------------------
 *
 * StringMapCmd --
 *
 *	This procedure is invoked to process the "string map" Tcl command. See
 *	the user documentation for details on what it does. Note that this
 *	command only functions correctly on properly formed Tcl UTF strings.
 *
 * Results:
 *	A standard Tcl result.
 *
 * Side effects:
 *	See the user documentation.
 *
 *----------------------------------------------------------------------
 */

static int
StringMapCmd(
    ClientData dummy,		/* Not used. */
    Tcl_Interp *interp,		/* Current interpreter. */
    int objc,			/* Number of arguments. */
    Tcl_Obj *const objv[])	/* Argument objects. */
{
    int length1, length2, mapElemc, index;
    int nocase = 0, mapWithDict = 0, copySource = 0;
    Tcl_Obj **mapElemv, *sourceObj, *resultPtr;
    Tcl_UniChar *ustring1, *ustring2, *p, *end;
    int (*strCmpFn)(const Tcl_UniChar*, const Tcl_UniChar*, unsigned long);

    if (objc < 3 || objc > 4) {
	Tcl_WrongNumArgs(interp, 1, objv, "?-nocase? charMap string");
	return TCL_ERROR;
    }

    if (objc == 4) {
	const char *string = TclGetStringFromObj(objv[1], &length2);

	if ((length2 > 1) &&
		strncmp(string, "-nocase", length2) == 0) {
	    nocase = 1;
	} else {
	    Tcl_SetObjResult(interp, Tcl_ObjPrintf(
		    "bad option \"%s\": must be -nocase", string));
	    Tcl_SetErrorCode(interp, "TCL", "LOOKUP", "INDEX", "option",
		    string, NULL);
	    return TCL_ERROR;
	}
    }

    /*
     * This test is tricky, but has to be that way or you get other strange
     * inconsistencies (see test string-10.20 for illustration why!)
     */

    if (objv[objc-2]->typePtr == &tclDictType && objv[objc-2]->bytes == NULL){
	int i, done;
	Tcl_DictSearch search;

	/*
	 * We know the type exactly, so all dict operations will succeed for
	 * sure. This shortens this code quite a bit.
	 */

	Tcl_DictObjSize(interp, objv[objc-2], &mapElemc);
	if (mapElemc == 0) {
	    /*
	     * Empty charMap, just return whatever string was given.
	     */

	    Tcl_SetObjResult(interp, objv[objc-1]);
	    return TCL_OK;
	}

	mapElemc *= 2;
	mapWithDict = 1;

	/*
	 * Copy the dictionary out into an array; that's the easiest way to
	 * adapt this code...
	 */

	mapElemv = TclStackAlloc(interp, sizeof(Tcl_Obj *) * mapElemc);
	Tcl_DictObjFirst(interp, objv[objc-2], &search, mapElemv+0,
		mapElemv+1, &done);
	for (i=2 ; i<mapElemc ; i+=2) {
	    Tcl_DictObjNext(&search, mapElemv+i, mapElemv+i+1, &done);
	}
	Tcl_DictObjDone(&search);
    } else {
	if (TclListObjGetElements(interp, objv[objc-2], &mapElemc,
		&mapElemv) != TCL_OK) {
	    return TCL_ERROR;
	}
	if (mapElemc == 0) {
	    /*
	     * empty charMap, just return whatever string was given.
	     */

	    Tcl_SetObjResult(interp, objv[objc-1]);
	    return TCL_OK;
	} else if (mapElemc & 1) {
	    /*
	     * The charMap must be an even number of key/value items.
	     */

	    Tcl_SetObjResult(interp,
		    Tcl_NewStringObj("char map list unbalanced", -1));
	    Tcl_SetErrorCode(interp, "TCL", "OPERATION", "MAP",
		    "UNBALANCED", NULL);
	    return TCL_ERROR;
	}
    }

    /*
     * Take a copy of the source string object if it is the same as the map
     * string to cut out nasty sharing crashes. [Bug 1018562]
     */

    if (objv[objc-2] == objv[objc-1]) {
	sourceObj = Tcl_DuplicateObj(objv[objc-1]);
	copySource = 1;
    } else {
	sourceObj = objv[objc-1];
    }
    ustring1 = Tcl_GetUnicodeFromObj(sourceObj, &length1);
    if (length1 == 0) {
	/*
	 * Empty input string, just stop now.
	 */

	goto done;
    }
    end = ustring1 + length1;

    strCmpFn = (nocase ? Tcl_UniCharNcasecmp : Tcl_UniCharNcmp);

    /*
     * Force result to be Unicode
     */

    resultPtr = Tcl_NewUnicodeObj(ustring1, 0);

    if (mapElemc == 2) {
	/*
	 * Special case for one map pair which avoids the extra for loop and
	 * extra calls to get Unicode data. The algorithm is otherwise
	 * identical to the multi-pair case. This will be >30% faster on
	 * larger strings.
	 */

	int mapLen;
	Tcl_UniChar *mapString, u2lc;

	ustring2 = Tcl_GetUnicodeFromObj(mapElemv[0], &length2);
	p = ustring1;
	if ((length2 > length1) || (length2 == 0)) {
	    /*
	     * Match string is either longer than input or empty.
	     */

	    ustring1 = end;
	} else {
	    mapString = Tcl_GetUnicodeFromObj(mapElemv[1], &mapLen);
	    u2lc = (nocase ? Tcl_UniCharToLower(*ustring2) : 0);
	    for (; ustring1 < end; ustring1++) {
		if (((*ustring1 == *ustring2) ||
			(nocase&&Tcl_UniCharToLower(*ustring1)==u2lc)) &&
			(length2==1 || strCmpFn(ustring1, ustring2,
				(unsigned long) length2) == 0)) {
		    if (p != ustring1) {
			Tcl_AppendUnicodeToObj(resultPtr, p, ustring1-p);
			p = ustring1 + length2;
		    } else {
			p += length2;
		    }
		    ustring1 = p - 1;

		    Tcl_AppendUnicodeToObj(resultPtr, mapString, mapLen);
		}
	    }
	}
    } else {
	Tcl_UniChar **mapStrings, *u2lc = NULL;
	int *mapLens;

	/*
	 * Precompute pointers to the unicode string and length. This saves us
	 * repeated function calls later, significantly speeding up the
	 * algorithm. We only need the lowercase first char in the nocase
	 * case.
	 */

	mapStrings = TclStackAlloc(interp, mapElemc*2*sizeof(Tcl_UniChar *));
	mapLens = TclStackAlloc(interp, mapElemc * 2 * sizeof(int));
	if (nocase) {
	    u2lc = TclStackAlloc(interp, mapElemc * sizeof(Tcl_UniChar));
	}
	for (index = 0; index < mapElemc; index++) {
	    mapStrings[index] = Tcl_GetUnicodeFromObj(mapElemv[index],
		    mapLens+index);
	    if (nocase && ((index % 2) == 0)) {
		u2lc[index/2] = Tcl_UniCharToLower(*mapStrings[index]);
	    }
	}
	for (p = ustring1; ustring1 < end; ustring1++) {
	    for (index = 0; index < mapElemc; index += 2) {
		/*
		 * Get the key string to match on.
		 */

		ustring2 = mapStrings[index];
		length2 = mapLens[index];
		if ((length2 > 0) && ((*ustring1 == *ustring2) || (nocase &&
			(Tcl_UniCharToLower(*ustring1) == u2lc[index/2]))) &&
			/* Restrict max compare length. */
			(end-ustring1 >= length2) && ((length2 == 1) ||
			!strCmpFn(ustring2, ustring1, (unsigned) length2))) {
		    if (p != ustring1) {
			/*
			 * Put the skipped chars onto the result first.
			 */

			Tcl_AppendUnicodeToObj(resultPtr, p, ustring1-p);
			p = ustring1 + length2;
		    } else {
			p += length2;
		    }

		    /*
		     * Adjust len to be full length of matched string.
		     */

		    ustring1 = p - 1;

		    /*
		     * Append the map value to the unicode string.
		     */

		    Tcl_AppendUnicodeToObj(resultPtr,
			    mapStrings[index+1], mapLens[index+1]);
		    break;
		}
	    }
	}
	if (nocase) {
	    TclStackFree(interp, u2lc);
	}
	TclStackFree(interp, mapLens);
	TclStackFree(interp, mapStrings);
    }
    if (p != ustring1) {
	/*
	 * Put the rest of the unmapped chars onto result.
	 */

	Tcl_AppendUnicodeToObj(resultPtr, p, ustring1 - p);
    }
    Tcl_SetObjResult(interp, resultPtr);
  done:
    if (mapWithDict) {
	TclStackFree(interp, mapElemv);
    }
    if (copySource) {
	Tcl_DecrRefCount(sourceObj);
    }
    return TCL_OK;
}

/*
 *----------------------------------------------------------------------
 *
 * StringMatchCmd --
 *
 *	This procedure is invoked to process the "string match" Tcl command.
 *	See the user documentation for details on what it does. Note that this
 *	command only functions correctly on properly formed Tcl UTF strings.
 *
 * Results:
 *	A standard Tcl result.
 *
 * Side effects:
 *	See the user documentation.
 *
 *----------------------------------------------------------------------
 */

static int
StringMatchCmd(
    ClientData dummy,		/* Not used. */
    Tcl_Interp *interp,		/* Current interpreter. */
    int objc,			/* Number of arguments. */
    Tcl_Obj *const objv[])	/* Argument objects. */
{
    int nocase = 0;

    if (objc < 3 || objc > 4) {
	Tcl_WrongNumArgs(interp, 1, objv, "?-nocase? pattern string");
	return TCL_ERROR;
    }

    if (objc == 4) {
	int length;
	const char *string = TclGetStringFromObj(objv[1], &length);

	if ((length > 1) &&
	    strncmp(string, "-nocase", length) == 0) {
	    nocase = TCL_MATCH_NOCASE;
	} else {
	    Tcl_SetObjResult(interp, Tcl_ObjPrintf(
		    "bad option \"%s\": must be -nocase", string));
	    Tcl_SetErrorCode(interp, "TCL", "LOOKUP", "INDEX", "option",
		    string, NULL);
	    return TCL_ERROR;
	}
    }
    Tcl_SetObjResult(interp, Tcl_NewBooleanObj(
		TclStringMatchObj(objv[objc-1], objv[objc-2], nocase)));
    return TCL_OK;
}

/*
 *----------------------------------------------------------------------
 *
 * StringRangeCmd --
 *
 *	This procedure is invoked to process the "string range" Tcl command.
 *	See the user documentation for details on what it does. Note that this
 *	command only functions correctly on properly formed Tcl UTF strings.
 *
 * Results:
 *	A standard Tcl result.
 *
 * Side effects:
 *	See the user documentation.
 *
 *----------------------------------------------------------------------
 */

static int
StringRangeCmd(
    ClientData dummy,		/* Not used. */
    Tcl_Interp *interp,		/* Current interpreter. */
    int objc,			/* Number of arguments. */
    Tcl_Obj *const objv[])	/* Argument objects. */
{
    int length, first, last;

    if (objc != 4) {
	Tcl_WrongNumArgs(interp, 1, objv, "string first last");
	return TCL_ERROR;
    }

    /*
     * Get the length in actual characters; Then reduce it by one because
     * 'end' refers to the last character, not one past it.
     */

    length = Tcl_GetCharLength(objv[1]) - 1;

    if (TclGetIntForIndexM(interp, objv[2], length, &first) != TCL_OK ||
	    TclGetIntForIndexM(interp, objv[3], length, &last) != TCL_OK) {
	return TCL_ERROR;
    }

    if (first < 0) {
	first = 0;
    }
    if (last >= length) {
	last = length;
    }
    if (last >= first) {
	Tcl_SetObjResult(interp, Tcl_GetRange(objv[1], first, last));
    }
    return TCL_OK;
}

/*
 *----------------------------------------------------------------------
 *
 * StringReptCmd --
 *
 *	This procedure is invoked to process the "string repeat" Tcl command.
 *	See the user documentation for details on what it does. Note that this
 *	command only functions correctly on properly formed Tcl UTF strings.
 *
 * Results:
 *	A standard Tcl result.
 *
 * Side effects:
 *	See the user documentation.
 *
 *----------------------------------------------------------------------
 */

static int
StringReptCmd(
    ClientData dummy,		/* Not used. */
    Tcl_Interp *interp,		/* Current interpreter. */
    int objc,			/* Number of arguments. */
    Tcl_Obj *const objv[])	/* Argument objects. */
{
    const char *string1;
    char *string2;
    int count, index, length1, length2;
    Tcl_Obj *resultPtr;

    if (objc != 3) {
	Tcl_WrongNumArgs(interp, 1, objv, "string count");
	return TCL_ERROR;
    }

    if (TclGetIntFromObj(interp, objv[2], &count) != TCL_OK) {
	return TCL_ERROR;
    }

    /*
     * Check for cases that allow us to skip copying stuff.
     */

    if (count == 1) {
	Tcl_SetObjResult(interp, objv[1]);
	goto done;
    } else if (count < 1) {
	goto done;
    }
    string1 = TclGetStringFromObj(objv[1], &length1);
    if (length1 <= 0) {
	goto done;
    }

    /*
     * Only build up a string that has data. Instead of building it up with
     * repeated appends, we just allocate the necessary space once and copy
     * the string value in.
     *
     * We have to worry about overflow [Bugs 714106, 2561746].
     * At this point we know 1 <= length1 <= INT_MAX and 2 <= count <= INT_MAX.
     * We need to keep 2 <= length2 <= INT_MAX.
     */

    if (count > INT_MAX/length1) {
	Tcl_SetObjResult(interp, Tcl_ObjPrintf(
		"result exceeds max size for a Tcl value (%d bytes)",
		INT_MAX));
	Tcl_SetErrorCode(interp, "TCL", "MEMORY", NULL);
	return TCL_ERROR;
    }
    length2 = length1 * count;

    /*
     * Include space for the NUL.
     */

    string2 = attemptckalloc((unsigned) length2 + 1);
    if (string2 == NULL) {
	/*
	 * Alloc failed. Note that in this case we try to do an error message
	 * since this is a case that's most likely when the alloc is large and
	 * that's easy to do with this API. Note that if we fail allocating a
	 * short string, this will likely keel over too (and fatally).
	 */

	Tcl_SetObjResult(interp, Tcl_ObjPrintf(
		"string size overflow, out of memory allocating %u bytes",
		length2 + 1));
	Tcl_SetErrorCode(interp, "TCL", "MEMORY", NULL);
	return TCL_ERROR;
    }
    for (index = 0; index < count; index++) {
	memcpy(string2 + (length1 * index), string1, (size_t) length1);
    }
    string2[length2] = '\0';

    /*
     * We have to directly assign this instead of using Tcl_SetStringObj (and
     * indirectly TclInitStringRep) because that makes another copy of the
     * data.
     */

    TclNewObj(resultPtr);
    resultPtr->bytes = string2;
    resultPtr->length = length2;
    Tcl_SetObjResult(interp, resultPtr);

  done:
    return TCL_OK;
}

/*
 *----------------------------------------------------------------------
 *
 * StringRplcCmd --
 *
 *	This procedure is invoked to process the "string replace" Tcl command.
 *	See the user documentation for details on what it does. Note that this
 *	command only functions correctly on properly formed Tcl UTF strings.
 *
 * Results:
 *	A standard Tcl result.
 *
 * Side effects:
 *	See the user documentation.
 *
 *----------------------------------------------------------------------
 */

static int
StringRplcCmd(
    ClientData dummy,		/* Not used. */
    Tcl_Interp *interp,		/* Current interpreter. */
    int objc,			/* Number of arguments. */
    Tcl_Obj *const objv[])	/* Argument objects. */
{
    Tcl_UniChar *ustring;
    int first, last, length, end;

    if (objc < 4 || objc > 5) {
	Tcl_WrongNumArgs(interp, 1, objv, "string first last ?string?");
	return TCL_ERROR;
    }

    ustring = Tcl_GetUnicodeFromObj(objv[1], &length);
    end = length - 1;

    if (TclGetIntForIndexM(interp, objv[2], end, &first) != TCL_OK ||
	    TclGetIntForIndexM(interp, objv[3], end, &last) != TCL_OK){
	return TCL_ERROR;
    }

    /*
     * The following test screens out most empty substrings as
     * candidates for replacement. When they are detected, no
     * replacement is done, and the result is the original string,
     */
    if ((last < 0) ||		/* Range ends before start of string */
	    (first > end) ||	/* Range begins after end of string */
	    (last < first)) {	/* Range begins after it starts */

	/*
	 * BUT!!! when (end < 0) -- an empty original string -- we can
	 * have (first <= end < 0 <= last) and an empty string is permitted
	 * to be replaced.
	 */
	Tcl_SetObjResult(interp, objv[1]);
    } else {
	Tcl_Obj *resultPtr;

	/*
	 * We are re-fetching in case the string argument is same value as
	 * an index argument, and shimmering cost us our ustring.
	 */

	ustring = Tcl_GetUnicodeFromObj(objv[1], &length);
	end = length-1;

	if (first < 0) {
	    first = 0;
	}

	resultPtr = Tcl_NewUnicodeObj(ustring, first);
	if (objc == 5) {
	    Tcl_AppendObjToObj(resultPtr, objv[4]);
	}
	if (last < end) {
	    Tcl_AppendUnicodeToObj(resultPtr, ustring + last + 1,
		    end - last);
	}
	Tcl_SetObjResult(interp, resultPtr);
    }
    return TCL_OK;
}

/*
 *----------------------------------------------------------------------
 *
 * StringRevCmd --
 *
 *	This procedure is invoked to process the "string reverse" Tcl command.
 *	See the user documentation for details on what it does. Note that this
 *	command only functions correctly on properly formed Tcl UTF strings.
 *
 * Results:
 *	A standard Tcl result.
 *
 * Side effects:
 *	See the user documentation.
 *
 *----------------------------------------------------------------------
 */

static int
StringRevCmd(
    ClientData dummy,		/* Not used. */
    Tcl_Interp *interp,		/* Current interpreter. */
    int objc,			/* Number of arguments. */
    Tcl_Obj *const objv[])	/* Argument objects. */
{
    if (objc != 2) {
	Tcl_WrongNumArgs(interp, 1, objv, "string");
	return TCL_ERROR;
    }

    Tcl_SetObjResult(interp, TclStringObjReverse(objv[1]));
    return TCL_OK;
}

/*
 *----------------------------------------------------------------------
 *
 * StringStartCmd --
 *
 *	This procedure is invoked to process the "string wordstart" Tcl
 *	command. See the user documentation for details on what it does. Note
 *	that this command only functions correctly on properly formed Tcl UTF
 *	strings.
 *
 * Results:
 *	A standard Tcl result.
 *
 * Side effects:
 *	See the user documentation.
 *
 *----------------------------------------------------------------------
 */

static int
StringStartCmd(
    ClientData dummy,		/* Not used. */
    Tcl_Interp *interp,		/* Current interpreter. */
    int objc,			/* Number of arguments. */
    Tcl_Obj *const objv[])	/* Argument objects. */
{
    Tcl_UniChar ch = 0;
    const char *p, *string;
    int cur, index, length, numChars;

    if (objc != 3) {
	Tcl_WrongNumArgs(interp, 1, objv, "string index");
	return TCL_ERROR;
    }

    string = TclGetStringFromObj(objv[1], &length);
    numChars = Tcl_NumUtfChars(string, length);
    if (TclGetIntForIndexM(interp, objv[2], numChars-1, &index) != TCL_OK) {
	return TCL_ERROR;
    }
    string = TclGetStringFromObj(objv[1], &length);
    if (index >= numChars) {
	index = numChars - 1;
    }
    cur = 0;
    if (index > 0) {
	p = Tcl_UtfAtIndex(string, index);
	for (cur = index; cur >= 0; cur--) {
	    TclUtfToUniChar(p, &ch);
	    if (!Tcl_UniCharIsWordChar(ch)) {
		break;
	    }
	    p = Tcl_UtfPrev(p, string);
	}
	if (cur != index) {
	    cur += 1;
	}
    }
    Tcl_SetObjResult(interp, Tcl_NewIntObj(cur));
    return TCL_OK;
}

/*
 *----------------------------------------------------------------------
 *
 * StringEndCmd --
 *
 *	This procedure is invoked to process the "string wordend" Tcl command.
 *	See the user documentation for details on what it does. Note that this
 *	command only functions correctly on properly formed Tcl UTF strings.
 *
 * Results:
 *	A standard Tcl result.
 *
 * Side effects:
 *	See the user documentation.
 *
 *----------------------------------------------------------------------
 */

static int
StringEndCmd(
    ClientData dummy,		/* Not used. */
    Tcl_Interp *interp,		/* Current interpreter. */
    int objc,			/* Number of arguments. */
    Tcl_Obj *const objv[])	/* Argument objects. */
{
    Tcl_UniChar ch = 0;
    const char *p, *end, *string;
    int cur, index, length, numChars;

    if (objc != 3) {
	Tcl_WrongNumArgs(interp, 1, objv, "string index");
	return TCL_ERROR;
    }

    string = TclGetStringFromObj(objv[1], &length);
    numChars = Tcl_NumUtfChars(string, length);
    if (TclGetIntForIndexM(interp, objv[2], numChars-1, &index) != TCL_OK) {
	return TCL_ERROR;
    }
    string = TclGetStringFromObj(objv[1], &length);
    if (index < 0) {
	index = 0;
    }
    if (index < numChars) {
	p = Tcl_UtfAtIndex(string, index);
	end = string+length;
	for (cur = index; p < end; cur++) {
	    p += TclUtfToUniChar(p, &ch);
	    if (!Tcl_UniCharIsWordChar(ch)) {
		break;
	    }
	}
	if (cur == index) {
	    cur++;
	}
    } else {
	cur = numChars;
    }
    Tcl_SetObjResult(interp, Tcl_NewIntObj(cur));
    return TCL_OK;
}

/*
 *----------------------------------------------------------------------
 *
 * StringEqualCmd --
 *
 *	This procedure is invoked to process the "string equal" Tcl command.
 *	See the user documentation for details on what it does. Note that this
 *	command only functions correctly on properly formed Tcl UTF strings.
 *
 * Results:
 *	A standard Tcl result.
 *
 * Side effects:
 *	See the user documentation.
 *
 *----------------------------------------------------------------------
 */

static int
StringEqualCmd(
    ClientData dummy,		/* Not used. */
    Tcl_Interp *interp,		/* Current interpreter. */
    int objc,			/* Number of arguments. */
    Tcl_Obj *const objv[])	/* Argument objects. */
{
    /*
     * Remember to keep code here in some sync with the byte-compiled versions
     * in tclExecute.c (INST_STR_EQ, INST_STR_NEQ and INST_STR_CMP as well as
     * the expr string comparison in INST_EQ/INST_NEQ/INST_LT/...).
     */

    const char *string2;
    int length2, i, match, nocase = 0, reqlength = -1;

    if (objc < 3 || objc > 6) {
    str_cmp_args:
	Tcl_WrongNumArgs(interp, 1, objv,
		"?-nocase? ?-length int? string1 string2");
	return TCL_ERROR;
    }

    for (i = 1; i < objc-2; i++) {
	string2 = TclGetStringFromObj(objv[i], &length2);
	if ((length2 > 1) && !strncmp(string2, "-nocase", length2)) {
	    nocase = 1;
	} else if ((length2 > 1)
		&& !strncmp(string2, "-length", length2)) {
	    if (i+1 >= objc-2) {
		goto str_cmp_args;
	    }
	    i++;
	    if (TclGetIntFromObj(interp, objv[i], &reqlength) != TCL_OK) {
		return TCL_ERROR;
	    }
	} else {
	    Tcl_SetObjResult(interp, Tcl_ObjPrintf(
		    "bad option \"%s\": must be -nocase or -length",
		    string2));
	    Tcl_SetErrorCode(interp, "TCL", "LOOKUP", "INDEX", "option",
		    string2, NULL);
	    return TCL_ERROR;
	}
    }

    /*
     * From now on, we only access the two objects at the end of the argument
     * array.
     */

    objv += objc-2;
    match = TclStringCmp(objv[0], objv[1], 0, nocase, reqlength);
    Tcl_SetObjResult(interp, Tcl_NewBooleanObj(match ? 0 : 1));
    return TCL_OK;
}

/*
 *----------------------------------------------------------------------
 *
 * StringCmpCmd --
 *
 *	This procedure is invoked to process the "string compare" Tcl command.
 *	See the user documentation for details on what it does. Note that this
 *	command only functions correctly on properly formed Tcl UTF strings.
 *
 * Results:
 *	A standard Tcl result.
 *
 * Side effects:
 *	See the user documentation.
 *
 *----------------------------------------------------------------------
 */

static int
StringCmpCmd(
    ClientData dummy,		/* Not used. */
    Tcl_Interp *interp,		/* Current interpreter. */
    int objc,			/* Number of arguments. */
    Tcl_Obj *const objv[])	/* Argument objects. */
{
    /*
     * Remember to keep code here in some sync with the byte-compiled versions
     * in tclExecute.c (INST_STR_EQ, INST_STR_NEQ and INST_STR_CMP as well as
     * the expr string comparison in INST_EQ/INST_NEQ/INST_LT/...).
     */

    int match, nocase, reqlength, status;

    status = TclStringCmpOpts(interp, objc, objv, &nocase, &reqlength);
    if (status != TCL_OK) {
	return status;
    }

    objv += objc-2;
    match = TclStringCmp(objv[0], objv[1], 0, nocase, reqlength);
    Tcl_SetObjResult(interp, Tcl_NewIntObj(match));
    return TCL_OK;
}

/*
 *----------------------------------------------------------------------
 *
 * TclStringCmp --
 *
 *	This is the core of Tcl's string comparison. It only handles byte
 *	arrays, UNICODE strings and UTF-8 strings correctly.
 *
 * Results:
 *	-1 if value1Ptr is less than value2Ptr, 0 if they are equal, or 1 if
 *	value1Ptr is greater.
 *
 * Side effects:
 *	May cause string representations of objects to be allocated.
 *
 *----------------------------------------------------------------------
 */

int
TclStringCmp(
    Tcl_Obj *value1Ptr,
    Tcl_Obj *value2Ptr,
    int checkEq,		/* comparison is only for equality */
    int nocase,			/* comparison is not case sensitive */
    int reqlength)		/* requested length; -1 to compare whole
				 * strings */
{
    char *s1, *s2;
    int empty, length, match, s1len, s2len;
    memCmpFn_t memCmpFn;

    if ((reqlength == 0) || (value1Ptr == value2Ptr)) {
	/*
	 * Always match at 0 chars or if it is the same obj.
	 */
	return 0;
    }

    if (!nocase && TclIsPureByteArray(value1Ptr)
	    && TclIsPureByteArray(value2Ptr)) {
	/*
	 * Use binary versions of comparisons since that won't cause undue
	 * type conversions and it is much faster. Only do this if we're
	 * case-sensitive (which is all that really makes sense with byte
	 * arrays anyway, and we have no memcasecmp() for some reason... :^)
	 */

	s1 = (char *) Tcl_GetByteArrayFromObj(value1Ptr, &s1len);
	s2 = (char *) Tcl_GetByteArrayFromObj(value2Ptr, &s2len);
	memCmpFn = memcmp;
    } else if ((value1Ptr->typePtr == &tclStringType)
	    && (value2Ptr->typePtr == &tclStringType)) {
	/*
	 * Do a unicode-specific comparison if both of the args are of String
	 * type. If the char length == byte length, we can do a memcmp. In
	 * benchmark testing this proved the most efficient check between the
	 * unicode and string comparison operations.
	 */

	if (nocase) {
	    s1 = (char *) Tcl_GetUnicodeFromObj(value1Ptr, &s1len);
	    s2 = (char *) Tcl_GetUnicodeFromObj(value2Ptr, &s2len);
	    memCmpFn = (memCmpFn_t)Tcl_UniCharNcasecmp;
	} else {
	    s1len = Tcl_GetCharLength(value1Ptr);
	    s2len = Tcl_GetCharLength(value2Ptr);
	    if ((s1len == value1Ptr->length)
		    && (value1Ptr->bytes != NULL)
		    && (s2len == value2Ptr->length)
		    && (value2Ptr->bytes != NULL)) {
		s1 = value1Ptr->bytes;
		s2 = value2Ptr->bytes;
		memCmpFn = memcmp;
	    } else {
		s1 = (char *) Tcl_GetUnicode(value1Ptr);
		s2 = (char *) Tcl_GetUnicode(value2Ptr);
		if (
#ifdef WORDS_BIGENDIAN
			1
#else
			checkEq
#endif /* WORDS_BIGENDIAN */
		        ) {
		    memCmpFn = memcmp;
		    s1len *= sizeof(Tcl_UniChar);
		    s2len *= sizeof(Tcl_UniChar);
		} else {
		    memCmpFn = (memCmpFn_t) Tcl_UniCharNcmp;
		}
	    }
	}
    } else {
	/*
	 * Get the string representations, being careful in case we have
	 * special empty string objects about.
	 */

	empty = TclCheckEmptyString(value1Ptr);
	if (empty > 0) {
	    switch (TclCheckEmptyString(value2Ptr)) {
	    case -1:
		s1 = "";
		s1len = 0;
		s2 = TclGetStringFromObj(value2Ptr, &s2len);
		break;
	    case 0:
		return -1;
	    default: /* avoid warn: `s2` may be used uninitialized */
		return 0;
	    }
	} else if (TclCheckEmptyString(value2Ptr) > 0) {
	    switch (empty) {
	    case -1:
		s2 = "";
		s2len = 0;
		s1 = TclGetStringFromObj(value1Ptr, &s1len);
		break;
	    case 0:
		return 1;
	    default: /* avoid warn: `s1` may be used uninitialized */
		return 0;
	    }
	} else {
	    s1 = TclGetStringFromObj(value1Ptr, &s1len);
	    s2 = TclGetStringFromObj(value2Ptr, &s2len);
	}

	if (!nocase && checkEq) {
	    /*
	     * When we have equal-length we can check only for (in)equality.
	     * We can use memcmp() in all (n)eq cases because we don't need to
	     * worry about lexical LE/BE variance.
	     */
	    memCmpFn = memcmp;
	} else {
	    /*
	     * As a catch-all we will work with UTF-8. We cannot use memcmp()
	     * as that is unsafe with any string containing NUL (\xC0\x80 in
	     * Tcl's utf rep). We can use the more efficient TclpUtfNcmp2 if
	     * we are case-sensitive and no specific length was requested.
	     */

	    if ((reqlength < 0) && !nocase) {
		memCmpFn = (memCmpFn_t) TclpUtfNcmp2;
	    } else {
		s1len = Tcl_NumUtfChars(s1, s1len);
		s2len = Tcl_NumUtfChars(s2, s2len);
		memCmpFn = (memCmpFn_t)
			(nocase ? Tcl_UtfNcasecmp : Tcl_UtfNcmp);
	    }
	}
    }

    length = (s1len < s2len) ? s1len : s2len;
    if (reqlength > 0 && reqlength < length) {
	length = reqlength;
    } else if (reqlength < 0) {
	/*
	 * The requested length is negative, so we ignore it by setting it to
	 * length + 1 so we correct the match var.
	 */

	reqlength = length + 1;
    }

    if (checkEq && (s1len != s2len)) {
	match = 1;		/* This will be reversed below. */
    }  else {
	/*
	 * The comparison function should compare up to the minimum byte
	 * length only.
	 */
	match = memCmpFn(s1, s2, (size_t) length);
    }
    if ((match == 0) && (reqlength > length)) {
	match = s1len - s2len;
    }
    return (match > 0) ? 1 : (match < 0) ? -1 : 0;
}

int TclStringCmpOpts(
    Tcl_Interp *interp,		/* Current interpreter. */
    int objc,			/* Number of arguments. */
    Tcl_Obj *const objv[],	/* Argument objects. */
    int *nocase,
    int *reqlength)
{
    int i, length;
    const char *string;

    *reqlength = -1;
    *nocase = 0;
    if (objc < 3 || objc > 6) {
    str_cmp_args:
	Tcl_WrongNumArgs(interp, 1, objv,
		"?-nocase? ?-length int? string1 string2");
	return TCL_ERROR;
    }

    for (i = 1; i < objc-2; i++) {
	string = TclGetStringFromObj(objv[i], &length);
	if ((length > 1) && !strncmp(string, "-nocase", length)) {
	    *nocase = 1;
	} else if ((length > 1)
		&& !strncmp(string, "-length", length)) {
	    if (i+1 >= objc-2) {
		goto str_cmp_args;
	    }
	    i++;
	    if (TclGetIntFromObj(interp, objv[i], reqlength) != TCL_OK) {
		return TCL_ERROR;
	    }
	} else {
	    Tcl_SetObjResult(interp, Tcl_ObjPrintf(
		    "bad option \"%s\": must be -nocase or -length",
		    string));
	    Tcl_SetErrorCode(interp, "TCL", "LOOKUP", "INDEX", "option",
		    string, NULL);
	    return TCL_ERROR;
	}
    }
    return TCL_OK;
}

/*
 *----------------------------------------------------------------------
 *
 * StringCatCmd --
 *
 *	This procedure is invoked to process the "string cat" Tcl command.
 *	See the user documentation for details on what it does.
 *
 * Results:
 *	A standard Tcl result.
 *
 * Side effects:
 *	See the user documentation.
 *
 *----------------------------------------------------------------------
 */

static int
StringCatCmd(
    ClientData dummy,		/* Not used. */
    Tcl_Interp *interp,		/* Current interpreter. */
    int objc,			/* Number of arguments. */
    Tcl_Obj *const objv[])	/* Argument objects. */
{
    int i;
    Tcl_Obj *objResultPtr;

    if (objc < 2) {
	/*
	 * If there are no args, the result is an empty object.
	 * Just leave the preset empty interp result.
	 */
	return TCL_OK;
    }
    if (objc == 2) {
	/*
	 * Other trivial case, single arg, just return it.
	 */
	Tcl_SetObjResult(interp, objv[1]);
	return TCL_OK;
    }
    objResultPtr = objv[1];
    if (Tcl_IsShared(objResultPtr)) {
	objResultPtr = Tcl_DuplicateObj(objResultPtr);
    }
    for(i = 2;i < objc;i++) {
	Tcl_AppendObjToObj(objResultPtr, objv[i]);
    }
    Tcl_SetObjResult(interp, objResultPtr);

    return TCL_OK;
}

/*
 *----------------------------------------------------------------------
 *
 * StringBytesCmd --
 *
 *	This procedure is invoked to process the "string bytelength" Tcl
 *	command. See the user documentation for details on what it does. Note
 *	that this command only functions correctly on properly formed Tcl UTF
 *	strings.
 *
 * Results:
 *	A standard Tcl result.
 *
 * Side effects:
 *	See the user documentation.
 *
 *----------------------------------------------------------------------
 */

static int
StringBytesCmd(
    ClientData dummy,		/* Not used. */
    Tcl_Interp *interp,		/* Current interpreter. */
    int objc,			/* Number of arguments. */
    Tcl_Obj *const objv[])	/* Argument objects. */
{
    int length;

    if (objc != 2) {
	Tcl_WrongNumArgs(interp, 1, objv, "string");
	return TCL_ERROR;
    }

    (void) TclGetStringFromObj(objv[1], &length);
    Tcl_SetObjResult(interp, Tcl_NewIntObj(length));
    return TCL_OK;
}

/*
 *----------------------------------------------------------------------
 *
 * StringLenCmd --
 *
 *	This procedure is invoked to process the "string length" Tcl command.
 *	See the user documentation for details on what it does. Note that this
 *	command only functions correctly on properly formed Tcl UTF strings.
 *
 * Results:
 *	A standard Tcl result.
 *
 * Side effects:
 *	See the user documentation.
 *
 *----------------------------------------------------------------------
 */

static int
StringLenCmd(
    ClientData dummy,		/* Not used. */
    Tcl_Interp *interp,		/* Current interpreter. */
    int objc,			/* Number of arguments. */
    Tcl_Obj *const objv[])	/* Argument objects. */
{
    if (objc != 2) {
	Tcl_WrongNumArgs(interp, 1, objv, "string");
	return TCL_ERROR;
    }

    Tcl_SetObjResult(interp, Tcl_NewIntObj(Tcl_GetCharLength(objv[1])));
    return TCL_OK;
}

/*
 *----------------------------------------------------------------------
 *
 * StringLowerCmd --
 *
 *	This procedure is invoked to process the "string tolower" Tcl command.
 *	See the user documentation for details on what it does. Note that this
 *	command only functions correctly on properly formed Tcl UTF strings.
 *
 * Results:
 *	A standard Tcl result.
 *
 * Side effects:
 *	See the user documentation.
 *
 *----------------------------------------------------------------------
 */

static int
StringLowerCmd(
    ClientData dummy,		/* Not used. */
    Tcl_Interp *interp,		/* Current interpreter. */
    int objc,			/* Number of arguments. */
    Tcl_Obj *const objv[])	/* Argument objects. */
{
    int length1, length2;
    const char *string1;
    char *string2;

    if (objc < 2 || objc > 4) {
	Tcl_WrongNumArgs(interp, 1, objv, "string ?first? ?last?");
	return TCL_ERROR;
    }

    string1 = TclGetStringFromObj(objv[1], &length1);

    if (objc == 2) {
	Tcl_Obj *resultPtr = Tcl_NewStringObj(string1, length1);

	length1 = Tcl_UtfToLower(TclGetString(resultPtr));
	Tcl_SetObjLength(resultPtr, length1);
	Tcl_SetObjResult(interp, resultPtr);
    } else {
	int first, last;
	const char *start, *end;
	Tcl_Obj *resultPtr;

	length1 = Tcl_NumUtfChars(string1, length1) - 1;
	if (TclGetIntForIndexM(interp,objv[2],length1, &first) != TCL_OK) {
	    return TCL_ERROR;
	}
	if (first < 0) {
	    first = 0;
	}
	last = first;

	if ((objc == 4) && (TclGetIntForIndexM(interp, objv[3], length1,
		&last) != TCL_OK)) {
	    return TCL_ERROR;
	}

	if (last >= length1) {
	    last = length1;
	}
	if (last < first) {
	    Tcl_SetObjResult(interp, objv[1]);
	    return TCL_OK;
	}

	string1 = TclGetStringFromObj(objv[1], &length1);
	start = Tcl_UtfAtIndex(string1, first);
	end = Tcl_UtfAtIndex(start, last - first + 1);
	resultPtr = Tcl_NewStringObj(string1, end - string1);
	string2 = TclGetString(resultPtr) + (start - string1);

	length2 = Tcl_UtfToLower(string2);
	Tcl_SetObjLength(resultPtr, length2 + (start - string1));

	Tcl_AppendToObj(resultPtr, end, -1);
	Tcl_SetObjResult(interp, resultPtr);
    }

    return TCL_OK;
}

/*
 *----------------------------------------------------------------------
 *
 * StringUpperCmd --
 *
 *	This procedure is invoked to process the "string toupper" Tcl command.
 *	See the user documentation for details on what it does. Note that this
 *	command only functions correctly on properly formed Tcl UTF strings.
 *
 * Results:
 *	A standard Tcl result.
 *
 * Side effects:
 *	See the user documentation.
 *
 *----------------------------------------------------------------------
 */

static int
StringUpperCmd(
    ClientData dummy,		/* Not used. */
    Tcl_Interp *interp,		/* Current interpreter. */
    int objc,			/* Number of arguments. */
    Tcl_Obj *const objv[])	/* Argument objects. */
{
    int length1, length2;
    const char *string1;
    char *string2;

    if (objc < 2 || objc > 4) {
	Tcl_WrongNumArgs(interp, 1, objv, "string ?first? ?last?");
	return TCL_ERROR;
    }

    string1 = TclGetStringFromObj(objv[1], &length1);

    if (objc == 2) {
	Tcl_Obj *resultPtr = Tcl_NewStringObj(string1, length1);

	length1 = Tcl_UtfToUpper(TclGetString(resultPtr));
	Tcl_SetObjLength(resultPtr, length1);
	Tcl_SetObjResult(interp, resultPtr);
    } else {
	int first, last;
	const char *start, *end;
	Tcl_Obj *resultPtr;

	length1 = Tcl_NumUtfChars(string1, length1) - 1;
	if (TclGetIntForIndexM(interp,objv[2],length1, &first) != TCL_OK) {
	    return TCL_ERROR;
	}
	if (first < 0) {
	    first = 0;
	}
	last = first;

	if ((objc == 4) && (TclGetIntForIndexM(interp, objv[3], length1,
		&last) != TCL_OK)) {
	    return TCL_ERROR;
	}

	if (last >= length1) {
	    last = length1;
	}
	if (last < first) {
	    Tcl_SetObjResult(interp, objv[1]);
	    return TCL_OK;
	}

	string1 = TclGetStringFromObj(objv[1], &length1);
	start = Tcl_UtfAtIndex(string1, first);
	end = Tcl_UtfAtIndex(start, last - first + 1);
	resultPtr = Tcl_NewStringObj(string1, end - string1);
	string2 = TclGetString(resultPtr) + (start - string1);

	length2 = Tcl_UtfToUpper(string2);
	Tcl_SetObjLength(resultPtr, length2 + (start - string1));

	Tcl_AppendToObj(resultPtr, end, -1);
	Tcl_SetObjResult(interp, resultPtr);
    }

    return TCL_OK;
}

/*
 *----------------------------------------------------------------------
 *
 * StringTitleCmd --
 *
 *	This procedure is invoked to process the "string totitle" Tcl command.
 *	See the user documentation for details on what it does. Note that this
 *	command only functions correctly on properly formed Tcl UTF strings.
 *
 * Results:
 *	A standard Tcl result.
 *
 * Side effects:
 *	See the user documentation.
 *
 *----------------------------------------------------------------------
 */

static int
StringTitleCmd(
    ClientData dummy,		/* Not used. */
    Tcl_Interp *interp,		/* Current interpreter. */
    int objc,			/* Number of arguments. */
    Tcl_Obj *const objv[])	/* Argument objects. */
{
    int length1, length2;
    const char *string1;
    char *string2;

    if (objc < 2 || objc > 4) {
	Tcl_WrongNumArgs(interp, 1, objv, "string ?first? ?last?");
	return TCL_ERROR;
    }

    string1 = TclGetStringFromObj(objv[1], &length1);

    if (objc == 2) {
	Tcl_Obj *resultPtr = Tcl_NewStringObj(string1, length1);

	length1 = Tcl_UtfToTitle(TclGetString(resultPtr));
	Tcl_SetObjLength(resultPtr, length1);
	Tcl_SetObjResult(interp, resultPtr);
    } else {
	int first, last;
	const char *start, *end;
	Tcl_Obj *resultPtr;

	length1 = Tcl_NumUtfChars(string1, length1) - 1;
	if (TclGetIntForIndexM(interp,objv[2],length1, &first) != TCL_OK) {
	    return TCL_ERROR;
	}
	if (first < 0) {
	    first = 0;
	}
	last = first;

	if ((objc == 4) && (TclGetIntForIndexM(interp, objv[3], length1,
		&last) != TCL_OK)) {
	    return TCL_ERROR;
	}

	if (last >= length1) {
	    last = length1;
	}
	if (last < first) {
	    Tcl_SetObjResult(interp, objv[1]);
	    return TCL_OK;
	}

	string1 = TclGetStringFromObj(objv[1], &length1);
	start = Tcl_UtfAtIndex(string1, first);
	end = Tcl_UtfAtIndex(start, last - first + 1);
	resultPtr = Tcl_NewStringObj(string1, end - string1);
	string2 = TclGetString(resultPtr) + (start - string1);

	length2 = Tcl_UtfToTitle(string2);
	Tcl_SetObjLength(resultPtr, length2 + (start - string1));

	Tcl_AppendToObj(resultPtr, end, -1);
	Tcl_SetObjResult(interp, resultPtr);
    }

    return TCL_OK;
}

/*
 *----------------------------------------------------------------------
 *
 * StringTrimCmd --
 *
 *	This procedure is invoked to process the "string trim" Tcl command.
 *	See the user documentation for details on what it does. Note that this
 *	command only functions correctly on properly formed Tcl UTF strings.
 *
 * Results:
 *	A standard Tcl result.
 *
 * Side effects:
 *	See the user documentation.
 *
 *----------------------------------------------------------------------
 */

static int
StringTrimCmd(
    ClientData dummy,		/* Not used. */
    Tcl_Interp *interp,		/* Current interpreter. */
    int objc,			/* Number of arguments. */
    Tcl_Obj *const objv[])	/* Argument objects. */
{
    const char *string1, *string2;
    int triml, trimr, length1, length2;

    if (objc == 3) {
	string2 = TclGetStringFromObj(objv[2], &length2);
    } else if (objc == 2) {
	string2 = tclDefaultTrimSet;
	length2 = strlen(tclDefaultTrimSet);
    } else {
	Tcl_WrongNumArgs(interp, 1, objv, "string ?chars?");
	return TCL_ERROR;
    }
    string1 = TclGetStringFromObj(objv[1], &length1);

    triml = TclTrim(string1, length1, string2, length2, &trimr);

    Tcl_SetObjResult(interp,
	    Tcl_NewStringObj(string1 + triml, length1 - triml - trimr));
    return TCL_OK;
}

/*
 *----------------------------------------------------------------------
 *
 * StringTrimLCmd --
 *
 *	This procedure is invoked to process the "string trimleft" Tcl
 *	command. See the user documentation for details on what it does. Note
 *	that this command only functions correctly on properly formed Tcl UTF
 *	strings.
 *
 * Results:
 *	A standard Tcl result.
 *
 * Side effects:
 *	See the user documentation.
 *
 *----------------------------------------------------------------------
 */

static int
StringTrimLCmd(
    ClientData dummy,		/* Not used. */
    Tcl_Interp *interp,		/* Current interpreter. */
    int objc,			/* Number of arguments. */
    Tcl_Obj *const objv[])	/* Argument objects. */
{
    const char *string1, *string2;
    int trim, length1, length2;

    if (objc == 3) {
	string2 = TclGetStringFromObj(objv[2], &length2);
    } else if (objc == 2) {
	string2 = tclDefaultTrimSet;
	length2 = strlen(tclDefaultTrimSet);
    } else {
	Tcl_WrongNumArgs(interp, 1, objv, "string ?chars?");
	return TCL_ERROR;
    }
    string1 = TclGetStringFromObj(objv[1], &length1);

    trim = TclTrimLeft(string1, length1, string2, length2);

    Tcl_SetObjResult(interp, Tcl_NewStringObj(string1+trim, length1-trim));
    return TCL_OK;
}

/*
 *----------------------------------------------------------------------
 *
 * StringTrimRCmd --
 *
 *	This procedure is invoked to process the "string trimright" Tcl
 *	command. See the user documentation for details on what it does. Note
 *	that this command only functions correctly on properly formed Tcl UTF
 *	strings.
 *
 * Results:
 *	A standard Tcl result.
 *
 * Side effects:
 *	See the user documentation.
 *
 *----------------------------------------------------------------------
 */

static int
StringTrimRCmd(
    ClientData dummy,		/* Not used. */
    Tcl_Interp *interp,		/* Current interpreter. */
    int objc,			/* Number of arguments. */
    Tcl_Obj *const objv[])	/* Argument objects. */
{
    const char *string1, *string2;
    int trim, length1, length2;

    if (objc == 3) {
	string2 = TclGetStringFromObj(objv[2], &length2);
    } else if (objc == 2) {
	string2 = tclDefaultTrimSet;
	length2 = strlen(tclDefaultTrimSet);
    } else {
	Tcl_WrongNumArgs(interp, 1, objv, "string ?chars?");
	return TCL_ERROR;
    }
    string1 = TclGetStringFromObj(objv[1], &length1);

    trim = TclTrimRight(string1, length1, string2, length2);

    Tcl_SetObjResult(interp, Tcl_NewStringObj(string1, length1-trim));
    return TCL_OK;
}

/*
 *----------------------------------------------------------------------
 *
 * TclInitStringCmd --
 *
 *	This procedure creates the "string" Tcl command. See the user
 *	documentation for details on what it does. Note that this command only
 *	functions correctly on properly formed Tcl UTF strings.
 *
 *	Also note that the primary methods here (equal, compare, match, ...)
 *	have bytecode equivalents. You will find the code for those in
 *	tclExecute.c. The code here will only be used in the non-bc case (like
 *	in an 'eval').
 *
 * Results:
 *	A standard Tcl result.
 *
 * Side effects:
 *	See the user documentation.
 *
 *----------------------------------------------------------------------
 */

Tcl_Command
TclInitStringCmd(
    Tcl_Interp *interp)		/* Current interpreter. */
{
    static const EnsembleImplMap stringImplMap[] = {
	{"bytelength",	StringBytesCmd,	TclCompileBasic1ArgCmd, NULL, NULL, 0},
	{"cat",		StringCatCmd,	TclCompileStringCatCmd, NULL, NULL, 0},
	{"compare",	StringCmpCmd,	TclCompileStringCmpCmd, NULL, NULL, 0},
	{"equal",	StringEqualCmd,	TclCompileStringEqualCmd, NULL, NULL, 0},
	{"first",	StringFirstCmd,	TclCompileStringFirstCmd, NULL, NULL, 0},
	{"index",	StringIndexCmd,	TclCompileStringIndexCmd, NULL, NULL, 0},
	{"is",		StringIsCmd,	TclCompileStringIsCmd, NULL, NULL, 0},
	{"last",	StringLastCmd,	TclCompileStringLastCmd, NULL, NULL, 0},
	{"length",	StringLenCmd,	TclCompileStringLenCmd, NULL, NULL, 0},
	{"map",		StringMapCmd,	TclCompileStringMapCmd, NULL, NULL, 0},
	{"match",	StringMatchCmd,	TclCompileStringMatchCmd, NULL, NULL, 0},
	{"range",	StringRangeCmd,	TclCompileStringRangeCmd, NULL, NULL, 0},
	{"repeat",	StringReptCmd,	TclCompileBasic2ArgCmd, NULL, NULL, 0},
	{"replace",	StringRplcCmd,	TclCompileStringReplaceCmd, NULL, NULL, 0},
	{"reverse",	StringRevCmd,	TclCompileBasic1ArgCmd, NULL, NULL, 0},
	{"tolower",	StringLowerCmd,	TclCompileStringToLowerCmd, NULL, NULL, 0},
	{"toupper",	StringUpperCmd,	TclCompileStringToUpperCmd, NULL, NULL, 0},
	{"totitle",	StringTitleCmd,	TclCompileStringToTitleCmd, NULL, NULL, 0},
	{"trim",	StringTrimCmd,	TclCompileStringTrimCmd, NULL, NULL, 0},
	{"trimleft",	StringTrimLCmd,	TclCompileStringTrimLCmd, NULL, NULL, 0},
	{"trimright",	StringTrimRCmd,	TclCompileStringTrimRCmd, NULL, NULL, 0},
	{"wordend",	StringEndCmd,	TclCompileBasic2ArgCmd, NULL, NULL, 0},
	{"wordstart",	StringStartCmd,	TclCompileBasic2ArgCmd, NULL, NULL, 0},
	{NULL, NULL, NULL, NULL, NULL, 0}
    };

    return TclMakeEnsemble(interp, "string", stringImplMap);
}

/*
 *----------------------------------------------------------------------
 *
 * Tcl_SubstObjCmd --
 *
 *	This procedure is invoked to process the "subst" Tcl command. See the
 *	user documentation for details on what it does. This command relies on
 *	Tcl_SubstObj() for its implementation.
 *
 * Results:
 *	A standard Tcl result.
 *
 * Side effects:
 *	See the user documentation.
 *
 *----------------------------------------------------------------------
 */

int
TclSubstOptions(
    Tcl_Interp *interp,
    int numOpts,
    Tcl_Obj *const opts[],
    int *flagPtr)
{
    static const char *const substOptions[] = {
	"-nobackslashes", "-nocommands", "-novariables", NULL
    };
    enum {
	SUBST_NOBACKSLASHES, SUBST_NOCOMMANDS, SUBST_NOVARS
    };
    int i, flags = TCL_SUBST_ALL;

    for (i = 0; i < numOpts; i++) {
	int optionIndex;

	if (Tcl_GetIndexFromObj(interp, opts[i], substOptions, "option", 0,
		&optionIndex) != TCL_OK) {
	    return TCL_ERROR;
	}
	switch (optionIndex) {
	case SUBST_NOBACKSLASHES:
	    flags &= ~TCL_SUBST_BACKSLASHES;
	    break;
	case SUBST_NOCOMMANDS:
	    flags &= ~TCL_SUBST_COMMANDS;
	    break;
	case SUBST_NOVARS:
	    flags &= ~TCL_SUBST_VARIABLES;
	    break;
	default:
	    Tcl_Panic("Tcl_SubstObjCmd: bad option index to SubstOptions");
	}
    }
    *flagPtr = flags;
    return TCL_OK;
}

int
Tcl_SubstObjCmd(
    ClientData dummy,		/* Not used. */
    Tcl_Interp *interp,		/* Current interpreter. */
    int objc,			/* Number of arguments. */
    Tcl_Obj *const objv[])	/* Argument objects. */
{
    return Tcl_NRCallObjProc(interp, TclNRSubstObjCmd, dummy, objc, objv);
}

int
TclNRSubstObjCmd(
    ClientData dummy,		/* Not used. */
    Tcl_Interp *interp,		/* Current interpreter. */
    int objc,			/* Number of arguments. */
    Tcl_Obj *const objv[])	/* Argument objects. */
{
    int flags;

    if (objc < 2) {
	Tcl_WrongNumArgs(interp, 1, objv,
		"?-nobackslashes? ?-nocommands? ?-novariables? string");
	return TCL_ERROR;
    }

    if (TclSubstOptions(interp, objc-2, objv+1, &flags) != TCL_OK) {
	return TCL_ERROR;
    }
    return Tcl_NRSubstObj(interp, objv[objc-1], flags);
}

/*
 *----------------------------------------------------------------------
 *
 * Tcl_SwitchObjCmd --
 *
 *	This object-based procedure is invoked to process the "switch" Tcl
 *	command. See the user documentation for details on what it does.
 *
 * Results:
 *	A standard Tcl object result.
 *
 * Side effects:
 *	See the user documentation.
 *
 *----------------------------------------------------------------------
 */

int
Tcl_SwitchObjCmd(
    ClientData dummy,		/* Not used. */
    Tcl_Interp *interp,		/* Current interpreter. */
    int objc,			/* Number of arguments. */
    Tcl_Obj *const objv[])	/* Argument objects. */
{
    return Tcl_NRCallObjProc(interp, TclNRSwitchObjCmd, dummy, objc, objv);
}
int
TclNRSwitchObjCmd(
    ClientData dummy,		/* Not used. */
    Tcl_Interp *interp,		/* Current interpreter. */
    int objc,			/* Number of arguments. */
    Tcl_Obj *const objv[])	/* Argument objects. */
{
    int i,j, index, mode, foundmode, splitObjs, numMatchesSaved;
    int noCase, patternLength;
    const char *pattern;
    Tcl_Obj *stringObj, *indexVarObj, *matchVarObj;
    Tcl_Obj *const *savedObjv = objv;
    Tcl_RegExp regExpr = NULL;
    Interp *iPtr = (Interp *) interp;
    int pc = 0;
    int bidx = 0;		/* Index of body argument. */
    Tcl_Obj *blist = NULL;	/* List obj which is the body */
    CmdFrame *ctxPtr;		/* Copy of the topmost cmdframe, to allow us
				 * to mess with the line information */

    /*
     * If you add options that make -e and -g not unique prefixes of -exact or
     * -glob, you *must* fix TclCompileSwitchCmd's option parser as well.
     */

    static const char *const options[] = {
	"-exact", "-glob", "-indexvar", "-matchvar", "-nocase", "-regexp",
	"--", NULL
    };
    enum options {
	OPT_EXACT, OPT_GLOB, OPT_INDEXV, OPT_MATCHV, OPT_NOCASE, OPT_REGEXP,
	OPT_LAST
    };
    typedef int (*strCmpFn_t)(const char *, const char *);
    strCmpFn_t strCmpFn = strcmp;

    mode = OPT_EXACT;
    foundmode = 0;
    indexVarObj = NULL;
    matchVarObj = NULL;
    numMatchesSaved = 0;
    noCase = 0;
    for (i = 1; i < objc-2; i++) {
	if (TclGetString(objv[i])[0] != '-') {
	    break;
	}
	if (Tcl_GetIndexFromObj(interp, objv[i], options, "option", 0,
		&index) != TCL_OK) {
	    return TCL_ERROR;
	}
	switch ((enum options) index) {
	    /*
	     * General options.
	     */

	case OPT_LAST:
	    i++;
	    goto finishedOptions;
	case OPT_NOCASE:
	    strCmpFn = TclUtfCasecmp;
	    noCase = 1;
	    break;

	    /*
	     * Handle the different switch mode options.
	     */

	default:
	    if (foundmode) {
		/*
		 * Mode already set via -exact, -glob, or -regexp.
		 */

		Tcl_SetObjResult(interp, Tcl_ObjPrintf(
			"bad option \"%s\": %s option already found",
			TclGetString(objv[i]), options[mode]));
		Tcl_SetErrorCode(interp, "TCL", "OPERATION", "SWITCH",
			"DOUBLEOPT", NULL);
		return TCL_ERROR;
	    }
	    foundmode = 1;
	    mode = index;
	    break;

	    /*
	     * Check for TIP#75 options specifying the variables to write
	     * regexp information into.
	     */

	case OPT_INDEXV:
	    i++;
	    if (i >= objc-2) {
		Tcl_SetObjResult(interp, Tcl_ObjPrintf(
			"missing variable name argument to %s option",
			"-indexvar"));
		Tcl_SetErrorCode(interp, "TCL", "OPERATION", "SWITCH",
			"NOVAR", NULL);
		return TCL_ERROR;
	    }
	    indexVarObj = objv[i];
	    numMatchesSaved = -1;
	    break;
	case OPT_MATCHV:
	    i++;
	    if (i >= objc-2) {
		Tcl_SetObjResult(interp, Tcl_ObjPrintf(
			"missing variable name argument to %s option",
			"-matchvar"));
		Tcl_SetErrorCode(interp, "TCL", "OPERATION", "SWITCH",
			"NOVAR", NULL);
		return TCL_ERROR;
	    }
	    matchVarObj = objv[i];
	    numMatchesSaved = -1;
	    break;
	}
    }

  finishedOptions:
    if (objc - i < 2) {
	Tcl_WrongNumArgs(interp, 1, objv,
		"?-option ...? string ?pattern body ...? ?default body?");
	return TCL_ERROR;
    }
    if (indexVarObj != NULL && mode != OPT_REGEXP) {
	Tcl_SetObjResult(interp, Tcl_ObjPrintf(
		"%s option requires -regexp option", "-indexvar"));
	Tcl_SetErrorCode(interp, "TCL", "OPERATION", "SWITCH",
		"MODERESTRICTION", NULL);
	return TCL_ERROR;
    }
    if (matchVarObj != NULL && mode != OPT_REGEXP) {
	Tcl_SetObjResult(interp, Tcl_ObjPrintf(
		"%s option requires -regexp option", "-matchvar"));
	Tcl_SetErrorCode(interp, "TCL", "OPERATION", "SWITCH",
		"MODERESTRICTION", NULL);
	return TCL_ERROR;
    }

    stringObj = objv[i];
    objc -= i + 1;
    objv += i + 1;
    bidx = i + 1;		/* First after the match string. */

    /*
     * If all of the pattern/command pairs are lumped into a single argument,
     * split them out again.
     *
     * TIP #280: Determine the lines the words in the list start at, based on
     * the same data for the list word itself. The cmdFramePtr line
     * information is manipulated directly.
     */

    splitObjs = 0;
    if (objc == 1) {
	Tcl_Obj **listv;

	blist = objv[0];
	if (TclListObjGetElements(interp, objv[0], &objc, &listv) != TCL_OK){
	    return TCL_ERROR;
	}

	/*
	 * Ensure that the list is non-empty.
	 */

	if (objc < 1) {
	    Tcl_WrongNumArgs(interp, 1, savedObjv,
		    "?-option ...? string {?pattern body ...? ?default body?}");
	    return TCL_ERROR;
	}
	objv = listv;
	splitObjs = 1;
    }

    /*
     * Complain if there is an odd number of words in the list of patterns and
     * bodies.
     */

    if (objc % 2) {
	Tcl_ResetResult(interp);
	Tcl_SetObjResult(interp, Tcl_NewStringObj(
		"extra switch pattern with no body", -1));
	Tcl_SetErrorCode(interp, "TCL", "OPERATION", "SWITCH", "BADARM",
		NULL);

	/*
	 * Check if this can be due to a badly placed comment in the switch
	 * block.
	 *
	 * The following is an heuristic to detect the infamous "comment in
	 * switch" error: just check if a pattern begins with '#'.
	 */

	if (splitObjs) {
	    for (i=0 ; i<objc ; i+=2) {
		if (TclGetString(objv[i])[0] == '#') {
		    Tcl_AppendToObj(Tcl_GetObjResult(interp),
			    ", this may be due to a comment incorrectly"
			    " placed outside of a switch body - see the"
			    " \"switch\" documentation", -1);
		    Tcl_SetErrorCode(interp, "TCL", "OPERATION", "SWITCH",
			    "BADARM", "COMMENT?", NULL);
		    break;
		}
	    }
	}

	return TCL_ERROR;
    }

    /*
     * Complain if the last body is a continuation. Note that this check
     * assumes that the list is non-empty!
     */

    if (strcmp(TclGetString(objv[objc-1]), "-") == 0) {
	Tcl_SetObjResult(interp, Tcl_ObjPrintf(
		"no body specified for pattern \"%s\"",
		TclGetString(objv[objc-2])));
	Tcl_SetErrorCode(interp, "TCL", "OPERATION", "SWITCH", "BADARM",
		"FALLTHROUGH", NULL);
	return TCL_ERROR;
    }

    for (i = 0; i < objc; i += 2) {
	/*
	 * See if the pattern matches the string.
	 */

	pattern = TclGetStringFromObj(objv[i], &patternLength);

	if ((i == objc - 2) && (*pattern == 'd')
		&& (strcmp(pattern, "default") == 0)) {
	    Tcl_Obj *emptyObj = NULL;

	    /*
	     * If either indexVarObj or matchVarObj are non-NULL, we're in
	     * REGEXP mode but have reached the default clause anyway. TIP#75
	     * specifies that we set the variables to empty lists (== empty
	     * objects) in that case.
	     */

	    if (indexVarObj != NULL) {
		TclNewObj(emptyObj);
		if (Tcl_ObjSetVar2(interp, indexVarObj, NULL, emptyObj,
			TCL_LEAVE_ERR_MSG) == NULL) {
		    return TCL_ERROR;
		}
	    }
	    if (matchVarObj != NULL) {
		if (emptyObj == NULL) {
		    TclNewObj(emptyObj);
		}
		if (Tcl_ObjSetVar2(interp, matchVarObj, NULL, emptyObj,
			TCL_LEAVE_ERR_MSG) == NULL) {
		    return TCL_ERROR;
		}
	    }
	    goto matchFound;
	}

	switch (mode) {
	case OPT_EXACT:
	    if (strCmpFn(TclGetString(stringObj), pattern) == 0) {
		goto matchFound;
	    }
	    break;
	case OPT_GLOB:
	    if (Tcl_StringCaseMatch(TclGetString(stringObj),pattern,noCase)) {
		goto matchFound;
	    }
	    break;
	case OPT_REGEXP:
	    regExpr = Tcl_GetRegExpFromObj(interp, objv[i],
		    TCL_REG_ADVANCED | (noCase ? TCL_REG_NOCASE : 0));
	    if (regExpr == NULL) {
		return TCL_ERROR;
	    } else {
		int matched = Tcl_RegExpExecObj(interp, regExpr, stringObj, 0,
			numMatchesSaved, 0);

		if (matched < 0) {
		    return TCL_ERROR;
		} else if (matched) {
		    goto matchFoundRegexp;
		}
	    }
	    break;
	}
    }
    return TCL_OK;

  matchFoundRegexp:
    /*
     * We are operating in REGEXP mode and we need to store information about
     * what we matched in some user-nominated arrays. So build the lists of
     * values and indices to write here. [TIP#75]
     */

    if (numMatchesSaved) {
	Tcl_RegExpInfo info;
	Tcl_Obj *matchesObj, *indicesObj = NULL;

	Tcl_RegExpGetInfo(regExpr, &info);
	if (matchVarObj != NULL) {
	    TclNewObj(matchesObj);
	} else {
	    matchesObj = NULL;
	}
	if (indexVarObj != NULL) {
	    TclNewObj(indicesObj);
	}

	for (j=0 ; j<=info.nsubs ; j++) {
	    if (indexVarObj != NULL) {
		Tcl_Obj *rangeObjAry[2];

		if (info.matches[j].end > 0) {
		    rangeObjAry[0] = Tcl_NewLongObj(info.matches[j].start);
		    rangeObjAry[1] = Tcl_NewLongObj(info.matches[j].end-1);
		} else {
		    rangeObjAry[0] = rangeObjAry[1] = Tcl_NewIntObj(-1);
		}

		/*
		 * Never fails; the object is always clean at this point.
		 */

		Tcl_ListObjAppendElement(NULL, indicesObj,
			Tcl_NewListObj(2, rangeObjAry));
	    }

	    if (matchVarObj != NULL) {
		Tcl_Obj *substringObj;

		substringObj = Tcl_GetRange(stringObj,
			info.matches[j].start, info.matches[j].end-1);

		/*
		 * Never fails; the object is always clean at this point.
		 */

		Tcl_ListObjAppendElement(NULL, matchesObj, substringObj);
	    }
	}

	if (indexVarObj != NULL) {
	    if (Tcl_ObjSetVar2(interp, indexVarObj, NULL, indicesObj,
		    TCL_LEAVE_ERR_MSG) == NULL) {
		/*
		 * Careful! Check to see if we have allocated the list of
		 * matched strings; if so (but there was an error assigning
		 * the indices list) we have a potential memory leak because
		 * the match list has not been written to a variable. Except
		 * that we'll clean that up right now.
		 */

		if (matchesObj != NULL) {
		    Tcl_DecrRefCount(matchesObj);
		}
		return TCL_ERROR;
	    }
	}
	if (matchVarObj != NULL) {
	    if (Tcl_ObjSetVar2(interp, matchVarObj, NULL, matchesObj,
		    TCL_LEAVE_ERR_MSG) == NULL) {
		/*
		 * Unlike above, if indicesObj is non-NULL at this point, it
		 * will have been written to a variable already and will hence
		 * not be leaked.
		 */

		return TCL_ERROR;
	    }
	}
    }

    /*
     * We've got a match. Find a body to execute, skipping bodies that are
     * "-".
     */

  matchFound:
    ctxPtr = TclStackAlloc(interp, sizeof(CmdFrame));
    *ctxPtr = *iPtr->cmdFramePtr;

    if (splitObjs) {
	/*
	 * We have to perform the GetSrc and other type dependent handling of
	 * the frame here because we are munging with the line numbers,
	 * something the other commands like if, etc. are not doing. Them are
	 * fine with simply passing the CmdFrame through and having the
	 * special handling done in 'info frame', or the bc compiler
	 */

	if (ctxPtr->type == TCL_LOCATION_BC) {
	    /*
	     * Type BC => ctxPtr->data.eval.path    is not used.
	     *		  ctxPtr->data.tebc.codePtr is used instead.
	     */

	    TclGetSrcInfoForPc(ctxPtr);
	    pc = 1;

	    /*
	     * The line information in the cmdFrame is now a copy we do not
	     * own.
	     */
	}

	if (ctxPtr->type == TCL_LOCATION_SOURCE && ctxPtr->line[bidx] >= 0) {
	    int bline = ctxPtr->line[bidx];

	    ctxPtr->line = ckalloc(objc * sizeof(int));
	    ctxPtr->nline = objc;
	    TclListLines(blist, bline, objc, ctxPtr->line, objv);
	} else {
	    /*
	     * This is either a dynamic code word, when all elements are
	     * relative to themselves, or something else less expected and
	     * where we have no information. The result is the same in both
	     * cases; tell the code to come that it doesn't know where it is,
	     * which triggers reversion to the old behavior.
	     */

	    int k;

	    ctxPtr->line = ckalloc(objc * sizeof(int));
	    ctxPtr->nline = objc;
	    for (k=0; k < objc; k++) {
		ctxPtr->line[k] = -1;
	    }
	}
    }

    for (j = i + 1; ; j += 2) {
	if (j >= objc) {
	    /*
	     * This shouldn't happen since we've checked that the last body is
	     * not a continuation...
	     */

	    Tcl_Panic("fall-out when searching for body to match pattern");
	}
	if (strcmp(TclGetString(objv[j]), "-") != 0) {
	    break;
	}
    }

    /*
     * TIP #280: Make invoking context available to switch branch.
     */

    Tcl_NRAddCallback(interp, SwitchPostProc, INT2PTR(splitObjs), ctxPtr,
	    INT2PTR(pc), (ClientData) pattern);
    return TclNREvalObjEx(interp, objv[j], 0, ctxPtr, splitObjs ? j : bidx+j);
}

static int
SwitchPostProc(
    ClientData data[],		/* Data passed from Tcl_NRAddCallback above */
    Tcl_Interp *interp,		/* Tcl interpreter */
    int result)			/* Result to return*/
{
    /* Unpack the preserved data */

    int splitObjs = PTR2INT(data[0]);
    CmdFrame *ctxPtr = data[1];
    int pc = PTR2INT(data[2]);
    const char *pattern = data[3];
    int patternLength = strlen(pattern);

    /*
     * Clean up TIP 280 context information
     */

    if (splitObjs) {
	ckfree(ctxPtr->line);
	if (pc && (ctxPtr->type == TCL_LOCATION_SOURCE)) {
	    /*
	     * Death of SrcInfo reference.
	     */

	    Tcl_DecrRefCount(ctxPtr->data.eval.path);
	}
    }

    /*
     * Generate an error message if necessary.
     */

    if (result == TCL_ERROR) {
	int limit = 50;
	int overflow = (patternLength > limit);

	Tcl_AppendObjToErrorInfo(interp, Tcl_ObjPrintf(
		"\n    (\"%.*s%s\" arm line %d)",
		(overflow ? limit : patternLength), pattern,
		(overflow ? "..." : ""), Tcl_GetErrorLine(interp)));
    }
    TclStackFree(interp, ctxPtr);
    return result;
}

/*
 *----------------------------------------------------------------------
 *
 * Tcl_ThrowObjCmd --
 *
 *	This procedure is invoked to process the "throw" Tcl command. See the
 *	user documentation for details on what it does.
 *
 * Results:
 *	A standard Tcl result.
 *
 * Side effects:
 *	See the user documentation.
 *
 *----------------------------------------------------------------------
 */

	/* ARGSUSED */
int
Tcl_ThrowObjCmd(
    ClientData dummy,		/* Not used. */
    Tcl_Interp *interp,		/* Current interpreter. */
    int objc,			/* Number of arguments. */
    Tcl_Obj *const objv[])	/* Argument objects. */
{
    Tcl_Obj *options;
    int len;

    if (objc != 3) {
	Tcl_WrongNumArgs(interp, 1, objv, "type message");
	return TCL_ERROR;
    }

    /*
     * The type must be a list of at least length 1.
     */

    if (Tcl_ListObjLength(interp, objv[1], &len) != TCL_OK) {
	return TCL_ERROR;
    } else if (len < 1) {
	Tcl_SetObjResult(interp, Tcl_NewStringObj(
		"type must be non-empty list", -1));
	Tcl_SetErrorCode(interp, "TCL", "OPERATION", "THROW", "BADEXCEPTION",
		NULL);
	return TCL_ERROR;
    }

    /*
     * Now prepare the result options dictionary. We use the list API as it is
     * slightly more convenient.
     */

    TclNewLiteralStringObj(options, "-code error -level 0 -errorcode");
    Tcl_ListObjAppendElement(NULL, options, objv[1]);

    /*
     * We're ready to go. Fire things into the low-level result machinery.
     */

    Tcl_SetObjResult(interp, objv[2]);
    return Tcl_SetReturnOptions(interp, options);
}

/*
 *----------------------------------------------------------------------
 *
 * Tcl_TimeObjCmd --
 *
 *	This object-based procedure is invoked to process the "time" Tcl
 *	command. See the user documentation for details on what it does.
 *
 * Results:
 *	A standard Tcl object result.
 *
 * Side effects:
 *	See the user documentation.
 *
 *----------------------------------------------------------------------
 */

int
Tcl_TimeObjCmd(
    ClientData dummy,		/* Not used. */
    Tcl_Interp *interp,		/* Current interpreter. */
    int objc,			/* Number of arguments. */
    Tcl_Obj *const objv[])	/* Argument objects. */
{
    register Tcl_Obj *objPtr;
    Tcl_Obj *objs[4];
    register int i, result;
    int count;
    double totalMicroSec;
#ifndef TCL_WIDE_CLICKS
    Tcl_Time start, stop;
#else
    Tcl_WideInt start, stop;
#endif

    if (objc == 2) {
	count = 1;
    } else if (objc == 3) {
	result = TclGetIntFromObj(interp, objv[2], &count);
	if (result != TCL_OK) {
	    return result;
	}
    } else {
	Tcl_WrongNumArgs(interp, 1, objv, "command ?count?");
	return TCL_ERROR;
    }

    objPtr = objv[1];
    i = count;
#ifndef TCL_WIDE_CLICKS
    Tcl_GetTime(&start);
#else
    start = TclpGetWideClicks();
#endif
    while (i-- > 0) {
	result = TclEvalObjEx(interp, objPtr, 0, NULL, 0);
	if (result != TCL_OK) {
	    return result;
	}
    }
#ifndef TCL_WIDE_CLICKS
    Tcl_GetTime(&stop);
    totalMicroSec = ((double) (stop.sec - start.sec)) * 1.0e6
	    + (stop.usec - start.usec);
#else
    stop = TclpGetWideClicks();
    totalMicroSec = ((double) TclpWideClicksToNanoseconds(stop - start))/1.0e3;
#endif

    if (count <= 1) {
	/*
	 * Use int obj since we know time is not fractional. [Bug 1202178]
	 */

	objs[0] = Tcl_NewWideIntObj((count <= 0) ? 0 : (Tcl_WideInt)totalMicroSec);
    } else {
	objs[0] = Tcl_NewDoubleObj(totalMicroSec/count);
    }

    /*
     * Construct the result as a list because many programs have always parsed
     * as such (extracting the first element, typically).
     */

    TclNewLiteralStringObj(objs[1], "microseconds");
    TclNewLiteralStringObj(objs[2], "per");
    TclNewLiteralStringObj(objs[3], "iteration");
    Tcl_SetObjResult(interp, Tcl_NewListObj(4, objs));

    return TCL_OK;
}

/*
 *----------------------------------------------------------------------
 *
 * Tcl_TimeRateObjCmd --
 *
 *	This object-based procedure is invoked to process the "timerate" Tcl
 *	command.
 *
 *	This is similar to command "time", except the execution limited by
 *	given time (in milliseconds) instead of repetition count.
 *
 * Example:
 *	timerate {after 5} 1000; # equivalent to: time {after 5} [expr 1000/5]
 *
 * Results:
 *	A standard Tcl object result.
 *
 * Side effects:
 *	See the user documentation.
 *
 *----------------------------------------------------------------------
 */

int
Tcl_TimeRateObjCmd(
    ClientData dummy,		/* Not used. */
    Tcl_Interp *interp,		/* Current interpreter. */
    int objc,			/* Number of arguments. */
    Tcl_Obj *const objv[])	/* Argument objects. */
{
    static double measureOverhead = 0;
				/* global measure-overhead */
    double overhead = -1;	/* given measure-overhead */
    register Tcl_Obj *objPtr;
    register int result, i;
    Tcl_Obj *calibrate = NULL, *direct = NULL;
    Tcl_WideUInt count = 0;	/* Holds repetition count */
    Tcl_WideInt maxms = WIDE_MIN;
				/* Maximal running time (in milliseconds) */
    Tcl_WideUInt maxcnt = WIDE_MAX;
				/* Maximal count of iterations. */
    Tcl_WideUInt threshold = 1;	/* Current threshold for check time (faster
				 * repeat count without time check) */
    Tcl_WideUInt maxIterTm = 1;	/* Max time of some iteration as max
				 * threshold, additionally avoiding divide to
				 * zero (i.e., never < 1) */
    unsigned short factor = 50;	/* Factor (4..50) limiting threshold to avoid
				 * growth of execution time. */
    register Tcl_WideInt start, middle, stop;
#ifndef TCL_WIDE_CLICKS
    Tcl_Time now;
#endif /* !TCL_WIDE_CLICKS */
    static const char *const options[] = {
	"-direct",	"-overhead",	"-calibrate",	"--",	NULL
    };
    enum options {
	TMRT_EV_DIRECT,	TMRT_OVERHEAD,	TMRT_CALIBRATE,	TMRT_LAST
    };
    NRE_callback *rootPtr;
    ByteCode *codePtr = NULL;
    int codeOptimized = 0;

    for (i = 1; i < objc - 1; i++) {
	int index;

	if (Tcl_GetIndexFromObj(NULL, objv[i], options, "option", TCL_EXACT,
		&index) != TCL_OK) {
	    break;
	}
	if (index == TMRT_LAST) {
	    i++;
	    break;
	}
	switch (index) {
	case TMRT_EV_DIRECT:
	    direct = objv[i];
	    break;
	case TMRT_OVERHEAD:
	    if (++i >= objc - 1) {
		goto usage;
	    }
	    if (Tcl_GetDoubleFromObj(interp, objv[i], &overhead) != TCL_OK) {
		return TCL_ERROR;
	    }
	    break;
	case TMRT_CALIBRATE:
	    calibrate = objv[i];
	    break;
	}
    }

    if (i >= objc || i < objc - 3) {
    usage:
	Tcl_WrongNumArgs(interp, 1, objv,
		"?-direct? ?-calibrate? ?-overhead double? "
		"command ?time ?max-count??");
	return TCL_ERROR;
    }
    objPtr = objv[i++];
    if (i < objc) {	/* max-time */
	result = Tcl_GetWideIntFromObj(interp, objv[i++], &maxms);
	if (result != TCL_OK) {
	    return result;
	}
	if (i < objc) {	/* max-count*/
	    Tcl_WideInt v;

	    result = Tcl_GetWideIntFromObj(interp, objv[i], &v);
	    if (result != TCL_OK) {
		return result;
	    }
	    maxcnt = (v > 0) ? v : 0;
	}
    }

    /*
     * If we are doing calibration.
     */

    if (calibrate) {
	/*
	 * If no time specified for the calibration.
	 */

	if (maxms == WIDE_MIN) {
	    Tcl_Obj *clobjv[6];
	    Tcl_WideInt maxCalTime = 5000;
	    double lastMeasureOverhead = measureOverhead;

	    clobjv[0] = objv[0];
	    i = 1;
	    if (direct) {
		clobjv[i++] = direct;
	    }
	    clobjv[i++] = objPtr;

	    /*
	     * Reset last measurement overhead.
	     */

	    measureOverhead = (double) 0;

	    /*
	     * Self-call with 100 milliseconds to warm-up, before entering the
	     * calibration cycle.
	     */

	    TclNewLongObj(clobjv[i], 100);
	    Tcl_IncrRefCount(clobjv[i]);
	    result = Tcl_TimeRateObjCmd(NULL, interp, i + 1, clobjv);
	    Tcl_DecrRefCount(clobjv[i]);
	    if (result != TCL_OK) {
		return result;
	    }

	    i--;
	    clobjv[i++] = calibrate;
	    clobjv[i++] = objPtr;

	    /*
	     * Set last measurement overhead to max.
	     */

	    measureOverhead = (double) UWIDE_MAX;

	    /*
	     * Run the calibration cycle until it is more precise.
	     */

	    maxms = -1000;
	    do {
		lastMeasureOverhead = measureOverhead;
		TclNewLongObj(clobjv[i], (int) maxms);
		Tcl_IncrRefCount(clobjv[i]);
		result = Tcl_TimeRateObjCmd(NULL, interp, i + 1, clobjv);
		Tcl_DecrRefCount(clobjv[i]);
		if (result != TCL_OK) {
		    return result;
		}
		maxCalTime += maxms;

		/*
		 * Increase maxms for more precise calibration.
		 */

		maxms -= -maxms / 4;

		/*
		 * As long as new value more as 0.05% better
		 */
	    } while ((measureOverhead >= lastMeasureOverhead
		    || measureOverhead / lastMeasureOverhead <= 0.9995)
		    && maxCalTime > 0);

	    return result;
	}
	if (maxms == 0) {
	    /*
	     * Reset last measurement overhead
	     */

	    measureOverhead = 0;
	    Tcl_SetObjResult(interp, Tcl_NewLongObj(0));
	    return TCL_OK;
	}

	/*
	 * If time is negative, make current overhead more precise.
	 */

	if (maxms > 0) {
	    /*
	     * Set last measurement overhead to max.
	     */

	    measureOverhead = (double) UWIDE_MAX;
	} else {
	    maxms = -maxms;
	}
    }

    if (maxms == WIDE_MIN) {
	maxms = 1000;
    }
    if (overhead == -1) {
	overhead = measureOverhead;
    }

    /*
     * Ensure that resetting of result will not smudge the further
     * measurement.
     */

    Tcl_ResetResult(interp);

    /*
     * Compile object if needed.
     */

    if (!direct) {
	if (TclInterpReady(interp) != TCL_OK) {
	    return TCL_ERROR;
	}
	codePtr = TclCompileObj(interp, objPtr, NULL, 0);
	TclPreserveByteCode(codePtr);
	/* 
	 * Replace last compiled done instruction with continue: it's a part of
	 * iteration, this way evaluation will be more similar to a cycle (also
	 * avoids extra overhead to set result to interp, etc.)
	 */
	if (codePtr->codeStart[codePtr->numCodeBytes-1] == INST_DONE) {
	    codePtr->codeStart[codePtr->numCodeBytes-1] = INST_CONTINUE;
	    codeOptimized = 1;
	}
    }

    /*
     * Get start and stop time.
     */

#ifdef TCL_WIDE_CLICKS
    start = middle = TclpGetWideClicks();

    /*
     * Time to stop execution (in wide clicks).
     */

    stop = start + (maxms * 1000 / TclpWideClickInMicrosec());
#else
    Tcl_GetTime(&now);
    start = now.sec;
    start *= 1000000;
    start += now.usec;
    middle = start;

    /*
     * Time to stop execution (in microsecs).
     */

    stop = start + maxms * 1000;
#endif /* TCL_WIDE_CLICKS */

    /*
     * Start measurement.
     */

    if (maxcnt > 0) {
	while (1) {
	    /*
	     * Evaluate a single iteration.
	     */

	    count++;
	    if (!direct) {		/* precompiled */
		rootPtr = TOP_CB(interp);
		result = TclNRExecuteByteCode(interp, codePtr);
		result = TclNRRunCallbacks(interp, result, rootPtr);
	    } else {			/* eval */
		result = TclEvalObjEx(interp, objPtr, 0, NULL, 0);
	    }
	    /*
	     * Allow break and continue from measurement cycle (used for
	     * conditional stop and flow control of iterations).
	     */

	    switch (result) {
		case TCL_OK:
		    break;
		case TCL_BREAK:
		    /*
		     * Force stop immediately.
		     */
		    threshold = 1;
		    maxcnt = 0;
		case TCL_CONTINUE:
		    result = TCL_OK;
		    break;
		default:
		    goto done;
	    }

	    /*
	     * Don't check time up to threshold.
	     */

	    if (--threshold > 0) {
		continue;
	    }

	    /*
	     * Check stop time reached, estimate new threshold.
	     */

#ifdef TCL_WIDE_CLICKS
	    middle = TclpGetWideClicks();
#else
	    Tcl_GetTime(&now);
	    middle = now.sec;
	    middle *= 1000000;
	    middle += now.usec;
#endif /* TCL_WIDE_CLICKS */

	    if (middle >= stop || count >= maxcnt) {
		break;
	    }

	    /*
	     * Don't calculate threshold by few iterations, because sometimes
	     * first iteration(s) can be too fast or slow (cached, delayed
	     * clean up, etc).
	     */

	    if (count < 10) {
		threshold = 1;
		continue;
	    }

	    /*
	     * Average iteration time in microsecs.
	     */

	    threshold = (middle - start) / count;
	    if (threshold > maxIterTm) {
		maxIterTm = threshold;

		/*
		 * Iterations seem to be longer.
		 */

		if (threshold > maxIterTm * 2) {
		    factor *= 2;
		    if (factor > 50) {
			factor = 50;
		    }
		} else {
		    if (factor < 50) {
			factor++;
		    }
		}
	    } else if (factor > 4) {
		/*
		 * Iterations seem to be shorter.
		 */

		if (threshold < (maxIterTm / 2)) {
		    factor /= 2;
		    if (factor < 4) {
			factor = 4;
		    }
		} else {
		    factor--;
		}
	    }

	    /*
	     * As relation between remaining time and time since last check,
	     * maximal some % of time (by factor), so avoid growing of the
	     * execution time if iterations are not consistent, e.g. was
	     * continuously on time).
	     */

	    threshold = ((stop - middle) / maxIterTm) / factor + 1;
	    if (threshold > 100000) {	/* fix for too large threshold */
		threshold = 100000;
	    }

	    /*
	     * Consider max-count
	     */

	    if (threshold > maxcnt - count) {
		threshold = maxcnt - count;
	    }
	}
    }

    {
	Tcl_Obj *objarr[8], **objs = objarr;
	Tcl_WideUInt usec, val;
	int digits;

	/* 
	 * Absolute execution time in microseconds or in wide clicks.
	 */
	usec = (Tcl_WideUInt)(middle - start);

#ifdef TCL_WIDE_CLICKS
	/*
	 * convert execution time (in wide clicks) to microsecs.
	 */

	usec *= TclpWideClickInMicrosec();
#endif /* TCL_WIDE_CLICKS */

	if (!count) {		/* no iterations - avoid divide by zero */
	    objs[0] = objs[2] = objs[4] = Tcl_NewWideIntObj(0);
	    goto retRes;
	}

	/*
	 * If not calibrating...
	 */

	if (!calibrate) {
	    /*
	     * Minimize influence of measurement overhead.
	     */

	    if (overhead > 0) {
		/*
		 * Estimate the time of overhead (microsecs).
		 */

		Tcl_WideUInt curOverhead = overhead * count;

<<<<<<< HEAD
		if ((Tcl_WideUInt) middle > curOverhead) {
		    middle -= curOverhead;
=======
		if (usec > curOverhead) {
		    usec -= curOverhead;
>>>>>>> 3ab1f672
		} else {
		    usec = 0;
		}
	    }
	} else {
	    /*
	     * Calibration: obtaining new measurement overhead.
	     */

	    if (measureOverhead > ((double) usec) / count) {
		measureOverhead = ((double) usec) / count;
	    }
	    objs[0] = Tcl_NewDoubleObj(measureOverhead);
	    TclNewLiteralStringObj(objs[1], "\xC2\xB5s/#-overhead"); /* mics */
	    objs += 2;
	}

	val = usec / count;		/* microsecs per iteration */
	if (val >= 1000000) {
	    objs[0] = Tcl_NewWideIntObj(val);
	} else {
	    if (val < 10) {
		digits = 6;
	    } else if (val < 100) {
		digits = 4;
	    } else if (val < 1000) {
		digits = 3;
	    } else if (val < 10000) {
		digits = 2;
	    } else {
		digits = 1;
	    }
	    objs[0] = Tcl_ObjPrintf("%.*f", digits, ((double) usec)/count);
	}

	objs[2] = Tcl_NewWideIntObj(count); /* iterations */

	/*
	 * Calculate speed as rate (count) per sec
	 */

	if (!usec) {
	    usec++;			/* Avoid divide by zero. */
	}
	if (count < (WIDE_MAX / 1000000)) {
	    val = (count * 1000000) / usec;
	    if (val < 100000) {
		if (val < 100) {
		    digits = 3;
		} else if (val < 1000) {
		    digits = 2;
		} else {
		    digits = 1;
		}
		objs[4] = Tcl_ObjPrintf("%.*f",
			digits, ((double) (count * 1000000)) / usec);
	    } else {
		objs[4] = Tcl_NewWideIntObj(val);
	    }
	} else {
	    objs[4] = Tcl_NewWideIntObj((count / usec) * 1000000);
	}

    retRes:
	/*
	 * Estimated net execution time (in millisecs).
	 */

	if (!calibrate) {
	    if (usec >= 1) {
		objs[6] = Tcl_ObjPrintf("%.3f", (double)usec / 1000);
	    } else {
		objs[6] = Tcl_NewWideIntObj(0);
	    }
	    TclNewLiteralStringObj(objs[7], "nett-ms");
	}

	/*
	 * Construct the result as a list because many programs have always
	 * parsed as such (extracting the first element, typically).
	 */

	TclNewLiteralStringObj(objs[1], "\xC2\xB5s/#"); /* mics/# */
	TclNewLiteralStringObj(objs[3], "#");
	TclNewLiteralStringObj(objs[5], "#/sec");
	Tcl_SetObjResult(interp, Tcl_NewListObj(8, objarr));
    }

  done:
    if (codePtr != NULL) {
	if ( codeOptimized
	  && codePtr->codeStart[codePtr->numCodeBytes-1] == INST_CONTINUE
	) {
	    codePtr->codeStart[codePtr->numCodeBytes-1] = INST_DONE;
	}
	TclReleaseByteCode(codePtr);
    }
    return result;
}

/*
 *----------------------------------------------------------------------
 *
 * Tcl_TryObjCmd, TclNRTryObjCmd --
 *
 *	This procedure is invoked to process the "try" Tcl command. See the
 *	user documentation (or TIP #329) for details on what it does.
 *
 * Results:
 *	A standard Tcl object result.
 *
 * Side effects:
 *	See the user documentation.
 *
 *----------------------------------------------------------------------
 */

int
Tcl_TryObjCmd(
    ClientData dummy,		/* Not used. */
    Tcl_Interp *interp,		/* Current interpreter. */
    int objc,			/* Number of arguments. */
    Tcl_Obj *const objv[])	/* Argument objects. */
{
    return Tcl_NRCallObjProc(interp, TclNRTryObjCmd, dummy, objc, objv);
}

int
TclNRTryObjCmd(
    ClientData clientData,	/* Not used. */
    Tcl_Interp *interp,		/* Current interpreter. */
    int objc,			/* Number of arguments. */
    Tcl_Obj *const objv[])	/* Argument objects. */
{
    Tcl_Obj *bodyObj, *handlersObj, *finallyObj = NULL;
    int i, bodyShared, haveHandlers, dummy, code;
    static const char *const handlerNames[] = {
	"finally", "on", "trap", NULL
    };
    enum Handlers {
	TryFinally, TryOn, TryTrap
    };

    /*
     * Parse the arguments. The handlers are passed to subsequent callbacks as
     * a Tcl_Obj list of the 5-tuples like (type, returnCode, errorCodePrefix,
     * bindVariables, script), and the finally script is just passed as it is.
     */

    if (objc < 2) {
	Tcl_WrongNumArgs(interp, 1, objv,
		"body ?handler ...? ?finally script?");
	return TCL_ERROR;
    }
    bodyObj = objv[1];
    handlersObj = Tcl_NewObj();
    bodyShared = 0;
    haveHandlers = 0;
    for (i=2 ; i<objc ; i++) {
	int type;
	Tcl_Obj *info[5];

	if (Tcl_GetIndexFromObj(interp, objv[i], handlerNames, "handler type",
		0, &type) != TCL_OK) {
	    Tcl_DecrRefCount(handlersObj);
	    return TCL_ERROR;
	}
	switch ((enum Handlers) type) {
	case TryFinally:	/* finally script */
	    if (i < objc-2) {
		Tcl_SetObjResult(interp, Tcl_NewStringObj(
			"finally clause must be last", -1));
		Tcl_DecrRefCount(handlersObj);
		Tcl_SetErrorCode(interp, "TCL", "OPERATION", "TRY", "FINALLY",
			"NONTERMINAL", NULL);
		return TCL_ERROR;
	    } else if (i == objc-1) {
		Tcl_SetObjResult(interp, Tcl_NewStringObj(
			"wrong # args to finally clause: must be"
			" \"... finally script\"", -1));
		Tcl_DecrRefCount(handlersObj);
		Tcl_SetErrorCode(interp, "TCL", "OPERATION", "TRY", "FINALLY",
			"ARGUMENT", NULL);
		return TCL_ERROR;
	    }
	    finallyObj = objv[++i];
	    break;

	case TryOn:		/* on code variableList script */
	    if (i > objc-4) {
		Tcl_SetObjResult(interp, Tcl_NewStringObj(
			"wrong # args to on clause: must be \"... on code"
			" variableList script\"", -1));
		Tcl_DecrRefCount(handlersObj);
		Tcl_SetErrorCode(interp, "TCL", "OPERATION", "TRY", "ON",
			"ARGUMENT", NULL);
		return TCL_ERROR;
	    }
	    if (TclGetCompletionCodeFromObj(interp, objv[i+1],
		    &code) != TCL_OK) {
		Tcl_DecrRefCount(handlersObj);
		return TCL_ERROR;
	    }
	    info[2] = NULL;
	    goto commonHandler;

	case TryTrap:		/* trap pattern variableList script */
	    if (i > objc-4) {
		Tcl_SetObjResult(interp, Tcl_NewStringObj(
			"wrong # args to trap clause: "
			"must be \"... trap pattern variableList script\"",
			-1));
		Tcl_DecrRefCount(handlersObj);
		Tcl_SetErrorCode(interp, "TCL", "OPERATION", "TRY", "TRAP",
			"ARGUMENT", NULL);
		return TCL_ERROR;
	    }
	    code = 1;
	    if (Tcl_ListObjLength(NULL, objv[i+1], &dummy) != TCL_OK) {
		Tcl_SetObjResult(interp, Tcl_ObjPrintf(
			"bad prefix '%s': must be a list",
			Tcl_GetString(objv[i+1])));
		Tcl_DecrRefCount(handlersObj);
		Tcl_SetErrorCode(interp, "TCL", "OPERATION", "TRY", "TRAP",
			"EXNFORMAT", NULL);
		return TCL_ERROR;
	    }
	    info[2] = objv[i+1];

	commonHandler:
	    if (Tcl_ListObjLength(interp, objv[i+2], &dummy) != TCL_OK) {
		Tcl_DecrRefCount(handlersObj);
		return TCL_ERROR;
	    }

	    info[0] = objv[i];			/* type */
	    TclNewIntObj(info[1], code);	/* returnCode */
	    if (info[2] == NULL) {		/* errorCodePrefix */
		TclNewObj(info[2]);
	    }
	    info[3] = objv[i+2];		/* bindVariables */
	    info[4] = objv[i+3];		/* script */

	    bodyShared = !strcmp(TclGetString(objv[i+3]), "-");
	    Tcl_ListObjAppendElement(NULL, handlersObj,
		    Tcl_NewListObj(5, info));
	    haveHandlers = 1;
	    i += 3;
	    break;
	}
    }
    if (bodyShared) {
	Tcl_SetObjResult(interp, Tcl_NewStringObj(
		"last non-finally clause must not have a body of \"-\"", -1));
	Tcl_DecrRefCount(handlersObj);
	Tcl_SetErrorCode(interp, "TCL", "OPERATION", "TRY", "BADFALLTHROUGH",
		NULL);
	return TCL_ERROR;
    }
    if (!haveHandlers) {
	Tcl_DecrRefCount(handlersObj);
	handlersObj = NULL;
    }

    /*
     * Execute the body.
     */

    Tcl_NRAddCallback(interp, TryPostBody, handlersObj, finallyObj,
	    (ClientData)objv, INT2PTR(objc));
    return TclNREvalObjEx(interp, bodyObj, 0,
	    ((Interp *) interp)->cmdFramePtr, 1);
}

/*
 *----------------------------------------------------------------------
 *
 * During --
 *
 *	This helper function patches together the updates to the interpreter's
 *	return options that are needed when things fail during the processing
 *	of a handler or finally script for the [try] command.
 *
 * Returns:
 *	The new option dictionary.
 *
 *----------------------------------------------------------------------
 */

static inline Tcl_Obj *
During(
    Tcl_Interp *interp,
    int resultCode,		/* The result code from the just-evaluated
				 * script. */
    Tcl_Obj *oldOptions,	/* The old option dictionary. */
    Tcl_Obj *errorInfo)		/* An object to append to the errorinfo and
				 * release, or NULL if nothing is to be added.
				 * Designed to be used with Tcl_ObjPrintf. */
{
    Tcl_Obj *during, *options;

    if (errorInfo != NULL) {
	Tcl_AppendObjToErrorInfo(interp, errorInfo);
    }
    options = Tcl_GetReturnOptions(interp, resultCode);
    TclNewLiteralStringObj(during, "-during");
    Tcl_IncrRefCount(during);
    Tcl_DictObjPut(interp, options, during, oldOptions);
    Tcl_DecrRefCount(during);
    Tcl_IncrRefCount(options);
    Tcl_DecrRefCount(oldOptions);
    return options;
}

/*
 *----------------------------------------------------------------------
 *
 * TryPostBody --
 *
 *	Callback to handle the outcome of the execution of the body of a 'try'
 *	command.
 *
 *----------------------------------------------------------------------
 */

static int
TryPostBody(
    ClientData data[],
    Tcl_Interp *interp,
    int result)
{
    Tcl_Obj *resultObj, *options, *handlersObj, *finallyObj, *cmdObj, **objv;
    int i, dummy, code, objc;
    int numHandlers = 0;

    handlersObj = data[0];
    finallyObj = data[1];
    objv = data[2];
    objc = PTR2INT(data[3]);

    cmdObj = objv[0];

    /*
     * Check for limits/rewinding, which override normal trapping behaviour.
     */

    if (((Interp*) interp)->execEnvPtr->rewind || Tcl_LimitExceeded(interp)) {
	Tcl_AppendObjToErrorInfo(interp, Tcl_ObjPrintf(
		"\n    (\"%s\" body line %d)", TclGetString(cmdObj),
		Tcl_GetErrorLine(interp)));
	if (handlersObj != NULL) {
	    Tcl_DecrRefCount(handlersObj);
	}
	return TCL_ERROR;
    }

    /*
     * Basic processing of the outcome of the script, including adding of
     * errorinfo trace.
     */

    if (result == TCL_ERROR) {
	Tcl_AppendObjToErrorInfo(interp, Tcl_ObjPrintf(
		"\n    (\"%s\" body line %d)", TclGetString(cmdObj),
		Tcl_GetErrorLine(interp)));
    }
    resultObj = Tcl_GetObjResult(interp);
    Tcl_IncrRefCount(resultObj);
    options = Tcl_GetReturnOptions(interp, result);
    Tcl_IncrRefCount(options);
    Tcl_ResetResult(interp);

    /*
     * Handle the results.
     */

    if (handlersObj != NULL) {
	int found = 0;
	Tcl_Obj **handlers, **info;

	Tcl_ListObjGetElements(NULL, handlersObj, &numHandlers, &handlers);
	for (i=0 ; i<numHandlers ; i++) {
	    Tcl_Obj *handlerBodyObj;

	    Tcl_ListObjGetElements(NULL, handlers[i], &dummy, &info);
	    if (!found) {
		Tcl_GetIntFromObj(NULL, info[1], &code);
		if (code != result) {
		    continue;
		}

		/*
		 * When processing an error, we must also perform list-prefix
		 * matching of the errorcode list. However, if this was an
		 * 'on' handler, the list that we are matching against will be
		 * empty.
		 */

		if (code == TCL_ERROR) {
		    Tcl_Obj *errorCodeName, *errcode, **bits1, **bits2;
		    int len1, len2, j;

		    TclNewLiteralStringObj(errorCodeName, "-errorcode");
		    Tcl_DictObjGet(NULL, options, errorCodeName, &errcode);
		    Tcl_DecrRefCount(errorCodeName);
		    Tcl_ListObjGetElements(NULL, info[2], &len1, &bits1);
		    if (Tcl_ListObjGetElements(NULL, errcode, &len2,
			    &bits2) != TCL_OK) {
			continue;
		    }
		    if (len2 < len1) {
			continue;
		    }
		    for (j=0 ; j<len1 ; j++) {
			if (strcmp(TclGetString(bits1[j]),
				TclGetString(bits2[j])) != 0) {
			    /*
			     * Really want 'continue outerloop;', but C does
			     * not give us that.
			     */

			    goto didNotMatch;
			}
		    }
		}

		found = 1;
	    }

	    /*
	     * Now we need to scan forward over "-" bodies. Note that we've
	     * already checked that the last body is not a "-", so this search
	     * will terminate successfully.
	     */

	    if (!strcmp(TclGetString(info[4]), "-")) {
		continue;
	    }

	    /*
	     * Bind the variables. We already know this is a list of variable
	     * names, but it might be empty.
	     */

	    Tcl_ResetResult(interp);
	    result = TCL_ERROR;
	    Tcl_ListObjLength(NULL, info[3], &dummy);
	    if (dummy > 0) {
		Tcl_Obj *varName;

		Tcl_ListObjIndex(NULL, info[3], 0, &varName);
		if (Tcl_ObjSetVar2(interp, varName, NULL, resultObj,
			TCL_LEAVE_ERR_MSG) == NULL) {
		    Tcl_DecrRefCount(resultObj);
		    goto handlerFailed;
		}
		Tcl_DecrRefCount(resultObj);
		if (dummy > 1) {
		    Tcl_ListObjIndex(NULL, info[3], 1, &varName);
		    if (Tcl_ObjSetVar2(interp, varName, NULL, options,
			    TCL_LEAVE_ERR_MSG) == NULL) {
			goto handlerFailed;
		    }
		}
	    } else {
		/*
		 * Dispose of the result to prevent a memleak. [Bug 2910044]
		 */

		Tcl_DecrRefCount(resultObj);
	    }

	    /*
	     * Evaluate the handler body and process the outcome. Note that we
	     * need to keep the kind of handler for debugging purposes, and in
	     * any case anything we want from info[] must be extracted right
	     * now because the info[] array is about to become invalid. There
	     * is very little refcount handling here however, since we know
	     * that the objects that we still want to refer to now were input
	     * arguments to [try] and so are still on the Tcl value stack.
	     */

	    handlerBodyObj = info[4];
	    Tcl_NRAddCallback(interp, TryPostHandler, objv, options, info[0],
		    INT2PTR((finallyObj == NULL) ? 0 : objc - 1));
	    Tcl_DecrRefCount(handlersObj);
	    return TclNREvalObjEx(interp, handlerBodyObj, 0,
		    ((Interp *) interp)->cmdFramePtr, 4*i + 5);

	handlerFailed:
	    resultObj = Tcl_GetObjResult(interp);
	    Tcl_IncrRefCount(resultObj);
	    options = During(interp, result, options, NULL);
	    break;

	didNotMatch:
	    continue;
	}

	/*
	 * No handler matched; get rid of the list of handlers.
	 */

	Tcl_DecrRefCount(handlersObj);
    }

    /*
     * Process the finally clause.
     */

    if (finallyObj != NULL) {
	Tcl_NRAddCallback(interp, TryPostFinal, resultObj, options, cmdObj,
		NULL);
	return TclNREvalObjEx(interp, finallyObj, 0,
		((Interp *) interp)->cmdFramePtr, objc - 1);
    }

    /*
     * Install the correct result/options into the interpreter and clean up
     * any temporary storage.
     */

    result = Tcl_SetReturnOptions(interp, options);
    Tcl_DecrRefCount(options);
    Tcl_SetObjResult(interp, resultObj);
    Tcl_DecrRefCount(resultObj);
    return result;
}

/*
 *----------------------------------------------------------------------
 *
 * TryPostHandler --
 *
 *	Callback to handle the outcome of the execution of a handler of a
 *	'try' command.
 *
 *----------------------------------------------------------------------
 */

static int
TryPostHandler(
    ClientData data[],
    Tcl_Interp *interp,
    int result)
{
    Tcl_Obj *resultObj, *cmdObj, *options, *handlerKindObj, **objv;
    Tcl_Obj *finallyObj;
    int finally;

    objv = data[0];
    options = data[1];
    handlerKindObj = data[2];
    finally = PTR2INT(data[3]);

    cmdObj = objv[0];
    finallyObj = finally ? objv[finally] : 0;

    /*
     * Check for limits/rewinding, which override normal trapping behaviour.
     */

    if (((Interp*) interp)->execEnvPtr->rewind || Tcl_LimitExceeded(interp)) {
	options = During(interp, result, options, Tcl_ObjPrintf(
		"\n    (\"%s ... %s\" handler line %d)",
		TclGetString(cmdObj), TclGetString(handlerKindObj),
		Tcl_GetErrorLine(interp)));
	Tcl_DecrRefCount(options);
	return TCL_ERROR;
    }

    /*
     * The handler result completely substitutes for the result of the body.
     */

    resultObj = Tcl_GetObjResult(interp);
    Tcl_IncrRefCount(resultObj);
    if (result == TCL_ERROR) {
	options = During(interp, result, options, Tcl_ObjPrintf(
		"\n    (\"%s ... %s\" handler line %d)",
		TclGetString(cmdObj), TclGetString(handlerKindObj),
		Tcl_GetErrorLine(interp)));
    } else {
	Tcl_DecrRefCount(options);
	options = Tcl_GetReturnOptions(interp, result);
	Tcl_IncrRefCount(options);
    }

    /*
     * Process the finally clause if it is present.
     */

    if (finallyObj != NULL) {
	Interp *iPtr = (Interp *) interp;

	Tcl_NRAddCallback(interp, TryPostFinal, resultObj, options, cmdObj,
		NULL);

	/* The 'finally' script is always the last argument word. */
	return TclNREvalObjEx(interp, finallyObj, 0, iPtr->cmdFramePtr,
		finally);
    }

    /*
     * Install the correct result/options into the interpreter and clean up
     * any temporary storage.
     */

    result = Tcl_SetReturnOptions(interp, options);
    Tcl_DecrRefCount(options);
    Tcl_SetObjResult(interp, resultObj);
    Tcl_DecrRefCount(resultObj);
    return result;
}

/*
 *----------------------------------------------------------------------
 *
 * TryPostFinal --
 *
 *	Callback to handle the outcome of the execution of the finally script
 *	of a 'try' command.
 *
 *----------------------------------------------------------------------
 */

static int
TryPostFinal(
    ClientData data[],
    Tcl_Interp *interp,
    int result)
{
    Tcl_Obj *resultObj, *options, *cmdObj;

    resultObj = data[0];
    options = data[1];
    cmdObj = data[2];

    /*
     * If the result wasn't OK, we need to adjust the result options.
     */

    if (result != TCL_OK) {
	Tcl_DecrRefCount(resultObj);
	resultObj = NULL;
	if (result == TCL_ERROR) {
	    options = During(interp, result, options, Tcl_ObjPrintf(
		    "\n    (\"%s ... finally\" body line %d)",
		    TclGetString(cmdObj), Tcl_GetErrorLine(interp)));
	} else {
	    Tcl_Obj *origOptions = options;

	    options = Tcl_GetReturnOptions(interp, result);
	    Tcl_IncrRefCount(options);
	    Tcl_DecrRefCount(origOptions);
	}
    }

    /*
     * Install the correct result/options into the interpreter and clean up
     * any temporary storage.
     */

    result = Tcl_SetReturnOptions(interp, options);
    Tcl_DecrRefCount(options);
    if (resultObj != NULL) {
	Tcl_SetObjResult(interp, resultObj);
	Tcl_DecrRefCount(resultObj);
    }
    return result;
}

/*
 *----------------------------------------------------------------------
 *
 * Tcl_WhileObjCmd --
 *
 *	This procedure is invoked to process the "while" Tcl command. See the
 *	user documentation for details on what it does.
 *
 *	With the bytecode compiler, this procedure is only called when a
 *	command name is computed at runtime, and is "while" or the name to
 *	which "while" was renamed: e.g., "set z while; $z {$i<100} {}"
 *
 * Results:
 *	A standard Tcl result.
 *
 * Side effects:
 *	See the user documentation.
 *
 *----------------------------------------------------------------------
 */

int
Tcl_WhileObjCmd(
    ClientData dummy,		/* Not used. */
    Tcl_Interp *interp,		/* Current interpreter. */
    int objc,			/* Number of arguments. */
    Tcl_Obj *const objv[])	/* Argument objects. */
{
    return Tcl_NRCallObjProc(interp, TclNRWhileObjCmd, dummy, objc, objv);
}

int
TclNRWhileObjCmd(
    ClientData dummy,		/* Not used. */
    Tcl_Interp *interp,		/* Current interpreter. */
    int objc,			/* Number of arguments. */
    Tcl_Obj *const objv[])	/* Argument objects. */
{
    ForIterData *iterPtr;

    if (objc != 3) {
	Tcl_WrongNumArgs(interp, 1, objv, "test command");
	return TCL_ERROR;
    }

    /*
     * We reuse [for]'s callback, passing a NULL for the 'next' script.
     */

    TclSmallAllocEx(interp, sizeof(ForIterData), iterPtr);
    iterPtr->cond = objv[1];
    iterPtr->body = objv[2];
    iterPtr->next = NULL;
    iterPtr->msg  = "\n    (\"while\" body line %d)";
    iterPtr->word = 2;

    TclNRAddCallback(interp, TclNRForIterCallback, iterPtr, NULL,
	    NULL, NULL);
    return TCL_OK;
}

/*
 *----------------------------------------------------------------------
 *
 * TclListLines --
 *
 *	???
 *
 * Results:
 *	Filled in array of line numbers?
 *
 * Side effects:
 *	None.
 *
 *----------------------------------------------------------------------
 */

void
TclListLines(
    Tcl_Obj *listObj,		/* Pointer to obj holding a string with list
				 * structure. Assumed to be valid. Assumed to
				 * contain n elements. */
    int line,			/* Line the list as a whole starts on. */
    int n,			/* #elements in lines */
    int *lines,			/* Array of line numbers, to fill. */
    Tcl_Obj *const *elems)      /* The list elems as Tcl_Obj*, in need of
				 * derived continuation data */
{
    const char *listStr = Tcl_GetString(listObj);
    const char *listHead = listStr;
    int i, length = strlen(listStr);
    const char *element = NULL, *next = NULL;
    ContLineLoc *clLocPtr = TclContinuationsGet(listObj);
    int *clNext = (clLocPtr ? &clLocPtr->loc[0] : NULL);

    for (i = 0; i < n; i++) {
	TclFindElement(NULL, listStr, length, &element, &next, NULL, NULL);

	TclAdvanceLines(&line, listStr, element);
				/* Leading whitespace */
	TclAdvanceContinuations(&line, &clNext, element - listHead);
	if (elems && clNext) {
	    TclContinuationsEnterDerived(elems[i], element-listHead, clNext);
	}
	lines[i] = line;
	length -= (next - listStr);
	TclAdvanceLines(&line, element, next);
				/* Element */
	listStr = next;

	if (*element == 0) {
	    /* ASSERT i == n */
	    break;
	}
    }
}

/*
 * Local Variables:
 * mode: c
 * c-basic-offset: 4
 * fill-column: 78
 * End:
 */<|MERGE_RESOLUTION|>--- conflicted
+++ resolved
@@ -4761,13 +4761,8 @@
 
 		Tcl_WideUInt curOverhead = overhead * count;
 
-<<<<<<< HEAD
-		if ((Tcl_WideUInt) middle > curOverhead) {
-		    middle -= curOverhead;
-=======
 		if (usec > curOverhead) {
 		    usec -= curOverhead;
->>>>>>> 3ab1f672
 		} else {
 		    usec = 0;
 		}
