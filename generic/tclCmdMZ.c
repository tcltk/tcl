--- conflicted
+++ resolved
@@ -1598,18 +1598,9 @@
 	break;
     case STR_IS_DOUBLE: {
 	/* TODO */
-<<<<<<< HEAD
 	if (Tcl_FetchIntRep(objPtr, &tclDoubleType) ||
 		Tcl_FetchIntRep(objPtr, &tclIntType) ||
-#ifndef TCL_WIDE_INT_IS_LONG
-		Tcl_FetchIntRep(objPtr, &tclWideIntType) ||
-#endif
 		Tcl_FetchIntRep(objPtr, &tclBignumType)) {
-=======
-	if ((objPtr->typePtr == &tclDoubleType) ||
-		(objPtr->typePtr == &tclIntType) ||
-		(objPtr->typePtr == &tclBignumType)) {
->>>>>>> 91f0a452
 	    break;
 	}
 	string1 = TclGetStringFromObj(objPtr, &length1);
@@ -1642,16 +1633,8 @@
 	}
 	goto failedIntParse;
     case STR_IS_ENTIER:
-<<<<<<< HEAD
 	if (Tcl_FetchIntRep(objPtr, &tclIntType) ||
-#ifndef TCL_WIDE_INT_IS_LONG
-		Tcl_FetchIntRep(objPtr, &tclWideIntType) ||
-#endif
 		Tcl_FetchIntRep(objPtr, &tclBignumType)) {
-=======
-	if ((objPtr->typePtr == &tclIntType) ||
-		(objPtr->typePtr == &tclBignumType)) {
->>>>>>> 91f0a452
 	    break;
 	}
 	string1 = TclGetStringFromObj(objPtr, &length1);
