/*
 * tclCmdMZ.c --
 *
 *	This file contains the top-level command routines for most of the Tcl
 *	built-in commands whose names begin with the letters M to Z. It
 *	contains only commands in the generic core (i.e. those that don't
 *	depend much upon UNIX facilities).
 *
 * Copyright © 1987-1993 The Regents of the University of California.
 * Copyright © 1994-1997 Sun Microsystems, Inc.
 * Copyright © 1998-2000 Scriptics Corporation.
 * Copyright © 2002 ActiveState Corporation.
 * Copyright © 2003-2009 Donal K. Fellows.
 *
 * See the file "license.terms" for information on usage and redistribution of
 * this file, and for a DISCLAIMER OF ALL WARRANTIES.
 */

#include "tclInt.h"
#include "tclCompile.h"
#include "tclRegexp.h"
#include "tclStringTrim.h"
#include "tclTomMath.h"

static inline Tcl_Obj *	During(Tcl_Interp *interp, int resultCode,
			    Tcl_Obj *oldOptions, Tcl_Obj *errorInfo);
static Tcl_NRPostProc	SwitchPostProc;
static Tcl_NRPostProc	TryPostBody;
static Tcl_NRPostProc	TryPostFinal;
static Tcl_NRPostProc	TryPostHandler;
<<<<<<< HEAD
static int		UniCharIsAscii(int character);
static int		UniCharIsHexDigit(int character);
static int		StringCmpOpts(Tcl_Interp *interp, Tcl_Size objc,
=======
static bool		UniCharIsAscii(int character);
static bool		UniCharIsHexDigit(int character);
static int		StringCmpOpts(Tcl_Interp *interp, int objc,
>>>>>>> 4aea6583
			    Tcl_Obj *const objv[], int *nocase,
			    Tcl_Size *reqlength);
static Tcl_ObjCmdProc2	StringCatCmd;
static Tcl_ObjCmdProc2	StringCmpCmd;
static Tcl_ObjCmdProc2	StringEqualCmd;
static Tcl_ObjCmdProc2	StringFirstCmd;
static Tcl_ObjCmdProc2	StringIndexCmd;
static Tcl_ObjCmdProc2	StringInsertCmd;
static Tcl_ObjCmdProc2	StringIsCmd;
static Tcl_ObjCmdProc2	StringLastCmd;
static Tcl_ObjCmdProc2	StringLenCmd;
static Tcl_ObjCmdProc2	StringMapCmd;
static Tcl_ObjCmdProc2	StringMatchCmd;
static Tcl_ObjCmdProc2	StringRangeCmd;
static Tcl_ObjCmdProc2	StringReptCmd;
static Tcl_ObjCmdProc2	StringRplcCmd;
static Tcl_ObjCmdProc2	StringRevCmd;
static Tcl_ObjCmdProc2	StringLowerCmd;
static Tcl_ObjCmdProc2	StringUpperCmd;
static Tcl_ObjCmdProc2	StringTitleCmd;
static Tcl_ObjCmdProc2	StringTrimCmd;
static Tcl_ObjCmdProc2	StringTrimLCmd;
static Tcl_ObjCmdProc2	StringTrimRCmd;
static Tcl_ObjCmdProc2	StringEndCmd;
static Tcl_ObjCmdProc2	StringStartCmd;
static Tcl_ObjCmdProc2	TclUnicodeNormalizeCmd;

/*
 * Definition of the contents of the [string] ensemble.
 */
const EnsembleImplMap tclStringImplMap[] = {
    {"cat",		StringCatCmd,	TclCompileStringCatCmd,		NULL, NULL, 0},
    {"compare",		StringCmpCmd,	TclCompileStringCmpCmd,		NULL, NULL, 0},
    {"equal",		StringEqualCmd,	TclCompileStringEqualCmd,	NULL, NULL, 0},
    {"first",		StringFirstCmd,	TclCompileStringFirstCmd,	NULL, NULL, 0},
    {"index",		StringIndexCmd,	TclCompileStringIndexCmd,	NULL, NULL, 0},
    {"insert",		StringInsertCmd, TclCompileStringInsertCmd,	NULL, NULL, 0},
    {"is",		StringIsCmd,	TclCompileStringIsCmd,		NULL, NULL, 0},
    {"last",		StringLastCmd,	TclCompileStringLastCmd,	NULL, NULL, 0},
    {"length",		StringLenCmd,	TclCompileStringLenCmd,		NULL, NULL, 0},
    {"map",		StringMapCmd,	TclCompileStringMapCmd,		NULL, NULL, 0},
    {"match",		StringMatchCmd,	TclCompileStringMatchCmd,	NULL, NULL, 0},
    {"range",		StringRangeCmd,	TclCompileStringRangeCmd,	NULL, NULL, 0},
    {"repeat",		StringReptCmd,	TclCompileBasic2ArgCmd,		NULL, NULL, 0},
    {"replace",		StringRplcCmd,	TclCompileStringReplaceCmd,	NULL, NULL, 0},
    {"reverse",		StringRevCmd,	TclCompileBasic1ArgCmd,		NULL, NULL, 0},
    {"tolower",		StringLowerCmd,	TclCompileStringToLowerCmd,	NULL, NULL, 0},
    {"toupper",		StringUpperCmd,	TclCompileStringToUpperCmd,	NULL, NULL, 0},
    {"totitle",		StringTitleCmd,	TclCompileStringToTitleCmd,	NULL, NULL, 0},
    {"trim",		StringTrimCmd,	TclCompileStringTrimCmd,	NULL, NULL, 0},
    {"trimleft",	StringTrimLCmd,	TclCompileStringTrimLCmd,	NULL, NULL, 0},
    {"trimright",	StringTrimRCmd,	TclCompileStringTrimRCmd,	NULL, NULL, 0},
    {"wordend",		StringEndCmd,	TclCompileBasic2ArgCmd,		NULL, NULL, 0},
    {"wordstart",	StringStartCmd,	TclCompileBasic2ArgCmd,		NULL, NULL, 0},
    {NULL, NULL, NULL, NULL, NULL, 0}
};

/*
 * Definition of the contents of the [unicode] ensemble.
 */
const EnsembleImplMap tclUnicodeImplMap[] = {
    {"tonfc",	TclUnicodeNormalizeCmd, NULL, NULL, (void *)TCL_NFC,  0},
    {"tonfd",	TclUnicodeNormalizeCmd, NULL, NULL, (void *)TCL_NFD,  0},
    {"tonfkc",	TclUnicodeNormalizeCmd, NULL, NULL, (void *)TCL_NFKC, 0},
    {"tonfkd",	TclUnicodeNormalizeCmd, NULL, NULL, (void *)TCL_NFKD, 0},
    {NULL, NULL, NULL, NULL, NULL, 0}
};

/*
 * Default set of characters to trim in [string trim] and friends. This is a
 * UTF-8 literal string containing all Unicode space characters [TIP #413]
 */

const char tclDefaultTrimSet[] =
	"\x09\x0A\x0B\x0C\x0D " /* ASCII */
	"\xC0\x80" /*     nul (U+0000) */
	"\xC2\x85" /*     next line (U+0085) */
	"\xC2\xA0" /*     non-breaking space (U+00a0) */
	"\xE1\x9A\x80" /* ogham space mark (U+1680) */
	"\xE1\xA0\x8E" /* mongolian vowel separator (U+180e) */
	"\xE2\x80\x80" /* en quad (U+2000) */
	"\xE2\x80\x81" /* em quad (U+2001) */
	"\xE2\x80\x82" /* en space (U+2002) */
	"\xE2\x80\x83" /* em space (U+2003) */
	"\xE2\x80\x84" /* three-per-em space (U+2004) */
	"\xE2\x80\x85" /* four-per-em space (U+2005) */
	"\xE2\x80\x86" /* six-per-em space (U+2006) */
	"\xE2\x80\x87" /* figure space (U+2007) */
	"\xE2\x80\x88" /* punctuation space (U+2008) */
	"\xE2\x80\x89" /* thin space (U+2009) */
	"\xE2\x80\x8A" /* hair space (U+200a) */
	"\xE2\x80\x8B" /* zero width space (U+200b) */
	"\xE2\x80\xA8" /* line separator (U+2028) */
	"\xE2\x80\xA9" /* paragraph separator (U+2029) */
	"\xE2\x80\xAF" /* narrow no-break space (U+202f) */
	"\xE2\x81\x9F" /* medium mathematical space (U+205f) */
	"\xE2\x81\xA0" /* word joiner (U+2060) */
	"\xE3\x80\x80" /* ideographic space (U+3000) */
	"\xEF\xBB\xBF" /* zero width no-break space (U+feff) */
;

/*
 *----------------------------------------------------------------------
 *
 * Tcl_PwdObjCmd --
 *
 *	This procedure is invoked to process the "pwd" Tcl command. See the
 *	user documentation for details on what it does.
 *
 * Results:
 *	A standard Tcl result.
 *
 * Side effects:
 *	See the user documentation.
 *
 *----------------------------------------------------------------------
 */

int
Tcl_PwdObjCmd(
    TCL_UNUSED(void *),
    Tcl_Interp *interp,		/* Current interpreter. */
    Tcl_Size objc,		/* Number of arguments. */
    Tcl_Obj *const objv[])	/* Argument objects. */
{
    Tcl_Obj *retVal;

    if (objc != 1) {
	Tcl_WrongNumArgs(interp, 1, objv, NULL);
	return TCL_ERROR;
    }

    retVal = Tcl_FSGetCwd(interp);
    if (retVal == NULL) {
	return TCL_ERROR;
    }
    Tcl_SetObjResult(interp, retVal);
    Tcl_DecrRefCount(retVal);
    return TCL_OK;
}

/*
 *----------------------------------------------------------------------
 *
 * Tcl_RegexpObjCmd --
 *
 *	This procedure is invoked to process the "regexp" Tcl command. See
 *	the user documentation for details on what it does.
 *
 * Results:
 *	A standard Tcl result.
 *
 * Side effects:
 *	See the user documentation.
 *
 *----------------------------------------------------------------------
 */

int
Tcl_RegexpObjCmd(
    TCL_UNUSED(void *),
    Tcl_Interp *interp,		/* Current interpreter. */
    Tcl_Size objc,		/* Number of arguments. */
    Tcl_Obj *const objv[])	/* Argument objects. */
{
    Tcl_Size i, about, all, offset, stringLength, matchLength, numMatchesSaved;
    int indices, match, doinline, cflags, eflags;
    Tcl_RegExp regExpr;
    Tcl_Obj *objPtr, *startIndex = NULL, *resultPtr = NULL;
    Tcl_RegExpInfo info;
    static const char *const options[] = {
	"-all",		"-about",	"-indices",	"-inline",
	"-expanded",	"-line",	"-linestop",	"-lineanchor",
	"-nocase",	"-start",	"--",		NULL
    };
    enum regexpoptions {
	REGEXP_ALL,	REGEXP_ABOUT,	REGEXP_INDICES,	REGEXP_INLINE,
	REGEXP_EXPANDED,REGEXP_LINE,	REGEXP_LINESTOP,REGEXP_LINEANCHOR,
	REGEXP_NOCASE,	REGEXP_START,	REGEXP_LAST
    } index;

    indices = 0;
    about = 0;
    cflags = TCL_REG_ADVANCED;
    offset = TCL_INDEX_START;
    all = 0;
    doinline = 0;

    for (i = 1; i < objc; i++) {
	const char *name;

	name = TclGetString(objv[i]);
	if (name[0] != '-') {
	    break;
	}
	if (Tcl_GetIndexFromObj(interp, objv[i], options, "option", TCL_EXACT,
		&index) != TCL_OK) {
	    goto optionError;
	}
	switch (index) {
	case REGEXP_ALL:
	    all = 1;
	    break;
	case REGEXP_INDICES:
	    indices = 1;
	    break;
	case REGEXP_INLINE:
	    doinline = 1;
	    break;
	case REGEXP_NOCASE:
	    cflags |= TCL_REG_NOCASE;
	    break;
	case REGEXP_ABOUT:
	    about = 1;
	    break;
	case REGEXP_EXPANDED:
	    cflags |= TCL_REG_EXPANDED;
	    break;
	case REGEXP_LINE:
	    cflags |= TCL_REG_NEWLINE;
	    break;
	case REGEXP_LINESTOP:
	    cflags |= TCL_REG_NLSTOP;
	    break;
	case REGEXP_LINEANCHOR:
	    cflags |= TCL_REG_NLANCH;
	    break;
	case REGEXP_START: {
	    Tcl_Size temp;
	    if (++i >= objc) {
		goto endOfForLoop;
	    }
	    if (TclGetIntForIndexM(interp, objv[i], TCL_SIZE_MAX - 1, &temp) != TCL_OK) {
		goto optionError;
	    }
	    if (startIndex) {
		Tcl_DecrRefCount(startIndex);
	    }
	    startIndex = objv[i];
	    Tcl_IncrRefCount(startIndex);
	    break;
	}
	case REGEXP_LAST:
	    i++;
	    goto endOfForLoop;
	default:
	    TCL_UNREACHABLE();
	}
    }

  endOfForLoop:
    if ((objc - i) < (2 - about)) {
	Tcl_WrongNumArgs(interp, 1, objv,
		"?-option ...? exp string ?matchVar? ?subMatchVar ...?");
	goto optionError;
    }
    objc -= i;
    objv += i;

    /*
     * Check if the user requested -inline, but specified match variables; a
     * no-no.
     */

    if (doinline && ((objc - 2) != 0)) {
	Tcl_SetObjResult(interp, Tcl_NewStringObj(
		"regexp match variables not allowed when using -inline", -1));
	Tcl_SetErrorCode(interp, "TCL", "OPERATION", "REGEXP",
		"MIX_VAR_INLINE", (char *)NULL);
	goto optionError;
    }

    /*
     * Handle the odd about case separately.
     */

    if (about) {
	regExpr = Tcl_GetRegExpFromObj(interp, objv[0], cflags);
	if ((regExpr == NULL) || (TclRegAbout(interp, regExpr) < 0)) {
	optionError:
	    if (startIndex) {
		Tcl_DecrRefCount(startIndex);
	    }
	    return TCL_ERROR;
	}
	return TCL_OK;
    }

    /*
     * Get the length of the string that we are matching against so we can do
     * the termination test for -all matches. Do this before getting the
     * regexp to avoid shimmering problems.
     */

    objPtr = objv[1];
    stringLength = Tcl_GetCharLength(objPtr);

    if (startIndex) {
	TclGetIntForIndexM(interp, startIndex, stringLength, &offset);
	Tcl_DecrRefCount(startIndex);
	if (offset < 0) {
	    offset = TCL_INDEX_START;
	}
    }

    regExpr = Tcl_GetRegExpFromObj(interp, objv[0], cflags);
    if (regExpr == NULL) {
	return TCL_ERROR;
    }

    objc -= 2;
    objv += 2;

    if (doinline) {
	/*
	 * Save all the subexpressions, as we will return them as a list
	 */

	numMatchesSaved = -1;
    } else {
	/*
	 * Save only enough subexpressions for matches we want to keep, expect
	 * in the case of -all, where we need to keep at least one to know
	 * where to move the offset.
	 */

	numMatchesSaved = (objc == 0) ? all : objc;
    }

    /*
     * The following loop is to handle multiple matches within the same source
     * string; each iteration handles one match. If "-all" hasn't been
     * specified then the loop body only gets executed once. We terminate the
     * loop when the starting offset is past the end of the string.
     */

    while (1) {
	/*
	 * Pass either 0 or TCL_REG_NOTBOL in the eflags. Passing
	 * TCL_REG_NOTBOL indicates that the character at offset should not be
	 * considered the start of the line. If for example the pattern {^} is
	 * passed and -start is positive, then the pattern will not match the
	 * start of the string unless the previous character is a newline.
	 */

	if (offset == TCL_INDEX_START) {
	    eflags = 0;
	} else if (offset > stringLength) {
	    eflags = TCL_REG_NOTBOL;
	} else if (Tcl_GetUniChar(objPtr, offset-1) == '\n') {
	    eflags = 0;
	} else {
	    eflags = TCL_REG_NOTBOL;
	}

	match = Tcl_RegExpExecObj(interp, regExpr, objPtr, offset,
		numMatchesSaved, eflags);
	if (match < 0) {
	    return TCL_ERROR;
	}

	if (match == 0) {
	    /*
	     * We want to set the value of the interpreter result only when
	     * this is the first time through the loop.
	     */

	    if (all <= 1) {
		/*
		 * If inlining, the interpreter's object result remains an
		 * empty list, otherwise set it to an integer object w/ value
		 * 0.
		 */

		if (!doinline) {
		    Tcl_SetObjResult(interp, Tcl_NewWideIntObj(0));
		}
		return TCL_OK;
	    }
	    break;
	}

	/*
	 * If additional variable names have been specified, return index
	 * information in those variables.
	 */

	Tcl_RegExpGetInfo(regExpr, &info);
	if (doinline) {
	    /*
	     * It's the number of substitutions, plus one for the matchVar at
	     * index 0
	     */

	    objc = info.nsubs + 1;
	    if (all <= 1) {
		TclNewObj(resultPtr);
	    }
	}
	for (i = 0; i < objc; i++) {
	    Tcl_Obj *newPtr;

	    if (indices) {
		Tcl_Size start, end;
		Tcl_Obj *objs[2];

		/*
		 * Only adjust the match area if there was a match for that
		 * area. (Scriptics Bug 4391/SF Bug #219232)
		 */

		if (i <= info.nsubs && info.matches[i].start >= 0) {
		    start = offset + info.matches[i].start;
		    end = offset + info.matches[i].end;

		    /*
		     * Adjust index so it refers to the last character in the
		     * match instead of the first character after the match.
		     */

		    if (end >= offset) {
			end--;
		    }
		} else {
		    start = TCL_INDEX_NONE;
		    end = TCL_INDEX_NONE;
		}

		TclNewIndexObj(objs[0], start);
		TclNewIndexObj(objs[1], end);

		newPtr = Tcl_NewListObj(2, objs);
	    } else {
		if ((i <= info.nsubs) && (info.matches[i].end > 0)) {
		    newPtr = Tcl_GetRange(objPtr,
			    offset + info.matches[i].start,
			    offset + info.matches[i].end - 1);
		} else {
		    TclNewObj(newPtr);
		}
	    }
	    if (doinline) {
		if (Tcl_ListObjAppendElement(interp, resultPtr, newPtr)
			!= TCL_OK) {
		    Tcl_DecrRefCount(newPtr);
		    Tcl_DecrRefCount(resultPtr);
		    return TCL_ERROR;
		}
	    } else {
		if (Tcl_ObjSetVar2(interp, objv[i], NULL, newPtr,
			TCL_LEAVE_ERR_MSG) == NULL) {
		    return TCL_ERROR;
		}
	    }
	}

	if (all == 0) {
	    break;
	}

	/*
	 * Adjust the offset to the character just after the last one in the
	 * matchVar and increment all to count how many times we are making a
	 * match. We always increment the offset by at least one to prevent
	 * endless looping (as in the case: regexp -all {a*} a). Otherwise,
	 * when we match the NULL string at the end of the input string, we
	 * will loop indefinitely (because the length of the match is 0, so
	 * offset never changes).
	 */

	matchLength = (info.matches[0].end - info.matches[0].start);

	offset += info.matches[0].end;

	/*
	 * A match of length zero could happen for {^} {$} or {.*} and in
	 * these cases we always want to bump the index up one.
	 */

	if (matchLength == 0) {
	    offset++;
	}
	all++;
	if (offset >= stringLength) {
	    break;
	}
    }

    /*
     * Set the interpreter's object result to an integer object with value 1
     * if -all wasn't specified, otherwise it's all-1 (the number of times
     * through the while - 1).
     */

    if (doinline) {
	Tcl_SetObjResult(interp, resultPtr);
    } else {
	Tcl_SetObjResult(interp, Tcl_NewWideIntObj(all ? all-1 : 1));
    }
    return TCL_OK;
}

/*
 *----------------------------------------------------------------------
 *
 * Tcl_RegsubObjCmd --
 *
 *	This procedure is invoked to process the "regsub" Tcl command. See the
 *	user documentation for details on what it does.
 *
 * Results:
 *	A standard Tcl result.
 *
 * Side effects:
 *	See the user documentation.
 *
 *----------------------------------------------------------------------
 */

int
Tcl_RegsubObjCmd(
    TCL_UNUSED(void *),
    Tcl_Interp *interp,		/* Current interpreter. */
    Tcl_Size objc,		/* Number of arguments. */
    Tcl_Obj *const objv[])	/* Argument objects. */
{
    int result, cflags, all, match, command;
    Tcl_Size idx, wlen, wsublen = 0, offset, numMatches, numParts;
    Tcl_Size start, end, subStart, subEnd;
    Tcl_RegExp regExpr;
    Tcl_RegExpInfo info;
    Tcl_Obj *resultPtr, *subPtr, *objPtr, *startIndex = NULL;
    Tcl_UniChar ch, *wsrc, *wfirstChar, *wstring, *wsubspec = 0, *wend;

    static const char *const options[] = {
	"-all",		"-command",	"-expanded",	"-line",
	"-linestop",	"-lineanchor",	"-nocase",	"-start",
	"--",		NULL
    };
    enum regsubobjoptions {
	REGSUB_ALL,	 REGSUB_COMMAND,    REGSUB_EXPANDED, REGSUB_LINE,
	REGSUB_LINESTOP, REGSUB_LINEANCHOR, REGSUB_NOCASE,   REGSUB_START,
	REGSUB_LAST
    } index;

    cflags = TCL_REG_ADVANCED;
    all = 0;
    offset = TCL_INDEX_START;
    command = 0;
    resultPtr = NULL;

    for (idx = 1; idx < objc; idx++) {
	const char *name;

	name = TclGetString(objv[idx]);
	if (name[0] != '-') {
	    break;
	}
	if (Tcl_GetIndexFromObj(interp, objv[idx], options, "option",
		TCL_EXACT, &index) != TCL_OK) {
	    goto optionError;
	}
	switch (index) {
	case REGSUB_ALL:
	    all = 1;
	    break;
	case REGSUB_NOCASE:
	    cflags |= TCL_REG_NOCASE;
	    break;
	case REGSUB_COMMAND:
	    command = 1;
	    break;
	case REGSUB_EXPANDED:
	    cflags |= TCL_REG_EXPANDED;
	    break;
	case REGSUB_LINE:
	    cflags |= TCL_REG_NEWLINE;
	    break;
	case REGSUB_LINESTOP:
	    cflags |= TCL_REG_NLSTOP;
	    break;
	case REGSUB_LINEANCHOR:
	    cflags |= TCL_REG_NLANCH;
	    break;
	case REGSUB_START: {
	    Tcl_Size temp;
	    if (++idx >= objc) {
		goto endOfForLoop;
	    }
	    if (TclGetIntForIndexM(interp, objv[idx], TCL_SIZE_MAX - 1, &temp) != TCL_OK) {
		goto optionError;
	    }
	    if (startIndex) {
		Tcl_DecrRefCount(startIndex);
	    }
	    startIndex = objv[idx];
	    Tcl_IncrRefCount(startIndex);
	    break;
	}
	case REGSUB_LAST:
	    idx++;
	    goto endOfForLoop;
	default:
	    TCL_UNREACHABLE();
	}
    }

  endOfForLoop:
    if (objc < idx + 3 || objc > idx + 4) {
	Tcl_WrongNumArgs(interp, 1, objv,
		"?-option ...? exp string subSpec ?varName?");
    optionError:
	if (startIndex) {
	    Tcl_DecrRefCount(startIndex);
	}
	return TCL_ERROR;
    }

    objc -= idx;
    objv += idx;

    if (startIndex) {
	Tcl_Size stringLength = Tcl_GetCharLength(objv[1]);

	TclGetIntForIndexM(interp, startIndex, stringLength, &offset);
	Tcl_DecrRefCount(startIndex);
	if (offset < 0) {
	    offset = 0;
	}
    }

    if (all && (offset == 0) && (command == 0)
	    && (strpbrk(TclGetString(objv[2]), "&\\") == NULL)
	    && (strpbrk(TclGetString(objv[0]), "*+?{}()[].\\|^$") == NULL)) {
	/*
	 * This is a simple one pair string map situation. We make use of a
	 * slightly modified version of the one pair STR_MAP code.
	 */

	Tcl_Size slen;
	int nocase, wsrclc;
	int (*strCmpFn)(const Tcl_UniChar*,const Tcl_UniChar*,size_t);
	Tcl_UniChar *p;

	numMatches = 0;
	nocase = (cflags & TCL_REG_NOCASE);
	strCmpFn = nocase ? TclUniCharNcasecmp : TclUniCharNcmp;

	wsrc = Tcl_GetUnicodeFromObj(objv[0], &slen);
	wstring = Tcl_GetUnicodeFromObj(objv[1], &wlen);
	wsubspec = Tcl_GetUnicodeFromObj(objv[2], &wsublen);
	wend = wstring + wlen - (slen ? slen - 1 : 0);
	result = TCL_OK;

	if (slen == 0) {
	    /*
	     * regsub behavior for "" matches between each character. 'string
	     * map' skips the "" case.
	     */

	    if (wstring < wend) {
		resultPtr = Tcl_NewUnicodeObj(wstring, 0);
		Tcl_IncrRefCount(resultPtr);
		for (; wstring < wend; wstring++) {
		    Tcl_AppendUnicodeToObj(resultPtr, wsubspec, wsublen);
		    Tcl_AppendUnicodeToObj(resultPtr, wstring, 1);
		    numMatches++;
		}
		wlen = 0;
	    }
	} else {
	    wsrclc = Tcl_UniCharToLower(*wsrc);
	    for (p = wfirstChar = wstring; wstring < wend; wstring++) {
		if ((*wstring == *wsrc ||
			(nocase && Tcl_UniCharToLower(*wstring)==wsrclc)) &&
			(slen==1 || (strCmpFn(wstring, wsrc, slen) == 0))) {
		    if (numMatches == 0) {
			resultPtr = Tcl_NewUnicodeObj(wstring, 0);
			Tcl_IncrRefCount(resultPtr);
		    }
		    if (p != wstring) {
			Tcl_AppendUnicodeToObj(resultPtr, p, wstring - p);
			p = wstring + slen;
		    } else {
			p += slen;
		    }
		    wstring = p - 1;

		    Tcl_AppendUnicodeToObj(resultPtr, wsubspec, wsublen);
		    numMatches++;
		}
	    }
	    if (numMatches) {
		wlen    = wfirstChar + wlen - p;
		wstring = p;
	    }
	}
	objPtr = NULL;
	subPtr = NULL;
	goto regsubDone;
    }

    regExpr = Tcl_GetRegExpFromObj(interp, objv[0], cflags);
    if (regExpr == NULL) {
	return TCL_ERROR;
    }

    if (command) {
	/*
	 * In command-prefix mode, we require that the third non-option
	 * argument be a list, so we enforce that here. Afterwards, we fetch
	 * the RE compilation again in case objv[0] and objv[2] are the same
	 * object. (If they aren't, that's cheap to do.)
	 */

	if (TclListObjLength(interp, objv[2], &numParts) != TCL_OK) {
	    return TCL_ERROR;
	}
	if (numParts < 1) {
	    Tcl_SetObjResult(interp, Tcl_NewStringObj(
		    "command prefix must be a list of at least one element",
		    -1));
	    Tcl_SetErrorCode(interp, "TCL", "OPERATION", "REGSUB",
		    "CMDEMPTY", (char *)NULL);
	    return TCL_ERROR;
	}
	regExpr = Tcl_GetRegExpFromObj(interp, objv[0], cflags);
    }

    /*
     * Make sure to avoid problems where the objects are shared. This can
     * cause RegExpObj <> UnicodeObj shimmering that causes data corruption.
     * [Bug #461322]
     */

    if (objv[1] == objv[0]) {
	objPtr = Tcl_DuplicateObj(objv[1]);
    } else {
	objPtr = objv[1];
    }
    wstring = Tcl_GetUnicodeFromObj(objPtr, &wlen);
    if (objv[2] == objv[0]) {
	subPtr = Tcl_DuplicateObj(objv[2]);
    } else {
	subPtr = objv[2];
    }
    if (!command) {
	wsubspec = Tcl_GetUnicodeFromObj(subPtr, &wsublen);
    }

    result = TCL_OK;

    /*
     * The following loop is to handle multiple matches within the same source
     * string; each iteration handles one match and its corresponding
     * substitution. If "-all" hasn't been specified then the loop body only
     * gets executed once. We must use 'offset <= wlen' in particular for the
     * case where the regexp pattern can match the empty string - this is
     * useful when doing, say, 'regsub -- ^ $str ...' when $str might be
     * empty.
     */

    numMatches = 0;
    for ( ; offset <= wlen; ) {

	/*
	 * The flags argument is set if string is part of a larger string, so
	 * that "^" won't match.
	 */

	match = Tcl_RegExpExecObj(interp, regExpr, objPtr, offset,
		10 /* matches */, ((offset > 0 &&
		(wstring[offset-1] != (Tcl_UniChar)'\n'))
		? TCL_REG_NOTBOL : 0));

	if (match < 0) {
	    result = TCL_ERROR;
	    goto done;
	}
	if (match == 0) {
	    break;
	}
	if (numMatches == 0) {
	    resultPtr = Tcl_NewUnicodeObj(wstring, 0);
	    Tcl_IncrRefCount(resultPtr);
	    if (offset > TCL_INDEX_START) {
		/*
		 * Copy the initial portion of the string in if an offset was
		 * specified.
		 */

		Tcl_AppendUnicodeToObj(resultPtr, wstring, offset);
	    }
	}
	numMatches++;

	/*
	 * Copy the portion of the source string before the match to the
	 * result variable.
	 */

	Tcl_RegExpGetInfo(regExpr, &info);
	start = info.matches[0].start;
	end = info.matches[0].end;
	Tcl_AppendUnicodeToObj(resultPtr, wstring + offset, start);

	/*
	 * In command-prefix mode, the substitutions are added as quoted
	 * arguments to the subSpec to form a command, that is then executed
	 * and the result used as the string to substitute in. Actually,
	 * everything is passed through Tcl_EvalObjv, as that's much faster.
	 */

	if (command) {
	    Tcl_Obj **args = NULL, **parts;
	    Tcl_Size numArgs;

	    TclListObjGetElements(interp, subPtr, &numParts, &parts);
	    numArgs = numParts + info.nsubs + 1;
	    args = (Tcl_Obj **)Tcl_Alloc(sizeof(Tcl_Obj*) * numArgs);
	    memcpy(args, parts, sizeof(Tcl_Obj*) * numParts);

	    for (idx = 0 ; idx <= info.nsubs ; idx++) {
		subStart = info.matches[idx].start;
		subEnd = info.matches[idx].end;
		if ((subStart >= 0) && (subEnd >= 0)) {
		    args[idx + numParts] = Tcl_NewUnicodeObj(
			    wstring + offset + subStart, subEnd - subStart);
		} else {
		    args[idx + numParts] = Tcl_NewObj();
		}
		Tcl_IncrRefCount(args[idx + numParts]);
	    }

	    /*
	     * At this point, we're locally holding the references to the
	     * argument words we added for this time round the loop, and the
	     * subPtr is holding the references to the words that the user
	     * supplied directly. None are zero-refcount, which is important
	     * because Tcl_EvalObjv is "hairy monster" in terms of refcount
	     * handling, being able to optionally add references to any of its
	     * argument words. We'll drop the local refs immediately
	     * afterwards; subPtr is handled in the main exit stanza.
	     */

	    result = Tcl_EvalObjv(interp, numArgs, args, 0);
	    for (idx = 0 ; idx <= info.nsubs ; idx++) {
		TclDecrRefCount(args[idx + numParts]);
	    }
	    Tcl_Free(args);
	    if (result != TCL_OK) {
		if (result == TCL_ERROR) {
		    Tcl_AppendObjToErrorInfo(interp, Tcl_ObjPrintf(
			    "\n    (%s substitution computation script)",
			    options[REGSUB_COMMAND]));
		}
		goto done;
	    }

	    Tcl_AppendObjToObj(resultPtr, Tcl_GetObjResult(interp));
	    Tcl_ResetResult(interp);

	    /*
	     * Refetch the unicode, in case the representation was smashed by
	     * the user code.
	     */

	    wstring = Tcl_GetUnicodeFromObj(objPtr, &wlen);

	    offset += end;
	    if (end == 0 || start == end) {
		/*
		 * Always consume at least one character of the input string
		 * in order to prevent infinite loops, even when we
		 * technically matched the empty string; we must not match
		 * again at the same spot.
		 */

		if (offset < wlen) {
		    Tcl_AppendUnicodeToObj(resultPtr, wstring + offset, 1);
		}
		offset++;
	    }
	    if (all) {
		continue;
	    } else {
		break;
	    }
	}

	/*
	 * Append the subSpec argument to the variable, making appropriate
	 * substitutions. This code is a bit hairy because of the backslash
	 * conventions and because the code saves up ranges of characters in
	 * subSpec to reduce the number of calls to Tcl_SetVar.
	 */

	wsrc = wfirstChar = wsubspec;
	wend = wsubspec + wsublen;
	for (ch = *wsrc; wsrc != wend; wsrc++, ch = *wsrc) {
	    if (ch == '&') {
		idx = 0;
	    } else if (ch == '\\') {
		ch = wsrc[1];
		if ((ch >= '0') && (ch <= '9')) {
		    idx = ch - '0';
		} else if ((ch == '\\') || (ch == '&')) {
		    *wsrc = ch;
		    Tcl_AppendUnicodeToObj(resultPtr, wfirstChar,
			    wsrc - wfirstChar + 1);
		    *wsrc = '\\';
		    wfirstChar = wsrc + 2;
		    wsrc++;
		    continue;
		} else {
		    continue;
		}
	    } else {
		continue;
	    }

	    if (wfirstChar != wsrc) {
		Tcl_AppendUnicodeToObj(resultPtr, wfirstChar,
			wsrc - wfirstChar);
	    }

	    if (idx <= info.nsubs) {
		subStart = info.matches[idx].start;
		subEnd = info.matches[idx].end;
		if ((subStart >= 0) && (subEnd >= 0)) {
		    Tcl_AppendUnicodeToObj(resultPtr,
			    wstring + offset + subStart, subEnd - subStart);
		}
	    }

	    if (*wsrc == '\\') {
		wsrc++;
	    }
	    wfirstChar = wsrc + 1;
	}

	if (wfirstChar != wsrc) {
	    Tcl_AppendUnicodeToObj(resultPtr, wfirstChar, wsrc - wfirstChar);
	}

	if (end == 0) {
	    /*
	     * Always consume at least one character of the input string in
	     * order to prevent infinite loops.
	     */

	    if (offset < wlen) {
		Tcl_AppendUnicodeToObj(resultPtr, wstring + offset, 1);
	    }
	    offset++;
	} else {
	    offset += end;
	    if (start == end) {
		/*
		 * We matched an empty string, which means we must go forward
		 * one more step so we don't match again at the same spot.
		 */

		if (offset < wlen) {
		    Tcl_AppendUnicodeToObj(resultPtr, wstring + offset, 1);
		}
		offset++;
	    }
	}
	if (!all) {
	    break;
	}
    }

    /*
     * Copy the portion of the source string after the last match to the
     * result variable.
     */

  regsubDone:
    if (numMatches == 0) {
	/*
	 * On zero matches, just ignore the offset, since it shouldn't matter
	 * to us in this case, and the user may have skewed it.
	 */

	resultPtr = objv[1];
	Tcl_IncrRefCount(resultPtr);
    } else if (offset < wlen) {
	Tcl_AppendUnicodeToObj(resultPtr, wstring + offset, wlen - offset);
    }
    if (objc == 4) {
	if (Tcl_ObjSetVar2(interp, objv[3], NULL, resultPtr,
		TCL_LEAVE_ERR_MSG) == NULL) {
	    result = TCL_ERROR;
	} else {
	    /*
	     * Set the interpreter's object result to an integer object
	     * holding the number of matches.
	     */

	    Tcl_SetObjResult(interp, Tcl_NewWideIntObj(numMatches));
	}
    } else {
	/*
	 * No varname supplied, so just return the modified string.
	 */

	Tcl_SetObjResult(interp, resultPtr);
    }

  done:
    if (objPtr && (objv[1] == objv[0])) {
	Tcl_DecrRefCount(objPtr);
    }
    if (subPtr && (objv[2] == objv[0])) {
	Tcl_DecrRefCount(subPtr);
    }
    if (resultPtr) {
	Tcl_DecrRefCount(resultPtr);
    }
    return result;
}

/*
 *----------------------------------------------------------------------
 *
 * Tcl_RenameObjCmd --
 *
 *	This procedure is invoked to process the "rename" Tcl command. See the
 *	user documentation for details on what it does.
 *
 * Results:
 *	A standard Tcl object result.
 *
 * Side effects:
 *	See the user documentation.
 *
 *----------------------------------------------------------------------
 */

int
Tcl_RenameObjCmd(
    TCL_UNUSED(void *),
    Tcl_Interp *interp,		/* Current interpreter. */
    Tcl_Size objc,		/* Number of arguments. */
    Tcl_Obj *const objv[])	/* Argument objects. */
{
    const char *oldName, *newName;

    if (objc != 3) {
	Tcl_WrongNumArgs(interp, 1, objv, "oldName newName");
	return TCL_ERROR;
    }

    oldName = TclGetString(objv[1]);
    newName = TclGetString(objv[2]);
    return TclRenameCommand(interp, oldName, newName);
}

/*
 *----------------------------------------------------------------------
 *
 * Tcl_ReturnObjCmd --
 *
 *	This object-based procedure is invoked to process the "return" Tcl
 *	command. See the user documentation for details on what it does.
 *
 * Results:
 *	A standard Tcl object result.
 *
 * Side effects:
 *	See the user documentation.
 *
 *----------------------------------------------------------------------
 */

int
Tcl_ReturnObjCmd(
    TCL_UNUSED(void *),
    Tcl_Interp *interp,		/* Current interpreter. */
    Tcl_Size objc,		/* Number of arguments. */
    Tcl_Obj *const objv[])	/* Argument objects. */
{
    int code, level;
    Tcl_Obj *returnOpts;

    /*
     * General syntax: [return ?-option value ...? ?result?]
     * An even number of words means an explicit result argument is present.
     */

    int explicitResult = (0 == (objc % 2));
    Tcl_Size numOptionWords = objc - 1 - explicitResult;

    if (TCL_ERROR == TclMergeReturnOptions(interp, numOptionWords, objv+1,
	    &returnOpts, &code, &level)) {
	return TCL_ERROR;
    }

    code = TclProcessReturn(interp, code, level, returnOpts);
    if (explicitResult) {
	Tcl_SetObjResult(interp, objv[objc-1]);
    }
    return code;
}

/*
 *----------------------------------------------------------------------
 *
 * Tcl_SourceObjCmd --
 *
 *	This procedure is invoked to process the "source" Tcl command. See the
 *	user documentation for details on what it does.
 *
 * Results:
 *	A standard Tcl object result.
 *
 * Side effects:
 *	See the user documentation.
 *
 *----------------------------------------------------------------------
 */

int
Tcl_SourceObjCmd(
    void *clientData,
    Tcl_Interp *interp,		/* Current interpreter. */
    Tcl_Size objc,		/* Number of arguments. */
    Tcl_Obj *const objv[])	/* Argument objects. */
{
    return Tcl_NRCallObjProc2(interp, TclNRSourceObjCmd, clientData, objc, objv);
}

int
TclNRSourceObjCmd(
    TCL_UNUSED(void *),
    Tcl_Interp *interp,		/* Current interpreter. */
    Tcl_Size objc,		/* Number of arguments. */
    Tcl_Obj *const objv[])	/* Argument objects. */
{
    const char *encodingName = NULL;
    Tcl_Obj *fileName;
    int result;
    void **pkgFiles = NULL;
    void *names = NULL;

    if (objc < 2 || objc > 4) {
	Tcl_WrongNumArgs(interp, 1, objv, "?-encoding encoding? fileName");
	return TCL_ERROR;
    }

    fileName = objv[objc-1];

    if (objc == 4) {
	static const char *const options[] = {
	    "-encoding", NULL
	};
	int index;

	if (TCL_ERROR == Tcl_GetIndexFromObj(interp, objv[1], options,
		"option", TCL_EXACT, &index)) {
	    return TCL_ERROR;
	}
	encodingName = TclGetString(objv[2]);
    } else if (objc == 3) {
	/* Handle undocumented -nopkg option. This should only be
	 * used by the internal ::tcl::Pkg::source utility function. */
	static const char *const nopkgoptions[] = {
	    "-nopkg", NULL
	};
	int index;

	if (TCL_ERROR == Tcl_GetIndexFromObj(interp, objv[1], nopkgoptions,
		"option", TCL_EXACT, &index)) {
	    return TCL_ERROR;
	}
	pkgFiles = (void **)Tcl_GetAssocData(interp, "tclPkgFiles", NULL);
	/* Make sure that during the following TclNREvalFile no filenames
	 * are recorded for inclusion in the "package files" command */
	names = *pkgFiles;
	*pkgFiles = NULL;
    }
    result = TclNREvalFile(interp, fileName, encodingName);
    if (pkgFiles) {
	/* restore "tclPkgFiles" assocdata to how it was. */
	*pkgFiles = names;
    }
    return result;
}

/*
 *----------------------------------------------------------------------
 *
 * Tcl_SplitObjCmd --
 *
 *	This procedure is invoked to process the "split" Tcl command. See the
 *	user documentation for details on what it does.
 *
 * Results:
 *	A standard Tcl result.
 *
 * Side effects:
 *	See the user documentation.
 *
 *----------------------------------------------------------------------
 */

int
Tcl_SplitObjCmd(
    TCL_UNUSED(void *),
    Tcl_Interp *interp,		/* Current interpreter. */
    Tcl_Size objc,		/* Number of arguments. */
    Tcl_Obj *const objv[])	/* Argument objects. */
{
    int ch = 0;
    Tcl_Size len;
    const char *splitChars;
    const char *stringPtr;
    const char *end;
    Tcl_Size splitCharLen, stringLen;
    Tcl_Obj *listPtr, *objPtr;

    if (objc == 2) {
	splitChars = " \n\t\r";
	splitCharLen = 4;
    } else if (objc == 3) {
	splitChars = TclGetStringFromObj(objv[2], &splitCharLen);
    } else {
	Tcl_WrongNumArgs(interp, 1, objv, "string ?splitChars?");
	return TCL_ERROR;
    }

    stringPtr = TclGetStringFromObj(objv[1], &stringLen);
    end = stringPtr + stringLen;
    TclNewObj(listPtr);

    if (stringLen == 0) {
	/*
	 * Do nothing.
	 */
    } else if (splitCharLen == 0) {
	Tcl_HashTable charReuseTable;
	Tcl_HashEntry *hPtr;
	int isNew;

	/*
	 * Handle the special case of splitting on every character.
	 *
	 * Uses a hash table to ensure that each kind of character has only
	 * one Tcl_Obj instance (multiply-referenced) in the final list. This
	 * is a *major* win when splitting on a long string (especially in the
	 * megabyte range!) - DKF
	 */

	Tcl_InitHashTable(&charReuseTable, TCL_ONE_WORD_KEYS);

	for ( ; stringPtr < end; stringPtr += len) {
	    len = TclUtfToUniChar(stringPtr, &ch);
	    hPtr = Tcl_CreateHashEntry(&charReuseTable, INT2PTR(ch), &isNew);
	    if (isNew) {
		TclNewStringObj(objPtr, stringPtr, len);

		/*
		 * Don't need to fiddle with refcount...
		 */

		Tcl_SetHashValue(hPtr, objPtr);
	    } else {
		objPtr = (Tcl_Obj *)Tcl_GetHashValue(hPtr);
	    }
	    Tcl_ListObjAppendElement(NULL, listPtr, objPtr);
	}
	Tcl_DeleteHashTable(&charReuseTable);

    } else if (splitCharLen == 1) {
	const char *p;

	/*
	 * Handle the special case of splitting on a single character. This is
	 * only true for the one-char ASCII case, as one Unicode char is > 1
	 * byte in length.
	 */

	while (*stringPtr && (p=strchr(stringPtr,*splitChars)) != NULL) {
	    objPtr = Tcl_NewStringObj(stringPtr, p - stringPtr);
	    Tcl_ListObjAppendElement(NULL, listPtr, objPtr);
	    stringPtr = p + 1;
	}
	TclNewStringObj(objPtr, stringPtr, end - stringPtr);
	Tcl_ListObjAppendElement(NULL, listPtr, objPtr);
    } else {
	const char *element, *p, *splitEnd;
	Tcl_Size splitLen;
	int splitChar;

	/*
	 * Normal case: split on any of a given set of characters. Discard
	 * instances of the split characters.
	 */

	splitEnd = splitChars + splitCharLen;

	for (element = stringPtr; stringPtr < end; stringPtr += len) {
	    len = TclUtfToUniChar(stringPtr, &ch);
	    for (p = splitChars; p < splitEnd; p += splitLen) {
		splitLen = TclUtfToUniChar(p, &splitChar);
		if (ch == splitChar) {
		    TclNewStringObj(objPtr, element, stringPtr - element);
		    Tcl_ListObjAppendElement(NULL, listPtr, objPtr);
		    element = stringPtr + len;
		    break;
		}
	    }
	}

	TclNewStringObj(objPtr, element, stringPtr - element);
	Tcl_ListObjAppendElement(NULL, listPtr, objPtr);
    }
    Tcl_SetObjResult(interp, listPtr);
    return TCL_OK;
}

/*
 *----------------------------------------------------------------------
 *
 * StringFirstCmd --
 *
 *	This procedure is invoked to process the "string first" Tcl command.
 *	See the user documentation for details on what it does. Note that this
 *	command only functions correctly on properly formed Tcl UTF strings.
 *
 * Results:
 *	A standard Tcl result.
 *
 * Side effects:
 *	See the user documentation.
 *
 *----------------------------------------------------------------------
 */

static int
StringFirstCmd(
    TCL_UNUSED(void *),
    Tcl_Interp *interp,		/* Current interpreter. */
    Tcl_Size objc,		/* Number of arguments. */
    Tcl_Obj *const objv[])	/* Argument objects. */
{
    Tcl_Size start = TCL_INDEX_START;

    if (objc < 3 || objc > 4) {
	Tcl_WrongNumArgs(interp, 1, objv,
		"needleString haystackString ?startIndex?");
	return TCL_ERROR;
    }

    if (objc == 4) {
	Tcl_Size end = Tcl_GetCharLength(objv[2]) - 1;

	if (TCL_OK != TclGetIntForIndexM(interp, objv[3], end, &start)) {
	    return TCL_ERROR;
	}
    }
    Tcl_SetObjResult(interp, TclStringFirst(objv[1], objv[2], start));
    return TCL_OK;
}

/*
 *----------------------------------------------------------------------
 *
 * StringLastCmd --
 *
 *	This procedure is invoked to process the "string last" Tcl command.
 *	See the user documentation for details on what it does. Note that this
 *	command only functions correctly on properly formed Tcl UTF strings.
 *
 * Results:
 *	A standard Tcl result.
 *
 * Side effects:
 *	See the user documentation.
 *
 *----------------------------------------------------------------------
 */

static int
StringLastCmd(
    TCL_UNUSED(void *),
    Tcl_Interp *interp,		/* Current interpreter. */
    Tcl_Size objc,		/* Number of arguments. */
    Tcl_Obj *const objv[])	/* Argument objects. */
{
    Tcl_Size last = TCL_SIZE_MAX;

    if (objc < 3 || objc > 4) {
	Tcl_WrongNumArgs(interp, 1, objv,
		"needleString haystackString ?lastIndex?");
	return TCL_ERROR;
    }

    if (objc == 4) {
	Tcl_Size end = Tcl_GetCharLength(objv[2]) - 1;

	if (TCL_OK != TclGetIntForIndexM(interp, objv[3], end, &last)) {
	    return TCL_ERROR;
	}
    }
    Tcl_SetObjResult(interp, TclStringLast(objv[1], objv[2], last));
    return TCL_OK;
}

/*
 *----------------------------------------------------------------------
 *
 * StringIndexCmd --
 *
 *	This procedure is invoked to process the "string index" Tcl command.
 *	See the user documentation for details on what it does. Note that this
 *	command only functions correctly on properly formed Tcl UTF strings.
 *
 * Results:
 *	A standard Tcl result.
 *
 * Side effects:
 *	See the user documentation.
 *
 *----------------------------------------------------------------------
 */

static int
StringIndexCmd(
    TCL_UNUSED(void *),
    Tcl_Interp *interp,		/* Current interpreter. */
    Tcl_Size objc,		/* Number of arguments. */
    Tcl_Obj *const objv[])	/* Argument objects. */
{
    Tcl_Size index, end;

    if (objc != 3) {
	Tcl_WrongNumArgs(interp, 1, objv, "string charIndex");
	return TCL_ERROR;
    }

    /*
     * Get the char length to calculate what 'end' means.
     */

    end = Tcl_GetCharLength(objv[1]) - 1;
    if (TclGetIntForIndexM(interp, objv[2], end, &index) != TCL_OK) {
	return TCL_ERROR;
    }

    if ((index >= 0) && (index <= end)) {
	int ch = Tcl_GetUniChar(objv[1], index);

	if (ch == -1) {
	    return TCL_OK;
	}

	/*
	 * If we have a ByteArray object, we're careful to generate a new
	 * bytearray for a result.
	 */

	if (TclIsPureByteArray(objv[1])) {
	    unsigned char uch = UCHAR(ch);

	    Tcl_SetObjResult(interp, Tcl_NewByteArrayObj(&uch, 1));
	} else {
	    char buf[4] = "";

	    end = Tcl_UniCharToUtf(ch, buf);
	    Tcl_SetObjResult(interp, Tcl_NewStringObj(buf, end));
	}
    }
    return TCL_OK;
}

/*
 *----------------------------------------------------------------------
 *
 * StringInsertCmd --
 *
 *	This procedure is invoked to process the "string insert" Tcl command.
 *	See the user documentation for details on what it does. Note that this
 *	command only functions correctly on properly formed Tcl UTF strings.
 *
 * Results:
 *	A standard Tcl result.
 *
 * Side effects:
 *	See the user documentation.
 *
 *----------------------------------------------------------------------
 */

static int
StringInsertCmd(
    TCL_UNUSED(void *),
    Tcl_Interp *interp,		/* Current interpreter */
    Tcl_Size objc,		/* Number of arguments */
    Tcl_Obj *const objv[])	/* Argument objects */
{
    Tcl_Size length;		/* String length */
    Tcl_Size index;		/* Insert index */
    Tcl_Obj *outObj;		/* Output object */

    if (objc != 4) {
	Tcl_WrongNumArgs(interp, 1, objv, "string index insertString");
	return TCL_ERROR;
    }

    length = Tcl_GetCharLength(objv[1]);
    if (TclGetIntForIndexM(interp, objv[2], length, &index) != TCL_OK) {
	return TCL_ERROR;
    }

    if (index < 0) {
	index = TCL_INDEX_START;
    }
    if (index > length) {
	index = length;
    }

    outObj = TclStringReplace(interp, objv[1], index, 0, objv[3],
	    TCL_STRING_IN_PLACE);

    if (outObj != NULL) {
	Tcl_SetObjResult(interp, outObj);
	return TCL_OK;
    }

    return TCL_ERROR;
}

/*
 *----------------------------------------------------------------------
 *
 * StringIsCmd --
 *
 *	This procedure is invoked to process the "string is" Tcl command. See
 *	the user documentation for details on what it does. Note that this
 *	command only functions correctly on properly formed Tcl UTF strings.
 *
 * Results:
 *	A standard Tcl result.
 *
 * Side effects:
 *	See the user documentation.
 *
 *----------------------------------------------------------------------
 */

static int
StringIsCmd(
    TCL_UNUSED(void *),
    Tcl_Interp *interp,		/* Current interpreter. */
    Tcl_Size objc,		/* Number of arguments. */
    Tcl_Obj *const objv[])	/* Argument objects. */
{
    const char *string1, *end, *stop;
<<<<<<< HEAD
    int (*chcomp)(int) = NULL;	/* The UniChar comparison function. */
    int result = 1, strict = 0;
    Tcl_Size i, failat = 0, length1, length2, length3;
=======
    bool (*chcomp)(int) = NULL;	/* The UniChar comparison function. */
    int i, result = 1, strict = 0;
    Tcl_Size failat = 0, length1, length2, length3;
>>>>>>> 4aea6583
    Tcl_Obj *objPtr, *failVarObj = NULL;
    Tcl_WideInt w;

    static const char *const isClasses[] = {
	"alnum",	"alpha",	"ascii",	"control",
	"boolean",	"dict",		"digit",	"double",
	"entier",	"false",	"graph",	"integer",
	"list",		"lower",	"print",	"punct",
	"space",	"true",		"upper",
	"wideinteger", "wordchar",	"xdigit",	NULL
    };
    enum isClassesEnum {
	STR_IS_ALNUM,	STR_IS_ALPHA,	STR_IS_ASCII,	STR_IS_CONTROL,
	STR_IS_BOOL,	STR_IS_DICT,	STR_IS_DIGIT,	STR_IS_DOUBLE,
	STR_IS_ENTIER,	STR_IS_FALSE,	STR_IS_GRAPH,	STR_IS_INT,
	STR_IS_LIST,	STR_IS_LOWER,	STR_IS_PRINT,	STR_IS_PUNCT,
	STR_IS_SPACE,	STR_IS_TRUE,	STR_IS_UPPER,
	STR_IS_WIDE,	STR_IS_WORD,	STR_IS_XDIGIT
    } index;
    static const char *const isOptions[] = {
	"-strict", "-failindex", NULL
    };
    enum isOptionsEnum {
	OPT_STRICT, OPT_FAILIDX
    } idx2;

    if (objc < 3 || objc > 6) {
	Tcl_WrongNumArgs(interp, 1, objv,
		"class ?-strict? ?-failindex var? str");
	return TCL_ERROR;
    }
    if (Tcl_GetIndexFromObj(interp, objv[1], isClasses, "class", 0,
	    &index) != TCL_OK) {
	return TCL_ERROR;
    }

    if (objc != 3) {
	for (i = 2; i < objc-1; i++) {
	    if (Tcl_GetIndexFromObj(interp, objv[i], isOptions, "option", 0,
		    &idx2) != TCL_OK) {
		return TCL_ERROR;
	    }
	    switch (idx2) {
	    case OPT_STRICT:
		strict = 1;
		break;
	    case OPT_FAILIDX:
		if (i+1 >= objc-1) {
		    Tcl_WrongNumArgs(interp, 2, objv,
			    "?-strict? ?-failindex var? str");
		    return TCL_ERROR;
		}
		failVarObj = objv[++i];
		break;
	    default:
		TCL_UNREACHABLE();
	    }
	}
    }

    /*
     * We get the objPtr so that we can short-cut for some classes by checking
     * the object type (int and double), but we need the string otherwise,
     * because we don't want any conversion of type occurring (as, for example,
     * Tcl_Get*FromObj would do).
     */

    objPtr = objv[objc-1];

    /*
     * When entering here, result == 1 and failat == 0.
     */

    switch (index) {
    case STR_IS_ALNUM:
	chcomp = Tcl_UniCharIsAlnum;
	break;
    case STR_IS_ALPHA:
	chcomp = Tcl_UniCharIsAlpha;
	break;
    case STR_IS_ASCII:
	chcomp = UniCharIsAscii;
	break;
    case STR_IS_BOOL:
    case STR_IS_TRUE:
    case STR_IS_FALSE:
	if (!TclHasInternalRep(objPtr, &tclBooleanType)
		&& (TCL_OK != TclSetBooleanFromAny(NULL, objPtr))) {
	    if (strict) {
		result = 0;
	    } else {
		string1 = TclGetStringFromObj(objPtr, &length1);
		result = length1 == 0;
	    }
	} else if ((objPtr->internalRep.wideValue != 0)
		? (index == STR_IS_FALSE) : (index == STR_IS_TRUE)) {
	    result = 0;
	}
	break;
    case STR_IS_CONTROL:
	chcomp = Tcl_UniCharIsControl;
	break;
    case STR_IS_DICT: {
	int dresult;
	Tcl_Size dsize;

	dresult = Tcl_DictObjSize(interp, objPtr, &dsize);
	Tcl_ResetResult(interp);
	result = (dresult == TCL_OK) ? 1 : 0;
	if (dresult != TCL_OK && failVarObj != NULL) {
	    /*
	     * Need to figure out where the list parsing failed, which is
	     * fairly expensive. This is adapted from the core of
	     * SetDictFromAny().
	     */

	    const char *elemStart, *nextElem;
	    Tcl_Size lenRemain, elemSize;
	    const char *p;

	    string1 = TclGetStringFromObj(objPtr, &length1);
	    end = string1 + length1;
	    failat = -1;
	    for (p=string1, lenRemain=length1; lenRemain > 0;
		    p=nextElem, lenRemain=end-nextElem) {
		if (TCL_ERROR == TclFindElement(NULL, p, lenRemain,
			&elemStart, &nextElem, &elemSize, NULL)) {
		    Tcl_Obj *tmpStr;

		    /*
		     * This is the simplest way of getting the number of
		     * characters parsed. Note that this is not the same as
		     * the number of bytes when parsing strings with non-ASCII
		     * characters in them.
		     *
		     * Skip leading spaces first. This is only really an issue
		     * if it is the first "element" that has the failure.
		     */

		    while (TclIsSpaceProc(*p)) {
			p++;
		    }
		    TclNewStringObj(tmpStr, string1, p-string1);
		    failat = Tcl_GetCharLength(tmpStr);
		    TclDecrRefCount(tmpStr);
		    break;
		}
	    }
	}
	break;
    }
    case STR_IS_DIGIT:
	chcomp = Tcl_UniCharIsDigit;
	break;
    case STR_IS_DOUBLE: {
	if (TclHasInternalRep(objPtr, &tclDoubleType) ||
		TclHasInternalRep(objPtr, &tclIntType) ||
		TclHasInternalRep(objPtr, &tclBignumType)) {
	    break;
	}
	string1 = TclGetStringFromObj(objPtr, &length1);
	if (length1 == 0) {
	    if (strict) {
		result = 0;
	    }
	    goto str_is_done;
	}
	end = string1 + length1;
	if (TclParseNumber(NULL, objPtr, NULL, NULL, TCL_INDEX_NONE,
		(const char **) &stop, 0) != TCL_OK) {
	    result = 0;
	    failat = 0;
	} else {
	    failat = stop - string1;
	    if (stop < end) {
		result = 0;
		TclFreeInternalRep(objPtr);
	    }
	}
	break;
    }
    case STR_IS_GRAPH:
	chcomp = Tcl_UniCharIsGraph;
	break;
    case STR_IS_INT:
    case STR_IS_ENTIER:
	if (TclHasInternalRep(objPtr, &tclIntType) ||
		TclHasInternalRep(objPtr, &tclBignumType)) {
	    break;
	}
	string1 = TclGetStringFromObj(objPtr, &length1);
	if (length1 == 0) {
	    if (strict) {
		result = 0;
	    }
	    goto str_is_done;
	}
	end = string1 + length1;
	if (TclParseNumber(NULL, objPtr, NULL, NULL, TCL_INDEX_NONE,
		(const char **) &stop, TCL_PARSE_INTEGER_ONLY) == TCL_OK) {
	    if (stop == end) {
		/*
		 * Entire string parses as an integer.
		 */

		break;
	    } else {
		/*
		 * Some prefix parsed as an integer, but not the whole string,
		 * so return failure index as the point where parsing stopped.
		 * Clear out the internal rep, since keeping it would leave
		 * *objPtr in an inconsistent state.
		 */

		result = 0;
		failat = stop - string1;
		TclFreeInternalRep(objPtr);
	    }
	} else {
	    /*
	     * No prefix is a valid integer. Fail at beginning.
	     */

	    result = 0;
	    failat = 0;
	}
	break;
    case STR_IS_WIDE:
	if (TCL_OK == TclGetWideIntFromObj(NULL, objPtr, &w)) {
	    break;
	}

	string1 = TclGetStringFromObj(objPtr, &length1);
	if (length1 == 0) {
	    if (strict) {
		result = 0;
	    }
	    goto str_is_done;
	}
	result = 0;
	if (failVarObj == NULL) {
	    /*
	     * Don't bother computing the failure point if we're not going to
	     * return it.
	     */

	    break;
	}
	end = string1 + length1;
	if (TclParseNumber(NULL, objPtr, NULL, NULL, TCL_INDEX_NONE,
		(const char **) &stop, TCL_PARSE_INTEGER_ONLY) == TCL_OK) {
	    if (stop == end) {
		/*
		 * Entire string parses as an integer, but rejected by
		 * Tcl_Get(Wide)IntFromObj() so we must have overflowed the
		 * target type, and our convention is to return failure at
		 * index -1 in that situation.
		 */

		failat = -1;
	    } else {
		/*
		 * Some prefix parsed as an integer, but not the whole string,
		 * so return failure index as the point where parsing stopped.
		 * Clear out the internal rep, since keeping it would leave
		 * *objPtr in an inconsistent state.
		 */

		failat = stop - string1;
		TclFreeInternalRep(objPtr);
	    }
	} else {
	    /*
	     * No prefix is a valid integer. Fail at beginning.
	     */

	    failat = 0;
	}
	break;
    case STR_IS_LIST:
	/*
	 * We ignore the strictness here, since empty strings are always
	 * well-formed lists.
	 */

	if (TCL_OK == TclListObjLength(NULL, objPtr, &length3)) {
	    break;
	}

	if (failVarObj != NULL) {
	    /*
	     * Need to figure out where the list parsing failed, which is
	     * fairly expensive. This is adapted from the core of
	     * SetListFromAny().
	     */

	    const char *elemStart, *nextElem;
	    Tcl_Size lenRemain;
	    Tcl_Size elemSize;
	    const char *p;

	    string1 = TclGetStringFromObj(objPtr, &length1);
	    end = string1 + length1;
	    failat = -1;
	    for (p=string1, lenRemain=length1; lenRemain > 0;
		    p=nextElem, lenRemain=end-nextElem) {
		if (TCL_ERROR == TclFindElement(NULL, p, lenRemain,
			&elemStart, &nextElem, &elemSize, NULL)) {
		    Tcl_Obj *tmpStr;

		    /*
		     * This is the simplest way of getting the number of
		     * characters parsed. Note that this is not the same as
		     * the number of bytes when parsing strings with non-ASCII
		     * characters in them.
		     *
		     * Skip leading spaces first. This is only really an issue
		     * if it is the first "element" that has the failure.
		     */

		    while (TclIsSpaceProcM(*p)) {
			p++;
		    }
		    TclNewStringObj(tmpStr, string1, p-string1);
		    failat = Tcl_GetCharLength(tmpStr);
		    TclDecrRefCount(tmpStr);
		    break;
		}
	    }
	}
	result = 0;
	break;
    case STR_IS_LOWER:
	chcomp = Tcl_UniCharIsLower;
	break;
    case STR_IS_PRINT:
	chcomp = Tcl_UniCharIsPrint;
	break;
    case STR_IS_PUNCT:
	chcomp = Tcl_UniCharIsPunct;
	break;
    case STR_IS_SPACE:
	chcomp = Tcl_UniCharIsSpace;
	break;
    case STR_IS_UPPER:
	chcomp = Tcl_UniCharIsUpper;
	break;
    case STR_IS_WORD:
	chcomp = Tcl_UniCharIsWordChar;
	break;
    case STR_IS_XDIGIT:
	chcomp = UniCharIsHexDigit;
	break;
    default:
	TCL_UNREACHABLE();
    }

    if (chcomp != NULL) {
	string1 = TclGetStringFromObj(objPtr, &length1);
	if (length1 == 0) {
	    if (strict) {
		result = 0;
	    }
	    goto str_is_done;
	}
	end = string1 + length1;
	for (; string1 < end; string1 += length2, failat++) {
	    int ucs4;

	    length2 = TclUtfToUniChar(string1, &ucs4);
	    if (!chcomp(ucs4)) {
		result = 0;
		break;
	    }
	}
    }

    /*
     * Only set the failVarObj when we will return 0 and we have indicated a
     * valid fail index (>= 0).
     */

  str_is_done:
    if ((result == 0) && (failVarObj != NULL)) {
	TclNewIndexObj(objPtr, failat);
	if (Tcl_ObjSetVar2(interp, failVarObj, NULL, objPtr, TCL_LEAVE_ERR_MSG) == NULL) {
	    return TCL_ERROR;
	}
    }
    Tcl_SetObjResult(interp, Tcl_NewBooleanObj(result));
    return TCL_OK;
}

static bool
UniCharIsAscii(
    int character)
{
    return (character >= 0) && (character < 0x80);
}

static bool
UniCharIsHexDigit(
    int character)
{
    return (character >= 0) && (character < 0x80) && isxdigit(UCHAR(character));
}

/*
 *----------------------------------------------------------------------
 *
 * StringMapCmd --
 *
 *	This procedure is invoked to process the "string map" Tcl command. See
 *	the user documentation for details on what it does. Note that this
 *	command only functions correctly on properly formed Tcl UTF strings.
 *
 * Results:
 *	A standard Tcl result.
 *
 * Side effects:
 *	See the user documentation.
 *
 *----------------------------------------------------------------------
 */

static int
StringMapCmd(
    TCL_UNUSED(void *),
    Tcl_Interp *interp,		/* Current interpreter. */
    Tcl_Size objc,		/* Number of arguments. */
    Tcl_Obj *const objv[])	/* Argument objects. */
{
    Tcl_Size length1, length2,  mapElemc, index;
    int nocase = 0, mapWithDict = 0, copySource = 0;
    Tcl_Obj **mapElemv, *sourceObj, *resultPtr;
    Tcl_UniChar *ustring1, *ustring2, *p, *end;
    int (*strCmpFn)(const Tcl_UniChar*, const Tcl_UniChar*, size_t);

    if (objc < 3 || objc > 4) {
	Tcl_WrongNumArgs(interp, 1, objv, "?-nocase? charMap string");
	return TCL_ERROR;
    }

    if (objc == 4) {
	const char *string = TclGetStringFromObj(objv[1], &length2);

	if ((length2 > 1) &&
		strncmp(string, "-nocase", length2) == 0) {
	    nocase = 1;
	} else {
	    Tcl_SetObjResult(interp, Tcl_ObjPrintf(
		    "bad option \"%s\": must be -nocase", string));
	    Tcl_SetErrorCode(interp, "TCL", "LOOKUP", "INDEX", "option",
		    string, (char *)NULL);
	    return TCL_ERROR;
	}
    }

    /*
     * This test is tricky, but has to be that way or you get other strange
     * inconsistencies (see test string-10.20.1 for illustration why!)
     */

    if (!TclHasStringRep(objv[objc-2])
	    && TclHasInternalRep(objv[objc-2], &tclDictType)) {
	Tcl_Size i;
	int done;
	Tcl_DictSearch search;

	/*
	 * We know the type exactly, so all dict operations will succeed for
	 * sure. This shortens this code quite a bit.
	 */

	Tcl_DictObjSize(interp, objv[objc-2], &i);
	if (i == 0) {
	    /*
	     * Empty charMap, just return whatever string was given.
	     */

	    Tcl_SetObjResult(interp, objv[objc-1]);
	    return TCL_OK;
	}

	mapElemc = 2 * i;
	mapWithDict = 1;

	/*
	 * Copy the dictionary out into an array; that's the easiest way to
	 * adapt this code...
	 */

	mapElemv = (Tcl_Obj **)TclStackAlloc(interp, sizeof(Tcl_Obj *) * mapElemc);
	Tcl_DictObjFirst(interp, objv[objc-2], &search, mapElemv+0,
		mapElemv+1, &done);
	for (index=2 ; index<mapElemc ; index+=2) {
	    Tcl_DictObjNext(&search, mapElemv+index, mapElemv+index+1, &done);
	}
	Tcl_DictObjDone(&search);
    } else {
	Tcl_Size i;
	if (TclListObjGetElements(interp, objv[objc-2], &i,
		&mapElemv) != TCL_OK) {
	    return TCL_ERROR;
	}
	mapElemc = i;
	if (mapElemc == 0) {
	    /*
	     * empty charMap, just return whatever string was given.
	     */

	    Tcl_SetObjResult(interp, objv[objc-1]);
	    return TCL_OK;
	} else if (mapElemc & 1) {
	    /*
	     * The charMap must be an even number of key/value items.
	     */

	    Tcl_SetObjResult(interp, Tcl_NewStringObj(
		    "char map list unbalanced", -1));
	    Tcl_SetErrorCode(interp, "TCL", "OPERATION", "MAP",
		    "UNBALANCED", (char *)NULL);
	    return TCL_ERROR;
	}
    }

    /*
     * Take a copy of the source string object if it is the same as the map
     * string to cut out nasty sharing crashes. [Bug 1018562]
     */

    if (objv[objc-2] == objv[objc-1]) {
	sourceObj = Tcl_DuplicateObj(objv[objc-1]);
	copySource = 1;
    } else {
	sourceObj = objv[objc-1];
    }
    ustring1 = Tcl_GetUnicodeFromObj(sourceObj, &length1);
    if (length1 == 0) {
	/*
	 * Empty input string, just stop now.
	 */

	goto done;
    }
    end = ustring1 + length1;

    strCmpFn = nocase ? TclUniCharNcasecmp : TclUniCharNcmp;

    /*
     * Force result to be Unicode
     */

    resultPtr = Tcl_NewUnicodeObj(ustring1, 0);

    if (mapElemc == 2) {
	/*
	 * Special case for one map pair which avoids the extra for loop and
	 * extra calls to get Unicode data. The algorithm is otherwise
	 * identical to the multi-pair case. This will be >30% faster on
	 * larger strings.
	 */

	Tcl_Size mapLen;
	int u2lc;
	Tcl_UniChar *mapString;

	ustring2 = Tcl_GetUnicodeFromObj(mapElemv[0], &length2);
	p = ustring1;
	if ((length2 > length1) || (length2 == 0)) {
	    /*
	     * Match string is either longer than input or empty.
	     */

	    ustring1 = end;
	} else {
	    mapString = Tcl_GetUnicodeFromObj(mapElemv[1], &mapLen);
	    u2lc = (nocase ? Tcl_UniCharToLower(*ustring2) : 0);
	    for (; ustring1 < end; ustring1++) {
		if (((*ustring1 == *ustring2) ||
			(nocase&&Tcl_UniCharToLower(*ustring1)==u2lc)) &&
			(length2==1 || strCmpFn(ustring1, ustring2,
				length2) == 0)) {
		    if (p != ustring1) {
			Tcl_AppendUnicodeToObj(resultPtr, p, ustring1-p);
			p = ustring1 + length2;
		    } else {
			p += length2;
		    }
		    ustring1 = p - 1;

		    Tcl_AppendUnicodeToObj(resultPtr, mapString, mapLen);
		}
	    }
	}
    } else {
	Tcl_UniChar **mapStrings;
	Tcl_Size *mapLens;
	int *u2lc = 0;

	/*
	 * Precompute pointers to the Unicode string and length. This saves us
	 * repeated function calls later, significantly speeding up the
	 * algorithm. We only need the lowercase first char in the nocase
	 * case.
	 */

	mapStrings = (Tcl_UniChar **)TclStackAlloc(interp, mapElemc*sizeof(Tcl_UniChar *)*2);
	mapLens = (Tcl_Size *)TclStackAlloc(interp, mapElemc * sizeof(Tcl_Size) * 2);
	if (nocase) {
	    u2lc = (int *)TclStackAlloc(interp, mapElemc * sizeof(int));
	}
	for (index = 0; index < mapElemc; index++) {
	    mapStrings[index] = Tcl_GetUnicodeFromObj(mapElemv[index],
		    mapLens+index);
	    if (nocase && ((index % 2) == 0)) {
		u2lc[index/2] = Tcl_UniCharToLower(*mapStrings[index]);
	    }
	}
	for (p = ustring1; ustring1 < end; ustring1++) {
	    for (index = 0; index < mapElemc; index += 2) {
		/*
		 * Get the key string to match on.
		 */

		ustring2 = mapStrings[index];
		length2 = mapLens[index];
		if ((length2 > 0) && ((*ustring1 == *ustring2) || (nocase &&
			(Tcl_UniCharToLower(*ustring1) == u2lc[index/2]))) &&
			/* Restrict max compare length. */
			((end-ustring1) >= length2) && ((length2 == 1) ||
			!strCmpFn(ustring2, ustring1, length2))) {
		    if (p != ustring1) {
			/*
			 * Put the skipped chars onto the result first.
			 */

			Tcl_AppendUnicodeToObj(resultPtr, p, ustring1-p);
			p = ustring1 + length2;
		    } else {
			p += length2;
		    }

		    /*
		     * Adjust len to be full length of matched string.
		     */

		    ustring1 = p - 1;

		    /*
		     * Append the map value to the Unicode string.
		     */

		    Tcl_AppendUnicodeToObj(resultPtr,
			    mapStrings[index+1], mapLens[index+1]);
		    break;
		}
	    }
	}
	if (nocase) {
	    TclStackFree(interp, u2lc);
	}
	TclStackFree(interp, mapLens);
	TclStackFree(interp, mapStrings);
    }
    if (p != ustring1) {
	/*
	 * Put the rest of the unmapped chars onto result.
	 */

	Tcl_AppendUnicodeToObj(resultPtr, p, ustring1 - p);
    }
    Tcl_SetObjResult(interp, resultPtr);
  done:
    if (mapWithDict) {
	TclStackFree(interp, mapElemv);
    }
    if (copySource) {
	Tcl_DecrRefCount(sourceObj);
    }
    return TCL_OK;
}

/*
 *----------------------------------------------------------------------
 *
 * StringMatchCmd --
 *
 *	This procedure is invoked to process the "string match" Tcl command.
 *	See the user documentation for details on what it does. Note that this
 *	command only functions correctly on properly formed Tcl UTF strings.
 *
 * Results:
 *	A standard Tcl result.
 *
 * Side effects:
 *	See the user documentation.
 *
 *----------------------------------------------------------------------
 */

static int
StringMatchCmd(
    TCL_UNUSED(void *),
    Tcl_Interp *interp,		/* Current interpreter. */
    Tcl_Size objc,		/* Number of arguments. */
    Tcl_Obj *const objv[])	/* Argument objects. */
{
    int nocase = 0;

    if (objc < 3 || objc > 4) {
	Tcl_WrongNumArgs(interp, 1, objv, "?-nocase? pattern string");
	return TCL_ERROR;
    }

    if (objc == 4) {
	Tcl_Size length;
	const char *string = TclGetStringFromObj(objv[1], &length);

	if ((length > 1) && strncmp(string, "-nocase", length) == 0) {
	    nocase = TCL_MATCH_NOCASE;
	} else {
	    Tcl_SetObjResult(interp, Tcl_ObjPrintf(
		    "bad option \"%s\": must be -nocase", string));
	    Tcl_SetErrorCode(interp, "TCL", "LOOKUP", "INDEX", "option",
		    string, (char *)NULL);
	    return TCL_ERROR;
	}
    }
    Tcl_SetObjResult(interp, Tcl_NewBooleanObj(
		TclStringMatchObj(objv[objc-1], objv[objc-2], nocase)));
    return TCL_OK;
}

/*
 *----------------------------------------------------------------------
 *
 * StringRangeCmd --
 *
 *	This procedure is invoked to process the "string range" Tcl command.
 *	See the user documentation for details on what it does. Note that this
 *	command only functions correctly on properly formed Tcl UTF strings.
 *
 * Results:
 *	A standard Tcl result.
 *
 * Side effects:
 *	See the user documentation.
 *
 *----------------------------------------------------------------------
 */

static int
StringRangeCmd(
    TCL_UNUSED(void *),
    Tcl_Interp *interp,		/* Current interpreter. */
    Tcl_Size objc,		/* Number of arguments. */
    Tcl_Obj *const objv[])	/* Argument objects. */
{
    Tcl_Size first, last, end;

    if (objc != 4) {
	Tcl_WrongNumArgs(interp, 1, objv, "string first last");
	return TCL_ERROR;
    }

    /*
     * Get the length in actual characters; Then reduce it by one because
     * 'end' refers to the last character, not one past it.
     */

    end = Tcl_GetCharLength(objv[1]) - 1;

    if (TclGetIntForIndexM(interp, objv[2], end, &first) != TCL_OK ||
	    TclGetIntForIndexM(interp, objv[3], end, &last) != TCL_OK) {
	return TCL_ERROR;
    }

    if (last >= 0) {
	Tcl_SetObjResult(interp, Tcl_GetRange(objv[1], first, last));
    }
    return TCL_OK;
}

/*
 *----------------------------------------------------------------------
 *
 * StringReptCmd --
 *
 *	This procedure is invoked to process the "string repeat" Tcl command.
 *	See the user documentation for details on what it does. Note that this
 *	command only functions correctly on properly formed Tcl UTF strings.
 *
 * Results:
 *	A standard Tcl result.
 *
 * Side effects:
 *	See the user documentation.
 *
 *----------------------------------------------------------------------
 */

static int
StringReptCmd(
    TCL_UNUSED(void *),
    Tcl_Interp *interp,		/* Current interpreter. */
    Tcl_Size objc,		/* Number of arguments. */
    Tcl_Obj *const objv[])	/* Argument objects. */
{
    Tcl_WideInt count;
    Tcl_Obj *resultPtr;

    if (objc != 3) {
	Tcl_WrongNumArgs(interp, 1, objv, "string count");
	return TCL_ERROR;
    }

    if (TclGetWideIntFromObj(interp, objv[2], &count) != TCL_OK) {
	return TCL_ERROR;
    }

    /*
     * Check for cases that allow us to skip copying stuff.
     */

    if (count == 1) {
	Tcl_SetObjResult(interp, objv[1]);
	return TCL_OK;
    } else if (count < 1) {
	return TCL_OK;
    }

    resultPtr = TclStringRepeat(interp, objv[1], count, TCL_STRING_IN_PLACE);
    if (resultPtr) {
	Tcl_SetObjResult(interp, resultPtr);
	return TCL_OK;
    }
    return TCL_ERROR;
}

/*
 *----------------------------------------------------------------------
 *
 * StringRplcCmd --
 *
 *	This procedure is invoked to process the "string replace" Tcl command.
 *	See the user documentation for details on what it does. Note that this
 *	command only functions correctly on properly formed Tcl UTF strings.
 *
 * Results:
 *	A standard Tcl result.
 *
 * Side effects:
 *	See the user documentation.
 *
 *----------------------------------------------------------------------
 */

static int
StringRplcCmd(
    TCL_UNUSED(void *),
    Tcl_Interp *interp,		/* Current interpreter. */
    Tcl_Size objc,		/* Number of arguments. */
    Tcl_Obj *const objv[])	/* Argument objects. */
{
    Tcl_Size first, last, end;

    if (objc < 4 || objc > 5) {
	Tcl_WrongNumArgs(interp, 1, objv, "string first last ?string?");
	return TCL_ERROR;
    }

    end = Tcl_GetCharLength(objv[1]) - 1;

    if (TclGetIntForIndexM(interp, objv[2], end, &first) != TCL_OK ||
	    TclGetIntForIndexM(interp, objv[3], end, &last) != TCL_OK) {
	return TCL_ERROR;
    }

    /*
     * The following test screens out most empty substrings as candidates for
     * replacement. When they are detected, no replacement is done, and the
     * result is the original string.
     */

    if ((last < 0) ||		/* Range ends before start of string */
	    (first > end) ||	/* Range begins after end of string */
	    (last < first)) {	/* Range begins after it starts */
	/*
	 * BUT!!! when (end < 0) -- an empty original string -- we can
	 * have (first <= end < 0 <= last) and an empty string is permitted
	 * to be replaced.
	 */

	Tcl_SetObjResult(interp, objv[1]);
    } else {
	Tcl_Obj *resultPtr;

	if (first < 0) {
	    first = TCL_INDEX_START;
	}
	if (last > end) {
	    last = end;
	}

	resultPtr = TclStringReplace(interp, objv[1], first,
		last + 1 - first, (objc == 5) ? objv[4] : NULL,
		TCL_STRING_IN_PLACE);

	if (resultPtr == NULL) {
	    return TCL_ERROR;
	}
	Tcl_SetObjResult(interp, resultPtr);
    }
    return TCL_OK;
}

/*
 *----------------------------------------------------------------------
 *
 * StringRevCmd --
 *
 *	This procedure is invoked to process the "string reverse" Tcl command.
 *	See the user documentation for details on what it does. Note that this
 *	command only functions correctly on properly formed Tcl UTF strings.
 *
 * Results:
 *	A standard Tcl result.
 *
 * Side effects:
 *	See the user documentation.
 *
 *----------------------------------------------------------------------
 */

static int
StringRevCmd(
    TCL_UNUSED(void *),
    Tcl_Interp *interp,		/* Current interpreter. */
    Tcl_Size objc,		/* Number of arguments. */
    Tcl_Obj *const objv[])	/* Argument objects. */
{
    if (objc != 2) {
	Tcl_WrongNumArgs(interp, 1, objv, "string");
	return TCL_ERROR;
    }

    Tcl_SetObjResult(interp, TclStringReverse(objv[1], TCL_STRING_IN_PLACE));
    return TCL_OK;
}

/*
 *----------------------------------------------------------------------
 *
 * StringStartCmd --
 *
 *	This procedure is invoked to process the "string wordstart" Tcl
 *	command. See the user documentation for details on what it does.
 *
 * Results:
 *	A standard Tcl result.
 *
 * Side effects:
 *	See the user documentation.
 *
 *----------------------------------------------------------------------
 */

static int
StringStartCmd(
    TCL_UNUSED(void *),
    Tcl_Interp *interp,		/* Current interpreter. */
    Tcl_Size objc,		/* Number of arguments. */
    Tcl_Obj *const objv[])	/* Argument objects. */
{
    int ch;
    const Tcl_UniChar *p, *string;
    Tcl_Size cur, index, length;
    Tcl_Obj *obj;

    if (objc != 3) {
	Tcl_WrongNumArgs(interp, 1, objv, "string index");
	return TCL_ERROR;
    }

    string = Tcl_GetUnicodeFromObj(objv[1], &length);
    if (TclGetIntForIndexM(interp, objv[2], length-1, &index) != TCL_OK) {
	return TCL_ERROR;
    }
    if (index >= length) {
	index = length - 1;
    }
    cur = 0;
    if (index > 0) {
	p = &string[index];

	ch = *p;
	for (cur = index; cur != TCL_INDEX_NONE; cur--) {
	    int delta = 0;
	    const Tcl_UniChar *next;

	    if (!Tcl_UniCharIsWordChar(ch)) {
		break;
	    }

	    next = ((p > string) ? (p - 1) : p);
	    do {
		next += delta;
		ch = *next;
		delta = 1;
	    } while (next + delta < p);
	    p = next;
	}
	if (cur != index) {
	    cur += 1;
	}
    }
    TclNewIndexObj(obj, cur);
    Tcl_SetObjResult(interp, obj);
    return TCL_OK;
}

/*
 *----------------------------------------------------------------------
 *
 * StringEndCmd --
 *
 *	This procedure is invoked to process the "string wordend" Tcl command.
 *	See the user documentation for details on what it does.
 *
 * Results:
 *	A standard Tcl result.
 *
 * Side effects:
 *	See the user documentation.
 *
 *----------------------------------------------------------------------
 */

static int
StringEndCmd(
    TCL_UNUSED(void *),
    Tcl_Interp *interp,		/* Current interpreter. */
    Tcl_Size objc,		/* Number of arguments. */
    Tcl_Obj *const objv[])	/* Argument objects. */
{
    int ch;
    const Tcl_UniChar *p, *end, *string;
    Tcl_Size cur, index, length;
    Tcl_Obj *obj;

    if (objc != 3) {
	Tcl_WrongNumArgs(interp, 1, objv, "string index");
	return TCL_ERROR;
    }

    string = Tcl_GetUnicodeFromObj(objv[1], &length);
    if (TclGetIntForIndexM(interp, objv[2], length-1, &index) != TCL_OK) {
	return TCL_ERROR;
    }
    if (index < 0) {
	index = 0;
    }
    if (index < length) {
	p = &string[index];
	end = string+length;
	for (cur = index; p < end; cur++) {
	    ch = *p++;
	    if (!Tcl_UniCharIsWordChar(ch)) {
		break;
	    }
	}
	if (cur == index) {
	    cur++;
	}
    } else {
	cur = length;
    }
    TclNewIndexObj(obj, cur);
    Tcl_SetObjResult(interp, obj);
    return TCL_OK;
}

/*
 *----------------------------------------------------------------------
 *
 * StringEqualCmd --
 *
 *	This procedure is invoked to process the "string equal" Tcl command.
 *	See the user documentation for details on what it does. Note that this
 *	command only functions correctly on properly formed Tcl UTF strings.
 *
 * Results:
 *	A standard Tcl result.
 *
 * Side effects:
 *	See the user documentation.
 *
 *----------------------------------------------------------------------
 */

static int
StringEqualCmd(
    TCL_UNUSED(void *),
    Tcl_Interp *interp,		/* Current interpreter. */
    Tcl_Size objc,		/* Number of arguments. */
    Tcl_Obj *const objv[])	/* Argument objects. */
{
    /*
     * Remember to keep code here in some sync with the byte-compiled versions
     * in tclExecute.c (INST_STR_EQ, INST_STR_NEQ and INST_STR_CMP as well as
     * the expr string comparison in INST_EQ/INST_NEQ/INST_LT/...).
     */

    const char *string2;
    int match, nocase = 0;
    Tcl_Size i, length;
    Tcl_WideInt reqlength = -1;

    if (objc < 3 || objc > 6) {
    str_cmp_args:
	Tcl_WrongNumArgs(interp, 1, objv,
		"?-nocase? ?-length int? string1 string2");
	return TCL_ERROR;
    }

    for (i = 1; i < objc-2; i++) {
	string2 = TclGetStringFromObj(objv[i], &length);
	if ((length > 1) && !strncmp(string2, "-nocase", length)) {
	    nocase = 1;
	} else if ((length > 1)
		&& !strncmp(string2, "-length", length)) {
	    if (i+1 >= objc-2) {
		goto str_cmp_args;
	    }
	    i++;
	    if (TclGetWideIntFromObj(interp, objv[i], &reqlength) != TCL_OK) {
		return TCL_ERROR;
	    }
	    if ((Tcl_WideUInt)reqlength > TCL_SIZE_MAX) {
		reqlength = -1;
	    }
	} else {
	    Tcl_SetObjResult(interp, Tcl_ObjPrintf(
		    "bad option \"%s\": must be -nocase or -length",
		    string2));
	    Tcl_SetErrorCode(interp, "TCL", "LOOKUP", "INDEX", "option",
		    string2, (char *)NULL);
	    return TCL_ERROR;
	}
    }

    /*
     * From now on, we only access the two objects at the end of the argument
     * array.
     */

    objv += objc-2;
    match = TclStringCmp(objv[0], objv[1], 1, nocase, reqlength);
    Tcl_SetObjResult(interp, Tcl_NewBooleanObj(match ? 0 : 1));
    return TCL_OK;
}

/*
 *----------------------------------------------------------------------
 *
 * StringCmpCmd --
 *
 *	This procedure is invoked to process the "string compare" Tcl command.
 *	See the user documentation for details on what it does. Note that this
 *	command only functions correctly on properly formed Tcl UTF strings.
 *
 * Results:
 *	A standard Tcl result.
 *
 * Side effects:
 *	See the user documentation.
 *
 *----------------------------------------------------------------------
 */

static int
StringCmpCmd(
    TCL_UNUSED(void *),
    Tcl_Interp *interp,		/* Current interpreter. */
    Tcl_Size objc,		/* Number of arguments. */
    Tcl_Obj *const objv[])	/* Argument objects. */
{
    /*
     * Remember to keep code here in some sync with the byte-compiled versions
     * in tclExecute.c (INST_STR_EQ, INST_STR_NEQ and INST_STR_CMP as well as
     * the expr string comparison in INST_EQ/INST_NEQ/INST_LT/...).
     */

    int match, nocase, status;
    Tcl_Size reqlength = -1;

    status = StringCmpOpts(interp, objc, objv, &nocase, &reqlength);
    if (status != TCL_OK) {
	return status;
    }

    objv += objc-2;
    match = TclStringCmp(objv[0], objv[1], 0, nocase, reqlength);
    Tcl_SetObjResult(interp, Tcl_NewWideIntObj(match));
    return TCL_OK;
}

int
StringCmpOpts(
    Tcl_Interp *interp,		/* Current interpreter. */
    Tcl_Size objc,		/* Number of arguments. */
    Tcl_Obj *const objv[],	/* Argument objects. */
    int *nocase,
    Tcl_Size *reqlength)
{
    Tcl_Size i, length;
    const char *string;
    Tcl_WideInt wreqlength = -1;

    *nocase = 0;
    if (objc < 3 || objc > 6) {
    str_cmp_args:
	Tcl_WrongNumArgs(interp, 1, objv,
		"?-nocase? ?-length int? string1 string2");
	return TCL_ERROR;
    }

    for (i = 1; i < objc-2; i++) {
	string = TclGetStringFromObj(objv[i], &length);
	if ((length > 1) && !strncmp(string, "-nocase", length)) {
	    *nocase = 1;
	} else if ((length > 1)
		&& !strncmp(string, "-length", length)) {
	    if (i+1 >= objc-2) {
		goto str_cmp_args;
	    }
	    i++;
	    if (TclGetWideIntFromObj(interp, objv[i], &wreqlength) != TCL_OK) {
		return TCL_ERROR;
	    }
	    if ((Tcl_WideUInt)wreqlength > TCL_SIZE_MAX) {
		*reqlength = -1;
	    } else {
		*reqlength = wreqlength;
	    }
	} else {
	    Tcl_SetObjResult(interp, Tcl_ObjPrintf(
		    "bad option \"%s\": must be -nocase or -length",
		    string));
	    Tcl_SetErrorCode(interp, "TCL", "LOOKUP", "INDEX", "option",
		    string, (char *)NULL);
	    return TCL_ERROR;
	}
    }
    return TCL_OK;
}

/*
 *----------------------------------------------------------------------
 *
 * StringCatCmd --
 *
 *	This procedure is invoked to process the "string cat" Tcl command.
 *	See the user documentation for details on what it does.
 *
 * Results:
 *	A standard Tcl result.
 *
 * Side effects:
 *	See the user documentation.
 *
 *----------------------------------------------------------------------
 */

static int
StringCatCmd(
    TCL_UNUSED(void *),
    Tcl_Interp *interp,		/* Current interpreter. */
    Tcl_Size objc,		/* Number of arguments. */
    Tcl_Obj *const objv[])	/* Argument objects. */
{
    Tcl_Obj *objResultPtr;

    if (objc < 2) {
	/*
	 * If there are no args, the result is an empty object.
	 * Just leave the preset empty interp result.
	 */
	return TCL_OK;
    }

    objResultPtr = TclStringCat(interp, objc-1, objv+1, TCL_STRING_IN_PLACE);

    if (objResultPtr) {
	Tcl_SetObjResult(interp, objResultPtr);
	return TCL_OK;
    }

    return TCL_ERROR;
}

/*
 *----------------------------------------------------------------------
 *
 * StringLenCmd --
 *
 *	This procedure is invoked to process the "string length" Tcl command.
 *	See the user documentation for details on what it does. Note that this
 *	command only functions correctly on properly formed Tcl UTF strings.
 *
 * Results:
 *	A standard Tcl result.
 *
 * Side effects:
 *	See the user documentation.
 *
 *----------------------------------------------------------------------
 */

static int
StringLenCmd(
    TCL_UNUSED(void *),
    Tcl_Interp *interp,		/* Current interpreter. */
    Tcl_Size objc,		/* Number of arguments. */
    Tcl_Obj *const objv[])	/* Argument objects. */
{
    if (objc != 2) {
	Tcl_WrongNumArgs(interp, 1, objv, "string");
	return TCL_ERROR;
    }

    Tcl_SetObjResult(interp, Tcl_NewWideIntObj(Tcl_GetCharLength(objv[1])));
    return TCL_OK;
}

/*
 *----------------------------------------------------------------------
 *
 * StringLowerCmd --
 *
 *	This procedure is invoked to process the "string tolower" Tcl command.
 *	See the user documentation for details on what it does. Note that this
 *	command only functions correctly on properly formed Tcl UTF strings.
 *
 * Results:
 *	A standard Tcl result.
 *
 * Side effects:
 *	See the user documentation.
 *
 *----------------------------------------------------------------------
 */

static int
StringLowerCmd(
    TCL_UNUSED(void *),
    Tcl_Interp *interp,		/* Current interpreter. */
    Tcl_Size objc,		/* Number of arguments. */
    Tcl_Obj *const objv[])	/* Argument objects. */
{
    Tcl_Size length1, length2;
    const char *string1;
    char *string2;

    if (objc < 2 || objc > 4) {
	Tcl_WrongNumArgs(interp, 1, objv, "string ?first? ?last?");
	return TCL_ERROR;
    }

    string1 = TclGetStringFromObj(objv[1], &length1);

    if (objc == 2) {
	Tcl_Obj *resultPtr = Tcl_NewStringObj(string1, length1);

	length1 = Tcl_UtfToLower(TclGetString(resultPtr));
	Tcl_SetObjLength(resultPtr, length1);
	Tcl_SetObjResult(interp, resultPtr);
    } else {
	Tcl_Size first, last;
	const char *start, *end;
	Tcl_Obj *resultPtr;

	length1 = Tcl_NumUtfChars(string1, length1) - 1;
	if (TclGetIntForIndexM(interp,objv[2],length1, &first) != TCL_OK) {
	    return TCL_ERROR;
	}
	if (first < 0) {
	    first = 0;
	}
	last = first;

	if ((objc == 4) && (TclGetIntForIndexM(interp, objv[3], length1,
		&last) != TCL_OK)) {
	    return TCL_ERROR;
	}

	if (last >= length1) {
	    last = length1;
	}
	if (last < first) {
	    Tcl_SetObjResult(interp, objv[1]);
	    return TCL_OK;
	}

	string1 = TclGetStringFromObj(objv[1], &length1);
	start = Tcl_UtfAtIndex(string1, first);
	end = Tcl_UtfAtIndex(start, last - first + 1);
	resultPtr = Tcl_NewStringObj(string1, end - string1);
	string2 = TclGetString(resultPtr) + (start - string1);

	length2 = Tcl_UtfToLower(string2);
	Tcl_SetObjLength(resultPtr, length2 + (start - string1));

	Tcl_AppendToObj(resultPtr, end, -1);
	Tcl_SetObjResult(interp, resultPtr);
    }

    return TCL_OK;
}

/*
 *----------------------------------------------------------------------
 *
 * StringUpperCmd --
 *
 *	This procedure is invoked to process the "string toupper" Tcl command.
 *	See the user documentation for details on what it does. Note that this
 *	command only functions correctly on properly formed Tcl UTF strings.
 *
 * Results:
 *	A standard Tcl result.
 *
 * Side effects:
 *	See the user documentation.
 *
 *----------------------------------------------------------------------
 */

static int
StringUpperCmd(
    TCL_UNUSED(void *),
    Tcl_Interp *interp,		/* Current interpreter. */
    Tcl_Size objc,		/* Number of arguments. */
    Tcl_Obj *const objv[])	/* Argument objects. */
{
    Tcl_Size length1, length2;
    const char *string1;
    char *string2;

    if (objc < 2 || objc > 4) {
	Tcl_WrongNumArgs(interp, 1, objv, "string ?first? ?last?");
	return TCL_ERROR;
    }

    string1 = TclGetStringFromObj(objv[1], &length1);

    if (objc == 2) {
	Tcl_Obj *resultPtr = Tcl_NewStringObj(string1, length1);

	length1 = Tcl_UtfToUpper(TclGetString(resultPtr));
	Tcl_SetObjLength(resultPtr, length1);
	Tcl_SetObjResult(interp, resultPtr);
    } else {
	Tcl_Size first, last;
	const char *start, *end;
	Tcl_Obj *resultPtr;

	length1 = Tcl_NumUtfChars(string1, length1) - 1;
	if (TclGetIntForIndexM(interp,objv[2],length1, &first) != TCL_OK) {
	    return TCL_ERROR;
	}
	if (first < 0) {
	    first = 0;
	}
	last = first;

	if ((objc == 4) && (TclGetIntForIndexM(interp, objv[3], length1,
		&last) != TCL_OK)) {
	    return TCL_ERROR;
	}

	if (last >= length1) {
	    last = length1;
	}
	if (last < first) {
	    Tcl_SetObjResult(interp, objv[1]);
	    return TCL_OK;
	}

	string1 = TclGetStringFromObj(objv[1], &length1);
	start = Tcl_UtfAtIndex(string1, first);
	end = Tcl_UtfAtIndex(start, last - first + 1);
	resultPtr = Tcl_NewStringObj(string1, end - string1);
	string2 = TclGetString(resultPtr) + (start - string1);

	length2 = Tcl_UtfToUpper(string2);
	Tcl_SetObjLength(resultPtr, length2 + (start - string1));

	Tcl_AppendToObj(resultPtr, end, -1);
	Tcl_SetObjResult(interp, resultPtr);
    }

    return TCL_OK;
}

/*
 *----------------------------------------------------------------------
 *
 * StringTitleCmd --
 *
 *	This procedure is invoked to process the "string totitle" Tcl command.
 *	See the user documentation for details on what it does. Note that this
 *	command only functions correctly on properly formed Tcl UTF strings.
 *
 * Results:
 *	A standard Tcl result.
 *
 * Side effects:
 *	See the user documentation.
 *
 *----------------------------------------------------------------------
 */

static int
StringTitleCmd(
    TCL_UNUSED(void *),
    Tcl_Interp *interp,		/* Current interpreter. */
    Tcl_Size objc,		/* Number of arguments. */
    Tcl_Obj *const objv[])	/* Argument objects. */
{
    Tcl_Size length1, length2;
    const char *string1;
    char *string2;

    if (objc < 2 || objc > 4) {
	Tcl_WrongNumArgs(interp, 1, objv, "string ?first? ?last?");
	return TCL_ERROR;
    }

    string1 = TclGetStringFromObj(objv[1], &length1);

    if (objc == 2) {
	Tcl_Obj *resultPtr = Tcl_NewStringObj(string1, length1);

	length1 = Tcl_UtfToTitle(TclGetString(resultPtr));
	Tcl_SetObjLength(resultPtr, length1);
	Tcl_SetObjResult(interp, resultPtr);
    } else {
	Tcl_Size first, last;
	const char *start, *end;
	Tcl_Obj *resultPtr;

	length1 = Tcl_NumUtfChars(string1, length1) - 1;
	if (TclGetIntForIndexM(interp,objv[2],length1, &first) != TCL_OK) {
	    return TCL_ERROR;
	}
	if (first < 0) {
	    first = 0;
	}
	last = first;

	if ((objc == 4) && (TclGetIntForIndexM(interp, objv[3], length1,
		&last) != TCL_OK)) {
	    return TCL_ERROR;
	}

	if (last >= length1) {
	    last = length1;
	}
	if (last < first) {
	    Tcl_SetObjResult(interp, objv[1]);
	    return TCL_OK;
	}

	string1 = TclGetStringFromObj(objv[1], &length1);
	start = Tcl_UtfAtIndex(string1, first);
	end = Tcl_UtfAtIndex(start, last - first + 1);
	resultPtr = Tcl_NewStringObj(string1, end - string1);
	string2 = TclGetString(resultPtr) + (start - string1);

	length2 = Tcl_UtfToTitle(string2);
	Tcl_SetObjLength(resultPtr, length2 + (start - string1));

	Tcl_AppendToObj(resultPtr, end, -1);
	Tcl_SetObjResult(interp, resultPtr);
    }

    return TCL_OK;
}

/*
 *----------------------------------------------------------------------
 *
 * StringTrimCmd --
 *
 *	This procedure is invoked to process the "string trim" Tcl command.
 *	See the user documentation for details on what it does. Note that this
 *	command only functions correctly on properly formed Tcl UTF strings.
 *
 * Results:
 *	A standard Tcl result.
 *
 * Side effects:
 *	See the user documentation.
 *
 *----------------------------------------------------------------------
 */

static int
StringTrimCmd(
    TCL_UNUSED(void *),
    Tcl_Interp *interp,		/* Current interpreter. */
    Tcl_Size objc,		/* Number of arguments. */
    Tcl_Obj *const objv[])	/* Argument objects. */
{
    const char *string1, *string2;
    Tcl_Size triml, trimr, length1, length2;

    if (objc == 3) {
	string2 = TclGetStringFromObj(objv[2], &length2);
    } else if (objc == 2) {
	string2 = tclDefaultTrimSet;
	length2 = strlen(tclDefaultTrimSet);
    } else {
	Tcl_WrongNumArgs(interp, 1, objv, "string ?chars?");
	return TCL_ERROR;
    }
    string1 = TclGetStringFromObj(objv[1], &length1);

    triml = TclTrim(string1, length1, string2, length2, &trimr);

    Tcl_SetObjResult(interp,
	    Tcl_NewStringObj(string1 + triml, length1 - triml - trimr));
    return TCL_OK;
}

/*
 *----------------------------------------------------------------------
 *
 * StringTrimLCmd --
 *
 *	This procedure is invoked to process the "string trimleft" Tcl
 *	command. See the user documentation for details on what it does. Note
 *	that this command only functions correctly on properly formed Tcl UTF
 *	strings.
 *
 * Results:
 *	A standard Tcl result.
 *
 * Side effects:
 *	See the user documentation.
 *
 *----------------------------------------------------------------------
 */

static int
StringTrimLCmd(
    TCL_UNUSED(void *),
    Tcl_Interp *interp,		/* Current interpreter. */
    Tcl_Size objc,		/* Number of arguments. */
    Tcl_Obj *const objv[])	/* Argument objects. */
{
    const char *string1, *string2;
    Tcl_Size trim;
    Tcl_Size length1, length2;

    if (objc == 3) {
	string2 = TclGetStringFromObj(objv[2], &length2);
    } else if (objc == 2) {
	string2 = tclDefaultTrimSet;
	length2 = strlen(tclDefaultTrimSet);
    } else {
	Tcl_WrongNumArgs(interp, 1, objv, "string ?chars?");
	return TCL_ERROR;
    }
    string1 = TclGetStringFromObj(objv[1], &length1);

    trim = TclTrimLeft(string1, length1, string2, length2);

    Tcl_SetObjResult(interp, Tcl_NewStringObj(string1+trim, length1-trim));
    return TCL_OK;
}

/*
 *----------------------------------------------------------------------
 *
 * StringTrimRCmd --
 *
 *	This procedure is invoked to process the "string trimright" Tcl
 *	command. See the user documentation for details on what it does. Note
 *	that this command only functions correctly on properly formed Tcl UTF
 *	strings.
 *
 * Results:
 *	A standard Tcl result.
 *
 * Side effects:
 *	See the user documentation.
 *
 *----------------------------------------------------------------------
 */

static int
StringTrimRCmd(
    TCL_UNUSED(void *),
    Tcl_Interp *interp,		/* Current interpreter. */
    Tcl_Size objc,		/* Number of arguments. */
    Tcl_Obj *const objv[])	/* Argument objects. */
{
    const char *string1, *string2;
    Tcl_Size trim;
    Tcl_Size length1, length2;

    if (objc == 3) {
	string2 = TclGetStringFromObj(objv[2], &length2);
    } else if (objc == 2) {
	string2 = tclDefaultTrimSet;
	length2 = strlen(tclDefaultTrimSet);
    } else {
	Tcl_WrongNumArgs(interp, 1, objv, "string ?chars?");
	return TCL_ERROR;
    }
    string1 = TclGetStringFromObj(objv[1], &length1);

    trim = TclTrimRight(string1, length1, string2, length2);

    Tcl_SetObjResult(interp, Tcl_NewStringObj(string1, length1-trim));
    return TCL_OK;
}

/*
 *----------------------------------------------------------------------
 *
 * Tcl_SubstObjCmd --
 *
 *	This procedure is invoked to process the "subst" Tcl command. See the
 *	user documentation for details on what it does. This command relies on
 *	Tcl_SubstObj() for its implementation.
 *
 * Results:
 *	A standard Tcl result.
 *
 * Side effects:
 *	See the user documentation.
 *
 *----------------------------------------------------------------------
 */

int
TclSubstOptions(
    Tcl_Interp *interp,
    Tcl_Size numOpts,
    Tcl_Obj *const opts[],
    int *flagPtr)
{
    static const char *const substOptions[] = {
	"-backslashes", "-commands", "-variables",
	"-nobackslashes", "-nocommands", "-novariables", NULL
    };
    static const int optionFlags[] = {
	TCL_SUBST_BACKSLASHES,		/* -backslashes */
	TCL_SUBST_COMMANDS,		/* -commands */
	TCL_SUBST_VARIABLES,		/* -variables */
	TCL_SUBST_BACKSLASHES << 16,	/* -nobackslashes */
	TCL_SUBST_COMMANDS    << 16,	/* -nocommands */
	TCL_SUBST_VARIABLES   << 16	/* -novariables */
    };
    int flags = numOpts ? 0 : TCL_SUBST_ALL;

    for (Tcl_Size i = 0; i < numOpts; i++) {
	int optionIndex;

	if (Tcl_GetIndexFromObj(interp, opts[i], substOptions, "option", 0,
		&optionIndex) != TCL_OK) {
	    return TCL_ERROR;
	}
	flags |= optionFlags[optionIndex];
    }
    if (flags >> 16) {			/* negative options specified */
	if (flags & 0xFFFF) {		/* positive options specified too */
	    if (interp) {
		Tcl_SetObjResult(interp, Tcl_NewStringObj(
		    "cannot combine positive and negative options", -1));
	    }
	    return TCL_ERROR;
	}
	/* mask default flags using negative options */
	flags = TCL_SUBST_ALL & ~(flags >> 16);
    }
    *flagPtr = flags;
    return TCL_OK;
}

int
Tcl_SubstObjCmd(
    void *clientData,
    Tcl_Interp *interp,		/* Current interpreter. */
    Tcl_Size objc,		/* Number of arguments. */
    Tcl_Obj *const objv[])	/* Argument objects. */
{
    return Tcl_NRCallObjProc2(interp, TclNRSubstObjCmd, clientData, objc, objv);
}

int
TclNRSubstObjCmd(
    TCL_UNUSED(void *),
    Tcl_Interp *interp,		/* Current interpreter. */
    Tcl_Size objc,		/* Number of arguments. */
    Tcl_Obj *const objv[])	/* Argument objects. */
{
    int flags;

    if (objc < 2) {
	Tcl_WrongNumArgs(interp, 1, objv,
		"?-backslashes? ?-commands? ?-variables? "
		"?-nobackslashes? ?-nocommands? ?-novariables? string");
	return TCL_ERROR;
    }

    if (TclSubstOptions(interp, objc-2, objv+1, &flags) != TCL_OK) {
	return TCL_ERROR;
    }
    return Tcl_NRSubstObj(interp, objv[objc-1], flags);
}

/*
 *----------------------------------------------------------------------
 *
 * Tcl_SwitchObjCmd --
 *
 *	This object-based procedure is invoked to process the "switch" Tcl
 *	command. See the user documentation for details on what it does.
 *
 * Results:
 *	A standard Tcl object result.
 *
 * Side effects:
 *	See the user documentation.
 *
 *----------------------------------------------------------------------
 */

int
Tcl_SwitchObjCmd(
    void *clientData,
    Tcl_Interp *interp,		/* Current interpreter. */
    Tcl_Size objc,		/* Number of arguments. */
    Tcl_Obj *const objv[])	/* Argument objects. */
{
    return Tcl_NRCallObjProc2(interp, TclNRSwitchObjCmd, clientData, objc, objv);
}
int
TclNRSwitchObjCmd(
    TCL_UNUSED(void *),
    Tcl_Interp *interp,		/* Current interpreter. */
    Tcl_Size objc,		/* Number of arguments. */
    Tcl_Obj *const objv[])	/* Argument objects. */
{
    int noCase, mode, foundmode, splitObjs, numMatchesSaved;
    Tcl_Size i;
    Tcl_Size patternLength, j;
    const char *pattern;
    Tcl_Obj *valueObj, *indexVarObj, *matchVarObj;
    Tcl_Obj *const *savedObjv = objv;
    Tcl_RegExp regExpr = NULL;
    Tcl_WideInt intValue = 0, armValue;
    Interp *iPtr = (Interp *) interp;
    int pc = 0;
    Tcl_Size bidx = 0;		/* Index of body argument. */
    Tcl_Obj *blist = NULL;	/* List obj which is the body */
    CmdFrame *ctxPtr;		/* Copy of the topmost cmdframe, to allow us
				 * to mess with the line information */

    /*
     * If you add options that make -e and -g not unique prefixes of -exact or
     * -glob, you *must* fix TclCompileSwitchCmd's option parser as well.
     */

    static const char *const options[] = {
	"-exact", "-glob", "-indexvar", "-integer", "-matchvar", "-nocase",
	"-regexp", "--", NULL
    };
    enum switchOptionsEnum {
	OPT_EXACT, OPT_GLOB, OPT_INDEXV, OPT_INTEGER, OPT_MATCHV, OPT_NOCASE,
	OPT_REGEXP, OPT_LAST
    } index;
    typedef int (*strCmpFn_t)(const char *, const char *);
    strCmpFn_t strCmpFn = TclUtfCmp;

    mode = OPT_EXACT;
    foundmode = 0;
    indexVarObj = NULL;
    matchVarObj = NULL;
    numMatchesSaved = 0;
    noCase = 0;
    for (i = 1; i < objc-2; i++) {
	if (TclGetString(objv[i])[0] != '-') {
	    break;
	}
	if (Tcl_GetIndexFromObj(interp, objv[i], options, "option", 0,
		&index) != TCL_OK) {
	    return TCL_ERROR;
	}
	switch (index) {
	    /*
	     * General options.
	     */

	case OPT_LAST:
	    i++;
	    goto finishedOptions;
	case OPT_NOCASE:
	    strCmpFn = TclUtfCasecmp;
	    noCase = 1;
	    break;

	    /*
	     * Handle the different switch mode options.
	     */

	default:
	    if (foundmode) {
		/*
		 * Mode already set via -exact, -glob, or -regexp.
		 */

		Tcl_SetObjResult(interp, Tcl_ObjPrintf(
			"bad option \"%s\": %s option already found",
			TclGetString(objv[i]), options[mode]));
		Tcl_SetErrorCode(interp, "TCL", "OPERATION", "SWITCH",
			"DOUBLEOPT", (char *)NULL);
		return TCL_ERROR;
	    }
	    foundmode = 1;
	    mode = index;
	    break;

	    /*
	     * Check for TIP#75 options specifying the variables to write
	     * regexp information into.
	     */

	case OPT_INDEXV:
	    i++;
	    if (i + 2 >= objc) {
		Tcl_SetObjResult(interp, Tcl_ObjPrintf(
			"missing variable name argument to %s option",
			"-indexvar"));
		Tcl_SetErrorCode(interp, "TCL", "OPERATION", "SWITCH",
			"NOVAR", (char *)NULL);
		return TCL_ERROR;
	    }
	    indexVarObj = objv[i];
	    numMatchesSaved = -1;
	    break;
	case OPT_MATCHV:
	    i++;
	    if (i + 2 >= objc) {
		Tcl_SetObjResult(interp, Tcl_ObjPrintf(
			"missing variable name argument to %s option",
			"-matchvar"));
		Tcl_SetErrorCode(interp, "TCL", "OPERATION", "SWITCH",
			"NOVAR", (char *)NULL);
		return TCL_ERROR;
	    }
	    matchVarObj = objv[i];
	    numMatchesSaved = -1;
	    break;
	}
    }

  finishedOptions:
    if (objc < i + 2) {
	Tcl_WrongNumArgs(interp, 1, objv,
		"?-option ...? string ?pattern body ...? ?default body?");
	return TCL_ERROR;
    }
    if (indexVarObj != NULL && mode != OPT_REGEXP) {
	Tcl_SetObjResult(interp, Tcl_ObjPrintf(
		"%s option requires -regexp option", "-indexvar"));
	Tcl_SetErrorCode(interp, "TCL", "OPERATION", "SWITCH",
		"MODERESTRICTION", (char *)NULL);
	return TCL_ERROR;
    }
    if (matchVarObj != NULL && mode != OPT_REGEXP) {
	Tcl_SetObjResult(interp, Tcl_ObjPrintf(
		"%s option requires -regexp option", "-matchvar"));
	Tcl_SetErrorCode(interp, "TCL", "OPERATION", "SWITCH",
		"MODERESTRICTION", (char *)NULL);
	return TCL_ERROR;
    }
    if (noCase && mode == OPT_INTEGER) {
	Tcl_SetObjResult(interp, Tcl_ObjPrintf(
		"-nocase option cannot be used with -integer option"));
	Tcl_SetErrorCode(interp, "TCL", "OPERATION", "SWITCH",
		"MODERESTRICTION", (char *)NULL);
	return TCL_ERROR;
    }

    valueObj = objv[i];
    objc -= i + 1;
    objv += i + 1;
    bidx = i + 1;		/* First after the match string. */

    /*
     * If all of the pattern/command pairs are lumped into a single argument,
     * split them out again.
     *
     * TIP #280: Determine the lines the words in the list start at, based on
     * the same data for the list word itself. The cmdFramePtr line
     * information is manipulated directly.
     */

    splitObjs = 0;
    if (objc == 1) {
	Tcl_Obj **listv;
	Tcl_Size listc;

	blist = objv[0];
	if (TclListObjLength(interp, objv[0], &listc) != TCL_OK) {
	    return TCL_ERROR;
	}

	/*
	 * Ensure that the list is non-empty.
	 */

	if (listc < 1) {
	    Tcl_WrongNumArgs(interp, 1, savedObjv,
		    "?-option ...? string {?pattern body ...? ?default body?}");
	    return TCL_ERROR;
	}
	if (TclListObjGetElements(interp, objv[0], &listc, &listv) != TCL_OK) {
	    return TCL_ERROR;
	}
	objc = listc;
	objv = listv;
	splitObjs = 1;
    }

    /*
     * Complain if there is an odd number of words in the list of patterns and
     * bodies.
     */

    if (objc % 2) {
	Tcl_ResetResult(interp);
	Tcl_SetObjResult(interp, Tcl_NewStringObj(
		"extra switch pattern with no body", -1));
	Tcl_SetErrorCode(interp, "TCL", "OPERATION", "SWITCH", "BADARM",
		(char *)NULL);

	/*
	 * Check if this can be due to a badly placed comment in the switch
	 * block.
	 *
	 * The following is an heuristic to detect the infamous "comment in
	 * switch" error: just check if a pattern begins with '#'.
	 */

	if (splitObjs) {
	    for (i=0 ; i<objc ; i+=2) {
		if (TclGetString(objv[i])[0] == '#') {
		    Tcl_AppendToObj(Tcl_GetObjResult(interp),
			    ", this may be due to a comment incorrectly"
			    " placed outside of a switch body - see the"
			    " \"switch\" documentation", -1);
		    Tcl_SetErrorCode(interp, "TCL", "OPERATION", "SWITCH",
			    "BADARM", "COMMENT?", (char *)NULL);
		    break;
		}
	    }
	}

	return TCL_ERROR;
    }

    /*
     * Complain if the last body is a continuation. Note that this check
     * assumes that the list is non-empty!
     */

    if (strcmp(TclGetString(objv[objc-1]), "-") == 0) {
	Tcl_SetObjResult(interp, Tcl_ObjPrintf(
		"no body specified for pattern \"%s\"",
		TclGetString(objv[objc-2])));
	Tcl_SetErrorCode(interp, "TCL", "OPERATION", "SWITCH", "BADARM",
		"FALLTHROUGH", (char *)NULL);
	return TCL_ERROR;
    }

    if (mode == OPT_INTEGER) {
	if (Tcl_GetWideIntFromObj(interp, valueObj, &intValue) != TCL_OK) {
	    return TCL_ERROR;
	}
    }

    for (i = 0; i < objc; i += 2) {
	/*
	 * See if the pattern matches the string.
	 */

	pattern = TclGetStringFromObj(objv[i], &patternLength);

	if ((i + 2 == objc) && (*pattern == 'd')
		&& (strcmp(pattern, "default") == 0)) {
	    Tcl_Obj *emptyObj = NULL;

	    /*
	     * If either indexVarObj or matchVarObj are non-NULL, we're in
	     * REGEXP mode but have reached the default clause anyway. TIP#75
	     * specifies that we set the variables to empty lists (== empty
	     * objects) in that case.
	     */

	    if (indexVarObj != NULL) {
		TclNewObj(emptyObj);
		if (Tcl_ObjSetVar2(interp, indexVarObj, NULL, emptyObj,
			TCL_LEAVE_ERR_MSG) == NULL) {
		    return TCL_ERROR;
		}
	    }
	    if (matchVarObj != NULL) {
		if (emptyObj == NULL) {
		    TclNewObj(emptyObj);
		}
		if (Tcl_ObjSetVar2(interp, matchVarObj, NULL, emptyObj,
			TCL_LEAVE_ERR_MSG) == NULL) {
		    return TCL_ERROR;
		}
	    }
	    goto matchFound;
	}

	switch (mode) {
	case OPT_EXACT:
	    if (strCmpFn(TclGetString(valueObj), pattern) == 0) {
		goto matchFound;
	    }
	    break;
	case OPT_GLOB:
	    if (Tcl_StringCaseMatch(TclGetString(valueObj),pattern,noCase)) {
		goto matchFound;
	    }
	    break;
	case OPT_REGEXP:
	    regExpr = Tcl_GetRegExpFromObj(interp, objv[i],
		    TCL_REG_ADVANCED | (noCase ? TCL_REG_NOCASE : 0));
	    if (regExpr == NULL) {
		return TCL_ERROR;
	    } else {
		int matched = Tcl_RegExpExecObj(interp, regExpr, valueObj, 0,
			numMatchesSaved, 0);

		if (matched < 0) {
		    return TCL_ERROR;
		} else if (matched) {
		    goto matchFoundRegexp;
		}
	    }
	    break;
	case OPT_INTEGER:
	    if (Tcl_GetWideIntFromObj(interp, objv[i], &armValue) != TCL_OK) {
		return TCL_ERROR;
	    } else if (intValue == armValue) {
		goto matchFound;
	    }
	    break;
	}
    }
    return TCL_OK;

  matchFoundRegexp:
    /*
     * We are operating in REGEXP mode and we need to store information about
     * what we matched in some user-nominated arrays. So build the lists of
     * values and indices to write here. [TIP#75]
     */

    if (numMatchesSaved) {
	Tcl_RegExpInfo info;
	Tcl_Obj *matchesObj, *indicesObj = NULL;

	Tcl_RegExpGetInfo(regExpr, &info);
	if (matchVarObj != NULL) {
	    TclNewObj(matchesObj);
	} else {
	    matchesObj = NULL;
	}
	if (indexVarObj != NULL) {
	    TclNewObj(indicesObj);
	}

	for (j=0 ; j<=info.nsubs ; j++) {
	    if (indexVarObj != NULL) {
		Tcl_Obj *rangeObjAry[2];

		if (info.matches[j].end > 0) {
		    TclNewIndexObj(rangeObjAry[0], info.matches[j].start);
		    TclNewIndexObj(rangeObjAry[1], info.matches[j].end-1);
		} else {
		    TclNewIntObj(rangeObjAry[1], -1);
		    rangeObjAry[0] = rangeObjAry[1];
		}

		/*
		 * Never fails; the object is always clean at this point.
		 */

		Tcl_ListObjAppendElement(NULL, indicesObj,
			Tcl_NewListObj(2, rangeObjAry));
	    }

	    if (matchVarObj != NULL) {
		Tcl_Obj *substringObj;

		if (info.matches[j].end > 0) {
		    substringObj = Tcl_GetRange(valueObj,
			    info.matches[j].start, info.matches[j].end-1);
		} else {
		    TclNewObj(substringObj);
		}

		/*
		 * Never fails; the object is always clean at this point.
		 */

		Tcl_ListObjAppendElement(NULL, matchesObj, substringObj);
	    }
	}

	if (indexVarObj != NULL) {
	    if (Tcl_ObjSetVar2(interp, indexVarObj, NULL, indicesObj,
		    TCL_LEAVE_ERR_MSG) == NULL) {
		/*
		 * Careful! Check to see if we have allocated the list of
		 * matched strings; if so (but there was an error assigning
		 * the indices list) we have a potential memory leak because
		 * the match list has not been written to a variable. Except
		 * that we'll clean that up right now.
		 */

		if (matchesObj != NULL) {
		    Tcl_DecrRefCount(matchesObj);
		}
		return TCL_ERROR;
	    }
	}
	if (matchVarObj != NULL) {
	    if (Tcl_ObjSetVar2(interp, matchVarObj, NULL, matchesObj,
		    TCL_LEAVE_ERR_MSG) == NULL) {
		/*
		 * Unlike above, if indicesObj is non-NULL at this point, it
		 * will have been written to a variable already and will hence
		 * not be leaked.
		 */

		return TCL_ERROR;
	    }
	}
    }

    /*
     * We've got a match. Find a body to execute, skipping bodies that are
     * "-".
     */

  matchFound:
    ctxPtr = (CmdFrame *)TclStackAlloc(interp, sizeof(CmdFrame));
    *ctxPtr = *iPtr->cmdFramePtr;

    if (splitObjs) {
	/*
	 * We have to perform the GetSrc and other type dependent handling of
	 * the frame here because we are munging with the line numbers,
	 * something the other commands like if, etc. are not doing. Them are
	 * fine with simply passing the CmdFrame through and having the
	 * special handling done in 'info frame', or the bc compiler
	 */

	if (ctxPtr->type == TCL_LOCATION_BC) {
	    /*
	     * Type BC => ctxPtr->data.eval.path    is not used.
	     *		  ctxPtr->data.tebc.codePtr is used instead.
	     */

	    TclGetSrcInfoForPc(ctxPtr);
	    pc = 1;

	    /*
	     * The line information in the cmdFrame is now a copy we do not
	     * own.
	     */
	}

	if (ctxPtr->type == TCL_LOCATION_SOURCE && ctxPtr->line[bidx] >= 0) {
	    Tcl_Size bline = ctxPtr->line[bidx];

	    ctxPtr->line = (int *)Tcl_Alloc(objc * sizeof(int));
	    ctxPtr->nline = objc;
	    TclListLines(blist, bline, objc, ctxPtr->line, objv);
	} else {
	    /*
	     * This is either a dynamic code word, when all elements are
	     * relative to themselves, or something else less expected and
	     * where we have no information. The result is the same in both
	     * cases; tell the code to come that it doesn't know where it is,
	     * which triggers reversion to the old behavior.
	     */

	    int k;

	    ctxPtr->line = (int *)Tcl_Alloc(objc * sizeof(int));
	    ctxPtr->nline = objc;
	    for (k=0; k < objc; k++) {
		ctxPtr->line[k] = -1;
	    }
	}
    }

    for (j = i + 1; ; j += 2) {
	if (j >= objc) {
	    /*
	     * This shouldn't happen since we've checked that the last body is
	     * not a continuation...
	     */

	    Tcl_Panic("fall-out when searching for body to match pattern");
	}
	if (strcmp(TclGetString(objv[j]), "-") != 0) {
	    break;
	}
    }

    /*
     * TIP #280: Make invoking context available to switch branch.
     */

    Tcl_NRAddCallback(interp, SwitchPostProc, INT2PTR(splitObjs), ctxPtr,
	    INT2PTR(pc), (void *)pattern);
    return TclNREvalObjEx(interp, objv[j], 0, ctxPtr, splitObjs ? j : bidx+j);
}

static int
SwitchPostProc(
    void *data[],		/* Data passed from Tcl_NRAddCallback above */
    Tcl_Interp *interp,		/* Tcl interpreter */
    int result)			/* Result to return*/
{
    /* Unpack the preserved data */

    int splitObjs = PTR2INT(data[0]) != 0;
    CmdFrame *ctxPtr = (CmdFrame *)data[1];
    Tcl_Size pc = PTR2INT(data[2]);
    const char *pattern = (const char *)data[3];
    Tcl_Size patternLength = strlen(pattern);

    /*
     * Clean up TIP 280 context information
     */

    if (splitObjs) {
	Tcl_Free(ctxPtr->line);
	if (pc && (ctxPtr->type == TCL_LOCATION_SOURCE)) {
	    /*
	     * Death of SrcInfo reference.
	     */

	    Tcl_DecrRefCount(ctxPtr->data.eval.path);
	}
    }

    /*
     * Generate an error message if necessary.
     */

    if (result == TCL_ERROR) {
	int limit = 50;
	int overflow = (patternLength > limit);

	Tcl_AppendObjToErrorInfo(interp, Tcl_ObjPrintf(
		"\n    (\"%.*s%s\" arm line %d)",
		(int) (overflow ? limit : patternLength), pattern,
		(overflow ? "..." : ""), Tcl_GetErrorLine(interp)));
    }
    TclStackFree(interp, ctxPtr);
    return result;
}

/*
 *----------------------------------------------------------------------
 *
 * Tcl_ThrowObjCmd --
 *
 *	This procedure is invoked to process the "throw" Tcl command. See the
 *	user documentation for details on what it does.
 *
 * Results:
 *	A standard Tcl result.
 *
 * Side effects:
 *	See the user documentation.
 *
 *----------------------------------------------------------------------
 */

int
Tcl_ThrowObjCmd(
    TCL_UNUSED(void *),
    Tcl_Interp *interp,		/* Current interpreter. */
    Tcl_Size objc,		/* Number of arguments. */
    Tcl_Obj *const objv[])	/* Argument objects. */
{
    Tcl_Obj *options;
    Tcl_Size len;

    if (objc != 3) {
	Tcl_WrongNumArgs(interp, 1, objv, "type message");
	return TCL_ERROR;
    }

    /*
     * The type must be a list of at least length 1.
     */

    if (TclListObjLength(interp, objv[1], &len) != TCL_OK) {
	return TCL_ERROR;
    } else if (len < 1) {
	Tcl_SetObjResult(interp, Tcl_NewStringObj(
		"type must be non-empty list", -1));
	Tcl_SetErrorCode(interp, "TCL", "OPERATION", "THROW", "BADEXCEPTION",
		(char *)NULL);
	return TCL_ERROR;
    }

    /*
     * Now prepare the result options dictionary. We use the list API as it is
     * slightly more convenient.
     */

    TclNewLiteralStringObj(options, "-code error -level 0 -errorcode");
    Tcl_ListObjAppendElement(NULL, options, objv[1]);

    /*
     * We're ready to go. Fire things into the low-level result machinery.
     */

    Tcl_SetObjResult(interp, objv[2]);
    return Tcl_SetReturnOptions(interp, options);
}

/*
 *----------------------------------------------------------------------
 *
 * Tcl_TimeObjCmd --
 *
 *	This object-based procedure is invoked to process the "time" Tcl
 *	command. See the user documentation for details on what it does.
 *
 * Results:
 *	A standard Tcl object result.
 *
 * Side effects:
 *	See the user documentation.
 *
 *----------------------------------------------------------------------
 */

int
Tcl_TimeObjCmd(
    TCL_UNUSED(void *),
    Tcl_Interp *interp,		/* Current interpreter. */
    Tcl_Size objc,		/* Number of arguments. */
    Tcl_Obj *const objv[])	/* Argument objects. */
{
    Tcl_Obj *objPtr;
    Tcl_Obj *objs[4];
    int i, result;
    int count;
    double totalMicroSec;
#ifndef TCL_WIDE_CLICKS
    Tcl_Time start, stop;
#else
    Tcl_WideInt start, stop;
#endif

    if (objc == 2) {
	count = 1;
    } else if (objc == 3) {
	result = TclGetIntFromObj(interp, objv[2], &count);
	if (result != TCL_OK) {
	    return result;
	}
    } else {
	Tcl_WrongNumArgs(interp, 1, objv, "command ?count?");
	return TCL_ERROR;
    }

    objPtr = objv[1];
    i = count;
#ifndef TCL_WIDE_CLICKS
    Tcl_GetTime(&start);
#else
    start = TclpGetWideClicks();
#endif
    while (i-- > 0) {
	result = TclEvalObjEx(interp, objPtr, 0, NULL, 0);
	if (result != TCL_OK) {
	    return result;
	}
    }
#ifndef TCL_WIDE_CLICKS
    Tcl_GetTime(&stop);
    totalMicroSec = ((double) (stop.sec - start.sec)) * 1.0e6
	    + (stop.usec - start.usec);
#else
    stop = TclpGetWideClicks();
    totalMicroSec = ((double) TclpWideClicksToNanoseconds(stop - start))/1.0e3;
#endif

    if (count <= 1) {
	/*
	 * Use int obj since we know time is not fractional. [Bug 1202178]
	 */

	TclNewIntObj(objs[0], (count <= 0) ? 0 : (Tcl_WideInt)totalMicroSec);
    } else {
	TclNewDoubleObj(objs[0], totalMicroSec/count);
    }

    /*
     * Construct the result as a list because many programs have always parsed
     * as such (extracting the first element, typically).
     */

    TclNewLiteralStringObj(objs[1], "microseconds");
    TclNewLiteralStringObj(objs[2], "per");
    TclNewLiteralStringObj(objs[3], "iteration");
    Tcl_SetObjResult(interp, Tcl_NewListObj(4, objs));

    return TCL_OK;
}

/*
 *----------------------------------------------------------------------
 *
 * Tcl_TimeRateObjCmd --
 *
 *	This object-based procedure is invoked to process the "timerate" Tcl
 *	command.
 *
 *	This is similar to command "time", except the execution limited by
 *	given time (in milliseconds) instead of repetition count.
 *
 * Example:
 *	timerate {after 5} 1000; # equivalent to: time {after 5} [expr 1000/5]
 *
 * Results:
 *	A standard Tcl object result.
 *
 * Side effects:
 *	See the user documentation.
 *
 *----------------------------------------------------------------------
 */

int
Tcl_TimeRateObjCmd(
    TCL_UNUSED(void *),
    Tcl_Interp *interp,		/* Current interpreter. */
    Tcl_Size objc,		/* Number of arguments. */
    Tcl_Obj *const objv[])	/* Argument objects. */
{
    static double measureOverhead = 0;
				/* global measure-overhead */
    double overhead = -1;	/* given measure-overhead */
    Tcl_Obj *objPtr;
    int result;
    Tcl_Size i;
    Tcl_Obj *calibrate = NULL, *direct = NULL;
    Tcl_WideUInt count = 0;	/* Holds repetition count */
    Tcl_WideUInt lastCount = 0;	/* Repetition count since last calculation. */
    Tcl_WideInt maxms = WIDE_MIN;
				/* Maximal running time (in milliseconds) */
    Tcl_WideUInt maxcnt = UWIDE_MAX;
				/* Maximal count of iterations. */
    Tcl_WideUInt threshold = 1;	/* Current threshold for check time (faster
				 * repeat count without time check) */
    Tcl_WideUInt avgIterTm = 1;	/* Average time of all processed iterations. */
    Tcl_WideUInt lastIterTm = 1;/* Average time of last block of iterations. */
    double estIterTm = 1.0;	/* Estimated time of next iteration,
				 * considering the growth of lastIterTm. */
#ifdef TCL_WIDE_CLICKS
#   define TR_SCALE 10		/* Fraction is 10ns (from wide click 100ns). */
#else
#   define TR_SCALE 100		/* Fraction is 10ns (from 1us = 1000ns). */
#endif
#define TR_MIN_FACTOR 2		/* Min allowed factor calculating threshold. */
#define TR_MAX_FACTOR 50	/* Max allowed factor calculating threshold. */
#define TR_FACT_SINGLE_ITER 25  /* This or larger factor value will force the
				 * threshold 1, to avoid drastic growth of
				 * execution time by quadratic O() complexity. */
    unsigned short factor = 16;	/* Factor (2..50) limiting threshold to avoid
				 * growth of execution time. */
    Tcl_WideInt start, last, middle, stop;
#ifndef TCL_WIDE_CLICKS
    Tcl_Time now;
#endif /* !TCL_WIDE_CLICKS */
    static const char *const options[] = {
	"-direct",	"-overhead",	"-calibrate",	"--",	NULL
    };
    enum timeRateOptionsEnum {
	TMRT_EV_DIRECT,	TMRT_OVERHEAD,	TMRT_CALIBRATE,	TMRT_LAST
    };
    NRE_callback *rootPtr;
    ByteCode *codePtr = NULL;

    for (i = 1; i + 1 < objc; i++) {
	enum timeRateOptionsEnum index;

	if (Tcl_GetIndexFromObj(NULL, objv[i], options, "option", TCL_EXACT,
		&index) != TCL_OK) {
	    break;
	}
	if (index == TMRT_LAST) {
	    i++;
	    break;
	}
	switch (index) {
	case TMRT_EV_DIRECT:
	    direct = objv[i];
	    break;
	case TMRT_OVERHEAD:
	    if (++i + 1 >= objc) {
		goto usage;
	    }
	    if (Tcl_GetDoubleFromObj(interp, objv[i], &overhead) != TCL_OK) {
		return TCL_ERROR;
	    }
	    break;
	case TMRT_CALIBRATE:
	    calibrate = objv[i];
	    break;
	case TMRT_LAST:
	    break;
	default:
	    TCL_UNREACHABLE();
	}
    }

    if (i >= objc || i + 3 < objc) {
    usage:
	Tcl_WrongNumArgs(interp, 1, objv,
		"?-direct? ?-calibrate? ?-overhead double? "
		"command ?time ?max-count??");
	return TCL_ERROR;
    }
    objPtr = objv[i++];
    if (i < objc) {	/* max-time */
	result = TclGetWideIntFromObj(interp, objv[i], &maxms);
	i++; // Keep this separate from TclGetWideIntFromObj macro above!
	if (result != TCL_OK) {
	    return result;
	}
	if (i < objc) {	/* max-count*/
	    Tcl_WideInt v;

	    result = TclGetWideIntFromObj(interp, objv[i], &v);
	    if (result != TCL_OK) {
		return result;
	    }
	    maxcnt = (v > 0) ? v : 0;
	}
    }

    /*
     * If we are doing calibration.
     */

    if (calibrate) {
	/*
	 * If no time specified for the calibration.
	 */

	if (maxms == WIDE_MIN) {
	    Tcl_Obj *clobjv[6];
	    Tcl_WideInt maxCalTime = 5000;
	    double lastMeasureOverhead = measureOverhead;

	    clobjv[0] = objv[0];
	    i = 1;
	    if (direct) {
		clobjv[i++] = direct;
	    }
	    clobjv[i++] = objPtr;

	    /*
	     * Reset last measurement overhead.
	     */

	    measureOverhead = (double) 0;

	    /*
	     * Self-call with 100 milliseconds to warm-up, before entering the
	     * calibration cycle.
	     */

	    TclNewIntObj(clobjv[i], 100);
	    Tcl_IncrRefCount(clobjv[i]);
	    result = Tcl_TimeRateObjCmd(NULL, interp, i + 1, clobjv);
	    Tcl_DecrRefCount(clobjv[i]);
	    if (result != TCL_OK) {
		return result;
	    }

	    i--;
	    clobjv[i++] = calibrate;
	    clobjv[i++] = objPtr;

	    /*
	     * Set last measurement overhead to max.
	     */

	    measureOverhead = (double) UWIDE_MAX;

	    /*
	     * Run the calibration cycle until it is more precise.
	     */

	    maxms = -1000;
	    do {
		lastMeasureOverhead = measureOverhead;
		TclNewIntObj(clobjv[i], maxms);
		Tcl_IncrRefCount(clobjv[i]);
		result = Tcl_TimeRateObjCmd(NULL, interp, i + 1, clobjv);
		Tcl_DecrRefCount(clobjv[i]);
		if (result != TCL_OK) {
		    return result;
		}
		maxCalTime += maxms;

		/*
		 * Increase maxms for more precise calibration.
		 */

		maxms -= -maxms / 4;

		/*
		 * As long as new value more as 0.05% better
		 */
	    } while ((measureOverhead >= lastMeasureOverhead
		    || measureOverhead / lastMeasureOverhead <= 0.9995)
		    && maxCalTime > 0);

	    return result;
	}
	if (maxms == 0) {
	    /*
	     * Reset last measurement overhead
	     */

	    measureOverhead = 0;
	    Tcl_SetObjResult(interp, Tcl_NewWideIntObj(0));
	    return TCL_OK;
	}

	/*
	 * If time is negative, make current overhead more precise.
	 */

	if (maxms > 0) {
	    /*
	     * Set last measurement overhead to max.
	     */

	    measureOverhead = (double) UWIDE_MAX;
	} else {
	    maxms = -maxms;
	}
    }

    if (maxms == WIDE_MIN) {
	maxms = 1000;
    }
    if (overhead == -1) {
	overhead = measureOverhead;
    }

    /*
     * Ensure that resetting of result will not smudge the further
     * measurement.
     */

    Tcl_ResetResult(interp);

    /*
     * Compile object if needed.
     */

    if (!direct) {
	if (TclInterpReady(interp) != TCL_OK) {
	    return TCL_ERROR;
	}
	codePtr = TclCompileObj(interp, objPtr, NULL, 0);
	TclPreserveByteCode(codePtr);
    }

    /*
     * Get start and stop time.
     */

#ifdef TCL_WIDE_CLICKS
    start = last = middle = TclpGetWideClicks();

    /*
     * Time to stop execution (in wide clicks).
     */

    stop = start + (Tcl_WideInt)((double)maxms * 1000.0 / TclpWideClickInMicrosec());
#else
    Tcl_GetTime(&now);
    start = now.sec;
    start *= 1000000;
    start += now.usec;
    last = middle = start;

    /*
     * Time to stop execution (in microsecs).
     */

    stop = start + maxms * 1000;
#endif /* TCL_WIDE_CLICKS */

    /*
     * Start measurement.
     */

    if (maxcnt > 0) {
	while (1) {
	    /*
	     * Evaluate a single iteration.
	     */

	    count++;
	    if (!direct) {		/* precompiled */
		rootPtr = TOP_CB(interp);
		/*
		 * Use loop optimized TEBC call (TCL_EVAL_DISCARD_RESULT): it's a part of
		 * iteration, this way evaluation will be more similar to a cycle (also
		 * avoids extra overhead to set result to interp, etc.)
		 */
		((Interp *)interp)->evalFlags |= TCL_EVAL_DISCARD_RESULT;
		result = TclNRExecuteByteCode(interp, codePtr);
		result = TclNRRunCallbacks(interp, result, rootPtr);
	    } else {			/* eval */
		result = TclEvalObjEx(interp, objPtr, 0, NULL, 0);
	    }
	    /*
	     * Allow break and continue from measurement cycle (used for
	     * conditional stop and flow control of iterations).
	     */

	    switch (result) {
		case TCL_OK:
		    break;
		case TCL_BREAK:
		    /*
		     * Force stop immediately.
		     */
		    threshold = 1;
		    maxcnt = 0;
		    TCL_FALLTHROUGH();
		case TCL_CONTINUE:
		    result = TCL_OK;
		    break;
		default:
		    goto done;
	    }

	    /*
	     * Don't check time up to threshold.
	     */

	    if (--threshold > 0) {
		continue;
	    }

	    /*
	     * Check stop time reached, estimate new threshold.
	     */

#ifdef TCL_WIDE_CLICKS
	    middle = TclpGetWideClicks();
#else
	    Tcl_GetTime(&now);
	    middle = now.sec;
	    middle *= 1000000;
	    middle += now.usec;
#endif /* TCL_WIDE_CLICKS */

	    if (middle >= stop || count >= maxcnt) {
		break;
	    }

	    /*
	     * Average iteration time (scaled) in fractions of wide clicks
	     * or microseconds.
	     */

	    threshold = (Tcl_WideUInt)(middle - start) * TR_SCALE / count;
	    if (threshold > avgIterTm) {

		/*
		 * Iterations seem to be longer.
		 */

		if (threshold > avgIterTm * 2) {
		    factor *= 2;
		} else {
		    factor++;
		}
		if (factor > TR_MAX_FACTOR) {
		    factor = TR_MAX_FACTOR;
		}
	    } else if (factor > TR_MIN_FACTOR) {
		/*
		 * Iterations seem to be shorter.
		 */

		if (threshold < (avgIterTm / 2)) {
		    factor /= 2;
		    if (factor < TR_MIN_FACTOR) {
			factor = TR_MIN_FACTOR;
		    }
		} else {
		    factor--;
		}
	    }

	    if (!threshold) {
		/* too short and too few iterations */
		threshold = 1;
		continue;
	    }
	    avgIterTm = threshold;

	    /*
	     * Estimate last iteration time growth and time of next iteration.
	     */
	    lastCount = count - lastCount;
	    if (last != start && lastCount) {
		Tcl_WideUInt lastTm;

		lastTm = (Tcl_WideUInt)(middle - last) * TR_SCALE / lastCount;
		estIterTm = (double)lastTm / (lastIterTm ? lastIterTm : avgIterTm);
		lastIterTm = lastTm > avgIterTm ? lastTm : avgIterTm;
	    } else {
		lastIterTm = avgIterTm;
	    }
	    estIterTm *= lastIterTm;
	    last = middle;
	    lastCount = count;

	    /*
	     * Calculate next threshold to check.
	     * Firstly check iteration time is not larger than remaining time,
	     * considering last known iteration growth factor.
	     */
	    threshold = (Tcl_WideUInt)(stop - middle) * TR_SCALE;
	    /*
	     * Estimated count of iteration til the end of execution.
	     * Thereby 2.5% longer execution time would be OK.
	     */
	    if (threshold / estIterTm < 0.975) {
		/* estimated time for next iteration is too large */
		break;
	    }
	    threshold = (Tcl_WideUInt)((double)threshold / estIterTm);
	    /*
	     * Don't use threshold by few iterations, because sometimes
	     * first iteration(s) can be too fast or slow (cached, delayed
	     * clean up, etc). Also avoid unexpected execution time growth,
	     * so if iterations continuously grow, stay by single iteration.
	     */
	    if (count < 10 || factor >= TR_FACT_SINGLE_ITER) {
		threshold = 1;
		continue;
	    }
	    /*
	     * Reduce it by last known factor, to avoid unexpected execution
	     * time growth if iterations are not consistent (may be longer).
	     */
	    threshold = threshold / factor + 1;
	    if (threshold > 100000) {	/* fix for too large threshold */
		threshold = 100000;
	    }

	    /*
	     * Consider max-count
	     */

	    if (threshold > maxcnt - count) {
		threshold = maxcnt - count;
	    }
	}
    }

    {
	Tcl_Obj *objarr[8], **objs = objarr;
	Tcl_WideUInt usec, val;
	int digits;

	/*
	 * Absolute execution time in microseconds or in wide clicks.
	 */
	usec = (Tcl_WideUInt)(middle - start);

#ifdef TCL_WIDE_CLICKS
	/*
	 * convert execution time (in wide clicks) to microsecs.
	 */

	usec = (Tcl_WideUInt)((double)usec * TclpWideClickInMicrosec());
#endif /* TCL_WIDE_CLICKS */

	if (!count) {		/* no iterations - avoid divide by zero */
	    TclNewIntObj(objs[4], 0);
	    objs[0] = objs[2] = objs[4];
	    goto retRes;
	}

	/*
	 * If not calibrating...
	 */

	if (!calibrate) {
	    /*
	     * Minimize influence of measurement overhead.
	     */

	    if (overhead > 0) {
		/*
		 * Estimate the time of overhead (microsecs).
		 */

		Tcl_WideUInt curOverhead = (Tcl_WideUInt)(overhead * (double)count);

		if (usec > curOverhead) {
		    usec -= curOverhead;
		} else {
		    usec = 0;
		}
	    }
	} else {
	    /*
	     * Calibration: obtaining new measurement overhead.
	     */

	    if (measureOverhead > ((double) usec) / count) {
		measureOverhead = ((double) usec) / count;
	    }
	    TclNewDoubleObj(objs[0], measureOverhead);
	    TclNewLiteralStringObj(objs[1], "\xC2\xB5s/#-overhead"); /* mics */
	    objs += 2;
	}

	val = usec / count;		/* microsecs per iteration */
	if (val >= 1000000) {
	    TclNewIntObj(objs[0], val);
	} else {
	    if (val < 10) {
		digits = 6;
	    } else if (val < 100) {
		digits = 4;
	    } else if (val < 1000) {
		digits = 3;
	    } else if (val < 10000) {
		digits = 2;
	    } else {
		digits = 1;
	    }
	    objs[0] = Tcl_ObjPrintf("%.*f", digits, ((double) usec)/count);
	}

	TclNewIntObj(objs[2], count); /* iterations */

	/*
	 * Calculate speed as rate (count) per sec
	 */

	if (!usec) {
	    usec++;			/* Avoid divide by zero. */
	}
	if (count < (WIDE_MAX / 1000000)) {
	    val = (count * 1000000) / usec;
	    if (val < 100000) {
		if (val < 100) {
		    digits = 3;
		} else if (val < 1000) {
		    digits = 2;
		} else {
		    digits = 1;
		}
		objs[4] = Tcl_ObjPrintf("%.*f",
			digits, ((double) (count * 1000000)) / usec);
	    } else {
		TclNewIntObj(objs[4], val);
	    }
	} else {
	    objs[4] = Tcl_NewWideIntObj((count / usec) * 1000000);
	}

    retRes:
	/*
	 * Estimated net execution time (in millisecs).
	 */

	if (!calibrate) {
	    if (usec >= 1) {
		objs[6] = Tcl_ObjPrintf("%.3f", (double)usec / 1000);
	    } else {
		TclNewIntObj(objs[6], 0);
	    }
	    TclNewLiteralStringObj(objs[7], "net-ms");
	}

	/*
	 * Construct the result as a list because many programs have always
	 * parsed as such (extracting the first element, typically).
	 */

	TclNewLiteralStringObj(objs[1], "\xC2\xB5s/#"); /* mics/# */
	TclNewLiteralStringObj(objs[3], "#");
	TclNewLiteralStringObj(objs[5], "#/sec");
	Tcl_SetObjResult(interp, Tcl_NewListObj(8, objarr));
    }

  done:
    if (codePtr != NULL) {
	TclReleaseByteCode(codePtr);
    }
    return result;
#undef TR_SCALE
#undef TR_MIN_FACTOR
#undef TR_MAX_FACTOR
#undef TR_FACT_SINGLE_ITER
}

/*
 *----------------------------------------------------------------------
 *
 * Tcl_TryObjCmd, TclNRTryObjCmd --
 *
 *	This procedure is invoked to process the "try" Tcl command. See the
 *	user documentation (or TIP #329) for details on what it does.
 *
 * Results:
 *	A standard Tcl object result.
 *
 * Side effects:
 *	See the user documentation.
 *
 *----------------------------------------------------------------------
 */

int
Tcl_TryObjCmd(
    void *clientData,
    Tcl_Interp *interp,		/* Current interpreter. */
    Tcl_Size objc,		/* Number of arguments. */
    Tcl_Obj *const objv[])	/* Argument objects. */
{
    return Tcl_NRCallObjProc2(interp, TclNRTryObjCmd, clientData, objc, objv);
}

int
TclNRTryObjCmd(
    TCL_UNUSED(void *),
    Tcl_Interp *interp,		/* Current interpreter. */
    Tcl_Size objc,		/* Number of arguments. */
    Tcl_Obj *const objv[])	/* Argument objects. */
{
    Tcl_Obj *bodyObj, *handlersObj, *finallyObj = NULL;
    int bodyShared, haveHandlers, code;
    Tcl_Size i, dummy;
    static const char *const handlerNames[] = {
	"finally", "on", "trap", NULL
    };
    enum Handlers {
	TryFinally, TryOn, TryTrap
    };

    /*
     * Parse the arguments. The handlers are passed to subsequent callbacks as
     * a Tcl_Obj list of the 5-tuples like (type, returnCode, errorCodePrefix,
     * bindVariables, script), and the finally script is just passed as it is.
     */

    if (objc < 2) {
	Tcl_WrongNumArgs(interp, 1, objv,
		"body ?handler ...? ?finally script?");
	return TCL_ERROR;
    }
    bodyObj = objv[1];
    TclNewObj(handlersObj);
    bodyShared = 0;
    haveHandlers = 0;
    for (i=2 ; i<objc ; i++) {
	enum Handlers type;
	Tcl_Obj *info[5];

	if (Tcl_GetIndexFromObj(interp, objv[i], handlerNames, "handler type",
		0, &type) != TCL_OK) {
	    Tcl_DecrRefCount(handlersObj);
	    return TCL_ERROR;
	}
	switch (type) {
	case TryFinally:	/* finally script */
	    if (i+2 < objc) {
		Tcl_SetObjResult(interp, Tcl_NewStringObj(
			"finally clause must be last", -1));
		Tcl_DecrRefCount(handlersObj);
		Tcl_SetErrorCode(interp, "TCL", "OPERATION", "TRY", "FINALLY",
			"NONTERMINAL", (char *)NULL);
		return TCL_ERROR;
	    } else if (i+1 == objc) {
		Tcl_SetObjResult(interp, Tcl_NewStringObj(
			"wrong # args to finally clause: must be"
			" \"... finally script\"", -1));
		Tcl_DecrRefCount(handlersObj);
		Tcl_SetErrorCode(interp, "TCL", "OPERATION", "TRY", "FINALLY",
			"ARGUMENT", (char *)NULL);
		return TCL_ERROR;
	    }
	    finallyObj = objv[++i];
	    break;

	case TryOn:		/* on code variableList script */
	    if (i+4 > objc) {
		Tcl_SetObjResult(interp, Tcl_NewStringObj(
			"wrong # args to on clause: must be \"... on code"
			" variableList script\"", -1));
		Tcl_DecrRefCount(handlersObj);
		Tcl_SetErrorCode(interp, "TCL", "OPERATION", "TRY", "ON",
			"ARGUMENT", (char *)NULL);
		return TCL_ERROR;
	    }
	    if (TclGetCompletionCodeFromObj(interp, objv[i+1],
		    &code) != TCL_OK) {
		Tcl_DecrRefCount(handlersObj);
		return TCL_ERROR;
	    }
	    info[2] = NULL;
	    goto commonHandler;

	case TryTrap:		/* trap pattern variableList script */
	    if (i+4 > objc) {
		Tcl_SetObjResult(interp, Tcl_NewStringObj(
			"wrong # args to trap clause: "
			"must be \"... trap pattern variableList script\"",
			-1));
		Tcl_DecrRefCount(handlersObj);
		Tcl_SetErrorCode(interp, "TCL", "OPERATION", "TRY", "TRAP",
			"ARGUMENT", (char *)NULL);
		return TCL_ERROR;
	    }
	    code = 1;
	    if (TclListObjLength(NULL, objv[i+1], &dummy) != TCL_OK) {
		Tcl_SetObjResult(interp, Tcl_ObjPrintf(
			"bad prefix '%s': must be a list",
			TclGetString(objv[i+1])));
		Tcl_DecrRefCount(handlersObj);
		Tcl_SetErrorCode(interp, "TCL", "OPERATION", "TRY", "TRAP",
			"EXNFORMAT", (char *)NULL);
		return TCL_ERROR;
	    }
	    info[2] = objv[i+1];

	commonHandler:
	    if (TclListObjLength(interp, objv[i+2], &dummy) != TCL_OK) {
		Tcl_DecrRefCount(handlersObj);
		return TCL_ERROR;
	    }

	    info[0] = objv[i];			/* type */
	    TclNewIntObj(info[1], code);	/* returnCode */
	    if (info[2] == NULL) {		/* errorCodePrefix */
		TclNewObj(info[2]);
	    }
	    info[3] = objv[i+2];		/* bindVariables */
	    info[4] = objv[i+3];		/* script */

	    bodyShared = !strcmp(TclGetString(objv[i+3]), "-");
	    Tcl_ListObjAppendElement(NULL, handlersObj,
		    Tcl_NewListObj(5, info));
	    haveHandlers = 1;
	    i += 3;
	    break;
	default:
	    TCL_UNREACHABLE();
	}
    }
    if (bodyShared) {
	Tcl_SetObjResult(interp, Tcl_NewStringObj(
		"last non-finally clause must not have a body of \"-\"", -1));
	Tcl_DecrRefCount(handlersObj);
	Tcl_SetErrorCode(interp, "TCL", "OPERATION", "TRY", "BADFALLTHROUGH",
		(char *)NULL);
	return TCL_ERROR;
    }
    if (!haveHandlers) {
	Tcl_DecrRefCount(handlersObj);
	handlersObj = NULL;
    }

    /*
     * Execute the body.
     */

    Tcl_NRAddCallback(interp, TryPostBody, handlersObj, finallyObj,
	    (void *)objv, INT2PTR(objc));
    return TclNREvalObjEx(interp, bodyObj, 0,
	    ((Interp *) interp)->cmdFramePtr, 1);
}

/*
 *----------------------------------------------------------------------
 *
 * During --
 *
 *	This helper function patches together the updates to the interpreter's
 *	return options that are needed when things fail during the processing
 *	of a handler or finally script for the [try] command.
 *
 * Returns:
 *	The new option dictionary.
 *
 *----------------------------------------------------------------------
 */

static inline Tcl_Obj *
During(
    Tcl_Interp *interp,
    int resultCode,		/* The result code from the just-evaluated
				 * script. */
    Tcl_Obj *oldOptions,	/* The old option dictionary. */
    Tcl_Obj *errorInfo)		/* An object to append to the errorinfo and
				 * release, or NULL if nothing is to be added.
				 * Designed to be used with Tcl_ObjPrintf. */
{
    Tcl_Obj *options;

    if (errorInfo != NULL) {
	Tcl_AppendObjToErrorInfo(interp, errorInfo);
    }
    options = Tcl_GetReturnOptions(interp, resultCode);
    TclDictPut(interp, options, "-during", oldOptions);
    Tcl_IncrRefCount(options);
    Tcl_DecrRefCount(oldOptions);
    return options;
}

/*
 *----------------------------------------------------------------------
 *
 * TryPostBody --
 *
 *	Callback to handle the outcome of the execution of the body of a 'try'
 *	command.
 *
 *----------------------------------------------------------------------
 */

static int
TryPostBody(
    void *data[],
    Tcl_Interp *interp,
    int result)
{
    Tcl_Obj *resultObj, *options, *handlersObj, *finallyObj, *cmdObj, **objv;
    int code;
    Tcl_Size i, numHandlers = 0, objc;

    handlersObj = (Tcl_Obj *)data[0];
    finallyObj = (Tcl_Obj *)data[1];
    objv = (Tcl_Obj **)data[2];
    objc = PTR2INT(data[3]);

    cmdObj = objv[0];

    /*
     * Check for limits/rewinding, which override normal trapping behaviour.
     */

    if (((Interp*) interp)->execEnvPtr->rewind || Tcl_LimitExceeded(interp)) {
	Tcl_AppendObjToErrorInfo(interp, Tcl_ObjPrintf(
		"\n    (\"%s\" body line %d)", TclGetString(cmdObj),
		Tcl_GetErrorLine(interp)));
	if (handlersObj != NULL) {
	    Tcl_DecrRefCount(handlersObj);
	}
	return TCL_ERROR;
    }

    /*
     * Basic processing of the outcome of the script, including adding of
     * errorinfo trace.
     */

    if (result == TCL_ERROR) {
	Tcl_AppendObjToErrorInfo(interp, Tcl_ObjPrintf(
		"\n    (\"%s\" body line %d)", TclGetString(cmdObj),
		Tcl_GetErrorLine(interp)));
    }
    resultObj = Tcl_GetObjResult(interp);
    Tcl_IncrRefCount(resultObj);
    options = Tcl_GetReturnOptions(interp, result);
    Tcl_IncrRefCount(options);
    Tcl_ResetResult(interp);

    /*
     * Handle the results.
     */

    if (handlersObj != NULL) {
	int found = 0;
	Tcl_Obj **handlers, **info;

	TclListObjGetElements(NULL, handlersObj, &numHandlers, &handlers);
	for (i=0 ; i<numHandlers ; i++) {
	    Tcl_Obj *handlerBodyObj;
	    Tcl_Size numElems = 0;

	    TclListObjGetElements(NULL, handlers[i], &numElems, &info);
	    if (!found) {
		Tcl_GetIntFromObj(NULL, info[1], &code);
		if (code != result) {
		    continue;
		}

		/*
		 * When processing an error, we must also perform list-prefix
		 * matching of the errorcode list. However, if this was an
		 * 'on' handler, the list that we are matching against will be
		 * empty.
		 */

		if (code == TCL_ERROR) {
		    Tcl_Obj *errcode, **bits1, **bits2;
		    Tcl_Size len1, len2, j;

		    TclDictGet(NULL, options, "-errorcode", &errcode);
		    TclListObjGetElements(NULL, info[2], &len1, &bits1);
		    if (TclListObjGetElements(NULL, errcode, &len2,
			    &bits2) != TCL_OK) {
			continue;
		    }
		    if (len2 < len1) {
			continue;
		    }
		    for (j=0 ; j<len1 ; j++) {
			if (TclStringCmp(bits1[j], bits2[j], 1, 0,
				TCL_INDEX_NONE) != 0) {
			    /*
			     * Really want 'continue outerloop;', but C does
			     * not give us that.
			     */

			    goto didNotMatch;
			}
		    }
		}

		found = 1;
	    }

	    /*
	     * Now we need to scan forward over "-" bodies. Note that we've
	     * already checked that the last body is not a "-", so this search
	     * will terminate successfully.
	     */

	    if (!strcmp(TclGetString(info[4]), "-")) {
		continue;
	    }

	    /*
	     * Bind the variables. We already know this is a list of variable
	     * names, but it might be empty.
	     */

	    Tcl_ResetResult(interp);
	    result = TCL_ERROR;
	    TclListObjLength(NULL, info[3], &numElems);
	    if (numElems> 0) {
		Tcl_Obj *varName;

		Tcl_ListObjIndex(NULL, info[3], 0, &varName);
		if (Tcl_ObjSetVar2(interp, varName, NULL, resultObj,
			TCL_LEAVE_ERR_MSG) == NULL) {
		    Tcl_DecrRefCount(resultObj);
		    goto handlerFailed;
		}
		Tcl_DecrRefCount(resultObj);
		if (numElems> 1) {
		    Tcl_ListObjIndex(NULL, info[3], 1, &varName);
		    if (Tcl_ObjSetVar2(interp, varName, NULL, options,
			    TCL_LEAVE_ERR_MSG) == NULL) {
			goto handlerFailed;
		    }
		}
	    } else {
		/*
		 * Dispose of the result to prevent a memleak. [Bug 2910044]
		 */

		Tcl_DecrRefCount(resultObj);
	    }

	    /*
	     * Evaluate the handler body and process the outcome. Note that we
	     * need to keep the kind of handler for debugging purposes, and in
	     * any case anything we want from info[] must be extracted right
	     * now because the info[] array is about to become invalid. There
	     * is very little refcount handling here however, since we know
	     * that the objects that we still want to refer to now were input
	     * arguments to [try] and so are still on the Tcl value stack.
	     */

	    handlerBodyObj = info[4];
	    Tcl_NRAddCallback(interp, TryPostHandler, objv, options, info[0],
		    INT2PTR((finallyObj == NULL) ? 0 : objc - 1));
	    Tcl_DecrRefCount(handlersObj);
	    return TclNREvalObjEx(interp, handlerBodyObj, 0,
		    ((Interp *) interp)->cmdFramePtr, 4*i + 5);

	handlerFailed:
	    resultObj = Tcl_GetObjResult(interp);
	    Tcl_IncrRefCount(resultObj);
	    options = During(interp, result, options, NULL);
	    break;

	didNotMatch:
	    continue;
	}

	/*
	 * No handler matched; get rid of the list of handlers.
	 */

	Tcl_DecrRefCount(handlersObj);
    }

    /*
     * Process the finally clause.
     */

    if (finallyObj != NULL) {
	Tcl_NRAddCallback(interp, TryPostFinal, resultObj, options, cmdObj,
		NULL);
	return TclNREvalObjEx(interp, finallyObj, 0,
		((Interp *) interp)->cmdFramePtr, objc - 1);
    }

    /*
     * Install the correct result/options into the interpreter and clean up
     * any temporary storage.
     */

    result = Tcl_SetReturnOptions(interp, options);
    Tcl_DecrRefCount(options);
    Tcl_SetObjResult(interp, resultObj);
    Tcl_DecrRefCount(resultObj);
    return result;
}

/*
 *----------------------------------------------------------------------
 *
 * TryPostHandler --
 *
 *	Callback to handle the outcome of the execution of a handler of a
 *	'try' command.
 *
 *----------------------------------------------------------------------
 */

static int
TryPostHandler(
    void *data[],
    Tcl_Interp *interp,
    int result)
{
    Tcl_Obj *resultObj, *cmdObj, *options, *handlerKindObj, **objv;
    Tcl_Obj *finallyObj;
    Tcl_Size finallyIndex;

    objv = (Tcl_Obj **)data[0];
    options = (Tcl_Obj *)data[1];
    handlerKindObj = (Tcl_Obj *)data[2];
    finallyIndex = PTR2INT(data[3]);

    cmdObj = objv[0];
    finallyObj = finallyIndex ? objv[finallyIndex] : 0;

    /*
     * Check for limits/rewinding, which override normal trapping behaviour.
     */

    if (((Interp*) interp)->execEnvPtr->rewind || Tcl_LimitExceeded(interp)) {
	options = During(interp, result, options, Tcl_ObjPrintf(
		"\n    (\"%s ... %s\" handler line %d)",
		TclGetString(cmdObj), TclGetString(handlerKindObj),
		Tcl_GetErrorLine(interp)));
	Tcl_DecrRefCount(options);
	return TCL_ERROR;
    }

    /*
     * The handler result completely substitutes for the result of the body.
     */

    resultObj = Tcl_GetObjResult(interp);
    Tcl_IncrRefCount(resultObj);
    if (result == TCL_ERROR) {
	options = During(interp, result, options, Tcl_ObjPrintf(
		"\n    (\"%s ... %s\" handler line %d)",
		TclGetString(cmdObj), TclGetString(handlerKindObj),
		Tcl_GetErrorLine(interp)));
    } else {
	Tcl_DecrRefCount(options);
	options = Tcl_GetReturnOptions(interp, result);
	Tcl_IncrRefCount(options);
    }

    /*
     * Process the finally clause if it is present.
     */

    if (finallyObj != NULL) {
	Interp *iPtr = (Interp *) interp;

	Tcl_NRAddCallback(interp, TryPostFinal, resultObj, options, cmdObj,
		NULL);

	/* The 'finally' script is always the last argument word. */
	return TclNREvalObjEx(interp, finallyObj, 0, iPtr->cmdFramePtr,
		finallyIndex);
    }

    /*
     * Install the correct result/options into the interpreter and clean up
     * any temporary storage.
     */

    result = Tcl_SetReturnOptions(interp, options);
    Tcl_DecrRefCount(options);
    Tcl_SetObjResult(interp, resultObj);
    Tcl_DecrRefCount(resultObj);
    return result;
}

/*
 *----------------------------------------------------------------------
 *
 * TryPostFinal --
 *
 *	Callback to handle the outcome of the execution of the finally script
 *	of a 'try' command.
 *
 *----------------------------------------------------------------------
 */

static int
TryPostFinal(
    void *data[],
    Tcl_Interp *interp,
    int result)
{
    Tcl_Obj *resultObj, *options, *cmdObj;

    resultObj = (Tcl_Obj *)data[0];
    options = (Tcl_Obj *)data[1];
    cmdObj = (Tcl_Obj *)data[2];

    /*
     * If the result wasn't OK, we need to adjust the result options.
     */

    if (result != TCL_OK) {
	Tcl_DecrRefCount(resultObj);
	resultObj = NULL;
	if (result == TCL_ERROR) {
	    options = During(interp, result, options, Tcl_ObjPrintf(
		    "\n    (\"%s ... finally\" body line %d)",
		    TclGetString(cmdObj), Tcl_GetErrorLine(interp)));
	} else {
	    Tcl_Obj *origOptions = options;

	    options = Tcl_GetReturnOptions(interp, result);
	    Tcl_IncrRefCount(options);
	    Tcl_DecrRefCount(origOptions);
	}
    }

    /*
     * Install the correct result/options into the interpreter and clean up
     * any temporary storage.
     */

    result = Tcl_SetReturnOptions(interp, options);
    Tcl_DecrRefCount(options);
    if (resultObj != NULL) {
	Tcl_SetObjResult(interp, resultObj);
	Tcl_DecrRefCount(resultObj);
    }
    return result;
}

/*
 *----------------------------------------------------------------------
 *
 * Tcl_WhileObjCmd --
 *
 *	This procedure is invoked to process the "while" Tcl command. See the
 *	user documentation for details on what it does.
 *
 *	With the bytecode compiler, this procedure is only called when a
 *	command name is computed at runtime, and is "while" or the name to
 *	which "while" was renamed: e.g., "set z while; $z {$i<100} {}"
 *
 * Results:
 *	A standard Tcl result.
 *
 * Side effects:
 *	See the user documentation.
 *
 *----------------------------------------------------------------------
 */

int
Tcl_WhileObjCmd(
    void *clientData,
    Tcl_Interp *interp,		/* Current interpreter. */
    Tcl_Size objc,		/* Number of arguments. */
    Tcl_Obj *const objv[])	/* Argument objects. */
{
    return Tcl_NRCallObjProc2(interp, TclNRWhileObjCmd, clientData, objc, objv);
}

int
TclNRWhileObjCmd(
    TCL_UNUSED(void *),
    Tcl_Interp *interp,		/* Current interpreter. */
    Tcl_Size objc,		/* Number of arguments. */
    Tcl_Obj *const objv[])	/* Argument objects. */
{
    ForIterData *iterPtr;

    if (objc != 3) {
	Tcl_WrongNumArgs(interp, 1, objv, "test command");
	return TCL_ERROR;
    }

    /*
     * We reuse [for]'s callback, passing a NULL for the 'next' script.
     */

    TclSmallAllocEx(interp, sizeof(ForIterData), iterPtr);
    iterPtr->cond = objv[1];
    iterPtr->body = objv[2];
    iterPtr->next = NULL;
    iterPtr->msg  = "\n    (\"while\" body line %d)";
    iterPtr->word = 2;

    TclNRAddCallback(interp, TclNRForIterCallback, iterPtr, NULL,
	    NULL, NULL);
    return TCL_OK;
}

/*
 *----------------------------------------------------------------------
 *
 * TclListLines --
 *
 *	???
 *
 * Results:
 *	Filled in array of line numbers?
 *
 * Side effects:
 *	None.
 *
 *----------------------------------------------------------------------
 */

void
TclListLines(
    Tcl_Obj *listObj,		/* Pointer to obj holding a string with list
				 * structure. Assumed to be valid. Assumed to
				 * contain n elements. */
    int line,			/* Line the list as a whole starts on. */
    Tcl_Size n,			/* #elements in lines */
    int *lines,			/* Array of line numbers, to fill. */
    Tcl_Obj *const *elems)	/* The list elems as Tcl_Obj*, in need of
				 * derived continuation data */
{
    const char *listStr = TclGetString(listObj);
    const char *listHead = listStr;
    Tcl_Size i, length = strlen(listStr);
    const char *element = NULL, *next = NULL;
    ContLineLoc *clLocPtr = TclContinuationsGet(listObj);
    Tcl_Size *clNext = (clLocPtr ? &clLocPtr->loc[0] : NULL);

    for (i = 0; i < n; i++) {
	TclFindElement(NULL, listStr, length, &element, &next, NULL, NULL);

	TclAdvanceLines(&line, listStr, element);
				/* Leading whitespace */
	TclAdvanceContinuations(&line, &clNext, element - listHead);
	if (elems && clNext) {
	    TclContinuationsEnterDerived(elems[i], element-listHead, clNext);
	}
	lines[i] = line;
	length -= (next - listStr);
	TclAdvanceLines(&line, element, next);
				/* Element */
	listStr = next;

	if (*element == 0) {
	    /* ASSERT i == n */
	    break;
	}
    }
}

/*
 * TclUnicodeNormalizeCmd --
 *
 *	This procedure implements the "unicode tonfc|tonfd|tonfkc|tonfkd"
 *	commands. See the user documentation for details on what it does.
 *
 * Results:
 *	A standard Tcl result.
 *
 * Side effects:
 *	Stores the normalized string in the interpreter result.
 */
static int
TclUnicodeNormalizeCmd(
    void *clientData,		/* TCL_{NFC,NFD,NFKC,NFKD} */
    Tcl_Interp *interp,		/* Current interpreter. */
    Tcl_Size objc,		/* Number of arguments. */
    Tcl_Obj *const objv[])	/* Argument objects. */
{
    static const char *optNames[] = {"-profile", NULL};
    enum { OPT_PROFILE } opt;
    int profile = TCL_ENCODING_PROFILE_STRICT;

    if (objc == 4) {
	if (Tcl_GetIndexFromObj(interp, objv[1], optNames, "option", 0, &opt) !=
	    TCL_OK) {
	    return TCL_ERROR;
	}
	const char *s = Tcl_GetString(objv[2]);
	if (!strcmp(s, "replace")) {
	    profile = TCL_ENCODING_PROFILE_REPLACE;
	} else if (!strcmp(s, "strict")) {
	    profile = TCL_ENCODING_PROFILE_STRICT;
	} else {
	    Tcl_SetObjResult(interp, Tcl_ObjPrintf(
		    "Invalid value \"%s\" supplied for option \"-profile\". "
		    "Must be \"strict\" or \"replace\".", s));
	    return TCL_ERROR;
	}
    } else if (objc != 2) {
	Tcl_WrongNumArgs(interp, 1, objv, "?-profile PROFILE? STRING");
	return TCL_ERROR;
    }

    Tcl_DString ds;
    if (Tcl_UtfToNormalizedDString(interp, Tcl_GetString(objv[objc - 1]),
	    TCL_INDEX_NONE, (Tcl_UnicodeNormalizationForm)PTR2INT(clientData), profile,
	    &ds) != TCL_OK) {
	return TCL_ERROR;
    }

    Tcl_DStringResult(interp, &ds);
    return TCL_OK;
}

/*
 * Local Variables:
 * mode: c
 * c-basic-offset: 4
 * fill-column: 78
 * End:
 */<|MERGE_RESOLUTION|>--- conflicted
+++ resolved
@@ -28,15 +28,9 @@
 static Tcl_NRPostProc	TryPostBody;
 static Tcl_NRPostProc	TryPostFinal;
 static Tcl_NRPostProc	TryPostHandler;
-<<<<<<< HEAD
-static int		UniCharIsAscii(int character);
-static int		UniCharIsHexDigit(int character);
-static int		StringCmpOpts(Tcl_Interp *interp, Tcl_Size objc,
-=======
 static bool		UniCharIsAscii(int character);
 static bool		UniCharIsHexDigit(int character);
-static int		StringCmpOpts(Tcl_Interp *interp, int objc,
->>>>>>> 4aea6583
+static int		StringCmpOpts(Tcl_Interp *interp, Tcl_Size objc,
 			    Tcl_Obj *const objv[], int *nocase,
 			    Tcl_Size *reqlength);
 static Tcl_ObjCmdProc2	StringCatCmd;
@@ -1610,15 +1604,9 @@
     Tcl_Obj *const objv[])	/* Argument objects. */
 {
     const char *string1, *end, *stop;
-<<<<<<< HEAD
-    int (*chcomp)(int) = NULL;	/* The UniChar comparison function. */
+    bool (*chcomp)(int) = NULL;	/* The UniChar comparison function. */
     int result = 1, strict = 0;
     Tcl_Size i, failat = 0, length1, length2, length3;
-=======
-    bool (*chcomp)(int) = NULL;	/* The UniChar comparison function. */
-    int i, result = 1, strict = 0;
-    Tcl_Size failat = 0, length1, length2, length3;
->>>>>>> 4aea6583
     Tcl_Obj *objPtr, *failVarObj = NULL;
     Tcl_WideInt w;
 
