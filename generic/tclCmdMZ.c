/*
 * tclCmdMZ.c --
 *
 *	This file contains the top-level command routines for most of the Tcl
 *	built-in commands whose names begin with the letters M to Z. It
 *	contains only commands in the generic core (i.e. those that don't
 *	depend much upon UNIX facilities).
 *
 * Copyright © 1987-1993 The Regents of the University of California.
 * Copyright © 1994-1997 Sun Microsystems, Inc.
 * Copyright © 1998-2000 Scriptics Corporation.
 * Copyright © 2002 ActiveState Corporation.
 * Copyright © 2003-2009 Donal K. Fellows.
 *
 * See the file "license.terms" for information on usage and redistribution of
 * this file, and for a DISCLAIMER OF ALL WARRANTIES.
 */

#include "tclInt.h"
#include "tclCompile.h"
#include "tclRegexp.h"
#include "tclStringTrim.h"

static inline Tcl_Obj *	During(Tcl_Interp *interp, int resultCode,
			    Tcl_Obj *oldOptions, Tcl_Obj *errorInfo);
static Tcl_NRPostProc	SwitchPostProc;
static Tcl_NRPostProc	TryPostBody;
static Tcl_NRPostProc	TryPostFinal;
static Tcl_NRPostProc	TryPostHandler;
static int		UniCharIsAscii(int character);
static int		UniCharIsHexDigit(int character);

/*
 * Default set of characters to trim in [string trim] and friends. This is a
 * UTF-8 literal string containing all Unicode space characters [TIP #413]
 */

const char tclDefaultTrimSet[] =
	"\x09\x0A\x0B\x0C\x0D " /* ASCII */
	"\xC0\x80" /*     nul (U+0000) */
	"\xC2\x85" /*     next line (U+0085) */
	"\xC2\xA0" /*     non-breaking space (U+00a0) */
	"\xE1\x9A\x80" /* ogham space mark (U+1680) */
	"\xE1\xA0\x8E" /* mongolian vowel separator (U+180e) */
	"\xE2\x80\x80" /* en quad (U+2000) */
	"\xE2\x80\x81" /* em quad (U+2001) */
	"\xE2\x80\x82" /* en space (U+2002) */
	"\xE2\x80\x83" /* em space (U+2003) */
	"\xE2\x80\x84" /* three-per-em space (U+2004) */
	"\xE2\x80\x85" /* four-per-em space (U+2005) */
	"\xE2\x80\x86" /* six-per-em space (U+2006) */
	"\xE2\x80\x87" /* figure space (U+2007) */
	"\xE2\x80\x88" /* punctuation space (U+2008) */
	"\xE2\x80\x89" /* thin space (U+2009) */
	"\xE2\x80\x8A" /* hair space (U+200a) */
	"\xE2\x80\x8B" /* zero width space (U+200b) */
	"\xE2\x80\xA8" /* line separator (U+2028) */
	"\xE2\x80\xA9" /* paragraph separator (U+2029) */
	"\xE2\x80\xAF" /* narrow no-break space (U+202f) */
	"\xE2\x81\x9F" /* medium mathematical space (U+205f) */
	"\xE2\x81\xA0" /* word joiner (U+2060) */
	"\xE3\x80\x80" /* ideographic space (U+3000) */
	"\xEF\xBB\xBF" /* zero width no-break space (U+feff) */
;

/*
 *----------------------------------------------------------------------
 *
 * Tcl_PwdObjCmd --
 *
 *	This procedure is invoked to process the "pwd" Tcl command. See the
 *	user documentation for details on what it does.
 *
 * Results:
 *	A standard Tcl result.
 *
 * Side effects:
 *	See the user documentation.
 *
 *----------------------------------------------------------------------
 */

int
Tcl_PwdObjCmd(
    TCL_UNUSED(ClientData),
    Tcl_Interp *interp,		/* Current interpreter. */
    int objc,			/* Number of arguments. */
    Tcl_Obj *const objv[])	/* Argument objects. */
{
    Tcl_Obj *retVal;

    if (objc != 1) {
	Tcl_WrongNumArgs(interp, 1, objv, NULL);
	return TCL_ERROR;
    }

    retVal = Tcl_FSGetCwd(interp);
    if (retVal == NULL) {
	return TCL_ERROR;
    }
    Tcl_SetObjResult(interp, retVal);
    Tcl_DecrRefCount(retVal);
    return TCL_OK;
}

/*
 *----------------------------------------------------------------------
 *
 * Tcl_RegexpObjCmd --
 *
 *	This procedure is invoked to process the "regexp" Tcl command. See
 *	the user documentation for details on what it does.
 *
 * Results:
 *	A standard Tcl result.
 *
 * Side effects:
 *	See the user documentation.
 *
 *----------------------------------------------------------------------
 */

int
Tcl_RegexpObjCmd(
    TCL_UNUSED(ClientData),
    Tcl_Interp *interp,		/* Current interpreter. */
    int objc,			/* Number of arguments. */
    Tcl_Obj *const objv[])	/* Argument objects. */
{
    int i, indices, match, about, offset, all, doinline, numMatchesSaved;
    int cflags, eflags, stringLength, matchLength;
    Tcl_RegExp regExpr;
    Tcl_Obj *objPtr, *startIndex = NULL, *resultPtr = NULL;
    Tcl_RegExpInfo info;
    static const char *const options[] = {
	"-all",		"-about",	"-indices",	"-inline",
	"-expanded",	"-line",	"-linestop",	"-lineanchor",
	"-nocase",	"-start",	"--",		NULL
    };
    enum regexpoptions {
	REGEXP_ALL,	REGEXP_ABOUT,	REGEXP_INDICES,	REGEXP_INLINE,
	REGEXP_EXPANDED,REGEXP_LINE,	REGEXP_LINESTOP,REGEXP_LINEANCHOR,
	REGEXP_NOCASE,	REGEXP_START,	REGEXP_LAST
    };

    indices = 0;
    about = 0;
    cflags = TCL_REG_ADVANCED;
    offset = 0;
    all = 0;
    doinline = 0;

    for (i = 1; i < objc; i++) {
	const char *name;
	int index;

	name = TclGetString(objv[i]);
	if (name[0] != '-') {
	    break;
	}
	if (Tcl_GetIndexFromObj(interp, objv[i], options, "option", TCL_EXACT,
		&index) != TCL_OK) {
	    goto optionError;
	}
	switch ((enum regexpoptions) index) {
	case REGEXP_ALL:
	    all = 1;
	    break;
	case REGEXP_INDICES:
	    indices = 1;
	    break;
	case REGEXP_INLINE:
	    doinline = 1;
	    break;
	case REGEXP_NOCASE:
	    cflags |= TCL_REG_NOCASE;
	    break;
	case REGEXP_ABOUT:
	    about = 1;
	    break;
	case REGEXP_EXPANDED:
	    cflags |= TCL_REG_EXPANDED;
	    break;
	case REGEXP_LINE:
	    cflags |= TCL_REG_NEWLINE;
	    break;
	case REGEXP_LINESTOP:
	    cflags |= TCL_REG_NLSTOP;
	    break;
	case REGEXP_LINEANCHOR:
	    cflags |= TCL_REG_NLANCH;
	    break;
	case REGEXP_START: {
	    int temp;
	    if (++i >= objc) {
		goto endOfForLoop;
	    }
	    if (TclGetIntForIndexM(interp, objv[i], INT_MAX - 1, &temp) != TCL_OK) {
		goto optionError;
	    }
	    if (startIndex) {
		Tcl_DecrRefCount(startIndex);
	    }
	    startIndex = objv[i];
	    Tcl_IncrRefCount(startIndex);
	    break;
	}
	case REGEXP_LAST:
	    i++;
	    goto endOfForLoop;
	}
    }

  endOfForLoop:
    if ((objc - i) < (2 - about)) {
	Tcl_WrongNumArgs(interp, 1, objv,
		"?-option ...? exp string ?matchVar? ?subMatchVar ...?");
	goto optionError;
    }
    objc -= i;
    objv += i;

    /*
     * Check if the user requested -inline, but specified match variables; a
     * no-no.
     */

    if (doinline && ((objc - 2) != 0)) {
	Tcl_SetObjResult(interp, Tcl_NewStringObj(
		"regexp match variables not allowed when using -inline", -1));
	Tcl_SetErrorCode(interp, "TCL", "OPERATION", "REGEXP",
		"MIX_VAR_INLINE", NULL);
	goto optionError;
    }

    /*
     * Handle the odd about case separately.
     */

    if (about) {
	regExpr = Tcl_GetRegExpFromObj(interp, objv[0], cflags);
	if ((regExpr == NULL) || (TclRegAbout(interp, regExpr) < 0)) {
	optionError:
	    if (startIndex) {
		Tcl_DecrRefCount(startIndex);
	    }
	    return TCL_ERROR;
	}
	return TCL_OK;
    }

    /*
     * Get the length of the string that we are matching against so we can do
     * the termination test for -all matches. Do this before getting the
     * regexp to avoid shimmering problems.
     */

    objPtr = objv[1];
    stringLength = Tcl_GetCharLength(objPtr);

    if (startIndex) {
	TclGetIntForIndexM(interp, startIndex, stringLength, &offset);
	Tcl_DecrRefCount(startIndex);
	if (offset < 0) {
	    offset = 0;
	}
    }

    regExpr = Tcl_GetRegExpFromObj(interp, objv[0], cflags);
    if (regExpr == NULL) {
	return TCL_ERROR;
    }

    objc -= 2;
    objv += 2;

    if (doinline) {
	/*
	 * Save all the subexpressions, as we will return them as a list
	 */

	numMatchesSaved = -1;
    } else {
	/*
	 * Save only enough subexpressions for matches we want to keep, expect
	 * in the case of -all, where we need to keep at least one to know
	 * where to move the offset.
	 */

	numMatchesSaved = (objc == 0) ? all : objc;
    }

    /*
     * The following loop is to handle multiple matches within the same source
     * string; each iteration handles one match. If "-all" hasn't been
     * specified then the loop body only gets executed once. We terminate the
     * loop when the starting offset is past the end of the string.
     */

    while (1) {
	/*
	 * Pass either 0 or TCL_REG_NOTBOL in the eflags. Passing
	 * TCL_REG_NOTBOL indicates that the character at offset should not be
	 * considered the start of the line. If for example the pattern {^} is
	 * passed and -start is positive, then the pattern will not match the
	 * start of the string unless the previous character is a newline.
	 */

	if (offset == 0) {
	    eflags = 0;
	} else if (offset > stringLength) {
	    eflags = TCL_REG_NOTBOL;
	} else if (Tcl_GetUniChar(objPtr, offset-1) == '\n') {
	    eflags = 0;
	} else {
	    eflags = TCL_REG_NOTBOL;
	}

	match = Tcl_RegExpExecObj(interp, regExpr, objPtr, offset,
		numMatchesSaved, eflags);
	if (match < 0) {
	    return TCL_ERROR;
	}

	if (match == 0) {
	    /*
	     * We want to set the value of the interpreter result only when
	     * this is the first time through the loop.
	     */

	    if (all <= 1) {
		/*
		 * If inlining, the interpreter's object result remains an
		 * empty list, otherwise set it to an integer object w/ value
		 * 0.
		 */

		if (!doinline) {
		    Tcl_SetObjResult(interp, Tcl_NewWideIntObj(0));
		}
		return TCL_OK;
	    }
	    break;
	}

	/*
	 * If additional variable names have been specified, return index
	 * information in those variables.
	 */

	Tcl_RegExpGetInfo(regExpr, &info);
	if (doinline) {
	    /*
	     * It's the number of substitutions, plus one for the matchVar at
	     * index 0
	     */

	    objc = info.nsubs + 1;
	    if (all <= 1) {
		TclNewObj(resultPtr);
	    }
	}
	for (i = 0; i < objc; i++) {
	    Tcl_Obj *newPtr;

	    if (indices) {
		int start, end;
		Tcl_Obj *objs[2];

		/*
		 * Only adjust the match area if there was a match for that
		 * area. (Scriptics Bug 4391/SF Bug #219232)
		 */

		if (i <= info.nsubs && info.matches[i].start >= 0) {
		    start = offset + info.matches[i].start;
		    end = offset + info.matches[i].end;

		    /*
		     * Adjust index so it refers to the last character in the
		     * match instead of the first character after the match.
		     */

		    if (end >= offset) {
			end--;
		    }
		} else {
		    start = TCL_INDEX_NONE;
		    end = TCL_INDEX_NONE;
		}

		TclNewIndexObj(objs[0], start);
		TclNewIndexObj(objs[1], end);

		newPtr = Tcl_NewListObj(2, objs);
	    } else {
		if ((i <= info.nsubs) && (info.matches[i].end > 0)) {
		    newPtr = Tcl_GetRange(objPtr,
			    offset + info.matches[i].start,
			    offset + info.matches[i].end - 1);
		} else {
		    TclNewObj(newPtr);
		}
	    }
	    if (doinline) {
		if (Tcl_ListObjAppendElement(interp, resultPtr, newPtr)
			!= TCL_OK) {
		    Tcl_DecrRefCount(newPtr);
		    Tcl_DecrRefCount(resultPtr);
		    return TCL_ERROR;
		}
	    } else {
		if (Tcl_ObjSetVar2(interp, objv[i], NULL, newPtr,
			TCL_LEAVE_ERR_MSG) == NULL) {
		    return TCL_ERROR;
		}
	    }
	}

	if (all == 0) {
	    break;
	}

	/*
	 * Adjust the offset to the character just after the last one in the
	 * matchVar and increment all to count how many times we are making a
	 * match. We always increment the offset by at least one to prevent
	 * endless looping (as in the case: regexp -all {a*} a). Otherwise,
	 * when we match the NULL string at the end of the input string, we
	 * will loop indefinately (because the length of the match is 0, so
	 * offset never changes).
	 */

	matchLength = (info.matches[0].end - info.matches[0].start);

	offset += info.matches[0].end;

	/*
	 * A match of length zero could happen for {^} {$} or {.*} and in
	 * these cases we always want to bump the index up one.
	 */

	if (matchLength == 0) {
	    offset++;
	}
	all++;
	if (offset >= stringLength) {
	    break;
	}
    }

    /*
     * Set the interpreter's object result to an integer object with value 1
     * if -all wasn't specified, otherwise it's all-1 (the number of times
     * through the while - 1).
     */

    if (doinline) {
	Tcl_SetObjResult(interp, resultPtr);
    } else {
	Tcl_SetObjResult(interp, Tcl_NewWideIntObj(all ? all-1 : 1));
    }
    return TCL_OK;
}

/*
 *----------------------------------------------------------------------
 *
 * Tcl_RegsubObjCmd --
 *
 *	This procedure is invoked to process the "regsub" Tcl command. See the
 *	user documentation for details on what it does.
 *
 * Results:
 *	A standard Tcl result.
 *
 * Side effects:
 *	See the user documentation.
 *
 *----------------------------------------------------------------------
 */

int
Tcl_RegsubObjCmd(
    TCL_UNUSED(ClientData),
    Tcl_Interp *interp,		/* Current interpreter. */
    int objc,			/* Number of arguments. */
    Tcl_Obj *const objv[])	/* Argument objects. */
{
    int idx, result, cflags, all, wlen, wsublen, numMatches, offset;
    int start, end, subStart, subEnd, match, command, numParts;
    Tcl_RegExp regExpr;
    Tcl_RegExpInfo info;
    Tcl_Obj *resultPtr, *subPtr, *objPtr, *startIndex = NULL;
    Tcl_UniChar ch, *wsrc, *wfirstChar, *wstring, *wsubspec = 0, *wend;

    static const char *const options[] = {
	"-all",		"-command",	"-expanded",	"-line",
	"-linestop",	"-lineanchor",	"-nocase",	"-start",
	"--",		NULL
    };
    enum regsubobjoptions {
	REGSUB_ALL,	 REGSUB_COMMAND,    REGSUB_EXPANDED, REGSUB_LINE,
	REGSUB_LINESTOP, REGSUB_LINEANCHOR, REGSUB_NOCASE,   REGSUB_START,
	REGSUB_LAST
    };

    cflags = TCL_REG_ADVANCED;
    all = 0;
    offset = 0;
    command = 0;
    resultPtr = NULL;

    for (idx = 1; idx < objc; idx++) {
	const char *name;
	int index;

	name = TclGetString(objv[idx]);
	if (name[0] != '-') {
	    break;
	}
	if (Tcl_GetIndexFromObj(interp, objv[idx], options, "option",
		TCL_EXACT, &index) != TCL_OK) {
	    goto optionError;
	}
	switch ((enum regsubobjoptions) index) {
	case REGSUB_ALL:
	    all = 1;
	    break;
	case REGSUB_NOCASE:
	    cflags |= TCL_REG_NOCASE;
	    break;
	case REGSUB_COMMAND:
	    command = 1;
	    break;
	case REGSUB_EXPANDED:
	    cflags |= TCL_REG_EXPANDED;
	    break;
	case REGSUB_LINE:
	    cflags |= TCL_REG_NEWLINE;
	    break;
	case REGSUB_LINESTOP:
	    cflags |= TCL_REG_NLSTOP;
	    break;
	case REGSUB_LINEANCHOR:
	    cflags |= TCL_REG_NLANCH;
	    break;
	case REGSUB_START: {
	    int temp;
	    if (++idx >= objc) {
		goto endOfForLoop;
	    }
	    if (TclGetIntForIndexM(interp, objv[idx], INT_MAX - 1, &temp) != TCL_OK) {
		goto optionError;
	    }
	    if (startIndex) {
		Tcl_DecrRefCount(startIndex);
	    }
	    startIndex = objv[idx];
	    Tcl_IncrRefCount(startIndex);
	    break;
	}
	case REGSUB_LAST:
	    idx++;
	    goto endOfForLoop;
	}
    }

  endOfForLoop:
    if (objc-idx < 3 || objc-idx > 4) {
	Tcl_WrongNumArgs(interp, 1, objv,
		"?-option ...? exp string subSpec ?varName?");
    optionError:
	if (startIndex) {
	    Tcl_DecrRefCount(startIndex);
	}
	return TCL_ERROR;
    }

    objc -= idx;
    objv += idx;

    if (startIndex) {
	int stringLength = Tcl_GetCharLength(objv[1]);

	TclGetIntForIndexM(interp, startIndex, stringLength, &offset);
	Tcl_DecrRefCount(startIndex);
	if (offset < 0) {
	    offset = 0;
	}
    }

    if (all && (offset == 0) && (command == 0)
	    && (strpbrk(TclGetString(objv[2]), "&\\") == NULL)
	    && (strpbrk(TclGetString(objv[0]), "*+?{}()[].\\|^$") == NULL)) {
	/*
	 * This is a simple one pair string map situation. We make use of a
	 * slightly modified version of the one pair STR_MAP code.
	 */

	int slen, nocase, wsrclc;
	int (*strCmpFn)(const Tcl_UniChar*,const Tcl_UniChar*,unsigned long);
	Tcl_UniChar *p;

	numMatches = 0;
	nocase = (cflags & TCL_REG_NOCASE);
	strCmpFn = nocase ? Tcl_UniCharNcasecmp : Tcl_UniCharNcmp;

	wsrc = Tcl_GetUnicodeFromObj(objv[0], &slen);
	wstring = Tcl_GetUnicodeFromObj(objv[1], &wlen);
	wsubspec = Tcl_GetUnicodeFromObj(objv[2], &wsublen);
	wend = wstring + wlen - (slen ? slen - 1 : 0);
	result = TCL_OK;

	if (slen == 0) {
	    /*
	     * regsub behavior for "" matches between each character. 'string
	     * map' skips the "" case.
	     */

	    if (wstring < wend) {
		resultPtr = Tcl_NewUnicodeObj(wstring, 0);
		Tcl_IncrRefCount(resultPtr);
		for (; wstring < wend; wstring++) {
		    Tcl_AppendUnicodeToObj(resultPtr, wsubspec, wsublen);
		    Tcl_AppendUnicodeToObj(resultPtr, wstring, 1);
		    numMatches++;
		}
		wlen = 0;
	    }
	} else {
	    wsrclc = Tcl_UniCharToLower(*wsrc);
	    for (p = wfirstChar = wstring; wstring < wend; wstring++) {
		if ((*wstring == *wsrc ||
			(nocase && Tcl_UniCharToLower(*wstring)==wsrclc)) &&
			(slen==1 || (strCmpFn(wstring, wsrc,
				(unsigned long) slen) == 0))) {
		    if (numMatches == 0) {
			resultPtr = Tcl_NewUnicodeObj(wstring, 0);
			Tcl_IncrRefCount(resultPtr);
		    }
		    if (p != wstring) {
			Tcl_AppendUnicodeToObj(resultPtr, p, wstring - p);
			p = wstring + slen;
		    } else {
			p += slen;
		    }
		    wstring = p - 1;

		    Tcl_AppendUnicodeToObj(resultPtr, wsubspec, wsublen);
		    numMatches++;
		}
	    }
	    if (numMatches) {
		wlen    = wfirstChar + wlen - p;
		wstring = p;
	    }
	}
	objPtr = NULL;
	subPtr = NULL;
	goto regsubDone;
    }

    regExpr = Tcl_GetRegExpFromObj(interp, objv[0], cflags);
    if (regExpr == NULL) {
	return TCL_ERROR;
    }

    if (command) {
	/*
	 * In command-prefix mode, we require that the third non-option
	 * argument be a list, so we enforce that here. Afterwards, we fetch
	 * the RE compilation again in case objv[0] and objv[2] are the same
	 * object. (If they aren't, that's cheap to do.)
	 */

	if (Tcl_ListObjLength(interp, objv[2], &numParts) != TCL_OK) {
	    return TCL_ERROR;
	}
	if (numParts < 1) {
	    Tcl_SetObjResult(interp, Tcl_NewStringObj(
		    "command prefix must be a list of at least one element",
		    -1));
	    Tcl_SetErrorCode(interp, "TCL", "OPERATION", "REGSUB",
		    "CMDEMPTY", NULL);
	    return TCL_ERROR;
	}
	regExpr = Tcl_GetRegExpFromObj(interp, objv[0], cflags);
    }

    /*
     * Make sure to avoid problems where the objects are shared. This can
     * cause RegExpObj <> UnicodeObj shimmering that causes data corruption.
     * [Bug #461322]
     */

    if (objv[1] == objv[0]) {
	objPtr = Tcl_DuplicateObj(objv[1]);
    } else {
	objPtr = objv[1];
    }
    wstring = Tcl_GetUnicodeFromObj(objPtr, &wlen);
    if (objv[2] == objv[0]) {
	subPtr = Tcl_DuplicateObj(objv[2]);
    } else {
	subPtr = objv[2];
    }
    if (!command) {
	wsubspec = Tcl_GetUnicodeFromObj(subPtr, &wsublen);
    }

    result = TCL_OK;

    /*
     * The following loop is to handle multiple matches within the same source
     * string; each iteration handles one match and its corresponding
     * substitution. If "-all" hasn't been specified then the loop body only
     * gets executed once. We must use 'offset <= wlen' in particular for the
     * case where the regexp pattern can match the empty string - this is
     * useful when doing, say, 'regsub -- ^ $str ...' when $str might be
     * empty.
     */

    numMatches = 0;
    for ( ; offset <= wlen; ) {

	/*
	 * The flags argument is set if string is part of a larger string, so
	 * that "^" won't match.
	 */

	match = Tcl_RegExpExecObj(interp, regExpr, objPtr, offset,
		10 /* matches */, ((offset > 0 &&
		(wstring[offset-1] != (Tcl_UniChar)'\n'))
		? TCL_REG_NOTBOL : 0));

	if (match < 0) {
	    result = TCL_ERROR;
	    goto done;
	}
	if (match == 0) {
	    break;
	}
	if (numMatches == 0) {
	    resultPtr = Tcl_NewUnicodeObj(wstring, 0);
	    Tcl_IncrRefCount(resultPtr);
	    if (offset > 0) {
		/*
		 * Copy the initial portion of the string in if an offset was
		 * specified.
		 */

		Tcl_AppendUnicodeToObj(resultPtr, wstring, offset);
	    }
	}
	numMatches++;

	/*
	 * Copy the portion of the source string before the match to the
	 * result variable.
	 */

	Tcl_RegExpGetInfo(regExpr, &info);
	start = info.matches[0].start;
	end = info.matches[0].end;
	Tcl_AppendUnicodeToObj(resultPtr, wstring + offset, start);

	/*
	 * In command-prefix mode, the substitutions are added as quoted
	 * arguments to the subSpec to form a command, that is then executed
	 * and the result used as the string to substitute in. Actually,
	 * everything is passed through Tcl_EvalObjv, as that's much faster.
	 */

	if (command) {
	    Tcl_Obj **args = NULL, **parts;
	    int numArgs;

	    Tcl_ListObjGetElements(interp, subPtr, &numParts, &parts);
	    numArgs = numParts + info.nsubs + 1;
	    args = (Tcl_Obj **)ckalloc(sizeof(Tcl_Obj*) * numArgs);
	    memcpy(args, parts, sizeof(Tcl_Obj*) * numParts);

	    for (idx = 0 ; idx <= info.nsubs ; idx++) {
		subStart = info.matches[idx].start;
		subEnd = info.matches[idx].end;
		if ((subStart >= 0) && (subEnd >= 0)) {
		    args[idx + numParts] = Tcl_NewUnicodeObj(
			    wstring + offset + subStart, subEnd - subStart);
		} else {
		    TclNewObj(args[idx + numParts]);
		}
		Tcl_IncrRefCount(args[idx + numParts]);
	    }

	    /*
	     * At this point, we're locally holding the references to the
	     * argument words we added for this time round the loop, and the
	     * subPtr is holding the references to the words that the user
	     * supplied directly. None are zero-refcount, which is important
	     * because Tcl_EvalObjv is "hairy monster" in terms of refcount
	     * handling, being able to optionally add references to any of its
	     * argument words. We'll drop the local refs immediately
	     * afterwards; subPtr is handled in the main exit stanza.
	     */

	    result = Tcl_EvalObjv(interp, numArgs, args, 0);
	    for (idx = 0 ; idx <= info.nsubs ; idx++) {
		TclDecrRefCount(args[idx + numParts]);
	    }
	    ckfree(args);
	    if (result != TCL_OK) {
		if (result == TCL_ERROR) {
		    Tcl_AppendObjToErrorInfo(interp, Tcl_ObjPrintf(
			    "\n    (%s substitution computation script)",
			    options[REGSUB_COMMAND]));
		}
		goto done;
	    }

	    Tcl_AppendObjToObj(resultPtr, Tcl_GetObjResult(interp));
	    Tcl_ResetResult(interp);

	    /*
	     * Refetch the unicode, in case the representation was smashed by
	     * the user code.
	     */

	    wstring = Tcl_GetUnicodeFromObj(objPtr, &wlen);

	    offset += end;
	    if (end == 0 || start == end) {
		/*
		 * Always consume at least one character of the input string
		 * in order to prevent infinite loops, even when we
		 * technically matched the empty string; we must not match
		 * again at the same spot.
		 */

		if (offset < wlen) {
		    Tcl_AppendUnicodeToObj(resultPtr, wstring + offset, 1);
		}
		offset++;
	    }
	    if (all) {
		continue;
	    } else {
		break;
	    }
	}

	/*
	 * Append the subSpec argument to the variable, making appropriate
	 * substitutions. This code is a bit hairy because of the backslash
	 * conventions and because the code saves up ranges of characters in
	 * subSpec to reduce the number of calls to Tcl_SetVar.
	 */

	wsrc = wfirstChar = wsubspec;
	wend = wsubspec + wsublen;
	for (ch = *wsrc; wsrc != wend; wsrc++, ch = *wsrc) {
	    if (ch == '&') {
		idx = 0;
	    } else if (ch == '\\') {
		ch = wsrc[1];
		if ((ch >= '0') && (ch <= '9')) {
		    idx = ch - '0';
		} else if ((ch == '\\') || (ch == '&')) {
		    *wsrc = ch;
		    Tcl_AppendUnicodeToObj(resultPtr, wfirstChar,
			    wsrc - wfirstChar + 1);
		    *wsrc = '\\';
		    wfirstChar = wsrc + 2;
		    wsrc++;
		    continue;
		} else {
		    continue;
		}
	    } else {
		continue;
	    }

	    if (wfirstChar != wsrc) {
		Tcl_AppendUnicodeToObj(resultPtr, wfirstChar,
			wsrc - wfirstChar);
	    }

	    if (idx <= info.nsubs) {
		subStart = info.matches[idx].start;
		subEnd = info.matches[idx].end;
		if ((subStart >= 0) && (subEnd >= 0)) {
		    Tcl_AppendUnicodeToObj(resultPtr,
			    wstring + offset + subStart, subEnd - subStart);
		}
	    }

	    if (*wsrc == '\\') {
		wsrc++;
	    }
	    wfirstChar = wsrc + 1;
	}

	if (wfirstChar != wsrc) {
	    Tcl_AppendUnicodeToObj(resultPtr, wfirstChar, wsrc - wfirstChar);
	}

	if (end == 0) {
	    /*
	     * Always consume at least one character of the input string in
	     * order to prevent infinite loops.
	     */

	    if (offset < wlen) {
		Tcl_AppendUnicodeToObj(resultPtr, wstring + offset, 1);
	    }
	    offset++;
	} else {
	    offset += end;
	    if (start == end) {
		/*
		 * We matched an empty string, which means we must go forward
		 * one more step so we don't match again at the same spot.
		 */

		if (offset < wlen) {
		    Tcl_AppendUnicodeToObj(resultPtr, wstring + offset, 1);
		}
		offset++;
	    }
	}
	if (!all) {
	    break;
	}
    }

    /*
     * Copy the portion of the source string after the last match to the
     * result variable.
     */

  regsubDone:
    if (numMatches == 0) {
	/*
	 * On zero matches, just ignore the offset, since it shouldn't matter
	 * to us in this case, and the user may have skewed it.
	 */

	resultPtr = objv[1];
	Tcl_IncrRefCount(resultPtr);
    } else if (offset < wlen) {
	Tcl_AppendUnicodeToObj(resultPtr, wstring + offset, wlen - offset);
    }
    if (objc == 4) {
	if (Tcl_ObjSetVar2(interp, objv[3], NULL, resultPtr,
		TCL_LEAVE_ERR_MSG) == NULL) {
	    result = TCL_ERROR;
	} else {
	    /*
	     * Set the interpreter's object result to an integer object
	     * holding the number of matches.
	     */

	    Tcl_SetObjResult(interp, Tcl_NewWideIntObj(numMatches));
	}
    } else {
	/*
	 * No varname supplied, so just return the modified string.
	 */

	Tcl_SetObjResult(interp, resultPtr);
    }

  done:
    if (objPtr && (objv[1] == objv[0])) {
	Tcl_DecrRefCount(objPtr);
    }
    if (subPtr && (objv[2] == objv[0])) {
	Tcl_DecrRefCount(subPtr);
    }
    if (resultPtr) {
	Tcl_DecrRefCount(resultPtr);
    }
    return result;
}

/*
 *----------------------------------------------------------------------
 *
 * Tcl_RenameObjCmd --
 *
 *	This procedure is invoked to process the "rename" Tcl command. See the
 *	user documentation for details on what it does.
 *
 * Results:
 *	A standard Tcl object result.
 *
 * Side effects:
 *	See the user documentation.
 *
 *----------------------------------------------------------------------
 */

int
Tcl_RenameObjCmd(
    TCL_UNUSED(ClientData),
    Tcl_Interp *interp,		/* Current interpreter. */
    int objc,			/* Number of arguments. */
    Tcl_Obj *const objv[])	/* Argument objects. */
{
    const char *oldName, *newName;

    if (objc != 3) {
	Tcl_WrongNumArgs(interp, 1, objv, "oldName newName");
	return TCL_ERROR;
    }

    oldName = TclGetString(objv[1]);
    newName = TclGetString(objv[2]);
    return TclRenameCommand(interp, oldName, newName);
}

/*
 *----------------------------------------------------------------------
 *
 * Tcl_ReturnObjCmd --
 *
 *	This object-based procedure is invoked to process the "return" Tcl
 *	command. See the user documentation for details on what it does.
 *
 * Results:
 *	A standard Tcl object result.
 *
 * Side effects:
 *	See the user documentation.
 *
 *----------------------------------------------------------------------
 */

int
Tcl_ReturnObjCmd(
    TCL_UNUSED(ClientData),
    Tcl_Interp *interp,		/* Current interpreter. */
    int objc,			/* Number of arguments. */
    Tcl_Obj *const objv[])	/* Argument objects. */
{
    int code, level;
    Tcl_Obj *returnOpts;

    /*
     * General syntax: [return ?-option value ...? ?result?]
     * An even number of words means an explicit result argument is present.
     */

    int explicitResult = (0 == (objc % 2));
    int numOptionWords = objc - 1 - explicitResult;

    if (TCL_ERROR == TclMergeReturnOptions(interp, numOptionWords, objv+1,
	    &returnOpts, &code, &level)) {
	return TCL_ERROR;
    }

    code = TclProcessReturn(interp, code, level, returnOpts);
    if (explicitResult) {
	Tcl_SetObjResult(interp, objv[objc-1]);
    }
    return code;
}

/*
 *----------------------------------------------------------------------
 *
 * Tcl_SourceObjCmd --
 *
 *	This procedure is invoked to process the "source" Tcl command. See the
 *	user documentation for details on what it does.
 *
 * Results:
 *	A standard Tcl object result.
 *
 * Side effects:
 *	See the user documentation.
 *
 *----------------------------------------------------------------------
 */

int
Tcl_SourceObjCmd(
    ClientData clientData,
    Tcl_Interp *interp,		/* Current interpreter. */
    int objc,			/* Number of arguments. */
    Tcl_Obj *const objv[])	/* Argument objects. */
{
    return Tcl_NRCallObjProc(interp, TclNRSourceObjCmd, clientData, objc, objv);
}

int
TclNRSourceObjCmd(
    TCL_UNUSED(ClientData),
    Tcl_Interp *interp,		/* Current interpreter. */
    int objc,			/* Number of arguments. */
    Tcl_Obj *const objv[])	/* Argument objects. */
{
    const char *encodingName = NULL;
    Tcl_Obj *fileName;
    int result;
    void **pkgFiles = NULL;
    void *names = NULL;

    if (objc < 2 || objc > 4) {
	Tcl_WrongNumArgs(interp, 1, objv, "?-encoding name? fileName");
	return TCL_ERROR;
    }

    fileName = objv[objc-1];

    if (objc == 4) {
	static const char *const options[] = {
	    "-encoding", NULL
	};
	int index;

	if (TCL_ERROR == Tcl_GetIndexFromObj(interp, objv[1], options,
		"option", TCL_EXACT, &index)) {
	    return TCL_ERROR;
	}
	encodingName = TclGetString(objv[2]);
    } else if (objc == 3) {
	/* Handle undocumented -nopkg option. This should only be
	 * used by the internal ::tcl::Pkg::source utility function. */
	static const char *const nopkgoptions[] = {
	    "-nopkg", NULL
	};
	int index;

	if (TCL_ERROR == Tcl_GetIndexFromObj(interp, objv[1], nopkgoptions,
		"option", TCL_EXACT, &index)) {
	    return TCL_ERROR;
	}
	pkgFiles = (void **)Tcl_GetAssocData(interp, "tclPkgFiles", NULL);
	/* Make sure that during the following TclNREvalFile no filenames
	 * are recorded for inclusion in the "package files" command */
	names = *pkgFiles;
	*pkgFiles = NULL;
    }
    result = TclNREvalFile(interp, fileName, encodingName);
    if (pkgFiles) {
	/* restore "tclPkgFiles" assocdata to how it was. */
	*pkgFiles = names;
    }
    return result;
}

/*
 *----------------------------------------------------------------------
 *
 * Tcl_SplitObjCmd --
 *
 *	This procedure is invoked to process the "split" Tcl command. See the
 *	user documentation for details on what it does.
 *
 * Results:
 *	A standard Tcl result.
 *
 * Side effects:
 *	See the user documentation.
 *
 *----------------------------------------------------------------------
 */

int
Tcl_SplitObjCmd(
    TCL_UNUSED(ClientData),
    Tcl_Interp *interp,		/* Current interpreter. */
    int objc,			/* Number of arguments. */
    Tcl_Obj *const objv[])	/* Argument objects. */
{
    int ch = 0;
    int len;
    const char *splitChars;
    const char *stringPtr;
    const char *end;
    int splitCharLen, stringLen;
    Tcl_Obj *listPtr, *objPtr;

    if (objc == 2) {
	splitChars = " \n\t\r";
	splitCharLen = 4;
    } else if (objc == 3) {
	splitChars = TclGetStringFromObj(objv[2], &splitCharLen);
    } else {
	Tcl_WrongNumArgs(interp, 1, objv, "string ?splitChars?");
	return TCL_ERROR;
    }

    stringPtr = TclGetStringFromObj(objv[1], &stringLen);
    end = stringPtr + stringLen;
    TclNewObj(listPtr);

    if (stringLen == 0) {
	/*
	 * Do nothing.
	 */
    } else if (splitCharLen == 0) {
	Tcl_HashTable charReuseTable;
	Tcl_HashEntry *hPtr;
	int isNew;

	/*
	 * Handle the special case of splitting on every character.
	 *
	 * Uses a hash table to ensure that each kind of character has only
	 * one Tcl_Obj instance (multiply-referenced) in the final list. This
	 * is a *major* win when splitting on a long string (especially in the
	 * megabyte range!) - DKF
	 */

	Tcl_InitHashTable(&charReuseTable, TCL_ONE_WORD_KEYS);

	for ( ; stringPtr < end; stringPtr += len) {
	    len = TclUtfToUCS4(stringPtr, &ch);
	    hPtr = Tcl_CreateHashEntry(&charReuseTable, INT2PTR(ch), &isNew);
	    if (isNew) {
		TclNewStringObj(objPtr, stringPtr, len);

		/*
		 * Don't need to fiddle with refcount...
		 */

		Tcl_SetHashValue(hPtr, objPtr);
	    } else {
		objPtr = (Tcl_Obj *)Tcl_GetHashValue(hPtr);
	    }
	    Tcl_ListObjAppendElement(NULL, listPtr, objPtr);
	}
	Tcl_DeleteHashTable(&charReuseTable);

    } else if (splitCharLen == 1) {
	const char *p;

	/*
	 * Handle the special case of splitting on a single character. This is
	 * only true for the one-char ASCII case, as one unicode char is > 1
	 * byte in length.
	 */

	while (*stringPtr && (p=strchr(stringPtr,(int)*splitChars)) != NULL) {
	    objPtr = Tcl_NewStringObj(stringPtr, p - stringPtr);
	    Tcl_ListObjAppendElement(NULL, listPtr, objPtr);
	    stringPtr = p + 1;
	}
	TclNewStringObj(objPtr, stringPtr, end - stringPtr);
	Tcl_ListObjAppendElement(NULL, listPtr, objPtr);
    } else {
	const char *element, *p, *splitEnd;
	int splitLen;
	int splitChar;

	/*
	 * Normal case: split on any of a given set of characters. Discard
	 * instances of the split characters.
	 */

	splitEnd = splitChars + splitCharLen;

	for (element = stringPtr; stringPtr < end; stringPtr += len) {
	    len = TclUtfToUCS4(stringPtr, &ch);
	    for (p = splitChars; p < splitEnd; p += splitLen) {
		splitLen = TclUtfToUCS4(p, &splitChar);
		if (ch == splitChar) {
		    TclNewStringObj(objPtr, element, stringPtr - element);
		    Tcl_ListObjAppendElement(NULL, listPtr, objPtr);
		    element = stringPtr + len;
		    break;
		}
	    }
	}

	TclNewStringObj(objPtr, element, stringPtr - element);
	Tcl_ListObjAppendElement(NULL, listPtr, objPtr);
    }
    Tcl_SetObjResult(interp, listPtr);
    return TCL_OK;
}

/*
 *----------------------------------------------------------------------
 *
 * StringFirstCmd --
 *
 *	This procedure is invoked to process the "string first" Tcl command.
 *	See the user documentation for details on what it does. Note that this
 *	command only functions correctly on properly formed Tcl UTF strings.
 *
 * Results:
 *	A standard Tcl result.
 *
 * Side effects:
 *	See the user documentation.
 *
 *----------------------------------------------------------------------
 */

static int
StringFirstCmd(
    TCL_UNUSED(ClientData),
    Tcl_Interp *interp,		/* Current interpreter. */
    int objc,			/* Number of arguments. */
    Tcl_Obj *const objv[])	/* Argument objects. */
{
    int start = 0;

    if (objc < 3 || objc > 4) {
	Tcl_WrongNumArgs(interp, 1, objv,
		"needleString haystackString ?startIndex?");
	return TCL_ERROR;
    }

    if (objc == 4) {
	int size = Tcl_GetCharLength(objv[2]);

	if (TCL_OK != TclGetIntForIndexM(interp, objv[3], size - 1, &start)) {
	    return TCL_ERROR;
	}
    }
    Tcl_SetObjResult(interp, TclStringFirst(objv[1], objv[2], start));
    return TCL_OK;
}

/*
 *----------------------------------------------------------------------
 *
 * StringLastCmd --
 *
 *	This procedure is invoked to process the "string last" Tcl command.
 *	See the user documentation for details on what it does. Note that this
 *	command only functions correctly on properly formed Tcl UTF strings.
 *
 * Results:
 *	A standard Tcl result.
 *
 * Side effects:
 *	See the user documentation.
 *
 *----------------------------------------------------------------------
 */

static int
StringLastCmd(
    TCL_UNUSED(ClientData),
    Tcl_Interp *interp,		/* Current interpreter. */
    int objc,			/* Number of arguments. */
    Tcl_Obj *const objv[])	/* Argument objects. */
{
    int last = INT_MAX - 1;

    if (objc < 3 || objc > 4) {
	Tcl_WrongNumArgs(interp, 1, objv,
		"needleString haystackString ?lastIndex?");
	return TCL_ERROR;
    }

    if (objc == 4) {
	int size = Tcl_GetCharLength(objv[2]);

	if (TCL_OK != TclGetIntForIndexM(interp, objv[3], size - 1, &last)) {
	    return TCL_ERROR;
	}
    }
    Tcl_SetObjResult(interp, TclStringLast(objv[1], objv[2], last));
    return TCL_OK;
}

/*
 *----------------------------------------------------------------------
 *
 * StringIndexCmd --
 *
 *	This procedure is invoked to process the "string index" Tcl command.
 *	See the user documentation for details on what it does. Note that this
 *	command only functions correctly on properly formed Tcl UTF strings.
 *
 * Results:
 *	A standard Tcl result.
 *
 * Side effects:
 *	See the user documentation.
 *
 *----------------------------------------------------------------------
 */

static int
StringIndexCmd(
    TCL_UNUSED(ClientData),
    Tcl_Interp *interp,		/* Current interpreter. */
    int objc,			/* Number of arguments. */
    Tcl_Obj *const objv[])	/* Argument objects. */
{
    int length, index;

    if (objc != 3) {
	Tcl_WrongNumArgs(interp, 1, objv, "string charIndex");
	return TCL_ERROR;
    }

    /*
     * Get the char length to calculate what 'end' means.
     */

    length = Tcl_GetCharLength(objv[1]);
    if (TclGetIntForIndexM(interp, objv[2], length-1, &index) != TCL_OK) {
	return TCL_ERROR;
    }

    if ((index >= 0) && (index < length)) {
	int ch = Tcl_GetUniChar(objv[1], index);

	if (ch == -1) {
	    return TCL_OK;
	}

	/*
	 * If we have a ByteArray object, we're careful to generate a new
	 * bytearray for a result.
	 */

	if (TclIsPureByteArray(objv[1])) {
	    unsigned char uch = UCHAR(ch);

	    Tcl_SetObjResult(interp, Tcl_NewByteArrayObj(&uch, 1));
	} else {
	    char buf[4] = "";

	    length = Tcl_UniCharToUtf(ch, buf);
	    if ((ch >= 0xD800) && (length < 3)) {
		length += Tcl_UniCharToUtf(-1, buf + length);
	    }
	    Tcl_SetObjResult(interp, Tcl_NewStringObj(buf, length));
	}
    }
    return TCL_OK;
}

/*
 *----------------------------------------------------------------------
 *
 * StringInsertCmd --
 *
 *	This procedure is invoked to process the "string insert" Tcl command.
 *	See the user documentation for details on what it does. Note that this
 *	command only functions correctly on properly formed Tcl UTF strings.
 *
 * Results:
 *	A standard Tcl result.
 *
 * Side effects:
 *	See the user documentation.
 *
 *----------------------------------------------------------------------
 */

static int
StringInsertCmd(
    TCL_UNUSED(ClientData),
    Tcl_Interp *interp,		/* Current interpreter */
    int objc,			/* Number of arguments */
    Tcl_Obj *const objv[])	/* Argument objects */
{
    int length;			/* String length */
    int index;			/* Insert index */
    Tcl_Obj *outObj;		/* Output object */

    if (objc != 4) {
	Tcl_WrongNumArgs(interp, 1, objv, "string index insertString");
	return TCL_ERROR;
    }

    length = Tcl_GetCharLength(objv[1]);
    if (TclGetIntForIndexM(interp, objv[2], length, &index) != TCL_OK) {
	return TCL_ERROR;
    }

    if (index < 0) {
	index = 0;
    }
    if (index > length) {
	index = length;
    }

    outObj = TclStringReplace(interp, objv[1], index, 0, objv[3],
	    TCL_STRING_IN_PLACE);

    if (outObj != NULL) {
	Tcl_SetObjResult(interp, outObj);
	return TCL_OK;
    }

    return TCL_ERROR;
}

/*
 *----------------------------------------------------------------------
 *
 * StringIsCmd --
 *
 *	This procedure is invoked to process the "string is" Tcl command. See
 *	the user documentation for details on what it does. Note that this
 *	command only functions correctly on properly formed Tcl UTF strings.
 *
 * Results:
 *	A standard Tcl result.
 *
 * Side effects:
 *	See the user documentation.
 *
 *----------------------------------------------------------------------
 */

static int
StringIsCmd(
    TCL_UNUSED(ClientData),
    Tcl_Interp *interp,		/* Current interpreter. */
    int objc,			/* Number of arguments. */
    Tcl_Obj *const objv[])	/* Argument objects. */
{
    const char *string1, *end, *stop;
    int (*chcomp)(int) = NULL;	/* The UniChar comparison function. */
    int i, failat = 0, result = 1, strict = 0, index, length1, length2;
    Tcl_Obj *objPtr, *failVarObj = NULL;
    Tcl_WideInt w;

    static const char *const isClasses[] = {
	"alnum",	"alpha",	"ascii",	"control",
	"boolean",	"dict",		"digit",	"double",
	"entier",	"false",	"graph",	"integer",
	"list",		"lower",	"print",	"punct",
	"space",	"true",		"upper",	"unicode",
	"wideinteger", "wordchar",	"xdigit",	NULL
    };
    enum isClassesEnum {
	STR_IS_ALNUM,	STR_IS_ALPHA,	STR_IS_ASCII,	STR_IS_CONTROL,
	STR_IS_BOOL,	STR_IS_DICT,	STR_IS_DIGIT,	STR_IS_DOUBLE,
	STR_IS_ENTIER,	STR_IS_FALSE,	STR_IS_GRAPH,	STR_IS_INT,
	STR_IS_LIST,	STR_IS_LOWER,	STR_IS_PRINT,	STR_IS_PUNCT,
	STR_IS_SPACE,	STR_IS_TRUE,	STR_IS_UPPER,	STR_IS_UNICODE,
	STR_IS_WIDE,	STR_IS_WORD,	STR_IS_XDIGIT
    };
    static const char *const isOptions[] = {
	"-strict", "-failindex", NULL
    };
    enum isOptionsEnum {
	OPT_STRICT, OPT_FAILIDX
    };

    if (objc < 3 || objc > 6) {
	Tcl_WrongNumArgs(interp, 1, objv,
		"class ?-strict? ?-failindex var? str");
	return TCL_ERROR;
    }
    if (Tcl_GetIndexFromObj(interp, objv[1], isClasses, "class", 0,
	    &index) != TCL_OK) {
	return TCL_ERROR;
    }

    if (objc != 3) {
	for (i = 2; i < objc-1; i++) {
	    int idx2;

	    if (Tcl_GetIndexFromObj(interp, objv[i], isOptions, "option", 0,
		    &idx2) != TCL_OK) {
		return TCL_ERROR;
	    }
	    switch ((enum isOptionsEnum) idx2) {
	    case OPT_STRICT:
		strict = 1;
		break;
	    case OPT_FAILIDX:
		if (i+1 >= objc-1) {
		    Tcl_WrongNumArgs(interp, 2, objv,
			    "?-strict? ?-failindex var? str");
		    return TCL_ERROR;
		}
		failVarObj = objv[++i];
		break;
	    }
	}
    }

    /*
     * We get the objPtr so that we can short-cut for some classes by checking
     * the object type (int and double), but we need the string otherwise,
     * because we don't want any conversion of type occuring (as, for example,
     * Tcl_Get*FromObj would do).
     */

    objPtr = objv[objc-1];

    /*
     * When entering here, result == 1 and failat == 0.
     */

    switch ((enum isClassesEnum) index) {
    case STR_IS_ALNUM:
	chcomp = Tcl_UniCharIsAlnum;
	break;
    case STR_IS_ALPHA:
	chcomp = Tcl_UniCharIsAlpha;
	break;
    case STR_IS_ASCII:
	chcomp = UniCharIsAscii;
	break;
    case STR_IS_BOOL:
    case STR_IS_TRUE:
    case STR_IS_FALSE:
	if (!TclHasInternalRep(objPtr, &tclBooleanType)
		&& (TCL_OK != TclSetBooleanFromAny(NULL, objPtr))) {
	    if (strict) {
		result = 0;
	    } else {
		string1 = TclGetStringFromObj(objPtr, &length1);
		result = length1 == 0;
	    }
	} else if (index != STR_IS_BOOL) {
	    TclGetBooleanFromObj(NULL, objPtr, &i);
	    if ((index == STR_IS_TRUE) ^ i) {
		result = 0;
	    }
	}
	break;
    case STR_IS_CONTROL:
	chcomp = Tcl_UniCharIsControl;
	break;
    case STR_IS_DICT: {
	int dresult, dsize;

	dresult = Tcl_DictObjSize(interp, objPtr, &dsize);
	Tcl_ResetResult(interp);
	result = (dresult == TCL_OK) ? 1 : 0;
	if (dresult != TCL_OK && failVarObj != NULL) {
	    /*
	     * Need to figure out where the list parsing failed, which is
	     * fairly expensive. This is adapted from the core of
	     * SetDictFromAny().
	     */

	    const char *elemStart, *nextElem;
	    int lenRemain, elemSize;
	    const char *p;

	    string1 = TclGetStringFromObj(objPtr, &length1);
	    end = string1 + length1;
	    failat = -1;
	    for (p=string1, lenRemain=length1; lenRemain > 0;
		    p=nextElem, lenRemain=end-nextElem) {
		if (TCL_ERROR == TclFindElement(NULL, p, lenRemain,
			&elemStart, &nextElem, &elemSize, NULL)) {
		    Tcl_Obj *tmpStr;

		    /*
		     * This is the simplest way of getting the number of
		     * characters parsed. Note that this is not the same as
		     * the number of bytes when parsing strings with non-ASCII
		     * characters in them.
		     *
		     * Skip leading spaces first. This is only really an issue
		     * if it is the first "element" that has the failure.
		     */

		    while (TclIsSpaceProc(*p)) {
			p++;
		    }
		    TclNewStringObj(tmpStr, string1, p-string1);
		    failat = Tcl_GetCharLength(tmpStr);
		    TclDecrRefCount(tmpStr);
		    break;
		}
	    }
	}
	break;
    }
    case STR_IS_DIGIT:
	chcomp = Tcl_UniCharIsDigit;
	break;
    case STR_IS_DOUBLE: {
	if (TclHasInternalRep(objPtr, &tclDoubleType) ||
		TclHasInternalRep(objPtr, &tclIntType) ||
		TclHasInternalRep(objPtr, &tclBignumType)) {
	    break;
	}
	string1 = TclGetStringFromObj(objPtr, &length1);
	if (length1 == 0) {
	    if (strict) {
		result = 0;
	    }
	    goto str_is_done;
	}
	end = string1 + length1;
	if (TclParseNumber(NULL, objPtr, NULL, NULL, -1,
		(const char **) &stop, 0) != TCL_OK) {
	    result = 0;
	    failat = 0;
	} else {
	    failat = stop - string1;
	    if (stop < end) {
		result = 0;
		TclFreeInternalRep(objPtr);
	    }
	}
	break;
    }
    case STR_IS_GRAPH:
	chcomp = Tcl_UniCharIsGraph;
	break;
    case STR_IS_INT:
    case STR_IS_ENTIER:
	if (TclHasInternalRep(objPtr, &tclIntType) ||
		TclHasInternalRep(objPtr, &tclBignumType)) {
	    break;
	}
	string1 = TclGetStringFromObj(objPtr, &length1);
	if (length1 == 0) {
	    if (strict) {
		result = 0;
	    }
	    goto str_is_done;
	}
	end = string1 + length1;
	if (TclParseNumber(NULL, objPtr, NULL, NULL, -1,
		(const char **) &stop, TCL_PARSE_INTEGER_ONLY) == TCL_OK) {
	    if (stop == end) {
		/*
		 * Entire string parses as an integer.
		 */

		break;
	    } else {
		/*
		 * Some prefix parsed as an integer, but not the whole string,
		 * so return failure index as the point where parsing stopped.
		 * Clear out the internal rep, since keeping it would leave
		 * *objPtr in an inconsistent state.
		 */

		result = 0;
		failat = stop - string1;
		TclFreeInternalRep(objPtr);
	    }
	} else {
	    /*
	     * No prefix is a valid integer. Fail at beginning.
	     */

	    result = 0;
	    failat = 0;
	}
	break;
    case STR_IS_WIDE:
	if (TCL_OK == TclGetWideIntFromObj(NULL, objPtr, &w)) {
	    break;
	}

	string1 = TclGetStringFromObj(objPtr, &length1);
	if (length1 == 0) {
	    if (strict) {
		result = 0;
	    }
	    goto str_is_done;
	}
	result = 0;
	if (failVarObj == NULL) {
	    /*
	     * Don't bother computing the failure point if we're not going to
	     * return it.
	     */

	    break;
	}
	end = string1 + length1;
	if (TclParseNumber(NULL, objPtr, NULL, NULL, -1,
		(const char **) &stop, TCL_PARSE_INTEGER_ONLY) == TCL_OK) {
	    if (stop == end) {
		/*
		 * Entire string parses as an integer, but rejected by
		 * Tcl_Get(Wide)IntFromObj() so we must have overflowed the
		 * target type, and our convention is to return failure at
		 * index -1 in that situation.
		 */

		failat = -1;
	    } else {
		/*
		 * Some prefix parsed as an integer, but not the whole string,
		 * so return failure index as the point where parsing stopped.
		 * Clear out the internal rep, since keeping it would leave
		 * *objPtr in an inconsistent state.
		 */

		failat = stop - string1;
		TclFreeInternalRep(objPtr);
	    }
	} else {
	    /*
	     * No prefix is a valid integer. Fail at beginning.
	     */

	    failat = 0;
	}
	break;
    case STR_IS_LIST:
	/*
	 * We ignore the strictness here, since empty strings are always
	 * well-formed lists.
	 */

	if (TCL_OK == TclListObjLength(NULL, objPtr, &length2)) {
	    break;
	}

	if (failVarObj != NULL) {
	    /*
	     * Need to figure out where the list parsing failed, which is
	     * fairly expensive. This is adapted from the core of
	     * SetListFromAny().
	     */

	    const char *elemStart, *nextElem;
	    int lenRemain, elemSize;
	    const char *p;

	    string1 = TclGetStringFromObj(objPtr, &length1);
	    end = string1 + length1;
	    failat = -1;
	    for (p=string1, lenRemain=length1; lenRemain > 0;
		    p=nextElem, lenRemain=end-nextElem) {
		if (TCL_ERROR == TclFindElement(NULL, p, lenRemain,
			&elemStart, &nextElem, &elemSize, NULL)) {
		    Tcl_Obj *tmpStr;

		    /*
		     * This is the simplest way of getting the number of
		     * characters parsed. Note that this is not the same as
		     * the number of bytes when parsing strings with non-ASCII
		     * characters in them.
		     *
		     * Skip leading spaces first. This is only really an issue
		     * if it is the first "element" that has the failure.
		     */

		    while (TclIsSpaceProcM(*p)) {
			p++;
		    }
		    TclNewStringObj(tmpStr, string1, p-string1);
		    failat = Tcl_GetCharLength(tmpStr);
		    TclDecrRefCount(tmpStr);
		    break;
		}
	    }
	}
	result = 0;
	break;
    case STR_IS_LOWER:
	chcomp = Tcl_UniCharIsLower;
	break;
    case STR_IS_PRINT:
	chcomp = Tcl_UniCharIsPrint;
	break;
    case STR_IS_PUNCT:
	chcomp = Tcl_UniCharIsPunct;
	break;
    case STR_IS_SPACE:
	chcomp = Tcl_UniCharIsSpace;
	break;
    case STR_IS_UPPER:
	chcomp = Tcl_UniCharIsUpper;
	break;
    case STR_IS_UNICODE:
	chcomp = Tcl_UniCharIsUnicode;
	break;
    case STR_IS_WORD:
	chcomp = Tcl_UniCharIsWordChar;
	break;
    case STR_IS_XDIGIT:
	chcomp = UniCharIsHexDigit;
	break;
    }

    if (chcomp != NULL) {
	string1 = TclGetStringFromObj(objPtr, &length1);
	if (length1 == 0) {
	    if (strict) {
		result = 0;
	    }
	    goto str_is_done;
	}
	end = string1 + length1;
	for (; string1 < end; string1 += length2, failat++) {
	    int ucs4;

	    length2 = TclUtfToUCS4(string1, &ucs4);
	    if (!chcomp(ucs4)) {
		result = 0;
		break;
	    }
	}
    }

    /*
     * Only set the failVarObj when we will return 0 and we have indicated a
     * valid fail index (>= 0).
     */

 str_is_done:
    if ((result == 0) && (failVarObj != NULL)) {
	TclNewIndexObj(objPtr, failat);
	if (Tcl_ObjSetVar2(interp, failVarObj, NULL, objPtr, TCL_LEAVE_ERR_MSG) == NULL) {
	    return TCL_ERROR;
	}
    }
    Tcl_SetObjResult(interp, Tcl_NewBooleanObj(result));
    return TCL_OK;
}

static int
UniCharIsAscii(
    int character)
{
    return (character >= 0) && (character < 0x80);
}

static int
UniCharIsHexDigit(
    int character)
{
    return (character >= 0) && (character < 0x80) && isxdigit(UCHAR(character));
}

/*
 *----------------------------------------------------------------------
 *
 * StringMapCmd --
 *
 *	This procedure is invoked to process the "string map" Tcl command. See
 *	the user documentation for details on what it does. Note that this
 *	command only functions correctly on properly formed Tcl UTF strings.
 *
 * Results:
 *	A standard Tcl result.
 *
 * Side effects:
 *	See the user documentation.
 *
 *----------------------------------------------------------------------
 */

static int
StringMapCmd(
    TCL_UNUSED(ClientData),
    Tcl_Interp *interp,		/* Current interpreter. */
    int objc,			/* Number of arguments. */
    Tcl_Obj *const objv[])	/* Argument objects. */
{
    int length1, length2, mapElemc, index;
    int nocase = 0, mapWithDict = 0, copySource = 0;
    Tcl_Obj **mapElemv, *sourceObj, *resultPtr;
    Tcl_UniChar *ustring1, *ustring2, *p, *end;
    int (*strCmpFn)(const Tcl_UniChar*, const Tcl_UniChar*, unsigned long);

    if (objc < 3 || objc > 4) {
	Tcl_WrongNumArgs(interp, 1, objv, "?-nocase? charMap string");
	return TCL_ERROR;
    }

    if (objc == 4) {
	const char *string = TclGetStringFromObj(objv[1], &length2);

	if ((length2 > 1) &&
		strncmp(string, "-nocase", length2) == 0) {
	    nocase = 1;
	} else {
	    Tcl_SetObjResult(interp, Tcl_ObjPrintf(
		    "bad option \"%s\": must be -nocase", string));
	    Tcl_SetErrorCode(interp, "TCL", "LOOKUP", "INDEX", "option",
		    string, NULL);
	    return TCL_ERROR;
	}
    }

    /*
     * This test is tricky, but has to be that way or you get other strange
     * inconsistencies (see test string-10.20.1 for illustration why!)
     */

    if (!TclHasStringRep(objv[objc-2])
	    && TclHasInternalRep(objv[objc-2], &tclDictType)) {
	int i, done;
	Tcl_DictSearch search;

	/*
	 * We know the type exactly, so all dict operations will succeed for
	 * sure. This shortens this code quite a bit.
	 */

	Tcl_DictObjSize(interp, objv[objc-2], &mapElemc);
	if (mapElemc == 0) {
	    /*
	     * Empty charMap, just return whatever string was given.
	     */

	    Tcl_SetObjResult(interp, objv[objc-1]);
	    return TCL_OK;
	}

	mapElemc *= 2;
	mapWithDict = 1;

	/*
	 * Copy the dictionary out into an array; that's the easiest way to
	 * adapt this code...
	 */

	mapElemv = (Tcl_Obj **)TclStackAlloc(interp, sizeof(Tcl_Obj *) * mapElemc);
	Tcl_DictObjFirst(interp, objv[objc-2], &search, mapElemv+0,
		mapElemv+1, &done);
	for (i=2 ; i<mapElemc ; i+=2) {
	    Tcl_DictObjNext(&search, mapElemv+i, mapElemv+i+1, &done);
	}
	Tcl_DictObjDone(&search);
    } else {
	if (TclListObjGetElements(interp, objv[objc-2], &mapElemc,
		&mapElemv) != TCL_OK) {
	    return TCL_ERROR;
	}
	if (mapElemc == 0) {
	    /*
	     * empty charMap, just return whatever string was given.
	     */

	    Tcl_SetObjResult(interp, objv[objc-1]);
	    return TCL_OK;
	} else if (mapElemc & 1) {
	    /*
	     * The charMap must be an even number of key/value items.
	     */

	    Tcl_SetObjResult(interp,
		    Tcl_NewStringObj("char map list unbalanced", -1));
	    Tcl_SetErrorCode(interp, "TCL", "OPERATION", "MAP",
		    "UNBALANCED", NULL);
	    return TCL_ERROR;
	}
    }

    /*
     * Take a copy of the source string object if it is the same as the map
     * string to cut out nasty sharing crashes. [Bug 1018562]
     */

    if (objv[objc-2] == objv[objc-1]) {
	sourceObj = Tcl_DuplicateObj(objv[objc-1]);
	copySource = 1;
    } else {
	sourceObj = objv[objc-1];
    }
    ustring1 = Tcl_GetUnicodeFromObj(sourceObj, &length1);
    if (length1 == 0) {
	/*
	 * Empty input string, just stop now.
	 */

	goto done;
    }
    end = ustring1 + length1;

    strCmpFn = (nocase ? Tcl_UniCharNcasecmp : Tcl_UniCharNcmp);

    /*
     * Force result to be Unicode
     */

    resultPtr = Tcl_NewUnicodeObj(ustring1, 0);

    if (mapElemc == 2) {
	/*
	 * Special case for one map pair which avoids the extra for loop and
	 * extra calls to get Unicode data. The algorithm is otherwise
	 * identical to the multi-pair case. This will be >30% faster on
	 * larger strings.
	 */

	int mapLen, u2lc;
	Tcl_UniChar *mapString;

	ustring2 = Tcl_GetUnicodeFromObj(mapElemv[0], &length2);
	p = ustring1;
	if ((length2 > length1) || (length2 == 0)) {
	    /*
	     * Match string is either longer than input or empty.
	     */

	    ustring1 = end;
	} else {
	    mapString = Tcl_GetUnicodeFromObj(mapElemv[1], &mapLen);
	    u2lc = (nocase ? Tcl_UniCharToLower(*ustring2) : 0);
	    for (; ustring1 < end; ustring1++) {
		if (((*ustring1 == *ustring2) ||
			(nocase&&Tcl_UniCharToLower(*ustring1)==u2lc)) &&
			(length2==1 || strCmpFn(ustring1, ustring2,
				(unsigned long) length2) == 0)) {
		    if (p != ustring1) {
			Tcl_AppendUnicodeToObj(resultPtr, p, ustring1-p);
			p = ustring1 + length2;
		    } else {
			p += length2;
		    }
		    ustring1 = p - 1;

		    Tcl_AppendUnicodeToObj(resultPtr, mapString, mapLen);
		}
	    }
	}
    } else {
	Tcl_UniChar **mapStrings;
	int *mapLens, *u2lc = NULL;

	/*
	 * Precompute pointers to the unicode string and length. This saves us
	 * repeated function calls later, significantly speeding up the
	 * algorithm. We only need the lowercase first char in the nocase
	 * case.
	 */

	mapStrings = (Tcl_UniChar **)TclStackAlloc(interp, mapElemc*2*sizeof(Tcl_UniChar *));
	mapLens = (int *)TclStackAlloc(interp, mapElemc * 2 * sizeof(int));
	if (nocase) {
	    u2lc = (int *)TclStackAlloc(interp, mapElemc * sizeof(int));
	}
	for (index = 0; index < mapElemc; index++) {
	    mapStrings[index] = Tcl_GetUnicodeFromObj(mapElemv[index],
		    mapLens+index);
	    if (nocase && ((index % 2) == 0)) {
		u2lc[index/2] = Tcl_UniCharToLower(*mapStrings[index]);
	    }
	}
	for (p = ustring1; ustring1 < end; ustring1++) {
	    for (index = 0; index < mapElemc; index += 2) {
		/*
		 * Get the key string to match on.
		 */

		ustring2 = mapStrings[index];
		length2 = mapLens[index];
		if ((length2 > 0) && ((*ustring1 == *ustring2) || (nocase &&
			(Tcl_UniCharToLower(*ustring1) == u2lc[index/2]))) &&
			/* Restrict max compare length. */
			(end-ustring1 >= length2) && ((length2 == 1) ||
			!strCmpFn(ustring2, ustring1, length2))) {
		    if (p != ustring1) {
			/*
			 * Put the skipped chars onto the result first.
			 */

			Tcl_AppendUnicodeToObj(resultPtr, p, ustring1-p);
			p = ustring1 + length2;
		    } else {
			p += length2;
		    }

		    /*
		     * Adjust len to be full length of matched string.
		     */

		    ustring1 = p - 1;

		    /*
		     * Append the map value to the unicode string.
		     */

		    Tcl_AppendUnicodeToObj(resultPtr,
			    mapStrings[index+1], mapLens[index+1]);
		    break;
		}
	    }
	}
	if (nocase) {
	    TclStackFree(interp, u2lc);
	}
	TclStackFree(interp, mapLens);
	TclStackFree(interp, mapStrings);
    }
    if (p != ustring1) {
	/*
	 * Put the rest of the unmapped chars onto result.
	 */

	Tcl_AppendUnicodeToObj(resultPtr, p, ustring1 - p);
    }
    Tcl_SetObjResult(interp, resultPtr);
  done:
    if (mapWithDict) {
	TclStackFree(interp, mapElemv);
    }
    if (copySource) {
	Tcl_DecrRefCount(sourceObj);
    }
    return TCL_OK;
}

/*
 *----------------------------------------------------------------------
 *
 * StringMatchCmd --
 *
 *	This procedure is invoked to process the "string match" Tcl command.
 *	See the user documentation for details on what it does. Note that this
 *	command only functions correctly on properly formed Tcl UTF strings.
 *
 * Results:
 *	A standard Tcl result.
 *
 * Side effects:
 *	See the user documentation.
 *
 *----------------------------------------------------------------------
 */

static int
StringMatchCmd(
    TCL_UNUSED(ClientData),
    Tcl_Interp *interp,		/* Current interpreter. */
    int objc,			/* Number of arguments. */
    Tcl_Obj *const objv[])	/* Argument objects. */
{
    int nocase = 0;

    if (objc < 3 || objc > 4) {
	Tcl_WrongNumArgs(interp, 1, objv, "?-nocase? pattern string");
	return TCL_ERROR;
    }

    if (objc == 4) {
	int length;
	const char *string = TclGetStringFromObj(objv[1], &length);

	if ((length > 1) &&
	    strncmp(string, "-nocase", length) == 0) {
	    nocase = TCL_MATCH_NOCASE;
	} else {
	    Tcl_SetObjResult(interp, Tcl_ObjPrintf(
		    "bad option \"%s\": must be -nocase", string));
	    Tcl_SetErrorCode(interp, "TCL", "LOOKUP", "INDEX", "option",
		    string, NULL);
	    return TCL_ERROR;
	}
    }
    Tcl_SetObjResult(interp, Tcl_NewBooleanObj(
		TclStringMatchObj(objv[objc-1], objv[objc-2], nocase)));
    return TCL_OK;
}

/*
 *----------------------------------------------------------------------
 *
 * StringRangeCmd --
 *
 *	This procedure is invoked to process the "string range" Tcl command.
 *	See the user documentation for details on what it does. Note that this
 *	command only functions correctly on properly formed Tcl UTF strings.
 *
 * Results:
 *	A standard Tcl result.
 *
 * Side effects:
 *	See the user documentation.
 *
 *----------------------------------------------------------------------
 */

static int
StringRangeCmd(
    TCL_UNUSED(ClientData),
    Tcl_Interp *interp,		/* Current interpreter. */
    int objc,			/* Number of arguments. */
    Tcl_Obj *const objv[])	/* Argument objects. */
{
    int length, first, last;

    if (objc != 4) {
	Tcl_WrongNumArgs(interp, 1, objv, "string first last");
	return TCL_ERROR;
    }

    /*
     * Get the length in actual characters; Then reduce it by one because
     * 'end' refers to the last character, not one past it.
     */

    length = Tcl_GetCharLength(objv[1]) - 1;

    if (TclGetIntForIndexM(interp, objv[2], length, &first) != TCL_OK ||
	    TclGetIntForIndexM(interp, objv[3], length, &last) != TCL_OK) {
	return TCL_ERROR;
    }

    if (last >= 0) {
	Tcl_SetObjResult(interp, Tcl_GetRange(objv[1], first, last));
    }
    return TCL_OK;
}

/*
 *----------------------------------------------------------------------
 *
 * StringReptCmd --
 *
 *	This procedure is invoked to process the "string repeat" Tcl command.
 *	See the user documentation for details on what it does. Note that this
 *	command only functions correctly on properly formed Tcl UTF strings.
 *
 * Results:
 *	A standard Tcl result.
 *
 * Side effects:
 *	See the user documentation.
 *
 *----------------------------------------------------------------------
 */

static int
StringReptCmd(
    TCL_UNUSED(ClientData),
    Tcl_Interp *interp,		/* Current interpreter. */
    int objc,			/* Number of arguments. */
    Tcl_Obj *const objv[])	/* Argument objects. */
{
    int count;
    Tcl_Obj *resultPtr;

    if (objc != 3) {
	Tcl_WrongNumArgs(interp, 1, objv, "string count");
	return TCL_ERROR;
    }

    if (TclGetIntFromObj(interp, objv[2], &count) != TCL_OK) {
	return TCL_ERROR;
    }

    /*
     * Check for cases that allow us to skip copying stuff.
     */

    if (count == 1) {
	Tcl_SetObjResult(interp, objv[1]);
	return TCL_OK;
    } else if (count < 1) {
	return TCL_OK;
    }

    resultPtr = TclStringRepeat(interp, objv[1], count, TCL_STRING_IN_PLACE);
    if (resultPtr) {
	Tcl_SetObjResult(interp, resultPtr);
	return TCL_OK;
    }
    return TCL_ERROR;
}

/*
 *----------------------------------------------------------------------
 *
 * StringRplcCmd --
 *
 *	This procedure is invoked to process the "string replace" Tcl command.
 *	See the user documentation for details on what it does. Note that this
 *	command only functions correctly on properly formed Tcl UTF strings.
 *
 * Results:
 *	A standard Tcl result.
 *
 * Side effects:
 *	See the user documentation.
 *
 *----------------------------------------------------------------------
 */

static int
StringRplcCmd(
    TCL_UNUSED(ClientData),
    Tcl_Interp *interp,		/* Current interpreter. */
    int objc,			/* Number of arguments. */
    Tcl_Obj *const objv[])	/* Argument objects. */
{
    int first, last, length, end;

    if (objc < 4 || objc > 5) {
	Tcl_WrongNumArgs(interp, 1, objv, "string first last ?string?");
	return TCL_ERROR;
    }

    length = Tcl_GetCharLength(objv[1]);
    end = length - 1;

    if (TclGetIntForIndexM(interp, objv[2], end, &first) != TCL_OK ||
	    TclGetIntForIndexM(interp, objv[3], end, &last) != TCL_OK) {
	return TCL_ERROR;
    }

    /*
     * The following test screens out most empty substrings as candidates for
     * replacement. When they are detected, no replacement is done, and the
     * result is the original string.
     */

    if ((last < 0) ||		/* Range ends before start of string */
	    (first > end) ||	/* Range begins after end of string */
	    (last < first)) {	/* Range begins after it starts */

	/*
	 * BUT!!! when (end < 0) -- an empty original string -- we can
	 * have (first <= end < 0 <= last) and an empty string is permitted
	 * to be replaced.
	 */

	Tcl_SetObjResult(interp, objv[1]);
    } else {
	Tcl_Obj *resultPtr;

	if (first < 0) {
	    first = 0;
	}
	if (last > end) {
	    last = end;
	}

	resultPtr = TclStringReplace(interp, objv[1], first,
		last + 1 - first, (objc == 5) ? objv[4] : NULL,
		TCL_STRING_IN_PLACE);

	Tcl_SetObjResult(interp, resultPtr);
    }
    return TCL_OK;
}

/*
 *----------------------------------------------------------------------
 *
 * StringRevCmd --
 *
 *	This procedure is invoked to process the "string reverse" Tcl command.
 *	See the user documentation for details on what it does. Note that this
 *	command only functions correctly on properly formed Tcl UTF strings.
 *
 * Results:
 *	A standard Tcl result.
 *
 * Side effects:
 *	See the user documentation.
 *
 *----------------------------------------------------------------------
 */

static int
StringRevCmd(
    TCL_UNUSED(ClientData),
    Tcl_Interp *interp,		/* Current interpreter. */
    int objc,			/* Number of arguments. */
    Tcl_Obj *const objv[])	/* Argument objects. */
{
    if (objc != 2) {
	Tcl_WrongNumArgs(interp, 1, objv, "string");
	return TCL_ERROR;
    }

    Tcl_SetObjResult(interp, TclStringReverse(objv[1], TCL_STRING_IN_PLACE));
    return TCL_OK;
}

/*
 *----------------------------------------------------------------------
 *
 * StringStartCmd --
 *
 *	This procedure is invoked to process the "string wordstart" Tcl
 *	command. See the user documentation for details on what it does.
 *
 * Results:
 *	A standard Tcl result.
 *
 * Side effects:
 *	See the user documentation.
 *
 *----------------------------------------------------------------------
 */

static int
StringStartCmd(
    TCL_UNUSED(ClientData),
    Tcl_Interp *interp,		/* Current interpreter. */
    int objc,			/* Number of arguments. */
    Tcl_Obj *const objv[])	/* Argument objects. */
{
    int ch;
    const Tcl_UniChar *p, *string;
    int cur, index, length;
    Tcl_Obj *obj;

    if (objc != 3) {
	Tcl_WrongNumArgs(interp, 1, objv, "string index");
	return TCL_ERROR;
    }

    string = Tcl_GetUnicodeFromObj(objv[1], &length);
    if (TclGetIntForIndexM(interp, objv[2], length-1, &index) != TCL_OK) {
	return TCL_ERROR;
    }
    if (index >= length) {
	index = length - 1;
    }
    cur = 0;
    if (index > 0) {
	p = &string[index];

	(void)TclUniCharToUCS4(p, &ch);
	for (cur = index; cur >= 0; cur--) {
	    int delta = 0;
	    const Tcl_UniChar *next;

	    if (!Tcl_UniCharIsWordChar(ch)) {
		break;
	    }

	    next = TclUCS4Prev(p, string);
	    do {
		next += delta;
		delta = TclUniCharToUCS4(next, &ch);
	    } while (next + delta < p);
	    p = next;
	}
	if (cur != index) {
	    cur += 1;
	}
    }
    TclNewIndexObj(obj, cur);
    Tcl_SetObjResult(interp, obj);
    return TCL_OK;
}

/*
 *----------------------------------------------------------------------
 *
 * StringEndCmd --
 *
 *	This procedure is invoked to process the "string wordend" Tcl command.
 *	See the user documentation for details on what it does.
 *
 * Results:
 *	A standard Tcl result.
 *
 * Side effects:
 *	See the user documentation.
 *
 *----------------------------------------------------------------------
 */

static int
StringEndCmd(
    TCL_UNUSED(ClientData),
    Tcl_Interp *interp,		/* Current interpreter. */
    int objc,			/* Number of arguments. */
    Tcl_Obj *const objv[])	/* Argument objects. */
{
    int ch;
    const Tcl_UniChar *p, *end, *string;
    int cur, index, length;
    Tcl_Obj *obj;

    if (objc != 3) {
	Tcl_WrongNumArgs(interp, 1, objv, "string index");
	return TCL_ERROR;
    }

    string = Tcl_GetUnicodeFromObj(objv[1], &length);
    if (TclGetIntForIndexM(interp, objv[2], length-1, &index) != TCL_OK) {
	return TCL_ERROR;
    }
    if (index < 0) {
	index = 0;
    }
    if (index < length) {
	p = &string[index];
	end = string+length;
	for (cur = index; p < end; cur++) {
	    p += TclUniCharToUCS4(p, &ch);
	    if (!Tcl_UniCharIsWordChar(ch)) {
		break;
	    }
	}
	if (cur == index) {
	    cur++;
	}
    } else {
	cur = length;
    }
    TclNewIndexObj(obj, cur);
    Tcl_SetObjResult(interp, obj);
    return TCL_OK;
}

/*
 *----------------------------------------------------------------------
 *
 * StringEqualCmd --
 *
 *	This procedure is invoked to process the "string equal" Tcl command.
 *	See the user documentation for details on what it does. Note that this
 *	command only functions correctly on properly formed Tcl UTF strings.
 *
 * Results:
 *	A standard Tcl result.
 *
 * Side effects:
 *	See the user documentation.
 *
 *----------------------------------------------------------------------
 */

static int
StringEqualCmd(
    TCL_UNUSED(ClientData),
    Tcl_Interp *interp,		/* Current interpreter. */
    int objc,			/* Number of arguments. */
    Tcl_Obj *const objv[])	/* Argument objects. */
{
    /*
     * Remember to keep code here in some sync with the byte-compiled versions
     * in tclExecute.c (INST_STR_EQ, INST_STR_NEQ and INST_STR_CMP as well as
     * the expr string comparison in INST_EQ/INST_NEQ/INST_LT/...).
     */

    const char *string2;
    int length, i, match, nocase = 0, reqlength = -1;

    if (objc < 3 || objc > 6) {
    str_cmp_args:
	Tcl_WrongNumArgs(interp, 1, objv,
		"?-nocase? ?-length int? string1 string2");
	return TCL_ERROR;
    }

    for (i = 1; i < objc-2; i++) {
	string2 = TclGetStringFromObj(objv[i], &length);
	if ((length > 1) && !strncmp(string2, "-nocase", length)) {
	    nocase = 1;
	} else if ((length > 1)
		&& !strncmp(string2, "-length", length)) {
	    if (i+1 >= objc-2) {
		goto str_cmp_args;
	    }
	    i++;
	    if (TclGetIntFromObj(interp, objv[i], &reqlength) != TCL_OK) {
		return TCL_ERROR;
	    }
	} else {
	    Tcl_SetObjResult(interp, Tcl_ObjPrintf(
		    "bad option \"%s\": must be -nocase or -length",
		    string2));
	    Tcl_SetErrorCode(interp, "TCL", "LOOKUP", "INDEX", "option",
		    string2, NULL);
	    return TCL_ERROR;
	}
    }

    /*
     * From now on, we only access the two objects at the end of the argument
     * array.
     */

    objv += objc-2;
    match = TclStringCmp(objv[0], objv[1], 0, nocase, reqlength);
    Tcl_SetObjResult(interp, Tcl_NewBooleanObj(match ? 0 : 1));
    return TCL_OK;
}

/*
 *----------------------------------------------------------------------
 *
 * StringCmpCmd --
 *
 *	This procedure is invoked to process the "string compare" Tcl command.
 *	See the user documentation for details on what it does. Note that this
 *	command only functions correctly on properly formed Tcl UTF strings.
 *
 * Results:
 *	A standard Tcl result.
 *
 * Side effects:
 *	See the user documentation.
 *
 *----------------------------------------------------------------------
 */

static int
StringCmpCmd(
    TCL_UNUSED(ClientData),
    Tcl_Interp *interp,		/* Current interpreter. */
    int objc,			/* Number of arguments. */
    Tcl_Obj *const objv[])	/* Argument objects. */
{
    /*
     * Remember to keep code here in some sync with the byte-compiled versions
     * in tclExecute.c (INST_STR_EQ, INST_STR_NEQ and INST_STR_CMP as well as
     * the expr string comparison in INST_EQ/INST_NEQ/INST_LT/...).
     */

    int match, nocase, reqlength, status;

    status = TclStringCmpOpts(interp, objc, objv, &nocase, &reqlength);
    if (status != TCL_OK) {
	return status;
    }

    objv += objc-2;
    match = TclStringCmp(objv[0], objv[1], 0, nocase, reqlength);
    Tcl_SetObjResult(interp, Tcl_NewWideIntObj(match));
    return TCL_OK;
}

int
TclStringCmpOpts(
    Tcl_Interp *interp,		/* Current interpreter. */
    int objc,			/* Number of arguments. */
    Tcl_Obj *const objv[],	/* Argument objects. */
    int *nocase,
    int *reqlength)
{
    int i, length;
    const char *string;

    *reqlength = -1;
    *nocase = 0;
    if (objc < 3 || objc > 6) {
    str_cmp_args:
	Tcl_WrongNumArgs(interp, 1, objv,
		"?-nocase? ?-length int? string1 string2");
	return TCL_ERROR;
    }

    for (i = 1; i < objc-2; i++) {
	string = TclGetStringFromObj(objv[i], &length);
	if ((length > 1) && !strncmp(string, "-nocase", length)) {
	    *nocase = 1;
	} else if ((length > 1)
		&& !strncmp(string, "-length", length)) {
	    if (i+1 >= objc-2) {
		goto str_cmp_args;
	    }
	    i++;
	    if (TclGetIntFromObj(interp, objv[i], reqlength) != TCL_OK) {
		return TCL_ERROR;
	    }
	} else {
	    Tcl_SetObjResult(interp, Tcl_ObjPrintf(
		    "bad option \"%s\": must be -nocase or -length",
		    string));
	    Tcl_SetErrorCode(interp, "TCL", "LOOKUP", "INDEX", "option",
		    string, NULL);
	    return TCL_ERROR;
	}
    }
    return TCL_OK;
}

/*
 *----------------------------------------------------------------------
 *
 * StringCatCmd --
 *
 *	This procedure is invoked to process the "string cat" Tcl command.
 *	See the user documentation for details on what it does.
 *
 * Results:
 *	A standard Tcl result.
 *
 * Side effects:
 *	See the user documentation.
 *
 *----------------------------------------------------------------------
 */

static int
StringCatCmd(
    TCL_UNUSED(ClientData),
    Tcl_Interp *interp,		/* Current interpreter. */
    int objc,			/* Number of arguments. */
    Tcl_Obj *const objv[])	/* Argument objects. */
{
    Tcl_Obj *objResultPtr;

    if (objc < 2) {
	/*
	 * If there are no args, the result is an empty object.
	 * Just leave the preset empty interp result.
	 */
	return TCL_OK;
    }

    objResultPtr = TclStringCat(interp, objc-1, objv+1, TCL_STRING_IN_PLACE);

    if (objResultPtr) {
	Tcl_SetObjResult(interp, objResultPtr);
	return TCL_OK;
    }

    return TCL_ERROR;
}

/*
 *----------------------------------------------------------------------
 *
 * StringBytesCmd --
 *
 *	This procedure is invoked to process the "string bytelength" Tcl
 *	command. See the user documentation for details on what it does. Note
 *	that this command only functions correctly on properly formed Tcl UTF
 *	strings.
 *
 * Results:
 *	A standard Tcl result.
 *
 * Side effects:
 *	See the user documentation.
 *
 *----------------------------------------------------------------------
 */
#if TCL_MAJOR_VERSION < 9 && !defined(TCL_NO_DEPRECATED)
static int
StringBytesCmd(
    TCL_UNUSED(ClientData),
    Tcl_Interp *interp,		/* Current interpreter. */
    int objc,			/* Number of arguments. */
    Tcl_Obj *const objv[])	/* Argument objects. */
{
    int length;

    if (objc != 2) {
	Tcl_WrongNumArgs(interp, 1, objv, "string");
	return TCL_ERROR;
    }

    (void) TclGetStringFromObj(objv[1], &length);
    Tcl_SetObjResult(interp, Tcl_NewWideIntObj(length));
    return TCL_OK;
}
#endif

/*
 *----------------------------------------------------------------------
 *
 * StringLenCmd --
 *
 *	This procedure is invoked to process the "string length" Tcl command.
 *	See the user documentation for details on what it does. Note that this
 *	command only functions correctly on properly formed Tcl UTF strings.
 *
 * Results:
 *	A standard Tcl result.
 *
 * Side effects:
 *	See the user documentation.
 *
 *----------------------------------------------------------------------
 */

static int
StringLenCmd(
    TCL_UNUSED(ClientData),
    Tcl_Interp *interp,		/* Current interpreter. */
    int objc,			/* Number of arguments. */
    Tcl_Obj *const objv[])	/* Argument objects. */
{
    if (objc != 2) {
	Tcl_WrongNumArgs(interp, 1, objv, "string");
	return TCL_ERROR;
    }

    Tcl_SetObjResult(interp, Tcl_NewWideIntObj(Tcl_GetCharLength(objv[1])));
    return TCL_OK;
}

/*
 *----------------------------------------------------------------------
 *
 * StringLowerCmd --
 *
 *	This procedure is invoked to process the "string tolower" Tcl command.
 *	See the user documentation for details on what it does. Note that this
 *	command only functions correctly on properly formed Tcl UTF strings.
 *
 * Results:
 *	A standard Tcl result.
 *
 * Side effects:
 *	See the user documentation.
 *
 *----------------------------------------------------------------------
 */

static int
StringLowerCmd(
    TCL_UNUSED(ClientData),
    Tcl_Interp *interp,		/* Current interpreter. */
    int objc,			/* Number of arguments. */
    Tcl_Obj *const objv[])	/* Argument objects. */
{
    int length1, length2;
    const char *string1;
    char *string2;

    if (objc < 2 || objc > 4) {
	Tcl_WrongNumArgs(interp, 1, objv, "string ?first? ?last?");
	return TCL_ERROR;
    }

    string1 = TclGetStringFromObj(objv[1], &length1);

    if (objc == 2) {
	Tcl_Obj *resultPtr = Tcl_NewStringObj(string1, length1);

	length1 = Tcl_UtfToLower(TclGetString(resultPtr));
	Tcl_SetObjLength(resultPtr, length1);
	Tcl_SetObjResult(interp, resultPtr);
    } else {
	int first, last;
	const char *start, *end;
	Tcl_Obj *resultPtr;

	length1 = Tcl_NumUtfChars(string1, length1) - 1;
	if (TclGetIntForIndexM(interp,objv[2],length1, &first) != TCL_OK) {
	    return TCL_ERROR;
	}
	if (first < 0) {
	    first = 0;
	}
	last = first;

	if ((objc == 4) && (TclGetIntForIndexM(interp, objv[3], length1,
		&last) != TCL_OK)) {
	    return TCL_ERROR;
	}

	if (last >= length1) {
	    last = length1;
	}
	if (last < first) {
	    Tcl_SetObjResult(interp, objv[1]);
	    return TCL_OK;
	}

	string1 = TclGetStringFromObj(objv[1], &length1);
	start = Tcl_UtfAtIndex(string1, first);
	end = Tcl_UtfAtIndex(start, last - first + 1);
	resultPtr = Tcl_NewStringObj(string1, end - string1);
	string2 = TclGetString(resultPtr) + (start - string1);

	length2 = Tcl_UtfToLower(string2);
	Tcl_SetObjLength(resultPtr, length2 + (start - string1));

	Tcl_AppendToObj(resultPtr, end, -1);
	Tcl_SetObjResult(interp, resultPtr);
    }

    return TCL_OK;
}

/*
 *----------------------------------------------------------------------
 *
 * StringUpperCmd --
 *
 *	This procedure is invoked to process the "string toupper" Tcl command.
 *	See the user documentation for details on what it does. Note that this
 *	command only functions correctly on properly formed Tcl UTF strings.
 *
 * Results:
 *	A standard Tcl result.
 *
 * Side effects:
 *	See the user documentation.
 *
 *----------------------------------------------------------------------
 */

static int
StringUpperCmd(
    TCL_UNUSED(ClientData),
    Tcl_Interp *interp,		/* Current interpreter. */
    int objc,			/* Number of arguments. */
    Tcl_Obj *const objv[])	/* Argument objects. */
{
    int length1, length2;
    const char *string1;
    char *string2;

    if (objc < 2 || objc > 4) {
	Tcl_WrongNumArgs(interp, 1, objv, "string ?first? ?last?");
	return TCL_ERROR;
    }

    string1 = TclGetStringFromObj(objv[1], &length1);

    if (objc == 2) {
	Tcl_Obj *resultPtr = Tcl_NewStringObj(string1, length1);

	length1 = Tcl_UtfToUpper(TclGetString(resultPtr));
	Tcl_SetObjLength(resultPtr, length1);
	Tcl_SetObjResult(interp, resultPtr);
    } else {
	int first, last;
	const char *start, *end;
	Tcl_Obj *resultPtr;

	length1 = Tcl_NumUtfChars(string1, length1) - 1;
	if (TclGetIntForIndexM(interp,objv[2],length1, &first) != TCL_OK) {
	    return TCL_ERROR;
	}
	if (first < 0) {
	    first = 0;
	}
	last = first;

	if ((objc == 4) && (TclGetIntForIndexM(interp, objv[3], length1,
		&last) != TCL_OK)) {
	    return TCL_ERROR;
	}

	if (last >= length1) {
	    last = length1;
	}
	if (last < first) {
	    Tcl_SetObjResult(interp, objv[1]);
	    return TCL_OK;
	}

	string1 = TclGetStringFromObj(objv[1], &length1);
	start = Tcl_UtfAtIndex(string1, first);
	end = Tcl_UtfAtIndex(start, last - first + 1);
	resultPtr = Tcl_NewStringObj(string1, end - string1);
	string2 = TclGetString(resultPtr) + (start - string1);

	length2 = Tcl_UtfToUpper(string2);
	Tcl_SetObjLength(resultPtr, length2 + (start - string1));

	Tcl_AppendToObj(resultPtr, end, -1);
	Tcl_SetObjResult(interp, resultPtr);
    }

    return TCL_OK;
}

/*
 *----------------------------------------------------------------------
 *
 * StringTitleCmd --
 *
 *	This procedure is invoked to process the "string totitle" Tcl command.
 *	See the user documentation for details on what it does. Note that this
 *	command only functions correctly on properly formed Tcl UTF strings.
 *
 * Results:
 *	A standard Tcl result.
 *
 * Side effects:
 *	See the user documentation.
 *
 *----------------------------------------------------------------------
 */

static int
StringTitleCmd(
    TCL_UNUSED(ClientData),
    Tcl_Interp *interp,		/* Current interpreter. */
    int objc,			/* Number of arguments. */
    Tcl_Obj *const objv[])	/* Argument objects. */
{
    int length1, length2;
    const char *string1;
    char *string2;

    if (objc < 2 || objc > 4) {
	Tcl_WrongNumArgs(interp, 1, objv, "string ?first? ?last?");
	return TCL_ERROR;
    }

    string1 = TclGetStringFromObj(objv[1], &length1);

    if (objc == 2) {
	Tcl_Obj *resultPtr = Tcl_NewStringObj(string1, length1);

	length1 = Tcl_UtfToTitle(TclGetString(resultPtr));
	Tcl_SetObjLength(resultPtr, length1);
	Tcl_SetObjResult(interp, resultPtr);
    } else {
	int first, last;
	const char *start, *end;
	Tcl_Obj *resultPtr;

	length1 = Tcl_NumUtfChars(string1, length1) - 1;
	if (TclGetIntForIndexM(interp,objv[2],length1, &first) != TCL_OK) {
	    return TCL_ERROR;
	}
	if (first < 0) {
	    first = 0;
	}
	last = first;

	if ((objc == 4) && (TclGetIntForIndexM(interp, objv[3], length1,
		&last) != TCL_OK)) {
	    return TCL_ERROR;
	}

	if (last >= length1) {
	    last = length1;
	}
	if (last < first) {
	    Tcl_SetObjResult(interp, objv[1]);
	    return TCL_OK;
	}

	string1 = TclGetStringFromObj(objv[1], &length1);
	start = Tcl_UtfAtIndex(string1, first);
	end = Tcl_UtfAtIndex(start, last - first + 1);
	resultPtr = Tcl_NewStringObj(string1, end - string1);
	string2 = TclGetString(resultPtr) + (start - string1);

	length2 = Tcl_UtfToTitle(string2);
	Tcl_SetObjLength(resultPtr, length2 + (start - string1));

	Tcl_AppendToObj(resultPtr, end, -1);
	Tcl_SetObjResult(interp, resultPtr);
    }

    return TCL_OK;
}

/*
 *----------------------------------------------------------------------
 *
 * StringTrimCmd --
 *
 *	This procedure is invoked to process the "string trim" Tcl command.
 *	See the user documentation for details on what it does. Note that this
 *	command only functions correctly on properly formed Tcl UTF strings.
 *
 * Results:
 *	A standard Tcl result.
 *
 * Side effects:
 *	See the user documentation.
 *
 *----------------------------------------------------------------------
 */

static int
StringTrimCmd(
    TCL_UNUSED(ClientData),
    Tcl_Interp *interp,		/* Current interpreter. */
    int objc,			/* Number of arguments. */
    Tcl_Obj *const objv[])	/* Argument objects. */
{
    const char *string1, *string2;
    int triml, trimr, length1, length2;

    if (objc == 3) {
	string2 = TclGetStringFromObj(objv[2], &length2);
    } else if (objc == 2) {
	string2 = tclDefaultTrimSet;
	length2 = strlen(tclDefaultTrimSet);
    } else {
	Tcl_WrongNumArgs(interp, 1, objv, "string ?chars?");
	return TCL_ERROR;
    }
    string1 = TclGetStringFromObj(objv[1], &length1);

    triml = TclTrim(string1, length1, string2, length2, &trimr);

    Tcl_SetObjResult(interp,
	    Tcl_NewStringObj(string1 + triml, length1 - triml - trimr));
    return TCL_OK;
}

/*
 *----------------------------------------------------------------------
 *
 * StringTrimLCmd --
 *
 *	This procedure is invoked to process the "string trimleft" Tcl
 *	command. See the user documentation for details on what it does. Note
 *	that this command only functions correctly on properly formed Tcl UTF
 *	strings.
 *
 * Results:
 *	A standard Tcl result.
 *
 * Side effects:
 *	See the user documentation.
 *
 *----------------------------------------------------------------------
 */

static int
StringTrimLCmd(
    TCL_UNUSED(ClientData),
    Tcl_Interp *interp,		/* Current interpreter. */
    int objc,			/* Number of arguments. */
    Tcl_Obj *const objv[])	/* Argument objects. */
{
    const char *string1, *string2;
    int trim, length1, length2;

    if (objc == 3) {
	string2 = TclGetStringFromObj(objv[2], &length2);
    } else if (objc == 2) {
	string2 = tclDefaultTrimSet;
	length2 = strlen(tclDefaultTrimSet);
    } else {
	Tcl_WrongNumArgs(interp, 1, objv, "string ?chars?");
	return TCL_ERROR;
    }
    string1 = TclGetStringFromObj(objv[1], &length1);

    trim = TclTrimLeft(string1, length1, string2, length2);

    Tcl_SetObjResult(interp, Tcl_NewStringObj(string1+trim, length1-trim));
    return TCL_OK;
}

/*
 *----------------------------------------------------------------------
 *
 * StringTrimRCmd --
 *
 *	This procedure is invoked to process the "string trimright" Tcl
 *	command. See the user documentation for details on what it does. Note
 *	that this command only functions correctly on properly formed Tcl UTF
 *	strings.
 *
 * Results:
 *	A standard Tcl result.
 *
 * Side effects:
 *	See the user documentation.
 *
 *----------------------------------------------------------------------
 */

static int
StringTrimRCmd(
    TCL_UNUSED(ClientData),
    Tcl_Interp *interp,		/* Current interpreter. */
    int objc,			/* Number of arguments. */
    Tcl_Obj *const objv[])	/* Argument objects. */
{
    const char *string1, *string2;
    int trim, length1, length2;

    if (objc == 3) {
	string2 = TclGetStringFromObj(objv[2], &length2);
    } else if (objc == 2) {
	string2 = tclDefaultTrimSet;
	length2 = strlen(tclDefaultTrimSet);
    } else {
	Tcl_WrongNumArgs(interp, 1, objv, "string ?chars?");
	return TCL_ERROR;
    }
    string1 = TclGetStringFromObj(objv[1], &length1);

    trim = TclTrimRight(string1, length1, string2, length2);

    Tcl_SetObjResult(interp, Tcl_NewStringObj(string1, length1-trim));
    return TCL_OK;
}

/*
 *----------------------------------------------------------------------
 *
 * TclInitStringCmd --
 *
 *	This procedure creates the "string" Tcl command. See the user
 *	documentation for details on what it does. Note that this command only
 *	functions correctly on properly formed Tcl UTF strings.
 *
 *	Also note that the primary methods here (equal, compare, match, ...)
 *	have bytecode equivalents. You will find the code for those in
 *	tclExecute.c. The code here will only be used in the non-bc case (like
 *	in an 'eval').
 *
 * Results:
 *	A standard Tcl result.
 *
 * Side effects:
 *	See the user documentation.
 *
 *----------------------------------------------------------------------
 */

Tcl_Command
TclInitStringCmd(
    Tcl_Interp *interp)		/* Current interpreter. */
{
    static const EnsembleImplMap stringImplMap[] = {
#if TCL_MAJOR_VERSION < 9 && !defined(TCL_NO_DEPRECATED)
	{"bytelength",	StringBytesCmd,	TclCompileBasic1ArgCmd, NULL, NULL, 0},
#endif
	{"cat",		StringCatCmd,	TclCompileStringCatCmd, NULL, NULL, 0},
	{"compare",	StringCmpCmd,	TclCompileStringCmpCmd, NULL, NULL, 0},
	{"equal",	StringEqualCmd,	TclCompileStringEqualCmd, NULL, NULL, 0},
	{"first",	StringFirstCmd,	TclCompileStringFirstCmd, NULL, NULL, 0},
	{"index",	StringIndexCmd,	TclCompileStringIndexCmd, NULL, NULL, 0},
	{"insert",	StringInsertCmd, TclCompileStringInsertCmd, NULL, NULL, 0},
	{"is",		StringIsCmd,	TclCompileStringIsCmd, NULL, NULL, 0},
	{"last",	StringLastCmd,	TclCompileStringLastCmd, NULL, NULL, 0},
	{"length",	StringLenCmd,	TclCompileStringLenCmd, NULL, NULL, 0},
	{"map",		StringMapCmd,	TclCompileStringMapCmd, NULL, NULL, 0},
	{"match",	StringMatchCmd,	TclCompileStringMatchCmd, NULL, NULL, 0},
	{"range",	StringRangeCmd,	TclCompileStringRangeCmd, NULL, NULL, 0},
	{"repeat",	StringReptCmd,	TclCompileBasic2ArgCmd, NULL, NULL, 0},
	{"replace",	StringRplcCmd,	TclCompileStringReplaceCmd, NULL, NULL, 0},
	{"reverse",	StringRevCmd,	TclCompileBasic1ArgCmd, NULL, NULL, 0},
	{"tolower",	StringLowerCmd,	TclCompileStringToLowerCmd, NULL, NULL, 0},
	{"toupper",	StringUpperCmd,	TclCompileStringToUpperCmd, NULL, NULL, 0},
	{"totitle",	StringTitleCmd,	TclCompileStringToTitleCmd, NULL, NULL, 0},
	{"trim",	StringTrimCmd,	TclCompileStringTrimCmd, NULL, NULL, 0},
	{"trimleft",	StringTrimLCmd,	TclCompileStringTrimLCmd, NULL, NULL, 0},
	{"trimright",	StringTrimRCmd,	TclCompileStringTrimRCmd, NULL, NULL, 0},
	{"wordend",	StringEndCmd,	TclCompileBasic2ArgCmd, NULL, NULL, 0},
	{"wordstart",	StringStartCmd,	TclCompileBasic2ArgCmd, NULL, NULL, 0},
	{NULL, NULL, NULL, NULL, NULL, 0}
    };

    return TclMakeEnsemble(interp, "string", stringImplMap);
}

/*
 *----------------------------------------------------------------------
 *
 * Tcl_SubstObjCmd --
 *
 *	This procedure is invoked to process the "subst" Tcl command. See the
 *	user documentation for details on what it does. This command relies on
 *	Tcl_SubstObj() for its implementation.
 *
 * Results:
 *	A standard Tcl result.
 *
 * Side effects:
 *	See the user documentation.
 *
 *----------------------------------------------------------------------
 */

int
TclSubstOptions(
    Tcl_Interp *interp,
    int numOpts,
    Tcl_Obj *const opts[],
    int *flagPtr)
{
    static const char *const substOptions[] = {
	"-nobackslashes", "-nocommands", "-novariables", NULL
    };
    enum {
	SUBST_NOBACKSLASHES, SUBST_NOCOMMANDS, SUBST_NOVARS
    };
    int i, flags = TCL_SUBST_ALL;

    for (i = 0; i < numOpts; i++) {
	int optionIndex;

	if (Tcl_GetIndexFromObj(interp, opts[i], substOptions, "option", 0,
		&optionIndex) != TCL_OK) {
	    return TCL_ERROR;
	}
	switch (optionIndex) {
	case SUBST_NOBACKSLASHES:
	    flags &= ~TCL_SUBST_BACKSLASHES;
	    break;
	case SUBST_NOCOMMANDS:
	    flags &= ~TCL_SUBST_COMMANDS;
	    break;
	case SUBST_NOVARS:
	    flags &= ~TCL_SUBST_VARIABLES;
	    break;
	default:
	    Tcl_Panic("Tcl_SubstObjCmd: bad option index to SubstOptions");
	}
    }
    *flagPtr = flags;
    return TCL_OK;
}

int
Tcl_SubstObjCmd(
    ClientData clientData,
    Tcl_Interp *interp,		/* Current interpreter. */
    int objc,			/* Number of arguments. */
    Tcl_Obj *const objv[])	/* Argument objects. */
{
    return Tcl_NRCallObjProc(interp, TclNRSubstObjCmd, clientData, objc, objv);
}

int
TclNRSubstObjCmd(
    TCL_UNUSED(ClientData),
    Tcl_Interp *interp,		/* Current interpreter. */
    int objc,			/* Number of arguments. */
    Tcl_Obj *const objv[])	/* Argument objects. */
{
    int flags;

    if (objc < 2) {
	Tcl_WrongNumArgs(interp, 1, objv,
		"?-nobackslashes? ?-nocommands? ?-novariables? string");
	return TCL_ERROR;
    }

    if (TclSubstOptions(interp, objc-2, objv+1, &flags) != TCL_OK) {
	return TCL_ERROR;
    }
    return Tcl_NRSubstObj(interp, objv[objc-1], flags);
}

/*
 *----------------------------------------------------------------------
 *
 * Tcl_SwitchObjCmd --
 *
 *	This object-based procedure is invoked to process the "switch" Tcl
 *	command. See the user documentation for details on what it does.
 *
 * Results:
 *	A standard Tcl object result.
 *
 * Side effects:
 *	See the user documentation.
 *
 *----------------------------------------------------------------------
 */

int
Tcl_SwitchObjCmd(
    ClientData clientData,
    Tcl_Interp *interp,		/* Current interpreter. */
    int objc,			/* Number of arguments. */
    Tcl_Obj *const objv[])	/* Argument objects. */
{
    return Tcl_NRCallObjProc(interp, TclNRSwitchObjCmd, clientData, objc, objv);
}
int
TclNRSwitchObjCmd(
    TCL_UNUSED(ClientData),
    Tcl_Interp *interp,		/* Current interpreter. */
    int objc,			/* Number of arguments. */
    Tcl_Obj *const objv[])	/* Argument objects. */
{
    int i,j, index, mode, foundmode, splitObjs, numMatchesSaved;
    int noCase, patternLength;
    const char *pattern;
    Tcl_Obj *stringObj, *indexVarObj, *matchVarObj;
    Tcl_Obj *const *savedObjv = objv;
    Tcl_RegExp regExpr = NULL;
    Interp *iPtr = (Interp *) interp;
    int pc = 0;
    int bidx = 0;		/* Index of body argument. */
    Tcl_Obj *blist = NULL;	/* List obj which is the body */
    CmdFrame *ctxPtr;		/* Copy of the topmost cmdframe, to allow us
				 * to mess with the line information */

    /*
     * If you add options that make -e and -g not unique prefixes of -exact or
     * -glob, you *must* fix TclCompileSwitchCmd's option parser as well.
     */

    static const char *const options[] = {
	"-exact", "-glob", "-indexvar", "-matchvar", "-nocase", "-regexp",
	"--", NULL
    };
    enum switchOptionsEnum {
	OPT_EXACT, OPT_GLOB, OPT_INDEXV, OPT_MATCHV, OPT_NOCASE, OPT_REGEXP,
	OPT_LAST
    };
    typedef int (*strCmpFn_t)(const char *, const char *);
    strCmpFn_t strCmpFn = TclUtfCmp;

    mode = OPT_EXACT;
    foundmode = 0;
    indexVarObj = NULL;
    matchVarObj = NULL;
    numMatchesSaved = 0;
    noCase = 0;
    for (i = 1; i < objc-2; i++) {
	if (TclGetString(objv[i])[0] != '-') {
	    break;
	}
	if (Tcl_GetIndexFromObj(interp, objv[i], options, "option", 0,
		&index) != TCL_OK) {
	    return TCL_ERROR;
	}
	switch ((enum switchOptionsEnum) index) {
	    /*
	     * General options.
	     */

	case OPT_LAST:
	    i++;
	    goto finishedOptions;
	case OPT_NOCASE:
	    strCmpFn = TclUtfCasecmp;
	    noCase = 1;
	    break;

	    /*
	     * Handle the different switch mode options.
	     */

	default:
	    if (foundmode) {
		/*
		 * Mode already set via -exact, -glob, or -regexp.
		 */

		Tcl_SetObjResult(interp, Tcl_ObjPrintf(
			"bad option \"%s\": %s option already found",
			TclGetString(objv[i]), options[mode]));
		Tcl_SetErrorCode(interp, "TCL", "OPERATION", "SWITCH",
			"DOUBLEOPT", NULL);
		return TCL_ERROR;
	    }
	    foundmode = 1;
	    mode = index;
	    break;

	    /*
	     * Check for TIP#75 options specifying the variables to write
	     * regexp information into.
	     */

	case OPT_INDEXV:
	    i++;
	    if (i >= objc-2) {
		Tcl_SetObjResult(interp, Tcl_ObjPrintf(
			"missing variable name argument to %s option",
			"-indexvar"));
		Tcl_SetErrorCode(interp, "TCL", "OPERATION", "SWITCH",
			"NOVAR", NULL);
		return TCL_ERROR;
	    }
	    indexVarObj = objv[i];
	    numMatchesSaved = -1;
	    break;
	case OPT_MATCHV:
	    i++;
	    if (i >= objc-2) {
		Tcl_SetObjResult(interp, Tcl_ObjPrintf(
			"missing variable name argument to %s option",
			"-matchvar"));
		Tcl_SetErrorCode(interp, "TCL", "OPERATION", "SWITCH",
			"NOVAR", NULL);
		return TCL_ERROR;
	    }
	    matchVarObj = objv[i];
	    numMatchesSaved = -1;
	    break;
	}
    }

  finishedOptions:
    if (objc - i < 2) {
	Tcl_WrongNumArgs(interp, 1, objv,
		"?-option ...? string ?pattern body ...? ?default body?");
	return TCL_ERROR;
    }
    if (indexVarObj != NULL && mode != OPT_REGEXP) {
	Tcl_SetObjResult(interp, Tcl_ObjPrintf(
		"%s option requires -regexp option", "-indexvar"));
	Tcl_SetErrorCode(interp, "TCL", "OPERATION", "SWITCH",
		"MODERESTRICTION", NULL);
	return TCL_ERROR;
    }
    if (matchVarObj != NULL && mode != OPT_REGEXP) {
	Tcl_SetObjResult(interp, Tcl_ObjPrintf(
		"%s option requires -regexp option", "-matchvar"));
	Tcl_SetErrorCode(interp, "TCL", "OPERATION", "SWITCH",
		"MODERESTRICTION", NULL);
	return TCL_ERROR;
    }

    stringObj = objv[i];
    objc -= i + 1;
    objv += i + 1;
    bidx = i + 1;		/* First after the match string. */

    /*
     * If all of the pattern/command pairs are lumped into a single argument,
     * split them out again.
     *
     * TIP #280: Determine the lines the words in the list start at, based on
     * the same data for the list word itself. The cmdFramePtr line
     * information is manipulated directly.
     */

    splitObjs = 0;
    if (objc == 1) {
	Tcl_Obj **listv;

	blist = objv[0];
	if (TclListObjGetElements(interp, objv[0], &objc, &listv) != TCL_OK) {
	    return TCL_ERROR;
	}

	/*
	 * Ensure that the list is non-empty.
	 */

	if (objc < 1) {
	    Tcl_WrongNumArgs(interp, 1, savedObjv,
		    "?-option ...? string {?pattern body ...? ?default body?}");
	    return TCL_ERROR;
	}
	objv = listv;
	splitObjs = 1;
    }

    /*
     * Complain if there is an odd number of words in the list of patterns and
     * bodies.
     */

    if (objc % 2) {
	Tcl_ResetResult(interp);
	Tcl_SetObjResult(interp, Tcl_NewStringObj(
		"extra switch pattern with no body", -1));
	Tcl_SetErrorCode(interp, "TCL", "OPERATION", "SWITCH", "BADARM",
		NULL);

	/*
	 * Check if this can be due to a badly placed comment in the switch
	 * block.
	 *
	 * The following is an heuristic to detect the infamous "comment in
	 * switch" error: just check if a pattern begins with '#'.
	 */

	if (splitObjs) {
	    for (i=0 ; i<objc ; i+=2) {
		if (TclGetString(objv[i])[0] == '#') {
		    Tcl_AppendToObj(Tcl_GetObjResult(interp),
			    ", this may be due to a comment incorrectly"
			    " placed outside of a switch body - see the"
			    " \"switch\" documentation", -1);
		    Tcl_SetErrorCode(interp, "TCL", "OPERATION", "SWITCH",
			    "BADARM", "COMMENT?", NULL);
		    break;
		}
	    }
	}

	return TCL_ERROR;
    }

    /*
     * Complain if the last body is a continuation. Note that this check
     * assumes that the list is non-empty!
     */

    if (strcmp(TclGetString(objv[objc-1]), "-") == 0) {
	Tcl_SetObjResult(interp, Tcl_ObjPrintf(
		"no body specified for pattern \"%s\"",
		TclGetString(objv[objc-2])));
	Tcl_SetErrorCode(interp, "TCL", "OPERATION", "SWITCH", "BADARM",
		"FALLTHROUGH", NULL);
	return TCL_ERROR;
    }

    for (i = 0; i < objc; i += 2) {
	/*
	 * See if the pattern matches the string.
	 */

	pattern = TclGetStringFromObj(objv[i], &patternLength);

	if ((i == objc - 2) && (*pattern == 'd')
		&& (strcmp(pattern, "default") == 0)) {
	    Tcl_Obj *emptyObj = NULL;

	    /*
	     * If either indexVarObj or matchVarObj are non-NULL, we're in
	     * REGEXP mode but have reached the default clause anyway. TIP#75
	     * specifies that we set the variables to empty lists (== empty
	     * objects) in that case.
	     */

	    if (indexVarObj != NULL) {
		TclNewObj(emptyObj);
		if (Tcl_ObjSetVar2(interp, indexVarObj, NULL, emptyObj,
			TCL_LEAVE_ERR_MSG) == NULL) {
		    return TCL_ERROR;
		}
	    }
	    if (matchVarObj != NULL) {
		if (emptyObj == NULL) {
		    TclNewObj(emptyObj);
		}
		if (Tcl_ObjSetVar2(interp, matchVarObj, NULL, emptyObj,
			TCL_LEAVE_ERR_MSG) == NULL) {
		    return TCL_ERROR;
		}
	    }
	    goto matchFound;
	}

	switch (mode) {
	case OPT_EXACT:
	    if (strCmpFn(TclGetString(stringObj), pattern) == 0) {
		goto matchFound;
	    }
	    break;
	case OPT_GLOB:
	    if (Tcl_StringCaseMatch(TclGetString(stringObj),pattern,noCase)) {
		goto matchFound;
	    }
	    break;
	case OPT_REGEXP:
	    regExpr = Tcl_GetRegExpFromObj(interp, objv[i],
		    TCL_REG_ADVANCED | (noCase ? TCL_REG_NOCASE : 0));
	    if (regExpr == NULL) {
		return TCL_ERROR;
	    } else {
		int matched = Tcl_RegExpExecObj(interp, regExpr, stringObj, 0,
			numMatchesSaved, 0);

		if (matched < 0) {
		    return TCL_ERROR;
		} else if (matched) {
		    goto matchFoundRegexp;
		}
	    }
	    break;
	}
    }
    return TCL_OK;

  matchFoundRegexp:
    /*
     * We are operating in REGEXP mode and we need to store information about
     * what we matched in some user-nominated arrays. So build the lists of
     * values and indices to write here. [TIP#75]
     */

    if (numMatchesSaved) {
	Tcl_RegExpInfo info;
	Tcl_Obj *matchesObj, *indicesObj = NULL;

	Tcl_RegExpGetInfo(regExpr, &info);
	if (matchVarObj != NULL) {
	    TclNewObj(matchesObj);
	} else {
	    matchesObj = NULL;
	}
	if (indexVarObj != NULL) {
	    TclNewObj(indicesObj);
	}

	for (j=0 ; j<=info.nsubs ; j++) {
	    if (indexVarObj != NULL) {
		Tcl_Obj *rangeObjAry[2];

		if (info.matches[j].end > 0) {
		    TclNewIndexObj(rangeObjAry[0], info.matches[j].start);
		    TclNewIndexObj(rangeObjAry[1], info.matches[j].end-1);
		} else {
		    TclNewIndexObj(rangeObjAry[1], TCL_INDEX_NONE);
		    rangeObjAry[0] = rangeObjAry[1];
		}

		/*
		 * Never fails; the object is always clean at this point.
		 */

		Tcl_ListObjAppendElement(NULL, indicesObj,
			Tcl_NewListObj(2, rangeObjAry));
	    }

	    if (matchVarObj != NULL) {
		Tcl_Obj *substringObj;

		substringObj = Tcl_GetRange(stringObj,
			info.matches[j].start, info.matches[j].end-1);

		/*
		 * Never fails; the object is always clean at this point.
		 */

		Tcl_ListObjAppendElement(NULL, matchesObj, substringObj);
	    }
	}

	if (indexVarObj != NULL) {
	    if (Tcl_ObjSetVar2(interp, indexVarObj, NULL, indicesObj,
		    TCL_LEAVE_ERR_MSG) == NULL) {
		/*
		 * Careful! Check to see if we have allocated the list of
		 * matched strings; if so (but there was an error assigning
		 * the indices list) we have a potential memory leak because
		 * the match list has not been written to a variable. Except
		 * that we'll clean that up right now.
		 */

		if (matchesObj != NULL) {
		    Tcl_DecrRefCount(matchesObj);
		}
		return TCL_ERROR;
	    }
	}
	if (matchVarObj != NULL) {
	    if (Tcl_ObjSetVar2(interp, matchVarObj, NULL, matchesObj,
		    TCL_LEAVE_ERR_MSG) == NULL) {
		/*
		 * Unlike above, if indicesObj is non-NULL at this point, it
		 * will have been written to a variable already and will hence
		 * not be leaked.
		 */

		return TCL_ERROR;
	    }
	}
    }

    /*
     * We've got a match. Find a body to execute, skipping bodies that are
     * "-".
     */

  matchFound:
    ctxPtr = (CmdFrame *)TclStackAlloc(interp, sizeof(CmdFrame));
    *ctxPtr = *iPtr->cmdFramePtr;

    if (splitObjs) {
	/*
	 * We have to perform the GetSrc and other type dependent handling of
	 * the frame here because we are munging with the line numbers,
	 * something the other commands like if, etc. are not doing. Them are
	 * fine with simply passing the CmdFrame through and having the
	 * special handling done in 'info frame', or the bc compiler
	 */

	if (ctxPtr->type == TCL_LOCATION_BC) {
	    /*
	     * Type BC => ctxPtr->data.eval.path    is not used.
	     *		  ctxPtr->data.tebc.codePtr is used instead.
	     */

	    TclGetSrcInfoForPc(ctxPtr);
	    pc = 1;

	    /*
	     * The line information in the cmdFrame is now a copy we do not
	     * own.
	     */
	}

	if (ctxPtr->type == TCL_LOCATION_SOURCE && ctxPtr->line[bidx] >= 0) {
	    int bline = ctxPtr->line[bidx];

	    ctxPtr->line = (int *)ckalloc(objc * sizeof(int));
	    ctxPtr->nline = objc;
	    TclListLines(blist, bline, objc, ctxPtr->line, objv);
	} else {
	    /*
	     * This is either a dynamic code word, when all elements are
	     * relative to themselves, or something else less expected and
	     * where we have no information. The result is the same in both
	     * cases; tell the code to come that it doesn't know where it is,
	     * which triggers reversion to the old behavior.
	     */

	    int k;

	    ctxPtr->line = (int *)ckalloc(objc * sizeof(int));
	    ctxPtr->nline = objc;
	    for (k=0; k < objc; k++) {
		ctxPtr->line[k] = -1;
	    }
	}
    }

    for (j = i + 1; ; j += 2) {
	if (j >= objc) {
	    /*
	     * This shouldn't happen since we've checked that the last body is
	     * not a continuation...
	     */

	    Tcl_Panic("fall-out when searching for body to match pattern");
	}
	if (strcmp(TclGetString(objv[j]), "-") != 0) {
	    break;
	}
    }

    /*
     * TIP #280: Make invoking context available to switch branch.
     */

    Tcl_NRAddCallback(interp, SwitchPostProc, INT2PTR(splitObjs), ctxPtr,
	    INT2PTR(pc), (ClientData) pattern);
    return TclNREvalObjEx(interp, objv[j], 0, ctxPtr, splitObjs ? j : bidx+j);
}

static int
SwitchPostProc(
    ClientData data[],		/* Data passed from Tcl_NRAddCallback above */
    Tcl_Interp *interp,		/* Tcl interpreter */
    int result)			/* Result to return*/
{
    /* Unpack the preserved data */

    int splitObjs = PTR2INT(data[0]);
    CmdFrame *ctxPtr = (CmdFrame *)data[1];
    int pc = PTR2INT(data[2]);
    const char *pattern = (const char *)data[3];
    int patternLength = strlen(pattern);

    /*
     * Clean up TIP 280 context information
     */

    if (splitObjs) {
	ckfree(ctxPtr->line);
	if (pc && (ctxPtr->type == TCL_LOCATION_SOURCE)) {
	    /*
	     * Death of SrcInfo reference.
	     */

	    Tcl_DecrRefCount(ctxPtr->data.eval.path);
	}
    }

    /*
     * Generate an error message if necessary.
     */

    if (result == TCL_ERROR) {
	int limit = 50;
	int overflow = (patternLength > limit);

	Tcl_AppendObjToErrorInfo(interp, Tcl_ObjPrintf(
		"\n    (\"%.*s%s\" arm line %d)",
		(overflow ? limit : patternLength), pattern,
		(overflow ? "..." : ""), Tcl_GetErrorLine(interp)));
    }
    TclStackFree(interp, ctxPtr);
    return result;
}

/*
 *----------------------------------------------------------------------
 *
 * Tcl_ThrowObjCmd --
 *
 *	This procedure is invoked to process the "throw" Tcl command. See the
 *	user documentation for details on what it does.
 *
 * Results:
 *	A standard Tcl result.
 *
 * Side effects:
 *	See the user documentation.
 *
 *----------------------------------------------------------------------
 */

int
Tcl_ThrowObjCmd(
    TCL_UNUSED(ClientData),
    Tcl_Interp *interp,		/* Current interpreter. */
    int objc,			/* Number of arguments. */
    Tcl_Obj *const objv[])	/* Argument objects. */
{
    Tcl_Obj *options;
    int len;

    if (objc != 3) {
	Tcl_WrongNumArgs(interp, 1, objv, "type message");
	return TCL_ERROR;
    }

    /*
     * The type must be a list of at least length 1.
     */

    if (TclListObjLength(interp, objv[1], &len) != TCL_OK) {
	return TCL_ERROR;
    } else if (len < 1) {
	Tcl_SetObjResult(interp, Tcl_NewStringObj(
		"type must be non-empty list", -1));
	Tcl_SetErrorCode(interp, "TCL", "OPERATION", "THROW", "BADEXCEPTION",
		NULL);
	return TCL_ERROR;
    }

    /*
     * Now prepare the result options dictionary. We use the list API as it is
     * slightly more convenient.
     */

    TclNewLiteralStringObj(options, "-code error -level 0 -errorcode");
    Tcl_ListObjAppendElement(NULL, options, objv[1]);

    /*
     * We're ready to go. Fire things into the low-level result machinery.
     */

    Tcl_SetObjResult(interp, objv[2]);
    return Tcl_SetReturnOptions(interp, options);
}

/*
 *----------------------------------------------------------------------
 *
 * Tcl_TimeObjCmd --
 *
 *	This object-based procedure is invoked to process the "time" Tcl
 *	command. See the user documentation for details on what it does.
 *
 * Results:
 *	A standard Tcl object result.
 *
 * Side effects:
 *	See the user documentation.
 *
 *----------------------------------------------------------------------
 */

int
Tcl_TimeObjCmd(
    TCL_UNUSED(ClientData),
    Tcl_Interp *interp,		/* Current interpreter. */
    int objc,			/* Number of arguments. */
    Tcl_Obj *const objv[])	/* Argument objects. */
{
    Tcl_Obj *objPtr;
    Tcl_Obj *objs[4];
    int i, result;
    int count;
    double totalMicroSec;
#ifndef TCL_WIDE_CLICKS
    Tcl_Time start, stop;
#else
    Tcl_WideInt start, stop;
#endif

    if (objc == 2) {
	count = 1;
    } else if (objc == 3) {
	result = TclGetIntFromObj(interp, objv[2], &count);
	if (result != TCL_OK) {
	    return result;
	}
    } else {
	Tcl_WrongNumArgs(interp, 1, objv, "command ?count?");
	return TCL_ERROR;
    }

    objPtr = objv[1];
    i = count;
#ifndef TCL_WIDE_CLICKS
    Tcl_GetTime(&start);
#else
    start = TclpGetWideClicks();
#endif
    while (i-- > 0) {
	result = TclEvalObjEx(interp, objPtr, 0, NULL, 0);
	if (result != TCL_OK) {
	    return result;
	}
    }
#ifndef TCL_WIDE_CLICKS
    Tcl_GetTime(&stop);
    totalMicroSec = ((double) (stop.sec - start.sec)) * 1.0e6
	    + (stop.usec - start.usec);
#else
    stop = TclpGetWideClicks();
    totalMicroSec = ((double) TclpWideClicksToNanoseconds(stop - start))/1.0e3;
#endif

    if (count <= 1) {
	/*
	 * Use int obj since we know time is not fractional. [Bug 1202178]
	 */

	objs[0] = Tcl_NewWideIntObj((count <= 0) ? 0 : (Tcl_WideInt)totalMicroSec);
    } else {
	objs[0] = Tcl_NewDoubleObj(totalMicroSec/count);
    }

    /*
     * Construct the result as a list because many programs have always parsed
     * as such (extracting the first element, typically).
     */

    TclNewLiteralStringObj(objs[1], "microseconds");
    TclNewLiteralStringObj(objs[2], "per");
    TclNewLiteralStringObj(objs[3], "iteration");
    Tcl_SetObjResult(interp, Tcl_NewListObj(4, objs));

    return TCL_OK;
}

/*
 *----------------------------------------------------------------------
 *
 * Tcl_TimeRateObjCmd --
 *
 *	This object-based procedure is invoked to process the "timerate" Tcl
 *	command.
 *
 *	This is similar to command "time", except the execution limited by
 *	given time (in milliseconds) instead of repetition count.
 *
 * Example:
 *	timerate {after 5} 1000; # equivalent to: time {after 5} [expr 1000/5]
 *
 * Results:
 *	A standard Tcl object result.
 *
 * Side effects:
 *	See the user documentation.
 *
 *----------------------------------------------------------------------
 */

int
Tcl_TimeRateObjCmd(
    TCL_UNUSED(ClientData),
    Tcl_Interp *interp,		/* Current interpreter. */
    int objc,			/* Number of arguments. */
    Tcl_Obj *const objv[])	/* Argument objects. */
{
    static double measureOverhead = 0;
				/* global measure-overhead */
    double overhead = -1;	/* given measure-overhead */
    Tcl_Obj *objPtr;
    int result, i;
    Tcl_Obj *calibrate = NULL, *direct = NULL;
    Tcl_WideUInt count = 0;	/* Holds repetition count */
    Tcl_WideInt maxms = WIDE_MIN;
				/* Maximal running time (in milliseconds) */
    Tcl_WideUInt maxcnt = WIDE_MAX;
				/* Maximal count of iterations. */
    Tcl_WideUInt threshold = 1;	/* Current threshold for check time (faster
				 * repeat count without time check) */
    Tcl_WideUInt maxIterTm = 1;	/* Max time of some iteration as max
				 * threshold, additionally avoiding divide to
				 * zero (i.e., never < 1) */
    unsigned short factor = 50;	/* Factor (4..50) limiting threshold to avoid
				 * growth of execution time. */
    Tcl_WideInt start, middle, stop;
#ifndef TCL_WIDE_CLICKS
    Tcl_Time now;
#endif /* !TCL_WIDE_CLICKS */
    static const char *const options[] = {
	"-direct",	"-overhead",	"-calibrate",	"--",	NULL
    };
    enum timeRateOptionsEnum {
	TMRT_EV_DIRECT,	TMRT_OVERHEAD,	TMRT_CALIBRATE,	TMRT_LAST
    };
    NRE_callback *rootPtr;
    ByteCode *codePtr = NULL;

    for (i = 1; i < objc - 1; i++) {
	int index;

	if (Tcl_GetIndexFromObj(NULL, objv[i], options, "option", TCL_EXACT,
		&index) != TCL_OK) {
	    break;
	}
	if (index == TMRT_LAST) {
	    i++;
	    break;
	}
	switch ((enum timeRateOptionsEnum)index) {
	case TMRT_EV_DIRECT:
	    direct = objv[i];
	    break;
	case TMRT_OVERHEAD:
	    if (++i >= objc - 1) {
		goto usage;
	    }
	    if (Tcl_GetDoubleFromObj(interp, objv[i], &overhead) != TCL_OK) {
		return TCL_ERROR;
	    }
	    break;
	case TMRT_CALIBRATE:
	    calibrate = objv[i];
	    break;
	case TMRT_LAST:
	    break;
	}
    }

    if (i >= objc || i < objc - 3) {
    usage:
	Tcl_WrongNumArgs(interp, 1, objv,
		"?-direct? ?-calibrate? ?-overhead double? "
		"command ?time ?max-count??");
	return TCL_ERROR;
    }
    objPtr = objv[i++];
    if (i < objc) {	/* max-time */
	result = Tcl_GetWideIntFromObj(interp, objv[i++], &maxms);
	if (result != TCL_OK) {
	    return result;
	}
	if (i < objc) {	/* max-count*/
	    Tcl_WideInt v;

	    result = Tcl_GetWideIntFromObj(interp, objv[i], &v);
	    if (result != TCL_OK) {
		return result;
	    }
	    maxcnt = (v > 0) ? v : 0;
	}
    }

    /*
     * If we are doing calibration.
     */

    if (calibrate) {
	/*
	 * If no time specified for the calibration.
	 */

	if (maxms == WIDE_MIN) {
	    Tcl_Obj *clobjv[6];
	    Tcl_WideInt maxCalTime = 5000;
	    double lastMeasureOverhead = measureOverhead;

	    clobjv[0] = objv[0];
	    i = 1;
	    if (direct) {
		clobjv[i++] = direct;
	    }
	    clobjv[i++] = objPtr;

	    /*
	     * Reset last measurement overhead.
	     */

	    measureOverhead = (double) 0;

	    /*
	     * Self-call with 100 milliseconds to warm-up, before entering the
	     * calibration cycle.
	     */

	    TclNewIntObj(clobjv[i], 100);
	    Tcl_IncrRefCount(clobjv[i]);
	    result = Tcl_TimeRateObjCmd(NULL, interp, i + 1, clobjv);
	    Tcl_DecrRefCount(clobjv[i]);
	    if (result != TCL_OK) {
		return result;
	    }

	    i--;
	    clobjv[i++] = calibrate;
	    clobjv[i++] = objPtr;

	    /*
	     * Set last measurement overhead to max.
	     */

	    measureOverhead = (double) UWIDE_MAX;

	    /*
	     * Run the calibration cycle until it is more precise.
	     */

	    maxms = -1000;
	    do {
		lastMeasureOverhead = measureOverhead;
		TclNewIntObj(clobjv[i], (int) maxms);
		Tcl_IncrRefCount(clobjv[i]);
		result = Tcl_TimeRateObjCmd(NULL, interp, i + 1, clobjv);
		Tcl_DecrRefCount(clobjv[i]);
		if (result != TCL_OK) {
		    return result;
		}
		maxCalTime += maxms;

		/*
		 * Increase maxms for more precise calibration.
		 */

		maxms -= -maxms / 4;

		/*
		 * As long as new value more as 0.05% better
		 */
	    } while ((measureOverhead >= lastMeasureOverhead
		    || measureOverhead / lastMeasureOverhead <= 0.9995)
		    && maxCalTime > 0);

	    return result;
	}
	if (maxms == 0) {
	    /*
	     * Reset last measurement overhead
	     */

	    measureOverhead = 0;
	    Tcl_SetObjResult(interp, Tcl_NewWideIntObj(0));
	    return TCL_OK;
	}

	/*
	 * If time is negative, make current overhead more precise.
	 */

	if (maxms > 0) {
	    /*
	     * Set last measurement overhead to max.
	     */

	    measureOverhead = (double) UWIDE_MAX;
	} else {
	    maxms = -maxms;
	}
    }

    if (maxms == WIDE_MIN) {
	maxms = 1000;
    }
    if (overhead == -1) {
	overhead = measureOverhead;
    }

    /*
     * Ensure that resetting of result will not smudge the further
     * measurement.
     */

    Tcl_ResetResult(interp);

    /*
     * Compile object if needed.
     */

    if (!direct) {
	if (TclInterpReady(interp) != TCL_OK) {
	    return TCL_ERROR;
	}
	codePtr = TclCompileObj(interp, objPtr, NULL, 0);
	TclPreserveByteCode(codePtr);
    }

    /*
     * Get start and stop time.
     */

#ifdef TCL_WIDE_CLICKS
    start = middle = TclpGetWideClicks();

    /*
     * Time to stop execution (in wide clicks).
     */

    stop = start + (maxms * 1000 / TclpWideClickInMicrosec());
#else
    Tcl_GetTime(&now);
    start = now.sec;
    start *= 1000000;
    start += now.usec;
    middle = start;

    /*
     * Time to stop execution (in microsecs).
     */

    stop = start + maxms * 1000;
#endif /* TCL_WIDE_CLICKS */

    /*
     * Start measurement.
     */

    if (maxcnt > 0) {
	while (1) {
	    /*
	     * Evaluate a single iteration.
	     */

	    count++;
	    if (!direct) {		/* precompiled */
		rootPtr = TOP_CB(interp);
		/*
		 * Use loop optimized TEBC call (TCL_EVAL_DISCARD_RESULT): it's a part of
		 * iteration, this way evaluation will be more similar to a cycle (also
		 * avoids extra overhead to set result to interp, etc.)
		 */
		((Interp *)interp)->evalFlags |= TCL_EVAL_DISCARD_RESULT;
		result = TclNRExecuteByteCode(interp, codePtr);
		result = TclNRRunCallbacks(interp, result, rootPtr);
	    } else {			/* eval */
		result = TclEvalObjEx(interp, objPtr, 0, NULL, 0);
	    }
	    /*
	     * Allow break and continue from measurement cycle (used for
	     * conditional stop and flow control of iterations).
	     */

	    switch (result) {
		case TCL_OK:
		    break;
		case TCL_BREAK:
		    /*
		     * Force stop immediately.
		     */
		    threshold = 1;
		    maxcnt = 0;
		    /* FALLTHRU */
		case TCL_CONTINUE:
		    result = TCL_OK;
		    break;
		default:
		    goto done;
	    }

	    /*
	     * Don't check time up to threshold.
	     */

	    if (--threshold > 0) {
		continue;
	    }

	    /*
	     * Check stop time reached, estimate new threshold.
	     */

#ifdef TCL_WIDE_CLICKS
	    middle = TclpGetWideClicks();
#else
	    Tcl_GetTime(&now);
	    middle = now.sec;
	    middle *= 1000000;
	    middle += now.usec;
#endif /* TCL_WIDE_CLICKS */

	    if (middle >= stop || count >= maxcnt) {
		break;
	    }

	    /*
	     * Don't calculate threshold by few iterations, because sometimes
	     * first iteration(s) can be too fast or slow (cached, delayed
	     * clean up, etc).
	     */

	    if (count < 10) {
		threshold = 1;
		continue;
	    }

	    /*
	     * Average iteration time in microsecs.
	     */

	    threshold = (middle - start) / count;
	    if (threshold > maxIterTm) {
		maxIterTm = threshold;

		/*
		 * Iterations seem to be longer.
		 */

		if (threshold > maxIterTm * 2) {
		    factor *= 2;
		    if (factor > 50) {
			factor = 50;
		    }
		} else {
		    if (factor < 50) {
			factor++;
		    }
		}
	    } else if (factor > 4) {
		/*
		 * Iterations seem to be shorter.
		 */

		if (threshold < (maxIterTm / 2)) {
		    factor /= 2;
		    if (factor < 4) {
			factor = 4;
		    }
		} else {
		    factor--;
		}
	    }

	    /*
	     * As relation between remaining time and time since last check,
	     * maximal some % of time (by factor), so avoid growing of the
	     * execution time if iterations are not consistent, e.g. was
	     * continuously on time).
	     */

	    threshold = ((stop - middle) / maxIterTm) / factor + 1;
	    if (threshold > 100000) {	/* fix for too large threshold */
		threshold = 100000;
	    }

	    /*
	     * Consider max-count
	     */

	    if (threshold > maxcnt - count) {
		threshold = maxcnt - count;
	    }
	}
    }

    {
	Tcl_Obj *objarr[8], **objs = objarr;
	Tcl_WideUInt usec, val;
	int digits;

	/*
	 * Absolute execution time in microseconds or in wide clicks.
	 */
	usec = (Tcl_WideUInt)(middle - start);

#ifdef TCL_WIDE_CLICKS
	/*
	 * convert execution time (in wide clicks) to microsecs.
	 */

	usec *= TclpWideClickInMicrosec();
#endif /* TCL_WIDE_CLICKS */

	if (!count) {		/* no iterations - avoid divide by zero */
	    TclNewIntObj(objs[4], 0);
	    objs[0] = objs[2] = objs[4];
	    goto retRes;
	}

	/*
	 * If not calibrating...
	 */

	if (!calibrate) {
	    /*
	     * Minimize influence of measurement overhead.
	     */

	    if (overhead > 0) {
		/*
		 * Estimate the time of overhead (microsecs).
		 */

		Tcl_WideUInt curOverhead = overhead * count;

		if (usec > curOverhead) {
		    usec -= curOverhead;
		} else {
		    usec = 0;
		}
	    }
	} else {
	    /*
	     * Calibration: obtaining new measurement overhead.
	     */

	    if (measureOverhead > ((double) usec) / count) {
		measureOverhead = ((double) usec) / count;
	    }
	    objs[0] = Tcl_NewDoubleObj(measureOverhead);
	    TclNewLiteralStringObj(objs[1], "\xC2\xB5s/#-overhead"); /* mics */
	    objs += 2;
	}

	val = usec / count;		/* microsecs per iteration */
	if (val >= 1000000) {
	    TclNewIntObj(objs[0], val);
	} else {
	    if (val < 10) {
		digits = 6;
	    } else if (val < 100) {
		digits = 4;
	    } else if (val < 1000) {
		digits = 3;
	    } else if (val < 10000) {
		digits = 2;
	    } else {
		digits = 1;
	    }
	    objs[0] = Tcl_ObjPrintf("%.*f", digits, ((double) usec)/count);
	}

	TclNewIntObj(objs[2], count); /* iterations */

	/*
	 * Calculate speed as rate (count) per sec
	 */

	if (!usec) {
	    usec++;			/* Avoid divide by zero. */
	}
	if (count < (WIDE_MAX / 1000000)) {
	    val = (count * 1000000) / usec;
	    if (val < 100000) {
		if (val < 100) {
		    digits = 3;
		} else if (val < 1000) {
		    digits = 2;
		} else {
		    digits = 1;
		}
		objs[4] = Tcl_ObjPrintf("%.*f",
			digits, ((double) (count * 1000000)) / usec);
	    } else {
		TclNewIntObj(objs[4], val);
	    }
	} else {
	    objs[4] = Tcl_NewWideIntObj((count / usec) * 1000000);
	}

    retRes:
	/*
	 * Estimated net execution time (in millisecs).
	 */

	if (!calibrate) {
	    if (usec >= 1) {
		objs[6] = Tcl_ObjPrintf("%.3f", (double)usec / 1000);
	    } else {
		TclNewIntObj(objs[6], 0);
	    }
	    TclNewLiteralStringObj(objs[7], "net-ms");
	}

	/*
	 * Construct the result as a list because many programs have always
	 * parsed as such (extracting the first element, typically).
	 */

	TclNewLiteralStringObj(objs[1], "\xC2\xB5s/#"); /* mics/# */
	TclNewLiteralStringObj(objs[3], "#");
	TclNewLiteralStringObj(objs[5], "#/sec");
	Tcl_SetObjResult(interp, Tcl_NewListObj(8, objarr));
    }

  done:
    if (codePtr != NULL) {
	TclReleaseByteCode(codePtr);
    }
    return result;
}

/*
 *----------------------------------------------------------------------
 *
 * Tcl_TryObjCmd, TclNRTryObjCmd --
 *
 *	This procedure is invoked to process the "try" Tcl command. See the
 *	user documentation (or TIP #329) for details on what it does.
 *
 * Results:
 *	A standard Tcl object result.
 *
 * Side effects:
 *	See the user documentation.
 *
 *----------------------------------------------------------------------
 */

int
Tcl_TryObjCmd(
    ClientData clientData,
    Tcl_Interp *interp,		/* Current interpreter. */
    int objc,			/* Number of arguments. */
    Tcl_Obj *const objv[])	/* Argument objects. */
{
    return Tcl_NRCallObjProc(interp, TclNRTryObjCmd, clientData, objc, objv);
}

int
TclNRTryObjCmd(
    TCL_UNUSED(ClientData),
    Tcl_Interp *interp,		/* Current interpreter. */
    int objc,			/* Number of arguments. */
    Tcl_Obj *const objv[])	/* Argument objects. */
{
    Tcl_Obj *bodyObj, *handlersObj, *finallyObj = NULL;
    int i, bodyShared, haveHandlers, dummy, code;
    static const char *const handlerNames[] = {
	"finally", "on", "trap", NULL
    };
    enum Handlers {
	TryFinally, TryOn, TryTrap
    };

    /*
     * Parse the arguments. The handlers are passed to subsequent callbacks as
     * a Tcl_Obj list of the 5-tuples like (type, returnCode, errorCodePrefix,
     * bindVariables, script), and the finally script is just passed as it is.
     */

    if (objc < 2) {
	Tcl_WrongNumArgs(interp, 1, objv,
		"body ?handler ...? ?finally script?");
	return TCL_ERROR;
    }
    bodyObj = objv[1];
    TclNewObj(handlersObj);
    bodyShared = 0;
    haveHandlers = 0;
    for (i=2 ; i<objc ; i++) {
	int type;
	Tcl_Obj *info[5];

	if (Tcl_GetIndexFromObj(interp, objv[i], handlerNames, "handler type",
		0, &type) != TCL_OK) {
	    Tcl_DecrRefCount(handlersObj);
	    return TCL_ERROR;
	}
	switch ((enum Handlers) type) {
	case TryFinally:	/* finally script */
	    if (i < objc-2) {
		Tcl_SetObjResult(interp, Tcl_NewStringObj(
			"finally clause must be last", -1));
		Tcl_DecrRefCount(handlersObj);
		Tcl_SetErrorCode(interp, "TCL", "OPERATION", "TRY", "FINALLY",
			"NONTERMINAL", NULL);
		return TCL_ERROR;
	    } else if (i == objc-1) {
		Tcl_SetObjResult(interp, Tcl_NewStringObj(
			"wrong # args to finally clause: must be"
			" \"... finally script\"", -1));
		Tcl_DecrRefCount(handlersObj);
		Tcl_SetErrorCode(interp, "TCL", "OPERATION", "TRY", "FINALLY",
			"ARGUMENT", NULL);
		return TCL_ERROR;
	    }
	    finallyObj = objv[++i];
	    break;

	case TryOn:		/* on code variableList script */
	    if (i > objc-4) {
		Tcl_SetObjResult(interp, Tcl_NewStringObj(
			"wrong # args to on clause: must be \"... on code"
			" variableList script\"", -1));
		Tcl_DecrRefCount(handlersObj);
		Tcl_SetErrorCode(interp, "TCL", "OPERATION", "TRY", "ON",
			"ARGUMENT", NULL);
		return TCL_ERROR;
	    }
	    if (TclGetCompletionCodeFromObj(interp, objv[i+1],
		    &code) != TCL_OK) {
		Tcl_DecrRefCount(handlersObj);
		return TCL_ERROR;
	    }
	    info[2] = NULL;
	    goto commonHandler;

	case TryTrap:		/* trap pattern variableList script */
	    if (i > objc-4) {
		Tcl_SetObjResult(interp, Tcl_NewStringObj(
			"wrong # args to trap clause: "
			"must be \"... trap pattern variableList script\"",
			-1));
		Tcl_DecrRefCount(handlersObj);
		Tcl_SetErrorCode(interp, "TCL", "OPERATION", "TRY", "TRAP",
			"ARGUMENT", NULL);
		return TCL_ERROR;
	    }
	    code = 1;
	    if (TclListObjLength(NULL, objv[i+1], &dummy) != TCL_OK) {
		Tcl_SetObjResult(interp, Tcl_ObjPrintf(
			"bad prefix '%s': must be a list",
			Tcl_GetString(objv[i+1])));
		Tcl_DecrRefCount(handlersObj);
		Tcl_SetErrorCode(interp, "TCL", "OPERATION", "TRY", "TRAP",
			"EXNFORMAT", NULL);
		return TCL_ERROR;
	    }
	    info[2] = objv[i+1];

	commonHandler:
	    if (TclListObjLength(interp, objv[i+2], &dummy) != TCL_OK) {
		Tcl_DecrRefCount(handlersObj);
		return TCL_ERROR;
	    }

	    info[0] = objv[i];			/* type */
	    TclNewIntObj(info[1], code);	/* returnCode */
	    if (info[2] == NULL) {		/* errorCodePrefix */
		TclNewObj(info[2]);
	    }
	    info[3] = objv[i+2];		/* bindVariables */
	    info[4] = objv[i+3];		/* script */

	    bodyShared = !strcmp(TclGetString(objv[i+3]), "-");
	    Tcl_ListObjAppendElement(NULL, handlersObj,
		    Tcl_NewListObj(5, info));
	    haveHandlers = 1;
	    i += 3;
	    break;
	}
    }
    if (bodyShared) {
	Tcl_SetObjResult(interp, Tcl_NewStringObj(
		"last non-finally clause must not have a body of \"-\"", -1));
	Tcl_DecrRefCount(handlersObj);
	Tcl_SetErrorCode(interp, "TCL", "OPERATION", "TRY", "BADFALLTHROUGH",
		NULL);
	return TCL_ERROR;
    }
    if (!haveHandlers) {
	Tcl_DecrRefCount(handlersObj);
	handlersObj = NULL;
    }

    /*
     * Execute the body.
     */

    Tcl_NRAddCallback(interp, TryPostBody, handlersObj, finallyObj,
	    (ClientData)objv, INT2PTR(objc));
    return TclNREvalObjEx(interp, bodyObj, 0,
	    ((Interp *) interp)->cmdFramePtr, 1);
}

/*
 *----------------------------------------------------------------------
 *
 * During --
 *
 *	This helper function patches together the updates to the interpreter's
 *	return options that are needed when things fail during the processing
 *	of a handler or finally script for the [try] command.
 *
 * Returns:
 *	The new option dictionary.
 *
 *----------------------------------------------------------------------
 */

static inline Tcl_Obj *
During(
    Tcl_Interp *interp,
    int resultCode,		/* The result code from the just-evaluated
				 * script. */
    Tcl_Obj *oldOptions,	/* The old option dictionary. */
    Tcl_Obj *errorInfo)		/* An object to append to the errorinfo and
				 * release, or NULL if nothing is to be added.
				 * Designed to be used with Tcl_ObjPrintf. */
{
    Tcl_Obj *during, *options;

    if (errorInfo != NULL) {
	Tcl_AppendObjToErrorInfo(interp, errorInfo);
    }
    options = Tcl_GetReturnOptions(interp, resultCode);
    TclNewLiteralStringObj(during, "-during");
    Tcl_IncrRefCount(during);
    Tcl_DictObjPut(interp, options, during, oldOptions);
    Tcl_DecrRefCount(during);
    Tcl_IncrRefCount(options);
    Tcl_DecrRefCount(oldOptions);
    return options;
}

/*
 *----------------------------------------------------------------------
 *
 * TryPostBody --
 *
 *	Callback to handle the outcome of the execution of the body of a 'try'
 *	command.
 *
 *----------------------------------------------------------------------
 */

static int
TryPostBody(
    ClientData data[],
    Tcl_Interp *interp,
    int result)
{
    Tcl_Obj *resultObj, *options, *handlersObj, *finallyObj, *cmdObj, **objv;
    int i, code, objc;
    int numHandlers = 0;

    handlersObj = (Tcl_Obj *)data[0];
    finallyObj = (Tcl_Obj *)data[1];
    objv = (Tcl_Obj **)data[2];
    objc = PTR2INT(data[3]);

    cmdObj = objv[0];

    /*
     * Check for limits/rewinding, which override normal trapping behaviour.
     */

    if (((Interp*) interp)->execEnvPtr->rewind || Tcl_LimitExceeded(interp)) {
	Tcl_AppendObjToErrorInfo(interp, Tcl_ObjPrintf(
		"\n    (\"%s\" body line %d)", TclGetString(cmdObj),
		Tcl_GetErrorLine(interp)));
	if (handlersObj != NULL) {
	    Tcl_DecrRefCount(handlersObj);
	}
	return TCL_ERROR;
    }

    /*
     * Basic processing of the outcome of the script, including adding of
     * errorinfo trace.
     */

    if (result == TCL_ERROR) {
	Tcl_AppendObjToErrorInfo(interp, Tcl_ObjPrintf(
		"\n    (\"%s\" body line %d)", TclGetString(cmdObj),
		Tcl_GetErrorLine(interp)));
    }
    resultObj = Tcl_GetObjResult(interp);
    Tcl_IncrRefCount(resultObj);
    options = Tcl_GetReturnOptions(interp, result);
    Tcl_IncrRefCount(options);
    Tcl_ResetResult(interp);

    /*
     * Handle the results.
     */

    if (handlersObj != NULL) {
	int found = 0;
	Tcl_Obj **handlers, **info;

	TclListObjGetElements(NULL, handlersObj, &numHandlers, &handlers);
	for (i=0 ; i<numHandlers ; i++) {
	    Tcl_Obj *handlerBodyObj;
	    int numElems = 0;

<<<<<<< HEAD
	    Tcl_ListObjGetElements(NULL, handlers[i], &numElems, &info);
=======
	    TclListObjGetElements(NULL, handlers[i], &dummy, &info);
>>>>>>> 8f805cf7
	    if (!found) {
		Tcl_GetIntFromObj(NULL, info[1], &code);
		if (code != result) {
		    continue;
		}

		/*
		 * When processing an error, we must also perform list-prefix
		 * matching of the errorcode list. However, if this was an
		 * 'on' handler, the list that we are matching against will be
		 * empty.
		 */

		if (code == TCL_ERROR) {
		    Tcl_Obj *errorCodeName, *errcode, **bits1, **bits2;
		    int len1, len2, j;

		    TclNewLiteralStringObj(errorCodeName, "-errorcode");
		    Tcl_DictObjGet(NULL, options, errorCodeName, &errcode);
		    Tcl_DecrRefCount(errorCodeName);
		    TclListObjGetElements(NULL, info[2], &len1, &bits1);
		    if (TclListObjGetElements(NULL, errcode, &len2,
			    &bits2) != TCL_OK) {
			continue;
		    }
		    if (len2 < len1) {
			continue;
		    }
		    for (j=0 ; j<len1 ; j++) {
			if (strcmp(TclGetString(bits1[j]),
				TclGetString(bits2[j])) != 0) {
			    /*
			     * Really want 'continue outerloop;', but C does
			     * not give us that.
			     */

			    goto didNotMatch;
			}
		    }
		}

		found = 1;
	    }

	    /*
	     * Now we need to scan forward over "-" bodies. Note that we've
	     * already checked that the last body is not a "-", so this search
	     * will terminate successfully.
	     */

	    if (!strcmp(TclGetString(info[4]), "-")) {
		continue;
	    }

	    /*
	     * Bind the variables. We already know this is a list of variable
	     * names, but it might be empty.
	     */

	    Tcl_ResetResult(interp);
	    result = TCL_ERROR;
<<<<<<< HEAD
	    Tcl_ListObjLength(NULL, info[3], &numElems);
	    if (numElems> 0) {
=======
	    TclListObjLength(NULL, info[3], &dummy);
	    if (dummy > 0) {
>>>>>>> 8f805cf7
		Tcl_Obj *varName;

		Tcl_ListObjIndex(NULL, info[3], 0, &varName);
		if (Tcl_ObjSetVar2(interp, varName, NULL, resultObj,
			TCL_LEAVE_ERR_MSG) == NULL) {
		    Tcl_DecrRefCount(resultObj);
		    goto handlerFailed;
		}
		Tcl_DecrRefCount(resultObj);
		if (numElems> 1) {
		    Tcl_ListObjIndex(NULL, info[3], 1, &varName);
		    if (Tcl_ObjSetVar2(interp, varName, NULL, options,
			    TCL_LEAVE_ERR_MSG) == NULL) {
			goto handlerFailed;
		    }
		}
	    } else {
		/*
		 * Dispose of the result to prevent a memleak. [Bug 2910044]
		 */

		Tcl_DecrRefCount(resultObj);
	    }

	    /*
	     * Evaluate the handler body and process the outcome. Note that we
	     * need to keep the kind of handler for debugging purposes, and in
	     * any case anything we want from info[] must be extracted right
	     * now because the info[] array is about to become invalid. There
	     * is very little refcount handling here however, since we know
	     * that the objects that we still want to refer to now were input
	     * arguments to [try] and so are still on the Tcl value stack.
	     */

	    handlerBodyObj = info[4];
	    Tcl_NRAddCallback(interp, TryPostHandler, objv, options, info[0],
		    INT2PTR((finallyObj == NULL) ? 0 : objc - 1));
	    Tcl_DecrRefCount(handlersObj);
	    return TclNREvalObjEx(interp, handlerBodyObj, 0,
		    ((Interp *) interp)->cmdFramePtr, 4*i + 5);

	handlerFailed:
	    resultObj = Tcl_GetObjResult(interp);
	    Tcl_IncrRefCount(resultObj);
	    options = During(interp, result, options, NULL);
	    break;

	didNotMatch:
	    continue;
	}

	/*
	 * No handler matched; get rid of the list of handlers.
	 */

	Tcl_DecrRefCount(handlersObj);
    }

    /*
     * Process the finally clause.
     */

    if (finallyObj != NULL) {
	Tcl_NRAddCallback(interp, TryPostFinal, resultObj, options, cmdObj,
		NULL);
	return TclNREvalObjEx(interp, finallyObj, 0,
		((Interp *) interp)->cmdFramePtr, objc - 1);
    }

    /*
     * Install the correct result/options into the interpreter and clean up
     * any temporary storage.
     */

    result = Tcl_SetReturnOptions(interp, options);
    Tcl_DecrRefCount(options);
    Tcl_SetObjResult(interp, resultObj);
    Tcl_DecrRefCount(resultObj);
    return result;
}

/*
 *----------------------------------------------------------------------
 *
 * TryPostHandler --
 *
 *	Callback to handle the outcome of the execution of a handler of a
 *	'try' command.
 *
 *----------------------------------------------------------------------
 */

static int
TryPostHandler(
    ClientData data[],
    Tcl_Interp *interp,
    int result)
{
    Tcl_Obj *resultObj, *cmdObj, *options, *handlerKindObj, **objv;
    Tcl_Obj *finallyObj;
    int finallyIndex;

    objv = (Tcl_Obj **)data[0];
    options = (Tcl_Obj *)data[1];
    handlerKindObj = (Tcl_Obj *)data[2];
    finallyIndex = PTR2INT(data[3]);

    cmdObj = objv[0];
    finallyObj = finallyIndex ? objv[finallyIndex] : 0;

    /*
     * Check for limits/rewinding, which override normal trapping behaviour.
     */

    if (((Interp*) interp)->execEnvPtr->rewind || Tcl_LimitExceeded(interp)) {
	options = During(interp, result, options, Tcl_ObjPrintf(
		"\n    (\"%s ... %s\" handler line %d)",
		TclGetString(cmdObj), TclGetString(handlerKindObj),
		Tcl_GetErrorLine(interp)));
	Tcl_DecrRefCount(options);
	return TCL_ERROR;
    }

    /*
     * The handler result completely substitutes for the result of the body.
     */

    resultObj = Tcl_GetObjResult(interp);
    Tcl_IncrRefCount(resultObj);
    if (result == TCL_ERROR) {
	options = During(interp, result, options, Tcl_ObjPrintf(
		"\n    (\"%s ... %s\" handler line %d)",
		TclGetString(cmdObj), TclGetString(handlerKindObj),
		Tcl_GetErrorLine(interp)));
    } else {
	Tcl_DecrRefCount(options);
	options = Tcl_GetReturnOptions(interp, result);
	Tcl_IncrRefCount(options);
    }

    /*
     * Process the finally clause if it is present.
     */

    if (finallyObj != NULL) {
	Interp *iPtr = (Interp *) interp;

	Tcl_NRAddCallback(interp, TryPostFinal, resultObj, options, cmdObj,
		NULL);

	/* The 'finally' script is always the last argument word. */
	return TclNREvalObjEx(interp, finallyObj, 0, iPtr->cmdFramePtr,
		finallyIndex);
    }

    /*
     * Install the correct result/options into the interpreter and clean up
     * any temporary storage.
     */

    result = Tcl_SetReturnOptions(interp, options);
    Tcl_DecrRefCount(options);
    Tcl_SetObjResult(interp, resultObj);
    Tcl_DecrRefCount(resultObj);
    return result;
}

/*
 *----------------------------------------------------------------------
 *
 * TryPostFinal --
 *
 *	Callback to handle the outcome of the execution of the finally script
 *	of a 'try' command.
 *
 *----------------------------------------------------------------------
 */

static int
TryPostFinal(
    ClientData data[],
    Tcl_Interp *interp,
    int result)
{
    Tcl_Obj *resultObj, *options, *cmdObj;

    resultObj = (Tcl_Obj *)data[0];
    options = (Tcl_Obj *)data[1];
    cmdObj = (Tcl_Obj *)data[2];

    /*
     * If the result wasn't OK, we need to adjust the result options.
     */

    if (result != TCL_OK) {
	Tcl_DecrRefCount(resultObj);
	resultObj = NULL;
	if (result == TCL_ERROR) {
	    options = During(interp, result, options, Tcl_ObjPrintf(
		    "\n    (\"%s ... finally\" body line %d)",
		    TclGetString(cmdObj), Tcl_GetErrorLine(interp)));
	} else {
	    Tcl_Obj *origOptions = options;

	    options = Tcl_GetReturnOptions(interp, result);
	    Tcl_IncrRefCount(options);
	    Tcl_DecrRefCount(origOptions);
	}
    }

    /*
     * Install the correct result/options into the interpreter and clean up
     * any temporary storage.
     */

    result = Tcl_SetReturnOptions(interp, options);
    Tcl_DecrRefCount(options);
    if (resultObj != NULL) {
	Tcl_SetObjResult(interp, resultObj);
	Tcl_DecrRefCount(resultObj);
    }
    return result;
}

/*
 *----------------------------------------------------------------------
 *
 * Tcl_WhileObjCmd --
 *
 *	This procedure is invoked to process the "while" Tcl command. See the
 *	user documentation for details on what it does.
 *
 *	With the bytecode compiler, this procedure is only called when a
 *	command name is computed at runtime, and is "while" or the name to
 *	which "while" was renamed: e.g., "set z while; $z {$i<100} {}"
 *
 * Results:
 *	A standard Tcl result.
 *
 * Side effects:
 *	See the user documentation.
 *
 *----------------------------------------------------------------------
 */

int
Tcl_WhileObjCmd(
    ClientData clientData,
    Tcl_Interp *interp,		/* Current interpreter. */
    int objc,			/* Number of arguments. */
    Tcl_Obj *const objv[])	/* Argument objects. */
{
    return Tcl_NRCallObjProc(interp, TclNRWhileObjCmd, clientData, objc, objv);
}

int
TclNRWhileObjCmd(
    TCL_UNUSED(ClientData),
    Tcl_Interp *interp,		/* Current interpreter. */
    int objc,			/* Number of arguments. */
    Tcl_Obj *const objv[])	/* Argument objects. */
{
    ForIterData *iterPtr;

    if (objc != 3) {
	Tcl_WrongNumArgs(interp, 1, objv, "test command");
	return TCL_ERROR;
    }

    /*
     * We reuse [for]'s callback, passing a NULL for the 'next' script.
     */

    TclSmallAllocEx(interp, sizeof(ForIterData), iterPtr);
    iterPtr->cond = objv[1];
    iterPtr->body = objv[2];
    iterPtr->next = NULL;
    iterPtr->msg  = "\n    (\"while\" body line %d)";
    iterPtr->word = 2;

    TclNRAddCallback(interp, TclNRForIterCallback, iterPtr, NULL,
	    NULL, NULL);
    return TCL_OK;
}

/*
 *----------------------------------------------------------------------
 *
 * TclListLines --
 *
 *	???
 *
 * Results:
 *	Filled in array of line numbers?
 *
 * Side effects:
 *	None.
 *
 *----------------------------------------------------------------------
 */

void
TclListLines(
    Tcl_Obj *listObj,		/* Pointer to obj holding a string with list
				 * structure. Assumed to be valid. Assumed to
				 * contain n elements. */
    int line,			/* Line the list as a whole starts on. */
    int n,			/* #elements in lines */
    int *lines,			/* Array of line numbers, to fill. */
    Tcl_Obj *const *elems)      /* The list elems as Tcl_Obj*, in need of
				 * derived continuation data */
{
    const char *listStr = Tcl_GetString(listObj);
    const char *listHead = listStr;
    int i, length = strlen(listStr);
    const char *element = NULL, *next = NULL;
    ContLineLoc *clLocPtr = TclContinuationsGet(listObj);
    int *clNext = (clLocPtr ? &clLocPtr->loc[0] : NULL);

    for (i = 0; i < n; i++) {
	TclFindElement(NULL, listStr, length, &element, &next, NULL, NULL);

	TclAdvanceLines(&line, listStr, element);
				/* Leading whitespace */
	TclAdvanceContinuations(&line, &clNext, element - listHead);
	if (elems && clNext) {
	    TclContinuationsEnterDerived(elems[i], element-listHead, clNext);
	}
	lines[i] = line;
	length -= (next - listStr);
	TclAdvanceLines(&line, element, next);
				/* Element */
	listStr = next;

	if (*element == 0) {
	    /* ASSERT i == n */
	    break;
	}
    }
}

/*
 * Local Variables:
 * mode: c
 * c-basic-offset: 4
 * fill-column: 78
 * End:
 */<|MERGE_RESOLUTION|>--- conflicted
+++ resolved
@@ -677,7 +677,7 @@
 	 * object. (If they aren't, that's cheap to do.)
 	 */
 
-	if (Tcl_ListObjLength(interp, objv[2], &numParts) != TCL_OK) {
+	if (TclListObjLength(interp, objv[2], &numParts) != TCL_OK) {
 	    return TCL_ERROR;
 	}
 	if (numParts < 1) {
@@ -779,7 +779,7 @@
 	    Tcl_Obj **args = NULL, **parts;
 	    int numArgs;
 
-	    Tcl_ListObjGetElements(interp, subPtr, &numParts, &parts);
+	    TclListObjGetElements(interp, subPtr, &numParts, &parts);
 	    numArgs = numParts + info.nsubs + 1;
 	    args = (Tcl_Obj **)ckalloc(sizeof(Tcl_Obj*) * numArgs);
 	    memcpy(args, parts, sizeof(Tcl_Obj*) * numParts);
@@ -4991,11 +4991,7 @@
 	    Tcl_Obj *handlerBodyObj;
 	    int numElems = 0;
 
-<<<<<<< HEAD
-	    Tcl_ListObjGetElements(NULL, handlers[i], &numElems, &info);
-=======
-	    TclListObjGetElements(NULL, handlers[i], &dummy, &info);
->>>>>>> 8f805cf7
+	    TclListObjGetElements(NULL, handlers[i], &numElems, &info);
 	    if (!found) {
 		Tcl_GetIntFromObj(NULL, info[1], &code);
 		if (code != result) {
@@ -5057,13 +5053,8 @@
 
 	    Tcl_ResetResult(interp);
 	    result = TCL_ERROR;
-<<<<<<< HEAD
-	    Tcl_ListObjLength(NULL, info[3], &numElems);
+	    TclListObjLength(NULL, info[3], &numElems);
 	    if (numElems> 0) {
-=======
-	    TclListObjLength(NULL, info[3], &dummy);
-	    if (dummy > 0) {
->>>>>>> 8f805cf7
 		Tcl_Obj *varName;
 
 		Tcl_ListObjIndex(NULL, info[3], 0, &varName);
