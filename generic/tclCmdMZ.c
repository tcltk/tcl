/*
 * tclCmdMZ.c --
 *
 *	This file contains the top-level command routines for most of the Tcl
 *	built-in commands whose names begin with the letters M to Z. It
 *	contains only commands in the generic core (i.e. those that don't
 *	depend much upon UNIX facilities).
 *
 * Copyright (c) 1987-1993 The Regents of the University of California.
 * Copyright (c) 1994-1997 Sun Microsystems, Inc.
 * Copyright (c) 1998-2000 Scriptics Corporation.
 * Copyright (c) 2002 ActiveState Corporation.
 * Copyright (c) 2003-2009 Donal K. Fellows.
 *
 * See the file "license.terms" for information on usage and redistribution of
 * this file, and for a DISCLAIMER OF ALL WARRANTIES.
 */

#include "tclInt.h"
#include "tclCompile.h"
#include "tclRegexp.h"
#include "tclStringTrim.h"

static inline Tcl_Obj *	During(Tcl_Interp *interp, int resultCode,
			    Tcl_Obj *oldOptions, Tcl_Obj *errorInfo);
static Tcl_NRPostProc	SwitchPostProc;
static Tcl_NRPostProc	TryPostBody;
static Tcl_NRPostProc	TryPostFinal;
static Tcl_NRPostProc	TryPostHandler;
static int		UniCharIsAscii(int character);
static int		UniCharIsHexDigit(int character);

/*
 * Default set of characters to trim in [string trim] and friends. This is a
 * UTF-8 literal string containing all Unicode space characters [TIP #413]
 */

const char tclDefaultTrimSet[] =
	"\x09\x0a\x0b\x0c\x0d " /* ASCII */
	"\xc0\x80" /*     nul (U+0000) */
	"\xc2\x85" /*     next line (U+0085) */
	"\xc2\xa0" /*     non-breaking space (U+00a0) */
	"\xe1\x9a\x80" /* ogham space mark (U+1680) */
	"\xe1\xa0\x8e" /* mongolian vowel separator (U+180e) */
	"\xe2\x80\x80" /* en quad (U+2000) */
	"\xe2\x80\x81" /* em quad (U+2001) */
	"\xe2\x80\x82" /* en space (U+2002) */
	"\xe2\x80\x83" /* em space (U+2003) */
	"\xe2\x80\x84" /* three-per-em space (U+2004) */
	"\xe2\x80\x85" /* four-per-em space (U+2005) */
	"\xe2\x80\x86" /* six-per-em space (U+2006) */
	"\xe2\x80\x87" /* figure space (U+2007) */
	"\xe2\x80\x88" /* punctuation space (U+2008) */
	"\xe2\x80\x89" /* thin space (U+2009) */
	"\xe2\x80\x8a" /* hair space (U+200a) */
	"\xe2\x80\x8b" /* zero width space (U+200b) */
	"\xe2\x80\xa8" /* line separator (U+2028) */
	"\xe2\x80\xa9" /* paragraph separator (U+2029) */
	"\xe2\x80\xaf" /* narrow no-break space (U+202f) */
	"\xe2\x81\x9f" /* medium mathematical space (U+205f) */
	"\xe2\x81\xa0" /* word joiner (U+2060) */
	"\xe3\x80\x80" /* ideographic space (U+3000) */
	"\xef\xbb\xbf" /* zero width no-break space (U+feff) */
;

/*
 *----------------------------------------------------------------------
 *
 * Tcl_PwdObjCmd --
 *
 *	This procedure is invoked to process the "pwd" Tcl command. See the
 *	user documentation for details on what it does.
 *
 * Results:
 *	A standard Tcl result.
 *
 * Side effects:
 *	See the user documentation.
 *
 *----------------------------------------------------------------------
 */

int
Tcl_PwdObjCmd(
    ClientData dummy,		/* Not used. */
    Tcl_Interp *interp,		/* Current interpreter. */
    int objc,			/* Number of arguments. */
    Tcl_Obj *const objv[])	/* Argument objects. */
{
    Tcl_Obj *retVal;
    (void)dummy;

    if (objc != 1) {
	Tcl_WrongNumArgs(interp, 1, objv, NULL);
	return TCL_ERROR;
    }

    retVal = Tcl_FSGetCwd(interp);
    if (retVal == NULL) {
	return TCL_ERROR;
    }
    Tcl_SetObjResult(interp, retVal);
    Tcl_DecrRefCount(retVal);
    return TCL_OK;
}

/*
 *----------------------------------------------------------------------
 *
 * Tcl_RegexpObjCmd --
 *
 *	This procedure is invoked to process the "regexp" Tcl command. See
 *	the user documentation for details on what it does.
 *
 * Results:
 *	A standard Tcl result.
 *
 * Side effects:
 *	See the user documentation.
 *
 *----------------------------------------------------------------------
 */

int
Tcl_RegexpObjCmd(
    ClientData dummy,		/* Not used. */
    Tcl_Interp *interp,		/* Current interpreter. */
    int objc,			/* Number of arguments. */
    Tcl_Obj *const objv[])	/* Argument objects. */
{
    size_t offset, stringLength, matchLength, cflags, eflags;
    int i, indices, match, about, all, doinline, numMatchesSaved;
    Tcl_RegExp regExpr;
    Tcl_Obj *objPtr, *startIndex = NULL, *resultPtr = NULL;
    Tcl_RegExpInfo info;
    static const char *const options[] = {
	"-all",		"-about",	"-indices",	"-inline",
	"-expanded",	"-line",	"-linestop",	"-lineanchor",
	"-nocase",	"-start",	"--",		NULL
    };
    enum options {
	REGEXP_ALL,	REGEXP_ABOUT,	REGEXP_INDICES,	REGEXP_INLINE,
	REGEXP_EXPANDED,REGEXP_LINE,	REGEXP_LINESTOP,REGEXP_LINEANCHOR,
	REGEXP_NOCASE,	REGEXP_START,	REGEXP_LAST
    };
    (void)dummy;

    indices = 0;
    about = 0;
    cflags = TCL_REG_ADVANCED;
    offset = TCL_INDEX_START;
    all = 0;
    doinline = 0;

    for (i = 1; i < objc; i++) {
	const char *name;
	int index;

	name = TclGetString(objv[i]);
	if (name[0] != '-') {
	    break;
	}
	if (Tcl_GetIndexFromObj(interp, objv[i], options, "option", TCL_EXACT,
		&index) != TCL_OK) {
	    goto optionError;
	}
	switch ((enum options) index) {
	case REGEXP_ALL:
	    all = 1;
	    break;
	case REGEXP_INDICES:
	    indices = 1;
	    break;
	case REGEXP_INLINE:
	    doinline = 1;
	    break;
	case REGEXP_NOCASE:
	    cflags |= TCL_REG_NOCASE;
	    break;
	case REGEXP_ABOUT:
	    about = 1;
	    break;
	case REGEXP_EXPANDED:
	    cflags |= TCL_REG_EXPANDED;
	    break;
	case REGEXP_LINE:
	    cflags |= TCL_REG_NEWLINE;
	    break;
	case REGEXP_LINESTOP:
	    cflags |= TCL_REG_NLSTOP;
	    break;
	case REGEXP_LINEANCHOR:
	    cflags |= TCL_REG_NLANCH;
	    break;
	case REGEXP_START: {
	    size_t temp;
	    if (++i >= objc) {
		goto endOfForLoop;
	    }
	    if (TclGetIntForIndexM(interp, objv[i], TCL_INDEX_START, &temp) != TCL_OK) {
		goto optionError;
	    }
	    if (startIndex) {
		Tcl_DecrRefCount(startIndex);
	    }
	    startIndex = objv[i];
	    Tcl_IncrRefCount(startIndex);
	    break;
	}
	case REGEXP_LAST:
	    i++;
	    goto endOfForLoop;
	}
    }

  endOfForLoop:
    if ((objc - i) < (2 - about)) {
	Tcl_WrongNumArgs(interp, 1, objv,
		"?-option ...? exp string ?matchVar? ?subMatchVar ...?");
	goto optionError;
    }
    objc -= i;
    objv += i;

    /*
     * Check if the user requested -inline, but specified match variables; a
     * no-no.
     */

    if (doinline && ((objc - 2) != 0)) {
	Tcl_SetObjResult(interp, Tcl_NewStringObj(
		"regexp match variables not allowed when using -inline", -1));
	Tcl_SetErrorCode(interp, "TCL", "OPERATION", "REGEXP",
		"MIX_VAR_INLINE", NULL);
	goto optionError;
    }

    /*
     * Handle the odd about case separately.
     */

    if (about) {
	regExpr = Tcl_GetRegExpFromObj(interp, objv[0], cflags);
	if ((regExpr == NULL) || (TclRegAbout(interp, regExpr) < 0)) {
	optionError:
	    if (startIndex) {
		Tcl_DecrRefCount(startIndex);
	    }
	    return TCL_ERROR;
	}
	return TCL_OK;
    }

    /*
     * Get the length of the string that we are matching against so we can do
     * the termination test for -all matches. Do this before getting the
     * regexp to avoid shimmering problems.
     */

    objPtr = objv[1];
    stringLength = Tcl_GetCharLength(objPtr);

    if (startIndex) {
	TclGetIntForIndexM(interp, startIndex, stringLength, &offset);
	Tcl_DecrRefCount(startIndex);
	if (offset == TCL_INDEX_NONE) {
	    offset = TCL_INDEX_START;
	}
    }

    regExpr = Tcl_GetRegExpFromObj(interp, objv[0], cflags);
    if (regExpr == NULL) {
	return TCL_ERROR;
    }

    objc -= 2;
    objv += 2;

    if (doinline) {
	/*
	 * Save all the subexpressions, as we will return them as a list
	 */

	numMatchesSaved = -1;
    } else {
	/*
	 * Save only enough subexpressions for matches we want to keep, expect
	 * in the case of -all, where we need to keep at least one to know
	 * where to move the offset.
	 */

	numMatchesSaved = (objc == 0) ? all : objc;
    }

    /*
     * The following loop is to handle multiple matches within the same source
     * string; each iteration handles one match. If "-all" hasn't been
     * specified then the loop body only gets executed once. We terminate the
     * loop when the starting offset is past the end of the string.
     */

    while (1) {
	/*
	 * Pass either 0 or TCL_REG_NOTBOL in the eflags. Passing
	 * TCL_REG_NOTBOL indicates that the character at offset should not be
	 * considered the start of the line. If for example the pattern {^} is
	 * passed and -start is positive, then the pattern will not match the
	 * start of the string unless the previous character is a newline.
	 */

	if (offset == TCL_INDEX_START) {
	    eflags = 0;
	} else if (offset + 1 > stringLength + 1) {
	    eflags = TCL_REG_NOTBOL;
	} else if (Tcl_GetUniChar(objPtr, offset-1) == '\n') {
	    eflags = 0;
	} else {
	    eflags = TCL_REG_NOTBOL;
	}

	match = Tcl_RegExpExecObj(interp, regExpr, objPtr, offset,
		numMatchesSaved, eflags);
	if (match < 0) {
	    return TCL_ERROR;
	}

	if (match == 0) {
	    /*
	     * We want to set the value of the interpreter result only when
	     * this is the first time through the loop.
	     */

	    if (all <= 1) {
		/*
		 * If inlining, the interpreter's object result remains an
		 * empty list, otherwise set it to an integer object w/ value
		 * 0.
		 */

		if (!doinline) {
		    Tcl_SetObjResult(interp, Tcl_NewWideIntObj(0));
		}
		return TCL_OK;
	    }
	    break;
	}

	/*
	 * If additional variable names have been specified, return index
	 * information in those variables.
	 */

	Tcl_RegExpGetInfo(regExpr, &info);
	if (doinline) {
	    /*
	     * It's the number of substitutions, plus one for the matchVar at
	     * index 0
	     */

	    objc = info.nsubs + 1;
	    if (all <= 1) {
		resultPtr = Tcl_NewObj();
	    }
	}
	for (i = 0; i < objc; i++) {
	    Tcl_Obj *newPtr;

	    if (indices) {
		size_t start, end;
		Tcl_Obj *objs[2];

		/*
		 * Only adjust the match area if there was a match for that
		 * area. (Scriptics Bug 4391/SF Bug #219232)
		 */

		if (i <= (int)info.nsubs && info.matches[i].start != TCL_INDEX_NONE) {
		    start = offset + info.matches[i].start;
		    end = offset + info.matches[i].end;

		    /*
		     * Adjust index so it refers to the last character in the
		     * match instead of the first character after the match.
		     */

		    if (end + 1 >= offset + 1) {
			end--;
		    }
		} else {
		    start = TCL_INDEX_NONE;
		    end = TCL_INDEX_NONE;
		}

		objs[0] = TclNewWideIntObjFromSize(start);
		objs[1] = TclNewWideIntObjFromSize(end);

		newPtr = Tcl_NewListObj(2, objs);
	    } else {
		if (i <= (int)info.nsubs) {
		    newPtr = Tcl_GetRange(objPtr,
			    offset + info.matches[i].start,
			    offset + info.matches[i].end - 1);
		} else {
		    newPtr = Tcl_NewObj();
		}
	    }
	    if (doinline) {
		if (Tcl_ListObjAppendElement(interp, resultPtr, newPtr)
			!= TCL_OK) {
		    Tcl_DecrRefCount(newPtr);
		    Tcl_DecrRefCount(resultPtr);
		    return TCL_ERROR;
		}
	    } else {
		if (Tcl_ObjSetVar2(interp, objv[i], NULL, newPtr,
			TCL_LEAVE_ERR_MSG) == NULL) {
		    return TCL_ERROR;
		}
	    }
	}

	if (all == 0) {
	    break;
	}

	/*
	 * Adjust the offset to the character just after the last one in the
	 * matchVar and increment all to count how many times we are making a
	 * match. We always increment the offset by at least one to prevent
	 * endless looping (as in the case: regexp -all {a*} a). Otherwise,
	 * when we match the NULL string at the end of the input string, we
	 * will loop indefinately (because the length of the match is 0, so
	 * offset never changes).
	 */

	matchLength = (info.matches[0].end - info.matches[0].start);

	offset += info.matches[0].end;

	/*
	 * A match of length zero could happen for {^} {$} or {.*} and in
	 * these cases we always want to bump the index up one.
	 */

	if (matchLength == 0) {
	    offset++;
	}
	all++;
	if (offset + 1 >= stringLength + 1) {
	    break;
	}
    }

    /*
     * Set the interpreter's object result to an integer object with value 1
     * if -all wasn't specified, otherwise it's all-1 (the number of times
     * through the while - 1).
     */

    if (doinline) {
	Tcl_SetObjResult(interp, resultPtr);
    } else {
	Tcl_SetObjResult(interp, Tcl_NewWideIntObj(all ? all-1 : 1));
    }
    return TCL_OK;
}

/*
 *----------------------------------------------------------------------
 *
 * Tcl_RegsubObjCmd --
 *
 *	This procedure is invoked to process the "regsub" Tcl command. See the
 *	user documentation for details on what it does.
 *
 * Results:
 *	A standard Tcl result.
 *
 * Side effects:
 *	See the user documentation.
 *
 *----------------------------------------------------------------------
 */

int
Tcl_RegsubObjCmd(
    ClientData dummy,		/* Not used. */
    Tcl_Interp *interp,		/* Current interpreter. */
    int objc,			/* Number of arguments. */
    Tcl_Obj *const objv[])	/* Argument objects. */
{
    int result, cflags, all, match, command, numParts;
    size_t idx, wlen, wsublen = 0, offset, numMatches;
    size_t start, end, subStart, subEnd;
    Tcl_RegExp regExpr;
    Tcl_RegExpInfo info;
    Tcl_Obj *resultPtr, *subPtr, *objPtr, *startIndex = NULL;
    Tcl_UniChar ch, *wsrc, *wfirstChar, *wstring, *wsubspec = 0, *wend;

    static const char *const options[] = {
	"-all",		"-command",	"-expanded",	"-line",
	"-linestop",	"-lineanchor",	"-nocase",	"-start",
	"--",		NULL
    };
    enum options {
	REGSUB_ALL,	 REGSUB_COMMAND,    REGSUB_EXPANDED, REGSUB_LINE,
	REGSUB_LINESTOP, REGSUB_LINEANCHOR, REGSUB_NOCASE,   REGSUB_START,
	REGSUB_LAST
    };
    (void)dummy;

    cflags = TCL_REG_ADVANCED;
    all = 0;
    offset = TCL_INDEX_START;
    command = 0;
    resultPtr = NULL;

    for (idx = 1; idx < (size_t)objc; idx++) {
	const char *name;
	int index;

	name = TclGetString(objv[idx]);
	if (name[0] != '-') {
	    break;
	}
	if (Tcl_GetIndexFromObj(interp, objv[idx], options, "option",
		TCL_EXACT, &index) != TCL_OK) {
	    goto optionError;
	}
	switch ((enum options) index) {
	case REGSUB_ALL:
	    all = 1;
	    break;
	case REGSUB_NOCASE:
	    cflags |= TCL_REG_NOCASE;
	    break;
	case REGSUB_COMMAND:
	    command = 1;
	    break;
	case REGSUB_EXPANDED:
	    cflags |= TCL_REG_EXPANDED;
	    break;
	case REGSUB_LINE:
	    cflags |= TCL_REG_NEWLINE;
	    break;
	case REGSUB_LINESTOP:
	    cflags |= TCL_REG_NLSTOP;
	    break;
	case REGSUB_LINEANCHOR:
	    cflags |= TCL_REG_NLANCH;
	    break;
	case REGSUB_START: {
	    size_t temp;
	    if (++idx >= (size_t)objc) {
		goto endOfForLoop;
	    }
	    if (TclGetIntForIndexM(interp, objv[idx], TCL_INDEX_START, &temp) != TCL_OK) {
		goto optionError;
	    }
	    if (startIndex) {
		Tcl_DecrRefCount(startIndex);
	    }
	    startIndex = objv[idx];
	    Tcl_IncrRefCount(startIndex);
	    break;
	}
	case REGSUB_LAST:
	    idx++;
	    goto endOfForLoop;
	}
    }

  endOfForLoop:
    if ((size_t)objc < idx + 3 || (size_t)objc > idx + 4) {
	Tcl_WrongNumArgs(interp, 1, objv,
		"?-option ...? exp string subSpec ?varName?");
    optionError:
	if (startIndex) {
	    Tcl_DecrRefCount(startIndex);
	}
	return TCL_ERROR;
    }

    objc -= idx;
    objv += idx;

    if (startIndex) {
	size_t stringLength = Tcl_GetCharLength(objv[1]);

	TclGetIntForIndexM(interp, startIndex, stringLength, &offset);
	Tcl_DecrRefCount(startIndex);
	if (offset == TCL_INDEX_NONE) {
	    offset = TCL_INDEX_START;
	}
    }

    if (all && (offset == TCL_INDEX_START) && (command == 0)
	    && (strpbrk(TclGetString(objv[2]), "&\\") == NULL)
	    && (strpbrk(TclGetString(objv[0]), "*+?{}()[].\\|^$") == NULL)) {
	/*
	 * This is a simple one pair string map situation. We make use of a
	 * slightly modified version of the one pair STR_MAP code.
	 */

	size_t slen;
	int nocase, wsrclc;
	int (*strCmpFn)(const Tcl_UniChar*,const Tcl_UniChar*,size_t);
	Tcl_UniChar *p;

	numMatches = 0;
	nocase = (cflags & TCL_REG_NOCASE);
	strCmpFn = nocase ? TclUniCharNcasecmp : TclUniCharNcmp;

	wsrc = TclGetUnicodeFromObj(objv[0], &slen);
	wstring = TclGetUnicodeFromObj(objv[1], &wlen);
	wsubspec = TclGetUnicodeFromObj(objv[2], &wsublen);
	wend = wstring + wlen - (slen ? slen - 1 : 0);
	result = TCL_OK;

	if (slen == 0) {
	    /*
	     * regsub behavior for "" matches between each character. 'string
	     * map' skips the "" case.
	     */

	    if (wstring < wend) {
		resultPtr = Tcl_NewUnicodeObj(wstring, 0);
		Tcl_IncrRefCount(resultPtr);
		for (; wstring < wend; wstring++) {
		    TclAppendUnicodeToObj(resultPtr, wsubspec, wsublen);
		    TclAppendUnicodeToObj(resultPtr, wstring, 1);
		    numMatches++;
		}
		wlen = 0;
	    }
	} else {
	    wsrclc = Tcl_UniCharToLower(*wsrc);
	    for (p = wfirstChar = wstring; wstring < wend; wstring++) {
		if ((*wstring == *wsrc ||
			(nocase && Tcl_UniCharToLower(*wstring)==wsrclc)) &&
			(slen==1 || (strCmpFn(wstring, wsrc, slen) == 0))) {
		    if (numMatches == 0) {
			resultPtr = Tcl_NewUnicodeObj(wstring, 0);
			Tcl_IncrRefCount(resultPtr);
		    }
		    if (p != wstring) {
			TclAppendUnicodeToObj(resultPtr, p, wstring - p);
			p = wstring + slen;
		    } else {
			p += slen;
		    }
		    wstring = p - 1;

		    TclAppendUnicodeToObj(resultPtr, wsubspec, wsublen);
		    numMatches++;
		}
	    }
	    if (numMatches) {
		wlen    = wfirstChar + wlen - p;
		wstring = p;
	    }
	}
	objPtr = NULL;
	subPtr = NULL;
	goto regsubDone;
    }

    regExpr = Tcl_GetRegExpFromObj(interp, objv[0], cflags);
    if (regExpr == NULL) {
	return TCL_ERROR;
    }

    if (command) {
	/*
	 * In command-prefix mode, we require that the third non-option
	 * argument be a list, so we enforce that here. Afterwards, we fetch
	 * the RE compilation again in case objv[0] and objv[2] are the same
	 * object. (If they aren't, that's cheap to do.)
	 */

	if (Tcl_ListObjLength(interp, objv[2], &numParts) != TCL_OK) {
	    return TCL_ERROR;
	}
	if (numParts < 1) {
	    Tcl_SetObjResult(interp, Tcl_NewStringObj(
		    "command prefix must be a list of at least one element",
		    -1));
	    Tcl_SetErrorCode(interp, "TCL", "OPERATION", "REGSUB",
		    "CMDEMPTY", NULL);
	    return TCL_ERROR;
	}
	regExpr = Tcl_GetRegExpFromObj(interp, objv[0], cflags);
    }

    /*
     * Make sure to avoid problems where the objects are shared. This can
     * cause RegExpObj <> UnicodeObj shimmering that causes data corruption.
     * [Bug #461322]
     */

    if (objv[1] == objv[0]) {
	objPtr = Tcl_DuplicateObj(objv[1]);
    } else {
	objPtr = objv[1];
    }
    wstring = TclGetUnicodeFromObj(objPtr, &wlen);
    if (objv[2] == objv[0]) {
	subPtr = Tcl_DuplicateObj(objv[2]);
    } else {
	subPtr = objv[2];
    }
    if (!command) {
	wsubspec = TclGetUnicodeFromObj(subPtr, &wsublen);
    }

    result = TCL_OK;

    /*
     * The following loop is to handle multiple matches within the same source
     * string; each iteration handles one match and its corresponding
     * substitution. If "-all" hasn't been specified then the loop body only
     * gets executed once. We must use 'offset <= wlen' in particular for the
     * case where the regexp pattern can match the empty string - this is
     * useful when doing, say, 'regsub -- ^ $str ...' when $str might be
     * empty.
     */

    numMatches = 0;
    for ( ; offset <= wlen; ) {

	/*
	 * The flags argument is set if string is part of a larger string, so
	 * that "^" won't match.
	 */

	match = Tcl_RegExpExecObj(interp, regExpr, objPtr, offset,
		10 /* matches */, ((offset > 0 &&
		(wstring[offset-1] != (Tcl_UniChar)'\n'))
		? TCL_REG_NOTBOL : 0));

	if (match < 0) {
	    result = TCL_ERROR;
	    goto done;
	}
	if (match == 0) {
	    break;
	}
	if (numMatches == 0) {
	    resultPtr = Tcl_NewUnicodeObj(wstring, 0);
	    Tcl_IncrRefCount(resultPtr);
	    if (offset > TCL_INDEX_START) {
		/*
		 * Copy the initial portion of the string in if an offset was
		 * specified.
		 */

		TclAppendUnicodeToObj(resultPtr, wstring, offset);
	    }
	}
	numMatches++;

	/*
	 * Copy the portion of the source string before the match to the
	 * result variable.
	 */

	Tcl_RegExpGetInfo(regExpr, &info);
	start = info.matches[0].start;
	end = info.matches[0].end;
	TclAppendUnicodeToObj(resultPtr, wstring + offset, start);

	/*
	 * In command-prefix mode, the substitutions are added as quoted
	 * arguments to the subSpec to form a command, that is then executed
	 * and the result used as the string to substitute in. Actually,
	 * everything is passed through Tcl_EvalObjv, as that's much faster.
	 */

	if (command) {
	    Tcl_Obj **args = NULL, **parts;
	    int numArgs;

	    Tcl_ListObjGetElements(interp, subPtr, &numParts, &parts);
	    numArgs = numParts + info.nsubs + 1;
<<<<<<< HEAD
	    args = Tcl_Alloc(sizeof(Tcl_Obj*) * numArgs);
=======
	    args = (Tcl_Obj **)ckalloc(sizeof(Tcl_Obj*) * numArgs);
>>>>>>> e676594f
	    memcpy(args, parts, sizeof(Tcl_Obj*) * numParts);

	    for (idx = 0 ; idx <= info.nsubs ; idx++) {
		subStart = info.matches[idx].start;
		subEnd = info.matches[idx].end;
		if ((subStart != TCL_INDEX_NONE) && (subEnd != TCL_INDEX_NONE)) {
		    args[idx + numParts] = Tcl_NewUnicodeObj(
			    wstring + offset + subStart, subEnd - subStart);
		} else {
		    args[idx + numParts] = Tcl_NewObj();
		}
		Tcl_IncrRefCount(args[idx + numParts]);
	    }

	    /*
	     * At this point, we're locally holding the references to the
	     * argument words we added for this time round the loop, and the
	     * subPtr is holding the references to the words that the user
	     * supplied directly. None are zero-refcount, which is important
	     * because Tcl_EvalObjv is "hairy monster" in terms of refcount
	     * handling, being able to optionally add references to any of its
	     * argument words. We'll drop the local refs immediately
	     * afterwards; subPtr is handled in the main exit stanza.
	     */

	    result = Tcl_EvalObjv(interp, numArgs, args, 0);
	    for (idx = 0 ; idx <= info.nsubs ; idx++) {
		TclDecrRefCount(args[idx + numParts]);
	    }
	    Tcl_Free(args);
	    if (result != TCL_OK) {
		if (result == TCL_ERROR) {
		    Tcl_AppendObjToErrorInfo(interp, Tcl_ObjPrintf(
			    "\n    (%s substitution computation script)",
			    options[REGSUB_COMMAND]));
		}
		goto done;
	    }

	    Tcl_AppendObjToObj(resultPtr, Tcl_GetObjResult(interp));
	    Tcl_ResetResult(interp);

	    /*
	     * Refetch the unicode, in case the representation was smashed by
	     * the user code.
	     */

	    wstring = TclGetUnicodeFromObj(objPtr, &wlen);

	    offset += end;
	    if (end == 0 || start == end) {
		/*
		 * Always consume at least one character of the input string
		 * in order to prevent infinite loops, even when we
		 * technically matched the empty string; we must not match
		 * again at the same spot.
		 */

		if (offset < wlen) {
		    TclAppendUnicodeToObj(resultPtr, wstring + offset, 1);
		}
		offset++;
	    }
	    if (all) {
		continue;
	    } else {
		break;
	    }
	}

	/*
	 * Append the subSpec argument to the variable, making appropriate
	 * substitutions. This code is a bit hairy because of the backslash
	 * conventions and because the code saves up ranges of characters in
	 * subSpec to reduce the number of calls to Tcl_SetVar.
	 */

	wsrc = wfirstChar = wsubspec;
	wend = wsubspec + wsublen;
	for (ch = *wsrc; wsrc != wend; wsrc++, ch = *wsrc) {
	    if (ch == '&') {
		idx = 0;
	    } else if (ch == '\\') {
		ch = wsrc[1];
		if ((ch >= '0') && (ch <= '9')) {
		    idx = ch - '0';
		} else if ((ch == '\\') || (ch == '&')) {
		    *wsrc = ch;
		    TclAppendUnicodeToObj(resultPtr, wfirstChar,
			    wsrc - wfirstChar + 1);
		    *wsrc = '\\';
		    wfirstChar = wsrc + 2;
		    wsrc++;
		    continue;
		} else {
		    continue;
		}
	    } else {
		continue;
	    }

	    if (wfirstChar != wsrc) {
		TclAppendUnicodeToObj(resultPtr, wfirstChar,
			wsrc - wfirstChar);
	    }

	    if (idx <= info.nsubs) {
		subStart = info.matches[idx].start;
		subEnd = info.matches[idx].end;
		if ((subStart != TCL_INDEX_NONE) && (subEnd != TCL_INDEX_NONE)) {
		    TclAppendUnicodeToObj(resultPtr,
			    wstring + offset + subStart, subEnd - subStart);
		}
	    }

	    if (*wsrc == '\\') {
		wsrc++;
	    }
	    wfirstChar = wsrc + 1;
	}

	if (wfirstChar != wsrc) {
	    TclAppendUnicodeToObj(resultPtr, wfirstChar, wsrc - wfirstChar);
	}

	if (end == 0) {
	    /*
	     * Always consume at least one character of the input string in
	     * order to prevent infinite loops.
	     */

	    if (offset < wlen) {
		TclAppendUnicodeToObj(resultPtr, wstring + offset, 1);
	    }
	    offset++;
	} else {
	    offset += end;
	    if (start == end) {
		/*
		 * We matched an empty string, which means we must go forward
		 * one more step so we don't match again at the same spot.
		 */

		if (offset < wlen) {
		    TclAppendUnicodeToObj(resultPtr, wstring + offset, 1);
		}
		offset++;
	    }
	}
	if (!all) {
	    break;
	}
    }

    /*
     * Copy the portion of the source string after the last match to the
     * result variable.
     */

  regsubDone:
    if (numMatches == 0) {
	/*
	 * On zero matches, just ignore the offset, since it shouldn't matter
	 * to us in this case, and the user may have skewed it.
	 */

	resultPtr = objv[1];
	Tcl_IncrRefCount(resultPtr);
    } else if (offset < wlen) {
	TclAppendUnicodeToObj(resultPtr, wstring + offset, wlen - offset);
    }
    if (objc == 4) {
	if (Tcl_ObjSetVar2(interp, objv[3], NULL, resultPtr,
		TCL_LEAVE_ERR_MSG) == NULL) {
	    result = TCL_ERROR;
	} else {
	    /*
	     * Set the interpreter's object result to an integer object
	     * holding the number of matches.
	     */

	    Tcl_SetObjResult(interp, Tcl_NewWideIntObj(numMatches));
	}
    } else {
	/*
	 * No varname supplied, so just return the modified string.
	 */

	Tcl_SetObjResult(interp, resultPtr);
    }

  done:
    if (objPtr && (objv[1] == objv[0])) {
	Tcl_DecrRefCount(objPtr);
    }
    if (subPtr && (objv[2] == objv[0])) {
	Tcl_DecrRefCount(subPtr);
    }
    if (resultPtr) {
	Tcl_DecrRefCount(resultPtr);
    }
    return result;
}

/*
 *----------------------------------------------------------------------
 *
 * Tcl_RenameObjCmd --
 *
 *	This procedure is invoked to process the "rename" Tcl command. See the
 *	user documentation for details on what it does.
 *
 * Results:
 *	A standard Tcl object result.
 *
 * Side effects:
 *	See the user documentation.
 *
 *----------------------------------------------------------------------
 */

int
Tcl_RenameObjCmd(
    ClientData dummy,		/* Not used. */
    Tcl_Interp *interp,		/* Current interpreter. */
    int objc,			/* Number of arguments. */
    Tcl_Obj *const objv[])	/* Argument objects. */
{
    const char *oldName, *newName;
    (void)dummy;

    if (objc != 3) {
	Tcl_WrongNumArgs(interp, 1, objv, "oldName newName");
	return TCL_ERROR;
    }

    oldName = TclGetString(objv[1]);
    newName = TclGetString(objv[2]);
    return TclRenameCommand(interp, oldName, newName);
}

/*
 *----------------------------------------------------------------------
 *
 * Tcl_ReturnObjCmd --
 *
 *	This object-based procedure is invoked to process the "return" Tcl
 *	command. See the user documentation for details on what it does.
 *
 * Results:
 *	A standard Tcl object result.
 *
 * Side effects:
 *	See the user documentation.
 *
 *----------------------------------------------------------------------
 */

int
Tcl_ReturnObjCmd(
    ClientData dummy,		/* Not used. */
    Tcl_Interp *interp,		/* Current interpreter. */
    int objc,			/* Number of arguments. */
    Tcl_Obj *const objv[])	/* Argument objects. */
{
    int code, level;
    Tcl_Obj *returnOpts;

    /*
     * General syntax: [return ?-option value ...? ?result?]
     * An even number of words means an explicit result argument is present.
     */

    int explicitResult = (0 == (objc % 2));
    int numOptionWords = objc - 1 - explicitResult;
    (void)dummy;

    if (TCL_ERROR == TclMergeReturnOptions(interp, numOptionWords, objv+1,
	    &returnOpts, &code, &level)) {
	return TCL_ERROR;
    }

    code = TclProcessReturn(interp, code, level, returnOpts);
    if (explicitResult) {
	Tcl_SetObjResult(interp, objv[objc-1]);
    }
    return code;
}

/*
 *----------------------------------------------------------------------
 *
 * Tcl_SourceObjCmd --
 *
 *	This procedure is invoked to process the "source" Tcl command. See the
 *	user documentation for details on what it does.
 *
 * Results:
 *	A standard Tcl object result.
 *
 * Side effects:
 *	See the user documentation.
 *
 *----------------------------------------------------------------------
 */

int
Tcl_SourceObjCmd(
    ClientData dummy,		/* Not used. */
    Tcl_Interp *interp,		/* Current interpreter. */
    int objc,			/* Number of arguments. */
    Tcl_Obj *const objv[])	/* Argument objects. */
{
    return Tcl_NRCallObjProc(interp, TclNRSourceObjCmd, dummy, objc, objv);
}

int
TclNRSourceObjCmd(
    ClientData dummy,		/* Not used. */
    Tcl_Interp *interp,		/* Current interpreter. */
    int objc,			/* Number of arguments. */
    Tcl_Obj *const objv[])	/* Argument objects. */
{
    const char *encodingName = NULL;
    Tcl_Obj *fileName;
    int result;
    void **pkgFiles = NULL;
    void *names = NULL;
    (void)dummy;

    if (objc < 2 || objc > 4) {
	Tcl_WrongNumArgs(interp, 1, objv, "?-encoding name? fileName");
	return TCL_ERROR;
    }

    fileName = objv[objc-1];

    if (objc == 4) {
	static const char *const options[] = {
	    "-encoding", NULL
	};
	int index;

	if (TCL_ERROR == Tcl_GetIndexFromObj(interp, objv[1], options,
		"option", TCL_EXACT, &index)) {
	    return TCL_ERROR;
	}
	encodingName = TclGetString(objv[2]);
    } else if (objc == 3) {
	/* Handle undocumented -nopkg option. This should only be
	 * used by the internal ::tcl::Pkg::source utility function. */
	static const char *const nopkgoptions[] = {
	    "-nopkg", NULL
	};
	int index;

	if (TCL_ERROR == Tcl_GetIndexFromObj(interp, objv[1], nopkgoptions,
		"option", TCL_EXACT, &index)) {
	    return TCL_ERROR;
	}
	pkgFiles = (void **)Tcl_GetAssocData(interp, "tclPkgFiles", NULL);
	/* Make sure that during the following TclNREvalFile no filenames
	 * are recorded for inclusion in the "package files" command */
	names = *pkgFiles;
	*pkgFiles = NULL;
    }
    result = TclNREvalFile(interp, fileName, encodingName);
    if (pkgFiles) {
	/* restore "tclPkgFiles" assocdata to how it was. */
	*pkgFiles = names;
    }
    return result;
}

/*
 *----------------------------------------------------------------------
 *
 * Tcl_SplitObjCmd --
 *
 *	This procedure is invoked to process the "split" Tcl command. See the
 *	user documentation for details on what it does.
 *
 * Results:
 *	A standard Tcl result.
 *
 * Side effects:
 *	See the user documentation.
 *
 *----------------------------------------------------------------------
 */

int
Tcl_SplitObjCmd(
    ClientData dummy,		/* Not used. */
    Tcl_Interp *interp,		/* Current interpreter. */
    int objc,			/* Number of arguments. */
    Tcl_Obj *const objv[])	/* Argument objects. */
{
    Tcl_UniChar ch = 0;
    int len;
    const char *splitChars;
    const char *stringPtr;
    const char *end;
    size_t splitCharLen, stringLen;
    Tcl_Obj *listPtr, *objPtr;
    (void)dummy;

    if (objc == 2) {
	splitChars = " \n\t\r";
	splitCharLen = 4;
    } else if (objc == 3) {
	splitChars = TclGetStringFromObj(objv[2], &splitCharLen);
    } else {
	Tcl_WrongNumArgs(interp, 1, objv, "string ?splitChars?");
	return TCL_ERROR;
    }

    stringPtr = TclGetStringFromObj(objv[1], &stringLen);
    end = stringPtr + stringLen;
    listPtr = Tcl_NewObj();

    if (stringLen == 0) {
	/*
	 * Do nothing.
	 */
    } else if (splitCharLen == 0) {
	Tcl_HashTable charReuseTable;
	Tcl_HashEntry *hPtr;
	int isNew;

	/*
	 * Handle the special case of splitting on every character.
	 *
	 * Uses a hash table to ensure that each kind of character has only
	 * one Tcl_Obj instance (multiply-referenced) in the final list. This
	 * is a *major* win when splitting on a long string (especially in the
	 * megabyte range!) - DKF
	 */

	Tcl_InitHashTable(&charReuseTable, TCL_ONE_WORD_KEYS);

	for ( ; stringPtr < end; stringPtr += len) {
	    int fullchar;
	    len = TclUtfToUniChar(stringPtr, &ch);
	    fullchar = ch;

#if TCL_UTF_MAX <= 3
	    if ((ch >= 0xD800) && (len < 3)) {
		len += TclUtfToUniChar(stringPtr + len, &ch);
		fullchar = (((fullchar & 0x3ff) << 10) | (ch & 0x3ff)) + 0x10000;
	    }
#endif

	    /*
	     * Assume Tcl_UniChar is an integral type...
	     */

	    hPtr = Tcl_CreateHashEntry(&charReuseTable, INT2PTR(fullchar),
		    &isNew);
	    if (isNew) {
		TclNewStringObj(objPtr, stringPtr, len);

		/*
		 * Don't need to fiddle with refcount...
		 */

		Tcl_SetHashValue(hPtr, objPtr);
	    } else {
		objPtr = (Tcl_Obj *)Tcl_GetHashValue(hPtr);
	    }
	    Tcl_ListObjAppendElement(NULL, listPtr, objPtr);
	}
	Tcl_DeleteHashTable(&charReuseTable);

    } else if (splitCharLen == 1) {
	const char *p;

	/*
	 * Handle the special case of splitting on a single character. This is
	 * only true for the one-char ASCII case, as one unicode char is > 1
	 * byte in length.
	 */

	while (*stringPtr && (p=strchr(stringPtr,*splitChars)) != NULL) {
	    objPtr = Tcl_NewStringObj(stringPtr, p - stringPtr);
	    Tcl_ListObjAppendElement(NULL, listPtr, objPtr);
	    stringPtr = p + 1;
	}
	TclNewStringObj(objPtr, stringPtr, end - stringPtr);
	Tcl_ListObjAppendElement(NULL, listPtr, objPtr);
    } else {
	const char *element, *p, *splitEnd;
	size_t splitLen;
	Tcl_UniChar splitChar = 0;

	/*
	 * Normal case: split on any of a given set of characters. Discard
	 * instances of the split characters.
	 */

	splitEnd = splitChars + splitCharLen;

	for (element = stringPtr; stringPtr < end; stringPtr += len) {
	    len = TclUtfToUniChar(stringPtr, &ch);
	    for (p = splitChars; p < splitEnd; p += splitLen) {
		splitLen = TclUtfToUniChar(p, &splitChar);
		if (ch == splitChar) {
		    TclNewStringObj(objPtr, element, stringPtr - element);
		    Tcl_ListObjAppendElement(NULL, listPtr, objPtr);
		    element = stringPtr + len;
		    break;
		}
	    }
	}

	TclNewStringObj(objPtr, element, stringPtr - element);
	Tcl_ListObjAppendElement(NULL, listPtr, objPtr);
    }
    Tcl_SetObjResult(interp, listPtr);
    return TCL_OK;
}

/*
 *----------------------------------------------------------------------
 *
 * StringFirstCmd --
 *
 *	This procedure is invoked to process the "string first" Tcl command.
 *	See the user documentation for details on what it does. Note that this
 *	command only functions correctly on properly formed Tcl UTF strings.
 *
 * Results:
 *	A standard Tcl result.
 *
 * Side effects:
 *	See the user documentation.
 *
 *----------------------------------------------------------------------
 */

static int
StringFirstCmd(
    ClientData dummy,		/* Not used. */
    Tcl_Interp *interp,		/* Current interpreter. */
    int objc,			/* Number of arguments. */
    Tcl_Obj *const objv[])	/* Argument objects. */
{
<<<<<<< HEAD
    size_t start = TCL_INDEX_START;
=======
    int start = 0;
    (void)dummy;
>>>>>>> e676594f

    if (objc < 3 || objc > 4) {
	Tcl_WrongNumArgs(interp, 1, objv,
		"needleString haystackString ?startIndex?");
	return TCL_ERROR;
    }

    if (objc == 4) {
	size_t end = Tcl_GetCharLength(objv[2]) - 1;

	if (TCL_OK != TclGetIntForIndexM(interp, objv[3], end, &start)) {
	    return TCL_ERROR;
	}
    }
    Tcl_SetObjResult(interp, TclNewWideIntObjFromSize(TclStringFirst(objv[1],
	    objv[2], start)));
    return TCL_OK;
}

/*
 *----------------------------------------------------------------------
 *
 * StringLastCmd --
 *
 *	This procedure is invoked to process the "string last" Tcl command.
 *	See the user documentation for details on what it does. Note that this
 *	command only functions correctly on properly formed Tcl UTF strings.
 *
 * Results:
 *	A standard Tcl result.
 *
 * Side effects:
 *	See the user documentation.
 *
 *----------------------------------------------------------------------
 */

static int
StringLastCmd(
    ClientData dummy,		/* Not used. */
    Tcl_Interp *interp,		/* Current interpreter. */
    int objc,			/* Number of arguments. */
    Tcl_Obj *const objv[])	/* Argument objects. */
{
<<<<<<< HEAD
    size_t last = TCL_INDEX_END;
=======
    int last = INT_MAX - 1;
    (void)dummy;
>>>>>>> e676594f

    if (objc < 3 || objc > 4) {
	Tcl_WrongNumArgs(interp, 1, objv,
		"needleString haystackString ?lastIndex?");
	return TCL_ERROR;
    }

    if (objc == 4) {
	size_t end = Tcl_GetCharLength(objv[2]) - 1;

	if (TCL_OK != TclGetIntForIndexM(interp, objv[3], end, &last)) {
	    return TCL_ERROR;
	}
    }
    Tcl_SetObjResult(interp, TclNewWideIntObjFromSize(TclStringLast(objv[1],
	    objv[2], last)));
    return TCL_OK;
}

/*
 *----------------------------------------------------------------------
 *
 * StringIndexCmd --
 *
 *	This procedure is invoked to process the "string index" Tcl command.
 *	See the user documentation for details on what it does. Note that this
 *	command only functions correctly on properly formed Tcl UTF strings.
 *
 * Results:
 *	A standard Tcl result.
 *
 * Side effects:
 *	See the user documentation.
 *
 *----------------------------------------------------------------------
 */

static int
StringIndexCmd(
    ClientData dummy,		/* Not used. */
    Tcl_Interp *interp,		/* Current interpreter. */
    int objc,			/* Number of arguments. */
    Tcl_Obj *const objv[])	/* Argument objects. */
{
<<<<<<< HEAD
    size_t index, end;
=======
    int length, index;
    (void)dummy;
>>>>>>> e676594f

    if (objc != 3) {
	Tcl_WrongNumArgs(interp, 1, objv, "string charIndex");
	return TCL_ERROR;
    }

    /*
     * Get the char length to calculate what 'end' means.
     */

    end = Tcl_GetCharLength(objv[1]) - 1;
    if (TclGetIntForIndexM(interp, objv[2], end, &index) != TCL_OK) {
	return TCL_ERROR;
    }

    if ((index != TCL_INDEX_NONE) && (index + 1 <= end + 1)) {
	int ch = Tcl_GetUniChar(objv[1], index);

	if (ch == -1) {
	    return TCL_OK;
	}

	/*
	 * If we have a ByteArray object, we're careful to generate a new
	 * bytearray for a result.
	 */

	if (TclIsPureByteArray(objv[1])) {
	    unsigned char uch = (unsigned char) ch;

	    Tcl_SetObjResult(interp, Tcl_NewByteArrayObj(&uch, 1));
	} else {
	    char buf[4] = "";

	    end = Tcl_UniCharToUtf(ch, buf);
	    if ((ch >= 0xD800) && (end < 3)) {
		end += Tcl_UniCharToUtf(-1, buf + end);
	    }
	    Tcl_SetObjResult(interp, Tcl_NewStringObj(buf, end));
	}
    }
    return TCL_OK;
}

/*
 *----------------------------------------------------------------------
 *
 * StringInsertCmd --
 *
 *	This procedure is invoked to process the "string insert" Tcl command.
 *	See the user documentation for details on what it does. Note that this
 *	command only functions correctly on properly formed Tcl UTF strings.
 *
 * Results:
 *	A standard Tcl result.
 *
 * Side effects:
 *	See the user documentation.
 *
 *----------------------------------------------------------------------
 */

static int
StringInsertCmd(
    ClientData dummy,		/* Not used */
    Tcl_Interp *interp,		/* Current interpreter */
    int objc,			/* Number of arguments */
    Tcl_Obj *const objv[])	/* Argument objects */
{
    size_t length;		/* String length */
    size_t index;		/* Insert index */
    Tcl_Obj *outObj;		/* Output object */
    (void)dummy;

    if (objc != 4) {
	Tcl_WrongNumArgs(interp, 1, objv, "string index insertString");
	return TCL_ERROR;
    }

    length = Tcl_GetCharLength(objv[1]);
    if (TclGetIntForIndexM(interp, objv[2], length, &index) != TCL_OK) {
	return TCL_ERROR;
    }

    if (index == TCL_INDEX_NONE) {
	index = TCL_INDEX_START;
    }
    if (index > length) {
	index = length;
    }

    outObj = TclStringReplace(interp, objv[1], index, 0, objv[3],
	    TCL_STRING_IN_PLACE);

    if (outObj != NULL) {
	Tcl_SetObjResult(interp, outObj);
	return TCL_OK;
    }

    return TCL_ERROR;
}

/*
 *----------------------------------------------------------------------
 *
 * StringIsCmd --
 *
 *	This procedure is invoked to process the "string is" Tcl command. See
 *	the user documentation for details on what it does. Note that this
 *	command only functions correctly on properly formed Tcl UTF strings.
 *
 * Results:
 *	A standard Tcl result.
 *
 * Side effects:
 *	See the user documentation.
 *
 *----------------------------------------------------------------------
 */

static int
StringIsCmd(
    ClientData dummy,		/* Not used. */
    Tcl_Interp *interp,		/* Current interpreter. */
    int objc,			/* Number of arguments. */
    Tcl_Obj *const objv[])	/* Argument objects. */
{
    const char *string1, *end, *stop;
    Tcl_UniChar ch = 0;
    int (*chcomp)(int) = NULL;	/* The UniChar comparison function. */
    int i, result = 1, strict = 0, index, length3;
    size_t failat = 0;
    size_t length1, length2;
    Tcl_Obj *objPtr, *failVarObj = NULL;
    Tcl_WideInt w;

    static const char *const isClasses[] = {
	"alnum",	"alpha",	"ascii",	"control",
	"boolean",	"dict",		"digit",	"double",
	"entier",	"false",	"graph",	"integer",
	"list",		"lower",	"print",	"punct",
	"space",	"true",		"upper",	"wideinteger",
	"wordchar",	"xdigit",	NULL
    };
    enum isClasses {
	STR_IS_ALNUM,	STR_IS_ALPHA,	STR_IS_ASCII,	STR_IS_CONTROL,
	STR_IS_BOOL,	STR_IS_DICT,	STR_IS_DIGIT,	STR_IS_DOUBLE,
	STR_IS_ENTIER,	STR_IS_FALSE,	STR_IS_GRAPH,	STR_IS_INT,
	STR_IS_LIST,	STR_IS_LOWER,	STR_IS_PRINT,	STR_IS_PUNCT,
	STR_IS_SPACE,	STR_IS_TRUE,	STR_IS_UPPER,	STR_IS_WIDE,
	STR_IS_WORD,	STR_IS_XDIGIT
    };
    static const char *const isOptions[] = {
	"-strict", "-failindex", NULL
    };
    enum isOptions {
	OPT_STRICT, OPT_FAILIDX
    };
    (void)dummy;

    if (objc < 3 || objc > 6) {
	Tcl_WrongNumArgs(interp, 1, objv,
		"class ?-strict? ?-failindex var? str");
	return TCL_ERROR;
    }
    if (Tcl_GetIndexFromObj(interp, objv[1], isClasses, "class", 0,
	    &index) != TCL_OK) {
	return TCL_ERROR;
    }

    if (objc != 3) {
	for (i = 2; i < objc-1; i++) {
	    int idx2;

	    if (Tcl_GetIndexFromObj(interp, objv[i], isOptions, "option", 0,
		    &idx2) != TCL_OK) {
		return TCL_ERROR;
	    }
	    switch ((enum isOptions) idx2) {
	    case OPT_STRICT:
		strict = 1;
		break;
	    case OPT_FAILIDX:
		if (i+1 >= objc-1) {
		    Tcl_WrongNumArgs(interp, 2, objv,
			    "?-strict? ?-failindex var? str");
		    return TCL_ERROR;
		}
		failVarObj = objv[++i];
		break;
	    }
	}
    }

    /*
     * We get the objPtr so that we can short-cut for some classes by checking
     * the object type (int and double), but we need the string otherwise,
     * because we don't want any conversion of type occuring (as, for example,
     * Tcl_Get*FromObj would do).
     */

    objPtr = objv[objc-1];

    /*
     * When entering here, result == 1 and failat == 0.
     */

    switch ((enum isClasses) index) {
    case STR_IS_ALNUM:
	chcomp = Tcl_UniCharIsAlnum;
	break;
    case STR_IS_ALPHA:
	chcomp = Tcl_UniCharIsAlpha;
	break;
    case STR_IS_ASCII:
	chcomp = UniCharIsAscii;
	break;
    case STR_IS_BOOL:
    case STR_IS_TRUE:
    case STR_IS_FALSE:
	if (!TclHasIntRep(objPtr, &tclBooleanType)
		&& (TCL_OK != TclSetBooleanFromAny(NULL, objPtr))) {
	    if (strict) {
		result = 0;
	    } else {
		string1 = TclGetStringFromObj(objPtr, &length1);
		result = length1 == 0;
	    }
	} else if ((objPtr->internalRep.wideValue != 0)
		? (index == STR_IS_FALSE) : (index == STR_IS_TRUE)) {
	    result = 0;
	}
	break;
    case STR_IS_CONTROL:
	chcomp = Tcl_UniCharIsControl;
	break;
    case STR_IS_DICT: {
	int dresult, dsize;

	dresult = Tcl_DictObjSize(interp, objPtr, &dsize);
	Tcl_ResetResult(interp);
	result = (dresult == TCL_OK) ? 1 : 0;
	if (dresult != TCL_OK && failVarObj != NULL) {
	    /*
	     * Need to figure out where the list parsing failed, which is
	     * fairly expensive. This is adapted from the core of
	     * SetDictFromAny().
	     */

	    const char *elemStart, *nextElem;
	    int lenRemain;
	    size_t elemSize;
	    const char *p;

	    string1 = TclGetStringFromObj(objPtr, &length1);
	    end = string1 + length1;
	    failat = -1;
	    for (p=string1, lenRemain=length1; lenRemain > 0;
		    p=nextElem, lenRemain=end-nextElem) {
		if (TCL_ERROR == TclFindElement(NULL, p, lenRemain,
			&elemStart, &nextElem, &elemSize, NULL)) {
		    Tcl_Obj *tmpStr;

		    /*
		     * This is the simplest way of getting the number of
		     * characters parsed. Note that this is not the same as
		     * the number of bytes when parsing strings with non-ASCII
		     * characters in them.
		     *
		     * Skip leading spaces first. This is only really an issue
		     * if it is the first "element" that has the failure.
		     */

		    while (TclIsSpaceProc(*p)) {
			p++;
		    }
		    TclNewStringObj(tmpStr, string1, p-string1);
		    failat = Tcl_GetCharLength(tmpStr);
		    TclDecrRefCount(tmpStr);
		    break;
		}
	    }
	}
	break;
    }
    case STR_IS_DIGIT:
	chcomp = Tcl_UniCharIsDigit;
	break;
    case STR_IS_DOUBLE: {
	if (TclHasIntRep(objPtr, &tclDoubleType) ||
		TclHasIntRep(objPtr, &tclIntType) ||
		TclHasIntRep(objPtr, &tclBignumType)) {
	    break;
	}
	string1 = TclGetStringFromObj(objPtr, &length1);
	if (length1 == 0) {
	    if (strict) {
		result = 0;
	    }
	    goto str_is_done;
	}
	end = string1 + length1;
	if (TclParseNumber(NULL, objPtr, NULL, NULL, -1,
		(const char **) &stop, 0) != TCL_OK) {
	    result = 0;
	    failat = 0;
	} else {
	    failat = stop - string1;
	    if (stop < end) {
		result = 0;
		TclFreeIntRep(objPtr);
	    }
	}
	break;
    }
    case STR_IS_GRAPH:
	chcomp = Tcl_UniCharIsGraph;
	break;
    case STR_IS_INT:
    case STR_IS_ENTIER:
	if (TclHasIntRep(objPtr, &tclIntType) ||
		TclHasIntRep(objPtr, &tclBignumType)) {
	    break;
	}
	string1 = TclGetStringFromObj(objPtr, &length1);
	if (length1 == 0) {
	    if (strict) {
		result = 0;
	    }
	    goto str_is_done;
	}
	end = string1 + length1;
	if (TclParseNumber(NULL, objPtr, NULL, NULL, -1,
		(const char **) &stop, TCL_PARSE_INTEGER_ONLY) == TCL_OK) {
	    if (stop == end) {
		/*
		 * Entire string parses as an integer.
		 */

		break;
	    } else {
		/*
		 * Some prefix parsed as an integer, but not the whole string,
		 * so return failure index as the point where parsing stopped.
		 * Clear out the internal rep, since keeping it would leave
		 * *objPtr in an inconsistent state.
		 */

		result = 0;
		failat = stop - string1;
		TclFreeIntRep(objPtr);
	    }
	} else {
	    /*
	     * No prefix is a valid integer. Fail at beginning.
	     */

	    result = 0;
	    failat = 0;
	}
	break;
    case STR_IS_WIDE:
	if (TCL_OK == TclGetWideIntFromObj(NULL, objPtr, &w)) {
	    break;
	}

	string1 = TclGetStringFromObj(objPtr, &length1);
	if (length1 == 0) {
	    if (strict) {
		result = 0;
	    }
	    goto str_is_done;
	}
	result = 0;
	if (failVarObj == NULL) {
	    /*
	     * Don't bother computing the failure point if we're not going to
	     * return it.
	     */

	    break;
	}
	end = string1 + length1;
	if (TclParseNumber(NULL, objPtr, NULL, NULL, -1,
		(const char **) &stop, TCL_PARSE_INTEGER_ONLY) == TCL_OK) {
	    if (stop == end) {
		/*
		 * Entire string parses as an integer, but rejected by
		 * Tcl_Get(Wide)IntFromObj() so we must have overflowed the
		 * target type, and our convention is to return failure at
		 * index -1 in that situation.
		 */

		failat = -1;
	    } else {
		/*
		 * Some prefix parsed as an integer, but not the whole string,
		 * so return failure index as the point where parsing stopped.
		 * Clear out the internal rep, since keeping it would leave
		 * *objPtr in an inconsistent state.
		 */

		failat = stop - string1;
		TclFreeIntRep(objPtr);
	    }
	} else {
	    /*
	     * No prefix is a valid integer. Fail at beginning.
	     */

	    failat = 0;
	}
	break;
    case STR_IS_LIST:
	/*
	 * We ignore the strictness here, since empty strings are always
	 * well-formed lists.
	 */

	if (TCL_OK == TclListObjLength(NULL, objPtr, &length3)) {
	    break;
	}

	if (failVarObj != NULL) {
	    /*
	     * Need to figure out where the list parsing failed, which is
	     * fairly expensive. This is adapted from the core of
	     * SetListFromAny().
	     */

	    const char *elemStart, *nextElem;
	    size_t lenRemain;
	    size_t elemSize;
	    const char *p;

	    string1 = TclGetStringFromObj(objPtr, &length1);
	    end = string1 + length1;
	    failat = -1;
	    for (p=string1, lenRemain=length1; lenRemain > 0;
		    p=nextElem, lenRemain=end-nextElem) {
		if (TCL_ERROR == TclFindElement(NULL, p, lenRemain,
			&elemStart, &nextElem, &elemSize, NULL)) {
		    Tcl_Obj *tmpStr;

		    /*
		     * This is the simplest way of getting the number of
		     * characters parsed. Note that this is not the same as
		     * the number of bytes when parsing strings with non-ASCII
		     * characters in them.
		     *
		     * Skip leading spaces first. This is only really an issue
		     * if it is the first "element" that has the failure.
		     */

		    while (TclIsSpaceProc(*p)) {
			p++;
		    }
		    TclNewStringObj(tmpStr, string1, p-string1);
		    failat = Tcl_GetCharLength(tmpStr);
		    TclDecrRefCount(tmpStr);
		    break;
		}
	    }
	}
	result = 0;
	break;
    case STR_IS_LOWER:
	chcomp = Tcl_UniCharIsLower;
	break;
    case STR_IS_PRINT:
	chcomp = Tcl_UniCharIsPrint;
	break;
    case STR_IS_PUNCT:
	chcomp = Tcl_UniCharIsPunct;
	break;
    case STR_IS_SPACE:
	chcomp = Tcl_UniCharIsSpace;
	break;
    case STR_IS_UPPER:
	chcomp = Tcl_UniCharIsUpper;
	break;
    case STR_IS_WORD:
	chcomp = Tcl_UniCharIsWordChar;
	break;
    case STR_IS_XDIGIT:
	chcomp = UniCharIsHexDigit;
	break;
    }

    if (chcomp != NULL) {
	string1 = TclGetStringFromObj(objPtr, &length1);
	if (length1 == 0) {
	    if (strict) {
		result = 0;
	    }
	    goto str_is_done;
	}
	end = string1 + length1;
	for (; string1 < end; string1 += length2, failat++) {
	    int fullchar;
	    length2 = TclUtfToUniChar(string1, &ch);
	    fullchar = ch;
#if TCL_UTF_MAX <= 3
	    if ((ch >= 0xD800) && (length2 < 3)) {
	    	length2 += TclUtfToUniChar(string1 + length2, &ch);
	    	fullchar = (((fullchar & 0x3ff) << 10) | (ch & 0x3ff)) + 0x10000;
	    }
#endif
	    if (!chcomp(fullchar)) {
		result = 0;
		break;
	    }
	}
    }

    /*
     * Only set the failVarObj when we will return 0 and we have indicated a
     * valid fail index (>= 0).
     */

 str_is_done:
    if ((result == 0) && (failVarObj != NULL) &&
	Tcl_ObjSetVar2(interp, failVarObj, NULL, TclNewWideIntObjFromSize(failat),
		TCL_LEAVE_ERR_MSG) == NULL) {
	return TCL_ERROR;
    }
    Tcl_SetObjResult(interp, Tcl_NewBooleanObj(result));
    return TCL_OK;
}

static int
UniCharIsAscii(
    int character)
{
    return (character >= 0) && (character < 0x80);
}

static int
UniCharIsHexDigit(
    int character)
{
    return (character >= 0) && (character < 0x80) && isxdigit(UCHAR(character));
}

/*
 *----------------------------------------------------------------------
 *
 * StringMapCmd --
 *
 *	This procedure is invoked to process the "string map" Tcl command. See
 *	the user documentation for details on what it does. Note that this
 *	command only functions correctly on properly formed Tcl UTF strings.
 *
 * Results:
 *	A standard Tcl result.
 *
 * Side effects:
 *	See the user documentation.
 *
 *----------------------------------------------------------------------
 */

static int
StringMapCmd(
    ClientData dummy,		/* Not used. */
    Tcl_Interp *interp,		/* Current interpreter. */
    int objc,			/* Number of arguments. */
    Tcl_Obj *const objv[])	/* Argument objects. */
{
    size_t length1, length2,  mapElemc, index;
    int nocase = 0, mapWithDict = 0, copySource = 0;
    Tcl_Obj **mapElemv, *sourceObj, *resultPtr;
    Tcl_UniChar *ustring1, *ustring2, *p, *end;
<<<<<<< HEAD
    int (*strCmpFn)(const Tcl_UniChar*, const Tcl_UniChar*, size_t);
=======
    int (*strCmpFn)(const Tcl_UniChar*, const Tcl_UniChar*, unsigned long);
    (void)dummy;
>>>>>>> e676594f

    if (objc < 3 || objc > 4) {
	Tcl_WrongNumArgs(interp, 1, objv, "?-nocase? charMap string");
	return TCL_ERROR;
    }

    if (objc == 4) {
	const char *string = TclGetStringFromObj(objv[1], &length2);

	if ((length2 > 1) &&
		strncmp(string, "-nocase", length2) == 0) {
	    nocase = 1;
	} else {
	    Tcl_SetObjResult(interp, Tcl_ObjPrintf(
		    "bad option \"%s\": must be -nocase", string));
	    Tcl_SetErrorCode(interp, "TCL", "LOOKUP", "INDEX", "option",
		    string, NULL);
	    return TCL_ERROR;
	}
    }

    /*
     * This test is tricky, but has to be that way or you get other strange
     * inconsistencies (see test string-10.20.1 for illustration why!)
     */

    if (!TclHasStringRep(objv[objc-2])
	    && TclHasIntRep(objv[objc-2], &tclDictType)) {
	int i, done;
	Tcl_DictSearch search;

	/*
	 * We know the type exactly, so all dict operations will succeed for
	 * sure. This shortens this code quite a bit.
	 */

	Tcl_DictObjSize(interp, objv[objc-2], &i);
	if (i == 0) {
	    /*
	     * Empty charMap, just return whatever string was given.
	     */

	    Tcl_SetObjResult(interp, objv[objc-1]);
	    return TCL_OK;
	}

	mapElemc = 2 * i;
	mapWithDict = 1;

	/*
	 * Copy the dictionary out into an array; that's the easiest way to
	 * adapt this code...
	 */

	mapElemv = (Tcl_Obj **)TclStackAlloc(interp, sizeof(Tcl_Obj *) * mapElemc);
	Tcl_DictObjFirst(interp, objv[objc-2], &search, mapElemv+0,
		mapElemv+1, &done);
	for (index=2 ; index<mapElemc ; index+=2) {
	    Tcl_DictObjNext(&search, mapElemv+index, mapElemv+index+1, &done);
	}
	Tcl_DictObjDone(&search);
    } else {
	int i;
	if (TclListObjGetElements(interp, objv[objc-2], &i,
		&mapElemv) != TCL_OK) {
	    return TCL_ERROR;
	}
	mapElemc = i;
	if (mapElemc == 0) {
	    /*
	     * empty charMap, just return whatever string was given.
	     */

	    Tcl_SetObjResult(interp, objv[objc-1]);
	    return TCL_OK;
	} else if (mapElemc & 1) {
	    /*
	     * The charMap must be an even number of key/value items.
	     */

	    Tcl_SetObjResult(interp,
		    Tcl_NewStringObj("char map list unbalanced", -1));
	    Tcl_SetErrorCode(interp, "TCL", "OPERATION", "MAP",
		    "UNBALANCED", NULL);
	    return TCL_ERROR;
	}
    }

    /*
     * Take a copy of the source string object if it is the same as the map
     * string to cut out nasty sharing crashes. [Bug 1018562]
     */

    if (objv[objc-2] == objv[objc-1]) {
	sourceObj = Tcl_DuplicateObj(objv[objc-1]);
	copySource = 1;
    } else {
	sourceObj = objv[objc-1];
    }
    ustring1 = TclGetUnicodeFromObj(sourceObj, &length1);
    if (length1 == 0) {
	/*
	 * Empty input string, just stop now.
	 */

	goto done;
    }
    end = ustring1 + length1;

    strCmpFn = (nocase ? TclUniCharNcasecmp : TclUniCharNcmp);

    /*
     * Force result to be Unicode
     */

    resultPtr = Tcl_NewUnicodeObj(ustring1, 0);

    if (mapElemc == 2) {
	/*
	 * Special case for one map pair which avoids the extra for loop and
	 * extra calls to get Unicode data. The algorithm is otherwise
	 * identical to the multi-pair case. This will be >30% faster on
	 * larger strings.
	 */

	size_t mapLen;
	int u2lc;
	Tcl_UniChar *mapString;

	ustring2 = TclGetUnicodeFromObj(mapElemv[0], &length2);
	p = ustring1;
	if ((length2 > length1) || (length2 == 0)) {
	    /*
	     * Match string is either longer than input or empty.
	     */

	    ustring1 = end;
	} else {
	    mapString = TclGetUnicodeFromObj(mapElemv[1], &mapLen);
	    u2lc = (nocase ? Tcl_UniCharToLower(*ustring2) : 0);
	    for (; ustring1 < end; ustring1++) {
		if (((*ustring1 == *ustring2) ||
			(nocase&&Tcl_UniCharToLower(*ustring1)==u2lc)) &&
			(length2==1 || strCmpFn(ustring1, ustring2,
				length2) == 0)) {
		    if (p != ustring1) {
			TclAppendUnicodeToObj(resultPtr, p, ustring1-p);
			p = ustring1 + length2;
		    } else {
			p += length2;
		    }
		    ustring1 = p - 1;

		    TclAppendUnicodeToObj(resultPtr, mapString, mapLen);
		}
	    }
	}
    } else {
	Tcl_UniChar **mapStrings;
	size_t *mapLens;
	int *u2lc = 0;

	/*
	 * Precompute pointers to the unicode string and length. This saves us
	 * repeated function calls later, significantly speeding up the
	 * algorithm. We only need the lowercase first char in the nocase
	 * case.
	 */

<<<<<<< HEAD
	mapStrings = TclStackAlloc(interp, mapElemc*sizeof(Tcl_UniChar *)*2);
	mapLens = TclStackAlloc(interp, mapElemc * sizeof(size_t) * 2);
=======
	mapStrings = (Tcl_UniChar **)TclStackAlloc(interp, mapElemc*2*sizeof(Tcl_UniChar *));
	mapLens = (int *)TclStackAlloc(interp, mapElemc * 2 * sizeof(int));
>>>>>>> e676594f
	if (nocase) {
	    u2lc = (int *)TclStackAlloc(interp, mapElemc * sizeof(int));
	}
	for (index = 0; index < mapElemc; index++) {
	    mapStrings[index] = TclGetUnicodeFromObj(mapElemv[index],
		    mapLens+index);
	    if (nocase && ((index % 2) == 0)) {
		u2lc[index/2] = Tcl_UniCharToLower(*mapStrings[index]);
	    }
	}
	for (p = ustring1; ustring1 < end; ustring1++) {
	    for (index = 0; index < mapElemc; index += 2) {
		/*
		 * Get the key string to match on.
		 */

		ustring2 = mapStrings[index];
		length2 = mapLens[index];
		if ((length2 > 0) && ((*ustring1 == *ustring2) || (nocase &&
			(Tcl_UniCharToLower(*ustring1) == u2lc[index/2]))) &&
			/* Restrict max compare length. */
			((size_t)(end-ustring1) >= length2) && ((length2 == 1) ||
			!strCmpFn(ustring2, ustring1, length2))) {
		    if (p != ustring1) {
			/*
			 * Put the skipped chars onto the result first.
			 */

			TclAppendUnicodeToObj(resultPtr, p, ustring1-p);
			p = ustring1 + length2;
		    } else {
			p += length2;
		    }

		    /*
		     * Adjust len to be full length of matched string.
		     */

		    ustring1 = p - 1;

		    /*
		     * Append the map value to the unicode string.
		     */

		    TclAppendUnicodeToObj(resultPtr,
			    mapStrings[index+1], mapLens[index+1]);
		    break;
		}
	    }
	}
	if (nocase) {
	    TclStackFree(interp, u2lc);
	}
	TclStackFree(interp, mapLens);
	TclStackFree(interp, mapStrings);
    }
    if (p != ustring1) {
	/*
	 * Put the rest of the unmapped chars onto result.
	 */

	TclAppendUnicodeToObj(resultPtr, p, ustring1 - p);
    }
    Tcl_SetObjResult(interp, resultPtr);
  done:
    if (mapWithDict) {
	TclStackFree(interp, mapElemv);
    }
    if (copySource) {
	Tcl_DecrRefCount(sourceObj);
    }
    return TCL_OK;
}

/*
 *----------------------------------------------------------------------
 *
 * StringMatchCmd --
 *
 *	This procedure is invoked to process the "string match" Tcl command.
 *	See the user documentation for details on what it does. Note that this
 *	command only functions correctly on properly formed Tcl UTF strings.
 *
 * Results:
 *	A standard Tcl result.
 *
 * Side effects:
 *	See the user documentation.
 *
 *----------------------------------------------------------------------
 */

static int
StringMatchCmd(
    ClientData dummy,		/* Not used. */
    Tcl_Interp *interp,		/* Current interpreter. */
    int objc,			/* Number of arguments. */
    Tcl_Obj *const objv[])	/* Argument objects. */
{
    int nocase = 0;
    (void)dummy;

    if (objc < 3 || objc > 4) {
	Tcl_WrongNumArgs(interp, 1, objv, "?-nocase? pattern string");
	return TCL_ERROR;
    }

    if (objc == 4) {
	size_t length;
	const char *string = TclGetStringFromObj(objv[1], &length);

	if ((length > 1) &&
	    strncmp(string, "-nocase", length) == 0) {
	    nocase = TCL_MATCH_NOCASE;
	} else {
	    Tcl_SetObjResult(interp, Tcl_ObjPrintf(
		    "bad option \"%s\": must be -nocase", string));
	    Tcl_SetErrorCode(interp, "TCL", "LOOKUP", "INDEX", "option",
		    string, NULL);
	    return TCL_ERROR;
	}
    }
    Tcl_SetObjResult(interp, Tcl_NewBooleanObj(
		TclStringMatchObj(objv[objc-1], objv[objc-2], nocase)));
    return TCL_OK;
}

/*
 *----------------------------------------------------------------------
 *
 * StringRangeCmd --
 *
 *	This procedure is invoked to process the "string range" Tcl command.
 *	See the user documentation for details on what it does. Note that this
 *	command only functions correctly on properly formed Tcl UTF strings.
 *
 * Results:
 *	A standard Tcl result.
 *
 * Side effects:
 *	See the user documentation.
 *
 *----------------------------------------------------------------------
 */

static int
StringRangeCmd(
    ClientData dummy,		/* Not used. */
    Tcl_Interp *interp,		/* Current interpreter. */
    int objc,			/* Number of arguments. */
    Tcl_Obj *const objv[])	/* Argument objects. */
{
<<<<<<< HEAD
    size_t first, last, end;
=======
    int length, first, last;
    (void)dummy;
>>>>>>> e676594f

    if (objc != 4) {
	Tcl_WrongNumArgs(interp, 1, objv, "string first last");
	return TCL_ERROR;
    }

    /*
     * Get the length in actual characters; Then reduce it by one because
     * 'end' refers to the last character, not one past it.
     */

    end = Tcl_GetCharLength(objv[1]) - 1;

    if (TclGetIntForIndexM(interp, objv[2], end, &first) != TCL_OK ||
	    TclGetIntForIndexM(interp, objv[3], end, &last) != TCL_OK) {
	return TCL_ERROR;
    }

    if (first == TCL_INDEX_NONE) {
	first = TCL_INDEX_START;
    }
    if (last + 1 >= end + 1) {
	last = end;
    }
    if (last + 1 >= first + 1) {
	Tcl_SetObjResult(interp, Tcl_GetRange(objv[1], first, last));
    }
    return TCL_OK;
}

/*
 *----------------------------------------------------------------------
 *
 * StringReptCmd --
 *
 *	This procedure is invoked to process the "string repeat" Tcl command.
 *	See the user documentation for details on what it does. Note that this
 *	command only functions correctly on properly formed Tcl UTF strings.
 *
 * Results:
 *	A standard Tcl result.
 *
 * Side effects:
 *	See the user documentation.
 *
 *----------------------------------------------------------------------
 */

static int
StringReptCmd(
    ClientData dummy,		/* Not used. */
    Tcl_Interp *interp,		/* Current interpreter. */
    int objc,			/* Number of arguments. */
    Tcl_Obj *const objv[])	/* Argument objects. */
{
    int count;
    Tcl_Obj *resultPtr;
    (void)dummy;

    if (objc != 3) {
	Tcl_WrongNumArgs(interp, 1, objv, "string count");
	return TCL_ERROR;
    }

    if (TclGetIntFromObj(interp, objv[2], &count) != TCL_OK) {
	return TCL_ERROR;
    }

    /*
     * Check for cases that allow us to skip copying stuff.
     */

    if (count == 1) {
	Tcl_SetObjResult(interp, objv[1]);
	return TCL_OK;
    } else if (count < 1) {
	return TCL_OK;
    }

    resultPtr = TclStringRepeat(interp, objv[1], count, TCL_STRING_IN_PLACE);
    if (resultPtr) {
	Tcl_SetObjResult(interp, resultPtr);
	return TCL_OK;
    }
    return TCL_ERROR;
}

/*
 *----------------------------------------------------------------------
 *
 * StringRplcCmd --
 *
 *	This procedure is invoked to process the "string replace" Tcl command.
 *	See the user documentation for details on what it does. Note that this
 *	command only functions correctly on properly formed Tcl UTF strings.
 *
 * Results:
 *	A standard Tcl result.
 *
 * Side effects:
 *	See the user documentation.
 *
 *----------------------------------------------------------------------
 */

static int
StringRplcCmd(
    ClientData dummy,		/* Not used. */
    Tcl_Interp *interp,		/* Current interpreter. */
    int objc,			/* Number of arguments. */
    Tcl_Obj *const objv[])	/* Argument objects. */
{
<<<<<<< HEAD
	size_t first, last, end;
=======
    int first, last, length, end;
    (void)dummy;
>>>>>>> e676594f

    if (objc < 4 || objc > 5) {
	Tcl_WrongNumArgs(interp, 1, objv, "string first last ?string?");
	return TCL_ERROR;
    }

    end = Tcl_GetCharLength(objv[1]) - 1;

    if (TclGetIntForIndexM(interp, objv[2], end, &first) != TCL_OK ||
	    TclGetIntForIndexM(interp, objv[3], end, &last) != TCL_OK) {
	return TCL_ERROR;
    }

    /*
     * The following test screens out most empty substrings as candidates for
     * replacement. When they are detected, no replacement is done, and the
     * result is the original string.
     */

    if ((last == TCL_INDEX_NONE) ||	/* Range ends before start of string */
	    (first + 1 > end + 1) ||	/* Range begins after end of string */
	    (last + 1 < first + 1)) {	/* Range begins after it starts */
	/*
	 * BUT!!! when (end < 0) -- an empty original string -- we can
	 * have (first <= end < 0 <= last) and an empty string is permitted
	 * to be replaced.
	 */

	Tcl_SetObjResult(interp, objv[1]);
    } else {
	Tcl_Obj *resultPtr;

	if (first == TCL_INDEX_NONE) {
	    first = TCL_INDEX_START;
	}
	if (last + 1 > end + 1) {
	    last = end;
	}

	resultPtr = TclStringReplace(interp, objv[1], first,
		last + 1 - first, (objc == 5) ? objv[4] : NULL,
		TCL_STRING_IN_PLACE);

	Tcl_SetObjResult(interp, resultPtr);
    }
    return TCL_OK;
}

/*
 *----------------------------------------------------------------------
 *
 * StringRevCmd --
 *
 *	This procedure is invoked to process the "string reverse" Tcl command.
 *	See the user documentation for details on what it does. Note that this
 *	command only functions correctly on properly formed Tcl UTF strings.
 *
 * Results:
 *	A standard Tcl result.
 *
 * Side effects:
 *	See the user documentation.
 *
 *----------------------------------------------------------------------
 */

static int
StringRevCmd(
    ClientData dummy,		/* Not used. */
    Tcl_Interp *interp,		/* Current interpreter. */
    int objc,			/* Number of arguments. */
    Tcl_Obj *const objv[])	/* Argument objects. */
{
    (void)dummy;

    if (objc != 2) {
	Tcl_WrongNumArgs(interp, 1, objv, "string");
	return TCL_ERROR;
    }

    Tcl_SetObjResult(interp, TclStringReverse(objv[1], TCL_STRING_IN_PLACE));
    return TCL_OK;
}

/*
 *----------------------------------------------------------------------
 *
 * StringStartCmd --
 *
 *	This procedure is invoked to process the "string wordstart" Tcl
 *	command. See the user documentation for details on what it does. Note
 *	that this command only functions correctly on properly formed Tcl UTF
 *	strings.
 *
 * Results:
 *	A standard Tcl result.
 *
 * Side effects:
 *	See the user documentation.
 *
 *----------------------------------------------------------------------
 */

static int
StringStartCmd(
    ClientData dummy,		/* Not used. */
    Tcl_Interp *interp,		/* Current interpreter. */
    int objc,			/* Number of arguments. */
    Tcl_Obj *const objv[])	/* Argument objects. */
{
    Tcl_UniChar ch = 0;
    const char *p, *string;
<<<<<<< HEAD
    size_t numChars, length, cur, index;
=======
    int cur, index, length, numChars;
    (void)dummy;
>>>>>>> e676594f

    if (objc != 3) {
	Tcl_WrongNumArgs(interp, 1, objv, "string index");
	return TCL_ERROR;
    }

    string = TclGetStringFromObj(objv[1], &length);
    numChars = Tcl_NumUtfChars(string, length) - 1;
    if (TclGetIntForIndexM(interp, objv[2], numChars, &index) != TCL_OK) {
	return TCL_ERROR;
    }
    string = TclGetString(objv[1]);
    if (index + 1 > numChars + 1) {
	index = numChars;
    }
    cur = 0;
    if (index + 1 > 1) {
	p = Tcl_UtfAtIndex(string, index);
	for (cur = index; cur != TCL_INDEX_NONE; cur--) {
	    TclUtfToUniChar(p, &ch);
	    if (!Tcl_UniCharIsWordChar(ch)) {
		break;
	    }
	    p = Tcl_UtfPrev(p, string);
	}
	if (cur != index) {
	    cur += 1;
	}
    }
    Tcl_SetObjResult(interp, TclNewWideIntObjFromSize(cur));
    return TCL_OK;
}

/*
 *----------------------------------------------------------------------
 *
 * StringEndCmd --
 *
 *	This procedure is invoked to process the "string wordend" Tcl command.
 *	See the user documentation for details on what it does. Note that this
 *	command only functions correctly on properly formed Tcl UTF strings.
 *
 * Results:
 *	A standard Tcl result.
 *
 * Side effects:
 *	See the user documentation.
 *
 *----------------------------------------------------------------------
 */

static int
StringEndCmd(
    ClientData dummy,		/* Not used. */
    Tcl_Interp *interp,		/* Current interpreter. */
    int objc,			/* Number of arguments. */
    Tcl_Obj *const objv[])	/* Argument objects. */
{
    Tcl_UniChar ch = 0;
    const char *p, *end, *string;
<<<<<<< HEAD
    size_t length, numChars, cur, index;
=======
    int cur, index, length, numChars;
    (void)dummy;
>>>>>>> e676594f

    if (objc != 3) {
	Tcl_WrongNumArgs(interp, 1, objv, "string index");
	return TCL_ERROR;
    }

    string = TclGetStringFromObj(objv[1], &length);
    numChars = Tcl_NumUtfChars(string, length) - 1;
    if (TclGetIntForIndexM(interp, objv[2], numChars, &index) != TCL_OK) {
	return TCL_ERROR;
    }
    string = TclGetStringFromObj(objv[1], &length);
    if (index == TCL_INDEX_NONE) {
	index = TCL_INDEX_START;
    }
    if (index + 1 <= numChars + 1) {
	p = Tcl_UtfAtIndex(string, index);
	end = string+length;
	for (cur = index; p < end; cur++) {
	    p += TclUtfToUniChar(p, &ch);
	    if (!Tcl_UniCharIsWordChar(ch)) {
		break;
	    }
	}
	if (cur == index) {
	    cur++;
	}
    } else {
	cur = numChars + 1;
    }
    Tcl_SetObjResult(interp, TclNewWideIntObjFromSize(cur));
    return TCL_OK;
}

/*
 *----------------------------------------------------------------------
 *
 * StringEqualCmd --
 *
 *	This procedure is invoked to process the "string equal" Tcl command.
 *	See the user documentation for details on what it does. Note that this
 *	command only functions correctly on properly formed Tcl UTF strings.
 *
 * Results:
 *	A standard Tcl result.
 *
 * Side effects:
 *	See the user documentation.
 *
 *----------------------------------------------------------------------
 */

static int
StringEqualCmd(
    ClientData dummy,		/* Not used. */
    Tcl_Interp *interp,		/* Current interpreter. */
    int objc,			/* Number of arguments. */
    Tcl_Obj *const objv[])	/* Argument objects. */
{
    /*
     * Remember to keep code here in some sync with the byte-compiled versions
     * in tclExecute.c (INST_STR_EQ, INST_STR_NEQ and INST_STR_CMP as well as
     * the expr string comparison in INST_EQ/INST_NEQ/INST_LT/...).
     */

    const char *string2;
<<<<<<< HEAD
    int i, match, nocase = 0, reqlength = -1;
    size_t length;
=======
    int length, i, match, nocase = 0, reqlength = -1;
    (void)dummy;
>>>>>>> e676594f

    if (objc < 3 || objc > 6) {
    str_cmp_args:
	Tcl_WrongNumArgs(interp, 1, objv,
		"?-nocase? ?-length int? string1 string2");
	return TCL_ERROR;
    }

    for (i = 1; i < objc-2; i++) {
	string2 = TclGetStringFromObj(objv[i], &length);
	if ((length > 1) && !strncmp(string2, "-nocase", length)) {
	    nocase = 1;
	} else if ((length > 1)
		&& !strncmp(string2, "-length", length)) {
	    if (i+1 >= objc-2) {
		goto str_cmp_args;
	    }
	    i++;
	    if (TclGetIntFromObj(interp, objv[i], &reqlength) != TCL_OK) {
		return TCL_ERROR;
	    }
	} else {
	    Tcl_SetObjResult(interp, Tcl_ObjPrintf(
		    "bad option \"%s\": must be -nocase or -length",
		    string2));
	    Tcl_SetErrorCode(interp, "TCL", "LOOKUP", "INDEX", "option",
		    string2, NULL);
	    return TCL_ERROR;
	}
    }

    /*
     * From now on, we only access the two objects at the end of the argument
     * array.
     */

    objv += objc-2;
    match = TclStringCmp(objv[0], objv[1], 0, nocase, reqlength);
    Tcl_SetObjResult(interp, Tcl_NewBooleanObj(match ? 0 : 1));
    return TCL_OK;
}

/*
 *----------------------------------------------------------------------
 *
 * StringCmpCmd --
 *
 *	This procedure is invoked to process the "string compare" Tcl command.
 *	See the user documentation for details on what it does. Note that this
 *	command only functions correctly on properly formed Tcl UTF strings.
 *
 * Results:
 *	A standard Tcl result.
 *
 * Side effects:
 *	See the user documentation.
 *
 *----------------------------------------------------------------------
 */

static int
StringCmpCmd(
    ClientData dummy,		/* Not used. */
    Tcl_Interp *interp,		/* Current interpreter. */
    int objc,			/* Number of arguments. */
    Tcl_Obj *const objv[])	/* Argument objects. */
{
    /*
     * Remember to keep code here in some sync with the byte-compiled versions
     * in tclExecute.c (INST_STR_EQ, INST_STR_NEQ and INST_STR_CMP as well as
     * the expr string comparison in INST_EQ/INST_NEQ/INST_LT/...).
     */

    int match, nocase, reqlength, status;
    (void)dummy;

    status = TclStringCmpOpts(interp, objc, objv, &nocase, &reqlength);
    if (status != TCL_OK) {
	return status;
    }

    objv += objc-2;
    match = TclStringCmp(objv[0], objv[1], 0, nocase, reqlength);
    Tcl_SetObjResult(interp, Tcl_NewWideIntObj(match));
    return TCL_OK;
}

int
TclStringCmpOpts(
    Tcl_Interp *interp,		/* Current interpreter. */
    int objc,			/* Number of arguments. */
    Tcl_Obj *const objv[],	/* Argument objects. */
    int *nocase,
    int *reqlength)
{
    int i;
    size_t length;
    const char *string;

    *reqlength = -1;
    *nocase = 0;
    if (objc < 3 || objc > 6) {
    str_cmp_args:
	Tcl_WrongNumArgs(interp, 1, objv,
		"?-nocase? ?-length int? string1 string2");
	return TCL_ERROR;
    }

    for (i = 1; i < objc-2; i++) {
	string = TclGetStringFromObj(objv[i], &length);
	if ((length > 1) && !strncmp(string, "-nocase", length)) {
	    *nocase = 1;
	} else if ((length > 1)
		&& !strncmp(string, "-length", length)) {
	    if (i+1 >= objc-2) {
		goto str_cmp_args;
	    }
	    i++;
	    if (TclGetIntFromObj(interp, objv[i], reqlength) != TCL_OK) {
		return TCL_ERROR;
	    }
	} else {
	    Tcl_SetObjResult(interp, Tcl_ObjPrintf(
		    "bad option \"%s\": must be -nocase or -length",
		    string));
	    Tcl_SetErrorCode(interp, "TCL", "LOOKUP", "INDEX", "option",
		    string, NULL);
	    return TCL_ERROR;
	}
    }
    return TCL_OK;
}

/*
 *----------------------------------------------------------------------
 *
 * StringCatCmd --
 *
 *	This procedure is invoked to process the "string cat" Tcl command.
 *	See the user documentation for details on what it does.
 *
 * Results:
 *	A standard Tcl result.
 *
 * Side effects:
 *	See the user documentation.
 *
 *----------------------------------------------------------------------
 */

static int
StringCatCmd(
    ClientData dummy,		/* Not used. */
    Tcl_Interp *interp,		/* Current interpreter. */
    int objc,			/* Number of arguments. */
    Tcl_Obj *const objv[])	/* Argument objects. */
{
    Tcl_Obj *objResultPtr;
    (void)dummy;

    if (objc < 2) {
	/*
	 * If there are no args, the result is an empty object.
	 * Just leave the preset empty interp result.
	 */
	return TCL_OK;
    }

    objResultPtr = TclStringCat(interp, objc-1, objv+1, TCL_STRING_IN_PLACE);

    if (objResultPtr) {
	Tcl_SetObjResult(interp, objResultPtr);
	return TCL_OK;
    }

    return TCL_ERROR;
}

/*
 *----------------------------------------------------------------------
 *
 * StringBytesCmd --
 *
 *	This procedure is invoked to process the "string bytelength" Tcl
 *	command. See the user documentation for details on what it does. Note
 *	that this command only functions correctly on properly formed Tcl UTF
 *	strings.
 *
 * Results:
 *	A standard Tcl result.
 *
 * Side effects:
 *	See the user documentation.
 *
 *----------------------------------------------------------------------
 */

static int
StringBytesCmd(
    ClientData dummy,		/* Not used. */
    Tcl_Interp *interp,		/* Current interpreter. */
    int objc,			/* Number of arguments. */
    Tcl_Obj *const objv[])	/* Argument objects. */
{
<<<<<<< HEAD
    size_t length;
=======
    int length;
    (void)dummy;
>>>>>>> e676594f

    if (objc != 2) {
	Tcl_WrongNumArgs(interp, 1, objv, "string");
	return TCL_ERROR;
    }

    (void) TclGetStringFromObj(objv[1], &length);
    Tcl_SetObjResult(interp, Tcl_NewWideIntObj(length));
    return TCL_OK;
}

/*
 *----------------------------------------------------------------------
 *
 * StringLenCmd --
 *
 *	This procedure is invoked to process the "string length" Tcl command.
 *	See the user documentation for details on what it does. Note that this
 *	command only functions correctly on properly formed Tcl UTF strings.
 *
 * Results:
 *	A standard Tcl result.
 *
 * Side effects:
 *	See the user documentation.
 *
 *----------------------------------------------------------------------
 */

static int
StringLenCmd(
    ClientData dummy,		/* Not used. */
    Tcl_Interp *interp,		/* Current interpreter. */
    int objc,			/* Number of arguments. */
    Tcl_Obj *const objv[])	/* Argument objects. */
{
    (void)dummy;

    if (objc != 2) {
	Tcl_WrongNumArgs(interp, 1, objv, "string");
	return TCL_ERROR;
    }

    Tcl_SetObjResult(interp, Tcl_NewWideIntObj(Tcl_GetCharLength(objv[1])));
    return TCL_OK;
}

/*
 *----------------------------------------------------------------------
 *
 * StringLowerCmd --
 *
 *	This procedure is invoked to process the "string tolower" Tcl command.
 *	See the user documentation for details on what it does. Note that this
 *	command only functions correctly on properly formed Tcl UTF strings.
 *
 * Results:
 *	A standard Tcl result.
 *
 * Side effects:
 *	See the user documentation.
 *
 *----------------------------------------------------------------------
 */

static int
StringLowerCmd(
    ClientData dummy,		/* Not used. */
    Tcl_Interp *interp,		/* Current interpreter. */
    int objc,			/* Number of arguments. */
    Tcl_Obj *const objv[])	/* Argument objects. */
{
    size_t length1, length2;
    const char *string1;
    char *string2;
    (void)dummy;

    if (objc < 2 || objc > 4) {
	Tcl_WrongNumArgs(interp, 1, objv, "string ?first? ?last?");
	return TCL_ERROR;
    }

    string1 = TclGetStringFromObj(objv[1], &length1);

    if (objc == 2) {
	Tcl_Obj *resultPtr = Tcl_NewStringObj(string1, length1);

	length1 = Tcl_UtfToLower(TclGetString(resultPtr));
	Tcl_SetObjLength(resultPtr, length1);
	Tcl_SetObjResult(interp, resultPtr);
    } else {
	size_t first, last;
	const char *start, *end;
	Tcl_Obj *resultPtr;

	length1 = Tcl_NumUtfChars(string1, length1) - 1;
	if (TclGetIntForIndexM(interp,objv[2],length1, &first) != TCL_OK) {
	    return TCL_ERROR;
	}
	if (first == TCL_INDEX_NONE) {
	    first = 0;
	}
	last = first;

	if ((objc == 4) && (TclGetIntForIndexM(interp, objv[3], length1,
		&last) != TCL_OK)) {
	    return TCL_ERROR;
	}

	if (last + 1 >= length1 + 1) {
	    last = length1;
	}
	if (last + 1 < first + 1) {
	    Tcl_SetObjResult(interp, objv[1]);
	    return TCL_OK;
	}

	string1 = TclGetStringFromObj(objv[1], &length1);
	start = Tcl_UtfAtIndex(string1, first);
	end = Tcl_UtfAtIndex(start, last - first + 1);
	resultPtr = Tcl_NewStringObj(string1, end - string1);
	string2 = TclGetString(resultPtr) + (start - string1);

	length2 = Tcl_UtfToLower(string2);
	Tcl_SetObjLength(resultPtr, length2 + (start - string1));

	Tcl_AppendToObj(resultPtr, end, -1);
	Tcl_SetObjResult(interp, resultPtr);
    }

    return TCL_OK;
}

/*
 *----------------------------------------------------------------------
 *
 * StringUpperCmd --
 *
 *	This procedure is invoked to process the "string toupper" Tcl command.
 *	See the user documentation for details on what it does. Note that this
 *	command only functions correctly on properly formed Tcl UTF strings.
 *
 * Results:
 *	A standard Tcl result.
 *
 * Side effects:
 *	See the user documentation.
 *
 *----------------------------------------------------------------------
 */

static int
StringUpperCmd(
    ClientData dummy,		/* Not used. */
    Tcl_Interp *interp,		/* Current interpreter. */
    int objc,			/* Number of arguments. */
    Tcl_Obj *const objv[])	/* Argument objects. */
{
    size_t length1, length2;
    const char *string1;
    char *string2;
    (void)dummy;

    if (objc < 2 || objc > 4) {
	Tcl_WrongNumArgs(interp, 1, objv, "string ?first? ?last?");
	return TCL_ERROR;
    }

    string1 = TclGetStringFromObj(objv[1], &length1);

    if (objc == 2) {
	Tcl_Obj *resultPtr = Tcl_NewStringObj(string1, length1);

	length1 = Tcl_UtfToUpper(TclGetString(resultPtr));
	Tcl_SetObjLength(resultPtr, length1);
	Tcl_SetObjResult(interp, resultPtr);
    } else {
	size_t first, last;
	const char *start, *end;
	Tcl_Obj *resultPtr;

	length1 = Tcl_NumUtfChars(string1, length1) - 1;
	if (TclGetIntForIndexM(interp,objv[2],length1, &first) != TCL_OK) {
	    return TCL_ERROR;
	}
	if (first == TCL_INDEX_NONE) {
	    first = TCL_INDEX_START;
	}
	last = first;

	if ((objc == 4) && (TclGetIntForIndexM(interp, objv[3], length1,
		&last) != TCL_OK)) {
	    return TCL_ERROR;
	}

	if (last + 1 >= length1 + 1) {
	    last = length1;
	}
	if (last + 1 < first + 1) {
	    Tcl_SetObjResult(interp, objv[1]);
	    return TCL_OK;
	}

	string1 = TclGetStringFromObj(objv[1], &length1);
	start = Tcl_UtfAtIndex(string1, first);
	end = Tcl_UtfAtIndex(start, last - first + 1);
	resultPtr = Tcl_NewStringObj(string1, end - string1);
	string2 = TclGetString(resultPtr) + (start - string1);

	length2 = Tcl_UtfToUpper(string2);
	Tcl_SetObjLength(resultPtr, length2 + (start - string1));

	Tcl_AppendToObj(resultPtr, end, -1);
	Tcl_SetObjResult(interp, resultPtr);
    }

    return TCL_OK;
}

/*
 *----------------------------------------------------------------------
 *
 * StringTitleCmd --
 *
 *	This procedure is invoked to process the "string totitle" Tcl command.
 *	See the user documentation for details on what it does. Note that this
 *	command only functions correctly on properly formed Tcl UTF strings.
 *
 * Results:
 *	A standard Tcl result.
 *
 * Side effects:
 *	See the user documentation.
 *
 *----------------------------------------------------------------------
 */

static int
StringTitleCmd(
    ClientData dummy,		/* Not used. */
    Tcl_Interp *interp,		/* Current interpreter. */
    int objc,			/* Number of arguments. */
    Tcl_Obj *const objv[])	/* Argument objects. */
{
    size_t length1, length2;
    const char *string1;
    char *string2;
    (void)dummy;

    if (objc < 2 || objc > 4) {
	Tcl_WrongNumArgs(interp, 1, objv, "string ?first? ?last?");
	return TCL_ERROR;
    }

    string1 = TclGetStringFromObj(objv[1], &length1);

    if (objc == 2) {
	Tcl_Obj *resultPtr = Tcl_NewStringObj(string1, length1);

	length1 = Tcl_UtfToTitle(TclGetString(resultPtr));
	Tcl_SetObjLength(resultPtr, length1);
	Tcl_SetObjResult(interp, resultPtr);
    } else {
	size_t first, last;
	const char *start, *end;
	Tcl_Obj *resultPtr;

	length1 = Tcl_NumUtfChars(string1, length1) - 1;
	if (TclGetIntForIndexM(interp,objv[2],length1, &first) != TCL_OK) {
	    return TCL_ERROR;
	}
	if (first == TCL_INDEX_NONE) {
	    first = TCL_INDEX_START;
	}
	last = first;

	if ((objc == 4) && (TclGetIntForIndexM(interp, objv[3], length1,
		&last) != TCL_OK)) {
	    return TCL_ERROR;
	}

	if (last + 1 >= length1 + 1) {
	    last = length1;
	}
	if (last + 1 < first + 1) {
	    Tcl_SetObjResult(interp, objv[1]);
	    return TCL_OK;
	}

	string1 = TclGetStringFromObj(objv[1], &length1);
	start = Tcl_UtfAtIndex(string1, first);
	end = Tcl_UtfAtIndex(start, last - first + 1);
	resultPtr = Tcl_NewStringObj(string1, end - string1);
	string2 = TclGetString(resultPtr) + (start - string1);

	length2 = Tcl_UtfToTitle(string2);
	Tcl_SetObjLength(resultPtr, length2 + (start - string1));

	Tcl_AppendToObj(resultPtr, end, -1);
	Tcl_SetObjResult(interp, resultPtr);
    }

    return TCL_OK;
}

/*
 *----------------------------------------------------------------------
 *
 * StringTrimCmd --
 *
 *	This procedure is invoked to process the "string trim" Tcl command.
 *	See the user documentation for details on what it does. Note that this
 *	command only functions correctly on properly formed Tcl UTF strings.
 *
 * Results:
 *	A standard Tcl result.
 *
 * Side effects:
 *	See the user documentation.
 *
 *----------------------------------------------------------------------
 */

static int
StringTrimCmd(
    ClientData dummy,		/* Not used. */
    Tcl_Interp *interp,		/* Current interpreter. */
    int objc,			/* Number of arguments. */
    Tcl_Obj *const objv[])	/* Argument objects. */
{
    const char *string1, *string2;
<<<<<<< HEAD
    size_t triml, trimr, length1, length2;
=======
    int triml, trimr, length1, length2;
    (void)dummy;
>>>>>>> e676594f

    if (objc == 3) {
	string2 = TclGetStringFromObj(objv[2], &length2);
    } else if (objc == 2) {
	string2 = tclDefaultTrimSet;
	length2 = strlen(tclDefaultTrimSet);
    } else {
	Tcl_WrongNumArgs(interp, 1, objv, "string ?chars?");
	return TCL_ERROR;
    }
    string1 = TclGetStringFromObj(objv[1], &length1);

    triml = TclTrim(string1, length1, string2, length2, &trimr);

    Tcl_SetObjResult(interp,
	    Tcl_NewStringObj(string1 + triml, length1 - triml - trimr));
    return TCL_OK;
}

/*
 *----------------------------------------------------------------------
 *
 * StringTrimLCmd --
 *
 *	This procedure is invoked to process the "string trimleft" Tcl
 *	command. See the user documentation for details on what it does. Note
 *	that this command only functions correctly on properly formed Tcl UTF
 *	strings.
 *
 * Results:
 *	A standard Tcl result.
 *
 * Side effects:
 *	See the user documentation.
 *
 *----------------------------------------------------------------------
 */

static int
StringTrimLCmd(
    ClientData dummy,		/* Not used. */
    Tcl_Interp *interp,		/* Current interpreter. */
    int objc,			/* Number of arguments. */
    Tcl_Obj *const objv[])	/* Argument objects. */
{
    const char *string1, *string2;
<<<<<<< HEAD
    int trim;
    size_t length1, length2;
=======
    int trim, length1, length2;
    (void)dummy;
>>>>>>> e676594f

    if (objc == 3) {
	string2 = TclGetStringFromObj(objv[2], &length2);
    } else if (objc == 2) {
	string2 = tclDefaultTrimSet;
	length2 = strlen(tclDefaultTrimSet);
    } else {
	Tcl_WrongNumArgs(interp, 1, objv, "string ?chars?");
	return TCL_ERROR;
    }
    string1 = TclGetStringFromObj(objv[1], &length1);

    trim = TclTrimLeft(string1, length1, string2, length2);

    Tcl_SetObjResult(interp, Tcl_NewStringObj(string1+trim, length1-trim));
    return TCL_OK;
}

/*
 *----------------------------------------------------------------------
 *
 * StringTrimRCmd --
 *
 *	This procedure is invoked to process the "string trimright" Tcl
 *	command. See the user documentation for details on what it does. Note
 *	that this command only functions correctly on properly formed Tcl UTF
 *	strings.
 *
 * Results:
 *	A standard Tcl result.
 *
 * Side effects:
 *	See the user documentation.
 *
 *----------------------------------------------------------------------
 */

static int
StringTrimRCmd(
    ClientData dummy,		/* Not used. */
    Tcl_Interp *interp,		/* Current interpreter. */
    int objc,			/* Number of arguments. */
    Tcl_Obj *const objv[])	/* Argument objects. */
{
    const char *string1, *string2;
<<<<<<< HEAD
    int trim;
    size_t length1, length2;
=======
    int trim, length1, length2;
    (void)dummy;
>>>>>>> e676594f

    if (objc == 3) {
	string2 = TclGetStringFromObj(objv[2], &length2);
    } else if (objc == 2) {
	string2 = tclDefaultTrimSet;
	length2 = strlen(tclDefaultTrimSet);
    } else {
	Tcl_WrongNumArgs(interp, 1, objv, "string ?chars?");
	return TCL_ERROR;
    }
    string1 = TclGetStringFromObj(objv[1], &length1);

    trim = TclTrimRight(string1, length1, string2, length2);

    Tcl_SetObjResult(interp, Tcl_NewStringObj(string1, length1-trim));
    return TCL_OK;
}

/*
 *----------------------------------------------------------------------
 *
 * TclInitStringCmd --
 *
 *	This procedure creates the "string" Tcl command. See the user
 *	documentation for details on what it does. Note that this command only
 *	functions correctly on properly formed Tcl UTF strings.
 *
 *	Also note that the primary methods here (equal, compare, match, ...)
 *	have bytecode equivalents. You will find the code for those in
 *	tclExecute.c. The code here will only be used in the non-bc case (like
 *	in an 'eval').
 *
 * Results:
 *	A standard Tcl result.
 *
 * Side effects:
 *	See the user documentation.
 *
 *----------------------------------------------------------------------
 */

Tcl_Command
TclInitStringCmd(
    Tcl_Interp *interp)		/* Current interpreter. */
{
    static const EnsembleImplMap stringImplMap[] = {
	{"bytelength",	StringBytesCmd,	TclCompileBasic1ArgCmd, NULL, NULL, 0},
	{"cat",		StringCatCmd,	TclCompileStringCatCmd, NULL, NULL, 0},
	{"compare",	StringCmpCmd,	TclCompileStringCmpCmd, NULL, NULL, 0},
	{"equal",	StringEqualCmd,	TclCompileStringEqualCmd, NULL, NULL, 0},
	{"first",	StringFirstCmd,	TclCompileStringFirstCmd, NULL, NULL, 0},
	{"index",	StringIndexCmd,	TclCompileStringIndexCmd, NULL, NULL, 0},
	{"insert",	StringInsertCmd, TclCompileStringInsertCmd, NULL, NULL, 0},
	{"is",		StringIsCmd,	TclCompileStringIsCmd, NULL, NULL, 0},
	{"last",	StringLastCmd,	TclCompileStringLastCmd, NULL, NULL, 0},
	{"length",	StringLenCmd,	TclCompileStringLenCmd, NULL, NULL, 0},
	{"map",		StringMapCmd,	TclCompileStringMapCmd, NULL, NULL, 0},
	{"match",	StringMatchCmd,	TclCompileStringMatchCmd, NULL, NULL, 0},
	{"range",	StringRangeCmd,	TclCompileStringRangeCmd, NULL, NULL, 0},
	{"repeat",	StringReptCmd,	TclCompileBasic2ArgCmd, NULL, NULL, 0},
	{"replace",	StringRplcCmd,	TclCompileStringReplaceCmd, NULL, NULL, 0},
	{"reverse",	StringRevCmd,	TclCompileBasic1ArgCmd, NULL, NULL, 0},
	{"tolower",	StringLowerCmd,	TclCompileStringToLowerCmd, NULL, NULL, 0},
	{"toupper",	StringUpperCmd,	TclCompileStringToUpperCmd, NULL, NULL, 0},
	{"totitle",	StringTitleCmd,	TclCompileStringToTitleCmd, NULL, NULL, 0},
	{"trim",	StringTrimCmd,	TclCompileStringTrimCmd, NULL, NULL, 0},
	{"trimleft",	StringTrimLCmd,	TclCompileStringTrimLCmd, NULL, NULL, 0},
	{"trimright",	StringTrimRCmd,	TclCompileStringTrimRCmd, NULL, NULL, 0},
	{"wordend",	StringEndCmd,	TclCompileBasic2ArgCmd, NULL, NULL, 0},
	{"wordstart",	StringStartCmd,	TclCompileBasic2ArgCmd, NULL, NULL, 0},
	{NULL, NULL, NULL, NULL, NULL, 0}
    };

    return TclMakeEnsemble(interp, "string", stringImplMap);
}

/*
 *----------------------------------------------------------------------
 *
 * Tcl_SubstObjCmd --
 *
 *	This procedure is invoked to process the "subst" Tcl command. See the
 *	user documentation for details on what it does. This command relies on
 *	Tcl_SubstObj() for its implementation.
 *
 * Results:
 *	A standard Tcl result.
 *
 * Side effects:
 *	See the user documentation.
 *
 *----------------------------------------------------------------------
 */

int
TclSubstOptions(
    Tcl_Interp *interp,
    int numOpts,
    Tcl_Obj *const opts[],
    int *flagPtr)
{
    static const char *const substOptions[] = {
	"-nobackslashes", "-nocommands", "-novariables", NULL
    };
    enum {
	SUBST_NOBACKSLASHES, SUBST_NOCOMMANDS, SUBST_NOVARS
    };
    int i, flags = TCL_SUBST_ALL;

    for (i = 0; i < numOpts; i++) {
	int optionIndex;

	if (Tcl_GetIndexFromObj(interp, opts[i], substOptions, "option", 0,
		&optionIndex) != TCL_OK) {
	    return TCL_ERROR;
	}
	switch (optionIndex) {
	case SUBST_NOBACKSLASHES:
	    flags &= ~TCL_SUBST_BACKSLASHES;
	    break;
	case SUBST_NOCOMMANDS:
	    flags &= ~TCL_SUBST_COMMANDS;
	    break;
	case SUBST_NOVARS:
	    flags &= ~TCL_SUBST_VARIABLES;
	    break;
	default:
	    Tcl_Panic("Tcl_SubstObjCmd: bad option index to SubstOptions");
	}
    }
    *flagPtr = flags;
    return TCL_OK;
}

int
Tcl_SubstObjCmd(
    ClientData dummy,		/* Not used. */
    Tcl_Interp *interp,		/* Current interpreter. */
    int objc,			/* Number of arguments. */
    Tcl_Obj *const objv[])	/* Argument objects. */
{
    return Tcl_NRCallObjProc(interp, TclNRSubstObjCmd, dummy, objc, objv);
}

int
TclNRSubstObjCmd(
    ClientData dummy,		/* Not used. */
    Tcl_Interp *interp,		/* Current interpreter. */
    int objc,			/* Number of arguments. */
    Tcl_Obj *const objv[])	/* Argument objects. */
{
    int flags;
    (void)dummy;

    if (objc < 2) {
	Tcl_WrongNumArgs(interp, 1, objv,
		"?-nobackslashes? ?-nocommands? ?-novariables? string");
	return TCL_ERROR;
    }

    if (TclSubstOptions(interp, objc-2, objv+1, &flags) != TCL_OK) {
	return TCL_ERROR;
    }
    return Tcl_NRSubstObj(interp, objv[objc-1], flags);
}

/*
 *----------------------------------------------------------------------
 *
 * Tcl_SwitchObjCmd --
 *
 *	This object-based procedure is invoked to process the "switch" Tcl
 *	command. See the user documentation for details on what it does.
 *
 * Results:
 *	A standard Tcl object result.
 *
 * Side effects:
 *	See the user documentation.
 *
 *----------------------------------------------------------------------
 */

int
Tcl_SwitchObjCmd(
    ClientData dummy,		/* Not used. */
    Tcl_Interp *interp,		/* Current interpreter. */
    int objc,			/* Number of arguments. */
    Tcl_Obj *const objv[])	/* Argument objects. */
{
    return Tcl_NRCallObjProc(interp, TclNRSwitchObjCmd, dummy, objc, objv);
}
int
TclNRSwitchObjCmd(
    ClientData dummy,		/* Not used. */
    Tcl_Interp *interp,		/* Current interpreter. */
    int objc,			/* Number of arguments. */
    Tcl_Obj *const objv[])	/* Argument objects. */
{
    int i, index, mode, foundmode, splitObjs, numMatchesSaved;
    int noCase;
    size_t patternLength, j;
    const char *pattern;
    Tcl_Obj *stringObj, *indexVarObj, *matchVarObj;
    Tcl_Obj *const *savedObjv = objv;
    Tcl_RegExp regExpr = NULL;
    Interp *iPtr = (Interp *) interp;
    int pc = 0;
    int bidx = 0;		/* Index of body argument. */
    Tcl_Obj *blist = NULL;	/* List obj which is the body */
    CmdFrame *ctxPtr;		/* Copy of the topmost cmdframe, to allow us
				 * to mess with the line information */

    /*
     * If you add options that make -e and -g not unique prefixes of -exact or
     * -glob, you *must* fix TclCompileSwitchCmd's option parser as well.
     */

    static const char *const options[] = {
	"-exact", "-glob", "-indexvar", "-matchvar", "-nocase", "-regexp",
	"--", NULL
    };
    enum options {
	OPT_EXACT, OPT_GLOB, OPT_INDEXV, OPT_MATCHV, OPT_NOCASE, OPT_REGEXP,
	OPT_LAST
    };
    typedef int (*strCmpFn_t)(const char *, const char *);
    strCmpFn_t strCmpFn = TclUtfCmp;
    (void)dummy;

    mode = OPT_EXACT;
    foundmode = 0;
    indexVarObj = NULL;
    matchVarObj = NULL;
    numMatchesSaved = 0;
    noCase = 0;
    for (i = 1; i < objc-2; i++) {
	if (TclGetString(objv[i])[0] != '-') {
	    break;
	}
	if (Tcl_GetIndexFromObj(interp, objv[i], options, "option", 0,
		&index) != TCL_OK) {
	    return TCL_ERROR;
	}
	switch ((enum options) index) {
	    /*
	     * General options.
	     */

	case OPT_LAST:
	    i++;
	    goto finishedOptions;
	case OPT_NOCASE:
	    strCmpFn = TclUtfCasecmp;
	    noCase = 1;
	    break;

	    /*
	     * Handle the different switch mode options.
	     */

	default:
	    if (foundmode) {
		/*
		 * Mode already set via -exact, -glob, or -regexp.
		 */

		Tcl_SetObjResult(interp, Tcl_ObjPrintf(
			"bad option \"%s\": %s option already found",
			TclGetString(objv[i]), options[mode]));
		Tcl_SetErrorCode(interp, "TCL", "OPERATION", "SWITCH",
			"DOUBLEOPT", NULL);
		return TCL_ERROR;
	    }
	    foundmode = 1;
	    mode = index;
	    break;

	    /*
	     * Check for TIP#75 options specifying the variables to write
	     * regexp information into.
	     */

	case OPT_INDEXV:
	    i++;
	    if (i >= objc-2) {
		Tcl_SetObjResult(interp, Tcl_ObjPrintf(
			"missing variable name argument to %s option",
			"-indexvar"));
		Tcl_SetErrorCode(interp, "TCL", "OPERATION", "SWITCH",
			"NOVAR", NULL);
		return TCL_ERROR;
	    }
	    indexVarObj = objv[i];
	    numMatchesSaved = -1;
	    break;
	case OPT_MATCHV:
	    i++;
	    if (i >= objc-2) {
		Tcl_SetObjResult(interp, Tcl_ObjPrintf(
			"missing variable name argument to %s option",
			"-matchvar"));
		Tcl_SetErrorCode(interp, "TCL", "OPERATION", "SWITCH",
			"NOVAR", NULL);
		return TCL_ERROR;
	    }
	    matchVarObj = objv[i];
	    numMatchesSaved = -1;
	    break;
	}
    }

  finishedOptions:
    if (objc - i < 2) {
	Tcl_WrongNumArgs(interp, 1, objv,
		"?-option ...? string ?pattern body ...? ?default body?");
	return TCL_ERROR;
    }
    if (indexVarObj != NULL && mode != OPT_REGEXP) {
	Tcl_SetObjResult(interp, Tcl_ObjPrintf(
		"%s option requires -regexp option", "-indexvar"));
	Tcl_SetErrorCode(interp, "TCL", "OPERATION", "SWITCH",
		"MODERESTRICTION", NULL);
	return TCL_ERROR;
    }
    if (matchVarObj != NULL && mode != OPT_REGEXP) {
	Tcl_SetObjResult(interp, Tcl_ObjPrintf(
		"%s option requires -regexp option", "-matchvar"));
	Tcl_SetErrorCode(interp, "TCL", "OPERATION", "SWITCH",
		"MODERESTRICTION", NULL);
	return TCL_ERROR;
    }

    stringObj = objv[i];
    objc -= i + 1;
    objv += i + 1;
    bidx = i + 1;		/* First after the match string. */

    /*
     * If all of the pattern/command pairs are lumped into a single argument,
     * split them out again.
     *
     * TIP #280: Determine the lines the words in the list start at, based on
     * the same data for the list word itself. The cmdFramePtr line
     * information is manipulated directly.
     */

    splitObjs = 0;
    if (objc == 1) {
	Tcl_Obj **listv;

	blist = objv[0];
	if (TclListObjGetElements(interp, objv[0], &objc, &listv) != TCL_OK) {
	    return TCL_ERROR;
	}

	/*
	 * Ensure that the list is non-empty.
	 */

	if (objc < 1) {
	    Tcl_WrongNumArgs(interp, 1, savedObjv,
		    "?-option ...? string {?pattern body ...? ?default body?}");
	    return TCL_ERROR;
	}
	objv = listv;
	splitObjs = 1;
    }

    /*
     * Complain if there is an odd number of words in the list of patterns and
     * bodies.
     */

    if (objc % 2) {
	Tcl_ResetResult(interp);
	Tcl_SetObjResult(interp, Tcl_NewStringObj(
		"extra switch pattern with no body", -1));
	Tcl_SetErrorCode(interp, "TCL", "OPERATION", "SWITCH", "BADARM",
		NULL);

	/*
	 * Check if this can be due to a badly placed comment in the switch
	 * block.
	 *
	 * The following is an heuristic to detect the infamous "comment in
	 * switch" error: just check if a pattern begins with '#'.
	 */

	if (splitObjs) {
	    for (i=0 ; i<objc ; i+=2) {
		if (TclGetString(objv[i])[0] == '#') {
		    Tcl_AppendToObj(Tcl_GetObjResult(interp),
			    ", this may be due to a comment incorrectly"
			    " placed outside of a switch body - see the"
			    " \"switch\" documentation", -1);
		    Tcl_SetErrorCode(interp, "TCL", "OPERATION", "SWITCH",
			    "BADARM", "COMMENT?", NULL);
		    break;
		}
	    }
	}

	return TCL_ERROR;
    }

    /*
     * Complain if the last body is a continuation. Note that this check
     * assumes that the list is non-empty!
     */

    if (strcmp(TclGetString(objv[objc-1]), "-") == 0) {
	Tcl_SetObjResult(interp, Tcl_ObjPrintf(
		"no body specified for pattern \"%s\"",
		TclGetString(objv[objc-2])));
	Tcl_SetErrorCode(interp, "TCL", "OPERATION", "SWITCH", "BADARM",
		"FALLTHROUGH", NULL);
	return TCL_ERROR;
    }

    for (i = 0; i < objc; i += 2) {
	/*
	 * See if the pattern matches the string.
	 */

	pattern = TclGetStringFromObj(objv[i], &patternLength);

	if ((i == objc - 2) && (*pattern == 'd')
		&& (strcmp(pattern, "default") == 0)) {
	    Tcl_Obj *emptyObj = NULL;

	    /*
	     * If either indexVarObj or matchVarObj are non-NULL, we're in
	     * REGEXP mode but have reached the default clause anyway. TIP#75
	     * specifies that we set the variables to empty lists (== empty
	     * objects) in that case.
	     */

	    if (indexVarObj != NULL) {
		TclNewObj(emptyObj);
		if (Tcl_ObjSetVar2(interp, indexVarObj, NULL, emptyObj,
			TCL_LEAVE_ERR_MSG) == NULL) {
		    return TCL_ERROR;
		}
	    }
	    if (matchVarObj != NULL) {
		if (emptyObj == NULL) {
		    TclNewObj(emptyObj);
		}
		if (Tcl_ObjSetVar2(interp, matchVarObj, NULL, emptyObj,
			TCL_LEAVE_ERR_MSG) == NULL) {
		    return TCL_ERROR;
		}
	    }
	    goto matchFound;
	}

	switch (mode) {
	case OPT_EXACT:
	    if (strCmpFn(TclGetString(stringObj), pattern) == 0) {
		goto matchFound;
	    }
	    break;
	case OPT_GLOB:
	    if (Tcl_StringCaseMatch(TclGetString(stringObj),pattern,noCase)) {
		goto matchFound;
	    }
	    break;
	case OPT_REGEXP:
	    regExpr = Tcl_GetRegExpFromObj(interp, objv[i],
		    TCL_REG_ADVANCED | (noCase ? TCL_REG_NOCASE : 0));
	    if (regExpr == NULL) {
		return TCL_ERROR;
	    } else {
		int matched = Tcl_RegExpExecObj(interp, regExpr, stringObj, 0,
			numMatchesSaved, 0);

		if (matched < 0) {
		    return TCL_ERROR;
		} else if (matched) {
		    goto matchFoundRegexp;
		}
	    }
	    break;
	}
    }
    return TCL_OK;

  matchFoundRegexp:
    /*
     * We are operating in REGEXP mode and we need to store information about
     * what we matched in some user-nominated arrays. So build the lists of
     * values and indices to write here. [TIP#75]
     */

    if (numMatchesSaved) {
	Tcl_RegExpInfo info;
	Tcl_Obj *matchesObj, *indicesObj = NULL;

	Tcl_RegExpGetInfo(regExpr, &info);
	if (matchVarObj != NULL) {
	    TclNewObj(matchesObj);
	} else {
	    matchesObj = NULL;
	}
	if (indexVarObj != NULL) {
	    TclNewObj(indicesObj);
	}

	for (j=0 ; j<=info.nsubs ; j++) {
	    if (indexVarObj != NULL) {
		Tcl_Obj *rangeObjAry[2];

		if (info.matches[j].end + 1 > 1) {
		    rangeObjAry[0] = TclNewWideIntObjFromSize(info.matches[j].start);
		    rangeObjAry[1] = TclNewWideIntObjFromSize(info.matches[j].end-1);
		} else {
		    rangeObjAry[0] = rangeObjAry[1] = Tcl_NewWideIntObj(-1);
		}

		/*
		 * Never fails; the object is always clean at this point.
		 */

		Tcl_ListObjAppendElement(NULL, indicesObj,
			Tcl_NewListObj(2, rangeObjAry));
	    }

	    if (matchVarObj != NULL) {
		Tcl_Obj *substringObj;

		substringObj = Tcl_GetRange(stringObj,
			info.matches[j].start, info.matches[j].end-1);

		/*
		 * Never fails; the object is always clean at this point.
		 */

		Tcl_ListObjAppendElement(NULL, matchesObj, substringObj);
	    }
	}

	if (indexVarObj != NULL) {
	    if (Tcl_ObjSetVar2(interp, indexVarObj, NULL, indicesObj,
		    TCL_LEAVE_ERR_MSG) == NULL) {
		/*
		 * Careful! Check to see if we have allocated the list of
		 * matched strings; if so (but there was an error assigning
		 * the indices list) we have a potential memory leak because
		 * the match list has not been written to a variable. Except
		 * that we'll clean that up right now.
		 */

		if (matchesObj != NULL) {
		    Tcl_DecrRefCount(matchesObj);
		}
		return TCL_ERROR;
	    }
	}
	if (matchVarObj != NULL) {
	    if (Tcl_ObjSetVar2(interp, matchVarObj, NULL, matchesObj,
		    TCL_LEAVE_ERR_MSG) == NULL) {
		/*
		 * Unlike above, if indicesObj is non-NULL at this point, it
		 * will have been written to a variable already and will hence
		 * not be leaked.
		 */

		return TCL_ERROR;
	    }
	}
    }

    /*
     * We've got a match. Find a body to execute, skipping bodies that are
     * "-".
     */

  matchFound:
    ctxPtr = (CmdFrame *)TclStackAlloc(interp, sizeof(CmdFrame));
    *ctxPtr = *iPtr->cmdFramePtr;

    if (splitObjs) {
	/*
	 * We have to perform the GetSrc and other type dependent handling of
	 * the frame here because we are munging with the line numbers,
	 * something the other commands like if, etc. are not doing. Them are
	 * fine with simply passing the CmdFrame through and having the
	 * special handling done in 'info frame', or the bc compiler
	 */

	if (ctxPtr->type == TCL_LOCATION_BC) {
	    /*
	     * Type BC => ctxPtr->data.eval.path    is not used.
	     *		  ctxPtr->data.tebc.codePtr is used instead.
	     */

	    TclGetSrcInfoForPc(ctxPtr);
	    pc = 1;

	    /*
	     * The line information in the cmdFrame is now a copy we do not
	     * own.
	     */
	}

	if (ctxPtr->type == TCL_LOCATION_SOURCE && ctxPtr->line[bidx] >= 0) {
	    int bline = ctxPtr->line[bidx];

<<<<<<< HEAD
	    ctxPtr->line = Tcl_Alloc(objc * sizeof(int));
=======
	    ctxPtr->line = (int *)ckalloc(objc * sizeof(int));
>>>>>>> e676594f
	    ctxPtr->nline = objc;
	    TclListLines(blist, bline, objc, ctxPtr->line, objv);
	} else {
	    /*
	     * This is either a dynamic code word, when all elements are
	     * relative to themselves, or something else less expected and
	     * where we have no information. The result is the same in both
	     * cases; tell the code to come that it doesn't know where it is,
	     * which triggers reversion to the old behavior.
	     */

	    int k;

<<<<<<< HEAD
	    ctxPtr->line = Tcl_Alloc(objc * sizeof(int));
=======
	    ctxPtr->line = (int *)ckalloc(objc * sizeof(int));
>>>>>>> e676594f
	    ctxPtr->nline = objc;
	    for (k=0; k < objc; k++) {
		ctxPtr->line[k] = -1;
	    }
	}
    }

    for (j = i + 1; ; j += 2) {
	if (j >= (size_t)objc) {
	    /*
	     * This shouldn't happen since we've checked that the last body is
	     * not a continuation...
	     */

	    Tcl_Panic("fall-out when searching for body to match pattern");
	}
	if (strcmp(TclGetString(objv[j]), "-") != 0) {
	    break;
	}
    }

    /*
     * TIP #280: Make invoking context available to switch branch.
     */

    Tcl_NRAddCallback(interp, SwitchPostProc, INT2PTR(splitObjs), ctxPtr,
	    INT2PTR(pc), (ClientData) pattern);
    return TclNREvalObjEx(interp, objv[j], 0, ctxPtr, splitObjs ? j : bidx+j);
}

static int
SwitchPostProc(
    ClientData data[],		/* Data passed from Tcl_NRAddCallback above */
    Tcl_Interp *interp,		/* Tcl interpreter */
    int result)			/* Result to return*/
{
    /* Unpack the preserved data */

    int splitObjs = PTR2INT(data[0]);
    CmdFrame *ctxPtr = (CmdFrame *)data[1];
    int pc = PTR2INT(data[2]);
<<<<<<< HEAD
    const char *pattern = data[3];
    size_t patternLength = strlen(pattern);
=======
    const char *pattern = (const char *)data[3];
    int patternLength = strlen(pattern);
>>>>>>> e676594f

    /*
     * Clean up TIP 280 context information
     */

    if (splitObjs) {
	Tcl_Free(ctxPtr->line);
	if (pc && (ctxPtr->type == TCL_LOCATION_SOURCE)) {
	    /*
	     * Death of SrcInfo reference.
	     */

	    Tcl_DecrRefCount(ctxPtr->data.eval.path);
	}
    }

    /*
     * Generate an error message if necessary.
     */

    if (result == TCL_ERROR) {
	unsigned limit = 50;
	int overflow = (patternLength > limit);

	Tcl_AppendObjToErrorInfo(interp, Tcl_ObjPrintf(
		"\n    (\"%.*s%s\" arm line %d)",
		(overflow ? limit : (unsigned)patternLength), pattern,
		(overflow ? "..." : ""), Tcl_GetErrorLine(interp)));
    }
    TclStackFree(interp, ctxPtr);
    return result;
}

/*
 *----------------------------------------------------------------------
 *
 * Tcl_ThrowObjCmd --
 *
 *	This procedure is invoked to process the "throw" Tcl command. See the
 *	user documentation for details on what it does.
 *
 * Results:
 *	A standard Tcl result.
 *
 * Side effects:
 *	See the user documentation.
 *
 *----------------------------------------------------------------------
 */

	/* ARGSUSED */
int
Tcl_ThrowObjCmd(
    ClientData dummy,		/* Not used. */
    Tcl_Interp *interp,		/* Current interpreter. */
    int objc,			/* Number of arguments. */
    Tcl_Obj *const objv[])	/* Argument objects. */
{
    Tcl_Obj *options;
    int len;
    (void)dummy;

    if (objc != 3) {
	Tcl_WrongNumArgs(interp, 1, objv, "type message");
	return TCL_ERROR;
    }

    /*
     * The type must be a list of at least length 1.
     */

    if (Tcl_ListObjLength(interp, objv[1], &len) != TCL_OK) {
	return TCL_ERROR;
    } else if (len < 1) {
	Tcl_SetObjResult(interp, Tcl_NewStringObj(
		"type must be non-empty list", -1));
	Tcl_SetErrorCode(interp, "TCL", "OPERATION", "THROW", "BADEXCEPTION",
		NULL);
	return TCL_ERROR;
    }

    /*
     * Now prepare the result options dictionary. We use the list API as it is
     * slightly more convenient.
     */

    TclNewLiteralStringObj(options, "-code error -level 0 -errorcode");
    Tcl_ListObjAppendElement(NULL, options, objv[1]);

    /*
     * We're ready to go. Fire things into the low-level result machinery.
     */

    Tcl_SetObjResult(interp, objv[2]);
    return Tcl_SetReturnOptions(interp, options);
}

/*
 *----------------------------------------------------------------------
 *
 * Tcl_TimeObjCmd --
 *
 *	This object-based procedure is invoked to process the "time" Tcl
 *	command. See the user documentation for details on what it does.
 *
 * Results:
 *	A standard Tcl object result.
 *
 * Side effects:
 *	See the user documentation.
 *
 *----------------------------------------------------------------------
 */

int
Tcl_TimeObjCmd(
    ClientData dummy,		/* Not used. */
    Tcl_Interp *interp,		/* Current interpreter. */
    int objc,			/* Number of arguments. */
    Tcl_Obj *const objv[])	/* Argument objects. */
{
    Tcl_Obj *objPtr;
    Tcl_Obj *objs[4];
    int i, result;
    int count;
    double totalMicroSec;
#ifndef TCL_WIDE_CLICKS
    Tcl_Time start, stop;
#else
    Tcl_WideInt start, stop;
#endif
    (void)dummy;

    if (objc == 2) {
	count = 1;
    } else if (objc == 3) {
	result = TclGetIntFromObj(interp, objv[2], &count);
	if (result != TCL_OK) {
	    return result;
	}
    } else {
	Tcl_WrongNumArgs(interp, 1, objv, "command ?count?");
	return TCL_ERROR;
    }

    objPtr = objv[1];
    i = count;
#ifndef TCL_WIDE_CLICKS
    Tcl_GetTime(&start);
#else
    start = TclpGetWideClicks();
#endif
    while (i-- > 0) {
	result = TclEvalObjEx(interp, objPtr, 0, NULL, 0);
	if (result != TCL_OK) {
	    return result;
	}
    }
#ifndef TCL_WIDE_CLICKS
    Tcl_GetTime(&stop);
    totalMicroSec = ((double) (stop.sec - start.sec)) * 1.0e6
	    + (stop.usec - start.usec);
#else
    stop = TclpGetWideClicks();
    totalMicroSec = ((double) TclpWideClicksToNanoseconds(stop - start))/1.0e3;
#endif

    if (count <= 1) {
	/*
	 * Use int obj since we know time is not fractional. [Bug 1202178]
	 */

	objs[0] = Tcl_NewWideIntObj((count <= 0) ? 0 : (Tcl_WideInt)totalMicroSec);
    } else {
	objs[0] = Tcl_NewDoubleObj(totalMicroSec/count);
    }

    /*
     * Construct the result as a list because many programs have always parsed
     * as such (extracting the first element, typically).
     */

    TclNewLiteralStringObj(objs[1], "microseconds");
    TclNewLiteralStringObj(objs[2], "per");
    TclNewLiteralStringObj(objs[3], "iteration");
    Tcl_SetObjResult(interp, Tcl_NewListObj(4, objs));

    return TCL_OK;
}

/*
 *----------------------------------------------------------------------
 *
 * Tcl_TimeRateObjCmd --
 *
 *	This object-based procedure is invoked to process the "timerate" Tcl
 *	command.
 *
 *	This is similar to command "time", except the execution limited by
 *	given time (in milliseconds) instead of repetition count.
 *
 * Example:
 *	timerate {after 5} 1000; # equivalent to: time {after 5} [expr 1000/5]
 *
 * Results:
 *	A standard Tcl object result.
 *
 * Side effects:
 *	See the user documentation.
 *
 *----------------------------------------------------------------------
 */

int
Tcl_TimeRateObjCmd(
    ClientData dummy,		/* Not used. */
    Tcl_Interp *interp,		/* Current interpreter. */
    int objc,			/* Number of arguments. */
    Tcl_Obj *const objv[])	/* Argument objects. */
{
    static double measureOverhead = 0;
				/* global measure-overhead */
    double overhead = -1;	/* given measure-overhead */
    Tcl_Obj *objPtr;
    int result, i;
    Tcl_Obj *calibrate = NULL, *direct = NULL;
    Tcl_WideUInt count = 0;	/* Holds repetition count */
    Tcl_WideInt maxms = WIDE_MIN;
				/* Maximal running time (in milliseconds) */
    Tcl_WideUInt maxcnt = WIDE_MAX;
				/* Maximal count of iterations. */
    Tcl_WideUInt threshold = 1;	/* Current threshold for check time (faster
				 * repeat count without time check) */
    Tcl_WideUInt maxIterTm = 1;	/* Max time of some iteration as max
				 * threshold, additionally avoiding divide to
				 * zero (i.e., never < 1) */
    unsigned short factor = 50;	/* Factor (4..50) limiting threshold to avoid
				 * growth of execution time. */
    Tcl_WideInt start, middle, stop;
#ifndef TCL_WIDE_CLICKS
    Tcl_Time now;
#endif /* !TCL_WIDE_CLICKS */
    static const char *const options[] = {
	"-direct",	"-overhead",	"-calibrate",	"--",	NULL
    };
    enum options {
	TMRT_EV_DIRECT,	TMRT_OVERHEAD,	TMRT_CALIBRATE,	TMRT_LAST
    };
    NRE_callback *rootPtr;
    ByteCode *codePtr = NULL;
    (void)dummy;

    for (i = 1; i < objc - 1; i++) {
	int index;

	if (Tcl_GetIndexFromObj(NULL, objv[i], options, "option", TCL_EXACT,
		&index) != TCL_OK) {
	    break;
	}
	if (index == TMRT_LAST) {
	    i++;
	    break;
	}
	switch (index) {
	case TMRT_EV_DIRECT:
	    direct = objv[i];
	    break;
	case TMRT_OVERHEAD:
	    if (++i >= objc - 1) {
		goto usage;
	    }
	    if (Tcl_GetDoubleFromObj(interp, objv[i], &overhead) != TCL_OK) {
		return TCL_ERROR;
	    }
	    break;
	case TMRT_CALIBRATE:
	    calibrate = objv[i];
	    break;
	}
    }

    if (i >= objc || i < objc - 3) {
    usage:
	Tcl_WrongNumArgs(interp, 1, objv,
		"?-direct? ?-calibrate? ?-overhead double? "
		"command ?time ?max-count??");
	return TCL_ERROR;
    }
    objPtr = objv[i++];
    if (i < objc) {	/* max-time */
	result = Tcl_GetWideIntFromObj(interp, objv[i++], &maxms);
	if (result != TCL_OK) {
	    return result;
	}
	if (i < objc) {	/* max-count*/
	    Tcl_WideInt v;

	    result = Tcl_GetWideIntFromObj(interp, objv[i], &v);
	    if (result != TCL_OK) {
		return result;
	    }
	    maxcnt = (v > 0) ? v : 0;
	}
    }

    /*
     * If we are doing calibration.
     */

    if (calibrate) {
	/*
	 * If no time specified for the calibration.
	 */

	if (maxms == WIDE_MIN) {
	    Tcl_Obj *clobjv[6];
	    Tcl_WideInt maxCalTime = 5000;
	    double lastMeasureOverhead = measureOverhead;

	    clobjv[0] = objv[0];
	    i = 1;
	    if (direct) {
		clobjv[i++] = direct;
	    }
	    clobjv[i++] = objPtr;

	    /*
	     * Reset last measurement overhead.
	     */

	    measureOverhead = (double) 0;

	    /*
	     * Self-call with 100 milliseconds to warm-up, before entering the
	     * calibration cycle.
	     */

	    TclNewIntObj(clobjv[i], 100);
	    Tcl_IncrRefCount(clobjv[i]);
	    result = Tcl_TimeRateObjCmd(NULL, interp, i + 1, clobjv);
	    Tcl_DecrRefCount(clobjv[i]);
	    if (result != TCL_OK) {
		return result;
	    }

	    i--;
	    clobjv[i++] = calibrate;
	    clobjv[i++] = objPtr;

	    /*
	     * Set last measurement overhead to max.
	     */

	    measureOverhead = (double) UWIDE_MAX;

	    /*
	     * Run the calibration cycle until it is more precise.
	     */

	    maxms = -1000;
	    do {
		lastMeasureOverhead = measureOverhead;
		TclNewIntObj(clobjv[i], (int) maxms);
		Tcl_IncrRefCount(clobjv[i]);
		result = Tcl_TimeRateObjCmd(NULL, interp, i + 1, clobjv);
		Tcl_DecrRefCount(clobjv[i]);
		if (result != TCL_OK) {
		    return result;
		}
		maxCalTime += maxms;

		/*
		 * Increase maxms for more precise calibration.
		 */

		maxms -= -maxms / 4;

		/*
		 * As long as new value more as 0.05% better
		 */
	    } while ((measureOverhead >= lastMeasureOverhead
		    || measureOverhead / lastMeasureOverhead <= 0.9995)
		    && maxCalTime > 0);

	    return result;
	}
	if (maxms == 0) {
	    /*
	     * Reset last measurement overhead
	     */

	    measureOverhead = 0;
	    Tcl_SetObjResult(interp, Tcl_NewLongObj(0));
	    return TCL_OK;
	}

	/*
	 * If time is negative, make current overhead more precise.
	 */

	if (maxms > 0) {
	    /*
	     * Set last measurement overhead to max.
	     */

	    measureOverhead = (double) UWIDE_MAX;
	} else {
	    maxms = -maxms;
	}
    }

    if (maxms == WIDE_MIN) {
	maxms = 1000;
    }
    if (overhead == -1) {
	overhead = measureOverhead;
    }

    /*
     * Ensure that resetting of result will not smudge the further
     * measurement.
     */

    Tcl_ResetResult(interp);

    /*
     * Compile object if needed.
     */

    if (!direct) {
	if (TclInterpReady(interp) != TCL_OK) {
	    return TCL_ERROR;
	}
	codePtr = TclCompileObj(interp, objPtr, NULL, 0);
	TclPreserveByteCode(codePtr);
    }

    /*
     * Get start and stop time.
     */

#ifdef TCL_WIDE_CLICKS
    start = middle = TclpGetWideClicks();

    /*
     * Time to stop execution (in wide clicks).
     */

    stop = start + (maxms * 1000 / TclpWideClickInMicrosec());
#else
    Tcl_GetTime(&now);
    start = now.sec;
    start *= 1000000;
    start += now.usec;
    middle = start;

    /*
     * Time to stop execution (in microsecs).
     */

    stop = start + maxms * 1000;
#endif /* TCL_WIDE_CLICKS */

    /*
     * Start measurement.
     */

    if (maxcnt > 0) {
	while (1) {
	    /*
	     * Evaluate a single iteration.
	     */

	    count++;
	    if (!direct) {		/* precompiled */
		rootPtr = TOP_CB(interp);
		/*
		 * Use loop optimized TEBC call (TCL_EVAL_DISCARD_RESULT): it's a part of
		 * iteration, this way evaluation will be more similar to a cycle (also
		 * avoids extra overhead to set result to interp, etc.)
		 */
		((Interp *)interp)->evalFlags |= TCL_EVAL_DISCARD_RESULT;
		result = TclNRExecuteByteCode(interp, codePtr);
		result = TclNRRunCallbacks(interp, result, rootPtr);
	    } else {			/* eval */
		result = TclEvalObjEx(interp, objPtr, 0, NULL, 0);
	    }
	    /*
	     * Allow break and continue from measurement cycle (used for
	     * conditional stop and flow control of iterations).
	     */

	    switch (result) {
		case TCL_OK:
		    break;
		case TCL_BREAK:
		    /*
		     * Force stop immediately.
		     */
		    threshold = 1;
		    maxcnt = 0;
		    /* FALLTHRU */
		case TCL_CONTINUE:
		    result = TCL_OK;
		    break;
		default:
		    goto done;
	    }

	    /*
	     * Don't check time up to threshold.
	     */

	    if (--threshold > 0) {
		continue;
	    }

	    /*
	     * Check stop time reached, estimate new threshold.
	     */

#ifdef TCL_WIDE_CLICKS
	    middle = TclpGetWideClicks();
#else
	    Tcl_GetTime(&now);
	    middle = now.sec;
	    middle *= 1000000;
	    middle += now.usec;
#endif /* TCL_WIDE_CLICKS */

	    if (middle >= stop || count >= maxcnt) {
		break;
	    }

	    /*
	     * Don't calculate threshold by few iterations, because sometimes
	     * first iteration(s) can be too fast or slow (cached, delayed
	     * clean up, etc).
	     */

	    if (count < 10) {
		threshold = 1;
		continue;
	    }

	    /*
	     * Average iteration time in microsecs.
	     */

	    threshold = (middle - start) / count;
	    if (threshold > maxIterTm) {
		maxIterTm = threshold;

		/*
		 * Iterations seem to be longer.
		 */

		if (threshold > maxIterTm * 2) {
		    factor *= 2;
		    if (factor > 50) {
			factor = 50;
		    }
		} else {
		    if (factor < 50) {
			factor++;
		    }
		}
	    } else if (factor > 4) {
		/*
		 * Iterations seem to be shorter.
		 */

		if (threshold < (maxIterTm / 2)) {
		    factor /= 2;
		    if (factor < 4) {
			factor = 4;
		    }
		} else {
		    factor--;
		}
	    }

	    /*
	     * As relation between remaining time and time since last check,
	     * maximal some % of time (by factor), so avoid growing of the
	     * execution time if iterations are not consistent, e.g. was
	     * continuously on time).
	     */

	    threshold = ((stop - middle) / maxIterTm) / factor + 1;
	    if (threshold > 100000) {	/* fix for too large threshold */
		threshold = 100000;
	    }

	    /*
	     * Consider max-count
	     */

	    if (threshold > maxcnt - count) {
		threshold = maxcnt - count;
	    }
	}
    }

    {
	Tcl_Obj *objarr[8], **objs = objarr;
	Tcl_WideUInt usec, val;
	int digits;

	/*
	 * Absolute execution time in microseconds or in wide clicks.
	 */
	usec = (Tcl_WideUInt)(middle - start);

#ifdef TCL_WIDE_CLICKS
	/*
	 * convert execution time (in wide clicks) to microsecs.
	 */

	usec *= TclpWideClickInMicrosec();
#endif /* TCL_WIDE_CLICKS */

	if (!count) {		/* no iterations - avoid divide by zero */
	    objs[0] = objs[2] = objs[4] = Tcl_NewWideIntObj(0);
	    goto retRes;
	}

	/*
	 * If not calibrating...
	 */

	if (!calibrate) {
	    /*
	     * Minimize influence of measurement overhead.
	     */

	    if (overhead > 0) {
		/*
		 * Estimate the time of overhead (microsecs).
		 */

		Tcl_WideUInt curOverhead = overhead * count;

		if (usec > curOverhead) {
		    usec -= curOverhead;
		} else {
		    usec = 0;
		}
	    }
	} else {
	    /*
	     * Calibration: obtaining new measurement overhead.
	     */

	    if (measureOverhead > ((double) usec) / count) {
		measureOverhead = ((double) usec) / count;
	    }
	    objs[0] = Tcl_NewDoubleObj(measureOverhead);
	    TclNewLiteralStringObj(objs[1], "\xC2\xB5s/#-overhead"); /* mics */
	    objs += 2;
	}

	val = usec / count;		/* microsecs per iteration */
	if (val >= 1000000) {
	    objs[0] = Tcl_NewWideIntObj(val);
	} else {
	    if (val < 10) {
		digits = 6;
	    } else if (val < 100) {
		digits = 4;
	    } else if (val < 1000) {
		digits = 3;
	    } else if (val < 10000) {
		digits = 2;
	    } else {
		digits = 1;
	    }
	    objs[0] = Tcl_ObjPrintf("%.*f", digits, ((double) usec)/count);
	}

	objs[2] = Tcl_NewWideIntObj(count); /* iterations */

	/*
	 * Calculate speed as rate (count) per sec
	 */

	if (!usec) {
	    usec++;			/* Avoid divide by zero. */
	}
	if (count < (WIDE_MAX / 1000000)) {
	    val = (count * 1000000) / usec;
	    if (val < 100000) {
		if (val < 100) {
		    digits = 3;
		} else if (val < 1000) {
		    digits = 2;
		} else {
		    digits = 1;
		}
		objs[4] = Tcl_ObjPrintf("%.*f",
			digits, ((double) (count * 1000000)) / usec);
	    } else {
		objs[4] = Tcl_NewWideIntObj(val);
	    }
	} else {
	    objs[4] = Tcl_NewWideIntObj((count / usec) * 1000000);
	}

    retRes:
	/*
	 * Estimated net execution time (in millisecs).
	 */

	if (!calibrate) {
	    if (usec >= 1) {
		objs[6] = Tcl_ObjPrintf("%.3f", (double)usec / 1000);
	    } else {
		objs[6] = Tcl_NewWideIntObj(0);
	    }
	    TclNewLiteralStringObj(objs[7], "net-ms");
	}

	/*
	 * Construct the result as a list because many programs have always
	 * parsed as such (extracting the first element, typically).
	 */

	TclNewLiteralStringObj(objs[1], "\xC2\xB5s/#"); /* mics/# */
	TclNewLiteralStringObj(objs[3], "#");
	TclNewLiteralStringObj(objs[5], "#/sec");
	Tcl_SetObjResult(interp, Tcl_NewListObj(8, objarr));
    }

  done:
    if (codePtr != NULL) {
	TclReleaseByteCode(codePtr);
    }
    return result;
}

/*
 *----------------------------------------------------------------------
 *
 * Tcl_TryObjCmd, TclNRTryObjCmd --
 *
 *	This procedure is invoked to process the "try" Tcl command. See the
 *	user documentation (or TIP #329) for details on what it does.
 *
 * Results:
 *	A standard Tcl object result.
 *
 * Side effects:
 *	See the user documentation.
 *
 *----------------------------------------------------------------------
 */

int
Tcl_TryObjCmd(
    ClientData dummy,		/* Not used. */
    Tcl_Interp *interp,		/* Current interpreter. */
    int objc,			/* Number of arguments. */
    Tcl_Obj *const objv[])	/* Argument objects. */
{
    return Tcl_NRCallObjProc(interp, TclNRTryObjCmd, dummy, objc, objv);
}

int
TclNRTryObjCmd(
    ClientData clientData,	/* Not used. */
    Tcl_Interp *interp,		/* Current interpreter. */
    int objc,			/* Number of arguments. */
    Tcl_Obj *const objv[])	/* Argument objects. */
{
    Tcl_Obj *bodyObj, *handlersObj, *finallyObj = NULL;
    int i, bodyShared, haveHandlers, dummy, code;
    static const char *const handlerNames[] = {
	"finally", "on", "trap", NULL
    };
    enum Handlers {
	TryFinally, TryOn, TryTrap
    };
    (void)clientData;

    /*
     * Parse the arguments. The handlers are passed to subsequent callbacks as
     * a Tcl_Obj list of the 5-tuples like (type, returnCode, errorCodePrefix,
     * bindVariables, script), and the finally script is just passed as it is.
     */

    if (objc < 2) {
	Tcl_WrongNumArgs(interp, 1, objv,
		"body ?handler ...? ?finally script?");
	return TCL_ERROR;
    }
    bodyObj = objv[1];
    handlersObj = Tcl_NewObj();
    bodyShared = 0;
    haveHandlers = 0;
    for (i=2 ; i<objc ; i++) {
	int type;
	Tcl_Obj *info[5];

	if (Tcl_GetIndexFromObj(interp, objv[i], handlerNames, "handler type",
		0, &type) != TCL_OK) {
	    Tcl_DecrRefCount(handlersObj);
	    return TCL_ERROR;
	}
	switch ((enum Handlers) type) {
	case TryFinally:	/* finally script */
	    if (i < objc-2) {
		Tcl_SetObjResult(interp, Tcl_NewStringObj(
			"finally clause must be last", -1));
		Tcl_DecrRefCount(handlersObj);
		Tcl_SetErrorCode(interp, "TCL", "OPERATION", "TRY", "FINALLY",
			"NONTERMINAL", NULL);
		return TCL_ERROR;
	    } else if (i == objc-1) {
		Tcl_SetObjResult(interp, Tcl_NewStringObj(
			"wrong # args to finally clause: must be"
			" \"... finally script\"", -1));
		Tcl_DecrRefCount(handlersObj);
		Tcl_SetErrorCode(interp, "TCL", "OPERATION", "TRY", "FINALLY",
			"ARGUMENT", NULL);
		return TCL_ERROR;
	    }
	    finallyObj = objv[++i];
	    break;

	case TryOn:		/* on code variableList script */
	    if (i > objc-4) {
		Tcl_SetObjResult(interp, Tcl_NewStringObj(
			"wrong # args to on clause: must be \"... on code"
			" variableList script\"", -1));
		Tcl_DecrRefCount(handlersObj);
		Tcl_SetErrorCode(interp, "TCL", "OPERATION", "TRY", "ON",
			"ARGUMENT", NULL);
		return TCL_ERROR;
	    }
	    if (TclGetCompletionCodeFromObj(interp, objv[i+1],
		    &code) != TCL_OK) {
		Tcl_DecrRefCount(handlersObj);
		return TCL_ERROR;
	    }
	    info[2] = NULL;
	    goto commonHandler;

	case TryTrap:		/* trap pattern variableList script */
	    if (i > objc-4) {
		Tcl_SetObjResult(interp, Tcl_NewStringObj(
			"wrong # args to trap clause: "
			"must be \"... trap pattern variableList script\"",
			-1));
		Tcl_DecrRefCount(handlersObj);
		Tcl_SetErrorCode(interp, "TCL", "OPERATION", "TRY", "TRAP",
			"ARGUMENT", NULL);
		return TCL_ERROR;
	    }
	    code = 1;
	    if (Tcl_ListObjLength(NULL, objv[i+1], &dummy) != TCL_OK) {
		Tcl_SetObjResult(interp, Tcl_ObjPrintf(
			"bad prefix '%s': must be a list",
			TclGetString(objv[i+1])));
		Tcl_DecrRefCount(handlersObj);
		Tcl_SetErrorCode(interp, "TCL", "OPERATION", "TRY", "TRAP",
			"EXNFORMAT", NULL);
		return TCL_ERROR;
	    }
	    info[2] = objv[i+1];

	commonHandler:
	    if (Tcl_ListObjLength(interp, objv[i+2], &dummy) != TCL_OK) {
		Tcl_DecrRefCount(handlersObj);
		return TCL_ERROR;
	    }

	    info[0] = objv[i];			/* type */
	    TclNewIntObj(info[1], code);	/* returnCode */
	    if (info[2] == NULL) {		/* errorCodePrefix */
		TclNewObj(info[2]);
	    }
	    info[3] = objv[i+2];		/* bindVariables */
	    info[4] = objv[i+3];		/* script */

	    bodyShared = !strcmp(TclGetString(objv[i+3]), "-");
	    Tcl_ListObjAppendElement(NULL, handlersObj,
		    Tcl_NewListObj(5, info));
	    haveHandlers = 1;
	    i += 3;
	    break;
	}
    }
    if (bodyShared) {
	Tcl_SetObjResult(interp, Tcl_NewStringObj(
		"last non-finally clause must not have a body of \"-\"", -1));
	Tcl_DecrRefCount(handlersObj);
	Tcl_SetErrorCode(interp, "TCL", "OPERATION", "TRY", "BADFALLTHROUGH",
		NULL);
	return TCL_ERROR;
    }
    if (!haveHandlers) {
	Tcl_DecrRefCount(handlersObj);
	handlersObj = NULL;
    }

    /*
     * Execute the body.
     */

    Tcl_NRAddCallback(interp, TryPostBody, handlersObj, finallyObj,
	    (ClientData)objv, INT2PTR(objc));
    return TclNREvalObjEx(interp, bodyObj, 0,
	    ((Interp *) interp)->cmdFramePtr, 1);
}

/*
 *----------------------------------------------------------------------
 *
 * During --
 *
 *	This helper function patches together the updates to the interpreter's
 *	return options that are needed when things fail during the processing
 *	of a handler or finally script for the [try] command.
 *
 * Returns:
 *	The new option dictionary.
 *
 *----------------------------------------------------------------------
 */

static inline Tcl_Obj *
During(
    Tcl_Interp *interp,
    int resultCode,		/* The result code from the just-evaluated
				 * script. */
    Tcl_Obj *oldOptions,	/* The old option dictionary. */
    Tcl_Obj *errorInfo)		/* An object to append to the errorinfo and
				 * release, or NULL if nothing is to be added.
				 * Designed to be used with Tcl_ObjPrintf. */
{
    Tcl_Obj *during, *options;

    if (errorInfo != NULL) {
	Tcl_AppendObjToErrorInfo(interp, errorInfo);
    }
    options = Tcl_GetReturnOptions(interp, resultCode);
    TclNewLiteralStringObj(during, "-during");
    Tcl_IncrRefCount(during);
    Tcl_DictObjPut(interp, options, during, oldOptions);
    Tcl_DecrRefCount(during);
    Tcl_IncrRefCount(options);
    Tcl_DecrRefCount(oldOptions);
    return options;
}

/*
 *----------------------------------------------------------------------
 *
 * TryPostBody --
 *
 *	Callback to handle the outcome of the execution of the body of a 'try'
 *	command.
 *
 *----------------------------------------------------------------------
 */

static int
TryPostBody(
    ClientData data[],
    Tcl_Interp *interp,
    int result)
{
    Tcl_Obj *resultObj, *options, *handlersObj, *finallyObj, *cmdObj, **objv;
    int i, dummy, code, objc;
    int numHandlers = 0;

    handlersObj = (Tcl_Obj *)data[0];
    finallyObj = (Tcl_Obj *)data[1];
    objv = (Tcl_Obj **)data[2];
    objc = PTR2INT(data[3]);

    cmdObj = objv[0];

    /*
     * Check for limits/rewinding, which override normal trapping behaviour.
     */

    if (((Interp*) interp)->execEnvPtr->rewind || Tcl_LimitExceeded(interp)) {
	Tcl_AppendObjToErrorInfo(interp, Tcl_ObjPrintf(
		"\n    (\"%s\" body line %d)", TclGetString(cmdObj),
		Tcl_GetErrorLine(interp)));
	if (handlersObj != NULL) {
	    Tcl_DecrRefCount(handlersObj);
	}
	return TCL_ERROR;
    }

    /*
     * Basic processing of the outcome of the script, including adding of
     * errorinfo trace.
     */

    if (result == TCL_ERROR) {
	Tcl_AppendObjToErrorInfo(interp, Tcl_ObjPrintf(
		"\n    (\"%s\" body line %d)", TclGetString(cmdObj),
		Tcl_GetErrorLine(interp)));
    }
    resultObj = Tcl_GetObjResult(interp);
    Tcl_IncrRefCount(resultObj);
    options = Tcl_GetReturnOptions(interp, result);
    Tcl_IncrRefCount(options);
    Tcl_ResetResult(interp);

    /*
     * Handle the results.
     */

    if (handlersObj != NULL) {
	int found = 0;
	Tcl_Obj **handlers, **info;

	Tcl_ListObjGetElements(NULL, handlersObj, &numHandlers, &handlers);
	for (i=0 ; i<numHandlers ; i++) {
	    Tcl_Obj *handlerBodyObj;

	    Tcl_ListObjGetElements(NULL, handlers[i], &dummy, &info);
	    if (!found) {
		Tcl_GetIntFromObj(NULL, info[1], &code);
		if (code != result) {
		    continue;
		}

		/*
		 * When processing an error, we must also perform list-prefix
		 * matching of the errorcode list. However, if this was an
		 * 'on' handler, the list that we are matching against will be
		 * empty.
		 */

		if (code == TCL_ERROR) {
		    Tcl_Obj *errorCodeName, *errcode, **bits1, **bits2;
		    int len1, len2, j;

		    TclNewLiteralStringObj(errorCodeName, "-errorcode");
		    Tcl_DictObjGet(NULL, options, errorCodeName, &errcode);
		    Tcl_DecrRefCount(errorCodeName);
		    Tcl_ListObjGetElements(NULL, info[2], &len1, &bits1);
		    if (Tcl_ListObjGetElements(NULL, errcode, &len2,
			    &bits2) != TCL_OK) {
			continue;
		    }
		    if (len2 < len1) {
			continue;
		    }
		    for (j=0 ; j<len1 ; j++) {
			if (strcmp(TclGetString(bits1[j]),
				TclGetString(bits2[j])) != 0) {
			    /*
			     * Really want 'continue outerloop;', but C does
			     * not give us that.
			     */

			    goto didNotMatch;
			}
		    }
		}

		found = 1;
	    }

	    /*
	     * Now we need to scan forward over "-" bodies. Note that we've
	     * already checked that the last body is not a "-", so this search
	     * will terminate successfully.
	     */

	    if (!strcmp(TclGetString(info[4]), "-")) {
		continue;
	    }

	    /*
	     * Bind the variables. We already know this is a list of variable
	     * names, but it might be empty.
	     */

	    Tcl_ResetResult(interp);
	    result = TCL_ERROR;
	    Tcl_ListObjLength(NULL, info[3], &dummy);
	    if (dummy > 0) {
		Tcl_Obj *varName;

		Tcl_ListObjIndex(NULL, info[3], 0, &varName);
		if (Tcl_ObjSetVar2(interp, varName, NULL, resultObj,
			TCL_LEAVE_ERR_MSG) == NULL) {
		    Tcl_DecrRefCount(resultObj);
		    goto handlerFailed;
		}
		Tcl_DecrRefCount(resultObj);
		if (dummy > 1) {
		    Tcl_ListObjIndex(NULL, info[3], 1, &varName);
		    if (Tcl_ObjSetVar2(interp, varName, NULL, options,
			    TCL_LEAVE_ERR_MSG) == NULL) {
			goto handlerFailed;
		    }
		}
	    } else {
		/*
		 * Dispose of the result to prevent a memleak. [Bug 2910044]
		 */

		Tcl_DecrRefCount(resultObj);
	    }

	    /*
	     * Evaluate the handler body and process the outcome. Note that we
	     * need to keep the kind of handler for debugging purposes, and in
	     * any case anything we want from info[] must be extracted right
	     * now because the info[] array is about to become invalid. There
	     * is very little refcount handling here however, since we know
	     * that the objects that we still want to refer to now were input
	     * arguments to [try] and so are still on the Tcl value stack.
	     */

	    handlerBodyObj = info[4];
	    Tcl_NRAddCallback(interp, TryPostHandler, objv, options, info[0],
		    INT2PTR((finallyObj == NULL) ? 0 : objc - 1));
	    Tcl_DecrRefCount(handlersObj);
	    return TclNREvalObjEx(interp, handlerBodyObj, 0,
		    ((Interp *) interp)->cmdFramePtr, 4*i + 5);

	handlerFailed:
	    resultObj = Tcl_GetObjResult(interp);
	    Tcl_IncrRefCount(resultObj);
	    options = During(interp, result, options, NULL);
	    break;

	didNotMatch:
	    continue;
	}

	/*
	 * No handler matched; get rid of the list of handlers.
	 */

	Tcl_DecrRefCount(handlersObj);
    }

    /*
     * Process the finally clause.
     */

    if (finallyObj != NULL) {
	Tcl_NRAddCallback(interp, TryPostFinal, resultObj, options, cmdObj,
		NULL);
	return TclNREvalObjEx(interp, finallyObj, 0,
		((Interp *) interp)->cmdFramePtr, objc - 1);
    }

    /*
     * Install the correct result/options into the interpreter and clean up
     * any temporary storage.
     */

    result = Tcl_SetReturnOptions(interp, options);
    Tcl_DecrRefCount(options);
    Tcl_SetObjResult(interp, resultObj);
    Tcl_DecrRefCount(resultObj);
    return result;
}

/*
 *----------------------------------------------------------------------
 *
 * TryPostHandler --
 *
 *	Callback to handle the outcome of the execution of a handler of a
 *	'try' command.
 *
 *----------------------------------------------------------------------
 */

static int
TryPostHandler(
    ClientData data[],
    Tcl_Interp *interp,
    int result)
{
    Tcl_Obj *resultObj, *cmdObj, *options, *handlerKindObj, **objv;
    Tcl_Obj *finallyObj;
    int finally;

    objv = (Tcl_Obj **)data[0];
    options = (Tcl_Obj *)data[1];
    handlerKindObj = (Tcl_Obj *)data[2];
    finally = PTR2INT(data[3]);

    cmdObj = objv[0];
    finallyObj = finally ? objv[finally] : 0;

    /*
     * Check for limits/rewinding, which override normal trapping behaviour.
     */

    if (((Interp*) interp)->execEnvPtr->rewind || Tcl_LimitExceeded(interp)) {
	options = During(interp, result, options, Tcl_ObjPrintf(
		"\n    (\"%s ... %s\" handler line %d)",
		TclGetString(cmdObj), TclGetString(handlerKindObj),
		Tcl_GetErrorLine(interp)));
	Tcl_DecrRefCount(options);
	return TCL_ERROR;
    }

    /*
     * The handler result completely substitutes for the result of the body.
     */

    resultObj = Tcl_GetObjResult(interp);
    Tcl_IncrRefCount(resultObj);
    if (result == TCL_ERROR) {
	options = During(interp, result, options, Tcl_ObjPrintf(
		"\n    (\"%s ... %s\" handler line %d)",
		TclGetString(cmdObj), TclGetString(handlerKindObj),
		Tcl_GetErrorLine(interp)));
    } else {
	Tcl_DecrRefCount(options);
	options = Tcl_GetReturnOptions(interp, result);
	Tcl_IncrRefCount(options);
    }

    /*
     * Process the finally clause if it is present.
     */

    if (finallyObj != NULL) {
	Interp *iPtr = (Interp *) interp;

	Tcl_NRAddCallback(interp, TryPostFinal, resultObj, options, cmdObj,
		NULL);

	/* The 'finally' script is always the last argument word. */
	return TclNREvalObjEx(interp, finallyObj, 0, iPtr->cmdFramePtr,
		finally);
    }

    /*
     * Install the correct result/options into the interpreter and clean up
     * any temporary storage.
     */

    result = Tcl_SetReturnOptions(interp, options);
    Tcl_DecrRefCount(options);
    Tcl_SetObjResult(interp, resultObj);
    Tcl_DecrRefCount(resultObj);
    return result;
}

/*
 *----------------------------------------------------------------------
 *
 * TryPostFinal --
 *
 *	Callback to handle the outcome of the execution of the finally script
 *	of a 'try' command.
 *
 *----------------------------------------------------------------------
 */

static int
TryPostFinal(
    ClientData data[],
    Tcl_Interp *interp,
    int result)
{
    Tcl_Obj *resultObj, *options, *cmdObj;

    resultObj = (Tcl_Obj *)data[0];
    options = (Tcl_Obj *)data[1];
    cmdObj = (Tcl_Obj *)data[2];

    /*
     * If the result wasn't OK, we need to adjust the result options.
     */

    if (result != TCL_OK) {
	Tcl_DecrRefCount(resultObj);
	resultObj = NULL;
	if (result == TCL_ERROR) {
	    options = During(interp, result, options, Tcl_ObjPrintf(
		    "\n    (\"%s ... finally\" body line %d)",
		    TclGetString(cmdObj), Tcl_GetErrorLine(interp)));
	} else {
	    Tcl_Obj *origOptions = options;

	    options = Tcl_GetReturnOptions(interp, result);
	    Tcl_IncrRefCount(options);
	    Tcl_DecrRefCount(origOptions);
	}
    }

    /*
     * Install the correct result/options into the interpreter and clean up
     * any temporary storage.
     */

    result = Tcl_SetReturnOptions(interp, options);
    Tcl_DecrRefCount(options);
    if (resultObj != NULL) {
	Tcl_SetObjResult(interp, resultObj);
	Tcl_DecrRefCount(resultObj);
    }
    return result;
}

/*
 *----------------------------------------------------------------------
 *
 * Tcl_WhileObjCmd --
 *
 *	This procedure is invoked to process the "while" Tcl command. See the
 *	user documentation for details on what it does.
 *
 *	With the bytecode compiler, this procedure is only called when a
 *	command name is computed at runtime, and is "while" or the name to
 *	which "while" was renamed: e.g., "set z while; $z {$i<100} {}"
 *
 * Results:
 *	A standard Tcl result.
 *
 * Side effects:
 *	See the user documentation.
 *
 *----------------------------------------------------------------------
 */

int
Tcl_WhileObjCmd(
    ClientData dummy,		/* Not used. */
    Tcl_Interp *interp,		/* Current interpreter. */
    int objc,			/* Number of arguments. */
    Tcl_Obj *const objv[])	/* Argument objects. */
{
    return Tcl_NRCallObjProc(interp, TclNRWhileObjCmd, dummy, objc, objv);
}

int
TclNRWhileObjCmd(
    ClientData dummy,		/* Not used. */
    Tcl_Interp *interp,		/* Current interpreter. */
    int objc,			/* Number of arguments. */
    Tcl_Obj *const objv[])	/* Argument objects. */
{
    ForIterData *iterPtr;
    (void)dummy;

    if (objc != 3) {
	Tcl_WrongNumArgs(interp, 1, objv, "test command");
	return TCL_ERROR;
    }

    /*
     * We reuse [for]'s callback, passing a NULL for the 'next' script.
     */

    TclSmallAllocEx(interp, sizeof(ForIterData), iterPtr);
    iterPtr->cond = objv[1];
    iterPtr->body = objv[2];
    iterPtr->next = NULL;
    iterPtr->msg  = "\n    (\"while\" body line %d)";
    iterPtr->word = 2;

    TclNRAddCallback(interp, TclNRForIterCallback, iterPtr, NULL,
	    NULL, NULL);
    return TCL_OK;
}

/*
 *----------------------------------------------------------------------
 *
 * TclListLines --
 *
 *	???
 *
 * Results:
 *	Filled in array of line numbers?
 *
 * Side effects:
 *	None.
 *
 *----------------------------------------------------------------------
 */

void
TclListLines(
    Tcl_Obj *listObj,		/* Pointer to obj holding a string with list
				 * structure. Assumed to be valid. Assumed to
				 * contain n elements. */
    int line,			/* Line the list as a whole starts on. */
    int n,			/* #elements in lines */
    int *lines,			/* Array of line numbers, to fill. */
    Tcl_Obj *const *elems)      /* The list elems as Tcl_Obj*, in need of
				 * derived continuation data */
{
    const char *listStr = TclGetString(listObj);
    const char *listHead = listStr;
    int i, length = strlen(listStr);
    const char *element = NULL, *next = NULL;
    ContLineLoc *clLocPtr = TclContinuationsGet(listObj);
    int *clNext = (clLocPtr ? &clLocPtr->loc[0] : NULL);

    for (i = 0; i < n; i++) {
	TclFindElement(NULL, listStr, length, &element, &next, NULL, NULL);

	TclAdvanceLines(&line, listStr, element);
				/* Leading whitespace */
	TclAdvanceContinuations(&line, &clNext, element - listHead);
	if (elems && clNext) {
	    TclContinuationsEnterDerived(elems[i], element-listHead, clNext);
	}
	lines[i] = line;
	length -= (next - listStr);
	TclAdvanceLines(&line, element, next);
				/* Element */
	listStr = next;

	if (*element == 0) {
	    /* ASSERT i == n */
	    break;
	}
    }
}

/*
 * Local Variables:
 * mode: c
 * c-basic-offset: 4
 * fill-column: 78
 * End:
 */<|MERGE_RESOLUTION|>--- conflicted
+++ resolved
@@ -785,11 +785,7 @@
 
 	    Tcl_ListObjGetElements(interp, subPtr, &numParts, &parts);
 	    numArgs = numParts + info.nsubs + 1;
-<<<<<<< HEAD
-	    args = Tcl_Alloc(sizeof(Tcl_Obj*) * numArgs);
-=======
-	    args = (Tcl_Obj **)ckalloc(sizeof(Tcl_Obj*) * numArgs);
->>>>>>> e676594f
+	    args = (Tcl_Obj **)Tcl_Alloc(sizeof(Tcl_Obj*) * numArgs);
 	    memcpy(args, parts, sizeof(Tcl_Obj*) * numParts);
 
 	    for (idx = 0 ; idx <= info.nsubs ; idx++) {
@@ -1342,12 +1338,8 @@
     int objc,			/* Number of arguments. */
     Tcl_Obj *const objv[])	/* Argument objects. */
 {
-<<<<<<< HEAD
     size_t start = TCL_INDEX_START;
-=======
-    int start = 0;
     (void)dummy;
->>>>>>> e676594f
 
     if (objc < 3 || objc > 4) {
 	Tcl_WrongNumArgs(interp, 1, objv,
@@ -1393,12 +1385,8 @@
     int objc,			/* Number of arguments. */
     Tcl_Obj *const objv[])	/* Argument objects. */
 {
-<<<<<<< HEAD
     size_t last = TCL_INDEX_END;
-=======
-    int last = INT_MAX - 1;
     (void)dummy;
->>>>>>> e676594f
 
     if (objc < 3 || objc > 4) {
 	Tcl_WrongNumArgs(interp, 1, objv,
@@ -1444,12 +1432,8 @@
     int objc,			/* Number of arguments. */
     Tcl_Obj *const objv[])	/* Argument objects. */
 {
-<<<<<<< HEAD
     size_t index, end;
-=======
-    int length, index;
     (void)dummy;
->>>>>>> e676594f
 
     if (objc != 3) {
 	Tcl_WrongNumArgs(interp, 1, objv, "string charIndex");
@@ -2026,12 +2010,8 @@
     int nocase = 0, mapWithDict = 0, copySource = 0;
     Tcl_Obj **mapElemv, *sourceObj, *resultPtr;
     Tcl_UniChar *ustring1, *ustring2, *p, *end;
-<<<<<<< HEAD
     int (*strCmpFn)(const Tcl_UniChar*, const Tcl_UniChar*, size_t);
-=======
-    int (*strCmpFn)(const Tcl_UniChar*, const Tcl_UniChar*, unsigned long);
     (void)dummy;
->>>>>>> e676594f
 
     if (objc < 3 || objc > 4) {
 	Tcl_WrongNumArgs(interp, 1, objv, "?-nocase? charMap string");
@@ -2201,13 +2181,8 @@
 	 * case.
 	 */
 
-<<<<<<< HEAD
-	mapStrings = TclStackAlloc(interp, mapElemc*sizeof(Tcl_UniChar *)*2);
-	mapLens = TclStackAlloc(interp, mapElemc * sizeof(size_t) * 2);
-=======
-	mapStrings = (Tcl_UniChar **)TclStackAlloc(interp, mapElemc*2*sizeof(Tcl_UniChar *));
-	mapLens = (int *)TclStackAlloc(interp, mapElemc * 2 * sizeof(int));
->>>>>>> e676594f
+	mapStrings = (Tcl_UniChar **)TclStackAlloc(interp, mapElemc*sizeof(Tcl_UniChar *)*2);
+	mapLens = (size_t *)TclStackAlloc(interp, mapElemc * sizeof(size_t) * 2);
 	if (nocase) {
 	    u2lc = (int *)TclStackAlloc(interp, mapElemc * sizeof(int));
 	}
@@ -2362,12 +2337,8 @@
     int objc,			/* Number of arguments. */
     Tcl_Obj *const objv[])	/* Argument objects. */
 {
-<<<<<<< HEAD
     size_t first, last, end;
-=======
-    int length, first, last;
     (void)dummy;
->>>>>>> e676594f
 
     if (objc != 4) {
 	Tcl_WrongNumArgs(interp, 1, objv, "string first last");
@@ -2482,12 +2453,8 @@
     int objc,			/* Number of arguments. */
     Tcl_Obj *const objv[])	/* Argument objects. */
 {
-<<<<<<< HEAD
 	size_t first, last, end;
-=======
-    int first, last, length, end;
     (void)dummy;
->>>>>>> e676594f
 
     if (objc < 4 || objc > 5) {
 	Tcl_WrongNumArgs(interp, 1, objv, "string first last ?string?");
@@ -2602,12 +2569,8 @@
 {
     Tcl_UniChar ch = 0;
     const char *p, *string;
-<<<<<<< HEAD
     size_t numChars, length, cur, index;
-=======
-    int cur, index, length, numChars;
     (void)dummy;
->>>>>>> e676594f
 
     if (objc != 3) {
 	Tcl_WrongNumArgs(interp, 1, objv, "string index");
@@ -2669,12 +2632,8 @@
 {
     Tcl_UniChar ch = 0;
     const char *p, *end, *string;
-<<<<<<< HEAD
     size_t length, numChars, cur, index;
-=======
-    int cur, index, length, numChars;
     (void)dummy;
->>>>>>> e676594f
 
     if (objc != 3) {
 	Tcl_WrongNumArgs(interp, 1, objv, "string index");
@@ -2742,13 +2701,9 @@
      */
 
     const char *string2;
-<<<<<<< HEAD
     int i, match, nocase = 0, reqlength = -1;
     size_t length;
-=======
-    int length, i, match, nocase = 0, reqlength = -1;
     (void)dummy;
->>>>>>> e676594f
 
     if (objc < 3 || objc > 6) {
     str_cmp_args:
@@ -2957,12 +2912,8 @@
     int objc,			/* Number of arguments. */
     Tcl_Obj *const objv[])	/* Argument objects. */
 {
-<<<<<<< HEAD
     size_t length;
-=======
-    int length;
     (void)dummy;
->>>>>>> e676594f
 
     if (objc != 2) {
 	Tcl_WrongNumArgs(interp, 1, objv, "string");
@@ -3299,12 +3250,8 @@
     Tcl_Obj *const objv[])	/* Argument objects. */
 {
     const char *string1, *string2;
-<<<<<<< HEAD
     size_t triml, trimr, length1, length2;
-=======
-    int triml, trimr, length1, length2;
     (void)dummy;
->>>>>>> e676594f
 
     if (objc == 3) {
 	string2 = TclGetStringFromObj(objv[2], &length2);
@@ -3352,13 +3299,9 @@
     Tcl_Obj *const objv[])	/* Argument objects. */
 {
     const char *string1, *string2;
-<<<<<<< HEAD
     int trim;
     size_t length1, length2;
-=======
-    int trim, length1, length2;
     (void)dummy;
->>>>>>> e676594f
 
     if (objc == 3) {
 	string2 = TclGetStringFromObj(objv[2], &length2);
@@ -3405,13 +3348,9 @@
     Tcl_Obj *const objv[])	/* Argument objects. */
 {
     const char *string1, *string2;
-<<<<<<< HEAD
     int trim;
     size_t length1, length2;
-=======
-    int trim, length1, length2;
     (void)dummy;
->>>>>>> e676594f
 
     if (objc == 3) {
 	string2 = TclGetStringFromObj(objv[2], &length2);
@@ -4024,11 +3963,7 @@
 	if (ctxPtr->type == TCL_LOCATION_SOURCE && ctxPtr->line[bidx] >= 0) {
 	    int bline = ctxPtr->line[bidx];
 
-<<<<<<< HEAD
-	    ctxPtr->line = Tcl_Alloc(objc * sizeof(int));
-=======
-	    ctxPtr->line = (int *)ckalloc(objc * sizeof(int));
->>>>>>> e676594f
+	    ctxPtr->line = (int *)Tcl_Alloc(objc * sizeof(int));
 	    ctxPtr->nline = objc;
 	    TclListLines(blist, bline, objc, ctxPtr->line, objv);
 	} else {
@@ -4042,11 +3977,7 @@
 
 	    int k;
 
-<<<<<<< HEAD
-	    ctxPtr->line = Tcl_Alloc(objc * sizeof(int));
-=======
-	    ctxPtr->line = (int *)ckalloc(objc * sizeof(int));
->>>>>>> e676594f
+	    ctxPtr->line = (int *)Tcl_Alloc(objc * sizeof(int));
 	    ctxPtr->nline = objc;
 	    for (k=0; k < objc; k++) {
 		ctxPtr->line[k] = -1;
@@ -4088,13 +4019,8 @@
     int splitObjs = PTR2INT(data[0]);
     CmdFrame *ctxPtr = (CmdFrame *)data[1];
     int pc = PTR2INT(data[2]);
-<<<<<<< HEAD
-    const char *pattern = data[3];
+    const char *pattern = (const char *)data[3];
     size_t patternLength = strlen(pattern);
-=======
-    const char *pattern = (const char *)data[3];
-    int patternLength = strlen(pattern);
->>>>>>> e676594f
 
     /*
      * Clean up TIP 280 context information
