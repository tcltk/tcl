--- conflicted
+++ resolved
@@ -1,11 +1,4 @@
 /*
- * tclCmdMZ.c --
- *
- *	This file contains the top-level command routines for most of the Tcl
- *	built-in commands whose names begin with the letters M to Z. It
- *	contains only commands in the generic core (i.e. those that don't
- *	depend much upon UNIX facilities).
- *
  * Copyright © 1987-1993 The Regents of the University of California.
  * Copyright © 1994-1997 Sun Microsystems, Inc.
  * Copyright © 1998-2000 Scriptics Corporation.
@@ -14,6 +7,24 @@
  *
  * See the file "license.terms" for information on usage and redistribution of
  * this file, and for a DISCLAIMER OF ALL WARRANTIES.
+ */
+
+/*
+ * You may distribute and/or modify this program under the terms of the GNU
+ * Affero General Public License as published by the Free Software Foundation,
+ * either version 3 of the License, or (at your option) any later version.
+
+ * See the file "COPYING" for information on usage and redistribution
+ * of this file, and for a DISCLAIMER OF ALL WARRANTIES.
+*/
+
+/*
+ * tclCmdMZ.c --
+ *
+ *	This file contains the top-level command routines for most of the Tcl
+ *	built-in commands whose names begin with the letters M to Z. It
+ *	contains only commands in the generic core (i.e. those that don't
+ *	depend much upon UNIX facilities).
  */
 
 #include "tclInt.h"
@@ -1632,11 +1643,7 @@
     case STR_IS_BOOL:
     case STR_IS_TRUE:
     case STR_IS_FALSE:
-<<<<<<< HEAD
 	if (!TclHasInternalRep(objPtr, tclBooleanType)
-=======
-	if (!TclHasInternalRep(objPtr, &tclBooleanType)
->>>>>>> 18581927
 		&& (TCL_OK != TclSetBooleanFromAny(NULL, objPtr))) {
 	    if (strict) {
 		result = 0;
@@ -1705,15 +1712,9 @@
 	chcomp = Tcl_UniCharIsDigit;
 	break;
     case STR_IS_DOUBLE: {
-<<<<<<< HEAD
 	if (TclHasInternalRep(objPtr, tclDoubleType) ||
 		TclHasInternalRep(objPtr, tclIntType) ||
 		TclHasInternalRep(objPtr, tclBignumType)) {
-=======
-	if (TclHasInternalRep(objPtr, &tclDoubleType) ||
-		TclHasInternalRep(objPtr, &tclIntType) ||
-		TclHasInternalRep(objPtr, &tclBignumType)) {
->>>>>>> 18581927
 	    break;
 	}
 	string1 = Tcl_GetStringFromObj(objPtr, &length1);
@@ -1742,13 +1743,8 @@
 	break;
     case STR_IS_INT:
     case STR_IS_ENTIER:
-<<<<<<< HEAD
 	if (TclHasInternalRep(objPtr, tclIntType) ||
 		TclHasInternalRep(objPtr, tclBignumType)) {
-=======
-	if (TclHasInternalRep(objPtr, &tclIntType) ||
-		TclHasInternalRep(objPtr, &tclBignumType)) {
->>>>>>> 18581927
 	    break;
 	}
 	string1 = Tcl_GetStringFromObj(objPtr, &length1);
@@ -2027,7 +2023,7 @@
      */
 
     if (!TclHasStringRep(objv[objc-2])
-	    && TclHasInternalRep(objv[objc-2], &tclDictType)) {
+	    && TclHasInternalRep(objv[objc-2], (Tcl_ObjType *)&tclDictType)) {
 	Tcl_Size i;
 	int done;
 	Tcl_DictSearch search;
