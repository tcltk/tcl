--- conflicted
+++ resolved
@@ -258,7 +258,6 @@
      */
 
     while (1) {
-<<<<<<< HEAD
 	/*
 	 * Pass either 0 or TCL_REG_NOTBOL in the eflags. Passing
 	 * TCL_REG_NOTBOL indicates that the character at offset should not be
@@ -267,19 +266,12 @@
 	 * start of the string unless the previous character is a newline.
 	 */
 
-	if ((offset == 0) || ((offset > 0) &&
+	if ((offset == 0) || ((offset > 0) && (offset < stringLength) &&
 		(Tcl_GetUniChar(objPtr, offset-1) == (Tcl_UniChar)'\n'))) {
 	    eflags = 0;
 	} else {
 	    eflags = TCL_REG_NOTBOL;
 	}
-=======
-	match = Tcl_RegExpExecObj(interp, regExpr, objPtr,
-		offset /* offset */, numMatchesSaved, eflags 
-		| ((offset > 0 && offset < stringLength &&
-		   (Tcl_GetUniChar(objPtr,offset-1) != (Tcl_UniChar)'\n'))
-		   ? TCL_REG_NOTBOL : 0));
->>>>>>> 868168e1
 
 	match = Tcl_RegExpExecObj(interp, regExpr, objPtr, offset,
 		numMatchesSaved, eflags);
