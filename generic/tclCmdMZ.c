/*
 * tclCmdMZ.c --
 *
 *	This file contains the top-level command routines for most of the Tcl
 *	built-in commands whose names begin with the letters M to Z. It
 *	contains only commands in the generic core (i.e. those that don't
 *	depend much upon UNIX facilities).
 *
 * Copyright (c) 1987-1993 The Regents of the University of California.
 * Copyright (c) 1994-1997 Sun Microsystems, Inc.
 * Copyright (c) 1998-2000 Scriptics Corporation.
 * Copyright (c) 2002 ActiveState Corporation.
 * Copyright (c) 2003-2009 Donal K. Fellows.
 *
 * See the file "license.terms" for information on usage and redistribution of
 * this file, and for a DISCLAIMER OF ALL WARRANTIES.
 */

#include "tclInt.h"
#include "tclCompile.h"
#include "tclRegexp.h"
#include "tclStringTrim.h"

static inline Tcl_Obj *	During(Tcl_Interp *interp, int resultCode,
			    Tcl_Obj *oldOptions, Tcl_Obj *errorInfo);
static Tcl_NRPostProc	SwitchPostProc;
static Tcl_NRPostProc	TryPostBody;
static Tcl_NRPostProc	TryPostFinal;
static Tcl_NRPostProc	TryPostHandler;
static int		UniCharIsAscii(int character);
static int		UniCharIsHexDigit(int character);

/*
 * Default set of characters to trim in [string trim] and friends. This is a
 * UTF-8 literal string containing all Unicode space characters [TIP #413]
 */

const char tclDefaultTrimSet[] =
	"\x09\x0a\x0b\x0c\x0d " /* ASCII */
	"\xc0\x80" /*     nul (U+0000) */
	"\xc2\x85" /*     next line (U+0085) */
	"\xc2\xa0" /*     non-breaking space (U+00a0) */
	"\xe1\x9a\x80" /* ogham space mark (U+1680) */
	"\xe1\xa0\x8e" /* mongolian vowel separator (U+180e) */
	"\xe2\x80\x80" /* en quad (U+2000) */
	"\xe2\x80\x81" /* em quad (U+2001) */
	"\xe2\x80\x82" /* en space (U+2002) */
	"\xe2\x80\x83" /* em space (U+2003) */
	"\xe2\x80\x84" /* three-per-em space (U+2004) */
	"\xe2\x80\x85" /* four-per-em space (U+2005) */
	"\xe2\x80\x86" /* six-per-em space (U+2006) */
	"\xe2\x80\x87" /* figure space (U+2007) */
	"\xe2\x80\x88" /* punctuation space (U+2008) */
	"\xe2\x80\x89" /* thin space (U+2009) */
	"\xe2\x80\x8a" /* hair space (U+200a) */
	"\xe2\x80\x8b" /* zero width space (U+200b) */
	"\xe2\x80\xa8" /* line separator (U+2028) */
	"\xe2\x80\xa9" /* paragraph separator (U+2029) */
	"\xe2\x80\xaf" /* narrow no-break space (U+202f) */
	"\xe2\x81\x9f" /* medium mathematical space (U+205f) */
	"\xe2\x81\xa0" /* word joiner (U+2060) */
	"\xe3\x80\x80" /* ideographic space (U+3000) */
	"\xef\xbb\xbf" /* zero width no-break space (U+feff) */
;

/*
 *----------------------------------------------------------------------
 *
 * Tcl_PwdObjCmd --
 *
 *	This procedure is invoked to process the "pwd" Tcl command. See the
 *	user documentation for details on what it does.
 *
 * Results:
 *	A standard Tcl result.
 *
 * Side effects:
 *	See the user documentation.
 *
 *----------------------------------------------------------------------
 */

int
Tcl_PwdObjCmd(
    ClientData dummy,		/* Not used. */
    Tcl_Interp *interp,		/* Current interpreter. */
    int objc,			/* Number of arguments. */
    Tcl_Obj *const objv[])	/* Argument objects. */
{
    Tcl_Obj *retVal;

    if (objc != 1) {
	Tcl_WrongNumArgs(interp, 1, objv, NULL);
	return TCL_ERROR;
    }

    retVal = Tcl_FSGetCwd(interp);
    if (retVal == NULL) {
	return TCL_ERROR;
    }
    Tcl_SetObjResult(interp, retVal);
    Tcl_DecrRefCount(retVal);
    return TCL_OK;
}

/*
 *----------------------------------------------------------------------
 *
 * Tcl_RegexpObjCmd --
 *
 *	This procedure is invoked to process the "regexp" Tcl command. See
 *	the user documentation for details on what it does.
 *
 * Results:
 *	A standard Tcl result.
 *
 * Side effects:
 *	See the user documentation.
 *
 *----------------------------------------------------------------------
 */

int
Tcl_RegexpObjCmd(
    ClientData dummy,		/* Not used. */
    Tcl_Interp *interp,		/* Current interpreter. */
    int objc,			/* Number of arguments. */
    Tcl_Obj *const objv[])	/* Argument objects. */
{
    int i, indices, match, about, offset, all, doinline, numMatchesSaved;
    int cflags, eflags, stringLength, matchLength;
    Tcl_RegExp regExpr;
    Tcl_Obj *objPtr, *startIndex = NULL, *resultPtr = NULL;
    Tcl_RegExpInfo info;
    static const char *const options[] = {
	"-all",		"-about",	"-indices",	"-inline",
	"-expanded",	"-line",	"-linestop",	"-lineanchor",
	"-nocase",	"-start",	"--",		NULL
    };
    enum options {
	REGEXP_ALL,	REGEXP_ABOUT,	REGEXP_INDICES,	REGEXP_INLINE,
	REGEXP_EXPANDED,REGEXP_LINE,	REGEXP_LINESTOP,REGEXP_LINEANCHOR,
	REGEXP_NOCASE,	REGEXP_START,	REGEXP_LAST
    };

    indices = 0;
    about = 0;
    cflags = TCL_REG_ADVANCED;
    offset = 0;
    all = 0;
    doinline = 0;

    for (i = 1; i < objc; i++) {
	const char *name;
	int index;

	name = TclGetString(objv[i]);
	if (name[0] != '-') {
	    break;
	}
	if (Tcl_GetIndexFromObj(interp, objv[i], options, "option", TCL_EXACT,
		&index) != TCL_OK) {
	    goto optionError;
	}
	switch ((enum options) index) {
	case REGEXP_ALL:
	    all = 1;
	    break;
	case REGEXP_INDICES:
	    indices = 1;
	    break;
	case REGEXP_INLINE:
	    doinline = 1;
	    break;
	case REGEXP_NOCASE:
	    cflags |= TCL_REG_NOCASE;
	    break;
	case REGEXP_ABOUT:
	    about = 1;
	    break;
	case REGEXP_EXPANDED:
	    cflags |= TCL_REG_EXPANDED;
	    break;
	case REGEXP_LINE:
	    cflags |= TCL_REG_NEWLINE;
	    break;
	case REGEXP_LINESTOP:
	    cflags |= TCL_REG_NLSTOP;
	    break;
	case REGEXP_LINEANCHOR:
	    cflags |= TCL_REG_NLANCH;
	    break;
	case REGEXP_START: {
	    int temp;
	    if (++i >= objc) {
		goto endOfForLoop;
	    }
	    if (TclGetIntForIndexM(interp, objv[i], 0, &temp) != TCL_OK) {
		goto optionError;
	    }
	    if (startIndex) {
		Tcl_DecrRefCount(startIndex);
	    }
	    startIndex = objv[i];
	    Tcl_IncrRefCount(startIndex);
	    break;
	}
	case REGEXP_LAST:
	    i++;
	    goto endOfForLoop;
	}
    }

  endOfForLoop:
    if ((objc - i) < (2 - about)) {
	Tcl_WrongNumArgs(interp, 1, objv,
		"?-option ...? exp string ?matchVar? ?subMatchVar ...?");
	goto optionError;
    }
    objc -= i;
    objv += i;

    /*
     * Check if the user requested -inline, but specified match variables; a
     * no-no.
     */

    if (doinline && ((objc - 2) != 0)) {
	Tcl_SetObjResult(interp, Tcl_NewStringObj(
		"regexp match variables not allowed when using -inline", -1));
	Tcl_SetErrorCode(interp, "TCL", "OPERATION", "REGEXP",
		"MIX_VAR_INLINE", NULL);
	goto optionError;
    }

    /*
     * Handle the odd about case separately.
     */

    if (about) {
	regExpr = Tcl_GetRegExpFromObj(interp, objv[0], cflags);
	if ((regExpr == NULL) || (TclRegAbout(interp, regExpr) < 0)) {
	optionError:
	    if (startIndex) {
		Tcl_DecrRefCount(startIndex);
	    }
	    return TCL_ERROR;
	}
	return TCL_OK;
    }

    /*
     * Get the length of the string that we are matching against so we can do
     * the termination test for -all matches. Do this before getting the
     * regexp to avoid shimmering problems.
     */

    objPtr = objv[1];
    stringLength = Tcl_GetCharLength(objPtr);

    if (startIndex) {
	TclGetIntForIndexM(NULL, startIndex, stringLength, &offset);
	Tcl_DecrRefCount(startIndex);
	if (offset < 0) {
	    offset = 0;
	}
    }

    regExpr = Tcl_GetRegExpFromObj(interp, objv[0], cflags);
    if (regExpr == NULL) {
	return TCL_ERROR;
    }

    objc -= 2;
    objv += 2;

    if (doinline) {
	/*
	 * Save all the subexpressions, as we will return them as a list
	 */

	numMatchesSaved = -1;
    } else {
	/*
	 * Save only enough subexpressions for matches we want to keep, expect
	 * in the case of -all, where we need to keep at least one to know
	 * where to move the offset.
	 */

	numMatchesSaved = (objc == 0) ? all : objc;
    }

    /*
     * The following loop is to handle multiple matches within the same source
     * string; each iteration handles one match. If "-all" hasn't been
     * specified then the loop body only gets executed once. We terminate the
     * loop when the starting offset is past the end of the string.
     */

    while (1) {
	/*
	 * Pass either 0 or TCL_REG_NOTBOL in the eflags. Passing
	 * TCL_REG_NOTBOL indicates that the character at offset should not be
	 * considered the start of the line. If for example the pattern {^} is
	 * passed and -start is positive, then the pattern will not match the
	 * start of the string unless the previous character is a newline.
	 */

	if (offset == 0) {
	    eflags = 0;
	} else if (offset > stringLength) {
	    eflags = TCL_REG_NOTBOL;
	} else if (Tcl_GetUniChar(objPtr, offset-1) == '\n') {
	    eflags = 0;
	} else {
	    eflags = TCL_REG_NOTBOL;
	}

	match = Tcl_RegExpExecObj(interp, regExpr, objPtr, offset,
		numMatchesSaved, eflags);
	if (match < 0) {
	    return TCL_ERROR;
	}

	if (match == 0) {
	    /*
	     * We want to set the value of the intepreter result only when
	     * this is the first time through the loop.
	     */

	    if (all <= 1) {
		/*
		 * If inlining, the interpreter's object result remains an
		 * empty list, otherwise set it to an integer object w/ value
		 * 0.
		 */

		if (!doinline) {
		    Tcl_SetObjResult(interp, Tcl_NewIntObj(0));
		}
		return TCL_OK;
	    }
	    break;
	}

	/*
	 * If additional variable names have been specified, return index
	 * information in those variables.
	 */

	Tcl_RegExpGetInfo(regExpr, &info);
	if (doinline) {
	    /*
	     * It's the number of substitutions, plus one for the matchVar at
	     * index 0
	     */

	    objc = info.nsubs + 1;
	    if (all <= 1) {
		resultPtr = Tcl_NewObj();
	    }
	}
	for (i = 0; i < objc; i++) {
	    Tcl_Obj *newPtr;

	    if (indices) {
		int start, end;
		Tcl_Obj *objs[2];

		/*
		 * Only adjust the match area if there was a match for that
		 * area. (Scriptics Bug 4391/SF Bug #219232)
		 */

		if (i <= info.nsubs && info.matches[i].start >= 0) {
		    start = offset + info.matches[i].start;
		    end = offset + info.matches[i].end;

		    /*
		     * Adjust index so it refers to the last character in the
		     * match instead of the first character after the match.
		     */

		    if (end >= offset) {
			end--;
		    }
		} else {
		    start = -1;
		    end = -1;
		}

		objs[0] = Tcl_NewLongObj(start);
		objs[1] = Tcl_NewLongObj(end);

		newPtr = Tcl_NewListObj(2, objs);
	    } else {
		if (i <= info.nsubs) {
		    newPtr = Tcl_GetRange(objPtr,
			    offset + info.matches[i].start,
			    offset + info.matches[i].end - 1);
		} else {
		    newPtr = Tcl_NewObj();
		}
	    }
	    if (doinline) {
		if (Tcl_ListObjAppendElement(interp, resultPtr, newPtr)
			!= TCL_OK) {
		    Tcl_DecrRefCount(newPtr);
		    Tcl_DecrRefCount(resultPtr);
		    return TCL_ERROR;
		}
	    } else {
		if (Tcl_ObjSetVar2(interp, objv[i], NULL, newPtr,
			TCL_LEAVE_ERR_MSG) == NULL) {
		    return TCL_ERROR;
		}
	    }
	}

	if (all == 0) {
	    break;
	}

	/*
	 * Adjust the offset to the character just after the last one in the
	 * matchVar and increment all to count how many times we are making a
	 * match. We always increment the offset by at least one to prevent
	 * endless looping (as in the case: regexp -all {a*} a). Otherwise,
	 * when we match the NULL string at the end of the input string, we
	 * will loop indefinately (because the length of the match is 0, so
	 * offset never changes).
	 */

	matchLength = (info.matches[0].end - info.matches[0].start);

	offset += info.matches[0].end;

	/*
	 * A match of length zero could happen for {^} {$} or {.*} and in
	 * these cases we always want to bump the index up one.
	 */

	if (matchLength == 0) {
	    offset++;
	}
	all++;
	if (offset >= stringLength) {
	    break;
	}
    }

    /*
     * Set the interpreter's object result to an integer object with value 1
     * if -all wasn't specified, otherwise it's all-1 (the number of times
     * through the while - 1).
     */

    if (doinline) {
	Tcl_SetObjResult(interp, resultPtr);
    } else {
	Tcl_SetObjResult(interp, Tcl_NewIntObj(all ? all-1 : 1));
    }
    return TCL_OK;
}

/*
 *----------------------------------------------------------------------
 *
 * Tcl_RegsubObjCmd --
 *
 *	This procedure is invoked to process the "regsub" Tcl command. See the
 *	user documentation for details on what it does.
 *
 * Results:
 *	A standard Tcl result.
 *
 * Side effects:
 *	See the user documentation.
 *
 *----------------------------------------------------------------------
 */

int
Tcl_RegsubObjCmd(
    ClientData dummy,		/* Not used. */
    Tcl_Interp *interp,		/* Current interpreter. */
    int objc,			/* Number of arguments. */
    Tcl_Obj *const objv[])	/* Argument objects. */
{
    int idx, result, cflags, all, wlen, wsublen, numMatches, offset;
    int start, end, subStart, subEnd, match;
    Tcl_RegExp regExpr;
    Tcl_RegExpInfo info;
    Tcl_Obj *resultPtr, *subPtr, *objPtr, *startIndex = NULL;
    Tcl_UniChar ch, *wsrc, *wfirstChar, *wstring, *wsubspec, *wend;

    static const char *const options[] = {
	"-all",		"-nocase",	"-expanded",
	"-line",	"-linestop",	"-lineanchor",	"-start",
	"--",		NULL
    };
    enum options {
	REGSUB_ALL,	REGSUB_NOCASE,	REGSUB_EXPANDED,
	REGSUB_LINE,	REGSUB_LINESTOP, REGSUB_LINEANCHOR,	REGSUB_START,
	REGSUB_LAST
    };

    cflags = TCL_REG_ADVANCED;
    all = 0;
    offset = 0;
    resultPtr = NULL;

    for (idx = 1; idx < objc; idx++) {
	const char *name;
	int index;

	name = TclGetString(objv[idx]);
	if (name[0] != '-') {
	    break;
	}
	if (Tcl_GetIndexFromObj(interp, objv[idx], options, "option",
		TCL_EXACT, &index) != TCL_OK) {
	    goto optionError;
	}
	switch ((enum options) index) {
	case REGSUB_ALL:
	    all = 1;
	    break;
	case REGSUB_NOCASE:
	    cflags |= TCL_REG_NOCASE;
	    break;
	case REGSUB_EXPANDED:
	    cflags |= TCL_REG_EXPANDED;
	    break;
	case REGSUB_LINE:
	    cflags |= TCL_REG_NEWLINE;
	    break;
	case REGSUB_LINESTOP:
	    cflags |= TCL_REG_NLSTOP;
	    break;
	case REGSUB_LINEANCHOR:
	    cflags |= TCL_REG_NLANCH;
	    break;
	case REGSUB_START: {
	    int temp;
	    if (++idx >= objc) {
		goto endOfForLoop;
	    }
	    if (TclGetIntForIndexM(interp, objv[idx], 0, &temp) != TCL_OK) {
		goto optionError;
	    }
	    if (startIndex) {
		Tcl_DecrRefCount(startIndex);
	    }
	    startIndex = objv[idx];
	    Tcl_IncrRefCount(startIndex);
	    break;
	}
	case REGSUB_LAST:
	    idx++;
	    goto endOfForLoop;
	}
    }

  endOfForLoop:
    if (objc-idx < 3 || objc-idx > 4) {
	Tcl_WrongNumArgs(interp, 1, objv,
		"?-option ...? exp string subSpec ?varName?");
    optionError:
	if (startIndex) {
	    Tcl_DecrRefCount(startIndex);
	}
	return TCL_ERROR;
    }

    objc -= idx;
    objv += idx;

    if (startIndex) {
	int stringLength = Tcl_GetCharLength(objv[1]);

	TclGetIntForIndexM(NULL, startIndex, stringLength, &offset);
	Tcl_DecrRefCount(startIndex);
	if (offset < 0) {
	    offset = 0;
	}
    }

    if (all && (offset == 0)
	    && (strpbrk(TclGetString(objv[2]), "&\\") == NULL)
	    && (strpbrk(TclGetString(objv[0]), "*+?{}()[].\\|^$") == NULL)) {
	/*
	 * This is a simple one pair string map situation. We make use of a
	 * slightly modified version of the one pair STR_MAP code.
	 */

	int slen, nocase;
	int (*strCmpFn)(const Tcl_UniChar*,const Tcl_UniChar*,unsigned long);
	Tcl_UniChar *p, wsrclc;

	numMatches = 0;
	nocase = (cflags & TCL_REG_NOCASE);
	strCmpFn = nocase ? Tcl_UniCharNcasecmp : Tcl_UniCharNcmp;

	wsrc = Tcl_GetUnicodeFromObj(objv[0], &slen);
	wstring = Tcl_GetUnicodeFromObj(objv[1], &wlen);
	wsubspec = Tcl_GetUnicodeFromObj(objv[2], &wsublen);
	wend = wstring + wlen - (slen ? slen - 1 : 0);
	result = TCL_OK;

	if (slen == 0) {
	    /*
	     * regsub behavior for "" matches between each character. 'string
	     * map' skips the "" case.
	     */

	    if (wstring < wend) {
		resultPtr = Tcl_NewUnicodeObj(wstring, 0);
		Tcl_IncrRefCount(resultPtr);
		for (; wstring < wend; wstring++) {
		    Tcl_AppendUnicodeToObj(resultPtr, wsubspec, wsublen);
		    Tcl_AppendUnicodeToObj(resultPtr, wstring, 1);
		    numMatches++;
		}
		wlen = 0;
	    }
	} else {
	    wsrclc = Tcl_UniCharToLower(*wsrc);
	    for (p = wfirstChar = wstring; wstring < wend; wstring++) {
		if ((*wstring == *wsrc ||
			(nocase && Tcl_UniCharToLower(*wstring)==wsrclc)) &&
			(slen==1 || (strCmpFn(wstring, wsrc,
				(unsigned long) slen) == 0))) {
		    if (numMatches == 0) {
			resultPtr = Tcl_NewUnicodeObj(wstring, 0);
			Tcl_IncrRefCount(resultPtr);
		    }
		    if (p != wstring) {
			Tcl_AppendUnicodeToObj(resultPtr, p, wstring - p);
			p = wstring + slen;
		    } else {
			p += slen;
		    }
		    wstring = p - 1;

		    Tcl_AppendUnicodeToObj(resultPtr, wsubspec, wsublen);
		    numMatches++;
		}
	    }
	    if (numMatches) {
		wlen    = wfirstChar + wlen - p;
		wstring = p;
	    }
	}
	objPtr = NULL;
	subPtr = NULL;
	goto regsubDone;
    }

    regExpr = Tcl_GetRegExpFromObj(interp, objv[0], cflags);
    if (regExpr == NULL) {
	return TCL_ERROR;
    }

    /*
     * Make sure to avoid problems where the objects are shared. This can
     * cause RegExpObj <> UnicodeObj shimmering that causes data corruption.
     * [Bug #461322]
     */

    if (objv[1] == objv[0]) {
	objPtr = Tcl_DuplicateObj(objv[1]);
    } else {
	objPtr = objv[1];
    }
    wstring = Tcl_GetUnicodeFromObj(objPtr, &wlen);
    if (objv[2] == objv[0]) {
	subPtr = Tcl_DuplicateObj(objv[2]);
    } else {
	subPtr = objv[2];
    }
    wsubspec = Tcl_GetUnicodeFromObj(subPtr, &wsublen);

    result = TCL_OK;

    /*
     * The following loop is to handle multiple matches within the same source
     * string; each iteration handles one match and its corresponding
     * substitution. If "-all" hasn't been specified then the loop body only
     * gets executed once. We must use 'offset <= wlen' in particular for the
     * case where the regexp pattern can match the empty string - this is
     * useful when doing, say, 'regsub -- ^ $str ...' when $str might be
     * empty.
     */

    numMatches = 0;
    for ( ; offset <= wlen; ) {

	/*
	 * The flags argument is set if string is part of a larger string, so
	 * that "^" won't match.
	 */

	match = Tcl_RegExpExecObj(interp, regExpr, objPtr, offset,
		10 /* matches */, ((offset > 0 &&
		(wstring[offset-1] != (Tcl_UniChar)'\n'))
		? TCL_REG_NOTBOL : 0));

	if (match < 0) {
	    result = TCL_ERROR;
	    goto done;
	}
	if (match == 0) {
	    break;
	}
	if (numMatches == 0) {
	    resultPtr = Tcl_NewUnicodeObj(wstring, 0);
	    Tcl_IncrRefCount(resultPtr);
	    if (offset > 0) {
		/*
		 * Copy the initial portion of the string in if an offset was
		 * specified.
		 */

		Tcl_AppendUnicodeToObj(resultPtr, wstring, offset);
	    }
	}
	numMatches++;

	/*
	 * Copy the portion of the source string before the match to the
	 * result variable.
	 */

	Tcl_RegExpGetInfo(regExpr, &info);
	start = info.matches[0].start;
	end = info.matches[0].end;
	Tcl_AppendUnicodeToObj(resultPtr, wstring + offset, start);

	/*
	 * Append the subSpec argument to the variable, making appropriate
	 * substitutions. This code is a bit hairy because of the backslash
	 * conventions and because the code saves up ranges of characters in
	 * subSpec to reduce the number of calls to Tcl_SetVar.
	 */

	wsrc = wfirstChar = wsubspec;
	wend = wsubspec + wsublen;
	for (ch = *wsrc; wsrc != wend; wsrc++, ch = *wsrc) {
	    if (ch == '&') {
		idx = 0;
	    } else if (ch == '\\') {
		ch = wsrc[1];
		if ((ch >= '0') && (ch <= '9')) {
		    idx = ch - '0';
		} else if ((ch == '\\') || (ch == '&')) {
		    *wsrc = ch;
		    Tcl_AppendUnicodeToObj(resultPtr, wfirstChar,
			    wsrc - wfirstChar + 1);
		    *wsrc = '\\';
		    wfirstChar = wsrc + 2;
		    wsrc++;
		    continue;
		} else {
		    continue;
		}
	    } else {
		continue;
	    }

	    if (wfirstChar != wsrc) {
		Tcl_AppendUnicodeToObj(resultPtr, wfirstChar,
			wsrc - wfirstChar);
	    }

	    if (idx <= info.nsubs) {
		subStart = info.matches[idx].start;
		subEnd = info.matches[idx].end;
		if ((subStart >= 0) && (subEnd >= 0)) {
		    Tcl_AppendUnicodeToObj(resultPtr,
			    wstring + offset + subStart, subEnd - subStart);
		}
	    }

	    if (*wsrc == '\\') {
		wsrc++;
	    }
	    wfirstChar = wsrc + 1;
	}

	if (wfirstChar != wsrc) {
	    Tcl_AppendUnicodeToObj(resultPtr, wfirstChar, wsrc - wfirstChar);
	}

	if (end == 0) {
	    /*
	     * Always consume at least one character of the input string in
	     * order to prevent infinite loops.
	     */

	    if (offset < wlen) {
		Tcl_AppendUnicodeToObj(resultPtr, wstring + offset, 1);
	    }
	    offset++;
	} else {
	    offset += end;
	    if (start == end) {
		/*
		 * We matched an empty string, which means we must go forward
		 * one more step so we don't match again at the same spot.
		 */

		if (offset < wlen) {
		    Tcl_AppendUnicodeToObj(resultPtr, wstring + offset, 1);
		}
		offset++;
	    }
	}
	if (!all) {
	    break;
	}
    }

    /*
     * Copy the portion of the source string after the last match to the
     * result variable.
     */

  regsubDone:
    if (numMatches == 0) {
	/*
	 * On zero matches, just ignore the offset, since it shouldn't matter
	 * to us in this case, and the user may have skewed it.
	 */

	resultPtr = objv[1];
	Tcl_IncrRefCount(resultPtr);
    } else if (offset < wlen) {
	Tcl_AppendUnicodeToObj(resultPtr, wstring + offset, wlen - offset);
    }
    if (objc == 4) {
	if (Tcl_ObjSetVar2(interp, objv[3], NULL, resultPtr,
		TCL_LEAVE_ERR_MSG) == NULL) {
	    result = TCL_ERROR;
	} else {
	    /*
	     * Set the interpreter's object result to an integer object
	     * holding the number of matches.
	     */

	    Tcl_SetObjResult(interp, Tcl_NewIntObj(numMatches));
	}
    } else {
	/*
	 * No varname supplied, so just return the modified string.
	 */

	Tcl_SetObjResult(interp, resultPtr);
    }

  done:
    if (objPtr && (objv[1] == objv[0])) {
	Tcl_DecrRefCount(objPtr);
    }
    if (subPtr && (objv[2] == objv[0])) {
	Tcl_DecrRefCount(subPtr);
    }
    if (resultPtr) {
	Tcl_DecrRefCount(resultPtr);
    }
    return result;
}

/*
 *----------------------------------------------------------------------
 *
 * Tcl_RenameObjCmd --
 *
 *	This procedure is invoked to process the "rename" Tcl command. See the
 *	user documentation for details on what it does.
 *
 * Results:
 *	A standard Tcl object result.
 *
 * Side effects:
 *	See the user documentation.
 *
 *----------------------------------------------------------------------
 */

int
Tcl_RenameObjCmd(
    ClientData dummy,		/* Arbitrary value passed to the command. */
    Tcl_Interp *interp,		/* Current interpreter. */
    int objc,			/* Number of arguments. */
    Tcl_Obj *const objv[])	/* Argument objects. */
{
    const char *oldName, *newName;

    if (objc != 3) {
	Tcl_WrongNumArgs(interp, 1, objv, "oldName newName");
	return TCL_ERROR;
    }

    oldName = TclGetString(objv[1]);
    newName = TclGetString(objv[2]);
    return TclRenameCommand(interp, oldName, newName);
}

/*
 *----------------------------------------------------------------------
 *
 * Tcl_ReturnObjCmd --
 *
 *	This object-based procedure is invoked to process the "return" Tcl
 *	command. See the user documentation for details on what it does.
 *
 * Results:
 *	A standard Tcl object result.
 *
 * Side effects:
 *	See the user documentation.
 *
 *----------------------------------------------------------------------
 */

int
Tcl_ReturnObjCmd(
    ClientData dummy,		/* Not used. */
    Tcl_Interp *interp,		/* Current interpreter. */
    int objc,			/* Number of arguments. */
    Tcl_Obj *const objv[])	/* Argument objects. */
{
    int code, level;
    Tcl_Obj *returnOpts;

    /*
     * General syntax: [return ?-option value ...? ?result?]
     * An even number of words means an explicit result argument is present.
     */

    int explicitResult = (0 == (objc % 2));
    int numOptionWords = objc - 1 - explicitResult;

    if (TCL_ERROR == TclMergeReturnOptions(interp, numOptionWords, objv+1,
	    &returnOpts, &code, &level)) {
	return TCL_ERROR;
    }

    code = TclProcessReturn(interp, code, level, returnOpts);
    if (explicitResult) {
	Tcl_SetObjResult(interp, objv[objc-1]);
    }
    return code;
}

/*
 *----------------------------------------------------------------------
 *
 * Tcl_SourceObjCmd --
 *
 *	This procedure is invoked to process the "source" Tcl command. See the
 *	user documentation for details on what it does.
 *
 * Results:
 *	A standard Tcl object result.
 *
 * Side effects:
 *	See the user documentation.
 *
 *----------------------------------------------------------------------
 */

int
Tcl_SourceObjCmd(
    ClientData dummy,		/* Not used. */
    Tcl_Interp *interp,		/* Current interpreter. */
    int objc,			/* Number of arguments. */
    Tcl_Obj *const objv[])	/* Argument objects. */
{
    return Tcl_NRCallObjProc(interp, TclNRSourceObjCmd, dummy, objc, objv);
}

int
TclNRSourceObjCmd(
    ClientData dummy,		/* Not used. */
    Tcl_Interp *interp,		/* Current interpreter. */
    int objc,			/* Number of arguments. */
    Tcl_Obj *const objv[])	/* Argument objects. */
{
    const char *encodingName = NULL;
    Tcl_Obj *fileName;

    if (objc != 2 && objc !=4) {
	Tcl_WrongNumArgs(interp, 1, objv, "?-encoding name? fileName");
	return TCL_ERROR;
    }

    fileName = objv[objc-1];

    if (objc == 4) {
	static const char *const options[] = {
	    "-encoding", NULL
	};
	int index;

	if (TCL_ERROR == Tcl_GetIndexFromObj(interp, objv[1], options,
		"option", TCL_EXACT, &index)) {
	    return TCL_ERROR;
	}
	encodingName = TclGetString(objv[2]);
    }

    return TclNREvalFile(interp, fileName, encodingName);
}

/*
 *----------------------------------------------------------------------
 *
 * Tcl_SplitObjCmd --
 *
 *	This procedure is invoked to process the "split" Tcl command. See the
 *	user documentation for details on what it does.
 *
 * Results:
 *	A standard Tcl result.
 *
 * Side effects:
 *	See the user documentation.
 *
 *----------------------------------------------------------------------
 */

int
Tcl_SplitObjCmd(
    ClientData dummy,		/* Not used. */
    Tcl_Interp *interp,		/* Current interpreter. */
    int objc,			/* Number of arguments. */
    Tcl_Obj *const objv[])	/* Argument objects. */
{
    Tcl_UniChar ch = 0;
    int len;
    const char *splitChars;
    const char *stringPtr;
    const char *end;
    int splitCharLen, stringLen;
    Tcl_Obj *listPtr, *objPtr;

    if (objc == 2) {
	splitChars = " \n\t\r";
	splitCharLen = 4;
    } else if (objc == 3) {
	splitChars = TclGetStringFromObj(objv[2], &splitCharLen);
    } else {
	Tcl_WrongNumArgs(interp, 1, objv, "string ?splitChars?");
	return TCL_ERROR;
    }

    stringPtr = TclGetStringFromObj(objv[1], &stringLen);
    end = stringPtr + stringLen;
    listPtr = Tcl_NewObj();

    if (stringLen == 0) {
	/*
	 * Do nothing.
	 */
    } else if (splitCharLen == 0) {
	Tcl_HashTable charReuseTable;
	Tcl_HashEntry *hPtr;
	int isNew;

	/*
	 * Handle the special case of splitting on every character.
	 *
	 * Uses a hash table to ensure that each kind of character has only
	 * one Tcl_Obj instance (multiply-referenced) in the final list. This
	 * is a *major* win when splitting on a long string (especially in the
	 * megabyte range!) - DKF
	 */

	Tcl_InitHashTable(&charReuseTable, TCL_ONE_WORD_KEYS);

	for ( ; stringPtr < end; stringPtr += len) {
	    int fullchar;
	    len = TclUtfToUniChar(stringPtr, &ch);
	    fullchar = ch;

#if TCL_UTF_MAX == 4
	    if ((ch >= 0xD800) && (len < 3)) {
		len += TclUtfToUniChar(stringPtr + len, &ch);
		fullchar = (((fullchar & 0x3ff) << 10) | (ch & 0x3ff)) + 0x10000;
	    }
#endif

	    /*
	     * Assume Tcl_UniChar is an integral type...
	     */

	    hPtr = Tcl_CreateHashEntry(&charReuseTable, INT2PTR(fullchar),
		    &isNew);
	    if (isNew) {
		TclNewStringObj(objPtr, stringPtr, len);

		/*
		 * Don't need to fiddle with refcount...
		 */

		Tcl_SetHashValue(hPtr, objPtr);
	    } else {
		objPtr = Tcl_GetHashValue(hPtr);
	    }
	    Tcl_ListObjAppendElement(NULL, listPtr, objPtr);
	}
	Tcl_DeleteHashTable(&charReuseTable);

    } else if (splitCharLen == 1) {
	char *p;

	/*
	 * Handle the special case of splitting on a single character. This is
	 * only true for the one-char ASCII case, as one unicode char is > 1
	 * byte in length.
	 */

	while (*stringPtr && (p=strchr(stringPtr,(int)*splitChars)) != NULL) {
	    objPtr = Tcl_NewStringObj(stringPtr, p - stringPtr);
	    Tcl_ListObjAppendElement(NULL, listPtr, objPtr);
	    stringPtr = p + 1;
	}
	TclNewStringObj(objPtr, stringPtr, end - stringPtr);
	Tcl_ListObjAppendElement(NULL, listPtr, objPtr);
    } else {
	const char *element, *p, *splitEnd;
	int splitLen;
	Tcl_UniChar splitChar = 0;

	/*
	 * Normal case: split on any of a given set of characters. Discard
	 * instances of the split characters.
	 */

	splitEnd = splitChars + splitCharLen;

	for (element = stringPtr; stringPtr < end; stringPtr += len) {
	    len = TclUtfToUniChar(stringPtr, &ch);
	    for (p = splitChars; p < splitEnd; p += splitLen) {
		splitLen = TclUtfToUniChar(p, &splitChar);
		if (ch == splitChar) {
		    TclNewStringObj(objPtr, element, stringPtr - element);
		    Tcl_ListObjAppendElement(NULL, listPtr, objPtr);
		    element = stringPtr + len;
		    break;
		}
	    }
	}

	TclNewStringObj(objPtr, element, stringPtr - element);
	Tcl_ListObjAppendElement(NULL, listPtr, objPtr);
    }
    Tcl_SetObjResult(interp, listPtr);
    return TCL_OK;
}

/*
 *----------------------------------------------------------------------
 *
 * StringFirstCmd --
 *
 *	This procedure is invoked to process the "string first" Tcl command.
 *	See the user documentation for details on what it does. Note that this
 *	command only functions correctly on properly formed Tcl UTF strings.
 *
 * Results:
 *	A standard Tcl result.
 *
 * Side effects:
 *	See the user documentation.
 *
 *----------------------------------------------------------------------
 */

static int
StringFirstCmd(
    ClientData dummy,		/* Not used. */
    Tcl_Interp *interp,		/* Current interpreter. */
    int objc,			/* Number of arguments. */
    Tcl_Obj *const objv[])	/* Argument objects. */
{
    Tcl_UniChar *needleStr, *haystackStr;
    int match, start, needleLen, haystackLen;

    if (objc < 3 || objc > 4) {
	Tcl_WrongNumArgs(interp, 1, objv,
		"needleString haystackString ?startIndex?");
	return TCL_ERROR;
    }

    /*
     * We are searching haystackStr for the sequence needleStr.
     */

    match = -1;
    start = 0;
    haystackLen = -1;

    needleStr = Tcl_GetUnicodeFromObj(objv[1], &needleLen);
    haystackStr = Tcl_GetUnicodeFromObj(objv[2], &haystackLen);

    if (objc == 4) {
	/*
	 * If a startIndex is specified, we will need to fast forward to that
	 * point in the string before we think about a match.
	 */

	if (TclGetIntForIndexM(interp, objv[3], haystackLen-1,
		&start) != TCL_OK){
	    return TCL_ERROR;
	}

	/*
	 * Reread to prevent shimmering problems.
	 */

	needleStr = Tcl_GetUnicodeFromObj(objv[1], &needleLen);
	haystackStr = Tcl_GetUnicodeFromObj(objv[2], &haystackLen);

	if (start >= haystackLen) {
	    goto str_first_done;
	} else if (start > 0) {
	    haystackStr += start;
	    haystackLen -= start;
	} else if (start < 0) {
	    /*
	     * Invalid start index mapped to string start; Bug #423581
	     */

	    start = 0;
	}
    }

    /*
     * If the length of the needle is more than the length of the haystack, it
     * cannot be contained in there so we can avoid searching. [Bug 2960021]
     */

    if (needleLen > 0 && needleLen <= haystackLen) {
	register Tcl_UniChar *p, *end;

	end = haystackStr + haystackLen - needleLen + 1;
	for (p = haystackStr;  p < end;  p++) {
	    /*
	     * Scan forward to find the first character.
	     */

	    if ((*p == *needleStr) && (TclUniCharNcmp(needleStr, p,
		    (unsigned long) needleLen) == 0)) {
		match = p - haystackStr;
		break;
	    }
	}
    }

    /*
     * Compute the character index of the matching string by counting the
     * number of characters before the match.
     */

    if ((match != -1) && (objc == 4)) {
	match += start;
    }

  str_first_done:
    Tcl_SetObjResult(interp, Tcl_NewIntObj(match));
    return TCL_OK;
}

/*
 *----------------------------------------------------------------------
 *
 * StringLastCmd --
 *
 *	This procedure is invoked to process the "string last" Tcl command.
 *	See the user documentation for details on what it does. Note that this
 *	command only functions correctly on properly formed Tcl UTF strings.
 *
 * Results:
 *	A standard Tcl result.
 *
 * Side effects:
 *	See the user documentation.
 *
 *----------------------------------------------------------------------
 */

static int
StringLastCmd(
    ClientData dummy,		/* Not used. */
    Tcl_Interp *interp,		/* Current interpreter. */
    int objc,			/* Number of arguments. */
    Tcl_Obj *const objv[])	/* Argument objects. */
{
    Tcl_UniChar *needleStr, *haystackStr, *p;
    int match, start, needleLen, haystackLen;

    if (objc < 3 || objc > 4) {
	Tcl_WrongNumArgs(interp, 1, objv,
		"needleString haystackString ?startIndex?");
	return TCL_ERROR;
    }

    /*
     * We are searching haystackString for the sequence needleString.
     */

    match = -1;
    start = 0;
    haystackLen = -1;

    needleStr = Tcl_GetUnicodeFromObj(objv[1], &needleLen);
    haystackStr = Tcl_GetUnicodeFromObj(objv[2], &haystackLen);

    if (objc == 4) {
	/*
	 * If a startIndex is specified, we will need to restrict the string
	 * range to that char index in the string
	 */

	if (TclGetIntForIndexM(interp, objv[3], haystackLen-1,
		&start) != TCL_OK){
	    return TCL_ERROR;
	}

	/*
	 * Reread to prevent shimmering problems.
	 */

	needleStr = Tcl_GetUnicodeFromObj(objv[1], &needleLen);
	haystackStr = Tcl_GetUnicodeFromObj(objv[2], &haystackLen);

	if (start < 0) {
	    goto str_last_done;
	} else if (start < haystackLen) {
	    p = haystackStr + start + 1 - needleLen;
	} else {
	    p = haystackStr + haystackLen - needleLen;
	}
    } else {
	p = haystackStr + haystackLen - needleLen;
    }

    /*
     * If the length of the needle is more than the length of the haystack, it
     * cannot be contained in there so we can avoid searching. [Bug 2960021]
     */

    if (needleLen > 0 && needleLen <= haystackLen) {
	for (; p >= haystackStr; p--) {
	    /*
	     * Scan backwards to find the first character.
	     */

	    if ((*p == *needleStr) && !memcmp(needleStr, p,
		    sizeof(Tcl_UniChar) * (size_t)needleLen)) {
		match = p - haystackStr;
		break;
	    }
	}
    }

  str_last_done:
    Tcl_SetObjResult(interp, Tcl_NewIntObj(match));
    return TCL_OK;
}

/*
 *----------------------------------------------------------------------
 *
 * StringIndexCmd --
 *
 *	This procedure is invoked to process the "string index" Tcl command.
 *	See the user documentation for details on what it does. Note that this
 *	command only functions correctly on properly formed Tcl UTF strings.
 *
 * Results:
 *	A standard Tcl result.
 *
 * Side effects:
 *	See the user documentation.
 *
 *----------------------------------------------------------------------
 */

static int
StringIndexCmd(
    ClientData dummy,		/* Not used. */
    Tcl_Interp *interp,		/* Current interpreter. */
    int objc,			/* Number of arguments. */
    Tcl_Obj *const objv[])	/* Argument objects. */
{
    int length, index;

    if (objc != 3) {
	Tcl_WrongNumArgs(interp, 1, objv, "string charIndex");
	return TCL_ERROR;
    }

    /*
     * Get the char length to calulate what 'end' means.
     */

    length = Tcl_GetCharLength(objv[1]);
    if (TclGetIntForIndexM(interp, objv[2], length-1, &index) != TCL_OK) {
	return TCL_ERROR;
    }

    if ((index >= 0) && (index < length)) {
	Tcl_UniChar ch = Tcl_GetUniChar(objv[1], index);

	/*
	 * If we have a ByteArray object, we're careful to generate a new
	 * bytearray for a result.
	 */

	if (TclIsPureByteArray(objv[1])) {
	    unsigned char uch = (unsigned char) ch;

	    Tcl_SetObjResult(interp, Tcl_NewByteArrayObj(&uch, 1));
	} else {
	    char buf[TCL_UTF_MAX] = "";

	    length = Tcl_UniCharToUtf(ch, buf);
#if TCL_UTF_MAX > 3
	    if ((ch >= 0xD800) && (length < 3)) {
		length += Tcl_UniCharToUtf(-1, buf + length);
	    }
#endif
	    Tcl_SetObjResult(interp, Tcl_NewStringObj(buf, length));
	}
    }
    return TCL_OK;
}

/*
 *----------------------------------------------------------------------
 *
 * StringIsCmd --
 *
 *	This procedure is invoked to process the "string is" Tcl command. See
 *	the user documentation for details on what it does. Note that this
 *	command only functions correctly on properly formed Tcl UTF strings.
 *
 * Results:
 *	A standard Tcl result.
 *
 * Side effects:
 *	See the user documentation.
 *
 *----------------------------------------------------------------------
 */

static int
StringIsCmd(
    ClientData dummy,		/* Not used. */
    Tcl_Interp *interp,		/* Current interpreter. */
    int objc,			/* Number of arguments. */
    Tcl_Obj *const objv[])	/* Argument objects. */
{
    const char *string1, *end, *stop;
    Tcl_UniChar ch = 0;
    int (*chcomp)(int) = NULL;	/* The UniChar comparison function. */
    int i, failat = 0, result = 1, strict = 0, index, length1, length2;
    Tcl_Obj *objPtr, *failVarObj = NULL;
    Tcl_WideInt w;

    static const char *const isClasses[] = {
	"alnum",	"alpha",	"ascii",	"control",
	"boolean",	"digit",	"double",	"entier",
	"false",	"graph",	"integer",	"list",
	"lower",	"print",	"punct",	"space",
	"true",		"upper",	"wideinteger",	"wordchar",
	"xdigit",	NULL
    };
    enum isClasses {
	STR_IS_ALNUM,	STR_IS_ALPHA,	STR_IS_ASCII,	STR_IS_CONTROL,
	STR_IS_BOOL,	STR_IS_DIGIT,	STR_IS_DOUBLE,	STR_IS_ENTIER,
	STR_IS_FALSE,	STR_IS_GRAPH,	STR_IS_INT,	STR_IS_LIST,
	STR_IS_LOWER,	STR_IS_PRINT,	STR_IS_PUNCT,	STR_IS_SPACE,
	STR_IS_TRUE,	STR_IS_UPPER,	STR_IS_WIDE,	STR_IS_WORD,
	STR_IS_XDIGIT
    };
    static const char *const isOptions[] = {
	"-strict", "-failindex", NULL
    };
    enum isOptions {
	OPT_STRICT, OPT_FAILIDX
    };

    if (objc < 3 || objc > 6) {
	Tcl_WrongNumArgs(interp, 1, objv,
		"class ?-strict? ?-failindex var? str");
	return TCL_ERROR;
    }
    if (Tcl_GetIndexFromObj(interp, objv[1], isClasses, "class", 0,
	    &index) != TCL_OK) {
	return TCL_ERROR;
    }

    if (objc != 3) {
	for (i = 2; i < objc-1; i++) {
	    int idx2;

	    if (Tcl_GetIndexFromObj(interp, objv[i], isOptions, "option", 0,
		    &idx2) != TCL_OK) {
		return TCL_ERROR;
	    }
	    switch ((enum isOptions) idx2) {
	    case OPT_STRICT:
		strict = 1;
		break;
	    case OPT_FAILIDX:
		if (i+1 >= objc-1) {
		    Tcl_WrongNumArgs(interp, 2, objv,
			    "?-strict? ?-failindex var? str");
		    return TCL_ERROR;
		}
		failVarObj = objv[++i];
		break;
	    }
	}
    }

    /*
     * We get the objPtr so that we can short-cut for some classes by checking
     * the object type (int and double), but we need the string otherwise,
     * because we don't want any conversion of type occuring (as, for example,
     * Tcl_Get*FromObj would do).
     */

    objPtr = objv[objc-1];

    /*
     * When entering here, result == 1 and failat == 0.
     */

    switch ((enum isClasses) index) {
    case STR_IS_ALNUM:
	chcomp = Tcl_UniCharIsAlnum;
	break;
    case STR_IS_ALPHA:
	chcomp = Tcl_UniCharIsAlpha;
	break;
    case STR_IS_ASCII:
	chcomp = UniCharIsAscii;
	break;
    case STR_IS_BOOL:
    case STR_IS_TRUE:
    case STR_IS_FALSE:
	if ((objPtr->typePtr != &tclBooleanType)
		&& (TCL_OK != TclSetBooleanFromAny(NULL, objPtr))) {
	    if (strict) {
		result = 0;
	    } else {
		string1 = TclGetStringFromObj(objPtr, &length1);
		result = length1 == 0;
	    }
	} else if (((index == STR_IS_TRUE) &&
		objPtr->internalRep.longValue == 0)
	    || ((index == STR_IS_FALSE) &&
		objPtr->internalRep.longValue != 0)) {
	    result = 0;
	}
	break;
    case STR_IS_CONTROL:
	chcomp = Tcl_UniCharIsControl;
	break;
    case STR_IS_DIGIT:
	chcomp = Tcl_UniCharIsDigit;
	break;
    case STR_IS_DOUBLE: {
	if ((objPtr->typePtr == &tclDoubleType) ||
		(objPtr->typePtr == &tclIntType) ||
#ifndef TCL_WIDE_INT_IS_LONG
		(objPtr->typePtr == &tclWideIntType) ||
#endif
		(objPtr->typePtr == &tclBignumType)) {
	    break;
	}
	string1 = TclGetStringFromObj(objPtr, &length1);
	if (length1 == 0) {
	    if (strict) {
		result = 0;
	    }
	    goto str_is_done;
	}
	end = string1 + length1;
	if (TclParseNumber(NULL, objPtr, NULL, NULL, -1,
		(const char **) &stop, 0) != TCL_OK) {
	    result = 0;
	    failat = 0;
	} else {
	    failat = stop - string1;
	    if (stop < end) {
		result = 0;
		TclFreeIntRep(objPtr);
	    }
	}
	break;
    }
    case STR_IS_GRAPH:
	chcomp = Tcl_UniCharIsGraph;
	break;
    case STR_IS_INT:
	if (TCL_OK == TclGetIntFromObj(NULL, objPtr, &i)) {
	    break;
	}
	goto failedIntParse;
    case STR_IS_ENTIER:
	if ((objPtr->typePtr == &tclIntType) ||
#ifndef TCL_WIDE_INT_IS_LONG
		(objPtr->typePtr == &tclWideIntType) ||
#endif
		(objPtr->typePtr == &tclBignumType)) {
	    break;
	}
	string1 = TclGetStringFromObj(objPtr, &length1);
	if (length1 == 0) {
	    if (strict) {
		result = 0;
	    }
	    goto str_is_done;
	}
	end = string1 + length1;
	if (TclParseNumber(NULL, objPtr, NULL, NULL, -1,
		(const char **) &stop, TCL_PARSE_INTEGER_ONLY) == TCL_OK) {
	    if (stop == end) {
		/*
		 * Entire string parses as an integer.
		 */

		break;
	    } else {
		/*
		 * Some prefix parsed as an integer, but not the whole string,
		 * so return failure index as the point where parsing stopped.
		 * Clear out the internal rep, since keeping it would leave
		 * *objPtr in an inconsistent state.
		 */

		result = 0;
		failat = stop - string1;
		TclFreeIntRep(objPtr);
	    }
	} else {
	    /*
	     * No prefix is a valid integer. Fail at beginning.
	     */

	    result = 0;
	    failat = 0;
	}
	break;
    case STR_IS_WIDE:
	if (TCL_OK == TclGetWideIntFromObj(NULL, objPtr, &w)) {
	    break;
	}

    failedIntParse:
	string1 = TclGetStringFromObj(objPtr, &length1);
	if (length1 == 0) {
	    if (strict) {
		result = 0;
	    }
	    goto str_is_done;
	}
	result = 0;
	if (failVarObj == NULL) {
	    /*
	     * Don't bother computing the failure point if we're not going to
	     * return it.
	     */

	    break;
	}
	end = string1 + length1;
	if (TclParseNumber(NULL, objPtr, NULL, NULL, -1,
		(const char **) &stop, TCL_PARSE_INTEGER_ONLY) == TCL_OK) {
	    if (stop == end) {
		/*
		 * Entire string parses as an integer, but rejected by
		 * Tcl_Get(Wide)IntFromObj() so we must have overflowed the
		 * target type, and our convention is to return failure at
		 * index -1 in that situation.
		 */

		failat = -1;
	    } else {
		/*
		 * Some prefix parsed as an integer, but not the whole string,
		 * so return failure index as the point where parsing stopped.
		 * Clear out the internal rep, since keeping it would leave
		 * *objPtr in an inconsistent state.
		 */

		failat = stop - string1;
		TclFreeIntRep(objPtr);
	    }
	} else {
	    /*
	     * No prefix is a valid integer. Fail at beginning.
	     */

	    failat = 0;
	}
	break;
    case STR_IS_LIST:
	/*
	 * We ignore the strictness here, since empty strings are always
	 * well-formed lists.
	 */

	if (TCL_OK == TclListObjLength(NULL, objPtr, &length2)) {
	    break;
	}

	if (failVarObj != NULL) {
	    /*
	     * Need to figure out where the list parsing failed, which is
	     * fairly expensive. This is adapted from the core of
	     * SetListFromAny().
	     */

	    const char *elemStart, *nextElem;
	    int lenRemain, elemSize;
	    register const char *p;

	    string1 = TclGetStringFromObj(objPtr, &length1);
	    end = string1 + length1;
	    failat = -1;
	    for (p=string1, lenRemain=length1; lenRemain > 0;
		    p=nextElem, lenRemain=end-nextElem) {
		if (TCL_ERROR == TclFindElement(NULL, p, lenRemain,
			&elemStart, &nextElem, &elemSize, NULL)) {
		    Tcl_Obj *tmpStr;

		    /*
		     * This is the simplest way of getting the number of
		     * characters parsed. Note that this is not the same as
		     * the number of bytes when parsing strings with non-ASCII
		     * characters in them.
		     *
		     * Skip leading spaces first. This is only really an issue
		     * if it is the first "element" that has the failure.
		     */

		    while (TclIsSpaceProc(*p)) {
			p++;
		    }
		    TclNewStringObj(tmpStr, string1, p-string1);
		    failat = Tcl_GetCharLength(tmpStr);
		    TclDecrRefCount(tmpStr);
		    break;
		}
	    }
	}
	result = 0;
	break;
    case STR_IS_LOWER:
	chcomp = Tcl_UniCharIsLower;
	break;
    case STR_IS_PRINT:
	chcomp = Tcl_UniCharIsPrint;
	break;
    case STR_IS_PUNCT:
	chcomp = Tcl_UniCharIsPunct;
	break;
    case STR_IS_SPACE:
	chcomp = Tcl_UniCharIsSpace;
	break;
    case STR_IS_UPPER:
	chcomp = Tcl_UniCharIsUpper;
	break;
    case STR_IS_WORD:
	chcomp = Tcl_UniCharIsWordChar;
	break;
    case STR_IS_XDIGIT:
	chcomp = UniCharIsHexDigit;
	break;
    }

    if (chcomp != NULL) {
	string1 = TclGetStringFromObj(objPtr, &length1);
	if (length1 == 0) {
	    if (strict) {
		result = 0;
	    }
	    goto str_is_done;
	}
	end = string1 + length1;
	for (; string1 < end; string1 += length2, failat++) {
	    int fullchar;
	    length2 = TclUtfToUniChar(string1, &ch);
	    fullchar = ch;
#if TCL_UTF_MAX == 4
	    if ((ch >= 0xD800) && (length2 < 3)) {
	    	length2 += TclUtfToUniChar(string1 + length2, &ch);
	    	fullchar = (((fullchar & 0x3ff) << 10) | (ch & 0x3ff)) + 0x10000;
	    }
#endif
	    if (!chcomp(fullchar)) {
		result = 0;
		break;
	    }
	}
    }

    /*
     * Only set the failVarObj when we will return 0 and we have indicated a
     * valid fail index (>= 0).
     */

 str_is_done:
    if ((result == 0) && (failVarObj != NULL) &&
	Tcl_ObjSetVar2(interp, failVarObj, NULL, Tcl_NewIntObj(failat),
		TCL_LEAVE_ERR_MSG) == NULL) {
	return TCL_ERROR;
    }
    Tcl_SetObjResult(interp, Tcl_NewBooleanObj(result));
    return TCL_OK;
}

static int
UniCharIsAscii(
    int character)
{
    return (character >= 0) && (character < 0x80);
}

static int
UniCharIsHexDigit(
    int character)
{
    return (character >= 0) && (character < 0x80) && isxdigit(character);
}

/*
 *----------------------------------------------------------------------
 *
 * StringMapCmd --
 *
 *	This procedure is invoked to process the "string map" Tcl command. See
 *	the user documentation for details on what it does. Note that this
 *	command only functions correctly on properly formed Tcl UTF strings.
 *
 * Results:
 *	A standard Tcl result.
 *
 * Side effects:
 *	See the user documentation.
 *
 *----------------------------------------------------------------------
 */

static int
StringMapCmd(
    ClientData dummy,		/* Not used. */
    Tcl_Interp *interp,		/* Current interpreter. */
    int objc,			/* Number of arguments. */
    Tcl_Obj *const objv[])	/* Argument objects. */
{
    int length1, length2, mapElemc, index;
    int nocase = 0, mapWithDict = 0, copySource = 0;
    Tcl_Obj **mapElemv, *sourceObj, *resultPtr;
    Tcl_UniChar *ustring1, *ustring2, *p, *end;
    int (*strCmpFn)(const Tcl_UniChar*, const Tcl_UniChar*, unsigned long);

    if (objc < 3 || objc > 4) {
	Tcl_WrongNumArgs(interp, 1, objv, "?-nocase? charMap string");
	return TCL_ERROR;
    }

    if (objc == 4) {
	const char *string = TclGetStringFromObj(objv[1], &length2);

	if ((length2 > 1) &&
		strncmp(string, "-nocase", length2) == 0) {
	    nocase = 1;
	} else {
	    Tcl_SetObjResult(interp, Tcl_ObjPrintf(
		    "bad option \"%s\": must be -nocase", string));
	    Tcl_SetErrorCode(interp, "TCL", "LOOKUP", "INDEX", "option",
		    string, NULL);
	    return TCL_ERROR;
	}
    }

    /*
     * This test is tricky, but has to be that way or you get other strange
     * inconsistencies (see test string-10.20 for illustration why!)
     */

    if (objv[objc-2]->typePtr == &tclDictType && objv[objc-2]->bytes == NULL){
	int i, done;
	Tcl_DictSearch search;

	/*
	 * We know the type exactly, so all dict operations will succeed for
	 * sure. This shortens this code quite a bit.
	 */

	Tcl_DictObjSize(interp, objv[objc-2], &mapElemc);
	if (mapElemc == 0) {
	    /*
	     * Empty charMap, just return whatever string was given.
	     */

	    Tcl_SetObjResult(interp, objv[objc-1]);
	    return TCL_OK;
	}

	mapElemc *= 2;
	mapWithDict = 1;

	/*
	 * Copy the dictionary out into an array; that's the easiest way to
	 * adapt this code...
	 */

	mapElemv = TclStackAlloc(interp, sizeof(Tcl_Obj *) * mapElemc);
	Tcl_DictObjFirst(interp, objv[objc-2], &search, mapElemv+0,
		mapElemv+1, &done);
	for (i=2 ; i<mapElemc ; i+=2) {
	    Tcl_DictObjNext(&search, mapElemv+i, mapElemv+i+1, &done);
	}
	Tcl_DictObjDone(&search);
    } else {
	if (TclListObjGetElements(interp, objv[objc-2], &mapElemc,
		&mapElemv) != TCL_OK) {
	    return TCL_ERROR;
	}
	if (mapElemc == 0) {
	    /*
	     * empty charMap, just return whatever string was given.
	     */

	    Tcl_SetObjResult(interp, objv[objc-1]);
	    return TCL_OK;
	} else if (mapElemc & 1) {
	    /*
	     * The charMap must be an even number of key/value items.
	     */

	    Tcl_SetObjResult(interp,
		    Tcl_NewStringObj("char map list unbalanced", -1));
	    Tcl_SetErrorCode(interp, "TCL", "OPERATION", "MAP",
		    "UNBALANCED", NULL);
	    return TCL_ERROR;
	}
    }

    /*
     * Take a copy of the source string object if it is the same as the map
     * string to cut out nasty sharing crashes. [Bug 1018562]
     */

    if (objv[objc-2] == objv[objc-1]) {
	sourceObj = Tcl_DuplicateObj(objv[objc-1]);
	copySource = 1;
    } else {
	sourceObj = objv[objc-1];
    }
    ustring1 = Tcl_GetUnicodeFromObj(sourceObj, &length1);
    if (length1 == 0) {
	/*
	 * Empty input string, just stop now.
	 */

	goto done;
    }
    end = ustring1 + length1;

    strCmpFn = (nocase ? Tcl_UniCharNcasecmp : Tcl_UniCharNcmp);

    /*
     * Force result to be Unicode
     */

    resultPtr = Tcl_NewUnicodeObj(ustring1, 0);

    if (mapElemc == 2) {
	/*
	 * Special case for one map pair which avoids the extra for loop and
	 * extra calls to get Unicode data. The algorithm is otherwise
	 * identical to the multi-pair case. This will be >30% faster on
	 * larger strings.
	 */

	int mapLen;
	Tcl_UniChar *mapString, u2lc;

	ustring2 = Tcl_GetUnicodeFromObj(mapElemv[0], &length2);
	p = ustring1;
	if ((length2 > length1) || (length2 == 0)) {
	    /*
	     * Match string is either longer than input or empty.
	     */

	    ustring1 = end;
	} else {
	    mapString = Tcl_GetUnicodeFromObj(mapElemv[1], &mapLen);
	    u2lc = (nocase ? Tcl_UniCharToLower(*ustring2) : 0);
	    for (; ustring1 < end; ustring1++) {
		if (((*ustring1 == *ustring2) ||
			(nocase&&Tcl_UniCharToLower(*ustring1)==u2lc)) &&
			(length2==1 || strCmpFn(ustring1, ustring2,
				(unsigned long) length2) == 0)) {
		    if (p != ustring1) {
			Tcl_AppendUnicodeToObj(resultPtr, p, ustring1-p);
			p = ustring1 + length2;
		    } else {
			p += length2;
		    }
		    ustring1 = p - 1;

		    Tcl_AppendUnicodeToObj(resultPtr, mapString, mapLen);
		}
	    }
	}
    } else {
	Tcl_UniChar **mapStrings, *u2lc = NULL;
	int *mapLens;

	/*
	 * Precompute pointers to the unicode string and length. This saves us
	 * repeated function calls later, significantly speeding up the
	 * algorithm. We only need the lowercase first char in the nocase
	 * case.
	 */

	mapStrings = TclStackAlloc(interp, mapElemc*2*sizeof(Tcl_UniChar *));
	mapLens = TclStackAlloc(interp, mapElemc * 2 * sizeof(int));
	if (nocase) {
	    u2lc = TclStackAlloc(interp, mapElemc * sizeof(Tcl_UniChar));
	}
	for (index = 0; index < mapElemc; index++) {
	    mapStrings[index] = Tcl_GetUnicodeFromObj(mapElemv[index],
		    mapLens+index);
	    if (nocase && ((index % 2) == 0)) {
		u2lc[index/2] = Tcl_UniCharToLower(*mapStrings[index]);
	    }
	}
	for (p = ustring1; ustring1 < end; ustring1++) {
	    for (index = 0; index < mapElemc; index += 2) {
		/*
		 * Get the key string to match on.
		 */

		ustring2 = mapStrings[index];
		length2 = mapLens[index];
		if ((length2 > 0) && ((*ustring1 == *ustring2) || (nocase &&
			(Tcl_UniCharToLower(*ustring1) == u2lc[index/2]))) &&
			/* Restrict max compare length. */
			(end-ustring1 >= length2) && ((length2 == 1) ||
			!strCmpFn(ustring2, ustring1, (unsigned) length2))) {
		    if (p != ustring1) {
			/*
			 * Put the skipped chars onto the result first.
			 */

			Tcl_AppendUnicodeToObj(resultPtr, p, ustring1-p);
			p = ustring1 + length2;
		    } else {
			p += length2;
		    }

		    /*
		     * Adjust len to be full length of matched string.
		     */

		    ustring1 = p - 1;

		    /*
		     * Append the map value to the unicode string.
		     */

		    Tcl_AppendUnicodeToObj(resultPtr,
			    mapStrings[index+1], mapLens[index+1]);
		    break;
		}
	    }
	}
	if (nocase) {
	    TclStackFree(interp, u2lc);
	}
	TclStackFree(interp, mapLens);
	TclStackFree(interp, mapStrings);
    }
    if (p != ustring1) {
	/*
	 * Put the rest of the unmapped chars onto result.
	 */

	Tcl_AppendUnicodeToObj(resultPtr, p, ustring1 - p);
    }
    Tcl_SetObjResult(interp, resultPtr);
  done:
    if (mapWithDict) {
	TclStackFree(interp, mapElemv);
    }
    if (copySource) {
	Tcl_DecrRefCount(sourceObj);
    }
    return TCL_OK;
}

/*
 *----------------------------------------------------------------------
 *
 * StringMatchCmd --
 *
 *	This procedure is invoked to process the "string match" Tcl command.
 *	See the user documentation for details on what it does. Note that this
 *	command only functions correctly on properly formed Tcl UTF strings.
 *
 * Results:
 *	A standard Tcl result.
 *
 * Side effects:
 *	See the user documentation.
 *
 *----------------------------------------------------------------------
 */

static int
StringMatchCmd(
    ClientData dummy,		/* Not used. */
    Tcl_Interp *interp,		/* Current interpreter. */
    int objc,			/* Number of arguments. */
    Tcl_Obj *const objv[])	/* Argument objects. */
{
    int nocase = 0;

    if (objc < 3 || objc > 4) {
	Tcl_WrongNumArgs(interp, 1, objv, "?-nocase? pattern string");
	return TCL_ERROR;
    }

    if (objc == 4) {
	int length;
	const char *string = TclGetStringFromObj(objv[1], &length);

	if ((length > 1) &&
	    strncmp(string, "-nocase", length) == 0) {
	    nocase = TCL_MATCH_NOCASE;
	} else {
	    Tcl_SetObjResult(interp, Tcl_ObjPrintf(
		    "bad option \"%s\": must be -nocase", string));
	    Tcl_SetErrorCode(interp, "TCL", "LOOKUP", "INDEX", "option",
		    string, NULL);
	    return TCL_ERROR;
	}
    }
    Tcl_SetObjResult(interp, Tcl_NewBooleanObj(
		TclStringMatchObj(objv[objc-1], objv[objc-2], nocase)));
    return TCL_OK;
}

/*
 *----------------------------------------------------------------------
 *
 * StringRangeCmd --
 *
 *	This procedure is invoked to process the "string range" Tcl command.
 *	See the user documentation for details on what it does. Note that this
 *	command only functions correctly on properly formed Tcl UTF strings.
 *
 * Results:
 *	A standard Tcl result.
 *
 * Side effects:
 *	See the user documentation.
 *
 *----------------------------------------------------------------------
 */

static int
StringRangeCmd(
    ClientData dummy,		/* Not used. */
    Tcl_Interp *interp,		/* Current interpreter. */
    int objc,			/* Number of arguments. */
    Tcl_Obj *const objv[])	/* Argument objects. */
{
    int length, first, last;

    if (objc != 4) {
	Tcl_WrongNumArgs(interp, 1, objv, "string first last");
	return TCL_ERROR;
    }

    /*
     * Get the length in actual characters; Then reduce it by one because
     * 'end' refers to the last character, not one past it.
     */

    length = Tcl_GetCharLength(objv[1]) - 1;

    if (TclGetIntForIndexM(interp, objv[2], length, &first) != TCL_OK ||
	    TclGetIntForIndexM(interp, objv[3], length, &last) != TCL_OK) {
	return TCL_ERROR;
    }

    if (first < 0) {
	first = 0;
    }
    if (last >= length) {
	last = length;
    }
    if (last >= first) {
	Tcl_SetObjResult(interp, Tcl_GetRange(objv[1], first, last));
    }
    return TCL_OK;
}

/*
 *----------------------------------------------------------------------
 *
 * StringReptCmd --
 *
 *	This procedure is invoked to process the "string repeat" Tcl command.
 *	See the user documentation for details on what it does. Note that this
 *	command only functions correctly on properly formed Tcl UTF strings.
 *
 * Results:
 *	A standard Tcl result.
 *
 * Side effects:
 *	See the user documentation.
 *
 *----------------------------------------------------------------------
 */

static int
StringReptCmd(
    ClientData dummy,		/* Not used. */
    Tcl_Interp *interp,		/* Current interpreter. */
    int objc,			/* Number of arguments. */
    Tcl_Obj *const objv[])	/* Argument objects. */
{
    const char *string1;
    char *string2;
    int count, index, length1, length2;
    Tcl_Obj *resultPtr;

    if (objc != 3) {
	Tcl_WrongNumArgs(interp, 1, objv, "string count");
	return TCL_ERROR;
    }

    if (TclGetIntFromObj(interp, objv[2], &count) != TCL_OK) {
	return TCL_ERROR;
    }

    /*
     * Check for cases that allow us to skip copying stuff.
     */

    if (count == 1) {
	Tcl_SetObjResult(interp, objv[1]);
	goto done;
    } else if (count < 1) {
	goto done;
    }
    string1 = TclGetStringFromObj(objv[1], &length1);
    if (length1 <= 0) {
	goto done;
    }

    /*
     * Only build up a string that has data. Instead of building it up with
     * repeated appends, we just allocate the necessary space once and copy
     * the string value in.
     *
     * We have to worry about overflow [Bugs 714106, 2561746].
     * At this point we know 1 <= length1 <= INT_MAX and 2 <= count <= INT_MAX.
     * We need to keep 2 <= length2 <= INT_MAX.
     */

    if (count > INT_MAX/length1) {
	Tcl_SetObjResult(interp, Tcl_ObjPrintf(
		"result exceeds max size for a Tcl value (%d bytes)",
		INT_MAX));
	Tcl_SetErrorCode(interp, "TCL", "MEMORY", NULL);
	return TCL_ERROR;
    }
    length2 = length1 * count;

    /*
     * Include space for the NUL.
     */

    string2 = attemptckalloc((unsigned) length2 + 1);
    if (string2 == NULL) {
	/*
	 * Alloc failed. Note that in this case we try to do an error message
	 * since this is a case that's most likely when the alloc is large and
	 * that's easy to do with this API. Note that if we fail allocating a
	 * short string, this will likely keel over too (and fatally).
	 */

	Tcl_SetObjResult(interp, Tcl_ObjPrintf(
		"string size overflow, out of memory allocating %u bytes",
		length2 + 1));
	Tcl_SetErrorCode(interp, "TCL", "MEMORY", NULL);
	return TCL_ERROR;
    }
    for (index = 0; index < count; index++) {
	memcpy(string2 + (length1 * index), string1, (size_t) length1);
    }
    string2[length2] = '\0';

    /*
     * We have to directly assign this instead of using Tcl_SetStringObj (and
     * indirectly TclInitStringRep) because that makes another copy of the
     * data.
     */

    TclNewObj(resultPtr);
    resultPtr->bytes = string2;
    resultPtr->length = length2;
    Tcl_SetObjResult(interp, resultPtr);

  done:
    return TCL_OK;
}

/*
 *----------------------------------------------------------------------
 *
 * StringRplcCmd --
 *
 *	This procedure is invoked to process the "string replace" Tcl command.
 *	See the user documentation for details on what it does. Note that this
 *	command only functions correctly on properly formed Tcl UTF strings.
 *
 * Results:
 *	A standard Tcl result.
 *
 * Side effects:
 *	See the user documentation.
 *
 *----------------------------------------------------------------------
 */

static int
StringRplcCmd(
    ClientData dummy,		/* Not used. */
    Tcl_Interp *interp,		/* Current interpreter. */
    int objc,			/* Number of arguments. */
    Tcl_Obj *const objv[])	/* Argument objects. */
{
    Tcl_UniChar *ustring;
    int first, last, length, end;

    if (objc < 4 || objc > 5) {
	Tcl_WrongNumArgs(interp, 1, objv, "string first last ?string?");
	return TCL_ERROR;
    }

    ustring = Tcl_GetUnicodeFromObj(objv[1], &length);
    end = length - 1;

    if (TclGetIntForIndexM(interp, objv[2], end, &first) != TCL_OK ||
	    TclGetIntForIndexM(interp, objv[3], end, &last) != TCL_OK){
	return TCL_ERROR;
    }

    /*
     * The following test screens out most empty substrings as
     * candidates for replacement. When they are detected, no
     * replacement is done, and the result is the original string,
     */
    if ((last < 0) ||		/* Range ends before start of string */
	    (first > end) ||	/* Range begins after end of string */
	    (last < first)) {	/* Range begins after it starts */

	/*
	 * BUT!!! when (end < 0) -- an empty original string -- we can
	 * have (first <= end < 0 <= last) and an empty string is permitted
	 * to be replaced.
	 */
	Tcl_SetObjResult(interp, objv[1]);
    } else {
	Tcl_Obj *resultPtr;

	/*
	 * We are re-fetching in case the string argument is same value as
	 * an index argument, and shimmering cost us our ustring.
	 */

	ustring = Tcl_GetUnicodeFromObj(objv[1], &length);
	end = length-1;

	if (first < 0) {
	    first = 0;
	}

	resultPtr = Tcl_NewUnicodeObj(ustring, first);
	if (objc == 5) {
	    Tcl_AppendObjToObj(resultPtr, objv[4]);
	}
	if (last < end) {
	    Tcl_AppendUnicodeToObj(resultPtr, ustring + last + 1,
		    end - last);
	}
	Tcl_SetObjResult(interp, resultPtr);
    }
    return TCL_OK;
}

/*
 *----------------------------------------------------------------------
 *
 * StringRevCmd --
 *
 *	This procedure is invoked to process the "string reverse" Tcl command.
 *	See the user documentation for details on what it does. Note that this
 *	command only functions correctly on properly formed Tcl UTF strings.
 *
 * Results:
 *	A standard Tcl result.
 *
 * Side effects:
 *	See the user documentation.
 *
 *----------------------------------------------------------------------
 */

static int
StringRevCmd(
    ClientData dummy,		/* Not used. */
    Tcl_Interp *interp,		/* Current interpreter. */
    int objc,			/* Number of arguments. */
    Tcl_Obj *const objv[])	/* Argument objects. */
{
    if (objc != 2) {
	Tcl_WrongNumArgs(interp, 1, objv, "string");
	return TCL_ERROR;
    }

    Tcl_SetObjResult(interp, TclStringObjReverse(objv[1]));
    return TCL_OK;
}

/*
 *----------------------------------------------------------------------
 *
 * StringStartCmd --
 *
 *	This procedure is invoked to process the "string wordstart" Tcl
 *	command. See the user documentation for details on what it does. Note
 *	that this command only functions correctly on properly formed Tcl UTF
 *	strings.
 *
 * Results:
 *	A standard Tcl result.
 *
 * Side effects:
 *	See the user documentation.
 *
 *----------------------------------------------------------------------
 */

static int
StringStartCmd(
    ClientData dummy,		/* Not used. */
    Tcl_Interp *interp,		/* Current interpreter. */
    int objc,			/* Number of arguments. */
    Tcl_Obj *const objv[])	/* Argument objects. */
{
    Tcl_UniChar ch = 0;
    const char *p, *string;
    int cur, index, length, numChars;

    if (objc != 3) {
	Tcl_WrongNumArgs(interp, 1, objv, "string index");
	return TCL_ERROR;
    }

    string = TclGetStringFromObj(objv[1], &length);
    numChars = Tcl_NumUtfChars(string, length);
    if (TclGetIntForIndexM(interp, objv[2], numChars-1, &index) != TCL_OK) {
	return TCL_ERROR;
    }
    string = TclGetStringFromObj(objv[1], &length);
    if (index >= numChars) {
	index = numChars - 1;
    }
    cur = 0;
    if (index > 0) {
	p = Tcl_UtfAtIndex(string, index);
	for (cur = index; cur >= 0; cur--) {
	    TclUtfToUniChar(p, &ch);
	    if (!Tcl_UniCharIsWordChar(ch)) {
		break;
	    }
	    p = Tcl_UtfPrev(p, string);
	}
	if (cur != index) {
	    cur += 1;
	}
    }
    Tcl_SetObjResult(interp, Tcl_NewIntObj(cur));
    return TCL_OK;
}

/*
 *----------------------------------------------------------------------
 *
 * StringEndCmd --
 *
 *	This procedure is invoked to process the "string wordend" Tcl command.
 *	See the user documentation for details on what it does. Note that this
 *	command only functions correctly on properly formed Tcl UTF strings.
 *
 * Results:
 *	A standard Tcl result.
 *
 * Side effects:
 *	See the user documentation.
 *
 *----------------------------------------------------------------------
 */

static int
StringEndCmd(
    ClientData dummy,		/* Not used. */
    Tcl_Interp *interp,		/* Current interpreter. */
    int objc,			/* Number of arguments. */
    Tcl_Obj *const objv[])	/* Argument objects. */
{
    Tcl_UniChar ch = 0;
    const char *p, *end, *string;
    int cur, index, length, numChars;

    if (objc != 3) {
	Tcl_WrongNumArgs(interp, 1, objv, "string index");
	return TCL_ERROR;
    }

    string = TclGetStringFromObj(objv[1], &length);
    numChars = Tcl_NumUtfChars(string, length);
    if (TclGetIntForIndexM(interp, objv[2], numChars-1, &index) != TCL_OK) {
	return TCL_ERROR;
    }
    string = TclGetStringFromObj(objv[1], &length);
    if (index < 0) {
	index = 0;
    }
    if (index < numChars) {
	p = Tcl_UtfAtIndex(string, index);
	end = string+length;
	for (cur = index; p < end; cur++) {
	    p += TclUtfToUniChar(p, &ch);
	    if (!Tcl_UniCharIsWordChar(ch)) {
		break;
	    }
	}
	if (cur == index) {
	    cur++;
	}
    } else {
	cur = numChars;
    }
    Tcl_SetObjResult(interp, Tcl_NewIntObj(cur));
    return TCL_OK;
}

/*
 *----------------------------------------------------------------------
 *
 * StringEqualCmd --
 *
 *	This procedure is invoked to process the "string equal" Tcl command.
 *	See the user documentation for details on what it does. Note that this
 *	command only functions correctly on properly formed Tcl UTF strings.
 *
 * Results:
 *	A standard Tcl result.
 *
 * Side effects:
 *	See the user documentation.
 *
 *----------------------------------------------------------------------
 */

static int
StringEqualCmd(
    ClientData dummy,		/* Not used. */
    Tcl_Interp *interp,		/* Current interpreter. */
    int objc,			/* Number of arguments. */
    Tcl_Obj *const objv[])	/* Argument objects. */
{
    /*
     * Remember to keep code here in some sync with the byte-compiled versions
     * in tclExecute.c (INST_STR_EQ, INST_STR_NEQ and INST_STR_CMP as well as
     * the expr string comparison in INST_EQ/INST_NEQ/INST_LT/...).
     */

    const char *string2;
    int length2, i, match, nocase = 0, reqlength = -1;

    if (objc < 3 || objc > 6) {
    str_cmp_args:
	Tcl_WrongNumArgs(interp, 1, objv,
		"?-nocase? ?-length int? string1 string2");
	return TCL_ERROR;
    }

    for (i = 1; i < objc-2; i++) {
	string2 = TclGetStringFromObj(objv[i], &length2);
	if ((length2 > 1) && !strncmp(string2, "-nocase", length2)) {
	    nocase = 1;
	} else if ((length2 > 1)
		&& !strncmp(string2, "-length", length2)) {
	    if (i+1 >= objc-2) {
		goto str_cmp_args;
	    }
	    i++;
	    if (TclGetIntFromObj(interp, objv[i], &reqlength) != TCL_OK) {
		return TCL_ERROR;
	    }
	} else {
	    Tcl_SetObjResult(interp, Tcl_ObjPrintf(
		    "bad option \"%s\": must be -nocase or -length",
		    string2));
	    Tcl_SetErrorCode(interp, "TCL", "LOOKUP", "INDEX", "option",
		    string2, NULL);
	    return TCL_ERROR;
	}
    }

    /*
     * From now on, we only access the two objects at the end of the argument
     * array.
     */

    objv += objc-2;
    match = TclStringCmp(objv[0], objv[1], 0, nocase, reqlength);
    Tcl_SetObjResult(interp, Tcl_NewBooleanObj(match ? 0 : 1));
    return TCL_OK;
}

/*
 *----------------------------------------------------------------------
 *
 * StringCmpCmd --
 *
 *	This procedure is invoked to process the "string compare" Tcl command.
 *	See the user documentation for details on what it does. Note that this
 *	command only functions correctly on properly formed Tcl UTF strings.
 *
 * Results:
 *	A standard Tcl result.
 *
 * Side effects:
 *	See the user documentation.
 *
 *----------------------------------------------------------------------
 */

static int
StringCmpCmd(
    ClientData dummy,		/* Not used. */
    Tcl_Interp *interp,		/* Current interpreter. */
    int objc,			/* Number of arguments. */
    Tcl_Obj *const objv[])	/* Argument objects. */
{
    /*
     * Remember to keep code here in some sync with the byte-compiled versions
     * in tclExecute.c (INST_STR_EQ, INST_STR_NEQ and INST_STR_CMP as well as
     * the expr string comparison in INST_EQ/INST_NEQ/INST_LT/...).
     */

    int match, nocase, reqlength, status;

    status = TclStringCmpOpts(interp, objc, objv, &nocase, &reqlength);
    if (status != TCL_OK) {
	return status;
    }

    objv += objc-2;
    match = TclStringCmp(objv[0], objv[1], 0, nocase, reqlength);
    Tcl_SetObjResult(interp, Tcl_NewIntObj(match));
    return TCL_OK;
}

/*
 *----------------------------------------------------------------------
 *
 * TclStringCmp --
 *
 *	This is the core of Tcl's string comparison. It only handles byte
 *	arrays, UNICODE strings and UTF-8 strings correctly.
 *
 * Results:
 *	-1 if value1Ptr is less than value2Ptr, 0 if they are equal, or 1 if
 *	value1Ptr is greater.
 *
 * Side effects:
 *	May cause string representations of objects to be allocated.
 *
 *----------------------------------------------------------------------
 */

int
TclStringCmp(
    Tcl_Obj *value1Ptr,
    Tcl_Obj *value2Ptr,
    int checkEq,		/* comparison is only for equality */
    int nocase,			/* comparison is not case sensitive */
    int reqlength)		/* requested length; -1 to compare whole
				 * strings */
{
    char *s1, *s2;
    int empty, length, match, s1len, s2len;
    memCmpFn_t memCmpFn;

    if ((reqlength == 0) || (value1Ptr == value2Ptr)) {
	/*
	 * Always match at 0 chars or if it is the same obj.
	 */
	return 0;
    }

    if (!nocase && TclIsPureByteArray(value1Ptr)
	    && TclIsPureByteArray(value2Ptr)) {
	/*
	 * Use binary versions of comparisons since that won't cause undue
	 * type conversions and it is much faster. Only do this if we're
	 * case-sensitive (which is all that really makes sense with byte
	 * arrays anyway, and we have no memcasecmp() for some reason... :^)
	 */

	s1 = (char *) Tcl_GetByteArrayFromObj(value1Ptr, &s1len);
	s2 = (char *) Tcl_GetByteArrayFromObj(value2Ptr, &s2len);
	memCmpFn = memcmp;
    } else if ((value1Ptr->typePtr == &tclStringType)
	    && (value2Ptr->typePtr == &tclStringType)) {
	/*
	 * Do a unicode-specific comparison if both of the args are of String
	 * type. If the char length == byte length, we can do a memcmp. In
	 * benchmark testing this proved the most efficient check between the
	 * unicode and string comparison operations.
	 */

	if (nocase) {
	    s1 = (char *) Tcl_GetUnicodeFromObj(value1Ptr, &s1len);
	    s2 = (char *) Tcl_GetUnicodeFromObj(value2Ptr, &s2len);
	    memCmpFn = (memCmpFn_t)Tcl_UniCharNcasecmp;
	} else {
	    s1len = Tcl_GetCharLength(value1Ptr);
	    s2len = Tcl_GetCharLength(value2Ptr);
	    if ((s1len == value1Ptr->length)
		    && (value1Ptr->bytes != NULL)
		    && (s2len == value2Ptr->length)
		    && (value2Ptr->bytes != NULL)) {
		s1 = value1Ptr->bytes;
		s2 = value2Ptr->bytes;
		memCmpFn = memcmp;
	    } else {
		s1 = (char *) Tcl_GetUnicode(value1Ptr);
		s2 = (char *) Tcl_GetUnicode(value2Ptr);
		if (
#ifdef WORDS_BIGENDIAN
			1
#else
			checkEq
#endif /* WORDS_BIGENDIAN */
		        ) {
		    memCmpFn = memcmp;
		    s1len *= sizeof(Tcl_UniChar);
		    s2len *= sizeof(Tcl_UniChar);
		} else {
		    memCmpFn = (memCmpFn_t) Tcl_UniCharNcmp;
		}
	    }
	}
    } else {
	/*
	 * Get the string representations, being careful in case we have
	 * special empty string objects about.
	 */

	empty = TclCheckEmptyString(value1Ptr);
	if (empty > 0) {
	    switch (TclCheckEmptyString(value2Ptr)) {
	    case -1:
		s1 = "";
		s1len = 0;
		s2 = TclGetStringFromObj(value2Ptr, &s2len);
		break;
	    case 0:
		return -1;
	    default: /* avoid warn: `s2` may be used uninitialized */
		return 0;
	    }
	} else if (TclCheckEmptyString(value2Ptr) > 0) {
	    switch (empty) {
	    case -1:
		s2 = "";
		s2len = 0;
		s1 = TclGetStringFromObj(value1Ptr, &s1len);
		break;
	    case 0:
		return 1;
	    default: /* avoid warn: `s1` may be used uninitialized */
		return 0;
	    }
	} else {
	    s1 = TclGetStringFromObj(value1Ptr, &s1len);
	    s2 = TclGetStringFromObj(value2Ptr, &s2len);
	}

	if (!nocase && checkEq) {
	    /*
	     * When we have equal-length we can check only for (in)equality.
	     * We can use memcmp() in all (n)eq cases because we don't need to
	     * worry about lexical LE/BE variance.
	     */
	    memCmpFn = memcmp;
	} else {
	    /*
	     * As a catch-all we will work with UTF-8. We cannot use memcmp()
	     * as that is unsafe with any string containing NUL (\xC0\x80 in
	     * Tcl's utf rep). We can use the more efficient TclpUtfNcmp2 if
	     * we are case-sensitive and no specific length was requested.
	     */

	    if ((reqlength < 0) && !nocase) {
		memCmpFn = (memCmpFn_t) TclpUtfNcmp2;
	    } else {
		s1len = Tcl_NumUtfChars(s1, s1len);
		s2len = Tcl_NumUtfChars(s2, s2len);
		memCmpFn = (memCmpFn_t)
			(nocase ? Tcl_UtfNcasecmp : Tcl_UtfNcmp);
	    }
	}
    }

    length = (s1len < s2len) ? s1len : s2len;
    if (reqlength > 0 && reqlength < length) {
	length = reqlength;
    } else if (reqlength < 0) {
	/*
	 * The requested length is negative, so we ignore it by setting it to
	 * length + 1 so we correct the match var.
	 */

	reqlength = length + 1;
    }

    if (checkEq && (s1len != s2len)) {
	match = 1;		/* This will be reversed below. */
    }  else {
	/*
	 * The comparison function should compare up to the minimum byte
	 * length only.
	 */
	match = memCmpFn(s1, s2, (size_t) length);
    }
    if ((match == 0) && (reqlength > length)) {
	match = s1len - s2len;
    }
    return (match > 0) ? 1 : (match < 0) ? -1 : 0;
}

int TclStringCmpOpts(
    Tcl_Interp *interp,		/* Current interpreter. */
    int objc,			/* Number of arguments. */
    Tcl_Obj *const objv[],	/* Argument objects. */
    int *nocase,
    int *reqlength)
{
    int i, length;
    const char *string;

    *reqlength = -1;
    *nocase = 0;
    if (objc < 3 || objc > 6) {
    str_cmp_args:
	Tcl_WrongNumArgs(interp, 1, objv,
		"?-nocase? ?-length int? string1 string2");
	return TCL_ERROR;
    }

    for (i = 1; i < objc-2; i++) {
	string = TclGetStringFromObj(objv[i], &length);
	if ((length > 1) && !strncmp(string, "-nocase", length)) {
	    *nocase = 1;
	} else if ((length > 1)
		&& !strncmp(string, "-length", length)) {
	    if (i+1 >= objc-2) {
		goto str_cmp_args;
	    }
	    i++;
	    if (TclGetIntFromObj(interp, objv[i], reqlength) != TCL_OK) {
		return TCL_ERROR;
	    }
	} else {
	    Tcl_SetObjResult(interp, Tcl_ObjPrintf(
		    "bad option \"%s\": must be -nocase or -length",
		    string));
	    Tcl_SetErrorCode(interp, "TCL", "LOOKUP", "INDEX", "option",
		    string, NULL);
	    return TCL_ERROR;
	}
    }
    return TCL_OK;
}

/*
 *----------------------------------------------------------------------
 *
 * StringCatCmd --
 *
 *	This procedure is invoked to process the "string cat" Tcl command.
 *	See the user documentation for details on what it does.
 *
 * Results:
 *	A standard Tcl result.
 *
 * Side effects:
 *	See the user documentation.
 *
 *----------------------------------------------------------------------
 */

static int
StringCatCmd(
    ClientData dummy,		/* Not used. */
    Tcl_Interp *interp,		/* Current interpreter. */
    int objc,			/* Number of arguments. */
    Tcl_Obj *const objv[])	/* Argument objects. */
{
    int i;
    Tcl_Obj *objResultPtr;

    if (objc < 2) {
	/*
	 * If there are no args, the result is an empty object.
	 * Just leave the preset empty interp result.
	 */
	return TCL_OK;
    }
    if (objc == 2) {
	/*
	 * Other trivial case, single arg, just return it.
	 */
	Tcl_SetObjResult(interp, objv[1]);
	return TCL_OK;
    }
    objResultPtr = objv[1];
    if (Tcl_IsShared(objResultPtr)) {
	objResultPtr = Tcl_DuplicateObj(objResultPtr);
    }
    for(i = 2;i < objc;i++) {
	Tcl_AppendObjToObj(objResultPtr, objv[i]);
    }
    Tcl_SetObjResult(interp, objResultPtr);

    return TCL_OK;
}

/*
 *----------------------------------------------------------------------
 *
 * StringBytesCmd --
 *
 *	This procedure is invoked to process the "string bytelength" Tcl
 *	command. See the user documentation for details on what it does. Note
 *	that this command only functions correctly on properly formed Tcl UTF
 *	strings.
 *
 * Results:
 *	A standard Tcl result.
 *
 * Side effects:
 *	See the user documentation.
 *
 *----------------------------------------------------------------------
 */

static int
StringBytesCmd(
    ClientData dummy,		/* Not used. */
    Tcl_Interp *interp,		/* Current interpreter. */
    int objc,			/* Number of arguments. */
    Tcl_Obj *const objv[])	/* Argument objects. */
{
    int length;

    if (objc != 2) {
	Tcl_WrongNumArgs(interp, 1, objv, "string");
	return TCL_ERROR;
    }

    (void) TclGetStringFromObj(objv[1], &length);
    Tcl_SetObjResult(interp, Tcl_NewIntObj(length));
    return TCL_OK;
}

/*
 *----------------------------------------------------------------------
 *
 * StringLenCmd --
 *
 *	This procedure is invoked to process the "string length" Tcl command.
 *	See the user documentation for details on what it does. Note that this
 *	command only functions correctly on properly formed Tcl UTF strings.
 *
 * Results:
 *	A standard Tcl result.
 *
 * Side effects:
 *	See the user documentation.
 *
 *----------------------------------------------------------------------
 */

static int
StringLenCmd(
    ClientData dummy,		/* Not used. */
    Tcl_Interp *interp,		/* Current interpreter. */
    int objc,			/* Number of arguments. */
    Tcl_Obj *const objv[])	/* Argument objects. */
{
    if (objc != 2) {
	Tcl_WrongNumArgs(interp, 1, objv, "string");
	return TCL_ERROR;
    }

    Tcl_SetObjResult(interp, Tcl_NewIntObj(Tcl_GetCharLength(objv[1])));
    return TCL_OK;
}

/*
 *----------------------------------------------------------------------
 *
 * StringLowerCmd --
 *
 *	This procedure is invoked to process the "string tolower" Tcl command.
 *	See the user documentation for details on what it does. Note that this
 *	command only functions correctly on properly formed Tcl UTF strings.
 *
 * Results:
 *	A standard Tcl result.
 *
 * Side effects:
 *	See the user documentation.
 *
 *----------------------------------------------------------------------
 */

static int
StringLowerCmd(
    ClientData dummy,		/* Not used. */
    Tcl_Interp *interp,		/* Current interpreter. */
    int objc,			/* Number of arguments. */
    Tcl_Obj *const objv[])	/* Argument objects. */
{
    int length1, length2;
    const char *string1;
    char *string2;

    if (objc < 2 || objc > 4) {
	Tcl_WrongNumArgs(interp, 1, objv, "string ?first? ?last?");
	return TCL_ERROR;
    }

    string1 = TclGetStringFromObj(objv[1], &length1);

    if (objc == 2) {
	Tcl_Obj *resultPtr = Tcl_NewStringObj(string1, length1);

	length1 = Tcl_UtfToLower(TclGetString(resultPtr));
	Tcl_SetObjLength(resultPtr, length1);
	Tcl_SetObjResult(interp, resultPtr);
    } else {
	int first, last;
	const char *start, *end;
	Tcl_Obj *resultPtr;

	length1 = Tcl_NumUtfChars(string1, length1) - 1;
	if (TclGetIntForIndexM(interp,objv[2],length1, &first) != TCL_OK) {
	    return TCL_ERROR;
	}
	if (first < 0) {
	    first = 0;
	}
	last = first;

	if ((objc == 4) && (TclGetIntForIndexM(interp, objv[3], length1,
		&last) != TCL_OK)) {
	    return TCL_ERROR;
	}

	if (last >= length1) {
	    last = length1;
	}
	if (last < first) {
	    Tcl_SetObjResult(interp, objv[1]);
	    return TCL_OK;
	}

	string1 = TclGetStringFromObj(objv[1], &length1);
	start = Tcl_UtfAtIndex(string1, first);
	end = Tcl_UtfAtIndex(start, last - first + 1);
	resultPtr = Tcl_NewStringObj(string1, end - string1);
	string2 = TclGetString(resultPtr) + (start - string1);

	length2 = Tcl_UtfToLower(string2);
	Tcl_SetObjLength(resultPtr, length2 + (start - string1));

	Tcl_AppendToObj(resultPtr, end, -1);
	Tcl_SetObjResult(interp, resultPtr);
    }

    return TCL_OK;
}

/*
 *----------------------------------------------------------------------
 *
 * StringUpperCmd --
 *
 *	This procedure is invoked to process the "string toupper" Tcl command.
 *	See the user documentation for details on what it does. Note that this
 *	command only functions correctly on properly formed Tcl UTF strings.
 *
 * Results:
 *	A standard Tcl result.
 *
 * Side effects:
 *	See the user documentation.
 *
 *----------------------------------------------------------------------
 */

static int
StringUpperCmd(
    ClientData dummy,		/* Not used. */
    Tcl_Interp *interp,		/* Current interpreter. */
    int objc,			/* Number of arguments. */
    Tcl_Obj *const objv[])	/* Argument objects. */
{
    int length1, length2;
    const char *string1;
    char *string2;

    if (objc < 2 || objc > 4) {
	Tcl_WrongNumArgs(interp, 1, objv, "string ?first? ?last?");
	return TCL_ERROR;
    }

    string1 = TclGetStringFromObj(objv[1], &length1);

    if (objc == 2) {
	Tcl_Obj *resultPtr = Tcl_NewStringObj(string1, length1);

	length1 = Tcl_UtfToUpper(TclGetString(resultPtr));
	Tcl_SetObjLength(resultPtr, length1);
	Tcl_SetObjResult(interp, resultPtr);
    } else {
	int first, last;
	const char *start, *end;
	Tcl_Obj *resultPtr;

	length1 = Tcl_NumUtfChars(string1, length1) - 1;
	if (TclGetIntForIndexM(interp,objv[2],length1, &first) != TCL_OK) {
	    return TCL_ERROR;
	}
	if (first < 0) {
	    first = 0;
	}
	last = first;

	if ((objc == 4) && (TclGetIntForIndexM(interp, objv[3], length1,
		&last) != TCL_OK)) {
	    return TCL_ERROR;
	}

	if (last >= length1) {
	    last = length1;
	}
	if (last < first) {
	    Tcl_SetObjResult(interp, objv[1]);
	    return TCL_OK;
	}

	string1 = TclGetStringFromObj(objv[1], &length1);
	start = Tcl_UtfAtIndex(string1, first);
	end = Tcl_UtfAtIndex(start, last - first + 1);
	resultPtr = Tcl_NewStringObj(string1, end - string1);
	string2 = TclGetString(resultPtr) + (start - string1);

	length2 = Tcl_UtfToUpper(string2);
	Tcl_SetObjLength(resultPtr, length2 + (start - string1));

	Tcl_AppendToObj(resultPtr, end, -1);
	Tcl_SetObjResult(interp, resultPtr);
    }

    return TCL_OK;
}

/*
 *----------------------------------------------------------------------
 *
 * StringTitleCmd --
 *
 *	This procedure is invoked to process the "string totitle" Tcl command.
 *	See the user documentation for details on what it does. Note that this
 *	command only functions correctly on properly formed Tcl UTF strings.
 *
 * Results:
 *	A standard Tcl result.
 *
 * Side effects:
 *	See the user documentation.
 *
 *----------------------------------------------------------------------
 */

static int
StringTitleCmd(
    ClientData dummy,		/* Not used. */
    Tcl_Interp *interp,		/* Current interpreter. */
    int objc,			/* Number of arguments. */
    Tcl_Obj *const objv[])	/* Argument objects. */
{
    int length1, length2;
    const char *string1;
    char *string2;

    if (objc < 2 || objc > 4) {
	Tcl_WrongNumArgs(interp, 1, objv, "string ?first? ?last?");
	return TCL_ERROR;
    }

    string1 = TclGetStringFromObj(objv[1], &length1);

    if (objc == 2) {
	Tcl_Obj *resultPtr = Tcl_NewStringObj(string1, length1);

	length1 = Tcl_UtfToTitle(TclGetString(resultPtr));
	Tcl_SetObjLength(resultPtr, length1);
	Tcl_SetObjResult(interp, resultPtr);
    } else {
	int first, last;
	const char *start, *end;
	Tcl_Obj *resultPtr;

	length1 = Tcl_NumUtfChars(string1, length1) - 1;
	if (TclGetIntForIndexM(interp,objv[2],length1, &first) != TCL_OK) {
	    return TCL_ERROR;
	}
	if (first < 0) {
	    first = 0;
	}
	last = first;

	if ((objc == 4) && (TclGetIntForIndexM(interp, objv[3], length1,
		&last) != TCL_OK)) {
	    return TCL_ERROR;
	}

	if (last >= length1) {
	    last = length1;
	}
	if (last < first) {
	    Tcl_SetObjResult(interp, objv[1]);
	    return TCL_OK;
	}

	string1 = TclGetStringFromObj(objv[1], &length1);
	start = Tcl_UtfAtIndex(string1, first);
	end = Tcl_UtfAtIndex(start, last - first + 1);
	resultPtr = Tcl_NewStringObj(string1, end - string1);
	string2 = TclGetString(resultPtr) + (start - string1);

	length2 = Tcl_UtfToTitle(string2);
	Tcl_SetObjLength(resultPtr, length2 + (start - string1));

	Tcl_AppendToObj(resultPtr, end, -1);
	Tcl_SetObjResult(interp, resultPtr);
    }

    return TCL_OK;
}

/*
 *----------------------------------------------------------------------
 *
 * StringTrimCmd --
 *
 *	This procedure is invoked to process the "string trim" Tcl command.
 *	See the user documentation for details on what it does. Note that this
 *	command only functions correctly on properly formed Tcl UTF strings.
 *
 * Results:
 *	A standard Tcl result.
 *
 * Side effects:
 *	See the user documentation.
 *
 *----------------------------------------------------------------------
 */

static int
StringTrimCmd(
    ClientData dummy,		/* Not used. */
    Tcl_Interp *interp,		/* Current interpreter. */
    int objc,			/* Number of arguments. */
    Tcl_Obj *const objv[])	/* Argument objects. */
{
    const char *string1, *string2;
    int triml, trimr, length1, length2;

    if (objc == 3) {
	string2 = TclGetStringFromObj(objv[2], &length2);
    } else if (objc == 2) {
	string2 = tclDefaultTrimSet;
	length2 = strlen(tclDefaultTrimSet);
    } else {
	Tcl_WrongNumArgs(interp, 1, objv, "string ?chars?");
	return TCL_ERROR;
    }
    string1 = TclGetStringFromObj(objv[1], &length1);

    triml = TclTrim(string1, length1, string2, length2, &trimr);

    Tcl_SetObjResult(interp,
	    Tcl_NewStringObj(string1 + triml, length1 - triml - trimr));
    return TCL_OK;
}

/*
 *----------------------------------------------------------------------
 *
 * StringTrimLCmd --
 *
 *	This procedure is invoked to process the "string trimleft" Tcl
 *	command. See the user documentation for details on what it does. Note
 *	that this command only functions correctly on properly formed Tcl UTF
 *	strings.
 *
 * Results:
 *	A standard Tcl result.
 *
 * Side effects:
 *	See the user documentation.
 *
 *----------------------------------------------------------------------
 */

static int
StringTrimLCmd(
    ClientData dummy,		/* Not used. */
    Tcl_Interp *interp,		/* Current interpreter. */
    int objc,			/* Number of arguments. */
    Tcl_Obj *const objv[])	/* Argument objects. */
{
    const char *string1, *string2;
    int trim, length1, length2;

    if (objc == 3) {
	string2 = TclGetStringFromObj(objv[2], &length2);
    } else if (objc == 2) {
	string2 = tclDefaultTrimSet;
	length2 = strlen(tclDefaultTrimSet);
    } else {
	Tcl_WrongNumArgs(interp, 1, objv, "string ?chars?");
	return TCL_ERROR;
    }
    string1 = TclGetStringFromObj(objv[1], &length1);

    trim = TclTrimLeft(string1, length1, string2, length2);

    Tcl_SetObjResult(interp, Tcl_NewStringObj(string1+trim, length1-trim));
    return TCL_OK;
}

/*
 *----------------------------------------------------------------------
 *
 * StringTrimRCmd --
 *
 *	This procedure is invoked to process the "string trimright" Tcl
 *	command. See the user documentation for details on what it does. Note
 *	that this command only functions correctly on properly formed Tcl UTF
 *	strings.
 *
 * Results:
 *	A standard Tcl result.
 *
 * Side effects:
 *	See the user documentation.
 *
 *----------------------------------------------------------------------
 */

static int
StringTrimRCmd(
    ClientData dummy,		/* Not used. */
    Tcl_Interp *interp,		/* Current interpreter. */
    int objc,			/* Number of arguments. */
    Tcl_Obj *const objv[])	/* Argument objects. */
{
    const char *string1, *string2;
    int trim, length1, length2;

    if (objc == 3) {
	string2 = TclGetStringFromObj(objv[2], &length2);
    } else if (objc == 2) {
	string2 = tclDefaultTrimSet;
	length2 = strlen(tclDefaultTrimSet);
    } else {
	Tcl_WrongNumArgs(interp, 1, objv, "string ?chars?");
	return TCL_ERROR;
    }
    string1 = TclGetStringFromObj(objv[1], &length1);

    trim = TclTrimRight(string1, length1, string2, length2);

    Tcl_SetObjResult(interp, Tcl_NewStringObj(string1, length1-trim));
    return TCL_OK;
}

/*
 *----------------------------------------------------------------------
 *
 * TclInitStringCmd --
 *
 *	This procedure creates the "string" Tcl command. See the user
 *	documentation for details on what it does. Note that this command only
 *	functions correctly on properly formed Tcl UTF strings.
 *
 *	Also note that the primary methods here (equal, compare, match, ...)
 *	have bytecode equivalents. You will find the code for those in
 *	tclExecute.c. The code here will only be used in the non-bc case (like
 *	in an 'eval').
 *
 * Results:
 *	A standard Tcl result.
 *
 * Side effects:
 *	See the user documentation.
 *
 *----------------------------------------------------------------------
 */

Tcl_Command
TclInitStringCmd(
    Tcl_Interp *interp)		/* Current interpreter. */
{
    static const EnsembleImplMap stringImplMap[] = {
	{"bytelength",	StringBytesCmd,	TclCompileBasic1ArgCmd, NULL, NULL, 0},
	{"cat",		StringCatCmd,	TclCompileStringCatCmd, NULL, NULL, 0},
	{"compare",	StringCmpCmd,	TclCompileStringCmpCmd, NULL, NULL, 0},
	{"equal",	StringEqualCmd,	TclCompileStringEqualCmd, NULL, NULL, 0},
	{"first",	StringFirstCmd,	TclCompileStringFirstCmd, NULL, NULL, 0},
	{"index",	StringIndexCmd,	TclCompileStringIndexCmd, NULL, NULL, 0},
	{"is",		StringIsCmd,	TclCompileStringIsCmd, NULL, NULL, 0},
	{"last",	StringLastCmd,	TclCompileStringLastCmd, NULL, NULL, 0},
	{"length",	StringLenCmd,	TclCompileStringLenCmd, NULL, NULL, 0},
	{"map",		StringMapCmd,	TclCompileStringMapCmd, NULL, NULL, 0},
	{"match",	StringMatchCmd,	TclCompileStringMatchCmd, NULL, NULL, 0},
	{"range",	StringRangeCmd,	TclCompileStringRangeCmd, NULL, NULL, 0},
	{"repeat",	StringReptCmd,	TclCompileBasic2ArgCmd, NULL, NULL, 0},
	{"replace",	StringRplcCmd,	TclCompileStringReplaceCmd, NULL, NULL, 0},
	{"reverse",	StringRevCmd,	TclCompileBasic1ArgCmd, NULL, NULL, 0},
	{"tolower",	StringLowerCmd,	TclCompileStringToLowerCmd, NULL, NULL, 0},
	{"toupper",	StringUpperCmd,	TclCompileStringToUpperCmd, NULL, NULL, 0},
	{"totitle",	StringTitleCmd,	TclCompileStringToTitleCmd, NULL, NULL, 0},
	{"trim",	StringTrimCmd,	TclCompileStringTrimCmd, NULL, NULL, 0},
	{"trimleft",	StringTrimLCmd,	TclCompileStringTrimLCmd, NULL, NULL, 0},
	{"trimright",	StringTrimRCmd,	TclCompileStringTrimRCmd, NULL, NULL, 0},
	{"wordend",	StringEndCmd,	TclCompileBasic2ArgCmd, NULL, NULL, 0},
	{"wordstart",	StringStartCmd,	TclCompileBasic2ArgCmd, NULL, NULL, 0},
	{NULL, NULL, NULL, NULL, NULL, 0}
    };

    return TclMakeEnsemble(interp, "string", stringImplMap);
}

/*
 *----------------------------------------------------------------------
 *
 * Tcl_SubstObjCmd --
 *
 *	This procedure is invoked to process the "subst" Tcl command. See the
 *	user documentation for details on what it does. This command relies on
 *	Tcl_SubstObj() for its implementation.
 *
 * Results:
 *	A standard Tcl result.
 *
 * Side effects:
 *	See the user documentation.
 *
 *----------------------------------------------------------------------
 */

int
TclSubstOptions(
    Tcl_Interp *interp,
    int numOpts,
    Tcl_Obj *const opts[],
    int *flagPtr)
{
    static const char *const substOptions[] = {
	"-nobackslashes", "-nocommands", "-novariables", NULL
    };
    enum {
	SUBST_NOBACKSLASHES, SUBST_NOCOMMANDS, SUBST_NOVARS
    };
    int i, flags = TCL_SUBST_ALL;

    for (i = 0; i < numOpts; i++) {
	int optionIndex;

	if (Tcl_GetIndexFromObj(interp, opts[i], substOptions, "option", 0,
		&optionIndex) != TCL_OK) {
	    return TCL_ERROR;
	}
	switch (optionIndex) {
	case SUBST_NOBACKSLASHES:
	    flags &= ~TCL_SUBST_BACKSLASHES;
	    break;
	case SUBST_NOCOMMANDS:
	    flags &= ~TCL_SUBST_COMMANDS;
	    break;
	case SUBST_NOVARS:
	    flags &= ~TCL_SUBST_VARIABLES;
	    break;
	default:
	    Tcl_Panic("Tcl_SubstObjCmd: bad option index to SubstOptions");
	}
    }
    *flagPtr = flags;
    return TCL_OK;
}

int
Tcl_SubstObjCmd(
    ClientData dummy,		/* Not used. */
    Tcl_Interp *interp,		/* Current interpreter. */
    int objc,			/* Number of arguments. */
    Tcl_Obj *const objv[])	/* Argument objects. */
{
    return Tcl_NRCallObjProc(interp, TclNRSubstObjCmd, dummy, objc, objv);
}

int
TclNRSubstObjCmd(
    ClientData dummy,		/* Not used. */
    Tcl_Interp *interp,		/* Current interpreter. */
    int objc,			/* Number of arguments. */
    Tcl_Obj *const objv[])	/* Argument objects. */
{
    int flags;

    if (objc < 2) {
	Tcl_WrongNumArgs(interp, 1, objv,
		"?-nobackslashes? ?-nocommands? ?-novariables? string");
	return TCL_ERROR;
    }

    if (TclSubstOptions(interp, objc-2, objv+1, &flags) != TCL_OK) {
	return TCL_ERROR;
    }
    return Tcl_NRSubstObj(interp, objv[objc-1], flags);
}

/*
 *----------------------------------------------------------------------
 *
 * Tcl_SwitchObjCmd --
 *
 *	This object-based procedure is invoked to process the "switch" Tcl
 *	command. See the user documentation for details on what it does.
 *
 * Results:
 *	A standard Tcl object result.
 *
 * Side effects:
 *	See the user documentation.
 *
 *----------------------------------------------------------------------
 */

int
Tcl_SwitchObjCmd(
    ClientData dummy,		/* Not used. */
    Tcl_Interp *interp,		/* Current interpreter. */
    int objc,			/* Number of arguments. */
    Tcl_Obj *const objv[])	/* Argument objects. */
{
    return Tcl_NRCallObjProc(interp, TclNRSwitchObjCmd, dummy, objc, objv);
}
int
TclNRSwitchObjCmd(
    ClientData dummy,		/* Not used. */
    Tcl_Interp *interp,		/* Current interpreter. */
    int objc,			/* Number of arguments. */
    Tcl_Obj *const objv[])	/* Argument objects. */
{
    int i,j, index, mode, foundmode, splitObjs, numMatchesSaved;
    int noCase, patternLength;
    const char *pattern;
    Tcl_Obj *stringObj, *indexVarObj, *matchVarObj;
    Tcl_Obj *const *savedObjv = objv;
    Tcl_RegExp regExpr = NULL;
    Interp *iPtr = (Interp *) interp;
    int pc = 0;
    int bidx = 0;		/* Index of body argument. */
    Tcl_Obj *blist = NULL;	/* List obj which is the body */
    CmdFrame *ctxPtr;		/* Copy of the topmost cmdframe, to allow us
				 * to mess with the line information */

    /*
     * If you add options that make -e and -g not unique prefixes of -exact or
     * -glob, you *must* fix TclCompileSwitchCmd's option parser as well.
     */

    static const char *const options[] = {
	"-exact", "-glob", "-indexvar", "-matchvar", "-nocase", "-regexp",
	"--", NULL
    };
    enum options {
	OPT_EXACT, OPT_GLOB, OPT_INDEXV, OPT_MATCHV, OPT_NOCASE, OPT_REGEXP,
	OPT_LAST
    };
    typedef int (*strCmpFn_t)(const char *, const char *);
    strCmpFn_t strCmpFn = strcmp;

    mode = OPT_EXACT;
    foundmode = 0;
    indexVarObj = NULL;
    matchVarObj = NULL;
    numMatchesSaved = 0;
    noCase = 0;
    for (i = 1; i < objc-2; i++) {
	if (TclGetString(objv[i])[0] != '-') {
	    break;
	}
	if (Tcl_GetIndexFromObj(interp, objv[i], options, "option", 0,
		&index) != TCL_OK) {
	    return TCL_ERROR;
	}
	switch ((enum options) index) {
	    /*
	     * General options.
	     */

	case OPT_LAST:
	    i++;
	    goto finishedOptions;
	case OPT_NOCASE:
	    strCmpFn = TclUtfCasecmp;
	    noCase = 1;
	    break;

	    /*
	     * Handle the different switch mode options.
	     */

	default:
	    if (foundmode) {
		/*
		 * Mode already set via -exact, -glob, or -regexp.
		 */

		Tcl_SetObjResult(interp, Tcl_ObjPrintf(
			"bad option \"%s\": %s option already found",
			TclGetString(objv[i]), options[mode]));
		Tcl_SetErrorCode(interp, "TCL", "OPERATION", "SWITCH",
			"DOUBLEOPT", NULL);
		return TCL_ERROR;
	    }
	    foundmode = 1;
	    mode = index;
	    break;

	    /*
	     * Check for TIP#75 options specifying the variables to write
	     * regexp information into.
	     */

	case OPT_INDEXV:
	    i++;
	    if (i >= objc-2) {
		Tcl_SetObjResult(interp, Tcl_ObjPrintf(
			"missing variable name argument to %s option",
			"-indexvar"));
		Tcl_SetErrorCode(interp, "TCL", "OPERATION", "SWITCH",
			"NOVAR", NULL);
		return TCL_ERROR;
	    }
	    indexVarObj = objv[i];
	    numMatchesSaved = -1;
	    break;
	case OPT_MATCHV:
	    i++;
	    if (i >= objc-2) {
		Tcl_SetObjResult(interp, Tcl_ObjPrintf(
			"missing variable name argument to %s option",
			"-matchvar"));
		Tcl_SetErrorCode(interp, "TCL", "OPERATION", "SWITCH",
			"NOVAR", NULL);
		return TCL_ERROR;
	    }
	    matchVarObj = objv[i];
	    numMatchesSaved = -1;
	    break;
	}
    }

  finishedOptions:
    if (objc - i < 2) {
	Tcl_WrongNumArgs(interp, 1, objv,
		"?-option ...? string ?pattern body ...? ?default body?");
	return TCL_ERROR;
    }
    if (indexVarObj != NULL && mode != OPT_REGEXP) {
	Tcl_SetObjResult(interp, Tcl_ObjPrintf(
		"%s option requires -regexp option", "-indexvar"));
	Tcl_SetErrorCode(interp, "TCL", "OPERATION", "SWITCH",
		"MODERESTRICTION", NULL);
	return TCL_ERROR;
    }
    if (matchVarObj != NULL && mode != OPT_REGEXP) {
	Tcl_SetObjResult(interp, Tcl_ObjPrintf(
		"%s option requires -regexp option", "-matchvar"));
	Tcl_SetErrorCode(interp, "TCL", "OPERATION", "SWITCH",
		"MODERESTRICTION", NULL);
	return TCL_ERROR;
    }

    stringObj = objv[i];
    objc -= i + 1;
    objv += i + 1;
    bidx = i + 1;		/* First after the match string. */

    /*
     * If all of the pattern/command pairs are lumped into a single argument,
     * split them out again.
     *
     * TIP #280: Determine the lines the words in the list start at, based on
     * the same data for the list word itself. The cmdFramePtr line
     * information is manipulated directly.
     */

    splitObjs = 0;
    if (objc == 1) {
	Tcl_Obj **listv;

	blist = objv[0];
	if (TclListObjGetElements(interp, objv[0], &objc, &listv) != TCL_OK){
	    return TCL_ERROR;
	}

	/*
	 * Ensure that the list is non-empty.
	 */

	if (objc < 1) {
	    Tcl_WrongNumArgs(interp, 1, savedObjv,
		    "?-option ...? string {?pattern body ...? ?default body?}");
	    return TCL_ERROR;
	}
	objv = listv;
	splitObjs = 1;
    }

    /*
     * Complain if there is an odd number of words in the list of patterns and
     * bodies.
     */

    if (objc % 2) {
	Tcl_ResetResult(interp);
	Tcl_SetObjResult(interp, Tcl_NewStringObj(
		"extra switch pattern with no body", -1));
	Tcl_SetErrorCode(interp, "TCL", "OPERATION", "SWITCH", "BADARM",
		NULL);

	/*
	 * Check if this can be due to a badly placed comment in the switch
	 * block.
	 *
	 * The following is an heuristic to detect the infamous "comment in
	 * switch" error: just check if a pattern begins with '#'.
	 */

	if (splitObjs) {
	    for (i=0 ; i<objc ; i+=2) {
		if (TclGetString(objv[i])[0] == '#') {
		    Tcl_AppendToObj(Tcl_GetObjResult(interp),
			    ", this may be due to a comment incorrectly"
			    " placed outside of a switch body - see the"
			    " \"switch\" documentation", -1);
		    Tcl_SetErrorCode(interp, "TCL", "OPERATION", "SWITCH",
			    "BADARM", "COMMENT?", NULL);
		    break;
		}
	    }
	}

	return TCL_ERROR;
    }

    /*
     * Complain if the last body is a continuation. Note that this check
     * assumes that the list is non-empty!
     */

    if (strcmp(TclGetString(objv[objc-1]), "-") == 0) {
	Tcl_SetObjResult(interp, Tcl_ObjPrintf(
		"no body specified for pattern \"%s\"",
		TclGetString(objv[objc-2])));
	Tcl_SetErrorCode(interp, "TCL", "OPERATION", "SWITCH", "BADARM",
		"FALLTHROUGH", NULL);
	return TCL_ERROR;
    }

    for (i = 0; i < objc; i += 2) {
	/*
	 * See if the pattern matches the string.
	 */

	pattern = TclGetStringFromObj(objv[i], &patternLength);

	if ((i == objc - 2) && (*pattern == 'd')
		&& (strcmp(pattern, "default") == 0)) {
	    Tcl_Obj *emptyObj = NULL;

	    /*
	     * If either indexVarObj or matchVarObj are non-NULL, we're in
	     * REGEXP mode but have reached the default clause anyway. TIP#75
	     * specifies that we set the variables to empty lists (== empty
	     * objects) in that case.
	     */

	    if (indexVarObj != NULL) {
		TclNewObj(emptyObj);
		if (Tcl_ObjSetVar2(interp, indexVarObj, NULL, emptyObj,
			TCL_LEAVE_ERR_MSG) == NULL) {
		    return TCL_ERROR;
		}
	    }
	    if (matchVarObj != NULL) {
		if (emptyObj == NULL) {
		    TclNewObj(emptyObj);
		}
		if (Tcl_ObjSetVar2(interp, matchVarObj, NULL, emptyObj,
			TCL_LEAVE_ERR_MSG) == NULL) {
		    return TCL_ERROR;
		}
	    }
	    goto matchFound;
	}

	switch (mode) {
	case OPT_EXACT:
	    if (strCmpFn(TclGetString(stringObj), pattern) == 0) {
		goto matchFound;
	    }
	    break;
	case OPT_GLOB:
	    if (Tcl_StringCaseMatch(TclGetString(stringObj),pattern,noCase)) {
		goto matchFound;
	    }
	    break;
	case OPT_REGEXP:
	    regExpr = Tcl_GetRegExpFromObj(interp, objv[i],
		    TCL_REG_ADVANCED | (noCase ? TCL_REG_NOCASE : 0));
	    if (regExpr == NULL) {
		return TCL_ERROR;
	    } else {
		int matched = Tcl_RegExpExecObj(interp, regExpr, stringObj, 0,
			numMatchesSaved, 0);

		if (matched < 0) {
		    return TCL_ERROR;
		} else if (matched) {
		    goto matchFoundRegexp;
		}
	    }
	    break;
	}
    }
    return TCL_OK;

  matchFoundRegexp:
    /*
     * We are operating in REGEXP mode and we need to store information about
     * what we matched in some user-nominated arrays. So build the lists of
     * values and indices to write here. [TIP#75]
     */

    if (numMatchesSaved) {
	Tcl_RegExpInfo info;
	Tcl_Obj *matchesObj, *indicesObj = NULL;

	Tcl_RegExpGetInfo(regExpr, &info);
	if (matchVarObj != NULL) {
	    TclNewObj(matchesObj);
	} else {
	    matchesObj = NULL;
	}
	if (indexVarObj != NULL) {
	    TclNewObj(indicesObj);
	}

	for (j=0 ; j<=info.nsubs ; j++) {
	    if (indexVarObj != NULL) {
		Tcl_Obj *rangeObjAry[2];

		if (info.matches[j].end > 0) {
		    rangeObjAry[0] = Tcl_NewLongObj(info.matches[j].start);
		    rangeObjAry[1] = Tcl_NewLongObj(info.matches[j].end-1);
		} else {
		    rangeObjAry[0] = rangeObjAry[1] = Tcl_NewIntObj(-1);
		}

		/*
		 * Never fails; the object is always clean at this point.
		 */

		Tcl_ListObjAppendElement(NULL, indicesObj,
			Tcl_NewListObj(2, rangeObjAry));
	    }

	    if (matchVarObj != NULL) {
		Tcl_Obj *substringObj;

		substringObj = Tcl_GetRange(stringObj,
			info.matches[j].start, info.matches[j].end-1);

		/*
		 * Never fails; the object is always clean at this point.
		 */

		Tcl_ListObjAppendElement(NULL, matchesObj, substringObj);
	    }
	}

	if (indexVarObj != NULL) {
	    if (Tcl_ObjSetVar2(interp, indexVarObj, NULL, indicesObj,
		    TCL_LEAVE_ERR_MSG) == NULL) {
		/*
		 * Careful! Check to see if we have allocated the list of
		 * matched strings; if so (but there was an error assigning
		 * the indices list) we have a potential memory leak because
		 * the match list has not been written to a variable. Except
		 * that we'll clean that up right now.
		 */

		if (matchesObj != NULL) {
		    Tcl_DecrRefCount(matchesObj);
		}
		return TCL_ERROR;
	    }
	}
	if (matchVarObj != NULL) {
	    if (Tcl_ObjSetVar2(interp, matchVarObj, NULL, matchesObj,
		    TCL_LEAVE_ERR_MSG) == NULL) {
		/*
		 * Unlike above, if indicesObj is non-NULL at this point, it
		 * will have been written to a variable already and will hence
		 * not be leaked.
		 */

		return TCL_ERROR;
	    }
	}
    }

    /*
     * We've got a match. Find a body to execute, skipping bodies that are
     * "-".
     */

  matchFound:
    ctxPtr = TclStackAlloc(interp, sizeof(CmdFrame));
    *ctxPtr = *iPtr->cmdFramePtr;

    if (splitObjs) {
	/*
	 * We have to perform the GetSrc and other type dependent handling of
	 * the frame here because we are munging with the line numbers,
	 * something the other commands like if, etc. are not doing. Them are
	 * fine with simply passing the CmdFrame through and having the
	 * special handling done in 'info frame', or the bc compiler
	 */

	if (ctxPtr->type == TCL_LOCATION_BC) {
	    /*
	     * Type BC => ctxPtr->data.eval.path    is not used.
	     *		  ctxPtr->data.tebc.codePtr is used instead.
	     */

	    TclGetSrcInfoForPc(ctxPtr);
	    pc = 1;

	    /*
	     * The line information in the cmdFrame is now a copy we do not
	     * own.
	     */
	}

	if (ctxPtr->type == TCL_LOCATION_SOURCE && ctxPtr->line[bidx] >= 0) {
	    int bline = ctxPtr->line[bidx];

	    ctxPtr->line = ckalloc(objc * sizeof(int));
	    ctxPtr->nline = objc;
	    TclListLines(blist, bline, objc, ctxPtr->line, objv);
	} else {
	    /*
	     * This is either a dynamic code word, when all elements are
	     * relative to themselves, or something else less expected and
	     * where we have no information. The result is the same in both
	     * cases; tell the code to come that it doesn't know where it is,
	     * which triggers reversion to the old behavior.
	     */

	    int k;

	    ctxPtr->line = ckalloc(objc * sizeof(int));
	    ctxPtr->nline = objc;
	    for (k=0; k < objc; k++) {
		ctxPtr->line[k] = -1;
	    }
	}
    }

    for (j = i + 1; ; j += 2) {
	if (j >= objc) {
	    /*
	     * This shouldn't happen since we've checked that the last body is
	     * not a continuation...
	     */

	    Tcl_Panic("fall-out when searching for body to match pattern");
	}
	if (strcmp(TclGetString(objv[j]), "-") != 0) {
	    break;
	}
    }

    /*
     * TIP #280: Make invoking context available to switch branch.
     */

    Tcl_NRAddCallback(interp, SwitchPostProc, INT2PTR(splitObjs), ctxPtr,
	    INT2PTR(pc), (ClientData) pattern);
    return TclNREvalObjEx(interp, objv[j], 0, ctxPtr, splitObjs ? j : bidx+j);
}

static int
SwitchPostProc(
    ClientData data[],		/* Data passed from Tcl_NRAddCallback above */
    Tcl_Interp *interp,		/* Tcl interpreter */
    int result)			/* Result to return*/
{
    /* Unpack the preserved data */

    int splitObjs = PTR2INT(data[0]);
    CmdFrame *ctxPtr = data[1];
    int pc = PTR2INT(data[2]);
    const char *pattern = data[3];
    int patternLength = strlen(pattern);

    /*
     * Clean up TIP 280 context information
     */

    if (splitObjs) {
	ckfree(ctxPtr->line);
	if (pc && (ctxPtr->type == TCL_LOCATION_SOURCE)) {
	    /*
	     * Death of SrcInfo reference.
	     */

	    Tcl_DecrRefCount(ctxPtr->data.eval.path);
	}
    }

    /*
     * Generate an error message if necessary.
     */

    if (result == TCL_ERROR) {
	int limit = 50;
	int overflow = (patternLength > limit);

	Tcl_AppendObjToErrorInfo(interp, Tcl_ObjPrintf(
		"\n    (\"%.*s%s\" arm line %d)",
		(overflow ? limit : patternLength), pattern,
		(overflow ? "..." : ""), Tcl_GetErrorLine(interp)));
    }
    TclStackFree(interp, ctxPtr);
    return result;
}

/*
 *----------------------------------------------------------------------
 *
 * Tcl_ThrowObjCmd --
 *
 *	This procedure is invoked to process the "throw" Tcl command. See the
 *	user documentation for details on what it does.
 *
 * Results:
 *	A standard Tcl result.
 *
 * Side effects:
 *	See the user documentation.
 *
 *----------------------------------------------------------------------
 */

	/* ARGSUSED */
int
Tcl_ThrowObjCmd(
    ClientData dummy,		/* Not used. */
    Tcl_Interp *interp,		/* Current interpreter. */
    int objc,			/* Number of arguments. */
    Tcl_Obj *const objv[])	/* Argument objects. */
{
    Tcl_Obj *options;
    int len;

    if (objc != 3) {
	Tcl_WrongNumArgs(interp, 1, objv, "type message");
	return TCL_ERROR;
    }

    /*
     * The type must be a list of at least length 1.
     */

    if (Tcl_ListObjLength(interp, objv[1], &len) != TCL_OK) {
	return TCL_ERROR;
    } else if (len < 1) {
	Tcl_SetObjResult(interp, Tcl_NewStringObj(
		"type must be non-empty list", -1));
	Tcl_SetErrorCode(interp, "TCL", "OPERATION", "THROW", "BADEXCEPTION",
		NULL);
	return TCL_ERROR;
    }

    /*
     * Now prepare the result options dictionary. We use the list API as it is
     * slightly more convenient.
     */

    TclNewLiteralStringObj(options, "-code error -level 0 -errorcode");
    Tcl_ListObjAppendElement(NULL, options, objv[1]);

    /*
     * We're ready to go. Fire things into the low-level result machinery.
     */

    Tcl_SetObjResult(interp, objv[2]);
    return Tcl_SetReturnOptions(interp, options);
}

/*
 *----------------------------------------------------------------------
 *
 * Tcl_TimeObjCmd --
 *
 *	This object-based procedure is invoked to process the "time" Tcl
 *	command. See the user documentation for details on what it does.
 *
 * Results:
 *	A standard Tcl object result.
 *
 * Side effects:
 *	See the user documentation.
 *
 *----------------------------------------------------------------------
 */

int
Tcl_TimeObjCmd(
    ClientData dummy,		/* Not used. */
    Tcl_Interp *interp,		/* Current interpreter. */
    int objc,			/* Number of arguments. */
    Tcl_Obj *const objv[])	/* Argument objects. */
{
    register Tcl_Obj *objPtr;
    Tcl_Obj *objs[4];
    register int i, result;
    int count;
    double totalMicroSec;
#ifndef TCL_WIDE_CLICKS
    Tcl_Time start, stop;
#else
    Tcl_WideInt start, stop;
#endif

    if (objc == 2) {
	count = 1;
    } else if (objc == 3) {
	result = TclGetIntFromObj(interp, objv[2], &count);
	if (result != TCL_OK) {
	    return result;
	}
    } else {
	Tcl_WrongNumArgs(interp, 1, objv, "command ?count?");
	return TCL_ERROR;
    }

    objPtr = objv[1];
    i = count;
#ifndef TCL_WIDE_CLICKS
    Tcl_GetTime(&start);
#else
    start = TclpGetWideClicks();
#endif
    while (i-- > 0) {
	result = TclEvalObjEx(interp, objPtr, 0, NULL, 0);
	if (result != TCL_OK) {
	    return result;
	}
    }
#ifndef TCL_WIDE_CLICKS
    Tcl_GetTime(&stop);
    totalMicroSec = ((double) (stop.sec - start.sec)) * 1.0e6
	    + (stop.usec - start.usec);
#else
    stop = TclpGetWideClicks();
    totalMicroSec = ((double) TclpWideClicksToNanoseconds(stop - start))/1.0e3;
#endif

    if (count <= 1) {
	/*
	 * Use int obj since we know time is not fractional. [Bug 1202178]
	 */

	objs[0] = Tcl_NewWideIntObj((count <= 0) ? 0 : (Tcl_WideInt)totalMicroSec);
    } else {
	objs[0] = Tcl_NewDoubleObj(totalMicroSec/count);
    }

    /*
     * Construct the result as a list because many programs have always parsed
     * as such (extracting the first element, typically).
     */

    TclNewLiteralStringObj(objs[1], "microseconds");
    TclNewLiteralStringObj(objs[2], "per");
    TclNewLiteralStringObj(objs[3], "iteration");
    Tcl_SetObjResult(interp, Tcl_NewListObj(4, objs));

    return TCL_OK;
}

/*
 *----------------------------------------------------------------------
 *
 * Tcl_TimeRateObjCmd --
 *
 *	This object-based procedure is invoked to process the "timerate" Tcl
 *	command.
<<<<<<< HEAD
=======
 *
>>>>>>> 504bb861
 *	This is similar to command "time", except the execution limited by
 *	given time (in milliseconds) instead of repetition count.
 *
 * Example:
 *	timerate {after 5} 1000; # equivalent to: time {after 5} [expr 1000/5]
 *
 * Results:
 *	A standard Tcl object result.
 *
 * Side effects:
 *	See the user documentation.
 *
 *----------------------------------------------------------------------
 */

int
Tcl_TimeRateObjCmd(
    ClientData dummy,		/* Not used. */
    Tcl_Interp *interp,		/* Current interpreter. */
    int objc,			/* Number of arguments. */
    Tcl_Obj *const objv[])	/* Argument objects. */
{
<<<<<<< HEAD
    static double measureOverhead = 0; /* global measure-overhead */
=======
    static double measureOverhead = 0;
				/* global measure-overhead */
>>>>>>> 504bb861
    double overhead = -1;	/* given measure-overhead */
    register Tcl_Obj *objPtr;
    register int result, i;
    Tcl_Obj *calibrate = NULL, *direct = NULL;
    Tcl_WideUInt count = 0;	/* Holds repetition count */
    Tcl_WideInt maxms = WIDE_MIN;
				/* Maximal running time (in milliseconds) */
    Tcl_WideUInt maxcnt = WIDE_MAX;
				/* Maximal count of iterations. */
    Tcl_WideUInt threshold = 1;	/* Current threshold for check time (faster
				 * repeat count without time check) */
    Tcl_WideUInt maxIterTm = 1;	/* Max time of some iteration as max
				 * threshold, additionally avoiding divide to
				 * zero (i.e., never < 1) */
    unsigned short factor = 50;	/* Factor (4..50) limiting threshold to avoid
				 * growth of execution time. */
    register Tcl_WideInt start, middle, stop;
#ifndef TCL_WIDE_CLICKS
    Tcl_Time now;
#endif /* !TCL_WIDE_CLICKS */
    static const char *const options[] = {
	"-direct",	"-overhead",	"-calibrate",	"--",	NULL
    };
    enum options {
	TMRT_EV_DIRECT,	TMRT_OVERHEAD,	TMRT_CALIBRATE,	TMRT_LAST
    };
<<<<<<< HEAD

    NRE_callback *rootPtr;
    ByteCode	 *codePtr = NULL;
=======
    ByteCode *codePtr = NULL;
>>>>>>> 504bb861

    for (i = 1; i < objc - 1; i++) {
	int index;

	if (Tcl_GetIndexFromObj(NULL, objv[i], options, "option", TCL_EXACT,
		&index) != TCL_OK) {
	    break;
	}
	if (index == TMRT_LAST) {
	    i++;
	    break;
	}
	switch (index) {
	case TMRT_EV_DIRECT:
	    direct = objv[i];
	    break;
	case TMRT_OVERHEAD:
	    if (++i >= objc - 1) {
		goto usage;
	    }
	    if (Tcl_GetDoubleFromObj(interp, objv[i], &overhead) != TCL_OK) {
		return TCL_ERROR;
	    }
	    break;
	case TMRT_CALIBRATE:
	    calibrate = objv[i];
	    break;
	}
    }

    if (i >= objc || i < objc - 3) {
    usage:
	Tcl_WrongNumArgs(interp, 1, objv,
		"?-direct? ?-calibrate? ?-overhead double? "
		"command ?time ?max-count??");
	return TCL_ERROR;
    }
    objPtr = objv[i++];
    if (i < objc) {	/* max-time */
	result = Tcl_GetWideIntFromObj(interp, objv[i++], &maxms);
	if (result != TCL_OK) {
	    return result;
	}
	if (i < objc) {	/* max-count*/
	    Tcl_WideInt v;

	    result = Tcl_GetWideIntFromObj(interp, objv[i], &v);
	    if (result != TCL_OK) {
		return result;
	    }
	    maxcnt = (v > 0) ? v : 0;
	}
    }

    /*
     * If we are doing calibration.
     */

    if (calibrate) {
	/*
	 * If no time specified for the calibration.
	 */

	if (maxms == WIDE_MIN) {
	    Tcl_Obj *clobjv[6];
	    Tcl_WideInt maxCalTime = 5000;
	    double lastMeasureOverhead = measureOverhead;

	    clobjv[0] = objv[0];
	    i = 1;
	    if (direct) {
		clobjv[i++] = direct;
	    }
	    clobjv[i++] = objPtr;
<<<<<<< HEAD
=======

	    /*
	     * Reset last measurement overhead.
	     */
>>>>>>> 504bb861

	    measureOverhead = (double) 0;

	    /*
	     * Self-call with 100 milliseconds to warm-up, before entering the
	     * calibration cycle.
	     */

	    TclNewLongObj(clobjv[i], 100);
	    Tcl_IncrRefCount(clobjv[i]);
	    result = Tcl_TimeRateObjCmd(NULL, interp, i + 1, clobjv);
	    Tcl_DecrRefCount(clobjv[i]);
	    if (result != TCL_OK) {
		return result;
	    }

	    i--;
	    clobjv[i++] = calibrate;
	    clobjv[i++] = objPtr;

	    /*
	     * Set last measurement overhead to max.
	     */

	    measureOverhead = (double) UWIDE_MAX;

	    /*
	     * Run the calibration cycle until it is more precise.
	     */

	    maxms = -1000;
	    do {
		lastMeasureOverhead = measureOverhead;
		TclNewLongObj(clobjv[i], (int) maxms);
		Tcl_IncrRefCount(clobjv[i]);
		result = Tcl_TimeRateObjCmd(NULL, interp, i + 1, clobjv);
		Tcl_DecrRefCount(clobjv[i]);
		if (result != TCL_OK) {
		    return result;
		}
		maxCalTime += maxms;

		/*
		 * Increase maxms for more precise calibration.
		 */

		maxms -= -maxms / 4;

		/*
		 * As long as new value more as 0.05% better
		 */
	    } while ((measureOverhead >= lastMeasureOverhead
		    || measureOverhead / lastMeasureOverhead <= 0.9995)
		    && maxCalTime > 0);

	    return result;
	}
	if (maxms == 0) {
	    /*
	     * Reset last measurement overhead
	     */

	    measureOverhead = 0;
	    Tcl_SetObjResult(interp, Tcl_NewLongObj(0));
	    return TCL_OK;
	}

	/*
	 * If time is negative, make current overhead more precise.
	 */

	if (maxms > 0) {
	    /*
	     * Set last measurement overhead to max.
	     */

	    measureOverhead = (double) UWIDE_MAX;
	} else {
	    maxms = -maxms;
	}
    }

    if (maxms == WIDE_MIN) {
	maxms = 1000;
    }
    if (overhead == -1) {
	overhead = measureOverhead;
    }

    /*
     * Ensure that resetting of result will not smudge the further
     * measurement.
     */

    Tcl_ResetResult(interp);

    /*
     * Compile object if needed.
     */

    if (!direct) {
	if (TclInterpReady(interp) != TCL_OK) {
	    return TCL_ERROR;
	}
	codePtr = TclCompileObj(interp, objPtr, NULL, 0);
	TclPreserveByteCode(codePtr);
    }

    /*
     * Get start and stop time.
     */

#ifdef TCL_WIDE_CLICKS
    start = middle = TclpGetWideClicks();

    /*
     * Time to stop execution (in wide clicks).
     */

    stop = start + (maxms * 1000 / TclpWideClickInMicrosec());
#else
    Tcl_GetTime(&now);
    start = now.sec;
    start *= 1000000;
    start += now.usec;
    middle = start;

    /*
     * Time to stop execution (in microsecs).
     */

    stop = start + maxms * 1000;
#endif /* TCL_WIDE_CLICKS */

    /*
     * Start measurement.
     */

<<<<<<< HEAD
	if (!direct) {
	    /* precompiled */
	    rootPtr = TOP_CB(interp);
	    result = TclNRExecuteByteCode(interp, codePtr);
	    result = TclNRRunCallbacks(interp, result, rootPtr);
	} else {
	    /* eval */
	    result = TclEvalObjEx(interp, objPtr, 0, NULL, 0);
	}
	if (result != TCL_OK) {
	    /* allow break from measurement cycle (used for conditional stop) */
	    if (result != TCL_BREAK) {
		goto done;
	    }
	    /* force stop immediately */
	    threshold = 1;
	    maxcnt = 0;
	    result = TCL_OK;
	}

	/* don't check time up to threshold */
	if (--threshold > 0) continue;

	/* check stop time reached, estimate new threshold */
    #ifdef TCL_WIDE_CLICKS
	middle = TclpGetWideClicks();
    #else
	Tcl_GetTime(&now);
	middle = now.sec; middle *= 1000000; middle += now.usec;
    #endif
	if (middle >= stop || count >= maxcnt) {
	    break;
	}
=======
    if (maxcnt > 0) {
	while (1) {
	    /*
	     * Evaluate a single iteration.
	     */

	    count++;
	    if (!direct) {		/* precompiled */
		result = TclExecuteByteCode(interp, codePtr);
	    } else {			/* eval */
		result = TclEvalObjEx(interp, objPtr, 0, NULL, 0);
	    }
	    if (result != TCL_OK) {
		/*
		 * Allow break from measurement cycle (used for conditional
		 * stop).
		 */
>>>>>>> 504bb861

		if (result != TCL_BREAK) {
		    goto done;
		}

		/*
		 * Force stop immediately.
		 */

		threshold = 1;
		maxcnt = 0;
		result = TCL_OK;
	    }

	    /*
	     * Don't check time up to threshold.
	     */

	    if (--threshold > 0) {
		continue;
	    }

	    /*
	     * Check stop time reached, estimate new threshold.
	     */

#ifdef TCL_WIDE_CLICKS
	    middle = TclpGetWideClicks();
#else
	    Tcl_GetTime(&now);
	    middle = now.sec;
	    middle *= 1000000;
	    middle += now.usec;
#endif /* TCL_WIDE_CLICKS */

	    if (middle >= stop || count >= maxcnt) {
		break;
	    }

	    /*
	     * Don't calculate threshold by few iterations, because sometimes
	     * first iteration(s) can be too fast or slow (cached, delayed
	     * clean up, etc).
	     */

	    if (count < 10) {
		threshold = 1;
		continue;
	    }

	    /*
	     * Average iteration time in microsecs.
	     */

	    threshold = (middle - start) / count;
	    if (threshold > maxIterTm) {
		maxIterTm = threshold;
		/*
		 * Iterations seem to be longer.
		 */
		if (threshold > maxIterTm * 2) {
		    factor *= 2;
		    if (factor > 50) {
			factor = 50;
		    }
		} else {
		    if (factor < 50) {
			factor++;
		    }
		}
	    } else if (factor > 4) {
		/*
		 * Iterations seem to be shorter.
		 */

		if (threshold < (maxIterTm / 2)) {
		    factor /= 2;
		    if (factor < 4) {
			factor = 4;
		    }
		} else {
		    factor--;
		}
	    }

	    /*
	     * As relation between remaining time and time since last check,
	     * maximal some % of time (by factor), so avoid growing of the
	     * execution time if iterations are not consistent, e.g. was
	     * continuously on time).
	     */

	    threshold = ((stop - middle) / maxIterTm) / factor + 1;
	    if (threshold > 100000) {	/* fix for too large threshold */
		threshold = 100000;
	    }

	    /*
	     * Consider max-count
	     */

	    if (threshold > maxcnt - count) {
		threshold = maxcnt - count;
	    }
	}
    }

    {
	Tcl_Obj *objarr[8], **objs = objarr;
	Tcl_WideInt val;
	int digits;

	middle -= start;		/* execution time in microsecs */

#ifdef TCL_WIDE_CLICKS
	/*
	 * convert execution time in wide clicks to microsecs.
	 */

	middle *= TclpWideClickInMicrosec();
#endif /* TCL_WIDE_CLICKS */

	if (!count) {		/* no iterations - avoid divide by zero */
	    objs[0] = objs[2] = objs[4] = Tcl_NewWideIntObj(0);
	    goto retRes;
	}

	/*
	 * If not calibrating...
	 */

	if (!calibrate) {
	    /*
	     * Minimize influence of measurement overhead.
	     */

	    if (overhead > 0) {
		/*
		 * Estimate the time of overhead (microsecs).
		 */

		Tcl_WideUInt curOverhead = overhead * count;
<<<<<<< HEAD
		if ((Tcl_WideUInt)middle > curOverhead) {
=======

		if (middle > curOverhead) {
>>>>>>> 504bb861
		    middle -= curOverhead;
		} else {
		    middle = 0;
		}
	    }
	} else {
	    /*
	     * Calibration: obtaining new measurement overhead.
	     */

	    if (measureOverhead > ((double) middle) / count) {
		measureOverhead = ((double) middle) / count;
	    }
	    objs[0] = Tcl_NewDoubleObj(measureOverhead);
	    TclNewLiteralStringObj(objs[1], "\xC2\xB5s/#-overhead"); /* mics */
	    objs += 2;
	}

	val = middle / count;		/* microsecs per iteration */
	if (val >= 1000000) {
	    objs[0] = Tcl_NewWideIntObj(val);
	} else {
	    if (val < 10) {
		digits = 6;
	    } else if (val < 100) {
		digits = 4;
	    } else if (val < 1000) {
		digits = 3;
	    } else if (val < 10000) {
		digits = 2;
	    } else {
		digits = 1;
	    }
	    objs[0] = Tcl_ObjPrintf("%.*f", digits, ((double) middle)/count);
	}

	objs[2] = Tcl_NewWideIntObj(count); /* iterations */

<<<<<<< HEAD
	/* calculate speed as rate (count) per sec */
	if (!middle) middle++; /* +1 ms, just to avoid divide by zero */
=======
	/*
	 * Calculate speed as rate (count) per sec
	 */

	if (!middle) {
	    middle++;			/* Avoid divide by zero. */
	}
>>>>>>> 504bb861
	if (count < (WIDE_MAX / 1000000)) {
	    val = (count * 1000000) / middle;
	    if (val < 100000) {
		if (val < 100) {
		    digits = 3;
		} else if (val < 1000) {
		    digits = 2;
		} else {
		    digits = 1;
		}
		objs[4] = Tcl_ObjPrintf("%.*f",
			digits, ((double) (count * 1000000)) / middle);
	    } else {
		objs[4] = Tcl_NewWideIntObj(val);
	    }
	} else {
	    objs[4] = Tcl_NewWideIntObj((count / middle) * 1000000);
	}

    retRes:
	/*
	 * Estimated net execution time (in millisecs).
	 */

	if (!calibrate) {
	    if (middle >= 1) {
		objs[6] = Tcl_ObjPrintf("%.3f", (double)middle / 1000);
	    } else {
		objs[6] = Tcl_NewWideIntObj(0);
	    }
	    TclNewLiteralStringObj(objs[7], "nett-ms");
	}

	/*
	 * Construct the result as a list because many programs have always
	 * parsed as such (extracting the first element, typically).
	 */

	TclNewLiteralStringObj(objs[1], "\xC2\xB5s/#"); /* mics/# */
	TclNewLiteralStringObj(objs[3], "#");
	TclNewLiteralStringObj(objs[5], "#/sec");
	Tcl_SetObjResult(interp, Tcl_NewListObj(8, objarr));
    }

  done:
    if (codePtr != NULL) {
	TclReleaseByteCode(codePtr);
    }
    return result;
}

/*
 *----------------------------------------------------------------------
 *
 * Tcl_TryObjCmd, TclNRTryObjCmd --
 *
 *	This procedure is invoked to process the "try" Tcl command. See the
 *	user documentation (or TIP #329) for details on what it does.
 *
 * Results:
 *	A standard Tcl object result.
 *
 * Side effects:
 *	See the user documentation.
 *
 *----------------------------------------------------------------------
 */

int
Tcl_TryObjCmd(
    ClientData dummy,		/* Not used. */
    Tcl_Interp *interp,		/* Current interpreter. */
    int objc,			/* Number of arguments. */
    Tcl_Obj *const objv[])	/* Argument objects. */
{
    return Tcl_NRCallObjProc(interp, TclNRTryObjCmd, dummy, objc, objv);
}

int
TclNRTryObjCmd(
    ClientData clientData,	/* Not used. */
    Tcl_Interp *interp,		/* Current interpreter. */
    int objc,			/* Number of arguments. */
    Tcl_Obj *const objv[])	/* Argument objects. */
{
    Tcl_Obj *bodyObj, *handlersObj, *finallyObj = NULL;
    int i, bodyShared, haveHandlers, dummy, code;
    static const char *const handlerNames[] = {
	"finally", "on", "trap", NULL
    };
    enum Handlers {
	TryFinally, TryOn, TryTrap
    };

    /*
     * Parse the arguments. The handlers are passed to subsequent callbacks as
     * a Tcl_Obj list of the 5-tuples like (type, returnCode, errorCodePrefix,
     * bindVariables, script), and the finally script is just passed as it is.
     */

    if (objc < 2) {
	Tcl_WrongNumArgs(interp, 1, objv,
		"body ?handler ...? ?finally script?");
	return TCL_ERROR;
    }
    bodyObj = objv[1];
    handlersObj = Tcl_NewObj();
    bodyShared = 0;
    haveHandlers = 0;
    for (i=2 ; i<objc ; i++) {
	int type;
	Tcl_Obj *info[5];

	if (Tcl_GetIndexFromObj(interp, objv[i], handlerNames, "handler type",
		0, &type) != TCL_OK) {
	    Tcl_DecrRefCount(handlersObj);
	    return TCL_ERROR;
	}
	switch ((enum Handlers) type) {
	case TryFinally:	/* finally script */
	    if (i < objc-2) {
		Tcl_SetObjResult(interp, Tcl_NewStringObj(
			"finally clause must be last", -1));
		Tcl_DecrRefCount(handlersObj);
		Tcl_SetErrorCode(interp, "TCL", "OPERATION", "TRY", "FINALLY",
			"NONTERMINAL", NULL);
		return TCL_ERROR;
	    } else if (i == objc-1) {
		Tcl_SetObjResult(interp, Tcl_NewStringObj(
			"wrong # args to finally clause: must be"
			" \"... finally script\"", -1));
		Tcl_DecrRefCount(handlersObj);
		Tcl_SetErrorCode(interp, "TCL", "OPERATION", "TRY", "FINALLY",
			"ARGUMENT", NULL);
		return TCL_ERROR;
	    }
	    finallyObj = objv[++i];
	    break;

	case TryOn:		/* on code variableList script */
	    if (i > objc-4) {
		Tcl_SetObjResult(interp, Tcl_NewStringObj(
			"wrong # args to on clause: must be \"... on code"
			" variableList script\"", -1));
		Tcl_DecrRefCount(handlersObj);
		Tcl_SetErrorCode(interp, "TCL", "OPERATION", "TRY", "ON",
			"ARGUMENT", NULL);
		return TCL_ERROR;
	    }
	    if (TclGetCompletionCodeFromObj(interp, objv[i+1],
		    &code) != TCL_OK) {
		Tcl_DecrRefCount(handlersObj);
		return TCL_ERROR;
	    }
	    info[2] = NULL;
	    goto commonHandler;

	case TryTrap:		/* trap pattern variableList script */
	    if (i > objc-4) {
		Tcl_SetObjResult(interp, Tcl_NewStringObj(
			"wrong # args to trap clause: "
			"must be \"... trap pattern variableList script\"",
			-1));
		Tcl_DecrRefCount(handlersObj);
		Tcl_SetErrorCode(interp, "TCL", "OPERATION", "TRY", "TRAP",
			"ARGUMENT", NULL);
		return TCL_ERROR;
	    }
	    code = 1;
	    if (Tcl_ListObjLength(NULL, objv[i+1], &dummy) != TCL_OK) {
		Tcl_SetObjResult(interp, Tcl_ObjPrintf(
			"bad prefix '%s': must be a list",
			Tcl_GetString(objv[i+1])));
		Tcl_DecrRefCount(handlersObj);
		Tcl_SetErrorCode(interp, "TCL", "OPERATION", "TRY", "TRAP",
			"EXNFORMAT", NULL);
		return TCL_ERROR;
	    }
	    info[2] = objv[i+1];

	commonHandler:
	    if (Tcl_ListObjLength(interp, objv[i+2], &dummy) != TCL_OK) {
		Tcl_DecrRefCount(handlersObj);
		return TCL_ERROR;
	    }

	    info[0] = objv[i];			/* type */
	    TclNewIntObj(info[1], code);	/* returnCode */
	    if (info[2] == NULL) {		/* errorCodePrefix */
		TclNewObj(info[2]);
	    }
	    info[3] = objv[i+2];		/* bindVariables */
	    info[4] = objv[i+3];		/* script */

	    bodyShared = !strcmp(TclGetString(objv[i+3]), "-");
	    Tcl_ListObjAppendElement(NULL, handlersObj,
		    Tcl_NewListObj(5, info));
	    haveHandlers = 1;
	    i += 3;
	    break;
	}
    }
    if (bodyShared) {
	Tcl_SetObjResult(interp, Tcl_NewStringObj(
		"last non-finally clause must not have a body of \"-\"", -1));
	Tcl_DecrRefCount(handlersObj);
	Tcl_SetErrorCode(interp, "TCL", "OPERATION", "TRY", "BADFALLTHROUGH",
		NULL);
	return TCL_ERROR;
    }
    if (!haveHandlers) {
	Tcl_DecrRefCount(handlersObj);
	handlersObj = NULL;
    }

    /*
     * Execute the body.
     */

    Tcl_NRAddCallback(interp, TryPostBody, handlersObj, finallyObj,
	    (ClientData)objv, INT2PTR(objc));
    return TclNREvalObjEx(interp, bodyObj, 0,
	    ((Interp *) interp)->cmdFramePtr, 1);
}

/*
 *----------------------------------------------------------------------
 *
 * During --
 *
 *	This helper function patches together the updates to the interpreter's
 *	return options that are needed when things fail during the processing
 *	of a handler or finally script for the [try] command.
 *
 * Returns:
 *	The new option dictionary.
 *
 *----------------------------------------------------------------------
 */

static inline Tcl_Obj *
During(
    Tcl_Interp *interp,
    int resultCode,		/* The result code from the just-evaluated
				 * script. */
    Tcl_Obj *oldOptions,	/* The old option dictionary. */
    Tcl_Obj *errorInfo)		/* An object to append to the errorinfo and
				 * release, or NULL if nothing is to be added.
				 * Designed to be used with Tcl_ObjPrintf. */
{
    Tcl_Obj *during, *options;

    if (errorInfo != NULL) {
	Tcl_AppendObjToErrorInfo(interp, errorInfo);
    }
    options = Tcl_GetReturnOptions(interp, resultCode);
    TclNewLiteralStringObj(during, "-during");
    Tcl_IncrRefCount(during);
    Tcl_DictObjPut(interp, options, during, oldOptions);
    Tcl_DecrRefCount(during);
    Tcl_IncrRefCount(options);
    Tcl_DecrRefCount(oldOptions);
    return options;
}

/*
 *----------------------------------------------------------------------
 *
 * TryPostBody --
 *
 *	Callback to handle the outcome of the execution of the body of a 'try'
 *	command.
 *
 *----------------------------------------------------------------------
 */

static int
TryPostBody(
    ClientData data[],
    Tcl_Interp *interp,
    int result)
{
    Tcl_Obj *resultObj, *options, *handlersObj, *finallyObj, *cmdObj, **objv;
    int i, dummy, code, objc;
    int numHandlers = 0;

    handlersObj = data[0];
    finallyObj = data[1];
    objv = data[2];
    objc = PTR2INT(data[3]);

    cmdObj = objv[0];

    /*
     * Check for limits/rewinding, which override normal trapping behaviour.
     */

    if (((Interp*) interp)->execEnvPtr->rewind || Tcl_LimitExceeded(interp)) {
	Tcl_AppendObjToErrorInfo(interp, Tcl_ObjPrintf(
		"\n    (\"%s\" body line %d)", TclGetString(cmdObj),
		Tcl_GetErrorLine(interp)));
	if (handlersObj != NULL) {
	    Tcl_DecrRefCount(handlersObj);
	}
	return TCL_ERROR;
    }

    /*
     * Basic processing of the outcome of the script, including adding of
     * errorinfo trace.
     */

    if (result == TCL_ERROR) {
	Tcl_AppendObjToErrorInfo(interp, Tcl_ObjPrintf(
		"\n    (\"%s\" body line %d)", TclGetString(cmdObj),
		Tcl_GetErrorLine(interp)));
    }
    resultObj = Tcl_GetObjResult(interp);
    Tcl_IncrRefCount(resultObj);
    options = Tcl_GetReturnOptions(interp, result);
    Tcl_IncrRefCount(options);
    Tcl_ResetResult(interp);

    /*
     * Handle the results.
     */

    if (handlersObj != NULL) {
	int found = 0;
	Tcl_Obj **handlers, **info;

	Tcl_ListObjGetElements(NULL, handlersObj, &numHandlers, &handlers);
	for (i=0 ; i<numHandlers ; i++) {
	    Tcl_Obj *handlerBodyObj;

	    Tcl_ListObjGetElements(NULL, handlers[i], &dummy, &info);
	    if (!found) {
		Tcl_GetIntFromObj(NULL, info[1], &code);
		if (code != result) {
		    continue;
		}

		/*
		 * When processing an error, we must also perform list-prefix
		 * matching of the errorcode list. However, if this was an
		 * 'on' handler, the list that we are matching against will be
		 * empty.
		 */

		if (code == TCL_ERROR) {
		    Tcl_Obj *errorCodeName, *errcode, **bits1, **bits2;
		    int len1, len2, j;

		    TclNewLiteralStringObj(errorCodeName, "-errorcode");
		    Tcl_DictObjGet(NULL, options, errorCodeName, &errcode);
		    Tcl_DecrRefCount(errorCodeName);
		    Tcl_ListObjGetElements(NULL, info[2], &len1, &bits1);
		    if (Tcl_ListObjGetElements(NULL, errcode, &len2,
			    &bits2) != TCL_OK) {
			continue;
		    }
		    if (len2 < len1) {
			continue;
		    }
		    for (j=0 ; j<len1 ; j++) {
			if (strcmp(TclGetString(bits1[j]),
				TclGetString(bits2[j])) != 0) {
			    /*
			     * Really want 'continue outerloop;', but C does
			     * not give us that.
			     */

			    goto didNotMatch;
			}
		    }
		}

		found = 1;
	    }

	    /*
	     * Now we need to scan forward over "-" bodies. Note that we've
	     * already checked that the last body is not a "-", so this search
	     * will terminate successfully.
	     */

	    if (!strcmp(TclGetString(info[4]), "-")) {
		continue;
	    }

	    /*
	     * Bind the variables. We already know this is a list of variable
	     * names, but it might be empty.
	     */

	    Tcl_ResetResult(interp);
	    result = TCL_ERROR;
	    Tcl_ListObjLength(NULL, info[3], &dummy);
	    if (dummy > 0) {
		Tcl_Obj *varName;

		Tcl_ListObjIndex(NULL, info[3], 0, &varName);
		if (Tcl_ObjSetVar2(interp, varName, NULL, resultObj,
			TCL_LEAVE_ERR_MSG) == NULL) {
		    Tcl_DecrRefCount(resultObj);
		    goto handlerFailed;
		}
		Tcl_DecrRefCount(resultObj);
		if (dummy > 1) {
		    Tcl_ListObjIndex(NULL, info[3], 1, &varName);
		    if (Tcl_ObjSetVar2(interp, varName, NULL, options,
			    TCL_LEAVE_ERR_MSG) == NULL) {
			goto handlerFailed;
		    }
		}
	    } else {
		/*
		 * Dispose of the result to prevent a memleak. [Bug 2910044]
		 */

		Tcl_DecrRefCount(resultObj);
	    }

	    /*
	     * Evaluate the handler body and process the outcome. Note that we
	     * need to keep the kind of handler for debugging purposes, and in
	     * any case anything we want from info[] must be extracted right
	     * now because the info[] array is about to become invalid. There
	     * is very little refcount handling here however, since we know
	     * that the objects that we still want to refer to now were input
	     * arguments to [try] and so are still on the Tcl value stack.
	     */

	    handlerBodyObj = info[4];
	    Tcl_NRAddCallback(interp, TryPostHandler, objv, options, info[0],
		    INT2PTR((finallyObj == NULL) ? 0 : objc - 1));
	    Tcl_DecrRefCount(handlersObj);
	    return TclNREvalObjEx(interp, handlerBodyObj, 0,
		    ((Interp *) interp)->cmdFramePtr, 4*i + 5);

	handlerFailed:
	    resultObj = Tcl_GetObjResult(interp);
	    Tcl_IncrRefCount(resultObj);
	    options = During(interp, result, options, NULL);
	    break;

	didNotMatch:
	    continue;
	}

	/*
	 * No handler matched; get rid of the list of handlers.
	 */

	Tcl_DecrRefCount(handlersObj);
    }

    /*
     * Process the finally clause.
     */

    if (finallyObj != NULL) {
	Tcl_NRAddCallback(interp, TryPostFinal, resultObj, options, cmdObj,
		NULL);
	return TclNREvalObjEx(interp, finallyObj, 0,
		((Interp *) interp)->cmdFramePtr, objc - 1);
    }

    /*
     * Install the correct result/options into the interpreter and clean up
     * any temporary storage.
     */

    result = Tcl_SetReturnOptions(interp, options);
    Tcl_DecrRefCount(options);
    Tcl_SetObjResult(interp, resultObj);
    Tcl_DecrRefCount(resultObj);
    return result;
}

/*
 *----------------------------------------------------------------------
 *
 * TryPostHandler --
 *
 *	Callback to handle the outcome of the execution of a handler of a
 *	'try' command.
 *
 *----------------------------------------------------------------------
 */

static int
TryPostHandler(
    ClientData data[],
    Tcl_Interp *interp,
    int result)
{
    Tcl_Obj *resultObj, *cmdObj, *options, *handlerKindObj, **objv;
    Tcl_Obj *finallyObj;
    int finally;

    objv = data[0];
    options = data[1];
    handlerKindObj = data[2];
    finally = PTR2INT(data[3]);

    cmdObj = objv[0];
    finallyObj = finally ? objv[finally] : 0;

    /*
     * Check for limits/rewinding, which override normal trapping behaviour.
     */

    if (((Interp*) interp)->execEnvPtr->rewind || Tcl_LimitExceeded(interp)) {
	options = During(interp, result, options, Tcl_ObjPrintf(
		"\n    (\"%s ... %s\" handler line %d)",
		TclGetString(cmdObj), TclGetString(handlerKindObj),
		Tcl_GetErrorLine(interp)));
	Tcl_DecrRefCount(options);
	return TCL_ERROR;
    }

    /*
     * The handler result completely substitutes for the result of the body.
     */

    resultObj = Tcl_GetObjResult(interp);
    Tcl_IncrRefCount(resultObj);
    if (result == TCL_ERROR) {
	options = During(interp, result, options, Tcl_ObjPrintf(
		"\n    (\"%s ... %s\" handler line %d)",
		TclGetString(cmdObj), TclGetString(handlerKindObj),
		Tcl_GetErrorLine(interp)));
    } else {
	Tcl_DecrRefCount(options);
	options = Tcl_GetReturnOptions(interp, result);
	Tcl_IncrRefCount(options);
    }

    /*
     * Process the finally clause if it is present.
     */

    if (finallyObj != NULL) {
	Interp *iPtr = (Interp *) interp;

	Tcl_NRAddCallback(interp, TryPostFinal, resultObj, options, cmdObj,
		NULL);

	/* The 'finally' script is always the last argument word. */
	return TclNREvalObjEx(interp, finallyObj, 0, iPtr->cmdFramePtr,
		finally);
    }

    /*
     * Install the correct result/options into the interpreter and clean up
     * any temporary storage.
     */

    result = Tcl_SetReturnOptions(interp, options);
    Tcl_DecrRefCount(options);
    Tcl_SetObjResult(interp, resultObj);
    Tcl_DecrRefCount(resultObj);
    return result;
}

/*
 *----------------------------------------------------------------------
 *
 * TryPostFinal --
 *
 *	Callback to handle the outcome of the execution of the finally script
 *	of a 'try' command.
 *
 *----------------------------------------------------------------------
 */

static int
TryPostFinal(
    ClientData data[],
    Tcl_Interp *interp,
    int result)
{
    Tcl_Obj *resultObj, *options, *cmdObj;

    resultObj = data[0];
    options = data[1];
    cmdObj = data[2];

    /*
     * If the result wasn't OK, we need to adjust the result options.
     */

    if (result != TCL_OK) {
	Tcl_DecrRefCount(resultObj);
	resultObj = NULL;
	if (result == TCL_ERROR) {
	    options = During(interp, result, options, Tcl_ObjPrintf(
		    "\n    (\"%s ... finally\" body line %d)",
		    TclGetString(cmdObj), Tcl_GetErrorLine(interp)));
	} else {
	    Tcl_Obj *origOptions = options;

	    options = Tcl_GetReturnOptions(interp, result);
	    Tcl_IncrRefCount(options);
	    Tcl_DecrRefCount(origOptions);
	}
    }

    /*
     * Install the correct result/options into the interpreter and clean up
     * any temporary storage.
     */

    result = Tcl_SetReturnOptions(interp, options);
    Tcl_DecrRefCount(options);
    if (resultObj != NULL) {
	Tcl_SetObjResult(interp, resultObj);
	Tcl_DecrRefCount(resultObj);
    }
    return result;
}

/*
 *----------------------------------------------------------------------
 *
 * Tcl_WhileObjCmd --
 *
 *	This procedure is invoked to process the "while" Tcl command. See the
 *	user documentation for details on what it does.
 *
 *	With the bytecode compiler, this procedure is only called when a
 *	command name is computed at runtime, and is "while" or the name to
 *	which "while" was renamed: e.g., "set z while; $z {$i<100} {}"
 *
 * Results:
 *	A standard Tcl result.
 *
 * Side effects:
 *	See the user documentation.
 *
 *----------------------------------------------------------------------
 */

int
Tcl_WhileObjCmd(
    ClientData dummy,		/* Not used. */
    Tcl_Interp *interp,		/* Current interpreter. */
    int objc,			/* Number of arguments. */
    Tcl_Obj *const objv[])	/* Argument objects. */
{
    return Tcl_NRCallObjProc(interp, TclNRWhileObjCmd, dummy, objc, objv);
}

int
TclNRWhileObjCmd(
    ClientData dummy,		/* Not used. */
    Tcl_Interp *interp,		/* Current interpreter. */
    int objc,			/* Number of arguments. */
    Tcl_Obj *const objv[])	/* Argument objects. */
{
    ForIterData *iterPtr;

    if (objc != 3) {
	Tcl_WrongNumArgs(interp, 1, objv, "test command");
	return TCL_ERROR;
    }

    /*
     * We reuse [for]'s callback, passing a NULL for the 'next' script.
     */

    TclSmallAllocEx(interp, sizeof(ForIterData), iterPtr);
    iterPtr->cond = objv[1];
    iterPtr->body = objv[2];
    iterPtr->next = NULL;
    iterPtr->msg  = "\n    (\"while\" body line %d)";
    iterPtr->word = 2;

    TclNRAddCallback(interp, TclNRForIterCallback, iterPtr, NULL,
	    NULL, NULL);
    return TCL_OK;
}

/*
 *----------------------------------------------------------------------
 *
 * TclListLines --
 *
 *	???
 *
 * Results:
 *	Filled in array of line numbers?
 *
 * Side effects:
 *	None.
 *
 *----------------------------------------------------------------------
 */

void
TclListLines(
    Tcl_Obj *listObj,		/* Pointer to obj holding a string with list
				 * structure. Assumed to be valid. Assumed to
				 * contain n elements. */
    int line,			/* Line the list as a whole starts on. */
    int n,			/* #elements in lines */
    int *lines,			/* Array of line numbers, to fill. */
    Tcl_Obj *const *elems)      /* The list elems as Tcl_Obj*, in need of
				 * derived continuation data */
{
    const char *listStr = Tcl_GetString(listObj);
    const char *listHead = listStr;
    int i, length = strlen(listStr);
    const char *element = NULL, *next = NULL;
    ContLineLoc *clLocPtr = TclContinuationsGet(listObj);
    int *clNext = (clLocPtr ? &clLocPtr->loc[0] : NULL);

    for (i = 0; i < n; i++) {
	TclFindElement(NULL, listStr, length, &element, &next, NULL, NULL);

	TclAdvanceLines(&line, listStr, element);
				/* Leading whitespace */
	TclAdvanceContinuations(&line, &clNext, element - listHead);
	if (elems && clNext) {
	    TclContinuationsEnterDerived(elems[i], element-listHead, clNext);
	}
	lines[i] = line;
	length -= (next - listStr);
	TclAdvanceLines(&line, element, next);
				/* Element */
	listStr = next;

	if (*element == 0) {
	    /* ASSERT i == n */
	    break;
	}
    }
}

/*
 * Local Variables:
 * mode: c
 * c-basic-offset: 4
 * fill-column: 78
 * End:
 */<|MERGE_RESOLUTION|>--- conflicted
+++ resolved
@@ -4313,10 +4313,7 @@
  *
  *	This object-based procedure is invoked to process the "timerate" Tcl
  *	command.
-<<<<<<< HEAD
-=======
- *
->>>>>>> 504bb861
+ *
  *	This is similar to command "time", except the execution limited by
  *	given time (in milliseconds) instead of repetition count.
  *
@@ -4339,12 +4336,8 @@
     int objc,			/* Number of arguments. */
     Tcl_Obj *const objv[])	/* Argument objects. */
 {
-<<<<<<< HEAD
-    static double measureOverhead = 0; /* global measure-overhead */
-=======
     static double measureOverhead = 0;
 				/* global measure-overhead */
->>>>>>> 504bb861
     double overhead = -1;	/* given measure-overhead */
     register Tcl_Obj *objPtr;
     register int result, i;
@@ -4371,13 +4364,8 @@
     enum options {
 	TMRT_EV_DIRECT,	TMRT_OVERHEAD,	TMRT_CALIBRATE,	TMRT_LAST
     };
-<<<<<<< HEAD
-
     NRE_callback *rootPtr;
-    ByteCode	 *codePtr = NULL;
-=======
     ByteCode *codePtr = NULL;
->>>>>>> 504bb861
 
     for (i = 1; i < objc - 1; i++) {
 	int index;
@@ -4452,13 +4440,10 @@
 		clobjv[i++] = direct;
 	    }
 	    clobjv[i++] = objPtr;
-<<<<<<< HEAD
-=======
 
 	    /*
 	     * Reset last measurement overhead.
 	     */
->>>>>>> 504bb861
 
 	    measureOverhead = (double) 0;
 
@@ -4597,41 +4582,6 @@
      * Start measurement.
      */
 
-<<<<<<< HEAD
-	if (!direct) {
-	    /* precompiled */
-	    rootPtr = TOP_CB(interp);
-	    result = TclNRExecuteByteCode(interp, codePtr);
-	    result = TclNRRunCallbacks(interp, result, rootPtr);
-	} else {
-	    /* eval */
-	    result = TclEvalObjEx(interp, objPtr, 0, NULL, 0);
-	}
-	if (result != TCL_OK) {
-	    /* allow break from measurement cycle (used for conditional stop) */
-	    if (result != TCL_BREAK) {
-		goto done;
-	    }
-	    /* force stop immediately */
-	    threshold = 1;
-	    maxcnt = 0;
-	    result = TCL_OK;
-	}
-
-	/* don't check time up to threshold */
-	if (--threshold > 0) continue;
-
-	/* check stop time reached, estimate new threshold */
-    #ifdef TCL_WIDE_CLICKS
-	middle = TclpGetWideClicks();
-    #else
-	Tcl_GetTime(&now);
-	middle = now.sec; middle *= 1000000; middle += now.usec;
-    #endif
-	if (middle >= stop || count >= maxcnt) {
-	    break;
-	}
-=======
     if (maxcnt > 0) {
 	while (1) {
 	    /*
@@ -4640,7 +4590,9 @@
 
 	    count++;
 	    if (!direct) {		/* precompiled */
-		result = TclExecuteByteCode(interp, codePtr);
+		rootPtr = TOP_CB(interp);
+		result = TclNRExecuteByteCode(interp, codePtr);
+		result = TclNRRunCallbacks(interp, result, rootPtr);
 	    } else {			/* eval */
 		result = TclEvalObjEx(interp, objPtr, 0, NULL, 0);
 	    }
@@ -4649,7 +4601,6 @@
 		 * Allow break from measurement cycle (used for conditional
 		 * stop).
 		 */
->>>>>>> 504bb861
 
 		if (result != TCL_BREAK) {
 		    goto done;
@@ -4707,9 +4658,11 @@
 	    threshold = (middle - start) / count;
 	    if (threshold > maxIterTm) {
 		maxIterTm = threshold;
+
 		/*
 		 * Iterations seem to be longer.
 		 */
+
 		if (threshold > maxIterTm * 2) {
 		    factor *= 2;
 		    if (factor > 50) {
@@ -4792,12 +4745,8 @@
 		 */
 
 		Tcl_WideUInt curOverhead = overhead * count;
-<<<<<<< HEAD
-		if ((Tcl_WideUInt)middle > curOverhead) {
-=======
-
-		if (middle > curOverhead) {
->>>>>>> 504bb861
+
+		if ((Tcl_WideUInt) middle > curOverhead) {
 		    middle -= curOverhead;
 		} else {
 		    middle = 0;
@@ -4836,10 +4785,6 @@
 
 	objs[2] = Tcl_NewWideIntObj(count); /* iterations */
 
-<<<<<<< HEAD
-	/* calculate speed as rate (count) per sec */
-	if (!middle) middle++; /* +1 ms, just to avoid divide by zero */
-=======
 	/*
 	 * Calculate speed as rate (count) per sec
 	 */
@@ -4847,7 +4792,6 @@
 	if (!middle) {
 	    middle++;			/* Avoid divide by zero. */
 	}
->>>>>>> 504bb861
 	if (count < (WIDE_MAX / 1000000)) {
 	    val = (count * 1000000) / middle;
 	    if (val < 100000) {
