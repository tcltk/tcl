--- conflicted
+++ resolved
@@ -18,7 +18,6 @@
 
 #include "tclInt.h"
 #include "tclRegexp.h"
-#include "tommath.h"
 
 static inline Tcl_Obj *	During(Tcl_Interp *interp, int resultCode,
 			    Tcl_Obj *oldOptions, Tcl_Obj *errorInfo);
@@ -1445,11 +1444,9 @@
     int i, failat = 0, result = 1, strict = 0, index, length1, length2;
     Tcl_Obj *objPtr, *failVarObj = NULL;
     Tcl_WideInt w;
-    mp_int big;
 
     static const char *const isClasses[] = {
 	"alnum",	"alpha",	"ascii",	"control",
-<<<<<<< HEAD
 	"boolean",	"digit",	"double",	"entier",
 	"false",	"graph",	"integer",	"list",
 	"lower",	"print",	"punct",	"space",
@@ -1463,20 +1460,6 @@
 	STR_IS_LOWER,	STR_IS_PRINT,	STR_IS_PUNCT,	STR_IS_SPACE,
 	STR_IS_TRUE,	STR_IS_UPPER,	STR_IS_WIDE,	STR_IS_WORD,
 	STR_IS_XDIGIT
-=======
-	"boolean",	"digit",	"double",	"false",
-	"graph",	"int",	"integer",	"list",		"lower",
-	"print",	"punct",	"space",	"true",
-	"upper",	"wideinteger",	"wordchar",	"xdigit",
-	NULL
-    };
-    enum isClasses {
-	STR_IS_ALNUM, STR_IS_ALPHA,	STR_IS_ASCII,  STR_IS_CONTROL,
-	STR_IS_BOOL,  STR_IS_DIGIT,	STR_IS_DOUBLE, STR_IS_FALSE,
-	STR_IS_GRAPH, STR_IS_INT, STR_IS_INTEGER,	STR_IS_LIST,   STR_IS_LOWER,
-	STR_IS_PRINT, STR_IS_PUNCT, STR_IS_SPACE,  STR_IS_TRUE,
-	STR_IS_UPPER, STR_IS_WIDE,	STR_IS_WORD,   STR_IS_XDIGIT
->>>>>>> 62dffada
     };
     static const char *const isOptions[] = {
 	"-strict", "-failindex", NULL
@@ -1604,14 +1587,7 @@
 	    break;
 	}
 	goto failedIntParse;
-<<<<<<< HEAD
     case STR_IS_ENTIER:
-	if (TCL_OK == Tcl_GetBignumFromObj(NULL, objPtr, &big)) {
-	    break;
-	}
-	goto failedIntParse;
-=======
-    case STR_IS_INTEGER:
 	if ((objPtr->typePtr == &tclIntType) ||
 #ifndef NO_WIDE_TYPE
 		(objPtr->typePtr == &tclWideIntType) ||
@@ -1656,7 +1632,6 @@
 	    failat = 0;
 	}
 	break;
->>>>>>> 62dffada
     case STR_IS_WIDE:
 	if (TCL_OK == Tcl_GetWideIntFromObj(NULL, objPtr, &w)) {
 	    break;
