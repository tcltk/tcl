--- conflicted
+++ resolved
@@ -1674,14 +1674,9 @@
 	     */
 
 	    const char *elemStart, *nextElem;
-<<<<<<< HEAD
 	    int lenRemain;
 	    size_t elemSize;
-	    register const char *p;
-=======
-	    int lenRemain, elemSize;
 	    const char *p;
->>>>>>> b37993a1
 
 	    string1 = TclGetStringFromObj(objPtr, &length1);
 	    end = string1 + length1;
@@ -1860,14 +1855,9 @@
 	     */
 
 	    const char *elemStart, *nextElem;
-<<<<<<< HEAD
 	    size_t lenRemain;
 	    size_t elemSize;
-	    register const char *p;
-=======
-	    int lenRemain, elemSize;
 	    const char *p;
->>>>>>> b37993a1
 
 	    string1 = TclGetStringFromObj(objPtr, &length1);
 	    end = string1 + length1;
