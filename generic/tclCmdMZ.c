--- conflicted
+++ resolved
@@ -5346,11 +5346,7 @@
 				 * structure. Assumed to be valid. Assumed to
 				 * contain n elements. */
     Tcl_Size line,		/* Line the list as a whole starts on. */
-<<<<<<< HEAD
-    int n,			/* #elements in lines */
-=======
     Tcl_Size n,			/* #elements in lines */
->>>>>>> ae7471ec
     Tcl_Size *lines,		/* Array of line numbers, to fill. */
     Tcl_Obj *const *elems)      /* The list elems as Tcl_Obj*, in need of
 				 * derived continuation data */
