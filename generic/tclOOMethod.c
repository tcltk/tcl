/*
 * Copyright © 2005-2011 Donal K. Fellows
 *
 * See the file "license.terms" for information on usage and redistribution of
 * this file, and for a DISCLAIMER OF ALL WARRANTIES.
 */

/*
 * You may distribute and/or modify this program under the terms of the GNU
 * Affero General Public License as published by the Free Software Foundation,
 * either version 3 of the License, or (at your option) any later version.

 * See the file "COPYING" for information on usage and redistribution
 * of this file, and for a DISCLAIMER OF ALL WARRANTIES.
*/

/*
 * tclOOMethod.c --
 *
 *	This file contains code to create and manage methods.
 */

#ifdef HAVE_CONFIG_H
#include "config.h"
#endif
#include "tclInt.h"
#include "tclOOInt.h"
#include "tclCompile.h"

/*
 * Structure used to contain all the information needed about a call frame
 * used in a procedure-like method.
 */

typedef struct PMFrameData {
    CallFrame *framePtr;	/* Reference to the call frame itself (it's
				 * actually allocated on the Tcl stack). */
    ProcErrorProc *errProc;	/* The error handler for the body. */
    Tcl_Obj *nameObj;		/* The "name" of the command. Only used for a
				 * few moments, so not reference. */
} PMFrameData;

/*
 * Structure used to pass information about variable resolution to the
 * on-the-ground resolvers used when working with resolved compiled variables.
 */

typedef struct OOResVarInfo {
    Tcl_ResolvedVarInfo info;	/* "Type" information so that the compiled
				 * variable can be linked to the namespace
				 * variable at the right time. */
    Tcl_Obj *variableObj;	/* The name of the variable. */
    Tcl_Var cachedObjectVar;	/* TODO: When to flush this cache? Can class
				 * variables be cached? */
} OOResVarInfo;

/*
 * Function declarations for things defined in this file.
 */

static Tcl_Obj **	InitEnsembleRewrite(Tcl_Interp *interp, int objc,
			    Tcl_Obj *const *objv, int toRewrite,
			    int rewriteLength, Tcl_Obj *const *rewriteObjs,
			    int *lengthPtr);
static int		InvokeProcedureMethod(void *clientData,
			    Tcl_Interp *interp, Tcl_ObjectContext context,
			    int objc, Tcl_Obj *const *objv);
static Tcl_NRPostProc	FinalizeForwardCall;
static Tcl_NRPostProc	FinalizePMCall;
static int		PushMethodCallFrame(Tcl_Interp *interp,
			    CallContext *contextPtr, ProcedureMethod *pmPtr,
			    int objc, Tcl_Obj *const *objv,
			    PMFrameData *fdPtr);
static void		DeleteProcedureMethodRecord(ProcedureMethod *pmPtr);
static void		DeleteProcedureMethod(void *clientData);
static int		CloneProcedureMethod(Tcl_Interp *interp,
			    void *clientData, void **newClientData);
static ProcErrorProc	MethodErrorHandler;
static ProcErrorProc	ConstructorErrorHandler;
static ProcErrorProc	DestructorErrorHandler;
static Tcl_Obj *	RenderMethodName(void *clientData);
static Tcl_Obj *	RenderDeclarerName(void *clientData);
static int		InvokeForwardMethod(void *clientData,
			    Tcl_Interp *interp, Tcl_ObjectContext context,
			    int objc, Tcl_Obj *const *objv);
static void		DeleteForwardMethod(void *clientData);
static int		CloneForwardMethod(Tcl_Interp *interp,
			    void *clientData, void **newClientData);
static Tcl_ResolveVarProc	ProcedureMethodVarResolver;
static Tcl_ResolveCompiledVarProc	ProcedureMethodCompiledVarResolver;

/*
 * The types of methods defined by the core OO system.
 */

static const Tcl_MethodType procMethodType = {
    TCL_OO_METHOD_VERSION_CURRENT, "method",
    InvokeProcedureMethod, DeleteProcedureMethod, CloneProcedureMethod
};
static const Tcl_MethodType fwdMethodType = {
    TCL_OO_METHOD_VERSION_CURRENT, "forward",
    InvokeForwardMethod, DeleteForwardMethod, CloneForwardMethod
};

/*
 * Helper macros (derived from things private to tclVar.c)
 */

#define TclVarTable(contextNs) \
    ((Tcl_HashTable *) (&((Namespace *) (contextNs))->varTable))
#define TclVarHashGetValue(hPtr) \
    ((Tcl_Var) ((char *)hPtr - offsetof(VarInHash, entry)))

static inline ProcedureMethod *
AllocProcedureMethodRecord(
    int flags)
{
    ProcedureMethod *pmPtr = (ProcedureMethod *)
	    Tcl_Alloc(sizeof(ProcedureMethod));
    memset(pmPtr, 0, sizeof(ProcedureMethod));
    pmPtr->version = TCLOO_PROCEDURE_METHOD_VERSION;
    pmPtr->flags = flags & USE_DECLARER_NS;
    pmPtr->refCount = 1;
    pmPtr->cmd.clientData = &pmPtr->efi;
    return pmPtr;
}

/*
 * ----------------------------------------------------------------------
 *
 * Tcl_NewInstanceMethod --
 *
 *	Attach a method to an object instance.
 *
 * ----------------------------------------------------------------------
 */

Tcl_Method
TclNewInstanceMethod(
    TCL_UNUSED(Tcl_Interp *),
    Tcl_Object object,		/* The object that has the method attached to
				 * it. */
    Tcl_Obj *nameObj,		/* The name of the method. May be NULL; if so,
				 * up to caller to manage storage (e.g., when
				 * it is a constructor or destructor). */
    int flags,			/* Whether this is a public method. */
    const Tcl_MethodType *typePtr,
				/* The type of method this is, which defines
				 * how to invoke, delete and clone the
				 * method. */
    void *clientData)		/* Some data associated with the particular
				 * method to be created. */
{
    Object *oPtr = (Object *) object;
    Method *mPtr;
    Tcl_HashEntry *hPtr;
    int isNew;

    if (nameObj == NULL) {
	mPtr = (Method *) Tcl_Alloc(sizeof(Method));
	mPtr->namePtr = NULL;
	mPtr->refCount = 1;
	goto populate;
    }
    if (!oPtr->methodsPtr) {
	oPtr->methodsPtr = (Tcl_HashTable *) Tcl_Alloc(sizeof(Tcl_HashTable));
	Tcl_InitObjHashTable(oPtr->methodsPtr);
	oPtr->flags &= ~USE_CLASS_CACHE;
    }
    hPtr = Tcl_CreateHashEntry(oPtr->methodsPtr, nameObj, &isNew);
    if (isNew) {
	mPtr = (Method *) Tcl_Alloc(sizeof(Method));
	mPtr->namePtr = nameObj;
	mPtr->refCount = 1;
	Tcl_IncrRefCount(nameObj);
	Tcl_SetHashValue(hPtr, mPtr);
    } else {
	mPtr = (Method *) Tcl_GetHashValue(hPtr);
	if (mPtr->typePtr != NULL && mPtr->typePtr->deleteProc != NULL) {
	    mPtr->typePtr->deleteProc(mPtr->clientData);
	}
    }

  populate:
    mPtr->typePtr = typePtr;
    mPtr->clientData = clientData;
    mPtr->flags = 0;
    mPtr->declaringObjectPtr = oPtr;
    mPtr->declaringClassPtr = NULL;
    if (flags) {
	mPtr->flags |= flags &
		(PUBLIC_METHOD | PRIVATE_METHOD | TRUE_PRIVATE_METHOD);
	if (flags & TRUE_PRIVATE_METHOD) {
	    oPtr->flags |= HAS_PRIVATE_METHODS;
	}
    }
    oPtr->epoch++;
    return (Tcl_Method) mPtr;
}
Tcl_Method
Tcl_NewInstanceMethod(
    TCL_UNUSED(Tcl_Interp *),
    Tcl_Object object,		/* The object that has the method attached to
				 * it. */
    Tcl_Obj *nameObj,		/* The name of the method. May be NULL; if so,
				 * up to caller to manage storage (e.g., when
				 * it is a constructor or destructor). */
    int flags,			/* Whether this is a public method. */
    const Tcl_MethodType *typePtr,
				/* The type of method this is, which defines
				 * how to invoke, delete and clone the
				 * method. */
    void *clientData)		/* Some data associated with the particular
				 * method to be created. */
{
    if (typePtr->version > TCL_OO_METHOD_VERSION_1) {
	Tcl_Panic("%s: Wrong version in typePtr->version, should be %s",
		"Tcl_NewInstanceMethod", "TCL_OO_METHOD_VERSION_1");
    }
    return TclNewInstanceMethod(NULL, object, nameObj, flags, typePtr,
	    clientData);
}
Tcl_Method
Tcl_NewInstanceMethod2(
    TCL_UNUSED(Tcl_Interp *),
    Tcl_Object object,		/* The object that has the method attached to
				 * it. */
    Tcl_Obj *nameObj,		/* The name of the method. May be NULL; if so,
				 * up to caller to manage storage (e.g., when
				 * it is a constructor or destructor). */
    int flags,			/* Whether this is a public method. */
    const Tcl_MethodType2 *typePtr,
				/* The type of method this is, which defines
				 * how to invoke, delete and clone the
				 * method. */
    void *clientData)		/* Some data associated with the particular
				 * method to be created. */
{
    if (typePtr->version < TCL_OO_METHOD_VERSION_2) {
	Tcl_Panic("%s: Wrong version in typePtr->version, should be %s",
		"Tcl_NewInstanceMethod2", "TCL_OO_METHOD_VERSION_2");
    }
    return TclNewInstanceMethod(NULL, object, nameObj, flags,
	    (const Tcl_MethodType *) typePtr, clientData);
}

/*
 * ----------------------------------------------------------------------
 *
 * Tcl_NewMethod --
 *
 *	Attach a method to a class.
 *
 * ----------------------------------------------------------------------
 */

Tcl_Method
TclNewMethod(
    Tcl_Class cls,		/* The class to attach the method to. */
    Tcl_Obj *nameObj,		/* The name of the object. May be NULL (e.g.,
				 * for constructors or destructors); if so, up
				 * to caller to manage storage. */
    int flags,			/* Whether this is a public method. */
    const Tcl_MethodType *typePtr,
				/* The type of method this is, which defines
				 * how to invoke, delete and clone the
				 * method. */
    void *clientData)		/* Some data associated with the particular
				 * method to be created. */
{
    Class *clsPtr = (Class *) cls;
    Method *mPtr;
    Tcl_HashEntry *hPtr;
    int isNew;

    if (nameObj == NULL) {
	mPtr = (Method *) Tcl_Alloc(sizeof(Method));
	mPtr->namePtr = NULL;
	mPtr->refCount = 1;
	goto populate;
    }
    hPtr = Tcl_CreateHashEntry(&clsPtr->classMethods, nameObj, &isNew);
    if (isNew) {
	mPtr = (Method *) Tcl_Alloc(sizeof(Method));
	mPtr->refCount = 1;
	mPtr->namePtr = nameObj;
	Tcl_IncrRefCount(nameObj);
	Tcl_SetHashValue(hPtr, mPtr);
    } else {
	mPtr = (Method *) Tcl_GetHashValue(hPtr);
	if (mPtr->typePtr != NULL && mPtr->typePtr->deleteProc != NULL) {
	    mPtr->typePtr->deleteProc(mPtr->clientData);
	}
    }

  populate:
    clsPtr->thisPtr->fPtr->epoch++;
    mPtr->typePtr = typePtr;
    mPtr->clientData = clientData;
    mPtr->flags = 0;
    mPtr->declaringObjectPtr = NULL;
    mPtr->declaringClassPtr = clsPtr;
    if (flags) {
	mPtr->flags |= flags &
		(PUBLIC_METHOD | PRIVATE_METHOD | TRUE_PRIVATE_METHOD);
	if (flags & TRUE_PRIVATE_METHOD) {
	    clsPtr->flags |= HAS_PRIVATE_METHODS;
	}
    }

    return (Tcl_Method) mPtr;
}

Tcl_Method
Tcl_NewMethod(
    TCL_UNUSED(Tcl_Interp *),
    Tcl_Class cls,		/* The class to attach the method to. */
    Tcl_Obj *nameObj,		/* The name of the object. May be NULL (e.g.,
				 * for constructors or destructors); if so, up
				 * to caller to manage storage. */
    int flags,			/* Whether this is a public method. */
    const Tcl_MethodType *typePtr,
				/* The type of method this is, which defines
				 * how to invoke, delete and clone the
				 * method. */
    void *clientData)		/* Some data associated with the particular
				 * method to be created. */
{
    if (typePtr->version > TCL_OO_METHOD_VERSION_1) {
	Tcl_Panic("%s: Wrong version in typePtr->version, should be %s",
		"Tcl_NewMethod", "TCL_OO_METHOD_VERSION_1");
    }
    return TclNewMethod(cls, nameObj, flags, typePtr, clientData);
}

Tcl_Method
Tcl_NewMethod2(
    TCL_UNUSED(Tcl_Interp *),
    Tcl_Class cls,		/* The class to attach the method to. */
    Tcl_Obj *nameObj,		/* The name of the object. May be NULL (e.g.,
				 * for constructors or destructors); if so, up
				 * to caller to manage storage. */
    int flags,			/* Whether this is a public method. */
    const Tcl_MethodType2 *typePtr,
				/* The type of method this is, which defines
				 * how to invoke, delete and clone the
				 * method. */
    void *clientData)		/* Some data associated with the particular
				 * method to be created. */
{
    if (typePtr->version < TCL_OO_METHOD_VERSION_2) {
	Tcl_Panic("%s: Wrong version in typePtr->version, should be %s",
		"Tcl_NewMethod2", "TCL_OO_METHOD_VERSION_2");
    }
    return TclNewMethod(cls, nameObj, flags,
	    (const Tcl_MethodType *) typePtr, clientData);
}

/*
 * ----------------------------------------------------------------------
 *
 * TclOODelMethodRef --
 *
 *	How to delete a method.
 *
 * ----------------------------------------------------------------------
 */

void
TclOODelMethodRef(
    Method *mPtr)
{
    if ((mPtr != NULL) && (mPtr->refCount-- <= 1)) {
	if (mPtr->typePtr != NULL && mPtr->typePtr->deleteProc != NULL) {
	    mPtr->typePtr->deleteProc(mPtr->clientData);
	}
	if (mPtr->namePtr != NULL) {
	    Tcl_DecrRefCount(mPtr->namePtr);
	}

	Tcl_Free(mPtr);
    }
}

/*
 * ----------------------------------------------------------------------
 *
 * TclOONewBasicMethod --
 *
 *	Helper that makes it cleaner to create very simple methods during
 *	basic system initialization. Not suitable for general use.
 *
 * ----------------------------------------------------------------------
 */

void
TclOONewBasicMethod(
    Class *clsPtr,		/* Class to attach the method to. */
    const DeclaredClassMethod *dcm)
				/* Name of the method, whether it is public,
				 * and the function to implement it. */
{
    Tcl_Obj *namePtr = Tcl_NewStringObj(dcm->name, -1);

    TclNewMethod((Tcl_Class) clsPtr, namePtr,
	    (dcm->isPublic ? PUBLIC_METHOD : 0), &dcm->definition, NULL);
    Tcl_BounceRefCount(namePtr);
}

/*
 * ----------------------------------------------------------------------
 *
 * TclOONewProcInstanceMethod --
 *
 *	Create a new procedure-like method for an object.
 *
 * ----------------------------------------------------------------------
 */

Method *
TclOONewProcInstanceMethod(
    Tcl_Interp *interp,		/* The interpreter containing the object. */
    Object *oPtr,		/* The object to modify. */
    int flags,			/* Whether this is a public method. */
    Tcl_Obj *nameObj,		/* The name of the method, which must not be
				 * NULL. */
    Tcl_Obj *argsObj,		/* The formal argument list for the method,
				 * which must not be NULL. */
    Tcl_Obj *bodyObj,		/* The body of the method, which must not be
				 * NULL. */
    ProcedureMethod **pmPtrPtr)	/* Place to write pointer to procedure method
				 * structure to allow for deeper tuning of the
				 * structure's contents. NULL if caller is not
				 * interested. */
{
    Tcl_Size argsLen;
    ProcedureMethod *pmPtr;
    Tcl_Method method;

    if (TclListObjLength(interp, argsObj, &argsLen) != TCL_OK) {
	return NULL;
    }
    pmPtr = AllocProcedureMethodRecord(flags);
    method = TclOOMakeProcInstanceMethod(interp, oPtr, flags, nameObj,
	    argsObj, bodyObj, &procMethodType, pmPtr, &pmPtr->procPtr);
    if (method == NULL) {
	Tcl_Free(pmPtr);
    } else if (pmPtrPtr != NULL) {
	*pmPtrPtr = pmPtr;
    }
    return (Method *) method;
}

/*
 * ----------------------------------------------------------------------
 *
 * TclOONewProcMethod --
 *
 *	Create a new procedure-like method for a class.
 *
 * ----------------------------------------------------------------------
 */

Method *
TclOONewProcMethod(
    Tcl_Interp *interp,		/* The interpreter containing the class. */
    Class *clsPtr,		/* The class to modify. */
    int flags,			/* Whether this is a public method. */
    Tcl_Obj *nameObj,		/* The name of the method, which may be NULL;
				 * if so, up to caller to manage storage
				 * (e.g., because it is a constructor or
				 * destructor). */
    Tcl_Obj *argsObj,		/* The formal argument list for the method,
				 * which may be NULL; if so, it is equivalent
				 * to an empty list. */
    Tcl_Obj *bodyObj,		/* The body of the method, which must not be
				 * NULL. */
    ProcedureMethod **pmPtrPtr)	/* Place to write pointer to procedure method
				 * structure to allow for deeper tuning of the
				 * structure's contents. NULL if caller is not
				 * interested. */
{
    Tcl_Size argsLen;		/* TCL_INDEX_NONE => delete argsObj before exit */
    ProcedureMethod *pmPtr;
    const char *procName;
    Tcl_Method method;

    if (argsObj == NULL) {
	argsLen = TCL_INDEX_NONE;
	TclNewObj(argsObj);
	Tcl_IncrRefCount(argsObj);
	procName = "<destructor>";
    } else if (TclListObjLength(interp, argsObj, &argsLen) != TCL_OK) {
	return NULL;
    } else {
	procName = (nameObj==NULL ? "<constructor>" : TclGetString(nameObj));
    }

    pmPtr = AllocProcedureMethodRecord(flags);
    method = TclOOMakeProcMethod(interp, clsPtr, flags, nameObj, procName,
	    argsObj, bodyObj, &procMethodType, pmPtr, &pmPtr->procPtr);

    if (argsLen == TCL_INDEX_NONE) {
	Tcl_DecrRefCount(argsObj);
    }
    if (method == NULL) {
	Tcl_Free(pmPtr);
    } else if (pmPtrPtr != NULL) {
	*pmPtrPtr = pmPtr;
    }

    return (Method *) method;
}

/*
 * ----------------------------------------------------------------------
 *
 * InitCmdFrame --
 *
 *	Set up a CmdFrame to record the source location for a procedure
 *	method. Assumes that the body is the last argument to the command
 *	creating the method, a good assumption because putting the body
 *	elsewhere is ugly.
 *
 * ----------------------------------------------------------------------
 */
<<<<<<< HEAD

Tcl_Method
TclOOMakeProcInstanceMethod(
    Tcl_Interp *interp,		/* The interpreter containing the object. */
    Object *oPtr,		/* The object to modify. */
    int flags,			/* Whether this is a public method. */
    Tcl_Obj *nameObj,		/* The name of the method, which _must not_ be
				 * NULL. */
    Tcl_Obj *argsObj,		/* The formal argument list for the method,
				 * which _must not_ be NULL. */
    Tcl_Obj *bodyObj,		/* The body of the method, which _must not_ be
				 * NULL. */
    const Tcl_MethodType *typePtr,
				/* The type of the method to create. */
    void *clientData,		/* The per-method type-specific data. */
    Proc **procPtrPtr)		/* A pointer to the variable in which to write
				 * the procedure record reference. Presumably
				 * inside the structure indicated by the
				 * pointer in clientData. */
=======
static inline void
InitCmdFrame(
    Interp *iPtr,		/* Where source locations are recorded. */
    Proc *procPtr)		/* Guts of the method being made. */
>>>>>>> fd4841e5
{
    if (iPtr->cmdFramePtr) {
	CmdFrame context = *iPtr->cmdFramePtr;

	if (context.type == TCL_LOCATION_BC) {
	    /*
	     * Retrieve source information from the bytecode, if possible. If
	     * the information is retrieved successfully, context.type will be
	     * TCL_LOCATION_SOURCE and the reference held by
	     * context.data.eval.path will be counted.
	     */

	    TclGetSrcInfoForPc(&context);
	} else if (context.type == TCL_LOCATION_SOURCE) {
	    /*
	     * The copy into 'context' up above has created another reference
	     * to 'context.data.eval.path'; account for it.
	     */

	    Tcl_IncrRefCount(context.data.eval.path);
	}

	if (context.type == TCL_LOCATION_SOURCE) {
	    /*
	     * We can account for source location within a proc only if the
	     * proc body was not created by substitution. This is where we
	     * assume that the body is the last argument; the index of the body
	     * is NOT a fixed count of arguments in because of the alternate
	     * form of [oo::define]/[oo::objdefine].
	     * (FIXME: check that this is sane and correct!)
	     */

	    if (context.line && context.nline > 1
		    && (context.line[context.nline - 1] >= 0)) {
		int isNew;
		CmdFrame *cfPtr = (CmdFrame *) Tcl_Alloc(sizeof(CmdFrame));
		Tcl_HashEntry *hPtr;

		cfPtr->level = -1;
		cfPtr->type = context.type;
		cfPtr->line = (Tcl_Size *) Tcl_Alloc(sizeof(Tcl_Size));
		cfPtr->line[0] = context.line[context.nline - 1];
		cfPtr->nline = 1;
		cfPtr->framePtr = NULL;
		cfPtr->nextPtr = NULL;

		cfPtr->data.eval.path = context.data.eval.path;
		Tcl_IncrRefCount(cfPtr->data.eval.path);

		cfPtr->cmd = NULL;
		cfPtr->len = 0;

		hPtr = Tcl_CreateHashEntry(iPtr->linePBodyPtr,
			procPtr, &isNew);
		Tcl_SetHashValue(hPtr, cfPtr);
	    }

	    /*
	     * 'context' is going out of scope; account for the reference that
	     * it's holding to the path name.
	     */

	    Tcl_DecrRefCount(context.data.eval.path);
	    context.data.eval.path = NULL;
	}
    }}

/*
 * ----------------------------------------------------------------------
 *
 * TclOOMakeProcInstanceMethod --
 *
 *	The guts of the code to make a procedure-like method for an object.
 *	Split apart so that it is easier for other extensions to reuse (in
 *	particular, it frees them from having to pry so deeply into Tcl's
 *	guts).
 *
 * ----------------------------------------------------------------------
 */

Tcl_Method
TclOOMakeProcInstanceMethod(
    Tcl_Interp *interp,		/* The interpreter containing the object. */
    Object *oPtr,		/* The object to modify. */
    int flags,			/* Whether this is a public method. */
    Tcl_Obj *nameObj,		/* The name of the method, which _must not_ be
				 * NULL. */
    Tcl_Obj *argsObj,		/* The formal argument list for the method,
				 * which _must not_ be NULL. */
    Tcl_Obj *bodyObj,		/* The body of the method, which _must not_ be
				 * NULL. */
    const Tcl_MethodType *typePtr,
				/* The type of the method to create. */
    void *clientData,		/* The per-method type-specific data. */
    Proc **procPtrPtr)		/* A pointer to the variable in which to write
				 * the procedure record reference. Presumably
				 * inside the structure indicated by the
				 * pointer in clientData. */
{
    Interp *iPtr = (Interp *) interp;
    Proc *procPtr;

    if (TclCreateProc(interp, NULL, TclGetString(nameObj), argsObj, bodyObj,
	    procPtrPtr) != TCL_OK) {
	return NULL;
    }
    procPtr = *procPtrPtr;
    procPtr->cmdPtr = NULL;

    InitCmdFrame(iPtr, procPtr);

    return TclNewInstanceMethod(interp, (Tcl_Object) oPtr, nameObj, flags,
	    typePtr, clientData);
}

/*
 * ----------------------------------------------------------------------
 *
 * TclOOMakeProcMethod --
 *
 *	The guts of the code to make a procedure-like method for a class.
 *	Split apart so that it is easier for other extensions to reuse (in
 *	particular, it frees them from having to pry so deeply into Tcl's
 *	guts).
 *
 * ----------------------------------------------------------------------
 */

Tcl_Method
TclOOMakeProcMethod(
    Tcl_Interp *interp,		/* The interpreter containing the class. */
    Class *clsPtr,		/* The class to modify. */
    int flags,			/* Whether this is a public method. */
    Tcl_Obj *nameObj,		/* The name of the method, which may be NULL;
				 * if so, up to caller to manage storage
				 * (e.g., because it is a constructor or
				 * destructor). */
    const char *namePtr,	/* The name of the method as a string, which
				 * _must not_ be NULL. */
    Tcl_Obj *argsObj,		/* The formal argument list for the method,
				 * which _must not_ be NULL. */
    Tcl_Obj *bodyObj,		/* The body of the method, which _must not_ be
				 * NULL. */
    const Tcl_MethodType *typePtr,
				/* The type of the method to create. */
    void *clientData,		/* The per-method type-specific data. */
    Proc **procPtrPtr)		/* A pointer to the variable in which to write
				 * the procedure record reference. Presumably
				 * inside the structure indicated by the
				 * pointer in clientData. */
{
    Interp *iPtr = (Interp *) interp;
    Proc *procPtr;

    if (TclCreateProc(interp, NULL, namePtr, argsObj, bodyObj,
	    procPtrPtr) != TCL_OK) {
	return NULL;
    }
    procPtr = *procPtrPtr;
    procPtr->cmdPtr = NULL;

    InitCmdFrame(iPtr, procPtr);

    return TclNewMethod(
	    (Tcl_Class) clsPtr, nameObj, flags, typePtr, clientData);
}

/*
 * ----------------------------------------------------------------------
 *
 * InvokeProcedureMethod, PushMethodCallFrame --
 *
 *	How to invoke a procedure-like method.
 *
 * ----------------------------------------------------------------------
 */

static int
InvokeProcedureMethod(
    void *clientData,		/* Pointer to some per-method context. */
    Tcl_Interp *interp,
    Tcl_ObjectContext context,	/* The method calling context. */
    int objc,			/* Number of arguments. */
    Tcl_Obj *const *objv)	/* Arguments as actually seen. */
{
    ProcedureMethod *pmPtr = (ProcedureMethod *) clientData;
    int result;
    PMFrameData *fdPtr;		/* Important data that has to have a lifetime
				 * matched by this function (or rather, by the
				 * call frame's lifetime). */

    /*
     * If the object namespace (or interpreter) were deleted, we just skip to
     * the next thing in the chain.
     */

    if (TclOOObjectDestroyed(((CallContext *) context)->oPtr)
	    || Tcl_InterpDeleted(interp)) {
	return TclNRObjectContextInvokeNext(interp, context, objc, objv,
		Tcl_ObjectContextSkippedArgs(context));
    }

    /*
     * Finishes filling out the extra frame info so that [info frame] works if
     * that is not already set up.
     */

    if (pmPtr->efi.length == 0) {
	Tcl_Method method = Tcl_ObjectContextMethod(context);

	pmPtr->efi.length = 2;
	pmPtr->efi.fields[0].name = "method";
	pmPtr->efi.fields[0].proc = RenderMethodName;
	pmPtr->efi.fields[0].clientData = pmPtr;
	pmPtr->callSiteFlags = ((CallContext *)
		context)->callPtr->flags & (CONSTRUCTOR | DESTRUCTOR);
	pmPtr->interp = interp;
	pmPtr->method = method;
	if (pmPtr->gfivProc != NULL) {
	    pmPtr->efi.fields[1].name = "";
	    pmPtr->efi.fields[1].proc = pmPtr->gfivProc;
	    pmPtr->efi.fields[1].clientData = pmPtr;
	} else {
	    if (Tcl_MethodDeclarerObject(method) != NULL) {
		pmPtr->efi.fields[1].name = "object";
	    } else {
		pmPtr->efi.fields[1].name = "class";
	    }
	    pmPtr->efi.fields[1].proc = RenderDeclarerName;
	    pmPtr->efi.fields[1].clientData = pmPtr;
	}
    }

    /*
     * Allocate the special frame data.
     */

    fdPtr = (PMFrameData *) TclStackAlloc(interp, sizeof(PMFrameData));

    /*
     * Create a call frame for this method.
     */

    result = PushMethodCallFrame(interp, (CallContext *) context, pmPtr,
	    objc, objv, fdPtr);
    if (result != TCL_OK) {
	TclStackFree(interp, fdPtr);
	return result;
    }
    pmPtr->refCount++;

    /*
     * Give the pre-call callback a chance to do some setup and, possibly,
     * veto the call.
     */

    if (pmPtr->preCallProc != NULL) {
	int isFinished;

	result = pmPtr->preCallProc(pmPtr->clientData, interp, context,
		(Tcl_CallFrame *) fdPtr->framePtr, &isFinished);
	if (isFinished || result != TCL_OK) {
	    Tcl_PopCallFrame(interp);
	    TclStackFree(interp, fdPtr->framePtr);
	    if (pmPtr->refCount-- <= 1) {
		DeleteProcedureMethodRecord(pmPtr);
	    }
	    TclStackFree(interp, fdPtr);
	    return result;
	}
    }

    /*
     * Now invoke the body of the method.
     */

    TclNRAddCallback(interp, FinalizePMCall, pmPtr, context, fdPtr, NULL);
    return TclNRInterpProcCore(interp, fdPtr->nameObj,
	    Tcl_ObjectContextSkippedArgs(context), fdPtr->errProc);
}

static int
FinalizePMCall(
    void *data[],
    Tcl_Interp *interp,
    int result)
{
    ProcedureMethod *pmPtr = (ProcedureMethod *) data[0];
    Tcl_ObjectContext context = (Tcl_ObjectContext) data[1];
    PMFrameData *fdPtr = (PMFrameData *) data[2];

    /*
     * Give the post-call callback a chance to do some cleanup. Note that at
     * this point the call frame itself is invalid; it's already been popped.
     */

    if (pmPtr->postCallProc) {
	result = pmPtr->postCallProc(pmPtr->clientData, interp, context,
		Tcl_GetObjectNamespace(Tcl_ObjectContextObject(context)),
		result);
    }

    /*
     * Scrap the special frame data now that we're done with it. Note that we
     * are inlining DeleteProcedureMethod() here; this location is highly
     * sensitive when it comes to performance!
     */

    if (pmPtr->refCount-- <= 1) {
	DeleteProcedureMethodRecord(pmPtr);
    }
    TclStackFree(interp, fdPtr);
    return result;
}

static int
PushMethodCallFrame(
    Tcl_Interp *interp,		/* Current interpreter. */
    CallContext *contextPtr,	/* Current method call context. */
    ProcedureMethod *pmPtr,	/* Information about this procedure-like
				 * method. */
    int objc,			/* Number of arguments. */
    Tcl_Obj *const *objv,	/* Array of arguments. */
    PMFrameData *fdPtr)		/* Place to store information about the call
				 * frame. */
{
    Namespace *nsPtr = (Namespace *) contextPtr->oPtr->namespacePtr;
    int result;
    CallFrame **framePtrPtr = &fdPtr->framePtr;
    ByteCode *codePtr;

    /*
     * Compute basic information on the basis of the type of method it is.
     */

    if (contextPtr->callPtr->flags & CONSTRUCTOR) {
	fdPtr->nameObj = contextPtr->oPtr->fPtr->constructorName;
	fdPtr->errProc = ConstructorErrorHandler;
    } else if (contextPtr->callPtr->flags & DESTRUCTOR) {
	fdPtr->nameObj = contextPtr->oPtr->fPtr->destructorName;
	fdPtr->errProc = DestructorErrorHandler;
    } else {
	fdPtr->nameObj = Tcl_MethodName(
		Tcl_ObjectContextMethod((Tcl_ObjectContext) contextPtr));
	fdPtr->errProc = MethodErrorHandler;
    }
    if (pmPtr->errProc != NULL) {
	fdPtr->errProc = pmPtr->errProc;
    }

    /*
     * Magic to enable things like [incr Tcl], which wants methods to run in
     * their class's namespace.
     */

    if (pmPtr->flags & USE_DECLARER_NS) {
	Method *mPtr = contextPtr->callPtr->chain[contextPtr->index].mPtr;

	if (mPtr->declaringClassPtr != NULL) {
	    nsPtr = (Namespace *)
		    mPtr->declaringClassPtr->thisPtr->namespacePtr;
	} else {
	    nsPtr = (Namespace *) mPtr->declaringObjectPtr->namespacePtr;
	}
    }

    /*
     * Compile the body.
     *
     * [Bug 2037727] Always call TclProcCompileProc so that we check not only
     * that we have bytecode, but also that it remains valid. Note that we set
     * the namespace of the code here directly; this is a hack, but the
     * alternative is *so* slow...
     */

    pmPtr->procPtr->cmdPtr = &pmPtr->cmd;
    ByteCodeGetInternalRep(pmPtr->procPtr->bodyPtr, &tclByteCodeType, codePtr);
    if (codePtr) {
	codePtr->nsPtr = nsPtr;
    }
    result = TclProcCompileProc(interp, pmPtr->procPtr,
	    pmPtr->procPtr->bodyPtr, nsPtr, "body of method",
	    TclGetString(fdPtr->nameObj));
    if (result != TCL_OK) {
	return result;
    }

    /*
     * Make the stack frame and fill it out with information about this call.
     * This operation doesn't ever actually fail.
     */

    (void) TclPushStackFrame(interp, (Tcl_CallFrame **) framePtrPtr,
	    (Tcl_Namespace *) nsPtr, FRAME_IS_PROC|FRAME_IS_METHOD);

    fdPtr->framePtr->clientData = contextPtr;
    fdPtr->framePtr->objc = objc;
    fdPtr->framePtr->objv = objv;
    fdPtr->framePtr->procPtr = pmPtr->procPtr;

    return TCL_OK;
}

/*
 * ----------------------------------------------------------------------
 *
 * TclOOSetupVariableResolver, etc. --
 *
 *	Variable resolution engine used to connect declared variables to local
 *	variables used in methods. The compiled variable resolver is more
 *	important, but both are needed as it is possible to have a variable
 *	that is only referred to in ways that aren't compilable and we can't
 *	force LVT presence. [TIP #320, #500]
 *
 * ----------------------------------------------------------------------
 */

void
TclOOSetupVariableResolver(
    Tcl_Namespace *nsPtr)
{
    Tcl_ResolverInfo info;

    Tcl_GetNamespaceResolvers(nsPtr, &info);
    if (info.compiledVarResProc == NULL) {
	Tcl_SetNamespaceResolvers(nsPtr, NULL, ProcedureMethodVarResolver,
		ProcedureMethodCompiledVarResolver);
    }
}

static int
ProcedureMethodVarResolver(
    Tcl_Interp *interp,
    const char *varName,
    Tcl_Namespace *contextNs,
    TCL_UNUSED(int) /*flags*/,	// Ignoring variable access flags (???)
    Tcl_Var *varPtr)
{
    int result;
    Tcl_ResolvedVarInfo *rPtr = NULL;

    result = ProcedureMethodCompiledVarResolver(interp, varName,
	    strlen(varName), contextNs, &rPtr);

    if (result != TCL_OK) {
	return result;
    }

    *varPtr = rPtr->fetchProc(interp, rPtr);

    /*
     * Must not retain reference to resolved information. [Bug 3105999]
     */

    rPtr->deleteProc(rPtr);
    return (*varPtr ? TCL_OK : TCL_CONTINUE);
}

static Tcl_Var
ProcedureMethodCompiledVarConnect(
    Tcl_Interp *interp,
    Tcl_ResolvedVarInfo *rPtr)
{
    OOResVarInfo *infoPtr = (OOResVarInfo *) rPtr;
    Interp *iPtr = (Interp *) interp;
    CallFrame *framePtr = iPtr->varFramePtr;
    CallContext *contextPtr;
    Tcl_Obj *variableObj;
    PrivateVariableMapping *privateVar;
    Tcl_HashEntry *hPtr;
    int isNew, cacheIt;
    Tcl_Size i, varLen, len;
    const char *match, *varName;

    /*
     * Check that the variable is being requested in a context that is also a
     * method call; if not (i.e. we're evaluating in the object's namespace or
     * in a procedure of that namespace) then we do nothing.
     */

    if (framePtr == NULL || !(framePtr->isProcCallFrame & FRAME_IS_METHOD)) {
	return NULL;
    }
    contextPtr = (CallContext *) framePtr->clientData;

    /*
     * If we've done the work before (in a comparable context) then reuse that
     * rather than performing resolution ourselves.
     */

    if (infoPtr->cachedObjectVar) {
	return infoPtr->cachedObjectVar;
    }

    /*
     * Check if the variable is one we want to resolve at all (i.e. whether it
     * is in the list provided by the user). If not, we mustn't do anything
     * either.
     */

    varName = Tcl_GetStringFromObj(infoPtr->variableObj, &varLen);
    if (contextPtr->callPtr->chain[contextPtr->index]
	    .mPtr->declaringClassPtr != NULL) {
	FOREACH_STRUCT(privateVar, contextPtr->callPtr->chain[contextPtr->index]
		.mPtr->declaringClassPtr->privateVariables) {
	    match = Tcl_GetStringFromObj(privateVar->variableObj, &len);
	    if ((len == varLen) && !memcmp(match, varName, len)) {
		variableObj = privateVar->fullNameObj;
		cacheIt = 0;
		goto gotMatch;
	    }
	}
	FOREACH(variableObj, contextPtr->callPtr->chain[contextPtr->index]
		.mPtr->declaringClassPtr->variables) {
	    match = Tcl_GetStringFromObj(variableObj, &len);
	    if ((len == varLen) && !memcmp(match, varName, len)) {
		cacheIt = 0;
		goto gotMatch;
	    }
	}
    } else {
	FOREACH_STRUCT(privateVar, contextPtr->oPtr->privateVariables) {
	    match = Tcl_GetStringFromObj(privateVar->variableObj, &len);
	    if ((len == varLen) && !memcmp(match, varName, len)) {
		variableObj = privateVar->fullNameObj;
		cacheIt = 1;
		goto gotMatch;
	    }
	}
	FOREACH(variableObj, contextPtr->oPtr->variables) {
	    match = Tcl_GetStringFromObj(variableObj, &len);
	    if ((len == varLen) && !memcmp(match, varName, len)) {
		cacheIt = 1;
		goto gotMatch;
	    }
	}
    }
    return NULL;

    /*
     * It is a variable we want to resolve, so resolve it.
     */

  gotMatch:
    hPtr = Tcl_CreateHashEntry(TclVarTable(contextPtr->oPtr->namespacePtr),
	    variableObj, &isNew);
    if (isNew) {
	TclSetVarNamespaceVar((Var *) TclVarHashGetValue(hPtr));
    }
    if (cacheIt) {
	infoPtr->cachedObjectVar = TclVarHashGetValue(hPtr);

	/*
	 * We must keep a reference to the variable so everything will
	 * continue to work correctly even if it is unset; being unset does
	 * not end the life of the variable at this level. [Bug 3185009]
	 */

	VarHashRefCount(infoPtr->cachedObjectVar)++;
    }
    return TclVarHashGetValue(hPtr);
}

static void
ProcedureMethodCompiledVarDelete(
    Tcl_ResolvedVarInfo *rPtr)
{
    OOResVarInfo *infoPtr = (OOResVarInfo *) rPtr;

    /*
     * Release the reference to the variable if we were holding it.
     */

    if (infoPtr->cachedObjectVar) {
	VarHashRefCount(infoPtr->cachedObjectVar)--;
	TclCleanupVar((Var *) infoPtr->cachedObjectVar, NULL);
    }
    Tcl_DecrRefCount(infoPtr->variableObj);
    Tcl_Free(infoPtr);
}

static int
ProcedureMethodCompiledVarResolver(
    TCL_UNUSED(Tcl_Interp *),
    const char *varName,
    Tcl_Size length,
    TCL_UNUSED(Tcl_Namespace *),
    Tcl_ResolvedVarInfo **rPtrPtr)
{
    OOResVarInfo *infoPtr;
    Tcl_Obj *variableObj = Tcl_NewStringObj(varName, length);

    /*
     * Do not create resolvers for cases that contain namespace separators or
     * which look like array accesses. Both will lead us astray.
     */

    if (strstr(TclGetString(variableObj), "::") != NULL ||
	    Tcl_StringMatch(TclGetString(variableObj), "*(*)")) {
	Tcl_DecrRefCount(variableObj);
	return TCL_CONTINUE;
    }

    infoPtr = (OOResVarInfo *) Tcl_Alloc(sizeof(OOResVarInfo));
    infoPtr->info.fetchProc = ProcedureMethodCompiledVarConnect;
    infoPtr->info.deleteProc = ProcedureMethodCompiledVarDelete;
    infoPtr->cachedObjectVar = NULL;
    infoPtr->variableObj = variableObj;
    Tcl_IncrRefCount(variableObj);
    *rPtrPtr = &infoPtr->info;
    return TCL_OK;
}

/*
 * ----------------------------------------------------------------------
 *
 * RenderMethodName --
 *
 *	Returns the name of the declared method. Used for producing information
 *	for [info frame].
 *
 * ----------------------------------------------------------------------
 */

static Tcl_Obj *
RenderMethodName(
    void *clientData)
{
    ProcedureMethod *pmPtr = (ProcedureMethod *) clientData;

    if (pmPtr->callSiteFlags & CONSTRUCTOR) {
	return TclOOGetFoundation(pmPtr->interp)->constructorName;
    } else if (pmPtr->callSiteFlags & DESTRUCTOR) {
	return TclOOGetFoundation(pmPtr->interp)->destructorName;
    } else {
	return Tcl_MethodName(pmPtr->method);
    }
}

/*
 * ----------------------------------------------------------------------
 *
 * RenderDeclarerName --
 *
 *	Returns the name of the entity (object or class) which declared a
 *	method. Used for producing information for [info frame] in such a way
 *	that the expensive part of this (generating the object or class name
 *	itself) isn't done until it is needed.
 *
 * ----------------------------------------------------------------------
 */

static Tcl_Obj *
RenderDeclarerName(
    void *clientData)
{
    ProcedureMethod *pmPtr = (ProcedureMethod *) clientData;
    Tcl_Object object = Tcl_MethodDeclarerObject(pmPtr->method);

    if (object == NULL) {
	object = Tcl_GetClassAsObject(Tcl_MethodDeclarerClass(pmPtr->method));
    }
    return TclOOObjectName(pmPtr->interp, (Object *) object);
}

/*
 * ----------------------------------------------------------------------
 *
 * MethodErrorHandler, ConstructorErrorHandler, DestructorErrorHandler --
 *
 *	How to fill in the stack trace correctly upon error in various forms
 *	of procedure-like methods. LIMIT is how long the inserted strings in
 *	the error traces should get before being converted to have ellipses,
 *	and ELLIPSIFY is a macro to do the conversion (with the help of a
 *	%.*s%s format field). Note that ELLIPSIFY is only safe for use in
 *	suitable formatting contexts.
 *
 * ----------------------------------------------------------------------
 */

// TODO: Check whether Tcl_AppendLimitedToObj() can work here.

#define LIMIT 60
#define ELLIPSIFY(str, len) \
	((len) > LIMIT ? LIMIT : (int)(len)), (str), ((len) > LIMIT ? "..." : "")

static void
MethodErrorHandler(
    Tcl_Interp *interp,
    TCL_UNUSED(Tcl_Obj *) /*methodNameObj*/)
	// We pull the method name out of context instead of from argument
{
    Tcl_Size nameLen, objectNameLen;
    CallContext *contextPtr = (CallContext *)
	    ((Interp *) interp)->varFramePtr->clientData;
    Method *mPtr = contextPtr->callPtr->chain[contextPtr->index].mPtr;
    const char *objectName, *kindName, *methodName =
	    Tcl_GetStringFromObj(mPtr->namePtr, &nameLen);
    Object *declarerPtr;

    if (mPtr->declaringObjectPtr != NULL) {
	declarerPtr = mPtr->declaringObjectPtr;
	kindName = "object";
    } else {
	if (mPtr->declaringClassPtr == NULL) {
	    Tcl_Panic("method not declared in class or object");
	}
	declarerPtr = mPtr->declaringClassPtr->thisPtr;
	kindName = "class";
    }

    objectName = Tcl_GetStringFromObj(TclOOObjectName(interp, declarerPtr),
	    &objectNameLen);
    Tcl_AppendObjToErrorInfo(interp, Tcl_ObjPrintf(
	    "\n    (%s \"%.*s%s\" method \"%.*s%s\" line %d)",
	    kindName, ELLIPSIFY(objectName, objectNameLen),
	    ELLIPSIFY(methodName, nameLen), Tcl_GetErrorLine(interp)));
}

static void
ConstructorErrorHandler(
    Tcl_Interp *interp,
    TCL_UNUSED(Tcl_Obj *) /*methodNameObj*/)
	// Ignore. We know it is the constructor.
{
    CallContext *contextPtr = (CallContext *)
	    ((Interp *) interp)->varFramePtr->clientData;
    Method *mPtr = contextPtr->callPtr->chain[contextPtr->index].mPtr;
    Object *declarerPtr;
    const char *objectName, *kindName;
    Tcl_Size objectNameLen;

    if (mPtr->declaringObjectPtr != NULL) {
	declarerPtr = mPtr->declaringObjectPtr;
	kindName = "object";
    } else {
	if (mPtr->declaringClassPtr == NULL) {
	    Tcl_Panic("method not declared in class or object");
	}
	declarerPtr = mPtr->declaringClassPtr->thisPtr;
	kindName = "class";
    }

    objectName = Tcl_GetStringFromObj(TclOOObjectName(interp, declarerPtr),
	    &objectNameLen);
    Tcl_AppendObjToErrorInfo(interp, Tcl_ObjPrintf(
	    "\n    (%s \"%.*s%s\" constructor line %d)", kindName,
	    ELLIPSIFY(objectName, objectNameLen), Tcl_GetErrorLine(interp)));
}

static void
DestructorErrorHandler(
    Tcl_Interp *interp,
    TCL_UNUSED(Tcl_Obj *) /*methodNameObj*/)
	// Ignore. We know it is the destructor.
{
    CallContext *contextPtr = (CallContext *)
	    ((Interp *) interp)->varFramePtr->clientData;
    Method *mPtr = contextPtr->callPtr->chain[contextPtr->index].mPtr;
    Object *declarerPtr;
    const char *objectName, *kindName;
    Tcl_Size objectNameLen;

    if (mPtr->declaringObjectPtr != NULL) {
	declarerPtr = mPtr->declaringObjectPtr;
	kindName = "object";
    } else {
	if (mPtr->declaringClassPtr == NULL) {
	    Tcl_Panic("method not declared in class or object");
	}
	declarerPtr = mPtr->declaringClassPtr->thisPtr;
	kindName = "class";
    }

    objectName = Tcl_GetStringFromObj(TclOOObjectName(interp, declarerPtr),
	    &objectNameLen);
    Tcl_AppendObjToErrorInfo(interp, Tcl_ObjPrintf(
	    "\n    (%s \"%.*s%s\" destructor line %d)", kindName,
	    ELLIPSIFY(objectName, objectNameLen), Tcl_GetErrorLine(interp)));
}

/*
 * ----------------------------------------------------------------------
 *
 * DeleteProcedureMethod, CloneProcedureMethod --
 *
 *	How to delete and clone procedure-like methods.
 *
 * ----------------------------------------------------------------------
 */

static void
DeleteProcedureMethodRecord(
    ProcedureMethod *pmPtr)
{
    TclProcDeleteProc(pmPtr->procPtr);
    if (pmPtr->deleteClientdataProc) {
	pmPtr->deleteClientdataProc(pmPtr->clientData);
    }
    Tcl_Free(pmPtr);
}

static void
DeleteProcedureMethod(
    void *clientData)
{
    ProcedureMethod *pmPtr = (ProcedureMethod *) clientData;

    if (pmPtr->refCount-- <= 1) {
	DeleteProcedureMethodRecord(pmPtr);
    }
}

static int
CloneProcedureMethod(
    Tcl_Interp *interp,
    void *clientData,
    void **newClientData)
{
    ProcedureMethod *pmPtr = (ProcedureMethod *) clientData;
    ProcedureMethod *pm2Ptr;
    Tcl_Obj *bodyObj, *argsObj;
    CompiledLocal *localPtr;

    /*
     * Copy the argument list.
     */

    TclNewObj(argsObj);
    for (localPtr=pmPtr->procPtr->firstLocalPtr; localPtr!=NULL;
	    localPtr=localPtr->nextPtr) {
	if (TclIsVarArgument(localPtr)) {
	    Tcl_Obj *argObj;

	    TclNewObj(argObj);
	    Tcl_ListObjAppendElement(NULL, argObj,
		    Tcl_NewStringObj(localPtr->name, -1));
	    if (localPtr->defValuePtr != NULL) {
		Tcl_ListObjAppendElement(NULL, argObj, localPtr->defValuePtr);
	    }
	    Tcl_ListObjAppendElement(NULL, argsObj, argObj);
	}
    }

    /*
     * Must strip the internal representation in order to ensure that any
     * bound references to instance variables are removed. [Bug 3609693]
     */

    bodyObj = Tcl_DuplicateObj(pmPtr->procPtr->bodyPtr);
    TclGetString(bodyObj);
    Tcl_StoreInternalRep(pmPtr->procPtr->bodyPtr, &tclByteCodeType, NULL);

    /*
     * Create the actual copy of the method record, manufacturing a new proc
     * record.
     */

    pm2Ptr = (ProcedureMethod *) Tcl_Alloc(sizeof(ProcedureMethod));
    memcpy(pm2Ptr, pmPtr, sizeof(ProcedureMethod));
    pm2Ptr->refCount = 1;
    pm2Ptr->cmd.clientData = &pm2Ptr->efi;
    pm2Ptr->efi.length = 0;	/* Trigger a reinit of this. */
    Tcl_IncrRefCount(argsObj);
    Tcl_IncrRefCount(bodyObj);
    if (TclCreateProc(interp, NULL, "", argsObj, bodyObj,
	    &pm2Ptr->procPtr) != TCL_OK) {
	Tcl_DecrRefCount(argsObj);
	Tcl_DecrRefCount(bodyObj);
	Tcl_Free(pm2Ptr);
	return TCL_ERROR;
    }
    Tcl_DecrRefCount(argsObj);
    Tcl_DecrRefCount(bodyObj);

    if (pmPtr->cloneClientdataProc) {
	pm2Ptr->clientData = pmPtr->cloneClientdataProc(pmPtr->clientData);
    }
    *newClientData = pm2Ptr;
    return TCL_OK;
}

/*
 * ----------------------------------------------------------------------
 *
 * TclOONewForwardInstanceMethod --
 *
 *	Create a forwarded method for an object.
 *
 * ----------------------------------------------------------------------
 */

Method *
TclOONewForwardInstanceMethod(
    Tcl_Interp *interp,		/* Interpreter for error reporting. */
    Object *oPtr,		/* The object to attach the method to. */
    int flags,			/* Whether the method is public or not. */
    Tcl_Obj *nameObj,		/* The name of the method. */
    Tcl_Obj *prefixObj)		/* List of arguments that form the command
				 * prefix to forward to. */
{
    Tcl_Size prefixLen;
    ForwardMethod *fmPtr;

    if (TclListObjLength(interp, prefixObj, &prefixLen) != TCL_OK) {
	return NULL;
    }
    if (prefixLen < 1) {
	Tcl_SetObjResult(interp, Tcl_NewStringObj(
		"method forward prefix must be non-empty", -1));
	Tcl_SetErrorCode(interp, "TCL", "OO", "BAD_FORWARD", (char *)NULL);
	return NULL;
    }

    fmPtr = (ForwardMethod *) Tcl_Alloc(sizeof(ForwardMethod));
    fmPtr->prefixObj = prefixObj;
    Tcl_IncrRefCount(prefixObj);
    return (Method *) TclNewInstanceMethod(interp, (Tcl_Object) oPtr,
	    nameObj, flags, &fwdMethodType, fmPtr);
}

/*
 * ----------------------------------------------------------------------
 *
 * TclOONewForwardMethod --
 *
 *	Create a new forwarded method for a class.
 *
 * ----------------------------------------------------------------------
 */

Method *
TclOONewForwardMethod(
    Tcl_Interp *interp,		/* Interpreter for error reporting. */
    Class *clsPtr,		/* The class to attach the method to. */
    int flags,			/* Whether the method is public or not. */
    Tcl_Obj *nameObj,		/* The name of the method. */
    Tcl_Obj *prefixObj)		/* List of arguments that form the command
				 * prefix to forward to. */
{
    Tcl_Size prefixLen;
    ForwardMethod *fmPtr;

    if (TclListObjLength(interp, prefixObj, &prefixLen) != TCL_OK) {
	return NULL;
    }
    if (prefixLen < 1) {
	Tcl_SetObjResult(interp, Tcl_NewStringObj(
		"method forward prefix must be non-empty", -1));
	Tcl_SetErrorCode(interp, "TCL", "OO", "BAD_FORWARD", (char *)NULL);
	return NULL;
    }

    fmPtr = (ForwardMethod *) Tcl_Alloc(sizeof(ForwardMethod));
    fmPtr->prefixObj = prefixObj;
    Tcl_IncrRefCount(prefixObj);
    return (Method *) TclNewMethod((Tcl_Class) clsPtr, nameObj,
	    flags, &fwdMethodType, fmPtr);
}

/*
 * ----------------------------------------------------------------------
 *
 * InvokeForwardMethod --
 *
 *	How to invoke a forwarded method. Works by doing some ensemble-like
 *	command rearranging and then invokes some other Tcl command.
 *
 * ----------------------------------------------------------------------
 */

static int
InvokeForwardMethod(
    void *clientData,		/* Pointer to some per-method context. */
    Tcl_Interp *interp,
    Tcl_ObjectContext context,	/* The method calling context. */
    int objc,			/* Number of arguments. */
    Tcl_Obj *const *objv)	/* Arguments as actually seen. */
{
    CallContext *contextPtr = (CallContext *) context;
    ForwardMethod *fmPtr = (ForwardMethod *) clientData;
    Tcl_Obj **argObjs, **prefixObjs;
    Tcl_Size numPrefixes, skip = contextPtr->skip;
    int len;

    /*
     * Build the real list of arguments to use. Note that we know that the
     * prefixObj field of the ForwardMethod structure holds a reference to a
     * non-empty list, so there's a whole class of failures ("not a list") we
     * can ignore here.
     */

    TclListObjGetElements(NULL, fmPtr->prefixObj, &numPrefixes, &prefixObjs);
    argObjs = InitEnsembleRewrite(interp, objc, objv, skip,
	    numPrefixes, prefixObjs, &len);
    Tcl_NRAddCallback(interp, FinalizeForwardCall, argObjs, NULL, NULL, NULL);
    /*
     * NOTE: The combination of direct set of iPtr->lookupNsPtr and the use
     * of the TCL_EVAL_NOERR flag results in an evaluation configuration
     * very much like TCL_EVAL_INVOKE.
     */
    ((Interp *) interp)->lookupNsPtr = (Namespace *)
	    contextPtr->oPtr->namespacePtr;
    return TclNREvalObjv(interp, len, argObjs, TCL_EVAL_NOERR, NULL);
}

static int
FinalizeForwardCall(
    void *data[],
    Tcl_Interp *interp,
    int result)
{
    Tcl_Obj **argObjs = (Tcl_Obj **) data[0];

    TclStackFree(interp, argObjs);
    return result;
}

/*
 * ----------------------------------------------------------------------
 *
 * DeleteForwardMethod, CloneForwardMethod --
 *
 *	How to delete and clone forwarded methods.
 *
 * ----------------------------------------------------------------------
 */

static void
DeleteForwardMethod(
    void *clientData)
{
    ForwardMethod *fmPtr = (ForwardMethod *) clientData;

    Tcl_DecrRefCount(fmPtr->prefixObj);
    Tcl_Free(fmPtr);
}

static int
CloneForwardMethod(
    TCL_UNUSED(Tcl_Interp *),
    void *clientData,
    void **newClientData)
{
    ForwardMethod *fmPtr = (ForwardMethod *) clientData;
    ForwardMethod *fm2Ptr = (ForwardMethod *) Tcl_Alloc(sizeof(ForwardMethod));

    fm2Ptr->prefixObj = fmPtr->prefixObj;
    Tcl_IncrRefCount(fm2Ptr->prefixObj);
    *newClientData = fm2Ptr;
    return TCL_OK;
}

/*
 * ----------------------------------------------------------------------
 *
 * TclOOGetProcFromMethod, TclOOGetFwdFromMethod --
 *
 *	Utility functions used for procedure-like and forwarding method
 *	introspection.
 *
 * ----------------------------------------------------------------------
 */

Proc *
TclOOGetProcFromMethod(
    Method *mPtr)
{
    if (mPtr->typePtr == &procMethodType) {
	ProcedureMethod *pmPtr = (ProcedureMethod *) mPtr->clientData;

	return pmPtr->procPtr;
    }
    return NULL;
}

Tcl_Obj *
TclOOGetMethodBody(
    Method *mPtr)
{
    if (mPtr->typePtr == &procMethodType) {
	ProcedureMethod *pmPtr = (ProcedureMethod *) mPtr->clientData;

	(void) TclGetString(pmPtr->procPtr->bodyPtr);
	return pmPtr->procPtr->bodyPtr;
    }
    return NULL;
}

Tcl_Obj *
TclOOGetFwdFromMethod(
    Method *mPtr)
{
    if (mPtr->typePtr == &fwdMethodType) {
	ForwardMethod *fwPtr = (ForwardMethod *) mPtr->clientData;

	return fwPtr->prefixObj;
    }
    return NULL;
}

/*
 * ----------------------------------------------------------------------
 *
 * InitEnsembleRewrite --
 *
 *	Utility function that wraps up a lot of the complexity involved in
 *	doing ensemble-like command forwarding. Here is a picture of memory
 *	management plan:
 *
 *                    <-----------------objc---------------------->
 *      objv:        |=============|===============================|
 *                    <-toRewrite->           |
 *                                             \
 *                    <-rewriteLength->         \
 *      rewriteObjs: |=================|         \
 *                           |                    |
 *                           V                    V
 *      argObjs:     |=================|===============================|
 *                    <------------------*lengthPtr------------------->
 *
 * ----------------------------------------------------------------------
 */

static Tcl_Obj **
InitEnsembleRewrite(
    Tcl_Interp *interp,		/* Place to log the rewrite info. */
    int objc,			/* Number of real arguments. */
    Tcl_Obj *const *objv,	/* The real arguments. */
    int toRewrite,		/* Number of real arguments to replace. */
    int rewriteLength,		/* Number of arguments to insert instead. */
    Tcl_Obj *const *rewriteObjs,/* Arguments to insert instead. */
    int *lengthPtr)		/* Where to write the resulting length of the
				 * array of rewritten arguments. */
{
    size_t len = rewriteLength + objc - toRewrite;
    Tcl_Obj **argObjs = (Tcl_Obj **)
	    TclStackAlloc(interp, sizeof(Tcl_Obj *) * len);

    memcpy(argObjs, rewriteObjs, rewriteLength * sizeof(Tcl_Obj *));
    memcpy(argObjs + rewriteLength, objv + toRewrite,
	    sizeof(Tcl_Obj *) * (objc - toRewrite));

    /*
     * Now plumb this into the core ensemble rewrite logging system so that
     * Tcl_WrongNumArgs() can rewrite its result appropriately. The rules for
     * how to store the rewrite rules get complex solely because of the case
     * where an ensemble rewrites itself out of the picture; when that
     * happens, the quality of the error message rewrite falls drastically
     * (and unavoidably).
     */

    if (TclInitRewriteEnsemble(interp, toRewrite, rewriteLength, objv)) {
	TclNRAddCallback(interp, TclClearRootEnsemble, NULL, NULL, NULL, NULL);
    }
    *lengthPtr = len;
    return argObjs;
}

/*
 * ----------------------------------------------------------------------
 *
 * assorted trivial 'getter' functions
 *
 * ----------------------------------------------------------------------
 */

Tcl_Object
Tcl_MethodDeclarerObject(
    Tcl_Method method)
{
    return (Tcl_Object) ((Method *) method)->declaringObjectPtr;
}

Tcl_Class
Tcl_MethodDeclarerClass(
    Tcl_Method method)
{
    return (Tcl_Class) ((Method *) method)->declaringClassPtr;
}

Tcl_Obj *
Tcl_MethodName(
    Tcl_Method method)
{
    return ((Method *) method)->namePtr;
}

int
TclMethodIsType(
    Tcl_Method method,
    const Tcl_MethodType *typePtr,
    void **clientDataPtr)
{
    Method *mPtr = (Method *) method;

    if (mPtr->typePtr == typePtr) {
	if (clientDataPtr != NULL) {
	    *clientDataPtr = mPtr->clientData;
	}
	return 1;
    }
    return 0;
}

int
Tcl_MethodIsType(
    Tcl_Method method,
    const Tcl_MethodType *typePtr,
    void **clientDataPtr)
{
    Method *mPtr = (Method *) method;

    if (typePtr->version > TCL_OO_METHOD_VERSION_1) {
	Tcl_Panic("%s: Wrong version in typePtr->version, should be %s",
		"Tcl_MethodIsType", "TCL_OO_METHOD_VERSION_1");
    }
    if (mPtr->typePtr == typePtr) {
	if (clientDataPtr != NULL) {
	    *clientDataPtr = mPtr->clientData;
	}
	return 1;
    }
    return 0;
}

int
Tcl_MethodIsType2(
    Tcl_Method method,
    const Tcl_MethodType2 *typePtr,
    void **clientDataPtr)
{
    Method *mPtr = (Method *) method;

    if (typePtr->version < TCL_OO_METHOD_VERSION_2) {
	Tcl_Panic("%s: Wrong version in typePtr->version, should be %s",
		"Tcl_MethodIsType2", "TCL_OO_METHOD_VERSION_2");
    }
    if (mPtr->typePtr == (const Tcl_MethodType *) typePtr) {
	if (clientDataPtr != NULL) {
	    *clientDataPtr = mPtr->clientData;
	}
	return 1;
    }
    return 0;
}

int
Tcl_MethodIsPublic(
    Tcl_Method method)
{
    return (((Method *) method)->flags & PUBLIC_METHOD) ? 1 : 0;
}

int
Tcl_MethodIsPrivate(
    Tcl_Method method)
{
    return (((Method *) method)->flags & TRUE_PRIVATE_METHOD) ? 1 : 0;
}

/*
 * Extended method construction for itcl-ng.
 */

Tcl_Method
TclOONewProcInstanceMethodEx(
    Tcl_Interp *interp,		/* The interpreter containing the object. */
    Tcl_Object oPtr,		/* The object to modify. */
    TclOO_PreCallProc *preCallPtr,
    TclOO_PostCallProc *postCallPtr,
    ProcErrorProc *errProc,
    void *clientData,
    Tcl_Obj *nameObj,		/* The name of the method, which must not be
				 * NULL. */
    Tcl_Obj *argsObj,		/* The formal argument list for the method,
				 * which must not be NULL. */
    Tcl_Obj *bodyObj,		/* The body of the method, which must not be
				 * NULL. */
    int flags,			/* Whether this is a public method. */
    void **internalTokenPtr)	/* If non-NULL, points to a variable that gets
				 * the reference to the ProcedureMethod
				 * structure. */
{
    ProcedureMethod *pmPtr;
    Tcl_Method method = (Tcl_Method) TclOONewProcInstanceMethod(interp,
	    (Object *) oPtr, flags, nameObj, argsObj, bodyObj, &pmPtr);

    if (method == NULL) {
	return NULL;
    }
    pmPtr->flags = flags & USE_DECLARER_NS;
    pmPtr->preCallProc = preCallPtr;
    pmPtr->postCallProc = postCallPtr;
    pmPtr->errProc = errProc;
    pmPtr->clientData = clientData;
    if (internalTokenPtr != NULL) {
	*internalTokenPtr = pmPtr;
    }
    return method;
}

Tcl_Method
TclOONewProcMethodEx(
    Tcl_Interp *interp,		/* The interpreter containing the class. */
    Tcl_Class clsPtr,		/* The class to modify. */
    TclOO_PreCallProc *preCallPtr,
    TclOO_PostCallProc *postCallPtr,
    ProcErrorProc *errProc,
    void *clientData,
    Tcl_Obj *nameObj,		/* The name of the method, which may be NULL;
				 * if so, up to caller to manage storage
				 * (e.g., because it is a constructor or
				 * destructor). */
    Tcl_Obj *argsObj,		/* The formal argument list for the method,
				 * which may be NULL; if so, it is equivalent
				 * to an empty list. */
    Tcl_Obj *bodyObj,		/* The body of the method, which must not be
				 * NULL. */
    int flags,			/* Whether this is a public method. */
    void **internalTokenPtr)	/* If non-NULL, points to a variable that gets
				 * the reference to the ProcedureMethod
				 * structure. */
{
    ProcedureMethod *pmPtr;
    Tcl_Method method = (Tcl_Method) TclOONewProcMethod(interp,
	    (Class *) clsPtr, flags, nameObj, argsObj, bodyObj, &pmPtr);

    if (method == NULL) {
	return NULL;
    }
    pmPtr->flags = flags & USE_DECLARER_NS;
    pmPtr->preCallProc = preCallPtr;
    pmPtr->postCallProc = postCallPtr;
    pmPtr->errProc = errProc;
    pmPtr->clientData = clientData;
    if (internalTokenPtr != NULL) {
	*internalTokenPtr = pmPtr;
    }
    return method;
}

/*
 * Local Variables:
 * mode: c
 * c-basic-offset: 4
 * fill-column: 78
 * End:
 */<|MERGE_RESOLUTION|>--- conflicted
+++ resolved
@@ -531,32 +531,10 @@
  *
  * ----------------------------------------------------------------------
  */
-<<<<<<< HEAD
-
-Tcl_Method
-TclOOMakeProcInstanceMethod(
-    Tcl_Interp *interp,		/* The interpreter containing the object. */
-    Object *oPtr,		/* The object to modify. */
-    int flags,			/* Whether this is a public method. */
-    Tcl_Obj *nameObj,		/* The name of the method, which _must not_ be
-				 * NULL. */
-    Tcl_Obj *argsObj,		/* The formal argument list for the method,
-				 * which _must not_ be NULL. */
-    Tcl_Obj *bodyObj,		/* The body of the method, which _must not_ be
-				 * NULL. */
-    const Tcl_MethodType *typePtr,
-				/* The type of the method to create. */
-    void *clientData,		/* The per-method type-specific data. */
-    Proc **procPtrPtr)		/* A pointer to the variable in which to write
-				 * the procedure record reference. Presumably
-				 * inside the structure indicated by the
-				 * pointer in clientData. */
-=======
 static inline void
 InitCmdFrame(
     Interp *iPtr,		/* Where source locations are recorded. */
     Proc *procPtr)		/* Guts of the method being made. */
->>>>>>> fd4841e5
 {
     if (iPtr->cmdFramePtr) {
 	CmdFrame context = *iPtr->cmdFramePtr;
