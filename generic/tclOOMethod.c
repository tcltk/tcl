--- conflicted
+++ resolved
@@ -1598,16 +1598,10 @@
     Tcl_Size numPrefixes;
     Tcl_Obj **prefixObjs;
     TclListObjGetElements(NULL, fmPtr->prefixObj, &numPrefixes, &prefixObjs);
-<<<<<<< HEAD
     int len;
     Tcl_Obj **argObjs = InitEnsembleRewrite(interp, objc, objv,
 	    contextPtr->skip, numPrefixes, prefixObjs, &len);
     TclNRAddCallback(interp, FinalizeForwardCall, argObjs);
-=======
-    argObjs = InitEnsembleRewrite(interp, objc, objv, skip,
-	    numPrefixes, prefixObjs, &len);
-    TclNRAddCallback(interp, FinalizeForwardCall, argObjs, NULL, NULL, NULL);
->>>>>>> 7a685525
     /*
      * NOTE: The combination of direct set of iPtr->lookupNsPtr and the use
      * of the TCL_EVAL_NOERR flag results in an evaluation configuration
