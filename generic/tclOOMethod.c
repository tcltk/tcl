--- conflicted
+++ resolved
@@ -105,7 +105,7 @@
     int flags)
 {
     ProcedureMethod *pmPtr = (ProcedureMethod *)
-	    ckalloc(sizeof(ProcedureMethod));
+	    Tcl_Alloc(sizeof(ProcedureMethod));
     memset(pmPtr, 0, sizeof(ProcedureMethod));
     pmPtr->version = TCLOO_PROCEDURE_METHOD_VERSION;
     pmPtr->flags = flags & USE_DECLARER_NS;
@@ -432,16 +432,7 @@
     if (TclListObjLength(interp, argsObj, &argsLen) != TCL_OK) {
 	return NULL;
     }
-<<<<<<< HEAD
-    pmPtr = (ProcedureMethod *)Tcl_Alloc(sizeof(ProcedureMethod));
-    memset(pmPtr, 0, sizeof(ProcedureMethod));
-    pmPtr->version = TCLOO_PROCEDURE_METHOD_VERSION;
-    pmPtr->flags = flags & USE_DECLARER_NS;
-    pmPtr->refCount = 1;
-
-=======
     pmPtr = AllocProcedureMethodRecord(flags);
->>>>>>> c88506a2
     method = TclOOMakeProcInstanceMethod(interp, oPtr, flags, nameObj,
 	    argsObj, bodyObj, &procMethodType, pmPtr, &pmPtr->procPtr);
     if (method == NULL) {
@@ -498,16 +489,7 @@
 	procName = (nameObj==NULL ? "<constructor>" : TclGetString(nameObj));
     }
 
-<<<<<<< HEAD
-    pmPtr = (ProcedureMethod *)Tcl_Alloc(sizeof(ProcedureMethod));
-    memset(pmPtr, 0, sizeof(ProcedureMethod));
-    pmPtr->version = TCLOO_PROCEDURE_METHOD_VERSION;
-    pmPtr->flags = flags & USE_DECLARER_NS;
-    pmPtr->refCount = 1;
-
-=======
     pmPtr = AllocProcedureMethodRecord(flags);
->>>>>>> c88506a2
     method = TclOOMakeProcMethod(interp, clsPtr, flags, nameObj, procName,
 	    argsObj, bodyObj, &procMethodType, pmPtr, &pmPtr->procPtr);
 
