--- conflicted
+++ resolved
@@ -1171,25 +1171,15 @@
 static void
 CommonMethErrorHandler(
     Tcl_Interp *interp,
-<<<<<<< HEAD
-    TCL_UNUSED(Tcl_Obj *) /*methodNameObj*/)
-	// We pull the method name out of context instead of from argument
-{
-    Tcl_Size nameLen, objectNameLen;
-    CallContext *contextPtr = (CallContext *)((Interp *) interp)->varFramePtr->clientData;
-    Method *mPtr = contextPtr->callPtr->chain[contextPtr->index].mPtr;
-    const char *objectName, *kindName, *methodName =
-	    TclGetStringFromObj(mPtr->namePtr, &nameLen);
-    Object *declarerPtr;
-=======
     const char *special)
 {
-    int objectNameLen;
+    Tcl_Size objectNameLen;
     CallContext *contextPtr = (CallContext *)((Interp *) interp)->varFramePtr->clientData;
     Method *mPtr = contextPtr->callPtr->chain[contextPtr->index].mPtr;
     const char *objectName, *kindName = "instance";
+
     Object *declarerPtr = NULL;
->>>>>>> 8ae7b335
+
 
     if (mPtr->declaringObjectPtr != NULL) {
 	declarerPtr = mPtr->declaringObjectPtr;
@@ -1199,20 +1189,16 @@
 	kindName = "class";
     }
 
-<<<<<<< HEAD
-    objectName = TclGetStringFromObj(TclOOObjectName(interp, declarerPtr),
-=======
     if (declarerPtr) {
-	objectName = Tcl_GetStringFromObj(TclOOObjectName(interp, declarerPtr),
->>>>>>> 8ae7b335
+	objectName = TclGetStringFromObj(TclOOObjectName(interp, declarerPtr),
 	    &objectNameLen);
     } else {
 	objectName = "unknown or deleted";
 	objectNameLen = 18;
     }
     if (!special) {
-	int nameLen;
-	const char *methodName = Tcl_GetStringFromObj(mPtr->namePtr, &nameLen);
+	Tcl_Size nameLen;
+	const char *methodName = TclGetStringFromObj(mPtr->namePtr, &nameLen);
 	Tcl_AppendObjToErrorInfo(interp, Tcl_ObjPrintf(
 	    "\n    (%s \"%.*s%s\" method \"%.*s%s\" line %d)",
 	    kindName, ELLIPSIFY(objectName, objectNameLen),
@@ -1227,9 +1213,9 @@
 static void
 MethodErrorHandler(
     Tcl_Interp *interp,
-    Tcl_Obj *methodNameObj)
-{
-    (void)methodNameObj;/* We pull the method name out of context instead of from argument */
+    TCL_UNUSED(Tcl_Obj *) /*methodNameObj*/)
+	/* We pull the method name out of context instead of from argument */
+{
     CommonMethErrorHandler(interp, NULL);
 }
 
@@ -1237,70 +1223,18 @@
 ConstructorErrorHandler(
     Tcl_Interp *interp,
     TCL_UNUSED(Tcl_Obj *) /*methodNameObj*/)
-	// Ignore. We know it is the constructor.
-{
-<<<<<<< HEAD
-    CallContext *contextPtr = (CallContext *)((Interp *) interp)->varFramePtr->clientData;
-    Method *mPtr = contextPtr->callPtr->chain[contextPtr->index].mPtr;
-    Object *declarerPtr;
-    const char *objectName, *kindName;
-    Tcl_Size objectNameLen;
-
-    if (mPtr->declaringObjectPtr != NULL) {
-	declarerPtr = mPtr->declaringObjectPtr;
-	kindName = "object";
-    } else {
-	if (mPtr->declaringClassPtr == NULL) {
-	    Tcl_Panic("method not declared in class or object");
-	}
-	declarerPtr = mPtr->declaringClassPtr->thisPtr;
-	kindName = "class";
-    }
-
-    objectName = TclGetStringFromObj(TclOOObjectName(interp, declarerPtr),
-	    &objectNameLen);
-    Tcl_AppendObjToErrorInfo(interp, Tcl_ObjPrintf(
-	    "\n    (%s \"%.*s%s\" constructor line %d)", kindName,
-	    ELLIPSIFY(objectName, objectNameLen), Tcl_GetErrorLine(interp)));
-=======
-    (void)methodNameObj;/* Ignore. We know it is the constructor. */
+	/* Ignore. We know it is the constructor. */
+{
     CommonMethErrorHandler(interp, "constructor");
->>>>>>> 8ae7b335
 }
 
 static void
 DestructorErrorHandler(
     Tcl_Interp *interp,
     TCL_UNUSED(Tcl_Obj *) /*methodNameObj*/)
-	// Ignore. We know it is the destructor.
-{
-<<<<<<< HEAD
-    CallContext *contextPtr = (CallContext *)((Interp *) interp)->varFramePtr->clientData;
-    Method *mPtr = contextPtr->callPtr->chain[contextPtr->index].mPtr;
-    Object *declarerPtr;
-    const char *objectName, *kindName;
-    Tcl_Size objectNameLen;
-
-    if (mPtr->declaringObjectPtr != NULL) {
-	declarerPtr = mPtr->declaringObjectPtr;
-	kindName = "object";
-    } else {
-	if (mPtr->declaringClassPtr == NULL) {
-	    Tcl_Panic("method not declared in class or object");
-	}
-	declarerPtr = mPtr->declaringClassPtr->thisPtr;
-	kindName = "class";
-    }
-
-    objectName = TclGetStringFromObj(TclOOObjectName(interp, declarerPtr),
-	    &objectNameLen);
-    Tcl_AppendObjToErrorInfo(interp, Tcl_ObjPrintf(
-	    "\n    (%s \"%.*s%s\" destructor line %d)", kindName,
-	    ELLIPSIFY(objectName, objectNameLen), Tcl_GetErrorLine(interp)));
-=======
-    (void)methodNameObj; /* Ignore. We know it is the destructor. */
+	/* Ignore. We know it is the destructor. */
+{
     CommonMethErrorHandler(interp, "destructor");
->>>>>>> 8ae7b335
 }
  
