/*
 * tclOOMethod.c --
 *
 *	This file contains code to create and manage methods.
 *
 * Copyright © 2005-2011 Donal K. Fellows
 *
 * See the file "license.terms" for information on usage and redistribution of
 * this file, and for a DISCLAIMER OF ALL WARRANTIES.
 */

#ifdef HAVE_CONFIG_H
#include "config.h"
#endif
#include "tclInt.h"
#include "tclOOInt.h"
#include "tclCompile.h"

/*
 * Structure used to contain all the information needed about a call frame
 * used in a procedure-like method.
 */

typedef struct PMFrameData {
    CallFrame *framePtr;	/* Reference to the call frame itself (it's
				 * actually allocated on the Tcl stack). */
    ProcErrorProc *errProc;	/* The error handler for the body. */
    Tcl_Obj *nameObj;		/* The "name" of the command. Only used for a
				 * few moments, so not reference. */
} PMFrameData;

/*
 * Structure used to pass information about variable resolution to the
 * on-the-ground resolvers used when working with resolved compiled variables.
 */

typedef struct OOResVarInfo {
    Tcl_ResolvedVarInfo info;	/* "Type" information so that the compiled
				 * variable can be linked to the namespace
				 * variable at the right time. */
    Tcl_Obj *variableObj;	/* The name of the variable. */
    Tcl_Var cachedObjectVar;	/* TODO: When to flush this cache? Can class
				 * variables be cached? */
} OOResVarInfo;

/*
 * Function declarations for things defined in this file.
 */

static Tcl_Obj **	InitEnsembleRewrite(Tcl_Interp *interp, Tcl_Size objc,
			    Tcl_Obj *const *objv, Tcl_Size toRewrite,
			    Tcl_Size rewriteLength, Tcl_Obj *const *rewriteObjs,
			    Tcl_Size *lengthPtr);
static int		InvokeProcedureMethod(void *clientData,
			    Tcl_Interp *interp, Tcl_ObjectContext context,
			    Tcl_Size objc, Tcl_Obj *const *objv);
static Tcl_NRPostProc	FinalizeForwardCall;
static Tcl_NRPostProc	FinalizePMCall;
static int		PushMethodCallFrame(Tcl_Interp *interp,
			    CallContext *contextPtr, ProcedureMethod *pmPtr,
			    Tcl_Size objc, Tcl_Obj *const *objv,
			    PMFrameData *fdPtr);
static void		DeleteProcedureMethodRecord(ProcedureMethod *pmPtr);
static void		DeleteProcedureMethod(void *clientData);
static int		CloneProcedureMethod(Tcl_Interp *interp,
			    void *clientData, void **newClientData);
static ProcErrorProc	MethodErrorHandler;
static ProcErrorProc	ConstructorErrorHandler;
static ProcErrorProc	DestructorErrorHandler;
static Tcl_Obj *	RenderMethodName(void *clientData);
static Tcl_Obj *	RenderDeclarerName(void *clientData);
static int		InvokeForwardMethod(void *clientData,
			    Tcl_Interp *interp, Tcl_ObjectContext context,
			    Tcl_Size objc, Tcl_Obj *const *objv);
static void		DeleteForwardMethod(void *clientData);
static int		CloneForwardMethod(Tcl_Interp *interp,
			    void *clientData, void **newClientData);
static Tcl_ResolveVarProc	ProcedureMethodVarResolver;
static Tcl_ResolveCompiledVarProc	ProcedureMethodCompiledVarResolver;

/*
 * The types of methods defined by the core OO system.
 */

static const Tcl_MethodType2 procMethodType = {
    TCL_OO_METHOD_VERSION_2, "method",
    InvokeProcedureMethod, DeleteProcedureMethod, CloneProcedureMethod
};
static const Tcl_MethodType2 fwdMethodType = {
    TCL_OO_METHOD_VERSION_2, "forward",
    InvokeForwardMethod, DeleteForwardMethod, CloneForwardMethod
};

/*
 * Helper macros (derived from things private to tclVar.c)
 */

#define TclVarTable(contextNs) \
    ((Tcl_HashTable *) (&((Namespace *) (contextNs))->varTable))
#define TclVarHashGetValue(hPtr) \
    ((Tcl_Var) ((char *)hPtr - offsetof(VarInHash, entry)))

/*
 * ----------------------------------------------------------------------
 *
 * AllocProcedureMethodRecord --
 *
 *	Allocate and initialise the record for procedure-like methods.
 *
 * ----------------------------------------------------------------------
 */
static inline ProcedureMethod *
AllocProcedureMethodRecord(
    int flags)
{
    ProcedureMethod *pmPtr = (ProcedureMethod *)
	    Tcl_Alloc(sizeof(ProcedureMethod));
    memset(pmPtr, 0, sizeof(ProcedureMethod));
    pmPtr->version = TCLOO_PROCEDURE_METHOD_VERSION;
    pmPtr->flags = flags & USE_DECLARER_NS;
    pmPtr->refCount = 1;
    pmPtr->cmd.clientData = &pmPtr->efi;
    return pmPtr;
}

/*
 * ----------------------------------------------------------------------
 *
 * Tcl_NewInstanceMethod --
 *
 *	Attach a method to an object instance.
 *
 * ----------------------------------------------------------------------
 */

Tcl_Method
TclNewInstanceMethod(
    TCL_UNUSED(Tcl_Interp *),
    Tcl_Object object,		/* The object that has the method attached to
				 * it. */
    Tcl_Obj *nameObj,		/* The name of the method. May be NULL; if so,
				 * up to caller to manage storage (e.g., when
				 * it is a constructor or destructor). */
    int flags,			/* Whether this is a public method. */
    const Tcl_MethodType2 *typePtr,
				/* The type of method this is, which defines
				 * how to invoke, delete and clone the
				 * method. */
    void *clientData)		/* Some data associated with the particular
				 * method to be created. */
{
    Object *oPtr = (Object *) object;
    Method *mPtr;
    Tcl_HashEntry *hPtr;
    int isNew;

    if (nameObj == NULL) {
	mPtr = (Method *) Tcl_Alloc(sizeof(Method));
	mPtr->namePtr = NULL;
	mPtr->refCount = 1;
	goto populate;
    }
    if (!oPtr->methodsPtr) {
	oPtr->methodsPtr = (Tcl_HashTable *) Tcl_Alloc(sizeof(Tcl_HashTable));
	Tcl_InitObjHashTable(oPtr->methodsPtr);
	oPtr->flags &= ~USE_CLASS_CACHE;
    }
    hPtr = Tcl_CreateHashEntry(oPtr->methodsPtr, nameObj, &isNew);
    if (isNew) {
	mPtr = (Method *) Tcl_Alloc(sizeof(Method));
	mPtr->namePtr = nameObj;
	mPtr->refCount = 1;
	Tcl_IncrRefCount(nameObj);
	Tcl_SetHashValue(hPtr, mPtr);
    } else {
	mPtr = (Method *) Tcl_GetHashValue(hPtr);
	if (mPtr->type2Ptr != NULL && mPtr->type2Ptr->deleteProc != NULL) {
	    mPtr->type2Ptr->deleteProc(mPtr->clientData);
	}
    }

  populate:
    mPtr->type2Ptr = typePtr;
    mPtr->clientData = clientData;
    mPtr->flags = 0;
    mPtr->declaringObjectPtr = oPtr;
    mPtr->declaringClassPtr = NULL;
    if (flags) {
	mPtr->flags |= flags &
		(PUBLIC_METHOD | PRIVATE_METHOD | TRUE_PRIVATE_METHOD);
	if (flags & TRUE_PRIVATE_METHOD) {
	    oPtr->flags |= HAS_PRIVATE_METHODS;
	}
    }
    oPtr->epoch++;
    return (Tcl_Method) mPtr;
}

#ifndef TCL_NO_DEPRECATED
Tcl_Method
Tcl_NewInstanceMethod(
    TCL_UNUSED(Tcl_Interp *),
    Tcl_Object object,		/* The object that has the method attached to
				 * it. */
    Tcl_Obj *nameObj,		/* The name of the method. May be NULL; if so,
				 * up to caller to manage storage (e.g., when
				 * it is a constructor or destructor). */
    int flags,			/* Whether this is a public method. */
    const Tcl_MethodType *typePtr,
				/* The type of method this is, which defines
				 * how to invoke, delete and clone the
				 * method. */
    void *clientData)		/* Some data associated with the particular
				 * method to be created. */
{
    if (typePtr->version > TCL_OO_METHOD_VERSION_1) {
	Tcl_Panic("%s: Wrong version in typePtr->version, should be %s",
		"Tcl_NewInstanceMethod", "TCL_OO_METHOD_VERSION_1");
    }
    return TclNewInstanceMethod(NULL, object, nameObj, flags,
	    (const Tcl_MethodType2 *)typePtr, clientData);
}
#endif /* TCL_NO_DEPRECATED */

Tcl_Method
Tcl_NewInstanceMethod2(
    TCL_UNUSED(Tcl_Interp *),
    Tcl_Object object,		/* The object that has the method attached to
				 * it. */
    Tcl_Obj *nameObj,		/* The name of the method. May be NULL; if so,
				 * up to caller to manage storage (e.g., when
				 * it is a constructor or destructor). */
    int flags,			/* Whether this is a public method. */
    const Tcl_MethodType2 *typePtr,
				/* The type of method this is, which defines
				 * how to invoke, delete and clone the
				 * method. */
    void *clientData)		/* Some data associated with the particular
				 * method to be created. */
{
    if (typePtr->version < TCL_OO_METHOD_VERSION_2) {
	Tcl_Panic("%s: Wrong version in typePtr->version, should be %s",
		"Tcl_NewInstanceMethod2", "TCL_OO_METHOD_VERSION_2");
    }
    return TclNewInstanceMethod(NULL, object, nameObj, flags,
	    typePtr, clientData);
}

/*
 * ----------------------------------------------------------------------
 *
 * Tcl_NewMethod --
 *
 *	Attach a method to a class.
 *
 * ----------------------------------------------------------------------
 */

Tcl_Method
TclNewMethod(
    Tcl_Class cls,		/* The class to attach the method to. */
    Tcl_Obj *nameObj,		/* The name of the object. May be NULL (e.g.,
				 * for constructors or destructors); if so, up
				 * to caller to manage storage. */
    int flags,			/* Whether this is a public method. */
    const Tcl_MethodType2 *typePtr,
				/* The type of method this is, which defines
				 * how to invoke, delete and clone the
				 * method. */
    void *clientData)		/* Some data associated with the particular
				 * method to be created. */
{
    Class *clsPtr = (Class *) cls;
    Method *mPtr;
    Tcl_HashEntry *hPtr;
    int isNew;

    if (nameObj == NULL) {
	mPtr = (Method *) Tcl_Alloc(sizeof(Method));
	mPtr->namePtr = NULL;
	mPtr->refCount = 1;
	goto populate;
    }
    hPtr = Tcl_CreateHashEntry(&clsPtr->classMethods, nameObj, &isNew);
    if (isNew) {
	mPtr = (Method *) Tcl_Alloc(sizeof(Method));
	mPtr->refCount = 1;
	mPtr->namePtr = nameObj;
	Tcl_IncrRefCount(nameObj);
	Tcl_SetHashValue(hPtr, mPtr);
    } else {
	mPtr = (Method *) Tcl_GetHashValue(hPtr);
	if (mPtr->type2Ptr != NULL && mPtr->type2Ptr->deleteProc != NULL) {
	    mPtr->type2Ptr->deleteProc(mPtr->clientData);
	}
    }

  populate:
    clsPtr->thisPtr->fPtr->epoch++;
    mPtr->type2Ptr = typePtr;
    mPtr->clientData = clientData;
    mPtr->flags = 0;
    mPtr->declaringObjectPtr = NULL;
    mPtr->declaringClassPtr = clsPtr;
    if (flags) {
	mPtr->flags |= flags &
		(PUBLIC_METHOD | PRIVATE_METHOD | TRUE_PRIVATE_METHOD);
	if (flags & TRUE_PRIVATE_METHOD) {
	    clsPtr->flags |= HAS_PRIVATE_METHODS;
	}
    }

    return (Tcl_Method) mPtr;
}

#ifndef TCL_NO_DEPRECATED
Tcl_Method
Tcl_NewMethod(
    TCL_UNUSED(Tcl_Interp *),
    Tcl_Class cls,		/* The class to attach the method to. */
    Tcl_Obj *nameObj,		/* The name of the object. May be NULL (e.g.,
				 * for constructors or destructors); if so, up
				 * to caller to manage storage. */
    int flags,			/* Whether this is a public method. */
    const Tcl_MethodType *typePtr,
				/* The type of method this is, which defines
				 * how to invoke, delete and clone the
				 * method. */
    void *clientData)		/* Some data associated with the particular
				 * method to be created. */
{
    if (typePtr->version > TCL_OO_METHOD_VERSION_1) {
	Tcl_Panic("%s: Wrong version in typePtr->version, should be %s",
		"Tcl_NewMethod", "TCL_OO_METHOD_VERSION_1");
    }
    return TclNewMethod(cls, nameObj, flags,
	    (const Tcl_MethodType2 *)typePtr, clientData);
}
#endif /* TCL_NO_DEPRECATED */

Tcl_Method
Tcl_NewMethod2(
    TCL_UNUSED(Tcl_Interp *),
    Tcl_Class cls,		/* The class to attach the method to. */
    Tcl_Obj *nameObj,		/* The name of the object. May be NULL (e.g.,
				 * for constructors or destructors); if so, up
				 * to caller to manage storage. */
    int flags,			/* Whether this is a public method. */
    const Tcl_MethodType2 *typePtr,
				/* The type of method this is, which defines
				 * how to invoke, delete and clone the
				 * method. */
    void *clientData)		/* Some data associated with the particular
				 * method to be created. */
{
    if (typePtr->version < TCL_OO_METHOD_VERSION_2) {
	Tcl_Panic("%s: Wrong version in typePtr->version, should be %s",
		"Tcl_NewMethod2", "TCL_OO_METHOD_VERSION_2");
    }
    return TclNewMethod(cls, nameObj, flags, typePtr, clientData);
}

/*
 * ----------------------------------------------------------------------
 *
 * TclOODelMethodRef --
 *
 *	How to delete a method.
 *
 * ----------------------------------------------------------------------
 */

void
TclOODelMethodRef(
    Method *mPtr)
{
    if ((mPtr != NULL) && (mPtr->refCount-- <= 1)) {
	if (mPtr->type2Ptr != NULL && mPtr->type2Ptr->deleteProc != NULL) {
	    mPtr->type2Ptr->deleteProc(mPtr->clientData);
	}
	if (mPtr->namePtr != NULL) {
	    Tcl_DecrRefCount(mPtr->namePtr);
	}

	Tcl_Free(mPtr);
    }
}

/*
 * ----------------------------------------------------------------------
 *
 * TclOODefineBasicMethods --
 *
 *	Helper that makes it cleaner to create very simple methods during
 *	basic system initialization. Not suitable for general use.
 *
 * ----------------------------------------------------------------------
 */

void
TclOODefineBasicMethods(
    Class *clsPtr,		/* Class to attach the methods to. */
    const DeclaredClassMethod *dcmAry)
				/* Static table of method definitions. */
{
    int i;

    for (i = 0 ; dcmAry[i].name ; i++) {
	Tcl_Obj *namePtr = Tcl_NewStringObj(dcmAry[i].name, TCL_AUTO_LENGTH);

	TclNewMethod((Tcl_Class) clsPtr, namePtr,
		(dcmAry[i].isPublic ? PUBLIC_METHOD : 0),
		&dcmAry[i].definition, NULL);
	Tcl_BounceRefCount(namePtr);
    }
}

/*
 * ----------------------------------------------------------------------
 *
 * TclOONewProcInstanceMethod --
 *
 *	Create a new procedure-like method for an object.
 *
 * ----------------------------------------------------------------------
 */

Method *
TclOONewProcInstanceMethod(
    Tcl_Interp *interp,		/* The interpreter containing the object. */
    Object *oPtr,		/* The object to modify. */
    int flags,			/* Whether this is a public method. */
    Tcl_Obj *nameObj,		/* The name of the method, which must not be
				 * NULL. */
    Tcl_Obj *argsObj,		/* The formal argument list for the method,
				 * which must not be NULL. */
    Tcl_Obj *bodyObj,		/* The body of the method, which must not be
				 * NULL. */
    ProcedureMethod **pmPtrPtr)	/* Place to write pointer to procedure method
				 * structure to allow for deeper tuning of the
				 * structure's contents. NULL if caller is not
				 * interested. */
{
    Tcl_Size argsLen;
    ProcedureMethod *pmPtr;
    Tcl_Method method;

    if (TclListObjLength(interp, argsObj, &argsLen) != TCL_OK) {
	return NULL;
    }
    pmPtr = AllocProcedureMethodRecord(flags);
    method = TclOOMakeProcInstanceMethod2(interp, oPtr, flags, nameObj,
	    argsObj, bodyObj, &procMethodType, pmPtr, &pmPtr->procPtr);
    if (method == NULL) {
	Tcl_Free(pmPtr);
    } else if (pmPtrPtr != NULL) {
	*pmPtrPtr = pmPtr;
    }
    return (Method *) method;
}

/*
 * ----------------------------------------------------------------------
 *
 * TclOONewProcMethod --
 *
 *	Create a new procedure-like method for a class.
 *
 * ----------------------------------------------------------------------
 */

Method *
TclOONewProcMethod(
    Tcl_Interp *interp,		/* The interpreter containing the class. */
    Class *clsPtr,		/* The class to modify. */
    int flags,			/* Whether this is a public method. */
    Tcl_Obj *nameObj,		/* The name of the method, which may be NULL;
				 * if so, up to caller to manage storage
				 * (e.g., because it is a constructor or
				 * destructor). */
    Tcl_Obj *argsObj,		/* The formal argument list for the method,
				 * which may be NULL; if so, it is equivalent
				 * to an empty list. */
    Tcl_Obj *bodyObj,		/* The body of the method, which must not be
				 * NULL. */
    ProcedureMethod **pmPtrPtr)	/* Place to write pointer to procedure method
				 * structure to allow for deeper tuning of the
				 * structure's contents. NULL if caller is not
				 * interested. */
{
    Tcl_Size argsLen;		/* TCL_INDEX_NONE => delete argsObj before exit */
    ProcedureMethod *pmPtr;
    const char *procName;
    Tcl_Method method;

    if (argsObj == NULL) {
	argsLen = TCL_INDEX_NONE;
	TclNewObj(argsObj);
	Tcl_IncrRefCount(argsObj);
	procName = "<destructor>";
    } else if (TclListObjLength(interp, argsObj, &argsLen) != TCL_OK) {
	return NULL;
    } else {
	procName = (nameObj==NULL ? "<constructor>" : TclGetString(nameObj));
    }

    pmPtr = AllocProcedureMethodRecord(flags);
    method = TclOOMakeProcMethod2(interp, clsPtr, flags, nameObj, procName,
	    argsObj, bodyObj, &procMethodType, pmPtr, &pmPtr->procPtr);

    if (argsLen == TCL_INDEX_NONE) {
	Tcl_DecrRefCount(argsObj);
    }
    if (method == NULL) {
	Tcl_Free(pmPtr);
    } else if (pmPtrPtr != NULL) {
	*pmPtrPtr = pmPtr;
    }

    return (Method *) method;
}

/*
 * ----------------------------------------------------------------------
 *
 * InitCmdFrame --
 *
 *	Set up a CmdFrame to record the source location for a procedure
 *	method. Assumes that the body is the last argument to the command
 *	creating the method, a good assumption because putting the body
 *	elsewhere is ugly.
 *
 * ----------------------------------------------------------------------
 */
static inline void
InitCmdFrame(
    Interp *iPtr,		/* Where source locations are recorded. */
    Proc *procPtr)		/* Guts of the method being made. */
{
    if (iPtr->cmdFramePtr) {
	CmdFrame context = *iPtr->cmdFramePtr;

	if (context.type == TCL_LOCATION_BC) {
	    /*
	     * Retrieve source information from the bytecode, if possible. If
	     * the information is retrieved successfully, context.type will be
	     * TCL_LOCATION_SOURCE and the reference held by
	     * context.data.eval.path will be counted.
	     */

	    TclGetSrcInfoForPc(&context);
	} else if (context.type == TCL_LOCATION_SOURCE) {
	    /*
	     * The copy into 'context' up above has created another reference
	     * to 'context.data.eval.path'; account for it.
	     */

	    Tcl_IncrRefCount(context.data.eval.path);
	}

	if (context.type == TCL_LOCATION_SOURCE) {
	    /*
	     * We can account for source location within a proc only if the
	     * proc body was not created by substitution. This is where we
	     * assume that the body is the last argument; the index of the body
	     * is NOT a fixed count of arguments in because of the alternate
	     * form of [oo::define]/[oo::objdefine].
	     * (FIXME: check that this is sane and correct!)
	     */

	    if (context.line && context.nline > 1
		    && (context.line[context.nline - 1] >= 0)) {
		CmdFrame *cfPtr = (CmdFrame *) Tcl_Alloc(sizeof(CmdFrame));
		Tcl_HashEntry *hPtr;

		cfPtr->level = -1;
		cfPtr->type = context.type;
		cfPtr->line = (int *) Tcl_Alloc(sizeof(int));
		cfPtr->line[0] = context.line[context.nline - 1];
		cfPtr->nline = 1;
		cfPtr->framePtr = NULL;
		cfPtr->nextPtr = NULL;

		cfPtr->data.eval.path = context.data.eval.path;
		Tcl_IncrRefCount(cfPtr->data.eval.path);

		cfPtr->cmd = NULL;
		cfPtr->len = 0;

		hPtr = Tcl_CreateHashEntry(iPtr->linePBodyPtr,
			procPtr, NULL);
		Tcl_SetHashValue(hPtr, cfPtr);
	    }

	    /*
	     * 'context' is going out of scope; account for the reference that
	     * it's holding to the path name.
	     */

	    Tcl_DecrRefCount(context.data.eval.path);
	    context.data.eval.path = NULL;
	}
    }
}

/*
 * ----------------------------------------------------------------------
 *
 * TclOOMakeProcInstanceMethod --
 *
 *	The guts of the code to make a procedure-like method for an object.
 *	Split apart so that it is easier for other extensions to reuse (in
 *	particular, it frees them from having to pry so deeply into Tcl's
 *	guts).
 *
 * ----------------------------------------------------------------------
 */

#ifndef TCL_NO_DEPRECATED
Tcl_Method
TclOOMakeProcInstanceMethod(
    Tcl_Interp *interp,		/* The interpreter containing the object. */
    Object *oPtr,		/* The object to modify. */
    int flags,			/* Whether this is a public method. */
    Tcl_Obj *nameObj,		/* The name of the method, which _must not_ be
				 * NULL. */
    Tcl_Obj *argsObj,		/* The formal argument list for the method,
				 * which _must not_ be NULL. */
    Tcl_Obj *bodyObj,		/* The body of the method, which _must not_ be
				 * NULL. */
    const Tcl_MethodType *typePtr,
				/* The type of the method to create. */
    void *clientData,		/* The per-method type-specific data. */
    Proc **procPtrPtr)		/* A pointer to the variable in which to write
				 * the procedure record reference. Presumably
				 * inside the structure indicated by the
				 * pointer in clientData. */
{
    Interp *iPtr = (Interp *) interp;
    Proc *procPtr;

    if (typePtr->version > TCL_OO_METHOD_VERSION_1) {
	Tcl_Panic("%s: Wrong version in typePtr->version, should be %s",
		"TclOOMakeProcInstanceMethod", "TCL_OO_METHOD_VERSION_1");
    }
    if (TclCreateProc(interp, NULL, TclGetString(nameObj), argsObj, bodyObj,
	    procPtrPtr) != TCL_OK) {
	return NULL;
    }
    procPtr = *procPtrPtr;
    procPtr->cmdPtr = NULL;

    InitCmdFrame(iPtr, procPtr);

    return TclNewInstanceMethod(interp, (Tcl_Object) oPtr, nameObj, flags,
	    (const Tcl_MethodType2 *)typePtr, clientData);
}
#endif /* TCL_NO_DEPRECATED */

Tcl_Method
TclOOMakeProcInstanceMethod2(
    Tcl_Interp *interp,		/* The interpreter containing the object. */
    Object *oPtr,		/* The object to modify. */
    int flags,			/* Whether this is a public method. */
    Tcl_Obj *nameObj,		/* The name of the method, which _must not_ be
				 * NULL. */
    Tcl_Obj *argsObj,		/* The formal argument list for the method,
				 * which _must not_ be NULL. */
    Tcl_Obj *bodyObj,		/* The body of the method, which _must not_ be
				 * NULL. */
    const Tcl_MethodType2 *typePtr,
				/* The type of the method to create. */
    void *clientData,		/* The per-method type-specific data. */
    Proc **procPtrPtr)		/* A pointer to the variable in which to write
				 * the procedure record reference. Presumably
				 * inside the structure indicated by the
				 * pointer in clientData. */
{
    Interp *iPtr = (Interp *) interp;
    Proc *procPtr;

    if (typePtr->version < TCL_OO_METHOD_VERSION_2) {
	Tcl_Panic("%s: Wrong version in typePtr->version, should be %s",
		"TclOOMakeProcInstanceMethod2", "TCL_OO_METHOD_VERSION_2");
    }
    if (TclCreateProc(interp, NULL, TclGetString(nameObj), argsObj, bodyObj,
	    procPtrPtr) != TCL_OK) {
	return NULL;
    }
    procPtr = *procPtrPtr;
    procPtr->cmdPtr = NULL;

    InitCmdFrame(iPtr, procPtr);

    return TclNewInstanceMethod(interp, (Tcl_Object) oPtr, nameObj, flags,
	    typePtr, clientData);
}

/*
 * ----------------------------------------------------------------------
 *
 * TclOOMakeProcMethod --
 *
 *	The guts of the code to make a procedure-like method for a class.
 *	Split apart so that it is easier for other extensions to reuse (in
 *	particular, it frees them from having to pry so deeply into Tcl's
 *	guts).
 *
 * ----------------------------------------------------------------------
 */

#ifndef TCL_NO_DEPRECATED
Tcl_Method
TclOOMakeProcMethod(
    Tcl_Interp *interp,		/* The interpreter containing the class. */
    Class *clsPtr,		/* The class to modify. */
    int flags,			/* Whether this is a public method. */
    Tcl_Obj *nameObj,		/* The name of the method, which may be NULL;
				 * if so, up to caller to manage storage
				 * (e.g., because it is a constructor or
				 * destructor). */
    const char *namePtr,	/* The name of the method as a string, which
				 * _must not_ be NULL. */
    Tcl_Obj *argsObj,		/* The formal argument list for the method,
				 * which _must not_ be NULL. */
    Tcl_Obj *bodyObj,		/* The body of the method, which _must not_ be
				 * NULL. */
    const Tcl_MethodType *typePtr,
				/* The type of the method to create. */
    void *clientData,		/* The per-method type-specific data. */
    Proc **procPtrPtr)		/* A pointer to the variable in which to write
				 * the procedure record reference. Presumably
				 * inside the structure indicated by the
				 * pointer in clientData. */
{
    Interp *iPtr = (Interp *) interp;
    Proc *procPtr;

    if (typePtr->version > TCL_OO_METHOD_VERSION_1) {
	Tcl_Panic("%s: Wrong version in typePtr->version, should be %s",
		"TclOOMakeProcMethod", "TCL_OO_METHOD_VERSION_1");
    }
    if (TclCreateProc(interp, NULL, namePtr, argsObj, bodyObj,
	    procPtrPtr) != TCL_OK) {
	return NULL;
    }
    procPtr = *procPtrPtr;
    procPtr->cmdPtr = NULL;

    InitCmdFrame(iPtr, procPtr);

    return TclNewMethod(
	    (Tcl_Class) clsPtr, nameObj, flags, (const Tcl_MethodType2 *)typePtr, clientData);
}
#endif /* TCL_NO_DEPRECATED */

Tcl_Method
TclOOMakeProcMethod2(
    Tcl_Interp *interp,		/* The interpreter containing the class. */
    Class *clsPtr,		/* The class to modify. */
    int flags,			/* Whether this is a public method. */
    Tcl_Obj *nameObj,		/* The name of the method, which may be NULL;
				 * if so, up to caller to manage storage
				 * (e.g., because it is a constructor or
				 * destructor). */
    const char *namePtr,	/* The name of the method as a string, which
				 * _must not_ be NULL. */
    Tcl_Obj *argsObj,		/* The formal argument list for the method,
				 * which _must not_ be NULL. */
    Tcl_Obj *bodyObj,		/* The body of the method, which _must not_ be
				 * NULL. */
    const Tcl_MethodType2 *typePtr,
				/* The type of the method to create. */
    void *clientData,		/* The per-method type-specific data. */
    Proc **procPtrPtr)		/* A pointer to the variable in which to write
				 * the procedure record reference. Presumably
				 * inside the structure indicated by the
				 * pointer in clientData. */
{
    Interp *iPtr = (Interp *) interp;
    Proc *procPtr;

    if (typePtr->version < TCL_OO_METHOD_VERSION_2) {
	Tcl_Panic("%s: Wrong version in typePtr->version, should be %s",
		"TclOOMakeProcMethod2", "TCL_OO_METHOD_VERSION_2");
    }
    if (TclCreateProc(interp, NULL, namePtr, argsObj, bodyObj,
	    procPtrPtr) != TCL_OK) {
	return NULL;
    }
    procPtr = *procPtrPtr;
    procPtr->cmdPtr = NULL;

    InitCmdFrame(iPtr, procPtr);

<<<<<<< HEAD
    return TclNewMethod((Tcl_Class) clsPtr, nameObj, flags,
	    (const Tcl_MethodType *)typePtr, clientData);
=======
    return TclNewMethod(
	    (Tcl_Class) clsPtr, nameObj, flags, typePtr, clientData);
>>>>>>> 055f3602
}

/*
 * ----------------------------------------------------------------------
 *
 * InvokeProcedureMethod, FinalizePMCall, PushMethodCallFrame --
 *
 *	How to invoke a procedure-like method.
 *
 * ----------------------------------------------------------------------
 */

static int
InvokeProcedureMethod(
    void *clientData,		/* Pointer to the per-method record. */
    Tcl_Interp *interp,
    Tcl_ObjectContext context,	/* The method calling context. */
    Tcl_Size objc,			/* Number of arguments. */
    Tcl_Obj *const *objv)	/* Arguments as actually seen. */
{
    ProcedureMethod *pmPtr = (ProcedureMethod *) clientData;
    int result;
    PMFrameData *fdPtr;		/* Important data that has to have a lifetime
				 * matched by this function (or rather, by the
				 * call frame's lifetime). */

    /*
     * If the object namespace (or interpreter) were deleted, we just skip to
     * the next thing in the chain.
     */

    if (TclOOObjectDestroyed(((CallContext *) context)->oPtr)
	    || Tcl_InterpDeleted(interp)) {
	return TclNRObjectContextInvokeNext(interp, context, objc, objv,
		Tcl_ObjectContextSkippedArgs(context));
    }

    /*
     * Finishes filling out the extra frame info so that [info frame] works if
     * that is not already set up.
     */

    if (pmPtr->efi.length == 0) {
	Tcl_Method method = Tcl_ObjectContextMethod(context);

	pmPtr->efi.length = 2;
	pmPtr->efi.fields[0].name = "method";
	pmPtr->efi.fields[0].proc = RenderMethodName;
	pmPtr->efi.fields[0].clientData = pmPtr;
	pmPtr->callSiteFlags = ((CallContext *)
		context)->callPtr->flags & (CONSTRUCTOR | DESTRUCTOR);
	pmPtr->interp = interp;
	pmPtr->method = method;
	if (pmPtr->gfivProc != NULL) {
	    pmPtr->efi.fields[1].name = "";
	    pmPtr->efi.fields[1].proc = pmPtr->gfivProc;
	    pmPtr->efi.fields[1].clientData = pmPtr;
	} else {
	    if (Tcl_MethodDeclarerObject(method) != NULL) {
		pmPtr->efi.fields[1].name = "object";
	    } else {
		pmPtr->efi.fields[1].name = "class";
	    }
	    pmPtr->efi.fields[1].proc = RenderDeclarerName;
	    pmPtr->efi.fields[1].clientData = pmPtr;
	}
    }

    /*
     * Allocate the special frame data.
     */

    fdPtr = (PMFrameData *) TclStackAlloc(interp, sizeof(PMFrameData));

    /*
     * Create a call frame for this method.
     */

    result = PushMethodCallFrame(interp, (CallContext *) context, pmPtr,
	    objc, objv, fdPtr);
    if (result != TCL_OK) {
	TclStackFree(interp, fdPtr);
	return result;
    }
    pmPtr->refCount++;

    /*
     * Give the pre-call callback a chance to do some setup and, possibly,
     * veto the call.
     */

    if (pmPtr->preCallProc != NULL) {
	int isFinished;

	result = pmPtr->preCallProc(pmPtr->clientData, interp, context,
		(Tcl_CallFrame *) fdPtr->framePtr, &isFinished);
	if (isFinished || result != TCL_OK) {
	    Tcl_PopCallFrame(interp);
	    TclStackFree(interp, fdPtr->framePtr);
	    if (pmPtr->refCount-- <= 1) {
		DeleteProcedureMethodRecord(pmPtr);
	    }
	    TclStackFree(interp, fdPtr);
	    return result;
	}
    }

    /*
     * Now invoke the body of the method.
     */

    TclNRAddCallback(interp, FinalizePMCall, pmPtr, context, fdPtr, NULL);
    return TclNRInterpProcCore(interp, fdPtr->nameObj,
	    Tcl_ObjectContextSkippedArgs(context), fdPtr->errProc);
}

static int
FinalizePMCall(
    void *data[],		/* Data from InvokeProcedureMethod. */
    Tcl_Interp *interp,		/* Current interpreter. */
    int result)			/* Result of the body of the method. */
{
    ProcedureMethod *pmPtr = (ProcedureMethod *) data[0];
    Tcl_ObjectContext context = (Tcl_ObjectContext) data[1];
    PMFrameData *fdPtr = (PMFrameData *) data[2];

    /*
     * Give the post-call callback a chance to do some cleanup. Note that at
     * this point the call frame itself is invalid; it's already been popped.
     */

    if (pmPtr->postCallProc) {
	result = pmPtr->postCallProc(pmPtr->clientData, interp, context,
		Tcl_GetObjectNamespace(Tcl_ObjectContextObject(context)),
		result);
    }

    /*
     * Scrap the special frame data now that we're done with it. Note that we
     * are inlining DeleteProcedureMethod() here; this location is highly
     * sensitive when it comes to performance!
     */

    if (pmPtr->refCount-- <= 1) {
	DeleteProcedureMethodRecord(pmPtr);
    }
    TclStackFree(interp, fdPtr);
    return result;
}

static int
PushMethodCallFrame(
    Tcl_Interp *interp,		/* Current interpreter. */
    CallContext *contextPtr,	/* Current method call context. */
    ProcedureMethod *pmPtr,	/* Information about this procedure-like
				 * method. */
    Tcl_Size objc,			/* Number of arguments. */
    Tcl_Obj *const *objv,	/* Array of arguments. */
    PMFrameData *fdPtr)		/* Place to store information about the call
				 * frame. */
{
    Namespace *nsPtr = (Namespace *) contextPtr->oPtr->namespacePtr;
    int result;
    CallFrame **framePtrPtr = &fdPtr->framePtr;
    ByteCode *codePtr;

    /*
     * Compute basic information on the basis of the type of method it is.
     */

    if (contextPtr->callPtr->flags & CONSTRUCTOR) {
	fdPtr->nameObj = contextPtr->oPtr->fPtr->constructorName;
	fdPtr->errProc = ConstructorErrorHandler;
    } else if (contextPtr->callPtr->flags & DESTRUCTOR) {
	fdPtr->nameObj = contextPtr->oPtr->fPtr->destructorName;
	fdPtr->errProc = DestructorErrorHandler;
    } else {
	fdPtr->nameObj = Tcl_MethodName(
		Tcl_ObjectContextMethod((Tcl_ObjectContext) contextPtr));
	fdPtr->errProc = MethodErrorHandler;
    }
    if (pmPtr->errProc != NULL) {
	fdPtr->errProc = pmPtr->errProc;
    }

    /*
     * Magic to enable things like [incr Tcl], which wants methods to run in
     * their class's namespace.
     */

    if (pmPtr->flags & USE_DECLARER_NS) {
	Method *mPtr = contextPtr->callPtr->chain[contextPtr->index].mPtr;

	if (mPtr->declaringClassPtr != NULL) {
	    nsPtr = (Namespace *)
		    mPtr->declaringClassPtr->thisPtr->namespacePtr;
	} else {
	    nsPtr = (Namespace *) mPtr->declaringObjectPtr->namespacePtr;
	}
    }

    /*
     * Compile the body.
     *
     * [Bug 2037727] Always call TclProcCompileProc so that we check not only
     * that we have bytecode, but also that it remains valid. Note that we set
     * the namespace of the code here directly; this is a hack, but the
     * alternative is *so* slow...
     */

    pmPtr->procPtr->cmdPtr = &pmPtr->cmd;
    ByteCodeGetInternalRep(pmPtr->procPtr->bodyPtr, &tclByteCodeType, codePtr);
    if (codePtr) {
	codePtr->nsPtr = nsPtr;
    }
    result = TclProcCompileProc(interp, pmPtr->procPtr,
	    pmPtr->procPtr->bodyPtr, nsPtr, "body of method",
	    TclGetString(fdPtr->nameObj));
    if (result != TCL_OK) {
	return result;
    }

    /*
     * Make the stack frame and fill it out with information about this call.
     * This operation doesn't ever actually fail.
     */

    (void) TclPushStackFrame(interp, (Tcl_CallFrame **) framePtrPtr,
	    (Tcl_Namespace *) nsPtr, FRAME_IS_PROC|FRAME_IS_METHOD);

    fdPtr->framePtr->clientData = contextPtr;
    fdPtr->framePtr->objc = objc;
    fdPtr->framePtr->objv = objv;
    fdPtr->framePtr->procPtr = pmPtr->procPtr;

    return TCL_OK;
}

/*
 * ----------------------------------------------------------------------
 *
 * TclOOSetupVariableResolver, etc. --
 *
 *	Variable resolution engine used to connect declared variables to local
 *	variables used in methods. The compiled variable resolver is more
 *	important, but both are needed as it is possible to have a variable
 *	that is only referred to in ways that aren't compilable and we can't
 *	force LVT presence. [TIP #320, #500]
 *
 * ----------------------------------------------------------------------
 */

void
TclOOSetupVariableResolver(
    Tcl_Namespace *nsPtr)
{
    Tcl_ResolverInfo info;

    Tcl_GetNamespaceResolvers(nsPtr, &info);
    if (info.compiledVarResProc == NULL) {
	Tcl_SetNamespaceResolvers(nsPtr, NULL, ProcedureMethodVarResolver,
		ProcedureMethodCompiledVarResolver);
    }
}

static int
ProcedureMethodVarResolver(
    Tcl_Interp *interp,
    const char *varName,
    Tcl_Namespace *contextNs,
    TCL_UNUSED(int) /*flags*/,	// Ignoring variable access flags (???)
    Tcl_Var *varPtr)
{
    int result;
    Tcl_ResolvedVarInfo *rPtr = NULL;

    result = ProcedureMethodCompiledVarResolver(interp, varName,
	    strlen(varName), contextNs, &rPtr);

    if (result != TCL_OK) {
	return result;
    }

    *varPtr = rPtr->fetchProc(interp, rPtr);

    /*
     * Must not retain reference to resolved information. [Bug 3105999]
     */

    rPtr->deleteProc(rPtr);
    return (*varPtr ? TCL_OK : TCL_CONTINUE);
}

static Tcl_Var
ProcedureMethodCompiledVarConnect(
    Tcl_Interp *interp,
    Tcl_ResolvedVarInfo *rPtr)
{
    OOResVarInfo *infoPtr = (OOResVarInfo *) rPtr;
    Interp *iPtr = (Interp *) interp;
    CallFrame *framePtr = iPtr->varFramePtr;
    CallContext *contextPtr;
    Tcl_Obj *variableObj;
    PrivateVariableMapping *privateVar;
    Tcl_HashEntry *hPtr;
    int isNew, cacheIt;
    Tcl_Size i, varLen, len;
    const char *match, *varName;

    /*
     * Check that the variable is being requested in a context that is also a
     * method call; if not (i.e. we're evaluating in the object's namespace or
     * in a procedure of that namespace) then we do nothing.
     */

    if (framePtr == NULL || !(framePtr->isProcCallFrame & FRAME_IS_METHOD)) {
	return NULL;
    }
    contextPtr = (CallContext *) framePtr->clientData;

    /*
     * If we've done the work before (in a comparable context) then reuse that
     * rather than performing resolution ourselves.
     */

    if (infoPtr->cachedObjectVar) {
	return infoPtr->cachedObjectVar;
    }

    /*
     * Check if the variable is one we want to resolve at all (i.e. whether it
     * is in the list provided by the user). If not, we mustn't do anything
     * either.
     */

    varName = Tcl_GetStringFromObj(infoPtr->variableObj, &varLen);
    if (contextPtr->callPtr->chain[contextPtr->index]
	    .mPtr->declaringClassPtr != NULL) {
	FOREACH_STRUCT(privateVar, contextPtr->callPtr->chain[contextPtr->index]
		.mPtr->declaringClassPtr->privateVariables) {
	    match = Tcl_GetStringFromObj(privateVar->variableObj, &len);
	    if ((len == varLen) && !memcmp(match, varName, len)) {
		variableObj = privateVar->fullNameObj;
		cacheIt = 0;
		goto gotMatch;
	    }
	}
	FOREACH(variableObj, contextPtr->callPtr->chain[contextPtr->index]
		.mPtr->declaringClassPtr->variables) {
	    match = Tcl_GetStringFromObj(variableObj, &len);
	    if ((len == varLen) && !memcmp(match, varName, len)) {
		cacheIt = 0;
		goto gotMatch;
	    }
	}
    } else {
	FOREACH_STRUCT(privateVar, contextPtr->oPtr->privateVariables) {
	    match = Tcl_GetStringFromObj(privateVar->variableObj, &len);
	    if ((len == varLen) && !memcmp(match, varName, len)) {
		variableObj = privateVar->fullNameObj;
		cacheIt = 1;
		goto gotMatch;
	    }
	}
	FOREACH(variableObj, contextPtr->oPtr->variables) {
	    match = Tcl_GetStringFromObj(variableObj, &len);
	    if ((len == varLen) && !memcmp(match, varName, len)) {
		cacheIt = 1;
		goto gotMatch;
	    }
	}
    }
    return NULL;

    /*
     * It is a variable we want to resolve, so resolve it.
     */

  gotMatch:
    hPtr = Tcl_CreateHashEntry(TclVarTable(contextPtr->oPtr->namespacePtr),
	    variableObj, &isNew);
    if (isNew) {
	TclSetVarNamespaceVar((Var *) TclVarHashGetValue(hPtr));
    }
    if (cacheIt) {
	infoPtr->cachedObjectVar = TclVarHashGetValue(hPtr);

	/*
	 * We must keep a reference to the variable so everything will
	 * continue to work correctly even if it is unset; being unset does
	 * not end the life of the variable at this level. [Bug 3185009]
	 */

	VarHashRefCount(infoPtr->cachedObjectVar)++;
    }
    return TclVarHashGetValue(hPtr);
}

static void
ProcedureMethodCompiledVarDelete(
    Tcl_ResolvedVarInfo *rPtr)
{
    OOResVarInfo *infoPtr = (OOResVarInfo *) rPtr;

    /*
     * Release the reference to the variable if we were holding it.
     */

    if (infoPtr->cachedObjectVar) {
	VarHashRefCount(infoPtr->cachedObjectVar)--;
	TclCleanupVar((Var *) infoPtr->cachedObjectVar, NULL);
    }
    Tcl_DecrRefCount(infoPtr->variableObj);
    Tcl_Free(infoPtr);
}

static int
ProcedureMethodCompiledVarResolver(
    TCL_UNUSED(Tcl_Interp *),
    const char *varName,
    Tcl_Size length,
    TCL_UNUSED(Tcl_Namespace *),
    Tcl_ResolvedVarInfo **rPtrPtr)
{
    OOResVarInfo *infoPtr;
    Tcl_Obj *variableObj = Tcl_NewStringObj(varName, length);

    /*
     * Do not create resolvers for cases that contain namespace separators or
     * which look like array accesses. Both will lead us astray.
     */

    if (strstr(TclGetString(variableObj), "::") != NULL ||
	    Tcl_StringMatch(TclGetString(variableObj), "*(*)")) {
	Tcl_DecrRefCount(variableObj);
	return TCL_CONTINUE;
    }

    infoPtr = (OOResVarInfo *) Tcl_Alloc(sizeof(OOResVarInfo));
    infoPtr->info.fetchProc = ProcedureMethodCompiledVarConnect;
    infoPtr->info.deleteProc = ProcedureMethodCompiledVarDelete;
    infoPtr->cachedObjectVar = NULL;
    infoPtr->variableObj = variableObj;
    Tcl_IncrRefCount(variableObj);
    *rPtrPtr = &infoPtr->info;
    return TCL_OK;
}

/*
 * ----------------------------------------------------------------------
 *
 * RenderMethodName --
 *
 *	Returns the name of the declared method. Used for producing information
 *	for [info frame].
 *
 * ----------------------------------------------------------------------
 */

static Tcl_Obj *
RenderMethodName(
    void *clientData)
{
    ProcedureMethod *pmPtr = (ProcedureMethod *) clientData;

    if (pmPtr->callSiteFlags & CONSTRUCTOR) {
	return TclOOGetFoundation(pmPtr->interp)->constructorName;
    } else if (pmPtr->callSiteFlags & DESTRUCTOR) {
	return TclOOGetFoundation(pmPtr->interp)->destructorName;
    } else {
	return Tcl_MethodName(pmPtr->method);
    }
}

/*
 * ----------------------------------------------------------------------
 *
 * RenderDeclarerName --
 *
 *	Returns the name of the entity (object or class) which declared a
 *	method. Used for producing information for [info frame] in such a way
 *	that the expensive part of this (generating the object or class name
 *	itself) isn't done until it is needed.
 *
 * ----------------------------------------------------------------------
 */

static Tcl_Obj *
RenderDeclarerName(
    void *clientData)
{
    ProcedureMethod *pmPtr = (ProcedureMethod *) clientData;
    Tcl_Object object = Tcl_MethodDeclarerObject(pmPtr->method);

    if (object == NULL) {
	object = Tcl_GetClassAsObject(Tcl_MethodDeclarerClass(pmPtr->method));
    }
    return TclOOObjectName(pmPtr->interp, (Object *) object);
}

/*
 * ----------------------------------------------------------------------
 *
 * MethodErrorHandler, ConstructorErrorHandler, DestructorErrorHandler --
 *
 *	How to fill in the stack trace correctly upon error in various forms
 *	of procedure-like methods. LIMIT is how long the inserted strings in
 *	the error traces should get before being converted to have ellipses,
 *	and ELLIPSIFY is a macro to do the conversion (with the help of a
 *	%.*s%s format field). Note that ELLIPSIFY is only safe for use in
 *	suitable formatting contexts.
 *
 * ----------------------------------------------------------------------
 */

// TODO: Check whether Tcl_AppendLimitedToObj() can work here.

#define LIMIT 60
#define ELLIPSIFY(str,len) \
    ((len) > LIMIT ? LIMIT : (int)(len)), (str), ((len) > LIMIT ? "..." : "")

static void
CommonMethErrorHandler(
    Tcl_Interp *interp,
    const char *special)
{
    Tcl_Size objectNameLen;
    CallContext *contextPtr = (CallContext *)((Interp *)
	    interp)->varFramePtr->clientData;
    Method *mPtr = contextPtr->callPtr->chain[contextPtr->index].mPtr;
    const char *objectName, *kindName = "instance";
    Object *declarerPtr = NULL;

    if (mPtr->declaringObjectPtr != NULL) {
	declarerPtr = mPtr->declaringObjectPtr;
	kindName = "object";
    } else if (mPtr->declaringClassPtr != NULL) {
	declarerPtr = mPtr->declaringClassPtr->thisPtr;
	kindName = "class";
    }

    if (declarerPtr) {
	objectName = TclGetStringFromObj(TclOOObjectName(interp, declarerPtr),
		&objectNameLen);
    } else {
	objectName = "unknown or deleted";
	objectNameLen = 18;
    }
    if (!special) {
	Tcl_Size nameLen;
	const char *methodName = TclGetStringFromObj(mPtr->namePtr, &nameLen);
	Tcl_AppendObjToErrorInfo(interp, Tcl_ObjPrintf(
		"\n    (%s \"%.*s%s\" method \"%.*s%s\" line %d)",
		kindName, ELLIPSIFY(objectName, objectNameLen),
		ELLIPSIFY(methodName, nameLen), Tcl_GetErrorLine(interp)));
    } else {
	Tcl_AppendObjToErrorInfo(interp, Tcl_ObjPrintf(
		"\n    (%s \"%.*s%s\" %s line %d)",
		kindName, ELLIPSIFY(objectName, objectNameLen), special,
		Tcl_GetErrorLine(interp)));
    }
}

static void
MethodErrorHandler(
    Tcl_Interp *interp,
    TCL_UNUSED(Tcl_Obj *) /*methodNameObj*/)
{
    /* We pull the method name out of context instead of from argument. */
    CommonMethErrorHandler(interp, NULL);
}

static void
ConstructorErrorHandler(
    Tcl_Interp *interp,
    TCL_UNUSED(Tcl_Obj *) /*methodNameObj*/)
{
    /* We know this is for the constructor. */
    CommonMethErrorHandler(interp, "constructor");
}

static void
DestructorErrorHandler(
    Tcl_Interp *interp,
    TCL_UNUSED(Tcl_Obj *) /*methodNameObj*/)
{
    /* We know this is for the destructor. */
    CommonMethErrorHandler(interp, "destructor");
}

/*
 * ----------------------------------------------------------------------
 *
 * DeleteProcedureMethod, CloneProcedureMethod --
 *
 *	How to delete and clone procedure-like methods.
 *
 * ----------------------------------------------------------------------
 */

static void
DeleteProcedureMethodRecord(
    ProcedureMethod *pmPtr)
{
    TclProcDeleteProc(pmPtr->procPtr);
    if (pmPtr->deleteClientdataProc) {
	pmPtr->deleteClientdataProc(pmPtr->clientData);
    }
    Tcl_Free(pmPtr);
}

static void
DeleteProcedureMethod(
    void *clientData)
{
    ProcedureMethod *pmPtr = (ProcedureMethod *) clientData;

    if (pmPtr->refCount-- <= 1) {
	DeleteProcedureMethodRecord(pmPtr);
    }
}

static int
CloneProcedureMethod(
    Tcl_Interp *interp,
    void *clientData,
    void **newClientData)
{
    ProcedureMethod *pmPtr = (ProcedureMethod *) clientData;
    ProcedureMethod *pm2Ptr;
    Tcl_Obj *bodyObj, *argsObj;
    CompiledLocal *localPtr;

    /*
     * Copy the argument list.
     */

    TclNewObj(argsObj);
    for (localPtr=pmPtr->procPtr->firstLocalPtr; localPtr!=NULL;
	    localPtr=localPtr->nextPtr) {
	if (TclIsVarArgument(localPtr)) {
	    Tcl_Obj *argObj;

	    TclNewObj(argObj);
	    Tcl_ListObjAppendElement(NULL, argObj,
		    Tcl_NewStringObj(localPtr->name, TCL_AUTO_LENGTH));
	    if (localPtr->defValuePtr != NULL) {
		Tcl_ListObjAppendElement(NULL, argObj, localPtr->defValuePtr);
	    }
	    Tcl_ListObjAppendElement(NULL, argsObj, argObj);
	}
    }

    /*
     * Must strip the internal representation in order to ensure that any
     * bound references to instance variables are removed. [Bug 3609693]
     */

    bodyObj = Tcl_DuplicateObj(pmPtr->procPtr->bodyPtr);
    TclGetString(bodyObj);
    Tcl_StoreInternalRep(pmPtr->procPtr->bodyPtr, &tclByteCodeType, NULL);

    /*
     * Create the actual copy of the method record, manufacturing a new proc
     * record.
     */

    pm2Ptr = (ProcedureMethod *) Tcl_Alloc(sizeof(ProcedureMethod));
    memcpy(pm2Ptr, pmPtr, sizeof(ProcedureMethod));
    pm2Ptr->refCount = 1;
    pm2Ptr->cmd.clientData = &pm2Ptr->efi;
    pm2Ptr->efi.length = 0;	/* Trigger a reinit of this. */
    Tcl_IncrRefCount(argsObj);
    Tcl_IncrRefCount(bodyObj);
    if (TclCreateProc(interp, NULL, "", argsObj, bodyObj,
	    &pm2Ptr->procPtr) != TCL_OK) {
	Tcl_DecrRefCount(argsObj);
	Tcl_DecrRefCount(bodyObj);
	Tcl_Free(pm2Ptr);
	return TCL_ERROR;
    }
    Tcl_DecrRefCount(argsObj);
    Tcl_DecrRefCount(bodyObj);

    if (pmPtr->cloneClientdataProc) {
	pm2Ptr->clientData = pmPtr->cloneClientdataProc(pmPtr->clientData);
    }
    *newClientData = pm2Ptr;
    return TCL_OK;
}

/*
 * ----------------------------------------------------------------------
 *
 * TclOONewForwardInstanceMethod --
 *
 *	Create a forwarded method for an object.
 *
 * ----------------------------------------------------------------------
 */

Method *
TclOONewForwardInstanceMethod(
    Tcl_Interp *interp,		/* Interpreter for error reporting. */
    Object *oPtr,		/* The object to attach the method to. */
    int flags,			/* Whether the method is public or not. */
    Tcl_Obj *nameObj,		/* The name of the method. */
    Tcl_Obj *prefixObj)		/* List of arguments that form the command
				 * prefix to forward to. */
{
    Tcl_Size prefixLen;
    ForwardMethod *fmPtr;

    if (TclListObjLength(interp, prefixObj, &prefixLen) != TCL_OK) {
	return NULL;
    }
    if (prefixLen < 1) {
	Tcl_SetObjResult(interp, Tcl_NewStringObj(
		"method forward prefix must be non-empty", TCL_AUTO_LENGTH));
	OO_ERROR(interp, BAD_FORWARD);
	return NULL;
    }

    fmPtr = (ForwardMethod *) Tcl_Alloc(sizeof(ForwardMethod));
    fmPtr->prefixObj = prefixObj;
    Tcl_IncrRefCount(prefixObj);
    return (Method *) TclNewInstanceMethod(interp, (Tcl_Object) oPtr,
	    nameObj, flags, &fwdMethodType, fmPtr);
}

/*
 * ----------------------------------------------------------------------
 *
 * TclOONewForwardMethod --
 *
 *	Create a new forwarded method for a class.
 *
 * ----------------------------------------------------------------------
 */

Method *
TclOONewForwardMethod(
    Tcl_Interp *interp,		/* Interpreter for error reporting. */
    Class *clsPtr,		/* The class to attach the method to. */
    int flags,			/* Whether the method is public or not. */
    Tcl_Obj *nameObj,		/* The name of the method. */
    Tcl_Obj *prefixObj)		/* List of arguments that form the command
				 * prefix to forward to. */
{
    Tcl_Size prefixLen;
    ForwardMethod *fmPtr;

    if (TclListObjLength(interp, prefixObj, &prefixLen) != TCL_OK) {
	return NULL;
    }
    if (prefixLen < 1) {
	Tcl_SetObjResult(interp, Tcl_NewStringObj(
		"method forward prefix must be non-empty", TCL_AUTO_LENGTH));
	OO_ERROR(interp, BAD_FORWARD);
	return NULL;
    }

    fmPtr = (ForwardMethod *) Tcl_Alloc(sizeof(ForwardMethod));
    fmPtr->prefixObj = prefixObj;
    Tcl_IncrRefCount(prefixObj);
    return (Method *) TclNewMethod((Tcl_Class) clsPtr, nameObj,
	    flags, &fwdMethodType, fmPtr);
}

/*
 * ----------------------------------------------------------------------
 *
 * InvokeForwardMethod, FinalizeForwardCall --
 *
 *	How to invoke a forwarded method. Works by doing some ensemble-like
 *	command rearranging and then invokes some other Tcl command.
 *
 * ----------------------------------------------------------------------
 */

static int
InvokeForwardMethod(
    void *clientData,		/* Pointer to some per-method context. */
    Tcl_Interp *interp,
    Tcl_ObjectContext context,	/* The method calling context. */
    Tcl_Size objc,			/* Number of arguments. */
    Tcl_Obj *const *objv)	/* Arguments as actually seen. */
{
    CallContext *contextPtr = (CallContext *) context;
    ForwardMethod *fmPtr = (ForwardMethod *) clientData;
    Tcl_Obj **argObjs, **prefixObjs;
    Tcl_Size numPrefixes, skip = contextPtr->skip;
    Tcl_Size len;

    /*
     * Build the real list of arguments to use. Note that we know that the
     * prefixObj field of the ForwardMethod structure holds a reference to a
     * non-empty list, so there's a whole class of failures ("not a list") we
     * can ignore here.
     */

    TclListObjGetElements(NULL, fmPtr->prefixObj, &numPrefixes, &prefixObjs);
    argObjs = InitEnsembleRewrite(interp, objc, objv, skip,
	    numPrefixes, prefixObjs, &len);
    TclNRAddCallback(interp, FinalizeForwardCall, argObjs, NULL, NULL, NULL);
    /*
     * NOTE: The combination of direct set of iPtr->lookupNsPtr and the use
     * of the TCL_EVAL_NOERR flag results in an evaluation configuration
     * very much like TCL_EVAL_INVOKE.
     */
    ((Interp *) interp)->lookupNsPtr = (Namespace *)
	    contextPtr->oPtr->namespacePtr;
    return TclNREvalObjv(interp, len, argObjs, TCL_EVAL_NOERR, NULL);
}

static int
FinalizeForwardCall(
    void *data[],
    Tcl_Interp *interp,
    int result)
{
    Tcl_Obj **argObjs = (Tcl_Obj **) data[0];

    TclStackFree(interp, argObjs);
    return result;
}

/*
 * ----------------------------------------------------------------------
 *
 * DeleteForwardMethod, CloneForwardMethod --
 *
 *	How to delete and clone forwarded methods.
 *
 * ----------------------------------------------------------------------
 */

static void
DeleteForwardMethod(
    void *clientData)
{
    ForwardMethod *fmPtr = (ForwardMethod *) clientData;

    Tcl_DecrRefCount(fmPtr->prefixObj);
    Tcl_Free(fmPtr);
}

static int
CloneForwardMethod(
    TCL_UNUSED(Tcl_Interp *),
    void *clientData,
    void **newClientData)
{
    ForwardMethod *fmPtr = (ForwardMethod *) clientData;
    ForwardMethod *fm2Ptr = (ForwardMethod *) Tcl_Alloc(sizeof(ForwardMethod));

    fm2Ptr->prefixObj = fmPtr->prefixObj;
    Tcl_IncrRefCount(fm2Ptr->prefixObj);
    *newClientData = fm2Ptr;
    return TCL_OK;
}

/*
 * ----------------------------------------------------------------------
 *
 * TclOOGetProcFromMethod, TclOOGetFwdFromMethod --
 *
 *	Utility functions used for procedure-like and forwarding method
 *	introspection.
 *
 * ----------------------------------------------------------------------
 */

Proc *
TclOOGetProcFromMethod(
    Method *mPtr)
{
    if (mPtr->type2Ptr == &procMethodType) {
	ProcedureMethod *pmPtr = (ProcedureMethod *) mPtr->clientData;

	return pmPtr->procPtr;
    }
    return NULL;
}

Tcl_Obj *
TclOOGetMethodBody(
    Method *mPtr)
{
    if (mPtr->type2Ptr == &procMethodType) {
	ProcedureMethod *pmPtr = (ProcedureMethod *) mPtr->clientData;

	(void) TclGetString(pmPtr->procPtr->bodyPtr);
	return pmPtr->procPtr->bodyPtr;
    }
    return NULL;
}

Tcl_Obj *
TclOOGetFwdFromMethod(
    Method *mPtr)
{
    if (mPtr->type2Ptr == &fwdMethodType) {
	ForwardMethod *fwPtr = (ForwardMethod *) mPtr->clientData;

	return fwPtr->prefixObj;
    }
    return NULL;
}

/*
 * ----------------------------------------------------------------------
 *
 * InitEnsembleRewrite --
 *
 *	Utility function that wraps up a lot of the complexity involved in
 *	doing ensemble-like command forwarding. Here is a picture of memory
 *	management plan:
 *
 *                    <-----------------objc---------------------->
 *      objv:        |=============|===============================|
 *                    <-toRewrite->           |
 *                                             \
 *                    <-rewriteLength->         \
 *      rewriteObjs: |=================|         \
 *                           |                    |
 *                           V                    V
 *      argObjs:     |=================|===============================|
 *                    <------------------*lengthPtr------------------->
 *
 * ----------------------------------------------------------------------
 */
static Tcl_Obj **
InitEnsembleRewrite(
    Tcl_Interp *interp,		/* Place to log the rewrite info. */
    Tcl_Size objc,			/* Number of real arguments. */
    Tcl_Obj *const *objv,	/* The real arguments. */
    Tcl_Size toRewrite,		/* Number of real arguments to replace. */
    Tcl_Size rewriteLength,		/* Number of arguments to insert instead. */
    Tcl_Obj *const *rewriteObjs,/* Arguments to insert instead. */
    Tcl_Size *lengthPtr)		/* Where to write the resulting length of the
				 * array of rewritten arguments. */
{
    size_t len = rewriteLength + objc - toRewrite;
    Tcl_Obj **argObjs = (Tcl_Obj **)
	    TclStackAlloc(interp, sizeof(Tcl_Obj *) * len);

    memcpy(argObjs, rewriteObjs, rewriteLength * sizeof(Tcl_Obj *));
    memcpy(argObjs + rewriteLength, objv + toRewrite,
	    sizeof(Tcl_Obj *) * (objc - toRewrite));

    /*
     * Now plumb this into the core ensemble rewrite logging system so that
     * Tcl_WrongNumArgs() can rewrite its result appropriately. The rules for
     * how to store the rewrite rules get complex solely because of the case
     * where an ensemble rewrites itself out of the picture; when that
     * happens, the quality of the error message rewrite falls drastically
     * (and unavoidably).
     */

    if (TclInitRewriteEnsemble(interp, toRewrite, rewriteLength, objv)) {
	TclNRAddCallback(interp, TclClearRootEnsemble, NULL, NULL, NULL, NULL);
    }
    *lengthPtr = len;
    return argObjs;
}

/*
 * ----------------------------------------------------------------------
 *
 * assorted trivial 'getter' functions
 *
 * ----------------------------------------------------------------------
 */

Tcl_Object
Tcl_MethodDeclarerObject(
    Tcl_Method method)
{
    return (Tcl_Object) ((Method *) method)->declaringObjectPtr;
}

Tcl_Class
Tcl_MethodDeclarerClass(
    Tcl_Method method)
{
    return (Tcl_Class) ((Method *) method)->declaringClassPtr;
}

Tcl_Obj *
Tcl_MethodName(
    Tcl_Method method)
{
    return ((Method *) method)->namePtr;
}

int
TclMethodIsType(
    Tcl_Method method,
    const Tcl_MethodType2 *typePtr,
    void **clientDataPtr)
{
    Method *mPtr = (Method *) method;

    if (mPtr->type2Ptr == typePtr) {
	if (clientDataPtr != NULL) {
	    *clientDataPtr = mPtr->clientData;
	}
	return 1;
    }
    return 0;
}

#ifndef TCL_NO_DEPRECATED
int
Tcl_MethodIsType(
    Tcl_Method method,
    const Tcl_MethodType *typePtr,
    void **clientDataPtr)
{
    Method *mPtr = (Method *) method;

    if (typePtr->version > TCL_OO_METHOD_VERSION_1) {
	Tcl_Panic("%s: Wrong version in typePtr->version, should be %s",
		"Tcl_MethodIsType", "TCL_OO_METHOD_VERSION_1");
    }
    if (mPtr->typePtr == (const Tcl_MethodType *) typePtr) {
	if (clientDataPtr != NULL) {
	    *clientDataPtr = mPtr->clientData;
	}
	return 1;
    }
    return 0;
}
#endif

int
Tcl_MethodIsType2(
    Tcl_Method method,
    const Tcl_MethodType2 *typePtr,
    void **clientDataPtr)
{
    Method *mPtr = (Method *) method;

    if (typePtr->version < TCL_OO_METHOD_VERSION_2) {
	Tcl_Panic("%s: Wrong version in typePtr->version, should be %s",
		"Tcl_MethodIsType2", "TCL_OO_METHOD_VERSION_2");
    }
    if (mPtr->type2Ptr == typePtr) {
	if (clientDataPtr != NULL) {
	    *clientDataPtr = mPtr->clientData;
	}
	return 1;
    }
    return 0;
}

int
Tcl_MethodIsPublic(
    Tcl_Method method)
{
    return (((Method *) method)->flags & PUBLIC_METHOD) ? 1 : 0;
}

int
Tcl_MethodIsPrivate(
    Tcl_Method method)
{
    return (((Method *) method)->flags & TRUE_PRIVATE_METHOD) ? 1 : 0;
}

/*
 * Extended method construction for itcl-ng.
 */

Tcl_Method
TclOONewProcInstanceMethodEx(
    Tcl_Interp *interp,		/* The interpreter containing the object. */
    Tcl_Object oPtr,		/* The object to modify. */
    TclOO_PreCallProc *preCallPtr,
    TclOO_PostCallProc *postCallPtr,
    ProcErrorProc *errProc,
    void *clientData,
    Tcl_Obj *nameObj,		/* The name of the method, which must not be
				 * NULL. */
    Tcl_Obj *argsObj,		/* The formal argument list for the method,
				 * which must not be NULL. */
    Tcl_Obj *bodyObj,		/* The body of the method, which must not be
				 * NULL. */
    int flags,			/* Whether this is a public method. */
    void **internalTokenPtr)	/* If non-NULL, points to a variable that gets
				 * the reference to the ProcedureMethod
				 * structure. */
{
    ProcedureMethod *pmPtr;
    Tcl_Method method = (Tcl_Method) TclOONewProcInstanceMethod(interp,
	    (Object *) oPtr, flags, nameObj, argsObj, bodyObj, &pmPtr);

    if (method == NULL) {
	return NULL;
    }
    pmPtr->flags = flags & USE_DECLARER_NS;
    pmPtr->preCallProc = preCallPtr;
    pmPtr->postCallProc = postCallPtr;
    pmPtr->errProc = errProc;
    pmPtr->clientData = clientData;
    if (internalTokenPtr != NULL) {
	*internalTokenPtr = pmPtr;
    }
    return method;
}

Tcl_Method
TclOONewProcMethodEx(
    Tcl_Interp *interp,		/* The interpreter containing the class. */
    Tcl_Class clsPtr,		/* The class to modify. */
    TclOO_PreCallProc *preCallPtr,
    TclOO_PostCallProc *postCallPtr,
    ProcErrorProc *errProc,
    void *clientData,
    Tcl_Obj *nameObj,		/* The name of the method, which may be NULL;
				 * if so, up to caller to manage storage
				 * (e.g., because it is a constructor or
				 * destructor). */
    Tcl_Obj *argsObj,		/* The formal argument list for the method,
				 * which may be NULL; if so, it is equivalent
				 * to an empty list. */
    Tcl_Obj *bodyObj,		/* The body of the method, which must not be
				 * NULL. */
    int flags,			/* Whether this is a public method. */
    void **internalTokenPtr)	/* If non-NULL, points to a variable that gets
				 * the reference to the ProcedureMethod
				 * structure. */
{
    ProcedureMethod *pmPtr;
    Tcl_Method method = (Tcl_Method) TclOONewProcMethod(interp,
	    (Class *) clsPtr, flags, nameObj, argsObj, bodyObj, &pmPtr);

    if (method == NULL) {
	return NULL;
    }
    pmPtr->flags = flags & USE_DECLARER_NS;
    pmPtr->preCallProc = preCallPtr;
    pmPtr->postCallProc = postCallPtr;
    pmPtr->errProc = errProc;
    pmPtr->clientData = clientData;
    if (internalTokenPtr != NULL) {
	*internalTokenPtr = pmPtr;
    }
    return method;
}

/*
 * Local Variables:
 * mode: c
 * c-basic-offset: 4
 * fill-column: 78
 * End:
 */<|MERGE_RESOLUTION|>--- conflicted
+++ resolved
@@ -803,13 +803,8 @@
 
     InitCmdFrame(iPtr, procPtr);
 
-<<<<<<< HEAD
     return TclNewMethod((Tcl_Class) clsPtr, nameObj, flags,
-	    (const Tcl_MethodType *)typePtr, clientData);
-=======
-    return TclNewMethod(
-	    (Tcl_Class) clsPtr, nameObj, flags, typePtr, clientData);
->>>>>>> 055f3602
+	    typePtr, clientData);
 }
  
