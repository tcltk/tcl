/*
 * tclOOMethod.c --
 *
 *	This file contains code to create and manage methods.
 *
 * Copyright (c) 2005-2011 by Donal K. Fellows
 *
 * See the file "license.terms" for information on usage and redistribution of
 * this file, and for a DISCLAIMER OF ALL WARRANTIES.
 */

#ifdef HAVE_CONFIG_H
#include "config.h"
#endif
#include "tclInt.h"
#include "tclOOInt.h"
#include "tclCompile.h"

/*
 * Structure used to help delay computing names of objects or classes for
 * [info frame] until needed, making invokation faster in the normal case.
 */

struct PNI {
    Tcl_Interp *interp;		/* Interpreter in which to compute the name of
				 * a method. */
    Tcl_Method method;		/* Method to compute the name of. */
};

/*
 * Structure used to contain all the information needed about a call frame
 * used in a procedure-like method.
 */

typedef struct {
    CallFrame *framePtr;	/* Reference to the call frame itself (it's
				 * actually allocated on the Tcl stack). */
    ProcErrorProc *errProc;	/* The error handler for the body. */
    Tcl_Obj *nameObj;		/* The "name" of the command. */
    Command cmd;		/* The command structure. Mostly bogus. */
    ExtraFrameInfo efi;		/* Extra information used for [info frame]. */
    Command *oldCmdPtr;		/* Saved cmdPtr so that we can be safe after a
				 * recursive call returns. */
    struct PNI pni;		/* Specialist information used in the efi
				 * field for this type of call. */
} PMFrameData;

/*
 * Structure used to pass information about variable resolution to the
 * on-the-ground resolvers used when working with resolved compiled variables.
 */

typedef struct {
    Tcl_ResolvedVarInfo info;	/* "Type" information so that the compiled
				 * variable can be linked to the namespace
				 * variable at the right time. */
    Tcl_Obj *variableObj;	/* The name of the variable. */
    Tcl_Var cachedObjectVar;	/* TODO: When to flush this cache? Can class
				 * variables be cached? */
} OOResVarInfo;

/*
 * Function declarations for things defined in this file.
 */

static Tcl_Obj **	InitEnsembleRewrite(Tcl_Interp *interp, int objc,
			    Tcl_Obj *const *objv, int toRewrite,
			    int rewriteLength, Tcl_Obj *const *rewriteObjs,
			    int *lengthPtr);
static int		InvokeProcedureMethod(ClientData clientData,
			    Tcl_Interp *interp, Tcl_ObjectContext context,
			    int objc, Tcl_Obj *const *objv);
static int		FinalizeForwardCall(ClientData data[], Tcl_Interp *interp,
			    int result);
static int		FinalizePMCall(ClientData data[], Tcl_Interp *interp,
			    int result);
static int		PushMethodCallFrame(Tcl_Interp *interp,
			    CallContext *contextPtr, ProcedureMethod *pmPtr,
			    int objc, Tcl_Obj *const *objv,
			    PMFrameData *fdPtr);
static void		DeleteProcedureMethodRecord(ProcedureMethod *pmPtr);
static void		DeleteProcedureMethod(ClientData clientData);
static int		CloneProcedureMethod(Tcl_Interp *interp,
			    ClientData clientData, ClientData *newClientData);
static void		MethodErrorHandler(Tcl_Interp *interp,
			    Tcl_Obj *procNameObj);
static void		ConstructorErrorHandler(Tcl_Interp *interp,
			    Tcl_Obj *procNameObj);
static void		DestructorErrorHandler(Tcl_Interp *interp,
			    Tcl_Obj *procNameObj);
static Tcl_Obj *	RenderDeclarerName(ClientData clientData);
static int		InvokeForwardMethod(ClientData clientData,
			    Tcl_Interp *interp, Tcl_ObjectContext context,
			    int objc, Tcl_Obj *const *objv);
static void		DeleteForwardMethod(ClientData clientData);
static int		CloneForwardMethod(Tcl_Interp *interp,
			    ClientData clientData, ClientData *newClientData);
static int		ProcedureMethodVarResolver(Tcl_Interp *interp,
			    const char *varName, Tcl_Namespace *contextNs,
			    int flags, Tcl_Var *varPtr);
static int		ProcedureMethodCompiledVarResolver(Tcl_Interp *interp,
			    const char *varName, int length,
			    Tcl_Namespace *contextNs,
			    Tcl_ResolvedVarInfo **rPtrPtr);

/*
 * The types of methods defined by the core OO system.
 */

static const Tcl_MethodType procMethodType = {
    TCL_OO_METHOD_VERSION_CURRENT, "method",
    InvokeProcedureMethod, DeleteProcedureMethod, CloneProcedureMethod
};
static const Tcl_MethodType fwdMethodType = {
    TCL_OO_METHOD_VERSION_CURRENT, "forward",
    InvokeForwardMethod, DeleteForwardMethod, CloneForwardMethod
};

/*
 * Helper macros (derived from things private to tclVar.c)
 */

#define TclVarTable(contextNs) \
    ((Tcl_HashTable *) (&((Namespace *) (contextNs))->varTable))
#define TclVarHashGetValue(hPtr) \
    ((Tcl_Var) ((char *)hPtr - TclOffset(VarInHash, entry)))

/*
 * ----------------------------------------------------------------------
 *
 * Tcl_NewInstanceMethod --
 *
 *	Attach a method to an object instance.
 *
 * ----------------------------------------------------------------------
 */

Tcl_Method
Tcl_NewInstanceMethod(
    Tcl_Interp *interp,		/* Unused? */
    Tcl_Object object,		/* The object that has the method attached to
				 * it. */
    Tcl_Obj *nameObj,		/* The name of the method. May be NULL; if so,
				 * up to caller to manage storage (e.g., when
				 * it is a constructor or destructor). */
    int flags,			/* Whether this is a public method. */
    const Tcl_MethodType *typePtr,
				/* The type of method this is, which defines
				 * how to invoke, delete and clone the
				 * method. */
    ClientData clientData)	/* Some data associated with the particular
				 * method to be created. */
{
    register Object *oPtr = (Object *) object;
    register Method *mPtr;
    Tcl_HashEntry *hPtr;
    int isNew;

    if (nameObj == NULL) {
	mPtr = ckalloc(sizeof(Method));
	mPtr->namePtr = NULL;
	mPtr->refCount = 1;
	goto populate;
    }
    if (!oPtr->methodsPtr) {
	oPtr->methodsPtr = ckalloc(sizeof(Tcl_HashTable));
	Tcl_InitObjHashTable(oPtr->methodsPtr);
	oPtr->flags &= ~USE_CLASS_CACHE;
    }
    hPtr = Tcl_CreateHashEntry(oPtr->methodsPtr, (char *) nameObj, &isNew);
    if (isNew) {
	mPtr = ckalloc(sizeof(Method));
	mPtr->namePtr = nameObj;
	mPtr->refCount = 1;
	Tcl_IncrRefCount(nameObj);
	Tcl_SetHashValue(hPtr, mPtr);
    } else {
	mPtr = Tcl_GetHashValue(hPtr);
	if (mPtr->typePtr != NULL && mPtr->typePtr->deleteProc != NULL) {
	    mPtr->typePtr->deleteProc(mPtr->clientData);
	}
    }

  populate:
    mPtr->typePtr = typePtr;
    mPtr->clientData = clientData;
    mPtr->flags = 0;
    mPtr->declaringObjectPtr = oPtr;
    mPtr->declaringClassPtr = NULL;
    if (flags) {
	mPtr->flags |= flags & (PUBLIC_METHOD | PRIVATE_METHOD);
    }
    oPtr->epoch++;
    return (Tcl_Method) mPtr;
}

/*
 * ----------------------------------------------------------------------
 *
 * Tcl_NewMethod --
 *
 *	Attach a method to a class.
 *
 * ----------------------------------------------------------------------
 */

Tcl_Method
Tcl_NewMethod(
    Tcl_Interp *interp,		/* The interpreter containing the class. */
    Tcl_Class cls,		/* The class to attach the method to. */
    Tcl_Obj *nameObj,		/* The name of the object. May be NULL (e.g.,
				 * for constructors or destructors); if so, up
				 * to caller to manage storage. */
    int flags,			/* Whether this is a public method. */
    const Tcl_MethodType *typePtr,
				/* The type of method this is, which defines
				 * how to invoke, delete and clone the
				 * method. */
    ClientData clientData)	/* Some data associated with the particular
				 * method to be created. */
{
    register Class *clsPtr = (Class *) cls;
    register Method *mPtr;
    Tcl_HashEntry *hPtr;
    int isNew;

    if (nameObj == NULL) {
	mPtr = ckalloc(sizeof(Method));
	mPtr->namePtr = NULL;
	mPtr->refCount = 1;
	goto populate;
    }
    hPtr = Tcl_CreateHashEntry(&clsPtr->classMethods, (char *)nameObj,&isNew);
    if (isNew) {
	mPtr = ckalloc(sizeof(Method));
	mPtr->refCount = 1;
	mPtr->namePtr = nameObj;
	Tcl_IncrRefCount(nameObj);
	Tcl_SetHashValue(hPtr, mPtr);
    } else {
	mPtr = Tcl_GetHashValue(hPtr);
	if (mPtr->typePtr != NULL && mPtr->typePtr->deleteProc != NULL) {
	    mPtr->typePtr->deleteProc(mPtr->clientData);
	}
    }

  populate:
    clsPtr->thisPtr->fPtr->epoch++;
    mPtr->typePtr = typePtr;
    mPtr->clientData = clientData;
    mPtr->flags = 0;
    mPtr->declaringObjectPtr = NULL;
    mPtr->declaringClassPtr = clsPtr;
    if (flags) {
	mPtr->flags |= flags & (PUBLIC_METHOD | PRIVATE_METHOD);
    }

    return (Tcl_Method) mPtr;
}

/*
 * ----------------------------------------------------------------------
 *
 * TclOODelMethodRef --
 *
 *	How to delete a method.
 *
 * ----------------------------------------------------------------------
 */

void
TclOODelMethodRef(
    Method *mPtr)
{
    if ((mPtr != NULL) && (--mPtr->refCount <= 0)) {
	if (mPtr->typePtr != NULL && mPtr->typePtr->deleteProc != NULL) {
	    mPtr->typePtr->deleteProc(mPtr->clientData);
	}
	if (mPtr->namePtr != NULL) {
	    Tcl_DecrRefCount(mPtr->namePtr);
	}

	ckfree(mPtr);
    }
}

/*
 * ----------------------------------------------------------------------
 *
 * TclOONewBasicMethod --
 *
 *	Helper that makes it cleaner to create very simple methods during
 *	basic system initialization. Not suitable for general use.
 *
 * ----------------------------------------------------------------------
 */

void
TclOONewBasicMethod(
    Tcl_Interp *interp,
    Class *clsPtr,		/* Class to attach the method to. */
    const DeclaredClassMethod *dcm)
				/* Name of the method, whether it is public,
				 * and the function to implement it. */
{
    Tcl_Obj *namePtr = Tcl_NewStringObj(dcm->name, -1);

    Tcl_IncrRefCount(namePtr);
    Tcl_NewMethod(interp, (Tcl_Class) clsPtr, namePtr,
	    (dcm->isPublic ? PUBLIC_METHOD : 0), &dcm->definition, NULL);
    Tcl_DecrRefCount(namePtr);
}

/*
 * ----------------------------------------------------------------------
 *
 * TclOONewProcInstanceMethod --
 *
 *	Create a new procedure-like method for an object.
 *
 * ----------------------------------------------------------------------
 */

Method *
TclOONewProcInstanceMethod(
    Tcl_Interp *interp,		/* The interpreter containing the object. */
    Object *oPtr,		/* The object to modify. */
    int flags,			/* Whether this is a public method. */
    Tcl_Obj *nameObj,		/* The name of the method, which must not be
				 * NULL. */
    Tcl_Obj *argsObj,		/* The formal argument list for the method,
				 * which must not be NULL. */
    Tcl_Obj *bodyObj,		/* The body of the method, which must not be
				 * NULL. */
    ProcedureMethod **pmPtrPtr)	/* Place to write pointer to procedure method
				 * structure to allow for deeper tuning of the
				 * structure's contents. NULL if caller is not
				 * interested. */
{
    int argsLen;
    register ProcedureMethod *pmPtr;
    Tcl_Method method;

    if (Tcl_ListObjLength(interp, argsObj, &argsLen) != TCL_OK) {
	return NULL;
    }
    pmPtr = ckalloc(sizeof(ProcedureMethod));
    memset(pmPtr, 0, sizeof(ProcedureMethod));
    pmPtr->version = TCLOO_PROCEDURE_METHOD_VERSION;
    pmPtr->flags = flags & USE_DECLARER_NS;
    pmPtr->refCount = 1;

    method = TclOOMakeProcInstanceMethod(interp, oPtr, flags, nameObj,
	    argsObj, bodyObj, &procMethodType, pmPtr, &pmPtr->procPtr);
    if (method == NULL) {
	ckfree(pmPtr);
    } else if (pmPtrPtr != NULL) {
	*pmPtrPtr = pmPtr;
    }
    return (Method *) method;
}

/*
 * ----------------------------------------------------------------------
 *
 * TclOONewProcMethod --
 *
 *	Create a new procedure-like method for a class.
 *
 * ----------------------------------------------------------------------
 */

Method *
TclOONewProcMethod(
    Tcl_Interp *interp,		/* The interpreter containing the class. */
    Class *clsPtr,		/* The class to modify. */
    int flags,			/* Whether this is a public method. */
    Tcl_Obj *nameObj,		/* The name of the method, which may be NULL;
				 * if so, up to caller to manage storage
				 * (e.g., because it is a constructor or
				 * destructor). */
    Tcl_Obj *argsObj,		/* The formal argument list for the method,
				 * which may be NULL; if so, it is equivalent
				 * to an empty list. */
    Tcl_Obj *bodyObj,		/* The body of the method, which must not be
				 * NULL. */
    ProcedureMethod **pmPtrPtr)	/* Place to write pointer to procedure method
				 * structure to allow for deeper tuning of the
				 * structure's contents. NULL if caller is not
				 * interested. */
{
    int argsLen;		/* -1 => delete argsObj before exit */
    register ProcedureMethod *pmPtr;
    const char *procName;
    Tcl_Method method;

    if (argsObj == NULL) {
	argsLen = -1;
	argsObj = Tcl_NewObj();
	Tcl_IncrRefCount(argsObj);
	procName = "<destructor>";
    } else if (Tcl_ListObjLength(interp, argsObj, &argsLen) != TCL_OK) {
	return NULL;
    } else {
	procName = (nameObj==NULL ? "<constructor>" : TclGetString(nameObj));
    }

    pmPtr = ckalloc(sizeof(ProcedureMethod));
    memset(pmPtr, 0, sizeof(ProcedureMethod));
    pmPtr->version = TCLOO_PROCEDURE_METHOD_VERSION;
    pmPtr->flags = flags & USE_DECLARER_NS;
    pmPtr->refCount = 1;

    method = TclOOMakeProcMethod(interp, clsPtr, flags, nameObj, procName,
	    argsObj, bodyObj, &procMethodType, pmPtr, &pmPtr->procPtr);

    if (argsLen == -1) {
	Tcl_DecrRefCount(argsObj);
    }
    if (method == NULL) {
	ckfree(pmPtr);
    } else if (pmPtrPtr != NULL) {
	*pmPtrPtr = pmPtr;
    }

    return (Method *) method;
}

/*
 * ----------------------------------------------------------------------
 *
 * TclOOMakeProcInstanceMethod --
 *
 *	The guts of the code to make a procedure-like method for an object.
 *	Split apart so that it is easier for other extensions to reuse (in
 *	particular, it frees them from having to pry so deeply into Tcl's
 *	guts).
 *
 * ----------------------------------------------------------------------
 */

Tcl_Method
TclOOMakeProcInstanceMethod(
    Tcl_Interp *interp,		/* The interpreter containing the object. */
    Object *oPtr,		/* The object to modify. */
    int flags,			/* Whether this is a public method. */
    Tcl_Obj *nameObj,		/* The name of the method, which _must not_ be
				 * NULL. */
    Tcl_Obj *argsObj,		/* The formal argument list for the method,
				 * which _must not_ be NULL. */
    Tcl_Obj *bodyObj,		/* The body of the method, which _must not_ be
				 * NULL. */
    const Tcl_MethodType *typePtr,
				/* The type of the method to create. */
    ClientData clientData,	/* The per-method type-specific data. */
    Proc **procPtrPtr)		/* A pointer to the variable in which to write
				 * the procedure record reference. Presumably
				 * inside the structure indicated by the
				 * pointer in clientData. */
{
    Interp *iPtr = (Interp *) interp;
    Proc *procPtr;

    if (TclCreateProc(interp, NULL, TclGetString(nameObj), argsObj, bodyObj,
	    procPtrPtr) != TCL_OK) {
	return NULL;
    }
    procPtr = *procPtrPtr;
    procPtr->cmdPtr = NULL;

    if (iPtr->cmdFramePtr) {
	CmdFrame context = *iPtr->cmdFramePtr;

	if (context.type == TCL_LOCATION_BC) {
	    /*
	     * Retrieve source information from the bytecode, if possible. If
	     * the information is retrieved successfully, context.type will be
	     * TCL_LOCATION_SOURCE and the reference held by
	     * context.data.eval.path will be counted.
	     */

	    TclGetSrcInfoForPc(&context);
	} else if (context.type == TCL_LOCATION_SOURCE) {
	    /*
	     * The copy into 'context' up above has created another reference
	     * to 'context.data.eval.path'; account for it.
	     */

	    Tcl_IncrRefCount(context.data.eval.path);
	}

	if (context.type == TCL_LOCATION_SOURCE) {
	    /*
	     * We can account for source location within a proc only if the
	     * proc body was not created by substitution.
	     * (FIXME: check that this is sane and correct!)
	     */

	    if (context.line
		    && (context.nline >= 4) && (context.line[3] >= 0)) {
		int isNew;
		CmdFrame *cfPtr = ckalloc(sizeof(CmdFrame));
		Tcl_HashEntry *hPtr;

		cfPtr->level = -1;
		cfPtr->type = context.type;
		cfPtr->line = ckalloc(sizeof(int));
		cfPtr->line[0] = context.line[3];
		cfPtr->nline = 1;
		cfPtr->framePtr = NULL;
		cfPtr->nextPtr = NULL;

		cfPtr->data.eval.path = context.data.eval.path;
		Tcl_IncrRefCount(cfPtr->data.eval.path);

		cfPtr->cmd = NULL;
		cfPtr->len = 0;

		hPtr = Tcl_CreateHashEntry(iPtr->linePBodyPtr,
			(char *) procPtr, &isNew);
		Tcl_SetHashValue(hPtr, cfPtr);
	    }

	    /*
	     * 'context' is going out of scope; account for the reference that
	     * it's holding to the path name.
	     */

	    Tcl_DecrRefCount(context.data.eval.path);
	    context.data.eval.path = NULL;
	}
    }

    return Tcl_NewInstanceMethod(interp, (Tcl_Object) oPtr, nameObj, flags,
	    typePtr, clientData);
}

/*
 * ----------------------------------------------------------------------
 *
 * TclOOMakeProcMethod --
 *
 *	The guts of the code to make a procedure-like method for a class.
 *	Split apart so that it is easier for other extensions to reuse (in
 *	particular, it frees them from having to pry so deeply into Tcl's
 *	guts).
 *
 * ----------------------------------------------------------------------
 */

Tcl_Method
TclOOMakeProcMethod(
    Tcl_Interp *interp,		/* The interpreter containing the class. */
    Class *clsPtr,		/* The class to modify. */
    int flags,			/* Whether this is a public method. */
    Tcl_Obj *nameObj,		/* The name of the method, which may be NULL;
				 * if so, up to caller to manage storage
				 * (e.g., because it is a constructor or
				 * destructor). */
    const char *namePtr,	/* The name of the method as a string, which
				 * _must not_ be NULL. */
    Tcl_Obj *argsObj,		/* The formal argument list for the method,
				 * which _must not_ be NULL. */
    Tcl_Obj *bodyObj,		/* The body of the method, which _must not_ be
				 * NULL. */
    const Tcl_MethodType *typePtr,
				/* The type of the method to create. */
    ClientData clientData,	/* The per-method type-specific data. */
    Proc **procPtrPtr)		/* A pointer to the variable in which to write
				 * the procedure record reference. Presumably
				 * inside the structure indicated by the
				 * pointer in clientData. */
{
    Interp *iPtr = (Interp *) interp;
    Proc *procPtr;

    if (TclCreateProc(interp, NULL, namePtr, argsObj, bodyObj,
	    procPtrPtr) != TCL_OK) {
	return NULL;
    }
    procPtr = *procPtrPtr;
    procPtr->cmdPtr = NULL;

    if (iPtr->cmdFramePtr) {
	CmdFrame context = *iPtr->cmdFramePtr;

	if (context.type == TCL_LOCATION_BC) {
	    /*
	     * Retrieve source information from the bytecode, if possible. If
	     * the information is retrieved successfully, context.type will be
	     * TCL_LOCATION_SOURCE and the reference held by
	     * context.data.eval.path will be counted.
	     */

	    TclGetSrcInfoForPc(&context);
	} else if (context.type == TCL_LOCATION_SOURCE) {
	    /*
	     * The copy into 'context' up above has created another reference
	     * to 'context.data.eval.path'; account for it.
	     */

	    Tcl_IncrRefCount(context.data.eval.path);
	}

	if (context.type == TCL_LOCATION_SOURCE) {
	    /*
	     * We can account for source location within a proc only if the
	     * proc body was not created by substitution.
	     * (FIXME: check that this is sane and correct!)
	     */

	    if (context.line
		    && (context.nline >= 4) && (context.line[3] >= 0)) {
		int isNew;
		CmdFrame *cfPtr = ckalloc(sizeof(CmdFrame));
		Tcl_HashEntry *hPtr;

		cfPtr->level = -1;
		cfPtr->type = context.type;
		cfPtr->line = ckalloc(sizeof(int));
		cfPtr->line[0] = context.line[3];
		cfPtr->nline = 1;
		cfPtr->framePtr = NULL;
		cfPtr->nextPtr = NULL;

		cfPtr->data.eval.path = context.data.eval.path;
		Tcl_IncrRefCount(cfPtr->data.eval.path);

		cfPtr->cmd = NULL;
		cfPtr->len = 0;

		hPtr = Tcl_CreateHashEntry(iPtr->linePBodyPtr,
			(char *) procPtr, &isNew);
		Tcl_SetHashValue(hPtr, cfPtr);
	    }

	    /*
	     * 'context' is going out of scope; account for the reference that
	     * it's holding to the path name.
	     */

	    Tcl_DecrRefCount(context.data.eval.path);
	    context.data.eval.path = NULL;
	}
    }

    return Tcl_NewMethod(interp, (Tcl_Class) clsPtr, nameObj, flags, typePtr,
	    clientData);
}

/*
 * ----------------------------------------------------------------------
 *
 * InvokeProcedureMethod, PushMethodCallFrame --
 *
 *	How to invoke a procedure-like method.
 *
 * ----------------------------------------------------------------------
 */

static int
InvokeProcedureMethod(
    ClientData clientData,	/* Pointer to some per-method context. */
    Tcl_Interp *interp,
    Tcl_ObjectContext context,	/* The method calling context. */
    int objc,			/* Number of arguments. */
    Tcl_Obj *const *objv)	/* Arguments as actually seen. */
{
    ProcedureMethod *pmPtr = clientData;
    int result;
    PMFrameData *fdPtr;		/* Important data that has to have a lifetime
				 * matched by this function (or rather, by the
				 * call frame's lifetime). */

    /*
     * If the interpreter was deleted, we just skip to the next thing in the
     * chain.
     */

    if (Tcl_InterpDeleted(interp)) {
	return TclNRObjectContextInvokeNext(interp, context, objc, objv,
		Tcl_ObjectContextSkippedArgs(context));
    }

    /*
     * Allocate the special frame data.
     */

    fdPtr = TclStackAlloc(interp, sizeof(PMFrameData));

    /*
     * Create a call frame for this method.
     */

    result = PushMethodCallFrame(interp, (CallContext *) context, pmPtr,
	    objc, objv, fdPtr);
    if (result != TCL_OK) {
	TclStackFree(interp, fdPtr);
	return result;
    }
    pmPtr->refCount++;

    /*
     * Give the pre-call callback a chance to do some setup and, possibly,
     * veto the call.
     */

    if (pmPtr->preCallProc != NULL) {
	int isFinished;

	result = pmPtr->preCallProc(pmPtr->clientData, interp, context,
		(Tcl_CallFrame *) fdPtr->framePtr, &isFinished);
	if (isFinished || result != TCL_OK) {
	    /*
	     * Restore the old cmdPtr so that a subsequent use of [info frame]
	     * won't crash on us. [Bug 3001438]
	     */

	    pmPtr->procPtr->cmdPtr = fdPtr->oldCmdPtr;

	    Tcl_PopCallFrame(interp);
	    TclStackFree(interp, fdPtr->framePtr);
	    if (--pmPtr->refCount < 1) {
		DeleteProcedureMethodRecord(pmPtr);
	    }
	    TclStackFree(interp, fdPtr);
	    return result;
	}
    }

    /*
     * Now invoke the body of the method.
     */

    TclNRAddCallback(interp, FinalizePMCall, pmPtr, context, fdPtr, NULL);
    return TclNRInterpProcCore(interp, fdPtr->nameObj,
	    Tcl_ObjectContextSkippedArgs(context), fdPtr->errProc);
}

static int
FinalizePMCall(
    ClientData data[],
    Tcl_Interp *interp,
    int result)
{
    ProcedureMethod *pmPtr = data[0];
    Tcl_ObjectContext context = data[1];
    PMFrameData *fdPtr = data[2];

    /*
     * Give the post-call callback a chance to do some cleanup. Note that at
     * this point the call frame itself is invalid; it's already been popped.
     */

    if (pmPtr->postCallProc) {
	result = pmPtr->postCallProc(pmPtr->clientData, interp, context,
		Tcl_GetObjectNamespace(Tcl_ObjectContextObject(context)),
		result);
    }

    /*
     * Restore the old cmdPtr so that a subsequent use of [info frame] won't
     * crash on us. [Bug 3001438]
     */

    pmPtr->procPtr->cmdPtr = fdPtr->oldCmdPtr;

    /*
     * Scrap the special frame data now that we're done with it. Note that we
     * are inlining DeleteProcedureMethod() here; this location is highly
     * sensitive when it comes to performance!
     */

    if (--pmPtr->refCount < 1) {
	DeleteProcedureMethodRecord(pmPtr);
    }
    TclStackFree(interp, fdPtr);
    return result;
}

static int
PushMethodCallFrame(
    Tcl_Interp *interp,		/* Current interpreter. */
    CallContext *contextPtr,	/* Current method call context. */
    ProcedureMethod *pmPtr,	/* Information about this procedure-like
				 * method. */
    int objc,			/* Number of arguments. */
    Tcl_Obj *const *objv,	/* Array of arguments. */
    PMFrameData *fdPtr)		/* Place to store information about the call
				 * frame. */
{
    Namespace *nsPtr = (Namespace *) contextPtr->oPtr->namespacePtr;
    register int result;
    const char *namePtr;
    CallFrame **framePtrPtr = &fdPtr->framePtr;

    /*
     * Compute basic information on the basis of the type of method it is.
     */

    if (contextPtr->callPtr->flags & CONSTRUCTOR) {
	namePtr = "<constructor>";
	fdPtr->nameObj = contextPtr->oPtr->fPtr->constructorName;
	fdPtr->errProc = ConstructorErrorHandler;
    } else if (contextPtr->callPtr->flags & DESTRUCTOR) {
	namePtr = "<destructor>";
	fdPtr->nameObj = contextPtr->oPtr->fPtr->destructorName;
	fdPtr->errProc = DestructorErrorHandler;
    } else {
	fdPtr->nameObj = Tcl_MethodName(
		Tcl_ObjectContextMethod((Tcl_ObjectContext) contextPtr));
	namePtr = TclGetString(fdPtr->nameObj);
	fdPtr->errProc = MethodErrorHandler;
    }
    if (pmPtr->errProc != NULL) {
	fdPtr->errProc = pmPtr->errProc;
    }

    /*
     * Magic to enable things like [incr Tcl], which wants methods to run in
     * their class's namespace.
     */

    if (pmPtr->flags & USE_DECLARER_NS) {
	register Method *mPtr =
		contextPtr->callPtr->chain[contextPtr->index].mPtr;

	if (mPtr->declaringClassPtr != NULL) {
	    nsPtr = (Namespace *)
		    mPtr->declaringClassPtr->thisPtr->namespacePtr;
	} else {
	    nsPtr = (Namespace *) mPtr->declaringObjectPtr->namespacePtr;
	}
    }

    /*
     * Save the old cmdPtr so that when this recursive call returns, we can
     * restore it. To do otherwise causes crashes in [info frame] after we
     * return from a recursive call. [Bug 3001438]
     */

    fdPtr->oldCmdPtr = pmPtr->procPtr->cmdPtr;

    /*
     * Compile the body. This operation may fail.
     */

    fdPtr->efi.length = 2;
    memset(&fdPtr->cmd, 0, sizeof(Command));
    fdPtr->cmd.nsPtr = nsPtr;
    fdPtr->cmd.clientData = &fdPtr->efi;
    pmPtr->procPtr->cmdPtr = &fdPtr->cmd;

    /*
     * [Bug 2037727] Always call TclProcCompileProc so that we check not only
     * that we have bytecode, but also that it remains valid. Note that we set
     * the namespace of the code here directly; this is a hack, but the
     * alternative is *so* slow...
     */

    if (pmPtr->procPtr->bodyPtr->typePtr == &tclByteCodeType) {
	ByteCode *codePtr =
		pmPtr->procPtr->bodyPtr->internalRep.twoPtrValue.ptr1;

	codePtr->nsPtr = nsPtr;
    }
    result = TclProcCompileProc(interp, pmPtr->procPtr,
	    pmPtr->procPtr->bodyPtr, nsPtr, "body of method", namePtr);
    if (result != TCL_OK) {
	goto failureReturn;
    }

    /*
     * Make the stack frame and fill it out with information about this call.
     * This operation may fail.
     */

    result = TclPushStackFrame(interp, (Tcl_CallFrame **) framePtrPtr,
	    (Tcl_Namespace *) nsPtr, FRAME_IS_PROC|FRAME_IS_METHOD);
    if (result != TCL_OK) {
	goto failureReturn;
    }

    fdPtr->framePtr->clientData = contextPtr;
    fdPtr->framePtr->objc = objc;
    fdPtr->framePtr->objv = objv;
    fdPtr->framePtr->procPtr = pmPtr->procPtr;

    /*
     * Finish filling out the extra frame info so that [info frame] works.
     */

    fdPtr->efi.fields[0].name = "method";
    fdPtr->efi.fields[0].proc = NULL;
    fdPtr->efi.fields[0].clientData = fdPtr->nameObj;
    if (pmPtr->gfivProc != NULL) {
	fdPtr->efi.fields[1].name = "";
	fdPtr->efi.fields[1].proc = pmPtr->gfivProc;
	fdPtr->efi.fields[1].clientData = pmPtr;
    } else {
	register Tcl_Method method =
		Tcl_ObjectContextMethod((Tcl_ObjectContext) contextPtr);

	if (Tcl_MethodDeclarerObject(method) != NULL) {
	    fdPtr->efi.fields[1].name = "object";
	} else {
	    fdPtr->efi.fields[1].name = "class";
	}
	fdPtr->efi.fields[1].proc = RenderDeclarerName;
	fdPtr->efi.fields[1].clientData = &fdPtr->pni;
	fdPtr->pni.interp = interp;
	fdPtr->pni.method = method;
    }

    return TCL_OK;

    /*
     * Restore the old cmdPtr so that a subsequent use of [info frame] won't
     * crash on us. [Bug 3001438]
     */

  failureReturn:
    pmPtr->procPtr->cmdPtr = fdPtr->oldCmdPtr;
    return result;
}

/*
 * ----------------------------------------------------------------------
 *
 * TclOOSetupVariableResolver, etc. --
 *
 *	Variable resolution engine used to connect declared variables to local
 *	variables used in methods. The compiled variable resolver is more
 *	important, but both are needed as it is possible to have a variable
 *	that is only referred to in ways that aren't compilable and we can't
 *	force LVT presence. [TIP #320]
 *
 * ----------------------------------------------------------------------
 */

void
TclOOSetupVariableResolver(
    Tcl_Namespace *nsPtr)
{
    Tcl_ResolverInfo info;

    Tcl_GetNamespaceResolvers(nsPtr, &info);
    if (info.compiledVarResProc == NULL) {
	Tcl_SetNamespaceResolvers(nsPtr, NULL, ProcedureMethodVarResolver,
		ProcedureMethodCompiledVarResolver);
    }
}

static int
ProcedureMethodVarResolver(
    Tcl_Interp *interp,
    const char *varName,
    Tcl_Namespace *contextNs,
    int flags,
    Tcl_Var *varPtr)
{
    int result;
    Tcl_ResolvedVarInfo *rPtr = NULL;
    
    result = ProcedureMethodCompiledVarResolver(interp, varName,
	    strlen(varName), contextNs, &rPtr);

    if (result != TCL_OK) {
	return result;
    }

    *varPtr = rPtr->fetchProc(interp, rPtr);

    /*
     * Must not retain reference to resolved information. [Bug 3105999]
     */

    if (rPtr != NULL) {
	rPtr->deleteProc(rPtr);
    }
    return (*varPtr? TCL_OK : TCL_CONTINUE);
}

static Tcl_Var
ProcedureMethodCompiledVarConnect(
    Tcl_Interp *interp,
    Tcl_ResolvedVarInfo *rPtr)
{
    OOResVarInfo *infoPtr = (OOResVarInfo *) rPtr;
    Interp *iPtr = (Interp *) interp;
    CallFrame *framePtr = iPtr->varFramePtr;
    CallContext *contextPtr;
    Tcl_Obj *variableObj;
    Tcl_HashEntry *hPtr;
    int i, isNew, cacheIt, varLen, len;
    const char *match, *varName;

    /*
     * Check that the variable is being requested in a context that is also a
     * method call; if not (i.e. we're evaluating in the object's namespace or
     * in a procedure of that namespace) then we do nothing.
     */

    if (framePtr == NULL || !(framePtr->isProcCallFrame & FRAME_IS_METHOD)) {
	return NULL;
    }
    contextPtr = framePtr->clientData;

    /*
     * If we've done the work before (in a comparable context) then reuse that
     * rather than performing resolution ourselves.
     */

    if (infoPtr->cachedObjectVar) {
	return infoPtr->cachedObjectVar;
    }

    /*
     * Check if the variable is one we want to resolve at all (i.e. whether it
     * is in the list provided by the user). If not, we mustn't do anything
     * either.
     */

    varName = TclGetStringFromObj(infoPtr->variableObj, &varLen);
    if (contextPtr->callPtr->chain[contextPtr->index]
	    .mPtr->declaringClassPtr != NULL) {
	FOREACH(variableObj, contextPtr->callPtr->chain[contextPtr->index]
		.mPtr->declaringClassPtr->variables) {
	    match = TclGetStringFromObj(variableObj, &len);
	    if ((len == varLen) && !memcmp(match, varName, len)) {
		cacheIt = 0;
		goto gotMatch;
	    }
	}
    } else {
	FOREACH(variableObj, contextPtr->oPtr->variables) {
	    match = TclGetStringFromObj(variableObj, &len);
	    if ((len == varLen) && !memcmp(match, varName, len)) {
		cacheIt = 1;
		goto gotMatch;
	    }
	}
    }
    return NULL;

    /*
     * It is a variable we want to resolve, so resolve it.
     */

  gotMatch:
    hPtr = Tcl_CreateHashEntry(TclVarTable(contextPtr->oPtr->namespacePtr),
	    (char *) variableObj, &isNew);
    if (isNew) {
	TclSetVarNamespaceVar((Var *) TclVarHashGetValue(hPtr));
    }
    if (cacheIt) {
	infoPtr->cachedObjectVar = TclVarHashGetValue(hPtr);

	/*
	 * We must keep a reference to the variable so everything will
	 * continue to work correctly even if it is unset; being unset does
	 * not end the life of the variable at this level. [Bug 3185009]
	 */

	VarHashRefCount(infoPtr->cachedObjectVar)++;
    }
    return TclVarHashGetValue(hPtr);
}

static void
ProcedureMethodCompiledVarDelete(
    Tcl_ResolvedVarInfo *rPtr)
{
    OOResVarInfo *infoPtr = (OOResVarInfo *) rPtr;

    /*
     * Release the reference to the variable if we were holding it.
     */

    if (infoPtr->cachedObjectVar) {
	VarHashRefCount(infoPtr->cachedObjectVar)--;
	TclCleanupVar((Var *) infoPtr->cachedObjectVar, NULL);
    }
    Tcl_DecrRefCount(infoPtr->variableObj);
    ckfree(infoPtr);
}

static int
ProcedureMethodCompiledVarResolver(
    Tcl_Interp *interp,
    const char *varName,
    int length,
    Tcl_Namespace *contextNs,
    Tcl_ResolvedVarInfo **rPtrPtr)
{
    OOResVarInfo *infoPtr;
    Tcl_Obj *variableObj = Tcl_NewStringObj(varName, length);

    /*
     * Do not create resolvers for cases that contain namespace separators or
     * which look like array accesses. Both will lead us astray.
     */

    if (strstr(Tcl_GetString(variableObj), "::") != NULL ||
	    Tcl_StringMatch(Tcl_GetString(variableObj), "*(*)")) {
	Tcl_DecrRefCount(variableObj);
	return TCL_CONTINUE;
    }

    infoPtr = ckalloc(sizeof(OOResVarInfo));
    infoPtr->info.fetchProc = ProcedureMethodCompiledVarConnect;
    infoPtr->info.deleteProc = ProcedureMethodCompiledVarDelete;
    infoPtr->cachedObjectVar = NULL;
    infoPtr->variableObj = variableObj;
    Tcl_IncrRefCount(variableObj);
    *rPtrPtr = &infoPtr->info;
    return TCL_OK;
}

/*
 * ----------------------------------------------------------------------
 *
 * RenderDeclarerName --
 *
 *	Returns the name of the entity (object or class) which declared a
 *	method. Used for producing information for [info frame] in such a way
 *	that the expensive part of this (generating the object or class name
 *	itself) isn't done until it is needed.
 *
 * ----------------------------------------------------------------------
 */

static Tcl_Obj *
RenderDeclarerName(
    ClientData clientData)
{
    struct PNI *pni = clientData;
    Tcl_Object object = Tcl_MethodDeclarerObject(pni->method);

    if (object == NULL) {
	object = Tcl_GetClassAsObject(Tcl_MethodDeclarerClass(pni->method));
    }
    return TclOOObjectName(pni->interp, (Object *) object);
}

/*
 * ----------------------------------------------------------------------
 *
 * MethodErrorHandler, ConstructorErrorHandler, DestructorErrorHandler --
 *
 *	How to fill in the stack trace correctly upon error in various forms
 *	of procedure-like methods. LIMIT is how long the inserted strings in
 *	the error traces should get before being converted to have ellipses,
 *	and ELLIPSIFY is a macro to do the conversion (with the help of a
 *	%.*s%s format field). Note that ELLIPSIFY is only safe for use in
 *	suitable formatting contexts.
 *
 * ----------------------------------------------------------------------
 */

#define LIMIT 60
#define ELLIPSIFY(str,len) \
	((len) > LIMIT ? LIMIT : (len)), (str), ((len) > LIMIT ? "..." : "")

static void
MethodErrorHandler(
    Tcl_Interp *interp,
    Tcl_Obj *methodNameObj)
{
    int nameLen, objectNameLen;
    CallContext *contextPtr = ((Interp *) interp)->varFramePtr->clientData;
    Method *mPtr = contextPtr->callPtr->chain[contextPtr->index].mPtr;
    const char *objectName, *kindName, *methodName =
	    Tcl_GetStringFromObj(mPtr->namePtr, &nameLen);
    Object *declarerPtr;

    if (mPtr->declaringObjectPtr != NULL) {
	declarerPtr = mPtr->declaringObjectPtr;
	kindName = "object";
    } else {
	if (mPtr->declaringClassPtr == NULL) {
	    Tcl_Panic("method not declared in class or object");
	}
	declarerPtr = mPtr->declaringClassPtr->thisPtr;
	kindName = "class";
    }

    objectName = Tcl_GetStringFromObj(TclOOObjectName(interp, declarerPtr),
	    &objectNameLen);
    Tcl_AppendObjToErrorInfo(interp, Tcl_ObjPrintf(
	    "\n    (%s \"%.*s%s\" method \"%.*s%s\" line %d)",
	    kindName, ELLIPSIFY(objectName, objectNameLen),
	    ELLIPSIFY(methodName, nameLen), Tcl_GetErrorLine(interp)));
}

static void
ConstructorErrorHandler(
    Tcl_Interp *interp,
    Tcl_Obj *methodNameObj)
{
    CallContext *contextPtr = ((Interp *) interp)->varFramePtr->clientData;
    Method *mPtr = contextPtr->callPtr->chain[contextPtr->index].mPtr;
    Object *declarerPtr;
    const char *objectName, *kindName;
    int objectNameLen;

    if (mPtr->declaringObjectPtr != NULL) {
	declarerPtr = mPtr->declaringObjectPtr;
	kindName = "object";
    } else {
	if (mPtr->declaringClassPtr == NULL) {
	    Tcl_Panic("method not declared in class or object");
	}
	declarerPtr = mPtr->declaringClassPtr->thisPtr;
	kindName = "class";
    }

    objectName = Tcl_GetStringFromObj(TclOOObjectName(interp, declarerPtr),
	    &objectNameLen);
    Tcl_AppendObjToErrorInfo(interp, Tcl_ObjPrintf(
	    "\n    (%s \"%.*s%s\" constructor line %d)", kindName,
	    ELLIPSIFY(objectName, objectNameLen), Tcl_GetErrorLine(interp)));
}

static void
DestructorErrorHandler(
    Tcl_Interp *interp,
    Tcl_Obj *methodNameObj)
{
    CallContext *contextPtr = ((Interp *) interp)->varFramePtr->clientData;
    Method *mPtr = contextPtr->callPtr->chain[contextPtr->index].mPtr;
    Object *declarerPtr;
    const char *objectName, *kindName;
    int objectNameLen;

    if (mPtr->declaringObjectPtr != NULL) {
	declarerPtr = mPtr->declaringObjectPtr;
	kindName = "object";
    } else {
	if (mPtr->declaringClassPtr == NULL) {
	    Tcl_Panic("method not declared in class or object");
	}
	declarerPtr = mPtr->declaringClassPtr->thisPtr;
	kindName = "class";
    }

    objectName = Tcl_GetStringFromObj(TclOOObjectName(interp, declarerPtr),
	    &objectNameLen);
    Tcl_AppendObjToErrorInfo(interp, Tcl_ObjPrintf(
	    "\n    (%s \"%.*s%s\" destructor line %d)", kindName,
	    ELLIPSIFY(objectName, objectNameLen), Tcl_GetErrorLine(interp)));
}

/*
 * ----------------------------------------------------------------------
 *
 * DeleteProcedureMethod, CloneProcedureMethod --
 *
 *	How to delete and clone procedure-like methods.
 *
 * ----------------------------------------------------------------------
 */

static void
DeleteProcedureMethodRecord(
    ProcedureMethod *pmPtr)
{
    TclProcDeleteProc(pmPtr->procPtr);
    if (pmPtr->deleteClientdataProc) {
	pmPtr->deleteClientdataProc(pmPtr->clientData);
    }
    ckfree(pmPtr);
}

static void
DeleteProcedureMethod(
    ClientData clientData)
{
    register ProcedureMethod *pmPtr = clientData;

    if (--pmPtr->refCount < 1) {
	DeleteProcedureMethodRecord(pmPtr);
    }
}

static int
CloneProcedureMethod(
    Tcl_Interp *interp,
    ClientData clientData,
    ClientData *newClientData)
{
    ProcedureMethod *pmPtr = clientData;
    ProcedureMethod *pm2Ptr = ckalloc(sizeof(ProcedureMethod));

    memcpy(pm2Ptr, pmPtr, sizeof(ProcedureMethod));
    pm2Ptr->refCount = 1;
    pm2Ptr->procPtr->refCount++;
    if (pmPtr->cloneClientdataProc) {
	pm2Ptr->clientData = pmPtr->cloneClientdataProc(pmPtr->clientData);
    }
    *newClientData = pm2Ptr;
    return TCL_OK;
}

/*
 * ----------------------------------------------------------------------
 *
 * TclOONewForwardMethod --
 *
 *	Create a forwarded method for an object.
 *
 * ----------------------------------------------------------------------
 */

Method *
TclOONewForwardInstanceMethod(
    Tcl_Interp *interp,		/* Interpreter for error reporting. */
    Object *oPtr,		/* The object to attach the method to. */
    int flags,			/* Whether the method is public or not. */
    Tcl_Obj *nameObj,		/* The name of the method. */
    Tcl_Obj *prefixObj)		/* List of arguments that form the command
				 * prefix to forward to. */
{
    int prefixLen;
    register ForwardMethod *fmPtr;
    Tcl_Obj *cmdObj;

    if (Tcl_ListObjLength(interp, prefixObj, &prefixLen) != TCL_OK) {
	return NULL;
    }
    if (prefixLen < 1) {
	Tcl_SetObjResult(interp, Tcl_NewStringObj(
		"method forward prefix must be non-empty", -1));
	Tcl_SetErrorCode(interp, "TCL", "OO", "BAD_FORWARD", NULL);
	return NULL;
    }

    fmPtr = ckalloc(sizeof(ForwardMethod));
    fmPtr->prefixObj = prefixObj;
    Tcl_ListObjIndex(interp, prefixObj, 0, &cmdObj);
    fmPtr->fullyQualified = (strncmp(TclGetString(cmdObj), "::", 2) == 0);
    Tcl_IncrRefCount(prefixObj);
    return (Method *) Tcl_NewInstanceMethod(interp, (Tcl_Object) oPtr,
	    nameObj, flags, &fwdMethodType, fmPtr);
}

/*
 * ----------------------------------------------------------------------
 *
 * TclOONewForwardMethod --
 *
 *	Create a new forwarded method for a class.
 *
 * ----------------------------------------------------------------------
 */

Method *
TclOONewForwardMethod(
    Tcl_Interp *interp,		/* Interpreter for error reporting. */
    Class *clsPtr,		/* The class to attach the method to. */
    int flags,			/* Whether the method is public or not. */
    Tcl_Obj *nameObj,		/* The name of the method. */
    Tcl_Obj *prefixObj)		/* List of arguments that form the command
				 * prefix to forward to. */
{
    int prefixLen;
    register ForwardMethod *fmPtr;
    Tcl_Obj *cmdObj;

    if (Tcl_ListObjLength(interp, prefixObj, &prefixLen) != TCL_OK) {
	return NULL;
    }
    if (prefixLen < 1) {
	Tcl_SetObjResult(interp, Tcl_NewStringObj(
		"method forward prefix must be non-empty", -1));
	Tcl_SetErrorCode(interp, "TCL", "OO", "BAD_FORWARD", NULL);
	return NULL;
    }

    fmPtr = ckalloc(sizeof(ForwardMethod));
    fmPtr->prefixObj = prefixObj;
    Tcl_ListObjIndex(interp, prefixObj, 0, &cmdObj);
    fmPtr->fullyQualified = (strncmp(TclGetString(cmdObj), "::", 2) == 0);
    Tcl_IncrRefCount(prefixObj);
    return (Method *) Tcl_NewMethod(interp, (Tcl_Class) clsPtr, nameObj,
	    flags, &fwdMethodType, fmPtr);
}

/*
 * ----------------------------------------------------------------------
 *
 * InvokeForwardMethod --
 *
 *	How to invoke a forwarded method. Works by doing some ensemble-like
 *	command rearranging and then invokes some other Tcl command.
 *
 * ----------------------------------------------------------------------
 */

static int
InvokeForwardMethod(
    ClientData clientData,	/* Pointer to some per-method context. */
    Tcl_Interp *interp,
    Tcl_ObjectContext context,	/* The method calling context. */
    int objc,			/* Number of arguments. */
    Tcl_Obj *const *objv)	/* Arguments as actually seen. */
{
    CallContext *contextPtr = (CallContext *) context;
    ForwardMethod *fmPtr = clientData;
    Tcl_Obj **argObjs, **prefixObjs;
    int numPrefixes, len, skip = contextPtr->skip;
    Command *cmdPtr;

    /*
     * Build the real list of arguments to use. Note that we know that the
     * prefixObj field of the ForwardMethod structure holds a reference to a
     * non-empty list, so there's a whole class of failures ("not a list") we
     * can ignore here.
     */

    Tcl_ListObjGetElements(NULL, fmPtr->prefixObj, &numPrefixes, &prefixObjs);
    argObjs = InitEnsembleRewrite(interp, objc, objv, skip,
	    numPrefixes, prefixObjs, &len);

    if (fmPtr->fullyQualified) {
	cmdPtr = NULL;
    } else {
	cmdPtr = (Command *) Tcl_FindCommand(interp, TclGetString(argObjs[0]),
		contextPtr->oPtr->namespacePtr, 0 /* normal lookup */);
    }
    Tcl_NRAddCallback(interp, FinalizeForwardCall, argObjs, NULL, NULL, NULL);
<<<<<<< HEAD
    return TclNREvalObjv(interp, len, argObjs, TCL_EVAL_NOERR, cmdPtr);
=======
    ((Interp *)interp)->lookupNsPtr
	    = (Namespace *) contextPtr->oPtr->namespacePtr;
    return TclNREvalObjv(interp, len, argObjs, TCL_EVAL_INVOKE, cmdPtr);
>>>>>>> 11656874
}

static int
FinalizeForwardCall(
    ClientData data[],
    Tcl_Interp *interp,
    int result)
{
    Tcl_Obj **argObjs = data[0];
    
    TclStackFree(interp, argObjs);
    return result;
}

/*
 * ----------------------------------------------------------------------
 *
 * DeleteForwardMethod, CloneForwardMethod --
 *
 *	How to delete and clone forwarded methods.
 *
 * ----------------------------------------------------------------------
 */

static void
DeleteForwardMethod(
    ClientData clientData)
{
    ForwardMethod *fmPtr = clientData;

    Tcl_DecrRefCount(fmPtr->prefixObj);
    ckfree(fmPtr);
}

static int
CloneForwardMethod(
    Tcl_Interp *interp,
    ClientData clientData,
    ClientData *newClientData)
{
    ForwardMethod *fmPtr = clientData;
    ForwardMethod *fm2Ptr = ckalloc(sizeof(ForwardMethod));

    fm2Ptr->prefixObj = fmPtr->prefixObj;
    fm2Ptr->fullyQualified = fmPtr->fullyQualified;
    Tcl_IncrRefCount(fm2Ptr->prefixObj);
    *newClientData = fm2Ptr;
    return TCL_OK;
}

/*
 * ----------------------------------------------------------------------
 *
 * TclOOGetProcFromMethod, TclOOGetFwdFromMethod --
 *
 *	Utility functions used for procedure-like and forwarding method
 *	introspection.
 *
 * ----------------------------------------------------------------------
 */

Proc *
TclOOGetProcFromMethod(
    Method *mPtr)
{
    if (mPtr->typePtr == &procMethodType) {
	ProcedureMethod *pmPtr = mPtr->clientData;

	return pmPtr->procPtr;
    }
    return NULL;
}

Tcl_Obj *
TclOOGetMethodBody(
    Method *mPtr)
{
    if (mPtr->typePtr == &procMethodType) {
	ProcedureMethod *pmPtr = mPtr->clientData;

	if (pmPtr->procPtr->bodyPtr->bytes == NULL) {
	    (void) Tcl_GetString(pmPtr->procPtr->bodyPtr);
	}
	return pmPtr->procPtr->bodyPtr;
    }
    return NULL;
}

Tcl_Obj *
TclOOGetFwdFromMethod(
    Method *mPtr)
{
    if (mPtr->typePtr == &fwdMethodType) {
	ForwardMethod *fwPtr = mPtr->clientData;

	return fwPtr->prefixObj;
    }
    return NULL;
}

/*
 * ----------------------------------------------------------------------
 *
 * InitEnsembleRewrite --
 *
 *	Utility function that wraps up a lot of the complexity involved in
 *	doing ensemble-like command forwarding. Here is a picture of memory
 *	management plan:
 *
 *                    <-----------------objc---------------------->
 *      objv:        |=============|===============================|
 *                    <-toRewrite->           |
 *                                             \
 *                    <-rewriteLength->         \
 *      rewriteObjs: |=================|         \
 *                           |                    |
 *                           V                    V
 *      argObjs:     |=================|===============================|
 *                    <------------------*lengthPtr------------------->
 *
 * ----------------------------------------------------------------------
 */

static Tcl_Obj **
InitEnsembleRewrite(
    Tcl_Interp *interp,		/* Place to log the rewrite info. */
    int objc,			/* Number of real arguments. */
    Tcl_Obj *const *objv,	/* The real arguments. */
    int toRewrite,		/* Number of real arguments to replace. */
    int rewriteLength,		/* Number of arguments to insert instead. */
    Tcl_Obj *const *rewriteObjs,/* Arguments to insert instead. */
    int *lengthPtr)		/* Where to write the resulting length of the
				 * array of rewritten arguments. */
{
    Interp *iPtr = (Interp *) interp;
    int isRootEnsemble = (iPtr->ensembleRewrite.sourceObjs == NULL);
    Tcl_Obj **argObjs;
    unsigned len = rewriteLength + objc - toRewrite;

    argObjs = TclStackAlloc(interp, sizeof(Tcl_Obj *) * len);
    memcpy(argObjs, rewriteObjs, rewriteLength * sizeof(Tcl_Obj *));
    memcpy(argObjs + rewriteLength, objv + toRewrite,
	    sizeof(Tcl_Obj *) * (objc - toRewrite));

    /*
     * Now plumb this into the core ensemble rewrite logging system so that
     * Tcl_WrongNumArgs() can rewrite its result appropriately. The rules for
     * how to store the rewrite rules get complex solely because of the case
     * where an ensemble rewrites itself out of the picture; when that
     * happens, the quality of the error message rewrite falls drastically
     * (and unavoidably).
     */

    if (isRootEnsemble) {
	iPtr->ensembleRewrite.sourceObjs = objv;
	iPtr->ensembleRewrite.numRemovedObjs = toRewrite;
	iPtr->ensembleRewrite.numInsertedObjs = rewriteLength;
    } else {
	int numIns = iPtr->ensembleRewrite.numInsertedObjs;

	if (numIns < toRewrite) {
	    iPtr->ensembleRewrite.numRemovedObjs += toRewrite - numIns;
	    iPtr->ensembleRewrite.numInsertedObjs += rewriteLength - 1;
	} else {
	    iPtr->ensembleRewrite.numInsertedObjs +=
		    rewriteLength - toRewrite;
	}
    }

    *lengthPtr = len;
    return argObjs;
}

/*
 * ----------------------------------------------------------------------
 *
 * assorted trivial 'getter' functions
 *
 * ----------------------------------------------------------------------
 */

Tcl_Object
Tcl_MethodDeclarerObject(
    Tcl_Method method)
{
    return (Tcl_Object) ((Method *) method)->declaringObjectPtr;
}

Tcl_Class
Tcl_MethodDeclarerClass(
    Tcl_Method method)
{
    return (Tcl_Class) ((Method *) method)->declaringClassPtr;
}

Tcl_Obj *
Tcl_MethodName(
    Tcl_Method method)
{
    return ((Method *) method)->namePtr;
}

int
Tcl_MethodIsType(
    Tcl_Method method,
    const Tcl_MethodType *typePtr,
    ClientData *clientDataPtr)
{
    Method *mPtr = (Method *) method;

    if (mPtr->typePtr == typePtr) {
	if (clientDataPtr != NULL) {
	    *clientDataPtr = mPtr->clientData;
	}
	return 1;
    }
    return 0;
}

int
Tcl_MethodIsPublic(
    Tcl_Method method)
{
    return (((Method *)method)->flags & PUBLIC_METHOD) ? 1 : 0;
}

/*
 * Extended method construction for itcl-ng.
 */

Tcl_Method
TclOONewProcInstanceMethodEx(
    Tcl_Interp *interp,		/* The interpreter containing the object. */
    Tcl_Object oPtr,		/* The object to modify. */
    TclOO_PreCallProc *preCallPtr,
    TclOO_PostCallProc *postCallPtr,
    ProcErrorProc *errProc,
    ClientData clientData,
    Tcl_Obj *nameObj,		/* The name of the method, which must not be
				 * NULL. */
    Tcl_Obj *argsObj,		/* The formal argument list for the method,
				 * which must not be NULL. */
    Tcl_Obj *bodyObj,		/* The body of the method, which must not be
				 * NULL. */
    int flags,			/* Whether this is a public method. */
    void **internalTokenPtr)	/* If non-NULL, points to a variable that gets
				 * the reference to the ProcedureMethod
				 * structure. */
{
    ProcedureMethod *pmPtr;
    Tcl_Method method = (Tcl_Method) TclOONewProcInstanceMethod(interp,
	    (Object *) oPtr, flags, nameObj, argsObj, bodyObj, &pmPtr);

    if (method == NULL) {
	return NULL;
    }
    pmPtr->flags = flags & USE_DECLARER_NS;
    pmPtr->preCallProc = preCallPtr;
    pmPtr->postCallProc = postCallPtr;
    pmPtr->errProc = errProc;
    pmPtr->clientData = clientData;
    if (internalTokenPtr != NULL) {
	*internalTokenPtr = pmPtr;
    }
    return method;
}

Tcl_Method
TclOONewProcMethodEx(
    Tcl_Interp *interp,		/* The interpreter containing the class. */
    Tcl_Class clsPtr,		/* The class to modify. */
    TclOO_PreCallProc *preCallPtr,
    TclOO_PostCallProc *postCallPtr,
    ProcErrorProc *errProc,
    ClientData clientData,
    Tcl_Obj *nameObj,		/* The name of the method, which may be NULL;
				 * if so, up to caller to manage storage
				 * (e.g., because it is a constructor or
				 * destructor). */
    Tcl_Obj *argsObj,		/* The formal argument list for the method,
				 * which may be NULL; if so, it is equivalent
				 * to an empty list. */
    Tcl_Obj *bodyObj,		/* The body of the method, which must not be
				 * NULL. */
    int flags,			/* Whether this is a public method. */
    void **internalTokenPtr)	/* If non-NULL, points to a variable that gets
				 * the reference to the ProcedureMethod
				 * structure. */
{
    ProcedureMethod *pmPtr;
    Tcl_Method method = (Tcl_Method) TclOONewProcMethod(interp,
	    (Class *) clsPtr, flags, nameObj, argsObj, bodyObj, &pmPtr);

    if (method == NULL) {
	return NULL;
    }
    pmPtr->flags = flags & USE_DECLARER_NS;
    pmPtr->preCallProc = preCallPtr;
    pmPtr->postCallProc = postCallPtr;
    pmPtr->errProc = errProc;
    pmPtr->clientData = clientData;
    if (internalTokenPtr != NULL) {
	*internalTokenPtr = pmPtr;
    }
    return method;
}

/*
 * Local Variables:
 * mode: c
 * c-basic-offset: 4
 * fill-column: 78
 * End:
 */<|MERGE_RESOLUTION|>--- conflicted
+++ resolved
@@ -1445,13 +1445,9 @@
 		contextPtr->oPtr->namespacePtr, 0 /* normal lookup */);
     }
     Tcl_NRAddCallback(interp, FinalizeForwardCall, argObjs, NULL, NULL, NULL);
-<<<<<<< HEAD
-    return TclNREvalObjv(interp, len, argObjs, TCL_EVAL_NOERR, cmdPtr);
-=======
     ((Interp *)interp)->lookupNsPtr
 	    = (Namespace *) contextPtr->oPtr->namespacePtr;
-    return TclNREvalObjv(interp, len, argObjs, TCL_EVAL_INVOKE, cmdPtr);
->>>>>>> 11656874
+    return TclNREvalObjv(interp, len, argObjs, TCL_EVAL_NOERR, cmdPtr);
 }
 
 static int
