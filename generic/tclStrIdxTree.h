--- conflicted
+++ resolved
@@ -139,39 +139,6 @@
     } while ((ret = cs) < cse && cin < cine);
     return ret;
 }
-<<<<<<< HEAD
-
-/*
- * Primitives to safe set, reset and free references.
- */
-
-#define TclUnsetObjRef(obj) \
-    do {								\
-	if (obj != NULL) {						\
-	    Tcl_DecrRefCount(obj);					\
-	    obj = NULL;							\
-	}								\
-    } while (false)
-#define TclInitObjRef(obj, val) \
-    do {								\
-	obj = (val);							\
-	if (obj) {							\
-	    Tcl_IncrRefCount(obj);					\
-	}								\
-    } while (false)
-#define TclSetObjRef(obj, val) \
-    do {								\
-	Tcl_Obj *nval = (val);						\
-	if (obj != nval) {						\
-	    Tcl_Obj *prev = obj;					\
-	    TclInitObjRef(obj, nval);					\
-	    if (prev != NULL) {						\
-		Tcl_DecrRefCount(prev);					\
-	    }								\
-	}								\
-    } while (false)
-=======
->>>>>>> abbb852d
  
 /*
