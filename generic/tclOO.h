--- conflicted
+++ resolved
@@ -107,12 +107,7 @@
 				 * be copied directly. */
 } Tcl_MethodType;
 
-<<<<<<< HEAD
-typedef struct {
-=======
-#if TCL_MAJOR_VERSION > 8
 typedef struct Tcl_MethodType2 {
->>>>>>> fd4841e5
     int version;		/* Structure version field. Always to be equal
 				 * to TCL_OO_METHOD_VERSION_2 in
 				 * declarations. */
