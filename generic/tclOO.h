/*
 * tclOO.h --
 *
 *	This file contains the public API definitions and some of the function
 *	declarations for the object-system (NB: not Tcl_Obj, but ::oo).
 *
 * Copyright (c) 2006-2010 by Donal K. Fellows
 *
 * See the file "license.terms" for information on usage and redistribution of
 * this file, and for a DISCLAIMER OF ALL WARRANTIES.
 */

#ifndef TCLOO_H_INCLUDED
#define TCLOO_H_INCLUDED

/*
 * Be careful when it comes to versioning; need to make sure that the
 * standalone TclOO version matches. Also make sure that this matches the
 * version in the files:
 *
 * tests/oo.test
 * tests/ooNext2.test
 * unix/tclooConfig.sh
 * win/tclooConfig.sh
 */

#define TCLOO_VERSION "1.3"
#define TCLOO_PATCHLEVEL TCLOO_VERSION ".0"

#include "tcl.h"

/*
 * For C++ compilers, use extern "C"
 */

#ifdef __cplusplus
extern "C" {
#endif

extern const char *TclOOInitializeStubs(
	Tcl_Interp *, const char *version);
#define Tcl_OOInitStubs(interp) \
    TclOOInitializeStubs((interp), TCLOO_PATCHLEVEL)
#ifndef USE_TCL_STUBS
#   define TclOOInitializeStubs(interp, version) (TCLOO_PATCHLEVEL)
#endif

/*
 * These are opaque types.
 */

typedef struct Tcl_Class_ *Tcl_Class;
typedef struct Tcl_Method_ *Tcl_Method;
typedef struct Tcl_Object_ *Tcl_Object;
typedef struct Tcl_ObjectContext_ *Tcl_ObjectContext;

/*
 * Public datatypes for callbacks and structures used in the TIP#257 (OO)
 * implementation. These are used to implement custom types of method calls
 * and to allow the attachment of arbitrary data to objects and classes.
 */

#ifndef TCL_NO_DEPRECATED
typedef int (Tcl_MethodCallProc)(void *clientData, Tcl_Interp *interp,
	Tcl_ObjectContext objectContext, int objc, Tcl_Obj *const *objv);
#endif /* TCL_NO_DEPRECATED */
#if TCL_MAJOR_VERSION > 8
typedef int (Tcl_MethodCallProc2)(void *clientData, Tcl_Interp *interp,
	Tcl_ObjectContext objectContext, Tcl_Size objc, Tcl_Obj *const *objv);
#else
#define Tcl_MethodCallProc2 Tcl_MethodCallProc
#endif
typedef void (Tcl_MethodDeleteProc)(void *clientData);
typedef int (Tcl_CloneProc)(Tcl_Interp *interp, void *oldClientData,
	void **newClientData);
typedef void (Tcl_ObjectMetadataDeleteProc)(void *clientData);
typedef int (Tcl_ObjectMapMethodNameProc)(Tcl_Interp *interp,
	Tcl_Object object, Tcl_Class *startClsPtr, Tcl_Obj *methodNameObj);

/*
 * The type of a method implementation. This describes how to call the method
 * implementation, how to delete it (when the object or class is deleted) and
 * how to create a clone of it (when the object or class is copied).
 */

<<<<<<< HEAD
#ifndef TCL_NO_DEPRECATED
typedef struct {
=======
typedef struct Tcl_MethodType {
>>>>>>> e9882144
    int version;		/* Structure version field. Always to be equal
				 * to TCL_OO_METHOD_VERSION_(1|CURRENT) in
				 * declarations. */
    const char *name;		/* Name of this type of method, mostly for
				 * debugging purposes. */
    Tcl_MethodCallProc *callProc;
				/* How to invoke this method. */
    Tcl_MethodDeleteProc *deleteProc;
				/* How to delete this method's type-specific
				 * data, or NULL if the type-specific data
				 * does not need deleting. */
    Tcl_CloneProc *cloneProc;	/* How to copy this method's type-specific
				 * data, or NULL if the type-specific data can
				 * be copied directly. */
} Tcl_MethodType;
#endif /* TCL_NO_DEPRECATED */

#if TCL_MAJOR_VERSION > 8
typedef struct Tcl_MethodType2 {
    int version;		/* Structure version field. Always to be equal
				 * to TCL_OO_METHOD_VERSION_2 in
				 * declarations. */
    const char *name;		/* Name of this type of method, mostly for
				 * debugging purposes. */
    Tcl_MethodCallProc2 *callProc;
				/* How to invoke this method. */
    Tcl_MethodDeleteProc *deleteProc;
				/* How to delete this method's type-specific
				 * data, or NULL if the type-specific data
				 * does not need deleting. */
    Tcl_CloneProc *cloneProc;	/* How to copy this method's type-specific
				 * data, or NULL if the type-specific data can
				 * be copied directly. */
} Tcl_MethodType2;
#else
#define Tcl_MethodType2 Tcl_MethodType
#endif

/*
 * The correct value for the version field of the Tcl_MethodType structure.
 * This allows new versions of the structure to be introduced without breaking
 * binary compatibility.
 */
enum TclOOMethodVersion {
    TCL_OO_METHOD_VERSION_1 = 1,
    TCL_OO_METHOD_VERSION_2 = 2
};
#define TCL_OO_METHOD_VERSION_CURRENT TCL_OO_METHOD_VERSION_1

/*
 * Visibility constants for the flags parameter to Tcl_NewMethod and
 * Tcl_NewInstanceMethod.
 */
enum TclOOMethodVisibilityFlags {
    TCL_OO_METHOD_PUBLIC = 1,
    TCL_OO_METHOD_UNEXPORTED = 0,
    TCL_OO_METHOD_PRIVATE = 0x20
};

/*
 * The type of some object (or class) metadata. This describes how to delete
 * the metadata (when the object or class is deleted) and how to create a
 * clone of it (when the object or class is copied).
 */

typedef struct Tcl_ObjectMetadataType {
    int version;		/* Structure version field. Always to be equal
				 * to TCL_OO_METADATA_VERSION_CURRENT in
				 * declarations. */
    const char *name;
    Tcl_ObjectMetadataDeleteProc *deleteProc;
				/* How to delete the metadata. This must not
				 * be NULL. */
    Tcl_CloneProc *cloneProc;	/* How to copy the metadata, or NULL if the
				 * type-specific data can be copied
				 * directly. */
} Tcl_ObjectMetadataType;

/*
 * The correct value for the version field of the Tcl_ObjectMetadataType
 * structure. This allows new versions of the structure to be introduced
 * without breaking binary compatibility.
 */

enum TclOOMetadataVersion {
    TCL_OO_METADATA_VERSION_1 = 1
};
#define TCL_OO_METADATA_VERSION_CURRENT TCL_OO_METADATA_VERSION_1

/*
 * Include all the public API, generated from tclOO.decls.
 */

#include "tclOODecls.h"

#ifdef __cplusplus
}
#endif
#endif

/*
 * Local Variables:
 * mode: c
 * c-basic-offset: 4
 * fill-column: 78
 * End:
 */<|MERGE_RESOLUTION|>--- conflicted
+++ resolved
@@ -85,12 +85,8 @@
  * how to create a clone of it (when the object or class is copied).
  */
 
-<<<<<<< HEAD
 #ifndef TCL_NO_DEPRECATED
-typedef struct {
-=======
 typedef struct Tcl_MethodType {
->>>>>>> e9882144
     int version;		/* Structure version field. Always to be equal
 				 * to TCL_OO_METHOD_VERSION_(1|CURRENT) in
 				 * declarations. */
