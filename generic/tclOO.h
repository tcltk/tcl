/*
 * tclOO.h --
 *
 *	This file contains the public API definitions and some of the function
 *	declarations for the object-system (NB: not Tcl_Obj, but ::oo).
 *
 * Copyright (c) 2006-2010 by Donal K. Fellows
 *
 * See the file "license.terms" for information on usage and redistribution of
 * this file, and for a DISCLAIMER OF ALL WARRANTIES.
 */

#ifndef TCLOO_H_INCLUDED
#define TCLOO_H_INCLUDED

/*
 * Be careful when it comes to versioning; need to make sure that the
 * standalone TclOO version matches. Also make sure that this matches the
 * version in the files:
 *
 * tests/oo.test
 * tests/ooNext2.test
 * tests/ooUtil.test
 * unix/tclooConfig.sh
 * win/tclooConfig.sh
 */

#define TCLOO_VERSION "1.3"
#define TCLOO_PATCHLEVEL TCLOO_VERSION ".1"

#include "tcl.h"

/*
 * For C++ compilers, use extern "C"
 */

#ifdef __cplusplus
extern "C" {
#endif

extern const char *TclOOInitializeStubs(
	Tcl_Interp *, const char *version);
#define Tcl_OOInitStubs(interp) \
    TclOOInitializeStubs((interp), TCLOO_PATCHLEVEL)
#ifndef USE_TCL_STUBS
#   define TclOOInitializeStubs(interp, version) (TCLOO_PATCHLEVEL)
#endif

/*
 * These are opaque types.
 */

typedef struct Tcl_Class_ *Tcl_Class;
typedef struct Tcl_Method_ *Tcl_Method;
typedef struct Tcl_Object_ *Tcl_Object;
typedef struct Tcl_ObjectContext_ *Tcl_ObjectContext;

/*
 * Public datatypes for callbacks and structures used in the TIP#257 (OO)
 * implementation. These are used to implement custom types of method calls
 * and to allow the attachment of arbitrary data to objects and classes.
 */

typedef int (Tcl_MethodCallProc)(void *clientData, Tcl_Interp *interp,
	Tcl_ObjectContext objectContext, int objc, Tcl_Obj *const *objv);
typedef int (Tcl_MethodCallProc2)(void *clientData, Tcl_Interp *interp,
	Tcl_ObjectContext objectContext, Tcl_Size objc, Tcl_Obj *const *objv);
<<<<<<< HEAD
=======
#endif
>>>>>>> c9e76691
typedef void (Tcl_MethodDeleteProc)(void *clientData);
typedef int (Tcl_CloneProc)(Tcl_Interp *interp, void *oldClientData,
	void **newClientData);
typedef void (Tcl_ObjectMetadataDeleteProc)(void *clientData);
typedef int (Tcl_ObjectMapMethodNameProc)(Tcl_Interp *interp,
	Tcl_Object object, Tcl_Class *startClsPtr, Tcl_Obj *methodNameObj);

/*
 * The type of a method implementation. This describes how to call the method
 * implementation, how to delete it (when the object or class is deleted) and
 * how to create a clone of it (when the object or class is copied).
 */

typedef struct Tcl_MethodType {
    int version;		/* Structure version field. Always to be equal
				 * to TCL_OO_METHOD_VERSION_(1|CURRENT) in
				 * declarations. */
    const char *name;		/* Name of this type of method, mostly for
				 * debugging purposes. */
    Tcl_MethodCallProc *callProc;
				/* How to invoke this method. */
    Tcl_MethodDeleteProc *deleteProc;
				/* How to delete this method's type-specific
				 * data, or NULL if the type-specific data
				 * does not need deleting. */
    Tcl_CloneProc *cloneProc;	/* How to copy this method's type-specific
				 * data, or NULL if the type-specific data can
				 * be copied directly. */
} Tcl_MethodType;

typedef struct Tcl_MethodType2 {
    int version;		/* Structure version field. Always to be equal
				 * to TCL_OO_METHOD_VERSION_2 in
				 * declarations. */
    const char *name;		/* Name of this type of method, mostly for
				 * debugging purposes. */
    Tcl_MethodCallProc2 *callProc;
				/* How to invoke this method. */
    Tcl_MethodDeleteProc *deleteProc;
				/* How to delete this method's type-specific
				 * data, or NULL if the type-specific data
				 * does not need deleting. */
    Tcl_CloneProc *cloneProc;	/* How to copy this method's type-specific
				 * data, or NULL if the type-specific data can
				 * be copied directly. */
} Tcl_MethodType2;
<<<<<<< HEAD
=======
#endif
>>>>>>> c9e76691

/*
 * The correct value for the version field of the Tcl_MethodType structure.
 * This allows new versions of the structure to be introduced without breaking
 * binary compatibility.
 */
enum TclOOMethodVersion {
    TCL_OO_METHOD_VERSION_CURRENT = 1
#if TCL_MAJOR_VERSION > 8
    ,
    TCL_OO_METHOD_VERSION_1 = 1,
    TCL_OO_METHOD_VERSION_2 = 2
#endif
};

/*
 * Visibility constants for the flags parameter to Tcl_NewMethod and
 * Tcl_NewInstanceMethod.
 */
enum TclOOMethodVisibilityFlags {
    TCL_OO_METHOD_PUBLIC = 1,
    TCL_OO_METHOD_UNEXPORTED = 0,
    TCL_OO_METHOD_PRIVATE = 0x20
};

/*
 * The type of some object (or class) metadata. This describes how to delete
 * the metadata (when the object or class is deleted) and how to create a
 * clone of it (when the object or class is copied).
 */

typedef struct Tcl_ObjectMetadataType {
    int version;		/* Structure version field. Always to be equal
				 * to TCL_OO_METADATA_VERSION_CURRENT in
				 * declarations. */
    const char *name;
    Tcl_ObjectMetadataDeleteProc *deleteProc;
				/* How to delete the metadata. This must not
				 * be NULL. */
    Tcl_CloneProc *cloneProc;	/* How to copy the metadata, or NULL if the
				 * type-specific data can be copied
				 * directly. */
} Tcl_ObjectMetadataType;

/*
 * The correct value for the version field of the Tcl_ObjectMetadataType
 * structure. This allows new versions of the structure to be introduced
 * without breaking binary compatibility.
 */

enum TclOOMetadataVersion {
    TCL_OO_METADATA_VERSION_CURRENT = 1,
    TCL_OO_METADATA_VERSION_1 = 1
};

/*
 * Include all the public API, generated from tclOO.decls.
 */

#include "tclOODecls.h"

#ifdef __cplusplus
}
#endif
#endif

/*
 * Local Variables:
 * mode: c
 * c-basic-offset: 4
 * fill-column: 78
 * End:
 */<|MERGE_RESOLUTION|>--- conflicted
+++ resolved
@@ -66,10 +66,6 @@
 	Tcl_ObjectContext objectContext, int objc, Tcl_Obj *const *objv);
 typedef int (Tcl_MethodCallProc2)(void *clientData, Tcl_Interp *interp,
 	Tcl_ObjectContext objectContext, Tcl_Size objc, Tcl_Obj *const *objv);
-<<<<<<< HEAD
-=======
-#endif
->>>>>>> c9e76691
 typedef void (Tcl_MethodDeleteProc)(void *clientData);
 typedef int (Tcl_CloneProc)(Tcl_Interp *interp, void *oldClientData,
 	void **newClientData);
@@ -117,10 +113,6 @@
 				 * data, or NULL if the type-specific data can
 				 * be copied directly. */
 } Tcl_MethodType2;
-<<<<<<< HEAD
-=======
-#endif
->>>>>>> c9e76691
 
 /*
  * The correct value for the version field of the Tcl_MethodType structure.
@@ -128,12 +120,9 @@
  * binary compatibility.
  */
 enum TclOOMethodVersion {
-    TCL_OO_METHOD_VERSION_CURRENT = 1
-#if TCL_MAJOR_VERSION > 8
-    ,
+    TCL_OO_METHOD_VERSION_CURRENT = 1,
     TCL_OO_METHOD_VERSION_1 = 1,
     TCL_OO_METHOD_VERSION_2 = 2
-#endif
 };
 
 /*
