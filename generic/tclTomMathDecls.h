/*
 *----------------------------------------------------------------------
 *
 * tclTomMathDecls.h --
 *
 *	This file contains the declarations for the 'libtommath'
 *	functions that are exported by the Tcl library.
 *
 * Copyright (c) 2005 by Kevin B. Kenny.  All rights reserved.
 *
 * See the file "license.terms" for information on usage and redistribution
 * of this file, and for a DISCLAIMER OF ALL WARRANTIES.
 */

#ifndef _TCLTOMMATHDECLS
#define _TCLTOMMATHDECLS

#include "tcl.h"

/*
 * Define the version of the Stubs table that's exported for tommath
 */

#define TCLTOMMATH_EPOCH 0
#define TCLTOMMATH_REVISION 0

#define Tcl_TomMath_InitStubs(interp,version) \
    (TclTomMathInitializeStubs((interp),(version),\
                               TCLTOMMATH_EPOCH,TCLTOMMATH_REVISION))

/* Define custom memory allocation for libtommath */

/* MODULE_SCOPE void* TclBNAlloc( size_t ); */
#define TclBNAlloc(s) ((void*)ckalloc((size_t)(s)))
/* MODULE_SCOPE void* TclBNRealloc( void*, size_t ); */
#define TclBNRealloc(x,s) ((void*)ckrealloc((char*)(x),(size_t)(s)))
/* MODULE_SCOPE void  TclBNFree( void* ); */
#define TclBNFree(x) (ckfree((char*)(x)))
/* MODULE_SCOPE void* TclBNCalloc( size_t, size_t ); */
/* unused - no macro */

#define XMALLOC(x) TclBNAlloc(x)
#define XFREE(x) TclBNFree(x)
#define XREALLOC(x,n) TclBNRealloc(x,n)
#define XCALLOC(n,x) TclBNCalloc(n,x)

/* Rename the global symbols in libtommath to avoid linkage conflicts */

#define KARATSUBA_MUL_CUTOFF TclBNKaratsubaMulCutoff
#define KARATSUBA_SQR_CUTOFF TclBNKaratsubaSqrCutoff
#define TOOM_MUL_CUTOFF TclBNToomMulCutoff
#define TOOM_SQR_CUTOFF TclBNToomSqrCutoff

#define bn_reverse TclBN_reverse
#define fast_s_mp_mul_digs TclBN_fast_s_mp_mul_digs
#define fast_s_mp_sqr TclBN_fast_s_mp_sqr
#define mp_add TclBN_mp_add
#define mp_add_d TclBN_mp_add_d
#define mp_and TclBN_mp_and
#define mp_clamp TclBN_mp_clamp
#define mp_clear TclBN_mp_clear
#define mp_clear_multi TclBN_mp_clear_multi
#define mp_cmp TclBN_mp_cmp
#define mp_cmp_d TclBN_mp_cmp_d
#define mp_cmp_mag TclBN_mp_cmp_mag
#define mp_cnt_lsb TclBN_mp_cnt_lsb
#define mp_copy TclBN_mp_copy
#define mp_count_bits TclBN_mp_count_bits
#define mp_div TclBN_mp_div
#define mp_div_2 TclBN_mp_div_2
#define mp_div_2d TclBN_mp_div_2d
#define mp_div_3 TclBN_mp_div_3
#define mp_div_d TclBN_mp_div_d
#define mp_exch TclBN_mp_exch
#define mp_expt_d TclBN_mp_expt_d
#define mp_expt_d_ex TclBN_mp_expt_d_ex
#define mp_get_int TclBN_mp_get_int
#define mp_get_long TclBN_mp_get_long
#define mp_get_long_long TclBN_mp_get_long_long
#define mp_grow TclBN_mp_grow
#define mp_init TclBN_mp_init
#define mp_init_copy TclBN_mp_init_copy
#define mp_init_multi TclBN_mp_init_multi
#define mp_init_set TclBN_mp_init_set
#define mp_init_set_int TclBN_mp_init_set_int
#define mp_init_size TclBN_mp_init_size
#define mp_karatsuba_mul TclBN_mp_karatsuba_mul
#define mp_karatsuba_sqr TclBN_mp_karatsuba_sqr
#define mp_lshd TclBN_mp_lshd
#define mp_mod TclBN_mp_mod
#define mp_mod_2d TclBN_mp_mod_2d
#define mp_mul TclBN_mp_mul
#define mp_mul_2 TclBN_mp_mul_2
#define mp_mul_2d TclBN_mp_mul_2d
#define mp_mul_d TclBN_mp_mul_d
#define mp_neg TclBN_mp_neg
#define mp_or TclBN_mp_or
#define mp_radix_size TclBN_mp_radix_size
#define mp_read_radix TclBN_mp_read_radix
#define mp_rshd TclBN_mp_rshd
#define mp_set TclBN_mp_set
#define mp_set_int TclBN_mp_set_int
#define mp_set_long TclBN_mp_set_long
#define mp_set_long_long TclBN_mp_set_long_long
#define mp_shrink TclBN_mp_shrink
#define mp_sqr TclBN_mp_sqr
#define mp_sqrt TclBN_mp_sqrt
#define mp_sub TclBN_mp_sub
#define mp_sub_d TclBN_mp_sub_d
#define mp_to_unsigned_bin TclBN_mp_to_unsigned_bin
#define mp_to_unsigned_bin_n TclBN_mp_to_unsigned_bin_n
#define mp_toom_mul TclBN_mp_toom_mul
#define mp_toom_sqr TclBN_mp_toom_sqr
#define mp_toradix_n TclBN_mp_toradix_n
#define mp_unsigned_bin_size TclBN_mp_unsigned_bin_size
#define mp_xor TclBN_mp_xor
#define mp_zero TclBN_mp_zero
#define s_mp_add TclBN_s_mp_add
#define s_mp_mul_digs TclBN_s_mp_mul_digs
#define s_mp_sqr TclBN_s_mp_sqr
#define s_mp_sub TclBN_s_mp_sub

/*
 * WARNING: This file is automatically generated by the tools/genStubs.tcl
 * script.  Any modifications to the function declarations below should be made
 * in the generic/tclInt.decls script.
 */

/* !BEGIN!: Do not edit below this line. */

#ifdef __cplusplus
extern "C" {
#endif

/*
 * Exported function declarations:
 */

/* 0 */
TCLAPI int		TclBN_epoch(void);
/* 1 */
TCLAPI int		TclBN_revision(void);
/* 2 */
TCLAPI int		TclBN_mp_add(const mp_int *a, const mp_int *b,
				mp_int *c);
/* 3 */
TCLAPI int		TclBN_mp_add_d(const mp_int *a, mp_digit b,
				mp_int *c);
/* 4 */
TCLAPI int		TclBN_mp_and(const mp_int *a, const mp_int *b,
				mp_int *c);
/* 5 */
TCLAPI void		TclBN_mp_clamp(mp_int *a);
/* 6 */
TCLAPI void		TclBN_mp_clear(mp_int *a);
/* 7 */
TCLAPI void		TclBN_mp_clear_multi(mp_int *a, ...);
/* 8 */
TCLAPI int		TclBN_mp_cmp(const mp_int *a, const mp_int *b);
/* 9 */
TCLAPI int		TclBN_mp_cmp_d(const mp_int *a, mp_digit b);
/* 10 */
TCLAPI int		TclBN_mp_cmp_mag(const mp_int *a, const mp_int *b);
/* 11 */
TCLAPI int		TclBN_mp_copy(const mp_int *a, mp_int *b);
/* 12 */
TCLAPI int		TclBN_mp_count_bits(const mp_int *a);
/* 13 */
TCLAPI int		TclBN_mp_div(const mp_int *a, const mp_int *b,
				mp_int *q, mp_int *r);
/* 14 */
TCLAPI int		TclBN_mp_div_d(const mp_int *a, mp_digit b,
				mp_int *q, mp_digit *r);
/* 15 */
TCLAPI int		TclBN_mp_div_2(const mp_int *a, mp_int *q);
/* 16 */
TCLAPI int		TclBN_mp_div_2d(const mp_int *a, int b, mp_int *q,
				mp_int *r);
/* 17 */
TCLAPI int		TclBN_mp_div_3(const mp_int *a, mp_int *q,
				mp_digit *r);
/* 18 */
TCLAPI void		TclBN_mp_exch(mp_int *a, mp_int *b);
/* 19 */
TCLAPI int		TclBN_mp_expt_d(const mp_int *a, mp_digit b,
				mp_int *c);
/* 20 */
TCLAPI int		TclBN_mp_grow(mp_int *a, int size);
/* 21 */
TCLAPI int		TclBN_mp_init(mp_int *a);
/* 22 */
TCLAPI int		TclBN_mp_init_copy(mp_int *a, const mp_int *b);
/* 23 */
TCLAPI int		TclBN_mp_init_multi(mp_int *a, ...);
/* 24 */
TCLAPI int		TclBN_mp_init_set(mp_int *a, mp_digit b);
/* 25 */
TCLAPI int		TclBN_mp_init_size(mp_int *a, int size);
/* 26 */
TCLAPI int		TclBN_mp_lshd(mp_int *a, int shift);
/* 27 */
TCLAPI int		TclBN_mp_mod(const mp_int *a, const mp_int *b,
				mp_int *r);
/* 28 */
TCLAPI int		TclBN_mp_mod_2d(const mp_int *a, int b, mp_int *r);
/* 29 */
TCLAPI int		TclBN_mp_mul(const mp_int *a, const mp_int *b,
				mp_int *p);
/* 30 */
TCLAPI int		TclBN_mp_mul_d(const mp_int *a, mp_digit b,
				mp_int *p);
/* 31 */
TCLAPI int		TclBN_mp_mul_2(const mp_int *a, mp_int *p);
/* 32 */
TCLAPI int		TclBN_mp_mul_2d(const mp_int *a, int d, mp_int *p);
/* 33 */
TCLAPI int		TclBN_mp_neg(const mp_int *a, mp_int *b);
/* 34 */
TCLAPI int		TclBN_mp_or(const mp_int *a, const mp_int *b,
				mp_int *c);
/* 35 */
TCLAPI int		TclBN_mp_radix_size(const mp_int *a, int radix,
				int *size);
/* 36 */
TCLAPI int		TclBN_mp_read_radix(mp_int *a, const char *str,
				int radix);
/* 37 */
TCLAPI void		TclBN_mp_rshd(mp_int *a, int shift);
/* 38 */
TCLAPI int		TclBN_mp_shrink(mp_int *a);
/* 39 */
TCLAPI void		TclBN_mp_set(mp_int *a, mp_digit b);
/* 40 */
TCLAPI int		TclBN_mp_sqr(const mp_int *a, mp_int *b);
/* 41 */
TCLAPI int		TclBN_mp_sqrt(const mp_int *a, mp_int *b);
/* 42 */
TCLAPI int		TclBN_mp_sub(const mp_int *a, const mp_int *b,
				mp_int *c);
/* 43 */
TCLAPI int		TclBN_mp_sub_d(const mp_int *a, mp_digit b,
				mp_int *c);
/* 44 */
TCLAPI int		TclBN_mp_to_unsigned_bin(const mp_int *a,
				unsigned char *b);
/* 45 */
TCLAPI int		TclBN_mp_to_unsigned_bin_n(const mp_int *a,
				unsigned char *b, unsigned long *outlen);
/* 46 */
TCLAPI int		TclBN_mp_toradix_n(const mp_int *a, char *str,
				int radix, int maxlen);
/* 47 */
TCLAPI int		TclBN_mp_unsigned_bin_size(const mp_int *a);
/* 48 */
TCLAPI int		TclBN_mp_xor(const mp_int *a, const mp_int *b,
				mp_int *c);
/* 49 */
TCLAPI void		TclBN_mp_zero(mp_int *a);
/* 50 */
TCLAPI void		TclBN_reverse(unsigned char *s, int len);
/* 51 */
TCLAPI int		TclBN_fast_s_mp_mul_digs(const mp_int *a,
				const mp_int *b, mp_int *c, int digs);
/* 52 */
TCLAPI int		TclBN_fast_s_mp_sqr(const mp_int *a, mp_int *b);
/* 53 */
TCLAPI int		TclBN_mp_karatsuba_mul(const mp_int *a,
				const mp_int *b, mp_int *c);
/* 54 */
TCLAPI int		TclBN_mp_karatsuba_sqr(const mp_int *a, mp_int *b);
/* 55 */
TCLAPI int		TclBN_mp_toom_mul(const mp_int *a, const mp_int *b,
				mp_int *c);
/* 56 */
TCLAPI int		TclBN_mp_toom_sqr(const mp_int *a, mp_int *b);
/* 57 */
TCLAPI int		TclBN_s_mp_add(const mp_int *a, const mp_int *b,
				mp_int *c);
/* 58 */
TCLAPI int		TclBN_s_mp_mul_digs(const mp_int *a, const mp_int *b,
				mp_int *c, int digs);
/* 59 */
TCLAPI int		TclBN_s_mp_sqr(const mp_int *a, mp_int *b);
/* 60 */
TCLAPI int		TclBN_s_mp_sub(const mp_int *a, const mp_int *b,
				mp_int *c);
/* 61 */
TCLAPI int		TclBN_mp_init_set_int(mp_int *a, unsigned long i);
/* 62 */
TCLAPI int		TclBN_mp_set_int(mp_int *a, unsigned long i);
/* 63 */
TCLAPI int		TclBN_mp_cnt_lsb(const mp_int *a);
/* Slot 64 is reserved */
/* Slot 65 is reserved */
/* Slot 66 is reserved */
/* 67 */
TCLAPI int		TclBN_mp_expt_d_ex(const mp_int *a, mp_digit b,
				mp_int *c, int fast);
/* 68 */
TCLAPI int		TclBN_mp_set_long_long(mp_int *a, Tcl_WideUInt i);
/* 69 */
TCLAPI Tcl_WideUInt	TclBN_mp_get_long_long(const mp_int *a);
/* 70 */
TCLAPI int		TclBN_mp_set_long(mp_int *a, unsigned long i);
/* 71 */
<<<<<<< HEAD
TCLAPI unsigned long	TclBN_mp_get_long(const mp_int *a);
=======
EXTERN unsigned long	TclBN_mp_get_long(const mp_int *a);
/* 72 */
EXTERN unsigned long	TclBN_mp_get_int(const mp_int *a);
>>>>>>> e754f7aa

typedef struct TclTomMathStubs {
    int magic;
    void *hooks;

    int (*tclBN_epoch) (void); /* 0 */
    int (*tclBN_revision) (void); /* 1 */
    int (*tclBN_mp_add) (const mp_int *a, const mp_int *b, mp_int *c); /* 2 */
    int (*tclBN_mp_add_d) (const mp_int *a, mp_digit b, mp_int *c); /* 3 */
    int (*tclBN_mp_and) (const mp_int *a, const mp_int *b, mp_int *c); /* 4 */
    void (*tclBN_mp_clamp) (mp_int *a); /* 5 */
    void (*tclBN_mp_clear) (mp_int *a); /* 6 */
    void (*tclBN_mp_clear_multi) (mp_int *a, ...); /* 7 */
    int (*tclBN_mp_cmp) (const mp_int *a, const mp_int *b); /* 8 */
    int (*tclBN_mp_cmp_d) (const mp_int *a, mp_digit b); /* 9 */
    int (*tclBN_mp_cmp_mag) (const mp_int *a, const mp_int *b); /* 10 */
    int (*tclBN_mp_copy) (const mp_int *a, mp_int *b); /* 11 */
    int (*tclBN_mp_count_bits) (const mp_int *a); /* 12 */
    int (*tclBN_mp_div) (const mp_int *a, const mp_int *b, mp_int *q, mp_int *r); /* 13 */
    int (*tclBN_mp_div_d) (const mp_int *a, mp_digit b, mp_int *q, mp_digit *r); /* 14 */
    int (*tclBN_mp_div_2) (const mp_int *a, mp_int *q); /* 15 */
    int (*tclBN_mp_div_2d) (const mp_int *a, int b, mp_int *q, mp_int *r); /* 16 */
    int (*tclBN_mp_div_3) (const mp_int *a, mp_int *q, mp_digit *r); /* 17 */
    void (*tclBN_mp_exch) (mp_int *a, mp_int *b); /* 18 */
    int (*tclBN_mp_expt_d) (const mp_int *a, mp_digit b, mp_int *c); /* 19 */
    int (*tclBN_mp_grow) (mp_int *a, int size); /* 20 */
    int (*tclBN_mp_init) (mp_int *a); /* 21 */
    int (*tclBN_mp_init_copy) (mp_int *a, const mp_int *b); /* 22 */
    int (*tclBN_mp_init_multi) (mp_int *a, ...); /* 23 */
    int (*tclBN_mp_init_set) (mp_int *a, mp_digit b); /* 24 */
    int (*tclBN_mp_init_size) (mp_int *a, int size); /* 25 */
    int (*tclBN_mp_lshd) (mp_int *a, int shift); /* 26 */
    int (*tclBN_mp_mod) (const mp_int *a, const mp_int *b, mp_int *r); /* 27 */
    int (*tclBN_mp_mod_2d) (const mp_int *a, int b, mp_int *r); /* 28 */
    int (*tclBN_mp_mul) (const mp_int *a, const mp_int *b, mp_int *p); /* 29 */
    int (*tclBN_mp_mul_d) (const mp_int *a, mp_digit b, mp_int *p); /* 30 */
    int (*tclBN_mp_mul_2) (const mp_int *a, mp_int *p); /* 31 */
    int (*tclBN_mp_mul_2d) (const mp_int *a, int d, mp_int *p); /* 32 */
    int (*tclBN_mp_neg) (const mp_int *a, mp_int *b); /* 33 */
    int (*tclBN_mp_or) (const mp_int *a, const mp_int *b, mp_int *c); /* 34 */
    int (*tclBN_mp_radix_size) (const mp_int *a, int radix, int *size); /* 35 */
    int (*tclBN_mp_read_radix) (mp_int *a, const char *str, int radix); /* 36 */
    void (*tclBN_mp_rshd) (mp_int *a, int shift); /* 37 */
    int (*tclBN_mp_shrink) (mp_int *a); /* 38 */
    void (*tclBN_mp_set) (mp_int *a, mp_digit b); /* 39 */
    int (*tclBN_mp_sqr) (const mp_int *a, mp_int *b); /* 40 */
    int (*tclBN_mp_sqrt) (const mp_int *a, mp_int *b); /* 41 */
    int (*tclBN_mp_sub) (const mp_int *a, const mp_int *b, mp_int *c); /* 42 */
    int (*tclBN_mp_sub_d) (const mp_int *a, mp_digit b, mp_int *c); /* 43 */
    int (*tclBN_mp_to_unsigned_bin) (const mp_int *a, unsigned char *b); /* 44 */
    int (*tclBN_mp_to_unsigned_bin_n) (const mp_int *a, unsigned char *b, unsigned long *outlen); /* 45 */
    int (*tclBN_mp_toradix_n) (const mp_int *a, char *str, int radix, int maxlen); /* 46 */
    int (*tclBN_mp_unsigned_bin_size) (const mp_int *a); /* 47 */
    int (*tclBN_mp_xor) (const mp_int *a, const mp_int *b, mp_int *c); /* 48 */
    void (*tclBN_mp_zero) (mp_int *a); /* 49 */
    void (*tclBN_reverse) (unsigned char *s, int len); /* 50 */
    int (*tclBN_fast_s_mp_mul_digs) (const mp_int *a, const mp_int *b, mp_int *c, int digs); /* 51 */
    int (*tclBN_fast_s_mp_sqr) (const mp_int *a, mp_int *b); /* 52 */
    int (*tclBN_mp_karatsuba_mul) (const mp_int *a, const mp_int *b, mp_int *c); /* 53 */
    int (*tclBN_mp_karatsuba_sqr) (const mp_int *a, mp_int *b); /* 54 */
    int (*tclBN_mp_toom_mul) (const mp_int *a, const mp_int *b, mp_int *c); /* 55 */
    int (*tclBN_mp_toom_sqr) (const mp_int *a, mp_int *b); /* 56 */
    int (*tclBN_s_mp_add) (const mp_int *a, const mp_int *b, mp_int *c); /* 57 */
    int (*tclBN_s_mp_mul_digs) (const mp_int *a, const mp_int *b, mp_int *c, int digs); /* 58 */
    int (*tclBN_s_mp_sqr) (const mp_int *a, mp_int *b); /* 59 */
    int (*tclBN_s_mp_sub) (const mp_int *a, const mp_int *b, mp_int *c); /* 60 */
    int (*tclBN_mp_init_set_int) (mp_int *a, unsigned long i); /* 61 */
    int (*tclBN_mp_set_int) (mp_int *a, unsigned long i); /* 62 */
    int (*tclBN_mp_cnt_lsb) (const mp_int *a); /* 63 */
    void (*reserved64)(void);
    void (*reserved65)(void);
    void (*reserved66)(void);
    int (*tclBN_mp_expt_d_ex) (const mp_int *a, mp_digit b, mp_int *c, int fast); /* 67 */
    int (*tclBN_mp_set_long_long) (mp_int *a, Tcl_WideUInt i); /* 68 */
    Tcl_WideUInt (*tclBN_mp_get_long_long) (const mp_int *a); /* 69 */
    int (*tclBN_mp_set_long) (mp_int *a, unsigned long i); /* 70 */
    unsigned long (*tclBN_mp_get_long) (const mp_int *a); /* 71 */
    unsigned long (*tclBN_mp_get_int) (const mp_int *a); /* 72 */
} TclTomMathStubs;

extern const TclTomMathStubs *tclTomMathStubsPtr;

#ifdef __cplusplus
}
#endif

#if defined(USE_TCL_STUBS)

/*
 * Inline function declarations:
 */

#define TclBN_epoch \
	(tclTomMathStubsPtr->tclBN_epoch) /* 0 */
#define TclBN_revision \
	(tclTomMathStubsPtr->tclBN_revision) /* 1 */
#define TclBN_mp_add \
	(tclTomMathStubsPtr->tclBN_mp_add) /* 2 */
#define TclBN_mp_add_d \
	(tclTomMathStubsPtr->tclBN_mp_add_d) /* 3 */
#define TclBN_mp_and \
	(tclTomMathStubsPtr->tclBN_mp_and) /* 4 */
#define TclBN_mp_clamp \
	(tclTomMathStubsPtr->tclBN_mp_clamp) /* 5 */
#define TclBN_mp_clear \
	(tclTomMathStubsPtr->tclBN_mp_clear) /* 6 */
#define TclBN_mp_clear_multi \
	(tclTomMathStubsPtr->tclBN_mp_clear_multi) /* 7 */
#define TclBN_mp_cmp \
	(tclTomMathStubsPtr->tclBN_mp_cmp) /* 8 */
#define TclBN_mp_cmp_d \
	(tclTomMathStubsPtr->tclBN_mp_cmp_d) /* 9 */
#define TclBN_mp_cmp_mag \
	(tclTomMathStubsPtr->tclBN_mp_cmp_mag) /* 10 */
#define TclBN_mp_copy \
	(tclTomMathStubsPtr->tclBN_mp_copy) /* 11 */
#define TclBN_mp_count_bits \
	(tclTomMathStubsPtr->tclBN_mp_count_bits) /* 12 */
#define TclBN_mp_div \
	(tclTomMathStubsPtr->tclBN_mp_div) /* 13 */
#define TclBN_mp_div_d \
	(tclTomMathStubsPtr->tclBN_mp_div_d) /* 14 */
#define TclBN_mp_div_2 \
	(tclTomMathStubsPtr->tclBN_mp_div_2) /* 15 */
#define TclBN_mp_div_2d \
	(tclTomMathStubsPtr->tclBN_mp_div_2d) /* 16 */
#define TclBN_mp_div_3 \
	(tclTomMathStubsPtr->tclBN_mp_div_3) /* 17 */
#define TclBN_mp_exch \
	(tclTomMathStubsPtr->tclBN_mp_exch) /* 18 */
#define TclBN_mp_expt_d \
	(tclTomMathStubsPtr->tclBN_mp_expt_d) /* 19 */
#define TclBN_mp_grow \
	(tclTomMathStubsPtr->tclBN_mp_grow) /* 20 */
#define TclBN_mp_init \
	(tclTomMathStubsPtr->tclBN_mp_init) /* 21 */
#define TclBN_mp_init_copy \
	(tclTomMathStubsPtr->tclBN_mp_init_copy) /* 22 */
#define TclBN_mp_init_multi \
	(tclTomMathStubsPtr->tclBN_mp_init_multi) /* 23 */
#define TclBN_mp_init_set \
	(tclTomMathStubsPtr->tclBN_mp_init_set) /* 24 */
#define TclBN_mp_init_size \
	(tclTomMathStubsPtr->tclBN_mp_init_size) /* 25 */
#define TclBN_mp_lshd \
	(tclTomMathStubsPtr->tclBN_mp_lshd) /* 26 */
#define TclBN_mp_mod \
	(tclTomMathStubsPtr->tclBN_mp_mod) /* 27 */
#define TclBN_mp_mod_2d \
	(tclTomMathStubsPtr->tclBN_mp_mod_2d) /* 28 */
#define TclBN_mp_mul \
	(tclTomMathStubsPtr->tclBN_mp_mul) /* 29 */
#define TclBN_mp_mul_d \
	(tclTomMathStubsPtr->tclBN_mp_mul_d) /* 30 */
#define TclBN_mp_mul_2 \
	(tclTomMathStubsPtr->tclBN_mp_mul_2) /* 31 */
#define TclBN_mp_mul_2d \
	(tclTomMathStubsPtr->tclBN_mp_mul_2d) /* 32 */
#define TclBN_mp_neg \
	(tclTomMathStubsPtr->tclBN_mp_neg) /* 33 */
#define TclBN_mp_or \
	(tclTomMathStubsPtr->tclBN_mp_or) /* 34 */
#define TclBN_mp_radix_size \
	(tclTomMathStubsPtr->tclBN_mp_radix_size) /* 35 */
#define TclBN_mp_read_radix \
	(tclTomMathStubsPtr->tclBN_mp_read_radix) /* 36 */
#define TclBN_mp_rshd \
	(tclTomMathStubsPtr->tclBN_mp_rshd) /* 37 */
#define TclBN_mp_shrink \
	(tclTomMathStubsPtr->tclBN_mp_shrink) /* 38 */
#define TclBN_mp_set \
	(tclTomMathStubsPtr->tclBN_mp_set) /* 39 */
#define TclBN_mp_sqr \
	(tclTomMathStubsPtr->tclBN_mp_sqr) /* 40 */
#define TclBN_mp_sqrt \
	(tclTomMathStubsPtr->tclBN_mp_sqrt) /* 41 */
#define TclBN_mp_sub \
	(tclTomMathStubsPtr->tclBN_mp_sub) /* 42 */
#define TclBN_mp_sub_d \
	(tclTomMathStubsPtr->tclBN_mp_sub_d) /* 43 */
#define TclBN_mp_to_unsigned_bin \
	(tclTomMathStubsPtr->tclBN_mp_to_unsigned_bin) /* 44 */
#define TclBN_mp_to_unsigned_bin_n \
	(tclTomMathStubsPtr->tclBN_mp_to_unsigned_bin_n) /* 45 */
#define TclBN_mp_toradix_n \
	(tclTomMathStubsPtr->tclBN_mp_toradix_n) /* 46 */
#define TclBN_mp_unsigned_bin_size \
	(tclTomMathStubsPtr->tclBN_mp_unsigned_bin_size) /* 47 */
#define TclBN_mp_xor \
	(tclTomMathStubsPtr->tclBN_mp_xor) /* 48 */
#define TclBN_mp_zero \
	(tclTomMathStubsPtr->tclBN_mp_zero) /* 49 */
#define TclBN_reverse \
	(tclTomMathStubsPtr->tclBN_reverse) /* 50 */
#define TclBN_fast_s_mp_mul_digs \
	(tclTomMathStubsPtr->tclBN_fast_s_mp_mul_digs) /* 51 */
#define TclBN_fast_s_mp_sqr \
	(tclTomMathStubsPtr->tclBN_fast_s_mp_sqr) /* 52 */
#define TclBN_mp_karatsuba_mul \
	(tclTomMathStubsPtr->tclBN_mp_karatsuba_mul) /* 53 */
#define TclBN_mp_karatsuba_sqr \
	(tclTomMathStubsPtr->tclBN_mp_karatsuba_sqr) /* 54 */
#define TclBN_mp_toom_mul \
	(tclTomMathStubsPtr->tclBN_mp_toom_mul) /* 55 */
#define TclBN_mp_toom_sqr \
	(tclTomMathStubsPtr->tclBN_mp_toom_sqr) /* 56 */
#define TclBN_s_mp_add \
	(tclTomMathStubsPtr->tclBN_s_mp_add) /* 57 */
#define TclBN_s_mp_mul_digs \
	(tclTomMathStubsPtr->tclBN_s_mp_mul_digs) /* 58 */
#define TclBN_s_mp_sqr \
	(tclTomMathStubsPtr->tclBN_s_mp_sqr) /* 59 */
#define TclBN_s_mp_sub \
	(tclTomMathStubsPtr->tclBN_s_mp_sub) /* 60 */
#define TclBN_mp_init_set_int \
	(tclTomMathStubsPtr->tclBN_mp_init_set_int) /* 61 */
#define TclBN_mp_set_int \
	(tclTomMathStubsPtr->tclBN_mp_set_int) /* 62 */
#define TclBN_mp_cnt_lsb \
	(tclTomMathStubsPtr->tclBN_mp_cnt_lsb) /* 63 */
/* Slot 64 is reserved */
/* Slot 65 is reserved */
/* Slot 66 is reserved */
#define TclBN_mp_expt_d_ex \
	(tclTomMathStubsPtr->tclBN_mp_expt_d_ex) /* 67 */
#define TclBN_mp_set_long_long \
	(tclTomMathStubsPtr->tclBN_mp_set_long_long) /* 68 */
#define TclBN_mp_get_long_long \
	(tclTomMathStubsPtr->tclBN_mp_get_long_long) /* 69 */
#define TclBN_mp_set_long \
	(tclTomMathStubsPtr->tclBN_mp_set_long) /* 70 */
#define TclBN_mp_get_long \
	(tclTomMathStubsPtr->tclBN_mp_get_long) /* 71 */
#define TclBN_mp_get_int \
	(tclTomMathStubsPtr->tclBN_mp_get_int) /* 72 */

#endif /* defined(USE_TCL_STUBS) */

/* !END!: Do not edit above this line. */

#endif /* _TCLINTDECLS */<|MERGE_RESOLUTION|>--- conflicted
+++ resolved
@@ -303,13 +303,9 @@
 /* 70 */
 TCLAPI int		TclBN_mp_set_long(mp_int *a, unsigned long i);
 /* 71 */
-<<<<<<< HEAD
 TCLAPI unsigned long	TclBN_mp_get_long(const mp_int *a);
-=======
-EXTERN unsigned long	TclBN_mp_get_long(const mp_int *a);
 /* 72 */
-EXTERN unsigned long	TclBN_mp_get_int(const mp_int *a);
->>>>>>> e754f7aa
+TCLAPI unsigned long	TclBN_mp_get_int(const mp_int *a);
 
 typedef struct TclTomMathStubs {
     int magic;
