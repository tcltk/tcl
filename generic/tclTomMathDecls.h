--- conflicted
+++ resolved
@@ -273,15 +273,8 @@
 EXTERN int		TclBN_mp_init_set_int(mp_int*a, unsigned long i);
 /* 62 */
 EXTERN int		TclBN_mp_set_int(mp_int*a, unsigned long i);
-<<<<<<< HEAD
-=======
-#endif
-#ifndef TclBN_mp_cnt_lsb_TCL_DECLARED
-#define TclBN_mp_cnt_lsb_TCL_DECLARED
 /* 63 */
-EXTERN int		TclBN_mp_cnt_lsb(mp_int*a);
-#endif
->>>>>>> 37b0527e
+EXTERN int		TclBN_mp_cnt_lsb(const mp_int*a);
 
 typedef struct TclTomMathStubs {
     int magic;
@@ -350,7 +343,7 @@
     int (*tclBN_s_mp_sub) (mp_int *a, mp_int *b, mp_int *c); /* 60 */
     int (*tclBN_mp_init_set_int) (mp_int*a, unsigned long i); /* 61 */
     int (*tclBN_mp_set_int) (mp_int*a, unsigned long i); /* 62 */
-    int (*tclBN_mp_cnt_lsb) (mp_int*a); /* 63 */
+    int (*tclBN_mp_cnt_lsb) (const mp_int*a); /* 63 */
 } TclTomMathStubs;
 
 #ifdef __cplusplus
@@ -493,14 +486,8 @@
 	(tclTomMathStubsPtr->tclBN_mp_init_set_int) /* 61 */
 #define TclBN_mp_set_int \
 	(tclTomMathStubsPtr->tclBN_mp_set_int) /* 62 */
-<<<<<<< HEAD
-=======
-#endif
-#ifndef TclBN_mp_cnt_lsb
 #define TclBN_mp_cnt_lsb \
 	(tclTomMathStubsPtr->tclBN_mp_cnt_lsb) /* 63 */
-#endif
->>>>>>> 37b0527e
 
 #endif /* defined(USE_TCL_STUBS) */
 
