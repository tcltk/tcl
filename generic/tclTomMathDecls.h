/*
 *----------------------------------------------------------------------
 *
 * tclTomMathDecls.h --
 *
 *	This file contains the declarations for the 'libtommath'
 *	functions that are exported by the Tcl library.
 *
 * Copyright (c) 2005 by Kevin B. Kenny.  All rights reserved.
 *
 * See the file "license.terms" for information on usage and redistribution
 * of this file, and for a DISCLAIMER OF ALL WARRANTIES.
 */

#ifndef _TCLTOMMATHDECLS
#define _TCLTOMMATHDECLS

#include "tcl.h"
#include <string.h>
#ifndef BN_H_
#include "tclTomMath.h"
#endif

/*
 * Define the version of the Stubs table that's exported for tommath
 */

#define TCLTOMMATH_EPOCH 0
#define TCLTOMMATH_REVISION 0

#define Tcl_TomMath_InitStubs(interp,version) \
    (TclTomMathInitializeStubs((interp),(version),\
                               TCLTOMMATH_EPOCH,TCLTOMMATH_REVISION))

/* Define custom memory allocation for libtommath */

/* MODULE_SCOPE void* TclBNAlloc( size_t ); */
#define TclBNAlloc(s) ((void*)attemptckalloc((size_t)(s)))
/* MODULE_SCOPE void* TclBNCalloc( size_t, size_t ); */
#define TclBNCalloc(m,s) memset(attemptckalloc((size_t)(m)*(size_t)(s)),0,(size_t)(m)*(size_t)(s))
/* MODULE_SCOPE void* TclBNRealloc( void*, size_t ); */
#define TclBNRealloc(x,s) ((void*)attemptckrealloc((char*)(x),(size_t)(s)))
/* MODULE_SCOPE void  TclBNFree( void* ); */
#define TclBNFree(x) (ckfree((char*)(x)))

#undef MP_MALLOC
#undef MP_CALLOC
#undef MP_REALLOC
#undef MP_FREE
#define MP_MALLOC(size)                   TclBNAlloc(size)
#define MP_CALLOC(nmemb, size)            TclBNCalloc((nmemb), (size))
#define MP_REALLOC(mem, oldsize, newsize) TclBNRealloc((mem), ((void)(oldsize), (newsize)))
#define MP_FREE(mem, size)                TclBNFree(((void)(size), (mem)))

#ifndef MODULE_SCOPE
#   ifdef __cplusplus
#	define MODULE_SCOPE extern "C"
#   else
#	define MODULE_SCOPE extern
#   endif
#endif

#ifdef __cplusplus
extern "C" {
#endif
MODULE_SCOPE mp_err	TclBN_s_mp_balance_mul(const mp_int *a, const mp_int *b, mp_int *c);
MODULE_SCOPE mp_err	TclBN_s_mp_div_3(const mp_int *a, mp_int *c, mp_digit *d);
MODULE_SCOPE mp_err	TclBN_s_mp_add_d(const mp_int *a, mp_digit b, mp_int *c);
MODULE_SCOPE mp_ord	TclBN_s_mp_cmp_d(const mp_int *a, mp_digit b);
MODULE_SCOPE mp_err	TclBN_s_mp_div_d(const mp_int *a, mp_digit b, mp_int *c, mp_digit *d);
MODULE_SCOPE mp_err	TclBN_s_mp_expt_u32(const mp_int *a, uint32_t b, mp_int *c);
MODULE_SCOPE mp_err	TclBN_s_mp_init_set(mp_int *a, mp_digit b);
MODULE_SCOPE mp_err	TclBN_s_mp_mul_d(const mp_int *a, mp_digit b, mp_int *c);
MODULE_SCOPE void	TclBN_s_mp_reverse(unsigned char *s, size_t len);
MODULE_SCOPE void	TclBN_s_mp_set(mp_int *a, mp_digit b);
MODULE_SCOPE mp_err	TclBN_s_mp_sub_d(const mp_int *a, mp_digit b, mp_int *c);
MODULE_SCOPE const char *const TclBN_mp_s_rmap;
MODULE_SCOPE const uint8_t TclBN_mp_s_rmap_reverse[];
MODULE_SCOPE const size_t TclBN_mp_s_rmap_reverse_sz;
MODULE_SCOPE mp_err	TclBN_mp_set_int(mp_int *a, unsigned long b);
#ifdef __cplusplus
}
#endif

/* Rename the global symbols in libtommath to avoid linkage conflicts */

#ifndef TCL_WITH_EXTERNAL_TOMMATH
#define bn_reverse TclBN_reverse
#define mp_add TclBN_mp_add
#define mp_add_d TclBN_s_mp_add_d
#define mp_and TclBN_mp_and
#define mp_clamp TclBN_mp_clamp
#define mp_clear TclBN_mp_clear
#define mp_clear_multi TclBN_mp_clear_multi
#define mp_cmp TclBN_mp_cmp
#define mp_cmp_d TclBN_s_mp_cmp_d
#define mp_cmp_mag TclBN_mp_cmp_mag
#define mp_cnt_lsb TclBN_mp_cnt_lsb
#define mp_copy TclBN_mp_copy
#define mp_count_bits TclBN_mp_count_bits
#define mp_div TclBN_mp_div
#define mp_div_d TclBN_s_mp_div_d
#define mp_div_2 TclBN_mp_div_2
#define mp_div_2d TclBN_mp_div_2d
<<<<<<< HEAD
=======
#define mp_div_3 TclBN_mp_div_3
#define s_mp_div_3 TclBN_mp_div_3
#define mp_div_d TclBN_mp_div_d
>>>>>>> dd7f22a6
#define mp_exch TclBN_mp_exch
#define mp_expt_d TclBN_mp_expt_d
#define mp_expt_d_ex TclBN_mp_expt_d_ex
#define mp_expt_u32 TclBN_s_mp_expt_u32
#define mp_expt_n TclBN_mp_expt_n
#define mp_get_mag_u64 TclBN_mp_get_mag_u64
#define mp_grow TclBN_mp_grow
#define mp_init TclBN_mp_init
#define mp_init_copy TclBN_mp_init_copy
#define mp_init_i64 TclBN_mp_init_i64
#define mp_init_multi TclBN_mp_init_multi
#define mp_init_set TclBN_s_mp_init_set
#define mp_init_size TclBN_mp_init_size
#define mp_init_u64 TclBN_mp_init_u64
#define mp_lshd TclBN_mp_lshd
#define mp_mod TclBN_mp_mod
#define mp_mod_2d TclBN_mp_mod_2d
#define mp_mul TclBN_mp_mul
#define mp_mul_d TclBN_s_mp_mul_d
#define mp_mul_2 TclBN_mp_mul_2
#define mp_mul_2d TclBN_mp_mul_2d
#define mp_neg TclBN_mp_neg
#define mp_or TclBN_mp_or
#define mp_pack TclBN_mp_pack
#define mp_pack_count TclBN_mp_pack_count
#define mp_radix_size TclBN_mp_radix_size
#define mp_read_radix TclBN_mp_read_radix
#define mp_rshd TclBN_mp_rshd
#define mp_s_rmap TclBN_mp_s_rmap
#define mp_s_rmap_reverse TclBN_mp_s_rmap_reverse
#define mp_s_rmap_reverse_sz TclBN_mp_s_rmap_reverse_sz
#define mp_set TclBN_s_mp_set
#define mp_set_i64 TclBN_mp_set_i64
#define mp_set_u64 TclBN_mp_set_u64
#define mp_shrink TclBN_mp_shrink
#define mp_sqr TclBN_mp_sqr
#define mp_sqrt TclBN_mp_sqrt
#define mp_sub TclBN_mp_sub
#define mp_sub_d TclBN_s_mp_sub_d
#define mp_signed_rsh TclBN_mp_signed_rsh
#define mp_tc_and TclBN_mp_and
#define mp_tc_div_2d TclBN_mp_signed_rsh
#define mp_tc_or TclBN_mp_or
#define mp_tc_xor TclBN_mp_xor
#define mp_to_unsigned_bin TclBN_mp_to_unsigned_bin
#define mp_to_unsigned_bin_n TclBN_mp_to_unsigned_bin_n
#define mp_toradix_n TclBN_mp_toradix_n
#define mp_to_radix TclBN_mp_to_radix
#define mp_to_ubin TclBN_mp_to_ubin
#define mp_ubin_size TclBN_mp_unsigned_bin_size
#define mp_unpack TclBN_mp_unpack
#define mp_xor TclBN_mp_xor
#define mp_zero TclBN_mp_zero
#define s_mp_add TclBN_s_mp_add
#define s_mp_balance_mul TclBN_s_mp_balance_mul
#define s_mp_div_3 TclBN_s_mp_div_3
#define s_mp_karatsuba_mul TclBN_mp_karatsuba_mul
#define s_mp_karatsuba_sqr TclBN_mp_karatsuba_sqr
#define s_mp_mul_digs TclBN_s_mp_mul_digs
#define s_mp_mul_digs_fast TclBN_fast_s_mp_mul_digs
#define s_mp_reverse TclBN_s_mp_reverse
#define s_mp_sqr TclBN_s_mp_sqr
#define s_mp_sqr_fast TclBN_fast_s_mp_sqr
#define s_mp_sub TclBN_s_mp_sub
#define s_mp_toom_mul TclBN_mp_toom_mul
#define s_mp_toom_sqr TclBN_mp_toom_sqr
#endif /* !TCL_WITH_EXTERNAL_TOMMATH */

#define mp_init_set_int(a,b) (MP_DEPRECATED_PRAGMA("replaced by mp_init_ul") mp_init_u64(a,(unsigned int)(b)))
#define mp_set_int(a,b) (MP_DEPRECATED_PRAGMA("replaced by mp_set_ul") (mp_set_u64((a),((unsigned int)(b))),MP_OKAY))
#define mp_set_long(a,b) (MP_DEPRECATED_PRAGMA("replaced by mp_set_ul") (mp_set_u64((a),(long)(b)),MP_OKAY))
#define mp_set_long_long(a,b) (MP_DEPRECATED_PRAGMA("replaced by mp_set_u64") (mp_set_u64((a),(b)),MP_OKAY))
#define mp_unsigned_bin_size(mp) (MP_DEPRECATED_PRAGMA("replaced by mp_ubin_size") (int)mp_ubin_size(mp))

#undef TCL_STORAGE_CLASS
#ifdef BUILD_tcl
#   define TCL_STORAGE_CLASS DLLEXPORT
#else
#   ifdef USE_TCL_STUBS
#      define TCL_STORAGE_CLASS
#   else
#      define TCL_STORAGE_CLASS DLLIMPORT
#   endif
#endif

/*
 * WARNING: This file is automatically generated by the tools/genStubs.tcl
 * script.  Any modifications to the function declarations below should be made
 * in the generic/tclInt.decls script.
 */

/* !BEGIN!: Do not edit below this line. */

#ifdef __cplusplus
extern "C" {
#endif

/*
 * Exported function declarations:
 */

/* 0 */
EXTERN int		TclBN_epoch(void) MP_WUR;
/* 1 */
EXTERN int		TclBN_revision(void) MP_WUR;
/* 2 */
EXTERN mp_err		TclBN_mp_add(const mp_int *a, const mp_int *b,
				mp_int *c) MP_WUR;
/* 3 */
EXTERN mp_err		TclBN_mp_add_d(const mp_int *a, unsigned int b,
				mp_int *c) MP_WUR;
/* 4 */
EXTERN mp_err		TclBN_mp_and(const mp_int *a, const mp_int *b,
				mp_int *c) MP_WUR;
/* 5 */
EXTERN void		TclBN_mp_clamp(mp_int *a);
/* 6 */
EXTERN void		TclBN_mp_clear(mp_int *a);
/* 7 */
EXTERN void		TclBN_mp_clear_multi(mp_int *a, ...);
/* 8 */
EXTERN mp_ord		TclBN_mp_cmp(const mp_int *a, const mp_int *b) MP_WUR;
/* 9 */
EXTERN mp_ord		TclBN_mp_cmp_d(const mp_int *a, unsigned int b) MP_WUR;
/* 10 */
EXTERN mp_ord		TclBN_mp_cmp_mag(const mp_int *a, const mp_int *b) MP_WUR;
/* 11 */
EXTERN mp_err		TclBN_mp_copy(const mp_int *a, mp_int *b) MP_WUR;
/* 12 */
EXTERN int		TclBN_mp_count_bits(const mp_int *a) MP_WUR;
/* 13 */
EXTERN mp_err		TclBN_mp_div(const mp_int *a, const mp_int *b,
				mp_int *q, mp_int *r) MP_WUR;
/* 14 */
EXTERN mp_err		TclBN_mp_div_d(const mp_int *a, unsigned int b,
				mp_int *q, unsigned int *r) MP_WUR;
/* 15 */
EXTERN mp_err		TclBN_mp_div_2(const mp_int *a, mp_int *q) MP_WUR;
/* 16 */
EXTERN mp_err		TclBN_mp_div_2d(const mp_int *a, int b, mp_int *q,
				mp_int *r) MP_WUR;
/* 17 */
TCL_DEPRECATED("is private function in libtommath")
mp_err			TclBN_mp_div_3(const mp_int *a, mp_int *q,
				unsigned int *r);
/* 18 */
EXTERN void		TclBN_mp_exch(mp_int *a, mp_int *b);
/* 19 */
<<<<<<< HEAD
EXTERN mp_err		TclBN_mp_expt_n(const mp_int *a, int b, mp_int *c) MP_WUR;
=======
EXTERN mp_err		TclBN_mp_expt_d(const mp_int *a, int b, mp_int *c);
>>>>>>> dd7f22a6
/* 20 */
EXTERN mp_err		TclBN_mp_grow(mp_int *a, int size) MP_WUR;
/* 21 */
EXTERN mp_err		TclBN_mp_init(mp_int *a) MP_WUR;
/* 22 */
EXTERN mp_err		TclBN_mp_init_copy(mp_int *a, const mp_int *b) MP_WUR;
/* 23 */
EXTERN mp_err		TclBN_mp_init_multi(mp_int *a, ...) MP_WUR;
/* 24 */
EXTERN mp_err		TclBN_mp_init_set(mp_int *a, unsigned int b) MP_WUR;
/* 25 */
EXTERN mp_err		TclBN_mp_init_size(mp_int *a, int size) MP_WUR;
/* 26 */
EXTERN mp_err		TclBN_mp_lshd(mp_int *a, int shift) MP_WUR;
/* 27 */
EXTERN mp_err		TclBN_mp_mod(const mp_int *a, const mp_int *b,
				mp_int *r) MP_WUR;
/* 28 */
EXTERN mp_err		TclBN_mp_mod_2d(const mp_int *a, int b, mp_int *r) MP_WUR;
/* 29 */
EXTERN mp_err		TclBN_mp_mul(const mp_int *a, const mp_int *b,
				mp_int *p) MP_WUR;
/* 30 */
EXTERN mp_err		TclBN_mp_mul_d(const mp_int *a, unsigned int b,
				mp_int *p) MP_WUR;
/* 31 */
EXTERN mp_err		TclBN_mp_mul_2(const mp_int *a, mp_int *p) MP_WUR;
/* 32 */
EXTERN mp_err		TclBN_mp_mul_2d(const mp_int *a, int d, mp_int *p) MP_WUR;
/* 33 */
EXTERN mp_err		TclBN_mp_neg(const mp_int *a, mp_int *b) MP_WUR;
/* 34 */
EXTERN mp_err		TclBN_mp_or(const mp_int *a, const mp_int *b,
				mp_int *c) MP_WUR;
/* 35 */
EXTERN mp_err		TclBN_mp_radix_size(const mp_int *a, int radix,
				int *size) MP_WUR;
/* 36 */
EXTERN mp_err		TclBN_mp_read_radix(mp_int *a, const char *str,
				int radix) MP_WUR;
/* 37 */
EXTERN void		TclBN_mp_rshd(mp_int *a, int shift);
/* 38 */
EXTERN mp_err		TclBN_mp_shrink(mp_int *a) MP_WUR;
/* 39 */
TCL_DEPRECATED("macro calling mp_set_u64")
void			TclBN_mp_set(mp_int *a, unsigned int b);
/* 40 */
EXTERN mp_err		TclBN_mp_sqr(const mp_int *a, mp_int *b);
/* 41 */
EXTERN mp_err		TclBN_mp_sqrt(const mp_int *a, mp_int *b) MP_WUR;
/* 42 */
EXTERN mp_err		TclBN_mp_sub(const mp_int *a, const mp_int *b,
				mp_int *c) MP_WUR;
/* 43 */
EXTERN mp_err		TclBN_mp_sub_d(const mp_int *a, unsigned int b,
				mp_int *c) MP_WUR;
/* 44 */
TCL_DEPRECATED("Use mp_to_ubin")
mp_err			TclBN_mp_to_unsigned_bin(const mp_int *a,
				unsigned char *b);
/* 45 */
TCL_DEPRECATED("Use mp_to_ubin")
mp_err			TclBN_mp_to_unsigned_bin_n(const mp_int *a,
				unsigned char *b, unsigned long *outlen);
/* 46 */
TCL_DEPRECATED("Use mp_to_radix")
mp_err			TclBN_mp_toradix_n(const mp_int *a, char *str,
				int radix, int maxlen);
/* 47 */
EXTERN size_t		TclBN_mp_unsigned_bin_size(const mp_int *a);
/* 48 */
EXTERN mp_err		TclBN_mp_xor(const mp_int *a, const mp_int *b,
				mp_int *c) MP_WUR;
/* 49 */
EXTERN void		TclBN_mp_zero(mp_int *a);
/* 50 */
TCL_DEPRECATED("is private function in libtommath")
void			TclBN_reverse(unsigned char *s, int len);
/* 51 */
TCL_DEPRECATED("is private function in libtommath")
mp_err			TclBN_fast_s_mp_mul_digs(const mp_int *a,
				const mp_int *b, mp_int *c, int digs);
/* 52 */
TCL_DEPRECATED("is private function in libtommath")
mp_err			TclBN_fast_s_mp_sqr(const mp_int *a, mp_int *b);
/* 53 */
TCL_DEPRECATED("is private function in libtommath")
mp_err			TclBN_mp_karatsuba_mul(const mp_int *a,
				const mp_int *b, mp_int *c);
/* 54 */
TCL_DEPRECATED("is private function in libtommath")
mp_err			TclBN_mp_karatsuba_sqr(const mp_int *a, mp_int *b);
/* 55 */
TCL_DEPRECATED("is private function in libtommath")
mp_err			TclBN_mp_toom_mul(const mp_int *a, const mp_int *b,
				mp_int *c);
/* 56 */
TCL_DEPRECATED("is private function in libtommath")
mp_err			TclBN_mp_toom_sqr(const mp_int *a, mp_int *b);
/* 57 */
TCL_DEPRECATED("is private function in libtommath")
mp_err			TclBN_s_mp_add(const mp_int *a, const mp_int *b,
				mp_int *c);
/* 58 */
TCL_DEPRECATED("is private function in libtommath")
mp_err			TclBN_s_mp_mul_digs(const mp_int *a, const mp_int *b,
				mp_int *c, int digs);
/* 59 */
TCL_DEPRECATED("is private function in libtommath")
mp_err			TclBN_s_mp_sqr(const mp_int *a, mp_int *b);
/* 60 */
TCL_DEPRECATED("is private function in libtommath")
mp_err			TclBN_s_mp_sub(const mp_int *a, const mp_int *b,
				mp_int *c);
/* 61 */
TCL_DEPRECATED("macro calling mp_init_u64")
mp_err			TclBN_mp_init_ul(mp_int *a, unsigned long i);
/* 62 */
TCL_DEPRECATED("macro calling mp_set_u64")
void			TclBN_mp_set_ul(mp_int *a, unsigned long i);
/* 63 */
EXTERN int		TclBN_mp_cnt_lsb(const mp_int *a) MP_WUR;
/* 64 */
TCL_DEPRECATED("macro calling mp_init_i64")
int			TclBN_mp_init_l(mp_int *bignum, long initVal);
/* 65 */
EXTERN int		TclBN_mp_init_i64(mp_int *bignum, int64_t initVal) MP_WUR;
/* 66 */
EXTERN int		TclBN_mp_init_u64(mp_int *bignum, uint64_t initVal) MP_WUR;
/* 67 */
TCL_DEPRECATED("Use mp_expt_n")
mp_err			TclBN_mp_expt_d_ex(const mp_int *a, unsigned int b,
				mp_int *c, int fast);
/* 68 */
EXTERN void		TclBN_mp_set_u64(mp_int *a, uint64_t i);
/* 69 */
EXTERN uint64_t		TclBN_mp_get_mag_u64(const mp_int *a) MP_WUR;
/* 70 */
EXTERN void		TclBN_mp_set_i64(mp_int *a, int64_t i);
/* 71 */
EXTERN mp_err		TclBN_mp_unpack(mp_int *rop, size_t count,
				mp_order order, size_t size,
				mp_endian endian, size_t nails,
				const void *op) MP_WUR;
/* 72 */
EXTERN mp_err		TclBN_mp_pack(void *rop, size_t maxcount,
				size_t *written, mp_order order, size_t size,
				mp_endian endian, size_t nails,
				const mp_int *op) MP_WUR;
/* 73 */
TCL_DEPRECATED("merged with mp_and")
mp_err			TclBN_mp_tc_and(const mp_int *a, const mp_int *b,
				mp_int *c);
/* 74 */
TCL_DEPRECATED("merged with mp_or")
mp_err			TclBN_mp_tc_or(const mp_int *a, const mp_int *b,
				mp_int *c);
/* 75 */
TCL_DEPRECATED("merged with mp_xor")
mp_err			TclBN_mp_tc_xor(const mp_int *a, const mp_int *b,
				mp_int *c);
/* 76 */
EXTERN mp_err		TclBN_mp_signed_rsh(const mp_int *a, int b,
				mp_int *c) MP_WUR;
/* 77 */
EXTERN size_t		TclBN_mp_pack_count(const mp_int *a, size_t nails,
				size_t size) MP_WUR;
/* 78 */
EXTERN int		TclBN_mp_to_ubin(const mp_int *a, unsigned char *buf,
				size_t maxlen, size_t *written) MP_WUR;
/* 79 */
EXTERN mp_err		TclBN_mp_div_ld(const mp_int *a, uint64_t b,
				mp_int *q, uint64_t *r) MP_WUR;
/* 80 */
EXTERN int		TclBN_mp_to_radix(const mp_int *a, char *str,
				size_t maxlen, size_t *written, int radix) MP_WUR;

typedef struct TclTomMathStubs {
    int magic;
    void *hooks;

    int (*tclBN_epoch) (void) MP_WUR; /* 0 */
    int (*tclBN_revision) (void) MP_WUR; /* 1 */
    mp_err (*tclBN_mp_add) (const mp_int *a, const mp_int *b, mp_int *c) MP_WUR; /* 2 */
    mp_err (*tclBN_mp_add_d) (const mp_int *a, unsigned int b, mp_int *c) MP_WUR; /* 3 */
    mp_err (*tclBN_mp_and) (const mp_int *a, const mp_int *b, mp_int *c) MP_WUR; /* 4 */
    void (*tclBN_mp_clamp) (mp_int *a); /* 5 */
    void (*tclBN_mp_clear) (mp_int *a); /* 6 */
    void (*tclBN_mp_clear_multi) (mp_int *a, ...); /* 7 */
    mp_ord (*tclBN_mp_cmp) (const mp_int *a, const mp_int *b) MP_WUR; /* 8 */
    mp_ord (*tclBN_mp_cmp_d) (const mp_int *a, unsigned int b) MP_WUR; /* 9 */
    mp_ord (*tclBN_mp_cmp_mag) (const mp_int *a, const mp_int *b) MP_WUR; /* 10 */
    mp_err (*tclBN_mp_copy) (const mp_int *a, mp_int *b) MP_WUR; /* 11 */
    int (*tclBN_mp_count_bits) (const mp_int *a) MP_WUR; /* 12 */
    mp_err (*tclBN_mp_div) (const mp_int *a, const mp_int *b, mp_int *q, mp_int *r) MP_WUR; /* 13 */
    mp_err (*tclBN_mp_div_d) (const mp_int *a, unsigned int b, mp_int *q, unsigned int *r) MP_WUR; /* 14 */
    mp_err (*tclBN_mp_div_2) (const mp_int *a, mp_int *q) MP_WUR; /* 15 */
    mp_err (*tclBN_mp_div_2d) (const mp_int *a, int b, mp_int *q, mp_int *r) MP_WUR; /* 16 */
    TCL_DEPRECATED_API("is private function in libtommath") mp_err (*tclBN_mp_div_3) (const mp_int *a, mp_int *q, unsigned int *r); /* 17 */
    void (*tclBN_mp_exch) (mp_int *a, mp_int *b); /* 18 */
<<<<<<< HEAD
    mp_err (*tclBN_mp_expt_n) (const mp_int *a, int b, mp_int *c) MP_WUR; /* 19 */
    mp_err (*tclBN_mp_grow) (mp_int *a, int size) MP_WUR; /* 20 */
    mp_err (*tclBN_mp_init) (mp_int *a) MP_WUR; /* 21 */
    mp_err (*tclBN_mp_init_copy) (mp_int *a, const mp_int *b) MP_WUR; /* 22 */
    mp_err (*tclBN_mp_init_multi) (mp_int *a, ...) MP_WUR; /* 23 */
    mp_err (*tclBN_mp_init_set) (mp_int *a, unsigned int b) MP_WUR; /* 24 */
    mp_err (*tclBN_mp_init_size) (mp_int *a, int size) MP_WUR; /* 25 */
    mp_err (*tclBN_mp_lshd) (mp_int *a, int shift) MP_WUR; /* 26 */
    mp_err (*tclBN_mp_mod) (const mp_int *a, const mp_int *b, mp_int *r) MP_WUR; /* 27 */
    mp_err (*tclBN_mp_mod_2d) (const mp_int *a, int b, mp_int *r) MP_WUR; /* 28 */
    mp_err (*tclBN_mp_mul) (const mp_int *a, const mp_int *b, mp_int *p) MP_WUR; /* 29 */
    mp_err (*tclBN_mp_mul_d) (const mp_int *a, unsigned int b, mp_int *p) MP_WUR; /* 30 */
    mp_err (*tclBN_mp_mul_2) (const mp_int *a, mp_int *p) MP_WUR; /* 31 */
    mp_err (*tclBN_mp_mul_2d) (const mp_int *a, int d, mp_int *p) MP_WUR; /* 32 */
    mp_err (*tclBN_mp_neg) (const mp_int *a, mp_int *b) MP_WUR; /* 33 */
    mp_err (*tclBN_mp_or) (const mp_int *a, const mp_int *b, mp_int *c) MP_WUR; /* 34 */
    mp_err (*tclBN_mp_radix_size) (const mp_int *a, int radix, int *size) MP_WUR; /* 35 */
    mp_err (*tclBN_mp_read_radix) (mp_int *a, const char *str, int radix) MP_WUR; /* 36 */
=======
    mp_err (*tclBN_mp_expt_d) (const mp_int *a, int b, mp_int *c); /* 19 */
    mp_err (*tclBN_mp_grow) (mp_int *a, int size); /* 20 */
    mp_err (*tclBN_mp_init) (mp_int *a); /* 21 */
    mp_err (*tclBN_mp_init_copy) (mp_int *a, const mp_int *b); /* 22 */
    mp_err (*tclBN_mp_init_multi) (mp_int *a, ...); /* 23 */
    mp_err (*tclBN_mp_init_set) (mp_int *a, mp_digit b); /* 24 */
    mp_err (*tclBN_mp_init_size) (mp_int *a, int size); /* 25 */
    mp_err (*tclBN_mp_lshd) (mp_int *a, int shift); /* 26 */
    mp_err (*tclBN_mp_mod) (const mp_int *a, const mp_int *b, mp_int *r); /* 27 */
    mp_err (*tclBN_mp_mod_2d) (const mp_int *a, int b, mp_int *r); /* 28 */
    mp_err (*tclBN_mp_mul) (const mp_int *a, const mp_int *b, mp_int *p); /* 29 */
    mp_err (*tclBN_mp_mul_d) (const mp_int *a, mp_digit b, mp_int *p); /* 30 */
    mp_err (*tclBN_mp_mul_2) (const mp_int *a, mp_int *p); /* 31 */
    mp_err (*tclBN_mp_mul_2d) (const mp_int *a, int d, mp_int *p); /* 32 */
    mp_err (*tclBN_mp_neg) (const mp_int *a, mp_int *b); /* 33 */
    mp_err (*tclBN_mp_or) (const mp_int *a, const mp_int *b, mp_int *c); /* 34 */
    mp_err (*tclBN_mp_radix_size) (const mp_int *a, int radix, int *size); /* 35 */
    mp_err (*tclBN_mp_read_radix) (mp_int *a, const char *str, int radix); /* 36 */
>>>>>>> dd7f22a6
    void (*tclBN_mp_rshd) (mp_int *a, int shift); /* 37 */
    mp_err (*tclBN_mp_shrink) (mp_int *a) MP_WUR; /* 38 */
    TCL_DEPRECATED_API("macro calling mp_set_u64") void (*tclBN_mp_set) (mp_int *a, unsigned int b); /* 39 */
    TCL_DEPRECATED_API("is private function in libtommath") mp_err (*tclBN_mp_sqr) (const mp_int *a, mp_int *b); /* 40 */
    mp_err (*tclBN_mp_sqrt) (const mp_int *a, mp_int *b) MP_WUR; /* 41 */
    mp_err (*tclBN_mp_sub) (const mp_int *a, const mp_int *b, mp_int *c) MP_WUR; /* 42 */
    mp_err (*tclBN_mp_sub_d) (const mp_int *a, unsigned int b, mp_int *c) MP_WUR; /* 43 */
    TCL_DEPRECATED_API("Use mp_to_ubin") mp_err (*tclBN_mp_to_unsigned_bin) (const mp_int *a, unsigned char *b); /* 44 */
    TCL_DEPRECATED_API("Use mp_to_ubin") mp_err (*tclBN_mp_to_unsigned_bin_n) (const mp_int *a, unsigned char *b, unsigned long *outlen); /* 45 */
    TCL_DEPRECATED_API("Use mp_to_radix") mp_err (*tclBN_mp_toradix_n) (const mp_int *a, char *str, int radix, int maxlen); /* 46 */
    size_t (*tclBN_mp_unsigned_bin_size) (const mp_int *a); /* 47 */
    mp_err (*tclBN_mp_xor) (const mp_int *a, const mp_int *b, mp_int *c) MP_WUR; /* 48 */
    void (*tclBN_mp_zero) (mp_int *a); /* 49 */
    TCL_DEPRECATED_API("is private function in libtommath") void (*tclBN_reverse) (unsigned char *s, int len); /* 50 */
    TCL_DEPRECATED_API("is private function in libtommath") mp_err (*tclBN_fast_s_mp_mul_digs) (const mp_int *a, const mp_int *b, mp_int *c, int digs); /* 51 */
    TCL_DEPRECATED_API("is private function in libtommath") mp_err (*tclBN_fast_s_mp_sqr) (const mp_int *a, mp_int *b); /* 52 */
    TCL_DEPRECATED_API("is private function in libtommath") mp_err (*tclBN_mp_karatsuba_mul) (const mp_int *a, const mp_int *b, mp_int *c); /* 53 */
    TCL_DEPRECATED_API("is private function in libtommath") mp_err (*tclBN_mp_karatsuba_sqr) (const mp_int *a, mp_int *b); /* 54 */
    TCL_DEPRECATED_API("is private function in libtommath") mp_err (*tclBN_mp_toom_mul) (const mp_int *a, const mp_int *b, mp_int *c); /* 55 */
    TCL_DEPRECATED_API("is private function in libtommath") mp_err (*tclBN_mp_toom_sqr) (const mp_int *a, mp_int *b); /* 56 */
    TCL_DEPRECATED_API("is private function in libtommath") mp_err (*tclBN_s_mp_add) (const mp_int *a, const mp_int *b, mp_int *c); /* 57 */
    TCL_DEPRECATED_API("is private function in libtommath") mp_err (*tclBN_s_mp_mul_digs) (const mp_int *a, const mp_int *b, mp_int *c, int digs); /* 58 */
    TCL_DEPRECATED_API("is private function in libtommath") mp_err (*tclBN_s_mp_sqr) (const mp_int *a, mp_int *b); /* 59 */
    TCL_DEPRECATED_API("is private function in libtommath") mp_err (*tclBN_s_mp_sub) (const mp_int *a, const mp_int *b, mp_int *c); /* 60 */
    TCL_DEPRECATED_API("macro calling mp_init_u64") mp_err (*tclBN_mp_init_ul) (mp_int *a, unsigned long i); /* 61 */
    TCL_DEPRECATED_API("macro calling mp_set_u64") void (*tclBN_mp_set_ul) (mp_int *a, unsigned long i); /* 62 */
    int (*tclBN_mp_cnt_lsb) (const mp_int *a) MP_WUR; /* 63 */
    TCL_DEPRECATED_API("macro calling mp_init_i64") int (*tclBN_mp_init_l) (mp_int *bignum, long initVal); /* 64 */
    int (*tclBN_mp_init_i64) (mp_int *bignum, int64_t initVal) MP_WUR; /* 65 */
    int (*tclBN_mp_init_u64) (mp_int *bignum, uint64_t initVal) MP_WUR; /* 66 */
    TCL_DEPRECATED_API("Use mp_expt_n") mp_err (*tclBN_mp_expt_d_ex) (const mp_int *a, unsigned int b, mp_int *c, int fast); /* 67 */
    void (*tclBN_mp_set_u64) (mp_int *a, uint64_t i); /* 68 */
    uint64_t (*tclBN_mp_get_mag_u64) (const mp_int *a) MP_WUR; /* 69 */
    void (*tclBN_mp_set_i64) (mp_int *a, int64_t i); /* 70 */
    mp_err (*tclBN_mp_unpack) (mp_int *rop, size_t count, mp_order order, size_t size, mp_endian endian, size_t nails, const void *op) MP_WUR; /* 71 */
    mp_err (*tclBN_mp_pack) (void *rop, size_t maxcount, size_t *written, mp_order order, size_t size, mp_endian endian, size_t nails, const mp_int *op) MP_WUR; /* 72 */
    TCL_DEPRECATED_API("merged with mp_and") mp_err (*tclBN_mp_tc_and) (const mp_int *a, const mp_int *b, mp_int *c); /* 73 */
    TCL_DEPRECATED_API("merged with mp_or") mp_err (*tclBN_mp_tc_or) (const mp_int *a, const mp_int *b, mp_int *c); /* 74 */
    TCL_DEPRECATED_API("merged with mp_xor") mp_err (*tclBN_mp_tc_xor) (const mp_int *a, const mp_int *b, mp_int *c); /* 75 */
    mp_err (*tclBN_mp_signed_rsh) (const mp_int *a, int b, mp_int *c) MP_WUR; /* 76 */
    size_t (*tclBN_mp_pack_count) (const mp_int *a, size_t nails, size_t size) MP_WUR; /* 77 */
    int (*tclBN_mp_to_ubin) (const mp_int *a, unsigned char *buf, size_t maxlen, size_t *written) MP_WUR; /* 78 */
    mp_err (*tclBN_mp_div_ld) (const mp_int *a, uint64_t b, mp_int *q, uint64_t *r) MP_WUR; /* 79 */
    int (*tclBN_mp_to_radix) (const mp_int *a, char *str, size_t maxlen, size_t *written, int radix) MP_WUR; /* 80 */
} TclTomMathStubs;

extern const TclTomMathStubs *tclTomMathStubsPtr;

#ifdef __cplusplus
}
#endif

#if defined(USE_TCL_STUBS)

/*
 * Inline function declarations:
 */

#define TclBN_epoch \
	(tclTomMathStubsPtr->tclBN_epoch) /* 0 */
#define TclBN_revision \
	(tclTomMathStubsPtr->tclBN_revision) /* 1 */
#define TclBN_mp_add \
	(tclTomMathStubsPtr->tclBN_mp_add) /* 2 */
#define TclBN_mp_add_d \
	(tclTomMathStubsPtr->tclBN_mp_add_d) /* 3 */
#define TclBN_mp_and \
	(tclTomMathStubsPtr->tclBN_mp_and) /* 4 */
#define TclBN_mp_clamp \
	(tclTomMathStubsPtr->tclBN_mp_clamp) /* 5 */
#define TclBN_mp_clear \
	(tclTomMathStubsPtr->tclBN_mp_clear) /* 6 */
#define TclBN_mp_clear_multi \
	(tclTomMathStubsPtr->tclBN_mp_clear_multi) /* 7 */
#define TclBN_mp_cmp \
	(tclTomMathStubsPtr->tclBN_mp_cmp) /* 8 */
#define TclBN_mp_cmp_d \
	(tclTomMathStubsPtr->tclBN_mp_cmp_d) /* 9 */
#define TclBN_mp_cmp_mag \
	(tclTomMathStubsPtr->tclBN_mp_cmp_mag) /* 10 */
#define TclBN_mp_copy \
	(tclTomMathStubsPtr->tclBN_mp_copy) /* 11 */
#define TclBN_mp_count_bits \
	(tclTomMathStubsPtr->tclBN_mp_count_bits) /* 12 */
#define TclBN_mp_div \
	(tclTomMathStubsPtr->tclBN_mp_div) /* 13 */
#define TclBN_mp_div_d \
	(tclTomMathStubsPtr->tclBN_mp_div_d) /* 14 */
#define TclBN_mp_div_2 \
	(tclTomMathStubsPtr->tclBN_mp_div_2) /* 15 */
#define TclBN_mp_div_2d \
	(tclTomMathStubsPtr->tclBN_mp_div_2d) /* 16 */
#define TclBN_mp_div_3 \
	(tclTomMathStubsPtr->tclBN_mp_div_3) /* 17 */
#define TclBN_mp_exch \
	(tclTomMathStubsPtr->tclBN_mp_exch) /* 18 */
#define TclBN_mp_expt_n \
	(tclTomMathStubsPtr->tclBN_mp_expt_n) /* 19 */
#define TclBN_mp_grow \
	(tclTomMathStubsPtr->tclBN_mp_grow) /* 20 */
#define TclBN_mp_init \
	(tclTomMathStubsPtr->tclBN_mp_init) /* 21 */
#define TclBN_mp_init_copy \
	(tclTomMathStubsPtr->tclBN_mp_init_copy) /* 22 */
#define TclBN_mp_init_multi \
	(tclTomMathStubsPtr->tclBN_mp_init_multi) /* 23 */
#define TclBN_mp_init_set \
	(tclTomMathStubsPtr->tclBN_mp_init_set) /* 24 */
#define TclBN_mp_init_size \
	(tclTomMathStubsPtr->tclBN_mp_init_size) /* 25 */
#define TclBN_mp_lshd \
	(tclTomMathStubsPtr->tclBN_mp_lshd) /* 26 */
#define TclBN_mp_mod \
	(tclTomMathStubsPtr->tclBN_mp_mod) /* 27 */
#define TclBN_mp_mod_2d \
	(tclTomMathStubsPtr->tclBN_mp_mod_2d) /* 28 */
#define TclBN_mp_mul \
	(tclTomMathStubsPtr->tclBN_mp_mul) /* 29 */
#define TclBN_mp_mul_d \
	(tclTomMathStubsPtr->tclBN_mp_mul_d) /* 30 */
#define TclBN_mp_mul_2 \
	(tclTomMathStubsPtr->tclBN_mp_mul_2) /* 31 */
#define TclBN_mp_mul_2d \
	(tclTomMathStubsPtr->tclBN_mp_mul_2d) /* 32 */
#define TclBN_mp_neg \
	(tclTomMathStubsPtr->tclBN_mp_neg) /* 33 */
#define TclBN_mp_or \
	(tclTomMathStubsPtr->tclBN_mp_or) /* 34 */
#define TclBN_mp_radix_size \
	(tclTomMathStubsPtr->tclBN_mp_radix_size) /* 35 */
#define TclBN_mp_read_radix \
	(tclTomMathStubsPtr->tclBN_mp_read_radix) /* 36 */
#define TclBN_mp_rshd \
	(tclTomMathStubsPtr->tclBN_mp_rshd) /* 37 */
#define TclBN_mp_shrink \
	(tclTomMathStubsPtr->tclBN_mp_shrink) /* 38 */
#define TclBN_mp_set \
	(tclTomMathStubsPtr->tclBN_mp_set) /* 39 */
#define TclBN_mp_sqr \
	(tclTomMathStubsPtr->tclBN_mp_sqr) /* 40 */
#define TclBN_mp_sqrt \
	(tclTomMathStubsPtr->tclBN_mp_sqrt) /* 41 */
#define TclBN_mp_sub \
	(tclTomMathStubsPtr->tclBN_mp_sub) /* 42 */
#define TclBN_mp_sub_d \
	(tclTomMathStubsPtr->tclBN_mp_sub_d) /* 43 */
#define TclBN_mp_to_unsigned_bin \
	(tclTomMathStubsPtr->tclBN_mp_to_unsigned_bin) /* 44 */
#define TclBN_mp_to_unsigned_bin_n \
	(tclTomMathStubsPtr->tclBN_mp_to_unsigned_bin_n) /* 45 */
#define TclBN_mp_toradix_n \
	(tclTomMathStubsPtr->tclBN_mp_toradix_n) /* 46 */
#define TclBN_mp_unsigned_bin_size \
	(tclTomMathStubsPtr->tclBN_mp_unsigned_bin_size) /* 47 */
#define TclBN_mp_xor \
	(tclTomMathStubsPtr->tclBN_mp_xor) /* 48 */
#define TclBN_mp_zero \
	(tclTomMathStubsPtr->tclBN_mp_zero) /* 49 */
#define TclBN_reverse \
	(tclTomMathStubsPtr->tclBN_reverse) /* 50 */
#define TclBN_fast_s_mp_mul_digs \
	(tclTomMathStubsPtr->tclBN_fast_s_mp_mul_digs) /* 51 */
#define TclBN_fast_s_mp_sqr \
	(tclTomMathStubsPtr->tclBN_fast_s_mp_sqr) /* 52 */
#define TclBN_mp_karatsuba_mul \
	(tclTomMathStubsPtr->tclBN_mp_karatsuba_mul) /* 53 */
#define TclBN_mp_karatsuba_sqr \
	(tclTomMathStubsPtr->tclBN_mp_karatsuba_sqr) /* 54 */
#define TclBN_mp_toom_mul \
	(tclTomMathStubsPtr->tclBN_mp_toom_mul) /* 55 */
#define TclBN_mp_toom_sqr \
	(tclTomMathStubsPtr->tclBN_mp_toom_sqr) /* 56 */
#define TclBN_s_mp_add \
	(tclTomMathStubsPtr->tclBN_s_mp_add) /* 57 */
#define TclBN_s_mp_mul_digs \
	(tclTomMathStubsPtr->tclBN_s_mp_mul_digs) /* 58 */
#define TclBN_s_mp_sqr \
	(tclTomMathStubsPtr->tclBN_s_mp_sqr) /* 59 */
#define TclBN_s_mp_sub \
	(tclTomMathStubsPtr->tclBN_s_mp_sub) /* 60 */
#define TclBN_mp_init_ul \
	(tclTomMathStubsPtr->tclBN_mp_init_ul) /* 61 */
#define TclBN_mp_set_ul \
	(tclTomMathStubsPtr->tclBN_mp_set_ul) /* 62 */
#define TclBN_mp_cnt_lsb \
	(tclTomMathStubsPtr->tclBN_mp_cnt_lsb) /* 63 */
#define TclBN_mp_init_l \
	(tclTomMathStubsPtr->tclBN_mp_init_l) /* 64 */
#define TclBN_mp_init_i64 \
	(tclTomMathStubsPtr->tclBN_mp_init_i64) /* 65 */
#define TclBN_mp_init_u64 \
	(tclTomMathStubsPtr->tclBN_mp_init_u64) /* 66 */
#define TclBN_mp_expt_d_ex \
	(tclTomMathStubsPtr->tclBN_mp_expt_d_ex) /* 67 */
#define TclBN_mp_set_u64 \
	(tclTomMathStubsPtr->tclBN_mp_set_u64) /* 68 */
#define TclBN_mp_get_mag_u64 \
	(tclTomMathStubsPtr->tclBN_mp_get_mag_u64) /* 69 */
#define TclBN_mp_set_i64 \
	(tclTomMathStubsPtr->tclBN_mp_set_i64) /* 70 */
#define TclBN_mp_unpack \
	(tclTomMathStubsPtr->tclBN_mp_unpack) /* 71 */
#define TclBN_mp_pack \
	(tclTomMathStubsPtr->tclBN_mp_pack) /* 72 */
#define TclBN_mp_tc_and \
	(tclTomMathStubsPtr->tclBN_mp_tc_and) /* 73 */
#define TclBN_mp_tc_or \
	(tclTomMathStubsPtr->tclBN_mp_tc_or) /* 74 */
#define TclBN_mp_tc_xor \
	(tclTomMathStubsPtr->tclBN_mp_tc_xor) /* 75 */
#define TclBN_mp_signed_rsh \
	(tclTomMathStubsPtr->tclBN_mp_signed_rsh) /* 76 */
#define TclBN_mp_pack_count \
	(tclTomMathStubsPtr->tclBN_mp_pack_count) /* 77 */
#define TclBN_mp_to_ubin \
	(tclTomMathStubsPtr->tclBN_mp_to_ubin) /* 78 */
#define TclBN_mp_div_ld \
	(tclTomMathStubsPtr->tclBN_mp_div_ld) /* 79 */
#define TclBN_mp_to_radix \
	(tclTomMathStubsPtr->tclBN_mp_to_radix) /* 80 */

#endif /* defined(USE_TCL_STUBS) */

/* !END!: Do not edit above this line. */

#if defined(USE_TCL_STUBS)
#undef mp_add_d
#define mp_add_d TclBN_mp_add_d
#undef mp_cmp_d
#define mp_cmp_d TclBN_mp_cmp_d
#undef mp_div_d
#ifdef MP_64BIT
#define mp_div_d TclBN_mp_div_ld
#else
#define mp_div_d TclBN_mp_div_d
#endif
#undef mp_sub_d
#define mp_sub_d TclBN_mp_sub_d
#undef mp_init_set
#define mp_init_set TclBN_mp_init_set
#undef mp_mul_d
#define mp_mul_d TclBN_mp_mul_d
#undef mp_set
#define mp_set TclBN_mp_set
#undef mp_expt_u32
#define mp_expt_u32 TclBN_mp_expt_u32
#endif /* USE_TCL_STUBS */

#define TclBNInitBignumFromLong(a,b) \
	do { \
	    (a)->dp = NULL; \
	    (void)mp_init_i64((a),(b)); \
	    if ((a)->dp == NULL) { \
	    Tcl_Panic("initialization failure in TclBNInitBignumFromLong"); \
	    } \
	} while (0)
#undef TclBNInitBignumFromWideInt
#define TclBNInitBignumFromWideInt(a,b) \
	do { \
	    (a)->dp = NULL; \
	    (void)mp_init_i64((a),(b)); \
	    if ((a)->dp == NULL) { \
	    Tcl_Panic("initialization failure in TclBNInitBignumFromWideInt"); \
	    } \
	} while (0)
#undef TclBNInitBignumFromWideUInt
#define TclBNInitBignumFromWideUInt(a,b) \
	do { \
	    (a)->dp = NULL; \
	    (void)mp_init_u64((a),(b)); \
	    if ((a)->dp == NULL) { \
	    Tcl_Panic("initialization failure in TclBNInitBignumFromWideUInt"); \
	    } \
	} while (0)
#undef mp_get_ll
#define mp_get_ll(a) ((long long)mp_get_i64(a))
#undef mp_set_ll
#define mp_set_ll(a,b) mp_set_i64(a,b)
#undef mp_init_ll
#define mp_init_ll(a,b) mp_init_i64(a,b)
#undef mp_get_ull
#define mp_get_ull(a) ((unsigned long long)mp_get_i64(a))
#undef mp_set_ull
#define mp_set_ull(a,b) mp_set_u64(a,b)
#undef mp_init_ull
#define mp_init_ull(a,b) mp_init_u64(a,b)
#undef mp_set
#define mp_set(a,b) mp_set_i64((a),(int32_t)(b))
#define mp_set_i32(a,b) mp_set_i64((a),(int32_t)(b))
#define mp_set_l(a,b) mp_set_i64((a),(long)(b))
#define mp_set_u32(a,b) mp_set_u64((a),(uint32_t)(b))
#define mp_set_ul(a,b) mp_set_u64((a),(unsigned long)(b))
#define mp_init_i32(a,b) mp_init_i64((a),(int32_t)(b))
#define mp_init_l(a,b) mp_init_i64((a),(long)(b))
#define mp_init_u32(a,b) mp_init_u64((a),(uint32_t)(b))
#define mp_init_ul(a,b) mp_init_u64((a),(unsigned long)(b))
#undef mp_iseven
#undef mp_isodd
#define mp_iseven(a) (!mp_isodd(a))
#define mp_isodd(a)  (((a)->used != 0) && (((a)->dp[0] & 1) != 0))
#undef mp_sqr
#define mp_sqr(a,b) mp_mul(a,a,b)

#undef TCL_STORAGE_CLASS
#define TCL_STORAGE_CLASS DLLIMPORT

#endif /* _TCLINTDECLS */<|MERGE_RESOLUTION|>--- conflicted
+++ resolved
@@ -102,18 +102,12 @@
 #define mp_div_d TclBN_s_mp_div_d
 #define mp_div_2 TclBN_mp_div_2
 #define mp_div_2d TclBN_mp_div_2d
-<<<<<<< HEAD
-=======
-#define mp_div_3 TclBN_mp_div_3
-#define s_mp_div_3 TclBN_mp_div_3
-#define mp_div_d TclBN_mp_div_d
->>>>>>> dd7f22a6
 #define mp_exch TclBN_mp_exch
 #define mp_expt_d TclBN_mp_expt_d
 #define mp_expt_d_ex TclBN_mp_expt_d_ex
 #define mp_expt_u32 TclBN_s_mp_expt_u32
-#define mp_expt_n TclBN_mp_expt_n
-#define mp_get_mag_u64 TclBN_mp_get_mag_u64
+#define mp_expt_n TclBN_mp_expt_d
+#define mp_get_mag_u64 TclBN_mp_get_mag_ull
 #define mp_grow TclBN_mp_grow
 #define mp_init TclBN_mp_init
 #define mp_init_copy TclBN_mp_init_copy
@@ -140,8 +134,8 @@
 #define mp_s_rmap_reverse TclBN_mp_s_rmap_reverse
 #define mp_s_rmap_reverse_sz TclBN_mp_s_rmap_reverse_sz
 #define mp_set TclBN_s_mp_set
-#define mp_set_i64 TclBN_mp_set_i64
-#define mp_set_u64 TclBN_mp_set_u64
+#define mp_set_i64 TclBN_mp_set_ll
+#define mp_set_u64 TclBN_mp_set_ull
 #define mp_shrink TclBN_mp_shrink
 #define mp_sqr TclBN_mp_sqr
 #define mp_sqrt TclBN_mp_sqrt
@@ -256,11 +250,7 @@
 /* 18 */
 EXTERN void		TclBN_mp_exch(mp_int *a, mp_int *b);
 /* 19 */
-<<<<<<< HEAD
-EXTERN mp_err		TclBN_mp_expt_n(const mp_int *a, int b, mp_int *c) MP_WUR;
-=======
-EXTERN mp_err		TclBN_mp_expt_d(const mp_int *a, int b, mp_int *c);
->>>>>>> dd7f22a6
+EXTERN mp_err		TclBN_mp_expt_d(const mp_int *a, int b, mp_int *c) MP_WUR;
 /* 20 */
 EXTERN mp_err		TclBN_mp_grow(mp_int *a, int size) MP_WUR;
 /* 21 */
@@ -378,7 +368,7 @@
 				mp_int *c);
 /* 61 */
 TCL_DEPRECATED("macro calling mp_init_u64")
-mp_err			TclBN_mp_init_ul(mp_int *a, unsigned long i);
+mp_err			TclBN_mp_init_set_int(mp_int *a, unsigned long i);
 /* 62 */
 TCL_DEPRECATED("macro calling mp_set_u64")
 void			TclBN_mp_set_ul(mp_int *a, unsigned long i);
@@ -396,11 +386,11 @@
 mp_err			TclBN_mp_expt_d_ex(const mp_int *a, unsigned int b,
 				mp_int *c, int fast);
 /* 68 */
-EXTERN void		TclBN_mp_set_u64(mp_int *a, uint64_t i);
+EXTERN void		TclBN_mp_set_ull(mp_int *a, uint64_t i);
 /* 69 */
-EXTERN uint64_t		TclBN_mp_get_mag_u64(const mp_int *a) MP_WUR;
+EXTERN uint64_t		TclBN_mp_get_mag_ull(const mp_int *a) MP_WUR;
 /* 70 */
-EXTERN void		TclBN_mp_set_i64(mp_int *a, int64_t i);
+EXTERN void		TclBN_mp_set_ll(mp_int *a, int64_t i);
 /* 71 */
 EXTERN mp_err		TclBN_mp_unpack(mp_int *rop, size_t count,
 				mp_order order, size_t size,
@@ -462,8 +452,7 @@
     mp_err (*tclBN_mp_div_2d) (const mp_int *a, int b, mp_int *q, mp_int *r) MP_WUR; /* 16 */
     TCL_DEPRECATED_API("is private function in libtommath") mp_err (*tclBN_mp_div_3) (const mp_int *a, mp_int *q, unsigned int *r); /* 17 */
     void (*tclBN_mp_exch) (mp_int *a, mp_int *b); /* 18 */
-<<<<<<< HEAD
-    mp_err (*tclBN_mp_expt_n) (const mp_int *a, int b, mp_int *c) MP_WUR; /* 19 */
+    mp_err (*tclBN_mp_expt_d) (const mp_int *a, int b, mp_int *c) MP_WUR; /* 19 */
     mp_err (*tclBN_mp_grow) (mp_int *a, int size) MP_WUR; /* 20 */
     mp_err (*tclBN_mp_init) (mp_int *a) MP_WUR; /* 21 */
     mp_err (*tclBN_mp_init_copy) (mp_int *a, const mp_int *b) MP_WUR; /* 22 */
@@ -481,26 +470,6 @@
     mp_err (*tclBN_mp_or) (const mp_int *a, const mp_int *b, mp_int *c) MP_WUR; /* 34 */
     mp_err (*tclBN_mp_radix_size) (const mp_int *a, int radix, int *size) MP_WUR; /* 35 */
     mp_err (*tclBN_mp_read_radix) (mp_int *a, const char *str, int radix) MP_WUR; /* 36 */
-=======
-    mp_err (*tclBN_mp_expt_d) (const mp_int *a, int b, mp_int *c); /* 19 */
-    mp_err (*tclBN_mp_grow) (mp_int *a, int size); /* 20 */
-    mp_err (*tclBN_mp_init) (mp_int *a); /* 21 */
-    mp_err (*tclBN_mp_init_copy) (mp_int *a, const mp_int *b); /* 22 */
-    mp_err (*tclBN_mp_init_multi) (mp_int *a, ...); /* 23 */
-    mp_err (*tclBN_mp_init_set) (mp_int *a, mp_digit b); /* 24 */
-    mp_err (*tclBN_mp_init_size) (mp_int *a, int size); /* 25 */
-    mp_err (*tclBN_mp_lshd) (mp_int *a, int shift); /* 26 */
-    mp_err (*tclBN_mp_mod) (const mp_int *a, const mp_int *b, mp_int *r); /* 27 */
-    mp_err (*tclBN_mp_mod_2d) (const mp_int *a, int b, mp_int *r); /* 28 */
-    mp_err (*tclBN_mp_mul) (const mp_int *a, const mp_int *b, mp_int *p); /* 29 */
-    mp_err (*tclBN_mp_mul_d) (const mp_int *a, mp_digit b, mp_int *p); /* 30 */
-    mp_err (*tclBN_mp_mul_2) (const mp_int *a, mp_int *p); /* 31 */
-    mp_err (*tclBN_mp_mul_2d) (const mp_int *a, int d, mp_int *p); /* 32 */
-    mp_err (*tclBN_mp_neg) (const mp_int *a, mp_int *b); /* 33 */
-    mp_err (*tclBN_mp_or) (const mp_int *a, const mp_int *b, mp_int *c); /* 34 */
-    mp_err (*tclBN_mp_radix_size) (const mp_int *a, int radix, int *size); /* 35 */
-    mp_err (*tclBN_mp_read_radix) (mp_int *a, const char *str, int radix); /* 36 */
->>>>>>> dd7f22a6
     void (*tclBN_mp_rshd) (mp_int *a, int shift); /* 37 */
     mp_err (*tclBN_mp_shrink) (mp_int *a) MP_WUR; /* 38 */
     TCL_DEPRECATED_API("macro calling mp_set_u64") void (*tclBN_mp_set) (mp_int *a, unsigned int b); /* 39 */
@@ -525,16 +494,16 @@
     TCL_DEPRECATED_API("is private function in libtommath") mp_err (*tclBN_s_mp_mul_digs) (const mp_int *a, const mp_int *b, mp_int *c, int digs); /* 58 */
     TCL_DEPRECATED_API("is private function in libtommath") mp_err (*tclBN_s_mp_sqr) (const mp_int *a, mp_int *b); /* 59 */
     TCL_DEPRECATED_API("is private function in libtommath") mp_err (*tclBN_s_mp_sub) (const mp_int *a, const mp_int *b, mp_int *c); /* 60 */
-    TCL_DEPRECATED_API("macro calling mp_init_u64") mp_err (*tclBN_mp_init_ul) (mp_int *a, unsigned long i); /* 61 */
+    TCL_DEPRECATED_API("macro calling mp_init_u64") mp_err (*tclBN_mp_init_set_int) (mp_int *a, unsigned long i); /* 61 */
     TCL_DEPRECATED_API("macro calling mp_set_u64") void (*tclBN_mp_set_ul) (mp_int *a, unsigned long i); /* 62 */
     int (*tclBN_mp_cnt_lsb) (const mp_int *a) MP_WUR; /* 63 */
     TCL_DEPRECATED_API("macro calling mp_init_i64") int (*tclBN_mp_init_l) (mp_int *bignum, long initVal); /* 64 */
     int (*tclBN_mp_init_i64) (mp_int *bignum, int64_t initVal) MP_WUR; /* 65 */
     int (*tclBN_mp_init_u64) (mp_int *bignum, uint64_t initVal) MP_WUR; /* 66 */
     TCL_DEPRECATED_API("Use mp_expt_n") mp_err (*tclBN_mp_expt_d_ex) (const mp_int *a, unsigned int b, mp_int *c, int fast); /* 67 */
-    void (*tclBN_mp_set_u64) (mp_int *a, uint64_t i); /* 68 */
-    uint64_t (*tclBN_mp_get_mag_u64) (const mp_int *a) MP_WUR; /* 69 */
-    void (*tclBN_mp_set_i64) (mp_int *a, int64_t i); /* 70 */
+    void (*tclBN_mp_set_ull) (mp_int *a, uint64_t i); /* 68 */
+    uint64_t (*tclBN_mp_get_mag_ull) (const mp_int *a) MP_WUR; /* 69 */
+    void (*tclBN_mp_set_ll) (mp_int *a, int64_t i); /* 70 */
     mp_err (*tclBN_mp_unpack) (mp_int *rop, size_t count, mp_order order, size_t size, mp_endian endian, size_t nails, const void *op) MP_WUR; /* 71 */
     mp_err (*tclBN_mp_pack) (void *rop, size_t maxcount, size_t *written, mp_order order, size_t size, mp_endian endian, size_t nails, const mp_int *op) MP_WUR; /* 72 */
     TCL_DEPRECATED_API("merged with mp_and") mp_err (*tclBN_mp_tc_and) (const mp_int *a, const mp_int *b, mp_int *c); /* 73 */
@@ -597,8 +566,8 @@
 	(tclTomMathStubsPtr->tclBN_mp_div_3) /* 17 */
 #define TclBN_mp_exch \
 	(tclTomMathStubsPtr->tclBN_mp_exch) /* 18 */
-#define TclBN_mp_expt_n \
-	(tclTomMathStubsPtr->tclBN_mp_expt_n) /* 19 */
+#define TclBN_mp_expt_d \
+	(tclTomMathStubsPtr->tclBN_mp_expt_d) /* 19 */
 #define TclBN_mp_grow \
 	(tclTomMathStubsPtr->tclBN_mp_grow) /* 20 */
 #define TclBN_mp_init \
@@ -681,8 +650,8 @@
 	(tclTomMathStubsPtr->tclBN_s_mp_sqr) /* 59 */
 #define TclBN_s_mp_sub \
 	(tclTomMathStubsPtr->tclBN_s_mp_sub) /* 60 */
-#define TclBN_mp_init_ul \
-	(tclTomMathStubsPtr->tclBN_mp_init_ul) /* 61 */
+#define TclBN_mp_init_set_int \
+	(tclTomMathStubsPtr->tclBN_mp_init_set_int) /* 61 */
 #define TclBN_mp_set_ul \
 	(tclTomMathStubsPtr->tclBN_mp_set_ul) /* 62 */
 #define TclBN_mp_cnt_lsb \
@@ -695,12 +664,12 @@
 	(tclTomMathStubsPtr->tclBN_mp_init_u64) /* 66 */
 #define TclBN_mp_expt_d_ex \
 	(tclTomMathStubsPtr->tclBN_mp_expt_d_ex) /* 67 */
-#define TclBN_mp_set_u64 \
-	(tclTomMathStubsPtr->tclBN_mp_set_u64) /* 68 */
-#define TclBN_mp_get_mag_u64 \
-	(tclTomMathStubsPtr->tclBN_mp_get_mag_u64) /* 69 */
-#define TclBN_mp_set_i64 \
-	(tclTomMathStubsPtr->tclBN_mp_set_i64) /* 70 */
+#define TclBN_mp_set_ull \
+	(tclTomMathStubsPtr->tclBN_mp_set_ull) /* 68 */
+#define TclBN_mp_get_mag_ull \
+	(tclTomMathStubsPtr->tclBN_mp_get_mag_ull) /* 69 */
+#define TclBN_mp_set_ll \
+	(tclTomMathStubsPtr->tclBN_mp_set_ll) /* 70 */
 #define TclBN_mp_unpack \
 	(tclTomMathStubsPtr->tclBN_mp_unpack) /* 71 */
 #define TclBN_mp_pack \
