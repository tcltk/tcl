--- conflicted
+++ resolved
@@ -105,15 +105,9 @@
 #define mp_exch TclBN_mp_exch
 #define mp_expt_d TclBN_mp_expt_d
 #define mp_expt_d_ex TclBN_mp_expt_d_ex
-<<<<<<< HEAD
 #define mp_expt_u32 TclBN_s_mp_expt_u32
 #define mp_expt_n TclBN_mp_expt_n
 #define mp_get_mag_u64 TclBN_mp_get_mag_u64
-=======
-#define mp_expt_n TclBN_mp_expt_d
-#define mp_expt_u32 TclBN_mp_expt_d
-#define mp_get_mag_ull TclBN_mp_get_mag_ull
->>>>>>> 429c699c
 #define mp_grow TclBN_mp_grow
 #define mp_init TclBN_mp_init
 #define mp_init_copy TclBN_mp_init_copy
@@ -157,7 +151,7 @@
 #define mp_toradix_n TclBN_mp_toradix_n
 #define mp_to_radix TclBN_mp_to_radix
 #define mp_to_ubin TclBN_mp_to_ubin
-#define mp_ubin_size TclBN_mp_ubin_size
+#define mp_ubin_size TclBN_mp_unsigned_bin_size
 #define mp_unpack TclBN_mp_unpack
 #define mp_xor TclBN_mp_xor
 #define mp_zero TclBN_mp_zero
@@ -167,10 +161,10 @@
 #define s_mp_karatsuba_mul TclBN_mp_karatsuba_mul
 #define s_mp_karatsuba_sqr TclBN_mp_karatsuba_sqr
 #define s_mp_mul_digs TclBN_s_mp_mul_digs
-#define s_mp_mul_digs_fast TclBN_s_mp_mul_digs_fast
+#define s_mp_mul_digs_fast TclBN_fast_s_mp_mul_digs
 #define s_mp_reverse TclBN_s_mp_reverse
 #define s_mp_sqr TclBN_s_mp_sqr
-#define s_mp_sqr_fast TclBN_s_mp_sqr_fast
+#define s_mp_sqr_fast TclBN_fast_s_mp_sqr
 #define s_mp_sub TclBN_s_mp_sub
 #define s_mp_toom_mul TclBN_mp_toom_mul
 #define s_mp_toom_sqr TclBN_mp_toom_sqr
@@ -327,7 +321,7 @@
 mp_err			TclBN_mp_toradix_n(const mp_int *a, char *str,
 				int radix, int maxlen);
 /* 47 */
-EXTERN size_t		TclBN_mp_ubin_size(const mp_int *a);
+EXTERN size_t		TclBN_mp_unsigned_bin_size(const mp_int *a);
 /* 48 */
 EXTERN mp_err		TclBN_mp_xor(const mp_int *a, const mp_int *b,
 				mp_int *c) MP_WUR;
@@ -338,11 +332,11 @@
 void			TclBN_reverse(unsigned char *s, int len);
 /* 51 */
 TCL_DEPRECATED("is private function in libtommath")
-mp_err			TclBN_s_mp_mul_digs_fast(const mp_int *a,
+mp_err			TclBN_fast_s_mp_mul_digs(const mp_int *a,
 				const mp_int *b, mp_int *c, int digs);
 /* 52 */
 TCL_DEPRECATED("is private function in libtommath")
-mp_err			TclBN_s_mp_sqr_fast(const mp_int *a, mp_int *b);
+mp_err			TclBN_fast_s_mp_sqr(const mp_int *a, mp_int *b);
 /* 53 */
 TCL_DEPRECATED("is private function in libtommath")
 mp_err			TclBN_mp_karatsuba_mul(const mp_int *a,
@@ -388,7 +382,7 @@
 /* 66 */
 EXTERN int		TclBN_mp_init_u64(mp_int *bignum, uint64_t initVal) MP_WUR;
 /* 67 */
-TCL_DEPRECATED("Use mp_expt_u32")
+TCL_DEPRECATED("Use mp_expt_n")
 mp_err			TclBN_mp_expt_d_ex(const mp_int *a, unsigned int b,
 				mp_int *c, int fast);
 /* 68 */
@@ -486,12 +480,12 @@
     TCL_DEPRECATED_API("Use mp_to_ubin") mp_err (*tclBN_mp_to_unsigned_bin) (const mp_int *a, unsigned char *b); /* 44 */
     TCL_DEPRECATED_API("Use mp_to_ubin") mp_err (*tclBN_mp_to_unsigned_bin_n) (const mp_int *a, unsigned char *b, unsigned long *outlen); /* 45 */
     TCL_DEPRECATED_API("Use mp_to_radix") mp_err (*tclBN_mp_toradix_n) (const mp_int *a, char *str, int radix, int maxlen); /* 46 */
-    size_t (*tclBN_mp_ubin_size) (const mp_int *a); /* 47 */
+    size_t (*tclBN_mp_unsigned_bin_size) (const mp_int *a); /* 47 */
     mp_err (*tclBN_mp_xor) (const mp_int *a, const mp_int *b, mp_int *c) MP_WUR; /* 48 */
     void (*tclBN_mp_zero) (mp_int *a); /* 49 */
     TCL_DEPRECATED_API("is private function in libtommath") void (*tclBN_reverse) (unsigned char *s, int len); /* 50 */
-    TCL_DEPRECATED_API("is private function in libtommath") mp_err (*tclBN_s_mp_mul_digs_fast) (const mp_int *a, const mp_int *b, mp_int *c, int digs); /* 51 */
-    TCL_DEPRECATED_API("is private function in libtommath") mp_err (*tclBN_s_mp_sqr_fast) (const mp_int *a, mp_int *b); /* 52 */
+    TCL_DEPRECATED_API("is private function in libtommath") mp_err (*tclBN_fast_s_mp_mul_digs) (const mp_int *a, const mp_int *b, mp_int *c, int digs); /* 51 */
+    TCL_DEPRECATED_API("is private function in libtommath") mp_err (*tclBN_fast_s_mp_sqr) (const mp_int *a, mp_int *b); /* 52 */
     TCL_DEPRECATED_API("is private function in libtommath") mp_err (*tclBN_mp_karatsuba_mul) (const mp_int *a, const mp_int *b, mp_int *c); /* 53 */
     TCL_DEPRECATED_API("is private function in libtommath") mp_err (*tclBN_mp_karatsuba_sqr) (const mp_int *a, mp_int *b); /* 54 */
     TCL_DEPRECATED_API("is private function in libtommath") mp_err (*tclBN_mp_toom_mul) (const mp_int *a, const mp_int *b, mp_int *c); /* 55 */
@@ -506,7 +500,7 @@
     TCL_DEPRECATED_API("macro calling mp_init_i64") int (*tclBN_mp_init_l) (mp_int *bignum, long initVal); /* 64 */
     int (*tclBN_mp_init_i64) (mp_int *bignum, int64_t initVal) MP_WUR; /* 65 */
     int (*tclBN_mp_init_u64) (mp_int *bignum, uint64_t initVal) MP_WUR; /* 66 */
-    TCL_DEPRECATED_API("Use mp_expt_u32") mp_err (*tclBN_mp_expt_d_ex) (const mp_int *a, unsigned int b, mp_int *c, int fast); /* 67 */
+    TCL_DEPRECATED_API("Use mp_expt_n") mp_err (*tclBN_mp_expt_d_ex) (const mp_int *a, unsigned int b, mp_int *c, int fast); /* 67 */
     void (*tclBN_mp_set_u64) (mp_int *a, uint64_t i); /* 68 */
     uint64_t (*tclBN_mp_get_mag_u64) (const mp_int *a) MP_WUR; /* 69 */
     void (*tclBN_mp_set_i64) (mp_int *a, int64_t i); /* 70 */
@@ -628,18 +622,18 @@
 	(tclTomMathStubsPtr->tclBN_mp_to_unsigned_bin_n) /* 45 */
 #define TclBN_mp_toradix_n \
 	(tclTomMathStubsPtr->tclBN_mp_toradix_n) /* 46 */
-#define TclBN_mp_ubin_size \
-	(tclTomMathStubsPtr->tclBN_mp_ubin_size) /* 47 */
+#define TclBN_mp_unsigned_bin_size \
+	(tclTomMathStubsPtr->tclBN_mp_unsigned_bin_size) /* 47 */
 #define TclBN_mp_xor \
 	(tclTomMathStubsPtr->tclBN_mp_xor) /* 48 */
 #define TclBN_mp_zero \
 	(tclTomMathStubsPtr->tclBN_mp_zero) /* 49 */
 #define TclBN_reverse \
 	(tclTomMathStubsPtr->tclBN_reverse) /* 50 */
-#define TclBN_s_mp_mul_digs_fast \
-	(tclTomMathStubsPtr->tclBN_s_mp_mul_digs_fast) /* 51 */
-#define TclBN_s_mp_sqr_fast \
-	(tclTomMathStubsPtr->tclBN_s_mp_sqr_fast) /* 52 */
+#define TclBN_fast_s_mp_mul_digs \
+	(tclTomMathStubsPtr->tclBN_fast_s_mp_mul_digs) /* 51 */
+#define TclBN_fast_s_mp_sqr \
+	(tclTomMathStubsPtr->tclBN_fast_s_mp_sqr) /* 52 */
 #define TclBN_mp_karatsuba_mul \
 	(tclTomMathStubsPtr->tclBN_mp_karatsuba_mul) /* 53 */
 #define TclBN_mp_karatsuba_sqr \
