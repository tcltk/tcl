--- conflicted
+++ resolved
@@ -63,26 +63,24 @@
 #ifdef __cplusplus
 extern "C" {
 #endif
-<<<<<<< HEAD
 MODULE_SCOPE mp_err TclBN_mp_sqr(const mp_int *a, mp_int *b);
 MODULE_SCOPE mp_err TclBN_mp_div_3(const mp_int *a, mp_int *q, mp_digit *r);
-=======
-MODULE_SCOPE mp_err	TclBN_s_mp_add_d(const mp_int *a, mp_digit b, mp_int *c);
-MODULE_SCOPE mp_ord	TclBN_s_mp_cmp_d(const mp_int *a, mp_digit b);
-MODULE_SCOPE mp_err	TclBN_s_mp_div_d(const mp_int *a, mp_digit b, mp_int *c, mp_digit *d);
-MODULE_SCOPE mp_err	TclBN_s_mp_div_3(const mp_int *a, mp_int *c, mp_digit *b);
-MODULE_SCOPE mp_err	TclBN_s_mp_expt_u32(const mp_int *a, uint32_t b, mp_int *c);
-MODULE_SCOPE mp_err	TclBN_s_mp_init_set(mp_int *a, mp_digit b);
-MODULE_SCOPE mp_err	TclBN_s_mp_mul_d(const mp_int *a, mp_digit b, mp_int *c);
-MODULE_SCOPE void	TclBN_s_mp_reverse(unsigned char *s, size_t len);
-MODULE_SCOPE void	TclBN_s_mp_set(mp_int *a, mp_digit b);
-MODULE_SCOPE mp_err	TclBN_s_mp_sub_d(const mp_int *a, mp_digit b, mp_int *c);
-MODULE_SCOPE mp_err	TclBN_s_mp_balance_mul(const mp_int *a, const mp_int *b, mp_int *c);
+MODULE_SCOPE mp_err	TclBN_mp_balance_mul(const mp_int *a, const mp_int *b, mp_int *c);
+MODULE_SCOPE mp_err	TclBN_mp_karatsuba_mul(const mp_int *a, const mp_int *b, mp_int *c);
+MODULE_SCOPE mp_err	TclBN_mp_karatsuba_sqr(const mp_int *a, mp_int *b);
+MODULE_SCOPE mp_err	TclBN_mp_toom_mul(const mp_int *a, const mp_int *b, mp_int *c);
+MODULE_SCOPE mp_err	TclBN_mp_toom_sqr(const mp_int *a, mp_int *b);
+MODULE_SCOPE mp_err TclBN_s_mp_add(const mp_int *a, const mp_int *b, mp_int *c);
+MODULE_SCOPE mp_err TclBN_s_mp_mul_digs(const mp_int *a, const mp_int *b, mp_int *c, int digs);
+MODULE_SCOPE mp_err TclBN_s_mp_mul_digs_fast(const mp_int *a, const mp_int *b, mp_int *c, int digs);
+MODULE_SCOPE void TclBN_s_mp_reverse(unsigned char *s, size_t len);
+MODULE_SCOPE mp_err TclBN_s_mp_sqr(const mp_int *a, mp_int *b);
+MODULE_SCOPE mp_err TclBN_s_mp_sqr_fast(const mp_int *a, mp_int *b);
+MODULE_SCOPE mp_err TclBN_s_mp_sub(const mp_int *a, const mp_int *b, mp_int *c);
 MODULE_SCOPE const char *const TclBN_mp_s_rmap;
 MODULE_SCOPE const uint8_t TclBN_mp_s_rmap_reverse[];
 MODULE_SCOPE const size_t TclBN_mp_s_rmap_reverse_sz;
 MODULE_SCOPE mp_err	TclBN_mp_set_int(mp_int *a, unsigned long b);
->>>>>>> d134d35f
 #ifdef __cplusplus
 }
 #endif
@@ -159,7 +157,7 @@
 #define mp_xor TclBN_mp_xor
 #define mp_zero TclBN_mp_zero
 #define s_mp_add TclBN_s_mp_add
-#define s_mp_balance_mul TclBN_s_mp_balance_mul
+#define s_mp_balance_mul TclBN_mp_balance_mul
 #define s_mp_karatsuba_mul TclBN_mp_karatsuba_mul
 #define s_mp_karatsuba_sqr TclBN_mp_karatsuba_sqr
 #define s_mp_mul_digs TclBN_s_mp_mul_digs
