--- conflicted
+++ resolved
@@ -64,20 +64,18 @@
 extern "C" {
 #endif
 MODULE_SCOPE mp_err	TclBN_mp_sqr(const mp_int *a, mp_int *b);
-MODULE_SCOPE mp_err	TclBN_mp_div_3(const mp_int *a, mp_int *q, mp_digit *r);
-MODULE_SCOPE mp_err	TclBN_mp_expt_u32(const mp_int *a, uint32_t b, mp_int *c);
-MODULE_SCOPE mp_err	TclBN_s_mp_balance_mul(const mp_int *a, const mp_int *b, mp_int *c);
-MODULE_SCOPE mp_err	TclBN_s_mp_div_3(const mp_int *a, mp_int *c, mp_digit *d);
-MODULE_SCOPE mp_err	TclBN_s_mp_karatsuba_mul(const mp_int *a, const mp_int *b, mp_int *c);
-MODULE_SCOPE mp_err	TclBN_s_mp_karatsuba_sqr(const mp_int *a, mp_int *b);
-MODULE_SCOPE mp_err	TclBN_s_mp_toom_mul(const mp_int *a, const mp_int *b, mp_int *c);
-MODULE_SCOPE mp_err	TclBN_s_mp_toom_sqr(const mp_int *a, mp_int *b);
+MODULE_SCOPE mp_err	TclBN_mp_balance_mul(const mp_int *a, const mp_int *b, mp_int *c);
+MODULE_SCOPE mp_err	TclBN_mp_div_3(const mp_int *a, mp_int *c, mp_digit *d);
+MODULE_SCOPE mp_err	TclBN_mp_karatsuba_mul(const mp_int *a, const mp_int *b, mp_int *c);
+MODULE_SCOPE mp_err	TclBN_mp_karatsuba_sqr(const mp_int *a, mp_int *b);
+MODULE_SCOPE mp_err	TclBN_mp_toom_mul(const mp_int *a, const mp_int *b, mp_int *c);
+MODULE_SCOPE mp_err	TclBN_mp_toom_sqr(const mp_int *a, mp_int *b);
 MODULE_SCOPE mp_err TclBN_s_mp_add(const mp_int *a, const mp_int *b, mp_int *c);
-MODULE_SCOPE mp_err TclBN_s_mp_mul_digs(const mp_int *a, const mp_int *b, mp_int *c, int digs);
-MODULE_SCOPE mp_err TclBN_s_mp_mul_digs_fast(const mp_int *a, const mp_int *b, mp_int *c, int digs);
-MODULE_SCOPE void	TclBN_s_mp_reverse(unsigned char *s, size_t len);
+MODULE_SCOPE mp_err TclBN_mp_mul_digs(const mp_int *a, const mp_int *b, mp_int *c, int digs);
+MODULE_SCOPE mp_err TclBN_mp_mul_digs_fast(const mp_int *a, const mp_int *b, mp_int *c, int digs);
+MODULE_SCOPE void	TclBN_mp_reverse(unsigned char *s, size_t len);
 MODULE_SCOPE mp_err	TclBN_s_mp_sqr(const mp_int *a, mp_int *b);
-MODULE_SCOPE mp_err	TclBN_s_mp_sqr_fast(const mp_int *a, mp_int *b);
+MODULE_SCOPE mp_err	TclBN_mp_sqr_fast(const mp_int *a, mp_int *b);
 MODULE_SCOPE mp_err	TclBN_s_mp_sub(const mp_int *a, const mp_int *b, mp_int *c);
 MODULE_SCOPE const char *const TclBN_mp_s_rmap;
 MODULE_SCOPE const uint8_t TclBN_mp_s_rmap_reverse[];
@@ -106,20 +104,11 @@
 #define mp_div TclBN_mp_div
 #define mp_div_d TclBN_mp_div_d
 #define mp_div_2 TclBN_mp_div_2
-#define mp_div_3 TclBN_mp_div_3
 #define mp_div_2d TclBN_mp_div_2d
 #define mp_exch TclBN_mp_exch
-#define mp_expt_d TclBN_mp_expt_d
-#define mp_expt_d_ex TclBN_mp_expt_d_ex
-<<<<<<< HEAD
-#define mp_expt_u32 TclBN_mp_expt_u32
+#define mp_expt_d TclBN_mp_expt_n
 #define mp_expt_n TclBN_mp_expt_n
 #define mp_get_mag_u64 TclBN_mp_get_mag_u64
-=======
-#define mp_expt_u32 TclBN_s_mp_expt_u32
-#define mp_expt_n TclBN_mp_expt_d
-#define mp_get_mag_u64 TclBN_mp_get_mag_ull
->>>>>>> 062a4458
 #define mp_grow TclBN_mp_grow
 #define mp_init TclBN_mp_init
 #define mp_init_copy TclBN_mp_init_copy
@@ -145,9 +134,9 @@
 #define mp_s_rmap TclBN_mp_s_rmap
 #define mp_s_rmap_reverse TclBN_mp_s_rmap_reverse
 #define mp_s_rmap_reverse_sz TclBN_mp_s_rmap_reverse_sz
-#define mp_set TclBN_s_mp_set
-#define mp_set_i64 TclBN_mp_set_ll
-#define mp_set_u64 TclBN_mp_set_ull
+#define mp_set TclBN_mp_set
+#define mp_set_i64 TclBN_mp_set_i64
+#define mp_set_u64 TclBN_mp_set_u64
 #define mp_shrink TclBN_mp_shrink
 #define mp_sqr TclBN_mp_sqr
 #define mp_sqrt TclBN_mp_sqrt
@@ -168,18 +157,18 @@
 #define mp_xor TclBN_mp_xor
 #define mp_zero TclBN_mp_zero
 #define s_mp_add TclBN_s_mp_add
-#define s_mp_balance_mul TclBN_s_mp_balance_mul
-#define s_mp_div_3 TclBN_s_mp_div_3
-#define s_mp_karatsuba_mul TclBN_s_mp_karatsuba_mul
-#define s_mp_karatsuba_sqr TclBN_s_mp_karatsuba_sqr
-#define s_mp_mul_digs TclBN_s_mp_mul_digs
-#define s_mp_mul_digs_fast TclBN_s_mp_mul_digs_fast
-#define s_mp_reverse TclBN_s_mp_reverse
+#define s_mp_balance_mul TclBN_mp_balance_mul
+#define s_mp_div_3 TclBN_mp_div_3
+#define s_mp_karatsuba_mul TclBN_mp_karatsuba_mul
+#define s_mp_karatsuba_sqr TclBN_mp_karatsuba_sqr
+#define s_mp_mul_digs TclBN_mp_mul_digs
+#define s_mp_mul_digs_fast TclBN_mp_mul_digs_fast
+#define s_mp_reverse TclBN_mp_reverse
 #define s_mp_sqr TclBN_s_mp_sqr
-#define s_mp_sqr_fast TclBN_s_mp_sqr_fast
+#define s_mp_sqr_fast TclBN_mp_sqr_fast
 #define s_mp_sub TclBN_s_mp_sub
-#define s_mp_toom_mul TclBN_s_mp_toom_mul
-#define s_mp_toom_sqr TclBN_s_mp_toom_sqr
+#define s_mp_toom_mul TclBN_mp_toom_mul
+#define s_mp_toom_sqr TclBN_mp_toom_sqr
 #endif /* !TCL_WITH_EXTERNAL_TOMMATH */
 
 #undef TCL_STORAGE_CLASS
@@ -253,7 +242,7 @@
 /* 18 */
 EXTERN void		TclBN_mp_exch(mp_int *a, mp_int *b);
 /* 19 */
-EXTERN mp_err		TclBN_mp_expt_d(const mp_int *a, int b, mp_int *c) MP_WUR;
+EXTERN mp_err		TclBN_mp_expt_n(const mp_int *a, int b, mp_int *c) MP_WUR;
 /* 20 */
 EXTERN mp_err		TclBN_mp_grow(mp_int *a, int size) MP_WUR;
 /* 21 */
@@ -318,7 +307,6 @@
 				mp_int *c) MP_WUR;
 /* 49 */
 EXTERN void		TclBN_mp_zero(mp_int *a);
-<<<<<<< HEAD
 /* Slot 50 is reserved */
 /* Slot 51 is reserved */
 /* Slot 52 is reserved */
@@ -332,53 +320,6 @@
 /* Slot 60 is reserved */
 /* Slot 61 is reserved */
 /* Slot 62 is reserved */
-=======
-/* 50 */
-TCL_DEPRECATED("is private function in libtommath")
-void			TclBN_reverse(unsigned char *s, int len);
-/* 51 */
-TCL_DEPRECATED("is private function in libtommath")
-mp_err			TclBN_fast_s_mp_mul_digs(const mp_int *a,
-				const mp_int *b, mp_int *c, int digs);
-/* 52 */
-TCL_DEPRECATED("is private function in libtommath")
-mp_err			TclBN_fast_s_mp_sqr(const mp_int *a, mp_int *b);
-/* 53 */
-TCL_DEPRECATED("is private function in libtommath")
-mp_err			TclBN_mp_karatsuba_mul(const mp_int *a,
-				const mp_int *b, mp_int *c);
-/* 54 */
-TCL_DEPRECATED("is private function in libtommath")
-mp_err			TclBN_mp_karatsuba_sqr(const mp_int *a, mp_int *b);
-/* 55 */
-TCL_DEPRECATED("is private function in libtommath")
-mp_err			TclBN_mp_toom_mul(const mp_int *a, const mp_int *b,
-				mp_int *c);
-/* 56 */
-TCL_DEPRECATED("is private function in libtommath")
-mp_err			TclBN_mp_toom_sqr(const mp_int *a, mp_int *b);
-/* 57 */
-TCL_DEPRECATED("is private function in libtommath")
-mp_err			TclBN_s_mp_add(const mp_int *a, const mp_int *b,
-				mp_int *c);
-/* 58 */
-TCL_DEPRECATED("is private function in libtommath")
-mp_err			TclBN_s_mp_mul_digs(const mp_int *a, const mp_int *b,
-				mp_int *c, int digs);
-/* 59 */
-TCL_DEPRECATED("is private function in libtommath")
-mp_err			TclBN_s_mp_sqr(const mp_int *a, mp_int *b);
-/* 60 */
-TCL_DEPRECATED("is private function in libtommath")
-mp_err			TclBN_s_mp_sub(const mp_int *a, const mp_int *b,
-				mp_int *c);
-/* 61 */
-TCL_DEPRECATED("macro calling mp_init_u64")
-mp_err			TclBN_mp_init_set_int(mp_int *a, unsigned long i);
-/* 62 */
-TCL_DEPRECATED("macro calling mp_set_u64")
-void			TclBN_mp_set_ul(mp_int *a, unsigned long i);
->>>>>>> 062a4458
 /* 63 */
 EXTERN int		TclBN_mp_cnt_lsb(const mp_int *a) MP_WUR;
 /* Slot 64 is reserved */
@@ -388,11 +329,11 @@
 EXTERN int		TclBN_mp_init_u64(mp_int *bignum, uint64_t initVal) MP_WUR;
 /* Slot 67 is reserved */
 /* 68 */
-EXTERN void		TclBN_mp_set_ull(mp_int *a, uint64_t i);
+EXTERN void		TclBN_mp_set_u64(mp_int *a, uint64_t i);
 /* 69 */
-EXTERN uint64_t		TclBN_mp_get_mag_ull(const mp_int *a) MP_WUR;
+EXTERN uint64_t		TclBN_mp_get_mag_u64(const mp_int *a) MP_WUR;
 /* 70 */
-EXTERN void		TclBN_mp_set_ll(mp_int *a, int64_t i);
+EXTERN void		TclBN_mp_set_i64(mp_int *a, int64_t i);
 /* 71 */
 EXTERN mp_err		TclBN_mp_unpack(mp_int *rop, size_t count,
 				mp_order order, size_t size,
@@ -443,7 +384,7 @@
     mp_err (*tclBN_mp_div_2d) (const mp_int *a, int b, mp_int *q, mp_int *r) MP_WUR; /* 16 */
     void (*reserved17)(void);
     void (*tclBN_mp_exch) (mp_int *a, mp_int *b); /* 18 */
-    mp_err (*tclBN_mp_expt_d) (const mp_int *a, int b, mp_int *c) MP_WUR; /* 19 */
+    mp_err (*tclBN_mp_expt_n) (const mp_int *a, int b, mp_int *c) MP_WUR; /* 19 */
     mp_err (*tclBN_mp_grow) (mp_int *a, int size) MP_WUR; /* 20 */
     mp_err (*tclBN_mp_init) (mp_int *a) MP_WUR; /* 21 */
     mp_err (*tclBN_mp_init_copy) (mp_int *a, const mp_int *b) MP_WUR; /* 22 */
@@ -474,7 +415,6 @@
     size_t (*tclBN_mp_ubin_size) (const mp_int *a) MP_WUR; /* 47 */
     mp_err (*tclBN_mp_xor) (const mp_int *a, const mp_int *b, mp_int *c) MP_WUR; /* 48 */
     void (*tclBN_mp_zero) (mp_int *a); /* 49 */
-<<<<<<< HEAD
     void (*reserved50)(void);
     void (*reserved51)(void);
     void (*reserved52)(void);
@@ -488,36 +428,14 @@
     void (*reserved60)(void);
     void (*reserved61)(void);
     void (*reserved62)(void);
-=======
-    TCL_DEPRECATED_API("is private function in libtommath") void (*tclBN_reverse) (unsigned char *s, int len); /* 50 */
-    TCL_DEPRECATED_API("is private function in libtommath") mp_err (*tclBN_fast_s_mp_mul_digs) (const mp_int *a, const mp_int *b, mp_int *c, int digs); /* 51 */
-    TCL_DEPRECATED_API("is private function in libtommath") mp_err (*tclBN_fast_s_mp_sqr) (const mp_int *a, mp_int *b); /* 52 */
-    TCL_DEPRECATED_API("is private function in libtommath") mp_err (*tclBN_mp_karatsuba_mul) (const mp_int *a, const mp_int *b, mp_int *c); /* 53 */
-    TCL_DEPRECATED_API("is private function in libtommath") mp_err (*tclBN_mp_karatsuba_sqr) (const mp_int *a, mp_int *b); /* 54 */
-    TCL_DEPRECATED_API("is private function in libtommath") mp_err (*tclBN_mp_toom_mul) (const mp_int *a, const mp_int *b, mp_int *c); /* 55 */
-    TCL_DEPRECATED_API("is private function in libtommath") mp_err (*tclBN_mp_toom_sqr) (const mp_int *a, mp_int *b); /* 56 */
-    TCL_DEPRECATED_API("is private function in libtommath") mp_err (*tclBN_s_mp_add) (const mp_int *a, const mp_int *b, mp_int *c); /* 57 */
-    TCL_DEPRECATED_API("is private function in libtommath") mp_err (*tclBN_s_mp_mul_digs) (const mp_int *a, const mp_int *b, mp_int *c, int digs); /* 58 */
-    TCL_DEPRECATED_API("is private function in libtommath") mp_err (*tclBN_s_mp_sqr) (const mp_int *a, mp_int *b); /* 59 */
-    TCL_DEPRECATED_API("is private function in libtommath") mp_err (*tclBN_s_mp_sub) (const mp_int *a, const mp_int *b, mp_int *c); /* 60 */
-    TCL_DEPRECATED_API("macro calling mp_init_u64") mp_err (*tclBN_mp_init_set_int) (mp_int *a, unsigned long i); /* 61 */
-    TCL_DEPRECATED_API("macro calling mp_set_u64") void (*tclBN_mp_set_ul) (mp_int *a, unsigned long i); /* 62 */
->>>>>>> 062a4458
     int (*tclBN_mp_cnt_lsb) (const mp_int *a) MP_WUR; /* 63 */
     void (*reserved64)(void);
     int (*tclBN_mp_init_i64) (mp_int *bignum, int64_t initVal) MP_WUR; /* 65 */
     int (*tclBN_mp_init_u64) (mp_int *bignum, uint64_t initVal) MP_WUR; /* 66 */
-<<<<<<< HEAD
     void (*reserved67)(void);
     void (*tclBN_mp_set_u64) (mp_int *a, uint64_t i); /* 68 */
     uint64_t (*tclBN_mp_get_mag_u64) (const mp_int *a) MP_WUR; /* 69 */
     void (*tclBN_mp_set_i64) (mp_int *a, int64_t i); /* 70 */
-=======
-    TCL_DEPRECATED_API("Use mp_expt_n") mp_err (*tclBN_mp_expt_d_ex) (const mp_int *a, unsigned int b, mp_int *c, int fast); /* 67 */
-    void (*tclBN_mp_set_ull) (mp_int *a, uint64_t i); /* 68 */
-    uint64_t (*tclBN_mp_get_mag_ull) (const mp_int *a) MP_WUR; /* 69 */
-    void (*tclBN_mp_set_ll) (mp_int *a, int64_t i); /* 70 */
->>>>>>> 062a4458
     mp_err (*tclBN_mp_unpack) (mp_int *rop, size_t count, mp_order order, size_t size, mp_endian endian, size_t nails, const void *op) MP_WUR; /* 71 */
     mp_err (*tclBN_mp_pack) (void *rop, size_t maxcount, size_t *written, mp_order order, size_t size, mp_endian endian, size_t nails, const mp_int *op) MP_WUR; /* 72 */
     void (*reserved73)(void);
@@ -579,8 +497,8 @@
 /* Slot 17 is reserved */
 #define TclBN_mp_exch \
 	(tclTomMathStubsPtr->tclBN_mp_exch) /* 18 */
-#define TclBN_mp_expt_d \
-	(tclTomMathStubsPtr->tclBN_mp_expt_d) /* 19 */
+#define TclBN_mp_expt_n \
+	(tclTomMathStubsPtr->tclBN_mp_expt_n) /* 19 */
 #define TclBN_mp_grow \
 	(tclTomMathStubsPtr->tclBN_mp_grow) /* 20 */
 #define TclBN_mp_init \
@@ -636,7 +554,6 @@
 	(tclTomMathStubsPtr->tclBN_mp_xor) /* 48 */
 #define TclBN_mp_zero \
 	(tclTomMathStubsPtr->tclBN_mp_zero) /* 49 */
-<<<<<<< HEAD
 /* Slot 50 is reserved */
 /* Slot 51 is reserved */
 /* Slot 52 is reserved */
@@ -650,34 +567,6 @@
 /* Slot 60 is reserved */
 /* Slot 61 is reserved */
 /* Slot 62 is reserved */
-=======
-#define TclBN_reverse \
-	(tclTomMathStubsPtr->tclBN_reverse) /* 50 */
-#define TclBN_fast_s_mp_mul_digs \
-	(tclTomMathStubsPtr->tclBN_fast_s_mp_mul_digs) /* 51 */
-#define TclBN_fast_s_mp_sqr \
-	(tclTomMathStubsPtr->tclBN_fast_s_mp_sqr) /* 52 */
-#define TclBN_mp_karatsuba_mul \
-	(tclTomMathStubsPtr->tclBN_mp_karatsuba_mul) /* 53 */
-#define TclBN_mp_karatsuba_sqr \
-	(tclTomMathStubsPtr->tclBN_mp_karatsuba_sqr) /* 54 */
-#define TclBN_mp_toom_mul \
-	(tclTomMathStubsPtr->tclBN_mp_toom_mul) /* 55 */
-#define TclBN_mp_toom_sqr \
-	(tclTomMathStubsPtr->tclBN_mp_toom_sqr) /* 56 */
-#define TclBN_s_mp_add \
-	(tclTomMathStubsPtr->tclBN_s_mp_add) /* 57 */
-#define TclBN_s_mp_mul_digs \
-	(tclTomMathStubsPtr->tclBN_s_mp_mul_digs) /* 58 */
-#define TclBN_s_mp_sqr \
-	(tclTomMathStubsPtr->tclBN_s_mp_sqr) /* 59 */
-#define TclBN_s_mp_sub \
-	(tclTomMathStubsPtr->tclBN_s_mp_sub) /* 60 */
-#define TclBN_mp_init_set_int \
-	(tclTomMathStubsPtr->tclBN_mp_init_set_int) /* 61 */
-#define TclBN_mp_set_ul \
-	(tclTomMathStubsPtr->tclBN_mp_set_ul) /* 62 */
->>>>>>> 062a4458
 #define TclBN_mp_cnt_lsb \
 	(tclTomMathStubsPtr->tclBN_mp_cnt_lsb) /* 63 */
 /* Slot 64 is reserved */
@@ -685,7 +574,6 @@
 	(tclTomMathStubsPtr->tclBN_mp_init_i64) /* 65 */
 #define TclBN_mp_init_u64 \
 	(tclTomMathStubsPtr->tclBN_mp_init_u64) /* 66 */
-<<<<<<< HEAD
 /* Slot 67 is reserved */
 #define TclBN_mp_set_u64 \
 	(tclTomMathStubsPtr->tclBN_mp_set_u64) /* 68 */
@@ -693,16 +581,6 @@
 	(tclTomMathStubsPtr->tclBN_mp_get_mag_u64) /* 69 */
 #define TclBN_mp_set_i64 \
 	(tclTomMathStubsPtr->tclBN_mp_set_i64) /* 70 */
-=======
-#define TclBN_mp_expt_d_ex \
-	(tclTomMathStubsPtr->tclBN_mp_expt_d_ex) /* 67 */
-#define TclBN_mp_set_ull \
-	(tclTomMathStubsPtr->tclBN_mp_set_ull) /* 68 */
-#define TclBN_mp_get_mag_ull \
-	(tclTomMathStubsPtr->tclBN_mp_get_mag_ull) /* 69 */
-#define TclBN_mp_set_ll \
-	(tclTomMathStubsPtr->tclBN_mp_set_ll) /* 70 */
->>>>>>> 062a4458
 #define TclBN_mp_unpack \
 	(tclTomMathStubsPtr->tclBN_mp_unpack) /* 71 */
 #define TclBN_mp_pack \
