/*
 *----------------------------------------------------------------------
 *
 * tclTomMathDecls.h --
 *
 *	This file contains the declarations for the 'libtommath'
 *	functions that are exported by the Tcl library.
 *
 * Copyright (c) 2005 by Kevin B. Kenny.  All rights reserved.
 *
 * See the file "license.terms" for information on usage and redistribution
 * of this file, and for a DISCLAIMER OF ALL WARRANTIES.
 */

#ifndef _TCLTOMMATHDECLS
#define _TCLTOMMATHDECLS

#include "tcl.h"
#ifndef BN_H_
#include "tclTomMath.h"
#endif

/*
 * Define the version of the Stubs table that's exported for tommath
 */

#define TCLTOMMATH_EPOCH 0
#define TCLTOMMATH_REVISION 0

#define Tcl_TomMath_InitStubs(interp,version) \
    (TclTomMathInitializeStubs((interp),(version),\
                               TCLTOMMATH_EPOCH,TCLTOMMATH_REVISION))

/* Define custom memory allocation for libtommath */


/* MODULE_SCOPE void* TclBNAlloc( size_t ); */
#define TclBNAlloc(s) ((void*)Tcl_Alloc((size_t)(s)))
/* MODULE_SCOPE void* TclBNCalloc( size_t, size_t ); */
#define TclBNCalloc(m,s) memset(ckalloc((size_t)(m)*(size_t)(s)),0,(size_t)(m)*(size_t)(s))
/* MODULE_SCOPE void* TclBNRealloc( void*, size_t ); */
#define TclBNRealloc(x,s) ((void*)Tcl_Realloc((char*)(x),(size_t)(s)))
/* MODULE_SCOPE void  TclBNFree( void* ); */
#define TclBNFree(x) (Tcl_Free((char*)(x)))

#define MP_MALLOC(size)                   TclBNAlloc(size)
#define MP_CALLOC(nmemb, size)            TclBNCalloc(nmemb, size)
#define MP_REALLOC(mem, oldsize, newsize) TclBNRealloc(mem, newsize)
#define MP_FREE(mem, size)                TclBNFree(mem)


/* Rename the global symbols in libtommath to avoid linkage conflicts */

#define mp_add TclBN_mp_add
#define mp_add_d TclBN_mp_add_d
#define mp_and TclBN_mp_and
#define mp_clamp TclBN_mp_clamp
#define mp_clear TclBN_mp_clear
#define mp_clear_multi TclBN_mp_clear_multi
#define mp_cmp TclBN_mp_cmp
#define mp_cmp_d TclBN_mp_cmp_d
#define mp_cmp_mag TclBN_mp_cmp_mag
#define mp_cnt_lsb TclBN_mp_cnt_lsb
#define mp_copy TclBN_mp_copy
#define mp_count_bits TclBN_mp_count_bits
#define mp_div TclBN_mp_div
#define mp_div_2 TclBN_mp_div_2
#define mp_div_2d TclBN_mp_div_2d
#define mp_div_3 TclBN_mp_div_3
#define mp_div_d TclBN_mp_div_d
#define mp_exch TclBN_mp_exch
#define mp_expt_d TclBN_mp_expt_u32
#define mp_expt_d_ex TclBN_mp_expt_d_ex
#define mp_expt_u32 TclBN_mp_expt_u32
#define mp_get_bit TclBN_mp_get_bit
#define mp_get_mag_ul TclBN_mp_get_mag_ul
#define mp_get_mag_ull TclBN_mp_get_mag_ull
#define mp_grow TclBN_mp_grow
#define mp_init TclBN_mp_init
#define mp_init_copy TclBN_mp_init_copy
#define mp_init_multi TclBN_mp_init_multi
#define mp_init_set TclBN_mp_init_set
#define mp_init_size TclBN_mp_init_size
#define mp_init_ul TclBN_mp_init_ul
#define mp_lshd TclBN_mp_lshd
#define mp_mod TclBN_mp_mod
#define mp_mod_2d TclBN_mp_mod_2d
#define mp_mul TclBN_mp_mul
#define mp_mul_2 TclBN_mp_mul_2
#define mp_mul_2d TclBN_mp_mul_2d
#define mp_mul_d TclBN_mp_mul_d
#define mp_neg TclBN_mp_neg
#define mp_or TclBN_mp_or
#define mp_radix_size TclBN_mp_radix_size
#define mp_read_radix TclBN_mp_read_radix
#define mp_rshd TclBN_mp_rshd
#define mp_set TclBN_mp_set
#define mp_set_ul TclBN_mp_set_ul
#define mp_set_ull TclBN_mp_set_ull
#define mp_shrink TclBN_mp_shrink
#define mp_sqr TclBN_mp_sqr
#define mp_sqrt TclBN_mp_sqrt
#define mp_sub TclBN_mp_sub
#define mp_sub_d TclBN_mp_sub_d
#define mp_signed_rsh TclBN_mp_signed_rsh
#define mp_to_unsigned_bin TclBN_mp_to_unsigned_bin
#define mp_to_unsigned_bin_n TclBN_mp_to_unsigned_bin_n
#define mp_to_radix TclBN_mp_to_radix
#define mp_to_ubin TclBN_mp_to_ubin
#define mp_ubin_size TclBN_mp_ubin_size
#define mp_xor TclBN_mp_xor
#define mp_zero TclBN_mp_zero
#define s_mp_add TclBN_s_mp_add
#define s_mp_balance_mul TclBN_mp_balance_mul
#define s_mp_get_bit TclBN_mp_get_bit
#define s_mp_karatsuba_mul TclBN_mp_karatsuba_mul
#define s_mp_karatsuba_sqr TclBN_mp_karatsuba_sqr
#define s_mp_mul_digs TclBN_s_mp_mul_digs
#define s_mp_mul_digs_fast TclBN_s_mp_mul_digs_fast
#define s_mp_reverse TclBN_s_mp_reverse
#define s_mp_sqr TclBN_s_mp_sqr
#define s_mp_sqr_fast TclBN_s_mp_sqr_fast
#define s_mp_sub TclBN_s_mp_sub
#define s_mp_toom_mul TclBN_mp_toom_mul
#define s_mp_toom_sqr TclBN_mp_toom_sqr

/*
 * WARNING: This file is automatically generated by the tools/genStubs.tcl
 * script.  Any modifications to the function declarations below should be made
 * in the generic/tclInt.decls script.
 */

/* !BEGIN!: Do not edit below this line. */

#ifdef __cplusplus
extern "C" {
#endif

/*
 * Exported function declarations:
 */

/* 0 */
TCLAPI int		TclBN_epoch(void) MP_WUR;
/* 1 */
TCLAPI int		TclBN_revision(void) MP_WUR;
/* 2 */
TCLAPI mp_err		TclBN_mp_add(const mp_int *a, const mp_int *b,
				mp_int *c) MP_WUR;
/* 3 */
TCLAPI mp_err		TclBN_mp_add_d(const mp_int *a, mp_digit b,
				mp_int *c) MP_WUR;
/* 4 */
TCLAPI mp_err		TclBN_mp_and(const mp_int *a, const mp_int *b,
				mp_int *c) MP_WUR;
/* 5 */
TCLAPI void		TclBN_mp_clamp(mp_int *a);
/* 6 */
TCLAPI void		TclBN_mp_clear(mp_int *a);
/* 7 */
TCLAPI void		TclBN_mp_clear_multi(mp_int *a, ...);
/* 8 */
TCLAPI mp_ord		TclBN_mp_cmp(const mp_int *a, const mp_int *b) MP_WUR;
/* 9 */
TCLAPI mp_ord		TclBN_mp_cmp_d(const mp_int *a, mp_digit b) MP_WUR;
/* 10 */
TCLAPI mp_ord		TclBN_mp_cmp_mag(const mp_int *a, const mp_int *b) MP_WUR;
/* 11 */
TCLAPI mp_err		TclBN_mp_copy(const mp_int *a, mp_int *b) MP_WUR;
/* 12 */
TCLAPI int		TclBN_mp_count_bits(const mp_int *a) MP_WUR;
/* 13 */
TCLAPI mp_err		TclBN_mp_div(const mp_int *a, const mp_int *b,
				mp_int *q, mp_int *r) MP_WUR;
/* 14 */
TCLAPI mp_err		TclBN_mp_div_d(const mp_int *a, mp_digit b,
				mp_int *q, mp_digit *r) MP_WUR;
/* 15 */
TCLAPI mp_err		TclBN_mp_div_2(const mp_int *a, mp_int *q) MP_WUR;
/* 16 */
TCLAPI mp_err		TclBN_mp_div_2d(const mp_int *a, int b, mp_int *q,
				mp_int *r) MP_WUR;
/* 17 */
TCLAPI mp_err		TclBN_mp_div_3(const mp_int *a, mp_int *q,
				mp_digit *r) MP_WUR;
/* 18 */
TCLAPI void		TclBN_mp_exch(mp_int *a, mp_int *b);
/* 19 */
TCLAPI mp_err		TclBN_mp_expt_u32(const mp_int *a, unsigned int b,
				mp_int *c) MP_WUR;
/* 20 */
TCLAPI mp_err		TclBN_mp_grow(mp_int *a, int size) MP_WUR;
/* 21 */
TCLAPI mp_err		TclBN_mp_init(mp_int *a) MP_WUR;
/* 22 */
TCLAPI mp_err		TclBN_mp_init_copy(mp_int *a, const mp_int *b) MP_WUR;
/* 23 */
TCLAPI mp_err		TclBN_mp_init_multi(mp_int *a, ...) MP_WUR;
/* 24 */
TCLAPI mp_err		TclBN_mp_init_set(mp_int *a, mp_digit b) MP_WUR;
/* 25 */
TCLAPI mp_err		TclBN_mp_init_size(mp_int *a, int size) MP_WUR;
/* 26 */
TCLAPI mp_err		TclBN_mp_lshd(mp_int *a, int shift) MP_WUR;
/* 27 */
TCLAPI mp_err		TclBN_mp_mod(const mp_int *a, const mp_int *b,
				mp_int *r) MP_WUR;
/* 28 */
TCLAPI mp_err		TclBN_mp_mod_2d(const mp_int *a, int b, mp_int *r) MP_WUR;
/* 29 */
TCLAPI mp_err		TclBN_mp_mul(const mp_int *a, const mp_int *b,
				mp_int *p) MP_WUR;
/* 30 */
TCLAPI mp_err		TclBN_mp_mul_d(const mp_int *a, mp_digit b,
				mp_int *p) MP_WUR;
/* 31 */
TCLAPI mp_err		TclBN_mp_mul_2(const mp_int *a, mp_int *p) MP_WUR;
/* 32 */
TCLAPI mp_err		TclBN_mp_mul_2d(const mp_int *a, int d, mp_int *p) MP_WUR;
/* 33 */
TCLAPI mp_err		TclBN_mp_neg(const mp_int *a, mp_int *b) MP_WUR;
/* 34 */
TCLAPI mp_err		TclBN_mp_or(const mp_int *a, const mp_int *b,
				mp_int *c) MP_WUR;
/* 35 */
TCLAPI mp_err		TclBN_mp_radix_size(const mp_int *a, int radix,
				int *size) MP_WUR;
/* 36 */
TCLAPI mp_err		TclBN_mp_read_radix(mp_int *a, const char *str,
				int radix) MP_WUR;
/* 37 */
TCLAPI void		TclBN_mp_rshd(mp_int *a, int shift);
/* 38 */
TCLAPI mp_err		TclBN_mp_shrink(mp_int *a) MP_WUR;
/* 39 */
TCLAPI void		TclBN_mp_set(mp_int *a, mp_digit b);
/* 40 */
TCLAPI mp_err		TclBN_mp_sqr(const mp_int *a, mp_int *b) MP_WUR;
/* 41 */
TCLAPI mp_err		TclBN_mp_sqrt(const mp_int *a, mp_int *b) MP_WUR;
/* 42 */
TCLAPI mp_err		TclBN_mp_sub(const mp_int *a, const mp_int *b,
				mp_int *c) MP_WUR;
/* 43 */
TCLAPI mp_err		TclBN_mp_sub_d(const mp_int *a, mp_digit b,
				mp_int *c) MP_WUR;
/* Slot 44 is reserved */
/* Slot 45 is reserved */
/* Slot 46 is reserved */
/* 47 */
TCLAPI size_t		TclBN_mp_ubin_size(const mp_int *a) MP_WUR;
/* 48 */
TCLAPI mp_err		TclBN_mp_xor(const mp_int *a, const mp_int *b,
				mp_int *c) MP_WUR;
/* 49 */
TCLAPI void		TclBN_mp_zero(mp_int *a);
/* Slot 50 is reserved */
/* Slot 51 is reserved */
/* Slot 52 is reserved */
/* Slot 53 is reserved */
/* Slot 54 is reserved */
/* Slot 55 is reserved */
/* Slot 56 is reserved */
/* Slot 57 is reserved */
/* Slot 58 is reserved */
/* Slot 59 is reserved */
/* Slot 60 is reserved */
/* 61 */
TCLAPI mp_err		TclBN_mp_init_ul(mp_int *a, unsigned long i) MP_WUR;
/* 62 */
TCLAPI void		TclBN_mp_set_ul(mp_int *a, unsigned long i);
/* 63 */
TCLAPI int		TclBN_mp_cnt_lsb(const mp_int *a) MP_WUR;
/* Slot 64 is reserved */
/* Slot 65 is reserved */
/* Slot 66 is reserved */
/* Slot 67 is reserved */
/* 68 */
TCLAPI void		TclBN_mp_set_ull(mp_int *a, Tcl_WideUInt i);
/* 69 */
TCLAPI Tcl_WideUInt	TclBN_mp_get_mag_ull(const mp_int *a) MP_WUR;
/* Slot 70 is reserved */
/* 71 */
<<<<<<< HEAD
TCLAPI unsigned long	TclBN_mp_get_mag_ul(const mp_int *a);
/* 72 */
TCLAPI mp_bool		TclBN_mp_isodd(const mp_int *a) MP_WUR;
=======
EXTERN unsigned long	TclBN_mp_get_mag_ul(const mp_int *a) MP_WUR;
/* Slot 72 is reserved */
>>>>>>> 1e1530a5
/* Slot 73 is reserved */
/* Slot 74 is reserved */
/* Slot 75 is reserved */
/* 76 */
TCLAPI mp_err		TclBN_mp_signed_rsh(const mp_int *a, int b,
				mp_int *c) MP_WUR;
/* Slot 77 is reserved */
/* 78 */
TCLAPI int		TclBN_mp_to_ubin(const mp_int *a, unsigned char *buf,
				size_t maxlen, size_t *written) MP_WUR;
/* Slot 79 is reserved */
/* 80 */
TCLAPI int		TclBN_mp_to_radix(const mp_int *a, char *str,
				size_t maxlen, size_t *written, int radix) MP_WUR;

typedef struct TclTomMathStubs {
    int magic;
    void *hooks;

    int (*tclBN_epoch) (void) MP_WUR; /* 0 */
    int (*tclBN_revision) (void) MP_WUR; /* 1 */
    mp_err (*tclBN_mp_add) (const mp_int *a, const mp_int *b, mp_int *c) MP_WUR; /* 2 */
    mp_err (*tclBN_mp_add_d) (const mp_int *a, mp_digit b, mp_int *c) MP_WUR; /* 3 */
    mp_err (*tclBN_mp_and) (const mp_int *a, const mp_int *b, mp_int *c) MP_WUR; /* 4 */
    void (*tclBN_mp_clamp) (mp_int *a); /* 5 */
    void (*tclBN_mp_clear) (mp_int *a); /* 6 */
    void (*tclBN_mp_clear_multi) (mp_int *a, ...); /* 7 */
    mp_ord (*tclBN_mp_cmp) (const mp_int *a, const mp_int *b) MP_WUR; /* 8 */
    mp_ord (*tclBN_mp_cmp_d) (const mp_int *a, mp_digit b) MP_WUR; /* 9 */
    mp_ord (*tclBN_mp_cmp_mag) (const mp_int *a, const mp_int *b) MP_WUR; /* 10 */
    mp_err (*tclBN_mp_copy) (const mp_int *a, mp_int *b) MP_WUR; /* 11 */
    int (*tclBN_mp_count_bits) (const mp_int *a) MP_WUR; /* 12 */
    mp_err (*tclBN_mp_div) (const mp_int *a, const mp_int *b, mp_int *q, mp_int *r) MP_WUR; /* 13 */
    mp_err (*tclBN_mp_div_d) (const mp_int *a, mp_digit b, mp_int *q, mp_digit *r) MP_WUR; /* 14 */
    mp_err (*tclBN_mp_div_2) (const mp_int *a, mp_int *q) MP_WUR; /* 15 */
    mp_err (*tclBN_mp_div_2d) (const mp_int *a, int b, mp_int *q, mp_int *r) MP_WUR; /* 16 */
    mp_err (*tclBN_mp_div_3) (const mp_int *a, mp_int *q, mp_digit *r) MP_WUR; /* 17 */
    void (*tclBN_mp_exch) (mp_int *a, mp_int *b); /* 18 */
    mp_err (*tclBN_mp_expt_u32) (const mp_int *a, unsigned int b, mp_int *c) MP_WUR; /* 19 */
    mp_err (*tclBN_mp_grow) (mp_int *a, int size) MP_WUR; /* 20 */
    mp_err (*tclBN_mp_init) (mp_int *a) MP_WUR; /* 21 */
    mp_err (*tclBN_mp_init_copy) (mp_int *a, const mp_int *b) MP_WUR; /* 22 */
    mp_err (*tclBN_mp_init_multi) (mp_int *a, ...) MP_WUR; /* 23 */
    mp_err (*tclBN_mp_init_set) (mp_int *a, mp_digit b) MP_WUR; /* 24 */
    mp_err (*tclBN_mp_init_size) (mp_int *a, int size) MP_WUR; /* 25 */
    mp_err (*tclBN_mp_lshd) (mp_int *a, int shift) MP_WUR; /* 26 */
    mp_err (*tclBN_mp_mod) (const mp_int *a, const mp_int *b, mp_int *r) MP_WUR; /* 27 */
    mp_err (*tclBN_mp_mod_2d) (const mp_int *a, int b, mp_int *r) MP_WUR; /* 28 */
    mp_err (*tclBN_mp_mul) (const mp_int *a, const mp_int *b, mp_int *p) MP_WUR; /* 29 */
    mp_err (*tclBN_mp_mul_d) (const mp_int *a, mp_digit b, mp_int *p) MP_WUR; /* 30 */
    mp_err (*tclBN_mp_mul_2) (const mp_int *a, mp_int *p) MP_WUR; /* 31 */
    mp_err (*tclBN_mp_mul_2d) (const mp_int *a, int d, mp_int *p) MP_WUR; /* 32 */
    mp_err (*tclBN_mp_neg) (const mp_int *a, mp_int *b) MP_WUR; /* 33 */
    mp_err (*tclBN_mp_or) (const mp_int *a, const mp_int *b, mp_int *c) MP_WUR; /* 34 */
    mp_err (*tclBN_mp_radix_size) (const mp_int *a, int radix, int *size) MP_WUR; /* 35 */
    mp_err (*tclBN_mp_read_radix) (mp_int *a, const char *str, int radix) MP_WUR; /* 36 */
    void (*tclBN_mp_rshd) (mp_int *a, int shift); /* 37 */
    mp_err (*tclBN_mp_shrink) (mp_int *a) MP_WUR; /* 38 */
    void (*tclBN_mp_set) (mp_int *a, mp_digit b); /* 39 */
    mp_err (*tclBN_mp_sqr) (const mp_int *a, mp_int *b) MP_WUR; /* 40 */
    mp_err (*tclBN_mp_sqrt) (const mp_int *a, mp_int *b) MP_WUR; /* 41 */
    mp_err (*tclBN_mp_sub) (const mp_int *a, const mp_int *b, mp_int *c) MP_WUR; /* 42 */
    mp_err (*tclBN_mp_sub_d) (const mp_int *a, mp_digit b, mp_int *c) MP_WUR; /* 43 */
    void (*reserved44)(void);
    void (*reserved45)(void);
    void (*reserved46)(void);
    size_t (*tclBN_mp_ubin_size) (const mp_int *a) MP_WUR; /* 47 */
    mp_err (*tclBN_mp_xor) (const mp_int *a, const mp_int *b, mp_int *c) MP_WUR; /* 48 */
    void (*tclBN_mp_zero) (mp_int *a); /* 49 */
    void (*reserved50)(void);
    void (*reserved51)(void);
    void (*reserved52)(void);
    void (*reserved53)(void);
    void (*reserved54)(void);
    void (*reserved55)(void);
    void (*reserved56)(void);
    void (*reserved57)(void);
    void (*reserved58)(void);
    void (*reserved59)(void);
    void (*reserved60)(void);
    mp_err (*tclBN_mp_init_ul) (mp_int *a, unsigned long i) MP_WUR; /* 61 */
    void (*tclBN_mp_set_ul) (mp_int *a, unsigned long i); /* 62 */
    int (*tclBN_mp_cnt_lsb) (const mp_int *a) MP_WUR; /* 63 */
    void (*reserved64)(void);
    void (*reserved65)(void);
    void (*reserved66)(void);
    void (*reserved67)(void);
    void (*tclBN_mp_set_ull) (mp_int *a, Tcl_WideUInt i); /* 68 */
    Tcl_WideUInt (*tclBN_mp_get_mag_ull) (const mp_int *a) MP_WUR; /* 69 */
    void (*reserved70)(void);
    unsigned long (*tclBN_mp_get_mag_ul) (const mp_int *a) MP_WUR; /* 71 */
    void (*reserved72)(void);
    void (*reserved73)(void);
    void (*reserved74)(void);
    void (*reserved75)(void);
    mp_err (*tclBN_mp_signed_rsh) (const mp_int *a, int b, mp_int *c) MP_WUR; /* 76 */
    void (*reserved77)(void);
    int (*tclBN_mp_to_ubin) (const mp_int *a, unsigned char *buf, size_t maxlen, size_t *written) MP_WUR; /* 78 */
    void (*reserved79)(void);
    int (*tclBN_mp_to_radix) (const mp_int *a, char *str, size_t maxlen, size_t *written, int radix) MP_WUR; /* 80 */
} TclTomMathStubs;

extern const TclTomMathStubs *tclTomMathStubsPtr;

#ifdef __cplusplus
}
#endif

#if defined(USE_TCL_STUBS)

/*
 * Inline function declarations:
 */

#define TclBN_epoch \
	(tclTomMathStubsPtr->tclBN_epoch) /* 0 */
#define TclBN_revision \
	(tclTomMathStubsPtr->tclBN_revision) /* 1 */
#define TclBN_mp_add \
	(tclTomMathStubsPtr->tclBN_mp_add) /* 2 */
#define TclBN_mp_add_d \
	(tclTomMathStubsPtr->tclBN_mp_add_d) /* 3 */
#define TclBN_mp_and \
	(tclTomMathStubsPtr->tclBN_mp_and) /* 4 */
#define TclBN_mp_clamp \
	(tclTomMathStubsPtr->tclBN_mp_clamp) /* 5 */
#define TclBN_mp_clear \
	(tclTomMathStubsPtr->tclBN_mp_clear) /* 6 */
#define TclBN_mp_clear_multi \
	(tclTomMathStubsPtr->tclBN_mp_clear_multi) /* 7 */
#define TclBN_mp_cmp \
	(tclTomMathStubsPtr->tclBN_mp_cmp) /* 8 */
#define TclBN_mp_cmp_d \
	(tclTomMathStubsPtr->tclBN_mp_cmp_d) /* 9 */
#define TclBN_mp_cmp_mag \
	(tclTomMathStubsPtr->tclBN_mp_cmp_mag) /* 10 */
#define TclBN_mp_copy \
	(tclTomMathStubsPtr->tclBN_mp_copy) /* 11 */
#define TclBN_mp_count_bits \
	(tclTomMathStubsPtr->tclBN_mp_count_bits) /* 12 */
#define TclBN_mp_div \
	(tclTomMathStubsPtr->tclBN_mp_div) /* 13 */
#define TclBN_mp_div_d \
	(tclTomMathStubsPtr->tclBN_mp_div_d) /* 14 */
#define TclBN_mp_div_2 \
	(tclTomMathStubsPtr->tclBN_mp_div_2) /* 15 */
#define TclBN_mp_div_2d \
	(tclTomMathStubsPtr->tclBN_mp_div_2d) /* 16 */
#define TclBN_mp_div_3 \
	(tclTomMathStubsPtr->tclBN_mp_div_3) /* 17 */
#define TclBN_mp_exch \
	(tclTomMathStubsPtr->tclBN_mp_exch) /* 18 */
#define TclBN_mp_expt_u32 \
	(tclTomMathStubsPtr->tclBN_mp_expt_u32) /* 19 */
#define TclBN_mp_grow \
	(tclTomMathStubsPtr->tclBN_mp_grow) /* 20 */
#define TclBN_mp_init \
	(tclTomMathStubsPtr->tclBN_mp_init) /* 21 */
#define TclBN_mp_init_copy \
	(tclTomMathStubsPtr->tclBN_mp_init_copy) /* 22 */
#define TclBN_mp_init_multi \
	(tclTomMathStubsPtr->tclBN_mp_init_multi) /* 23 */
#define TclBN_mp_init_set \
	(tclTomMathStubsPtr->tclBN_mp_init_set) /* 24 */
#define TclBN_mp_init_size \
	(tclTomMathStubsPtr->tclBN_mp_init_size) /* 25 */
#define TclBN_mp_lshd \
	(tclTomMathStubsPtr->tclBN_mp_lshd) /* 26 */
#define TclBN_mp_mod \
	(tclTomMathStubsPtr->tclBN_mp_mod) /* 27 */
#define TclBN_mp_mod_2d \
	(tclTomMathStubsPtr->tclBN_mp_mod_2d) /* 28 */
#define TclBN_mp_mul \
	(tclTomMathStubsPtr->tclBN_mp_mul) /* 29 */
#define TclBN_mp_mul_d \
	(tclTomMathStubsPtr->tclBN_mp_mul_d) /* 30 */
#define TclBN_mp_mul_2 \
	(tclTomMathStubsPtr->tclBN_mp_mul_2) /* 31 */
#define TclBN_mp_mul_2d \
	(tclTomMathStubsPtr->tclBN_mp_mul_2d) /* 32 */
#define TclBN_mp_neg \
	(tclTomMathStubsPtr->tclBN_mp_neg) /* 33 */
#define TclBN_mp_or \
	(tclTomMathStubsPtr->tclBN_mp_or) /* 34 */
#define TclBN_mp_radix_size \
	(tclTomMathStubsPtr->tclBN_mp_radix_size) /* 35 */
#define TclBN_mp_read_radix \
	(tclTomMathStubsPtr->tclBN_mp_read_radix) /* 36 */
#define TclBN_mp_rshd \
	(tclTomMathStubsPtr->tclBN_mp_rshd) /* 37 */
#define TclBN_mp_shrink \
	(tclTomMathStubsPtr->tclBN_mp_shrink) /* 38 */
#define TclBN_mp_set \
	(tclTomMathStubsPtr->tclBN_mp_set) /* 39 */
#define TclBN_mp_sqr \
	(tclTomMathStubsPtr->tclBN_mp_sqr) /* 40 */
#define TclBN_mp_sqrt \
	(tclTomMathStubsPtr->tclBN_mp_sqrt) /* 41 */
#define TclBN_mp_sub \
	(tclTomMathStubsPtr->tclBN_mp_sub) /* 42 */
#define TclBN_mp_sub_d \
	(tclTomMathStubsPtr->tclBN_mp_sub_d) /* 43 */
/* Slot 44 is reserved */
/* Slot 45 is reserved */
/* Slot 46 is reserved */
#define TclBN_mp_ubin_size \
	(tclTomMathStubsPtr->tclBN_mp_ubin_size) /* 47 */
#define TclBN_mp_xor \
	(tclTomMathStubsPtr->tclBN_mp_xor) /* 48 */
#define TclBN_mp_zero \
	(tclTomMathStubsPtr->tclBN_mp_zero) /* 49 */
/* Slot 50 is reserved */
/* Slot 51 is reserved */
/* Slot 52 is reserved */
/* Slot 53 is reserved */
/* Slot 54 is reserved */
/* Slot 55 is reserved */
/* Slot 56 is reserved */
/* Slot 57 is reserved */
/* Slot 58 is reserved */
/* Slot 59 is reserved */
/* Slot 60 is reserved */
#define TclBN_mp_init_ul \
	(tclTomMathStubsPtr->tclBN_mp_init_ul) /* 61 */
#define TclBN_mp_set_ul \
	(tclTomMathStubsPtr->tclBN_mp_set_ul) /* 62 */
#define TclBN_mp_cnt_lsb \
	(tclTomMathStubsPtr->tclBN_mp_cnt_lsb) /* 63 */
/* Slot 64 is reserved */
/* Slot 65 is reserved */
/* Slot 66 is reserved */
/* Slot 67 is reserved */
#define TclBN_mp_set_ull \
	(tclTomMathStubsPtr->tclBN_mp_set_ull) /* 68 */
#define TclBN_mp_get_mag_ull \
	(tclTomMathStubsPtr->tclBN_mp_get_mag_ull) /* 69 */
/* Slot 70 is reserved */
#define TclBN_mp_get_mag_ul \
	(tclTomMathStubsPtr->tclBN_mp_get_mag_ul) /* 71 */
/* Slot 72 is reserved */
/* Slot 73 is reserved */
/* Slot 74 is reserved */
/* Slot 75 is reserved */
#define TclBN_mp_signed_rsh \
	(tclTomMathStubsPtr->tclBN_mp_signed_rsh) /* 76 */
/* Slot 77 is reserved */
#define TclBN_mp_to_ubin \
	(tclTomMathStubsPtr->tclBN_mp_to_ubin) /* 78 */
/* Slot 79 is reserved */
#define TclBN_mp_to_radix \
	(tclTomMathStubsPtr->tclBN_mp_to_radix) /* 80 */

#endif /* defined(USE_TCL_STUBS) */

/* !END!: Do not edit above this line. */

<<<<<<< HEAD
#undef mp_isodd
#define mp_isodd(a)  (((a)->used > 0 && (((a)->dp[0] & 1) == 1)) ? MP_YES : MP_NO)
#define mp_iseven(a) (((a)->used == 0 || (((a)->dp[0] & 1) == 0)) ? MP_YES : MP_NO)
=======
#undef TCL_STORAGE_CLASS
#define TCL_STORAGE_CLASS DLLIMPORT
>>>>>>> 1e1530a5

#endif /* _TCLINTDECLS */<|MERGE_RESOLUTION|>--- conflicted
+++ resolved
@@ -281,14 +281,8 @@
 TCLAPI Tcl_WideUInt	TclBN_mp_get_mag_ull(const mp_int *a) MP_WUR;
 /* Slot 70 is reserved */
 /* 71 */
-<<<<<<< HEAD
-TCLAPI unsigned long	TclBN_mp_get_mag_ul(const mp_int *a);
-/* 72 */
-TCLAPI mp_bool		TclBN_mp_isodd(const mp_int *a) MP_WUR;
-=======
-EXTERN unsigned long	TclBN_mp_get_mag_ul(const mp_int *a) MP_WUR;
+TCLAPI unsigned long	TclBN_mp_get_mag_ul(const mp_int *a) MP_WUR;
 /* Slot 72 is reserved */
->>>>>>> 1e1530a5
 /* Slot 73 is reserved */
 /* Slot 74 is reserved */
 /* Slot 75 is reserved */
@@ -545,13 +539,4 @@
 
 /* !END!: Do not edit above this line. */
 
-<<<<<<< HEAD
-#undef mp_isodd
-#define mp_isodd(a)  (((a)->used > 0 && (((a)->dp[0] & 1) == 1)) ? MP_YES : MP_NO)
-#define mp_iseven(a) (((a)->used == 0 || (((a)->dp[0] & 1) == 0)) ? MP_YES : MP_NO)
-=======
-#undef TCL_STORAGE_CLASS
-#define TCL_STORAGE_CLASS DLLIMPORT
->>>>>>> 1e1530a5
-
 #endif /* _TCLINTDECLS */