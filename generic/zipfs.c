/*
 * zipfs.c --
 *
 *	Implementation of the ZIP filesystem used in AndroWish.
 *
 * Copyright (c) 2013-2015 Christian Werner <chw@ch-werner.de>
 *
 * See the file "license.terms" for information on usage and redistribution of
 * this file, and for a DISCLAIMER OF ALL WARRANTIES.
 */

#include "tclInt.h"
#include "tclFileSystem.h"
<<<<<<< HEAD
#include "zipfs.h"
=======
#include "tclZipfs.h"

>>>>>>> a03e74ef
#if !defined(_WIN32) && !defined(_WIN64)
#include <sys/mman.h>
#endif
#include <errno.h>
#include <string.h>
#include <sys/stat.h>
#include <time.h>
#include <stdlib.h>
#include <fcntl.h>

#ifdef HAVE_ZLIB
#include "zlib.h"
#include "zcrypt.h"

/*
 * Various constants and offsets found in ZIP archive files.
 */

#define ZIP_SIG_LEN                     4

/* Local header of ZIP archive member (at very beginning of each member). */
#define ZIP_LOCAL_HEADER_SIG            0x04034b50
#define ZIP_LOCAL_HEADER_LEN            30
#define ZIP_LOCAL_SIG_OFFS              0
#define ZIP_LOCAL_VERSION_OFFS          4
#define ZIP_LOCAL_FLAGS_OFFS            6
#define ZIP_LOCAL_COMPMETH_OFFS         8
#define ZIP_LOCAL_MTIME_OFFS            10
#define ZIP_LOCAL_MDATE_OFFS            12
#define ZIP_LOCAL_CRC32_OFFS            14
#define ZIP_LOCAL_COMPLEN_OFFS          18
#define ZIP_LOCAL_UNCOMPLEN_OFFS        22
#define ZIP_LOCAL_PATHLEN_OFFS          26
#define ZIP_LOCAL_EXTRALEN_OFFS         28

/* Central header of ZIP archive member at end of ZIP file. */
#define ZIP_CENTRAL_HEADER_SIG          0x02014b50
#define ZIP_CENTRAL_HEADER_LEN          46
#define ZIP_CENTRAL_SIG_OFFS            0
#define ZIP_CENTRAL_VERSIONMADE_OFFS    4
#define ZIP_CENTRAL_VERSION_OFFS        6
#define ZIP_CENTRAL_FLAGS_OFFS          8
#define ZIP_CENTRAL_COMPMETH_OFFS       10
#define ZIP_CENTRAL_MTIME_OFFS          12
#define ZIP_CENTRAL_MDATE_OFFS          14
#define ZIP_CENTRAL_CRC32_OFFS          16
#define ZIP_CENTRAL_COMPLEN_OFFS        20
#define ZIP_CENTRAL_UNCOMPLEN_OFFS      24
#define ZIP_CENTRAL_PATHLEN_OFFS        28
#define ZIP_CENTRAL_EXTRALEN_OFFS       30
#define ZIP_CENTRAL_FCOMMENTLEN_OFFS    32
#define ZIP_CENTRAL_DISKFILE_OFFS       34
#define ZIP_CENTRAL_IATTR_OFFS          36
#define ZIP_CENTRAL_EATTR_OFFS          38
#define ZIP_CENTRAL_LOCALHDR_OFFS       42

/* Central end signature at very end of ZIP file. */
#define ZIP_CENTRAL_END_SIG             0x06054b50
#define ZIP_CENTRAL_END_LEN             22
#define ZIP_CENTRAL_END_SIG_OFFS        0
#define ZIP_CENTRAL_DISKNO_OFFS         4
#define ZIP_CENTRAL_DISKDIR_OFFS        6
#define ZIP_CENTRAL_ENTS_OFFS           8
#define ZIP_CENTRAL_TOTALENTS_OFFS      10
#define ZIP_CENTRAL_DIRSIZE_OFFS        12
#define ZIP_CENTRAL_DIRSTART_OFFS       16
#define ZIP_CENTRAL_COMMENTLEN_OFFS     20

#define ZIP_MIN_VERSION                 20
#define ZIP_COMPMETH_STORED             0
#define ZIP_COMPMETH_DEFLATED           8

#define ZIP_PASSWORD_END_SIG            0x5a5a4b50

/*
 * Macros to read and write 16 and 32 bit integers from/to ZIP archives.
 */

#define zip_read_int(p)         \
    ((p)[0] | ((p)[1] << 8) | ((p)[2] << 16) | ((p)[3] << 24))
#define zip_read_short(p)       \
    ((p)[0] | ((p)[1] << 8))

#define zip_write_int(p, v)	\
    (p)[0] = (v) & 0xff; (p)[1] = ((v) >> 8) & 0xff; \
    (p)[2] = ((v) >> 16) & 0xff; (p)[3] = ((v) >> 24) & 0xff;
#define zip_write_short(p, v)	\
    (p)[0] = (v) & 0xff; (p)[1] = ((v) >> 8) & 0xff;

/*
 * Windows drive letters.
 */

#if defined(_WIN32) || defined(_WIN64)
#define HAS_DRIVES 1
static const char drvletters[] =
    "abcdefghijklmnopqrstuvwxyzABCDEFGHIJKLMNOPQRSTUVWXYZ";
#else
#define HAS_DRIVES 0
#endif

/*
 * Mutex to protect localtime(3) when no reentrant version available.
 */

#if !defined(_WIN32) && !defined(_WIN64)
#ifndef HAVE_LOCALTIME_R
#ifdef TCL_THREADS
TCL_DECLARE_MUTEX(localtimeMutex)
#endif
#endif
#endif

/*
 * In-core description of mounted ZIP archive file.
 */

typedef struct ZipFile {
    char *name;               /* Archive name */
    Tcl_Channel chan;         /* Channel handle or NULL */
    unsigned char *data;      /* Memory mapped or malloc'ed file */
    long length;              /* Length of memory mapped file */
    unsigned char *tofree;    /* Non-NULL if malloc'ed file */
    int nfiles;               /* Number of files in archive */
    int baseoffs;             /* Archive start */
    int baseoffsp;            /* Password start */
    int centoffs;             /* Archive directory start */
    char pwbuf[264];          /* Password buffer */
#if defined(_WIN32) || defined(_WIN64)
    HANDLE mh;
#endif
    int nopen;                /* Number of open files on archive */
    struct ZipEntry *entries; /* List of files in archive */
    struct ZipEntry *topents; /* List of top-level dirs in archive */
#if HAS_DRIVES
    int mntdrv;	              /* Drive letter of mount point */
#endif
    int mntptlen;             /* Length of mount point */
    char mntpt[1];            /* Mount point */
} ZipFile;

/*
 * In-core description of file contained in mounted ZIP archive.
 */

typedef struct ZipEntry {
    char *name;               /* The full pathname of the virtual file */
    ZipFile *zipfile;         /* The ZIP file holding this virtual file */
    long offset;              /* Data offset into memory mapped ZIP file */
    int nbyte;                /* Uncompressed size of the virtual file */
    int nbytecompr;           /* Compressed size of the virtual file */
    int cmeth;                /* Compress method */
    int isdir;	              /* Set to 1 if directory */
    int depth; 	              /* Number of slashes in path. */
    int crc32;                /* CRC-32 */
    int timestamp;            /* Modification time */
    int isenc;                /* True if data is encrypted */
    unsigned char *data;      /* File data if written */
    struct ZipEntry *next;    /* Next file in the same archive */
    struct ZipEntry *tnext;   /* Next top-level dir in archive */
} ZipEntry;

/*
 * File channel for file contained in mounted ZIP archive.
 */

typedef struct ZipChannel {
    ZipFile *zipfile;         /* The ZIP file holding this channel */
    ZipEntry *zipentry;       /* Pointer back to virtual file */
    unsigned long nmax;       /* Max. size for write */
    unsigned long nbyte;      /* Number of bytes of uncompressed data */
    unsigned long nread;      /* Pos of next byte to be read from the channel */
    unsigned char *ubuf;      /* Pointer to the uncompressed data */
    int iscompr;              /* True if data is compressed */
    int isdir;	              /* Set to 1 if directory */
    int isenc;                /* True if data is encrypted */
    int iswr;                 /* True if open for writing */
    unsigned long keys[3];    /* Key for decryption */
} ZipChannel;

/*
 * Global variables.
 *
 * Most are kept in single ZipFS struct. When build with threading
 * support this struct is protected by the ZipFSMutex (see below).
 *
 * The "fileHash" component is the process wide global table of all known
 * ZIP archive members in all mounted ZIP archives.
 *
 * The "zipHash" components is the process wide global table of all mounted
 * ZIP archive files.
 */

static struct {
    int initialized;		/* True when initialized */
    int lock;			/* RW lock, see below */
    int waiters;		/* RW lock, see below */
    int wrmax;			/* Maximum write size of a file */
    int idCount;		/* Counter for channel names */
    Tcl_HashTable fileHash;	/* File name to ZipEntry mapping */
    Tcl_HashTable zipHash;	/* Mount to ZipFile mapping */
} ZipFS = {
    0, 0, 0, 0, 0,
};

/*
 * For password rotation.
 */

static const char pwrot[16] = {
    0x00, 0x80, 0x40, 0xc0, 0x20, 0xa0, 0x60, 0xe0,
    0x10, 0x90, 0x50, 0xd0, 0x30, 0xb0, 0x70, 0xf0
};

/*
 * Table to compute CRC32.
 */

static const unsigned int crc32tab[256] = {
    0x00000000, 0x77073096, 0xee0e612c, 0x990951ba, 0x076dc419,
    0x706af48f, 0xe963a535, 0x9e6495a3, 0x0edb8832, 0x79dcb8a4,
    0xe0d5e91e, 0x97d2d988, 0x09b64c2b, 0x7eb17cbd, 0xe7b82d07,
    0x90bf1d91, 0x1db71064, 0x6ab020f2, 0xf3b97148, 0x84be41de,
    0x1adad47d, 0x6ddde4eb, 0xf4d4b551, 0x83d385c7, 0x136c9856,
    0x646ba8c0, 0xfd62f97a, 0x8a65c9ec, 0x14015c4f, 0x63066cd9,
    0xfa0f3d63, 0x8d080df5, 0x3b6e20c8, 0x4c69105e, 0xd56041e4,
    0xa2677172, 0x3c03e4d1, 0x4b04d447, 0xd20d85fd, 0xa50ab56b,
    0x35b5a8fa, 0x42b2986c, 0xdbbbc9d6, 0xacbcf940, 0x32d86ce3,
    0x45df5c75, 0xdcd60dcf, 0xabd13d59, 0x26d930ac, 0x51de003a,
    0xc8d75180, 0xbfd06116, 0x21b4f4b5, 0x56b3c423, 0xcfba9599,
    0xb8bda50f, 0x2802b89e, 0x5f058808, 0xc60cd9b2, 0xb10be924,
    0x2f6f7c87, 0x58684c11, 0xc1611dab, 0xb6662d3d, 0x76dc4190,
    0x01db7106, 0x98d220bc, 0xefd5102a, 0x71b18589, 0x06b6b51f,
    0x9fbfe4a5, 0xe8b8d433, 0x7807c9a2, 0x0f00f934, 0x9609a88e,
    0xe10e9818, 0x7f6a0dbb, 0x086d3d2d, 0x91646c97, 0xe6635c01,
    0x6b6b51f4, 0x1c6c6162, 0x856530d8, 0xf262004e, 0x6c0695ed,
    0x1b01a57b, 0x8208f4c1, 0xf50fc457, 0x65b0d9c6, 0x12b7e950,
    0x8bbeb8ea, 0xfcb9887c, 0x62dd1ddf, 0x15da2d49, 0x8cd37cf3,
    0xfbd44c65, 0x4db26158, 0x3ab551ce, 0xa3bc0074, 0xd4bb30e2,
    0x4adfa541, 0x3dd895d7, 0xa4d1c46d, 0xd3d6f4fb, 0x4369e96a,
    0x346ed9fc, 0xad678846, 0xda60b8d0, 0x44042d73, 0x33031de5,
    0xaa0a4c5f, 0xdd0d7cc9, 0x5005713c, 0x270241aa, 0xbe0b1010,
    0xc90c2086, 0x5768b525, 0x206f85b3, 0xb966d409, 0xce61e49f,
    0x5edef90e, 0x29d9c998, 0xb0d09822, 0xc7d7a8b4, 0x59b33d17,
    0x2eb40d81, 0xb7bd5c3b, 0xc0ba6cad, 0xedb88320, 0x9abfb3b6,
    0x03b6e20c, 0x74b1d29a, 0xead54739, 0x9dd277af, 0x04db2615,
    0x73dc1683, 0xe3630b12, 0x94643b84, 0x0d6d6a3e, 0x7a6a5aa8,
    0xe40ecf0b, 0x9309ff9d, 0x0a00ae27, 0x7d079eb1, 0xf00f9344,
    0x8708a3d2, 0x1e01f268, 0x6906c2fe, 0xf762575d, 0x806567cb,
    0x196c3671, 0x6e6b06e7, 0xfed41b76, 0x89d32be0, 0x10da7a5a,
    0x67dd4acc, 0xf9b9df6f, 0x8ebeeff9, 0x17b7be43, 0x60b08ed5,
    0xd6d6a3e8, 0xa1d1937e, 0x38d8c2c4, 0x4fdff252, 0xd1bb67f1,
    0xa6bc5767, 0x3fb506dd, 0x48b2364b, 0xd80d2bda, 0xaf0a1b4c,
    0x36034af6, 0x41047a60, 0xdf60efc3, 0xa867df55, 0x316e8eef,
    0x4669be79, 0xcb61b38c, 0xbc66831a, 0x256fd2a0, 0x5268e236,
    0xcc0c7795, 0xbb0b4703, 0x220216b9, 0x5505262f, 0xc5ba3bbe,
    0xb2bd0b28, 0x2bb45a92, 0x5cb36a04, 0xc2d7ffa7, 0xb5d0cf31,
    0x2cd99e8b, 0x5bdeae1d, 0x9b64c2b0, 0xec63f226, 0x756aa39c,
    0x026d930a, 0x9c0906a9, 0xeb0e363f, 0x72076785, 0x05005713,
    0x95bf4a82, 0xe2b87a14, 0x7bb12bae, 0x0cb61b38, 0x92d28e9b,
    0xe5d5be0d, 0x7cdcefb7, 0x0bdbdf21, 0x86d3d2d4, 0xf1d4e242,
    0x68ddb3f8, 0x1fda836e, 0x81be16cd, 0xf6b9265b, 0x6fb077e1,
    0x18b74777, 0x88085ae6, 0xff0f6a70, 0x66063bca, 0x11010b5c,
    0x8f659eff, 0xf862ae69, 0x616bffd3, 0x166ccf45, 0xa00ae278,
    0xd70dd2ee, 0x4e048354, 0x3903b3c2, 0xa7672661, 0xd06016f7,
    0x4969474d, 0x3e6e77db, 0xaed16a4a, 0xd9d65adc, 0x40df0b66,
    0x37d83bf0, 0xa9bcae53, 0xdebb9ec5, 0x47b2cf7f, 0x30b5ffe9,
    0xbdbdf21c, 0xcabac28a, 0x53b39330, 0x24b4a3a6, 0xbad03605,
    0xcdd70693, 0x54de5729, 0x23d967bf, 0xb3667a2e, 0xc4614ab8,
    0x5d681b02, 0x2a6f2b94, 0xb40bbe37, 0xc30c8ea1, 0x5a05df1b,
    0x2d02ef8d,
};

/*
 *-------------------------------------------------------------------------
 *
 * ReadLock, WriteLock, Unlock --
 *
 *	POSIX like rwlock functions to support multiple readers
 *	and single writer on internal structs.
 *
 *-------------------------------------------------------------------------
 */

TCL_DECLARE_MUTEX(ZipFSMutex)

#ifdef TCL_THREADS

static Tcl_Condition ZipFSCond;

static void
ReadLock(void)
{
    Tcl_MutexLock(&ZipFSMutex);
    while (ZipFS.lock < 0) {
	ZipFS.waiters++;
	Tcl_ConditionWait(&ZipFSCond, &ZipFSMutex, NULL);
	ZipFS.waiters--;
    }
    ZipFS.lock++;
    Tcl_MutexUnlock(&ZipFSMutex);
}

static void
WriteLock(void)
{
    Tcl_MutexLock(&ZipFSMutex);
    while (ZipFS.lock != 0) {
	ZipFS.waiters++;
	Tcl_ConditionWait(&ZipFSCond, &ZipFSMutex, NULL);
	ZipFS.waiters--;
    }
    ZipFS.lock = -1;
    Tcl_MutexUnlock(&ZipFSMutex);
}

static void
Unlock(void)
{
    Tcl_MutexLock(&ZipFSMutex);
    if (ZipFS.lock > 0) {
	--ZipFS.lock;
    } else if (ZipFS.lock < 0) {
	ZipFS.lock = 0;
    }
    if ((ZipFS.lock == 0) && (ZipFS.waiters > 0)) {
	Tcl_ConditionNotify(&ZipFSCond);
    }
    Tcl_MutexUnlock(&ZipFSMutex);
}

#else

#define ReadLock()	do {} while (0)
#define WriteLock()	do {} while (0)
#define Unlock()	do {} while (0)

#endif

/*
 *-------------------------------------------------------------------------
 *
 * DosTimeDate, ToDosTime, ToDosDate --
 *
 *	Functions to perform conversions between DOS time stamps
 *	and POSIX time_t.
 *
 *-------------------------------------------------------------------------
 */

static time_t
DosTimeDate(int dosDate, int dosTime)
{
    struct tm tm;
    time_t ret;

    memset(&tm, 0, sizeof (tm));
    tm.tm_year = (((dosDate & 0xfe00) >> 9) + 80);
    tm.tm_mon = ((dosDate & 0x1e0) >> 5) - 1;
    tm.tm_mday = dosDate & 0x1f;
    tm.tm_hour = (dosTime & 0xf800) >> 11;
    tm.tm_min = (dosTime & 0x7e) >> 5;
    tm.tm_sec = (dosTime & 0x1f) << 1;
    ret = mktime(&tm);
    if (ret == (time_t) -1) {
	/* fallback to 1980-01-01T00:00:00+00:00 (DOS epoch) */
	ret = (time_t) 315532800;
    }
    return ret;
}

static int
ToDosTime(time_t when)
{
    struct tm *tmp, tm;

#ifdef TCL_THREADS
#if defined(_WIN32) || defined(_WIN64)
    /* Win32 uses thread local storage */
    tmp = localtime(&when);
    tm = *tmp;
#else
#ifdef HAVE_LOCALTIME_R
    tmp = &tm;
    localtime_r(&when, tmp);
#else
    Tcl_MutexLock(&localtimeMutex);
    tmp = localtime(&when);
    tm = *tmp;
    Tcl_MutexUnlock(&localtimeMutex);
#endif
#endif
#else
    tmp = localtime(&when);
    tm = *tmp;
#endif
    return (tm.tm_hour << 11) | (tm.tm_min << 5) | (tm.tm_sec >> 1);
}

static int
ToDosDate(time_t when)
{
    struct tm *tmp, tm;

#ifdef TCL_THREADS
#if defined(_WIN32) || defined(_WIN64)
    /* Win32 uses thread local storage */
    tmp = localtime(&when);
    tm = *tmp;
#else
#ifdef HAVE_LOCALTIME_R
    tmp = &tm;
    localtime_r(&when, tmp);
#else
    Tcl_MutexLock(&localtimeMutex);
    tmp = localtime(&when);
    tm = *tmp;
    Tcl_MutexUnlock(&localtimeMutex);
#endif
#endif
#else
    tmp = localtime(&when);
    tm = *tmp;
#endif
    return ((tm.tm_year - 80) << 9) | ((tm.tm_mon + 1) << 5) | tm.tm_mday;
}

/*
 *-------------------------------------------------------------------------
 *
 * CountSlashes --
 *
 *	This function counts the number of slashes in a pathname string.
 *
 * Results:
 *	Number of slashes found in string.
 *
 * Side effects:
 *	None.
 *
 *-------------------------------------------------------------------------
 */

static int
CountSlashes(const char *string)
{
    int count = 0;
    const char *p = string;

    while (*p != '\0') {
	if (*p == '/') {
	    count++;
	}
	p++;
    }
    return count;
}

/*
 *-------------------------------------------------------------------------
 *
 * CanonicalPath --
 *
 *	This function computes the canonical path from a directory
 *	and file name components into the specified Tcl_DString.
 *
 * Results:
 *	Returns the pointer to the canonical path contained in the
 *	specified Tcl_DString.
 *
 * Side effects:
 *	Modifies the specified Tcl_DString.
 *
 *-------------------------------------------------------------------------
 */

static char *
CanonicalPath(const char *root, const char *tail, Tcl_DString *dsPtr)
{
    char *path;
    int i, j, c, isunc = 0;

#if HAS_DRIVES
    if ((tail[0] != '\0') && (strchr(drvletters, tail[0]) != NULL) &&
	(tail[1] == ':')) {
	tail += 2;
    }
    /* UNC style path */
    if (tail[0] == '\\') {
	root = "";
	++tail;
    }
    if (tail[0] == '\\') {
	root = "/";
	++tail;
    }
#endif
    /* UNC style path */
    if ((root[0] == '/') && (root[1] == '/')) {
	isunc = 1;
    }
    if (tail[0] == '/') {
	root = "";
	++tail;
	isunc = 0;
    }
    if (tail[0] == '/') {
	root = "/";
	++tail;
	isunc = 1;
    }
    i = strlen(root);
    j = strlen(tail);
    Tcl_DStringSetLength(dsPtr, i + j + 1);
    path = Tcl_DStringValue(dsPtr);
    memcpy(path, root, i);
    path[i++] = '/';
    memcpy(path + i, tail, j);
#if HAS_DRIVES
    for (i = 0; path[i] != '\0'; i++) {
	if (path[i] == '\\') {
	    path[i] = '/';
	}
    }
#endif
    for (i = j = 0; (c = path[i]) != '\0'; i++) {
	if (c == '/') {
	    int c2 = path[i + 1];

	    if (c2 == '/') {
		continue;
	    }
	    if (c2 == '.') {
		int c3 = path[i + 2];

		if ((c3 == '/') || (c3 == '\0')) {
		    i++;
		    continue;
		}
		if ((c3 == '.') &&
		    ((path[i + 3] == '/') || (path [i + 3] == '\0'))) {
		    i += 2;
		    while ((j > 0) && (path[j - 1] != '/')) {
			j--;
		    }
		    if (j > isunc) {
			--j;
			while ((j > 1 + isunc) && (path[j - 2] == '/')) {
			    j--;
			}
		    }
		    continue;
		}
	    }
	}
	path[j++] = c;
    }
    if (j == 0) {
       path[j++] = '/';
    }
    path[j] = 0;
    Tcl_DStringSetLength(dsPtr, j);
    return Tcl_DStringValue(dsPtr);
}

/*
 *-------------------------------------------------------------------------
 *
 * AbsolutePath --
 *
 *	This function computes the absolute path from a given
 *	(relative) path name into the specified Tcl_DString.
 *
 * Results:
 *	Returns the pointer to the absolute path contained in the
 *	specified Tcl_DString.
 *
 * Side effects:
 *	Modifies the specified Tcl_DString.
 *
 *-------------------------------------------------------------------------
 */

static char *
AbsolutePath(const char *path,
#if HAS_DRIVES
	     int *drvPtr,
#endif
	     Tcl_DString *dsPtr)
{
    char *result;

#if HAS_DRIVES
    if (drvPtr != NULL) {
	*drvPtr = 0;
    }
#endif
    if (*path == '~') {
	Tcl_DStringAppend(dsPtr, path, -1);
	return Tcl_DStringValue(dsPtr);
    }
    if ((*path != '/')
#if HAS_DRIVES
	&& (*path != '\\') &&
	(((*path != '\0') && (strchr(drvletters, *path) == NULL)) ||
	 (path[1] != ':'))
#endif
	) {
	Tcl_DString pwd;

	/* relative path */
	Tcl_DStringInit(&pwd);
	Tcl_GetCwd(NULL, &pwd);
	result = Tcl_DStringValue(&pwd);
#if HAS_DRIVES
	if ((result[0] != '\0') && (strchr(drvletters, result[0]) != NULL) &&
	    (result[1] == ':')) {
	    if (drvPtr != NULL) {
		drvPtr[0] = result[0];
		if ((drvPtr[0] >= 'a') && (drvPtr[0] <= 'z')) {
		    drvPtr[0] -= 'a' - 'A';
		}
	    }
	    result += 2;
	}
#endif
	result = CanonicalPath(result, path, dsPtr);
	Tcl_DStringFree(&pwd);
    } else {
	/* absolute path */
#if HAS_DRIVES
	if ((path[0] != '\0') && (strchr(drvletters, path[0]) != NULL) &&
	    (path[1] == ':')) {
	    if (drvPtr != NULL) {
		drvPtr[0] = path[0];
		if ((drvPtr[0] >= 'a') && (drvPtr[0] <= 'z')) {
		    drvPtr[0] -= 'a' - 'A';
		}
	    }
	}
#endif
	result = CanonicalPath("", path, dsPtr);
    }
    return result;
}

/*
 *-------------------------------------------------------------------------
 *
 * ZipFSLookup --
 *
 *	This function returns the ZIP entry struct corresponding to
 *	the ZIP archive member of the given file name.
 *
 * Results:
 *	Returns the pointer to ZIP entry struct or NULL if the
 *	the given file name could not be found in the global list
 *	of ZIP archive members.
 *
 * Side effects:
 *	None.
 *
 *-------------------------------------------------------------------------
 */

static ZipEntry *
ZipFSLookup(char *filename)
{
    char *realname;
    Tcl_HashEntry *hPtr;
    ZipEntry *z;
    Tcl_DString ds;
#if HAS_DRIVES
    int drive = 0;
#endif

    Tcl_DStringInit(&ds);
#if HAS_DRIVES
    realname = AbsolutePath(filename, &drive, &ds);
#else
    realname = AbsolutePath(filename, &ds);
#endif
    hPtr = Tcl_FindHashEntry(&ZipFS.fileHash, realname);
    z = hPtr ? (ZipEntry *) Tcl_GetHashValue(hPtr) : NULL;
    Tcl_DStringFree(&ds);
#if HAS_DRIVES
    if ((z != NULL) && (drive != z->zipfile->mntdrv)) {
	z = NULL;
    }
#endif
    return z;
}

#ifdef NEVER_USED

/*
 *-------------------------------------------------------------------------
 *
 * ZipFSLookupMount --
 *
 *	This function returns an indication if the given file name
 *	corresponds to a mounted ZIP archive file.
 *
 * Results:
 *	Returns true, if the given file name is a mounted ZIP archive file.
 *
 * Side effects:
 *	None.
 *
 *-------------------------------------------------------------------------
 */

static int
ZipFSLookupMount(char *filename)
{
    char *realname;
    Tcl_HashEntry *hPtr;
    Tcl_HashSearch search;
    ZipFile *zf;
    Tcl_DString ds;
    int match = 0;
#if HAS_DRIVES
    int drive = 0;
#endif

    Tcl_DStringInit(&ds);
#if HAS_DRIVES
    realname = AbsolutePath(filename, &drive, &ds);
#else
    realname = AbsolutePath(filename, &ds);
#endif
    hPtr = Tcl_FirstHashEntry(&ZipFS.zipHash, &search);
    while (hPtr != NULL) {
	if ((zf = (ZipFile *) Tcl_GetHashValue(hPtr)) != NULL) {
#if HAS_DRIVES
	    if (drive != zf->mntdrv) {
		hPtr = Tcl_NextHashEntry(&search);
		continue;
	    }
#endif
	    if (strcmp(zf->mntpt, realname) == 0) {
		match = 1;
		break;
	    }
	}
	hPtr = Tcl_NextHashEntry(&search);
    }
    Tcl_DStringFree(&ds);
    return match;
}
#endif

/*
 *-------------------------------------------------------------------------
 *
 * ZipFSCloseArchive --
 *
 *	This function closes a mounted ZIP archive file.
 *
 * Results:
 *	None.
 *
 * Side effects:
 *	A memory mapped ZIP archive is unmapped, allocated memory is
 *	released.
 *
 *-------------------------------------------------------------------------
 */

static void
ZipFSCloseArchive(Tcl_Interp *interp, ZipFile *zf)
{
#if defined(_WIN32) || defined(_WIN64)
    if ((zf->data != NULL) && (zf->tofree == NULL)) {
	UnmapViewOfFile(zf->data);
	zf->data = NULL;
    }
    if (zf->mh != INVALID_HANDLE_VALUE) {
	CloseHandle(zf->mh);
    }
#else
    if ((zf->data != MAP_FAILED) && (zf->tofree == NULL)) {
	munmap(zf->data, zf->length);
	zf->data = MAP_FAILED;
    }
#endif
    if (zf->tofree != NULL) {
	Tcl_Free((char *) zf->tofree);
	zf->tofree = NULL;
    }
    Tcl_Close(interp, zf->chan);
    zf->chan = NULL;
}

/*
 *-------------------------------------------------------------------------
 *
 * ZipFSOpenArchive --
 *
 *	This function opens a ZIP archive file for reading. An attempt
 *	is made to memory map that file. Otherwise it is read into
 *	an allocated memory buffer. The ZIP archive header is verified
 *	and must be valid for the function to succeed. When "needZip"
 *	is zero an embedded ZIP archive in an executable file is accepted.
 *
 * Results:
 *	TCL_OK on success, TCL_ERROR otherwise with an error message
 *	placed into the given "interp" if it is not NULL.
 *
 * Side effects:
 *	ZIP archive is memory mapped or read into allocated memory,
 *	the given ZipFile struct is filled with information about
 *	the ZIP archive file.
 *
 *-------------------------------------------------------------------------
 */

static int
ZipFSOpenArchive(Tcl_Interp *interp, const char *zipname, int needZip,
		 ZipFile *zf)
{
    int i;
    ClientData handle;
    unsigned char *p, *q;

#if defined(_WIN32) || defined(_WIN64)
    zf->data = NULL;
    zf->mh = INVALID_HANDLE_VALUE;
#else
    zf->data = MAP_FAILED;
#endif
    zf->length = 0;
    zf->nfiles = 0;
    zf->baseoffs = zf->baseoffsp = 0;
    zf->tofree = NULL;
    zf->pwbuf[0] = 0;
    zf->chan = Tcl_OpenFileChannel(interp, zipname, "r", 0);
    if (zf->chan == NULL) {
	return TCL_ERROR;
    }
    if (Tcl_GetChannelHandle(zf->chan, TCL_READABLE, &handle) != TCL_OK) {
	if (Tcl_SetChannelOption(interp, zf->chan, "-translation", "binary")
	    != TCL_OK) {
	    goto error;
	}
	if (Tcl_SetChannelOption(interp, zf->chan, "-encoding", "binary")
	    != TCL_OK) {
	    goto error;
	}
	zf->length = Tcl_Seek(zf->chan, 0, SEEK_END);
	if ((zf->length <= 0) || (zf->length > 64 * 1024 * 1024)) {
	    if (interp) {
		Tcl_SetObjResult(interp,
				 Tcl_NewStringObj("illegal file size", -1));
	    }
	    goto error;
	}
	Tcl_Seek(zf->chan, 0, SEEK_SET);
	zf->tofree = zf->data = (unsigned char *) Tcl_AttemptAlloc(zf->length);
	if (zf->tofree == NULL) {
	    if (interp) {
		Tcl_SetObjResult(interp,
				 Tcl_NewStringObj("out of memory", -1));
	    }
	    goto error;
	}
	i = Tcl_Read(zf->chan, (char *) zf->data, zf->length);
	if (i != zf->length) {
	    if (interp) {
		Tcl_SetObjResult(interp,
				 Tcl_NewStringObj("file read error", -1));
	    }
	    goto error;
	}
	Tcl_Close(interp, zf->chan);
	zf->chan = NULL;
    } else {
#if defined(_WIN32) || defined(_WIN64)
	zf->length = GetFileSize((HANDLE) handle, 0);
	if ((zf->length == INVALID_FILE_SIZE) ||
	    (zf->length < ZIP_CENTRAL_END_LEN)) {
	    if (interp != NULL) {
		Tcl_SetObjResult(interp,
				 Tcl_NewStringObj("invalid file size", -1));
	    }
	    goto error;
	}
	zf->mh = CreateFileMapping((HANDLE) handle, 0, PAGE_READONLY, 0,
				   zf->length, 0);
	if (zf->mh == INVALID_HANDLE_VALUE) {
	    if (interp != NULL) {
		Tcl_SetObjResult(interp,
				 Tcl_NewStringObj("file mapping failed", -1));
	    }
	    goto error;
	}
	zf->data = MapViewOfFile(zf->mh, FILE_MAP_READ, 0, 0, zf->length);
	if (zf->data == NULL) {
	    if (interp != NULL) {
		Tcl_SetObjResult(interp,
				 Tcl_NewStringObj("file mapping failed", -1));
	    }
	    goto error;
	}
#else
	zf->length = lseek((int) (long) handle, 0, SEEK_END);
	if ((zf->length == -1) || (zf->length < ZIP_CENTRAL_END_LEN)) {
	    if (interp != NULL) {
		Tcl_SetObjResult(interp,
				 Tcl_NewStringObj("invalid file size", -1));
	    }
	    goto error;
	}
	lseek((int) (long) handle, 0, SEEK_SET);
	zf->data = (unsigned char *) mmap(0, zf->length, PROT_READ,
					  MAP_FILE | MAP_PRIVATE,
					  (int) (long) handle, 0);
	if (zf->data == MAP_FAILED) {
	    if (interp != NULL) {
		Tcl_SetObjResult(interp,
				 Tcl_NewStringObj("file mapping failed", -1));
	    }
	    goto error;
	}
#endif
    }
    p = zf->data + zf->length - ZIP_CENTRAL_END_LEN;
    while (p >= zf->data) {
	if (*p == (ZIP_CENTRAL_END_SIG & 0xFF)) {
	    if (zip_read_int(p) == ZIP_CENTRAL_END_SIG) {
		break;
	    }
	    p -= ZIP_SIG_LEN;
	} else {
	    --p;
	}
    }
    if (p < zf->data) {
	if (!needZip) {
	    zf->baseoffs = zf->baseoffsp = zf->length;
	    return TCL_OK;
	}
	if (interp != NULL) {
	    Tcl_SetObjResult(interp,
			     Tcl_NewStringObj("wrong end signature", -1));
	}
	goto error;
    }
    zf->nfiles = zip_read_short(p + ZIP_CENTRAL_ENTS_OFFS);
    if (zf->nfiles == 0) {
	if (!needZip) {
	    zf->baseoffs = zf->baseoffsp = zf->length;
	    return TCL_OK;
	}
	if (interp != NULL) {
	    Tcl_SetObjResult(interp,
			     Tcl_NewStringObj("empty archive", -1));
	}
	goto error;
    }
    q = zf->data + zip_read_int(p + ZIP_CENTRAL_DIRSTART_OFFS);
    p -= zip_read_int(p + ZIP_CENTRAL_DIRSIZE_OFFS);
    if ((p < zf->data) || (p > (zf->data + zf->length)) ||
	(q < zf->data) || (q > (zf->data + zf->length))) {
	if (!needZip) {
	    zf->baseoffs = zf->baseoffsp = zf->length;
	    return TCL_OK;
	}
	if (interp != NULL) {
	    Tcl_SetObjResult(interp,
		Tcl_NewStringObj("archive directory not found", -1));
	}
	goto error;
    }
    zf->baseoffs = zf->baseoffsp = p - q;
    zf->centoffs = p - zf->data;
    q = p;
    for (i = 0; i < zf->nfiles; i++) {
	int pathlen, comlen, extra;

	if ((q + ZIP_CENTRAL_HEADER_LEN) > (zf->data + zf->length)) {
	    if (interp != NULL) {
		Tcl_SetObjResult(interp,
		    Tcl_NewStringObj("wrong header length", -1));
	    }
	    goto error;
	}
	if (zip_read_int(q) != ZIP_CENTRAL_HEADER_SIG) {
	    if (interp != NULL) {
		Tcl_SetObjResult(interp,
		    Tcl_NewStringObj("wrong header signature", -1));
	    }
	    goto error;
	}
	pathlen = zip_read_short(q + ZIP_CENTRAL_PATHLEN_OFFS);
	comlen = zip_read_short(q + ZIP_CENTRAL_FCOMMENTLEN_OFFS);
	extra = zip_read_short(q + ZIP_CENTRAL_EXTRALEN_OFFS);
	q += pathlen + comlen + extra + ZIP_CENTRAL_HEADER_LEN;
    }
    q = zf->data + zf->baseoffs;
    if ((zf->baseoffs >= 6) &&
	(zip_read_int(q - 4) == ZIP_PASSWORD_END_SIG)) {
	i = q[-5];
	if (q - 5 - i > zf->data) {
	    zf->pwbuf[0] = i;
	    memcpy(zf->pwbuf + 1, q - 5 - i, i);
	    zf->baseoffsp -= i ? (5 + i) : 0;
	}
    }
    return TCL_OK;

error:
    ZipFSCloseArchive(interp, zf);
    return TCL_ERROR;
}

/*
 *-------------------------------------------------------------------------
 *
 * Zipfs_Mount --
 *
 *      This procedure is invoked to mount a given ZIP archive file on
 *	a given mountpoint with optional ZIP password.
 *
 * Results:
 *      A standard Tcl result.
 *
 * Side effects:
 *      A ZIP archive file is read, analyzed and mounted, resources are
 *	allocated.
 *
 *-------------------------------------------------------------------------
 */

int
Zipfs_Mount(Tcl_Interp *interp, const char *zipname, const char *mntpt,
	    const char *passwd)
{
    char *realname, *p;
    int i, pwlen, isNew;
    ZipFile *zf, zf0;
    ZipEntry *z;
    Tcl_HashEntry *hPtr;
    Tcl_DString ds, fpBuf;
    unsigned char *q;
#if HAS_DRIVES
    int drive = 0;
#endif

    ReadLock();
    if (!ZipFS.initialized) {
	if (interp != NULL) {
	    Tcl_SetObjResult(interp,
			     Tcl_NewStringObj("not initialized", -1));
	}
	Unlock();
	return TCL_ERROR;
    }
    if (zipname == NULL) {
	Tcl_HashSearch search;
	int ret = TCL_OK;

	i = 0;
	hPtr = Tcl_FirstHashEntry(&ZipFS.zipHash, &search);
	while (hPtr != NULL) {
	    if ((zf = (ZipFile *) Tcl_GetHashValue(hPtr)) != NULL) {
		if (interp != NULL) {
		    Tcl_AppendElement(interp, zf->mntpt);
		    Tcl_AppendElement(interp, zf->name);
		}
		++i;
	    }
	    hPtr = Tcl_NextHashEntry(&search);
	}
	if (interp == NULL) {
	    ret = (i > 0) ? TCL_OK : TCL_BREAK;
	}
	Unlock();
	return ret;
    }
    if (mntpt == NULL) {
	if (interp == NULL) {
	    Unlock();
	    return TCL_OK;
	}
	Tcl_DStringInit(&ds);
#if HAS_DRIVES
	p = AbsolutePath(zipname, &drive, &ds);
#else
	p = AbsolutePath(zipname, &ds);
#endif
	hPtr = Tcl_FindHashEntry(&ZipFS.zipHash, p);
	if (hPtr != NULL) {
	    if ((zf = Tcl_GetHashValue(hPtr)) != NULL) {
#if HAS_DRIVES
		if (drive == zf->mntdrv)
#endif
		{
		    Tcl_SetObjResult(interp, Tcl_NewStringObj(zf->mntpt, -1));
		}
	    }
	}
	Unlock();
	Tcl_DStringFree(&ds);
	return TCL_OK;
    }
    Unlock();
    pwlen = 0;
    if (passwd != NULL) {
	pwlen = strlen(passwd);
	if ((pwlen > 255) || (strchr(passwd, 0xff) != NULL)) {
	    if (interp) {
		Tcl_SetObjResult(interp,
				 Tcl_NewStringObj("illegal password", -1));
	    }
	    return TCL_ERROR;
	}
    }
    if (ZipFSOpenArchive(interp, zipname, 1, &zf0) != TCL_OK) {
	return TCL_ERROR;
    }
    Tcl_DStringInit(&ds);
#if HAS_DRIVES
    realname = AbsolutePath(zipname, NULL, &ds);
#else
    realname = AbsolutePath(zipname, &ds);
#endif
    WriteLock();
    hPtr = Tcl_CreateHashEntry(&ZipFS.zipHash, realname, &isNew);
    Tcl_DStringSetLength(&ds, 0);
    if (!isNew) {
	zf = (ZipFile *) Tcl_GetHashValue(hPtr);
	if (interp != NULL) {
	    Tcl_AppendResult(interp, "already mounted on \"", zf->mntptlen ?
			     zf->mntpt : "/", "\"", (char *) NULL);
	}
	Unlock();
	Tcl_DStringFree(&ds);
	ZipFSCloseArchive(interp, &zf0);
	return TCL_ERROR;
    }
#if HAS_DRIVES
    if ((mntpt[0] != '\0') && (mntpt[1] == ':') &&
	(strchr(drvletters, mntpt[0]) != NULL)) {
	drive = mntpt[0];
	if ((drive >= 'a') && (drive <= 'z')) {
	    drive -= 'a' - 'A';
	}
	mntpt += 2;
    }
#endif
    if (strcmp(mntpt, "/") == 0) {
	mntpt = "";
    }
    zf = (ZipFile *) Tcl_AttemptAlloc(sizeof (*zf) + strlen(mntpt) + 1);
    if (zf == NULL) {
	if (interp != NULL) {
	    Tcl_AppendResult(interp, "out of memory", (char *) NULL);
	}
	Unlock();
	Tcl_DStringFree(&ds);
	ZipFSCloseArchive(interp, &zf0);
	return TCL_ERROR;
    }
    *zf = zf0;
    zf->name = Tcl_GetHashKey(&ZipFS.zipHash, hPtr);
    strcpy(zf->mntpt, mntpt);
    zf->mntptlen = strlen(zf->mntpt);
#if HAS_DRIVES
    for (p = zf->mntpt; *p != '\0'; p++) {
	if (*p == '\\') {
	    *p = '/';
	}
    }
    zf->mntdrv = drive;
#endif
    zf->entries = NULL;
    zf->topents = NULL;
    zf->nopen = 0;
    Tcl_SetHashValue(hPtr, (ClientData) zf);
    if ((zf->pwbuf[0] == 0) && pwlen) {
	int k = 0;

	i = pwlen;
	zf->pwbuf[k++] = i;
	while (i > 0) {
	    zf->pwbuf[k] = (passwd[i - 1] & 0x0f) |
		pwrot[(passwd[i - 1] >> 4) & 0x0f];
	    k++;
	    i--;
	}
	zf->pwbuf[k] = '\0';
    }
    if (mntpt[0] != '\0') {
	z = (ZipEntry *) Tcl_Alloc(sizeof (*z));
	z->name = NULL;
	z->tnext = NULL;
	z->depth = CountSlashes(mntpt);
	z->zipfile = zf;
	z->isdir = 1;
	z->isenc = 0;
	z->offset = zf->baseoffs;
	z->crc32 = 0;
	z->timestamp = 0;
	z->nbyte = z->nbytecompr = 0;
	z->cmeth = ZIP_COMPMETH_STORED;
	z->data = NULL;
	hPtr = Tcl_CreateHashEntry(&ZipFS.fileHash, mntpt, &isNew);
	if (!isNew) {
	    /* skip it */
	    Tcl_Free((char *) z);
	} else {
	    Tcl_SetHashValue(hPtr, (ClientData) z);
	    z->name = Tcl_GetHashKey(&ZipFS.fileHash, hPtr);
	    z->next = zf->entries;
	    zf->entries = z;
	}
    }
    q = zf->data + zf->centoffs;
    Tcl_DStringInit(&fpBuf);
    for (i = 0; i < zf->nfiles; i++) {
	int pathlen, comlen, extra, isdir = 0, dosTime, dosDate, nbcompr, offs;
	unsigned char *lq, *gq = NULL;
	char *fullpath, *path;

	pathlen = zip_read_short(q + ZIP_CENTRAL_PATHLEN_OFFS);
	comlen = zip_read_short(q + ZIP_CENTRAL_FCOMMENTLEN_OFFS);
	extra = zip_read_short(q + ZIP_CENTRAL_EXTRALEN_OFFS);
	Tcl_DStringSetLength(&ds, 0);
	Tcl_DStringAppend(&ds, (char *) q + ZIP_CENTRAL_HEADER_LEN, pathlen);
	path = Tcl_DStringValue(&ds);
	if ((pathlen > 0) && (path[pathlen - 1] == '/')) {
	    Tcl_DStringSetLength(&ds, pathlen - 1);
	    path = Tcl_DStringValue(&ds);
	    isdir = 1;
	}
	if ((strcmp(path, ".") == 0) || (strcmp(path, "..") == 0)) {
	    goto nextent;
	}
	lq = zf->data + zf->baseoffs +
	     zip_read_int(q + ZIP_CENTRAL_LOCALHDR_OFFS);
	if ((lq < zf->data) || (lq > (zf->data + zf->length))) {
	    goto nextent;
	}
	nbcompr = zip_read_int(lq + ZIP_LOCAL_COMPLEN_OFFS);
	if (!isdir && (nbcompr == 0) &&
	    (zip_read_int(lq + ZIP_LOCAL_UNCOMPLEN_OFFS) == 0) &&
	    (zip_read_int(lq + ZIP_LOCAL_CRC32_OFFS) == 0)) {
	    gq = q;
	    nbcompr = zip_read_int(gq + ZIP_CENTRAL_COMPLEN_OFFS);
	}
	offs = (lq - zf->data)
	     + ZIP_LOCAL_HEADER_LEN
	     + zip_read_short(lq + ZIP_LOCAL_PATHLEN_OFFS)
	     + zip_read_short(lq + ZIP_LOCAL_EXTRALEN_OFFS);
	if ((offs + nbcompr) > zf->length) {
	    goto nextent;
	}
	if (!isdir && (mntpt[0] == '\0') && !CountSlashes(path)) {
#ifdef ANDROID
	    /*
	     * When mounting the ZIP archive on the root directory try
	     * to remap top level regular files of the archive to
	     * /assets/.root/... since this directory should not be
	     * in a valid APK due to the leading dot in the file name
	     * component. This trick should make the files
	     * AndroidManifest.xml, resources.arsc, and classes.dex
	     * visible to Tcl.
	     */
	    Tcl_DString ds2;

	    Tcl_DStringInit(&ds2);
	    Tcl_DStringAppend(&ds2, "assets/.root/", -1);
	    Tcl_DStringAppend(&ds2, path, -1);
	    hPtr = Tcl_FindHashEntry(&ZipFS.fileHash, Tcl_DStringValue(&ds2));
	    if (hPtr != NULL) {
		/* should not happen but skip it anyway */
		Tcl_DStringFree(&ds2);
		goto nextent;
	    }
	    Tcl_DStringSetLength(&ds, 0);
	    Tcl_DStringAppend(&ds, Tcl_DStringValue(&ds2),
			      Tcl_DStringLength(&ds2));
	    path = Tcl_DStringValue(&ds);
	    Tcl_DStringFree(&ds2);
#else
	    /*
	     * Regular files skipped when mounting on root.
	     */
	    goto nextent;
#endif
	}
	Tcl_DStringSetLength(&fpBuf, 0);
	fullpath = CanonicalPath(mntpt, path, &fpBuf);
	z = (ZipEntry *) Tcl_Alloc(sizeof (*z));
	z->name = NULL;
	z->tnext = NULL;
	z->depth = CountSlashes(fullpath);
	z->zipfile = zf;
	z->isdir = isdir;
	z->isenc = (zip_read_short(lq + ZIP_LOCAL_FLAGS_OFFS) & 1)
	    && (nbcompr > 12);
	z->offset = offs;
	if (gq != NULL) {
	    z->crc32 = zip_read_int(gq + ZIP_CENTRAL_CRC32_OFFS);
	    dosDate = zip_read_short(gq + ZIP_CENTRAL_MDATE_OFFS);
	    dosTime = zip_read_short(gq + ZIP_CENTRAL_MTIME_OFFS);
	    z->timestamp = DosTimeDate(dosDate, dosTime);
	    z->nbyte = zip_read_int(gq + ZIP_CENTRAL_UNCOMPLEN_OFFS);
	    z->cmeth = zip_read_short(gq + ZIP_CENTRAL_COMPMETH_OFFS);
	} else {
	    z->crc32 = zip_read_int(lq + ZIP_LOCAL_CRC32_OFFS);
	    dosDate = zip_read_short(lq + ZIP_LOCAL_MDATE_OFFS);
	    dosTime = zip_read_short(lq + ZIP_LOCAL_MTIME_OFFS);
	    z->timestamp = DosTimeDate(dosDate, dosTime);
	    z->nbyte = zip_read_int(lq + ZIP_LOCAL_UNCOMPLEN_OFFS);
	    z->cmeth = zip_read_short(lq + ZIP_LOCAL_COMPMETH_OFFS);
	}
	z->nbytecompr = nbcompr;
	z->data = NULL;
	hPtr = Tcl_CreateHashEntry(&ZipFS.fileHash, fullpath, &isNew);
	if (!isNew) {
	    /* should not happen but skip it anyway */
	    Tcl_Free((char *) z);
	} else {
	    Tcl_SetHashValue(hPtr, (ClientData) z);
	    z->name = Tcl_GetHashKey(&ZipFS.fileHash, hPtr);
	    z->next = zf->entries;
	    zf->entries = z;
	    if (isdir && (mntpt[0] == '\0') && (z->depth == 1)) {
		z->tnext = zf->topents;
		zf->topents = z;
	    }
	    if (!z->isdir && (z->depth > 1)) {
		char *dir, *end;
		ZipEntry *zd;

		Tcl_DStringSetLength(&ds, strlen(z->name) + 8);
		Tcl_DStringSetLength(&ds, 0);
		Tcl_DStringAppend(&ds, z->name, -1);
		dir = Tcl_DStringValue(&ds);
		end = strrchr(dir, '/');
		while ((end != NULL) && (end != dir)) {
		    Tcl_DStringSetLength(&ds, end - dir);
		    hPtr = Tcl_FindHashEntry(&ZipFS.fileHash, dir);
		    if (hPtr != NULL) {
			break;
		    }
		    zd = (ZipEntry *) Tcl_Alloc(sizeof (*zd));
		    zd->name = NULL;
		    zd->tnext = NULL;
		    zd->depth = CountSlashes(dir);
		    zd->zipfile = zf;
		    zd->isdir = 1;
		    zd->isenc = 0;
		    zd->offset = z->offset;
		    zd->crc32 = 0;
		    zd->timestamp = z->timestamp;
		    zd->nbyte = zd->nbytecompr = 0;
		    zd->cmeth = ZIP_COMPMETH_STORED;
		    zd->data = NULL;
		    hPtr = Tcl_CreateHashEntry(&ZipFS.fileHash, dir, &isNew);
		    if (!isNew) {
			/* should not happen but skip it anyway */
			Tcl_Free((char *) zd);
		    } else {
			Tcl_SetHashValue(hPtr, (ClientData) zd);
			zd->name = Tcl_GetHashKey(&ZipFS.fileHash, hPtr);
			zd->next = zf->entries;
			zf->entries = zd;
			if ((mntpt[0] == '\0') && (zd->depth == 1)) {
			    zd->tnext = zf->topents;
			    zf->topents = zd;
			}
		    }
		    end = strrchr(dir, '/');
		}
	    }
	}
nextent:
	q += pathlen + comlen + extra + ZIP_CENTRAL_HEADER_LEN;
    }
    Tcl_DStringFree(&fpBuf);
    Tcl_DStringFree(&ds);
    Unlock();
    Tcl_FSMountsChanged(NULL);
    return TCL_OK;
}

/*
 *-------------------------------------------------------------------------
 *
 * Zipfs_Unmount --
 *
 *      This procedure is invoked to unmount a given ZIP archive.
 *
 * Results:
 *      A standard Tcl result.
 *
 * Side effects:
 *      A mounted ZIP archive file is unmounted, resources are free'd.
 *
 *-------------------------------------------------------------------------
 */

int
Zipfs_Unmount(Tcl_Interp *interp, const char *zipname)
{
    char *realname;
    ZipFile *zf;
    ZipEntry *z, *znext;
    Tcl_HashEntry *hPtr;
    Tcl_DString ds;
    int ret = TCL_OK, unmounted = 0;
#if HAS_DRIVES
    int drive = 0;
#endif

    Tcl_DStringInit(&ds);
#if HAS_DRIVES
    realname = AbsolutePath(zipname, &drive, &ds);
#else
    realname = AbsolutePath(zipname, &ds);
#endif
    WriteLock();
    if (!ZipFS.initialized) {
	goto done;
    }
    hPtr = Tcl_FindHashEntry(&ZipFS.zipHash, realname);
    if (hPtr == NULL) {
	/* don't report error */
	goto done;
    }
    zf = (ZipFile *) Tcl_GetHashValue(hPtr);
#if HAS_DRIVES
    if (drive != zf->mntdrv) {
	/* don't report error */
	goto done;
    }
#endif
    if (zf->nopen > 0) {
	if (interp != NULL) {
	    Tcl_SetObjResult(interp,
			     Tcl_NewStringObj("filesystem is busy", -1));
	}
	ret = TCL_ERROR;
	goto done;
    }
    Tcl_DeleteHashEntry(hPtr);
    for (z = zf->entries; z; z = znext) {
	znext = z->next;
	hPtr = Tcl_FindHashEntry(&ZipFS.fileHash, z->name);
	if (hPtr) {
	    Tcl_DeleteHashEntry(hPtr);
	}
	if (z->data != NULL) {
	    Tcl_Free((char *) z->data);
	}
	Tcl_Free((char *) z);
    }
    ZipFSCloseArchive(interp, zf);
    Tcl_Free((char *) zf);
    unmounted = 1;
done:
    Unlock();
    Tcl_DStringFree(&ds);
    if (unmounted) {
	Tcl_FSMountsChanged(NULL);
    }
    return ret;
}

/*
 *-------------------------------------------------------------------------
 *
 * ZipFSMountCmd --
 *
 *      This procedure is invoked to process the "zipfs::mount" command.
 *
 * Results:
 *      A standard Tcl result.
 *
 * Side effects:
 *      A ZIP archive file is mounted, resources are allocated.
 *
 *-------------------------------------------------------------------------
 */

static int
ZipFSMountCmd(ClientData clientData, Tcl_Interp *interp,
	      int argc, const char **argv)
{
    if (argc > 4) {
	Tcl_AppendResult(interp, "wrong # args: should be \"", argv[0],
			 " ?zipfile ?mountpoint? ?password???\"", 0);
	return TCL_ERROR;
    }
    return Zipfs_Mount(interp, (argc > 1) ? argv[1] : NULL,
		       (argc > 2) ? argv[2] : NULL,
		       (argc > 3) ? argv[3] : NULL);
}

/*
 *-------------------------------------------------------------------------
 *
 * ZipFSUnmountCmd --
 *
 *      This procedure is invoked to process the "zipfs::unmount" command.
 *
 * Results:
 *      A standard Tcl result.
 *
 * Side effects:
 *      A mounted ZIP archive file is unmounted, resources are free'd.
 *
 *-------------------------------------------------------------------------
 */

static int
ZipFSUnmountCmd(ClientData clientData, Tcl_Interp *interp,
		int argc, const char **argv)
{
    if (argc != 2) {
	Tcl_AppendResult(interp, "wrong # args: should be \"", argv[0],
			 " zipfile\"", (char *) NULL);
	return TCL_ERROR;
    }
    return Zipfs_Unmount(interp, argv[1]);
}

/*
 *-------------------------------------------------------------------------
 *
 * ZipFSMountCmd --
 *
 *      This procedure is invoked to process the "zipfs::mkkey" command.
 *	It produces a rotated password to be embedded into an image file.
 *
 * Results:
 *      A standard Tcl result.
 *
 * Side effects:
 *      None.
 *
 *-------------------------------------------------------------------------
 */

static int
ZipFSMkKeyCmd(ClientData clientData, Tcl_Interp *interp,
	      int argc, const char **argv)
{
    int len, i = 0;
    char pwbuf[264];

    if (argc != 2) {
	Tcl_AppendResult(interp, "wrong # args: should be \"", argv[0],
			 " password\"", (char *) NULL);
	return TCL_ERROR;
    }
    len = strlen(argv[1]);
    if (len == 0) {
	return TCL_OK;
    }
    if ((len > 255) || (strchr(argv[1], 0xff) != NULL)) {
	Tcl_SetObjResult(interp,
			 Tcl_NewStringObj("illegal password", -1));
	return TCL_ERROR;
    }
    while (len > 0) {
	int ch = argv[1][len - 1];

	pwbuf[i] = (ch & 0x0f) | pwrot[(ch >> 4) & 0x0f];
	i++;
	len--;
    }
    pwbuf[i] = i;
    ++i;
    pwbuf[i++] = (char) ZIP_PASSWORD_END_SIG;
    pwbuf[i++] = (char) (ZIP_PASSWORD_END_SIG >> 8);
    pwbuf[i++] = (char) (ZIP_PASSWORD_END_SIG >> 16);
    pwbuf[i++] = (char) (ZIP_PASSWORD_END_SIG >> 24);
    pwbuf[i] = '\0';
    Tcl_AppendResult(interp, pwbuf, (char *) NULL);
    return TCL_OK;
}

/*
 *-------------------------------------------------------------------------
 *
 * ZipAddFile --
 *
 *      This procedure is used by ZipFSMkZipOrImgCmd() to add a single
 *	file to the output ZIP archive file being written. A ZipEntry
 *	struct about the input file is added to the given fileHash table
 *	for later creation of the central ZIP directory.
 *
 * Results:
 *      A standard Tcl result.
 *
 * Side effects:
 *	Input file is read and (compressed and) written to the output
 *	ZIP archive file.
 *
 *-------------------------------------------------------------------------
 */

static int
ZipAddFile(Tcl_Interp *interp, const char *path, const char *name,
	   Tcl_Channel out, const char *passwd,
	   char *buf, int bufsize, Tcl_HashTable *fileHash)
{
    Tcl_Channel in;
    Tcl_HashEntry *hPtr;
    ZipEntry *z;
    z_stream stream;
    const char *zpath;
    int nbyte, nbytecompr, len, crc, flush, pos[3], zpathlen, olen;
    int mtime = 0, isNew, align = 0, cmeth;
    unsigned long keys[3], keys0[3];
    char obuf[4096];

    zpath = name;
    while (zpath != NULL && zpath[0] == '/') {
	zpath++;
    }
    if ((zpath == NULL) || (zpath[0] == '\0')) {
	return TCL_OK;
    }
    zpathlen = strlen(zpath);
    if (zpathlen + ZIP_CENTRAL_HEADER_LEN > bufsize) {
	Tcl_AppendResult(interp, "path too long for \"", path, "\"",
			 (char *) NULL);
	return TCL_ERROR;
    }
    in = Tcl_OpenFileChannel(interp, path, "r", 0);
    if ((in == NULL) ||
	(Tcl_SetChannelOption(interp, in, "-translation", "binary")
	 != TCL_OK) ||
	(Tcl_SetChannelOption(interp, in, "-encoding", "binary")
	 != TCL_OK)) {
#if defined(_WIN32) || defined(_WIN64)
	 /* hopefully a directory */
	 if (strcmp("permission denied", Tcl_PosixError(interp)) == 0) {
	    Tcl_Close(interp, in);
	    return TCL_OK;
	}
#endif
	Tcl_Close(interp, in);
	return TCL_ERROR;
    } else {
	Tcl_Obj *pathObj = Tcl_NewStringObj(path, -1);
	Tcl_StatBuf statBuf;

	Tcl_IncrRefCount(pathObj);
	if (Tcl_FSStat(pathObj, &statBuf) != -1) {
	    mtime = statBuf.st_mtime;
	}
	Tcl_DecrRefCount(pathObj);
    }
    Tcl_ResetResult(interp);
    crc = 0;
    nbyte = nbytecompr = 0;
    while ((len = Tcl_Read(in, buf, bufsize)) > 0) {
	crc = crc32(crc, (unsigned char *) buf, len);
	nbyte += len;
    }
    if (len == -1) {
	if (nbyte == 0) {
	    if (strcmp("illegal operation on a directory",
		       Tcl_PosixError(interp)) == 0) {
		Tcl_Close(interp, in);
		return TCL_OK;
	    }
	}
	Tcl_AppendResult(interp, "read error on \"", path, "\"",
			 (char *) NULL);
	Tcl_Close(interp, in);
	return TCL_ERROR;
    }
    if (Tcl_Seek(in, 0, SEEK_SET) == -1) {
	Tcl_AppendResult(interp, "seek error on \"", path, "\"",
			 (char *) NULL);
	Tcl_Close(interp, in);
	return TCL_ERROR;
    }
    pos[0] = Tcl_Tell(out);
    memset(buf, '\0', ZIP_LOCAL_HEADER_LEN);
    memcpy(buf + ZIP_LOCAL_HEADER_LEN, zpath, zpathlen);
    len = zpathlen + ZIP_LOCAL_HEADER_LEN;
    if (Tcl_Write(out, buf, len) != len) {
wrerr:
	Tcl_AppendResult(interp, "write error", (char *) NULL);
	Tcl_Close(interp, in);
	return TCL_ERROR;
    }
    if ((len + pos[0]) & 3) {
	char abuf[8];

	/*
	 * Align payload to next 4-byte boundary using a dummy extra
	 * entry similar to the zipalign tool from Android's SDK.
	 */
	align = 4 + ((len + pos[0]) & 3);
	zip_write_short(abuf, 0xffff);
	zip_write_short(abuf + 2, align - 4);
	zip_write_int(abuf + 4, 0x03020100);
	if (Tcl_Write(out, abuf, align) != align) {
	    goto wrerr;
	}
    }
    if (passwd != NULL) {
	int i, ch, tmp;
	unsigned char kvbuf[24];
	Tcl_Obj *ret;

	init_keys(passwd, keys, crc32tab);
	for (i = 0; i < 12 - 2; i++) {
	    if (Tcl_Eval(interp, "expr int(rand() * 256) % 256") != TCL_OK) {
		Tcl_AppendResult(interp, "PRNG error", (char *) NULL);
		Tcl_Close(interp, in);
		return TCL_ERROR;
	    }
	    ret = Tcl_GetObjResult(interp);
	    if (Tcl_GetIntFromObj(interp, ret, &ch) != TCL_OK) {
		Tcl_Close(interp, in);
		return TCL_ERROR;
	    }
	    kvbuf[i + 12] = (unsigned char) zencode(keys, crc32tab, ch, tmp);
	}
	Tcl_ResetResult(interp);
	init_keys(passwd, keys, crc32tab);
	for (i = 0; i < 12 - 2; i++) {
	    kvbuf[i] = (unsigned char) zencode(keys, crc32tab,
					       kvbuf[i + 12], tmp);
	}
	kvbuf[i++] = (unsigned char) zencode(keys, crc32tab, crc >> 16, tmp);
	kvbuf[i++] = (unsigned char) zencode(keys, crc32tab, crc >> 24, tmp);
	len = Tcl_Write(out, (char *) kvbuf, 12);
	memset(kvbuf, 0, 24);
	if (len != 12) {
	    Tcl_AppendResult(interp, "write error", (char *) NULL);
	    Tcl_Close(interp, in);
	    return TCL_ERROR;
	}
	memcpy(keys0, keys, sizeof (keys0));
	nbytecompr += 12;
    }
    Tcl_Flush(out);
    pos[2] = Tcl_Tell(out);
    cmeth = ZIP_COMPMETH_DEFLATED;
    memset(&stream, 0, sizeof (stream));
    stream.zalloc = Z_NULL;
    stream.zfree = Z_NULL;
    stream.opaque = Z_NULL;
    if (deflateInit2(&stream, 9, Z_DEFLATED, -15, 8, Z_DEFAULT_STRATEGY)
	!= Z_OK) {
	Tcl_AppendResult(interp, "compression init error on \"", path, "\"",
			 (char *) NULL);
	Tcl_Close(interp, in);
	return TCL_ERROR;
    }
    do {
	len = Tcl_Read(in, buf, bufsize);
	if (len == -1) {
	    Tcl_AppendResult(interp, "read error on \"", path, "\"",
			     (char *) NULL);
	    deflateEnd(&stream);
	    Tcl_Close(interp, in);
	    return TCL_ERROR;
	}
	stream.avail_in = len;
	stream.next_in = (unsigned char *) buf;
	flush = Tcl_Eof(in) ? Z_FINISH : Z_NO_FLUSH;
	do {
	    stream.avail_out = sizeof (obuf);
	    stream.next_out = (unsigned char *) obuf;
	    len = deflate(&stream, flush);
	    if (len == Z_STREAM_ERROR) {
		Tcl_AppendResult(interp, "deflate error on \"", path, "\"",
				 (char *) NULL);
		deflateEnd(&stream);
		Tcl_Close(interp, in);
		return TCL_ERROR;
	    }
	    olen = sizeof (obuf) - stream.avail_out;
	    if (passwd != NULL) {
		int i, tmp;

		for (i = 0; i < olen; i++) {
		    obuf[i] = (char) zencode(keys, crc32tab, obuf[i], tmp);
		}
	    }
	    if (olen && (Tcl_Write(out, obuf, olen) != olen)) {
		Tcl_AppendResult(interp, "write error", (char *) NULL);
		deflateEnd(&stream);
		Tcl_Close(interp, in);
		return TCL_ERROR;
	    }
	    nbytecompr += olen;
	} while (stream.avail_out == 0);
    } while (flush != Z_FINISH);
    deflateEnd(&stream);
    Tcl_Flush(out);
    pos[1] = Tcl_Tell(out);
    if (nbyte - nbytecompr <= 0) {
	/*
  	 * Compressed file larger than input,
  	 * write it again uncompressed.
  	 */
	if ((int) Tcl_Seek(in, 0, SEEK_SET) != 0) {
	    goto seekErr;
	}
	if ((int) Tcl_Seek(out, pos[2], SEEK_SET) != pos[2]) {
seekErr:
	    Tcl_Close(interp, in);
	    Tcl_AppendResult(interp, "seek error", (char *) NULL);
	    return TCL_ERROR;
	}
	nbytecompr = (passwd != NULL) ? 12 : 0;
	while (1) {
	    len = Tcl_Read(in, buf, bufsize);
	    if (len == -1) {
		Tcl_AppendResult(interp, "read error on \"", path, "\"",
				 (char *) NULL);
		Tcl_Close(interp, in);
		return TCL_ERROR;
	    } else if (len == 0) {
		break;
	    }
	    if (passwd != NULL) {
		int i, tmp;

		for (i = 0; i < len; i++) {
		    buf[i] = (char) zencode(keys0, crc32tab, buf[i], tmp);
		}
	    }
	    if (Tcl_Write(out, buf, len) != len) {
		Tcl_AppendResult(interp, "write error", (char *) NULL);
		Tcl_Close(interp, in);
		return TCL_ERROR;
	    }
	    nbytecompr += len;
	}
	cmeth = ZIP_COMPMETH_STORED;
	Tcl_Flush(out);
	pos[1] = Tcl_Tell(out);
	Tcl_TruncateChannel(out, pos[1]);
    }
    Tcl_Close(interp, in);

    z = (ZipEntry *) Tcl_Alloc(sizeof (*z));
    z->name = NULL;
    z->tnext = NULL;
    z->depth = 0;
    z->zipfile = NULL;
    z->isdir = 0;
    z->isenc = (passwd != NULL) ? 1 : 0;
    z->offset = pos[0];
    z->crc32 = crc;
    z->timestamp = mtime;
    z->nbyte = nbyte;
    z->nbytecompr = nbytecompr;
    z->cmeth = cmeth;
    z->data = NULL;
    hPtr = Tcl_CreateHashEntry(fileHash, zpath, &isNew);
    if (!isNew) {
	Tcl_AppendResult(interp, "non-unique path name \"", path, "\"",
			 (char *) NULL);
	Tcl_Free((char *) z);
	return TCL_ERROR;
    } else {
	Tcl_SetHashValue(hPtr, (ClientData) z);
	z->name = Tcl_GetHashKey(fileHash, hPtr);
	z->next = NULL;
    }

    /*
     * Write final local header information.
     */
    zip_write_int(buf + ZIP_LOCAL_SIG_OFFS, ZIP_LOCAL_HEADER_SIG);
    zip_write_short(buf + ZIP_LOCAL_VERSION_OFFS, ZIP_MIN_VERSION);
    zip_write_short(buf + ZIP_LOCAL_FLAGS_OFFS, z->isenc);
    zip_write_short(buf + ZIP_LOCAL_COMPMETH_OFFS, z->cmeth);
    zip_write_short(buf + ZIP_LOCAL_MTIME_OFFS, ToDosTime(z->timestamp));
    zip_write_short(buf + ZIP_LOCAL_MDATE_OFFS, ToDosDate(z->timestamp));
    zip_write_int(buf + ZIP_LOCAL_CRC32_OFFS, z->crc32);
    zip_write_int(buf + ZIP_LOCAL_COMPLEN_OFFS, z->nbytecompr);
    zip_write_int(buf + ZIP_LOCAL_UNCOMPLEN_OFFS, z->nbyte);
    zip_write_short(buf + ZIP_LOCAL_PATHLEN_OFFS, zpathlen);
    zip_write_short(buf + ZIP_LOCAL_EXTRALEN_OFFS, align);
    if ((int) Tcl_Seek(out, pos[0], SEEK_SET) != pos[0]) {
	Tcl_DeleteHashEntry(hPtr);
	Tcl_Free((char *) z);
	Tcl_AppendResult(interp, "seek error", (char *) NULL);
	return TCL_ERROR;
    }
    if (Tcl_Write(out, buf, ZIP_LOCAL_HEADER_LEN) != ZIP_LOCAL_HEADER_LEN) {
	Tcl_DeleteHashEntry(hPtr);
	Tcl_Free((char *) z);
	Tcl_AppendResult(interp, "write error", (char *) NULL);
	return TCL_ERROR;
    }
    Tcl_Flush(out);
    if ((int) Tcl_Seek(out, pos[1], SEEK_SET) != pos[1]) {
	Tcl_DeleteHashEntry(hPtr);
	Tcl_Free((char *) z);
	Tcl_AppendResult(interp, "seek error", (char *) NULL);
	return TCL_ERROR;
    }
    return TCL_OK;
}

/*
 *-------------------------------------------------------------------------
 *
 * ZipFSMkZipOrImgCmd --
 *
 *      This procedure is creates a new ZIP archive file or image file
 *	given output filename, input directory of files to be archived,
 *	optional password, and optional image to be prepended to the
 *	output ZIP archive file.
 *
 * Results:
 *      A standard Tcl result.
 *
 * Side effects:
 *	A new ZIP archive file or image file is written.
 *
 *-------------------------------------------------------------------------
 */

static int
ZipFSMkZipOrImgCmd(ClientData clientData, Tcl_Interp *interp,
		   int isImg, int argc, const char **argv)
{
    Tcl_Channel out;
    int len = 0, pwlen = 0, slen = 0, i, count, ret = TCL_ERROR, largc, pos[3];
    const char **largv;
    Tcl_DString ds;
    ZipEntry *z;
    Tcl_HashEntry *hPtr;
    Tcl_HashSearch search;
    Tcl_HashTable fileHash;
    char pwbuf[264], buf[4096];

    if ((argc < 3) || (argc > (isImg ? 6 : 5))) {
	Tcl_AppendResult(interp, "wrong # args: should be \"", argv[0],
			 " outfile indir ?strip? ?password?",
			 isImg ? " ?infile?\"" : "\"", (char *) NULL);
	return TCL_ERROR;
    }
    pwbuf[0] = 0;
    if (argc > 4) {
	pwlen = strlen(argv[4]);
	if ((pwlen > 255) || (strchr(argv[4], 0xff) != NULL)) {
	    Tcl_AppendResult(interp, "illegal password", (char *) NULL);
	    return TCL_ERROR;
	}
    }
    Tcl_DStringInit(&ds);
    Tcl_DStringAppendElement(&ds, "::zipfs::find");
    Tcl_DStringAppendElement(&ds, argv[2]);
    if (Tcl_Eval(interp, Tcl_DStringValue(&ds)) != TCL_OK) {
	Tcl_DStringFree(&ds);
	return TCL_ERROR;
    }
    Tcl_DStringFree(&ds);
    if (Tcl_SplitList(interp, Tcl_GetStringResult(interp), &largc, &largv)
	!= TCL_OK) {
	return TCL_ERROR;
    }
    Tcl_ResetResult(interp);
    if (largc == 0) {
	Tcl_Free((char *) largv);
	Tcl_AppendResult(interp, "empty archive", (char *) NULL);
	return TCL_ERROR;
    }
    out = Tcl_OpenFileChannel(interp, argv[1], "w", 0755);
    if ((out == NULL) ||
	(Tcl_SetChannelOption(interp, out, "-translation", "binary")
	 != TCL_OK) ||
	(Tcl_SetChannelOption(interp, out, "-encoding", "binary")
	 != TCL_OK)) {
	Tcl_Close(interp, out);
	Tcl_Free((char *) largv);
	return TCL_ERROR;
    }
    if (isImg) {
	ZipFile zf0;

	if (ZipFSOpenArchive(interp, (argc > 5) ? argv[5] :
			     Tcl_GetNameOfExecutable(), 0, &zf0) != TCL_OK) {
	    Tcl_Close(interp, out);
	    Tcl_Free((char *) largv);
	    return TCL_ERROR;
	}
	if (pwlen && (argc > 4)) {
	    i = 0;
	    len = pwlen;
	    while (len > 0) {
		int ch = argv[4][len - 1];

		pwbuf[i] = (ch & 0x0f) | pwrot[(ch >> 4) & 0x0f];
		i++;
		len--;
	    }
	    pwbuf[i] = i;
	    ++i;
	    pwbuf[i++] = (char) ZIP_PASSWORD_END_SIG;
	    pwbuf[i++] = (char) (ZIP_PASSWORD_END_SIG >> 8);
	    pwbuf[i++] = (char) (ZIP_PASSWORD_END_SIG >> 16);
	    pwbuf[i++] = (char) (ZIP_PASSWORD_END_SIG >> 24);
	    pwbuf[i] = '\0';
	}
	i = Tcl_Write(out, (char *) zf0.data, zf0.baseoffsp);
	if (i != zf0.baseoffsp) {
	    Tcl_AppendResult(interp, "write error", (char *) NULL);
	    Tcl_Close(interp, out);
	    Tcl_Free((char *) largv);
	    ZipFSCloseArchive(interp, &zf0);
	    return TCL_ERROR;
	}
	ZipFSCloseArchive(interp, &zf0);
	len = strlen(pwbuf);
	if (len > 0) {
	    i = Tcl_Write(out, pwbuf, len);
	    if (i != len) {
		Tcl_AppendResult(interp, "write error", (char *) NULL);
		Tcl_Close(interp, out);
		Tcl_Free((char *) largv);
		return TCL_ERROR;
	    }
	}
	memset(pwbuf, 0, sizeof (pwbuf));
	Tcl_Flush(out);
    }
    Tcl_InitHashTable(&fileHash, TCL_STRING_KEYS);
    pos[0] = Tcl_Tell(out);
    if (argc > 3) {
	slen = strlen(argv[3]);
    }
    for (i = 0; i < largc; i++) {
	const char *name = largv[i];

	if (slen > 0) {
	    len = strlen(name);
	    if ((len <= slen) || (strncmp(argv[3], name, slen) != 0)) {
		continue;
	    }
	    name += slen;
	}
	while (name[0] == '/') {
	    ++name;
	}
	if (name[0] == '\0') {
	    continue;
	}
	if (ZipAddFile(interp, largv[i], name, out,
		(pwlen > 0) ? argv[4] : NULL, buf, sizeof (buf), &fileHash)
	    != TCL_OK) {
	    goto done;
	}
    }
    pos[1] = Tcl_Tell(out);
    count = 0;
    for (i = 0; i < largc; i++) {
	const char *name = largv[i];

	if (slen > 0) {
	    len = strlen(name);
	    if ((len <= slen) || (strncmp(argv[3], name, slen) != 0)) {
		continue;
	    }
	    name += slen;
	}
	while (name[0] == '/') {
	    ++name;
	}
	if (name[0] == '\0') {
	    continue;
	}
	hPtr = Tcl_FindHashEntry(&fileHash, name);
	if (hPtr == NULL) {
	    continue;
	}
	z = (ZipEntry *) Tcl_GetHashValue(hPtr);
	len = strlen(z->name);
	zip_write_int(buf + ZIP_CENTRAL_SIG_OFFS, ZIP_CENTRAL_HEADER_SIG);
	zip_write_short(buf + ZIP_CENTRAL_VERSIONMADE_OFFS, ZIP_MIN_VERSION);
	zip_write_short(buf + ZIP_CENTRAL_VERSION_OFFS, ZIP_MIN_VERSION);
	zip_write_short(buf + ZIP_CENTRAL_FLAGS_OFFS, z->isenc ? 1 : 0);
	zip_write_short(buf + ZIP_CENTRAL_COMPMETH_OFFS, z->cmeth);
	zip_write_short(buf + ZIP_CENTRAL_MTIME_OFFS, ToDosTime(z->timestamp));
	zip_write_short(buf + ZIP_CENTRAL_MDATE_OFFS, ToDosDate(z->timestamp));
	zip_write_int(buf + ZIP_CENTRAL_CRC32_OFFS, z->crc32);
	zip_write_int(buf + ZIP_CENTRAL_COMPLEN_OFFS, z->nbytecompr);
	zip_write_int(buf + ZIP_CENTRAL_UNCOMPLEN_OFFS, z->nbyte);
	zip_write_short(buf + ZIP_CENTRAL_PATHLEN_OFFS, len);
	zip_write_short(buf + ZIP_CENTRAL_EXTRALEN_OFFS, 0);
	zip_write_short(buf + ZIP_CENTRAL_FCOMMENTLEN_OFFS, 0);
	zip_write_short(buf + ZIP_CENTRAL_DISKFILE_OFFS, 0);
	zip_write_short(buf + ZIP_CENTRAL_IATTR_OFFS, 0);
	zip_write_int(buf + ZIP_CENTRAL_EATTR_OFFS, 0);
	zip_write_int(buf + ZIP_CENTRAL_LOCALHDR_OFFS, z->offset - pos[0]);
	memcpy(buf + ZIP_CENTRAL_HEADER_LEN, z->name, len);
	len += ZIP_CENTRAL_HEADER_LEN;
	if (Tcl_Write(out, buf, len) != len) {
	    Tcl_AppendResult(interp, "write error", (char *) NULL);
	    goto done;
	}
	count++;
    }
    Tcl_Flush(out);
    pos[2] = Tcl_Tell(out);
    zip_write_int(buf + ZIP_CENTRAL_END_SIG_OFFS, ZIP_CENTRAL_END_SIG);
    zip_write_short(buf + ZIP_CENTRAL_DISKNO_OFFS, 0);
    zip_write_short(buf + ZIP_CENTRAL_DISKDIR_OFFS, 0);
    zip_write_short(buf + ZIP_CENTRAL_ENTS_OFFS, count);
    zip_write_short(buf + ZIP_CENTRAL_TOTALENTS_OFFS, count);
    zip_write_int(buf + ZIP_CENTRAL_DIRSIZE_OFFS, pos[2] - pos[1]);
    zip_write_int(buf + ZIP_CENTRAL_DIRSTART_OFFS, pos[1] - pos[0]);
    zip_write_short(buf + ZIP_CENTRAL_COMMENTLEN_OFFS, 0);
    if (Tcl_Write(out, buf, ZIP_CENTRAL_END_LEN) != ZIP_CENTRAL_END_LEN) {
	Tcl_AppendResult(interp, "write error", (char *) NULL);
	goto done;
    }
    Tcl_Flush(out);
    ret = TCL_OK;
done:
    Tcl_Free((char *) largv);
    Tcl_Close(interp, out);
    hPtr = Tcl_FirstHashEntry(&fileHash, &search);
    while (hPtr != NULL) {
	z = (ZipEntry *) Tcl_GetHashValue(hPtr);
	Tcl_Free((char *) z);
	Tcl_DeleteHashEntry(hPtr);
	hPtr = Tcl_FirstHashEntry(&fileHash, &search);
    }
    Tcl_DeleteHashTable(&fileHash);
    return ret;
}

/*
 *-------------------------------------------------------------------------
 *
 * ZipFSMkZipCmd --
 *
 *      This procedure is invoked to process the "zipfs::mkzip" command.
 *	See description of ZipFSMkZipOrImgCmd().
 *
 * Results:
 *      A standard Tcl result.
 *
 * Side effects:
 *	See description of ZipFSMkZipOrImgCmd().
 *
 *-------------------------------------------------------------------------
 */

static int
ZipFSMkZipCmd(ClientData clientData, Tcl_Interp *interp,
	      int argc, const char **argv)
{
    return ZipFSMkZipOrImgCmd(clientData, interp, 0, argc, argv);
}

/*
 *-------------------------------------------------------------------------
 *
 * ZipFSMkImgCmd --
 *
 *      This procedure is invoked to process the "zipfs::mkimg" command.
 *	See description of ZipFSMkZipOrImgCmd().
 *
 * Results:
 *      A standard Tcl result.
 *
 * Side effects:
 *	See description of ZipFSMkZipOrImgCmd().
 *
 *-------------------------------------------------------------------------
 */

static int
ZipFSMkImgCmd(ClientData clientData, Tcl_Interp *interp,
	      int argc, const char **argv)
{
    return ZipFSMkZipOrImgCmd(clientData, interp, 1, argc, argv);
}

/*
 *-------------------------------------------------------------------------
 *
 * ZipFSExistsObjCmd --
 *
 *      This procedure is invoked to process the "zipfs::exists" command.
 *	It tests for the existence of a file in the ZIP filesystem and
 *	places a boolean into the interp's result.
 *
 * Results:
 *      Always TCL_OK.
 *
 * Side effects:
 *      None.
 *
 *-------------------------------------------------------------------------
 */

static int
ZipFSExistsObjCmd(ClientData clientData, Tcl_Interp *interp,
		  int objc, Tcl_Obj *const objv[])
{
    char *filename;
    int exists;

    if (objc != 2) {
	Tcl_WrongNumArgs(interp, 1, objv, "filename");
	return TCL_ERROR;
    }
    filename = Tcl_GetStringFromObj(objv[1], 0);
    ReadLock();
    exists = ZipFSLookup(filename) != NULL;
    Unlock();
    Tcl_SetBooleanObj(Tcl_GetObjResult(interp), exists);
    return TCL_OK;
}

/*
 *-------------------------------------------------------------------------
 *
 * ZipFSInfoObjCmd --
 *
 *      This procedure is invoked to process the "zipfs::info" command.
 *	On success, it returns a Tcl list made up of name of ZIP archive
 *	file, size uncompressed, size compressed, and archive offset of
 *	a file in the ZIP filesystem.
 *
 * Results:
 *      A standard Tcl result.
 *
 * Side effects:
 *      None.
 *
 *-------------------------------------------------------------------------
 */

static int
ZipFSInfoObjCmd(ClientData clientData, Tcl_Interp *interp,
		int objc, Tcl_Obj *const objv[])
{
    char *filename;
    ZipEntry *z;

    if (objc != 2) {
	Tcl_WrongNumArgs(interp, 1, objv, "filename");
	return TCL_ERROR;
    }
    filename = Tcl_GetStringFromObj(objv[1], 0);
    ReadLock();
    z = ZipFSLookup(filename);
    if (z != NULL) {
	Tcl_Obj *result = Tcl_GetObjResult(interp);

	Tcl_ListObjAppendElement(interp, result,
				 Tcl_NewStringObj(z->zipfile->name, -1));
	Tcl_ListObjAppendElement(interp, result, Tcl_NewIntObj(z->nbyte));
	Tcl_ListObjAppendElement(interp, result, Tcl_NewIntObj(z->nbytecompr));
	Tcl_ListObjAppendElement(interp, result, Tcl_NewIntObj(z->offset));
    }
    Unlock();
    return TCL_OK;
}

/*
 *-------------------------------------------------------------------------
 *
 * ZipFSListObjCmd --
 *
 *      This procedure is invoked to process the "zipfs::list" command.
 *	On success, it returns a Tcl list of files of the ZIP filesystem
 *	which match a search pattern (glob or regexp).
 *
 * Results:
 *      A standard Tcl result.
 *
 * Side effects:
 *      None.
 *
 *-------------------------------------------------------------------------
 */

static int
ZipFSListObjCmd(ClientData clientData, Tcl_Interp *interp,
		int objc, Tcl_Obj *const objv[])
{
    char *pattern = NULL;
    Tcl_RegExp regexp = NULL;
    Tcl_HashEntry *hPtr;
    Tcl_HashSearch search;
    Tcl_Obj *result = Tcl_GetObjResult(interp);

    if (objc > 3) {
	Tcl_WrongNumArgs(interp, 1, objv, "?(-glob|-regexp)? ?pattern?");
	return TCL_ERROR;
    }
    if (objc == 3) {
	int n;
	char *what = Tcl_GetStringFromObj(objv[1], &n);

	if ((n >= 2) && (strncmp(what, "-glob", n) == 0)) {
	    pattern = Tcl_GetString(objv[2]);
	} else if ((n >= 2) && (strncmp(what, "-regexp", n) == 0)) {
	    regexp = Tcl_RegExpCompile(interp, Tcl_GetString(objv[2]));
	    if (regexp == NULL) {
		return TCL_ERROR;
	    }
	} else {
	    Tcl_AppendResult(interp, "unknown option \"", what,
			     "\"", (char *) NULL);
	    return TCL_ERROR;
	}
    } else if (objc == 2) {
	pattern = Tcl_GetStringFromObj(objv[1], 0);
    }
    ReadLock();
    if (pattern != NULL) {
	for (hPtr = Tcl_FirstHashEntry(&ZipFS.fileHash, &search);
	     hPtr != NULL; hPtr = Tcl_NextHashEntry(&search)) {
	    ZipEntry *z = (ZipEntry *) Tcl_GetHashValue(hPtr);

	    if (Tcl_StringMatch(z->name, pattern)) {
		Tcl_ListObjAppendElement(interp, result,
					 Tcl_NewStringObj(z->name, -1));
	    }
	}
    } else if (regexp != NULL) {
	for (hPtr = Tcl_FirstHashEntry(&ZipFS.fileHash, &search);
	     hPtr != NULL; hPtr = Tcl_NextHashEntry(&search)) {
	    ZipEntry *z = (ZipEntry *) Tcl_GetHashValue(hPtr);

	    if (Tcl_RegExpExec(interp, regexp, z->name, z->name)) {
		Tcl_ListObjAppendElement(interp, result,
					 Tcl_NewStringObj(z->name, -1));
	    }
	}
    } else {
	for (hPtr = Tcl_FirstHashEntry(&ZipFS.fileHash, &search);
	     hPtr != NULL; hPtr = Tcl_NextHashEntry(&search)) {
	    ZipEntry *z = (ZipEntry *) Tcl_GetHashValue(hPtr);

	    Tcl_ListObjAppendElement(interp, result,
				     Tcl_NewStringObj(z->name, -1));
	}
    }
    Unlock();
    return TCL_OK;
}

/*
 *-------------------------------------------------------------------------
 *
 * ZipChannelClose --
 *
 *	This function is called to close a channel.
 *
 * Results:
 *	Always TCL_OK.
 *
 * Side effects:
 *	Resources are free'd.
 *
 *-------------------------------------------------------------------------
 */

static int
ZipChannelClose(ClientData instanceData, Tcl_Interp *interp)
{
    ZipChannel *info = (ZipChannel *) instanceData;

    if (info->iscompr && (info->ubuf != NULL)) {
	Tcl_Free((char *) info->ubuf);
	info->ubuf = NULL;
    }
    if (info->isenc) {
	info->isenc = 0;
	memset(info->keys, 0, sizeof (info->keys));
    }
    if (info->iswr) {
	ZipEntry *z = info->zipentry;
	unsigned char *newdata;

	newdata = (unsigned char *)
	    Tcl_AttemptRealloc((char *) info->ubuf, info->nread);
	if (newdata != NULL) {
	    if (z->data != NULL) {
		Tcl_Free((char *) z->data);
	    }
	    z->data = newdata;
	    z->nbyte = z->nbytecompr = info->nbyte;
	    z->cmeth = ZIP_COMPMETH_STORED;
	    z->timestamp = time(NULL);
	    z->isdir = 0;
	    z->isenc = 0;
	    z->offset = 0;
	    z->crc32 = 0;
	} else {
	    Tcl_Free((char *) info->ubuf);
	}
    }
    WriteLock();
    info->zipfile->nopen--;
    Unlock();
    Tcl_Free((char *) info);
    return TCL_OK;
}

/*
 *-------------------------------------------------------------------------
 *
 * ZipChannelRead --
 *
 *	This function is called to read data from channel.
 *
 * Results:
 *	Number of bytes read or -1 on error with error number set.
 *
 * Side effects:
 *	Data is read and file pointer is advanced.
 *
 *-------------------------------------------------------------------------
 */

static int
ZipChannelRead(ClientData instanceData, char *buf, int toRead, int *errloc)
{
    ZipChannel *info = (ZipChannel *) instanceData;
    unsigned long nextpos;

    if (info->isdir) {
	*errloc = EISDIR;
	return -1;
    }
    nextpos = info->nread + toRead;
    if (nextpos > info->nbyte) {
	toRead = info->nbyte - info->nread;
	nextpos = info->nbyte;
    }
    if (toRead == 0) {
	return 0;
    }
    if (info->isenc) {
	int i, ch;

	for (i = 0; i < toRead; i++) {
	    ch = info->ubuf[i + info->nread];
	    buf[i] = zdecode(info->keys, crc32tab, ch);
	}
    } else {
	memcpy(buf, info->ubuf + info->nread, toRead);
    }
    info->nread = nextpos;
    *errloc = 0;
    return toRead;
}

/*
 *-------------------------------------------------------------------------
 *
 * ZipChannelWrite --
 *
 *	This function is called to write data into channel.
 *
 * Results:
 *	Number of bytes written or -1 on error with error number set.
 *
 * Side effects:
 *	Data is written and file pointer is advanced.
 *
 *-------------------------------------------------------------------------
 */

static int
ZipChannelWrite(ClientData instanceData, const char *buf,
		int toWrite, int *errloc)
{
    ZipChannel *info = (ZipChannel *) instanceData;
    unsigned long nextpos;

    if (!info->iswr) {
	*errloc = EINVAL;
	return -1;
    }
    nextpos = info->nread + toWrite;
    if (nextpos > info->nmax) {
	toWrite = info->nmax - info->nread;
	nextpos = info->nmax;
    }
    if (toWrite == 0) {
	return 0;
    }
    memcpy(info->ubuf + info->nread, buf, toWrite);
    info->nread = nextpos;
    if (info->nread > info->nbyte) {
	info->nbyte = info->nread;
    }
    *errloc = 0;
    return toWrite;
}

/*
 *-------------------------------------------------------------------------
 *
 * ZipChannelSeek --
 *
 *	This function is called to position file pointer of channel.
 *
 * Results:
 *	New file position or -1 on error with error number set.
 *
 * Side effects:
 *	File pointer is repositioned according to offset and mode.
 *
 *-------------------------------------------------------------------------
 */

static int
ZipChannelSeek(ClientData instanceData, long offset, int mode, int *errloc)
{
    ZipChannel *info = (ZipChannel *) instanceData;

    if (info->isdir) {
	*errloc = EINVAL;
	return -1;
    }
    switch (mode) {
    case SEEK_CUR:
	offset += info->nread;
	break;
    case SEEK_END:
	offset += info->nbyte;
	break;
    case SEEK_SET:
	break;
    default:
	*errloc = EINVAL;
	return -1;
    }
    if (offset < 0) {
	*errloc = EINVAL;
	return -1;
    }
    if (info->iswr) {
	if ((unsigned long) offset > info->nmax) {
	    *errloc = EINVAL;
	    return -1;
	}
	if ((unsigned long) offset > info->nbyte) {
	    info->nbyte = offset;
	}
    } else if ((unsigned long) offset > info->nbyte) {
	*errloc = EINVAL;
	return -1;
    }
    info->nread = (unsigned long) offset;
    return info->nread;
}

/*
 *-------------------------------------------------------------------------
 *
 * ZipChannelWatchChannel --
 *
 *	This function is called for event notifications on channel.
 *
 * Results:
 *	None.
 *
 * Side effects:
 *	None.
 *
 *-------------------------------------------------------------------------
 */

static void
ZipChannelWatchChannel(ClientData instanceData, int mask)
{
    return;
}

/*
 *-------------------------------------------------------------------------
 *
 * ZipChannelGetFile --
 *
 *	This function is called to retrieve OS handle for channel.
 *
 * Results:
 *	Always TCL_ERROR since there's never an OS handle for a
 *	file within a ZIP archive.
 *
 * Side effects:
 *	None.
 *
 *-------------------------------------------------------------------------
 */

static int
ZipChannelGetFile(ClientData instanceData, int direction,
		  ClientData *handlePtr)
{
    return TCL_ERROR;
}

/*
 * The channel type/driver definition used for ZIP archive members.
 */

static Tcl_ChannelType ZipChannelType = {
    "zip",                  /* Type name. */
#ifdef TCL_CHANNEL_VERSION_4
    TCL_CHANNEL_VERSION_4,
    ZipChannelClose,        /* Close channel, clean instance data */
    ZipChannelRead,         /* Handle read request */
    ZipChannelWrite,        /* Handle write request */
    ZipChannelSeek,         /* Move location of access point, NULL'able */
    NULL,                   /* Set options, NULL'able */
    NULL,                   /* Get options, NULL'able */
    ZipChannelWatchChannel, /* Initialize notifier */
    ZipChannelGetFile,      /* Get OS handle from the channel */
    NULL,                   /* 2nd version of close channel, NULL'able */
    NULL,                   /* Set blocking mode for raw channel, NULL'able */
    NULL,                   /* Function to flush channel, NULL'able */
    NULL,                   /* Function to handle event, NULL'able */
    NULL,                   /* Wide seek function, NULL'able */
    NULL,                   /* Thread action function, NULL'able */
#else
    NULL,                   /* Set blocking/nonblocking behaviour, NULL'able */
    ZipChannelClose,        /* Close channel, clean instance data */
    ZipChannelRead,         /* Handle read request */
    ZipChannelWrite,        /* Handle write request */
    ZipChannelSeek,         /* Move location of access point, NULL'able */
    NULL,                   /* Set options, NULL'able */
    NULL,                   /* Get options, NULL'able */
    ZipChannelWatchChannel, /* Initialize notifier */
    ZipChannelGetFile,      /* Get OS handle from the channel */
#endif
};

/*
 *-------------------------------------------------------------------------
 *
 * ZipChannelOpen --
 *
 *	This function opens a Tcl_Channel on a file from a mounted ZIP
 *	archive according to given open mode.
 *
 * Results:
 *	Tcl_Channel on success, or NULL on error.
 *
 * Side effects:
 *	Memory is allocated, the file from the ZIP archive is uncompressed.
 *
 *-------------------------------------------------------------------------
 */

static Tcl_Channel
ZipChannelOpen(Tcl_Interp *interp, char *filename, int mode, int permissions)
{
    ZipEntry *z;
    ZipChannel *info;
    int i, ch, trunc, wr, flags = 0;
    char cname[128];

    if ((mode & O_APPEND) ||
	((ZipFS.wrmax <= 0) && (mode & (O_WRONLY | O_RDWR)))) {
	if (interp != NULL) {
	    Tcl_SetObjResult(interp, Tcl_NewStringObj("unsupported open mode", -1));
	}
	return NULL;
    }
    WriteLock();
    z = ZipFSLookup(filename);
    if (z == NULL) {
	if (interp != NULL) {
	    Tcl_SetObjResult(interp, Tcl_NewStringObj("file not found", -1));
	}
	goto error;
    }
    trunc = (mode & O_TRUNC) != 0;
    wr = (mode & (O_WRONLY | O_RDWR)) != 0;
    if ((z->cmeth != ZIP_COMPMETH_STORED) &&
	(z->cmeth != ZIP_COMPMETH_DEFLATED)) {
	if (interp != NULL) {
	    Tcl_SetObjResult(interp,
		Tcl_NewStringObj("unsupported compression method", -1));
	}
	goto error;
    }
    if (wr && z->isdir) {
	if (interp != NULL) {
	    Tcl_SetObjResult(interp,
		Tcl_NewStringObj("unsupported file type", -1));
	}
	goto error;
    }
    if (!trunc) {
	flags |= TCL_READABLE;
	if (z->isenc && (z->zipfile->pwbuf[0] == 0)) {
	    if (interp != NULL) {
		Tcl_SetObjResult(interp,
		    Tcl_NewStringObj("decryption failed", -1));
	    }
	    goto error;
	} else if (wr && (z->data == NULL) && (z->nbyte > ZipFS.wrmax)) {
	    if (interp != NULL) {
		Tcl_SetObjResult(interp,
		    Tcl_NewStringObj("file too large", -1));
	    }
	    goto error;
	}
    } else {
	flags = TCL_WRITABLE;
    }
    info = (ZipChannel *) Tcl_AttemptAlloc(sizeof (*info));
    if (info == NULL) {
	if (interp != NULL) {
	    Tcl_SetObjResult(interp, Tcl_NewStringObj("out of memory", -1));
	}
	goto error;
    }
    info->zipfile = z->zipfile;
    info->zipentry = z;
    info->nread = 0;
    if (wr) {
	flags |= TCL_WRITABLE;
	info->iswr = 1;
	info->isdir = 0;
	info->nmax = ZipFS.wrmax;
	info->iscompr = 0;
	info->isenc = 0;
	info->ubuf = (unsigned char *) Tcl_AttemptAlloc(info->nmax);
	if (info->ubuf == NULL) {
merror0:
	    if (info->ubuf != NULL) {
		Tcl_Free((char *) info->ubuf);
	    }
	    Tcl_Free((char *) info);
	    if (interp != NULL) {
		Tcl_SetObjResult(interp,
		    Tcl_NewStringObj("out of memory", -1));
	    }
	    goto error;
	}
	memset(info->ubuf, 0, info->nmax);
	if (trunc) {
	    info->nbyte = 0;
	} else {
	    if (z->data != NULL) {
		unsigned int j = z->nbyte;

		if (j > info->nmax) {
		    j = info->nmax;
		}
		memcpy(info->ubuf, z->data, j);
		info->nbyte = j;
	    } else {
		unsigned char *zbuf = z->zipfile->data + z->offset;

		if (z->isenc) {
		    int len = z->zipfile->pwbuf[0];
		    char pwbuf[260];

		    for (i = 0; i < len; i++) {
			ch = z->zipfile->pwbuf[len - i];
			pwbuf[i] = (ch & 0x0f) | pwrot[(ch >> 4) & 0x0f];
		    }
		    pwbuf[i] = '\0';
		    init_keys(pwbuf, info->keys, crc32tab);
		    memset(pwbuf, 0, sizeof (pwbuf));
		    for (i = 0; i < 12; i++) {
			ch = info->ubuf[i];
			zdecode(info->keys, crc32tab, ch);
		    }
		    zbuf += i;
		}
		if (z->cmeth == ZIP_COMPMETH_DEFLATED) {
		    z_stream stream;
		    int err;
		    unsigned char *cbuf = NULL;

		    memset(&stream, 0, sizeof (stream));
		    stream.zalloc = Z_NULL;
		    stream.zfree = Z_NULL;
		    stream.opaque = Z_NULL;
		    stream.avail_in = z->nbytecompr;
		    if (z->isenc) {
			unsigned int j;

			stream.avail_in -= 12;
			cbuf = (unsigned char *)
			    Tcl_AttemptAlloc(stream.avail_in);
			if (cbuf == NULL) {
			    goto merror0;
			}
			for (j = 0; j < stream.avail_in; j++) {
			    ch = info->ubuf[j];
			    cbuf[j] = zdecode(info->keys, crc32tab, ch);
			}
			stream.next_in = cbuf;
		    } else {
			stream.next_in = zbuf;
		    }
		    stream.next_out = info->ubuf;
		    stream.avail_out = info->nmax;
		    if (inflateInit2(&stream, -15) != Z_OK) {
			goto cerror0;
		    }
		    err = inflate(&stream, Z_SYNC_FLUSH);
		    inflateEnd(&stream);
		    if ((err == Z_STREAM_END) ||
			((err == Z_OK) && (stream.avail_in == 0))) {
			if (cbuf != NULL) {
			    memset(info->keys, 0, sizeof (info->keys));
			    Tcl_Free((char *) cbuf);
			}
			goto wrapchan;
		    }
cerror0:
		    if (cbuf != NULL) {
			memset(info->keys, 0, sizeof (info->keys));
			Tcl_Free((char *) cbuf);
		    }
		    if (info->ubuf != NULL) {
			Tcl_Free((char *) info->ubuf);
		    }
		    Tcl_Free((char *) info);
		    if (interp != NULL) {
			Tcl_SetObjResult(interp,
			    Tcl_NewStringObj("decompression error", -1));
		    }
		    goto error;
		} else if (z->isenc) {
		    for (i = 0; i < z->nbyte - 12; i++) {
			ch = zbuf[i];
			info->ubuf[i] = zdecode(info->keys, crc32tab, ch);
		    }
		} else {
		    memcpy(info->ubuf, zbuf, z->nbyte);
		}
		memset(info->keys, 0, sizeof (info->keys));
		goto wrapchan;
	    }
	}
    } else if (z->data != NULL) {
	flags |= TCL_READABLE;
	info->iswr = 0;
	info->iscompr = 0;
	info->isdir = 0;
	info->isenc = 0;
	info->nbyte = z->nbyte;
	info->nmax = 0;
	info->ubuf = z->data;
    } else {
	flags |= TCL_READABLE;
	info->iswr = 0;
	info->iscompr = z->cmeth == ZIP_COMPMETH_DEFLATED;
	info->ubuf = z->zipfile->data + z->offset;
	info->isdir = z->isdir;
	info->isenc = z->isenc;
	info->nbyte = z->nbyte;
	info->nmax = 0;
	if (info->isenc) {
	    int len = z->zipfile->pwbuf[0];
	    char pwbuf[260];

	    for (i = 0; i < len; i++) {
		ch = z->zipfile->pwbuf[len - i];
		pwbuf[i] = (ch & 0x0f) | pwrot[(ch >> 4) & 0x0f];
	    }
	    pwbuf[i] = '\0';
	    init_keys(pwbuf, info->keys, crc32tab);
	    memset(pwbuf, 0, sizeof (pwbuf));
	    for (i = 0; i < 12; i++) {
		ch = info->ubuf[i];
		zdecode(info->keys, crc32tab, ch);
	    }
	    info->ubuf += i;
	}
	if (info->iscompr) {
	    z_stream stream;
	    int err;
	    unsigned char *ubuf = NULL;
	    unsigned int j;

	    memset(&stream, 0, sizeof (stream));
	    stream.zalloc = Z_NULL;
	    stream.zfree = Z_NULL;
	    stream.opaque = Z_NULL;
	    stream.avail_in = z->nbytecompr;
	    if (info->isenc) {
		stream.avail_in -= 12;
		ubuf = (unsigned char *) Tcl_AttemptAlloc(stream.avail_in);
		if (ubuf == NULL) {
		    info->ubuf = NULL;
		    goto merror;
		}
		for (j = 0; j < stream.avail_in; j++) {
		    ch = info->ubuf[j];
		    ubuf[j] = zdecode(info->keys, crc32tab, ch);
		}
		stream.next_in = ubuf;
	    } else {
		stream.next_in = info->ubuf;
	    }
	    stream.next_out = info->ubuf =
		(unsigned char *) Tcl_AttemptAlloc(info->nbyte);
	    if (info->ubuf == NULL) {
merror:
		if (ubuf != NULL) {
		    info->isenc = 0;
		    memset(info->keys, 0, sizeof (info->keys));
		    Tcl_Free((char *) ubuf);
		}
		Tcl_Free((char *) info);
		if (interp != NULL) {
		    Tcl_SetObjResult(interp,
			Tcl_NewStringObj("out of memory", -1));
		}
		goto error;
	    }
	    stream.avail_out = info->nbyte;
	    if (inflateInit2(&stream, -15) != Z_OK) {
		goto cerror;
	    }
	    err = inflate(&stream, Z_SYNC_FLUSH);
	    inflateEnd(&stream);
	    if ((err == Z_STREAM_END) ||
		((err == Z_OK) && (stream.avail_in == 0))) {
		if (ubuf != NULL) {
		    info->isenc = 0;
		    memset(info->keys, 0, sizeof (info->keys));
		    Tcl_Free((char *) ubuf);
		}
		goto wrapchan;
	    }
cerror:
	    if (ubuf != NULL) {
		info->isenc = 0;
		memset(info->keys, 0, sizeof (info->keys));
		Tcl_Free((char *) ubuf);
	    }
	    if (info->ubuf != NULL) {
		Tcl_Free((char *) info->ubuf);
	    }
	    Tcl_Free((char *) info);
	    if (interp != NULL) {
		Tcl_SetObjResult(interp,
		    Tcl_NewStringObj("decompression error", -1));
	    }
	    goto error;
	}
    }
wrapchan:
    sprintf(cname, "zipfs_%lx_%d", (unsigned long) z->offset, ZipFS.idCount++);
    z->zipfile->nopen++;
    Unlock();
    return Tcl_CreateChannel(&ZipChannelType, cname, (ClientData) info, flags);

error:
    Unlock();
    return NULL;
}

/*
 *-------------------------------------------------------------------------
 *
 * ZipEntryStat --
 *
 *	This function implements the ZIP filesystem specific version
 *	of the library version of stat.
 *
 * Results:
 *	See stat documentation.
 *
 * Side effects:
 *	See stat documentation.
 *
 *-------------------------------------------------------------------------
 */

static int
ZipEntryStat(char *path, Tcl_StatBuf *buf)
{
    ZipEntry *z;
    int ret = -1;

    ReadLock();
    z = ZipFSLookup(path);
    if (z == NULL) {
	goto done;
    }
    memset(buf, 0, sizeof (Tcl_StatBuf));
    if (z->isdir) {
	buf->st_mode = S_IFDIR | 0555;
    } else {
	buf->st_mode = S_IFREG | 0555;
    }
    buf->st_size = z->nbyte;
    buf->st_mtime = z->timestamp;
    buf->st_ctime = z->timestamp;
    buf->st_atime = z->timestamp;
    ret = 0;
done:
    Unlock();
    return ret;
}

/*
 *-------------------------------------------------------------------------
 *
 * ZipEntryAccess --
 *
 *	This function implements the ZIP filesystem specific version
 *	of the library version of access.
 *
 * Results:
 *	See access documentation.
 *
 * Side effects:
 *	See access documentation.
 *
 *-------------------------------------------------------------------------
 */

static int
ZipEntryAccess(char *path, int mode)
{
    ZipEntry *z;

    if (mode & 3) {
	return -1;
    }
    ReadLock();
    z = ZipFSLookup(path);
    Unlock();
    return (z != NULL) ? 0 : -1;
}

/*
 *-------------------------------------------------------------------------
 *
 * Zip_FSOpenFileChannelProc --
 *
 * Results:
 *
 * Side effects:
 *
 *-------------------------------------------------------------------------
 */

static Tcl_Channel
Zip_FSOpenFileChannelProc(Tcl_Interp *interp, Tcl_Obj *pathPtr,
			  int mode, int permissions)
{
    int len;

    return ZipChannelOpen(interp, Tcl_GetStringFromObj(pathPtr, &len),
			  mode, permissions);
}

/*
 *-------------------------------------------------------------------------
 *
 * Zip_FSStatProc --
 *
 *	This function implements the ZIP filesystem specific version
 *	of the library version of stat.
 *
 * Results:
 *	See stat documentation.
 *
 * Side effects:
 *	See stat documentation.
 *
 *-------------------------------------------------------------------------
 */

static int
Zip_FSStatProc(Tcl_Obj *pathPtr, Tcl_StatBuf *buf)
{
    int len;

    return ZipEntryStat(Tcl_GetStringFromObj(pathPtr, &len), buf);
}

/*
 *-------------------------------------------------------------------------
 *
 * Zip_FSAccessProc --
 *
 *	This function implements the ZIP filesystem specific version
 *	of the library version of access.
 *
 * Results:
 *	See access documentation.
 *
 * Side effects:
 *	See access documentation.
 *
 *-------------------------------------------------------------------------
 */

static int
Zip_FSAccessProc(Tcl_Obj *pathPtr, int mode)
{
    int len;

    return ZipEntryAccess(Tcl_GetStringFromObj(pathPtr, &len), mode);
}

/*
 *-------------------------------------------------------------------------
 *
 * Zip_FSFilesystemSeparatorProc --
 *
 *	This function returns the separator to be used for a given path. The
 *	object returned should have a refCount of zero
 *
 * Results:
 *	A Tcl object, with a refCount of zero. If the caller needs to retain a
 *	reference to the object, it should call Tcl_IncrRefCount, and should
 *	otherwise free the object.
 *
 * Side effects:
 *	None.
 *
 *-------------------------------------------------------------------------
 */

static Tcl_Obj *
Zip_FSFilesystemSeparatorProc(Tcl_Obj *pathPtr)
{
    return Tcl_NewStringObj("/", -1);
}

/*
 *-------------------------------------------------------------------------
 *
 * Zip_FSMatchInDirectoryProc --
 *
 *	This routine is used by the globbing code to search a directory for
 *	all files which match a given pattern.
 *
 * Results:
 *	The return value is a standard Tcl result indicating whether an
 *	error occurred in globbing. Errors are left in interp, good
 *	results are lappend'ed to resultPtr (which must be a valid object).
 *
 * Side effects:
 *	None.
 *
 *-------------------------------------------------------------------------
 */

static int
Zip_FSMatchInDirectoryProc(Tcl_Interp* interp, Tcl_Obj *result,
			   Tcl_Obj *pathPtr, const char *pattern,
			   Tcl_GlobTypeData *types)
{
    Tcl_HashEntry *hPtr;
    Tcl_HashSearch search;
    int scnt, len, l, dirOnly = -1, prefixLen, strip = 0;
    char *pat, *prefix, *path;
#if HAS_DRIVES
    char drivePrefix[3];
#endif
    Tcl_DString ds, dsPref;

#if HAS_DRIVES
    if ((pattern != NULL) && (pattern[0] != '\0') &&
	(strchr(drvletters, pattern[0]) != NULL) && (pattern[1] == ':')) {
	pattern += 2;
    }
#endif
    if (types != NULL) {
	dirOnly = (types->type & TCL_GLOB_TYPE_DIR) == TCL_GLOB_TYPE_DIR;
    }
    Tcl_DStringInit(&ds);
    Tcl_DStringInit(&dsPref);
    prefix = Tcl_GetStringFromObj(pathPtr, &prefixLen);
    Tcl_DStringAppend(&dsPref, prefix, prefixLen);
    prefix = Tcl_DStringValue(&dsPref);
#if HAS_DRIVES
    path = AbsolutePath(prefix, NULL, &ds);
#else
    path = AbsolutePath(prefix, &ds);
#endif
    len = Tcl_DStringLength(&ds);
    if (strcmp(prefix, path) == 0) {
	prefix = NULL;
    } else {
#if HAS_DRIVES
	if ((strchr(drvletters, prefix[0]) != NULL) && (prefix[1] == ':')) {
	    if (strcmp(prefix + 2, path) == 0) {
		strncpy(drivePrefix, prefix, 3);
		drivePrefix[2] = '\0';
		prefix = drivePrefix;
	    }
	} else {
	    strip = len + 1;
	}
#else
	strip = len + 1;
#endif
    }
    if (prefix != NULL) {
#if HAS_DRIVES
	if (prefix == drivePrefix) {
	    Tcl_DStringSetLength(&dsPref, 0);
	    Tcl_DStringAppend(&dsPref, drivePrefix, -1);
	    prefixLen = Tcl_DStringLength(&dsPref);
	} else {
	    Tcl_DStringAppend(&dsPref, "/", 1);
	    prefixLen++;
	}
	prefix = Tcl_DStringValue(&dsPref);
#else
	Tcl_DStringAppend(&dsPref, "/", 1);
	prefixLen++;
	prefix = Tcl_DStringValue(&dsPref);
#endif
    }
    ReadLock();
    if ((types != NULL) && (types->type == TCL_GLOB_TYPE_MOUNT)) {
	l = CountSlashes(path);
	if (path[len - 1] == '/') {
	    len--;
	} else {
	    l++;
	}
	if ((pattern == NULL) || (pattern[0] == '\0')) {
	    pattern = "*";
	}
	hPtr = Tcl_FirstHashEntry(&ZipFS.zipHash, &search);
	while (hPtr != NULL) {
	    ZipFile *zf = (ZipFile *) Tcl_GetHashValue(hPtr);

	    if (zf->mntptlen == 0) {
		ZipEntry *z = zf->topents;

		while (z != NULL) {
		    int lenz = strlen(z->name);

		    if ((lenz > len + 1) &&
			(strncmp(z->name, path, len) == 0) &&
			(z->name[len] == '/') &&
			(CountSlashes(z->name) == l) &&
			Tcl_StringCaseMatch(z->name + len + 1, pattern, 0)) {
			if (prefix != NULL) {
			    Tcl_DStringAppend(&dsPref, z->name, lenz);
			    Tcl_ListObjAppendElement(NULL, result,
				Tcl_NewStringObj(Tcl_DStringValue(&dsPref),
				    Tcl_DStringLength(&dsPref)));
			    Tcl_DStringSetLength(&dsPref, prefixLen);
			} else {
			    Tcl_ListObjAppendElement(NULL, result,
				Tcl_NewStringObj(z->name, lenz));
			}
		    }
		    z = z->tnext;
		}
	    } else if ((zf->mntptlen > len + 1) &&
		       (strncmp(zf->mntpt, path, len) == 0) &&
		       (zf->mntpt[len] == '/') &&
		       (CountSlashes(zf->mntpt) == l) &&
		       Tcl_StringCaseMatch(zf->mntpt + len + 1, pattern, 0)) {
		if (prefix != NULL) {
		    Tcl_DStringAppend(&dsPref, zf->mntpt, zf->mntptlen);
		    Tcl_ListObjAppendElement(NULL, result,
			Tcl_NewStringObj(Tcl_DStringValue(&dsPref),
			    Tcl_DStringLength(&dsPref)));
		    Tcl_DStringSetLength(&dsPref, prefixLen);
		} else {
		    Tcl_ListObjAppendElement(NULL, result,
			Tcl_NewStringObj(zf->mntpt, zf->mntptlen));
		}
	    }
	    hPtr = Tcl_NextHashEntry(&search);
	}
	goto end;
    }
    if ((pattern == NULL) || (pattern[0] == '\0')) {
	hPtr = Tcl_FindHashEntry(&ZipFS.fileHash, path);
	if (hPtr != NULL) {
	    ZipEntry *z = (ZipEntry *) Tcl_GetHashValue(hPtr);

	    if ((dirOnly < 0) ||
		(!dirOnly && !z->isdir) ||
		(dirOnly && z->isdir)) {
		if (prefix != NULL) {
		    Tcl_DStringAppend(&dsPref, z->name, -1);
		    Tcl_ListObjAppendElement(NULL, result,
			Tcl_NewStringObj(Tcl_DStringValue(&dsPref),
			    Tcl_DStringLength(&dsPref)));
		    Tcl_DStringSetLength(&dsPref, prefixLen);
		} else {
		    Tcl_ListObjAppendElement(NULL, result,
			Tcl_NewStringObj(z->name, -1));
		}
	    }
	}
	goto end;
    }
    l = strlen(pattern);
    pat = Tcl_Alloc(len + l + 2);
    memcpy(pat, path, len);
    while ((len > 1) && (pat[len - 1] == '/')) {
	--len;
    }
    if ((len > 1) || (pat[0] != '/')) {
	pat[len] = '/';
	++len;
    }
    memcpy(pat + len, pattern, l + 1);
    scnt = CountSlashes(pat);
    for (hPtr = Tcl_FirstHashEntry(&ZipFS.fileHash, &search);
	 hPtr != NULL; hPtr = Tcl_NextHashEntry(&search)) {
	ZipEntry *z = (ZipEntry *) Tcl_GetHashValue(hPtr);

	if ((dirOnly >= 0) &&
	    ((dirOnly && !z->isdir) || (!dirOnly && z->isdir))) {
	    continue;
	}
	if ((z->depth == scnt) && Tcl_StringCaseMatch(z->name, pat, 0)) {
	    if (prefix != NULL) {
		Tcl_DStringAppend(&dsPref, z->name + strip, -1);
		Tcl_ListObjAppendElement(NULL, result,
		    Tcl_NewStringObj(Tcl_DStringValue(&dsPref),
			Tcl_DStringLength(&dsPref)));
		Tcl_DStringSetLength(&dsPref, prefixLen);
	    } else {
		Tcl_ListObjAppendElement(NULL, result,
		    Tcl_NewStringObj(z->name + strip, -1));
	    }
	}
    }
    Tcl_Free(pat);
end:
    Unlock();
    Tcl_DStringFree(&dsPref);
    Tcl_DStringFree(&ds);
    return TCL_OK;
}

/*
 *-------------------------------------------------------------------------
 *
 * Zip_FSNormalizePathProc --
 *
 *	Function to normalize given path object.
 *
 * Results:
 *	Length of final absolute path name.
 *
 * Side effects:
 *	Path object gets converted to an absolute path.
 *
 *-------------------------------------------------------------------------
 */

static int
Zip_FSNormalizePathProc(Tcl_Interp *interp, Tcl_Obj *pathPtr,
			int nextCheckpoint)
{
    char *path;
    Tcl_DString ds;
    int len;

    path = Tcl_GetStringFromObj(pathPtr, &len);
    Tcl_DStringInit(&ds);
#if HAS_DRIVES
    path = AbsolutePath(path, NULL, &ds);
#else
    path = AbsolutePath(path, &ds);
#endif
    nextCheckpoint = Tcl_DStringLength(&ds);
    Tcl_SetStringObj(pathPtr, Tcl_DStringValue(&ds),
		     Tcl_DStringLength(&ds));
    Tcl_DStringFree(&ds);
    return nextCheckpoint;
}

/*
 *-------------------------------------------------------------------------
 *
 * Zip_FSPathInFilesystemProc --
 *
 *	This function determines if the given path object is in the
 *	ZIP filesystem.
 *
 * Results:
 *	TCL_OK when the path object is in the ZIP filesystem, -1 otherwise.
 *
 * Side effects:
 *	None.
 *
 *-------------------------------------------------------------------------
 */

static int
Zip_FSPathInFilesystemProc(Tcl_Obj *pathPtr, ClientData *clientDataPtr)
{
    Tcl_HashEntry *hPtr;
    Tcl_HashSearch search;
    ZipFile *zf;
    int ret = -1, len;
    char *path;
    Tcl_DString ds;
#if HAS_DRIVES
    int drive = 0;
#endif

    path = Tcl_GetStringFromObj(pathPtr, &len);
    Tcl_DStringInit(&ds);
#if HAS_DRIVES
    path = AbsolutePath(path, &drive, &ds);
#else
    path = AbsolutePath(path, &ds);
#endif
    len = Tcl_DStringLength(&ds);
#if HAS_DRIVES
    if (len && (strchr(drvletters, path[0]) != NULL) && (path[1] == ':')) {
	path += 2;
	len -= 2;
    }
#endif
    ReadLock();
    hPtr = Tcl_FindHashEntry(&ZipFS.fileHash, path);
    if (hPtr != NULL) {
#if HAS_DRIVES
	ZipEntry *z = (ZipEntry *) Tcl_GetHashValue(hPtr);
	if (drive == z->zipfile->mntdrv) {
	    ret = TCL_OK;
	    goto endloop;
	}
#else
	ret = TCL_OK;
	goto endloop;
#endif
    }
    hPtr = Tcl_FirstHashEntry(&ZipFS.zipHash, &search);
    while (hPtr != NULL) {
	zf = (ZipFile *) Tcl_GetHashValue(hPtr);
#if HAS_DRIVES
	if (drive != zf->mntdrv) {
	    hPtr = Tcl_NextHashEntry(&search);
	    continue;
	}
#endif
	if (zf->mntptlen == 0) {
	    ZipEntry *z = zf->topents;

	    while (z != NULL) {
		int lenz = strlen(z->name);

		if ((len >= lenz) &&
		    (strncmp(path, z->name, lenz) == 0)) {
		    ret = TCL_OK;
		    goto endloop;
		}
		z = z->tnext;
	    }
	} else if ((len >= zf->mntptlen) &&
		   (strncmp(path, zf->mntpt, zf->mntptlen) == 0)) {
	    ret = TCL_OK;
	    goto endloop;
	}
	hPtr = Tcl_NextHashEntry(&search);
    }
endloop:
    Unlock();
    Tcl_DStringFree(&ds);
    return ret;
}

/*
 *-------------------------------------------------------------------------
 *
 * Zip_FSListVolumesProc --
 *
 *	Lists the currently mounted ZIP filesystem volumes.
 *
 * Results:
 *	The list of volumes.
 *
 * Side effects:
 *	None
 *
 *-------------------------------------------------------------------------
 */

static Tcl_Obj *
Zip_FSListVolumesProc(void)
{
    Tcl_HashEntry *hPtr;
    Tcl_HashSearch search;
    ZipFile *zf;
    Tcl_Obj *vols = Tcl_NewObj(), *vol;

    ReadLock();
    hPtr = Tcl_FirstHashEntry(&ZipFS.zipHash, &search);
    while (hPtr != NULL) {
	zf = (ZipFile *) Tcl_GetHashValue(hPtr);
#if HAS_DRIVES
	vol = Tcl_ObjPrintf("%c:%s", zf->mntdrv, zf->mntpt);
#else
	vol = Tcl_NewStringObj(zf->mntpt, zf->mntptlen);
#endif
	Tcl_ListObjAppendList(NULL, vols, vol);
	Tcl_DecrRefCount(vol);
	hPtr = Tcl_NextHashEntry(&search);
    }
    Unlock();
    return vols;
}

/*
 *-------------------------------------------------------------------------
 *
 * Zip_FSChdirProc --
 *
 *	If the path object refers to a directory within the ZIP
 *	filesystem the current directory is set to this directory.
 *
 * Results:
 *	TCL_OK on success, -1 on error with error number set.
 *
 * Side effects:
 *	The global cwdPathPtr may change value.
 *
 *-------------------------------------------------------------------------
 */

static int
Zip_FSChdirProc(Tcl_Obj *pathPtr)
{
    int len;
    char *path;
    Tcl_DString ds;
    ZipEntry *z;
    int ret = TCL_OK;
#if HAS_DRIVES
    int drive = 0;
#endif

    path = Tcl_GetStringFromObj(pathPtr, &len);
    Tcl_DStringInit(&ds);
#if HAS_DRIVES
    path = AbsolutePath(path, &drive, &ds);
#else
    path = AbsolutePath(path, &ds);
#endif
    ReadLock();
    z = ZipFSLookup(path);
    if ((z == NULL) || !z->isdir) {
	Tcl_SetErrno(ENOENT);
	ret = -1;
    }
#if HAS_DRIVES
    if ((z != NULL) && (drive != z->zipfile->mntdrv)) {
	Tcl_SetErrno(ENOENT);
	ret = -1;
    }
#endif
    Unlock();
    Tcl_DStringFree(&ds);
    return ret;
}

/*
 *-------------------------------------------------------------------------
 *
 * Zip_FSFileAttrStringsProc --
 *
 *	This function implements the ZIP filesystem dependent 'file attributes'
 *	subcommand, for listing the set of possible attribute strings.
 *
 * Results:
 *	An array of strings
 *
 * Side effects:
 *	None.
 *
 *-------------------------------------------------------------------------
 */

static const char *const *
Zip_FSFileAttrStringsProc(Tcl_Obj *pathPtr, Tcl_Obj** objPtrRef)
{
    static const char *const attrs[] = {
	"-uncompsize",
	"-compsize",
	"-offset",
	"-mount",
	"-archive",
	"-permissions",
	NULL,
    };

    return attrs;
}

/*
 *-------------------------------------------------------------------------
 *
 * Zip_FSFileAttrsGetProc --
 *
 *	This function implements the ZIP filesystem specific
 *	'file attributes' subcommand, for 'get' operations.
 *
 * Results:
 *	Standard Tcl return code. The object placed in objPtrRef (if TCL_OK
 *	was returned) is likely to have a refCount of zero. Either way we must
 *	either store it somewhere (e.g. the Tcl result), or Incr/Decr its
 *	refCount to ensure it is properly freed.
 *
 * Side effects:
 *	None.
 *
 *-------------------------------------------------------------------------
 */

static int
Zip_FSFileAttrsGetProc(Tcl_Interp *interp, int index, Tcl_Obj *pathPtr,
		       Tcl_Obj **objPtrRef)
{
    int len, ret = TCL_OK;
    char *path;
    ZipEntry *z;

    path = Tcl_GetStringFromObj(pathPtr, &len);
    ReadLock();
    z = ZipFSLookup(path);
    if (z == NULL) {
	if (interp != NULL) {
	    Tcl_SetObjResult(interp, Tcl_NewStringObj("file not found", -1));
	}
	ret = TCL_ERROR;
	goto done;
    }
    switch (index) {
    case 0:
	*objPtrRef = Tcl_NewIntObj(z->nbyte);
	goto done;
    case 1:
	*objPtrRef= Tcl_NewIntObj(z->nbytecompr);
	goto done;
    case 2:
	*objPtrRef= Tcl_NewLongObj(z->offset);
	goto done;
    case 3:
	*objPtrRef= Tcl_NewStringObj(z->zipfile->mntpt, -1);
	goto done;
    case 4:
	*objPtrRef= Tcl_NewStringObj(z->zipfile->name, -1);
	goto done;
    case 5:
	*objPtrRef= Tcl_NewStringObj("0555", -1);
	goto done;
    }
    if (interp != NULL) {
	Tcl_SetObjResult(interp, Tcl_NewStringObj("unknown attribute", -1));
    }
    ret = TCL_ERROR;
done:
    Unlock();
    return ret;
}

/*
 *-------------------------------------------------------------------------
 *
 * Zip_FSFileAttrsSetProc --
 *
 *	This function implements the ZIP filesystem specific
 *	'file attributes' subcommand, for 'set' operations.
 *
 * Results:
 *	Standard Tcl return code.
 *
 * Side effects:
 *	None.
 *
 *-------------------------------------------------------------------------
 */

static int
Zip_FSFileAttrsSetProc(Tcl_Interp *interp, int index, Tcl_Obj *pathPtr,
		       Tcl_Obj *objPtr)
{
    if (interp != NULL) {
	Tcl_SetObjResult(interp, Tcl_NewStringObj("unsupported operation", -1));
    }
    return TCL_ERROR;
}

/*
 *-------------------------------------------------------------------------
 *
 * Zip_FSFilesystemPathTypeProc --
 *
 * Results:
 *
 * Side effects:
 *
 *-------------------------------------------------------------------------
 */

static Tcl_Obj *
Zip_FSFilesystemPathTypeProc(Tcl_Obj *pathPtr)
{
    return Tcl_NewStringObj("zip", -1);
}


/*
 *-------------------------------------------------------------------------
 *
 * Zip_FSLoadFile --
 *
 *	This functions deals with loading native object code. If
 *	the given path object refers to a file within the ZIP
 *	filesystem, an approriate error code is returned to delegate
 *	loading to the caller (by copying the file to temp store
 *	and loading from there). As fallback when the file refers
 *	to the ZIP file system but is not present, it is looked up
 *	relative to the executable and loaded from there when available.
 *
 * Results:
 *	TCL_OK on success, -1 otherwise with error number set.
 *
 * Side effects:
 *	Loads native code into the process address space.
 *
 *-------------------------------------------------------------------------
 */

static int
Zip_FSLoadFile(Tcl_Interp *interp, Tcl_Obj *path, Tcl_LoadHandle *loadHandle,
	       Tcl_FSUnloadFileProc **unloadProcPtr, int flags)
{
    Tcl_FSLoadFileProc2 *loadFileProc;
#ifdef ANDROID
    /*
     * Force loadFileProc to native implementation since the
     * package manger already extracted the shared libraries
     * from the APK at install time.
     */

    loadFileProc = (Tcl_FSLoadFileProc2 *) tclNativeFilesystem.loadFileProc;
    if (loadFileProc != NULL) {
	return loadFileProc(interp, path, loadHandle, unloadProcPtr, flags);
    }
    Tcl_SetErrno(ENOENT);
    return -1;
#else
    Tcl_Obj *altPath = NULL;
    int ret = -1;

    if (Tcl_FSAccess(path, R_OK) == 0) {
	/*
	 * EXDEV should trigger loading by copying to temp store.
	 */
	Tcl_SetErrno(EXDEV);
	return ret;
    } else {
	Tcl_Obj *objs[2] = { NULL, NULL };

	objs[1] = TclPathPart(interp, path, TCL_PATH_DIRNAME);
	if ((objs[1] != NULL) && (Zip_FSAccessProc(objs[1], R_OK) == 0)) {
	    /*
	     * Shared object is not in ZIP but its path prefix is,
	     * thus try to load from directory where the executable
	     * came from.
	     */
	    TclDecrRefCount(objs[1]);
	    objs[1] = TclPathPart(interp, path, TCL_PATH_TAIL);
	    objs[0] = TclPathPart(interp, TclGetObjNameOfExecutable(),
				  TCL_PATH_DIRNAME);
	    if (objs[0] != NULL) {
		altPath = TclJoinPath(2, objs);
		if (altPath != NULL) {
		    Tcl_IncrRefCount(altPath);
		    if (Tcl_FSAccess(altPath, R_OK) == 0) {
			path = altPath;
		    }
		}
	    }
	}
	if (objs[0] != NULL) {
	    Tcl_DecrRefCount(objs[0]);
	}
	if (objs[1] != NULL) {
	    Tcl_DecrRefCount(objs[1]);
	}
    }
    loadFileProc = (Tcl_FSLoadFileProc2 *) tclNativeFilesystem.loadFileProc;
    if (loadFileProc != NULL) {
	ret = loadFileProc(interp, path, loadHandle, unloadProcPtr, flags);
    } else {
	Tcl_SetErrno(ENOENT);
    }
    if (altPath != NULL) {
	Tcl_DecrRefCount(altPath);
    }
    return ret;
#endif
}


/*
 * Define the ZIP filesystem dispatch table.
 */

MODULE_SCOPE const Tcl_Filesystem zipfsFilesystem;

const Tcl_Filesystem zipfsFilesystem = {
    "zipfs",
    sizeof (Tcl_Filesystem),
    TCL_FILESYSTEM_VERSION_2,
    Zip_FSPathInFilesystemProc,
    NULL, /* dupInternalRepProc */
    NULL, /* freeInternalRepProc */
    NULL, /* internalToNormalizedProc */
    NULL, /* createInternalRepProc */
    Zip_FSNormalizePathProc,
    Zip_FSFilesystemPathTypeProc,
    Zip_FSFilesystemSeparatorProc,
    Zip_FSStatProc,
    Zip_FSAccessProc,
    Zip_FSOpenFileChannelProc,
    Zip_FSMatchInDirectoryProc,
    NULL, /* utimeProc */
    NULL, /* linkProc */
    Zip_FSListVolumesProc,
    Zip_FSFileAttrStringsProc,
    Zip_FSFileAttrsGetProc,
    Zip_FSFileAttrsSetProc,
    NULL, /* createDirectoryProc */
    NULL, /* removeDirectoryProc */
    NULL, /* deleteFileProc */
    NULL, /* copyFileProc */
    NULL, /* renameFileProc */
    NULL, /* copyDirectoryProc */
    NULL, /* lstatProc */
    (Tcl_FSLoadFileProc *) Zip_FSLoadFile,
    NULL, /* getCwdProc */
    Zip_FSChdirProc,
};

#endif /* HAVE_ZLIB */


/*
 *-------------------------------------------------------------------------
 *
 * Zipfs_doInit --
 *
 *	Perform per interpreter initialization of this module.
 *
 * Results:
 *	The return value is a standard Tcl result.
 *
 * Side effects:
 *	Initializes this module if not already initialized, and adds
 *	module related commands to the given interpreter.
 *
 *-------------------------------------------------------------------------
 */

static int
Zipfs_doInit(Tcl_Interp *interp, int safe)
{
#ifdef HAVE_ZLIB
    static const char findproc[] =
	"proc ::zipfs::find dir {\n"
	" set result {}\n"
	" if {[catch {glob -directory $dir -tails -nocomplain * .*} list]} {\n"
	"  return $result\n"
	" }\n"
	" foreach file $list {\n"
	"  if {$file eq \".\" || $file eq \"..\"} {\n"
	"   continue\n"
	"  }\n"
	"  set file [file join $dir $file]\n"
	"  lappend result $file\n"
	"  foreach file [::zipfs::find $file] {\n"
	"   lappend result $file\n"
	"  }\n"
	" }\n"
	" return [lsort $result]\n"
	"}\n";

    /* one-time initialization */
    WriteLock();
    if (!ZipFS.initialized) {
#ifdef TCL_THREADS
	static const Tcl_Time t = { 0, 0 };

	/*
	 * Inflate condition variable.
	 */
	Tcl_MutexLock(&ZipFSMutex);
	Tcl_ConditionWait(&ZipFSCond, &ZipFSMutex, &t);
	Tcl_MutexUnlock(&ZipFSMutex);
#endif
	Tcl_FSRegister(NULL, &zipfsFilesystem);
	Tcl_InitHashTable(&ZipFS.fileHash, TCL_STRING_KEYS);
	Tcl_InitHashTable(&ZipFS.zipHash, TCL_STRING_KEYS);
	ZipFS.initialized = ZipFS.idCount = 1;
#if defined(ZIPFS_IN_TCL) || defined(ZIPFS_IN_TK)
	Tcl_StaticPackage(interp, "zipfs", Zipfs_Init, Zipfs_SafeInit);
#endif
    }
    Unlock();
#if !defined(ZIPFS_IN_TCL) && !defined(ZIPFS_IN_TK)
    Tcl_PkgProvide(interp, "zipfs", "1.0");
#endif
    if (!safe) {
	Tcl_CreateCommand(interp, "::zipfs::mount", ZipFSMountCmd, 0, 0);
	Tcl_CreateCommand(interp, "::zipfs::unmount", ZipFSUnmountCmd, 0, 0);
	Tcl_CreateCommand(interp, "::zipfs::mkkey", ZipFSMkKeyCmd, 0, 0);
	Tcl_CreateCommand(interp, "::zipfs::mkimg", ZipFSMkImgCmd, 0, 0);
	Tcl_CreateCommand(interp, "::zipfs::mkzip", ZipFSMkZipCmd, 0, 0);
	Tcl_GlobalEval(interp, findproc);
    }
    Tcl_CreateObjCommand(interp, "::zipfs::exists", ZipFSExistsObjCmd, 0, 0);
    Tcl_CreateObjCommand(interp, "::zipfs::info", ZipFSInfoObjCmd, 0, 0);
    Tcl_CreateObjCommand(interp, "::zipfs::list", ZipFSListObjCmd, 0, 0);
    if (!safe) {
	Tcl_LinkVar(interp, "::zipfs::wrmax", (char *) &ZipFS.wrmax,
		    TCL_LINK_INT);
    }
    return TCL_OK;
#else
    if (interp != NULL) {
	Tcl_SetObjResult(interp, Tcl_NewStringObj("no zlib available", -1));
    }
    return TCL_ERROR;
#endif
}

/*
 *-------------------------------------------------------------------------
 *
 * Zipfs_Init, Zipfs_SafeInit --
 *
 *	These functions are invoked to perform per interpreter initialization
 *	of this module.
 *
 * Results:
 *	The return value is a standard Tcl result.
 *
 * Side effects:
 *	Initializes this module if not already initialized, and adds
 *	module related commands to the given interpreter.
 *
 *-------------------------------------------------------------------------
 */

int
Zipfs_Init(Tcl_Interp *interp)
{
    return Zipfs_doInit(interp, 0);
}

int
Zipfs_SafeInit(Tcl_Interp *interp)
{
    return Zipfs_doInit(interp, 1);
}

#ifndef HAVE_ZLIB

/*
 *-------------------------------------------------------------------------
 *
 * Zipfs_Mount, Zipfs_Unmount --
 *
 *	Dummy version when no ZLIB support available.
 *
 *-------------------------------------------------------------------------
 */

int
Zipfs_Mount(Tcl_Interp *interp, const char *zipname, const char *mntpt,
	    const char *passwd)
{
    return Zipfs_doInit(interp, 1);
}

int
Zipfs_Unmount(Tcl_Interp *interp, const char *zipname)
{
    return Zipfs_doInit(interp, 1);
}

#endif

/*
 * Local Variables:
 * mode: c
 * c-basic-offset: 4
 * fill-column: 78
 * End:
 */<|MERGE_RESOLUTION|>--- conflicted
+++ resolved
@@ -11,12 +11,8 @@
 
 #include "tclInt.h"
 #include "tclFileSystem.h"
-<<<<<<< HEAD
 #include "zipfs.h"
-=======
-#include "tclZipfs.h"
-
->>>>>>> a03e74ef
+
 #if !defined(_WIN32) && !defined(_WIN64)
 #include <sys/mman.h>
 #endif
