--- conflicted
+++ resolved
@@ -4086,48 +4086,7 @@
 	" }\n"
 	" return [lsort $result]\n"
 	"}\n";
-<<<<<<< HEAD
     Zipfs_one_time_init(interp);
-    Tcl_PkgProvide(interp, "zipfs", "1.0");
-    if (!safe) {
-	Tcl_CreateObjCommand(interp, "::zipfs::mount", ZipFSMountObjCmd, 0, 0);
-	Tcl_CreateObjCommand(interp, "::zipfs::unmount",
-			     ZipFSUnmountObjCmd, 0, 0);
-	Tcl_CreateObjCommand(interp, "::zipfs::mkkey", ZipFSMkKeyObjCmd, 0, 0);
-	Tcl_CreateObjCommand(interp, "::zipfs::mkimg", ZipFSMkImgObjCmd, 0, 0);
-	Tcl_CreateObjCommand(interp, "::zipfs::mkzip", ZipFSMkZipObjCmd, 0, 0);
-	Tcl_CreateObjCommand(interp, "::zipfs::lmkimg",
-			     ZipFSLMkImgObjCmd, 0, 0);
-	Tcl_CreateObjCommand(interp, "::zipfs::lmkzip",
-			     ZipFSLMkZipObjCmd, 0, 0);
-	Tcl_GlobalEval(interp, findproc);
-    }
-    Tcl_CreateObjCommand(interp, "::zipfs::exists", ZipFSExistsObjCmd, 0, 0);
-    Tcl_CreateObjCommand(interp, "::zipfs::info", ZipFSInfoObjCmd, 0, 0);
-    Tcl_CreateObjCommand(interp, "::zipfs::list", ZipFSListObjCmd, 0, 0);
-=======
-
-    /* one-time initialization */
-    WriteLock();
-    if (!ZipFS.initialized) {
-#ifdef TCL_THREADS
-	static const Tcl_Time t = { 0, 0 };
-
-	/*
-	 * Inflate condition variable.
-	 */
-	Tcl_MutexLock(&ZipFSMutex);
-	Tcl_ConditionWait(&ZipFSCond, &ZipFSMutex, &t);
-	Tcl_MutexUnlock(&ZipFSMutex);
-#endif
-	Tcl_FSRegister(NULL, &zipfsFilesystem);
-	Tcl_InitHashTable(&ZipFS.fileHash, TCL_STRING_KEYS);
-	Tcl_InitHashTable(&ZipFS.zipHash, TCL_STRING_KEYS);
-	ZipFS.initialized = ZipFS.idCount = 1;
-	Tcl_StaticPackage(interp, "zipfs", Tclzipfs_Init, Tclzipfs_SafeInit);
-    }
-    Unlock();
->>>>>>> cdc389ab
     if (!safe) {
 	Tcl_EvalEx(interp, findproc, -1, TCL_EVAL_GLOBAL);
 	Tcl_LinkVar(interp, "::zipfs::wrmax", (char *) &ZipFS.wrmax,
