/*
 * zipfs.c --
 *
 *	Implementation of the ZIP filesystem used in AndroWish.
 *
 * Copyright (c) 2013-2015 Christian Werner <chw@ch-werner.de>
 *
 * See the file "license.terms" for information on usage and redistribution of
 * this file, and for a DISCLAIMER OF ALL WARRANTIES.
 */

#include "tclInt.h"
#include "tclFileSystem.h"
#include "zipfs.h"

#if !defined(_WIN32) && !defined(_WIN64)
#include <sys/mman.h>
#endif
#include <errno.h>
#include <string.h>
#include <sys/stat.h>
#include <time.h>
#include <stdlib.h>
#include <fcntl.h>

#ifdef HAVE_ZLIB
#include "zlib.h"
#include "zcrypt.h"

/*
 * Various constants and offsets found in ZIP archive files.
 */

#define ZIP_SIG_LEN                     4

/* Local header of ZIP archive member (at very beginning of each member). */
#define ZIP_LOCAL_HEADER_SIG            0x04034b50
#define ZIP_LOCAL_HEADER_LEN            30
#define ZIP_LOCAL_SIG_OFFS              0
#define ZIP_LOCAL_VERSION_OFFS          4
#define ZIP_LOCAL_FLAGS_OFFS            6
#define ZIP_LOCAL_COMPMETH_OFFS         8
#define ZIP_LOCAL_MTIME_OFFS            10
#define ZIP_LOCAL_MDATE_OFFS            12
#define ZIP_LOCAL_CRC32_OFFS            14
#define ZIP_LOCAL_COMPLEN_OFFS          18
#define ZIP_LOCAL_UNCOMPLEN_OFFS        22
#define ZIP_LOCAL_PATHLEN_OFFS          26
#define ZIP_LOCAL_EXTRALEN_OFFS         28

/* Central header of ZIP archive member at end of ZIP file. */
#define ZIP_CENTRAL_HEADER_SIG          0x02014b50
#define ZIP_CENTRAL_HEADER_LEN          46
#define ZIP_CENTRAL_SIG_OFFS            0
#define ZIP_CENTRAL_VERSIONMADE_OFFS    4
#define ZIP_CENTRAL_VERSION_OFFS        6
#define ZIP_CENTRAL_FLAGS_OFFS          8
#define ZIP_CENTRAL_COMPMETH_OFFS       10
#define ZIP_CENTRAL_MTIME_OFFS          12
#define ZIP_CENTRAL_MDATE_OFFS          14
#define ZIP_CENTRAL_CRC32_OFFS          16
#define ZIP_CENTRAL_COMPLEN_OFFS        20
#define ZIP_CENTRAL_UNCOMPLEN_OFFS      24
#define ZIP_CENTRAL_PATHLEN_OFFS        28
#define ZIP_CENTRAL_EXTRALEN_OFFS       30
#define ZIP_CENTRAL_FCOMMENTLEN_OFFS    32
#define ZIP_CENTRAL_DISKFILE_OFFS       34
#define ZIP_CENTRAL_IATTR_OFFS          36
#define ZIP_CENTRAL_EATTR_OFFS          38
#define ZIP_CENTRAL_LOCALHDR_OFFS       42

/* Central end signature at very end of ZIP file. */
#define ZIP_CENTRAL_END_SIG             0x06054b50
#define ZIP_CENTRAL_END_LEN             22
#define ZIP_CENTRAL_END_SIG_OFFS        0
#define ZIP_CENTRAL_DISKNO_OFFS         4
#define ZIP_CENTRAL_DISKDIR_OFFS        6
#define ZIP_CENTRAL_ENTS_OFFS           8
#define ZIP_CENTRAL_TOTALENTS_OFFS      10
#define ZIP_CENTRAL_DIRSIZE_OFFS        12
#define ZIP_CENTRAL_DIRSTART_OFFS       16
#define ZIP_CENTRAL_COMMENTLEN_OFFS     20

#define ZIP_MIN_VERSION                 20
#define ZIP_COMPMETH_STORED             0
#define ZIP_COMPMETH_DEFLATED           8

#define ZIP_PASSWORD_END_SIG            0x5a5a4b50

/*
 * Macros to read and write 16 and 32 bit integers from/to ZIP archives.
 */

#define zip_read_int(p)         				\
    ((p)[0] | ((p)[1] << 8) | ((p)[2] << 16) | ((p)[3] << 24))
#define zip_read_short(p)       				\
    ((p)[0] | ((p)[1] << 8))

#define zip_write_int(p, v)					\
    (p)[0] = (v) & 0xff; (p)[1] = ((v) >> 8) & 0xff;		\
    (p)[2] = ((v) >> 16) & 0xff; (p)[3] = ((v) >> 24) & 0xff;
#define zip_write_short(p, v)					\
    (p)[0] = (v) & 0xff; (p)[1] = ((v) >> 8) & 0xff;

/*
 * Windows drive letters.
 */

#if defined(_WIN32) || defined(_WIN64)
#define HAS_DRIVES 1
static const char drvletters[] =
    "abcdefghijklmnopqrstuvwxyzABCDEFGHIJKLMNOPQRSTUVWXYZ";
#else
#define HAS_DRIVES 0
#endif

/*
 * Mutex to protect localtime(3) when no reentrant version available.
 */

#if !defined(_WIN32) && !defined(_WIN64)
#ifndef HAVE_LOCALTIME_R
#ifdef TCL_THREADS
TCL_DECLARE_MUTEX(localtimeMutex)
#endif
#endif
#endif

/*
 * In-core description of mounted ZIP archive file.
 */

typedef struct ZipFile {
    char *name;               /* Archive name */
    Tcl_Channel chan;         /* Channel handle or NULL */
    unsigned char *data;      /* Memory mapped or malloc'ed file */
    long length;              /* Length of memory mapped file */
    unsigned char *tofree;    /* Non-NULL if malloc'ed file */
    int nfiles;               /* Number of files in archive */
    int baseoffs;             /* Archive start */
    int baseoffsp;            /* Password start */
    int centoffs;             /* Archive directory start */
    char pwbuf[264];          /* Password buffer */
#if defined(_WIN32) || defined(_WIN64)
    HANDLE mh;
#endif
    int nopen;                /* Number of open files on archive */
    struct ZipEntry *entries; /* List of files in archive */
    struct ZipEntry *topents; /* List of top-level dirs in archive */
#if HAS_DRIVES
    int mntdrv;	              /* Drive letter of mount point */
#endif
    int mntptlen;             /* Length of mount point */
    char mntpt[1];            /* Mount point */
} ZipFile;

/*
 * In-core description of file contained in mounted ZIP archive.
 */

typedef struct ZipEntry {
    char *name;               /* The full pathname of the virtual file */
    ZipFile *zipfile;         /* The ZIP file holding this virtual file */
    long offset;              /* Data offset into memory mapped ZIP file */
    int nbyte;                /* Uncompressed size of the virtual file */
    int nbytecompr;           /* Compressed size of the virtual file */
    int cmeth;                /* Compress method */
    int isdir;	              /* Set to 1 if directory */
    int depth; 	              /* Number of slashes in path. */
    int crc32;                /* CRC-32 */
    int timestamp;            /* Modification time */
    int isenc;                /* True if data is encrypted */
    unsigned char *data;      /* File data if written */
    struct ZipEntry *next;    /* Next file in the same archive */
    struct ZipEntry *tnext;   /* Next top-level dir in archive */
} ZipEntry;

/*
 * File channel for file contained in mounted ZIP archive.
 */

typedef struct ZipChannel {
    ZipFile *zipfile;         /* The ZIP file holding this channel */
    ZipEntry *zipentry;       /* Pointer back to virtual file */
    unsigned long nmax;       /* Max. size for write */
    unsigned long nbyte;      /* Number of bytes of uncompressed data */
    unsigned long nread;      /* Pos of next byte to be read from the channel */
    unsigned char *ubuf;      /* Pointer to the uncompressed data */
    int iscompr;              /* True if data is compressed */
    int isdir;	              /* Set to 1 if directory */
    int isenc;                /* True if data is encrypted */
    int iswr;                 /* True if open for writing */
    unsigned long keys[3];    /* Key for decryption */
} ZipChannel;

/*
 * Global variables.
 *
 * Most are kept in single ZipFS struct. When build with threading
 * support this struct is protected by the ZipFSMutex (see below).
 *
 * The "fileHash" component is the process wide global table of all known
 * ZIP archive members in all mounted ZIP archives.
 *
 * The "zipHash" components is the process wide global table of all mounted
 * ZIP archive files.
 */

static struct {
    int initialized;		/* True when initialized */
    int lock;			/* RW lock, see below */
    int waiters;		/* RW lock, see below */
    int wrmax;			/* Maximum write size of a file */
    int idCount;		/* Counter for channel names */
    Tcl_HashTable fileHash;	/* File name to ZipEntry mapping */
    Tcl_HashTable zipHash;	/* Mount to ZipFile mapping */
} ZipFS = {
    0, 0, 0, 0, 0,
};

/*
 * For password rotation.
 */

static const char pwrot[16] = {
    0x00, 0x80, 0x40, 0xc0, 0x20, 0xa0, 0x60, 0xe0,
    0x10, 0x90, 0x50, 0xd0, 0x30, 0xb0, 0x70, 0xf0
};

/*
 * Table to compute CRC32.
 */

static const unsigned int crc32tab[256] = {
    0x00000000, 0x77073096, 0xee0e612c, 0x990951ba, 0x076dc419,
    0x706af48f, 0xe963a535, 0x9e6495a3, 0x0edb8832, 0x79dcb8a4,
    0xe0d5e91e, 0x97d2d988, 0x09b64c2b, 0x7eb17cbd, 0xe7b82d07,
    0x90bf1d91, 0x1db71064, 0x6ab020f2, 0xf3b97148, 0x84be41de,
    0x1adad47d, 0x6ddde4eb, 0xf4d4b551, 0x83d385c7, 0x136c9856,
    0x646ba8c0, 0xfd62f97a, 0x8a65c9ec, 0x14015c4f, 0x63066cd9,
    0xfa0f3d63, 0x8d080df5, 0x3b6e20c8, 0x4c69105e, 0xd56041e4,
    0xa2677172, 0x3c03e4d1, 0x4b04d447, 0xd20d85fd, 0xa50ab56b,
    0x35b5a8fa, 0x42b2986c, 0xdbbbc9d6, 0xacbcf940, 0x32d86ce3,
    0x45df5c75, 0xdcd60dcf, 0xabd13d59, 0x26d930ac, 0x51de003a,
    0xc8d75180, 0xbfd06116, 0x21b4f4b5, 0x56b3c423, 0xcfba9599,
    0xb8bda50f, 0x2802b89e, 0x5f058808, 0xc60cd9b2, 0xb10be924,
    0x2f6f7c87, 0x58684c11, 0xc1611dab, 0xb6662d3d, 0x76dc4190,
    0x01db7106, 0x98d220bc, 0xefd5102a, 0x71b18589, 0x06b6b51f,
    0x9fbfe4a5, 0xe8b8d433, 0x7807c9a2, 0x0f00f934, 0x9609a88e,
    0xe10e9818, 0x7f6a0dbb, 0x086d3d2d, 0x91646c97, 0xe6635c01,
    0x6b6b51f4, 0x1c6c6162, 0x856530d8, 0xf262004e, 0x6c0695ed,
    0x1b01a57b, 0x8208f4c1, 0xf50fc457, 0x65b0d9c6, 0x12b7e950,
    0x8bbeb8ea, 0xfcb9887c, 0x62dd1ddf, 0x15da2d49, 0x8cd37cf3,
    0xfbd44c65, 0x4db26158, 0x3ab551ce, 0xa3bc0074, 0xd4bb30e2,
    0x4adfa541, 0x3dd895d7, 0xa4d1c46d, 0xd3d6f4fb, 0x4369e96a,
    0x346ed9fc, 0xad678846, 0xda60b8d0, 0x44042d73, 0x33031de5,
    0xaa0a4c5f, 0xdd0d7cc9, 0x5005713c, 0x270241aa, 0xbe0b1010,
    0xc90c2086, 0x5768b525, 0x206f85b3, 0xb966d409, 0xce61e49f,
    0x5edef90e, 0x29d9c998, 0xb0d09822, 0xc7d7a8b4, 0x59b33d17,
    0x2eb40d81, 0xb7bd5c3b, 0xc0ba6cad, 0xedb88320, 0x9abfb3b6,
    0x03b6e20c, 0x74b1d29a, 0xead54739, 0x9dd277af, 0x04db2615,
    0x73dc1683, 0xe3630b12, 0x94643b84, 0x0d6d6a3e, 0x7a6a5aa8,
    0xe40ecf0b, 0x9309ff9d, 0x0a00ae27, 0x7d079eb1, 0xf00f9344,
    0x8708a3d2, 0x1e01f268, 0x6906c2fe, 0xf762575d, 0x806567cb,
    0x196c3671, 0x6e6b06e7, 0xfed41b76, 0x89d32be0, 0x10da7a5a,
    0x67dd4acc, 0xf9b9df6f, 0x8ebeeff9, 0x17b7be43, 0x60b08ed5,
    0xd6d6a3e8, 0xa1d1937e, 0x38d8c2c4, 0x4fdff252, 0xd1bb67f1,
    0xa6bc5767, 0x3fb506dd, 0x48b2364b, 0xd80d2bda, 0xaf0a1b4c,
    0x36034af6, 0x41047a60, 0xdf60efc3, 0xa867df55, 0x316e8eef,
    0x4669be79, 0xcb61b38c, 0xbc66831a, 0x256fd2a0, 0x5268e236,
    0xcc0c7795, 0xbb0b4703, 0x220216b9, 0x5505262f, 0xc5ba3bbe,
    0xb2bd0b28, 0x2bb45a92, 0x5cb36a04, 0xc2d7ffa7, 0xb5d0cf31,
    0x2cd99e8b, 0x5bdeae1d, 0x9b64c2b0, 0xec63f226, 0x756aa39c,
    0x026d930a, 0x9c0906a9, 0xeb0e363f, 0x72076785, 0x05005713,
    0x95bf4a82, 0xe2b87a14, 0x7bb12bae, 0x0cb61b38, 0x92d28e9b,
    0xe5d5be0d, 0x7cdcefb7, 0x0bdbdf21, 0x86d3d2d4, 0xf1d4e242,
    0x68ddb3f8, 0x1fda836e, 0x81be16cd, 0xf6b9265b, 0x6fb077e1,
    0x18b74777, 0x88085ae6, 0xff0f6a70, 0x66063bca, 0x11010b5c,
    0x8f659eff, 0xf862ae69, 0x616bffd3, 0x166ccf45, 0xa00ae278,
    0xd70dd2ee, 0x4e048354, 0x3903b3c2, 0xa7672661, 0xd06016f7,
    0x4969474d, 0x3e6e77db, 0xaed16a4a, 0xd9d65adc, 0x40df0b66,
    0x37d83bf0, 0xa9bcae53, 0xdebb9ec5, 0x47b2cf7f, 0x30b5ffe9,
    0xbdbdf21c, 0xcabac28a, 0x53b39330, 0x24b4a3a6, 0xbad03605,
    0xcdd70693, 0x54de5729, 0x23d967bf, 0xb3667a2e, 0xc4614ab8,
    0x5d681b02, 0x2a6f2b94, 0xb40bbe37, 0xc30c8ea1, 0x5a05df1b,
    0x2d02ef8d,
};

/*
 *-------------------------------------------------------------------------
 *
 * ReadLock, WriteLock, Unlock --
 *
 *	POSIX like rwlock functions to support multiple readers
 *	and single writer on internal structs.
 *
 *-------------------------------------------------------------------------
 */

TCL_DECLARE_MUTEX(ZipFSMutex)

#ifdef TCL_THREADS

static Tcl_Condition ZipFSCond;

static void
ReadLock(void)
{
    Tcl_MutexLock(&ZipFSMutex);
    while (ZipFS.lock < 0) {
	ZipFS.waiters++;
	Tcl_ConditionWait(&ZipFSCond, &ZipFSMutex, NULL);
	ZipFS.waiters--;
    }
    ZipFS.lock++;
    Tcl_MutexUnlock(&ZipFSMutex);
}

static void
WriteLock(void)
{
    Tcl_MutexLock(&ZipFSMutex);
    while (ZipFS.lock != 0) {
	ZipFS.waiters++;
	Tcl_ConditionWait(&ZipFSCond, &ZipFSMutex, NULL);
	ZipFS.waiters--;
    }
    ZipFS.lock = -1;
    Tcl_MutexUnlock(&ZipFSMutex);
}

static void
Unlock(void)
{
    Tcl_MutexLock(&ZipFSMutex);
    if (ZipFS.lock > 0) {
	--ZipFS.lock;
    } else if (ZipFS.lock < 0) {
	ZipFS.lock = 0;
    }
    if ((ZipFS.lock == 0) && (ZipFS.waiters > 0)) {
	Tcl_ConditionNotify(&ZipFSCond);
    }
    Tcl_MutexUnlock(&ZipFSMutex);
}

#else

#define ReadLock()	do {} while (0)
#define WriteLock()	do {} while (0)
#define Unlock()	do {} while (0)

#endif

/*
 *-------------------------------------------------------------------------
 *
 * DosTimeDate, ToDosTime, ToDosDate --
 *
 *	Functions to perform conversions between DOS time stamps
 *	and POSIX time_t.
 *
 *-------------------------------------------------------------------------
 */

static time_t
DosTimeDate(int dosDate, int dosTime)
{
    struct tm tm;
    time_t ret;

    memset(&tm, 0, sizeof (tm));
    tm.tm_year = (((dosDate & 0xfe00) >> 9) + 80);
    tm.tm_mon = ((dosDate & 0x1e0) >> 5) - 1;
    tm.tm_mday = dosDate & 0x1f;
    tm.tm_hour = (dosTime & 0xf800) >> 11;
    tm.tm_min = (dosTime & 0x7e) >> 5;
    tm.tm_sec = (dosTime & 0x1f) << 1;
    ret = mktime(&tm);
    if (ret == (time_t) -1) {
	/* fallback to 1980-01-01T00:00:00+00:00 (DOS epoch) */
	ret = (time_t) 315532800;
    }
    return ret;
}

static int
ToDosTime(time_t when)
{
    struct tm *tmp, tm;

#ifdef TCL_THREADS
#if defined(_WIN32) || defined(_WIN64)
    /* Win32 uses thread local storage */
    tmp = localtime(&when);
    tm = *tmp;
#else
#ifdef HAVE_LOCALTIME_R
    tmp = &tm;
    localtime_r(&when, tmp);
#else
    Tcl_MutexLock(&localtimeMutex);
    tmp = localtime(&when);
    tm = *tmp;
    Tcl_MutexUnlock(&localtimeMutex);
#endif
#endif
#else
    tmp = localtime(&when);
    tm = *tmp;
#endif
    return (tm.tm_hour << 11) | (tm.tm_min << 5) | (tm.tm_sec >> 1);
}

static int
ToDosDate(time_t when)
{
    struct tm *tmp, tm;

#ifdef TCL_THREADS
#if defined(_WIN32) || defined(_WIN64)
    /* Win32 uses thread local storage */
    tmp = localtime(&when);
    tm = *tmp;
#else
#ifdef HAVE_LOCALTIME_R
    tmp = &tm;
    localtime_r(&when, tmp);
#else
    Tcl_MutexLock(&localtimeMutex);
    tmp = localtime(&when);
    tm = *tmp;
    Tcl_MutexUnlock(&localtimeMutex);
#endif
#endif
#else
    tmp = localtime(&when);
    tm = *tmp;
#endif
    return ((tm.tm_year - 80) << 9) | ((tm.tm_mon + 1) << 5) | tm.tm_mday;
}

/*
 *-------------------------------------------------------------------------
 *
 * CountSlashes --
 *
 *	This function counts the number of slashes in a pathname string.
 *
 * Results:
 *	Number of slashes found in string.
 *
 * Side effects:
 *	None.
 *
 *-------------------------------------------------------------------------
 */

static int
CountSlashes(const char *string)
{
    int count = 0;
    const char *p = string;

    while (*p != '\0') {
	if (*p == '/') {
	    count++;
	}
	p++;
    }
    return count;
}

/*
 *-------------------------------------------------------------------------
 *
 * CanonicalPath --
 *
 *	This function computes the canonical path from a directory
 *	and file name components into the specified Tcl_DString.
 *
 * Results:
 *	Returns the pointer to the canonical path contained in the
 *	specified Tcl_DString.
 *
 * Side effects:
 *	Modifies the specified Tcl_DString.
 *
 *-------------------------------------------------------------------------
 */

static char *
CanonicalPath(const char *root, const char *tail, Tcl_DString *dsPtr)
{
    char *path;
    int i, j, c, isunc = 0;

#if HAS_DRIVES
    if ((tail[0] != '\0') && (strchr(drvletters, tail[0]) != NULL) &&
	(tail[1] == ':')) {
	tail += 2;
    }
    /* UNC style path */
    if (tail[0] == '\\') {
	root = "";
	++tail;
    }
    if (tail[0] == '\\') {
	root = "/";
	++tail;
    }
#endif
    /* UNC style path */
    if ((root[0] == '/') && (root[1] == '/')) {
	isunc = 1;
    }
    if (tail[0] == '/') {
	root = "";
	++tail;
	isunc = 0;
    }
    if (tail[0] == '/') {
	root = "/";
	++tail;
	isunc = 1;
    }
    i = strlen(root);
    j = strlen(tail);
    Tcl_DStringSetLength(dsPtr, i + j + 1);
    path = Tcl_DStringValue(dsPtr);
    memcpy(path, root, i);
    path[i++] = '/';
    memcpy(path + i, tail, j);
#if HAS_DRIVES
    for (i = 0; path[i] != '\0'; i++) {
	if (path[i] == '\\') {
	    path[i] = '/';
	}
    }
#endif
    for (i = j = 0; (c = path[i]) != '\0'; i++) {
	if (c == '/') {
	    int c2 = path[i + 1];

	    if (c2 == '/') {
		continue;
	    }
	    if (c2 == '.') {
		int c3 = path[i + 2];

		if ((c3 == '/') || (c3 == '\0')) {
		    i++;
		    continue;
		}
		if ((c3 == '.') &&
		    ((path[i + 3] == '/') || (path [i + 3] == '\0'))) {
		    i += 2;
		    while ((j > 0) && (path[j - 1] != '/')) {
			j--;
		    }
		    if (j > isunc) {
			--j;
			while ((j > 1 + isunc) && (path[j - 2] == '/')) {
			    j--;
			}
		    }
		    continue;
		}
	    }
	}
	path[j++] = c;
    }
    if (j == 0) {
       path[j++] = '/';
    }
    path[j] = 0;
    Tcl_DStringSetLength(dsPtr, j);
    return Tcl_DStringValue(dsPtr);
}

/*
 *-------------------------------------------------------------------------
 *
 * AbsolutePath --
 *
 *	This function computes the absolute path from a given
 *	(relative) path name into the specified Tcl_DString.
 *
 * Results:
 *	Returns the pointer to the absolute path contained in the
 *	specified Tcl_DString.
 *
 * Side effects:
 *	Modifies the specified Tcl_DString.
 *
 *-------------------------------------------------------------------------
 */

static char *
AbsolutePath(const char *path,
#if HAS_DRIVES
	     int *drvPtr,
#endif
	     Tcl_DString *dsPtr)
{
    char *result;

#if HAS_DRIVES
    if (drvPtr != NULL) {
	*drvPtr = 0;
    }
#endif
    if (*path == '~') {
	Tcl_DStringAppend(dsPtr, path, -1);
	return Tcl_DStringValue(dsPtr);
    }
    if ((*path != '/')
#if HAS_DRIVES
	&& (*path != '\\') &&
	(((*path != '\0') && (strchr(drvletters, *path) == NULL)) ||
	 (path[1] != ':'))
#endif
	) {
	Tcl_DString pwd;

	/* relative path */
	Tcl_DStringInit(&pwd);
	Tcl_GetCwd(NULL, &pwd);
	result = Tcl_DStringValue(&pwd);
#if HAS_DRIVES
	if ((result[0] != '\0') && (strchr(drvletters, result[0]) != NULL) &&
	    (result[1] == ':')) {
	    if (drvPtr != NULL) {
		drvPtr[0] = result[0];
		if ((drvPtr[0] >= 'a') && (drvPtr[0] <= 'z')) {
		    drvPtr[0] -= 'a' - 'A';
		}
	    }
	    result += 2;
	}
#endif
	result = CanonicalPath(result, path, dsPtr);
	Tcl_DStringFree(&pwd);
    } else {
	/* absolute path */
#if HAS_DRIVES
	if ((path[0] != '\0') && (strchr(drvletters, path[0]) != NULL) &&
	    (path[1] == ':')) {
	    if (drvPtr != NULL) {
		drvPtr[0] = path[0];
		if ((drvPtr[0] >= 'a') && (drvPtr[0] <= 'z')) {
		    drvPtr[0] -= 'a' - 'A';
		}
	    }
	}
#endif
	result = CanonicalPath("", path, dsPtr);
    }
    return result;
}

/*
 *-------------------------------------------------------------------------
 *
 * ZipFSLookup --
 *
 *	This function returns the ZIP entry struct corresponding to
 *	the ZIP archive member of the given file name.
 *
 * Results:
 *	Returns the pointer to ZIP entry struct or NULL if the
 *	the given file name could not be found in the global list
 *	of ZIP archive members.
 *
 * Side effects:
 *	None.
 *
 *-------------------------------------------------------------------------
 */

static ZipEntry *
ZipFSLookup(char *filename)
{
    char *realname;
    Tcl_HashEntry *hPtr;
    ZipEntry *z;
    Tcl_DString ds;
#if HAS_DRIVES
    int drive = 0;
#endif

    Tcl_DStringInit(&ds);
#if HAS_DRIVES
    realname = AbsolutePath(filename, &drive, &ds);
#else
    realname = AbsolutePath(filename, &ds);
#endif
    hPtr = Tcl_FindHashEntry(&ZipFS.fileHash, realname);
    z = hPtr ? (ZipEntry *) Tcl_GetHashValue(hPtr) : NULL;
    Tcl_DStringFree(&ds);
#if HAS_DRIVES
    if ((z != NULL) && drive && (drive != z->zipfile->mntdrv)) {
	z = NULL;
    }
#endif
    return z;
}

#ifdef NEVER_USED

/*
 *-------------------------------------------------------------------------
 *
 * ZipFSLookupMount --
 *
 *	This function returns an indication if the given file name
 *	corresponds to a mounted ZIP archive file.
 *
 * Results:
 *	Returns true, if the given file name is a mounted ZIP archive file.
 *
 * Side effects:
 *	None.
 *
 *-------------------------------------------------------------------------
 */

static int
ZipFSLookupMount(char *filename)
{
    char *realname;
    Tcl_HashEntry *hPtr;
    Tcl_HashSearch search;
    ZipFile *zf;
    Tcl_DString ds;
    int match = 0;
#if HAS_DRIVES
    int drive = 0;
#endif

    Tcl_DStringInit(&ds);
#if HAS_DRIVES
    realname = AbsolutePath(filename, &drive, &ds);
#else
    realname = AbsolutePath(filename, &ds);
#endif
    hPtr = Tcl_FirstHashEntry(&ZipFS.zipHash, &search);
    while (hPtr != NULL) {
	if ((zf = (ZipFile *) Tcl_GetHashValue(hPtr)) != NULL) {
#if HAS_DRIVES
	    if (drive && (drive != zf->mntdrv)) {
		hPtr = Tcl_NextHashEntry(&search);
		continue;
	    }
#endif
	    if (strcmp(zf->mntpt, realname) == 0) {
		match = 1;
		break;
	    }
	}
	hPtr = Tcl_NextHashEntry(&search);
    }
    Tcl_DStringFree(&ds);
    return match;
}
#endif

/*
 *-------------------------------------------------------------------------
 *
 * ZipFSCloseArchive --
 *
 *	This function closes a mounted ZIP archive file.
 *
 * Results:
 *	None.
 *
 * Side effects:
 *	A memory mapped ZIP archive is unmapped, allocated memory is
 *	released.
 *
 *-------------------------------------------------------------------------
 */

static void
ZipFSCloseArchive(Tcl_Interp *interp, ZipFile *zf)
{
#if defined(_WIN32) || defined(_WIN64)
    if ((zf->data != NULL) && (zf->tofree == NULL)) {
	UnmapViewOfFile(zf->data);
	zf->data = NULL;
    }
    if (zf->mh != INVALID_HANDLE_VALUE) {
	CloseHandle(zf->mh);
    }
#else
    if ((zf->data != MAP_FAILED) && (zf->tofree == NULL)) {
	munmap(zf->data, zf->length);
	zf->data = MAP_FAILED;
    }
#endif
    if (zf->tofree != NULL) {
	Tcl_Free((char *) zf->tofree);
	zf->tofree = NULL;
    }
    Tcl_Close(interp, zf->chan);
    zf->chan = NULL;
}

/*
 *-------------------------------------------------------------------------
 *
 * ZipFSOpenArchive --
 *
 *	This function opens a ZIP archive file for reading. An attempt
 *	is made to memory map that file. Otherwise it is read into
 *	an allocated memory buffer. The ZIP archive header is verified
 *	and must be valid for the function to succeed. When "needZip"
 *	is zero an embedded ZIP archive in an executable file is accepted.
 *
 * Results:
 *	TCL_OK on success, TCL_ERROR otherwise with an error message
 *	placed into the given "interp" if it is not NULL.
 *
 * Side effects:
 *	ZIP archive is memory mapped or read into allocated memory,
 *	the given ZipFile struct is filled with information about
 *	the ZIP archive file.
 *
 *-------------------------------------------------------------------------
 */

static int
ZipFSOpenArchive(Tcl_Interp *interp, const char *zipname, int needZip,
		 ZipFile *zf)
{
    int i;
    ClientData handle;
    unsigned char *p, *q;

#if defined(_WIN32) || defined(_WIN64)
    zf->data = NULL;
    zf->mh = INVALID_HANDLE_VALUE;
#else
    zf->data = MAP_FAILED;
#endif
    zf->length = 0;
    zf->nfiles = 0;
    zf->baseoffs = zf->baseoffsp = 0;
    zf->tofree = NULL;
    zf->pwbuf[0] = 0;
    zf->chan = Tcl_OpenFileChannel(interp, zipname, "r", 0);
    if (zf->chan == NULL) {
	return TCL_ERROR;
    }
    if (Tcl_GetChannelHandle(zf->chan, TCL_READABLE, &handle) != TCL_OK) {
	if (Tcl_SetChannelOption(interp, zf->chan, "-translation", "binary")
	    != TCL_OK) {
	    goto error;
	}
	if (Tcl_SetChannelOption(interp, zf->chan, "-encoding", "binary")
	    != TCL_OK) {
	    goto error;
	}
	zf->length = Tcl_Seek(zf->chan, 0, SEEK_END);
	if ((zf->length <= 0) || (zf->length > 64 * 1024 * 1024)) {
	    if (interp) {
		Tcl_SetObjResult(interp,
				 Tcl_NewStringObj("illegal file size", -1));
	    }
	    goto error;
	}
	Tcl_Seek(zf->chan, 0, SEEK_SET);
	zf->tofree = zf->data = (unsigned char *) Tcl_AttemptAlloc(zf->length);
	if (zf->tofree == NULL) {
	    if (interp) {
		Tcl_SetObjResult(interp,
				 Tcl_NewStringObj("out of memory", -1));
	    }
	    goto error;
	}
	i = Tcl_Read(zf->chan, (char *) zf->data, zf->length);
	if (i != zf->length) {
	    if (interp) {
		Tcl_SetObjResult(interp,
				 Tcl_NewStringObj("file read error", -1));
	    }
	    goto error;
	}
	Tcl_Close(interp, zf->chan);
	zf->chan = NULL;
    } else {
#if defined(_WIN32) || defined(_WIN64)
	zf->length = GetFileSize((HANDLE) handle, 0);
	if ((zf->length == INVALID_FILE_SIZE) ||
	    (zf->length < ZIP_CENTRAL_END_LEN)) {
	    if (interp != NULL) {
		Tcl_SetObjResult(interp,
				 Tcl_NewStringObj("invalid file size", -1));
	    }
	    goto error;
	}
	zf->mh = CreateFileMapping((HANDLE) handle, 0, PAGE_READONLY, 0,
				   zf->length, 0);
	if (zf->mh == INVALID_HANDLE_VALUE) {
	    if (interp != NULL) {
		Tcl_SetObjResult(interp,
				 Tcl_NewStringObj("file mapping failed", -1));
	    }
	    goto error;
	}
	zf->data = MapViewOfFile(zf->mh, FILE_MAP_READ, 0, 0, zf->length);
	if (zf->data == NULL) {
	    if (interp != NULL) {
		Tcl_SetObjResult(interp,
				 Tcl_NewStringObj("file mapping failed", -1));
	    }
	    goto error;
	}
#else
	zf->length = lseek((int) (long) handle, 0, SEEK_END);
	if ((zf->length == -1) || (zf->length < ZIP_CENTRAL_END_LEN)) {
	    if (interp != NULL) {
		Tcl_SetObjResult(interp,
				 Tcl_NewStringObj("invalid file size", -1));
	    }
	    goto error;
	}
	lseek((int) (long) handle, 0, SEEK_SET);
	zf->data = (unsigned char *) mmap(0, zf->length, PROT_READ,
					  MAP_FILE | MAP_PRIVATE,
					  (int) (long) handle, 0);
	if (zf->data == MAP_FAILED) {
	    if (interp != NULL) {
		Tcl_SetObjResult(interp,
				 Tcl_NewStringObj("file mapping failed", -1));
	    }
	    goto error;
	}
#endif
    }
    p = zf->data + zf->length - ZIP_CENTRAL_END_LEN;
    while (p >= zf->data) {
	if (*p == (ZIP_CENTRAL_END_SIG & 0xFF)) {
	    if (zip_read_int(p) == ZIP_CENTRAL_END_SIG) {
		break;
	    }
	    p -= ZIP_SIG_LEN;
	} else {
	    --p;
	}
    }
    if (p < zf->data) {
	if (!needZip) {
	    zf->baseoffs = zf->baseoffsp = zf->length;
	    return TCL_OK;
	}
	if (interp != NULL) {
	    Tcl_SetObjResult(interp,
			     Tcl_NewStringObj("wrong end signature", -1));
	}
	goto error;
    }
    zf->nfiles = zip_read_short(p + ZIP_CENTRAL_ENTS_OFFS);
    if (zf->nfiles == 0) {
	if (!needZip) {
	    zf->baseoffs = zf->baseoffsp = zf->length;
	    return TCL_OK;
	}
	if (interp != NULL) {
	    Tcl_SetObjResult(interp,
			     Tcl_NewStringObj("empty archive", -1));
	}
	goto error;
    }
    q = zf->data + zip_read_int(p + ZIP_CENTRAL_DIRSTART_OFFS);
    p -= zip_read_int(p + ZIP_CENTRAL_DIRSIZE_OFFS);
    if ((p < zf->data) || (p > (zf->data + zf->length)) ||
	(q < zf->data) || (q > (zf->data + zf->length))) {
	if (!needZip) {
	    zf->baseoffs = zf->baseoffsp = zf->length;
	    return TCL_OK;
	}
	if (interp != NULL) {
	    Tcl_SetObjResult(interp,
		Tcl_NewStringObj("archive directory not found", -1));
	}
	goto error;
    }
    zf->baseoffs = zf->baseoffsp = p - q;
    zf->centoffs = p - zf->data;
    q = p;
    for (i = 0; i < zf->nfiles; i++) {
	int pathlen, comlen, extra;

	if ((q + ZIP_CENTRAL_HEADER_LEN) > (zf->data + zf->length)) {
	    if (interp != NULL) {
		Tcl_SetObjResult(interp,
		    Tcl_NewStringObj("wrong header length", -1));
	    }
	    goto error;
	}
	if (zip_read_int(q) != ZIP_CENTRAL_HEADER_SIG) {
	    if (interp != NULL) {
		Tcl_SetObjResult(interp,
		    Tcl_NewStringObj("wrong header signature", -1));
	    }
	    goto error;
	}
	pathlen = zip_read_short(q + ZIP_CENTRAL_PATHLEN_OFFS);
	comlen = zip_read_short(q + ZIP_CENTRAL_FCOMMENTLEN_OFFS);
	extra = zip_read_short(q + ZIP_CENTRAL_EXTRALEN_OFFS);
	q += pathlen + comlen + extra + ZIP_CENTRAL_HEADER_LEN;
    }
    q = zf->data + zf->baseoffs;
    if ((zf->baseoffs >= 6) &&
	(zip_read_int(q - 4) == ZIP_PASSWORD_END_SIG)) {
	i = q[-5];
	if (q - 5 - i > zf->data) {
	    zf->pwbuf[0] = i;
	    memcpy(zf->pwbuf + 1, q - 5 - i, i);
	    zf->baseoffsp -= i ? (5 + i) : 0;
	}
    }
    return TCL_OK;

error:
    ZipFSCloseArchive(interp, zf);
    return TCL_ERROR;
}

/*
 *-------------------------------------------------------------------------
 *
 * Zipfs_Mount --
 *
 *      This procedure is invoked to mount a given ZIP archive file on
 *	a given mountpoint with optional ZIP password.
 *
 * Results:
 *      A standard Tcl result.
 *
 * Side effects:
 *      A ZIP archive file is read, analyzed and mounted, resources are
 *	allocated.
 *
 *-------------------------------------------------------------------------
 */

int
Zipfs_Mount(Tcl_Interp *interp, const char *zipname, const char *mntpt,
	    const char *passwd)
{
    char *realname, *p;
    int i, pwlen, isNew;
    ZipFile *zf, zf0;
    ZipEntry *z;
    Tcl_HashEntry *hPtr;
    Tcl_DString ds, fpBuf;
    unsigned char *q;
#if HAS_DRIVES
    int drive = 0;
#endif

    ReadLock();
    if (!ZipFS.initialized) {
	if (interp != NULL) {
	    Tcl_SetObjResult(interp,
			     Tcl_NewStringObj("not initialized", -1));
	}
	Unlock();
	return TCL_ERROR;
    }
    if (zipname == NULL) {
	Tcl_HashSearch search;
	int ret = TCL_OK;

	i = 0;
	hPtr = Tcl_FirstHashEntry(&ZipFS.zipHash, &search);
	while (hPtr != NULL) {
	    if ((zf = (ZipFile *) Tcl_GetHashValue(hPtr)) != NULL) {
		if (interp != NULL) {
		    Tcl_AppendElement(interp, zf->mntpt);
		    Tcl_AppendElement(interp, zf->name);
		}
		++i;
	    }
	    hPtr = Tcl_NextHashEntry(&search);
	}
	if (interp == NULL) {
	    ret = (i > 0) ? TCL_OK : TCL_BREAK;
	}
	Unlock();
	return ret;
    }
    if (mntpt == NULL) {
	if (interp == NULL) {
	    Unlock();
	    return TCL_OK;
	}
	Tcl_DStringInit(&ds);
#if HAS_DRIVES
	p = AbsolutePath(zipname, &drive, &ds);
#else
	p = AbsolutePath(zipname, &ds);
#endif
	hPtr = Tcl_FindHashEntry(&ZipFS.zipHash, p);
	if (hPtr != NULL) {
	    if ((zf = Tcl_GetHashValue(hPtr)) != NULL) {
#if HAS_DRIVES
		if (drive == zf->mntdrv)
#endif
		{
		    Tcl_SetObjResult(interp, Tcl_NewStringObj(zf->mntpt, -1));
		}
	    }
	}
	Unlock();
	Tcl_DStringFree(&ds);
	return TCL_OK;
    }
    Unlock();
    pwlen = 0;
    if (passwd != NULL) {
	pwlen = strlen(passwd);
	if ((pwlen > 255) || (strchr(passwd, 0xff) != NULL)) {
	    if (interp) {
		Tcl_SetObjResult(interp,
				 Tcl_NewStringObj("illegal password", -1));
	    }
	    return TCL_ERROR;
	}
    }
    if (ZipFSOpenArchive(interp, zipname, 1, &zf0) != TCL_OK) {
	return TCL_ERROR;
    }
    Tcl_DStringInit(&ds);
#if HAS_DRIVES
    realname = AbsolutePath(zipname, NULL, &ds);
#else
    realname = AbsolutePath(zipname, &ds);
#endif
    WriteLock();
    hPtr = Tcl_CreateHashEntry(&ZipFS.zipHash, realname, &isNew);
    Tcl_DStringSetLength(&ds, 0);
    if (!isNew) {
	zf = (ZipFile *) Tcl_GetHashValue(hPtr);
	if (interp != NULL) {
	    Tcl_AppendResult(interp, "already mounted on \"", zf->mntptlen ?
			     zf->mntpt : "/", "\"", (char *) NULL);
	}
	Unlock();
	Tcl_DStringFree(&ds);
	ZipFSCloseArchive(interp, &zf0);
	return TCL_ERROR;
    }
#if HAS_DRIVES
    if ((mntpt[0] != '\0') && (mntpt[1] == ':') &&
	(strchr(drvletters, mntpt[0]) != NULL)) {
	drive = mntpt[0];
	if ((drive >= 'a') && (drive <= 'z')) {
	    drive -= 'a' - 'A';
	}
	mntpt += 2;
    }
#endif
    if (strcmp(mntpt, "/") == 0) {
	mntpt = "";
    }
    zf = (ZipFile *) Tcl_AttemptAlloc(sizeof (*zf) + strlen(mntpt) + 1);
    if (zf == NULL) {
	if (interp != NULL) {
	    Tcl_AppendResult(interp, "out of memory", (char *) NULL);
	}
	Unlock();
	Tcl_DStringFree(&ds);
	ZipFSCloseArchive(interp, &zf0);
	return TCL_ERROR;
    }
    *zf = zf0;
    zf->name = Tcl_GetHashKey(&ZipFS.zipHash, hPtr);
    strcpy(zf->mntpt, mntpt);
    zf->mntptlen = strlen(zf->mntpt);
#if HAS_DRIVES
    for (p = zf->mntpt; *p != '\0'; p++) {
	if (*p == '\\') {
	    *p = '/';
	}
    }
    zf->mntdrv = drive;
#endif
    zf->entries = NULL;
    zf->topents = NULL;
    zf->nopen = 0;
    Tcl_SetHashValue(hPtr, (ClientData) zf);
    if ((zf->pwbuf[0] == 0) && pwlen) {
	int k = 0;

	i = pwlen;
	zf->pwbuf[k++] = i;
	while (i > 0) {
	    zf->pwbuf[k] = (passwd[i - 1] & 0x0f) |
		pwrot[(passwd[i - 1] >> 4) & 0x0f];
	    k++;
	    i--;
	}
	zf->pwbuf[k] = '\0';
    }
    if (mntpt[0] != '\0') {
	z = (ZipEntry *) Tcl_Alloc(sizeof (*z));
	z->name = NULL;
	z->tnext = NULL;
	z->depth = CountSlashes(mntpt);
	z->zipfile = zf;
	z->isdir = 1;
	z->isenc = 0;
	z->offset = zf->baseoffs;
	z->crc32 = 0;
	z->timestamp = 0;
	z->nbyte = z->nbytecompr = 0;
	z->cmeth = ZIP_COMPMETH_STORED;
	z->data = NULL;
	hPtr = Tcl_CreateHashEntry(&ZipFS.fileHash, mntpt, &isNew);
	if (!isNew) {
	    /* skip it */
	    Tcl_Free((char *) z);
	} else {
	    Tcl_SetHashValue(hPtr, (ClientData) z);
	    z->name = Tcl_GetHashKey(&ZipFS.fileHash, hPtr);
	    z->next = zf->entries;
	    zf->entries = z;
	}
    }
    q = zf->data + zf->centoffs;
    Tcl_DStringInit(&fpBuf);
    for (i = 0; i < zf->nfiles; i++) {
	int pathlen, comlen, extra, isdir = 0, dosTime, dosDate, nbcompr, offs;
	unsigned char *lq, *gq = NULL;
	char *fullpath, *path;

	pathlen = zip_read_short(q + ZIP_CENTRAL_PATHLEN_OFFS);
	comlen = zip_read_short(q + ZIP_CENTRAL_FCOMMENTLEN_OFFS);
	extra = zip_read_short(q + ZIP_CENTRAL_EXTRALEN_OFFS);
	Tcl_DStringSetLength(&ds, 0);
	Tcl_DStringAppend(&ds, (char *) q + ZIP_CENTRAL_HEADER_LEN, pathlen);
	path = Tcl_DStringValue(&ds);
	if ((pathlen > 0) && (path[pathlen - 1] == '/')) {
	    Tcl_DStringSetLength(&ds, pathlen - 1);
	    path = Tcl_DStringValue(&ds);
	    isdir = 1;
	}
	if ((strcmp(path, ".") == 0) || (strcmp(path, "..") == 0)) {
	    goto nextent;
	}
	lq = zf->data + zf->baseoffs +
	     zip_read_int(q + ZIP_CENTRAL_LOCALHDR_OFFS);
	if ((lq < zf->data) || (lq > (zf->data + zf->length))) {
	    goto nextent;
	}
	nbcompr = zip_read_int(lq + ZIP_LOCAL_COMPLEN_OFFS);
	if (!isdir && (nbcompr == 0) &&
	    (zip_read_int(lq + ZIP_LOCAL_UNCOMPLEN_OFFS) == 0) &&
	    (zip_read_int(lq + ZIP_LOCAL_CRC32_OFFS) == 0)) {
	    gq = q;
	    nbcompr = zip_read_int(gq + ZIP_CENTRAL_COMPLEN_OFFS);
	}
	offs = (lq - zf->data)
	     + ZIP_LOCAL_HEADER_LEN
	     + zip_read_short(lq + ZIP_LOCAL_PATHLEN_OFFS)
	     + zip_read_short(lq + ZIP_LOCAL_EXTRALEN_OFFS);
	if ((offs + nbcompr) > zf->length) {
	    goto nextent;
	}
	if (!isdir && (mntpt[0] == '\0') && !CountSlashes(path)) {
#ifdef ANDROID
	    /*
	     * When mounting the ZIP archive on the root directory try
	     * to remap top level regular files of the archive to
	     * /assets/.root/... since this directory should not be
	     * in a valid APK due to the leading dot in the file name
	     * component. This trick should make the files
	     * AndroidManifest.xml, resources.arsc, and classes.dex
	     * visible to Tcl.
	     */
	    Tcl_DString ds2;

	    Tcl_DStringInit(&ds2);
	    Tcl_DStringAppend(&ds2, "assets/.root/", -1);
	    Tcl_DStringAppend(&ds2, path, -1);
	    hPtr = Tcl_FindHashEntry(&ZipFS.fileHash, Tcl_DStringValue(&ds2));
	    if (hPtr != NULL) {
		/* should not happen but skip it anyway */
		Tcl_DStringFree(&ds2);
		goto nextent;
	    }
	    Tcl_DStringSetLength(&ds, 0);
	    Tcl_DStringAppend(&ds, Tcl_DStringValue(&ds2),
			      Tcl_DStringLength(&ds2));
	    path = Tcl_DStringValue(&ds);
	    Tcl_DStringFree(&ds2);
#else
	    /*
	     * Regular files skipped when mounting on root.
	     */
	    goto nextent;
#endif
	}
	Tcl_DStringSetLength(&fpBuf, 0);
	fullpath = CanonicalPath(mntpt, path, &fpBuf);
	z = (ZipEntry *) Tcl_Alloc(sizeof (*z));
	z->name = NULL;
	z->tnext = NULL;
	z->depth = CountSlashes(fullpath);
	z->zipfile = zf;
	z->isdir = isdir;
	z->isenc = (zip_read_short(lq + ZIP_LOCAL_FLAGS_OFFS) & 1)
	    && (nbcompr > 12);
	z->offset = offs;
	if (gq != NULL) {
	    z->crc32 = zip_read_int(gq + ZIP_CENTRAL_CRC32_OFFS);
	    dosDate = zip_read_short(gq + ZIP_CENTRAL_MDATE_OFFS);
	    dosTime = zip_read_short(gq + ZIP_CENTRAL_MTIME_OFFS);
	    z->timestamp = DosTimeDate(dosDate, dosTime);
	    z->nbyte = zip_read_int(gq + ZIP_CENTRAL_UNCOMPLEN_OFFS);
	    z->cmeth = zip_read_short(gq + ZIP_CENTRAL_COMPMETH_OFFS);
	} else {
	    z->crc32 = zip_read_int(lq + ZIP_LOCAL_CRC32_OFFS);
	    dosDate = zip_read_short(lq + ZIP_LOCAL_MDATE_OFFS);
	    dosTime = zip_read_short(lq + ZIP_LOCAL_MTIME_OFFS);
	    z->timestamp = DosTimeDate(dosDate, dosTime);
	    z->nbyte = zip_read_int(lq + ZIP_LOCAL_UNCOMPLEN_OFFS);
	    z->cmeth = zip_read_short(lq + ZIP_LOCAL_COMPMETH_OFFS);
	}
	z->nbytecompr = nbcompr;
	z->data = NULL;
	hPtr = Tcl_CreateHashEntry(&ZipFS.fileHash, fullpath, &isNew);
	if (!isNew) {
	    /* should not happen but skip it anyway */
	    Tcl_Free((char *) z);
	} else {
	    Tcl_SetHashValue(hPtr, (ClientData) z);
	    z->name = Tcl_GetHashKey(&ZipFS.fileHash, hPtr);
	    z->next = zf->entries;
	    zf->entries = z;
	    if (isdir && (mntpt[0] == '\0') && (z->depth == 1)) {
		z->tnext = zf->topents;
		zf->topents = z;
	    }
	    if (!z->isdir && (z->depth > 1)) {
		char *dir, *end;
		ZipEntry *zd;

		Tcl_DStringSetLength(&ds, strlen(z->name) + 8);
		Tcl_DStringSetLength(&ds, 0);
		Tcl_DStringAppend(&ds, z->name, -1);
		dir = Tcl_DStringValue(&ds);
		end = strrchr(dir, '/');
		while ((end != NULL) && (end != dir)) {
		    Tcl_DStringSetLength(&ds, end - dir);
		    hPtr = Tcl_FindHashEntry(&ZipFS.fileHash, dir);
		    if (hPtr != NULL) {
			break;
		    }
		    zd = (ZipEntry *) Tcl_Alloc(sizeof (*zd));
		    zd->name = NULL;
		    zd->tnext = NULL;
		    zd->depth = CountSlashes(dir);
		    zd->zipfile = zf;
		    zd->isdir = 1;
		    zd->isenc = 0;
		    zd->offset = z->offset;
		    zd->crc32 = 0;
		    zd->timestamp = z->timestamp;
		    zd->nbyte = zd->nbytecompr = 0;
		    zd->cmeth = ZIP_COMPMETH_STORED;
		    zd->data = NULL;
		    hPtr = Tcl_CreateHashEntry(&ZipFS.fileHash, dir, &isNew);
		    if (!isNew) {
			/* should not happen but skip it anyway */
			Tcl_Free((char *) zd);
		    } else {
			Tcl_SetHashValue(hPtr, (ClientData) zd);
			zd->name = Tcl_GetHashKey(&ZipFS.fileHash, hPtr);
			zd->next = zf->entries;
			zf->entries = zd;
			if ((mntpt[0] == '\0') && (zd->depth == 1)) {
			    zd->tnext = zf->topents;
			    zf->topents = zd;
			}
		    }
		    end = strrchr(dir, '/');
		}
	    }
	}
nextent:
	q += pathlen + comlen + extra + ZIP_CENTRAL_HEADER_LEN;
    }
    Tcl_DStringFree(&fpBuf);
    Tcl_DStringFree(&ds);
    Unlock();
    Tcl_FSMountsChanged(NULL);
    return TCL_OK;
}

/*
 *-------------------------------------------------------------------------
 *
 * Zipfs_Unmount --
 *
 *      This procedure is invoked to unmount a given ZIP archive.
 *
 * Results:
 *      A standard Tcl result.
 *
 * Side effects:
 *      A mounted ZIP archive file is unmounted, resources are free'd.
 *
 *-------------------------------------------------------------------------
 */

int
Zipfs_Unmount(Tcl_Interp *interp, const char *zipname)
{
    char *realname;
    ZipFile *zf;
    ZipEntry *z, *znext;
    Tcl_HashEntry *hPtr;
    Tcl_DString ds;
    int ret = TCL_OK, unmounted = 0;
#if HAS_DRIVES
    int drive = 0;
#endif

    Tcl_DStringInit(&ds);
#if HAS_DRIVES
    realname = AbsolutePath(zipname, &drive, &ds);
#else
    realname = AbsolutePath(zipname, &ds);
#endif
    WriteLock();
    if (!ZipFS.initialized) {
	goto done;
    }
    hPtr = Tcl_FindHashEntry(&ZipFS.zipHash, realname);
    if (hPtr == NULL) {
	/* don't report error */
	goto done;
    }
    zf = (ZipFile *) Tcl_GetHashValue(hPtr);
#if HAS_DRIVES
    if (drive != zf->mntdrv) {
	/* don't report error */
	goto done;
    }
#endif
    if (zf->nopen > 0) {
	if (interp != NULL) {
	    Tcl_SetObjResult(interp,
			     Tcl_NewStringObj("filesystem is busy", -1));
	}
	ret = TCL_ERROR;
	goto done;
    }
    Tcl_DeleteHashEntry(hPtr);
    for (z = zf->entries; z; z = znext) {
	znext = z->next;
	hPtr = Tcl_FindHashEntry(&ZipFS.fileHash, z->name);
	if (hPtr) {
	    Tcl_DeleteHashEntry(hPtr);
	}
	if (z->data != NULL) {
	    Tcl_Free((char *) z->data);
	}
	Tcl_Free((char *) z);
    }
    ZipFSCloseArchive(interp, zf);
    Tcl_Free((char *) zf);
    unmounted = 1;
done:
    Unlock();
    Tcl_DStringFree(&ds);
    if (unmounted) {
	Tcl_FSMountsChanged(NULL);
    }
    return ret;
}

/*
 *-------------------------------------------------------------------------
 *
 * ZipFSMountObjCmd --
 *
 *      This procedure is invoked to process the "zipfs::mount" command.
 *
 * Results:
 *      A standard Tcl result.
 *
 * Side effects:
 *      A ZIP archive file is mounted, resources are allocated.
 *
 *-------------------------------------------------------------------------
 */

static int
ZipFSMountObjCmd(ClientData clientData, Tcl_Interp *interp,
		 int objc, Tcl_Obj *const objv[])
{
    if (objc > 4) {
	Tcl_WrongNumArgs(interp, 1, objv,
			 "?zipfile? ?mountpoint? ?password?");
	return TCL_ERROR;
    }
    return Zipfs_Mount(interp, (objc > 1) ? Tcl_GetString(objv[1]) : NULL,
		       (objc > 2) ? Tcl_GetString(objv[2]) : NULL,
		       (objc > 3) ? Tcl_GetString(objv[3]) : NULL);
}

/*
 *-------------------------------------------------------------------------
 *
 * ZipFSUnmountObjCmd --
 *
 *      This procedure is invoked to process the "zipfs::unmount" command.
 *
 * Results:
 *      A standard Tcl result.
 *
 * Side effects:
 *      A mounted ZIP archive file is unmounted, resources are free'd.
 *
 *-------------------------------------------------------------------------
 */

static int
ZipFSUnmountObjCmd(ClientData clientData, Tcl_Interp *interp,
		   int objc, Tcl_Obj *const objv[])
{
    if (objc != 2) {
	Tcl_WrongNumArgs(interp, 1, objv, "zipfile");
	return TCL_ERROR;
    }
    return Zipfs_Unmount(interp, Tcl_GetString(objv[1]));
}

/*
 *-------------------------------------------------------------------------
 *
 * ZipFSMkKeyObjCmd --
 *
 *      This procedure is invoked to process the "zipfs::mkkey" command.
 *	It produces a rotated password to be embedded into an image file.
 *
 * Results:
 *      A standard Tcl result.
 *
 * Side effects:
 *      None.
 *
 *-------------------------------------------------------------------------
 */

static int
ZipFSMkKeyObjCmd(ClientData clientData, Tcl_Interp *interp,
		 int objc, Tcl_Obj *const objv[])
{
    int len, i = 0;
    char *pw, pwbuf[264];

    if (objc != 2) {
	Tcl_WrongNumArgs(interp, 1, objv, "password");
	return TCL_ERROR;
    }
    pw = Tcl_GetString(objv[1]);
    len = strlen(pw);
    if (len == 0) {
	return TCL_OK;
    }
    if ((len > 255) || (strchr(pw, 0xff) != NULL)) {
	Tcl_SetObjResult(interp,
			 Tcl_NewStringObj("illegal password", -1));
	return TCL_ERROR;
    }
    while (len > 0) {
	int ch = pw[len - 1];

	pwbuf[i] = (ch & 0x0f) | pwrot[(ch >> 4) & 0x0f];
	i++;
	len--;
    }
    pwbuf[i] = i;
    ++i;
    pwbuf[i++] = (char) ZIP_PASSWORD_END_SIG;
    pwbuf[i++] = (char) (ZIP_PASSWORD_END_SIG >> 8);
    pwbuf[i++] = (char) (ZIP_PASSWORD_END_SIG >> 16);
    pwbuf[i++] = (char) (ZIP_PASSWORD_END_SIG >> 24);
    pwbuf[i] = '\0';
    Tcl_AppendResult(interp, pwbuf, (char *) NULL);
    return TCL_OK;
}

/*
 *-------------------------------------------------------------------------
 *
 * ZipAddFile --
 *
 *      This procedure is used by ZipFSMkZipOrImgCmd() to add a single
 *	file to the output ZIP archive file being written. A ZipEntry
 *	struct about the input file is added to the given fileHash table
 *	for later creation of the central ZIP directory.
 *
 * Results:
 *      A standard Tcl result.
 *
 * Side effects:
 *	Input file is read and (compressed and) written to the output
 *	ZIP archive file.
 *
 *-------------------------------------------------------------------------
 */

static int
ZipAddFile(Tcl_Interp *interp, const char *path, const char *name,
	   Tcl_Channel out, const char *passwd,
	   char *buf, int bufsize, Tcl_HashTable *fileHash)
{
    Tcl_Channel in;
    Tcl_HashEntry *hPtr;
    ZipEntry *z;
    z_stream stream;
    const char *zpath;
    int nbyte, nbytecompr, len, crc, flush, pos[3], zpathlen, olen;
    int mtime = 0, isNew, align = 0, cmeth;
    unsigned long keys[3], keys0[3];
    char obuf[4096];

    zpath = name;
    while (zpath != NULL && zpath[0] == '/') {
	zpath++;
    }
    if ((zpath == NULL) || (zpath[0] == '\0')) {
	return TCL_OK;
    }
    zpathlen = strlen(zpath);
    if (zpathlen + ZIP_CENTRAL_HEADER_LEN > bufsize) {
	Tcl_AppendResult(interp, "path too long for \"", path, "\"",
			 (char *) NULL);
	return TCL_ERROR;
    }
    in = Tcl_OpenFileChannel(interp, path, "r", 0);
    if ((in == NULL) ||
	(Tcl_SetChannelOption(interp, in, "-translation", "binary")
	 != TCL_OK) ||
	(Tcl_SetChannelOption(interp, in, "-encoding", "binary")
	 != TCL_OK)) {
#if defined(_WIN32) || defined(_WIN64)
	 /* hopefully a directory */
	 if (strcmp("permission denied", Tcl_PosixError(interp)) == 0) {
	    Tcl_Close(interp, in);
	    return TCL_OK;
	}
#endif
	Tcl_Close(interp, in);
	return TCL_ERROR;
    } else {
	Tcl_Obj *pathObj = Tcl_NewStringObj(path, -1);
	Tcl_StatBuf statBuf;

	Tcl_IncrRefCount(pathObj);
	if (Tcl_FSStat(pathObj, &statBuf) != -1) {
	    mtime = statBuf.st_mtime;
	}
	Tcl_DecrRefCount(pathObj);
    }
    Tcl_ResetResult(interp);
    crc = 0;
    nbyte = nbytecompr = 0;
    while ((len = Tcl_Read(in, buf, bufsize)) > 0) {
	crc = crc32(crc, (unsigned char *) buf, len);
	nbyte += len;
    }
    if (len == -1) {
	if (nbyte == 0) {
	    if (strcmp("illegal operation on a directory",
		       Tcl_PosixError(interp)) == 0) {
		Tcl_Close(interp, in);
		return TCL_OK;
	    }
	}
	Tcl_AppendResult(interp, "read error on \"", path, "\"",
			 (char *) NULL);
	Tcl_Close(interp, in);
	return TCL_ERROR;
    }
    if (Tcl_Seek(in, 0, SEEK_SET) == -1) {
	Tcl_AppendResult(interp, "seek error on \"", path, "\"",
			 (char *) NULL);
	Tcl_Close(interp, in);
	return TCL_ERROR;
    }
    pos[0] = Tcl_Tell(out);
    memset(buf, '\0', ZIP_LOCAL_HEADER_LEN);
    memcpy(buf + ZIP_LOCAL_HEADER_LEN, zpath, zpathlen);
    len = zpathlen + ZIP_LOCAL_HEADER_LEN;
    if (Tcl_Write(out, buf, len) != len) {
wrerr:
	Tcl_AppendResult(interp, "write error", (char *) NULL);
	Tcl_Close(interp, in);
	return TCL_ERROR;
    }
    if ((len + pos[0]) & 3) {
	char abuf[8];

	/*
	 * Align payload to next 4-byte boundary using a dummy extra
	 * entry similar to the zipalign tool from Android's SDK.
	 */
	align = 4 + ((len + pos[0]) & 3);
	zip_write_short(abuf, 0xffff);
	zip_write_short(abuf + 2, align - 4);
	zip_write_int(abuf + 4, 0x03020100);
	if (Tcl_Write(out, abuf, align) != align) {
	    goto wrerr;
	}
    }
    if (passwd != NULL) {
	int i, ch, tmp;
	unsigned char kvbuf[24];
	Tcl_Obj *ret;

	init_keys(passwd, keys, crc32tab);
	for (i = 0; i < 12 - 2; i++) {
	    if (Tcl_EvalEx(interp, "expr int(rand() * 256) % 256", -1, 0) != TCL_OK) {
		Tcl_AppendResult(interp, "PRNG error", (char *) NULL);
		Tcl_Close(interp, in);
		return TCL_ERROR;
	    }
	    ret = Tcl_GetObjResult(interp);
	    if (Tcl_GetIntFromObj(interp, ret, &ch) != TCL_OK) {
		Tcl_Close(interp, in);
		return TCL_ERROR;
	    }
	    kvbuf[i + 12] = (unsigned char) zencode(keys, crc32tab, ch, tmp);
	}
	Tcl_ResetResult(interp);
	init_keys(passwd, keys, crc32tab);
	for (i = 0; i < 12 - 2; i++) {
	    kvbuf[i] = (unsigned char) zencode(keys, crc32tab,
					       kvbuf[i + 12], tmp);
	}
	kvbuf[i++] = (unsigned char) zencode(keys, crc32tab, crc >> 16, tmp);
	kvbuf[i++] = (unsigned char) zencode(keys, crc32tab, crc >> 24, tmp);
	len = Tcl_Write(out, (char *) kvbuf, 12);
	memset(kvbuf, 0, 24);
	if (len != 12) {
	    Tcl_AppendResult(interp, "write error", (char *) NULL);
	    Tcl_Close(interp, in);
	    return TCL_ERROR;
	}
	memcpy(keys0, keys, sizeof (keys0));
	nbytecompr += 12;
    }
    Tcl_Flush(out);
    pos[2] = Tcl_Tell(out);
    cmeth = ZIP_COMPMETH_DEFLATED;
    memset(&stream, 0, sizeof (stream));
    stream.zalloc = Z_NULL;
    stream.zfree = Z_NULL;
    stream.opaque = Z_NULL;
    if (deflateInit2(&stream, 9, Z_DEFLATED, -15, 8, Z_DEFAULT_STRATEGY)
	!= Z_OK) {
	Tcl_AppendResult(interp, "compression init error on \"", path, "\"",
			 (char *) NULL);
	Tcl_Close(interp, in);
	return TCL_ERROR;
    }
    do {
	len = Tcl_Read(in, buf, bufsize);
	if (len == -1) {
	    Tcl_AppendResult(interp, "read error on \"", path, "\"",
			     (char *) NULL);
	    deflateEnd(&stream);
	    Tcl_Close(interp, in);
	    return TCL_ERROR;
	}
	stream.avail_in = len;
	stream.next_in = (unsigned char *) buf;
	flush = Tcl_Eof(in) ? Z_FINISH : Z_NO_FLUSH;
	do {
	    stream.avail_out = sizeof (obuf);
	    stream.next_out = (unsigned char *) obuf;
	    len = deflate(&stream, flush);
	    if (len == Z_STREAM_ERROR) {
		Tcl_AppendResult(interp, "deflate error on \"", path, "\"",
				 (char *) NULL);
		deflateEnd(&stream);
		Tcl_Close(interp, in);
		return TCL_ERROR;
	    }
	    olen = sizeof (obuf) - stream.avail_out;
	    if (passwd != NULL) {
		int i, tmp;

		for (i = 0; i < olen; i++) {
		    obuf[i] = (char) zencode(keys, crc32tab, obuf[i], tmp);
		}
	    }
	    if (olen && (Tcl_Write(out, obuf, olen) != olen)) {
		Tcl_AppendResult(interp, "write error", (char *) NULL);
		deflateEnd(&stream);
		Tcl_Close(interp, in);
		return TCL_ERROR;
	    }
	    nbytecompr += olen;
	} while (stream.avail_out == 0);
    } while (flush != Z_FINISH);
    deflateEnd(&stream);
    Tcl_Flush(out);
    pos[1] = Tcl_Tell(out);
    if (nbyte - nbytecompr <= 0) {
	/*
  	 * Compressed file larger than input,
  	 * write it again uncompressed.
  	 */
	if ((int) Tcl_Seek(in, 0, SEEK_SET) != 0) {
	    goto seekErr;
	}
	if ((int) Tcl_Seek(out, pos[2], SEEK_SET) != pos[2]) {
seekErr:
	    Tcl_Close(interp, in);
	    Tcl_AppendResult(interp, "seek error", (char *) NULL);
	    return TCL_ERROR;
	}
	nbytecompr = (passwd != NULL) ? 12 : 0;
	while (1) {
	    len = Tcl_Read(in, buf, bufsize);
	    if (len == -1) {
		Tcl_AppendResult(interp, "read error on \"", path, "\"",
				 (char *) NULL);
		Tcl_Close(interp, in);
		return TCL_ERROR;
	    } else if (len == 0) {
		break;
	    }
	    if (passwd != NULL) {
		int i, tmp;

		for (i = 0; i < len; i++) {
		    buf[i] = (char) zencode(keys0, crc32tab, buf[i], tmp);
		}
	    }
	    if (Tcl_Write(out, buf, len) != len) {
		Tcl_AppendResult(interp, "write error", (char *) NULL);
		Tcl_Close(interp, in);
		return TCL_ERROR;
	    }
	    nbytecompr += len;
	}
	cmeth = ZIP_COMPMETH_STORED;
	Tcl_Flush(out);
	pos[1] = Tcl_Tell(out);
	Tcl_TruncateChannel(out, pos[1]);
    }
    Tcl_Close(interp, in);

    z = (ZipEntry *) Tcl_Alloc(sizeof (*z));
    z->name = NULL;
    z->tnext = NULL;
    z->depth = 0;
    z->zipfile = NULL;
    z->isdir = 0;
    z->isenc = (passwd != NULL) ? 1 : 0;
    z->offset = pos[0];
    z->crc32 = crc;
    z->timestamp = mtime;
    z->nbyte = nbyte;
    z->nbytecompr = nbytecompr;
    z->cmeth = cmeth;
    z->data = NULL;
    hPtr = Tcl_CreateHashEntry(fileHash, zpath, &isNew);
    if (!isNew) {
	Tcl_AppendResult(interp, "non-unique path name \"", path, "\"",
			 (char *) NULL);
	Tcl_Free((char *) z);
	return TCL_ERROR;
    } else {
	Tcl_SetHashValue(hPtr, (ClientData) z);
	z->name = Tcl_GetHashKey(fileHash, hPtr);
	z->next = NULL;
    }

    /*
     * Write final local header information.
     */
    zip_write_int(buf + ZIP_LOCAL_SIG_OFFS, ZIP_LOCAL_HEADER_SIG);
    zip_write_short(buf + ZIP_LOCAL_VERSION_OFFS, ZIP_MIN_VERSION);
    zip_write_short(buf + ZIP_LOCAL_FLAGS_OFFS, z->isenc);
    zip_write_short(buf + ZIP_LOCAL_COMPMETH_OFFS, z->cmeth);
    zip_write_short(buf + ZIP_LOCAL_MTIME_OFFS, ToDosTime(z->timestamp));
    zip_write_short(buf + ZIP_LOCAL_MDATE_OFFS, ToDosDate(z->timestamp));
    zip_write_int(buf + ZIP_LOCAL_CRC32_OFFS, z->crc32);
    zip_write_int(buf + ZIP_LOCAL_COMPLEN_OFFS, z->nbytecompr);
    zip_write_int(buf + ZIP_LOCAL_UNCOMPLEN_OFFS, z->nbyte);
    zip_write_short(buf + ZIP_LOCAL_PATHLEN_OFFS, zpathlen);
    zip_write_short(buf + ZIP_LOCAL_EXTRALEN_OFFS, align);
    if ((int) Tcl_Seek(out, pos[0], SEEK_SET) != pos[0]) {
	Tcl_DeleteHashEntry(hPtr);
	Tcl_Free((char *) z);
	Tcl_AppendResult(interp, "seek error", (char *) NULL);
	return TCL_ERROR;
    }
    if (Tcl_Write(out, buf, ZIP_LOCAL_HEADER_LEN) != ZIP_LOCAL_HEADER_LEN) {
	Tcl_DeleteHashEntry(hPtr);
	Tcl_Free((char *) z);
	Tcl_AppendResult(interp, "write error", (char *) NULL);
	return TCL_ERROR;
    }
    Tcl_Flush(out);
    if ((int) Tcl_Seek(out, pos[1], SEEK_SET) != pos[1]) {
	Tcl_DeleteHashEntry(hPtr);
	Tcl_Free((char *) z);
	Tcl_AppendResult(interp, "seek error", (char *) NULL);
	return TCL_ERROR;
    }
    return TCL_OK;
}

/*
 *-------------------------------------------------------------------------
 *
 * ZipFSMkZipOrImgObjCmd --
 *
 *      This procedure is creates a new ZIP archive file or image file
 *	given output filename, input directory of files to be archived,
 *	optional password, and optional image to be prepended to the
 *	output ZIP archive file.
 *
 * Results:
 *      A standard Tcl result.
 *
 * Side effects:
 *	A new ZIP archive file or image file is written.
 *
 *-------------------------------------------------------------------------
 */

static int
ZipFSMkZipOrImgObjCmd(ClientData clientData, Tcl_Interp *interp,
		      int isImg, int isList, int objc, Tcl_Obj *const objv[])
{
    Tcl_Channel out;
    int len = 0, pwlen = 0, slen = 0, i, count, ret = TCL_ERROR, lobjc, pos[3];
    Tcl_Obj **lobjv, *list = NULL;
    ZipEntry *z;
    Tcl_HashEntry *hPtr;
    Tcl_HashSearch search;
    Tcl_HashTable fileHash;
    char *strip = NULL, *pw = NULL, pwbuf[264], buf[4096];

    if (isList) {
	if ((objc < 3) || (objc > (isImg ? 5 : 4))) {
	    Tcl_WrongNumArgs(interp, 1, objv, isImg ?
			     "outfile inlist ?password infile?" :
			     "outfile inlist ?password?");
	    return TCL_ERROR;
	}
    } else {
	if ((objc < 3) || (objc > (isImg ? 6 : 5))) {
	    Tcl_WrongNumArgs(interp, 1, objv, isImg ?
			     "outfile indir ?strip? ?password? ?infile?" :
			     "outfile indir ?strip? ?password?");
	    return TCL_ERROR;
	}
    }
    pwbuf[0] = 0;
    if (objc > (isList ? 3 : 4)) {
	pw = Tcl_GetString(objv[isList ? 3 : 4]);
	pwlen = strlen(pw);
	if ((pwlen > 255) || (strchr(pw, 0xff) != NULL)) {
	    Tcl_SetObjResult(interp,
			     Tcl_NewStringObj("illegal password", -1));
	    return TCL_ERROR;
	}
    }
    if (isList) {
	list = objv[2];
	Tcl_IncrRefCount(list);
    } else {
	Tcl_Obj *cmd[3];

	cmd[1] = Tcl_NewStringObj("::zipfs::find", -1);
	cmd[2] = objv[2];
	cmd[0] = Tcl_NewListObj(2, cmd + 1);
	Tcl_IncrRefCount(cmd[0]);
	if (Tcl_EvalObjEx(interp, cmd[0], TCL_EVAL_DIRECT) != TCL_OK) {
	    Tcl_DecrRefCount(cmd[0]);
	    return TCL_ERROR;
	}
	Tcl_DecrRefCount(cmd[0]);
	list = Tcl_GetObjResult(interp);
	Tcl_IncrRefCount(list);
    }
    if (Tcl_ListObjGetElements(interp, list, &lobjc, &lobjv) != TCL_OK) {
	Tcl_DecrRefCount(list);
	return TCL_ERROR;
    }
    if (isList && (lobjc % 2)) {
	Tcl_DecrRefCount(list);
	Tcl_SetObjResult(interp,
		Tcl_NewStringObj("need even number of elements", -1));
	return TCL_ERROR;
    }
    if (lobjc == 0) {
	Tcl_DecrRefCount(list);
	Tcl_SetObjResult(interp, Tcl_NewStringObj("empty archive", -1));
	return TCL_ERROR;
    }
    out = Tcl_OpenFileChannel(interp, Tcl_GetString(objv[1]), "w", 0755);
    if ((out == NULL) ||
	(Tcl_SetChannelOption(interp, out, "-translation", "binary")
	 != TCL_OK) ||
	(Tcl_SetChannelOption(interp, out, "-encoding", "binary")
	 != TCL_OK)) {
	Tcl_DecrRefCount(list);
	Tcl_Close(interp, out);
	return TCL_ERROR;
    }
    if (isImg) {
	ZipFile zf0;
	const char *imgName;

	if (isList) {
	    imgName = (objc > 4) ? Tcl_GetString(objv[4]) :
		Tcl_GetNameOfExecutable();
	} else {
	    imgName = (objc > 5) ? Tcl_GetString(objv[5]) :
		Tcl_GetNameOfExecutable();
	}
	if (ZipFSOpenArchive(interp, imgName, 0, &zf0) != TCL_OK) {
	    Tcl_DecrRefCount(list);
	    Tcl_Close(interp, out);
	    return TCL_ERROR;
	}
	if ((pw != NULL) && pwlen) {
	    i = 0;
	    len = pwlen;
	    while (len > 0) {
		int ch = pw[len - 1];

		pwbuf[i] = (ch & 0x0f) | pwrot[(ch >> 4) & 0x0f];
		i++;
		len--;
	    }
	    pwbuf[i] = i;
	    ++i;
	    pwbuf[i++] = (char) ZIP_PASSWORD_END_SIG;
	    pwbuf[i++] = (char) (ZIP_PASSWORD_END_SIG >> 8);
	    pwbuf[i++] = (char) (ZIP_PASSWORD_END_SIG >> 16);
	    pwbuf[i++] = (char) (ZIP_PASSWORD_END_SIG >> 24);
	    pwbuf[i] = '\0';
	}
	i = Tcl_Write(out, (char *) zf0.data, zf0.baseoffsp);
	if (i != zf0.baseoffsp) {
	    Tcl_DecrRefCount(list);
	    Tcl_SetObjResult(interp, Tcl_NewStringObj("write error", -1));
	    Tcl_Close(interp, out);
	    ZipFSCloseArchive(interp, &zf0);
	    return TCL_ERROR;
	}
	ZipFSCloseArchive(interp, &zf0);
	len = strlen(pwbuf);
	if (len > 0) {
	    i = Tcl_Write(out, pwbuf, len);
	    if (i != len) {
		Tcl_DecrRefCount(list);
		Tcl_SetObjResult(interp, Tcl_NewStringObj("write error", -1));
		Tcl_Close(interp, out);
		return TCL_ERROR;
	    }
	}
	memset(pwbuf, 0, sizeof (pwbuf));
	Tcl_Flush(out);
    }
    Tcl_InitHashTable(&fileHash, TCL_STRING_KEYS);
    pos[0] = Tcl_Tell(out);
    if (!isList && (objc > 3)) {
	strip = Tcl_GetString(objv[3]);
	slen = strlen(strip);
    }
    for (i = 0; i < lobjc; i += (isList ? 2 : 1)) {
	const char *path, *name;

	path = Tcl_GetString(lobjv[i]);
	if (isList) {
	    name = Tcl_GetString(lobjv[i + 1]);
	} else {
	    name = path;
	    if (slen > 0) {
		len = strlen(name);
		if ((len <= slen) || (strncmp(strip, name, slen) != 0)) {
		    continue;
		}
		name += slen;
	    }
	}
	while (name[0] == '/') {
	    ++name;
	}
	if (name[0] == '\0') {
	    continue;
	}
	if (ZipAddFile(interp, path, name, out, pw, buf, sizeof (buf),
		       &fileHash) != TCL_OK) {
	    goto done;
	}
    }
    pos[1] = Tcl_Tell(out);
    count = 0;
    for (i = 0; i < lobjc; i += (isList ? 2 : 1)) {
	const char *path, *name;

	path = Tcl_GetString(lobjv[i]);
	if (isList) {
	    name = Tcl_GetString(lobjv[i + 1]);
	} else {
	    name = path;
	    if (slen > 0) {
		len = strlen(name);
		if ((len <= slen) || (strncmp(strip, name, slen) != 0)) {
		    continue;
		}
		name += slen;
	    }
	}
	while (name[0] == '/') {
	    ++name;
	}
	if (name[0] == '\0') {
	    continue;
	}
	hPtr = Tcl_FindHashEntry(&fileHash, name);
	if (hPtr == NULL) {
	    continue;
	}
	z = (ZipEntry *) Tcl_GetHashValue(hPtr);
	len = strlen(z->name);
	zip_write_int(buf + ZIP_CENTRAL_SIG_OFFS, ZIP_CENTRAL_HEADER_SIG);
	zip_write_short(buf + ZIP_CENTRAL_VERSIONMADE_OFFS, ZIP_MIN_VERSION);
	zip_write_short(buf + ZIP_CENTRAL_VERSION_OFFS, ZIP_MIN_VERSION);
	zip_write_short(buf + ZIP_CENTRAL_FLAGS_OFFS, z->isenc ? 1 : 0);
	zip_write_short(buf + ZIP_CENTRAL_COMPMETH_OFFS, z->cmeth);
	zip_write_short(buf + ZIP_CENTRAL_MTIME_OFFS, ToDosTime(z->timestamp));
	zip_write_short(buf + ZIP_CENTRAL_MDATE_OFFS, ToDosDate(z->timestamp));
	zip_write_int(buf + ZIP_CENTRAL_CRC32_OFFS, z->crc32);
	zip_write_int(buf + ZIP_CENTRAL_COMPLEN_OFFS, z->nbytecompr);
	zip_write_int(buf + ZIP_CENTRAL_UNCOMPLEN_OFFS, z->nbyte);
	zip_write_short(buf + ZIP_CENTRAL_PATHLEN_OFFS, len);
	zip_write_short(buf + ZIP_CENTRAL_EXTRALEN_OFFS, 0);
	zip_write_short(buf + ZIP_CENTRAL_FCOMMENTLEN_OFFS, 0);
	zip_write_short(buf + ZIP_CENTRAL_DISKFILE_OFFS, 0);
	zip_write_short(buf + ZIP_CENTRAL_IATTR_OFFS, 0);
	zip_write_int(buf + ZIP_CENTRAL_EATTR_OFFS, 0);
	zip_write_int(buf + ZIP_CENTRAL_LOCALHDR_OFFS, z->offset - pos[0]);
	if ((Tcl_Write(out, buf, ZIP_CENTRAL_HEADER_LEN) !=
	     ZIP_CENTRAL_HEADER_LEN) ||
	    (Tcl_Write(out, z->name, len) != len)) {
	    Tcl_SetObjResult(interp, Tcl_NewStringObj("write error", -1));
	    goto done;
	}
	count++;
    }
    Tcl_Flush(out);
    pos[2] = Tcl_Tell(out);
    zip_write_int(buf + ZIP_CENTRAL_END_SIG_OFFS, ZIP_CENTRAL_END_SIG);
    zip_write_short(buf + ZIP_CENTRAL_DISKNO_OFFS, 0);
    zip_write_short(buf + ZIP_CENTRAL_DISKDIR_OFFS, 0);
    zip_write_short(buf + ZIP_CENTRAL_ENTS_OFFS, count);
    zip_write_short(buf + ZIP_CENTRAL_TOTALENTS_OFFS, count);
    zip_write_int(buf + ZIP_CENTRAL_DIRSIZE_OFFS, pos[2] - pos[1]);
    zip_write_int(buf + ZIP_CENTRAL_DIRSTART_OFFS, pos[1] - pos[0]);
    zip_write_short(buf + ZIP_CENTRAL_COMMENTLEN_OFFS, 0);
    if (Tcl_Write(out, buf, ZIP_CENTRAL_END_LEN) != ZIP_CENTRAL_END_LEN) {
	Tcl_SetObjResult(interp, Tcl_NewStringObj("write error", -1));
	goto done;
    }
    Tcl_Flush(out);
    ret = TCL_OK;
done:
    if (ret == TCL_OK) {
	ret = Tcl_Close(interp, out);
    } else {
	Tcl_Close(interp, out);
    }
    Tcl_DecrRefCount(list);
    hPtr = Tcl_FirstHashEntry(&fileHash, &search);
    while (hPtr != NULL) {
	z = (ZipEntry *) Tcl_GetHashValue(hPtr);
	Tcl_Free((char *) z);
	Tcl_DeleteHashEntry(hPtr);
	hPtr = Tcl_FirstHashEntry(&fileHash, &search);
    }
    Tcl_DeleteHashTable(&fileHash);
    return ret;
}

/*
 *-------------------------------------------------------------------------
 *
 * ZipFSMkZipObjCmd --
 *
 *      This procedure is invoked to process the "zipfs::mkzip" command.
 *	See description of ZipFSMkZipOrImgCmd().
 *
 * Results:
 *      A standard Tcl result.
 *
 * Side effects:
 *	See description of ZipFSMkZipOrImgCmd().
 *
 *-------------------------------------------------------------------------
 */

static int
ZipFSMkZipObjCmd(ClientData clientData, Tcl_Interp *interp,
		 int objc, Tcl_Obj *const objv[])
{
    return ZipFSMkZipOrImgObjCmd(clientData, interp, 0, 0, objc, objv);
}

static int
ZipFSLMkZipObjCmd(ClientData clientData, Tcl_Interp *interp,
		  int objc, Tcl_Obj *const objv[])
{
    return ZipFSMkZipOrImgObjCmd(clientData, interp, 0, 1, objc, objv);
}

/*
 *-------------------------------------------------------------------------
 *
 * ZipFSMkImgObjCmd --
 *
 *      This procedure is invoked to process the "zipfs::mkimg" command.
 *	See description of ZipFSMkZipOrImgCmd().
 *
 * Results:
 *      A standard Tcl result.
 *
 * Side effects:
 *	See description of ZipFSMkZipOrImgCmd().
 *
 *-------------------------------------------------------------------------
 */

static int
ZipFSMkImgObjCmd(ClientData clientData, Tcl_Interp *interp,
		 int objc, Tcl_Obj *const objv[])
{
    return ZipFSMkZipOrImgObjCmd(clientData, interp, 1, 0, objc, objv);
}

static int
ZipFSLMkImgObjCmd(ClientData clientData, Tcl_Interp *interp,
		  int objc, Tcl_Obj *const objv[])
{
    return ZipFSMkZipOrImgObjCmd(clientData, interp, 1, 1, objc, objv);
}

/*
 *-------------------------------------------------------------------------
 *
 * ZipFSExistsObjCmd --
 *
 *      This procedure is invoked to process the "zipfs::exists" command.
 *	It tests for the existence of a file in the ZIP filesystem and
 *	places a boolean into the interp's result.
 *
 * Results:
 *      Always TCL_OK.
 *
 * Side effects:
 *      None.
 *
 *-------------------------------------------------------------------------
 */

static int
ZipFSExistsObjCmd(ClientData clientData, Tcl_Interp *interp,
		  int objc, Tcl_Obj *const objv[])
{
    char *filename;
    int exists;

    if (objc != 2) {
	Tcl_WrongNumArgs(interp, 1, objv, "filename");
	return TCL_ERROR;
    }
    filename = Tcl_GetStringFromObj(objv[1], 0);
    ReadLock();
    exists = ZipFSLookup(filename) != NULL;
    Unlock();
    Tcl_SetBooleanObj(Tcl_GetObjResult(interp), exists);
    return TCL_OK;
}

/*
 *-------------------------------------------------------------------------
 *
 * ZipFSInfoObjCmd --
 *
 *      This procedure is invoked to process the "zipfs::info" command.
 *	On success, it returns a Tcl list made up of name of ZIP archive
 *	file, size uncompressed, size compressed, and archive offset of
 *	a file in the ZIP filesystem.
 *
 * Results:
 *      A standard Tcl result.
 *
 * Side effects:
 *      None.
 *
 *-------------------------------------------------------------------------
 */

static int
ZipFSInfoObjCmd(ClientData clientData, Tcl_Interp *interp,
		int objc, Tcl_Obj *const objv[])
{
    char *filename;
    ZipEntry *z;

    if (objc != 2) {
	Tcl_WrongNumArgs(interp, 1, objv, "filename");
	return TCL_ERROR;
    }
    filename = Tcl_GetStringFromObj(objv[1], 0);
    ReadLock();
    z = ZipFSLookup(filename);
    if (z != NULL) {
	Tcl_Obj *result = Tcl_GetObjResult(interp);

	Tcl_ListObjAppendElement(interp, result,
				 Tcl_NewStringObj(z->zipfile->name, -1));
	Tcl_ListObjAppendElement(interp, result, Tcl_NewIntObj(z->nbyte));
	Tcl_ListObjAppendElement(interp, result, Tcl_NewIntObj(z->nbytecompr));
	Tcl_ListObjAppendElement(interp, result, Tcl_NewIntObj(z->offset));
    }
    Unlock();
    return TCL_OK;
}

/*
 *-------------------------------------------------------------------------
 *
 * ZipFSListObjCmd --
 *
 *      This procedure is invoked to process the "zipfs::list" command.
 *	On success, it returns a Tcl list of files of the ZIP filesystem
 *	which match a search pattern (glob or regexp).
 *
 * Results:
 *      A standard Tcl result.
 *
 * Side effects:
 *      None.
 *
 *-------------------------------------------------------------------------
 */

static int
ZipFSListObjCmd(ClientData clientData, Tcl_Interp *interp,
		int objc, Tcl_Obj *const objv[])
{
    char *pattern = NULL;
    Tcl_RegExp regexp = NULL;
    Tcl_HashEntry *hPtr;
    Tcl_HashSearch search;
    Tcl_Obj *result = Tcl_GetObjResult(interp);

    if (objc > 3) {
	Tcl_WrongNumArgs(interp, 1, objv, "?(-glob|-regexp)? ?pattern?");
	return TCL_ERROR;
    }
    if (objc == 3) {
	int n;
	char *what = Tcl_GetStringFromObj(objv[1], &n);

	if ((n >= 2) && (strncmp(what, "-glob", n) == 0)) {
	    pattern = Tcl_GetString(objv[2]);
	} else if ((n >= 2) && (strncmp(what, "-regexp", n) == 0)) {
	    regexp = Tcl_RegExpCompile(interp, Tcl_GetString(objv[2]));
	    if (regexp == NULL) {
		return TCL_ERROR;
	    }
	} else {
	    Tcl_AppendResult(interp, "unknown option \"", what,
			     "\"", (char *) NULL);
	    return TCL_ERROR;
	}
    } else if (objc == 2) {
	pattern = Tcl_GetStringFromObj(objv[1], 0);
    }
    ReadLock();
    if (pattern != NULL) {
	for (hPtr = Tcl_FirstHashEntry(&ZipFS.fileHash, &search);
	     hPtr != NULL; hPtr = Tcl_NextHashEntry(&search)) {
	    ZipEntry *z = (ZipEntry *) Tcl_GetHashValue(hPtr);

	    if (Tcl_StringMatch(z->name, pattern)) {
		Tcl_ListObjAppendElement(interp, result,
					 Tcl_NewStringObj(z->name, -1));
	    }
	}
    } else if (regexp != NULL) {
	for (hPtr = Tcl_FirstHashEntry(&ZipFS.fileHash, &search);
	     hPtr != NULL; hPtr = Tcl_NextHashEntry(&search)) {
	    ZipEntry *z = (ZipEntry *) Tcl_GetHashValue(hPtr);

	    if (Tcl_RegExpExec(interp, regexp, z->name, z->name)) {
		Tcl_ListObjAppendElement(interp, result,
					 Tcl_NewStringObj(z->name, -1));
	    }
	}
    } else {
	for (hPtr = Tcl_FirstHashEntry(&ZipFS.fileHash, &search);
	     hPtr != NULL; hPtr = Tcl_NextHashEntry(&search)) {
	    ZipEntry *z = (ZipEntry *) Tcl_GetHashValue(hPtr);

	    Tcl_ListObjAppendElement(interp, result,
				     Tcl_NewStringObj(z->name, -1));
	}
    }
    Unlock();
    return TCL_OK;
}

/*
 *-------------------------------------------------------------------------
 *
 * ZipChannelClose --
 *
 *	This function is called to close a channel.
 *
 * Results:
 *	Always TCL_OK.
 *
 * Side effects:
 *	Resources are free'd.
 *
 *-------------------------------------------------------------------------
 */

static int
ZipChannelClose(ClientData instanceData, Tcl_Interp *interp)
{
    ZipChannel *info = (ZipChannel *) instanceData;

    if (info->iscompr && (info->ubuf != NULL)) {
	Tcl_Free((char *) info->ubuf);
	info->ubuf = NULL;
    }
    if (info->isenc) {
	info->isenc = 0;
	memset(info->keys, 0, sizeof (info->keys));
    }
    if (info->iswr) {
	ZipEntry *z = info->zipentry;
	unsigned char *newdata;

	newdata = (unsigned char *)
	    Tcl_AttemptRealloc((char *) info->ubuf, info->nread);
	if (newdata != NULL) {
	    if (z->data != NULL) {
		Tcl_Free((char *) z->data);
	    }
	    z->data = newdata;
	    z->nbyte = z->nbytecompr = info->nbyte;
	    z->cmeth = ZIP_COMPMETH_STORED;
	    z->timestamp = time(NULL);
	    z->isdir = 0;
	    z->isenc = 0;
	    z->offset = 0;
	    z->crc32 = 0;
	} else {
	    Tcl_Free((char *) info->ubuf);
	}
    }
    WriteLock();
    info->zipfile->nopen--;
    Unlock();
    Tcl_Free((char *) info);
    return TCL_OK;
}

/*
 *-------------------------------------------------------------------------
 *
 * ZipChannelRead --
 *
 *	This function is called to read data from channel.
 *
 * Results:
 *	Number of bytes read or -1 on error with error number set.
 *
 * Side effects:
 *	Data is read and file pointer is advanced.
 *
 *-------------------------------------------------------------------------
 */

static int
ZipChannelRead(ClientData instanceData, char *buf, int toRead, int *errloc)
{
    ZipChannel *info = (ZipChannel *) instanceData;
    unsigned long nextpos;

    if (info->isdir) {
	*errloc = EISDIR;
	return -1;
    }
    nextpos = info->nread + toRead;
    if (nextpos > info->nbyte) {
	toRead = info->nbyte - info->nread;
	nextpos = info->nbyte;
    }
    if (toRead == 0) {
	return 0;
    }
    if (info->isenc) {
	int i, ch;

	for (i = 0; i < toRead; i++) {
	    ch = info->ubuf[i + info->nread];
	    buf[i] = zdecode(info->keys, crc32tab, ch);
	}
    } else {
	memcpy(buf, info->ubuf + info->nread, toRead);
    }
    info->nread = nextpos;
    *errloc = 0;
    return toRead;
}

/*
 *-------------------------------------------------------------------------
 *
 * ZipChannelWrite --
 *
 *	This function is called to write data into channel.
 *
 * Results:
 *	Number of bytes written or -1 on error with error number set.
 *
 * Side effects:
 *	Data is written and file pointer is advanced.
 *
 *-------------------------------------------------------------------------
 */

static int
ZipChannelWrite(ClientData instanceData, const char *buf,
		int toWrite, int *errloc)
{
    ZipChannel *info = (ZipChannel *) instanceData;
    unsigned long nextpos;

    if (!info->iswr) {
	*errloc = EINVAL;
	return -1;
    }
    nextpos = info->nread + toWrite;
    if (nextpos > info->nmax) {
	toWrite = info->nmax - info->nread;
	nextpos = info->nmax;
    }
    if (toWrite == 0) {
	return 0;
    }
    memcpy(info->ubuf + info->nread, buf, toWrite);
    info->nread = nextpos;
    if (info->nread > info->nbyte) {
	info->nbyte = info->nread;
    }
    *errloc = 0;
    return toWrite;
}

/*
 *-------------------------------------------------------------------------
 *
 * ZipChannelSeek --
 *
 *	This function is called to position file pointer of channel.
 *
 * Results:
 *	New file position or -1 on error with error number set.
 *
 * Side effects:
 *	File pointer is repositioned according to offset and mode.
 *
 *-------------------------------------------------------------------------
 */

static int
ZipChannelSeek(ClientData instanceData, long offset, int mode, int *errloc)
{
    ZipChannel *info = (ZipChannel *) instanceData;

    if (info->isdir) {
	*errloc = EINVAL;
	return -1;
    }
    switch (mode) {
    case SEEK_CUR:
	offset += info->nread;
	break;
    case SEEK_END:
	offset += info->nbyte;
	break;
    case SEEK_SET:
	break;
    default:
	*errloc = EINVAL;
	return -1;
    }
    if (offset < 0) {
	*errloc = EINVAL;
	return -1;
    }
    if (info->iswr) {
	if ((unsigned long) offset > info->nmax) {
	    *errloc = EINVAL;
	    return -1;
	}
	if ((unsigned long) offset > info->nbyte) {
	    info->nbyte = offset;
	}
    } else if ((unsigned long) offset > info->nbyte) {
	*errloc = EINVAL;
	return -1;
    }
    info->nread = (unsigned long) offset;
    return info->nread;
}

/*
 *-------------------------------------------------------------------------
 *
 * ZipChannelWatchChannel --
 *
 *	This function is called for event notifications on channel.
 *
 * Results:
 *	None.
 *
 * Side effects:
 *	None.
 *
 *-------------------------------------------------------------------------
 */

static void
ZipChannelWatchChannel(ClientData instanceData, int mask)
{
    return;
}

/*
 *-------------------------------------------------------------------------
 *
 * ZipChannelGetFile --
 *
 *	This function is called to retrieve OS handle for channel.
 *
 * Results:
 *	Always TCL_ERROR since there's never an OS handle for a
 *	file within a ZIP archive.
 *
 * Side effects:
 *	None.
 *
 *-------------------------------------------------------------------------
 */

static int
ZipChannelGetFile(ClientData instanceData, int direction,
		  ClientData *handlePtr)
{
    return TCL_ERROR;
}

/*
 * The channel type/driver definition used for ZIP archive members.
 */

static Tcl_ChannelType ZipChannelType = {
    "zip",                  /* Type name. */
#ifdef TCL_CHANNEL_VERSION_4
    TCL_CHANNEL_VERSION_4,
    ZipChannelClose,        /* Close channel, clean instance data */
    ZipChannelRead,         /* Handle read request */
    ZipChannelWrite,        /* Handle write request */
    ZipChannelSeek,         /* Move location of access point, NULL'able */
    NULL,                   /* Set options, NULL'able */
    NULL,                   /* Get options, NULL'able */
    ZipChannelWatchChannel, /* Initialize notifier */
    ZipChannelGetFile,      /* Get OS handle from the channel */
    NULL,                   /* 2nd version of close channel, NULL'able */
    NULL,                   /* Set blocking mode for raw channel, NULL'able */
    NULL,                   /* Function to flush channel, NULL'able */
    NULL,                   /* Function to handle event, NULL'able */
    NULL,                   /* Wide seek function, NULL'able */
    NULL,                   /* Thread action function, NULL'able */
#else
    NULL,                   /* Set blocking/nonblocking behaviour, NULL'able */
    ZipChannelClose,        /* Close channel, clean instance data */
    ZipChannelRead,         /* Handle read request */
    ZipChannelWrite,        /* Handle write request */
    ZipChannelSeek,         /* Move location of access point, NULL'able */
    NULL,                   /* Set options, NULL'able */
    NULL,                   /* Get options, NULL'able */
    ZipChannelWatchChannel, /* Initialize notifier */
    ZipChannelGetFile,      /* Get OS handle from the channel */
#endif
};

/*
 *-------------------------------------------------------------------------
 *
 * ZipChannelOpen --
 *
 *	This function opens a Tcl_Channel on a file from a mounted ZIP
 *	archive according to given open mode.
 *
 * Results:
 *	Tcl_Channel on success, or NULL on error.
 *
 * Side effects:
 *	Memory is allocated, the file from the ZIP archive is uncompressed.
 *
 *-------------------------------------------------------------------------
 */

static Tcl_Channel
ZipChannelOpen(Tcl_Interp *interp, char *filename, int mode, int permissions)
{
    ZipEntry *z;
    ZipChannel *info;
    int i, ch, trunc, wr, flags = 0;
    char cname[128];

    if ((mode & O_APPEND) ||
	((ZipFS.wrmax <= 0) && (mode & (O_WRONLY | O_RDWR)))) {
	if (interp != NULL) {
	    Tcl_SetObjResult(interp, Tcl_NewStringObj("unsupported open mode", -1));
	}
	return NULL;
    }
    WriteLock();
    z = ZipFSLookup(filename);
    if (z == NULL) {
	if (interp != NULL) {
	    Tcl_SetObjResult(interp, Tcl_NewStringObj("file not found", -1));
	}
	goto error;
    }
    trunc = (mode & O_TRUNC) != 0;
    wr = (mode & (O_WRONLY | O_RDWR)) != 0;
    if ((z->cmeth != ZIP_COMPMETH_STORED) &&
	(z->cmeth != ZIP_COMPMETH_DEFLATED)) {
	if (interp != NULL) {
	    Tcl_SetObjResult(interp,
		Tcl_NewStringObj("unsupported compression method", -1));
	}
	goto error;
    }
    if (wr && z->isdir) {
	if (interp != NULL) {
	    Tcl_SetObjResult(interp,
		Tcl_NewStringObj("unsupported file type", -1));
	}
	goto error;
    }
    if (!trunc) {
	flags |= TCL_READABLE;
	if (z->isenc && (z->zipfile->pwbuf[0] == 0)) {
	    if (interp != NULL) {
		Tcl_SetObjResult(interp,
		    Tcl_NewStringObj("decryption failed", -1));
	    }
	    goto error;
	} else if (wr && (z->data == NULL) && (z->nbyte > ZipFS.wrmax)) {
	    if (interp != NULL) {
		Tcl_SetObjResult(interp,
		    Tcl_NewStringObj("file too large", -1));
	    }
	    goto error;
	}
    } else {
	flags = TCL_WRITABLE;
    }
    info = (ZipChannel *) Tcl_AttemptAlloc(sizeof (*info));
    if (info == NULL) {
	if (interp != NULL) {
	    Tcl_SetObjResult(interp, Tcl_NewStringObj("out of memory", -1));
	}
	goto error;
    }
    info->zipfile = z->zipfile;
    info->zipentry = z;
    info->nread = 0;
    if (wr) {
	flags |= TCL_WRITABLE;
	info->iswr = 1;
	info->isdir = 0;
	info->nmax = ZipFS.wrmax;
	info->iscompr = 0;
	info->isenc = 0;
	info->ubuf = (unsigned char *) Tcl_AttemptAlloc(info->nmax);
	if (info->ubuf == NULL) {
merror0:
	    if (info->ubuf != NULL) {
		Tcl_Free((char *) info->ubuf);
	    }
	    Tcl_Free((char *) info);
	    if (interp != NULL) {
		Tcl_SetObjResult(interp,
		    Tcl_NewStringObj("out of memory", -1));
	    }
	    goto error;
	}
	memset(info->ubuf, 0, info->nmax);
	if (trunc) {
	    info->nbyte = 0;
	} else {
	    if (z->data != NULL) {
		unsigned int j = z->nbyte;

		if (j > info->nmax) {
		    j = info->nmax;
		}
		memcpy(info->ubuf, z->data, j);
		info->nbyte = j;
	    } else {
		unsigned char *zbuf = z->zipfile->data + z->offset;

		if (z->isenc) {
		    int len = z->zipfile->pwbuf[0];
		    char pwbuf[260];

		    for (i = 0; i < len; i++) {
			ch = z->zipfile->pwbuf[len - i];
			pwbuf[i] = (ch & 0x0f) | pwrot[(ch >> 4) & 0x0f];
		    }
		    pwbuf[i] = '\0';
		    init_keys(pwbuf, info->keys, crc32tab);
		    memset(pwbuf, 0, sizeof (pwbuf));
		    for (i = 0; i < 12; i++) {
			ch = info->ubuf[i];
			zdecode(info->keys, crc32tab, ch);
		    }
		    zbuf += i;
		}
		if (z->cmeth == ZIP_COMPMETH_DEFLATED) {
		    z_stream stream;
		    int err;
		    unsigned char *cbuf = NULL;

		    memset(&stream, 0, sizeof (stream));
		    stream.zalloc = Z_NULL;
		    stream.zfree = Z_NULL;
		    stream.opaque = Z_NULL;
		    stream.avail_in = z->nbytecompr;
		    if (z->isenc) {
			unsigned int j;

			stream.avail_in -= 12;
			cbuf = (unsigned char *)
			    Tcl_AttemptAlloc(stream.avail_in);
			if (cbuf == NULL) {
			    goto merror0;
			}
			for (j = 0; j < stream.avail_in; j++) {
			    ch = info->ubuf[j];
			    cbuf[j] = zdecode(info->keys, crc32tab, ch);
			}
			stream.next_in = cbuf;
		    } else {
			stream.next_in = zbuf;
		    }
		    stream.next_out = info->ubuf;
		    stream.avail_out = info->nmax;
		    if (inflateInit2(&stream, -15) != Z_OK) {
			goto cerror0;
		    }
		    err = inflate(&stream, Z_SYNC_FLUSH);
		    inflateEnd(&stream);
		    if ((err == Z_STREAM_END) ||
			((err == Z_OK) && (stream.avail_in == 0))) {
			if (cbuf != NULL) {
			    memset(info->keys, 0, sizeof (info->keys));
			    Tcl_Free((char *) cbuf);
			}
			goto wrapchan;
		    }
cerror0:
		    if (cbuf != NULL) {
			memset(info->keys, 0, sizeof (info->keys));
			Tcl_Free((char *) cbuf);
		    }
		    if (info->ubuf != NULL) {
			Tcl_Free((char *) info->ubuf);
		    }
		    Tcl_Free((char *) info);
		    if (interp != NULL) {
			Tcl_SetObjResult(interp,
			    Tcl_NewStringObj("decompression error", -1));
		    }
		    goto error;
		} else if (z->isenc) {
		    for (i = 0; i < z->nbyte - 12; i++) {
			ch = zbuf[i];
			info->ubuf[i] = zdecode(info->keys, crc32tab, ch);
		    }
		} else {
		    memcpy(info->ubuf, zbuf, z->nbyte);
		}
		memset(info->keys, 0, sizeof (info->keys));
		goto wrapchan;
	    }
	}
    } else if (z->data != NULL) {
	flags |= TCL_READABLE;
	info->iswr = 0;
	info->iscompr = 0;
	info->isdir = 0;
	info->isenc = 0;
	info->nbyte = z->nbyte;
	info->nmax = 0;
	info->ubuf = z->data;
    } else {
	flags |= TCL_READABLE;
	info->iswr = 0;
	info->iscompr = z->cmeth == ZIP_COMPMETH_DEFLATED;
	info->ubuf = z->zipfile->data + z->offset;
	info->isdir = z->isdir;
	info->isenc = z->isenc;
	info->nbyte = z->nbyte;
	info->nmax = 0;
	if (info->isenc) {
	    int len = z->zipfile->pwbuf[0];
	    char pwbuf[260];

	    for (i = 0; i < len; i++) {
		ch = z->zipfile->pwbuf[len - i];
		pwbuf[i] = (ch & 0x0f) | pwrot[(ch >> 4) & 0x0f];
	    }
	    pwbuf[i] = '\0';
	    init_keys(pwbuf, info->keys, crc32tab);
	    memset(pwbuf, 0, sizeof (pwbuf));
	    for (i = 0; i < 12; i++) {
		ch = info->ubuf[i];
		zdecode(info->keys, crc32tab, ch);
	    }
	    info->ubuf += i;
	}
	if (info->iscompr) {
	    z_stream stream;
	    int err;
	    unsigned char *ubuf = NULL;
	    unsigned int j;

	    memset(&stream, 0, sizeof (stream));
	    stream.zalloc = Z_NULL;
	    stream.zfree = Z_NULL;
	    stream.opaque = Z_NULL;
	    stream.avail_in = z->nbytecompr;
	    if (info->isenc) {
		stream.avail_in -= 12;
		ubuf = (unsigned char *) Tcl_AttemptAlloc(stream.avail_in);
		if (ubuf == NULL) {
		    info->ubuf = NULL;
		    goto merror;
		}
		for (j = 0; j < stream.avail_in; j++) {
		    ch = info->ubuf[j];
		    ubuf[j] = zdecode(info->keys, crc32tab, ch);
		}
		stream.next_in = ubuf;
	    } else {
		stream.next_in = info->ubuf;
	    }
	    stream.next_out = info->ubuf =
		(unsigned char *) Tcl_AttemptAlloc(info->nbyte);
	    if (info->ubuf == NULL) {
merror:
		if (ubuf != NULL) {
		    info->isenc = 0;
		    memset(info->keys, 0, sizeof (info->keys));
		    Tcl_Free((char *) ubuf);
		}
		Tcl_Free((char *) info);
		if (interp != NULL) {
		    Tcl_SetObjResult(interp,
			Tcl_NewStringObj("out of memory", -1));
		}
		goto error;
	    }
	    stream.avail_out = info->nbyte;
	    if (inflateInit2(&stream, -15) != Z_OK) {
		goto cerror;
	    }
	    err = inflate(&stream, Z_SYNC_FLUSH);
	    inflateEnd(&stream);
	    if ((err == Z_STREAM_END) ||
		((err == Z_OK) && (stream.avail_in == 0))) {
		if (ubuf != NULL) {
		    info->isenc = 0;
		    memset(info->keys, 0, sizeof (info->keys));
		    Tcl_Free((char *) ubuf);
		}
		goto wrapchan;
	    }
cerror:
	    if (ubuf != NULL) {
		info->isenc = 0;
		memset(info->keys, 0, sizeof (info->keys));
		Tcl_Free((char *) ubuf);
	    }
	    if (info->ubuf != NULL) {
		Tcl_Free((char *) info->ubuf);
	    }
	    Tcl_Free((char *) info);
	    if (interp != NULL) {
		Tcl_SetObjResult(interp,
		    Tcl_NewStringObj("decompression error", -1));
	    }
	    goto error;
	}
    }
wrapchan:
    sprintf(cname, "zipfs_%lx_%d", (unsigned long) z->offset, ZipFS.idCount++);
    z->zipfile->nopen++;
    Unlock();
    return Tcl_CreateChannel(&ZipChannelType, cname, (ClientData) info, flags);

error:
    Unlock();
    return NULL;
}

/*
 *-------------------------------------------------------------------------
 *
 * ZipEntryStat --
 *
 *	This function implements the ZIP filesystem specific version
 *	of the library version of stat.
 *
 * Results:
 *	See stat documentation.
 *
 * Side effects:
 *	See stat documentation.
 *
 *-------------------------------------------------------------------------
 */

static int
ZipEntryStat(char *path, Tcl_StatBuf *buf)
{
    ZipEntry *z;
    int ret = -1;

    ReadLock();
    z = ZipFSLookup(path);
    if (z == NULL) {
	goto done;
    }
    memset(buf, 0, sizeof (Tcl_StatBuf));
    if (z->isdir) {
	buf->st_mode = S_IFDIR | 0555;
    } else {
	buf->st_mode = S_IFREG | 0555;
    }
    buf->st_size = z->nbyte;
    buf->st_mtime = z->timestamp;
    buf->st_ctime = z->timestamp;
    buf->st_atime = z->timestamp;
    ret = 0;
done:
    Unlock();
    return ret;
}

/*
 *-------------------------------------------------------------------------
 *
 * ZipEntryAccess --
 *
 *	This function implements the ZIP filesystem specific version
 *	of the library version of access.
 *
 * Results:
 *	See access documentation.
 *
 * Side effects:
 *	See access documentation.
 *
 *-------------------------------------------------------------------------
 */

static int
ZipEntryAccess(char *path, int mode)
{
    ZipEntry *z;

    if (mode & 3) {
	return -1;
    }
    ReadLock();
    z = ZipFSLookup(path);
    Unlock();
    return (z != NULL) ? 0 : -1;
}

/*
 *-------------------------------------------------------------------------
 *
 * Zip_FSOpenFileChannelProc --
 *
 * Results:
 *
 * Side effects:
 *
 *-------------------------------------------------------------------------
 */

static Tcl_Channel
Zip_FSOpenFileChannelProc(Tcl_Interp *interp, Tcl_Obj *pathPtr,
			  int mode, int permissions)
{
    int len;

    return ZipChannelOpen(interp, Tcl_GetStringFromObj(pathPtr, &len),
			  mode, permissions);
}

/*
 *-------------------------------------------------------------------------
 *
 * Zip_FSStatProc --
 *
 *	This function implements the ZIP filesystem specific version
 *	of the library version of stat.
 *
 * Results:
 *	See stat documentation.
 *
 * Side effects:
 *	See stat documentation.
 *
 *-------------------------------------------------------------------------
 */

static int
Zip_FSStatProc(Tcl_Obj *pathPtr, Tcl_StatBuf *buf)
{
    int len;

    return ZipEntryStat(Tcl_GetStringFromObj(pathPtr, &len), buf);
}

/*
 *-------------------------------------------------------------------------
 *
 * Zip_FSAccessProc --
 *
 *	This function implements the ZIP filesystem specific version
 *	of the library version of access.
 *
 * Results:
 *	See access documentation.
 *
 * Side effects:
 *	See access documentation.
 *
 *-------------------------------------------------------------------------
 */

static int
Zip_FSAccessProc(Tcl_Obj *pathPtr, int mode)
{
    int len;

    return ZipEntryAccess(Tcl_GetStringFromObj(pathPtr, &len), mode);
}

/*
 *-------------------------------------------------------------------------
 *
 * Zip_FSFilesystemSeparatorProc --
 *
 *	This function returns the separator to be used for a given path. The
 *	object returned should have a refCount of zero
 *
 * Results:
 *	A Tcl object, with a refCount of zero. If the caller needs to retain a
 *	reference to the object, it should call Tcl_IncrRefCount, and should
 *	otherwise free the object.
 *
 * Side effects:
 *	None.
 *
 *-------------------------------------------------------------------------
 */

static Tcl_Obj *
Zip_FSFilesystemSeparatorProc(Tcl_Obj *pathPtr)
{
    return Tcl_NewStringObj("/", -1);
}

/*
 *-------------------------------------------------------------------------
 *
 * Zip_FSMatchInDirectoryProc --
 *
 *	This routine is used by the globbing code to search a directory for
 *	all files which match a given pattern.
 *
 * Results:
 *	The return value is a standard Tcl result indicating whether an
 *	error occurred in globbing. Errors are left in interp, good
 *	results are lappend'ed to resultPtr (which must be a valid object).
 *
 * Side effects:
 *	None.
 *
 *-------------------------------------------------------------------------
 */

static int
Zip_FSMatchInDirectoryProc(Tcl_Interp* interp, Tcl_Obj *result,
			   Tcl_Obj *pathPtr, const char *pattern,
			   Tcl_GlobTypeData *types)
{
    Tcl_HashEntry *hPtr;
    Tcl_HashSearch search;
    int scnt, len, l, dirOnly = -1, prefixLen, strip = 0;
    char *pat, *prefix, *path;
#if HAS_DRIVES
    int drive = 0;
    char drivePrefix[3];
#endif
    Tcl_DString ds, dsPref;

#if HAS_DRIVES
    if ((pattern != NULL) && (pattern[0] != '\0') &&
	(strchr(drvletters, pattern[0]) != NULL) && (pattern[1] == ':')) {
	pattern += 2;
    }
#endif
    if (types != NULL) {
	dirOnly = (types->type & TCL_GLOB_TYPE_DIR) == TCL_GLOB_TYPE_DIR;
    }
    Tcl_DStringInit(&ds);
    Tcl_DStringInit(&dsPref);
    prefix = Tcl_GetStringFromObj(pathPtr, &prefixLen);
    Tcl_DStringAppend(&dsPref, prefix, prefixLen);
    prefix = Tcl_DStringValue(&dsPref);
#if HAS_DRIVES
    path = AbsolutePath(prefix, NULL, &ds);
#else
    path = AbsolutePath(prefix, &ds);
#endif
    len = Tcl_DStringLength(&ds);
    if (strcmp(prefix, path) == 0) {
	prefix = NULL;
    } else {
#if HAS_DRIVES
	if ((strchr(drvletters, prefix[0]) != NULL) && (prefix[1] == ':')) {
	    if (strcmp(prefix + 2, path) == 0) {
		strncpy(drivePrefix, prefix, 3);
		drivePrefix[2] = '\0';
		prefix = drivePrefix;
	    }
	} else {
	    strip = len + 1;
	}
#else
	strip = len + 1;
#endif
    }
    if (prefix != NULL) {
#if HAS_DRIVES
	if (prefix == drivePrefix) {
	    Tcl_DStringSetLength(&dsPref, 0);
	    Tcl_DStringAppend(&dsPref, drivePrefix, -1);
	    prefixLen = Tcl_DStringLength(&dsPref);
	} else {
	    Tcl_DStringAppend(&dsPref, "/", 1);
	    prefixLen++;
	}
	prefix = Tcl_DStringValue(&dsPref);
	drive = prefix[0];
	if ((drive >= 'a') && (drive <= 'z')) {
	    drive -= 'a' - 'A';
	}
#else
	Tcl_DStringAppend(&dsPref, "/", 1);
	prefixLen++;
	prefix = Tcl_DStringValue(&dsPref);
#endif
    }
    ReadLock();
    if ((types != NULL) && (types->type == TCL_GLOB_TYPE_MOUNT)) {
	l = CountSlashes(path);
	if (path[len - 1] == '/') {
	    len--;
	} else {
	    l++;
	}
	if ((pattern == NULL) || (pattern[0] == '\0')) {
	    pattern = "*";
	}
	for (hPtr = Tcl_FirstHashEntry(&ZipFS.zipHash, &search);
	     hPtr != NULL; hPtr = Tcl_NextHashEntry(&search)) {
	    ZipFile *zf = (ZipFile *) Tcl_GetHashValue(hPtr);

#if HAS_DRIVES
	    if (drive && (drive != zf->mntdrv)) {
		continue;
	    }
#endif
	    if (zf->mntptlen == 0) {
		ZipEntry *z = zf->topents;

		while (z != NULL) {
		    int lenz = strlen(z->name);

		    if ((lenz > len + 1) &&
			(strncmp(z->name, path, len) == 0) &&
			(z->name[len] == '/') &&
			(CountSlashes(z->name) == l) &&
			Tcl_StringCaseMatch(z->name + len + 1, pattern, 0)) {
			if (prefix != NULL) {
			    Tcl_DStringAppend(&dsPref, z->name, lenz);
			    Tcl_ListObjAppendElement(NULL, result,
				Tcl_NewStringObj(Tcl_DStringValue(&dsPref),
				    Tcl_DStringLength(&dsPref)));
			    Tcl_DStringSetLength(&dsPref, prefixLen);
			} else {
			    Tcl_ListObjAppendElement(NULL, result,
				Tcl_NewStringObj(z->name, lenz));
			}
		    }
		    z = z->tnext;
		}
	    } else if ((zf->mntptlen > len + 1) &&
		       (strncmp(zf->mntpt, path, len) == 0) &&
		       (zf->mntpt[len] == '/') &&
		       (CountSlashes(zf->mntpt) == l) &&
		       Tcl_StringCaseMatch(zf->mntpt + len + 1, pattern, 0)) {
		if (prefix != NULL) {
		    Tcl_DStringAppend(&dsPref, zf->mntpt, zf->mntptlen);
		    Tcl_ListObjAppendElement(NULL, result,
			Tcl_NewStringObj(Tcl_DStringValue(&dsPref),
			    Tcl_DStringLength(&dsPref)));
		    Tcl_DStringSetLength(&dsPref, prefixLen);
		} else {
		    Tcl_ListObjAppendElement(NULL, result,
			Tcl_NewStringObj(zf->mntpt, zf->mntptlen));
		}
	    }
	}
	goto end;
    }
    if ((pattern == NULL) || (pattern[0] == '\0')) {
	hPtr = Tcl_FindHashEntry(&ZipFS.fileHash, path);
	if (hPtr != NULL) {
	    ZipEntry *z = (ZipEntry *) Tcl_GetHashValue(hPtr);

#if HAS_DRIVES
	    if (drive && (drive != z->zipfile->mntdrv)) {
		goto end;
	    }
#endif
	    if ((dirOnly < 0) ||
		(!dirOnly && !z->isdir) ||
		(dirOnly && z->isdir)) {
		if (prefix != NULL) {
		    Tcl_DStringAppend(&dsPref, z->name, -1);
		    Tcl_ListObjAppendElement(NULL, result,
			Tcl_NewStringObj(Tcl_DStringValue(&dsPref),
			    Tcl_DStringLength(&dsPref)));
		    Tcl_DStringSetLength(&dsPref, prefixLen);
		} else {
		    Tcl_ListObjAppendElement(NULL, result,
			Tcl_NewStringObj(z->name, -1));
		}
	    }
	}
	goto end;
    }
    l = strlen(pattern);
    pat = Tcl_Alloc(len + l + 2);
    memcpy(pat, path, len);
    while ((len > 1) && (pat[len - 1] == '/')) {
	--len;
    }
    if ((len > 1) || (pat[0] != '/')) {
	pat[len] = '/';
	++len;
    }
    memcpy(pat + len, pattern, l + 1);
    scnt = CountSlashes(pat);
    for (hPtr = Tcl_FirstHashEntry(&ZipFS.fileHash, &search);
	 hPtr != NULL; hPtr = Tcl_NextHashEntry(&search)) {
	ZipEntry *z = (ZipEntry *) Tcl_GetHashValue(hPtr);

	if ((dirOnly >= 0) &&
	    ((dirOnly && !z->isdir) || (!dirOnly && z->isdir))) {
	    continue;
	}
#if HAS_DRIVES
	if (drive && (drive != z->zipfile->mntdrv)) {
	    continue;
	}
#endif
	if ((z->depth == scnt) && Tcl_StringCaseMatch(z->name, pat, 0)) {
	    if (prefix != NULL) {
		Tcl_DStringAppend(&dsPref, z->name + strip, -1);
		Tcl_ListObjAppendElement(NULL, result,
		    Tcl_NewStringObj(Tcl_DStringValue(&dsPref),
			Tcl_DStringLength(&dsPref)));
		Tcl_DStringSetLength(&dsPref, prefixLen);
	    } else {
		Tcl_ListObjAppendElement(NULL, result,
		    Tcl_NewStringObj(z->name + strip, -1));
	    }
	}
    }
    Tcl_Free(pat);
end:
    Unlock();
    Tcl_DStringFree(&dsPref);
    Tcl_DStringFree(&ds);
    return TCL_OK;
}

/*
 *-------------------------------------------------------------------------
 *
 * Zip_FSNormalizePathProc --
 *
 *	Function to normalize given path object.
 *
 * Results:
 *	Length of final absolute path name.
 *
 * Side effects:
 *	Path object gets converted to an absolute path.
 *
 *-------------------------------------------------------------------------
 */

static int
Zip_FSNormalizePathProc(Tcl_Interp *interp, Tcl_Obj *pathPtr,
			int nextCheckpoint)
{
    char *path;
    Tcl_DString ds;
    int len;

    path = Tcl_GetStringFromObj(pathPtr, &len);
    Tcl_DStringInit(&ds);
#if HAS_DRIVES
    path = AbsolutePath(path, NULL, &ds);
#else
    path = AbsolutePath(path, &ds);
#endif
    nextCheckpoint = Tcl_DStringLength(&ds);
    Tcl_SetStringObj(pathPtr, Tcl_DStringValue(&ds),
		     Tcl_DStringLength(&ds));
    Tcl_DStringFree(&ds);
    return nextCheckpoint;
}

/*
 *-------------------------------------------------------------------------
 *
 * Zip_FSPathInFilesystemProc --
 *
 *	This function determines if the given path object is in the
 *	ZIP filesystem.
 *
 * Results:
 *	TCL_OK when the path object is in the ZIP filesystem, -1 otherwise.
 *
 * Side effects:
 *	None.
 *
 *-------------------------------------------------------------------------
 */

static int
Zip_FSPathInFilesystemProc(Tcl_Obj *pathPtr, ClientData *clientDataPtr)
{
    Tcl_HashEntry *hPtr;
    Tcl_HashSearch search;
    ZipFile *zf;
    int ret = -1, len;
    char *path;
    Tcl_DString ds;
#if HAS_DRIVES
    int drive = 0;
#endif

    path = Tcl_GetStringFromObj(pathPtr, &len);
    Tcl_DStringInit(&ds);
#if HAS_DRIVES
    path = AbsolutePath(path, &drive, &ds);
#else
    path = AbsolutePath(path, &ds);
#endif
    len = Tcl_DStringLength(&ds);
#if HAS_DRIVES
    if (len && (strchr(drvletters, path[0]) != NULL) && (path[1] == ':')) {
	path += 2;
	len -= 2;
    }
#endif
    ReadLock();
    hPtr = Tcl_FindHashEntry(&ZipFS.fileHash, path);
    if (hPtr != NULL) {
#if HAS_DRIVES
	ZipEntry *z = (ZipEntry *) Tcl_GetHashValue(hPtr);
	if (drive == z->zipfile->mntdrv) {
	    ret = TCL_OK;
	    goto endloop;
	}
#else
	ret = TCL_OK;
	goto endloop;
#endif
    }
    hPtr = Tcl_FirstHashEntry(&ZipFS.zipHash, &search);
    while (hPtr != NULL) {
	zf = (ZipFile *) Tcl_GetHashValue(hPtr);
#if HAS_DRIVES
	if (drive != zf->mntdrv) {
	    hPtr = Tcl_NextHashEntry(&search);
	    continue;
	}
#endif
	if (zf->mntptlen == 0) {
	    ZipEntry *z = zf->topents;

	    while (z != NULL) {
		int lenz = strlen(z->name);

		if ((len >= lenz) &&
		    (strncmp(path, z->name, lenz) == 0)) {
		    ret = TCL_OK;
		    goto endloop;
		}
		z = z->tnext;
	    }
	} else if ((len >= zf->mntptlen) &&
		   (strncmp(path, zf->mntpt, zf->mntptlen) == 0)) {
	    ret = TCL_OK;
	    goto endloop;
	}
	hPtr = Tcl_NextHashEntry(&search);
    }
endloop:
    Unlock();
    Tcl_DStringFree(&ds);
    return ret;
}

/*
 *-------------------------------------------------------------------------
 *
 * Zip_FSListVolumesProc --
 *
 *	Lists the currently mounted ZIP filesystem volumes.
 *
 * Results:
 *	The list of volumes.
 *
 * Side effects:
 *	None
 *
 *-------------------------------------------------------------------------
 */

static Tcl_Obj *
Zip_FSListVolumesProc(void)
{
    Tcl_HashEntry *hPtr;
    Tcl_HashSearch search;
    ZipFile *zf;
    Tcl_Obj *vols = Tcl_NewObj(), *vol;

    ReadLock();
    hPtr = Tcl_FirstHashEntry(&ZipFS.zipHash, &search);
    while (hPtr != NULL) {
	zf = (ZipFile *) Tcl_GetHashValue(hPtr);
#if HAS_DRIVES
	vol = Tcl_ObjPrintf("%c:%s", zf->mntdrv, zf->mntpt);
#else
	vol = Tcl_NewStringObj(zf->mntpt, zf->mntptlen);
#endif
	Tcl_ListObjAppendList(NULL, vols, vol);
	Tcl_DecrRefCount(vol);
	hPtr = Tcl_NextHashEntry(&search);
    }
    Unlock();
    return vols;
}

/*
 *-------------------------------------------------------------------------
 *
 * Zip_FSChdirProc --
 *
 *	If the path object refers to a directory within the ZIP
 *	filesystem the current directory is set to this directory.
 *
 * Results:
 *	TCL_OK on success, -1 on error with error number set.
 *
 * Side effects:
 *	The global cwdPathPtr may change value.
 *
 *-------------------------------------------------------------------------
 */

static int
Zip_FSChdirProc(Tcl_Obj *pathPtr)
{
    int len;
    char *path;
    Tcl_DString ds;
    ZipEntry *z;
    int ret = TCL_OK;
#if HAS_DRIVES
    int drive = 0;
#endif

    path = Tcl_GetStringFromObj(pathPtr, &len);
    Tcl_DStringInit(&ds);
#if HAS_DRIVES
    path = AbsolutePath(path, &drive, &ds);
#else
    path = AbsolutePath(path, &ds);
#endif
    ReadLock();
    z = ZipFSLookup(path);
    if ((z == NULL) || !z->isdir) {
	Tcl_SetErrno(ENOENT);
	ret = -1;
    }
#if HAS_DRIVES
    if ((z != NULL) && (drive != z->zipfile->mntdrv)) {
	Tcl_SetErrno(ENOENT);
	ret = -1;
    }
#endif
    Unlock();
    Tcl_DStringFree(&ds);
    return ret;
}

/*
 *-------------------------------------------------------------------------
 *
 * Zip_FSFileAttrStringsProc --
 *
 *	This function implements the ZIP filesystem dependent 'file attributes'
 *	subcommand, for listing the set of possible attribute strings.
 *
 * Results:
 *	An array of strings
 *
 * Side effects:
 *	None.
 *
 *-------------------------------------------------------------------------
 */

static const char *const *
Zip_FSFileAttrStringsProc(Tcl_Obj *pathPtr, Tcl_Obj** objPtrRef)
{
    static const char *const attrs[] = {
	"-uncompsize",
	"-compsize",
	"-offset",
	"-mount",
	"-archive",
	"-permissions",
	NULL,
    };

    return attrs;
}

/*
 *-------------------------------------------------------------------------
 *
 * Zip_FSFileAttrsGetProc --
 *
 *	This function implements the ZIP filesystem specific
 *	'file attributes' subcommand, for 'get' operations.
 *
 * Results:
 *	Standard Tcl return code. The object placed in objPtrRef (if TCL_OK
 *	was returned) is likely to have a refCount of zero. Either way we must
 *	either store it somewhere (e.g. the Tcl result), or Incr/Decr its
 *	refCount to ensure it is properly freed.
 *
 * Side effects:
 *	None.
 *
 *-------------------------------------------------------------------------
 */

static int
Zip_FSFileAttrsGetProc(Tcl_Interp *interp, int index, Tcl_Obj *pathPtr,
		       Tcl_Obj **objPtrRef)
{
    int len, ret = TCL_OK;
    char *path;
    ZipEntry *z;

    path = Tcl_GetStringFromObj(pathPtr, &len);
    ReadLock();
    z = ZipFSLookup(path);
    if (z == NULL) {
	if (interp != NULL) {
	    Tcl_SetObjResult(interp, Tcl_NewStringObj("file not found", -1));
	}
	ret = TCL_ERROR;
	goto done;
    }
    switch (index) {
    case 0:
	*objPtrRef = Tcl_NewIntObj(z->nbyte);
	goto done;
    case 1:
	*objPtrRef= Tcl_NewIntObj(z->nbytecompr);
	goto done;
    case 2:
	*objPtrRef= Tcl_NewLongObj(z->offset);
	goto done;
    case 3:
	*objPtrRef= Tcl_NewStringObj(z->zipfile->mntpt, -1);
	goto done;
    case 4:
	*objPtrRef= Tcl_NewStringObj(z->zipfile->name, -1);
	goto done;
    case 5:
	*objPtrRef= Tcl_NewStringObj("0555", -1);
	goto done;
    }
    if (interp != NULL) {
	Tcl_SetObjResult(interp, Tcl_NewStringObj("unknown attribute", -1));
    }
    ret = TCL_ERROR;
done:
    Unlock();
    return ret;
}

/*
 *-------------------------------------------------------------------------
 *
 * Zip_FSFileAttrsSetProc --
 *
 *	This function implements the ZIP filesystem specific
 *	'file attributes' subcommand, for 'set' operations.
 *
 * Results:
 *	Standard Tcl return code.
 *
 * Side effects:
 *	None.
 *
 *-------------------------------------------------------------------------
 */

static int
Zip_FSFileAttrsSetProc(Tcl_Interp *interp, int index, Tcl_Obj *pathPtr,
		       Tcl_Obj *objPtr)
{
    if (interp != NULL) {
	Tcl_SetObjResult(interp, Tcl_NewStringObj("unsupported operation", -1));
    }
    return TCL_ERROR;
}

/*
 *-------------------------------------------------------------------------
 *
 * Zip_FSFilesystemPathTypeProc --
 *
 * Results:
 *
 * Side effects:
 *
 *-------------------------------------------------------------------------
 */

static Tcl_Obj *
Zip_FSFilesystemPathTypeProc(Tcl_Obj *pathPtr)
{
    return Tcl_NewStringObj("zip", -1);
}


/*
 *-------------------------------------------------------------------------
 *
 * Zip_FSLoadFile --
 *
 *	This functions deals with loading native object code. If
 *	the given path object refers to a file within the ZIP
 *	filesystem, an approriate error code is returned to delegate
 *	loading to the caller (by copying the file to temp store
 *	and loading from there). As fallback when the file refers
 *	to the ZIP file system but is not present, it is looked up
 *	relative to the executable and loaded from there when available.
 *
 * Results:
 *	TCL_OK on success, -1 otherwise with error number set.
 *
 * Side effects:
 *	Loads native code into the process address space.
 *
 *-------------------------------------------------------------------------
 */

static int
Zip_FSLoadFile(Tcl_Interp *interp, Tcl_Obj *path, Tcl_LoadHandle *loadHandle,
	       Tcl_FSUnloadFileProc **unloadProcPtr, int flags)
{
    Tcl_FSLoadFileProc2 *loadFileProc;
#ifdef ANDROID
    /*
     * Force loadFileProc to native implementation since the
     * package manger already extracted the shared libraries
     * from the APK at install time.
     */

    loadFileProc = (Tcl_FSLoadFileProc2 *) tclNativeFilesystem.loadFileProc;
    if (loadFileProc != NULL) {
	return loadFileProc(interp, path, loadHandle, unloadProcPtr, flags);
    }
    Tcl_SetErrno(ENOENT);
    return -1;
#else
    Tcl_Obj *altPath = NULL;
    int ret = -1;

    if (Tcl_FSAccess(path, R_OK) == 0) {
	/*
	 * EXDEV should trigger loading by copying to temp store.
	 */
	Tcl_SetErrno(EXDEV);
	return ret;
    } else {
	Tcl_Obj *objs[2] = { NULL, NULL };

	objs[1] = TclPathPart(interp, path, TCL_PATH_DIRNAME);
	if ((objs[1] != NULL) && (Zip_FSAccessProc(objs[1], R_OK) == 0)) {
	    const char *execName = Tcl_GetNameOfExecutable();

	    /*
	     * Shared object is not in ZIP but its path prefix is,
	     * thus try to load from directory where the executable
	     * came from.
	     */
	    TclDecrRefCount(objs[1]);
	    objs[1] = TclPathPart(interp, path, TCL_PATH_TAIL);
	    /*
	     * Get directory name of executable manually to deal
	     * with cases where [file dirname [info nameofexecutable]]
	     * is equal to [info nameofexecutable] due to VFS effects.
	     */
	    if (execName != NULL) {
		const char *p = strrchr(execName, '/');

		if (p > execName + 1) {
		    --p;
		    objs[0] = Tcl_NewStringObj(execName, p - execName);
		}
	    }
	    if (objs[0] == NULL) {
		objs[0] = TclPathPart(interp, TclGetObjNameOfExecutable(),
					  TCL_PATH_DIRNAME);
	    }
	    if (objs[0] != NULL) {
		altPath = TclJoinPath(2, objs);
		if (altPath != NULL) {
		    Tcl_IncrRefCount(altPath);
		    if (Tcl_FSAccess(altPath, R_OK) == 0) {
			path = altPath;
		    }
		}
	    }
	}
	if (objs[0] != NULL) {
	    Tcl_DecrRefCount(objs[0]);
	}
	if (objs[1] != NULL) {
	    Tcl_DecrRefCount(objs[1]);
	}
    }
    loadFileProc = (Tcl_FSLoadFileProc2 *) tclNativeFilesystem.loadFileProc;
    if (loadFileProc != NULL) {
	ret = loadFileProc(interp, path, loadHandle, unloadProcPtr, flags);
    } else {
	Tcl_SetErrno(ENOENT);
    }
    if (altPath != NULL) {
	Tcl_DecrRefCount(altPath);
    }
    return ret;
#endif
}


/*
 * Define the ZIP filesystem dispatch table.
 */

MODULE_SCOPE const Tcl_Filesystem zipfsFilesystem;

const Tcl_Filesystem zipfsFilesystem = {
    "zipfs",
    sizeof (Tcl_Filesystem),
    TCL_FILESYSTEM_VERSION_2,
    Zip_FSPathInFilesystemProc,
    NULL, /* dupInternalRepProc */
    NULL, /* freeInternalRepProc */
    NULL, /* internalToNormalizedProc */
    NULL, /* createInternalRepProc */
    Zip_FSNormalizePathProc,
    Zip_FSFilesystemPathTypeProc,
    Zip_FSFilesystemSeparatorProc,
    Zip_FSStatProc,
    Zip_FSAccessProc,
    Zip_FSOpenFileChannelProc,
    Zip_FSMatchInDirectoryProc,
    NULL, /* utimeProc */
    NULL, /* linkProc */
    Zip_FSListVolumesProc,
    Zip_FSFileAttrStringsProc,
    Zip_FSFileAttrsGetProc,
    Zip_FSFileAttrsSetProc,
    NULL, /* createDirectoryProc */
    NULL, /* removeDirectoryProc */
    NULL, /* deleteFileProc */
    NULL, /* copyFileProc */
    NULL, /* renameFileProc */
    NULL, /* copyDirectoryProc */
    NULL, /* lstatProc */
    (Tcl_FSLoadFileProc *) Zip_FSLoadFile,
    NULL, /* getCwdProc */
    Zip_FSChdirProc,
};

#endif /* HAVE_ZLIB */


/*
 *-------------------------------------------------------------------------
 *
 * Zipfs_doInit --
 *
 *	Perform per interpreter initialization of this module.
 *
 * Results:
 *	The return value is a standard Tcl result.
 *
 * Side effects:
 *	Initializes this module if not already initialized, and adds
 *	module related commands to the given interpreter.
 *
 *-------------------------------------------------------------------------
 */

static int
Zipfs_doInit(Tcl_Interp *interp, int safe)
{
#ifdef HAVE_ZLIB
    static const EnsembleImplMap initMap[] = {
	{"mount",	ZipFSMountObjCmd,	NULL, NULL, NULL, 0},
	{"unmount",	ZipFSUnmountObjCmd,	NULL, NULL, NULL, 0},
	{"mkkey",	ZipFSMkKeyObjCmd,	NULL, NULL, NULL, 0},
	{"mkimg",	ZipFSMkImgObjCmd,	NULL, NULL, NULL, 0},
	{"mkzip",	ZipFSMkZipObjCmd,	NULL, NULL, NULL, 0},
	{"lmkimg",	ZipFSLMkImgObjCmd,	NULL, NULL, NULL, 0},
	{"lmkzip",	ZipFSLMkZipObjCmd,	NULL, NULL, NULL, 0},
	{"exists",	ZipFSExistsObjCmd,	NULL, NULL, NULL, 0},
	{"info",	ZipFSInfoObjCmd,	NULL, NULL, NULL, 0},
	{"list",	ZipFSListObjCmd,	NULL, NULL, NULL, 0},
	{NULL, NULL, NULL, NULL, NULL, 0}
    };

    static const EnsembleImplMap initSafeMap[] = {
	{"exists",	ZipFSExistsObjCmd,	NULL, NULL, NULL, 0},
	{"info",	ZipFSInfoObjCmd,	NULL, NULL, NULL, 0},
	{"list",	ZipFSListObjCmd,	NULL, NULL, NULL, 0},
	{NULL, NULL, NULL, NULL, NULL, 0}
    };

    static const char findproc[] =
	"namespace eval zipfs {}\n"
	"proc ::zipfs::find dir {\n"
	" set result {}\n"
	" if {[catch {glob -directory $dir -tails -nocomplain * .*} list]} {\n"
	"  return $result\n"
	" }\n"
	" foreach file $list {\n"
	"  if {$file eq \".\" || $file eq \"..\"} {\n"
	"   continue\n"
	"  }\n"
	"  set file [file join $dir $file]\n"
	"  lappend result $file\n"
	"  foreach file [::zipfs::find $file] {\n"
	"   lappend result $file\n"
	"  }\n"
	" }\n"
	" return [lsort $result]\n"
	"}\n";

    /* one-time initialization */
    WriteLock();
    if (!ZipFS.initialized) {
#ifdef TCL_THREADS
	static const Tcl_Time t = { 0, 0 };

	/*
	 * Inflate condition variable.
	 */
	Tcl_MutexLock(&ZipFSMutex);
	Tcl_ConditionWait(&ZipFSCond, &ZipFSMutex, &t);
	Tcl_MutexUnlock(&ZipFSMutex);
#endif
	Tcl_FSRegister(NULL, &zipfsFilesystem);
	Tcl_InitHashTable(&ZipFS.fileHash, TCL_STRING_KEYS);
	Tcl_InitHashTable(&ZipFS.zipHash, TCL_STRING_KEYS);
	ZipFS.initialized = ZipFS.idCount = 1;
#if defined(ZIPFS_IN_TCL) || defined(ZIPFS_IN_TK)
	Tcl_StaticPackage(interp, "zipfs", Zipfs_Init, Zipfs_SafeInit);
#endif
    }
    Unlock();
<<<<<<< HEAD
#if !defined(ZIPFS_IN_TCL) && !defined(ZIPFS_IN_TK)
    Tcl_PkgProvide(interp, "zipfs", "1.0");
#endif
=======
>>>>>>> 22f5c555
    if (!safe) {
	Tcl_CreateObjCommand(interp, "::zipfs::mount", ZipFSMountObjCmd, 0, 0);
	Tcl_CreateObjCommand(interp, "::zipfs::unmount",
			     ZipFSUnmountObjCmd, 0, 0);
	Tcl_CreateObjCommand(interp, "::zipfs::mkkey", ZipFSMkKeyObjCmd, 0, 0);
	Tcl_CreateObjCommand(interp, "::zipfs::mkimg", ZipFSMkImgObjCmd, 0, 0);
	Tcl_CreateObjCommand(interp, "::zipfs::mkzip", ZipFSMkZipObjCmd, 0, 0);
	Tcl_CreateObjCommand(interp, "::zipfs::lmkimg",
			     ZipFSLMkImgObjCmd, 0, 0);
	Tcl_CreateObjCommand(interp, "::zipfs::lmkzip",
			     ZipFSLMkZipObjCmd, 0, 0);
	Tcl_EvalEx(interp, findproc, -1, TCL_EVAL_GLOBAL);
    }
    Tcl_CreateObjCommand(interp, "::zipfs::exists", ZipFSExistsObjCmd, 0, 0);
    Tcl_CreateObjCommand(interp, "::zipfs::info", ZipFSInfoObjCmd, 0, 0);
    Tcl_CreateObjCommand(interp, "::zipfs::list", ZipFSListObjCmd, 0, 0);
    if (!safe) {
	Tcl_LinkVar(interp, "::zipfs::wrmax", (char *) &ZipFS.wrmax,
		    TCL_LINK_INT);
    }

    TclMakeEnsemble(interp, "zipfs", safe ? initSafeMap : initMap);

<<<<<<< HEAD
=======
    Tcl_PkgProvide(interp, "zipfs", "1.0");

>>>>>>> 22f5c555
    return TCL_OK;
#else
    if (interp != NULL) {
	Tcl_SetObjResult(interp, Tcl_NewStringObj("no zlib available", -1));
    }
    return TCL_ERROR;
#endif
}

/*
 *-------------------------------------------------------------------------
 *
 * Zipfs_Init, Zipfs_SafeInit --
 *
 *	These functions are invoked to perform per interpreter initialization
 *	of this module.
 *
 * Results:
 *	The return value is a standard Tcl result.
 *
 * Side effects:
 *	Initializes this module if not already initialized, and adds
 *	module related commands to the given interpreter.
 *
 *-------------------------------------------------------------------------
 */

int
Zipfs_Init(Tcl_Interp *interp)
{
    return Zipfs_doInit(interp, 0);
}

int
Zipfs_SafeInit(Tcl_Interp *interp)
{
    return Zipfs_doInit(interp, 1);
}

#ifndef HAVE_ZLIB

/*
 *-------------------------------------------------------------------------
 *
 * Zipfs_Mount, Zipfs_Unmount --
 *
 *	Dummy version when no ZLIB support available.
 *
 *-------------------------------------------------------------------------
 */

int
Zipfs_Mount(Tcl_Interp *interp, const char *zipname, const char *mntpt,
	    const char *passwd)
{
    return Zipfs_doInit(interp, 1);
}

int
Zipfs_Unmount(Tcl_Interp *interp, const char *zipname)
{
    return Zipfs_doInit(interp, 1);
}

#endif

/*
 * Local Variables:
 * mode: c
 * c-basic-offset: 4
 * fill-column: 78
 * End:
 */<|MERGE_RESOLUTION|>--- conflicted
+++ resolved
@@ -4062,7 +4062,6 @@
     };
 
     static const char findproc[] =
-	"namespace eval zipfs {}\n"
 	"proc ::zipfs::find dir {\n"
 	" set result {}\n"
 	" if {[catch {glob -directory $dir -tails -nocomplain * .*} list]} {\n"
@@ -4103,12 +4102,6 @@
 #endif
     }
     Unlock();
-<<<<<<< HEAD
-#if !defined(ZIPFS_IN_TCL) && !defined(ZIPFS_IN_TK)
-    Tcl_PkgProvide(interp, "zipfs", "1.0");
-#endif
-=======
->>>>>>> 22f5c555
     if (!safe) {
 	Tcl_CreateObjCommand(interp, "::zipfs::mount", ZipFSMountObjCmd, 0, 0);
 	Tcl_CreateObjCommand(interp, "::zipfs::unmount",
@@ -4132,11 +4125,8 @@
 
     TclMakeEnsemble(interp, "zipfs", safe ? initSafeMap : initMap);
 
-<<<<<<< HEAD
-=======
     Tcl_PkgProvide(interp, "zipfs", "1.0");
 
->>>>>>> 22f5c555
     return TCL_OK;
 #else
     if (interp != NULL) {
