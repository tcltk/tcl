--- conflicted
+++ resolved
@@ -70,15 +70,8 @@
     Tcl_DString ds;
 
 #ifdef UNICODE
-<<<<<<< HEAD
-    if (length != TCL_AUTO_LENGTH) {
-	length *= sizeof(WCHAR);
-    }
-    Tcl_WinTCharToUtf(string, length, &ds);
-=======
     Tcl_DStringInit(&ds);
     Tcl_WCharToUtfDString(string, length, &ds);
->>>>>>> 93022718
 #else
     Tcl_ExternalToUtfDString(NULL, (char *) string, length, &ds);
 #endif
