--- conflicted
+++ resolved
@@ -134,8 +134,8 @@
  *----------------------------------------------------------------------
  */
 
-#define IS_ENCODING(encoding) ((encoding) && (((encoding) < TCL_SHELL_PROFILE_TCL8) \
-	|| ((encoding) > TCL_SHELL_PROFILE_STRICT)))
+#define IS_ENCODING(encoding) ((encoding) && (((encoding) < TCL_ENCODING_UTF8_TCL8) \
+	|| ((encoding) > TCL_ENCODING_UTF8_STRICT)))
 
 void
 Tcl_SetStartupScript(
@@ -143,21 +143,13 @@
     const char *encodingName)	/* Encoding of the data in that file */
 {
     ThreadSpecificData *tsdPtr = TCL_TSD_INIT(&dataKey);
-<<<<<<< HEAD
-    Tcl_Obj *newEncoding;
-
-    if (IS_ENCODING(encoding)) {
-	newEncoding = Tcl_NewStringObj(encoding, -1);
-	Tcl_IncrRefCount(newEncoding);
-    } else {
-	newEncoding = (Tcl_Obj *)encoding;
-=======
-    Tcl_Obj *encodingObj = NULL;
-
-    if (encodingName != NULL) {
+    Tcl_Obj *encodingObj;
+
+    if (IS_ENCODING(encodingName)) {
 	encodingObj = Tcl_NewStringObj(encodingName, -1);
 	Tcl_IncrRefCount(encodingObj);
->>>>>>> eb046e78
+    } else {
+	encodingObj = (Tcl_Obj *)encodingName;
     }
 
     if (path != NULL) {
@@ -197,7 +189,7 @@
 
 Tcl_Obj *
 Tcl_GetStartupScript(
-    const char **encodingPtr)	/* When not NULL or TCL_SHELL_PROFILE_????,
+    const char **encodingPtr)	/* When not NULL or TCL_ENCODING_UTF8_????,
 				 * points to storage for the (const char *) that points to
 				 * the registered encoding name for the startup script. */
 {
@@ -348,9 +340,9 @@
 	} else if ((argc >= 3) && (0 == _tcscmp(TEXT("-profile"), argv[1]))
 		&& ('-' != argv[3][0])) {
 	    if (0 == _tcscmp(TEXT("tcl8"), argv[2])) {
-		Tcl_SetStartupScript(NewNativeObj(argv[3]), TCL_SHELL_PROFILE_TCL8);
+		Tcl_SetStartupScript(NewNativeObj(argv[3]), TCL_ENCODING_UTF8_TCL8);
 	    } else if (0 == _tcscmp(TEXT("replace"), argv[2])) {
-		Tcl_SetStartupScript(NewNativeObj(argv[3]), TCL_SHELL_PROFILE_REPLACE);
+		Tcl_SetStartupScript(NewNativeObj(argv[3]), TCL_ENCODING_UTF8_REPLACE);
 	    } else {
 		Tcl_SetStartupScript(NewNativeObj(argv[3]), NULL);
 	    }
