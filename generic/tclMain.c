/*
 * tclMain.c --
 *
 *	Main program for Tcl shells and other Tcl-based applications.
 *	This file contains a generic main program for Tcl shells and other
 *	Tcl-based applications. It can be used as-is for many applications,
 *	just by supplying a different appInitProc function for each specific
 *	application. Or, it can be used as a template for creating new main
 *	programs for Tcl applications.
 *
 * Copyright (c) 1988-1994 The Regents of the University of California.
 * Copyright (c) 1994-1997 Sun Microsystems, Inc.
 * Copyright (c) 2000 Ajuba Solutions.
 *
 * See the file "license.terms" for information on usage and redistribution of
 * this file, and for a DISCLAIMER OF ALL WARRANTIES.
 */

/*
<<<<<<< HEAD
 * On Windows, this file needs to be compiled twice, once with TCL_ASCII_MAIN
 * defined. This way both Tcl_MainEx and Tcl_MainExW can be implemented, sharing
 * the same source code.
=======
 * On Windows, this file needs to be compiled twice, once with UNICODE and
 * _UNICODE defined. This way both Tcl_Main and Tcl_MainExW can be
 * implemented, sharing the same source code.
>>>>>>> d5daaefc
 */

#include "tclInt.h"

/*
 * The default prompt used when the user has not overridden it.
 */

#define DEFAULT_PRIMARY_PROMPT	"% "

/*
 * This file can be compiled on Windows in UNICODE mode, as well as on all
 * other platforms using the native encoding. This is done by using the normal
 * Windows functions like _tcscmp, but on platforms which don't have <tchar.h>
 * we have to translate that to strcmp here.
 */

#ifndef _WIN32
#   define TCHAR char
#   define TEXT(arg) arg
#   define _tcscmp strcmp
#endif

static inline Tcl_Obj *
NewNativeObj(
<<<<<<< HEAD
    TCHAR *string,
    size_t length)
=======
    TCHAR *string)
>>>>>>> d5daaefc
{
    Tcl_DString ds;

#ifdef UNICODE
    Tcl_DStringInit(&ds);
    Tcl_WCharToUtfDString(string, -1, &ds);
#else
    Tcl_ExternalToUtfDString(NULL, (char *) string, -1, &ds);
#endif
    return TclDStringToObj(&ds);
}

/*
 * Declarations for various library functions and variables (don't want to
 * include tclPort.h here, because people might copy this file out of the Tcl
 * source directory to make their own modified versions).
 */

#if defined _MSC_VER && _MSC_VER < 1900
/* isatty is always defined on MSVC 14.0, but not necessarily as CRTIMPORT. */
extern CRTIMPORT int	isatty(int fd);
#endif

/*
 * The thread-local variables for this file's functions.
 */

typedef struct {
    Tcl_Obj *path;		/* The filename of the script for *_Main()
				 * routines to [source] as a startup script,
				 * or NULL for none set, meaning enter
				 * interactive mode. */
    Tcl_Obj *encoding;		/* The encoding of the startup script file. */
    Tcl_MainLoopProc *mainLoopProc;
				/* Any installed main loop handler. The main
				 * extension that installs these is Tk. */
} ThreadSpecificData;

/*
 * Structure definition for information used to keep the state of an
 * interactive command processor that reads lines from standard input and
 * writes prompts and results to standard output.
 */

typedef enum {
    PROMPT_NONE,		/* Print no prompt */
    PROMPT_START,		/* Print prompt for command start */
    PROMPT_CONTINUE		/* Print prompt for command continuation */
} PromptType;

typedef struct {
    Tcl_Channel input;		/* The standard input channel from which lines
				 * are read. */
    int tty;			/* Non-zero means standard input is a
				 * terminal-like device. Zero means it's a
				 * file. */
    Tcl_Obj *commandPtr;	/* Used to assemble lines of input into Tcl
				 * commands. */
    PromptType prompt;		/* Next prompt to print */
    Tcl_Interp *interp;		/* Interpreter that evaluates interactive
				 * commands. */
} InteractiveState;

/*
 * Forward declarations for functions defined later in this file.
 */

MODULE_SCOPE Tcl_MainLoopProc *TclGetMainLoop(void);
static void		Prompt(Tcl_Interp *interp, InteractiveState *isPtr);
static void		StdinProc(ClientData clientData, int mask);
static void		FreeMainInterp(ClientData clientData);

#if !defined(_WIN32) || defined(UNICODE)
static Tcl_ThreadDataKey dataKey;

/*
 *----------------------------------------------------------------------
 *
 * Tcl_SetStartupScript --
 *
 *	Sets the path and encoding of the startup script to be evaluated by
 *	Tcl_Main, used to override the command line processing.
 *
 * Results:
 *	None.
 *
 * Side effects:
 *
 *----------------------------------------------------------------------
 */

void
Tcl_SetStartupScript(
    Tcl_Obj *path,		/* Filesystem path of startup script file */
    const char *encoding)	/* Encoding of the data in that file */
{
    ThreadSpecificData *tsdPtr = TCL_TSD_INIT(&dataKey);
    Tcl_Obj *newEncoding = NULL;

    if (encoding != NULL) {
	newEncoding = Tcl_NewStringObj(encoding, -1);
    }

    if (tsdPtr->path != NULL) {
	Tcl_DecrRefCount(tsdPtr->path);
    }
    tsdPtr->path = path;
    if (tsdPtr->path != NULL) {
	Tcl_IncrRefCount(tsdPtr->path);
    }

    if (tsdPtr->encoding != NULL) {
	Tcl_DecrRefCount(tsdPtr->encoding);
    }
    tsdPtr->encoding = newEncoding;
    if (tsdPtr->encoding != NULL) {
	Tcl_IncrRefCount(tsdPtr->encoding);
    }
}

/*
 *----------------------------------------------------------------------
 *
 * Tcl_GetStartupScript --
 *
 *	Gets the path and encoding of the startup script to be evaluated by
 *	Tcl_Main.
 *
 * Results:
 *	The path of the startup script; NULL if none has been set.
 *
 * Side effects:
 *	If encodingPtr is not NULL, stores a (const char *) in it pointing to
 *	the encoding name registered for the startup script. Tcl retains
 *	ownership of the string, and may free it. Caller should make a copy
 *	for long-term use.
 *
 *----------------------------------------------------------------------
 */

Tcl_Obj *
Tcl_GetStartupScript(
    const char **encodingPtr)	/* When not NULL, points to storage for the
				 * (const char *) that points to the
				 * registered encoding name for the startup
				 * script. */
{
    ThreadSpecificData *tsdPtr = TCL_TSD_INIT(&dataKey);

    if (encodingPtr != NULL) {
	if (tsdPtr->encoding == NULL) {
	    *encodingPtr = NULL;
	} else {
	    *encodingPtr = TclGetString(tsdPtr->encoding);
	}
    }
    return tsdPtr->path;
}

/*----------------------------------------------------------------------
 *
 * Tcl_SourceRCFile --
 *
 *	This function is typically invoked by Tcl_Main of Tk_Main function to
 *	source an application specific rc file into the interpreter at startup
 *	time.
 *
 * Results:
 *	None.
 *
 * Side effects:
 *	Depends on what's in the rc script.
 *
 *----------------------------------------------------------------------
 */

void
Tcl_SourceRCFile(
    Tcl_Interp *interp)		/* Interpreter to source rc file into. */
{
    Tcl_DString temp;
    const char *fileName;
    Tcl_Channel chan;

    fileName = Tcl_GetVar2(interp, "tcl_rcFileName", NULL, TCL_GLOBAL_ONLY);
    if (fileName != NULL) {
	Tcl_Channel c;
	const char *fullName;

	Tcl_DStringInit(&temp);
	fullName = Tcl_TranslateFileName(interp, fileName, &temp);
	if (fullName == NULL) {
	    /*
	     * Couldn't translate the file name (e.g. it referred to a bogus
	     * user or there was no HOME environment variable). Just do
	     * nothing.
	     */
	} else {
	    /*
	     * Test for the existence of the rc file before trying to read it.
	     */

	    c = Tcl_OpenFileChannel(NULL, fullName, "r", 0);
	    if (c != NULL) {
		Tcl_Close(NULL, c);
		if (Tcl_EvalFile(interp, fullName) != TCL_OK) {
		    chan = Tcl_GetStdChannel(TCL_STDERR);
		    if (chan) {
			Tcl_WriteObj(chan, Tcl_GetObjResult(interp));
			Tcl_WriteChars(chan, "\n", 1);
		    }
		}
	    }
	}
	Tcl_DStringFree(&temp);
    }
}
#endif /* !UNICODE */

/*----------------------------------------------------------------------
 *
 * Tcl_MainEx --
 *
 *	Main program for tclsh and most other Tcl-based applications.
 *
 * Results:
 *	None. This function never returns (it exits the process when it's
 *	done).
 *
 * Side effects:
 *	This function initializes the Tcl world and then starts interpreting
 *	commands; almost anything could happen, depending on the script being
 *	interpreted.
 *
 *----------------------------------------------------------------------
 */

TCL_NORETURN void
Tcl_MainEx(
    int argc,			/* Number of arguments. */
    TCHAR **argv,		/* Array of argument strings. */
    Tcl_AppInitProc *appInitProc,
				/* Application-specific initialization
				 * function to call after most initialization
				 * but before starting to execute commands. */
    Tcl_Interp *interp)
{
    Tcl_Obj *path, *resultPtr, *argvPtr, *appName;
    const char *encodingName = NULL;
    int code, exitCode = 0;
    Tcl_MainLoopProc *mainLoopProc;
    Tcl_Channel chan;
    InteractiveState is;

    TclpSetInitialEncodings();
    TclpFindExecutable((const char *)argv[0]);

    Tcl_InitMemory(interp);

    is.interp = interp;
    is.prompt = PROMPT_START;
    is.commandPtr = Tcl_NewObj();

    /*
     * If the application has not already set a startup script, parse the
     * first few command line arguments to determine the script path and
     * encoding.
     */

    if (NULL == Tcl_GetStartupScript(NULL)) {
	/*
	 * Check whether first 3 args (argv[1] - argv[3]) look like
	 *  -encoding ENCODING FILENAME
	 * or like
	 *  FILENAME
	 */

	if ((argc > 3) && (0 == _tcscmp(TEXT("-encoding"), argv[1]))
		&& ('-' != argv[3][0])) {
<<<<<<< HEAD
	    Tcl_Obj *value = NewNativeObj(argv[2], -1);
	    Tcl_SetStartupScript(NewNativeObj(argv[3], -1),
		    TclGetString(value));
=======
	    Tcl_Obj *value = NewNativeObj(argv[2]);
	    Tcl_SetStartupScript(NewNativeObj(argv[3]),
		    Tcl_GetString(value));
>>>>>>> d5daaefc
	    Tcl_DecrRefCount(value);
	    argc -= 3;
	    argv += 3;
	} else if ((argc > 1) && ('-' != argv[1][0])) {
	    Tcl_SetStartupScript(NewNativeObj(argv[1]), NULL);
	    argc--;
	    argv++;
	}
    }

    path = Tcl_GetStartupScript(&encodingName);
    if (path == NULL) {
	appName = NewNativeObj(argv[0]);
    } else {
	appName = path;
    }
    Tcl_SetVar2Ex(interp, "argv0", NULL, appName, TCL_GLOBAL_ONLY);
    argc--;
    argv++;

    Tcl_SetVar2Ex(interp, "argc", NULL, Tcl_NewIntObj(argc), TCL_GLOBAL_ONLY);

    argvPtr = Tcl_NewListObj(0, NULL);
    while (argc--) {
	Tcl_ListObjAppendElement(NULL, argvPtr, NewNativeObj(*argv++));
    }
    Tcl_SetVar2Ex(interp, "argv", NULL, argvPtr, TCL_GLOBAL_ONLY);

    /*
     * Set the "tcl_interactive" variable.
     */

    is.tty = isatty(0);
    Tcl_SetVar2Ex(interp, "tcl_interactive", NULL,
	    Tcl_NewIntObj(!path && is.tty), TCL_GLOBAL_ONLY);

    /*
     * Invoke application-specific initialization.
     */

    Tcl_Preserve(interp);
    if (appInitProc(interp) != TCL_OK) {
	chan = Tcl_GetStdChannel(TCL_STDERR);
	if (chan) {
	    Tcl_WriteChars(chan,
		    "application-specific initialization failed: ", -1);
	    Tcl_WriteObj(chan, Tcl_GetObjResult(interp));
	    Tcl_WriteChars(chan, "\n", 1);
	}
    }
    if (Tcl_InterpDeleted(interp)) {
	goto done;
    }
    if (Tcl_LimitExceeded(interp)) {
	goto done;
    }
    if (TclFullFinalizationRequested()) {
	/*
	 * Arrange for final deletion of the main interp
	 */

	/* ARGH Munchhausen effect */
	Tcl_CreateExitHandler(FreeMainInterp, interp);
    }

    /*
     * Invoke the script specified on the command line, if any. Must fetch it
     * again, as the appInitProc might have reset it.
     */

    path = Tcl_GetStartupScript(&encodingName);
    if (path != NULL) {
	Tcl_ResetResult(interp);
	code = Tcl_FSEvalFileEx(interp, path, encodingName);
	if (code != TCL_OK) {
	    chan = Tcl_GetStdChannel(TCL_STDERR);
	    if (chan) {
		Tcl_Obj *options = Tcl_GetReturnOptions(interp, code);
		Tcl_Obj *keyPtr, *valuePtr;

		TclNewLiteralStringObj(keyPtr, "-errorinfo");
		Tcl_IncrRefCount(keyPtr);
		Tcl_DictObjGet(NULL, options, keyPtr, &valuePtr);
		Tcl_DecrRefCount(keyPtr);

		if (valuePtr) {
		    Tcl_WriteObj(chan, valuePtr);
		}
		Tcl_WriteChars(chan, "\n", 1);
		Tcl_DecrRefCount(options);
	    }
	    exitCode = 1;
	}
	goto done;
    }

    /*
     * We're running interactively. Source a user-specific startup file if the
     * application specified one and if the file exists.
     */

    Tcl_SourceRCFile(interp);
    if (Tcl_LimitExceeded(interp)) {
	goto done;
    }

    /*
     * Process commands from stdin until there's an end-of-file. Note that we
     * need to fetch the standard channels again after every eval, since they
     * may have been changed.
     */

    Tcl_IncrRefCount(is.commandPtr);

    /*
     * Get a new value for tty if anyone writes to ::tcl_interactive
     */

    Tcl_LinkVar(interp, "tcl_interactive", (char *) &is.tty, TCL_LINK_BOOLEAN);
    is.input = Tcl_GetStdChannel(TCL_STDIN);
    while ((is.input != NULL) && !Tcl_InterpDeleted(interp)) {
	mainLoopProc = TclGetMainLoop();
	if (mainLoopProc == NULL) {
	    size_t length;

	    if (is.tty) {
		Prompt(interp, &is);
		if (Tcl_InterpDeleted(interp)) {
		    break;
		}
		if (Tcl_LimitExceeded(interp)) {
		    break;
		}
		is.input = Tcl_GetStdChannel(TCL_STDIN);
		if (is.input == NULL) {
		    break;
		}
	    }
	    if (Tcl_IsShared(is.commandPtr)) {
		Tcl_DecrRefCount(is.commandPtr);
		is.commandPtr = Tcl_DuplicateObj(is.commandPtr);
		Tcl_IncrRefCount(is.commandPtr);
	    }
	    length = Tcl_GetsObj(is.input, is.commandPtr);
	    if (length == TCL_AUTO_LENGTH) {
		if (Tcl_InputBlocked(is.input)) {
		    /*
		     * This can only happen if stdin has been set to
		     * non-blocking. In that case cycle back and try again.
		     * This sets up a tight polling loop (since we have no
		     * event loop running). If this causes bad CPU hogging, we
		     * might try toggling the blocking on stdin instead.
		     */

		    continue;
		}

		/*
		 * Either EOF, or an error on stdin; we're done
		 */

		break;
	    }

	    /*
	     * Add the newline removed by Tcl_GetsObj back to the string. Have
	     * to add it back before testing completeness, because it can make
	     * a difference. [Bug 1775878]
	     */

	    if (Tcl_IsShared(is.commandPtr)) {
		Tcl_DecrRefCount(is.commandPtr);
		is.commandPtr = Tcl_DuplicateObj(is.commandPtr);
		Tcl_IncrRefCount(is.commandPtr);
	    }
	    Tcl_AppendToObj(is.commandPtr, "\n", 1);
	    if (!TclObjCommandComplete(is.commandPtr)) {
		is.prompt = PROMPT_CONTINUE;
		continue;
	    }

	    is.prompt = PROMPT_START;

	    /*
	     * The final newline is syntactically redundant, and causes some
	     * error messages troubles deeper in, so lop it back off.
	     */

	    (void)TclGetStringFromObj(is.commandPtr, &length);
	    Tcl_SetObjLength(is.commandPtr, --length);
	    code = Tcl_RecordAndEvalObj(interp, is.commandPtr,
		    TCL_EVAL_GLOBAL);
	    is.input = Tcl_GetStdChannel(TCL_STDIN);
	    Tcl_DecrRefCount(is.commandPtr);
	    is.commandPtr = Tcl_NewObj();
	    Tcl_IncrRefCount(is.commandPtr);
	    if (code != TCL_OK) {
		chan = Tcl_GetStdChannel(TCL_STDERR);
		if (chan) {
		    Tcl_WriteObj(chan, Tcl_GetObjResult(interp));
		    Tcl_WriteChars(chan, "\n", 1);
		}
	    } else if (is.tty) {
		resultPtr = Tcl_GetObjResult(interp);
		Tcl_IncrRefCount(resultPtr);
		(void)TclGetStringFromObj(resultPtr, &length);
		chan = Tcl_GetStdChannel(TCL_STDOUT);
		if ((length > 0) && chan) {
		    Tcl_WriteObj(chan, resultPtr);
		    Tcl_WriteChars(chan, "\n", 1);
		}
		Tcl_DecrRefCount(resultPtr);
	    }
	} else {	/* (mainLoopProc != NULL) */
	    /*
	     * If a main loop has been defined while running interactively, we
	     * want to start a fileevent based prompt by establishing a
	     * channel handler for stdin.
	     */

	    if (is.input) {
		if (is.tty) {
		    Prompt(interp, &is);
		}

		Tcl_CreateChannelHandler(is.input, TCL_READABLE,
			StdinProc, &is);
	    }

	    mainLoopProc();
	    Tcl_SetMainLoop(NULL);

	    if (is.input) {
		Tcl_DeleteChannelHandler(is.input, StdinProc, &is);
	    }
	    is.input = Tcl_GetStdChannel(TCL_STDIN);
	}

	/*
	 * This code here only for the (unsupported and deprecated) [checkmem]
	 * command.
	 */

#ifdef TCL_MEM_DEBUG
	if (tclMemDumpFileName != NULL) {
	    Tcl_SetMainLoop(NULL);
	    Tcl_DeleteInterp(interp);
	}
#endif /* TCL_MEM_DEBUG */
    }

  done:
    mainLoopProc = TclGetMainLoop();
    if ((exitCode == 0) && mainLoopProc && !Tcl_LimitExceeded(interp)) {
	/*
	 * If everything has gone OK so far, call the main loop proc, if it
	 * exists. Packages (like Tk) can set it to start processing events at
	 * this point.
	 */

	mainLoopProc();
	Tcl_SetMainLoop(NULL);
    }
    if (is.commandPtr != NULL) {
	Tcl_DecrRefCount(is.commandPtr);
    }

    /*
     * Rather than calling exit, invoke the "exit" command so that users can
     * replace "exit" with some other command to do additional cleanup on
     * exit. The Tcl_EvalObjEx call should never return.
     */

    if (!Tcl_InterpDeleted(interp) && !Tcl_LimitExceeded(interp)) {
	Tcl_Obj *cmd = Tcl_ObjPrintf("exit %d", exitCode);

	Tcl_IncrRefCount(cmd);
	Tcl_EvalObjEx(interp, cmd, TCL_EVAL_GLOBAL);
	Tcl_DecrRefCount(cmd);
    }

    /*
     * If Tcl_EvalObjEx returns, trying to eval [exit], something unusual is
     * happening. Maybe interp has been deleted; maybe [exit] was redefined,
     * maybe we've blown up because of an exceeded limit. We still want to
     * cleanup and exit.
     */

    Tcl_Exit(exitCode);
}

#if !defined(_WIN32) || defined(UNICODE)

/*
 *---------------------------------------------------------------
 *
 * Tcl_SetMainLoop --
 *
 *	Sets an alternative main loop function.
 *
 * Results:
 *	None.
 *
 * Side effects:
 *	This function will be called before Tcl exits, allowing for the
 *	creation of an event loop.
 *
 *---------------------------------------------------------------
 */

void
Tcl_SetMainLoop(
    Tcl_MainLoopProc *proc)
{
    ThreadSpecificData *tsdPtr = TCL_TSD_INIT(&dataKey);

    tsdPtr->mainLoopProc = proc;
}

/*
 *---------------------------------------------------------------
 *
 * TclGetMainLoop --
 *
 *	Returns the current alternative main loop function.
 *
 * Results:
 *	Returns the previously defined main loop function, or NULL to indicate
 *	that no such function has been installed and standard tclsh behaviour
 *	(i.e., exit once the script is evaluated if not interactive) is
 *	requested..
 *
 * Side effects:
 *	None (other than possible creation of this file's TSD block).
 *
 *---------------------------------------------------------------
 */

Tcl_MainLoopProc *
TclGetMainLoop(void)
{
    ThreadSpecificData *tsdPtr = TCL_TSD_INIT(&dataKey);

    return tsdPtr->mainLoopProc;
}

/*
 *----------------------------------------------------------------------
 *
 * TclFullFinalizationRequested --
 *
 *	This function returns true when either -DPURIFY is specified, or the
 *	environment variable TCL_FINALIZE_ON_EXIT is set and not "0". This
 *	predicate is called at places affecting the exit sequence, so that the
 *	default behavior is a fast and deadlock-free exit, and the modified
 *	behavior is a more thorough finalization for debugging purposes (leak
 *	hunting etc).
 *
 * Results:
 *	A boolean.
 *
 *----------------------------------------------------------------------
 */

MODULE_SCOPE int
TclFullFinalizationRequested(void)
{
#ifdef PURIFY
    return 1;
#else
    const char *fin;
    Tcl_DString ds;
    int finalize = 0;

    fin = TclGetEnv("TCL_FINALIZE_ON_EXIT", &ds);
    finalize = ((fin != NULL) && strcmp(fin, "0"));
    if (fin != NULL) {
	Tcl_DStringFree(&ds);
    }
    return finalize;
#endif /* PURIFY */
}
#endif /* UNICODE */

/*
 *----------------------------------------------------------------------
 *
 * StdinProc --
 *
 *	This function is invoked by the event dispatcher whenever standard
 *	input becomes readable. It grabs the next line of input characters,
 *	adds them to a command being assembled, and executes the command if
 *	it's complete.
 *
 * Results:
 *	None.
 *
 * Side effects:
 *	Could be almost arbitrary, depending on the command that's typed.
 *
 *----------------------------------------------------------------------
 */

    /* ARGSUSED */
static void
StdinProc(
    ClientData clientData,	/* The state of interactive cmd line */
    int mask)			/* Not used. */
{
    int code;
    size_t length;
    InteractiveState *isPtr = clientData;
    Tcl_Channel chan = isPtr->input;
    Tcl_Obj *commandPtr = isPtr->commandPtr;
    Tcl_Interp *interp = isPtr->interp;

    if (Tcl_IsShared(commandPtr)) {
	Tcl_DecrRefCount(commandPtr);
	commandPtr = Tcl_DuplicateObj(commandPtr);
	Tcl_IncrRefCount(commandPtr);
    }
    length = Tcl_GetsObj(chan, commandPtr);
    if (length == TCL_AUTO_LENGTH) {
	if (Tcl_InputBlocked(chan)) {
	    return;
	}
	if (isPtr->tty) {
	    /*
	     * Would be better to find a way to exit the mainLoop? Or perhaps
	     * evaluate [exit]? Leaving as is for now due to compatibility
	     * concerns.
	     */

	    Tcl_Exit(0);
	}
	Tcl_DeleteChannelHandler(chan, StdinProc, isPtr);
	return;
    }

    if (Tcl_IsShared(commandPtr)) {
	Tcl_DecrRefCount(commandPtr);
	commandPtr = Tcl_DuplicateObj(commandPtr);
	Tcl_IncrRefCount(commandPtr);
    }
    Tcl_AppendToObj(commandPtr, "\n", 1);
    if (!TclObjCommandComplete(commandPtr)) {
	isPtr->prompt = PROMPT_CONTINUE;
	goto prompt;
    }
    isPtr->prompt = PROMPT_START;
    (void)TclGetStringFromObj(commandPtr, &length);
    Tcl_SetObjLength(commandPtr, --length);

    /*
     * Disable the stdin channel handler while evaluating the command;
     * otherwise if the command re-enters the event loop we might process
     * commands from stdin before the current command is finished. Among other
     * things, this will trash the text of the command being evaluated.
     */

    Tcl_CreateChannelHandler(chan, 0, StdinProc, isPtr);
    code = Tcl_RecordAndEvalObj(interp, commandPtr, TCL_EVAL_GLOBAL);
    isPtr->input = chan = Tcl_GetStdChannel(TCL_STDIN);
    Tcl_DecrRefCount(commandPtr);
    isPtr->commandPtr = commandPtr = Tcl_NewObj();
    Tcl_IncrRefCount(commandPtr);
    if (chan != NULL) {
	Tcl_CreateChannelHandler(chan, TCL_READABLE, StdinProc, isPtr);
    }
    if (code != TCL_OK) {
	chan = Tcl_GetStdChannel(TCL_STDERR);

	if (chan != NULL) {
	    Tcl_WriteObj(chan, Tcl_GetObjResult(interp));
	    Tcl_WriteChars(chan, "\n", 1);
	}
    } else if (isPtr->tty) {
	Tcl_Obj *resultPtr = Tcl_GetObjResult(interp);
	chan = Tcl_GetStdChannel(TCL_STDOUT);

	Tcl_IncrRefCount(resultPtr);
	(void)TclGetStringFromObj(resultPtr, &length);
	if ((length > 0) && (chan != NULL)) {
	    Tcl_WriteObj(chan, resultPtr);
	    Tcl_WriteChars(chan, "\n", 1);
	}
	Tcl_DecrRefCount(resultPtr);
    }

    /*
     * If a tty stdin is still around, output a prompt.
     */

  prompt:
    if (isPtr->tty && (isPtr->input != NULL)) {
	Prompt(interp, isPtr);
	isPtr->input = Tcl_GetStdChannel(TCL_STDIN);
    }
}

/*
 *----------------------------------------------------------------------
 *
 * Prompt --
 *
 *	Issue a prompt on standard output, or invoke a script to issue the
 *	prompt.
 *
 * Results:
 *	None.
 *
 * Side effects:
 *	A prompt gets output, and a Tcl script may be evaluated in interp.
 *
 *----------------------------------------------------------------------
 */

static void
Prompt(
    Tcl_Interp *interp,		/* Interpreter to use for prompting. */
    InteractiveState *isPtr)	/* InteractiveState. Filled with PROMPT_NONE
				 * after a prompt is printed. */
{
    Tcl_Obj *promptCmdPtr;
    int code;
    Tcl_Channel chan;

    if (isPtr->prompt == PROMPT_NONE) {
	return;
    }

    promptCmdPtr = Tcl_GetVar2Ex(interp,
	    (isPtr->prompt==PROMPT_CONTINUE ? "tcl_prompt2" : "tcl_prompt1"),
	    NULL, TCL_GLOBAL_ONLY);

    if (Tcl_InterpDeleted(interp)) {
	return;
    }
    if (promptCmdPtr == NULL) {
    defaultPrompt:
	if (isPtr->prompt == PROMPT_START) {
	    chan = Tcl_GetStdChannel(TCL_STDOUT);
	    if (chan != NULL) {
		Tcl_WriteChars(chan, DEFAULT_PRIMARY_PROMPT,
			strlen(DEFAULT_PRIMARY_PROMPT));
	    }
	}
    } else {
	code = Tcl_EvalObjEx(interp, promptCmdPtr, TCL_EVAL_GLOBAL);
	if (code != TCL_OK) {
	    Tcl_AddErrorInfo(interp,
		    "\n    (script that generates prompt)");
	    chan = Tcl_GetStdChannel(TCL_STDERR);
	    if (chan != NULL) {
		Tcl_WriteObj(chan, Tcl_GetObjResult(interp));
		Tcl_WriteChars(chan, "\n", 1);
	    }
	    goto defaultPrompt;
	}
    }

    chan = Tcl_GetStdChannel(TCL_STDOUT);
    if (chan != NULL) {
	Tcl_Flush(chan);
    }
    isPtr->prompt = PROMPT_NONE;
}

/*
 *----------------------------------------------------------------------
 *
 * FreeMainInterp --
 *
 *	Exit handler used to cleanup the main interpreter and ancillary
 *	startup script storage at exit.
 *
 *----------------------------------------------------------------------
 */

static void
FreeMainInterp(
    ClientData clientData)
{
    Tcl_Interp *interp = clientData;

    /*if (TclInExit()) return;*/

    if (!Tcl_InterpDeleted(interp)) {
	Tcl_DeleteInterp(interp);
    }
    Tcl_SetStartupScript(NULL, NULL);
    Tcl_Release(interp);
}

/*
 * Local Variables:
 * mode: c
 * c-basic-offset: 4
 * fill-column: 78
 * End:
 */<|MERGE_RESOLUTION|>--- conflicted
+++ resolved
@@ -17,15 +17,9 @@
  */
 
 /*
-<<<<<<< HEAD
- * On Windows, this file needs to be compiled twice, once with TCL_ASCII_MAIN
- * defined. This way both Tcl_MainEx and Tcl_MainExW can be implemented, sharing
- * the same source code.
-=======
  * On Windows, this file needs to be compiled twice, once with UNICODE and
  * _UNICODE defined. This way both Tcl_Main and Tcl_MainExW can be
  * implemented, sharing the same source code.
->>>>>>> d5daaefc
  */
 
 #include "tclInt.h"
@@ -51,12 +45,7 @@
 
 static inline Tcl_Obj *
 NewNativeObj(
-<<<<<<< HEAD
-    TCHAR *string,
-    size_t length)
-=======
     TCHAR *string)
->>>>>>> d5daaefc
 {
     Tcl_DString ds;
 
@@ -340,15 +329,9 @@
 
 	if ((argc > 3) && (0 == _tcscmp(TEXT("-encoding"), argv[1]))
 		&& ('-' != argv[3][0])) {
-<<<<<<< HEAD
-	    Tcl_Obj *value = NewNativeObj(argv[2], -1);
-	    Tcl_SetStartupScript(NewNativeObj(argv[3], -1),
-		    TclGetString(value));
-=======
 	    Tcl_Obj *value = NewNativeObj(argv[2]);
 	    Tcl_SetStartupScript(NewNativeObj(argv[3]),
-		    Tcl_GetString(value));
->>>>>>> d5daaefc
+		    TclGetString(value));
 	    Tcl_DecrRefCount(value);
 	    argc -= 3;
 	    argv += 3;
