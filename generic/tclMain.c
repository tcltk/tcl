/*
 * tclMain.c --
 *
 *	Main program for Tcl shells and other Tcl-based applications.
 *	This file contains a generic main program for Tcl shells and other
 *	Tcl-based applications. It can be used as-is for many applications,
 *	just by supplying a different appInitProc function for each specific
 *	application. Or, it can be used as a template for creating new main
 *	programs for Tcl applications.
 *
 * Copyright (c) 1988-1994 The Regents of the University of California.
 * Copyright (c) 1994-1997 Sun Microsystems, Inc.
 * Copyright (c) 2000 Ajuba Solutions.
 *
 * See the file "license.terms" for information on usage and redistribution of
 * this file, and for a DISCLAIMER OF ALL WARRANTIES.
 */

/*
 * On Windows, this file needs to be compiled twice, once with UNICODE and
 * _UNICODE defined. This way both Tcl_Main and Tcl_MainExW can be
 * implemented, sharing the same source code.
 */

#include "tclInt.h"

/*
 * The default prompt used when the user has not overridden it.
 */

#define DEFAULT_PRIMARY_PROMPT	"% "

/*
 * This file can be compiled on Windows in UNICODE mode, as well as on all
 * other platforms using the native encoding. This is done by using the normal
 * Windows functions like _tcscmp, but on platforms which don't have <tchar.h>
 * we have to translate that to strcmp here.
 */

#ifndef _WIN32
#   define TCHAR char
#   define TEXT(arg) arg
#   define _tcscmp strcmp
#endif

static inline Tcl_Obj *
NewNativeObj(
    TCHAR *string)
{
    Tcl_DString ds;

#ifdef UNICODE
    Tcl_DStringInit(&ds);
    Tcl_WCharToUtfDString(string, -1, &ds);
#else
    Tcl_ExternalToUtfDString(NULL, (char *) string, -1, &ds);
#endif
    return TclDStringToObj(&ds);
}

/*
 * Declarations for various library functions and variables (don't want to
 * include tclPort.h here, because people might copy this file out of the Tcl
 * source directory to make their own modified versions).
 */

#if defined _MSC_VER && _MSC_VER < 1900
/* isatty is always defined on MSVC 14.0, but not necessarily as CRTIMPORT. */
extern CRTIMPORT int	isatty(int fd);
#endif

/*
 * The thread-local variables for this file's functions.
 */

typedef struct {
    Tcl_Obj *path;		/* The filename of the script for *_Main()
				 * routines to [source] as a startup script,
				 * or NULL for none set, meaning enter
				 * interactive mode. */
    Tcl_Obj *encoding;		/* The encoding of the startup script file. */
    Tcl_MainLoopProc *mainLoopProc;
				/* Any installed main loop handler. The main
				 * extension that installs these is Tk. */
} ThreadSpecificData;

/*
 * Structure definition for information used to keep the state of an
 * interactive command processor that reads lines from standard input and
 * writes prompts and results to standard output.
 */

typedef enum {
    PROMPT_NONE,		/* Print no prompt */
    PROMPT_START,		/* Print prompt for command start */
    PROMPT_CONTINUE		/* Print prompt for command continuation */
} PromptType;

typedef struct {
    Tcl_Channel input;		/* The standard input channel from which lines
				 * are read. */
    int tty;			/* Non-zero means standard input is a
				 * terminal-like device. Zero means it's a
				 * file. */
    Tcl_Obj *commandPtr;	/* Used to assemble lines of input into Tcl
				 * commands. */
    PromptType prompt;		/* Next prompt to print */
    Tcl_Interp *interp;		/* Interpreter that evaluates interactive
				 * commands. */
} InteractiveState;

/*
 * Forward declarations for functions defined later in this file.
 */

MODULE_SCOPE Tcl_MainLoopProc *TclGetMainLoop(void);
static void		Prompt(Tcl_Interp *interp, InteractiveState *isPtr);
static void		StdinProc(ClientData clientData, int mask);
static void		FreeMainInterp(ClientData clientData);

#if !defined(_WIN32) || defined(UNICODE) && !defined(TCL_ASCII_MAIN)
static Tcl_ThreadDataKey dataKey;

/*
 *----------------------------------------------------------------------
 *
 * Tcl_SetStartupScript --
 *
 *	Sets the path and encoding of the startup script to be evaluated by
 *	Tcl_Main, used to override the command line processing.
 *
 * Results:
 *	None.
 *
 * Side effects:
 *
 *----------------------------------------------------------------------
 */

void
Tcl_SetStartupScript(
    Tcl_Obj *path,		/* Filesystem path of startup script file */
    const char *encoding)	/* Encoding of the data in that file */
{
    ThreadSpecificData *tsdPtr = TCL_TSD_INIT(&dataKey);
    Tcl_Obj *newEncoding = NULL;

    if (encoding != NULL) {
	newEncoding = Tcl_NewStringObj(encoding, -1);
    }

    if (tsdPtr->path != NULL) {
	Tcl_DecrRefCount(tsdPtr->path);
    }
    tsdPtr->path = path;
    if (tsdPtr->path != NULL) {
	Tcl_IncrRefCount(tsdPtr->path);
    }

    if (tsdPtr->encoding != NULL) {
	Tcl_DecrRefCount(tsdPtr->encoding);
    }
    tsdPtr->encoding = newEncoding;
    if (tsdPtr->encoding != NULL) {
	Tcl_IncrRefCount(tsdPtr->encoding);
    }
}

/*
 *----------------------------------------------------------------------
 *
 * Tcl_GetStartupScript --
 *
 *	Gets the path and encoding of the startup script to be evaluated by
 *	Tcl_Main.
 *
 * Results:
 *	The path of the startup script; NULL if none has been set.
 *
 * Side effects:
 *	If encodingPtr is not NULL, stores a (const char *) in it pointing to
 *	the encoding name registered for the startup script. Tcl retains
 *	ownership of the string, and may free it. Caller should make a copy
 *	for long-term use.
 *
 *----------------------------------------------------------------------
 */

Tcl_Obj *
Tcl_GetStartupScript(
    const char **encodingPtr)	/* When not NULL, points to storage for the
				 * (const char *) that points to the
				 * registered encoding name for the startup
				 * script. */
{
    ThreadSpecificData *tsdPtr = TCL_TSD_INIT(&dataKey);

    if (encodingPtr != NULL) {
	if (tsdPtr->encoding == NULL) {
	    *encodingPtr = NULL;
	} else {
	    *encodingPtr = TclGetString(tsdPtr->encoding);
	}
    }
    return tsdPtr->path;
}

/*----------------------------------------------------------------------
 *
 * Tcl_SourceRCFile --
 *
 *	This function is typically invoked by Tcl_Main of Tk_Main function to
 *	source an application specific rc file into the interpreter at startup
 *	time.
 *
 * Results:
 *	None.
 *
 * Side effects:
 *	Depends on what's in the rc script.
 *
 *----------------------------------------------------------------------
 */

void
Tcl_SourceRCFile(
    Tcl_Interp *interp)		/* Interpreter to source rc file into. */
{
    Tcl_DString temp;
    const char *fileName;
    Tcl_Channel chan;

    fileName = Tcl_GetVar2(interp, "tcl_rcFileName", NULL, TCL_GLOBAL_ONLY);
    if (fileName != NULL) {
	Tcl_Channel c;
	const char *fullName;

	Tcl_DStringInit(&temp);
	fullName = Tcl_TranslateFileName(interp, fileName, &temp);
	if (fullName == NULL) {
	    /*
	     * Couldn't translate the file name (e.g. it referred to a bogus
	     * user or there was no HOME environment variable). Just do
	     * nothing.
	     */
	} else {
	    /*
	     * Test for the existence of the rc file before trying to read it.
	     */

	    c = Tcl_OpenFileChannel(NULL, fullName, "r", 0);
	    if (c != NULL) {
		Tcl_Close(NULL, c);
		if (Tcl_EvalFile(interp, fullName) != TCL_OK) {
		    chan = Tcl_GetStdChannel(TCL_STDERR);
		    if (chan) {
			Tcl_WriteObj(chan, Tcl_GetObjResult(interp));
			Tcl_WriteChars(chan, "\n", 1);
		    }
		}
	    }
	}
	Tcl_DStringFree(&temp);
    }
}
#endif /* !UNICODE */

/*----------------------------------------------------------------------
 *
 * Tcl_MainEx --
 *
 *	Main program for tclsh and most other Tcl-based applications.
 *
 * Results:
 *	None. This function never returns (it exits the process when it's
 *	done).
 *
 * Side effects:
 *	This function initializes the Tcl world and then starts interpreting
 *	commands; almost anything could happen, depending on the script being
 *	interpreted.
 *
 *----------------------------------------------------------------------
 */

TCL_NORETURN void
Tcl_MainEx(
    int argc,			/* Number of arguments. */
    TCHAR **argv,		/* Array of argument strings. */
    Tcl_AppInitProc *appInitProc,
				/* Application-specific initialization
				 * function to call after most initialization
				 * but before starting to execute commands. */
    Tcl_Interp *interp)
{
    Tcl_Obj *path, *resultPtr, *argvPtr, *appName;
    const char *encodingName = NULL;
    int code, exitCode = 0;
    Tcl_MainLoopProc *mainLoopProc;
    Tcl_Channel chan;
    InteractiveState is;

    TclpSetInitialEncodings();
    TclpFindExecutable((const char *)argv[0]);

    Tcl_InitMemory(interp);

    is.interp = interp;
    is.prompt = PROMPT_START;
    is.commandPtr = Tcl_NewObj();

    /*
     * If the application has not already set a startup script, parse the
     * first few command line arguments to determine the script path and
     * encoding.
     */

    if (NULL == Tcl_GetStartupScript(NULL)) {
	/*
	 * Check whether first 3 args (argv[1] - argv[3]) look like
	 *  -encoding ENCODING FILENAME
	 * or like
	 *  FILENAME
	 */

	if ((argc > 3) && (0 == _tcscmp(TEXT("-encoding"), argv[1]))
		&& ('-' != argv[3][0])) {
	    Tcl_Obj *value = NewNativeObj(argv[2]);
	    Tcl_SetStartupScript(NewNativeObj(argv[3]),
		    TclGetString(value));
	    Tcl_DecrRefCount(value);
	    argc -= 3;
	    argv += 3;
	} else if ((argc > 1) && ('-' != argv[1][0])) {
	    Tcl_SetStartupScript(NewNativeObj(argv[1]), NULL);
	    argc--;
	    argv++;
	}
    }

    path = Tcl_GetStartupScript(&encodingName);
    if (path == NULL) {
	appName = NewNativeObj(argv[0]);
    } else {
	appName = path;
    }
    Tcl_SetVar2Ex(interp, "argv0", NULL, appName, TCL_GLOBAL_ONLY);
    argc--;
    argv++;

    Tcl_SetVar2Ex(interp, "argc", NULL, Tcl_NewIntObj(argc), TCL_GLOBAL_ONLY);

    argvPtr = Tcl_NewListObj(0, NULL);
    while (argc--) {
	Tcl_ListObjAppendElement(NULL, argvPtr, NewNativeObj(*argv++));
    }
    Tcl_SetVar2Ex(interp, "argv", NULL, argvPtr, TCL_GLOBAL_ONLY);

    /*
     * Set the "tcl_interactive" variable.
     */

    is.tty = isatty(0);
    Tcl_SetVar2Ex(interp, "tcl_interactive", NULL,
	    Tcl_NewIntObj(!path && is.tty), TCL_GLOBAL_ONLY);

    /*
     * Invoke application-specific initialization.
     */

    Tcl_Preserve(interp);
    if (appInitProc(interp) != TCL_OK) {
	chan = Tcl_GetStdChannel(TCL_STDERR);
	if (chan) {
	    Tcl_WriteChars(chan,
		    "application-specific initialization failed: ", -1);
	    Tcl_WriteObj(chan, Tcl_GetObjResult(interp));
	    Tcl_WriteChars(chan, "\n", 1);
	}
    }
    if (Tcl_InterpDeleted(interp)) {
	goto done;
    }
    if (Tcl_LimitExceeded(interp)) {
	goto done;
    }
    if (TclFullFinalizationRequested()) {
	/*
	 * Arrange for final deletion of the main interp
	 */

	/* ARGH Munchhausen effect */
	Tcl_CreateExitHandler(FreeMainInterp, interp);
    }

    /*
     * Invoke the script specified on the command line, if any. Must fetch it
     * again, as the appInitProc might have reset it.
     */

    path = Tcl_GetStartupScript(&encodingName);
    if (path != NULL) {
	Tcl_ResetResult(interp);
	code = Tcl_FSEvalFileEx(interp, path, encodingName);
	if (code != TCL_OK) {
	    chan = Tcl_GetStdChannel(TCL_STDERR);
	    if (chan) {
		Tcl_Obj *options = Tcl_GetReturnOptions(interp, code);
		Tcl_Obj *keyPtr, *valuePtr;

		TclNewLiteralStringObj(keyPtr, "-errorinfo");
		Tcl_IncrRefCount(keyPtr);
		Tcl_DictObjGet(NULL, options, keyPtr, &valuePtr);
		Tcl_DecrRefCount(keyPtr);

		if (valuePtr) {
		    Tcl_WriteObj(chan, valuePtr);
		}
		Tcl_WriteChars(chan, "\n", 1);
		Tcl_DecrRefCount(options);
	    }
	    exitCode = 1;
	}
	goto done;
    }

    /*
     * We're running interactively. Source a user-specific startup file if the
     * application specified one and if the file exists.
     */

    Tcl_SourceRCFile(interp);
    if (Tcl_LimitExceeded(interp)) {
	goto done;
    }

    /*
     * Process commands from stdin until there's an end-of-file. Note that we
     * need to fetch the standard channels again after every eval, since they
     * may have been changed.
     */

    Tcl_IncrRefCount(is.commandPtr);

    /*
     * Get a new value for tty if anyone writes to ::tcl_interactive
     */

    Tcl_LinkVar(interp, "tcl_interactive", &is.tty, TCL_LINK_BOOLEAN);
    is.input = Tcl_GetStdChannel(TCL_STDIN);
    while ((is.input != NULL) && !Tcl_InterpDeleted(interp)) {
	mainLoopProc = TclGetMainLoop();
	if (mainLoopProc == NULL) {
	    size_t length;

	    if (is.tty) {
		Prompt(interp, &is);
		if (Tcl_InterpDeleted(interp)) {
		    break;
		}
		if (Tcl_LimitExceeded(interp)) {
		    break;
		}
		is.input = Tcl_GetStdChannel(TCL_STDIN);
		if (is.input == NULL) {
		    break;
		}
	    }
	    if (Tcl_IsShared(is.commandPtr)) {
		Tcl_DecrRefCount(is.commandPtr);
		is.commandPtr = Tcl_DuplicateObj(is.commandPtr);
		Tcl_IncrRefCount(is.commandPtr);
	    }
	    length = Tcl_GetsObj(is.input, is.commandPtr);
	    if (length == TCL_AUTO_LENGTH) {
		if (Tcl_InputBlocked(is.input)) {
		    /*
		     * This can only happen if stdin has been set to
		     * non-blocking. In that case cycle back and try again.
		     * This sets up a tight polling loop (since we have no
		     * event loop running). If this causes bad CPU hogging, we
		     * might try toggling the blocking on stdin instead.
		     */

		    continue;
		}

		/*
		 * Either EOF, or an error on stdin; we're done
		 */

		break;
	    }

	    /*
	     * Add the newline removed by Tcl_GetsObj back to the string. Have
	     * to add it back before testing completeness, because it can make
	     * a difference. [Bug 1775878]
	     */

	    if (Tcl_IsShared(is.commandPtr)) {
		Tcl_DecrRefCount(is.commandPtr);
		is.commandPtr = Tcl_DuplicateObj(is.commandPtr);
		Tcl_IncrRefCount(is.commandPtr);
	    }
	    Tcl_AppendToObj(is.commandPtr, "\n", 1);
	    if (!TclObjCommandComplete(is.commandPtr)) {
		is.prompt = PROMPT_CONTINUE;
		continue;
	    }

	    is.prompt = PROMPT_START;

	    /*
	     * The final newline is syntactically redundant, and causes some
	     * error messages troubles deeper in, so lop it back off.
	     */

	    (void)TclGetStringFromObj(is.commandPtr, &length);
	    Tcl_SetObjLength(is.commandPtr, --length);
	    code = Tcl_RecordAndEvalObj(interp, is.commandPtr,
		    TCL_EVAL_GLOBAL);
	    is.input = Tcl_GetStdChannel(TCL_STDIN);
	    Tcl_DecrRefCount(is.commandPtr);
	    is.commandPtr = Tcl_NewObj();
	    Tcl_IncrRefCount(is.commandPtr);
	    if (code != TCL_OK) {
		chan = Tcl_GetStdChannel(TCL_STDERR);
		if (chan) {
		    Tcl_WriteObj(chan, Tcl_GetObjResult(interp));
		    Tcl_WriteChars(chan, "\n", 1);
		}
	    } else if (is.tty) {
		resultPtr = Tcl_GetObjResult(interp);
		Tcl_IncrRefCount(resultPtr);
		(void)TclGetStringFromObj(resultPtr, &length);
		chan = Tcl_GetStdChannel(TCL_STDOUT);
		if ((length > 0) && chan) {
		    Tcl_WriteObj(chan, resultPtr);
		    Tcl_WriteChars(chan, "\n", 1);
		}
		Tcl_DecrRefCount(resultPtr);
	    }
	} else {	/* (mainLoopProc != NULL) */
	    /*
	     * If a main loop has been defined while running interactively, we
	     * want to start a fileevent based prompt by establishing a
	     * channel handler for stdin.
	     */

	    if (is.input) {
		if (is.tty) {
		    Prompt(interp, &is);
		}

		Tcl_CreateChannelHandler(is.input, TCL_READABLE,
			StdinProc, &is);
	    }

	    mainLoopProc();
	    Tcl_SetMainLoop(NULL);

	    if (is.input) {
		Tcl_DeleteChannelHandler(is.input, StdinProc, &is);
	    }
	    is.input = Tcl_GetStdChannel(TCL_STDIN);
	}

	/*
	 * This code here only for the (unsupported and deprecated) [checkmem]
	 * command.
	 */

#ifdef TCL_MEM_DEBUG
	if (tclMemDumpFileName != NULL) {
	    Tcl_SetMainLoop(NULL);
	    Tcl_DeleteInterp(interp);
	}
#endif /* TCL_MEM_DEBUG */
    }

  done:
    mainLoopProc = TclGetMainLoop();
    if ((exitCode == 0) && mainLoopProc && !Tcl_LimitExceeded(interp)) {
	/*
	 * If everything has gone OK so far, call the main loop proc, if it
	 * exists. Packages (like Tk) can set it to start processing events at
	 * this point.
	 */

	mainLoopProc();
	Tcl_SetMainLoop(NULL);
    }
    if (is.commandPtr != NULL) {
	Tcl_DecrRefCount(is.commandPtr);
    }

    /*
     * Rather than calling exit, invoke the "exit" command so that users can
     * replace "exit" with some other command to do additional cleanup on
     * exit. The Tcl_EvalObjEx call should never return.
     */

    if (!Tcl_InterpDeleted(interp) && !Tcl_LimitExceeded(interp)) {
	Tcl_Obj *cmd = Tcl_ObjPrintf("exit %d", exitCode);

	Tcl_IncrRefCount(cmd);
	Tcl_EvalObjEx(interp, cmd, TCL_EVAL_GLOBAL);
	Tcl_DecrRefCount(cmd);
    }

    /*
     * If Tcl_EvalObjEx returns, trying to eval [exit], something unusual is
     * happening. Maybe interp has been deleted; maybe [exit] was redefined,
     * maybe we've blown up because of an exceeded limit. We still want to
     * cleanup and exit.
     */

    Tcl_Exit(exitCode);
}

#if !defined(_WIN32) || defined(UNICODE)

/*
 *---------------------------------------------------------------
 *
 * Tcl_SetMainLoop --
 *
 *	Sets an alternative main loop function.
 *
 * Results:
 *	None.
 *
 * Side effects:
 *	This function will be called before Tcl exits, allowing for the
 *	creation of an event loop.
 *
 *---------------------------------------------------------------
 */

void
Tcl_SetMainLoop(
    Tcl_MainLoopProc *proc)
{
    ThreadSpecificData *tsdPtr = TCL_TSD_INIT(&dataKey);

    tsdPtr->mainLoopProc = proc;
}

/*
 *---------------------------------------------------------------
 *
 * TclGetMainLoop --
 *
 *	Returns the current alternative main loop function.
 *
 * Results:
 *	Returns the previously defined main loop function, or NULL to indicate
 *	that no such function has been installed and standard tclsh behaviour
 *	(i.e., exit once the script is evaluated if not interactive) is
 *	requested..
 *
 * Side effects:
 *	None (other than possible creation of this file's TSD block).
 *
 *---------------------------------------------------------------
 */

Tcl_MainLoopProc *
TclGetMainLoop(void)
{
    ThreadSpecificData *tsdPtr = TCL_TSD_INIT(&dataKey);

    return tsdPtr->mainLoopProc;
}

/*
 *----------------------------------------------------------------------
 *
 * TclFullFinalizationRequested --
 *
 *	This function returns true when either -DPURIFY is specified, or the
 *	environment variable TCL_FINALIZE_ON_EXIT is set and not "0". This
 *	predicate is called at places affecting the exit sequence, so that the
 *	default behavior is a fast and deadlock-free exit, and the modified
 *	behavior is a more thorough finalization for debugging purposes (leak
 *	hunting etc).
 *
 * Results:
 *	A boolean.
 *
 *----------------------------------------------------------------------
 */

MODULE_SCOPE int
TclFullFinalizationRequested(void)
{
#ifdef PURIFY
    return 1;
#else
    const char *fin;
    Tcl_DString ds;
    int finalize = 0;

    fin = TclGetEnv("TCL_FINALIZE_ON_EXIT", &ds);
    finalize = ((fin != NULL) && strcmp(fin, "0"));
    if (fin != NULL) {
	Tcl_DStringFree(&ds);
    }
    return finalize;
#endif /* PURIFY */
}
#endif /* UNICODE */

/*
 *----------------------------------------------------------------------
 *
 * StdinProc --
 *
 *	This function is invoked by the event dispatcher whenever standard
 *	input becomes readable. It grabs the next line of input characters,
 *	adds them to a command being assembled, and executes the command if
 *	it's complete.
 *
 * Results:
 *	None.
 *
 * Side effects:
 *	Could be almost arbitrary, depending on the command that's typed.
 *
 *----------------------------------------------------------------------
 */

    /* ARGSUSED */
static void
StdinProc(
    ClientData clientData,	/* The state of interactive cmd line */
    int mask)			/* Not used. */
{
<<<<<<< HEAD
    int code;
    size_t length;
    InteractiveState *isPtr = clientData;
=======
    int code, length;
    InteractiveState *isPtr = (InteractiveState *)clientData;
>>>>>>> 52e543c5
    Tcl_Channel chan = isPtr->input;
    Tcl_Obj *commandPtr = isPtr->commandPtr;
    Tcl_Interp *interp = isPtr->interp;
    (void)mask;

    if (Tcl_IsShared(commandPtr)) {
	Tcl_DecrRefCount(commandPtr);
	commandPtr = Tcl_DuplicateObj(commandPtr);
	Tcl_IncrRefCount(commandPtr);
    }
    length = Tcl_GetsObj(chan, commandPtr);
    if (length == TCL_AUTO_LENGTH) {
	if (Tcl_InputBlocked(chan)) {
	    return;
	}
	if (isPtr->tty) {
	    /*
	     * Would be better to find a way to exit the mainLoop? Or perhaps
	     * evaluate [exit]? Leaving as is for now due to compatibility
	     * concerns.
	     */

	    Tcl_Exit(0);
	}
	Tcl_DeleteChannelHandler(chan, StdinProc, isPtr);
	return;
    }

    if (Tcl_IsShared(commandPtr)) {
	Tcl_DecrRefCount(commandPtr);
	commandPtr = Tcl_DuplicateObj(commandPtr);
	Tcl_IncrRefCount(commandPtr);
    }
    Tcl_AppendToObj(commandPtr, "\n", 1);
    if (!TclObjCommandComplete(commandPtr)) {
	isPtr->prompt = PROMPT_CONTINUE;
	goto prompt;
    }
    isPtr->prompt = PROMPT_START;
    (void)TclGetStringFromObj(commandPtr, &length);
    Tcl_SetObjLength(commandPtr, --length);

    /*
     * Disable the stdin channel handler while evaluating the command;
     * otherwise if the command re-enters the event loop we might process
     * commands from stdin before the current command is finished. Among other
     * things, this will trash the text of the command being evaluated.
     */

    Tcl_CreateChannelHandler(chan, 0, StdinProc, isPtr);
    code = Tcl_RecordAndEvalObj(interp, commandPtr, TCL_EVAL_GLOBAL);
    isPtr->input = chan = Tcl_GetStdChannel(TCL_STDIN);
    Tcl_DecrRefCount(commandPtr);
    isPtr->commandPtr = commandPtr = Tcl_NewObj();
    Tcl_IncrRefCount(commandPtr);
    if (chan != NULL) {
	Tcl_CreateChannelHandler(chan, TCL_READABLE, StdinProc, isPtr);
    }
    if (code != TCL_OK) {
	chan = Tcl_GetStdChannel(TCL_STDERR);

	if (chan != NULL) {
	    Tcl_WriteObj(chan, Tcl_GetObjResult(interp));
	    Tcl_WriteChars(chan, "\n", 1);
	}
    } else if (isPtr->tty) {
	Tcl_Obj *resultPtr = Tcl_GetObjResult(interp);
	chan = Tcl_GetStdChannel(TCL_STDOUT);

	Tcl_IncrRefCount(resultPtr);
	(void)TclGetStringFromObj(resultPtr, &length);
	if ((length > 0) && (chan != NULL)) {
	    Tcl_WriteObj(chan, resultPtr);
	    Tcl_WriteChars(chan, "\n", 1);
	}
	Tcl_DecrRefCount(resultPtr);
    }

    /*
     * If a tty stdin is still around, output a prompt.
     */

  prompt:
    if (isPtr->tty && (isPtr->input != NULL)) {
	Prompt(interp, isPtr);
	isPtr->input = Tcl_GetStdChannel(TCL_STDIN);
    }
}

/*
 *----------------------------------------------------------------------
 *
 * Prompt --
 *
 *	Issue a prompt on standard output, or invoke a script to issue the
 *	prompt.
 *
 * Results:
 *	None.
 *
 * Side effects:
 *	A prompt gets output, and a Tcl script may be evaluated in interp.
 *
 *----------------------------------------------------------------------
 */

static void
Prompt(
    Tcl_Interp *interp,		/* Interpreter to use for prompting. */
    InteractiveState *isPtr)	/* InteractiveState. Filled with PROMPT_NONE
				 * after a prompt is printed. */
{
    Tcl_Obj *promptCmdPtr;
    int code;
    Tcl_Channel chan;

    if (isPtr->prompt == PROMPT_NONE) {
	return;
    }

    promptCmdPtr = Tcl_GetVar2Ex(interp,
	    (isPtr->prompt==PROMPT_CONTINUE ? "tcl_prompt2" : "tcl_prompt1"),
	    NULL, TCL_GLOBAL_ONLY);

    if (Tcl_InterpDeleted(interp)) {
	return;
    }
    if (promptCmdPtr == NULL) {
    defaultPrompt:
	if (isPtr->prompt == PROMPT_START) {
	    chan = Tcl_GetStdChannel(TCL_STDOUT);
	    if (chan != NULL) {
		Tcl_WriteChars(chan, DEFAULT_PRIMARY_PROMPT,
			strlen(DEFAULT_PRIMARY_PROMPT));
	    }
	}
    } else {
	code = Tcl_EvalObjEx(interp, promptCmdPtr, TCL_EVAL_GLOBAL);
	if (code != TCL_OK) {
	    Tcl_AddErrorInfo(interp,
		    "\n    (script that generates prompt)");
	    chan = Tcl_GetStdChannel(TCL_STDERR);
	    if (chan != NULL) {
		Tcl_WriteObj(chan, Tcl_GetObjResult(interp));
		Tcl_WriteChars(chan, "\n", 1);
	    }
	    goto defaultPrompt;
	}
    }

    chan = Tcl_GetStdChannel(TCL_STDOUT);
    if (chan != NULL) {
	Tcl_Flush(chan);
    }
    isPtr->prompt = PROMPT_NONE;
}

/*
 *----------------------------------------------------------------------
 *
 * FreeMainInterp --
 *
 *	Exit handler used to cleanup the main interpreter and ancillary
 *	startup script storage at exit.
 *
 *----------------------------------------------------------------------
 */

static void
FreeMainInterp(
    ClientData clientData)
{
    Tcl_Interp *interp = (Tcl_Interp *)clientData;

    /*if (TclInExit()) return;*/

    if (!Tcl_InterpDeleted(interp)) {
	Tcl_DeleteInterp(interp);
    }
    Tcl_SetStartupScript(NULL, NULL);
    Tcl_Release(interp);
}

/*
 * Local Variables:
 * mode: c
 * c-basic-offset: 4
 * fill-column: 78
 * End:
 */<|MERGE_RESOLUTION|>--- conflicted
+++ resolved
@@ -745,14 +745,9 @@
     ClientData clientData,	/* The state of interactive cmd line */
     int mask)			/* Not used. */
 {
-<<<<<<< HEAD
     int code;
     size_t length;
-    InteractiveState *isPtr = clientData;
-=======
-    int code, length;
     InteractiveState *isPtr = (InteractiveState *)clientData;
->>>>>>> 52e543c5
     Tcl_Channel chan = isPtr->input;
     Tcl_Obj *commandPtr = isPtr->commandPtr;
     Tcl_Interp *interp = isPtr->interp;
