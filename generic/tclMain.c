/*
 * tclMain.c --
 *
 *	Main program for Tcl shells and other Tcl-based applications.
 *	This file contains a generic main program for Tcl shells and other
 *	Tcl-based applications. It can be used as-is for many applications,
 *	just by supplying a different appInitProc function for each specific
 *	application. Or, it can be used as a template for creating new main
 *	programs for Tcl applications.
 *
 * Copyright © 1988-1994 The Regents of the University of California.
 * Copyright © 1994-1997 Sun Microsystems, Inc.
 * Copyright © 2000 Ajuba Solutions.
 *
 * See the file "license.terms" for information on usage and redistribution of
 * this file, and for a DISCLAIMER OF ALL WARRANTIES.
 */

/*
 * On Windows, this file needs to be compiled twice, once with UNICODE and
 * _UNICODE defined. This way both Tcl_Main and Tcl_MainExW can be
 * implemented, sharing the same source code.
 */

#include "tclInt.h"

/*
 * The default prompt used when the user has not overridden it.
 */

static const char DEFAULT_PRIMARY_PROMPT[] = "% ";
static const char ENCODING_ERROR[] = "\n\t(encoding error in stderr)";

/*
 * This file can be compiled on Windows in UNICODE mode, as well as on all
 * other platforms using the native encoding. This is done by using the normal
 * Windows functions like _tcscmp, but on platforms which don't have <tchar.h>
 * we have to translate that to strcmp here.
 */

#ifndef _WIN32
#   define TCHAR char
#   define TEXT(arg) arg
#   define _tcscmp strcmp
#endif

static inline Tcl_Obj *
NewNativeObj(
    TCHAR *string)
{
    Tcl_DString ds;

#ifdef UNICODE
    Tcl_DStringInit(&ds);
    Tcl_WCharToUtfDString(string, -1, &ds);
#else
    (void)Tcl_ExternalToUtfDString(NULL, (char *)string, -1, &ds);
#endif
    return Tcl_DStringToObj(&ds);
}

/*
 * Declarations for various library functions and variables (don't want to
 * include tclPort.h here, because people might copy this file out of the Tcl
 * source directory to make their own modified versions).
 */

/*
 * The thread-local variables for this file's functions.
 */

typedef struct {
    Tcl_Obj *path;		/* The filename of the script for *_Main()
				 * routines to [source] as a startup script,
				 * or NULL for none set, meaning enter
				 * interactive mode. */
    Tcl_Obj *encoding;		/* The encoding of the startup script file. */
    Tcl_MainLoopProc *mainLoopProc;
				/* Any installed main loop handler. The main
				 * extension that installs these is Tk. */
} ThreadSpecificData;

/*
 * Structure definition for information used to keep the state of an
 * interactive command processor that reads lines from standard input and
 * writes prompts and results to standard output.
 */

typedef enum {
    PROMPT_NONE,		/* Print no prompt */
    PROMPT_START,		/* Print prompt for command start */
    PROMPT_CONTINUE		/* Print prompt for command continuation */
} PromptType;

typedef struct {
    Tcl_Channel input;		/* The standard input channel from which lines
				 * are read. */
    int tty;			/* Non-zero means standard input is a
				 * terminal-like device. Zero means it's a
				 * file. */
    Tcl_Obj *commandPtr;	/* Used to assemble lines of input into Tcl
				 * commands. */
    PromptType prompt;		/* Next prompt to print */
    Tcl_Interp *interp;		/* Interpreter that evaluates interactive
				 * commands. */
} InteractiveState;

/*
 * Forward declarations for functions defined later in this file.
 */

MODULE_SCOPE Tcl_MainLoopProc *TclGetMainLoop(void);
static void		Prompt(Tcl_Interp *interp, InteractiveState *isPtr);
static void		StdinProc(void *clientData, int mask);
static void		FreeMainInterp(void *clientData);

#if !defined(_WIN32) || defined(UNICODE) && !defined(TCL_ASCII_MAIN)
static Tcl_ThreadDataKey dataKey;

/*
 *----------------------------------------------------------------------
 *
 * Tcl_SetStartupScript --
 *
 *	Sets the path and encoding of the startup script to be evaluated by
 *	Tcl_Main, used to override the command line processing.
 *
 * Results:
 *	None.
 *
 * Side effects:
 *
 *----------------------------------------------------------------------
 */

void
Tcl_SetStartupScript(
    Tcl_Obj *path,		/* Filesystem path of startup script file */
    const char *encoding)	/* Encoding of the data in that file */
{
    ThreadSpecificData *tsdPtr = TCL_TSD_INIT(&dataKey);
    Tcl_Obj *newEncoding = NULL;

    if (encoding != NULL) {
	newEncoding = Tcl_NewStringObj(encoding, -1);
	Tcl_IncrRefCount(newEncoding);
    }

    if (path != NULL) {
	Tcl_IncrRefCount(path);
    }
    if (tsdPtr->path != NULL) {
	Tcl_DecrRefCount(tsdPtr->path);
    }
    tsdPtr->path = path;

    if (tsdPtr->encoding != NULL) {
	Tcl_DecrRefCount(tsdPtr->encoding);
    }
    tsdPtr->encoding = newEncoding;
}

/*
 *----------------------------------------------------------------------
 *
 * Tcl_GetStartupScript --
 *
 *	Gets the path and encoding of the startup script to be evaluated by
 *	Tcl_Main.
 *
 * Results:
 *	The path of the startup script; NULL if none has been set.
 *
 * Side effects:
 *	If encodingPtr is not NULL, stores a (const char *) in it pointing to
 *	the encoding name registered for the startup script. Tcl retains
 *	ownership of the string, and may free it. Caller should make a copy
 *	for long-term use.
 *
 *----------------------------------------------------------------------
 */

Tcl_Obj *
Tcl_GetStartupScript(
    const char **encodingPtr)	/* When not NULL, points to storage for the
				 * (const char *) that points to the
				 * registered encoding name for the startup
				 * script. */
{
    ThreadSpecificData *tsdPtr = TCL_TSD_INIT(&dataKey);

    if (encodingPtr != NULL) {
<<<<<<< HEAD
	if (tsdPtr->encoding == NULL) {
	    *encodingPtr = NULL;
	} else {
	    *encodingPtr = TclGetString(tsdPtr->encoding);
=======
	if (tsdPtr->encoding != NULL) {
	    *encodingPtr = Tcl_GetString(tsdPtr->encoding);
	} else {
	    *encodingPtr = NULL;
>>>>>>> 1e5de4f5
	}
    }
    return tsdPtr->path;
}

/*----------------------------------------------------------------------
 *
 * Tcl_SourceRCFile --
 *
 *	This function is typically invoked by Tcl_Main of Tk_Main function to
 *	source an application specific rc file into the interpreter at startup
 *	time. If the filename cannot be translated (e.g. it referred to a bogus
 *	user or there was no HOME environment variable). Just do nothing.
 *
 * Results:
 *	None.
 *
 * Side effects:
 *	Depends on what's in the rc script.
 *
 *----------------------------------------------------------------------
 */

void
Tcl_SourceRCFile(
    Tcl_Interp *interp)		/* Interpreter to source rc file into. */
{
    Tcl_DString temp;
    const char *fileName;
    Tcl_Channel chan;

    fileName = Tcl_GetVar2(interp, "tcl_rcFileName", NULL, TCL_GLOBAL_ONLY);
    if (fileName != NULL) {
	Tcl_Channel c;
	const char *fullName;

	Tcl_DStringInit(&temp);
	fullName = Tcl_TranslateFileName(interp, fileName, &temp);
	if (fullName != NULL) {
	    /*
	     * Test for the existence of the rc file before trying to read it.
	     */

	    c = Tcl_OpenFileChannel(NULL, fullName, "r", 0);
	    if (c != NULL) {
		Tcl_CloseEx(NULL, c, 0);
		if (Tcl_EvalFile(interp, fullName) != TCL_OK) {
		    chan = Tcl_GetStdChannel(TCL_STDERR);
		    if (chan) {
			if (Tcl_WriteObj(chan, Tcl_GetObjResult(interp)) < 0) {
			    Tcl_WriteChars(chan, ENCODING_ERROR, -1);
			}
			Tcl_WriteChars(chan, "\n", 1);
		    }
		}
	    }
	}
	Tcl_DStringFree(&temp);
    }
}
#endif /* !UNICODE */

/*----------------------------------------------------------------------
 *
 * Tcl_MainEx --
 *
 *	Main program for tclsh and most other Tcl-based applications.
 *
 * Results:
 *	None. This function never returns (it exits the process when it's
 *	done).
 *
 * Side effects:
 *	This function initializes the Tcl world and then starts interpreting
 *	commands; almost anything could happen, depending on the script being
 *	interpreted.
 *
 *----------------------------------------------------------------------
 */

TCL_NORETURN void
Tcl_MainEx(
    Tcl_Size argc,			/* Number of arguments. */
    TCHAR **argv,		/* Array of argument strings. */
    Tcl_AppInitProc *appInitProc,
				/* Application-specific initialization
				 * function to call after most initialization
				 * but before starting to execute commands. */
    Tcl_Interp *interp)
{
<<<<<<< HEAD
    Tcl_Size i=0;		/* argv[i] index */
=======
    int i=0;		/* argv[i] index */
>>>>>>> 1e5de4f5
    Tcl_Obj *path, *resultPtr, *argvPtr, *appName;
    const char *encodingName = NULL;
    int code, exitCode = 0;
    Tcl_MainLoopProc *mainLoopProc;
    Tcl_Channel chan;
    InteractiveState is;

    TclpSetInitialEncodings();
    if (argc > 0) {
	--argc;			/* consume argv[0] */
	++i;
    }
    TclpFindExecutable((const char *)argv[0]);	/* nb: this could be NULL
						 * w/ (eg) an empty argv supplied to execve() */

    Tcl_InitMemory(interp);

    is.interp = interp;
    is.prompt = PROMPT_START;
    TclNewObj(is.commandPtr);

    /*
     * If the application has not already set a startup script, parse the
     * first few command line arguments to determine the script path and
     * encoding.
     */

    if (NULL == Tcl_GetStartupScript(NULL)) {
	/*
	 * Check whether first 3 args (argv[1] - argv[3]) look like
	 *  -encoding ENCODING FILENAME
	 * or like
	 *  FILENAME
	 */

	/* mind argc is being adjusted as we proceed */
	if ((argc >= 3) && (0 == _tcscmp(TEXT("-encoding"), argv[1]))
		&& ('-' != argv[3][0])) {
	    Tcl_Obj *value = NewNativeObj(argv[2]);
	    Tcl_SetStartupScript(NewNativeObj(argv[3]),
		    TclGetString(value));
	    Tcl_DecrRefCount(value);
	    argc -= 3;
	    i += 3;
	} else if ((argc >= 1) && ('-' != argv[1][0])) {
	    Tcl_SetStartupScript(NewNativeObj(argv[1]), NULL);
	    argc--;
	    i++;
	}
    }

    path = Tcl_GetStartupScript(&encodingName);
    if (path != NULL) {
	appName = path;
    } else if (argv[0]) {
	appName = NewNativeObj(argv[0]);
    } else {
<<<<<<< HEAD
    	appName = Tcl_NewStringObj("tclsh", -1);
=======
	appName = Tcl_NewStringObj("tclsh", -1);
>>>>>>> 1e5de4f5
    }
    Tcl_SetVar2Ex(interp, "argv0", NULL, appName, TCL_GLOBAL_ONLY);

    Tcl_SetVar2Ex(interp, "argc", NULL, Tcl_NewWideIntObj(argc), TCL_GLOBAL_ONLY);

    argvPtr = Tcl_NewListObj(0, NULL);
    while (argc--) {
	Tcl_ListObjAppendElement(NULL, argvPtr, NewNativeObj(argv[i++]));
    }
    Tcl_SetVar2Ex(interp, "argv", NULL, argvPtr, TCL_GLOBAL_ONLY);

    /*
     * Set the "tcl_interactive" variable.
     */

    is.tty = isatty(0);
    Tcl_SetVar2Ex(interp, "tcl_interactive", NULL,
	    Tcl_NewWideIntObj(!path && is.tty), TCL_GLOBAL_ONLY);

    /*
     * Invoke application-specific initialization.
     */

    Tcl_Preserve(interp);
    if (appInitProc(interp) != TCL_OK) {
	chan = Tcl_GetStdChannel(TCL_STDERR);
	if (chan) {
	    Tcl_WriteChars(chan,
		    "application-specific initialization failed: ", -1);
	    if (Tcl_WriteObj(chan, Tcl_GetObjResult(interp)) < 0) {
		Tcl_WriteChars(chan, ENCODING_ERROR, -1);
	    }
	    Tcl_WriteChars(chan, "\n", 1);
	}
    }
    if (Tcl_InterpDeleted(interp)) {
	goto done;
    }
    if (Tcl_LimitExceeded(interp)) {
	goto done;
    }
    if (TclFullFinalizationRequested()) {
	/*
	 * Arrange for final deletion of the main interp
	 */

	/* ARGH Munchhausen effect */
	Tcl_CreateExitHandler(FreeMainInterp, interp);
    }

    /*
     * Invoke the script specified on the command line, if any. Must fetch it
     * again, as the appInitProc might have reset it.
     */

    path = Tcl_GetStartupScript(&encodingName);
    if (path != NULL) {
	Tcl_ResetResult(interp);
	code = Tcl_FSEvalFileEx(interp, path, encodingName);
	if (code != TCL_OK) {
	    chan = Tcl_GetStdChannel(TCL_STDERR);
	    if (chan) {
		Tcl_Obj *options = Tcl_GetReturnOptions(interp, code);
		Tcl_Obj *keyPtr, *valuePtr;

		TclNewLiteralStringObj(keyPtr, "-errorinfo");
		Tcl_IncrRefCount(keyPtr);
		Tcl_DictObjGet(NULL, options, keyPtr, &valuePtr);
		Tcl_DecrRefCount(keyPtr);

		if (valuePtr) {
		    if (Tcl_WriteObj(chan, valuePtr) < 0) {
			Tcl_WriteChars(chan, ENCODING_ERROR, -1);
		    }
		}
		Tcl_WriteChars(chan, "\n", 1);
		Tcl_DecrRefCount(options);
	    }
	    exitCode = 1;
	}
	goto done;
    }

    /*
     * We're running interactively. Source a user-specific startup file if the
     * application specified one and if the file exists.
     */

    Tcl_SourceRCFile(interp);
    if (Tcl_LimitExceeded(interp)) {
	goto done;
    }

    /*
     * Process commands from stdin until there's an end-of-file. Note that we
     * need to fetch the standard channels again after every eval, since they
     * may have been changed.
     */

    Tcl_IncrRefCount(is.commandPtr);

    /*
     * Get a new value for tty if anyone writes to ::tcl_interactive
     */

    Tcl_LinkVar(interp, "tcl_interactive", &is.tty, TCL_LINK_BOOLEAN);
    is.input = Tcl_GetStdChannel(TCL_STDIN);
    while ((is.input != NULL) && !Tcl_InterpDeleted(interp)) {
	mainLoopProc = TclGetMainLoop();
	if (mainLoopProc == NULL) {
	    Tcl_Size length;

	    if (is.tty) {
		Prompt(interp, &is);
		if (Tcl_InterpDeleted(interp)) {
		    break;
		}
		if (Tcl_LimitExceeded(interp)) {
		    break;
		}
		is.input = Tcl_GetStdChannel(TCL_STDIN);
		if (is.input == NULL) {
		    break;
		}
	    }
	    if (Tcl_IsShared(is.commandPtr)) {
		Tcl_DecrRefCount(is.commandPtr);
		is.commandPtr = Tcl_DuplicateObj(is.commandPtr);
		Tcl_IncrRefCount(is.commandPtr);
	    }
	    length = Tcl_GetsObj(is.input, is.commandPtr);
	    if (length < 0) {
		if (Tcl_InputBlocked(is.input)) {
		    /*
		     * This can only happen if stdin has been set to
		     * non-blocking. In that case cycle back and try again.
		     * This sets up a tight polling loop (since we have no
		     * event loop running). If this causes bad CPU hogging, we
		     * might try toggling the blocking on stdin instead.
		     */

		    continue;
		}

		/*
		 * Either EOF, or an error on stdin; we're done
		 */

		break;
	    }

	    /*
	     * Add the newline removed by Tcl_GetsObj back to the string. Have
	     * to add it back before testing completeness, because it can make
	     * a difference. [Bug 1775878]
	     */

	    if (Tcl_IsShared(is.commandPtr)) {
		Tcl_DecrRefCount(is.commandPtr);
		is.commandPtr = Tcl_DuplicateObj(is.commandPtr);
		Tcl_IncrRefCount(is.commandPtr);
	    }
	    Tcl_AppendToObj(is.commandPtr, "\n", 1);
	    if (!TclObjCommandComplete(is.commandPtr)) {
		is.prompt = PROMPT_CONTINUE;
		continue;
	    }

	    is.prompt = PROMPT_START;

	    /*
	     * The final newline is syntactically redundant, and causes some
	     * error messages troubles deeper in, so lop it back off.
	     */

	    (void)Tcl_GetStringFromObj(is.commandPtr, &length);
	    Tcl_SetObjLength(is.commandPtr, --length);
	    code = Tcl_RecordAndEvalObj(interp, is.commandPtr,
		    TCL_EVAL_GLOBAL);
	    is.input = Tcl_GetStdChannel(TCL_STDIN);
	    Tcl_DecrRefCount(is.commandPtr);
	    TclNewObj(is.commandPtr);
	    Tcl_IncrRefCount(is.commandPtr);
	    if (code != TCL_OK) {
		chan = Tcl_GetStdChannel(TCL_STDERR);
		if (chan) {
			if (Tcl_WriteObj(chan, Tcl_GetObjResult(interp)) < 0) {
			    Tcl_WriteChars(chan, ENCODING_ERROR, -1);
			}
		    Tcl_WriteChars(chan, "\n", 1);
		}
	    } else if (is.tty) {
		resultPtr = Tcl_GetObjResult(interp);
		Tcl_IncrRefCount(resultPtr);
		(void)Tcl_GetStringFromObj(resultPtr, &length);
		chan = Tcl_GetStdChannel(TCL_STDOUT);
		if ((length > 0) && chan) {
		    if (Tcl_WriteObj(chan, resultPtr) < 0) {
			Tcl_WriteChars(chan, ENCODING_ERROR, -1);
		    }
		    Tcl_WriteChars(chan, "\n", 1);
		}
		Tcl_DecrRefCount(resultPtr);
	    }
	} else {	/* (mainLoopProc != NULL) */
	    /*
	     * If a main loop has been defined while running interactively, we
	     * want to start a fileevent based prompt by establishing a
	     * channel handler for stdin.
	     */

	    if (is.input) {
		if (is.tty) {
		    Prompt(interp, &is);
		}

		Tcl_CreateChannelHandler(is.input, TCL_READABLE,
			StdinProc, &is);
	    }

	    mainLoopProc();
	    Tcl_SetMainLoop(NULL);

	    if (is.input) {
		Tcl_DeleteChannelHandler(is.input, StdinProc, &is);
	    }
	    is.input = Tcl_GetStdChannel(TCL_STDIN);
	}

	/*
	 * This code here only for the (unsupported and deprecated) [checkmem]
	 * command.
	 */

#ifdef TCL_MEM_DEBUG
	if (tclMemDumpFileName != NULL) {
	    Tcl_SetMainLoop(NULL);
	    Tcl_DeleteInterp(interp);
	}
#endif /* TCL_MEM_DEBUG */
    }

  done:
    mainLoopProc = TclGetMainLoop();
    if ((exitCode == 0) && mainLoopProc && !Tcl_LimitExceeded(interp)) {
	/*
	 * If everything has gone OK so far, call the main loop proc, if it
	 * exists. Packages (like Tk) can set it to start processing events at
	 * this point.
	 */

	mainLoopProc();
	Tcl_SetMainLoop(NULL);
    }
    if (is.commandPtr != NULL) {
	Tcl_DecrRefCount(is.commandPtr);
    }

    /*
     * Rather than calling exit, invoke the "exit" command so that users can
     * replace "exit" with some other command to do additional cleanup on
     * exit. The Tcl_EvalObjEx call should never return.
     */

    if (!Tcl_InterpDeleted(interp) && !Tcl_LimitExceeded(interp)) {
	Tcl_Obj *cmd = Tcl_ObjPrintf("exit %d", exitCode);

	Tcl_IncrRefCount(cmd);
	Tcl_EvalObjEx(interp, cmd, TCL_EVAL_GLOBAL);
	Tcl_DecrRefCount(cmd);
    }

    /*
     * If Tcl_EvalObjEx returns, trying to eval [exit], something unusual is
     * happening. Maybe interp has been deleted; maybe [exit] was redefined,
     * maybe we've blown up because of an exceeded limit. We still want to
     * cleanup and exit.
     */

    Tcl_Exit(exitCode);
}

#if !defined(_WIN32) || defined(UNICODE)

/*
 *---------------------------------------------------------------
 *
 * Tcl_SetMainLoop --
 *
 *	Sets an alternative main loop function.
 *
 * Results:
 *	None.
 *
 * Side effects:
 *	This function will be called before Tcl exits, allowing for the
 *	creation of an event loop.
 *
 *---------------------------------------------------------------
 */

void
Tcl_SetMainLoop(
    Tcl_MainLoopProc *proc)
{
    ThreadSpecificData *tsdPtr = TCL_TSD_INIT(&dataKey);

    tsdPtr->mainLoopProc = proc;
}

/*
 *---------------------------------------------------------------
 *
 * TclGetMainLoop --
 *
 *	Returns the current alternative main loop function.
 *
 * Results:
 *	Returns the previously defined main loop function, or NULL to indicate
 *	that no such function has been installed and standard tclsh behaviour
 *	(i.e., exit once the script is evaluated if not interactive) is
 *	requested..
 *
 * Side effects:
 *	None (other than possible creation of this file's TSD block).
 *
 *---------------------------------------------------------------
 */

Tcl_MainLoopProc *
TclGetMainLoop(void)
{
    ThreadSpecificData *tsdPtr = TCL_TSD_INIT(&dataKey);

    return tsdPtr->mainLoopProc;
}

/*
 *----------------------------------------------------------------------
 *
 * TclFullFinalizationRequested --
 *
 *	This function returns true when either -DPURIFY is specified, or the
 *	environment variable TCL_FINALIZE_ON_EXIT is set and not "0". This
 *	predicate is called at places affecting the exit sequence, so that the
 *	default behavior is a fast and deadlock-free exit, and the modified
 *	behavior is a more thorough finalization for debugging purposes (leak
 *	hunting etc).
 *
 * Results:
 *	A boolean.
 *
 *----------------------------------------------------------------------
 */

MODULE_SCOPE int
TclFullFinalizationRequested(void)
{
#ifdef PURIFY
    return 1;
#else
    const char *fin;
    Tcl_DString ds;
    int finalize = 0;

    fin = TclGetEnv("TCL_FINALIZE_ON_EXIT", &ds);
    finalize = ((fin != NULL) && strcmp(fin, "0"));
    if (fin != NULL) {
	Tcl_DStringFree(&ds);
    }
    return finalize;
#endif /* PURIFY */
}
#endif /* UNICODE */

/*
 *----------------------------------------------------------------------
 *
 * StdinProc --
 *
 *	This function is invoked by the event dispatcher whenever standard
 *	input becomes readable. It grabs the next line of input characters,
 *	adds them to a command being assembled, and executes the command if
 *	it's complete.
 *
 * Results:
 *	None.
 *
 * Side effects:
 *	Could be almost arbitrary, depending on the command that's typed.
 *
 *----------------------------------------------------------------------
 */

static void
StdinProc(
    void *clientData,	/* The state of interactive cmd line */
    TCL_UNUSED(int) /*mask*/)
{
    int code;
    Tcl_Size length;
    InteractiveState *isPtr = (InteractiveState *)clientData;
    Tcl_Channel chan = isPtr->input;
    Tcl_Obj *commandPtr = isPtr->commandPtr;
    Tcl_Interp *interp = isPtr->interp;

    if (Tcl_IsShared(commandPtr)) {
	Tcl_DecrRefCount(commandPtr);
	commandPtr = Tcl_DuplicateObj(commandPtr);
	Tcl_IncrRefCount(commandPtr);
    }
    length = Tcl_GetsObj(chan, commandPtr);
    if (length < 0) {
	if (Tcl_InputBlocked(chan)) {
	    return;
	}
	if (isPtr->tty) {
	    /*
	     * Would be better to find a way to exit the mainLoop? Or perhaps
	     * evaluate [exit]? Leaving as is for now due to compatibility
	     * concerns.
	     */

	    Tcl_Exit(0);
	}
	Tcl_DeleteChannelHandler(chan, StdinProc, isPtr);
	return;
    }

    if (Tcl_IsShared(commandPtr)) {
	Tcl_DecrRefCount(commandPtr);
	commandPtr = Tcl_DuplicateObj(commandPtr);
	Tcl_IncrRefCount(commandPtr);
    }
    Tcl_AppendToObj(commandPtr, "\n", 1);
    if (!TclObjCommandComplete(commandPtr)) {
	isPtr->prompt = PROMPT_CONTINUE;
	goto prompt;
    }
    isPtr->prompt = PROMPT_START;
    (void)Tcl_GetStringFromObj(commandPtr, &length);
    Tcl_SetObjLength(commandPtr, --length);

    /*
     * Disable the stdin channel handler while evaluating the command;
     * otherwise if the command re-enters the event loop we might process
     * commands from stdin before the current command is finished. Among other
     * things, this will trash the text of the command being evaluated.
     */

    Tcl_CreateChannelHandler(chan, 0, StdinProc, isPtr);
    code = Tcl_RecordAndEvalObj(interp, commandPtr, TCL_EVAL_GLOBAL);
    isPtr->input = chan = Tcl_GetStdChannel(TCL_STDIN);
    Tcl_DecrRefCount(commandPtr);
    TclNewObj(commandPtr);
    isPtr->commandPtr = commandPtr;
    Tcl_IncrRefCount(commandPtr);
    if (chan != NULL) {
	Tcl_CreateChannelHandler(chan, TCL_READABLE, StdinProc, isPtr);
    }
    if (code != TCL_OK) {
	chan = Tcl_GetStdChannel(TCL_STDERR);

	if (chan != NULL) {
	    if (Tcl_WriteObj(chan, Tcl_GetObjResult(interp)) < 0) {
		Tcl_WriteChars(chan, ENCODING_ERROR, -1);
	    }
	    Tcl_WriteChars(chan, "\n", 1);
	}
    } else if (isPtr->tty) {
	Tcl_Obj *resultPtr = Tcl_GetObjResult(interp);
	chan = Tcl_GetStdChannel(TCL_STDOUT);

	Tcl_IncrRefCount(resultPtr);
	(void)Tcl_GetStringFromObj(resultPtr, &length);
	if ((length > 0) && (chan != NULL)) {
	    if (Tcl_WriteObj(chan, resultPtr) < 0) {
		Tcl_WriteChars(chan, ENCODING_ERROR, -1);
	    }
	    Tcl_WriteChars(chan, "\n", 1);
	}
	Tcl_DecrRefCount(resultPtr);
    }

    /*
     * If a tty stdin is still around, output a prompt.
     */

  prompt:
    if (isPtr->tty && (isPtr->input != NULL)) {
	Prompt(interp, isPtr);
	isPtr->input = Tcl_GetStdChannel(TCL_STDIN);
    }
}

/*
 *----------------------------------------------------------------------
 *
 * Prompt --
 *
 *	Issue a prompt on standard output, or invoke a script to issue the
 *	prompt.
 *
 * Results:
 *	None.
 *
 * Side effects:
 *	A prompt gets output, and a Tcl script may be evaluated in interp.
 *
 *----------------------------------------------------------------------
 */

static void
Prompt(
    Tcl_Interp *interp,		/* Interpreter to use for prompting. */
    InteractiveState *isPtr)	/* InteractiveState. Filled with PROMPT_NONE
				 * after a prompt is printed. */
{
    Tcl_Obj *promptCmdPtr;
    int code;
    Tcl_Channel chan;

    if (isPtr->prompt == PROMPT_NONE) {
	return;
    }

    promptCmdPtr = Tcl_GetVar2Ex(interp,
	    (isPtr->prompt==PROMPT_CONTINUE ? "tcl_prompt2" : "tcl_prompt1"),
	    NULL, TCL_GLOBAL_ONLY);

    if (Tcl_InterpDeleted(interp)) {
	return;
    }
    if (promptCmdPtr == NULL) {
    defaultPrompt:
	if (isPtr->prompt == PROMPT_START) {
	    chan = Tcl_GetStdChannel(TCL_STDOUT);
	    if (chan != NULL) {
		Tcl_WriteChars(chan, DEFAULT_PRIMARY_PROMPT,
			sizeof(DEFAULT_PRIMARY_PROMPT) - 1);
	    }
	}
    } else {
	code = Tcl_EvalObjEx(interp, promptCmdPtr, TCL_EVAL_GLOBAL);
	if (code != TCL_OK) {
	    Tcl_AddErrorInfo(interp,
		    "\n    (script that generates prompt)");
	    chan = Tcl_GetStdChannel(TCL_STDERR);
	    if (chan != NULL) {
		if (Tcl_WriteObj(chan, Tcl_GetObjResult(interp)) < 0) {
		    Tcl_WriteChars(chan, ENCODING_ERROR, -1);
		}
		Tcl_WriteChars(chan, "\n", 1);
	    }
	    goto defaultPrompt;
	}
    }

    chan = Tcl_GetStdChannel(TCL_STDOUT);
    if (chan != NULL) {
	Tcl_Flush(chan);
    }
    isPtr->prompt = PROMPT_NONE;
}

/*
 *----------------------------------------------------------------------
 *
 * FreeMainInterp --
 *
 *	Exit handler used to cleanup the main interpreter and ancillary
 *	startup script storage at exit.
 *
 *----------------------------------------------------------------------
 */

static void
FreeMainInterp(
    void *clientData)
{
    Tcl_Interp *interp = (Tcl_Interp *)clientData;

    /*if (TclInExit()) return;*/

    if (!Tcl_InterpDeleted(interp)) {
	Tcl_DeleteInterp(interp);
    }
    Tcl_SetStartupScript(NULL, NULL);
    Tcl_Release(interp);
}

/*
 * Local Variables:
 * mode: c
 * c-basic-offset: 4
 * fill-column: 78
 * End:
 */<|MERGE_RESOLUTION|>--- conflicted
+++ resolved
@@ -192,17 +192,10 @@
     ThreadSpecificData *tsdPtr = TCL_TSD_INIT(&dataKey);
 
     if (encodingPtr != NULL) {
-<<<<<<< HEAD
-	if (tsdPtr->encoding == NULL) {
-	    *encodingPtr = NULL;
-	} else {
-	    *encodingPtr = TclGetString(tsdPtr->encoding);
-=======
 	if (tsdPtr->encoding != NULL) {
 	    *encodingPtr = Tcl_GetString(tsdPtr->encoding);
 	} else {
 	    *encodingPtr = NULL;
->>>>>>> 1e5de4f5
 	}
     }
     return tsdPtr->path;
@@ -295,11 +288,7 @@
 				 * but before starting to execute commands. */
     Tcl_Interp *interp)
 {
-<<<<<<< HEAD
     Tcl_Size i=0;		/* argv[i] index */
-=======
-    int i=0;		/* argv[i] index */
->>>>>>> 1e5de4f5
     Tcl_Obj *path, *resultPtr, *argvPtr, *appName;
     const char *encodingName = NULL;
     int code, exitCode = 0;
@@ -340,7 +329,7 @@
 		&& ('-' != argv[3][0])) {
 	    Tcl_Obj *value = NewNativeObj(argv[2]);
 	    Tcl_SetStartupScript(NewNativeObj(argv[3]),
-		    TclGetString(value));
+		    Tcl_GetString(value));
 	    Tcl_DecrRefCount(value);
 	    argc -= 3;
 	    i += 3;
@@ -357,11 +346,7 @@
     } else if (argv[0]) {
 	appName = NewNativeObj(argv[0]);
     } else {
-<<<<<<< HEAD
-    	appName = Tcl_NewStringObj("tclsh", -1);
-=======
 	appName = Tcl_NewStringObj("tclsh", -1);
->>>>>>> 1e5de4f5
     }
     Tcl_SetVar2Ex(interp, "argv0", NULL, appName, TCL_GLOBAL_ONLY);
 
