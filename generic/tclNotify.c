--- conflicted
+++ resolved
@@ -11,15 +11,8 @@
  * Copyright (c) 1998 by Scriptics Corporation.
  * Copyright (c) 2003 by Kevin B. Kenny.  All rights reserved.
  *
-<<<<<<< HEAD
  * See the file "license.terms" for information on usage and redistribution of
  * this file, and for a DISCLAIMER OF ALL WARRANTIES.
- *
- * RCS: @(#) $Id: tclNotify.c,v 1.25.8.1 2009/07/23 10:17:03 mistachkin Exp $
-=======
- * See the file "license.terms" for information on usage and redistribution
- * of this file, and for a DISCLAIMER OF ALL WARRANTIES.
->>>>>>> 1665766f
  */
 
 #include "tclInt.h"
