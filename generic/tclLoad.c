/*
 * tclLoad.c --
 *
 *	This file provides the generic portion (those that are the same on all
 *	platforms) of Tcl's dynamic loading facilities.
 *
 * Copyright © 1995-1997 Sun Microsystems, Inc.
 *
 * See the file "license.terms" for information on usage and redistribution of
 * this file, and for a DISCLAIMER OF ALL WARRANTIES.
 */

#include "tclInt.h"


/*
 * The following structure describes a library that has been loaded either
 * dynamically (with the "load" command) or statically (as indicated by a call
 * to Tcl_StaticLibrary). All such libraries are linked together into a
 * single list for the process. Library are never unloaded, until the
 * application exits, when TclFinalizeLoad is called, and these structures are
 * freed.
 */

typedef struct LoadedLibrary {
    char *fileName;		/* Name of the file from which the library was
				 * loaded. An empty string means the library
				 * is loaded statically. Malloc-ed. */
    char *prefix;		/* Prefix for the library,
				 * properly capitalized (first letter UC,
				 * others LC), as in "Net".
				 * Malloc-ed. */
    Tcl_LoadHandle loadHandle;	/* Token for the loaded file which should be
				 * passed to (*unLoadProcPtr)() when the file
				 * is no longer needed. If fileName is NULL,
				 * then this field is irrelevant. */
    Tcl_LibraryInitProc *initProc;
				/* Initialization function to call to
				 * incorporate this library into a trusted
				 * interpreter. */
    Tcl_LibraryInitProc *safeInitProc;
				/* Initialization function to call to
				 * incorporate this library into a safe
				 * interpreter (one that will execute
				 * untrusted scripts). NULL means the library
				 * can't be used in unsafe interpreters. */
    Tcl_LibraryUnloadProc *unloadProc;
				/* Finalization function to unload a library
				 * from a trusted interpreter. NULL means that
				 * the library cannot be unloaded. */
    Tcl_LibraryUnloadProc *safeUnloadProc;
				/* Finalization function to unload a library
				 * from a safe interpreter. NULL means that
				 * the library cannot be unloaded. */
    int interpRefCount;		/* How many times the library has been loaded
				 * in trusted interpreters. */
    int safeInterpRefCount;	/* How many times the library has been loaded
				 * in safe interpreters. */
    struct LoadedLibrary *nextPtr;
				/* Next in list of all libraries loaded into
				 * this application process. NULL means end of
				 * list. */
} LoadedLibrary;

/*
 * TCL_THREADS
 * There is a global list of libraries that is anchored at firstLibraryPtr.
 * Access to this list is governed by a mutex.
 */

static LoadedLibrary *firstLibraryPtr = NULL;
				/* First in list of all libraries loaded into
				 * this process. */

TCL_DECLARE_MUTEX(libraryMutex)

/*
 * The following structure represents a particular library that has been
 * incorporated into a particular interpreter (by calling its initialization
 * function). There is a list of these structures for each interpreter, with
 * an AssocData value (key "load") for the interpreter that points to the
 * first library (if any).
 */

typedef struct InterpLibrary {
    LoadedLibrary *libraryPtr;	/* Points to detailed information about
				 * library. */
    struct InterpLibrary *nextPtr;
				/* Next library in this interpreter, or NULL
				 * for end of list. */
} InterpLibrary;

/*
 * Prototypes for functions that are private to this file:
 */

static void	LoadCleanupProc(ClientData clientData,
		    Tcl_Interp *interp);
static int	IsStatic (LoadedLibrary *libraryPtr);
static int	UnloadLibrary(Tcl_Interp *interp, Tcl_Interp *target,
		    LoadedLibrary *library, int keepLibrary,
		    const char *fullFileName, int interpExiting);


static int
IsStatic (LoadedLibrary *libraryPtr) {
    int res;
    res = (libraryPtr->fileName[0] == '\0');
    return res;
}

/*
 *----------------------------------------------------------------------
 *
 * Tcl_LoadObjCmd --
 *
 *	This function is invoked to process the "load" Tcl command. See the
 *	user documentation for details on what it does.
 *
 * Results:
 *	A standard Tcl result.
 *
 * Side effects:
 *	See the user documentation.
 *
 *----------------------------------------------------------------------
 */

int
Tcl_LoadObjCmd(
    TCL_UNUSED(void *),
    Tcl_Interp *interp,		/* Current interpreter. */
    int objc,			/* Number of arguments. */
    Tcl_Obj *const objv[])	/* Argument objects. */
{
    Tcl_Interp *target;
    LoadedLibrary *libraryPtr, *defaultPtr;
    Tcl_DString pfx, tmp, initName, safeInitName;
    Tcl_DString unloadName, safeUnloadName;
    InterpLibrary *ipFirstPtr, *ipPtr;
    int code, namesMatch, filesMatch, offset;
    const char *symbols[2];
    Tcl_LibraryInitProc *initProc;
    const char *p, *fullFileName, *prefix;
    Tcl_LoadHandle loadHandle;
    Tcl_UniChar ch = 0;
    unsigned len;
    int index, flags = 0;
    Tcl_Obj *const *savedobjv = objv;
    static const char *const options[] = {
	"-global",		"-lazy",		"--",	NULL
    };
    enum loadOptionsEnum {
	LOAD_GLOBAL,	LOAD_LAZY,	LOAD_LAST
    };

    while (objc > 2) {
	if (TclGetString(objv[1])[0] != '-') {
	    break;
	}
	if (Tcl_GetIndexFromObj(interp, objv[1], options, "option", 0,
		&index) != TCL_OK) {
	    return TCL_ERROR;
	}
	++objv; --objc;
	if (LOAD_GLOBAL == (enum loadOptionsEnum) index) {
	    flags |= TCL_LOAD_GLOBAL;
	} else if (LOAD_LAZY == (enum loadOptionsEnum) index) {
	    flags |= TCL_LOAD_LAZY;
	} else {
		break;
	}
    }
    if ((objc < 2) || (objc > 4)) {
	Tcl_WrongNumArgs(interp, 1, savedobjv, "?-global? ?-lazy? ?--? fileName ?prefix? ?interp?");
	return TCL_ERROR;
    }
    if (Tcl_FSConvertToPathType(interp, objv[1]) != TCL_OK) {
	return TCL_ERROR;
    }
    fullFileName = TclGetString(objv[1]);

    Tcl_DStringInit(&pfx);
    Tcl_DStringInit(&initName);
    Tcl_DStringInit(&safeInitName);
    Tcl_DStringInit(&unloadName);
    Tcl_DStringInit(&safeUnloadName);
    Tcl_DStringInit(&tmp);

    prefix = NULL;
    if (objc >= 3) {
<<<<<<< HEAD
	prefix = Tcl_GetString(objv[2]);
	if (prefix[0] == '\0') {
	    prefix = NULL;
=======
	packageName = TclGetString(objv[2]);
	if (packageName[0] == '\0') {
	    packageName = NULL;
>>>>>>> c208cb11
	}
    }
    if ((fullFileName[0] == 0) && (prefix == NULL)) {
	Tcl_SetObjResult(interp, Tcl_NewStringObj(
		"must specify either file name or prefix", -1));
	Tcl_SetErrorCode(interp, "TCL", "OPERATION", "LOAD", "NOLIBRARY",
		(void *)NULL);
	code = TCL_ERROR;
	goto done;
    }

    /*
     * Figure out which interpreter we're going to load the library into.
     */

    target = interp;
    if (objc == 4) {
	const char *childIntName = TclGetString(objv[3]);

	target = Tcl_GetChild(interp, childIntName);
	if (target == NULL) {
	    code = TCL_ERROR;
	    goto done;
	}
    }

    /*
     * Scan through the libraries that are currently loaded to see if the
     * library we want is already loaded. We'll use a loaded library if it
     * meets any of the following conditions:
     *  - Its name and file match the once we're looking for.
     *  - Its file matches, and we weren't given a name.
     *  - Its name matches, the file name was specified as empty, and there is
     *	  only no statically loaded library with the same prefix.
     */

    Tcl_MutexLock(&libraryMutex);

    defaultPtr = NULL;
    for (libraryPtr = firstLibraryPtr; libraryPtr != NULL; libraryPtr = libraryPtr->nextPtr) {
	if (prefix == NULL) {
	    namesMatch = 0;
	} else {
	    TclDStringClear(&pfx);
	    Tcl_DStringAppend(&pfx, prefix, -1);
	    TclDStringClear(&tmp);
	    Tcl_DStringAppend(&tmp, libraryPtr->prefix, -1);
	    Tcl_UtfToLower(Tcl_DStringValue(&pfx));
	    Tcl_UtfToLower(Tcl_DStringValue(&tmp));
	    if (strcmp(Tcl_DStringValue(&tmp),
		    Tcl_DStringValue(&pfx)) == 0) {
		namesMatch = 1;
	    } else {
		namesMatch = 0;
	    }
	}
	TclDStringClear(&pfx);

	filesMatch = (strcmp(libraryPtr->fileName, fullFileName) == 0);
	if (filesMatch && (namesMatch || (prefix == NULL))) {
	    break;
	}
	if (namesMatch && (fullFileName[0] == 0)) {
	    defaultPtr = libraryPtr;
	}
	if (filesMatch && !namesMatch && (fullFileName[0] != 0)) {
	    /*
	     * Can't have two different libraries loaded from the same file.
	     */

	    Tcl_SetObjResult(interp, Tcl_ObjPrintf(
		    "file \"%s\" is already loaded for prefix \"%s\"",
		    fullFileName, libraryPtr->prefix));
	    Tcl_SetErrorCode(interp, "TCL", "OPERATION", "LOAD",
		    "SPLITPERSONALITY", (void *)NULL);
	    code = TCL_ERROR;
	    Tcl_MutexUnlock(&libraryMutex);
	    goto done;
	}
    }
    Tcl_MutexUnlock(&libraryMutex);
    if (libraryPtr == NULL) {
	libraryPtr = defaultPtr;
    }

    /*
     * Scan through the list of libraries already loaded in the target
     * interpreter. If the library we want is already loaded there, then
     * there's nothing for us to do.
     */

    if (libraryPtr != NULL) {
	ipFirstPtr = (InterpLibrary *)Tcl_GetAssocData(target, "tclLoad", NULL);
	for (ipPtr = ipFirstPtr; ipPtr != NULL; ipPtr = ipPtr->nextPtr) {
	    if (ipPtr->libraryPtr == libraryPtr) {
		code = TCL_OK;
		goto done;
	    }
	}
    }

    if (libraryPtr == NULL) {
	/*
	 * The desired file isn't currently loaded, so load it. It's an error
	 * if the desired library is a static one.
	 */

	if (fullFileName[0] == 0) {
	    Tcl_SetObjResult(interp, Tcl_ObjPrintf(
		    "no library with prefix \"%s\" is loaded statically", prefix));
	    Tcl_SetErrorCode(interp, "TCL", "OPERATION", "LOAD", "NOTSTATIC",
		    (void *)NULL);
	    code = TCL_ERROR;
	    goto done;
	}

	/*
	 * Figure out the prefix if it wasn't provided explicitly.
	 */

	if (prefix != NULL) {
	    Tcl_DStringAppend(&pfx, prefix, -1);
	} else {
	    Tcl_Obj *splitPtr, *pkgGuessPtr;
	    int pElements;
	    const char *pkgGuess;

	    /*
	     * Threading note - this call used to be protected by a mutex.
	     */

	    /*
	     * The platform-specific code couldn't figure out the prefix.
	     * Make a guess by taking the last element of the file
	     * name, stripping off any leading "lib" and/or "tcl", and
	     * then using all of the alphabetic and underline characters
	     * that follow that.
	     */

<<<<<<< HEAD
	    splitPtr = Tcl_FSSplitPath(objv[1], &pElements);
	    Tcl_ListObjIndex(NULL, splitPtr, pElements -1, &pkgGuessPtr);
	    pkgGuess = Tcl_GetString(pkgGuessPtr);
	    if ((pkgGuess[0] == 'l') && (pkgGuess[1] == 'i')
		    && (pkgGuess[2] == 'b')) {
		pkgGuess += 3;
	    }
=======
		splitPtr = Tcl_FSSplitPath(objv[1], &pElements);
		Tcl_ListObjIndex(NULL, splitPtr, pElements -1, &pkgGuessPtr);
		pkgGuess = TclGetString(pkgGuessPtr);
		if ((pkgGuess[0] == 'l') && (pkgGuess[1] == 'i')
			&& (pkgGuess[2] == 'b')) {
		    pkgGuess += 3;
		}
>>>>>>> c208cb11
#ifdef __CYGWIN__
	    else if ((pkgGuess[0] == 'c') && (pkgGuess[1] == 'y')
		    && (pkgGuess[2] == 'g')) {
		pkgGuess += 3;
	    }
#endif /* __CYGWIN__ */
	    if (((pkgGuess[0] == 't')
#ifdef MAC_OSX_TCL
		    || (pkgGuess[0] == 'T')
#endif
		    ) && (pkgGuess[1] == 'c')
		    && (pkgGuess[2] == 'l')) {
		pkgGuess += 3;
	    }
	    for (p = pkgGuess; *p != 0; p += offset) {
		offset = TclUtfToUniChar(p, &ch);
		if ((ch > 0x100)
			|| !(isalpha(UCHAR(ch)) /* INTL: ISO only */
				|| (UCHAR(ch) == '_'))) {
		    break;
		}
	    }
	    if (p == pkgGuess) {
		Tcl_DecrRefCount(splitPtr);
		Tcl_SetObjResult(interp, Tcl_ObjPrintf(
			"couldn't figure out prefix for %s",
			fullFileName));
		Tcl_SetErrorCode(interp, "TCL", "OPERATION", "LOAD",
			"WHATLIBRARY", (void *)NULL);
		code = TCL_ERROR;
		goto done;
	    }
	    Tcl_DStringAppend(&pfx, pkgGuess, p - pkgGuess);
	    Tcl_DecrRefCount(splitPtr);
	}

	/*
	 * Fix the capitalization in the prefix so that the first
	 * character is in caps (or title case) but the others are all
	 * lower-case.
	 */

	Tcl_DStringSetLength(&pfx,
		Tcl_UtfToTitle(Tcl_DStringValue(&pfx)));

	/*
	 * Compute the names of the two initialization functions, based on the
	 * prefix.
	 */

	TclDStringAppendDString(&initName, &pfx);
	TclDStringAppendLiteral(&initName, "_Init");
	TclDStringAppendDString(&safeInitName, &pfx);
	TclDStringAppendLiteral(&safeInitName, "_SafeInit");
	TclDStringAppendDString(&unloadName, &pfx);
	TclDStringAppendLiteral(&unloadName, "_Unload");
	TclDStringAppendDString(&safeUnloadName, &pfx);
	TclDStringAppendLiteral(&safeUnloadName, "_SafeUnload");

	/*
	 * Call platform-specific code to load the library and find the two
	 * initialization functions.
	 */

	symbols[0] = Tcl_DStringValue(&initName);
	symbols[1] = NULL;

	Tcl_MutexLock(&libraryMutex);
	code = Tcl_LoadFile(interp, objv[1], symbols, flags, &initProc,
		&loadHandle);
	Tcl_MutexUnlock(&libraryMutex);
	if (code != TCL_OK) {
	    goto done;
	}

	/*
	 * Create a new record to describe this library.
	 */

	libraryPtr = (LoadedLibrary *)ckalloc(sizeof(LoadedLibrary));
	len = strlen(fullFileName) + 1;
	libraryPtr->fileName	   = (char *)ckalloc(len);
	memcpy(libraryPtr->fileName, fullFileName, len);
	len = Tcl_DStringLength(&pfx) + 1;
	libraryPtr->prefix	   = (char *)ckalloc(len);
	memcpy(libraryPtr->prefix, Tcl_DStringValue(&pfx), len);
	libraryPtr->loadHandle	   = loadHandle;
	libraryPtr->initProc	   = initProc;
	libraryPtr->safeInitProc	   = (Tcl_LibraryInitProc *)
		Tcl_FindSymbol(interp, loadHandle,
			Tcl_DStringValue(&safeInitName));
	libraryPtr->unloadProc	   = (Tcl_LibraryUnloadProc *)
		Tcl_FindSymbol(interp, loadHandle,
			Tcl_DStringValue(&unloadName));
	libraryPtr->safeUnloadProc	   = (Tcl_LibraryUnloadProc *)
		Tcl_FindSymbol(interp, loadHandle,
			Tcl_DStringValue(&safeUnloadName));
	libraryPtr->interpRefCount	   = 0;
	libraryPtr->safeInterpRefCount = 0;

	Tcl_MutexLock(&libraryMutex);
	libraryPtr->nextPtr		   = firstLibraryPtr;
	firstLibraryPtr		   = libraryPtr;
	Tcl_MutexUnlock(&libraryMutex);

	/*
	 * The Tcl_FindSymbol calls may have left a spurious error message in
	 * the interpreter result.
	 */

	Tcl_ResetResult(interp);
    }

    /*
     * Invoke the library's initialization function (either the normal one or
     * the safe one, depending on whether or not the interpreter is safe).
     */

    if (Tcl_IsSafe(target)) {
	if (libraryPtr->safeInitProc == NULL) {
	    Tcl_SetObjResult(interp, Tcl_ObjPrintf(
		    "can't use library in a safe interpreter: no"
		    " %s_SafeInit procedure", libraryPtr->prefix));
	    Tcl_SetErrorCode(interp, "TCL", "OPERATION", "LOAD", "UNSAFE",
		    (void *)NULL);
	    code = TCL_ERROR;
	    goto done;
	}
	code = libraryPtr->safeInitProc(target);
    } else {
	if (libraryPtr->initProc == NULL) {
	    Tcl_SetObjResult(interp, Tcl_ObjPrintf(
		    "can't attach library to interpreter: no %s_Init procedure",
		    libraryPtr->prefix));
	    Tcl_SetErrorCode(interp, "TCL", "OPERATION", "LOAD", "ENTRYPOINT",
		    (void *)NULL);
	    code = TCL_ERROR;
	    goto done;
	}
	code = libraryPtr->initProc(target);
    }

    /*
     * Test for whether the initialization failed. If so, transfer the error
     * from the target interpreter to the originating one.
     */

    if (code != TCL_OK) {
#if defined(TCL_NO_DEPRECATED) || TCL_MAJOR_VERSION > 8
	Interp *iPtr = (Interp *) target;
	if (iPtr->result && *(iPtr->result) && !iPtr->freeProc) {
	    /*
	     * A call to Tcl_InitStubs() determined the caller extension and
	     * this interp are incompatible in their stubs mechanisms, and
	     * recorded the error in the oldest legacy place we have to do so.
	     */
	    Tcl_SetObjResult(target, Tcl_NewStringObj(iPtr->result, -1));
	    iPtr->result =  &tclEmptyString;
	    iPtr->freeProc = NULL;
	}
#endif /* defined(TCL_NO_DEPRECATED) */
	Tcl_TransferResult(target, code, interp);
	goto done;
    }

    /*
     * Record the fact that the library has been loaded in the target
     * interpreter.
     *
     * Update the proper reference count.
     */

    Tcl_MutexLock(&libraryMutex);
    if (Tcl_IsSafe(target)) {
	libraryPtr->safeInterpRefCount++;
    } else {
	libraryPtr->interpRefCount++;
    }
    Tcl_MutexUnlock(&libraryMutex);

    /*
     * Refetch ipFirstPtr: loading the library may have introduced additional
     * static libraries at the head of the linked list!
     */

    ipFirstPtr = (InterpLibrary *)Tcl_GetAssocData(target, "tclLoad", NULL);
    ipPtr = (InterpLibrary *)ckalloc(sizeof(InterpLibrary));
    ipPtr->libraryPtr = libraryPtr;
    ipPtr->nextPtr = ipFirstPtr;
    Tcl_SetAssocData(target, "tclLoad", LoadCleanupProc, ipPtr);

  done:
    Tcl_DStringFree(&pfx);
    Tcl_DStringFree(&initName);
    Tcl_DStringFree(&safeInitName);
    Tcl_DStringFree(&unloadName);
    Tcl_DStringFree(&safeUnloadName);
    Tcl_DStringFree(&tmp);
    return code;
}

/*
 *----------------------------------------------------------------------
 *
 * Tcl_UnloadObjCmd --
 *
 *	Implements the the "unload" Tcl command. See the
 *	user documentation for details on what it does.
 *
 * Results:
 *	A standard Tcl result.
 *
 * Side effects:
 *	See the user documentation.
 *
 *----------------------------------------------------------------------
 */

int
Tcl_UnloadObjCmd(
    TCL_UNUSED(void *),
    Tcl_Interp *interp,		/* Current interpreter. */
    int objc,			/* Number of arguments. */
    Tcl_Obj *const objv[])	/* Argument objects. */
{
    Tcl_Interp *target;		/* Which interpreter to unload from. */
    LoadedLibrary *libraryPtr;
    Tcl_DString pfx, tmp;
    InterpLibrary *ipFirstPtr, *ipPtr;
    int i, index, code, complain = 1, keepLibrary = 0;
    const char *fullFileName = "";
    const char *prefix;
    static const char *const options[] = {
	"-nocomplain", "-keeplibrary", "--", NULL
    };
    enum unloadOptionsEnum {
	UNLOAD_NOCOMPLAIN, UNLOAD_KEEPLIB, UNLOAD_LAST
    };

    for (i = 1; i < objc; i++) {
	if (Tcl_GetIndexFromObj(interp, objv[i], options, "option", 0,
		&index) != TCL_OK) {
	    fullFileName = TclGetString(objv[i]);
	    if (fullFileName[0] == '-') {
		/*
		 * It looks like the command contains an option so signal an
		 * error
		 */

		return TCL_ERROR;
	    } else {
		/*
		 * This clearly isn't an option; assume it's the filename. We
		 * must clear the error.
		 */

		Tcl_ResetResult(interp);
		break;
	    }
	}
	switch ((enum unloadOptionsEnum)index) {
	case UNLOAD_NOCOMPLAIN:		/* -nocomplain */
	    complain = 0;
	    break;
	case UNLOAD_KEEPLIB:		/* -keeplibrary */
	    keepLibrary = 1;
	    break;
	case UNLOAD_LAST:		/* -- */
	    i++;
	    goto endOfForLoop;
	}
    }
  endOfForLoop:
    if ((objc-i < 1) || (objc-i > 3)) {
	Tcl_WrongNumArgs(interp, 1, objv,
		"?-switch ...? fileName ?prefix? ?interp?");
	return TCL_ERROR;
    }
    if (Tcl_FSConvertToPathType(interp, objv[i]) != TCL_OK) {
	return TCL_ERROR;
    }

<<<<<<< HEAD
    fullFileName = Tcl_GetString(objv[i]);
    Tcl_DStringInit(&pfx);
=======
    fullFileName = TclGetString(objv[i]);
    Tcl_DStringInit(&prefix);
>>>>>>> c208cb11
    Tcl_DStringInit(&tmp);

    prefix = NULL;
    if (objc - i >= 2) {
<<<<<<< HEAD
	prefix = Tcl_GetString(objv[i+1]);
	if (prefix[0] == '\0') {
	    prefix = NULL;
=======
	packageName = TclGetString(objv[i+1]);
	if (packageName[0] == '\0') {
	    packageName = NULL;
>>>>>>> c208cb11
	}
    }
    if ((fullFileName[0] == 0) && (prefix == NULL)) {
	Tcl_SetObjResult(interp, Tcl_NewStringObj(
		"must specify either file name or prefix", -1));
	Tcl_SetErrorCode(interp, "TCL", "OPERATION", "UNLOAD", "NOLIBRARY",
		(void *)NULL);
	code = TCL_ERROR;
	goto done;
    }

    /*
     * Figure out which interpreter we're going to load the library into.
     */

    target = interp;
    if (objc - i == 3) {
	const char *childIntName = TclGetString(objv[i + 2]);

	target = Tcl_GetChild(interp, childIntName);
	if (target == NULL) {
	    return TCL_ERROR;
	}
    }

    /*
     * Scan through the libraries that are currently loaded to see if the
     * library we want is already loaded. We'll use a loaded library if it
     * meets any of the following conditions:
     *  - Its prefix and file match the once we're looking for.
     *  - Its file matches, and we weren't given a prefix.
     *  - Its prefix matches, the file name was specified as empty, and there is
     *	  no statically loaded library with the same prefix.
     */

    Tcl_MutexLock(&libraryMutex);

    for (libraryPtr = firstLibraryPtr; libraryPtr != NULL; libraryPtr = libraryPtr->nextPtr) {
	int namesMatch, filesMatch;

	if (prefix == NULL) {
	    namesMatch = 0;
	} else {
	    TclDStringClear(&pfx);
	    Tcl_DStringAppend(&pfx, prefix, -1);
	    TclDStringClear(&tmp);
	    Tcl_DStringAppend(&tmp, libraryPtr->prefix, -1);
	    Tcl_UtfToLower(Tcl_DStringValue(&pfx));
	    Tcl_UtfToLower(Tcl_DStringValue(&tmp));
	    if (strcmp(Tcl_DStringValue(&tmp),
		    Tcl_DStringValue(&pfx)) == 0) {
		namesMatch = 1;
	    } else {
		namesMatch = 0;
	    }
	}
	TclDStringClear(&pfx);

	filesMatch = (strcmp(libraryPtr->fileName, fullFileName) == 0);
	if (filesMatch && (namesMatch || (prefix == NULL))) {
	    break;
	}
	if (filesMatch && !namesMatch && (fullFileName[0] != 0)) {
	    break;
	}
    }
    Tcl_MutexUnlock(&libraryMutex);
    if (fullFileName[0] == 0) {
	/*
	 * It's an error to try unload a static library.
	 */

	Tcl_SetObjResult(interp, Tcl_ObjPrintf(
		"library with prefix \"%s\" is loaded statically and cannot be unloaded",
		prefix));
	Tcl_SetErrorCode(interp, "TCL", "OPERATION", "UNLOAD", "STATIC",
		(void *)NULL);
	code = TCL_ERROR;
	goto done;
    }
    if (libraryPtr == NULL) {
	/*
	 * The DLL pointed by the provided filename has never been loaded.
	 */

	Tcl_SetObjResult(interp, Tcl_ObjPrintf(
		"file \"%s\" has never been loaded", fullFileName));
	Tcl_SetErrorCode(interp, "TCL", "OPERATION", "UNLOAD", "NEVERLOADED",
		(void *)NULL);
	code = TCL_ERROR;
	goto done;
    }

    /*
     * Scan through the list of libraries already loaded in the target
     * interpreter. If the library we want is already loaded there, then we
     * should proceed with unloading.
     */

    code = TCL_ERROR;
    if (libraryPtr != NULL) {
	ipFirstPtr = (InterpLibrary *)Tcl_GetAssocData(target, "tclLoad", NULL);
	for (ipPtr = ipFirstPtr; ipPtr != NULL; ipPtr = ipPtr->nextPtr) {
	    if (ipPtr->libraryPtr == libraryPtr) {
		code = TCL_OK;
		break;
	    }
	}
    }
    if (code != TCL_OK) {
	/*
	 * The library has not been loaded in this interpreter.
	 */

	Tcl_SetObjResult(interp, Tcl_ObjPrintf(
		"file \"%s\" has never been loaded in this interpreter",
		fullFileName));
	Tcl_SetErrorCode(interp, "TCL", "OPERATION", "UNLOAD", "NEVERLOADED",
		(void *)NULL);
	code = TCL_ERROR;
	goto done;
    }

    code = UnloadLibrary(interp, target, libraryPtr, keepLibrary, fullFileName, 0);

  done:
    Tcl_DStringFree(&pfx);
    Tcl_DStringFree(&tmp);
    if (!complain && (code != TCL_OK)) {
	code = TCL_OK;
	Tcl_ResetResult(interp);
    }
    return code;
}


/*
 *----------------------------------------------------------------------
 *
 * UnloadLibrary --
 *
 *	Unloads a library from an interpreter, and also from the process if it
 *	is unloadable, i.e. if it provides an "unload" function.
 *
 * Results:
 *	A standard Tcl result.
 *
 * Side effects:
 *	See description.
 *
 *----------------------------------------------------------------------
 */
static int
UnloadLibrary(
	Tcl_Interp *interp,
	Tcl_Interp *target,
	LoadedLibrary *libraryPtr,
	int keepLibrary,
	const char *fullFileName,
	int interpExiting
)
{
    int code;
    InterpLibrary *ipFirstPtr, *ipPtr;
    LoadedLibrary *iterLibraryPtr;
    int trustedRefCount = -1, safeRefCount = -1;
    Tcl_LibraryUnloadProc *unloadProc = NULL;

    /*
     * Ensure that the DLL can be unloaded. If it is a trusted interpreter,
     * libraryPtr->unloadProc must not be NULL for the DLL to be unloadable. If
     * the interpreter is a safe one, libraryPtr->safeUnloadProc must be non-NULL.
     */

    if (Tcl_IsSafe(target)) {
	if (libraryPtr->safeUnloadProc == NULL) {
	    if (!interpExiting) {
		Tcl_SetObjResult(interp, Tcl_ObjPrintf(
			"file \"%s\" cannot be unloaded under a safe interpreter",
			fullFileName));
		Tcl_SetErrorCode(interp, "TCL", "OPERATION", "UNLOAD", "CANNOT",
			(void *)NULL);
		code = TCL_ERROR;
		goto done;
	    }
	}
	unloadProc = libraryPtr->safeUnloadProc;
    } else {
	if (libraryPtr->unloadProc == NULL) {
	    if (!interpExiting) {
		Tcl_SetObjResult(interp, Tcl_ObjPrintf(
			"file \"%s\" cannot be unloaded under a trusted interpreter",
			fullFileName));
		Tcl_SetErrorCode(interp, "TCL", "OPERATION", "UNLOAD", "CANNOT",
			(void *)NULL);
		code = TCL_ERROR;
		goto done;
	    }
	}
	unloadProc = libraryPtr->unloadProc;
    }



    /*
     * We are ready to unload the library. First, evaluate the unload
     * function. If this fails, we cannot proceed with unload. Also, we must
     * specify the proper flag to pass to the unload callback.
     * TCL_UNLOAD_DETACH_FROM_INTERPRETER is defined when the callback should
     * only remove itself from the interpreter; the library will be unloaded
     * in a future call of unload. In case the library will be unloaded just
     * after the callback returns, TCL_UNLOAD_DETACH_FROM_PROCESS is passed.
     */

    if (unloadProc == NULL) {
	code = TCL_OK;
    } else {
	code = TCL_UNLOAD_DETACH_FROM_INTERPRETER;
	if (!keepLibrary) {
	    Tcl_MutexLock(&libraryMutex);
	    trustedRefCount = libraryPtr->interpRefCount;
	    safeRefCount = libraryPtr->safeInterpRefCount;
	    Tcl_MutexUnlock(&libraryMutex);

	    if (Tcl_IsSafe(target)) {
		safeRefCount--;
	    } else {
		trustedRefCount--;
	    }

	    if (safeRefCount <= 0 && trustedRefCount <= 0) {
		code = TCL_UNLOAD_DETACH_FROM_PROCESS;
	    }
	}
	code = unloadProc(target, code);
    }


    if (code != TCL_OK) {
	Tcl_TransferResult(target, code, interp);
	goto done;
    }


    /*
     * Remove this library from the interpreter's library cache.
     */

    ipFirstPtr = (InterpLibrary *)Tcl_GetAssocData(target, "tclLoad", NULL);
    ipPtr = ipFirstPtr;
    if (ipPtr->libraryPtr == libraryPtr) {
	ipFirstPtr = ipFirstPtr->nextPtr;
    } else {
	InterpLibrary *ipPrevPtr;

	for (ipPrevPtr = ipPtr; ipPtr != NULL;
		ipPrevPtr = ipPtr, ipPtr = ipPtr->nextPtr) {
	    if (ipPtr->libraryPtr == libraryPtr) {
		ipPrevPtr->nextPtr = ipPtr->nextPtr;
		break;
	    }
	}
    }
    ckfree(ipPtr);
    Tcl_SetAssocData(target, "tclLoad", LoadCleanupProc, ipFirstPtr);


    if (IsStatic(libraryPtr)) {
	goto done;
    }

    /*
     * The unload function was called succesfully.
     */

    Tcl_MutexLock(&libraryMutex);
    if (Tcl_IsSafe(target)) {
	libraryPtr->safeInterpRefCount--;

	/*
	 * Do not let counter get negative.
	 */

	if (libraryPtr->safeInterpRefCount < 0) {
	    libraryPtr->safeInterpRefCount = 0;
	}
    } else {
	libraryPtr->interpRefCount--;

	/*
	 * Do not let counter get negative.
	 */

	if (libraryPtr->interpRefCount < 0) {
	    libraryPtr->interpRefCount = 0;
	}
    }
    trustedRefCount = libraryPtr->interpRefCount;
    safeRefCount = libraryPtr->safeInterpRefCount;
    Tcl_MutexUnlock(&libraryMutex);

    code = TCL_OK;
    if (libraryPtr->safeInterpRefCount <= 0 && libraryPtr->interpRefCount <= 0
	    && (unloadProc != NULL) && !keepLibrary) {
	/*
	 * Unload the shared library from the application memory...
	 */

#if defined(TCL_UNLOAD_DLLS) || defined(_WIN32)
	/*
	 * Some Unix dlls are poorly behaved - registering things like atexit
	 * calls that can't be unregistered. If you unload such dlls, you get
	 * a core on exit because it wants to call a function in the dll after
	 * it's been unloaded.
	 */

	if (!IsStatic(libraryPtr)) {
	    Tcl_MutexLock(&libraryMutex);
	    if (Tcl_FSUnloadFile(interp, libraryPtr->loadHandle) == TCL_OK) {
		/*
		 * Remove this library from the loaded library cache.
		 */

		iterLibraryPtr = libraryPtr;
		if (iterLibraryPtr == firstLibraryPtr) {
		    firstLibraryPtr = libraryPtr->nextPtr;
		} else {
		    for (libraryPtr = firstLibraryPtr; libraryPtr != NULL;
			    libraryPtr = libraryPtr->nextPtr) {
			if (libraryPtr->nextPtr == iterLibraryPtr) {
			    libraryPtr->nextPtr = iterLibraryPtr->nextPtr;
			    break;
			}
		    }
		}

		ckfree(iterLibraryPtr->fileName);
		ckfree(iterLibraryPtr->prefix);
		ckfree(iterLibraryPtr);
		Tcl_MutexUnlock(&libraryMutex);
	    } else {
		code = TCL_ERROR;
	    }
	}
#else
	Tcl_SetObjResult(interp, Tcl_ObjPrintf(
		"file \"%s\" cannot be unloaded: unloading disabled",
		fullFileName));
	Tcl_SetErrorCode(interp, "TCL", "OPERATION", "UNLOAD", "DISABLED",
		NULL);
	code = TCL_ERROR;
#endif
    }

  done:
    return code;
}

/*
 *----------------------------------------------------------------------
 *
 * Tcl_StaticLibrary --
 *
 *	This function is invoked to indicate that a particular library has
 *	been linked statically with an application.
 *
 * Results:
 *	None.
 *
 * Side effects:
 *	Once this function completes, the library becomes loadable via the
 *	"load" command with an empty file name.
 *
 *----------------------------------------------------------------------
 */

void
Tcl_StaticLibrary(
    Tcl_Interp *interp,		/* If not NULL, it means that the library has
				 * already been loaded into the given
				 * interpreter by calling the appropriate init
				 * proc. */
    const char *prefix,	/* Prefix (must be properly
				 * capitalized: first letter upper case,
				 * others lower case). */
    Tcl_LibraryInitProc *initProc,
				/* Function to call to incorporate this
				 * library into a trusted interpreter. */
    Tcl_LibraryInitProc *safeInitProc)
				/* Function to call to incorporate this
				 * library into a safe interpreter (one that
				 * will execute untrusted scripts). NULL means
				 * the library can't be used in safe
				 * interpreters. */
{
    LoadedLibrary *libraryPtr;
    InterpLibrary *ipPtr, *ipFirstPtr;

    /*
     * Check to see if someone else has already reported this library as
     * statically loaded in the process.
     */

    Tcl_MutexLock(&libraryMutex);
    for (libraryPtr = firstLibraryPtr; libraryPtr != NULL; libraryPtr = libraryPtr->nextPtr) {
	if ((libraryPtr->initProc == initProc)
		&& (libraryPtr->safeInitProc == safeInitProc)
		&& (strcmp(libraryPtr->prefix, prefix) == 0)) {
	    break;
	}
    }
    Tcl_MutexUnlock(&libraryMutex);

    /*
     * If the library is not yet recorded as being loaded statically, add it
     * to the list now.
     */

    if (libraryPtr == NULL) {
	libraryPtr = (LoadedLibrary *)ckalloc(sizeof(LoadedLibrary));
	libraryPtr->fileName	= (char *)ckalloc(1);
	libraryPtr->fileName[0]	= 0;
	libraryPtr->prefix	= (char *)ckalloc(strlen(prefix) + 1);
	strcpy(libraryPtr->prefix, prefix);
	libraryPtr->loadHandle	= NULL;
	libraryPtr->initProc	= initProc;
	libraryPtr->safeInitProc	= safeInitProc;
	libraryPtr->unloadProc = NULL;
	libraryPtr->safeUnloadProc = NULL;
	Tcl_MutexLock(&libraryMutex);
	libraryPtr->nextPtr		= firstLibraryPtr;
	firstLibraryPtr		= libraryPtr;
	Tcl_MutexUnlock(&libraryMutex);
    }

    if (interp != NULL) {

	/*
	 * If we're loading the library into an interpreter, determine whether
	 * it's already loaded.
	 */

	ipFirstPtr = (InterpLibrary *)Tcl_GetAssocData(interp, "tclLoad", NULL);
	for (ipPtr = ipFirstPtr; ipPtr != NULL; ipPtr = ipPtr->nextPtr) {
	    if (ipPtr->libraryPtr == libraryPtr) {
		return;
	    }
	}

	/*
	 * Library isn't loaded in the current interp yet. Mark it as now being
	 * loaded.
	 */

	ipPtr = (InterpLibrary *)ckalloc(sizeof(InterpLibrary));
	ipPtr->libraryPtr = libraryPtr;
	ipPtr->nextPtr = ipFirstPtr;
	Tcl_SetAssocData(interp, "tclLoad", LoadCleanupProc, ipPtr);
    }
}

/*
 *----------------------------------------------------------------------
 *
 * TclGetLoadedLibraries --
 *
 *	This function returns information about all of the files that are
 *	loaded (either in a particular interpreter, or for all interpreters).
 *
 * Results:
 *	The return value is a standard Tcl completion code. If successful, a
 *	list of lists is placed in the interp's result. Each sublist
 *	corresponds to one loaded file; its first element is the name of the
 *	file (or an empty string for something that's statically loaded) and
 *	the second element is the prefix of the library in that file.
 *
 * Side effects:
 *	None.
 *
 *----------------------------------------------------------------------
 */

int
TclGetLoadedLibraries(
    Tcl_Interp *interp,		/* Interpreter in which to return information
				 * or error message. */
    const char *targetName,	/* Name of target interpreter or NULL. If
				 * NULL, return info about all interps;
				 * otherwise, just return info about this
				 * interpreter. */
    const char *prefix)	/* Prefix or NULL. If NULL, return info
				 * for all prefixes.
				 */
{
    Tcl_Interp *target;
    LoadedLibrary *libraryPtr;
    InterpLibrary *ipPtr;
    Tcl_Obj *resultObj, *pkgDesc[2];

    if (targetName == NULL) {
	TclNewObj(resultObj);
	Tcl_MutexLock(&libraryMutex);
	for (libraryPtr = firstLibraryPtr; libraryPtr != NULL;
		libraryPtr = libraryPtr->nextPtr) {
	    pkgDesc[0] = Tcl_NewStringObj(libraryPtr->fileName, -1);
	    pkgDesc[1] = Tcl_NewStringObj(libraryPtr->prefix, -1);
	    Tcl_ListObjAppendElement(NULL, resultObj,
		    Tcl_NewListObj(2, pkgDesc));
	}
	Tcl_MutexUnlock(&libraryMutex);
	Tcl_SetObjResult(interp, resultObj);
	return TCL_OK;
    }

    target = Tcl_GetChild(interp, targetName);
    if (target == NULL) {
	return TCL_ERROR;
    }
    ipPtr = (InterpLibrary *)Tcl_GetAssocData(target, "tclLoad", NULL);

    /*
     * Return information about all of the available libraries.
     */
    if (prefix) {
	resultObj = NULL;

	for (; ipPtr != NULL; ipPtr = ipPtr->nextPtr) {
	    libraryPtr = ipPtr->libraryPtr;

	    if (!strcmp(prefix, libraryPtr->prefix)) {
		resultObj = Tcl_NewStringObj(libraryPtr->fileName, -1);
		break;
	    }
	}

	if (resultObj) {
	    Tcl_SetObjResult(interp, resultObj);
	}
	return TCL_OK;
    }

    /*
     * Return information about only the libraries that are loaded in a given
     * interpreter.
     */

    TclNewObj(resultObj);
    for (; ipPtr != NULL; ipPtr = ipPtr->nextPtr) {
	libraryPtr = ipPtr->libraryPtr;
	pkgDesc[0] = Tcl_NewStringObj(libraryPtr->fileName, -1);
	pkgDesc[1] = Tcl_NewStringObj(libraryPtr->prefix, -1);
	Tcl_ListObjAppendElement(NULL, resultObj, Tcl_NewListObj(2, pkgDesc));
    }
    Tcl_SetObjResult(interp, resultObj);
    return TCL_OK;
}

/*
 *----------------------------------------------------------------------
 *
 * LoadCleanupProc --
 *
 *	This function is called to delete all of the InterpLibrary structures
 *	for an interpreter when the interpreter is deleted. It gets invoked
 *	via the Tcl AssocData mechanism.
 *
 * Results:
 *	None.
 *
 * Side effects:
 *	Storage for all of the InterpLibrary functions for interp get deleted.
 *
 *----------------------------------------------------------------------
 */

static void
LoadCleanupProc(
    TCL_UNUSED(ClientData),	/* Pointer to first InterpLibrary structure
				 * for interp. */
    Tcl_Interp *interp)
{
    InterpLibrary *ipPtr;
    LoadedLibrary *libraryPtr;

    while (1) {
	ipPtr = (InterpLibrary *)Tcl_GetAssocData(interp, "tclLoad", NULL);
	if (ipPtr == NULL) {
	    break;
	}
	libraryPtr = ipPtr->libraryPtr;
	UnloadLibrary(interp, interp, libraryPtr, 0 ,"", 1);
    }
}

/*
 *----------------------------------------------------------------------
 *
 * TclFinalizeLoad --
 *
 *	This function is invoked just before the application exits. It frees
 *	all of the LoadedLibrary structures.
 *
 * Results:
 *	None.
 *
 * Side effects:
 *	Memory is freed.
 *
 *----------------------------------------------------------------------
 */

void
TclFinalizeLoad(void)
{
    LoadedLibrary *libraryPtr;

    /*
     * No synchronization here because there should just be one thread alive
     * at this point. Logically, libraryMutex should be grabbed at this point,
     * but the Mutexes get finalized before the call to this routine. The only
     * subsystem left alive at this point is the memory allocator.
     */

    while (firstLibraryPtr != NULL) {
	libraryPtr = firstLibraryPtr;
	firstLibraryPtr = libraryPtr->nextPtr;

#if defined(TCL_UNLOAD_DLLS) || defined(_WIN32)
	/*
	 * Some Unix dlls are poorly behaved - registering things like atexit
	 * calls that can't be unregistered. If you unload such dlls, you get
	 * a core on exit because it wants to call a function in the dll after
	 * it has been unloaded.
	 */

	if (!IsStatic(libraryPtr)) {
	    Tcl_FSUnloadFile(NULL, libraryPtr->loadHandle);
	}
#endif

	ckfree(libraryPtr->fileName);
	ckfree(libraryPtr->prefix);
	ckfree(libraryPtr);
    }
}

/*
 * Local Variables:
 * mode: c
 * c-basic-offset: 4
 * fill-column: 78
 * End:
 */<|MERGE_RESOLUTION|>--- conflicted
+++ resolved
@@ -191,22 +191,16 @@
 
     prefix = NULL;
     if (objc >= 3) {
-<<<<<<< HEAD
-	prefix = Tcl_GetString(objv[2]);
+	prefix = TclGetString(objv[2]);
 	if (prefix[0] == '\0') {
 	    prefix = NULL;
-=======
-	packageName = TclGetString(objv[2]);
-	if (packageName[0] == '\0') {
-	    packageName = NULL;
->>>>>>> c208cb11
 	}
     }
     if ((fullFileName[0] == 0) && (prefix == NULL)) {
 	Tcl_SetObjResult(interp, Tcl_NewStringObj(
 		"must specify either file name or prefix", -1));
 	Tcl_SetErrorCode(interp, "TCL", "OPERATION", "LOAD", "NOLIBRARY",
-		(void *)NULL);
+		(char *)NULL);
 	code = TCL_ERROR;
 	goto done;
     }
@@ -274,7 +268,7 @@
 		    "file \"%s\" is already loaded for prefix \"%s\"",
 		    fullFileName, libraryPtr->prefix));
 	    Tcl_SetErrorCode(interp, "TCL", "OPERATION", "LOAD",
-		    "SPLITPERSONALITY", (void *)NULL);
+		    "SPLITPERSONALITY", (char *)NULL);
 	    code = TCL_ERROR;
 	    Tcl_MutexUnlock(&libraryMutex);
 	    goto done;
@@ -311,7 +305,7 @@
 	    Tcl_SetObjResult(interp, Tcl_ObjPrintf(
 		    "no library with prefix \"%s\" is loaded statically", prefix));
 	    Tcl_SetErrorCode(interp, "TCL", "OPERATION", "LOAD", "NOTSTATIC",
-		    (void *)NULL);
+		    (char *)NULL);
 	    code = TCL_ERROR;
 	    goto done;
 	}
@@ -339,23 +333,13 @@
 	     * that follow that.
 	     */
 
-<<<<<<< HEAD
 	    splitPtr = Tcl_FSSplitPath(objv[1], &pElements);
 	    Tcl_ListObjIndex(NULL, splitPtr, pElements -1, &pkgGuessPtr);
-	    pkgGuess = Tcl_GetString(pkgGuessPtr);
+	    pkgGuess = TclGetString(pkgGuessPtr);
 	    if ((pkgGuess[0] == 'l') && (pkgGuess[1] == 'i')
 		    && (pkgGuess[2] == 'b')) {
 		pkgGuess += 3;
 	    }
-=======
-		splitPtr = Tcl_FSSplitPath(objv[1], &pElements);
-		Tcl_ListObjIndex(NULL, splitPtr, pElements -1, &pkgGuessPtr);
-		pkgGuess = TclGetString(pkgGuessPtr);
-		if ((pkgGuess[0] == 'l') && (pkgGuess[1] == 'i')
-			&& (pkgGuess[2] == 'b')) {
-		    pkgGuess += 3;
-		}
->>>>>>> c208cb11
 #ifdef __CYGWIN__
 	    else if ((pkgGuess[0] == 'c') && (pkgGuess[1] == 'y')
 		    && (pkgGuess[2] == 'g')) {
@@ -384,7 +368,7 @@
 			"couldn't figure out prefix for %s",
 			fullFileName));
 		Tcl_SetErrorCode(interp, "TCL", "OPERATION", "LOAD",
-			"WHATLIBRARY", (void *)NULL);
+			"WHATLIBRARY", (char *)NULL);
 		code = TCL_ERROR;
 		goto done;
 	    }
@@ -480,7 +464,7 @@
 		    "can't use library in a safe interpreter: no"
 		    " %s_SafeInit procedure", libraryPtr->prefix));
 	    Tcl_SetErrorCode(interp, "TCL", "OPERATION", "LOAD", "UNSAFE",
-		    (void *)NULL);
+		    (char *)NULL);
 	    code = TCL_ERROR;
 	    goto done;
 	}
@@ -491,7 +475,7 @@
 		    "can't attach library to interpreter: no %s_Init procedure",
 		    libraryPtr->prefix));
 	    Tcl_SetErrorCode(interp, "TCL", "OPERATION", "LOAD", "ENTRYPOINT",
-		    (void *)NULL);
+		    (char *)NULL);
 	    code = TCL_ERROR;
 	    goto done;
 	}
@@ -639,33 +623,22 @@
 	return TCL_ERROR;
     }
 
-<<<<<<< HEAD
-    fullFileName = Tcl_GetString(objv[i]);
+    fullFileName = TclGetString(objv[i]);
     Tcl_DStringInit(&pfx);
-=======
-    fullFileName = TclGetString(objv[i]);
-    Tcl_DStringInit(&prefix);
->>>>>>> c208cb11
     Tcl_DStringInit(&tmp);
 
     prefix = NULL;
     if (objc - i >= 2) {
-<<<<<<< HEAD
-	prefix = Tcl_GetString(objv[i+1]);
+	prefix = TclGetString(objv[i+1]);
 	if (prefix[0] == '\0') {
 	    prefix = NULL;
-=======
-	packageName = TclGetString(objv[i+1]);
-	if (packageName[0] == '\0') {
-	    packageName = NULL;
->>>>>>> c208cb11
 	}
     }
     if ((fullFileName[0] == 0) && (prefix == NULL)) {
 	Tcl_SetObjResult(interp, Tcl_NewStringObj(
 		"must specify either file name or prefix", -1));
 	Tcl_SetErrorCode(interp, "TCL", "OPERATION", "UNLOAD", "NOLIBRARY",
-		(void *)NULL);
+		(char *)NULL);
 	code = TCL_ERROR;
 	goto done;
     }
@@ -735,7 +708,7 @@
 		"library with prefix \"%s\" is loaded statically and cannot be unloaded",
 		prefix));
 	Tcl_SetErrorCode(interp, "TCL", "OPERATION", "UNLOAD", "STATIC",
-		(void *)NULL);
+		(char *)NULL);
 	code = TCL_ERROR;
 	goto done;
     }
@@ -747,7 +720,7 @@
 	Tcl_SetObjResult(interp, Tcl_ObjPrintf(
 		"file \"%s\" has never been loaded", fullFileName));
 	Tcl_SetErrorCode(interp, "TCL", "OPERATION", "UNLOAD", "NEVERLOADED",
-		(void *)NULL);
+		(char *)NULL);
 	code = TCL_ERROR;
 	goto done;
     }
@@ -777,7 +750,7 @@
 		"file \"%s\" has never been loaded in this interpreter",
 		fullFileName));
 	Tcl_SetErrorCode(interp, "TCL", "OPERATION", "UNLOAD", "NEVERLOADED",
-		(void *)NULL);
+		(char *)NULL);
 	code = TCL_ERROR;
 	goto done;
     }
@@ -841,7 +814,7 @@
 			"file \"%s\" cannot be unloaded under a safe interpreter",
 			fullFileName));
 		Tcl_SetErrorCode(interp, "TCL", "OPERATION", "UNLOAD", "CANNOT",
-			(void *)NULL);
+			(char *)NULL);
 		code = TCL_ERROR;
 		goto done;
 	    }
@@ -854,7 +827,7 @@
 			"file \"%s\" cannot be unloaded under a trusted interpreter",
 			fullFileName));
 		Tcl_SetErrorCode(interp, "TCL", "OPERATION", "UNLOAD", "CANNOT",
-			(void *)NULL);
+			(char *)NULL);
 		code = TCL_ERROR;
 		goto done;
 	    }
