--- conflicted
+++ resolved
@@ -15,7 +15,6 @@
 /*
  * The following structure describes a library that has been loaded either
  * dynamically (with the "load" command) or statically (as indicated by a call
-<<<<<<< HEAD
  * to Tcl_StaticLibrary). All such libraries are linked together into a
  * single list for the process.
  */
@@ -25,21 +24,6 @@
 				 * loaded. An empty string means the library
 				 * is loaded statically. Malloc-ed. */
     char *prefix;		/* Prefix for the library.
-=======
- * to Tcl_StaticPackage). All such libraries are linked together into a
- * single list for the process. Library are never unloaded, until the
- * application exits, when TclFinalizeLoad is called, and these structures are
- * freed.
- */
-
-typedef struct LoadedPackage {
-    char *fileName;		/* Name of the file from which the library was
-				 * loaded. An empty string means the library
-				 * is loaded statically. Malloc-ed. */
-    char *prefix;		/* Prefix for the library,
-				 * properly capitalized (first letter UC,
-				 * others LC), no "_", as in "Net".
->>>>>>> c6db382c
 				 * Malloc-ed. */
     Tcl_LoadHandle loadHandle;	/* Token for the loaded file which should be
 				 * passed to (*unLoadProcPtr)() when the file
@@ -55,19 +39,11 @@
 				 * interpreter (one that will execute
 				 * untrusted scripts). NULL means the library
 				 * can't be used in unsafe interpreters. */
-<<<<<<< HEAD
     Tcl_LibraryUnloadProc *unloadProc;
 				/* Finalization function to unload a library
 				 * from a trusted interpreter. NULL means that
 				 * the library cannot be unloaded. */
     Tcl_LibraryUnloadProc *safeUnloadProc;
-=======
-    Tcl_PackageUnloadProc *unloadProc;
-				/* Finalization function to unload a library
-				 * from a trusted interpreter. NULL means that
-				 * the library cannot be unloaded. */
-    Tcl_PackageUnloadProc *safeUnloadProc;
->>>>>>> c6db382c
 				/* Finalization function to unload a library
 				 * from a safe interpreter. NULL means that
 				 * the library cannot be unloaded. */
@@ -75,11 +51,7 @@
 				 * in trusted interpreters. */
     int safeInterpRefCount;	/* How many times the library has been loaded
 				 * in safe interpreters. */
-<<<<<<< HEAD
     struct LoadedLibrary *nextPtr;
-=======
-    struct LoadedPackage *nextPtr;
->>>>>>> c6db382c
 				/* Next in list of all libraries loaded into
 				 * this application process. NULL means end of
 				 * list. */
@@ -87,19 +59,11 @@
 
 /*
  * TCL_THREADS
-<<<<<<< HEAD
  * There is a global list of libraries that is anchored at firstLibraryPtr.
  * Access to this list is governed by a mutex.
  */
 
 static LoadedLibrary *firstLibraryPtr = NULL;
-=======
- * There is a global list of libraries that is anchored at firstPackagePtr.
- * Access to this list is governed by a mutex.
- */
-
-static LoadedPackage *firstPackagePtr = NULL;
->>>>>>> c6db382c
 				/* First in list of all libraries loaded into
 				 * this process. */
 
@@ -113,19 +77,11 @@
  * first library (if any).
  */
 
-<<<<<<< HEAD
 typedef struct InterpLibrary {
     LoadedLibrary *libraryPtr;	/* Points to detailed information about
 				 * library. */
     struct InterpLibrary *nextPtr;
 				/* Next lirary in this interpreter, or NULL
-=======
-typedef struct InterpPackage {
-    LoadedPackage *pkgPtr;	/* Points to detailed information about
-				 * library. */
-    struct InterpPackage *nextPtr;
-				/* Next library in this interpreter, or NULL
->>>>>>> c6db382c
 				 * for end of list. */
 } InterpLibrary;
 
@@ -162,22 +118,13 @@
     Tcl_Obj *const objv[])	/* Argument objects. */
 {
     Tcl_Interp *target;
-<<<<<<< HEAD
     LoadedLibrary *libraryPtr, *defaultPtr;
     Tcl_DString pkgName, tmp, initName, safeInitName;
-=======
-    LoadedPackage *pkgPtr, *defaultPtr;
-    Tcl_DString pfx, tmp, initName, safeInitName;
->>>>>>> c6db382c
     Tcl_DString unloadName, safeUnloadName;
     InterpLibrary *ipFirstPtr, *ipPtr;
     int code, namesMatch, filesMatch, offset;
     const char *symbols[2];
-<<<<<<< HEAD
     Tcl_LibraryInitProc *initProc;
-=======
-    Tcl_PackageInitProc *initProc;
->>>>>>> c6db382c
     const char *p, *fullFileName, *prefix;
     Tcl_LoadHandle loadHandle;
     Tcl_UniChar ch = 0;
@@ -217,7 +164,7 @@
     }
     fullFileName = TclGetString(objv[1]);
 
-    Tcl_DStringInit(&pfx);
+    Tcl_DStringInit(&pkgName);
     Tcl_DStringInit(&initName);
     Tcl_DStringInit(&safeInitName);
     Tcl_DStringInit(&unloadName);
@@ -268,7 +215,6 @@
     Tcl_MutexLock(&libraryMutex);
 
     defaultPtr = NULL;
-<<<<<<< HEAD
     for (libraryPtr = firstLibraryPtr; libraryPtr != NULL; libraryPtr = libraryPtr->nextPtr) {
 	if (prefix == NULL) {
 	    namesMatch = 0;
@@ -277,32 +223,16 @@
 	    Tcl_DStringAppend(&pkgName, prefix, -1);
 	    TclDStringClear(&tmp);
 	    Tcl_DStringAppend(&tmp, libraryPtr->prefix, -1);
-=======
-    for (pkgPtr = firstPackagePtr; pkgPtr != NULL; pkgPtr = pkgPtr->nextPtr) {
-	if (prefix == NULL) {
-	    namesMatch = 0;
-	} else {
-	    TclDStringClear(&pfx);
-	    Tcl_DStringAppend(&pfx, prefix, -1);
-	    TclDStringClear(&tmp);
-	    Tcl_DStringAppend(&tmp, pkgPtr->prefix, -1);
-	    Tcl_UtfToLower(Tcl_DStringValue(&pfx));
-	    Tcl_UtfToLower(Tcl_DStringValue(&tmp));
->>>>>>> c6db382c
 	    if (strcmp(Tcl_DStringValue(&tmp),
-		    Tcl_DStringValue(&pfx)) == 0) {
+		    Tcl_DStringValue(&pkgName)) == 0) {
 		namesMatch = 1;
 	    } else {
 		namesMatch = 0;
 	    }
 	}
-	TclDStringClear(&pfx);
-
-<<<<<<< HEAD
+	TclDStringClear(&pkgName);
+
 	filesMatch = (strcmp(libraryPtr->fileName, fullFileName) == 0);
-=======
-	filesMatch = (strcmp(pkgPtr->fileName, fullFileName) == 0);
->>>>>>> c6db382c
 	if (filesMatch && (namesMatch || (prefix == NULL))) {
 	    break;
 	}
@@ -316,11 +246,7 @@
 
 	    Tcl_SetObjResult(interp, Tcl_ObjPrintf(
 		    "file \"%s\" is already loaded for prefix \"%s\"",
-<<<<<<< HEAD
 		    fullFileName, libraryPtr->prefix));
-=======
-		    fullFileName, pkgPtr->prefix));
->>>>>>> c6db382c
 	    Tcl_SetErrorCode(interp, "TCL", "OPERATION", "LOAD",
 		    "SPLITPERSONALITY", NULL);
 	    code = TCL_ERROR;
@@ -369,11 +295,7 @@
 	 */
 
 	if (prefix != NULL) {
-<<<<<<< HEAD
 	    Tcl_DStringAppend(&pkgName, prefix, -1);
-=======
-	    Tcl_DStringAppend(&pfx, prefix, -1);
->>>>>>> c6db382c
 	} else {
 	    Tcl_Obj *splitPtr, *pkgGuessPtr;
 	    int pElements;
@@ -386,11 +308,7 @@
 	    /*
 	     * The platform-specific code couldn't figure out the prefix.
 	     * Make a guess by taking the last element of the file
-<<<<<<< HEAD
 	     * name, stripping off any leading "lib" and/or "tcl9", and
-=======
-	     * name, stripping off any leading "lib" and/or "tcl", and
->>>>>>> c6db382c
 	     * then using all of the alphabetic and underline characters
 	     * that follow that.
 	     */
@@ -414,8 +332,8 @@
 	    }
 	    for (p = pkgGuess; *p != 0; p += offset) {
 		offset = TclUtfToUniChar(p, &ch);
-		if (!(Tcl_UniCharIsAlpha(UCHAR(ch))
-				|| (UCHAR(ch) == '_'))) {
+		if (!Tcl_UniCharIsWordChar(UCHAR(ch))
+				|| Tcl_UniCharIsDigit(UCHAR(ch))) {
 		    break;
 		}
 	    }
@@ -429,10 +347,9 @@
 		code = TCL_ERROR;
 		goto done;
 	    }
-	    Tcl_DStringAppend(&pfx, pkgGuess, p - pkgGuess);
+	    Tcl_DStringAppend(&pkgName, pkgGuess, p - pkgGuess);
 	    Tcl_DecrRefCount(splitPtr);
 
-<<<<<<< HEAD
 	    /*
 	     * Fix the capitalization in the prefix so that the first
 	     * character is in caps (or title case) but the others are all
@@ -443,29 +360,19 @@
 		    Tcl_UtfToTitle(Tcl_DStringValue(&pkgName)));
 
 	}
-=======
-	/*
-	 * Fix the capitalization in the prefix so that the first
-	 * character is in caps (or title case) but the others are all
-	 * lower-case.
-	 */
-
-	Tcl_DStringSetLength(&pfx,
-		Tcl_UtfToTitle(Tcl_DStringValue(&pfx)));
->>>>>>> c6db382c
 
 	/*
 	 * Compute the names of the two initialization functions, based on the
 	 * prefix.
 	 */
 
-	TclDStringAppendDString(&initName, &pfx);
+	TclDStringAppendDString(&initName, &pkgName);
 	TclDStringAppendLiteral(&initName, "_Init");
-	TclDStringAppendDString(&safeInitName, &pfx);
+	TclDStringAppendDString(&safeInitName, &pkgName);
 	TclDStringAppendLiteral(&safeInitName, "_SafeInit");
-	TclDStringAppendDString(&unloadName, &pfx);
+	TclDStringAppendDString(&unloadName, &pkgName);
 	TclDStringAppendLiteral(&unloadName, "_Unload");
-	TclDStringAppendDString(&safeUnloadName, &pfx);
+	TclDStringAppendDString(&safeUnloadName, &pkgName);
 	TclDStringAppendLiteral(&safeUnloadName, "_SafeUnload");
 
 	/*
@@ -490,7 +397,6 @@
 
 	libraryPtr = (LoadedLibrary *)Tcl_Alloc(sizeof(LoadedLibrary));
 	len = strlen(fullFileName) + 1;
-<<<<<<< HEAD
 	libraryPtr->fileName	   = (char *)Tcl_Alloc(len);
 	memcpy(libraryPtr->fileName, fullFileName, len);
 	len = Tcl_DStringLength(&pkgName) + 1;
@@ -499,16 +405,6 @@
 	libraryPtr->loadHandle	   = loadHandle;
 	libraryPtr->initProc	   = initProc;
 	libraryPtr->safeInitProc	   = (Tcl_LibraryInitProc *)
-=======
-	pkgPtr->fileName	   = (char *)Tcl_Alloc(len);
-	memcpy(pkgPtr->fileName, fullFileName, len);
-	len = Tcl_DStringLength(&pfx) + 1;
-	pkgPtr->prefix	   = (char *)Tcl_Alloc(len);
-	memcpy(pkgPtr->prefix, Tcl_DStringValue(&pfx), len);
-	pkgPtr->loadHandle	   = loadHandle;
-	pkgPtr->initProc	   = initProc;
-	pkgPtr->safeInitProc	   = (Tcl_PackageInitProc *)
->>>>>>> c6db382c
 		Tcl_FindSymbol(interp, loadHandle,
 			Tcl_DStringValue(&safeInitName));
 	libraryPtr->unloadProc	   = (Tcl_LibraryUnloadProc *)
@@ -542,11 +438,7 @@
 	if (libraryPtr->safeInitProc == NULL) {
 	    Tcl_SetObjResult(interp, Tcl_ObjPrintf(
 		    "can't use library in a safe interpreter: no"
-<<<<<<< HEAD
 		    " %s_SafeInit procedure", libraryPtr->prefix));
-=======
-		    " %s_SafeInit procedure", pkgPtr->prefix));
->>>>>>> c6db382c
 	    Tcl_SetErrorCode(interp, "TCL", "OPERATION", "LOAD", "UNSAFE",
 		    NULL);
 	    code = TCL_ERROR;
@@ -557,11 +449,7 @@
 	if (libraryPtr->initProc == NULL) {
 	    Tcl_SetObjResult(interp, Tcl_ObjPrintf(
 		    "can't attach library to interpreter: no %s_Init procedure",
-<<<<<<< HEAD
 		    libraryPtr->prefix));
-=======
-		    pkgPtr->prefix));
->>>>>>> c6db382c
 	    Tcl_SetErrorCode(interp, "TCL", "OPERATION", "LOAD", "ENTRYPOINT",
 		    NULL);
 	    code = TCL_ERROR;
@@ -618,7 +506,7 @@
     Tcl_SetAssocData(target, "tclLoad", LoadCleanupProc, ipPtr);
 
   done:
-    Tcl_DStringFree(&pfx);
+    Tcl_DStringFree(&pkgName);
     Tcl_DStringFree(&initName);
     Tcl_DStringFree(&safeInitName);
     Tcl_DStringFree(&unloadName);
@@ -653,17 +541,10 @@
     Tcl_Obj *const objv[])	/* Argument objects. */
 {
     Tcl_Interp *target;		/* Which interpreter to unload from. */
-<<<<<<< HEAD
     LoadedLibrary *libraryPtr, *defaultPtr;
     Tcl_DString pkgName, tmp;
     Tcl_LibraryUnloadProc *unloadProc;
     InterpLibrary *ipFirstPtr, *ipPtr;
-=======
-    LoadedPackage *pkgPtr, *defaultPtr;
-    Tcl_DString pfx, tmp;
-    Tcl_PackageUnloadProc *unloadProc;
-    InterpPackage *ipFirstPtr, *ipPtr;
->>>>>>> c6db382c
     int i, index, code, complain = 1, keepLibrary = 0;
     int trustedRefCount = -1, safeRefCount = -1;
     const char *fullFileName = "";
@@ -719,7 +600,7 @@
     }
 
     fullFileName = TclGetString(objv[i]);
-    Tcl_DStringInit(&pfx);
+    Tcl_DStringInit(&pkgName);
     Tcl_DStringInit(&tmp);
 
     prefix = NULL;
@@ -771,33 +652,20 @@
 	if (prefix == NULL) {
 	    namesMatch = 0;
 	} else {
-<<<<<<< HEAD
 	    TclDStringClear(&pkgName);
 	    Tcl_DStringAppend(&pkgName, prefix, -1);
 	    TclDStringClear(&tmp);
 	    Tcl_DStringAppend(&tmp, libraryPtr->prefix, -1);
-=======
-	    TclDStringClear(&pfx);
-	    Tcl_DStringAppend(&pfx, prefix, -1);
-	    TclDStringClear(&tmp);
-	    Tcl_DStringAppend(&tmp, pkgPtr->prefix, -1);
-	    Tcl_UtfToLower(Tcl_DStringValue(&pfx));
-	    Tcl_UtfToLower(Tcl_DStringValue(&tmp));
->>>>>>> c6db382c
 	    if (strcmp(Tcl_DStringValue(&tmp),
-		    Tcl_DStringValue(&pfx)) == 0) {
+		    Tcl_DStringValue(&pkgName)) == 0) {
 		namesMatch = 1;
 	    } else {
 		namesMatch = 0;
 	    }
 	}
-	TclDStringClear(&pfx);
-
-<<<<<<< HEAD
+	TclDStringClear(&pkgName);
+
 	filesMatch = (strcmp(libraryPtr->fileName, fullFileName) == 0);
-=======
-	filesMatch = (strcmp(pkgPtr->fileName, fullFileName) == 0);
->>>>>>> c6db382c
 	if (filesMatch && (namesMatch || (prefix == NULL))) {
 	    break;
 	}
@@ -1035,7 +903,7 @@
     }
 
   done:
-    Tcl_DStringFree(&pfx);
+    Tcl_DStringFree(&pkgName);
     Tcl_DStringFree(&tmp);
     if (!complain && (code != TCL_OK)) {
 	code = TCL_OK;
@@ -1064,30 +932,16 @@
  */
 
 void
-<<<<<<< HEAD
 Tcl_StaticLibrary(
-=======
-Tcl_StaticPackage(
->>>>>>> c6db382c
     Tcl_Interp *interp,		/* If not NULL, it means that the library has
 				 * already been loaded into the given
 				 * interpreter by calling the appropriate init
 				 * proc. */
-<<<<<<< HEAD
     const char *prefix,	/* Prefix. */
     Tcl_LibraryInitProc *initProc,
 				/* Function to call to incorporate this
 				 * library into a trusted interpreter. */
     Tcl_LibraryInitProc *safeInitProc)
-=======
-    const char *prefix,	/* Prefix (must be properly
-				 * capitalized: first letter upper case,
-				 * others lower case). */
-    Tcl_PackageInitProc *initProc,
-				/* Function to call to incorporate this
-				 * library into a trusted interpreter. */
-    Tcl_PackageInitProc *safeInitProc)
->>>>>>> c6db382c
 				/* Function to call to incorporate this
 				 * library into a safe interpreter (one that
 				 * will execute untrusted scripts). NULL means
@@ -1102,19 +956,11 @@
      * statically loaded in the process.
      */
 
-<<<<<<< HEAD
     Tcl_MutexLock(&libraryMutex);
     for (libraryPtr = firstLibraryPtr; libraryPtr != NULL; libraryPtr = libraryPtr->nextPtr) {
 	if ((libraryPtr->initProc == initProc)
 		&& (libraryPtr->safeInitProc == safeInitProc)
 		&& (strcmp(libraryPtr->prefix, prefix) == 0)) {
-=======
-    Tcl_MutexLock(&packageMutex);
-    for (pkgPtr = firstPackagePtr; pkgPtr != NULL; pkgPtr = pkgPtr->nextPtr) {
-	if ((pkgPtr->initProc == initProc)
-		&& (pkgPtr->safeInitProc == safeInitProc)
-		&& (strcmp(pkgPtr->prefix, prefix) == 0)) {
->>>>>>> c6db382c
 	    break;
 	}
     }
@@ -1125,7 +971,6 @@
      * to the list now.
      */
 
-<<<<<<< HEAD
     if (libraryPtr == NULL) {
 	libraryPtr = (LoadedLibrary *)Tcl_Alloc(sizeof(LoadedLibrary));
 	libraryPtr->fileName	= (char *)Tcl_Alloc(1);
@@ -1139,21 +984,6 @@
 	libraryPtr->nextPtr		= firstLibraryPtr;
 	firstLibraryPtr		= libraryPtr;
 	Tcl_MutexUnlock(&libraryMutex);
-=======
-    if (pkgPtr == NULL) {
-	pkgPtr = (LoadedPackage *)Tcl_Alloc(sizeof(LoadedPackage));
-	pkgPtr->fileName	= (char *)Tcl_Alloc(1);
-	pkgPtr->fileName[0]	= 0;
-	pkgPtr->prefix	= (char *)Tcl_Alloc(strlen(prefix) + 1);
-	strcpy(pkgPtr->prefix, prefix);
-	pkgPtr->loadHandle	= NULL;
-	pkgPtr->initProc	= initProc;
-	pkgPtr->safeInitProc	= safeInitProc;
-	Tcl_MutexLock(&packageMutex);
-	pkgPtr->nextPtr		= firstPackagePtr;
-	firstPackagePtr		= pkgPtr;
-	Tcl_MutexUnlock(&packageMutex);
->>>>>>> c6db382c
     }
 
     if (interp != NULL) {
@@ -1171,11 +1001,7 @@
 	}
 
 	/*
-<<<<<<< HEAD
 	 * Lirary isn't loaded in the current interp yet. Mark it as now being
-=======
-	 * Library isn't loaded in the current interp yet. Mark it as now being
->>>>>>> c6db382c
 	 * loaded.
 	 */
 
@@ -1227,19 +1053,11 @@
 
     if (targetName == NULL) {
 	TclNewObj(resultObj);
-<<<<<<< HEAD
 	Tcl_MutexLock(&libraryMutex);
 	for (libraryPtr = firstLibraryPtr; libraryPtr != NULL;
 		libraryPtr = libraryPtr->nextPtr) {
 	    pkgDesc[0] = Tcl_NewStringObj(libraryPtr->fileName, -1);
 	    pkgDesc[1] = Tcl_NewStringObj(libraryPtr->prefix, -1);
-=======
-	Tcl_MutexLock(&packageMutex);
-	for (pkgPtr = firstPackagePtr; pkgPtr != NULL;
-		pkgPtr = pkgPtr->nextPtr) {
-	    pkgDesc[0] = Tcl_NewStringObj(pkgPtr->fileName, -1);
-	    pkgDesc[1] = Tcl_NewStringObj(pkgPtr->prefix, -1);
->>>>>>> c6db382c
 	    Tcl_ListObjAppendElement(NULL, resultObj,
 		    Tcl_NewListObj(2, pkgDesc));
 	}
@@ -1263,13 +1081,8 @@
 	for (; ipPtr != NULL; ipPtr = ipPtr->nextPtr) {
 	    libraryPtr = ipPtr->libraryPtr;
 
-<<<<<<< HEAD
 	    if (!strcmp(prefix, libraryPtr->prefix)) {
 		resultObj = Tcl_NewStringObj(libraryPtr->fileName, -1);
-=======
-	    if (!strcmp(prefix, pkgPtr->prefix)) {
-		resultObj = Tcl_NewStringObj(pkgPtr->fileName, -1);
->>>>>>> c6db382c
 		break;
 	    }
 	}
@@ -1287,15 +1100,9 @@
 
     TclNewObj(resultObj);
     for (; ipPtr != NULL; ipPtr = ipPtr->nextPtr) {
-<<<<<<< HEAD
 	libraryPtr = ipPtr->libraryPtr;
 	pkgDesc[0] = Tcl_NewStringObj(libraryPtr->fileName, -1);
 	pkgDesc[1] = Tcl_NewStringObj(libraryPtr->prefix, -1);
-=======
-	pkgPtr = ipPtr->pkgPtr;
-	pkgDesc[0] = Tcl_NewStringObj(pkgPtr->fileName, -1);
-	pkgDesc[1] = Tcl_NewStringObj(pkgPtr->prefix, -1);
->>>>>>> c6db382c
 	Tcl_ListObjAppendElement(NULL, resultObj, Tcl_NewListObj(2, pkgDesc));
     }
     Tcl_SetObjResult(interp, resultObj);
@@ -1384,15 +1191,9 @@
 	}
 #endif
 
-<<<<<<< HEAD
 	Tcl_Free(libraryPtr->fileName);
 	Tcl_Free(libraryPtr->prefix);
 	Tcl_Free(libraryPtr);
-=======
-	Tcl_Free(pkgPtr->fileName);
-	Tcl_Free(pkgPtr->prefix);
-	Tcl_Free(pkgPtr);
->>>>>>> c6db382c
     }
 }
 