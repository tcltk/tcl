--- conflicted
+++ resolved
@@ -1208,11 +1208,7 @@
 
 static void
 LoadCleanupProc(
-<<<<<<< HEAD
-    TCL_UNUSED(void *),		/* Pointer to first InterpLibrary structure
-=======
     void *clientData,		/* Pointer to first InterpLibrary structure
->>>>>>> 1554fab2
 				 * for interp. */
     Tcl_Interp *interp)
 {
@@ -1222,16 +1218,12 @@
     do {
 	libraryPtr = ipPtr->libraryPtr;
 	UnloadLibrary(interp, interp, libraryPtr, 0, "", 1);
-<<<<<<< HEAD
-    }
-=======
 	/* UnloadLibrary doesn't free it by interp delete, so do it here and
 	 * repeat for next. */
 	nextPtr = ipPtr->nextPtr;
 	Tcl_Free(ipPtr);
 	ipPtr = nextPtr;
     } while (ipPtr);
->>>>>>> 1554fab2
 }
  
