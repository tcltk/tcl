/*
 * tclLoad.c --
 *
 *	This file provides the generic portion (those that are the same on all
 *	platforms) of Tcl's dynamic loading facilities.
 *
 * Copyright © 1995-1997 Sun Microsystems, Inc.
 *
 * See the file "license.terms" for information on usage and redistribution of
 * this file, and for a DISCLAIMER OF ALL WARRANTIES.
 */

#include "tclInt.h"

/*
 * The following structure describes a package that has been loaded either
 * dynamically (with the "load" command) or statically (as indicated by a call
 * to TclGetLoadedPackages). All such packages are linked together into a
 * single list for the process. Packages are never unloaded, until the
 * application exits, when TclFinalizeLoad is called, and these structures are
 * freed.
 */

typedef struct LoadedPackage {
    char *fileName;		/* Name of the file from which the package was
				 * loaded. An empty string means the package
				 * is loaded statically. Malloc-ed. */
    char *packageName;		/* Name of package prefix for the package,
				 * properly capitalized (first letter UC,
				 * others LC), no "_", as in "Net".
				 * Malloc-ed. */
    Tcl_LoadHandle loadHandle;	/* Token for the loaded file which should be
				 * passed to (*unLoadProcPtr)() when the file
				 * is no longer needed. If fileName is NULL,
				 * then this field is irrelevant. */
    Tcl_PackageInitProc *initProc;
				/* Initialization function to call to
				 * incorporate this package into a trusted
				 * interpreter. */
    Tcl_PackageInitProc *safeInitProc;
				/* Initialization function to call to
				 * incorporate this package into a safe
				 * interpreter (one that will execute
				 * untrusted scripts). NULL means the package
				 * can't be used in unsafe interpreters. */
    Tcl_PackageUnloadProc *unloadProc;
				/* Finalisation function to unload a package
				 * from a trusted interpreter. NULL means that
				 * the package cannot be unloaded. */
    Tcl_PackageUnloadProc *safeUnloadProc;
				/* Finalisation function to unload a package
				 * from a safe interpreter. NULL means that
				 * the package cannot be unloaded. */
    int interpRefCount;		/* How many times the package has been loaded
				 * in trusted interpreters. */
    int safeInterpRefCount;	/* How many times the package has been loaded
				 * in safe interpreters. */
    struct LoadedPackage *nextPtr;
				/* Next in list of all packages loaded into
				 * this application process. NULL means end of
				 * list. */
} LoadedPackage;

/*
 * TCL_THREADS
 * There is a global list of packages that is anchored at firstPackagePtr.
 * Access to this list is governed by a mutex.
 */

static LoadedPackage *firstPackagePtr = NULL;
				/* First in list of all packages loaded into
				 * this process. */

TCL_DECLARE_MUTEX(packageMutex)

/*
 * The following structure represents a particular package that has been
 * incorporated into a particular interpreter (by calling its initialization
 * function). There is a list of these structures for each interpreter, with
 * an AssocData value (key "load") for the interpreter that points to the
 * first package (if any).
 */

typedef struct InterpPackage {
    LoadedPackage *pkgPtr;	/* Points to detailed information about
				 * package. */
    struct InterpPackage *nextPtr;
				/* Next package in this interpreter, or NULL
				 * for end of list. */
} InterpPackage;

/*
 * Prototypes for functions that are private to this file:
 */

static void		LoadCleanupProc(ClientData clientData,
			    Tcl_Interp *interp);

/*
 *----------------------------------------------------------------------
 *
 * Tcl_LoadObjCmd --
 *
 *	This function is invoked to process the "load" Tcl command. See the
 *	user documentation for details on what it does.
 *
 * Results:
 *	A standard Tcl result.
 *
 * Side effects:
 *	See the user documentation.
 *
 *----------------------------------------------------------------------
 */

int
Tcl_LoadObjCmd(
    TCL_UNUSED(void *),
    Tcl_Interp *interp,		/* Current interpreter. */
    int objc,			/* Number of arguments. */
    Tcl_Obj *const objv[])	/* Argument objects. */
{
    Tcl_Interp *target;
    LoadedPackage *pkgPtr, *defaultPtr;
    Tcl_DString prefix, tmp, initName, safeInitName;
    Tcl_DString unloadName, safeUnloadName;
    InterpPackage *ipFirstPtr, *ipPtr;
    int code, namesMatch, filesMatch, offset;
    const char *symbols[2];
    Tcl_PackageInitProc *initProc;
    const char *p, *fullFileName, *packageName;
    Tcl_LoadHandle loadHandle;
    Tcl_UniChar ch = 0;
    unsigned len;
    int index, flags = 0;
    Tcl_Obj *const *savedobjv = objv;
    static const char *const options[] = {
	"-global",		"-lazy",		"--",	NULL
    };
    enum loadOptionsEnum {
	LOAD_GLOBAL,	LOAD_LAZY,	LOAD_LAST
    };

    while (objc > 2) {
	if (TclGetString(objv[1])[0] != '-') {
	    break;
	}
	if (Tcl_GetIndexFromObj(interp, objv[1], options, "option", 0,
		&index) != TCL_OK) {
	    return TCL_ERROR;
	}
	++objv; --objc;
	if (LOAD_GLOBAL == (enum loadOptionsEnum) index) {
	    flags |= TCL_LOAD_GLOBAL;
	} else if (LOAD_LAZY == (enum loadOptionsEnum) index) {
	    flags |= TCL_LOAD_LAZY;
	} else {
		break;
	}
    }
    if ((objc < 2) || (objc > 4)) {
	Tcl_WrongNumArgs(interp, 1, savedobjv, "?-global? ?-lazy? ?--? fileName ?packageName? ?interp?");
	return TCL_ERROR;
    }
    if (Tcl_FSConvertToPathType(interp, objv[1]) != TCL_OK) {
	return TCL_ERROR;
    }
    fullFileName = Tcl_GetString(objv[1]);

    Tcl_DStringInit(&prefix);
    Tcl_DStringInit(&initName);
    Tcl_DStringInit(&safeInitName);
    Tcl_DStringInit(&unloadName);
    Tcl_DStringInit(&safeUnloadName);
    Tcl_DStringInit(&tmp);

    packageName = NULL;
    if (objc >= 3) {
	packageName = Tcl_GetString(objv[2]);
	if (packageName[0] == '\0') {
	    packageName = NULL;
	}
    }
    if ((fullFileName[0] == 0) && (packageName == NULL)) {
	Tcl_SetObjResult(interp, Tcl_NewStringObj(
		"must specify either file name or package name", -1));
	Tcl_SetErrorCode(interp, "TCL", "OPERATION", "LOAD", "NOLIBRARY",
		NULL);
	code = TCL_ERROR;
	goto done;
    }

    /*
     * Figure out which interpreter we're going to load the package into.
     */

    target = interp;
    if (objc == 4) {
	const char *childIntName = Tcl_GetString(objv[3]);

	target = Tcl_GetChild(interp, childIntName);
	if (target == NULL) {
	    code = TCL_ERROR;
	    goto done;
	}
    }

    /*
     * Scan through the packages that are currently loaded to see if the
     * package we want is already loaded. We'll use a loaded package if it
     * meets any of the following conditions:
     *  - Its name and file match the once we're looking for.
     *  - Its file matches, and we weren't given a name.
     *  - Its name matches, the file name was specified as empty, and there is
     *	  only no statically loaded package with the same name.
     */

    Tcl_MutexLock(&packageMutex);

    defaultPtr = NULL;
    for (pkgPtr = firstPackagePtr; pkgPtr != NULL; pkgPtr = pkgPtr->nextPtr) {
	if (packageName == NULL) {
	    namesMatch = 0;
	} else {
	    TclDStringClear(&prefix);
	    Tcl_DStringAppend(&prefix, packageName, -1);
	    TclDStringClear(&tmp);
	    Tcl_DStringAppend(&tmp, pkgPtr->packageName, -1);
	    Tcl_UtfToLower(Tcl_DStringValue(&prefix));
	    Tcl_UtfToLower(Tcl_DStringValue(&tmp));
	    if (strcmp(Tcl_DStringValue(&tmp),
		    Tcl_DStringValue(&prefix)) == 0) {
		namesMatch = 1;
	    } else {
		namesMatch = 0;
	    }
	}
	TclDStringClear(&prefix);

	filesMatch = (strcmp(pkgPtr->fileName, fullFileName) == 0);
	if (filesMatch && (namesMatch || (packageName == NULL))) {
	    break;
	}
	if (namesMatch && (fullFileName[0] == 0)) {
	    defaultPtr = pkgPtr;
	}
	if (filesMatch && !namesMatch && (fullFileName[0] != 0)) {
	    /*
	     * Can't have two different packages loaded from the same file.
	     */

	    Tcl_SetObjResult(interp, Tcl_ObjPrintf(
		    "file \"%s\" is already loaded for package \"%s\"",
		    fullFileName, pkgPtr->packageName));
	    Tcl_SetErrorCode(interp, "TCL", "OPERATION", "LOAD",
		    "SPLITPERSONALITY", NULL);
	    code = TCL_ERROR;
	    Tcl_MutexUnlock(&packageMutex);
	    goto done;
	}
    }
    Tcl_MutexUnlock(&packageMutex);
    if (pkgPtr == NULL) {
	pkgPtr = defaultPtr;
    }

    /*
     * Scan through the list of packages already loaded in the target
     * interpreter. If the package we want is already loaded there, then
     * there's nothing for us to do.
     */

    if (pkgPtr != NULL) {
	ipFirstPtr = (InterpPackage *)Tcl_GetAssocData(target, "tclLoad", NULL);
	for (ipPtr = ipFirstPtr; ipPtr != NULL; ipPtr = ipPtr->nextPtr) {
	    if (ipPtr->pkgPtr == pkgPtr) {
		code = TCL_OK;
		goto done;
	    }
	}
    }

    if (pkgPtr == NULL) {
	/*
	 * The desired file isn't currently loaded, so load it. It's an error
	 * if the desired package is a static one.
	 */

	if (fullFileName[0] == 0) {
	    Tcl_SetObjResult(interp, Tcl_ObjPrintf(
		    "package \"%s\" isn't loaded statically", packageName));
	    Tcl_SetErrorCode(interp, "TCL", "OPERATION", "LOAD", "NOTSTATIC",
		    NULL);
	    code = TCL_ERROR;
	    goto done;
	}

	/*
	 * Figure out the module name if it wasn't provided explicitly.
	 */

	if (packageName != NULL) {
	    Tcl_DStringAppend(&prefix, packageName, -1);
	} else {
	    Tcl_Obj *splitPtr, *pkgGuessPtr;
	    int pElements;
	    const char *pkgGuess;

	    /*
	     * Threading note - this call used to be protected by a mutex.
	     */

<<<<<<< HEAD
	    /*
	     * The platform-specific code couldn't figure out the module
	     * name. Make a guess by taking the last element of the file
	     * name, stripping off any leading "lib", and then using all
	     * of the alphabetic and underline characters that follow
	     * that.
	     */
=======
	    retc = TclGuessPackageName(fullFileName, &prefix);
	    if (!retc) {
		Tcl_Obj *splitPtr, *pkgGuessPtr;
		int pElements;
		const char *pkgGuess;

		/*
		 * The platform-specific code couldn't figure out the module
		 * name. Make a guess by taking the last element of the file
		 * name, stripping off any leading "lib", and then using all
		 * of the alphabetic and underline characters that follow
		 * that.
		 */
>>>>>>> fff5060d

	    splitPtr = Tcl_FSSplitPath(objv[1], &pElements);
	    Tcl_ListObjIndex(NULL, splitPtr, pElements -1, &pkgGuessPtr);
	    pkgGuess = Tcl_GetString(pkgGuessPtr);
	    if ((pkgGuess[0] == 'l') && (pkgGuess[1] == 'i')
		    && (pkgGuess[2] == 'b')) {
		pkgGuess += 3;
	    }
#ifdef __CYGWIN__
	    else if ((pkgGuess[0] == 'c') && (pkgGuess[1] == 'y')
		    && (pkgGuess[2] == 'g')) {
		pkgGuess += 3;
	    }
#endif /* __CYGWIN__ */
	    if ((pkgGuess[0] == 't') && (pkgGuess[1] == 'c')
		    && (pkgGuess[2] == 'l')) {
		pkgGuess += 3;
	    }
	    for (p = pkgGuess; *p != 0; p += offset) {
		offset = TclUtfToUniChar(p, &ch);
		if ((ch > 0x100)
			|| !(isalpha(UCHAR(ch)) /* INTL: ISO only */
				|| (UCHAR(ch) == '_'))) {
		    break;
		}
<<<<<<< HEAD
	    }
	    if (p == pkgGuess) {
=======
		Tcl_DStringAppend(&prefix, pkgGuess, p - pkgGuess);
>>>>>>> fff5060d
		Tcl_DecrRefCount(splitPtr);
		Tcl_SetObjResult(interp, Tcl_ObjPrintf(
			"couldn't figure out package name for %s",
			fullFileName));
		Tcl_SetErrorCode(interp, "TCL", "OPERATION", "LOAD",
			"WHATPACKAGE", NULL);
		code = TCL_ERROR;
		goto done;
	    }
	    Tcl_DStringAppend(&pkgName, pkgGuess, p - pkgGuess);
	    Tcl_DecrRefCount(splitPtr);
	}

	/*
	 * Fix the capitalization in the package name so that the first
	 * character is in caps (or title case) but the others are all
	 * lower-case.
	 */

	Tcl_DStringSetLength(&prefix,
		Tcl_UtfToTitle(Tcl_DStringValue(&prefix)));

	/*
	 * Compute the names of the two initialization functions, based on the
	 * package name.
	 */

	TclDStringAppendDString(&initName, &prefix);
	TclDStringAppendLiteral(&initName, "_Init");
	TclDStringAppendDString(&safeInitName, &prefix);
	TclDStringAppendLiteral(&safeInitName, "_SafeInit");
	TclDStringAppendDString(&unloadName, &prefix);
	TclDStringAppendLiteral(&unloadName, "_Unload");
	TclDStringAppendDString(&safeUnloadName, &prefix);
	TclDStringAppendLiteral(&safeUnloadName, "_SafeUnload");

	/*
	 * Call platform-specific code to load the package and find the two
	 * initialization functions.
	 */

	symbols[0] = Tcl_DStringValue(&initName);
	symbols[1] = NULL;

	Tcl_MutexLock(&packageMutex);
	code = Tcl_LoadFile(interp, objv[1], symbols, flags, &initProc,
		&loadHandle);
	Tcl_MutexUnlock(&packageMutex);
	if (code != TCL_OK) {
	    goto done;
	}

	/*
	 * Create a new record to describe this package.
	 */

	pkgPtr = (LoadedPackage *)ckalloc(sizeof(LoadedPackage));
	len = strlen(fullFileName) + 1;
	pkgPtr->fileName	   = (char *)ckalloc(len);
	memcpy(pkgPtr->fileName, fullFileName, len);
<<<<<<< HEAD
	len = Tcl_DStringLength(&pkgName) + 1;
	pkgPtr->packageName	   = (char *)ckalloc(len);
	memcpy(pkgPtr->packageName, Tcl_DStringValue(&pkgName), len);
=======
	len = (unsigned) Tcl_DStringLength(&prefix) + 1;
	pkgPtr->packageName	   = ckalloc(len);
	memcpy(pkgPtr->packageName, Tcl_DStringValue(&prefix), len);
>>>>>>> fff5060d
	pkgPtr->loadHandle	   = loadHandle;
	pkgPtr->initProc	   = initProc;
	pkgPtr->safeInitProc	   = (Tcl_PackageInitProc *)
		Tcl_FindSymbol(interp, loadHandle,
			Tcl_DStringValue(&safeInitName));
	pkgPtr->unloadProc	   = (Tcl_PackageUnloadProc *)
		Tcl_FindSymbol(interp, loadHandle,
			Tcl_DStringValue(&unloadName));
	pkgPtr->safeUnloadProc	   = (Tcl_PackageUnloadProc *)
		Tcl_FindSymbol(interp, loadHandle,
			Tcl_DStringValue(&safeUnloadName));
	pkgPtr->interpRefCount	   = 0;
	pkgPtr->safeInterpRefCount = 0;

	Tcl_MutexLock(&packageMutex);
	pkgPtr->nextPtr		   = firstPackagePtr;
	firstPackagePtr		   = pkgPtr;
	Tcl_MutexUnlock(&packageMutex);

	/*
	 * The Tcl_FindSymbol calls may have left a spurious error message in
	 * the interpreter result.
	 */

	Tcl_ResetResult(interp);
    }

    /*
     * Invoke the package's initialization function (either the normal one or
     * the safe one, depending on whether or not the interpreter is safe).
     */

    if (Tcl_IsSafe(target)) {
	if (pkgPtr->safeInitProc == NULL) {
	    Tcl_SetObjResult(interp, Tcl_ObjPrintf(
		    "can't use package in a safe interpreter: no"
		    " %s_SafeInit procedure", pkgPtr->packageName));
	    Tcl_SetErrorCode(interp, "TCL", "OPERATION", "LOAD", "UNSAFE",
		    NULL);
	    code = TCL_ERROR;
	    goto done;
	}
	code = pkgPtr->safeInitProc(target);
    } else {
	if (pkgPtr->initProc == NULL) {
	    Tcl_SetObjResult(interp, Tcl_ObjPrintf(
		    "can't attach package to interpreter: no %s_Init procedure",
		    pkgPtr->packageName));
	    Tcl_SetErrorCode(interp, "TCL", "OPERATION", "LOAD", "ENTRYPOINT",
		    NULL);
	    code = TCL_ERROR;
	    goto done;
	}
	code = pkgPtr->initProc(target);
    }

    /*
     * Test for whether the initialization failed. If so, transfer the error
     * from the target interpreter to the originating one.
     */

    if (code != TCL_OK) {
#if defined(TCL_NO_DEPRECATED) || TCL_MAJOR_VERSION > 8
	Interp *iPtr = (Interp *) target;
	if (iPtr->result && *(iPtr->result) && !iPtr->freeProc) {
	    /*
	     * A call to Tcl_InitStubs() determined the caller extension and
	     * this interp are incompatible in their stubs mechanisms, and
	     * recorded the error in the oldest legacy place we have to do so.
	     */
	    Tcl_SetObjResult(target, Tcl_NewStringObj(iPtr->result, -1));
	    iPtr->result =  &tclEmptyString;
	    iPtr->freeProc = NULL;
	}
#endif /* defined(TCL_NO_DEPRECATED) */
	Tcl_TransferResult(target, code, interp);
	goto done;
    }

    /*
     * Record the fact that the package has been loaded in the target
     * interpreter.
     *
     * Update the proper reference count.
     */

    Tcl_MutexLock(&packageMutex);
    if (Tcl_IsSafe(target)) {
	pkgPtr->safeInterpRefCount++;
    } else {
	pkgPtr->interpRefCount++;
    }
    Tcl_MutexUnlock(&packageMutex);

    /*
     * Refetch ipFirstPtr: loading the package may have introduced additional
     * static packages at the head of the linked list!
     */

    ipFirstPtr = (InterpPackage *)Tcl_GetAssocData(target, "tclLoad", NULL);
    ipPtr = (InterpPackage *)ckalloc(sizeof(InterpPackage));
    ipPtr->pkgPtr = pkgPtr;
    ipPtr->nextPtr = ipFirstPtr;
    Tcl_SetAssocData(target, "tclLoad", LoadCleanupProc, ipPtr);

  done:
    Tcl_DStringFree(&prefix);
    Tcl_DStringFree(&initName);
    Tcl_DStringFree(&safeInitName);
    Tcl_DStringFree(&unloadName);
    Tcl_DStringFree(&safeUnloadName);
    Tcl_DStringFree(&tmp);
    return code;
}

/*
 *----------------------------------------------------------------------
 *
 * Tcl_UnloadObjCmd --
 *
 *	This function is invoked to process the "unload" Tcl command. See the
 *	user documentation for details on what it does.
 *
 * Results:
 *	A standard Tcl result.
 *
 * Side effects:
 *	See the user documentation.
 *
 *----------------------------------------------------------------------
 */

int
Tcl_UnloadObjCmd(
    TCL_UNUSED(void *),
    Tcl_Interp *interp,		/* Current interpreter. */
    int objc,			/* Number of arguments. */
    Tcl_Obj *const objv[])	/* Argument objects. */
{
    Tcl_Interp *target;		/* Which interpreter to unload from. */
    LoadedPackage *pkgPtr, *defaultPtr;
    Tcl_DString prefix, tmp;
    Tcl_PackageUnloadProc *unloadProc;
    InterpPackage *ipFirstPtr, *ipPtr;
    int i, index, code, complain = 1, keepLibrary = 0;
    int trustedRefCount = -1, safeRefCount = -1;
    const char *fullFileName = "";
    const char *packageName;
    static const char *const options[] = {
	"-nocomplain", "-keeplibrary", "--", NULL
    };
    enum unloadOptionsEnum {
	UNLOAD_NOCOMPLAIN, UNLOAD_KEEPLIB, UNLOAD_LAST
    };

    for (i = 1; i < objc; i++) {
	if (Tcl_GetIndexFromObj(interp, objv[i], options, "option", 0,
		&index) != TCL_OK) {
	    fullFileName = Tcl_GetString(objv[i]);
	    if (fullFileName[0] == '-') {
		/*
		 * It looks like the command contains an option so signal an
		 * error
		 */

		return TCL_ERROR;
	    } else {
		/*
		 * This clearly isn't an option; assume it's the filename. We
		 * must clear the error.
		 */

		Tcl_ResetResult(interp);
		break;
	    }
	}
	switch ((enum unloadOptionsEnum)index) {
	case UNLOAD_NOCOMPLAIN:		/* -nocomplain */
	    complain = 0;
	    break;
	case UNLOAD_KEEPLIB:		/* -keeplibrary */
	    keepLibrary = 1;
	    break;
	case UNLOAD_LAST:		/* -- */
	    i++;
	    goto endOfForLoop;
	}
    }
  endOfForLoop:
    if ((objc-i < 1) || (objc-i > 3)) {
	Tcl_WrongNumArgs(interp, 1, objv,
		"?-switch ...? fileName ?packageName? ?interp?");
	return TCL_ERROR;
    }
    if (Tcl_FSConvertToPathType(interp, objv[i]) != TCL_OK) {
	return TCL_ERROR;
    }

    fullFileName = Tcl_GetString(objv[i]);
    Tcl_DStringInit(&prefix);
    Tcl_DStringInit(&tmp);

    packageName = NULL;
    if (objc - i >= 2) {
	packageName = Tcl_GetString(objv[i+1]);
	if (packageName[0] == '\0') {
	    packageName = NULL;
	}
    }
    if ((fullFileName[0] == 0) && (packageName == NULL)) {
	Tcl_SetObjResult(interp, Tcl_NewStringObj(
		"must specify either file name or package name", -1));
	Tcl_SetErrorCode(interp, "TCL", "OPERATION", "UNLOAD", "NOLIBRARY",
		NULL);
	code = TCL_ERROR;
	goto done;
    }

    /*
     * Figure out which interpreter we're going to load the package into.
     */

    target = interp;
    if (objc - i == 3) {
	const char *childIntName = Tcl_GetString(objv[i + 2]);

	target = Tcl_GetChild(interp, childIntName);
	if (target == NULL) {
	    return TCL_ERROR;
	}
    }

    /*
     * Scan through the packages that are currently loaded to see if the
     * package we want is already loaded. We'll use a loaded package if it
     * meets any of the following conditions:
     *  - Its name and file match the once we're looking for.
     *  - Its file matches, and we weren't given a name.
     *  - Its name matches, the file name was specified as empty, and there is
     *	  only no statically loaded package with the same name.
     */

    Tcl_MutexLock(&packageMutex);

    defaultPtr = NULL;
    for (pkgPtr = firstPackagePtr; pkgPtr != NULL; pkgPtr = pkgPtr->nextPtr) {
	int namesMatch, filesMatch;

	if (packageName == NULL) {
	    namesMatch = 0;
	} else {
	    TclDStringClear(&prefix);
	    Tcl_DStringAppend(&prefix, packageName, -1);
	    TclDStringClear(&tmp);
	    Tcl_DStringAppend(&tmp, pkgPtr->packageName, -1);
	    Tcl_UtfToLower(Tcl_DStringValue(&prefix));
	    Tcl_UtfToLower(Tcl_DStringValue(&tmp));
	    if (strcmp(Tcl_DStringValue(&tmp),
		    Tcl_DStringValue(&prefix)) == 0) {
		namesMatch = 1;
	    } else {
		namesMatch = 0;
	    }
	}
	TclDStringClear(&prefix);

	filesMatch = (strcmp(pkgPtr->fileName, fullFileName) == 0);
	if (filesMatch && (namesMatch || (packageName == NULL))) {
	    break;
	}
	if (namesMatch && (fullFileName[0] == 0)) {
	    defaultPtr = pkgPtr;
	}
	if (filesMatch && !namesMatch && (fullFileName[0] != 0)) {
	    break;
	}
    }
    Tcl_MutexUnlock(&packageMutex);
    if (fullFileName[0] == 0) {
	/*
	 * It's an error to try unload a static package.
	 */

	Tcl_SetObjResult(interp, Tcl_ObjPrintf(
		"package \"%s\" is loaded statically and cannot be unloaded",
		packageName));
	Tcl_SetErrorCode(interp, "TCL", "OPERATION", "UNLOAD", "STATIC",
		NULL);
	code = TCL_ERROR;
	goto done;
    }
    if (pkgPtr == NULL) {
	/*
	 * The DLL pointed by the provided filename has never been loaded.
	 */

	Tcl_SetObjResult(interp, Tcl_ObjPrintf(
		"file \"%s\" has never been loaded", fullFileName));
	Tcl_SetErrorCode(interp, "TCL", "OPERATION", "UNLOAD", "NEVERLOADED",
		NULL);
	code = TCL_ERROR;
	goto done;
    }

    /*
     * Scan through the list of packages already loaded in the target
     * interpreter. If the package we want is already loaded there, then we
     * should proceed with unloading.
     */

    code = TCL_ERROR;
    if (pkgPtr != NULL) {
	ipFirstPtr = (InterpPackage *)Tcl_GetAssocData(target, "tclLoad", NULL);
	for (ipPtr = ipFirstPtr; ipPtr != NULL; ipPtr = ipPtr->nextPtr) {
	    if (ipPtr->pkgPtr == pkgPtr) {
		code = TCL_OK;
		break;
	    }
	}
    }
    if (code != TCL_OK) {
	/*
	 * The package has not been loaded in this interpreter.
	 */

	Tcl_SetObjResult(interp, Tcl_ObjPrintf(
		"file \"%s\" has never been loaded in this interpreter",
		fullFileName));
	Tcl_SetErrorCode(interp, "TCL", "OPERATION", "UNLOAD", "NEVERLOADED",
		NULL);
	code = TCL_ERROR;
	goto done;
    }

    /*
     * Ensure that the DLL can be unloaded. If it is a trusted interpreter,
     * pkgPtr->unloadProc must not be NULL for the DLL to be unloadable. If
     * the interpreter is a safe one, pkgPtr->safeUnloadProc must be non-NULL.
     */

    if (Tcl_IsSafe(target)) {
	if (pkgPtr->safeUnloadProc == NULL) {
	    Tcl_SetObjResult(interp, Tcl_ObjPrintf(
		    "file \"%s\" cannot be unloaded under a safe interpreter",
		    fullFileName));
	    Tcl_SetErrorCode(interp, "TCL", "OPERATION", "UNLOAD", "CANNOT",
		    NULL);
	    code = TCL_ERROR;
	    goto done;
	}
	unloadProc = pkgPtr->safeUnloadProc;
    } else {
	if (pkgPtr->unloadProc == NULL) {
	    Tcl_SetObjResult(interp, Tcl_ObjPrintf(
		    "file \"%s\" cannot be unloaded under a trusted interpreter",
		    fullFileName));
	    Tcl_SetErrorCode(interp, "TCL", "OPERATION", "UNLOAD", "CANNOT",
		    NULL);
	    code = TCL_ERROR;
	    goto done;
	}
	unloadProc = pkgPtr->unloadProc;
    }

    /*
     * We are ready to unload the package. First, evaluate the unload
     * function. If this fails, we cannot proceed with unload. Also, we must
     * specify the proper flag to pass to the unload callback.
     * TCL_UNLOAD_DETACH_FROM_INTERPRETER is defined when the callback should
     * only remove itself from the interpreter; the library will be unloaded
     * in a future call of unload. In case the library will be unloaded just
     * after the callback returns, TCL_UNLOAD_DETACH_FROM_PROCESS is passed.
     */

    code = TCL_UNLOAD_DETACH_FROM_INTERPRETER;
    if (!keepLibrary) {
	Tcl_MutexLock(&packageMutex);
	trustedRefCount = pkgPtr->interpRefCount;
	safeRefCount = pkgPtr->safeInterpRefCount;
	Tcl_MutexUnlock(&packageMutex);

	if (Tcl_IsSafe(target)) {
	    safeRefCount--;
	} else {
	    trustedRefCount--;
	}

	if (safeRefCount <= 0 && trustedRefCount <= 0) {
	    code = TCL_UNLOAD_DETACH_FROM_PROCESS;
	}
    }
    code = unloadProc(target, code);
    if (code != TCL_OK) {
	Tcl_TransferResult(target, code, interp);
	goto done;
    }

    /*
     * The unload function executed fine. Examine the reference count to see
     * if we unload the DLL.
     */

    Tcl_MutexLock(&packageMutex);
    if (Tcl_IsSafe(target)) {
	pkgPtr->safeInterpRefCount--;

	/*
	 * Do not let counter get negative.
	 */

	if (pkgPtr->safeInterpRefCount < 0) {
	    pkgPtr->safeInterpRefCount = 0;
	}
    } else {
	pkgPtr->interpRefCount--;

	/*
	 * Do not let counter get negative.
	 */

	if (pkgPtr->interpRefCount < 0) {
	    pkgPtr->interpRefCount = 0;
	}
    }
    trustedRefCount = pkgPtr->interpRefCount;
    safeRefCount = pkgPtr->safeInterpRefCount;
    Tcl_MutexUnlock(&packageMutex);

    code = TCL_OK;
    if (pkgPtr->safeInterpRefCount <= 0 && pkgPtr->interpRefCount <= 0
	    && !keepLibrary) {
	/*
	 * Unload the shared library from the application memory...
	 */

#if defined(TCL_UNLOAD_DLLS) || defined(_WIN32)
	/*
	 * Some Unix dlls are poorly behaved - registering things like atexit
	 * calls that can't be unregistered. If you unload such dlls, you get
	 * a core on exit because it wants to call a function in the dll after
	 * it's been unloaded.
	 */

	if (pkgPtr->fileName[0] != '\0') {
	    Tcl_MutexLock(&packageMutex);
	    if (Tcl_FSUnloadFile(interp, pkgPtr->loadHandle) == TCL_OK) {
		/*
		 * Remove this library from the loaded library cache.
		 */

		defaultPtr = pkgPtr;
		if (defaultPtr == firstPackagePtr) {
		    firstPackagePtr = pkgPtr->nextPtr;
		} else {
		    for (pkgPtr = firstPackagePtr; pkgPtr != NULL;
			    pkgPtr = pkgPtr->nextPtr) {
			if (pkgPtr->nextPtr == defaultPtr) {
			    pkgPtr->nextPtr = defaultPtr->nextPtr;
			    break;
			}
		    }
		}

		/*
		 * Remove this library from the interpreter's library cache.
		 */

		ipFirstPtr = (InterpPackage *)Tcl_GetAssocData(target, "tclLoad", NULL);
		ipPtr = ipFirstPtr;
		if (ipPtr->pkgPtr == defaultPtr) {
		    ipFirstPtr = ipFirstPtr->nextPtr;
		} else {
		    InterpPackage *ipPrevPtr;

		    for (ipPrevPtr = ipPtr; ipPtr != NULL;
			    ipPrevPtr = ipPtr, ipPtr = ipPtr->nextPtr) {
			if (ipPtr->pkgPtr == defaultPtr) {
			    ipPrevPtr->nextPtr = ipPtr->nextPtr;
			    break;
			}
		    }
		}
		Tcl_SetAssocData(target, "tclLoad", LoadCleanupProc,
			ipFirstPtr);
		ckfree(defaultPtr->fileName);
		ckfree(defaultPtr->packageName);
		ckfree(defaultPtr);
		ckfree(ipPtr);
		Tcl_MutexUnlock(&packageMutex);
	    } else {
		code = TCL_ERROR;
	    }
	}
#else
	Tcl_SetObjResult(interp, Tcl_ObjPrintf(
		"file \"%s\" cannot be unloaded: unloading disabled",
		fullFileName));
	Tcl_SetErrorCode(interp, "TCL", "OPERATION", "UNLOAD", "DISABLED",
		NULL);
	code = TCL_ERROR;
#endif
    }

  done:
    Tcl_DStringFree(&prefix);
    Tcl_DStringFree(&tmp);
    if (!complain && (code != TCL_OK)) {
	code = TCL_OK;
	Tcl_ResetResult(interp);
    }
    return code;
}

/*
 *----------------------------------------------------------------------
 *
 * Tcl_StaticPackage --
 *
 *	This function is invoked to indicate that a particular package has
 *	been linked statically with an application.
 *
 * Results:
 *	None.
 *
 * Side effects:
 *	Once this function completes, the package becomes loadable via the
 *	"load" command with an empty file name.
 *
 *----------------------------------------------------------------------
 */

void
Tcl_StaticPackage(
    Tcl_Interp *interp,		/* If not NULL, it means that the package has
				 * already been loaded into the given
				 * interpreter by calling the appropriate init
				 * proc. */
    const char *prefix,	/* Prefix (must be properly
				 * capitalized: first letter upper case,
				 * others lower case). */
    Tcl_PackageInitProc *initProc,
				/* Function to call to incorporate this
				 * package into a trusted interpreter. */
    Tcl_PackageInitProc *safeInitProc)
				/* Function to call to incorporate this
				 * package into a safe interpreter (one that
				 * will execute untrusted scripts). NULL means
				 * the package can't be used in safe
				 * interpreters. */
{
    LoadedPackage *pkgPtr;
    InterpPackage *ipPtr, *ipFirstPtr;

    /*
     * Check to see if someone else has already reported this package as
     * statically loaded in the process.
     */

    Tcl_MutexLock(&packageMutex);
    for (pkgPtr = firstPackagePtr; pkgPtr != NULL; pkgPtr = pkgPtr->nextPtr) {
	if ((pkgPtr->initProc == initProc)
		&& (pkgPtr->safeInitProc == safeInitProc)
		&& (strcmp(pkgPtr->packageName, prefix) == 0)) {
	    break;
	}
    }
    Tcl_MutexUnlock(&packageMutex);

    /*
     * If the package is not yet recorded as being loaded statically, add it
     * to the list now.
     */

    if (pkgPtr == NULL) {
	pkgPtr = (LoadedPackage *)ckalloc(sizeof(LoadedPackage));
	pkgPtr->fileName	= (char *)ckalloc(1);
	pkgPtr->fileName[0]	= 0;
<<<<<<< HEAD
	pkgPtr->packageName	= (char *)ckalloc(strlen(pkgName) + 1);
	strcpy(pkgPtr->packageName, pkgName);
=======
	pkgPtr->packageName	= ckalloc(strlen(prefix) + 1);
	strcpy(pkgPtr->packageName, prefix);
>>>>>>> fff5060d
	pkgPtr->loadHandle	= NULL;
	pkgPtr->initProc	= initProc;
	pkgPtr->safeInitProc	= safeInitProc;
	Tcl_MutexLock(&packageMutex);
	pkgPtr->nextPtr		= firstPackagePtr;
	firstPackagePtr		= pkgPtr;
	Tcl_MutexUnlock(&packageMutex);
    }

    if (interp != NULL) {

	/*
	 * If we're loading the package into an interpreter, determine whether
	 * it's already loaded.
	 */

	ipFirstPtr = (InterpPackage *)Tcl_GetAssocData(interp, "tclLoad", NULL);
	for (ipPtr = ipFirstPtr; ipPtr != NULL; ipPtr = ipPtr->nextPtr) {
	    if (ipPtr->pkgPtr == pkgPtr) {
		return;
	    }
	}

	/*
	 * Package isn't loaded in the current interp yet. Mark it as now being
	 * loaded.
	 */

	ipPtr = (InterpPackage *)ckalloc(sizeof(InterpPackage));
	ipPtr->pkgPtr = pkgPtr;
	ipPtr->nextPtr = ipFirstPtr;
	Tcl_SetAssocData(interp, "tclLoad", LoadCleanupProc, ipPtr);
    }
}

/*
 *----------------------------------------------------------------------
 *
 * TclGetLoadedPackagesEx --
 *
 *	This function returns information about all of the files that are
 *	loaded (either in a particular interpreter, or for all interpreters).
 *
 * Results:
 *	The return value is a standard Tcl completion code. If successful, a
 *	list of lists is placed in the interp's result. Each sublist
 *	corresponds to one loaded file; its first element is the name of the
 *	file (or an empty string for something that's statically loaded) and
 *	the second element is the name of the package in that file.
 *
 * Side effects:
 *	None.
 *
 *----------------------------------------------------------------------
 */

int
TclGetLoadedPackagesEx(
    Tcl_Interp *interp,		/* Interpreter in which to return information
				 * or error message. */
    const char *targetName,	/* Name of target interpreter or NULL. If
				 * NULL, return info about all interps;
				 * otherwise, just return info about this
				 * interpreter. */
    const char *packageName)	/* Package name or NULL. If NULL, return info
				 * for all packages.
				 */
{
    Tcl_Interp *target;
    LoadedPackage *pkgPtr;
    InterpPackage *ipPtr;
    Tcl_Obj *resultObj, *pkgDesc[2];

    if (targetName == NULL) {
	TclNewObj(resultObj);
	Tcl_MutexLock(&packageMutex);
	for (pkgPtr = firstPackagePtr; pkgPtr != NULL;
		pkgPtr = pkgPtr->nextPtr) {
	    pkgDesc[0] = Tcl_NewStringObj(pkgPtr->fileName, -1);
	    pkgDesc[1] = Tcl_NewStringObj(pkgPtr->packageName, -1);
	    Tcl_ListObjAppendElement(NULL, resultObj,
		    Tcl_NewListObj(2, pkgDesc));
	}
	Tcl_MutexUnlock(&packageMutex);
	Tcl_SetObjResult(interp, resultObj);
	return TCL_OK;
    }

    target = Tcl_GetChild(interp, targetName);
    if (target == NULL) {
	return TCL_ERROR;
    }
    ipPtr = (InterpPackage *)Tcl_GetAssocData(target, "tclLoad", NULL);

    /*
     * Return information about all of the available packages.
     */
    if (packageName) {
	resultObj = NULL;

	for (; ipPtr != NULL; ipPtr = ipPtr->nextPtr) {
	    pkgPtr = ipPtr->pkgPtr;

	    if (!strcmp(packageName, pkgPtr->packageName)) {
		resultObj = Tcl_NewStringObj(pkgPtr->fileName, -1);
		break;
	    }
	}

	if (resultObj) {
	    Tcl_SetObjResult(interp, resultObj);
	}
	return TCL_OK;
    }

    /*
     * Return information about only the packages that are loaded in a given
     * interpreter.
     */

    TclNewObj(resultObj);
    for (; ipPtr != NULL; ipPtr = ipPtr->nextPtr) {
	pkgPtr = ipPtr->pkgPtr;
	pkgDesc[0] = Tcl_NewStringObj(pkgPtr->fileName, -1);
	pkgDesc[1] = Tcl_NewStringObj(pkgPtr->packageName, -1);
	Tcl_ListObjAppendElement(NULL, resultObj, Tcl_NewListObj(2, pkgDesc));
    }
    Tcl_SetObjResult(interp, resultObj);
    return TCL_OK;
}

/*
 *----------------------------------------------------------------------
 *
 * LoadCleanupProc --
 *
 *	This function is called to delete all of the InterpPackage structures
 *	for an interpreter when the interpreter is deleted. It gets invoked
 *	via the Tcl AssocData mechanism.
 *
 * Results:
 *	None.
 *
 * Side effects:
 *	Storage for all of the InterpPackage functions for interp get deleted.
 *
 *----------------------------------------------------------------------
 */

static void
LoadCleanupProc(
    ClientData clientData,	/* Pointer to first InterpPackage structure
				 * for interp. */
    TCL_UNUSED(Tcl_Interp *))
{
    InterpPackage *ipPtr, *nextPtr;

    ipPtr = (InterpPackage *)clientData;
    while (ipPtr != NULL) {
	nextPtr = ipPtr->nextPtr;
	ckfree(ipPtr);
	ipPtr = nextPtr;
    }
}

/*
 *----------------------------------------------------------------------
 *
 * TclFinalizeLoad --
 *
 *	This function is invoked just before the application exits. It frees
 *	all of the LoadedPackage structures.
 *
 * Results:
 *	None.
 *
 * Side effects:
 *	Memory is freed.
 *
 *----------------------------------------------------------------------
 */

void
TclFinalizeLoad(void)
{
    LoadedPackage *pkgPtr;

    /*
     * No synchronization here because there should just be one thread alive
     * at this point. Logically, packageMutex should be grabbed at this point,
     * but the Mutexes get finalized before the call to this routine. The only
     * subsystem left alive at this point is the memory allocator.
     */

    while (firstPackagePtr != NULL) {
	pkgPtr = firstPackagePtr;
	firstPackagePtr = pkgPtr->nextPtr;

#if defined(TCL_UNLOAD_DLLS) || defined(_WIN32)
	/*
	 * Some Unix dlls are poorly behaved - registering things like atexit
	 * calls that can't be unregistered. If you unload such dlls, you get
	 * a core on exit because it wants to call a function in the dll after
	 * it has been unloaded.
	 */

	if (pkgPtr->fileName[0] != '\0') {
	    Tcl_FSUnloadFile(NULL, pkgPtr->loadHandle);
	}
#endif

	ckfree(pkgPtr->fileName);
	ckfree(pkgPtr->packageName);
	ckfree(pkgPtr);
    }
}

/*
 * Local Variables:
 * mode: c
 * c-basic-offset: 4
 * fill-column: 78
 * End:
 */<|MERGE_RESOLUTION|>--- conflicted
+++ resolved
@@ -13,19 +13,19 @@
 #include "tclInt.h"
 
 /*
- * The following structure describes a package that has been loaded either
+ * The following structure describes a library that has been loaded either
  * dynamically (with the "load" command) or statically (as indicated by a call
- * to TclGetLoadedPackages). All such packages are linked together into a
- * single list for the process. Packages are never unloaded, until the
+ * to Tcl_StaticPackage). All such libraries are linked together into a
+ * single list for the process. Library are never unloaded, until the
  * application exits, when TclFinalizeLoad is called, and these structures are
  * freed.
  */
 
 typedef struct LoadedPackage {
-    char *fileName;		/* Name of the file from which the package was
-				 * loaded. An empty string means the package
+    char *fileName;		/* Name of the file from which the library was
+				 * loaded. An empty string means the library
 				 * is loaded statically. Malloc-ed. */
-    char *packageName;		/* Name of package prefix for the package,
+    char *prefix;		/* Prefix for the library,
 				 * properly capitalized (first letter UC,
 				 * others LC), no "_", as in "Net".
 				 * Malloc-ed. */
@@ -35,57 +35,57 @@
 				 * then this field is irrelevant. */
     Tcl_PackageInitProc *initProc;
 				/* Initialization function to call to
-				 * incorporate this package into a trusted
+				 * incorporate this library into a trusted
 				 * interpreter. */
     Tcl_PackageInitProc *safeInitProc;
 				/* Initialization function to call to
-				 * incorporate this package into a safe
+				 * incorporate this library into a safe
 				 * interpreter (one that will execute
-				 * untrusted scripts). NULL means the package
+				 * untrusted scripts). NULL means the library
 				 * can't be used in unsafe interpreters. */
     Tcl_PackageUnloadProc *unloadProc;
-				/* Finalisation function to unload a package
+				/* Finalization function to unload a library
 				 * from a trusted interpreter. NULL means that
-				 * the package cannot be unloaded. */
+				 * the library cannot be unloaded. */
     Tcl_PackageUnloadProc *safeUnloadProc;
-				/* Finalisation function to unload a package
+				/* Finalization function to unload a library
 				 * from a safe interpreter. NULL means that
-				 * the package cannot be unloaded. */
-    int interpRefCount;		/* How many times the package has been loaded
+				 * the library cannot be unloaded. */
+    int interpRefCount;		/* How many times the library has been loaded
 				 * in trusted interpreters. */
-    int safeInterpRefCount;	/* How many times the package has been loaded
+    int safeInterpRefCount;	/* How many times the library has been loaded
 				 * in safe interpreters. */
     struct LoadedPackage *nextPtr;
-				/* Next in list of all packages loaded into
+				/* Next in list of all libraries loaded into
 				 * this application process. NULL means end of
 				 * list. */
 } LoadedPackage;
 
 /*
  * TCL_THREADS
- * There is a global list of packages that is anchored at firstPackagePtr.
+ * There is a global list of libraries that is anchored at firstPackagePtr.
  * Access to this list is governed by a mutex.
  */
 
 static LoadedPackage *firstPackagePtr = NULL;
-				/* First in list of all packages loaded into
+				/* First in list of all libraries loaded into
 				 * this process. */
 
 TCL_DECLARE_MUTEX(packageMutex)
 
 /*
- * The following structure represents a particular package that has been
+ * The following structure represents a particular library that has been
  * incorporated into a particular interpreter (by calling its initialization
  * function). There is a list of these structures for each interpreter, with
  * an AssocData value (key "load") for the interpreter that points to the
- * first package (if any).
+ * first library (if any).
  */
 
 typedef struct InterpPackage {
     LoadedPackage *pkgPtr;	/* Points to detailed information about
-				 * package. */
+				 * library. */
     struct InterpPackage *nextPtr;
-				/* Next package in this interpreter, or NULL
+				/* Next library in this interpreter, or NULL
 				 * for end of list. */
 } InterpPackage;
 
@@ -123,13 +123,13 @@
 {
     Tcl_Interp *target;
     LoadedPackage *pkgPtr, *defaultPtr;
-    Tcl_DString prefix, tmp, initName, safeInitName;
+    Tcl_DString pfx, tmp, initName, safeInitName;
     Tcl_DString unloadName, safeUnloadName;
     InterpPackage *ipFirstPtr, *ipPtr;
     int code, namesMatch, filesMatch, offset;
     const char *symbols[2];
     Tcl_PackageInitProc *initProc;
-    const char *p, *fullFileName, *packageName;
+    const char *p, *fullFileName, *prefix;
     Tcl_LoadHandle loadHandle;
     Tcl_UniChar ch = 0;
     unsigned len;
@@ -160,7 +160,7 @@
 	}
     }
     if ((objc < 2) || (objc > 4)) {
-	Tcl_WrongNumArgs(interp, 1, savedobjv, "?-global? ?-lazy? ?--? fileName ?packageName? ?interp?");
+	Tcl_WrongNumArgs(interp, 1, savedobjv, "?-global? ?-lazy? ?--? fileName ?prefix? ?interp?");
 	return TCL_ERROR;
     }
     if (Tcl_FSConvertToPathType(interp, objv[1]) != TCL_OK) {
@@ -168,23 +168,23 @@
     }
     fullFileName = Tcl_GetString(objv[1]);
 
-    Tcl_DStringInit(&prefix);
+    Tcl_DStringInit(&pfx);
     Tcl_DStringInit(&initName);
     Tcl_DStringInit(&safeInitName);
     Tcl_DStringInit(&unloadName);
     Tcl_DStringInit(&safeUnloadName);
     Tcl_DStringInit(&tmp);
 
-    packageName = NULL;
+    prefix = NULL;
     if (objc >= 3) {
-	packageName = Tcl_GetString(objv[2]);
-	if (packageName[0] == '\0') {
-	    packageName = NULL;
-	}
-    }
-    if ((fullFileName[0] == 0) && (packageName == NULL)) {
+	prefix = Tcl_GetString(objv[2]);
+	if (prefix[0] == '\0') {
+	    prefix = NULL;
+	}
+    }
+    if ((fullFileName[0] == 0) && (prefix == NULL)) {
 	Tcl_SetObjResult(interp, Tcl_NewStringObj(
-		"must specify either file name or package name", -1));
+		"must specify either file name or prefix", -1));
 	Tcl_SetErrorCode(interp, "TCL", "OPERATION", "LOAD", "NOLIBRARY",
 		NULL);
 	code = TCL_ERROR;
@@ -192,7 +192,7 @@
     }
 
     /*
-     * Figure out which interpreter we're going to load the package into.
+     * Figure out which interpreter we're going to load the library into.
      */
 
     target = interp;
@@ -207,39 +207,39 @@
     }
 
     /*
-     * Scan through the packages that are currently loaded to see if the
-     * package we want is already loaded. We'll use a loaded package if it
+     * Scan through the libraries that are currently loaded to see if the
+     * library we want is already loaded. We'll use a loaded library if it
      * meets any of the following conditions:
      *  - Its name and file match the once we're looking for.
      *  - Its file matches, and we weren't given a name.
      *  - Its name matches, the file name was specified as empty, and there is
-     *	  only no statically loaded package with the same name.
+     *	  only no statically loaded library with the same prefix.
      */
 
     Tcl_MutexLock(&packageMutex);
 
     defaultPtr = NULL;
     for (pkgPtr = firstPackagePtr; pkgPtr != NULL; pkgPtr = pkgPtr->nextPtr) {
-	if (packageName == NULL) {
+	if (prefix == NULL) {
 	    namesMatch = 0;
 	} else {
-	    TclDStringClear(&prefix);
-	    Tcl_DStringAppend(&prefix, packageName, -1);
+	    TclDStringClear(&pfx);
+	    Tcl_DStringAppend(&pfx, prefix, -1);
 	    TclDStringClear(&tmp);
-	    Tcl_DStringAppend(&tmp, pkgPtr->packageName, -1);
-	    Tcl_UtfToLower(Tcl_DStringValue(&prefix));
+	    Tcl_DStringAppend(&tmp, pkgPtr->prefix, -1);
+	    Tcl_UtfToLower(Tcl_DStringValue(&pfx));
 	    Tcl_UtfToLower(Tcl_DStringValue(&tmp));
 	    if (strcmp(Tcl_DStringValue(&tmp),
-		    Tcl_DStringValue(&prefix)) == 0) {
+		    Tcl_DStringValue(&pfx)) == 0) {
 		namesMatch = 1;
 	    } else {
 		namesMatch = 0;
 	    }
 	}
-	TclDStringClear(&prefix);
+	TclDStringClear(&pfx);
 
 	filesMatch = (strcmp(pkgPtr->fileName, fullFileName) == 0);
-	if (filesMatch && (namesMatch || (packageName == NULL))) {
+	if (filesMatch && (namesMatch || (prefix == NULL))) {
 	    break;
 	}
 	if (namesMatch && (fullFileName[0] == 0)) {
@@ -247,12 +247,12 @@
 	}
 	if (filesMatch && !namesMatch && (fullFileName[0] != 0)) {
 	    /*
-	     * Can't have two different packages loaded from the same file.
+	     * Can't have two different libraries loaded from the same file.
 	     */
 
 	    Tcl_SetObjResult(interp, Tcl_ObjPrintf(
-		    "file \"%s\" is already loaded for package \"%s\"",
-		    fullFileName, pkgPtr->packageName));
+		    "file \"%s\" is already loaded for prefix \"%s\"",
+		    fullFileName, pkgPtr->prefix));
 	    Tcl_SetErrorCode(interp, "TCL", "OPERATION", "LOAD",
 		    "SPLITPERSONALITY", NULL);
 	    code = TCL_ERROR;
@@ -266,8 +266,8 @@
     }
 
     /*
-     * Scan through the list of packages already loaded in the target
-     * interpreter. If the package we want is already loaded there, then
+     * Scan through the list of libraries already loaded in the target
+     * interpreter. If the library we want is already loaded there, then
      * there's nothing for us to do.
      */
 
@@ -284,12 +284,12 @@
     if (pkgPtr == NULL) {
 	/*
 	 * The desired file isn't currently loaded, so load it. It's an error
-	 * if the desired package is a static one.
+	 * if the desired library is a static one.
 	 */
 
 	if (fullFileName[0] == 0) {
 	    Tcl_SetObjResult(interp, Tcl_ObjPrintf(
-		    "package \"%s\" isn't loaded statically", packageName));
+		    "no library with prefix \"%s\" is loaded statically", prefix));
 	    Tcl_SetErrorCode(interp, "TCL", "OPERATION", "LOAD", "NOTSTATIC",
 		    NULL);
 	    code = TCL_ERROR;
@@ -297,11 +297,11 @@
 	}
 
 	/*
-	 * Figure out the module name if it wasn't provided explicitly.
-	 */
-
-	if (packageName != NULL) {
-	    Tcl_DStringAppend(&prefix, packageName, -1);
+	 * Figure out the prefix if it wasn't provided explicitly.
+	 */
+
+	if (prefix != NULL) {
+	    Tcl_DStringAppend(&pfx, prefix, -1);
 	} else {
 	    Tcl_Obj *splitPtr, *pkgGuessPtr;
 	    int pElements;
@@ -311,29 +311,13 @@
 	     * Threading note - this call used to be protected by a mutex.
 	     */
 
-<<<<<<< HEAD
 	    /*
-	     * The platform-specific code couldn't figure out the module
-	     * name. Make a guess by taking the last element of the file
-	     * name, stripping off any leading "lib", and then using all
-	     * of the alphabetic and underline characters that follow
-	     * that.
+	     * The platform-specific code couldn't figure out the prefix.
+	     * Make a guess by taking the last element of the file
+	     * name, stripping off any leading "lib" and/or "tcl", and
+	     * then using all of the alphabetic and underline characters
+	     * that follow that.
 	     */
-=======
-	    retc = TclGuessPackageName(fullFileName, &prefix);
-	    if (!retc) {
-		Tcl_Obj *splitPtr, *pkgGuessPtr;
-		int pElements;
-		const char *pkgGuess;
-
-		/*
-		 * The platform-specific code couldn't figure out the module
-		 * name. Make a guess by taking the last element of the file
-		 * name, stripping off any leading "lib", and then using all
-		 * of the alphabetic and underline characters that follow
-		 * that.
-		 */
->>>>>>> fff5060d
 
 	    splitPtr = Tcl_FSSplitPath(objv[1], &pElements);
 	    Tcl_ListObjIndex(NULL, splitPtr, pElements -1, &pkgGuessPtr);
@@ -359,50 +343,46 @@
 				|| (UCHAR(ch) == '_'))) {
 		    break;
 		}
-<<<<<<< HEAD
 	    }
 	    if (p == pkgGuess) {
-=======
-		Tcl_DStringAppend(&prefix, pkgGuess, p - pkgGuess);
->>>>>>> fff5060d
 		Tcl_DecrRefCount(splitPtr);
 		Tcl_SetObjResult(interp, Tcl_ObjPrintf(
-			"couldn't figure out package name for %s",
+			"couldn't figure out prefix for %s",
 			fullFileName));
 		Tcl_SetErrorCode(interp, "TCL", "OPERATION", "LOAD",
-			"WHATPACKAGE", NULL);
+			"WHATLIBRARY", NULL);
 		code = TCL_ERROR;
 		goto done;
 	    }
-	    Tcl_DStringAppend(&pkgName, pkgGuess, p - pkgGuess);
+	    Tcl_DStringAppend(&pfx, pkgGuess, p - pkgGuess);
 	    Tcl_DecrRefCount(splitPtr);
 	}
 
 	/*
-	 * Fix the capitalization in the package name so that the first
+	 * Fix the capitalization in the prefix so that the first
 	 * character is in caps (or title case) but the others are all
 	 * lower-case.
 	 */
 
-	Tcl_DStringSetLength(&prefix,
-		Tcl_UtfToTitle(Tcl_DStringValue(&prefix)));
+	Tcl_DStringSetLength(&pfx,
+		Tcl_UtfToTitle(Tcl_DStringValue(&pfx)));
 
 	/*
 	 * Compute the names of the two initialization functions, based on the
-	 * package name.
-	 */
-
-	TclDStringAppendDString(&initName, &prefix);
+	 * prefix.
+	 */
+
+	TclDStringAppendDString(&initName, &pfx);
 	TclDStringAppendLiteral(&initName, "_Init");
-	TclDStringAppendDString(&safeInitName, &prefix);
+	TclDStringAppendDString(&safeInitName, &pfx);
 	TclDStringAppendLiteral(&safeInitName, "_SafeInit");
-	TclDStringAppendDString(&unloadName, &prefix);
+	TclDStringAppendDString(&unloadName, &pfx);
 	TclDStringAppendLiteral(&unloadName, "_Unload");
-	TclDStringAppendDString(&safeUnloadName, &prefix);
+	TclDStringAppendDString(&safeUnloadName, &pfx);
 	TclDStringAppendLiteral(&safeUnloadName, "_SafeUnload");
 
 	/*
-	 * Call platform-specific code to load the package and find the two
+	 * Call platform-specific code to load the library and find the two
 	 * initialization functions.
 	 */
 
@@ -418,22 +398,16 @@
 	}
 
 	/*
-	 * Create a new record to describe this package.
+	 * Create a new record to describe this library.
 	 */
 
 	pkgPtr = (LoadedPackage *)ckalloc(sizeof(LoadedPackage));
 	len = strlen(fullFileName) + 1;
 	pkgPtr->fileName	   = (char *)ckalloc(len);
 	memcpy(pkgPtr->fileName, fullFileName, len);
-<<<<<<< HEAD
-	len = Tcl_DStringLength(&pkgName) + 1;
-	pkgPtr->packageName	   = (char *)ckalloc(len);
-	memcpy(pkgPtr->packageName, Tcl_DStringValue(&pkgName), len);
-=======
-	len = (unsigned) Tcl_DStringLength(&prefix) + 1;
-	pkgPtr->packageName	   = ckalloc(len);
-	memcpy(pkgPtr->packageName, Tcl_DStringValue(&prefix), len);
->>>>>>> fff5060d
+	len = Tcl_DStringLength(&pfx) + 1;
+	pkgPtr->prefix	   = (char *)ckalloc(len);
+	memcpy(pkgPtr->prefix, Tcl_DStringValue(&pfx), len);
 	pkgPtr->loadHandle	   = loadHandle;
 	pkgPtr->initProc	   = initProc;
 	pkgPtr->safeInitProc	   = (Tcl_PackageInitProc *)
@@ -462,15 +436,15 @@
     }
 
     /*
-     * Invoke the package's initialization function (either the normal one or
+     * Invoke the library's initialization function (either the normal one or
      * the safe one, depending on whether or not the interpreter is safe).
      */
 
     if (Tcl_IsSafe(target)) {
 	if (pkgPtr->safeInitProc == NULL) {
 	    Tcl_SetObjResult(interp, Tcl_ObjPrintf(
-		    "can't use package in a safe interpreter: no"
-		    " %s_SafeInit procedure", pkgPtr->packageName));
+		    "can't use library in a safe interpreter: no"
+		    " %s_SafeInit procedure", pkgPtr->prefix));
 	    Tcl_SetErrorCode(interp, "TCL", "OPERATION", "LOAD", "UNSAFE",
 		    NULL);
 	    code = TCL_ERROR;
@@ -480,8 +454,8 @@
     } else {
 	if (pkgPtr->initProc == NULL) {
 	    Tcl_SetObjResult(interp, Tcl_ObjPrintf(
-		    "can't attach package to interpreter: no %s_Init procedure",
-		    pkgPtr->packageName));
+		    "can't attach library to interpreter: no %s_Init procedure",
+		    pkgPtr->prefix));
 	    Tcl_SetErrorCode(interp, "TCL", "OPERATION", "LOAD", "ENTRYPOINT",
 		    NULL);
 	    code = TCL_ERROR;
@@ -514,7 +488,7 @@
     }
 
     /*
-     * Record the fact that the package has been loaded in the target
+     * Record the fact that the library has been loaded in the target
      * interpreter.
      *
      * Update the proper reference count.
@@ -529,8 +503,8 @@
     Tcl_MutexUnlock(&packageMutex);
 
     /*
-     * Refetch ipFirstPtr: loading the package may have introduced additional
-     * static packages at the head of the linked list!
+     * Refetch ipFirstPtr: loading the library may have introduced additional
+     * static libraries at the head of the linked list!
      */
 
     ipFirstPtr = (InterpPackage *)Tcl_GetAssocData(target, "tclLoad", NULL);
@@ -540,7 +514,7 @@
     Tcl_SetAssocData(target, "tclLoad", LoadCleanupProc, ipPtr);
 
   done:
-    Tcl_DStringFree(&prefix);
+    Tcl_DStringFree(&pfx);
     Tcl_DStringFree(&initName);
     Tcl_DStringFree(&safeInitName);
     Tcl_DStringFree(&unloadName);
@@ -576,13 +550,13 @@
 {
     Tcl_Interp *target;		/* Which interpreter to unload from. */
     LoadedPackage *pkgPtr, *defaultPtr;
-    Tcl_DString prefix, tmp;
+    Tcl_DString pfx, tmp;
     Tcl_PackageUnloadProc *unloadProc;
     InterpPackage *ipFirstPtr, *ipPtr;
     int i, index, code, complain = 1, keepLibrary = 0;
     int trustedRefCount = -1, safeRefCount = -1;
     const char *fullFileName = "";
-    const char *packageName;
+    const char *prefix;
     static const char *const options[] = {
 	"-nocomplain", "-keeplibrary", "--", NULL
     };
@@ -626,7 +600,7 @@
   endOfForLoop:
     if ((objc-i < 1) || (objc-i > 3)) {
 	Tcl_WrongNumArgs(interp, 1, objv,
-		"?-switch ...? fileName ?packageName? ?interp?");
+		"?-switch ...? fileName ?prefix? ?interp?");
 	return TCL_ERROR;
     }
     if (Tcl_FSConvertToPathType(interp, objv[i]) != TCL_OK) {
@@ -634,19 +608,19 @@
     }
 
     fullFileName = Tcl_GetString(objv[i]);
-    Tcl_DStringInit(&prefix);
+    Tcl_DStringInit(&pfx);
     Tcl_DStringInit(&tmp);
 
-    packageName = NULL;
+    prefix = NULL;
     if (objc - i >= 2) {
-	packageName = Tcl_GetString(objv[i+1]);
-	if (packageName[0] == '\0') {
-	    packageName = NULL;
-	}
-    }
-    if ((fullFileName[0] == 0) && (packageName == NULL)) {
+	prefix = Tcl_GetString(objv[i+1]);
+	if (prefix[0] == '\0') {
+	    prefix = NULL;
+	}
+    }
+    if ((fullFileName[0] == 0) && (prefix == NULL)) {
 	Tcl_SetObjResult(interp, Tcl_NewStringObj(
-		"must specify either file name or package name", -1));
+		"must specify either file name or prefix", -1));
 	Tcl_SetErrorCode(interp, "TCL", "OPERATION", "UNLOAD", "NOLIBRARY",
 		NULL);
 	code = TCL_ERROR;
@@ -654,7 +628,7 @@
     }
 
     /*
-     * Figure out which interpreter we're going to load the package into.
+     * Figure out which interpreter we're going to load the library into.
      */
 
     target = interp;
@@ -668,13 +642,13 @@
     }
 
     /*
-     * Scan through the packages that are currently loaded to see if the
-     * package we want is already loaded. We'll use a loaded package if it
+     * Scan through the libraries that are currently loaded to see if the
+     * library we want is already loaded. We'll use a loaded library if it
      * meets any of the following conditions:
-     *  - Its name and file match the once we're looking for.
-     *  - Its file matches, and we weren't given a name.
-     *  - Its name matches, the file name was specified as empty, and there is
-     *	  only no statically loaded package with the same name.
+     *  - Its prefix and file match the once we're looking for.
+     *  - Its file matches, and we weren't given a prefix.
+     *  - Its prefix matches, the file name was specified as empty, and there is
+     *	  only no statically loaded library with the same prefix.
      */
 
     Tcl_MutexLock(&packageMutex);
@@ -683,26 +657,26 @@
     for (pkgPtr = firstPackagePtr; pkgPtr != NULL; pkgPtr = pkgPtr->nextPtr) {
 	int namesMatch, filesMatch;
 
-	if (packageName == NULL) {
+	if (prefix == NULL) {
 	    namesMatch = 0;
 	} else {
-	    TclDStringClear(&prefix);
-	    Tcl_DStringAppend(&prefix, packageName, -1);
+	    TclDStringClear(&pfx);
+	    Tcl_DStringAppend(&pfx, prefix, -1);
 	    TclDStringClear(&tmp);
-	    Tcl_DStringAppend(&tmp, pkgPtr->packageName, -1);
-	    Tcl_UtfToLower(Tcl_DStringValue(&prefix));
+	    Tcl_DStringAppend(&tmp, pkgPtr->prefix, -1);
+	    Tcl_UtfToLower(Tcl_DStringValue(&pfx));
 	    Tcl_UtfToLower(Tcl_DStringValue(&tmp));
 	    if (strcmp(Tcl_DStringValue(&tmp),
-		    Tcl_DStringValue(&prefix)) == 0) {
+		    Tcl_DStringValue(&pfx)) == 0) {
 		namesMatch = 1;
 	    } else {
 		namesMatch = 0;
 	    }
 	}
-	TclDStringClear(&prefix);
+	TclDStringClear(&pfx);
 
 	filesMatch = (strcmp(pkgPtr->fileName, fullFileName) == 0);
-	if (filesMatch && (namesMatch || (packageName == NULL))) {
+	if (filesMatch && (namesMatch || (prefix == NULL))) {
 	    break;
 	}
 	if (namesMatch && (fullFileName[0] == 0)) {
@@ -715,12 +689,12 @@
     Tcl_MutexUnlock(&packageMutex);
     if (fullFileName[0] == 0) {
 	/*
-	 * It's an error to try unload a static package.
+	 * It's an error to try unload a static library.
 	 */
 
 	Tcl_SetObjResult(interp, Tcl_ObjPrintf(
-		"package \"%s\" is loaded statically and cannot be unloaded",
-		packageName));
+		"library with prefix \"%s\" is loaded statically and cannot be unloaded",
+		prefix));
 	Tcl_SetErrorCode(interp, "TCL", "OPERATION", "UNLOAD", "STATIC",
 		NULL);
 	code = TCL_ERROR;
@@ -740,8 +714,8 @@
     }
 
     /*
-     * Scan through the list of packages already loaded in the target
-     * interpreter. If the package we want is already loaded there, then we
+     * Scan through the list of libraries already loaded in the target
+     * interpreter. If the library we want is already loaded there, then we
      * should proceed with unloading.
      */
 
@@ -757,7 +731,7 @@
     }
     if (code != TCL_OK) {
 	/*
-	 * The package has not been loaded in this interpreter.
+	 * The library has not been loaded in this interpreter.
 	 */
 
 	Tcl_SetObjResult(interp, Tcl_ObjPrintf(
@@ -800,7 +774,7 @@
     }
 
     /*
-     * We are ready to unload the package. First, evaluate the unload
+     * We are ready to unload the library. First, evaluate the unload
      * function. If this fails, we cannot proceed with unload. Also, we must
      * specify the proper flag to pass to the unload callback.
      * TCL_UNLOAD_DETACH_FROM_INTERPRETER is defined when the callback should
@@ -920,7 +894,7 @@
 		Tcl_SetAssocData(target, "tclLoad", LoadCleanupProc,
 			ipFirstPtr);
 		ckfree(defaultPtr->fileName);
-		ckfree(defaultPtr->packageName);
+		ckfree(defaultPtr->prefix);
 		ckfree(defaultPtr);
 		ckfree(ipPtr);
 		Tcl_MutexUnlock(&packageMutex);
@@ -939,7 +913,7 @@
     }
 
   done:
-    Tcl_DStringFree(&prefix);
+    Tcl_DStringFree(&pfx);
     Tcl_DStringFree(&tmp);
     if (!complain && (code != TCL_OK)) {
 	code = TCL_OK;
@@ -954,14 +928,14 @@
  *
  * Tcl_StaticPackage --
  *
- *	This function is invoked to indicate that a particular package has
+ *	This function is invoked to indicate that a particular library has
  *	been linked statically with an application.
  *
  * Results:
  *	None.
  *
  * Side effects:
- *	Once this function completes, the package becomes loadable via the
+ *	Once this function completes, the library becomes loadable via the
  *	"load" command with an empty file name.
  *
  *----------------------------------------------------------------------
@@ -969,7 +943,7 @@
 
 void
 Tcl_StaticPackage(
-    Tcl_Interp *interp,		/* If not NULL, it means that the package has
+    Tcl_Interp *interp,		/* If not NULL, it means that the library has
 				 * already been loaded into the given
 				 * interpreter by calling the appropriate init
 				 * proc. */
@@ -978,19 +952,19 @@
 				 * others lower case). */
     Tcl_PackageInitProc *initProc,
 				/* Function to call to incorporate this
-				 * package into a trusted interpreter. */
+				 * library into a trusted interpreter. */
     Tcl_PackageInitProc *safeInitProc)
 				/* Function to call to incorporate this
-				 * package into a safe interpreter (one that
+				 * library into a safe interpreter (one that
 				 * will execute untrusted scripts). NULL means
-				 * the package can't be used in safe
+				 * the library can't be used in safe
 				 * interpreters. */
 {
     LoadedPackage *pkgPtr;
     InterpPackage *ipPtr, *ipFirstPtr;
 
     /*
-     * Check to see if someone else has already reported this package as
+     * Check to see if someone else has already reported this library as
      * statically loaded in the process.
      */
 
@@ -998,14 +972,14 @@
     for (pkgPtr = firstPackagePtr; pkgPtr != NULL; pkgPtr = pkgPtr->nextPtr) {
 	if ((pkgPtr->initProc == initProc)
 		&& (pkgPtr->safeInitProc == safeInitProc)
-		&& (strcmp(pkgPtr->packageName, prefix) == 0)) {
+		&& (strcmp(pkgPtr->prefix, prefix) == 0)) {
 	    break;
 	}
     }
     Tcl_MutexUnlock(&packageMutex);
 
     /*
-     * If the package is not yet recorded as being loaded statically, add it
+     * If the library is not yet recorded as being loaded statically, add it
      * to the list now.
      */
 
@@ -1013,13 +987,8 @@
 	pkgPtr = (LoadedPackage *)ckalloc(sizeof(LoadedPackage));
 	pkgPtr->fileName	= (char *)ckalloc(1);
 	pkgPtr->fileName[0]	= 0;
-<<<<<<< HEAD
-	pkgPtr->packageName	= (char *)ckalloc(strlen(pkgName) + 1);
-	strcpy(pkgPtr->packageName, pkgName);
-=======
-	pkgPtr->packageName	= ckalloc(strlen(prefix) + 1);
-	strcpy(pkgPtr->packageName, prefix);
->>>>>>> fff5060d
+	pkgPtr->prefix	= (char *)ckalloc(strlen(prefix) + 1);
+	strcpy(pkgPtr->prefix, prefix);
 	pkgPtr->loadHandle	= NULL;
 	pkgPtr->initProc	= initProc;
 	pkgPtr->safeInitProc	= safeInitProc;
@@ -1032,7 +1001,7 @@
     if (interp != NULL) {
 
 	/*
-	 * If we're loading the package into an interpreter, determine whether
+	 * If we're loading the library into an interpreter, determine whether
 	 * it's already loaded.
 	 */
 
@@ -1044,7 +1013,7 @@
 	}
 
 	/*
-	 * Package isn't loaded in the current interp yet. Mark it as now being
+	 * Library isn't loaded in the current interp yet. Mark it as now being
 	 * loaded.
 	 */
 
@@ -1069,7 +1038,7 @@
  *	list of lists is placed in the interp's result. Each sublist
  *	corresponds to one loaded file; its first element is the name of the
  *	file (or an empty string for something that's statically loaded) and
- *	the second element is the name of the package in that file.
+ *	the second element is the prefix of the library in that file.
  *
  * Side effects:
  *	None.
@@ -1085,8 +1054,8 @@
 				 * NULL, return info about all interps;
 				 * otherwise, just return info about this
 				 * interpreter. */
-    const char *packageName)	/* Package name or NULL. If NULL, return info
-				 * for all packages.
+    const char *prefix)	/* Prefix or NULL. If NULL, return info
+				 * for all prefixes.
 				 */
 {
     Tcl_Interp *target;
@@ -1100,7 +1069,7 @@
 	for (pkgPtr = firstPackagePtr; pkgPtr != NULL;
 		pkgPtr = pkgPtr->nextPtr) {
 	    pkgDesc[0] = Tcl_NewStringObj(pkgPtr->fileName, -1);
-	    pkgDesc[1] = Tcl_NewStringObj(pkgPtr->packageName, -1);
+	    pkgDesc[1] = Tcl_NewStringObj(pkgPtr->prefix, -1);
 	    Tcl_ListObjAppendElement(NULL, resultObj,
 		    Tcl_NewListObj(2, pkgDesc));
 	}
@@ -1116,15 +1085,15 @@
     ipPtr = (InterpPackage *)Tcl_GetAssocData(target, "tclLoad", NULL);
 
     /*
-     * Return information about all of the available packages.
-     */
-    if (packageName) {
+     * Return information about all of the available libraries.
+     */
+    if (prefix) {
 	resultObj = NULL;
 
 	for (; ipPtr != NULL; ipPtr = ipPtr->nextPtr) {
 	    pkgPtr = ipPtr->pkgPtr;
 
-	    if (!strcmp(packageName, pkgPtr->packageName)) {
+	    if (!strcmp(prefix, pkgPtr->prefix)) {
 		resultObj = Tcl_NewStringObj(pkgPtr->fileName, -1);
 		break;
 	    }
@@ -1137,7 +1106,7 @@
     }
 
     /*
-     * Return information about only the packages that are loaded in a given
+     * Return information about only the libraries that are loaded in a given
      * interpreter.
      */
 
@@ -1145,7 +1114,7 @@
     for (; ipPtr != NULL; ipPtr = ipPtr->nextPtr) {
 	pkgPtr = ipPtr->pkgPtr;
 	pkgDesc[0] = Tcl_NewStringObj(pkgPtr->fileName, -1);
-	pkgDesc[1] = Tcl_NewStringObj(pkgPtr->packageName, -1);
+	pkgDesc[1] = Tcl_NewStringObj(pkgPtr->prefix, -1);
 	Tcl_ListObjAppendElement(NULL, resultObj, Tcl_NewListObj(2, pkgDesc));
     }
     Tcl_SetObjResult(interp, resultObj);
@@ -1235,7 +1204,7 @@
 #endif
 
 	ckfree(pkgPtr->fileName);
-	ckfree(pkgPtr->packageName);
+	ckfree(pkgPtr->prefix);
 	ckfree(pkgPtr);
     }
 }
