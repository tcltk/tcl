--- conflicted
+++ resolved
@@ -344,16 +344,8 @@
 		    || (pkgGuess[0] == 'T')
 #endif
 		    ) && (pkgGuess[1] == 'c')
-<<<<<<< HEAD
 		    && (pkgGuess[2] == 'l') && (pkgGuess[3] == '9')) {
 		pkgGuess += 4;
-=======
-		    && (pkgGuess[2] == 'l')) {
-		if (pkgGuess[3] == '8') {
-		    pkgGuess++;
-		}
-		pkgGuess += 3;
->>>>>>> 64d7cb80
 	    }
 	    for (p = pkgGuess; *p != 0; p += offset) {
 		offset = TclUtfToUniChar(p, &ch);
