--- conflicted
+++ resolved
@@ -114,10 +114,6 @@
  *----------------------------------------------------------------------
  */
 
-void TclPanicWhenFreed(char *ptr) {
-    Tcl_Panic("This extension still uses interp->result");
-}
-
 int
 Tcl_LoadObjCmd(
     ClientData dummy,		/* Not used. */
@@ -474,33 +470,6 @@
      */
 
     if (code != TCL_OK) {
-	Interp *iPtr = (Interp *) target;
-<<<<<<< HEAD
-	if (iPtr->legacyFreeProc != TclPanicWhenFreed) {
-=======
-	if (iPtr->legacyResult && !iPtr->legacyFreeProc) {
->>>>>>> 5b8ce145
-	    /*
-	     * A call to Tcl_InitStubs() determined the caller extension and
-	     * this interp are incompatible in their stubs mechanisms, and
-	     * recorded the error in the oldest legacy place we have to do so.
-	     */
-	    Tcl_SetObjResult(target, Tcl_NewStringObj(iPtr->legacyResult, -1));
-<<<<<<< HEAD
-
-	    /* Properly clean up legacyResult according to the legacy rules. */
-	    if (iPtr->legacyFreeProc == TCL_DYNAMIC) {
-		Tcl_Free((void *)iPtr->legacyResult);
-	    } else if (iPtr->legacyFreeProc != TCL_STATIC) {
-		iPtr->legacyFreeProc((void *)iPtr->legacyResult);
-	    }
-	    iPtr->legacyResult = NULL;
-	    iPtr->legacyFreeProc = TclPanicWhenFreed;
-=======
-	    iPtr->legacyResult = NULL;
-	    iPtr->legacyFreeProc = (void (*) (void))-1;
->>>>>>> 5b8ce145
-	}
 	Tcl_TransferResult(target, code, interp);
 	goto done;
     }
