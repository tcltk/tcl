--- conflicted
+++ resolved
@@ -187,15 +187,9 @@
     Tcl_ObjIntRep ir;
 
     callPtr->refCount++;
-<<<<<<< HEAD
+    TclGetString(objPtr);
     ir.twoPtrValue.ptr1 = callPtr;
     Tcl_StoreIntRep(objPtr, &methodNameType, &ir);
-=======
-    TclGetString(objPtr);
-    TclFreeIntRep(objPtr);
-    objPtr->typePtr = &methodNameType;
-    objPtr->internalRep.twoPtrValue.ptr1 = callPtr;
->>>>>>> 0dd52977
 }
 
 void
