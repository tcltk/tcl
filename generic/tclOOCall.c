--- conflicted
+++ resolved
@@ -147,13 +147,8 @@
 			    int flags, int reuseMask);
 static Tcl_NRPostProc	ResetFilterFlags;
 static Tcl_NRPostProc	SetFilterFlags;
-<<<<<<< HEAD
-static size_t		SortMethodNames(Tcl_HashTable *namesPtr, int flags,
+static Tcl_Size	SortMethodNames(Tcl_HashTable *namesPtr, int flags,
 			    Tcl_Obj ***stringsPtr);
-=======
-static Tcl_Size	SortMethodNames(Tcl_HashTable *namesPtr, int flags,
-			    const char ***stringsPtr);
->>>>>>> e1d066aa
 static inline void	StashCallChain(Tcl_Obj *objPtr, CallChain *callPtr);
 
 /*
@@ -660,13 +655,8 @@
      * sorted when it is long enough to matter.
      */
 
-<<<<<<< HEAD
     namesLst = (Tcl_Obj **) Tcl_Alloc(sizeof(Tcl_Obj *) * namesTbl->numEntries);
     FOREACH_HASH(namePtr, isWanted, namesTbl) {
-=======
-    strings = (const char **)Tcl_Alloc(sizeof(char *) * namesPtr->numEntries);
-    FOREACH_HASH(namePtr, isWanted, namesPtr) {
->>>>>>> e1d066aa
 	if (!WANT_PUBLIC(flags) || (PTR2INT(isWanted) & IN_LIST)) {
 	    if (PTR2INT(isWanted) & NO_IMPLEMENTATION) {
 		continue;
@@ -683,11 +673,7 @@
 
     if (i > 0) {
 	if (i > 1) {
-<<<<<<< HEAD
 	    qsort((void *) namesLst, i, sizeof(char *), CmpNames);
-=======
-	    qsort((void *)strings, i, sizeof(char *), CmpStr);
->>>>>>> e1d066aa
 	}
 	*namesLstPtr = namesLst;
     } else {
@@ -850,7 +836,7 @@
 	    Tcl_SetHashValue(hPtr, INT2PTR(isWanted));
 	} else if ((PTR2INT(Tcl_GetHashValue(hPtr)) & NO_IMPLEMENTATION)
 		&& mPtr->type2Ptr != NULL) {
-	    int isWanted = (int)PTR2INT(Tcl_GetHashValue(hPtr));
+	    Tcl_Size isWanted = PTR2INT(Tcl_GetHashValue(hPtr));
 
 	    isWanted &= ~NO_IMPLEMENTATION;
 	    Tcl_SetHashValue(hPtr, INT2PTR(isWanted));
