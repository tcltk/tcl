--- conflicted
+++ resolved
@@ -1,5 +1,4 @@
 /*
-<<<<<<< HEAD
  * You may distribute and/or modify this program under the terms of the GNU
  * Affero General Public License as published by the Free Software Foundation,
  * either version 3 of the License, or (at your option) any later version.
@@ -9,10 +8,7 @@
 */
 
 /*
- * Minimal set of shared macro definitions and declarations so that multiple
-=======
  * Minimal set of shared flag definitions and declarations so that multiple
->>>>>>> 4a25523b
  * source files can make use of the parsing table in tclParse.c
  */
 
