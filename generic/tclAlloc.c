--- conflicted
+++ resolved
@@ -517,11 +517,7 @@
 void *
 TclpRealloc(
     void *oldPtr,		/* Pointer to alloced block. */
-<<<<<<< HEAD
     size_t numBytes)	/* New size of memory. */
-=======
-    unsigned int numBytes)	/* New size of memory. */
->>>>>>> 467d03db
 {
     int i;
     union overhead *overPtr;
@@ -703,10 +699,7 @@
  *----------------------------------------------------------------------
  */
 
-<<<<<<< HEAD
 #undef TclpAlloc
-=======
->>>>>>> 467d03db
 void *
 TclpAlloc(
     size_t numBytes)	/* Number of bytes to allocate. */
@@ -760,11 +753,7 @@
 void *
 TclpRealloc(
     void *oldPtr,		/* Pointer to alloced block. */
-<<<<<<< HEAD
     size_t numBytes)	/* New size of memory. */
-=======
-    unsigned int numBytes)	/* New size of memory. */
->>>>>>> 467d03db
 {
     return realloc(oldPtr, numBytes);
 }
