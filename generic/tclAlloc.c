--- conflicted
+++ resolved
@@ -517,11 +517,7 @@
 void *
 TclpRealloc(
     void *oldPtr,		/* Pointer to alloced block. */
-<<<<<<< HEAD
     size_t numBytes)	/* New size of memory. */
-=======
-    unsigned int numBytes)	/* New size of memory. */
->>>>>>> 340c4772
 {
     int i;
     union overhead *overPtr;
@@ -703,10 +699,7 @@
  *----------------------------------------------------------------------
  */
 
-<<<<<<< HEAD
 #undef TclpAlloc
-=======
->>>>>>> 340c4772
 void *
 TclpAlloc(
     size_t numBytes)	/* Number of bytes to allocate. */
@@ -760,11 +753,7 @@
 void *
 TclpRealloc(
     void *oldPtr,		/* Pointer to alloced block. */
-<<<<<<< HEAD
     size_t numBytes)	/* New size of memory. */
-=======
-    unsigned int numBytes)	/* New size of memory. */
->>>>>>> 340c4772
 {
     return realloc(oldPtr, numBytes);
 }
