--- conflicted
+++ resolved
@@ -410,11 +410,7 @@
     ASSERT(numBlocks*size == amount);
 
     blockPtr = (struct block *) TclpSysAlloc(
-<<<<<<< HEAD
 	    sizeof(struct block) + amount);
-=======
-	    (sizeof(struct block) + amount), 1);
->>>>>>> b76f99d8
     /* no more room! */
     if (blockPtr == NULL) {
 	return;
