--- conflicted
+++ resolved
@@ -1086,13 +1086,8 @@
 	    goto end;
 	}
 
-<<<<<<< HEAD
 	if (Tcl_GetIndexFromObjStruct(interp, objv[0], attributeStrings,
-		sizeof(char *), "option", 0, &index) != TCL_OK) {
-=======
-	if (Tcl_GetIndexFromObj(interp, objv[0], attributeStrings,
-		"option", INDEX_TEMP_TABLE, &index) != TCL_OK) {
->>>>>>> ee054697
+		sizeof(char *), "option", INDEX_TEMP_TABLE, &index) != TCL_OK) {
 	    goto end;
 	}
 	if (Tcl_FSFileAttrsGet(interp, index, filePtr,
@@ -1116,13 +1111,9 @@
 	}
 
 	for (i = 0; i < objc ; i += 2) {
-<<<<<<< HEAD
 	    if (Tcl_GetIndexFromObjStruct(interp, objv[i], attributeStrings,
-		    sizeof(char *), "option", 0, &index) != TCL_OK) {
-=======
-	    if (Tcl_GetIndexFromObj(interp, objv[i], attributeStrings,
-		    "option", INDEX_TEMP_TABLE, &index) != TCL_OK) {
->>>>>>> ee054697
+		    sizeof(char *), "option", INDEX_TEMP_TABLE, &index)
+		    != TCL_OK) {
 		goto end;
 	    }
 	    if (i + 1 == objc) {
