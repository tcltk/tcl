/*
 * tclFCmd.c
 *
 *	This file implements the generic portion of file manipulation
 *	subcommands of the "file" command.
 *
 * Copyright (c) 1996-1998 Sun Microsystems, Inc.
 *
 * See the file "license.terms" for information on usage and redistribution of
 * this file, and for a DISCLAIMER OF ALL WARRANTIES.
 */

#include "tclInt.h"
#include "tclFileSystem.h"

/*
 * Declarations for local functions defined in this file:
 */

static int		CopyRenameOneFile(Tcl_Interp *interp,
			    Tcl_Obj *srcPathPtr, Tcl_Obj *destPathPtr,
			    int copyFlag, int force);
static Tcl_Obj *	FileBasename(Tcl_Interp *interp, Tcl_Obj *pathPtr);
static int		FileCopyRename(Tcl_Interp *interp,
			    int objc, Tcl_Obj *const objv[], int copyFlag);
static int		FileForceOption(Tcl_Interp *interp,
			    int objc, Tcl_Obj *const objv[], int *forcePtr);

/*
 *---------------------------------------------------------------------------
 *
 * TclFileRenameCmd
 *
 *	This function implements the "rename" subcommand of the "file"
 *	command. Filename arguments need to be translated to native format
 *	before being passed to platform-specific code that implements rename
 *	functionality.
 *
 * Results:
 *	A standard Tcl result.
 *
 * Side effects:
 *	See the user documentation.
 *
 *---------------------------------------------------------------------------
 */

int
TclFileRenameCmd(
    ClientData clientData,	/* Unused */
    Tcl_Interp *interp,		/* Interp for error reporting or recursive
				 * calls in the case of a tricky rename. */
    int objc,			/* Number of arguments. */
    Tcl_Obj *const objv[])	/* Argument strings passed to Tcl_FileCmd. */
{
    return FileCopyRename(interp, objc, objv, 0);
}

/*
 *---------------------------------------------------------------------------
 *
 * TclFileCopyCmd
 *
 *	This function implements the "copy" subcommand of the "file" command.
 *	Filename arguments need to be translated to native format before being
 *	passed to platform-specific code that implements copy functionality.
 *
 * Results:
 *	A standard Tcl result.
 *
 * Side effects:
 *	See the user documentation.
 *
 *---------------------------------------------------------------------------
 */

int
TclFileCopyCmd(
    ClientData clientData,	/* Unused */
    Tcl_Interp *interp,		/* Used for error reporting or recursive calls
				 * in the case of a tricky copy. */
    int objc,			/* Number of arguments. */
    Tcl_Obj *const objv[])	/* Argument strings passed to Tcl_FileCmd. */
{
    return FileCopyRename(interp, objc, objv, 1);
}

/*
 *---------------------------------------------------------------------------
 *
 * FileCopyRename --
 *
 *	Performs the work of TclFileRenameCmd and TclFileCopyCmd. See
 *	comments for those functions.
 *
 * Results:
 *	See above.
 *
 * Side effects:
 *	See above.
 *
 *---------------------------------------------------------------------------
 */

static int
FileCopyRename(
    Tcl_Interp *interp,		/* Used for error reporting. */
    int objc,			/* Number of arguments. */
    Tcl_Obj *const objv[],	/* Argument strings passed to Tcl_FileCmd. */
    int copyFlag)		/* If non-zero, copy source(s). Otherwise,
				 * rename them. */
{
    int i, result, force;
    Tcl_StatBuf statBuf;
    Tcl_Obj *target;

    i = FileForceOption(interp, objc - 1, objv + 1, &force);
    if (i < 0) {
	return TCL_ERROR;
    }
    i++;
    if ((objc - i) < 2) {
	Tcl_WrongNumArgs(interp, 1, objv, 
		"?-option value ...? source ?source ...? target");
	return TCL_ERROR;
    }

    /*
     * If target doesn't exist or isn't a directory, try the copy/rename. More
     * than 2 arguments is only valid if the target is an existing directory.
     */

    target = objv[objc - 1];
    if (Tcl_FSConvertToPathType(interp, target) != TCL_OK) {
	return TCL_ERROR;
    }

    result = TCL_OK;

    /*
     * Call Tcl_FSStat() so that if target is a symlink that points to a
     * directory we will put the sources in that directory instead of
     * overwriting the symlink.
     */

    if ((Tcl_FSStat(target, &statBuf) != 0) || !S_ISDIR(statBuf.st_mode)) {
	if ((objc - i) > 2) {
	    errno = ENOTDIR;
	    Tcl_PosixError(interp);
	    Tcl_AppendResult(interp, "error ",
		    (copyFlag ? "copying" : "renaming"), ": target \"",
		    TclGetString(target), "\" is not a directory", NULL);
	    result = TCL_ERROR;
	} else {
	    /*
	     * Even though already have target == translated(objv[i+1]), pass
	     * the original argument down, so if there's an error, the error
	     * message will reflect the original arguments.
	     */

	    result = CopyRenameOneFile(interp, objv[i], objv[i + 1], copyFlag,
		    force);
	}
	return result;
    }

    /*
     * Move each source file into target directory. Extract the basename from
     * each source, and append it to the end of the target path.
     */

    for ( ; i<objc-1 ; i++) {
	Tcl_Obj *jargv[2];
	Tcl_Obj *source, *newFileName;
	Tcl_Obj *temp;

	source = FileBasename(interp, objv[i]);
	if (source == NULL) {
	    result = TCL_ERROR;
	    break;
	}
	jargv[0] = objv[objc - 1];
	jargv[1] = source;
	temp = Tcl_NewListObj(2, jargv);
	newFileName = Tcl_FSJoinPath(temp, -1);
	Tcl_IncrRefCount(newFileName);
	result = CopyRenameOneFile(interp, objv[i], newFileName, copyFlag,
		force);
	Tcl_DecrRefCount(newFileName);
	Tcl_DecrRefCount(temp);
	Tcl_DecrRefCount(source);

	if (result == TCL_ERROR) {
	    break;
	}
    }
    return result;
}

/*
 *---------------------------------------------------------------------------
 *
 * TclFileMakeDirsCmd
 *
 *	This function implements the "mkdir" subcommand of the "file" command.
 *	Filename arguments need to be translated to native format before being
 *	passed to platform-specific code that implements mkdir functionality.
 *
 * Results:
 *	A standard Tcl result.
 *
 * Side effects:
 *	See the user documentation.
 *
 *----------------------------------------------------------------------
 */

int
TclFileMakeDirsCmd(
    ClientData clientData,	/* Unused */
    Tcl_Interp *interp,		/* Used for error reporting. */
    int objc,			/* Number of arguments */
    Tcl_Obj *const objv[])	/* Argument strings passed to Tcl_FileCmd. */
{
    Tcl_Obj *errfile = NULL;
    int result, i, j, pobjc;
    Tcl_Obj *split = NULL;
    Tcl_Obj *target = NULL;
    Tcl_StatBuf statBuf;

    result = TCL_OK;
    for (i = 1; i < objc; i++) {
	if (Tcl_FSConvertToPathType(interp, objv[i]) != TCL_OK) {
	    result = TCL_ERROR;
	    break;
	}

	split = Tcl_FSSplitPath(objv[i], &pobjc);
	Tcl_IncrRefCount(split);
	if (pobjc == 0) {
	    errno = ENOENT;
	    errfile = objv[i];
	    break;
	}
	for (j = 0; j < pobjc; j++) {
	    target = Tcl_FSJoinPath(split, j + 1);
	    Tcl_IncrRefCount(target);

	    /*
	     * Call Tcl_FSStat() so that if target is a symlink that points to
	     * a directory we will create subdirectories in that directory.
	     */

	    if (Tcl_FSStat(target, &statBuf) == 0) {
		if (!S_ISDIR(statBuf.st_mode)) {
		    errno = EEXIST;
		    errfile = target;
		    goto done;
		}
	    } else if (errno != ENOENT) {
		/*
		 * If Tcl_FSStat() failed and the error is anything other than
		 * non-existence of the target, throw the error.
		 */

		errfile = target;
		goto done;
	    } else if (Tcl_FSCreateDirectory(target) != TCL_OK) {
		/*
		 * Create might have failed because of being in a race
		 * condition with another process trying to create the same
		 * subdirectory.
		 */

		if (errno != EEXIST) {
		    errfile = target;
		    goto done;
		} else if ((Tcl_FSStat(target, &statBuf) == 0)
			&& S_ISDIR(statBuf.st_mode)) {
		    /*
		     * It is a directory that wasn't there before, so keep
		     * going without error.
		     */

		    Tcl_ResetResult(interp);
		} else {
		    errfile = target;
		    goto done;
		}
	    }

	    /*
	     * Forget about this sub-path.
	     */

	    Tcl_DecrRefCount(target);
	    target = NULL;
	}
	Tcl_DecrRefCount(split);
	split = NULL;
    }

  done:
    if (errfile != NULL) {
	Tcl_AppendResult(interp, "can't create directory \"",
		TclGetString(errfile), "\": ", Tcl_PosixError(interp), NULL);
	result = TCL_ERROR;
    }
    if (split != NULL) {
	Tcl_DecrRefCount(split);
    }
    if (target != NULL) {
	Tcl_DecrRefCount(target);
    }
    return result;
}

/*
 *----------------------------------------------------------------------
 *
 * TclFileDeleteCmd
 *
 *	This function implements the "delete" subcommand of the "file"
 *	command.
 *
 * Results:
 *	A standard Tcl result.
 *
 * Side effects:
 *	See the user documentation.
 *
 *----------------------------------------------------------------------
 */

int
TclFileDeleteCmd(
    ClientData clientData,	/* Unused */
    Tcl_Interp *interp,		/* Used for error reporting */
    int objc,			/* Number of arguments */
    Tcl_Obj *const objv[])	/* Argument strings passed to Tcl_FileCmd. */
{
    int i, force, result;
    Tcl_Obj *errfile;
    Tcl_Obj *errorBuffer = NULL;

    i = FileForceOption(interp, objc - 1, objv + 1, &force);
    if (i < 0) {
	return TCL_ERROR;
    }

    errfile = NULL;
    result = TCL_OK;

    for (i++ ; i < objc; i++) {
	Tcl_StatBuf statBuf;

	errfile = objv[i];
	if (Tcl_FSConvertToPathType(interp, objv[i]) != TCL_OK) {
	    result = TCL_ERROR;
	    goto done;
	}

	/*
	 * Call lstat() to get info so can delete symbolic link itself.
	 */

	if (Tcl_FSLstat(objv[i], &statBuf) != 0) {
	    /*
	     * Trying to delete a file that does not exist is not considered
	     * an error, just a no-op
	     */

	    if (errno != ENOENT) {
		result = TCL_ERROR;
	    }
	} else if (S_ISDIR(statBuf.st_mode)) {
	    /*
	     * We own a reference count on errorBuffer, if it was set as a
	     * result of this call.
	     */

	    result = Tcl_FSRemoveDirectory(objv[i], force, &errorBuffer);
	    if (result != TCL_OK) {
		if ((force == 0) && (errno == EEXIST)) {
		    Tcl_AppendResult(interp, "error deleting \"",
			    TclGetString(objv[i]), "\": directory not empty",
			    NULL);
		    Tcl_PosixError(interp);
		    goto done;
		}

		/*
		 * If possible, use the untranslated name for the file.
		 */

		errfile = errorBuffer;

		/*
		 * FS supposed to check between translated objv and errfile.
		 */

		if (Tcl_FSEqualPaths(objv[i], errfile)) {
		    errfile = objv[i];
		}
	    }
	} else {
	    result = Tcl_FSDeleteFile(objv[i]);
	}

	if (result != TCL_OK) {
	    result = TCL_ERROR;

	    /*
	     * It is important that we break on error, otherwise we might end
	     * up owning reference counts on numerous errorBuffers.
	     */

	    break;
	}
    }
    if (result != TCL_OK) {
	if (errfile == NULL) {
	    /*
	     * We try to accomodate poor error results from our Tcl_FS calls.
	     */

	    Tcl_AppendResult(interp, "error deleting unknown file: ",
		    Tcl_PosixError(interp), NULL);
	} else {
	    Tcl_AppendResult(interp, "error deleting \"",
		    TclGetString(errfile), "\": ", Tcl_PosixError(interp),
		    NULL);
	}
    }

  done:
    if (errorBuffer != NULL) {
	Tcl_DecrRefCount(errorBuffer);
    }
    return result;
}

/*
 *---------------------------------------------------------------------------
 *
 * CopyRenameOneFile
 *
 *	Copies or renames specified source file or directory hierarchy to the
 *	specified target.
 *
 * Results:
 *	A standard Tcl result.
 *
 * Side effects:
 *	Target is overwritten if the force flag is set. Attempting to
 *	copy/rename a file onto a directory or a directory onto a file will
 *	always result in an error.
 *
 *----------------------------------------------------------------------
 */

static int
CopyRenameOneFile(
    Tcl_Interp *interp,		/* Used for error reporting. */
    Tcl_Obj *source,		/* Pathname of file to copy. May need to be
				 * translated. */
    Tcl_Obj *target,		/* Pathname of file to create/overwrite. May
				 * need to be translated. */
    int copyFlag,		/* If non-zero, copy files. Otherwise, rename
				 * them. */
    int force)			/* If non-zero, overwrite target file if it
				 * exists. Otherwise, error if target already
				 * exists. */
{
    int result;
    Tcl_Obj *errfile, *errorBuffer;
    Tcl_Obj *actualSource=NULL;	/* If source is a link, then this is the real
				 * file/directory. */
    Tcl_StatBuf sourceStatBuf, targetStatBuf;

    if (Tcl_FSConvertToPathType(interp, source) != TCL_OK) {
	return TCL_ERROR;
    }
    if (Tcl_FSConvertToPathType(interp, target) != TCL_OK) {
	return TCL_ERROR;
    }

    errfile = NULL;
    errorBuffer = NULL;
    result = TCL_ERROR;

    /*
     * We want to copy/rename links and not the files they point to, so we use
     * lstat(). If target is a link, we also want to replace the link and not
     * the file it points to, so we also use lstat() on the target.
     */

    if (Tcl_FSLstat(source, &sourceStatBuf) != 0) {
	errfile = source;
	goto done;
    }
    if (Tcl_FSLstat(target, &targetStatBuf) != 0) {
	if (errno != ENOENT) {
	    errfile = target;
	    goto done;
	}
    } else {
	if (force == 0) {
	    errno = EEXIST;
	    errfile = target;
	    goto done;
	}

	/*
	 * Prevent copying or renaming a file onto itself. On Windows since
	 * 8.5 we do get an inode number, however the unsigned short field is
	 * insufficient to accept the Win32 API file id so it is truncated to
	 * 16 bits and we get collisions. See bug #2015723.
	 */

#ifndef WIN32
	if ((sourceStatBuf.st_ino != 0) && (targetStatBuf.st_ino != 0)) {
	    if ((sourceStatBuf.st_ino == targetStatBuf.st_ino) &&
		    (sourceStatBuf.st_dev == targetStatBuf.st_dev)) {
		result = TCL_OK;
		goto done;
	    }
	}
#endif

	/*
	 * Prevent copying/renaming a file onto a directory and vice-versa.
	 * This is a policy decision based on the fact that existing
	 * implementations of copy and rename on all platforms also prevent
	 * this.
	 */

	if (S_ISDIR(sourceStatBuf.st_mode)
		&& !S_ISDIR(targetStatBuf.st_mode)) {
	    errno = EISDIR;
	    Tcl_AppendResult(interp, "can't overwrite file \"",
		    TclGetString(target), "\" with directory \"",
		    TclGetString(source), "\"", NULL);
	    goto done;
	}
	if (!S_ISDIR(sourceStatBuf.st_mode)
		&& S_ISDIR(targetStatBuf.st_mode)) {
	    errno = EISDIR;
	    Tcl_AppendResult(interp, "can't overwrite directory \"",
		    TclGetString(target), "\" with file \"",
		    TclGetString(source), "\"", NULL);
	    goto done;
	}

	/*
	 * The destination exists, but appears to be ok to over-write, and
	 * -force is given. We now try to adjust permissions to ensure the
	 * operation succeeds. If we can't adjust permissions, we'll let the
	 * actual copy/rename return an error later.
	 */

	{
	    Tcl_Obj *perm;
	    int index;

	    TclNewLiteralStringObj(perm, "u+w");
	    Tcl_IncrRefCount(perm);
	    if (TclFSFileAttrIndex(target, "-permissions", &index) == TCL_OK) {
		Tcl_FSFileAttrsSet(NULL, index, target, perm);
	    }
	    Tcl_DecrRefCount(perm);
	}
    }

    if (copyFlag == 0) {
	result = Tcl_FSRenameFile(source, target);
	if (result == TCL_OK) {
	    goto done;
	}

	if (errno == EINVAL) {
	    Tcl_AppendResult(interp, "error renaming \"",
		    TclGetString(source), "\" to \"", TclGetString(target),
		    "\": trying to rename a volume or "
		    "move a directory into itself", NULL);
	    goto done;
	} else if (errno != EXDEV) {
	    errfile = target;
	    goto done;
	}

	/*
	 * The rename failed because the move was across file systems. Fall
	 * through to copy file and then remove original. Note that the
	 * low-level Tcl_FSRenameFileProc in the filesystem is allowed to
	 * implement cross-filesystem moves itself, if it desires.
	 */
    }

    actualSource = source;
    Tcl_IncrRefCount(actualSource);

    /*
     * Activate the following block to copy files instead of links. However
     * Tcl's semantics currently say we should copy links, so any such change
     * should be the subject of careful study on the consequences.
     *
     * Perhaps there could be an optional flag to 'file copy' to dictate which
     * approach to use, with the default being _not_ to have this block
     * active.
     */

#if 0
#ifdef S_ISLNK
    if (copyFlag && S_ISLNK(sourceStatBuf.st_mode)) {
	/*
	 * We want to copy files not links. Therefore we must follow the link.
	 * There are two purposes to this 'stat' call here. First we want to
	 * know if the linked-file/dir actually exists, and second, in the
	 * block of code which follows, some 20 lines down, we want to check
	 * if the thing is a file or directory.
	 */

	if (Tcl_FSStat(source, &sourceStatBuf) != 0) {
	    /*
	     * Actual file doesn't exist.
	     */

	    Tcl_AppendResult(interp, "error copying \"", TclGetString(source),
		    "\": the target of this link doesn't exist", NULL);
	    goto done;
	} else {
	    int counter = 0;

	    while (1) {
		Tcl_Obj *path = Tcl_FSLink(actualSource, NULL, 0);
		if (path == NULL) {
		    break;
		}

		/*
		 * Now we want to check if this is a relative path, and if so,
		 * to make it absolute.
		 */

		if (Tcl_FSGetPathType(path) == TCL_PATH_RELATIVE) {
		    Tcl_Obj *abs = Tcl_FSJoinToPath(actualSource, 1, &path);

		    if (abs == NULL) {
			break;
		    }
		    Tcl_IncrRefCount(abs);
		    Tcl_DecrRefCount(path);
		    path = abs;
		}
		Tcl_DecrRefCount(actualSource);
		actualSource = path;
		counter++;

		/*
		 * Arbitrary limit of 20 links to follow.
		 */

		if (counter > 20) {
		    /*
		     * Too many links.
		     */

		    Tcl_SetErrno(EMLINK);
		    errfile = source;
		    goto done;
		}
	    }
	    /* Now 'actualSource' is the correct file */
	}
    }
#endif /* S_ISLNK */
#endif

    if (S_ISDIR(sourceStatBuf.st_mode)) {
	result = Tcl_FSCopyDirectory(actualSource, target, &errorBuffer);
	if (result != TCL_OK) {
	    if (errno == EXDEV) {
		/*
		 * The copy failed because we're trying to do a
		 * cross-filesystem copy. We do this through our Tcl library.
		 */

		Tcl_Obj *copyCommand, *cmdObj, *opObj;

		TclNewObj(copyCommand);
		TclNewLiteralStringObj(cmdObj, "::tcl::CopyDirectory");
		Tcl_ListObjAppendElement(interp, copyCommand, cmdObj);
		if (copyFlag) {
		    TclNewLiteralStringObj(opObj, "copying");
		} else {
		    TclNewLiteralStringObj(opObj, "renaming");
		}
		Tcl_ListObjAppendElement(interp, copyCommand, opObj);
		Tcl_ListObjAppendElement(interp, copyCommand, source);
		Tcl_ListObjAppendElement(interp, copyCommand, target);
		Tcl_IncrRefCount(copyCommand);
		result = Tcl_EvalObjEx(interp, copyCommand,
			TCL_EVAL_GLOBAL | TCL_EVAL_DIRECT);
		Tcl_DecrRefCount(copyCommand);
		if (result != TCL_OK) {
		    /*
		     * There was an error in the Tcl-level copy. We will pass
		     * on the Tcl error message and can ensure this by setting
		     * errfile to NULL
		     */

		    errfile = NULL;
		}
	    } else {
		errfile = errorBuffer;
		if (Tcl_FSEqualPaths(errfile, source)) {
		    errfile = source;
		} else if (Tcl_FSEqualPaths(errfile, target)) {
		    errfile = target;
		}
	    }
	}
    } else {
	result = Tcl_FSCopyFile(actualSource, target);
	if ((result != TCL_OK) && (errno == EXDEV)) {
	    result = TclCrossFilesystemCopy(interp, source, target);
	}
	if (result != TCL_OK) {
	    /*
	     * We could examine 'errno' to double-check if the problem was
	     * with the target, but we checked the source above, so it should
	     * be quite clear
	     */

	    errfile = target;

	    /*
	     * We now need to reset the result, because the above call, if it
	     * failed, may have put an error message in place. (Ideally we
	     * would prefer not to pass an interpreter in above, but the
	     * channel IO code used by TclCrossFilesystemCopy currently
	     * requires one).
	     */

	    Tcl_ResetResult(interp);
	}
    }
    if ((copyFlag == 0) && (result == TCL_OK)) {
	if (S_ISDIR(sourceStatBuf.st_mode)) {
	    result = Tcl_FSRemoveDirectory(source, 1, &errorBuffer);
	    if (result != TCL_OK) {
		errfile = errorBuffer;
		if (Tcl_FSEqualPaths(errfile, source) == 0) {
		    errfile = source;
		}
	    }
	} else {
	    result = Tcl_FSDeleteFile(source);
	    if (result != TCL_OK) {
		errfile = source;
	    }
	}
	if (result != TCL_OK) {
	    Tcl_AppendResult(interp, "can't unlink \"", TclGetString(errfile),
		    "\": ", Tcl_PosixError(interp), NULL);
	    errfile = NULL;
	}
    }

  done:
    if (errfile != NULL) {
	Tcl_AppendResult(interp, "error ", (copyFlag ? "copying" : "renaming"),
		 " \"", TclGetString(source), NULL);
	if (errfile != source) {
	    Tcl_AppendResult(interp, "\" to \"", TclGetString(target), NULL);
	    if (errfile != target) {
		Tcl_AppendResult(interp, "\": \"", TclGetString(errfile),NULL);
	    }
	}
	Tcl_AppendResult(interp, "\": ", Tcl_PosixError(interp), NULL);
    }
    if (errorBuffer != NULL) {
	Tcl_DecrRefCount(errorBuffer);
    }
    if (actualSource != NULL) {
	Tcl_DecrRefCount(actualSource);
    }
    return result;
}

/*
 *---------------------------------------------------------------------------
 *
 * FileForceOption --
 *
 *	Helps parse command line options for file commands that take the
 *	"-force" and "--" options.
 *
 * Results:
 *	The return value is how many arguments from argv were consumed by this
 *	function, or -1 if there was an error parsing the options. If an error
 *	occurred, an error message is left in the interp's result.
 *
 * Side effects:
 *	None.
 *
 *---------------------------------------------------------------------------
 */

static int
FileForceOption(
    Tcl_Interp *interp,		/* Interp, for error return. */
    int objc,			/* Number of arguments. */
    Tcl_Obj *const objv[],	/* Argument strings.  First command line
				 * option, if it exists, begins at 0. */
    int *forcePtr)		/* If the "-force" was specified, *forcePtr is
				 * filled with 1, otherwise with 0. */
{
    int force, i, idx;
    static const char *const options[] = {
	"-force", "--", NULL
    };

    force = 0;
    for (i = 0; i < objc; i++) {
	if (TclGetString(objv[i])[0] != '-') {
	    break;
	}
	if (Tcl_GetIndexFromObj(interp, objv[i], options, "option", TCL_EXACT,
		&idx) != TCL_OK) {
	    return -1;
	}
	if (idx == 0 /* -force */) {
	    force = 1;
	} else { /* -- */
	    i++;
	    break;
	}
    }
    *forcePtr = force;
    return i;
}
/*
 *---------------------------------------------------------------------------
 *
 * FileBasename --
 *
 *	Given a path in either tcl format (with / separators), or in the
 *	platform-specific format for the current platform, return all the
 *	characters in the path after the last directory separator. But, if
 *	path is the root directory, returns no characters.
 *
 * Results:
 *	Returns the string object that represents the basename. If there is an
 *	error, an error message is left in interp, and NULL is returned.
 *
 * Side effects:
 *	None.
 *
 *---------------------------------------------------------------------------
 */

static Tcl_Obj *
FileBasename(
    Tcl_Interp *interp,		/* Interp, for error return. */
    Tcl_Obj *pathPtr)		/* Path whose basename to extract. */
{
    int objc;
    Tcl_Obj *splitPtr;
    Tcl_Obj *resultPtr = NULL;

    splitPtr = Tcl_FSSplitPath(pathPtr, &objc);
    Tcl_IncrRefCount(splitPtr);

    if (objc != 0) {
	if ((objc == 1) && (*TclGetString(pathPtr) == '~')) {
	    Tcl_DecrRefCount(splitPtr);
	    if (Tcl_FSConvertToPathType(interp, pathPtr) != TCL_OK) {
		return NULL;
	    }
	    splitPtr = Tcl_FSSplitPath(pathPtr, &objc);
	    Tcl_IncrRefCount(splitPtr);
	}

	/*
	 * Return the last component, unless it is the only component, and it
	 * is the root of an absolute path.
	 */

	if (objc > 0) {
	    Tcl_ListObjIndex(NULL, splitPtr, objc-1, &resultPtr);
	    if ((objc == 1) &&
		    (Tcl_FSGetPathType(resultPtr) != TCL_PATH_RELATIVE)) {
		resultPtr = NULL;
	    }
	}
    }
    if (resultPtr == NULL) {
	resultPtr = Tcl_NewObj();
    }
    Tcl_IncrRefCount(resultPtr);
    Tcl_DecrRefCount(splitPtr);
    return resultPtr;
}

/*
 *----------------------------------------------------------------------
 *
 * TclFileAttrsCmd --
 *
 *	Sets or gets the platform-specific attributes of a file. The objc-objv
 *	points to the file name with the rest of the command line following.
 *	This routine uses platform-specific tables of option strings and
 *	callbacks. The callback to get the attributes take three parameters:
 *	    Tcl_Interp *interp;	    The interp to report errors with. Since
 *				    this is an object-based API, the object
 *				    form of the result should be used.
 *	    const char *fileName;   This is extracted using
 *				    Tcl_TranslateFileName.
 *	    TclObj **attrObjPtrPtr; A new object to hold the attribute is
 *				    allocated and put here.
 *	The first two parameters of the callback used to write out the
 *	attributes are the same. The third parameter is:
 *	    const *attrObjPtr;	    A pointer to the object that has the new
 *				    attribute.
 *	They both return standard TCL errors; if the routine to get an
 *	attribute fails, no object is allocated and *attrObjPtrPtr is
 *	unchanged.
 *
 * Results:
 *	Standard TCL error.
 *
 * Side effects:
 *	May set file attributes for the file name.
 *
 *----------------------------------------------------------------------
 */

int
TclFileAttrsCmd(
    ClientData clientData,	/* Unused */
    Tcl_Interp *interp,		/* The interpreter for error reporting. */
    int objc,			/* Number of command line arguments. */
    Tcl_Obj *const objv[])	/* The command line objects. */
{
    int result;
    const char *const *attributeStrings;
    const char **attributeStringsAllocated = NULL;
    Tcl_Obj *objStrings = NULL;
    int numObjStrings = -1;
    Tcl_Obj *filePtr;

    if (objc < 2) {
	Tcl_WrongNumArgs(interp, 1, objv, "name ?-option value ...?");
	return TCL_ERROR;
    }

    filePtr = objv[1];
    if (Tcl_FSConvertToPathType(interp, filePtr) != TCL_OK) {
	return TCL_ERROR;
    }

    objc -= 2;
    objv += 2;
    result = TCL_ERROR;
    Tcl_SetErrno(0);

    attributeStrings = Tcl_FSFileAttrStrings(filePtr, &objStrings);
    if (attributeStrings == NULL) {
	int index;
	Tcl_Obj *objPtr;

	if (objStrings == NULL) {
	    if (Tcl_GetErrno() != 0) {
		/*
		 * There was an error, probably that the filePtr is not
		 * accepted by any filesystem
		 */
		Tcl_AppendResult(interp, "could not read \"",
			TclGetString(filePtr), "\": ", Tcl_PosixError(interp),
			NULL);
		return TCL_ERROR;
	    }
	    goto end;
	}

	/*
	 * We own the object now.
	 */

	Tcl_IncrRefCount(objStrings);

	/*
	 * Use objStrings as a list object.
	 */

	if (Tcl_ListObjLength(interp, objStrings, &numObjStrings) != TCL_OK) {
	    goto end;
	}
	attributeStringsAllocated = (const char **)
		TclStackAlloc(interp, (1+numObjStrings) * sizeof(char *));
	for (index = 0; index < numObjStrings; index++) {
	    Tcl_ListObjIndex(interp, objStrings, index, &objPtr);
	    attributeStringsAllocated[index] = TclGetString(objPtr);
	}
	attributeStringsAllocated[index] = NULL;
	attributeStrings = attributeStringsAllocated;
    }
    if (objc == 0) {
	/*
	 * Get all attributes.
	 */

	int index, res = TCL_OK, nbAtts = 0;
	Tcl_Obj *listPtr;

	listPtr = Tcl_NewListObj(0, NULL);
	for (index = 0; attributeStrings[index] != NULL; index++) {
	    Tcl_Obj *objPtrAttr;

	    if (res != TCL_OK) {
		/*
		 * Clear the error from the last iteration.
		 */

		Tcl_ResetResult(interp);
	    }

	    res = Tcl_FSFileAttrsGet(interp, index, filePtr, &objPtrAttr);
	    if (res == TCL_OK) {
		Tcl_Obj *objPtr =
			Tcl_NewStringObj(attributeStrings[index], -1);

		Tcl_ListObjAppendElement(interp, listPtr, objPtr);
		Tcl_ListObjAppendElement(interp, listPtr, objPtrAttr);
		nbAtts++;
	    }
	}

	if (index > 0 && nbAtts == 0) {
	    /*
	     * Error: no valid attributes found.
	     */

	    Tcl_DecrRefCount(listPtr);
	    goto end;
	}

	Tcl_SetObjResult(interp, listPtr);
    } else if (objc == 1) {
	/*
	 * Get one attribute.
	 */

	int index;
	Tcl_Obj *objPtr = NULL;

	if (numObjStrings == 0) {
	    Tcl_AppendResult(interp, "bad option \"", TclGetString(objv[0]),
		    "\", there are no file attributes in this filesystem.",
		    NULL);
	    goto end;
	}

	if (Tcl_GetIndexFromObj(interp, objv[0], attributeStrings,
		"option", 0, &index) != TCL_OK) {
	    goto end;
	}
	if (numObjStrings != -1) {
	    TclFreeIntRep(objv[0]);
	}
	if (Tcl_FSFileAttrsGet(interp, index, filePtr,
		&objPtr) != TCL_OK) {
	    goto end;
	}
	Tcl_SetObjResult(interp, objPtr);
    } else {
	/*
	 * Set option/value pairs.
	 */

	int i, index;

	if (numObjStrings == 0) {
	    Tcl_AppendResult(interp, "bad option \"", TclGetString(objv[0]),
		    "\", there are no file attributes in this filesystem.",
		    NULL);
	    goto end;
	}

	for (i = 0; i < objc ; i += 2) {
	    if (Tcl_GetIndexFromObj(interp, objv[i], attributeStrings,
		    "option", 0, &index) != TCL_OK) {
		goto end;
<<<<<<< HEAD
=======
    	    }
	    if (numObjStrings != -1) {
		TclFreeIntRep(objv[i]);
>>>>>>> 0adb400e
	    }
	    if (i + 1 == objc) {
		Tcl_AppendResult(interp, "value for \"",
			TclGetString(objv[i]), "\" missing", NULL);
		goto end;
	    }
	    if (Tcl_FSFileAttrsSet(interp, index, filePtr,
		    objv[i + 1]) != TCL_OK) {
		goto end;
	    }
	}
    }
    result = TCL_OK;

  end:
    if (attributeStringsAllocated != NULL) {
	/*
	 * Free up the array we allocated.
	 */

	TclStackFree(interp, (void *) attributeStringsAllocated);

	/*
	 * We don't need this object that was passed to us any more.
	 */

	if (objStrings != NULL) {
	    Tcl_DecrRefCount(objStrings);
	}
    }
    return result;
}

/*
 *----------------------------------------------------------------------
 *
 * TclFileLinkCmd --
 *
 *	This function is invoked to process the "file link" Tcl command. See
 *	the user documentation for details on what it does.
 *
 * Results:
 *	A standard Tcl result.
 *
 * Side effects:
 *	May create a new link.
 *
 *----------------------------------------------------------------------
 */

int
TclFileLinkCmd(
    ClientData clientData,
    Tcl_Interp *interp,
    int objc,
    Tcl_Obj *const objv[])
{
    Tcl_Obj *contents;
    int index;

    if (objc < 2 || objc > 4) {
	Tcl_WrongNumArgs(interp, 1, objv, "?-linktype? linkname ?target?");
	return TCL_ERROR;
    }

    /*
     * Index of the 'source' argument.
     */

    if (objc == 4) {
	index = 2;
    } else {
	index = 1;
    }

    if (objc > 2) {
	int linkAction;

	if (objc == 4) {
	    /*
	     * We have a '-linktype' argument.
	     */

	    static const char *const linkTypes[] = {
		"-symbolic", "-hard", NULL
	    };
	    if (Tcl_GetIndexFromObj(interp, objv[1], linkTypes, "switch", 0,
		    &linkAction) != TCL_OK) {
		return TCL_ERROR;
	    }
	    if (linkAction == 0) {
		linkAction = TCL_CREATE_SYMBOLIC_LINK;
	    } else {
		linkAction = TCL_CREATE_HARD_LINK;
	    }
	} else {
	    linkAction = TCL_CREATE_SYMBOLIC_LINK | TCL_CREATE_HARD_LINK;
	}
	if (Tcl_FSConvertToPathType(interp, objv[index]) != TCL_OK) {
	    return TCL_ERROR;
	}

	/*
	 * Create link from source to target.
	 */

	contents = Tcl_FSLink(objv[index], objv[index+1], linkAction);
	if (contents == NULL) {
	    /*
	     * We handle three common error cases specially, and for all other
	     * errors, we use the standard posix error message.
	     */

	    if (errno == EEXIST) {
		Tcl_AppendResult(interp, "could not create new link \"",
			TclGetString(objv[index]),
			"\": that path already exists", NULL);
	    } else if (errno == ENOENT) {
		/*
		 * There are two cases here: either the target doesn't exist,
		 * or the directory of the src doesn't exist.
		 */

		int access;
		Tcl_Obj *dirPtr = TclPathPart(interp, objv[index],
			TCL_PATH_DIRNAME);

		if (dirPtr == NULL) {
		    return TCL_ERROR;
		}
		access = Tcl_FSAccess(dirPtr, F_OK);
		Tcl_DecrRefCount(dirPtr);
		if (access != 0) {
		    Tcl_AppendResult(interp, "could not create new link \"",
			    TclGetString(objv[index]),
			    "\": no such file or directory", NULL);
		} else {
		    Tcl_AppendResult(interp, "could not create new link \"",
			    TclGetString(objv[index]), "\": target \"",
			    TclGetString(objv[index+1]), "\" doesn't exist",
			    NULL);
		}
	    } else {
		Tcl_AppendResult(interp, "could not create new link \"",
			TclGetString(objv[index]), "\" pointing to \"",
			TclGetString(objv[index+1]), "\": ",
			Tcl_PosixError(interp), NULL);
	    }
	    return TCL_ERROR;
	}
    } else {
	if (Tcl_FSConvertToPathType(interp, objv[index]) != TCL_OK) {
	    return TCL_ERROR;
	}

	/*
	 * Read link
	 */

	contents = Tcl_FSLink(objv[index], NULL, 0);
	if (contents == NULL) {
	    Tcl_AppendResult(interp, "could not read link \"",
		    TclGetString(objv[index]), "\": ", Tcl_PosixError(interp),
		    NULL);
	    return TCL_ERROR;
	}
    }
    Tcl_SetObjResult(interp, contents);
    if (objc == 2) {
	/*
	 * If we are reading a link, we need to free this result refCount. If
	 * we are creating a link, this will just be objv[index+1], and so we
	 * don't own it.
	 */

	Tcl_DecrRefCount(contents);
    }
    return TCL_OK;
}

/*
 *----------------------------------------------------------------------
 *
 * TclFileReadLinkCmd --
 *
 *	This function is invoked to process the "file readlink" Tcl command.
 *	See the user documentation for details on what it does.
 *
 * Results:
 *	A standard Tcl result.
 *
 * Side effects:
 *	None.
 *
 *----------------------------------------------------------------------
 */

int
TclFileReadLinkCmd(
    ClientData clientData,
    Tcl_Interp *interp,
    int objc,
    Tcl_Obj *const objv[])
{
    Tcl_Obj *contents;

    if (objc != 2) {
	Tcl_WrongNumArgs(interp, 1, objv, "name");
	return TCL_ERROR;
    }

    if (Tcl_FSConvertToPathType(interp, objv[1]) != TCL_OK) {
	return TCL_ERROR;
    }

    contents = Tcl_FSLink(objv[1], NULL, 0);

    if (contents == NULL) {
	Tcl_AppendResult(interp, "could not readlink \"",
		TclGetString(objv[1]), "\": ", Tcl_PosixError(interp), NULL);
	return TCL_ERROR;
    }
    Tcl_SetObjResult(interp, contents);
    Tcl_DecrRefCount(contents);
    return TCL_OK;
}

/*
 *---------------------------------------------------------------------------
 *
 * TclFileTemporaryCmd
 *
 *	This function implements the "tempfile" subcommand of the "file"
 *	command.
 *
 * Results:
 *	Returns a standard Tcl result.
 *
 * Side effects:
 *	Creates a temporary file. Opens a channel to that file and puts the
 *	name of that channel in the result. *Might* register suitable exit
 *	handlers to ensure that the temporary file gets deleted. Might write
 *	to a variable, so reentrancy is a potential issue.
 *
 *---------------------------------------------------------------------------
 */

int
TclFileTemporaryCmd(
    ClientData clientData,
    Tcl_Interp *interp,
    int objc,
    Tcl_Obj *const objv[])
{
    Tcl_Obj *nameVarObj = NULL;	/* Variable to store the name of the temporary
				 * file in. */
    Tcl_Obj *nameObj = NULL;	/* Object that will contain the filename. */
    Tcl_Channel chan;		/* The channel opened (RDWR) on the temporary
				 * file, or NULL if there's an error. */
    Tcl_Obj *tempDirObj = NULL, *tempBaseObj = NULL, *tempExtObj = NULL;
				/* Pieces of template. Each piece is NULL if
				 * it is omitted. The platform temporary file
				 * engine might ignore some pieces. */

    if (objc < 1 || objc > 3) {
	Tcl_WrongNumArgs(interp, 1, objv, "?nameVar? ?template?");
	return TCL_ERROR;
    }

    if (objc > 1) {
	nameVarObj = objv[1];
	TclNewObj(nameObj);
    }
    if (objc > 2) {
	int length;
	Tcl_Obj *templateObj = objv[2];
	const char *string = TclGetStringFromObj(templateObj, &length);

	/*
	 * Treat an empty string as if it wasn't there.
	 */

	if (length == 0) {
	    goto makeTemporary;
	}

	/*
	 * The template only gives a directory if there is a directory
	 * separator in it.
	 */

	if (strchr(string, '/') != NULL
		|| (tclPlatform == TCL_PLATFORM_WINDOWS
		    && strchr(string, '\\') != NULL)) {
	    tempDirObj = TclPathPart(interp, templateObj, TCL_PATH_DIRNAME);

	    /*
	     * Only allow creation of temporary files in the native filesystem
	     * since they are frequently used for integration with external
	     * tools or system libraries. [Bug 2388866]
	     */

	    if (tempDirObj != NULL && Tcl_FSGetFileSystemForPath(tempDirObj)
		    != &tclNativeFilesystem) {
		TclDecrRefCount(tempDirObj);
		tempDirObj = NULL;
	    }
	}

	/*
	 * The template only gives the filename if the last character isn't a
	 * directory separator.
	 */

	if (string[length-1] != '/' && (tclPlatform != TCL_PLATFORM_WINDOWS
		|| string[length-1] != '\\')) {
	    Tcl_Obj *tailObj = TclPathPart(interp, templateObj,
		    TCL_PATH_TAIL);

	    if (tailObj != NULL) {
		tempBaseObj = TclPathPart(interp, tailObj, TCL_PATH_ROOT);
		tempExtObj = TclPathPart(interp, tailObj, TCL_PATH_EXTENSION);
		TclDecrRefCount(tailObj);
	    }
	}
    }

    /*
     * Convert empty parts of the template into unspecified parts.
     */

    if (tempDirObj && !TclGetString(tempDirObj)[0]) {
	TclDecrRefCount(tempDirObj);
	tempDirObj = NULL;
    }
    if (tempBaseObj && !TclGetString(tempBaseObj)[0]) {
	TclDecrRefCount(tempBaseObj);
	tempBaseObj = NULL;
    }
    if (tempExtObj && !TclGetString(tempExtObj)[0]) {
	TclDecrRefCount(tempExtObj);
	tempExtObj = NULL;
    }

    /*
     * Create and open the temporary file.
     */

  makeTemporary:
    chan = TclpOpenTemporaryFile(tempDirObj,tempBaseObj,tempExtObj, nameObj);

    /*
     * If we created pieces of template, get rid of them now.
     */

    if (tempDirObj) {
	TclDecrRefCount(tempDirObj);
    }
    if (tempBaseObj) {
	TclDecrRefCount(tempBaseObj);
    }
    if (tempExtObj) {
	TclDecrRefCount(tempExtObj);
    }

    /*
     * Deal with results.
     */

    if (chan == NULL) {
	if (nameVarObj) {
	    TclDecrRefCount(nameObj);
	}
	Tcl_AppendResult(interp, "can't create temporary file: ",
		Tcl_PosixError(interp), NULL);
	return TCL_ERROR;
    }
    Tcl_RegisterChannel(interp, chan);
    if (nameVarObj != NULL) {
	if (Tcl_ObjSetVar2(interp, nameVarObj, NULL, nameObj,
		TCL_LEAVE_ERR_MSG) == NULL) {
	    Tcl_UnregisterChannel(interp, chan);
	    return TCL_ERROR;
	}
    }
    Tcl_AppendResult(interp, Tcl_GetChannelName(chan), NULL);
    return TCL_OK;
}

/*
 * Local Variables:
 * mode: c
 * c-basic-offset: 4
 * fill-column: 78
 * End:
 */<|MERGE_RESOLUTION|>--- conflicted
+++ resolved
@@ -1075,7 +1075,7 @@
 		"option", 0, &index) != TCL_OK) {
 	    goto end;
 	}
-	if (numObjStrings != -1) {
+	if (attributeStringsAllocated != NULL) {
 	    TclFreeIntRep(objv[0]);
 	}
 	if (Tcl_FSFileAttrsGet(interp, index, filePtr,
@@ -1101,12 +1101,9 @@
 	    if (Tcl_GetIndexFromObj(interp, objv[i], attributeStrings,
 		    "option", 0, &index) != TCL_OK) {
 		goto end;
-<<<<<<< HEAD
-=======
-    	    }
-	    if (numObjStrings != -1) {
+	    }
+	    if (attributeStringsAllocated != NULL) {
 		TclFreeIntRep(objv[i]);
->>>>>>> 0adb400e
 	    }
 	    if (i + 1 == objc) {
 		Tcl_AppendResult(interp, "value for \"",
