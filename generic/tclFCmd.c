--- conflicted
+++ resolved
@@ -114,7 +114,7 @@
 				 * rename them. */
 {
     int result, force;
-    size_t i;
+    Tcl_Size i;
     Tcl_StatBuf statBuf;
     Tcl_Obj *target;
 
@@ -225,13 +225,8 @@
     Tcl_Obj *const objv[])	/* Argument strings passed to Tcl_FileCmd. */
 {
     Tcl_Obj *errfile = NULL;
-<<<<<<< HEAD
     int result;
-    size_t i, j, pobjc;
-=======
-    int result, i;
-    Tcl_Size j, pobjc;
->>>>>>> c091b78a
+    Tcl_Size i, j, pobjc;
     Tcl_Obj *split = NULL;
     Tcl_Obj *target = NULL;
     Tcl_StatBuf statBuf;
@@ -356,7 +351,7 @@
     Tcl_Obj *const objv[])	/* Argument strings passed to Tcl_FileCmd. */
 {
     int force, result;
-    size_t i;
+    Tcl_Size i;
     Tcl_Obj *errfile;
     Tcl_Obj *errorBuffer = NULL;
 
@@ -840,7 +835,7 @@
 				 * filled with 1, otherwise with 0. */
 {
     int force, idx;
-    size_t i;
+    Tcl_Size i;
     static const char *const options[] = {
 	"-force", "--", NULL
     };
@@ -1106,7 +1101,7 @@
 	 * Set option/value pairs.
 	 */
 
-	size_t i;
+	Tcl_Size i;
 	int index;
 
 	if (numObjStrings == 0) {
