/*
 * tclFCmd.c
 *
 *	This file implements the generic portion of file manipulation
 *	subcommands of the "file" command.
 *
 * Copyright © 1996-1998 Sun Microsystems, Inc.
 *
 * See the file "license.terms" for information on usage and redistribution of
 * this file, and for a DISCLAIMER OF ALL WARRANTIES.
 */

#include "tclInt.h"
#include "tclFileSystem.h"

/*
 * Declarations for local functions defined in this file:
 */

static int		CopyRenameOneFile(Tcl_Interp *interp,
			    Tcl_Obj *srcPathPtr, Tcl_Obj *destPathPtr,
			    int copyFlag, int force);
static Tcl_Obj *	FileBasename(Tcl_Interp *interp, Tcl_Obj *pathPtr);
static int		FileCopyRename(Tcl_Interp *interp,
			    int objc, Tcl_Obj *const objv[], int copyFlag);
static int		FileForceOption(Tcl_Interp *interp,
			    int objc, Tcl_Obj *const objv[], int *forcePtr);

/*
 *---------------------------------------------------------------------------
 *
 * TclFileRenameCmd
 *
 *	This function implements the "rename" subcommand of the "file"
 *	command. Filename arguments need to be translated to native format
 *	before being passed to platform-specific code that implements rename
 *	functionality.
 *
 * Results:
 *	A standard Tcl result.
 *
 * Side effects:
 *	See the user documentation.
 *
 *---------------------------------------------------------------------------
 */

int
TclFileRenameCmd(
    TCL_UNUSED(void *),
    Tcl_Interp *interp,		/* Interp for error reporting or recursive
				 * calls in the case of a tricky rename. */
    int objc,			/* Number of arguments. */
    Tcl_Obj *const objv[])	/* Argument strings passed to Tcl_FileCmd. */
{
    return FileCopyRename(interp, objc, objv, 0);
}

/*
 *---------------------------------------------------------------------------
 *
 * TclFileCopyCmd
 *
 *	This function implements the "copy" subcommand of the "file" command.
 *	Filename arguments need to be translated to native format before being
 *	passed to platform-specific code that implements copy functionality.
 *
 * Results:
 *	A standard Tcl result.
 *
 * Side effects:
 *	See the user documentation.
 *
 *---------------------------------------------------------------------------
 */

int
TclFileCopyCmd(
    TCL_UNUSED(void *),
    Tcl_Interp *interp,		/* Used for error reporting or recursive calls
				 * in the case of a tricky copy. */
    int objc,			/* Number of arguments. */
    Tcl_Obj *const objv[])	/* Argument strings passed to Tcl_FileCmd. */
{
    return FileCopyRename(interp, objc, objv, 1);
}

/*
 *---------------------------------------------------------------------------
 *
 * FileCopyRename --
 *
 *	Performs the work of TclFileRenameCmd and TclFileCopyCmd. See
 *	comments for those functions.
 *
 * Results:
 *	See above.
 *
 * Side effects:
 *	See above.
 *
 *---------------------------------------------------------------------------
 */

static int
FileCopyRename(
    Tcl_Interp *interp,		/* Used for error reporting. */
    int objc,			/* Number of arguments. */
    Tcl_Obj *const objv[],	/* Argument strings passed to Tcl_FileCmd. */
    int copyFlag)		/* If non-zero, copy source(s). Otherwise,
				 * rename them. */
{
    int i, result, force;
    Tcl_StatBuf statBuf;
    Tcl_Obj *target;
    Tcl_DString ds;

    i = FileForceOption(interp, objc - 1, objv + 1, &force);
    if (i < 0) {
	return TCL_ERROR;
    }
    i++;
    if ((objc - i) < 2) {
	Tcl_WrongNumArgs(interp, 1, objv,
		"?-option value ...? source ?source ...? target");
	return TCL_ERROR;
    }

    /*
     * If target doesn't exist or isn't a directory, try the copy/rename. More
     * than 2 arguments is only valid if the target is an existing directory.
     */

    target = objv[objc - 1];
    if (Tcl_FSConvertToPathType(interp, target) != TCL_OK) {
	return TCL_ERROR;
    }
    if (Tcl_UtfToExternalDStringEx(interp, TCLFSENCODING, TclGetString(target),
	    TCL_INDEX_NONE, 0, &ds, NULL) != TCL_OK) {
	Tcl_DStringFree(&ds);
	return TCL_ERROR;
    }
    Tcl_DStringFree(&ds);

    result = TCL_OK;

    /*
     * Call Tcl_FSStat() so that if target is a symlink that points to a
     * directory we will put the sources in that directory instead of
     * overwriting the symlink.
     */

    if ((Tcl_FSStat(target, &statBuf) != 0) || !S_ISDIR(statBuf.st_mode)) {
	if ((objc - i) > 2) {
	    errno = ENOTDIR;
	    Tcl_PosixError(interp);
	    TclPrintfResult(interp,
		    "error %s: target \"%s\" is not a directory",
		    (copyFlag ? "copying" : "renaming"), TclGetString(target));
	    result = TCL_ERROR;
	} else {
	    /*
	     * Even though already have target == translated(objv[i+1]), pass
	     * the original argument down, so if there's an error, the error
	     * message will reflect the original arguments.
	     */

	    result = CopyRenameOneFile(interp, objv[i], objv[i + 1], copyFlag,
		    force);
	}
	return result;
    }

    /*
     * Move each source file into target directory. Extract the basename from
     * each source, and append it to the end of the target path.
     */

    for ( ; i<objc-1 ; i++) {
	Tcl_Obj *jargv[2];
	Tcl_Obj *source, *newFileName;

	source = FileBasename(interp, objv[i]);
	if (source == NULL) {
	    result = TCL_ERROR;
	    break;
	}
	jargv[0] = objv[objc - 1];
	jargv[1] = source;
	newFileName = TclJoinPath(2, jargv, 1);
	Tcl_IncrRefCount(newFileName);
	result = CopyRenameOneFile(interp, objv[i], newFileName, copyFlag,
		force);
	Tcl_DecrRefCount(newFileName);
	Tcl_DecrRefCount(source);

	if (result == TCL_ERROR) {
	    break;
	}
    }
    return result;
}

/*
 *---------------------------------------------------------------------------
 *
 * TclFileMakeDirsCmd
 *
 *	This function implements the "mkdir" subcommand of the "file" command.
 *	Filename arguments need to be translated to native format before being
 *	passed to platform-specific code that implements mkdir functionality.
 *
 * Results:
 *	A standard Tcl result.
 *
 * Side effects:
 *	See the user documentation.
 *
 *----------------------------------------------------------------------
 */

int
TclFileMakeDirsCmd(
    TCL_UNUSED(void *),
    Tcl_Interp *interp,		/* Used for error reporting. */
    int objc,			/* Number of arguments */
    Tcl_Obj *const objv[])	/* Argument strings passed to Tcl_FileCmd. */
{
    Tcl_Obj *errfile = NULL;
    int result, i;
    Tcl_Size j, pobjc;
    Tcl_Obj *split = NULL;
    Tcl_Obj *target = NULL;
    Tcl_StatBuf statBuf;
    Tcl_DString ds;

    result = TCL_OK;
    for (i = 1; i < objc; i++) {
	if (Tcl_FSConvertToPathType(interp, objv[i]) != TCL_OK) {
	    result = TCL_ERROR;
	    break;
	}
	if (Tcl_UtfToExternalDStringEx(interp, TCLFSENCODING, TclGetString(objv[i]),
		TCL_INDEX_NONE, 0, &ds, NULL) != TCL_OK) {
	    Tcl_DStringFree(&ds);
	    result = TCL_ERROR;
	    break;
	}
	Tcl_DStringFree(&ds);

	split = Tcl_FSSplitPath(objv[i], &pobjc);
	Tcl_IncrRefCount(split);
	if (pobjc == 0) {
	    errno = ENOENT;
	    errfile = objv[i];
	    break;
	}
	for (j = 0; j < pobjc; j++) {
	    int errCount = 2;

	    target = Tcl_FSJoinPath(split, j + 1);
	    Tcl_IncrRefCount(target);

	createDir:

	    /*
	     * Call Tcl_FSStat() so that if target is a symlink that points to
	     * a directory we will create subdirectories in that directory.
	     */

	    if (Tcl_FSStat(target, &statBuf) == 0) {
		if (!S_ISDIR(statBuf.st_mode)) {
		    errno = EEXIST;
		    errfile = target;
		    goto done;
		}
	    } else if (errno != ENOENT) {
		/*
		 * If Tcl_FSStat() failed and the error is anything other than
		 * non-existence of the target, throw the error.
		 */

		errfile = target;
		goto done;
	    } else if (Tcl_FSCreateDirectory(target) != TCL_OK) {
		/*
		 * Create might have failed because of being in a race
		 * condition with another process trying to create the same
		 * subdirectory.
		 */

		if (errno == EEXIST) {
		    /* Be aware other workers could delete it immediately after
		     * creation, so give this worker still one chance (repeat once),
		     * see [270f78ca95] for description of the race-condition.
		     * Don't repeat the create always (to avoid endless loop). */
		    if (--errCount > 0) {
			goto createDir;
		    }
		    /* Already tried, with delete in-between directly after
		     * creation, so just continue (assume created successful). */
		    goto nextPart;
		}

		/* return with error */
		errfile = target;
		goto done;
	    }

	nextPart:
	    /*
	     * Forget about this sub-path.
	     */

	    Tcl_DecrRefCount(target);
	    target = NULL;
	}
	Tcl_DecrRefCount(split);
	split = NULL;
    }

  done:
    if (errfile != NULL) {
	TclPrintfResult(interp,
		"can't create directory \"%s\": %s",
		TclGetString(errfile), Tcl_PosixError(interp));
	result = TCL_ERROR;
    }
    if (split != NULL) {
	Tcl_DecrRefCount(split);
    }
    if (target != NULL) {
	Tcl_DecrRefCount(target);
    }
    return result;
}

/*
 *----------------------------------------------------------------------
 *
 * TclFileDeleteCmd
 *
 *	This function implements the "delete" subcommand of the "file"
 *	command.
 *
 * Results:
 *	A standard Tcl result.
 *
 * Side effects:
 *	See the user documentation.
 *
 *----------------------------------------------------------------------
 */

int
TclFileDeleteCmd(
    TCL_UNUSED(void *),
    Tcl_Interp *interp,		/* Used for error reporting */
    int objc,			/* Number of arguments */
    Tcl_Obj *const objv[])	/* Argument strings passed to Tcl_FileCmd. */
{
    int i, force, result;
    Tcl_Obj *errfile;
    Tcl_Obj *errorBuffer = NULL;
    Tcl_DString ds;

    i = FileForceOption(interp, objc - 1, objv + 1, &force);
    if (i < 0) {
	return TCL_ERROR;
    }

    errfile = NULL;
    result = TCL_OK;

    for (i++ ; i < objc; i++) {
	Tcl_StatBuf statBuf;

	errfile = objv[i];
	if (Tcl_FSConvertToPathType(interp, objv[i]) != TCL_OK) {
	    result = TCL_ERROR;
	    goto done;
	}
	if (Tcl_UtfToExternalDStringEx(interp, TCLFSENCODING, TclGetString(objv[i]),
		TCL_INDEX_NONE, 0, &ds, NULL) != TCL_OK) {
	    Tcl_DStringFree(&ds);
	    result = TCL_ERROR;
	    goto done;
	}
	Tcl_DStringFree(&ds);

	/*
	 * Call lstat() to get info so can delete symbolic link itself.
	 */

	if (Tcl_FSLstat(objv[i], &statBuf) != 0) {
	    result = TCL_ERROR;
	} else if (S_ISDIR(statBuf.st_mode)) {
	    /*
	     * We own a reference count on errorBuffer, if it was set as a
	     * result of this call.
	     */

	    result = Tcl_FSRemoveDirectory(objv[i], force, &errorBuffer);
	    if (result != TCL_OK) {
		if ((force == 0) && (errno == EEXIST)) {
		    TclPrintfResult(interp,
			    "error deleting \"%s\": directory not empty",
			    TclGetString(objv[i]));
		    Tcl_PosixError(interp);
		    goto done;
		}

		/*
		 * If possible, use the untranslated name for the file.
		 */

		errfile = errorBuffer;

		/*
		 * FS supposed to check between translated objv and errfile.
		 */

		if (Tcl_FSEqualPaths(objv[i], errfile)) {
		    errfile = objv[i];
		}
	    }
	} else {
	    result = Tcl_FSDeleteFile(objv[i]);
	}

	if (result != TCL_OK) {

	    /*
	     * Avoid possible race condition (file/directory deleted after call
	     * of lstat), so bypass ENOENT because not an error, just a no-op
	     */
	    if (errno == ENOENT) {
		result = TCL_OK;
		continue;
	    }
	    /*
	     * It is important that we break on error, otherwise we might end
	     * up owning reference counts on numerous errorBuffers.
	     */
	    result = TCL_ERROR;
	    break;
	}
    }
    if (result != TCL_OK) {
	if (errfile == NULL) {
	    /*
	     * We try to accommodate poor error results from our Tcl_FS calls.
	     */

	    TclPrintfResult(interp,
		    "error deleting unknown file: %s",
		    Tcl_PosixError(interp));
	} else {
	    TclPrintfResult(interp,
		    "error deleting \"%s\": %s",
		    TclGetString(errfile), Tcl_PosixError(interp));
	}
    }

  done:
    if (errorBuffer != NULL) {
	Tcl_DecrRefCount(errorBuffer);
    }
    return result;
}

/*
 *---------------------------------------------------------------------------
 *
 * CopyRenameOneFile
 *
 *	Copies or renames specified source file or directory hierarchy to the
 *	specified target.
 *
 * Results:
 *	A standard Tcl result.
 *
 * Side effects:
 *	Target is overwritten if the force flag is set. Attempting to
 *	copy/rename a file onto a directory or a directory onto a file will
 *	always result in an error.
 *
 *----------------------------------------------------------------------
 */

static int
CopyRenameOneFile(
    Tcl_Interp *interp,		/* Used for error reporting. */
    Tcl_Obj *source,		/* Pathname of file to copy. May need to be
				 * translated. */
    Tcl_Obj *target,		/* Pathname of file to create/overwrite. May
				 * need to be translated. */
    int copyFlag,		/* If non-zero, copy files. Otherwise, rename
				 * them. */
    int force)			/* If non-zero, overwrite target file if it
				 * exists. Otherwise, error if target already
				 * exists. */
{
    int result;
    Tcl_Obj *errfile, *errorBuffer;
    Tcl_Obj *actualSource=NULL;	/* If source is a link, then this is the real
				 * file/directory. */
    Tcl_StatBuf sourceStatBuf, targetStatBuf;
    Tcl_DString ds;

    if (Tcl_FSConvertToPathType(interp, source) != TCL_OK) {
	return TCL_ERROR;
    }
    if (Tcl_UtfToExternalDStringEx(interp, TCLFSENCODING, TclGetString(source),
	    TCL_INDEX_NONE, 0, &ds, NULL) != TCL_OK) {
	Tcl_DStringFree(&ds);
	return TCL_ERROR;
    }
    Tcl_DStringFree(&ds);
    if (Tcl_FSConvertToPathType(interp, target) != TCL_OK) {
	return TCL_ERROR;
    }
    if (Tcl_UtfToExternalDStringEx(interp, TCLFSENCODING, TclGetString(target),
	    TCL_INDEX_NONE, 0, &ds, NULL) != TCL_OK) {
	Tcl_DStringFree(&ds);
	return TCL_ERROR;
    }
    Tcl_DStringFree(&ds);

    errfile = NULL;
    errorBuffer = NULL;
    result = TCL_ERROR;

    /*
     * We want to copy/rename links and not the files they point to, so we use
     * lstat(). If target is a link, we also want to replace the link and not
     * the file it points to, so we also use lstat() on the target.
     */

    if (Tcl_FSLstat(source, &sourceStatBuf) != 0) {
	errfile = source;
	goto done;
    }
    if (Tcl_FSLstat(target, &targetStatBuf) != 0) {
	if (errno != ENOENT) {
	    errfile = target;
	    goto done;
	}
    } else {
	if (force == 0) {
	    errno = EEXIST;
	    errfile = target;
	    goto done;
	}

	/*
	 * Prevent copying or renaming a file onto itself. On Windows since
	 * 8.5 we do get an inode number, however the unsigned short field is
	 * insufficient to accept the Win32 API file id so it is truncated to
	 * 16 bits and we get collisions. See bug #2015723.
	 */

#if !defined(_WIN32) && !defined(__CYGWIN__)
	if ((sourceStatBuf.st_ino != 0) && (targetStatBuf.st_ino != 0)) {
	    if ((sourceStatBuf.st_ino == targetStatBuf.st_ino) &&
		    (sourceStatBuf.st_dev == targetStatBuf.st_dev)) {
		result = TCL_OK;
		goto done;
	    }
	}
#endif

	/*
	 * Prevent copying/renaming a file onto a directory and vice-versa.
	 * This is a policy decision based on the fact that existing
	 * implementations of copy and rename on all platforms also prevent
	 * this.
	 */

	if (S_ISDIR(sourceStatBuf.st_mode)
		&& !S_ISDIR(targetStatBuf.st_mode)) {
	    errno = EISDIR;
	    TclPrintfResult(interp,
		    "can't overwrite file \"%s\" with directory \"%s\"",
		    TclGetString(target), TclGetString(source));
	    goto done;
	}
	if (!S_ISDIR(sourceStatBuf.st_mode)
		&& S_ISDIR(targetStatBuf.st_mode)) {
	    errno = EISDIR;
	    TclPrintfResult(interp,
		    "can't overwrite directory \"%s\" with file \"%s\"",
		    TclGetString(target), TclGetString(source));
	    goto done;
	}

	/*
	 * The destination exists, but appears to be ok to over-write, and
	 * -force is given. We now try to adjust permissions to ensure the
	 * operation succeeds. If we can't adjust permissions, we'll let the
	 * actual copy/rename return an error later.
	 */

	{
	    Tcl_Obj *perm;
	    int index;

	    TclNewLiteralStringObj(perm, "u+w");
	    Tcl_IncrRefCount(perm);
	    if (TclFSFileAttrIndex(target, "-permissions", &index) == TCL_OK) {
		Tcl_FSFileAttrsSet(NULL, index, target, perm);
	    }
	    Tcl_DecrRefCount(perm);
	}
    }

    if (copyFlag == 0) {
	result = Tcl_FSRenameFile(source, target);
	if (result == TCL_OK) {
	    goto done;
	}

	if (errno == EINVAL) {
	    TclPrintfResult(interp,
		    "error renaming \"%s\" to \"%s\": trying to rename a"
		    " volume or move a directory into itself",
		    TclGetString(source), TclGetString(target));
	    goto done;
	} else if (errno != EXDEV) {
	    errfile = target;
	    goto done;
	}

	/*
	 * The rename failed because the move was across file systems. Fall
	 * through to copy file and then remove original. Note that the
	 * low-level Tcl_FSRenameFileProc in the filesystem is allowed to
	 * implement cross-filesystem moves itself, if it desires.
	 */
    }

    actualSource = source;
    Tcl_IncrRefCount(actualSource);

    /*
     * Activate the following block to copy files instead of links. However
     * Tcl's semantics currently say we should copy links, so any such change
     * should be the subject of careful study on the consequences.
     *
     * Perhaps there could be an optional flag to 'file copy' to dictate which
     * approach to use, with the default being _not_ to have this block
     * active.
     */

#if 0
#ifdef S_ISLNK
    if (copyFlag && S_ISLNK(sourceStatBuf.st_mode)) {
	/*
	 * We want to copy files not links. Therefore we must follow the link.
	 * There are two purposes to this 'stat' call here. First we want to
	 * know if the linked-file/dir actually exists, and second, in the
	 * block of code which follows, some 20 lines down, we want to check
	 * if the thing is a file or directory.
	 */

	if (Tcl_FSStat(source, &sourceStatBuf) != 0) {
	    /*
	     * Actual file doesn't exist.
	     */

	    TclPrintfResult(interp,
		    "error copying \"%s\": the target of this link doesn't"
		    " exist", TclGetString(source));
	    goto done;
	} else {
	    int counter = 0;

	    while (1) {
		Tcl_Obj *path = Tcl_FSLink(actualSource, NULL, 0);
		if (path == NULL) {
		    break;
		}

		/*
		 * Now we want to check if this is a relative path, and if so,
		 * to make it absolute.
		 */

		if (Tcl_FSGetPathType(path) == TCL_PATH_RELATIVE) {
		    Tcl_Obj *abs = Tcl_FSJoinToPath(actualSource, 1, &path);

		    if (abs == NULL) {
			break;
		    }
		    Tcl_IncrRefCount(abs);
		    Tcl_DecrRefCount(path);
		    path = abs;
		}
		Tcl_DecrRefCount(actualSource);
		actualSource = path;
		counter++;

		/*
		 * Arbitrary limit of 20 links to follow.
		 */

		if (counter > 20) {
		    /*
		     * Too many links.
		     */

		    Tcl_SetErrno(EMLINK);
		    errfile = source;
		    goto done;
		}
	    }
	    /* Now 'actualSource' is the correct file */
	}
    }
#endif /* S_ISLNK */
#endif

    if (S_ISDIR(sourceStatBuf.st_mode)) {
	result = Tcl_FSCopyDirectory(actualSource, target, &errorBuffer);
	if (result != TCL_OK) {
	    if (errno == EXDEV) {
		/*
		 * The copy failed because we're trying to do a
		 * cross-filesystem copy. We do this through our Tcl library.
		 */

		Tcl_Obj *copyCommand, *cmdObj, *opObj;

		TclNewObj(copyCommand);
		TclNewLiteralStringObj(cmdObj, "::tcl::CopyDirectory");
		Tcl_ListObjAppendElement(interp, copyCommand, cmdObj);
		if (copyFlag) {
		    TclNewLiteralStringObj(opObj, "copying");
		} else {
		    TclNewLiteralStringObj(opObj, "renaming");
		}
		Tcl_ListObjAppendElement(interp, copyCommand, opObj);
		Tcl_ListObjAppendElement(interp, copyCommand, source);
		Tcl_ListObjAppendElement(interp, copyCommand, target);
		Tcl_IncrRefCount(copyCommand);
		result = Tcl_EvalObjEx(interp, copyCommand,
			TCL_EVAL_GLOBAL | TCL_EVAL_DIRECT);
		Tcl_DecrRefCount(copyCommand);
		if (result != TCL_OK) {
		    /*
		     * There was an error in the Tcl-level copy. We will pass
		     * on the Tcl error message and can ensure this by setting
		     * errfile to NULL
		     */

		    errfile = NULL;
		}
	    } else {
		errfile = errorBuffer;
		if (Tcl_FSEqualPaths(errfile, source)) {
		    errfile = source;
		} else if (Tcl_FSEqualPaths(errfile, target)) {
		    errfile = target;
		}
	    }
	}
    } else {
	result = Tcl_FSCopyFile(actualSource, target);
	if ((result != TCL_OK) && (errno == EXDEV)) {
	    result = TclCrossFilesystemCopy(interp, source, target);
	}
	if (result != TCL_OK) {
	    /*
	     * We could examine 'errno' to double-check if the problem was
	     * with the target, but we checked the source above, so it should
	     * be quite clear
	     */

	    errfile = target;
	}
	/*
	 * We now need to reset the result, because the above call,
	 * may have left set it.  (Ideally we would prefer not to pass
	 * an interpreter in above, but the channel IO code used by
	 * TclCrossFilesystemCopy currently requires one)
	 */
	Tcl_ResetResult(interp);
    }
    if ((copyFlag == 0) && (result == TCL_OK)) {
	if (S_ISDIR(sourceStatBuf.st_mode)) {
	    result = Tcl_FSRemoveDirectory(source, 1, &errorBuffer);
	    if (result != TCL_OK) {
		errfile = errorBuffer;
		if (Tcl_FSEqualPaths(errfile, source) == 0) {
		    errfile = source;
		}
	    }
	} else {
	    result = Tcl_FSDeleteFile(source);
	    if (result != TCL_OK) {
		errfile = source;
	    }
	}
	if (result != TCL_OK) {
	    TclPrintfResult(interp, "can't unlink \"%s\": %s",
		    TclGetString(errfile), Tcl_PosixError(interp));
	    errfile = NULL;
	}
    }

  done:
    if (errfile != NULL) {
	Tcl_Obj *errorMsg = Tcl_ObjPrintf("error %s \"%s\"",
		(copyFlag ? "copying" : "renaming"), TclGetString(source));

	if (errfile != source) {
	    Tcl_AppendPrintfToObj(errorMsg, " to \"%s\"",
		    TclGetString(target));
	    if (errfile != target) {
		Tcl_AppendPrintfToObj(errorMsg, ": \"%s\"",
			TclGetString(errfile));
	    }
	}
	Tcl_AppendPrintfToObj(errorMsg, ": %s", Tcl_PosixError(interp));
	Tcl_SetObjResult(interp, errorMsg);
    }
    if (errorBuffer != NULL) {
	Tcl_DecrRefCount(errorBuffer);
    }
    if (actualSource != NULL) {
	Tcl_DecrRefCount(actualSource);
    }
    return result;
}

/*
 *---------------------------------------------------------------------------
 *
 * FileForceOption --
 *
 *	Helps parse command line options for file commands that take the
 *	"-force" and "--" options.
 *
 * Results:
 *	The return value is how many arguments from argv were consumed by this
 *	function, or -1 if there was an error parsing the options. If an error
 *	occurred, an error message is left in the interp's result.
 *
 * Side effects:
 *	None.
 *
 *---------------------------------------------------------------------------
 */

static int
FileForceOption(
    Tcl_Interp *interp,		/* Interp, for error return. */
    int objc,			/* Number of arguments. */
    Tcl_Obj *const objv[],	/* Argument strings.  First command line
				 * option, if it exists, begins at 0. */
    int *forcePtr)		/* If the "-force" was specified, *forcePtr is
				 * filled with 1, otherwise with 0. */
{
    int force, i, idx;
    static const char *const options[] = {
	"-force", "--", NULL
    };

    force = 0;
    for (i = 0; i < objc; i++) {
	if (TclGetString(objv[i])[0] != '-') {
	    break;
	}
	if (Tcl_GetIndexFromObj(interp, objv[i], options, "option", TCL_EXACT,
		&idx) != TCL_OK) {
	    return -1;
	}
	if (idx == 0 /* -force */) {
	    force = 1;
	} else { /* -- */
	    i++;
	    break;
	}
    }
    *forcePtr = force;
    return i;
}
/*
 *---------------------------------------------------------------------------
 *
 * FileBasename --
 *
 *	Given a path in either tcl format (with / separators), or in the
 *	platform-specific format for the current platform, return all the
 *	characters in the path after the last directory separator. But, if
 *	path is the root directory, returns no characters.
 *
 * Results:
 *	Returns the string object that represents the basename. If there is an
 *	error, an error message is left in interp, and NULL is returned.
 *
 * Side effects:
 *	None.
 *
 *---------------------------------------------------------------------------
 */

static Tcl_Obj *
FileBasename(
    TCL_UNUSED(Tcl_Interp *),	/* Interp, for error return. */
    Tcl_Obj *pathPtr)		/* Path whose basename to extract. */
{
    Tcl_Size objc;
    Tcl_Obj *splitPtr;
    Tcl_Obj *resultPtr = NULL;

    splitPtr = Tcl_FSSplitPath(pathPtr, &objc);
    Tcl_IncrRefCount(splitPtr);

    if (objc != 0) {
        /*
         * Return the last component, unless it is the only component, and it
	 * is the root of an absolute path.
	 */

	if (objc > 0) {
	    Tcl_ListObjIndex(NULL, splitPtr, objc-1, &resultPtr);
	    if ((objc == 1) &&
		    (Tcl_FSGetPathType(resultPtr) != TCL_PATH_RELATIVE)) {
		resultPtr = NULL;
	    }
	}
    }
    if (resultPtr == NULL) {
	TclNewObj(resultPtr);
    }
    Tcl_IncrRefCount(resultPtr);
    Tcl_DecrRefCount(splitPtr);
    return resultPtr;
}

/*
 *----------------------------------------------------------------------
 *
 * TclFileAttrsCmd --
 *
 *	Sets or gets the platform-specific attributes of a file. The objc-objv
 *	points to the file name with the rest of the command line following.
 *	This routine uses platform-specific tables of option strings and
 *	callbacks. The callback to get the attributes take three parameters:
 *	    Tcl_Interp *interp;	    The interp to report errors with. Since
 *				    this is an object-based API, the object
 *				    form of the result should be used.
 *	    const char *fileName;   This is extracted using
 *				    Tcl_TranslateFileName.
 *	    TclObj **attrObjPtrPtr; A new object to hold the attribute is
 *				    allocated and put here.
 *	The first two parameters of the callback used to write out the
 *	attributes are the same. The third parameter is:
 *	    const *attrObjPtr;	    A pointer to the object that has the new
 *				    attribute.
 *	They both return standard TCL errors; if the routine to get an
 *	attribute fails, no object is allocated and *attrObjPtrPtr is
 *	unchanged.
 *
 * Results:
 *	Standard TCL error.
 *
 * Side effects:
 *	May set file attributes for the file name.
 *
 *----------------------------------------------------------------------
 */

int
TclFileAttrsCmd(
    TCL_UNUSED(void *),
    Tcl_Interp *interp,		/* The interpreter for error reporting. */
    int objc,			/* Number of command line arguments. */
    Tcl_Obj *const objv[])	/* The command line objects. */
{
    int result;
    const char *const *attributeStrings;
    const char **attributeStringsAllocated = NULL;
    Tcl_Obj *objStrings = NULL;
    Tcl_Size numObjStrings = TCL_INDEX_NONE;
    Tcl_Obj *filePtr;
    Tcl_DString ds;

    if (objc < 2) {
	Tcl_WrongNumArgs(interp, 1, objv, "name ?-option value ...?");
	return TCL_ERROR;
    }

    filePtr = objv[1];
    if (Tcl_FSConvertToPathType(interp, filePtr) != TCL_OK) {
	return TCL_ERROR;
    }
    if (Tcl_UtfToExternalDStringEx(interp, TCLFSENCODING, TclGetString(filePtr),
	    TCL_INDEX_NONE, 0, &ds, NULL) != TCL_OK) {
	Tcl_DStringFree(&ds);
	return TCL_ERROR;
    }
    Tcl_DStringFree(&ds);

    objc -= 2;
    objv += 2;
    result = TCL_ERROR;
    Tcl_SetErrno(0);

    /*
     * Get the set of attribute names from the filesystem.
     */

    attributeStrings = Tcl_FSFileAttrStrings(filePtr, &objStrings);
    if (attributeStrings == NULL) {
	Tcl_Size index;
	Tcl_Obj *objPtr;

	if (objStrings == NULL) {
	    if (Tcl_GetErrno() != 0) {
		/*
		 * There was an error, probably that the filePtr is not
		 * accepted by any filesystem
		 */

		TclPrintfResult(interp,
			"could not read \"%s\": %s",
			TclGetString(filePtr), Tcl_PosixError(interp));
	    }
	    return TCL_ERROR;
	}

	/*
	 * We own the object now.
	 */

	Tcl_IncrRefCount(objStrings);

	/*
	 * Use objStrings as a list object.
	 */

	if (TclListObjLength(interp, objStrings, &numObjStrings) != TCL_OK) {
	    goto end;
	}
	attributeStringsAllocated = (const char **)
		TclStackAlloc(interp, (1+numObjStrings) * sizeof(char *));
	for (index = 0; index < numObjStrings; index++) {
	    Tcl_ListObjIndex(interp, objStrings, index, &objPtr);
	    attributeStringsAllocated[index] = TclGetString(objPtr);
	}
	attributeStringsAllocated[index] = NULL;
	attributeStrings = attributeStringsAllocated;
    } else if (objStrings != NULL) {
	Tcl_Panic("must not update objPtrRef's variable and return non-NULL");
    }

    /*
     * Process the attributes to produce a list of all of them, the value of a
     * particular attribute, or to set one or more attributes (depending on
     * the number of arguments).
     */

    if (objc == 0) {
	/*
	 * Get all attributes.
	 */

	int index, res = TCL_OK, nbAtts = 0;
	Tcl_Obj *listPtr;

	listPtr = Tcl_NewListObj(0, NULL);
	for (index = 0; attributeStrings[index] != NULL; index++) {
	    Tcl_Obj *objPtrAttr;

	    if (res != TCL_OK) {
		/*
		 * Clear the error from the last iteration.
		 */

		Tcl_ResetResult(interp);
	    }

	    res = Tcl_FSFileAttrsGet(interp, index, filePtr, &objPtrAttr);
	    if (res == TCL_OK) {
		Tcl_Obj *objPtr =
			Tcl_NewStringObj(attributeStrings[index], -1);

		Tcl_ListObjAppendElement(interp, listPtr, objPtr);
		Tcl_ListObjAppendElement(interp, listPtr, objPtrAttr);
		nbAtts++;
	    }
	}

	if (index > 0 && nbAtts == 0) {
	    /*
	     * Error: no valid attributes found.
	     */

	    Tcl_DecrRefCount(listPtr);
	    goto end;
	}

	Tcl_SetObjResult(interp, listPtr);
    } else if (objc == 1) {
	/*
	 * Get one attribute.
	 */

	int index;
	Tcl_Obj *objPtr = NULL;

	if (numObjStrings == 0) {
	    TclPrintfResult(interp,
		    "bad option \"%s\", there are no file attributes in this"
<<<<<<< HEAD
		    " filesystem", TclGetString(objv[0]));
	    Tcl_SetErrorCode(interp, "TCL", "OPERATION", "FATTR", "NONE", (void *)NULL);
=======
		    " filesystem", TclGetString(objv[0])));
	    Tcl_SetErrorCode(interp, "TCL","OPERATION","FATTR","NONE", (void *)NULL);
>>>>>>> efa81900
	    goto end;
	}

	if (Tcl_GetIndexFromObj(interp, objv[0], attributeStrings,
		"option", TCL_INDEX_TEMP_TABLE, &index) != TCL_OK) {
	    goto end;
	}
	if (Tcl_FSFileAttrsGet(interp, index, filePtr,
		&objPtr) != TCL_OK) {
	    goto end;
	}
	Tcl_SetObjResult(interp, objPtr);
    } else {
	/*
	 * Set option/value pairs.
	 */

	int i, index;

	if (numObjStrings == 0) {
	    TclPrintfResult(interp,
		    "bad option \"%s\", there are no file attributes in this"
<<<<<<< HEAD
		    " filesystem", TclGetString(objv[0]));
	    Tcl_SetErrorCode(interp, "TCL", "OPERATION", "FATTR", "NONE", (void *)NULL);
=======
		    " filesystem", TclGetString(objv[0])));
	    Tcl_SetErrorCode(interp, "TCL","OPERATION","FATTR","NONE", (void *)NULL);
>>>>>>> efa81900
	    goto end;
	}

	for (i = 0; i < objc ; i += 2) {
	    if (Tcl_GetIndexFromObj(interp, objv[i], attributeStrings,
		    "option", TCL_INDEX_TEMP_TABLE, &index) != TCL_OK) {
		goto end;
	    }
	    if (i + 1 == objc) {
		TclPrintfResult(interp,
			"value for \"%s\" missing", TclGetString(objv[i]));
		Tcl_SetErrorCode(interp, "TCL", "OPERATION", "FATTR",
			"NOVALUE", (void *)NULL);
		goto end;
	    }
	    if (Tcl_FSFileAttrsSet(interp, index, filePtr,
		    objv[i + 1]) != TCL_OK) {
		goto end;
	    }
	}
    }
    result = TCL_OK;

    /*
     * Free up the array we allocated and drop our reference to any list of
     * attribute names issued by the filesystem.
     */

  end:
    if (attributeStringsAllocated != NULL) {
	TclStackFree(interp, (void *) attributeStringsAllocated);
    }
    if (objStrings != NULL) {
	Tcl_DecrRefCount(objStrings);
    }
    return result;
}

/*
 *----------------------------------------------------------------------
 *
 * TclFileLinkCmd --
 *
 *	This function is invoked to process the "file link" Tcl command. See
 *	the user documentation for details on what it does.
 *
 * Results:
 *	A standard Tcl result.
 *
 * Side effects:
 *	May create a new link.
 *
 *----------------------------------------------------------------------
 */

int
TclFileLinkCmd(
    TCL_UNUSED(void *),
    Tcl_Interp *interp,
    int objc,
    Tcl_Obj *const objv[])
{
    Tcl_Obj *contents;
    int index;
    Tcl_DString ds;

    if (objc < 2 || objc > 4) {
	Tcl_WrongNumArgs(interp, 1, objv, "?-linktype? linkname ?target?");
	return TCL_ERROR;
    }

    /*
     * Index of the 'source' argument.
     */

    if (objc == 4) {
	index = 2;
    } else {
	index = 1;
    }

    if (objc > 2) {
	int linkAction;

	if (objc == 4) {
	    /*
	     * We have a '-linktype' argument.
	     */

	    static const char *const linkTypes[] = {
		"-symbolic", "-hard", NULL
	    };
	    if (Tcl_GetIndexFromObj(interp, objv[1], linkTypes, "option", 0,
		    &linkAction) != TCL_OK) {
		return TCL_ERROR;
	    }
	    if (linkAction == 0) {
		linkAction = TCL_CREATE_SYMBOLIC_LINK;
	    } else {
		linkAction = TCL_CREATE_HARD_LINK;
	    }
	} else {
	    linkAction = TCL_CREATE_SYMBOLIC_LINK | TCL_CREATE_HARD_LINK;
	}
	if (Tcl_FSConvertToPathType(interp, objv[index]) != TCL_OK) {
	    return TCL_ERROR;
	}
	if (Tcl_UtfToExternalDStringEx(interp, TCLFSENCODING, TclGetString(objv[index]),
		TCL_INDEX_NONE, 0, &ds, NULL) != TCL_OK) {
	    Tcl_DStringFree(&ds);
	    return TCL_ERROR;
	}
	Tcl_DStringFree(&ds);

	/*
	 * Create link from source to target.
	 */

	contents = Tcl_FSLink(objv[index], objv[index+1], linkAction);
	if (contents == NULL) {
	    /*
	     * We handle three common error cases specially, and for all other
	     * errors, we use the standard Posix error message.
	     */

	    if (errno == EEXIST) {
		TclPrintfResult(interp,
			"could not create new link \"%s\": that path already"
			" exists", TclGetString(objv[index]));
		Tcl_PosixError(interp);
	    } else if (errno == ENOENT) {
		/*
		 * There are two cases here: either the target doesn't exist,
		 * or the directory of the src doesn't exist.
		 */

		int access;
		Tcl_Obj *dirPtr = TclPathPart(interp, objv[index],
			TCL_PATH_DIRNAME);

		if (dirPtr == NULL) {
		    return TCL_ERROR;
		}
		access = Tcl_FSAccess(dirPtr, F_OK);
		Tcl_DecrRefCount(dirPtr);
		if (access != 0) {
		    TclPrintfResult(interp,
			    "could not create new link \"%s\": no such file"
			    " or directory", TclGetString(objv[index]));
		    Tcl_PosixError(interp);
		} else {
		    TclPrintfResult(interp,
			    "could not create new link \"%s\": target \"%s\" "
			    "doesn't exist", TclGetString(objv[index]),
			    TclGetString(objv[index+1]));
		    errno = ENOENT;
		    Tcl_PosixError(interp);
		}
	    } else {
		TclPrintfResult(interp,
			"could not create new link \"%s\" pointing to \"%s\": %s",
			TclGetString(objv[index]),
			TclGetString(objv[index+1]), Tcl_PosixError(interp));
	    }
	    return TCL_ERROR;
	}
    } else {
	if (Tcl_FSConvertToPathType(interp, objv[index]) != TCL_OK) {
	    return TCL_ERROR;
	}
	if (Tcl_UtfToExternalDStringEx(interp, TCLFSENCODING, TclGetString(objv[index]),
		TCL_INDEX_NONE, 0, &ds, NULL) != TCL_OK) {
	    Tcl_DStringFree(&ds);
	    return TCL_ERROR;
	}
	Tcl_DStringFree(&ds);

	/*
	 * Read link
	 */

	contents = Tcl_FSLink(objv[index], NULL, 0);
	if (contents == NULL) {
	    TclPrintfResult(interp,
		    "could not read link \"%s\": %s",
		    TclGetString(objv[index]), Tcl_PosixError(interp));
	    return TCL_ERROR;
	}
    }
    Tcl_SetObjResult(interp, contents);
    if (objc == 2) {
	/*
	 * If we are reading a link, we need to free this result refCount. If
	 * we are creating a link, this will just be objv[index+1], and so we
	 * don't own it.
	 */

	Tcl_DecrRefCount(contents);
    }
    return TCL_OK;
}

/*
 *----------------------------------------------------------------------
 *
 * TclFileReadLinkCmd --
 *
 *	This function is invoked to process the "file readlink" Tcl command.
 *	See the user documentation for details on what it does.
 *
 * Results:
 *	A standard Tcl result.
 *
 * Side effects:
 *	None.
 *
 *----------------------------------------------------------------------
 */

int
TclFileReadLinkCmd(
    TCL_UNUSED(void *),
    Tcl_Interp *interp,
    int objc,
    Tcl_Obj *const objv[])
{
    Tcl_Obj *contents;
    Tcl_DString ds;

    if (objc != 2) {
	Tcl_WrongNumArgs(interp, 1, objv, "name");
	return TCL_ERROR;
    }

    if (Tcl_FSConvertToPathType(interp, objv[1]) != TCL_OK) {
	return TCL_ERROR;
    }
    if (Tcl_UtfToExternalDStringEx(interp, TCLFSENCODING, TclGetString(objv[1]),
	    TCL_INDEX_NONE, 0, &ds, NULL) != TCL_OK) {
	Tcl_DStringFree(&ds);
	return TCL_ERROR;
    }
    Tcl_DStringFree(&ds);

    contents = Tcl_FSLink(objv[1], NULL, 0);

    if (contents == NULL) {
	TclPrintfResult(interp,
		"could not read link \"%s\": %s",
		TclGetString(objv[1]), Tcl_PosixError(interp));
	return TCL_ERROR;
    }
    Tcl_SetObjResult(interp, contents);
    Tcl_DecrRefCount(contents);
    return TCL_OK;
}

/*
 *---------------------------------------------------------------------------
 *
 * TclFileTemporaryCmd --
 *
 *	This function implements the "tempfile" subcommand of the "file"
 *	command.
 *
 * Results:
 *	Returns a standard Tcl result.
 *
 * Side effects:
 *	Creates a temporary file. Opens a channel to that file and puts the
 *	name of that channel in the result. *Might* register suitable exit
 *	handlers to ensure that the temporary file gets deleted. Might write
 *	to a variable, so reentrancy is a potential issue.
 *
 *---------------------------------------------------------------------------
 */

int
TclFileTemporaryCmd(
    TCL_UNUSED(void *),
    Tcl_Interp *interp,
    int objc,
    Tcl_Obj *const objv[])
{
    Tcl_Obj *nameVarObj = NULL;	/* Variable to store the name of the temporary
				 * file in. */
    Tcl_Obj *nameObj = NULL;	/* Object that will contain the filename. */
    Tcl_Channel chan;		/* The channel opened (RDWR) on the temporary
				 * file, or NULL if there's an error. */
    Tcl_Obj *tempDirObj = NULL, *tempBaseObj = NULL, *tempExtObj = NULL;
				/* Pieces of template. Each piece is NULL if
				 * it is omitted. The platform temporary file
				 * engine might ignore some pieces. */

    if (objc < 1 || objc > 3) {
	Tcl_WrongNumArgs(interp, 1, objv, "?nameVar? ?template?");
	return TCL_ERROR;
    }

    if (objc > 1) {
	nameVarObj = objv[1];
	TclNewObj(nameObj);
    }
    if (objc > 2) {
	Tcl_Size length;
	Tcl_Obj *templateObj = objv[2];
	const char *string = TclGetStringFromObj(templateObj, &length);

	/*
	 * Treat an empty string as if it wasn't there.
	 */

	if (length == 0) {
	    goto makeTemporary;
	}

	/*
	 * The template only gives a directory if there is a directory
	 * separator in it.
	 */

	if (strchr(string, '/') != NULL
		|| (tclPlatform == TCL_PLATFORM_WINDOWS
		    && strchr(string, '\\') != NULL)) {
	    tempDirObj = TclPathPart(interp, templateObj, TCL_PATH_DIRNAME);

	    /*
	     * Only allow creation of temporary files in the native filesystem
	     * since they are frequently used for integration with external
	     * tools or system libraries. [Bug 2388866]
	     */

	    if (tempDirObj != NULL && Tcl_FSGetFileSystemForPath(tempDirObj)
		    != &tclNativeFilesystem) {
		TclDecrRefCount(tempDirObj);
		tempDirObj = NULL;
	    }
	}

	/*
	 * The template only gives the filename if the last character isn't a
	 * directory separator.
	 */

	if (string[length-1] != '/' && (tclPlatform != TCL_PLATFORM_WINDOWS
		|| string[length-1] != '\\')) {
	    Tcl_Obj *tailObj = TclPathPart(interp, templateObj,
		    TCL_PATH_TAIL);

	    if (tailObj != NULL) {
		tempBaseObj = TclPathPart(interp, tailObj, TCL_PATH_ROOT);
		tempExtObj = TclPathPart(interp, tailObj, TCL_PATH_EXTENSION);
		TclDecrRefCount(tailObj);
	    }
	}
    }

    /*
     * Convert empty parts of the template into unspecified parts.
     */

    if (tempDirObj && !TclGetString(tempDirObj)[0]) {
	TclDecrRefCount(tempDirObj);
	tempDirObj = NULL;
    }
    if (tempBaseObj && !TclGetString(tempBaseObj)[0]) {
	TclDecrRefCount(tempBaseObj);
	tempBaseObj = NULL;
    }
    if (tempExtObj && !TclGetString(tempExtObj)[0]) {
	TclDecrRefCount(tempExtObj);
	tempExtObj = NULL;
    }

    /*
     * Create and open the temporary file.
     */

  makeTemporary:
    chan = TclpOpenTemporaryFile(tempDirObj,tempBaseObj,tempExtObj, nameObj);

    /*
     * If we created pieces of template, get rid of them now.
     */

    if (tempDirObj) {
	TclDecrRefCount(tempDirObj);
    }
    if (tempBaseObj) {
	TclDecrRefCount(tempBaseObj);
    }
    if (tempExtObj) {
	TclDecrRefCount(tempExtObj);
    }

    /*
     * Deal with results.
     */

    if (chan == NULL) {
	if (nameVarObj) {
	    TclDecrRefCount(nameObj);
	}
	TclPrintfResult(interp,
		"can't create temporary file: %s", Tcl_PosixError(interp));
	return TCL_ERROR;
    }
    Tcl_RegisterChannel(interp, chan);
    if (nameVarObj != NULL) {
	if (Tcl_ObjSetVar2(interp, nameVarObj, NULL, nameObj,
		TCL_LEAVE_ERR_MSG) == NULL) {
	    Tcl_UnregisterChannel(interp, chan);
	    return TCL_ERROR;
	}
    }
    TclSetResult(interp, Tcl_GetChannelName(chan));
    return TCL_OK;
}

/*
 *---------------------------------------------------------------------------
 *
 * TclFileTempDirCmd --
 *
 *	This function implements the "tempdir" subcommand of the "file"
 *	command.
 *
 * Results:
 *	Returns a standard Tcl result.
 *
 * Side effects:
 *	Creates a temporary directory.
 *
 *---------------------------------------------------------------------------
 */

int
TclFileTempDirCmd(
    TCL_UNUSED(void *),
    Tcl_Interp *interp,
    int objc,
    Tcl_Obj *const objv[])
{
    Tcl_Obj *dirNameObj;	/* Object that will contain the directory
				 * name. */
    Tcl_Obj *baseDirObj = NULL, *nameBaseObj = NULL;
				/* Pieces of template. Each piece is NULL if
				 * it is omitted. The platform temporary file
				 * engine might ignore some pieces. */

    if (objc < 1 || objc > 2) {
	Tcl_WrongNumArgs(interp, 1, objv, "?template?");
	return TCL_ERROR;
    }

    if (objc > 1) {
	Tcl_Size length;
	Tcl_Obj *templateObj = objv[1];
	const char *string = TclGetStringFromObj(templateObj, &length);
	const int onWindows = (tclPlatform == TCL_PLATFORM_WINDOWS);

	/*
	 * Treat an empty string as if it wasn't there.
	 */

	if (length == 0) {
	    goto makeTemporary;
	}

	/*
	 * The template only gives a directory if there is a directory
	 * separator in it, and only gives a base name if there's at least one
	 * character after the last directory separator.
	 */

	if (strchr(string, '/') == NULL
		&& (!onWindows || strchr(string, '\\') == NULL)) {
	    /*
	     * No directory separator, so just assume we have a file name.
	     * This is a bit wrong on Windows where we could have problems
	     * with disk name prefixes... but those are much less common in
	     * naked form so we just pass through and let the OS figure it out
	     * instead.
	     */

	    nameBaseObj = templateObj;
	    Tcl_IncrRefCount(nameBaseObj);
	} else if (string[length-1] != '/'
		&& (!onWindows || string[length-1] != '\\')) {
	    /*
	     * If the template has a non-terminal directory separator, split
	     * into dirname and tail.
	     */

	    baseDirObj = TclPathPart(interp, templateObj, TCL_PATH_DIRNAME);
	    nameBaseObj = TclPathPart(interp, templateObj, TCL_PATH_TAIL);
	} else {
	    /*
	     * Otherwise, there must be a terminal directory separator, so
	     * just the directory is given.
	     */

	    baseDirObj = templateObj;
	    Tcl_IncrRefCount(baseDirObj);
	}

	/*
	 * Only allow creation of temporary directories in the native
	 * filesystem since they are frequently used for integration with
	 * external tools or system libraries.
	 */

	if (baseDirObj != NULL && Tcl_FSGetFileSystemForPath(baseDirObj)
		!= &tclNativeFilesystem) {
	    TclDecrRefCount(baseDirObj);
	    baseDirObj = NULL;
	}
    }

    /*
     * Convert empty parts of the template into unspecified parts.
     */

    if (baseDirObj && !TclGetString(baseDirObj)[0]) {
	TclDecrRefCount(baseDirObj);
	baseDirObj = NULL;
    }
    if (nameBaseObj && !TclGetString(nameBaseObj)[0]) {
	TclDecrRefCount(nameBaseObj);
	nameBaseObj = NULL;
    }

    /*
     * Create and open the temporary file.
     */

  makeTemporary:
    dirNameObj = TclpCreateTemporaryDirectory(baseDirObj, nameBaseObj);

    /*
     * If we created pieces of template, get rid of them now.
     */

    if (baseDirObj) {
	TclDecrRefCount(baseDirObj);
    }
    if (nameBaseObj) {
	TclDecrRefCount(nameBaseObj);
    }

    /*
     * Deal with results.
     */

    if (dirNameObj == NULL) {
	TclPrintfResult(interp,
		"can't create temporary directory: %s",
		Tcl_PosixError(interp));
	return TCL_ERROR;
    }
    Tcl_SetObjResult(interp, dirNameObj);
    return TCL_OK;
}

/*
 *----------------------------------------------------------------------
 *
 * TclFileHomeCmd --
 *
 *	This function is invoked to process the "file home" Tcl command.
 *	See the user documentation for details on what it does.
 *
 * Results:
 *	A standard Tcl result.
 *
 * Side effects:
 *	None.
 *
 *----------------------------------------------------------------------
 */

int
TclFileHomeCmd(
    TCL_UNUSED(void *),
    Tcl_Interp *interp,
    int objc,
    Tcl_Obj *const objv[])
{
    Tcl_Obj *homeDirObj;

    if (objc != 1 && objc != 2) {
	Tcl_WrongNumArgs(interp, 1, objv, "?user?");
	return TCL_ERROR;
    }
    homeDirObj = TclGetHomeDirObj(interp, objc == 1 ? NULL : Tcl_GetString(objv[1]));
    if (homeDirObj == NULL) {
	return TCL_ERROR;
    }
    Tcl_SetObjResult(interp, homeDirObj);
    return TCL_OK;
}

/*
 *----------------------------------------------------------------------
 *
 * TclFileTildeExpandCmd --
 *
 *	This function is invoked to process the "file tildeexpand" Tcl command.
 *	See the user documentation for details on what it does.
 *
 * Results:
 *	A standard Tcl result.
 *
 * Side effects:
 *	None.
 *
 *----------------------------------------------------------------------
 */

int
TclFileTildeExpandCmd(
    TCL_UNUSED(void *),
    Tcl_Interp *interp,
    int objc,
    Tcl_Obj *const objv[])
{
    Tcl_Obj *expandedPathObj;

    if (objc != 2) {
	Tcl_WrongNumArgs(interp, 1, objv, "path");
	return TCL_ERROR;
    }
    expandedPathObj = TclResolveTildePath(interp, objv[1]);
    if (expandedPathObj == NULL) {
	return TCL_ERROR;
    }
    Tcl_SetObjResult(interp, expandedPathObj);
    return TCL_OK;
}

/*
 * Local Variables:
 * mode: c
 * c-basic-offset: 4
 * fill-column: 78
 * End:
 */<|MERGE_RESOLUTION|>--- conflicted
+++ resolved
@@ -1122,13 +1122,8 @@
 	if (numObjStrings == 0) {
 	    TclPrintfResult(interp,
 		    "bad option \"%s\", there are no file attributes in this"
-<<<<<<< HEAD
 		    " filesystem", TclGetString(objv[0]));
-	    Tcl_SetErrorCode(interp, "TCL", "OPERATION", "FATTR", "NONE", (void *)NULL);
-=======
-		    " filesystem", TclGetString(objv[0])));
 	    Tcl_SetErrorCode(interp, "TCL","OPERATION","FATTR","NONE", (void *)NULL);
->>>>>>> efa81900
 	    goto end;
 	}
 
@@ -1151,13 +1146,8 @@
 	if (numObjStrings == 0) {
 	    TclPrintfResult(interp,
 		    "bad option \"%s\", there are no file attributes in this"
-<<<<<<< HEAD
 		    " filesystem", TclGetString(objv[0]));
-	    Tcl_SetErrorCode(interp, "TCL", "OPERATION", "FATTR", "NONE", (void *)NULL);
-=======
-		    " filesystem", TclGetString(objv[0])));
 	    Tcl_SetErrorCode(interp, "TCL","OPERATION","FATTR","NONE", (void *)NULL);
->>>>>>> efa81900
 	    goto end;
 	}
 
