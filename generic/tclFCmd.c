--- conflicted
+++ resolved
@@ -8,11 +8,6 @@
  *
  * See the file "license.terms" for information on usage and redistribution of
  * this file, and for a DISCLAIMER OF ALL WARRANTIES.
-<<<<<<< HEAD
- *
- * RCS: @(#) $Id: tclFCmd.c,v 1.52 2010/12/09 15:09:07 dkf Exp $
-=======
->>>>>>> 9ef2ab9b
  */
 
 #include "tclInt.h"
