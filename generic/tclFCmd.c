/*
 * tclFCmd.c
 *
 *	This file implements the generic portion of file manipulation
 *	subcommands of the "file" command.
 *
 * Copyright (c) 1996-1998 Sun Microsystems, Inc.
 *
 * See the file "license.terms" for information on usage and redistribution of
 * this file, and for a DISCLAIMER OF ALL WARRANTIES.
 */

#include "tclInt.h"
#include "tclFileSystem.h"

/*
 * Declarations for local functions defined in this file:
 */

static int		CopyRenameOneFile(Tcl_Interp *interp,
			    Tcl_Obj *srcPathPtr, Tcl_Obj *destPathPtr,
			    int copyFlag, int force);
static Tcl_Obj *	FileBasename(Tcl_Interp *interp, Tcl_Obj *pathPtr);
static int		FileCopyRename(Tcl_Interp *interp,
			    int objc, Tcl_Obj *const objv[], int copyFlag);
static int		FileForceOption(Tcl_Interp *interp,
			    int objc, Tcl_Obj *const objv[], int *forcePtr);

/*
 *---------------------------------------------------------------------------
 *
 * TclFileRenameCmd
 *
 *	This function implements the "rename" subcommand of the "file"
 *	command. Filename arguments need to be translated to native format
 *	before being passed to platform-specific code that implements rename
 *	functionality.
 *
 * Results:
 *	A standard Tcl result.
 *
 * Side effects:
 *	See the user documentation.
 *
 *---------------------------------------------------------------------------
 */

int
TclFileRenameCmd(
    ClientData clientData,	/* Unused */
    Tcl_Interp *interp,		/* Interp for error reporting or recursive
				 * calls in the case of a tricky rename. */
    int objc,			/* Number of arguments. */
    Tcl_Obj *const objv[])	/* Argument strings passed to Tcl_FileCmd. */
{
    return FileCopyRename(interp, objc, objv, 0);
}

/*
 *---------------------------------------------------------------------------
 *
 * TclFileCopyCmd
 *
 *	This function implements the "copy" subcommand of the "file" command.
 *	Filename arguments need to be translated to native format before being
 *	passed to platform-specific code that implements copy functionality.
 *
 * Results:
 *	A standard Tcl result.
 *
 * Side effects:
 *	See the user documentation.
 *
 *---------------------------------------------------------------------------
 */

int
TclFileCopyCmd(
    ClientData clientData,	/* Unused */
    Tcl_Interp *interp,		/* Used for error reporting or recursive calls
				 * in the case of a tricky copy. */
    int objc,			/* Number of arguments. */
    Tcl_Obj *const objv[])	/* Argument strings passed to Tcl_FileCmd. */
{
    return FileCopyRename(interp, objc, objv, 1);
}

/*
 *---------------------------------------------------------------------------
 *
 * FileCopyRename --
 *
 *	Performs the work of TclFileRenameCmd and TclFileCopyCmd. See
 *	comments for those functions.
 *
 * Results:
 *	See above.
 *
 * Side effects:
 *	See above.
 *
 *---------------------------------------------------------------------------
 */

static int
FileCopyRename(
    Tcl_Interp *interp,		/* Used for error reporting. */
    int objc,			/* Number of arguments. */
    Tcl_Obj *const objv[],	/* Argument strings passed to Tcl_FileCmd. */
    int copyFlag)		/* If non-zero, copy source(s). Otherwise,
				 * rename them. */
{
    int i, result, force;
    Tcl_StatBuf statBuf;
    Tcl_Obj *target;

    i = FileForceOption(interp, objc - 1, objv + 1, &force);
    if (i < 0) {
	return TCL_ERROR;
    }
    i++;
    if ((objc - i) < 2) {
	Tcl_WrongNumArgs(interp, 1, objv,
		"?-option value ...? source ?source ...? target");
	return TCL_ERROR;
    }

    /*
     * If target doesn't exist or isn't a directory, try the copy/rename. More
     * than 2 arguments is only valid if the target is an existing directory.
     */

    target = objv[objc - 1];
    if (Tcl_FSConvertToPathType(interp, target) != TCL_OK) {
	return TCL_ERROR;
    }

    result = TCL_OK;

    /*
     * Call Tcl_FSStat() so that if target is a symlink that points to a
     * directory we will put the sources in that directory instead of
     * overwriting the symlink.
     */

    if ((Tcl_FSStat(target, &statBuf) != 0) || !S_ISDIR(statBuf.st_mode)) {
	if ((objc - i) > 2) {
	    errno = ENOTDIR;
	    Tcl_PosixError(interp);
	    Tcl_SetObjResult(interp, Tcl_ObjPrintf(
		    "error %s: target \"%s\" is not a directory",
		    (copyFlag?"copying":"renaming"), TclGetString(target)));
	    result = TCL_ERROR;
	} else {
	    /*
	     * Even though already have target == translated(objv[i+1]), pass
	     * the original argument down, so if there's an error, the error
	     * message will reflect the original arguments.
	     */

	    result = CopyRenameOneFile(interp, objv[i], objv[i + 1], copyFlag,
		    force);
	}
	return result;
    }

    /*
     * Move each source file into target directory. Extract the basename from
     * each source, and append it to the end of the target path.
     */

    for ( ; i<objc-1 ; i++) {
	Tcl_Obj *jargv[2];
	Tcl_Obj *source, *newFileName;

	source = FileBasename(interp, objv[i]);
	if (source == NULL) {
	    result = TCL_ERROR;
	    break;
	}
	jargv[0] = objv[objc - 1];
	jargv[1] = source;
	newFileName = TclJoinPath(2, jargv);
	Tcl_IncrRefCount(newFileName);
	result = CopyRenameOneFile(interp, objv[i], newFileName, copyFlag,
		force);
	Tcl_DecrRefCount(newFileName);
	Tcl_DecrRefCount(source);

	if (result == TCL_ERROR) {
	    break;
	}
    }
    return result;
}

/*
 *---------------------------------------------------------------------------
 *
 * TclFileMakeDirsCmd
 *
 *	This function implements the "mkdir" subcommand of the "file" command.
 *	Filename arguments need to be translated to native format before being
 *	passed to platform-specific code that implements mkdir functionality.
 *
 * Results:
 *	A standard Tcl result.
 *
 * Side effects:
 *	See the user documentation.
 *
 *----------------------------------------------------------------------
 */

int
TclFileMakeDirsCmd(
    ClientData clientData,	/* Unused */
    Tcl_Interp *interp,		/* Used for error reporting. */
    int objc,			/* Number of arguments */
    Tcl_Obj *const objv[])	/* Argument strings passed to Tcl_FileCmd. */
{
    Tcl_Obj *errfile = NULL;
    int result, i, j, pobjc;
    Tcl_Obj *split = NULL;
    Tcl_Obj *target = NULL;
    Tcl_StatBuf statBuf;

    result = TCL_OK;
    for (i = 1; i < objc; i++) {
	if (Tcl_FSConvertToPathType(interp, objv[i]) != TCL_OK) {
	    result = TCL_ERROR;
	    break;
	}

	split = Tcl_FSSplitPath(objv[i], &pobjc);
	Tcl_IncrRefCount(split);
	if (pobjc == 0) {
	    errno = ENOENT;
	    errfile = objv[i];
	    break;
	}
	for (j = 0; j < pobjc; j++) {
	    int errCount = 2;

	    target = Tcl_FSJoinPath(split, j + 1);
	    Tcl_IncrRefCount(target);

	createDir:

	    /*
	     * Call Tcl_FSStat() so that if target is a symlink that points to
	     * a directory we will create subdirectories in that directory.
	     */

	    if (Tcl_FSStat(target, &statBuf) == 0) {
		if (!S_ISDIR(statBuf.st_mode)) {
		    errno = EEXIST;
		    errfile = target;
		    goto done;
		}
	    } else if (errno != ENOENT) {
		/*
		 * If Tcl_FSStat() failed and the error is anything other than
		 * non-existence of the target, throw the error.
		 */

		errfile = target;
		goto done;
	    } else if (Tcl_FSCreateDirectory(target) != TCL_OK) {
		/*
		 * Create might have failed because of being in a race
		 * condition with another process trying to create the same
		 * subdirectory.
		 */

<<<<<<< HEAD
		if (errno != EEXIST) {
		    errfile = target;
		    goto done;
		} else if ((Tcl_FSStat(target, &statBuf) == 0)
			&& S_ISDIR(statBuf.st_mode)) {
		    /*
		     * It is a directory that wasn't there before, so keep
		     * going without error.
		     */

		    Tcl_ResetResult(interp);
		} else {
		    errfile = target;
		    goto done;
=======
		if (errno == EEXIST) {
		    /* Be aware other workers could delete it immediately after
		     * creation, so give this worker still one chance (repeat once),
		     * see [270f78ca95] for description of the race-condition.
		     * Don't repeat the create always (to avoid endless loop). */
		    if (--errCount > 0) {
			goto createDir;
		    }
		    /* Already tried, with delete in-between directly after
		     * creation, so just continue (assume created successful). */
		    goto nextPart;
>>>>>>> 4b2bd8d6
		}

		/* return with error */
		errfile = target;
		goto done;
	    }

	nextPart:
	    /*
	     * Forget about this sub-path.
	     */

	    Tcl_DecrRefCount(target);
	    target = NULL;
	}
	Tcl_DecrRefCount(split);
	split = NULL;
    }

  done:
    if (errfile != NULL) {
	Tcl_SetObjResult(interp, Tcl_ObjPrintf(
		"can't create directory \"%s\": %s",
		TclGetString(errfile), Tcl_PosixError(interp)));
	result = TCL_ERROR;
    }
    if (split != NULL) {
	Tcl_DecrRefCount(split);
    }
    if (target != NULL) {
	Tcl_DecrRefCount(target);
    }
    return result;
}

/*
 *----------------------------------------------------------------------
 *
 * TclFileDeleteCmd
 *
 *	This function implements the "delete" subcommand of the "file"
 *	command.
 *
 * Results:
 *	A standard Tcl result.
 *
 * Side effects:
 *	See the user documentation.
 *
 *----------------------------------------------------------------------
 */

int
TclFileDeleteCmd(
    ClientData clientData,	/* Unused */
    Tcl_Interp *interp,		/* Used for error reporting */
    int objc,			/* Number of arguments */
    Tcl_Obj *const objv[])	/* Argument strings passed to Tcl_FileCmd. */
{
    int i, force, result;
    Tcl_Obj *errfile;
    Tcl_Obj *errorBuffer = NULL;

    i = FileForceOption(interp, objc - 1, objv + 1, &force);
    if (i < 0) {
	return TCL_ERROR;
    }

    errfile = NULL;
    result = TCL_OK;

    for (i++ ; i < objc; i++) {
	Tcl_StatBuf statBuf;

	errfile = objv[i];
	if (Tcl_FSConvertToPathType(interp, objv[i]) != TCL_OK) {
	    result = TCL_ERROR;
	    goto done;
	}

	/*
	 * Call lstat() to get info so can delete symbolic link itself.
	 */

	if (Tcl_FSLstat(objv[i], &statBuf) != 0) {
	    result = TCL_ERROR;
	} else if (S_ISDIR(statBuf.st_mode)) {
	    /*
	     * We own a reference count on errorBuffer, if it was set as a
	     * result of this call.
	     */

	    result = Tcl_FSRemoveDirectory(objv[i], force, &errorBuffer);
	    if (result != TCL_OK) {
		if ((force == 0) && (errno == EEXIST)) {
		    Tcl_SetObjResult(interp, Tcl_ObjPrintf(
			    "error deleting \"%s\": directory not empty",
			    TclGetString(objv[i])));
		    Tcl_PosixError(interp);
		    goto done;
		}

		/*
		 * If possible, use the untranslated name for the file.
		 */

		errfile = errorBuffer;

		/*
		 * FS supposed to check between translated objv and errfile.
		 */

		if (Tcl_FSEqualPaths(objv[i], errfile)) {
		    errfile = objv[i];
		}
	    }
	} else {
	    result = Tcl_FSDeleteFile(objv[i]);
	}

	if (result != TCL_OK) {

	    /*
	     * Avoid possible race condition (file/directory deleted after call
	     * of lstat), so bypass ENOENT because not an error, just a no-op
	     */
	    if (errno == ENOENT) {
		result = TCL_OK;
		continue;
	    }
	    /*
	     * It is important that we break on error, otherwise we might end
	     * up owning reference counts on numerous errorBuffers.
	     */
	    result = TCL_ERROR;
	    break;
	}
    }
    if (result != TCL_OK) {
	if (errfile == NULL) {
	    /*
	     * We try to accomodate poor error results from our Tcl_FS calls.
	     */

	    Tcl_SetObjResult(interp, Tcl_ObjPrintf(
		    "error deleting unknown file: %s",
		    Tcl_PosixError(interp)));
	} else {
	    Tcl_SetObjResult(interp, Tcl_ObjPrintf(
		    "error deleting \"%s\": %s",
		    TclGetString(errfile), Tcl_PosixError(interp)));
	}
    }

  done:
    if (errorBuffer != NULL) {
	Tcl_DecrRefCount(errorBuffer);
    }
    return result;
}

/*
 *---------------------------------------------------------------------------
 *
 * CopyRenameOneFile
 *
 *	Copies or renames specified source file or directory hierarchy to the
 *	specified target.
 *
 * Results:
 *	A standard Tcl result.
 *
 * Side effects:
 *	Target is overwritten if the force flag is set. Attempting to
 *	copy/rename a file onto a directory or a directory onto a file will
 *	always result in an error.
 *
 *----------------------------------------------------------------------
 */

static int
CopyRenameOneFile(
    Tcl_Interp *interp,		/* Used for error reporting. */
    Tcl_Obj *source,		/* Pathname of file to copy. May need to be
				 * translated. */
    Tcl_Obj *target,		/* Pathname of file to create/overwrite. May
				 * need to be translated. */
    int copyFlag,		/* If non-zero, copy files. Otherwise, rename
				 * them. */
    int force)			/* If non-zero, overwrite target file if it
				 * exists. Otherwise, error if target already
				 * exists. */
{
    int result;
    Tcl_Obj *errfile, *errorBuffer;
    Tcl_Obj *actualSource=NULL;	/* If source is a link, then this is the real
				 * file/directory. */
    Tcl_StatBuf sourceStatBuf, targetStatBuf;

    if (Tcl_FSConvertToPathType(interp, source) != TCL_OK) {
	return TCL_ERROR;
    }
    if (Tcl_FSConvertToPathType(interp, target) != TCL_OK) {
	return TCL_ERROR;
    }

    errfile = NULL;
    errorBuffer = NULL;
    result = TCL_ERROR;

    /*
     * We want to copy/rename links and not the files they point to, so we use
     * lstat(). If target is a link, we also want to replace the link and not
     * the file it points to, so we also use lstat() on the target.
     */

    if (Tcl_FSLstat(source, &sourceStatBuf) != 0) {
	errfile = source;
	goto done;
    }
    if (Tcl_FSLstat(target, &targetStatBuf) != 0) {
	if (errno != ENOENT) {
	    errfile = target;
	    goto done;
	}
    } else {
	if (force == 0) {
	    errno = EEXIST;
	    errfile = target;
	    goto done;
	}

	/*
	 * Prevent copying or renaming a file onto itself. On Windows since
	 * 8.5 we do get an inode number, however the unsigned short field is
	 * insufficient to accept the Win32 API file id so it is truncated to
	 * 16 bits and we get collisions. See bug #2015723.
	 */

#if !defined(_WIN32) && !defined(__CYGWIN__)
	if ((sourceStatBuf.st_ino != 0) && (targetStatBuf.st_ino != 0)) {
	    if ((sourceStatBuf.st_ino == targetStatBuf.st_ino) &&
		    (sourceStatBuf.st_dev == targetStatBuf.st_dev)) {
		result = TCL_OK;
		goto done;
	    }
	}
#endif

	/*
	 * Prevent copying/renaming a file onto a directory and vice-versa.
	 * This is a policy decision based on the fact that existing
	 * implementations of copy and rename on all platforms also prevent
	 * this.
	 */

	if (S_ISDIR(sourceStatBuf.st_mode)
		&& !S_ISDIR(targetStatBuf.st_mode)) {
	    errno = EISDIR;
	    Tcl_SetObjResult(interp, Tcl_ObjPrintf(
		    "can't overwrite file \"%s\" with directory \"%s\"",
		    TclGetString(target), TclGetString(source)));
	    goto done;
	}
	if (!S_ISDIR(sourceStatBuf.st_mode)
		&& S_ISDIR(targetStatBuf.st_mode)) {
	    errno = EISDIR;
	    Tcl_SetObjResult(interp, Tcl_ObjPrintf(
		    "can't overwrite directory \"%s\" with file \"%s\"",
		    TclGetString(target), TclGetString(source)));
	    goto done;
	}

	/*
	 * The destination exists, but appears to be ok to over-write, and
	 * -force is given. We now try to adjust permissions to ensure the
	 * operation succeeds. If we can't adjust permissions, we'll let the
	 * actual copy/rename return an error later.
	 */

	{
	    Tcl_Obj *perm;
	    int index;

	    TclNewLiteralStringObj(perm, "u+w");
	    Tcl_IncrRefCount(perm);
	    if (TclFSFileAttrIndex(target, "-permissions", &index) == TCL_OK) {
		Tcl_FSFileAttrsSet(NULL, index, target, perm);
	    }
	    Tcl_DecrRefCount(perm);
	}
    }

    if (copyFlag == 0) {
	result = Tcl_FSRenameFile(source, target);
	if (result == TCL_OK) {
	    goto done;
	}

	if (errno == EINVAL) {
	    Tcl_SetObjResult(interp, Tcl_ObjPrintf(
		    "error renaming \"%s\" to \"%s\": trying to rename a"
		    " volume or move a directory into itself",
		    TclGetString(source), TclGetString(target)));
	    goto done;
	} else if (errno != EXDEV) {
	    errfile = target;
	    goto done;
	}

	/*
	 * The rename failed because the move was across file systems. Fall
	 * through to copy file and then remove original. Note that the
	 * low-level Tcl_FSRenameFileProc in the filesystem is allowed to
	 * implement cross-filesystem moves itself, if it desires.
	 */
    }

    actualSource = source;
    Tcl_IncrRefCount(actualSource);

    /*
     * Activate the following block to copy files instead of links. However
     * Tcl's semantics currently say we should copy links, so any such change
     * should be the subject of careful study on the consequences.
     *
     * Perhaps there could be an optional flag to 'file copy' to dictate which
     * approach to use, with the default being _not_ to have this block
     * active.
     */

#if 0
#ifdef S_ISLNK
    if (copyFlag && S_ISLNK(sourceStatBuf.st_mode)) {
	/*
	 * We want to copy files not links. Therefore we must follow the link.
	 * There are two purposes to this 'stat' call here. First we want to
	 * know if the linked-file/dir actually exists, and second, in the
	 * block of code which follows, some 20 lines down, we want to check
	 * if the thing is a file or directory.
	 */

	if (Tcl_FSStat(source, &sourceStatBuf) != 0) {
	    /*
	     * Actual file doesn't exist.
	     */

	    Tcl_SetObjResult(interp, Tcl_ObjPrintf(
		    "error copying \"%s\": the target of this link doesn't"
		    " exist", TclGetString(source)));
	    goto done;
	} else {
	    int counter = 0;

	    while (1) {
		Tcl_Obj *path = Tcl_FSLink(actualSource, NULL, 0);
		if (path == NULL) {
		    break;
		}

		/*
		 * Now we want to check if this is a relative path, and if so,
		 * to make it absolute.
		 */

		if (Tcl_FSGetPathType(path) == TCL_PATH_RELATIVE) {
		    Tcl_Obj *abs = Tcl_FSJoinToPath(actualSource, 1, &path);

		    if (abs == NULL) {
			break;
		    }
		    Tcl_IncrRefCount(abs);
		    Tcl_DecrRefCount(path);
		    path = abs;
		}
		Tcl_DecrRefCount(actualSource);
		actualSource = path;
		counter++;

		/*
		 * Arbitrary limit of 20 links to follow.
		 */

		if (counter > 20) {
		    /*
		     * Too many links.
		     */

		    Tcl_SetErrno(EMLINK);
		    errfile = source;
		    goto done;
		}
	    }
	    /* Now 'actualSource' is the correct file */
	}
    }
#endif /* S_ISLNK */
#endif

    if (S_ISDIR(sourceStatBuf.st_mode)) {
	result = Tcl_FSCopyDirectory(actualSource, target, &errorBuffer);
	if (result != TCL_OK) {
	    if (errno == EXDEV) {
		/*
		 * The copy failed because we're trying to do a
		 * cross-filesystem copy. We do this through our Tcl library.
		 */

		Tcl_Obj *copyCommand, *cmdObj, *opObj;

		TclNewObj(copyCommand);
		TclNewLiteralStringObj(cmdObj, "::tcl::CopyDirectory");
		Tcl_ListObjAppendElement(interp, copyCommand, cmdObj);
		if (copyFlag) {
		    TclNewLiteralStringObj(opObj, "copying");
		} else {
		    TclNewLiteralStringObj(opObj, "renaming");
		}
		Tcl_ListObjAppendElement(interp, copyCommand, opObj);
		Tcl_ListObjAppendElement(interp, copyCommand, source);
		Tcl_ListObjAppendElement(interp, copyCommand, target);
		Tcl_IncrRefCount(copyCommand);
		result = Tcl_EvalObjEx(interp, copyCommand,
			TCL_EVAL_GLOBAL | TCL_EVAL_DIRECT);
		Tcl_DecrRefCount(copyCommand);
		if (result != TCL_OK) {
		    /*
		     * There was an error in the Tcl-level copy. We will pass
		     * on the Tcl error message and can ensure this by setting
		     * errfile to NULL
		     */

		    errfile = NULL;
		}
	    } else {
		errfile = errorBuffer;
		if (Tcl_FSEqualPaths(errfile, source)) {
		    errfile = source;
		} else if (Tcl_FSEqualPaths(errfile, target)) {
		    errfile = target;
		}
	    }
	}
    } else {
	result = Tcl_FSCopyFile(actualSource, target);
	if ((result != TCL_OK) && (errno == EXDEV)) {
	    result = TclCrossFilesystemCopy(interp, source, target);
	}
	if (result != TCL_OK) {
	    /*
	     * We could examine 'errno' to double-check if the problem was
	     * with the target, but we checked the source above, so it should
	     * be quite clear
	     */

	    errfile = target;
	}
	/*
	 * We now need to reset the result, because the above call,
	 * may have left set it.  (Ideally we would prefer not to pass
	 * an interpreter in above, but the channel IO code used by
	 * TclCrossFilesystemCopy currently requires one)
	 */
	Tcl_ResetResult(interp);
    }
    if ((copyFlag == 0) && (result == TCL_OK)) {
	if (S_ISDIR(sourceStatBuf.st_mode)) {
	    result = Tcl_FSRemoveDirectory(source, 1, &errorBuffer);
	    if (result != TCL_OK) {
		errfile = errorBuffer;
		if (Tcl_FSEqualPaths(errfile, source) == 0) {
		    errfile = source;
		}
	    }
	} else {
	    result = Tcl_FSDeleteFile(source);
	    if (result != TCL_OK) {
		errfile = source;
	    }
	}
	if (result != TCL_OK) {
	    Tcl_SetObjResult(interp, Tcl_ObjPrintf("can't unlink \"%s\": %s",
		    TclGetString(errfile), Tcl_PosixError(interp)));
	    errfile = NULL;
	}
    }

  done:
    if (errfile != NULL) {
	Tcl_Obj *errorMsg = Tcl_ObjPrintf("error %s \"%s\"",
		(copyFlag ? "copying" : "renaming"), TclGetString(source));

	if (errfile != source) {
	    Tcl_AppendPrintfToObj(errorMsg, " to \"%s\"",
		    TclGetString(target));
	    if (errfile != target) {
		Tcl_AppendPrintfToObj(errorMsg, ": \"%s\"",
			TclGetString(errfile));
	    }
	}
	Tcl_AppendPrintfToObj(errorMsg, ": %s", Tcl_PosixError(interp));
	Tcl_SetObjResult(interp, errorMsg);
    }
    if (errorBuffer != NULL) {
	Tcl_DecrRefCount(errorBuffer);
    }
    if (actualSource != NULL) {
	Tcl_DecrRefCount(actualSource);
    }
    return result;
}

/*
 *---------------------------------------------------------------------------
 *
 * FileForceOption --
 *
 *	Helps parse command line options for file commands that take the
 *	"-force" and "--" options.
 *
 * Results:
 *	The return value is how many arguments from argv were consumed by this
 *	function, or -1 if there was an error parsing the options. If an error
 *	occurred, an error message is left in the interp's result.
 *
 * Side effects:
 *	None.
 *
 *---------------------------------------------------------------------------
 */

static int
FileForceOption(
    Tcl_Interp *interp,		/* Interp, for error return. */
    int objc,			/* Number of arguments. */
    Tcl_Obj *const objv[],	/* Argument strings.  First command line
				 * option, if it exists, begins at 0. */
    int *forcePtr)		/* If the "-force" was specified, *forcePtr is
				 * filled with 1, otherwise with 0. */
{
    int force, i, idx;
    static const char *const options[] = {
	"-force", "--", NULL
    };

    force = 0;
    for (i = 0; i < objc; i++) {
	if (TclGetString(objv[i])[0] != '-') {
	    break;
	}
	if (Tcl_GetIndexFromObj(interp, objv[i], options, "option", TCL_EXACT,
		&idx) != TCL_OK) {
	    return -1;
	}
	if (idx == 0 /* -force */) {
	    force = 1;
	} else { /* -- */
	    i++;
	    break;
	}
    }
    *forcePtr = force;
    return i;
}
/*
 *---------------------------------------------------------------------------
 *
 * FileBasename --
 *
 *	Given a path in either tcl format (with / separators), or in the
 *	platform-specific format for the current platform, return all the
 *	characters in the path after the last directory separator. But, if
 *	path is the root directory, returns no characters.
 *
 * Results:
 *	Returns the string object that represents the basename. If there is an
 *	error, an error message is left in interp, and NULL is returned.
 *
 * Side effects:
 *	None.
 *
 *---------------------------------------------------------------------------
 */

static Tcl_Obj *
FileBasename(
    Tcl_Interp *interp,		/* Interp, for error return. */
    Tcl_Obj *pathPtr)		/* Path whose basename to extract. */
{
    int objc;
    Tcl_Obj *splitPtr;
    Tcl_Obj *resultPtr = NULL;

    splitPtr = Tcl_FSSplitPath(pathPtr, &objc);
    Tcl_IncrRefCount(splitPtr);

    if (objc != 0) {
	if ((objc == 1) && (*TclGetString(pathPtr) == '~')) {
	    Tcl_DecrRefCount(splitPtr);
	    if (Tcl_FSConvertToPathType(interp, pathPtr) != TCL_OK) {
		return NULL;
	    }
	    splitPtr = Tcl_FSSplitPath(pathPtr, &objc);
	    Tcl_IncrRefCount(splitPtr);
	}

	/*
	 * Return the last component, unless it is the only component, and it
	 * is the root of an absolute path.
	 */

	if (objc > 0) {
	    Tcl_ListObjIndex(NULL, splitPtr, objc-1, &resultPtr);
	    if ((objc == 1) &&
		    (Tcl_FSGetPathType(resultPtr) != TCL_PATH_RELATIVE)) {
		resultPtr = NULL;
	    }
	}
    }
    if (resultPtr == NULL) {
	resultPtr = Tcl_NewObj();
    }
    Tcl_IncrRefCount(resultPtr);
    Tcl_DecrRefCount(splitPtr);
    return resultPtr;
}

/*
 *----------------------------------------------------------------------
 *
 * TclFileAttrsCmd --
 *
 *	Sets or gets the platform-specific attributes of a file. The objc-objv
 *	points to the file name with the rest of the command line following.
 *	This routine uses platform-specific tables of option strings and
 *	callbacks. The callback to get the attributes take three parameters:
 *	    Tcl_Interp *interp;	    The interp to report errors with. Since
 *				    this is an object-based API, the object
 *				    form of the result should be used.
 *	    const char *fileName;   This is extracted using
 *				    Tcl_TranslateFileName.
 *	    TclObj **attrObjPtrPtr; A new object to hold the attribute is
 *				    allocated and put here.
 *	The first two parameters of the callback used to write out the
 *	attributes are the same. The third parameter is:
 *	    const *attrObjPtr;	    A pointer to the object that has the new
 *				    attribute.
 *	They both return standard TCL errors; if the routine to get an
 *	attribute fails, no object is allocated and *attrObjPtrPtr is
 *	unchanged.
 *
 * Results:
 *	Standard TCL error.
 *
 * Side effects:
 *	May set file attributes for the file name.
 *
 *----------------------------------------------------------------------
 */

int
TclFileAttrsCmd(
    ClientData clientData,	/* Unused */
    Tcl_Interp *interp,		/* The interpreter for error reporting. */
    int objc,			/* Number of command line arguments. */
    Tcl_Obj *const objv[])	/* The command line objects. */
{
    int result;
    const char *const *attributeStrings;
    const char **attributeStringsAllocated = NULL;
    Tcl_Obj *objStrings = NULL;
    int numObjStrings = -1;
    Tcl_Obj *filePtr;

    if (objc < 2) {
	Tcl_WrongNumArgs(interp, 1, objv, "name ?-option value ...?");
	return TCL_ERROR;
    }

    filePtr = objv[1];
    if (Tcl_FSConvertToPathType(interp, filePtr) != TCL_OK) {
	return TCL_ERROR;
    }

    objc -= 2;
    objv += 2;
    result = TCL_ERROR;
    Tcl_SetErrno(0);

    /*
     * Get the set of attribute names from the filesystem.
     */

    attributeStrings = Tcl_FSFileAttrStrings(filePtr, &objStrings);
    if (attributeStrings == NULL) {
	int index;
	Tcl_Obj *objPtr;

	if (objStrings == NULL) {
	    if (Tcl_GetErrno() != 0) {
		/*
		 * There was an error, probably that the filePtr is not
		 * accepted by any filesystem
		 */

		Tcl_SetObjResult(interp, Tcl_ObjPrintf(
			"could not read \"%s\": %s",
			TclGetString(filePtr), Tcl_PosixError(interp)));
	    }
	    return TCL_ERROR;
	}

	/*
	 * We own the object now.
	 */

	Tcl_IncrRefCount(objStrings);

	/*
	 * Use objStrings as a list object.
	 */

	if (Tcl_ListObjLength(interp, objStrings, &numObjStrings) != TCL_OK) {
	    goto end;
	}
	attributeStringsAllocated = (const char **)
		TclStackAlloc(interp, (1+numObjStrings) * sizeof(char *));
	for (index = 0; index < numObjStrings; index++) {
	    Tcl_ListObjIndex(interp, objStrings, index, &objPtr);
	    attributeStringsAllocated[index] = TclGetString(objPtr);
	}
	attributeStringsAllocated[index] = NULL;
	attributeStrings = attributeStringsAllocated;
    } else if (objStrings != NULL) {
	Tcl_Panic("must not update objPtrRef's variable and return non-NULL");
    }

    /*
     * Process the attributes to produce a list of all of them, the value of a
     * particular attribute, or to set one or more attributes (depending on
     * the number of arguments).
     */

    if (objc == 0) {
	/*
	 * Get all attributes.
	 */

	int index, res = TCL_OK, nbAtts = 0;
	Tcl_Obj *listPtr;

	listPtr = Tcl_NewListObj(0, NULL);
	for (index = 0; attributeStrings[index] != NULL; index++) {
	    Tcl_Obj *objPtrAttr;

	    if (res != TCL_OK) {
		/*
		 * Clear the error from the last iteration.
		 */

		Tcl_ResetResult(interp);
	    }

	    res = Tcl_FSFileAttrsGet(interp, index, filePtr, &objPtrAttr);
	    if (res == TCL_OK) {
		Tcl_Obj *objPtr =
			Tcl_NewStringObj(attributeStrings[index], -1);

		Tcl_ListObjAppendElement(interp, listPtr, objPtr);
		Tcl_ListObjAppendElement(interp, listPtr, objPtrAttr);
		nbAtts++;
	    }
	}

	if (index > 0 && nbAtts == 0) {
	    /*
	     * Error: no valid attributes found.
	     */

	    Tcl_DecrRefCount(listPtr);
	    goto end;
	}

	Tcl_SetObjResult(interp, listPtr);
    } else if (objc == 1) {
	/*
	 * Get one attribute.
	 */

	int index;
	Tcl_Obj *objPtr = NULL;

	if (numObjStrings == 0) {
	    Tcl_SetObjResult(interp, Tcl_ObjPrintf(
		    "bad option \"%s\", there are no file attributes in this"
		    " filesystem", TclGetString(objv[0])));
	    Tcl_SetErrorCode(interp, "TCL","OPERATION","FATTR","NONE", NULL);
	    goto end;
	}

	if (Tcl_GetIndexFromObj(interp, objv[0], attributeStrings,
		"option", 0, &index) != TCL_OK) {
	    goto end;
	}
	if (attributeStringsAllocated != NULL) {
	    TclFreeIntRep(objv[0]);
	}
	if (Tcl_FSFileAttrsGet(interp, index, filePtr,
		&objPtr) != TCL_OK) {
	    goto end;
	}
	Tcl_SetObjResult(interp, objPtr);
    } else {
	/*
	 * Set option/value pairs.
	 */

	int i, index;

	if (numObjStrings == 0) {
	    Tcl_SetObjResult(interp, Tcl_ObjPrintf(
		    "bad option \"%s\", there are no file attributes in this"
		    " filesystem", TclGetString(objv[0])));
	    Tcl_SetErrorCode(interp, "TCL","OPERATION","FATTR","NONE", NULL);
	    goto end;
	}

	for (i = 0; i < objc ; i += 2) {
	    if (Tcl_GetIndexFromObj(interp, objv[i], attributeStrings,
		    "option", 0, &index) != TCL_OK) {
		goto end;
	    }
	    if (attributeStringsAllocated != NULL) {
		TclFreeIntRep(objv[i]);
	    }
	    if (i + 1 == objc) {
		Tcl_SetObjResult(interp, Tcl_ObjPrintf(
			"value for \"%s\" missing", TclGetString(objv[i])));
		Tcl_SetErrorCode(interp, "TCL", "OPERATION", "FATTR",
			"NOVALUE", NULL);
		goto end;
	    }
	    if (Tcl_FSFileAttrsSet(interp, index, filePtr,
		    objv[i + 1]) != TCL_OK) {
		goto end;
	    }
	}
    }
    result = TCL_OK;

    /*
     * Free up the array we allocated and drop our reference to any list of
     * attribute names issued by the filesystem.
     */

  end:
    if (attributeStringsAllocated != NULL) {
	TclStackFree(interp, (void *) attributeStringsAllocated);
    }
    if (objStrings != NULL) {
	Tcl_DecrRefCount(objStrings);
    }
    return result;
}

/*
 *----------------------------------------------------------------------
 *
 * TclFileLinkCmd --
 *
 *	This function is invoked to process the "file link" Tcl command. See
 *	the user documentation for details on what it does.
 *
 * Results:
 *	A standard Tcl result.
 *
 * Side effects:
 *	May create a new link.
 *
 *----------------------------------------------------------------------
 */

int
TclFileLinkCmd(
    ClientData clientData,
    Tcl_Interp *interp,
    int objc,
    Tcl_Obj *const objv[])
{
    Tcl_Obj *contents;
    int index;

    if (objc < 2 || objc > 4) {
	Tcl_WrongNumArgs(interp, 1, objv, "?-linktype? linkname ?target?");
	return TCL_ERROR;
    }

    /*
     * Index of the 'source' argument.
     */

    if (objc == 4) {
	index = 2;
    } else {
	index = 1;
    }

    if (objc > 2) {
	int linkAction;

	if (objc == 4) {
	    /*
	     * We have a '-linktype' argument.
	     */

	    static const char *const linkTypes[] = {
		"-symbolic", "-hard", NULL
	    };
	    if (Tcl_GetIndexFromObj(interp, objv[1], linkTypes, "option", 0,
		    &linkAction) != TCL_OK) {
		return TCL_ERROR;
	    }
	    if (linkAction == 0) {
		linkAction = TCL_CREATE_SYMBOLIC_LINK;
	    } else {
		linkAction = TCL_CREATE_HARD_LINK;
	    }
	} else {
	    linkAction = TCL_CREATE_SYMBOLIC_LINK | TCL_CREATE_HARD_LINK;
	}
	if (Tcl_FSConvertToPathType(interp, objv[index]) != TCL_OK) {
	    return TCL_ERROR;
	}

	/*
	 * Create link from source to target.
	 */

	contents = Tcl_FSLink(objv[index], objv[index+1], linkAction);
	if (contents == NULL) {
	    /*
	     * We handle three common error cases specially, and for all other
	     * errors, we use the standard posix error message.
	     */

	    if (errno == EEXIST) {
		Tcl_SetObjResult(interp, Tcl_ObjPrintf(
			"could not create new link \"%s\": that path already"
			" exists", TclGetString(objv[index])));
		Tcl_PosixError(interp);
	    } else if (errno == ENOENT) {
		/*
		 * There are two cases here: either the target doesn't exist,
		 * or the directory of the src doesn't exist.
		 */

		int access;
		Tcl_Obj *dirPtr = TclPathPart(interp, objv[index],
			TCL_PATH_DIRNAME);

		if (dirPtr == NULL) {
		    return TCL_ERROR;
		}
		access = Tcl_FSAccess(dirPtr, F_OK);
		Tcl_DecrRefCount(dirPtr);
		if (access != 0) {
		    Tcl_SetObjResult(interp, Tcl_ObjPrintf(
			    "could not create new link \"%s\": no such file"
			    " or directory", TclGetString(objv[index])));
		    Tcl_PosixError(interp);
		} else {
		    Tcl_SetObjResult(interp, Tcl_ObjPrintf(
			    "could not create new link \"%s\": target \"%s\" "
			    "doesn't exist", TclGetString(objv[index]),
			    TclGetString(objv[index+1])));
		    errno = ENOENT;
		    Tcl_PosixError(interp);
		}
	    } else {
		Tcl_SetObjResult(interp, Tcl_ObjPrintf(
			"could not create new link \"%s\" pointing to \"%s\": %s",
			TclGetString(objv[index]),
			TclGetString(objv[index+1]), Tcl_PosixError(interp)));
	    }
	    return TCL_ERROR;
	}
    } else {
	if (Tcl_FSConvertToPathType(interp, objv[index]) != TCL_OK) {
	    return TCL_ERROR;
	}

	/*
	 * Read link
	 */

	contents = Tcl_FSLink(objv[index], NULL, 0);
	if (contents == NULL) {
	    Tcl_SetObjResult(interp, Tcl_ObjPrintf(
		    "could not read link \"%s\": %s",
		    TclGetString(objv[index]), Tcl_PosixError(interp)));
	    return TCL_ERROR;
	}
    }
    Tcl_SetObjResult(interp, contents);
    if (objc == 2) {
	/*
	 * If we are reading a link, we need to free this result refCount. If
	 * we are creating a link, this will just be objv[index+1], and so we
	 * don't own it.
	 */

	Tcl_DecrRefCount(contents);
    }
    return TCL_OK;
}

/*
 *----------------------------------------------------------------------
 *
 * TclFileReadLinkCmd --
 *
 *	This function is invoked to process the "file readlink" Tcl command.
 *	See the user documentation for details on what it does.
 *
 * Results:
 *	A standard Tcl result.
 *
 * Side effects:
 *	None.
 *
 *----------------------------------------------------------------------
 */

int
TclFileReadLinkCmd(
    ClientData clientData,
    Tcl_Interp *interp,
    int objc,
    Tcl_Obj *const objv[])
{
    Tcl_Obj *contents;

    if (objc != 2) {
	Tcl_WrongNumArgs(interp, 1, objv, "name");
	return TCL_ERROR;
    }

    if (Tcl_FSConvertToPathType(interp, objv[1]) != TCL_OK) {
	return TCL_ERROR;
    }

    contents = Tcl_FSLink(objv[1], NULL, 0);

    if (contents == NULL) {
	Tcl_SetObjResult(interp, Tcl_ObjPrintf(
		"could not read link \"%s\": %s",
		TclGetString(objv[1]), Tcl_PosixError(interp)));
	return TCL_ERROR;
    }
    Tcl_SetObjResult(interp, contents);
    Tcl_DecrRefCount(contents);
    return TCL_OK;
}

/*
 *---------------------------------------------------------------------------
 *
 * TclFileTemporaryCmd
 *
 *	This function implements the "tempfile" subcommand of the "file"
 *	command.
 *
 * Results:
 *	Returns a standard Tcl result.
 *
 * Side effects:
 *	Creates a temporary file. Opens a channel to that file and puts the
 *	name of that channel in the result. *Might* register suitable exit
 *	handlers to ensure that the temporary file gets deleted. Might write
 *	to a variable, so reentrancy is a potential issue.
 *
 *---------------------------------------------------------------------------
 */

int
TclFileTemporaryCmd(
    ClientData clientData,
    Tcl_Interp *interp,
    int objc,
    Tcl_Obj *const objv[])
{
    Tcl_Obj *nameVarObj = NULL;	/* Variable to store the name of the temporary
				 * file in. */
    Tcl_Obj *nameObj = NULL;	/* Object that will contain the filename. */
    Tcl_Channel chan;		/* The channel opened (RDWR) on the temporary
				 * file, or NULL if there's an error. */
    Tcl_Obj *tempDirObj = NULL, *tempBaseObj = NULL, *tempExtObj = NULL;
				/* Pieces of template. Each piece is NULL if
				 * it is omitted. The platform temporary file
				 * engine might ignore some pieces. */

    if (objc < 1 || objc > 3) {
	Tcl_WrongNumArgs(interp, 1, objv, "?nameVar? ?template?");
	return TCL_ERROR;
    }

    if (objc > 1) {
	nameVarObj = objv[1];
	TclNewObj(nameObj);
    }
    if (objc > 2) {
	int length;
	Tcl_Obj *templateObj = objv[2];
	const char *string = TclGetStringFromObj(templateObj, &length);

	/*
	 * Treat an empty string as if it wasn't there.
	 */

	if (length == 0) {
	    goto makeTemporary;
	}

	/*
	 * The template only gives a directory if there is a directory
	 * separator in it.
	 */

	if (strchr(string, '/') != NULL
		|| (tclPlatform == TCL_PLATFORM_WINDOWS
		    && strchr(string, '\\') != NULL)) {
	    tempDirObj = TclPathPart(interp, templateObj, TCL_PATH_DIRNAME);

	    /*
	     * Only allow creation of temporary files in the native filesystem
	     * since they are frequently used for integration with external
	     * tools or system libraries. [Bug 2388866]
	     */

	    if (tempDirObj != NULL && Tcl_FSGetFileSystemForPath(tempDirObj)
		    != &tclNativeFilesystem) {
		TclDecrRefCount(tempDirObj);
		tempDirObj = NULL;
	    }
	}

	/*
	 * The template only gives the filename if the last character isn't a
	 * directory separator.
	 */

	if (string[length-1] != '/' && (tclPlatform != TCL_PLATFORM_WINDOWS
		|| string[length-1] != '\\')) {
	    Tcl_Obj *tailObj = TclPathPart(interp, templateObj,
		    TCL_PATH_TAIL);

	    if (tailObj != NULL) {
		tempBaseObj = TclPathPart(interp, tailObj, TCL_PATH_ROOT);
		tempExtObj = TclPathPart(interp, tailObj, TCL_PATH_EXTENSION);
		TclDecrRefCount(tailObj);
	    }
	}
    }

    /*
     * Convert empty parts of the template into unspecified parts.
     */

    if (tempDirObj && !TclGetString(tempDirObj)[0]) {
	TclDecrRefCount(tempDirObj);
	tempDirObj = NULL;
    }
    if (tempBaseObj && !TclGetString(tempBaseObj)[0]) {
	TclDecrRefCount(tempBaseObj);
	tempBaseObj = NULL;
    }
    if (tempExtObj && !TclGetString(tempExtObj)[0]) {
	TclDecrRefCount(tempExtObj);
	tempExtObj = NULL;
    }

    /*
     * Create and open the temporary file.
     */

  makeTemporary:
    chan = TclpOpenTemporaryFile(tempDirObj,tempBaseObj,tempExtObj, nameObj);

    /*
     * If we created pieces of template, get rid of them now.
     */

    if (tempDirObj) {
	TclDecrRefCount(tempDirObj);
    }
    if (tempBaseObj) {
	TclDecrRefCount(tempBaseObj);
    }
    if (tempExtObj) {
	TclDecrRefCount(tempExtObj);
    }

    /*
     * Deal with results.
     */

    if (chan == NULL) {
	if (nameVarObj) {
	    TclDecrRefCount(nameObj);
	}
	Tcl_SetObjResult(interp, Tcl_ObjPrintf(
		"can't create temporary file: %s", Tcl_PosixError(interp)));
	return TCL_ERROR;
    }
    Tcl_RegisterChannel(interp, chan);
    if (nameVarObj != NULL) {
	if (Tcl_ObjSetVar2(interp, nameVarObj, NULL, nameObj,
		TCL_LEAVE_ERR_MSG) == NULL) {
	    Tcl_UnregisterChannel(interp, chan);
	    return TCL_ERROR;
	}
    }
    Tcl_SetObjResult(interp, Tcl_NewStringObj(Tcl_GetChannelName(chan), -1));
    return TCL_OK;
}

/*
 * Local Variables:
 * mode: c
 * c-basic-offset: 4
 * fill-column: 78
 * End:
 */<|MERGE_RESOLUTION|>--- conflicted
+++ resolved
@@ -277,22 +277,6 @@
 		 * subdirectory.
 		 */
 
-<<<<<<< HEAD
-		if (errno != EEXIST) {
-		    errfile = target;
-		    goto done;
-		} else if ((Tcl_FSStat(target, &statBuf) == 0)
-			&& S_ISDIR(statBuf.st_mode)) {
-		    /*
-		     * It is a directory that wasn't there before, so keep
-		     * going without error.
-		     */
-
-		    Tcl_ResetResult(interp);
-		} else {
-		    errfile = target;
-		    goto done;
-=======
 		if (errno == EEXIST) {
 		    /* Be aware other workers could delete it immediately after
 		     * creation, so give this worker still one chance (repeat once),
@@ -304,7 +288,6 @@
 		    /* Already tried, with delete in-between directly after
 		     * creation, so just continue (assume created successful). */
 		    goto nextPart;
->>>>>>> 4b2bd8d6
 		}
 
 		/* return with error */
