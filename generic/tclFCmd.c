/*
 * tclFCmd.c
 *
 *	This file implements the generic portion of file manipulation
 *	subcommands of the "file" command.
 *
 * Copyright (c) 1996-1998 Sun Microsystems, Inc.
 *
 * See the file "license.terms" for information on usage and redistribution of
 * this file, and for a DISCLAIMER OF ALL WARRANTIES.
 */

#ifndef _WIN64
/* See [Bug 2935503]: file mtime sets wrong time */
#   define _USE_32BIT_TIME_T
#endif

#include "tclInt.h"

/*
 * Declarations for local functions defined in this file:
 */

static int		CopyRenameOneFile(Tcl_Interp *interp,
			    Tcl_Obj *srcPathPtr, Tcl_Obj *destPathPtr,
			    int copyFlag, int force);
static Tcl_Obj *	FileBasename(Tcl_Interp *interp, Tcl_Obj *pathPtr);
static int		FileCopyRename(Tcl_Interp *interp,
			    int objc, Tcl_Obj *CONST objv[], int copyFlag);
static int		FileForceOption(Tcl_Interp *interp,
			    int objc, Tcl_Obj *CONST objv[], int *forcePtr);

/*
 *---------------------------------------------------------------------------
 *
 * TclFileRenameCmd
 *
 *	This function implements the "rename" subcommand of the "file"
 *	command. Filename arguments need to be translated to native format
 *	before being passed to platform-specific code that implements rename
 *	functionality.
 *
 * Results:
 *	A standard Tcl result.
 *
 * Side effects:
 *	See the user documentation.
 *
 *---------------------------------------------------------------------------
 */

int
TclFileRenameCmd(
    Tcl_Interp *interp,		/* Interp for error reporting or recursive
				 * calls in the case of a tricky rename. */
    int objc,			/* Number of arguments. */
    Tcl_Obj *CONST objv[])	/* Argument strings passed to Tcl_FileCmd. */
{
    return FileCopyRename(interp, objc, objv, 0);
}

/*
 *---------------------------------------------------------------------------
 *
 * TclFileCopyCmd
 *
 *	This function implements the "copy" subcommand of the "file" command.
 *	Filename arguments need to be translated to native format before being
 *	passed to platform-specific code that implements copy functionality.
 *
 * Results:
 *	A standard Tcl result.
 *
 * Side effects:
 *	See the user documentation.
 *
 *---------------------------------------------------------------------------
 */

int
TclFileCopyCmd(
    Tcl_Interp *interp,		/* Used for error reporting or recursive calls
				 * in the case of a tricky copy. */
    int objc,			/* Number of arguments. */
    Tcl_Obj *CONST objv[])	/* Argument strings passed to Tcl_FileCmd. */
{
    return FileCopyRename(interp, objc, objv, 1);
}

/*
 *---------------------------------------------------------------------------
 *
 * FileCopyRename --
 *
 *	Performs the work of TclFileRenameCmd and TclFileCopyCmd. See
 *	comments for those functions.
 *
 * Results:
 *	See above.
 *
 * Side effects:
 *	See above.
 *
 *---------------------------------------------------------------------------
 */

static int
FileCopyRename(
    Tcl_Interp *interp,		/* Used for error reporting. */
    int objc,			/* Number of arguments. */
    Tcl_Obj *CONST objv[],	/* Argument strings passed to Tcl_FileCmd. */
    int copyFlag)		/* If non-zero, copy source(s). Otherwise,
				 * rename them. */
{
    int i, result, force;
    Tcl_StatBuf statBuf;
    Tcl_Obj *target;

    i = FileForceOption(interp, objc - 2, objv + 2, &force);
    if (i < 0) {
	return TCL_ERROR;
    }
    i += 2;
    if ((objc - i) < 2) {
	Tcl_AppendResult(interp, "wrong # args: should be \"",
		TclGetString(objv[0]), " ", TclGetString(objv[1]),
		" ?options? source ?source ...? target\"", NULL);
	return TCL_ERROR;
    }

    /*
     * If target doesn't exist or isn't a directory, try the copy/rename.
     * More than 2 arguments is only valid if the target is an existing
     * directory.
     */

    target = objv[objc - 1];
    if (Tcl_FSConvertToPathType(interp, target) != TCL_OK) {
	return TCL_ERROR;
    }

    result = TCL_OK;

    /*
     * Call Tcl_FSStat() so that if target is a symlink that points to a
     * directory we will put the sources in that directory instead of
     * overwriting the symlink.
     */

    if ((Tcl_FSStat(target, &statBuf) != 0) || !S_ISDIR(statBuf.st_mode)) {
	if ((objc - i) > 2) {
	    errno = ENOTDIR;
	    Tcl_PosixError(interp);
	    Tcl_AppendResult(interp, "error ",
		    (copyFlag ? "copying" : "renaming"), ": target \"",
		    TclGetString(target), "\" is not a directory", NULL);
	    result = TCL_ERROR;
	} else {
	    /*
	     * Even though already have target == translated(objv[i+1]), pass
	     * the original argument down, so if there's an error, the error
	     * message will reflect the original arguments.
	     */

	    result = CopyRenameOneFile(interp, objv[i], objv[i + 1], copyFlag,
		    force);
	}
	return result;
    }

    /*
     * Move each source file into target directory. Extract the basename from
     * each source, and append it to the end of the target path.
     */

    for ( ; i<objc-1 ; i++) {
	Tcl_Obj *jargv[2];
	Tcl_Obj *source, *newFileName;
	Tcl_Obj *temp;

	source = FileBasename(interp, objv[i]);
	if (source == NULL) {
	    result = TCL_ERROR;
	    break;
	}
	jargv[0] = objv[objc - 1];
	jargv[1] = source;
	temp = Tcl_NewListObj(2, jargv);
	newFileName = Tcl_FSJoinPath(temp, -1);
	Tcl_IncrRefCount(newFileName);
	result = CopyRenameOneFile(interp, objv[i], newFileName, copyFlag,
		force);
	Tcl_DecrRefCount(newFileName);
	Tcl_DecrRefCount(temp);
	Tcl_DecrRefCount(source);

	if (result == TCL_ERROR) {
	    break;
	}
    }
    return result;
}

/*
 *---------------------------------------------------------------------------
 *
 * TclFileMakeDirsCmd
 *
 *	This function implements the "mkdir" subcommand of the "file" command.
 *	Filename arguments need to be translated to native format before being
 *	passed to platform-specific code that implements mkdir functionality.
 *
 * Results:
 *	A standard Tcl result.
 *
 * Side effects:
 *	See the user documentation.
 *
 *----------------------------------------------------------------------
 */

int
TclFileMakeDirsCmd(
    Tcl_Interp *interp,		/* Used for error reporting. */
    int objc,			/* Number of arguments */
    Tcl_Obj *CONST objv[])	/* Argument strings passed to Tcl_FileCmd. */
{
    Tcl_Obj *errfile;
    int result, i, j, pobjc;
    Tcl_Obj *split = NULL;
    Tcl_Obj *target = NULL;
    Tcl_StatBuf statBuf;

    errfile = NULL;

    result = TCL_OK;
    for (i = 2; i < objc; i++) {
	if (Tcl_FSConvertToPathType(interp, objv[i]) != TCL_OK) {
	    result = TCL_ERROR;
	    break;
	}

	split = Tcl_FSSplitPath(objv[i],&pobjc);
	Tcl_IncrRefCount(split);
	if (pobjc == 0) {
	    errno = ENOENT;
	    errfile = objv[i];
	    break;
	}
	for (j = 0; j < pobjc; j++) {
	    target = Tcl_FSJoinPath(split, j + 1);
	    Tcl_IncrRefCount(target);

	    /*
	     * Call Tcl_FSStat() so that if target is a symlink that points to
	     * a directory we will create subdirectories in that directory.
	     */

	    if (Tcl_FSStat(target, &statBuf) == 0) {
		if (!S_ISDIR(statBuf.st_mode)) {
		    errno = EEXIST;
		    errfile = target;
		    goto done;
		}
	    } else if (errno != ENOENT) {
		/*
		 * If Tcl_FSStat() failed and the error is anything other than
		 * non-existence of the target, throw the error.
		 */

		errfile = target;
		goto done;
	    } else if (Tcl_FSCreateDirectory(target) != TCL_OK) {
		/*
		 * Create might have failed because of being in a race
		 * condition with another process trying to create the same
		 * subdirectory.
		 */

		if (errno == EEXIST) {
		    if ((Tcl_FSStat(target, &statBuf) == 0)
			    && S_ISDIR(statBuf.st_mode)) {
			/*
			 * It is a directory that wasn't there before, so keep
			 * going without error.
			 */

			Tcl_ResetResult(interp);
		    } else {
			errfile = target;
			goto done;
		    }
		} else {
		    errfile = target;
		    goto done;
		}
	    }

	    /*
	     * Forget about this sub-path.
	     */

	    Tcl_DecrRefCount(target);
	    target = NULL;
	}
	Tcl_DecrRefCount(split);
	split = NULL;
    }

  done:
    if (errfile != NULL) {
	Tcl_AppendResult(interp, "can't create directory \"",
		TclGetString(errfile), "\": ", Tcl_PosixError(interp), NULL);
	result = TCL_ERROR;
    }
    if (split != NULL) {
	Tcl_DecrRefCount(split);
    }
    if (target != NULL) {
	Tcl_DecrRefCount(target);
    }
    return result;
}

/*
 *----------------------------------------------------------------------
 *
 * TclFileDeleteCmd
 *
 *	This function implements the "delete" subcommand of the "file"
 *	command.
 *
 * Results:
 *	A standard Tcl result.
 *
 * Side effects:
 *	See the user documentation.
 *
 *----------------------------------------------------------------------
 */

int
TclFileDeleteCmd(
    Tcl_Interp *interp,		/* Used for error reporting */
    int objc,			/* Number of arguments */
    Tcl_Obj *CONST objv[])	/* Argument strings passed to Tcl_FileCmd. */
{
    int i, force, result;
    Tcl_Obj *errfile;
    Tcl_Obj *errorBuffer = NULL;

    i = FileForceOption(interp, objc - 2, objv + 2, &force);
    if (i < 0) {
	return TCL_ERROR;
    }
    i += 2;
    if ((objc - i) < 1) {
	Tcl_AppendResult(interp, "wrong # args: should be \"",
		TclGetString(objv[0]), " ", TclGetString(objv[1]),
		" ?options? file ?file ...?\"", NULL);
	return TCL_ERROR;
    }

    errfile = NULL;
    result = TCL_OK;

    for ( ; i < objc; i++) {
	Tcl_StatBuf statBuf;

	errfile = objv[i];
	if (Tcl_FSConvertToPathType(interp, objv[i]) != TCL_OK) {
	    result = TCL_ERROR;
	    goto done;
	}

	/*
	 * Call lstat() to get info so can delete symbolic link itself.
	 */

	if (Tcl_FSLstat(objv[i], &statBuf) != 0) {
	    /*
	     * Trying to delete a file that does not exist is not considered
	     * an error, just a no-op
	     */

	    if (errno != ENOENT) {
		result = TCL_ERROR;
	    }
	} else if (S_ISDIR(statBuf.st_mode)) {
	    /*
	     * We own a reference count on errorBuffer, if it was set as a
	     * result of this call.
	     */

	    result = Tcl_FSRemoveDirectory(objv[i], force, &errorBuffer);
	    if (result != TCL_OK) {
		if ((force == 0) && (errno == EEXIST)) {
		    Tcl_AppendResult(interp, "error deleting \"",
			    TclGetString(objv[i]), "\": directory not empty",
			    NULL);
		    Tcl_PosixError(interp);
		    goto done;
		}

		/*
		 * If possible, use the untranslated name for the file.
		 */

		errfile = errorBuffer;

		/*
		 * FS supposed to check between translated objv and errfile.
		 */

		if (Tcl_FSEqualPaths(objv[i], errfile)) {
		    errfile = objv[i];
		}
	    }
	} else {
	    result = Tcl_FSDeleteFile(objv[i]);
	}

	if (result != TCL_OK) {
	    result = TCL_ERROR;

	    /*
	     * It is important that we break on error, otherwise we might end
	     * up owning reference counts on numerous errorBuffers.
	     */

	    break;
	}
    }
    if (result != TCL_OK) {
	if (errfile == NULL) {
	    /*
	     * We try to accomodate poor error results from our Tcl_FS calls.
	     */

	    Tcl_AppendResult(interp, "error deleting unknown file: ",
		    Tcl_PosixError(interp), NULL);
	} else {
	    Tcl_AppendResult(interp, "error deleting \"",
		    TclGetString(errfile), "\": ", Tcl_PosixError(interp),
		    NULL);
	}
    }

  done:
    if (errorBuffer != NULL) {
	Tcl_DecrRefCount(errorBuffer);
    }
    return result;
}

/*
 *---------------------------------------------------------------------------
 *
 * CopyRenameOneFile
 *
 *	Copies or renames specified source file or directory hierarchy to the
 *	specified target.
 *
 * Results:
 *	A standard Tcl result.
 *
 * Side effects:
 *	Target is overwritten if the force flag is set. Attempting to
 *	copy/rename a file onto a directory or a directory onto a file will
 *	always result in an error.
 *
 *----------------------------------------------------------------------
 */

static int
CopyRenameOneFile(
    Tcl_Interp *interp,		/* Used for error reporting. */
    Tcl_Obj *source,		/* Pathname of file to copy. May need to be
				 * translated. */
    Tcl_Obj *target,		/* Pathname of file to create/overwrite. May
				 * need to be translated. */
    int copyFlag,		/* If non-zero, copy files. Otherwise, rename
				 * them. */
    int force)			/* If non-zero, overwrite target file if it
				 * exists. Otherwise, error if target already
				 * exists. */
{
    int result;
    Tcl_Obj *errfile, *errorBuffer;
    Tcl_Obj *actualSource=NULL;	/* If source is a link, then this is the real
				 * file/directory. */
    Tcl_StatBuf sourceStatBuf, targetStatBuf;

    if (Tcl_FSConvertToPathType(interp, source) != TCL_OK) {
	return TCL_ERROR;
    }
    if (Tcl_FSConvertToPathType(interp, target) != TCL_OK) {
	return TCL_ERROR;
    }

    errfile = NULL;
    errorBuffer = NULL;
    result = TCL_ERROR;

    /*
     * We want to copy/rename links and not the files they point to, so we use
     * lstat(). If target is a link, we also want to replace the link and not
     * the file it points to, so we also use lstat() on the target.
     */

    if (Tcl_FSLstat(source, &sourceStatBuf) != 0) {
	errfile = source;
	goto done;
    }
    if (Tcl_FSLstat(target, &targetStatBuf) != 0) {
	if (errno != ENOENT) {
	    errfile = target;
	    goto done;
	}
    } else {
	if (force == 0) {
	    errno = EEXIST;
	    errfile = target;
	    goto done;
	}

	/*
	 * Prevent copying or renaming a file onto itself. On Windows since
	 * 8.5 we do get an inode number, however the unsigned short field is
	 * insufficient to accept the Win32 API file id so it is truncated to
	 * 16 bits and we get collisions. See bug #2015723.
	 */

<<<<<<< HEAD
#ifndef WIN32
=======
#if !defined(WIN32) && !defined(__CYGWIN__)
>>>>>>> b38ff7bf
	if ((sourceStatBuf.st_ino != 0) && (targetStatBuf.st_ino != 0)) {
	    if ((sourceStatBuf.st_ino == targetStatBuf.st_ino) &&
		    (sourceStatBuf.st_dev == targetStatBuf.st_dev)) {
		result = TCL_OK;
		goto done;
	    }
	}
#endif
<<<<<<< HEAD
=======

>>>>>>> b38ff7bf

	/*
	 * Prevent copying/renaming a file onto a directory and vice-versa.
	 * This is a policy decision based on the fact that existing
	 * implementations of copy and rename on all platforms also prevent
	 * this.
	 */

	if (S_ISDIR(sourceStatBuf.st_mode)
		&& !S_ISDIR(targetStatBuf.st_mode)) {
	    errno = EISDIR;
	    Tcl_AppendResult(interp, "can't overwrite file \"",
		    TclGetString(target), "\" with directory \"",
		    TclGetString(source), "\"", NULL);
	    goto done;
	}
	if (!S_ISDIR(sourceStatBuf.st_mode)
		&& S_ISDIR(targetStatBuf.st_mode)) {
	    errno = EISDIR;
	    Tcl_AppendResult(interp, "can't overwrite directory \"",
		    TclGetString(target), "\" with file \"",
		    TclGetString(source), "\"", NULL);
	    goto done;
	}

	/*
	 * The destination exists, but appears to be ok to over-write, and
	 * -force is given. We now try to adjust permissions to ensure the
	 * operation succeeds. If we can't adjust permissions, we'll let the
	 * actual copy/rename return an error later.
	 */

	{
	    Tcl_Obj *perm;
	    int index;

	    TclNewLiteralStringObj(perm, "u+w");
	    Tcl_IncrRefCount(perm);
	    if (TclFSFileAttrIndex(target, "-permissions", &index) == TCL_OK) {
		Tcl_FSFileAttrsSet(NULL, index, target, perm);
	    }
	    Tcl_DecrRefCount(perm);
	}
    }

    if (copyFlag == 0) {
	result = Tcl_FSRenameFile(source, target);
	if (result == TCL_OK) {
	    goto done;
	}

	if (errno == EINVAL) {
	    Tcl_AppendResult(interp, "error renaming \"",
		    TclGetString(source), "\" to \"", TclGetString(target),
		    "\": trying to rename a volume or "
		    "move a directory into itself", NULL);
	    goto done;
	} else if (errno != EXDEV) {
	    errfile = target;
	    goto done;
	}

	/*
	 * The rename failed because the move was across file systems. Fall
	 * through to copy file and then remove original. Note that the
	 * low-level Tcl_FSRenameFileProc in the filesystem is allowed to
	 * implement cross-filesystem moves itself, if it desires.
	 */
    }

    actualSource = source;
    Tcl_IncrRefCount(actualSource);

    /*
     * Activate the following block to copy files instead of links. However
     * Tcl's semantics currently say we should copy links, so any such change
     * should be the subject of careful study on the consequences.
     *
     * Perhaps there could be an optional flag to 'file copy' to dictate which
     * approach to use, with the default being _not_ to have this block
     * active.
     */

#if 0
#ifdef S_ISLNK
    if (copyFlag && S_ISLNK(sourceStatBuf.st_mode)) {
	/*
	 * We want to copy files not links. Therefore we must follow the link.
	 * There are two purposes to this 'stat' call here. First we want to
	 * know if the linked-file/dir actually exists, and second, in the
	 * block of code which follows, some 20 lines down, we want to check
	 * if the thing is a file or directory.
	 */

	if (Tcl_FSStat(source, &sourceStatBuf) != 0) {
	    /*
	     * Actual file doesn't exist.
	     */

	    Tcl_AppendResult(interp, "error copying \"", TclGetString(source),
		    "\": the target of this link doesn't exist", NULL);
	    goto done;
	} else {
	    int counter = 0;

	    while (1) {
		Tcl_Obj *path = Tcl_FSLink(actualSource, NULL, 0);
		if (path == NULL) {
		    break;
		}

		/*
		 * Now we want to check if this is a relative path, and if so,
		 * to make it absolute.
		 */

		if (Tcl_FSGetPathType(path) == TCL_PATH_RELATIVE) {
		    Tcl_Obj *abs = Tcl_FSJoinToPath(actualSource, 1, &path);

		    if (abs == NULL) {
			break;
		    }
		    Tcl_IncrRefCount(abs);
		    Tcl_DecrRefCount(path);
		    path = abs;
		}
		Tcl_DecrRefCount(actualSource);
		actualSource = path;
		counter++;

		/*
		 * Arbitrary limit of 20 links to follow.
		 */

		if (counter > 20) {
		    /*
		     * Too many links.
		     */

		    Tcl_SetErrno(EMLINK);
		    errfile = source;
		    goto done;
		}
	    }
	    /* Now 'actualSource' is the correct file */
	}
    }
#endif /* S_ISLNK */
#endif

    if (S_ISDIR(sourceStatBuf.st_mode)) {
	result = Tcl_FSCopyDirectory(actualSource, target, &errorBuffer);
	if (result != TCL_OK) {
	    if (errno == EXDEV) {
		/*
		 * The copy failed because we're trying to do a
		 * cross-filesystem copy. We do this through our Tcl library.
		 */

		Tcl_Obj *copyCommand, *cmdObj, *opObj;

		TclNewObj(copyCommand);
		TclNewLiteralStringObj(cmdObj, "::tcl::CopyDirectory");
		Tcl_ListObjAppendElement(interp, copyCommand, cmdObj);
		if (copyFlag) {
		    TclNewLiteralStringObj(opObj, "copying");
		} else {
		    TclNewLiteralStringObj(opObj, "renaming");
		}
		Tcl_ListObjAppendElement(interp, copyCommand, opObj);
		Tcl_ListObjAppendElement(interp, copyCommand, source);
		Tcl_ListObjAppendElement(interp, copyCommand, target);
		Tcl_IncrRefCount(copyCommand);
		result = Tcl_EvalObjEx(interp, copyCommand,
			TCL_EVAL_GLOBAL | TCL_EVAL_DIRECT);
		Tcl_DecrRefCount(copyCommand);
		if (result != TCL_OK) {
		    /*
		     * There was an error in the Tcl-level copy. We will pass
		     * on the Tcl error message and can ensure this by setting
		     * errfile to NULL
		     */

		    errfile = NULL;
		}
	    } else {
		errfile = errorBuffer;
		if (Tcl_FSEqualPaths(errfile, source)) {
		    errfile = source;
		} else if (Tcl_FSEqualPaths(errfile, target)) {
		    errfile = target;
		}
	    }
	}
    } else {
	result = Tcl_FSCopyFile(actualSource, target);
	if ((result != TCL_OK) && (errno == EXDEV)) {
	    result = TclCrossFilesystemCopy(interp, source, target);
	}
	if (result != TCL_OK) {
	    /*
	     * We could examine 'errno' to double-check if the problem was
	     * with the target, but we checked the source above, so it should
	     * be quite clear
	     */

	    errfile = target;

	    /*
	     * We now need to reset the result, because the above call, if it
	     * failed, may have put an error message in place. (Ideally we
	     * would prefer not to pass an interpreter in above, but the
	     * channel IO code used by TclCrossFilesystemCopy currently
	     * requires one).
	     */

	    Tcl_ResetResult(interp);
	}
    }
    if ((copyFlag == 0) && (result == TCL_OK)) {
	if (S_ISDIR(sourceStatBuf.st_mode)) {
	    result = Tcl_FSRemoveDirectory(source, 1, &errorBuffer);
	    if (result != TCL_OK) {
		if (Tcl_FSEqualPaths(errfile, source) == 0) {
		    errfile = source;
		}
	    }
	} else {
	    result = Tcl_FSDeleteFile(source);
	    if (result != TCL_OK) {
		errfile = source;
	    }
	}
	if (result != TCL_OK) {
	    Tcl_AppendResult(interp, "can't unlink \"", TclGetString(errfile),
		    "\": ", Tcl_PosixError(interp), NULL);
	    errfile = NULL;
	}
    }

  done:
    if (errfile != NULL) {
	Tcl_AppendResult(interp, "error ", (copyFlag ? "copying" : "renaming"),
		 " \"", TclGetString(source), NULL);
	if (errfile != source) {
	    Tcl_AppendResult(interp, "\" to \"", TclGetString(target), NULL);
	    if (errfile != target) {
		Tcl_AppendResult(interp, "\": \"", TclGetString(errfile),NULL);
	    }
	}
	Tcl_AppendResult(interp, "\": ", Tcl_PosixError(interp), NULL);
    }
    if (errorBuffer != NULL) {
	Tcl_DecrRefCount(errorBuffer);
    }
    if (actualSource != NULL) {
	Tcl_DecrRefCount(actualSource);
    }
    return result;
}

/*
 *---------------------------------------------------------------------------
 *
 * FileForceOption --
 *
 *	Helps parse command line options for file commands that take the
 *	"-force" and "--" options.
 *
 * Results:
 *	The return value is how many arguments from argv were consumed by this
 *	function, or -1 if there was an error parsing the options. If an error
 *	occurred, an error message is left in the interp's result.
 *
 * Side effects:
 *	None.
 *
 *---------------------------------------------------------------------------
 */

static int
FileForceOption(
    Tcl_Interp *interp,		/* Interp, for error return. */
    int objc,			/* Number of arguments. */
    Tcl_Obj *CONST objv[],	/* Argument strings.  First command line
				 * option, if it exists, begins at 0. */
    int *forcePtr)		/* If the "-force" was specified, *forcePtr is
				 * filled with 1, otherwise with 0. */
{
    int force, i;

    force = 0;
    for (i = 0; i < objc; i++) {
	if (TclGetString(objv[i])[0] != '-') {
	    break;
	}
	if (strcmp(TclGetString(objv[i]), "-force") == 0) {
	    force = 1;
	} else if (strcmp(TclGetString(objv[i]), "--") == 0) {
	    i++;
	    break;
	} else {
	    Tcl_AppendResult(interp, "bad option \"", TclGetString(objv[i]),
		    "\": should be -force or --", NULL);
	    return -1;
	}
    }
    *forcePtr = force;
    return i;
}
/*
 *---------------------------------------------------------------------------
 *
 * FileBasename --
 *
 *	Given a path in either tcl format (with / separators), or in the
 *	platform-specific format for the current platform, return all the
 *	characters in the path after the last directory separator. But, if
 *	path is the root directory, returns no characters.
 *
 * Results:
 *	Returns the string object that represents the basename. If there is an
 *	error, an error message is left in interp, and NULL is returned.
 *
 * Side effects:
 *	None.
 *
 *---------------------------------------------------------------------------
 */

static Tcl_Obj *
FileBasename(
    Tcl_Interp *interp,		/* Interp, for error return. */
    Tcl_Obj *pathPtr)		/* Path whose basename to extract. */
{
    int objc;
    Tcl_Obj *splitPtr;
    Tcl_Obj *resultPtr = NULL;

    splitPtr = Tcl_FSSplitPath(pathPtr, &objc);
    Tcl_IncrRefCount(splitPtr);

    if (objc != 0) {
	if ((objc == 1) && (*TclGetString(pathPtr) == '~')) {
	    Tcl_DecrRefCount(splitPtr);
	    if (Tcl_FSConvertToPathType(interp, pathPtr) != TCL_OK) {
		return NULL;
	    }
	    splitPtr = Tcl_FSSplitPath(pathPtr, &objc);
	    Tcl_IncrRefCount(splitPtr);
	}

	/*
	 * Return the last component, unless it is the only component, and it
	 * is the root of an absolute path.
	 */

	if (objc > 0) {
	    Tcl_ListObjIndex(NULL, splitPtr, objc-1, &resultPtr);
	    if ((objc == 1) &&
		    (Tcl_FSGetPathType(resultPtr) != TCL_PATH_RELATIVE)) {
		resultPtr = NULL;
	    }
	}
    }
    if (resultPtr == NULL) {
	resultPtr = Tcl_NewObj();
    }
    Tcl_IncrRefCount(resultPtr);
    Tcl_DecrRefCount(splitPtr);
    return resultPtr;
}

/*
 *----------------------------------------------------------------------
 *
 * TclFileAttrsCmd --
 *
 *	Sets or gets the platform-specific attributes of a file. The objc-objv
 *	points to the file name with the rest of the command line following.
 *	This routine uses platform-specific tables of option strings and
 *	callbacks. The callback to get the attributes take three parameters:
 *	    Tcl_Interp *interp;	    The interp to report errors with. Since
 *				    this is an object-based API, the object
 *				    form of the result should be used.
 *	    CONST char *fileName;   This is extracted using
 *				    Tcl_TranslateFileName.
 *	    TclObj **attrObjPtrPtr; A new object to hold the attribute is
 *				    allocated and put here.
 *	The first two parameters of the callback used to write out the
 *	attributes are the same. The third parameter is:
 *	    CONST *attrObjPtr;	    A pointer to the object that has the new
 *				    attribute.
 *	They both return standard TCL errors; if the routine to get an
 *	attribute fails, no object is allocated and *attrObjPtrPtr is
 *	unchanged.
 *
 * Results:
 *	Standard TCL error.
 *
 * Side effects:
 *	May set file attributes for the file name.
 *
 *----------------------------------------------------------------------
 */

int
TclFileAttrsCmd(
    Tcl_Interp *interp,		/* The interpreter for error reporting. */
    int objc,			/* Number of command line arguments. */
    Tcl_Obj *CONST objv[])	/* The command line objects. */
{
    int result;
    CONST char ** attributeStrings;
    Tcl_Obj* objStrings = NULL;
    int numObjStrings = -1, didAlloc = 0;
    Tcl_Obj *filePtr;

    if (objc < 3) {
	Tcl_WrongNumArgs(interp, 2, objv,
		"name ?option? ?value? ?option value ...?");
	return TCL_ERROR;
    }

    filePtr = objv[2];
    if (Tcl_FSConvertToPathType(interp, filePtr) != TCL_OK) {
    	return TCL_ERROR;
    }

    objc -= 3;
    objv += 3;
    result = TCL_ERROR;
    Tcl_SetErrno(0);

    attributeStrings = Tcl_FSFileAttrStrings(filePtr, &objStrings);
    if (attributeStrings == NULL) {
	int index;
	Tcl_Obj *objPtr;

	if (objStrings == NULL) {
	    if (Tcl_GetErrno() != 0) {
		/*
		 * There was an error, probably that the filePtr is not
		 * accepted by any filesystem
		 */
		Tcl_AppendResult(interp, "could not read \"",
			TclGetString(filePtr), "\": ", Tcl_PosixError(interp),
			NULL);
	    }
	    return TCL_ERROR;
	}

	/*
	 * We own the object now.
	 */

	Tcl_IncrRefCount(objStrings);

	/*
	 * Use objStrings as a list object.
	 */

	if (Tcl_ListObjLength(interp, objStrings, &numObjStrings) != TCL_OK) {
	    goto end;
	}
	attributeStrings = (CONST char **) TclStackAlloc(interp,
		(1+numObjStrings) * sizeof(char*));
	didAlloc = 1;
	for (index = 0; index < numObjStrings; index++) {
	    Tcl_ListObjIndex(interp, objStrings, index, &objPtr);
	    attributeStrings[index] = TclGetString(objPtr);
	}
	attributeStrings[index] = NULL;
    } else if (objStrings != NULL) {
	Tcl_Panic("must not update objPtrRef's variable and return non-NULL");
    }

    if (objc == 0) {
	/*
	 * Get all attributes.
	 */

	int index, res = TCL_OK, nbAtts = 0;
	Tcl_Obj *listPtr;

	listPtr = Tcl_NewListObj(0, NULL);
	for (index = 0; attributeStrings[index] != NULL; index++) {
	    Tcl_Obj *objPtrAttr;

	    if (res != TCL_OK) {
		/*
		 * Clear the error from the last iteration.
		 */

		Tcl_ResetResult(interp);
	    }

	    res = Tcl_FSFileAttrsGet(interp, index, filePtr, &objPtrAttr);
	    if (res == TCL_OK) {
		Tcl_Obj *objPtr =
			Tcl_NewStringObj(attributeStrings[index], -1);

		Tcl_ListObjAppendElement(interp, listPtr, objPtr);
		Tcl_ListObjAppendElement(interp, listPtr, objPtrAttr);
		nbAtts++;
	    }
	}

	if (index > 0 && nbAtts == 0) {
	    /*
	     * Error: no valid attributes found.
	     */

	    Tcl_DecrRefCount(listPtr);
	    goto end;
	}

    	Tcl_SetObjResult(interp, listPtr);
    } else if (objc == 1) {
	/*
	 * Get one attribute.
	 */

	int index;
	Tcl_Obj *objPtr = NULL;

	if (numObjStrings == 0) {
	    Tcl_AppendResult(interp, "bad option \"", TclGetString(objv[0]),
		    "\", there are no file attributes in this filesystem.",
		    NULL);
	    goto end;
	}

	if (Tcl_GetIndexFromObj(interp, objv[0], attributeStrings,
		"option", 0, &index) != TCL_OK) {
	    goto end;
	}
	if (didAlloc) {
	    TclFreeIntRep(objv[0]);
	    objv[0]->typePtr = NULL;
	}
	if (Tcl_FSFileAttrsGet(interp, index, filePtr,
		&objPtr) != TCL_OK) {
	    goto end;
	}
	Tcl_SetObjResult(interp, objPtr);
    } else {
	/*
	 * Set option/value pairs.
	 */

	int i, index;

	if (numObjStrings == 0) {
	    Tcl_AppendResult(interp, "bad option \"", TclGetString(objv[0]),
		    "\", there are no file attributes in this filesystem.",
		    NULL);
	    goto end;
	}

    	for (i = 0; i < objc ; i += 2) {
    	    if (Tcl_GetIndexFromObj(interp, objv[i], attributeStrings,
		    "option", 0, &index) != TCL_OK) {
		goto end;
    	    }
	    if (didAlloc) {
		TclFreeIntRep(objv[i]);
		objv[i]->typePtr = NULL;
	    }
	    if (i + 1 == objc) {
		Tcl_AppendResult(interp, "value for \"",
			TclGetString(objv[i]), "\" missing", NULL);
		goto end;
	    }
    	    if (Tcl_FSFileAttrsSet(interp, index, filePtr,
    	    	    objv[i + 1]) != TCL_OK) {
		goto end;
    	    }
    	}
    }
    result = TCL_OK;

  end:
    if (didAlloc) {
	/*
	 * Free up the array we allocated.
	 */

	TclStackFree(interp, (void *)attributeStrings);
    }

    if (objStrings != NULL) {
	/*
	 * We don't need this object that was passed to us any more.
	 */

	Tcl_DecrRefCount(objStrings);
    }
    return result;
}

/*
 * Local Variables:
 * mode: c
 * c-basic-offset: 4
 * fill-column: 78
 * End:
 */<|MERGE_RESOLUTION|>--- conflicted
+++ resolved
@@ -537,11 +537,7 @@
 	 * 16 bits and we get collisions. See bug #2015723.
 	 */
 
-<<<<<<< HEAD
-#ifndef WIN32
-=======
 #if !defined(WIN32) && !defined(__CYGWIN__)
->>>>>>> b38ff7bf
 	if ((sourceStatBuf.st_ino != 0) && (targetStatBuf.st_ino != 0)) {
 	    if ((sourceStatBuf.st_ino == targetStatBuf.st_ino) &&
 		    (sourceStatBuf.st_dev == targetStatBuf.st_dev)) {
@@ -550,10 +546,6 @@
 	    }
 	}
 #endif
-<<<<<<< HEAD
-=======
-
->>>>>>> b38ff7bf
 
 	/*
 	 * Prevent copying/renaming a file onto a directory and vice-versa.
