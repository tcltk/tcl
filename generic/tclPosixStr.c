/*
 * tclPosixStr.c --
 *
 *	This file contains procedures that generate strings corresponding to
 *	various POSIX-related codes, such as errno and signals.
 *
 * Copyright (c) 1991-1994 The Regents of the University of California.
 * Copyright (c) 1994-1996 Sun Microsystems, Inc.
 *
 * See the file "license.terms" for information on usage and redistribution
 * of this file, and for a DISCLAIMER OF ALL WARRANTIES.
<<<<<<< HEAD
 *
 * RCS: @(#) $Id: tclPosixStr.c,v 1.17 2010/06/28 08:50:12 nijtmans Exp $
=======
>>>>>>> b5e434e3
 */

#include "tclInt.h"

/*
 *----------------------------------------------------------------------
 *
 * Tcl_ErrnoId --
 *
 *	Return a textual identifier for the current errno value.
 *
 * Results:
 *	This procedure returns a machine-readable textual identifier that
 *	corresponds to the current errno value (e.g. "EPERM"). The identifier
 *	is the same as the #define name in errno.h.
 *
 * Side effects:
 *	None.
 *
 *----------------------------------------------------------------------
 */

const char *
Tcl_ErrnoId(void)
{
    switch (errno) {
#ifdef E2BIG
    case E2BIG: return "E2BIG";
#endif
#ifdef EACCES
    case EACCES: return "EACCES";
#endif
#ifdef EADDRINUSE
    case EADDRINUSE: return "EADDRINUSE";
#endif
#ifdef EADDRNOTAVAIL
    case EADDRNOTAVAIL: return "EADDRNOTAVAIL";
#endif
#ifdef EADV
    case EADV: return "EADV";
#endif
#ifdef EAFNOSUPPORT
    case EAFNOSUPPORT: return "EAFNOSUPPORT";
#endif
#ifdef EAGAIN
    case EAGAIN: return "EAGAIN";
#endif
#ifdef EALIGN
    case EALIGN: return "EALIGN";
#endif
#if defined(EALREADY) && (!defined(EBUSY) || (EALREADY != EBUSY))
    case EALREADY: return "EALREADY";
#endif
#ifdef EBADE
    case EBADE: return "EBADE";
#endif
#ifdef EBADF
    case EBADF: return "EBADF";
#endif
#ifdef EBADFD
    case EBADFD: return "EBADFD";
#endif
#ifdef EBADMSG
    case EBADMSG: return "EBADMSG";
#endif
#ifdef ECANCELED
    case ECANCELED: return "ECANCELED";
#endif
#ifdef EBADR
    case EBADR: return "EBADR";
#endif
#ifdef EBADRPC
    case EBADRPC: return "EBADRPC";
#endif
#ifdef EBADRQC
    case EBADRQC: return "EBADRQC";
#endif
#ifdef EBADSLT
    case EBADSLT: return "EBADSLT";
#endif
#ifdef EBFONT
    case EBFONT: return "EBFONT";
#endif
#ifdef EBUSY
    case EBUSY: return "EBUSY";
#endif
#ifdef ECHILD
    case ECHILD: return "ECHILD";
#endif
#ifdef ECHRNG
    case ECHRNG: return "ECHRNG";
#endif
#ifdef ECOMM
    case ECOMM: return "ECOMM";
#endif
#ifdef ECONNABORTED
    case ECONNABORTED: return "ECONNABORTED";
#endif
#ifdef ECONNREFUSED
    case ECONNREFUSED: return "ECONNREFUSED";
#endif
#ifdef ECONNRESET
    case ECONNRESET: return "ECONNRESET";
#endif
#if defined(EDEADLK) && (!defined(EWOULDBLOCK) || (EDEADLK != EWOULDBLOCK))
    case EDEADLK: return "EDEADLK";
#endif
#if defined(EDEADLOCK) && (!defined(EDEADLK) || (EDEADLOCK != EDEADLK))
    case EDEADLOCK: return "EDEADLOCK";
#endif
#ifdef EDESTADDRREQ
    case EDESTADDRREQ: return "EDESTADDRREQ";
#endif
#ifdef EDIRTY
    case EDIRTY: return "EDIRTY";
#endif
#ifdef EDOM
    case EDOM: return "EDOM";
#endif
#ifdef EDOTDOT
    case EDOTDOT: return "EDOTDOT";
#endif
#ifdef EDQUOT
    case EDQUOT: return "EDQUOT";
#endif
#ifdef EDUPPKG
    case EDUPPKG: return "EDUPPKG";
#endif
#ifdef EEXIST
    case EEXIST: return "EEXIST";
#endif
#ifdef EFAULT
    case EFAULT: return "EFAULT";
#endif
#ifdef EFBIG
    case EFBIG: return "EFBIG";
#endif
#ifdef EHOSTDOWN
    case EHOSTDOWN: return "EHOSTDOWN";
#endif
#ifdef EHOSTUNREACH
    case EHOSTUNREACH: return "EHOSTUNREACH";
#endif
#if defined(EIDRM) && (!defined(EINPROGRESS) || (EIDRM != EINPROGRESS))
    case EIDRM: return "EIDRM";
#endif
#ifdef EINIT
    case EINIT: return "EINIT";
#endif
#ifdef EINPROGRESS
    case EINPROGRESS: return "EINPROGRESS";
#endif
#ifdef EINTR
    case EINTR: return "EINTR";
#endif
#ifdef EINVAL
    case EINVAL: return "EINVAL";
#endif
#ifdef EIO
    case EIO: return "EIO";
#endif
#ifdef EISCONN
    case EISCONN: return "EISCONN";
#endif
#ifdef EISDIR
    case EISDIR: return "EISDIR";
#endif
#ifdef EISNAME
    case EISNAM: return "EISNAM";
#endif
#ifdef ELBIN
    case ELBIN: return "ELBIN";
#endif
#ifdef EL2HLT
    case EL2HLT: return "EL2HLT";
#endif
#ifdef EL2NSYNC
    case EL2NSYNC: return "EL2NSYNC";
#endif
#ifdef EL3HLT
    case EL3HLT: return "EL3HLT";
#endif
#ifdef EL3RST
    case EL3RST: return "EL3RST";
#endif
#ifdef ELIBACC
    case ELIBACC: return "ELIBACC";
#endif
#ifdef ELIBBAD
    case ELIBBAD: return "ELIBBAD";
#endif
#ifdef ELIBEXEC
    case ELIBEXEC: return "ELIBEXEC";
#endif
#ifdef ELIBMAX
    case ELIBMAX: return "ELIBMAX";
#endif
#ifdef ELIBSCN
    case ELIBSCN: return "ELIBSCN";
#endif
#ifdef ELNRNG
    case ELNRNG: return "ELNRNG";
#endif
#if defined(ELOOP) && (!defined(ENOENT) || (ELOOP != ENOENT))
    case ELOOP: return "ELOOP";
#endif
#ifdef EMFILE
    case EMFILE: return "EMFILE";
#endif
#ifdef EMLINK
    case EMLINK: return "EMLINK";
#endif
#ifdef EMSGSIZE
    case EMSGSIZE: return "EMSGSIZE";
#endif
#ifdef EMULTIHOP
    case EMULTIHOP: return "EMULTIHOP";
#endif
#ifdef ENAMETOOLONG
    case ENAMETOOLONG: return "ENAMETOOLONG";
#endif
#ifdef ENAVAIL
    case ENAVAIL: return "ENAVAIL";
#endif
#ifdef ENET
    case ENET: return "ENET";
#endif
#ifdef ENETDOWN
    case ENETDOWN: return "ENETDOWN";
#endif
#ifdef ENETRESET
    case ENETRESET: return "ENETRESET";
#endif
#ifdef ENETUNREACH
    case ENETUNREACH: return "ENETUNREACH";
#endif
#ifdef ENFILE
    case ENFILE: return "ENFILE";
#endif
#ifdef ENOANO
    case ENOANO: return "ENOANO";
#endif
#if defined(ENOBUFS) && (!defined(ENOSR) || (ENOBUFS != ENOSR))
    case ENOBUFS: return "ENOBUFS";
#endif
#ifdef ENOCSI
    case ENOCSI: return "ENOCSI";
#endif
#if defined(ENODATA) && (!defined(ECONNREFUSED) || (ENODATA != ECONNREFUSED))
    case ENODATA: return "ENODATA";
#endif
#ifdef ENODEV
    case ENODEV: return "ENODEV";
#endif
#ifdef ENOENT
    case ENOENT: return "ENOENT";
#endif
#ifdef ENOEXEC
    case ENOEXEC: return "ENOEXEC";
#endif
#ifdef ENOLCK
    case ENOLCK: return "ENOLCK";
#endif
#ifdef ENOLINK
    case ENOLINK: return "ENOLINK";
#endif
#ifdef ENOMEM
    case ENOMEM: return "ENOMEM";
#endif
#ifdef ENOMSG
    case ENOMSG: return "ENOMSG";
#endif
#ifdef ENONET
    case ENONET: return "ENONET";
#endif
#ifdef ENOPKG
    case ENOPKG: return "ENOPKG";
#endif
#ifdef ENOPROTOOPT
    case ENOPROTOOPT: return "ENOPROTOOPT";
#endif
#ifdef ENOSPC
    case ENOSPC: return "ENOSPC";
#endif
#if defined(ENOSR) && (!defined(ENAMETOOLONG) || (ENAMETOOLONG != ENOSR))
    case ENOSR: return "ENOSR";
#endif
#if defined(ENOSTR) && (!defined(ENOTTY) || (ENOTTY != ENOSTR))
    case ENOSTR: return "ENOSTR";
#endif
#ifdef ENOSYM
    case ENOSYM: return "ENOSYM";
#endif
#ifdef ENOSYS
    case ENOSYS: return "ENOSYS";
#endif
#ifdef ENOTBLK
    case ENOTBLK: return "ENOTBLK";
#endif
#ifdef ENOTCONN
    case ENOTCONN: return "ENOTCONN";
#endif
#ifdef ENOTRECOVERABLE
    case ENOTRECOVERABLE: return "ENOTRECOVERABLE";
#endif
#ifdef ENOTDIR
    case ENOTDIR: return "ENOTDIR";
#endif
#if defined(ENOTEMPTY) && (!defined(EEXIST) || (ENOTEMPTY != EEXIST))
    case ENOTEMPTY: return "ENOTEMPTY";
#endif
#ifdef ENOTNAM
    case ENOTNAM: return "ENOTNAM";
#endif
#ifdef ENOTSOCK
    case ENOTSOCK: return "ENOTSOCK";
#endif
#ifdef ENOTSUP
    case ENOTSUP: return "ENOTSUP";
#endif
#ifdef ENOTTY
    case ENOTTY: return "ENOTTY";
#endif
#ifdef ENOTUNIQ
    case ENOTUNIQ: return "ENOTUNIQ";
#endif
#ifdef ENXIO
    case ENXIO: return "ENXIO";
#endif
#if defined(EOPNOTSUPP) &&  (!defined(ENOTSUP) || (ENOTSUP != EOPNOTSUPP))
    case EOPNOTSUPP: return "EOPNOTSUPP";
#endif
#ifdef EOTHER
    case EOTHER: return "EOTHER";
#endif
#if defined(EOVERFLOW) && (!defined(EFBIG) || (EOVERFLOW != EFBIG)) && (!defined(EINVAL) || (EOVERFLOW != EINVAL))
    case EOVERFLOW: return "EOVERFLOW";
#endif
#ifdef EOWNERDEAD
    case EOWNERDEAD: return "EOWNERDEAD";
#endif
#ifdef EPERM
    case EPERM: return "EPERM";
#endif
#if defined(EPFNOSUPPORT) && (!defined(ENOLCK) || (ENOLCK != EPFNOSUPPORT))
    case EPFNOSUPPORT: return "EPFNOSUPPORT";
#endif
#ifdef EPIPE
    case EPIPE: return "EPIPE";
#endif
#ifdef EPROCLIM
    case EPROCLIM: return "EPROCLIM";
#endif
#ifdef EPROCUNAVAIL
    case EPROCUNAVAIL: return "EPROCUNAVAIL";
#endif
#ifdef EPROGMISMATCH
    case EPROGMISMATCH: return "EPROGMISMATCH";
#endif
#ifdef EPROGUNAVAIL
    case EPROGUNAVAIL: return "EPROGUNAVAIL";
#endif
#ifdef EPROTO
    case EPROTO: return "EPROTO";
#endif
#ifdef EPROTONOSUPPORT
    case EPROTONOSUPPORT: return "EPROTONOSUPPORT";
#endif
#ifdef EPROTOTYPE
    case EPROTOTYPE: return "EPROTOTYPE";
#endif
#ifdef ERANGE
    case ERANGE: return "ERANGE";
#endif
#if defined(EREFUSED) && (!defined(ECONNREFUSED) || (EREFUSED != ECONNREFUSED))
    case EREFUSED: return "EREFUSED";
#endif
#ifdef EREMCHG
    case EREMCHG: return "EREMCHG";
#endif
#ifdef EREMDEV
    case EREMDEV: return "EREMDEV";
#endif
#ifdef EREMOTE
    case EREMOTE: return "EREMOTE";
#endif
#ifdef EREMOTEIO
    case EREMOTEIO: return "EREMOTEIO";
#endif
#ifdef EREMOTERELEASE
    case EREMOTERELEASE: return "EREMOTERELEASE";
#endif
#ifdef EROFS
    case EROFS: return "EROFS";
#endif
#ifdef ERPCMISMATCH
    case ERPCMISMATCH: return "ERPCMISMATCH";
#endif
#ifdef ERREMOTE
    case ERREMOTE: return "ERREMOTE";
#endif
#ifdef ESHUTDOWN
    case ESHUTDOWN: return "ESHUTDOWN";
#endif
#ifdef ESOCKTNOSUPPORT
    case ESOCKTNOSUPPORT: return "ESOCKTNOSUPPORT";
#endif
#ifdef ESPIPE
    case ESPIPE: return "ESPIPE";
#endif
#ifdef ESRCH
    case ESRCH: return "ESRCH";
#endif
#ifdef ESRMNT
    case ESRMNT: return "ESRMNT";
#endif
#ifdef ESTALE
    case ESTALE: return "ESTALE";
#endif
#ifdef ESUCCESS
    case ESUCCESS: return "ESUCCESS";
#endif
#if defined(ETIME) && (!defined(ELOOP) || (ETIME != ELOOP))
    case ETIME: return "ETIME";
#endif
#if defined(ETIMEDOUT) && (!defined(ENOSTR) || (ETIMEDOUT != ENOSTR))
    case ETIMEDOUT: return "ETIMEDOUT";
#endif
#ifdef ETOOMANYREFS
    case ETOOMANYREFS: return "ETOOMANYREFS";
#endif
#ifdef ETXTBSY
    case ETXTBSY: return "ETXTBSY";
#endif
#ifdef EUCLEAN
    case EUCLEAN: return "EUCLEAN";
#endif
#ifdef EUNATCH
    case EUNATCH: return "EUNATCH";
#endif
#ifdef EUSERS
    case EUSERS: return "EUSERS";
#endif
#ifdef EVERSION
    case EVERSION: return "EVERSION";
#endif
#if defined(EWOULDBLOCK) && (!defined(EAGAIN) || (EWOULDBLOCK != EAGAIN))
    case EWOULDBLOCK: return "EWOULDBLOCK";
#endif
#ifdef EXDEV
    case EXDEV: return "EXDEV";
#endif
#ifdef EXFULL
    case EXFULL: return "EXFULL";
#endif
    }
    return "unknown error";
}

/*
 *----------------------------------------------------------------------
 *
 * Tcl_ErrnoMsg --
 *
 *	Return a human-readable message corresponding to a given errno value.
 *
 * Results:
 *	The return value is the standard POSIX error message for errno.  This
 *	procedure is used instead of strerror because strerror returns
 *	slightly different values on different machines (e.g. different
 *	capitalizations), which cause problems for things such as regression
 *	tests. This procedure provides messages for most standard errors, then
 *	it calls strerror for things it doesn't understand.
 *
 * Side effects:
 *	None.
 *
 *----------------------------------------------------------------------
 */

const char *
Tcl_ErrnoMsg(
     int err)			/* Error number (such as in errno variable). */
{
    switch (err) {
#ifdef E2BIG
    case E2BIG: return "argument list too long";
#endif
#ifdef EACCES
    case EACCES: return "permission denied";
#endif
#ifdef EADDRINUSE
    case EADDRINUSE: return "address already in use";
#endif
#ifdef EADDRNOTAVAIL
    case EADDRNOTAVAIL: return "cannot assign requested address";
#endif
#ifdef EADV
    case EADV: return "advertise error";
#endif
#ifdef EAFNOSUPPORT
    case EAFNOSUPPORT: return "address family not supported by protocol";
#endif
#ifdef EAGAIN
    case EAGAIN: return "resource temporarily unavailable";
#endif
#ifdef EALIGN
    case EALIGN: return "EALIGN";
#endif
#if defined(EALREADY) && (!defined(EBUSY) || (EALREADY != EBUSY))
    case EALREADY: return "operation already in progress";
#endif
#ifdef EBADE
    case EBADE: return "bad exchange descriptor";
#endif
#ifdef EBADF
    case EBADF: return "bad file number";
#endif
#ifdef EBADFD
    case EBADFD: return "file descriptor in bad state";
#endif
#ifdef EBADMSG
    case EBADMSG: return "not a data message";
#endif
#ifdef ECANCELED
    case ECANCELED: return "operation canceled";
#endif
#ifdef EBADR
    case EBADR: return "bad request descriptor";
#endif
#ifdef EBADRPC
    case EBADRPC: return "RPC structure is bad";
#endif
#ifdef EBADRQC
    case EBADRQC: return "bad request code";
#endif
#ifdef EBADSLT
    case EBADSLT: return "invalid slot";
#endif
#ifdef EBFONT
    case EBFONT: return "bad font file format";
#endif
#ifdef EBUSY
    case EBUSY: return "file busy";
#endif
#ifdef ECHILD
    case ECHILD: return "no children";
#endif
#ifdef ECHRNG
    case ECHRNG: return "channel number out of range";
#endif
#ifdef ECOMM
    case ECOMM: return "communication error on send";
#endif
#ifdef ECONNABORTED
    case ECONNABORTED: return "software caused connection abort";
#endif
#ifdef ECONNREFUSED
    case ECONNREFUSED: return "connection refused";
#endif
#ifdef ECONNRESET
    case ECONNRESET: return "connection reset by peer";
#endif
#if defined(EDEADLK) && (!defined(EWOULDBLOCK) || (EDEADLK != EWOULDBLOCK))
    case EDEADLK: return "resource deadlock avoided";
#endif
#if defined(EDEADLOCK) && (!defined(EDEADLK) || (EDEADLOCK != EDEADLK))
    case EDEADLOCK: return "resource deadlock avoided";
#endif
#ifdef EDESTADDRREQ
    case EDESTADDRREQ: return "destination address required";
#endif
#ifdef EDIRTY
    case EDIRTY: return "mounting a dirty fs w/o force";
#endif
#ifdef EDOM
    case EDOM: return "math argument out of range";
#endif
#ifdef EDOTDOT
    case EDOTDOT: return "cross mount point";
#endif
#ifdef EDQUOT
    case EDQUOT: return "disk quota exceeded";
#endif
#ifdef EDUPPKG
    case EDUPPKG: return "duplicate package name";
#endif
#ifdef EEXIST
    case EEXIST: return "file already exists";
#endif
#ifdef EFAULT
    case EFAULT: return "bad address in system call argument";
#endif
#ifdef EFBIG
    case EFBIG: return "file too large";
#endif
#ifdef EHOSTDOWN
    case EHOSTDOWN: return "host is down";
#endif
#ifdef EHOSTUNREACH
    case EHOSTUNREACH: return "host is unreachable";
#endif
#if defined(EIDRM) && (!defined(EINPROGRESS) || (EIDRM != EINPROGRESS))
    case EIDRM: return "identifier removed";
#endif
#ifdef EINIT
    case EINIT: return "initialization error";
#endif
#ifdef EINPROGRESS
    case EINPROGRESS: return "operation now in progress";
#endif
#ifdef EINTR
    case EINTR: return "interrupted system call";
#endif
#ifdef EINVAL
    case EINVAL: return "invalid argument";
#endif
#ifdef EIO
    case EIO: return "I/O error";
#endif
#ifdef EISCONN
    case EISCONN: return "socket is already connected";
#endif
#ifdef EISDIR
    case EISDIR: return "illegal operation on a directory";
#endif
#ifdef EISNAME
    case EISNAM: return "is a name file";
#endif
#ifdef ELBIN
    case ELBIN: return "ELBIN";
#endif
#ifdef EL2HLT
    case EL2HLT: return "level 2 halted";
#endif
#ifdef EL2NSYNC
    case EL2NSYNC: return "level 2 not synchronized";
#endif
#ifdef EL3HLT
    case EL3HLT: return "level 3 halted";
#endif
#ifdef EL3RST
    case EL3RST: return "level 3 reset";
#endif
#ifdef ELIBACC
    case ELIBACC: return "cannot access a needed shared library";
#endif
#ifdef ELIBBAD
    case ELIBBAD: return "accessing a corrupted shared library";
#endif
#ifdef ELIBEXEC
    case ELIBEXEC: return "cannot exec a shared library directly";
#endif
#ifdef ELIBMAX
    case ELIBMAX: return
	    "attempting to link in more shared libraries than system limit";
#endif
#ifdef ELIBSCN
    case ELIBSCN: return ".lib section in a.out corrupted";
#endif
#ifdef ELNRNG
    case ELNRNG: return "link number out of range";
#endif
#if defined(ELOOP) && (!defined(ENOENT) || (ELOOP != ENOENT))
    case ELOOP: return "too many levels of symbolic links";
#endif
#ifdef EMFILE
    case EMFILE: return "too many open files";
#endif
#ifdef EMLINK
    case EMLINK: return "too many links";
#endif
#ifdef EMSGSIZE
    case EMSGSIZE: return "message too long";
#endif
#ifdef EMULTIHOP
    case EMULTIHOP: return "multihop attempted";
#endif
#ifdef ENAMETOOLONG
    case ENAMETOOLONG: return "file name too long";
#endif
#ifdef ENAVAIL
    case ENAVAIL: return "not available";
#endif
#ifdef ENET
    case ENET: return "ENET";
#endif
#ifdef ENETDOWN
    case ENETDOWN: return "network is down";
#endif
#ifdef ENETRESET
    case ENETRESET: return "network dropped connection on reset";
#endif
#ifdef ENETUNREACH
    case ENETUNREACH: return "network is unreachable";
#endif
#ifdef ENFILE
    case ENFILE: return "file table overflow";
#endif
#ifdef ENOANO
    case ENOANO: return "anode table overflow";
#endif
#if defined(ENOBUFS) && (!defined(ENOSR) || (ENOBUFS != ENOSR))
    case ENOBUFS: return "no buffer space available";
#endif
#ifdef ENOCSI
    case ENOCSI: return "no CSI structure available";
#endif
#if defined(ENODATA) && (!defined(ECONNREFUSED) || (ENODATA != ECONNREFUSED))
    case ENODATA: return "no data available";
#endif
#ifdef ENODEV
    case ENODEV: return "no such device";
#endif
#ifdef ENOENT
    case ENOENT: return "no such file or directory";
#endif
#ifdef ENOEXEC
    case ENOEXEC: return "exec format error";
#endif
#ifdef ENOLCK
    case ENOLCK: return "no locks available";
#endif
#ifdef ENOLINK
    case ENOLINK: return "link has been severed";
#endif
#ifdef ENOMEM
    case ENOMEM: return "not enough memory";
#endif
#ifdef ENOMSG
    case ENOMSG: return "no message of desired type";
#endif
#ifdef ENONET
    case ENONET: return "machine is not on the network";
#endif
#ifdef ENOPKG
    case ENOPKG: return "package not installed";
#endif
#ifdef ENOPROTOOPT
    case ENOPROTOOPT: return "bad protocol option";
#endif
#ifdef ENOSPC
    case ENOSPC: return "no space left on device";
#endif
#if defined(ENOSR) && (!defined(ENAMETOOLONG) || (ENAMETOOLONG != ENOSR))
    case ENOSR: return "out of stream resources";
#endif
#if defined(ENOSTR) && (!defined(ENOTTY) || (ENOTTY != ENOSTR))
    case ENOSTR: return "not a stream device";
#endif
#ifdef ENOSYM
    case ENOSYM: return "unresolved symbol name";
#endif
#ifdef ENOSYS
    case ENOSYS: return "function not implemented";
#endif
#ifdef ENOTBLK
    case ENOTBLK: return "block device required";
#endif
#ifdef ENOTCONN
    case ENOTCONN: return "socket is not connected";
#endif
#ifdef ENOTRECOVERABLE
    case ENOTRECOVERABLE: return "state not recoverable";
#endif
#ifdef ENOTDIR
    case ENOTDIR: return "not a directory";
#endif
#if defined(ENOTEMPTY) && (!defined(EEXIST) || (ENOTEMPTY != EEXIST))
    case ENOTEMPTY: return "directory not empty";
#endif
#ifdef ENOTNAM
    case ENOTNAM: return "not a name file";
#endif
#ifdef ENOTSOCK
    case ENOTSOCK: return "socket operation on non-socket";
#endif
#ifdef ENOTSUP
    case ENOTSUP: return "operation not supported";
#endif
#ifdef ENOTTY
    case ENOTTY: return "inappropriate device for ioctl";
#endif
#ifdef ENOTUNIQ
    case ENOTUNIQ: return "name not unique on network";
#endif
#ifdef ENXIO
    case ENXIO: return "no such device or address";
#endif
#if defined(EOPNOTSUPP) &&  (!defined(ENOTSUP) || (ENOTSUP != EOPNOTSUPP))
    case EOPNOTSUPP: return "operation not supported on socket";
#endif
#ifdef EOTHER
    case EOTHER: return "other error";
#endif
#if defined(EOVERFLOW) && (!defined(EFBIG) || (EOVERFLOW != EFBIG)) && (!defined(EINVAL) || (EOVERFLOW != EINVAL))
    case EOVERFLOW: return "file too big";
#endif
#ifdef EOWNERDEAD
    case EOWNERDEAD: return "owner died";
#endif
#ifdef EPERM
    case EPERM: return "not owner";
#endif
#if defined(EPFNOSUPPORT) && (!defined(ENOLCK) || (ENOLCK != EPFNOSUPPORT))
    case EPFNOSUPPORT: return "protocol family not supported";
#endif
#ifdef EPIPE
    case EPIPE: return "broken pipe";
#endif
#ifdef EPROCLIM
    case EPROCLIM: return "too many processes";
#endif
#ifdef EPROCUNAVAIL
    case EPROCUNAVAIL: return "bad procedure for program";
#endif
#ifdef EPROGMISMATCH
    case EPROGMISMATCH: return "program version wrong";
#endif
#ifdef EPROGUNAVAIL
    case EPROGUNAVAIL: return "RPC program not available";
#endif
#ifdef EPROTO
    case EPROTO: return "protocol error";
#endif
#ifdef EPROTONOSUPPORT
    case EPROTONOSUPPORT: return "protocol not supported";
#endif
#ifdef EPROTOTYPE
    case EPROTOTYPE: return "protocol wrong type for socket";
#endif
#ifdef ERANGE
    case ERANGE: return "math result unrepresentable";
#endif
#if defined(EREFUSED) && (!defined(ECONNREFUSED) || (EREFUSED != ECONNREFUSED))
    case EREFUSED: return "EREFUSED";
#endif
#ifdef EREMCHG
    case EREMCHG: return "remote address changed";
#endif
#ifdef EREMDEV
    case EREMDEV: return "remote device";
#endif
#ifdef EREMOTE
    case EREMOTE: return "pathname hit remote file system";
#endif
#ifdef EREMOTEIO
    case EREMOTEIO: return "remote i/o error";
#endif
#ifdef EREMOTERELEASE
    case EREMOTERELEASE: return "EREMOTERELEASE";
#endif
#ifdef EROFS
    case EROFS: return "read-only file system";
#endif
#ifdef ERPCMISMATCH
    case ERPCMISMATCH: return "RPC version is wrong";
#endif
#ifdef ERREMOTE
    case ERREMOTE: return "object is remote";
#endif
#ifdef ESHUTDOWN
    case ESHUTDOWN: return "cannot send after socket shutdown";
#endif
#ifdef ESOCKTNOSUPPORT
    case ESOCKTNOSUPPORT: return "socket type not supported";
#endif
#ifdef ESPIPE
    case ESPIPE: return "invalid seek";
#endif
#ifdef ESRCH
    case ESRCH: return "no such process";
#endif
#ifdef ESRMNT
    case ESRMNT: return "srmount error";
#endif
#ifdef ESTALE
    case ESTALE: return "stale remote file handle";
#endif
#ifdef ESUCCESS
    case ESUCCESS: return "Error 0";
#endif
#if defined(ETIME) && (!defined(ELOOP) || (ETIME != ELOOP))
    case ETIME: return "timer expired";
#endif
#if defined(ETIMEDOUT) && (!defined(ENOSTR) || (ETIMEDOUT != ENOSTR))
    case ETIMEDOUT: return "connection timed out";
#endif
#ifdef ETOOMANYREFS
    case ETOOMANYREFS: return "too many references: cannot splice";
#endif
#ifdef ETXTBSY
    case ETXTBSY: return "text file or pseudo-device busy";
#endif
#ifdef EUCLEAN
    case EUCLEAN: return "structure needs cleaning";
#endif
#ifdef EUNATCH
    case EUNATCH: return "protocol driver not attached";
#endif
#ifdef EUSERS
    case EUSERS: return "too many users";
#endif
#ifdef EVERSION
    case EVERSION: return "version mismatch";
#endif
#if defined(EWOULDBLOCK) && (!defined(EAGAIN) || (EWOULDBLOCK != EAGAIN))
    case EWOULDBLOCK: return "operation would block";
#endif
#ifdef EXDEV
    case EXDEV: return "cross-domain link";
#endif
#ifdef EXFULL
    case EXFULL: return "message tables full";
#endif
    default:
#ifdef NO_STRERROR
	return "unknown POSIX error";
#else
	return strerror(err);
#endif
    }
}

/*
 *----------------------------------------------------------------------
 *
 * Tcl_SignalId --
 *
 *	Return a textual identifier for a signal number.
 *
 * Results:
 *	This procedure returns a machine-readable textual identifier that
 *	corresponds to sig.  The identifier is the same as the #define name in
 *	signal.h.
 *
 * Side effects:
 *	None.
 *
 *----------------------------------------------------------------------
 */

const char *
Tcl_SignalId(
     int sig)			/* Number of signal. */
{
    switch (sig) {
#ifdef SIGABRT
    case SIGABRT: return "SIGABRT";
#endif
#ifdef SIGALRM
    case SIGALRM: return "SIGALRM";
#endif
#ifdef SIGBUS
    case SIGBUS: return "SIGBUS";
#endif
#ifdef SIGCHLD
    case SIGCHLD: return "SIGCHLD";
#endif
#if defined(SIGCLD) && (!defined(SIGCHLD) || (SIGCLD != SIGCHLD))
    case SIGCLD: return "SIGCLD";
#endif
#ifdef SIGCONT
    case SIGCONT: return "SIGCONT";
#endif
#if defined(SIGEMT) && (!defined(SIGXCPU) || (SIGEMT != SIGXCPU))
    case SIGEMT: return "SIGEMT";
#endif
#ifdef SIGFPE
    case SIGFPE: return "SIGFPE";
#endif
#ifdef SIGHUP
    case SIGHUP: return "SIGHUP";
#endif
#ifdef SIGILL
    case SIGILL: return "SIGILL";
#endif
#ifdef SIGINT
    case SIGINT: return "SIGINT";
#endif
#ifdef SIGIO
    case SIGIO: return "SIGIO";
#endif
#if defined(SIGIOT) && (!defined(SIGABRT) || (SIGIOT != SIGABRT))
    case SIGIOT: return "SIGIOT";
#endif
#ifdef SIGKILL
    case SIGKILL: return "SIGKILL";
#endif
#if defined(SIGLOST) && (!defined(SIGIOT) || (SIGLOST != SIGIOT)) && (!defined(SIGURG) || (SIGLOST != SIGURG)) && (!defined(SIGPROF) || (SIGLOST != SIGPROF)) && (!defined(SIGIO) || (SIGLOST != SIGIO))
    case SIGLOST: return "SIGLOST";
#endif
#ifdef SIGPIPE
    case SIGPIPE: return "SIGPIPE";
#endif
#if defined(SIGPOLL) && (!defined(SIGIO) || (SIGPOLL != SIGIO))
    case SIGPOLL: return "SIGPOLL";
#endif
#ifdef SIGPROF
    case SIGPROF: return "SIGPROF";
#endif
#if defined(SIGPWR) && (!defined(SIGXFSZ) || (SIGPWR != SIGXFSZ)) && (!defined(SIGLOST) || (SIGPWR != SIGLOST))
    case SIGPWR: return "SIGPWR";
#endif
#ifdef SIGQUIT
    case SIGQUIT: return "SIGQUIT";
#endif
#if defined(SIGSEGV) && (!defined(SIGBUS) || (SIGSEGV != SIGBUS))
    case SIGSEGV: return "SIGSEGV";
#endif
#ifdef SIGSTOP
    case SIGSTOP: return "SIGSTOP";
#endif
#ifdef SIGSYS
    case SIGSYS: return "SIGSYS";
#endif
#ifdef SIGTERM
    case SIGTERM: return "SIGTERM";
#endif
#ifdef SIGTRAP
    case SIGTRAP: return "SIGTRAP";
#endif
#ifdef SIGTSTP
    case SIGTSTP: return "SIGTSTP";
#endif
#ifdef SIGTTIN
    case SIGTTIN: return "SIGTTIN";
#endif
#ifdef SIGTTOU
    case SIGTTOU: return "SIGTTOU";
#endif
#if defined(SIGURG) && (!defined(SIGIO) || (SIGURG != SIGIO))
    case SIGURG: return "SIGURG";
#endif
#if defined(SIGUSR1) && (!defined(SIGIO) || (SIGUSR1 != SIGIO))
    case SIGUSR1: return "SIGUSR1";
#endif
#if defined(SIGUSR2) && (!defined(SIGURG) || (SIGUSR2 != SIGURG))
    case SIGUSR2: return "SIGUSR2";
#endif
#ifdef SIGVTALRM
    case SIGVTALRM: return "SIGVTALRM";
#endif
#ifdef SIGWINCH
    case SIGWINCH: return "SIGWINCH";
#endif
#ifdef SIGXCPU
    case SIGXCPU: return "SIGXCPU";
#endif
#ifdef SIGXFSZ
    case SIGXFSZ: return "SIGXFSZ";
#endif
#if defined(SIGINFO) && (!defined(SIGPWR) || (SIGINFO != SIGPWR))
    case SIGINFO: return "SIGINFO";
#endif
    }
    return "unknown signal";
}

/*
 *----------------------------------------------------------------------
 *
 * Tcl_SignalMsg --
 *
 *	Return a human-readable message describing a signal.
 *
 * Results:
 *	This procedure returns a string describing sig that should make sense
 *	to a human.  It may not be easy for a machine to parse.
 *
 * Side effects:
 *	None.
 *
 *----------------------------------------------------------------------
 */

const char *
Tcl_SignalMsg(
     int sig)			/* Number of signal. */
{
    switch (sig) {
#ifdef SIGABRT
    case SIGABRT: return "SIGABRT";
#endif
#ifdef SIGALRM
    case SIGALRM: return "alarm clock";
#endif
#ifdef SIGBUS
    case SIGBUS: return "bus error";
#endif
#ifdef SIGCHLD
    case SIGCHLD: return "child status changed";
#endif
#if defined(SIGCLD) && (!defined(SIGCHLD) || (SIGCLD != SIGCHLD))
    case SIGCLD: return "child status changed";
#endif
#ifdef SIGCONT
    case SIGCONT: return "continue after stop";
#endif
#if defined(SIGEMT) && (!defined(SIGXCPU) || (SIGEMT != SIGXCPU))
    case SIGEMT: return "EMT instruction";
#endif
#ifdef SIGFPE
    case SIGFPE: return "floating-point exception";
#endif
#ifdef SIGHUP
    case SIGHUP: return "hangup";
#endif
#ifdef SIGILL
    case SIGILL: return "illegal instruction";
#endif
#ifdef SIGINT
    case SIGINT: return "interrupt";
#endif
#ifdef SIGIO
    case SIGIO: return "input/output possible on file";
#endif
#if defined(SIGIOT) && (!defined(SIGABRT) || (SIGABRT != SIGIOT))
    case SIGIOT: return "IOT instruction";
#endif
#ifdef SIGKILL
    case SIGKILL: return "kill signal";
#endif
#if defined(SIGLOST) && (!defined(SIGIOT) || (SIGLOST != SIGIOT)) && (!defined(SIGURG) || (SIGLOST != SIGURG)) && (!defined(SIGPROF) || (SIGLOST != SIGPROF)) && (!defined(SIGIO) || (SIGLOST != SIGIO))
    case SIGLOST: return "resource lost";
#endif
#ifdef SIGPIPE
    case SIGPIPE: return "write on pipe with no readers";
#endif
#if defined(SIGPOLL) && (!defined(SIGIO) || (SIGPOLL != SIGIO))
    case SIGPOLL: return "input/output possible on file";
#endif
#ifdef SIGPROF
    case SIGPROF: return "profiling alarm";
#endif
#if defined(SIGPWR) && (!defined(SIGXFSZ) || (SIGPWR != SIGXFSZ)) && (!defined(SIGLOST) || (SIGPWR != SIGLOST))
    case SIGPWR: return "power-fail restart";
#endif
#ifdef SIGQUIT
    case SIGQUIT: return "quit signal";
#endif
#if defined(SIGSEGV) && (!defined(SIGBUS) || (SIGSEGV != SIGBUS))
    case SIGSEGV: return "segmentation violation";
#endif
#ifdef SIGSTOP
    case SIGSTOP: return "stop";
#endif
#ifdef SIGSYS
    case SIGSYS: return "bad argument to system call";
#endif
#ifdef SIGTERM
    case SIGTERM: return "software termination signal";
#endif
#ifdef SIGTRAP
    case SIGTRAP: return "trace trap";
#endif
#ifdef SIGTSTP
    case SIGTSTP: return "stop signal from tty";
#endif
#ifdef SIGTTIN
    case SIGTTIN: return "background tty read";
#endif
#ifdef SIGTTOU
    case SIGTTOU: return "background tty write";
#endif
#if defined(SIGURG) && (!defined(SIGIO) || (SIGURG != SIGIO))
    case SIGURG: return "urgent I/O condition";
#endif
#if defined(SIGUSR1) && (!defined(SIGIO) || (SIGUSR1 != SIGIO))
    case SIGUSR1: return "user-defined signal 1";
#endif
#if defined(SIGUSR2) && (!defined(SIGURG) || (SIGUSR2 != SIGURG))
    case SIGUSR2: return "user-defined signal 2";
#endif
#ifdef SIGVTALRM
    case SIGVTALRM: return "virtual time alarm";
#endif
#ifdef SIGWINCH
    case SIGWINCH: return "window changed";
#endif
#ifdef SIGXCPU
    case SIGXCPU: return "exceeded CPU time limit";
#endif
#ifdef SIGXFSZ
    case SIGXFSZ: return "exceeded file size limit";
#endif
#if defined(SIGINFO) && (!defined(SIGPWR) || (SIGINFO != SIGPWR))
    case SIGINFO: return "information request";
#endif
    }
    return "unknown signal";
}

/*
 * Local Variables:
 * mode: c
 * c-basic-offset: 4
 * fill-column: 78
 * End:
 */<|MERGE_RESOLUTION|>--- conflicted
+++ resolved
@@ -9,11 +9,6 @@
  *
  * See the file "license.terms" for information on usage and redistribution
  * of this file, and for a DISCLAIMER OF ALL WARRANTIES.
-<<<<<<< HEAD
- *
- * RCS: @(#) $Id: tclPosixStr.c,v 1.17 2010/06/28 08:50:12 nijtmans Exp $
-=======
->>>>>>> b5e434e3
  */
 
 #include "tclInt.h"
