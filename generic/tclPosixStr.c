/*
 * tclPosixStr.c --
 *
 *	This file contains procedures that generate strings corresponding to
 *	various POSIX-related codes, such as errno and signals.
 *
 * Copyright (c) 1991-1994 The Regents of the University of California.
 * Copyright (c) 1994-1996 Sun Microsystems, Inc.
 *
 * See the file "license.terms" for information on usage and redistribution
 * of this file, and for a DISCLAIMER OF ALL WARRANTIES.
 */

#include "tclInt.h"

/*
 *----------------------------------------------------------------------
 *
 * Tcl_ErrnoId --
 *
 *	Return a textual identifier for the current errno value.
 *
 * Results:
 *	This procedure returns a machine-readable textual identifier that
 *	corresponds to the current errno value (e.g. "EPERM"). The identifier
 *	is the same as the #define name in errno.h.
 *
 * Side effects:
 *	None.
 *
 *----------------------------------------------------------------------
 */

CONST char *
Tcl_ErrnoId(void)
{
    switch (errno) {
<<<<<<< HEAD
#ifdef E2BIG
    case E2BIG: return "E2BIG";
=======
#if defined(E2BIG) && (!defined(EOVERFLOW) || (E2BIG != EOVERFLOW))
	case E2BIG: return "E2BIG";
>>>>>>> e84de0f8
#endif
#ifdef EACCES
    case EACCES: return "EACCES";
#endif
#ifdef EADDRINUSE
    case EADDRINUSE: return "EADDRINUSE";
#endif
#ifdef EADDRNOTAVAIL
    case EADDRNOTAVAIL: return "EADDRNOTAVAIL";
#endif
#ifdef EADV
    case EADV: return "EADV";
#endif
#ifdef EAFNOSUPPORT
    case EAFNOSUPPORT: return "EAFNOSUPPORT";
#endif
#ifdef EAGAIN
    case EAGAIN: return "EAGAIN";
#endif
#ifdef EALIGN
    case EALIGN: return "EALIGN";
#endif
#if defined(EALREADY) && (!defined(EBUSY) || (EALREADY != EBUSY))
    case EALREADY: return "EALREADY";
#endif
#ifdef EBADE
    case EBADE: return "EBADE";
#endif
#ifdef EBADF
    case EBADF: return "EBADF";
#endif
#ifdef EBADFD
    case EBADFD: return "EBADFD";
#endif
#ifdef EBADMSG
    case EBADMSG: return "EBADMSG";
#endif
#ifdef EBADR
    case EBADR: return "EBADR";
#endif
#ifdef EBADRPC
    case EBADRPC: return "EBADRPC";
#endif
#ifdef EBADRQC
    case EBADRQC: return "EBADRQC";
#endif
#ifdef EBADSLT
    case EBADSLT: return "EBADSLT";
#endif
#ifdef EBFONT
    case EBFONT: return "EBFONT";
#endif
#ifdef EBUSY
    case EBUSY: return "EBUSY";
#endif
#ifdef ECHILD
    case ECHILD: return "ECHILD";
#endif
#ifdef ECHRNG
    case ECHRNG: return "ECHRNG";
#endif
#ifdef ECOMM
    case ECOMM: return "ECOMM";
#endif
#ifdef ECONNABORTED
    case ECONNABORTED: return "ECONNABORTED";
#endif
#ifdef ECONNREFUSED
    case ECONNREFUSED: return "ECONNREFUSED";
#endif
#ifdef ECONNRESET
    case ECONNRESET: return "ECONNRESET";
#endif
#if defined(EDEADLK) && (!defined(EWOULDBLOCK) || (EDEADLK != EWOULDBLOCK))
    case EDEADLK: return "EDEADLK";
#endif
#if defined(EDEADLOCK) && (!defined(EDEADLK) || (EDEADLOCK != EDEADLK))
    case EDEADLOCK: return "EDEADLOCK";
#endif
#ifdef EDESTADDRREQ
    case EDESTADDRREQ: return "EDESTADDRREQ";
#endif
#ifdef EDIRTY
    case EDIRTY: return "EDIRTY";
#endif
#ifdef EDOM
    case EDOM: return "EDOM";
#endif
#ifdef EDOTDOT
    case EDOTDOT: return "EDOTDOT";
#endif
#ifdef EDQUOT
    case EDQUOT: return "EDQUOT";
#endif
#ifdef EDUPPKG
    case EDUPPKG: return "EDUPPKG";
#endif
#ifdef EEXIST
    case EEXIST: return "EEXIST";
#endif
#ifdef EFAULT
    case EFAULT: return "EFAULT";
#endif
#ifdef EFBIG
    case EFBIG: return "EFBIG";
#endif
#ifdef EHOSTDOWN
    case EHOSTDOWN: return "EHOSTDOWN";
#endif
#ifdef EHOSTUNREACH
    case EHOSTUNREACH: return "EHOSTUNREACH";
#endif
#if defined(EIDRM) && (!defined(EINPROGRESS) || (EIDRM != EINPROGRESS))
    case EIDRM: return "EIDRM";
#endif
#ifdef EINIT
    case EINIT: return "EINIT";
#endif
#ifdef EINPROGRESS
    case EINPROGRESS: return "EINPROGRESS";
#endif
#ifdef EINTR
    case EINTR: return "EINTR";
#endif
#ifdef EINVAL
    case EINVAL: return "EINVAL";
#endif
#ifdef EIO
    case EIO: return "EIO";
#endif
#ifdef EISCONN
    case EISCONN: return "EISCONN";
#endif
#ifdef EISDIR
    case EISDIR: return "EISDIR";
#endif
#ifdef EISNAME
    case EISNAM: return "EISNAM";
#endif
#ifdef ELBIN
    case ELBIN: return "ELBIN";
#endif
#ifdef EL2HLT
    case EL2HLT: return "EL2HLT";
#endif
#ifdef EL2NSYNC
    case EL2NSYNC: return "EL2NSYNC";
#endif
#ifdef EL3HLT
    case EL3HLT: return "EL3HLT";
#endif
#ifdef EL3RST
    case EL3RST: return "EL3RST";
#endif
#ifdef ELIBACC
    case ELIBACC: return "ELIBACC";
#endif
#ifdef ELIBBAD
    case ELIBBAD: return "ELIBBAD";
#endif
#ifdef ELIBEXEC
    case ELIBEXEC: return "ELIBEXEC";
#endif
#ifdef ELIBMAX
    case ELIBMAX: return "ELIBMAX";
#endif
#ifdef ELIBSCN
    case ELIBSCN: return "ELIBSCN";
#endif
#ifdef ELNRNG
    case ELNRNG: return "ELNRNG";
#endif
#if defined(ELOOP) && (!defined(ENOENT) || (ELOOP != ENOENT))
    case ELOOP: return "ELOOP";
#endif
#ifdef EMFILE
    case EMFILE: return "EMFILE";
#endif
#ifdef EMLINK
    case EMLINK: return "EMLINK";
#endif
#ifdef EMSGSIZE
    case EMSGSIZE: return "EMSGSIZE";
#endif
#ifdef EMULTIHOP
    case EMULTIHOP: return "EMULTIHOP";
#endif
#ifdef ENAMETOOLONG
    case ENAMETOOLONG: return "ENAMETOOLONG";
#endif
#ifdef ENAVAIL
    case ENAVAIL: return "ENAVAIL";
#endif
#ifdef ENET
    case ENET: return "ENET";
#endif
#ifdef ENETDOWN
    case ENETDOWN: return "ENETDOWN";
#endif
#ifdef ENETRESET
    case ENETRESET: return "ENETRESET";
#endif
#ifdef ENETUNREACH
    case ENETUNREACH: return "ENETUNREACH";
#endif
#ifdef ENFILE
    case ENFILE: return "ENFILE";
#endif
#ifdef ENOANO
    case ENOANO: return "ENOANO";
#endif
#if defined(ENOBUFS) && (!defined(ENOSR) || (ENOBUFS != ENOSR))
    case ENOBUFS: return "ENOBUFS";
#endif
#ifdef ENOCSI
    case ENOCSI: return "ENOCSI";
#endif
#if defined(ENODATA) && (!defined(ECONNREFUSED) || (ENODATA != ECONNREFUSED))
    case ENODATA: return "ENODATA";
#endif
#ifdef ENODEV
    case ENODEV: return "ENODEV";
#endif
#ifdef ENOENT
    case ENOENT: return "ENOENT";
#endif
#ifdef ENOEXEC
    case ENOEXEC: return "ENOEXEC";
#endif
#ifdef ENOLCK
    case ENOLCK: return "ENOLCK";
#endif
#if defined(ENOLINK) && (!defined(ESOCKTNOSUPPORT) || (ESOCKTNOSUPPORT != ENOLINK))
    case ENOLINK: return "ENOLINK";
#endif
#ifdef ENOMEM
    case ENOMEM: return "ENOMEM";
#endif
#ifdef ENOMSG
    case ENOMSG: return "ENOMSG";
#endif
#ifdef ENONET
    case ENONET: return "ENONET";
#endif
#ifdef ENOPKG
    case ENOPKG: return "ENOPKG";
#endif
#if defined(ENOPROTOOPT) && (!defined(EPFNOSUPPORT) || (EPFNOSUPPORT != ENOPROTOOPT))
    case ENOPROTOOPT: return "ENOPROTOOPT";
#endif
#ifdef ENOSPC
    case ENOSPC: return "ENOSPC";
#endif
#if defined(ENOSR) && (!defined(ENAMETOOLONG) || (ENAMETOOLONG != ENOSR))
    case ENOSR: return "ENOSR";
#endif
#if defined(ENOSTR) && (!defined(ENOTTY) || (ENOTTY != ENOSTR))
    case ENOSTR: return "ENOSTR";
#endif
#ifdef ENOSYM
    case ENOSYM: return "ENOSYM";
#endif
#ifdef ENOSYS
    case ENOSYS: return "ENOSYS";
#endif
#ifdef ENOTBLK
    case ENOTBLK: return "ENOTBLK";
#endif
#ifdef ENOTCONN
    case ENOTCONN: return "ENOTCONN";
#endif
#ifdef ENOTDIR
    case ENOTDIR: return "ENOTDIR";
#endif
#if defined(ENOTEMPTY) && (!defined(EEXIST) || (ENOTEMPTY != EEXIST))
    case ENOTEMPTY: return "ENOTEMPTY";
#endif
#ifdef ENOTNAM
    case ENOTNAM: return "ENOTNAM";
#endif
#ifdef ENOTSOCK
    case ENOTSOCK: return "ENOTSOCK";
#endif
#ifdef ENOTSUP
    case ENOTSUP: return "ENOTSUP";
#endif
#ifdef ENOTTY
    case ENOTTY: return "ENOTTY";
#endif
#ifdef ENOTUNIQ
    case ENOTUNIQ: return "ENOTUNIQ";
#endif
#ifdef ENXIO
    case ENXIO: return "ENXIO";
#endif
#if defined(EOPNOTSUPP) &&  (!defined(ENOTSUP) || (ENOTSUP != EOPNOTSUPP))
    case EOPNOTSUPP: return "EOPNOTSUPP";
#endif
#if defined(EOVERFLOW) && (!defined(EFBIG) || (EOVERFLOW != EFBIG)) && (!defined(EINVAL) || (EOVERFLOW != EINVAL))
    case EOVERFLOW: return "EOVERFLOW";
#endif
#ifdef EPERM
    case EPERM: return "EPERM";
#endif
#if defined(EPFNOSUPPORT) && (!defined(ENOLCK) || (ENOLCK != EPFNOSUPPORT))
    case EPFNOSUPPORT: return "EPFNOSUPPORT";
#endif
#ifdef EPIPE
    case EPIPE: return "EPIPE";
#endif
#ifdef EPROCLIM
    case EPROCLIM: return "EPROCLIM";
#endif
#ifdef EPROCUNAVAIL
    case EPROCUNAVAIL: return "EPROCUNAVAIL";
#endif
#ifdef EPROGMISMATCH
    case EPROGMISMATCH: return "EPROGMISMATCH";
#endif
#ifdef EPROGUNAVAIL
    case EPROGUNAVAIL: return "EPROGUNAVAIL";
#endif
#ifdef EPROTO
    case EPROTO: return "EPROTO";
#endif
#ifdef EPROTONOSUPPORT
    case EPROTONOSUPPORT: return "EPROTONOSUPPORT";
#endif
#ifdef EPROTOTYPE
    case EPROTOTYPE: return "EPROTOTYPE";
#endif
#ifdef ERANGE
    case ERANGE: return "ERANGE";
#endif
#if defined(EREFUSED) && (!defined(ECONNREFUSED) || (EREFUSED != ECONNREFUSED))
    case EREFUSED: return "EREFUSED";
#endif
#ifdef EREMCHG
    case EREMCHG: return "EREMCHG";
#endif
#ifdef EREMDEV
    case EREMDEV: return "EREMDEV";
#endif
#ifdef EREMOTE
    case EREMOTE: return "EREMOTE";
#endif
#ifdef EREMOTEIO
    case EREMOTEIO: return "EREMOTEIO";
#endif
#ifdef EREMOTERELEASE
    case EREMOTERELEASE: return "EREMOTERELEASE";
#endif
#ifdef EROFS
    case EROFS: return "EROFS";
#endif
#ifdef ERPCMISMATCH
    case ERPCMISMATCH: return "ERPCMISMATCH";
#endif
#ifdef ERREMOTE
    case ERREMOTE: return "ERREMOTE";
#endif
#ifdef ESHUTDOWN
    case ESHUTDOWN: return "ESHUTDOWN";
#endif
#ifdef ESOCKTNOSUPPORT
    case ESOCKTNOSUPPORT: return "ESOCKTNOSUPPORT";
#endif
#ifdef ESPIPE
    case ESPIPE: return "ESPIPE";
#endif
#ifdef ESRCH
    case ESRCH: return "ESRCH";
#endif
#ifdef ESRMNT
    case ESRMNT: return "ESRMNT";
#endif
#ifdef ESTALE
    case ESTALE: return "ESTALE";
#endif
#ifdef ESUCCESS
    case ESUCCESS: return "ESUCCESS";
#endif
#if defined(ETIME) && (!defined(ELOOP) || (ETIME != ELOOP))
    case ETIME: return "ETIME";
#endif
#if defined(ETIMEDOUT) && (!defined(ENOSTR) || (ETIMEDOUT != ENOSTR))
    case ETIMEDOUT: return "ETIMEDOUT";
#endif
#ifdef ETOOMANYREFS
    case ETOOMANYREFS: return "ETOOMANYREFS";
#endif
#ifdef ETXTBSY
    case ETXTBSY: return "ETXTBSY";
#endif
#ifdef EUCLEAN
    case EUCLEAN: return "EUCLEAN";
#endif
#ifdef EUNATCH
    case EUNATCH: return "EUNATCH";
#endif
#ifdef EUSERS
    case EUSERS: return "EUSERS";
#endif
#ifdef EVERSION
    case EVERSION: return "EVERSION";
#endif
#if defined(EWOULDBLOCK) && (!defined(EAGAIN) || (EWOULDBLOCK != EAGAIN))
    case EWOULDBLOCK: return "EWOULDBLOCK";
#endif
#ifdef EXDEV
    case EXDEV: return "EXDEV";
#endif
#ifdef EXFULL
    case EXFULL: return "EXFULL";
#endif
    }
    return "unknown error";
}

/*
 *----------------------------------------------------------------------
 *
 * Tcl_ErrnoMsg --
 *
 *	Return a human-readable message corresponding to a given errno value.
 *
 * Results:
 *	The return value is the standard POSIX error message for errno.  This
 *	procedure is used instead of strerror because strerror returns
 *	slightly different values on different machines (e.g. different
 *	capitalizations), which cause problems for things such as regression
 *	tests. This procedure provides messages for most standard errors, then
 *	it calls strerror for things it doesn't understand.
 *
 * Side effects:
 *	None.
 *
 *----------------------------------------------------------------------
 */

CONST char *
Tcl_ErrnoMsg(
     int err)			/* Error number (such as in errno variable). */
{
    switch (err) {
<<<<<<< HEAD
#ifdef E2BIG
    case E2BIG: return "argument list too long";
=======
#if defined(E2BIG) && (!defined(EOVERFLOW) || (E2BIG != EOVERFLOW))
	case E2BIG: return "argument list too long";
>>>>>>> e84de0f8
#endif
#ifdef EACCES
    case EACCES: return "permission denied";
#endif
#ifdef EADDRINUSE
    case EADDRINUSE: return "address already in use";
#endif
#ifdef EADDRNOTAVAIL
    case EADDRNOTAVAIL: return "can't assign requested address";
#endif
#ifdef EADV
    case EADV: return "advertise error";
#endif
#ifdef EAFNOSUPPORT
    case EAFNOSUPPORT: return "address family not supported by protocol family";
#endif
#ifdef EAGAIN
    case EAGAIN: return "resource temporarily unavailable";
#endif
#ifdef EALIGN
    case EALIGN: return "EALIGN";
#endif
#if defined(EALREADY) && (!defined(EBUSY) || (EALREADY != EBUSY))
    case EALREADY: return "operation already in progress";
#endif
#ifdef EBADE
    case EBADE: return "bad exchange descriptor";
#endif
#ifdef EBADF
    case EBADF: return "bad file number";
#endif
#ifdef EBADFD
    case EBADFD: return "file descriptor in bad state";
#endif
#ifdef EBADMSG
    case EBADMSG: return "not a data message";
#endif
#ifdef EBADR
    case EBADR: return "bad request descriptor";
#endif
#ifdef EBADRPC
    case EBADRPC: return "RPC structure is bad";
#endif
#ifdef EBADRQC
    case EBADRQC: return "bad request code";
#endif
#ifdef EBADSLT
    case EBADSLT: return "invalid slot";
#endif
#ifdef EBFONT
    case EBFONT: return "bad font file format";
#endif
#ifdef EBUSY
    case EBUSY: return "file busy";
#endif
#ifdef ECHILD
    case ECHILD: return "no children";
#endif
#ifdef ECHRNG
    case ECHRNG: return "channel number out of range";
#endif
#ifdef ECOMM
    case ECOMM: return "communication error on send";
#endif
#ifdef ECONNABORTED
    case ECONNABORTED: return "software caused connection abort";
#endif
#ifdef ECONNREFUSED
    case ECONNREFUSED: return "connection refused";
#endif
#ifdef ECONNRESET
    case ECONNRESET: return "connection reset by peer";
#endif
#if defined(EDEADLK) && (!defined(EWOULDBLOCK) || (EDEADLK != EWOULDBLOCK))
    case EDEADLK: return "resource deadlock avoided";
#endif
#if defined(EDEADLOCK) && (!defined(EDEADLK) || (EDEADLOCK != EDEADLK))
    case EDEADLOCK: return "resource deadlock avoided";
#endif
#ifdef EDESTADDRREQ
    case EDESTADDRREQ: return "destination address required";
#endif
#ifdef EDIRTY
    case EDIRTY: return "mounting a dirty fs w/o force";
#endif
#ifdef EDOM
    case EDOM: return "math argument out of range";
#endif
#ifdef EDOTDOT
    case EDOTDOT: return "cross mount point";
#endif
#ifdef EDQUOT
    case EDQUOT: return "disk quota exceeded";
#endif
#ifdef EDUPPKG
    case EDUPPKG: return "duplicate package name";
#endif
#ifdef EEXIST
    case EEXIST: return "file already exists";
#endif
#ifdef EFAULT
    case EFAULT: return "bad address in system call argument";
#endif
#ifdef EFBIG
    case EFBIG: return "file too large";
#endif
#ifdef EHOSTDOWN
    case EHOSTDOWN: return "host is down";
#endif
#ifdef EHOSTUNREACH
    case EHOSTUNREACH: return "host is unreachable";
#endif
#if defined(EIDRM) && (!defined(EINPROGRESS) || (EIDRM != EINPROGRESS))
    case EIDRM: return "identifier removed";
#endif
#ifdef EINIT
    case EINIT: return "initialization error";
#endif
#ifdef EINPROGRESS
    case EINPROGRESS: return "operation now in progress";
#endif
#ifdef EINTR
    case EINTR: return "interrupted system call";
#endif
#ifdef EINVAL
    case EINVAL: return "invalid argument";
#endif
#ifdef EIO
    case EIO: return "I/O error";
#endif
#ifdef EISCONN
    case EISCONN: return "socket is already connected";
#endif
#ifdef EISDIR
    case EISDIR: return "illegal operation on a directory";
#endif
#ifdef EISNAME
    case EISNAM: return "is a name file";
#endif
#ifdef ELBIN
    case ELBIN: return "ELBIN";
#endif
#ifdef EL2HLT
    case EL2HLT: return "level 2 halted";
#endif
#ifdef EL2NSYNC
    case EL2NSYNC: return "level 2 not synchronized";
#endif
#ifdef EL3HLT
    case EL3HLT: return "level 3 halted";
#endif
#ifdef EL3RST
    case EL3RST: return "level 3 reset";
#endif
#ifdef ELIBACC
    case ELIBACC: return "can not access a needed shared library";
#endif
#ifdef ELIBBAD
    case ELIBBAD: return "accessing a corrupted shared library";
#endif
#ifdef ELIBEXEC
    case ELIBEXEC: return "can not exec a shared library directly";
#endif
#ifdef ELIBMAX
    case ELIBMAX: return
	    "attempting to link in more shared libraries than system limit";
#endif
#ifdef ELIBSCN
    case ELIBSCN: return ".lib section in a.out corrupted";
#endif
#ifdef ELNRNG
    case ELNRNG: return "link number out of range";
#endif
#if defined(ELOOP) && (!defined(ENOENT) || (ELOOP != ENOENT))
    case ELOOP: return "too many levels of symbolic links";
#endif
#ifdef EMFILE
    case EMFILE: return "too many open files";
#endif
#ifdef EMLINK
    case EMLINK: return "too many links";
#endif
#ifdef EMSGSIZE
    case EMSGSIZE: return "message too long";
#endif
#ifdef EMULTIHOP
    case EMULTIHOP: return "multihop attempted";
#endif
#ifdef ENAMETOOLONG
    case ENAMETOOLONG: return "file name too long";
#endif
#ifdef ENAVAIL
    case ENAVAIL: return "not available";
#endif
#ifdef ENET
    case ENET: return "ENET";
#endif
#ifdef ENETDOWN
    case ENETDOWN: return "network is down";
#endif
#ifdef ENETRESET
    case ENETRESET: return "network dropped connection on reset";
#endif
#ifdef ENETUNREACH
    case ENETUNREACH: return "network is unreachable";
#endif
#ifdef ENFILE
    case ENFILE: return "file table overflow";
#endif
#ifdef ENOANO
    case ENOANO: return "anode table overflow";
#endif
#if defined(ENOBUFS) && (!defined(ENOSR) || (ENOBUFS != ENOSR))
    case ENOBUFS: return "no buffer space available";
#endif
#ifdef ENOCSI
    case ENOCSI: return "no CSI structure available";
#endif
#if defined(ENODATA) && (!defined(ECONNREFUSED) || (ENODATA != ECONNREFUSED))
    case ENODATA: return "no data available";
#endif
#ifdef ENODEV
    case ENODEV: return "no such device";
#endif
#ifdef ENOENT
    case ENOENT: return "no such file or directory";
#endif
#ifdef ENOEXEC
    case ENOEXEC: return "exec format error";
#endif
#ifdef ENOLCK
    case ENOLCK: return "no locks available";
#endif
#if defined(ENOLINK) && (!defined(ESOCKTNOSUPPORT) || (ESOCKTNOSUPPORT != ENOLINK))
    case ENOLINK: return "link has been severed";
#endif
#ifdef ENOMEM
    case ENOMEM: return "not enough memory";
#endif
#ifdef ENOMSG
    case ENOMSG: return "no message of desired type";
#endif
#ifdef ENONET
    case ENONET: return "machine is not on the network";
#endif
#ifdef ENOPKG
    case ENOPKG: return "package not installed";
#endif
#if defined(ENOPROTOOPT) && (!defined(EPFNOSUPPORT) || (EPFNOSUPPORT != ENOPROTOOPT))
    case ENOPROTOOPT: return "bad protocol option";
#endif
#ifdef ENOSPC
    case ENOSPC: return "no space left on device";
#endif
#if defined(ENOSR) && (!defined(ENAMETOOLONG) || (ENAMETOOLONG != ENOSR))
    case ENOSR: return "out of stream resources";
#endif
#if defined(ENOSTR) && (!defined(ENOTTY) || (ENOTTY != ENOSTR))
    case ENOSTR: return "not a stream device";
#endif
#ifdef ENOSYM
    case ENOSYM: return "unresolved symbol name";
#endif
#ifdef ENOSYS
    case ENOSYS: return "function not implemented";
#endif
#ifdef ENOTBLK
    case ENOTBLK: return "block device required";
#endif
#ifdef ENOTCONN
    case ENOTCONN: return "socket is not connected";
#endif
#ifdef ENOTDIR
    case ENOTDIR: return "not a directory";
#endif
#if defined(ENOTEMPTY) && (!defined(EEXIST) || (ENOTEMPTY != EEXIST))
    case ENOTEMPTY: return "directory not empty";
#endif
#ifdef ENOTNAM
    case ENOTNAM: return "not a name file";
#endif
#ifdef ENOTSOCK
    case ENOTSOCK: return "socket operation on non-socket";
#endif
#ifdef ENOTSUP
    case ENOTSUP: return "operation not supported";
#endif
#ifdef ENOTTY
    case ENOTTY: return "inappropriate device for ioctl";
#endif
#ifdef ENOTUNIQ
    case ENOTUNIQ: return "name not unique on network";
#endif
#ifdef ENXIO
    case ENXIO: return "no such device or address";
#endif
#if defined(EOPNOTSUPP) &&  (!defined(ENOTSUP) || (ENOTSUP != EOPNOTSUPP))
    case EOPNOTSUPP: return "operation not supported on socket";
#endif
#if defined(EOVERFLOW) && (!defined(EFBIG) || (EOVERFLOW != EFBIG)) && (!defined(EINVAL) || (EOVERFLOW != EINVAL))
    case EOVERFLOW: return "file too big";
#endif
#ifdef EPERM
    case EPERM: return "not owner";
#endif
#if defined(EPFNOSUPPORT) && (!defined(ENOLCK) || (ENOLCK != EPFNOSUPPORT))
    case EPFNOSUPPORT: return "protocol family not supported";
#endif
#ifdef EPIPE
    case EPIPE: return "broken pipe";
#endif
#ifdef EPROCLIM
    case EPROCLIM: return "too many processes";
#endif
#ifdef EPROCUNAVAIL
    case EPROCUNAVAIL: return "bad procedure for program";
#endif
#ifdef EPROGMISMATCH
    case EPROGMISMATCH: return "program version wrong";
#endif
#ifdef EPROGUNAVAIL
    case EPROGUNAVAIL: return "RPC program not available";
#endif
#ifdef EPROTO
    case EPROTO: return "protocol error";
#endif
#ifdef EPROTONOSUPPORT
    case EPROTONOSUPPORT: return "protocol not supported";
#endif
#ifdef EPROTOTYPE
    case EPROTOTYPE: return "protocol wrong type for socket";
#endif
#ifdef ERANGE
    case ERANGE: return "math result unrepresentable";
#endif
#if defined(EREFUSED) && (!defined(ECONNREFUSED) || (EREFUSED != ECONNREFUSED))
    case EREFUSED: return "EREFUSED";
#endif
#ifdef EREMCHG
    case EREMCHG: return "remote address changed";
#endif
#ifdef EREMDEV
    case EREMDEV: return "remote device";
#endif
#ifdef EREMOTE
    case EREMOTE: return "pathname hit remote file system";
#endif
#ifdef EREMOTEIO
    case EREMOTEIO: return "remote i/o error";
#endif
#ifdef EREMOTERELEASE
    case EREMOTERELEASE: return "EREMOTERELEASE";
#endif
#ifdef EROFS
    case EROFS: return "read-only file system";
#endif
#ifdef ERPCMISMATCH
    case ERPCMISMATCH: return "RPC version is wrong";
#endif
#ifdef ERREMOTE
    case ERREMOTE: return "object is remote";
#endif
#ifdef ESHUTDOWN
    case ESHUTDOWN: return "can't send after socket shutdown";
#endif
#ifdef ESOCKTNOSUPPORT
    case ESOCKTNOSUPPORT: return "socket type not supported";
#endif
#ifdef ESPIPE
    case ESPIPE: return "invalid seek";
#endif
#ifdef ESRCH
    case ESRCH: return "no such process";
#endif
#ifdef ESRMNT
    case ESRMNT: return "srmount error";
#endif
#ifdef ESTALE
    case ESTALE: return "stale remote file handle";
#endif
#ifdef ESUCCESS
    case ESUCCESS: return "Error 0";
#endif
#if defined(ETIME) && (!defined(ELOOP) || (ETIME != ELOOP))
    case ETIME: return "timer expired";
#endif
#if defined(ETIMEDOUT) && (!defined(ENOSTR) || (ETIMEDOUT != ENOSTR))
    case ETIMEDOUT: return "connection timed out";
#endif
#ifdef ETOOMANYREFS
    case ETOOMANYREFS: return "too many references: can't splice";
#endif
#ifdef ETXTBSY
    case ETXTBSY: return "text file or pseudo-device busy";
#endif
#ifdef EUCLEAN
    case EUCLEAN: return "structure needs cleaning";
#endif
#ifdef EUNATCH
    case EUNATCH: return "protocol driver not attached";
#endif
#ifdef EUSERS
    case EUSERS: return "too many users";
#endif
#ifdef EVERSION
    case EVERSION: return "version mismatch";
#endif
#if defined(EWOULDBLOCK) && (!defined(EAGAIN) || (EWOULDBLOCK != EAGAIN))
    case EWOULDBLOCK: return "operation would block";
#endif
#ifdef EXDEV
    case EXDEV: return "cross-domain link";
#endif
#ifdef EXFULL
    case EXFULL: return "message tables full";
#endif
    default:
#ifdef NO_STRERROR
	return "unknown POSIX error";
#else
	return strerror(err);
#endif
    }
}

/*
 *----------------------------------------------------------------------
 *
 * Tcl_SignalId --
 *
 *	Return a textual identifier for a signal number.
 *
 * Results:
 *	This procedure returns a machine-readable textual identifier that
 *	corresponds to sig.  The identifier is the same as the #define name in
 *	signal.h.
 *
 * Side effects:
 *	None.
 *
 *----------------------------------------------------------------------
 */

CONST char *
Tcl_SignalId(
     int sig)			/* Number of signal. */
{
    switch (sig) {
#ifdef SIGABRT
    case SIGABRT: return "SIGABRT";
#endif
#ifdef SIGALRM
    case SIGALRM: return "SIGALRM";
#endif
#ifdef SIGBUS
    case SIGBUS: return "SIGBUS";
#endif
#ifdef SIGCHLD
    case SIGCHLD: return "SIGCHLD";
#endif
#if defined(SIGCLD) && (!defined(SIGCHLD) || (SIGCLD != SIGCHLD))
    case SIGCLD: return "SIGCLD";
#endif
#ifdef SIGCONT
    case SIGCONT: return "SIGCONT";
#endif
#if defined(SIGEMT) && (!defined(SIGXCPU) || (SIGEMT != SIGXCPU))
    case SIGEMT: return "SIGEMT";
#endif
#ifdef SIGFPE
    case SIGFPE: return "SIGFPE";
#endif
#ifdef SIGHUP
    case SIGHUP: return "SIGHUP";
#endif
#ifdef SIGILL
    case SIGILL: return "SIGILL";
#endif
#ifdef SIGINT
    case SIGINT: return "SIGINT";
#endif
#ifdef SIGIO
    case SIGIO: return "SIGIO";
#endif
#if defined(SIGIOT) && (!defined(SIGABRT) || (SIGIOT != SIGABRT))
    case SIGIOT: return "SIGIOT";
#endif
#ifdef SIGKILL
    case SIGKILL: return "SIGKILL";
#endif
#if defined(SIGLOST) && (!defined(SIGIOT) || (SIGLOST != SIGIOT)) && (!defined(SIGURG) || (SIGLOST != SIGURG)) && (!defined(SIGPROF) || (SIGLOST != SIGPROF)) && (!defined(SIGIO) || (SIGLOST != SIGIO))
    case SIGLOST: return "SIGLOST";
#endif
#ifdef SIGPIPE
    case SIGPIPE: return "SIGPIPE";
#endif
#if defined(SIGPOLL) && (!defined(SIGIO) || (SIGPOLL != SIGIO))
    case SIGPOLL: return "SIGPOLL";
#endif
#ifdef SIGPROF
    case SIGPROF: return "SIGPROF";
#endif
#if defined(SIGPWR) && (!defined(SIGXFSZ) || (SIGPWR != SIGXFSZ)) && (!defined(SIGLOST) || (SIGPWR != SIGLOST))
    case SIGPWR: return "SIGPWR";
#endif
#ifdef SIGQUIT
    case SIGQUIT: return "SIGQUIT";
#endif
#if defined(SIGSEGV) && (!defined(SIGBUS) || (SIGSEGV != SIGBUS))
    case SIGSEGV: return "SIGSEGV";
#endif
#ifdef SIGSTOP
    case SIGSTOP: return "SIGSTOP";
#endif
#ifdef SIGSYS
    case SIGSYS: return "SIGSYS";
#endif
#ifdef SIGTERM
    case SIGTERM: return "SIGTERM";
#endif
#ifdef SIGTRAP
    case SIGTRAP: return "SIGTRAP";
#endif
#ifdef SIGTSTP
    case SIGTSTP: return "SIGTSTP";
#endif
#ifdef SIGTTIN
    case SIGTTIN: return "SIGTTIN";
#endif
#ifdef SIGTTOU
    case SIGTTOU: return "SIGTTOU";
#endif
#if defined(SIGURG) && (!defined(SIGIO) || (SIGURG != SIGIO))
    case SIGURG: return "SIGURG";
#endif
#if defined(SIGUSR1) && (!defined(SIGIO) || (SIGUSR1 != SIGIO))
    case SIGUSR1: return "SIGUSR1";
#endif
#if defined(SIGUSR2) && (!defined(SIGURG) || (SIGUSR2 != SIGURG))
    case SIGUSR2: return "SIGUSR2";
#endif
#ifdef SIGVTALRM
    case SIGVTALRM: return "SIGVTALRM";
#endif
#ifdef SIGWINCH
    case SIGWINCH: return "SIGWINCH";
#endif
#ifdef SIGXCPU
    case SIGXCPU: return "SIGXCPU";
#endif
#ifdef SIGXFSZ
    case SIGXFSZ: return "SIGXFSZ";
#endif
#if defined(SIGINFO) && (!defined(SIGPWR) || (SIGINFO != SIGPWR))
    case SIGINFO: return "SIGINFO";
#endif
    }
    return "unknown signal";
}

/*
 *----------------------------------------------------------------------
 *
 * Tcl_SignalMsg --
 *
 *	Return a human-readable message describing a signal.
 *
 * Results:
 *	This procedure returns a string describing sig that should make sense
 *	to a human.  It may not be easy for a machine to parse.
 *
 * Side effects:
 *	None.
 *
 *----------------------------------------------------------------------
 */

CONST char *
Tcl_SignalMsg(
     int sig)			/* Number of signal. */
{
    switch (sig) {
#ifdef SIGABRT
    case SIGABRT: return "SIGABRT";
#endif
#ifdef SIGALRM
    case SIGALRM: return "alarm clock";
#endif
#ifdef SIGBUS
    case SIGBUS: return "bus error";
#endif
#ifdef SIGCHLD
    case SIGCHLD: return "child status changed";
#endif
#if defined(SIGCLD) && (!defined(SIGCHLD) || (SIGCLD != SIGCHLD))
    case SIGCLD: return "child status changed";
#endif
#ifdef SIGCONT
    case SIGCONT: return "continue after stop";
#endif
#if defined(SIGEMT) && (!defined(SIGXCPU) || (SIGEMT != SIGXCPU))
    case SIGEMT: return "EMT instruction";
#endif
#ifdef SIGFPE
    case SIGFPE: return "floating-point exception";
#endif
#ifdef SIGHUP
    case SIGHUP: return "hangup";
#endif
#ifdef SIGILL
    case SIGILL: return "illegal instruction";
#endif
#ifdef SIGINT
    case SIGINT: return "interrupt";
#endif
#ifdef SIGIO
    case SIGIO: return "input/output possible on file";
#endif
#if defined(SIGIOT) && (!defined(SIGABRT) || (SIGABRT != SIGIOT))
    case SIGIOT: return "IOT instruction";
#endif
#ifdef SIGKILL
    case SIGKILL: return "kill signal";
#endif
#if defined(SIGLOST) && (!defined(SIGIOT) || (SIGLOST != SIGIOT)) && (!defined(SIGURG) || (SIGLOST != SIGURG)) && (!defined(SIGPROF) || (SIGLOST != SIGPROF)) && (!defined(SIGIO) || (SIGLOST != SIGIO))
    case SIGLOST: return "resource lost";
#endif
#ifdef SIGPIPE
    case SIGPIPE: return "write on pipe with no readers";
#endif
#if defined(SIGPOLL) && (!defined(SIGIO) || (SIGPOLL != SIGIO))
    case SIGPOLL: return "input/output possible on file";
#endif
#ifdef SIGPROF
    case SIGPROF: return "profiling alarm";
#endif
#if defined(SIGPWR) && (!defined(SIGXFSZ) || (SIGPWR != SIGXFSZ)) && (!defined(SIGLOST) || (SIGPWR != SIGLOST))
    case SIGPWR: return "power-fail restart";
#endif
#ifdef SIGQUIT
    case SIGQUIT: return "quit signal";
#endif
#if defined(SIGSEGV) && (!defined(SIGBUS) || (SIGSEGV != SIGBUS))
    case SIGSEGV: return "segmentation violation";
#endif
#ifdef SIGSTOP
    case SIGSTOP: return "stop";
#endif
#ifdef SIGSYS
    case SIGSYS: return "bad argument to system call";
#endif
#ifdef SIGTERM
    case SIGTERM: return "software termination signal";
#endif
#ifdef SIGTRAP
    case SIGTRAP: return "trace trap";
#endif
#ifdef SIGTSTP
    case SIGTSTP: return "stop signal from tty";
#endif
#ifdef SIGTTIN
    case SIGTTIN: return "background tty read";
#endif
#ifdef SIGTTOU
    case SIGTTOU: return "background tty write";
#endif
#if defined(SIGURG) && (!defined(SIGIO) || (SIGURG != SIGIO))
    case SIGURG: return "urgent I/O condition";
#endif
#if defined(SIGUSR1) && (!defined(SIGIO) || (SIGUSR1 != SIGIO))
    case SIGUSR1: return "user-defined signal 1";
#endif
#if defined(SIGUSR2) && (!defined(SIGURG) || (SIGUSR2 != SIGURG))
    case SIGUSR2: return "user-defined signal 2";
#endif
#ifdef SIGVTALRM
    case SIGVTALRM: return "virtual time alarm";
#endif
#ifdef SIGWINCH
    case SIGWINCH: return "window changed";
#endif
#ifdef SIGXCPU
    case SIGXCPU: return "exceeded CPU time limit";
#endif
#ifdef SIGXFSZ
    case SIGXFSZ: return "exceeded file size limit";
#endif
#if defined(SIGINFO) && (!defined(SIGPWR) || (SIGINFO != SIGPWR))
    case SIGINFO: return "information request";
#endif
    }
    return "unknown signal";
}

/*
 * Local Variables:
 * mode: c
 * c-basic-offset: 4
 * fill-column: 78
 * End:
 */<|MERGE_RESOLUTION|>--- conflicted
+++ resolved
@@ -36,13 +36,8 @@
 Tcl_ErrnoId(void)
 {
     switch (errno) {
-<<<<<<< HEAD
-#ifdef E2BIG
+#if defined(E2BIG) && (!defined(EOVERFLOW) || (E2BIG != EOVERFLOW))
     case E2BIG: return "E2BIG";
-=======
-#if defined(E2BIG) && (!defined(EOVERFLOW) || (E2BIG != EOVERFLOW))
-	case E2BIG: return "E2BIG";
->>>>>>> e84de0f8
 #endif
 #ifdef EACCES
     case EACCES: return "EACCES";
@@ -489,13 +484,8 @@
      int err)			/* Error number (such as in errno variable). */
 {
     switch (err) {
-<<<<<<< HEAD
-#ifdef E2BIG
+#if defined(E2BIG) && (!defined(EOVERFLOW) || (E2BIG != EOVERFLOW))
     case E2BIG: return "argument list too long";
-=======
-#if defined(E2BIG) && (!defined(EOVERFLOW) || (E2BIG != EOVERFLOW))
-	case E2BIG: return "argument list too long";
->>>>>>> e84de0f8
 #endif
 #ifdef EACCES
     case EACCES: return "permission denied";
