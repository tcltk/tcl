--- conflicted
+++ resolved
@@ -80,14 +80,8 @@
 {
     Tcl_Obj *pDB, *pkgDict;
     Tcl_DString cmdName;
-<<<<<<< HEAD
     const Tcl_Config *cfg;
-    Tcl_Encoding venc = Tcl_GetEncoding(NULL, valEncoding);
     QCCD *cdPtr = ckalloc(sizeof(QCCD));
-=======
-    Tcl_Config *cfg;
-    QCCD *cdPtr = (QCCD *)ckalloc(sizeof(QCCD));
->>>>>>> 9ccb27be
 
     cdPtr->interp = interp;
     if (valEncoding) {
@@ -118,32 +112,7 @@
      * dictionaries visible at Tcl level. I.e. they are not filled
      */
 
-<<<<<<< HEAD
-    if (venc != NULL) {
-	Tcl_Obj *pkgDict, *pDB = GetConfigDict(interp);
-
-	/*
-	 * Retrieve package specific configuration...
-	 */
-
-	if (Tcl_DictObjGet(interp, pDB, cdPtr->pkg, &pkgDict) != TCL_OK
-		|| (pkgDict == NULL)) {
-	    pkgDict = Tcl_NewDictObj();
-	} else if (Tcl_IsShared(pkgDict)) {
-	    pkgDict = Tcl_DuplicateObj(pkgDict);
-	}
-
-	/*
-	 * Extend the package configuration...
-	 */
-
-	for (cfg=configuration ; cfg->key!=NULL && cfg->key[0]!='\0' ; cfg++) {
-	    Tcl_DString conv;
-	    const char *convValue =
-		    Tcl_ExternalToUtfDString(venc, cfg->value, -1, &conv);
-=======
     pDB = GetConfigDict(interp);
->>>>>>> 9ccb27be
 
     /*
      * Retrieve package specific configuration...
@@ -367,14 +336,10 @@
 
     Tcl_DictObjRemove(NULL, pDB, pkgName);
     Tcl_DecrRefCount(pkgName);
-<<<<<<< HEAD
-    ckfree(cdPtr);
-=======
     if (cdPtr->encoding) {
 	ckfree((char *)cdPtr->encoding);
     }
     ckfree((char *)cdPtr);
->>>>>>> 9ccb27be
 }
  
