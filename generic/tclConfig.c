/*
 * tclConfig.c --
 *
 *	This file provides the facilities which allow Tcl and other packages
 *	to embed configuration information into their binary libraries.
 *
 * Copyright (c) 2002 Andreas Kupries <andreas_kupries@users.sourceforge.net>
 *
 * See the file "license.terms" for information on usage and redistribution of
 * this file, and for a DISCLAIMER OF ALL WARRANTIES.
 */

#include "tclInt.h"

/*
 * Internal structure to hold embedded configuration information.
 *
 * Our structure is a two-level dictionary associated with the 'interp'. The
 * first level is keyed with the package name and maps to the dictionary for
 * that package. The package dictionary is keyed with metadata keys and maps
 * to the metadata value for that key. This is package specific. The metadata
 * values are in UTF-8, converted from the external representation given to us
 * by the caller.
 */

#define ASSOC_KEY	"tclPackageAboutDict"

/*
 * A ClientData struct for the QueryConfig command.  Store the three bits
 * of data we need; the package name for which we store a config dict,
 * the (Tcl_Interp *) in which it is stored, and the encoding.
 */

typedef struct QCCD {
    Tcl_Obj *pkg;
    Tcl_Interp *interp;
    char *encoding;
} QCCD;

/*
 * Static functions in this file:
 */

static int		QueryConfigObjCmd(ClientData clientData,
			    Tcl_Interp *interp, int objc,
			    struct Tcl_Obj *CONST *objv);
static void		QueryConfigDelete(ClientData clientData);
static Tcl_Obj *	GetConfigDict(Tcl_Interp *interp);
static void		ConfigDictDeleteProc(ClientData clientData,
			    Tcl_Interp *interp);

/*
 *----------------------------------------------------------------------
 *
 * Tcl_RegisterConfig --
 *
 *	See TIP#59 for details on what this function does.
 *
 * Results:
 *	None.
 *
 * Side effects:
 *	Creates namespace and cfg query command in it as per TIP #59.
 *
 *----------------------------------------------------------------------
 */

void
Tcl_RegisterConfig(
    Tcl_Interp *interp,		/* Interpreter the configuration command is
				 * registered in. */
    CONST char *pkgName,	/* Name of the package registering the
				 * embedded configuration. ASCII, thus in
				 * UTF-8 too. */
    Tcl_Config *configuration,	/* Embedded configuration. */
    CONST char *valEncoding)	/* Name of the encoding used to store the
				 * configuration values, ASCII, thus UTF-8. */
{
    Tcl_DString cmdName;
    Tcl_Config *cfg;
    QCCD *cdPtr = (QCCD *)ckalloc(sizeof(QCCD));

    cdPtr->interp = interp;
    if (valEncoding) {
	cdPtr->encoding = ckalloc(strlen(valEncoding)+1);
	strcpy(cdPtr->encoding, valEncoding);
    } else {
	cdPtr->encoding = NULL;
    }
    cdPtr->pkg = Tcl_NewStringObj(pkgName, -1);

    /*
     * Phase I: Adding the provided information to the internal database of
     * package meta data.
     *
     * Phase II: Create a command for querying this database, specific to the
     * package registering its configuration. This is the approved interface
     * in TIP 59. In the future a more general interface should be done, as
     * follow-up to TIP 59. Simply because our database is now general across
     * packages, and not a structure tied to one package.
     *
     * Note, the created command will have a reference through its clientdata.
     */

    Tcl_IncrRefCount(cdPtr->pkg);

    /*
     * For venc == NULL aka bogus encoding we skip the step setting up the
     * dictionaries visible at Tcl level. I.e. they are not filled
     */

<<<<<<< HEAD
    if (venc != NULL) {
	Tcl_Obj *pkgDict, *pDB = GetConfigDict(interp);

=======
>>>>>>> f7fd65de
	/*
	 * Retrieve package specific configuration...
	 */

	if (Tcl_DictObjGet(interp, pDB, cdPtr->pkg, &pkgDict) != TCL_OK
		|| (pkgDict == NULL)) {
	    pkgDict = Tcl_NewDictObj();
	} else if (Tcl_IsShared(pkgDict)) {
	    pkgDict = Tcl_DuplicateObj(pkgDict);
	}

	/*
	 * Extend the package configuration...
	 */

	for (cfg=configuration ; cfg->key!=NULL && cfg->key[0]!='\0' ; cfg++) {
<<<<<<< HEAD
	    Tcl_DString conv;
	    CONST char *convValue =
		    Tcl_ExternalToUtfDString(venc, cfg->value, -1, &conv);

	    /*
	     * We know that the keys are in ASCII/UTF-8, so for them is no
	     * conversion required.
	     */

	    Tcl_DictObjPut(interp, pkgDict, Tcl_NewStringObj(cfg->key, -1),
		    Tcl_NewStringObj(convValue, -1));
	    Tcl_DStringFree(&conv);
=======
	    Tcl_DictObjPut(interp, pkgDict, Tcl_NewStringObj(cfg->key, -1),
			   Tcl_NewStringObj(cfg->value, -1));
>>>>>>> f7fd65de
	}

	/*
	 * Write the changes back into the overall database.
	 */

	Tcl_DictObjPut(interp, pDB, cdPtr->pkg, pkgDict);

    /*
     * Now create the interface command for retrieval of the package
     * information.
     */

    Tcl_DStringInit(&cmdName);
    Tcl_DStringAppend(&cmdName, "::", -1);
    Tcl_DStringAppend(&cmdName, pkgName, -1);

    /*
     * The incomplete command name is the name of the namespace to place it
     * in.
     */

    if (Tcl_FindNamespace(interp, Tcl_DStringValue(&cmdName), NULL,
	    TCL_GLOBAL_ONLY) == NULL) {
	if (Tcl_CreateNamespace(interp, Tcl_DStringValue(&cmdName),
		NULL, NULL) == NULL) {
	    Tcl_Panic("%s.\n%s: %s",
		    Tcl_GetStringResult(interp), "Tcl_RegisterConfig",
		    "Unable to create namespace for package configuration.");
	}
    }

    Tcl_DStringAppend(&cmdName, "::pkgconfig", -1);

    if (Tcl_CreateObjCommand(interp, Tcl_DStringValue(&cmdName),
	    QueryConfigObjCmd, (ClientData) cdPtr, QueryConfigDelete) == NULL) {
	Tcl_Panic("%s: %s", "Tcl_RegisterConfig",
		"Unable to create query command for package configuration");
    }

    Tcl_DStringFree(&cmdName);
}

/*
 *----------------------------------------------------------------------
 *
 * QueryConfigObjCmd --
 *
 *	Implementation of "::<package>::pkgconfig", the command to query
 *	configuration information embedded into a binary library.
 *
 * Results:
 *	A standard tcl result.
 *
 * Side effects:
 *	See the manual for what this command does.
 *
 *----------------------------------------------------------------------
 */

static int
QueryConfigObjCmd(
    ClientData clientData,
    Tcl_Interp *interp,
    int objc,
    struct Tcl_Obj *CONST *objv)
{
    QCCD *cdPtr = (QCCD *) clientData;
    Tcl_Obj *pkgName = cdPtr->pkg;
    Tcl_Obj *pDB, *pkgDict, *val, *listPtr;
    int n, index;
    static CONST char *subcmdStrings[] = {
	"get", "list", NULL
    };
    enum subcmds {
	CFG_GET, CFG_LIST
    };
    Tcl_DString conv;
    Tcl_Encoding venc = NULL;
    CONST char *value;

    if ((objc < 2) || (objc > 3)) {
	Tcl_WrongNumArgs(interp, 1, objv, "subcommand ?argument?");
	return TCL_ERROR;
    }
    if (Tcl_GetIndexFromObj(interp, objv[1], subcmdStrings, "subcommand", 0,
	    &index) != TCL_OK) {
	return TCL_ERROR;
    }

    pDB = GetConfigDict(interp);
    if (Tcl_DictObjGet(interp, pDB, pkgName, &pkgDict) != TCL_OK
	    || pkgDict == NULL) {
	/*
	 * Maybe a Tcl_Panic is better, because the package data has to be
	 * present.
	 */

	Tcl_SetResult(interp, "package not known", TCL_STATIC);
	return TCL_ERROR;
    }

    switch ((enum subcmds) index) {
    case CFG_GET:
	if (objc != 3) {
	    Tcl_WrongNumArgs(interp, 2, objv, "key");
	    return TCL_ERROR;
	}

	if (Tcl_DictObjGet(interp, pkgDict, objv[2], &val) != TCL_OK
		|| val == NULL) {
	    Tcl_SetResult(interp, "key not known", TCL_STATIC);
	    return TCL_ERROR;
	}

	if (cdPtr->encoding) {
	    venc = Tcl_GetEncoding(interp, cdPtr->encoding);
	    if (!venc) {
		return TCL_ERROR;
	    }
	}
	value = Tcl_ExternalToUtfDString(venc, Tcl_GetString(val), -1, &conv);
	Tcl_SetObjResult(interp, Tcl_NewStringObj(value, -1));
	Tcl_DStringFree(&conv);
	return TCL_OK;

    case CFG_LIST:
	if (objc != 2) {
	    Tcl_WrongNumArgs(interp, 2, objv, NULL);
	    return TCL_ERROR;
	}

	Tcl_DictObjSize(interp, pkgDict, &n);
	listPtr = Tcl_NewListObj(n, NULL);

	if (!listPtr) {
	    Tcl_SetResult(interp, "insufficient memory to create list",
		    TCL_STATIC);
	    return TCL_ERROR;
	}

	if (n) {
	    Tcl_DictSearch s;
	    Tcl_Obj *key;
	    int done;

	    for (Tcl_DictObjFirst(interp, pkgDict, &s, &key, NULL, &done);
		    !done; Tcl_DictObjNext(&s, &key, NULL, &done)) {
		Tcl_ListObjAppendElement(NULL, listPtr, key);
	    }
	}

	Tcl_SetObjResult(interp, listPtr);
	return TCL_OK;

    default:
	Tcl_Panic("QueryConfigObjCmd: Unknown subcommand to 'pkgconfig'. This can't happen");
	break;
    }
    return TCL_ERROR;
}

/*
 *-------------------------------------------------------------------------
 *
 * QueryConfigDelete --
 *
 *	Command delete function. Cleans up after the configuration query
 *	command when it is deleted by the user or during finalization.
 *
 * Results:
 *	None.
 *
 * Side effects:
 *	Deallocates all non-transient memory allocated by Tcl_RegisterConfig.
 *
 *-------------------------------------------------------------------------
 */

static void
QueryConfigDelete(
    ClientData clientData)
{
    QCCD *cdPtr = (QCCD *) clientData;
    Tcl_Obj *pkgName = cdPtr->pkg;
    Tcl_Obj *pDB = GetConfigDict(cdPtr->interp);

    Tcl_DictObjRemove(NULL, pDB, pkgName);
    Tcl_DecrRefCount(pkgName);
    if (cdPtr->encoding) {
	ckfree((char *)cdPtr->encoding);
    }
    ckfree((char *)cdPtr);
}

/*
 *-------------------------------------------------------------------------
 *
 * GetConfigDict --
 *
 *	Retrieve the package metadata database from the interpreter.
 *	Initializes it, if not present yet.
 *
 * Results:
 *	A Tcl_Obj reference
 *
 * Side effects:
 *	May allocate a Tcl_Obj.
 *
 *-------------------------------------------------------------------------
 */

static Tcl_Obj *
GetConfigDict(
    Tcl_Interp *interp)
{
    Tcl_Obj *pDB = Tcl_GetAssocData(interp, ASSOC_KEY, NULL);

    if (pDB == NULL) {
	pDB = Tcl_NewDictObj();
	Tcl_IncrRefCount(pDB);
	Tcl_SetAssocData(interp, ASSOC_KEY, ConfigDictDeleteProc, pDB);
    }

    return pDB;
}

/*
 *----------------------------------------------------------------------
 *
 * ConfigDictDeleteProc --
 *
 *	This function is associated with the "Package About dict" assoc data
 *	for an interpreter; it is invoked when the interpreter is deleted in
 *	order to free the information associated with any pending error
 *	reports.
 *
 * Results:
 *	None.
 *
 * Side effects:
 *	The package metadata database is freed.
 *
 *----------------------------------------------------------------------
 */

static void
ConfigDictDeleteProc(
    ClientData clientData,	/* Pointer to Tcl_Obj. */
    Tcl_Interp *interp)		/* Interpreter being deleted. */
{
    Tcl_Obj *pDB = (Tcl_Obj *) clientData;

    Tcl_DecrRefCount(pDB);
}

/*
 * Local Variables:
 * mode: c
 * c-basic-offset: 4
 * fill-column: 78
 * End:
 */<|MERGE_RESOLUTION|>--- conflicted
+++ resolved
@@ -78,6 +78,7 @@
     CONST char *valEncoding)	/* Name of the encoding used to store the
 				 * configuration values, ASCII, thus UTF-8. */
 {
+    Tcl_Obj *pDB, *pkgDict;
     Tcl_DString cmdName;
     Tcl_Config *cfg;
     QCCD *cdPtr = (QCCD *)ckalloc(sizeof(QCCD));
@@ -111,52 +112,35 @@
      * dictionaries visible at Tcl level. I.e. they are not filled
      */
 
-<<<<<<< HEAD
-    if (venc != NULL) {
-	Tcl_Obj *pkgDict, *pDB = GetConfigDict(interp);
-
-=======
->>>>>>> f7fd65de
-	/*
-	 * Retrieve package specific configuration...
-	 */
-
-	if (Tcl_DictObjGet(interp, pDB, cdPtr->pkg, &pkgDict) != TCL_OK
-		|| (pkgDict == NULL)) {
-	    pkgDict = Tcl_NewDictObj();
-	} else if (Tcl_IsShared(pkgDict)) {
-	    pkgDict = Tcl_DuplicateObj(pkgDict);
-	}
-
-	/*
-	 * Extend the package configuration...
-	 */
-
-	for (cfg=configuration ; cfg->key!=NULL && cfg->key[0]!='\0' ; cfg++) {
-<<<<<<< HEAD
-	    Tcl_DString conv;
-	    CONST char *convValue =
-		    Tcl_ExternalToUtfDString(venc, cfg->value, -1, &conv);
-
-	    /*
-	     * We know that the keys are in ASCII/UTF-8, so for them is no
-	     * conversion required.
-	     */
-
-	    Tcl_DictObjPut(interp, pkgDict, Tcl_NewStringObj(cfg->key, -1),
-		    Tcl_NewStringObj(convValue, -1));
-	    Tcl_DStringFree(&conv);
-=======
-	    Tcl_DictObjPut(interp, pkgDict, Tcl_NewStringObj(cfg->key, -1),
-			   Tcl_NewStringObj(cfg->value, -1));
->>>>>>> f7fd65de
-	}
-
-	/*
-	 * Write the changes back into the overall database.
-	 */
-
-	Tcl_DictObjPut(interp, pDB, cdPtr->pkg, pkgDict);
+    pDB = GetConfigDict(interp);
+
+    /*
+     * Retrieve package specific configuration...
+     */
+
+    if (Tcl_DictObjGet(interp, pDB, cdPtr->pkg, &pkgDict) != TCL_OK
+	    || (pkgDict == NULL)) {
+	pkgDict = Tcl_NewDictObj();
+    } else if (Tcl_IsShared(pkgDict)) {
+	pkgDict = Tcl_DuplicateObj(pkgDict);
+    }
+
+    /*
+     * Extend the package configuration...
+     * We cannot assume that the encodings are initialized, therefore
+     * store the value as-is in a byte array. See Bug [9b2e636361].
+     */
+
+    for (cfg=configuration ; cfg->key!=NULL && cfg->key[0]!='\0' ; cfg++) {
+	Tcl_DictObjPut(interp, pkgDict, Tcl_NewStringObj(cfg->key, -1),
+		Tcl_NewByteArrayObj((unsigned char *)cfg->value, strlen(cfg->value)));
+    }
+
+    /*
+     * Write the changes back into the overall database.
+     */
+
+    Tcl_DictObjPut(interp, pDB, cdPtr->pkg, pkgDict);
 
     /*
      * Now create the interface command for retrieval of the package
@@ -272,8 +256,14 @@
 		return TCL_ERROR;
 	    }
 	}
-	value = Tcl_ExternalToUtfDString(venc, Tcl_GetString(val), -1, &conv);
-	Tcl_SetObjResult(interp, Tcl_NewStringObj(value, -1));
+	/*
+	 * Value is stored as-is in a byte array, see Bug [9b2e636361],
+	 * so we have to decode it first.
+	 */
+	value = (const char *) Tcl_GetByteArrayFromObj(val, &n);
+	value = Tcl_ExternalToUtfDString(venc, value, n, &conv);
+	Tcl_SetObjResult(interp, Tcl_NewStringObj(value,
+		Tcl_DStringLength(&conv)));
 	Tcl_DStringFree(&conv);
 	return TCL_OK;
 
