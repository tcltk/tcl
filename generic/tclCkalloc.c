--- conflicted
+++ resolved
@@ -865,14 +865,8 @@
 	}
 	break_on_malloc = value;
 	return TCL_OK;
-<<<<<<< HEAD
-    }
-    if (strcmp(TclGetString(objv[1]),"info") == 0) {
+    case OPT_INFO:
 	TclPrintfResult(interp,
-=======
-    case OPT_INFO:
-	Tcl_SetObjResult(interp, Tcl_ObjPrintf(
->>>>>>> 4408b39e
 		"%-25s %10" TCL_Z_MODIFIER "u\n%-25s %10" TCL_Z_MODIFIER "u\n%-25s %10" TCL_Z_MODIFIER "u\n%-25s %10" TCL_Z_MODIFIER "u\n%-25s %10" TCL_Z_MODIFIER "u\n%-25s %10" TCL_Z_MODIFIER "u\n",
 		"total mallocs", total_mallocs, "total frees", total_frees,
 		"current packets allocated", current_malloc_packets,
@@ -953,15 +947,6 @@
 	TCL_UNREACHABLE();
     }
 
-<<<<<<< HEAD
-    TclPrintfResult(interp,
-	    "bad option \"%s\": should be active, break_on_malloc, info, "
-	    "init, objs, onexit, tag, trace, trace_on_at_malloc, or validate",
-	    TclGetString(objv[1]));
-    return TCL_ERROR;
-
-=======
->>>>>>> 4408b39e
   argError:
     Tcl_WrongNumArgs(interp, 2, objv, "count");
     return TCL_ERROR;
