--- conflicted
+++ resolved
@@ -1082,13 +1082,9 @@
     const char *file,
     int line)
 {
-<<<<<<< HEAD
     void *result;
-=======
-    char *result;
     (void)file;
     (void)line;
->>>>>>> 2b4828b8
 
     result = TclpAlloc(size);
     return result;
@@ -1171,13 +1167,9 @@
     const char *file,
     int line)
 {
-<<<<<<< HEAD
     void *result;
-=======
-    char *result;
     (void)file;
     (void)line;
->>>>>>> 2b4828b8
 
     result = TclpRealloc(ptr, size);
     return result;
