/*
 * tclProc.c --
 *
 *	This file contains routines that implement Tcl procedures, including
 *	the "proc" and "uplevel" commands.
 *
 * Copyright © 1987-1993 The Regents of the University of California.
 * Copyright © 1994-1998 Sun Microsystems, Inc.
 * Copyright © 2004-2006 Miguel Sofer
 * Copyright © 2007 Daniel A. Steffen <das@users.sourceforge.net>
 *
 * See the file "license.terms" for information on usage and redistribution of
 * this file, and for a DISCLAIMER OF ALL WARRANTIES.
 */

#include "tclInt.h"
#include "tclCompile.h"
#include <assert.h>

/*
 * Variables that are part of the [apply] command implementation and which
 * have to be passed to the other side of the NRE call.
 */

typedef struct {
    Command cmd;
    ExtraFrameInfo efi;
} ApplyExtraData;

/*
 * Prototypes for static functions in this file
 */

static void		DupLambdaInternalRep(Tcl_Obj *objPtr,
			    Tcl_Obj *copyPtr);
static void		FreeLambdaInternalRep(Tcl_Obj *objPtr);
static int		InitArgsAndLocals(Tcl_Interp *interp, size_t skip);
static void		InitResolvedLocals(Tcl_Interp *interp,
			    ByteCode *codePtr, Var *defPtr,
			    Namespace *nsPtr);
static void		InitLocalCache(Proc *procPtr);
static void		ProcBodyDup(Tcl_Obj *srcPtr, Tcl_Obj *dupPtr);
static void		ProcBodyFree(Tcl_Obj *objPtr);
static int		ProcWrongNumArgs(Tcl_Interp *interp, size_t skip);
static void		MakeProcError(Tcl_Interp *interp,
			    Tcl_Obj *procNameObj);
static void		MakeLambdaError(Tcl_Interp *interp,
			    Tcl_Obj *procNameObj);
static int		SetLambdaFromAny(Tcl_Interp *interp, Tcl_Obj *objPtr);
static Tcl_ObjCmdProc2 NRInterpProc2;


static Tcl_NRPostProc ApplyNR2;
static Tcl_NRPostProc InterpProcNR2;
static Tcl_NRPostProc Uplevel_Callback;

/*
 * The ProcBodyObjType type
 */

const Tcl_ObjType tclProcBodyType = {
    "procbody",			/* name for this type */
    ProcBodyFree,		/* FreeInternalRep function */
    ProcBodyDup,		/* DupInternalRep function */
    NULL,			/* UpdateString function; Tcl_GetString and
				 * Tcl_GetStringFromObj should panic
				 * instead. */
    NULL,			/* SetFromAny function; Tcl_ConvertToType
				 * should panic instead. */
    TCL_OBJTYPE_V0
};

#define ProcSetInternalRep(objPtr, procPtr)					\
    do {								\
	Tcl_ObjInternalRep ir;						\
	(procPtr)->refCount++;						\
	ir.twoPtrValue.ptr1 = (procPtr);				\
	ir.twoPtrValue.ptr2 = NULL;					\
	Tcl_StoreInternalRep((objPtr), &tclProcBodyType, &ir);		\
    } while (0)

#define ProcGetInternalRep(objPtr, procPtr)					\
    do {								\
	const Tcl_ObjInternalRep *irPtr;					\
	irPtr = TclFetchInternalRep((objPtr), &tclProcBodyType);		\
	(procPtr) = irPtr ? (Proc *)irPtr->twoPtrValue.ptr1 : NULL;		\
    } while (0)

/*
 * The [upvar]/[uplevel] level reference type. Uses the wideValue field
 * to remember the integer value of a parsed #<integer> format.
 *
 * Uses the default behaviour throughout, and never disposes of the string
 * rep; it's just a cache type.
 */

static const Tcl_ObjType levelReferenceType = {
    "levelReference",
    NULL, NULL, NULL, NULL, TCL_OBJTYPE_V0
};

/*
 * The type of lambdas. Note that every lambda will *always* have a string
 * representation.
 *
 * Internally, ptr1 is a pointer to a Proc instance that is not bound to a
 * command name, and ptr2 is a pointer to the namespace that the Proc instance
 * will execute within. IF YOU CHANGE THIS, CHECK IN tclDisassemble.c TOO.
 */

static const Tcl_ObjType lambdaType = {
    "lambdaExpr",		/* name */
    FreeLambdaInternalRep,	/* freeIntRepProc */
    DupLambdaInternalRep,	/* dupIntRepProc */
    NULL,			/* updateStringProc */
    SetLambdaFromAny,		/* setFromAnyProc */
    TCL_OBJTYPE_V0
};

#define LambdaSetInternalRep(objPtr, procPtr, nsObjPtr)			\
    do {								\
	Tcl_ObjInternalRep ir;						\
	ir.twoPtrValue.ptr1 = (procPtr);				\
	ir.twoPtrValue.ptr2 = (nsObjPtr);				\
	Tcl_IncrRefCount((nsObjPtr));					\
	Tcl_StoreInternalRep((objPtr), &lambdaType, &ir);			\
    } while (0)

#define LambdaGetInternalRep(objPtr, procPtr, nsObjPtr)			\
    do {								\
	const Tcl_ObjInternalRep *irPtr;					\
	irPtr = TclFetchInternalRep((objPtr), &lambdaType);			\
	(procPtr) = irPtr ? (Proc *)irPtr->twoPtrValue.ptr1 : NULL;		\
	(nsObjPtr) = irPtr ? (Tcl_Obj *)irPtr->twoPtrValue.ptr2 : NULL;		\
    } while (0)


/*
 *----------------------------------------------------------------------
 *
 * Tcl_ProcObjCmd --
 *
 *	This object-based function is invoked to process the "proc" Tcl
 *	command. See the user documentation for details on what it does.
 *
 * Results:
 *	A standard Tcl object result value.
 *
 * Side effects:
 *	A new procedure gets created.
 *
 *----------------------------------------------------------------------
 */

#undef TclObjInterpProc2
int
Tcl_ProcObjCmd(
    TCL_UNUSED(void *),
    Tcl_Interp *interp,		/* Current interpreter. */
    Tcl_Size objc,			/* Number of arguments. */
    Tcl_Obj *const objv[])	/* Argument objects. */
{
    Interp *iPtr = (Interp *) interp;
    Proc *procPtr;
    const char *procName;
    const char *simpleName, *procArgs, *procBody;
    Namespace *nsPtr, *altNsPtr, *cxtNsPtr;
    Tcl_Command cmd;

    if (objc != 4) {
	Tcl_WrongNumArgs(interp, 1, objv, "name args body");
	return TCL_ERROR;
    }

    /*
     * Determine the namespace where the procedure should reside. Unless the
     * command name includes namespace qualifiers, this will be the current
     * namespace.
     */

    procName = TclGetString(objv[1]);
    TclGetNamespaceForQualName(interp, procName, NULL, 0,
	    &nsPtr, &altNsPtr, &cxtNsPtr, &simpleName);

    if (nsPtr == NULL) {
	Tcl_SetObjResult(interp, Tcl_ObjPrintf(
		"can't create procedure \"%s\": unknown namespace",
		procName));
	Tcl_SetErrorCode(interp, "TCL", "VALUE", "COMMAND", NULL);
	return TCL_ERROR;
    }
    if (simpleName == NULL) {
	Tcl_SetObjResult(interp, Tcl_ObjPrintf(
		"can't create procedure \"%s\": bad procedure name",
		procName));
	Tcl_SetErrorCode(interp, "TCL", "VALUE", "COMMAND", NULL);
	return TCL_ERROR;
    }

    /*
     * Create the data structure to represent the procedure.
     */

    if (TclCreateProc(interp, /*ignored nsPtr*/ NULL, simpleName, objv[2],
	    objv[3], &procPtr) != TCL_OK) {
	Tcl_AddErrorInfo(interp, "\n    (creating proc \"");
	Tcl_AddErrorInfo(interp, simpleName);
	Tcl_AddErrorInfo(interp, "\")");
	return TCL_ERROR;
    }

    cmd = TclNRCreateCommandInNs(interp, simpleName, (Tcl_Namespace *) nsPtr,
	TclObjInterpProc2, NRInterpProc2, procPtr, TclProcDeleteProc);

    /*
     * Now initialize the new procedure's cmdPtr field. This will be used
     * later when the procedure is called to determine what namespace the
     * procedure will run in. This will be different than the current
     * namespace if the proc was renamed into a different namespace.
     */

    procPtr->cmdPtr = (Command *) cmd;

    /*
     * TIP #280: Remember the line the procedure body is starting on. In a
     * bytecode context we ask the engine to provide us with the necessary
     * information. This is for the initialization of the byte code compiler
     * when the body is used for the first time.
     *
     * This code is nearly identical to the #280 code in SetLambdaFromAny, see
     * this file. The differences are the different index of the body in the
     * line array of the context, and the lambda code requires some special
     * processing. Find a way to factor the common elements into a single
     * function.
     */

    if (iPtr->cmdFramePtr) {
	CmdFrame *contextPtr = (CmdFrame *)TclStackAlloc(interp, sizeof(CmdFrame));

	*contextPtr = *iPtr->cmdFramePtr;
	if (contextPtr->type == TCL_LOCATION_BC) {
	    /*
	     * Retrieve source information from the bytecode, if possible. If
	     * the information is retrieved successfully, context.type will be
	     * TCL_LOCATION_SOURCE and the reference held by
	     * context.data.eval.path will be counted.
	     */

	    TclGetSrcInfoForPc(contextPtr);
	} else if (contextPtr->type == TCL_LOCATION_SOURCE) {
	    /*
	     * The copy into 'context' up above has created another reference
	     * to 'context.data.eval.path'; account for it.
	     */

	    Tcl_IncrRefCount(contextPtr->data.eval.path);
	}

	if (contextPtr->type == TCL_LOCATION_SOURCE) {
	    /*
	     * We can account for source location within a proc only if the
	     * proc body was not created by substitution.
	     */

	    if (contextPtr->line
		    && (contextPtr->nline >= 4) && (contextPtr->line[3] >= 0)) {
		int isNew;
		Tcl_HashEntry *hePtr;
		CmdFrame *cfPtr = (CmdFrame *)Tcl_Alloc(sizeof(CmdFrame));

		cfPtr->level = -1;
		cfPtr->type = contextPtr->type;
		cfPtr->line = (int *)Tcl_Alloc(sizeof(int));
		cfPtr->line[0] = contextPtr->line[3];
		cfPtr->nline = 1;
		cfPtr->framePtr = NULL;
		cfPtr->nextPtr = NULL;

		cfPtr->data.eval.path = contextPtr->data.eval.path;
		Tcl_IncrRefCount(cfPtr->data.eval.path);

		cfPtr->cmd = NULL;
		cfPtr->len = 0;

		hePtr = Tcl_CreateHashEntry(iPtr->linePBodyPtr,
			procPtr, &isNew);
		if (!isNew) {
		    /*
		     * Get the old command frame and release it. See also
		     * TclProcCleanupProc in this file. Currently it seems as
		     * if only the procbodytest::proc command of the testsuite
		     * is able to trigger this situation.
		     */

		    CmdFrame *cfOldPtr = (CmdFrame *)Tcl_GetHashValue(hePtr);

		    if (cfOldPtr->type == TCL_LOCATION_SOURCE) {
			Tcl_DecrRefCount(cfOldPtr->data.eval.path);
			cfOldPtr->data.eval.path = NULL;
		    }
		    Tcl_Free(cfOldPtr->line);
		    cfOldPtr->line = NULL;
		    Tcl_Free(cfOldPtr);
		}
		Tcl_SetHashValue(hePtr, cfPtr);
	    }

	    /*
	     * 'contextPtr' is going out of scope; account for the reference
	     * that it's holding to the path name.
	     */

	    Tcl_DecrRefCount(contextPtr->data.eval.path);
	    contextPtr->data.eval.path = NULL;
	}
	TclStackFree(interp, contextPtr);
    }

    /*
     * Optimize for no-op procs: if the body is not precompiled (like a TclPro
     * procbody), and the argument list is just "args" and the body is empty,
     * define a compileProc to compile a no-op.
     *
     * Notes:
     *	 - cannot be done for any argument list without having different
     *	   compiled/not-compiled behaviour in the "wrong argument #" case, or
     *	   making this code much more complicated. In any case, it doesn't
     *	   seem to make a lot of sense to verify the number of arguments we
     *	   are about to ignore ...
     *	 - could be enhanced to handle also non-empty bodies that contain only
     *	   comments; however, parsing the body will slow down the compilation
     *	   of all procs whose argument list is just _args_
     */

    if (TclHasInternalRep(objv[3], &tclProcBodyType)) {
	goto done;
    }

    procArgs = TclGetString(objv[2]);

    while (*procArgs == ' ') {
	procArgs++;
    }

    if ((procArgs[0] == 'a') && (strncmp(procArgs, "args", 4) == 0)) {
	Tcl_Size numBytes;

	procArgs +=4;
	while (*procArgs != '\0') {
	    if (*procArgs != ' ') {
		goto done;
	    }
	    procArgs++;
	}

	/*
	 * The argument list is just "args"; check the body
	 */

	procBody = Tcl_GetStringFromObj(objv[3], &numBytes);
	if (TclParseAllWhiteSpace(procBody, numBytes) < numBytes) {
	    goto done;
	}

	/*
	 * The body is just spaces: link the compileProc
	 */

	((Command *) cmd)->compileProc = TclCompileNoOp;
    }

  done:
    return TCL_OK;
}

/*
 *----------------------------------------------------------------------
 *
 * TclCreateProc --
 *
 *	Creates the data associated with a Tcl procedure definition. This
 *	function knows how to handle two types of body objects: strings and
 *	procbody. Strings are the traditional (and common) value for bodies,
 *	procbody are values created by extensions that have loaded a
 *	previously compiled script.
 *
 * Results:
 *	Returns TCL_OK on success, along with a pointer to a Tcl procedure
 *	definition in procPtrPtr where the cmdPtr field is not initialised.
 *	This definition should be freed by calling TclProcCleanupProc() when
 *	it is no longer needed. Returns TCL_ERROR if anything goes wrong.
 *
 * Side effects:
 *	If anything goes wrong, this function returns an error message in the
 *	interpreter.
 *
 *----------------------------------------------------------------------
 */

int
TclCreateProc(
    Tcl_Interp *interp,		/* Interpreter containing proc. */
    TCL_UNUSED(Namespace *) /*nsPtr*/,
    const char *procName,	/* Unqualified name of this proc. */
    Tcl_Obj *argsPtr,		/* Description of arguments. */
    Tcl_Obj *bodyPtr,		/* Command body. */
    Proc **procPtrPtr)		/* Returns: pointer to proc data. */
{
    Interp *iPtr = (Interp *) interp;

    Proc *procPtr = NULL;
    Tcl_Size i, numArgs;
    CompiledLocal *localPtr = NULL;
    Tcl_Obj **argArray;
    int precompiled = 0, result;

    ProcGetInternalRep(bodyPtr, procPtr);
    if (procPtr != NULL) {
	/*
	 * Because the body is a TclProProcBody, the actual body is already
	 * compiled, and it is not shared with anyone else, so it's OK not to
	 * unshare it (as a matter of fact, it is bad to unshare it, because
	 * there may be no source code).
	 *
	 * We don't create and initialize a Proc structure for the procedure;
	 * rather, we use what is in the body object. We increment the ref
	 * count of the Proc struct since the command (soon to be created)
	 * will be holding a reference to it.
	 */

	procPtr->iPtr = iPtr;
	procPtr->refCount++;
	precompiled = 1;
    } else {
	/*
	 * If the procedure's body object is shared because its string value
	 * is identical to, e.g., the body of another procedure, we must
	 * create a private copy for this procedure to use. Such sharing of
	 * procedure bodies is rare but can cause problems. A procedure body
	 * is compiled in a context that includes the number of "slots"
	 * allocated by the compiler for local variables. There is a local
	 * variable slot for each formal parameter (the
	 * "procPtr->numCompiledLocals = numArgs" assignment below). This
	 * means that the same code can not be shared by two procedures that
	 * have a different number of arguments, even if their bodies are
	 * identical. Note that we don't use Tcl_DuplicateObj since we would
	 * not want any bytecode internal representation.
	 */

	if (Tcl_IsShared(bodyPtr)) {
	    const char *bytes;
	    Tcl_Size length;
	    Tcl_Obj *sharedBodyPtr = bodyPtr;

	    bytes = Tcl_GetStringFromObj(bodyPtr, &length);
	    bodyPtr = Tcl_NewStringObj(bytes, length);

	    /*
	     * TIP #280.
	     * Ensure that the continuation line data for the original body is
	     * not lost and applies to the new body as well.
	     */

	    TclContinuationsCopy(bodyPtr, sharedBodyPtr);
	}

	/*
	 * Create and initialize a Proc structure for the procedure. We
	 * increment the ref count of the procedure's body object since there
	 * will be a reference to it in the Proc structure.
	 */

	Tcl_IncrRefCount(bodyPtr);

	procPtr = (Proc *)Tcl_Alloc(sizeof(Proc));
	procPtr->iPtr = iPtr;
	procPtr->refCount = 1;
	procPtr->bodyPtr = bodyPtr;
	procPtr->numArgs = 0;	/* Actual argument count is set below. */
	procPtr->numCompiledLocals = 0;
	procPtr->firstLocalPtr = NULL;
	procPtr->lastLocalPtr = NULL;
    }

    /*
     * Break up the argument list into argument specifiers, then process each
     * argument specifier. If the body is precompiled, processing is limited
     * to checking that the parsed argument is consistent with the one stored
     * in the Proc.
     */

    result = TclListObjGetElementsM(interp, argsPtr, &numArgs, &argArray);
    if (result != TCL_OK) {
	goto procError;
    }

    if (precompiled) {
	if (numArgs > procPtr->numArgs) {
	    Tcl_SetObjResult(interp, Tcl_ObjPrintf(
		    "procedure \"%s\": arg list contains %" TCL_Z_MODIFIER "u entries, "
		    "precompiled header expects %" TCL_Z_MODIFIER "u", procName, numArgs,
		    procPtr->numArgs));
	    Tcl_SetErrorCode(interp, "TCL", "OPERATION", "PROC",
		    "BYTECODELIES", NULL);
	    goto procError;
	}
	localPtr = procPtr->firstLocalPtr;
    } else {
	procPtr->numArgs = numArgs;
	procPtr->numCompiledLocals = numArgs;
    }

    for (i = 0; i < numArgs; i++) {
	const char *argname, *argnamei, *argnamelast;
	Tcl_Size fieldCount, nameLength;
	Tcl_Obj **fieldValues;

	/*
	 * Now divide the specifier up into name and default.
	 */

	result = TclListObjGetElementsM(interp, argArray[i], &fieldCount,
		&fieldValues);
	if (result != TCL_OK) {
	    goto procError;
	}
	if (fieldCount > 2) {
	    Tcl_Obj *errorObj = Tcl_NewStringObj(
		"too many fields in argument specifier \"", -1);
	    Tcl_AppendObjToObj(errorObj, argArray[i]);
	    Tcl_AppendToObj(errorObj, "\"", -1);
	    Tcl_SetObjResult(interp, errorObj);
	    Tcl_SetErrorCode(interp, "TCL", "OPERATION", "PROC",
		    "FORMALARGUMENTFORMAT", NULL);
	    goto procError;
	}
	if ((fieldCount == 0) || (Tcl_GetCharLength(fieldValues[0]) == 0)) {
	    Tcl_SetObjResult(interp, Tcl_NewStringObj(
		    "argument with no name", -1));
	    Tcl_SetErrorCode(interp, "TCL", "OPERATION", "PROC",
		    "FORMALARGUMENTFORMAT", NULL);
	    goto procError;
	}

	argname = Tcl_GetStringFromObj(fieldValues[0], &nameLength);

	/*
	 * Check that the formal parameter name is a scalar.
	 */

	argnamei = argname;
	argnamelast = (nameLength > 0) ? (argname + nameLength - 1) : argname;
	while (argnamei < argnamelast) {
	    if (*argnamei == '(') {
		if (*argnamelast == ')') { /* We have an array element. */
		    Tcl_SetObjResult(interp, Tcl_ObjPrintf(
			    "formal parameter \"%s\" is an array element",
			    TclGetString(fieldValues[0])));
		    Tcl_SetErrorCode(interp, "TCL", "OPERATION", "PROC",
			    "FORMALARGUMENTFORMAT", NULL);
		    goto procError;
		}
	    } else if (*argnamei == ':' && *(argnamei+1) == ':') {
		Tcl_Obj *errorObj = Tcl_NewStringObj(
		    "formal parameter \"", -1);
		Tcl_AppendObjToObj(errorObj, fieldValues[0]);
		Tcl_AppendToObj(errorObj, "\" is not a simple name", -1);
		Tcl_SetObjResult(interp, errorObj);
		Tcl_SetErrorCode(interp, "TCL", "OPERATION", "PROC",
			"FORMALARGUMENTFORMAT", NULL);
		goto procError;
	    }
	    argnamei++;
	}

	if (precompiled) {
	    /*
	     * Compare the parsed argument with the stored one. Note that the
	     * only flag value that makes sense at this point is VAR_ARGUMENT
	     * (its value was kept the same as pre VarReform to simplify
	     * tbcload's processing of older byetcodes).
	     *
	     * The only other flag value that is important to retrieve from
	     * precompiled procs is VAR_TEMPORARY (also unchanged). It is
	     * needed later when retrieving the variable names.
	     */

	    if ((localPtr->nameLength != nameLength)
		    || (memcmp(localPtr->name, argname, nameLength) != 0)
		    || (localPtr->frameIndex != i)
		    || !(localPtr->flags & VAR_ARGUMENT)
		    || (localPtr->defValuePtr == NULL && fieldCount == 2)
		    || (localPtr->defValuePtr != NULL && fieldCount != 2)) {
		Tcl_SetObjResult(interp, Tcl_ObjPrintf(
			"procedure \"%s\": formal parameter %" TCL_Z_MODIFIER "u is "
			"inconsistent with precompiled body", procName, i));
		Tcl_SetErrorCode(interp, "TCL", "OPERATION", "PROC",
			"BYTECODELIES", NULL);
		goto procError;
	    }

	    /*
	     * Compare the default value if any.
	     */

	    if (localPtr->defValuePtr != NULL) {
		Tcl_Size tmpLength, valueLength;
		const char *tmpPtr = Tcl_GetStringFromObj(localPtr->defValuePtr, &tmpLength);
		const char *value = Tcl_GetStringFromObj(fieldValues[1], &valueLength);

		if ((valueLength != tmpLength)
		     || memcmp(value, tmpPtr, tmpLength) != 0
		) {
		    Tcl_Obj *errorObj = Tcl_ObjPrintf(
			    "procedure \"%s\": formal parameter \"", procName);
		    Tcl_AppendObjToObj(errorObj, fieldValues[0]);
		    Tcl_AppendToObj(errorObj, "\" has "
			"default value inconsistent with precompiled body", -1);
		    Tcl_SetObjResult(interp, errorObj);
		    Tcl_SetErrorCode(interp, "TCL", "OPERATION", "PROC",
			    "BYTECODELIES", NULL);
		    goto procError;
		}
	    }
	    if ((i == numArgs - 1)
		    && (localPtr->nameLength == 4)
		    && (localPtr->name[0] == 'a')
		    && (strcmp(localPtr->name, "args") == 0)) {
		localPtr->flags |= VAR_IS_ARGS;
	    }

	    localPtr = localPtr->nextPtr;
	} else {
	    /*
	     * Allocate an entry in the runtime procedure frame's array of
	     * local variables for the argument.
	     */

	    localPtr = (CompiledLocal *)Tcl_Alloc(
		    offsetof(CompiledLocal, name) + 1U + fieldValues[0]->length);
	    if (procPtr->firstLocalPtr == NULL) {
		procPtr->firstLocalPtr = procPtr->lastLocalPtr = localPtr;
	    } else {
		procPtr->lastLocalPtr->nextPtr = localPtr;
		procPtr->lastLocalPtr = localPtr;
	    }
	    localPtr->nextPtr = NULL;
	    localPtr->nameLength = nameLength;
	    localPtr->frameIndex = i;
	    localPtr->flags = VAR_ARGUMENT;
	    localPtr->resolveInfo = NULL;

	    if (fieldCount == 2) {
		localPtr->defValuePtr = fieldValues[1];
		Tcl_IncrRefCount(localPtr->defValuePtr);
	    } else {
		localPtr->defValuePtr = NULL;
	    }
	    memcpy(localPtr->name, argname, fieldValues[0]->length + 1);
	    if ((i == numArgs - 1)
		    && (localPtr->nameLength == 4)
		    && (localPtr->name[0] == 'a')
		    && (memcmp(localPtr->name, "args", 4) == 0)) {
		localPtr->flags |= VAR_IS_ARGS;
	    }
	}
    }

    *procPtrPtr = procPtr;
    return TCL_OK;

  procError:
    if (precompiled) {
	procPtr->refCount--;
    } else {
	Tcl_DecrRefCount(bodyPtr);
	while (procPtr->firstLocalPtr != NULL) {
	    localPtr = procPtr->firstLocalPtr;
	    procPtr->firstLocalPtr = localPtr->nextPtr;

	    if (localPtr->defValuePtr != NULL) {
		Tcl_DecrRefCount(localPtr->defValuePtr);
	    }

	    Tcl_Free(localPtr);
	}
	Tcl_Free(procPtr);
    }
    return TCL_ERROR;
}

/*
 *----------------------------------------------------------------------
 *
 * TclGetFrame --
 *
 *	Given a description of a procedure frame, such as the first argument
 *	to an "uplevel" or "upvar" command, locate the call frame for the
 *	appropriate level of procedure.
 *
 * Results:
 *	The return value is -1 if an error occurred in finding the frame (in
 *	this case an error message is left in the interp's result). 1 is
 *	returned if string was either a number or a number preceded by "#" and
 *	it specified a valid frame. 0 is returned if string isn't one of the
 *	two things above (in this case, the lookup acts as if string were
 *	"1"). The variable pointed to by framePtrPtr is filled in with the
 *	address of the desired frame (unless an error occurs, in which case it
 *	isn't modified).
 *
 * Side effects:
 *	None.
 *
 *----------------------------------------------------------------------
 */

int
TclGetFrame(
    Tcl_Interp *interp,		/* Interpreter in which to find frame. */
    const char *name,		/* String describing frame. */
    CallFrame **framePtrPtr)	/* Store pointer to frame here (or NULL if
				 * global frame indicated). */
{
	int result;
	Tcl_Obj obj;

	obj.bytes = (char *) name;
	obj.length = strlen(name);
	obj.typePtr = NULL;
	result = TclObjGetFrame(interp, &obj, framePtrPtr);
	TclFreeInternalRep(&obj);
	return result;
}

/*
 *----------------------------------------------------------------------
 *
 * TclObjGetFrame --
 *
 *	Given a description of a procedure frame, such as the first argument
 *	to an "uplevel" or "upvar" command, locate the call frame for the
 *	appropriate level of procedure.
 *
 * Results:
 *	The return value is -1 if an error occurred in finding the frame (in
 *	this case an error message is left in the interp's result). 1 is
 *	returned if objPtr was either an int or an int preceded by "#" and
 *	it specified a valid frame. 0 is returned if objPtr isn't one of the
 *	two things above (in this case, the lookup acts as if objPtr were
 *	"1"). The variable pointed to by framePtrPtr is filled in with the
 *	address of the desired frame (unless an error occurs, in which case it
 *	isn't modified).
 *
 * Side effects:
 *	None.
 *
 *----------------------------------------------------------------------
 */

int
TclObjGetFrame(
    Tcl_Interp *interp,		/* Interpreter in which to find frame. */
    Tcl_Obj *objPtr,		/* Object describing frame. */
    CallFrame **framePtrPtr)	/* Store pointer to frame here (or NULL if
				 * global frame indicated). */
{
    Interp *iPtr = (Interp *) interp;
    int curLevel, level, result;
    const Tcl_ObjInternalRep *irPtr;
    const char *name = NULL;
    Tcl_WideInt w;

    /*
     * Parse object to figure out which level number to go to.
     */

    result = 0;
    curLevel = iPtr->varFramePtr->level;

    /*
     * Check for integer first, since that has potential to spare us
     * a generation of a stringrep.
     */

    if (objPtr == NULL) {
	/* Do nothing */
    } else if (TCL_OK == Tcl_GetIntFromObj(NULL, objPtr, &level)) {
	Tcl_GetWideIntFromObj(NULL, objPtr, &w);
	if (w < 0 || w > INT_MAX || curLevel > w + INT_MAX) {
	    result = -1;
	} else {
	    level = curLevel - level;
	    result = 1;
	}
    } else if ((irPtr = TclFetchInternalRep(objPtr, &levelReferenceType))) {
	level = irPtr->wideValue;
	result = 1;
    } else {
	name = TclGetString(objPtr);
	if (name[0] == '#') {
	    if (TCL_OK == Tcl_GetInt(NULL, name+1, &level)) {
		if (level < 0 || (level > 0 && name[1] == '-')) {
		    result = -1;
		} else {
		    Tcl_ObjInternalRep ir;

		    ir.wideValue = level;
		    Tcl_StoreInternalRep(objPtr, &levelReferenceType, &ir);
		    result = 1;
		}
	    } else {
		result = -1;
	    }
	} else if (TclGetWideBitsFromObj(NULL, objPtr, &w) == TCL_OK) {
	    /*
	     * If this were an integer, we'd have succeeded already.
	     * Docs say we have to treat this as a 'bad level'  error.
	     */
	    result = -1;
	}
    }

    if (result != -1) {
	/* if relative current level */
	if (result == 0) {
	    if (!curLevel) {
		/* we are in top-level, so simply generate bad level */
		name = "1";
		goto badLevel;
	    }
	    level = curLevel - 1;
	}
	if (level >= 0) {
	    CallFrame *framePtr;
	    for (framePtr = iPtr->varFramePtr; framePtr != NULL;
		    framePtr = framePtr->callerVarPtr) {
		if ((int)framePtr->level == level) {
		    *framePtrPtr = framePtr;
		    return result;
		}
	    }
	}
    }
badLevel:
    if (name == NULL) {
	name = objPtr ? TclGetString(objPtr) : "1" ;
    }
    Tcl_SetObjResult(interp, Tcl_ObjPrintf("bad level \"%s\"", name));
    Tcl_SetErrorCode(interp, "TCL", "LOOKUP", "LEVEL", name, NULL);
    return -1;
}

/*
 *----------------------------------------------------------------------
 *
 * Tcl_UplevelObjCmd --
 *
 *	This object function is invoked to process the "uplevel" Tcl command.
 *	See the user documentation for details on what it does.
 *
 * Results:
 *	A standard Tcl object result value.
 *
 * Side effects:
 *	See the user documentation.
 *
 *----------------------------------------------------------------------
 */

static int
Uplevel_Callback(
    void *data[],
    Tcl_Interp *interp,
    int result)
{
    CallFrame *savedVarFramePtr = (CallFrame *)data[0];

    if (result == TCL_ERROR) {
	Tcl_AppendObjToErrorInfo(interp, Tcl_ObjPrintf(
		"\n    (\"uplevel\" body line %d)", Tcl_GetErrorLine(interp)));
    }

    /*
     * Restore the variable frame, and return.
     */

    ((Interp *)interp)->varFramePtr = savedVarFramePtr;
    return result;
}

int
Tcl_UplevelObjCmd(
    void *clientData,
    Tcl_Interp *interp,		/* Current interpreter. */
    Tcl_Size objc,			/* Number of arguments. */
    Tcl_Obj *const objv[])	/* Argument objects. */
{
    return Tcl_NRCallObjProc2(interp, TclNRUplevelObjCmd, clientData, objc, objv);
}

int
TclNRUplevelObjCmd(
    TCL_UNUSED(void *),
    Tcl_Interp *interp,		/* Current interpreter. */
    Tcl_Size objc,			/* Number of arguments. */
    Tcl_Obj *const objv[])	/* Argument objects. */
{

    Interp *iPtr = (Interp *) interp;
    CmdFrame *invoker = NULL;
    int word = 0;
    int result;
    CallFrame *savedVarFramePtr, *framePtr;
    Tcl_Obj *objPtr;

    if (objc < 2) {
    /* to do
    *    simplify things by interpreting the argument as a command when there
    *    is only one argument.  This requires a TIP since currently a single
    *    argument is interpreted as a level indicator if possible.
    */
    uplevelSyntax:
	Tcl_WrongNumArgs(interp, 1, objv, "?level? command ?arg ...?");
	return TCL_ERROR;
    } else if (!TclHasStringRep(objv[1]) && objc == 2) {
	int status;
	Tcl_Size llength;
	status = TclListObjLengthM(interp, objv[1], &llength);
	if (status == TCL_OK && llength > 1) {
	    /* the first argument can't interpreted as a level. Avoid
	     * generating a string representation of the script. */
	    result = TclGetFrame(interp, "1", &framePtr);
	    if (result == -1) {
		return TCL_ERROR;
	    }
	    objc -= 1;
	    objv += 1;
	    goto havelevel;
	}
    }

    /*
     * Find the level to use for executing the command.
     */

    result = TclObjGetFrame(interp, objv[1], &framePtr);
    if (result == -1) {
	return TCL_ERROR;
    }
    objc -= result + 1;
    if (objc == 0) {
	goto uplevelSyntax;
    }
    objv += result + 1;

    havelevel:

    /*
     * Modify the interpreter state to execute in the given frame.
     */

    savedVarFramePtr = iPtr->varFramePtr;
    iPtr->varFramePtr = framePtr;

    /*
     * Execute the residual arguments as a command.
     */

    if (objc == 1) {
	/*
	 * TIP #280. Make actual argument location available to eval'd script
	 */

	TclArgumentGet(interp, objv[0], &invoker, &word);
	objPtr = objv[0];

    } else {
	/*
	 * More than one argument: concatenate them together with spaces
	 * between, then evaluate the result. Tcl_EvalObjEx will delete the
	 * object when it decrements its refcount after eval'ing it.
	 */

	objPtr = Tcl_ConcatObj(objc, objv);
    }

    TclNRAddCallback(interp, Uplevel_Callback, savedVarFramePtr, NULL, NULL,
	    NULL);
    return TclNREvalObjEx(interp, objPtr, 0, invoker, word);
}

/*
 *----------------------------------------------------------------------
 *
 * TclFindProc --
 *
 *	Given the name of a procedure, return a pointer to the record
 *	describing the procedure. The procedure will be looked up using the
 *	usual rules: first in the current namespace and then in the global
 *	namespace.
 *
 * Results:
 *	NULL is returned if the name doesn't correspond to any procedure.
 *	Otherwise, the return value is a pointer to the procedure's record. If
 *	the name is found but refers to an imported command that points to a
 *	"real" procedure defined in another namespace, a pointer to that
 *	"real" procedure's structure is returned.
 *
 * Side effects:
 *	None.
 *
 *----------------------------------------------------------------------
 */

Proc *
TclFindProc(
    Interp *iPtr,		/* Interpreter in which to look. */
    const char *procName)	/* Name of desired procedure. */
{
    Tcl_Command cmd;
    Command *cmdPtr;

    cmd = Tcl_FindCommand((Tcl_Interp *) iPtr, procName, NULL, /*flags*/ 0);
    if (cmd == (Tcl_Command) NULL) {
	return NULL;
    }
    cmdPtr = (Command *) cmd;

    return TclIsProc(cmdPtr);
}

/*
 *----------------------------------------------------------------------
 *
 * TclIsProc --
 *
 *	Tells whether a command is a Tcl procedure or not.
 *
 * Results:
 *	If the given command is actually a Tcl procedure, the return value is
 *	the address of the record describing the procedure. Otherwise the
 *	return value is 0.
 *
 * Side effects:
 *	None.
 *
 *----------------------------------------------------------------------
 */

Proc *
TclIsProc(
    Command *cmdPtr)		/* Command to test. */
{
    Tcl_Command origCmd = TclGetOriginalCommand((Tcl_Command) cmdPtr);

    if (origCmd != NULL) {
	cmdPtr = (Command *) origCmd;
    }
    if (cmdPtr->deleteProc == TclProcDeleteProc) {
	return (Proc *)cmdPtr->objClientData2;
    }
    return NULL;
}

static int
ProcWrongNumArgs(
    Tcl_Interp *interp,
    size_t skip)
{
    CallFrame *framePtr = ((Interp *)interp)->varFramePtr;
    Proc *procPtr = framePtr->procPtr;
    int localCt = procPtr->numCompiledLocals, numArgs, i;
    Tcl_Obj **desiredObjs;
    const char *final = NULL;

    /*
     * Build up desired argument list for Tcl_WrongNumArgs
     */

    numArgs = framePtr->procPtr->numArgs;
    desiredObjs = (Tcl_Obj **)TclStackAlloc(interp,
	    sizeof(Tcl_Obj *) * (numArgs+1));

    if (framePtr->isProcCallFrame & FRAME_IS_LAMBDA) {
	desiredObjs[0] = Tcl_NewStringObj("lambdaExpr", -1);
    } else {
	desiredObjs[0] = framePtr->objv[skip-1];
    }
    Tcl_IncrRefCount(desiredObjs[0]);

    if (localCt > 0) {
	Var *defPtr = (Var *)(&framePtr->localCachePtr->varName0 + localCt);

	for (i=1 ; i<=numArgs ; i++, defPtr++) {
	    Tcl_Obj *argObj;
	    Tcl_Obj *namePtr = localName(framePtr, i-1);

	    if (defPtr->value.objPtr != NULL) {
		TclNewObj(argObj);
		Tcl_AppendStringsToObj(argObj, "?", TclGetString(namePtr), "?", NULL);
	    } else if (defPtr->flags & VAR_IS_ARGS) {
		numArgs--;
		final = "?arg ...?";
		break;
	    } else {
		argObj = namePtr;
		Tcl_IncrRefCount(namePtr);
	    }
	    desiredObjs[i] = argObj;
	}
    }

    Tcl_ResetResult(interp);
    Tcl_WrongNumArgs(interp, numArgs+1, desiredObjs, final);

    for (i=0 ; i<=numArgs ; i++) {
	Tcl_DecrRefCount(desiredObjs[i]);
    }
    TclStackFree(interp, desiredObjs);
    return TCL_ERROR;
}

/*
 *----------------------------------------------------------------------
 *
 * InitResolvedLocals --
 *
 *	This routine is invoked in order to initialize the compiled locals
 *	table for a new call frame.
 *
 * Results:
 *	None.
 *
 * Side effects:
 *	May invoke various name resolvers in order to determine which
 *	variables are being referenced at runtime.
 *
 *----------------------------------------------------------------------
 */

static void
InitResolvedLocals(
    Tcl_Interp *interp,		/* Current interpreter. */
    ByteCode *codePtr,
    Var *varPtr,
    Namespace *nsPtr)		/* Pointer to current namespace. */
{
    Interp *iPtr = (Interp *) interp;
    int haveResolvers = (nsPtr->compiledVarResProc || iPtr->resolverPtr);
    CompiledLocal *firstLocalPtr, *localPtr;
    int varNum;
    Tcl_ResolvedVarInfo *resVarInfo;

    /*
     * Find the localPtr corresponding to varPtr
     */

    varNum = varPtr - iPtr->framePtr->compiledLocals;
    localPtr = iPtr->framePtr->procPtr->firstLocalPtr;
    while (varNum--) {
	localPtr = localPtr->nextPtr;
    }

    if (!(haveResolvers && (codePtr->flags & TCL_BYTECODE_RESOLVE_VARS))) {
	goto doInitResolvedLocals;
    }

    /*
     * This is the first run after a recompile, or else the resolver epoch
     * has changed: update the resolver cache.
     */

    firstLocalPtr = localPtr;
    for (; localPtr != NULL; localPtr = localPtr->nextPtr) {
	if (localPtr->resolveInfo) {
	    if (localPtr->resolveInfo->deleteProc) {
		localPtr->resolveInfo->deleteProc(localPtr->resolveInfo);
	    } else {
		Tcl_Free(localPtr->resolveInfo);
	    }
	    localPtr->resolveInfo = NULL;
	}
	localPtr->flags &= ~VAR_RESOLVED;

	if (haveResolvers &&
		!(localPtr->flags & (VAR_ARGUMENT|VAR_TEMPORARY))) {
	    ResolverScheme *resPtr = iPtr->resolverPtr;
	    Tcl_ResolvedVarInfo *vinfo;
	    int result;

	    if (nsPtr->compiledVarResProc) {
		result = nsPtr->compiledVarResProc(nsPtr->interp,
			localPtr->name, localPtr->nameLength,
			(Tcl_Namespace *) nsPtr, &vinfo);
	    } else {
		result = TCL_CONTINUE;
	    }

	    while ((result == TCL_CONTINUE) && resPtr) {
		if (resPtr->compiledVarResProc) {
		    result = resPtr->compiledVarResProc(nsPtr->interp,
			    localPtr->name, localPtr->nameLength,
			    (Tcl_Namespace *) nsPtr, &vinfo);
		}
		resPtr = resPtr->nextPtr;
	    }
	    if (result == TCL_OK) {
		localPtr->resolveInfo = vinfo;
		localPtr->flags |= VAR_RESOLVED;
	    }
	}
    }
    localPtr = firstLocalPtr;
    codePtr->flags &= ~TCL_BYTECODE_RESOLVE_VARS;

    /*
     * Initialize the array of local variables stored in the call frame. Some
     * variables may have special resolution rules. In that case, we call
     * their "resolver" procs to get our hands on the variable, and we make
     * the compiled local a link to the real variable.
     */

  doInitResolvedLocals:
    for (; localPtr != NULL; varPtr++, localPtr = localPtr->nextPtr) {
	varPtr->flags = 0;
	varPtr->value.objPtr = NULL;

	/*
	 * Now invoke the resolvers to determine the exact variables that
	 * should be used.
	 */

	resVarInfo = localPtr->resolveInfo;
	if (resVarInfo && resVarInfo->fetchProc) {
	    Var *resolvedVarPtr = (Var *)
		    resVarInfo->fetchProc(interp, resVarInfo);

	    if (resolvedVarPtr) {
		if (TclIsVarInHash(resolvedVarPtr)) {
		    VarHashRefCount(resolvedVarPtr)++;
		}
		varPtr->flags = VAR_LINK;
		varPtr->value.linkPtr = resolvedVarPtr;
	    }
	}
    }
}

void
TclFreeLocalCache(
    Tcl_Interp *interp,
    LocalCache *localCachePtr)
{
    Tcl_Size i;
    Tcl_Obj **namePtrPtr = &localCachePtr->varName0;

    for (i = 0; i < localCachePtr->numVars; i++, namePtrPtr++) {
	Tcl_Obj *objPtr = *namePtrPtr;

	if (objPtr) {
	    /* TclReleaseLiteral calls Tcl_DecrRefCount for us */
	    TclReleaseLiteral(interp, objPtr);
	}
    }
    Tcl_Free(localCachePtr);
}

static void
InitLocalCache(
    Proc *procPtr)
{
    Interp *iPtr = procPtr->iPtr;
    ByteCode *codePtr;
    Tcl_Size localCt = procPtr->numCompiledLocals;
    Tcl_Size numArgs = procPtr->numArgs, i = 0;

    Tcl_Obj **namePtr;
    Var *varPtr;
    LocalCache *localCachePtr;
    CompiledLocal *localPtr;
    int isNew;

    ByteCodeGetInternalRep(procPtr->bodyPtr, &tclByteCodeType, codePtr);

    /*
     * Cache the names and initial values of local variables; store the
     * cache in both the framePtr for this execution and in the codePtr
     * for future calls.
     */

    localCachePtr = (LocalCache *)Tcl_Alloc(offsetof(LocalCache, varName0)
	    + localCt * sizeof(Tcl_Obj *)
	    + numArgs * sizeof(Var));

    namePtr = &localCachePtr->varName0;
    varPtr = (Var *) (namePtr + localCt);
    localPtr = procPtr->firstLocalPtr;
    while (localPtr) {
	if (TclIsVarTemporary(localPtr)) {
	    *namePtr = NULL;
	} else {
	    *namePtr = TclCreateLiteral(iPtr, localPtr->name,
		    localPtr->nameLength, /* hash */ TCL_INDEX_NONE,
		    &isNew, /* nsPtr */ NULL, 0, NULL);
	    Tcl_IncrRefCount(*namePtr);
	}

	if (i < numArgs) {
	    varPtr->flags = (localPtr->flags & VAR_IS_ARGS);
	    varPtr->value.objPtr = localPtr->defValuePtr;
	    varPtr++;
	    i++;
	}
	namePtr++;
	localPtr = localPtr->nextPtr;
    }
    codePtr->localCachePtr = localCachePtr;
    localCachePtr->refCount = 1;
    localCachePtr->numVars = localCt;
}

/*
 *----------------------------------------------------------------------
 *
 * InitArgsAndLocals --
 *
 *	This routine is invoked in order to initialize the arguments and other
 *	compiled locals table for a new call frame.
 *
 * Results:
 *	A standard Tcl result.
 *
 * Side effects:
 *	Allocates memory on the stack for the compiled local variables, the
 *	caller is responsible for freeing them. Initialises all variables. May
 *	invoke various name resolvers in order to determine which variables
 *	are being referenced at runtime.
 *
 *----------------------------------------------------------------------
 */

static int
InitArgsAndLocals(
    Tcl_Interp *interp,/* Interpreter in which procedure was
				 * invoked. */
    size_t skip1)			/* Number of initial arguments to be skipped,
				 * i.e., words in the "command name". */
{
    CallFrame *framePtr = ((Interp *)interp)->varFramePtr;
    Proc *procPtr = framePtr->procPtr;
    ByteCode *codePtr;
    Var *varPtr, *defPtr;
    int localCt = procPtr->numCompiledLocals, numArgs, argCt, i, imax;
    Tcl_Obj *const *argObjs;
    int skip = skip1;

    ByteCodeGetInternalRep(procPtr->bodyPtr, &tclByteCodeType, codePtr);

    /*
     * Make sure that the local cache of variable names and initial values has
     * been initialised properly .
     */

    if (localCt) {
	if (!codePtr->localCachePtr) {
	    InitLocalCache(procPtr) ;
	}
	framePtr->localCachePtr = codePtr->localCachePtr;
	framePtr->localCachePtr->refCount++;
	defPtr = (Var *) (&framePtr->localCachePtr->varName0 + localCt);
    } else {
	defPtr = NULL;
    }

    /*
     * Create the "compiledLocals" array. Make sure it is large enough to hold
     * all the procedure's compiled local variables, including its formal
     * parameters.
     */

    varPtr = (Var *)TclStackAlloc(interp, localCt * sizeof(Var));
    framePtr->compiledLocals = varPtr;
    framePtr->numCompiledLocals = localCt;

    /*
     * Match and assign the call's actual parameters to the procedure's formal
     * arguments. The formal arguments are described by the first numArgs
     * entries in both the Proc structure's local variable list and the call
     * frame's local variable array.
     */

    numArgs = procPtr->numArgs;
    argCt = framePtr->objc - skip;	/* Set it to the number of args to the
					 * procedure. */
    if (numArgs == 0) {
	if (argCt) {
	    goto incorrectArgs;
	} else {
	    goto correctArgs;
	}
    }
    argObjs = framePtr->objv + skip;
    imax = ((argCt < numArgs-1) ? argCt : numArgs-1);
    for (i = 0; i < imax; i++, varPtr++, defPtr ? defPtr++ : defPtr) {
	/*
	 * "Normal" arguments; last formal is special, depends on it being
	 * 'args'.
	 */

	Tcl_Obj *objPtr = argObjs[i];

	varPtr->flags = 0;
	varPtr->value.objPtr = objPtr;
	Tcl_IncrRefCount(objPtr);	/* Local var is a reference. */
    }
    for (; i < numArgs-1; i++, varPtr++, defPtr ? defPtr++ : defPtr) {
	/*
	 * This loop is entered if argCt < (numArgs-1). Set default values;
	 * last formal is special.
	 */

	Tcl_Obj *objPtr = defPtr ? defPtr->value.objPtr : NULL;

	if (!objPtr) {
	    goto incorrectArgs;
	}
	varPtr->flags = 0;
	varPtr->value.objPtr = objPtr;
	Tcl_IncrRefCount(objPtr);	/* Local var reference. */
    }

    /*
     * When we get here, the last formal argument remains to be defined:
     * defPtr and varPtr point to the last argument to be initialized.
     */

    varPtr->flags = 0;
    if (defPtr && defPtr->flags & VAR_IS_ARGS) {
	Tcl_Obj *listPtr = Tcl_NewListObj((argCt>i)? argCt-i : 0, argObjs+i);

	varPtr->value.objPtr = listPtr;
	Tcl_IncrRefCount(listPtr);	/* Local var is a reference. */
    } else if (argCt == numArgs) {
	Tcl_Obj *objPtr = argObjs[i];

	varPtr->value.objPtr = objPtr;
	Tcl_IncrRefCount(objPtr);	/* Local var is a reference. */
    } else if ((argCt < numArgs) && defPtr && defPtr->value.objPtr) {
	Tcl_Obj *objPtr = defPtr->value.objPtr;

	varPtr->value.objPtr = objPtr;
	Tcl_IncrRefCount(objPtr);	/* Local var is a reference. */
    } else {
	goto incorrectArgs;
    }
    varPtr++;

    /*
     * Initialise and resolve the remaining compiledLocals. In the absence of
     * resolvers, they are undefined local vars: (flags=0, value=NULL).
     */

  correctArgs:
    if (numArgs < localCt) {
	if (!framePtr->nsPtr->compiledVarResProc
		&& !((Interp *)interp)->resolverPtr) {
	    memset(varPtr, 0, (localCt - numArgs)*sizeof(Var));
	} else {
	    InitResolvedLocals(interp, codePtr, varPtr, framePtr->nsPtr);
	}
    }

    return TCL_OK;

    /*
     * Initialise all compiled locals to avoid problems at DeleteLocalVars.
     */

  incorrectArgs:
    if ((skip != 1) &&
	    TclInitRewriteEnsemble(interp, skip-1, 0, framePtr->objv)) {
	TclNRAddCallback(interp, TclClearRootEnsemble, NULL, NULL, NULL, NULL);
    }
    memset(varPtr, 0,
	    ((framePtr->compiledLocals + localCt)-varPtr) * sizeof(Var));
    return ProcWrongNumArgs(interp, skip);
}

/*
 *----------------------------------------------------------------------
 *
 * TclPushProcCallFrame --
 *
 *	Compiles a proc body if necessary, then pushes a CallFrame suitable
 *	for executing it.
 *
 * Results:
 *	A standard Tcl object result value.
 *
 * Side effects:
 *	The proc's body may be recompiled. A CallFrame is pushed, it will have
 *	to be popped by the caller.
 *
 *----------------------------------------------------------------------
 */

int
TclPushProcCallFrame(
    void *clientData,	/* Record describing procedure to be
				 * interpreted. */
    Tcl_Interp *interp,/* Interpreter in which procedure was
				 * invoked. */
    Tcl_Size objc,		/* Count of number of arguments to this
				 * procedure. */
    Tcl_Obj *const objv[],	/* Argument value objects. */
    int isLambda)		/* 1 if this is a call by ApplyObjCmd: it
				 * needs special rules for error msg */
{
    Proc *procPtr = (Proc *)clientData;
    Namespace *nsPtr = procPtr->cmdPtr->nsPtr;
    CallFrame *framePtr, **framePtrPtr;
    int result;
    ByteCode *codePtr;

    /*
     * If necessary (i.e. if we haven't got a suitable compilation already
     * cached) compile the procedure's body. The compiler will allocate frame
     * slots for the procedure's non-argument local variables. Note that
     * compiling the body might increase procPtr->numCompiledLocals if new
     * local variables are found while compiling.
     */

    ByteCodeGetInternalRep(procPtr->bodyPtr, &tclByteCodeType, codePtr);
    if (codePtr != NULL) {
	Interp *iPtr = (Interp *) interp;

	/*
	 * When we've got bytecode, this is the check for validity. That is,
	 * the bytecode must be for the right interpreter (no cross-leaks!),
	 * the code must be from the current epoch (so subcommand compilation
	 * is up-to-date), the namespace must match (so variable handling
	 * is right) and the resolverEpoch must match (so that new shadowed
	 * commands and/or resolver changes are considered).
	 * Ensure the ByteCode's procPtr is the same (or it's precompiled).
	 */

	if (((Interp *) *codePtr->interpHandle != iPtr)
		|| (codePtr->compileEpoch != iPtr->compileEpoch)
		|| (codePtr->nsPtr != nsPtr)
		|| (codePtr->nsEpoch != nsPtr->resolverEpoch)
		|| ((codePtr->procPtr != procPtr) && procPtr->bodyPtr->bytes)
	) {
	    goto doCompilation;
	}
    } else {
    doCompilation:
	result = TclProcCompileProc(interp, procPtr, procPtr->bodyPtr, nsPtr,
		(isLambda ? "body of lambda term" : "body of proc"),
		TclGetString(objv[isLambda]));
	if (result != TCL_OK) {
	    return result;
	}
    }

    /*
     * Set up and push a new call frame for the new procedure invocation.
     * This call frame will execute in the proc's namespace, which might be
     * different than the current namespace. The proc's namespace is that of
     * its command, which can change if the command is renamed from one
     * namespace to another.
     */

    framePtrPtr = &framePtr;
    (void) TclPushStackFrame(interp, (Tcl_CallFrame **) framePtrPtr,
	    (Tcl_Namespace *) nsPtr,
	    (isLambda? (FRAME_IS_PROC|FRAME_IS_LAMBDA) : FRAME_IS_PROC));

    framePtr->objc = objc;
    framePtr->objv = objv;
    framePtr->procPtr = procPtr;

    return TCL_OK;
}

/*
 *----------------------------------------------------------------------
 *
 * TclObjInterpProc2/NRInterpProc2 --
 *
 *	When a Tcl procedure gets invoked during bytecode evaluation, this
 *	object-based routine gets invoked to interpret the procedure.
 *
 * Results:
 *	A standard Tcl object result value.
 *
 * Side effects:
 *	Depends on the commands in the procedure.
 *
 *----------------------------------------------------------------------
 */

int
TclObjInterpProc2(
    void *clientData,	/* Record describing procedure to be
				 * interpreted. */
    Tcl_Interp *interp,/* Interpreter in which procedure was
				 * invoked. */
    Tcl_Size objc,			/* Count of number of arguments to this
				 * procedure. */
    Tcl_Obj *const objv[])	/* Argument value objects. */
{
    /*
     * Not used much in the core; external interface for iTcl
     */

    return Tcl_NRCallObjProc2(interp, NRInterpProc2, clientData, objc, objv);
}

int
NRInterpProc2(
    void *clientData,	/* Record describing procedure to be
				 * interpreted. */
    Tcl_Interp *interp,/* Interpreter in which procedure was
				 * invoked. */
    Tcl_Size objc,			/* Count of number of arguments to this
				 * procedure. */
    Tcl_Obj *const objv[])	/* Argument value objects. */
{
    int result = TclPushProcCallFrame(clientData, interp, objc, objv,
	    /*isLambda*/ 0);

    if (result != TCL_OK) {
	return TCL_ERROR;
    }
    return TclNRInterpProcCore(interp, objv[0], 1, &MakeProcError);
}

#ifndef TCL_NO_DEPRECATED
static int
<<<<<<< HEAD
NRInterpProc(
    void *clientData,	/* Record describing procedure to be
=======
NRInterpProc2(
    void *clientData,		/* Record describing procedure to be
>>>>>>> c091b78a
				 * interpreted. */
    Tcl_Interp *interp, 	/* Interpreter in which procedure was
				 * invoked. */
<<<<<<< HEAD
    int objc,			/* Count of number of arguments to this
=======
    Tcl_Size objc,		/* Count of number of arguments to this
>>>>>>> c091b78a
				 * procedure. */
    Tcl_Obj *const objv[])	/* Argument value objects. */
{
    int result = TclPushProcCallFrame(clientData, interp, objc, objv,
	    /*isLambda*/ 0);

    if (result != TCL_OK) {
	return TCL_ERROR;
    }
    return TclNRInterpProcCore(interp, objv[0], 1, &MakeProcError);
}

<<<<<<< HEAD
#undef TclObjInterpProc
int
TclObjInterpProc(
    void *clientData,	/* Record describing procedure to be
=======
static int
ObjInterpProc2(
    void *clientData,		/* Record describing procedure to be
>>>>>>> c091b78a
				 * interpreted. */
    Tcl_Interp *interp,		/* Interpreter in which procedure was
				 * invoked. */
<<<<<<< HEAD
    int objc,			/* Count of number of arguments to this
=======
    Tcl_Size objc,		/* Count of number of arguments to this
>>>>>>> c091b78a
				 * procedure. */
    Tcl_Obj *const objv[])	/* Argument value objects. */
{
    /*
     * Not used much in the core; external interface for iTcl
     */

    return Tcl_NRCallObjProc(interp, NRInterpProc, clientData, objc, objv);
}
#endif /* TCL_NO_DEPRECATED */


/*
 *----------------------------------------------------------------------
 *
 * TclNRInterpProcCore --
 *
 *	When a Tcl procedure, lambda term or anything else that works like a
 *	procedure gets invoked during bytecode evaluation, this object-based
 *	routine gets invoked to interpret the body.
 *
 * Results:
 *	A standard Tcl object result value.
 *
 * Side effects:
 *	Nearly anything; depends on the commands in the procedure body.
 *
 *----------------------------------------------------------------------
 */

int
TclNRInterpProcCore(
    Tcl_Interp *interp,/* Interpreter in which procedure was
				 * invoked. */
    Tcl_Obj *procNameObj,	/* Procedure name for error reporting. */
    Tcl_Size skip,			/* Number of initial arguments to be skipped,
				 * i.e., words in the "command name". */
    ProcErrorProc *errorProc)	/* How to convert results from the script into
				 * results of the overall procedure. */
{
    Interp *iPtr = (Interp *) interp;
    Proc *procPtr = iPtr->varFramePtr->procPtr;
    int result;
    CallFrame *freePtr;
    ByteCode *codePtr;

    result = InitArgsAndLocals(interp, skip);
    if (result != TCL_OK) {
	freePtr = iPtr->framePtr;
	Tcl_PopCallFrame(interp);	/* Pop but do not free. */
	TclStackFree(interp, freePtr->compiledLocals);
					/* Free compiledLocals. */
	TclStackFree(interp, freePtr);	/* Free CallFrame. */
	return TCL_ERROR;
    }

#if defined(TCL_COMPILE_DEBUG)
    if (tclTraceExec >= 1) {
	CallFrame *framePtr = iPtr->varFramePtr;
	Tcl_Size i;

	if (framePtr->isProcCallFrame & FRAME_IS_LAMBDA) {
	    fprintf(stdout, "Calling lambda ");
	} else {
	    fprintf(stdout, "Calling proc ");
	}
	for (i = 0; i < framePtr->objc; i++) {
	    TclPrintObject(stdout, framePtr->objv[i], 15);
	    fprintf(stdout, " ");
	}
	fprintf(stdout, "\n");
	fflush(stdout);
    }
#endif /*TCL_COMPILE_DEBUG*/

#ifdef USE_DTRACE
    if (TCL_DTRACE_PROC_ARGS_ENABLED()) {
	Tcl_Size l = iPtr->varFramePtr->isProcCallFrame & FRAME_IS_LAMBDA ? 1 : 0;
	const char *a[10];
	Tcl_Size i;

	for (i = 0 ; i < 10 ; i++) {
	    a[i] = (l < iPtr->varFramePtr->objc ?
		    TclGetString(iPtr->varFramePtr->objv[l]) : NULL);
	    l++;
	}
	TCL_DTRACE_PROC_ARGS(a[0], a[1], a[2], a[3], a[4], a[5], a[6], a[7],
		a[8], a[9]);
    }
    if (TCL_DTRACE_PROC_INFO_ENABLED() && iPtr->cmdFramePtr) {
	Tcl_Obj *info = TclInfoFrame(interp, iPtr->cmdFramePtr);
	const char *a[6]; int i[2];

	TclDTraceInfo(info, a, i);
	TCL_DTRACE_PROC_INFO(a[0], a[1], a[2], a[3], i[0], i[1], a[4], a[5]);
	TclDecrRefCount(info);
    }
    if (TCL_DTRACE_PROC_ENTRY_ENABLED()) {
	Tcl_Size l = iPtr->varFramePtr->isProcCallFrame & FRAME_IS_LAMBDA ? 1 : 0;

	TCL_DTRACE_PROC_ENTRY(l < iPtr->varFramePtr->objc ?
		TclGetString(iPtr->varFramePtr->objv[l]) : NULL,
		iPtr->varFramePtr->objc - l - 1,
		(Tcl_Obj **)(iPtr->varFramePtr->objv + l + 1));
    }
    if (TCL_DTRACE_PROC_ENTRY_ENABLED()) {
	Tcl_Size l = iPtr->varFramePtr->isProcCallFrame & FRAME_IS_LAMBDA ? 1 : 0;

	TCL_DTRACE_PROC_ENTRY(l < iPtr->varFramePtr->objc ?
		TclGetString(iPtr->varFramePtr->objv[l]) : NULL,
		iPtr->varFramePtr->objc - l - 1,
		(Tcl_Obj **)(iPtr->varFramePtr->objv + l + 1));
    }
#endif /* USE_DTRACE */

    /*
     * Invoke the commands in the procedure's body.
     */

    procPtr->refCount++;
    ByteCodeGetInternalRep(procPtr->bodyPtr, &tclByteCodeType, codePtr);

    TclNRAddCallback(interp, InterpProcNR2, procNameObj, errorProc,
	    NULL, NULL);
    return TclNRExecuteByteCode(interp, codePtr);
}

static int
InterpProcNR2(
    void *data[],
    Tcl_Interp *interp,
    int result)
{
    Interp *iPtr = (Interp *) interp;
    Proc *procPtr = iPtr->varFramePtr->procPtr;
    CallFrame *freePtr;
    Tcl_Obj *procNameObj = (Tcl_Obj *)data[0];
    ProcErrorProc *errorProc = (ProcErrorProc *)data[1];

    if (TCL_DTRACE_PROC_RETURN_ENABLED()) {
	Tcl_Size l = iPtr->varFramePtr->isProcCallFrame & FRAME_IS_LAMBDA ? 1 : 0;

	TCL_DTRACE_PROC_RETURN(l < iPtr->varFramePtr->objc ?
		TclGetString(iPtr->varFramePtr->objv[l]) : NULL, result);
    }
    if (procPtr->refCount-- <= 1) {
	TclProcCleanupProc(procPtr);
    }

    /*
     * Free the stack-allocated compiled locals and CallFrame. It is important
     * to pop the call frame without freeing it first: the compiledLocals
     * cannot be freed before the frame is popped, as the local variables must
     * be deleted. But the compiledLocals must be freed first, as they were
     * allocated later on the stack.
     */

    if (result != TCL_OK) {
	goto process;
    }

    done:
    if (TCL_DTRACE_PROC_RESULT_ENABLED()) {
	Tcl_Size l = iPtr->varFramePtr->isProcCallFrame & FRAME_IS_LAMBDA ? 1 : 0;
	Tcl_Obj *r = Tcl_GetObjResult(interp);

	TCL_DTRACE_PROC_RESULT(l < iPtr->varFramePtr->objc ?
		TclGetString(iPtr->varFramePtr->objv[l]) : NULL, result,
		TclGetString(r), r);
    }

    freePtr = iPtr->framePtr;
    Tcl_PopCallFrame(interp);		/* Pop but do not free. */
    TclStackFree(interp, freePtr->compiledLocals);
					/* Free compiledLocals. */
    TclStackFree(interp, freePtr);	/* Free CallFrame. */
    return result;

    /*
     * Process any non-TCL_OK result code.
     */

    process:
    switch (result) {
    case TCL_RETURN:
	/*
	 * If it is a 'return', do the TIP#90 processing now.
	 */

	result = TclUpdateReturnInfo((Interp *) interp);
	break;

    case TCL_CONTINUE:
    case TCL_BREAK:
	/*
	 * It's an error to get to this point from a 'break' or 'continue', so
	 * transform to an error now.
	 */

	Tcl_SetObjResult(interp, Tcl_ObjPrintf(
		"invoked \"%s\" outside of a loop",
		((result == TCL_BREAK) ? "break" : "continue")));
	Tcl_SetErrorCode(interp, "TCL", "RESULT", "UNEXPECTED", NULL);
	result = TCL_ERROR;

	/* FALLTHRU */

    case TCL_ERROR:
	/*
	 * Now it _must_ be an error, so we need to log it as such. This means
	 * filling out the error trace. Luckily, we just hand this off to the
	 * function handed to us as an argument.
	 */

	errorProc(interp, procNameObj);
    }
    goto done;
}

/*
 *----------------------------------------------------------------------
 *
 * TclProcCompileProc --
 *
 *	Called just before a procedure is executed to compile the body to byte
 *	codes. If the type of the body is not "byte code" or if the compile
 *	conditions have changed (namespace context, epoch counters, etc.) then
 *	the body is recompiled. Otherwise, this function does nothing.
 *
 * Results:
 *	None.
 *
 * Side effects:
 *	May change the internal representation of the body object to compiled
 *	code.
 *
 *----------------------------------------------------------------------
 */

int
TclProcCompileProc(
    Tcl_Interp *interp,		/* Interpreter containing procedure. */
    Proc *procPtr,		/* Data associated with procedure. */
    Tcl_Obj *bodyPtr,		/* Body of proc. (Usually procPtr->bodyPtr,
				 * but could be any code fragment compiled in
				 * the context of this procedure.) */
    Namespace *nsPtr,		/* Namespace containing procedure. */
    const char *description,	/* string describing this body of code. */
    const char *procName)	/* Name of this procedure. */
{
    Interp *iPtr = (Interp *) interp;
    Tcl_CallFrame *framePtr;
    ByteCode *codePtr;

    ByteCodeGetInternalRep(bodyPtr, &tclByteCodeType, codePtr);

    /*
     * If necessary, compile the procedure's body. The compiler will allocate
     * frame slots for the procedure's non-argument local variables. If the
     * ByteCode already exists, make sure it hasn't been invalidated by
     * someone redefining a core command (this might make the compiled code
     * wrong). Also, if the code was compiled in/for a different interpreter,
     * we recompile it. Note that compiling the body might increase
     * procPtr->numCompiledLocals if new local variables are found while
     * compiling.
     *
     * Ensure the ByteCode's procPtr is the same (or it is pure precompiled).
     * Precompiled procedure bodies, however, are immutable and therefore they
     * are not recompiled, even if things have changed.
     */

    if (codePtr != NULL) {
	if (((Interp *) *codePtr->interpHandle == iPtr)
		&& (codePtr->compileEpoch == iPtr->compileEpoch)
		&& (codePtr->nsPtr == nsPtr)
		&& (codePtr->nsEpoch == nsPtr->resolverEpoch)
		&& ((codePtr->procPtr == procPtr) || !bodyPtr->bytes)
	) {
	    return TCL_OK;
	}

	if (codePtr->flags & TCL_BYTECODE_PRECOMPILED) {
	    if ((Interp *) *codePtr->interpHandle != iPtr) {
		Tcl_SetObjResult(interp, Tcl_NewStringObj(
			"a precompiled script jumped interps", -1));
		Tcl_SetErrorCode(interp, "TCL", "OPERATION", "PROC",
			"CROSSINTERPBYTECODE", NULL);
		return TCL_ERROR;
	    }
	    codePtr->compileEpoch = iPtr->compileEpoch;
	    codePtr->nsPtr = nsPtr;
	} else {
	    Tcl_StoreInternalRep(bodyPtr, &tclByteCodeType, NULL);
	    codePtr = NULL;
	}
    }

    if (codePtr == NULL) {
	Tcl_HashEntry *hePtr;

#ifdef TCL_COMPILE_DEBUG
	if (tclTraceCompile >= 1) {
	    /*
	     * Display a line summarizing the top level command we are about
	     * to compile.
	     */

	    Tcl_Obj *message;

	    TclNewLiteralStringObj(message, "Compiling ");
	    Tcl_IncrRefCount(message);
	    Tcl_AppendStringsToObj(message, description, " \"", NULL);
	    Tcl_AppendLimitedToObj(message, procName, TCL_INDEX_NONE, 50, NULL);
	    fprintf(stdout, "%s\"\n", TclGetString(message));
	    Tcl_DecrRefCount(message);
	}
#else
    (void)description;
    (void)procName;
#endif

	/*
	 * Plug the current procPtr into the interpreter and coerce the code
	 * body to byte codes. The interpreter needs to know which proc it's
	 * compiling so that it can access its list of compiled locals.
	 *
	 * TRICKY NOTE: Be careful to push a call frame with the proper
	 *   namespace context, so that the byte codes are compiled in the
	 *   appropriate class context.
	 */

	iPtr->compiledProcPtr = procPtr;

	if (procPtr->numCompiledLocals > procPtr->numArgs) {
	    CompiledLocal *clPtr = procPtr->firstLocalPtr;
	    CompiledLocal *lastPtr = NULL;
	    int i, numArgs = procPtr->numArgs;

	    for (i = 0; i < numArgs; i++) {
		lastPtr = clPtr;
		clPtr = clPtr->nextPtr;
	    }

	    if (lastPtr) {
		lastPtr->nextPtr = NULL;
	    } else {
		procPtr->firstLocalPtr = NULL;
	    }
	    procPtr->lastLocalPtr = lastPtr;
	    while (clPtr) {
		CompiledLocal *toFree = clPtr;

		clPtr = clPtr->nextPtr;
		if (toFree->resolveInfo) {
		    if (toFree->resolveInfo->deleteProc) {
			toFree->resolveInfo->deleteProc(toFree->resolveInfo);
		    } else {
			Tcl_Free(toFree->resolveInfo);
		    }
		}
		Tcl_Free(toFree);
	    }
	    procPtr->numCompiledLocals = procPtr->numArgs;
	}

	(void) TclPushStackFrame(interp, &framePtr, (Tcl_Namespace *) nsPtr,
		/* isProcCallFrame */ 0);

	/*
	 * TIP #280: We get the invoking context from the cmdFrame which
	 * was saved by 'Tcl_ProcObjCmd' (using linePBodyPtr).
	 */

	hePtr = Tcl_FindHashEntry(iPtr->linePBodyPtr, (char *) procPtr);

	/*
	 * Constructed saved frame has body as word 0. See Tcl_ProcObjCmd.
	 */

	iPtr->invokeWord = 0;
	iPtr->invokeCmdFramePtr = hePtr ? (CmdFrame *)Tcl_GetHashValue(hePtr) : NULL;
	TclSetByteCodeFromAny(interp, bodyPtr, NULL, NULL);
	iPtr->invokeCmdFramePtr = NULL;
	TclPopStackFrame(interp);
    } else if (codePtr->nsEpoch != nsPtr->resolverEpoch) {
	/*
	 * The resolver epoch has changed, but we only need to invalidate the
	 * resolver cache.
	 */

	codePtr->nsEpoch = nsPtr->resolverEpoch;
	codePtr->flags |= TCL_BYTECODE_RESOLVE_VARS;
    }
    return TCL_OK;
}

/*
 *----------------------------------------------------------------------
 *
 * MakeProcError --
 *
 *	Function called by TclObjInterpProc2 to create the stack information
 *	upon an error from a procedure.
 *
 * Results:
 *	The interpreter's error info trace is set to a value that supplements
 *	the error code.
 *
 * Side effects:
 *	none.
 *
 *----------------------------------------------------------------------
 */

static void
MakeProcError(
    Tcl_Interp *interp,		/* The interpreter in which the procedure was
				 * called. */
    Tcl_Obj *procNameObj)	/* Name of the procedure. Used for error
				 * messages and trace information. */
{
    int overflow, limit = 60;
    Tcl_Size nameLen;
    const char *procName = Tcl_GetStringFromObj(procNameObj, &nameLen);

    overflow = (nameLen > (Tcl_Size)limit);
    Tcl_AppendObjToErrorInfo(interp, Tcl_ObjPrintf(
	    "\n    (procedure \"%.*s%s\" line %d)",
	    (overflow ? limit : (int)nameLen), procName,
	    (overflow ? "..." : ""), Tcl_GetErrorLine(interp)));
}

/*
 *----------------------------------------------------------------------
 *
 * TclProcDeleteProc --
 *
 *	This function is invoked just before a command procedure is removed
 *	from an interpreter. Its job is to release all the resources allocated
 *	to the procedure.
 *
 * Results:
 *	None.
 *
 * Side effects:
 *	Memory gets freed, unless the procedure is actively being executed.
 *	In this case the cleanup is delayed until the last call to the current
 *	procedure completes.
 *
 *----------------------------------------------------------------------
 */

void
TclProcDeleteProc(
    void *clientData)	/* Procedure to be deleted. */
{
    Proc *procPtr = (Proc *)clientData;

    if (procPtr->refCount-- <= 1) {
	TclProcCleanupProc(procPtr);
    }
}

/*
 *----------------------------------------------------------------------
 *
 * TclProcCleanupProc --
 *
 *	This function does all the real work of freeing up a Proc structure.
 *	It's called only when the structure's reference count becomes zero.
 *
 * Results:
 *	None.
 *
 * Side effects:
 *	Memory gets freed.
 *
 *----------------------------------------------------------------------
 */

void
TclProcCleanupProc(
    Proc *procPtr)	/* Procedure to be deleted. */
{
    CompiledLocal *localPtr;
    Tcl_Obj *bodyPtr = procPtr->bodyPtr;
    Tcl_Obj *defPtr;
    Tcl_ResolvedVarInfo *resVarInfo;
    Tcl_HashEntry *hePtr = NULL;
    CmdFrame *cfPtr = NULL;
    Interp *iPtr = procPtr->iPtr;

    if (bodyPtr != NULL) {
	/* procPtr is stored in body's ByteCode, so ensure to reset it. */
	ByteCode *codePtr;

	ByteCodeGetInternalRep(bodyPtr, &tclByteCodeType, codePtr);
	if (codePtr != NULL && codePtr->procPtr == procPtr) {
	    codePtr->procPtr = NULL;
	}
	Tcl_DecrRefCount(bodyPtr);
    }
    for (localPtr = procPtr->firstLocalPtr; localPtr != NULL; ) {
	CompiledLocal *nextPtr = localPtr->nextPtr;

	resVarInfo = localPtr->resolveInfo;
	if (resVarInfo) {
	    if (resVarInfo->deleteProc) {
		resVarInfo->deleteProc(resVarInfo);
	    } else {
		Tcl_Free(resVarInfo);
	    }
	}

	if (localPtr->defValuePtr != NULL) {
	    defPtr = localPtr->defValuePtr;
	    Tcl_DecrRefCount(defPtr);
	}
	Tcl_Free(localPtr);
	localPtr = nextPtr;
    }
    Tcl_Free(procPtr);

    /*
     * TIP #280: Release the location data associated with this Proc
     * structure, if any. The interpreter may not exist (For example for
     * procbody structures created by tbcload.
     */

    if (iPtr == NULL) {
	return;
    }

    hePtr = Tcl_FindHashEntry(iPtr->linePBodyPtr, (char *) procPtr);
    if (!hePtr) {
	return;
    }

    cfPtr = (CmdFrame *)Tcl_GetHashValue(hePtr);

    if (cfPtr) {
	if (cfPtr->type == TCL_LOCATION_SOURCE) {
	    Tcl_DecrRefCount(cfPtr->data.eval.path);
	    cfPtr->data.eval.path = NULL;
	}
	Tcl_Free(cfPtr->line);
	cfPtr->line = NULL;
	Tcl_Free(cfPtr);
    }
    Tcl_DeleteHashEntry(hePtr);
}

/*
 *----------------------------------------------------------------------
 *
 * TclUpdateReturnInfo --
 *
 *	This function is called when procedures return, and at other points
 *	where the TCL_RETURN code is used. It examines the returnLevel and
 *	returnCode to determine the real return status.
 *
 * Results:
 *	The return value is the true completion code to use for the procedure
 *	or script, instead of TCL_RETURN.
 *
 * Side effects:
 *	None.
 *
 *----------------------------------------------------------------------
 */

int
TclUpdateReturnInfo(
    Interp *iPtr)		/* Interpreter for which TCL_RETURN exception
				 * is being processed. */
{
    int code = TCL_RETURN;

    iPtr->returnLevel--;
    if (iPtr->returnLevel < 0) {
	Tcl_Panic("TclUpdateReturnInfo: negative return level");
    }
    if (iPtr->returnLevel == 0) {
	/*
	 * Now we've reached the level to return the requested -code.
	 * Since iPtr->returnLevel and iPtr->returnCode have completed
	 * their task, we now reset them to default values so that any
	 * bare "return TCL_RETURN" that may follow will work [Bug 2152286].
	 */

	code = iPtr->returnCode;
	iPtr->returnLevel = 1;
	iPtr->returnCode = TCL_OK;
	if (code == TCL_ERROR) {
	    iPtr->flags |= ERR_LEGACY_COPY;
	}
    }
    return code;
}

/*
 *----------------------------------------------------------------------
 *
 * TclGetObjInterpProc2 --
 *
 *	Returns a pointer to the TclObjInterpProc2 function; this is different
 *	from the value obtained from the TclObjInterpProc2 reference on systems
 *	like Windows where import and export versions of a function exported
 *	by a DLL exist.
 *
 * Results:
 *	Returns the internal address of the TclObjInterpProc2 function.
 *
 * Side effects:
 *	None.
 *
 *----------------------------------------------------------------------
 */

Tcl_ObjCmdProc2 *
TclGetObjInterpProc2(void)
{
    return TclObjInterpProc2;
}

#ifndef TCL_NO_DEPRECATED
Tcl_ObjCmdProc *
TclGetObjInterpProc(void)
{
    return TclObjInterpProc;
}
#endif /* TCL_NO_DEPRECATED */

/*
 *----------------------------------------------------------------------
 *
 * TclNewProcBodyObj --
 *
 *	Creates a new object, of type "procbody", whose internal
 *	representation is the given Proc struct. The newly created object's
 *	reference count is 0.
 *
 * Results:
 *	Returns a pointer to a newly allocated Tcl_Obj, NULL on error.
 *
 * Side effects:
 *	The reference count in the ByteCode attached to the Proc is bumped up
 *	by one, since the internal rep stores a pointer to it.
 *
 *----------------------------------------------------------------------
 */

Tcl_Obj *
TclNewProcBodyObj(
    Proc *procPtr)		/* the Proc struct to store as the internal
				 * representation. */
{
    Tcl_Obj *objPtr;

    if (!procPtr) {
	return NULL;
    }

    TclNewObj(objPtr);
    if (objPtr) {
	ProcSetInternalRep(objPtr, procPtr);
    }

    return objPtr;
}

/*
 *----------------------------------------------------------------------
 *
 * ProcBodyDup --
 *
 *	Tcl_ObjType's Dup function for the proc body object. Bumps the
 *	reference count on the Proc stored in the internal representation.
 *
 * Results:
 *	None.
 *
 * Side effects:
 *	Sets up the object in dupPtr to be a duplicate of the one in srcPtr.
 *
 *----------------------------------------------------------------------
 */

static void
ProcBodyDup(
    Tcl_Obj *srcPtr,		/* Object to copy. */
    Tcl_Obj *dupPtr)		/* Target object for the duplication. */
{
    Proc *procPtr;
    ProcGetInternalRep(srcPtr, procPtr);

    ProcSetInternalRep(dupPtr, procPtr);
}

/*
 *----------------------------------------------------------------------
 *
 * ProcBodyFree --
 *
 *	Tcl_ObjType's Free function for the proc body object. The reference
 *	count on its Proc struct is decreased by 1; if the count reaches 0,
 *	the proc is freed.
 *
 * Results:
 *	None.
 *
 * Side effects:
 *	If the reference count on the Proc struct reaches 0, the struct is
 *	freed.
 *
 *----------------------------------------------------------------------
 */

static void
ProcBodyFree(
    Tcl_Obj *objPtr)		/* The object to clean up. */
{
    Proc *procPtr;

    ProcGetInternalRep(objPtr, procPtr);

    if (procPtr->refCount-- <= 1) {
	TclProcCleanupProc(procPtr);
    }
}

/*
 *----------------------------------------------------------------------
 *
 * DupLambdaInternalRep, FreeLambdaInternalRep, SetLambdaFromAny --
 *
 *	How to manage the internal representations of lambda term objects.
 *	Syntactically they look like a two- or three-element list, where the
 *	first element is the formal arguments, the second is the the body, and
 *	the (optional) third is the namespace to execute the lambda term
 *	within (the global namespace is assumed if it is absent).
 *
 *----------------------------------------------------------------------
 */

static void
DupLambdaInternalRep(
    Tcl_Obj *srcPtr,		/* Object with internal rep to copy. */
    Tcl_Obj *copyPtr)	/* Object with internal rep to set. */
{
    Proc *procPtr;
    Tcl_Obj *nsObjPtr;

    LambdaGetInternalRep(srcPtr, procPtr, nsObjPtr);
    assert(procPtr != NULL);

    procPtr->refCount++;

    LambdaSetInternalRep(copyPtr, procPtr, nsObjPtr);
}

static void
FreeLambdaInternalRep(
    Tcl_Obj *objPtr)	/* CmdName object with internal representation
				 * to free. */
{
    Proc *procPtr;
    Tcl_Obj *nsObjPtr;

    LambdaGetInternalRep(objPtr, procPtr, nsObjPtr);
    assert(procPtr != NULL);

    if (procPtr->refCount-- <= 1) {
	TclProcCleanupProc(procPtr);
    }
    TclDecrRefCount(nsObjPtr);
}

static int
SetLambdaFromAny(
    Tcl_Interp *interp,		/* Used for error reporting if not NULL. */
    Tcl_Obj *objPtr)	/* The object to convert. */
{
    Interp *iPtr = (Interp *) interp;
    const char *name;
    Tcl_Obj *argsPtr, *bodyPtr, *nsObjPtr, **objv;
    int isNew, result;
    Tcl_Size objc;
    CmdFrame *cfPtr = NULL;
    Proc *procPtr;

    if (interp == NULL) {
	return TCL_ERROR;
    }

    /*
     * Convert objPtr to list type first; if it cannot be converted, or if its
     * length is not 2, then it cannot be converted to lambdaType.
     */

    result = TclListObjLengthM(NULL, objPtr, &objc);
    if ((result != TCL_OK) || ((objc != 2) && (objc != 3))) {
	Tcl_SetObjResult(interp, Tcl_ObjPrintf(
		"can't interpret \"%s\" as a lambda expression",
		Tcl_GetString(objPtr)));
	Tcl_SetErrorCode(interp, "TCL", "VALUE", "LAMBDA", NULL);
	return TCL_ERROR;
    }
    result = TclListObjGetElementsM(NULL, objPtr, &objc, &objv);
    if ((result != TCL_OK) || ((objc != 2) && (objc != 3))) {
	Tcl_SetObjResult(interp, Tcl_ObjPrintf(
		"can't interpret \"%s\" as a lambda expression",
		TclGetString(objPtr)));
	Tcl_SetErrorCode(interp, "TCL", "VALUE", "LAMBDA", NULL);
	return TCL_ERROR;
    }

    argsPtr = objv[0];
    bodyPtr = objv[1];

    /*
     * Create and initialize the Proc struct. The cmdPtr field is set to NULL
     * to signal that this is an anonymous function.
     */

    name = TclGetString(objPtr);

    if (TclCreateProc(interp, /*ignored nsPtr*/ NULL, name, argsPtr, bodyPtr,
	    &procPtr) != TCL_OK) {
	Tcl_AppendObjToErrorInfo(interp, Tcl_ObjPrintf(
		"\n    (parsing lambda expression \"%s\")", name));
	return TCL_ERROR;
    }

    /*
     * CAREFUL: TclCreateProc returns refCount==1! [Bug 1578454]
     * procPtr->refCount = 1;
     */

    procPtr->cmdPtr = NULL;

    /*
     * TIP #280: Remember the line the apply body is starting on. In a Byte
     * code context we ask the engine to provide us with the necessary
     * information. This is for the initialization of the byte code compiler
     * when the body is used for the first time.
     *
     * NOTE: The body is the second word in the 'objPtr'. Its location,
     * accessible through 'context.line[1]' (see below) is therefore only the
     * first approximation of the actual line the body is on. We have to use
     * the string rep of the 'objPtr' to determine the exact line. This is
     * available already through 'name'. Use 'TclListLines', see 'switch'
     * (tclCmdMZ.c).
     *
     * This code is nearly identical to the #280 code in Tcl_ProcObjCmd, see
     * this file. The differences are the different index of the body in the
     * line array of the context, and the special processing mentioned in the
     * previous paragraph to track into the list. Find a way to factor the
     * common elements into a single function.
     */

    if (iPtr->cmdFramePtr) {
	CmdFrame *contextPtr = (CmdFrame *)TclStackAlloc(interp, sizeof(CmdFrame));

	*contextPtr = *iPtr->cmdFramePtr;
	if (contextPtr->type == TCL_LOCATION_BC) {
	    /*
	     * Retrieve the source context from the bytecode. This call
	     * accounts for the reference to the source file, if any, held in
	     * 'context.data.eval.path'.
	     */

	    TclGetSrcInfoForPc(contextPtr);
	} else if (contextPtr->type == TCL_LOCATION_SOURCE) {
	    /*
	     * We created a new reference to the source file path name when we
	     * created 'context' above. Account for the reference.
	     */

	    Tcl_IncrRefCount(contextPtr->data.eval.path);

	}

	if (contextPtr->type == TCL_LOCATION_SOURCE) {
	    /*
	     * We can record source location within a lambda only if the body
	     * was not created by substitution.
	     */

	    if (contextPtr->line
		    && (contextPtr->nline >= 2) && (contextPtr->line[1] >= 0)) {
		int buf[2];

		/*
		 * Move from approximation (line of list cmd word) to actual
		 * location (line of 2nd list element).
		 */

		cfPtr = (CmdFrame *)Tcl_Alloc(sizeof(CmdFrame));
		TclListLines(objPtr, contextPtr->line[1], 2, buf, NULL);

		cfPtr->level = -1;
		cfPtr->type = contextPtr->type;
		cfPtr->line = (int *)Tcl_Alloc(sizeof(int));
		cfPtr->line[0] = buf[1];
		cfPtr->nline = 1;
		cfPtr->framePtr = NULL;
		cfPtr->nextPtr = NULL;

		cfPtr->data.eval.path = contextPtr->data.eval.path;
		Tcl_IncrRefCount(cfPtr->data.eval.path);

		cfPtr->cmd = NULL;
		cfPtr->len = 0;
	    }

	    /*
	     * 'contextPtr' is going out of scope. Release the reference that
	     * it's holding to the source file path
	     */

	    Tcl_DecrRefCount(contextPtr->data.eval.path);
	}
	TclStackFree(interp, contextPtr);
    }
    Tcl_SetHashValue(Tcl_CreateHashEntry(iPtr->linePBodyPtr, procPtr,
	    &isNew), cfPtr);

    /*
     * Set the namespace for this lambda: given by objv[2] understood as a
     * global reference, or else global per default.
     */

    if (objc == 2) {
	TclNewLiteralStringObj(nsObjPtr, "::");
    } else {
	const char *nsName = TclGetString(objv[2]);

	if ((*nsName != ':') || (*(nsName+1) != ':')) {
	    TclNewLiteralStringObj(nsObjPtr, "::");
	    Tcl_AppendObjToObj(nsObjPtr, objv[2]);
	} else {
	    nsObjPtr = objv[2];
	}
    }

    /*
     * Free the list internalrep of objPtr - this will free argsPtr, but
     * bodyPtr retains a reference from the Proc structure. Then finish the
     * conversion to lambdaType.
     */

    LambdaSetInternalRep(objPtr, procPtr, nsObjPtr);
    return TCL_OK;
}

Proc *
TclGetLambdaFromObj(
    Tcl_Interp *interp,
    Tcl_Obj *objPtr,
    Tcl_Obj **nsObjPtrPtr)
{
    Proc *procPtr;
    Tcl_Obj *nsObjPtr;

    LambdaGetInternalRep(objPtr, procPtr, nsObjPtr);

    if (procPtr == NULL) {
	if (SetLambdaFromAny(interp, objPtr) != TCL_OK) {
	    return NULL;
	}
	LambdaGetInternalRep(objPtr, procPtr, nsObjPtr);
    }

    assert(procPtr != NULL);
    if (procPtr->iPtr != (Interp *)interp) {
	return NULL;
    }

    *nsObjPtrPtr = nsObjPtr;
    return procPtr;
}

/*
 *----------------------------------------------------------------------
 *
 * Tcl_ApplyObjCmd --
 *
 *	This object-based function is invoked to process the "apply" Tcl
 *	command. See the user documentation for details on what it does.
 *
 * Results:
 *	A standard Tcl object result value.
 *
 * Side effects:
 *	Depends on the content of the lambda term (i.e., objv[1]).
 *
 *----------------------------------------------------------------------
 */

int
Tcl_ApplyObjCmd(
    void *clientData,
    Tcl_Interp *interp,		/* Current interpreter. */
    Tcl_Size objc,			/* Number of arguments. */
    Tcl_Obj *const objv[])	/* Argument objects. */
{
    return Tcl_NRCallObjProc2(interp, TclNRApplyObjCmd, clientData, objc, objv);
}

int
TclNRApplyObjCmd(
    TCL_UNUSED(void *),
    Tcl_Interp *interp,		/* Current interpreter. */
    Tcl_Size objc,			/* Number of arguments. */
    Tcl_Obj *const objv[])	/* Argument objects. */
{
    Proc *procPtr = NULL;
    Tcl_Obj *lambdaPtr, *nsObjPtr;
    int result;
    Tcl_Namespace *nsPtr;
    ApplyExtraData *extraPtr;

    if (objc < 2) {
	Tcl_WrongNumArgs(interp, 1, objv, "lambdaExpr ?arg ...?");
	return TCL_ERROR;
    }

    /*
     * Set lambdaPtr, convert it to tclLambdaType in the current interp if
     * necessary.
     */

    lambdaPtr = objv[1];
    procPtr = TclGetLambdaFromObj(interp, lambdaPtr, &nsObjPtr);

    if (procPtr == NULL) {
	return TCL_ERROR;
    }

    /*
     * Push a call frame for the lambda namespace.
     * Note that TclObjInterpProc2() will pop it.
     */

    result = TclGetNamespaceFromObj(interp, nsObjPtr, &nsPtr);
    if (result != TCL_OK) {
	return TCL_ERROR;
    }

    extraPtr = (ApplyExtraData *)TclStackAlloc(interp, sizeof(ApplyExtraData));
    memset(&extraPtr->cmd, 0, sizeof(Command));
    procPtr->cmdPtr = &extraPtr->cmd;
    extraPtr->cmd.nsPtr = (Namespace *) nsPtr;

    /*
     * TIP#280 (semi-)HACK!
     *
     * Using cmd.clientData to tell [info frame] how to render the lambdaPtr.
     * The InfoFrameCmd will detect this case by testing cmd.hPtr for NULL.
     * This condition holds here because of the memset() above, and nowhere
     * else (in the core). Regular commands always have a valid hPtr, and
     * lambda's never.
     */

    extraPtr->efi.length = 1;
    extraPtr->efi.fields[0].name = "lambda";
    extraPtr->efi.fields[0].proc = NULL;
    extraPtr->efi.fields[0].clientData = lambdaPtr;
    extraPtr->cmd.clientData = &extraPtr->efi;

    result = TclPushProcCallFrame(procPtr, interp, objc, objv, 1);
    if (result == TCL_OK) {
	TclNRAddCallback(interp, ApplyNR2, extraPtr, NULL, NULL, NULL);
	result = TclNRInterpProcCore(interp, objv[1], 2, &MakeLambdaError);
    }
    return result;
}

static int
ApplyNR2(
    void *data[],
    Tcl_Interp *interp,
    int result)
{
    ApplyExtraData *extraPtr = (ApplyExtraData *)data[0];

    TclStackFree(interp, extraPtr);
    return result;
}

/*
 *----------------------------------------------------------------------
 *
 * MakeLambdaError --
 *
 *	Function called by TclObjInterpProc2 to create the stack information
 *	upon an error from a lambda term.
 *
 * Results:
 *	The interpreter's error info trace is set to a value that supplements
 *	the error code.
 *
 * Side effects:
 *	none.
 *
 *----------------------------------------------------------------------
 */

static void
MakeLambdaError(
    Tcl_Interp *interp,		/* The interpreter in which the procedure was
				 * called. */
    Tcl_Obj *procNameObj)	/* Name of the procedure. Used for error
				 * messages and trace information. */
{
    int overflow, limit = 60;
    Tcl_Size nameLen;
    const char *procName = Tcl_GetStringFromObj(procNameObj, &nameLen);

    overflow = (nameLen > (Tcl_Size)limit);
    Tcl_AppendObjToErrorInfo(interp, Tcl_ObjPrintf(
	    "\n    (lambda term \"%.*s%s\" line %d)",
	    (overflow ? limit : (int)nameLen), procName,
	    (overflow ? "..." : ""), Tcl_GetErrorLine(interp)));
}

/*
 *----------------------------------------------------------------------
 *
 * TclGetCmdFrameForProcedure --
 *
 *	How to get the CmdFrame information for a procedure.
 *
 * Results:
 *	A pointer to the CmdFrame (only guaranteed to be valid until the next
 *	Tcl command is processed or the interpreter's state is otherwise
 *	modified) or a NULL if the information is not available.
 *
 * Side effects:
 *	none.
 *
 *----------------------------------------------------------------------
 */

CmdFrame *
TclGetCmdFrameForProcedure(
    Proc *procPtr)		/* The procedure whose cmd-frame is to be
				 * looked up. */
{
    Tcl_HashEntry *hePtr;

    if (procPtr == NULL || procPtr->iPtr == NULL) {
	return NULL;
    }
    hePtr = Tcl_FindHashEntry(procPtr->iPtr->linePBodyPtr, procPtr);
    if (hePtr == NULL) {
	return NULL;
    }
    return (CmdFrame *) Tcl_GetHashValue(hePtr);
}

/*
 * Local Variables:
 * mode: c
 * c-basic-offset: 4
 * fill-column: 78
 * End:
 */<|MERGE_RESOLUTION|>--- conflicted
+++ resolved
@@ -1652,51 +1652,32 @@
 
 #ifndef TCL_NO_DEPRECATED
 static int
-<<<<<<< HEAD
 NRInterpProc(
     void *clientData,	/* Record describing procedure to be
-=======
-NRInterpProc2(
+				 * interpreted. */
+    Tcl_Interp *interp,/* Interpreter in which procedure was
+				 * invoked. */
+    int objc,			/* Count of number of arguments to this
+				 * procedure. */
+    Tcl_Obj *const objv[])	/* Argument value objects. */
+{
+    int result = TclPushProcCallFrame(clientData, interp, objc, objv,
+	    /*isLambda*/ 0);
+
+    if (result != TCL_OK) {
+	return TCL_ERROR;
+    }
+    return TclNRInterpProcCore(interp, objv[0], 1, &MakeProcError);
+}
+
+#undef TclObjInterpProc
+int
+TclObjInterpProc(
     void *clientData,		/* Record describing procedure to be
->>>>>>> c091b78a
 				 * interpreted. */
     Tcl_Interp *interp, 	/* Interpreter in which procedure was
 				 * invoked. */
-<<<<<<< HEAD
     int objc,			/* Count of number of arguments to this
-=======
-    Tcl_Size objc,		/* Count of number of arguments to this
->>>>>>> c091b78a
-				 * procedure. */
-    Tcl_Obj *const objv[])	/* Argument value objects. */
-{
-    int result = TclPushProcCallFrame(clientData, interp, objc, objv,
-	    /*isLambda*/ 0);
-
-    if (result != TCL_OK) {
-	return TCL_ERROR;
-    }
-    return TclNRInterpProcCore(interp, objv[0], 1, &MakeProcError);
-}
-
-<<<<<<< HEAD
-#undef TclObjInterpProc
-int
-TclObjInterpProc(
-    void *clientData,	/* Record describing procedure to be
-=======
-static int
-ObjInterpProc2(
-    void *clientData,		/* Record describing procedure to be
->>>>>>> c091b78a
-				 * interpreted. */
-    Tcl_Interp *interp,		/* Interpreter in which procedure was
-				 * invoked. */
-<<<<<<< HEAD
-    int objc,			/* Count of number of arguments to this
-=======
-    Tcl_Size objc,		/* Count of number of arguments to this
->>>>>>> c091b78a
 				 * procedure. */
     Tcl_Obj *const objv[])	/* Argument value objects. */
 {
