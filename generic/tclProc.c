--- conflicted
+++ resolved
@@ -1651,11 +1651,7 @@
 NRInterpProc(
     void *clientData,	/* Record describing procedure to be
 				 * interpreted. */
-<<<<<<< HEAD
-    Tcl_Interp *interp,/* Interpreter in which procedure was
-=======
     Tcl_Interp *interp,		/* Interpreter in which procedure was
->>>>>>> ba13c1f0
 				 * invoked. */
     int objc,			/* Count of number of arguments to this
 				 * procedure. */
