--- conflicted
+++ resolved
@@ -810,78 +810,25 @@
 {
     register Interp *iPtr = (Interp *) interp;
     int curLevel, level, result;
-<<<<<<< HEAD
-    CallFrame *framePtr;
-    const char *name;
-=======
     const char *name = NULL;
->>>>>>> e1e49c9d
 
     /*
      * Parse object to figure out which level number to go to.
      */
 
-    result = 1;
+    result = 0;
     curLevel = iPtr->varFramePtr->level;
+
+    /*
+     * Check for integer first, since that has potential to spare us
+     * a generation of a stringrep.
+     */
+
     if (objPtr == NULL) {
-	name = "1";
-	goto haveLevel1;
-    }
-
-    name = TclGetString(objPtr);
-    if (objPtr->typePtr == &levelReferenceType) {
-	if (objPtr->internalRep.twoPtrValue.ptr1) {
-	    level = curLevel - PTR2INT(objPtr->internalRep.twoPtrValue.ptr2);
-	} else {
-	    level = PTR2INT(objPtr->internalRep.twoPtrValue.ptr2);
-	}
-	if (level < 0) {
-	    goto levelError;
-	}
-	/* TODO: Consider skipping the typePtr checks */
-    } else if (objPtr->typePtr == &tclIntType
-#ifndef TCL_WIDE_INT_IS_LONG
-	    || objPtr->typePtr == &tclWideIntType
-#endif
-	    ) {
-	if (TclGetIntFromObj(NULL, objPtr, &level) != TCL_OK || level < 0) {
-	    goto levelError;
-	}
+	/* Do nothing */
+    } else if (TCL_OK == Tcl_GetIntFromObj(NULL, objPtr, &level)
+	    && (level >= 0)) {
 	level = curLevel - level;
-    } else if (*name == '#') {
-	if (Tcl_GetInt(interp, name+1, &level) != TCL_OK || level < 0) {
-	    goto levelError;
-	}
-
-	/*
-	 * Cache for future reference.
-	 */
-
-	TclFreeIntRep(objPtr);
-	objPtr->typePtr = &levelReferenceType;
-	objPtr->internalRep.twoPtrValue.ptr1 = (void *) 0;
-	objPtr->internalRep.twoPtrValue.ptr2 = INT2PTR(level);
-    } else if (isdigit(UCHAR(*name))) { /* INTL: digit */
-	if (Tcl_GetInt(interp, name, &level) != TCL_OK) {
-	    return -1;
-	}
-
-	/*
-	 * Cache for future reference.
-	 */
-
-	TclFreeIntRep(objPtr);
-	objPtr->typePtr = &levelReferenceType;
-	objPtr->internalRep.twoPtrValue.ptr1 = (void *) 1;
-	objPtr->internalRep.twoPtrValue.ptr2 = INT2PTR(level);
-	level = curLevel - level;
-<<<<<<< HEAD
-    } else {
-	/*
-	 * Don't cache as the object *isn't* a level reference (might even be
-	 * NULL...)
-	 */
-=======
 	result = 1;
     } else if (objPtr->typePtr == &levelReferenceType) {
 	level = (int) objPtr->internalRep.longValue;
@@ -905,23 +852,11 @@
 	    result = -1;
 	}
     }
->>>>>>> e1e49c9d
-
-    haveLevel1:
+
+    if (result == 0) {
 	level = curLevel - 1;
-	result = 0;
-    }
-<<<<<<< HEAD
-
-    /*
-     * Figure out which frame to use, and return it to the caller.
-     */
-
-    for (framePtr = iPtr->varFramePtr; framePtr != NULL;
-	    framePtr = framePtr->callerVarPtr) {
-	if (framePtr->level == level) {
-	    break;
-=======
+	name = "1";
+    }
     if (result != -1) {
 	if (level >= 0) {
 	    CallFrame *framePtr;
@@ -935,16 +870,9 @@
 	}
 	if (name == NULL) {
 	    name = TclGetString(objPtr);
->>>>>>> e1e49c9d
-	}
-    }
-    if (framePtr == NULL) {
-	goto levelError;
-    }
-    *framePtrPtr = framePtr;
-    return result;
-
-  levelError:
+	}
+    }
+
     Tcl_SetObjResult(interp, Tcl_ObjPrintf("bad level \"%s\"", name));
     Tcl_SetErrorCode(interp, "TCL", "VALUE", "STACKLEVEL", NULL);
     return -1;
