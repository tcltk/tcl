--- conflicted
+++ resolved
@@ -497,13 +497,8 @@
     if (precompiled) {
 	if (numArgs > procPtr->numArgs) {
 	    Tcl_SetObjResult(interp, Tcl_ObjPrintf(
-<<<<<<< HEAD
-		    "procedure \"%s\": arg list contains %" TCL_Z_MODIFIER "u entries, "
-		    "precompiled header expects %" TCL_Z_MODIFIER "u", procName, numArgs,
-=======
 		    "procedure \"%s\": arg list contains %" TCL_SIZE_MODIFIER "u entries, "
 		    "precompiled header expects %" TCL_SIZE_MODIFIER "u", procName, numArgs,
->>>>>>> 104527a1
 		    procPtr->numArgs));
 	    Tcl_SetErrorCode(interp, "TCL", "OPERATION", "PROC",
 		    "BYTECODELIES", NULL);
@@ -597,11 +592,7 @@
 		    || (localPtr->defValuePtr == NULL && fieldCount == 2)
 		    || (localPtr->defValuePtr != NULL && fieldCount != 2)) {
 		Tcl_SetObjResult(interp, Tcl_ObjPrintf(
-<<<<<<< HEAD
-			"procedure \"%s\": formal parameter %" TCL_Z_MODIFIER "u is "
-=======
 			"procedure \"%s\": formal parameter %" TCL_SIZE_MODIFIER "u is "
->>>>>>> 104527a1
 			"inconsistent with precompiled body", procName, i));
 		Tcl_SetErrorCode(interp, "TCL", "OPERATION", "PROC",
 			"BYTECODELIES", NULL);
