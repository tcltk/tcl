/*
 * tclProc.c --
 *
 *	This file contains routines that implement Tcl procedures, including
 *	the "proc" and "uplevel" commands.
 *
 * Copyright © 1987-1993 The Regents of the University of California.
 * Copyright © 1994-1998 Sun Microsystems, Inc.
 * Copyright © 2004-2006 Miguel Sofer
 * Copyright © 2007 Daniel A. Steffen <das@users.sourceforge.net>
 *
 * See the file "license.terms" for information on usage and redistribution of
 * this file, and for a DISCLAIMER OF ALL WARRANTIES.
 */

#include "tclInt.h"
#include "tclCompile.h"
#include <assert.h>

/*
 * Variables that are part of the [apply] command implementation and which
 * have to be passed to the other side of the NRE call.
 */

typedef struct {
    Command cmd;
    ExtraFrameInfo efi;
} ApplyExtraData;

/*
 * Prototypes for static functions in this file
 */

static void		DupLambdaInternalRep(Tcl_Obj *objPtr,
			    Tcl_Obj *copyPtr);
static void		FreeLambdaInternalRep(Tcl_Obj *objPtr);
static int		InitArgsAndLocals(Tcl_Interp *interp, Tcl_Size skip);
static void		InitResolvedLocals(Tcl_Interp *interp,
			    ByteCode *codePtr, Var *defPtr,
			    Namespace *nsPtr);
static void		InitLocalCache(Proc *procPtr);
static void		ProcBodyDup(Tcl_Obj *srcPtr, Tcl_Obj *dupPtr);
static void		ProcBodyFree(Tcl_Obj *objPtr);
static int		ProcWrongNumArgs(Tcl_Interp *interp, Tcl_Size skip);
static void		MakeProcError(Tcl_Interp *interp,
			    Tcl_Obj *procNameObj);
static void		MakeLambdaError(Tcl_Interp *interp,
			    Tcl_Obj *procNameObj);
static int		SetLambdaFromAny(Tcl_Interp *interp, Tcl_Obj *objPtr);

static Tcl_NRPostProc ApplyNR2;
static Tcl_NRPostProc InterpProcNR2;
<<<<<<< HEAD
static Tcl_ObjCmdProc NRInterpProc;
=======
static Tcl_NRPostProc Uplevel_Callback;
>>>>>>> 22aad7cd

/*
 * The ProcBodyObjType type
 */

const Tcl_ObjType tclProcBodyType = {
    "procbody",			/* name for this type */
    ProcBodyFree,		/* FreeInternalRep function */
    ProcBodyDup,		/* DupInternalRep function */
    NULL,			/* UpdateString function; Tcl_GetString and
				 * Tcl_GetStringFromObj should panic
				 * instead. */
    NULL,			/* SetFromAny function; Tcl_ConvertToType
				 * should panic instead. */
    TCL_OBJTYPE_V0
};

#define ProcSetInternalRep(objPtr, procPtr) \
    do {								\
	Tcl_ObjInternalRep ir;						\
	(procPtr)->refCount++;						\
	ir.twoPtrValue.ptr1 = (procPtr);				\
	ir.twoPtrValue.ptr2 = NULL;					\
	Tcl_StoreInternalRep((objPtr), &tclProcBodyType, &ir);		\
    } while (0)

#define ProcGetInternalRep(objPtr, procPtr) \
    do {								\
	const Tcl_ObjInternalRep *irPtr;				\
	irPtr = TclFetchInternalRep((objPtr), &tclProcBodyType);	\
	(procPtr) = irPtr ? (Proc *)irPtr->twoPtrValue.ptr1 : NULL;	\
    } while (0)

/*
 * The [upvar]/[uplevel] level reference type. Uses the wideValue field
 * to remember the integer value of a parsed #<integer> format.
 *
 * Uses the default behaviour throughout, and never disposes of the string
 * rep; it's just a cache type.
 */

static const Tcl_ObjType levelReferenceType = {
    "levelReference",
    NULL,
    NULL,
    NULL,
    NULL,
    TCL_OBJTYPE_V1(TclLengthOne)
};

/*
 * The type of lambdas. Note that every lambda will *always* have a string
 * representation.
 *
 * Internally, ptr1 is a pointer to a Proc instance that is not bound to a
 * command name, and ptr2 is a pointer to the namespace that the Proc instance
 * will execute within. IF YOU CHANGE THIS, CHECK IN tclDisassemble.c TOO.
 */

static const Tcl_ObjType lambdaType = {
    "lambdaExpr",		/* name */
    FreeLambdaInternalRep,	/* freeIntRepProc */
    DupLambdaInternalRep,	/* dupIntRepProc */
    NULL,			/* updateStringProc */
    SetLambdaFromAny,		/* setFromAnyProc */
    TCL_OBJTYPE_V0
};

#define LambdaSetInternalRep(objPtr, procPtr, nsObjPtr) \
    do {								\
	Tcl_ObjInternalRep ir;						\
	ir.twoPtrValue.ptr1 = (procPtr);				\
	ir.twoPtrValue.ptr2 = (nsObjPtr);				\
	Tcl_IncrRefCount((nsObjPtr));					\
	Tcl_StoreInternalRep((objPtr), &lambdaType, &ir);		\
    } while (0)

#define LambdaGetInternalRep(objPtr, procPtr, nsObjPtr) \
    do {								\
	const Tcl_ObjInternalRep *irPtr;				\
	irPtr = TclFetchInternalRep((objPtr), &lambdaType);		\
	(procPtr) = irPtr ? (Proc *)irPtr->twoPtrValue.ptr1 : NULL;	\
	(nsObjPtr) = irPtr ? (Tcl_Obj *)irPtr->twoPtrValue.ptr2 : NULL;	\
    } while (0)

/*
 *----------------------------------------------------------------------
 *
 * Tcl_ProcObjCmd --
 *
 *	This object-based function is invoked to process the "proc" Tcl
 *	command. See the user documentation for details on what it does.
 *
 * Results:
 *	A standard Tcl object result value.
 *
 * Side effects:
 *	A new procedure gets created.
 *
 *----------------------------------------------------------------------
 */

#undef TclObjInterpProc2
int
Tcl_ProcObjCmd(
    TCL_UNUSED(void *),
    Tcl_Interp *interp,		/* Current interpreter. */
    Tcl_Size objc,		/* Number of arguments. */
    Tcl_Obj *const objv[])	/* Argument objects. */
{
    Interp *iPtr = (Interp *) interp;
    Proc *procPtr;
    const char *procName;
    const char *simpleName, *procArgs, *procBody;
    Namespace *nsPtr, *altNsPtr, *cxtNsPtr;
    Tcl_Command cmd;

    if (objc != 4) {
	Tcl_WrongNumArgs(interp, 1, objv, "name args body");
	return TCL_ERROR;
    }

    /*
     * Determine the namespace where the procedure should reside. Unless the
     * command name includes namespace qualifiers, this will be the current
     * namespace.
     */

    procName = TclGetString(objv[1]);
    TclGetNamespaceForQualName(interp, procName, NULL, 0,
	    &nsPtr, &altNsPtr, &cxtNsPtr, &simpleName);

    if (nsPtr == NULL) {
	Tcl_SetObjResult(interp, Tcl_ObjPrintf(
		"can't create procedure \"%s\": unknown namespace",
		procName));
	Tcl_SetErrorCode(interp, "TCL", "VALUE", "COMMAND", (char *)NULL);
	return TCL_ERROR;
    }
    if (simpleName == NULL) {
	Tcl_SetObjResult(interp, Tcl_ObjPrintf(
		"can't create procedure \"%s\": bad procedure name",
		procName));
	Tcl_SetErrorCode(interp, "TCL", "VALUE", "COMMAND", (char *)NULL);
	return TCL_ERROR;
    }

    /*
     * Create the data structure to represent the procedure.
     */

    if (TclCreateProc(interp, /*ignored nsPtr*/ NULL, simpleName, objv[2],
	    objv[3], &procPtr) != TCL_OK) {
	Tcl_AddErrorInfo(interp, "\n    (creating proc \"");
	Tcl_AddErrorInfo(interp, simpleName);
	Tcl_AddErrorInfo(interp, "\")");
	return TCL_ERROR;
    }

    cmd = TclNRCreateCommandInNs(interp, simpleName, (Tcl_Namespace *) nsPtr,
	TclObjInterpProc2, TclNRInterpProc, procPtr, TclProcDeleteProc);

    /*
     * Now initialize the new procedure's cmdPtr field. This will be used
     * later when the procedure is called to determine what namespace the
     * procedure will run in. This will be different than the current
     * namespace if the proc was renamed into a different namespace.
     */

    procPtr->cmdPtr = (Command *) cmd;

    /*
     * TIP #280: Remember the line the procedure body is starting on. In a
     * bytecode context we ask the engine to provide us with the necessary
     * information. This is for the initialization of the byte code compiler
     * when the body is used for the first time.
     *
     * This code is nearly identical to the #280 code in SetLambdaFromAny, see
     * this file. The differences are the different index of the body in the
     * line array of the context, and the lambda code requires some special
     * processing. Find a way to factor the common elements into a single
     * function.
     */

    if (iPtr->cmdFramePtr) {
	CmdFrame *contextPtr = (CmdFrame *)TclStackAlloc(interp, sizeof(CmdFrame));

	*contextPtr = *iPtr->cmdFramePtr;
	if (contextPtr->type == TCL_LOCATION_BC) {
	    /*
	     * Retrieve source information from the bytecode, if possible. If
	     * the information is retrieved successfully, context.type will be
	     * TCL_LOCATION_SOURCE and the reference held by
	     * context.data.eval.path will be counted.
	     */

	    TclGetSrcInfoForPc(contextPtr);
	} else if (contextPtr->type == TCL_LOCATION_SOURCE) {
	    /*
	     * The copy into 'context' up above has created another reference
	     * to 'context.data.eval.path'; account for it.
	     */

	    Tcl_IncrRefCount(contextPtr->data.eval.path);
	}

	if (contextPtr->type == TCL_LOCATION_SOURCE) {
	    /*
	     * We can account for source location within a proc only if the
	     * proc body was not created by substitution.
	     */

	    if (contextPtr->line
		    && (contextPtr->nline >= 4) && (contextPtr->line[3] >= 0)) {
		int isNew;
		Tcl_HashEntry *hePtr;
		CmdFrame *cfPtr = (CmdFrame *)Tcl_Alloc(sizeof(CmdFrame));

		cfPtr->level = -1;
		cfPtr->type = contextPtr->type;
		cfPtr->line = (int *)Tcl_Alloc(sizeof(int));
		cfPtr->line[0] = contextPtr->line[3];
		cfPtr->nline = 1;
		cfPtr->framePtr = NULL;
		cfPtr->nextPtr = NULL;

		cfPtr->data.eval.path = contextPtr->data.eval.path;
		Tcl_IncrRefCount(cfPtr->data.eval.path);

		cfPtr->cmd = NULL;
		cfPtr->len = 0;

		hePtr = Tcl_CreateHashEntry(iPtr->linePBodyPtr,
			procPtr, &isNew);
		if (!isNew) {
		    /*
		     * Get the old command frame and release it. See also
		     * TclProcCleanupProc in this file. Currently it seems as
		     * if only the procbodytest::proc command of the testsuite
		     * is able to trigger this situation.
		     */

		    CmdFrame *cfOldPtr = (CmdFrame *)Tcl_GetHashValue(hePtr);

		    if (cfOldPtr->type == TCL_LOCATION_SOURCE) {
			Tcl_DecrRefCount(cfOldPtr->data.eval.path);
			cfOldPtr->data.eval.path = NULL;
		    }
		    Tcl_Free(cfOldPtr->line);
		    cfOldPtr->line = NULL;
		    Tcl_Free(cfOldPtr);
		}
		Tcl_SetHashValue(hePtr, cfPtr);
	    }

	    /*
	     * 'contextPtr' is going out of scope; account for the reference
	     * that it's holding to the path name.
	     */

	    Tcl_DecrRefCount(contextPtr->data.eval.path);
	    contextPtr->data.eval.path = NULL;
	}
	TclStackFree(interp, contextPtr);
    }

    /*
     * Optimize for no-op procs: if the body is not precompiled (like a TclPro
     * procbody), and the argument list is just "args" and the body is empty,
     * define a compileProc to compile a no-op.
     *
     * Notes:
     *	 - cannot be done for any argument list without having different
     *	   compiled/not-compiled behaviour in the "wrong argument #" case, or
     *	   making this code much more complicated. In any case, it doesn't
     *	   seem to make a lot of sense to verify the number of arguments we
     *	   are about to ignore ...
     *	 - could be enhanced to handle also non-empty bodies that contain only
     *	   comments; however, parsing the body will slow down the compilation
     *	   of all procs whose argument list is just _args_
     */

    if (TclHasInternalRep(objv[3], &tclProcBodyType)) {
	goto done;
    }

    procArgs = TclGetString(objv[2]);

    while (*procArgs == ' ') {
	procArgs++;
    }

    if ((procArgs[0] == 'a') && (strncmp(procArgs, "args", 4) == 0)) {
	Tcl_Size numBytes;

	procArgs +=4;
	while (*procArgs != '\0') {
	    if (*procArgs != ' ') {
		goto done;
	    }
	    procArgs++;
	}

	/*
	 * The argument list is just "args"; check the body
	 */

	procBody = TclGetStringFromObj(objv[3], &numBytes);
	if (TclParseAllWhiteSpace(procBody, numBytes) < numBytes) {
	    goto done;
	}

	/*
	 * The body is just spaces: link the compileProc
	 */

	((Command *) cmd)->compileProc = TclCompileNoOp;
    }

  done:
    return TCL_OK;
}

/*
 *----------------------------------------------------------------------
 *
 * TclCreateProc --
 *
 *	Creates the data associated with a Tcl procedure definition. This
 *	function knows how to handle two types of body objects: strings and
 *	procbody. Strings are the traditional (and common) value for bodies,
 *	procbody are values created by extensions that have loaded a
 *	previously compiled script.
 *
 * Results:
 *	Returns TCL_OK on success, along with a pointer to a Tcl procedure
 *	definition in procPtrPtr where the cmdPtr field is not initialised.
 *	This definition should be freed by calling TclProcCleanupProc() when
 *	it is no longer needed. Returns TCL_ERROR if anything goes wrong.
 *
 * Side effects:
 *	If anything goes wrong, this function returns an error message in the
 *	interpreter.
 *
 *----------------------------------------------------------------------
 */

static const char TOOMANYARGS[] = "TOOMANYARGS";

int
TclCreateProc(
    Tcl_Interp *interp,		/* Interpreter containing proc. */
    TCL_UNUSED(Namespace *) /*nsPtr*/,
    const char *procName,	/* Unqualified name of this proc. */
    Tcl_Obj *argsPtr,		/* Description of arguments. */
    Tcl_Obj *bodyPtr,		/* Command body. */
    Proc **procPtrPtr)		/* Returns: pointer to proc data. */
{
    Interp *iPtr = (Interp *) interp;

    Proc *procPtr = NULL;
    Tcl_Size i, numArgs;
    CompiledLocal *localPtr = NULL;
    Tcl_Obj **argArray;
    int precompiled = 0, result;
    const char *errorCode = NULL;

    ProcGetInternalRep(bodyPtr, procPtr);
    if (procPtr != NULL) {
	/*
	 * Because the body is a TclProProcBody, the actual body is already
	 * compiled, and it is not shared with anyone else, so it's OK not to
	 * unshare it (as a matter of fact, it is bad to unshare it, because
	 * there may be no source code).
	 *
	 * We don't create and initialize a Proc structure for the procedure;
	 * rather, we use what is in the body object. We increment the ref
	 * count of the Proc struct since the command (soon to be created)
	 * will be holding a reference to it.
	 */

	procPtr->iPtr = iPtr;
	procPtr->refCount++;
	precompiled = 1;
    } else {
	/*
	 * If the procedure's body object is shared because its string value
	 * is identical to, e.g., the body of another procedure, we must
	 * create a private copy for this procedure to use. Such sharing of
	 * procedure bodies is rare but can cause problems. A procedure body
	 * is compiled in a context that includes the number of "slots"
	 * allocated by the compiler for local variables. There is a local
	 * variable slot for each formal parameter (the
	 * "procPtr->numCompiledLocals = numArgs" assignment below). This
	 * means that the same code can not be shared by two procedures that
	 * have a different number of arguments, even if their bodies are
	 * identical. Note that we don't use Tcl_DuplicateObj since we would
	 * not want any bytecode internal representation.
	 */

	if (Tcl_IsShared(bodyPtr)) {
	    const char *bytes;
	    Tcl_Size length;
	    Tcl_Obj *sharedBodyPtr = bodyPtr;

	    bytes = TclGetStringFromObj(bodyPtr, &length);
	    bodyPtr = Tcl_NewStringObj(bytes, length);

	    /*
	     * TIP #280.
	     * Ensure that the continuation line data for the original body is
	     * not lost and applies to the new body as well.
	     */

	    TclContinuationsCopy(bodyPtr, sharedBodyPtr);
	}

	/*
	 * Create and initialize a Proc structure for the procedure. We
	 * increment the ref count of the procedure's body object since there
	 * will be a reference to it in the Proc structure.
	 */

	Tcl_IncrRefCount(bodyPtr);

	procPtr = (Proc *)Tcl_Alloc(sizeof(Proc));
	procPtr->iPtr = iPtr;
	procPtr->refCount = 1;
	procPtr->bodyPtr = bodyPtr;
	procPtr->numArgs = 0;	/* Actual argument count is set below. */
	procPtr->numCompiledLocals = 0;
	procPtr->firstLocalPtr = NULL;
	procPtr->lastLocalPtr = NULL;
    }

    /*
     * Break up the argument list into argument specifiers, then process each
     * argument specifier. If the body is precompiled, processing is limited
     * to checking that the parsed argument is consistent with the one stored
     * in the Proc.
     */

    result = TclListObjGetElements(interp, argsPtr, &numArgs, &argArray);
    if (result != TCL_OK) {
	goto procError;
    }

    if (precompiled) {
	if (numArgs > procPtr->numArgs) {
	    Tcl_SetObjResult(interp, Tcl_ObjPrintf(
		    "procedure \"%s\": arg list contains %" TCL_SIZE_MODIFIER "d entries, "
		    "precompiled header expects %" TCL_SIZE_MODIFIER "d", procName, numArgs,
		    procPtr->numArgs));
	    errorCode = "BYTECODELIES";
	    goto procError;
	}
	localPtr = procPtr->firstLocalPtr;
    } else {
	procPtr->numArgs = numArgs;
	procPtr->numCompiledLocals = numArgs;
    }

    for (i = 0; i < numArgs; i++) {
	const char *argname, *argnamei, *argnamelast;
	Tcl_Size fieldCount, nameLength;
	Tcl_Obj **fieldValues;

	/*
	 * Now divide the specifier up into name and default.
	 */

	result = TclListObjGetElements(interp, argArray[i], &fieldCount,
		&fieldValues);
	if (result != TCL_OK) {
	    goto procError;
	}
	if (fieldCount > 2) {
	    Tcl_Obj *errorObj = Tcl_NewStringObj(
		"too many fields in argument specifier \"", -1);
	    Tcl_AppendObjToObj(errorObj, argArray[i]);
	    Tcl_AppendToObj(errorObj, "\"", -1);
	    Tcl_SetObjResult(interp, errorObj);
	    errorCode = "FORMALARGUMENTFORMAT";
	    goto procError;
	}
	if ((fieldCount == 0) || (Tcl_GetCharLength(fieldValues[0]) == 0)) {
	    Tcl_SetObjResult(interp, Tcl_NewStringObj(
		    "argument with no name", -1));
	    errorCode = "FORMALARGUMENTFORMAT";
	    goto procError;
	}

	argname = TclGetStringFromObj(fieldValues[0], &nameLength);

	/*
	 * Check that the formal parameter name is a scalar.
	 */

	argnamei = argname;
	argnamelast = (nameLength > 0) ? (argname + nameLength - 1) : argname;
	while (argnamei < argnamelast) {
	    if (*argnamei == '(') {
		if (*argnamelast == ')') { /* We have an array element. */
		    Tcl_SetObjResult(interp, Tcl_ObjPrintf(
			    "formal parameter \"%s\" is an array element",
			    TclGetString(fieldValues[0])));
		    errorCode = "FORMALARGUMENTFORMAT";
		    goto procError;
		}
	    } else if (argnamei[0] == ':' && argnamei[1] == ':') {
		Tcl_Obj *errorObj = Tcl_NewStringObj(
			"formal parameter \"", -1);
		Tcl_AppendObjToObj(errorObj, fieldValues[0]);
		Tcl_AppendToObj(errorObj, "\" is not a simple name", -1);
		Tcl_SetObjResult(interp, errorObj);
		errorCode = "FORMALARGUMENTFORMAT";
		goto procError;
	    }
	    argnamei++;
	}

	if (precompiled) {
	    /*
	     * Compare the parsed argument with the stored one. Note that the
	     * only flag value that makes sense at this point is VAR_ARGUMENT
	     * (its value was kept the same as pre VarReform to simplify
	     * tbcload's processing of older byetcodes).
	     *
	     * The only other flag value that is important to retrieve from
	     * precompiled procs is VAR_TEMPORARY (also unchanged). It is
	     * needed later when retrieving the variable names.
	     */

	    if ((localPtr->nameLength != nameLength)
		    || (memcmp(localPtr->name, argname, nameLength) != 0)
		    || (localPtr->frameIndex != i)
		    || !(localPtr->flags & VAR_ARGUMENT)
		    || (localPtr->defValuePtr == NULL && fieldCount == 2)
		    || (localPtr->defValuePtr != NULL && fieldCount != 2)) {
		Tcl_SetObjResult(interp, Tcl_ObjPrintf(
			"procedure \"%s\": formal parameter %" TCL_SIZE_MODIFIER "d is "
			"inconsistent with precompiled body", procName, i));
		errorCode = "BYTECODELIES";
		goto procError;
	    }

	    /*
	     * Compare the default value if any.
	     */

	    if (localPtr->defValuePtr != NULL) {
		Tcl_Size tmpLength, valueLength;
		const char *tmpPtr = TclGetStringFromObj(localPtr->defValuePtr, &tmpLength);
		const char *value = TclGetStringFromObj(fieldValues[1], &valueLength);

		if ((valueLength != tmpLength)
			|| memcmp(value, tmpPtr, tmpLength) != 0) {
		    Tcl_Obj *errorObj = Tcl_ObjPrintf(
			    "procedure \"%s\": formal parameter \"", procName);
		    Tcl_AppendObjToObj(errorObj, fieldValues[0]);
		    Tcl_AppendToObj(errorObj, "\" has "
			"default value inconsistent with precompiled body", -1);
		    Tcl_SetObjResult(interp, errorObj);
		    errorCode = "BYTECODELIES";
		    goto procError;
		}
	    }
	    if ((i == numArgs - 1)
		    && (localPtr->nameLength == 4)
		    && (localPtr->name[0] == 'a')
		    && (strcmp(localPtr->name, "args") == 0)) {
		localPtr->flags |= VAR_IS_ARGS;
	    }

	    localPtr = localPtr->nextPtr;
	} else {
	    /*
	     * Allocate an entry in the runtime procedure frame's array of
	     * local variables for the argument.
	     */

	    localPtr = (CompiledLocal *)Tcl_AttemptAlloc(
		    offsetof(CompiledLocal, name) + 1U + fieldValues[0]->length);
	    if (!localPtr) {
		/* Don't set the interp result here. Since a malloc just failed,
		 * first clean up some memory before doing that */
		errorCode = TOOMANYARGS;
		goto procError;
	    }
	    if (procPtr->firstLocalPtr == NULL) {
		procPtr->firstLocalPtr = procPtr->lastLocalPtr = localPtr;
	    } else {
		procPtr->lastLocalPtr->nextPtr = localPtr;
		procPtr->lastLocalPtr = localPtr;
	    }
	    localPtr->nextPtr = NULL;
	    localPtr->nameLength = nameLength;
	    localPtr->frameIndex = i;
	    localPtr->flags = VAR_ARGUMENT;
	    localPtr->resolveInfo = NULL;

	    if (fieldCount == 2) {
		localPtr->defValuePtr = fieldValues[1];
		Tcl_IncrRefCount(localPtr->defValuePtr);
	    } else {
		localPtr->defValuePtr = NULL;
	    }
	    memcpy(localPtr->name, argname, fieldValues[0]->length + 1);
	    if ((i == numArgs - 1)
		    && (localPtr->nameLength == 4)
		    && (localPtr->name[0] == 'a')
		    && (memcmp(localPtr->name, "args", 4) == 0)) {
		localPtr->flags |= VAR_IS_ARGS;
	    }
	}
    }

    *procPtrPtr = procPtr;
    return TCL_OK;

  procError:
    if (precompiled) {
	procPtr->refCount--;
    } else {
	Tcl_DecrRefCount(bodyPtr);
	while (procPtr->firstLocalPtr != NULL) {
	    localPtr = procPtr->firstLocalPtr;
	    procPtr->firstLocalPtr = localPtr->nextPtr;

	    if (localPtr->defValuePtr != NULL) {
		Tcl_DecrRefCount(localPtr->defValuePtr);
	    }

	    Tcl_Free(localPtr);
	}
	Tcl_Free(procPtr);
    }
    if (errorCode) {
	if (errorCode == TOOMANYARGS) {
	    Tcl_SetObjResult(interp, Tcl_ObjPrintf(
		    "procedure \"%s\": arg list contains too many (%"
		    TCL_SIZE_MODIFIER "d) entries", procName, numArgs));
	}
	Tcl_SetErrorCode(interp, "TCL", "OPERATION", "PROC",
		errorCode, (char *)NULL);
    }
    return TCL_ERROR;
}

/*
 *----------------------------------------------------------------------
 *
 * TclGetFrame --
 *
 *	Given a description of a procedure frame, such as the first argument
 *	to an "uplevel" or "upvar" command, locate the call frame for the
 *	appropriate level of procedure.
 *
 * Results:
 *	The return value is -1 if an error occurred in finding the frame (in
 *	this case an error message is left in the interp's result). 1 is
 *	returned if string was either a number or a number preceded by "#" and
 *	it specified a valid frame. 0 is returned if string isn't one of the
 *	two things above (in this case, the lookup acts as if string were
 *	"1"). The variable pointed to by framePtrPtr is filled in with the
 *	address of the desired frame (unless an error occurs, in which case it
 *	isn't modified).
 *
 * Side effects:
 *	None.
 *
 *----------------------------------------------------------------------
 */

int
TclGetFrame(
    Tcl_Interp *interp,		/* Interpreter in which to find frame. */
    const char *name,		/* String describing frame. */
    CallFrame **framePtrPtr)	/* Store pointer to frame here (or NULL if
				 * global frame indicated). */
{
    int result;
    Tcl_Obj obj;

    obj.bytes = (char *) name;
    obj.length = strlen(name);
    obj.typePtr = NULL;
    result = TclObjGetFrame(interp, &obj, framePtrPtr);
    TclFreeInternalRep(&obj);
    return result;
}

/*
 *----------------------------------------------------------------------
 *
 * TclObjGetFrame --
 *
 *	Given a description of a procedure frame, such as the first argument
 *	to an "uplevel" or "upvar" command, locate the call frame for the
 *	appropriate level of procedure.
 *
 * Results:
 *	The return value is -1 if an error occurred in finding the frame (in
 *	this case an error message is left in the interp's result). 1 is
 *	returned if objPtr was either an int or an int preceded by "#" and
 *	it specified a valid frame. 0 is returned if objPtr isn't one of the
 *	two things above (in this case, the lookup acts as if objPtr were
 *	"1"). The variable pointed to by framePtrPtr is filled in with the
 *	address of the desired frame (unless an error occurs, in which case it
 *	isn't modified); if passed in as NULL, it indicates that resolution of
 *	the frame is uninteresting; only parsing of the frame identifier is
 *	desired (and no write of the frame ref will be done).
 *
 *	The parse-only mode is used by the bytecode compiler, which saves
 *	resolution of the frame to bytecode execution time.
 *
 * Side effects:
 *	None.
 *
 *----------------------------------------------------------------------
 */

int
TclObjGetFrame(
    Tcl_Interp *interp,		/* Interpreter in which to find frame. */
    Tcl_Obj *objPtr,		/* Object describing frame. */
    CallFrame **framePtrPtr)	/* Store pointer to frame here (or NULL if
				 * global frame indicated); when NULL itself,
				 * no frame resolution is wanted. */
{
    Interp *iPtr = (Interp *) interp;
    Tcl_Size curLevel;
    int result, level;
    const Tcl_ObjInternalRep *irPtr;
    const char *name = NULL;
    Tcl_WideInt w;

    /*
     * Parse object to figure out which level number to go to.
     */

    result = 0;
    curLevel = iPtr->varFramePtr->level;

    /*
     * Check for integer first, since that has potential to spare us
     * a generation of a stringrep.
     */

    if (objPtr == NULL) {
	/* Do nothing */
    } else if (TCL_OK == Tcl_GetIntFromObj(NULL, objPtr, &level)) {
	TclGetWideIntFromObj(NULL, objPtr, &w);
	if (w < 0 || w > INT_MAX || curLevel > INT_MAX) {
	    result = -1;
	} else {
	    level = (int)curLevel - level;
	    result = 1;
	}
    } else if ((irPtr = TclFetchInternalRep(objPtr, &levelReferenceType))) {
	level = (int)irPtr->wideValue;
	result = 1;
    } else {
	name = TclGetString(objPtr);
	if (name[0] == '#') {
	    if (TCL_OK == Tcl_GetInt(NULL, name+1, &level)) {
		if (level < 0 || (level > 0 && name[1] == '-')) {
		    result = -1;
		} else {
		    Tcl_ObjInternalRep ir;

		    ir.wideValue = level;
		    Tcl_StoreInternalRep(objPtr, &levelReferenceType, &ir);
		    result = 1;
		}
	    } else {
		result = -1;
	    }
	} else if (TclGetWideBitsFromObj(NULL, objPtr, &w) == TCL_OK) {
	    /*
	     * If this were an integer, we'd have succeeded already.
	     * Docs say we have to treat this as a 'bad level'  error.
	     */
	    result = -1;
	}
    }

    if (result != -1) {
	if (framePtrPtr == NULL) {
	    // Not interested in resolving to an actual level yet.
	    return result;
	}
	/* if relative current level */
	if (result == 0) {
	    if (!curLevel) {
		/* we are in top-level, so simply generate bad level */
		name = "1";
		goto badLevel;
	    }
	    level = (int)curLevel - 1;
	}
	if (level >= 0) {
	    CallFrame *framePtr;
	    for (framePtr = iPtr->varFramePtr; framePtr != NULL;
		    framePtr = framePtr->callerVarPtr) {
		if ((int)framePtr->level == level) {
		    *framePtrPtr = framePtr;
		    return result;
		}
	    }
	}
    }
badLevel:
    if (name == NULL) {
	name = objPtr ? TclGetString(objPtr) : "1" ;
    }
    Tcl_SetObjResult(interp, Tcl_ObjPrintf("bad level \"%s\"", name));
    Tcl_SetErrorCode(interp, "TCL", "LOOKUP", "LEVEL", name, (char *)NULL);
    return -1;
}

/*
 *----------------------------------------------------------------------
 *
 * Tcl_UplevelObjCmd --
 *
 *	This object function is invoked to process the "uplevel" Tcl command.
 *	See the user documentation for details on what it does.
 *
 * Results:
 *	A standard Tcl object result value.
 *
 * Side effects:
 *	See the user documentation.
 *
 *----------------------------------------------------------------------
 */

int
TclUplevelCallback(
    void *data[],
    Tcl_Interp *interp,
    int result)
{
    CallFrame *savedVarFramePtr = (CallFrame *)data[0];

    if (result == TCL_ERROR) {
	Tcl_AppendObjToErrorInfo(interp, Tcl_ObjPrintf(
		"\n    (\"uplevel\" body line %d)", Tcl_GetErrorLine(interp)));
    }

    /*
     * Restore the variable frame, and return.
     */

    ((Interp *)interp)->varFramePtr = savedVarFramePtr;
    return result;
}

int
Tcl_UplevelObjCmd(
    void *clientData,
    Tcl_Interp *interp,		/* Current interpreter. */
    Tcl_Size objc,			/* Number of arguments. */
    Tcl_Obj *const objv[])	/* Argument objects. */
{
    return Tcl_NRCallObjProc2(interp, TclNRUplevelObjCmd, clientData, objc, objv);
}

int
TclNRUplevelObjCmd(
    TCL_UNUSED(void *),
    Tcl_Interp *interp,		/* Current interpreter. */
    Tcl_Size objc,			/* Number of arguments. */
    Tcl_Obj *const objv[])	/* Argument objects. */
{

    Interp *iPtr = (Interp *) interp;
    CmdFrame *invoker = NULL;
    Tcl_Size word = 0;
    int result;
    CallFrame *savedVarFramePtr, *framePtr;
    Tcl_Obj *objPtr;

    if (objc < 2) {
    /* to do
    *    simplify things by interpreting the argument as a command when there
    *    is only one argument.  This requires a TIP since currently a single
    *    argument is interpreted as a level indicator if possible.
    */
	goto uplevelSyntax;
    } else if (!TclHasStringRep(objv[1]) && objc == 2) {
	int status;
	Tcl_Size llength;
	status = TclListObjLength(interp, objv[1], &llength);
	if (status == TCL_OK && llength > 1) {
	    /* the first argument can't interpreted as a level. Avoid
	     * generating a string representation of the script. */
	    result = TclGetFrame(interp, "1", &framePtr);
	    if (result == -1) {
		return TCL_ERROR;
	    }
	    objc -= 1;
	    objv += 1;
	    goto havelevel;
	}
    }

    /*
     * Find the level to use for executing the command.
     */

    result = TclObjGetFrame(interp, objv[1], &framePtr);
    if (result == -1) {
	return TCL_ERROR;
    }
    objc -= result + 1;
    if (objc == 0) {
	goto uplevelSyntax;
    }
    objv += result + 1;

  havelevel:

    /*
     * Modify the interpreter state to execute in the given frame.
     */

    savedVarFramePtr = iPtr->varFramePtr;
    iPtr->varFramePtr = framePtr;

    /*
     * Execute the residual arguments as a command.
     */

    if (objc == 1) {
	/*
	 * TIP #280. Make actual argument location available to eval'd script
	 */

	TclArgumentGet(interp, objv[0], &invoker, &word);
	objPtr = objv[0];
    } else {
	/*
	 * More than one argument: concatenate them together with spaces
	 * between, then evaluate the result. Tcl_EvalObjEx will delete the
	 * object when it decrements its refcount after eval'ing it.
	 */

	objPtr = Tcl_ConcatObj(objc, objv);
    }

    TclNRAddCallback(interp, TclUplevelCallback, savedVarFramePtr, NULL, NULL,
	    NULL);
    return TclNREvalObjEx(interp, objPtr, 0, invoker, word);
  uplevelSyntax:
    Tcl_WrongNumArgs(interp, 1, objv, "?level? command ?arg ...?");
    return TCL_ERROR;
}

/*
 *----------------------------------------------------------------------
 *
 * TclFindProc --
 *
 *	Given the name of a procedure, return a pointer to the record
 *	describing the procedure. The procedure will be looked up using the
 *	usual rules: first in the current namespace and then in the global
 *	namespace.
 *
 * Results:
 *	NULL is returned if the name doesn't correspond to any procedure.
 *	Otherwise, the return value is a pointer to the procedure's record. If
 *	the name is found but refers to an imported command that points to a
 *	"real" procedure defined in another namespace, a pointer to that
 *	"real" procedure's structure is returned.
 *
 * Side effects:
 *	None.
 *
 *----------------------------------------------------------------------
 */

Proc *
TclFindProc(
    Interp *iPtr,		/* Interpreter in which to look. */
    const char *procName)	/* Name of desired procedure. */
{
    Tcl_Command cmd;
    Command *cmdPtr;

    cmd = Tcl_FindCommand((Tcl_Interp *) iPtr, procName, NULL, /*flags*/ 0);
    if (cmd == (Tcl_Command) NULL) {
	return NULL;
    }
    cmdPtr = (Command *) cmd;

    return TclIsProc(cmdPtr);
}

/*
 *----------------------------------------------------------------------
 *
 * TclIsProc --
 *
 *	Tells whether a command is a Tcl procedure or not.
 *
 * Results:
 *	If the given command is actually a Tcl procedure, the return value is
 *	the address of the record describing the procedure. Otherwise the
 *	return value is 0.
 *
 * Side effects:
 *	None.
 *
 *----------------------------------------------------------------------
 */

Proc *
TclIsProc(
    Command *cmdPtr)		/* Command to test. */
{
    Tcl_Command origCmd = TclGetOriginalCommand((Tcl_Command) cmdPtr);

    if (origCmd != NULL) {
	cmdPtr = (Command *) origCmd;
    }
    if (cmdPtr->deleteProc == TclProcDeleteProc) {
	return (Proc *)cmdPtr->objClientData2;
    }
    return NULL;
}

static int
ProcWrongNumArgs(
    Tcl_Interp *interp,
    Tcl_Size skip)
{
    CallFrame *framePtr = ((Interp *)interp)->varFramePtr;
    Proc *procPtr = framePtr->procPtr;
    Tcl_Size localCt = procPtr->numCompiledLocals, numArgs, i;
    Tcl_Obj **desiredObjs;
    const char *final = NULL;

    /*
     * Build up desired argument list for Tcl_WrongNumArgs
     */

    numArgs = framePtr->procPtr->numArgs;
    desiredObjs = (Tcl_Obj **)TclStackAlloc(interp,
	    sizeof(Tcl_Obj *) * (numArgs+1));

    if (framePtr->isProcCallFrame & FRAME_IS_LAMBDA) {
	desiredObjs[0] = Tcl_NewStringObj("lambdaExpr", -1);
    } else {
	desiredObjs[0] = framePtr->objv[skip-1];
    }
    Tcl_IncrRefCount(desiredObjs[0]);

    if (localCt > 0) {
	Var *defPtr = (Var *)(&framePtr->localCachePtr->varName0 + localCt);

	for (i=1 ; i<=numArgs ; i++, defPtr++) {
	    Tcl_Obj *argObj;
	    Tcl_Obj *namePtr = localName(framePtr, i-1);

	    if (defPtr->value.objPtr != NULL) {
		TclNewObj(argObj);
		Tcl_AppendStringsToObj(argObj, "?", TclGetString(namePtr), "?",
			(char *)NULL);
	    } else if (defPtr->flags & VAR_IS_ARGS) {
		numArgs--;
		final = "?arg ...?";
		break;
	    } else {
		argObj = namePtr;
		Tcl_IncrRefCount(namePtr);
	    }
	    desiredObjs[i] = argObj;
	}
    }

    Tcl_ResetResult(interp);
    Tcl_WrongNumArgs(interp, numArgs+1, desiredObjs, final);

    for (i=0 ; i<=numArgs ; i++) {
	Tcl_DecrRefCount(desiredObjs[i]);
    }
    TclStackFree(interp, desiredObjs);
    return TCL_ERROR;
}

/*
 *----------------------------------------------------------------------
 *
 * InitResolvedLocals --
 *
 *	This routine is invoked in order to initialize the compiled locals
 *	table for a new call frame.
 *
 * Results:
 *	None.
 *
 * Side effects:
 *	May invoke various name resolvers in order to determine which
 *	variables are being referenced at runtime.
 *
 *----------------------------------------------------------------------
 */

static void
InitResolvedLocals(
    Tcl_Interp *interp,		/* Current interpreter. */
    ByteCode *codePtr,
    Var *varPtr,
    Namespace *nsPtr)		/* Pointer to current namespace. */
{
    Interp *iPtr = (Interp *) interp;
    int haveResolvers = (nsPtr->compiledVarResProc || iPtr->resolverPtr);
    CompiledLocal *firstLocalPtr, *localPtr;
    Tcl_Size varNum;
    Tcl_ResolvedVarInfo *resVarInfo;

    /*
     * Find the localPtr corresponding to varPtr
     */

    varNum = varPtr - iPtr->framePtr->compiledLocals;
    localPtr = iPtr->framePtr->procPtr->firstLocalPtr;
    while (varNum--) {
	localPtr = localPtr->nextPtr;
    }

    if (!(haveResolvers && (codePtr->flags & TCL_BYTECODE_RESOLVE_VARS))) {
	goto doInitResolvedLocals;
    }

    /*
     * This is the first run after a recompile, or else the resolver epoch
     * has changed: update the resolver cache.
     */

    firstLocalPtr = localPtr;
    for (; localPtr != NULL; localPtr = localPtr->nextPtr) {
	if (localPtr->resolveInfo) {
	    if (localPtr->resolveInfo->deleteProc) {
		localPtr->resolveInfo->deleteProc(localPtr->resolveInfo);
	    } else {
		Tcl_Free(localPtr->resolveInfo);
	    }
	    localPtr->resolveInfo = NULL;
	}
	localPtr->flags &= ~VAR_RESOLVED;

	if (haveResolvers &&
		!(localPtr->flags & (VAR_ARGUMENT|VAR_TEMPORARY))) {
	    ResolverScheme *resPtr = iPtr->resolverPtr;
	    Tcl_ResolvedVarInfo *vinfo;
	    int result;

	    if (nsPtr->compiledVarResProc) {
		result = nsPtr->compiledVarResProc(nsPtr->interp,
			localPtr->name, localPtr->nameLength,
			(Tcl_Namespace *) nsPtr, &vinfo);
	    } else {
		result = TCL_CONTINUE;
	    }

	    while ((result == TCL_CONTINUE) && resPtr) {
		if (resPtr->compiledVarResProc) {
		    result = resPtr->compiledVarResProc(nsPtr->interp,
			    localPtr->name, localPtr->nameLength,
			    (Tcl_Namespace *) nsPtr, &vinfo);
		}
		resPtr = resPtr->nextPtr;
	    }
	    if (result == TCL_OK) {
		localPtr->resolveInfo = vinfo;
		localPtr->flags |= VAR_RESOLVED;
	    }
	}
    }
    localPtr = firstLocalPtr;
    codePtr->flags &= ~TCL_BYTECODE_RESOLVE_VARS;

    /*
     * Initialize the array of local variables stored in the call frame. Some
     * variables may have special resolution rules. In that case, we call
     * their "resolver" procs to get our hands on the variable, and we make
     * the compiled local a link to the real variable.
     */

  doInitResolvedLocals:
    for (; localPtr != NULL; varPtr++, localPtr = localPtr->nextPtr) {
	varPtr->flags = 0;
	varPtr->value.objPtr = NULL;

	/*
	 * Now invoke the resolvers to determine the exact variables that
	 * should be used.
	 */

	resVarInfo = localPtr->resolveInfo;
	if (resVarInfo && resVarInfo->fetchProc) {
	    Var *resolvedVarPtr = (Var *)
		    resVarInfo->fetchProc(interp, resVarInfo);

	    if (resolvedVarPtr) {
		if (TclIsVarInHash(resolvedVarPtr)) {
		    VarHashRefCount(resolvedVarPtr)++;
		}
		varPtr->flags = VAR_LINK;
		varPtr->value.linkPtr = resolvedVarPtr;
	    }
	}
    }
}

void
TclFreeLocalCache(
    Tcl_Interp *interp,
    LocalCache *localCachePtr)
{
    Tcl_Size i;
    Tcl_Obj **namePtrPtr = &localCachePtr->varName0;

    for (i = 0; i < localCachePtr->numVars; i++, namePtrPtr++) {
	Tcl_Obj *objPtr = *namePtrPtr;

	if (objPtr) {
	    /* TclReleaseLiteral calls Tcl_DecrRefCount for us */
	    TclReleaseLiteral(interp, objPtr);
	}
    }
    Tcl_Free(localCachePtr);
}

static void
InitLocalCache(
    Proc *procPtr)
{
    Interp *iPtr = procPtr->iPtr;
    ByteCode *codePtr;
    Tcl_Size localCt = procPtr->numCompiledLocals;
    Tcl_Size numArgs = procPtr->numArgs, i = 0;

    Tcl_Obj **namePtr;
    Var *varPtr;
    LocalCache *localCachePtr;
    CompiledLocal *localPtr;
    int isNew;

    ByteCodeGetInternalRep(procPtr->bodyPtr, &tclByteCodeType, codePtr);

    /*
     * Cache the names and initial values of local variables; store the
     * cache in both the framePtr for this execution and in the codePtr
     * for future calls.
     */

    localCachePtr = (LocalCache *)Tcl_Alloc(offsetof(LocalCache, varName0)
	    + localCt * sizeof(Tcl_Obj *)
	    + numArgs * sizeof(Var));

    namePtr = &localCachePtr->varName0;
    varPtr = (Var *) (namePtr + localCt);
    localPtr = procPtr->firstLocalPtr;
    while (localPtr) {
	if (TclIsVarTemporary(localPtr)) {
	    *namePtr = NULL;
	} else {
	    *namePtr = TclCreateLiteral(iPtr, localPtr->name,
		    localPtr->nameLength, /* hash */ TCL_INDEX_NONE,
		    &isNew, /* nsPtr */ NULL, 0, NULL);
	    Tcl_IncrRefCount(*namePtr);
	}

	if (i < numArgs) {
	    varPtr->flags = (localPtr->flags & VAR_IS_ARGS);
	    varPtr->value.objPtr = localPtr->defValuePtr;
	    varPtr++;
	    i++;
	}
	namePtr++;
	localPtr = localPtr->nextPtr;
    }
    codePtr->localCachePtr = localCachePtr;
    localCachePtr->refCount = 1;
    localCachePtr->numVars = localCt;
}

/*
 *----------------------------------------------------------------------
 *
 * InitArgsAndLocals --
 *
 *	This routine is invoked in order to initialize the arguments and other
 *	compiled locals table for a new call frame.
 *
 * Results:
 *	A standard Tcl result.
 *
 * Side effects:
 *	Allocates memory on the stack for the compiled local variables, the
 *	caller is responsible for freeing them. Initialises all variables. May
 *	invoke various name resolvers in order to determine which variables
 *	are being referenced at runtime.
 *
 *----------------------------------------------------------------------
 */

static int
InitArgsAndLocals(
    Tcl_Interp *interp,		/* Interpreter in which procedure was
				 * invoked. */
    Tcl_Size skip)			/* Number of initial arguments to be skipped,
				 * i.e., words in the "command name". */
{
    CallFrame *framePtr = ((Interp *)interp)->varFramePtr;
    Proc *procPtr = framePtr->procPtr;
    ByteCode *codePtr;
    Var *varPtr, *defPtr;
    Tcl_Size localCt = procPtr->numCompiledLocals, numArgs, argCt, i, imax;
    Tcl_Obj *const *argObjs;

    ByteCodeGetInternalRep(procPtr->bodyPtr, &tclByteCodeType, codePtr);

    /*
     * Make sure that the local cache of variable names and initial values has
     * been initialised properly .
     */

    if (localCt) {
	if (!codePtr->localCachePtr) {
	    InitLocalCache(procPtr) ;
	}
	framePtr->localCachePtr = codePtr->localCachePtr;
	framePtr->localCachePtr->refCount++;
	defPtr = (Var *) (&framePtr->localCachePtr->varName0 + localCt);
    } else {
	defPtr = NULL;
    }

    /*
     * Create the "compiledLocals" array. Make sure it is large enough to hold
     * all the procedure's compiled local variables, including its formal
     * parameters.
     */

    varPtr = (Var *)TclStackAlloc(interp, localCt * sizeof(Var));
    framePtr->compiledLocals = varPtr;
    framePtr->numCompiledLocals = localCt;

    /*
     * Match and assign the call's actual parameters to the procedure's formal
     * arguments. The formal arguments are described by the first numArgs
     * entries in both the Proc structure's local variable list and the call
     * frame's local variable array.
     */

    numArgs = procPtr->numArgs;
    argCt = framePtr->objc - skip;	/* Set it to the number of args to the
					 * procedure. */
    if (numArgs == 0) {
	if (argCt) {
	    goto incorrectArgs;
	} else {
	    goto correctArgs;
	}
    }
    argObjs = framePtr->objv + skip;
    imax = ((argCt < numArgs-1) ? argCt : numArgs-1);
    for (i = 0; i < imax; i++, varPtr++, defPtr ? defPtr++ : defPtr) {
	/*
	 * "Normal" arguments; last formal is special, depends on it being
	 * 'args'.
	 */

	Tcl_Obj *objPtr = argObjs[i];

	varPtr->flags = 0;
	varPtr->value.objPtr = objPtr;
	Tcl_IncrRefCount(objPtr);	/* Local var is a reference. */
    }
    for (; i < numArgs-1; i++, varPtr++, defPtr ? defPtr++ : defPtr) {
	/*
	 * This loop is entered if argCt < (numArgs-1). Set default values;
	 * last formal is special.
	 */

	Tcl_Obj *objPtr = defPtr ? defPtr->value.objPtr : NULL;

	if (!objPtr) {
	    goto incorrectArgs;
	}
	varPtr->flags = 0;
	varPtr->value.objPtr = objPtr;
	Tcl_IncrRefCount(objPtr);	/* Local var reference. */
    }

    /*
     * When we get here, the last formal argument remains to be defined:
     * defPtr and varPtr point to the last argument to be initialized.
     */

    varPtr->flags = 0;
    if (defPtr && defPtr->flags & VAR_IS_ARGS) {
	Tcl_Obj *listPtr = Tcl_NewListObj((argCt>i)? argCt-i : 0, argObjs+i);

	varPtr->value.objPtr = listPtr;
	Tcl_IncrRefCount(listPtr);	/* Local var is a reference. */
    } else if (argCt == numArgs) {
	Tcl_Obj *objPtr = argObjs[i];

	varPtr->value.objPtr = objPtr;
	Tcl_IncrRefCount(objPtr);	/* Local var is a reference. */
    } else if ((argCt < numArgs) && defPtr && defPtr->value.objPtr) {
	Tcl_Obj *objPtr = defPtr->value.objPtr;

	varPtr->value.objPtr = objPtr;
	Tcl_IncrRefCount(objPtr);	/* Local var is a reference. */
    } else {
	goto incorrectArgs;
    }
    varPtr++;

    /*
     * Initialise and resolve the remaining compiledLocals. In the absence of
     * resolvers, they are undefined local vars: (flags=0, value=NULL).
     */

  correctArgs:
    if (numArgs < localCt) {
	if (!framePtr->nsPtr->compiledVarResProc
		&& !((Interp *)interp)->resolverPtr) {
	    memset(varPtr, 0, (localCt - numArgs)*sizeof(Var));
	} else {
	    InitResolvedLocals(interp, codePtr, varPtr, framePtr->nsPtr);
	}
    }

    return TCL_OK;

    /*
     * Initialise all compiled locals to avoid problems at DeleteLocalVars.
     */

  incorrectArgs:
    if ((skip != 1) &&
	    TclInitRewriteEnsemble(interp, skip-1, 0, framePtr->objv)) {
	TclNRAddCallback(interp, TclClearRootEnsemble, NULL, NULL, NULL, NULL);
    }
    memset(varPtr, 0,
	    ((framePtr->compiledLocals + localCt)-varPtr) * sizeof(Var));
    return ProcWrongNumArgs(interp, skip);
}

/*
 *----------------------------------------------------------------------
 *
 * TclPushProcCallFrame --
 *
 *	Compiles a proc body if necessary, then pushes a CallFrame suitable
 *	for executing it.
 *
 * Results:
 *	A standard Tcl object result value.
 *
 * Side effects:
 *	The proc's body may be recompiled. A CallFrame is pushed, it will have
 *	to be popped by the caller.
 *
 *----------------------------------------------------------------------
 */

int
TclPushProcCallFrame(
    void *clientData,		/* Record describing procedure to be
				 * interpreted. */
    Tcl_Interp *interp,		/* Interpreter in which procedure was
				 * invoked. */
    Tcl_Size objc,		/* Count of number of arguments to this
				 * procedure. */
    Tcl_Obj *const objv[],	/* Argument value objects. */
    int isLambda)		/* 1 if this is a call by ApplyObjCmd: it
				 * needs special rules for error msg */
{
    Proc *procPtr = (Proc *)clientData;
    Namespace *nsPtr = procPtr->cmdPtr->nsPtr;
    CallFrame *framePtr, **framePtrPtr;
    int result;
    ByteCode *codePtr;

    /*
     * If necessary (i.e. if we haven't got a suitable compilation already
     * cached) compile the procedure's body. The compiler will allocate frame
     * slots for the procedure's non-argument local variables. Note that
     * compiling the body might increase procPtr->numCompiledLocals if new
     * local variables are found while compiling.
     */

    ByteCodeGetInternalRep(procPtr->bodyPtr, &tclByteCodeType, codePtr);
    if (codePtr != NULL) {
	Interp *iPtr = (Interp *) interp;

	/*
	 * When we've got bytecode, this is the check for validity. That is,
	 * the bytecode must be for the right interpreter (no cross-leaks!),
	 * the code must be from the current epoch (so subcommand compilation
	 * is up-to-date), the namespace must match (so variable handling
	 * is right) and the resolverEpoch must match (so that new shadowed
	 * commands and/or resolver changes are considered).
	 * Ensure the ByteCode's procPtr is the same (or it's precompiled).
	 */

	if (((Interp *) *codePtr->interpHandle != iPtr)
		|| (codePtr->compileEpoch != iPtr->compileEpoch)
		|| (codePtr->nsPtr != nsPtr)
		|| (codePtr->nsEpoch != nsPtr->resolverEpoch)
		|| ((codePtr->procPtr != procPtr) && procPtr->bodyPtr->bytes)) {
	    goto doCompilation;
	}
    } else {
    doCompilation:
	result = TclProcCompileProc(interp, procPtr, procPtr->bodyPtr, nsPtr,
		(isLambda ? "body of lambda term" : "body of proc"),
		TclGetString(objv[isLambda]));
	if (result != TCL_OK) {
	    return result;
	}
    }

    /*
     * Set up and push a new call frame for the new procedure invocation.
     * This call frame will execute in the proc's namespace, which might be
     * different than the current namespace. The proc's namespace is that of
     * its command, which can change if the command is renamed from one
     * namespace to another.
     */

    framePtrPtr = &framePtr;
    (void) TclPushStackFrame(interp, (Tcl_CallFrame **) framePtrPtr,
	    (Tcl_Namespace *) nsPtr,
	    (isLambda? (FRAME_IS_PROC|FRAME_IS_LAMBDA) : FRAME_IS_PROC));

    framePtr->objc = objc;
    framePtr->objv = objv;
    framePtr->procPtr = procPtr;

    return TCL_OK;
}

/*
 *----------------------------------------------------------------------
 *
 * TclObjInterpProc2/TclNRInterpProc --
 *
 *	When a Tcl procedure gets invoked during bytecode evaluation, this
 *	object-based routine gets invoked to interpret the procedure.
 *
 * Results:
 *	A standard Tcl object result value.
 *
 * Side effects:
 *	Depends on the commands in the procedure.
 *
 *----------------------------------------------------------------------
 */

int
TclObjInterpProc2(
    void *clientData,		/* Record describing procedure to be
				 * interpreted. */
    Tcl_Interp *interp,		/* Interpreter in which procedure was
				 * invoked. */
    Tcl_Size objc,			/* Count of number of arguments to this
				 * procedure. */
    Tcl_Obj *const objv[])	/* Argument value objects. */
{
    /*
     * Not used much in the core; external interface for iTcl
     */

    return Tcl_NRCallObjProc2(interp, TclNRInterpProc, clientData, objc, objv);
}

int
TclNRInterpProc(
    void *clientData,		/* Record describing procedure to be
				 * interpreted. */
    Tcl_Interp *interp,		/* Interpreter in which procedure was
				 * invoked. */
    Tcl_Size objc,		/* Count of number of arguments to this
				 * procedure. */
    Tcl_Obj *const objv[])	/* Argument value objects. */
{
    int result = TclPushProcCallFrame(clientData, interp, objc, objv,
	    /*isLambda*/ 0);

    if (result != TCL_OK) {
	return TCL_ERROR;
    }
    return TclNRInterpProcCore(interp, objv[0], 1, &MakeProcError);
}

#ifndef TCL_NO_DEPRECATED
static int
NRInterpProc(
    void *clientData,	/* Record describing procedure to be
				 * interpreted. */
    Tcl_Interp *interp,		/* Interpreter in which procedure was
				 * invoked. */
    int objc,			/* Count of number of arguments to this
				 * procedure. */
    Tcl_Obj *const objv[])	/* Argument value objects. */
{
    int result = TclPushProcCallFrame(clientData, interp, objc, objv,
	    /*isLambda*/ 0);

    if (result != TCL_OK) {
	return TCL_ERROR;
    }
    return TclNRInterpProcCore(interp, objv[0], 1, &MakeProcError);
}

#undef TclObjInterpProc
int
TclObjInterpProc(
    void *clientData,		/* Record describing procedure to be
				 * interpreted. */
    Tcl_Interp *interp, 	/* Interpreter in which procedure was
				 * invoked. */
    int objc,			/* Count of number of arguments to this
				 * procedure. */
    Tcl_Obj *const objv[])	/* Argument value objects. */
{
    /*
     * Not used much in the core; external interface for iTcl
     */

    return Tcl_NRCallObjProc(interp, NRInterpProc, clientData, objc, objv);
}
#endif /* TCL_NO_DEPRECATED */


/*
 *----------------------------------------------------------------------
 *
 * TclNRInterpProcCore --
 *
 *	When a Tcl procedure, lambda term or anything else that works like a
 *	procedure gets invoked during bytecode evaluation, this object-based
 *	routine gets invoked to interpret the body.
 *
 * Results:
 *	A standard Tcl object result value.
 *
 * Side effects:
 *	Nearly anything; depends on the commands in the procedure body.
 *
 *----------------------------------------------------------------------
 */

int
TclNRInterpProcCore(
    Tcl_Interp *interp,		/* Interpreter in which procedure was
				 * invoked. */
    Tcl_Obj *procNameObj,	/* Procedure name for error reporting. */
    Tcl_Size skip,		/* Number of initial arguments to be skipped,
				 * i.e., words in the "command name". */
    ProcErrorProc *errorProc)	/* How to convert results from the script into
				 * results of the overall procedure. */
{
    Interp *iPtr = (Interp *) interp;
    Proc *procPtr = iPtr->varFramePtr->procPtr;
    int result;
    CallFrame *freePtr;
    ByteCode *codePtr;

    result = InitArgsAndLocals(interp, skip);
    if (result != TCL_OK) {
	freePtr = iPtr->framePtr;
	Tcl_PopCallFrame(interp);	/* Pop but do not free. */
	TclStackFree(interp, freePtr->compiledLocals);
					/* Free compiledLocals. */
	TclStackFree(interp, freePtr);	/* Free CallFrame. */
	return TCL_ERROR;
    }

#if defined(TCL_COMPILE_DEBUG)
    if (tclTraceExec >= TCL_TRACE_BYTECODE_EXEC_PROCS) {
	CallFrame *framePtr = iPtr->varFramePtr;
	Tcl_Size i;

	if (framePtr->isProcCallFrame & FRAME_IS_LAMBDA) {
	    fprintf(stdout, "Calling lambda ");
	} else {
	    fprintf(stdout, "Calling proc ");
	}
	for (i = 0; i < framePtr->objc; i++) {
	    TclPrintObject(stdout, framePtr->objv[i], 15);
	    fprintf(stdout, " ");
	}
	fprintf(stdout, "\n");
	fflush(stdout);
    }
#endif /*TCL_COMPILE_DEBUG*/

#ifdef USE_DTRACE
    if (TCL_DTRACE_PROC_ARGS_ENABLED()) {
	Tcl_Size l = iPtr->varFramePtr->isProcCallFrame & FRAME_IS_LAMBDA ? 1 : 0;
	const char *a[10];
	Tcl_Size i;

	for (i = 0 ; i < 10 ; i++) {
	    a[i] = (l < iPtr->varFramePtr->objc ?
		    TclGetString(iPtr->varFramePtr->objv[l]) : NULL);
	    l++;
	}
	TCL_DTRACE_PROC_ARGS(a[0], a[1], a[2], a[3], a[4], a[5], a[6], a[7],
		a[8], a[9]);
    }
    if (TCL_DTRACE_PROC_INFO_ENABLED() && iPtr->cmdFramePtr) {
	Tcl_Obj *info = TclInfoFrame(interp, iPtr->cmdFramePtr);
	const char *a[6];
	Tcl_Size i[2];

	TclDTraceInfo(info, a, i);
	TCL_DTRACE_PROC_INFO(a[0], a[1], a[2], a[3], i[0], i[1], a[4], a[5]);
	TclDecrRefCount(info);
    }
    if (TCL_DTRACE_PROC_ENTRY_ENABLED()) {
	Tcl_Size l = iPtr->varFramePtr->isProcCallFrame & FRAME_IS_LAMBDA ? 1 : 0;

	TCL_DTRACE_PROC_ENTRY(l < iPtr->varFramePtr->objc ?
		TclGetString(iPtr->varFramePtr->objv[l]) : NULL,
		iPtr->varFramePtr->objc - l - 1,
		(Tcl_Obj **)(iPtr->varFramePtr->objv + l + 1));
    }
    if (TCL_DTRACE_PROC_ENTRY_ENABLED()) {
	Tcl_Size l = iPtr->varFramePtr->isProcCallFrame & FRAME_IS_LAMBDA ? 1 : 0;

	TCL_DTRACE_PROC_ENTRY(l < iPtr->varFramePtr->objc ?
		TclGetString(iPtr->varFramePtr->objv[l]) : NULL,
		iPtr->varFramePtr->objc - l - 1,
		(Tcl_Obj **)(iPtr->varFramePtr->objv + l + 1));
    }
#endif /* USE_DTRACE */

    /*
     * Invoke the commands in the procedure's body.
     */

    procPtr->refCount++;
    ByteCodeGetInternalRep(procPtr->bodyPtr, &tclByteCodeType, codePtr);

    TclNRAddCallback(interp, InterpProcNR2, procNameObj, errorProc,
	    NULL, NULL);
    return TclNRExecuteByteCode(interp, codePtr);
}

static int
InterpProcNR2(
    void *data[],
    Tcl_Interp *interp,
    int result)
{
    Interp *iPtr = (Interp *) interp;
    Proc *procPtr = iPtr->varFramePtr->procPtr;
    CallFrame *freePtr;
    Tcl_Obj *procNameObj = (Tcl_Obj *)data[0];
    ProcErrorProc *errorProc = (ProcErrorProc *)data[1];

    if (TCL_DTRACE_PROC_RETURN_ENABLED()) {
	Tcl_Size l = iPtr->varFramePtr->isProcCallFrame & FRAME_IS_LAMBDA ? 1 : 0;

	TCL_DTRACE_PROC_RETURN(l < iPtr->varFramePtr->objc ?
		TclGetString(iPtr->varFramePtr->objv[l]) : NULL, result);
    }
    if (procPtr->refCount-- <= 1) {
	TclProcCleanupProc(procPtr);
    }

    /*
     * Free the stack-allocated compiled locals and CallFrame. It is important
     * to pop the call frame without freeing it first: the compiledLocals
     * cannot be freed before the frame is popped, as the local variables must
     * be deleted. But the compiledLocals must be freed first, as they were
     * allocated later on the stack.
     */

    if (result != TCL_OK) {
	goto process;
    }

    done:
    if (TCL_DTRACE_PROC_RESULT_ENABLED()) {
	Tcl_Size l = iPtr->varFramePtr->isProcCallFrame & FRAME_IS_LAMBDA ? 1 : 0;
	Tcl_Obj *r = Tcl_GetObjResult(interp);

	TCL_DTRACE_PROC_RESULT(l < iPtr->varFramePtr->objc ?
		TclGetString(iPtr->varFramePtr->objv[l]) : NULL, result,
		TclGetString(r), r);
    }

    freePtr = iPtr->framePtr;
    Tcl_PopCallFrame(interp);		/* Pop but do not free. */
    TclStackFree(interp, freePtr->compiledLocals);
					/* Free compiledLocals. */
    TclStackFree(interp, freePtr);	/* Free CallFrame. */
    return result;

    /*
     * Process any non-TCL_OK result code.
     */

    process:
    switch (result) {
    case TCL_RETURN:
	/*
	 * If it is a 'return', do the TIP#90 processing now.
	 */

	result = TclUpdateReturnInfo((Interp *) interp);
	break;

    case TCL_CONTINUE:
    case TCL_BREAK:
	/*
	 * It's an error to get to this point from a 'break' or 'continue', so
	 * transform to an error now.
	 */

	Tcl_SetObjResult(interp, Tcl_ObjPrintf(
		"invoked \"%s\" outside of a loop",
		((result == TCL_BREAK) ? "break" : "continue")));
	Tcl_SetErrorCode(interp, "TCL", "RESULT", "UNEXPECTED", (char *)NULL);
	result = TCL_ERROR;
	TCL_FALLTHROUGH();

    case TCL_ERROR:
	/*
	 * Now it _must_ be an error, so we need to log it as such. This means
	 * filling out the error trace. Luckily, we just hand this off to the
	 * function handed to us as an argument.
	 */

	errorProc(interp, procNameObj);
    }
    goto done;
}

/*
 *----------------------------------------------------------------------
 *
 * TclProcCompileProc --
 *
 *	Called just before a procedure is executed to compile the body to byte
 *	codes. If the type of the body is not "byte code" or if the compile
 *	conditions have changed (namespace context, epoch counters, etc.) then
 *	the body is recompiled. Otherwise, this function does nothing.
 *
 * Results:
 *	None.
 *
 * Side effects:
 *	May change the internal representation of the body object to compiled
 *	code.
 *
 *----------------------------------------------------------------------
 */

int
TclProcCompileProc(
    Tcl_Interp *interp,		/* Interpreter containing procedure. */
    Proc *procPtr,		/* Data associated with procedure. */
    Tcl_Obj *bodyPtr,		/* Body of proc. (Usually procPtr->bodyPtr,
				 * but could be any code fragment compiled in
				 * the context of this procedure.) */
    Namespace *nsPtr,		/* Namespace containing procedure. */
    const char *description,	/* string describing this body of code. */
    const char *procName)	/* Name of this procedure. */
{
    Interp *iPtr = (Interp *) interp;
    Tcl_CallFrame *framePtr;
    ByteCode *codePtr;

    ByteCodeGetInternalRep(bodyPtr, &tclByteCodeType, codePtr);

    /*
     * If necessary, compile the procedure's body. The compiler will allocate
     * frame slots for the procedure's non-argument local variables. If the
     * ByteCode already exists, make sure it hasn't been invalidated by
     * someone redefining a core command (this might make the compiled code
     * wrong). Also, if the code was compiled in/for a different interpreter,
     * we recompile it. Note that compiling the body might increase
     * procPtr->numCompiledLocals if new local variables are found while
     * compiling.
     *
     * Ensure the ByteCode's procPtr is the same (or it is pure precompiled).
     * Precompiled procedure bodies, however, are immutable and therefore they
     * are not recompiled, even if things have changed.
     */

    if (codePtr != NULL) {
	if (((Interp *) *codePtr->interpHandle == iPtr)
		&& (codePtr->compileEpoch == iPtr->compileEpoch)
		&& (codePtr->nsPtr == nsPtr)
		&& (codePtr->nsEpoch == nsPtr->resolverEpoch)
		&& ((codePtr->procPtr == procPtr) || !bodyPtr->bytes)) {
	    return TCL_OK;
	}

	if (codePtr->flags & TCL_BYTECODE_PRECOMPILED) {
	    if ((Interp *) *codePtr->interpHandle != iPtr) {
		Tcl_SetObjResult(interp, Tcl_NewStringObj(
			"a precompiled script jumped interps", -1));
		Tcl_SetErrorCode(interp, "TCL", "OPERATION", "PROC",
			"CROSSINTERPBYTECODE", (char *)NULL);
		return TCL_ERROR;
	    }
	    codePtr->compileEpoch = iPtr->compileEpoch;
	    codePtr->nsPtr = nsPtr;
	} else {
	    Tcl_StoreInternalRep(bodyPtr, &tclByteCodeType, NULL);
	    codePtr = NULL;
	}
    }

    if (codePtr == NULL) {
	Tcl_HashEntry *hePtr;

#ifdef TCL_COMPILE_DEBUG
	if (tclTraceCompile >= TCL_TRACE_BYTECODE_COMPILE_SUMMARY) {
	    /*
	     * Display a line summarizing the top level command we are about
	     * to compile.
	     */

	    Tcl_Obj *message;

	    TclNewLiteralStringObj(message, "Compiling ");
	    Tcl_IncrRefCount(message);
	    Tcl_AppendStringsToObj(message, description, " \"", (char *)NULL);
	    Tcl_AppendLimitedToObj(message, procName, TCL_INDEX_NONE, 50, NULL);
	    fprintf(stdout, "%s\"\n", TclGetString(message));
	    Tcl_DecrRefCount(message);
	}
#else
    (void)description;
    (void)procName;
#endif

	/*
	 * Plug the current procPtr into the interpreter and coerce the code
	 * body to byte codes. The interpreter needs to know which proc it's
	 * compiling so that it can access its list of compiled locals.
	 *
	 * TRICKY NOTE: Be careful to push a call frame with the proper
	 *   namespace context, so that the byte codes are compiled in the
	 *   appropriate class context.
	 */

	iPtr->compiledProcPtr = procPtr;

	if (procPtr->numCompiledLocals > procPtr->numArgs) {
	    CompiledLocal *clPtr = procPtr->firstLocalPtr;
	    CompiledLocal *lastPtr = NULL;
	    Tcl_Size i, numArgs = procPtr->numArgs;

	    for (i = 0; i < numArgs; i++) {
		lastPtr = clPtr;
		clPtr = clPtr->nextPtr;
	    }

	    if (lastPtr) {
		lastPtr->nextPtr = NULL;
	    } else {
		procPtr->firstLocalPtr = NULL;
	    }
	    procPtr->lastLocalPtr = lastPtr;
	    while (clPtr) {
		CompiledLocal *toFree = clPtr;

		clPtr = clPtr->nextPtr;
		if (toFree->resolveInfo) {
		    if (toFree->resolveInfo->deleteProc) {
			toFree->resolveInfo->deleteProc(toFree->resolveInfo);
		    } else {
			Tcl_Free(toFree->resolveInfo);
		    }
		}
		Tcl_Free(toFree);
	    }
	    procPtr->numCompiledLocals = procPtr->numArgs;
	}

	(void) TclPushStackFrame(interp, &framePtr, (Tcl_Namespace *) nsPtr,
		/* isProcCallFrame */ 0);

	/*
	 * TIP #280: We get the invoking context from the cmdFrame which
	 * was saved by 'Tcl_ProcObjCmd' (using linePBodyPtr).
	 */

	hePtr = Tcl_FindHashEntry(iPtr->linePBodyPtr, procPtr);

	/*
	 * Constructed saved frame has body as word 0. See Tcl_ProcObjCmd.
	 */

	iPtr->invokeWord = 0;
	iPtr->invokeCmdFramePtr = hePtr ? (CmdFrame *)Tcl_GetHashValue(hePtr) : NULL;
	TclSetByteCodeFromAny(interp, bodyPtr, NULL, NULL);
	iPtr->invokeCmdFramePtr = NULL;
	TclPopStackFrame(interp);
    } else if (codePtr->nsEpoch != nsPtr->resolverEpoch) {
	/*
	 * The resolver epoch has changed, but we only need to invalidate the
	 * resolver cache.
	 */

	codePtr->nsEpoch = nsPtr->resolverEpoch;
	codePtr->flags |= TCL_BYTECODE_RESOLVE_VARS;
    }
    return TCL_OK;
}

/*
 *----------------------------------------------------------------------
 *
 * MakeProcError --
 *
 *	Function called by TclObjInterpProc2 to create the stack information
 *	upon an error from a procedure.
 *
 * Results:
 *	The interpreter's error info trace is set to a value that supplements
 *	the error code.
 *
 * Side effects:
 *	none.
 *
 *----------------------------------------------------------------------
 */

static void
MakeProcError(
    Tcl_Interp *interp,		/* The interpreter in which the procedure was
				 * called. */
    Tcl_Obj *procNameObj)	/* Name of the procedure. Used for error
				 * messages and trace information. */
{
    int overflow, limit = 60;
    Tcl_Size nameLen;
    const char *procName = TclGetStringFromObj(procNameObj, &nameLen);

    overflow = (nameLen > (Tcl_Size)limit);
    Tcl_AppendObjToErrorInfo(interp, Tcl_ObjPrintf(
	    "\n    (procedure \"%.*s%s\" line %d)",
	    (overflow ? limit : (int)nameLen), procName,
	    (overflow ? "..." : ""), Tcl_GetErrorLine(interp)));
}

/*
 *----------------------------------------------------------------------
 *
 * TclProcDeleteProc --
 *
 *	This function is invoked just before a command procedure is removed
 *	from an interpreter. Its job is to release all the resources allocated
 *	to the procedure.
 *
 * Results:
 *	None.
 *
 * Side effects:
 *	Memory gets freed, unless the procedure is actively being executed.
 *	In this case the cleanup is delayed until the last call to the current
 *	procedure completes.
 *
 *----------------------------------------------------------------------
 */

void
TclProcDeleteProc(
    void *clientData)		/* Procedure to be deleted. */
{
    Proc *procPtr = (Proc *)clientData;

    if (procPtr->refCount-- <= 1) {
	TclProcCleanupProc(procPtr);
    }
}

/*
 *----------------------------------------------------------------------
 *
 * TclProcCleanupProc --
 *
 *	This function does all the real work of freeing up a Proc structure.
 *	It's called only when the structure's reference count becomes zero.
 *
 * Results:
 *	None.
 *
 * Side effects:
 *	Memory gets freed.
 *
 *----------------------------------------------------------------------
 */

void
TclProcCleanupProc(
    Proc *procPtr)		/* Procedure to be deleted. */
{
    CompiledLocal *localPtr;
    Tcl_Obj *bodyPtr = procPtr->bodyPtr;
    Tcl_Obj *defPtr;
    Tcl_ResolvedVarInfo *resVarInfo;
    Tcl_HashEntry *hePtr = NULL;
    CmdFrame *cfPtr = NULL;
    Interp *iPtr = procPtr->iPtr;

    if (bodyPtr != NULL) {
	/* procPtr is stored in body's ByteCode, so ensure to reset it. */
	ByteCode *codePtr;

	ByteCodeGetInternalRep(bodyPtr, &tclByteCodeType, codePtr);
	if (codePtr != NULL && codePtr->procPtr == procPtr) {
	    codePtr->procPtr = NULL;
	}
	Tcl_DecrRefCount(bodyPtr);
    }
    for (localPtr = procPtr->firstLocalPtr; localPtr != NULL; ) {
	CompiledLocal *nextPtr = localPtr->nextPtr;

	resVarInfo = localPtr->resolveInfo;
	if (resVarInfo) {
	    if (resVarInfo->deleteProc) {
		resVarInfo->deleteProc(resVarInfo);
	    } else {
		Tcl_Free(resVarInfo);
	    }
	}

	if (localPtr->defValuePtr != NULL) {
	    defPtr = localPtr->defValuePtr;
	    Tcl_DecrRefCount(defPtr);
	}
	Tcl_Free(localPtr);
	localPtr = nextPtr;
    }
    Tcl_Free(procPtr);

    /*
     * TIP #280: Release the location data associated with this Proc
     * structure, if any. The interpreter may not exist (For example for
     * procbody structures created by tbcload.
     */

    if (iPtr == NULL) {
	return;
    }

    hePtr = Tcl_FindHashEntry(iPtr->linePBodyPtr, procPtr);
    if (!hePtr) {
	return;
    }

    cfPtr = (CmdFrame *)Tcl_GetHashValue(hePtr);

    if (cfPtr) {
	if (cfPtr->type == TCL_LOCATION_SOURCE) {
	    Tcl_DecrRefCount(cfPtr->data.eval.path);
	    cfPtr->data.eval.path = NULL;
	}
	Tcl_Free(cfPtr->line);
	cfPtr->line = NULL;
	Tcl_Free(cfPtr);
    }
    Tcl_DeleteHashEntry(hePtr);
}

/*
 *----------------------------------------------------------------------
 *
 * TclUpdateReturnInfo --
 *
 *	This function is called when procedures return, and at other points
 *	where the TCL_RETURN code is used. It examines the returnLevel and
 *	returnCode to determine the real return status.
 *
 * Results:
 *	The return value is the true completion code to use for the procedure
 *	or script, instead of TCL_RETURN.
 *
 * Side effects:
 *	None.
 *
 *----------------------------------------------------------------------
 */

int
TclUpdateReturnInfo(
    Interp *iPtr)		/* Interpreter for which TCL_RETURN exception
				 * is being processed. */
{
    int code = TCL_RETURN;

    iPtr->returnLevel--;
    if (iPtr->returnLevel < 0) {
	Tcl_Panic("TclUpdateReturnInfo: negative return level");
    }
    if (iPtr->returnLevel == 0) {
	/*
	 * Now we've reached the level to return the requested -code.
	 * Since iPtr->returnLevel and iPtr->returnCode have completed
	 * their task, we now reset them to default values so that any
	 * bare "return TCL_RETURN" that may follow will work [Bug 2152286].
	 */

	code = iPtr->returnCode;
	iPtr->returnLevel = 1;
	iPtr->returnCode = TCL_OK;
	if (code == TCL_ERROR) {
	    iPtr->flags |= ERR_LEGACY_COPY;
	}
    }
    return code;
}

/*
 *----------------------------------------------------------------------
 *
 * TclGetObjInterpProc2 --
 *
 *	Returns a pointer to the TclObjInterpProc2 function; this is different
 *	from the value obtained from the TclObjInterpProc2 reference on systems
 *	like Windows where import and export versions of a function exported
 *	by a DLL exist.
 *
 * Results:
 *	Returns the internal address of the TclObjInterpProc2 function.
 *
 * Side effects:
 *	None.
 *
 *----------------------------------------------------------------------
 */

#ifndef TCL_NO_DEPRECATED
Tcl_ObjCmdProc *
TclGetObjInterpProc(void)
{
    return TclObjInterpProc;
}
#endif /* TCL_NO_DEPRECATED */

Tcl_ObjCmdProc2 *
TclGetObjInterpProc2(void)
{
    return TclObjInterpProc2;
}

/*
 *----------------------------------------------------------------------
 *
 * TclNewProcBodyObj --
 *
 *	Creates a new object, of type "procbody", whose internal
 *	representation is the given Proc struct. The newly created object's
 *	reference count is 0.
 *
 * Results:
 *	Returns a pointer to a newly allocated Tcl_Obj, NULL on error.
 *
 * Side effects:
 *	The reference count in the ByteCode attached to the Proc is bumped up
 *	by one, since the internal rep stores a pointer to it.
 *
 *----------------------------------------------------------------------
 */

Tcl_Obj *
TclNewProcBodyObj(
    Proc *procPtr)		/* the Proc struct to store as the internal
				 * representation. */
{
    Tcl_Obj *objPtr;

    if (!procPtr) {
	return NULL;
    }

    TclNewObj(objPtr);
    if (objPtr) {
	ProcSetInternalRep(objPtr, procPtr);
    }

    return objPtr;
}

/*
 *----------------------------------------------------------------------
 *
 * ProcBodyDup --
 *
 *	Tcl_ObjType's Dup function for the proc body object. Bumps the
 *	reference count on the Proc stored in the internal representation.
 *
 * Results:
 *	None.
 *
 * Side effects:
 *	Sets up the object in dupPtr to be a duplicate of the one in srcPtr.
 *
 *----------------------------------------------------------------------
 */

static void
ProcBodyDup(
    Tcl_Obj *srcPtr,		/* Object to copy. */
    Tcl_Obj *dupPtr)		/* Target object for the duplication. */
{
    Proc *procPtr;
    ProcGetInternalRep(srcPtr, procPtr);

    ProcSetInternalRep(dupPtr, procPtr);
}

/*
 *----------------------------------------------------------------------
 *
 * ProcBodyFree --
 *
 *	Tcl_ObjType's Free function for the proc body object. The reference
 *	count on its Proc struct is decreased by 1; if the count reaches 0,
 *	the proc is freed.
 *
 * Results:
 *	None.
 *
 * Side effects:
 *	If the reference count on the Proc struct reaches 0, the struct is
 *	freed.
 *
 *----------------------------------------------------------------------
 */

static void
ProcBodyFree(
    Tcl_Obj *objPtr)		/* The object to clean up. */
{
    Proc *procPtr;

    ProcGetInternalRep(objPtr, procPtr);

    if (procPtr->refCount-- <= 1) {
	TclProcCleanupProc(procPtr);
    }
}

/*
 *----------------------------------------------------------------------
 *
 * DupLambdaInternalRep, FreeLambdaInternalRep, SetLambdaFromAny --
 *
 *	How to manage the internal representations of lambda term objects.
 *	Syntactically they look like a two- or three-element list, where the
 *	first element is the formal arguments, the second is the body, and
 *	the (optional) third is the namespace to execute the lambda term
 *	within (the global namespace is assumed if it is absent).
 *
 *----------------------------------------------------------------------
 */

static void
DupLambdaInternalRep(
    Tcl_Obj *srcPtr,		/* Object with internal rep to copy. */
    Tcl_Obj *copyPtr)		/* Object with internal rep to set. */
{
    Proc *procPtr;
    Tcl_Obj *nsObjPtr;

    LambdaGetInternalRep(srcPtr, procPtr, nsObjPtr);
    assert(procPtr != NULL);

    procPtr->refCount++;

    LambdaSetInternalRep(copyPtr, procPtr, nsObjPtr);
}

static void
FreeLambdaInternalRep(
    Tcl_Obj *objPtr)		/* CmdName object with internal representation
				 * to free. */
{
    Proc *procPtr;
    Tcl_Obj *nsObjPtr;

    LambdaGetInternalRep(objPtr, procPtr, nsObjPtr);
    assert(procPtr != NULL);

    if (procPtr->refCount-- <= 1) {
	TclProcCleanupProc(procPtr);
    }
    TclDecrRefCount(nsObjPtr);
}

static int
SetLambdaFromAny(
    Tcl_Interp *interp,		/* Used for error reporting if not NULL. */
    Tcl_Obj *objPtr)		/* The object to convert. */
{
    Interp *iPtr = (Interp *) interp;
    const char *name;
    Tcl_Obj *argsPtr, *bodyPtr, *nsObjPtr, **objv;
    int result;
    Tcl_Size objc;
    CmdFrame *cfPtr = NULL;
    Proc *procPtr;

    if (interp == NULL) {
	return TCL_ERROR;
    }

    /*
     * Convert objPtr to list type first; if it cannot be converted, or if its
     * length is not 2, then it cannot be converted to lambdaType.
     */

    result = TclListObjLength(NULL, objPtr, &objc);
    if ((result != TCL_OK) || ((objc != 2) && (objc != 3))) {
	Tcl_SetObjResult(interp, Tcl_ObjPrintf(
		"can't interpret \"%s\" as a lambda expression",
		Tcl_GetString(objPtr)));
	Tcl_SetErrorCode(interp, "TCL", "VALUE", "LAMBDA", (char *)NULL);
	return TCL_ERROR;
    }
    result = TclListObjGetElements(NULL, objPtr, &objc, &objv);
    if ((result != TCL_OK) || ((objc != 2) && (objc != 3))) {
	Tcl_SetObjResult(interp, Tcl_ObjPrintf(
		"can't interpret \"%s\" as a lambda expression",
		TclGetString(objPtr)));
	Tcl_SetErrorCode(interp, "TCL", "VALUE", "LAMBDA", (char *)NULL);
	return TCL_ERROR;
    }

    argsPtr = objv[0];
    bodyPtr = objv[1];

    /*
     * Create and initialize the Proc struct. The cmdPtr field is set to NULL
     * to signal that this is an anonymous function.
     */

    name = TclGetString(objPtr);

    if (TclCreateProc(interp, /*ignored nsPtr*/ NULL, name, argsPtr, bodyPtr,
	    &procPtr) != TCL_OK) {
	Tcl_AppendObjToErrorInfo(interp, Tcl_ObjPrintf(
		"\n    (parsing lambda expression \"%s\")", name));
	return TCL_ERROR;
    }

    /*
     * CAREFUL: TclCreateProc returns refCount==1! [Bug 1578454]
     * procPtr->refCount = 1;
     */

    procPtr->cmdPtr = NULL;

    /*
     * TIP #280: Remember the line the apply body is starting on. In a Byte
     * code context we ask the engine to provide us with the necessary
     * information. This is for the initialization of the byte code compiler
     * when the body is used for the first time.
     *
     * NOTE: The body is the second word in the 'objPtr'. Its location,
     * accessible through 'context.line[1]' (see below) is therefore only the
     * first approximation of the actual line the body is on. We have to use
     * the string rep of the 'objPtr' to determine the exact line. This is
     * available already through 'name'. Use 'TclListLines', see 'switch'
     * (tclCmdMZ.c).
     *
     * This code is nearly identical to the #280 code in Tcl_ProcObjCmd, see
     * this file. The differences are the different index of the body in the
     * line array of the context, and the special processing mentioned in the
     * previous paragraph to track into the list. Find a way to factor the
     * common elements into a single function.
     */

    if (iPtr->cmdFramePtr) {
	CmdFrame *contextPtr = (CmdFrame *)TclStackAlloc(interp, sizeof(CmdFrame));

	*contextPtr = *iPtr->cmdFramePtr;
	if (contextPtr->type == TCL_LOCATION_BC) {
	    /*
	     * Retrieve the source context from the bytecode. This call
	     * accounts for the reference to the source file, if any, held in
	     * 'context.data.eval.path'.
	     */

	    TclGetSrcInfoForPc(contextPtr);
	} else if (contextPtr->type == TCL_LOCATION_SOURCE) {
	    /*
	     * We created a new reference to the source file path name when we
	     * created 'context' above. Account for the reference.
	     */

	    Tcl_IncrRefCount(contextPtr->data.eval.path);

	}

	if (contextPtr->type == TCL_LOCATION_SOURCE) {
	    /*
	     * We can record source location within a lambda only if the body
	     * was not created by substitution.
	     */

	    if (contextPtr->line
		    && (contextPtr->nline >= 2) && (contextPtr->line[1] >= 0)) {
		int buf[2];

		/*
		 * Move from approximation (line of list cmd word) to actual
		 * location (line of 2nd list element).
		 */

		cfPtr = (CmdFrame *)Tcl_Alloc(sizeof(CmdFrame));
		TclListLines(objPtr, contextPtr->line[1], 2, buf, NULL);

		cfPtr->level = -1;
		cfPtr->type = contextPtr->type;
		cfPtr->line = (int *)Tcl_Alloc(sizeof(int));
		cfPtr->line[0] = buf[1];
		cfPtr->nline = 1;
		cfPtr->framePtr = NULL;
		cfPtr->nextPtr = NULL;

		cfPtr->data.eval.path = contextPtr->data.eval.path;
		Tcl_IncrRefCount(cfPtr->data.eval.path);

		cfPtr->cmd = NULL;
		cfPtr->len = 0;
	    }

	    /*
	     * 'contextPtr' is going out of scope. Release the reference that
	     * it's holding to the source file path
	     */

	    Tcl_DecrRefCount(contextPtr->data.eval.path);
	}
	TclStackFree(interp, contextPtr);
    }
    Tcl_SetHashValue(Tcl_CreateHashEntry(iPtr->linePBodyPtr, procPtr,
	    NULL), cfPtr);

    /*
     * Set the namespace for this lambda: given by objv[2] understood as a
     * global reference, or else global per default.
     */

    if (objc == 2) {
	TclNewLiteralStringObj(nsObjPtr, "::");
    } else {
	const char *nsName = TclGetString(objv[2]);

	if ((nsName[0] != ':') || (nsName[1] != ':')) {
	    TclNewLiteralStringObj(nsObjPtr, "::");
	    Tcl_AppendObjToObj(nsObjPtr, objv[2]);
	} else {
	    nsObjPtr = objv[2];
	}
    }

    /*
     * Free the list internalrep of objPtr - this will free argsPtr, but
     * bodyPtr retains a reference from the Proc structure. Then finish the
     * conversion to lambdaType.
     */

    LambdaSetInternalRep(objPtr, procPtr, nsObjPtr);
    return TCL_OK;
}

Proc *
TclGetLambdaFromObj(
    Tcl_Interp *interp,
    Tcl_Obj *objPtr,
    Tcl_Obj **nsObjPtrPtr)
{
    Proc *procPtr;
    Tcl_Obj *nsObjPtr;

    LambdaGetInternalRep(objPtr, procPtr, nsObjPtr);

    if (!procPtr || (procPtr->iPtr != (Interp *)interp)) {
	if (SetLambdaFromAny(interp, objPtr) != TCL_OK) {
	    return NULL;
	}
	LambdaGetInternalRep(objPtr, procPtr, nsObjPtr);
    }

    assert(procPtr != NULL);
    if (procPtr->iPtr != (Interp *)interp) {
	return NULL;
    }

    *nsObjPtrPtr = nsObjPtr;
    return procPtr;
}

/*
 *----------------------------------------------------------------------
 *
 * Tcl_ApplyObjCmd --
 *
 *	This object-based function is invoked to process the "apply" Tcl
 *	command. See the user documentation for details on what it does.
 *
 * Results:
 *	A standard Tcl object result value.
 *
 * Side effects:
 *	Depends on the content of the lambda term (i.e., objv[1]).
 *
 *----------------------------------------------------------------------
 */

int
Tcl_ApplyObjCmd(
    void *clientData,
    Tcl_Interp *interp,		/* Current interpreter. */
    Tcl_Size objc,			/* Number of arguments. */
    Tcl_Obj *const objv[])	/* Argument objects. */
{
    return Tcl_NRCallObjProc2(interp, TclNRApplyObjCmd, clientData, objc, objv);
}

int
TclNRApplyObjCmd(
    TCL_UNUSED(void *),
    Tcl_Interp *interp,		/* Current interpreter. */
    Tcl_Size objc,			/* Number of arguments. */
    Tcl_Obj *const objv[])	/* Argument objects. */
{
    Proc *procPtr = NULL;
    Tcl_Obj *lambdaPtr, *nsObjPtr;
    int result;
    Tcl_Namespace *nsPtr;
    ApplyExtraData *extraPtr;

    if (objc < 2) {
	Tcl_WrongNumArgs(interp, 1, objv, "lambdaExpr ?arg ...?");
	return TCL_ERROR;
    }

    /*
     * Set lambdaPtr, convert it to tclLambdaType in the current interp if
     * necessary.
     */

    lambdaPtr = objv[1];
    procPtr = TclGetLambdaFromObj(interp, lambdaPtr, &nsObjPtr);

    if (procPtr == NULL) {
	return TCL_ERROR;
    }

    /*
     * Push a call frame for the lambda namespace.
     * Note that TclObjInterpProc2() will pop it.
     */

    result = TclGetNamespaceFromObj(interp, nsObjPtr, &nsPtr);
    if (result != TCL_OK) {
	return TCL_ERROR;
    }

    extraPtr = (ApplyExtraData *)TclStackAlloc(interp, sizeof(ApplyExtraData));
    memset(&extraPtr->cmd, 0, sizeof(Command));
    procPtr->cmdPtr = &extraPtr->cmd;
    extraPtr->cmd.nsPtr = (Namespace *) nsPtr;

    /*
     * TIP#280 (semi-)HACK!
     *
     * Using cmd.clientData to tell [info frame] how to render the lambdaPtr.
     * The InfoFrameCmd will detect this case by testing cmd.hPtr for NULL.
     * This condition holds here because of the memset() above, and nowhere
     * else (in the core). Regular commands always have a valid hPtr, and
     * lambda's never.
     */

    extraPtr->efi.length = 1;
    extraPtr->efi.fields[0].name = "lambda";
    extraPtr->efi.fields[0].proc = NULL;
    extraPtr->efi.fields[0].clientData = lambdaPtr;
    extraPtr->cmd.clientData = &extraPtr->efi;

    result = TclPushProcCallFrame(procPtr, interp, objc, objv, 1);
    if (result == TCL_OK) {
	TclNRAddCallback(interp, ApplyNR2, extraPtr, NULL, NULL, NULL);
	result = TclNRInterpProcCore(interp, objv[1], 2, &MakeLambdaError);
    }
    return result;
}

static int
ApplyNR2(
    void *data[],
    Tcl_Interp *interp,
    int result)
{
    ApplyExtraData *extraPtr = (ApplyExtraData *)data[0];

    TclStackFree(interp, extraPtr);
    return result;
}

/*
 *----------------------------------------------------------------------
 *
 * MakeLambdaError --
 *
 *	Function called by TclObjInterpProc2 to create the stack information
 *	upon an error from a lambda term.
 *
 * Results:
 *	The interpreter's error info trace is set to a value that supplements
 *	the error code.
 *
 * Side effects:
 *	none.
 *
 *----------------------------------------------------------------------
 */

static void
MakeLambdaError(
    Tcl_Interp *interp,		/* The interpreter in which the procedure was
				 * called. */
    Tcl_Obj *procNameObj)	/* Name of the procedure. Used for error
				 * messages and trace information. */
{
    int overflow, limit = 60;
    Tcl_Size nameLen;
    const char *procName = TclGetStringFromObj(procNameObj, &nameLen);

    overflow = (nameLen > (Tcl_Size)limit);
    Tcl_AppendObjToErrorInfo(interp, Tcl_ObjPrintf(
	    "\n    (lambda term \"%.*s%s\" line %d)",
	    (overflow ? limit : (int)nameLen), procName,
	    (overflow ? "..." : ""), Tcl_GetErrorLine(interp)));
}

/*
 *----------------------------------------------------------------------
 *
 * TclGetCmdFrameForProcedure --
 *
 *	How to get the CmdFrame information for a procedure.
 *
 * Results:
 *	A pointer to the CmdFrame (only guaranteed to be valid until the next
 *	Tcl command is processed or the interpreter's state is otherwise
 *	modified) or a NULL if the information is not available.
 *
 * Side effects:
 *	none.
 *
 *----------------------------------------------------------------------
 */

CmdFrame *
TclGetCmdFrameForProcedure(
    Proc *procPtr)		/* The procedure whose cmd-frame is to be
				 * looked up. */
{
    Tcl_HashEntry *hePtr;

    if (procPtr == NULL || procPtr->iPtr == NULL) {
	return NULL;
    }
    hePtr = Tcl_FindHashEntry(procPtr->iPtr->linePBodyPtr, procPtr);
    if (hePtr == NULL) {
	return NULL;
    }
    return (CmdFrame *) Tcl_GetHashValue(hePtr);
}

/*
 *----------------------------------------------------------------------
 *
 * TclCopyNamespaceProcedures --
 *
 *	Copy procedures from one namespace into another.
 *
 * Results:
 *	A standard Tcl result code.
 *
 * Side effects:
 *	Modifies the target namespace's commands.
 *
 *----------------------------------------------------------------------
 */

// Duplicate an argument to a procedure.
static inline int
DuplicateArgument(
    Proc *newProc,
    const CompiledLocal *origLocal,
    Tcl_Size i)
{
    const char *argname = origLocal->name;
    Tcl_Size nameLength = origLocal->nameLength;

    // Allocate an entry in the runtime procedure frame's list of local
    // variables for the argument.

    CompiledLocal *localPtr = (CompiledLocal *)Tcl_AttemptAlloc(
	    offsetof(CompiledLocal, name) + 1U + nameLength);
    if (!localPtr) {
	return TCL_ERROR;
    }
    if (newProc->firstLocalPtr == NULL) {
	newProc->firstLocalPtr = newProc->lastLocalPtr = localPtr;
    } else {
	newProc->lastLocalPtr->nextPtr = localPtr;
	newProc->lastLocalPtr = localPtr;
    }
    localPtr->nextPtr = NULL;
    localPtr->nameLength = nameLength;
    localPtr->frameIndex = i;
    localPtr->flags = VAR_ARGUMENT;
    localPtr->resolveInfo = NULL;
    localPtr->defValuePtr = origLocal->defValuePtr;
    if (localPtr->defValuePtr) {
	Tcl_IncrRefCount(localPtr->defValuePtr);
    }
    memcpy(localPtr->name, argname, nameLength + 1);
    if (origLocal->flags & VAR_IS_ARGS) {
	localPtr->flags |= VAR_IS_ARGS;
    }
    return TCL_OK;
}

// Duplicate a procedure into a different namespace.
static int
DuplicateProc(
    Tcl_Interp *interp,
    Namespace *nsPtr,
    const char *cmdName,
    const Proc *origProc,
    const Command *origCmd)
{
    Interp *iPtr = (Interp *) interp;

    // Duplicate the string of body, not the bytecode.
    Tcl_Size length;
    const char *bytes = TclGetStringFromObj(origProc->bodyPtr, &length);
    Tcl_Obj *bodyPtr = Tcl_NewStringObj(bytes, length);
    TclContinuationsCopy(bodyPtr, origProc->bodyPtr);
    Tcl_IncrRefCount(bodyPtr);

    // The new procedure record.
    Proc *newProc = (Proc *) Tcl_Alloc(sizeof(Proc));
    newProc->iPtr = iPtr;
    newProc->refCount = 1;
    newProc->bodyPtr = bodyPtr;
    newProc->numArgs = origProc->numArgs;
    newProc->numCompiledLocals = origProc->numArgs;
    newProc->firstLocalPtr = NULL;
    newProc->lastLocalPtr = NULL;

    // Work through the original arguments, duplicating them.
    const CompiledLocal *origLocal = origProc->firstLocalPtr;
    for (Tcl_Size i = 0; i < newProc->numArgs; i++) {
	if (DuplicateArgument(newProc, origLocal, i) != TCL_OK) {
	    // Don't set the interp result here. Since a malloc just failed,
	    // first clean up some memory before doing that */
	    goto procError;
	}
	origLocal = origLocal->nextPtr;
    }

    // Create the new command backed by the procedure.
    newProc->cmdPtr = (Command *) TclNRCreateCommandInNs(interp, cmdName,
	    (Tcl_Namespace *) nsPtr, TclObjInterpProc, NRInterpProc, newProc,
	    TclProcDeleteProc);

    // TIP #280: Duplicate the origin information (if we have it).
    Tcl_HashEntry *origHePtr = Tcl_FindHashEntry(iPtr->linePBodyPtr, origProc);
    if (origHePtr) {
	CmdFrame *newCfPtr = (CmdFrame *) Tcl_Alloc(sizeof(CmdFrame));
	const CmdFrame *origCfPtr = (CmdFrame *) Tcl_GetHashValue(origHePtr);

	// Copy info, then fix up bits that need different treatment.
	memcpy(newCfPtr, origCfPtr, sizeof(CmdFrame));
	newCfPtr->line = (int *)Tcl_Alloc(sizeof(int));
	newCfPtr->line[0] = origCfPtr->line[0];
	Tcl_IncrRefCount(newCfPtr->data.eval.path);

	Tcl_HashEntry *hePtr = Tcl_CreateHashEntry(iPtr->linePBodyPtr,
		newProc, NULL);
	Tcl_SetHashValue(hePtr, newCfPtr);
    }

    // Optimize for no-op procs. Note that this is simpler than in [proc]; we
    // just see whether we've got the compiler in the old command!
    if (origCmd->compileProc == TclCompileNoOp) {
	newProc->cmdPtr->compileProc = TclCompileNoOp;
    }

    return TCL_OK;

  procError:
    // Delete the data allocated so far
    Tcl_DecrRefCount(bodyPtr);
    while (newProc->firstLocalPtr != NULL) {
	CompiledLocal *localPtr = newProc->firstLocalPtr;
	newProc->firstLocalPtr = localPtr->nextPtr;

	if (localPtr->defValuePtr != NULL) {
	    Tcl_DecrRefCount(localPtr->defValuePtr);
	}

	Tcl_Free(localPtr);
    }
    Tcl_Free(newProc);
    // Complain about the failure to allocate.
    Tcl_SetObjResult(interp, Tcl_ObjPrintf(
	    "procedure \"%s\": arg list contains too many (%"
	    TCL_SIZE_MODIFIER "d) entries", cmdName, origProc->numArgs));
    Tcl_SetErrorCode(interp, "TCL", "OPERATION", "PROC",
	    TOOMANYARGS, (char *)NULL);
    return TCL_ERROR;
}

// Duplicate all the procedures in a namespace into another (new) namespace.
int
TclCopyNamespaceProcedures(
    Tcl_Interp *interp,
    Namespace *srcNsPtr,	// Where to copy from.
    Namespace *tgtNsPtr)	// Where to copy to.
{
    Tcl_HashSearch search;
    if (srcNsPtr == tgtNsPtr) {
	Tcl_Panic("cannot copy procedures from one namespace to itself");
    }
    for (Tcl_HashEntry *entryPtr = Tcl_FirstHashEntry(&srcNsPtr->cmdTable, &search);
	    entryPtr; entryPtr = Tcl_NextHashEntry(&search)) {
	const char *cmdName = (const char *)
		Tcl_GetHashKey(&srcNsPtr->cmdTable, entryPtr);
	Command *cmdPtr = (Command *) Tcl_GetHashValue(entryPtr);

	// For non-procedures, check if this is an import of a procedure; those
	// also get copied.
	if (!TclIsProc(cmdPtr)) {
	    Command *realCmdPtr = (Command *)
		    TclGetOriginalCommand((Tcl_Command) cmdPtr);
	    if (!realCmdPtr || !TclIsProc(realCmdPtr)) {
		continue;
	    }
	    cmdPtr = realCmdPtr;
	}

	// Make the copy
	Proc *procPtr = (Proc *) cmdPtr->objClientData;
	if (DuplicateProc(interp, tgtNsPtr, cmdName, procPtr, cmdPtr) != TCL_OK) {
	    return TCL_ERROR;
	}
    }
    return TCL_OK;
}

/*
 * Local Variables:
 * mode: c
 * c-basic-offset: 4
 * fill-column: 78
 * End:
 */<|MERGE_RESOLUTION|>--- conflicted
+++ resolved
@@ -50,11 +50,6 @@
 
 static Tcl_NRPostProc ApplyNR2;
 static Tcl_NRPostProc InterpProcNR2;
-<<<<<<< HEAD
-static Tcl_ObjCmdProc NRInterpProc;
-=======
-static Tcl_NRPostProc Uplevel_Callback;
->>>>>>> 22aad7cd
 
 /*
  * The ProcBodyObjType type
@@ -2975,7 +2970,7 @@
 
     // Create the new command backed by the procedure.
     newProc->cmdPtr = (Command *) TclNRCreateCommandInNs(interp, cmdName,
-	    (Tcl_Namespace *) nsPtr, TclObjInterpProc, NRInterpProc, newProc,
+	    (Tcl_Namespace *) nsPtr, TclObjInterpProc2, TclNRInterpProc, newProc,
 	    TclProcDeleteProc);
 
     // TIP #280: Duplicate the origin information (if we have it).
@@ -3044,7 +3039,7 @@
 	Command *cmdPtr = (Command *) Tcl_GetHashValue(entryPtr);
 
 	// For non-procedures, check if this is an import of a procedure; those
-	// also get copied.
+	// also get copied.s
 	if (!TclIsProc(cmdPtr)) {
 	    Command *realCmdPtr = (Command *)
 		    TclGetOriginalCommand((Tcl_Command) cmdPtr);
@@ -3055,7 +3050,7 @@
 	}
 
 	// Make the copy
-	Proc *procPtr = (Proc *) cmdPtr->objClientData;
+	Proc *procPtr = (Proc *) cmdPtr->objClientData2;
 	if (DuplicateProc(interp, tgtNsPtr, cmdName, procPtr, cmdPtr) != TCL_OK) {
 	    return TCL_ERROR;
 	}
