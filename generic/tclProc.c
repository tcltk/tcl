--- conflicted
+++ resolved
@@ -829,28 +829,17 @@
 	    && (level >= 0)) {
 	level = curLevel - level;
 	result = 1;
-<<<<<<< HEAD
     } else if ((irPtr = Tcl_FetchIntRep(objPtr, &levelReferenceType))) {
-	level = irPtr->longValue;
-=======
-    } else if (objPtr->typePtr == &levelReferenceType) {
-	level = (int) objPtr->internalRep.wideValue;
->>>>>>> 185cdc39
+	level = irPtr->wideValue;
 	result = 1;
     } else {
 	name = TclGetString(objPtr);
 	if (name[0] == '#') {
 	    if (TCL_OK == Tcl_GetInt(NULL, name+1, &level) && level >= 0) {
-<<<<<<< HEAD
 		Tcl_ObjIntRep ir;
 
-		ir.longValue = level;
+		ir.wideValue = level;
 		Tcl_StoreIntRep(objPtr, &levelReferenceType, &ir);
-=======
-		TclFreeIntRep(objPtr);
-		objPtr->typePtr = &levelReferenceType;
-		objPtr->internalRep.wideValue = level;
->>>>>>> 185cdc39
 		result = 1;
 	    } else {
 		result = -1;
