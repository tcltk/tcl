--- conflicted
+++ resolved
@@ -67,7 +67,7 @@
 				 * should panic instead. */
 };
 
-#define ProcSetInternalRep(objPtr, procPtr)					\
+#define ProcSetIntRep(objPtr, procPtr)					\
     do {								\
 	Tcl_ObjInternalRep ir;						\
 	(procPtr)->refCount++;						\
@@ -76,7 +76,7 @@
 	Tcl_StoreInternalRep((objPtr), &tclProcBodyType, &ir);		\
     } while (0)
 
-#define ProcGetInternalRep(objPtr, procPtr)					\
+#define ProcGetIntRep(objPtr, procPtr)					\
     do {								\
 	const Tcl_ObjInternalRep *irPtr;					\
 	irPtr = TclFetchInternalRep((objPtr), &tclProcBodyType);		\
@@ -113,7 +113,7 @@
     SetLambdaFromAny		/* setFromAnyProc */
 };
 
-#define LambdaSetInternalRep(objPtr, procPtr, nsObjPtr)			\
+#define LambdaSetIntRep(objPtr, procPtr, nsObjPtr)			\
     do {								\
 	Tcl_ObjInternalRep ir;						\
 	ir.twoPtrValue.ptr1 = (procPtr);				\
@@ -122,7 +122,7 @@
 	Tcl_StoreInternalRep((objPtr), &lambdaType, &ir);			\
     } while (0)
 
-#define LambdaGetInternalRep(objPtr, procPtr, nsObjPtr)			\
+#define LambdaGetIntRep(objPtr, procPtr, nsObjPtr)			\
     do {								\
 	const Tcl_ObjInternalRep *irPtr;					\
 	irPtr = TclFetchInternalRep((objPtr), &lambdaType);			\
@@ -151,7 +151,7 @@
 
 int
 Tcl_ProcObjCmd(
-    TCL_UNUSED(ClientData),
+    TCL_UNUSED(void *),
     Tcl_Interp *interp,		/* Current interpreter. */
     int objc,			/* Number of arguments. */
     Tcl_Obj *const objv[])	/* Argument objects. */
@@ -328,11 +328,7 @@
      *	   of all procs whose argument list is just _args_
      */
 
-<<<<<<< HEAD
     if (objv[3]->typePtr == &tclProcBodyType) {
-=======
-    if (TclHasInternalRep(objv[3], &tclProcBodyType)) {
->>>>>>> 34385100
 	goto done;
     }
 
@@ -415,7 +411,7 @@
     Tcl_Obj **argArray;
     int precompiled = 0;
 
-    ProcGetInternalRep(bodyPtr, procPtr);
+    ProcGetIntRep(bodyPtr, procPtr);
     if (procPtr != NULL) {
 	/*
 	 * Because the body is a TclProProcBody, the actual body is already
@@ -905,7 +901,7 @@
 
 int
 TclNRUplevelObjCmd(
-    TCL_UNUSED(ClientData),
+    TCL_UNUSED(void *),
     Tcl_Interp *interp,		/* Current interpreter. */
     int objc,			/* Number of arguments. */
     Tcl_Obj *const objv[])	/* Argument objects. */
@@ -1131,58 +1127,6 @@
 /*
  *----------------------------------------------------------------------
  *
-<<<<<<< HEAD
-=======
- * TclInitCompiledLocals --
- *
- *	This routine is invoked in order to initialize the compiled locals
- *	table for a new call frame.
- *
- *	DEPRECATED: functionality has been inlined elsewhere; this function
- *	remains to insure binary compatibility with Itcl.
- *
- * Results:
- *	None.
- *
- * Side effects:
- *	May invoke various name resolvers in order to determine which
- *	variables are being referenced at runtime.
- *
- *----------------------------------------------------------------------
- */
-
-void
-TclInitCompiledLocals(
-    Tcl_Interp *interp,		/* Current interpreter. */
-    CallFrame *framePtr,	/* Call frame to initialize. */
-    Namespace *nsPtr)		/* Pointer to current namespace. */
-{
-    Var *varPtr = framePtr->compiledLocals;
-    Tcl_Obj *bodyPtr;
-    ByteCode *codePtr;
-
-    bodyPtr = framePtr->procPtr->bodyPtr;
-    ByteCodeGetInternalRep(bodyPtr, &tclByteCodeType, codePtr);
-    if (codePtr == NULL) {
-	Tcl_Panic("body object for proc attached to frame is not a byte code type");
-    }
-
-    if (framePtr->numCompiledLocals) {
-	if (!codePtr->localCachePtr) {
-	    InitLocalCache(framePtr->procPtr) ;
-	}
-	framePtr->localCachePtr = codePtr->localCachePtr;
-	framePtr->localCachePtr->refCount++;
-    }
-
-    InitResolvedLocals(interp, codePtr, varPtr, nsPtr);
-}
--
-/*
- *----------------------------------------------------------------------
- *
->>>>>>> 34385100
  * InitResolvedLocals --
  *
  *	This routine is invoked in order to initialize the compiled locals
@@ -2339,7 +2283,7 @@
 
     TclNewObj(objPtr);
     if (objPtr) {
-	ProcSetInternalRep(objPtr, procPtr);
+	ProcSetIntRep(objPtr, procPtr);
     }
 
     return objPtr;
@@ -2369,9 +2313,9 @@
     Tcl_Obj *dupPtr)		/* Target object for the duplication. */
 {
     Proc *procPtr;
-    ProcGetInternalRep(srcPtr, procPtr);
-
-    ProcSetInternalRep(dupPtr, procPtr);
+    ProcGetIntRep(srcPtr, procPtr);
+
+    ProcSetIntRep(dupPtr, procPtr);
 }
  
@@ -2400,7 +2344,7 @@
 {
     Proc *procPtr;
 
-    ProcGetInternalRep(objPtr, procPtr);
+    ProcGetIntRep(objPtr, procPtr);
 
     if (procPtr->refCount-- <= 1) {
 	TclProcCleanupProc(procPtr);
@@ -2430,12 +2374,12 @@
     Proc *procPtr;
     Tcl_Obj *nsObjPtr;
 
-    LambdaGetInternalRep(srcPtr, procPtr, nsObjPtr);
+    LambdaGetIntRep(srcPtr, procPtr, nsObjPtr);
     assert(procPtr != NULL);
 
     procPtr->refCount++;
 
-    LambdaSetInternalRep(copyPtr, procPtr, nsObjPtr);
+    LambdaSetIntRep(copyPtr, procPtr, nsObjPtr);
 }
 
 static void
@@ -2446,7 +2390,7 @@
     Proc *procPtr;
     Tcl_Obj *nsObjPtr;
 
-    LambdaGetInternalRep(objPtr, procPtr, nsObjPtr);
+    LambdaGetIntRep(objPtr, procPtr, nsObjPtr);
     assert(procPtr != NULL);
 
     if (procPtr->refCount-- <= 1) {
@@ -2620,7 +2564,7 @@
      * conversion to lambdaType.
      */
 
-    LambdaSetInternalRep(objPtr, procPtr, nsObjPtr);
+    LambdaSetIntRep(objPtr, procPtr, nsObjPtr);
     return TCL_OK;
 }
 
@@ -2633,13 +2577,13 @@
     Proc *procPtr;
     Tcl_Obj *nsObjPtr;
 
-    LambdaGetInternalRep(objPtr, procPtr, nsObjPtr);
+    LambdaGetIntRep(objPtr, procPtr, nsObjPtr);
 
     if (procPtr == NULL) {
 	if (SetLambdaFromAny(interp, objPtr) != TCL_OK) {
 	    return NULL;
 	}
-	LambdaGetInternalRep(objPtr, procPtr, nsObjPtr);
+	LambdaGetIntRep(objPtr, procPtr, nsObjPtr);
     }
 
     assert(procPtr != NULL);
@@ -2681,7 +2625,7 @@
 
 int
 TclNRApplyObjCmd(
-    TCL_UNUSED(ClientData),
+    TCL_UNUSED(void *),
     Tcl_Interp *interp,		/* Current interpreter. */
     int objc,			/* Number of arguments. */
     Tcl_Obj *const objv[])	/* Argument objects. */
