/*
 * tclProc.c --
 *
 *	This file contains routines that implement Tcl procedures, including
 *	the "proc" and "uplevel" commands.
 *
 * Copyright © 1987-1993 The Regents of the University of California.
 * Copyright © 1994-1998 Sun Microsystems, Inc.
 * Copyright © 2004-2006 Miguel Sofer
 * Copyright © 2007 Daniel A. Steffen <das@users.sourceforge.net>
 *
 * See the file "license.terms" for information on usage and redistribution of
 * this file, and for a DISCLAIMER OF ALL WARRANTIES.
 */

#include "tclInt.h"
#include "tclCompile.h"
#include <assert.h>

/*
 * Variables that are part of the [apply] command implementation and which
 * have to be passed to the other side of the NRE call.
 */

typedef struct {
    Command cmd;
    ExtraFrameInfo efi;
} ApplyExtraData;

/*
 * Prototypes for static functions in this file
 */

static void		DupLambdaInternalRep(Tcl_Obj *objPtr,
			    Tcl_Obj *copyPtr);
static void		FreeLambdaInternalRep(Tcl_Obj *objPtr);
static int		InitArgsAndLocals(Tcl_Interp *interp, size_t skip);
static void		InitResolvedLocals(Tcl_Interp *interp,
			    ByteCode *codePtr, Var *defPtr,
			    Namespace *nsPtr);
static void		InitLocalCache(Proc *procPtr);
static void		ProcBodyDup(Tcl_Obj *srcPtr, Tcl_Obj *dupPtr);
static void		ProcBodyFree(Tcl_Obj *objPtr);
static int		ProcWrongNumArgs(Tcl_Interp *interp, size_t skip);
static void		MakeProcError(Tcl_Interp *interp,
			    Tcl_Obj *procNameObj);
static void		MakeLambdaError(Tcl_Interp *interp,
			    Tcl_Obj *procNameObj);
static int		SetLambdaFromAny(Tcl_Interp *interp, Tcl_Obj *objPtr);
static Tcl_ObjCmdProc NRInterpProc;
static Tcl_ObjCmdProc2 NRInterpProc2;


static Tcl_NRPostProc ApplyNR2;
static Tcl_NRPostProc InterpProcNR2;
static Tcl_NRPostProc Uplevel_Callback;

/*
 * The ProcBodyObjType type
 */

const Tcl_ObjType tclProcBodyType = {
    "procbody",			/* name for this type */
    ProcBodyFree,		/* FreeInternalRep function */
    ProcBodyDup,		/* DupInternalRep function */
    NULL,			/* UpdateString function; Tcl_GetString and
				 * Tcl_GetStringFromObj should panic
				 * instead. */
    NULL			/* SetFromAny function; Tcl_ConvertToType
				 * should panic instead. */
};

#define ProcSetIntRep(objPtr, procPtr)					\
    do {								\
	Tcl_ObjInternalRep ir;						\
	(procPtr)->refCount++;						\
	ir.twoPtrValue.ptr1 = (procPtr);				\
	ir.twoPtrValue.ptr2 = NULL;					\
	Tcl_StoreInternalRep((objPtr), &tclProcBodyType, &ir);		\
    } while (0)

#define ProcGetIntRep(objPtr, procPtr)					\
    do {								\
	const Tcl_ObjInternalRep *irPtr;					\
	irPtr = TclFetchInternalRep((objPtr), &tclProcBodyType);		\
	(procPtr) = irPtr ? (Proc *)irPtr->twoPtrValue.ptr1 : NULL;		\
    } while (0)

/*
 * The [upvar]/[uplevel] level reference type. Uses the wideValue field
 * to remember the integer value of a parsed #<integer> format.
 *
 * Uses the default behaviour throughout, and never disposes of the string
 * rep; it's just a cache type.
 */

static const Tcl_ObjType levelReferenceType = {
    "levelReference",
    NULL, NULL, NULL, NULL
};

/*
 * The type of lambdas. Note that every lambda will *always* have a string
 * representation.
 *
 * Internally, ptr1 is a pointer to a Proc instance that is not bound to a
 * command name, and ptr2 is a pointer to the namespace that the Proc instance
 * will execute within. IF YOU CHANGE THIS, CHECK IN tclDisassemble.c TOO.
 */

static const Tcl_ObjType lambdaType = {
    "lambdaExpr",		/* name */
    FreeLambdaInternalRep,	/* freeIntRepProc */
    DupLambdaInternalRep,	/* dupIntRepProc */
    NULL,			/* updateStringProc */
    SetLambdaFromAny		/* setFromAnyProc */
};

#define LambdaSetIntRep(objPtr, procPtr, nsObjPtr)			\
    do {								\
	Tcl_ObjInternalRep ir;						\
	ir.twoPtrValue.ptr1 = (procPtr);				\
	ir.twoPtrValue.ptr2 = (nsObjPtr);				\
	Tcl_IncrRefCount((nsObjPtr));					\
	Tcl_StoreInternalRep((objPtr), &lambdaType, &ir);			\
    } while (0)

#define LambdaGetIntRep(objPtr, procPtr, nsObjPtr)			\
    do {								\
	const Tcl_ObjInternalRep *irPtr;					\
	irPtr = TclFetchInternalRep((objPtr), &lambdaType);			\
	(procPtr) = irPtr ? (Proc *)irPtr->twoPtrValue.ptr1 : NULL;		\
	(nsObjPtr) = irPtr ? (Tcl_Obj *)irPtr->twoPtrValue.ptr2 : NULL;		\
    } while (0)


/*
 *----------------------------------------------------------------------
 *
 * Tcl_ProcObjCmd --
 *
 *	This object-based function is invoked to process the "proc" Tcl
 *	command. See the user documentation for details on what it does.
 *
 * Results:
 *	A standard Tcl object result value.
 *
 * Side effects:
 *	A new procedure gets created.
 *
 *----------------------------------------------------------------------
 */

#undef TclObjInterpProc2
int
Tcl_ProcObjCmd(
    TCL_UNUSED(void *),
    Tcl_Interp *interp,		/* Current interpreter. */
    size_t objc,			/* Number of arguments. */
    Tcl_Obj *const objv[])	/* Argument objects. */
{
    Interp *iPtr = (Interp *) interp;
    Proc *procPtr;
    const char *procName;
    const char *simpleName, *procArgs, *procBody;
    Namespace *nsPtr, *altNsPtr, *cxtNsPtr;
    Tcl_Command cmd;

    if (objc != 4) {
	Tcl_WrongNumArgs(interp, 1, objv, "name args body");
	return TCL_ERROR;
    }

    /*
     * Determine the namespace where the procedure should reside. Unless the
     * command name includes namespace qualifiers, this will be the current
     * namespace.
     */

    procName = TclGetString(objv[1]);
    TclGetNamespaceForQualName(interp, procName, NULL, 0,
	    &nsPtr, &altNsPtr, &cxtNsPtr, &simpleName);

    if (nsPtr == NULL) {
	Tcl_SetObjResult(interp, Tcl_ObjPrintf(
		"can't create procedure \"%s\": unknown namespace",
		procName));
	Tcl_SetErrorCode(interp, "TCL", "VALUE", "COMMAND", NULL);
	return TCL_ERROR;
    }
    if (simpleName == NULL) {
	Tcl_SetObjResult(interp, Tcl_ObjPrintf(
		"can't create procedure \"%s\": bad procedure name",
		procName));
	Tcl_SetErrorCode(interp, "TCL", "VALUE", "COMMAND", NULL);
	return TCL_ERROR;
    }

    /*
     * Create the data structure to represent the procedure.
     */

    if (TclCreateProc(interp, /*ignored nsPtr*/ NULL, simpleName, objv[2],
	    objv[3], &procPtr) != TCL_OK) {
	Tcl_AddErrorInfo(interp, "\n    (creating proc \"");
	Tcl_AddErrorInfo(interp, simpleName);
	Tcl_AddErrorInfo(interp, "\")");
	return TCL_ERROR;
    }

    cmd = TclNRCreateCommandInNs(interp, simpleName, (Tcl_Namespace *) nsPtr,
	TclObjInterpProc2, NRInterpProc2, procPtr, TclProcDeleteProc);

    /*
     * Now initialize the new procedure's cmdPtr field. This will be used
     * later when the procedure is called to determine what namespace the
     * procedure will run in. This will be different than the current
     * namespace if the proc was renamed into a different namespace.
     */

    procPtr->cmdPtr = (Command *) cmd;

    /*
     * TIP #280: Remember the line the procedure body is starting on. In a
     * bytecode context we ask the engine to provide us with the necessary
     * information. This is for the initialization of the byte code compiler
     * when the body is used for the first time.
     *
     * This code is nearly identical to the #280 code in SetLambdaFromAny, see
     * this file. The differences are the different index of the body in the
     * line array of the context, and the lambda code requires some special
     * processing. Find a way to factor the common elements into a single
     * function.
     */

    if (iPtr->cmdFramePtr) {
	CmdFrame *contextPtr = (CmdFrame *)TclStackAlloc(interp, sizeof(CmdFrame));

	*contextPtr = *iPtr->cmdFramePtr;
	if (contextPtr->type == TCL_LOCATION_BC) {
	    /*
	     * Retrieve source information from the bytecode, if possible. If
	     * the information is retrieved successfully, context.type will be
	     * TCL_LOCATION_SOURCE and the reference held by
	     * context.data.eval.path will be counted.
	     */

	    TclGetSrcInfoForPc(contextPtr);
	} else if (contextPtr->type == TCL_LOCATION_SOURCE) {
	    /*
	     * The copy into 'context' up above has created another reference
	     * to 'context.data.eval.path'; account for it.
	     */

	    Tcl_IncrRefCount(contextPtr->data.eval.path);
	}

	if (contextPtr->type == TCL_LOCATION_SOURCE) {
	    /*
	     * We can account for source location within a proc only if the
	     * proc body was not created by substitution.
	     */

	    if (contextPtr->line
		    && (contextPtr->nline >= 4) && (contextPtr->line[3] >= 0)) {
		int isNew;
		Tcl_HashEntry *hePtr;
		CmdFrame *cfPtr = (CmdFrame *)Tcl_Alloc(sizeof(CmdFrame));

		cfPtr->level = -1;
		cfPtr->type = contextPtr->type;
		cfPtr->line = (int *)Tcl_Alloc(sizeof(int));
		cfPtr->line[0] = contextPtr->line[3];
		cfPtr->nline = 1;
		cfPtr->framePtr = NULL;
		cfPtr->nextPtr = NULL;

		cfPtr->data.eval.path = contextPtr->data.eval.path;
		Tcl_IncrRefCount(cfPtr->data.eval.path);

		cfPtr->cmd = NULL;
		cfPtr->len = 0;

		hePtr = Tcl_CreateHashEntry(iPtr->linePBodyPtr,
			procPtr, &isNew);
		if (!isNew) {
		    /*
		     * Get the old command frame and release it. See also
		     * TclProcCleanupProc in this file. Currently it seems as
		     * if only the procbodytest::proc command of the testsuite
		     * is able to trigger this situation.
		     */

		    CmdFrame *cfOldPtr = (CmdFrame *)Tcl_GetHashValue(hePtr);

		    if (cfOldPtr->type == TCL_LOCATION_SOURCE) {
			Tcl_DecrRefCount(cfOldPtr->data.eval.path);
			cfOldPtr->data.eval.path = NULL;
		    }
		    Tcl_Free(cfOldPtr->line);
		    cfOldPtr->line = NULL;
		    Tcl_Free(cfOldPtr);
		}
		Tcl_SetHashValue(hePtr, cfPtr);
	    }

	    /*
	     * 'contextPtr' is going out of scope; account for the reference
	     * that it's holding to the path name.
	     */

	    Tcl_DecrRefCount(contextPtr->data.eval.path);
	    contextPtr->data.eval.path = NULL;
	}
	TclStackFree(interp, contextPtr);
    }

    /*
     * Optimize for no-op procs: if the body is not precompiled (like a TclPro
     * procbody), and the argument list is just "args" and the body is empty,
     * define a compileProc to compile a no-op.
     *
     * Notes:
     *	 - cannot be done for any argument list without having different
     *	   compiled/not-compiled behaviour in the "wrong argument #" case, or
     *	   making this code much more complicated. In any case, it doesn't
     *	   seem to make a lot of sense to verify the number of arguments we
     *	   are about to ignore ...
     *	 - could be enhanced to handle also non-empty bodies that contain only
     *	   comments; however, parsing the body will slow down the compilation
     *	   of all procs whose argument list is just _args_
     */

    if (objv[3]->typePtr == &tclProcBodyType) {
	goto done;
    }

    procArgs = TclGetString(objv[2]);

    while (*procArgs == ' ') {
	procArgs++;
    }

    if ((procArgs[0] == 'a') && (strncmp(procArgs, "args", 4) == 0)) {
	size_t numBytes;

	procArgs +=4;
	while (*procArgs != '\0') {
	    if (*procArgs != ' ') {
		goto done;
	    }
	    procArgs++;
	}

	/*
	 * The argument list is just "args"; check the body
	 */

	procBody = Tcl_GetStringFromObj(objv[3], &numBytes);
	if (TclParseAllWhiteSpace(procBody, numBytes) < numBytes) {
	    goto done;
	}

	/*
	 * The body is just spaces: link the compileProc
	 */

	((Command *) cmd)->compileProc = TclCompileNoOp;
    }

  done:
    return TCL_OK;
}

/*
 *----------------------------------------------------------------------
 *
 * TclCreateProc --
 *
 *	Creates the data associated with a Tcl procedure definition. This
 *	function knows how to handle two types of body objects: strings and
 *	procbody. Strings are the traditional (and common) value for bodies,
 *	procbody are values created by extensions that have loaded a
 *	previously compiled script.
 *
 * Results:
 *	Returns TCL_OK on success, along with a pointer to a Tcl procedure
 *	definition in procPtrPtr where the cmdPtr field is not initialised.
 *	This definition should be freed by calling TclProcCleanupProc() when
 *	it is no longer needed. Returns TCL_ERROR if anything goes wrong.
 *
 * Side effects:
 *	If anything goes wrong, this function returns an error message in the
 *	interpreter.
 *
 *----------------------------------------------------------------------
 */

int
TclCreateProc(
    Tcl_Interp *interp,		/* Interpreter containing proc. */
    TCL_UNUSED(Namespace *) /*nsPtr*/,
    const char *procName,	/* Unqualified name of this proc. */
    Tcl_Obj *argsPtr,		/* Description of arguments. */
    Tcl_Obj *bodyPtr,		/* Command body. */
    Proc **procPtrPtr)		/* Returns: pointer to proc data. */
{
    Interp *iPtr = (Interp *) interp;

    Proc *procPtr = NULL;
    size_t i, numArgs;
    CompiledLocal *localPtr = NULL;
    Tcl_Obj **argArray;
    int precompiled = 0, result;

    ProcGetIntRep(bodyPtr, procPtr);
    if (procPtr != NULL) {
	/*
	 * Because the body is a TclProProcBody, the actual body is already
	 * compiled, and it is not shared with anyone else, so it's OK not to
	 * unshare it (as a matter of fact, it is bad to unshare it, because
	 * there may be no source code).
	 *
	 * We don't create and initialize a Proc structure for the procedure;
	 * rather, we use what is in the body object. We increment the ref
	 * count of the Proc struct since the command (soon to be created)
	 * will be holding a reference to it.
	 */

	procPtr->iPtr = iPtr;
	procPtr->refCount++;
	precompiled = 1;
    } else {
	/*
	 * If the procedure's body object is shared because its string value
	 * is identical to, e.g., the body of another procedure, we must
	 * create a private copy for this procedure to use. Such sharing of
	 * procedure bodies is rare but can cause problems. A procedure body
	 * is compiled in a context that includes the number of "slots"
	 * allocated by the compiler for local variables. There is a local
	 * variable slot for each formal parameter (the
	 * "procPtr->numCompiledLocals = numArgs" assignment below). This
	 * means that the same code can not be shared by two procedures that
	 * have a different number of arguments, even if their bodies are
	 * identical. Note that we don't use Tcl_DuplicateObj since we would
	 * not want any bytecode internal representation.
	 */

	if (Tcl_IsShared(bodyPtr)) {
	    const char *bytes;
	    size_t length;
	    Tcl_Obj *sharedBodyPtr = bodyPtr;

	    bytes = Tcl_GetStringFromObj(bodyPtr, &length);
	    bodyPtr = Tcl_NewStringObj(bytes, length);

	    /*
	     * TIP #280.
	     * Ensure that the continuation line data for the original body is
	     * not lost and applies to the new body as well.
	     */

	    TclContinuationsCopy(bodyPtr, sharedBodyPtr);
	}

	/*
	 * Create and initialize a Proc structure for the procedure. We
	 * increment the ref count of the procedure's body object since there
	 * will be a reference to it in the Proc structure.
	 */

	Tcl_IncrRefCount(bodyPtr);

	procPtr = (Proc *)Tcl_Alloc(sizeof(Proc));
	procPtr->iPtr = iPtr;
	procPtr->refCount = 1;
	procPtr->bodyPtr = bodyPtr;
	procPtr->numArgs = 0;	/* Actual argument count is set below. */
	procPtr->numCompiledLocals = 0;
	procPtr->firstLocalPtr = NULL;
	procPtr->lastLocalPtr = NULL;
    }

    /*
     * Break up the argument list into argument specifiers, then process each
     * argument specifier. If the body is precompiled, processing is limited
     * to checking that the parsed argument is consistent with the one stored
     * in the Proc.
     */

    result = TclListObjGetElementsM(interp , argsPtr ,&numArgs ,&argArray);
    if (result != TCL_OK) {
	goto procError;
    }

    if (precompiled) {
	if (numArgs > procPtr->numArgs) {
	    Tcl_SetObjResult(interp, Tcl_ObjPrintf(
		    "procedure \"%s\": arg list contains %" TCL_Z_MODIFIER "u entries, "
		    "precompiled header expects %" TCL_Z_MODIFIER "u", procName, numArgs,
		    procPtr->numArgs));
	    Tcl_SetErrorCode(interp, "TCL", "OPERATION", "PROC",
		    "BYTECODELIES", NULL);
	    goto procError;
	}
	localPtr = procPtr->firstLocalPtr;
    } else {
	procPtr->numArgs = numArgs;
	procPtr->numCompiledLocals = numArgs;
    }

    for (i = 0; i < numArgs; i++) {
	const char *argname, *argnamei, *argnamelast;
	size_t fieldCount, nameLength;
	Tcl_Obj **fieldValues;

	/*
	 * Now divide the specifier up into name and default.
	 */

	result = TclListObjGetElementsM(interp, argArray[i], &fieldCount,
		&fieldValues);
	if (result != TCL_OK) {
	    goto procError;
	}
	if (fieldCount > 2) {
	    Tcl_Obj *errorObj = Tcl_NewStringObj(
		"too many fields in argument specifier \"", -1);
	    Tcl_AppendObjToObj(errorObj, argArray[i]);
	    Tcl_AppendToObj(errorObj, "\"", -1);
	    Tcl_SetObjResult(interp, errorObj);
	    Tcl_SetErrorCode(interp, "TCL", "OPERATION", "PROC",
		    "FORMALARGUMENTFORMAT", NULL);
	    goto procError;
	}
	if ((fieldCount == 0) || (Tcl_GetCharLength(fieldValues[0]) == 0)) {
	    Tcl_SetObjResult(interp, Tcl_NewStringObj(
		    "argument with no name", -1));
	    Tcl_SetErrorCode(interp, "TCL", "OPERATION", "PROC",
		    "FORMALARGUMENTFORMAT", NULL);
	    goto procError;
	}

	argname = Tcl_GetStringFromObj(fieldValues[0], &nameLength);

	/*
	 * Check that the formal parameter name is a scalar.
	 */

	argnamei = argname;
	argnamelast = (nameLength > 0) ? (argname + nameLength - 1) : argname;
	while (argnamei < argnamelast) {
	    if (*argnamei == '(') {
		if (*argnamelast == ')') { /* We have an array element. */
		    Tcl_SetObjResult(interp, Tcl_ObjPrintf(
			    "formal parameter \"%s\" is an array element",
			    TclGetString(fieldValues[0])));
		    Tcl_SetErrorCode(interp, "TCL", "OPERATION", "PROC",
			    "FORMALARGUMENTFORMAT", NULL);
		    goto procError;
		}
	    } else if (*argnamei == ':' && *(argnamei+1) == ':') {
		Tcl_Obj *errorObj = Tcl_NewStringObj(
		    "formal parameter \"", -1);
		Tcl_AppendObjToObj(errorObj, fieldValues[0]);
		Tcl_AppendToObj(errorObj, "\" is not a simple name", -1);
		Tcl_SetObjResult(interp, errorObj);
		Tcl_SetErrorCode(interp, "TCL", "OPERATION", "PROC",
			"FORMALARGUMENTFORMAT", NULL);
		goto procError;
	    }
	    argnamei++;
	}

	if (precompiled) {
	    /*
	     * Compare the parsed argument with the stored one. Note that the
	     * only flag value that makes sense at this point is VAR_ARGUMENT
	     * (its value was kept the same as pre VarReform to simplify
	     * tbcload's processing of older byetcodes).
	     *
	     * The only other flag vlaue that is important to retrieve from
	     * precompiled procs is VAR_TEMPORARY (also unchanged). It is
	     * needed later when retrieving the variable names.
	     */

	    if ((localPtr->nameLength != nameLength)
		    || (memcmp(localPtr->name, argname, nameLength) != 0)
		    || (localPtr->frameIndex != i)
		    || !(localPtr->flags & VAR_ARGUMENT)
		    || (localPtr->defValuePtr == NULL && fieldCount == 2)
		    || (localPtr->defValuePtr != NULL && fieldCount != 2)) {
		Tcl_SetObjResult(interp, Tcl_ObjPrintf(
			"procedure \"%s\": formal parameter %" TCL_Z_MODIFIER "u is "
			"inconsistent with precompiled body", procName, i));
		Tcl_SetErrorCode(interp, "TCL", "OPERATION", "PROC",
			"BYTECODELIES", NULL);
		goto procError;
	    }

	    /*
	     * Compare the default value if any.
	     */

	    if (localPtr->defValuePtr != NULL) {
		size_t tmpLength, valueLength;
		const char *tmpPtr = Tcl_GetStringFromObj(localPtr->defValuePtr, &tmpLength);
		const char *value = Tcl_GetStringFromObj(fieldValues[1], &valueLength);

		if ((valueLength != tmpLength)
		     || memcmp(value, tmpPtr, tmpLength) != 0
		) {
		    Tcl_Obj *errorObj = Tcl_ObjPrintf(
			    "procedure \"%s\": formal parameter \"", procName);
		    Tcl_AppendObjToObj(errorObj, fieldValues[0]);
		    Tcl_AppendToObj(errorObj, "\" has "
			"default value inconsistent with precompiled body", -1);
		    Tcl_SetObjResult(interp, errorObj);
		    Tcl_SetErrorCode(interp, "TCL", "OPERATION", "PROC",
			    "BYTECODELIES", NULL);
		    goto procError;
		}
	    }
	    if ((i == numArgs - 1)
		    && (localPtr->nameLength == 4)
		    && (localPtr->name[0] == 'a')
		    && (strcmp(localPtr->name, "args") == 0)) {
		localPtr->flags |= VAR_IS_ARGS;
	    }

	    localPtr = localPtr->nextPtr;
	} else {
	    /*
	     * Allocate an entry in the runtime procedure frame's array of
	     * local variables for the argument.
	     */

	    localPtr = (CompiledLocal *)Tcl_Alloc(
		    offsetof(CompiledLocal, name) + 1U + fieldValues[0]->length);
	    if (procPtr->firstLocalPtr == NULL) {
		procPtr->firstLocalPtr = procPtr->lastLocalPtr = localPtr;
	    } else {
		procPtr->lastLocalPtr->nextPtr = localPtr;
		procPtr->lastLocalPtr = localPtr;
	    }
	    localPtr->nextPtr = NULL;
	    localPtr->nameLength = nameLength;
	    localPtr->frameIndex = i;
	    localPtr->flags = VAR_ARGUMENT;
	    localPtr->resolveInfo = NULL;

	    if (fieldCount == 2) {
		localPtr->defValuePtr = fieldValues[1];
		Tcl_IncrRefCount(localPtr->defValuePtr);
	    } else {
		localPtr->defValuePtr = NULL;
	    }
	    memcpy(localPtr->name, argname, fieldValues[0]->length + 1);
	    if ((i == numArgs - 1)
		    && (localPtr->nameLength == 4)
		    && (localPtr->name[0] == 'a')
		    && (memcmp(localPtr->name, "args", 4) == 0)) {
		localPtr->flags |= VAR_IS_ARGS;
	    }
	}
    }

    *procPtrPtr = procPtr;
    return TCL_OK;

  procError:
    if (precompiled) {
	procPtr->refCount--;
    } else {
	Tcl_DecrRefCount(bodyPtr);
	while (procPtr->firstLocalPtr != NULL) {
	    localPtr = procPtr->firstLocalPtr;
	    procPtr->firstLocalPtr = localPtr->nextPtr;

	    if (localPtr->defValuePtr != NULL) {
		Tcl_DecrRefCount(localPtr->defValuePtr);
	    }

	    Tcl_Free(localPtr);
	}
	Tcl_Free(procPtr);
    }
    return TCL_ERROR;
}

/*
 *----------------------------------------------------------------------
 *
 * TclGetFrame --
 *
 *	Given a description of a procedure frame, such as the first argument
 *	to an "uplevel" or "upvar" command, locate the call frame for the
 *	appropriate level of procedure.
 *
 * Results:
 *	The return value is -1 if an error occurred in finding the frame (in
 *	this case an error message is left in the interp's result). 1 is
 *	returned if string was either a number or a number preceded by "#" and
 *	it specified a valid frame. 0 is returned if string isn't one of the
 *	two things above (in this case, the lookup acts as if string were
 *	"1"). The variable pointed to by framePtrPtr is filled in with the
 *	address of the desired frame (unless an error occurs, in which case it
 *	isn't modified).
 *
 * Side effects:
 *	None.
 *
 *----------------------------------------------------------------------
 */

int
TclGetFrame(
    Tcl_Interp *interp,		/* Interpreter in which to find frame. */
    const char *name,		/* String describing frame. */
    CallFrame **framePtrPtr)	/* Store pointer to frame here (or NULL if
				 * global frame indicated). */
{
	int result;
	Tcl_Obj obj;

	obj.bytes = (char *) name;
	obj.length = strlen(name);
	obj.typePtr = NULL;
	result = TclObjGetFrame(interp, &obj, framePtrPtr);
	TclFreeInternalRep(&obj);
	return result;
}

/*
 *----------------------------------------------------------------------
 *
 * TclObjGetFrame --
 *
 *	Given a description of a procedure frame, such as the first argument
 *	to an "uplevel" or "upvar" command, locate the call frame for the
 *	appropriate level of procedure.
 *
 * Results:
 *	The return value is -1 if an error occurred in finding the frame (in
 *	this case an error message is left in the interp's result). 1 is
 *	returned if objPtr was either an int or an int preceded by "#" and
 *	it specified a valid frame. 0 is returned if objPtr isn't one of the
 *	two things above (in this case, the lookup acts as if objPtr were
 *	"1"). The variable pointed to by framePtrPtr is filled in with the
 *	address of the desired frame (unless an error occurs, in which case it
 *	isn't modified).
 *
 * Side effects:
 *	None.
 *
 *----------------------------------------------------------------------
 */

int
TclObjGetFrame(
    Tcl_Interp *interp,		/* Interpreter in which to find frame. */
    Tcl_Obj *objPtr,		/* Object describing frame. */
    CallFrame **framePtrPtr)	/* Store pointer to frame here (or NULL if
				 * global frame indicated). */
{
    Interp *iPtr = (Interp *) interp;
    int curLevel, level, result;
    const Tcl_ObjInternalRep *irPtr;
    const char *name = NULL;
    Tcl_WideInt w;

    /*
     * Parse object to figure out which level number to go to.
     */

    result = 0;
    curLevel = iPtr->varFramePtr->level;

    /*
     * Check for integer first, since that has potential to spare us
     * a generation of a stringrep.
     */

    if (objPtr == NULL) {
	/* Do nothing */
    } else if (TCL_OK == Tcl_GetIntFromObj(NULL, objPtr, &level)) {
	Tcl_GetWideIntFromObj(NULL, objPtr, &w);
	if (w < 0 || w > INT_MAX || curLevel > w + INT_MAX) {
	    result = -1;
	} else {
	    level = curLevel - level;
	    result = 1;
	}
    } else if ((irPtr = TclFetchInternalRep(objPtr, &levelReferenceType))) {
	level = irPtr->wideValue;
	result = 1;
    } else {
	name = TclGetString(objPtr);
	if (name[0] == '#') {
	    if (TCL_OK == Tcl_GetInt(NULL, name+1, &level)) {
		if (level < 0 || (level > 0 && name[1] == '-')) {
		    result = -1;
		} else {
		    Tcl_ObjInternalRep ir;

		    ir.wideValue = level;
		    Tcl_StoreInternalRep(objPtr, &levelReferenceType, &ir);
		    result = 1;
		}
	    } else {
		result = -1;
	    }
	} else if (TclGetWideBitsFromObj(NULL, objPtr, &w) == TCL_OK) {
	    /*
	     * If this were an integer, we'd have succeeded already.
	     * Docs say we have to treat this as a 'bad level'  error.
	     */
	    result = -1;
	}
    }

    if (result != -1) {
	/* if relative current level */
	if (result == 0) {
	    if (!curLevel) {
		/* we are in top-level, so simply generate bad level */
		name = "1";
		goto badLevel;
	    }
	    level = curLevel - 1;
	}
	if (level >= 0) {
	    CallFrame *framePtr;
	    for (framePtr = iPtr->varFramePtr; framePtr != NULL;
		    framePtr = framePtr->callerVarPtr) {
		if ((int)framePtr->level == level) {
		    *framePtrPtr = framePtr;
		    return result;
		}
	    }
	}
    }
badLevel:
    if (name == NULL) {
	name = objPtr ? TclGetString(objPtr) : "1" ;
    }
    Tcl_SetObjResult(interp, Tcl_ObjPrintf("bad level \"%s\"", name));
    Tcl_SetErrorCode(interp, "TCL", "LOOKUP", "LEVEL", name, NULL);
    return -1;
}

/*
 *----------------------------------------------------------------------
 *
 * Tcl_UplevelObjCmd --
 *
 *	This object function is invoked to process the "uplevel" Tcl command.
 *	See the user documentation for details on what it does.
 *
 * Results:
 *	A standard Tcl object result value.
 *
 * Side effects:
 *	See the user documentation.
 *
 *----------------------------------------------------------------------
 */

static int
Uplevel_Callback(
    ClientData data[],
    Tcl_Interp *interp,
    int result)
{
    CallFrame *savedVarFramePtr = (CallFrame *)data[0];

    if (result == TCL_ERROR) {
	Tcl_AppendObjToErrorInfo(interp, Tcl_ObjPrintf(
		"\n    (\"uplevel\" body line %d)", Tcl_GetErrorLine(interp)));
    }

    /*
     * Restore the variable frame, and return.
     */

    ((Interp *)interp)->varFramePtr = savedVarFramePtr;
    return result;
}

int
Tcl_UplevelObjCmd(
    ClientData clientData,
    Tcl_Interp *interp,		/* Current interpreter. */
    size_t objc,			/* Number of arguments. */
    Tcl_Obj *const objv[])	/* Argument objects. */
{
    return Tcl_NRCallObjProc2(interp, TclNRUplevelObjCmd, clientData, objc, objv);
}

int
TclNRUplevelObjCmd(
    TCL_UNUSED(void *),
    Tcl_Interp *interp,		/* Current interpreter. */
    size_t objc,			/* Number of arguments. */
    Tcl_Obj *const objv[])	/* Argument objects. */
{

    Interp *iPtr = (Interp *) interp;
    CmdFrame *invoker = NULL;
    int word = 0;
    int result;
    CallFrame *savedVarFramePtr, *framePtr;
    Tcl_Obj *objPtr;

    if (objc < 2) {
    /* to do
    *    simplify things by interpreting the argument as a command when there
    *    is only one argument.  This requires a TIP since currently a single
    *    argument is interpreted as a level indicator if possible.
    */
    uplevelSyntax:
	Tcl_WrongNumArgs(interp, 1, objv, "?level? command ?arg ...?");
	return TCL_ERROR;
    } else if (!TclHasStringRep(objv[1]) && objc == 2) {
	int status;
	size_t llength;
	status = TclListObjLengthM(interp, objv[1], &llength);
	if (status == TCL_OK && llength > 1) {
	    /* the first argument can't interpreted as a level. Avoid
	     * generating a string representation of the script. */
	    result = TclGetFrame(interp, "1", &framePtr);
	    if (result == -1) {
		return TCL_ERROR;
	    }
	    objc -= 1;
	    objv += 1;
	    goto havelevel;
	}
    }

    /*
     * Find the level to use for executing the command.
     */

    result = TclObjGetFrame(interp, objv[1], &framePtr);
    if (result == -1) {
	return TCL_ERROR;
    }
    objc -= result + 1;
    if (objc == 0) {
	goto uplevelSyntax;
    }
    objv += result + 1;

    havelevel:

    /*
     * Modify the interpreter state to execute in the given frame.
     */

    savedVarFramePtr = iPtr->varFramePtr;
    iPtr->varFramePtr = framePtr;

    /*
     * Execute the residual arguments as a command.
     */

    if (objc == 1) {
	/*
	 * TIP #280. Make actual argument location available to eval'd script
	 */

	TclArgumentGet(interp, objv[0], &invoker, &word);
	objPtr = objv[0];

    } else {
	/*
	 * More than one argument: concatenate them together with spaces
	 * between, then evaluate the result. Tcl_EvalObjEx will delete the
	 * object when it decrements its refcount after eval'ing it.
	 */

	objPtr = Tcl_ConcatObj(objc, objv);
    }

    TclNRAddCallback(interp, Uplevel_Callback, savedVarFramePtr, NULL, NULL,
	    NULL);
    return TclNREvalObjEx(interp, objPtr, 0, invoker, word);
}

/*
 *----------------------------------------------------------------------
 *
 * TclFindProc --
 *
 *	Given the name of a procedure, return a pointer to the record
 *	describing the procedure. The procedure will be looked up using the
 *	usual rules: first in the current namespace and then in the global
 *	namespace.
 *
 * Results:
 *	NULL is returned if the name doesn't correspond to any procedure.
 *	Otherwise, the return value is a pointer to the procedure's record. If
 *	the name is found but refers to an imported command that points to a
 *	"real" procedure defined in another namespace, a pointer to that
 *	"real" procedure's structure is returned.
 *
 * Side effects:
 *	None.
 *
 *----------------------------------------------------------------------
 */

Proc *
TclFindProc(
    Interp *iPtr,		/* Interpreter in which to look. */
    const char *procName)	/* Name of desired procedure. */
{
    Tcl_Command cmd;
    Command *cmdPtr;

    cmd = Tcl_FindCommand((Tcl_Interp *) iPtr, procName, NULL, /*flags*/ 0);
    if (cmd == (Tcl_Command) NULL) {
	return NULL;
    }
    cmdPtr = (Command *) cmd;

    return TclIsProc(cmdPtr);
}

/*
 *----------------------------------------------------------------------
 *
 * TclIsProc --
 *
 *	Tells whether a command is a Tcl procedure or not.
 *
 * Results:
 *	If the given command is actually a Tcl procedure, the return value is
 *	the address of the record describing the procedure. Otherwise the
 *	return value is 0.
 *
 * Side effects:
 *	None.
 *
 *----------------------------------------------------------------------
 */

Proc *
TclIsProc(
    Command *cmdPtr)		/* Command to test. */
{
    Tcl_Command origCmd = TclGetOriginalCommand((Tcl_Command) cmdPtr);

    if (origCmd != NULL) {
	cmdPtr = (Command *) origCmd;
    }
    if (cmdPtr->deleteProc == TclProcDeleteProc) {
	return (Proc *)cmdPtr->objClientData2;
    }
    return NULL;
}

static int
ProcWrongNumArgs(
    Tcl_Interp *interp,
    size_t skip)
{
    CallFrame *framePtr = ((Interp *)interp)->varFramePtr;
    Proc *procPtr = framePtr->procPtr;
    int localCt = procPtr->numCompiledLocals, numArgs, i;
    Tcl_Obj **desiredObjs;
    const char *final = NULL;

    /*
     * Build up desired argument list for Tcl_WrongNumArgs
     */

    numArgs = framePtr->procPtr->numArgs;
    desiredObjs = (Tcl_Obj **)TclStackAlloc(interp,
	    sizeof(Tcl_Obj *) * (numArgs+1));

    if (framePtr->isProcCallFrame & FRAME_IS_LAMBDA) {
	desiredObjs[0] = Tcl_NewStringObj("lambdaExpr", -1);
    } else {
	desiredObjs[0] = framePtr->objv[skip-1];
    }
    Tcl_IncrRefCount(desiredObjs[0]);

    if (localCt > 0) {
	Var *defPtr = (Var *) (&framePtr->localCachePtr->varName0 + localCt);

	for (i=1 ; i<=numArgs ; i++, defPtr++) {
	    Tcl_Obj *argObj;
	    Tcl_Obj *namePtr = localName(framePtr, i-1);

	    if (defPtr->value.objPtr != NULL) {
		TclNewObj(argObj);
		Tcl_AppendStringsToObj(argObj, "?", TclGetString(namePtr), "?", NULL);
	    } else if (defPtr->flags & VAR_IS_ARGS) {
		numArgs--;
		final = "?arg ...?";
		break;
	    } else {
		argObj = namePtr;
		Tcl_IncrRefCount(namePtr);
	    }
	    desiredObjs[i] = argObj;
	}
    }

    Tcl_ResetResult(interp);
    Tcl_WrongNumArgs(interp, numArgs+1, desiredObjs, final);

    for (i=0 ; i<=numArgs ; i++) {
	Tcl_DecrRefCount(desiredObjs[i]);
    }
    TclStackFree(interp, desiredObjs);
    return TCL_ERROR;
}

/*
 *----------------------------------------------------------------------
 *
 * InitResolvedLocals --
 *
 *	This routine is invoked in order to initialize the compiled locals
 *	table for a new call frame.
 *
 * Results:
 *	None.
 *
 * Side effects:
 *	May invoke various name resolvers in order to determine which
 *	variables are being referenced at runtime.
 *
 *----------------------------------------------------------------------
 */

static void
InitResolvedLocals(
    Tcl_Interp *interp,		/* Current interpreter. */
    ByteCode *codePtr,
    Var *varPtr,
    Namespace *nsPtr)		/* Pointer to current namespace. */
{
    Interp *iPtr = (Interp *) interp;
    int haveResolvers = (nsPtr->compiledVarResProc || iPtr->resolverPtr);
    CompiledLocal *firstLocalPtr, *localPtr;
    int varNum;
    Tcl_ResolvedVarInfo *resVarInfo;

    /*
     * Find the localPtr corresponding to varPtr
     */

    varNum = varPtr - iPtr->framePtr->compiledLocals;
    localPtr = iPtr->framePtr->procPtr->firstLocalPtr;
    while (varNum--) {
	localPtr = localPtr->nextPtr;
    }

    if (!(haveResolvers && (codePtr->flags & TCL_BYTECODE_RESOLVE_VARS))) {
	goto doInitResolvedLocals;
    }

    /*
     * This is the first run after a recompile, or else the resolver epoch
     * has changed: update the resolver cache.
     */

    firstLocalPtr = localPtr;
    for (; localPtr != NULL; localPtr = localPtr->nextPtr) {
	if (localPtr->resolveInfo) {
	    if (localPtr->resolveInfo->deleteProc) {
		localPtr->resolveInfo->deleteProc(localPtr->resolveInfo);
	    } else {
		Tcl_Free(localPtr->resolveInfo);
	    }
	    localPtr->resolveInfo = NULL;
	}
	localPtr->flags &= ~VAR_RESOLVED;

	if (haveResolvers &&
		!(localPtr->flags & (VAR_ARGUMENT|VAR_TEMPORARY))) {
	    ResolverScheme *resPtr = iPtr->resolverPtr;
	    Tcl_ResolvedVarInfo *vinfo;
	    int result;

	    if (nsPtr->compiledVarResProc) {
		result = nsPtr->compiledVarResProc(nsPtr->interp,
			localPtr->name, localPtr->nameLength,
			(Tcl_Namespace *) nsPtr, &vinfo);
	    } else {
		result = TCL_CONTINUE;
	    }

	    while ((result == TCL_CONTINUE) && resPtr) {
		if (resPtr->compiledVarResProc) {
		    result = resPtr->compiledVarResProc(nsPtr->interp,
			    localPtr->name, localPtr->nameLength,
			    (Tcl_Namespace *) nsPtr, &vinfo);
		}
		resPtr = resPtr->nextPtr;
	    }
	    if (result == TCL_OK) {
		localPtr->resolveInfo = vinfo;
		localPtr->flags |= VAR_RESOLVED;
	    }
	}
    }
    localPtr = firstLocalPtr;
    codePtr->flags &= ~TCL_BYTECODE_RESOLVE_VARS;

    /*
     * Initialize the array of local variables stored in the call frame. Some
     * variables may have special resolution rules. In that case, we call
     * their "resolver" procs to get our hands on the variable, and we make
     * the compiled local a link to the real variable.
     */

  doInitResolvedLocals:
    for (; localPtr != NULL; varPtr++, localPtr = localPtr->nextPtr) {
	varPtr->flags = 0;
	varPtr->value.objPtr = NULL;

	/*
	 * Now invoke the resolvers to determine the exact variables that
	 * should be used.
	 */

	resVarInfo = localPtr->resolveInfo;
	if (resVarInfo && resVarInfo->fetchProc) {
	    Var *resolvedVarPtr = (Var *)
		    resVarInfo->fetchProc(interp, resVarInfo);

	    if (resolvedVarPtr) {
		if (TclIsVarInHash(resolvedVarPtr)) {
		    VarHashRefCount(resolvedVarPtr)++;
		}
		varPtr->flags = VAR_LINK;
		varPtr->value.linkPtr = resolvedVarPtr;
	    }
	}
    }
}

void
TclFreeLocalCache(
    Tcl_Interp *interp,
    LocalCache *localCachePtr)
{
    size_t i;
    Tcl_Obj **namePtrPtr = &localCachePtr->varName0;

    for (i = 0; i < localCachePtr->numVars; i++, namePtrPtr++) {
	Tcl_Obj *objPtr = *namePtrPtr;

	if (objPtr) {
	    /* TclReleaseLiteral calls Tcl_DecrRefCount for us */
	    TclReleaseLiteral(interp, objPtr);
	}
    }
    Tcl_Free(localCachePtr);
}

static void
InitLocalCache(
    Proc *procPtr)
{
    Interp *iPtr = procPtr->iPtr;
    ByteCode *codePtr;
    size_t localCt = procPtr->numCompiledLocals;
    size_t numArgs = procPtr->numArgs, i = 0;

    Tcl_Obj **namePtr;
    Var *varPtr;
    LocalCache *localCachePtr;
    CompiledLocal *localPtr;
    int isNew;

    ByteCodeGetInternalRep(procPtr->bodyPtr, &tclByteCodeType, codePtr);

    /*
     * Cache the names and initial values of local variables; store the
     * cache in both the framePtr for this execution and in the codePtr
     * for future calls.
     */

    localCachePtr = (LocalCache *)Tcl_Alloc(offsetof(LocalCache, varName0)
	    + localCt * sizeof(Tcl_Obj *)
	    + numArgs * sizeof(Var));

    namePtr = &localCachePtr->varName0;
    varPtr = (Var *) (namePtr + localCt);
    localPtr = procPtr->firstLocalPtr;
    while (localPtr) {
	if (TclIsVarTemporary(localPtr)) {
	    *namePtr = NULL;
	} else {
	    *namePtr = TclCreateLiteral(iPtr, localPtr->name,
		    localPtr->nameLength, /* hash */ -1,
		    &isNew, /* nsPtr */ NULL, 0, NULL);
	    Tcl_IncrRefCount(*namePtr);
	}

	if (i < numArgs) {
	    varPtr->flags = (localPtr->flags & VAR_IS_ARGS);
	    varPtr->value.objPtr = localPtr->defValuePtr;
	    varPtr++;
	    i++;
	}
	namePtr++;
	localPtr = localPtr->nextPtr;
    }
    codePtr->localCachePtr = localCachePtr;
    localCachePtr->refCount = 1;
    localCachePtr->numVars = localCt;
}

/*
 *----------------------------------------------------------------------
 *
 * InitArgsAndLocals --
 *
 *	This routine is invoked in order to initialize the arguments and other
 *	compiled locals table for a new call frame.
 *
 * Results:
 *	A standard Tcl result.
 *
 * Side effects:
 *	Allocates memory on the stack for the compiled local variables, the
 *	caller is responsible for freeing them. Initialises all variables. May
 *	invoke various name resolvers in order to determine which variables
 *	are being referenced at runtime.
 *
 *----------------------------------------------------------------------
 */

static int
InitArgsAndLocals(
    Tcl_Interp *interp,/* Interpreter in which procedure was
				 * invoked. */
    size_t skip1)			/* Number of initial arguments to be skipped,
				 * i.e., words in the "command name". */
{
    CallFrame *framePtr = ((Interp *)interp)->varFramePtr;
    Proc *procPtr = framePtr->procPtr;
    ByteCode *codePtr;
    Var *varPtr, *defPtr;
    int localCt = procPtr->numCompiledLocals, numArgs, argCt, i, imax;
    Tcl_Obj *const *argObjs;
    int skip = skip1;

    ByteCodeGetInternalRep(procPtr->bodyPtr, &tclByteCodeType, codePtr);

    /*
     * Make sure that the local cache of variable names and initial values has
     * been initialised properly .
     */

    if (localCt) {
	if (!codePtr->localCachePtr) {
	    InitLocalCache(procPtr) ;
	}
	framePtr->localCachePtr = codePtr->localCachePtr;
	framePtr->localCachePtr->refCount++;
	defPtr = (Var *) (&framePtr->localCachePtr->varName0 + localCt);
    } else {
	defPtr = NULL;
    }

    /*
     * Create the "compiledLocals" array. Make sure it is large enough to hold
     * all the procedure's compiled local variables, including its formal
     * parameters.
     */

    varPtr = (Var *)TclStackAlloc(interp, localCt * sizeof(Var));
    framePtr->compiledLocals = varPtr;
    framePtr->numCompiledLocals = localCt;

    /*
     * Match and assign the call's actual parameters to the procedure's formal
     * arguments. The formal arguments are described by the first numArgs
     * entries in both the Proc structure's local variable list and the call
     * frame's local variable array.
     */

    numArgs = procPtr->numArgs;
    argCt = framePtr->objc - skip;	/* Set it to the number of args to the
					 * procedure. */
    if (numArgs == 0) {
	if (argCt) {
	    goto incorrectArgs;
	} else {
	    goto correctArgs;
	}
    }
    argObjs = framePtr->objv + skip;
    imax = ((argCt < numArgs-1) ? argCt : numArgs-1);
    for (i = 0; i < imax; i++, varPtr++, defPtr ? defPtr++ : defPtr) {
	/*
	 * "Normal" arguments; last formal is special, depends on it being
	 * 'args'.
	 */

	Tcl_Obj *objPtr = argObjs[i];

	varPtr->flags = 0;
	varPtr->value.objPtr = objPtr;
	Tcl_IncrRefCount(objPtr);	/* Local var is a reference. */
    }
    for (; i < numArgs-1; i++, varPtr++, defPtr ? defPtr++ : defPtr) {
	/*
	 * This loop is entered if argCt < (numArgs-1). Set default values;
	 * last formal is special.
	 */

	Tcl_Obj *objPtr = defPtr ? defPtr->value.objPtr : NULL;

	if (!objPtr) {
	    goto incorrectArgs;
	}
	varPtr->flags = 0;
	varPtr->value.objPtr = objPtr;
	Tcl_IncrRefCount(objPtr);	/* Local var reference. */
    }

    /*
     * When we get here, the last formal argument remains to be defined:
     * defPtr and varPtr point to the last argument to be initialized.
     */

    varPtr->flags = 0;
    if (defPtr && defPtr->flags & VAR_IS_ARGS) {
	Tcl_Obj *listPtr = Tcl_NewListObj((argCt>i)? argCt-i : 0, argObjs+i);

	varPtr->value.objPtr = listPtr;
	Tcl_IncrRefCount(listPtr);	/* Local var is a reference. */
    } else if (argCt == numArgs) {
	Tcl_Obj *objPtr = argObjs[i];

	varPtr->value.objPtr = objPtr;
	Tcl_IncrRefCount(objPtr);	/* Local var is a reference. */
    } else if ((argCt < numArgs) && defPtr && defPtr->value.objPtr) {
	Tcl_Obj *objPtr = defPtr->value.objPtr;

	varPtr->value.objPtr = objPtr;
	Tcl_IncrRefCount(objPtr);	/* Local var is a reference. */
    } else {
	goto incorrectArgs;
    }
    varPtr++;

    /*
     * Initialise and resolve the remaining compiledLocals. In the absence of
     * resolvers, they are undefined local vars: (flags=0, value=NULL).
     */

  correctArgs:
    if (numArgs < localCt) {
	if (!framePtr->nsPtr->compiledVarResProc
		&& !((Interp *)interp)->resolverPtr) {
	    memset(varPtr, 0, (localCt - numArgs)*sizeof(Var));
	} else {
	    InitResolvedLocals(interp, codePtr, varPtr, framePtr->nsPtr);
	}
    }

    return TCL_OK;

    /*
     * Initialise all compiled locals to avoid problems at DeleteLocalVars.
     */

  incorrectArgs:
    if ((skip != 1) &&
	    TclInitRewriteEnsemble(interp, skip-1, 0, framePtr->objv)) {
	TclNRAddCallback(interp, TclClearRootEnsemble, NULL, NULL, NULL, NULL);
    }
    memset(varPtr, 0,
	    ((framePtr->compiledLocals + localCt)-varPtr) * sizeof(Var));
    return ProcWrongNumArgs(interp, skip);
}

/*
 *----------------------------------------------------------------------
 *
 * TclPushProcCallFrame --
 *
 *	Compiles a proc body if necessary, then pushes a CallFrame suitable
 *	for executing it.
 *
 * Results:
 *	A standard Tcl object result value.
 *
 * Side effects:
 *	The proc's body may be recompiled. A CallFrame is pushed, it will have
 *	to be popped by the caller.
 *
 *----------------------------------------------------------------------
 */

int
TclPushProcCallFrame(
    ClientData clientData,	/* Record describing procedure to be
				 * interpreted. */
    Tcl_Interp *interp,/* Interpreter in which procedure was
				 * invoked. */
    size_t objc,			/* Count of number of arguments to this
				 * procedure. */
    Tcl_Obj *const objv[],	/* Argument value objects. */
    int isLambda)		/* 1 if this is a call by ApplyObjCmd: it
				 * needs special rules for error msg */
{
    Proc *procPtr = (Proc *)clientData;
    Namespace *nsPtr = procPtr->cmdPtr->nsPtr;
    CallFrame *framePtr, **framePtrPtr;
    int result;
    ByteCode *codePtr;

    /*
     * If necessary (i.e. if we haven't got a suitable compilation already
     * cached) compile the procedure's body. The compiler will allocate frame
     * slots for the procedure's non-argument local variables. Note that
     * compiling the body might increase procPtr->numCompiledLocals if new
     * local variables are found while compiling.
     */

    ByteCodeGetInternalRep(procPtr->bodyPtr, &tclByteCodeType, codePtr);
    if (codePtr != NULL) {
	Interp *iPtr = (Interp *) interp;

	/*
	 * When we've got bytecode, this is the check for validity. That is,
	 * the bytecode must be for the right interpreter (no cross-leaks!),
	 * the code must be from the current epoch (so subcommand compilation
	 * is up-to-date), the namespace must match (so variable handling
	 * is right) and the resolverEpoch must match (so that new shadowed
	 * commands and/or resolver changes are considered).
	 * Ensure the ByteCode's procPtr is the same (or it's precompiled).
	 */

	if (((Interp *) *codePtr->interpHandle != iPtr)
		|| (codePtr->compileEpoch != iPtr->compileEpoch)
		|| (codePtr->nsPtr != nsPtr)
		|| (codePtr->nsEpoch != nsPtr->resolverEpoch)
		|| ((codePtr->procPtr != procPtr) && procPtr->bodyPtr->bytes)
	) {
	    goto doCompilation;
	}
    } else {
    doCompilation:
	result = TclProcCompileProc(interp, procPtr, procPtr->bodyPtr, nsPtr,
		(isLambda ? "body of lambda term" : "body of proc"),
		TclGetString(objv[isLambda]));
	if (result != TCL_OK) {
	    return result;
	}
    }

    /*
     * Set up and push a new call frame for the new procedure invocation.
     * This call frame will execute in the proc's namespace, which might be
     * different than the current namespace. The proc's namespace is that of
     * its command, which can change if the command is renamed from one
     * namespace to another.
     */

    framePtrPtr = &framePtr;
    (void) TclPushStackFrame(interp, (Tcl_CallFrame **) framePtrPtr,
	    (Tcl_Namespace *) nsPtr,
	    (isLambda? (FRAME_IS_PROC|FRAME_IS_LAMBDA) : FRAME_IS_PROC));

    framePtr->objc = objc;
    framePtr->objv = objv;
    framePtr->procPtr = procPtr;

    return TCL_OK;
}

/*
 *----------------------------------------------------------------------
 *
 * TclObjInterpProc2/NRInterpProc2 --
 *
 *	When a Tcl procedure gets invoked during bytecode evaluation, this
 *	object-based routine gets invoked to interpret the procedure.
 *
 * Results:
 *	A standard Tcl object result value.
 *
 * Side effects:
 *	Depends on the commands in the procedure.
 *
 *----------------------------------------------------------------------
 */

int
TclObjInterpProc2(
    ClientData clientData,	/* Record describing procedure to be
				 * interpreted. */
    Tcl_Interp *interp,/* Interpreter in which procedure was
				 * invoked. */
    size_t objc,			/* Count of number of arguments to this
				 * procedure. */
    Tcl_Obj *const objv[])	/* Argument value objects. */
{
    /*
     * Not used much in the core; external interface for iTcl
     */

    return Tcl_NRCallObjProc2(interp, NRInterpProc2, clientData, objc, objv);
}

int
NRInterpProc2(
    ClientData clientData,	/* Record describing procedure to be
				 * interpreted. */
    Tcl_Interp *interp,/* Interpreter in which procedure was
				 * invoked. */
    size_t objc,			/* Count of number of arguments to this
				 * procedure. */
    Tcl_Obj *const objv[])	/* Argument value objects. */
{
    int result = TclPushProcCallFrame(clientData, interp, objc, objv,
	    /*isLambda*/ 0);

    if (result != TCL_OK) {
	return TCL_ERROR;
    }
    return TclNRInterpProcCore(interp, objv[0], 1, &MakeProcError);
}

#undef TclObjInterpProc
int
TclObjInterpProc(
    void *clientData,	/* Record describing procedure to be
				 * interpreted. */
    Tcl_Interp *interp,/* Interpreter in which procedure was
				 * invoked. */
    int objc,			/* Count of number of arguments to this
				 * procedure. */
    Tcl_Obj *const objv[])	/* Argument value objects. */
{
    /*
     * Not used much in the core; external interface for iTcl
     */

    return Tcl_NRCallObjProc(interp, NRInterpProc, clientData, objc, objv);
}

int
NRInterpProc(
    ClientData clientData,	/* Record describing procedure to be
				 * interpreted. */
    Tcl_Interp *interp,/* Interpreter in which procedure was
				 * invoked. */
    int objc,			/* Count of number of arguments to this
				 * procedure. */
    Tcl_Obj *const objv[])	/* Argument value objects. */
{
    int result = TclPushProcCallFrame(clientData, interp, objc, objv,
	    /*isLambda*/ 0);

    if (result != TCL_OK) {
	return TCL_ERROR;
    }
    return TclNRInterpProcCore(interp, objv[0], 1, &MakeProcError);
}

<<<<<<< HEAD
=======
static int
NRInterpProc2(
    ClientData clientData,	/* Record describing procedure to be
				 * interpreted. */
    Tcl_Interp *interp,/* Interpreter in which procedure was
				 * invoked. */
    size_t objc,			/* Count of number of arguments to this
				 * procedure. */
    Tcl_Obj *const objv[])	/* Argument value objects. */
{
    int result = TclPushProcCallFrame(clientData, interp, objc, objv,
	    /*isLambda*/ 0);

    if (result != TCL_OK) {
	return TCL_ERROR;
    }
    return TclNRInterpProcCore(interp, objv[0], 1, &MakeProcError);
}

static int
ObjInterpProc2(
    ClientData clientData,	/* Record describing procedure to be
				 * interpreted. */
    Tcl_Interp *interp,/* Interpreter in which procedure was
				 * invoked. */
    size_t objc,			/* Count of number of arguments to this
				 * procedure. */
    Tcl_Obj *const objv[])	/* Argument value objects. */
{
    /*
     * Not used much in the core; external interface for iTcl
     */

    return Tcl_NRCallObjProc2(interp, NRInterpProc2, clientData, objc, objv);
}


>>>>>>> 20ba5858
/*
 *----------------------------------------------------------------------
 *
 * TclNRInterpProcCore --
 *
 *	When a Tcl procedure, lambda term or anything else that works like a
 *	procedure gets invoked during bytecode evaluation, this object-based
 *	routine gets invoked to interpret the body.
 *
 * Results:
 *	A standard Tcl object result value.
 *
 * Side effects:
 *	Nearly anything; depends on the commands in the procedure body.
 *
 *----------------------------------------------------------------------
 */

int
TclNRInterpProcCore(
    Tcl_Interp *interp,/* Interpreter in which procedure was
				 * invoked. */
    Tcl_Obj *procNameObj,	/* Procedure name for error reporting. */
    size_t skip,			/* Number of initial arguments to be skipped,
				 * i.e., words in the "command name". */
    ProcErrorProc *errorProc)	/* How to convert results from the script into
				 * results of the overall procedure. */
{
    Interp *iPtr = (Interp *) interp;
    Proc *procPtr = iPtr->varFramePtr->procPtr;
    int result;
    CallFrame *freePtr;
    ByteCode *codePtr;

    result = InitArgsAndLocals(interp, skip);
    if (result != TCL_OK) {
	freePtr = iPtr->framePtr;
	Tcl_PopCallFrame(interp);	/* Pop but do not free. */
	TclStackFree(interp, freePtr->compiledLocals);
					/* Free compiledLocals. */
	TclStackFree(interp, freePtr);	/* Free CallFrame. */
	return TCL_ERROR;
    }

#if defined(TCL_COMPILE_DEBUG)
    if (tclTraceExec >= 1) {
	CallFrame *framePtr = iPtr->varFramePtr;
	size_t i;

	if (framePtr->isProcCallFrame & FRAME_IS_LAMBDA) {
	    fprintf(stdout, "Calling lambda ");
	} else {
	    fprintf(stdout, "Calling proc ");
	}
	for (i = 0; i < framePtr->objc; i++) {
	    TclPrintObject(stdout, framePtr->objv[i], 15);
	    fprintf(stdout, " ");
	}
	fprintf(stdout, "\n");
	fflush(stdout);
    }
#endif /*TCL_COMPILE_DEBUG*/

#ifdef USE_DTRACE
    if (TCL_DTRACE_PROC_ARGS_ENABLED()) {
	size_t l = iPtr->varFramePtr->isProcCallFrame & FRAME_IS_LAMBDA ? 1 : 0;
	const char *a[10];
	size_t i;

	for (i = 0 ; i < 10 ; i++) {
	    a[i] = (l < iPtr->varFramePtr->objc ?
		    TclGetString(iPtr->varFramePtr->objv[l]) : NULL);
	    l++;
	}
	TCL_DTRACE_PROC_ARGS(a[0], a[1], a[2], a[3], a[4], a[5], a[6], a[7],
		a[8], a[9]);
    }
    if (TCL_DTRACE_PROC_INFO_ENABLED() && iPtr->cmdFramePtr) {
	Tcl_Obj *info = TclInfoFrame(interp, iPtr->cmdFramePtr);
	const char *a[6]; int i[2];

	TclDTraceInfo(info, a, i);
	TCL_DTRACE_PROC_INFO(a[0], a[1], a[2], a[3], i[0], i[1], a[4], a[5]);
	TclDecrRefCount(info);
    }
    if (TCL_DTRACE_PROC_ENTRY_ENABLED()) {
	size_t l = iPtr->varFramePtr->isProcCallFrame & FRAME_IS_LAMBDA ? 1 : 0;

	TCL_DTRACE_PROC_ENTRY(l < iPtr->varFramePtr->objc ?
		TclGetString(iPtr->varFramePtr->objv[l]) : NULL,
		iPtr->varFramePtr->objc - l - 1,
		(Tcl_Obj **)(iPtr->varFramePtr->objv + l + 1));
    }
    if (TCL_DTRACE_PROC_ENTRY_ENABLED()) {
	size_t l = iPtr->varFramePtr->isProcCallFrame & FRAME_IS_LAMBDA ? 1 : 0;

	TCL_DTRACE_PROC_ENTRY(l < iPtr->varFramePtr->objc ?
		TclGetString(iPtr->varFramePtr->objv[l]) : NULL,
		iPtr->varFramePtr->objc - l - 1,
		(Tcl_Obj **)(iPtr->varFramePtr->objv + l + 1));
    }
#endif /* USE_DTRACE */

    /*
     * Invoke the commands in the procedure's body.
     */

    procPtr->refCount++;
    ByteCodeGetInternalRep(procPtr->bodyPtr, &tclByteCodeType, codePtr);

    TclNRAddCallback(interp, InterpProcNR2, procNameObj, errorProc,
	    NULL, NULL);
    return TclNRExecuteByteCode(interp, codePtr);
}

static int
InterpProcNR2(
    ClientData data[],
    Tcl_Interp *interp,
    int result)
{
    Interp *iPtr = (Interp *) interp;
    Proc *procPtr = iPtr->varFramePtr->procPtr;
    CallFrame *freePtr;
    Tcl_Obj *procNameObj = (Tcl_Obj *)data[0];
    ProcErrorProc *errorProc = (ProcErrorProc *)data[1];

    if (TCL_DTRACE_PROC_RETURN_ENABLED()) {
	size_t l = iPtr->varFramePtr->isProcCallFrame & FRAME_IS_LAMBDA ? 1 : 0;

	TCL_DTRACE_PROC_RETURN(l < iPtr->varFramePtr->objc ?
		TclGetString(iPtr->varFramePtr->objv[l]) : NULL, result);
    }
    if (procPtr->refCount-- <= 1) {
	TclProcCleanupProc(procPtr);
    }

    /*
     * Free the stack-allocated compiled locals and CallFrame. It is important
     * to pop the call frame without freeing it first: the compiledLocals
     * cannot be freed before the frame is popped, as the local variables must
     * be deleted. But the compiledLocals must be freed first, as they were
     * allocated later on the stack.
     */

    if (result != TCL_OK) {
	goto process;
    }

    done:
    if (TCL_DTRACE_PROC_RESULT_ENABLED()) {
	size_t l = iPtr->varFramePtr->isProcCallFrame & FRAME_IS_LAMBDA ? 1 : 0;
	Tcl_Obj *r = Tcl_GetObjResult(interp);

	TCL_DTRACE_PROC_RESULT(l < iPtr->varFramePtr->objc ?
		TclGetString(iPtr->varFramePtr->objv[l]) : NULL, result,
		TclGetString(r), r);
    }

    freePtr = iPtr->framePtr;
    Tcl_PopCallFrame(interp);		/* Pop but do not free. */
    TclStackFree(interp, freePtr->compiledLocals);
					/* Free compiledLocals. */
    TclStackFree(interp, freePtr);	/* Free CallFrame. */
    return result;

    /*
     * Process any non-TCL_OK result code.
     */

    process:
    switch (result) {
    case TCL_RETURN:
	/*
	 * If it is a 'return', do the TIP#90 processing now.
	 */

	result = TclUpdateReturnInfo((Interp *) interp);
	break;

    case TCL_CONTINUE:
    case TCL_BREAK:
	/*
	 * It's an error to get to this point from a 'break' or 'continue', so
	 * transform to an error now.
	 */

	Tcl_SetObjResult(interp, Tcl_ObjPrintf(
		"invoked \"%s\" outside of a loop",
		((result == TCL_BREAK) ? "break" : "continue")));
	Tcl_SetErrorCode(interp, "TCL", "RESULT", "UNEXPECTED", NULL);
	result = TCL_ERROR;

	/* FALLTHRU */

    case TCL_ERROR:
	/*
	 * Now it _must_ be an error, so we need to log it as such. This means
	 * filling out the error trace. Luckily, we just hand this off to the
	 * function handed to us as an argument.
	 */

	errorProc(interp, procNameObj);
    }
    goto done;
}

/*
 *----------------------------------------------------------------------
 *
 * TclProcCompileProc --
 *
 *	Called just before a procedure is executed to compile the body to byte
 *	codes. If the type of the body is not "byte code" or if the compile
 *	conditions have changed (namespace context, epoch counters, etc.) then
 *	the body is recompiled. Otherwise, this function does nothing.
 *
 * Results:
 *	None.
 *
 * Side effects:
 *	May change the internal representation of the body object to compiled
 *	code.
 *
 *----------------------------------------------------------------------
 */

int
TclProcCompileProc(
    Tcl_Interp *interp,		/* Interpreter containing procedure. */
    Proc *procPtr,		/* Data associated with procedure. */
    Tcl_Obj *bodyPtr,		/* Body of proc. (Usually procPtr->bodyPtr,
				 * but could be any code fragment compiled in
				 * the context of this procedure.) */
    Namespace *nsPtr,		/* Namespace containing procedure. */
    const char *description,	/* string describing this body of code. */
    const char *procName)	/* Name of this procedure. */
{
    Interp *iPtr = (Interp *) interp;
    Tcl_CallFrame *framePtr;
    ByteCode *codePtr;

    ByteCodeGetInternalRep(bodyPtr, &tclByteCodeType, codePtr);

    /*
     * If necessary, compile the procedure's body. The compiler will allocate
     * frame slots for the procedure's non-argument local variables. If the
     * ByteCode already exists, make sure it hasn't been invalidated by
     * someone redefining a core command (this might make the compiled code
     * wrong). Also, if the code was compiled in/for a different interpreter,
     * we recompile it. Note that compiling the body might increase
     * procPtr->numCompiledLocals if new local variables are found while
     * compiling.
     *
     * Ensure the ByteCode's procPtr is the same (or it is pure precompiled).
     * Precompiled procedure bodies, however, are immutable and therefore they
     * are not recompiled, even if things have changed.
     */

    if (codePtr != NULL) {
	if (((Interp *) *codePtr->interpHandle == iPtr)
		&& (codePtr->compileEpoch == iPtr->compileEpoch)
		&& (codePtr->nsPtr == nsPtr)
		&& (codePtr->nsEpoch == nsPtr->resolverEpoch)
		&& ((codePtr->procPtr == procPtr) || !bodyPtr->bytes)
	) {
	    return TCL_OK;
	}

	if (codePtr->flags & TCL_BYTECODE_PRECOMPILED) {
	    if ((Interp *) *codePtr->interpHandle != iPtr) {
		Tcl_SetObjResult(interp, Tcl_NewStringObj(
			"a precompiled script jumped interps", -1));
		Tcl_SetErrorCode(interp, "TCL", "OPERATION", "PROC",
			"CROSSINTERPBYTECODE", NULL);
		return TCL_ERROR;
	    }
	    codePtr->compileEpoch = iPtr->compileEpoch;
	    codePtr->nsPtr = nsPtr;
	} else {
	    Tcl_StoreInternalRep(bodyPtr, &tclByteCodeType, NULL);
	    codePtr = NULL;
	}
    }

    if (codePtr == NULL) {
	Tcl_HashEntry *hePtr;

#ifdef TCL_COMPILE_DEBUG
	if (tclTraceCompile >= 1) {
	    /*
	     * Display a line summarizing the top level command we are about
	     * to compile.
	     */

	    Tcl_Obj *message;

	    TclNewLiteralStringObj(message, "Compiling ");
	    Tcl_IncrRefCount(message);
	    Tcl_AppendStringsToObj(message, description, " \"", NULL);
	    Tcl_AppendLimitedToObj(message, procName, -1, 50, NULL);
	    fprintf(stdout, "%s\"\n", TclGetString(message));
	    Tcl_DecrRefCount(message);
	}
#else
    (void)description;
    (void)procName;
#endif

	/*
	 * Plug the current procPtr into the interpreter and coerce the code
	 * body to byte codes. The interpreter needs to know which proc it's
	 * compiling so that it can access its list of compiled locals.
	 *
	 * TRICKY NOTE: Be careful to push a call frame with the proper
	 *   namespace context, so that the byte codes are compiled in the
	 *   appropriate class context.
	 */

	iPtr->compiledProcPtr = procPtr;

	if (procPtr->numCompiledLocals > procPtr->numArgs) {
	    CompiledLocal *clPtr = procPtr->firstLocalPtr;
	    CompiledLocal *lastPtr = NULL;
	    int i, numArgs = procPtr->numArgs;

	    for (i = 0; i < numArgs; i++) {
		lastPtr = clPtr;
		clPtr = clPtr->nextPtr;
	    }

	    if (lastPtr) {
		lastPtr->nextPtr = NULL;
	    } else {
		procPtr->firstLocalPtr = NULL;
	    }
	    procPtr->lastLocalPtr = lastPtr;
	    while (clPtr) {
		CompiledLocal *toFree = clPtr;

		clPtr = clPtr->nextPtr;
		if (toFree->resolveInfo) {
		    if (toFree->resolveInfo->deleteProc) {
			toFree->resolveInfo->deleteProc(toFree->resolveInfo);
		    } else {
			Tcl_Free(toFree->resolveInfo);
		    }
		}
		Tcl_Free(toFree);
	    }
	    procPtr->numCompiledLocals = procPtr->numArgs;
	}

	(void) TclPushStackFrame(interp, &framePtr, (Tcl_Namespace *) nsPtr,
		/* isProcCallFrame */ 0);

	/*
	 * TIP #280: We get the invoking context from the cmdFrame which
	 * was saved by 'Tcl_ProcObjCmd' (using linePBodyPtr).
	 */

	hePtr = Tcl_FindHashEntry(iPtr->linePBodyPtr, (char *) procPtr);

	/*
	 * Constructed saved frame has body as word 0. See Tcl_ProcObjCmd.
	 */

	iPtr->invokeWord = 0;
	iPtr->invokeCmdFramePtr = hePtr ? (CmdFrame *)Tcl_GetHashValue(hePtr) : NULL;
	TclSetByteCodeFromAny(interp, bodyPtr, NULL, NULL);
	iPtr->invokeCmdFramePtr = NULL;
	TclPopStackFrame(interp);
    } else if (codePtr->nsEpoch != nsPtr->resolverEpoch) {
	/*
	 * The resolver epoch has changed, but we only need to invalidate the
	 * resolver cache.
	 */

	codePtr->nsEpoch = nsPtr->resolverEpoch;
	codePtr->flags |= TCL_BYTECODE_RESOLVE_VARS;
    }
    return TCL_OK;
}

/*
 *----------------------------------------------------------------------
 *
 * MakeProcError --
 *
 *	Function called by TclObjInterpProc2 to create the stack information
 *	upon an error from a procedure.
 *
 * Results:
 *	The interpreter's error info trace is set to a value that supplements
 *	the error code.
 *
 * Side effects:
 *	none.
 *
 *----------------------------------------------------------------------
 */

static void
MakeProcError(
    Tcl_Interp *interp,		/* The interpreter in which the procedure was
				 * called. */
    Tcl_Obj *procNameObj)	/* Name of the procedure. Used for error
				 * messages and trace information. */
{
    unsigned int overflow, limit = 60;
    size_t nameLen;
    const char *procName = Tcl_GetStringFromObj(procNameObj, &nameLen);

    overflow = (nameLen > limit);
    Tcl_AppendObjToErrorInfo(interp, Tcl_ObjPrintf(
	    "\n    (procedure \"%.*s%s\" line %d)",
	    (int)(overflow ? limit :nameLen), procName,
	    (overflow ? "..." : ""), Tcl_GetErrorLine(interp)));
}

/*
 *----------------------------------------------------------------------
 *
 * TclProcDeleteProc --
 *
 *	This function is invoked just before a command procedure is removed
 *	from an interpreter. Its job is to release all the resources allocated
 *	to the procedure.
 *
 * Results:
 *	None.
 *
 * Side effects:
 *	Memory gets freed, unless the procedure is actively being executed.
 *	In this case the cleanup is delayed until the last call to the current
 *	procedure completes.
 *
 *----------------------------------------------------------------------
 */

void
TclProcDeleteProc(
    ClientData clientData)	/* Procedure to be deleted. */
{
    Proc *procPtr = (Proc *)clientData;

    if (procPtr->refCount-- <= 1) {
	TclProcCleanupProc(procPtr);
    }
}

/*
 *----------------------------------------------------------------------
 *
 * TclProcCleanupProc --
 *
 *	This function does all the real work of freeing up a Proc structure.
 *	It's called only when the structure's reference count becomes zero.
 *
 * Results:
 *	None.
 *
 * Side effects:
 *	Memory gets freed.
 *
 *----------------------------------------------------------------------
 */

void
TclProcCleanupProc(
    Proc *procPtr)	/* Procedure to be deleted. */
{
    CompiledLocal *localPtr;
    Tcl_Obj *bodyPtr = procPtr->bodyPtr;
    Tcl_Obj *defPtr;
    Tcl_ResolvedVarInfo *resVarInfo;
    Tcl_HashEntry *hePtr = NULL;
    CmdFrame *cfPtr = NULL;
    Interp *iPtr = procPtr->iPtr;

    if (bodyPtr != NULL) {
	/* procPtr is stored in body's ByteCode, so ensure to reset it. */
	ByteCode *codePtr;

	ByteCodeGetInternalRep(bodyPtr, &tclByteCodeType, codePtr);
	if (codePtr != NULL && codePtr->procPtr == procPtr) {
	    codePtr->procPtr = NULL;
	}
	Tcl_DecrRefCount(bodyPtr);
    }
    for (localPtr = procPtr->firstLocalPtr; localPtr != NULL; ) {
	CompiledLocal *nextPtr = localPtr->nextPtr;

	resVarInfo = localPtr->resolveInfo;
	if (resVarInfo) {
	    if (resVarInfo->deleteProc) {
		resVarInfo->deleteProc(resVarInfo);
	    } else {
		Tcl_Free(resVarInfo);
	    }
	}

	if (localPtr->defValuePtr != NULL) {
	    defPtr = localPtr->defValuePtr;
	    Tcl_DecrRefCount(defPtr);
	}
	Tcl_Free(localPtr);
	localPtr = nextPtr;
    }
    Tcl_Free(procPtr);

    /*
     * TIP #280: Release the location data associated with this Proc
     * structure, if any. The interpreter may not exist (For example for
     * procbody structures created by tbcload.
     */

    if (iPtr == NULL) {
	return;
    }

    hePtr = Tcl_FindHashEntry(iPtr->linePBodyPtr, (char *) procPtr);
    if (!hePtr) {
	return;
    }

    cfPtr = (CmdFrame *)Tcl_GetHashValue(hePtr);

    if (cfPtr) {
	if (cfPtr->type == TCL_LOCATION_SOURCE) {
	    Tcl_DecrRefCount(cfPtr->data.eval.path);
	    cfPtr->data.eval.path = NULL;
	}
	Tcl_Free(cfPtr->line);
	cfPtr->line = NULL;
	Tcl_Free(cfPtr);
    }
    Tcl_DeleteHashEntry(hePtr);
}

/*
 *----------------------------------------------------------------------
 *
 * TclUpdateReturnInfo --
 *
 *	This function is called when procedures return, and at other points
 *	where the TCL_RETURN code is used. It examines the returnLevel and
 *	returnCode to determine the real return status.
 *
 * Results:
 *	The return value is the true completion code to use for the procedure
 *	or script, instead of TCL_RETURN.
 *
 * Side effects:
 *	None.
 *
 *----------------------------------------------------------------------
 */

int
TclUpdateReturnInfo(
    Interp *iPtr)		/* Interpreter for which TCL_RETURN exception
				 * is being processed. */
{
    int code = TCL_RETURN;

    iPtr->returnLevel--;
    if (iPtr->returnLevel < 0) {
	Tcl_Panic("TclUpdateReturnInfo: negative return level");
    }
    if (iPtr->returnLevel == 0) {
	/*
	 * Now we've reached the level to return the requested -code.
	 * Since iPtr->returnLevel and iPtr->returnCode have completed
	 * their task, we now reset them to default values so that any
	 * bare "return TCL_RETURN" that may follow will work [Bug 2152286].
	 */

	code = iPtr->returnCode;
	iPtr->returnLevel = 1;
	iPtr->returnCode = TCL_OK;
	if (code == TCL_ERROR) {
	    iPtr->flags |= ERR_LEGACY_COPY;
	}
    }
    return code;
}

/*
 *----------------------------------------------------------------------
 *
<<<<<<< HEAD
 * TclGetObjInterpProc2 --
 *
 *	Returns a pointer to the TclObjInterpProc2 function; this is different
 *	from the value obtained from the TclObjInterpProc2 reference on systems
 *	like Windows where import and export versions of a function exported
 *	by a DLL exist.
 *
 * Results:
 *	Returns the internal address of the TclObjInterpProc2 function.
=======
 * TclGetObjInterpProc/TclGetObjInterpProc2 --
 *
 *	Returns a pointer to the TclObjInterpProc/ObjInterpProc2 functions;
 *	this is different from the value obtained from the TclObjInterpProc
 *	reference on systems like Windows where import and export versions
 *	of a function exported by a DLL exist.
 *
 * Results:
 *	Returns the internal address of the TclObjInterpProc/ObjInterpProc2
 *	functions.
>>>>>>> 20ba5858
 *
 * Side effects:
 *	None.
 *
 *----------------------------------------------------------------------
 */

Tcl_ObjCmdProc2 *
TclGetObjInterpProc2(void)
{
    return TclObjInterpProc2;
}

Tcl_ObjCmdProc *
TclGetObjInterpProc(void)
{
    return TclObjInterpProc;
}

<<<<<<< HEAD
=======
Tcl_ObjCmdProc2 *
TclGetObjInterpProc2(void)
{
    return ObjInterpProc2;
}

>>>>>>> 20ba5858
/*
 *----------------------------------------------------------------------
 *
 * TclNewProcBodyObj --
 *
 *	Creates a new object, of type "procbody", whose internal
 *	representation is the given Proc struct. The newly created object's
 *	reference count is 0.
 *
 * Results:
 *	Returns a pointer to a newly allocated Tcl_Obj, NULL on error.
 *
 * Side effects:
 *	The reference count in the ByteCode attached to the Proc is bumped up
 *	by one, since the internal rep stores a pointer to it.
 *
 *----------------------------------------------------------------------
 */

Tcl_Obj *
TclNewProcBodyObj(
    Proc *procPtr)		/* the Proc struct to store as the internal
				 * representation. */
{
    Tcl_Obj *objPtr;

    if (!procPtr) {
	return NULL;
    }

    TclNewObj(objPtr);
    if (objPtr) {
	ProcSetIntRep(objPtr, procPtr);
    }

    return objPtr;
}

/*
 *----------------------------------------------------------------------
 *
 * ProcBodyDup --
 *
 *	Tcl_ObjType's Dup function for the proc body object. Bumps the
 *	reference count on the Proc stored in the internal representation.
 *
 * Results:
 *	None.
 *
 * Side effects:
 *	Sets up the object in dupPtr to be a duplicate of the one in srcPtr.
 *
 *----------------------------------------------------------------------
 */

static void
ProcBodyDup(
    Tcl_Obj *srcPtr,		/* Object to copy. */
    Tcl_Obj *dupPtr)		/* Target object for the duplication. */
{
    Proc *procPtr;
    ProcGetIntRep(srcPtr, procPtr);

    ProcSetIntRep(dupPtr, procPtr);
}

/*
 *----------------------------------------------------------------------
 *
 * ProcBodyFree --
 *
 *	Tcl_ObjType's Free function for the proc body object. The reference
 *	count on its Proc struct is decreased by 1; if the count reaches 0,
 *	the proc is freed.
 *
 * Results:
 *	None.
 *
 * Side effects:
 *	If the reference count on the Proc struct reaches 0, the struct is
 *	freed.
 *
 *----------------------------------------------------------------------
 */

static void
ProcBodyFree(
    Tcl_Obj *objPtr)		/* The object to clean up. */
{
    Proc *procPtr;

    ProcGetIntRep(objPtr, procPtr);

    if (procPtr->refCount-- <= 1) {
	TclProcCleanupProc(procPtr);
    }
}

/*
 *----------------------------------------------------------------------
 *
 * DupLambdaInternalRep, FreeLambdaInternalRep, SetLambdaFromAny --
 *
 *	How to manage the internal representations of lambda term objects.
 *	Syntactically they look like a two- or three-element list, where the
 *	first element is the formal arguments, the second is the the body, and
 *	the (optional) third is the namespace to execute the lambda term
 *	within (the global namespace is assumed if it is absent).
 *
 *----------------------------------------------------------------------
 */

static void
DupLambdaInternalRep(
    Tcl_Obj *srcPtr,		/* Object with internal rep to copy. */
    Tcl_Obj *copyPtr)	/* Object with internal rep to set. */
{
    Proc *procPtr;
    Tcl_Obj *nsObjPtr;

    LambdaGetIntRep(srcPtr, procPtr, nsObjPtr);
    assert(procPtr != NULL);

    procPtr->refCount++;

    LambdaSetIntRep(copyPtr, procPtr, nsObjPtr);
}

static void
FreeLambdaInternalRep(
    Tcl_Obj *objPtr)	/* CmdName object with internal representation
				 * to free. */
{
    Proc *procPtr;
    Tcl_Obj *nsObjPtr;

    LambdaGetIntRep(objPtr, procPtr, nsObjPtr);
    assert(procPtr != NULL);

    if (procPtr->refCount-- <= 1) {
	TclProcCleanupProc(procPtr);
    }
    TclDecrRefCount(nsObjPtr);
}

static int
SetLambdaFromAny(
    Tcl_Interp *interp,		/* Used for error reporting if not NULL. */
    Tcl_Obj *objPtr)	/* The object to convert. */
{
    Interp *iPtr = (Interp *) interp;
    const char *name;
    Tcl_Obj *argsPtr, *bodyPtr, *nsObjPtr, **objv;
    int isNew, result;
    size_t objc;
    CmdFrame *cfPtr = NULL;
    Proc *procPtr;

    if (interp == NULL) {
	return TCL_ERROR;
    }

    /*
     * Convert objPtr to list type first; if it cannot be converted, or if its
     * length is not 2, then it cannot be converted to lambdaType.
     */

    result = TclListObjGetElementsM(NULL, objPtr, &objc, &objv);
    if ((result != TCL_OK) || ((objc != 2) && (objc != 3))) {
	Tcl_SetObjResult(interp, Tcl_ObjPrintf(
		"can't interpret \"%s\" as a lambda expression",
		TclGetString(objPtr)));
	Tcl_SetErrorCode(interp, "TCL", "VALUE", "LAMBDA", NULL);
	return TCL_ERROR;
    }

    argsPtr = objv[0];
    bodyPtr = objv[1];

    /*
     * Create and initialize the Proc struct. The cmdPtr field is set to NULL
     * to signal that this is an anonymous function.
     */

    name = TclGetString(objPtr);

    if (TclCreateProc(interp, /*ignored nsPtr*/ NULL, name, argsPtr, bodyPtr,
	    &procPtr) != TCL_OK) {
	Tcl_AppendObjToErrorInfo(interp, Tcl_ObjPrintf(
		"\n    (parsing lambda expression \"%s\")", name));
	return TCL_ERROR;
    }

    /*
     * CAREFUL: TclCreateProc returns refCount==1! [Bug 1578454]
     * procPtr->refCount = 1;
     */

    procPtr->cmdPtr = NULL;

    /*
     * TIP #280: Remember the line the apply body is starting on. In a Byte
     * code context we ask the engine to provide us with the necessary
     * information. This is for the initialization of the byte code compiler
     * when the body is used for the first time.
     *
     * NOTE: The body is the second word in the 'objPtr'. Its location,
     * accessible through 'context.line[1]' (see below) is therefore only the
     * first approximation of the actual line the body is on. We have to use
     * the string rep of the 'objPtr' to determine the exact line. This is
     * available already through 'name'. Use 'TclListLines', see 'switch'
     * (tclCmdMZ.c).
     *
     * This code is nearly identical to the #280 code in Tcl_ProcObjCmd, see
     * this file. The differences are the different index of the body in the
     * line array of the context, and the special processing mentioned in the
     * previous paragraph to track into the list. Find a way to factor the
     * common elements into a single function.
     */

    if (iPtr->cmdFramePtr) {
	CmdFrame *contextPtr = (CmdFrame *)TclStackAlloc(interp, sizeof(CmdFrame));

	*contextPtr = *iPtr->cmdFramePtr;
	if (contextPtr->type == TCL_LOCATION_BC) {
	    /*
	     * Retrieve the source context from the bytecode. This call
	     * accounts for the reference to the source file, if any, held in
	     * 'context.data.eval.path'.
	     */

	    TclGetSrcInfoForPc(contextPtr);
	} else if (contextPtr->type == TCL_LOCATION_SOURCE) {
	    /*
	     * We created a new reference to the source file path name when we
	     * created 'context' above. Account for the reference.
	     */

	    Tcl_IncrRefCount(contextPtr->data.eval.path);

	}

	if (contextPtr->type == TCL_LOCATION_SOURCE) {
	    /*
	     * We can record source location within a lambda only if the body
	     * was not created by substitution.
	     */

	    if (contextPtr->line
		    && (contextPtr->nline >= 2) && (contextPtr->line[1] >= 0)) {
		int buf[2];

		/*
		 * Move from approximation (line of list cmd word) to actual
		 * location (line of 2nd list element).
		 */

		cfPtr = (CmdFrame *)Tcl_Alloc(sizeof(CmdFrame));
		TclListLines(objPtr, contextPtr->line[1], 2, buf, NULL);

		cfPtr->level = -1;
		cfPtr->type = contextPtr->type;
		cfPtr->line = (int *)Tcl_Alloc(sizeof(int));
		cfPtr->line[0] = buf[1];
		cfPtr->nline = 1;
		cfPtr->framePtr = NULL;
		cfPtr->nextPtr = NULL;

		cfPtr->data.eval.path = contextPtr->data.eval.path;
		Tcl_IncrRefCount(cfPtr->data.eval.path);

		cfPtr->cmd = NULL;
		cfPtr->len = 0;
	    }

	    /*
	     * 'contextPtr' is going out of scope. Release the reference that
	     * it's holding to the source file path
	     */

	    Tcl_DecrRefCount(contextPtr->data.eval.path);
	}
	TclStackFree(interp, contextPtr);
    }
    Tcl_SetHashValue(Tcl_CreateHashEntry(iPtr->linePBodyPtr, procPtr,
	    &isNew), cfPtr);

    /*
     * Set the namespace for this lambda: given by objv[2] understood as a
     * global reference, or else global per default.
     */

    if (objc == 2) {
	TclNewLiteralStringObj(nsObjPtr, "::");
    } else {
	const char *nsName = TclGetString(objv[2]);

	if ((*nsName != ':') || (*(nsName+1) != ':')) {
	    TclNewLiteralStringObj(nsObjPtr, "::");
	    Tcl_AppendObjToObj(nsObjPtr, objv[2]);
	} else {
	    nsObjPtr = objv[2];
	}
    }

    /*
     * Free the list internalrep of objPtr - this will free argsPtr, but
     * bodyPtr retains a reference from the Proc structure. Then finish the
     * conversion to lambdaType.
     */

    LambdaSetIntRep(objPtr, procPtr, nsObjPtr);
    return TCL_OK;
}

Proc *
TclGetLambdaFromObj(
    Tcl_Interp *interp,
    Tcl_Obj *objPtr,
    Tcl_Obj **nsObjPtrPtr)
{
    Proc *procPtr;
    Tcl_Obj *nsObjPtr;

    LambdaGetIntRep(objPtr, procPtr, nsObjPtr);

    if (procPtr == NULL) {
	if (SetLambdaFromAny(interp, objPtr) != TCL_OK) {
	    return NULL;
	}
	LambdaGetIntRep(objPtr, procPtr, nsObjPtr);
    }

    assert(procPtr != NULL);
    if (procPtr->iPtr != (Interp *)interp) {
	return NULL;
    }

    *nsObjPtrPtr = nsObjPtr;
    return procPtr;
}

/*
 *----------------------------------------------------------------------
 *
 * Tcl_ApplyObjCmd --
 *
 *	This object-based function is invoked to process the "apply" Tcl
 *	command. See the user documentation for details on what it does.
 *
 * Results:
 *	A standard Tcl object result value.
 *
 * Side effects:
 *	Depends on the content of the lambda term (i.e., objv[1]).
 *
 *----------------------------------------------------------------------
 */

int
Tcl_ApplyObjCmd(
    ClientData clientData,
    Tcl_Interp *interp,		/* Current interpreter. */
    size_t objc,			/* Number of arguments. */
    Tcl_Obj *const objv[])	/* Argument objects. */
{
    return Tcl_NRCallObjProc2(interp, TclNRApplyObjCmd, clientData, objc, objv);
}

int
TclNRApplyObjCmd(
    TCL_UNUSED(void *),
    Tcl_Interp *interp,		/* Current interpreter. */
    size_t objc,			/* Number of arguments. */
    Tcl_Obj *const objv[])	/* Argument objects. */
{
    Proc *procPtr = NULL;
    Tcl_Obj *lambdaPtr, *nsObjPtr;
    int result;
    Tcl_Namespace *nsPtr;
    ApplyExtraData *extraPtr;

    if (objc < 2) {
	Tcl_WrongNumArgs(interp, 1, objv, "lambdaExpr ?arg ...?");
	return TCL_ERROR;
    }

    /*
     * Set lambdaPtr, convert it to tclLambdaType in the current interp if
     * necessary.
     */

    lambdaPtr = objv[1];
    procPtr = TclGetLambdaFromObj(interp, lambdaPtr, &nsObjPtr);

    if (procPtr == NULL) {
	return TCL_ERROR;
    }

    /*
     * Push a call frame for the lambda namespace.
     * Note that TclObjInterpProc2() will pop it.
     */

    result = TclGetNamespaceFromObj(interp, nsObjPtr, &nsPtr);
    if (result != TCL_OK) {
	return TCL_ERROR;
    }

    extraPtr = (ApplyExtraData *)TclStackAlloc(interp, sizeof(ApplyExtraData));
    memset(&extraPtr->cmd, 0, sizeof(Command));
    procPtr->cmdPtr = &extraPtr->cmd;
    extraPtr->cmd.nsPtr = (Namespace *) nsPtr;

    /*
     * TIP#280 (semi-)HACK!
     *
     * Using cmd.clientData to tell [info frame] how to render the lambdaPtr.
     * The InfoFrameCmd will detect this case by testing cmd.hPtr for NULL.
     * This condition holds here because of the memset() above, and nowhere
     * else (in the core). Regular commands always have a valid hPtr, and
     * lambda's never.
     */

    extraPtr->efi.length = 1;
    extraPtr->efi.fields[0].name = "lambda";
    extraPtr->efi.fields[0].proc = NULL;
    extraPtr->efi.fields[0].clientData = lambdaPtr;
    extraPtr->cmd.clientData = &extraPtr->efi;

    result = TclPushProcCallFrame(procPtr, interp, objc, objv, 1);
    if (result == TCL_OK) {
	TclNRAddCallback(interp, ApplyNR2, extraPtr, NULL, NULL, NULL);
	result = TclNRInterpProcCore(interp, objv[1], 2, &MakeLambdaError);
    }
    return result;
}

static int
ApplyNR2(
    ClientData data[],
    Tcl_Interp *interp,
    int result)
{
    ApplyExtraData *extraPtr = (ApplyExtraData *)data[0];

    TclStackFree(interp, extraPtr);
    return result;
}

/*
 *----------------------------------------------------------------------
 *
 * MakeLambdaError --
 *
 *	Function called by TclObjInterpProc2 to create the stack information
 *	upon an error from a lambda term.
 *
 * Results:
 *	The interpreter's error info trace is set to a value that supplements
 *	the error code.
 *
 * Side effects:
 *	none.
 *
 *----------------------------------------------------------------------
 */

static void
MakeLambdaError(
    Tcl_Interp *interp,		/* The interpreter in which the procedure was
				 * called. */
    Tcl_Obj *procNameObj)	/* Name of the procedure. Used for error
				 * messages and trace information. */
{
    unsigned int overflow, limit = 60;
    size_t nameLen;
    const char *procName = Tcl_GetStringFromObj(procNameObj, &nameLen);

    overflow = (nameLen > limit);
    Tcl_AppendObjToErrorInfo(interp, Tcl_ObjPrintf(
	    "\n    (lambda term \"%.*s%s\" line %d)",
	    (int)(overflow ? limit : nameLen), procName,
	    (overflow ? "..." : ""), Tcl_GetErrorLine(interp)));
}

/*
 *----------------------------------------------------------------------
 *
 * TclGetCmdFrameForProcedure --
 *
 *	How to get the CmdFrame information for a procedure.
 *
 * Results:
 *	A pointer to the CmdFrame (only guaranteed to be valid until the next
 *	Tcl command is processed or the interpreter's state is otherwise
 *	modified) or a NULL if the information is not available.
 *
 * Side effects:
 *	none.
 *
 *----------------------------------------------------------------------
 */

CmdFrame *
TclGetCmdFrameForProcedure(
    Proc *procPtr)		/* The procedure whose cmd-frame is to be
				 * looked up. */
{
    Tcl_HashEntry *hePtr;

    if (procPtr == NULL || procPtr->iPtr == NULL) {
	return NULL;
    }
    hePtr = Tcl_FindHashEntry(procPtr->iPtr->linePBodyPtr, procPtr);
    if (hePtr == NULL) {
	return NULL;
    }
    return (CmdFrame *) Tcl_GetHashValue(hePtr);
}

/*
 * Local Variables:
 * mode: c
 * c-basic-offset: 4
 * fill-column: 78
 * End:
 */<|MERGE_RESOLUTION|>--- conflicted
+++ resolved
@@ -47,7 +47,6 @@
 static void		MakeLambdaError(Tcl_Interp *interp,
 			    Tcl_Obj *procNameObj);
 static int		SetLambdaFromAny(Tcl_Interp *interp, Tcl_Obj *objPtr);
-static Tcl_ObjCmdProc NRInterpProc;
 static Tcl_ObjCmdProc2 NRInterpProc2;
 
 
@@ -1649,6 +1648,26 @@
 }
  
+#ifndef TCL_NO_DEPRECATED
+static int
+NRInterpProc(
+    ClientData clientData,	/* Record describing procedure to be
+				 * interpreted. */
+    Tcl_Interp *interp,/* Interpreter in which procedure was
+				 * invoked. */
+    int objc,			/* Count of number of arguments to this
+				 * procedure. */
+    Tcl_Obj *const objv[])	/* Argument value objects. */
+{
+    int result = TclPushProcCallFrame(clientData, interp, objc, objv,
+	    /*isLambda*/ 0);
+
+    if (result != TCL_OK) {
+	return TCL_ERROR;
+    }
+    return TclNRInterpProcCore(interp, objv[0], 1, &MakeProcError);
+}
+
 #undef TclObjInterpProc
 int
 TclObjInterpProc(
@@ -1666,67 +1685,9 @@
 
     return Tcl_NRCallObjProc(interp, NRInterpProc, clientData, objc, objv);
 }
-
-int
-NRInterpProc(
-    ClientData clientData,	/* Record describing procedure to be
-				 * interpreted. */
-    Tcl_Interp *interp,/* Interpreter in which procedure was
-				 * invoked. */
-    int objc,			/* Count of number of arguments to this
-				 * procedure. */
-    Tcl_Obj *const objv[])	/* Argument value objects. */
-{
-    int result = TclPushProcCallFrame(clientData, interp, objc, objv,
-	    /*isLambda*/ 0);
-
-    if (result != TCL_OK) {
-	return TCL_ERROR;
-    }
-    return TclNRInterpProcCore(interp, objv[0], 1, &MakeProcError);
-}
-
-<<<<<<< HEAD
-=======
-static int
-NRInterpProc2(
-    ClientData clientData,	/* Record describing procedure to be
-				 * interpreted. */
-    Tcl_Interp *interp,/* Interpreter in which procedure was
-				 * invoked. */
-    size_t objc,			/* Count of number of arguments to this
-				 * procedure. */
-    Tcl_Obj *const objv[])	/* Argument value objects. */
-{
-    int result = TclPushProcCallFrame(clientData, interp, objc, objv,
-	    /*isLambda*/ 0);
-
-    if (result != TCL_OK) {
-	return TCL_ERROR;
-    }
-    return TclNRInterpProcCore(interp, objv[0], 1, &MakeProcError);
-}
-
-static int
-ObjInterpProc2(
-    ClientData clientData,	/* Record describing procedure to be
-				 * interpreted. */
-    Tcl_Interp *interp,/* Interpreter in which procedure was
-				 * invoked. */
-    size_t objc,			/* Count of number of arguments to this
-				 * procedure. */
-    Tcl_Obj *const objv[])	/* Argument value objects. */
-{
-    /*
-     * Not used much in the core; external interface for iTcl
-     */
-
-    return Tcl_NRCallObjProc2(interp, NRInterpProc2, clientData, objc, objv);
-}
-
--
->>>>>>> 20ba5858
+#endif /* TCL_NO_DEPRECATED */
+
+
 /*
  *----------------------------------------------------------------------
  *
@@ -2324,7 +2285,6 @@
 /*
  *----------------------------------------------------------------------
  *
-<<<<<<< HEAD
  * TclGetObjInterpProc2 --
  *
  *	Returns a pointer to the TclObjInterpProc2 function; this is different
@@ -2334,18 +2294,6 @@
  *
  * Results:
  *	Returns the internal address of the TclObjInterpProc2 function.
-=======
- * TclGetObjInterpProc/TclGetObjInterpProc2 --
- *
- *	Returns a pointer to the TclObjInterpProc/ObjInterpProc2 functions;
- *	this is different from the value obtained from the TclObjInterpProc
- *	reference on systems like Windows where import and export versions
- *	of a function exported by a DLL exist.
- *
- * Results:
- *	Returns the internal address of the TclObjInterpProc/ObjInterpProc2
- *	functions.
->>>>>>> 20ba5858
  *
  * Side effects:
  *	None.
@@ -2360,22 +2308,14 @@
 }
  
+#ifndef TCL_NO_DEPRECATED
 Tcl_ObjCmdProc *
 TclGetObjInterpProc(void)
 {
     return TclObjInterpProc;
 }
-
-<<<<<<< HEAD
-=======
-Tcl_ObjCmdProc2 *
-TclGetObjInterpProc2(void)
-{
-    return ObjInterpProc2;
-}
--
->>>>>>> 20ba5858
+#endif /* TCL_NO_DEPRECATED */
+
 /*
  *----------------------------------------------------------------------
  *
