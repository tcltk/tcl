/*
 * tclProc.c --
 *
 *	This file contains routines that implement Tcl procedures, including
 *	the "proc" and "uplevel" commands.
 *
 * Copyright © 1987-1993 The Regents of the University of California.
 * Copyright © 1994-1998 Sun Microsystems, Inc.
 * Copyright © 2004-2006 Miguel Sofer
 * Copyright © 2007 Daniel A. Steffen <das@users.sourceforge.net>
 *
 * See the file "license.terms" for information on usage and redistribution of
 * this file, and for a DISCLAIMER OF ALL WARRANTIES.
 */

#include "tclInt.h"
#include "tclCompile.h"
#include <assert.h>

/*
 * Variables that are part of the [apply] command implementation and which
 * have to be passed to the other side of the NRE call.
 */

typedef struct {
    Command cmd;
    ExtraFrameInfo efi;
} ApplyExtraData;

/*
 * Prototypes for static functions in this file
 */

static void		DupLambdaInternalRep(Tcl_Obj *objPtr,
			    Tcl_Obj *copyPtr);
static void		FreeLambdaInternalRep(Tcl_Obj *objPtr);
static int		InitArgsAndLocals(Tcl_Interp *interp, int skip);
static void		InitResolvedLocals(Tcl_Interp *interp,
			    ByteCode *codePtr, Var *defPtr,
			    Namespace *nsPtr);
static void		InitLocalCache(Proc *procPtr);
static void		ProcBodyDup(Tcl_Obj *srcPtr, Tcl_Obj *dupPtr);
static void		ProcBodyFree(Tcl_Obj *objPtr);
static int		ProcWrongNumArgs(Tcl_Interp *interp, int skip);
static void		MakeProcError(Tcl_Interp *interp,
			    Tcl_Obj *procNameObj);
static void		MakeLambdaError(Tcl_Interp *interp,
			    Tcl_Obj *procNameObj);
static int		SetLambdaFromAny(Tcl_Interp *interp, Tcl_Obj *objPtr);
static Tcl_ObjCmdProc2 NRInterpProc;


static Tcl_NRPostProc ApplyNR2;
static Tcl_NRPostProc InterpProcNR2;
static Tcl_NRPostProc Uplevel_Callback;

/*
 * The ProcBodyObjType type
 */

const Tcl_ObjType tclProcBodyType = {
    "procbody",			/* name for this type */
    ProcBodyFree,		/* FreeInternalRep function */
    ProcBodyDup,		/* DupInternalRep function */
    NULL,			/* UpdateString function; Tcl_GetString and
				 * Tcl_GetStringFromObj should panic
				 * instead. */
    NULL			/* SetFromAny function; Tcl_ConvertToType
				 * should panic instead. */
};

#define ProcSetIntRep(objPtr, procPtr)					\
    do {								\
	Tcl_ObjInternalRep ir;						\
	(procPtr)->refCount++;						\
	ir.twoPtrValue.ptr1 = (procPtr);				\
	ir.twoPtrValue.ptr2 = NULL;					\
	Tcl_StoreInternalRep((objPtr), &tclProcBodyType, &ir);		\
    } while (0)

#define ProcGetIntRep(objPtr, procPtr)					\
    do {								\
	const Tcl_ObjInternalRep *irPtr;					\
	irPtr = TclFetchInternalRep((objPtr), &tclProcBodyType);		\
	(procPtr) = irPtr ? (Proc *)irPtr->twoPtrValue.ptr1 : NULL;		\
    } while (0)

/*
 * The [upvar]/[uplevel] level reference type. Uses the wideValue field
 * to remember the integer value of a parsed #<integer> format.
 *
 * Uses the default behaviour throughout, and never disposes of the string
 * rep; it's just a cache type.
 */

static const Tcl_ObjType levelReferenceType = {
    "levelReference",
    NULL, NULL, NULL, NULL
};

/*
 * The type of lambdas. Note that every lambda will *always* have a string
 * representation.
 *
 * Internally, ptr1 is a pointer to a Proc instance that is not bound to a
 * command name, and ptr2 is a pointer to the namespace that the Proc instance
 * will execute within. IF YOU CHANGE THIS, CHECK IN tclDisassemble.c TOO.
 */

static const Tcl_ObjType lambdaType = {
    "lambdaExpr",		/* name */
    FreeLambdaInternalRep,	/* freeIntRepProc */
    DupLambdaInternalRep,	/* dupIntRepProc */
    NULL,			/* updateStringProc */
    SetLambdaFromAny		/* setFromAnyProc */
};

#define LambdaSetIntRep(objPtr, procPtr, nsObjPtr)			\
    do {								\
	Tcl_ObjInternalRep ir;						\
	ir.twoPtrValue.ptr1 = (procPtr);				\
	ir.twoPtrValue.ptr2 = (nsObjPtr);				\
	Tcl_IncrRefCount((nsObjPtr));					\
	Tcl_StoreInternalRep((objPtr), &lambdaType, &ir);			\
    } while (0)

#define LambdaGetIntRep(objPtr, procPtr, nsObjPtr)			\
    do {								\
	const Tcl_ObjInternalRep *irPtr;					\
	irPtr = TclFetchInternalRep((objPtr), &lambdaType);			\
	(procPtr) = irPtr ? (Proc *)irPtr->twoPtrValue.ptr1 : NULL;		\
	(nsObjPtr) = irPtr ? (Tcl_Obj *)irPtr->twoPtrValue.ptr2 : NULL;		\
    } while (0)


/*
 *----------------------------------------------------------------------
 *
 * Tcl_ProcObjCmd --
 *
 *	This object-based function is invoked to process the "proc" Tcl
 *	command. See the user documentation for details on what it does.
 *
 * Results:
 *	A standard Tcl object result value.
 *
 * Side effects:
 *	A new procedure gets created.
 *
 *----------------------------------------------------------------------
 */

#undef TclObjInterpProc
int
Tcl_ProcObjCmd(
    TCL_UNUSED(void *),
    Tcl_Interp *interp,		/* Current interpreter. */
    size_t objc,			/* Number of arguments. */
    Tcl_Obj *const objv[])	/* Argument objects. */
{
    Interp *iPtr = (Interp *) interp;
    Proc *procPtr;
    const char *procName;
    const char *simpleName, *procArgs, *procBody;
    Namespace *nsPtr, *altNsPtr, *cxtNsPtr;
    Tcl_Command cmd;

    if (objc != 4) {
	Tcl_WrongNumArgs(interp, 1, objv, "name args body");
	return TCL_ERROR;
    }

    /*
     * Determine the namespace where the procedure should reside. Unless the
     * command name includes namespace qualifiers, this will be the current
     * namespace.
     */

    procName = TclGetString(objv[1]);
    TclGetNamespaceForQualName(interp, procName, NULL, 0,
	    &nsPtr, &altNsPtr, &cxtNsPtr, &simpleName);

    if (nsPtr == NULL) {
	Tcl_SetObjResult(interp, Tcl_ObjPrintf(
		"can't create procedure \"%s\": unknown namespace",
		procName));
	Tcl_SetErrorCode(interp, "TCL", "VALUE", "COMMAND", NULL);
	return TCL_ERROR;
    }
    if (simpleName == NULL) {
	Tcl_SetObjResult(interp, Tcl_ObjPrintf(
		"can't create procedure \"%s\": bad procedure name",
		procName));
	Tcl_SetErrorCode(interp, "TCL", "VALUE", "COMMAND", NULL);
	return TCL_ERROR;
    }

    /*
     * Create the data structure to represent the procedure.
     */

    if (TclCreateProc(interp, /*ignored nsPtr*/ NULL, simpleName, objv[2],
	    objv[3], &procPtr) != TCL_OK) {
	Tcl_AddErrorInfo(interp, "\n    (creating proc \"");
	Tcl_AddErrorInfo(interp, simpleName);
	Tcl_AddErrorInfo(interp, "\")");
	return TCL_ERROR;
    }

    cmd = TclNRCreateCommandInNs(interp, simpleName, (Tcl_Namespace *) nsPtr,
	TclObjInterpProc, NRInterpProc, procPtr, TclProcDeleteProc);

    /*
     * Now initialize the new procedure's cmdPtr field. This will be used
     * later when the procedure is called to determine what namespace the
     * procedure will run in. This will be different than the current
     * namespace if the proc was renamed into a different namespace.
     */

    procPtr->cmdPtr = (Command *) cmd;

    /*
     * TIP #280: Remember the line the procedure body is starting on. In a
     * bytecode context we ask the engine to provide us with the necessary
     * information. This is for the initialization of the byte code compiler
     * when the body is used for the first time.
     *
     * This code is nearly identical to the #280 code in SetLambdaFromAny, see
     * this file. The differences are the different index of the body in the
     * line array of the context, and the lambda code requires some special
     * processing. Find a way to factor the common elements into a single
     * function.
     */

    if (iPtr->cmdFramePtr) {
	CmdFrame *contextPtr = (CmdFrame *)TclStackAlloc(interp, sizeof(CmdFrame));

	*contextPtr = *iPtr->cmdFramePtr;
	if (contextPtr->type == TCL_LOCATION_BC) {
	    /*
	     * Retrieve source information from the bytecode, if possible. If
	     * the information is retrieved successfully, context.type will be
	     * TCL_LOCATION_SOURCE and the reference held by
	     * context.data.eval.path will be counted.
	     */

	    TclGetSrcInfoForPc(contextPtr);
	} else if (contextPtr->type == TCL_LOCATION_SOURCE) {
	    /*
	     * The copy into 'context' up above has created another reference
	     * to 'context.data.eval.path'; account for it.
	     */

	    Tcl_IncrRefCount(contextPtr->data.eval.path);
	}

	if (contextPtr->type == TCL_LOCATION_SOURCE) {
	    /*
	     * We can account for source location within a proc only if the
	     * proc body was not created by substitution.
	     */

	    if (contextPtr->line
		    && (contextPtr->nline >= 4) && (contextPtr->line[3] >= 0)) {
		int isNew;
		Tcl_HashEntry *hePtr;
		CmdFrame *cfPtr = (CmdFrame *)Tcl_Alloc(sizeof(CmdFrame));

		cfPtr->level = -1;
		cfPtr->type = contextPtr->type;
		cfPtr->line = (int *)Tcl_Alloc(sizeof(int));
		cfPtr->line[0] = contextPtr->line[3];
		cfPtr->nline = 1;
		cfPtr->framePtr = NULL;
		cfPtr->nextPtr = NULL;

		cfPtr->data.eval.path = contextPtr->data.eval.path;
		Tcl_IncrRefCount(cfPtr->data.eval.path);

		cfPtr->cmd = NULL;
		cfPtr->len = 0;

		hePtr = Tcl_CreateHashEntry(iPtr->linePBodyPtr,
			procPtr, &isNew);
		if (!isNew) {
		    /*
		     * Get the old command frame and release it. See also
		     * TclProcCleanupProc in this file. Currently it seems as
		     * if only the procbodytest::proc command of the testsuite
		     * is able to trigger this situation.
		     */

		    CmdFrame *cfOldPtr = (CmdFrame *)Tcl_GetHashValue(hePtr);

		    if (cfOldPtr->type == TCL_LOCATION_SOURCE) {
			Tcl_DecrRefCount(cfOldPtr->data.eval.path);
			cfOldPtr->data.eval.path = NULL;
		    }
		    Tcl_Free(cfOldPtr->line);
		    cfOldPtr->line = NULL;
		    Tcl_Free(cfOldPtr);
		}
		Tcl_SetHashValue(hePtr, cfPtr);
	    }

	    /*
	     * 'contextPtr' is going out of scope; account for the reference
	     * that it's holding to the path name.
	     */

	    Tcl_DecrRefCount(contextPtr->data.eval.path);
	    contextPtr->data.eval.path = NULL;
	}
	TclStackFree(interp, contextPtr);
    }

    /*
     * Optimize for no-op procs: if the body is not precompiled (like a TclPro
     * procbody), and the argument list is just "args" and the body is empty,
     * define a compileProc to compile a no-op.
     *
     * Notes:
     *	 - cannot be done for any argument list without having different
     *	   compiled/not-compiled behaviour in the "wrong argument #" case, or
     *	   making this code much more complicated. In any case, it doesn't
     *	   seem to make a lot of sense to verify the number of arguments we
     *	   are about to ignore ...
     *	 - could be enhanced to handle also non-empty bodies that contain only
     *	   comments; however, parsing the body will slow down the compilation
     *	   of all procs whose argument list is just _args_
     */

    if (objv[3]->typePtr == &tclProcBodyType) {
	goto done;
    }

    procArgs = TclGetString(objv[2]);

    while (*procArgs == ' ') {
	procArgs++;
    }

    if ((procArgs[0] == 'a') && (strncmp(procArgs, "args", 4) == 0)) {
	size_t numBytes;

	procArgs +=4;
	while (*procArgs != '\0') {
	    if (*procArgs != ' ') {
		goto done;
	    }
	    procArgs++;
	}

	/*
	 * The argument list is just "args"; check the body
	 */

	procBody = Tcl_GetStringFromObj(objv[3], &numBytes);
	if (TclParseAllWhiteSpace(procBody, numBytes) < numBytes) {
	    goto done;
	}

	/*
	 * The body is just spaces: link the compileProc
	 */

	((Command *) cmd)->compileProc = TclCompileNoOp;
    }

  done:
    return TCL_OK;
}

/*
 *----------------------------------------------------------------------
 *
 * TclCreateProc --
 *
 *	Creates the data associated with a Tcl procedure definition. This
 *	function knows how to handle two types of body objects: strings and
 *	procbody. Strings are the traditional (and common) value for bodies,
 *	procbody are values created by extensions that have loaded a
 *	previously compiled script.
 *
 * Results:
 *	Returns TCL_OK on success, along with a pointer to a Tcl procedure
 *	definition in procPtrPtr where the cmdPtr field is not initialised.
 *	This definition should be freed by calling TclProcCleanupProc() when
 *	it is no longer needed. Returns TCL_ERROR if anything goes wrong.
 *
 * Side effects:
 *	If anything goes wrong, this function returns an error message in the
 *	interpreter.
 *
 *----------------------------------------------------------------------
 */

int
TclCreateProc(
    Tcl_Interp *interp,		/* Interpreter containing proc. */
    TCL_UNUSED(Namespace *) /*nsPtr*/,
    const char *procName,	/* Unqualified name of this proc. */
    Tcl_Obj *argsPtr,		/* Description of arguments. */
    Tcl_Obj *bodyPtr,		/* Command body. */
    Proc **procPtrPtr)		/* Returns: pointer to proc data. */
{
    Interp *iPtr = (Interp *) interp;

    Proc *procPtr = NULL;
    size_t i, numArgs;
    CompiledLocal *localPtr = NULL;
    Tcl_Obj **argArray;
    int precompiled = 0, result;

    ProcGetIntRep(bodyPtr, procPtr);
    if (procPtr != NULL) {
	/*
	 * Because the body is a TclProProcBody, the actual body is already
	 * compiled, and it is not shared with anyone else, so it's OK not to
	 * unshare it (as a matter of fact, it is bad to unshare it, because
	 * there may be no source code).
	 *
	 * We don't create and initialize a Proc structure for the procedure;
	 * rather, we use what is in the body object. We increment the ref
	 * count of the Proc struct since the command (soon to be created)
	 * will be holding a reference to it.
	 */

	procPtr->iPtr = iPtr;
	procPtr->refCount++;
	precompiled = 1;
    } else {
	/*
	 * If the procedure's body object is shared because its string value
	 * is identical to, e.g., the body of another procedure, we must
	 * create a private copy for this procedure to use. Such sharing of
	 * procedure bodies is rare but can cause problems. A procedure body
	 * is compiled in a context that includes the number of "slots"
	 * allocated by the compiler for local variables. There is a local
	 * variable slot for each formal parameter (the
	 * "procPtr->numCompiledLocals = numArgs" assignment below). This
	 * means that the same code can not be shared by two procedures that
	 * have a different number of arguments, even if their bodies are
	 * identical. Note that we don't use Tcl_DuplicateObj since we would
	 * not want any bytecode internal representation.
	 */

	if (Tcl_IsShared(bodyPtr)) {
	    const char *bytes;
	    size_t length;
	    Tcl_Obj *sharedBodyPtr = bodyPtr;

	    bytes = Tcl_GetStringFromObj(bodyPtr, &length);
	    bodyPtr = Tcl_NewStringObj(bytes, length);

	    /*
	     * TIP #280.
	     * Ensure that the continuation line data for the original body is
	     * not lost and applies to the new body as well.
	     */

	    TclContinuationsCopy(bodyPtr, sharedBodyPtr);
	}

	/*
	 * Create and initialize a Proc structure for the procedure. We
	 * increment the ref count of the procedure's body object since there
	 * will be a reference to it in the Proc structure.
	 */

	Tcl_IncrRefCount(bodyPtr);

	procPtr = (Proc *)Tcl_Alloc(sizeof(Proc));
	procPtr->iPtr = iPtr;
	procPtr->refCount = 1;
	procPtr->bodyPtr = bodyPtr;
	procPtr->numArgs = 0;	/* Actual argument count is set below. */
	procPtr->numCompiledLocals = 0;
	procPtr->firstLocalPtr = NULL;
	procPtr->lastLocalPtr = NULL;
    }

    /*
     * Break up the argument list into argument specifiers, then process each
     * argument specifier. If the body is precompiled, processing is limited
     * to checking that the parsed argument is consistent with the one stored
     * in the Proc.
     */

    result = TclListObjGetElementsM(interp , argsPtr ,&numArgs ,&argArray);
    if (result != TCL_OK) {
	goto procError;
    }

    if (precompiled) {
	if (numArgs > procPtr->numArgs) {
	    Tcl_SetObjResult(interp, Tcl_ObjPrintf(
		    "procedure \"%s\": arg list contains %" TCL_Z_MODIFIER "u entries, "
		    "precompiled header expects %" TCL_Z_MODIFIER "u", procName, numArgs,
		    procPtr->numArgs));
	    Tcl_SetErrorCode(interp, "TCL", "OPERATION", "PROC",
		    "BYTECODELIES", NULL);
	    goto procError;
	}
	localPtr = procPtr->firstLocalPtr;
    } else {
	procPtr->numArgs = numArgs;
	procPtr->numCompiledLocals = numArgs;
    }

    for (i = 0; i < numArgs; i++) {
	const char *argname, *argnamei, *argnamelast;
	size_t fieldCount, nameLength;
	Tcl_Obj **fieldValues;

	/*
	 * Now divide the specifier up into name and default.
	 */

	result = TclListObjGetElementsM(interp, argArray[i], &fieldCount,
		&fieldValues);
	if (result != TCL_OK) {
	    goto procError;
	}
	if (fieldCount > 2) {
	    Tcl_Obj *errorObj = Tcl_NewStringObj(
		"too many fields in argument specifier \"", -1);
	    Tcl_AppendObjToObj(errorObj, argArray[i]);
	    Tcl_AppendToObj(errorObj, "\"", -1);
	    Tcl_SetObjResult(interp, errorObj);
	    Tcl_SetErrorCode(interp, "TCL", "OPERATION", "PROC",
		    "FORMALARGUMENTFORMAT", NULL);
	    goto procError;
	}
	if ((fieldCount == 0) || (Tcl_GetCharLength(fieldValues[0]) == 0)) {
	    Tcl_SetObjResult(interp, Tcl_NewStringObj(
		    "argument with no name", -1));
	    Tcl_SetErrorCode(interp, "TCL", "OPERATION", "PROC",
		    "FORMALARGUMENTFORMAT", NULL);
	    goto procError;
	}

	argname = Tcl_GetStringFromObj(fieldValues[0], &nameLength);

	/*
	 * Check that the formal parameter name is a scalar.
	 */

	argnamei = argname;
	argnamelast = (nameLength > 0) ? (argname + nameLength - 1) : argname;
	while (argnamei < argnamelast) {
	    if (*argnamei == '(') {
		if (*argnamelast == ')') { /* We have an array element. */
		    Tcl_SetObjResult(interp, Tcl_ObjPrintf(
			    "formal parameter \"%s\" is an array element",
			    TclGetString(fieldValues[0])));
		    Tcl_SetErrorCode(interp, "TCL", "OPERATION", "PROC",
			    "FORMALARGUMENTFORMAT", NULL);
		    goto procError;
		}
	    } else if (*argnamei == ':' && *(argnamei+1) == ':') {
		Tcl_Obj *errorObj = Tcl_NewStringObj(
		    "formal parameter \"", -1);
		Tcl_AppendObjToObj(errorObj, fieldValues[0]);
		Tcl_AppendToObj(errorObj, "\" is not a simple name", -1);
		Tcl_SetObjResult(interp, errorObj);
		Tcl_SetErrorCode(interp, "TCL", "OPERATION", "PROC",
			"FORMALARGUMENTFORMAT", NULL);
		goto procError;
	    }
	    argnamei++;
	}

	if (precompiled) {
	    /*
	     * Compare the parsed argument with the stored one. Note that the
	     * only flag value that makes sense at this point is VAR_ARGUMENT
	     * (its value was kept the same as pre VarReform to simplify
	     * tbcload's processing of older byetcodes).
	     *
	     * The only other flag vlaue that is important to retrieve from
	     * precompiled procs is VAR_TEMPORARY (also unchanged). It is
	     * needed later when retrieving the variable names.
	     */

	    if ((localPtr->nameLength != nameLength)
		    || (memcmp(localPtr->name, argname, nameLength) != 0)
		    || (localPtr->frameIndex != i)
		    || !(localPtr->flags & VAR_ARGUMENT)
		    || (localPtr->defValuePtr == NULL && fieldCount == 2)
		    || (localPtr->defValuePtr != NULL && fieldCount != 2)) {
		Tcl_SetObjResult(interp, Tcl_ObjPrintf(
			"procedure \"%s\": formal parameter %" TCL_Z_MODIFIER "u is "
			"inconsistent with precompiled body", procName, i));
		Tcl_SetErrorCode(interp, "TCL", "OPERATION", "PROC",
			"BYTECODELIES", NULL);
		goto procError;
	    }

	    /*
	     * Compare the default value if any.
	     */

	    if (localPtr->defValuePtr != NULL) {
		size_t tmpLength, valueLength;
		const char *tmpPtr = Tcl_GetStringFromObj(localPtr->defValuePtr, &tmpLength);
		const char *value = Tcl_GetStringFromObj(fieldValues[1], &valueLength);

		if ((valueLength != tmpLength)
		     || memcmp(value, tmpPtr, tmpLength) != 0
		) {
		    Tcl_Obj *errorObj = Tcl_ObjPrintf(
			    "procedure \"%s\": formal parameter \"", procName);
		    Tcl_AppendObjToObj(errorObj, fieldValues[0]);
		    Tcl_AppendToObj(errorObj, "\" has "
			"default value inconsistent with precompiled body", -1);
		    Tcl_SetObjResult(interp, errorObj);
		    Tcl_SetErrorCode(interp, "TCL", "OPERATION", "PROC",
			    "BYTECODELIES", NULL);
		    goto procError;
		}
	    }
	    if ((i == numArgs - 1)
		    && (localPtr->nameLength == 4)
		    && (localPtr->name[0] == 'a')
		    && (strcmp(localPtr->name, "args") == 0)) {
		localPtr->flags |= VAR_IS_ARGS;
	    }

	    localPtr = localPtr->nextPtr;
	} else {
	    /*
	     * Allocate an entry in the runtime procedure frame's array of
	     * local variables for the argument.
	     */

	    localPtr = (CompiledLocal *)Tcl_Alloc(
		    offsetof(CompiledLocal, name) + 1U + fieldValues[0]->length);
	    if (procPtr->firstLocalPtr == NULL) {
		procPtr->firstLocalPtr = procPtr->lastLocalPtr = localPtr;
	    } else {
		procPtr->lastLocalPtr->nextPtr = localPtr;
		procPtr->lastLocalPtr = localPtr;
	    }
	    localPtr->nextPtr = NULL;
	    localPtr->nameLength = nameLength;
	    localPtr->frameIndex = i;
	    localPtr->flags = VAR_ARGUMENT;
	    localPtr->resolveInfo = NULL;

	    if (fieldCount == 2) {
		localPtr->defValuePtr = fieldValues[1];
		Tcl_IncrRefCount(localPtr->defValuePtr);
	    } else {
		localPtr->defValuePtr = NULL;
	    }
	    memcpy(localPtr->name, argname, fieldValues[0]->length + 1);
	    if ((i == numArgs - 1)
		    && (localPtr->nameLength == 4)
		    && (localPtr->name[0] == 'a')
		    && (memcmp(localPtr->name, "args", 4) == 0)) {
		localPtr->flags |= VAR_IS_ARGS;
	    }
	}
    }

    *procPtrPtr = procPtr;
    return TCL_OK;

  procError:
    if (precompiled) {
	procPtr->refCount--;
    } else {
	Tcl_DecrRefCount(bodyPtr);
	while (procPtr->firstLocalPtr != NULL) {
	    localPtr = procPtr->firstLocalPtr;
	    procPtr->firstLocalPtr = localPtr->nextPtr;

	    if (localPtr->defValuePtr != NULL) {
		Tcl_DecrRefCount(localPtr->defValuePtr);
	    }

	    Tcl_Free(localPtr);
	}
	Tcl_Free(procPtr);
    }
    return TCL_ERROR;
}

/*
 *----------------------------------------------------------------------
 *
 * TclGetFrame --
 *
 *	Given a description of a procedure frame, such as the first argument
 *	to an "uplevel" or "upvar" command, locate the call frame for the
 *	appropriate level of procedure.
 *
 * Results:
 *	The return value is -1 if an error occurred in finding the frame (in
 *	this case an error message is left in the interp's result). 1 is
 *	returned if string was either a number or a number preceded by "#" and
 *	it specified a valid frame. 0 is returned if string isn't one of the
 *	two things above (in this case, the lookup acts as if string were
 *	"1"). The variable pointed to by framePtrPtr is filled in with the
 *	address of the desired frame (unless an error occurs, in which case it
 *	isn't modified).
 *
 * Side effects:
 *	None.
 *
 *----------------------------------------------------------------------
 */

int
TclGetFrame(
    Tcl_Interp *interp,		/* Interpreter in which to find frame. */
    const char *name,		/* String describing frame. */
    CallFrame **framePtrPtr)	/* Store pointer to frame here (or NULL if
				 * global frame indicated). */
{
	int result;
	Tcl_Obj obj;

	obj.bytes = (char *) name;
	obj.length = strlen(name);
	obj.typePtr = NULL;
	result = TclObjGetFrame(interp, &obj, framePtrPtr);
	TclFreeInternalRep(&obj);
	return result;
}

/*
 *----------------------------------------------------------------------
 *
 * TclObjGetFrame --
 *
 *	Given a description of a procedure frame, such as the first argument
 *	to an "uplevel" or "upvar" command, locate the call frame for the
 *	appropriate level of procedure.
 *
 * Results:
 *	The return value is -1 if an error occurred in finding the frame (in
 *	this case an error message is left in the interp's result). 1 is
 *	returned if objPtr was either an int or an int preceded by "#" and
 *	it specified a valid frame. 0 is returned if objPtr isn't one of the
 *	two things above (in this case, the lookup acts as if objPtr were
 *	"1"). The variable pointed to by framePtrPtr is filled in with the
 *	address of the desired frame (unless an error occurs, in which case it
 *	isn't modified).
 *
 * Side effects:
 *	None.
 *
 *----------------------------------------------------------------------
 */

int
TclObjGetFrame(
    Tcl_Interp *interp,		/* Interpreter in which to find frame. */
    Tcl_Obj *objPtr,		/* Object describing frame. */
    CallFrame **framePtrPtr)	/* Store pointer to frame here (or NULL if
				 * global frame indicated). */
{
    Interp *iPtr = (Interp *) interp;
    int curLevel, level, result;
    const Tcl_ObjInternalRep *irPtr;
    const char *name = NULL;
    Tcl_WideInt w;

    /*
     * Parse object to figure out which level number to go to.
     */

    result = 0;
    curLevel = iPtr->varFramePtr->level;

    /*
     * Check for integer first, since that has potential to spare us
     * a generation of a stringrep.
     */

    if (objPtr == NULL) {
	/* Do nothing */
    } else if (TCL_OK == Tcl_GetIntFromObj(NULL, objPtr, &level)) {
	Tcl_GetWideIntFromObj(NULL, objPtr, &w);
	if (w < 0 || w > INT_MAX || curLevel > w + INT_MAX) {
	    result = -1;
	} else {
	    level = curLevel - level;
	    result = 1;
	}
    } else if ((irPtr = TclFetchInternalRep(objPtr, &levelReferenceType))) {
	level = irPtr->wideValue;
	result = 1;
    } else {
	name = TclGetString(objPtr);
	if (name[0] == '#') {
	    if (TCL_OK == Tcl_GetInt(NULL, name+1, &level)) {
		if (level < 0 || (level > 0 && name[1] == '-')) {
		    result = -1;
		} else {
		    Tcl_ObjInternalRep ir;

		    ir.wideValue = level;
		    Tcl_StoreInternalRep(objPtr, &levelReferenceType, &ir);
		    result = 1;
		}
	    } else {
		result = -1;
	    }
	} else if (TclGetWideBitsFromObj(NULL, objPtr, &w) == TCL_OK) {
	    /*
	     * If this were an integer, we'd have succeeded already.
	     * Docs say we have to treat this as a 'bad level'  error.
	     */
	    result = -1;
	}
    }

    if (result != -1) {
	/* if relative current level */
	if (result == 0) {
	    if (!curLevel) {
		/* we are in top-level, so simply generate bad level */
		name = "1";
		goto badLevel;
	    }
	    level = curLevel - 1;
	}
	if (level >= 0) {
	    CallFrame *framePtr;
	    for (framePtr = iPtr->varFramePtr; framePtr != NULL;
		    framePtr = framePtr->callerVarPtr) {
		if ((int)framePtr->level == level) {
		    *framePtrPtr = framePtr;
		    return result;
		}
	    }
	}
    }
badLevel:
    if (name == NULL) {
	name = objPtr ? TclGetString(objPtr) : "1" ;
    }
    Tcl_SetObjResult(interp, Tcl_ObjPrintf("bad level \"%s\"", name));
    Tcl_SetErrorCode(interp, "TCL", "LOOKUP", "LEVEL", name, NULL);
    return -1;
}

/*
 *----------------------------------------------------------------------
 *
 * Tcl_UplevelObjCmd --
 *
 *	This object function is invoked to process the "uplevel" Tcl command.
 *	See the user documentation for details on what it does.
 *
 * Results:
 *	A standard Tcl object result value.
 *
 * Side effects:
 *	See the user documentation.
 *
 *----------------------------------------------------------------------
 */

static int
Uplevel_Callback(
    ClientData data[],
    Tcl_Interp *interp,
    int result)
{
    CallFrame *savedVarFramePtr = (CallFrame *)data[0];

    if (result == TCL_ERROR) {
	Tcl_AppendObjToErrorInfo(interp, Tcl_ObjPrintf(
		"\n    (\"uplevel\" body line %d)", Tcl_GetErrorLine(interp)));
    }

    /*
     * Restore the variable frame, and return.
     */

    ((Interp *)interp)->varFramePtr = savedVarFramePtr;
    return result;
}

int
Tcl_UplevelObjCmd(
    ClientData clientData,
    Tcl_Interp *interp,		/* Current interpreter. */
    size_t objc,			/* Number of arguments. */
    Tcl_Obj *const objv[])	/* Argument objects. */
{
    return Tcl_NRCallObjProc2(interp, TclNRUplevelObjCmd, clientData, objc, objv);
}

int
TclNRUplevelObjCmd(
    TCL_UNUSED(void *),
    Tcl_Interp *interp,		/* Current interpreter. */
    size_t objc,			/* Number of arguments. */
    Tcl_Obj *const objv[])	/* Argument objects. */
{

    Interp *iPtr = (Interp *) interp;
    CmdFrame *invoker = NULL;
    int word = 0;
    int result;
    CallFrame *savedVarFramePtr, *framePtr;
    Tcl_Obj *objPtr;

    if (objc < 2) {
    /* to do
    *    simplify things by interpreting the argument as a command when there
    *    is only one argument.  This requires a TIP since currently a single
    *    argument is interpreted as a level indicator if possible.
    */
    uplevelSyntax:
	Tcl_WrongNumArgs(interp, 1, objv, "?level? command ?arg ...?");
	return TCL_ERROR;
    } else if (!TclHasStringRep(objv[1]) && objc == 2) {
	int status;
	size_t llength;
	status = TclListObjLengthM(interp, objv[1], &llength);
	if (status == TCL_OK && llength > 1) {
	    /* the first argument can't interpreted as a level. Avoid
	     * generating a string representation of the script. */
	    result = TclGetFrame(interp, "1", &framePtr);
	    if (result == -1) {
		return TCL_ERROR;
	    }
	    objc -= 1;
	    objv += 1;
	    goto havelevel;
	}
    }

    /*
     * Find the level to use for executing the command.
     */

    result = TclObjGetFrame(interp, objv[1], &framePtr);
    if (result == -1) {
	return TCL_ERROR;
    }
    objc -= result + 1;
    if (objc == 0) {
	goto uplevelSyntax;
    }
    objv += result + 1;

    havelevel:

    /*
     * Modify the interpreter state to execute in the given frame.
     */

    savedVarFramePtr = iPtr->varFramePtr;
    iPtr->varFramePtr = framePtr;

    /*
     * Execute the residual arguments as a command.
     */

    if (objc == 1) {
	/*
	 * TIP #280. Make actual argument location available to eval'd script
	 */

	TclArgumentGet(interp, objv[0], &invoker, &word);
	objPtr = objv[0];

    } else {
	/*
	 * More than one argument: concatenate them together with spaces
	 * between, then evaluate the result. Tcl_EvalObjEx will delete the
	 * object when it decrements its refcount after eval'ing it.
	 */

	objPtr = Tcl_ConcatObj(objc, objv);
    }

    TclNRAddCallback(interp, Uplevel_Callback, savedVarFramePtr, NULL, NULL,
	    NULL);
    return TclNREvalObjEx(interp, objPtr, 0, invoker, word);
}

/*
 *----------------------------------------------------------------------
 *
 * TclFindProc --
 *
 *	Given the name of a procedure, return a pointer to the record
 *	describing the procedure. The procedure will be looked up using the
 *	usual rules: first in the current namespace and then in the global
 *	namespace.
 *
 * Results:
 *	NULL is returned if the name doesn't correspond to any procedure.
 *	Otherwise, the return value is a pointer to the procedure's record. If
 *	the name is found but refers to an imported command that points to a
 *	"real" procedure defined in another namespace, a pointer to that
 *	"real" procedure's structure is returned.
 *
 * Side effects:
 *	None.
 *
 *----------------------------------------------------------------------
 */

Proc *
TclFindProc(
    Interp *iPtr,		/* Interpreter in which to look. */
    const char *procName)	/* Name of desired procedure. */
{
    Tcl_Command cmd;
    Command *cmdPtr;

    cmd = Tcl_FindCommand((Tcl_Interp *) iPtr, procName, NULL, /*flags*/ 0);
    if (cmd == (Tcl_Command) NULL) {
	return NULL;
    }
    cmdPtr = (Command *) cmd;

    return TclIsProc(cmdPtr);
}

/*
 *----------------------------------------------------------------------
 *
 * TclIsProc --
 *
 *	Tells whether a command is a Tcl procedure or not.
 *
 * Results:
 *	If the given command is actually a Tcl procedure, the return value is
 *	the address of the record describing the procedure. Otherwise the
 *	return value is 0.
 *
 * Side effects:
 *	None.
 *
 *----------------------------------------------------------------------
 */

Proc *
TclIsProc(
    Command *cmdPtr)		/* Command to test. */
{
    Tcl_Command origCmd = TclGetOriginalCommand((Tcl_Command) cmdPtr);

    if (origCmd != NULL) {
	cmdPtr = (Command *) origCmd;
    }
    if (cmdPtr->deleteProc == TclProcDeleteProc) {
	return (Proc *)cmdPtr->objClientData2;
    }
    return NULL;
}

static int
ProcWrongNumArgs(
    Tcl_Interp *interp,
    int skip)
{
    CallFrame *framePtr = ((Interp *)interp)->varFramePtr;
    Proc *procPtr = framePtr->procPtr;
    int localCt = procPtr->numCompiledLocals, numArgs, i;
    Tcl_Obj **desiredObjs;
    const char *final = NULL;

    /*
     * Build up desired argument list for Tcl_WrongNumArgs
     */

    numArgs = framePtr->procPtr->numArgs;
    desiredObjs = (Tcl_Obj **)TclStackAlloc(interp,
	    sizeof(Tcl_Obj *) * (numArgs+1));

    if (framePtr->isProcCallFrame & FRAME_IS_LAMBDA) {
	desiredObjs[0] = Tcl_NewStringObj("lambdaExpr", -1);
    } else {
	desiredObjs[0] = framePtr->objv[skip-1];
    }
    Tcl_IncrRefCount(desiredObjs[0]);

    if (localCt > 0) {
	Var *defPtr = (Var *) (&framePtr->localCachePtr->varName0 + localCt);

	for (i=1 ; i<=numArgs ; i++, defPtr++) {
	    Tcl_Obj *argObj;
	    Tcl_Obj *namePtr = localName(framePtr, i-1);

	    if (defPtr->value.objPtr != NULL) {
		TclNewObj(argObj);
		Tcl_AppendStringsToObj(argObj, "?", TclGetString(namePtr), "?", NULL);
	    } else if (defPtr->flags & VAR_IS_ARGS) {
		numArgs--;
		final = "?arg ...?";
		break;
	    } else {
		argObj = namePtr;
		Tcl_IncrRefCount(namePtr);
	    }
	    desiredObjs[i] = argObj;
	}
    }

    Tcl_ResetResult(interp);
    Tcl_WrongNumArgs(interp, numArgs+1, desiredObjs, final);

    for (i=0 ; i<=numArgs ; i++) {
	Tcl_DecrRefCount(desiredObjs[i]);
    }
    TclStackFree(interp, desiredObjs);
    return TCL_ERROR;
}

/*
 *----------------------------------------------------------------------
 *
 * InitResolvedLocals --
 *
 *	This routine is invoked in order to initialize the compiled locals
 *	table for a new call frame.
 *
 * Results:
 *	None.
 *
 * Side effects:
 *	May invoke various name resolvers in order to determine which
 *	variables are being referenced at runtime.
 *
 *----------------------------------------------------------------------
 */

static void
InitResolvedLocals(
    Tcl_Interp *interp,		/* Current interpreter. */
    ByteCode *codePtr,
    Var *varPtr,
    Namespace *nsPtr)		/* Pointer to current namespace. */
{
    Interp *iPtr = (Interp *) interp;
    int haveResolvers = (nsPtr->compiledVarResProc || iPtr->resolverPtr);
    CompiledLocal *firstLocalPtr, *localPtr;
    int varNum;
    Tcl_ResolvedVarInfo *resVarInfo;

    /*
     * Find the localPtr corresponding to varPtr
     */

    varNum = varPtr - iPtr->framePtr->compiledLocals;
    localPtr = iPtr->framePtr->procPtr->firstLocalPtr;
    while (varNum--) {
	localPtr = localPtr->nextPtr;
    }

    if (!(haveResolvers && (codePtr->flags & TCL_BYTECODE_RESOLVE_VARS))) {
	goto doInitResolvedLocals;
    }

    /*
     * This is the first run after a recompile, or else the resolver epoch
     * has changed: update the resolver cache.
     */

    firstLocalPtr = localPtr;
    for (; localPtr != NULL; localPtr = localPtr->nextPtr) {
	if (localPtr->resolveInfo) {
	    if (localPtr->resolveInfo->deleteProc) {
		localPtr->resolveInfo->deleteProc(localPtr->resolveInfo);
	    } else {
		Tcl_Free(localPtr->resolveInfo);
	    }
	    localPtr->resolveInfo = NULL;
	}
	localPtr->flags &= ~VAR_RESOLVED;

	if (haveResolvers &&
		!(localPtr->flags & (VAR_ARGUMENT|VAR_TEMPORARY))) {
	    ResolverScheme *resPtr = iPtr->resolverPtr;
	    Tcl_ResolvedVarInfo *vinfo;
	    int result;

	    if (nsPtr->compiledVarResProc) {
		result = nsPtr->compiledVarResProc(nsPtr->interp,
			localPtr->name, localPtr->nameLength,
			(Tcl_Namespace *) nsPtr, &vinfo);
	    } else {
		result = TCL_CONTINUE;
	    }

	    while ((result == TCL_CONTINUE) && resPtr) {
		if (resPtr->compiledVarResProc) {
		    result = resPtr->compiledVarResProc(nsPtr->interp,
			    localPtr->name, localPtr->nameLength,
			    (Tcl_Namespace *) nsPtr, &vinfo);
		}
		resPtr = resPtr->nextPtr;
	    }
	    if (result == TCL_OK) {
		localPtr->resolveInfo = vinfo;
		localPtr->flags |= VAR_RESOLVED;
	    }
	}
    }
    localPtr = firstLocalPtr;
    codePtr->flags &= ~TCL_BYTECODE_RESOLVE_VARS;

    /*
     * Initialize the array of local variables stored in the call frame. Some
     * variables may have special resolution rules. In that case, we call
     * their "resolver" procs to get our hands on the variable, and we make
     * the compiled local a link to the real variable.
     */

  doInitResolvedLocals:
    for (; localPtr != NULL; varPtr++, localPtr = localPtr->nextPtr) {
	varPtr->flags = 0;
	varPtr->value.objPtr = NULL;

	/*
	 * Now invoke the resolvers to determine the exact variables that
	 * should be used.
	 */

	resVarInfo = localPtr->resolveInfo;
	if (resVarInfo && resVarInfo->fetchProc) {
	    Var *resolvedVarPtr = (Var *)
		    resVarInfo->fetchProc(interp, resVarInfo);

	    if (resolvedVarPtr) {
		if (TclIsVarInHash(resolvedVarPtr)) {
		    VarHashRefCount(resolvedVarPtr)++;
		}
		varPtr->flags = VAR_LINK;
		varPtr->value.linkPtr = resolvedVarPtr;
	    }
	}
    }
}

void
TclFreeLocalCache(
    Tcl_Interp *interp,
    LocalCache *localCachePtr)
{
    size_t i;
    Tcl_Obj **namePtrPtr = &localCachePtr->varName0;

    for (i = 0; i < localCachePtr->numVars; i++, namePtrPtr++) {
	Tcl_Obj *objPtr = *namePtrPtr;

	if (objPtr) {
	    /* TclReleaseLiteral calls Tcl_DecrRefCount for us */
	    TclReleaseLiteral(interp, objPtr);
	}
    }
    Tcl_Free(localCachePtr);
}

static void
InitLocalCache(
    Proc *procPtr)
{
    Interp *iPtr = procPtr->iPtr;
    ByteCode *codePtr;
    size_t localCt = procPtr->numCompiledLocals;
    size_t numArgs = procPtr->numArgs, i = 0;

    Tcl_Obj **namePtr;
    Var *varPtr;
    LocalCache *localCachePtr;
    CompiledLocal *localPtr;
    int isNew;

    ByteCodeGetInternalRep(procPtr->bodyPtr, &tclByteCodeType, codePtr);

    /*
     * Cache the names and initial values of local variables; store the
     * cache in both the framePtr for this execution and in the codePtr
     * for future calls.
     */

    localCachePtr = (LocalCache *)Tcl_Alloc(offsetof(LocalCache, varName0)
	    + localCt * sizeof(Tcl_Obj *)
	    + numArgs * sizeof(Var));

    namePtr = &localCachePtr->varName0;
    varPtr = (Var *) (namePtr + localCt);
    localPtr = procPtr->firstLocalPtr;
    while (localPtr) {
	if (TclIsVarTemporary(localPtr)) {
	    *namePtr = NULL;
	} else {
	    *namePtr = TclCreateLiteral(iPtr, localPtr->name,
		    localPtr->nameLength, /* hash */ -1,
		    &isNew, /* nsPtr */ NULL, 0, NULL);
	    Tcl_IncrRefCount(*namePtr);
	}

	if (i < numArgs) {
	    varPtr->flags = (localPtr->flags & VAR_IS_ARGS);
	    varPtr->value.objPtr = localPtr->defValuePtr;
	    varPtr++;
	    i++;
	}
	namePtr++;
	localPtr = localPtr->nextPtr;
    }
    codePtr->localCachePtr = localCachePtr;
    localCachePtr->refCount = 1;
    localCachePtr->numVars = localCt;
}

/*
 *----------------------------------------------------------------------
 *
 * InitArgsAndLocals --
 *
 *	This routine is invoked in order to initialize the arguments and other
 *	compiled locals table for a new call frame.
 *
 * Results:
 *	A standard Tcl result.
 *
 * Side effects:
 *	Allocates memory on the stack for the compiled local variables, the
 *	caller is responsible for freeing them. Initialises all variables. May
 *	invoke various name resolvers in order to determine which variables
 *	are being referenced at runtime.
 *
 *----------------------------------------------------------------------
 */

static int
InitArgsAndLocals(
    Tcl_Interp *interp,/* Interpreter in which procedure was
				 * invoked. */
    int skip)			/* Number of initial arguments to be skipped,
				 * i.e., words in the "command name". */
{
    CallFrame *framePtr = ((Interp *)interp)->varFramePtr;
    Proc *procPtr = framePtr->procPtr;
    ByteCode *codePtr;
    Var *varPtr, *defPtr;
    int localCt = procPtr->numCompiledLocals, numArgs, argCt, i, imax;
    Tcl_Obj *const *argObjs;

    ByteCodeGetInternalRep(procPtr->bodyPtr, &tclByteCodeType, codePtr);

    /*
     * Make sure that the local cache of variable names and initial values has
     * been initialised properly .
     */

    if (localCt) {
	if (!codePtr->localCachePtr) {
	    InitLocalCache(procPtr) ;
	}
	framePtr->localCachePtr = codePtr->localCachePtr;
	framePtr->localCachePtr->refCount++;
	defPtr = (Var *) (&framePtr->localCachePtr->varName0 + localCt);
    } else {
	defPtr = NULL;
    }

    /*
     * Create the "compiledLocals" array. Make sure it is large enough to hold
     * all the procedure's compiled local variables, including its formal
     * parameters.
     */

    varPtr = (Var *)TclStackAlloc(interp, localCt * sizeof(Var));
    framePtr->compiledLocals = varPtr;
    framePtr->numCompiledLocals = localCt;

    /*
     * Match and assign the call's actual parameters to the procedure's formal
     * arguments. The formal arguments are described by the first numArgs
     * entries in both the Proc structure's local variable list and the call
     * frame's local variable array.
     */

    numArgs = procPtr->numArgs;
    argCt = framePtr->objc - skip;	/* Set it to the number of args to the
					 * procedure. */
    if (numArgs == 0) {
	if (argCt) {
	    goto incorrectArgs;
	} else {
	    goto correctArgs;
	}
    }
    argObjs = framePtr->objv + skip;
    imax = ((argCt < numArgs-1) ? argCt : numArgs-1);
    for (i = 0; i < imax; i++, varPtr++, defPtr ? defPtr++ : defPtr) {
	/*
	 * "Normal" arguments; last formal is special, depends on it being
	 * 'args'.
	 */

	Tcl_Obj *objPtr = argObjs[i];

	varPtr->flags = 0;
	varPtr->value.objPtr = objPtr;
	Tcl_IncrRefCount(objPtr);	/* Local var is a reference. */
    }
    for (; i < numArgs-1; i++, varPtr++, defPtr ? defPtr++ : defPtr) {
	/*
	 * This loop is entered if argCt < (numArgs-1). Set default values;
	 * last formal is special.
	 */

	Tcl_Obj *objPtr = defPtr ? defPtr->value.objPtr : NULL;

	if (!objPtr) {
	    goto incorrectArgs;
	}
	varPtr->flags = 0;
	varPtr->value.objPtr = objPtr;
	Tcl_IncrRefCount(objPtr);	/* Local var reference. */
    }

    /*
     * When we get here, the last formal argument remains to be defined:
     * defPtr and varPtr point to the last argument to be initialized.
     */

    varPtr->flags = 0;
    if (defPtr && defPtr->flags & VAR_IS_ARGS) {
	Tcl_Obj *listPtr = Tcl_NewListObj(argCt-i, argObjs+i);

	varPtr->value.objPtr = listPtr;
	Tcl_IncrRefCount(listPtr);	/* Local var is a reference. */
    } else if (argCt == numArgs) {
	Tcl_Obj *objPtr = argObjs[i];

	varPtr->value.objPtr = objPtr;
	Tcl_IncrRefCount(objPtr);	/* Local var is a reference. */
    } else if ((argCt < numArgs) && defPtr && defPtr->value.objPtr) {
	Tcl_Obj *objPtr = defPtr->value.objPtr;

	varPtr->value.objPtr = objPtr;
	Tcl_IncrRefCount(objPtr);	/* Local var is a reference. */
    } else {
	goto incorrectArgs;
    }
    varPtr++;

    /*
     * Initialise and resolve the remaining compiledLocals. In the absence of
     * resolvers, they are undefined local vars: (flags=0, value=NULL).
     */

  correctArgs:
    if (numArgs < localCt) {
	if (!framePtr->nsPtr->compiledVarResProc
		&& !((Interp *)interp)->resolverPtr) {
	    memset(varPtr, 0, (localCt - numArgs)*sizeof(Var));
	} else {
	    InitResolvedLocals(interp, codePtr, varPtr, framePtr->nsPtr);
	}
    }

    return TCL_OK;

    /*
     * Initialise all compiled locals to avoid problems at DeleteLocalVars.
     */

  incorrectArgs:
    if ((skip != 1) &&
	    TclInitRewriteEnsemble(interp, skip-1, 0, framePtr->objv)) {
	TclNRAddCallback(interp, TclClearRootEnsemble, NULL, NULL, NULL, NULL);
    }
    memset(varPtr, 0,
	    ((framePtr->compiledLocals + localCt)-varPtr) * sizeof(Var));
    return ProcWrongNumArgs(interp, skip);
}

/*
 *----------------------------------------------------------------------
 *
 * TclPushProcCallFrame --
 *
 *	Compiles a proc body if necessary, then pushes a CallFrame suitable
 *	for executing it.
 *
 * Results:
 *	A standard Tcl object result value.
 *
 * Side effects:
 *	The proc's body may be recompiled. A CallFrame is pushed, it will have
 *	to be popped by the caller.
 *
 *----------------------------------------------------------------------
 */

int
TclPushProcCallFrame(
    ClientData clientData,	/* Record describing procedure to be
				 * interpreted. */
    Tcl_Interp *interp,/* Interpreter in which procedure was
				 * invoked. */
    size_t objc,			/* Count of number of arguments to this
				 * procedure. */
    Tcl_Obj *const objv[],	/* Argument value objects. */
    int isLambda)		/* 1 if this is a call by ApplyObjCmd: it
				 * needs special rules for error msg */
{
    Proc *procPtr = (Proc *)clientData;
    Namespace *nsPtr = procPtr->cmdPtr->nsPtr;
    CallFrame *framePtr, **framePtrPtr;
    int result;
    ByteCode *codePtr;

    /*
     * If necessary (i.e. if we haven't got a suitable compilation already
     * cached) compile the procedure's body. The compiler will allocate frame
     * slots for the procedure's non-argument local variables. Note that
     * compiling the body might increase procPtr->numCompiledLocals if new
     * local variables are found while compiling.
     */

    ByteCodeGetInternalRep(procPtr->bodyPtr, &tclByteCodeType, codePtr);
    if (codePtr != NULL) {
	Interp *iPtr = (Interp *) interp;

	/*
	 * When we've got bytecode, this is the check for validity. That is,
	 * the bytecode must be for the right interpreter (no cross-leaks!),
	 * the code must be from the current epoch (so subcommand compilation
	 * is up-to-date), the namespace must match (so variable handling
	 * is right) and the resolverEpoch must match (so that new shadowed
	 * commands and/or resolver changes are considered).
	 * Ensure the ByteCode's procPtr is the same (or it's precompiled).
	 */

	if (((Interp *) *codePtr->interpHandle != iPtr)
		|| (codePtr->compileEpoch != iPtr->compileEpoch)
		|| (codePtr->nsPtr != nsPtr)
		|| (codePtr->nsEpoch != nsPtr->resolverEpoch)
		|| ((codePtr->procPtr != procPtr) && procPtr->bodyPtr->bytes)
	) {
	    goto doCompilation;
	}
    } else {
    doCompilation:
	result = TclProcCompileProc(interp, procPtr, procPtr->bodyPtr, nsPtr,
		(isLambda ? "body of lambda term" : "body of proc"),
		TclGetString(objv[isLambda]));
	if (result != TCL_OK) {
	    return result;
	}
    }

    /*
     * Set up and push a new call frame for the new procedure invocation.
     * This call frame will execute in the proc's namespace, which might be
     * different than the current namespace. The proc's namespace is that of
     * its command, which can change if the command is renamed from one
     * namespace to another.
     */

    framePtrPtr = &framePtr;
    (void) TclPushStackFrame(interp, (Tcl_CallFrame **) framePtrPtr,
	    (Tcl_Namespace *) nsPtr,
	    (isLambda? (FRAME_IS_PROC|FRAME_IS_LAMBDA) : FRAME_IS_PROC));

    framePtr->objc = objc;
    framePtr->objv = objv;
    framePtr->procPtr = procPtr;

    return TCL_OK;
}

/*
 *----------------------------------------------------------------------
 *
 * TclObjInterpProc/TclObjInterpProc2 --
 *
 *	When a Tcl procedure gets invoked during bytecode evaluation, this
 *	object-based routine gets invoked to interpret the procedure.
 *
 * Results:
 *	A standard Tcl object result value.
 *
 * Side effects:
 *	Depends on the commands in the procedure.
 *
 *----------------------------------------------------------------------
 */

<<<<<<< HEAD
#ifndef TCL_NO_DEPRECATED
static int
ObjInterpProc(
    ClientData clientData,	/* Record describing procedure to be
				 * interpreted. */
    Tcl_Interp *interp,/* Interpreter in which procedure was
				 * invoked. */
    int objc,			/* Count of number of arguments to this
				 * procedure. */
    Tcl_Obj *const objv[])	/* Argument value objects. */
{
    /*
     * Not used much in the core; external interface for iTcl
     */

    return Tcl_NRCallObjProc2(interp, NRInterpProc, clientData, objc, objv);
}
#endif

=======
#undef TclObjInterpProc
>>>>>>> e1b9a033
int
TclObjInterpProc(
    ClientData clientData,	/* Record describing procedure to be
				 * interpreted. */
    Tcl_Interp *interp,/* Interpreter in which procedure was
				 * invoked. */
    size_t objc,			/* Count of number of arguments to this
				 * procedure. */
    Tcl_Obj *const objv[])	/* Argument value objects. */
{
    /*
     * Not used much in the core; external interface for iTcl
     */

    return Tcl_NRCallObjProc2(interp, NRInterpProc, clientData, objc, objv);
}

int
NRInterpProc(
    ClientData clientData,	/* Record describing procedure to be
				 * interpreted. */
    Tcl_Interp *interp,/* Interpreter in which procedure was
				 * invoked. */
    size_t objc,			/* Count of number of arguments to this
				 * procedure. */
    Tcl_Obj *const objv[])	/* Argument value objects. */
{
    int result = TclPushProcCallFrame(clientData, interp, objc, objv,
	    /*isLambda*/ 0);

    if (result != TCL_OK) {
	return TCL_ERROR;
    }
    return TclNRInterpProcCore(interp, objv[0], 1, &MakeProcError);
}

/*
 *----------------------------------------------------------------------
 *
 * TclNRInterpProcCore --
 *
 *	When a Tcl procedure, lambda term or anything else that works like a
 *	procedure gets invoked during bytecode evaluation, this object-based
 *	routine gets invoked to interpret the body.
 *
 * Results:
 *	A standard Tcl object result value.
 *
 * Side effects:
 *	Nearly anything; depends on the commands in the procedure body.
 *
 *----------------------------------------------------------------------
 */

int
TclNRInterpProcCore(
    Tcl_Interp *interp,/* Interpreter in which procedure was
				 * invoked. */
    Tcl_Obj *procNameObj,	/* Procedure name for error reporting. */
    size_t skip1,			/* Number of initial arguments to be skipped,
				 * i.e., words in the "command name". */
    ProcErrorProc *errorProc)	/* How to convert results from the script into
				 * results of the overall procedure. */
{
    Interp *iPtr = (Interp *) interp;
    Proc *procPtr = iPtr->varFramePtr->procPtr;
    int result;
    CallFrame *freePtr;
    ByteCode *codePtr;
    int skip = skip1;

    result = InitArgsAndLocals(interp, skip);
    if (result != TCL_OK) {
	freePtr = iPtr->framePtr;
	Tcl_PopCallFrame(interp);	/* Pop but do not free. */
	TclStackFree(interp, freePtr->compiledLocals);
					/* Free compiledLocals. */
	TclStackFree(interp, freePtr);	/* Free CallFrame. */
	return TCL_ERROR;
    }

#if defined(TCL_COMPILE_DEBUG)
    if (tclTraceExec >= 1) {
	CallFrame *framePtr = iPtr->varFramePtr;
	size_t i;

	if (framePtr->isProcCallFrame & FRAME_IS_LAMBDA) {
	    fprintf(stdout, "Calling lambda ");
	} else {
	    fprintf(stdout, "Calling proc ");
	}
	for (i = 0; i < framePtr->objc; i++) {
	    TclPrintObject(stdout, framePtr->objv[i], 15);
	    fprintf(stdout, " ");
	}
	fprintf(stdout, "\n");
	fflush(stdout);
    }
#endif /*TCL_COMPILE_DEBUG*/

#ifdef USE_DTRACE
    if (TCL_DTRACE_PROC_ARGS_ENABLED()) {
	size_t l = iPtr->varFramePtr->isProcCallFrame & FRAME_IS_LAMBDA ? 1 : 0;
	const char *a[10];
	size_t i;

	for (i = 0 ; i < 10 ; i++) {
	    a[i] = (l < iPtr->varFramePtr->objc ?
		    TclGetString(iPtr->varFramePtr->objv[l]) : NULL);
	    l++;
	}
	TCL_DTRACE_PROC_ARGS(a[0], a[1], a[2], a[3], a[4], a[5], a[6], a[7],
		a[8], a[9]);
    }
    if (TCL_DTRACE_PROC_INFO_ENABLED() && iPtr->cmdFramePtr) {
	Tcl_Obj *info = TclInfoFrame(interp, iPtr->cmdFramePtr);
	const char *a[6]; int i[2];

	TclDTraceInfo(info, a, i);
	TCL_DTRACE_PROC_INFO(a[0], a[1], a[2], a[3], i[0], i[1], a[4], a[5]);
	TclDecrRefCount(info);
    }
    if (TCL_DTRACE_PROC_ENTRY_ENABLED()) {
	size_t l = iPtr->varFramePtr->isProcCallFrame & FRAME_IS_LAMBDA ? 1 : 0;

	TCL_DTRACE_PROC_ENTRY(l < iPtr->varFramePtr->objc ?
		TclGetString(iPtr->varFramePtr->objv[l]) : NULL,
		iPtr->varFramePtr->objc - l - 1,
		(Tcl_Obj **)(iPtr->varFramePtr->objv + l + 1));
    }
    if (TCL_DTRACE_PROC_ENTRY_ENABLED()) {
	size_t l = iPtr->varFramePtr->isProcCallFrame & FRAME_IS_LAMBDA ? 1 : 0;

	TCL_DTRACE_PROC_ENTRY(l < iPtr->varFramePtr->objc ?
		TclGetString(iPtr->varFramePtr->objv[l]) : NULL,
		iPtr->varFramePtr->objc - l - 1,
		(Tcl_Obj **)(iPtr->varFramePtr->objv + l + 1));
    }
#endif /* USE_DTRACE */

    /*
     * Invoke the commands in the procedure's body.
     */

    procPtr->refCount++;
    ByteCodeGetInternalRep(procPtr->bodyPtr, &tclByteCodeType, codePtr);

    TclNRAddCallback(interp, InterpProcNR2, procNameObj, errorProc,
	    NULL, NULL);
    return TclNRExecuteByteCode(interp, codePtr);
}

static int
InterpProcNR2(
    ClientData data[],
    Tcl_Interp *interp,
    int result)
{
    Interp *iPtr = (Interp *) interp;
    Proc *procPtr = iPtr->varFramePtr->procPtr;
    CallFrame *freePtr;
    Tcl_Obj *procNameObj = (Tcl_Obj *)data[0];
    ProcErrorProc *errorProc = (ProcErrorProc *)data[1];

    if (TCL_DTRACE_PROC_RETURN_ENABLED()) {
	size_t l = iPtr->varFramePtr->isProcCallFrame & FRAME_IS_LAMBDA ? 1 : 0;

	TCL_DTRACE_PROC_RETURN(l < iPtr->varFramePtr->objc ?
		TclGetString(iPtr->varFramePtr->objv[l]) : NULL, result);
    }
    if (procPtr->refCount-- <= 1) {
	TclProcCleanupProc(procPtr);
    }

    /*
     * Free the stack-allocated compiled locals and CallFrame. It is important
     * to pop the call frame without freeing it first: the compiledLocals
     * cannot be freed before the frame is popped, as the local variables must
     * be deleted. But the compiledLocals must be freed first, as they were
     * allocated later on the stack.
     */

    if (result != TCL_OK) {
	goto process;
    }

    done:
    if (TCL_DTRACE_PROC_RESULT_ENABLED()) {
	size_t l = iPtr->varFramePtr->isProcCallFrame & FRAME_IS_LAMBDA ? 1 : 0;
	Tcl_Obj *r = Tcl_GetObjResult(interp);

	TCL_DTRACE_PROC_RESULT(l < iPtr->varFramePtr->objc ?
		TclGetString(iPtr->varFramePtr->objv[l]) : NULL, result,
		TclGetString(r), r);
    }

    freePtr = iPtr->framePtr;
    Tcl_PopCallFrame(interp);		/* Pop but do not free. */
    TclStackFree(interp, freePtr->compiledLocals);
					/* Free compiledLocals. */
    TclStackFree(interp, freePtr);	/* Free CallFrame. */
    return result;

    /*
     * Process any non-TCL_OK result code.
     */

    process:
    switch (result) {
    case TCL_RETURN:
	/*
	 * If it is a 'return', do the TIP#90 processing now.
	 */

	result = TclUpdateReturnInfo((Interp *) interp);
	break;

    case TCL_CONTINUE:
    case TCL_BREAK:
	/*
	 * It's an error to get to this point from a 'break' or 'continue', so
	 * transform to an error now.
	 */

	Tcl_SetObjResult(interp, Tcl_ObjPrintf(
		"invoked \"%s\" outside of a loop",
		((result == TCL_BREAK) ? "break" : "continue")));
	Tcl_SetErrorCode(interp, "TCL", "RESULT", "UNEXPECTED", NULL);
	result = TCL_ERROR;

	/* FALLTHRU */

    case TCL_ERROR:
	/*
	 * Now it _must_ be an error, so we need to log it as such. This means
	 * filling out the error trace. Luckily, we just hand this off to the
	 * function handed to us as an argument.
	 */

	errorProc(interp, procNameObj);
    }
    goto done;
}

/*
 *----------------------------------------------------------------------
 *
 * TclProcCompileProc --
 *
 *	Called just before a procedure is executed to compile the body to byte
 *	codes. If the type of the body is not "byte code" or if the compile
 *	conditions have changed (namespace context, epoch counters, etc.) then
 *	the body is recompiled. Otherwise, this function does nothing.
 *
 * Results:
 *	None.
 *
 * Side effects:
 *	May change the internal representation of the body object to compiled
 *	code.
 *
 *----------------------------------------------------------------------
 */

int
TclProcCompileProc(
    Tcl_Interp *interp,		/* Interpreter containing procedure. */
    Proc *procPtr,		/* Data associated with procedure. */
    Tcl_Obj *bodyPtr,		/* Body of proc. (Usually procPtr->bodyPtr,
				 * but could be any code fragment compiled in
				 * the context of this procedure.) */
    Namespace *nsPtr,		/* Namespace containing procedure. */
    const char *description,	/* string describing this body of code. */
    const char *procName)	/* Name of this procedure. */
{
    Interp *iPtr = (Interp *) interp;
    Tcl_CallFrame *framePtr;
    ByteCode *codePtr;

    ByteCodeGetInternalRep(bodyPtr, &tclByteCodeType, codePtr);

    /*
     * If necessary, compile the procedure's body. The compiler will allocate
     * frame slots for the procedure's non-argument local variables. If the
     * ByteCode already exists, make sure it hasn't been invalidated by
     * someone redefining a core command (this might make the compiled code
     * wrong). Also, if the code was compiled in/for a different interpreter,
     * we recompile it. Note that compiling the body might increase
     * procPtr->numCompiledLocals if new local variables are found while
     * compiling.
     *
     * Ensure the ByteCode's procPtr is the same (or it is pure precompiled).
     * Precompiled procedure bodies, however, are immutable and therefore they
     * are not recompiled, even if things have changed.
     */

    if (codePtr != NULL) {
	if (((Interp *) *codePtr->interpHandle == iPtr)
		&& (codePtr->compileEpoch == iPtr->compileEpoch)
		&& (codePtr->nsPtr == nsPtr)
		&& (codePtr->nsEpoch == nsPtr->resolverEpoch)
		&& ((codePtr->procPtr == procPtr) || !bodyPtr->bytes)
	) {
	    return TCL_OK;
	}

	if (codePtr->flags & TCL_BYTECODE_PRECOMPILED) {
	    if ((Interp *) *codePtr->interpHandle != iPtr) {
		Tcl_SetObjResult(interp, Tcl_NewStringObj(
			"a precompiled script jumped interps", -1));
		Tcl_SetErrorCode(interp, "TCL", "OPERATION", "PROC",
			"CROSSINTERPBYTECODE", NULL);
		return TCL_ERROR;
	    }
	    codePtr->compileEpoch = iPtr->compileEpoch;
	    codePtr->nsPtr = nsPtr;
	} else {
	    Tcl_StoreInternalRep(bodyPtr, &tclByteCodeType, NULL);
	    codePtr = NULL;
	}
    }

    if (codePtr == NULL) {
	Tcl_HashEntry *hePtr;

#ifdef TCL_COMPILE_DEBUG
	if (tclTraceCompile >= 1) {
	    /*
	     * Display a line summarizing the top level command we are about
	     * to compile.
	     */

	    Tcl_Obj *message;

	    TclNewLiteralStringObj(message, "Compiling ");
	    Tcl_IncrRefCount(message);
	    Tcl_AppendStringsToObj(message, description, " \"", NULL);
	    Tcl_AppendLimitedToObj(message, procName, -1, 50, NULL);
	    fprintf(stdout, "%s\"\n", TclGetString(message));
	    Tcl_DecrRefCount(message);
	}
#else
    (void)description;
    (void)procName;
#endif

	/*
	 * Plug the current procPtr into the interpreter and coerce the code
	 * body to byte codes. The interpreter needs to know which proc it's
	 * compiling so that it can access its list of compiled locals.
	 *
	 * TRICKY NOTE: Be careful to push a call frame with the proper
	 *   namespace context, so that the byte codes are compiled in the
	 *   appropriate class context.
	 */

	iPtr->compiledProcPtr = procPtr;

	if (procPtr->numCompiledLocals > procPtr->numArgs) {
	    CompiledLocal *clPtr = procPtr->firstLocalPtr;
	    CompiledLocal *lastPtr = NULL;
	    int i, numArgs = procPtr->numArgs;

	    for (i = 0; i < numArgs; i++) {
		lastPtr = clPtr;
		clPtr = clPtr->nextPtr;
	    }

	    if (lastPtr) {
		lastPtr->nextPtr = NULL;
	    } else {
		procPtr->firstLocalPtr = NULL;
	    }
	    procPtr->lastLocalPtr = lastPtr;
	    while (clPtr) {
		CompiledLocal *toFree = clPtr;

		clPtr = clPtr->nextPtr;
		if (toFree->resolveInfo) {
		    if (toFree->resolveInfo->deleteProc) {
			toFree->resolveInfo->deleteProc(toFree->resolveInfo);
		    } else {
			Tcl_Free(toFree->resolveInfo);
		    }
		}
		Tcl_Free(toFree);
	    }
	    procPtr->numCompiledLocals = procPtr->numArgs;
	}

	(void) TclPushStackFrame(interp, &framePtr, (Tcl_Namespace *) nsPtr,
		/* isProcCallFrame */ 0);

	/*
	 * TIP #280: We get the invoking context from the cmdFrame which
	 * was saved by 'Tcl_ProcObjCmd' (using linePBodyPtr).
	 */

	hePtr = Tcl_FindHashEntry(iPtr->linePBodyPtr, (char *) procPtr);

	/*
	 * Constructed saved frame has body as word 0. See Tcl_ProcObjCmd.
	 */

	iPtr->invokeWord = 0;
	iPtr->invokeCmdFramePtr = hePtr ? (CmdFrame *)Tcl_GetHashValue(hePtr) : NULL;
	TclSetByteCodeFromAny(interp, bodyPtr, NULL, NULL);
	iPtr->invokeCmdFramePtr = NULL;
	TclPopStackFrame(interp);
    } else if (codePtr->nsEpoch != nsPtr->resolverEpoch) {
	/*
	 * The resolver epoch has changed, but we only need to invalidate the
	 * resolver cache.
	 */

	codePtr->nsEpoch = nsPtr->resolverEpoch;
	codePtr->flags |= TCL_BYTECODE_RESOLVE_VARS;
    }
    return TCL_OK;
}

/*
 *----------------------------------------------------------------------
 *
 * MakeProcError --
 *
 *	Function called by TclObjInterpProc to create the stack information
 *	upon an error from a procedure.
 *
 * Results:
 *	The interpreter's error info trace is set to a value that supplements
 *	the error code.
 *
 * Side effects:
 *	none.
 *
 *----------------------------------------------------------------------
 */

static void
MakeProcError(
    Tcl_Interp *interp,		/* The interpreter in which the procedure was
				 * called. */
    Tcl_Obj *procNameObj)	/* Name of the procedure. Used for error
				 * messages and trace information. */
{
    unsigned int overflow, limit = 60;
    size_t nameLen;
    const char *procName = Tcl_GetStringFromObj(procNameObj, &nameLen);

    overflow = (nameLen > limit);
    Tcl_AppendObjToErrorInfo(interp, Tcl_ObjPrintf(
	    "\n    (procedure \"%.*s%s\" line %d)",
	    (int)(overflow ? limit :nameLen), procName,
	    (overflow ? "..." : ""), Tcl_GetErrorLine(interp)));
}

/*
 *----------------------------------------------------------------------
 *
 * TclProcDeleteProc --
 *
 *	This function is invoked just before a command procedure is removed
 *	from an interpreter. Its job is to release all the resources allocated
 *	to the procedure.
 *
 * Results:
 *	None.
 *
 * Side effects:
 *	Memory gets freed, unless the procedure is actively being executed.
 *	In this case the cleanup is delayed until the last call to the current
 *	procedure completes.
 *
 *----------------------------------------------------------------------
 */

void
TclProcDeleteProc(
    ClientData clientData)	/* Procedure to be deleted. */
{
    Proc *procPtr = (Proc *)clientData;

    if (procPtr->refCount-- <= 1) {
	TclProcCleanupProc(procPtr);
    }
}

/*
 *----------------------------------------------------------------------
 *
 * TclProcCleanupProc --
 *
 *	This function does all the real work of freeing up a Proc structure.
 *	It's called only when the structure's reference count becomes zero.
 *
 * Results:
 *	None.
 *
 * Side effects:
 *	Memory gets freed.
 *
 *----------------------------------------------------------------------
 */

void
TclProcCleanupProc(
    Proc *procPtr)	/* Procedure to be deleted. */
{
    CompiledLocal *localPtr;
    Tcl_Obj *bodyPtr = procPtr->bodyPtr;
    Tcl_Obj *defPtr;
    Tcl_ResolvedVarInfo *resVarInfo;
    Tcl_HashEntry *hePtr = NULL;
    CmdFrame *cfPtr = NULL;
    Interp *iPtr = procPtr->iPtr;

    if (bodyPtr != NULL) {
	/* procPtr is stored in body's ByteCode, so ensure to reset it. */
	ByteCode *codePtr;

	ByteCodeGetInternalRep(bodyPtr, &tclByteCodeType, codePtr);
	if (codePtr != NULL && codePtr->procPtr == procPtr) {
	    codePtr->procPtr = NULL;
	}
	Tcl_DecrRefCount(bodyPtr);
    }
    for (localPtr = procPtr->firstLocalPtr; localPtr != NULL; ) {
	CompiledLocal *nextPtr = localPtr->nextPtr;

	resVarInfo = localPtr->resolveInfo;
	if (resVarInfo) {
	    if (resVarInfo->deleteProc) {
		resVarInfo->deleteProc(resVarInfo);
	    } else {
		Tcl_Free(resVarInfo);
	    }
	}

	if (localPtr->defValuePtr != NULL) {
	    defPtr = localPtr->defValuePtr;
	    Tcl_DecrRefCount(defPtr);
	}
	Tcl_Free(localPtr);
	localPtr = nextPtr;
    }
    Tcl_Free(procPtr);

    /*
     * TIP #280: Release the location data associated with this Proc
     * structure, if any. The interpreter may not exist (For example for
     * procbody structures created by tbcload.
     */

    if (iPtr == NULL) {
	return;
    }

    hePtr = Tcl_FindHashEntry(iPtr->linePBodyPtr, (char *) procPtr);
    if (!hePtr) {
	return;
    }

    cfPtr = (CmdFrame *)Tcl_GetHashValue(hePtr);

    if (cfPtr) {
	if (cfPtr->type == TCL_LOCATION_SOURCE) {
	    Tcl_DecrRefCount(cfPtr->data.eval.path);
	    cfPtr->data.eval.path = NULL;
	}
	Tcl_Free(cfPtr->line);
	cfPtr->line = NULL;
	Tcl_Free(cfPtr);
    }
    Tcl_DeleteHashEntry(hePtr);
}

/*
 *----------------------------------------------------------------------
 *
 * TclUpdateReturnInfo --
 *
 *	This function is called when procedures return, and at other points
 *	where the TCL_RETURN code is used. It examines the returnLevel and
 *	returnCode to determine the real return status.
 *
 * Results:
 *	The return value is the true completion code to use for the procedure
 *	or script, instead of TCL_RETURN.
 *
 * Side effects:
 *	None.
 *
 *----------------------------------------------------------------------
 */

int
TclUpdateReturnInfo(
    Interp *iPtr)		/* Interpreter for which TCL_RETURN exception
				 * is being processed. */
{
    int code = TCL_RETURN;

    iPtr->returnLevel--;
    if (iPtr->returnLevel < 0) {
	Tcl_Panic("TclUpdateReturnInfo: negative return level");
    }
    if (iPtr->returnLevel == 0) {
	/*
	 * Now we've reached the level to return the requested -code.
	 * Since iPtr->returnLevel and iPtr->returnCode have completed
	 * their task, we now reset them to default values so that any
	 * bare "return TCL_RETURN" that may follow will work [Bug 2152286].
	 */

	code = iPtr->returnCode;
	iPtr->returnLevel = 1;
	iPtr->returnCode = TCL_OK;
	if (code == TCL_ERROR) {
	    iPtr->flags |= ERR_LEGACY_COPY;
	}
    }
    return code;
}

/*
 *----------------------------------------------------------------------
 *
 * TclGetObjInterpProc --
 *
 *	Returns a pointer to the TclObjInterpProc function; this is different
 *	from the value obtained from the TclObjInterpProc reference on systems
 *	like Windows where import and export versions of a function exported
 *	by a DLL exist.
 *
 * Results:
 *	Returns the internal address of the TclObjInterpProc function.
 *
 * Side effects:
 *	None.
 *
 *----------------------------------------------------------------------
 */

Tcl_ObjCmdProc2 *
TclGetObjInterpProc(void)
{
    return TclObjInterpProc;
}

/*
 *----------------------------------------------------------------------
 *
 * TclNewProcBodyObj --
 *
 *	Creates a new object, of type "procbody", whose internal
 *	representation is the given Proc struct. The newly created object's
 *	reference count is 0.
 *
 * Results:
 *	Returns a pointer to a newly allocated Tcl_Obj, NULL on error.
 *
 * Side effects:
 *	The reference count in the ByteCode attached to the Proc is bumped up
 *	by one, since the internal rep stores a pointer to it.
 *
 *----------------------------------------------------------------------
 */

Tcl_Obj *
TclNewProcBodyObj(
    Proc *procPtr)		/* the Proc struct to store as the internal
				 * representation. */
{
    Tcl_Obj *objPtr;

    if (!procPtr) {
	return NULL;
    }

    TclNewObj(objPtr);
    if (objPtr) {
	ProcSetIntRep(objPtr, procPtr);
    }

    return objPtr;
}

/*
 *----------------------------------------------------------------------
 *
 * ProcBodyDup --
 *
 *	Tcl_ObjType's Dup function for the proc body object. Bumps the
 *	reference count on the Proc stored in the internal representation.
 *
 * Results:
 *	None.
 *
 * Side effects:
 *	Sets up the object in dupPtr to be a duplicate of the one in srcPtr.
 *
 *----------------------------------------------------------------------
 */

static void
ProcBodyDup(
    Tcl_Obj *srcPtr,		/* Object to copy. */
    Tcl_Obj *dupPtr)		/* Target object for the duplication. */
{
    Proc *procPtr;
    ProcGetIntRep(srcPtr, procPtr);

    ProcSetIntRep(dupPtr, procPtr);
}

/*
 *----------------------------------------------------------------------
 *
 * ProcBodyFree --
 *
 *	Tcl_ObjType's Free function for the proc body object. The reference
 *	count on its Proc struct is decreased by 1; if the count reaches 0,
 *	the proc is freed.
 *
 * Results:
 *	None.
 *
 * Side effects:
 *	If the reference count on the Proc struct reaches 0, the struct is
 *	freed.
 *
 *----------------------------------------------------------------------
 */

static void
ProcBodyFree(
    Tcl_Obj *objPtr)		/* The object to clean up. */
{
    Proc *procPtr;

    ProcGetIntRep(objPtr, procPtr);

    if (procPtr->refCount-- <= 1) {
	TclProcCleanupProc(procPtr);
    }
}

/*
 *----------------------------------------------------------------------
 *
 * DupLambdaInternalRep, FreeLambdaInternalRep, SetLambdaFromAny --
 *
 *	How to manage the internal representations of lambda term objects.
 *	Syntactically they look like a two- or three-element list, where the
 *	first element is the formal arguments, the second is the the body, and
 *	the (optional) third is the namespace to execute the lambda term
 *	within (the global namespace is assumed if it is absent).
 *
 *----------------------------------------------------------------------
 */

static void
DupLambdaInternalRep(
    Tcl_Obj *srcPtr,		/* Object with internal rep to copy. */
    Tcl_Obj *copyPtr)	/* Object with internal rep to set. */
{
    Proc *procPtr;
    Tcl_Obj *nsObjPtr;

    LambdaGetIntRep(srcPtr, procPtr, nsObjPtr);
    assert(procPtr != NULL);

    procPtr->refCount++;

    LambdaSetIntRep(copyPtr, procPtr, nsObjPtr);
}

static void
FreeLambdaInternalRep(
    Tcl_Obj *objPtr)	/* CmdName object with internal representation
				 * to free. */
{
    Proc *procPtr;
    Tcl_Obj *nsObjPtr;

    LambdaGetIntRep(objPtr, procPtr, nsObjPtr);
    assert(procPtr != NULL);

    if (procPtr->refCount-- <= 1) {
	TclProcCleanupProc(procPtr);
    }
    TclDecrRefCount(nsObjPtr);
}

static int
SetLambdaFromAny(
    Tcl_Interp *interp,		/* Used for error reporting if not NULL. */
    Tcl_Obj *objPtr)	/* The object to convert. */
{
    Interp *iPtr = (Interp *) interp;
    const char *name;
    Tcl_Obj *argsPtr, *bodyPtr, *nsObjPtr, **objv;
    int isNew, result;
    size_t objc;
    CmdFrame *cfPtr = NULL;
    Proc *procPtr;

    if (interp == NULL) {
	return TCL_ERROR;
    }

    /*
     * Convert objPtr to list type first; if it cannot be converted, or if its
     * length is not 2, then it cannot be converted to lambdaType.
     */

    result = TclListObjGetElementsM(NULL, objPtr, &objc, &objv);
    if ((result != TCL_OK) || ((objc != 2) && (objc != 3))) {
	Tcl_SetObjResult(interp, Tcl_ObjPrintf(
		"can't interpret \"%s\" as a lambda expression",
		TclGetString(objPtr)));
	Tcl_SetErrorCode(interp, "TCL", "VALUE", "LAMBDA", NULL);
	return TCL_ERROR;
    }

    argsPtr = objv[0];
    bodyPtr = objv[1];

    /*
     * Create and initialize the Proc struct. The cmdPtr field is set to NULL
     * to signal that this is an anonymous function.
     */

    name = TclGetString(objPtr);

    if (TclCreateProc(interp, /*ignored nsPtr*/ NULL, name, argsPtr, bodyPtr,
	    &procPtr) != TCL_OK) {
	Tcl_AppendObjToErrorInfo(interp, Tcl_ObjPrintf(
		"\n    (parsing lambda expression \"%s\")", name));
	return TCL_ERROR;
    }

    /*
     * CAREFUL: TclCreateProc returns refCount==1! [Bug 1578454]
     * procPtr->refCount = 1;
     */

    procPtr->cmdPtr = NULL;

    /*
     * TIP #280: Remember the line the apply body is starting on. In a Byte
     * code context we ask the engine to provide us with the necessary
     * information. This is for the initialization of the byte code compiler
     * when the body is used for the first time.
     *
     * NOTE: The body is the second word in the 'objPtr'. Its location,
     * accessible through 'context.line[1]' (see below) is therefore only the
     * first approximation of the actual line the body is on. We have to use
     * the string rep of the 'objPtr' to determine the exact line. This is
     * available already through 'name'. Use 'TclListLines', see 'switch'
     * (tclCmdMZ.c).
     *
     * This code is nearly identical to the #280 code in Tcl_ProcObjCmd, see
     * this file. The differences are the different index of the body in the
     * line array of the context, and the special processing mentioned in the
     * previous paragraph to track into the list. Find a way to factor the
     * common elements into a single function.
     */

    if (iPtr->cmdFramePtr) {
	CmdFrame *contextPtr = (CmdFrame *)TclStackAlloc(interp, sizeof(CmdFrame));

	*contextPtr = *iPtr->cmdFramePtr;
	if (contextPtr->type == TCL_LOCATION_BC) {
	    /*
	     * Retrieve the source context from the bytecode. This call
	     * accounts for the reference to the source file, if any, held in
	     * 'context.data.eval.path'.
	     */

	    TclGetSrcInfoForPc(contextPtr);
	} else if (contextPtr->type == TCL_LOCATION_SOURCE) {
	    /*
	     * We created a new reference to the source file path name when we
	     * created 'context' above. Account for the reference.
	     */

	    Tcl_IncrRefCount(contextPtr->data.eval.path);

	}

	if (contextPtr->type == TCL_LOCATION_SOURCE) {
	    /*
	     * We can record source location within a lambda only if the body
	     * was not created by substitution.
	     */

	    if (contextPtr->line
		    && (contextPtr->nline >= 2) && (contextPtr->line[1] >= 0)) {
		int buf[2];

		/*
		 * Move from approximation (line of list cmd word) to actual
		 * location (line of 2nd list element).
		 */

		cfPtr = (CmdFrame *)Tcl_Alloc(sizeof(CmdFrame));
		TclListLines(objPtr, contextPtr->line[1], 2, buf, NULL);

		cfPtr->level = -1;
		cfPtr->type = contextPtr->type;
		cfPtr->line = (int *)Tcl_Alloc(sizeof(int));
		cfPtr->line[0] = buf[1];
		cfPtr->nline = 1;
		cfPtr->framePtr = NULL;
		cfPtr->nextPtr = NULL;

		cfPtr->data.eval.path = contextPtr->data.eval.path;
		Tcl_IncrRefCount(cfPtr->data.eval.path);

		cfPtr->cmd = NULL;
		cfPtr->len = 0;
	    }

	    /*
	     * 'contextPtr' is going out of scope. Release the reference that
	     * it's holding to the source file path
	     */

	    Tcl_DecrRefCount(contextPtr->data.eval.path);
	}
	TclStackFree(interp, contextPtr);
    }
    Tcl_SetHashValue(Tcl_CreateHashEntry(iPtr->linePBodyPtr, procPtr,
	    &isNew), cfPtr);

    /*
     * Set the namespace for this lambda: given by objv[2] understood as a
     * global reference, or else global per default.
     */

    if (objc == 2) {
	TclNewLiteralStringObj(nsObjPtr, "::");
    } else {
	const char *nsName = TclGetString(objv[2]);

	if ((*nsName != ':') || (*(nsName+1) != ':')) {
	    TclNewLiteralStringObj(nsObjPtr, "::");
	    Tcl_AppendObjToObj(nsObjPtr, objv[2]);
	} else {
	    nsObjPtr = objv[2];
	}
    }

    /*
     * Free the list internalrep of objPtr - this will free argsPtr, but
     * bodyPtr retains a reference from the Proc structure. Then finish the
     * conversion to lambdaType.
     */

    LambdaSetIntRep(objPtr, procPtr, nsObjPtr);
    return TCL_OK;
}

Proc *
TclGetLambdaFromObj(
    Tcl_Interp *interp,
    Tcl_Obj *objPtr,
    Tcl_Obj **nsObjPtrPtr)
{
    Proc *procPtr;
    Tcl_Obj *nsObjPtr;

    LambdaGetIntRep(objPtr, procPtr, nsObjPtr);

    if (procPtr == NULL) {
	if (SetLambdaFromAny(interp, objPtr) != TCL_OK) {
	    return NULL;
	}
	LambdaGetIntRep(objPtr, procPtr, nsObjPtr);
    }

    assert(procPtr != NULL);
    if (procPtr->iPtr != (Interp *)interp) {
	return NULL;
    }

    *nsObjPtrPtr = nsObjPtr;
    return procPtr;
}

/*
 *----------------------------------------------------------------------
 *
 * Tcl_ApplyObjCmd --
 *
 *	This object-based function is invoked to process the "apply" Tcl
 *	command. See the user documentation for details on what it does.
 *
 * Results:
 *	A standard Tcl object result value.
 *
 * Side effects:
 *	Depends on the content of the lambda term (i.e., objv[1]).
 *
 *----------------------------------------------------------------------
 */

int
Tcl_ApplyObjCmd(
    ClientData clientData,
    Tcl_Interp *interp,		/* Current interpreter. */
    size_t objc,			/* Number of arguments. */
    Tcl_Obj *const objv[])	/* Argument objects. */
{
    return Tcl_NRCallObjProc2(interp, TclNRApplyObjCmd, clientData, objc, objv);
}

int
TclNRApplyObjCmd(
    TCL_UNUSED(void *),
    Tcl_Interp *interp,		/* Current interpreter. */
    size_t objc,			/* Number of arguments. */
    Tcl_Obj *const objv[])	/* Argument objects. */
{
    Proc *procPtr = NULL;
    Tcl_Obj *lambdaPtr, *nsObjPtr;
    int result;
    Tcl_Namespace *nsPtr;
    ApplyExtraData *extraPtr;

    if (objc < 2) {
	Tcl_WrongNumArgs(interp, 1, objv, "lambdaExpr ?arg ...?");
	return TCL_ERROR;
    }

    /*
     * Set lambdaPtr, convert it to tclLambdaType in the current interp if
     * necessary.
     */

    lambdaPtr = objv[1];
    procPtr = TclGetLambdaFromObj(interp, lambdaPtr, &nsObjPtr);

    if (procPtr == NULL) {
	return TCL_ERROR;
    }

    /*
     * Push a call frame for the lambda namespace.
     * Note that TclObjInterpProc() will pop it.
     */

    result = TclGetNamespaceFromObj(interp, nsObjPtr, &nsPtr);
    if (result != TCL_OK) {
	return TCL_ERROR;
    }

    extraPtr = (ApplyExtraData *)TclStackAlloc(interp, sizeof(ApplyExtraData));
    memset(&extraPtr->cmd, 0, sizeof(Command));
    procPtr->cmdPtr = &extraPtr->cmd;
    extraPtr->cmd.nsPtr = (Namespace *) nsPtr;

    /*
     * TIP#280 (semi-)HACK!
     *
     * Using cmd.clientData to tell [info frame] how to render the lambdaPtr.
     * The InfoFrameCmd will detect this case by testing cmd.hPtr for NULL.
     * This condition holds here because of the memset() above, and nowhere
     * else (in the core). Regular commands always have a valid hPtr, and
     * lambda's never.
     */

    extraPtr->efi.length = 1;
    extraPtr->efi.fields[0].name = "lambda";
    extraPtr->efi.fields[0].proc = NULL;
    extraPtr->efi.fields[0].clientData = lambdaPtr;
    extraPtr->cmd.clientData = &extraPtr->efi;

    result = TclPushProcCallFrame(procPtr, interp, objc, objv, 1);
    if (result == TCL_OK) {
	TclNRAddCallback(interp, ApplyNR2, extraPtr, NULL, NULL, NULL);
	result = TclNRInterpProcCore(interp, objv[1], 2, &MakeLambdaError);
    }
    return result;
}

static int
ApplyNR2(
    ClientData data[],
    Tcl_Interp *interp,
    int result)
{
    ApplyExtraData *extraPtr = (ApplyExtraData *)data[0];

    TclStackFree(interp, extraPtr);
    return result;
}

/*
 *----------------------------------------------------------------------
 *
 * MakeLambdaError --
 *
 *	Function called by TclObjInterpProc to create the stack information
 *	upon an error from a lambda term.
 *
 * Results:
 *	The interpreter's error info trace is set to a value that supplements
 *	the error code.
 *
 * Side effects:
 *	none.
 *
 *----------------------------------------------------------------------
 */

static void
MakeLambdaError(
    Tcl_Interp *interp,		/* The interpreter in which the procedure was
				 * called. */
    Tcl_Obj *procNameObj)	/* Name of the procedure. Used for error
				 * messages and trace information. */
{
    unsigned int overflow, limit = 60;
    size_t nameLen;
    const char *procName = Tcl_GetStringFromObj(procNameObj, &nameLen);

    overflow = (nameLen > limit);
    Tcl_AppendObjToErrorInfo(interp, Tcl_ObjPrintf(
	    "\n    (lambda term \"%.*s%s\" line %d)",
	    (int)(overflow ? limit : nameLen), procName,
	    (overflow ? "..." : ""), Tcl_GetErrorLine(interp)));
}

/*
 *----------------------------------------------------------------------
 *
 * TclGetCmdFrameForProcedure --
 *
 *	How to get the CmdFrame information for a procedure.
 *
 * Results:
 *	A pointer to the CmdFrame (only guaranteed to be valid until the next
 *	Tcl command is processed or the interpreter's state is otherwise
 *	modified) or a NULL if the information is not available.
 *
 * Side effects:
 *	none.
 *
 *----------------------------------------------------------------------
 */

CmdFrame *
TclGetCmdFrameForProcedure(
    Proc *procPtr)		/* The procedure whose cmd-frame is to be
				 * looked up. */
{
    Tcl_HashEntry *hePtr;

    if (procPtr == NULL || procPtr->iPtr == NULL) {
	return NULL;
    }
    hePtr = Tcl_FindHashEntry(procPtr->iPtr->linePBodyPtr, procPtr);
    if (hePtr == NULL) {
	return NULL;
    }
    return (CmdFrame *) Tcl_GetHashValue(hePtr);
}

/*
 * Local Variables:
 * mode: c
 * c-basic-offset: 4
 * fill-column: 78
 * End:
 */<|MERGE_RESOLUTION|>--- conflicted
+++ resolved
@@ -151,7 +151,7 @@
  *----------------------------------------------------------------------
  */
 
-#undef TclObjInterpProc
+#undef TclObjInterpProc2
 int
 Tcl_ProcObjCmd(
     TCL_UNUSED(void *),
@@ -209,7 +209,7 @@
     }
 
     cmd = TclNRCreateCommandInNs(interp, simpleName, (Tcl_Namespace *) nsPtr,
-	TclObjInterpProc, NRInterpProc, procPtr, TclProcDeleteProc);
+	TclObjInterpProc2, NRInterpProc, procPtr, TclProcDeleteProc);
 
     /*
      * Now initialize the new procedure's cmdPtr field. This will be used
@@ -1596,7 +1596,7 @@
 /*
  *----------------------------------------------------------------------
  *
- * TclObjInterpProc/TclObjInterpProc2 --
+ * TclObjInterpProc2/NRInterpProc --
  *
  *	When a Tcl procedure gets invoked during bytecode evaluation, this
  *	object-based routine gets invoked to interpret the procedure.
@@ -1610,31 +1610,9 @@
  *----------------------------------------------------------------------
  */
 
-<<<<<<< HEAD
-#ifndef TCL_NO_DEPRECATED
-static int
-ObjInterpProc(
-    ClientData clientData,	/* Record describing procedure to be
-				 * interpreted. */
-    Tcl_Interp *interp,/* Interpreter in which procedure was
-				 * invoked. */
-    int objc,			/* Count of number of arguments to this
-				 * procedure. */
-    Tcl_Obj *const objv[])	/* Argument value objects. */
-{
-    /*
-     * Not used much in the core; external interface for iTcl
-     */
-
-    return Tcl_NRCallObjProc2(interp, NRInterpProc, clientData, objc, objv);
-}
-#endif
-
-=======
-#undef TclObjInterpProc
->>>>>>> e1b9a033
+#undef TclObjInterpProc2
 int
-TclObjInterpProc(
+TclObjInterpProc2(
     ClientData clientData,	/* Record describing procedure to be
 				 * interpreted. */
     Tcl_Interp *interp,/* Interpreter in which procedure was
@@ -2062,7 +2040,7 @@
  *
  * MakeProcError --
  *
- *	Function called by TclObjInterpProc to create the stack information
+ *	Function called by TclObjInterpProc2 to create the stack information
  *	upon an error from a procedure.
  *
  * Results:
@@ -2268,15 +2246,15 @@
 /*
  *----------------------------------------------------------------------
  *
- * TclGetObjInterpProc --
- *
- *	Returns a pointer to the TclObjInterpProc function; this is different
- *	from the value obtained from the TclObjInterpProc reference on systems
+ * TclGetObjInterpProc2 --
+ *
+ *	Returns a pointer to the TclObjInterpProc2 function; this is different
+ *	from the value obtained from the TclObjInterpProc2 reference on systems
  *	like Windows where import and export versions of a function exported
  *	by a DLL exist.
  *
  * Results:
- *	Returns the internal address of the TclObjInterpProc function.
+ *	Returns the internal address of the TclObjInterpProc2 function.
  *
  * Side effects:
  *	None.
@@ -2285,9 +2263,9 @@
  */
 
 Tcl_ObjCmdProc2 *
-TclGetObjInterpProc(void)
-{
-    return TclObjInterpProc;
+TclGetObjInterpProc2(void)
+{
+    return TclObjInterpProc2;
 }
  
@@ -2696,7 +2674,7 @@
 
     /*
      * Push a call frame for the lambda namespace.
-     * Note that TclObjInterpProc() will pop it.
+     * Note that TclObjInterpProc2() will pop it.
      */
 
     result = TclGetNamespaceFromObj(interp, nsObjPtr, &nsPtr);
@@ -2751,7 +2729,7 @@
  *
  * MakeLambdaError --
  *
- *	Function called by TclObjInterpProc to create the stack information
+ *	Function called by TclObjInterpProc2 to create the stack information
  *	upon an error from a lambda term.
  *
  * Results:
