/*
 * Copyright © 1987-1993 The Regents of the University of California.
 * Copyright © 1994-1998 Sun Microsystems, Inc.
 * Copyright © 2004-2006 Miguel Sofer
 * Copyright © 2007 Daniel A. Steffen <das@users.sourceforge.net>
 *
 * See the file "license.terms" for information on usage and redistribution of
 * this file, and for a DISCLAIMER OF ALL WARRANTIES.
 */

/*
 * You may distribute and/or modify this program under the terms of the GNU
 * Affero General Public License as published by the Free Software Foundation,
 * either version 3 of the License, or (at your option) any later version.

 * See the file "COPYING" for information on usage and redistribution
 * of this file, and for a DISCLAIMER OF ALL WARRANTIES.
*/

/*
 * tclProc.c --
 *
 *	This file contains routines that implement Tcl procedures, including
 *	the "proc" and "uplevel" commands.
 */

#include "tclInt.h"
#include "tclCompile.h"
#include <assert.h>

/*
 * Variables that are part of the [apply] command implementation and which
 * have to be passed to the other side of the NRE call.
 */

typedef struct {
    Command cmd;
    ExtraFrameInfo efi;
} ApplyExtraData;

/*
 * Prototypes for static functions in this file
 */

static void		DupLambdaInternalRep(Tcl_Obj *objPtr,
			    Tcl_Obj *copyPtr);
static void		FreeLambdaInternalRep(Tcl_Obj *objPtr);
static int		InitArgsAndLocals(Tcl_Interp *interp, int skip);
static void		InitResolvedLocals(Tcl_Interp *interp,
			    ByteCode *codePtr, Var *defPtr,
			    Namespace *nsPtr);
static void		InitLocalCache(Proc *procPtr);
static void		ProcBodyDup(Tcl_Obj *srcPtr, Tcl_Obj *dupPtr);
static void		ProcBodyFree(Tcl_Obj *objPtr);
static int		ProcWrongNumArgs(Tcl_Interp *interp, int skip);
static void		MakeProcError(Tcl_Interp *interp,
			    Tcl_Obj *procNameObj);
static void		MakeLambdaError(Tcl_Interp *interp,
			    Tcl_Obj *procNameObj);
static int		SetLambdaFromAny(Tcl_Interp *interp, Tcl_Obj *objPtr);

static Tcl_NRPostProc ApplyNR2;
static Tcl_NRPostProc InterpProcNR2;
static Tcl_NRPostProc Uplevel_Callback;
static Tcl_ObjCmdProc NRInterpProc;

/*
 * The ProcBodyObjType type
 */

const Tcl_ObjType tclProcBodyType = {
    "procbody",			/* name for this type */
    ProcBodyFree,		/* FreeInternalRep function */
    ProcBodyDup,		/* DupInternalRep function */
    NULL,			/* UpdateString function; Tcl_GetString and
				 * Tcl_GetStringFromObj should panic
				 * instead. */
    NULL,			/* SetFromAny function; Tcl_ConvertToType
				 * should panic instead. */
    0
};

#define ProcSetInternalRep(objPtr, procPtr) \
    do {								\
	Tcl_ObjInternalRep ir;						\
	(procPtr)->refCount++;						\
	ir.twoPtrValue.ptr1 = (procPtr);				\
	ir.twoPtrValue.ptr2 = NULL;					\
	Tcl_StoreInternalRep((objPtr), &tclProcBodyType, &ir);		\
    } while (0)

#define ProcGetInternalRep(objPtr, procPtr) \
    do {								\
	const Tcl_ObjInternalRep *irPtr;				\
	irPtr = TclFetchInternalRep((objPtr), &tclProcBodyType);	\
	(procPtr) = irPtr ? (Proc *)irPtr->twoPtrValue.ptr1 : NULL;	\
    } while (0)

/*
 * The [upvar]/[uplevel] level reference type. Uses the wideValue field
 * to remember the integer value of a parsed #<integer> format.
 *
 * Uses the default behaviour throughout, and never disposes of the string
 * rep; it's just a cache type.
 */

static const Tcl_ObjType levelReferenceType = {
    "levelReference",
<<<<<<< HEAD
    NULL, NULL, NULL, NULL, 0
=======
    NULL,
    NULL,
    NULL,
    NULL,
    TCL_OBJTYPE_V1(TclLengthOne)
>>>>>>> 2d209974
};

/*
 * The type of lambdas. Note that every lambda will *always* have a string
 * representation.
 *
 * Internally, ptr1 is a pointer to a Proc instance that is not bound to a
 * command name, and ptr2 is a pointer to the namespace that the Proc instance
 * will execute within. IF YOU CHANGE THIS, CHECK IN tclDisassemble.c TOO.
 */

static const Tcl_ObjType lambdaType = {
    "lambdaExpr",		/* name */
    FreeLambdaInternalRep,	/* freeIntRepProc */
    DupLambdaInternalRep,	/* dupIntRepProc */
    NULL,			/* updateStringProc */
    SetLambdaFromAny,		/* setFromAnyProc */
	0
};

#define LambdaSetInternalRep(objPtr, procPtr, nsObjPtr) \
    do {								\
	Tcl_ObjInternalRep ir;						\
	ir.twoPtrValue.ptr1 = (procPtr);				\
	ir.twoPtrValue.ptr2 = (nsObjPtr);				\
	Tcl_IncrRefCount((nsObjPtr));					\
	Tcl_StoreInternalRep((objPtr), &lambdaType, &ir);		\
    } while (0)

#define LambdaGetInternalRep(objPtr, procPtr, nsObjPtr) \
    do {								\
	const Tcl_ObjInternalRep *irPtr;				\
	irPtr = TclFetchInternalRep((objPtr), &lambdaType);		\
	(procPtr) = irPtr ? (Proc *)irPtr->twoPtrValue.ptr1 : NULL;	\
	(nsObjPtr) = irPtr ? (Tcl_Obj *)irPtr->twoPtrValue.ptr2 : NULL;	\
    } while (0)

/*
 *----------------------------------------------------------------------
 *
 * Tcl_ProcObjCmd --
 *
 *	This object-based function is invoked to process the "proc" Tcl
 *	command. See the user documentation for details on what it does.
 *
 * Results:
 *	A standard Tcl object result value.
 *
 * Side effects:
 *	A new procedure gets created.
 *
 *----------------------------------------------------------------------
 */

#undef TclObjInterpProc
int
Tcl_ProcObjCmd(
    TCL_UNUSED(void *),
    Tcl_Interp *interp,		/* Current interpreter. */
    Tcl_Size objc,		/* Number of arguments. */
    Tcl_Obj *const objv[])	/* Argument objects. */
{
    Interp *iPtr = (Interp *) interp;
    Proc *procPtr;
    const char *procName;
    const char *simpleName, *procArgs, *procBody;
    Namespace *nsPtr, *altNsPtr, *cxtNsPtr;
    Tcl_Command cmd;

    if (objc != 4) {
	Tcl_WrongNumArgs(interp, 1, objv, "name args body");
	return TCL_ERROR;
    }

    /*
     * Determine the namespace where the procedure should reside. Unless the
     * command name includes namespace qualifiers, this will be the current
     * namespace.
     */

    procName = TclGetString(objv[1]);
    TclGetNamespaceForQualName(interp, procName, NULL, 0,
	    &nsPtr, &altNsPtr, &cxtNsPtr, &simpleName);

    if (nsPtr == NULL) {
	Tcl_SetObjResult(interp, Tcl_ObjPrintf(
		"can't create procedure \"%s\": unknown namespace",
		procName));
	Tcl_SetErrorCode(interp, "TCL", "VALUE", "COMMAND", (void *)NULL);
	return TCL_ERROR;
    }
    if (simpleName == NULL) {
	Tcl_SetObjResult(interp, Tcl_ObjPrintf(
		"can't create procedure \"%s\": bad procedure name",
		procName));
	Tcl_SetErrorCode(interp, "TCL", "VALUE", "COMMAND", (void *)NULL);
	return TCL_ERROR;
    }

    /*
     * Create the data structure to represent the procedure.
     */

    if (TclCreateProc(interp, /*ignored nsPtr*/ NULL, simpleName, objv[2],
	    objv[3], &procPtr) != TCL_OK) {
	Tcl_AddErrorInfo(interp, "\n    (creating proc \"");
	Tcl_AddErrorInfo(interp, simpleName);
	Tcl_AddErrorInfo(interp, "\")");
	return TCL_ERROR;
    }

    cmd = TclNRCreateCommandInNs(interp, simpleName, (Tcl_Namespace *) nsPtr,
	TclObjInterpProc, NRInterpProc, procPtr, TclProcDeleteProc);

    /*
     * Now initialize the new procedure's cmdPtr field. This will be used
     * later when the procedure is called to determine what namespace the
     * procedure will run in. This will be different than the current
     * namespace if the proc was renamed into a different namespace.
     */

    procPtr->cmdPtr = (Command *) cmd;

    /*
     * TIP #280: Remember the line the procedure body is starting on. In a
     * bytecode context we ask the engine to provide us with the necessary
     * information. This is for the initialization of the byte code compiler
     * when the body is used for the first time.
     *
     * This code is nearly identical to the #280 code in SetLambdaFromAny, see
     * this file. The differences are the different index of the body in the
     * line array of the context, and the lambda code requires some special
     * processing. Find a way to factor the common elements into a single
     * function.
     */

    if (iPtr->cmdFramePtr) {
	CmdFrame *contextPtr = (CmdFrame *)TclStackAlloc(interp, sizeof(CmdFrame));

	*contextPtr = *iPtr->cmdFramePtr;
	if (contextPtr->type == TCL_LOCATION_BC) {
	    /*
	     * Retrieve source information from the bytecode, if possible. If
	     * the information is retrieved successfully, context.type will be
	     * TCL_LOCATION_SOURCE and the reference held by
	     * context.data.eval.path will be counted.
	     */

	    TclGetSrcInfoForPc(contextPtr);
	} else if (contextPtr->type == TCL_LOCATION_SOURCE) {
	    /*
	     * The copy into 'context' up above has created another reference
	     * to 'context.data.eval.path'; account for it.
	     */

	    Tcl_IncrRefCount(contextPtr->data.eval.path);
	}

	if (contextPtr->type == TCL_LOCATION_SOURCE) {
	    /*
	     * We can account for source location within a proc only if the
	     * proc body was not created by substitution.
	     */

	    if (contextPtr->line
		    && (contextPtr->nline >= 4) && (contextPtr->line[3] >= 0)) {
		int isNew;
		Tcl_HashEntry *hePtr;
		CmdFrame *cfPtr = (CmdFrame *)Tcl_Alloc(sizeof(CmdFrame));

		cfPtr->level = -1;
		cfPtr->type = contextPtr->type;
		cfPtr->line = (Tcl_Size *)Tcl_Alloc(sizeof(Tcl_Size));
		cfPtr->line[0] = contextPtr->line[3];
		cfPtr->nline = 1;
		cfPtr->framePtr = NULL;
		cfPtr->nextPtr = NULL;

		cfPtr->data.eval.path = contextPtr->data.eval.path;
		Tcl_IncrRefCount(cfPtr->data.eval.path);

		cfPtr->cmd = NULL;
		cfPtr->len = 0;

		hePtr = Tcl_CreateHashEntry(iPtr->linePBodyPtr,
			procPtr, &isNew);
		if (!isNew) {
		    /*
		     * Get the old command frame and release it. See also
		     * TclProcCleanupProc in this file. Currently it seems as
		     * if only the procbodytest::proc command of the testsuite
		     * is able to trigger this situation.
		     */

		    CmdFrame *cfOldPtr = (CmdFrame *)Tcl_GetHashValue(hePtr);

		    if (cfOldPtr->type == TCL_LOCATION_SOURCE) {
			Tcl_DecrRefCount(cfOldPtr->data.eval.path);
			cfOldPtr->data.eval.path = NULL;
		    }
		    Tcl_Free(cfOldPtr->line);
		    cfOldPtr->line = NULL;
		    Tcl_Free(cfOldPtr);
		}
		Tcl_SetHashValue(hePtr, cfPtr);
	    }

	    /*
	     * 'contextPtr' is going out of scope; account for the reference
	     * that it's holding to the path name.
	     */

	    Tcl_DecrRefCount(contextPtr->data.eval.path);
	    contextPtr->data.eval.path = NULL;
	}
	TclStackFree(interp, contextPtr);
    }

    /*
     * Optimize for no-op procs: if the body is not precompiled (like a TclPro
     * procbody), and the argument list is just "args" and the body is empty,
     * define a compileProc to compile a no-op.
     *
     * Notes:
     *	 - cannot be done for any argument list without having different
     *	   compiled/not-compiled behaviour in the "wrong argument #" case, or
     *	   making this code much more complicated. In any case, it doesn't
     *	   seem to make a lot of sense to verify the number of arguments we
     *	   are about to ignore ...
     *	 - could be enhanced to handle also non-empty bodies that contain only
     *	   comments; however, parsing the body will slow down the compilation
     *	   of all procs whose argument list is just _args_
     */

    if (TclHasInternalRep(objv[3], &tclProcBodyType)) {
	goto done;
    }

    procArgs = TclGetString(objv[2]);

    while (*procArgs == ' ') {
	procArgs++;
    }

    if ((procArgs[0] == 'a') && (strncmp(procArgs, "args", 4) == 0)) {
	Tcl_Size numBytes;

	procArgs +=4;
	while (*procArgs != '\0') {
	    if (*procArgs != ' ') {
		goto done;
	    }
	    procArgs++;
	}

	/*
	 * The argument list is just "args"; check the body
	 */

	procBody = Tcl_GetStringFromObj(objv[3], &numBytes);
	if (TclParseAllWhiteSpace(procBody, numBytes) < numBytes) {
	    goto done;
	}

	/*
	 * The body is just spaces: link the compileProc
	 */

	((Command *) cmd)->compileProc = TclCompileNoOp;
    }

  done:
    return TCL_OK;
}

/*
 *----------------------------------------------------------------------
 *
 * TclCreateProc --
 *
 *	Creates the data associated with a Tcl procedure definition. This
 *	function knows how to handle two types of body objects: strings and
 *	procbody. Strings are the traditional (and common) value for bodies,
 *	procbody are values created by extensions that have loaded a
 *	previously compiled script.
 *
 * Results:
 *	Returns TCL_OK on success, along with a pointer to a Tcl procedure
 *	definition in procPtrPtr where the cmdPtr field is not initialised.
 *	This definition should be freed by calling TclProcCleanupProc() when
 *	it is no longer needed. Returns TCL_ERROR if anything goes wrong.
 *
 * Side effects:
 *	If anything goes wrong, this function returns an error message in the
 *	interpreter.
 *
 *----------------------------------------------------------------------
 */

int
TclCreateProc(
    Tcl_Interp *interp,		/* Interpreter containing proc. */
    TCL_UNUSED(Namespace *) /*nsPtr*/,
    const char *procName,	/* Unqualified name of this proc. */
    Tcl_Obj *argsPtr,		/* Description of arguments. */
    Tcl_Obj *bodyPtr,		/* Command body. */
    Proc **procPtrPtr)		/* Returns: pointer to proc data. */
{
    Interp *iPtr = (Interp *) interp;

    Proc *procPtr = NULL;
    Tcl_Size i, numArgs;
    CompiledLocal *localPtr = NULL;
    Tcl_Obj **argArray;
    int precompiled = 0, result;

    ProcGetInternalRep(bodyPtr, procPtr);
    if (procPtr != NULL) {
	/*
	 * Because the body is a TclProProcBody, the actual body is already
	 * compiled, and it is not shared with anyone else, so it's OK not to
	 * unshare it (as a matter of fact, it is bad to unshare it, because
	 * there may be no source code).
	 *
	 * We don't create and initialize a Proc structure for the procedure;
	 * rather, we use what is in the body object. We increment the ref
	 * count of the Proc struct since the command (soon to be created)
	 * will be holding a reference to it.
	 */

	procPtr->iPtr = iPtr;
	procPtr->refCount++;
	precompiled = 1;
    } else {
	/*
	 * If the procedure's body object is shared because its string value
	 * is identical to, e.g., the body of another procedure, we must
	 * create a private copy for this procedure to use. Such sharing of
	 * procedure bodies is rare but can cause problems. A procedure body
	 * is compiled in a context that includes the number of "slots"
	 * allocated by the compiler for local variables. There is a local
	 * variable slot for each formal parameter (the
	 * "procPtr->numCompiledLocals = numArgs" assignment below). This
	 * means that the same code can not be shared by two procedures that
	 * have a different number of arguments, even if their bodies are
	 * identical. Note that we don't use Tcl_DuplicateObj since we would
	 * not want any bytecode internal representation.
	 */

	if (Tcl_IsShared(bodyPtr)) {
	    const char *bytes;
	    Tcl_Size length;
	    Tcl_Obj *sharedBodyPtr = bodyPtr;

	    bytes = Tcl_GetStringFromObj(bodyPtr, &length);
	    bodyPtr = Tcl_NewStringObj(bytes, length);

	    /*
	     * TIP #280.
	     * Ensure that the continuation line data for the original body is
	     * not lost and applies to the new body as well.
	     */

	    TclContinuationsCopy(bodyPtr, sharedBodyPtr);
	}

	/*
	 * Create and initialize a Proc structure for the procedure. We
	 * increment the ref count of the procedure's body object since there
	 * will be a reference to it in the Proc structure.
	 */

	Tcl_IncrRefCount(bodyPtr);

	procPtr = (Proc *)Tcl_Alloc(sizeof(Proc));
	procPtr->iPtr = iPtr;
	procPtr->refCount = 1;
	procPtr->bodyPtr = bodyPtr;
	procPtr->numArgs = 0;	/* Actual argument count is set below. */
	procPtr->numCompiledLocals = 0;
	procPtr->firstLocalPtr = NULL;
	procPtr->lastLocalPtr = NULL;
    }

    /*
     * Break up the argument list into argument specifiers, then process each
     * argument specifier. If the body is precompiled, processing is limited
     * to checking that the parsed argument is consistent with the one stored
     * in the Proc.
     */

    result = TclListObjGetElements(interp, argsPtr, &numArgs, &argArray);
    if (result != TCL_OK) {
	goto procError;
    }

    if (precompiled) {
	if (numArgs > procPtr->numArgs) {
	    Tcl_SetObjResult(interp, Tcl_ObjPrintf(
		    "procedure \"%s\": arg list contains %" TCL_SIZE_MODIFIER "d entries, "
		    "precompiled header expects %" TCL_SIZE_MODIFIER "d", procName, numArgs,
		    procPtr->numArgs));
	    Tcl_SetErrorCode(interp, "TCL", "OPERATION", "PROC",
		    "BYTECODELIES", (void *)NULL);
	    goto procError;
	}
	localPtr = procPtr->firstLocalPtr;
    } else {
	procPtr->numArgs = numArgs;
	procPtr->numCompiledLocals = numArgs;
    }

    for (i = 0; i < numArgs; i++) {
	const char *argname, *argnamei, *argnamelast;
	Tcl_Size fieldCount, nameLength;
	Tcl_Obj **fieldValues;

	/*
	 * Now divide the specifier up into name and default.
	 */

	result = TclListObjGetElements(interp, argArray[i], &fieldCount,
		&fieldValues);
	if (result != TCL_OK) {
	    goto procError;
	}
	if (fieldCount > 2) {
	    Tcl_Obj *errorObj = Tcl_NewStringObj(
		"too many fields in argument specifier \"", -1);
	    Tcl_AppendObjToObj(errorObj, argArray[i]);
	    Tcl_AppendToObj(errorObj, "\"", -1);
	    Tcl_SetObjResult(interp, errorObj);
	    Tcl_SetErrorCode(interp, "TCL", "OPERATION", "PROC",
		    "FORMALARGUMENTFORMAT", (void *)NULL);
	    goto procError;
	}
	if ((fieldCount == 0) || (Tcl_GetCharLength(fieldValues[0]) == 0)) {
	    Tcl_SetObjResult(interp, Tcl_NewStringObj(
		    "argument with no name", -1));
	    Tcl_SetErrorCode(interp, "TCL", "OPERATION", "PROC",
		    "FORMALARGUMENTFORMAT", (void *)NULL);
	    goto procError;
	}

	argname = Tcl_GetStringFromObj(fieldValues[0], &nameLength);

	/*
	 * Check that the formal parameter name is a scalar.
	 */

	argnamei = argname;
	argnamelast = (nameLength > 0) ? (argname + nameLength - 1) : argname;
	while (argnamei < argnamelast) {
	    if (*argnamei == '(') {
		if (*argnamelast == ')') { /* We have an array element. */
		    Tcl_SetObjResult(interp, Tcl_ObjPrintf(
			    "formal parameter \"%s\" is an array element",
			    TclGetString(fieldValues[0])));
		    Tcl_SetErrorCode(interp, "TCL", "OPERATION", "PROC",
			    "FORMALARGUMENTFORMAT", (void *)NULL);
		    goto procError;
		}
	    } else if (argnamei[0] == ':' && argnamei[1] == ':') {
		Tcl_Obj *errorObj = Tcl_NewStringObj(
			"formal parameter \"", -1);
		Tcl_AppendObjToObj(errorObj, fieldValues[0]);
		Tcl_AppendToObj(errorObj, "\" is not a simple name", -1);
		Tcl_SetObjResult(interp, errorObj);
		Tcl_SetErrorCode(interp, "TCL", "OPERATION", "PROC",
			"FORMALARGUMENTFORMAT", (void *)NULL);
		goto procError;
	    }
	    argnamei++;
	}

	if (precompiled) {
	    /*
	     * Compare the parsed argument with the stored one. Note that the
	     * only flag value that makes sense at this point is VAR_ARGUMENT
	     * (its value was kept the same as pre VarReform to simplify
	     * tbcload's processing of older byetcodes).
	     *
	     * The only other flag value that is important to retrieve from
	     * precompiled procs is VAR_TEMPORARY (also unchanged). It is
	     * needed later when retrieving the variable names.
	     */

	    if ((localPtr->nameLength != nameLength)
		    || (memcmp(localPtr->name, argname, nameLength) != 0)
		    || (localPtr->frameIndex != i)
		    || !(localPtr->flags & VAR_ARGUMENT)
		    || (localPtr->defValuePtr == NULL && fieldCount == 2)
		    || (localPtr->defValuePtr != NULL && fieldCount != 2)) {
		Tcl_SetObjResult(interp, Tcl_ObjPrintf(
			"procedure \"%s\": formal parameter %" TCL_SIZE_MODIFIER "d is "
			"inconsistent with precompiled body", procName, i));
		Tcl_SetErrorCode(interp, "TCL", "OPERATION", "PROC",
			"BYTECODELIES", (void *)NULL);
		goto procError;
	    }

	    /*
	     * Compare the default value if any.
	     */

	    if (localPtr->defValuePtr != NULL) {
		Tcl_Size tmpLength, valueLength;
		const char *tmpPtr = Tcl_GetStringFromObj(localPtr->defValuePtr, &tmpLength);
		const char *value = Tcl_GetStringFromObj(fieldValues[1], &valueLength);

		if ((valueLength != tmpLength)
			|| memcmp(value, tmpPtr, tmpLength) != 0) {
		    Tcl_Obj *errorObj = Tcl_ObjPrintf(
			    "procedure \"%s\": formal parameter \"", procName);
		    Tcl_AppendObjToObj(errorObj, fieldValues[0]);
		    Tcl_AppendToObj(errorObj, "\" has "
			"default value inconsistent with precompiled body", -1);
		    Tcl_SetObjResult(interp, errorObj);
		    Tcl_SetErrorCode(interp, "TCL", "OPERATION", "PROC",
			    "BYTECODELIES", (void *)NULL);
		    goto procError;
		}
	    }
	    if ((i == numArgs - 1)
		    && (localPtr->nameLength == 4)
		    && (localPtr->name[0] == 'a')
		    && (strcmp(localPtr->name, "args") == 0)) {
		localPtr->flags |= VAR_IS_ARGS;
	    }

	    localPtr = localPtr->nextPtr;
	} else {
	    /*
	     * Allocate an entry in the runtime procedure frame's array of
	     * local variables for the argument.
	     */

	    localPtr = (CompiledLocal *)Tcl_Alloc(
		    offsetof(CompiledLocal, name) + 1U + fieldValues[0]->length);
	    if (procPtr->firstLocalPtr == NULL) {
		procPtr->firstLocalPtr = procPtr->lastLocalPtr = localPtr;
	    } else {
		procPtr->lastLocalPtr->nextPtr = localPtr;
		procPtr->lastLocalPtr = localPtr;
	    }
	    localPtr->nextPtr = NULL;
	    localPtr->nameLength = nameLength;
	    localPtr->frameIndex = i;
	    localPtr->flags = VAR_ARGUMENT;
	    localPtr->resolveInfo = NULL;

	    if (fieldCount == 2) {
		localPtr->defValuePtr = fieldValues[1];
		Tcl_IncrRefCount(localPtr->defValuePtr);
	    } else {
		localPtr->defValuePtr = NULL;
	    }
	    memcpy(localPtr->name, argname, fieldValues[0]->length + 1);
	    if ((i == numArgs - 1)
		    && (localPtr->nameLength == 4)
		    && (localPtr->name[0] == 'a')
		    && (memcmp(localPtr->name, "args", 4) == 0)) {
		localPtr->flags |= VAR_IS_ARGS;
	    }
	}
    }

    *procPtrPtr = procPtr;
    return TCL_OK;

  procError:
    if (precompiled) {
	procPtr->refCount--;
    } else {
	Tcl_DecrRefCount(bodyPtr);
	while (procPtr->firstLocalPtr != NULL) {
	    localPtr = procPtr->firstLocalPtr;
	    procPtr->firstLocalPtr = localPtr->nextPtr;

	    if (localPtr->defValuePtr != NULL) {
		Tcl_DecrRefCount(localPtr->defValuePtr);
	    }

	    Tcl_Free(localPtr);
	}
	Tcl_Free(procPtr);
    }
    return TCL_ERROR;
}

/*
 *----------------------------------------------------------------------
 *
 * TclGetFrame --
 *
 *	Given a description of a procedure frame, such as the first argument
 *	to an "uplevel" or "upvar" command, locate the call frame for the
 *	appropriate level of procedure.
 *
 * Results:
 *	The return value is -1 if an error occurred in finding the frame (in
 *	this case an error message is left in the interp's result). 1 is
 *	returned if string was either a number or a number preceded by "#" and
 *	it specified a valid frame. 0 is returned if string isn't one of the
 *	two things above (in this case, the lookup acts as if string were
 *	"1"). The variable pointed to by framePtrPtr is filled in with the
 *	address of the desired frame (unless an error occurs, in which case it
 *	isn't modified).
 *
 * Side effects:
 *	None.
 *
 *----------------------------------------------------------------------
 */

int
TclGetFrame(
    Tcl_Interp *interp,		/* Interpreter in which to find frame. */
    const char *name,		/* String describing frame. */
    CallFrame **framePtrPtr)	/* Store pointer to frame here (or NULL if
				 * global frame indicated). */
{
	int result;
	Tcl_Obj obj;

	obj.bytes = (char *) name;
	obj.length = strlen(name);
	obj.typePtr = NULL;
	result = TclObjGetFrame(interp, &obj, framePtrPtr);
	TclFreeInternalRep(&obj);
	return result;
}

/*
 *----------------------------------------------------------------------
 *
 * TclObjGetFrame --
 *
 *	Given a description of a procedure frame, such as the first argument
 *	to an "uplevel" or "upvar" command, locate the call frame for the
 *	appropriate level of procedure.
 *
 * Results:
 *	The return value is -1 if an error occurred in finding the frame (in
 *	this case an error message is left in the interp's result). 1 is
 *	returned if objPtr was either an int or an int preceded by "#" and
 *	it specified a valid frame. 0 is returned if objPtr isn't one of the
 *	two things above (in this case, the lookup acts as if objPtr were
 *	"1"). The variable pointed to by framePtrPtr is filled in with the
 *	address of the desired frame (unless an error occurs, in which case it
 *	isn't modified).
 *
 * Side effects:
 *	None.
 *
 *----------------------------------------------------------------------
 */

int
TclObjGetFrame(
    Tcl_Interp *interp,		/* Interpreter in which to find frame. */
    Tcl_Obj *objPtr,		/* Object describing frame. */
    CallFrame **framePtrPtr)	/* Store pointer to frame here (or NULL if
				 * global frame indicated). */
{
    Interp *iPtr = (Interp *) interp;
    int curLevel, level, result;
    const Tcl_ObjInternalRep *irPtr;
    const char *name = NULL;
    Tcl_WideInt w;

    /*
     * Parse object to figure out which level number to go to.
     */

    result = 0;
    curLevel = iPtr->varFramePtr->level;

    /*
     * Check for integer first, since that has potential to spare us
     * a generation of a stringrep.
     */

    if (objPtr == NULL) {
	/* Do nothing */
    } else if (TCL_OK == Tcl_GetIntFromObj(NULL, objPtr, &level)) {
	TclGetWideIntFromObj(NULL, objPtr, &w);
	if (w < 0 || w > INT_MAX || curLevel > w + INT_MAX) {
	    result = -1;
	} else {
	    level = curLevel - level;
	    result = 1;
	}
    } else if ((irPtr = TclFetchInternalRep(objPtr, &levelReferenceType))) {
	level = irPtr->wideValue;
	result = 1;
    } else {
	name = TclGetString(objPtr);
	if (name[0] == '#') {
	    if (TCL_OK == Tcl_GetInt(NULL, name+1, &level)) {
		if (level < 0 || (level > 0 && name[1] == '-')) {
		    result = -1;
		} else {
		    Tcl_ObjInternalRep ir;

		    ir.wideValue = level;
		    Tcl_StoreInternalRep(objPtr, &levelReferenceType, &ir);
		    result = 1;
		}
	    } else {
		result = -1;
	    }
	} else if (TclGetWideBitsFromObj(NULL, objPtr, &w) == TCL_OK) {
	    /*
	     * If this were an integer, we'd have succeeded already.
	     * Docs say we have to treat this as a 'bad level'  error.
	     */
	    result = -1;
	}
    }

    if (result != -1) {
	/* if relative current level */
	if (result == 0) {
	    if (!curLevel) {
		/* we are in top-level, so simply generate bad level */
		name = "1";
		goto badLevel;
	    }
	    level = curLevel - 1;
	}
	if (level >= 0) {
	    CallFrame *framePtr;
	    for (framePtr = iPtr->varFramePtr; framePtr != NULL;
		    framePtr = framePtr->callerVarPtr) {
		if ((int)framePtr->level == level) {
		    *framePtrPtr = framePtr;
		    return result;
		}
	    }
	}
    }
badLevel:
    if (name == NULL) {
	name = objPtr ? TclGetString(objPtr) : "1" ;
    }
    Tcl_SetObjResult(interp, Tcl_ObjPrintf("bad level \"%s\"", name));
    Tcl_SetErrorCode(interp, "TCL", "LOOKUP", "LEVEL", name, (void *)NULL);
    return -1;
}

/*
 *----------------------------------------------------------------------
 *
 * Tcl_UplevelObjCmd --
 *
 *	This object function is invoked to process the "uplevel" Tcl command.
 *	See the user documentation for details on what it does.
 *
 * Results:
 *	A standard Tcl object result value.
 *
 * Side effects:
 *	See the user documentation.
 *
 *----------------------------------------------------------------------
 */

static int
Uplevel_Callback(
    void *data[],
    Tcl_Interp *interp,
    int result)
{
    CallFrame *savedVarFramePtr = (CallFrame *)data[0];

    if (result == TCL_ERROR) {
	Tcl_AppendObjToErrorInfo(interp, Tcl_ObjPrintf(
		"\n    (\"uplevel\" body line %d)", Tcl_GetErrorLine(interp)));
    }

    /*
     * Restore the variable frame, and return.
     */

    ((Interp *)interp)->varFramePtr = savedVarFramePtr;
    return result;
}

int
Tcl_UplevelObjCmd(
    void *clientData,
    Tcl_Interp *interp,		/* Current interpreter. */
    int objc,			/* Number of arguments. */
    Tcl_Obj *const objv[])	/* Argument objects. */
{
    return Tcl_NRCallObjProc(interp, TclNRUplevelObjCmd, clientData, objc, objv);
}

int
TclNRUplevelObjCmd(
    TCL_UNUSED(void *),
    Tcl_Interp *interp,		/* Current interpreter. */
    int objc,			/* Number of arguments. */
    Tcl_Obj *const objv[])	/* Argument objects. */
{
    Interp *iPtr = (Interp *) interp;
    CmdFrame *invoker = NULL;
    int word = 0;
    int result;
    CallFrame *savedVarFramePtr, *framePtr;
    Tcl_Obj *objPtr;

    if (objc < 2) {
	/* to do:
	 * simplify things by interpreting the argument as a command when there
	 * is only one argument.  This requires a TIP since currently a single
	 * argument is interpreted as a level indicator if possible.
	 */
    uplevelSyntax:
	Tcl_WrongNumArgs(interp, 1, objv, "?level? command ?arg ...?");
	return TCL_ERROR;
    } else if (!TclHasStringRep(objv[1]) && objc == 2) {
	int status;
	Tcl_Size llength;
	status = TclListObjLength(interp, objv[1], &llength);
	if (status == TCL_OK && llength > 1) {
	    /* the first argument can't interpreted as a level. Avoid
	     * generating a string representation of the script. */
	    result = TclGetFrame(interp, "1", &framePtr);
	    if (result == -1) {
		return TCL_ERROR;
	    }
	    objc -= 1;
	    objv += 1;
	    goto havelevel;
	}
    }

    /*
     * Find the level to use for executing the command.
     */

    result = TclObjGetFrame(interp, objv[1], &framePtr);
    if (result == -1) {
	return TCL_ERROR;
    }
    objc -= result + 1;
    if (objc == 0) {
	goto uplevelSyntax;
    }
    objv += result + 1;

    havelevel:

    /*
     * Modify the interpreter state to execute in the given frame.
     */

    savedVarFramePtr = iPtr->varFramePtr;
    iPtr->varFramePtr = framePtr;

    /*
     * Execute the residual arguments as a command.
     */

    if (objc == 1) {
	/*
	 * TIP #280. Make actual argument location available to eval'd script
	 */

	TclArgumentGet(interp, objv[0], &invoker, &word);
	objPtr = objv[0];

    } else {
	/*
	 * More than one argument: concatenate them together with spaces
	 * between, then evaluate the result. Tcl_EvalObjEx will delete the
	 * object when it decrements its refcount after eval'ing it.
	 */

	objPtr = Tcl_ConcatObj(objc, objv);
    }

    TclNRAddCallback(interp, Uplevel_Callback, savedVarFramePtr, NULL, NULL,
	    NULL);
    return TclNREvalObjEx(interp, objPtr, 0, invoker, word);
}

/*
 *----------------------------------------------------------------------
 *
 * TclFindProc --
 *
 *	Given the name of a procedure, return a pointer to the record
 *	describing the procedure. The procedure will be looked up using the
 *	usual rules: first in the current namespace and then in the global
 *	namespace.
 *
 * Results:
 *	NULL is returned if the name doesn't correspond to any procedure.
 *	Otherwise, the return value is a pointer to the procedure's record. If
 *	the name is found but refers to an imported command that points to a
 *	"real" procedure defined in another namespace, a pointer to that
 *	"real" procedure's structure is returned.
 *
 * Side effects:
 *	None.
 *
 *----------------------------------------------------------------------
 */

Proc *
TclFindProc(
    Interp *iPtr,		/* Interpreter in which to look. */
    const char *procName)	/* Name of desired procedure. */
{
    Tcl_Command cmd;
    Command *cmdPtr;

    cmd = Tcl_FindCommand((Tcl_Interp *) iPtr, procName, NULL, /*flags*/ 0);
    if (cmd == (Tcl_Command) NULL) {
	return NULL;
    }
    cmdPtr = (Command *) cmd;

    return TclIsProc(cmdPtr);
}

/*
 *----------------------------------------------------------------------
 *
 * TclIsProc --
 *
 *	Tells whether a command is a Tcl procedure or not.
 *
 * Results:
 *	If the given command is actually a Tcl procedure, the return value is
 *	the address of the record describing the procedure. Otherwise the
 *	return value is 0.
 *
 * Side effects:
 *	None.
 *
 *----------------------------------------------------------------------
 */

Proc *
TclIsProc(
    Command *cmdPtr)		/* Command to test. */
{
    Tcl_Command origCmd = TclGetOriginalCommand((Tcl_Command) cmdPtr);

    if (origCmd != NULL) {
	cmdPtr = (Command *) origCmd;
    }
    if (cmdPtr->deleteProc == TclProcDeleteProc) {
	return (Proc *)cmdPtr->objClientData;
    }
    return NULL;
}

static int
ProcWrongNumArgs(
    Tcl_Interp *interp,
    int skip)
{
    CallFrame *framePtr = ((Interp *)interp)->varFramePtr;
    Proc *procPtr = framePtr->procPtr;
    Tcl_Size localCt = procPtr->numCompiledLocals, numArgs, i;
    Tcl_Obj **desiredObjs;
    const char *final = NULL;

    /*
     * Build up desired argument list for Tcl_WrongNumArgs
     */

    numArgs = framePtr->procPtr->numArgs;
    desiredObjs = (Tcl_Obj **)TclStackAlloc(interp,
	    sizeof(Tcl_Obj *) * (numArgs+1));

    if (framePtr->isProcCallFrame & FRAME_IS_LAMBDA) {
	desiredObjs[0] = Tcl_NewStringObj("lambdaExpr", -1);
    } else {
	desiredObjs[0] = framePtr->objv[skip-1];
    }
    Tcl_IncrRefCount(desiredObjs[0]);

    if (localCt > 0) {
	Var *defPtr = (Var *)(&framePtr->localCachePtr->varName0 + localCt);

	for (i=1 ; i<=numArgs ; i++, defPtr++) {
	    Tcl_Obj *argObj;
	    Tcl_Obj *namePtr = localName(framePtr, i-1);

	    if (defPtr->value.objPtr != NULL) {
		TclNewObj(argObj);
		Tcl_AppendStringsToObj(argObj, "?", TclGetString(namePtr), "?",
			(void *)NULL);
	    } else if (defPtr->flags & VAR_IS_ARGS) {
		numArgs--;
		final = "?arg ...?";
		break;
	    } else {
		argObj = namePtr;
		Tcl_IncrRefCount(namePtr);
	    }
	    desiredObjs[i] = argObj;
	}
    }

    Tcl_ResetResult(interp);
    Tcl_WrongNumArgs(interp, numArgs+1, desiredObjs, final);

    for (i=0 ; i<=numArgs ; i++) {
	Tcl_DecrRefCount(desiredObjs[i]);
    }
    TclStackFree(interp, desiredObjs);
    return TCL_ERROR;
}

/*
 *----------------------------------------------------------------------
 *
 * InitResolvedLocals --
 *
 *	This routine is invoked in order to initialize the compiled locals
 *	table for a new call frame.
 *
 * Results:
 *	None.
 *
 * Side effects:
 *	May invoke various name resolvers in order to determine which
 *	variables are being referenced at runtime.
 *
 *----------------------------------------------------------------------
 */

static void
InitResolvedLocals(
    Tcl_Interp *interp,		/* Current interpreter. */
    ByteCode *codePtr,
    Var *varPtr,
    Namespace *nsPtr)		/* Pointer to current namespace. */
{
    Interp *iPtr = (Interp *) interp;
    int haveResolvers = (nsPtr->compiledVarResProc || iPtr->resolverPtr);
    CompiledLocal *firstLocalPtr, *localPtr;
    int varNum;
    Tcl_ResolvedVarInfo *resVarInfo;

    /*
     * Find the localPtr corresponding to varPtr
     */

    varNum = varPtr - iPtr->framePtr->compiledLocals;
    localPtr = iPtr->framePtr->procPtr->firstLocalPtr;
    while (varNum--) {
	localPtr = localPtr->nextPtr;
    }

    if (!(haveResolvers && (codePtr->flags & TCL_BYTECODE_RESOLVE_VARS))) {
	goto doInitResolvedLocals;
    }

    /*
     * This is the first run after a recompile, or else the resolver epoch
     * has changed: update the resolver cache.
     */

    firstLocalPtr = localPtr;
    for (; localPtr != NULL; localPtr = localPtr->nextPtr) {
	if (localPtr->resolveInfo) {
	    if (localPtr->resolveInfo->deleteProc) {
		localPtr->resolveInfo->deleteProc(localPtr->resolveInfo);
	    } else {
		Tcl_Free(localPtr->resolveInfo);
	    }
	    localPtr->resolveInfo = NULL;
	}
	localPtr->flags &= ~VAR_RESOLVED;

	if (haveResolvers &&
		!(localPtr->flags & (VAR_ARGUMENT|VAR_TEMPORARY))) {
	    ResolverScheme *resPtr = iPtr->resolverPtr;
	    Tcl_ResolvedVarInfo *vinfo;
	    int result;

	    if (nsPtr->compiledVarResProc) {
		result = nsPtr->compiledVarResProc(nsPtr->interp,
			localPtr->name, localPtr->nameLength,
			(Tcl_Namespace *) nsPtr, &vinfo);
	    } else {
		result = TCL_CONTINUE;
	    }

	    while ((result == TCL_CONTINUE) && resPtr) {
		if (resPtr->compiledVarResProc) {
		    result = resPtr->compiledVarResProc(nsPtr->interp,
			    localPtr->name, localPtr->nameLength,
			    (Tcl_Namespace *) nsPtr, &vinfo);
		}
		resPtr = resPtr->nextPtr;
	    }
	    if (result == TCL_OK) {
		localPtr->resolveInfo = vinfo;
		localPtr->flags |= VAR_RESOLVED;
	    }
	}
    }
    localPtr = firstLocalPtr;
    codePtr->flags &= ~TCL_BYTECODE_RESOLVE_VARS;

    /*
     * Initialize the array of local variables stored in the call frame. Some
     * variables may have special resolution rules. In that case, we call
     * their "resolver" procs to get our hands on the variable, and we make
     * the compiled local a link to the real variable.
     */

  doInitResolvedLocals:
    for (; localPtr != NULL; varPtr++, localPtr = localPtr->nextPtr) {
	varPtr->flags = 0;
	varPtr->value.objPtr = NULL;

	/*
	 * Now invoke the resolvers to determine the exact variables that
	 * should be used.
	 */

	resVarInfo = localPtr->resolveInfo;
	if (resVarInfo && resVarInfo->fetchProc) {
	    Var *resolvedVarPtr = (Var *)
		    resVarInfo->fetchProc(interp, resVarInfo);

	    if (resolvedVarPtr) {
		if (TclIsVarInHash(resolvedVarPtr)) {
		    VarHashRefCount(resolvedVarPtr)++;
		}
		varPtr->flags = VAR_LINK;
		varPtr->value.linkPtr = resolvedVarPtr;
	    }
	}
    }
}

void
TclFreeLocalCache(
    Tcl_Interp *interp,
    LocalCache *localCachePtr)
{
    Tcl_Size i;
    Tcl_Obj **namePtrPtr = &localCachePtr->varName0;

    for (i = 0; i < localCachePtr->numVars; i++, namePtrPtr++) {
	Tcl_Obj *objPtr = *namePtrPtr;

	if (objPtr) {
	    /* TclReleaseLiteral calls Tcl_DecrRefCount for us */
	    TclReleaseLiteral(interp, objPtr);
	}
    }
    Tcl_Free(localCachePtr);
}

static void
InitLocalCache(
    Proc *procPtr)
{
    Interp *iPtr = procPtr->iPtr;
    ByteCode *codePtr;
    Tcl_Size localCt = procPtr->numCompiledLocals;
    Tcl_Size numArgs = procPtr->numArgs, i = 0;

    Tcl_Obj **namePtr;
    Var *varPtr;
    LocalCache *localCachePtr;
    CompiledLocal *localPtr;
    int isNew;

    ByteCodeGetInternalRep(procPtr->bodyPtr, &tclByteCodeType, codePtr);

    /*
     * Cache the names and initial values of local variables; store the
     * cache in both the framePtr for this execution and in the codePtr
     * for future calls.
     */

    localCachePtr = (LocalCache *)Tcl_Alloc(offsetof(LocalCache, varName0)
	    + localCt * sizeof(Tcl_Obj *)
	    + numArgs * sizeof(Var));

    namePtr = &localCachePtr->varName0;
    varPtr = (Var *) (namePtr + localCt);
    localPtr = procPtr->firstLocalPtr;
    while (localPtr) {
	if (TclIsVarTemporary(localPtr)) {
	    *namePtr = NULL;
	} else {
	    *namePtr = TclCreateLiteral(iPtr, localPtr->name,
		    localPtr->nameLength, /* hash */ TCL_INDEX_NONE,
		    &isNew, /* nsPtr */ NULL, 0, NULL);
	    Tcl_IncrRefCount(*namePtr);
	}

	if (i < numArgs) {
	    varPtr->flags = (localPtr->flags & VAR_IS_ARGS);
	    varPtr->value.objPtr = localPtr->defValuePtr;
	    varPtr++;
	    i++;
	}
	namePtr++;
	localPtr = localPtr->nextPtr;
    }
    codePtr->localCachePtr = localCachePtr;
    localCachePtr->refCount = 1;
    localCachePtr->numVars = localCt;
}

/*
 *----------------------------------------------------------------------
 *
 * InitArgsAndLocals --
 *
 *	This routine is invoked in order to initialize the arguments and other
 *	compiled locals table for a new call frame.
 *
 * Results:
 *	A standard Tcl result.
 *
 * Side effects:
 *	Allocates memory on the stack for the compiled local variables, the
 *	caller is responsible for freeing them. Initialises all variables. May
 *	invoke various name resolvers in order to determine which variables
 *	are being referenced at runtime.
 *
 *----------------------------------------------------------------------
 */

static int
InitArgsAndLocals(
    Tcl_Interp *interp,		/* Interpreter in which procedure was
				 * invoked. */
    int skip)			/* Number of initial arguments to be skipped,
				 * i.e., words in the "command name". */
{
    CallFrame *framePtr = ((Interp *)interp)->varFramePtr;
    Proc *procPtr = framePtr->procPtr;
    ByteCode *codePtr;
    Var *varPtr, *defPtr;
    Tcl_Size localCt = procPtr->numCompiledLocals, numArgs, argCt, i, imax;
    Tcl_Obj *const *argObjs;

    ByteCodeGetInternalRep(procPtr->bodyPtr, &tclByteCodeType, codePtr);

    /*
     * Make sure that the local cache of variable names and initial values has
     * been initialised properly .
     */

    if (localCt) {
	if (!codePtr->localCachePtr) {
	    InitLocalCache(procPtr) ;
	}
	framePtr->localCachePtr = codePtr->localCachePtr;
	framePtr->localCachePtr->refCount++;
	defPtr = (Var *) (&framePtr->localCachePtr->varName0 + localCt);
    } else {
	defPtr = NULL;
    }

    /*
     * Create the "compiledLocals" array. Make sure it is large enough to hold
     * all the procedure's compiled local variables, including its formal
     * parameters.
     */

    varPtr = (Var *)TclStackAlloc(interp, localCt * sizeof(Var));
    framePtr->compiledLocals = varPtr;
    framePtr->numCompiledLocals = localCt;

    /*
     * Match and assign the call's actual parameters to the procedure's formal
     * arguments. The formal arguments are described by the first numArgs
     * entries in both the Proc structure's local variable list and the call
     * frame's local variable array.
     */

    numArgs = procPtr->numArgs;
    argCt = framePtr->objc - skip;	/* Set it to the number of args to the
					 * procedure. */
    if (numArgs == 0) {
	if (argCt) {
	    goto incorrectArgs;
	} else {
	    goto correctArgs;
	}
    }
    argObjs = framePtr->objv + skip;
    imax = ((argCt < numArgs-1) ? argCt : numArgs-1);
    for (i = 0; i < imax; i++, varPtr++, defPtr ? defPtr++ : defPtr) {
	/*
	 * "Normal" arguments; last formal is special, depends on it being
	 * 'args'.
	 */

	Tcl_Obj *objPtr = argObjs[i];

	varPtr->flags = 0;
	varPtr->value.objPtr = objPtr;
	Tcl_IncrRefCount(objPtr);	/* Local var is a reference. */
    }
    for (; i < numArgs-1; i++, varPtr++, defPtr ? defPtr++ : defPtr) {
	/*
	 * This loop is entered if argCt < (numArgs-1). Set default values;
	 * last formal is special.
	 */

	Tcl_Obj *objPtr = defPtr ? defPtr->value.objPtr : NULL;

	if (!objPtr) {
	    goto incorrectArgs;
	}
	varPtr->flags = 0;
	varPtr->value.objPtr = objPtr;
	Tcl_IncrRefCount(objPtr);	/* Local var reference. */
    }

    /*
     * When we get here, the last formal argument remains to be defined:
     * defPtr and varPtr point to the last argument to be initialized.
     */

    varPtr->flags = 0;
    if (defPtr && defPtr->flags & VAR_IS_ARGS) {
	Tcl_Obj *listPtr = Tcl_NewListObj((argCt>i)? argCt-i : 0, argObjs+i);

	varPtr->value.objPtr = listPtr;
	Tcl_IncrRefCount(listPtr);	/* Local var is a reference. */
    } else if (argCt == numArgs) {
	Tcl_Obj *objPtr = argObjs[i];

	varPtr->value.objPtr = objPtr;
	Tcl_IncrRefCount(objPtr);	/* Local var is a reference. */
    } else if ((argCt < numArgs) && defPtr && defPtr->value.objPtr) {
	Tcl_Obj *objPtr = defPtr->value.objPtr;

	varPtr->value.objPtr = objPtr;
	Tcl_IncrRefCount(objPtr);	/* Local var is a reference. */
    } else {
	goto incorrectArgs;
    }
    varPtr++;

    /*
     * Initialise and resolve the remaining compiledLocals. In the absence of
     * resolvers, they are undefined local vars: (flags=0, value=NULL).
     */

  correctArgs:
    if (numArgs < localCt) {
	if (!framePtr->nsPtr->compiledVarResProc
		&& !((Interp *)interp)->resolverPtr) {
	    memset(varPtr, 0, (localCt - numArgs)*sizeof(Var));
	} else {
	    InitResolvedLocals(interp, codePtr, varPtr, framePtr->nsPtr);
	}
    }

    return TCL_OK;

    /*
     * Initialise all compiled locals to avoid problems at DeleteLocalVars.
     */

  incorrectArgs:
    if ((skip != 1) &&
	    TclInitRewriteEnsemble(interp, skip-1, 0, framePtr->objv)) {
	TclNRAddCallback(interp, TclClearRootEnsemble, NULL, NULL, NULL, NULL);
    }
    memset(varPtr, 0,
	    ((framePtr->compiledLocals + localCt)-varPtr) * sizeof(Var));
    return ProcWrongNumArgs(interp, skip);
}

/*
 *----------------------------------------------------------------------
 *
 * TclPushProcCallFrame --
 *
 *	Compiles a proc body if necessary, then pushes a CallFrame suitable
 *	for executing it.
 *
 * Results:
 *	A standard Tcl object result value.
 *
 * Side effects:
 *	The proc's body may be recompiled. A CallFrame is pushed, it will have
 *	to be popped by the caller.
 *
 *----------------------------------------------------------------------
 */

int
TclPushProcCallFrame(
    void *clientData,		/* Record describing procedure to be
				 * interpreted. */
    Tcl_Interp *interp,		/* Interpreter in which procedure was
				 * invoked. */
    Tcl_Size objc,		/* Count of number of arguments to this
				 * procedure. */
    Tcl_Obj *const objv[],	/* Argument value objects. */
    int isLambda)		/* 1 if this is a call by ApplyObjCmd: it
				 * needs special rules for error msg */
{
    Proc *procPtr = (Proc *)clientData;
    Namespace *nsPtr = procPtr->cmdPtr->nsPtr;
    CallFrame *framePtr, **framePtrPtr;
    int result;
    ByteCode *codePtr;

    /*
     * If necessary (i.e. if we haven't got a suitable compilation already
     * cached) compile the procedure's body. The compiler will allocate frame
     * slots for the procedure's non-argument local variables. Note that
     * compiling the body might increase procPtr->numCompiledLocals if new
     * local variables are found while compiling.
     */

    ByteCodeGetInternalRep(procPtr->bodyPtr, &tclByteCodeType, codePtr);
    if (codePtr != NULL) {
	Interp *iPtr = (Interp *) interp;

	/*
	 * When we've got bytecode, this is the check for validity. That is,
	 * the bytecode must be for the right interpreter (no cross-leaks!),
	 * the code must be from the current epoch (so subcommand compilation
	 * is up-to-date), the namespace must match (so variable handling
	 * is right) and the resolverEpoch must match (so that new shadowed
	 * commands and/or resolver changes are considered).
	 * Ensure the ByteCode's procPtr is the same (or it's precompiled).
	 */

	if (((Interp *) *codePtr->interpHandle != iPtr)
		|| (codePtr->compileEpoch != iPtr->compileEpoch)
		|| (codePtr->nsPtr != nsPtr)
		|| (codePtr->nsEpoch != nsPtr->resolverEpoch)
		|| ((codePtr->procPtr != procPtr) && procPtr->bodyPtr->bytes)) {
	    goto doCompilation;
	}
    } else {
    doCompilation:
	result = TclProcCompileProc(interp, procPtr, procPtr->bodyPtr, nsPtr,
		(isLambda ? "body of lambda term" : "body of proc"),
		TclGetString(objv[isLambda]));
	if (result != TCL_OK) {
	    return result;
	}
    }

    /*
     * Set up and push a new call frame for the new procedure invocation.
     * This call frame will execute in the proc's namespace, which might be
     * different than the current namespace. The proc's namespace is that of
     * its command, which can change if the command is renamed from one
     * namespace to another.
     */

    framePtrPtr = &framePtr;
    (void) TclPushStackFrame(interp, (Tcl_CallFrame **) framePtrPtr,
	    (Tcl_Namespace *) nsPtr,
	    (isLambda? (FRAME_IS_PROC|FRAME_IS_LAMBDA) : FRAME_IS_PROC));

    framePtr->objc = objc;
    framePtr->objv = objv;
    framePtr->procPtr = procPtr;

    return TCL_OK;
}

/*
 *----------------------------------------------------------------------
 *
 * TclObjInterpProc --
 *
 *	When a Tcl procedure gets invoked during bytecode evaluation, this
 *	object-based routine gets invoked to interpret the procedure.
 *
 * Results:
 *	A standard Tcl object result value.
 *
 * Side effects:
 *	Depends on the commands in the procedure.
 *
 *----------------------------------------------------------------------
 */

int
TclObjInterpProc(
    void *clientData,		/* Record describing procedure to be
				 * interpreted. */
    Tcl_Interp *interp,		/* Interpreter in which procedure was
				 * invoked. */
    int objc,			/* Count of number of arguments to this
				 * procedure. */
    Tcl_Obj *const objv[])	/* Argument value objects. */
{
    /*
     * Not used much in the core; external interface for iTcl
     */

    return Tcl_NRCallObjProc(interp, NRInterpProc, clientData, objc, objv);
}

int
TclNRInterpProc(
    void *clientData,		/* Record describing procedure to be
				 * interpreted. */
    Tcl_Interp *interp,		/* Interpreter in which procedure was
				 * invoked. */
    Tcl_Size objc,		/* Count of number of arguments to this
				 * procedure. */
    Tcl_Obj *const objv[])	/* Argument value objects. */
{
    int result = TclPushProcCallFrame(clientData, interp, objc, objv,
	    /*isLambda*/ 0);

    if (result != TCL_OK) {
	return TCL_ERROR;
    }
    return TclNRInterpProcCore(interp, objv[0], 1, &MakeProcError);
}

static int
NRInterpProc(
    void *clientData,		/* Record describing procedure to be
				 * interpreted. */
    Tcl_Interp *interp,		/* Interpreter in which procedure was
				 * invoked. */
    int objc,			/* Count of number of arguments to this
				 * procedure. */
    Tcl_Obj *const objv[])	/* Argument value objects. */
{
    int result = TclPushProcCallFrame(clientData, interp, objc, objv,
	    /*isLambda*/ 0);

    if (result != TCL_OK) {
	return TCL_ERROR;
    }
    return TclNRInterpProcCore(interp, objv[0], 1, &MakeProcError);
}

static int
ObjInterpProc2(
    void *clientData,		/* Record describing procedure to be
				 * interpreted. */
    Tcl_Interp *interp,		/* Interpreter in which procedure was
				 * invoked. */
    Tcl_Size objc,		/* Count of number of arguments to this
				 * procedure. */
    Tcl_Obj *const objv[])	/* Argument value objects. */
{
    /*
     * Not used much in the core; external interface for iTcl
     */

    return Tcl_NRCallObjProc2(interp, TclNRInterpProc, clientData, objc, objv);
}

/*
 *----------------------------------------------------------------------
 *
 * TclNRInterpProcCore --
 *
 *	When a Tcl procedure, lambda term or anything else that works like a
 *	procedure gets invoked during bytecode evaluation, this object-based
 *	routine gets invoked to interpret the body.
 *
 * Results:
 *	A standard Tcl object result value.
 *
 * Side effects:
 *	Nearly anything; depends on the commands in the procedure body.
 *
 *----------------------------------------------------------------------
 */

int
TclNRInterpProcCore(
    Tcl_Interp *interp,		/* Interpreter in which procedure was
				 * invoked. */
    Tcl_Obj *procNameObj,	/* Procedure name for error reporting. */
    Tcl_Size skip,		/* Number of initial arguments to be skipped,
				 * i.e., words in the "command name". */
    ProcErrorProc *errorProc)	/* How to convert results from the script into
				 * results of the overall procedure. */
{
    Interp *iPtr = (Interp *) interp;
    Proc *procPtr = iPtr->varFramePtr->procPtr;
    int result;
    CallFrame *freePtr;
    ByteCode *codePtr;

    result = InitArgsAndLocals(interp, skip);
    if (result != TCL_OK) {
	freePtr = iPtr->framePtr;
	Tcl_PopCallFrame(interp);	/* Pop but do not free. */
	TclStackFree(interp, freePtr->compiledLocals);
					/* Free compiledLocals. */
	TclStackFree(interp, freePtr);	/* Free CallFrame. */
	return TCL_ERROR;
    }

#if defined(TCL_COMPILE_DEBUG)
    if (tclTraceExec >= 1) {
	CallFrame *framePtr = iPtr->varFramePtr;
	Tcl_Size i;

	if (framePtr->isProcCallFrame & FRAME_IS_LAMBDA) {
	    fprintf(stdout, "Calling lambda ");
	} else {
	    fprintf(stdout, "Calling proc ");
	}
	for (i = 0; i < framePtr->objc; i++) {
	    TclPrintObject(stdout, framePtr->objv[i], 15);
	    fprintf(stdout, " ");
	}
	fprintf(stdout, "\n");
	fflush(stdout);
    }
#endif /*TCL_COMPILE_DEBUG*/

#ifdef USE_DTRACE
    if (TCL_DTRACE_PROC_ARGS_ENABLED()) {
	Tcl_Size l = iPtr->varFramePtr->isProcCallFrame & FRAME_IS_LAMBDA ? 1 : 0;
	const char *a[10];
	Tcl_Size i;

	for (i = 0 ; i < 10 ; i++) {
	    a[i] = (l < iPtr->varFramePtr->objc ?
		    TclGetString(iPtr->varFramePtr->objv[l]) : NULL);
	    l++;
	}
	TCL_DTRACE_PROC_ARGS(a[0], a[1], a[2], a[3], a[4], a[5], a[6], a[7],
		a[8], a[9]);
    }
    if (TCL_DTRACE_PROC_INFO_ENABLED() && iPtr->cmdFramePtr) {
	Tcl_Obj *info = TclInfoFrame(interp, iPtr->cmdFramePtr);
	const char *a[6];
	Tcl_Size i[2];

	TclDTraceInfo(info, a, i);
	TCL_DTRACE_PROC_INFO(a[0], a[1], a[2], a[3], i[0], i[1], a[4], a[5]);
	TclDecrRefCount(info);
    }
    if (TCL_DTRACE_PROC_ENTRY_ENABLED()) {
	Tcl_Size l = iPtr->varFramePtr->isProcCallFrame & FRAME_IS_LAMBDA ? 1 : 0;

	TCL_DTRACE_PROC_ENTRY(l < iPtr->varFramePtr->objc ?
		TclGetString(iPtr->varFramePtr->objv[l]) : NULL,
		iPtr->varFramePtr->objc - l - 1,
		(Tcl_Obj **)(iPtr->varFramePtr->objv + l + 1));
    }
    if (TCL_DTRACE_PROC_ENTRY_ENABLED()) {
	Tcl_Size l = iPtr->varFramePtr->isProcCallFrame & FRAME_IS_LAMBDA ? 1 : 0;

	TCL_DTRACE_PROC_ENTRY(l < iPtr->varFramePtr->objc ?
		TclGetString(iPtr->varFramePtr->objv[l]) : NULL,
		iPtr->varFramePtr->objc - l - 1,
		(Tcl_Obj **)(iPtr->varFramePtr->objv + l + 1));
    }
#endif /* USE_DTRACE */

    /*
     * Invoke the commands in the procedure's body.
     */

    procPtr->refCount++;
    ByteCodeGetInternalRep(procPtr->bodyPtr, &tclByteCodeType, codePtr);

    TclNRAddCallback(interp, InterpProcNR2, procNameObj, errorProc,
	    NULL, NULL);
    return TclNRExecuteByteCode(interp, codePtr);
}

static int
InterpProcNR2(
    void *data[],
    Tcl_Interp *interp,
    int result)
{
    Interp *iPtr = (Interp *) interp;
    Proc *procPtr = iPtr->varFramePtr->procPtr;
    CallFrame *freePtr;
    Tcl_Obj *procNameObj = (Tcl_Obj *)data[0];
    ProcErrorProc *errorProc = (ProcErrorProc *)data[1];

    if (TCL_DTRACE_PROC_RETURN_ENABLED()) {
	Tcl_Size l = iPtr->varFramePtr->isProcCallFrame & FRAME_IS_LAMBDA ? 1 : 0;

	TCL_DTRACE_PROC_RETURN(l < iPtr->varFramePtr->objc ?
		TclGetString(iPtr->varFramePtr->objv[l]) : NULL, result);
    }
    if (procPtr->refCount-- <= 1) {
	TclProcCleanupProc(procPtr);
    }

    /*
     * Free the stack-allocated compiled locals and CallFrame. It is important
     * to pop the call frame without freeing it first: the compiledLocals
     * cannot be freed before the frame is popped, as the local variables must
     * be deleted. But the compiledLocals must be freed first, as they were
     * allocated later on the stack.
     */

    if (result != TCL_OK) {
	goto process;
    }

    done:
    if (TCL_DTRACE_PROC_RESULT_ENABLED()) {
	Tcl_Size l = iPtr->varFramePtr->isProcCallFrame & FRAME_IS_LAMBDA ? 1 : 0;
	Tcl_Obj *r = Tcl_GetObjResult(interp);

	TCL_DTRACE_PROC_RESULT(l < iPtr->varFramePtr->objc ?
		TclGetString(iPtr->varFramePtr->objv[l]) : NULL, result,
		TclGetString(r), r);
    }

    freePtr = iPtr->framePtr;
    Tcl_PopCallFrame(interp);		/* Pop but do not free. */
    TclStackFree(interp, freePtr->compiledLocals);
					/* Free compiledLocals. */
    TclStackFree(interp, freePtr);	/* Free CallFrame. */
    return result;

    /*
     * Process any non-TCL_OK result code.
     */

    process:
    switch (result) {
    case TCL_RETURN:
	/*
	 * If it is a 'return', do the TIP#90 processing now.
	 */

	result = TclUpdateReturnInfo((Interp *) interp);
	break;

    case TCL_CONTINUE:
    case TCL_BREAK:
	/*
	 * It's an error to get to this point from a 'break' or 'continue', so
	 * transform to an error now.
	 */

	Tcl_SetObjResult(interp, Tcl_ObjPrintf(
		"invoked \"%s\" outside of a loop",
		((result == TCL_BREAK) ? "break" : "continue")));
	Tcl_SetErrorCode(interp, "TCL", "RESULT", "UNEXPECTED", (void *)NULL);
	result = TCL_ERROR;

	/* FALLTHRU */

    case TCL_ERROR:
	/*
	 * Now it _must_ be an error, so we need to log it as such. This means
	 * filling out the error trace. Luckily, we just hand this off to the
	 * function handed to us as an argument.
	 */

	errorProc(interp, procNameObj);
    }
    goto done;
}

/*
 *----------------------------------------------------------------------
 *
 * TclProcCompileProc --
 *
 *	Called just before a procedure is executed to compile the body to byte
 *	codes. If the type of the body is not "byte code" or if the compile
 *	conditions have changed (namespace context, epoch counters, etc.) then
 *	the body is recompiled. Otherwise, this function does nothing.
 *
 * Results:
 *	None.
 *
 * Side effects:
 *	May change the internal representation of the body object to compiled
 *	code.
 *
 *----------------------------------------------------------------------
 */

int
TclProcCompileProc(
    Tcl_Interp *interp,		/* Interpreter containing procedure. */
    Proc *procPtr,		/* Data associated with procedure. */
    Tcl_Obj *bodyPtr,		/* Body of proc. (Usually procPtr->bodyPtr,
				 * but could be any code fragment compiled in
				 * the context of this procedure.) */
    Namespace *nsPtr,		/* Namespace containing procedure. */
    const char *description,	/* string describing this body of code. */
    const char *procName)	/* Name of this procedure. */
{
    Interp *iPtr = (Interp *) interp;
    Tcl_CallFrame *framePtr;
    ByteCode *codePtr;

    ByteCodeGetInternalRep(bodyPtr, &tclByteCodeType, codePtr);

    /*
     * If necessary, compile the procedure's body. The compiler will allocate
     * frame slots for the procedure's non-argument local variables. If the
     * ByteCode already exists, make sure it hasn't been invalidated by
     * someone redefining a core command (this might make the compiled code
     * wrong). Also, if the code was compiled in/for a different interpreter,
     * we recompile it. Note that compiling the body might increase
     * procPtr->numCompiledLocals if new local variables are found while
     * compiling.
     *
     * Ensure the ByteCode's procPtr is the same (or it is pure precompiled).
     * Precompiled procedure bodies, however, are immutable and therefore they
     * are not recompiled, even if things have changed.
     */

    if (codePtr != NULL) {
	if (((Interp *) *codePtr->interpHandle == iPtr)
		&& (codePtr->compileEpoch == iPtr->compileEpoch)
		&& (codePtr->nsPtr == nsPtr)
		&& (codePtr->nsEpoch == nsPtr->resolverEpoch)
		&& ((codePtr->procPtr == procPtr) || !bodyPtr->bytes)) {
	    return TCL_OK;
	}

	if (codePtr->flags & TCL_BYTECODE_PRECOMPILED) {
	    if ((Interp *) *codePtr->interpHandle != iPtr) {
		Tcl_SetObjResult(interp, Tcl_NewStringObj(
			"a precompiled script jumped interps", -1));
		Tcl_SetErrorCode(interp, "TCL", "OPERATION", "PROC",
			"CROSSINTERPBYTECODE", (void *)NULL);
		return TCL_ERROR;
	    }
	    codePtr->compileEpoch = iPtr->compileEpoch;
	    codePtr->nsPtr = nsPtr;
	} else {
	    Tcl_StoreInternalRep(bodyPtr, &tclByteCodeType, NULL);
	    codePtr = NULL;
	}
    }

    if (codePtr == NULL) {
	Tcl_HashEntry *hePtr;

#ifdef TCL_COMPILE_DEBUG
	if (tclTraceCompile >= 1) {
	    /*
	     * Display a line summarizing the top level command we are about
	     * to compile.
	     */

	    Tcl_Obj *message;

	    TclNewLiteralStringObj(message, "Compiling ");
	    Tcl_IncrRefCount(message);
	    Tcl_AppendStringsToObj(message, description, " \"", (void *)NULL);
	    Tcl_AppendLimitedToObj(message, procName, TCL_INDEX_NONE, 50, NULL);
	    fprintf(stdout, "%s\"\n", TclGetString(message));
	    Tcl_DecrRefCount(message);
	}
#else
    (void)description;
    (void)procName;
#endif

	/*
	 * Plug the current procPtr into the interpreter and coerce the code
	 * body to byte codes. The interpreter needs to know which proc it's
	 * compiling so that it can access its list of compiled locals.
	 *
	 * TRICKY NOTE: Be careful to push a call frame with the proper
	 *   namespace context, so that the byte codes are compiled in the
	 *   appropriate class context.
	 */

	iPtr->compiledProcPtr = procPtr;

	if (procPtr->numCompiledLocals > procPtr->numArgs) {
	    CompiledLocal *clPtr = procPtr->firstLocalPtr;
	    CompiledLocal *lastPtr = NULL;
	    int i, numArgs = procPtr->numArgs;

	    for (i = 0; i < numArgs; i++) {
		lastPtr = clPtr;
		clPtr = clPtr->nextPtr;
	    }

	    if (lastPtr) {
		lastPtr->nextPtr = NULL;
	    } else {
		procPtr->firstLocalPtr = NULL;
	    }
	    procPtr->lastLocalPtr = lastPtr;
	    while (clPtr) {
		CompiledLocal *toFree = clPtr;

		clPtr = clPtr->nextPtr;
		if (toFree->resolveInfo) {
		    if (toFree->resolveInfo->deleteProc) {
			toFree->resolveInfo->deleteProc(toFree->resolveInfo);
		    } else {
			Tcl_Free(toFree->resolveInfo);
		    }
		}
		Tcl_Free(toFree);
	    }
	    procPtr->numCompiledLocals = procPtr->numArgs;
	}

	(void) TclPushStackFrame(interp, &framePtr, (Tcl_Namespace *) nsPtr,
		/* isProcCallFrame */ 0);

	/*
	 * TIP #280: We get the invoking context from the cmdFrame which
	 * was saved by 'Tcl_ProcObjCmd' (using linePBodyPtr).
	 */

	hePtr = Tcl_FindHashEntry(iPtr->linePBodyPtr, (char *) procPtr);

	/*
	 * Constructed saved frame has body as word 0. See Tcl_ProcObjCmd.
	 */

	iPtr->invokeWord = 0;
	iPtr->invokeCmdFramePtr = hePtr ? (CmdFrame *)Tcl_GetHashValue(hePtr) : NULL;
	TclSetByteCodeFromAny(interp, bodyPtr, NULL, NULL);
	iPtr->invokeCmdFramePtr = NULL;
	TclPopStackFrame(interp);
    } else if (codePtr->nsEpoch != nsPtr->resolverEpoch) {
	/*
	 * The resolver epoch has changed, but we only need to invalidate the
	 * resolver cache.
	 */

	codePtr->nsEpoch = nsPtr->resolverEpoch;
	codePtr->flags |= TCL_BYTECODE_RESOLVE_VARS;
    }
    return TCL_OK;
}

/*
 *----------------------------------------------------------------------
 *
 * MakeProcError --
 *
 *	Function called by TclObjInterpProc to create the stack information
 *	upon an error from a procedure.
 *
 * Results:
 *	The interpreter's error info trace is set to a value that supplements
 *	the error code.
 *
 * Side effects:
 *	none.
 *
 *----------------------------------------------------------------------
 */

static void
MakeProcError(
    Tcl_Interp *interp,		/* The interpreter in which the procedure was
				 * called. */
    Tcl_Obj *procNameObj)	/* Name of the procedure. Used for error
				 * messages and trace information. */
{
    int overflow, limit = 60;
    Tcl_Size nameLen;
    const char *procName = Tcl_GetStringFromObj(procNameObj, &nameLen);

    overflow = (nameLen > (Tcl_Size)limit);
    Tcl_AppendObjToErrorInfo(interp, Tcl_ObjPrintf(
	    "\n    (procedure \"%.*s%s\" line %d)",
	    (overflow ? limit : (int)nameLen), procName,
	    (overflow ? "..." : ""), Tcl_GetErrorLine(interp)));
}

/*
 *----------------------------------------------------------------------
 *
 * TclProcDeleteProc --
 *
 *	This function is invoked just before a command procedure is removed
 *	from an interpreter. Its job is to release all the resources allocated
 *	to the procedure.
 *
 * Results:
 *	None.
 *
 * Side effects:
 *	Memory gets freed, unless the procedure is actively being executed.
 *	In this case the cleanup is delayed until the last call to the current
 *	procedure completes.
 *
 *----------------------------------------------------------------------
 */

void
TclProcDeleteProc(
    void *clientData)		/* Procedure to be deleted. */
{
    Proc *procPtr = (Proc *)clientData;

    if (procPtr->refCount-- <= 1) {
	TclProcCleanupProc(procPtr);
    }
}

/*
 *----------------------------------------------------------------------
 *
 * TclProcCleanupProc --
 *
 *	This function does all the real work of freeing up a Proc structure.
 *	It's called only when the structure's reference count becomes zero.
 *
 * Results:
 *	None.
 *
 * Side effects:
 *	Memory gets freed.
 *
 *----------------------------------------------------------------------
 */

void
TclProcCleanupProc(
    Proc *procPtr)		/* Procedure to be deleted. */
{
    CompiledLocal *localPtr;
    Tcl_Obj *bodyPtr = procPtr->bodyPtr;
    Tcl_Obj *defPtr;
    Tcl_ResolvedVarInfo *resVarInfo;
    Tcl_HashEntry *hePtr = NULL;
    CmdFrame *cfPtr = NULL;
    Interp *iPtr = procPtr->iPtr;

    if (bodyPtr != NULL) {
	/* procPtr is stored in body's ByteCode, so ensure to reset it. */
	ByteCode *codePtr;

	ByteCodeGetInternalRep(bodyPtr, &tclByteCodeType, codePtr);
	if (codePtr != NULL && codePtr->procPtr == procPtr) {
	    codePtr->procPtr = NULL;
	}
	Tcl_DecrRefCount(bodyPtr);
    }
    for (localPtr = procPtr->firstLocalPtr; localPtr != NULL; ) {
	CompiledLocal *nextPtr = localPtr->nextPtr;

	resVarInfo = localPtr->resolveInfo;
	if (resVarInfo) {
	    if (resVarInfo->deleteProc) {
		resVarInfo->deleteProc(resVarInfo);
	    } else {
		Tcl_Free(resVarInfo);
	    }
	}

	if (localPtr->defValuePtr != NULL) {
	    defPtr = localPtr->defValuePtr;
	    Tcl_DecrRefCount(defPtr);
	}
	Tcl_Free(localPtr);
	localPtr = nextPtr;
    }
    Tcl_Free(procPtr);

    /*
     * TIP #280: Release the location data associated with this Proc
     * structure, if any. The interpreter may not exist (For example for
     * procbody structures created by tbcload.
     */

    if (iPtr == NULL) {
	return;
    }

    hePtr = Tcl_FindHashEntry(iPtr->linePBodyPtr, (char *) procPtr);
    if (!hePtr) {
	return;
    }

    cfPtr = (CmdFrame *)Tcl_GetHashValue(hePtr);

    if (cfPtr) {
	if (cfPtr->type == TCL_LOCATION_SOURCE) {
	    Tcl_DecrRefCount(cfPtr->data.eval.path);
	    cfPtr->data.eval.path = NULL;
	}
	Tcl_Free(cfPtr->line);
	cfPtr->line = NULL;
	Tcl_Free(cfPtr);
    }
    Tcl_DeleteHashEntry(hePtr);
}

/*
 *----------------------------------------------------------------------
 *
 * TclUpdateReturnInfo --
 *
 *	This function is called when procedures return, and at other points
 *	where the TCL_RETURN code is used. It examines the returnLevel and
 *	returnCode to determine the real return status.
 *
 * Results:
 *	The return value is the true completion code to use for the procedure
 *	or script, instead of TCL_RETURN.
 *
 * Side effects:
 *	None.
 *
 *----------------------------------------------------------------------
 */

int
TclUpdateReturnInfo(
    Interp *iPtr)		/* Interpreter for which TCL_RETURN exception
				 * is being processed. */
{
    int code = TCL_RETURN;

    iPtr->returnLevel--;
    if (iPtr->returnLevel < 0) {
	Tcl_Panic("TclUpdateReturnInfo: negative return level");
    }
    if (iPtr->returnLevel == 0) {
	/*
	 * Now we've reached the level to return the requested -code.
	 * Since iPtr->returnLevel and iPtr->returnCode have completed
	 * their task, we now reset them to default values so that any
	 * bare "return TCL_RETURN" that may follow will work [Bug 2152286].
	 */

	code = iPtr->returnCode;
	iPtr->returnLevel = 1;
	iPtr->returnCode = TCL_OK;
	if (code == TCL_ERROR) {
	    iPtr->flags |= ERR_LEGACY_COPY;
	}
    }
    return code;
}

/*
 *----------------------------------------------------------------------
 *
 * TclGetObjInterpProc/TclGetObjInterpProc2 --
 *
 *	Returns a pointer to the TclObjInterpProc/ObjInterpProc2 functions;
 *	this is different from the value obtained from the TclObjInterpProc
 *	reference on systems like Windows where import and export versions
 *	of a function exported by a DLL exist.
 *
 * Results:
 *	Returns the internal address of the TclObjInterpProc/ObjInterpProc2
 *	functions.
 *
 * Side effects:
 *	None.
 *
 *----------------------------------------------------------------------
 */

Tcl_ObjCmdProc *
TclGetObjInterpProc(void)
{
    return TclObjInterpProc;
}

Tcl_ObjCmdProc2 *
TclGetObjInterpProc2(void)
{
    return ObjInterpProc2;
}

/*
 *----------------------------------------------------------------------
 *
 * TclNewProcBodyObj --
 *
 *	Creates a new object, of type "procbody", whose internal
 *	representation is the given Proc struct. The newly created object's
 *	reference count is 0.
 *
 * Results:
 *	Returns a pointer to a newly allocated Tcl_Obj, NULL on error.
 *
 * Side effects:
 *	The reference count in the ByteCode attached to the Proc is bumped up
 *	by one, since the internal rep stores a pointer to it.
 *
 *----------------------------------------------------------------------
 */

Tcl_Obj *
TclNewProcBodyObj(
    Proc *procPtr)		/* the Proc struct to store as the internal
				 * representation. */
{
    Tcl_Obj *objPtr;

    if (!procPtr) {
	return NULL;
    }

    TclNewObj(objPtr);
    if (objPtr) {
	ProcSetInternalRep(objPtr, procPtr);
    }

    return objPtr;
}

/*
 *----------------------------------------------------------------------
 *
 * ProcBodyDup --
 *
 *	Tcl_ObjType's Dup function for the proc body object. Bumps the
 *	reference count on the Proc stored in the internal representation.
 *
 * Results:
 *	None.
 *
 * Side effects:
 *	Sets up the object in dupPtr to be a duplicate of the one in srcPtr.
 *
 *----------------------------------------------------------------------
 */

static void
ProcBodyDup(
    Tcl_Obj *srcPtr,		/* Object to copy. */
    Tcl_Obj *dupPtr)		/* Target object for the duplication. */
{
    Proc *procPtr;
    ProcGetInternalRep(srcPtr, procPtr);

    ProcSetInternalRep(dupPtr, procPtr);
}

/*
 *----------------------------------------------------------------------
 *
 * ProcBodyFree --
 *
 *	Tcl_ObjType's Free function for the proc body object. The reference
 *	count on its Proc struct is decreased by 1; if the count reaches 0,
 *	the proc is freed.
 *
 * Results:
 *	None.
 *
 * Side effects:
 *	If the reference count on the Proc struct reaches 0, the struct is
 *	freed.
 *
 *----------------------------------------------------------------------
 */

static void
ProcBodyFree(
    Tcl_Obj *objPtr)		/* The object to clean up. */
{
    Proc *procPtr;

    ProcGetInternalRep(objPtr, procPtr);

    if (procPtr->refCount-- <= 1) {
	TclProcCleanupProc(procPtr);
    }
}

/*
 *----------------------------------------------------------------------
 *
 * DupLambdaInternalRep, FreeLambdaInternalRep, SetLambdaFromAny --
 *
 *	How to manage the internal representations of lambda term objects.
 *	Syntactically they look like a two- or three-element list, where the
 *	first element is the formal arguments, the second is the the body, and
 *	the (optional) third is the namespace to execute the lambda term
 *	within (the global namespace is assumed if it is absent).
 *
 *----------------------------------------------------------------------
 */

static void
DupLambdaInternalRep(
    Tcl_Obj *srcPtr,		/* Object with internal rep to copy. */
    Tcl_Obj *copyPtr)		/* Object with internal rep to set. */
{
    Proc *procPtr;
    Tcl_Obj *nsObjPtr;

    LambdaGetInternalRep(srcPtr, procPtr, nsObjPtr);
    assert(procPtr != NULL);

    procPtr->refCount++;

    LambdaSetInternalRep(copyPtr, procPtr, nsObjPtr);
}

static void
FreeLambdaInternalRep(
    Tcl_Obj *objPtr)		/* CmdName object with internal representation
				 * to free. */
{
    Proc *procPtr;
    Tcl_Obj *nsObjPtr;

    LambdaGetInternalRep(objPtr, procPtr, nsObjPtr);
    assert(procPtr != NULL);

    if (procPtr->refCount-- <= 1) {
	TclProcCleanupProc(procPtr);
    }
    TclDecrRefCount(nsObjPtr);
}

static int
SetLambdaFromAny(
    Tcl_Interp *interp,		/* Used for error reporting if not NULL. */
    Tcl_Obj *objPtr)		/* The object to convert. */
{
    Interp *iPtr = (Interp *) interp;
    const char *name;
    Tcl_Obj *argsPtr, *bodyPtr, *nsObjPtr, **objv;
    int isNew, result;
    Tcl_Size objc;
    CmdFrame *cfPtr = NULL;
    Proc *procPtr;

    if (interp == NULL) {
	return TCL_ERROR;
    }

    /*
     * Convert objPtr to list type first; if it cannot be converted, or if its
     * length is not 2, then it cannot be converted to lambdaType.
     */

    result = TclListObjLength(NULL, objPtr, &objc);
    if ((result != TCL_OK) || ((objc != 2) && (objc != 3))) {
	Tcl_SetObjResult(interp, Tcl_ObjPrintf(
		"can't interpret \"%s\" as a lambda expression",
		Tcl_GetString(objPtr)));
	Tcl_SetErrorCode(interp, "TCL", "VALUE", "LAMBDA", (void *)NULL);
	return TCL_ERROR;
    }
    result = TclListObjGetElements(NULL, objPtr, &objc, &objv);
    if ((result != TCL_OK) || ((objc != 2) && (objc != 3))) {
	Tcl_SetObjResult(interp, Tcl_ObjPrintf(
		"can't interpret \"%s\" as a lambda expression",
		TclGetString(objPtr)));
	Tcl_SetErrorCode(interp, "TCL", "VALUE", "LAMBDA", (void *)NULL);
	return TCL_ERROR;
    }

    argsPtr = objv[0];
    bodyPtr = objv[1];

    /*
     * Create and initialize the Proc struct. The cmdPtr field is set to NULL
     * to signal that this is an anonymous function.
     */

    name = TclGetString(objPtr);

    if (TclCreateProc(interp, /*ignored nsPtr*/ NULL, name, argsPtr, bodyPtr,
	    &procPtr) != TCL_OK) {
	Tcl_AppendObjToErrorInfo(interp, Tcl_ObjPrintf(
		"\n    (parsing lambda expression \"%s\")", name));
	return TCL_ERROR;
    }

    /*
     * CAREFUL: TclCreateProc returns refCount==1! [Bug 1578454]
     * procPtr->refCount = 1;
     */

    procPtr->cmdPtr = NULL;

    /*
     * TIP #280: Remember the line the apply body is starting on. In a Byte
     * code context we ask the engine to provide us with the necessary
     * information. This is for the initialization of the byte code compiler
     * when the body is used for the first time.
     *
     * NOTE: The body is the second word in the 'objPtr'. Its location,
     * accessible through 'context.line[1]' (see below) is therefore only the
     * first approximation of the actual line the body is on. We have to use
     * the string rep of the 'objPtr' to determine the exact line. This is
     * available already through 'name'. Use 'TclListLines', see 'switch'
     * (tclCmdMZ.c).
     *
     * This code is nearly identical to the #280 code in Tcl_ProcObjCmd, see
     * this file. The differences are the different index of the body in the
     * line array of the context, and the special processing mentioned in the
     * previous paragraph to track into the list. Find a way to factor the
     * common elements into a single function.
     */

    if (iPtr->cmdFramePtr) {
	CmdFrame *contextPtr = (CmdFrame *)TclStackAlloc(interp, sizeof(CmdFrame));

	*contextPtr = *iPtr->cmdFramePtr;
	if (contextPtr->type == TCL_LOCATION_BC) {
	    /*
	     * Retrieve the source context from the bytecode. This call
	     * accounts for the reference to the source file, if any, held in
	     * 'context.data.eval.path'.
	     */

	    TclGetSrcInfoForPc(contextPtr);
	} else if (contextPtr->type == TCL_LOCATION_SOURCE) {
	    /*
	     * We created a new reference to the source file path name when we
	     * created 'context' above. Account for the reference.
	     */

	    Tcl_IncrRefCount(contextPtr->data.eval.path);

	}

	if (contextPtr->type == TCL_LOCATION_SOURCE) {
	    /*
	     * We can record source location within a lambda only if the body
	     * was not created by substitution.
	     */

	    if (contextPtr->line
		    && (contextPtr->nline >= 2) && (contextPtr->line[1] >= 0)) {
		Tcl_Size buf[2];

		/*
		 * Move from approximation (line of list cmd word) to actual
		 * location (line of 2nd list element).
		 */

		cfPtr = (CmdFrame *)Tcl_Alloc(sizeof(CmdFrame));
		TclListLines(objPtr, contextPtr->line[1], 2, buf, NULL);

		cfPtr->level = -1;
		cfPtr->type = contextPtr->type;
		cfPtr->line = (Tcl_Size *)Tcl_Alloc(sizeof(Tcl_Size));
		cfPtr->line[0] = buf[1];
		cfPtr->nline = 1;
		cfPtr->framePtr = NULL;
		cfPtr->nextPtr = NULL;

		cfPtr->data.eval.path = contextPtr->data.eval.path;
		Tcl_IncrRefCount(cfPtr->data.eval.path);

		cfPtr->cmd = NULL;
		cfPtr->len = 0;
	    }

	    /*
	     * 'contextPtr' is going out of scope. Release the reference that
	     * it's holding to the source file path
	     */

	    Tcl_DecrRefCount(contextPtr->data.eval.path);
	}
	TclStackFree(interp, contextPtr);
    }
    Tcl_SetHashValue(Tcl_CreateHashEntry(iPtr->linePBodyPtr, procPtr,
	    &isNew), cfPtr);

    /*
     * Set the namespace for this lambda: given by objv[2] understood as a
     * global reference, or else global per default.
     */

    if (objc == 2) {
	TclNewLiteralStringObj(nsObjPtr, "::");
    } else {
	const char *nsName = TclGetString(objv[2]);

	if ((nsName[0] != ':') || (nsName[1] != ':')) {
	    TclNewLiteralStringObj(nsObjPtr, "::");
	    Tcl_AppendObjToObj(nsObjPtr, objv[2]);
	} else {
	    nsObjPtr = objv[2];
	}
    }

    /*
     * Free the list internalrep of objPtr - this will free argsPtr, but
     * bodyPtr retains a reference from the Proc structure. Then finish the
     * conversion to lambdaType.
     */

    LambdaSetInternalRep(objPtr, procPtr, nsObjPtr);
    return TCL_OK;
}

Proc *
TclGetLambdaFromObj(
    Tcl_Interp *interp,
    Tcl_Obj *objPtr,
    Tcl_Obj **nsObjPtrPtr)
{
    Proc *procPtr;
    Tcl_Obj *nsObjPtr;

    LambdaGetInternalRep(objPtr, procPtr, nsObjPtr);

    if (procPtr == NULL) {
	if (SetLambdaFromAny(interp, objPtr) != TCL_OK) {
	    return NULL;
	}
	LambdaGetInternalRep(objPtr, procPtr, nsObjPtr);
    }

    assert(procPtr != NULL);
    if (procPtr->iPtr != (Interp *)interp) {
	return NULL;
    }

    *nsObjPtrPtr = nsObjPtr;
    return procPtr;
}

/*
 *----------------------------------------------------------------------
 *
 * Tcl_ApplyObjCmd --
 *
 *	This object-based function is invoked to process the "apply" Tcl
 *	command. See the user documentation for details on what it does.
 *
 * Results:
 *	A standard Tcl object result value.
 *
 * Side effects:
 *	Depends on the content of the lambda term (i.e., objv[1]).
 *
 *----------------------------------------------------------------------
 */

int
Tcl_ApplyObjCmd(
    void *clientData,
    Tcl_Interp *interp,		/* Current interpreter. */
    int objc,			/* Number of arguments. */
    Tcl_Obj *const objv[])	/* Argument objects. */
{
    return Tcl_NRCallObjProc(interp, TclNRApplyObjCmd, clientData, objc, objv);
}

int
TclNRApplyObjCmd(
    TCL_UNUSED(void *),
    Tcl_Interp *interp,		/* Current interpreter. */
    int objc,			/* Number of arguments. */
    Tcl_Obj *const objv[])	/* Argument objects. */
{
    Proc *procPtr = NULL;
    Tcl_Obj *lambdaPtr, *nsObjPtr;
    int result;
    Tcl_Namespace *nsPtr;
    ApplyExtraData *extraPtr;

    if (objc < 2) {
	Tcl_WrongNumArgs(interp, 1, objv, "lambdaExpr ?arg ...?");
	return TCL_ERROR;
    }

    /*
     * Set lambdaPtr, convert it to tclLambdaType in the current interp if
     * necessary.
     */

    lambdaPtr = objv[1];
    procPtr = TclGetLambdaFromObj(interp, lambdaPtr, &nsObjPtr);

    if (procPtr == NULL) {
	return TCL_ERROR;
    }

    /*
     * Push a call frame for the lambda namespace.
     * Note that TclObjInterpProc() will pop it.
     */

    result = TclGetNamespaceFromObj(interp, nsObjPtr, &nsPtr);
    if (result != TCL_OK) {
	return TCL_ERROR;
    }

    extraPtr = (ApplyExtraData *)TclStackAlloc(interp, sizeof(ApplyExtraData));
    memset(&extraPtr->cmd, 0, sizeof(Command));
    procPtr->cmdPtr = &extraPtr->cmd;
    extraPtr->cmd.nsPtr = (Namespace *) nsPtr;

    /*
     * TIP#280 (semi-)HACK!
     *
     * Using cmd.clientData to tell [info frame] how to render the lambdaPtr.
     * The InfoFrameCmd will detect this case by testing cmd.hPtr for NULL.
     * This condition holds here because of the memset() above, and nowhere
     * else (in the core). Regular commands always have a valid hPtr, and
     * lambda's never.
     */

    extraPtr->efi.length = 1;
    extraPtr->efi.fields[0].name = "lambda";
    extraPtr->efi.fields[0].proc = NULL;
    extraPtr->efi.fields[0].clientData = lambdaPtr;
    extraPtr->cmd.clientData = &extraPtr->efi;

    result = TclPushProcCallFrame(procPtr, interp, objc, objv, 1);
    if (result == TCL_OK) {
	TclNRAddCallback(interp, ApplyNR2, extraPtr, NULL, NULL, NULL);
	result = TclNRInterpProcCore(interp, objv[1], 2, &MakeLambdaError);
    }
    return result;
}

static int
ApplyNR2(
    void *data[],
    Tcl_Interp *interp,
    int result)
{
    ApplyExtraData *extraPtr = (ApplyExtraData *)data[0];

    TclStackFree(interp, extraPtr);
    return result;
}

/*
 *----------------------------------------------------------------------
 *
 * MakeLambdaError --
 *
 *	Function called by TclObjInterpProc to create the stack information
 *	upon an error from a lambda term.
 *
 * Results:
 *	The interpreter's error info trace is set to a value that supplements
 *	the error code.
 *
 * Side effects:
 *	none.
 *
 *----------------------------------------------------------------------
 */

static void
MakeLambdaError(
    Tcl_Interp *interp,		/* The interpreter in which the procedure was
				 * called. */
    Tcl_Obj *procNameObj)	/* Name of the procedure. Used for error
				 * messages and trace information. */
{
    int overflow, limit = 60;
    Tcl_Size nameLen;
    const char *procName = Tcl_GetStringFromObj(procNameObj, &nameLen);

    overflow = (nameLen > (Tcl_Size)limit);
    Tcl_AppendObjToErrorInfo(interp, Tcl_ObjPrintf(
	    "\n    (lambda term \"%.*s%s\" line %d)",
	    (overflow ? limit : (int)nameLen), procName,
	    (overflow ? "..." : ""), Tcl_GetErrorLine(interp)));
}

/*
 *----------------------------------------------------------------------
 *
 * TclGetCmdFrameForProcedure --
 *
 *	How to get the CmdFrame information for a procedure.
 *
 * Results:
 *	A pointer to the CmdFrame (only guaranteed to be valid until the next
 *	Tcl command is processed or the interpreter's state is otherwise
 *	modified) or a NULL if the information is not available.
 *
 * Side effects:
 *	none.
 *
 *----------------------------------------------------------------------
 */

CmdFrame *
TclGetCmdFrameForProcedure(
    Proc *procPtr)		/* The procedure whose cmd-frame is to be
				 * looked up. */
{
    Tcl_HashEntry *hePtr;

    if (procPtr == NULL || procPtr->iPtr == NULL) {
	return NULL;
    }
    hePtr = Tcl_FindHashEntry(procPtr->iPtr->linePBodyPtr, procPtr);
    if (hePtr == NULL) {
	return NULL;
    }
    return (CmdFrame *) Tcl_GetHashValue(hePtr);
}

/*
 * Local Variables:
 * mode: c
 * c-basic-offset: 4
 * fill-column: 78
 * End:
 */<|MERGE_RESOLUTION|>--- conflicted
+++ resolved
@@ -9,6 +9,8 @@
  */
 
 /*
+ * Copyright © 2024 Nathan Coulter 
+ *
  * You may distribute and/or modify this program under the terms of the GNU
  * Affero General Public License as published by the Free Software Foundation,
  * either version 3 of the License, or (at your option) any later version.
@@ -104,18 +106,17 @@
  * rep; it's just a cache type.
  */
 
-static const Tcl_ObjType levelReferenceType = {
+static ObjectType levelReferenceType = {
     "levelReference",
-<<<<<<< HEAD
-    NULL, NULL, NULL, NULL, 0
-=======
     NULL,
     NULL,
     NULL,
     NULL,
-    TCL_OBJTYPE_V1(TclLengthOne)
->>>>>>> 2d209974
+	2,
+	NULL
 };
+
+Tcl_ObjType *levelReferenceTypePtr = (Tcl_ObjType *)&levelReferenceType;
 
 /*
  * The type of lambdas. Note that every lambda will *always* have a string
@@ -169,6 +170,14 @@
  *
  *----------------------------------------------------------------------
  */
+
+void TclProcInit(void) {
+    Tcl_ObjInterface *oiPtr;
+    oiPtr = Tcl_NewObjInterface();
+    Tcl_ObjInterfaceSetFnListLength(oiPtr ,TclLengthOne);
+    Tcl_ObjTypeSetInterface(levelReferenceTypePtr ,oiPtr);
+	return;
+}
 
 #undef TclObjInterpProc
 int
@@ -812,7 +821,7 @@
 	    level = curLevel - level;
 	    result = 1;
 	}
-    } else if ((irPtr = TclFetchInternalRep(objPtr, &levelReferenceType))) {
+    } else if ((irPtr = TclFetchInternalRep(objPtr, levelReferenceTypePtr))) {
 	level = irPtr->wideValue;
 	result = 1;
     } else {
@@ -825,7 +834,7 @@
 		    Tcl_ObjInternalRep ir;
 
 		    ir.wideValue = level;
-		    Tcl_StoreInternalRep(objPtr, &levelReferenceType, &ir);
+		    Tcl_StoreInternalRep(objPtr, levelReferenceTypePtr, &ir);
 		    result = 1;
 		}
 	    } else {
