--- conflicted
+++ resolved
@@ -790,14 +790,6 @@
 
     if (objPtr == NULL) {
 	/* Do nothing */
-<<<<<<< HEAD
-    } else if (TCL_OK == Tcl_GetIntFromObj(NULL, objPtr, &level)
-	    && (level >= 0)) {
-	level = curLevel - level;
-	result = 1;
-    } else if ((irPtr = Tcl_FetchIntRep(objPtr, &levelReferenceType))) {
-	level = irPtr->wideValue;
-=======
     } else if (TCL_OK == Tcl_GetIntFromObj(NULL, objPtr, &level)) {
 	Tcl_GetWideIntFromObj(NULL, objPtr, &w);
 	if (w < 0 || w > INT_MAX || curLevel > w + INT_MAX) {
@@ -806,31 +798,22 @@
 	    level = curLevel - level;
 	    result = 1;
 	}
-    } else if (objPtr->typePtr == &levelReferenceType) {
-	level = (int) objPtr->internalRep.wideValue;
->>>>>>> d8e66e70
+    } else if ((irPtr = Tcl_FetchIntRep(objPtr, &levelReferenceType))) {
+	level = irPtr->wideValue;
 	result = 1;
     } else {
 	name = TclGetString(objPtr);
 	if (name[0] == '#') {
-<<<<<<< HEAD
-	    if (TCL_OK == Tcl_GetInt(NULL, name+1, &level) && level >= 0) {
-		Tcl_ObjIntRep ir;
-
-		ir.wideValue = level;
-		Tcl_StoreIntRep(objPtr, &levelReferenceType, &ir);
-		result = 1;
-=======
 	    if (TCL_OK == Tcl_GetInt(NULL, name+1, &level)) {
 		if (level < 0 || (level > 0 && name[1] == '-')) {
 		    result = -1;
 		} else {
-		    TclFreeIntRep(objPtr);
-		    objPtr->typePtr = &levelReferenceType;
-		    objPtr->internalRep.wideValue = level;
+		    Tcl_ObjIntRep ir;
+
+		    ir.wideValue = level;
+		    Tcl_StoreIntRep(objPtr, &levelReferenceType, &ir);
 		    result = 1;
 		}
->>>>>>> d8e66e70
 	    } else {
 		result = -1;
 	    }
