/*
 * tclProc.c --
 *
 *	This file contains routines that implement Tcl procedures, including
 *	the "proc" and "uplevel" commands.
 *
 * Copyright © 1987-1993 The Regents of the University of California.
 * Copyright © 1994-1998 Sun Microsystems, Inc.
 * Copyright © 2004-2006 Miguel Sofer
 * Copyright © 2007 Daniel A. Steffen <das@users.sourceforge.net>
 *
 * See the file "license.terms" for information on usage and redistribution of
 * this file, and for a DISCLAIMER OF ALL WARRANTIES.
 */

#include "tclInt.h"
#include "tclCompile.h"
#include <assert.h>

/*
 * Variables that are part of the [apply] command implementation and which
 * have to be passed to the other side of the NRE call.
 */

typedef struct {
    Command cmd;
    ExtraFrameInfo efi;
} ApplyExtraData;

/*
 * Prototypes for static functions in this file
 */

static void		DupLambdaInternalRep(Tcl_Obj *objPtr,
			    Tcl_Obj *copyPtr);
static void		FreeLambdaInternalRep(Tcl_Obj *objPtr);
static int		InitArgsAndLocals(Tcl_Interp *interp, int skip);
static void		InitResolvedLocals(Tcl_Interp *interp,
			    ByteCode *codePtr, Var *defPtr,
			    Namespace *nsPtr);
static void		InitLocalCache(Proc *procPtr);
static void		ProcBodyDup(Tcl_Obj *srcPtr, Tcl_Obj *dupPtr);
static void		ProcBodyFree(Tcl_Obj *objPtr);
static int		ProcWrongNumArgs(Tcl_Interp *interp, int skip);
static void		MakeProcError(Tcl_Interp *interp,
			    Tcl_Obj *procNameObj);
static void		MakeLambdaError(Tcl_Interp *interp,
			    Tcl_Obj *procNameObj);
static int		SetLambdaFromAny(Tcl_Interp *interp, Tcl_Obj *objPtr);

static Tcl_NRPostProc ApplyNR2;
static Tcl_NRPostProc InterpProcNR2;
static Tcl_ObjCmdProc NRInterpProc;

/*
 * The ProcBodyObjType type
 */

const Tcl_ObjType tclProcBodyType = {
    "procbody",			/* name for this type */
    ProcBodyFree,		/* FreeInternalRep function */
    ProcBodyDup,		/* DupInternalRep function */
    NULL,			/* UpdateString function; Tcl_GetString and
				 * Tcl_GetStringFromObj should panic
				 * instead. */
    NULL,			/* SetFromAny function; Tcl_ConvertToType
				 * should panic instead. */
    TCL_OBJTYPE_V0
};

#define ProcSetInternalRep(objPtr, procPtr) \
    do {								\
	Tcl_ObjInternalRep ir;						\
	(procPtr)->refCount++;						\
	ir.twoPtrValue.ptr1 = (procPtr);				\
	ir.twoPtrValue.ptr2 = NULL;					\
	Tcl_StoreInternalRep((objPtr), &tclProcBodyType, &ir);		\
    } while (0)

#define ProcGetInternalRep(objPtr, procPtr) \
    do {								\
	const Tcl_ObjInternalRep *irPtr;				\
	irPtr = TclFetchInternalRep((objPtr), &tclProcBodyType);	\
	(procPtr) = irPtr ? (Proc *)irPtr->twoPtrValue.ptr1 : NULL;	\
    } while (0)

/*
 * The [upvar]/[uplevel] level reference type. Uses the wideValue field
 * to remember the integer value of a parsed #<integer> format.
 *
 * Uses the default behaviour throughout, and never disposes of the string
 * rep; it's just a cache type.
 */

static const Tcl_ObjType levelReferenceType = {
    "levelReference",
    NULL,
    NULL,
    NULL,
    NULL,
    TCL_OBJTYPE_V1(TclLengthOne)
};

/*
 * The type of lambdas. Note that every lambda will *always* have a string
 * representation.
 *
 * Internally, ptr1 is a pointer to a Proc instance that is not bound to a
 * command name, and ptr2 is a pointer to the namespace that the Proc instance
 * will execute within. IF YOU CHANGE THIS, CHECK IN tclDisassemble.c TOO.
 */

static const Tcl_ObjType lambdaType = {
    "lambdaExpr",		/* name */
    FreeLambdaInternalRep,	/* freeIntRepProc */
    DupLambdaInternalRep,	/* dupIntRepProc */
    NULL,			/* updateStringProc */
    SetLambdaFromAny,		/* setFromAnyProc */
    TCL_OBJTYPE_V0
};

#define LambdaSetInternalRep(objPtr, procPtr, nsObjPtr) \
    do {								\
	Tcl_ObjInternalRep ir;						\
	ir.twoPtrValue.ptr1 = (procPtr);				\
	ir.twoPtrValue.ptr2 = (nsObjPtr);				\
	Tcl_IncrRefCount((nsObjPtr));					\
	Tcl_StoreInternalRep((objPtr), &lambdaType, &ir);		\
    } while (0)

#define LambdaGetInternalRep(objPtr, procPtr, nsObjPtr) \
    do {								\
	const Tcl_ObjInternalRep *irPtr;				\
	irPtr = TclFetchInternalRep((objPtr), &lambdaType);		\
	(procPtr) = irPtr ? (Proc *)irPtr->twoPtrValue.ptr1 : NULL;	\
	(nsObjPtr) = irPtr ? (Tcl_Obj *)irPtr->twoPtrValue.ptr2 : NULL;	\
    } while (0)

/*
 *----------------------------------------------------------------------
 *
 * Tcl_ProcObjCmd --
 *
 *	This object-based function is invoked to process the "proc" Tcl
 *	command. See the user documentation for details on what it does.
 *
 * Results:
 *	A standard Tcl object result value.
 *
 * Side effects:
 *	A new procedure gets created.
 *
 *----------------------------------------------------------------------
 */

#undef TclObjInterpProc
int
Tcl_ProcObjCmd(
    TCL_UNUSED(void *),
    Tcl_Interp *interp,		/* Current interpreter. */
    Tcl_Size objc,		/* Number of arguments. */
    Tcl_Obj *const objv[])	/* Argument objects. */
{
    Interp *iPtr = (Interp *) interp;
    Proc *procPtr;
    const char *procName;
    const char *simpleName, *procArgs, *procBody;
    Namespace *nsPtr, *altNsPtr, *cxtNsPtr;
    Tcl_Command cmd;

    if (objc != 4) {
	Tcl_WrongNumArgs(interp, 1, objv, "name args body");
	return TCL_ERROR;
    }

    /*
     * Determine the namespace where the procedure should reside. Unless the
     * command name includes namespace qualifiers, this will be the current
     * namespace.
     */

    procName = TclGetString(objv[1]);
    TclGetNamespaceForQualName(interp, procName, NULL, 0,
	    &nsPtr, &altNsPtr, &cxtNsPtr, &simpleName);

    if (nsPtr == NULL) {
	Tcl_SetObjResult(interp, Tcl_ObjPrintf(
		"can't create procedure \"%s\": unknown namespace",
		procName));
	Tcl_SetErrorCode(interp, "TCL", "VALUE", "COMMAND", (char *)NULL);
	return TCL_ERROR;
    }
    if (simpleName == NULL) {
	Tcl_SetObjResult(interp, Tcl_ObjPrintf(
		"can't create procedure \"%s\": bad procedure name",
		procName));
	Tcl_SetErrorCode(interp, "TCL", "VALUE", "COMMAND", (char *)NULL);
	return TCL_ERROR;
    }

    /*
     * Create the data structure to represent the procedure.
     */

    if (TclCreateProc(interp, /*ignored nsPtr*/ NULL, simpleName, objv[2],
	    objv[3], &procPtr) != TCL_OK) {
	Tcl_AddErrorInfo(interp, "\n    (creating proc \"");
	Tcl_AddErrorInfo(interp, simpleName);
	Tcl_AddErrorInfo(interp, "\")");
	return TCL_ERROR;
    }

    cmd = TclNRCreateCommandInNs(interp, simpleName, (Tcl_Namespace *) nsPtr,
	TclObjInterpProc, NRInterpProc, procPtr, TclProcDeleteProc);

    /*
     * Now initialize the new procedure's cmdPtr field. This will be used
     * later when the procedure is called to determine what namespace the
     * procedure will run in. This will be different than the current
     * namespace if the proc was renamed into a different namespace.
     */

    procPtr->cmdPtr = (Command *) cmd;

    /*
     * TIP #280: Remember the line the procedure body is starting on. In a
     * bytecode context we ask the engine to provide us with the necessary
     * information. This is for the initialization of the byte code compiler
     * when the body is used for the first time.
     *
     * This code is nearly identical to the #280 code in SetLambdaFromAny, see
     * this file. The differences are the different index of the body in the
     * line array of the context, and the lambda code requires some special
     * processing. Find a way to factor the common elements into a single
     * function.
     */

    if (iPtr->cmdFramePtr) {
	CmdFrame *contextPtr = (CmdFrame *)TclStackAlloc(interp, sizeof(CmdFrame));

	*contextPtr = *iPtr->cmdFramePtr;
	if (contextPtr->type == TCL_LOCATION_BC) {
	    /*
	     * Retrieve source information from the bytecode, if possible. If
	     * the information is retrieved successfully, context.type will be
	     * TCL_LOCATION_SOURCE and the reference held by
	     * context.data.eval.path will be counted.
	     */

	    TclGetSrcInfoForPc(contextPtr);
	} else if (contextPtr->type == TCL_LOCATION_SOURCE) {
	    /*
	     * The copy into 'context' up above has created another reference
	     * to 'context.data.eval.path'; account for it.
	     */

	    Tcl_IncrRefCount(contextPtr->data.eval.path);
	}

	if (contextPtr->type == TCL_LOCATION_SOURCE) {
	    /*
	     * We can account for source location within a proc only if the
	     * proc body was not created by substitution.
	     */

	    if (contextPtr->line
		    && (contextPtr->nline >= 4) && (contextPtr->line[3] >= 0)) {
		int isNew;
		Tcl_HashEntry *hePtr;
		CmdFrame *cfPtr = (CmdFrame *)Tcl_Alloc(sizeof(CmdFrame));

		cfPtr->level = -1;
		cfPtr->type = contextPtr->type;
		cfPtr->line = (int *)Tcl_Alloc(sizeof(int));
		cfPtr->line[0] = contextPtr->line[3];
		cfPtr->nline = 1;
		cfPtr->framePtr = NULL;
		cfPtr->nextPtr = NULL;

		cfPtr->data.eval.path = contextPtr->data.eval.path;
		Tcl_IncrRefCount(cfPtr->data.eval.path);

		cfPtr->cmd = NULL;
		cfPtr->len = 0;

		hePtr = Tcl_CreateHashEntry(iPtr->linePBodyPtr,
			procPtr, &isNew);
		if (!isNew) {
		    /*
		     * Get the old command frame and release it. See also
		     * TclProcCleanupProc in this file. Currently it seems as
		     * if only the procbodytest::proc command of the testsuite
		     * is able to trigger this situation.
		     */

		    CmdFrame *cfOldPtr = (CmdFrame *)Tcl_GetHashValue(hePtr);

		    if (cfOldPtr->type == TCL_LOCATION_SOURCE) {
			Tcl_DecrRefCount(cfOldPtr->data.eval.path);
			cfOldPtr->data.eval.path = NULL;
		    }
		    Tcl_Free(cfOldPtr->line);
		    cfOldPtr->line = NULL;
		    Tcl_Free(cfOldPtr);
		}
		Tcl_SetHashValue(hePtr, cfPtr);
	    }

	    /*
	     * 'contextPtr' is going out of scope; account for the reference
	     * that it's holding to the path name.
	     */

	    Tcl_DecrRefCount(contextPtr->data.eval.path);
	    contextPtr->data.eval.path = NULL;
	}
	TclStackFree(interp, contextPtr);
    }

    /*
     * Optimize for no-op procs: if the body is not precompiled (like a TclPro
     * procbody), and the argument list is just "args" and the body is empty,
     * define a compileProc to compile a no-op.
     *
     * Notes:
     *	 - cannot be done for any argument list without having different
     *	   compiled/not-compiled behaviour in the "wrong argument #" case, or
     *	   making this code much more complicated. In any case, it doesn't
     *	   seem to make a lot of sense to verify the number of arguments we
     *	   are about to ignore ...
     *	 - could be enhanced to handle also non-empty bodies that contain only
     *	   comments; however, parsing the body will slow down the compilation
     *	   of all procs whose argument list is just _args_
     */

    if (TclHasInternalRep(objv[3], &tclProcBodyType)) {
	goto done;
    }

    procArgs = TclGetString(objv[2]);

    while (*procArgs == ' ') {
	procArgs++;
    }

    if ((procArgs[0] == 'a') && (strncmp(procArgs, "args", 4) == 0)) {
	Tcl_Size numBytes;

	procArgs +=4;
	while (*procArgs != '\0') {
	    if (*procArgs != ' ') {
		goto done;
	    }
	    procArgs++;
	}

	/*
	 * The argument list is just "args"; check the body
	 */

	procBody = TclGetStringFromObj(objv[3], &numBytes);
	if (TclParseAllWhiteSpace(procBody, numBytes) < numBytes) {
	    goto done;
	}

	/*
	 * The body is just spaces: link the compileProc
	 */

	((Command *) cmd)->compileProc = TclCompileNoOp;
    }

  done:
    return TCL_OK;
}

/*
 *----------------------------------------------------------------------
 *
 * TclCreateProc --
 *
 *	Creates the data associated with a Tcl procedure definition. This
 *	function knows how to handle two types of body objects: strings and
 *	procbody. Strings are the traditional (and common) value for bodies,
 *	procbody are values created by extensions that have loaded a
 *	previously compiled script.
 *
 * Results:
 *	Returns TCL_OK on success, along with a pointer to a Tcl procedure
 *	definition in procPtrPtr where the cmdPtr field is not initialised.
 *	This definition should be freed by calling TclProcCleanupProc() when
 *	it is no longer needed. Returns TCL_ERROR if anything goes wrong.
 *
 * Side effects:
 *	If anything goes wrong, this function returns an error message in the
 *	interpreter.
 *
 *----------------------------------------------------------------------
 */

static const char TOOMANYARGS[] = "TOOMANYARGS";

int
TclCreateProc(
    Tcl_Interp *interp,		/* Interpreter containing proc. */
    TCL_UNUSED(Namespace *) /*nsPtr*/,
    const char *procName,	/* Unqualified name of this proc. */
    Tcl_Obj *argsPtr,		/* Description of arguments. */
    Tcl_Obj *bodyPtr,		/* Command body. */
    Proc **procPtrPtr)		/* Returns: pointer to proc data. */
{
    Interp *iPtr = (Interp *) interp;

    Proc *procPtr = NULL;
    Tcl_Size i, numArgs;
    CompiledLocal *localPtr = NULL;
    Tcl_Obj **argArray;
    int precompiled = 0, result;
    const char *errorCode = NULL;

    ProcGetInternalRep(bodyPtr, procPtr);
    if (procPtr != NULL) {
	/*
	 * Because the body is a TclProProcBody, the actual body is already
	 * compiled, and it is not shared with anyone else, so it's OK not to
	 * unshare it (as a matter of fact, it is bad to unshare it, because
	 * there may be no source code).
	 *
	 * We don't create and initialize a Proc structure for the procedure;
	 * rather, we use what is in the body object. We increment the ref
	 * count of the Proc struct since the command (soon to be created)
	 * will be holding a reference to it.
	 */

	procPtr->iPtr = iPtr;
	procPtr->refCount++;
	precompiled = 1;
    } else {
	/*
	 * If the procedure's body object is shared because its string value
	 * is identical to, e.g., the body of another procedure, we must
	 * create a private copy for this procedure to use. Such sharing of
	 * procedure bodies is rare but can cause problems. A procedure body
	 * is compiled in a context that includes the number of "slots"
	 * allocated by the compiler for local variables. There is a local
	 * variable slot for each formal parameter (the
	 * "procPtr->numCompiledLocals = numArgs" assignment below). This
	 * means that the same code can not be shared by two procedures that
	 * have a different number of arguments, even if their bodies are
	 * identical. Note that we don't use Tcl_DuplicateObj since we would
	 * not want any bytecode internal representation.
	 */

	if (Tcl_IsShared(bodyPtr)) {
	    const char *bytes;
	    Tcl_Size length;
	    Tcl_Obj *sharedBodyPtr = bodyPtr;

	    bytes = TclGetStringFromObj(bodyPtr, &length);
	    bodyPtr = Tcl_NewStringObj(bytes, length);

	    /*
	     * TIP #280.
	     * Ensure that the continuation line data for the original body is
	     * not lost and applies to the new body as well.
	     */

	    TclContinuationsCopy(bodyPtr, sharedBodyPtr);
	}

	/*
	 * Create and initialize a Proc structure for the procedure. We
	 * increment the ref count of the procedure's body object since there
	 * will be a reference to it in the Proc structure.
	 */

	Tcl_IncrRefCount(bodyPtr);

	procPtr = (Proc *)Tcl_Alloc(sizeof(Proc));
	procPtr->iPtr = iPtr;
	procPtr->refCount = 1;
	procPtr->bodyPtr = bodyPtr;
	procPtr->numArgs = 0;	/* Actual argument count is set below. */
	procPtr->numCompiledLocals = 0;
	procPtr->firstLocalPtr = NULL;
	procPtr->lastLocalPtr = NULL;
    }

    /*
     * Break up the argument list into argument specifiers, then process each
     * argument specifier. If the body is precompiled, processing is limited
     * to checking that the parsed argument is consistent with the one stored
     * in the Proc.
     */

    result = TclListObjGetElements(interp, argsPtr, &numArgs, &argArray);
    if (result != TCL_OK) {
	goto procError;
    }

    if (precompiled) {
	if (numArgs > procPtr->numArgs) {
	    Tcl_SetObjResult(interp, Tcl_ObjPrintf(
		    "procedure \"%s\": arg list contains %" TCL_SIZE_MODIFIER "d entries, "
		    "precompiled header expects %" TCL_SIZE_MODIFIER "d", procName, numArgs,
		    procPtr->numArgs));
	    errorCode = "BYTECODELIES";
	    goto procError;
	}
	localPtr = procPtr->firstLocalPtr;
    } else {
	procPtr->numArgs = numArgs;
	procPtr->numCompiledLocals = numArgs;
    }

    for (i = 0; i < numArgs; i++) {
	const char *argname, *argnamei, *argnamelast;
	Tcl_Size fieldCount, nameLength;
	Tcl_Obj **fieldValues;

	/*
	 * Now divide the specifier up into name and default.
	 */

	result = TclListObjGetElements(interp, argArray[i], &fieldCount,
		&fieldValues);
	if (result != TCL_OK) {
	    goto procError;
	}
	if (fieldCount > 2) {
	    Tcl_Obj *errorObj = Tcl_NewStringObj(
		"too many fields in argument specifier \"", -1);
	    Tcl_AppendObjToObj(errorObj, argArray[i]);
	    Tcl_AppendToObj(errorObj, "\"", -1);
	    Tcl_SetObjResult(interp, errorObj);
	    errorCode = "FORMALARGUMENTFORMAT";
	    goto procError;
	}
	if ((fieldCount == 0) || (Tcl_GetCharLength(fieldValues[0]) == 0)) {
	    Tcl_SetObjResult(interp, Tcl_NewStringObj(
		    "argument with no name", -1));
	    errorCode = "FORMALARGUMENTFORMAT";
	    goto procError;
	}

	argname = TclGetStringFromObj(fieldValues[0], &nameLength);

	/*
	 * Check that the formal parameter name is a scalar.
	 */

	argnamei = argname;
	argnamelast = (nameLength > 0) ? (argname + nameLength - 1) : argname;
	while (argnamei < argnamelast) {
	    if (*argnamei == '(') {
		if (*argnamelast == ')') { /* We have an array element. */
		    Tcl_SetObjResult(interp, Tcl_ObjPrintf(
			    "formal parameter \"%s\" is an array element",
			    TclGetString(fieldValues[0])));
		    errorCode = "FORMALARGUMENTFORMAT";
		    goto procError;
		}
	    } else if (argnamei[0] == ':' && argnamei[1] == ':') {
		Tcl_Obj *errorObj = Tcl_NewStringObj(
			"formal parameter \"", -1);
		Tcl_AppendObjToObj(errorObj, fieldValues[0]);
		Tcl_AppendToObj(errorObj, "\" is not a simple name", -1);
		Tcl_SetObjResult(interp, errorObj);
		errorCode = "FORMALARGUMENTFORMAT";
		goto procError;
	    }
	    argnamei++;
	}

	if (precompiled) {
	    /*
	     * Compare the parsed argument with the stored one. Note that the
	     * only flag value that makes sense at this point is VAR_ARGUMENT
	     * (its value was kept the same as pre VarReform to simplify
	     * tbcload's processing of older byetcodes).
	     *
	     * The only other flag value that is important to retrieve from
	     * precompiled procs is VAR_TEMPORARY (also unchanged). It is
	     * needed later when retrieving the variable names.
	     */

	    if ((localPtr->nameLength != nameLength)
		    || (memcmp(localPtr->name, argname, nameLength) != 0)
		    || (localPtr->frameIndex != i)
		    || !(localPtr->flags & VAR_ARGUMENT)
		    || (localPtr->defValuePtr == NULL && fieldCount == 2)
		    || (localPtr->defValuePtr != NULL && fieldCount != 2)) {
		Tcl_SetObjResult(interp, Tcl_ObjPrintf(
			"procedure \"%s\": formal parameter %" TCL_SIZE_MODIFIER "d is "
			"inconsistent with precompiled body", procName, i));
		errorCode = "BYTECODELIES";
		goto procError;
	    }

	    /*
	     * Compare the default value if any.
	     */

	    if (localPtr->defValuePtr != NULL) {
		Tcl_Size tmpLength, valueLength;
		const char *tmpPtr = TclGetStringFromObj(localPtr->defValuePtr, &tmpLength);
		const char *value = TclGetStringFromObj(fieldValues[1], &valueLength);

		if ((valueLength != tmpLength)
			|| memcmp(value, tmpPtr, tmpLength) != 0) {
		    Tcl_Obj *errorObj = Tcl_ObjPrintf(
			    "procedure \"%s\": formal parameter \"", procName);
		    Tcl_AppendObjToObj(errorObj, fieldValues[0]);
		    Tcl_AppendToObj(errorObj, "\" has "
			"default value inconsistent with precompiled body", -1);
		    Tcl_SetObjResult(interp, errorObj);
		    errorCode = "BYTECODELIES";
		    goto procError;
		}
	    }
	    if ((i == numArgs - 1)
		    && (localPtr->nameLength == 4)
		    && (localPtr->name[0] == 'a')
		    && (strcmp(localPtr->name, "args") == 0)) {
		localPtr->flags |= VAR_IS_ARGS;
	    }

	    localPtr = localPtr->nextPtr;
	} else {
	    /*
	     * Allocate an entry in the runtime procedure frame's array of
	     * local variables for the argument.
	     */

	    localPtr = (CompiledLocal *)Tcl_AttemptAlloc(
		    offsetof(CompiledLocal, name) + 1U + fieldValues[0]->length);
	    if (!localPtr) {
		/* Don't set the interp result here. Since a malloc just failed,
		 * first clean up some memory before doing that */
		errorCode = TOOMANYARGS;
		goto procError;
	    }
	    if (procPtr->firstLocalPtr == NULL) {
		procPtr->firstLocalPtr = procPtr->lastLocalPtr = localPtr;
	    } else {
		procPtr->lastLocalPtr->nextPtr = localPtr;
		procPtr->lastLocalPtr = localPtr;
	    }
	    localPtr->nextPtr = NULL;
	    localPtr->nameLength = nameLength;
	    localPtr->frameIndex = i;
	    localPtr->flags = VAR_ARGUMENT;
	    localPtr->resolveInfo = NULL;

	    if (fieldCount == 2) {
		localPtr->defValuePtr = fieldValues[1];
		Tcl_IncrRefCount(localPtr->defValuePtr);
	    } else {
		localPtr->defValuePtr = NULL;
	    }
	    memcpy(localPtr->name, argname, fieldValues[0]->length + 1);
	    if ((i == numArgs - 1)
		    && (localPtr->nameLength == 4)
		    && (localPtr->name[0] == 'a')
		    && (memcmp(localPtr->name, "args", 4) == 0)) {
		localPtr->flags |= VAR_IS_ARGS;
	    }
	}
    }

    *procPtrPtr = procPtr;
    return TCL_OK;

  procError:
    if (precompiled) {
	procPtr->refCount--;
    } else {
	Tcl_DecrRefCount(bodyPtr);
	while (procPtr->firstLocalPtr != NULL) {
	    localPtr = procPtr->firstLocalPtr;
	    procPtr->firstLocalPtr = localPtr->nextPtr;

	    if (localPtr->defValuePtr != NULL) {
		Tcl_DecrRefCount(localPtr->defValuePtr);
	    }

	    Tcl_Free(localPtr);
	}
	Tcl_Free(procPtr);
    }
    if (errorCode) {
	if (errorCode == TOOMANYARGS) {
	    Tcl_SetObjResult(interp, Tcl_ObjPrintf(
		    "procedure \"%s\": arg list contains too many (%"
		    TCL_SIZE_MODIFIER "d) entries", procName, numArgs));
	}
	Tcl_SetErrorCode(interp, "TCL", "OPERATION", "PROC",
		errorCode, (char *)NULL);
    }
    return TCL_ERROR;
}

/*
 *----------------------------------------------------------------------
 *
 * TclGetFrame --
 *
 *	Given a description of a procedure frame, such as the first argument
 *	to an "uplevel" or "upvar" command, locate the call frame for the
 *	appropriate level of procedure.
 *
 * Results:
 *	The return value is -1 if an error occurred in finding the frame (in
 *	this case an error message is left in the interp's result). 1 is
 *	returned if string was either a number or a number preceded by "#" and
 *	it specified a valid frame. 0 is returned if string isn't one of the
 *	two things above (in this case, the lookup acts as if string were
 *	"1"). The variable pointed to by framePtrPtr is filled in with the
 *	address of the desired frame (unless an error occurs, in which case it
 *	isn't modified).
 *
 * Side effects:
 *	None.
 *
 *----------------------------------------------------------------------
 */

int
TclGetFrame(
    Tcl_Interp *interp,		/* Interpreter in which to find frame. */
    const char *name,		/* String describing frame. */
    CallFrame **framePtrPtr)	/* Store pointer to frame here (or NULL if
				 * global frame indicated). */
{
    int result;
    Tcl_Obj obj;

    obj.bytes = (char *) name;
    obj.length = strlen(name);
    obj.typePtr = NULL;
    result = TclObjGetFrame(interp, &obj, framePtrPtr);
    TclFreeInternalRep(&obj);
    return result;
}

/*
 *----------------------------------------------------------------------
 *
 * TclObjGetFrame --
 *
 *	Given a description of a procedure frame, such as the first argument
 *	to an "uplevel" or "upvar" command, locate the call frame for the
 *	appropriate level of procedure.
 *
 * Results:
 *	The return value is -1 if an error occurred in finding the frame (in
 *	this case an error message is left in the interp's result). 1 is
 *	returned if objPtr was either an int or an int preceded by "#" and
 *	it specified a valid frame. 0 is returned if objPtr isn't one of the
 *	two things above (in this case, the lookup acts as if objPtr were
 *	"1"). The variable pointed to by framePtrPtr is filled in with the
 *	address of the desired frame (unless an error occurs, in which case it
 *	isn't modified); if passed in as NULL, it indicates that resolution of
 *	the frame is uninteresting; only parsing of the frame identifier is
 *	desired (and no write of the frame ref will be done).
 *
 *	The parse-only mode is used by the bytecode compiler, which saves
 *	resolution of the frame to bytecode execution time.
 *
 * Side effects:
 *	None.
 *
 *----------------------------------------------------------------------
 */

int
TclObjGetFrame(
    Tcl_Interp *interp,		/* Interpreter in which to find frame. */
    Tcl_Obj *objPtr,		/* Object describing frame. */
    CallFrame **framePtrPtr)	/* Store pointer to frame here (or NULL if
				 * global frame indicated); when NULL itself,
				 * no frame resolution is wanted. */
{
    Interp *iPtr = (Interp *) interp;
    int curLevel;
    int result, level;
    const Tcl_ObjInternalRep *irPtr;
    const char *name = NULL;
    Tcl_WideInt w;

    /*
     * Parse object to figure out which level number to go to.
     */

    result = 0;
    curLevel = iPtr->varFramePtr->level;

    /*
     * Check for integer first, since that has potential to spare us
     * a generation of a stringrep.
     */

    if (objPtr == NULL) {
	/* Do nothing */
    } else if (TCL_OK == Tcl_GetIntFromObj(NULL, objPtr, &level)) {
	TclGetWideIntFromObj(NULL, objPtr, &w);
	if (w < 0 || w > INT_MAX || curLevel > w + INT_MAX) {
	    result = -1;
	} else {
	    level = curLevel - level;
	    result = 1;
	}
    } else if ((irPtr = TclFetchInternalRep(objPtr, &levelReferenceType))) {
	level = irPtr->wideValue;
	result = 1;
    } else {
	name = TclGetString(objPtr);
	if (name[0] == '#') {
	    if (TCL_OK == Tcl_GetInt(NULL, name+1, &level)) {
		if (level < 0 || (level > 0 && name[1] == '-')) {
		    result = -1;
		} else {
		    Tcl_ObjInternalRep ir;

		    ir.wideValue = level;
		    Tcl_StoreInternalRep(objPtr, &levelReferenceType, &ir);
		    result = 1;
		}
	    } else {
		result = -1;
	    }
	} else if (TclGetWideBitsFromObj(NULL, objPtr, &w) == TCL_OK) {
	    /*
	     * If this were an integer, we'd have succeeded already.
	     * Docs say we have to treat this as a 'bad level'  error.
	     */
	    result = -1;
	}
    }

    if (result != -1) {
	if (framePtrPtr == NULL) {
	    // Not interested in resolving to an actual level yet.
	    return result;
	}
	/* if relative current level */
	if (result == 0) {
	    if (!curLevel) {
		/* we are in top-level, so simply generate bad level */
		name = "1";
		goto badLevel;
	    }
	    level = curLevel - 1;
	}
	if (level >= 0) {
	    CallFrame *framePtr;
	    for (framePtr = iPtr->varFramePtr; framePtr != NULL;
		    framePtr = framePtr->callerVarPtr) {
		if ((int)framePtr->level == level) {
		    *framePtrPtr = framePtr;
		    return result;
		}
	    }
	}
    }
badLevel:
    if (name == NULL) {
	name = objPtr ? TclGetString(objPtr) : "1" ;
    }
    Tcl_SetObjResult(interp, Tcl_ObjPrintf("bad level \"%s\"", name));
    Tcl_SetErrorCode(interp, "TCL", "LOOKUP", "LEVEL", name, (char *)NULL);
    return -1;
}

/*
 *----------------------------------------------------------------------
 *
 * Tcl_UplevelObjCmd --
 *
 *	This object function is invoked to process the "uplevel" Tcl command.
 *	See the user documentation for details on what it does.
 *
 * Results:
 *	A standard Tcl object result value.
 *
 * Side effects:
 *	See the user documentation.
 *
 *----------------------------------------------------------------------
 */

int
TclUplevelCallback(
    void *data[],
    Tcl_Interp *interp,
    int result)
{
    CallFrame *savedVarFramePtr = (CallFrame *)data[0];

    if (result == TCL_ERROR) {
	Tcl_AppendObjToErrorInfo(interp, Tcl_ObjPrintf(
		"\n    (\"uplevel\" body line %d)", Tcl_GetErrorLine(interp)));
    }

    /*
     * Restore the variable frame, and return.
     */

    ((Interp *)interp)->varFramePtr = savedVarFramePtr;
    return result;
}

int
Tcl_UplevelObjCmd(
    void *clientData,
    Tcl_Interp *interp,		/* Current interpreter. */
    int objc,			/* Number of arguments. */
    Tcl_Obj *const objv[])	/* Argument objects. */
{
    return Tcl_NRCallObjProc(interp, TclNRUplevelObjCmd, clientData, objc, objv);
}

int
TclNRUplevelObjCmd(
    TCL_UNUSED(void *),
    Tcl_Interp *interp,		/* Current interpreter. */
    int objc,			/* Number of arguments. */
    Tcl_Obj *const objv[])	/* Argument objects. */
{

    Interp *iPtr = (Interp *) interp;
    CmdFrame *invoker = NULL;
    int word = 0;
    int result;
    CallFrame *savedVarFramePtr, *framePtr;
    Tcl_Obj *objPtr;

    if (objc < 2) {
    /* to do
    *    simplify things by interpreting the argument as a command when there
    *    is only one argument.  This requires a TIP since currently a single
    *    argument is interpreted as a level indicator if possible.
    */
	goto uplevelSyntax;
    } else if (!TclHasStringRep(objv[1]) && objc == 2) {
	int status;
	Tcl_Size llength;
	status = TclListObjLength(interp, objv[1], &llength);
	if (status == TCL_OK && llength > 1) {
	    /* the first argument can't interpreted as a level. Avoid
	     * generating a string representation of the script. */
	    result = TclGetFrame(interp, "1", &framePtr);
	    if (result == -1) {
		return TCL_ERROR;
	    }
	    objc -= 1;
	    objv += 1;
	    goto havelevel;
	}
    }

    /*
     * Find the level to use for executing the command.
     */

    result = TclObjGetFrame(interp, objv[1], &framePtr);
    if (result == -1) {
	return TCL_ERROR;
    }
    objc -= result + 1;
    if (objc == 0) {
	goto uplevelSyntax;
    }
    objv += result + 1;

  havelevel:

    /*
     * Modify the interpreter state to execute in the given frame.
     */

    savedVarFramePtr = iPtr->varFramePtr;
    iPtr->varFramePtr = framePtr;

    /*
     * Execute the residual arguments as a command.
     */

    if (objc == 1) {
	/*
	 * TIP #280. Make actual argument location available to eval'd script
	 */

	TclArgumentGet(interp, objv[0], &invoker, &word);
	objPtr = objv[0];
    } else {
	/*
	 * More than one argument: concatenate them together with spaces
	 * between, then evaluate the result. Tcl_EvalObjEx will delete the
	 * object when it decrements its refcount after eval'ing it.
	 */

	objPtr = Tcl_ConcatObj(objc, objv);
    }

<<<<<<< HEAD
    TclNRAddCallback(interp, Uplevel_Callback, savedVarFramePtr);
=======
    TclNRAddCallback(interp, TclUplevelCallback, savedVarFramePtr, NULL, NULL,
	    NULL);
>>>>>>> 5b4e86c7
    return TclNREvalObjEx(interp, objPtr, 0, invoker, word);
  uplevelSyntax:
    Tcl_WrongNumArgs(interp, 1, objv, "?level? command ?arg ...?");
    return TCL_ERROR;
}

/*
 *----------------------------------------------------------------------
 *
 * TclFindProc --
 *
 *	Given the name of a procedure, return a pointer to the record
 *	describing the procedure. The procedure will be looked up using the
 *	usual rules: first in the current namespace and then in the global
 *	namespace.
 *
 * Results:
 *	NULL is returned if the name doesn't correspond to any procedure.
 *	Otherwise, the return value is a pointer to the procedure's record. If
 *	the name is found but refers to an imported command that points to a
 *	"real" procedure defined in another namespace, a pointer to that
 *	"real" procedure's structure is returned.
 *
 * Side effects:
 *	None.
 *
 *----------------------------------------------------------------------
 */

Proc *
TclFindProc(
    Interp *iPtr,		/* Interpreter in which to look. */
    const char *procName)	/* Name of desired procedure. */
{
    Tcl_Command cmd;
    Command *cmdPtr;

    cmd = Tcl_FindCommand((Tcl_Interp *) iPtr, procName, NULL, /*flags*/ 0);
    if (cmd == (Tcl_Command) NULL) {
	return NULL;
    }
    cmdPtr = (Command *) cmd;

    return TclIsProc(cmdPtr);
}

/*
 *----------------------------------------------------------------------
 *
 * TclIsProc --
 *
 *	Tells whether a command is a Tcl procedure or not.
 *
 * Results:
 *	If the given command is actually a Tcl procedure, the return value is
 *	the address of the record describing the procedure. Otherwise the
 *	return value is 0.
 *
 * Side effects:
 *	None.
 *
 *----------------------------------------------------------------------
 */

Proc *
TclIsProc(
    Command *cmdPtr)		/* Command to test. */
{
    Tcl_Command origCmd = TclGetOriginalCommand((Tcl_Command) cmdPtr);

    if (origCmd != NULL) {
	cmdPtr = (Command *) origCmd;
    }
    if (cmdPtr->deleteProc == TclProcDeleteProc) {
	return (Proc *)cmdPtr->objClientData;
    }
    return NULL;
}

static int
ProcWrongNumArgs(
    Tcl_Interp *interp,
    int skip)
{
    CallFrame *framePtr = ((Interp *)interp)->varFramePtr;
    Proc *procPtr = framePtr->procPtr;
    Tcl_Size localCt = procPtr->numCompiledLocals, numArgs, i;
    Tcl_Obj **desiredObjs;
    const char *final = NULL;

    /*
     * Build up desired argument list for Tcl_WrongNumArgs
     */

    numArgs = framePtr->procPtr->numArgs;
    desiredObjs = (Tcl_Obj **)TclStackAlloc(interp,
	    sizeof(Tcl_Obj *) * (numArgs+1));

    if (framePtr->isProcCallFrame & FRAME_IS_LAMBDA) {
	desiredObjs[0] = Tcl_NewStringObj("lambdaExpr", -1);
    } else {
	desiredObjs[0] = framePtr->objv[skip-1];
    }
    Tcl_IncrRefCount(desiredObjs[0]);

    if (localCt > 0) {
	Var *defPtr = (Var *)(&framePtr->localCachePtr->varName0 + localCt);

	for (i=1 ; i<=numArgs ; i++, defPtr++) {
	    Tcl_Obj *argObj;
	    Tcl_Obj *namePtr = localName(framePtr, i-1);

	    if (defPtr->value.objPtr != NULL) {
		TclNewObj(argObj);
		Tcl_AppendStringsToObj(argObj, "?", TclGetString(namePtr), "?",
			(char *)NULL);
	    } else if (defPtr->flags & VAR_IS_ARGS) {
		numArgs--;
		final = "?arg ...?";
		break;
	    } else {
		argObj = namePtr;
		Tcl_IncrRefCount(namePtr);
	    }
	    desiredObjs[i] = argObj;
	}
    }

    Tcl_ResetResult(interp);
    Tcl_WrongNumArgs(interp, numArgs+1, desiredObjs, final);

    for (i=0 ; i<=numArgs ; i++) {
	Tcl_DecrRefCount(desiredObjs[i]);
    }
    TclStackFree(interp, desiredObjs);
    return TCL_ERROR;
}

/*
 *----------------------------------------------------------------------
 *
 * InitResolvedLocals --
 *
 *	This routine is invoked in order to initialize the compiled locals
 *	table for a new call frame.
 *
 * Results:
 *	None.
 *
 * Side effects:
 *	May invoke various name resolvers in order to determine which
 *	variables are being referenced at runtime.
 *
 *----------------------------------------------------------------------
 */

static void
InitResolvedLocals(
    Tcl_Interp *interp,		/* Current interpreter. */
    ByteCode *codePtr,
    Var *varPtr,
    Namespace *nsPtr)		/* Pointer to current namespace. */
{
    Interp *iPtr = (Interp *) interp;
    int haveResolvers = (nsPtr->compiledVarResProc || iPtr->resolverPtr);
    CompiledLocal *firstLocalPtr, *localPtr;
    int varNum;
    Tcl_ResolvedVarInfo *resVarInfo;

    /*
     * Find the localPtr corresponding to varPtr
     */

    varNum = varPtr - iPtr->framePtr->compiledLocals;
    localPtr = iPtr->framePtr->procPtr->firstLocalPtr;
    while (varNum--) {
	localPtr = localPtr->nextPtr;
    }

    if (!(haveResolvers && (codePtr->flags & TCL_BYTECODE_RESOLVE_VARS))) {
	goto doInitResolvedLocals;
    }

    /*
     * This is the first run after a recompile, or else the resolver epoch
     * has changed: update the resolver cache.
     */

    firstLocalPtr = localPtr;
    for (; localPtr != NULL; localPtr = localPtr->nextPtr) {
	if (localPtr->resolveInfo) {
	    if (localPtr->resolveInfo->deleteProc) {
		localPtr->resolveInfo->deleteProc(localPtr->resolveInfo);
	    } else {
		Tcl_Free(localPtr->resolveInfo);
	    }
	    localPtr->resolveInfo = NULL;
	}
	localPtr->flags &= ~VAR_RESOLVED;

	if (haveResolvers &&
		!(localPtr->flags & (VAR_ARGUMENT|VAR_TEMPORARY))) {
	    ResolverScheme *resPtr = iPtr->resolverPtr;
	    Tcl_ResolvedVarInfo *vinfo;
	    int result;

	    if (nsPtr->compiledVarResProc) {
		result = nsPtr->compiledVarResProc(nsPtr->interp,
			localPtr->name, localPtr->nameLength,
			(Tcl_Namespace *) nsPtr, &vinfo);
	    } else {
		result = TCL_CONTINUE;
	    }

	    while ((result == TCL_CONTINUE) && resPtr) {
		if (resPtr->compiledVarResProc) {
		    result = resPtr->compiledVarResProc(nsPtr->interp,
			    localPtr->name, localPtr->nameLength,
			    (Tcl_Namespace *) nsPtr, &vinfo);
		}
		resPtr = resPtr->nextPtr;
	    }
	    if (result == TCL_OK) {
		localPtr->resolveInfo = vinfo;
		localPtr->flags |= VAR_RESOLVED;
	    }
	}
    }
    localPtr = firstLocalPtr;
    codePtr->flags &= ~TCL_BYTECODE_RESOLVE_VARS;

    /*
     * Initialize the array of local variables stored in the call frame. Some
     * variables may have special resolution rules. In that case, we call
     * their "resolver" procs to get our hands on the variable, and we make
     * the compiled local a link to the real variable.
     */

  doInitResolvedLocals:
    for (; localPtr != NULL; varPtr++, localPtr = localPtr->nextPtr) {
	varPtr->flags = 0;
	varPtr->value.objPtr = NULL;

	/*
	 * Now invoke the resolvers to determine the exact variables that
	 * should be used.
	 */

	resVarInfo = localPtr->resolveInfo;
	if (resVarInfo && resVarInfo->fetchProc) {
	    Var *resolvedVarPtr = (Var *)
		    resVarInfo->fetchProc(interp, resVarInfo);

	    if (resolvedVarPtr) {
		if (TclIsVarInHash(resolvedVarPtr)) {
		    VarHashRefCount(resolvedVarPtr)++;
		}
		varPtr->flags = VAR_LINK;
		varPtr->value.linkPtr = resolvedVarPtr;
	    }
	}
    }
}

void
TclFreeLocalCache(
    Tcl_Interp *interp,
    LocalCache *localCachePtr)
{
    Tcl_Size i;
    Tcl_Obj **namePtrPtr = &localCachePtr->varName0;

    for (i = 0; i < localCachePtr->numVars; i++, namePtrPtr++) {
	Tcl_Obj *objPtr = *namePtrPtr;

	if (objPtr) {
	    /* TclReleaseLiteral calls Tcl_DecrRefCount for us */
	    TclReleaseLiteral(interp, objPtr);
	}
    }
    Tcl_Free(localCachePtr);
}

static void
InitLocalCache(
    Proc *procPtr)
{
    Interp *iPtr = procPtr->iPtr;
    ByteCode *codePtr;
    Tcl_Size localCt = procPtr->numCompiledLocals;
    Tcl_Size numArgs = procPtr->numArgs, i = 0;

    Tcl_Obj **namePtr;
    Var *varPtr;
    LocalCache *localCachePtr;
    CompiledLocal *localPtr;
    int isNew;

    ByteCodeGetInternalRep(procPtr->bodyPtr, &tclByteCodeType, codePtr);

    /*
     * Cache the names and initial values of local variables; store the
     * cache in both the framePtr for this execution and in the codePtr
     * for future calls.
     */

    localCachePtr = (LocalCache *)Tcl_Alloc(offsetof(LocalCache, varName0)
	    + localCt * sizeof(Tcl_Obj *)
	    + numArgs * sizeof(Var));

    namePtr = &localCachePtr->varName0;
    varPtr = (Var *) (namePtr + localCt);
    localPtr = procPtr->firstLocalPtr;
    while (localPtr) {
	if (TclIsVarTemporary(localPtr)) {
	    *namePtr = NULL;
	} else {
	    *namePtr = TclCreateLiteral(iPtr, localPtr->name,
		    localPtr->nameLength, /* hash */ TCL_INDEX_NONE,
		    &isNew, /* nsPtr */ NULL, 0, NULL);
	    Tcl_IncrRefCount(*namePtr);
	}

	if (i < numArgs) {
	    varPtr->flags = (localPtr->flags & VAR_IS_ARGS);
	    varPtr->value.objPtr = localPtr->defValuePtr;
	    varPtr++;
	    i++;
	}
	namePtr++;
	localPtr = localPtr->nextPtr;
    }
    codePtr->localCachePtr = localCachePtr;
    localCachePtr->refCount = 1;
    localCachePtr->numVars = localCt;
}

/*
 *----------------------------------------------------------------------
 *
 * InitArgsAndLocals --
 *
 *	This routine is invoked in order to initialize the arguments and other
 *	compiled locals table for a new call frame.
 *
 * Results:
 *	A standard Tcl result.
 *
 * Side effects:
 *	Allocates memory on the stack for the compiled local variables, the
 *	caller is responsible for freeing them. Initialises all variables. May
 *	invoke various name resolvers in order to determine which variables
 *	are being referenced at runtime.
 *
 *----------------------------------------------------------------------
 */

static int
InitArgsAndLocals(
    Tcl_Interp *interp,		/* Interpreter in which procedure was
				 * invoked. */
    int skip)			/* Number of initial arguments to be skipped,
				 * i.e., words in the "command name". */
{
    CallFrame *framePtr = ((Interp *)interp)->varFramePtr;
    Proc *procPtr = framePtr->procPtr;
    ByteCode *codePtr;
    Var *varPtr, *defPtr;
    Tcl_Size localCt = procPtr->numCompiledLocals, numArgs, argCt, i, imax;
    Tcl_Obj *const *argObjs;

    ByteCodeGetInternalRep(procPtr->bodyPtr, &tclByteCodeType, codePtr);

    /*
     * Make sure that the local cache of variable names and initial values has
     * been initialised properly .
     */

    if (localCt) {
	if (!codePtr->localCachePtr) {
	    InitLocalCache(procPtr) ;
	}
	framePtr->localCachePtr = codePtr->localCachePtr;
	framePtr->localCachePtr->refCount++;
	defPtr = (Var *) (&framePtr->localCachePtr->varName0 + localCt);
    } else {
	defPtr = NULL;
    }

    /*
     * Create the "compiledLocals" array. Make sure it is large enough to hold
     * all the procedure's compiled local variables, including its formal
     * parameters.
     */

    varPtr = (Var *)TclStackAlloc(interp, localCt * sizeof(Var));
    framePtr->compiledLocals = varPtr;
    framePtr->numCompiledLocals = localCt;

    /*
     * Match and assign the call's actual parameters to the procedure's formal
     * arguments. The formal arguments are described by the first numArgs
     * entries in both the Proc structure's local variable list and the call
     * frame's local variable array.
     */

    numArgs = procPtr->numArgs;
    argCt = framePtr->objc - skip;	/* Set it to the number of args to the
					 * procedure. */
    if (numArgs == 0) {
	if (argCt) {
	    goto incorrectArgs;
	} else {
	    goto correctArgs;
	}
    }
    argObjs = framePtr->objv + skip;
    imax = ((argCt < numArgs-1) ? argCt : numArgs-1);
    for (i = 0; i < imax; i++, varPtr++, defPtr ? defPtr++ : defPtr) {
	/*
	 * "Normal" arguments; last formal is special, depends on it being
	 * 'args'.
	 */

	Tcl_Obj *objPtr = argObjs[i];

	varPtr->flags = 0;
	varPtr->value.objPtr = objPtr;
	Tcl_IncrRefCount(objPtr);	/* Local var is a reference. */
    }
    for (; i < numArgs-1; i++, varPtr++, defPtr ? defPtr++ : defPtr) {
	/*
	 * This loop is entered if argCt < (numArgs-1). Set default values;
	 * last formal is special.
	 */

	Tcl_Obj *objPtr = defPtr ? defPtr->value.objPtr : NULL;

	if (!objPtr) {
	    goto incorrectArgs;
	}
	varPtr->flags = 0;
	varPtr->value.objPtr = objPtr;
	Tcl_IncrRefCount(objPtr);	/* Local var reference. */
    }

    /*
     * When we get here, the last formal argument remains to be defined:
     * defPtr and varPtr point to the last argument to be initialized.
     */

    varPtr->flags = 0;
    if (defPtr && defPtr->flags & VAR_IS_ARGS) {
	Tcl_Obj *listPtr = Tcl_NewListObj((argCt>i)? argCt-i : 0, argObjs+i);

	varPtr->value.objPtr = listPtr;
	Tcl_IncrRefCount(listPtr);	/* Local var is a reference. */
    } else if (argCt == numArgs) {
	Tcl_Obj *objPtr = argObjs[i];

	varPtr->value.objPtr = objPtr;
	Tcl_IncrRefCount(objPtr);	/* Local var is a reference. */
    } else if ((argCt < numArgs) && defPtr && defPtr->value.objPtr) {
	Tcl_Obj *objPtr = defPtr->value.objPtr;

	varPtr->value.objPtr = objPtr;
	Tcl_IncrRefCount(objPtr);	/* Local var is a reference. */
    } else {
	goto incorrectArgs;
    }
    varPtr++;

    /*
     * Initialise and resolve the remaining compiledLocals. In the absence of
     * resolvers, they are undefined local vars: (flags=0, value=NULL).
     */

  correctArgs:
    if (numArgs < localCt) {
	if (!framePtr->nsPtr->compiledVarResProc
		&& !((Interp *)interp)->resolverPtr) {
	    memset(varPtr, 0, (localCt - numArgs)*sizeof(Var));
	} else {
	    InitResolvedLocals(interp, codePtr, varPtr, framePtr->nsPtr);
	}
    }

    return TCL_OK;

    /*
     * Initialise all compiled locals to avoid problems at DeleteLocalVars.
     */

  incorrectArgs:
    if ((skip != 1) &&
	    TclInitRewriteEnsemble(interp, skip-1, 0, framePtr->objv)) {
	TclNRAddCallback(interp, TclClearRootEnsemble);
    }
    memset(varPtr, 0,
	    ((framePtr->compiledLocals + localCt)-varPtr) * sizeof(Var));
    return ProcWrongNumArgs(interp, skip);
}

/*
 *----------------------------------------------------------------------
 *
 * TclPushProcCallFrame --
 *
 *	Compiles a proc body if necessary, then pushes a CallFrame suitable
 *	for executing it.
 *
 * Results:
 *	A standard Tcl object result value.
 *
 * Side effects:
 *	The proc's body may be recompiled. A CallFrame is pushed, it will have
 *	to be popped by the caller.
 *
 *----------------------------------------------------------------------
 */

int
TclPushProcCallFrame(
    void *clientData,		/* Record describing procedure to be
				 * interpreted. */
    Tcl_Interp *interp,		/* Interpreter in which procedure was
				 * invoked. */
    Tcl_Size objc,		/* Count of number of arguments to this
				 * procedure. */
    Tcl_Obj *const objv[],	/* Argument value objects. */
    int isLambda)		/* 1 if this is a call by ApplyObjCmd: it
				 * needs special rules for error msg */
{
    Proc *procPtr = (Proc *)clientData;
    Namespace *nsPtr = procPtr->cmdPtr->nsPtr;
    CallFrame *framePtr, **framePtrPtr;
    int result;
    ByteCode *codePtr;

    /*
     * If necessary (i.e. if we haven't got a suitable compilation already
     * cached) compile the procedure's body. The compiler will allocate frame
     * slots for the procedure's non-argument local variables. Note that
     * compiling the body might increase procPtr->numCompiledLocals if new
     * local variables are found while compiling.
     */

    ByteCodeGetInternalRep(procPtr->bodyPtr, &tclByteCodeType, codePtr);
    if (codePtr != NULL) {
	Interp *iPtr = (Interp *) interp;

	/*
	 * When we've got bytecode, this is the check for validity. That is,
	 * the bytecode must be for the right interpreter (no cross-leaks!),
	 * the code must be from the current epoch (so subcommand compilation
	 * is up-to-date), the namespace must match (so variable handling
	 * is right) and the resolverEpoch must match (so that new shadowed
	 * commands and/or resolver changes are considered).
	 * Ensure the ByteCode's procPtr is the same (or it's precompiled).
	 */

	if (((Interp *) *codePtr->interpHandle != iPtr)
		|| (codePtr->compileEpoch != iPtr->compileEpoch)
		|| (codePtr->nsPtr != nsPtr)
		|| (codePtr->nsEpoch != nsPtr->resolverEpoch)
		|| ((codePtr->procPtr != procPtr) && procPtr->bodyPtr->bytes)) {
	    goto doCompilation;
	}
    } else {
    doCompilation:
	result = TclProcCompileProc(interp, procPtr, procPtr->bodyPtr, nsPtr,
		(isLambda ? "body of lambda term" : "body of proc"),
		TclGetString(objv[isLambda]));
	if (result != TCL_OK) {
	    return result;
	}
    }

    /*
     * Set up and push a new call frame for the new procedure invocation.
     * This call frame will execute in the proc's namespace, which might be
     * different than the current namespace. The proc's namespace is that of
     * its command, which can change if the command is renamed from one
     * namespace to another.
     */

    framePtrPtr = &framePtr;
    (void) TclPushStackFrame(interp, (Tcl_CallFrame **) framePtrPtr,
	    (Tcl_Namespace *) nsPtr,
	    (isLambda? (FRAME_IS_PROC|FRAME_IS_LAMBDA) : FRAME_IS_PROC));

    framePtr->objc = objc;
    framePtr->objv = objv;
    framePtr->procPtr = procPtr;

    return TCL_OK;
}

/*
 *----------------------------------------------------------------------
 *
 * TclObjInterpProc --
 *
 *	When a Tcl procedure gets invoked during bytecode evaluation, this
 *	object-based routine gets invoked to interpret the procedure.
 *
 * Results:
 *	A standard Tcl object result value.
 *
 * Side effects:
 *	Depends on the commands in the procedure.
 *
 *----------------------------------------------------------------------
 */

int
TclObjInterpProc(
    void *clientData,		/* Record describing procedure to be
				 * interpreted. */
    Tcl_Interp *interp,		/* Interpreter in which procedure was
				 * invoked. */
    int objc,			/* Count of number of arguments to this
				 * procedure. */
    Tcl_Obj *const objv[])	/* Argument value objects. */
{
    /*
     * Not used much in the core; external interface for iTcl
     */

    return Tcl_NRCallObjProc(interp, NRInterpProc, clientData, objc, objv);
}

int
TclNRInterpProc(
    void *clientData,		/* Record describing procedure to be
				 * interpreted. */
    Tcl_Interp *interp,		/* Interpreter in which procedure was
				 * invoked. */
    Tcl_Size objc,		/* Count of number of arguments to this
				 * procedure. */
    Tcl_Obj *const objv[])	/* Argument value objects. */
{
    int result = TclPushProcCallFrame(clientData, interp, objc, objv,
	    /*isLambda*/ 0);

    if (result != TCL_OK) {
	return TCL_ERROR;
    }
    return TclNRInterpProcCore(interp, objv[0], 1, &MakeProcError);
}

static int
NRInterpProc(
    void *clientData,		/* Record describing procedure to be
				 * interpreted. */
    Tcl_Interp *interp,		/* Interpreter in which procedure was
				 * invoked. */
    int objc,			/* Count of number of arguments to this
				 * procedure. */
    Tcl_Obj *const objv[])	/* Argument value objects. */
{
    int result = TclPushProcCallFrame(clientData, interp, objc, objv,
	    /*isLambda*/ 0);

    if (result != TCL_OK) {
	return TCL_ERROR;
    }
    return TclNRInterpProcCore(interp, objv[0], 1, &MakeProcError);
}

static int
ObjInterpProc2(
    void *clientData,		/* Record describing procedure to be
				 * interpreted. */
    Tcl_Interp *interp,		/* Interpreter in which procedure was
				 * invoked. */
    Tcl_Size objc,		/* Count of number of arguments to this
				 * procedure. */
    Tcl_Obj *const objv[])	/* Argument value objects. */
{
    /*
     * Not used much in the core; external interface for iTcl
     */

    return Tcl_NRCallObjProc2(interp, TclNRInterpProc, clientData, objc, objv);
}

/*
 *----------------------------------------------------------------------
 *
 * TclNRInterpProcCore --
 *
 *	When a Tcl procedure, lambda term or anything else that works like a
 *	procedure gets invoked during bytecode evaluation, this object-based
 *	routine gets invoked to interpret the body.
 *
 * Results:
 *	A standard Tcl object result value.
 *
 * Side effects:
 *	Nearly anything; depends on the commands in the procedure body.
 *
 *----------------------------------------------------------------------
 */

int
TclNRInterpProcCore(
    Tcl_Interp *interp,		/* Interpreter in which procedure was
				 * invoked. */
    Tcl_Obj *procNameObj,	/* Procedure name for error reporting. */
    Tcl_Size skip,		/* Number of initial arguments to be skipped,
				 * i.e., words in the "command name". */
    ProcErrorProc *errorProc)	/* How to convert results from the script into
				 * results of the overall procedure. */
{
    Interp *iPtr = (Interp *) interp;
    Proc *procPtr = iPtr->varFramePtr->procPtr;
    int result;
    CallFrame *freePtr;
    ByteCode *codePtr;

    result = InitArgsAndLocals(interp, skip);
    if (result != TCL_OK) {
	freePtr = iPtr->framePtr;
	Tcl_PopCallFrame(interp);	/* Pop but do not free. */
	TclStackFree(interp, freePtr->compiledLocals);
					/* Free compiledLocals. */
	TclStackFree(interp, freePtr);	/* Free CallFrame. */
	return TCL_ERROR;
    }

#if defined(TCL_COMPILE_DEBUG)
    if (tclTraceExec >= TCL_TRACE_BYTECODE_EXEC_PROCS) {
	CallFrame *framePtr = iPtr->varFramePtr;
	Tcl_Size i;

	if (framePtr->isProcCallFrame & FRAME_IS_LAMBDA) {
	    fprintf(stdout, "Calling lambda ");
	} else {
	    fprintf(stdout, "Calling proc ");
	}
	for (i = 0; i < framePtr->objc; i++) {
	    TclPrintObject(stdout, framePtr->objv[i], 15);
	    fprintf(stdout, " ");
	}
	fprintf(stdout, "\n");
	fflush(stdout);
    }
#endif /*TCL_COMPILE_DEBUG*/

#ifdef USE_DTRACE
    if (TCL_DTRACE_PROC_ARGS_ENABLED()) {
	Tcl_Size l = iPtr->varFramePtr->isProcCallFrame & FRAME_IS_LAMBDA ? 1 : 0;
	const char *a[10];
	Tcl_Size i;

	for (i = 0 ; i < 10 ; i++) {
	    a[i] = (l < iPtr->varFramePtr->objc ?
		    TclGetString(iPtr->varFramePtr->objv[l]) : NULL);
	    l++;
	}
	TCL_DTRACE_PROC_ARGS(a[0], a[1], a[2], a[3], a[4], a[5], a[6], a[7],
		a[8], a[9]);
    }
    if (TCL_DTRACE_PROC_INFO_ENABLED() && iPtr->cmdFramePtr) {
	Tcl_Obj *info = TclInfoFrame(interp, iPtr->cmdFramePtr);
	const char *a[6];
	Tcl_Size i[2];

	TclDTraceInfo(info, a, i);
	TCL_DTRACE_PROC_INFO(a[0], a[1], a[2], a[3], i[0], i[1], a[4], a[5]);
	TclDecrRefCount(info);
    }
    if (TCL_DTRACE_PROC_ENTRY_ENABLED()) {
	Tcl_Size l = iPtr->varFramePtr->isProcCallFrame & FRAME_IS_LAMBDA ? 1 : 0;

	TCL_DTRACE_PROC_ENTRY(l < iPtr->varFramePtr->objc ?
		TclGetString(iPtr->varFramePtr->objv[l]) : NULL,
		iPtr->varFramePtr->objc - l - 1,
		(Tcl_Obj **)(iPtr->varFramePtr->objv + l + 1));
    }
    if (TCL_DTRACE_PROC_ENTRY_ENABLED()) {
	Tcl_Size l = iPtr->varFramePtr->isProcCallFrame & FRAME_IS_LAMBDA ? 1 : 0;

	TCL_DTRACE_PROC_ENTRY(l < iPtr->varFramePtr->objc ?
		TclGetString(iPtr->varFramePtr->objv[l]) : NULL,
		iPtr->varFramePtr->objc - l - 1,
		(Tcl_Obj **)(iPtr->varFramePtr->objv + l + 1));
    }
#endif /* USE_DTRACE */

    /*
     * Invoke the commands in the procedure's body.
     */

    procPtr->refCount++;
    ByteCodeGetInternalRep(procPtr->bodyPtr, &tclByteCodeType, codePtr);

    TclNRAddCallback(interp, InterpProcNR2, procNameObj, errorProc);
    return TclNRExecuteByteCode(interp, codePtr);
}

static int
InterpProcNR2(
    void *data[],
    Tcl_Interp *interp,
    int result)
{
    Interp *iPtr = (Interp *) interp;
    Proc *procPtr = iPtr->varFramePtr->procPtr;
    CallFrame *freePtr;
    Tcl_Obj *procNameObj = (Tcl_Obj *)data[0];
    ProcErrorProc *errorProc = (ProcErrorProc *)data[1];

    if (TCL_DTRACE_PROC_RETURN_ENABLED()) {
	Tcl_Size l = iPtr->varFramePtr->isProcCallFrame & FRAME_IS_LAMBDA ? 1 : 0;

	TCL_DTRACE_PROC_RETURN(l < iPtr->varFramePtr->objc ?
		TclGetString(iPtr->varFramePtr->objv[l]) : NULL, result);
    }
    if (procPtr->refCount-- <= 1) {
	TclProcCleanupProc(procPtr);
    }

    /*
     * Free the stack-allocated compiled locals and CallFrame. It is important
     * to pop the call frame without freeing it first: the compiledLocals
     * cannot be freed before the frame is popped, as the local variables must
     * be deleted. But the compiledLocals must be freed first, as they were
     * allocated later on the stack.
     */

    if (result != TCL_OK) {
	goto process;
    }

    done:
    if (TCL_DTRACE_PROC_RESULT_ENABLED()) {
	Tcl_Size l = iPtr->varFramePtr->isProcCallFrame & FRAME_IS_LAMBDA ? 1 : 0;
	Tcl_Obj *r = Tcl_GetObjResult(interp);

	TCL_DTRACE_PROC_RESULT(l < iPtr->varFramePtr->objc ?
		TclGetString(iPtr->varFramePtr->objv[l]) : NULL, result,
		TclGetString(r), r);
    }

    freePtr = iPtr->framePtr;
    Tcl_PopCallFrame(interp);		/* Pop but do not free. */
    TclStackFree(interp, freePtr->compiledLocals);
					/* Free compiledLocals. */
    TclStackFree(interp, freePtr);	/* Free CallFrame. */
    return result;

    /*
     * Process any non-TCL_OK result code.
     */

    process:
    switch (result) {
    case TCL_RETURN:
	/*
	 * If it is a 'return', do the TIP#90 processing now.
	 */

	result = TclUpdateReturnInfo((Interp *) interp);
	break;

    case TCL_CONTINUE:
    case TCL_BREAK:
	/*
	 * It's an error to get to this point from a 'break' or 'continue', so
	 * transform to an error now.
	 */

	Tcl_SetObjResult(interp, Tcl_ObjPrintf(
		"invoked \"%s\" outside of a loop",
		((result == TCL_BREAK) ? "break" : "continue")));
	Tcl_SetErrorCode(interp, "TCL", "RESULT", "UNEXPECTED", (char *)NULL);
	result = TCL_ERROR;
	TCL_FALLTHROUGH();

    case TCL_ERROR:
	/*
	 * Now it _must_ be an error, so we need to log it as such. This means
	 * filling out the error trace. Luckily, we just hand this off to the
	 * function handed to us as an argument.
	 */

	errorProc(interp, procNameObj);
    }
    goto done;
}

/*
 *----------------------------------------------------------------------
 *
 * TclProcCompileProc --
 *
 *	Called just before a procedure is executed to compile the body to byte
 *	codes. If the type of the body is not "byte code" or if the compile
 *	conditions have changed (namespace context, epoch counters, etc.) then
 *	the body is recompiled. Otherwise, this function does nothing.
 *
 * Results:
 *	None.
 *
 * Side effects:
 *	May change the internal representation of the body object to compiled
 *	code.
 *
 *----------------------------------------------------------------------
 */

int
TclProcCompileProc(
    Tcl_Interp *interp,		/* Interpreter containing procedure. */
    Proc *procPtr,		/* Data associated with procedure. */
    Tcl_Obj *bodyPtr,		/* Body of proc. (Usually procPtr->bodyPtr,
				 * but could be any code fragment compiled in
				 * the context of this procedure.) */
    Namespace *nsPtr,		/* Namespace containing procedure. */
    const char *description,	/* string describing this body of code. */
    const char *procName)	/* Name of this procedure. */
{
    Interp *iPtr = (Interp *) interp;
    Tcl_CallFrame *framePtr;
    ByteCode *codePtr;

    ByteCodeGetInternalRep(bodyPtr, &tclByteCodeType, codePtr);

    /*
     * If necessary, compile the procedure's body. The compiler will allocate
     * frame slots for the procedure's non-argument local variables. If the
     * ByteCode already exists, make sure it hasn't been invalidated by
     * someone redefining a core command (this might make the compiled code
     * wrong). Also, if the code was compiled in/for a different interpreter,
     * we recompile it. Note that compiling the body might increase
     * procPtr->numCompiledLocals if new local variables are found while
     * compiling.
     *
     * Ensure the ByteCode's procPtr is the same (or it is pure precompiled).
     * Precompiled procedure bodies, however, are immutable and therefore they
     * are not recompiled, even if things have changed.
     */

    if (codePtr != NULL) {
	if (((Interp *) *codePtr->interpHandle == iPtr)
		&& (codePtr->compileEpoch == iPtr->compileEpoch)
		&& (codePtr->nsPtr == nsPtr)
		&& (codePtr->nsEpoch == nsPtr->resolverEpoch)
		&& ((codePtr->procPtr == procPtr) || !bodyPtr->bytes)) {
	    return TCL_OK;
	}

	if (codePtr->flags & TCL_BYTECODE_PRECOMPILED) {
	    if ((Interp *) *codePtr->interpHandle != iPtr) {
		Tcl_SetObjResult(interp, Tcl_NewStringObj(
			"a precompiled script jumped interps", -1));
		Tcl_SetErrorCode(interp, "TCL", "OPERATION", "PROC",
			"CROSSINTERPBYTECODE", (char *)NULL);
		return TCL_ERROR;
	    }
	    codePtr->compileEpoch = iPtr->compileEpoch;
	    codePtr->nsPtr = nsPtr;
	} else {
	    Tcl_StoreInternalRep(bodyPtr, &tclByteCodeType, NULL);
	    codePtr = NULL;
	}
    }

    if (codePtr == NULL) {
	Tcl_HashEntry *hePtr;

#ifdef TCL_COMPILE_DEBUG
	if (tclTraceCompile >= TCL_TRACE_BYTECODE_COMPILE_SUMMARY) {
	    /*
	     * Display a line summarizing the top level command we are about
	     * to compile.
	     */

	    Tcl_Obj *message;

	    TclNewLiteralStringObj(message, "Compiling ");
	    Tcl_IncrRefCount(message);
	    Tcl_AppendStringsToObj(message, description, " \"", (char *)NULL);
	    Tcl_AppendLimitedToObj(message, procName, TCL_INDEX_NONE, 50, NULL);
	    fprintf(stdout, "%s\"\n", TclGetString(message));
	    Tcl_DecrRefCount(message);
	}
#else
    (void)description;
    (void)procName;
#endif

	/*
	 * Plug the current procPtr into the interpreter and coerce the code
	 * body to byte codes. The interpreter needs to know which proc it's
	 * compiling so that it can access its list of compiled locals.
	 *
	 * TRICKY NOTE: Be careful to push a call frame with the proper
	 *   namespace context, so that the byte codes are compiled in the
	 *   appropriate class context.
	 */

	iPtr->compiledProcPtr = procPtr;

	if (procPtr->numCompiledLocals > procPtr->numArgs) {
	    CompiledLocal *clPtr = procPtr->firstLocalPtr;
	    CompiledLocal *lastPtr = NULL;
	    int i, numArgs = procPtr->numArgs;

	    for (i = 0; i < numArgs; i++) {
		lastPtr = clPtr;
		clPtr = clPtr->nextPtr;
	    }

	    if (lastPtr) {
		lastPtr->nextPtr = NULL;
	    } else {
		procPtr->firstLocalPtr = NULL;
	    }
	    procPtr->lastLocalPtr = lastPtr;
	    while (clPtr) {
		CompiledLocal *toFree = clPtr;

		clPtr = clPtr->nextPtr;
		if (toFree->resolveInfo) {
		    if (toFree->resolveInfo->deleteProc) {
			toFree->resolveInfo->deleteProc(toFree->resolveInfo);
		    } else {
			Tcl_Free(toFree->resolveInfo);
		    }
		}
		Tcl_Free(toFree);
	    }
	    procPtr->numCompiledLocals = procPtr->numArgs;
	}

	(void) TclPushStackFrame(interp, &framePtr, (Tcl_Namespace *) nsPtr,
		/* isProcCallFrame */ 0);

	/*
	 * TIP #280: We get the invoking context from the cmdFrame which
	 * was saved by 'Tcl_ProcObjCmd' (using linePBodyPtr).
	 */

	hePtr = Tcl_FindHashEntry(iPtr->linePBodyPtr, procPtr);

	/*
	 * Constructed saved frame has body as word 0. See Tcl_ProcObjCmd.
	 */

	iPtr->invokeWord = 0;
	iPtr->invokeCmdFramePtr = hePtr ? (CmdFrame *)Tcl_GetHashValue(hePtr) : NULL;
	TclSetByteCodeFromAny(interp, bodyPtr, NULL, NULL);
	iPtr->invokeCmdFramePtr = NULL;
	TclPopStackFrame(interp);
    } else if (codePtr->nsEpoch != nsPtr->resolverEpoch) {
	/*
	 * The resolver epoch has changed, but we only need to invalidate the
	 * resolver cache.
	 */

	codePtr->nsEpoch = nsPtr->resolverEpoch;
	codePtr->flags |= TCL_BYTECODE_RESOLVE_VARS;
    }
    return TCL_OK;
}

/*
 *----------------------------------------------------------------------
 *
 * MakeProcError --
 *
 *	Function called by TclObjInterpProc to create the stack information
 *	upon an error from a procedure.
 *
 * Results:
 *	The interpreter's error info trace is set to a value that supplements
 *	the error code.
 *
 * Side effects:
 *	none.
 *
 *----------------------------------------------------------------------
 */

static void
MakeProcError(
    Tcl_Interp *interp,		/* The interpreter in which the procedure was
				 * called. */
    Tcl_Obj *procNameObj)	/* Name of the procedure. Used for error
				 * messages and trace information. */
{
    int overflow, limit = 60;
    Tcl_Size nameLen;
    const char *procName = TclGetStringFromObj(procNameObj, &nameLen);

    overflow = (nameLen > (Tcl_Size)limit);
    Tcl_AppendObjToErrorInfo(interp, Tcl_ObjPrintf(
	    "\n    (procedure \"%.*s%s\" line %d)",
	    (overflow ? limit : (int)nameLen), procName,
	    (overflow ? "..." : ""), Tcl_GetErrorLine(interp)));
}

/*
 *----------------------------------------------------------------------
 *
 * TclProcDeleteProc --
 *
 *	This function is invoked just before a command procedure is removed
 *	from an interpreter. Its job is to release all the resources allocated
 *	to the procedure.
 *
 * Results:
 *	None.
 *
 * Side effects:
 *	Memory gets freed, unless the procedure is actively being executed.
 *	In this case the cleanup is delayed until the last call to the current
 *	procedure completes.
 *
 *----------------------------------------------------------------------
 */

void
TclProcDeleteProc(
    void *clientData)		/* Procedure to be deleted. */
{
    Proc *procPtr = (Proc *)clientData;

    if (procPtr->refCount-- <= 1) {
	TclProcCleanupProc(procPtr);
    }
}

/*
 *----------------------------------------------------------------------
 *
 * TclProcCleanupProc --
 *
 *	This function does all the real work of freeing up a Proc structure.
 *	It's called only when the structure's reference count becomes zero.
 *
 * Results:
 *	None.
 *
 * Side effects:
 *	Memory gets freed.
 *
 *----------------------------------------------------------------------
 */

void
TclProcCleanupProc(
    Proc *procPtr)		/* Procedure to be deleted. */
{
    CompiledLocal *localPtr;
    Tcl_Obj *bodyPtr = procPtr->bodyPtr;
    Tcl_Obj *defPtr;
    Tcl_ResolvedVarInfo *resVarInfo;
    Tcl_HashEntry *hePtr = NULL;
    CmdFrame *cfPtr = NULL;
    Interp *iPtr = procPtr->iPtr;

    if (bodyPtr != NULL) {
	/* procPtr is stored in body's ByteCode, so ensure to reset it. */
	ByteCode *codePtr;

	ByteCodeGetInternalRep(bodyPtr, &tclByteCodeType, codePtr);
	if (codePtr != NULL && codePtr->procPtr == procPtr) {
	    codePtr->procPtr = NULL;
	}
	Tcl_DecrRefCount(bodyPtr);
    }
    for (localPtr = procPtr->firstLocalPtr; localPtr != NULL; ) {
	CompiledLocal *nextPtr = localPtr->nextPtr;

	resVarInfo = localPtr->resolveInfo;
	if (resVarInfo) {
	    if (resVarInfo->deleteProc) {
		resVarInfo->deleteProc(resVarInfo);
	    } else {
		Tcl_Free(resVarInfo);
	    }
	}

	if (localPtr->defValuePtr != NULL) {
	    defPtr = localPtr->defValuePtr;
	    Tcl_DecrRefCount(defPtr);
	}
	Tcl_Free(localPtr);
	localPtr = nextPtr;
    }
    Tcl_Free(procPtr);

    /*
     * TIP #280: Release the location data associated with this Proc
     * structure, if any. The interpreter may not exist (For example for
     * procbody structures created by tbcload.
     */

    if (iPtr == NULL) {
	return;
    }

    hePtr = Tcl_FindHashEntry(iPtr->linePBodyPtr, procPtr);
    if (!hePtr) {
	return;
    }

    cfPtr = (CmdFrame *)Tcl_GetHashValue(hePtr);

    if (cfPtr) {
	if (cfPtr->type == TCL_LOCATION_SOURCE) {
	    Tcl_DecrRefCount(cfPtr->data.eval.path);
	    cfPtr->data.eval.path = NULL;
	}
	Tcl_Free(cfPtr->line);
	cfPtr->line = NULL;
	Tcl_Free(cfPtr);
    }
    Tcl_DeleteHashEntry(hePtr);
}

/*
 *----------------------------------------------------------------------
 *
 * TclUpdateReturnInfo --
 *
 *	This function is called when procedures return, and at other points
 *	where the TCL_RETURN code is used. It examines the returnLevel and
 *	returnCode to determine the real return status.
 *
 * Results:
 *	The return value is the true completion code to use for the procedure
 *	or script, instead of TCL_RETURN.
 *
 * Side effects:
 *	None.
 *
 *----------------------------------------------------------------------
 */

int
TclUpdateReturnInfo(
    Interp *iPtr)		/* Interpreter for which TCL_RETURN exception
				 * is being processed. */
{
    int code = TCL_RETURN;

    iPtr->returnLevel--;
    if (iPtr->returnLevel < 0) {
	Tcl_Panic("TclUpdateReturnInfo: negative return level");
    }
    if (iPtr->returnLevel == 0) {
	/*
	 * Now we've reached the level to return the requested -code.
	 * Since iPtr->returnLevel and iPtr->returnCode have completed
	 * their task, we now reset them to default values so that any
	 * bare "return TCL_RETURN" that may follow will work [Bug 2152286].
	 */

	code = iPtr->returnCode;
	iPtr->returnLevel = 1;
	iPtr->returnCode = TCL_OK;
	if (code == TCL_ERROR) {
	    iPtr->flags |= ERR_LEGACY_COPY;
	}
    }
    return code;
}

/*
 *----------------------------------------------------------------------
 *
 * TclGetObjInterpProc/TclGetObjInterpProc2 --
 *
 *	Returns a pointer to the TclObjInterpProc/ObjInterpProc2 functions;
 *	this is different from the value obtained from the TclObjInterpProc
 *	reference on systems like Windows where import and export versions
 *	of a function exported by a DLL exist.
 *
 * Results:
 *	Returns the internal address of the TclObjInterpProc/ObjInterpProc2
 *	functions.
 *
 * Side effects:
 *	None.
 *
 *----------------------------------------------------------------------
 */

Tcl_ObjCmdProc *
TclGetObjInterpProc(void)
{
    return TclObjInterpProc;
}

Tcl_ObjCmdProc2 *
TclGetObjInterpProc2(void)
{
    return ObjInterpProc2;
}

/*
 *----------------------------------------------------------------------
 *
 * TclNewProcBodyObj --
 *
 *	Creates a new object, of type "procbody", whose internal
 *	representation is the given Proc struct. The newly created object's
 *	reference count is 0.
 *
 * Results:
 *	Returns a pointer to a newly allocated Tcl_Obj, NULL on error.
 *
 * Side effects:
 *	The reference count in the ByteCode attached to the Proc is bumped up
 *	by one, since the internal rep stores a pointer to it.
 *
 *----------------------------------------------------------------------
 */

Tcl_Obj *
TclNewProcBodyObj(
    Proc *procPtr)		/* the Proc struct to store as the internal
				 * representation. */
{
    Tcl_Obj *objPtr;

    if (!procPtr) {
	return NULL;
    }

    TclNewObj(objPtr);
    if (objPtr) {
	ProcSetInternalRep(objPtr, procPtr);
    }

    return objPtr;
}

/*
 *----------------------------------------------------------------------
 *
 * ProcBodyDup --
 *
 *	Tcl_ObjType's Dup function for the proc body object. Bumps the
 *	reference count on the Proc stored in the internal representation.
 *
 * Results:
 *	None.
 *
 * Side effects:
 *	Sets up the object in dupPtr to be a duplicate of the one in srcPtr.
 *
 *----------------------------------------------------------------------
 */

static void
ProcBodyDup(
    Tcl_Obj *srcPtr,		/* Object to copy. */
    Tcl_Obj *dupPtr)		/* Target object for the duplication. */
{
    Proc *procPtr;
    ProcGetInternalRep(srcPtr, procPtr);

    ProcSetInternalRep(dupPtr, procPtr);
}

/*
 *----------------------------------------------------------------------
 *
 * ProcBodyFree --
 *
 *	Tcl_ObjType's Free function for the proc body object. The reference
 *	count on its Proc struct is decreased by 1; if the count reaches 0,
 *	the proc is freed.
 *
 * Results:
 *	None.
 *
 * Side effects:
 *	If the reference count on the Proc struct reaches 0, the struct is
 *	freed.
 *
 *----------------------------------------------------------------------
 */

static void
ProcBodyFree(
    Tcl_Obj *objPtr)		/* The object to clean up. */
{
    Proc *procPtr;

    ProcGetInternalRep(objPtr, procPtr);

    if (procPtr->refCount-- <= 1) {
	TclProcCleanupProc(procPtr);
    }
}

/*
 *----------------------------------------------------------------------
 *
 * DupLambdaInternalRep, FreeLambdaInternalRep, SetLambdaFromAny --
 *
 *	How to manage the internal representations of lambda term objects.
 *	Syntactically they look like a two- or three-element list, where the
 *	first element is the formal arguments, the second is the body, and
 *	the (optional) third is the namespace to execute the lambda term
 *	within (the global namespace is assumed if it is absent).
 *
 *----------------------------------------------------------------------
 */

static void
DupLambdaInternalRep(
    Tcl_Obj *srcPtr,		/* Object with internal rep to copy. */
    Tcl_Obj *copyPtr)		/* Object with internal rep to set. */
{
    Proc *procPtr;
    Tcl_Obj *nsObjPtr;

    LambdaGetInternalRep(srcPtr, procPtr, nsObjPtr);
    assert(procPtr != NULL);

    procPtr->refCount++;

    LambdaSetInternalRep(copyPtr, procPtr, nsObjPtr);
}

static void
FreeLambdaInternalRep(
    Tcl_Obj *objPtr)		/* CmdName object with internal representation
				 * to free. */
{
    Proc *procPtr;
    Tcl_Obj *nsObjPtr;

    LambdaGetInternalRep(objPtr, procPtr, nsObjPtr);
    assert(procPtr != NULL);

    if (procPtr->refCount-- <= 1) {
	TclProcCleanupProc(procPtr);
    }
    TclDecrRefCount(nsObjPtr);
}

static int
SetLambdaFromAny(
    Tcl_Interp *interp,		/* Used for error reporting if not NULL. */
    Tcl_Obj *objPtr)		/* The object to convert. */
{
    Interp *iPtr = (Interp *) interp;
    const char *name;
    Tcl_Obj *argsPtr, *bodyPtr, *nsObjPtr, **objv;
    int result;
    Tcl_Size objc;
    CmdFrame *cfPtr = NULL;
    Proc *procPtr;

    if (interp == NULL) {
	return TCL_ERROR;
    }

    /*
     * Convert objPtr to list type first; if it cannot be converted, or if its
     * length is not 2, then it cannot be converted to lambdaType.
     */

    result = TclListObjLength(NULL, objPtr, &objc);
    if ((result != TCL_OK) || ((objc != 2) && (objc != 3))) {
	Tcl_SetObjResult(interp, Tcl_ObjPrintf(
		"can't interpret \"%s\" as a lambda expression",
		Tcl_GetString(objPtr)));
	Tcl_SetErrorCode(interp, "TCL", "VALUE", "LAMBDA", (char *)NULL);
	return TCL_ERROR;
    }
    result = TclListObjGetElements(NULL, objPtr, &objc, &objv);
    if ((result != TCL_OK) || ((objc != 2) && (objc != 3))) {
	Tcl_SetObjResult(interp, Tcl_ObjPrintf(
		"can't interpret \"%s\" as a lambda expression",
		TclGetString(objPtr)));
	Tcl_SetErrorCode(interp, "TCL", "VALUE", "LAMBDA", (char *)NULL);
	return TCL_ERROR;
    }

    argsPtr = objv[0];
    bodyPtr = objv[1];

    /*
     * Create and initialize the Proc struct. The cmdPtr field is set to NULL
     * to signal that this is an anonymous function.
     */

    name = TclGetString(objPtr);

    if (TclCreateProc(interp, /*ignored nsPtr*/ NULL, name, argsPtr, bodyPtr,
	    &procPtr) != TCL_OK) {
	Tcl_AppendObjToErrorInfo(interp, Tcl_ObjPrintf(
		"\n    (parsing lambda expression \"%s\")", name));
	return TCL_ERROR;
    }

    /*
     * CAREFUL: TclCreateProc returns refCount==1! [Bug 1578454]
     * procPtr->refCount = 1;
     */

    procPtr->cmdPtr = NULL;

    /*
     * TIP #280: Remember the line the apply body is starting on. In a Byte
     * code context we ask the engine to provide us with the necessary
     * information. This is for the initialization of the byte code compiler
     * when the body is used for the first time.
     *
     * NOTE: The body is the second word in the 'objPtr'. Its location,
     * accessible through 'context.line[1]' (see below) is therefore only the
     * first approximation of the actual line the body is on. We have to use
     * the string rep of the 'objPtr' to determine the exact line. This is
     * available already through 'name'. Use 'TclListLines', see 'switch'
     * (tclCmdMZ.c).
     *
     * This code is nearly identical to the #280 code in Tcl_ProcObjCmd, see
     * this file. The differences are the different index of the body in the
     * line array of the context, and the special processing mentioned in the
     * previous paragraph to track into the list. Find a way to factor the
     * common elements into a single function.
     */

    if (iPtr->cmdFramePtr) {
	CmdFrame *contextPtr = (CmdFrame *)TclStackAlloc(interp, sizeof(CmdFrame));

	*contextPtr = *iPtr->cmdFramePtr;
	if (contextPtr->type == TCL_LOCATION_BC) {
	    /*
	     * Retrieve the source context from the bytecode. This call
	     * accounts for the reference to the source file, if any, held in
	     * 'context.data.eval.path'.
	     */

	    TclGetSrcInfoForPc(contextPtr);
	} else if (contextPtr->type == TCL_LOCATION_SOURCE) {
	    /*
	     * We created a new reference to the source file path name when we
	     * created 'context' above. Account for the reference.
	     */

	    Tcl_IncrRefCount(contextPtr->data.eval.path);

	}

	if (contextPtr->type == TCL_LOCATION_SOURCE) {
	    /*
	     * We can record source location within a lambda only if the body
	     * was not created by substitution.
	     */

	    if (contextPtr->line
		    && (contextPtr->nline >= 2) && (contextPtr->line[1] >= 0)) {
		int buf[2];

		/*
		 * Move from approximation (line of list cmd word) to actual
		 * location (line of 2nd list element).
		 */

		cfPtr = (CmdFrame *)Tcl_Alloc(sizeof(CmdFrame));
		TclListLines(objPtr, contextPtr->line[1], 2, buf, NULL);

		cfPtr->level = -1;
		cfPtr->type = contextPtr->type;
		cfPtr->line = (int *)Tcl_Alloc(sizeof(int));
		cfPtr->line[0] = buf[1];
		cfPtr->nline = 1;
		cfPtr->framePtr = NULL;
		cfPtr->nextPtr = NULL;

		cfPtr->data.eval.path = contextPtr->data.eval.path;
		Tcl_IncrRefCount(cfPtr->data.eval.path);

		cfPtr->cmd = NULL;
		cfPtr->len = 0;
	    }

	    /*
	     * 'contextPtr' is going out of scope. Release the reference that
	     * it's holding to the source file path
	     */

	    Tcl_DecrRefCount(contextPtr->data.eval.path);
	}
	TclStackFree(interp, contextPtr);
    }
    Tcl_SetHashValue(Tcl_CreateHashEntry(iPtr->linePBodyPtr, procPtr,
	    NULL), cfPtr);

    /*
     * Set the namespace for this lambda: given by objv[2] understood as a
     * global reference, or else global per default.
     */

    if (objc == 2) {
	TclNewLiteralStringObj(nsObjPtr, "::");
    } else {
	const char *nsName = TclGetString(objv[2]);

	if ((nsName[0] != ':') || (nsName[1] != ':')) {
	    TclNewLiteralStringObj(nsObjPtr, "::");
	    Tcl_AppendObjToObj(nsObjPtr, objv[2]);
	} else {
	    nsObjPtr = objv[2];
	}
    }

    /*
     * Free the list internalrep of objPtr - this will free argsPtr, but
     * bodyPtr retains a reference from the Proc structure. Then finish the
     * conversion to lambdaType.
     */

    LambdaSetInternalRep(objPtr, procPtr, nsObjPtr);
    return TCL_OK;
}

Proc *
TclGetLambdaFromObj(
    Tcl_Interp *interp,
    Tcl_Obj *objPtr,
    Tcl_Obj **nsObjPtrPtr)
{
    Proc *procPtr;
    Tcl_Obj *nsObjPtr;

    LambdaGetInternalRep(objPtr, procPtr, nsObjPtr);

    if (!procPtr || (procPtr->iPtr != (Interp *)interp)) {
	if (SetLambdaFromAny(interp, objPtr) != TCL_OK) {
	    return NULL;
	}
	LambdaGetInternalRep(objPtr, procPtr, nsObjPtr);
    }

    assert(procPtr != NULL);
    if (procPtr->iPtr != (Interp *)interp) {
	return NULL;
    }

    *nsObjPtrPtr = nsObjPtr;
    return procPtr;
}

/*
 *----------------------------------------------------------------------
 *
 * Tcl_ApplyObjCmd --
 *
 *	This object-based function is invoked to process the "apply" Tcl
 *	command. See the user documentation for details on what it does.
 *
 * Results:
 *	A standard Tcl object result value.
 *
 * Side effects:
 *	Depends on the content of the lambda term (i.e., objv[1]).
 *
 *----------------------------------------------------------------------
 */

int
Tcl_ApplyObjCmd(
    void *clientData,
    Tcl_Interp *interp,		/* Current interpreter. */
    int objc,			/* Number of arguments. */
    Tcl_Obj *const objv[])	/* Argument objects. */
{
    return Tcl_NRCallObjProc(interp, TclNRApplyObjCmd, clientData, objc, objv);
}

int
TclNRApplyObjCmd(
    TCL_UNUSED(void *),
    Tcl_Interp *interp,		/* Current interpreter. */
    int objc,			/* Number of arguments. */
    Tcl_Obj *const objv[])	/* Argument objects. */
{
    Proc *procPtr = NULL;
    Tcl_Obj *lambdaPtr, *nsObjPtr;
    int result;
    Tcl_Namespace *nsPtr;
    ApplyExtraData *extraPtr;

    if (objc < 2) {
	Tcl_WrongNumArgs(interp, 1, objv, "lambdaExpr ?arg ...?");
	return TCL_ERROR;
    }

    /*
     * Set lambdaPtr, convert it to tclLambdaType in the current interp if
     * necessary.
     */

    lambdaPtr = objv[1];
    procPtr = TclGetLambdaFromObj(interp, lambdaPtr, &nsObjPtr);

    if (procPtr == NULL) {
	return TCL_ERROR;
    }

    /*
     * Push a call frame for the lambda namespace.
     * Note that TclObjInterpProc() will pop it.
     */

    result = TclGetNamespaceFromObj(interp, nsObjPtr, &nsPtr);
    if (result != TCL_OK) {
	return TCL_ERROR;
    }

    extraPtr = (ApplyExtraData *)TclStackAlloc(interp, sizeof(ApplyExtraData));
    memset(&extraPtr->cmd, 0, sizeof(Command));
    procPtr->cmdPtr = &extraPtr->cmd;
    extraPtr->cmd.nsPtr = (Namespace *) nsPtr;

    /*
     * TIP#280 (semi-)HACK!
     *
     * Using cmd.clientData to tell [info frame] how to render the lambdaPtr.
     * The InfoFrameCmd will detect this case by testing cmd.hPtr for NULL.
     * This condition holds here because of the memset() above, and nowhere
     * else (in the core). Regular commands always have a valid hPtr, and
     * lambda's never.
     */

    extraPtr->efi.length = 1;
    extraPtr->efi.fields[0].name = "lambda";
    extraPtr->efi.fields[0].proc = NULL;
    extraPtr->efi.fields[0].clientData = lambdaPtr;
    extraPtr->cmd.clientData = &extraPtr->efi;

    result = TclPushProcCallFrame(procPtr, interp, objc, objv, 1);
    if (result == TCL_OK) {
	TclNRAddCallback(interp, ApplyNR2, extraPtr);
	result = TclNRInterpProcCore(interp, objv[1], 2, &MakeLambdaError);
    }
    return result;
}

static int
ApplyNR2(
    void *data[],
    Tcl_Interp *interp,
    int result)
{
    ApplyExtraData *extraPtr = (ApplyExtraData *)data[0];

    TclStackFree(interp, extraPtr);
    return result;
}

/*
 *----------------------------------------------------------------------
 *
 * MakeLambdaError --
 *
 *	Function called by TclObjInterpProc to create the stack information
 *	upon an error from a lambda term.
 *
 * Results:
 *	The interpreter's error info trace is set to a value that supplements
 *	the error code.
 *
 * Side effects:
 *	none.
 *
 *----------------------------------------------------------------------
 */

static void
MakeLambdaError(
    Tcl_Interp *interp,		/* The interpreter in which the procedure was
				 * called. */
    Tcl_Obj *procNameObj)	/* Name of the procedure. Used for error
				 * messages and trace information. */
{
    int overflow, limit = 60;
    Tcl_Size nameLen;
    const char *procName = TclGetStringFromObj(procNameObj, &nameLen);

    overflow = (nameLen > (Tcl_Size)limit);
    Tcl_AppendObjToErrorInfo(interp, Tcl_ObjPrintf(
	    "\n    (lambda term \"%.*s%s\" line %d)",
	    (overflow ? limit : (int)nameLen), procName,
	    (overflow ? "..." : ""), Tcl_GetErrorLine(interp)));
}

/*
 *----------------------------------------------------------------------
 *
 * TclGetCmdFrameForProcedure --
 *
 *	How to get the CmdFrame information for a procedure.
 *
 * Results:
 *	A pointer to the CmdFrame (only guaranteed to be valid until the next
 *	Tcl command is processed or the interpreter's state is otherwise
 *	modified) or a NULL if the information is not available.
 *
 * Side effects:
 *	none.
 *
 *----------------------------------------------------------------------
 */

CmdFrame *
TclGetCmdFrameForProcedure(
    Proc *procPtr)		/* The procedure whose cmd-frame is to be
				 * looked up. */
{
    Tcl_HashEntry *hePtr;

    if (procPtr == NULL || procPtr->iPtr == NULL) {
	return NULL;
    }
    hePtr = Tcl_FindHashEntry(procPtr->iPtr->linePBodyPtr, procPtr);
    if (hePtr == NULL) {
	return NULL;
    }
    return (CmdFrame *) Tcl_GetHashValue(hePtr);
}

/*
 * Local Variables:
 * mode: c
 * c-basic-offset: 4
 * fill-column: 78
 * End:
 */<|MERGE_RESOLUTION|>--- conflicted
+++ resolved
@@ -1008,12 +1008,7 @@
 	objPtr = Tcl_ConcatObj(objc, objv);
     }
 
-<<<<<<< HEAD
-    TclNRAddCallback(interp, Uplevel_Callback, savedVarFramePtr);
-=======
-    TclNRAddCallback(interp, TclUplevelCallback, savedVarFramePtr, NULL, NULL,
-	    NULL);
->>>>>>> 5b4e86c7
+    TclNRAddCallback(interp, TclUplevelCallback, savedVarFramePtr);
     return TclNREvalObjEx(interp, objPtr, 0, invoker, word);
   uplevelSyntax:
     Tcl_WrongNumArgs(interp, 1, objv, "?level? command ?arg ...?");
