--- conflicted
+++ resolved
@@ -2617,13 +2617,9 @@
     Tcl_Obj *resultObj = NULL;
     unsigned char *data, *datastart, *dataend;
     unsigned char *begin, *cursor, c;
-<<<<<<< HEAD
-    int i, index, value, size, cut = 0, strict = 0;
-    size_t count = 0;
-=======
-    int i, index, value, size, pure = 1, count = 0, cut = 0, strict = 0;
+    int i, index, value, pure = 1, strict = 0;
+    size_t size, cut = 0, count = 0;
     Tcl_UniChar ch = 0;
->>>>>>> 5ffd1bf5
     enum {OPT_STRICT };
     static const char *const optStrings[] = { "-strict", NULL };
 
@@ -2701,13 +2697,8 @@
     }
     TclDecrRefCount(resultObj);
     Tcl_SetObjResult(interp, Tcl_ObjPrintf(
-<<<<<<< HEAD
 	    "invalid hexadecimal digit \"%c\" at position %" TCL_Z_MODIFIER "u",
-	    c, data - datastart - 1));
-=======
-	    "invalid hexadecimal digit \"%c\" at position %d",
-	    ch, (int) (data - datastart - 1)));
->>>>>>> 5ffd1bf5
+	    ch, data - datastart - 1));
     Tcl_SetErrorCode(interp, "TCL", "BINARY", "DECODE", "INVALID", NULL);
     return TCL_ERROR;
 }
@@ -2994,12 +2985,8 @@
     Tcl_Obj *resultObj = NULL;
     unsigned char *data, *datastart, *dataend;
     unsigned char *begin, *cursor;
-<<<<<<< HEAD
-    int i, index, size, strict = 0, lineLen;
-    size_t count = 0;
-=======
-    int i, index, size, pure = 1, count = 0, strict = 0, lineLen;
->>>>>>> 5ffd1bf5
+    int i, index, pure = 1, strict = 0, lineLen;
+    size_t size, count = 0;
     unsigned char c;
     Tcl_UniChar ch = 0;
     enum { OPT_STRICT };
@@ -3139,13 +3126,8 @@
 	TclUtfToUniChar((const char *)(data - 1), &ch);
     }
     Tcl_SetObjResult(interp, Tcl_ObjPrintf(
-<<<<<<< HEAD
 	    "invalid uuencode character \"%c\" at position %" TCL_Z_MODIFIER "u",
-	    c, data - datastart - 1));
-=======
-	    "invalid uuencode character \"%c\" at position %d",
-	    ch, (int) (data - datastart - 1)));
->>>>>>> 5ffd1bf5
+	    ch, data - datastart - 1));
     Tcl_SetErrorCode(interp, "TCL", "BINARY", "DECODE", "INVALID", NULL);
     TclDecrRefCount(resultObj);
     return TCL_ERROR;
@@ -3180,14 +3162,9 @@
     unsigned char *begin = NULL;
     unsigned char *cursor = NULL;
     int pure = 1, strict = 0;
-<<<<<<< HEAD
     int i, index, cut = 0;
     size_t size, count = 0;
-    Tcl_UniChar ch;
-=======
-    int i, index, size, cut = 0, count = 0;
     Tcl_UniChar ch = 0;
->>>>>>> 5ffd1bf5
     enum { OPT_STRICT };
     static const char *const optStrings[] = { "-strict", NULL };
 
