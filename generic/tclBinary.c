--- conflicted
+++ resolved
@@ -440,22 +440,13 @@
     const Tcl_ObjIntRep *irPtr = TclFetchIntRep(objPtr, &properByteArrayType);
 
     if (irPtr == NULL) {
-<<<<<<< HEAD
 	if (TCL_ERROR == SetByteArrayFromAny(NULL, objPtr)) {
 	    if (lengthPtr != NULL) {
 		*lengthPtr = 0;
-=======
-	irPtr = TclFetchIntRep(objPtr, &tclByteArrayType);
-	if (irPtr == NULL) {
-	    SetByteArrayFromAny(NULL, objPtr);
-	    irPtr = TclFetchIntRep(objPtr, &properByteArrayType);
-	    if (irPtr == NULL) {
-		irPtr = TclFetchIntRep(objPtr, &tclByteArrayType);
->>>>>>> e1638196
 	    }
 	    return NULL;
 	}
-	irPtr = Tcl_FetchIntRep(objPtr, &properByteArrayType);
+	irPtr = TclFetchIntRep(objPtr, &properByteArrayType);
     }
     baPtr = GET_BYTEARRAY(irPtr);
 
@@ -502,22 +493,12 @@
 
     irPtr = TclFetchIntRep(objPtr, &properByteArrayType);
     if (irPtr == NULL) {
-<<<<<<< HEAD
 	if (length == 0) {
 	    Tcl_SetByteArrayObj(objPtr, NULL, 0);
 	} else if (TCL_ERROR == SetByteArrayFromAny(NULL, objPtr)) {
 	    return NULL;
-=======
-	irPtr = TclFetchIntRep(objPtr, &tclByteArrayType);
-	if (irPtr == NULL) {
-	    SetByteArrayFromAny(NULL, objPtr);
-	    irPtr = TclFetchIntRep(objPtr, &properByteArrayType);
-	    if (irPtr == NULL) {
-		irPtr = TclFetchIntRep(objPtr, &tclByteArrayType);
-	    }
->>>>>>> e1638196
-	}
-	irPtr = Tcl_FetchIntRep(objPtr, &properByteArrayType);
+	}
+	irPtr = TclFetchIntRep(objPtr, &properByteArrayType);
     }
 
     byteArrayPtr = GET_BYTEARRAY(irPtr);
@@ -585,7 +566,7 @@
 TclNarrowToBytes(
     Tcl_Obj *objPtr)
 {
-    if (NULL == Tcl_FetchIntRep(objPtr, &properByteArrayType)) {
+    if (NULL == TclFetchIntRep(objPtr, &properByteArrayType)) {
 	Tcl_ObjIntRep ir;
 	ByteArray *byteArrayPtr;
 
@@ -608,23 +589,9 @@
     ByteArray *byteArrayPtr;
     Tcl_ObjIntRep ir;
 
-<<<<<<< HEAD
-    if (Tcl_FetchIntRep(objPtr, &properByteArrayType)) {
-fprintf(stdout, "COVER\n"); fflush(stdout);
-	return TCL_OK;
-    }
-=======
     if (objPtr->typePtr == &properByteArrayType) {
 	return TCL_OK;
     }
-    if (objPtr->typePtr == &tclByteArrayType) {
-	return TCL_OK;
-    }
-
-    src = TclGetString(objPtr);
-    length = objPtr->length;
-    srcEnd = src + length;
->>>>>>> e1638196
 
     if (0 == MakeByteArray(objPtr, 1, &byteArrayPtr)) {
 	return TCL_ERROR;
@@ -654,16 +621,6 @@
  */
 
 static void
-<<<<<<< HEAD
-=======
-FreeByteArrayInternalRep(
-    Tcl_Obj *objPtr)		/* Object with internal rep to free. */
-{
-    Tcl_Free(GET_BYTEARRAY(TclFetchIntRep(objPtr, &tclByteArrayType)));
-}
-
-static void
->>>>>>> e1638196
 FreeProperByteArrayInternalRep(
     Tcl_Obj *objPtr)		/* Object with internal rep to free. */
 {
@@ -689,30 +646,6 @@
  */
 
 static void
-<<<<<<< HEAD
-=======
-DupByteArrayInternalRep(
-    Tcl_Obj *srcPtr,		/* Object with internal rep to copy. */
-    Tcl_Obj *copyPtr)		/* Object with internal rep to set. */
-{
-    size_t length;
-    ByteArray *srcArrayPtr, *copyArrayPtr;
-    Tcl_ObjIntRep ir;
-
-    srcArrayPtr = GET_BYTEARRAY(TclFetchIntRep(srcPtr, &tclByteArrayType));
-    length = srcArrayPtr->used;
-
-    copyArrayPtr = Tcl_Alloc(BYTEARRAY_SIZE(length));
-    copyArrayPtr->used = length;
-    copyArrayPtr->allocated = length;
-    memcpy(copyArrayPtr->bytes, srcArrayPtr->bytes, length);
-
-    SET_BYTEARRAY(&ir, copyArrayPtr);
-    Tcl_StoreIntRep(copyPtr, &tclByteArrayType, &ir);
-}
-
-static void
->>>>>>> e1638196
 DupProperByteArrayInternalRep(
     Tcl_Obj *srcPtr,		/* Object with internal rep to copy. */
     Tcl_Obj *copyPtr)		/* Object with internal rep to set. */
@@ -829,20 +762,10 @@
 
     irPtr = TclFetchIntRep(objPtr, &properByteArrayType);
     if (irPtr == NULL) {
-<<<<<<< HEAD
 	if (TCL_ERROR == SetByteArrayFromAny(NULL, objPtr)) {
 	    Tcl_Panic("attempt to append bytes to non-bytearray");
-=======
-	irPtr = TclFetchIntRep(objPtr, &tclByteArrayType);
-	if (irPtr == NULL) {
-	    SetByteArrayFromAny(NULL, objPtr);
-	    irPtr = TclFetchIntRep(objPtr, &properByteArrayType);
-	    if (irPtr == NULL) {
-		irPtr = TclFetchIntRep(objPtr, &tclByteArrayType);
-	    }
->>>>>>> e1638196
-	}
-	irPtr = Tcl_FetchIntRep(objPtr, &properByteArrayType);
+	}
+	irPtr = TclFetchIntRep(objPtr, &properByteArrayType);
     }
     byteArrayPtr = GET_BYTEARRAY(irPtr);
 
