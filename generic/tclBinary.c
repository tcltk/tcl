/*
 * tclBinary.c --
 *
 *	This file contains the implementation of the "binary" Tcl built-in
 *	command and the Tcl binary data object.
 *
 * Copyright © 1997 Sun Microsystems, Inc.
 * Copyright © 1998-1999 Scriptics Corporation.
 *
 * See the file "license.terms" for information on usage and redistribution of
 * this file, and for a DISCLAIMER OF ALL WARRANTIES.
 */

#include "tclInt.h"
#include "tclTomMath.h"

#include <math.h>
#include <assert.h>

/*
 * The following constants are used by GetFormatSpec to indicate various
 * special conditions in the parsing of a format specifier.
 */

#define BINARY_ALL -1		/* Use all elements in the argument. */
#define BINARY_NOCOUNT -2	/* No count was specified in format. */

/*
 * The following flags may be OR'ed together and returned by GetFormatSpec
 */

#define BINARY_SIGNED 0		/* Field to be read as signed data */
#define BINARY_UNSIGNED 1	/* Field to be read as unsigned data */

/*
 * The following defines the maximum number of different (integer) numbers
 * placed in the object cache by 'binary scan' before it bails out and
 * switches back to Plan A (creating a new object for each value.)
 * Theoretically, it would be possible to keep the cache about for the values
 * that are already in it, but that makes the code slower in practice when
 * overflow happens, and makes little odds the rest of the time (as measured
 * on my machine.) It is also slower (on the sample I tried at least) to grow
 * the cache to hold all items we might want to put in it; presumably the
 * extra cost of managing the memory for the enlarged table outweighs the
 * benefit from allocating fewer objects. This is probably because as the
 * number of objects increases, the likelihood of reuse of any particular one
 * drops, and there is very little gain from larger maximum cache sizes (the
 * value below is chosen to allow caching to work in full with conversion of
 * bytes.) - DKF
 */

#define BINARY_SCAN_MAX_CACHE	260

/*
 * Prototypes for local procedures defined in this file:
 */

static void		DupProperByteArrayInternalRep(Tcl_Obj *srcPtr,
			    Tcl_Obj *copyPtr);
static int		FormatNumber(Tcl_Interp *interp, int type,
			    Tcl_Obj *src, unsigned char **cursorPtr);
static void		FreeProperByteArrayInternalRep(Tcl_Obj *objPtr);
static int		GetFormatSpec(const char **formatPtr, char *cmdPtr,
			    Tcl_Size *countPtr, int *flagsPtr);
static Tcl_Obj *	ScanNumber(unsigned char *buffer, int type,
			    int flags, Tcl_HashTable **numberCachePtr);
static int		SetByteArrayFromAny(Tcl_Interp *interp, Tcl_Size limit,
			    Tcl_Obj *objPtr);
static void		UpdateStringOfByteArray(Tcl_Obj *listPtr);
static void		DeleteScanNumberCache(Tcl_HashTable *numberCachePtr);
static int		NeedReversing(int format);
static void		CopyNumber(const void *from, void *to,
			    size_t length, int type);
/* Binary ensemble commands */
static Tcl_ObjCmdProc	BinaryFormatCmd;
static Tcl_ObjCmdProc	BinaryScanCmd;
/* Binary encoding sub-ensemble commands */
static Tcl_ObjCmdProc	BinaryEncodeHex;
static Tcl_ObjCmdProc	BinaryDecodeHex;
static Tcl_ObjCmdProc	BinaryEncode64;
static Tcl_ObjCmdProc	BinaryDecode64;
static Tcl_ObjCmdProc	BinaryEncodeUu;
static Tcl_ObjCmdProc	BinaryDecodeUu;

/*
 * The following tables are used by the binary encoders
 */

static const char HexDigits[16] = {
    '0', '1', '2', '3', '4', '5', '6', '7',
    '8', '9', 'a', 'b', 'c', 'd', 'e', 'f'
};

static const char UueDigits[65] = {
    '`', '!', '"', '#', '$', '%', '&', '\'',
    '(', ')', '*', '+', ',', '-', '.', '/',
    '0', '1', '2', '3', '4', '5', '6', '7',
    '8', '9', ':', ';', '<', '=', '>', '?',
    '@', 'A', 'B', 'C', 'D', 'E', 'F', 'G',
    'H', 'I', 'J', 'K', 'L', 'M', 'N', 'O',
    'P', 'Q', 'R', 'S', 'T', 'U', 'V', 'W',
    'X', 'Y', 'Z', '[', '\\',']', '^', '_',
    '`'
};

static const char B64Digits[65] = {
    'A', 'B', 'C', 'D', 'E', 'F', 'G', 'H',
    'I', 'J', 'K', 'L', 'M', 'N', 'O', 'P',
    'Q', 'R', 'S', 'T', 'U', 'V', 'W', 'X',
    'Y', 'Z', 'a', 'b', 'c', 'd', 'e', 'f',
    'g', 'h', 'i', 'j', 'k', 'l', 'm', 'n',
    'o', 'p', 'q', 'r', 's', 't', 'u', 'v',
    'w', 'x', 'y', 'z', '0', '1', '2', '3',
    '4', '5', '6', '7', '8', '9', '+', '/',
    '='
};

/*
 * How to construct the ensembles.
 */

static const EnsembleImplMap binaryMap[] = {
    { "format", BinaryFormatCmd, TclCompileBasicMin1ArgCmd, NULL, NULL, 0 },
    { "scan",   BinaryScanCmd, TclCompileBasicMin2ArgCmd, NULL, NULL, 0 },
    { "encode", NULL, NULL, NULL, NULL, 0 },
    { "decode", NULL, NULL, NULL, NULL, 0 },
    { NULL, NULL, NULL, NULL, NULL, 0 }
};
static const EnsembleImplMap encodeMap[] = {
    { "hex",      BinaryEncodeHex, TclCompileBasic1ArgCmd, NULL, NULL, 0 },
    { "uuencode", BinaryEncodeUu,  NULL, NULL, NULL, 0 },
    { "base64",   BinaryEncode64,  NULL, NULL, NULL, 0 },
    { NULL, NULL, NULL, NULL, NULL, 0 }
};
static const EnsembleImplMap decodeMap[] = {
    { "hex",      BinaryDecodeHex, TclCompileBasic1Or2ArgCmd, NULL, NULL, 0 },
    { "uuencode", BinaryDecodeUu,  TclCompileBasic1Or2ArgCmd, NULL, NULL, 0 },
    { "base64",   BinaryDecode64,  TclCompileBasic1Or2ArgCmd, NULL, NULL, 0 },
    { NULL, NULL, NULL, NULL, NULL, 0 }
};

/*
 * The following Tcl_ObjType represents an array of bytes. The intent is to
 * allow arbitrary binary data to pass through Tcl as a Tcl value without loss
 * or damage. Such values are useful for things like encoded strings or Tk
 * images to name just two.
 *
 * A bytearray is an ordered sequence of bytes. Each byte is an integer value
 * in the range [0-255].  To be a Tcl value type, we need a way to encode each
 * value in the value set as a Tcl string.  A simple encoding is to
 * represent each byte value as the same codepoint value.  A bytearray of N
 * bytes is encoded into a Tcl string of N characters where the codepoint of
 * each character is the value of corresponding byte.  This approach creates a
 * one-to-one map between all bytearray values and a subset of Tcl string
 * values.  Tcl string values outside that subset do no represent any valid
 * bytearray value.  Attempts to treat those values as bytearrays will lead
 * to errors.  See TIP 568 for how this differs from Tcl 8.
 */

static const Tcl_ObjType properByteArrayType = {
    "bytearray",
    FreeProperByteArrayInternalRep,
    DupProperByteArrayInternalRep,
    UpdateStringOfByteArray,
    NULL,
    TCL_OBJTYPE_V0
};

/*
 * The following structure is the internal rep for a ByteArray object. Keeps
 * track of how much memory has been used and how much has been allocated for
 * the byte array to enable growing and shrinking of the ByteArray object with
 * fewer mallocs.
 */

typedef struct {
    Tcl_Size used;		/* The number of bytes used in the byte
				 * array. */
    Tcl_Size allocated;		/* The amount of space actually allocated
				 * minus 1 byte. */
    unsigned char bytes[TCLFLEXARRAY];	/* The array of bytes. The actual size of this
				 * field depends on the 'allocated' field
				 * above. */
} ByteArray;

#define BYTEARRAY_MAX_LEN (TCL_SIZE_MAX - (Tcl_Size)offsetof(ByteArray, bytes))
#define BYTEARRAY_SIZE(len) \
        ( (len < 0 || BYTEARRAY_MAX_LEN < (len)) \
	? (Tcl_Panic("negative length specified or max size of a Tcl value exceeded"), 0) \
	: (offsetof(ByteArray, bytes) + (len)) )
#define GET_BYTEARRAY(irPtr) ((ByteArray *) (irPtr)->twoPtrValue.ptr1)
#define SET_BYTEARRAY(irPtr, baPtr) \
		(irPtr)->twoPtrValue.ptr1 = (baPtr)

int
TclIsPureByteArray(
    Tcl_Obj * objPtr)
{
    return TclHasInternalRep(objPtr, &properByteArrayType);
}

/*
 *----------------------------------------------------------------------
 *
 * Tcl_NewByteArrayObj --
 *
 *	This procedure is creates a new ByteArray object and initializes it
 *	from the given array of bytes.
 *
 * Results:
 *	The newly create object is returned. This object will have no initial
 *	string representation. The returned object has a ref count of 0.
 *
 * Side effects:
 *	Memory allocated for new object and copy of byte array argument.
 *
 *----------------------------------------------------------------------
 */

#undef Tcl_NewByteArrayObj

Tcl_Obj *
Tcl_NewByteArrayObj(
    const unsigned char *bytes,	/* The array of bytes used to initialize the
				 * new object. */
    Tcl_Size numBytes)		/* Number of bytes in the array */
{
#ifdef TCL_MEM_DEBUG
    return Tcl_DbNewByteArrayObj(bytes, numBytes, "unknown", 0);
#else /* if not TCL_MEM_DEBUG */
    Tcl_Obj *objPtr;

    TclNewObj(objPtr);
    Tcl_SetByteArrayObj(objPtr, bytes, numBytes);
    return objPtr;
#endif /* TCL_MEM_DEBUG */
}

/*
 *----------------------------------------------------------------------
 *
 * Tcl_DbNewByteArrayObj --
 *
 *	This procedure is normally called when debugging: i.e., when
 *	TCL_MEM_DEBUG is defined. It is the same as the Tcl_NewByteArrayObj
 *	above except that it calls Tcl_DbCkalloc directly with the file name
 *	and line number from its caller. This simplifies debugging since then
 *	the [memory active] command will report the correct file name and line
 *	number when reporting objects that haven't been freed.
 *
 *	When TCL_MEM_DEBUG is not defined, this procedure just returns the
 *	result of calling Tcl_NewByteArrayObj.
 *
 * Results:
 *	The newly created object is returned. This object has no initial
 *	string representation. The returned object has a ref count of 0.
 *
 * Side effects:
 *	Memory allocated for new object and copy of byte array argument.
 *
 *----------------------------------------------------------------------
 */

#ifdef TCL_MEM_DEBUG
Tcl_Obj *
Tcl_DbNewByteArrayObj(
    const unsigned char *bytes,	/* The array of bytes used to initialize the
				 * new object. */
    Tcl_Size numBytes,		/* Number of bytes in the array */
    const char *file,		/* The name of the source file calling this
				 * procedure; used for debugging. */
    int line)			/* Line number in the source file; used for
				 * debugging. */
{
    Tcl_Obj *objPtr;

    TclDbNewObj(objPtr, file, line);
    Tcl_SetByteArrayObj(objPtr, bytes, numBytes);
    return objPtr;
}
#else /* if not TCL_MEM_DEBUG */
Tcl_Obj *
Tcl_DbNewByteArrayObj(
    const unsigned char *bytes,	/* The array of bytes used to initialize the
				 * new object. */
    Tcl_Size numBytes,		/* Number of bytes in the array */
    TCL_UNUSED(const char *) /*file*/,
    TCL_UNUSED(int) /*line*/)
{
    return Tcl_NewByteArrayObj(bytes, numBytes);
}
#endif /* TCL_MEM_DEBUG */

/*
 *---------------------------------------------------------------------------
 *
 * Tcl_SetByteArrayObj --
 *
 *	Modify an object to be a ByteArray object and to have the specified
 *	array of bytes as its value.
 *
 * Results:
 *	None.
 *
 * Side effects:
 *	The object's old string rep and internal rep is freed. Memory
 *	allocated for copy of byte array argument.
 *
 *----------------------------------------------------------------------
 */

void
Tcl_SetByteArrayObj(
    Tcl_Obj *objPtr,		/* Object to initialize as a ByteArray. */
    const unsigned char *bytes,	/* The array of bytes to use as the new value.
				 * May be NULL even if numBytes > 0. */
    Tcl_Size numBytes)		/* Number of bytes in the array.
				 * Must be >= 0 */
{
    ByteArray *byteArrayPtr;
    Tcl_ObjInternalRep ir;

    if (Tcl_IsShared(objPtr)) {
	Tcl_Panic("%s called with shared object", "Tcl_SetByteArrayObj");
    }
    TclInvalidateStringRep(objPtr);

    assert(numBytes >= 0);
    byteArrayPtr = (ByteArray *)Tcl_Alloc(BYTEARRAY_SIZE(numBytes));
    byteArrayPtr->used = numBytes;
    byteArrayPtr->allocated = numBytes;

    if ((bytes != NULL) && (numBytes > 0)) {
	memcpy(byteArrayPtr->bytes, bytes, numBytes);
    }
    SET_BYTEARRAY(&ir, byteArrayPtr);

    Tcl_StoreInternalRep(objPtr, &properByteArrayType, &ir);
}

/*
 *----------------------------------------------------------------------
 *
 * TclGetBytesFromObj --
 *
 *	Attempt to extract the value from objPtr in the representation
 *	of a byte sequence. On success return the extracted byte sequence.
 *	On failure, return NULL and record error message and code in
 *	interp (if not NULL).
 *
 * Results:
 *	NULL or pointer to array of bytes representing the ByteArray object.
 *	Writes number of bytes in array to *numBytesPtr.
 *
 *----------------------------------------------------------------------
 */

#undef Tcl_GetBytesFromObj
unsigned char *
Tcl_GetBytesFromObj(
    Tcl_Interp *interp,		/* For error reporting */
    Tcl_Obj *objPtr,		/* Value to extract from */
    Tcl_Size *numBytesPtr)	/* If non-NULL, write the number of bytes
				 * in the array here */
{
    ByteArray *baPtr;
    const Tcl_ObjInternalRep *irPtr
	    = TclFetchInternalRep(objPtr, &properByteArrayType);

    if (irPtr == NULL) {
<<<<<<< HEAD
	if (TCL_ERROR == SetByteArrayFromAny(interp, TCL_INDEX_NONE, objPtr)) {
=======
	SetByteArrayFromAny(NULL, objPtr);
	irPtr = TclFetchInternalRep(objPtr, &properByteArrayType);
	if (irPtr == NULL) {
	    if (interp) {
		const char *nonbyte;
		int ucs4;

		irPtr = TclFetchInternalRep(objPtr, &tclByteArrayType);
		baPtr = GET_BYTEARRAY(irPtr);
		nonbyte = TclUtfAtIndex(Tcl_GetString(objPtr), baPtr->bad);
		Tcl_UtfToUniChar(nonbyte, &ucs4);

		Tcl_SetObjResult(interp, Tcl_ObjPrintf(
			"expected byte sequence but character %d "
			"was '%1s' (U+%06X)", baPtr->bad, nonbyte, ucs4));
		Tcl_SetErrorCode(interp, "TCL", "VALUE", "BYTES", (void *)NULL);
	    }
>>>>>>> 9d3abb88
	    return NULL;
	}
	irPtr = TclFetchInternalRep(objPtr, &properByteArrayType);
    }
    baPtr = GET_BYTEARRAY(irPtr);

    if (numBytesPtr != NULL) {
	*numBytesPtr = baPtr->used;
    }
    return baPtr->bytes;
}

#if !defined(TCL_NO_DEPRECATED)
unsigned char *
TclGetBytesFromObj(
    Tcl_Interp *interp,		/* For error reporting */
    Tcl_Obj *objPtr,		/* Value to extract from */
    void *numBytesPtr)		/* If non-NULL, write the number of bytes
				 * in the array here */
{
    Tcl_Size numBytes = 0;
    unsigned char *bytes = Tcl_GetBytesFromObj(interp, objPtr, &numBytes);

    if (bytes && numBytesPtr) {
	if (numBytes > INT_MAX) {
	    /* Caller asked for numBytes to be written to an int, but the
	     * value is outside the int range. */

	    if (interp) {
		Tcl_SetObjResult(interp, Tcl_NewStringObj(
			"byte sequence length exceeds INT_MAX", -1));
		Tcl_SetErrorCode(interp, "TCL", "API", "OUTDATED", NULL);
	    }
	    return NULL;
	} else {
	    *(int *)numBytesPtr = (int) numBytes;
	}
    }
    return bytes;
}
#endif

/*
 *----------------------------------------------------------------------
 *
 * Tcl_SetByteArrayLength --
 *
 *	This procedure changes the length of the byte array for this object.
 *	Once the caller has set the length of the array, it is acceptable to
 *	directly modify the bytes in the array up until Tcl_GetStringFromObj()
 *	has been called on this object.
 *
 * Results:
 *	The new byte array of the specified length.
 *
 * Side effects:
 *	Allocates enough memory for an array of bytes of the requested size.
 *	When growing the array, the old array is copied to the new array; new
 *	bytes are undefined. When shrinking, the old array is truncated to the
 *	specified length.
 *
 *----------------------------------------------------------------------
 */

unsigned char *
Tcl_SetByteArrayLength(
    Tcl_Obj *objPtr,		/* The ByteArray object. */
    Tcl_Size numBytes)		/* Number of bytes in resized array
                                 * Must be >= 0 */
{
    ByteArray *byteArrayPtr;
    Tcl_ObjInternalRep *irPtr;

    assert(numBytes >= 0);
    if (Tcl_IsShared(objPtr)) {
	Tcl_Panic("%s called with shared object", "Tcl_SetByteArrayLength");
    }

    irPtr = TclFetchInternalRep(objPtr, &properByteArrayType);
    if (irPtr == NULL) {
	if (TCL_ERROR == SetByteArrayFromAny(NULL, numBytes, objPtr)) {
	    return NULL;
	}
	irPtr = TclFetchInternalRep(objPtr, &properByteArrayType);
    }

    byteArrayPtr = GET_BYTEARRAY(irPtr);
    if (numBytes > byteArrayPtr->allocated) {
	byteArrayPtr = (ByteArray *)Tcl_Realloc(byteArrayPtr,
		BYTEARRAY_SIZE(numBytes));
	byteArrayPtr->allocated = numBytes;
	SET_BYTEARRAY(irPtr, byteArrayPtr);
    }
    TclInvalidateStringRep(objPtr);
    byteArrayPtr->used = numBytes;
    return byteArrayPtr->bytes;
}

/*
 *----------------------------------------------------------------------
 *
 * MakeByteArray --
 *
 *	Generate a ByteArray internal rep from the string rep of objPtr.
 *	The generated byte sequence may have no more than limit bytes.
 *	A negative value for limit indicates no limit imposed. If
 *	boolean argument demandProper is true, then no byte sequence should
 *	be output to the caller (write NULL instead). When no bytes sequence
 *	is output and interp is not NULL, leave an error message and error
 *	code in interp explaining why a proper byte sequence could not be
 *	made.
 *
 * Results:
 *	Returns a boolean indicating whether the bytes generated (up to
 *	limit bytes) are a proper representation of (a limited prefix of)
 *	the string. Writes a pointer to the generated ByteArray to
 *	*byteArrayPtrPtr. If not NULL it needs to be released with Tcl_Free().
 *
 *----------------------------------------------------------------------
 */

static int
MakeByteArray(
    Tcl_Interp *interp,
    Tcl_Obj *objPtr,
    Tcl_Size limit,
    int demandProper,
    ByteArray **byteArrayPtrPtr)
{
    Tcl_Size length;
    const char *src = Tcl_GetStringFromObj(objPtr, &length);
    Tcl_Size numBytes = (limit >= 0 && limit < length) ? limit : length;
    ByteArray *byteArrayPtr = (ByteArray *)Tcl_Alloc(BYTEARRAY_SIZE(numBytes));
    unsigned char *dst = byteArrayPtr->bytes;
    unsigned char *dstEnd = dst + numBytes;
    const char *srcEnd = src + length;
    int proper = 1;

    for (; src < srcEnd && dst < dstEnd; ) {
	int ch;
	int count = Tcl_UtfToUniChar(src, &ch);

	if (ch > 255) {
	    proper = 0;
	    if (demandProper) {
		if (interp) {
		    Tcl_SetObjResult(interp, Tcl_ObjPrintf(
			    "expected byte sequence but character %"
			    TCL_Z_MODIFIER "u was '%1s' (U+%06X)",
			    dst - byteArrayPtr->bytes, src, ch));
		    Tcl_SetErrorCode(interp, "TCL", "VALUE", "BYTES", NULL);
		}
		Tcl_Free(byteArrayPtr);
		*byteArrayPtrPtr = NULL;
		return proper;
	    }
	}
	src += count;
	*dst++ = UCHAR(ch);
    }
    byteArrayPtr->used = dst - byteArrayPtr->bytes;
    byteArrayPtr->allocated = numBytes;

    *byteArrayPtrPtr = byteArrayPtr;
    return proper;
}

static Tcl_Obj *
TclNarrowToBytes(
    Tcl_Obj *objPtr)
{
    if (NULL == TclFetchInternalRep(objPtr, &properByteArrayType)) {
	Tcl_ObjInternalRep ir;
	ByteArray *byteArrayPtr;

	if (0 == MakeByteArray(NULL, objPtr, TCL_INDEX_NONE, 0, &byteArrayPtr)) {
	    TclNewObj(objPtr);
	    TclInvalidateStringRep(objPtr);
	}
	SET_BYTEARRAY(&ir, byteArrayPtr);
	Tcl_StoreInternalRep(objPtr, &properByteArrayType, &ir);
    }
    Tcl_IncrRefCount(objPtr);
    return objPtr;
}


/*
 *----------------------------------------------------------------------
 *
 * SetByteArrayFromAny --
 *
 *	Generate the ByteArray internal rep from the string rep.
 *
 * Results:
 *	Tcl return code indicating OK or ERROR.
 *
 * Side effects:
 *	A ByteArray struct may be stored as the internal rep of objPtr.
 *
 *----------------------------------------------------------------------
 */

static int
SetByteArrayFromAny(
    Tcl_Interp *interp,		/* For error reporting. */
    Tcl_Size limit,		/* Create no more than this many bytes */
    Tcl_Obj *objPtr)		/* The object to convert to type ByteArray. */
{
    ByteArray *byteArrayPtr;
    Tcl_ObjInternalRep ir;

    if (0 == MakeByteArray(interp, objPtr, limit, 1, &byteArrayPtr)) {
	return TCL_ERROR;
    }

    SET_BYTEARRAY(&ir, byteArrayPtr);
    Tcl_StoreInternalRep(objPtr, &properByteArrayType, &ir);
    return TCL_OK;
}

/*
 *----------------------------------------------------------------------
 *
 * FreeByteArrayInternalRep --
 *
 *	Deallocate the storage associated with a ByteArray data object's
 *	internal representation.
 *
 * Results:
 *	None.
 *
 * Side effects:
 *	Frees memory.
 *
 *----------------------------------------------------------------------
 */

static void
FreeProperByteArrayInternalRep(
    Tcl_Obj *objPtr)		/* Object with internal rep to free. */
{
    Tcl_Free(GET_BYTEARRAY(TclFetchInternalRep(objPtr, &properByteArrayType)));
}

/*
 *----------------------------------------------------------------------
 *
 * DupByteArrayInternalRep --
 *
 *	Initialize the internal representation of a ByteArray Tcl_Obj to a
 *	copy of the internal representation of an existing ByteArray object.
 *
 * Results:
 *	None.
 *
 * Side effects:
 *	Allocates memory.
 *
 *----------------------------------------------------------------------
 */

static void
DupProperByteArrayInternalRep(
    Tcl_Obj *srcPtr,		/* Object with internal rep to copy. */
    Tcl_Obj *copyPtr)		/* Object with internal rep to set. */
{
    Tcl_Size length;
    ByteArray *srcArrayPtr, *copyArrayPtr;
    Tcl_ObjInternalRep ir;

    srcArrayPtr = GET_BYTEARRAY(TclFetchInternalRep(srcPtr, &properByteArrayType));
    length = srcArrayPtr->used;

    copyArrayPtr = (ByteArray *)Tcl_Alloc(BYTEARRAY_SIZE(length));
    copyArrayPtr->used = length;
    copyArrayPtr->allocated = length;
    memcpy(copyArrayPtr->bytes, srcArrayPtr->bytes, length);

    SET_BYTEARRAY(&ir, copyArrayPtr);
    Tcl_StoreInternalRep(copyPtr, &properByteArrayType, &ir);
}

/*
 *----------------------------------------------------------------------
 *
 * UpdateStringOfByteArray --
 *
 *	Update the string representation for a ByteArray data object.
 *
 * Results:
 *	None.
 *
 * Side effects:
 *	The object's string is set to a valid string that results from the
 *	ByteArray-to-string conversion.
 *
 *----------------------------------------------------------------------
 */

static void
UpdateStringOfByteArray(
    Tcl_Obj *objPtr)		/* ByteArray object whose string rep to
				 * update. */
{
    const Tcl_ObjInternalRep *irPtr = TclFetchInternalRep(objPtr, &properByteArrayType);
    ByteArray *byteArrayPtr = GET_BYTEARRAY(irPtr);
    unsigned char *src = byteArrayPtr->bytes;
    Tcl_Size i, length = byteArrayPtr->used;
    Tcl_Size size = length;

    /*
     * How much space will string rep need?
     */

    for (i = 0; i < length; i++) {
	if ((src[i] == 0) || (src[i] > 127)) {
	    size++;
	}
    }

    if (size == length) {
	char *dst = Tcl_InitStringRep(objPtr, (char *)src, size);

	TclOOM(dst, size);
    } else {
	char *dst = Tcl_InitStringRep(objPtr, NULL, size);

	TclOOM(dst, size);
	for (i = 0; i < length; i++) {
	    dst += Tcl_UniCharToUtf(src[i], dst);
	}
    }
}

/*
 *----------------------------------------------------------------------
 *
 * TclAppendBytesToByteArray --
 *
 *	This function appends an array of bytes to a byte array object. Note
 *	that the object *must* be unshared, and the array of bytes *must not*
 *	refer to the object being appended to.
 *
 * Results:
 *	None.
 *
 * Side effects:
 *	Allocates enough memory for an array of bytes of the requested total
 *	size, or possibly larger. [Bug 2992970]
 *
 *----------------------------------------------------------------------
 */

void
TclAppendBytesToByteArray(
    Tcl_Obj *objPtr,
    const unsigned char *bytes,
    Tcl_Size len)
{
    ByteArray *byteArrayPtr;
    Tcl_Size needed;
    Tcl_ObjInternalRep *irPtr;

    if (Tcl_IsShared(objPtr)) {
	Tcl_Panic("%s called with shared object","TclAppendBytesToByteArray");
    }
    if (len < 0) {
	Tcl_Panic("%s must be called with definite number of bytes to append",
		"TclAppendBytesToByteArray");
    }
    if (len == 0) {
	/*
	 * Append zero bytes is a no-op.
	 */

	return;
    }

    irPtr = TclFetchInternalRep(objPtr, &properByteArrayType);
    if (irPtr == NULL) {
	if (TCL_ERROR == SetByteArrayFromAny(NULL, TCL_INDEX_NONE, objPtr)) {
	    Tcl_Panic("attempt to append bytes to non-bytearray");
	}
	irPtr = TclFetchInternalRep(objPtr, &properByteArrayType);
    }
    byteArrayPtr = GET_BYTEARRAY(irPtr);

    /*
     * If we need to, resize the allocated space in the byte array.
     */

    if ((BYTEARRAY_MAX_LEN - byteArrayPtr->used) < len) {
	/* Will wrap around !! */
	Tcl_Panic("max size of a byte array exceeded");
    }
    needed = byteArrayPtr->used + len;
    if (needed > byteArrayPtr->allocated) {
	Tcl_Size newCapacity;
	byteArrayPtr =
	    (ByteArray *)TclReallocElemsEx(byteArrayPtr,
					   needed,
					   1,
					   offsetof(ByteArray, bytes),
					   &newCapacity);
	byteArrayPtr->allocated = newCapacity;
	SET_BYTEARRAY(irPtr, byteArrayPtr);
    }

    if (bytes) {
	memcpy(byteArrayPtr->bytes + byteArrayPtr->used, bytes, len);
    }
    byteArrayPtr->used += len;
    TclInvalidateStringRep(objPtr);
}

/*
 *----------------------------------------------------------------------
 *
 * TclInitBinaryCmd --
 *
 *	This function is called to create the "binary" Tcl command. See the
 *	user documentation for details on what it does.
 *
 * Results:
 *	A command token for the new command.
 *
 * Side effects:
 *	Creates a new binary command as a mapped ensemble.
 *
 *----------------------------------------------------------------------
 */

Tcl_Command
TclInitBinaryCmd(
    Tcl_Interp *interp)
{
    Tcl_Command binaryEnsemble;

    binaryEnsemble = TclMakeEnsemble(interp, "binary", binaryMap);
    TclMakeEnsemble(interp, "binary encode", encodeMap);
    TclMakeEnsemble(interp, "binary decode", decodeMap);
    return binaryEnsemble;
}

/*
 *----------------------------------------------------------------------
 *
 * BinaryFormatCmd --
 *
 *	This procedure implements the "binary format" Tcl command.
 *
 * Results:
 *	A standard Tcl result.
 *
 * Side effects:
 *	See the user documentation.
 *
 *----------------------------------------------------------------------
 */

static int
BinaryFormatCmd(
    TCL_UNUSED(void *),
    Tcl_Interp *interp,		/* Current interpreter. */
    int objc,			/* Number of arguments. */
    Tcl_Obj *const objv[])	/* Argument objects. */
{
    int arg;			/* Index of next argument to consume. */
    int value = 0;		/* Current integer value to be packed.
				 * Initialized to avoid compiler warning. */
    char cmd;			/* Current format character. */
    Tcl_Size count;		/* Count associated with current format
				 * character. */
    int flags;			/* Format field flags */
    const char *format;		/* Pointer to current position in format
				 * string. */
    Tcl_Obj *resultPtr = NULL;	/* Object holding result buffer. */
    unsigned char *buffer;	/* Start of result buffer. */
    unsigned char *cursor;	/* Current position within result buffer. */
    unsigned char *maxPos;	/* Greatest position within result buffer that
				 * cursor has visited.*/
    const char *errorString;
    const char *errorValue, *str;
    Tcl_Size offset, size, length;

    if (objc < 2) {
	Tcl_WrongNumArgs(interp, 1, objv, "formatString ?arg ...?");
	return TCL_ERROR;
    }

    /*
     * To avoid copying the data, we format the string in two passes. The
     * first pass computes the size of the output buffer. The second pass
     * places the formatted data into the buffer.
     */

    format = TclGetString(objv[1]);
    arg = 2;
    offset = 0;
    length = 0;
    while (*format != '\0') {
	str = format;
	flags = 0;
	if (!GetFormatSpec(&format, &cmd, &count, &flags)) {
	    break;
	}
	switch (cmd) {
	case 'a':
	case 'A':
	case 'b':
	case 'B':
	case 'h':
	case 'H':
	    /*
	     * For string-type specifiers, the count corresponds to the number
	     * of bytes in a single argument.
	     */

	    if (arg >= objc) {
		goto badIndex;
	    }
	    if (count == BINARY_ALL) {
		if (Tcl_GetByteArrayFromObj(objv[arg], &count) == NULL) {
		    count = Tcl_GetCharLength(objv[arg]);
		}
	    } else if (count == BINARY_NOCOUNT) {
		count = 1;
	    }
	    arg++;
	    if (cmd == 'a' || cmd == 'A') {
		offset += count;
	    } else if (cmd == 'b' || cmd == 'B') {
		offset += (count + 7) / 8;
	    } else {
		offset += (count + 1) / 2;
	    }
	    break;
	case 'c':
	    size = 1;
	    goto doNumbers;
	case 't':
	case 's':
	case 'S':
	    size = 2;
	    goto doNumbers;
	case 'n':
	case 'i':
	case 'I':
	    size = 4;
	    goto doNumbers;
	case 'm':
	case 'w':
	case 'W':
	    size = 8;
	    goto doNumbers;
	case 'r':
	case 'R':
	case 'f':
	    size = sizeof(float);
	    goto doNumbers;
	case 'q':
	case 'Q':
	case 'd':
	    size = sizeof(double);

	doNumbers:
	    if (arg >= objc) {
		goto badIndex;
	    }

	    /*
	     * For number-type specifiers, the count corresponds to the number
	     * of elements in the list stored in a single argument. If no
	     * count is specified, then the argument is taken as a single
	     * non-list value.
	     */

	    if (count == BINARY_NOCOUNT) {
		arg++;
		count = 1;
	    } else {
		Tcl_Size listc;
		Tcl_Obj **listv;

		/*
		 * The macro evals its args more than once: avoid arg++
		 */

		if (TclListObjLengthM(interp, objv[arg], &listc
			) != TCL_OK) {
		    return TCL_ERROR;
		}

		if (count == BINARY_ALL) {
		    count = listc;
		} else if (count > listc) {
		    Tcl_SetObjResult(interp, Tcl_NewStringObj(
			    "number of elements in list does not match count",
			    -1));
		    return TCL_ERROR;
		}
		if (TclListObjGetElementsM(interp, objv[arg], &listc,
			&listv) != TCL_OK) {
		    return TCL_ERROR;
		}
		arg++;
	    }
	    offset += count*size;
	    break;

	case 'x':
	    if (count == BINARY_ALL) {
		Tcl_SetObjResult(interp, Tcl_NewStringObj(
			"cannot use \"*\" in format string with \"x\"", -1));
		return TCL_ERROR;
	    } else if (count == BINARY_NOCOUNT) {
		count = 1;
	    }
	    offset += count;
	    break;
	case 'X':
	    if (count == BINARY_NOCOUNT) {
		count = 1;
	    }
	    if ((count > offset) || (count == BINARY_ALL)) {
		count = offset;
	    }
	    if (offset > length) {
		length = offset;
	    }
	    offset -= count;
	    break;
	case '@':
	    if (offset > length) {
		length = offset;
	    }
	    if (count == BINARY_ALL) {
		offset = length;
	    } else if (count == BINARY_NOCOUNT) {
		goto badCount;
	    } else {
		offset = count;
	    }
	    break;
	default:
	    errorString = str;
	    goto badField;
	}
    }
    if (offset > length) {
	length = offset;
    }
    if (length == 0) {
	return TCL_OK;
    }

    /*
     * Prepare the result object by preallocating the calculated number of
     * bytes and filling with nulls.
     */

    TclNewObj(resultPtr);
    buffer = Tcl_SetByteArrayLength(resultPtr, length);
    memset(buffer, 0, length);

    /*
     * Pack the data into the result object. Note that we can skip the error
     * checking during this pass, since we have already parsed the string
     * once.
     */

    arg = 2;
    format = TclGetString(objv[1]);
    cursor = buffer;
    maxPos = cursor;
    while (*format != 0) {
	flags = 0;
	if (!GetFormatSpec(&format, &cmd, &count, &flags)) {
	    break;
	}
	if ((count == 0) && (cmd != '@')) {
	    if (cmd != 'x') {
		arg++;
	    }
	    continue;
	}
	switch (cmd) {
	case 'a':
	case 'A': {
	    char pad = (char) (cmd == 'a' ? '\0' : ' ');
	    unsigned char *bytes;
	    Tcl_Obj *copy = TclNarrowToBytes(objv[arg++]);

	    bytes = Tcl_GetByteArrayFromObj(copy, &length);

	    if (count == BINARY_ALL) {
		count = length;
	    } else if (count == BINARY_NOCOUNT) {
		count = 1;
	    }
	    if (length >= count) {
		memcpy(cursor, bytes, count);
	    } else {
		memcpy(cursor, bytes, length);
		memset(cursor + length, pad, count - length);
	    }
	    cursor += count;
	    Tcl_DecrRefCount(copy);
	    break;
	}
	case 'b':
	case 'B': {
	    unsigned char *last;

	    str = Tcl_GetStringFromObj(objv[arg], &length);
	    arg++;
	    if (count == BINARY_ALL) {
		count = length;
	    } else if (count == BINARY_NOCOUNT) {
		count = 1;
	    }
	    last = cursor + ((count + 7) / 8);
	    if (count > length) {
		count = length;
	    }
	    value = 0;
	    errorString = "binary";
	    if (cmd == 'B') {
		for (offset = 0; offset < count; offset++) {
		    value <<= 1;
		    if (str[offset] == '1') {
			value |= 1;
		    } else if (str[offset] != '0') {
			errorValue = str;
			Tcl_DecrRefCount(resultPtr);
			goto badValue;
		    }
		    if (((offset + 1) % 8) == 0) {
			*cursor++ = UCHAR(value);
			value = 0;
		    }
		}
	    } else {
		for (offset = 0; offset < count; offset++) {
		    value >>= 1;
		    if (str[offset] == '1') {
			value |= 128;
		    } else if (str[offset] != '0') {
			errorValue = str;
			Tcl_DecrRefCount(resultPtr);
			goto badValue;
		    }
		    if (!((offset + 1) % 8)) {
			*cursor++ = UCHAR(value);
			value = 0;
		    }
		}
	    }
	    if ((offset % 8) != 0) {
		if (cmd == 'B') {
		    value <<= 8 - (offset % 8);
		} else {
		    value >>= 8 - (offset % 8);
		}
		*cursor++ = UCHAR(value);
	    }
	    while (cursor < last) {
		*cursor++ = '\0';
	    }
	    break;
	}
	case 'h':
	case 'H': {
	    unsigned char *last;
	    int c;

	    str = Tcl_GetStringFromObj(objv[arg], &length);
	    arg++;
	    if (count == BINARY_ALL) {
		count = length;
	    } else if (count == BINARY_NOCOUNT) {
		count = 1;
	    }
	    last = cursor + ((count + 1) / 2);
	    if (count > length) {
		count = length;
	    }
	    value = 0;
	    errorString = "hexadecimal";
	    if (cmd == 'H') {
		for (offset = 0; offset < count; offset++) {
		    value <<= 4;
		    if (!isxdigit(UCHAR(str[offset]))) {     /* INTL: digit */
			errorValue = str;
			Tcl_DecrRefCount(resultPtr);
			goto badValue;
		    }
		    c = str[offset] - '0';
		    if (c > 9) {
			c += ('0' - 'A') + 10;
		    }
		    if (c > 16) {
			c += ('A' - 'a');
		    }
		    value |= (c & 0xF);
		    if (offset % 2) {
			*cursor++ = (char) value;
			value = 0;
		    }
		}
	    } else {
		for (offset = 0; offset < count; offset++) {
		    value >>= 4;

		    if (!isxdigit(UCHAR(str[offset]))) {     /* INTL: digit */
			errorValue = str;
			Tcl_DecrRefCount(resultPtr);
			goto badValue;
		    }
		    c = str[offset] - '0';
		    if (c > 9) {
			c += ('0' - 'A') + 10;
		    }
		    if (c > 16) {
			c += ('A' - 'a');
		    }
		    value |= ((c << 4) & 0xF0);
		    if (offset % 2) {
			*cursor++ = UCHAR(value & 0xFF);
			value = 0;
		    }
		}
	    }
	    if (offset % 2) {
		if (cmd == 'H') {
		    value <<= 4;
		} else {
		    value >>= 4;
		}
		*cursor++ = UCHAR(value);
	    }

	    while (cursor < last) {
		*cursor++ = '\0';
	    }
	    break;
	}
	case 'c':
	case 't':
	case 's':
	case 'S':
	case 'n':
	case 'i':
	case 'I':
	case 'm':
	case 'w':
	case 'W':
	case 'r':
	case 'R':
	case 'd':
	case 'q':
	case 'Q':
	case 'f': {
	    Tcl_Size listc, i;
	    Tcl_Obj **listv;

	    if (count == BINARY_NOCOUNT) {
		/*
		 * Note that we are casting away the const-ness of objv, but
		 * this is safe since we aren't going to modify the array.
		 */

		listv = (Tcl_Obj **) (objv + arg);
		listc = 1;
		count = 1;
	    } else {
		TclListObjGetElementsM(interp, objv[arg], &listc, &listv);
		if (count == BINARY_ALL) {
		    count = listc;
		}
	    }
	    arg++;
	    for (i = 0; i < count; i++) {
		if (FormatNumber(interp, cmd, listv[i], &cursor) != TCL_OK) {
		    Tcl_DecrRefCount(resultPtr);
		    return TCL_ERROR;
		}
	    }
	    break;
	}
	case 'x':
	    if (count == BINARY_NOCOUNT) {
		count = 1;
	    }
	    memset(cursor, 0, count);
	    cursor += count;
	    break;
	case 'X':
	    if (cursor > maxPos) {
		maxPos = cursor;
	    }
	    if (count == BINARY_NOCOUNT) {
		count = 1;
	    }
	    if ((count == BINARY_ALL) || (count > (cursor - buffer))) {
		cursor = buffer;
	    } else {
		cursor -= count;
	    }
	    break;
	case '@':
	    if (cursor > maxPos) {
		maxPos = cursor;
	    }
	    if (count == BINARY_ALL) {
		cursor = maxPos;
	    } else {
		cursor = buffer + count;
	    }
	    break;
	}
    }
    Tcl_SetObjResult(interp, resultPtr);
    return TCL_OK;

 badValue:
    Tcl_ResetResult(interp);
    Tcl_SetObjResult(interp, Tcl_ObjPrintf(
	    "expected %s string but got \"%s\" instead",
	    errorString, errorValue));
    return TCL_ERROR;

 badCount:
    errorString = "missing count for \"@\" field specifier";
    goto error;

 badIndex:
    errorString = "not enough arguments for all format specifiers";
    goto error;

 badField:
    {
	Tcl_UniChar ch = 0;
	char buf[5] = "";

	TclUtfToUniChar(errorString, &ch);
	buf[Tcl_UniCharToUtf(ch, buf)] = '\0';
	Tcl_SetObjResult(interp, Tcl_ObjPrintf(
		"bad field specifier \"%s\"", buf));
	return TCL_ERROR;
    }

 error:
    Tcl_SetObjResult(interp, Tcl_NewStringObj(errorString, -1));
    return TCL_ERROR;
}

/*
 *----------------------------------------------------------------------
 *
 * BinaryScanCmd --
 *
 *	This procedure implements the "binary scan" Tcl command.
 *
 * Results:
 *	A standard Tcl result.
 *
 * Side effects:
 *	See the user documentation.
 *
 *----------------------------------------------------------------------
 */

static int
BinaryScanCmd(
    TCL_UNUSED(void *),
    Tcl_Interp *interp,		/* Current interpreter. */
    int objc,			/* Number of arguments. */
    Tcl_Obj *const objv[])	/* Argument objects. */
{
    int arg;			/* Index of next argument to consume. */
    int value = 0;		/* Current integer value to be packed.
				 * Initialized to avoid compiler warning. */
    char cmd;			/* Current format character. */
    Tcl_Size count;		/* Count associated with current format
				 * character. */
    int flags;			/* Format field flags */
    const char *format;		/* Pointer to current position in format
				 * string. */
    Tcl_Obj *resultPtr = NULL;	/* Object holding result buffer. */
    unsigned char *buffer;	/* Start of result buffer. */
    const char *errorString;
    const char *str;
    Tcl_Size offset, size, length = 0, i;

    Tcl_Obj *valuePtr, *elementPtr;
    Tcl_HashTable numberCacheHash;
    Tcl_HashTable *numberCachePtr;

    if (objc < 3) {
	Tcl_WrongNumArgs(interp, 1, objv,
		"value formatString ?varName ...?");
	return TCL_ERROR;
    }
    buffer = Tcl_GetBytesFromObj(interp, objv[1], &length);
    if (buffer == NULL) {
	return TCL_ERROR;
    }
    numberCachePtr = &numberCacheHash;
    Tcl_InitHashTable(numberCachePtr, TCL_ONE_WORD_KEYS);
    format = TclGetString(objv[2]);
    arg = 3;
    offset = 0;
    while (*format != '\0') {
	str = format;
	flags = 0;
	if (!GetFormatSpec(&format, &cmd, &count, &flags)) {
	    goto done;
	}
	switch (cmd) {
	case 'a':
	case 'A':
	case 'C': {
	    unsigned char *src;

	    if (arg >= objc) {
		DeleteScanNumberCache(numberCachePtr);
		goto badIndex;
	    }
	    if (count == BINARY_ALL) {
		count = length - offset;
	    } else {
		if (count == BINARY_NOCOUNT) {
		    count = 1;
		}
		if (count > length - offset) {
		    goto done;
		}
	    }

	    src = buffer + offset;
	    size = count;

	    /*
	     * Apply C string semantics or trim trailing
	     * nulls and spaces, if necessary.
	     */

	    if (cmd == 'C') {
		for (i = 0; i < size; i++) {
		    if (src[i] == '\0') {
			size = i;
			break;
		    }
		}
	    } else if (cmd == 'A') {
		while (size > 0) {
		    if (src[size - 1] != '\0' && src[size - 1] != ' ') {
			break;
		    }
		    size--;
		}
	    }

	    /*
	     * Have to do this #ifdef-fery because (as part of defining
	     * Tcl_NewByteArrayObj) we removed the #def that hides this stuff
	     * normally. If this code ever gets copied to another file, it
	     * should be changed back to the simpler version.
	     */

#ifdef TCL_MEM_DEBUG
	    valuePtr = Tcl_DbNewByteArrayObj(src, size, __FILE__, __LINE__);
#else
	    valuePtr = Tcl_NewByteArrayObj(src, size);
#endif /* TCL_MEM_DEBUG */

	    resultPtr = Tcl_ObjSetVar2(interp, objv[arg], NULL, valuePtr,
		    TCL_LEAVE_ERR_MSG);
	    arg++;
	    if (resultPtr == NULL) {
		DeleteScanNumberCache(numberCachePtr);
		return TCL_ERROR;
	    }
	    offset += count;
	    break;
	}
	case 'b':
	case 'B': {
	    unsigned char *src;
	    char *dest;

	    if (arg >= objc) {
		DeleteScanNumberCache(numberCachePtr);
		goto badIndex;
	    }
	    if (count == BINARY_ALL) {
		count = (length - offset) * 8;
	    } else {
		if (count == BINARY_NOCOUNT) {
		    count = 1;
		}
		if (count > (length - offset) * 8) {
		    goto done;
		}
	    }
	    src = buffer + offset;
	    TclNewObj(valuePtr);
	    Tcl_SetObjLength(valuePtr, count);
	    dest = TclGetString(valuePtr);

	    if (cmd == 'b') {
		for (i = 0; i < count; i++) {
		    if (i % 8) {
			value >>= 1;
		    } else {
			value = *src++;
		    }
		    *dest++ = (char) ((value & 1) ? '1' : '0');
		}
	    } else {
		for (i = 0; i < count; i++) {
		    if (i % 8) {
			value <<= 1;
		    } else {
			value = *src++;
		    }
		    *dest++ = (char) ((value & 0x80) ? '1' : '0');
		}
	    }

	    resultPtr = Tcl_ObjSetVar2(interp, objv[arg], NULL, valuePtr,
		    TCL_LEAVE_ERR_MSG);
	    arg++;
	    if (resultPtr == NULL) {
		DeleteScanNumberCache(numberCachePtr);
		return TCL_ERROR;
	    }
	    offset += (count + 7) / 8;
	    break;
	}
	case 'h':
	case 'H': {
	    char *dest;
	    unsigned char *src;
	    static const char hexdigit[] = "0123456789abcdef";

	    if (arg >= objc) {
		DeleteScanNumberCache(numberCachePtr);
		goto badIndex;
	    }
	    if (count == BINARY_ALL) {
		count = (length - offset)*2;
	    } else {
		if (count == BINARY_NOCOUNT) {
		    count = 1;
		}
		if (count > (length - offset)*2) {
		    goto done;
		}
	    }
	    src = buffer + offset;
	    TclNewObj(valuePtr);
	    Tcl_SetObjLength(valuePtr, count);
	    dest = TclGetString(valuePtr);

	    if (cmd == 'h') {
		for (i = 0; i < count; i++) {
		    if (i % 2) {
			value >>= 4;
		    } else {
			value = *src++;
		    }
		    *dest++ = hexdigit[value & 0xF];
		}
	    } else {
		for (i = 0; i < count; i++) {
		    if (i % 2) {
			value <<= 4;
		    } else {
			value = *src++;
		    }
		    *dest++ = hexdigit[(value >> 4) & 0xF];
		}
	    }

	    resultPtr = Tcl_ObjSetVar2(interp, objv[arg], NULL, valuePtr,
		    TCL_LEAVE_ERR_MSG);
	    arg++;
	    if (resultPtr == NULL) {
		DeleteScanNumberCache(numberCachePtr);
		return TCL_ERROR;
	    }
	    offset += (count + 1) / 2;
	    break;
	}
	case 'c':
	    size = 1;
	    goto scanNumber;
	case 't':
	case 's':
	case 'S':
	    size = 2;
	    goto scanNumber;
	case 'n':
	case 'i':
	case 'I':
	    size = 4;
	    goto scanNumber;
	case 'm':
	case 'w':
	case 'W':
	    size = 8;
	    goto scanNumber;
	case 'r':
	case 'R':
	case 'f':
	    size = sizeof(float);
	    goto scanNumber;
	case 'q':
	case 'Q':
	case 'd': {
	    unsigned char *src;

	    size = sizeof(double);
	    /* fall through */

	scanNumber:
	    if (arg >= objc) {
		DeleteScanNumberCache(numberCachePtr);
		goto badIndex;
	    }
	    if (count == BINARY_NOCOUNT) {
		if (length < size + offset) {
		    goto done;
		}
		valuePtr = ScanNumber(buffer+offset, cmd, flags,
			&numberCachePtr);
		offset += size;
	    } else {
		if (count == BINARY_ALL) {
		    count = (length - offset) / size;
		}
		if ((length - offset) < (count * size)) {
		    goto done;
		}
		TclNewObj(valuePtr);
		src = buffer + offset;
		for (i = 0; i < count; i++) {
		    elementPtr = ScanNumber(src, cmd, flags, &numberCachePtr);
		    src += size;
		    Tcl_ListObjAppendElement(NULL, valuePtr, elementPtr);
		}
		offset += count * size;
	    }

	    resultPtr = Tcl_ObjSetVar2(interp, objv[arg], NULL, valuePtr,
		    TCL_LEAVE_ERR_MSG);
	    arg++;
	    if (resultPtr == NULL) {
		DeleteScanNumberCache(numberCachePtr);
		return TCL_ERROR;
	    }
	    break;
	}
	case 'x':
	    if (count == BINARY_NOCOUNT) {
		count = 1;
	    }
	    if ((count == BINARY_ALL) || (count > (length - offset))) {
		offset = length;
	    } else {
		offset += count;
	    }
	    break;
	case 'X':
	    if (count == BINARY_NOCOUNT) {
		count = 1;
	    }
	    if ((count == BINARY_ALL) || (count > offset)) {
		offset = 0;
	    } else {
		offset -= count;
	    }
	    break;
	case '@':
	    if (count == BINARY_NOCOUNT) {
		DeleteScanNumberCache(numberCachePtr);
		goto badCount;
	    }
	    if ((count == BINARY_ALL) || (count > length)) {
		offset = length;
	    } else {
		offset = count;
	    }
	    break;
	default:
	    DeleteScanNumberCache(numberCachePtr);
	    errorString = str;
	    goto badField;
	}
    }

    /*
     * Set the result to the last position of the cursor.
     */

 done:
    Tcl_SetObjResult(interp, Tcl_NewWideIntObj(arg - 3));
    DeleteScanNumberCache(numberCachePtr);

    return TCL_OK;

 badCount:
    errorString = "missing count for \"@\" field specifier";
    goto error;

 badIndex:
    errorString = "not enough arguments for all format specifiers";
    goto error;

 badField:
    {
	Tcl_UniChar ch = 0;
	char buf[5] = "";

	TclUtfToUniChar(errorString, &ch);
	buf[Tcl_UniCharToUtf(ch, buf)] = '\0';
	Tcl_SetObjResult(interp, Tcl_ObjPrintf(
		"bad field specifier \"%s\"", buf));
	return TCL_ERROR;
    }

 error:
    Tcl_SetObjResult(interp, Tcl_NewStringObj(errorString, -1));
    return TCL_ERROR;
}

/*
 *----------------------------------------------------------------------
 *
 * GetFormatSpec --
 *
 *	This function parses the format strings used in the binary format and
 *	scan commands.
 *
 * Results:
 *	Moves the formatPtr to the start of the next command. Returns the
 *	current command character and count in cmdPtr and countPtr. The count
 *	is set to BINARY_ALL if the count character was '*' or BINARY_NOCOUNT
 *	if no count was specified. Returns 1 on success, or 0 if the string
 *	did not have a format specifier.
 *
 * Side effects:
 *	None.
 *
 *----------------------------------------------------------------------
 */

static int
GetFormatSpec(
    const char **formatPtr,	/* Pointer to format string. */
    char *cmdPtr,		/* Pointer to location of command char. */
    Tcl_Size *countPtr,		/* Pointer to repeat count value. */
    int *flagsPtr)		/* Pointer to field flags */
{
    /*
     * Skip any leading blanks.
     */

    while (**formatPtr == ' ') {
	(*formatPtr)++;
    }

    /*
     * The string was empty, except for whitespace, so fail.
     */

    if (!(**formatPtr)) {
	return 0;
    }

    /*
     * Extract the command character and any trailing digits or '*'.
     */

    *cmdPtr = **formatPtr;
    (*formatPtr)++;
    if (**formatPtr == 'u') {
	(*formatPtr)++;
	*flagsPtr |= BINARY_UNSIGNED;
    }
    if (**formatPtr == '*') {
	(*formatPtr)++;
	*countPtr = BINARY_ALL;
    } else if (isdigit(UCHAR(**formatPtr))) { /* INTL: digit */
	unsigned long long count;

	errno = 0;
	count = strtoull(*formatPtr, (char **) formatPtr, 10);
	if (errno || (count > TCL_SIZE_MAX)) {
	    *countPtr = TCL_SIZE_MAX;
	} else {
	    *countPtr = count;
	}
    } else {
	*countPtr = BINARY_NOCOUNT;
    }
    return 1;
}

/*
 *----------------------------------------------------------------------
 *
 * NeedReversing --
 *
 *	This routine determines, if bytes of a number need to be re-ordered,
 *	and returns a numeric code indicating the re-ordering to be done.
 *	This depends on the endianness of the machine and the desired format.
 *	It is in effect a table (whose contents depend on the endianness of
 *	the system) describing whether a value needs reversing or not. Anyone
 *	porting the code to a big-endian platform should take care to make
 *	sure that they define WORDS_BIGENDIAN though this is already done by
 *	configure for the Unix build; little-endian platforms (including
 *	Windows) don't need to do anything.
 *
 * Results:
 *	0	No re-ordering needed.
 *	1	Reverse the bytes:	01234567 <-> 76543210 (little to big)
 *	2	Apply this re-ordering: 01234567 <-> 45670123 (Nokia to little)
 *	3	Apply this re-ordering: 01234567 <-> 32107654 (Nokia to big)
 *
 * Side effects:
 *	None
 *
 *----------------------------------------------------------------------
 */

static int
NeedReversing(
    int format)
{
    switch (format) {
	/* native floats and doubles: never reverse */
    case 'd':
    case 'f':
	/* big endian ints: never reverse */
    case 'I':
    case 'S':
    case 'W':
#ifdef WORDS_BIGENDIAN
	/* native ints: reverse if we're little-endian */
    case 'n':
    case 't':
    case 'm':
	/* f: reverse if we're little-endian */
    case 'Q':
    case 'R':
#else /* !WORDS_BIGENDIAN */
	/* small endian floats: reverse if we're big-endian */
    case 'r':
#endif /* WORDS_BIGENDIAN */
	return 0;

#ifdef WORDS_BIGENDIAN
	/* small endian floats: reverse if we're big-endian */
    case 'q':
    case 'r':
#else /* !WORDS_BIGENDIAN */
	/* native ints: reverse if we're little-endian */
    case 'n':
    case 't':
    case 'm':
	/* f: reverse if we're little-endian */
    case 'R':
#endif /* WORDS_BIGENDIAN */
	/* small endian ints: always reverse */
    case 'i':
    case 's':
    case 'w':
	return 1;

#ifndef WORDS_BIGENDIAN
    /*
     * The Q and q formats need special handling to account for the unusual
     * byte ordering of 8-byte floats on Nokia 770 systems, which claim to be
     * little-endian, but also reverse word order.
     */

    case 'Q':
	if (TclNokia770Doubles()) {
	    return 3;
	}
	return 1;
    case 'q':
	if (TclNokia770Doubles()) {
	    return 2;
	}
	return 0;
#endif
    }

    Tcl_Panic("unexpected fallthrough");
    return 0;
}

/*
 *----------------------------------------------------------------------
 *
 * CopyNumber --
 *
 *	This routine is called by FormatNumber and ScanNumber to copy a
 *	floating-point number. If required, bytes are reversed while copying.
 *	The behaviour is only fully defined when used with IEEE float and
 *	double values (guaranteed to be 4 and 8 bytes long, respectively.)
 *
 * Results:
 *	None
 *
 * Side effects:
 *	Copies length bytes
 *
 *----------------------------------------------------------------------
 */

static void
CopyNumber(
    const void *from,		/* source */
    void *to,			/* destination */
    size_t length,		/* Number of bytes to copy */
    int type)			/* What type of thing are we copying? */
{
    switch (NeedReversing(type)) {
    case 0:
	memcpy(to, from, length);
	break;
    case 1: {
	const unsigned char *fromPtr = (const unsigned char *)from;
	unsigned char *toPtr = (unsigned char *)to;

	switch (length) {
	case 4:
	    toPtr[0] = fromPtr[3];
	    toPtr[1] = fromPtr[2];
	    toPtr[2] = fromPtr[1];
	    toPtr[3] = fromPtr[0];
	    break;
	case 8:
	    toPtr[0] = fromPtr[7];
	    toPtr[1] = fromPtr[6];
	    toPtr[2] = fromPtr[5];
	    toPtr[3] = fromPtr[4];
	    toPtr[4] = fromPtr[3];
	    toPtr[5] = fromPtr[2];
	    toPtr[6] = fromPtr[1];
	    toPtr[7] = fromPtr[0];
	    break;
	}
	break;
    }
    case 2: {
	const unsigned char *fromPtr = (const unsigned char *)from;
	unsigned char *toPtr = (unsigned char *)to;

	toPtr[0] = fromPtr[4];
	toPtr[1] = fromPtr[5];
	toPtr[2] = fromPtr[6];
	toPtr[3] = fromPtr[7];
	toPtr[4] = fromPtr[0];
	toPtr[5] = fromPtr[1];
	toPtr[6] = fromPtr[2];
	toPtr[7] = fromPtr[3];
	break;
    }
    case 3: {
	const unsigned char *fromPtr = (const unsigned char *)from;
	unsigned char *toPtr = (unsigned char *)to;

	toPtr[0] = fromPtr[3];
	toPtr[1] = fromPtr[2];
	toPtr[2] = fromPtr[1];
	toPtr[3] = fromPtr[0];
	toPtr[4] = fromPtr[7];
	toPtr[5] = fromPtr[6];
	toPtr[6] = fromPtr[5];
	toPtr[7] = fromPtr[4];
	break;
    }
    }
}

/*
 *----------------------------------------------------------------------
 *
 * FormatNumber --
 *
 *	This routine is called by Tcl_BinaryObjCmd to format a number into a
 *	location pointed at by cursor.
 *
 * Results:
 *	A standard Tcl result.
 *
 * Side effects:
 *	Moves the cursor to the next location to be written into.
 *
 *----------------------------------------------------------------------
 */

static int
FormatNumber(
    Tcl_Interp *interp,		/* Current interpreter, used to report
				 * errors. */
    int type,			/* Type of number to format. */
    Tcl_Obj *src,		/* Number to format. */
    unsigned char **cursorPtr)	/* Pointer to index into destination buffer. */
{
    double dvalue;
    Tcl_WideInt wvalue;
    float fvalue;

    switch (type) {
    case 'd':
    case 'q':
    case 'Q':
	/*
	 * Double-precision floating point values. Tcl_GetDoubleFromObj
	 * returns TCL_ERROR for NaN, but we can check by comparing the
	 * object's type pointer.
	 */

	if (Tcl_GetDoubleFromObj(interp, src, &dvalue) != TCL_OK) {
	    const Tcl_ObjInternalRep *irPtr = TclFetchInternalRep(src, &tclDoubleType);
	    if (irPtr == NULL) {
		return TCL_ERROR;
	    }
	    dvalue = irPtr->doubleValue;
	}
	CopyNumber(&dvalue, *cursorPtr, sizeof(double), type);
	*cursorPtr += sizeof(double);
	return TCL_OK;

    case 'f':
    case 'r':
    case 'R':
	/*
	 * Single-precision floating point values. Tcl_GetDoubleFromObj
	 * returns TCL_ERROR for NaN, but we can check by comparing the
	 * object's type pointer.
	 */

	if (Tcl_GetDoubleFromObj(interp, src, &dvalue) != TCL_OK) {
	    const Tcl_ObjInternalRep *irPtr = TclFetchInternalRep(src, &tclDoubleType);

	    if (irPtr == NULL) {
		return TCL_ERROR;
	    }
	    dvalue = irPtr->doubleValue;
	}

	/*
	 * Because some compilers will generate floating point exceptions on
	 * an overflow cast (e.g. Borland), we restrict the values to the
	 * valid range for float.
	 */

	if (fabs(dvalue) > (double) FLT_MAX) {
	    if (fabs(dvalue) > (FLT_MAX + pow(2, (FLT_MAX_EXP - FLT_MANT_DIG - 1)))) {
		fvalue = (dvalue >= 0.0) ? INFINITY : -INFINITY;	// c99
	    } else {
	    fvalue = (dvalue >= 0.0) ? FLT_MAX : -FLT_MAX;
	    }
	} else {
	    fvalue = (float) dvalue;
	}
	CopyNumber(&fvalue, *cursorPtr, sizeof(float), type);
	*cursorPtr += sizeof(float);
	return TCL_OK;

	/*
	 * 64-bit integer values.
	 */
    case 'w':
    case 'W':
    case 'm':
	if (TclGetWideBitsFromObj(interp, src, &wvalue) != TCL_OK) {
	    return TCL_ERROR;
	}
	if (NeedReversing(type)) {
	    *(*cursorPtr)++ = UCHAR(wvalue);
	    *(*cursorPtr)++ = UCHAR(wvalue >> 8);
	    *(*cursorPtr)++ = UCHAR(wvalue >> 16);
	    *(*cursorPtr)++ = UCHAR(wvalue >> 24);
	    *(*cursorPtr)++ = UCHAR(wvalue >> 32);
	    *(*cursorPtr)++ = UCHAR(wvalue >> 40);
	    *(*cursorPtr)++ = UCHAR(wvalue >> 48);
	    *(*cursorPtr)++ = UCHAR(wvalue >> 56);
	} else {
	    *(*cursorPtr)++ = UCHAR(wvalue >> 56);
	    *(*cursorPtr)++ = UCHAR(wvalue >> 48);
	    *(*cursorPtr)++ = UCHAR(wvalue >> 40);
	    *(*cursorPtr)++ = UCHAR(wvalue >> 32);
	    *(*cursorPtr)++ = UCHAR(wvalue >> 24);
	    *(*cursorPtr)++ = UCHAR(wvalue >> 16);
	    *(*cursorPtr)++ = UCHAR(wvalue >> 8);
	    *(*cursorPtr)++ = UCHAR(wvalue);
	}
	return TCL_OK;

	/*
	 * 32-bit integer values.
	 */
    case 'i':
    case 'I':
    case 'n':
	if (TclGetWideBitsFromObj(interp, src, &wvalue) != TCL_OK) {
	    return TCL_ERROR;
	}
	if (NeedReversing(type)) {
	    *(*cursorPtr)++ = UCHAR(wvalue);
	    *(*cursorPtr)++ = UCHAR(wvalue >> 8);
	    *(*cursorPtr)++ = UCHAR(wvalue >> 16);
	    *(*cursorPtr)++ = UCHAR(wvalue >> 24);
	} else {
	    *(*cursorPtr)++ = UCHAR(wvalue >> 24);
	    *(*cursorPtr)++ = UCHAR(wvalue >> 16);
	    *(*cursorPtr)++ = UCHAR(wvalue >> 8);
	    *(*cursorPtr)++ = UCHAR(wvalue);
	}
	return TCL_OK;

	/*
	 * 16-bit integer values.
	 */
    case 's':
    case 'S':
    case 't':
	if (TclGetWideBitsFromObj(interp, src, &wvalue) != TCL_OK) {
	    return TCL_ERROR;
	}
	if (NeedReversing(type)) {
	    *(*cursorPtr)++ = UCHAR(wvalue);
	    *(*cursorPtr)++ = UCHAR(wvalue >> 8);
	} else {
	    *(*cursorPtr)++ = UCHAR(wvalue >> 8);
	    *(*cursorPtr)++ = UCHAR(wvalue);
	}
	return TCL_OK;

	/*
	 * 8-bit integer values.
	 */
    case 'c':
	if (TclGetWideBitsFromObj(interp, src, &wvalue) != TCL_OK) {
	    return TCL_ERROR;
	}
	*(*cursorPtr)++ = UCHAR(wvalue);
	return TCL_OK;

    default:
	Tcl_Panic("unexpected fallthrough");
	return TCL_ERROR;
    }
}

/*
 *----------------------------------------------------------------------
 *
 * ScanNumber --
 *
 *	This routine is called by Tcl_BinaryObjCmd to scan a number out of a
 *	buffer.
 *
 * Results:
 *	Returns a newly created object containing the scanned number. This
 *	object has a ref count of zero.
 *
 * Side effects:
 *	Might reuse an object in the number cache, place a new object in the
 *	cache, or delete the cache and set the reference to it (itself passed
 *	in by reference) to NULL.
 *
 *----------------------------------------------------------------------
 */

static Tcl_Obj *
ScanNumber(
    unsigned char *buffer,	/* Buffer to scan number from. */
    int type,			/* Format character from "binary scan" */
    int flags,			/* Format field flags */
    Tcl_HashTable **numberCachePtrPtr)
				/* Place to look for cache of scanned value
				 * objects, or NULL if too many different
				 * numbers have been scanned. */
{
    long value;
    float fvalue;
    double dvalue;
    Tcl_WideUInt uwvalue;

    /*
     * We cannot rely on the compiler to properly sign extend integer values
     * when we cast from smaller values to larger values because we don't know
     * the exact size of the integer types. So, we have to handle sign
     * extension explicitly by checking the high bit and padding with 1's as
     * needed. This practice is disabled if the BINARY_UNSIGNED flag is set.
     */

    switch (type) {
    case 'c':
	/*
	 * Characters need special handling. We want to produce a signed
	 * result, but on some platforms (such as AIX) chars are unsigned. To
	 * deal with this, check for a value that should be negative but
	 * isn't.
	 */

	value = buffer[0];
	if (!(flags & BINARY_UNSIGNED)) {
	    if (value & 0x80) {
		value |= -0x100;
	    }
	}
	goto returnNumericObject;

	/*
	 * 16-bit numeric values. We need the sign extension trick (see above)
	 * here as well.
	 */

    case 's':
    case 'S':
    case 't':
	if (NeedReversing(type)) {
	    value = (long) (buffer[0] + (buffer[1] << 8));
	} else {
	    value = (long) (buffer[1] + (buffer[0] << 8));
	}
	if (!(flags & BINARY_UNSIGNED)) {
	    if (value & 0x8000) {
		value |= -0x10000;
	    }
	}
	goto returnNumericObject;

	/*
	 * 32-bit numeric values.
	 */

    case 'i':
    case 'I':
    case 'n':
	if (NeedReversing(type)) {
	    value = (long) (buffer[0]
		    + (buffer[1] << 8)
		    + (buffer[2] << 16)
		    + (((unsigned long)buffer[3]) << 24));
	} else {
	    value = (long) (buffer[3]
		    + (buffer[2] << 8)
		    + (buffer[1] << 16)
		    + (((unsigned long) buffer[0]) << 24));
	}

	/*
	 * Check to see if the value was sign extended properly on systems
	 * where an int is more than 32-bits.
	 *
	 * We avoid caching unsigned integers as we cannot distinguish between
	 * 32bit signed and unsigned in the hash (short and char are ok).
	 */

	if (flags & BINARY_UNSIGNED) {
	    return Tcl_NewWideIntObj((Tcl_WideInt)(unsigned long)value);
	}
	if ((value & (1U << 31)) && (value > 0)) {
	    value -= (1U << 31);
	    value -= (1U << 31);
	}

    returnNumericObject:
	if (*numberCachePtrPtr == NULL) {
	    return Tcl_NewWideIntObj(value);
	} else {
	    Tcl_HashTable *tablePtr = *numberCachePtrPtr;
	    Tcl_HashEntry *hPtr;
	    int isNew;

	    hPtr = Tcl_CreateHashEntry(tablePtr, INT2PTR(value), &isNew);
	    if (!isNew) {
		return (Tcl_Obj *)Tcl_GetHashValue(hPtr);
	    }
	    if (tablePtr->numEntries <= BINARY_SCAN_MAX_CACHE) {
		Tcl_Obj *objPtr;

		TclNewIntObj(objPtr, value);
		Tcl_IncrRefCount(objPtr);
		Tcl_SetHashValue(hPtr, objPtr);
		return objPtr;
	    }

	    /*
	     * We've overflowed the cache! Someone's parsing a LOT of varied
	     * binary data in a single call! Bail out by switching back to the
	     * old behaviour for the rest of the scan.
	     *
	     * Note that anyone just using the 'c' conversion (for bytes)
	     * cannot trigger this.
	     */

	    DeleteScanNumberCache(tablePtr);
	    *numberCachePtrPtr = NULL;
	    return Tcl_NewWideIntObj(value);
	}

	/*
	 * Do not cache wide (64-bit) values; they are already too large to
	 * use as keys.
	 */

    case 'w':
    case 'W':
    case 'm':
	if (NeedReversing(type)) {
	    uwvalue = ((Tcl_WideUInt) buffer[0])
		    | (((Tcl_WideUInt) buffer[1]) << 8)
		    | (((Tcl_WideUInt) buffer[2]) << 16)
		    | (((Tcl_WideUInt) buffer[3]) << 24)
		    | (((Tcl_WideUInt) buffer[4]) << 32)
		    | (((Tcl_WideUInt) buffer[5]) << 40)
		    | (((Tcl_WideUInt) buffer[6]) << 48)
		    | (((Tcl_WideUInt) buffer[7]) << 56);
	} else {
	    uwvalue = ((Tcl_WideUInt) buffer[7])
		    | (((Tcl_WideUInt) buffer[6]) << 8)
		    | (((Tcl_WideUInt) buffer[5]) << 16)
		    | (((Tcl_WideUInt) buffer[4]) << 24)
		    | (((Tcl_WideUInt) buffer[3]) << 32)
		    | (((Tcl_WideUInt) buffer[2]) << 40)
		    | (((Tcl_WideUInt) buffer[1]) << 48)
		    | (((Tcl_WideUInt) buffer[0]) << 56);
	}
	if (flags & BINARY_UNSIGNED) {
	    Tcl_Obj *bigObj = NULL;
	    mp_int big;

	    if (mp_init_u64(&big, uwvalue) == MP_OKAY) {
		bigObj = Tcl_NewBignumObj(&big);
	    }
	    return bigObj;
	}
	return Tcl_NewWideIntObj((Tcl_WideInt) uwvalue);

	/*
	 * Do not cache double values; they are already too large to use as
	 * keys and the values stored are utterly incompatible with the
	 * integer part of the cache.
	 */

	/*
	 * 32-bit IEEE single-precision floating point.
	 */

    case 'f':
    case 'R':
    case 'r':
	CopyNumber(buffer, &fvalue, sizeof(float), type);
	return Tcl_NewDoubleObj(fvalue);

	/*
	 * 64-bit IEEE double-precision floating point.
	 */

    case 'd':
    case 'Q':
    case 'q':
	CopyNumber(buffer, &dvalue, sizeof(double), type);
	return Tcl_NewDoubleObj(dvalue);
    }
    return NULL;
}

/*
 *----------------------------------------------------------------------
 *
 * DeleteScanNumberCache --
 *
 *	Deletes the hash table acting as a scan number cache.
 *
 * Results:
 *	None
 *
 * Side effects:
 *	Decrements the reference counts of the objects in the cache.
 *
 *----------------------------------------------------------------------
 */

static void
DeleteScanNumberCache(
    Tcl_HashTable *numberCachePtr)
				/* Pointer to the hash table, or NULL (when
				 * the cache has already been deleted due to
				 * overflow.) */
{
    Tcl_HashEntry *hEntry;
    Tcl_HashSearch search;

    if (numberCachePtr == NULL) {
	return;
    }

    hEntry = Tcl_FirstHashEntry(numberCachePtr, &search);
    while (hEntry != NULL) {
	Tcl_Obj *value = (Tcl_Obj *)Tcl_GetHashValue(hEntry);

	if (value != NULL) {
	    Tcl_DecrRefCount(value);
	}
	hEntry = Tcl_NextHashEntry(&search);
    }
    Tcl_DeleteHashTable(numberCachePtr);
}

/*
 * ----------------------------------------------------------------------
 *
 * NOTES --
 *
 *	Some measurements show that it is faster to use a table to to perform
 *	uuencode and base64 value encoding than to calculate the output (at
 *	least on intel P4 arch).
 *
 *	Conversely using a lookup table for the decoding is slower than just
 *	calculating the values. We therefore use the fastest of each method.
 *
 *	Presumably this has to do with the size of the tables. The base64
 *	decode table is 255 bytes while the encode table is only 65 bytes. The
 *	choice likely depends on CPU memory cache sizes.
 */

/*
 *----------------------------------------------------------------------
 *
 * BinaryEncodeHex --
 *
 *	Implement the [binary encode hex] binary encoding. clientData must be
 *	a table to convert values to hexadecimal digits.
 *
 * Results:
 *	Interp result set to an encoded byte array object
 *
 * Side effects:
 *	None
 *
 *----------------------------------------------------------------------
 */

static int
BinaryEncodeHex(
    TCL_UNUSED(void *),
    Tcl_Interp *interp,
    int objc,
    Tcl_Obj *const objv[])
{
    Tcl_Obj *resultObj = NULL;
    unsigned char *data = NULL;
    unsigned char *cursor = NULL;
    Tcl_Size offset = 0, count = 0;

    if (objc != 2) {
	Tcl_WrongNumArgs(interp, 1, objv, "data");
	return TCL_ERROR;
    }

    data = Tcl_GetBytesFromObj(interp, objv[1], &count);
    if (data == NULL) {
	return TCL_ERROR;
    }

    TclNewObj(resultObj);
    cursor = Tcl_SetByteArrayLength(resultObj, count * 2);
    for (offset = 0; offset < count; ++offset) {
	*cursor++ = HexDigits[(data[offset] >> 4) & 0x0F];
	*cursor++ = HexDigits[data[offset] & 0x0F];
    }
    Tcl_SetObjResult(interp, resultObj);
    return TCL_OK;
}

/*
 *----------------------------------------------------------------------
 *
 * BinaryDecodeHex --
 *
 *	Implement the [binary decode hex] binary encoding.
 *
 * Results:
 *	Interp result set to an decoded byte array object
 *
 * Side effects:
 *	None
 *
 *----------------------------------------------------------------------
 */

static int
BinaryDecodeHex(
    TCL_UNUSED(void *),
    Tcl_Interp *interp,
    int objc,
    Tcl_Obj *const objv[])
{
    Tcl_Obj *resultObj = NULL;
    unsigned char *data, *datastart, *dataend;
    unsigned char *begin, *cursor, c;
    int i, index, value, pure = 1, strict = 0;
    Tcl_Size size, cut = 0, count = 0;
    int ucs4;
    enum {OPT_STRICT };
    static const char *const optStrings[] = { "-strict", NULL };

    if (objc < 2 || objc > 3) {
	Tcl_WrongNumArgs(interp, 1, objv, "?options? data");
	return TCL_ERROR;
    }
    for (i = 1; i < objc - 1; ++i) {
	if (Tcl_GetIndexFromObj(interp, objv[i], optStrings, "option",
		TCL_EXACT, &index) != TCL_OK) {
	    return TCL_ERROR;
	}
	switch (index) {
	case OPT_STRICT:
	    strict = 1;
	    break;
	}
    }

    TclNewObj(resultObj);
    data = Tcl_GetByteArrayFromObj(objv[objc - 1], &count);
    if (data == NULL) {
	pure = 0;
	data = (unsigned char *) Tcl_GetStringFromObj(objv[objc - 1], &count);
    }
    datastart = data;
    dataend = data + count;
    size = (count + 1) / 2;
    begin = cursor = Tcl_SetByteArrayLength(resultObj, size);
    while (data < dataend) {
	value = 0;
	for (i = 0 ; i < 2 ; i++) {
	    if (data >= dataend) {
		value <<= 4;
		break;
	    }

	    c = *data++;
	    if (!isxdigit(UCHAR(c))) {
		if (strict || !TclIsSpaceProc(c)) {
		    goto badChar;
		}
		i--;
		continue;
	    }

	    value <<= 4;
	    c -= '0';
	    if (c > 9) {
		c += ('0' - 'A') + 10;
	    }
	    if (c > 16) {
		c += ('A' - 'a');
	    }
	    value |= c & 0xF;
	}
	if (i < 2) {
	    cut++;
	}
	*cursor++ = UCHAR(value);
	value = 0;
    }
    if (cut > size) {
	cut = size;
    }
    Tcl_SetByteArrayLength(resultObj, cursor - begin - cut);
    Tcl_SetObjResult(interp, resultObj);
    return TCL_OK;

  badChar:
    if (pure) {
	ucs4 = c;
    } else {
	Tcl_UtfToUniChar((const char *)(data - 1), &ucs4);
    }
    TclDecrRefCount(resultObj);
    Tcl_SetObjResult(interp, Tcl_ObjPrintf(
<<<<<<< HEAD
	    "invalid hexadecimal digit \"%c\" (U+%06X) at position %"
	    TCL_Z_MODIFIER "u", ucs4, ucs4, data - datastart - 1));
    Tcl_SetErrorCode(interp, "TCL", "BINARY", "DECODE", "INVALID", NULL);
=======
	    "invalid hexadecimal digit \"%c\" (U+%06X) at position %d",
	    ucs4, ucs4, (int) (data - datastart - 1)));
    Tcl_SetErrorCode(interp, "TCL", "BINARY", "DECODE", "INVALID", (void *)NULL);
>>>>>>> 9d3abb88
    return TCL_ERROR;
}

/*
 *----------------------------------------------------------------------
 *
 * BinaryEncode64 --
 *
 *	This procedure implements the "binary encode base64" Tcl command.
 *
 * Results:
 *	The base64 encoded value prescribed by the input arguments.
 *
 *----------------------------------------------------------------------
 */

#define OUTPUT(c) \
    do {						\
	*cursor++ = (c);				\
	outindex++;					\
	if (maxlen > 0 && cursor != limit) {		\
	    if (outindex == maxlen) {			\
		memcpy(cursor, wrapchar, wrapcharlen);	\
		cursor += wrapcharlen;			\
		outindex = 0;				\
	    }						\
	}						\
	if (cursor > limit) {				\
	    Tcl_Panic("limit hit");			\
	}						\
    } while (0)

static int
BinaryEncode64(
    TCL_UNUSED(void *),
    Tcl_Interp *interp,
    int objc,
    Tcl_Obj *const objv[])
{
    Tcl_Obj *resultObj;
    unsigned char *data, *limit;
    Tcl_Size maxlen = 0;
    const char *wrapchar = "\n";
    Tcl_Size wrapcharlen = 1;
    int index, purewrap = 1;
    Tcl_Size i, offset, size, outindex = 0, count = 0;
    enum { OPT_MAXLEN, OPT_WRAPCHAR };
    static const char *const optStrings[] = { "-maxlen", "-wrapchar", NULL };

    if (objc < 2 || objc % 2 != 0) {
	Tcl_WrongNumArgs(interp, 1, objv,
		"?-maxlen len? ?-wrapchar char? data");
	return TCL_ERROR;
    }
    for (i = 1; i < objc - 1; i += 2) {
	if (Tcl_GetIndexFromObj(interp, objv[i], optStrings, "option",
		TCL_EXACT, &index) != TCL_OK) {
	    return TCL_ERROR;
	}
	switch (index) {
	case OPT_MAXLEN:
	    if (TclGetSizeIntFromObj(interp, objv[i + 1], &maxlen) != TCL_OK) {
		return TCL_ERROR;
	    }
	    if (maxlen < 0) {
		Tcl_SetObjResult(interp, Tcl_NewStringObj(
			"line length out of range", -1));
		Tcl_SetErrorCode(interp, "TCL", "BINARY", "ENCODE",
			"LINE_LENGTH", (void *)NULL);
		return TCL_ERROR;
	    }
	    break;
	case OPT_WRAPCHAR:
	    wrapchar = (const char *)Tcl_GetByteArrayFromObj(
		    objv[i + 1], &wrapcharlen);
	    if (wrapchar == NULL) {
		purewrap = 0;
		wrapchar = Tcl_GetStringFromObj(objv[i + 1], &wrapcharlen);
	    }
	    break;
	}
    }
    if (wrapcharlen == 0) {
	maxlen = 0;
    }

    data = Tcl_GetBytesFromObj(interp, objv[objc - 1], &count);
    if (data == NULL) {
	return TCL_ERROR;
    }
    TclNewObj(resultObj);
    if (count > 0) {
	unsigned char *cursor = NULL;

	size = (((count * 4) / 3) + 3) & ~3;	/* ensure 4 byte chunks */
	if (maxlen > 0 && size > maxlen) {
	    int adjusted = size + (wrapcharlen * (size / maxlen));

	    if (size % maxlen == 0) {
		adjusted -= wrapcharlen;
	    }
	    size = adjusted;

	    if (purewrap == 0) {
		/* Wrapchar is (possibly) non-byte, so build result as
		 * general string, not bytearray */
		Tcl_SetObjLength(resultObj, size);
		cursor = (unsigned char *) TclGetString(resultObj);
	    }
	}
	if (cursor == NULL) {
	    cursor = Tcl_SetByteArrayLength(resultObj, size);
	}
	limit = cursor + size;
	for (offset = 0; offset < count; offset += 3) {
	    unsigned char d[3] = {0, 0, 0};

	    for (i = 0; i < 3 && offset + i < count; ++i) {
		d[i] = data[offset + i];
	    }
	    OUTPUT(B64Digits[d[0] >> 2]);
	    OUTPUT(B64Digits[((d[0] & 0x03) << 4) | (d[1] >> 4)]);
	    if (offset + 1 < count) {
		OUTPUT(B64Digits[((d[1] & 0x0F) << 2) | (d[2] >> 6)]);
	    } else {
		OUTPUT(B64Digits[64]);
	    }
	    if (offset+2 < count) {
		OUTPUT(B64Digits[d[2] & 0x3F]);
	    } else {
		OUTPUT(B64Digits[64]);
	    }
	}
    }
    Tcl_SetObjResult(interp, resultObj);
    return TCL_OK;
}
#undef OUTPUT

/*
 *----------------------------------------------------------------------
 *
 * BinaryEncodeUu --
 *
 *	This implements the uuencode binary encoding. Input is broken into 6
 *	bit chunks and a lookup table is used to turn these values into output
 *	characters. This differs from the generic code above in that line
 *	lengths are also encoded.
 *
 * Results:
 *	Interp result set to an encoded byte array object
 *
 * Side effects:
 *	None
 *
 *----------------------------------------------------------------------
 */

static int
BinaryEncodeUu(
    TCL_UNUSED(void *),
    Tcl_Interp *interp,
    int objc,
    Tcl_Obj *const objv[])
{
    Tcl_Obj *resultObj;
    unsigned char *data, *start, *cursor;
    int i, bits, index;
    unsigned int n;
    int lineLength = 61;
    const unsigned char SingleNewline[] = { UCHAR('\n') };
    const unsigned char *wrapchar = SingleNewline;
    Tcl_Size j, rawLength, offset, count = 0, wrapcharlen = sizeof(SingleNewline);
    enum { OPT_MAXLEN, OPT_WRAPCHAR };
    static const char *const optStrings[] = { "-maxlen", "-wrapchar", NULL };

    if (objc < 2 || objc % 2 != 0) {
	Tcl_WrongNumArgs(interp, 1, objv,
		"?-maxlen len? ?-wrapchar char? data");
	return TCL_ERROR;
    }
    for (i = 1; i < objc - 1; i += 2) {
	if (Tcl_GetIndexFromObj(interp, objv[i], optStrings, "option",
		TCL_EXACT, &index) != TCL_OK) {
	    return TCL_ERROR;
	}
	switch (index) {
	case OPT_MAXLEN:
	    if (Tcl_GetIntFromObj(interp, objv[i + 1],
		    &lineLength) != TCL_OK) {
		return TCL_ERROR;
	    }
	    if (lineLength < 5 || lineLength > 85) {
		Tcl_SetObjResult(interp, Tcl_NewStringObj(
			"line length out of range", -1));
		Tcl_SetErrorCode(interp, "TCL", "BINARY", "ENCODE",
			"LINE_LENGTH", (void *)NULL);
		return TCL_ERROR;
	    }
	    lineLength = ((lineLength - 1) & -4) + 1; /* 5, 9, 13 ... */
	    break;
	case OPT_WRAPCHAR:
	    wrapchar = (const unsigned char *) Tcl_GetStringFromObj(
		    objv[i + 1], &wrapcharlen);
	    {
		const unsigned char *p = wrapchar;
		Tcl_Size numBytes = wrapcharlen;

		while (numBytes) {
		    switch (*p) {
			case '\t':
			case '\v':
			case '\f':
			case '\r':
			    p++; numBytes--;
			    continue;
			case '\n':
			    numBytes--;
			    break;
			default:
			badwrap:
			    Tcl_SetObjResult(interp, Tcl_NewStringObj(
				    "invalid wrapchar; will defeat decoding",
				    -1));
			    Tcl_SetErrorCode(interp, "TCL", "BINARY",
				    "ENCODE", "WRAPCHAR", (void *)NULL);
			    return TCL_ERROR;
		    }
		}
		if (numBytes) {
		    goto badwrap;
		}
	    }
	    break;
	}
    }

    /*
     * Allocate the buffer. This is a little bit too long, but is "good
     * enough".
     */

    offset = 0;
    data = Tcl_GetBytesFromObj(interp, objv[objc - 1], &count);
    if (data == NULL) {
	return TCL_ERROR;
    }
    TclNewObj(resultObj);
    rawLength = (lineLength - 1) * 3 / 4;
    start = cursor = Tcl_SetByteArrayLength(resultObj,
	    (lineLength + wrapcharlen) *
	    ((count + (rawLength - 1)) / rawLength));
    n = bits = 0;

    /*
     * Encode the data. Each output line first has the length of raw data
     * encoded by the output line described in it by one encoded byte, then
     * the encoded data follows (encoding each 6 bits as one character).
     * Encoded lines are always terminated by a newline.
     */

    while (offset < count) {
	Tcl_Size lineLen = count - offset;

	if (lineLen > rawLength) {
	    lineLen = rawLength;
	}
	*cursor++ = UueDigits[lineLen];
	for (i = 0 ; i < lineLen ; i++) {
	    n <<= 8;
	    n |= data[offset++];
	    for (bits += 8; bits > 6 ; bits -= 6) {
		*cursor++ = UueDigits[(n >> (bits - 6)) & 0x3F];
	    }
	}
	if (bits > 0) {
	    n <<= 8;
	    *cursor++ = UueDigits[(n >> (bits + 2)) & 0x3F];
	    bits = 0;
	}
	for (j = 0 ; j < wrapcharlen ; ++j) {
	    *cursor++ = wrapchar[j];
	}
    }

    /*
     * Fix the length of the output bytearray.
     */

    Tcl_SetByteArrayLength(resultObj, cursor - start);
    Tcl_SetObjResult(interp, resultObj);
    return TCL_OK;
}

/*
 *----------------------------------------------------------------------
 *
 * BinaryDecodeUu --
 *
 *	Decode a uuencoded string.
 *
 * Results:
 *	Interp result set to an byte array object
 *
 * Side effects:
 *	None
 *
 *----------------------------------------------------------------------
 */

static int
BinaryDecodeUu(
    TCL_UNUSED(void *),
    Tcl_Interp *interp,
    int objc,
    Tcl_Obj *const objv[])
{
    Tcl_Obj *resultObj = NULL;
    unsigned char *data, *datastart, *dataend;
    unsigned char *begin, *cursor;
    int i, index, pure = 1, strict = 0, lineLen;
    Tcl_Size size, count = 0;
    unsigned char c;
    int ucs4;
    enum { OPT_STRICT };
    static const char *const optStrings[] = { "-strict", NULL };

    if (objc < 2 || objc > 3) {
	Tcl_WrongNumArgs(interp, 1, objv, "?options? data");
	return TCL_ERROR;
    }
    for (i = 1; i < objc - 1; ++i) {
	if (Tcl_GetIndexFromObj(interp, objv[i], optStrings, "option",
		TCL_EXACT, &index) != TCL_OK) {
	    return TCL_ERROR;
	}
	switch (index) {
	case OPT_STRICT:
	    strict = 1;
	    break;
	}
    }

    TclNewObj(resultObj);
    data = Tcl_GetByteArrayFromObj(objv[objc - 1], &count);
    if (data == NULL) {
	pure = 0;
	data = (unsigned char *) Tcl_GetStringFromObj(objv[objc - 1], &count);
    }
    datastart = data;
    dataend = data + count;
    size = ((count + 3) & ~3) * 3 / 4;
    begin = cursor = Tcl_SetByteArrayLength(resultObj, size);
    lineLen = -1;

    /*
     * The decoding loop. First, we get the length of line (strictly, the
     * number of data bytes we expect to generate from the line) we're
     * processing this time round if it is not already known (i.e., when the
     * lineLen variable is set to the magic value, -1).
     */

    while (data < dataend) {
	char d[4] = {0, 0, 0, 0};

	if (lineLen < 0) {
	    c = *data++;
	    if (c < 32 || c > 96) {
		if (strict || !TclIsSpaceProc(c)) {
		    goto badUu;
		}
		i--;
		continue;
	    }
	    lineLen = (c - 32) & 0x3F;
	}

	/*
	 * Now we read a four-character grouping.
	 */

	for (i = 0 ; i < 4 ; i++) {
	    if (data < dataend) {
		d[i] = c = *data++;
		if (c < 32 || c > 96) {
		    if (strict) {
			if (!TclIsSpaceProc(c)) {
			    goto badUu;
			} else if (c == '\n') {
			    goto shortUu;
			}
		    }
		    i--;
		    continue;
		}
	    }
	}

	/*
	 * Translate that grouping into (up to) three binary bytes output.
	 */

	if (lineLen > 0) {
	    *cursor++ = (((d[0] - 0x20) & 0x3F) << 2)
		    | (((d[1] - 0x20) & 0x3F) >> 4);
	    if (--lineLen > 0) {
		*cursor++ = (((d[1] - 0x20) & 0x3F) << 4)
			| (((d[2] - 0x20) & 0x3F) >> 2);
		if (--lineLen > 0) {
		    *cursor++ = (((d[2] - 0x20) & 0x3F) << 6)
			    | (((d[3] - 0x20) & 0x3F));
		    lineLen--;
		}
	    }
	}

	/*
	 * If we've reached the end of the line, skip until we process a
	 * newline.
	 */

	if (lineLen == 0 && data < dataend) {
	    lineLen = -1;
	    do {
		c = *data++;
		if (c == '\n') {
		    break;
		} else if (c >= 32 && c <= 96) {
		    data--;
		    break;
		} else if (strict || !TclIsSpaceProc(c)) {
		    goto badUu;
		}
	    } while (data < dataend);
	}
    }

    /*
     * Sanity check, clean up and finish.
     */

    if (lineLen > 0 && strict) {
	goto shortUu;
    }
    Tcl_SetByteArrayLength(resultObj, cursor - begin);
    Tcl_SetObjResult(interp, resultObj);
    return TCL_OK;

  shortUu:
    Tcl_SetObjResult(interp, Tcl_ObjPrintf("short uuencode data"));
    Tcl_SetErrorCode(interp, "TCL", "BINARY", "DECODE", "SHORT", (void *)NULL);
    TclDecrRefCount(resultObj);
    return TCL_ERROR;

  badUu:
    if (pure) {
	ucs4 = c;
    } else {
	Tcl_UtfToUniChar((const char *)(data - 1), &ucs4);
    }
    Tcl_SetObjResult(interp, Tcl_ObjPrintf(
<<<<<<< HEAD
	    "invalid uuencode character \"%c\" (U+%06X) at position %"
	    TCL_Z_MODIFIER "u", ucs4, ucs4, data - datastart - 1));
    Tcl_SetErrorCode(interp, "TCL", "BINARY", "DECODE", "INVALID", NULL);
=======
	    "invalid uuencode character \"%c\" (U+%06X) at position %d",
	    ucs4, ucs4, (int) (data - datastart - 1)));
    Tcl_SetErrorCode(interp, "TCL", "BINARY", "DECODE", "INVALID", (void *)NULL);
>>>>>>> 9d3abb88
    TclDecrRefCount(resultObj);
    return TCL_ERROR;
}

/*
 *----------------------------------------------------------------------
 *
 * BinaryDecode64 --
 *
 *	Decode a base64 encoded string.
 *
 * Results:
 *	Interp result set to an byte array object
 *
 * Side effects:
 *	None
 *
 *----------------------------------------------------------------------
 */

static int
BinaryDecode64(
    TCL_UNUSED(void *),
    Tcl_Interp *interp,
    int objc,
    Tcl_Obj *const objv[])
{
    Tcl_Obj *resultObj = NULL;
    unsigned char *data, *datastart, *dataend, c = '\0';
    unsigned char *begin = NULL;
    unsigned char *cursor = NULL;
    int pure = 1, strict = 0;
    int i, index, cut = 0;
    Tcl_Size size, count = 0;
    int ucs4;
    enum { OPT_STRICT };
    static const char *const optStrings[] = { "-strict", NULL };

    if (objc < 2 || objc > 3) {
	Tcl_WrongNumArgs(interp, 1, objv, "?options? data");
	return TCL_ERROR;
    }
    for (i = 1; i < objc - 1; ++i) {
	if (Tcl_GetIndexFromObj(interp, objv[i], optStrings, "option",
		TCL_EXACT, &index) != TCL_OK) {
	    return TCL_ERROR;
	}
	switch (index) {
	case OPT_STRICT:
	    strict = 1;
	    break;
	}
    }

    TclNewObj(resultObj);
    data = Tcl_GetByteArrayFromObj(objv[objc - 1], &count);
    if (data == NULL) {
	pure = 0;
	data = (unsigned char *) Tcl_GetStringFromObj(objv[objc - 1], &count);
    }
    datastart = data;
    dataend = data + count;
    size = ((count + 3) & ~3) * 3 / 4;
    begin = cursor = Tcl_SetByteArrayLength(resultObj, size);
    while (data < dataend) {
	unsigned long value = 0;

	/*
	 * Decode the current block. Each base64 block consists of four input
	 * characters A-Z, a-z, 0-9, +, or /. Each character supplies six bits
	 * of output data, so each block's output is 24 bits (three bytes) in
	 * length. The final block can be shorter by one or two bytes, denoted
	 * by the input ending with one or two ='s, respectively.
	 */

	for (i = 0; i < 4; i++) {
	    /*
	     * Get the next input character. At end of input, pad with at most
	     * two ='s. If more than two ='s would be needed, instead discard
	     * the block read thus far.
	     */

	    if (data < dataend) {
		c = *data++;
	    } else if (i > 1) {
		c = '=';
	    } else {
		if (strict && i <= 1) {
		    /*
		     * Single resp. unfulfilled char (each 4th next single
		     * char) is rather bad64 error case in strict mode.
		     */

		    goto bad64;
		}
		cut += 3;
		break;
	    }

	    /*
	     * Load the character into the block value. Handle ='s specially
	     * because they're only valid as the last character or two of the
	     * final block of input. Unless strict mode is enabled, skip any
	     * input whitespace characters.
	     */

	    if (cut) {
		if (c == '=' && i > 1) {
		    value <<= 6;
		    cut++;
		} else if (!strict) {
		    i--;
		} else {
		    goto bad64;
		}
	    } else if (c >= 'A' && c <= 'Z') {
		value = (value << 6) | ((c - 'A') & 0x3F);
	    } else if (c >= 'a' && c <= 'z') {
		value = (value << 6) | ((c - 'a' + 26) & 0x3F);
	    } else if (c >= '0' && c <= '9') {
		value = (value << 6) | ((c - '0' + 52) & 0x3F);
	    } else if (c == '+') {
		value = (value << 6) | 0x3E;
	    } else if (c == '/') {
		value = (value << 6) | 0x3F;
	    } else if (c == '=' && (!strict || i > 1)) {
		/*
		 * "=" and "a=" is rather bad64 error case in strict mode.
		 */

		value <<= 6;
		if (i) {
		    cut++;
		}
	    } else if (strict) {
		goto bad64;
	    } else {
		i--;
	    }
	}
	*cursor++ = UCHAR((value >> 16) & 0xFF);
	*cursor++ = UCHAR((value >> 8) & 0xFF);
	*cursor++ = UCHAR(value & 0xFF);

	/*
	 * Since = is only valid within the final block, if it was encountered
	 * but there are still more input characters, confirm that strict mode
	 * is off and all subsequent characters are whitespace.
	 */

	if (cut && data < dataend) {
	    if (strict) {
		goto bad64;
	    }
	}
    }
    Tcl_SetByteArrayLength(resultObj, cursor - begin - cut);
    Tcl_SetObjResult(interp, resultObj);
    return TCL_OK;

  bad64:
    if (pure) {
	ucs4 = c;
    } else {
	/* The decoder is byte-oriented. If we saw a byte that's not a
	 * valid member of the base64 alphabet, it could be the lead byte
	 * of a multi-byte character. */

	/* Safe because we know data is NUL-terminated */
	Tcl_UtfToUniChar((const char *)(data - 1), &ucs4);
    }

    Tcl_SetObjResult(interp, Tcl_ObjPrintf(
<<<<<<< HEAD
	    "invalid base64 character \"%c\" (U+%06X) at position %"
	    TCL_Z_MODIFIER "u", ucs4, ucs4, data - datastart - 1));
    Tcl_SetErrorCode(interp, "TCL", "BINARY", "DECODE", "INVALID", NULL);
=======
	    "invalid base64 character \"%c\" (U+%06X) at position %d",
	    ucs4, ucs4, (int) (data - datastart - 1)));
    Tcl_SetErrorCode(interp, "TCL", "BINARY", "DECODE", "INVALID", (void *)NULL);
>>>>>>> 9d3abb88
    TclDecrRefCount(resultObj);
    return TCL_ERROR;
}

/*
 * Local Variables:
 * mode: c
 * c-basic-offset: 4
 * fill-column: 78
 * End:
 */<|MERGE_RESOLUTION|>--- conflicted
+++ resolved
@@ -373,27 +373,7 @@
 	    = TclFetchInternalRep(objPtr, &properByteArrayType);
 
     if (irPtr == NULL) {
-<<<<<<< HEAD
 	if (TCL_ERROR == SetByteArrayFromAny(interp, TCL_INDEX_NONE, objPtr)) {
-=======
-	SetByteArrayFromAny(NULL, objPtr);
-	irPtr = TclFetchInternalRep(objPtr, &properByteArrayType);
-	if (irPtr == NULL) {
-	    if (interp) {
-		const char *nonbyte;
-		int ucs4;
-
-		irPtr = TclFetchInternalRep(objPtr, &tclByteArrayType);
-		baPtr = GET_BYTEARRAY(irPtr);
-		nonbyte = TclUtfAtIndex(Tcl_GetString(objPtr), baPtr->bad);
-		Tcl_UtfToUniChar(nonbyte, &ucs4);
-
-		Tcl_SetObjResult(interp, Tcl_ObjPrintf(
-			"expected byte sequence but character %d "
-			"was '%1s' (U+%06X)", baPtr->bad, nonbyte, ucs4));
-		Tcl_SetErrorCode(interp, "TCL", "VALUE", "BYTES", (void *)NULL);
-	    }
->>>>>>> 9d3abb88
 	    return NULL;
 	}
 	irPtr = TclFetchInternalRep(objPtr, &properByteArrayType);
@@ -2608,15 +2588,9 @@
     }
     TclDecrRefCount(resultObj);
     Tcl_SetObjResult(interp, Tcl_ObjPrintf(
-<<<<<<< HEAD
 	    "invalid hexadecimal digit \"%c\" (U+%06X) at position %"
 	    TCL_Z_MODIFIER "u", ucs4, ucs4, data - datastart - 1));
-    Tcl_SetErrorCode(interp, "TCL", "BINARY", "DECODE", "INVALID", NULL);
-=======
-	    "invalid hexadecimal digit \"%c\" (U+%06X) at position %d",
-	    ucs4, ucs4, (int) (data - datastart - 1)));
     Tcl_SetErrorCode(interp, "TCL", "BINARY", "DECODE", "INVALID", (void *)NULL);
->>>>>>> 9d3abb88
     return TCL_ERROR;
 }
 @@ -3081,15 +3055,9 @@
 	Tcl_UtfToUniChar((const char *)(data - 1), &ucs4);
     }
     Tcl_SetObjResult(interp, Tcl_ObjPrintf(
-<<<<<<< HEAD
 	    "invalid uuencode character \"%c\" (U+%06X) at position %"
 	    TCL_Z_MODIFIER "u", ucs4, ucs4, data - datastart - 1));
-    Tcl_SetErrorCode(interp, "TCL", "BINARY", "DECODE", "INVALID", NULL);
-=======
-	    "invalid uuencode character \"%c\" (U+%06X) at position %d",
-	    ucs4, ucs4, (int) (data - datastart - 1)));
     Tcl_SetErrorCode(interp, "TCL", "BINARY", "DECODE", "INVALID", (void *)NULL);
->>>>>>> 9d3abb88
     TclDecrRefCount(resultObj);
     return TCL_ERROR;
 }
@@ -3264,15 +3232,9 @@
     }
 
     Tcl_SetObjResult(interp, Tcl_ObjPrintf(
-<<<<<<< HEAD
 	    "invalid base64 character \"%c\" (U+%06X) at position %"
 	    TCL_Z_MODIFIER "u", ucs4, ucs4, data - datastart - 1));
-    Tcl_SetErrorCode(interp, "TCL", "BINARY", "DECODE", "INVALID", NULL);
-=======
-	    "invalid base64 character \"%c\" (U+%06X) at position %d",
-	    ucs4, ucs4, (int) (data - datastart - 1)));
     Tcl_SetErrorCode(interp, "TCL", "BINARY", "DECODE", "INVALID", (void *)NULL);
->>>>>>> 9d3abb88
     TclDecrRefCount(resultObj);
     return TCL_ERROR;
 }
