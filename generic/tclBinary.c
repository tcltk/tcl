/*
 * tclBinary.c --
 *
 *	This file contains the implementation of the "binary" Tcl built-in
 *	command and the Tcl binary data object.
 *
 * Copyright © 1997 Sun Microsystems, Inc.
 * Copyright © 1998-1999 Scriptics Corporation.
 *
 * See the file "license.terms" for information on usage and redistribution of
 * this file, and for a DISCLAIMER OF ALL WARRANTIES.
 */

#include "tclInt.h"
#include "tclTomMath.h"

#include <math.h>
#include <assert.h>

/*
 * The following constants are used by GetFormatSpec to indicate various
 * special conditions in the parsing of a format specifier.
 */

#define BINARY_ALL -1		/* Use all elements in the argument. */
#define BINARY_NOCOUNT -2	/* No count was specified in format. */

/*
 * The following flags may be OR'ed together and returned by GetFormatSpec
 */

#define BINARY_SIGNED 0		/* Field to be read as signed data */
#define BINARY_UNSIGNED 1	/* Field to be read as unsigned data */

/*
 * The following defines the maximum number of different (integer) numbers
 * placed in the object cache by 'binary scan' before it bails out and
 * switches back to Plan A (creating a new object for each value.)
 * Theoretically, it would be possible to keep the cache about for the values
 * that are already in it, but that makes the code slower in practice when
 * overflow happens, and makes little odds the rest of the time (as measured
 * on my machine.) It is also slower (on the sample I tried at least) to grow
 * the cache to hold all items we might want to put in it; presumably the
 * extra cost of managing the memory for the enlarged table outweighs the
 * benefit from allocating fewer objects. This is probably because as the
 * number of objects increases, the likelihood of reuse of any particular one
 * drops, and there is very little gain from larger maximum cache sizes (the
 * value below is chosen to allow caching to work in full with conversion of
 * bytes.) - DKF
 */

#define BINARY_SCAN_MAX_CACHE	260

/*
 * Prototypes for local procedures defined in this file:
 */

static void		DupProperByteArrayInternalRep(Tcl_Obj *srcPtr,
			    Tcl_Obj *copyPtr);
static int		FormatNumber(Tcl_Interp *interp, int type,
			    Tcl_Obj *src, unsigned char **cursorPtr);
static void		FreeProperByteArrayInternalRep(Tcl_Obj *objPtr);
static int		GetFormatSpec(const char **formatPtr, char *cmdPtr,
			    Tcl_Size *countPtr, int *flagsPtr);
static Tcl_Obj *	ScanNumber(unsigned char *buffer, int type,
			    int flags, Tcl_HashTable **numberCachePtr);
static int		SetByteArrayFromAny(Tcl_Interp *interp, Tcl_Size limit,
			    Tcl_Obj *objPtr);
static void		UpdateStringOfByteArray(Tcl_Obj *listPtr);
static void		DeleteScanNumberCache(Tcl_HashTable *numberCachePtr);
static int		NeedReversing(int format);
static void		CopyNumber(const void *from, void *to,
			    size_t length, int type);
/* Binary ensemble commands */
static Tcl_ObjCmdProc	BinaryFormatCmd;
static Tcl_ObjCmdProc	BinaryScanCmd;
/* Binary encoding sub-ensemble commands */
static Tcl_ObjCmdProc	BinaryEncodeHex;
static Tcl_ObjCmdProc	BinaryDecodeHex;
static Tcl_ObjCmdProc	BinaryEncode64;
static Tcl_ObjCmdProc	BinaryDecode64;
static Tcl_ObjCmdProc	BinaryEncodeUu;
static Tcl_ObjCmdProc	BinaryDecodeUu;

/*
 * The following tables are used by the binary encoders
 */

static const char HexDigits[16] = {
    '0', '1', '2', '3', '4', '5', '6', '7',
    '8', '9', 'a', 'b', 'c', 'd', 'e', 'f'
};

static const char UueDigits[65] = {
    '`', '!', '"', '#', '$', '%', '&', '\'',
    '(', ')', '*', '+', ',', '-', '.', '/',
    '0', '1', '2', '3', '4', '5', '6', '7',
    '8', '9', ':', ';', '<', '=', '>', '?',
    '@', 'A', 'B', 'C', 'D', 'E', 'F', 'G',
    'H', 'I', 'J', 'K', 'L', 'M', 'N', 'O',
    'P', 'Q', 'R', 'S', 'T', 'U', 'V', 'W',
    'X', 'Y', 'Z', '[', '\\',']', '^', '_',
    '`'
};

static const char B64Digits[65] = {
    'A', 'B', 'C', 'D', 'E', 'F', 'G', 'H',
    'I', 'J', 'K', 'L', 'M', 'N', 'O', 'P',
    'Q', 'R', 'S', 'T', 'U', 'V', 'W', 'X',
    'Y', 'Z', 'a', 'b', 'c', 'd', 'e', 'f',
    'g', 'h', 'i', 'j', 'k', 'l', 'm', 'n',
    'o', 'p', 'q', 'r', 's', 't', 'u', 'v',
    'w', 'x', 'y', 'z', '0', '1', '2', '3',
    '4', '5', '6', '7', '8', '9', '+', '/',
    '='
};

/*
 * How to construct the ensembles.
 */

static const EnsembleImplMap binaryMap[] = {
    { "format", BinaryFormatCmd, TclCompileBasicMin1ArgCmd, NULL, NULL, 0 },
    { "scan",   BinaryScanCmd, TclCompileBasicMin2ArgCmd, NULL, NULL, 0 },
    { "encode", NULL, NULL, NULL, NULL, 0 },
    { "decode", NULL, NULL, NULL, NULL, 0 },
    { NULL, NULL, NULL, NULL, NULL, 0 }
};
static const EnsembleImplMap encodeMap[] = {
    { "hex",      BinaryEncodeHex, TclCompileBasic1ArgCmd, NULL, NULL, 0 },
    { "uuencode", BinaryEncodeUu,  NULL, NULL, NULL, 0 },
    { "base64",   BinaryEncode64,  NULL, NULL, NULL, 0 },
    { NULL, NULL, NULL, NULL, NULL, 0 }
};
static const EnsembleImplMap decodeMap[] = {
    { "hex",      BinaryDecodeHex, TclCompileBasic1Or2ArgCmd, NULL, NULL, 0 },
    { "uuencode", BinaryDecodeUu,  TclCompileBasic1Or2ArgCmd, NULL, NULL, 0 },
    { "base64",   BinaryDecode64,  TclCompileBasic1Or2ArgCmd, NULL, NULL, 0 },
    { NULL, NULL, NULL, NULL, NULL, 0 }
};

/*
 * The following Tcl_ObjType represents an array of bytes. The intent is to
 * allow arbitrary binary data to pass through Tcl as a Tcl value without loss
 * or damage. Such values are useful for things like encoded strings or Tk
 * images to name just two.
 *
 * A bytearray is an ordered sequence of bytes. Each byte is an integer value
 * in the range [0-255].  To be a Tcl value type, we need a way to encode each
 * value in the value set as a Tcl string.  A simple encoding is to
 * represent each byte value as the same codepoint value.  A bytearray of N
 * bytes is encoded into a Tcl string of N characters where the codepoint of
 * each character is the value of corresponding byte.  This approach creates a
 * one-to-one map between all bytearray values and a subset of Tcl string
 * values.  Tcl string values outside that subset do no represent any valid
 * bytearray value.  Attempts to treat those values as bytearrays will lead
 * to errors.  See TIP 568 for how this differs from Tcl 8.
 */

static const Tcl_ObjType properByteArrayType = {
    "bytearray",
    FreeProperByteArrayInternalRep,
    DupProperByteArrayInternalRep,
    UpdateStringOfByteArray,
    NULL,
    TCL_OBJTYPE_V0
};

/*
 * The following structure is the internal rep for a ByteArray object. Keeps
 * track of how much memory has been used and how much has been allocated for
 * the byte array to enable growing and shrinking of the ByteArray object with
 * fewer mallocs.
 */

typedef struct {
    Tcl_Size used;		/* The number of bytes used in the byte
				 * array. */
    Tcl_Size allocated;		/* The amount of space actually allocated
				 * minus 1 byte. */
    unsigned char bytes[TCLFLEXARRAY];	/* The array of bytes. The actual size of this
				 * field depends on the 'allocated' field
				 * above. */
} ByteArray;

#define BYTEARRAY_MAX_LEN (TCL_SIZE_MAX - (Tcl_Size)offsetof(ByteArray, bytes))
#define BYTEARRAY_SIZE(len) \
        ( (len < 0 || BYTEARRAY_MAX_LEN < (len)) \
	? (Tcl_Panic("negative length specified or max size of a Tcl value exceeded"), 0) \
	: (offsetof(ByteArray, bytes) + (len)) )
#define GET_BYTEARRAY(irPtr) ((ByteArray *) (irPtr)->twoPtrValue.ptr1)
#define SET_BYTEARRAY(irPtr, baPtr) \
		(irPtr)->twoPtrValue.ptr1 = (baPtr)

int
TclIsPureByteArray(
    Tcl_Obj * objPtr)
{
    return TclHasInternalRep(objPtr, &properByteArrayType);
}

/*
 *----------------------------------------------------------------------
 *
 * Tcl_NewByteArrayObj --
 *
 *	This procedure is creates a new ByteArray object and initializes it
 *	from the given array of bytes.
 *
 * Results:
 *	The newly created object is returned. This object has no initial
 *	string representation. The returned object has a ref count of 0.
 *
 * Side effects:
 *	Memory allocated for new object and copy of byte array argument.
 *
 *----------------------------------------------------------------------
 */

#undef Tcl_NewByteArrayObj

Tcl_Obj *
Tcl_NewByteArrayObj(
    const unsigned char *bytes,	/* The array of bytes used to initialize the
				 * new object. */
    Tcl_Size numBytes)		/* Number of bytes in the array,
				 * must be >= 0. */
{
#ifdef TCL_MEM_DEBUG
    return Tcl_DbNewByteArrayObj(bytes, numBytes, "unknown", 0);
#else /* if not TCL_MEM_DEBUG */
    Tcl_Obj *objPtr;

    TclNewObj(objPtr);
    Tcl_SetByteArrayObj(objPtr, bytes, numBytes);
    return objPtr;
#endif /* TCL_MEM_DEBUG */
}

/*
 *----------------------------------------------------------------------
 *
 * Tcl_DbNewByteArrayObj --
 *
 *	This procedure is normally called when debugging: i.e., when
 *	TCL_MEM_DEBUG is defined. It is the same as the Tcl_NewByteArrayObj
 *	above except that it calls Tcl_DbCkalloc directly with the file name
 *	and line number from its caller. This simplifies debugging since then
 *	the [memory active] command will report the correct file name and line
 *	number when reporting objects that haven't been freed.
 *
 *	When TCL_MEM_DEBUG is not defined, this procedure just returns the
 *	result of calling Tcl_NewByteArrayObj.
 *
 * Results:
 *	The newly created object is returned. This object has no initial
 *	string representation. The returned object has a ref count of 0.
 *
 * Side effects:
 *	Memory allocated for new object and copy of byte array argument.
 *
 *----------------------------------------------------------------------
 */

#ifdef TCL_MEM_DEBUG
Tcl_Obj *
Tcl_DbNewByteArrayObj(
    const unsigned char *bytes,	/* The array of bytes used to initialize the
				 * new object. */
    Tcl_Size numBytes,		/* Number of bytes in the array,
				 * must be >= 0. */
    const char *file,		/* The name of the source file calling this
				 * procedure; used for debugging. */
    int line)			/* Line number in the source file; used for
				 * debugging. */
{
    Tcl_Obj *objPtr;

    TclDbNewObj(objPtr, file, line);
    Tcl_SetByteArrayObj(objPtr, bytes, numBytes);
    return objPtr;
}
#else /* if not TCL_MEM_DEBUG */
Tcl_Obj *
Tcl_DbNewByteArrayObj(
    const unsigned char *bytes,	/* The array of bytes used to initialize the
				 * new object. */
    Tcl_Size numBytes,		/* Number of bytes in the array,
				 * must be >= 0. */
    TCL_UNUSED(const char *) /*file*/,
    TCL_UNUSED(int) /*line*/)
{
    return Tcl_NewByteArrayObj(bytes, numBytes);
}
#endif /* TCL_MEM_DEBUG */

/*
 *---------------------------------------------------------------------------
 *
 * Tcl_SetByteArrayObj --
 *
 *	Modify an object to be a ByteArray object and to have the specified
 *	array of bytes as its value.
 *
 * Results:
 *	None.
 *
 * Side effects:
 *	The object's old string rep and internal rep is freed. Memory
 *	allocated for copy of byte array argument.
 *
 *----------------------------------------------------------------------
 */

void
Tcl_SetByteArrayObj(
    Tcl_Obj *objPtr,		/* Object to initialize as a ByteArray. */
    const unsigned char *bytes,	/* The array of bytes to use as the new value.
				 * May be NULL even if numBytes > 0. */
    Tcl_Size numBytes)		/* Number of bytes in the array,
				 * must be >= 0 */
{
    ByteArray *byteArrayPtr;
    Tcl_ObjInternalRep ir;

    if (Tcl_IsShared(objPtr)) {
	Tcl_Panic("%s called with shared object", "Tcl_SetByteArrayObj");
    }
    TclInvalidateStringRep(objPtr);

    assert(numBytes >= 0);
    byteArrayPtr = (ByteArray *)Tcl_Alloc(BYTEARRAY_SIZE(numBytes));
    byteArrayPtr->used = numBytes;
    byteArrayPtr->allocated = numBytes;

    if ((bytes != NULL) && (numBytes > 0)) {
	memcpy(byteArrayPtr->bytes, bytes, numBytes);
    }
    SET_BYTEARRAY(&ir, byteArrayPtr);

    Tcl_StoreInternalRep(objPtr, &properByteArrayType, &ir);
}

/*
 *----------------------------------------------------------------------
 *
 * TclGetBytesFromObj --
 *
 *	Attempt to extract the value from objPtr in the representation
 *	of a byte sequence. On success return the extracted byte sequence.
 *	On failure, return NULL and record error message and code in
 *	interp (if not NULL).
 *
 * Results:
 *	NULL or pointer to array of bytes representing the ByteArray object.
 *	Writes number of bytes in array to *numBytesPtr.
 *
 *----------------------------------------------------------------------
 */

#undef Tcl_GetBytesFromObj
unsigned char *
Tcl_GetBytesFromObj(
    Tcl_Interp *interp,		/* For error reporting */
    Tcl_Obj *objPtr,		/* Value to extract from */
    Tcl_Size *numBytesPtr)	/* If non-NULL, write the number of bytes
				 * in the array here */
{
    ByteArray *baPtr;
    const Tcl_ObjInternalRep *irPtr
	    = TclFetchInternalRep(objPtr, &properByteArrayType);

    if (irPtr == NULL) {
<<<<<<< HEAD
	if (TCL_ERROR == SetByteArrayFromAny(interp, TCL_INDEX_NONE, objPtr)) {
=======
	SetByteArrayFromAny(NULL, objPtr);
	irPtr = TclFetchInternalRep(objPtr, &properByteArrayType);
	if (irPtr == NULL) {
	    if (interp) {
		const char *nonbyte;
		int ucs4;

		irPtr = TclFetchInternalRep(objPtr, &tclByteArrayType);
		baPtr = GET_BYTEARRAY(irPtr);
		nonbyte = TclUtfAtIndex(Tcl_GetString(objPtr), baPtr->bad);
		TclUtfToUniChar(nonbyte, &ucs4);

		Tcl_SetObjResult(interp, Tcl_ObjPrintf(
			"expected byte sequence but character %d "
			"was '%1s' (U+%06X)", baPtr->bad, nonbyte, ucs4));
		Tcl_SetErrorCode(interp, "TCL", "VALUE", "BYTES", (void *)NULL);
	    }
>>>>>>> 5bc92175
	    return NULL;
	}
	irPtr = TclFetchInternalRep(objPtr, &properByteArrayType);
    }
    baPtr = GET_BYTEARRAY(irPtr);

    if (numBytesPtr != NULL) {
	*numBytesPtr = baPtr->used;
    }
    return baPtr->bytes;
}

#if !defined(TCL_NO_DEPRECATED)
unsigned char *
TclGetBytesFromObj(
    Tcl_Interp *interp,		/* For error reporting */
    Tcl_Obj *objPtr,		/* Value to extract from */
    void *numBytesPtr)		/* If non-NULL, write the number of bytes
				 * in the array here */
{
    Tcl_Size numBytes = 0;
    unsigned char *bytes = Tcl_GetBytesFromObj(interp, objPtr, &numBytes);

    if (bytes && numBytesPtr) {
	if (numBytes > INT_MAX) {
	    /* Caller asked for numBytes to be written to an int, but the
	     * value is outside the int range. */

	    if (interp) {
		Tcl_SetObjResult(interp, Tcl_NewStringObj(
			"byte sequence length exceeds INT_MAX", -1));
		Tcl_SetErrorCode(interp, "TCL", "API", "OUTDATED", (void *)NULL);
	    }
	    return NULL;
	} else {
	    *(int *)numBytesPtr = (int) numBytes;
	}
    }
    return bytes;
}
#endif

/*
 *----------------------------------------------------------------------
 *
 * Tcl_SetByteArrayLength --
 *
 *	This procedure changes the length of the byte array for this object.
 *	Once the caller has set the length of the array, it is acceptable to
 *	directly modify the bytes in the array up until Tcl_GetStringFromObj()
 *	has been called on this object.
 *
 * Results:
 *	The new byte array of the specified length.
 *
 * Side effects:
 *	Allocates enough memory for an array of bytes of the requested size.
 *	When growing the array, the old array is copied to the new array; new
 *	bytes are undefined. When shrinking, the old array is truncated to the
 *	specified length.
 *
 *----------------------------------------------------------------------
 */

unsigned char *
Tcl_SetByteArrayLength(
    Tcl_Obj *objPtr,		/* The ByteArray object. */
    Tcl_Size numBytes)		/* Number of bytes in resized array
                                 * Must be >= 0 */
{
    ByteArray *byteArrayPtr;
    Tcl_ObjInternalRep *irPtr;

    assert(numBytes >= 0);
    if (Tcl_IsShared(objPtr)) {
	Tcl_Panic("%s called with shared object", "Tcl_SetByteArrayLength");
    }

    irPtr = TclFetchInternalRep(objPtr, &properByteArrayType);
    if (irPtr == NULL) {
	if (TCL_ERROR == SetByteArrayFromAny(NULL, numBytes, objPtr)) {
	    return NULL;
	}
	irPtr = TclFetchInternalRep(objPtr, &properByteArrayType);
    }

    byteArrayPtr = GET_BYTEARRAY(irPtr);
    if (numBytes > byteArrayPtr->allocated) {
	byteArrayPtr = (ByteArray *)Tcl_Realloc(byteArrayPtr,
		BYTEARRAY_SIZE(numBytes));
	byteArrayPtr->allocated = numBytes;
	SET_BYTEARRAY(irPtr, byteArrayPtr);
    }
    TclInvalidateStringRep(objPtr);
    byteArrayPtr->used = numBytes;
    return byteArrayPtr->bytes;
}

/*
 *----------------------------------------------------------------------
 *
 * MakeByteArray --
 *
 *	Generate a ByteArray internal rep from the string rep of objPtr.
 *	The generated byte sequence may have no more than limit bytes.
 *	A negative value for limit indicates no limit imposed. If
 *	boolean argument demandProper is true, then no byte sequence should
 *	be output to the caller (write NULL instead). When no bytes sequence
 *	is output and interp is not NULL, leave an error message and error
 *	code in interp explaining why a proper byte sequence could not be
 *	made.
 *
 * Results:
 *	Returns a boolean indicating whether the bytes generated (up to
 *	limit bytes) are a proper representation of (a limited prefix of)
 *	the string. Writes a pointer to the generated ByteArray to
 *	*byteArrayPtrPtr. If not NULL it needs to be released with Tcl_Free().
 *
 *----------------------------------------------------------------------
 */

static int
MakeByteArray(
    Tcl_Interp *interp,
    Tcl_Obj *objPtr,
    Tcl_Size limit,
    int demandProper,
    ByteArray **byteArrayPtrPtr)
{
    Tcl_Size length;
    const char *src = Tcl_GetStringFromObj(objPtr, &length);
    Tcl_Size numBytes = (limit >= 0 && limit < length) ? limit : length;
    ByteArray *byteArrayPtr = (ByteArray *)Tcl_Alloc(BYTEARRAY_SIZE(numBytes));
    unsigned char *dst = byteArrayPtr->bytes;
    unsigned char *dstEnd = dst + numBytes;
    const char *srcEnd = src + length;
    int proper = 1;

    for (; src < srcEnd && dst < dstEnd; ) {
	int ch;
	int count = Tcl_UtfToUniChar(src, &ch);

	if (ch > 255) {
	    proper = 0;
	    if (demandProper) {
		if (interp) {
		    Tcl_SetObjResult(interp, Tcl_ObjPrintf(
			    "expected byte sequence but character %"
			    TCL_Z_MODIFIER "u was '%1s' (U+%06X)",
			    dst - byteArrayPtr->bytes, src, ch));
		    Tcl_SetErrorCode(interp, "TCL", "VALUE", "BYTES", (void *)NULL);
		}
		Tcl_Free(byteArrayPtr);
		*byteArrayPtrPtr = NULL;
		return proper;
	    }
	}
	src += count;
	*dst++ = UCHAR(ch);
    }
    byteArrayPtr->used = dst - byteArrayPtr->bytes;
    byteArrayPtr->allocated = numBytes;

    *byteArrayPtrPtr = byteArrayPtr;
    return proper;
}

static Tcl_Obj *
TclNarrowToBytes(
    Tcl_Obj *objPtr)
{
    if (NULL == TclFetchInternalRep(objPtr, &properByteArrayType)) {
	Tcl_ObjInternalRep ir;
	ByteArray *byteArrayPtr;

	if (0 == MakeByteArray(NULL, objPtr, TCL_INDEX_NONE, 0, &byteArrayPtr)) {
	    TclNewObj(objPtr);
	    TclInvalidateStringRep(objPtr);
	}
	SET_BYTEARRAY(&ir, byteArrayPtr);
	Tcl_StoreInternalRep(objPtr, &properByteArrayType, &ir);
    }
    Tcl_IncrRefCount(objPtr);
    return objPtr;
}


/*
 *----------------------------------------------------------------------
 *
 * SetByteArrayFromAny --
 *
 *	Generate the ByteArray internal rep from the string rep.
 *
 * Results:
 *	Tcl return code indicating OK or ERROR.
 *
 * Side effects:
 *	A ByteArray struct may be stored as the internal rep of objPtr.
 *
 *----------------------------------------------------------------------
 */

static int
SetByteArrayFromAny(
    Tcl_Interp *interp,		/* For error reporting. */
    Tcl_Size limit,		/* Create no more than this many bytes */
    Tcl_Obj *objPtr)		/* The object to convert to type ByteArray. */
{
    ByteArray *byteArrayPtr;
    Tcl_ObjInternalRep ir;

    if (0 == MakeByteArray(interp, objPtr, limit, 1, &byteArrayPtr)) {
	return TCL_ERROR;
    }

    SET_BYTEARRAY(&ir, byteArrayPtr);
    Tcl_StoreInternalRep(objPtr, &properByteArrayType, &ir);
    return TCL_OK;
}

/*
 *----------------------------------------------------------------------
 *
 * FreeByteArrayInternalRep --
 *
 *	Deallocate the storage associated with a ByteArray data object's
 *	internal representation.
 *
 * Results:
 *	None.
 *
 * Side effects:
 *	Frees memory.
 *
 *----------------------------------------------------------------------
 */

static void
FreeProperByteArrayInternalRep(
    Tcl_Obj *objPtr)		/* Object with internal rep to free. */
{
    Tcl_Free(GET_BYTEARRAY(TclFetchInternalRep(objPtr, &properByteArrayType)));
}

/*
 *----------------------------------------------------------------------
 *
 * DupByteArrayInternalRep --
 *
 *	Initialize the internal representation of a ByteArray Tcl_Obj to a
 *	copy of the internal representation of an existing ByteArray object.
 *
 * Results:
 *	None.
 *
 * Side effects:
 *	Allocates memory.
 *
 *----------------------------------------------------------------------
 */

static void
DupProperByteArrayInternalRep(
    Tcl_Obj *srcPtr,		/* Object with internal rep to copy. */
    Tcl_Obj *copyPtr)		/* Object with internal rep to set. */
{
    Tcl_Size length;
    ByteArray *srcArrayPtr, *copyArrayPtr;
    Tcl_ObjInternalRep ir;

    srcArrayPtr = GET_BYTEARRAY(TclFetchInternalRep(srcPtr, &properByteArrayType));
    length = srcArrayPtr->used;

    copyArrayPtr = (ByteArray *)Tcl_Alloc(BYTEARRAY_SIZE(length));
    copyArrayPtr->used = length;
    copyArrayPtr->allocated = length;
    memcpy(copyArrayPtr->bytes, srcArrayPtr->bytes, length);

    SET_BYTEARRAY(&ir, copyArrayPtr);
    Tcl_StoreInternalRep(copyPtr, &properByteArrayType, &ir);
}

/*
 *----------------------------------------------------------------------
 *
 * UpdateStringOfByteArray --
 *
 *	Update the string representation for a ByteArray data object.
 *
 * Results:
 *	None.
 *
 * Side effects:
 *	The object's string is set to a valid string that results from the
 *	ByteArray-to-string conversion.
 *
 *----------------------------------------------------------------------
 */

static void
UpdateStringOfByteArray(
    Tcl_Obj *objPtr)		/* ByteArray object whose string rep to
				 * update. */
{
    const Tcl_ObjInternalRep *irPtr = TclFetchInternalRep(objPtr, &properByteArrayType);
    ByteArray *byteArrayPtr = GET_BYTEARRAY(irPtr);
    unsigned char *src = byteArrayPtr->bytes;
    Tcl_Size i, length = byteArrayPtr->used;
    Tcl_Size size = length;

    /*
     * How much space will string rep need?
     */

    for (i = 0; i < length; i++) {
	if ((src[i] == 0) || (src[i] > 127)) {
	    size++;
	}
    }

    if (size == length) {
	char *dst = Tcl_InitStringRep(objPtr, (char *)src, size);

	TclOOM(dst, size);
    } else {
	char *dst = Tcl_InitStringRep(objPtr, NULL, size);

	TclOOM(dst, size);
	for (i = 0; i < length; i++) {
	    dst += Tcl_UniCharToUtf(src[i], dst);
	}
    }
}

/*
 *----------------------------------------------------------------------
 *
 * TclAppendBytesToByteArray --
 *
 *	This function appends an array of bytes to a byte array object. Note
 *	that the object *must* be unshared, and the array of bytes *must not*
 *	refer to the object being appended to.
 *
 * Results:
 *	None.
 *
 * Side effects:
 *	Allocates enough memory for an array of bytes of the requested total
 *	size, or possibly larger. [Bug 2992970]
 *
 *----------------------------------------------------------------------
 */

void
TclAppendBytesToByteArray(
    Tcl_Obj *objPtr,
    const unsigned char *bytes,
    Tcl_Size len)
{
    ByteArray *byteArrayPtr;
    Tcl_Size needed;
    Tcl_ObjInternalRep *irPtr;

    if (Tcl_IsShared(objPtr)) {
	Tcl_Panic("%s called with shared object","TclAppendBytesToByteArray");
    }
    if (len < 0) {
	Tcl_Panic("%s must be called with definite number of bytes to append",
		"TclAppendBytesToByteArray");
    }
    if (len == 0) {
	/*
	 * Append zero bytes is a no-op.
	 */

	return;
    }

    irPtr = TclFetchInternalRep(objPtr, &properByteArrayType);
    if (irPtr == NULL) {
	if (TCL_ERROR == SetByteArrayFromAny(NULL, TCL_INDEX_NONE, objPtr)) {
	    Tcl_Panic("attempt to append bytes to non-bytearray");
	}
	irPtr = TclFetchInternalRep(objPtr, &properByteArrayType);
    }
    byteArrayPtr = GET_BYTEARRAY(irPtr);

    /*
     * If we need to, resize the allocated space in the byte array.
     */

    if ((BYTEARRAY_MAX_LEN - byteArrayPtr->used) < len) {
	/* Will wrap around !! */
	Tcl_Panic("max size of a byte array exceeded");
    }
    needed = byteArrayPtr->used + len;
    if (needed > byteArrayPtr->allocated) {
	Tcl_Size newCapacity;
	byteArrayPtr =
	    (ByteArray *)TclReallocElemsEx(byteArrayPtr,
					   needed,
					   1,
					   offsetof(ByteArray, bytes),
					   &newCapacity);
	byteArrayPtr->allocated = newCapacity;
	SET_BYTEARRAY(irPtr, byteArrayPtr);
    }

    if (bytes) {
	memcpy(byteArrayPtr->bytes + byteArrayPtr->used, bytes, len);
    }
    byteArrayPtr->used += len;
    TclInvalidateStringRep(objPtr);
}

/*
 *----------------------------------------------------------------------
 *
 * TclInitBinaryCmd --
 *
 *	This function is called to create the "binary" Tcl command. See the
 *	user documentation for details on what it does.
 *
 * Results:
 *	A command token for the new command.
 *
 * Side effects:
 *	Creates a new binary command as a mapped ensemble.
 *
 *----------------------------------------------------------------------
 */

Tcl_Command
TclInitBinaryCmd(
    Tcl_Interp *interp)
{
    Tcl_Command binaryEnsemble;

    binaryEnsemble = TclMakeEnsemble(interp, "binary", binaryMap);
    TclMakeEnsemble(interp, "binary encode", encodeMap);
    TclMakeEnsemble(interp, "binary decode", decodeMap);
    return binaryEnsemble;
}

/*
 *----------------------------------------------------------------------
 *
 * BinaryFormatCmd --
 *
 *	This procedure implements the "binary format" Tcl command.
 *
 * Results:
 *	A standard Tcl result.
 *
 * Side effects:
 *	See the user documentation.
 *
 *----------------------------------------------------------------------
 */

static int
BinaryFormatCmd(
    TCL_UNUSED(void *),
    Tcl_Interp *interp,		/* Current interpreter. */
    int objc,			/* Number of arguments. */
    Tcl_Obj *const objv[])	/* Argument objects. */
{
    int arg;			/* Index of next argument to consume. */
    int value = 0;		/* Current integer value to be packed.
				 * Initialized to avoid compiler warning. */
    char cmd;			/* Current format character. */
    Tcl_Size count;		/* Count associated with current format
				 * character. */
    int flags;			/* Format field flags */
    const char *format;		/* Pointer to current position in format
				 * string. */
    Tcl_Obj *resultPtr = NULL;	/* Object holding result buffer. */
    unsigned char *buffer;	/* Start of result buffer. */
    unsigned char *cursor;	/* Current position within result buffer. */
    unsigned char *maxPos;	/* Greatest position within result buffer that
				 * cursor has visited.*/
    const char *errorString;
    const char *errorValue, *str;
    Tcl_Size offset, size, length;

    if (objc < 2) {
	Tcl_WrongNumArgs(interp, 1, objv, "formatString ?arg ...?");
	return TCL_ERROR;
    }

    /*
     * To avoid copying the data, we format the string in two passes. The
     * first pass computes the size of the output buffer. The second pass
     * places the formatted data into the buffer.
     */

    format = TclGetString(objv[1]);
    arg = 2;
    offset = 0;
    length = 0;
    while (*format != '\0') {
	str = format;
	flags = 0;
	if (!GetFormatSpec(&format, &cmd, &count, &flags)) {
	    break;
	}
	switch (cmd) {
	case 'a':
	case 'A':
	case 'b':
	case 'B':
	case 'h':
	case 'H':
	    /*
	     * For string-type specifiers, the count corresponds to the number
	     * of bytes in a single argument.
	     */

	    if (arg >= objc) {
		goto badIndex;
	    }
	    if (count == BINARY_ALL) {
		if (Tcl_GetBytesFromObj(NULL, objv[arg], &count) == NULL) {
		    count = Tcl_GetCharLength(objv[arg]);
		}
	    } else if (count == BINARY_NOCOUNT) {
		count = 1;
	    }
	    arg++;
	    if (cmd == 'a' || cmd == 'A') {
		offset += count;
	    } else if (cmd == 'b' || cmd == 'B') {
		offset += (count + 7) / 8;
	    } else {
		offset += (count + 1) / 2;
	    }
	    break;
	case 'c':
	    size = 1;
	    goto doNumbers;
	case 't':
	case 's':
	case 'S':
	    size = 2;
	    goto doNumbers;
	case 'n':
	case 'i':
	case 'I':
	    size = 4;
	    goto doNumbers;
	case 'm':
	case 'w':
	case 'W':
	    size = 8;
	    goto doNumbers;
	case 'r':
	case 'R':
	case 'f':
	    size = sizeof(float);
	    goto doNumbers;
	case 'q':
	case 'Q':
	case 'd':
	    size = sizeof(double);

	doNumbers:
	    if (arg >= objc) {
		goto badIndex;
	    }

	    /*
	     * For number-type specifiers, the count corresponds to the number
	     * of elements in the list stored in a single argument. If no
	     * count is specified, then the argument is taken as a single
	     * non-list value.
	     */

	    if (count == BINARY_NOCOUNT) {
		arg++;
		count = 1;
	    } else {
		Tcl_Size listc;
		Tcl_Obj **listv;

		/*
		 * The macro evals its args more than once: avoid arg++
		 */

		if (TclListObjLength(interp, objv[arg], &listc) != TCL_OK) {
		    return TCL_ERROR;
		}

		if (count == BINARY_ALL) {
		    count = listc;
		} else if (count > listc) {
		    Tcl_SetObjResult(interp, Tcl_NewStringObj(
			    "number of elements in list does not match count",
			    -1));
		    return TCL_ERROR;
		}
		if (TclListObjGetElements(interp, objv[arg], &listc,
			&listv) != TCL_OK) {
		    return TCL_ERROR;
		}
		arg++;
	    }
	    offset += count*size;
	    break;

	case 'x':
	    if (count == BINARY_ALL) {
		Tcl_SetObjResult(interp, Tcl_NewStringObj(
			"cannot use \"*\" in format string with \"x\"", -1));
		return TCL_ERROR;
	    } else if (count == BINARY_NOCOUNT) {
		count = 1;
	    }
	    offset += count;
	    break;
	case 'X':
	    if (count == BINARY_NOCOUNT) {
		count = 1;
	    }
	    if ((count > offset) || (count == BINARY_ALL)) {
		count = offset;
	    }
	    if (offset > length) {
		length = offset;
	    }
	    offset -= count;
	    break;
	case '@':
	    if (offset > length) {
		length = offset;
	    }
	    if (count == BINARY_ALL) {
		offset = length;
	    } else if (count == BINARY_NOCOUNT) {
		goto badCount;
	    } else {
		offset = count;
	    }
	    break;
	default:
	    errorString = str;
	    goto badField;
	}
    }
    if (offset > length) {
	length = offset;
    }
    if (length == 0) {
	return TCL_OK;
    }

    /*
     * Prepare the result object by preallocating the calculated number of
     * bytes and filling with nulls.
     */

    TclNewObj(resultPtr);
    buffer = Tcl_SetByteArrayLength(resultPtr, length);
    memset(buffer, 0, length);

    /*
     * Pack the data into the result object. Note that we can skip the error
     * checking during this pass, since we have already parsed the string
     * once.
     */

    arg = 2;
    format = TclGetString(objv[1]);
    cursor = buffer;
    maxPos = cursor;
    while (*format != 0) {
	flags = 0;
	if (!GetFormatSpec(&format, &cmd, &count, &flags)) {
	    break;
	}
	if ((count == 0) && (cmd != '@')) {
	    if (cmd != 'x') {
		arg++;
	    }
	    continue;
	}
	switch (cmd) {
	case 'a':
	case 'A': {
	    char pad = (char) (cmd == 'a' ? '\0' : ' ');
	    unsigned char *bytes;
	    Tcl_Obj *copy = TclNarrowToBytes(objv[arg++]);

	    bytes = Tcl_GetBytesFromObj(NULL, copy, &length);

	    if (count == BINARY_ALL) {
		count = length;
	    } else if (count == BINARY_NOCOUNT) {
		count = 1;
	    }
	    if (length >= count) {
		memcpy(cursor, bytes, count);
	    } else {
		memcpy(cursor, bytes, length);
		memset(cursor + length, pad, count - length);
	    }
	    cursor += count;
	    Tcl_DecrRefCount(copy);
	    break;
	}
	case 'b':
	case 'B': {
	    unsigned char *last;

	    str = Tcl_GetStringFromObj(objv[arg], &length);
	    arg++;
	    if (count == BINARY_ALL) {
		count = length;
	    } else if (count == BINARY_NOCOUNT) {
		count = 1;
	    }
	    last = cursor + ((count + 7) / 8);
	    if (count > length) {
		count = length;
	    }
	    value = 0;
	    errorString = "binary";
	    if (cmd == 'B') {
		for (offset = 0; offset < count; offset++) {
		    value <<= 1;
		    if (str[offset] == '1') {
			value |= 1;
		    } else if (str[offset] != '0') {
			errorValue = str;
			Tcl_DecrRefCount(resultPtr);
			goto badValue;
		    }
		    if (((offset + 1) % 8) == 0) {
			*cursor++ = UCHAR(value);
			value = 0;
		    }
		}
	    } else {
		for (offset = 0; offset < count; offset++) {
		    value >>= 1;
		    if (str[offset] == '1') {
			value |= 128;
		    } else if (str[offset] != '0') {
			errorValue = str;
			Tcl_DecrRefCount(resultPtr);
			goto badValue;
		    }
		    if (!((offset + 1) % 8)) {
			*cursor++ = UCHAR(value);
			value = 0;
		    }
		}
	    }
	    if ((offset % 8) != 0) {
		if (cmd == 'B') {
		    value <<= 8 - (offset % 8);
		} else {
		    value >>= 8 - (offset % 8);
		}
		*cursor++ = UCHAR(value);
	    }
	    while (cursor < last) {
		*cursor++ = '\0';
	    }
	    break;
	}
	case 'h':
	case 'H': {
	    unsigned char *last;
	    int c;

	    str = Tcl_GetStringFromObj(objv[arg], &length);
	    arg++;
	    if (count == BINARY_ALL) {
		count = length;
	    } else if (count == BINARY_NOCOUNT) {
		count = 1;
	    }
	    last = cursor + ((count + 1) / 2);
	    if (count > length) {
		count = length;
	    }
	    value = 0;
	    errorString = "hexadecimal";
	    if (cmd == 'H') {
		for (offset = 0; offset < count; offset++) {
		    value <<= 4;
		    if (!isxdigit(UCHAR(str[offset]))) {     /* INTL: digit */
			errorValue = str;
			Tcl_DecrRefCount(resultPtr);
			goto badValue;
		    }
		    c = str[offset] - '0';
		    if (c > 9) {
			c += ('0' - 'A') + 10;
		    }
		    if (c > 16) {
			c += ('A' - 'a');
		    }
		    value |= (c & 0xF);
		    if (offset % 2) {
			*cursor++ = (char) value;
			value = 0;
		    }
		}
	    } else {
		for (offset = 0; offset < count; offset++) {
		    value >>= 4;

		    if (!isxdigit(UCHAR(str[offset]))) {     /* INTL: digit */
			errorValue = str;
			Tcl_DecrRefCount(resultPtr);
			goto badValue;
		    }
		    c = str[offset] - '0';
		    if (c > 9) {
			c += ('0' - 'A') + 10;
		    }
		    if (c > 16) {
			c += ('A' - 'a');
		    }
		    value |= ((c << 4) & 0xF0);
		    if (offset % 2) {
			*cursor++ = UCHAR(value & 0xFF);
			value = 0;
		    }
		}
	    }
	    if (offset % 2) {
		if (cmd == 'H') {
		    value <<= 4;
		} else {
		    value >>= 4;
		}
		*cursor++ = UCHAR(value);
	    }

	    while (cursor < last) {
		*cursor++ = '\0';
	    }
	    break;
	}
	case 'c':
	case 't':
	case 's':
	case 'S':
	case 'n':
	case 'i':
	case 'I':
	case 'm':
	case 'w':
	case 'W':
	case 'r':
	case 'R':
	case 'd':
	case 'q':
	case 'Q':
	case 'f': {
	    Tcl_Size listc, i;
	    Tcl_Obj **listv;

	    if (count == BINARY_NOCOUNT) {
		/*
		 * Note that we are casting away the const-ness of objv, but
		 * this is safe since we aren't going to modify the array.
		 */

		listv = (Tcl_Obj **) (objv + arg);
		listc = 1;
		count = 1;
	    } else {
		TclListObjGetElements(interp, objv[arg], &listc, &listv);
		if (count == BINARY_ALL) {
		    count = listc;
		}
	    }
	    arg++;
	    for (i = 0; i < count; i++) {
		if (FormatNumber(interp, cmd, listv[i], &cursor) != TCL_OK) {
		    Tcl_DecrRefCount(resultPtr);
		    return TCL_ERROR;
		}
	    }
	    break;
	}
	case 'x':
	    if (count == BINARY_NOCOUNT) {
		count = 1;
	    }
	    memset(cursor, 0, count);
	    cursor += count;
	    break;
	case 'X':
	    if (cursor > maxPos) {
		maxPos = cursor;
	    }
	    if (count == BINARY_NOCOUNT) {
		count = 1;
	    }
	    if ((count == BINARY_ALL) || (count > (cursor - buffer))) {
		cursor = buffer;
	    } else {
		cursor -= count;
	    }
	    break;
	case '@':
	    if (cursor > maxPos) {
		maxPos = cursor;
	    }
	    if (count == BINARY_ALL) {
		cursor = maxPos;
	    } else {
		cursor = buffer + count;
	    }
	    break;
	}
    }
    Tcl_SetObjResult(interp, resultPtr);
    return TCL_OK;

 badValue:
    Tcl_ResetResult(interp);
    Tcl_SetObjResult(interp, Tcl_ObjPrintf(
	    "expected %s string but got \"%s\" instead",
	    errorString, errorValue));
    return TCL_ERROR;

 badCount:
    errorString = "missing count for \"@\" field specifier";
    goto error;

 badIndex:
    errorString = "not enough arguments for all format specifiers";
    goto error;

 badField:
    {
	Tcl_UniChar ch = 0;
	char buf[5] = "";

	TclUtfToUniChar(errorString, &ch);
	buf[Tcl_UniCharToUtf(ch, buf)] = '\0';
	Tcl_SetObjResult(interp, Tcl_ObjPrintf(
		"bad field specifier \"%s\"", buf));
	return TCL_ERROR;
    }

 error:
    Tcl_SetObjResult(interp, Tcl_NewStringObj(errorString, -1));
    return TCL_ERROR;
}

/*
 *----------------------------------------------------------------------
 *
 * BinaryScanCmd --
 *
 *	This procedure implements the "binary scan" Tcl command.
 *
 * Results:
 *	A standard Tcl result.
 *
 * Side effects:
 *	See the user documentation.
 *
 *----------------------------------------------------------------------
 */

static int
BinaryScanCmd(
    TCL_UNUSED(void *),
    Tcl_Interp *interp,		/* Current interpreter. */
    int objc,			/* Number of arguments. */
    Tcl_Obj *const objv[])	/* Argument objects. */
{
    int arg;			/* Index of next argument to consume. */
    int value = 0;		/* Current integer value to be packed.
				 * Initialized to avoid compiler warning. */
    char cmd;			/* Current format character. */
    Tcl_Size count;		/* Count associated with current format
				 * character. */
    int flags;			/* Format field flags */
    const char *format;		/* Pointer to current position in format
				 * string. */
    Tcl_Obj *resultPtr = NULL;	/* Object holding result buffer. */
    unsigned char *buffer;	/* Start of result buffer. */
    const char *errorString;
    const char *str;
    Tcl_Size offset, size, length = 0, i;

    Tcl_Obj *valuePtr, *elementPtr;
    Tcl_HashTable numberCacheHash;
    Tcl_HashTable *numberCachePtr;

    if (objc < 3) {
	Tcl_WrongNumArgs(interp, 1, objv,
		"value formatString ?varName ...?");
	return TCL_ERROR;
    }
    buffer = Tcl_GetBytesFromObj(interp, objv[1], &length);
    if (buffer == NULL) {
	return TCL_ERROR;
    }
    numberCachePtr = &numberCacheHash;
    Tcl_InitHashTable(numberCachePtr, TCL_ONE_WORD_KEYS);
    format = TclGetString(objv[2]);
    arg = 3;
    offset = 0;
    while (*format != '\0') {
	str = format;
	flags = 0;
	if (!GetFormatSpec(&format, &cmd, &count, &flags)) {
	    goto done;
	}
	switch (cmd) {
	case 'a':
	case 'A':
	case 'C': {
	    unsigned char *src;

	    if (arg >= objc) {
		DeleteScanNumberCache(numberCachePtr);
		goto badIndex;
	    }
	    if (count == BINARY_ALL) {
		count = length - offset;
	    } else {
		if (count == BINARY_NOCOUNT) {
		    count = 1;
		}
		if (count > (length - offset)) {
		    goto done;
		}
	    }

	    src = buffer + offset;
	    size = count;

	    /*
	     * Apply C string semantics or trim trailing
	     * nulls and spaces, if necessary.
	     */

	    if (cmd == 'C') {
		for (i = 0; i < size; i++) {
		    if (src[i] == '\0') {
			size = i;
			break;
		    }
		}
	    } else if (cmd == 'A') {
		while (size > 0) {
		    if (src[size - 1] != '\0' && src[size - 1] != ' ') {
			break;
		    }
		    size--;
		}
	    }

	    /*
	     * Have to do this #ifdef-fery because (as part of defining
	     * Tcl_NewByteArrayObj) we removed the #def that hides this stuff
	     * normally. If this code ever gets copied to another file, it
	     * should be changed back to the simpler version.
	     */

#ifdef TCL_MEM_DEBUG
	    valuePtr = Tcl_DbNewByteArrayObj(src, size, __FILE__, __LINE__);
#else
	    valuePtr = Tcl_NewByteArrayObj(src, size);
#endif /* TCL_MEM_DEBUG */

	    resultPtr = Tcl_ObjSetVar2(interp, objv[arg], NULL, valuePtr,
		    TCL_LEAVE_ERR_MSG);
	    arg++;
	    if (resultPtr == NULL) {
		DeleteScanNumberCache(numberCachePtr);
		return TCL_ERROR;
	    }
	    offset += count;
	    break;
	}
	case 'b':
	case 'B': {
	    unsigned char *src;
	    char *dest;

	    if (arg >= objc) {
		DeleteScanNumberCache(numberCachePtr);
		goto badIndex;
	    }
	    if (count == BINARY_ALL) {
		count = (length - offset) * 8;
	    } else {
		if (count == BINARY_NOCOUNT) {
		    count = 1;
		}
		if (count > (length - offset) * 8) {
		    goto done;
		}
	    }
	    src = buffer + offset;
	    TclNewObj(valuePtr);
	    Tcl_SetObjLength(valuePtr, count);
	    dest = TclGetString(valuePtr);

	    if (cmd == 'b') {
		for (i = 0; i < count; i++) {
		    if (i % 8) {
			value >>= 1;
		    } else {
			value = *src++;
		    }
		    *dest++ = (char) ((value & 1) ? '1' : '0');
		}
	    } else {
		for (i = 0; i < count; i++) {
		    if (i % 8) {
			value <<= 1;
		    } else {
			value = *src++;
		    }
		    *dest++ = (char) ((value & 0x80) ? '1' : '0');
		}
	    }

	    resultPtr = Tcl_ObjSetVar2(interp, objv[arg], NULL, valuePtr,
		    TCL_LEAVE_ERR_MSG);
	    arg++;
	    if (resultPtr == NULL) {
		DeleteScanNumberCache(numberCachePtr);
		return TCL_ERROR;
	    }
	    offset += (count + 7) / 8;
	    break;
	}
	case 'h':
	case 'H': {
	    char *dest;
	    unsigned char *src;
	    static const char hexdigit[] = "0123456789abcdef";

	    if (arg >= objc) {
		DeleteScanNumberCache(numberCachePtr);
		goto badIndex;
	    }
	    if (count == BINARY_ALL) {
		count = (length - offset)*2;
	    } else {
		if (count == BINARY_NOCOUNT) {
		    count = 1;
		}
		if (count > (length - offset)*2) {
		    goto done;
		}
	    }
	    src = buffer + offset;
	    TclNewObj(valuePtr);
	    Tcl_SetObjLength(valuePtr, count);
	    dest = TclGetString(valuePtr);

	    if (cmd == 'h') {
		for (i = 0; i < count; i++) {
		    if (i % 2) {
			value >>= 4;
		    } else {
			value = *src++;
		    }
		    *dest++ = hexdigit[value & 0xF];
		}
	    } else {
		for (i = 0; i < count; i++) {
		    if (i % 2) {
			value <<= 4;
		    } else {
			value = *src++;
		    }
		    *dest++ = hexdigit[(value >> 4) & 0xF];
		}
	    }

	    resultPtr = Tcl_ObjSetVar2(interp, objv[arg], NULL, valuePtr,
		    TCL_LEAVE_ERR_MSG);
	    arg++;
	    if (resultPtr == NULL) {
		DeleteScanNumberCache(numberCachePtr);
		return TCL_ERROR;
	    }
	    offset += (count + 1) / 2;
	    break;
	}
	case 'c':
	    size = 1;
	    goto scanNumber;
	case 't':
	case 's':
	case 'S':
	    size = 2;
	    goto scanNumber;
	case 'n':
	case 'i':
	case 'I':
	    size = 4;
	    goto scanNumber;
	case 'm':
	case 'w':
	case 'W':
	    size = 8;
	    goto scanNumber;
	case 'r':
	case 'R':
	case 'f':
	    size = sizeof(float);
	    goto scanNumber;
	case 'q':
	case 'Q':
	case 'd': {
	    unsigned char *src;

	    size = sizeof(double);
	    /* fall through */

	scanNumber:
	    if (arg >= objc) {
		DeleteScanNumberCache(numberCachePtr);
		goto badIndex;
	    }
	    if (count == BINARY_NOCOUNT) {
		if (length < (size + offset)) {
		    goto done;
		}
		valuePtr = ScanNumber(buffer+offset, cmd, flags,
			&numberCachePtr);
		offset += size;
	    } else {
		if (count == BINARY_ALL) {
		    count = (length - offset) / size;
		}
		if ((length - offset) < (count * size)) {
		    goto done;
		}
		TclNewObj(valuePtr);
		src = buffer + offset;
		for (i = 0; i < count; i++) {
		    elementPtr = ScanNumber(src, cmd, flags, &numberCachePtr);
		    src += size;
		    Tcl_ListObjAppendElement(NULL, valuePtr, elementPtr);
		}
		offset += count * size;
	    }

	    resultPtr = Tcl_ObjSetVar2(interp, objv[arg], NULL, valuePtr,
		    TCL_LEAVE_ERR_MSG);
	    arg++;
	    if (resultPtr == NULL) {
		DeleteScanNumberCache(numberCachePtr);
		return TCL_ERROR;
	    }
	    break;
	}
	case 'x':
	    if (count == BINARY_NOCOUNT) {
		count = 1;
	    }
	    if ((count == BINARY_ALL) || (count > (length - offset))) {
		offset = length;
	    } else {
		offset += count;
	    }
	    break;
	case 'X':
	    if (count == BINARY_NOCOUNT) {
		count = 1;
	    }
	    if ((count == BINARY_ALL) || (count > offset)) {
		offset = 0;
	    } else {
		offset -= count;
	    }
	    break;
	case '@':
	    if (count == BINARY_NOCOUNT) {
		DeleteScanNumberCache(numberCachePtr);
		goto badCount;
	    }
	    if ((count == BINARY_ALL) || (count > length)) {
		offset = length;
	    } else {
		offset = count;
	    }
	    break;
	default:
	    DeleteScanNumberCache(numberCachePtr);
	    errorString = str;
	    goto badField;
	}
    }

    /*
     * Set the result to the last position of the cursor.
     */

 done:
    Tcl_SetObjResult(interp, Tcl_NewWideIntObj(arg - 3));
    DeleteScanNumberCache(numberCachePtr);

    return TCL_OK;

 badCount:
    errorString = "missing count for \"@\" field specifier";
    goto error;

 badIndex:
    errorString = "not enough arguments for all format specifiers";
    goto error;

 badField:
    {
	Tcl_UniChar ch = 0;
	char buf[5] = "";

	TclUtfToUniChar(errorString, &ch);
	buf[Tcl_UniCharToUtf(ch, buf)] = '\0';
	Tcl_SetObjResult(interp, Tcl_ObjPrintf(
		"bad field specifier \"%s\"", buf));
	return TCL_ERROR;
    }

 error:
    Tcl_SetObjResult(interp, Tcl_NewStringObj(errorString, -1));
    return TCL_ERROR;
}

/*
 *----------------------------------------------------------------------
 *
 * GetFormatSpec --
 *
 *	This function parses the format strings used in the binary format and
 *	scan commands.
 *
 * Results:
 *	Moves the formatPtr to the start of the next command. Returns the
 *	current command character and count in cmdPtr and countPtr. The count
 *	is set to BINARY_ALL if the count character was '*' or BINARY_NOCOUNT
 *	if no count was specified. Returns 1 on success, or 0 if the string
 *	did not have a format specifier.
 *
 * Side effects:
 *	None.
 *
 *----------------------------------------------------------------------
 */

static int
GetFormatSpec(
    const char **formatPtr,	/* Pointer to format string. */
    char *cmdPtr,		/* Pointer to location of command char. */
    Tcl_Size *countPtr,		/* Pointer to repeat count value. */
    int *flagsPtr)		/* Pointer to field flags */
{
    /*
     * Skip any leading blanks.
     */

    while (**formatPtr == ' ') {
	(*formatPtr)++;
    }

    /*
     * The string was empty, except for whitespace, so fail.
     */

    if (!(**formatPtr)) {
	return 0;
    }

    /*
     * Extract the command character and any trailing digits or '*'.
     */

    *cmdPtr = **formatPtr;
    (*formatPtr)++;
    if (**formatPtr == 'u') {
	(*formatPtr)++;
	*flagsPtr |= BINARY_UNSIGNED;
    }
    if (**formatPtr == '*') {
	(*formatPtr)++;
	*countPtr = BINARY_ALL;
    } else if (isdigit(UCHAR(**formatPtr))) { /* INTL: digit */
	unsigned long long count;

	errno = 0;
	count = strtoull(*formatPtr, (char **) formatPtr, 10);
	if (errno || (count > TCL_SIZE_MAX)) {
	    *countPtr = TCL_SIZE_MAX;
	} else {
	    *countPtr = count;
	}
    } else {
	*countPtr = BINARY_NOCOUNT;
    }
    return 1;
}

/*
 *----------------------------------------------------------------------
 *
 * NeedReversing --
 *
 *	This routine determines, if bytes of a number need to be re-ordered,
 *	and returns a numeric code indicating the re-ordering to be done.
 *	This depends on the endianness of the machine and the desired format.
 *	It is in effect a table (whose contents depend on the endianness of
 *	the system) describing whether a value needs reversing or not. Anyone
 *	porting the code to a big-endian platform should take care to make
 *	sure that they define WORDS_BIGENDIAN though this is already done by
 *	configure for the Unix build; little-endian platforms (including
 *	Windows) don't need to do anything.
 *
 * Results:
 *	0	No re-ordering needed.
 *	1	Reverse the bytes:	01234567 <-> 76543210 (little to big)
 *	2	Apply this re-ordering: 01234567 <-> 45670123 (Nokia to little)
 *	3	Apply this re-ordering: 01234567 <-> 32107654 (Nokia to big)
 *
 * Side effects:
 *	None
 *
 *----------------------------------------------------------------------
 */

static int
NeedReversing(
    int format)
{
    switch (format) {
	/* native floats and doubles: never reverse */
    case 'd':
    case 'f':
	/* big endian ints: never reverse */
    case 'I':
    case 'S':
    case 'W':
#ifdef WORDS_BIGENDIAN
	/* native ints: reverse if we're little-endian */
    case 'n':
    case 't':
    case 'm':
	/* f: reverse if we're little-endian */
    case 'Q':
    case 'R':
#else /* !WORDS_BIGENDIAN */
	/* small endian floats: reverse if we're big-endian */
    case 'r':
#endif /* WORDS_BIGENDIAN */
	return 0;

#ifdef WORDS_BIGENDIAN
	/* small endian floats: reverse if we're big-endian */
    case 'q':
    case 'r':
#else /* !WORDS_BIGENDIAN */
	/* native ints: reverse if we're little-endian */
    case 'n':
    case 't':
    case 'm':
	/* f: reverse if we're little-endian */
    case 'R':
#endif /* WORDS_BIGENDIAN */
	/* small endian ints: always reverse */
    case 'i':
    case 's':
    case 'w':
	return 1;

#ifndef WORDS_BIGENDIAN
    /*
     * The Q and q formats need special handling to account for the unusual
     * byte ordering of 8-byte floats on Nokia 770 systems, which claim to be
     * little-endian, but also reverse word order.
     */

    case 'Q':
	if (TclNokia770Doubles()) {
	    return 3;
	}
	return 1;
    case 'q':
	if (TclNokia770Doubles()) {
	    return 2;
	}
	return 0;
#endif
    }

    Tcl_Panic("unexpected fallthrough");
    return 0;
}

/*
 *----------------------------------------------------------------------
 *
 * CopyNumber --
 *
 *	This routine is called by FormatNumber and ScanNumber to copy a
 *	floating-point number. If required, bytes are reversed while copying.
 *	The behaviour is only fully defined when used with IEEE float and
 *	double values (guaranteed to be 4 and 8 bytes long, respectively.)
 *
 * Results:
 *	None
 *
 * Side effects:
 *	Copies length bytes
 *
 *----------------------------------------------------------------------
 */

static void
CopyNumber(
    const void *from,		/* source */
    void *to,			/* destination */
    size_t length,		/* Number of bytes to copy */
    int type)			/* What type of thing are we copying? */
{
    switch (NeedReversing(type)) {
    case 0:
	memcpy(to, from, length);
	break;
    case 1: {
	const unsigned char *fromPtr = (const unsigned char *)from;
	unsigned char *toPtr = (unsigned char *)to;

	switch (length) {
	case 4:
	    toPtr[0] = fromPtr[3];
	    toPtr[1] = fromPtr[2];
	    toPtr[2] = fromPtr[1];
	    toPtr[3] = fromPtr[0];
	    break;
	case 8:
	    toPtr[0] = fromPtr[7];
	    toPtr[1] = fromPtr[6];
	    toPtr[2] = fromPtr[5];
	    toPtr[3] = fromPtr[4];
	    toPtr[4] = fromPtr[3];
	    toPtr[5] = fromPtr[2];
	    toPtr[6] = fromPtr[1];
	    toPtr[7] = fromPtr[0];
	    break;
	}
	break;
    }
    case 2: {
	const unsigned char *fromPtr = (const unsigned char *)from;
	unsigned char *toPtr = (unsigned char *)to;

	toPtr[0] = fromPtr[4];
	toPtr[1] = fromPtr[5];
	toPtr[2] = fromPtr[6];
	toPtr[3] = fromPtr[7];
	toPtr[4] = fromPtr[0];
	toPtr[5] = fromPtr[1];
	toPtr[6] = fromPtr[2];
	toPtr[7] = fromPtr[3];
	break;
    }
    case 3: {
	const unsigned char *fromPtr = (const unsigned char *)from;
	unsigned char *toPtr = (unsigned char *)to;

	toPtr[0] = fromPtr[3];
	toPtr[1] = fromPtr[2];
	toPtr[2] = fromPtr[1];
	toPtr[3] = fromPtr[0];
	toPtr[4] = fromPtr[7];
	toPtr[5] = fromPtr[6];
	toPtr[6] = fromPtr[5];
	toPtr[7] = fromPtr[4];
	break;
    }
    }
}

/*
 *----------------------------------------------------------------------
 *
 * FormatNumber --
 *
 *	This routine is called by Tcl_BinaryObjCmd to format a number into a
 *	location pointed at by cursor.
 *
 * Results:
 *	A standard Tcl result.
 *
 * Side effects:
 *	Moves the cursor to the next location to be written into.
 *
 *----------------------------------------------------------------------
 */

static int
FormatNumber(
    Tcl_Interp *interp,		/* Current interpreter, used to report
				 * errors. */
    int type,			/* Type of number to format. */
    Tcl_Obj *src,		/* Number to format. */
    unsigned char **cursorPtr)	/* Pointer to index into destination buffer. */
{
    double dvalue;
    Tcl_WideInt wvalue;
    float fvalue;

    switch (type) {
    case 'd':
    case 'q':
    case 'Q':
	/*
	 * Double-precision floating point values. Tcl_GetDoubleFromObj
	 * returns TCL_ERROR for NaN, but we can check by comparing the
	 * object's type pointer.
	 */

	if (Tcl_GetDoubleFromObj(interp, src, &dvalue) != TCL_OK) {
	    const Tcl_ObjInternalRep *irPtr = TclFetchInternalRep(src, &tclDoubleType);
	    if (irPtr == NULL) {
		return TCL_ERROR;
	    }
	    dvalue = irPtr->doubleValue;
	}
	CopyNumber(&dvalue, *cursorPtr, sizeof(double), type);
	*cursorPtr += sizeof(double);
	return TCL_OK;

    case 'f':
    case 'r':
    case 'R':
	/*
	 * Single-precision floating point values. Tcl_GetDoubleFromObj
	 * returns TCL_ERROR for NaN, but we can check by comparing the
	 * object's type pointer.
	 */

	if (Tcl_GetDoubleFromObj(interp, src, &dvalue) != TCL_OK) {
	    const Tcl_ObjInternalRep *irPtr = TclFetchInternalRep(src, &tclDoubleType);

	    if (irPtr == NULL) {
		return TCL_ERROR;
	    }
	    dvalue = irPtr->doubleValue;
	}

	/*
	 * Because some compilers will generate floating point exceptions on
	 * an overflow cast (e.g. Borland), we restrict the values to the
	 * valid range for float.
	 */

	if (fabs(dvalue) > (double) FLT_MAX) {
	    if (fabs(dvalue) > (FLT_MAX + pow(2, (FLT_MAX_EXP - FLT_MANT_DIG - 1)))) {
		fvalue = (dvalue >= 0.0) ? INFINITY : -INFINITY;	// c99
	    } else {
	    fvalue = (dvalue >= 0.0) ? FLT_MAX : -FLT_MAX;
	    }
	} else {
	    fvalue = (float) dvalue;
	}
	CopyNumber(&fvalue, *cursorPtr, sizeof(float), type);
	*cursorPtr += sizeof(float);
	return TCL_OK;

	/*
	 * 64-bit integer values.
	 */
    case 'w':
    case 'W':
    case 'm':
	if (TclGetWideBitsFromObj(interp, src, &wvalue) != TCL_OK) {
	    return TCL_ERROR;
	}
	if (NeedReversing(type)) {
	    *(*cursorPtr)++ = UCHAR(wvalue);
	    *(*cursorPtr)++ = UCHAR(wvalue >> 8);
	    *(*cursorPtr)++ = UCHAR(wvalue >> 16);
	    *(*cursorPtr)++ = UCHAR(wvalue >> 24);
	    *(*cursorPtr)++ = UCHAR(wvalue >> 32);
	    *(*cursorPtr)++ = UCHAR(wvalue >> 40);
	    *(*cursorPtr)++ = UCHAR(wvalue >> 48);
	    *(*cursorPtr)++ = UCHAR(wvalue >> 56);
	} else {
	    *(*cursorPtr)++ = UCHAR(wvalue >> 56);
	    *(*cursorPtr)++ = UCHAR(wvalue >> 48);
	    *(*cursorPtr)++ = UCHAR(wvalue >> 40);
	    *(*cursorPtr)++ = UCHAR(wvalue >> 32);
	    *(*cursorPtr)++ = UCHAR(wvalue >> 24);
	    *(*cursorPtr)++ = UCHAR(wvalue >> 16);
	    *(*cursorPtr)++ = UCHAR(wvalue >> 8);
	    *(*cursorPtr)++ = UCHAR(wvalue);
	}
	return TCL_OK;

	/*
	 * 32-bit integer values.
	 */
    case 'i':
    case 'I':
    case 'n':
	if (TclGetWideBitsFromObj(interp, src, &wvalue) != TCL_OK) {
	    return TCL_ERROR;
	}
	if (NeedReversing(type)) {
	    *(*cursorPtr)++ = UCHAR(wvalue);
	    *(*cursorPtr)++ = UCHAR(wvalue >> 8);
	    *(*cursorPtr)++ = UCHAR(wvalue >> 16);
	    *(*cursorPtr)++ = UCHAR(wvalue >> 24);
	} else {
	    *(*cursorPtr)++ = UCHAR(wvalue >> 24);
	    *(*cursorPtr)++ = UCHAR(wvalue >> 16);
	    *(*cursorPtr)++ = UCHAR(wvalue >> 8);
	    *(*cursorPtr)++ = UCHAR(wvalue);
	}
	return TCL_OK;

	/*
	 * 16-bit integer values.
	 */
    case 's':
    case 'S':
    case 't':
	if (TclGetWideBitsFromObj(interp, src, &wvalue) != TCL_OK) {
	    return TCL_ERROR;
	}
	if (NeedReversing(type)) {
	    *(*cursorPtr)++ = UCHAR(wvalue);
	    *(*cursorPtr)++ = UCHAR(wvalue >> 8);
	} else {
	    *(*cursorPtr)++ = UCHAR(wvalue >> 8);
	    *(*cursorPtr)++ = UCHAR(wvalue);
	}
	return TCL_OK;

	/*
	 * 8-bit integer values.
	 */
    case 'c':
	if (TclGetWideBitsFromObj(interp, src, &wvalue) != TCL_OK) {
	    return TCL_ERROR;
	}
	*(*cursorPtr)++ = UCHAR(wvalue);
	return TCL_OK;

    default:
	Tcl_Panic("unexpected fallthrough");
	return TCL_ERROR;
    }
}

/*
 *----------------------------------------------------------------------
 *
 * ScanNumber --
 *
 *	This routine is called by Tcl_BinaryObjCmd to scan a number out of a
 *	buffer.
 *
 * Results:
 *	Returns a newly created object containing the scanned number. This
 *	object has a ref count of zero.
 *
 * Side effects:
 *	Might reuse an object in the number cache, place a new object in the
 *	cache, or delete the cache and set the reference to it (itself passed
 *	in by reference) to NULL.
 *
 *----------------------------------------------------------------------
 */

static Tcl_Obj *
ScanNumber(
    unsigned char *buffer,	/* Buffer to scan number from. */
    int type,			/* Format character from "binary scan" */
    int flags,			/* Format field flags */
    Tcl_HashTable **numberCachePtrPtr)
				/* Place to look for cache of scanned value
				 * objects, or NULL if too many different
				 * numbers have been scanned. */
{
    long value;
    float fvalue;
    double dvalue;
    Tcl_WideUInt uwvalue;

    /*
     * We cannot rely on the compiler to properly sign extend integer values
     * when we cast from smaller values to larger values because we don't know
     * the exact size of the integer types. So, we have to handle sign
     * extension explicitly by checking the high bit and padding with 1's as
     * needed. This practice is disabled if the BINARY_UNSIGNED flag is set.
     */

    switch (type) {
    case 'c':
	/*
	 * Characters need special handling. We want to produce a signed
	 * result, but on some platforms (such as AIX) chars are unsigned. To
	 * deal with this, check for a value that should be negative but
	 * isn't.
	 */

	value = buffer[0];
	if (!(flags & BINARY_UNSIGNED)) {
	    if (value & 0x80) {
		value |= -0x100;
	    }
	}
	goto returnNumericObject;

	/*
	 * 16-bit numeric values. We need the sign extension trick (see above)
	 * here as well.
	 */

    case 's':
    case 'S':
    case 't':
	if (NeedReversing(type)) {
	    value = (long) (buffer[0] + (buffer[1] << 8));
	} else {
	    value = (long) (buffer[1] + (buffer[0] << 8));
	}
	if (!(flags & BINARY_UNSIGNED)) {
	    if (value & 0x8000) {
		value |= -0x10000;
	    }
	}
	goto returnNumericObject;

	/*
	 * 32-bit numeric values.
	 */

    case 'i':
    case 'I':
    case 'n':
	if (NeedReversing(type)) {
	    value = (long) (buffer[0]
		    + (buffer[1] << 8)
		    + (buffer[2] << 16)
		    + (((unsigned long)buffer[3]) << 24));
	} else {
	    value = (long) (buffer[3]
		    + (buffer[2] << 8)
		    + (buffer[1] << 16)
		    + (((unsigned long) buffer[0]) << 24));
	}

	/*
	 * Check to see if the value was sign extended properly on systems
	 * where an int is more than 32-bits.
	 *
	 * We avoid caching unsigned integers as we cannot distinguish between
	 * 32bit signed and unsigned in the hash (short and char are ok).
	 */

	if (flags & BINARY_UNSIGNED) {
	    return Tcl_NewWideIntObj((Tcl_WideInt)(unsigned long)value);
	}
	if ((value & (1U << 31)) && (value > 0)) {
	    value -= (1U << 31);
	    value -= (1U << 31);
	}

    returnNumericObject:
	if (*numberCachePtrPtr == NULL) {
	    return Tcl_NewWideIntObj(value);
	} else {
	    Tcl_HashTable *tablePtr = *numberCachePtrPtr;
	    Tcl_HashEntry *hPtr;
	    int isNew;

	    hPtr = Tcl_CreateHashEntry(tablePtr, INT2PTR(value), &isNew);
	    if (!isNew) {
		return (Tcl_Obj *)Tcl_GetHashValue(hPtr);
	    }
	    if (tablePtr->numEntries <= BINARY_SCAN_MAX_CACHE) {
		Tcl_Obj *objPtr;

		TclNewIntObj(objPtr, value);
		Tcl_IncrRefCount(objPtr);
		Tcl_SetHashValue(hPtr, objPtr);
		return objPtr;
	    }

	    /*
	     * We've overflowed the cache! Someone's parsing a LOT of varied
	     * binary data in a single call! Bail out by switching back to the
	     * old behaviour for the rest of the scan.
	     *
	     * Note that anyone just using the 'c' conversion (for bytes)
	     * cannot trigger this.
	     */

	    DeleteScanNumberCache(tablePtr);
	    *numberCachePtrPtr = NULL;
	    return Tcl_NewWideIntObj(value);
	}

	/*
	 * Do not cache wide (64-bit) values; they are already too large to
	 * use as keys.
	 */

    case 'w':
    case 'W':
    case 'm':
	if (NeedReversing(type)) {
	    uwvalue = ((Tcl_WideUInt) buffer[0])
		    | (((Tcl_WideUInt) buffer[1]) << 8)
		    | (((Tcl_WideUInt) buffer[2]) << 16)
		    | (((Tcl_WideUInt) buffer[3]) << 24)
		    | (((Tcl_WideUInt) buffer[4]) << 32)
		    | (((Tcl_WideUInt) buffer[5]) << 40)
		    | (((Tcl_WideUInt) buffer[6]) << 48)
		    | (((Tcl_WideUInt) buffer[7]) << 56);
	} else {
	    uwvalue = ((Tcl_WideUInt) buffer[7])
		    | (((Tcl_WideUInt) buffer[6]) << 8)
		    | (((Tcl_WideUInt) buffer[5]) << 16)
		    | (((Tcl_WideUInt) buffer[4]) << 24)
		    | (((Tcl_WideUInt) buffer[3]) << 32)
		    | (((Tcl_WideUInt) buffer[2]) << 40)
		    | (((Tcl_WideUInt) buffer[1]) << 48)
		    | (((Tcl_WideUInt) buffer[0]) << 56);
	}
	if (flags & BINARY_UNSIGNED) {
	    Tcl_Obj *bigObj = NULL;
	    mp_int big;

	    if (mp_init_u64(&big, uwvalue) == MP_OKAY) {
		bigObj = Tcl_NewBignumObj(&big);
	    }
	    return bigObj;
	}
	return Tcl_NewWideIntObj((Tcl_WideInt) uwvalue);

	/*
	 * Do not cache double values; they are already too large to use as
	 * keys and the values stored are utterly incompatible with the
	 * integer part of the cache.
	 */

	/*
	 * 32-bit IEEE single-precision floating point.
	 */

    case 'f':
    case 'R':
    case 'r':
	CopyNumber(buffer, &fvalue, sizeof(float), type);
	return Tcl_NewDoubleObj(fvalue);

	/*
	 * 64-bit IEEE double-precision floating point.
	 */

    case 'd':
    case 'Q':
    case 'q':
	CopyNumber(buffer, &dvalue, sizeof(double), type);
	return Tcl_NewDoubleObj(dvalue);
    }
    return NULL;
}

/*
 *----------------------------------------------------------------------
 *
 * DeleteScanNumberCache --
 *
 *	Deletes the hash table acting as a scan number cache.
 *
 * Results:
 *	None
 *
 * Side effects:
 *	Decrements the reference counts of the objects in the cache.
 *
 *----------------------------------------------------------------------
 */

static void
DeleteScanNumberCache(
    Tcl_HashTable *numberCachePtr)
				/* Pointer to the hash table, or NULL (when
				 * the cache has already been deleted due to
				 * overflow.) */
{
    Tcl_HashEntry *hEntry;
    Tcl_HashSearch search;

    if (numberCachePtr == NULL) {
	return;
    }

    hEntry = Tcl_FirstHashEntry(numberCachePtr, &search);
    while (hEntry != NULL) {
	Tcl_Obj *value = (Tcl_Obj *)Tcl_GetHashValue(hEntry);

	if (value != NULL) {
	    Tcl_DecrRefCount(value);
	}
	hEntry = Tcl_NextHashEntry(&search);
    }
    Tcl_DeleteHashTable(numberCachePtr);
}

/*
 * ----------------------------------------------------------------------
 *
 * NOTES --
 *
 *	Some measurements show that it is faster to use a table to to perform
 *	uuencode and base64 value encoding than to calculate the output (at
 *	least on intel P4 arch).
 *
 *	Conversely using a lookup table for the decoding is slower than just
 *	calculating the values. We therefore use the fastest of each method.
 *
 *	Presumably this has to do with the size of the tables. The base64
 *	decode table is 255 bytes while the encode table is only 65 bytes. The
 *	choice likely depends on CPU memory cache sizes.
 */

/*
 *----------------------------------------------------------------------
 *
 * BinaryEncodeHex --
 *
 *	Implement the [binary encode hex] binary encoding. clientData must be
 *	a table to convert values to hexadecimal digits.
 *
 * Results:
 *	Interp result set to an encoded byte array object
 *
 * Side effects:
 *	None
 *
 *----------------------------------------------------------------------
 */

static int
BinaryEncodeHex(
    TCL_UNUSED(void *),
    Tcl_Interp *interp,
    int objc,
    Tcl_Obj *const objv[])
{
    Tcl_Obj *resultObj = NULL;
    unsigned char *data = NULL;
    unsigned char *cursor = NULL;
    Tcl_Size offset = 0, count = 0;

    if (objc != 2) {
	Tcl_WrongNumArgs(interp, 1, objv, "data");
	return TCL_ERROR;
    }

    data = Tcl_GetBytesFromObj(interp, objv[1], &count);
    if (data == NULL) {
	return TCL_ERROR;
    }

    TclNewObj(resultObj);
    cursor = Tcl_SetByteArrayLength(resultObj, count * 2);
    for (offset = 0; offset < count; ++offset) {
	*cursor++ = HexDigits[(data[offset] >> 4) & 0x0F];
	*cursor++ = HexDigits[data[offset] & 0x0F];
    }
    Tcl_SetObjResult(interp, resultObj);
    return TCL_OK;
}

/*
 *----------------------------------------------------------------------
 *
 * BinaryDecodeHex --
 *
 *	Implement the [binary decode hex] binary encoding.
 *
 * Results:
 *	Interp result set to an decoded byte array object
 *
 * Side effects:
 *	None
 *
 *----------------------------------------------------------------------
 */

static int
BinaryDecodeHex(
    TCL_UNUSED(void *),
    Tcl_Interp *interp,
    int objc,
    Tcl_Obj *const objv[])
{
    Tcl_Obj *resultObj = NULL;
    unsigned char *data, *datastart, *dataend;
    unsigned char *begin, *cursor, c;
    int i, index, value, pure = 1, strict = 0;
    Tcl_Size size, cut = 0, count = 0;
    int ucs4;
    enum {OPT_STRICT };
    static const char *const optStrings[] = { "-strict", NULL };

    if (objc < 2 || objc > 3) {
	Tcl_WrongNumArgs(interp, 1, objv, "?options? data");
	return TCL_ERROR;
    }
    for (i = 1; i < objc - 1; ++i) {
	if (Tcl_GetIndexFromObj(interp, objv[i], optStrings, "option",
		TCL_EXACT, &index) != TCL_OK) {
	    return TCL_ERROR;
	}
	switch (index) {
	case OPT_STRICT:
	    strict = 1;
	    break;
	}
    }

    TclNewObj(resultObj);
    data = Tcl_GetBytesFromObj(NULL, objv[objc - 1], &count);
    if (data == NULL) {
	pure = 0;
	data = (unsigned char *) Tcl_GetStringFromObj(objv[objc - 1], &count);
    }
    datastart = data;
    dataend = data + count;
    size = (count + 1) / 2;
    begin = cursor = Tcl_SetByteArrayLength(resultObj, size);
    while (data < dataend) {
	value = 0;
	for (i = 0 ; i < 2 ; i++) {
	    if (data >= dataend) {
		value <<= 4;
		break;
	    }

	    c = *data++;
	    if (!isxdigit(UCHAR(c))) {
		if (strict || !TclIsSpaceProc(c)) {
		    goto badChar;
		}
		i--;
		continue;
	    }

	    value <<= 4;
	    c -= '0';
	    if (c > 9) {
		c += ('0' - 'A') + 10;
	    }
	    if (c > 16) {
		c += ('A' - 'a');
	    }
	    value |= c & 0xF;
	}
	if (i < 2) {
	    cut++;
	}
	*cursor++ = UCHAR(value);
	value = 0;
    }
    if (cut > size) {
	cut = size;
    }
    Tcl_SetByteArrayLength(resultObj, cursor - begin - cut);
    Tcl_SetObjResult(interp, resultObj);
    return TCL_OK;

  badChar:
    if (pure) {
	ucs4 = c;
    } else {
	TclUtfToUniChar((const char *)(data - 1), &ucs4);
    }
    TclDecrRefCount(resultObj);
    Tcl_SetObjResult(interp, Tcl_ObjPrintf(
	    "invalid hexadecimal digit \"%c\" (U+%06X) at position %"
	    TCL_Z_MODIFIER "u", ucs4, ucs4, data - datastart - 1));
    Tcl_SetErrorCode(interp, "TCL", "BINARY", "DECODE", "INVALID", (void *)NULL);
    return TCL_ERROR;
}

/*
 *----------------------------------------------------------------------
 *
 * BinaryEncode64 --
 *
 *	This procedure implements the "binary encode base64" Tcl command.
 *
 * Results:
 *	The base64 encoded value prescribed by the input arguments.
 *
 *----------------------------------------------------------------------
 */

#define OUTPUT(c) \
    do {						\
	*cursor++ = (c);				\
	outindex++;					\
	if (maxlen > 0 && cursor != limit) {		\
	    if (outindex == maxlen) {			\
		memcpy(cursor, wrapchar, wrapcharlen);	\
		cursor += wrapcharlen;			\
		outindex = 0;				\
	    }						\
	}						\
	if (cursor > limit) {				\
	    Tcl_Panic("limit hit");			\
	}						\
    } while (0)

static int
BinaryEncode64(
    TCL_UNUSED(void *),
    Tcl_Interp *interp,
    int objc,
    Tcl_Obj *const objv[])
{
    Tcl_Obj *resultObj;
    unsigned char *data, *limit;
    Tcl_WideInt maxlen = 0;
    const char *wrapchar = "\n";
    Tcl_Size wrapcharlen = 1;
    int index, purewrap = 1;
    Tcl_Size i, offset, size, outindex = 0, count = 0;
    enum { OPT_MAXLEN, OPT_WRAPCHAR };
    static const char *const optStrings[] = { "-maxlen", "-wrapchar", NULL };

    if (objc < 2 || objc % 2 != 0) {
	Tcl_WrongNumArgs(interp, 1, objv,
		"?-maxlen len? ?-wrapchar char? data");
	return TCL_ERROR;
    }
    for (i = 1; i < objc - 1; i += 2) {
	if (Tcl_GetIndexFromObj(interp, objv[i], optStrings, "option",
		TCL_EXACT, &index) != TCL_OK) {
	    return TCL_ERROR;
	}
	switch (index) {
	case OPT_MAXLEN:
	    if (TclGetWideIntFromObj(interp, objv[i + 1], &maxlen) != TCL_OK) {
		return TCL_ERROR;
	    }
	    if (maxlen < 0) {
		Tcl_SetObjResult(interp, Tcl_NewStringObj(
			"line length out of range", -1));
		Tcl_SetErrorCode(interp, "TCL", "BINARY", "ENCODE",
			"LINE_LENGTH", (void *)NULL);
		return TCL_ERROR;
	    }
	    break;
	case OPT_WRAPCHAR:
	    wrapchar = (const char *)Tcl_GetBytesFromObj(NULL,
		    objv[i + 1], &wrapcharlen);
	    if (wrapchar == NULL) {
		purewrap = 0;
		wrapchar = Tcl_GetStringFromObj(objv[i + 1], &wrapcharlen);
	    }
	    break;
	}
    }
    if (wrapcharlen == 0) {
	maxlen = 0;
    }

    data = Tcl_GetBytesFromObj(interp, objv[objc - 1], &count);
    if (data == NULL) {
	return TCL_ERROR;
    }
    TclNewObj(resultObj);
    if (count > 0) {
	unsigned char *cursor = NULL;

	size = (((count * 4) / 3) + 3) & ~3;	/* ensure 4 byte chunks */
	if (maxlen > 0 && size > maxlen) {
	    int adjusted = size + (wrapcharlen * (size / maxlen));

	    if (size % maxlen == 0) {
		adjusted -= wrapcharlen;
	    }
	    size = adjusted;

	    if (purewrap == 0) {
		/* Wrapchar is (possibly) non-byte, so build result as
		 * general string, not bytearray */
		Tcl_SetObjLength(resultObj, size);
		cursor = (unsigned char *) TclGetString(resultObj);
	    }
	}
	if (cursor == NULL) {
	    cursor = Tcl_SetByteArrayLength(resultObj, size);
	}
	limit = cursor + size;
	for (offset = 0; offset < count; offset += 3) {
	    unsigned char d[3] = {0, 0, 0};

	    for (i = 0; i < 3 && offset + i < count; ++i) {
		d[i] = data[offset + i];
	    }
	    OUTPUT(B64Digits[d[0] >> 2]);
	    OUTPUT(B64Digits[((d[0] & 0x03) << 4) | (d[1] >> 4)]);
	    if (offset + 1 < count) {
		OUTPUT(B64Digits[((d[1] & 0x0F) << 2) | (d[2] >> 6)]);
	    } else {
		OUTPUT(B64Digits[64]);
	    }
	    if (offset+2 < count) {
		OUTPUT(B64Digits[d[2] & 0x3F]);
	    } else {
		OUTPUT(B64Digits[64]);
	    }
	}
    }
    Tcl_SetObjResult(interp, resultObj);
    return TCL_OK;
}
#undef OUTPUT

/*
 *----------------------------------------------------------------------
 *
 * BinaryEncodeUu --
 *
 *	This implements the uuencode binary encoding. Input is broken into 6
 *	bit chunks and a lookup table is used to turn these values into output
 *	characters. This differs from the generic code above in that line
 *	lengths are also encoded.
 *
 * Results:
 *	Interp result set to an encoded byte array object
 *
 * Side effects:
 *	None
 *
 *----------------------------------------------------------------------
 */

static int
BinaryEncodeUu(
    TCL_UNUSED(void *),
    Tcl_Interp *interp,
    int objc,
    Tcl_Obj *const objv[])
{
    Tcl_Obj *resultObj;
    unsigned char *data, *start, *cursor;
    int i, bits, index;
    unsigned int n;
    int lineLength = 61;
    const unsigned char SingleNewline[] = { UCHAR('\n') };
    const unsigned char *wrapchar = SingleNewline;
    Tcl_Size j, rawLength, offset, count = 0, wrapcharlen = sizeof(SingleNewline);
    enum { OPT_MAXLEN, OPT_WRAPCHAR };
    static const char *const optStrings[] = { "-maxlen", "-wrapchar", NULL };

    if (objc < 2 || objc % 2 != 0) {
	Tcl_WrongNumArgs(interp, 1, objv,
		"?-maxlen len? ?-wrapchar char? data");
	return TCL_ERROR;
    }
    for (i = 1; i < objc - 1; i += 2) {
	if (Tcl_GetIndexFromObj(interp, objv[i], optStrings, "option",
		TCL_EXACT, &index) != TCL_OK) {
	    return TCL_ERROR;
	}
	switch (index) {
	case OPT_MAXLEN:
	    if (Tcl_GetIntFromObj(interp, objv[i + 1],
		    &lineLength) != TCL_OK) {
		return TCL_ERROR;
	    }
	    if (lineLength < 5 || lineLength > 85) {
		Tcl_SetObjResult(interp, Tcl_NewStringObj(
			"line length out of range", -1));
		Tcl_SetErrorCode(interp, "TCL", "BINARY", "ENCODE",
			"LINE_LENGTH", (void *)NULL);
		return TCL_ERROR;
	    }
	    lineLength = ((lineLength - 1) & -4) + 1; /* 5, 9, 13 ... */
	    break;
	case OPT_WRAPCHAR:
	    wrapchar = (const unsigned char *) Tcl_GetStringFromObj(
		    objv[i + 1], &wrapcharlen);
	    {
		const unsigned char *p = wrapchar;
		Tcl_Size numBytes = wrapcharlen;

		while (numBytes) {
		    switch (*p) {
			case '\t':
			case '\v':
			case '\f':
			case '\r':
			    p++; numBytes--;
			    continue;
			case '\n':
			    numBytes--;
			    break;
			default:
			badwrap:
			    Tcl_SetObjResult(interp, Tcl_NewStringObj(
				    "invalid wrapchar; will defeat decoding",
				    -1));
			    Tcl_SetErrorCode(interp, "TCL", "BINARY",
				    "ENCODE", "WRAPCHAR", (void *)NULL);
			    return TCL_ERROR;
		    }
		}
		if (numBytes) {
		    goto badwrap;
		}
	    }
	    break;
	}
    }

    /*
     * Allocate the buffer. This is a little bit too long, but is "good
     * enough".
     */

    offset = 0;
    data = Tcl_GetBytesFromObj(interp, objv[objc - 1], &count);
    if (data == NULL) {
	return TCL_ERROR;
    }
    TclNewObj(resultObj);
    rawLength = (lineLength - 1) * 3 / 4;
    start = cursor = Tcl_SetByteArrayLength(resultObj,
	    (lineLength + wrapcharlen) *
	    ((count + (rawLength - 1)) / rawLength));
    n = bits = 0;

    /*
     * Encode the data. Each output line first has the length of raw data
     * encoded by the output line described in it by one encoded byte, then
     * the encoded data follows (encoding each 6 bits as one character).
     * Encoded lines are always terminated by a newline.
     */

    while (offset < count) {
	Tcl_Size lineLen = count - offset;

	if (lineLen > rawLength) {
	    lineLen = rawLength;
	}
	*cursor++ = UueDigits[lineLen];
	for (i = 0 ; i < lineLen ; i++) {
	    n <<= 8;
	    n |= data[offset++];
	    for (bits += 8; bits > 6 ; bits -= 6) {
		*cursor++ = UueDigits[(n >> (bits - 6)) & 0x3F];
	    }
	}
	if (bits > 0) {
	    n <<= 8;
	    *cursor++ = UueDigits[(n >> (bits + 2)) & 0x3F];
	    bits = 0;
	}
	for (j = 0 ; j < wrapcharlen ; ++j) {
	    *cursor++ = wrapchar[j];
	}
    }

    /*
     * Fix the length of the output bytearray.
     */

    Tcl_SetByteArrayLength(resultObj, cursor - start);
    Tcl_SetObjResult(interp, resultObj);
    return TCL_OK;
}

/*
 *----------------------------------------------------------------------
 *
 * BinaryDecodeUu --
 *
 *	Decode a uuencoded string.
 *
 * Results:
 *	Interp result set to an byte array object
 *
 * Side effects:
 *	None
 *
 *----------------------------------------------------------------------
 */

static int
BinaryDecodeUu(
    TCL_UNUSED(void *),
    Tcl_Interp *interp,
    int objc,
    Tcl_Obj *const objv[])
{
    Tcl_Obj *resultObj = NULL;
    unsigned char *data, *datastart, *dataend;
    unsigned char *begin, *cursor;
    int i, index, pure = 1, strict = 0, lineLen;
    Tcl_Size size, count = 0;
    unsigned char c;
    int ucs4;
    enum { OPT_STRICT };
    static const char *const optStrings[] = { "-strict", NULL };

    if (objc < 2 || objc > 3) {
	Tcl_WrongNumArgs(interp, 1, objv, "?options? data");
	return TCL_ERROR;
    }
    for (i = 1; i < objc - 1; ++i) {
	if (Tcl_GetIndexFromObj(interp, objv[i], optStrings, "option",
		TCL_EXACT, &index) != TCL_OK) {
	    return TCL_ERROR;
	}
	switch (index) {
	case OPT_STRICT:
	    strict = 1;
	    break;
	}
    }

    TclNewObj(resultObj);
    data = Tcl_GetBytesFromObj(NULL, objv[objc - 1], &count);
    if (data == NULL) {
	pure = 0;
	data = (unsigned char *) Tcl_GetStringFromObj(objv[objc - 1], &count);
    }
    datastart = data;
    dataend = data + count;
    size = ((count + 3) & ~3) * 3 / 4;
    begin = cursor = Tcl_SetByteArrayLength(resultObj, size);
    lineLen = -1;

    /*
     * The decoding loop. First, we get the length of line (strictly, the
     * number of data bytes we expect to generate from the line) we're
     * processing this time round if it is not already known (i.e., when the
     * lineLen variable is set to the magic value, -1).
     */

    while (data < dataend) {
	char d[4] = {0, 0, 0, 0};

	if (lineLen < 0) {
	    c = *data++;
	    if (c < 32 || c > 96) {
		if (strict || !TclIsSpaceProc(c)) {
		    goto badUu;
		}
		i--;
		continue;
	    }
	    lineLen = (c - 32) & 0x3F;
	}

	/*
	 * Now we read a four-character grouping.
	 */

	for (i = 0 ; i < 4 ; i++) {
	    if (data < dataend) {
		d[i] = c = *data++;
		if (c < 32 || c > 96) {
		    if (strict) {
			if (!TclIsSpaceProc(c)) {
			    goto badUu;
			} else if (c == '\n') {
			    goto shortUu;
			}
		    }
		    i--;
		    continue;
		}
	    }
	}

	/*
	 * Translate that grouping into (up to) three binary bytes output.
	 */

	if (lineLen > 0) {
	    *cursor++ = (((d[0] - 0x20) & 0x3F) << 2)
		    | (((d[1] - 0x20) & 0x3F) >> 4);
	    if (--lineLen > 0) {
		*cursor++ = (((d[1] - 0x20) & 0x3F) << 4)
			| (((d[2] - 0x20) & 0x3F) >> 2);
		if (--lineLen > 0) {
		    *cursor++ = (((d[2] - 0x20) & 0x3F) << 6)
			    | (((d[3] - 0x20) & 0x3F));
		    lineLen--;
		}
	    }
	}

	/*
	 * If we've reached the end of the line, skip until we process a
	 * newline.
	 */

	if (lineLen == 0 && data < dataend) {
	    lineLen = -1;
	    do {
		c = *data++;
		if (c == '\n') {
		    break;
		} else if (c >= 32 && c <= 96) {
		    data--;
		    break;
		} else if (strict || !TclIsSpaceProc(c)) {
		    goto badUu;
		}
	    } while (data < dataend);
	}
    }

    /*
     * Sanity check, clean up and finish.
     */

    if (lineLen > 0 && strict) {
	goto shortUu;
    }
    Tcl_SetByteArrayLength(resultObj, cursor - begin);
    Tcl_SetObjResult(interp, resultObj);
    return TCL_OK;

  shortUu:
    Tcl_SetObjResult(interp, Tcl_ObjPrintf("short uuencode data"));
    Tcl_SetErrorCode(interp, "TCL", "BINARY", "DECODE", "SHORT", (void *)NULL);
    TclDecrRefCount(resultObj);
    return TCL_ERROR;

  badUu:
    if (pure) {
	ucs4 = c;
    } else {
	TclUtfToUniChar((const char *)(data - 1), &ucs4);
    }
    Tcl_SetObjResult(interp, Tcl_ObjPrintf(
	    "invalid uuencode character \"%c\" (U+%06X) at position %"
	    TCL_Z_MODIFIER "u", ucs4, ucs4, data - datastart - 1));
    Tcl_SetErrorCode(interp, "TCL", "BINARY", "DECODE", "INVALID", (void *)NULL);
    TclDecrRefCount(resultObj);
    return TCL_ERROR;
}

/*
 *----------------------------------------------------------------------
 *
 * BinaryDecode64 --
 *
 *	Decode a base64 encoded string.
 *
 * Results:
 *	Interp result set to an byte array object
 *
 * Side effects:
 *	None
 *
 *----------------------------------------------------------------------
 */

static int
BinaryDecode64(
    TCL_UNUSED(void *),
    Tcl_Interp *interp,
    int objc,
    Tcl_Obj *const objv[])
{
    Tcl_Obj *resultObj = NULL;
    unsigned char *data, *datastart, *dataend, c = '\0';
    unsigned char *begin = NULL;
    unsigned char *cursor = NULL;
    int pure = 1, strict = 0;
    int i, index, cut = 0;
    Tcl_Size size, count = 0;
    int ucs4;
    enum { OPT_STRICT };
    static const char *const optStrings[] = { "-strict", NULL };

    if (objc < 2 || objc > 3) {
	Tcl_WrongNumArgs(interp, 1, objv, "?options? data");
	return TCL_ERROR;
    }
    for (i = 1; i < objc - 1; ++i) {
	if (Tcl_GetIndexFromObj(interp, objv[i], optStrings, "option",
		TCL_EXACT, &index) != TCL_OK) {
	    return TCL_ERROR;
	}
	switch (index) {
	case OPT_STRICT:
	    strict = 1;
	    break;
	}
    }

    TclNewObj(resultObj);
    data = Tcl_GetBytesFromObj(NULL, objv[objc - 1], &count);
    if (data == NULL) {
	pure = 0;
	data = (unsigned char *) Tcl_GetStringFromObj(objv[objc - 1], &count);
    }
    datastart = data;
    dataend = data + count;
    size = ((count + 3) & ~3) * 3 / 4;
    begin = cursor = Tcl_SetByteArrayLength(resultObj, size);
    while (data < dataend) {
	unsigned long value = 0;

	/*
	 * Decode the current block. Each base64 block consists of four input
	 * characters A-Z, a-z, 0-9, +, or /. Each character supplies six bits
	 * of output data, so each block's output is 24 bits (three bytes) in
	 * length. The final block can be shorter by one or two bytes, denoted
	 * by the input ending with one or two ='s, respectively.
	 */

	for (i = 0; i < 4; i++) {
	    /*
	     * Get the next input character. At end of input, pad with at most
	     * two ='s. If more than two ='s would be needed, instead discard
	     * the block read thus far.
	     */

	    if (data < dataend) {
		c = *data++;
	    } else if (i > 1) {
		c = '=';
	    } else {
		if (strict && i <= 1) {
		    /*
		     * Single resp. unfulfilled char (each 4th next single
		     * char) is rather bad64 error case in strict mode.
		     */

		    goto bad64;
		}
		cut += 3;
		break;
	    }

	    /*
	     * Load the character into the block value. Handle ='s specially
	     * because they're only valid as the last character or two of the
	     * final block of input. Unless strict mode is enabled, skip any
	     * input whitespace characters.
	     */

	    if (cut) {
		if (c == '=' && i > 1) {
		    value <<= 6;
		    cut++;
		} else if (!strict) {
		    i--;
		} else {
		    goto bad64;
		}
	    } else if (c >= 'A' && c <= 'Z') {
		value = (value << 6) | ((c - 'A') & 0x3F);
	    } else if (c >= 'a' && c <= 'z') {
		value = (value << 6) | ((c - 'a' + 26) & 0x3F);
	    } else if (c >= '0' && c <= '9') {
		value = (value << 6) | ((c - '0' + 52) & 0x3F);
	    } else if (c == '+') {
		value = (value << 6) | 0x3E;
	    } else if (c == '/') {
		value = (value << 6) | 0x3F;
	    } else if (c == '=' && (!strict || i > 1)) {
		/*
		 * "=" and "a=" is rather bad64 error case in strict mode.
		 */

		value <<= 6;
		if (i) {
		    cut++;
		}
	    } else if (strict) {
		goto bad64;
	    } else {
		i--;
	    }
	}
	*cursor++ = UCHAR((value >> 16) & 0xFF);
	*cursor++ = UCHAR((value >> 8) & 0xFF);
	*cursor++ = UCHAR(value & 0xFF);

	/*
	 * Since = is only valid within the final block, if it was encountered
	 * but there are still more input characters, confirm that strict mode
	 * is off and all subsequent characters are whitespace.
	 */

	if (cut && data < dataend) {
	    if (strict) {
		goto bad64;
	    }
	}
    }
    Tcl_SetByteArrayLength(resultObj, cursor - begin - cut);
    Tcl_SetObjResult(interp, resultObj);
    return TCL_OK;

  bad64:
    if (pure) {
	ucs4 = c;
    } else {
	/* The decoder is byte-oriented. If we saw a byte that's not a
	 * valid member of the base64 alphabet, it could be the lead byte
	 * of a multi-byte character. */

	/* Safe because we know data is NUL-terminated */
	TclUtfToUniChar((const char *)(data - 1), &ucs4);
    }

    Tcl_SetObjResult(interp, Tcl_ObjPrintf(
	    "invalid base64 character \"%c\" (U+%06X) at position %"
	    TCL_Z_MODIFIER "u", ucs4, ucs4, data - datastart - 1));
    Tcl_SetErrorCode(interp, "TCL", "BINARY", "DECODE", "INVALID", (void *)NULL);
    TclDecrRefCount(resultObj);
    return TCL_ERROR;
}

/*
 * Local Variables:
 * mode: c
 * c-basic-offset: 4
 * fill-column: 78
 * End:
 */<|MERGE_RESOLUTION|>--- conflicted
+++ resolved
@@ -376,27 +376,7 @@
 	    = TclFetchInternalRep(objPtr, &properByteArrayType);
 
     if (irPtr == NULL) {
-<<<<<<< HEAD
 	if (TCL_ERROR == SetByteArrayFromAny(interp, TCL_INDEX_NONE, objPtr)) {
-=======
-	SetByteArrayFromAny(NULL, objPtr);
-	irPtr = TclFetchInternalRep(objPtr, &properByteArrayType);
-	if (irPtr == NULL) {
-	    if (interp) {
-		const char *nonbyte;
-		int ucs4;
-
-		irPtr = TclFetchInternalRep(objPtr, &tclByteArrayType);
-		baPtr = GET_BYTEARRAY(irPtr);
-		nonbyte = TclUtfAtIndex(Tcl_GetString(objPtr), baPtr->bad);
-		TclUtfToUniChar(nonbyte, &ucs4);
-
-		Tcl_SetObjResult(interp, Tcl_ObjPrintf(
-			"expected byte sequence but character %d "
-			"was '%1s' (U+%06X)", baPtr->bad, nonbyte, ucs4));
-		Tcl_SetErrorCode(interp, "TCL", "VALUE", "BYTES", (void *)NULL);
-	    }
->>>>>>> 5bc92175
 	    return NULL;
 	}
 	irPtr = TclFetchInternalRep(objPtr, &properByteArrayType);
@@ -539,7 +519,7 @@
 
     for (; src < srcEnd && dst < dstEnd; ) {
 	int ch;
-	int count = Tcl_UtfToUniChar(src, &ch);
+	int count = TclUtfToUniChar(src, &ch);
 
 	if (ch > 255) {
 	    proper = 0;
