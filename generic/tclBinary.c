--- conflicted
+++ resolved
@@ -216,35 +216,6 @@
  * values able to pass the purity test can be increased via the introduction
  * of a "canonical" flag marker, but the only way the broken interface itself
  * can be discarded is to start over and define the Tcl_ObjType properly.
-<<<<<<< HEAD
- * Bytearrays should simply be usable as bytearrays without a kabuki
- * dance of testing.
- *
- * The "Pure" ByteArray type is (nearly) a correct
- * implementation of bytearrays.  Any Tcl value with the type
- * properByteArrayType can have its bytearray value fetched and
- * used with confidence that acting on that value is equivalent to
- * acting on the true Tcl string value.  This still implies a side
- * testing burden -- past mistakes will not let us avoid that
- * immediately, but it is at least a conventional test of type, and
- * can be implemented entirely by examining the objPtr fields, with
- * no need to query the intrep, as a canonical flag would require.
- *
- * Until Tcl_GetByteArrayFromObj() and Tcl_SetByteArrayLength() can
- * be revised to admit the possibility of returning NULL when the true
- * value is not a valid bytearray, we need a mechanism to retain
- * compatibility with the deployed callers of the broken interface.
- * That's what the retained "tclByteArrayType" provides.  In those
- * unusual circumstances where we convert an invalid bytearray value
- * to a bytearray type, it is to this legacy type.  Essentially any
- * time this legacy type gets used, it's a signal of a bug being ignored.
- * A TIP should be drafted to remove this connection to the broken past
- * so that Tcl 9 will no longer have any trace of it.  Prescribing a
- * migration path will be the key element of that work.  The internal
- * changes now in place are the limit of what can be done short of
- * interface repair.  They provide a great expansion of the histories
- * over which bytearray values can be useful in the meanwhile.
-=======
  * Bytearrays should simply be usable as bytearrays without a kabuki dance of
  * testing.
  *
@@ -270,7 +241,6 @@
  * The internal changes now in place are the limit of what can be done short
  * of interface repair.  They provide a great expansion of the histories over
  * which bytearray values can be useful in the meanwhile.
->>>>>>> 95d4ef2a
  */
 
 static const Tcl_ObjType properByteArrayType = {
@@ -427,17 +397,10 @@
 void
 Tcl_SetByteArrayObj(
     Tcl_Obj *objPtr,		/* Object to initialize as a ByteArray. */
-<<<<<<< HEAD
-    const unsigned char *bytes,	/* The array of bytes to use as the new
-				   value. May be NULL even if length > 0. */
-    size_t length)			/* Length of the array of bytes, which must
-				   be >= 0. */
-=======
     const unsigned char *bytes,	/* The array of bytes to use as the new value.
 				 * May be NULL even if length > 0. */
-    int length)			/* Length of the array of bytes, which must
+    size_t length)			/* Length of the array of bytes, which must
 				 * be >= 0. */
->>>>>>> 95d4ef2a
 {
     ByteArray *byteArrayPtr;
     Tcl_ObjIntRep ir;
@@ -810,11 +773,6 @@
 	return;
     }
 
-<<<<<<< HEAD
-=======
-    length = (unsigned int) len;
-
->>>>>>> 95d4ef2a
     irPtr = TclFetchIntRep(objPtr, &properByteArrayType);
     if (irPtr == NULL) {
 	irPtr = TclFetchIntRep(objPtr, &tclByteArrayType);
@@ -850,20 +808,13 @@
 	    ptr = Tcl_AttemptRealloc(byteArrayPtr, BYTEARRAY_SIZE(attempt));
 	}
 	if (ptr == NULL) {
-<<<<<<< HEAD
-	    /* Try to allocate double the increment that is needed (plus). */
+	    /*
+	     * Try to allocate double the increment that is needed (plus).
+	     */
+
 	    size_t limit = UINT_MAX - needed;
 	    size_t extra = len + TCL_MIN_GROWTH;
 	    size_t growth = (extra > limit) ? limit : extra;
-=======
-	    /*
-	     * Try to allocate double the increment that is needed (plus).
-	     */
-
-	    unsigned int limit = INT_MAX - needed;
-	    unsigned int extra = length + TCL_MIN_GROWTH;
-	    int growth = (int) ((extra > limit) ? limit : extra);
->>>>>>> 95d4ef2a
 
 	    attempt = needed + growth;
 	    ptr = Tcl_AttemptRealloc(byteArrayPtr, BYTEARRAY_SIZE(attempt));
@@ -1350,13 +1301,8 @@
 		}
 	    }
 	    arg++;
-<<<<<<< HEAD
 	    for (i = 0; (size_t)i < count; i++) {
-		if (FormatNumber(interp, cmd, listv[i], &cursor)!=TCL_OK) {
-=======
-	    for (i = 0; i < count; i++) {
 		if (FormatNumber(interp, cmd, listv[i], &cursor) != TCL_OK) {
->>>>>>> 95d4ef2a
 		    Tcl_DecrRefCount(resultPtr);
 		    return TCL_ERROR;
 		}
@@ -2699,16 +2645,10 @@
     unsigned char *data, *cursor, *limit;
     int maxlen = 0;
     const char *wrapchar = "\n";
-<<<<<<< HEAD
     size_t wrapcharlen = 1;
     int i, index, size, outindex = 0;
     size_t offset, count = 0;
-    enum {OPT_MAXLEN, OPT_WRAPCHAR };
-=======
-    int wrapcharlen = 1;
-    int offset, i, index, size, outindex = 0, count = 0;
     enum { OPT_MAXLEN, OPT_WRAPCHAR };
->>>>>>> 95d4ef2a
     static const char *const optStrings[] = { "-maxlen", "-wrapchar", NULL };
 
     if (objc < 2 || objc % 2 != 0) {
@@ -2744,11 +2684,7 @@
     }
 
     resultObj = Tcl_NewObj();
-<<<<<<< HEAD
-    data = TclGetByteArrayFromObj(objv[objc-1], &count);
-=======
-    data = Tcl_GetByteArrayFromObj(objv[objc - 1], &count);
->>>>>>> 95d4ef2a
+    data = TclGetByteArrayFromObj(objv[objc - 1], &count);
     if (count > 0) {
 	size = (((count * 4) / 3) + 3) & ~3;	/* ensure 4 byte chunks */
 	if (maxlen > 0 && size > maxlen) {
@@ -2848,11 +2784,7 @@
 	    }
 	    break;
 	case OPT_WRAPCHAR:
-<<<<<<< HEAD
-	    wrapchar = TclGetByteArrayFromObj(objv[i+1], &wrapcharlen);
-=======
-	    wrapchar = Tcl_GetByteArrayFromObj(objv[i + 1], &wrapcharlen);
->>>>>>> 95d4ef2a
+	    wrapchar = TclGetByteArrayFromObj(objv[i + 1], &wrapcharlen);
 	    break;
 	}
     }
@@ -2864,11 +2796,7 @@
 
     resultObj = Tcl_NewObj();
     offset = 0;
-<<<<<<< HEAD
-    data = TclGetByteArrayFromObj(objv[objc-1], &count);
-=======
-    data = Tcl_GetByteArrayFromObj(objv[objc - 1], &count);
->>>>>>> 95d4ef2a
+    data = TclGetByteArrayFromObj(objv[objc - 1], &count);
     rawLength = (lineLength - 1) * 3 / 4;
     start = cursor = Tcl_SetByteArrayLength(resultObj,
 	    (lineLength + wrapcharlen) *
