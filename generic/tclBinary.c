--- conflicted
+++ resolved
@@ -198,11 +198,7 @@
 #define BYTEARRAY_MAX_LEN \
     (TCL_SIZE_MAX - (Tcl_Size)offsetof(ByteArray, bytes))
 #define BYTEARRAY_SIZE(len) \
-<<<<<<< HEAD
-    ( (len < 0 || BYTEARRAY_MAX_LEN < (len))				\
-=======
 	( (len < 0 || BYTEARRAY_MAX_LEN < (len)) \
->>>>>>> 811b044e
 	? (Tcl_Panic("negative length specified or max size of a Tcl value exceeded"), 0) \
 	: (offsetof(ByteArray, bytes) + (len)) )
 #define GET_BYTEARRAY(irPtr) \
