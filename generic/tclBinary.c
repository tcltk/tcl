--- conflicted
+++ resolved
@@ -544,24 +544,12 @@
     ByteArray *byteArrayPtr;
     Tcl_UniChar ch;
 
-<<<<<<< HEAD
     if (objPtr->typePtr == &properByteArrayType) {
 	return TCL_OK;
     }
     if (objPtr->typePtr == &tclByteArrayType) {
 	return TCL_OK;
     }
-=======
-    if (objPtr->typePtr != &tclByteArrayType) {
-	src = TclGetStringFromObj(objPtr, &length);
-	srcEnd = src + length;
-
-	byteArrayPtr = ckalloc(BYTEARRAY_SIZE(length));
-	for (dst = byteArrayPtr->bytes; src < srcEnd; ) {
-	    src += TclUtfToUniChar(src, &ch);
-	    *dst++ = UCHAR(ch);
-	}
->>>>>>> d1f776eb
 
     src = TclGetString(objPtr);
     length = objPtr->length;
@@ -569,7 +557,7 @@
 
     byteArrayPtr = ckalloc(BYTEARRAY_SIZE(length));
     for (dst = byteArrayPtr->bytes; src < srcEnd; ) {
-	src += Tcl_UtfToUniChar(src, &ch);
+	src += TclUtfToUniChar(src, &ch);
 	improper = improper || (ch > 255);
 	*dst++ = UCHAR(ch);
     }
