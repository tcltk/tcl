/*
 * Copyright © 1997 Sun Microsystems, Inc.
 * Copyright © 1998-1999 Scriptics Corporation.
 *
 * See the file "license.terms" for information on usage and redistribution of
 * this file, and for a DISCLAIMER OF ALL WARRANTIES.
 */

/*
 * You may distribute and/or modify this program under the terms of the GNU
 * Affero General Public License as published by the Free Software Foundation,
 * either version 3 of the License, or (at your option) any later version.

 * See the file "COPYING" for information on usage and redistribution
 * of this file, and for a DISCLAIMER OF ALL WARRANTIES.
*/

/*
 * tclBinary.c --
 *
 *	This file contains the implementation of the "binary" Tcl built-in
 *	command and the Tcl binary data object.
 *
*/

#include "tclInt.h"
#include "tclTomMath.h"

#include <math.h>
#include <assert.h>

/*
 * The following constants are used by GetFormatSpec to indicate various
 * special conditions in the parsing of a format specifier.
 */

#define BINARY_ALL -1		/* Use all elements in the argument. */
#define BINARY_NOCOUNT -2	/* No count was specified in format. */

/*
 * The following flags may be OR'ed together and returned by GetFormatSpec
 */

#define BINARY_SIGNED 0		/* Field to be read as signed data */
#define BINARY_UNSIGNED 1	/* Field to be read as unsigned data */

/*
 * The following defines the maximum number of different (integer) numbers
 * placed in the object cache by 'binary scan' before it bails out and
 * switches back to Plan A (creating a new object for each value.)
 * Theoretically, it would be possible to keep the cache about for the values
 * that are already in it, but that makes the code slower in practice when
 * overflow happens, and makes little odds the rest of the time (as measured
 * on my machine.) It is also slower (on the sample I tried at least) to grow
 * the cache to hold all items we might want to put in it; presumably the
 * extra cost of managing the memory for the enlarged table outweighs the
 * benefit from allocating fewer objects. This is probably because as the
 * number of objects increases, the likelihood of reuse of any particular one
 * drops, and there is very little gain from larger maximum cache sizes (the
 * value below is chosen to allow caching to work in full with conversion of
 * bytes.) - DKF
 */

#define BINARY_SCAN_MAX_CACHE	260

/*
 * Prototypes for local procedures defined in this file:
 */

static void		DupProperByteArrayInternalRep(Tcl_Obj *srcPtr,
			    Tcl_Obj *copyPtr);
static int		FormatNumber(Tcl_Interp *interp, int type,
			    Tcl_Obj *src, unsigned char **cursorPtr);
static void		FreeProperByteArrayInternalRep(Tcl_Obj *objPtr);
static int		GetFormatSpec(const char **formatPtr, char *cmdPtr,
			    Tcl_Size *countPtr, int *flagsPtr);
static Tcl_Obj *	ScanNumber(unsigned char *buffer, int type,
			    int flags, Tcl_HashTable **numberCachePtr);
static int		SetByteArrayFromAny(Tcl_Interp *interp, Tcl_Size limit,
			    Tcl_Obj *objPtr);
static void		UpdateStringOfByteArray(Tcl_Obj *listPtr);
static void		DeleteScanNumberCache(Tcl_HashTable *numberCachePtr);
static int		NeedReversing(int format);
static void		CopyNumber(const void *from, void *to,
			    size_t length, int type);
/* Binary ensemble commands */
static Tcl_ObjCmdProc	BinaryFormatCmd;
static Tcl_ObjCmdProc	BinaryScanCmd;
/* Binary encoding sub-ensemble commands */
static Tcl_ObjCmdProc	BinaryEncodeHex;
static Tcl_ObjCmdProc	BinaryDecodeHex;
static Tcl_ObjCmdProc	BinaryEncode64;
static Tcl_ObjCmdProc	BinaryDecode64;
static Tcl_ObjCmdProc	BinaryEncodeUu;
static Tcl_ObjCmdProc	BinaryDecodeUu;

/*
 * The following tables are used by the binary encoders
 */

static const char HexDigits[16] = {
    '0', '1', '2', '3', '4', '5', '6', '7',
    '8', '9', 'a', 'b', 'c', 'd', 'e', 'f'
};

static const char UueDigits[65] = {
    '`', '!', '"', '#', '$', '%', '&', '\'',
    '(', ')', '*', '+', ',', '-', '.', '/',
    '0', '1', '2', '3', '4', '5', '6', '7',
    '8', '9', ':', ';', '<', '=', '>', '?',
    '@', 'A', 'B', 'C', 'D', 'E', 'F', 'G',
    'H', 'I', 'J', 'K', 'L', 'M', 'N', 'O',
    'P', 'Q', 'R', 'S', 'T', 'U', 'V', 'W',
    'X', 'Y', 'Z', '[', '\\',']', '^', '_',
    '`'
};

static const char B64Digits[65] = {
    'A', 'B', 'C', 'D', 'E', 'F', 'G', 'H',
    'I', 'J', 'K', 'L', 'M', 'N', 'O', 'P',
    'Q', 'R', 'S', 'T', 'U', 'V', 'W', 'X',
    'Y', 'Z', 'a', 'b', 'c', 'd', 'e', 'f',
    'g', 'h', 'i', 'j', 'k', 'l', 'm', 'n',
    'o', 'p', 'q', 'r', 's', 't', 'u', 'v',
    'w', 'x', 'y', 'z', '0', '1', '2', '3',
    '4', '5', '6', '7', '8', '9', '+', '/',
    '='
};

/*
 * How to construct the ensembles.
 */

static const EnsembleImplMap binaryMap[] = {
    { "format", BinaryFormatCmd, TclCompileBasicMin1ArgCmd, NULL, NULL, 0 },
    { "scan",   BinaryScanCmd, TclCompileBasicMin2ArgCmd, NULL, NULL, 0 },
    { "encode", NULL, NULL, NULL, NULL, 0 },
    { "decode", NULL, NULL, NULL, NULL, 0 },
    { NULL, NULL, NULL, NULL, NULL, 0 }
};
static const EnsembleImplMap encodeMap[] = {
    { "hex",      BinaryEncodeHex, TclCompileBasic1ArgCmd, NULL, NULL, 0 },
    { "uuencode", BinaryEncodeUu,  NULL, NULL, NULL, 0 },
    { "base64",   BinaryEncode64,  NULL, NULL, NULL, 0 },
    { NULL, NULL, NULL, NULL, NULL, 0 }
};
static const EnsembleImplMap decodeMap[] = {
    { "hex",      BinaryDecodeHex, TclCompileBasic1Or2ArgCmd, NULL, NULL, 0 },
    { "uuencode", BinaryDecodeUu,  TclCompileBasic1Or2ArgCmd, NULL, NULL, 0 },
    { "base64",   BinaryDecode64,  TclCompileBasic1Or2ArgCmd, NULL, NULL, 0 },
    { NULL, NULL, NULL, NULL, NULL, 0 }
};

/*
 * The following Tcl_ObjType represents an array of bytes. The intent is to
 * allow arbitrary binary data to pass through Tcl as a Tcl value without loss
 * or damage. Such values are useful for things like encoded strings or Tk
 * images to name just two.
 *
 * A bytearray is an ordered sequence of bytes. Each byte is an integer value
 * in the range [0-255].  To be a Tcl value type, we need a way to encode each
 * value in the value set as a Tcl string.  A simple encoding is to
 * represent each byte value as the same codepoint value.  A bytearray of N
 * bytes is encoded into a Tcl string of N characters where the codepoint of
 * each character is the value of corresponding byte.  This approach creates a
 * one-to-one map between all bytearray values and a subset of Tcl string
 * values.  Tcl string values outside that subset do no represent any valid
 * bytearray value.  Attempts to treat those values as bytearrays will lead
 * to errors.  See TIP 568 for how this differs from Tcl 8.
 */

static const Tcl_ObjType properByteArrayType = {
    "bytearray",
    FreeProperByteArrayInternalRep,
    DupProperByteArrayInternalRep,
    UpdateStringOfByteArray,
    NULL,
	0
};

/*
 * The following structure is the internal rep for a ByteArray object. Keeps
 * track of how much memory has been used and how much has been allocated for
 * the byte array to enable growing and shrinking of the ByteArray object with
 * fewer mallocs.
 */

typedef struct {
    Tcl_Size used;		/* The number of bytes used in the byte
				 * array. */
    Tcl_Size allocated;		/* The amount of space actually allocated
				 * minus 1 byte. */
    unsigned char bytes[TCLFLEXARRAY];	/* The array of bytes. The actual size of this
				 * field depends on the 'allocated' field
				 * above. */
} ByteArray;

#define BYTEARRAY_MAX_LEN \
    (TCL_SIZE_MAX - (Tcl_Size)offsetof(ByteArray, bytes))
#define BYTEARRAY_SIZE(len) \
	( (len < 0 || BYTEARRAY_MAX_LEN < (len)) \
	? (Tcl_Panic("negative length specified or max size of a Tcl value exceeded"), 0) \
	: (offsetof(ByteArray, bytes) + (len)) )
#define GET_BYTEARRAY(irPtr) \
    ((ByteArray *) (irPtr)->twoPtrValue.ptr1)
#define SET_BYTEARRAY(irPtr, baPtr) \
    (irPtr)->twoPtrValue.ptr1 = (baPtr)

int
TclIsPureByteArray(
    Tcl_Obj * objPtr)
{
    return TclHasInternalRep(objPtr, &properByteArrayType);
}

/*
 *----------------------------------------------------------------------
 *
 * Tcl_NewByteArrayObj --
 *
 *	This procedure is creates a new ByteArray object and initializes it
 *	from the given array of bytes.
 *
 * Results:
 *	The newly created object is returned. This object has no initial
 *	string representation. The returned object has a ref count of 0.
 *
 * Side effects:
 *	Memory allocated for new object and copy of byte array argument.
 *
 *----------------------------------------------------------------------
 */

#undef Tcl_NewByteArrayObj

Tcl_Obj *
Tcl_NewByteArrayObj(
    const unsigned char *bytes,	/* The array of bytes used to initialize the
				 * new object. */
    Tcl_Size numBytes)		/* Number of bytes in the array,
				 * must be >= 0. */
{
#ifdef TCL_MEM_DEBUG
    return Tcl_DbNewByteArrayObj(bytes, numBytes, "unknown", 0);
#else /* if not TCL_MEM_DEBUG */
    Tcl_Obj *objPtr;

    TclNewObj(objPtr);
    Tcl_SetByteArrayObj(objPtr, bytes, numBytes);
    return objPtr;
#endif /* TCL_MEM_DEBUG */
}

/*
 *----------------------------------------------------------------------
 *
 * Tcl_DbNewByteArrayObj --
 *
 *	This procedure is normally called when debugging: i.e., when
 *	TCL_MEM_DEBUG is defined. It is the same as the Tcl_NewByteArrayObj
 *	above except that it calls Tcl_DbCkalloc directly with the file name
 *	and line number from its caller. This simplifies debugging since then
 *	the [memory active] command will report the correct file name and line
 *	number when reporting objects that haven't been freed.
 *
 *	When TCL_MEM_DEBUG is not defined, this procedure just returns the
 *	result of calling Tcl_NewByteArrayObj.
 *
 * Results:
 *	The newly created object is returned. This object has no initial
 *	string representation. The returned object has a ref count of 0.
 *
 * Side effects:
 *	Memory allocated for new object and copy of byte array argument.
 *
 *----------------------------------------------------------------------
 */

#ifdef TCL_MEM_DEBUG
Tcl_Obj *
Tcl_DbNewByteArrayObj(
    const unsigned char *bytes,	/* The array of bytes used to initialize the
				 * new object. */
    Tcl_Size numBytes,		/* Number of bytes in the array,
				 * must be >= 0. */
    const char *file,		/* The name of the source file calling this
				 * procedure; used for debugging. */
    int line)			/* Line number in the source file; used for
				 * debugging. */
{
    Tcl_Obj *objPtr;

    TclDbNewObj(objPtr, file, line);
    Tcl_SetByteArrayObj(objPtr, bytes, numBytes);
    return objPtr;
}
#else /* if not TCL_MEM_DEBUG */
Tcl_Obj *
Tcl_DbNewByteArrayObj(
    const unsigned char *bytes,	/* The array of bytes used to initialize the
				 * new object. */
    Tcl_Size numBytes,		/* Number of bytes in the array,
				 * must be >= 0. */
    TCL_UNUSED(const char *) /*file*/,
    TCL_UNUSED(int) /*line*/)
{
    return Tcl_NewByteArrayObj(bytes, numBytes);
}
#endif /* TCL_MEM_DEBUG */

/*
 *---------------------------------------------------------------------------
 *
 * Tcl_SetByteArrayObj --
 *
 *	Modify an object to be a ByteArray object and to have the specified
 *	array of bytes as its value.
 *
 * Results:
 *	None.
 *
 * Side effects:
 *	The object's old string rep and internal rep is freed. Memory
 *	allocated for copy of byte array argument.
 *
 *----------------------------------------------------------------------
 */

void
Tcl_SetByteArrayObj(
    Tcl_Obj *objPtr,		/* Object to initialize as a ByteArray. */
    const unsigned char *bytes,	/* The array of bytes to use as the new value.
				 * May be NULL even if numBytes > 0. */
    Tcl_Size numBytes)		/* Number of bytes in the array,
				 * must be >= 0 */
{
    ByteArray *byteArrayPtr;
    Tcl_ObjInternalRep ir;

    if (Tcl_IsShared(objPtr)) {
	Tcl_Panic("%s called with shared object", "Tcl_SetByteArrayObj");
    }
    TclInvalidateStringRep(objPtr);

    assert(numBytes >= 0);
    byteArrayPtr = (ByteArray *)Tcl_Alloc(BYTEARRAY_SIZE(numBytes));
    byteArrayPtr->used = numBytes;
    byteArrayPtr->allocated = numBytes;

    if ((bytes != NULL) && (numBytes > 0)) {
	memcpy(byteArrayPtr->bytes, bytes, numBytes);
    }
    SET_BYTEARRAY(&ir, byteArrayPtr);

    Tcl_StoreInternalRep(objPtr, &properByteArrayType, &ir);
}

/*
 *----------------------------------------------------------------------
 *
 * TclGetBytesFromObj --
 *
 *	Attempt to extract the value from objPtr in the representation
 *	of a byte sequence. On success return the extracted byte sequence.
 *	On failure, return NULL and record error message and code in
 *	interp (if not NULL).
 *
 * Results:
 *	NULL or pointer to array of bytes representing the ByteArray object.
 *	Writes number of bytes in array to *numBytesPtr.
 *
 *----------------------------------------------------------------------
 */

#undef Tcl_GetBytesFromObj
unsigned char *
Tcl_GetBytesFromObj(
    Tcl_Interp *interp,		/* For error reporting */
    Tcl_Obj *objPtr,		/* Value to extract from */
    Tcl_Size *numBytesPtr)	/* If non-NULL, write the number of bytes
				 * in the array here */
{
    ByteArray *baPtr;
    const Tcl_ObjInternalRep *irPtr
	    = TclFetchInternalRep(objPtr, &properByteArrayType);

    if (irPtr == NULL) {
	if (TCL_ERROR == SetByteArrayFromAny(interp, TCL_INDEX_NONE, objPtr)) {
	    return NULL;
	}
	irPtr = TclFetchInternalRep(objPtr, &properByteArrayType);
    }
    baPtr = GET_BYTEARRAY(irPtr);

    if (numBytesPtr != NULL) {
	*numBytesPtr = baPtr->used;
    }
    return baPtr->bytes;
}

<<<<<<< HEAD
=======
#if !defined(TCL_NO_DEPRECATED)
unsigned char *
TclGetBytesFromObj(
    Tcl_Interp *interp,		/* For error reporting */
    Tcl_Obj *objPtr,		/* Value to extract from */
    void *numBytesPtr)		/* If non-NULL, write the number of bytes
				 * in the array here */
{
    Tcl_Size numBytes = 0;
    unsigned char *bytes = Tcl_GetBytesFromObj(interp, objPtr, &numBytes);

    if (bytes && numBytesPtr) {
	if (numBytes > INT_MAX) {
	    /* Caller asked for numBytes to be written to an int, but the
	     * value is outside the int range. */

	    if (interp) {
		Tcl_SetObjResult(interp, Tcl_NewStringObj(
			"byte sequence length exceeds INT_MAX", -1));
		Tcl_SetErrorCode(interp, "TCL", "API", "OUTDATED", (char *)NULL);
	    }
	    return NULL;
	} else {
	    *(int *)numBytesPtr = (int) numBytes;
	}
    }
    return bytes;
}
#endif
>>>>>>> bc112f0c

/*
 *----------------------------------------------------------------------
 *
 * Tcl_SetByteArrayLength --
 *
 *	This procedure changes the length of the byte array for this object.
 *	Once the caller has set the length of the array, it is acceptable to
 *	directly modify the bytes in the array up until Tcl_GetStringFromObj()
 *	has been called on this object.
 *
 * Results:
 *	The new byte array of the specified length.
 *
 * Side effects:
 *	Allocates enough memory for an array of bytes of the requested size.
 *	When growing the array, the old array is copied to the new array; new
 *	bytes are undefined. When shrinking, the old array is truncated to the
 *	specified length.
 *
 *----------------------------------------------------------------------
 */

unsigned char *
Tcl_SetByteArrayLength(
    Tcl_Obj *objPtr,		/* The ByteArray object. */
    Tcl_Size numBytes)		/* Number of bytes in resized array
				 * Must be >= 0 */
{
    ByteArray *byteArrayPtr;
    Tcl_ObjInternalRep *irPtr;

    assert(numBytes >= 0);
    if (Tcl_IsShared(objPtr)) {
	Tcl_Panic("%s called with shared object", "Tcl_SetByteArrayLength");
    }

    irPtr = TclFetchInternalRep(objPtr, &properByteArrayType);
    if (irPtr == NULL) {
	if (TCL_ERROR == SetByteArrayFromAny(NULL, numBytes, objPtr)) {
	    return NULL;
	}
	irPtr = TclFetchInternalRep(objPtr, &properByteArrayType);
    }

    byteArrayPtr = GET_BYTEARRAY(irPtr);
    if (numBytes > byteArrayPtr->allocated) {
	byteArrayPtr = (ByteArray *)Tcl_Realloc(byteArrayPtr,
		BYTEARRAY_SIZE(numBytes));
	byteArrayPtr->allocated = numBytes;
	SET_BYTEARRAY(irPtr, byteArrayPtr);
    }
    TclInvalidateStringRep(objPtr);
    byteArrayPtr->used = numBytes;
    return byteArrayPtr->bytes;
}

/*
 *----------------------------------------------------------------------
 *
 * MakeByteArray --
 *
 *	Generate a ByteArray internal rep from the string rep of objPtr.
 *	The generated byte sequence may have no more than limit bytes.
 *	A negative value for limit indicates no limit imposed. If
 *	boolean argument demandProper is true, then no byte sequence should
 *	be output to the caller (write NULL instead). When no bytes sequence
 *	is output and interp is not NULL, leave an error message and error
 *	code in interp explaining why a proper byte sequence could not be
 *	made.
 *
 * Results:
 *	Returns a boolean indicating whether the bytes generated (up to
 *	limit bytes) are a proper representation of (a limited prefix of)
 *	the string. Writes a pointer to the generated ByteArray to
 *	*byteArrayPtrPtr. If not NULL it needs to be released with Tcl_Free().
 *
 *----------------------------------------------------------------------
 */

static int
MakeByteArray(
    Tcl_Interp *interp,
    Tcl_Obj *objPtr,
    Tcl_Size limit,
    int demandProper,
    ByteArray **byteArrayPtrPtr)
{
    Tcl_Size length;
    const char *src = Tcl_GetStringFromObj(objPtr, &length);
    Tcl_Size numBytes = (limit >= 0 && limit < length) ? limit : length;
    ByteArray *byteArrayPtr = (ByteArray *)Tcl_Alloc(BYTEARRAY_SIZE(numBytes));
    unsigned char *dst = byteArrayPtr->bytes;
    unsigned char *dstEnd = dst + numBytes;
    const char *srcEnd = src + length;
    int proper = 1;

    for (; src < srcEnd && dst < dstEnd; ) {
	int ch;
	int count = TclUtfToUniChar(src, &ch);

	if (ch > 255) {
	    proper = 0;
	    if (demandProper) {
		if (interp) {
		    Tcl_SetObjResult(interp, Tcl_ObjPrintf(
			    "expected byte sequence but character %"
			    TCL_Z_MODIFIER "u was '%1s' (U+%06X)",
			    dst - byteArrayPtr->bytes, src, ch));
		    Tcl_SetErrorCode(interp, "TCL", "VALUE", "BYTES", (char *)NULL);
		}
		Tcl_Free(byteArrayPtr);
		*byteArrayPtrPtr = NULL;
		return proper;
	    }
	}
	src += count;
	*dst++ = UCHAR(ch);
    }
    byteArrayPtr->used = dst - byteArrayPtr->bytes;
    byteArrayPtr->allocated = numBytes;

    *byteArrayPtrPtr = byteArrayPtr;
    return proper;
}

static Tcl_Obj *
TclNarrowToBytes(
    Tcl_Obj *objPtr)
{
    if (NULL == TclFetchInternalRep(objPtr, &properByteArrayType)) {
	Tcl_ObjInternalRep ir;
	ByteArray *byteArrayPtr;

	if (0 == MakeByteArray(NULL, objPtr, TCL_INDEX_NONE, 0, &byteArrayPtr)) {
	    TclNewObj(objPtr);
	    TclInvalidateStringRep(objPtr);
	}
	SET_BYTEARRAY(&ir, byteArrayPtr);
	Tcl_StoreInternalRep(objPtr, &properByteArrayType, &ir);
    }
    Tcl_IncrRefCount(objPtr);
    return objPtr;
}

/*
 *----------------------------------------------------------------------
 *
 * SetByteArrayFromAny --
 *
 *	Generate the ByteArray internal rep from the string rep.
 *
 * Results:
 *	Tcl return code indicating OK or ERROR.
 *
 * Side effects:
 *	A ByteArray struct may be stored as the internal rep of objPtr.
 *
 *----------------------------------------------------------------------
 */

static int
SetByteArrayFromAny(
    Tcl_Interp *interp,		/* For error reporting. */
    Tcl_Size limit,		/* Create no more than this many bytes */
    Tcl_Obj *objPtr)		/* The object to convert to type ByteArray. */
{
    ByteArray *byteArrayPtr;
    Tcl_ObjInternalRep ir;

    if (0 == MakeByteArray(interp, objPtr, limit, 1, &byteArrayPtr)) {
	return TCL_ERROR;
    }

    SET_BYTEARRAY(&ir, byteArrayPtr);
    Tcl_StoreInternalRep(objPtr, &properByteArrayType, &ir);
    return TCL_OK;
}

/*
 *----------------------------------------------------------------------
 *
 * FreeByteArrayInternalRep --
 *
 *	Deallocate the storage associated with a ByteArray data object's
 *	internal representation.
 *
 * Results:
 *	None.
 *
 * Side effects:
 *	Frees memory.
 *
 *----------------------------------------------------------------------
 */

static void
FreeProperByteArrayInternalRep(
    Tcl_Obj *objPtr)		/* Object with internal rep to free. */
{
    Tcl_Free(GET_BYTEARRAY(TclFetchInternalRep(objPtr, &properByteArrayType)));
}

/*
 *----------------------------------------------------------------------
 *
 * DupByteArrayInternalRep --
 *
 *	Initialize the internal representation of a ByteArray Tcl_Obj to a
 *	copy of the internal representation of an existing ByteArray object.
 *
 * Results:
 *	None.
 *
 * Side effects:
 *	Allocates memory.
 *
 *----------------------------------------------------------------------
 */

static void
DupProperByteArrayInternalRep(
    Tcl_Obj *srcPtr,		/* Object with internal rep to copy. */
    Tcl_Obj *copyPtr)		/* Object with internal rep to set. */
{
    Tcl_Size length;
    ByteArray *srcArrayPtr, *copyArrayPtr;
    Tcl_ObjInternalRep ir;

    srcArrayPtr = GET_BYTEARRAY(TclFetchInternalRep(srcPtr, &properByteArrayType));
    length = srcArrayPtr->used;

    copyArrayPtr = (ByteArray *)Tcl_Alloc(BYTEARRAY_SIZE(length));
    copyArrayPtr->used = length;
    copyArrayPtr->allocated = length;
    memcpy(copyArrayPtr->bytes, srcArrayPtr->bytes, length);

    SET_BYTEARRAY(&ir, copyArrayPtr);
    Tcl_StoreInternalRep(copyPtr, &properByteArrayType, &ir);
}

/*
 *----------------------------------------------------------------------
 *
 * UpdateStringOfByteArray --
 *
 *	Update the string representation for a ByteArray data object.
 *
 * Results:
 *	None.
 *
 * Side effects:
 *	The object's string is set to a valid string that results from the
 *	ByteArray-to-string conversion.
 *
 *----------------------------------------------------------------------
 */

static void
UpdateStringOfByteArray(
    Tcl_Obj *objPtr)		/* ByteArray object whose string rep to
				 * update. */
{
    const Tcl_ObjInternalRep *irPtr = TclFetchInternalRep(objPtr, &properByteArrayType);
    ByteArray *byteArrayPtr = GET_BYTEARRAY(irPtr);
    unsigned char *src = byteArrayPtr->bytes;
    Tcl_Size i, length = byteArrayPtr->used;
    Tcl_Size size = length;

    /*
     * How much space will string rep need?
     */

    for (i = 0; i < length; i++) {
	if ((src[i] == 0) || (src[i] > 127)) {
	    size++;
	}
    }

    if (size == length) {
	char *dst = Tcl_InitStringRep(objPtr, (char *)src, size);

	TclOOM(dst, size);
    } else {
	char *dst = Tcl_InitStringRep(objPtr, NULL, size);

	TclOOM(dst, size);
	for (i = 0; i < length; i++) {
	    dst += Tcl_UniCharToUtf(src[i], dst);
	}
    }
}

/*
 *----------------------------------------------------------------------
 *
 * TclAppendBytesToByteArray --
 *
 *	This function appends an array of bytes to a byte array object. Note
 *	that the object *must* be unshared, and the array of bytes *must not*
 *	refer to the object being appended to.
 *
 * Results:
 *	None.
 *
 * Side effects:
 *	Allocates enough memory for an array of bytes of the requested total
 *	size, or possibly larger. [Bug 2992970]
 *
 *----------------------------------------------------------------------
 */

void
TclAppendBytesToByteArray(
    Tcl_Obj *objPtr,
    const unsigned char *bytes,
    Tcl_Size len)
{
    ByteArray *byteArrayPtr;
    Tcl_Size needed;
    Tcl_ObjInternalRep *irPtr;

    if (Tcl_IsShared(objPtr)) {
	Tcl_Panic("%s called with shared object", "TclAppendBytesToByteArray");
    }
    if (len < 0) {
	Tcl_Panic("%s must be called with definite number of bytes to append",
		"TclAppendBytesToByteArray");
    }
    if (len == 0) {
	/*
	 * Append zero bytes is a no-op.
	 */

	return;
    }

    irPtr = TclFetchInternalRep(objPtr, &properByteArrayType);
    if (irPtr == NULL) {
	if (TCL_ERROR == SetByteArrayFromAny(NULL, TCL_INDEX_NONE, objPtr)) {
	    Tcl_Panic("attempt to append bytes to non-bytearray");
	}
	irPtr = TclFetchInternalRep(objPtr, &properByteArrayType);
    }
    byteArrayPtr = GET_BYTEARRAY(irPtr);

    /*
     * If we need to, resize the allocated space in the byte array.
     */

    if ((BYTEARRAY_MAX_LEN - byteArrayPtr->used) < len) {
	/* Will wrap around !! */
	Tcl_Panic("max size of a byte array exceeded");
    }
    needed = byteArrayPtr->used + len;
    if (needed > byteArrayPtr->allocated) {
	Tcl_Size newCapacity;
	byteArrayPtr =
	    (ByteArray *)TclReallocElemsEx(byteArrayPtr,
					   needed,
					   1,
					   offsetof(ByteArray, bytes),
					   &newCapacity);
	byteArrayPtr->allocated = newCapacity;
	SET_BYTEARRAY(irPtr, byteArrayPtr);
    }

    if (bytes) {
	memcpy(byteArrayPtr->bytes + byteArrayPtr->used, bytes, len);
    }
    byteArrayPtr->used += len;
    TclInvalidateStringRep(objPtr);
}

/*
 *----------------------------------------------------------------------
 *
 * TclInitBinaryCmd --
 *
 *	This function is called to create the "binary" Tcl command. See the
 *	user documentation for details on what it does.
 *
 * Results:
 *	A command token for the new command.
 *
 * Side effects:
 *	Creates a new binary command as a mapped ensemble.
 *
 *----------------------------------------------------------------------
 */

Tcl_Command
TclInitBinaryCmd(
    Tcl_Interp *interp)
{
    Tcl_Command binaryEnsemble;

    binaryEnsemble = TclMakeEnsemble(interp, "binary", binaryMap);
    TclMakeEnsemble(interp, "binary encode", encodeMap);
    TclMakeEnsemble(interp, "binary decode", decodeMap);
    return binaryEnsemble;
}

/*
 *----------------------------------------------------------------------
 *
 * BinaryFormatCmd --
 *
 *	This procedure implements the "binary format" Tcl command.
 *
 * Results:
 *	A standard Tcl result.
 *
 * Side effects:
 *	See the user documentation.
 *
 *----------------------------------------------------------------------
 */

static int
BinaryFormatCmd(
    TCL_UNUSED(void *),
    Tcl_Interp *interp,		/* Current interpreter. */
    int objc,			/* Number of arguments. */
    Tcl_Obj *const objv[])	/* Argument objects. */
{
    int arg;			/* Index of next argument to consume. */
    int value = 0;		/* Current integer value to be packed.
				 * Initialized to avoid compiler warning. */
    char cmd;			/* Current format character. */
    Tcl_Size count;		/* Count associated with current format
				 * character. */
    int flags;			/* Format field flags */
    const char *format;		/* Pointer to current position in format
				 * string. */
    Tcl_Obj *resultPtr = NULL;	/* Object holding result buffer. */
    unsigned char *buffer;	/* Start of result buffer. */
    unsigned char *cursor;	/* Current position within result buffer. */
    unsigned char *maxPos;	/* Greatest position within result buffer that
				 * cursor has visited.*/
    const char *errorString;
    const char *errorValue, *str;
    Tcl_Size offset, size, length;

    if (objc < 2) {
	Tcl_WrongNumArgs(interp, 1, objv, "formatString ?arg ...?");
	return TCL_ERROR;
    }

    /*
     * To avoid copying the data, we format the string in two passes. The
     * first pass computes the size of the output buffer. The second pass
     * places the formatted data into the buffer.
     */

    format = TclGetString(objv[1]);
    arg = 2;
    offset = 0;
    length = 0;
    while (*format != '\0') {
	str = format;
	flags = 0;
	if (!GetFormatSpec(&format, &cmd, &count, &flags)) {
	    break;
	}
	switch (cmd) {
	case 'a':
	case 'A':
	case 'b':
	case 'B':
	case 'h':
	case 'H':
	    /*
	     * For string-type specifiers, the count corresponds to the number
	     * of bytes in a single argument.
	     */

	    if (arg >= objc) {
		goto badIndex;
	    }
	    if (count == BINARY_ALL) {
		if (Tcl_GetBytesFromObj(NULL, objv[arg], &count) == NULL) {
		    count = Tcl_GetCharLength(objv[arg]);
		}
	    } else if (count == BINARY_NOCOUNT) {
		count = 1;
	    }
	    arg++;
	    if (cmd == 'a' || cmd == 'A') {
		offset += count;
	    } else if (cmd == 'b' || cmd == 'B') {
		offset += (count + 7) / 8;
	    } else {
		offset += (count + 1) / 2;
	    }
	    break;
	case 'c':
	    size = 1;
	    goto doNumbers;
	case 't':
	case 's':
	case 'S':
	    size = 2;
	    goto doNumbers;
	case 'n':
	case 'i':
	case 'I':
	    size = 4;
	    goto doNumbers;
	case 'm':
	case 'w':
	case 'W':
	    size = 8;
	    goto doNumbers;
	case 'r':
	case 'R':
	case 'f':
	    size = sizeof(float);
	    goto doNumbers;
	case 'q':
	case 'Q':
	case 'd':
	    size = sizeof(double);

	doNumbers:
	    if (arg >= objc) {
		goto badIndex;
	    }

	    /*
	     * For number-type specifiers, the count corresponds to the number
	     * of elements in the list stored in a single argument. If no
	     * count is specified, then the argument is taken as a single
	     * non-list value.
	     */

	    if (count == BINARY_NOCOUNT) {
		arg++;
		count = 1;
	    } else {
		Tcl_Size listc;
		Tcl_Obj **listv;

		/*
		 * The macro evals its args more than once: avoid arg++
		 */

		if (TclListObjLength(interp, objv[arg], &listc) != TCL_OK) {
		    return TCL_ERROR;
		}

		if (count == BINARY_ALL) {
		    count = listc;
		} else if (count > listc) {
		    Tcl_SetObjResult(interp, Tcl_NewStringObj(
			    "number of elements in list does not match count",
			    -1));
		    return TCL_ERROR;
		}
		if (TclListObjGetElements(interp, objv[arg], &listc,
			&listv) != TCL_OK) {
		    return TCL_ERROR;
		}
		arg++;
	    }
	    offset += count*size;
	    break;

	case 'x':
	    if (count == BINARY_ALL) {
		Tcl_SetObjResult(interp, Tcl_NewStringObj(
			"cannot use \"*\" in format string with \"x\"", -1));
		return TCL_ERROR;
	    } else if (count == BINARY_NOCOUNT) {
		count = 1;
	    }
	    offset += count;
	    break;
	case 'X':
	    if (count == BINARY_NOCOUNT) {
		count = 1;
	    }
	    if ((count > offset) || (count == BINARY_ALL)) {
		count = offset;
	    }
	    if (offset > length) {
		length = offset;
	    }
	    offset -= count;
	    break;
	case '@':
	    if (offset > length) {
		length = offset;
	    }
	    if (count == BINARY_ALL) {
		offset = length;
	    } else if (count == BINARY_NOCOUNT) {
		goto badCount;
	    } else {
		offset = count;
	    }
	    break;
	default:
	    errorString = str;
	    goto badField;
	}
    }
    if (offset > length) {
	length = offset;
    }
    if (length == 0) {
	return TCL_OK;
    }

    /*
     * Prepare the result object by preallocating the calculated number of
     * bytes and filling with nulls.
     */

    TclNewObj(resultPtr);
    buffer = Tcl_SetByteArrayLength(resultPtr, length);
    memset(buffer, 0, length);

    /*
     * Pack the data into the result object. Note that we can skip the error
     * checking during this pass, since we have already parsed the string
     * once.
     */

    arg = 2;
    format = TclGetString(objv[1]);
    cursor = buffer;
    maxPos = cursor;
    while (*format != 0) {
	flags = 0;
	if (!GetFormatSpec(&format, &cmd, &count, &flags)) {
	    break;
	}
	if ((count == 0) && (cmd != '@')) {
	    if (cmd != 'x') {
		arg++;
	    }
	    continue;
	}
	switch (cmd) {
	case 'a':
	case 'A': {
	    char pad = (char) (cmd == 'a' ? '\0' : ' ');
	    unsigned char *bytes;
	    Tcl_Obj *copy = TclNarrowToBytes(objv[arg++]);

	    bytes = Tcl_GetBytesFromObj(NULL, copy, &length);

	    if (count == BINARY_ALL) {
		count = length;
	    } else if (count == BINARY_NOCOUNT) {
		count = 1;
	    }
	    if (length >= count) {
		memcpy(cursor, bytes, count);
	    } else {
		memcpy(cursor, bytes, length);
		memset(cursor + length, pad, count - length);
	    }
	    cursor += count;
	    Tcl_DecrRefCount(copy);
	    break;
	}
	case 'b':
	case 'B': {
	    unsigned char *last;

	    str = Tcl_GetStringFromObj(objv[arg], &length);
	    arg++;
	    if (count == BINARY_ALL) {
		count = length;
	    } else if (count == BINARY_NOCOUNT) {
		count = 1;
	    }
	    last = cursor + ((count + 7) / 8);
	    if (count > length) {
		count = length;
	    }
	    value = 0;
	    errorString = "binary";
	    if (cmd == 'B') {
		for (offset = 0; offset < count; offset++) {
		    value <<= 1;
		    if (str[offset] == '1') {
			value |= 1;
		    } else if (str[offset] != '0') {
			errorValue = str;
			Tcl_DecrRefCount(resultPtr);
			goto badValue;
		    }
		    if (((offset + 1) % 8) == 0) {
			*cursor++ = UCHAR(value);
			value = 0;
		    }
		}
	    } else {
		for (offset = 0; offset < count; offset++) {
		    value >>= 1;
		    if (str[offset] == '1') {
			value |= 128;
		    } else if (str[offset] != '0') {
			errorValue = str;
			Tcl_DecrRefCount(resultPtr);
			goto badValue;
		    }
		    if (!((offset + 1) % 8)) {
			*cursor++ = UCHAR(value);
			value = 0;
		    }
		}
	    }
	    if ((offset % 8) != 0) {
		if (cmd == 'B') {
		    value <<= 8 - (offset % 8);
		} else {
		    value >>= 8 - (offset % 8);
		}
		*cursor++ = UCHAR(value);
	    }
	    while (cursor < last) {
		*cursor++ = '\0';
	    }
	    break;
	}
	case 'h':
	case 'H': {
	    unsigned char *last;
	    int c;

	    str = Tcl_GetStringFromObj(objv[arg], &length);
	    arg++;
	    if (count == BINARY_ALL) {
		count = length;
	    } else if (count == BINARY_NOCOUNT) {
		count = 1;
	    }
	    last = cursor + ((count + 1) / 2);
	    if (count > length) {
		count = length;
	    }
	    value = 0;
	    errorString = "hexadecimal";
	    if (cmd == 'H') {
		for (offset = 0; offset < count; offset++) {
		    value <<= 4;
		    if (!isxdigit(UCHAR(str[offset]))) {     /* INTL: digit */
			errorValue = str;
			Tcl_DecrRefCount(resultPtr);
			goto badValue;
		    }
		    c = str[offset] - '0';
		    if (c > 9) {
			c += ('0' - 'A') + 10;
		    }
		    if (c > 16) {
			c += ('A' - 'a');
		    }
		    value |= (c & 0xF);
		    if (offset % 2) {
			*cursor++ = (char) value;
			value = 0;
		    }
		}
	    } else {
		for (offset = 0; offset < count; offset++) {
		    value >>= 4;

		    if (!isxdigit(UCHAR(str[offset]))) {     /* INTL: digit */
			errorValue = str;
			Tcl_DecrRefCount(resultPtr);
			goto badValue;
		    }
		    c = str[offset] - '0';
		    if (c > 9) {
			c += ('0' - 'A') + 10;
		    }
		    if (c > 16) {
			c += ('A' - 'a');
		    }
		    value |= ((c << 4) & 0xF0);
		    if (offset % 2) {
			*cursor++ = UCHAR(value & 0xFF);
			value = 0;
		    }
		}
	    }
	    if (offset % 2) {
		if (cmd == 'H') {
		    value <<= 4;
		} else {
		    value >>= 4;
		}
		*cursor++ = UCHAR(value);
	    }

	    while (cursor < last) {
		*cursor++ = '\0';
	    }
	    break;
	}
	case 'c':
	case 't':
	case 's':
	case 'S':
	case 'n':
	case 'i':
	case 'I':
	case 'm':
	case 'w':
	case 'W':
	case 'r':
	case 'R':
	case 'd':
	case 'q':
	case 'Q':
	case 'f': {
	    Tcl_Size listc, i;
	    Tcl_Obj **listv;

	    if (count == BINARY_NOCOUNT) {
		/*
		 * Note that we are casting away the const-ness of objv, but
		 * this is safe since we aren't going to modify the array.
		 */

		listv = (Tcl_Obj **) (objv + arg);
		listc = 1;
		count = 1;
	    } else {
		TclListObjGetElements(interp, objv[arg], &listc, &listv);
		if (count == BINARY_ALL) {
		    count = listc;
		}
	    }
	    arg++;
	    for (i = 0; i < count; i++) {
		if (FormatNumber(interp, cmd, listv[i], &cursor) != TCL_OK) {
		    Tcl_DecrRefCount(resultPtr);
		    return TCL_ERROR;
		}
	    }
	    break;
	}
	case 'x':
	    if (count == BINARY_NOCOUNT) {
		count = 1;
	    }
	    memset(cursor, 0, count);
	    cursor += count;
	    break;
	case 'X':
	    if (cursor > maxPos) {
		maxPos = cursor;
	    }
	    if (count == BINARY_NOCOUNT) {
		count = 1;
	    }
	    if ((count == BINARY_ALL) || (count > (cursor - buffer))) {
		cursor = buffer;
	    } else {
		cursor -= count;
	    }
	    break;
	case '@':
	    if (cursor > maxPos) {
		maxPos = cursor;
	    }
	    if (count == BINARY_ALL) {
		cursor = maxPos;
	    } else {
		cursor = buffer + count;
	    }
	    break;
	}
    }
    Tcl_SetObjResult(interp, resultPtr);
    return TCL_OK;

 badValue:
    Tcl_ResetResult(interp);
    Tcl_SetObjResult(interp, Tcl_ObjPrintf(
	    "expected %s string but got \"%s\" instead",
	    errorString, errorValue));
    return TCL_ERROR;

 badCount:
    errorString = "missing count for \"@\" field specifier";
    goto error;

 badIndex:
    errorString = "not enough arguments for all format specifiers";
    goto error;

 badField:
    {
	Tcl_UniChar ch = 0;
	char buf[5] = "";

	TclUtfToUniChar(errorString, &ch);
	buf[Tcl_UniCharToUtf(ch, buf)] = '\0';
	Tcl_SetObjResult(interp, Tcl_ObjPrintf(
		"bad field specifier \"%s\"", buf));
	return TCL_ERROR;
    }

 error:
    Tcl_SetObjResult(interp, Tcl_NewStringObj(errorString, -1));
    return TCL_ERROR;
}

/*
 *----------------------------------------------------------------------
 *
 * BinaryScanCmd --
 *
 *	This procedure implements the "binary scan" Tcl command.
 *
 * Results:
 *	A standard Tcl result.
 *
 * Side effects:
 *	See the user documentation.
 *
 *----------------------------------------------------------------------
 */

static int
BinaryScanCmd(
    TCL_UNUSED(void *),
    Tcl_Interp *interp,		/* Current interpreter. */
    int objc,			/* Number of arguments. */
    Tcl_Obj *const objv[])	/* Argument objects. */
{
    int arg;			/* Index of next argument to consume. */
    int value = 0;		/* Current integer value to be packed.
				 * Initialized to avoid compiler warning. */
    char cmd;			/* Current format character. */
    Tcl_Size count;		/* Count associated with current format
				 * character. */
    int flags;			/* Format field flags */
    const char *format;		/* Pointer to current position in format
				 * string. */
    Tcl_Obj *resultPtr = NULL;	/* Object holding result buffer. */
    unsigned char *buffer;	/* Start of result buffer. */
    const char *errorString;
    const char *str;
    Tcl_Size offset, size, length = 0, i;

    Tcl_Obj *valuePtr, *elementPtr;
    Tcl_HashTable numberCacheHash;
    Tcl_HashTable *numberCachePtr;

    if (objc < 3) {
	Tcl_WrongNumArgs(interp, 1, objv,
		"value formatString ?varName ...?");
	return TCL_ERROR;
    }
    buffer = Tcl_GetBytesFromObj(interp, objv[1], &length);
    if (buffer == NULL) {
	return TCL_ERROR;
    }
    numberCachePtr = &numberCacheHash;
    Tcl_InitHashTable(numberCachePtr, TCL_ONE_WORD_KEYS);
    format = TclGetString(objv[2]);
    arg = 3;
    offset = 0;
    while (*format != '\0') {
	str = format;
	flags = 0;
	if (!GetFormatSpec(&format, &cmd, &count, &flags)) {
	    goto done;
	}
	switch (cmd) {
	case 'a':
	case 'A':
	case 'C': {
	    unsigned char *src;

	    if (arg >= objc) {
		DeleteScanNumberCache(numberCachePtr);
		goto badIndex;
	    }
	    if (count == BINARY_ALL) {
		count = length - offset;
	    } else {
		if (count == BINARY_NOCOUNT) {
		    count = 1;
		}
		if (count > (length - offset)) {
		    goto done;
		}
	    }

	    src = buffer + offset;
	    size = count;

	    /*
	     * Apply C string semantics or trim trailing
	     * nulls and spaces, if necessary.
	     */

	    if (cmd == 'C') {
		for (i = 0; i < size; i++) {
		    if (src[i] == '\0') {
			size = i;
			break;
		    }
		}
	    } else if (cmd == 'A') {
		while (size > 0) {
		    if (src[size - 1] != '\0' && src[size - 1] != ' ') {
			break;
		    }
		    size--;
		}
	    }

	    /*
	     * Have to do this #ifdef-fery because (as part of defining
	     * Tcl_NewByteArrayObj) we removed the #def that hides this stuff
	     * normally. If this code ever gets copied to another file, it
	     * should be changed back to the simpler version.
	     */

#ifdef TCL_MEM_DEBUG
	    valuePtr = Tcl_DbNewByteArrayObj(src, size, __FILE__, __LINE__);
#else
	    valuePtr = Tcl_NewByteArrayObj(src, size);
#endif /* TCL_MEM_DEBUG */

	    resultPtr = Tcl_ObjSetVar2(interp, objv[arg], NULL, valuePtr,
		    TCL_LEAVE_ERR_MSG);
	    arg++;
	    if (resultPtr == NULL) {
		DeleteScanNumberCache(numberCachePtr);
		return TCL_ERROR;
	    }
	    offset += count;
	    break;
	}
	case 'b':
	case 'B': {
	    unsigned char *src;
	    char *dest;

	    if (arg >= objc) {
		DeleteScanNumberCache(numberCachePtr);
		goto badIndex;
	    }
	    if (count == BINARY_ALL) {
		count = (length - offset) * 8;
	    } else {
		if (count == BINARY_NOCOUNT) {
		    count = 1;
		}
		if (count > (length - offset) * 8) {
		    goto done;
		}
	    }
	    src = buffer + offset;
	    TclNewObj(valuePtr);
	    Tcl_SetObjLength(valuePtr, count);
	    dest = TclGetString(valuePtr);

	    if (cmd == 'b') {
		for (i = 0; i < count; i++) {
		    if (i % 8) {
			value >>= 1;
		    } else {
			value = *src++;
		    }
		    *dest++ = (char) ((value & 1) ? '1' : '0');
		}
	    } else {
		for (i = 0; i < count; i++) {
		    if (i % 8) {
			value <<= 1;
		    } else {
			value = *src++;
		    }
		    *dest++ = (char) ((value & 0x80) ? '1' : '0');
		}
	    }

	    resultPtr = Tcl_ObjSetVar2(interp, objv[arg], NULL, valuePtr,
		    TCL_LEAVE_ERR_MSG);
	    arg++;
	    if (resultPtr == NULL) {
		DeleteScanNumberCache(numberCachePtr);
		return TCL_ERROR;
	    }
	    offset += (count + 7) / 8;
	    break;
	}
	case 'h':
	case 'H': {
	    char *dest;
	    unsigned char *src;
	    static const char hexdigit[] = "0123456789abcdef";

	    if (arg >= objc) {
		DeleteScanNumberCache(numberCachePtr);
		goto badIndex;
	    }
	    if (count == BINARY_ALL) {
		count = (length - offset)*2;
	    } else {
		if (count == BINARY_NOCOUNT) {
		    count = 1;
		}
		if (count > (length - offset)*2) {
		    goto done;
		}
	    }
	    src = buffer + offset;
	    TclNewObj(valuePtr);
	    Tcl_SetObjLength(valuePtr, count);
	    dest = TclGetString(valuePtr);

	    if (cmd == 'h') {
		for (i = 0; i < count; i++) {
		    if (i % 2) {
			value >>= 4;
		    } else {
			value = *src++;
		    }
		    *dest++ = hexdigit[value & 0xF];
		}
	    } else {
		for (i = 0; i < count; i++) {
		    if (i % 2) {
			value <<= 4;
		    } else {
			value = *src++;
		    }
		    *dest++ = hexdigit[(value >> 4) & 0xF];
		}
	    }

	    resultPtr = Tcl_ObjSetVar2(interp, objv[arg], NULL, valuePtr,
		    TCL_LEAVE_ERR_MSG);
	    arg++;
	    if (resultPtr == NULL) {
		DeleteScanNumberCache(numberCachePtr);
		return TCL_ERROR;
	    }
	    offset += (count + 1) / 2;
	    break;
	}
	case 'c':
	    size = 1;
	    goto scanNumber;
	case 't':
	case 's':
	case 'S':
	    size = 2;
	    goto scanNumber;
	case 'n':
	case 'i':
	case 'I':
	    size = 4;
	    goto scanNumber;
	case 'm':
	case 'w':
	case 'W':
	    size = 8;
	    goto scanNumber;
	case 'r':
	case 'R':
	case 'f':
	    size = sizeof(float);
	    goto scanNumber;
	case 'q':
	case 'Q':
	case 'd': {
	    unsigned char *src;

	    size = sizeof(double);
	    /* fall through */

	scanNumber:
	    if (arg >= objc) {
		DeleteScanNumberCache(numberCachePtr);
		goto badIndex;
	    }
	    if (count == BINARY_NOCOUNT) {
		if (length < (size + offset)) {
		    goto done;
		}
		valuePtr = ScanNumber(buffer+offset, cmd, flags,
			&numberCachePtr);
		offset += size;
	    } else {
		if (count == BINARY_ALL) {
		    count = (length - offset) / size;
		}
		if ((length - offset) < (count * size)) {
		    goto done;
		}
		TclNewObj(valuePtr);
		src = buffer + offset;
		for (i = 0; i < count; i++) {
		    elementPtr = ScanNumber(src, cmd, flags, &numberCachePtr);
		    src += size;
		    Tcl_ListObjAppendElement(NULL, valuePtr, elementPtr);
		}
		offset += count * size;
	    }

	    resultPtr = Tcl_ObjSetVar2(interp, objv[arg], NULL, valuePtr,
		    TCL_LEAVE_ERR_MSG);
	    arg++;
	    if (resultPtr == NULL) {
		DeleteScanNumberCache(numberCachePtr);
		return TCL_ERROR;
	    }
	    break;
	}
	case 'x':
	    if (count == BINARY_NOCOUNT) {
		count = 1;
	    }
	    if ((count == BINARY_ALL) || (count > (length - offset))) {
		offset = length;
	    } else {
		offset += count;
	    }
	    break;
	case 'X':
	    if (count == BINARY_NOCOUNT) {
		count = 1;
	    }
	    if ((count == BINARY_ALL) || (count > offset)) {
		offset = 0;
	    } else {
		offset -= count;
	    }
	    break;
	case '@':
	    if (count == BINARY_NOCOUNT) {
		DeleteScanNumberCache(numberCachePtr);
		goto badCount;
	    }
	    if ((count == BINARY_ALL) || (count > length)) {
		offset = length;
	    } else {
		offset = count;
	    }
	    break;
	default:
	    DeleteScanNumberCache(numberCachePtr);
	    errorString = str;
	    goto badField;
	}
    }

    /*
     * Set the result to the last position of the cursor.
     */

 done:
    Tcl_SetObjResult(interp, Tcl_NewWideIntObj(arg - 3));
    DeleteScanNumberCache(numberCachePtr);

    return TCL_OK;

 badCount:
    errorString = "missing count for \"@\" field specifier";
    goto error;

 badIndex:
    errorString = "not enough arguments for all format specifiers";
    goto error;

 badField:
    {
	Tcl_UniChar ch = 0;
	char buf[5] = "";

	TclUtfToUniChar(errorString, &ch);
	buf[Tcl_UniCharToUtf(ch, buf)] = '\0';
	Tcl_SetObjResult(interp, Tcl_ObjPrintf(
		"bad field specifier \"%s\"", buf));
	return TCL_ERROR;
    }

 error:
    Tcl_SetObjResult(interp, Tcl_NewStringObj(errorString, -1));
    return TCL_ERROR;
}

/*
 *----------------------------------------------------------------------
 *
 * GetFormatSpec --
 *
 *	This function parses the format strings used in the binary format and
 *	scan commands.
 *
 * Results:
 *	Moves the formatPtr to the start of the next command. Returns the
 *	current command character and count in cmdPtr and countPtr. The count
 *	is set to BINARY_ALL if the count character was '*' or BINARY_NOCOUNT
 *	if no count was specified. Returns 1 on success, or 0 if the string
 *	did not have a format specifier.
 *
 * Side effects:
 *	None.
 *
 *----------------------------------------------------------------------
 */

static int
GetFormatSpec(
    const char **formatPtr,	/* Pointer to format string. */
    char *cmdPtr,		/* Pointer to location of command char. */
    Tcl_Size *countPtr,		/* Pointer to repeat count value. */
    int *flagsPtr)		/* Pointer to field flags */
{
    /*
     * Skip any leading blanks.
     */

    while (**formatPtr == ' ') {
	(*formatPtr)++;
    }

    /*
     * The string was empty, except for whitespace, so fail.
     */

    if (!(**formatPtr)) {
	return 0;
    }

    /*
     * Extract the command character and any trailing digits or '*'.
     */

    *cmdPtr = **formatPtr;
    (*formatPtr)++;
    if (**formatPtr == 'u') {
	(*formatPtr)++;
	*flagsPtr |= BINARY_UNSIGNED;
    }
    if (**formatPtr == '*') {
	(*formatPtr)++;
	*countPtr = BINARY_ALL;
    } else if (isdigit(UCHAR(**formatPtr))) { /* INTL: digit */
	unsigned long long count;

	errno = 0;
	count = strtoull(*formatPtr, (char **) formatPtr, 10);
	if (errno || (count > TCL_SIZE_MAX)) {
	    *countPtr = TCL_SIZE_MAX;
	} else {
	    *countPtr = count;
	}
    } else {
	*countPtr = BINARY_NOCOUNT;
    }
    return 1;
}

/*
 *----------------------------------------------------------------------
 *
 * NeedReversing --
 *
 *	This routine determines, if bytes of a number need to be re-ordered,
 *	and returns a numeric code indicating the re-ordering to be done.
 *	This depends on the endianness of the machine and the desired format.
 *	It is in effect a table (whose contents depend on the endianness of
 *	the system) describing whether a value needs reversing or not. Anyone
 *	porting the code to a big-endian platform should take care to make
 *	sure that they define WORDS_BIGENDIAN though this is already done by
 *	configure for the Unix build; little-endian platforms (including
 *	Windows) don't need to do anything.
 *
 * Results:
 *	0	No re-ordering needed.
 *	1	Reverse the bytes:	01234567 <-> 76543210 (little to big)
 *	2	Apply this re-ordering: 01234567 <-> 45670123 (Nokia to little)
 *	3	Apply this re-ordering: 01234567 <-> 32107654 (Nokia to big)
 *
 * Side effects:
 *	None
 *
 *----------------------------------------------------------------------
 */

static int
NeedReversing(
    int format)
{
    switch (format) {
	/* native floats and doubles: never reverse */
    case 'd':
    case 'f':
	/* big endian ints: never reverse */
    case 'I':
    case 'S':
    case 'W':
#ifdef WORDS_BIGENDIAN
	/* native ints: reverse if we're little-endian */
    case 'n':
    case 't':
    case 'm':
	/* f: reverse if we're little-endian */
    case 'Q':
    case 'R':
#else /* !WORDS_BIGENDIAN */
	/* small endian floats: reverse if we're big-endian */
    case 'r':
#endif /* WORDS_BIGENDIAN */
	return 0;

#ifdef WORDS_BIGENDIAN
	/* small endian floats: reverse if we're big-endian */
    case 'q':
    case 'r':
#else /* !WORDS_BIGENDIAN */
	/* native ints: reverse if we're little-endian */
    case 'n':
    case 't':
    case 'm':
	/* f: reverse if we're little-endian */
    case 'R':
#endif /* WORDS_BIGENDIAN */
	/* small endian ints: always reverse */
    case 'i':
    case 's':
    case 'w':
	return 1;

#ifndef WORDS_BIGENDIAN
    /*
     * The Q and q formats need special handling to account for the unusual
     * byte ordering of 8-byte floats on Nokia 770 systems, which claim to be
     * little-endian, but also reverse word order.
     */

    case 'Q':
	if (TclNokia770Doubles()) {
	    return 3;
	}
	return 1;
    case 'q':
	if (TclNokia770Doubles()) {
	    return 2;
	}
	return 0;
#endif
    }

    Tcl_Panic("unexpected fallthrough");
    return 0;
}

/*
 *----------------------------------------------------------------------
 *
 * CopyNumber --
 *
 *	This routine is called by FormatNumber and ScanNumber to copy a
 *	floating-point number. If required, bytes are reversed while copying.
 *	The behaviour is only fully defined when used with IEEE float and
 *	double values (guaranteed to be 4 and 8 bytes long, respectively.)
 *
 * Results:
 *	None
 *
 * Side effects:
 *	Copies length bytes
 *
 *----------------------------------------------------------------------
 */

static void
CopyNumber(
    const void *from,		/* source */
    void *to,			/* destination */
    size_t length,		/* Number of bytes to copy */
    int type)			/* What type of thing are we copying? */
{
    switch (NeedReversing(type)) {
    case 0:
	memcpy(to, from, length);
	break;
    case 1: {
	const unsigned char *fromPtr = (const unsigned char *)from;
	unsigned char *toPtr = (unsigned char *)to;

	switch (length) {
	case 4:
	    toPtr[0] = fromPtr[3];
	    toPtr[1] = fromPtr[2];
	    toPtr[2] = fromPtr[1];
	    toPtr[3] = fromPtr[0];
	    break;
	case 8:
	    toPtr[0] = fromPtr[7];
	    toPtr[1] = fromPtr[6];
	    toPtr[2] = fromPtr[5];
	    toPtr[3] = fromPtr[4];
	    toPtr[4] = fromPtr[3];
	    toPtr[5] = fromPtr[2];
	    toPtr[6] = fromPtr[1];
	    toPtr[7] = fromPtr[0];
	    break;
	}
	break;
    }
    case 2: {
	const unsigned char *fromPtr = (const unsigned char *)from;
	unsigned char *toPtr = (unsigned char *)to;

	toPtr[0] = fromPtr[4];
	toPtr[1] = fromPtr[5];
	toPtr[2] = fromPtr[6];
	toPtr[3] = fromPtr[7];
	toPtr[4] = fromPtr[0];
	toPtr[5] = fromPtr[1];
	toPtr[6] = fromPtr[2];
	toPtr[7] = fromPtr[3];
	break;
    }
    case 3: {
	const unsigned char *fromPtr = (const unsigned char *)from;
	unsigned char *toPtr = (unsigned char *)to;

	toPtr[0] = fromPtr[3];
	toPtr[1] = fromPtr[2];
	toPtr[2] = fromPtr[1];
	toPtr[3] = fromPtr[0];
	toPtr[4] = fromPtr[7];
	toPtr[5] = fromPtr[6];
	toPtr[6] = fromPtr[5];
	toPtr[7] = fromPtr[4];
	break;
    }
    }
}

/*
 *----------------------------------------------------------------------
 *
 * FormatNumber --
 *
 *	This routine is called by Tcl_BinaryObjCmd to format a number into a
 *	location pointed at by cursor.
 *
 * Results:
 *	A standard Tcl result.
 *
 * Side effects:
 *	Moves the cursor to the next location to be written into.
 *
 *----------------------------------------------------------------------
 */

static int
FormatNumber(
    Tcl_Interp *interp,		/* Current interpreter, used to report
				 * errors. */
    int type,			/* Type of number to format. */
    Tcl_Obj *src,		/* Number to format. */
    unsigned char **cursorPtr)	/* Pointer to index into destination buffer. */
{
    double dvalue;
    Tcl_WideInt wvalue;
    float fvalue;

    switch (type) {
    case 'd':
    case 'q':
    case 'Q':
	/*
	 * Double-precision floating point values. Tcl_GetDoubleFromObj
	 * returns TCL_ERROR for NaN, but we can check by comparing the
	 * object's type pointer.
	 */

	if (Tcl_GetDoubleFromObj(interp, src, &dvalue) != TCL_OK) {
	    const Tcl_ObjInternalRep *irPtr = TclFetchInternalRep(src, tclDoubleTypePtr);
	    if (irPtr == NULL) {
		return TCL_ERROR;
	    }
	    dvalue = irPtr->doubleValue;
	}
	CopyNumber(&dvalue, *cursorPtr, sizeof(double), type);
	*cursorPtr += sizeof(double);
	return TCL_OK;

    case 'f':
    case 'r':
    case 'R':
	/*
	 * Single-precision floating point values. Tcl_GetDoubleFromObj
	 * returns TCL_ERROR for NaN, but we can check by comparing the
	 * object's type pointer.
	 */

	if (Tcl_GetDoubleFromObj(interp, src, &dvalue) != TCL_OK) {
	    const Tcl_ObjInternalRep *irPtr = TclFetchInternalRep(src, tclDoubleTypePtr);

	    if (irPtr == NULL) {
		return TCL_ERROR;
	    }
	    dvalue = irPtr->doubleValue;
	}

	/*
	 * Because some compilers will generate floating point exceptions on
	 * an overflow cast (e.g. Borland), we restrict the values to the
	 * valid range for float.
	 */

	if (fabs(dvalue) > (double) FLT_MAX) {
	    if (fabs(dvalue) > (FLT_MAX + pow(2, (FLT_MAX_EXP - FLT_MANT_DIG - 1)))) {
		fvalue = (dvalue >= 0.0) ? INFINITY : -INFINITY;	// c99
	    } else {
		fvalue = (dvalue >= 0.0) ? FLT_MAX : -FLT_MAX;
	    }
	} else {
	    fvalue = (float) dvalue;
	}
	CopyNumber(&fvalue, *cursorPtr, sizeof(float), type);
	*cursorPtr += sizeof(float);
	return TCL_OK;

	/*
	 * 64-bit integer values.
	 */
    case 'w':
    case 'W':
    case 'm':
	if (TclGetWideBitsFromObj(interp, src, &wvalue) != TCL_OK) {
	    return TCL_ERROR;
	}
	if (NeedReversing(type)) {
	    *(*cursorPtr)++ = UCHAR(wvalue);
	    *(*cursorPtr)++ = UCHAR(wvalue >> 8);
	    *(*cursorPtr)++ = UCHAR(wvalue >> 16);
	    *(*cursorPtr)++ = UCHAR(wvalue >> 24);
	    *(*cursorPtr)++ = UCHAR(wvalue >> 32);
	    *(*cursorPtr)++ = UCHAR(wvalue >> 40);
	    *(*cursorPtr)++ = UCHAR(wvalue >> 48);
	    *(*cursorPtr)++ = UCHAR(wvalue >> 56);
	} else {
	    *(*cursorPtr)++ = UCHAR(wvalue >> 56);
	    *(*cursorPtr)++ = UCHAR(wvalue >> 48);
	    *(*cursorPtr)++ = UCHAR(wvalue >> 40);
	    *(*cursorPtr)++ = UCHAR(wvalue >> 32);
	    *(*cursorPtr)++ = UCHAR(wvalue >> 24);
	    *(*cursorPtr)++ = UCHAR(wvalue >> 16);
	    *(*cursorPtr)++ = UCHAR(wvalue >> 8);
	    *(*cursorPtr)++ = UCHAR(wvalue);
	}
	return TCL_OK;

	/*
	 * 32-bit integer values.
	 */
    case 'i':
    case 'I':
    case 'n':
	if (TclGetWideBitsFromObj(interp, src, &wvalue) != TCL_OK) {
	    return TCL_ERROR;
	}
	if (NeedReversing(type)) {
	    *(*cursorPtr)++ = UCHAR(wvalue);
	    *(*cursorPtr)++ = UCHAR(wvalue >> 8);
	    *(*cursorPtr)++ = UCHAR(wvalue >> 16);
	    *(*cursorPtr)++ = UCHAR(wvalue >> 24);
	} else {
	    *(*cursorPtr)++ = UCHAR(wvalue >> 24);
	    *(*cursorPtr)++ = UCHAR(wvalue >> 16);
	    *(*cursorPtr)++ = UCHAR(wvalue >> 8);
	    *(*cursorPtr)++ = UCHAR(wvalue);
	}
	return TCL_OK;

	/*
	 * 16-bit integer values.
	 */
    case 's':
    case 'S':
    case 't':
	if (TclGetWideBitsFromObj(interp, src, &wvalue) != TCL_OK) {
	    return TCL_ERROR;
	}
	if (NeedReversing(type)) {
	    *(*cursorPtr)++ = UCHAR(wvalue);
	    *(*cursorPtr)++ = UCHAR(wvalue >> 8);
	} else {
	    *(*cursorPtr)++ = UCHAR(wvalue >> 8);
	    *(*cursorPtr)++ = UCHAR(wvalue);
	}
	return TCL_OK;

	/*
	 * 8-bit integer values.
	 */
    case 'c':
	if (TclGetWideBitsFromObj(interp, src, &wvalue) != TCL_OK) {
	    return TCL_ERROR;
	}
	*(*cursorPtr)++ = UCHAR(wvalue);
	return TCL_OK;

    default:
	Tcl_Panic("unexpected fallthrough");
	return TCL_ERROR;
    }
}

/*
 *----------------------------------------------------------------------
 *
 * ScanNumber --
 *
 *	This routine is called by Tcl_BinaryObjCmd to scan a number out of a
 *	buffer.
 *
 * Results:
 *	Returns a newly created object containing the scanned number. This
 *	object has a ref count of zero.
 *
 * Side effects:
 *	Might reuse an object in the number cache, place a new object in the
 *	cache, or delete the cache and set the reference to it (itself passed
 *	in by reference) to NULL.
 *
 *----------------------------------------------------------------------
 */

static Tcl_Obj *
ScanNumber(
    unsigned char *buffer,	/* Buffer to scan number from. */
    int type,			/* Format character from "binary scan" */
    int flags,			/* Format field flags */
    Tcl_HashTable **numberCachePtrPtr)
				/* Place to look for cache of scanned value
				 * objects, or NULL if too many different
				 * numbers have been scanned. */
{
    long value;
    float fvalue;
    double dvalue;
    Tcl_WideUInt uwvalue;

    /*
     * We cannot rely on the compiler to properly sign extend integer values
     * when we cast from smaller values to larger values because we don't know
     * the exact size of the integer types. So, we have to handle sign
     * extension explicitly by checking the high bit and padding with 1's as
     * needed. This practice is disabled if the BINARY_UNSIGNED flag is set.
     */

    switch (type) {
    case 'c':
	/*
	 * Characters need special handling. We want to produce a signed
	 * result, but on some platforms (such as AIX) chars are unsigned. To
	 * deal with this, check for a value that should be negative but
	 * isn't.
	 */

	value = buffer[0];
	if (!(flags & BINARY_UNSIGNED)) {
	    if (value & 0x80) {
		value |= -0x100;
	    }
	}
	goto returnNumericObject;

	/*
	 * 16-bit numeric values. We need the sign extension trick (see above)
	 * here as well.
	 */

    case 's':
    case 'S':
    case 't':
	if (NeedReversing(type)) {
	    value = (long) (buffer[0] + (buffer[1] << 8));
	} else {
	    value = (long) (buffer[1] + (buffer[0] << 8));
	}
	if (!(flags & BINARY_UNSIGNED)) {
	    if (value & 0x8000) {
		value |= -0x10000;
	    }
	}
	goto returnNumericObject;

	/*
	 * 32-bit numeric values.
	 */

    case 'i':
    case 'I':
    case 'n':
	if (NeedReversing(type)) {
	    value = (long) (buffer[0]
		    + (buffer[1] << 8)
		    + (buffer[2] << 16)
		    + (((unsigned long)buffer[3]) << 24));
	} else {
	    value = (long) (buffer[3]
		    + (buffer[2] << 8)
		    + (buffer[1] << 16)
		    + (((unsigned long) buffer[0]) << 24));
	}

	/*
	 * Check to see if the value was sign extended properly on systems
	 * where an int is more than 32-bits.
	 *
	 * We avoid caching unsigned integers as we cannot distinguish between
	 * 32bit signed and unsigned in the hash (short and char are ok).
	 */

	if (flags & BINARY_UNSIGNED) {
	    return Tcl_NewWideIntObj((Tcl_WideInt)(unsigned long)value);
	}
	if ((value & (1U << 31)) && (value > 0)) {
	    value -= (1U << 31);
	    value -= (1U << 31);
	}

    returnNumericObject:
	if (*numberCachePtrPtr == NULL) {
	    return Tcl_NewWideIntObj(value);
	} else {
	    Tcl_HashTable *tablePtr = *numberCachePtrPtr;
	    Tcl_HashEntry *hPtr;
	    int isNew;

	    hPtr = Tcl_CreateHashEntry(tablePtr, INT2PTR(value), &isNew);
	    if (!isNew) {
		return (Tcl_Obj *)Tcl_GetHashValue(hPtr);
	    }
	    if (tablePtr->numEntries <= BINARY_SCAN_MAX_CACHE) {
		Tcl_Obj *objPtr;

		TclNewIntObj(objPtr, value);
		Tcl_IncrRefCount(objPtr);
		Tcl_SetHashValue(hPtr, objPtr);
		return objPtr;
	    }

	    /*
	     * We've overflowed the cache! Someone's parsing a LOT of varied
	     * binary data in a single call! Bail out by switching back to the
	     * old behaviour for the rest of the scan.
	     *
	     * Note that anyone just using the 'c' conversion (for bytes)
	     * cannot trigger this.
	     */

	    DeleteScanNumberCache(tablePtr);
	    *numberCachePtrPtr = NULL;
	    return Tcl_NewWideIntObj(value);
	}

	/*
	 * Do not cache wide (64-bit) values; they are already too large to
	 * use as keys.
	 */

    case 'w':
    case 'W':
    case 'm':
	if (NeedReversing(type)) {
	    uwvalue = ((Tcl_WideUInt) buffer[0])
		    | (((Tcl_WideUInt) buffer[1]) << 8)
		    | (((Tcl_WideUInt) buffer[2]) << 16)
		    | (((Tcl_WideUInt) buffer[3]) << 24)
		    | (((Tcl_WideUInt) buffer[4]) << 32)
		    | (((Tcl_WideUInt) buffer[5]) << 40)
		    | (((Tcl_WideUInt) buffer[6]) << 48)
		    | (((Tcl_WideUInt) buffer[7]) << 56);
	} else {
	    uwvalue = ((Tcl_WideUInt) buffer[7])
		    | (((Tcl_WideUInt) buffer[6]) << 8)
		    | (((Tcl_WideUInt) buffer[5]) << 16)
		    | (((Tcl_WideUInt) buffer[4]) << 24)
		    | (((Tcl_WideUInt) buffer[3]) << 32)
		    | (((Tcl_WideUInt) buffer[2]) << 40)
		    | (((Tcl_WideUInt) buffer[1]) << 48)
		    | (((Tcl_WideUInt) buffer[0]) << 56);
	}
	if (flags & BINARY_UNSIGNED) {
	    Tcl_Obj *bigObj = NULL;
	    mp_int big;

	    if (mp_init_u64(&big, uwvalue) == MP_OKAY) {
		bigObj = Tcl_NewBignumObj(&big);
	    }
	    return bigObj;
	}
	return Tcl_NewWideIntObj((Tcl_WideInt) uwvalue);

	/*
	 * Do not cache double values; they are already too large to use as
	 * keys and the values stored are utterly incompatible with the
	 * integer part of the cache.
	 */

	/*
	 * 32-bit IEEE single-precision floating point.
	 */

    case 'f':
    case 'R':
    case 'r':
	CopyNumber(buffer, &fvalue, sizeof(float), type);
	return Tcl_NewDoubleObj(fvalue);

	/*
	 * 64-bit IEEE double-precision floating point.
	 */

    case 'd':
    case 'Q':
    case 'q':
	CopyNumber(buffer, &dvalue, sizeof(double), type);
	return Tcl_NewDoubleObj(dvalue);
    }
    return NULL;
}

/*
 *----------------------------------------------------------------------
 *
 * DeleteScanNumberCache --
 *
 *	Deletes the hash table acting as a scan number cache.
 *
 * Results:
 *	None
 *
 * Side effects:
 *	Decrements the reference counts of the objects in the cache.
 *
 *----------------------------------------------------------------------
 */

static void
DeleteScanNumberCache(
    Tcl_HashTable *numberCachePtr)
				/* Pointer to the hash table, or NULL (when
				 * the cache has already been deleted due to
				 * overflow.) */
{
    Tcl_HashEntry *hEntry;
    Tcl_HashSearch search;

    if (numberCachePtr == NULL) {
	return;
    }

    hEntry = Tcl_FirstHashEntry(numberCachePtr, &search);
    while (hEntry != NULL) {
	Tcl_Obj *value = (Tcl_Obj *)Tcl_GetHashValue(hEntry);

	if (value != NULL) {
	    Tcl_DecrRefCount(value);
	}
	hEntry = Tcl_NextHashEntry(&search);
    }
    Tcl_DeleteHashTable(numberCachePtr);
}

/*
 * ----------------------------------------------------------------------
 *
 * NOTES --
 *
 *	Some measurements show that it is faster to use a table to perform
 *	uuencode and base64 value encoding than to calculate the output (at
 *	least on intel P4 arch).
 *
 *	Conversely using a lookup table for the decoding is slower than just
 *	calculating the values. We therefore use the fastest of each method.
 *
 *	Presumably this has to do with the size of the tables. The base64
 *	decode table is 255 bytes while the encode table is only 65 bytes. The
 *	choice likely depends on CPU memory cache sizes.
 */

/*
 *----------------------------------------------------------------------
 *
 * BinaryEncodeHex --
 *
 *	Implement the [binary encode hex] binary encoding. clientData must be
 *	a table to convert values to hexadecimal digits.
 *
 * Results:
 *	Interp result set to an encoded byte array object
 *
 * Side effects:
 *	None
 *
 *----------------------------------------------------------------------
 */

static int
BinaryEncodeHex(
    TCL_UNUSED(void *),
    Tcl_Interp *interp,
    int objc,
    Tcl_Obj *const objv[])
{
    Tcl_Obj *resultObj = NULL;
    unsigned char *data = NULL;
    unsigned char *cursor = NULL;
    Tcl_Size offset = 0, count = 0;

    if (objc != 2) {
	Tcl_WrongNumArgs(interp, 1, objv, "data");
	return TCL_ERROR;
    }

    data = Tcl_GetBytesFromObj(interp, objv[1], &count);
    if (data == NULL) {
	return TCL_ERROR;
    }

    TclNewObj(resultObj);
    cursor = Tcl_SetByteArrayLength(resultObj, count * 2);
    for (offset = 0; offset < count; ++offset) {
	*cursor++ = HexDigits[(data[offset] >> 4) & 0x0F];
	*cursor++ = HexDigits[data[offset] & 0x0F];
    }
    Tcl_SetObjResult(interp, resultObj);
    return TCL_OK;
}

/*
 *----------------------------------------------------------------------
 *
 * BinaryDecodeHex --
 *
 *	Implement the [binary decode hex] binary encoding.
 *
 * Results:
 *	Interp result set to an decoded byte array object
 *
 * Side effects:
 *	None
 *
 *----------------------------------------------------------------------
 */

static int
BinaryDecodeHex(
    TCL_UNUSED(void *),
    Tcl_Interp *interp,
    int objc,
    Tcl_Obj *const objv[])
{
    Tcl_Obj *resultObj = NULL;
    unsigned char *data, *datastart, *dataend;
    unsigned char *begin, *cursor, c;
    int i, index, value, pure = 1, strict = 0;
    Tcl_Size size, cut = 0, count = 0;
    int ucs4;
    enum {OPT_STRICT };
    static const char *const optStrings[] = { "-strict", NULL };

    if (objc < 2 || objc > 3) {
	Tcl_WrongNumArgs(interp, 1, objv, "?options? data");
	return TCL_ERROR;
    }
    for (i = 1; i < objc - 1; ++i) {
	if (Tcl_GetIndexFromObj(interp, objv[i], optStrings, "option",
		TCL_EXACT, &index) != TCL_OK) {
	    return TCL_ERROR;
	}
	switch (index) {
	case OPT_STRICT:
	    strict = 1;
	    break;
	}
    }

    TclNewObj(resultObj);
    data = Tcl_GetBytesFromObj(NULL, objv[objc - 1], &count);
    if (data == NULL) {
	pure = 0;
	data = (unsigned char *)Tcl_GetStringFromObj(objv[objc - 1], &count);
    }
    datastart = data;
    dataend = data + count;
    size = (count + 1) / 2;
    begin = cursor = Tcl_SetByteArrayLength(resultObj, size);
    while (data < dataend) {
	value = 0;
	for (i = 0 ; i < 2 ; i++) {
	    if (data >= dataend) {
		value <<= 4;
		break;
	    }

	    c = *data++;
	    if (!isxdigit(UCHAR(c))) {
		if (strict || !TclIsSpaceProc(c)) {
		    goto badChar;
		}
		i--;
		continue;
	    }

	    value <<= 4;
	    c -= '0';
	    if (c > 9) {
		c += ('0' - 'A') + 10;
	    }
	    if (c > 16) {
		c += ('A' - 'a');
	    }
	    value |= c & 0xF;
	}
	if (i < 2) {
	    cut++;
	}
	*cursor++ = UCHAR(value);
	value = 0;
    }
    if (cut > size) {
	cut = size;
    }
    Tcl_SetByteArrayLength(resultObj, cursor - begin - cut);
    Tcl_SetObjResult(interp, resultObj);
    return TCL_OK;

  badChar:
    if (pure) {
	ucs4 = c;
    } else {
	TclUtfToUniChar((const char *)(data - 1), &ucs4);
    }
    TclDecrRefCount(resultObj);
    Tcl_SetObjResult(interp, Tcl_ObjPrintf(
	    "invalid hexadecimal digit \"%c\" (U+%06X) at position %"
	    TCL_Z_MODIFIER "u", ucs4, ucs4, data - datastart - 1));
    Tcl_SetErrorCode(interp, "TCL", "BINARY", "DECODE", "INVALID", (char *)NULL);
    return TCL_ERROR;
}

/*
 *----------------------------------------------------------------------
 *
 * BinaryEncode64 --
 *
 *	This procedure implements the "binary encode base64" Tcl command.
 *
 * Results:
 *	The base64 encoded value prescribed by the input arguments.
 *
 *----------------------------------------------------------------------
 */

#define OUTPUT(c) \
    do {								\
	*cursor++ = (c);						\
	outindex++;							\
	if (maxlen > 0 && cursor != limit) {				\
	    if (outindex == maxlen) {					\
		memcpy(cursor, wrapchar, wrapcharlen);			\
		cursor += wrapcharlen;					\
		outindex = 0;						\
	    }								\
	}								\
	if (cursor > limit) {						\
	    Tcl_Panic("limit hit");					\
	}								\
    } while (0)

static int
BinaryEncode64(
    TCL_UNUSED(void *),
    Tcl_Interp *interp,
    int objc,
    Tcl_Obj *const objv[])
{
    Tcl_Obj *resultObj;
    unsigned char *data, *limit;
    Tcl_WideInt maxlen = 0;
    const char *wrapchar = "\n";
    Tcl_Size wrapcharlen = 1;
    int index, purewrap = 1;
    Tcl_Size i, offset, size, outindex = 0, count = 0;
    enum { OPT_MAXLEN, OPT_WRAPCHAR };
    static const char *const optStrings[] = { "-maxlen", "-wrapchar", NULL };

    if (objc < 2 || objc % 2 != 0) {
	Tcl_WrongNumArgs(interp, 1, objv,
		"?-maxlen len? ?-wrapchar char? data");
	return TCL_ERROR;
    }
    for (i = 1; i < objc - 1; i += 2) {
	if (Tcl_GetIndexFromObj(interp, objv[i], optStrings, "option",
		TCL_EXACT, &index) != TCL_OK) {
	    return TCL_ERROR;
	}
	switch (index) {
	case OPT_MAXLEN:
	    if (TclGetWideIntFromObj(interp, objv[i + 1], &maxlen) != TCL_OK) {
		return TCL_ERROR;
	    }
	    if (maxlen < 0) {
		Tcl_SetObjResult(interp, Tcl_NewStringObj(
			"line length out of range", -1));
		Tcl_SetErrorCode(interp, "TCL", "BINARY", "ENCODE",
			"LINE_LENGTH", (char *)NULL);
		return TCL_ERROR;
	    }
	    break;
	case OPT_WRAPCHAR:
	    wrapchar = (const char *)Tcl_GetBytesFromObj(NULL,
		    objv[i + 1], &wrapcharlen);
	    if (wrapchar == NULL) {
		purewrap = 0;
		wrapchar = Tcl_GetStringFromObj(objv[i + 1], &wrapcharlen);
	    }
	    break;
	}
    }
    if (wrapcharlen == 0) {
	maxlen = 0;
    }

    data = Tcl_GetBytesFromObj(interp, objv[objc - 1], &count);
    if (data == NULL) {
	return TCL_ERROR;
    }
    TclNewObj(resultObj);
    if (count > 0) {
	unsigned char *cursor = NULL;

	size = (((count * 4) / 3) + 3) & ~3;	/* ensure 4 byte chunks */
	if (maxlen > 0 && size > maxlen) {
	    int adjusted = size + (wrapcharlen * (size / maxlen));

	    if (size % maxlen == 0) {
		adjusted -= wrapcharlen;
	    }
	    size = adjusted;

	    if (purewrap == 0) {
		/* Wrapchar is (possibly) non-byte, so build result as
		 * general string, not bytearray */
		Tcl_SetObjLength(resultObj, size);
		cursor = (unsigned char *) TclGetString(resultObj);
	    }
	}
	if (cursor == NULL) {
	    cursor = Tcl_SetByteArrayLength(resultObj, size);
	}
	limit = cursor + size;
	for (offset = 0; offset < count; offset += 3) {
	    unsigned char d[3] = {0, 0, 0};

	    for (i = 0; i < 3 && offset + i < count; ++i) {
		d[i] = data[offset + i];
	    }
	    OUTPUT(B64Digits[d[0] >> 2]);
	    OUTPUT(B64Digits[((d[0] & 0x03) << 4) | (d[1] >> 4)]);
	    if (offset + 1 < count) {
		OUTPUT(B64Digits[((d[1] & 0x0F) << 2) | (d[2] >> 6)]);
	    } else {
		OUTPUT(B64Digits[64]);
	    }
	    if (offset+2 < count) {
		OUTPUT(B64Digits[d[2] & 0x3F]);
	    } else {
		OUTPUT(B64Digits[64]);
	    }
	}
    }
    Tcl_SetObjResult(interp, resultObj);
    return TCL_OK;
}
#undef OUTPUT

/*
 *----------------------------------------------------------------------
 *
 * BinaryEncodeUu --
 *
 *	This implements the uuencode binary encoding. Input is broken into 6
 *	bit chunks and a lookup table is used to turn these values into output
 *	characters. This differs from the generic code above in that line
 *	lengths are also encoded.
 *
 * Results:
 *	Interp result set to an encoded byte array object
 *
 * Side effects:
 *	None
 *
 *----------------------------------------------------------------------
 */

static int
BinaryEncodeUu(
    TCL_UNUSED(void *),
    Tcl_Interp *interp,
    int objc,
    Tcl_Obj *const objv[])
{
    Tcl_Obj *resultObj;
    unsigned char *data, *start, *cursor;
    int i, bits, index;
    unsigned int n;
    int lineLength = 61;
    const unsigned char SingleNewline[] = { UCHAR('\n') };
    const unsigned char *wrapchar = SingleNewline;
    Tcl_Size j, rawLength, offset, count = 0, wrapcharlen = sizeof(SingleNewline);
    enum { OPT_MAXLEN, OPT_WRAPCHAR };
    static const char *const optStrings[] = { "-maxlen", "-wrapchar", NULL };

    if (objc < 2 || objc % 2 != 0) {
	Tcl_WrongNumArgs(interp, 1, objv,
		"?-maxlen len? ?-wrapchar char? data");
	return TCL_ERROR;
    }
    for (i = 1; i < objc - 1; i += 2) {
	if (Tcl_GetIndexFromObj(interp, objv[i], optStrings, "option",
		TCL_EXACT, &index) != TCL_OK) {
	    return TCL_ERROR;
	}
	switch (index) {
	case OPT_MAXLEN:
	    if (Tcl_GetIntFromObj(interp, objv[i + 1],
		    &lineLength) != TCL_OK) {
		return TCL_ERROR;
	    }
	    if (lineLength < 5 || lineLength > 85) {
		Tcl_SetObjResult(interp, Tcl_NewStringObj(
			"line length out of range", -1));
		Tcl_SetErrorCode(interp, "TCL", "BINARY", "ENCODE",
			"LINE_LENGTH", (char *)NULL);
		return TCL_ERROR;
	    }
	    lineLength = ((lineLength - 1) & -4) + 1; /* 5, 9, 13 ... */
	    break;
	case OPT_WRAPCHAR:
	    wrapchar = (const unsigned char *)Tcl_GetStringFromObj(
		    objv[i + 1], &wrapcharlen);
	    {
		const unsigned char *p = wrapchar;
		Tcl_Size numBytes = wrapcharlen;

		while (numBytes) {
		    switch (*p) {
			case '\t':
			case '\v':
			case '\f':
			case '\r':
			    p++;
			    numBytes--;
			    continue;
			case '\n':
			    numBytes--;
			    break;
			default:
			badwrap:
			    Tcl_SetObjResult(interp, Tcl_NewStringObj(
				    "invalid wrapchar; will defeat decoding",
				    -1));
			    Tcl_SetErrorCode(interp, "TCL", "BINARY",
				    "ENCODE", "WRAPCHAR", (char *)NULL);
			    return TCL_ERROR;
		    }
		}
		if (numBytes) {
		    goto badwrap;
		}
	    }
	    break;
	}
    }

    /*
     * Allocate the buffer. This is a little bit too long, but is "good
     * enough".
     */

    offset = 0;
    data = Tcl_GetBytesFromObj(interp, objv[objc - 1], &count);
    if (data == NULL) {
	return TCL_ERROR;
    }
    TclNewObj(resultObj);
    rawLength = (lineLength - 1) * 3 / 4;
    start = cursor = Tcl_SetByteArrayLength(resultObj,
	    (lineLength + wrapcharlen) *
	    ((count + (rawLength - 1)) / rawLength));
    n = bits = 0;

    /*
     * Encode the data. Each output line first has the length of raw data
     * encoded by the output line described in it by one encoded byte, then
     * the encoded data follows (encoding each 6 bits as one character).
     * Encoded lines are always terminated by a newline.
     */

    while (offset < count) {
	Tcl_Size lineLen = count - offset;

	if (lineLen > rawLength) {
	    lineLen = rawLength;
	}
	*cursor++ = UueDigits[lineLen];
	for (i = 0 ; i < lineLen ; i++) {
	    n <<= 8;
	    n |= data[offset++];
	    for (bits += 8; bits > 6 ; bits -= 6) {
		*cursor++ = UueDigits[(n >> (bits - 6)) & 0x3F];
	    }
	}
	if (bits > 0) {
	    n <<= 8;
	    *cursor++ = UueDigits[(n >> (bits + 2)) & 0x3F];
	    bits = 0;
	}
	for (j = 0 ; j < wrapcharlen ; ++j) {
	    *cursor++ = wrapchar[j];
	}
    }

    /*
     * Fix the length of the output bytearray.
     */

    Tcl_SetByteArrayLength(resultObj, cursor - start);
    Tcl_SetObjResult(interp, resultObj);
    return TCL_OK;
}

/*
 *----------------------------------------------------------------------
 *
 * BinaryDecodeUu --
 *
 *	Decode a uuencoded string.
 *
 * Results:
 *	Interp result set to an byte array object
 *
 * Side effects:
 *	None
 *
 *----------------------------------------------------------------------
 */

static int
BinaryDecodeUu(
    TCL_UNUSED(void *),
    Tcl_Interp *interp,
    int objc,
    Tcl_Obj *const objv[])
{
    Tcl_Obj *resultObj = NULL;
    unsigned char *data, *datastart, *dataend;
    unsigned char *begin, *cursor;
    int i, index, pure = 1, strict = 0, lineLen;
    Tcl_Size size, count = 0;
    unsigned char c;
    int ucs4;
    enum { OPT_STRICT };
    static const char *const optStrings[] = { "-strict", NULL };

    if (objc < 2 || objc > 3) {
	Tcl_WrongNumArgs(interp, 1, objv, "?options? data");
	return TCL_ERROR;
    }
    for (i = 1; i < objc - 1; ++i) {
	if (Tcl_GetIndexFromObj(interp, objv[i], optStrings, "option",
		TCL_EXACT, &index) != TCL_OK) {
	    return TCL_ERROR;
	}
	switch (index) {
	case OPT_STRICT:
	    strict = 1;
	    break;
	}
    }

    TclNewObj(resultObj);
    data = Tcl_GetBytesFromObj(NULL, objv[objc - 1], &count);
    if (data == NULL) {
	pure = 0;
	data = (unsigned char *) Tcl_GetStringFromObj(objv[objc - 1], &count);
    }
    datastart = data;
    dataend = data + count;
    size = ((count + 3) & ~3) * 3 / 4;
    begin = cursor = Tcl_SetByteArrayLength(resultObj, size);
    lineLen = -1;

    /*
     * The decoding loop. First, we get the length of line (strictly, the
     * number of data bytes we expect to generate from the line) we're
     * processing this time round if it is not already known (i.e., when the
     * lineLen variable is set to the magic value, -1).
     */

    while (data < dataend) {
	char d[4] = {0, 0, 0, 0};

	if (lineLen < 0) {
	    c = *data++;
	    if (c < 32 || c > 96) {
		if (strict || !TclIsSpaceProc(c)) {
		    goto badUu;
		}
		i--;
		continue;
	    }
	    lineLen = (c - 32) & 0x3F;
	}

	/*
	 * Now we read a four-character grouping.
	 */

	for (i = 0 ; i < 4 ; i++) {
	    if (data < dataend) {
		d[i] = c = *data++;
		if (c < 32 || c > 96) {
		    if (strict) {
			if (!TclIsSpaceProc(c)) {
			    goto badUu;
			} else if (c == '\n') {
			    goto shortUu;
			}
		    }
		    i--;
		    continue;
		}
	    }
	}

	/*
	 * Translate that grouping into (up to) three binary bytes output.
	 */

	if (lineLen > 0) {
	    *cursor++ = (((d[0] - 0x20) & 0x3F) << 2)
		    | (((d[1] - 0x20) & 0x3F) >> 4);
	    if (--lineLen > 0) {
		*cursor++ = (((d[1] - 0x20) & 0x3F) << 4)
			| (((d[2] - 0x20) & 0x3F) >> 2);
		if (--lineLen > 0) {
		    *cursor++ = (((d[2] - 0x20) & 0x3F) << 6)
			    | (((d[3] - 0x20) & 0x3F));
		    lineLen--;
		}
	    }
	}

	/*
	 * If we've reached the end of the line, skip until we process a
	 * newline.
	 */

	if (lineLen == 0 && data < dataend) {
	    lineLen = -1;
	    do {
		c = *data++;
		if (c == '\n') {
		    break;
		} else if (c >= 32 && c <= 96) {
		    data--;
		    break;
		} else if (strict || !TclIsSpaceProc(c)) {
		    goto badUu;
		}
	    } while (data < dataend);
	}
    }

    /*
     * Sanity check, clean up and finish.
     */

    if (lineLen > 0 && strict) {
	goto shortUu;
    }
    Tcl_SetByteArrayLength(resultObj, cursor - begin);
    Tcl_SetObjResult(interp, resultObj);
    return TCL_OK;

  shortUu:
    Tcl_SetObjResult(interp, Tcl_ObjPrintf("short uuencode data"));
    Tcl_SetErrorCode(interp, "TCL", "BINARY", "DECODE", "SHORT", (char *)NULL);
    TclDecrRefCount(resultObj);
    return TCL_ERROR;

  badUu:
    if (pure) {
	ucs4 = c;
    } else {
	TclUtfToUniChar((const char *)(data - 1), &ucs4);
    }
    Tcl_SetObjResult(interp, Tcl_ObjPrintf(
	    "invalid uuencode character \"%c\" (U+%06X) at position %"
	    TCL_Z_MODIFIER "u", ucs4, ucs4, data - datastart - 1));
    Tcl_SetErrorCode(interp, "TCL", "BINARY", "DECODE", "INVALID", (char *)NULL);
    TclDecrRefCount(resultObj);
    return TCL_ERROR;
}

/*
 *----------------------------------------------------------------------
 *
 * BinaryDecode64 --
 *
 *	Decode a base64 encoded string.
 *
 * Results:
 *	Interp result set to an byte array object
 *
 * Side effects:
 *	None
 *
 *----------------------------------------------------------------------
 */

static int
BinaryDecode64(
    TCL_UNUSED(void *),
    Tcl_Interp *interp,
    int objc,
    Tcl_Obj *const objv[])
{
    Tcl_Obj *resultObj = NULL;
    unsigned char *data, *datastart, *dataend, c = '\0';
    unsigned char *begin = NULL;
    unsigned char *cursor = NULL;
    int pure = 1, strict = 0;
    int i, index, cut = 0;
    Tcl_Size size, count = 0;
    int ucs4;
    enum { OPT_STRICT };
    static const char *const optStrings[] = { "-strict", NULL };

    if (objc < 2 || objc > 3) {
	Tcl_WrongNumArgs(interp, 1, objv, "?options? data");
	return TCL_ERROR;
    }
    for (i = 1; i < objc - 1; ++i) {
	if (Tcl_GetIndexFromObj(interp, objv[i], optStrings, "option",
		TCL_EXACT, &index) != TCL_OK) {
	    return TCL_ERROR;
	}
	switch (index) {
	case OPT_STRICT:
	    strict = 1;
	    break;
	}
    }

    TclNewObj(resultObj);
    data = Tcl_GetBytesFromObj(NULL, objv[objc - 1], &count);
    if (data == NULL) {
	pure = 0;
	data = (unsigned char *) Tcl_GetStringFromObj(objv[objc - 1], &count);
    }
    datastart = data;
    dataend = data + count;
    size = ((count + 3) & ~3) * 3 / 4;
    begin = cursor = Tcl_SetByteArrayLength(resultObj, size);
    while (data < dataend) {
	unsigned long value = 0;

	/*
	 * Decode the current block. Each base64 block consists of four input
	 * characters A-Z, a-z, 0-9, +, or /. Each character supplies six bits
	 * of output data, so each block's output is 24 bits (three bytes) in
	 * length. The final block can be shorter by one or two bytes, denoted
	 * by the input ending with one or two ='s, respectively.
	 */

	for (i = 0; i < 4; i++) {
	    /*
	     * Get the next input character. At end of input, pad with at most
	     * two ='s. If more than two ='s would be needed, instead discard
	     * the block read thus far.
	     */

	    if (data < dataend) {
		c = *data++;
	    } else if (i > 1) {
		c = '=';
	    } else {
		if (strict && i <= 1) {
		    /*
		     * Single resp. unfulfilled char (each 4th next single
		     * char) is rather bad64 error case in strict mode.
		     */

		    goto bad64;
		}
		cut += 3;
		break;
	    }

	    /*
	     * Load the character into the block value. Handle ='s specially
	     * because they're only valid as the last character or two of the
	     * final block of input. Unless strict mode is enabled, skip any
	     * input whitespace characters.
	     */

	    if (cut) {
		if (c == '=' && i > 1) {
		    value <<= 6;
		    cut++;
		} else if (!strict) {
		    i--;
		} else {
		    goto bad64;
		}
	    } else if (c >= 'A' && c <= 'Z') {
		value = (value << 6) | ((c - 'A') & 0x3F);
	    } else if (c >= 'a' && c <= 'z') {
		value = (value << 6) | ((c - 'a' + 26) & 0x3F);
	    } else if (c >= '0' && c <= '9') {
		value = (value << 6) | ((c - '0' + 52) & 0x3F);
	    } else if (c == '+') {
		value = (value << 6) | 0x3E;
	    } else if (c == '/') {
		value = (value << 6) | 0x3F;
	    } else if (c == '=' && (!strict || i > 1)) {
		/*
		 * "=" and "a=" is rather bad64 error case in strict mode.
		 */

		value <<= 6;
		if (i) {
		    cut++;
		}
	    } else if (strict) {
		goto bad64;
	    } else {
		i--;
	    }
	}
	*cursor++ = UCHAR((value >> 16) & 0xFF);
	*cursor++ = UCHAR((value >> 8) & 0xFF);
	*cursor++ = UCHAR(value & 0xFF);

	/*
	 * Since = is only valid within the final block, if it was encountered
	 * but there are still more input characters, confirm that strict mode
	 * is off and all subsequent characters are whitespace.
	 */

	if (cut && data < dataend) {
	    if (strict) {
		goto bad64;
	    }
	}
    }
    Tcl_SetByteArrayLength(resultObj, cursor - begin - cut);
    Tcl_SetObjResult(interp, resultObj);
    return TCL_OK;

  bad64:
    if (pure) {
	ucs4 = c;
    } else {
	/* The decoder is byte-oriented. If we saw a byte that's not a
	 * valid member of the base64 alphabet, it could be the lead byte
	 * of a multi-byte character. */

	/* Safe because we know data is NUL-terminated */
	TclUtfToUniChar((const char *)(data - 1), &ucs4);
    }

    Tcl_SetObjResult(interp, Tcl_ObjPrintf(
	    "invalid base64 character \"%c\" (U+%06X) at position %"
	    TCL_Z_MODIFIER "u", ucs4, ucs4, data - datastart - 1));
    Tcl_SetErrorCode(interp, "TCL", "BINARY", "DECODE", "INVALID", (char *)NULL);
    TclDecrRefCount(resultObj);
    return TCL_ERROR;
}

/*
 * Local Variables:
 * mode: c
 * c-basic-offset: 4
 * fill-column: 78
 * End:
 */<|MERGE_RESOLUTION|>--- conflicted
+++ resolved
@@ -403,38 +403,6 @@
     return baPtr->bytes;
 }
 
-<<<<<<< HEAD
-=======
-#if !defined(TCL_NO_DEPRECATED)
-unsigned char *
-TclGetBytesFromObj(
-    Tcl_Interp *interp,		/* For error reporting */
-    Tcl_Obj *objPtr,		/* Value to extract from */
-    void *numBytesPtr)		/* If non-NULL, write the number of bytes
-				 * in the array here */
-{
-    Tcl_Size numBytes = 0;
-    unsigned char *bytes = Tcl_GetBytesFromObj(interp, objPtr, &numBytes);
-
-    if (bytes && numBytesPtr) {
-	if (numBytes > INT_MAX) {
-	    /* Caller asked for numBytes to be written to an int, but the
-	     * value is outside the int range. */
-
-	    if (interp) {
-		Tcl_SetObjResult(interp, Tcl_NewStringObj(
-			"byte sequence length exceeds INT_MAX", -1));
-		Tcl_SetErrorCode(interp, "TCL", "API", "OUTDATED", (char *)NULL);
-	    }
-	    return NULL;
-	} else {
-	    *(int *)numBytesPtr = (int) numBytes;
-	}
-    }
-    return bytes;
-}
-#endif
->>>>>>> bc112f0c
  
 /*
