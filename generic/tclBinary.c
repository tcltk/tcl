/*
 * tclBinary.c --
 *
 *	This file contains the implementation of the "binary" Tcl built-in
 *	command and the Tcl binary data object.
 *
 * Copyright © 1997 Sun Microsystems, Inc.
 * Copyright © 1998-1999 Scriptics Corporation.
 *
 * See the file "license.terms" for information on usage and redistribution of
 * this file, and for a DISCLAIMER OF ALL WARRANTIES.
 */

#include "tclInt.h"
#include "tclTomMath.h"

#include <math.h>
#include <assert.h>

/*
 * The following constants are used by GetFormatSpec to indicate various
 * special conditions in the parsing of a format specifier.
 */

#define BINARY_ALL -1		/* Use all elements in the argument. */
#define BINARY_NOCOUNT -2	/* No count was specified in format. */

/*
 * The following flags may be OR'ed together and returned by GetFormatSpec
 */

#define BINARY_SIGNED 0		/* Field to be read as signed data */
#define BINARY_UNSIGNED 1	/* Field to be read as unsigned data */

/*
 * The following defines the maximum number of different (integer) numbers
 * placed in the object cache by 'binary scan' before it bails out and
 * switches back to Plan A (creating a new object for each value.)
 * Theoretically, it would be possible to keep the cache about for the values
 * that are already in it, but that makes the code slower in practice when
 * overflow happens, and makes little odds the rest of the time (as measured
 * on my machine.) It is also slower (on the sample I tried at least) to grow
 * the cache to hold all items we might want to put in it; presumably the
 * extra cost of managing the memory for the enlarged table outweighs the
 * benefit from allocating fewer objects. This is probably because as the
 * number of objects increases, the likelihood of reuse of any particular one
 * drops, and there is very little gain from larger maximum cache sizes (the
 * value below is chosen to allow caching to work in full with conversion of
 * bytes.) - DKF
 */

#define BINARY_SCAN_MAX_CACHE	260

/*
 * Prototypes for local procedures defined in this file:
 */

static void		DupProperByteArrayInternalRep(Tcl_Obj *srcPtr,
			    Tcl_Obj *copyPtr);
static int		FormatNumber(Tcl_Interp *interp, int type,
			    Tcl_Obj *src, unsigned char **cursorPtr);
static void		FreeProperByteArrayInternalRep(Tcl_Obj *objPtr);
static int		GetFormatSpec(const char **formatPtr, char *cmdPtr,
			    Tcl_Size *countPtr, int *flagsPtr);
static Tcl_Obj *	ScanNumber(unsigned char *buffer, int type,
			    int flags, Tcl_HashTable **numberCachePtr);
static int		SetByteArrayFromAny(Tcl_Interp *interp, Tcl_Size limit,
			    Tcl_Obj *objPtr);
static void		UpdateStringOfByteArray(Tcl_Obj *listPtr);
static void		DeleteScanNumberCache(Tcl_HashTable *numberCachePtr);
static int		NeedReversing(int format);
static void		CopyNumber(const void *from, void *to,
			    size_t length, int type);
/* Binary ensemble commands */
static Tcl_ObjCmdProc	BinaryFormatCmd;
static Tcl_ObjCmdProc	BinaryScanCmd;
/* Binary encoding sub-ensemble commands */
static Tcl_ObjCmdProc	BinaryEncodeHex;
static Tcl_ObjCmdProc	BinaryDecodeHex;
static Tcl_ObjCmdProc	BinaryEncode64;
static Tcl_ObjCmdProc	BinaryDecode64;
static Tcl_ObjCmdProc	BinaryEncodeUu;
static Tcl_ObjCmdProc	BinaryDecodeUu;

/*
 * The following tables are used by the binary encoders
 */

static const char HexDigits[16] = {
    '0', '1', '2', '3', '4', '5', '6', '7',
    '8', '9', 'a', 'b', 'c', 'd', 'e', 'f'
};

static const char UueDigits[65] = {
    '`', '!', '"', '#', '$', '%', '&', '\'',
    '(', ')', '*', '+', ',', '-', '.', '/',
    '0', '1', '2', '3', '4', '5', '6', '7',
    '8', '9', ':', ';', '<', '=', '>', '?',
    '@', 'A', 'B', 'C', 'D', 'E', 'F', 'G',
    'H', 'I', 'J', 'K', 'L', 'M', 'N', 'O',
    'P', 'Q', 'R', 'S', 'T', 'U', 'V', 'W',
    'X', 'Y', 'Z', '[', '\\',']', '^', '_',
    '`'
};

static const char B64Digits[65] = {
    'A', 'B', 'C', 'D', 'E', 'F', 'G', 'H',
    'I', 'J', 'K', 'L', 'M', 'N', 'O', 'P',
    'Q', 'R', 'S', 'T', 'U', 'V', 'W', 'X',
    'Y', 'Z', 'a', 'b', 'c', 'd', 'e', 'f',
    'g', 'h', 'i', 'j', 'k', 'l', 'm', 'n',
    'o', 'p', 'q', 'r', 's', 't', 'u', 'v',
    'w', 'x', 'y', 'z', '0', '1', '2', '3',
    '4', '5', '6', '7', '8', '9', '+', '/',
    '='
};

/*
 * How to construct the ensembles.
 */

static const EnsembleImplMap binaryMap[] = {
    { "format", BinaryFormatCmd, TclCompileBasicMin1ArgCmd, NULL, NULL, 0 },
    { "scan",   BinaryScanCmd, TclCompileBasicMin2ArgCmd, NULL, NULL, 0 },
    { "encode", NULL, NULL, NULL, NULL, 0 },
    { "decode", NULL, NULL, NULL, NULL, 0 },
    { NULL, NULL, NULL, NULL, NULL, 0 }
};
static const EnsembleImplMap encodeMap[] = {
    { "hex",      BinaryEncodeHex, TclCompileBasic1ArgCmd, NULL, NULL, 0 },
    { "uuencode", BinaryEncodeUu,  NULL, NULL, NULL, 0 },
    { "base64",   BinaryEncode64,  NULL, NULL, NULL, 0 },
    { NULL, NULL, NULL, NULL, NULL, 0 }
};
static const EnsembleImplMap decodeMap[] = {
    { "hex",      BinaryDecodeHex, TclCompileBasic1Or2ArgCmd, NULL, NULL, 0 },
    { "uuencode", BinaryDecodeUu,  TclCompileBasic1Or2ArgCmd, NULL, NULL, 0 },
    { "base64",   BinaryDecode64,  TclCompileBasic1Or2ArgCmd, NULL, NULL, 0 },
    { NULL, NULL, NULL, NULL, NULL, 0 }
};

/*
 * The following Tcl_ObjType represents an array of bytes. The intent is to
 * allow arbitrary binary data to pass through Tcl as a Tcl value without loss
 * or damage. Such values are useful for things like encoded strings or Tk
 * images to name just two.
 *
 * A bytearray is an ordered sequence of bytes. Each byte is an integer value
 * in the range [0-255].  To be a Tcl value type, we need a way to encode each
 * value in the value set as a Tcl string.  A simple encoding is to
 * represent each byte value as the same codepoint value.  A bytearray of N
 * bytes is encoded into a Tcl string of N characters where the codepoint of
 * each character is the value of corresponding byte.  This approach creates a
 * one-to-one map between all bytearray values and a subset of Tcl string
 * values.  Tcl string values outside that subset do no represent any valid
 * bytearray value.  Attempts to treat those values as bytearrays will lead
 * to errors.  See TIP 568 for how this differs from Tcl 8.
 */

static const Tcl_ObjType properByteArrayType = {
    "bytearray",
    FreeProperByteArrayInternalRep,
    DupProperByteArrayInternalRep,
    UpdateStringOfByteArray,
    NULL,
    TCL_OBJTYPE_V0
};

/*
 * The following structure is the internal rep for a ByteArray object. Keeps
 * track of how much memory has been used and how much has been allocated for
 * the byte array to enable growing and shrinking of the ByteArray object with
 * fewer mallocs.
 */

typedef struct {
    Tcl_Size used;		/* The number of bytes used in the byte
				 * array. */
    Tcl_Size allocated;		/* The amount of space actually allocated
				 * minus 1 byte. */
    unsigned char bytes[TCLFLEXARRAY];	/* The array of bytes. The actual size of this
				 * field depends on the 'allocated' field
				 * above. */
} ByteArray;

#define BYTEARRAY_MAX_LEN (TCL_SIZE_MAX - (Tcl_Size)offsetof(ByteArray, bytes))
#define BYTEARRAY_SIZE(len) \
        ( (len < 0 || BYTEARRAY_MAX_LEN < (len)) \
	? (Tcl_Panic("negative length specified or max size of a Tcl value exceeded"), 0) \
	: (offsetof(ByteArray, bytes) + (len)) )
#define GET_BYTEARRAY(irPtr) ((ByteArray *) (irPtr)->twoPtrValue.ptr1)
#define SET_BYTEARRAY(irPtr, baPtr) \
		(irPtr)->twoPtrValue.ptr1 = (baPtr)

int
TclIsPureByteArray(
    Tcl_Obj * objPtr)
{
    return TclHasInternalRep(objPtr, &properByteArrayType);
}

/*
 *----------------------------------------------------------------------
 *
 * Tcl_NewByteArrayObj --
 *
 *	This procedure is creates a new ByteArray object and initializes it
 *	from the given array of bytes.
 *
 * Results:
 *	The newly created object is returned. This object has no initial
 *	string representation. The returned object has a ref count of 0.
 *
 * Side effects:
 *	Memory allocated for new object and copy of byte array argument.
 *
 *----------------------------------------------------------------------
 */

#undef Tcl_NewByteArrayObj

Tcl_Obj *
Tcl_NewByteArrayObj(
    const unsigned char *bytes,	/* The array of bytes used to initialize the
				 * new object. */
    Tcl_Size numBytes)		/* Number of bytes in the array,
				 * must be >= 0. */
{
#ifdef TCL_MEM_DEBUG
    return Tcl_DbNewByteArrayObj(bytes, numBytes, "unknown", 0);
#else /* if not TCL_MEM_DEBUG */
    Tcl_Obj *objPtr;

    TclNewObj(objPtr);
    Tcl_SetByteArrayObj(objPtr, bytes, numBytes);
    return objPtr;
#endif /* TCL_MEM_DEBUG */
}

/*
 *----------------------------------------------------------------------
 *
 * Tcl_DbNewByteArrayObj --
 *
 *	This procedure is normally called when debugging: i.e., when
 *	TCL_MEM_DEBUG is defined. It is the same as the Tcl_NewByteArrayObj
 *	above except that it calls Tcl_DbCkalloc directly with the file name
 *	and line number from its caller. This simplifies debugging since then
 *	the [memory active] command will report the correct file name and line
 *	number when reporting objects that haven't been freed.
 *
 *	When TCL_MEM_DEBUG is not defined, this procedure just returns the
 *	result of calling Tcl_NewByteArrayObj.
 *
 * Results:
 *	The newly created object is returned. This object has no initial
 *	string representation. The returned object has a ref count of 0.
 *
 * Side effects:
 *	Memory allocated for new object and copy of byte array argument.
 *
 *----------------------------------------------------------------------
 */

#ifdef TCL_MEM_DEBUG
Tcl_Obj *
Tcl_DbNewByteArrayObj(
    const unsigned char *bytes,	/* The array of bytes used to initialize the
				 * new object. */
    Tcl_Size numBytes,		/* Number of bytes in the array,
				 * must be >= 0. */
    const char *file,		/* The name of the source file calling this
				 * procedure; used for debugging. */
    int line)			/* Line number in the source file; used for
				 * debugging. */
{
    Tcl_Obj *objPtr;

    TclDbNewObj(objPtr, file, line);
    Tcl_SetByteArrayObj(objPtr, bytes, numBytes);
    return objPtr;
}
#else /* if not TCL_MEM_DEBUG */
Tcl_Obj *
Tcl_DbNewByteArrayObj(
    const unsigned char *bytes,	/* The array of bytes used to initialize the
				 * new object. */
    Tcl_Size numBytes,		/* Number of bytes in the array,
				 * must be >= 0. */
    TCL_UNUSED(const char *) /*file*/,
    TCL_UNUSED(int) /*line*/)
{
    return Tcl_NewByteArrayObj(bytes, numBytes);
}
#endif /* TCL_MEM_DEBUG */

/*
 *---------------------------------------------------------------------------
 *
 * Tcl_SetByteArrayObj --
 *
 *	Modify an object to be a ByteArray object and to have the specified
 *	array of bytes as its value.
 *
 * Results:
 *	None.
 *
 * Side effects:
 *	The object's old string rep and internal rep is freed. Memory
 *	allocated for copy of byte array argument.
 *
 *----------------------------------------------------------------------
 */

void
Tcl_SetByteArrayObj(
    Tcl_Obj *objPtr,		/* Object to initialize as a ByteArray. */
    const unsigned char *bytes,	/* The array of bytes to use as the new value.
				 * May be NULL even if numBytes > 0. */
    Tcl_Size numBytes)		/* Number of bytes in the array,
				 * must be >= 0 */
{
    ByteArray *byteArrayPtr;
    Tcl_ObjInternalRep ir;

    if (Tcl_IsShared(objPtr)) {
	Tcl_Panic("%s called with shared object", "Tcl_SetByteArrayObj");
    }
    TclInvalidateStringRep(objPtr);

    assert(numBytes >= 0);
    byteArrayPtr = (ByteArray *)Tcl_Alloc(BYTEARRAY_SIZE(numBytes));
    byteArrayPtr->used = numBytes;
    byteArrayPtr->allocated = numBytes;

    if ((bytes != NULL) && (numBytes > 0)) {
	memcpy(byteArrayPtr->bytes, bytes, numBytes);
    }
    SET_BYTEARRAY(&ir, byteArrayPtr);

    Tcl_StoreInternalRep(objPtr, &properByteArrayType, &ir);
}

/*
 *----------------------------------------------------------------------
 *
 * TclGetBytesFromObj --
 *
 *	Attempt to extract the value from objPtr in the representation
 *	of a byte sequence. On success return the extracted byte sequence.
 *	On failure, return NULL and record error message and code in
 *	interp (if not NULL).
 *
 * Results:
 *	NULL or pointer to array of bytes representing the ByteArray object.
 *	Writes number of bytes in array to *numBytesPtr.
 *
 *----------------------------------------------------------------------
 */

#undef Tcl_GetBytesFromObj
unsigned char *
Tcl_GetBytesFromObj(
    Tcl_Interp *interp,		/* For error reporting */
    Tcl_Obj *objPtr,		/* Value to extract from */
    Tcl_Size *numBytesPtr)	/* If non-NULL, write the number of bytes
				 * in the array here */
{
    ByteArray *baPtr;
    const Tcl_ObjInternalRep *irPtr
	    = TclFetchInternalRep(objPtr, &properByteArrayType);

    if (irPtr == NULL) {
	if (TCL_ERROR == SetByteArrayFromAny(interp, TCL_INDEX_NONE, objPtr)) {
	    return NULL;
	}
	irPtr = TclFetchInternalRep(objPtr, &properByteArrayType);
    }
    baPtr = GET_BYTEARRAY(irPtr);

    if (numBytesPtr != NULL) {
	*numBytesPtr = baPtr->used;
    }
    return baPtr->bytes;
}

#if !defined(TCL_NO_DEPRECATED)
unsigned char *
TclGetBytesFromObj(
    Tcl_Interp *interp,		/* For error reporting */
    Tcl_Obj *objPtr,		/* Value to extract from */
    void *numBytesPtr)		/* If non-NULL, write the number of bytes
				 * in the array here */
{
    Tcl_Size numBytes = 0;
    unsigned char *bytes = Tcl_GetBytesFromObj(interp, objPtr, &numBytes);

    if (bytes && numBytesPtr) {
	if (numBytes > INT_MAX) {
	    /* Caller asked for numBytes to be written to an int, but the
	     * value is outside the int range. */

	    if (interp) {
		TclSetResult(interp,
			"byte sequence length exceeds INT_MAX");
		Tcl_SetErrorCode(interp, "TCL", "API", "OUTDATED", (void *)NULL);
	    }
	    return NULL;
	} else {
	    *(int *)numBytesPtr = (int) numBytes;
	}
    }
    return bytes;
}
#endif

/*
 *----------------------------------------------------------------------
 *
 * Tcl_SetByteArrayLength --
 *
 *	This procedure changes the length of the byte array for this object.
 *	Once the caller has set the length of the array, it is acceptable to
 *	directly modify the bytes in the array up until Tcl_GetStringFromObj()
 *	has been called on this object.
 *
 * Results:
 *	The new byte array of the specified length.
 *
 * Side effects:
 *	Allocates enough memory for an array of bytes of the requested size.
 *	When growing the array, the old array is copied to the new array; new
 *	bytes are undefined. When shrinking, the old array is truncated to the
 *	specified length.
 *
 *----------------------------------------------------------------------
 */

unsigned char *
Tcl_SetByteArrayLength(
    Tcl_Obj *objPtr,		/* The ByteArray object. */
    Tcl_Size numBytes)		/* Number of bytes in resized array
                                 * Must be >= 0 */
{
    ByteArray *byteArrayPtr;
    Tcl_ObjInternalRep *irPtr;

    assert(numBytes >= 0);
    if (Tcl_IsShared(objPtr)) {
	Tcl_Panic("%s called with shared object", "Tcl_SetByteArrayLength");
    }

    irPtr = TclFetchInternalRep(objPtr, &properByteArrayType);
    if (irPtr == NULL) {
	if (TCL_ERROR == SetByteArrayFromAny(NULL, numBytes, objPtr)) {
	    return NULL;
	}
	irPtr = TclFetchInternalRep(objPtr, &properByteArrayType);
    }

    byteArrayPtr = GET_BYTEARRAY(irPtr);
    if (numBytes > byteArrayPtr->allocated) {
	byteArrayPtr = (ByteArray *)Tcl_Realloc(byteArrayPtr,
		BYTEARRAY_SIZE(numBytes));
	byteArrayPtr->allocated = numBytes;
	SET_BYTEARRAY(irPtr, byteArrayPtr);
    }
    TclInvalidateStringRep(objPtr);
    byteArrayPtr->used = numBytes;
    return byteArrayPtr->bytes;
}

/*
 *----------------------------------------------------------------------
 *
 * MakeByteArray --
 *
 *	Generate a ByteArray internal rep from the string rep of objPtr.
 *	The generated byte sequence may have no more than limit bytes.
 *	A negative value for limit indicates no limit imposed. If
 *	boolean argument demandProper is true, then no byte sequence should
 *	be output to the caller (write NULL instead). When no bytes sequence
 *	is output and interp is not NULL, leave an error message and error
 *	code in interp explaining why a proper byte sequence could not be
 *	made.
 *
 * Results:
 *	Returns a boolean indicating whether the bytes generated (up to
 *	limit bytes) are a proper representation of (a limited prefix of)
 *	the string. Writes a pointer to the generated ByteArray to
 *	*byteArrayPtrPtr. If not NULL it needs to be released with Tcl_Free().
 *
 *----------------------------------------------------------------------
 */

static int
MakeByteArray(
    Tcl_Interp *interp,
    Tcl_Obj *objPtr,
    Tcl_Size limit,
    int demandProper,
    ByteArray **byteArrayPtrPtr)
{
    Tcl_Size length;
    const char *src = TclGetStringFromObj(objPtr, &length);
    Tcl_Size numBytes = (limit >= 0 && limit < length) ? limit : length;
    ByteArray *byteArrayPtr = (ByteArray *)Tcl_Alloc(BYTEARRAY_SIZE(numBytes));
    unsigned char *dst = byteArrayPtr->bytes;
    unsigned char *dstEnd = dst + numBytes;
    const char *srcEnd = src + length;
    int proper = 1;

    for (; src < srcEnd && dst < dstEnd; ) {
	int ch;
	int count = TclUtfToUniChar(src, &ch);

	if (ch > 255) {
	    proper = 0;
	    if (demandProper) {
		if (interp) {
		    TclPrintfResult(interp,
			    "expected byte sequence but character %"
			    TCL_Z_MODIFIER "u was '%1s' (U+%06X)",
			    dst - byteArrayPtr->bytes, src, ch);
		    Tcl_SetErrorCode(interp, "TCL", "VALUE", "BYTES", (void *)NULL);
		}
		Tcl_Free(byteArrayPtr);
		*byteArrayPtrPtr = NULL;
		return proper;
	    }
	}
	src += count;
	*dst++ = UCHAR(ch);
    }
    byteArrayPtr->used = dst - byteArrayPtr->bytes;
    byteArrayPtr->allocated = numBytes;

    *byteArrayPtrPtr = byteArrayPtr;
    return proper;
}

static Tcl_Obj *
TclNarrowToBytes(
    Tcl_Obj *objPtr)
{
    if (NULL == TclFetchInternalRep(objPtr, &properByteArrayType)) {
	Tcl_ObjInternalRep ir;
	ByteArray *byteArrayPtr;

	if (0 == MakeByteArray(NULL, objPtr, TCL_INDEX_NONE, 0, &byteArrayPtr)) {
	    TclNewObj(objPtr);
	    TclInvalidateStringRep(objPtr);
	}
	SET_BYTEARRAY(&ir, byteArrayPtr);
	Tcl_StoreInternalRep(objPtr, &properByteArrayType, &ir);
    }
    Tcl_IncrRefCount(objPtr);
    return objPtr;
}

/*
 *----------------------------------------------------------------------
 *
 * SetByteArrayFromAny --
 *
 *	Generate the ByteArray internal rep from the string rep.
 *
 * Results:
 *	Tcl return code indicating OK or ERROR.
 *
 * Side effects:
 *	A ByteArray struct may be stored as the internal rep of objPtr.
 *
 *----------------------------------------------------------------------
 */

static int
SetByteArrayFromAny(
    Tcl_Interp *interp,		/* For error reporting. */
    Tcl_Size limit,		/* Create no more than this many bytes */
    Tcl_Obj *objPtr)		/* The object to convert to type ByteArray. */
{
    ByteArray *byteArrayPtr;
    Tcl_ObjInternalRep ir;

    if (0 == MakeByteArray(interp, objPtr, limit, 1, &byteArrayPtr)) {
	return TCL_ERROR;
    }

    SET_BYTEARRAY(&ir, byteArrayPtr);
    Tcl_StoreInternalRep(objPtr, &properByteArrayType, &ir);
    return TCL_OK;
}

/*
 *----------------------------------------------------------------------
 *
 * FreeByteArrayInternalRep --
 *
 *	Deallocate the storage associated with a ByteArray data object's
 *	internal representation.
 *
 * Results:
 *	None.
 *
 * Side effects:
 *	Frees memory.
 *
 *----------------------------------------------------------------------
 */

static void
FreeProperByteArrayInternalRep(
    Tcl_Obj *objPtr)		/* Object with internal rep to free. */
{
    Tcl_Free(GET_BYTEARRAY(TclFetchInternalRep(objPtr, &properByteArrayType)));
}

/*
 *----------------------------------------------------------------------
 *
 * DupByteArrayInternalRep --
 *
 *	Initialize the internal representation of a ByteArray Tcl_Obj to a
 *	copy of the internal representation of an existing ByteArray object.
 *
 * Results:
 *	None.
 *
 * Side effects:
 *	Allocates memory.
 *
 *----------------------------------------------------------------------
 */

static void
DupProperByteArrayInternalRep(
    Tcl_Obj *srcPtr,		/* Object with internal rep to copy. */
    Tcl_Obj *copyPtr)		/* Object with internal rep to set. */
{
    Tcl_Size length;
    ByteArray *srcArrayPtr, *copyArrayPtr;
    Tcl_ObjInternalRep ir;

    srcArrayPtr = GET_BYTEARRAY(TclFetchInternalRep(srcPtr, &properByteArrayType));
    length = srcArrayPtr->used;

    copyArrayPtr = (ByteArray *)Tcl_Alloc(BYTEARRAY_SIZE(length));
    copyArrayPtr->used = length;
    copyArrayPtr->allocated = length;
    memcpy(copyArrayPtr->bytes, srcArrayPtr->bytes, length);

    SET_BYTEARRAY(&ir, copyArrayPtr);
    Tcl_StoreInternalRep(copyPtr, &properByteArrayType, &ir);
}

/*
 *----------------------------------------------------------------------
 *
 * UpdateStringOfByteArray --
 *
 *	Update the string representation for a ByteArray data object.
 *
 * Results:
 *	None.
 *
 * Side effects:
 *	The object's string is set to a valid string that results from the
 *	ByteArray-to-string conversion.
 *
 *----------------------------------------------------------------------
 */

static void
UpdateStringOfByteArray(
    Tcl_Obj *objPtr)		/* ByteArray object whose string rep to
				 * update. */
{
    const Tcl_ObjInternalRep *irPtr = TclFetchInternalRep(objPtr, &properByteArrayType);
    ByteArray *byteArrayPtr = GET_BYTEARRAY(irPtr);
    unsigned char *src = byteArrayPtr->bytes;
    Tcl_Size i, length = byteArrayPtr->used;
    Tcl_Size size = length;

    /*
     * How much space will string rep need?
     */

    for (i = 0; i < length; i++) {
	if ((src[i] == 0) || (src[i] > 127)) {
	    size++;
	}
    }

    if (size == length) {
	char *dst = Tcl_InitStringRep(objPtr, (char *)src, size);

	TclOOM(dst, size);
    } else {
	char *dst = Tcl_InitStringRep(objPtr, NULL, size);

	TclOOM(dst, size);
	for (i = 0; i < length; i++) {
	    dst += Tcl_UniCharToUtf(src[i], dst);
	}
    }
}

/*
 *----------------------------------------------------------------------
 *
 * TclAppendBytesToByteArray --
 *
 *	This function appends an array of bytes to a byte array object. Note
 *	that the object *must* be unshared, and the array of bytes *must not*
 *	refer to the object being appended to.
 *
 * Results:
 *	None.
 *
 * Side effects:
 *	Allocates enough memory for an array of bytes of the requested total
 *	size, or possibly larger. [Bug 2992970]
 *
 *----------------------------------------------------------------------
 */

void
TclAppendBytesToByteArray(
    Tcl_Obj *objPtr,
    const unsigned char *bytes,
    Tcl_Size len)
{
    ByteArray *byteArrayPtr;
    Tcl_Size needed;
    Tcl_ObjInternalRep *irPtr;

    if (Tcl_IsShared(objPtr)) {
	Tcl_Panic("%s called with shared object","TclAppendBytesToByteArray");
    }
    if (len < 0) {
	Tcl_Panic("%s must be called with definite number of bytes to append",
		"TclAppendBytesToByteArray");
    }
    if (len == 0) {
	/*
	 * Append zero bytes is a no-op.
	 */

	return;
    }

    irPtr = TclFetchInternalRep(objPtr, &properByteArrayType);
    if (irPtr == NULL) {
	if (TCL_ERROR == SetByteArrayFromAny(NULL, TCL_INDEX_NONE, objPtr)) {
	    Tcl_Panic("attempt to append bytes to non-bytearray");
	}
	irPtr = TclFetchInternalRep(objPtr, &properByteArrayType);
    }
    byteArrayPtr = GET_BYTEARRAY(irPtr);

    /*
     * If we need to, resize the allocated space in the byte array.
     */

    if ((BYTEARRAY_MAX_LEN - byteArrayPtr->used) < len) {
	/* Will wrap around !! */
	Tcl_Panic("max size of a byte array exceeded");
    }
    needed = byteArrayPtr->used + len;
    if (needed > byteArrayPtr->allocated) {
	Tcl_Size newCapacity;
	byteArrayPtr =
	    (ByteArray *)TclReallocElemsEx(byteArrayPtr,
					   needed,
					   1,
					   offsetof(ByteArray, bytes),
					   &newCapacity);
	byteArrayPtr->allocated = newCapacity;
	SET_BYTEARRAY(irPtr, byteArrayPtr);
    }

    if (bytes) {
	memcpy(byteArrayPtr->bytes + byteArrayPtr->used, bytes, len);
    }
    byteArrayPtr->used += len;
    TclInvalidateStringRep(objPtr);
}

/*
 *----------------------------------------------------------------------
 *
 * TclInitBinaryCmd --
 *
 *	This function is called to create the "binary" Tcl command. See the
 *	user documentation for details on what it does.
 *
 * Results:
 *	A command token for the new command.
 *
 * Side effects:
 *	Creates a new binary command as a mapped ensemble.
 *
 *----------------------------------------------------------------------
 */

Tcl_Command
TclInitBinaryCmd(
    Tcl_Interp *interp)
{
    Tcl_Command binaryEnsemble;

    binaryEnsemble = TclMakeEnsemble(interp, "binary", binaryMap);
    TclMakeEnsemble(interp, "binary encode", encodeMap);
    TclMakeEnsemble(interp, "binary decode", decodeMap);
    return binaryEnsemble;
}

/*
 *----------------------------------------------------------------------
 *
 * BinaryFormatCmd --
 *
 *	This procedure implements the "binary format" Tcl command.
 *
 * Results:
 *	A standard Tcl result.
 *
 * Side effects:
 *	See the user documentation.
 *
 *----------------------------------------------------------------------
 */

static int
BinaryFormatCmd(
    TCL_UNUSED(void *),
    Tcl_Interp *interp,		/* Current interpreter. */
    int objc,			/* Number of arguments. */
    Tcl_Obj *const objv[])	/* Argument objects. */
{
    int arg;			/* Index of next argument to consume. */
    int value = 0;		/* Current integer value to be packed.
				 * Initialized to avoid compiler warning. */
    char cmd;			/* Current format character. */
    Tcl_Size count;		/* Count associated with current format
				 * character. */
    int flags;			/* Format field flags */
    const char *format;		/* Pointer to current position in format
				 * string. */
    Tcl_Obj *resultPtr = NULL;	/* Object holding result buffer. */
    unsigned char *buffer;	/* Start of result buffer. */
    unsigned char *cursor;	/* Current position within result buffer. */
    unsigned char *maxPos;	/* Greatest position within result buffer that
				 * cursor has visited.*/
    const char *errorString;
    const char *errorValue, *str;
    Tcl_Size offset, size, length;

    if (objc < 2) {
	Tcl_WrongNumArgs(interp, 1, objv, "formatString ?arg ...?");
	return TCL_ERROR;
    }

    /*
     * To avoid copying the data, we format the string in two passes. The
     * first pass computes the size of the output buffer. The second pass
     * places the formatted data into the buffer.
     */

    format = TclGetString(objv[1]);
    arg = 2;
    offset = 0;
    length = 0;
    while (*format != '\0') {
	str = format;
	flags = 0;
	if (!GetFormatSpec(&format, &cmd, &count, &flags)) {
	    break;
	}
	switch (cmd) {
	case 'a':
	case 'A':
	case 'b':
	case 'B':
	case 'h':
	case 'H':
	    /*
	     * For string-type specifiers, the count corresponds to the number
	     * of bytes in a single argument.
	     */

	    if (arg >= objc) {
		goto badIndex;
	    }
	    if (count == BINARY_ALL) {
		if (Tcl_GetBytesFromObj(NULL, objv[arg], &count) == NULL) {
		    count = Tcl_GetCharLength(objv[arg]);
		}
	    } else if (count == BINARY_NOCOUNT) {
		count = 1;
	    }
	    arg++;
	    if (cmd == 'a' || cmd == 'A') {
		offset += count;
	    } else if (cmd == 'b' || cmd == 'B') {
		offset += (count + 7) / 8;
	    } else {
		offset += (count + 1) / 2;
	    }
	    break;
	case 'c':
	    size = 1;
	    goto doNumbers;
	case 't':
	case 's':
	case 'S':
	    size = 2;
	    goto doNumbers;
	case 'n':
	case 'i':
	case 'I':
	    size = 4;
	    goto doNumbers;
	case 'm':
	case 'w':
	case 'W':
	    size = 8;
	    goto doNumbers;
	case 'r':
	case 'R':
	case 'f':
	    size = sizeof(float);
	    goto doNumbers;
	case 'q':
	case 'Q':
	case 'd':
	    size = sizeof(double);

	doNumbers:
	    if (arg >= objc) {
		goto badIndex;
	    }

	    /*
	     * For number-type specifiers, the count corresponds to the number
	     * of elements in the list stored in a single argument. If no
	     * count is specified, then the argument is taken as a single
	     * non-list value.
	     */

	    if (count == BINARY_NOCOUNT) {
		arg++;
		count = 1;
	    } else {
		Tcl_Size listc;
		Tcl_Obj **listv;

		/*
		 * The macro evals its args more than once: avoid arg++
		 */

		if (TclListObjLength(interp, objv[arg], &listc) != TCL_OK) {
		    return TCL_ERROR;
		}

		if (count == BINARY_ALL) {
		    count = listc;
		} else if (count > listc) {
		    TclSetResult(interp,
			    "number of elements in list does not match count");
		    return TCL_ERROR;
		}
		if (TclListObjGetElements(interp, objv[arg], &listc,
			&listv) != TCL_OK) {
		    return TCL_ERROR;
		}
		arg++;
	    }
	    offset += count*size;
	    break;

	case 'x':
	    if (count == BINARY_ALL) {
		TclSetResult(interp,
			"cannot use \"*\" in format string with \"x\"");
		return TCL_ERROR;
	    } else if (count == BINARY_NOCOUNT) {
		count = 1;
	    }
	    offset += count;
	    break;
	case 'X':
	    if (count == BINARY_NOCOUNT) {
		count = 1;
	    }
	    if ((count > offset) || (count == BINARY_ALL)) {
		count = offset;
	    }
	    if (offset > length) {
		length = offset;
	    }
	    offset -= count;
	    break;
	case '@':
	    if (offset > length) {
		length = offset;
	    }
	    if (count == BINARY_ALL) {
		offset = length;
	    } else if (count == BINARY_NOCOUNT) {
		goto badCount;
	    } else {
		offset = count;
	    }
	    break;
	default:
	    errorString = str;
	    goto badField;
	}
    }
    if (offset > length) {
	length = offset;
    }
    if (length == 0) {
	return TCL_OK;
    }

    /*
     * Prepare the result object by preallocating the calculated number of
     * bytes and filling with nulls.
     */

    TclNewObj(resultPtr);
    buffer = Tcl_SetByteArrayLength(resultPtr, length);
    memset(buffer, 0, length);

    /*
     * Pack the data into the result object. Note that we can skip the error
     * checking during this pass, since we have already parsed the string
     * once.
     */

    arg = 2;
    format = TclGetString(objv[1]);
    cursor = buffer;
    maxPos = cursor;
    while (*format != 0) {
	flags = 0;
	if (!GetFormatSpec(&format, &cmd, &count, &flags)) {
	    break;
	}
	if ((count == 0) && (cmd != '@')) {
	    if (cmd != 'x') {
		arg++;
	    }
	    continue;
	}
	switch (cmd) {
	case 'a':
	case 'A': {
	    char pad = (char) (cmd == 'a' ? '\0' : ' ');
	    unsigned char *bytes;
	    Tcl_Obj *copy = TclNarrowToBytes(objv[arg++]);

	    bytes = Tcl_GetBytesFromObj(NULL, copy, &length);

	    if (count == BINARY_ALL) {
		count = length;
	    } else if (count == BINARY_NOCOUNT) {
		count = 1;
	    }
	    if (length >= count) {
		memcpy(cursor, bytes, count);
	    } else {
		memcpy(cursor, bytes, length);
		memset(cursor + length, pad, count - length);
	    }
	    cursor += count;
	    Tcl_DecrRefCount(copy);
	    break;
	}
	case 'b':
	case 'B': {
	    unsigned char *last;

	    str = TclGetStringFromObj(objv[arg], &length);
	    arg++;
	    if (count == BINARY_ALL) {
		count = length;
	    } else if (count == BINARY_NOCOUNT) {
		count = 1;
	    }
	    last = cursor + ((count + 7) / 8);
	    if (count > length) {
		count = length;
	    }
	    value = 0;
	    errorString = "binary";
	    if (cmd == 'B') {
		for (offset = 0; offset < count; offset++) {
		    value <<= 1;
		    if (str[offset] == '1') {
			value |= 1;
		    } else if (str[offset] != '0') {
			errorValue = str;
			Tcl_DecrRefCount(resultPtr);
			goto badValue;
		    }
		    if (((offset + 1) % 8) == 0) {
			*cursor++ = UCHAR(value);
			value = 0;
		    }
		}
	    } else {
		for (offset = 0; offset < count; offset++) {
		    value >>= 1;
		    if (str[offset] == '1') {
			value |= 128;
		    } else if (str[offset] != '0') {
			errorValue = str;
			Tcl_DecrRefCount(resultPtr);
			goto badValue;
		    }
		    if (!((offset + 1) % 8)) {
			*cursor++ = UCHAR(value);
			value = 0;
		    }
		}
	    }
	    if ((offset % 8) != 0) {
		if (cmd == 'B') {
		    value <<= 8 - (offset % 8);
		} else {
		    value >>= 8 - (offset % 8);
		}
		*cursor++ = UCHAR(value);
	    }
	    while (cursor < last) {
		*cursor++ = '\0';
	    }
	    break;
	}
	case 'h':
	case 'H': {
	    unsigned char *last;
	    int c;

	    str = TclGetStringFromObj(objv[arg], &length);
	    arg++;
	    if (count == BINARY_ALL) {
		count = length;
	    } else if (count == BINARY_NOCOUNT) {
		count = 1;
	    }
	    last = cursor + ((count + 1) / 2);
	    if (count > length) {
		count = length;
	    }
	    value = 0;
	    errorString = "hexadecimal";
	    if (cmd == 'H') {
		for (offset = 0; offset < count; offset++) {
		    value <<= 4;
		    if (!isxdigit(UCHAR(str[offset]))) {     /* INTL: digit */
			errorValue = str;
			Tcl_DecrRefCount(resultPtr);
			goto badValue;
		    }
		    c = str[offset] - '0';
		    if (c > 9) {
			c += ('0' - 'A') + 10;
		    }
		    if (c > 16) {
			c += ('A' - 'a');
		    }
		    value |= (c & 0xF);
		    if (offset % 2) {
			*cursor++ = (char) value;
			value = 0;
		    }
		}
	    } else {
		for (offset = 0; offset < count; offset++) {
		    value >>= 4;

		    if (!isxdigit(UCHAR(str[offset]))) {     /* INTL: digit */
			errorValue = str;
			Tcl_DecrRefCount(resultPtr);
			goto badValue;
		    }
		    c = str[offset] - '0';
		    if (c > 9) {
			c += ('0' - 'A') + 10;
		    }
		    if (c > 16) {
			c += ('A' - 'a');
		    }
		    value |= ((c << 4) & 0xF0);
		    if (offset % 2) {
			*cursor++ = UCHAR(value & 0xFF);
			value = 0;
		    }
		}
	    }
	    if (offset % 2) {
		if (cmd == 'H') {
		    value <<= 4;
		} else {
		    value >>= 4;
		}
		*cursor++ = UCHAR(value);
	    }

	    while (cursor < last) {
		*cursor++ = '\0';
	    }
	    break;
	}
	case 'c':
	case 't':
	case 's':
	case 'S':
	case 'n':
	case 'i':
	case 'I':
	case 'm':
	case 'w':
	case 'W':
	case 'r':
	case 'R':
	case 'd':
	case 'q':
	case 'Q':
	case 'f': {
	    Tcl_Size listc, i;
	    Tcl_Obj **listv;

	    if (count == BINARY_NOCOUNT) {
		/*
		 * Note that we are casting away the const-ness of objv, but
		 * this is safe since we aren't going to modify the array.
		 */

		listv = (Tcl_Obj **) (objv + arg);
		listc = 1;
		count = 1;
	    } else {
		TclListObjGetElements(interp, objv[arg], &listc, &listv);
		if (count == BINARY_ALL) {
		    count = listc;
		}
	    }
	    arg++;
	    for (i = 0; i < count; i++) {
		if (FormatNumber(interp, cmd, listv[i], &cursor) != TCL_OK) {
		    Tcl_DecrRefCount(resultPtr);
		    return TCL_ERROR;
		}
	    }
	    break;
	}
	case 'x':
	    if (count == BINARY_NOCOUNT) {
		count = 1;
	    }
	    memset(cursor, 0, count);
	    cursor += count;
	    break;
	case 'X':
	    if (cursor > maxPos) {
		maxPos = cursor;
	    }
	    if (count == BINARY_NOCOUNT) {
		count = 1;
	    }
	    if ((count == BINARY_ALL) || (count > (cursor - buffer))) {
		cursor = buffer;
	    } else {
		cursor -= count;
	    }
	    break;
	case '@':
	    if (cursor > maxPos) {
		maxPos = cursor;
	    }
	    if (count == BINARY_ALL) {
		cursor = maxPos;
	    } else {
		cursor = buffer + count;
	    }
	    break;
	}
    }
    Tcl_SetObjResult(interp, resultPtr);
    return TCL_OK;

 badValue:
    Tcl_ResetResult(interp);
    TclPrintfResult(interp,
	    "expected %s string but got \"%s\" instead",
	    errorString, errorValue);
    return TCL_ERROR;

 badCount:
    errorString = "missing count for \"@\" field specifier";
    goto error;

 badIndex:
    errorString = "not enough arguments for all format specifiers";
    goto error;

 badField:
    {
	Tcl_UniChar ch = 0;
	char buf[5] = "";

	TclUtfToUniChar(errorString, &ch);
	buf[Tcl_UniCharToUtf(ch, buf)] = '\0';
	TclPrintfResult(interp, "bad field specifier \"%s\"", buf);
	return TCL_ERROR;
    }

 error:
    TclSetResult(interp, errorString);
    return TCL_ERROR;
}

/*
 *----------------------------------------------------------------------
 *
 * BinaryScanCmd --
 *
 *	This procedure implements the "binary scan" Tcl command.
 *
 * Results:
 *	A standard Tcl result.
 *
 * Side effects:
 *	See the user documentation.
 *
 *----------------------------------------------------------------------
 */

static int
BinaryScanCmd(
    TCL_UNUSED(void *),
    Tcl_Interp *interp,		/* Current interpreter. */
    int objc,			/* Number of arguments. */
    Tcl_Obj *const objv[])	/* Argument objects. */
{
    int arg;			/* Index of next argument to consume. */
    int value = 0;		/* Current integer value to be packed.
				 * Initialized to avoid compiler warning. */
    char cmd;			/* Current format character. */
    Tcl_Size count;		/* Count associated with current format
				 * character. */
    int flags;			/* Format field flags */
    const char *format;		/* Pointer to current position in format
				 * string. */
    Tcl_Obj *resultPtr = NULL;	/* Object holding result buffer. */
    unsigned char *buffer;	/* Start of result buffer. */
    const char *errorString;
    const char *str;
    Tcl_Size offset, size, length = 0, i;

    Tcl_Obj *valuePtr, *elementPtr;
    Tcl_HashTable numberCacheHash;
    Tcl_HashTable *numberCachePtr;

    if (objc < 3) {
	Tcl_WrongNumArgs(interp, 1, objv,
		"value formatString ?varName ...?");
	return TCL_ERROR;
    }
    buffer = Tcl_GetBytesFromObj(interp, objv[1], &length);
    if (buffer == NULL) {
	return TCL_ERROR;
    }
    numberCachePtr = &numberCacheHash;
    Tcl_InitHashTable(numberCachePtr, TCL_ONE_WORD_KEYS);
    format = TclGetString(objv[2]);
    arg = 3;
    offset = 0;
    while (*format != '\0') {
	str = format;
	flags = 0;
	if (!GetFormatSpec(&format, &cmd, &count, &flags)) {
	    goto done;
	}
	switch (cmd) {
	case 'a':
	case 'A':
	case 'C': {
	    unsigned char *src;

	    if (arg >= objc) {
		DeleteScanNumberCache(numberCachePtr);
		goto badIndex;
	    }
	    if (count == BINARY_ALL) {
		count = length - offset;
	    } else {
		if (count == BINARY_NOCOUNT) {
		    count = 1;
		}
		if (count > (length - offset)) {
		    goto done;
		}
	    }

	    src = buffer + offset;
	    size = count;

	    /*
	     * Apply C string semantics or trim trailing
	     * nulls and spaces, if necessary.
	     */

	    if (cmd == 'C') {
		for (i = 0; i < size; i++) {
		    if (src[i] == '\0') {
			size = i;
			break;
		    }
		}
	    } else if (cmd == 'A') {
		while (size > 0) {
		    if (src[size - 1] != '\0' && src[size - 1] != ' ') {
			break;
		    }
		    size--;
		}
	    }

	    /*
	     * Have to do this #ifdef-fery because (as part of defining
	     * Tcl_NewByteArrayObj) we removed the #def that hides this stuff
	     * normally. If this code ever gets copied to another file, it
	     * should be changed back to the simpler version.
	     */

#ifdef TCL_MEM_DEBUG
	    valuePtr = Tcl_DbNewByteArrayObj(src, size, __FILE__, __LINE__);
#else
	    valuePtr = Tcl_NewByteArrayObj(src, size);
#endif /* TCL_MEM_DEBUG */

	    resultPtr = Tcl_ObjSetVar2(interp, objv[arg], NULL, valuePtr,
		    TCL_LEAVE_ERR_MSG);
	    arg++;
	    if (resultPtr == NULL) {
		DeleteScanNumberCache(numberCachePtr);
		return TCL_ERROR;
	    }
	    offset += count;
	    break;
	}
	case 'b':
	case 'B': {
	    unsigned char *src;
	    char *dest;

	    if (arg >= objc) {
		DeleteScanNumberCache(numberCachePtr);
		goto badIndex;
	    }
	    if (count == BINARY_ALL) {
		count = (length - offset) * 8;
	    } else {
		if (count == BINARY_NOCOUNT) {
		    count = 1;
		}
		if (count > (length - offset) * 8) {
		    goto done;
		}
	    }
	    src = buffer + offset;
	    TclNewObj(valuePtr);
	    Tcl_SetObjLength(valuePtr, count);
	    dest = TclGetString(valuePtr);

	    if (cmd == 'b') {
		for (i = 0; i < count; i++) {
		    if (i % 8) {
			value >>= 1;
		    } else {
			value = *src++;
		    }
		    *dest++ = (char) ((value & 1) ? '1' : '0');
		}
	    } else {
		for (i = 0; i < count; i++) {
		    if (i % 8) {
			value <<= 1;
		    } else {
			value = *src++;
		    }
		    *dest++ = (char) ((value & 0x80) ? '1' : '0');
		}
	    }

	    resultPtr = Tcl_ObjSetVar2(interp, objv[arg], NULL, valuePtr,
		    TCL_LEAVE_ERR_MSG);
	    arg++;
	    if (resultPtr == NULL) {
		DeleteScanNumberCache(numberCachePtr);
		return TCL_ERROR;
	    }
	    offset += (count + 7) / 8;
	    break;
	}
	case 'h':
	case 'H': {
	    char *dest;
	    unsigned char *src;
	    static const char hexdigit[] = "0123456789abcdef";

	    if (arg >= objc) {
		DeleteScanNumberCache(numberCachePtr);
		goto badIndex;
	    }
	    if (count == BINARY_ALL) {
		count = (length - offset)*2;
	    } else {
		if (count == BINARY_NOCOUNT) {
		    count = 1;
		}
		if (count > (length - offset)*2) {
		    goto done;
		}
	    }
	    src = buffer + offset;
	    TclNewObj(valuePtr);
	    Tcl_SetObjLength(valuePtr, count);
	    dest = TclGetString(valuePtr);

	    if (cmd == 'h') {
		for (i = 0; i < count; i++) {
		    if (i % 2) {
			value >>= 4;
		    } else {
			value = *src++;
		    }
		    *dest++ = hexdigit[value & 0xF];
		}
	    } else {
		for (i = 0; i < count; i++) {
		    if (i % 2) {
			value <<= 4;
		    } else {
			value = *src++;
		    }
		    *dest++ = hexdigit[(value >> 4) & 0xF];
		}
	    }

	    resultPtr = Tcl_ObjSetVar2(interp, objv[arg], NULL, valuePtr,
		    TCL_LEAVE_ERR_MSG);
	    arg++;
	    if (resultPtr == NULL) {
		DeleteScanNumberCache(numberCachePtr);
		return TCL_ERROR;
	    }
	    offset += (count + 1) / 2;
	    break;
	}
	case 'c':
	    size = 1;
	    goto scanNumber;
	case 't':
	case 's':
	case 'S':
	    size = 2;
	    goto scanNumber;
	case 'n':
	case 'i':
	case 'I':
	    size = 4;
	    goto scanNumber;
	case 'm':
	case 'w':
	case 'W':
	    size = 8;
	    goto scanNumber;
	case 'r':
	case 'R':
	case 'f':
	    size = sizeof(float);
	    goto scanNumber;
	case 'q':
	case 'Q':
	case 'd': {
	    unsigned char *src;

	    size = sizeof(double);
	    /* fall through */

	scanNumber:
	    if (arg >= objc) {
		DeleteScanNumberCache(numberCachePtr);
		goto badIndex;
	    }
	    if (count == BINARY_NOCOUNT) {
		if (length < (size + offset)) {
		    goto done;
		}
		valuePtr = ScanNumber(buffer+offset, cmd, flags,
			&numberCachePtr);
		offset += size;
	    } else {
		if (count == BINARY_ALL) {
		    count = (length - offset) / size;
		}
		if ((length - offset) < (count * size)) {
		    goto done;
		}
		TclNewObj(valuePtr);
		src = buffer + offset;
		for (i = 0; i < count; i++) {
		    elementPtr = ScanNumber(src, cmd, flags, &numberCachePtr);
		    src += size;
		    Tcl_ListObjAppendElement(NULL, valuePtr, elementPtr);
		}
		offset += count * size;
	    }

	    resultPtr = Tcl_ObjSetVar2(interp, objv[arg], NULL, valuePtr,
		    TCL_LEAVE_ERR_MSG);
	    arg++;
	    if (resultPtr == NULL) {
		DeleteScanNumberCache(numberCachePtr);
		return TCL_ERROR;
	    }
	    break;
	}
	case 'x':
	    if (count == BINARY_NOCOUNT) {
		count = 1;
	    }
	    if ((count == BINARY_ALL) || (count > (length - offset))) {
		offset = length;
	    } else {
		offset += count;
	    }
	    break;
	case 'X':
	    if (count == BINARY_NOCOUNT) {
		count = 1;
	    }
	    if ((count == BINARY_ALL) || (count > offset)) {
		offset = 0;
	    } else {
		offset -= count;
	    }
	    break;
	case '@':
	    if (count == BINARY_NOCOUNT) {
		DeleteScanNumberCache(numberCachePtr);
		goto badCount;
	    }
	    if ((count == BINARY_ALL) || (count > length)) {
		offset = length;
	    } else {
		offset = count;
	    }
	    break;
	default:
	    DeleteScanNumberCache(numberCachePtr);
	    errorString = str;
	    goto badField;
	}
    }

    /*
     * Set the result to the last position of the cursor.
     */

 done:
    Tcl_SetObjResult(interp, Tcl_NewWideIntObj(arg - 3));
    DeleteScanNumberCache(numberCachePtr);

    return TCL_OK;

 badCount:
    errorString = "missing count for \"@\" field specifier";
    goto error;

 badIndex:
    errorString = "not enough arguments for all format specifiers";
    goto error;

 badField:
    {
	Tcl_UniChar ch = 0;
	char buf[5] = "";

	TclUtfToUniChar(errorString, &ch);
	buf[Tcl_UniCharToUtf(ch, buf)] = '\0';
	TclPrintfResult(interp, "bad field specifier \"%s\"", buf);
	return TCL_ERROR;
    }

 error:
    TclSetResult(interp, errorString);
    return TCL_ERROR;
}

/*
 *----------------------------------------------------------------------
 *
 * GetFormatSpec --
 *
 *	This function parses the format strings used in the binary format and
 *	scan commands.
 *
 * Results:
 *	Moves the formatPtr to the start of the next command. Returns the
 *	current command character and count in cmdPtr and countPtr. The count
 *	is set to BINARY_ALL if the count character was '*' or BINARY_NOCOUNT
 *	if no count was specified. Returns 1 on success, or 0 if the string
 *	did not have a format specifier.
 *
 * Side effects:
 *	None.
 *
 *----------------------------------------------------------------------
 */

static int
GetFormatSpec(
    const char **formatPtr,	/* Pointer to format string. */
    char *cmdPtr,		/* Pointer to location of command char. */
    Tcl_Size *countPtr,		/* Pointer to repeat count value. */
    int *flagsPtr)		/* Pointer to field flags */
{
    /*
     * Skip any leading blanks.
     */

    while (**formatPtr == ' ') {
	(*formatPtr)++;
    }

    /*
     * The string was empty, except for whitespace, so fail.
     */

    if (!(**formatPtr)) {
	return 0;
    }

    /*
     * Extract the command character and any trailing digits or '*'.
     */

    *cmdPtr = **formatPtr;
    (*formatPtr)++;
    if (**formatPtr == 'u') {
	(*formatPtr)++;
	*flagsPtr |= BINARY_UNSIGNED;
    }
    if (**formatPtr == '*') {
	(*formatPtr)++;
	*countPtr = BINARY_ALL;
    } else if (isdigit(UCHAR(**formatPtr))) { /* INTL: digit */
	unsigned long long count;

	errno = 0;
	count = strtoull(*formatPtr, (char **) formatPtr, 10);
	if (errno || (count > TCL_SIZE_MAX)) {
	    *countPtr = TCL_SIZE_MAX;
	} else {
	    *countPtr = count;
	}
    } else {
	*countPtr = BINARY_NOCOUNT;
    }
    return 1;
}

/*
 *----------------------------------------------------------------------
 *
 * NeedReversing --
 *
 *	This routine determines, if bytes of a number need to be re-ordered,
 *	and returns a numeric code indicating the re-ordering to be done.
 *	This depends on the endianness of the machine and the desired format.
 *	It is in effect a table (whose contents depend on the endianness of
 *	the system) describing whether a value needs reversing or not. Anyone
 *	porting the code to a big-endian platform should take care to make
 *	sure that they define WORDS_BIGENDIAN though this is already done by
 *	configure for the Unix build; little-endian platforms (including
 *	Windows) don't need to do anything.
 *
 * Results:
 *	0	No re-ordering needed.
 *	1	Reverse the bytes:	01234567 <-> 76543210 (little to big)
 *	2	Apply this re-ordering: 01234567 <-> 45670123 (Nokia to little)
 *	3	Apply this re-ordering: 01234567 <-> 32107654 (Nokia to big)
 *
 * Side effects:
 *	None
 *
 *----------------------------------------------------------------------
 */

static int
NeedReversing(
    int format)
{
    switch (format) {
	/* native floats and doubles: never reverse */
    case 'd':
    case 'f':
	/* big endian ints: never reverse */
    case 'I':
    case 'S':
    case 'W':
#ifdef WORDS_BIGENDIAN
	/* native ints: reverse if we're little-endian */
    case 'n':
    case 't':
    case 'm':
	/* f: reverse if we're little-endian */
    case 'Q':
    case 'R':
#else /* !WORDS_BIGENDIAN */
	/* small endian floats: reverse if we're big-endian */
    case 'r':
#endif /* WORDS_BIGENDIAN */
	return 0;

#ifdef WORDS_BIGENDIAN
	/* small endian floats: reverse if we're big-endian */
    case 'q':
    case 'r':
#else /* !WORDS_BIGENDIAN */
	/* native ints: reverse if we're little-endian */
    case 'n':
    case 't':
    case 'm':
	/* f: reverse if we're little-endian */
    case 'R':
#endif /* WORDS_BIGENDIAN */
	/* small endian ints: always reverse */
    case 'i':
    case 's':
    case 'w':
	return 1;

#ifndef WORDS_BIGENDIAN
    /*
     * The Q and q formats need special handling to account for the unusual
     * byte ordering of 8-byte floats on Nokia 770 systems, which claim to be
     * little-endian, but also reverse word order.
     */

    case 'Q':
	if (TclNokia770Doubles()) {
	    return 3;
	}
	return 1;
    case 'q':
	if (TclNokia770Doubles()) {
	    return 2;
	}
	return 0;
#endif
    }

    Tcl_Panic("unexpected fallthrough");
    return 0;
}

/*
 *----------------------------------------------------------------------
 *
 * CopyNumber --
 *
 *	This routine is called by FormatNumber and ScanNumber to copy a
 *	floating-point number. If required, bytes are reversed while copying.
 *	The behaviour is only fully defined when used with IEEE float and
 *	double values (guaranteed to be 4 and 8 bytes long, respectively.)
 *
 * Results:
 *	None
 *
 * Side effects:
 *	Copies length bytes
 *
 *----------------------------------------------------------------------
 */

static void
CopyNumber(
    const void *from,		/* source */
    void *to,			/* destination */
    size_t length,		/* Number of bytes to copy */
    int type)			/* What type of thing are we copying? */
{
    switch (NeedReversing(type)) {
    case 0:
	memcpy(to, from, length);
	break;
    case 1: {
	const unsigned char *fromPtr = (const unsigned char *)from;
	unsigned char *toPtr = (unsigned char *)to;

	switch (length) {
	case 4:
	    toPtr[0] = fromPtr[3];
	    toPtr[1] = fromPtr[2];
	    toPtr[2] = fromPtr[1];
	    toPtr[3] = fromPtr[0];
	    break;
	case 8:
	    toPtr[0] = fromPtr[7];
	    toPtr[1] = fromPtr[6];
	    toPtr[2] = fromPtr[5];
	    toPtr[3] = fromPtr[4];
	    toPtr[4] = fromPtr[3];
	    toPtr[5] = fromPtr[2];
	    toPtr[6] = fromPtr[1];
	    toPtr[7] = fromPtr[0];
	    break;
	}
	break;
    }
    case 2: {
	const unsigned char *fromPtr = (const unsigned char *)from;
	unsigned char *toPtr = (unsigned char *)to;

	toPtr[0] = fromPtr[4];
	toPtr[1] = fromPtr[5];
	toPtr[2] = fromPtr[6];
	toPtr[3] = fromPtr[7];
	toPtr[4] = fromPtr[0];
	toPtr[5] = fromPtr[1];
	toPtr[6] = fromPtr[2];
	toPtr[7] = fromPtr[3];
	break;
    }
    case 3: {
	const unsigned char *fromPtr = (const unsigned char *)from;
	unsigned char *toPtr = (unsigned char *)to;

	toPtr[0] = fromPtr[3];
	toPtr[1] = fromPtr[2];
	toPtr[2] = fromPtr[1];
	toPtr[3] = fromPtr[0];
	toPtr[4] = fromPtr[7];
	toPtr[5] = fromPtr[6];
	toPtr[6] = fromPtr[5];
	toPtr[7] = fromPtr[4];
	break;
    }
    }
}

/*
 *----------------------------------------------------------------------
 *
 * FormatNumber --
 *
 *	This routine is called by Tcl_BinaryObjCmd to format a number into a
 *	location pointed at by cursor.
 *
 * Results:
 *	A standard Tcl result.
 *
 * Side effects:
 *	Moves the cursor to the next location to be written into.
 *
 *----------------------------------------------------------------------
 */

static int
FormatNumber(
    Tcl_Interp *interp,		/* Current interpreter, used to report
				 * errors. */
    int type,			/* Type of number to format. */
    Tcl_Obj *src,		/* Number to format. */
    unsigned char **cursorPtr)	/* Pointer to index into destination buffer. */
{
    double dvalue;
    Tcl_WideInt wvalue;
    float fvalue;

    switch (type) {
    case 'd':
    case 'q':
    case 'Q':
	/*
	 * Double-precision floating point values. Tcl_GetDoubleFromObj
	 * returns TCL_ERROR for NaN, but we can check by comparing the
	 * object's type pointer.
	 */

	if (Tcl_GetDoubleFromObj(interp, src, &dvalue) != TCL_OK) {
	    const Tcl_ObjInternalRep *irPtr = TclFetchInternalRep(src, &tclDoubleType);
	    if (irPtr == NULL) {
		return TCL_ERROR;
	    }
	    dvalue = irPtr->doubleValue;
	}
	CopyNumber(&dvalue, *cursorPtr, sizeof(double), type);
	*cursorPtr += sizeof(double);
	return TCL_OK;

    case 'f':
    case 'r':
    case 'R':
	/*
	 * Single-precision floating point values. Tcl_GetDoubleFromObj
	 * returns TCL_ERROR for NaN, but we can check by comparing the
	 * object's type pointer.
	 */

	if (Tcl_GetDoubleFromObj(interp, src, &dvalue) != TCL_OK) {
	    const Tcl_ObjInternalRep *irPtr = TclFetchInternalRep(src, &tclDoubleType);

	    if (irPtr == NULL) {
		return TCL_ERROR;
	    }
	    dvalue = irPtr->doubleValue;
	}

	/*
	 * Because some compilers will generate floating point exceptions on
	 * an overflow cast (e.g. Borland), we restrict the values to the
	 * valid range for float.
	 */

	if (fabs(dvalue) > (double) FLT_MAX) {
	    if (fabs(dvalue) > (FLT_MAX + pow(2, (FLT_MAX_EXP - FLT_MANT_DIG - 1)))) {
		fvalue = (dvalue >= 0.0) ? INFINITY : -INFINITY;	// c99
	    } else {
	    fvalue = (dvalue >= 0.0) ? FLT_MAX : -FLT_MAX;
	    }
	} else {
	    fvalue = (float) dvalue;
	}
	CopyNumber(&fvalue, *cursorPtr, sizeof(float), type);
	*cursorPtr += sizeof(float);
	return TCL_OK;

	/*
	 * 64-bit integer values.
	 */
    case 'w':
    case 'W':
    case 'm':
	if (TclGetWideBitsFromObj(interp, src, &wvalue) != TCL_OK) {
	    return TCL_ERROR;
	}
	if (NeedReversing(type)) {
	    *(*cursorPtr)++ = UCHAR(wvalue);
	    *(*cursorPtr)++ = UCHAR(wvalue >> 8);
	    *(*cursorPtr)++ = UCHAR(wvalue >> 16);
	    *(*cursorPtr)++ = UCHAR(wvalue >> 24);
	    *(*cursorPtr)++ = UCHAR(wvalue >> 32);
	    *(*cursorPtr)++ = UCHAR(wvalue >> 40);
	    *(*cursorPtr)++ = UCHAR(wvalue >> 48);
	    *(*cursorPtr)++ = UCHAR(wvalue >> 56);
	} else {
	    *(*cursorPtr)++ = UCHAR(wvalue >> 56);
	    *(*cursorPtr)++ = UCHAR(wvalue >> 48);
	    *(*cursorPtr)++ = UCHAR(wvalue >> 40);
	    *(*cursorPtr)++ = UCHAR(wvalue >> 32);
	    *(*cursorPtr)++ = UCHAR(wvalue >> 24);
	    *(*cursorPtr)++ = UCHAR(wvalue >> 16);
	    *(*cursorPtr)++ = UCHAR(wvalue >> 8);
	    *(*cursorPtr)++ = UCHAR(wvalue);
	}
	return TCL_OK;

	/*
	 * 32-bit integer values.
	 */
    case 'i':
    case 'I':
    case 'n':
	if (TclGetWideBitsFromObj(interp, src, &wvalue) != TCL_OK) {
	    return TCL_ERROR;
	}
	if (NeedReversing(type)) {
	    *(*cursorPtr)++ = UCHAR(wvalue);
	    *(*cursorPtr)++ = UCHAR(wvalue >> 8);
	    *(*cursorPtr)++ = UCHAR(wvalue >> 16);
	    *(*cursorPtr)++ = UCHAR(wvalue >> 24);
	} else {
	    *(*cursorPtr)++ = UCHAR(wvalue >> 24);
	    *(*cursorPtr)++ = UCHAR(wvalue >> 16);
	    *(*cursorPtr)++ = UCHAR(wvalue >> 8);
	    *(*cursorPtr)++ = UCHAR(wvalue);
	}
	return TCL_OK;

	/*
	 * 16-bit integer values.
	 */
    case 's':
    case 'S':
    case 't':
	if (TclGetWideBitsFromObj(interp, src, &wvalue) != TCL_OK) {
	    return TCL_ERROR;
	}
	if (NeedReversing(type)) {
	    *(*cursorPtr)++ = UCHAR(wvalue);
	    *(*cursorPtr)++ = UCHAR(wvalue >> 8);
	} else {
	    *(*cursorPtr)++ = UCHAR(wvalue >> 8);
	    *(*cursorPtr)++ = UCHAR(wvalue);
	}
	return TCL_OK;

	/*
	 * 8-bit integer values.
	 */
    case 'c':
	if (TclGetWideBitsFromObj(interp, src, &wvalue) != TCL_OK) {
	    return TCL_ERROR;
	}
	*(*cursorPtr)++ = UCHAR(wvalue);
	return TCL_OK;

    default:
	Tcl_Panic("unexpected fallthrough");
	return TCL_ERROR;
    }
}

/*
 *----------------------------------------------------------------------
 *
 * ScanNumber --
 *
 *	This routine is called by Tcl_BinaryObjCmd to scan a number out of a
 *	buffer.
 *
 * Results:
 *	Returns a newly created object containing the scanned number. This
 *	object has a ref count of zero.
 *
 * Side effects:
 *	Might reuse an object in the number cache, place a new object in the
 *	cache, or delete the cache and set the reference to it (itself passed
 *	in by reference) to NULL.
 *
 *----------------------------------------------------------------------
 */

static Tcl_Obj *
ScanNumber(
    unsigned char *buffer,	/* Buffer to scan number from. */
    int type,			/* Format character from "binary scan" */
    int flags,			/* Format field flags */
    Tcl_HashTable **numberCachePtrPtr)
				/* Place to look for cache of scanned value
				 * objects, or NULL if too many different
				 * numbers have been scanned. */
{
    long value;
    float fvalue;
    double dvalue;
    Tcl_WideUInt uwvalue;

    /*
     * We cannot rely on the compiler to properly sign extend integer values
     * when we cast from smaller values to larger values because we don't know
     * the exact size of the integer types. So, we have to handle sign
     * extension explicitly by checking the high bit and padding with 1's as
     * needed. This practice is disabled if the BINARY_UNSIGNED flag is set.
     */

    switch (type) {
    case 'c':
	/*
	 * Characters need special handling. We want to produce a signed
	 * result, but on some platforms (such as AIX) chars are unsigned. To
	 * deal with this, check for a value that should be negative but
	 * isn't.
	 */

	value = buffer[0];
	if (!(flags & BINARY_UNSIGNED)) {
	    if (value & 0x80) {
		value |= -0x100;
	    }
	}
	goto returnNumericObject;

	/*
	 * 16-bit numeric values. We need the sign extension trick (see above)
	 * here as well.
	 */

    case 's':
    case 'S':
    case 't':
	if (NeedReversing(type)) {
	    value = (long) (buffer[0] + (buffer[1] << 8));
	} else {
	    value = (long) (buffer[1] + (buffer[0] << 8));
	}
	if (!(flags & BINARY_UNSIGNED)) {
	    if (value & 0x8000) {
		value |= -0x10000;
	    }
	}
	goto returnNumericObject;

	/*
	 * 32-bit numeric values.
	 */

    case 'i':
    case 'I':
    case 'n':
	if (NeedReversing(type)) {
	    value = (long) (buffer[0]
		    + (buffer[1] << 8)
		    + (buffer[2] << 16)
		    + (((unsigned long)buffer[3]) << 24));
	} else {
	    value = (long) (buffer[3]
		    + (buffer[2] << 8)
		    + (buffer[1] << 16)
		    + (((unsigned long) buffer[0]) << 24));
	}

	/*
	 * Check to see if the value was sign extended properly on systems
	 * where an int is more than 32-bits.
	 *
	 * We avoid caching unsigned integers as we cannot distinguish between
	 * 32bit signed and unsigned in the hash (short and char are ok).
	 */

	if (flags & BINARY_UNSIGNED) {
	    return Tcl_NewWideIntObj((Tcl_WideInt)(unsigned long)value);
	}
	if ((value & (1U << 31)) && (value > 0)) {
	    value -= (1U << 31);
	    value -= (1U << 31);
	}

    returnNumericObject:
	if (*numberCachePtrPtr == NULL) {
	    return Tcl_NewWideIntObj(value);
	} else {
	    Tcl_HashTable *tablePtr = *numberCachePtrPtr;
	    Tcl_HashEntry *hPtr;
	    int isNew;

	    hPtr = Tcl_CreateHashEntry(tablePtr, INT2PTR(value), &isNew);
	    if (!isNew) {
		return (Tcl_Obj *)Tcl_GetHashValue(hPtr);
	    }
	    if (tablePtr->numEntries <= BINARY_SCAN_MAX_CACHE) {
		Tcl_Obj *objPtr;

		TclNewIntObj(objPtr, value);
		Tcl_IncrRefCount(objPtr);
		Tcl_SetHashValue(hPtr, objPtr);
		return objPtr;
	    }

	    /*
	     * We've overflowed the cache! Someone's parsing a LOT of varied
	     * binary data in a single call! Bail out by switching back to the
	     * old behaviour for the rest of the scan.
	     *
	     * Note that anyone just using the 'c' conversion (for bytes)
	     * cannot trigger this.
	     */

	    DeleteScanNumberCache(tablePtr);
	    *numberCachePtrPtr = NULL;
	    return Tcl_NewWideIntObj(value);
	}

	/*
	 * Do not cache wide (64-bit) values; they are already too large to
	 * use as keys.
	 */

    case 'w':
    case 'W':
    case 'm':
	if (NeedReversing(type)) {
	    uwvalue = ((Tcl_WideUInt) buffer[0])
		    | (((Tcl_WideUInt) buffer[1]) << 8)
		    | (((Tcl_WideUInt) buffer[2]) << 16)
		    | (((Tcl_WideUInt) buffer[3]) << 24)
		    | (((Tcl_WideUInt) buffer[4]) << 32)
		    | (((Tcl_WideUInt) buffer[5]) << 40)
		    | (((Tcl_WideUInt) buffer[6]) << 48)
		    | (((Tcl_WideUInt) buffer[7]) << 56);
	} else {
	    uwvalue = ((Tcl_WideUInt) buffer[7])
		    | (((Tcl_WideUInt) buffer[6]) << 8)
		    | (((Tcl_WideUInt) buffer[5]) << 16)
		    | (((Tcl_WideUInt) buffer[4]) << 24)
		    | (((Tcl_WideUInt) buffer[3]) << 32)
		    | (((Tcl_WideUInt) buffer[2]) << 40)
		    | (((Tcl_WideUInt) buffer[1]) << 48)
		    | (((Tcl_WideUInt) buffer[0]) << 56);
	}
	if (flags & BINARY_UNSIGNED) {
	    Tcl_Obj *bigObj = NULL;
	    mp_int big;

	    if (mp_init_u64(&big, uwvalue) == MP_OKAY) {
		bigObj = Tcl_NewBignumObj(&big);
	    }
	    return bigObj;
	}
	return Tcl_NewWideIntObj((Tcl_WideInt) uwvalue);

	/*
	 * Do not cache double values; they are already too large to use as
	 * keys and the values stored are utterly incompatible with the
	 * integer part of the cache.
	 */

	/*
	 * 32-bit IEEE single-precision floating point.
	 */

    case 'f':
    case 'R':
    case 'r':
	CopyNumber(buffer, &fvalue, sizeof(float), type);
	return Tcl_NewDoubleObj(fvalue);

	/*
	 * 64-bit IEEE double-precision floating point.
	 */

    case 'd':
    case 'Q':
    case 'q':
	CopyNumber(buffer, &dvalue, sizeof(double), type);
	return Tcl_NewDoubleObj(dvalue);
    }
    return NULL;
}

/*
 *----------------------------------------------------------------------
 *
 * DeleteScanNumberCache --
 *
 *	Deletes the hash table acting as a scan number cache.
 *
 * Results:
 *	None
 *
 * Side effects:
 *	Decrements the reference counts of the objects in the cache.
 *
 *----------------------------------------------------------------------
 */

static void
DeleteScanNumberCache(
    Tcl_HashTable *numberCachePtr)
				/* Pointer to the hash table, or NULL (when
				 * the cache has already been deleted due to
				 * overflow.) */
{
    Tcl_HashEntry *hEntry;
    Tcl_HashSearch search;

    if (numberCachePtr == NULL) {
	return;
    }

    hEntry = Tcl_FirstHashEntry(numberCachePtr, &search);
    while (hEntry != NULL) {
	Tcl_Obj *value = (Tcl_Obj *)Tcl_GetHashValue(hEntry);

	if (value != NULL) {
	    Tcl_DecrRefCount(value);
	}
	hEntry = Tcl_NextHashEntry(&search);
    }
    Tcl_DeleteHashTable(numberCachePtr);
}

/*
 * ----------------------------------------------------------------------
 *
 * NOTES --
 *
 *	Some measurements show that it is faster to use a table to to perform
 *	uuencode and base64 value encoding than to calculate the output (at
 *	least on intel P4 arch).
 *
 *	Conversely using a lookup table for the decoding is slower than just
 *	calculating the values. We therefore use the fastest of each method.
 *
 *	Presumably this has to do with the size of the tables. The base64
 *	decode table is 255 bytes while the encode table is only 65 bytes. The
 *	choice likely depends on CPU memory cache sizes.
 */

/*
 *----------------------------------------------------------------------
 *
 * BinaryEncodeHex --
 *
 *	Implement the [binary encode hex] binary encoding. clientData must be
 *	a table to convert values to hexadecimal digits.
 *
 * Results:
 *	Interp result set to an encoded byte array object
 *
 * Side effects:
 *	None
 *
 *----------------------------------------------------------------------
 */

static int
BinaryEncodeHex(
    TCL_UNUSED(void *),
    Tcl_Interp *interp,
    int objc,
    Tcl_Obj *const objv[])
{
    Tcl_Obj *resultObj = NULL;
    unsigned char *data = NULL;
    unsigned char *cursor = NULL;
    Tcl_Size offset = 0, count = 0;

    if (objc != 2) {
	Tcl_WrongNumArgs(interp, 1, objv, "data");
	return TCL_ERROR;
    }

    data = Tcl_GetBytesFromObj(interp, objv[1], &count);
    if (data == NULL) {
	return TCL_ERROR;
    }

    TclNewObj(resultObj);
    cursor = Tcl_SetByteArrayLength(resultObj, count * 2);
    for (offset = 0; offset < count; ++offset) {
	*cursor++ = HexDigits[(data[offset] >> 4) & 0x0F];
	*cursor++ = HexDigits[data[offset] & 0x0F];
    }
    Tcl_SetObjResult(interp, resultObj);
    return TCL_OK;
}

/*
 *----------------------------------------------------------------------
 *
 * BinaryDecodeHex --
 *
 *	Implement the [binary decode hex] binary encoding.
 *
 * Results:
 *	Interp result set to an decoded byte array object
 *
 * Side effects:
 *	None
 *
 *----------------------------------------------------------------------
 */

static int
BinaryDecodeHex(
    TCL_UNUSED(void *),
    Tcl_Interp *interp,
    int objc,
    Tcl_Obj *const objv[])
{
    Tcl_Obj *resultObj = NULL;
    unsigned char *data, *datastart, *dataend;
    unsigned char *begin, *cursor, c;
    int i, index, value, pure = 1, strict = 0;
    Tcl_Size size, cut = 0, count = 0;
    int ucs4;
    enum {OPT_STRICT };
    static const char *const optStrings[] = { "-strict", NULL };

    if (objc < 2 || objc > 3) {
	Tcl_WrongNumArgs(interp, 1, objv, "?options? data");
	return TCL_ERROR;
    }
    for (i = 1; i < objc - 1; ++i) {
	if (Tcl_GetIndexFromObj(interp, objv[i], optStrings, "option",
		TCL_EXACT, &index) != TCL_OK) {
	    return TCL_ERROR;
	}
	switch (index) {
	case OPT_STRICT:
	    strict = 1;
	    break;
	}
    }

    TclNewObj(resultObj);
    data = Tcl_GetBytesFromObj(NULL, objv[objc - 1], &count);
    if (data == NULL) {
	pure = 0;
	data = (unsigned char *)TclGetStringFromObj(objv[objc - 1], &count);
    }
    datastart = data;
    dataend = data + count;
    size = (count + 1) / 2;
    begin = cursor = Tcl_SetByteArrayLength(resultObj, size);
    while (data < dataend) {
	value = 0;
	for (i = 0 ; i < 2 ; i++) {
	    if (data >= dataend) {
		value <<= 4;
		break;
	    }

	    c = *data++;
	    if (!isxdigit(UCHAR(c))) {
		if (strict || !TclIsSpaceProc(c)) {
		    goto badChar;
		}
		i--;
		continue;
	    }

	    value <<= 4;
	    c -= '0';
	    if (c > 9) {
		c += ('0' - 'A') + 10;
	    }
	    if (c > 16) {
		c += ('A' - 'a');
	    }
	    value |= c & 0xF;
	}
	if (i < 2) {
	    cut++;
	}
	*cursor++ = UCHAR(value);
	value = 0;
    }
    if (cut > size) {
	cut = size;
    }
    Tcl_SetByteArrayLength(resultObj, cursor - begin - cut);
    Tcl_SetObjResult(interp, resultObj);
    return TCL_OK;

  badChar:
    if (pure) {
	ucs4 = c;
    } else {
	TclUtfToUniChar((const char *)(data - 1), &ucs4);
    }
    TclDecrRefCount(resultObj);
    TclPrintfResult(interp,
	    "invalid hexadecimal digit \"%c\" (U+%06X) at position %"
	    TCL_Z_MODIFIER "u", ucs4, ucs4, data - datastart - 1);
    Tcl_SetErrorCode(interp, "TCL", "BINARY", "DECODE", "INVALID", (void *)NULL);
    return TCL_ERROR;
}

/*
 *----------------------------------------------------------------------
 *
 * BinaryEncode64 --
 *
 *	This procedure implements the "binary encode base64" Tcl command.
 *
 * Results:
 *	The base64 encoded value prescribed by the input arguments.
 *
 *----------------------------------------------------------------------
 */

#define OUTPUT(c) \
    do {						\
	*cursor++ = (c);				\
	outindex++;					\
	if (maxlen > 0 && cursor != limit) {		\
	    if (outindex == maxlen) {			\
		memcpy(cursor, wrapchar, wrapcharlen);	\
		cursor += wrapcharlen;			\
		outindex = 0;				\
	    }						\
	}						\
	if (cursor > limit) {				\
	    Tcl_Panic("limit hit");			\
	}						\
    } while (0)

static int
BinaryEncode64(
    TCL_UNUSED(void *),
    Tcl_Interp *interp,
    int objc,
    Tcl_Obj *const objv[])
{
    Tcl_Obj *resultObj;
    unsigned char *data, *limit;
    Tcl_WideInt maxlen = 0;
    const char *wrapchar = "\n";
    Tcl_Size wrapcharlen = 1;
    int index, purewrap = 1;
    Tcl_Size i, offset, size, outindex = 0, count = 0;
    enum { OPT_MAXLEN, OPT_WRAPCHAR };
    static const char *const optStrings[] = { "-maxlen", "-wrapchar", NULL };

    if (objc < 2 || objc % 2 != 0) {
	Tcl_WrongNumArgs(interp, 1, objv,
		"?-maxlen len? ?-wrapchar char? data");
	return TCL_ERROR;
    }
    for (i = 1; i < objc - 1; i += 2) {
	if (Tcl_GetIndexFromObj(interp, objv[i], optStrings, "option",
		TCL_EXACT, &index) != TCL_OK) {
	    return TCL_ERROR;
	}
	switch (index) {
	case OPT_MAXLEN:
	    if (TclGetWideIntFromObj(interp, objv[i + 1], &maxlen) != TCL_OK) {
		return TCL_ERROR;
	    }
	    if (maxlen < 0) {
		TclSetResult(interp, "line length out of range");
		Tcl_SetErrorCode(interp, "TCL", "BINARY", "ENCODE",
			"LINE_LENGTH", (void *)NULL);
		return TCL_ERROR;
	    }
	    break;
	case OPT_WRAPCHAR:
	    wrapchar = (const char *)Tcl_GetBytesFromObj(NULL,
		    objv[i + 1], &wrapcharlen);
	    if (wrapchar == NULL) {
		purewrap = 0;
		wrapchar = TclGetStringFromObj(objv[i + 1], &wrapcharlen);
	    }
	    break;
	}
    }
    if (wrapcharlen == 0) {
	maxlen = 0;
    }

    data = Tcl_GetBytesFromObj(interp, objv[objc - 1], &count);
    if (data == NULL) {
	return TCL_ERROR;
    }
    TclNewObj(resultObj);
    if (count > 0) {
	unsigned char *cursor = NULL;

	size = (((count * 4) / 3) + 3) & ~3;	/* ensure 4 byte chunks */
	if (maxlen > 0 && size > maxlen) {
	    int adjusted = size + (wrapcharlen * (size / maxlen));

	    if (size % maxlen == 0) {
		adjusted -= wrapcharlen;
	    }
	    size = adjusted;

	    if (purewrap == 0) {
		/* Wrapchar is (possibly) non-byte, so build result as
		 * general string, not bytearray */
		Tcl_SetObjLength(resultObj, size);
		cursor = (unsigned char *) TclGetString(resultObj);
	    }
	}
	if (cursor == NULL) {
	    cursor = Tcl_SetByteArrayLength(resultObj, size);
	}
	limit = cursor + size;
	for (offset = 0; offset < count; offset += 3) {
	    unsigned char d[3] = {0, 0, 0};

	    for (i = 0; i < 3 && offset + i < count; ++i) {
		d[i] = data[offset + i];
	    }
	    OUTPUT(B64Digits[d[0] >> 2]);
	    OUTPUT(B64Digits[((d[0] & 0x03) << 4) | (d[1] >> 4)]);
	    if (offset + 1 < count) {
		OUTPUT(B64Digits[((d[1] & 0x0F) << 2) | (d[2] >> 6)]);
	    } else {
		OUTPUT(B64Digits[64]);
	    }
	    if (offset+2 < count) {
		OUTPUT(B64Digits[d[2] & 0x3F]);
	    } else {
		OUTPUT(B64Digits[64]);
	    }
	}
    }
    Tcl_SetObjResult(interp, resultObj);
    return TCL_OK;
}
#undef OUTPUT

/*
 *----------------------------------------------------------------------
 *
 * BinaryEncodeUu --
 *
 *	This implements the uuencode binary encoding. Input is broken into 6
 *	bit chunks and a lookup table is used to turn these values into output
 *	characters. This differs from the generic code above in that line
 *	lengths are also encoded.
 *
 * Results:
 *	Interp result set to an encoded byte array object
 *
 * Side effects:
 *	None
 *
 *----------------------------------------------------------------------
 */

static int
BinaryEncodeUu(
    TCL_UNUSED(void *),
    Tcl_Interp *interp,
    int objc,
    Tcl_Obj *const objv[])
{
    Tcl_Obj *resultObj;
    unsigned char *data, *start, *cursor;
    int i, bits, index;
    unsigned int n;
    int lineLength = 61;
    const unsigned char SingleNewline[] = { UCHAR('\n') };
    const unsigned char *wrapchar = SingleNewline;
    Tcl_Size j, rawLength, offset, count = 0, wrapcharlen = sizeof(SingleNewline);
    enum { OPT_MAXLEN, OPT_WRAPCHAR };
    static const char *const optStrings[] = { "-maxlen", "-wrapchar", NULL };

    if (objc < 2 || objc % 2 != 0) {
	Tcl_WrongNumArgs(interp, 1, objv,
		"?-maxlen len? ?-wrapchar char? data");
	return TCL_ERROR;
    }
    for (i = 1; i < objc - 1; i += 2) {
	if (Tcl_GetIndexFromObj(interp, objv[i], optStrings, "option",
		TCL_EXACT, &index) != TCL_OK) {
	    return TCL_ERROR;
	}
	switch (index) {
	case OPT_MAXLEN:
	    if (Tcl_GetIntFromObj(interp, objv[i + 1],
		    &lineLength) != TCL_OK) {
		return TCL_ERROR;
	    }
	    if (lineLength < 5 || lineLength > 85) {
		TclSetResult(interp, "line length out of range");
		Tcl_SetErrorCode(interp, "TCL", "BINARY", "ENCODE",
			"LINE_LENGTH", (void *)NULL);
		return TCL_ERROR;
	    }
	    lineLength = ((lineLength - 1) & -4) + 1; /* 5, 9, 13 ... */
	    break;
	case OPT_WRAPCHAR:
	    wrapchar = (const unsigned char *)TclGetStringFromObj(
		    objv[i + 1], &wrapcharlen);
	    {
		const unsigned char *p = wrapchar;
		Tcl_Size numBytes = wrapcharlen;

		while (numBytes) {
		    switch (*p) {
<<<<<<< HEAD
		    case '\t':
		    case '\v':
		    case '\f':
		    case '\r':
			p++;
			numBytes--;
			continue;
		    case '\n':
			numBytes--;
			break;
		    default:
			goto badwrap;
=======
			case '\t':
			case '\v':
			case '\f':
			case '\r':
			    p++; numBytes--;
			    continue;
			case '\n':
			    numBytes--;
			    break;
			default:
			badwrap:
			    Tcl_SetObjResult(interp, Tcl_NewStringObj(
				    "invalid wrapchar; will defeat decoding",
				    -1));
			    Tcl_SetErrorCode(interp, "TCL", "BINARY",
				    "ENCODE", "WRAPCHAR", (void *)NULL);
			    return TCL_ERROR;
>>>>>>> efa81900
		    }
		}
		if (numBytes) {
		badwrap:
		    TclSetResult(interp,
			    "invalid wrapchar; will defeat decoding");
		    Tcl_SetErrorCode(interp, "TCL", "BINARY",
			    "ENCODE", "WRAPCHAR", (void *)NULL);
		    return TCL_ERROR;
		}
	    }
	    break;
	}
    }

    /*
     * Allocate the buffer. This is a little bit too long, but is "good
     * enough".
     */

    offset = 0;
    data = Tcl_GetBytesFromObj(interp, objv[objc - 1], &count);
    if (data == NULL) {
	return TCL_ERROR;
    }
    TclNewObj(resultObj);
    rawLength = (lineLength - 1) * 3 / 4;
    start = cursor = Tcl_SetByteArrayLength(resultObj,
	    (lineLength + wrapcharlen) *
	    ((count + (rawLength - 1)) / rawLength));
    n = bits = 0;

    /*
     * Encode the data. Each output line first has the length of raw data
     * encoded by the output line described in it by one encoded byte, then
     * the encoded data follows (encoding each 6 bits as one character).
     * Encoded lines are always terminated by a newline.
     */

    while (offset < count) {
	Tcl_Size lineLen = count - offset;

	if (lineLen > rawLength) {
	    lineLen = rawLength;
	}
	*cursor++ = UueDigits[lineLen];
	for (i = 0 ; i < lineLen ; i++) {
	    n <<= 8;
	    n |= data[offset++];
	    for (bits += 8; bits > 6 ; bits -= 6) {
		*cursor++ = UueDigits[(n >> (bits - 6)) & 0x3F];
	    }
	}
	if (bits > 0) {
	    n <<= 8;
	    *cursor++ = UueDigits[(n >> (bits + 2)) & 0x3F];
	    bits = 0;
	}
	for (j = 0 ; j < wrapcharlen ; ++j) {
	    *cursor++ = wrapchar[j];
	}
    }

    /*
     * Fix the length of the output bytearray.
     */

    Tcl_SetByteArrayLength(resultObj, cursor - start);
    Tcl_SetObjResult(interp, resultObj);
    return TCL_OK;
}

/*
 *----------------------------------------------------------------------
 *
 * BinaryDecodeUu --
 *
 *	Decode a uuencoded string.
 *
 * Results:
 *	Interp result set to an byte array object
 *
 * Side effects:
 *	None
 *
 *----------------------------------------------------------------------
 */

static int
BinaryDecodeUu(
    TCL_UNUSED(void *),
    Tcl_Interp *interp,
    int objc,
    Tcl_Obj *const objv[])
{
    Tcl_Obj *resultObj = NULL;
    unsigned char *data, *datastart, *dataend;
    unsigned char *begin, *cursor;
    int i, index, pure = 1, strict = 0, lineLen;
    Tcl_Size size, count = 0;
    unsigned char c;
    int ucs4;
    enum { OPT_STRICT };
    static const char *const optStrings[] = { "-strict", NULL };

    if (objc < 2 || objc > 3) {
	Tcl_WrongNumArgs(interp, 1, objv, "?options? data");
	return TCL_ERROR;
    }
    for (i = 1; i < objc - 1; ++i) {
	if (Tcl_GetIndexFromObj(interp, objv[i], optStrings, "option",
		TCL_EXACT, &index) != TCL_OK) {
	    return TCL_ERROR;
	}
	switch (index) {
	case OPT_STRICT:
	    strict = 1;
	    break;
	}
    }

    TclNewObj(resultObj);
    data = Tcl_GetBytesFromObj(NULL, objv[objc - 1], &count);
    if (data == NULL) {
	pure = 0;
	data = (unsigned char *) TclGetStringFromObj(objv[objc - 1], &count);
    }
    datastart = data;
    dataend = data + count;
    size = ((count + 3) & ~3) * 3 / 4;
    begin = cursor = Tcl_SetByteArrayLength(resultObj, size);
    lineLen = -1;

    /*
     * The decoding loop. First, we get the length of line (strictly, the
     * number of data bytes we expect to generate from the line) we're
     * processing this time round if it is not already known (i.e., when the
     * lineLen variable is set to the magic value, -1).
     */

    while (data < dataend) {
	char d[4] = {0, 0, 0, 0};

	if (lineLen < 0) {
	    c = *data++;
	    if (c < 32 || c > 96) {
		if (strict || !TclIsSpaceProc(c)) {
		    goto badUu;
		}
		i--;
		continue;
	    }
	    lineLen = (c - 32) & 0x3F;
	}

	/*
	 * Now we read a four-character grouping.
	 */

	for (i = 0 ; i < 4 ; i++) {
	    if (data < dataend) {
		d[i] = c = *data++;
		if (c < 32 || c > 96) {
		    if (strict) {
			if (!TclIsSpaceProc(c)) {
			    goto badUu;
			} else if (c == '\n') {
			    goto shortUu;
			}
		    }
		    i--;
		    continue;
		}
	    }
	}

	/*
	 * Translate that grouping into (up to) three binary bytes output.
	 */

	if (lineLen > 0) {
	    *cursor++ = (((d[0] - 0x20) & 0x3F) << 2)
		    | (((d[1] - 0x20) & 0x3F) >> 4);
	    if (--lineLen > 0) {
		*cursor++ = (((d[1] - 0x20) & 0x3F) << 4)
			| (((d[2] - 0x20) & 0x3F) >> 2);
		if (--lineLen > 0) {
		    *cursor++ = (((d[2] - 0x20) & 0x3F) << 6)
			    | (((d[3] - 0x20) & 0x3F));
		    lineLen--;
		}
	    }
	}

	/*
	 * If we've reached the end of the line, skip until we process a
	 * newline.
	 */

	if (lineLen == 0 && data < dataend) {
	    lineLen = -1;
	    do {
		c = *data++;
		if (c == '\n') {
		    break;
		} else if (c >= 32 && c <= 96) {
		    data--;
		    break;
		} else if (strict || !TclIsSpaceProc(c)) {
		    goto badUu;
		}
	    } while (data < dataend);
	}
    }

    /*
     * Sanity check, clean up and finish.
     */

    if (lineLen > 0 && strict) {
	goto shortUu;
    }
    Tcl_SetByteArrayLength(resultObj, cursor - begin);
    Tcl_SetObjResult(interp, resultObj);
    return TCL_OK;

  shortUu:
    TclSetResult(interp, "short uuencode data");
    Tcl_SetErrorCode(interp, "TCL", "BINARY", "DECODE", "SHORT", (void *)NULL);
    TclDecrRefCount(resultObj);
    return TCL_ERROR;

  badUu:
    if (pure) {
	ucs4 = c;
    } else {
	TclUtfToUniChar((const char *)(data - 1), &ucs4);
    }
    TclPrintfResult(interp,
	    "invalid uuencode character \"%c\" (U+%06X) at position %"
	    TCL_Z_MODIFIER "u", ucs4, ucs4, data - datastart - 1);
    Tcl_SetErrorCode(interp, "TCL", "BINARY", "DECODE", "INVALID", (void *)NULL);
    TclDecrRefCount(resultObj);
    return TCL_ERROR;
}

/*
 *----------------------------------------------------------------------
 *
 * BinaryDecode64 --
 *
 *	Decode a base64 encoded string.
 *
 * Results:
 *	Interp result set to an byte array object
 *
 * Side effects:
 *	None
 *
 *----------------------------------------------------------------------
 */

static int
BinaryDecode64(
    TCL_UNUSED(void *),
    Tcl_Interp *interp,
    int objc,
    Tcl_Obj *const objv[])
{
    Tcl_Obj *resultObj = NULL;
    unsigned char *data, *datastart, *dataend, c = '\0';
    unsigned char *begin = NULL;
    unsigned char *cursor = NULL;
    int pure = 1, strict = 0;
    int i, index, cut = 0;
    Tcl_Size size, count = 0;
    int ucs4;
    enum { OPT_STRICT };
    static const char *const optStrings[] = { "-strict", NULL };

    if (objc < 2 || objc > 3) {
	Tcl_WrongNumArgs(interp, 1, objv, "?options? data");
	return TCL_ERROR;
    }
    for (i = 1; i < objc - 1; ++i) {
	if (Tcl_GetIndexFromObj(interp, objv[i], optStrings, "option",
		TCL_EXACT, &index) != TCL_OK) {
	    return TCL_ERROR;
	}
	switch (index) {
	case OPT_STRICT:
	    strict = 1;
	    break;
	}
    }

    TclNewObj(resultObj);
    data = Tcl_GetBytesFromObj(NULL, objv[objc - 1], &count);
    if (data == NULL) {
	pure = 0;
	data = (unsigned char *) TclGetStringFromObj(objv[objc - 1], &count);
    }
    datastart = data;
    dataend = data + count;
    size = ((count + 3) & ~3) * 3 / 4;
    begin = cursor = Tcl_SetByteArrayLength(resultObj, size);
    while (data < dataend) {
	unsigned long value = 0;

	/*
	 * Decode the current block. Each base64 block consists of four input
	 * characters A-Z, a-z, 0-9, +, or /. Each character supplies six bits
	 * of output data, so each block's output is 24 bits (three bytes) in
	 * length. The final block can be shorter by one or two bytes, denoted
	 * by the input ending with one or two ='s, respectively.
	 */

	for (i = 0; i < 4; i++) {
	    /*
	     * Get the next input character. At end of input, pad with at most
	     * two ='s. If more than two ='s would be needed, instead discard
	     * the block read thus far.
	     */

	    if (data < dataend) {
		c = *data++;
	    } else if (i > 1) {
		c = '=';
	    } else {
		if (strict && i <= 1) {
		    /*
		     * Single resp. unfulfilled char (each 4th next single
		     * char) is rather bad64 error case in strict mode.
		     */

		    goto bad64;
		}
		cut += 3;
		break;
	    }

	    /*
	     * Load the character into the block value. Handle ='s specially
	     * because they're only valid as the last character or two of the
	     * final block of input. Unless strict mode is enabled, skip any
	     * input whitespace characters.
	     */

	    if (cut) {
		if (c == '=' && i > 1) {
		    value <<= 6;
		    cut++;
		} else if (!strict) {
		    i--;
		} else {
		    goto bad64;
		}
	    } else if (c >= 'A' && c <= 'Z') {
		value = (value << 6) | ((c - 'A') & 0x3F);
	    } else if (c >= 'a' && c <= 'z') {
		value = (value << 6) | ((c - 'a' + 26) & 0x3F);
	    } else if (c >= '0' && c <= '9') {
		value = (value << 6) | ((c - '0' + 52) & 0x3F);
	    } else if (c == '+') {
		value = (value << 6) | 0x3E;
	    } else if (c == '/') {
		value = (value << 6) | 0x3F;
	    } else if (c == '=' && (!strict || i > 1)) {
		/*
		 * "=" and "a=" is rather bad64 error case in strict mode.
		 */

		value <<= 6;
		if (i) {
		    cut++;
		}
	    } else if (strict) {
		goto bad64;
	    } else {
		i--;
	    }
	}
	*cursor++ = UCHAR((value >> 16) & 0xFF);
	*cursor++ = UCHAR((value >> 8) & 0xFF);
	*cursor++ = UCHAR(value & 0xFF);

	/*
	 * Since = is only valid within the final block, if it was encountered
	 * but there are still more input characters, confirm that strict mode
	 * is off and all subsequent characters are whitespace.
	 */

	if (cut && data < dataend) {
	    if (strict) {
		goto bad64;
	    }
	}
    }
    Tcl_SetByteArrayLength(resultObj, cursor - begin - cut);
    Tcl_SetObjResult(interp, resultObj);
    return TCL_OK;

  bad64:
    if (pure) {
	ucs4 = c;
    } else {
	/* The decoder is byte-oriented. If we saw a byte that's not a
	 * valid member of the base64 alphabet, it could be the lead byte
	 * of a multi-byte character. */

	/* Safe because we know data is NUL-terminated */
	TclUtfToUniChar((const char *)(data - 1), &ucs4);
    }

    TclPrintfResult(interp,
	    "invalid base64 character \"%c\" (U+%06X) at position %"
	    TCL_Z_MODIFIER "u", ucs4, ucs4, data - datastart - 1);
    Tcl_SetErrorCode(interp, "TCL", "BINARY", "DECODE", "INVALID", (void *)NULL);
    TclDecrRefCount(resultObj);
    return TCL_ERROR;
}

/*
 * Local Variables:
 * mode: c
 * c-basic-offset: 4
 * fill-column: 78
 * End:
 */<|MERGE_RESOLUTION|>--- conflicted
+++ resolved
@@ -2799,38 +2799,18 @@
 
 		while (numBytes) {
 		    switch (*p) {
-<<<<<<< HEAD
-		    case '\t':
-		    case '\v':
-		    case '\f':
-		    case '\r':
-			p++;
-			numBytes--;
-			continue;
-		    case '\n':
-			numBytes--;
-			break;
-		    default:
-			goto badwrap;
-=======
 			case '\t':
 			case '\v':
 			case '\f':
 			case '\r':
-			    p++; numBytes--;
+			    p++;
+			    numBytes--;
 			    continue;
 			case '\n':
 			    numBytes--;
 			    break;
 			default:
-			badwrap:
-			    Tcl_SetObjResult(interp, Tcl_NewStringObj(
-				    "invalid wrapchar; will defeat decoding",
-				    -1));
-			    Tcl_SetErrorCode(interp, "TCL", "BINARY",
-				    "ENCODE", "WRAPCHAR", (void *)NULL);
-			    return TCL_ERROR;
->>>>>>> efa81900
+			    goto badwrap;
 		    }
 		}
 		if (numBytes) {
