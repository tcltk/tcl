/*
 * tclBinary.c --
 *
 *	This file contains the implementation of the "binary" Tcl built-in
 *	command and the Tcl binary data object.
 *
 * Copyright © 1997 Sun Microsystems, Inc.
 * Copyright © 1998-1999 Scriptics Corporation.
 *
 * See the file "license.terms" for information on usage and redistribution of
 * this file, and for a DISCLAIMER OF ALL WARRANTIES.
 */

#include "tclInt.h"
#include "tclTomMath.h"

#include <math.h>

/*
 * The following constants are used by GetFormatSpec to indicate various
 * special conditions in the parsing of a format specifier.
 */
enum GetFormatSpecSpecialCounts {
    BINARY_ALL = -1,		/* Use all elements in the argument. */
    BINARY_NOCOUNT = -2		/* No count was specified in format. */
};

/*
 * The following flags may be OR'ed together and returned by GetFormatSpec
 */
<<<<<<< HEAD
enum GetFormatSpecSignedness {
=======
enum GetFormatSpecFlags {
>>>>>>> 4408b39e
    BINARY_SIGNED = 0,		/* Field to be read as signed data */
    BINARY_UNSIGNED = 1		/* Field to be read as unsigned data */
};

/*
 * The following defines the maximum number of different (integer) numbers
 * placed in the object cache by 'binary scan' before it bails out and
 * switches back to Plan A (creating a new object for each value.)
 * Theoretically, it would be possible to keep the cache about for the values
 * that are already in it, but that makes the code slower in practice when
 * overflow happens, and makes little odds the rest of the time (as measured
 * on my machine.) It is also slower (on the sample I tried at least) to grow
 * the cache to hold all items we might want to put in it; presumably the
 * extra cost of managing the memory for the enlarged table outweighs the
 * benefit from allocating fewer objects. This is probably because as the
 * number of objects increases, the likelihood of reuse of any particular one
 * drops, and there is very little gain from larger maximum cache sizes (the
 * value below is chosen to allow caching to work in full with conversion of
 * bytes.) - DKF
 */

#define BINARY_SCAN_MAX_CACHE	260

/*
 * Prototypes for local procedures defined in this file:
 */

static void		DupProperByteArrayInternalRep(Tcl_Obj *srcPtr,
			    Tcl_Obj *copyPtr);
static int		FormatNumber(Tcl_Interp *interp, int type,
			    Tcl_Obj *src, unsigned char **cursorPtr);
static void		FreeProperByteArrayInternalRep(Tcl_Obj *objPtr);
static int		GetFormatSpec(const char **formatPtr, char *cmdPtr,
			    Tcl_Size *countPtr, int *flagsPtr);
static Tcl_Obj *	ScanNumber(unsigned char *buffer, int type,
			    int flags, Tcl_HashTable **numberCachePtr);
static int		SetByteArrayFromAny(Tcl_Interp *interp, Tcl_Size limit,
			    Tcl_Obj *objPtr);
static void		UpdateStringOfByteArray(Tcl_Obj *listPtr);
static void		DeleteScanNumberCache(Tcl_HashTable *numberCachePtr);
static int		NeedReversing(int format);
static void		CopyNumber(const void *from, void *to,
			    size_t length, int type);
/* Binary ensemble commands */
static Tcl_ObjCmdProc	BinaryFormatCmd;
static Tcl_ObjCmdProc	BinaryScanCmd;
/* Binary encoding sub-ensemble commands */
static Tcl_ObjCmdProc	BinaryEncodeHex;
static Tcl_ObjCmdProc	BinaryDecodeHex;
static Tcl_ObjCmdProc	BinaryEncode64;
static Tcl_ObjCmdProc	BinaryDecode64;
static Tcl_ObjCmdProc	BinaryEncodeUu;
static Tcl_ObjCmdProc	BinaryDecodeUu;

/*
 * The following tables are used by the binary encoders
 */

static const char HexDigits[16] = {
    '0', '1', '2', '3', '4', '5', '6', '7',
    '8', '9', 'a', 'b', 'c', 'd', 'e', 'f'
};

static const char UueDigits[65] = {
    '`', '!', '"', '#', '$', '%', '&', '\'',
    '(', ')', '*', '+', ',', '-', '.', '/',
    '0', '1', '2', '3', '4', '5', '6', '7',
    '8', '9', ':', ';', '<', '=', '>', '?',
    '@', 'A', 'B', 'C', 'D', 'E', 'F', 'G',
    'H', 'I', 'J', 'K', 'L', 'M', 'N', 'O',
    'P', 'Q', 'R', 'S', 'T', 'U', 'V', 'W',
    'X', 'Y', 'Z', '[', '\\',']', '^', '_',
    '`'
};

static const char B64Digits[65] = {
    'A', 'B', 'C', 'D', 'E', 'F', 'G', 'H',
    'I', 'J', 'K', 'L', 'M', 'N', 'O', 'P',
    'Q', 'R', 'S', 'T', 'U', 'V', 'W', 'X',
    'Y', 'Z', 'a', 'b', 'c', 'd', 'e', 'f',
    'g', 'h', 'i', 'j', 'k', 'l', 'm', 'n',
    'o', 'p', 'q', 'r', 's', 't', 'u', 'v',
    'w', 'x', 'y', 'z', '0', '1', '2', '3',
    '4', '5', '6', '7', '8', '9', '+', '/',
    '='
};

/*
 * How to construct the ensembles.
 */

static const EnsembleImplMap binaryMap[] = {
    { "format", BinaryFormatCmd, TclCompileBasicMin1ArgCmd, NULL, NULL, 0 },
    { "scan",   BinaryScanCmd, TclCompileBasicMin2ArgCmd, NULL, NULL, 0 },
    { "encode", NULL, NULL, NULL, NULL, 0 },
    { "decode", NULL, NULL, NULL, NULL, 0 },
    { NULL, NULL, NULL, NULL, NULL, 0 }
};
static const EnsembleImplMap encodeMap[] = {
    { "hex",      BinaryEncodeHex, TclCompileBasic1ArgCmd, NULL, NULL, 0 },
    { "uuencode", BinaryEncodeUu,  NULL, NULL, NULL, 0 },
    { "base64",   BinaryEncode64,  NULL, NULL, NULL, 0 },
    { NULL, NULL, NULL, NULL, NULL, 0 }
};
static const EnsembleImplMap decodeMap[] = {
    { "hex",      BinaryDecodeHex, TclCompileBasic1Or2ArgCmd, NULL, NULL, 0 },
    { "uuencode", BinaryDecodeUu,  TclCompileBasic1Or2ArgCmd, NULL, NULL, 0 },
    { "base64",   BinaryDecode64,  TclCompileBasic1Or2ArgCmd, NULL, NULL, 0 },
    { NULL, NULL, NULL, NULL, NULL, 0 }
};

/*
 * The following Tcl_ObjType represents an array of bytes. The intent is to
 * allow arbitrary binary data to pass through Tcl as a Tcl value without loss
 * or damage. Such values are useful for things like encoded strings or Tk
 * images to name just two.
 *
 * A bytearray is an ordered sequence of bytes. Each byte is an integer value
 * in the range [0-255].  To be a Tcl value type, we need a way to encode each
 * value in the value set as a Tcl string.  A simple encoding is to
 * represent each byte value as the same codepoint value.  A bytearray of N
 * bytes is encoded into a Tcl string of N characters where the codepoint of
 * each character is the value of corresponding byte.  This approach creates a
 * one-to-one map between all bytearray values and a subset of Tcl string
 * values.  Tcl string values outside that subset do no represent any valid
 * bytearray value.  Attempts to treat those values as bytearrays will lead
 * to errors.  See TIP 568 for how this differs from Tcl 8.
 */

static const Tcl_ObjType properByteArrayType = {
    "bytearray",
    FreeProperByteArrayInternalRep,
    DupProperByteArrayInternalRep,
    UpdateStringOfByteArray,
    NULL,
    TCL_OBJTYPE_V0
};

/*
 * The following structure is the internal rep for a ByteArray object. Keeps
 * track of how much memory has been used and how much has been allocated for
 * the byte array to enable growing and shrinking of the ByteArray object with
 * fewer mallocs.
 */

typedef struct {
    Tcl_Size used;		/* The number of bytes used in the byte
				 * array. */
    Tcl_Size allocated;		/* The amount of space actually allocated
				 * minus 1 byte. */
    unsigned char bytes[TCLFLEXARRAY];	/* The array of bytes. The actual size of this
				 * field depends on the 'allocated' field
				 * above. */
} ByteArray;

#define BYTEARRAY_MAX_LEN (TCL_SIZE_MAX - (Tcl_Size)offsetof(ByteArray, bytes))
#define BYTEARRAY_SIZE(len) \
	( (len < 0 || BYTEARRAY_MAX_LEN < (len)) \
	? (Tcl_Panic("negative length specified or max size of a Tcl value exceeded"), 0) \
	: (offsetof(ByteArray, bytes) + (len)) )
#define GET_BYTEARRAY(irPtr) ((ByteArray *) (irPtr)->twoPtrValue.ptr1)
#define SET_BYTEARRAY(irPtr, baPtr) \
		(irPtr)->twoPtrValue.ptr1 = (baPtr)

int
TclIsPureByteArray(
    Tcl_Obj * objPtr)
{
    return TclHasInternalRep(objPtr, &properByteArrayType);
}

/*
 *----------------------------------------------------------------------
 *
 * Tcl_NewByteArrayObj --
 *
 *	This procedure is creates a new ByteArray object and initializes it
 *	from the given array of bytes.
 *
 * Results:
 *	The newly created object is returned. This object has no initial
 *	string representation. The returned object has a ref count of 0.
 *
 * Side effects:
 *	Memory allocated for new object and copy of byte array argument.
 *
 *----------------------------------------------------------------------
 */

#undef Tcl_NewByteArrayObj

Tcl_Obj *
Tcl_NewByteArrayObj(
    const unsigned char *bytes,	/* The array of bytes used to initialize the
				 * new object. */
    Tcl_Size numBytes)		/* Number of bytes in the array,
				 * must be >= 0. */
{
#ifdef TCL_MEM_DEBUG
    return Tcl_DbNewByteArrayObj(bytes, numBytes, "unknown", 0);
#else /* if not TCL_MEM_DEBUG */
    Tcl_Obj *objPtr;

    TclNewObj(objPtr);
    Tcl_SetByteArrayObj(objPtr, bytes, numBytes);
    return objPtr;
#endif /* TCL_MEM_DEBUG */
}

/*
 *----------------------------------------------------------------------
 *
 * Tcl_DbNewByteArrayObj --
 *
 *	This procedure is normally called when debugging: i.e., when
 *	TCL_MEM_DEBUG is defined. It is the same as the Tcl_NewByteArrayObj
 *	above except that it calls Tcl_DbCkalloc directly with the file name
 *	and line number from its caller. This simplifies debugging since then
 *	the [memory active] command will report the correct file name and line
 *	number when reporting objects that haven't been freed.
 *
 *	When TCL_MEM_DEBUG is not defined, this procedure just returns the
 *	result of calling Tcl_NewByteArrayObj.
 *
 * Results:
 *	The newly created object is returned. This object has no initial
 *	string representation. The returned object has a ref count of 0.
 *
 * Side effects:
 *	Memory allocated for new object and copy of byte array argument.
 *
 *----------------------------------------------------------------------
 */

#ifdef TCL_MEM_DEBUG
Tcl_Obj *
Tcl_DbNewByteArrayObj(
    const unsigned char *bytes,	/* The array of bytes used to initialize the
				 * new object. */
    Tcl_Size numBytes,		/* Number of bytes in the array,
				 * must be >= 0. */
    const char *file,		/* The name of the source file calling this
				 * procedure; used for debugging. */
    int line)			/* Line number in the source file; used for
				 * debugging. */
{
    Tcl_Obj *objPtr;

    TclDbNewObj(objPtr, file, line);
    Tcl_SetByteArrayObj(objPtr, bytes, numBytes);
    return objPtr;
}
#else /* if not TCL_MEM_DEBUG */
Tcl_Obj *
Tcl_DbNewByteArrayObj(
    const unsigned char *bytes,	/* The array of bytes used to initialize the
				 * new object. */
    Tcl_Size numBytes,		/* Number of bytes in the array,
				 * must be >= 0. */
    TCL_UNUSED(const char *) /*file*/,
    TCL_UNUSED(int) /*line*/)
{
    return Tcl_NewByteArrayObj(bytes, numBytes);
}
#endif /* TCL_MEM_DEBUG */

/*
 *---------------------------------------------------------------------------
 *
 * Tcl_SetByteArrayObj --
 *
 *	Modify an object to be a ByteArray object and to have the specified
 *	array of bytes as its value.
 *
 * Results:
 *	None.
 *
 * Side effects:
 *	The object's old string rep and internal rep is freed. Memory
 *	allocated for copy of byte array argument.
 *
 *----------------------------------------------------------------------
 */

void
Tcl_SetByteArrayObj(
    Tcl_Obj *objPtr,		/* Object to initialize as a ByteArray. */
    const unsigned char *bytes,	/* The array of bytes to use as the new value.
				 * May be NULL even if numBytes > 0. */
    Tcl_Size numBytes)		/* Number of bytes in the array,
				 * must be >= 0 */
{
    ByteArray *byteArrayPtr;
    Tcl_ObjInternalRep ir;

    if (Tcl_IsShared(objPtr)) {
	Tcl_Panic("%s called with shared object", "Tcl_SetByteArrayObj");
    }
    TclInvalidateStringRep(objPtr);

    assert(numBytes >= 0);
    byteArrayPtr = (ByteArray *)Tcl_Alloc(BYTEARRAY_SIZE(numBytes));
    byteArrayPtr->used = numBytes;
    byteArrayPtr->allocated = numBytes;

    if ((bytes != NULL) && (numBytes > 0)) {
	memcpy(byteArrayPtr->bytes, bytes, numBytes);
    }
    SET_BYTEARRAY(&ir, byteArrayPtr);

    Tcl_StoreInternalRep(objPtr, &properByteArrayType, &ir);
}

/*
 *----------------------------------------------------------------------
 *
 * TclGetBytesFromObj --
 *
 *	Attempt to extract the value from objPtr in the representation
 *	of a byte sequence. On success return the extracted byte sequence.
 *	On failure, return NULL and record error message and code in
 *	interp (if not NULL).
 *
 * Results:
 *	NULL or pointer to array of bytes representing the ByteArray object.
 *	Writes number of bytes in array to *numBytesPtr.
 *
 *----------------------------------------------------------------------
 */

#undef Tcl_GetBytesFromObj
unsigned char *
Tcl_GetBytesFromObj(
    Tcl_Interp *interp,		/* For error reporting */
    Tcl_Obj *objPtr,		/* Value to extract from */
    Tcl_Size *numBytesPtr)	/* If non-NULL, write the number of bytes
				 * in the array here */
{
    ByteArray *baPtr;
    const Tcl_ObjInternalRep *irPtr
	    = TclFetchInternalRep(objPtr, &properByteArrayType);

    if (irPtr == NULL) {
	if (TCL_ERROR == SetByteArrayFromAny(interp, TCL_INDEX_NONE, objPtr)) {
	    return NULL;
	}
	irPtr = TclFetchInternalRep(objPtr, &properByteArrayType);
    }
    baPtr = GET_BYTEARRAY(irPtr);

    if (numBytesPtr != NULL) {
	*numBytesPtr = baPtr->used;
    }
    return baPtr->bytes;
}

#ifndef TCL_NO_DEPRECATED
unsigned char *
TclGetBytesFromObj(
    Tcl_Interp *interp,		/* For error reporting */
    Tcl_Obj *objPtr,		/* Value to extract from */
    void *numBytesPtr)		/* If non-NULL, write the number of bytes
				 * in the array here */
{
    Tcl_Size numBytes = 0;
    unsigned char *bytes = Tcl_GetBytesFromObj(interp, objPtr, &numBytes);

    if (bytes && numBytesPtr) {
	if (numBytes > INT_MAX) {
	    /* Caller asked for numBytes to be written to an int, but the
	     * value is outside the int range. */

	    if (interp) {
		Tcl_SetObjResult(interp, Tcl_NewStringObj(
			"byte sequence length exceeds INT_MAX", -1));
		Tcl_SetErrorCode(interp, "TCL", "API", "OUTDATED", (char *)NULL);
	    }
	    return NULL;
	} else {
	    *(int *)numBytesPtr = (int) numBytes;
	}
    }
    return bytes;
}
#endif

/*
 *----------------------------------------------------------------------
 *
 * Tcl_SetByteArrayLength --
 *
 *	This procedure changes the length of the byte array for this object.
 *	Once the caller has set the length of the array, it is acceptable to
 *	directly modify the bytes in the array up until Tcl_GetStringFromObj()
 *	has been called on this object.
 *
 * Results:
 *	The new byte array of the specified length.
 *
 * Side effects:
 *	Allocates enough memory for an array of bytes of the requested size.
 *	When growing the array, the old array is copied to the new array; new
 *	bytes are undefined. When shrinking, the old array is truncated to the
 *	specified length.
 *
 *----------------------------------------------------------------------
 */

unsigned char *
Tcl_SetByteArrayLength(
    Tcl_Obj *objPtr,		/* The ByteArray object. */
    Tcl_Size numBytes)		/* Number of bytes in resized array
				 * Must be >= 0 */
{
    ByteArray *byteArrayPtr;
    Tcl_ObjInternalRep *irPtr;

    assert(numBytes >= 0);
    if (Tcl_IsShared(objPtr)) {
	Tcl_Panic("%s called with shared object", "Tcl_SetByteArrayLength");
    }

    irPtr = TclFetchInternalRep(objPtr, &properByteArrayType);
    if (irPtr == NULL) {
	if (TCL_ERROR == SetByteArrayFromAny(NULL, numBytes, objPtr)) {
	    return NULL;
	}
	irPtr = TclFetchInternalRep(objPtr, &properByteArrayType);
    }

    byteArrayPtr = GET_BYTEARRAY(irPtr);
    if (numBytes > byteArrayPtr->allocated) {
	byteArrayPtr = (ByteArray *)Tcl_Realloc(byteArrayPtr,
		BYTEARRAY_SIZE(numBytes));
	byteArrayPtr->allocated = numBytes;
	SET_BYTEARRAY(irPtr, byteArrayPtr);
    }
    TclInvalidateStringRep(objPtr);
    byteArrayPtr->used = numBytes;
    return byteArrayPtr->bytes;
}

/*
 *----------------------------------------------------------------------
 *
 * MakeByteArray --
 *
 *	Generate a ByteArray internal rep from the string rep of objPtr.
 *	The generated byte sequence may have no more than limit bytes.
 *	A negative value for limit indicates no limit imposed. If
 *	boolean argument demandProper is true, then no byte sequence should
 *	be output to the caller (write NULL instead). When no bytes sequence
 *	is output and interp is not NULL, leave an error message and error
 *	code in interp explaining why a proper byte sequence could not be
 *	made.
 *
 * Results:
 *	Returns a boolean indicating whether the bytes generated (up to
 *	limit bytes) are a proper representation of (a limited prefix of)
 *	the string. Writes a pointer to the generated ByteArray to
 *	*byteArrayPtrPtr. If not NULL it needs to be released with Tcl_Free().
 *
 *----------------------------------------------------------------------
 */

static int
MakeByteArray(
    Tcl_Interp *interp,
    Tcl_Obj *objPtr,
    Tcl_Size limit,
    int demandProper,
    ByteArray **byteArrayPtrPtr)
{
    Tcl_Size length;
    const char *src = TclGetStringFromObj(objPtr, &length);
    Tcl_Size numBytes = (limit >= 0 && limit < length) ? limit : length;
    ByteArray *byteArrayPtr = (ByteArray *)Tcl_Alloc(BYTEARRAY_SIZE(numBytes));
    unsigned char *dst = byteArrayPtr->bytes;
    unsigned char *dstEnd = dst + numBytes;
    const char *srcEnd = src + length;
    int proper = 1;

    for (; src < srcEnd && dst < dstEnd; ) {
	int ch;
	Tcl_Size count = TclUtfToUniChar(src, &ch);

	if (ch > 255) {
	    proper = 0;
	    if (demandProper) {
		if (interp) {
		    Tcl_SetObjResult(interp, Tcl_ObjPrintf(
			    "expected byte sequence but character %"
			    TCL_Z_MODIFIER "u was '%1s' (U+%06X)",
			    dst - byteArrayPtr->bytes, src, ch));
		    Tcl_SetErrorCode(interp, "TCL", "VALUE", "BYTES", (char *)NULL);
		}
		Tcl_Free(byteArrayPtr);
		*byteArrayPtrPtr = NULL;
		return proper;
	    }
	}
	src += count;
	*dst++ = UCHAR(ch);
    }
    byteArrayPtr->used = dst - byteArrayPtr->bytes;
    byteArrayPtr->allocated = numBytes;

    *byteArrayPtrPtr = byteArrayPtr;
    return proper;
}

static Tcl_Obj *
TclNarrowToBytes(
    Tcl_Obj *objPtr)
{
    if (NULL == TclFetchInternalRep(objPtr, &properByteArrayType)) {
	Tcl_ObjInternalRep ir;
	ByteArray *byteArrayPtr;

	if (0 == MakeByteArray(NULL, objPtr, TCL_INDEX_NONE, 0, &byteArrayPtr)) {
	    TclNewObj(objPtr);
	    TclInvalidateStringRep(objPtr);
	}
	SET_BYTEARRAY(&ir, byteArrayPtr);
	Tcl_StoreInternalRep(objPtr, &properByteArrayType, &ir);
    }
    Tcl_IncrRefCount(objPtr);
    return objPtr;
}

/*
 *----------------------------------------------------------------------
 *
 * SetByteArrayFromAny --
 *
 *	Generate the ByteArray internal rep from the string rep.
 *
 * Results:
 *	Tcl return code indicating OK or ERROR.
 *
 * Side effects:
 *	A ByteArray struct may be stored as the internal rep of objPtr.
 *
 *----------------------------------------------------------------------
 */

static int
SetByteArrayFromAny(
    Tcl_Interp *interp,		/* For error reporting. */
    Tcl_Size limit,		/* Create no more than this many bytes */
    Tcl_Obj *objPtr)		/* The object to convert to type ByteArray. */
{
    ByteArray *byteArrayPtr;
    Tcl_ObjInternalRep ir;

    if (0 == MakeByteArray(interp, objPtr, limit, 1, &byteArrayPtr)) {
	return TCL_ERROR;
    }

    SET_BYTEARRAY(&ir, byteArrayPtr);
    Tcl_StoreInternalRep(objPtr, &properByteArrayType, &ir);
    return TCL_OK;
}

/*
 *----------------------------------------------------------------------
 *
 * FreeByteArrayInternalRep --
 *
 *	Deallocate the storage associated with a ByteArray data object's
 *	internal representation.
 *
 * Results:
 *	None.
 *
 * Side effects:
 *	Frees memory.
 *
 *----------------------------------------------------------------------
 */

static void
FreeProperByteArrayInternalRep(
    Tcl_Obj *objPtr)		/* Object with internal rep to free. */
{
    Tcl_Free(GET_BYTEARRAY(TclFetchInternalRep(objPtr, &properByteArrayType)));
}

/*
 *----------------------------------------------------------------------
 *
 * DupByteArrayInternalRep --
 *
 *	Initialize the internal representation of a ByteArray Tcl_Obj to a
 *	copy of the internal representation of an existing ByteArray object.
 *
 * Results:
 *	None.
 *
 * Side effects:
 *	Allocates memory.
 *
 *----------------------------------------------------------------------
 */

static void
DupProperByteArrayInternalRep(
    Tcl_Obj *srcPtr,		/* Object with internal rep to copy. */
    Tcl_Obj *copyPtr)		/* Object with internal rep to set. */
{
    Tcl_Size length;
    ByteArray *srcArrayPtr, *copyArrayPtr;
    Tcl_ObjInternalRep ir;

    srcArrayPtr = GET_BYTEARRAY(TclFetchInternalRep(srcPtr, &properByteArrayType));
    length = srcArrayPtr->used;

    copyArrayPtr = (ByteArray *)Tcl_Alloc(BYTEARRAY_SIZE(length));
    copyArrayPtr->used = length;
    copyArrayPtr->allocated = length;
    memcpy(copyArrayPtr->bytes, srcArrayPtr->bytes, length);

    SET_BYTEARRAY(&ir, copyArrayPtr);
    Tcl_StoreInternalRep(copyPtr, &properByteArrayType, &ir);
}

/*
 *----------------------------------------------------------------------
 *
 * UpdateStringOfByteArray --
 *
 *	Update the string representation for a ByteArray data object.
 *
 * Results:
 *	None.
 *
 * Side effects:
 *	The object's string is set to a valid string that results from the
 *	ByteArray-to-string conversion.
 *
 *----------------------------------------------------------------------
 */

static void
UpdateStringOfByteArray(
    Tcl_Obj *objPtr)		/* ByteArray object whose string rep to
				 * update. */
{
    const Tcl_ObjInternalRep *irPtr = TclFetchInternalRep(objPtr, &properByteArrayType);
    ByteArray *byteArrayPtr = GET_BYTEARRAY(irPtr);
    unsigned char *src = byteArrayPtr->bytes;
    Tcl_Size i, length = byteArrayPtr->used;
    Tcl_Size size = length;

    /*
     * How much space will string rep need?
     */

    for (i = 0; i < length; i++) {
	if ((src[i] == 0) || (src[i] > 127)) {
	    size++;
	}
    }

    if (size == length) {
	char *dst = Tcl_InitStringRep(objPtr, (char *)src, size);

	TclOOM(dst, size);
    } else {
	char *dst = Tcl_InitStringRep(objPtr, NULL, size);

	TclOOM(dst, size);
	for (i = 0; i < length; i++) {
	    dst += Tcl_UniCharToUtf(src[i], dst);
	}
    }
}

/*
 *----------------------------------------------------------------------
 *
 * TclAppendBytesToByteArray --
 *
 *	This function appends an array of bytes to a byte array object. Note
 *	that the object *must* be unshared, and the array of bytes *must not*
 *	refer to the object being appended to.
 *
 * Results:
 *	None.
 *
 * Side effects:
 *	Allocates enough memory for an array of bytes of the requested total
 *	size, or possibly larger. [Bug 2992970]
 *
 *----------------------------------------------------------------------
 */

void
TclAppendBytesToByteArray(
    Tcl_Obj *objPtr,
    const unsigned char *bytes,
    Tcl_Size len)
{
    ByteArray *byteArrayPtr;
    Tcl_Size needed;
    Tcl_ObjInternalRep *irPtr;

    if (Tcl_IsShared(objPtr)) {
	Tcl_Panic("%s called with shared object","TclAppendBytesToByteArray");
    }
    if (len < 0) {
	Tcl_Panic("%s must be called with definite number of bytes to append",
		"TclAppendBytesToByteArray");
    }
    if (len == 0) {
	/*
	 * Append zero bytes is a no-op.
	 */

	return;
    }

    irPtr = TclFetchInternalRep(objPtr, &properByteArrayType);
    if (irPtr == NULL) {
	if (TCL_ERROR == SetByteArrayFromAny(NULL, TCL_INDEX_NONE, objPtr)) {
	    Tcl_Panic("attempt to append bytes to non-bytearray");
	}
	irPtr = TclFetchInternalRep(objPtr, &properByteArrayType);
    }
    byteArrayPtr = GET_BYTEARRAY(irPtr);

    /*
     * If we need to, resize the allocated space in the byte array.
     */

    if ((BYTEARRAY_MAX_LEN - byteArrayPtr->used) < len) {
	/* Will wrap around !! */
	Tcl_Panic("max size of a byte array exceeded");
    }
    needed = byteArrayPtr->used + len;
    if (needed > byteArrayPtr->allocated) {
	Tcl_Size newCapacity;
	byteArrayPtr = (ByteArray *)
		TclReallocElemsEx(byteArrayPtr, needed, 1,
		offsetof(ByteArray, bytes), &newCapacity);
	byteArrayPtr->allocated = newCapacity;
	SET_BYTEARRAY(irPtr, byteArrayPtr);
    }

    if (bytes) {
	memcpy(byteArrayPtr->bytes + byteArrayPtr->used, bytes, len);
    }
    byteArrayPtr->used += len;
    TclInvalidateStringRep(objPtr);
}

/*
 *----------------------------------------------------------------------
 *
 * TclInitBinaryCmd --
 *
 *	This function is called to create the "binary" Tcl command. See the
 *	user documentation for details on what it does.
 *
 * Results:
 *	A command token for the new command.
 *
 * Side effects:
 *	Creates a new binary command as a mapped ensemble.
 *
 *----------------------------------------------------------------------
 */

Tcl_Command
TclInitBinaryCmd(
    Tcl_Interp *interp)
{
    Tcl_Command binaryEnsemble;

    binaryEnsemble = TclMakeEnsemble(interp, "binary", binaryMap);
    TclMakeEnsemble(interp, "binary encode", encodeMap);
    TclMakeEnsemble(interp, "binary decode", decodeMap);
    return binaryEnsemble;
}

/*
 *----------------------------------------------------------------------
 *
 * BinaryFormatCmd --
 *
 *	This procedure implements the "binary format" Tcl command.
 *
 * Results:
 *	A standard Tcl result.
 *
 * Side effects:
 *	See the user documentation.
 *
 *----------------------------------------------------------------------
 */

static int
BinaryFormatCmd(
    TCL_UNUSED(void *),
    Tcl_Interp *interp,		/* Current interpreter. */
    int objc,			/* Number of arguments. */
    Tcl_Obj *const objv[])	/* Argument objects. */
{
    int arg;			/* Index of next argument to consume. */
    int value = 0;		/* Current integer value to be packed.
				 * Initialized to avoid compiler warning. */
    char cmd;			/* Current format character. */
    Tcl_Size count;		/* Count associated with current format
				 * character. */
    int flags;			/* Format field flags */
    const char *format;		/* Pointer to current position in format
				 * string. */
    Tcl_Obj *resultPtr = NULL;	/* Object holding result buffer. */
    unsigned char *buffer;	/* Start of result buffer. */
    unsigned char *cursor;	/* Current position within result buffer. */
    unsigned char *maxPos;	/* Greatest position within result buffer that
				 * cursor has visited.*/
    const char *errorString;
    const char *errorValue, *str;
    Tcl_Size offset, size, length;

    if (objc < 2) {
	Tcl_WrongNumArgs(interp, 1, objv, "formatString ?arg ...?");
	return TCL_ERROR;
    }

    /*
     * To avoid copying the data, we format the string in two passes. The
     * first pass computes the size of the output buffer. The second pass
     * places the formatted data into the buffer.
     */

    format = TclGetString(objv[1]);
    arg = 2;
    offset = 0;
    length = 0;
    while (*format != '\0') {
	str = format;
	flags = 0;
	if (!GetFormatSpec(&format, &cmd, &count, &flags)) {
	    break;
	}
	switch (cmd) {
	case 'a':
	case 'A':
	case 'b':
	case 'B':
	case 'h':
	case 'H':
	    /*
	     * For string-type specifiers, the count corresponds to the number
	     * of bytes in a single argument.
	     */

	    if (arg >= objc) {
		goto badIndex;
	    }
	    if (count == BINARY_ALL) {
		if (Tcl_GetBytesFromObj(NULL, objv[arg], &count) == NULL) {
		    count = Tcl_GetCharLength(objv[arg]);
		}
	    } else if (count == BINARY_NOCOUNT) {
		count = 1;
	    }
	    arg++;
	    if (cmd == 'a' || cmd == 'A') {
		offset += count;
	    } else if (cmd == 'b' || cmd == 'B') {
		offset += (count + 7) / 8;
	    } else {
		offset += (count + 1) / 2;
	    }
	    break;
	case 'c':
	    size = 1;
	    goto doNumbers;
	case 't':
	case 's':
	case 'S':
	    size = 2;
	    goto doNumbers;
	case 'n':
	case 'i':
	case 'I':
	    size = 4;
	    goto doNumbers;
	case 'm':
	case 'w':
	case 'W':
	    size = 8;
	    goto doNumbers;
	case 'r':
	case 'R':
	case 'f':
	    size = sizeof(float);
	    goto doNumbers;
	case 'q':
	case 'Q':
	case 'd':
	    size = sizeof(double);

	doNumbers:
	    if (arg >= objc) {
		goto badIndex;
	    }

	    /*
	     * For number-type specifiers, the count corresponds to the number
	     * of elements in the list stored in a single argument. If no
	     * count is specified, then the argument is taken as a single
	     * non-list value.
	     */

	    if (count == BINARY_NOCOUNT) {
		arg++;
		count = 1;
	    } else {
		Tcl_Size listc;
		Tcl_Obj **listv;

		/*
		 * The macro evals its args more than once: avoid arg++
		 */

		if (TclListObjLength(interp, objv[arg], &listc) != TCL_OK) {
		    return TCL_ERROR;
		}

		if (count == BINARY_ALL) {
		    count = listc;
		} else if (count > listc) {
		    Tcl_SetObjResult(interp, Tcl_NewStringObj(
			    "number of elements in list does not match count",
			    -1));
		    return TCL_ERROR;
		}
		if (TclListObjGetElements(interp, objv[arg], &listc,
			&listv) != TCL_OK) {
		    return TCL_ERROR;
		}
		arg++;
	    }
	    offset += count*size;
	    break;

	case 'x':
	    if (count == BINARY_ALL) {
		Tcl_SetObjResult(interp, Tcl_NewStringObj(
			"cannot use \"*\" in format string with \"x\"", -1));
		return TCL_ERROR;
	    } else if (count == BINARY_NOCOUNT) {
		count = 1;
	    }
	    offset += count;
	    break;
	case 'X':
	    if (count == BINARY_NOCOUNT) {
		count = 1;
	    }
	    if ((count > offset) || (count == BINARY_ALL)) {
		count = offset;
	    }
	    if (offset > length) {
		length = offset;
	    }
	    offset -= count;
	    break;
	case '@':
	    if (offset > length) {
		length = offset;
	    }
	    if (count == BINARY_ALL) {
		offset = length;
	    } else if (count == BINARY_NOCOUNT) {
		goto badCount;
	    } else {
		offset = count;
	    }
	    break;
	default:
	    errorString = str;
	    goto badField;
	}
    }
    if (offset > length) {
	length = offset;
    }
    if (length == 0) {
	return TCL_OK;
    }

    /*
     * Prepare the result object by preallocating the calculated number of
     * bytes and filling with nulls.
     */

    TclNewObj(resultPtr);
    buffer = Tcl_SetByteArrayLength(resultPtr, length);
    memset(buffer, 0, length);

    /*
     * Pack the data into the result object. Note that we can skip the error
     * checking during this pass, since we have already parsed the string
     * once.
     */

    arg = 2;
    format = TclGetString(objv[1]);
    cursor = buffer;
    maxPos = cursor;
    while (*format != 0) {
	flags = 0;
	if (!GetFormatSpec(&format, &cmd, &count, &flags)) {
	    break;
	}
	if ((count == 0) && (cmd != '@')) {
	    if (cmd != 'x') {
		arg++;
	    }
	    continue;
	}
	switch (cmd) {
	case 'a':
	case 'A': {
	    char pad = (char) (cmd == 'a' ? '\0' : ' ');
	    unsigned char *bytes;
	    Tcl_Obj *copy = TclNarrowToBytes(objv[arg++]);

	    bytes = Tcl_GetBytesFromObj(NULL, copy, &length);

	    if (count == BINARY_ALL) {
		count = length;
	    } else if (count == BINARY_NOCOUNT) {
		count = 1;
	    }
	    if (length >= count) {
		memcpy(cursor, bytes, count);
	    } else {
		memcpy(cursor, bytes, length);
		memset(cursor + length, pad, count - length);
	    }
	    cursor += count;
	    Tcl_DecrRefCount(copy);
	    break;
	}
	case 'b':
	case 'B': {
	    unsigned char *last;

	    str = TclGetStringFromObj(objv[arg], &length);
	    arg++;
	    if (count == BINARY_ALL) {
		count = length;
	    } else if (count == BINARY_NOCOUNT) {
		count = 1;
	    }
	    last = cursor + ((count + 7) / 8);
	    if (count > length) {
		count = length;
	    }
	    value = 0;
	    errorString = "binary";
	    if (cmd == 'B') {
		for (offset = 0; offset < count; offset++) {
		    value <<= 1;
		    if (str[offset] == '1') {
			value |= 1;
		    } else if (str[offset] != '0') {
			errorValue = str;
			Tcl_DecrRefCount(resultPtr);
			goto badValue;
		    }
		    if (((offset + 1) % 8) == 0) {
			*cursor++ = UCHAR(value);
			value = 0;
		    }
		}
	    } else {
		for (offset = 0; offset < count; offset++) {
		    value >>= 1;
		    if (str[offset] == '1') {
			value |= 128;
		    } else if (str[offset] != '0') {
			errorValue = str;
			Tcl_DecrRefCount(resultPtr);
			goto badValue;
		    }
		    if (!((offset + 1) % 8)) {
			*cursor++ = UCHAR(value);
			value = 0;
		    }
		}
	    }
	    if ((offset % 8) != 0) {
		if (cmd == 'B') {
		    value <<= 8 - (offset % 8);
		} else {
		    value >>= 8 - (offset % 8);
		}
		*cursor++ = UCHAR(value);
	    }
	    while (cursor < last) {
		*cursor++ = '\0';
	    }
	    break;
	}
	case 'h':
	case 'H': {
	    unsigned char *last;
	    int c;

	    str = TclGetStringFromObj(objv[arg], &length);
	    arg++;
	    if (count == BINARY_ALL) {
		count = length;
	    } else if (count == BINARY_NOCOUNT) {
		count = 1;
	    }
	    last = cursor + ((count + 1) / 2);
	    if (count > length) {
		count = length;
	    }
	    value = 0;
	    errorString = "hexadecimal";
	    if (cmd == 'H') {
		for (offset = 0; offset < count; offset++) {
		    value <<= 4;
		    if (!isxdigit(UCHAR(str[offset]))) {     /* INTL: digit */
			errorValue = str;
			Tcl_DecrRefCount(resultPtr);
			goto badValue;
		    }
		    c = str[offset] - '0';
		    if (c > 9) {
			c += ('0' - 'A') + 10;
		    }
		    if (c > 16) {
			c += ('A' - 'a');
		    }
		    value |= (c & 0xF);
		    if (offset % 2) {
			*cursor++ = (char) value;
			value = 0;
		    }
		}
	    } else {
		for (offset = 0; offset < count; offset++) {
		    value >>= 4;

		    if (!isxdigit(UCHAR(str[offset]))) {     /* INTL: digit */
			errorValue = str;
			Tcl_DecrRefCount(resultPtr);
			goto badValue;
		    }
		    c = str[offset] - '0';
		    if (c > 9) {
			c += ('0' - 'A') + 10;
		    }
		    if (c > 16) {
			c += ('A' - 'a');
		    }
		    value |= ((c << 4) & 0xF0);
		    if (offset % 2) {
			*cursor++ = UCHAR(value & 0xFF);
			value = 0;
		    }
		}
	    }
	    if (offset % 2) {
		if (cmd == 'H') {
		    value <<= 4;
		} else {
		    value >>= 4;
		}
		*cursor++ = UCHAR(value);
	    }

	    while (cursor < last) {
		*cursor++ = '\0';
	    }
	    break;
	}
	case 'c':
	case 't':
	case 's':
	case 'S':
	case 'n':
	case 'i':
	case 'I':
	case 'm':
	case 'w':
	case 'W':
	case 'r':
	case 'R':
	case 'd':
	case 'q':
	case 'Q':
	case 'f': {
	    Tcl_Size listc, i;
	    Tcl_Obj **listv;

	    if (count == BINARY_NOCOUNT) {
		/*
		 * Note that we are casting away the const-ness of objv, but
		 * this is safe since we aren't going to modify the array.
		 */

		listv = (Tcl_Obj **) (objv + arg);
		listc = 1;
		count = 1;
	    } else {
		TclListObjGetElements(interp, objv[arg], &listc, &listv);
		if (count == BINARY_ALL) {
		    count = listc;
		}
	    }
	    arg++;
	    for (i = 0; i < count; i++) {
		if (FormatNumber(interp, cmd, listv[i], &cursor) != TCL_OK) {
		    Tcl_DecrRefCount(resultPtr);
		    return TCL_ERROR;
		}
	    }
	    break;
	}
	case 'x':
	    if (count == BINARY_NOCOUNT) {
		count = 1;
	    }
	    memset(cursor, 0, count);
	    cursor += count;
	    break;
	case 'X':
	    if (cursor > maxPos) {
		maxPos = cursor;
	    }
	    if (count == BINARY_NOCOUNT) {
		count = 1;
	    }
	    if ((count == BINARY_ALL) || (count > (cursor - buffer))) {
		cursor = buffer;
	    } else {
		cursor -= count;
	    }
	    break;
	case '@':
	    if (cursor > maxPos) {
		maxPos = cursor;
	    }
	    if (count == BINARY_ALL) {
		cursor = maxPos;
	    } else {
		cursor = buffer + count;
	    }
	    break;
	}
    }
    Tcl_SetObjResult(interp, resultPtr);
    return TCL_OK;

  badValue:
    Tcl_ResetResult(interp);
    Tcl_SetObjResult(interp, Tcl_ObjPrintf(
	    "expected %s string but got \"%s\" instead",
	    errorString, errorValue));
    return TCL_ERROR;

  badCount:
    errorString = "missing count for \"@\" field specifier";
    goto error;

  badIndex:
    errorString = "not enough arguments for all format specifiers";
    goto error;

  badField:
    {
	Tcl_UniChar ch = 0;
	char buf[5] = "";

	TclUtfToUniChar(errorString, &ch);
	buf[Tcl_UniCharToUtf(ch, buf)] = '\0';
	Tcl_SetObjResult(interp, Tcl_ObjPrintf(
		"bad field specifier \"%s\"", buf));
	return TCL_ERROR;
    }

  error:
    Tcl_SetObjResult(interp, Tcl_NewStringObj(errorString, -1));
    return TCL_ERROR;
}

/*
 *----------------------------------------------------------------------
 *
 * BinaryScanCmd --
 *
 *	This procedure implements the "binary scan" Tcl command.
 *
 * Results:
 *	A standard Tcl result.
 *
 * Side effects:
 *	See the user documentation.
 *
 *----------------------------------------------------------------------
 */

static int
BinaryScanCmd(
    TCL_UNUSED(void *),
    Tcl_Interp *interp,		/* Current interpreter. */
    int objc,			/* Number of arguments. */
    Tcl_Obj *const objv[])	/* Argument objects. */
{
    int arg;			/* Index of next argument to consume. */
    int value = 0;		/* Current integer value to be packed.
				 * Initialized to avoid compiler warning. */
    char cmd;			/* Current format character. */
    Tcl_Size count;		/* Count associated with current format
				 * character. */
    int flags;			/* Format field flags */
    const char *format;		/* Pointer to current position in format
				 * string. */
    Tcl_Obj *resultPtr = NULL;	/* Object holding result buffer. */
    unsigned char *buffer;	/* Start of result buffer. */
    const char *errorString;
    const char *str;
    Tcl_Size offset, size, length = 0, i;

    Tcl_Obj *valuePtr, *elementPtr;
    Tcl_HashTable numberCacheHash;
    Tcl_HashTable *numberCachePtr;

    if (objc < 3) {
	Tcl_WrongNumArgs(interp, 1, objv,
		"value formatString ?varName ...?");
	return TCL_ERROR;
    }
    buffer = Tcl_GetBytesFromObj(interp, objv[1], &length);
    if (buffer == NULL) {
	return TCL_ERROR;
    }
    numberCachePtr = &numberCacheHash;
    Tcl_InitHashTable(numberCachePtr, TCL_ONE_WORD_KEYS);
    format = TclGetString(objv[2]);
    arg = 3;
    offset = 0;
    while (*format != '\0') {
	str = format;
	flags = 0;
	if (!GetFormatSpec(&format, &cmd, &count, &flags)) {
	    goto done;
	}
	switch (cmd) {
	case 'a':
	case 'A':
	case 'C': {
	    unsigned char *src;

	    if (arg >= objc) {
		DeleteScanNumberCache(numberCachePtr);
		goto badIndex;
	    }
	    if (count == BINARY_ALL) {
		count = length - offset;
	    } else {
		if (count == BINARY_NOCOUNT) {
		    count = 1;
		}
		if (count > (length - offset)) {
		    goto done;
		}
	    }

	    src = buffer + offset;
	    size = count;

	    /*
	     * Apply C string semantics or trim trailing
	     * nulls and spaces, if necessary.
	     */

	    if (cmd == 'C') {
		for (i = 0; i < size; i++) {
		    if (src[i] == '\0') {
			size = i;
			break;
		    }
		}
	    } else if (cmd == 'A') {
		while (size > 0) {
		    if (src[size - 1] != '\0' && src[size - 1] != ' ') {
			break;
		    }
		    size--;
		}
	    }

	    /*
	     * Have to do this #ifdef-fery because (as part of defining
	     * Tcl_NewByteArrayObj) we removed the #def that hides this stuff
	     * normally. If this code ever gets copied to another file, it
	     * should be changed back to the simpler version.
	     */

#ifdef TCL_MEM_DEBUG
	    valuePtr = Tcl_DbNewByteArrayObj(src, size, __FILE__, __LINE__);
#else
	    valuePtr = Tcl_NewByteArrayObj(src, size);
#endif /* TCL_MEM_DEBUG */

	    resultPtr = Tcl_ObjSetVar2(interp, objv[arg], NULL, valuePtr,
		    TCL_LEAVE_ERR_MSG);
	    arg++;
	    if (resultPtr == NULL) {
		DeleteScanNumberCache(numberCachePtr);
		return TCL_ERROR;
	    }
	    offset += count;
	    break;
	}
	case 'b':
	case 'B': {
	    unsigned char *src;
	    char *dest;

	    if (arg >= objc) {
		DeleteScanNumberCache(numberCachePtr);
		goto badIndex;
	    }
	    if (count == BINARY_ALL) {
		count = (length - offset) * 8;
	    } else {
		if (count == BINARY_NOCOUNT) {
		    count = 1;
		}
		if (count > (length - offset) * 8) {
		    goto done;
		}
	    }
	    src = buffer + offset;
	    TclNewObj(valuePtr);
	    Tcl_SetObjLength(valuePtr, count);
	    dest = TclGetString(valuePtr);

	    if (cmd == 'b') {
		for (i = 0; i < count; i++) {
		    if (i % 8) {
			value >>= 1;
		    } else {
			value = *src++;
		    }
		    *dest++ = (char) ((value & 1) ? '1' : '0');
		}
	    } else {
		for (i = 0; i < count; i++) {
		    if (i % 8) {
			value <<= 1;
		    } else {
			value = *src++;
		    }
		    *dest++ = (char) ((value & 0x80) ? '1' : '0');
		}
	    }

	    resultPtr = Tcl_ObjSetVar2(interp, objv[arg], NULL, valuePtr,
		    TCL_LEAVE_ERR_MSG);
	    arg++;
	    if (resultPtr == NULL) {
		DeleteScanNumberCache(numberCachePtr);
		return TCL_ERROR;
	    }
	    offset += (count + 7) / 8;
	    break;
	}
	case 'h':
	case 'H': {
	    char *dest;
	    unsigned char *src;
	    static const char hexdigit[] = "0123456789abcdef";

	    if (arg >= objc) {
		DeleteScanNumberCache(numberCachePtr);
		goto badIndex;
	    }
	    if (count == BINARY_ALL) {
		count = (length - offset)*2;
	    } else {
		if (count == BINARY_NOCOUNT) {
		    count = 1;
		}
		if (count > (length - offset)*2) {
		    goto done;
		}
	    }
	    src = buffer + offset;
	    TclNewObj(valuePtr);
	    Tcl_SetObjLength(valuePtr, count);
	    dest = TclGetString(valuePtr);

	    if (cmd == 'h') {
		for (i = 0; i < count; i++) {
		    if (i % 2) {
			value >>= 4;
		    } else {
			value = *src++;
		    }
		    *dest++ = hexdigit[value & 0xF];
		}
	    } else {
		for (i = 0; i < count; i++) {
		    if (i % 2) {
			value <<= 4;
		    } else {
			value = *src++;
		    }
		    *dest++ = hexdigit[(value >> 4) & 0xF];
		}
	    }

	    resultPtr = Tcl_ObjSetVar2(interp, objv[arg], NULL, valuePtr,
		    TCL_LEAVE_ERR_MSG);
	    arg++;
	    if (resultPtr == NULL) {
		DeleteScanNumberCache(numberCachePtr);
		return TCL_ERROR;
	    }
	    offset += (count + 1) / 2;
	    break;
	}
	case 'c':
	    size = 1;
	    goto scanNumber;
	case 't':
	case 's':
	case 'S':
	    size = 2;
	    goto scanNumber;
	case 'n':
	case 'i':
	case 'I':
	    size = 4;
	    goto scanNumber;
	case 'm':
	case 'w':
	case 'W':
	    size = 8;
	    goto scanNumber;
	case 'r':
	case 'R':
	case 'f':
	    size = sizeof(float);
	    goto scanNumber;
	case 'q':
	case 'Q':
	case 'd': {
	    unsigned char *src;

	    size = sizeof(double);
	    /* fall through */

	scanNumber:
	    if (arg >= objc) {
		DeleteScanNumberCache(numberCachePtr);
		goto badIndex;
	    }
	    if (count == BINARY_NOCOUNT) {
		if (length < (size + offset)) {
		    goto done;
		}
		valuePtr = ScanNumber(buffer+offset, cmd, flags,
			&numberCachePtr);
		offset += size;
	    } else {
		if (count == BINARY_ALL) {
		    count = (length - offset) / size;
		}
		if ((length - offset) < (count * size)) {
		    goto done;
		}
		TclNewObj(valuePtr);
		src = buffer + offset;
		for (i = 0; i < count; i++) {
		    elementPtr = ScanNumber(src, cmd, flags, &numberCachePtr);
		    src += size;
		    Tcl_ListObjAppendElement(NULL, valuePtr, elementPtr);
		}
		offset += count * size;
	    }

	    resultPtr = Tcl_ObjSetVar2(interp, objv[arg], NULL, valuePtr,
		    TCL_LEAVE_ERR_MSG);
	    arg++;
	    if (resultPtr == NULL) {
		DeleteScanNumberCache(numberCachePtr);
		return TCL_ERROR;
	    }
	    break;
	}
	case 'x':
	    if (count == BINARY_NOCOUNT) {
		count = 1;
	    }
	    if ((count == BINARY_ALL) || (count > (length - offset))) {
		offset = length;
	    } else {
		offset += count;
	    }
	    break;
	case 'X':
	    if (count == BINARY_NOCOUNT) {
		count = 1;
	    }
	    if ((count == BINARY_ALL) || (count > offset)) {
		offset = 0;
	    } else {
		offset -= count;
	    }
	    break;
	case '@':
	    if (count == BINARY_NOCOUNT) {
		DeleteScanNumberCache(numberCachePtr);
		goto badCount;
	    }
	    if ((count == BINARY_ALL) || (count > length)) {
		offset = length;
	    } else {
		offset = count;
	    }
	    break;
	default:
	    DeleteScanNumberCache(numberCachePtr);
	    errorString = str;
	    goto badField;
	}
    }

    /*
     * Set the result to the last position of the cursor.
     */

  done:
    Tcl_SetObjResult(interp, Tcl_NewWideIntObj(arg - 3));
    DeleteScanNumberCache(numberCachePtr);

    return TCL_OK;

  badCount:
    errorString = "missing count for \"@\" field specifier";
    goto error;

  badIndex:
    errorString = "not enough arguments for all format specifiers";
    goto error;

  badField:
    {
	Tcl_UniChar ch = 0;
	char buf[5] = "";

	TclUtfToUniChar(errorString, &ch);
	buf[Tcl_UniCharToUtf(ch, buf)] = '\0';
	Tcl_SetObjResult(interp, Tcl_ObjPrintf(
		"bad field specifier \"%s\"", buf));
	return TCL_ERROR;
    }

  error:
    Tcl_SetObjResult(interp, Tcl_NewStringObj(errorString, -1));
    return TCL_ERROR;
}

/*
 *----------------------------------------------------------------------
 *
 * GetFormatSpec --
 *
 *	This function parses the format strings used in the binary format and
 *	scan commands.
 *
 * Results:
 *	Moves the formatPtr to the start of the next command. Returns the
 *	current command character and count in cmdPtr and countPtr. The count
 *	is set to BINARY_ALL if the count character was '*' or BINARY_NOCOUNT
 *	if no count was specified. Returns 1 on success, or 0 if the string
 *	did not have a format specifier.
 *
 * Side effects:
 *	None.
 *
 *----------------------------------------------------------------------
 */

static int
GetFormatSpec(
    const char **formatPtr,	/* Pointer to format string. */
    char *cmdPtr,		/* Pointer to location of command char. */
    Tcl_Size *countPtr,		/* Pointer to repeat count value. */
    int *flagsPtr)		/* Pointer to field flags */
{
    /*
     * Skip any leading blanks.
     */

    while (**formatPtr == ' ') {
	(*formatPtr)++;
    }

    /*
     * The string was empty, except for whitespace, so fail.
     */

    if (!(**formatPtr)) {
	return 0;
    }

    /*
     * Extract the command character and any trailing digits or '*'.
     */

    *cmdPtr = **formatPtr;
    (*formatPtr)++;
    if (**formatPtr == 'u') {
	(*formatPtr)++;
	*flagsPtr |= BINARY_UNSIGNED;
    }
    if (**formatPtr == '*') {
	(*formatPtr)++;
	*countPtr = BINARY_ALL;
    } else if (isdigit(UCHAR(**formatPtr))) { /* INTL: digit */
	unsigned long long count;

	errno = 0;
	count = strtoull(*formatPtr, (char **) formatPtr, 10);
	if (errno || (count > TCL_SIZE_MAX)) {
	    *countPtr = TCL_SIZE_MAX;
	} else {
	    *countPtr = count;
	}
    } else {
	*countPtr = BINARY_NOCOUNT;
    }
    return 1;
}

/*
 *----------------------------------------------------------------------
 *
 * NeedReversing --
 *
 *	This routine determines, if bytes of a number need to be re-ordered,
 *	and returns a numeric code indicating the re-ordering to be done.
 *	This depends on the endianness of the machine and the desired format.
 *	It is in effect a table (whose contents depend on the endianness of
 *	the system) describing whether a value needs reversing or not. Anyone
 *	porting the code to a big-endian platform should take care to make
 *	sure that they define WORDS_BIGENDIAN though this is already done by
 *	configure for the Unix build; little-endian platforms (including
 *	Windows) don't need to do anything.
 *
 * Results:
 *	0	No re-ordering needed.
 *	1	Reverse the bytes:	01234567 <-> 76543210 (little to big)
 *	2	Apply this re-ordering: 01234567 <-> 45670123 (Nokia to little)
 *	3	Apply this re-ordering: 01234567 <-> 32107654 (Nokia to big)
 *
 * Side effects:
 *	None
 *
 *----------------------------------------------------------------------
 */

static int
NeedReversing(
    int format)
{
    switch (format) {
	/* native floats and doubles: never reverse */
    case 'd':
    case 'f':
	/* big endian ints: never reverse */
    case 'I':
    case 'S':
    case 'W':
#ifdef WORDS_BIGENDIAN
	/* native ints: reverse if we're little-endian */
    case 'n':
    case 't':
    case 'm':
	/* f: reverse if we're little-endian */
    case 'Q':
    case 'R':
#else /* !WORDS_BIGENDIAN */
	/* small endian floats: reverse if we're big-endian */
    case 'r':
#endif /* WORDS_BIGENDIAN */
	return 0;

#ifdef WORDS_BIGENDIAN
	/* small endian floats: reverse if we're big-endian */
    case 'q':
    case 'r':
#else /* !WORDS_BIGENDIAN */
	/* native ints: reverse if we're little-endian */
    case 'n':
    case 't':
    case 'm':
	/* f: reverse if we're little-endian */
    case 'R':
#endif /* WORDS_BIGENDIAN */
	/* small endian ints: always reverse */
    case 'i':
    case 's':
    case 'w':
	return 1;

#ifndef WORDS_BIGENDIAN
    /*
     * The Q and q formats need special handling to account for the unusual
     * byte ordering of 8-byte floats on Nokia 770 systems, which claim to be
     * little-endian, but also reverse word order.
     */

    case 'Q':
	if (TclNokia770Doubles()) {
	    return 3;
	}
	return 1;
    case 'q':
	if (TclNokia770Doubles()) {
	    return 2;
	}
	return 0;
#endif
    }

    Tcl_Panic("unexpected fallthrough");
    return 0;
}

/*
 *----------------------------------------------------------------------
 *
 * CopyNumber --
 *
 *	This routine is called by FormatNumber and ScanNumber to copy a
 *	floating-point number. If required, bytes are reversed while copying.
 *	The behaviour is only fully defined when used with IEEE float and
 *	double values (guaranteed to be 4 and 8 bytes long, respectively.)
 *
 * Results:
 *	None
 *
 * Side effects:
 *	Copies length bytes
 *
 *----------------------------------------------------------------------
 */

static void
CopyNumber(
    const void *from,		/* source */
    void *to,			/* destination */
    size_t length,		/* Number of bytes to copy */
    int type)			/* What type of thing are we copying? */
{
    switch (NeedReversing(type)) {
    case 0:
	memcpy(to, from, length);
	break;
    case 1: {
	const unsigned char *fromPtr = (const unsigned char *)from;
	unsigned char *toPtr = (unsigned char *)to;

	switch (length) {
	case 4:
	    toPtr[0] = fromPtr[3];
	    toPtr[1] = fromPtr[2];
	    toPtr[2] = fromPtr[1];
	    toPtr[3] = fromPtr[0];
	    break;
	case 8:
	    toPtr[0] = fromPtr[7];
	    toPtr[1] = fromPtr[6];
	    toPtr[2] = fromPtr[5];
	    toPtr[3] = fromPtr[4];
	    toPtr[4] = fromPtr[3];
	    toPtr[5] = fromPtr[2];
	    toPtr[6] = fromPtr[1];
	    toPtr[7] = fromPtr[0];
	    break;
	}
	break;
    }
    case 2: {
	const unsigned char *fromPtr = (const unsigned char *)from;
	unsigned char *toPtr = (unsigned char *)to;

	toPtr[0] = fromPtr[4];
	toPtr[1] = fromPtr[5];
	toPtr[2] = fromPtr[6];
	toPtr[3] = fromPtr[7];
	toPtr[4] = fromPtr[0];
	toPtr[5] = fromPtr[1];
	toPtr[6] = fromPtr[2];
	toPtr[7] = fromPtr[3];
	break;
    }
    case 3: {
	const unsigned char *fromPtr = (const unsigned char *)from;
	unsigned char *toPtr = (unsigned char *)to;

	toPtr[0] = fromPtr[3];
	toPtr[1] = fromPtr[2];
	toPtr[2] = fromPtr[1];
	toPtr[3] = fromPtr[0];
	toPtr[4] = fromPtr[7];
	toPtr[5] = fromPtr[6];
	toPtr[6] = fromPtr[5];
	toPtr[7] = fromPtr[4];
	break;
    }
    }
}

/*
 *----------------------------------------------------------------------
 *
 * FormatNumber --
 *
 *	This routine is called by Tcl_BinaryObjCmd to format a number into a
 *	location pointed at by cursor.
 *
 * Results:
 *	A standard Tcl result.
 *
 * Side effects:
 *	Moves the cursor to the next location to be written into.
 *
 *----------------------------------------------------------------------
 */

static int
FormatNumber(
    Tcl_Interp *interp,		/* Current interpreter, used to report
				 * errors. */
    int type,			/* Type of number to format. */
    Tcl_Obj *src,		/* Number to format. */
    unsigned char **cursorPtr)	/* Pointer to index into destination buffer. */
{
    double dvalue;
    Tcl_WideInt wvalue;
    float fvalue;

    switch (type) {
    case 'd':
    case 'q':
    case 'Q':
	/*
	 * Double-precision floating point values. Tcl_GetDoubleFromObj
	 * returns TCL_ERROR for NaN, but we can check by comparing the
	 * object's type pointer.
	 */

	if (Tcl_GetDoubleFromObj(interp, src, &dvalue) != TCL_OK) {
	    const Tcl_ObjInternalRep *irPtr = TclFetchInternalRep(src, &tclDoubleType);
	    if (irPtr == NULL) {
		return TCL_ERROR;
	    }
	    dvalue = irPtr->doubleValue;
	}
	CopyNumber(&dvalue, *cursorPtr, sizeof(double), type);
	*cursorPtr += sizeof(double);
	return TCL_OK;

    case 'f':
    case 'r':
    case 'R':
	/*
	 * Single-precision floating point values. Tcl_GetDoubleFromObj
	 * returns TCL_ERROR for NaN, but we can check by comparing the
	 * object's type pointer.
	 */

	if (Tcl_GetDoubleFromObj(interp, src, &dvalue) != TCL_OK) {
	    const Tcl_ObjInternalRep *irPtr = TclFetchInternalRep(src, &tclDoubleType);

	    if (irPtr == NULL) {
		return TCL_ERROR;
	    }
	    dvalue = irPtr->doubleValue;
	}

	/*
	 * Because some compilers will generate floating point exceptions on
	 * an overflow cast (e.g. Borland), we restrict the values to the
	 * valid range for float.
	 */

	if (fabs(dvalue) > (double) FLT_MAX) {
	    if (fabs(dvalue) > (FLT_MAX + pow(2, (FLT_MAX_EXP - FLT_MANT_DIG - 1)))) {
		fvalue = (dvalue >= 0.0) ? INFINITY : -INFINITY;	// c99
	    } else {
	    fvalue = (dvalue >= 0.0) ? FLT_MAX : -FLT_MAX;
	    }
	} else {
	    fvalue = (float) dvalue;
	}
	CopyNumber(&fvalue, *cursorPtr, sizeof(float), type);
	*cursorPtr += sizeof(float);
	return TCL_OK;

	/*
	 * 64-bit integer values.
	 */
    case 'w':
    case 'W':
    case 'm':
	if (TclGetWideBitsFromObj(interp, src, &wvalue) != TCL_OK) {
	    return TCL_ERROR;
	}
	if (NeedReversing(type)) {
	    *(*cursorPtr)++ = UCHAR(wvalue);
	    *(*cursorPtr)++ = UCHAR(wvalue >> 8);
	    *(*cursorPtr)++ = UCHAR(wvalue >> 16);
	    *(*cursorPtr)++ = UCHAR(wvalue >> 24);
	    *(*cursorPtr)++ = UCHAR(wvalue >> 32);
	    *(*cursorPtr)++ = UCHAR(wvalue >> 40);
	    *(*cursorPtr)++ = UCHAR(wvalue >> 48);
	    *(*cursorPtr)++ = UCHAR(wvalue >> 56);
	} else {
	    *(*cursorPtr)++ = UCHAR(wvalue >> 56);
	    *(*cursorPtr)++ = UCHAR(wvalue >> 48);
	    *(*cursorPtr)++ = UCHAR(wvalue >> 40);
	    *(*cursorPtr)++ = UCHAR(wvalue >> 32);
	    *(*cursorPtr)++ = UCHAR(wvalue >> 24);
	    *(*cursorPtr)++ = UCHAR(wvalue >> 16);
	    *(*cursorPtr)++ = UCHAR(wvalue >> 8);
	    *(*cursorPtr)++ = UCHAR(wvalue);
	}
	return TCL_OK;

	/*
	 * 32-bit integer values.
	 */
    case 'i':
    case 'I':
    case 'n':
	if (TclGetWideBitsFromObj(interp, src, &wvalue) != TCL_OK) {
	    return TCL_ERROR;
	}
	if (NeedReversing(type)) {
	    *(*cursorPtr)++ = UCHAR(wvalue);
	    *(*cursorPtr)++ = UCHAR(wvalue >> 8);
	    *(*cursorPtr)++ = UCHAR(wvalue >> 16);
	    *(*cursorPtr)++ = UCHAR(wvalue >> 24);
	} else {
	    *(*cursorPtr)++ = UCHAR(wvalue >> 24);
	    *(*cursorPtr)++ = UCHAR(wvalue >> 16);
	    *(*cursorPtr)++ = UCHAR(wvalue >> 8);
	    *(*cursorPtr)++ = UCHAR(wvalue);
	}
	return TCL_OK;

	/*
	 * 16-bit integer values.
	 */
    case 's':
    case 'S':
    case 't':
	if (TclGetWideBitsFromObj(interp, src, &wvalue) != TCL_OK) {
	    return TCL_ERROR;
	}
	if (NeedReversing(type)) {
	    *(*cursorPtr)++ = UCHAR(wvalue);
	    *(*cursorPtr)++ = UCHAR(wvalue >> 8);
	} else {
	    *(*cursorPtr)++ = UCHAR(wvalue >> 8);
	    *(*cursorPtr)++ = UCHAR(wvalue);
	}
	return TCL_OK;

	/*
	 * 8-bit integer values.
	 */
    case 'c':
	if (TclGetWideBitsFromObj(interp, src, &wvalue) != TCL_OK) {
	    return TCL_ERROR;
	}
	*(*cursorPtr)++ = UCHAR(wvalue);
	return TCL_OK;

    default:
	Tcl_Panic("unexpected fallthrough");
	return TCL_ERROR;
    }
}

/*
 *----------------------------------------------------------------------
 *
 * ScanNumber --
 *
 *	This routine is called by Tcl_BinaryObjCmd to scan a number out of a
 *	buffer.
 *
 * Results:
 *	Returns a newly created object containing the scanned number. This
 *	object has a ref count of zero.
 *
 * Side effects:
 *	Might reuse an object in the number cache, place a new object in the
 *	cache, or delete the cache and set the reference to it (itself passed
 *	in by reference) to NULL.
 *
 *----------------------------------------------------------------------
 */

static Tcl_Obj *
ScanNumber(
    unsigned char *buffer,	/* Buffer to scan number from. */
    int type,			/* Format character from "binary scan" */
    int flags,			/* Format field flags */
    Tcl_HashTable **numberCachePtrPtr)
				/* Place to look for cache of scanned value
				 * objects, or NULL if too many different
				 * numbers have been scanned. */
{
    long value;
    float fvalue;
    double dvalue;
    Tcl_WideUInt uwvalue;

    /*
     * We cannot rely on the compiler to properly sign extend integer values
     * when we cast from smaller values to larger values because we don't know
     * the exact size of the integer types. So, we have to handle sign
     * extension explicitly by checking the high bit and padding with 1's as
     * needed. This practice is disabled if the BINARY_UNSIGNED flag is set.
     */

    switch (type) {
    case 'c':
	/*
	 * Characters need special handling. We want to produce a signed
	 * result, but on some platforms (such as AIX) chars are unsigned. To
	 * deal with this, check for a value that should be negative but
	 * isn't.
	 */

	value = buffer[0];
	if (!(flags & BINARY_UNSIGNED)) {
	    if (value & 0x80) {
		value |= -0x100;
	    }
	}
	goto returnNumericObject;

	/*
	 * 16-bit numeric values. We need the sign extension trick (see above)
	 * here as well.
	 */

    case 's':
    case 'S':
    case 't':
	if (NeedReversing(type)) {
	    value = (long) (buffer[0] + (buffer[1] << 8));
	} else {
	    value = (long) (buffer[1] + (buffer[0] << 8));
	}
	if (!(flags & BINARY_UNSIGNED)) {
	    if (value & 0x8000) {
		value |= -0x10000;
	    }
	}
	goto returnNumericObject;

	/*
	 * 32-bit numeric values.
	 */

    case 'i':
    case 'I':
    case 'n':
	if (NeedReversing(type)) {
	    value = (long) (buffer[0]
		    + (buffer[1] << 8)
		    + (buffer[2] << 16)
		    + (((unsigned long)buffer[3]) << 24));
	} else {
	    value = (long) (buffer[3]
		    + (buffer[2] << 8)
		    + (buffer[1] << 16)
		    + (((unsigned long) buffer[0]) << 24));
	}

	/*
	 * Check to see if the value was sign extended properly on systems
	 * where an int is more than 32-bits.
	 *
	 * We avoid caching unsigned integers as we cannot distinguish between
	 * 32bit signed and unsigned in the hash (short and char are ok).
	 */

	if (flags & BINARY_UNSIGNED) {
	    return Tcl_NewWideIntObj((Tcl_WideInt)(unsigned long)value);
	}
	if ((value & (1U << 31)) && (value > 0)) {
	    value -= (1U << 31);
	    value -= (1U << 31);
	}

    returnNumericObject:
	if (*numberCachePtrPtr == NULL) {
	    return Tcl_NewWideIntObj(value);
	} else {
	    Tcl_HashTable *tablePtr = *numberCachePtrPtr;
	    Tcl_HashEntry *hPtr;
	    int isNew;

	    hPtr = Tcl_CreateHashEntry(tablePtr, INT2PTR(value), &isNew);
	    if (!isNew) {
		return (Tcl_Obj *)Tcl_GetHashValue(hPtr);
	    }
	    if (tablePtr->numEntries <= BINARY_SCAN_MAX_CACHE) {
		Tcl_Obj *objPtr;

		TclNewIntObj(objPtr, value);
		Tcl_IncrRefCount(objPtr);
		Tcl_SetHashValue(hPtr, objPtr);
		return objPtr;
	    }

	    /*
	     * We've overflowed the cache! Someone's parsing a LOT of varied
	     * binary data in a single call! Bail out by switching back to the
	     * old behaviour for the rest of the scan.
	     *
	     * Note that anyone just using the 'c' conversion (for bytes)
	     * cannot trigger this.
	     */

	    DeleteScanNumberCache(tablePtr);
	    *numberCachePtrPtr = NULL;
	    return Tcl_NewWideIntObj(value);
	}

	/*
	 * Do not cache wide (64-bit) values; they are already too large to
	 * use as keys.
	 */

    case 'w':
    case 'W':
    case 'm':
	if (NeedReversing(type)) {
	    uwvalue = ((Tcl_WideUInt) buffer[0])
		    | (((Tcl_WideUInt) buffer[1]) << 8)
		    | (((Tcl_WideUInt) buffer[2]) << 16)
		    | (((Tcl_WideUInt) buffer[3]) << 24)
		    | (((Tcl_WideUInt) buffer[4]) << 32)
		    | (((Tcl_WideUInt) buffer[5]) << 40)
		    | (((Tcl_WideUInt) buffer[6]) << 48)
		    | (((Tcl_WideUInt) buffer[7]) << 56);
	} else {
	    uwvalue = ((Tcl_WideUInt) buffer[7])
		    | (((Tcl_WideUInt) buffer[6]) << 8)
		    | (((Tcl_WideUInt) buffer[5]) << 16)
		    | (((Tcl_WideUInt) buffer[4]) << 24)
		    | (((Tcl_WideUInt) buffer[3]) << 32)
		    | (((Tcl_WideUInt) buffer[2]) << 40)
		    | (((Tcl_WideUInt) buffer[1]) << 48)
		    | (((Tcl_WideUInt) buffer[0]) << 56);
	}
	if (flags & BINARY_UNSIGNED) {
	    Tcl_Obj *bigObj = NULL;
	    mp_int big;

	    if (mp_init_u64(&big, uwvalue) == MP_OKAY) {
		bigObj = Tcl_NewBignumObj(&big);
	    }
	    return bigObj;
	}
	return Tcl_NewWideIntObj((Tcl_WideInt) uwvalue);

	/*
	 * Do not cache double values; they are already too large to use as
	 * keys and the values stored are utterly incompatible with the
	 * integer part of the cache.
	 */

	/*
	 * 32-bit IEEE single-precision floating point.
	 */

    case 'f':
    case 'R':
    case 'r':
	CopyNumber(buffer, &fvalue, sizeof(float), type);
	return Tcl_NewDoubleObj(fvalue);

	/*
	 * 64-bit IEEE double-precision floating point.
	 */

    case 'd':
    case 'Q':
    case 'q':
	CopyNumber(buffer, &dvalue, sizeof(double), type);
	return Tcl_NewDoubleObj(dvalue);
    }
    return NULL;
}

/*
 *----------------------------------------------------------------------
 *
 * DeleteScanNumberCache --
 *
 *	Deletes the hash table acting as a scan number cache.
 *
 * Results:
 *	None
 *
 * Side effects:
 *	Decrements the reference counts of the objects in the cache.
 *
 *----------------------------------------------------------------------
 */

static void
DeleteScanNumberCache(
    Tcl_HashTable *numberCachePtr)
				/* Pointer to the hash table, or NULL (when
				 * the cache has already been deleted due to
				 * overflow.) */
{
    Tcl_HashEntry *hEntry;
    Tcl_HashSearch search;

    if (numberCachePtr == NULL) {
	return;
    }

    hEntry = Tcl_FirstHashEntry(numberCachePtr, &search);
    while (hEntry != NULL) {
	Tcl_Obj *value = (Tcl_Obj *)Tcl_GetHashValue(hEntry);

	if (value != NULL) {
	    Tcl_DecrRefCount(value);
	}
	hEntry = Tcl_NextHashEntry(&search);
    }
    Tcl_DeleteHashTable(numberCachePtr);
}

/*
 * ----------------------------------------------------------------------
 *
 * NOTES --
 *
 *	Some measurements show that it is faster to use a table to perform
 *	uuencode and base64 value encoding than to calculate the output (at
 *	least on intel P4 arch).
 *
 *	Conversely using a lookup table for the decoding is slower than just
 *	calculating the values. We therefore use the fastest of each method.
 *
 *	Presumably this has to do with the size of the tables. The base64
 *	decode table is 255 bytes while the encode table is only 65 bytes. The
 *	choice likely depends on CPU memory cache sizes.
 */

/*
 *----------------------------------------------------------------------
 *
 * BinaryEncodeHex --
 *
 *	Implement the [binary encode hex] binary encoding. clientData must be
 *	a table to convert values to hexadecimal digits.
 *
 * Results:
 *	Interp result set to an encoded byte array object
 *
 * Side effects:
 *	None
 *
 *----------------------------------------------------------------------
 */

static int
BinaryEncodeHex(
    TCL_UNUSED(void *),
    Tcl_Interp *interp,
    int objc,
    Tcl_Obj *const objv[])
{
    Tcl_Obj *resultObj = NULL;
    unsigned char *data = NULL;
    unsigned char *cursor = NULL;
    Tcl_Size offset = 0, count = 0;

    if (objc != 2) {
	Tcl_WrongNumArgs(interp, 1, objv, "data");
	return TCL_ERROR;
    }

    data = Tcl_GetBytesFromObj(interp, objv[1], &count);
    if (data == NULL) {
	return TCL_ERROR;
    }

    TclNewObj(resultObj);
    cursor = Tcl_SetByteArrayLength(resultObj, count * 2);
    for (offset = 0; offset < count; ++offset) {
	*cursor++ = HexDigits[(data[offset] >> 4) & 0x0F];
	*cursor++ = HexDigits[data[offset] & 0x0F];
    }
    Tcl_SetObjResult(interp, resultObj);
    return TCL_OK;
}

/*
 *----------------------------------------------------------------------
 *
 * BinaryDecodeHex --
 *
 *	Implement the [binary decode hex] binary encoding.
 *
 * Results:
 *	Interp result set to an decoded byte array object
 *
 * Side effects:
 *	None
 *
 *----------------------------------------------------------------------
 */

static int
BinaryDecodeHex(
    TCL_UNUSED(void *),
    Tcl_Interp *interp,
    int objc,
    Tcl_Obj *const objv[])
{
    Tcl_Obj *resultObj = NULL;
    unsigned char *data, *datastart, *dataend;
    unsigned char *begin, *cursor, c;
    int i, index, value, pure = 1, strict = 0;
    Tcl_Size size, cut = 0, count = 0;
    int ucs4;
    enum Option { OPT_STRICT };
    static const char *const optStrings[] = { "-strict", NULL };

    if (objc < 2 || objc > 3) {
	Tcl_WrongNumArgs(interp, 1, objv, "?options? data");
	return TCL_ERROR;
    }
    for (i = 1; i < objc - 1; ++i) {
	if (Tcl_GetIndexFromObj(interp, objv[i], optStrings, "option",
		TCL_EXACT, &index) != TCL_OK) {
	    return TCL_ERROR;
	}
	switch (index) {
	case OPT_STRICT:
	    strict = 1;
	    break;
	default:
	    TCL_UNREACHABLE();
	}
    }

    TclNewObj(resultObj);
    data = Tcl_GetBytesFromObj(NULL, objv[objc - 1], &count);
    if (data == NULL) {
	pure = 0;
	data = (unsigned char *)TclGetStringFromObj(objv[objc - 1], &count);
    }
    datastart = data;
    dataend = data + count;
    size = (count + 1) / 2;
    begin = cursor = Tcl_SetByteArrayLength(resultObj, size);
    while (data < dataend) {
	value = 0;
	for (i = 0 ; i < 2 ; i++) {
	    if (data >= dataend) {
		value <<= 4;
		break;
	    }

	    c = *data++;
	    if (!isxdigit(UCHAR(c))) {
		if (strict || !TclIsSpaceProc(c)) {
		    goto badChar;
		}
		i--;
		continue;
	    }

	    value <<= 4;
	    c -= '0';
	    if (c > 9) {
		c += ('0' - 'A') + 10;
	    }
	    if (c > 16) {
		c += ('A' - 'a');
	    }
	    value |= c & 0xF;
	}
	if (i < 2) {
	    cut++;
	}
	*cursor++ = UCHAR(value);
	value = 0;
    }
    if (cut > size) {
	cut = size;
    }
    Tcl_SetByteArrayLength(resultObj, cursor - begin - cut);
    Tcl_SetObjResult(interp, resultObj);
    return TCL_OK;

  badChar:
    if (pure) {
	ucs4 = c;
    } else {
	TclUtfToUniChar((const char *)(data - 1), &ucs4);
    }
    TclDecrRefCount(resultObj);
    Tcl_SetObjResult(interp, Tcl_ObjPrintf(
	    "invalid hexadecimal digit \"%c\" (U+%06X) at position %"
	    TCL_Z_MODIFIER "u", ucs4, ucs4, data - datastart - 1));
    Tcl_SetErrorCode(interp, "TCL", "BINARY", "DECODE", "INVALID", (char *)NULL);
    return TCL_ERROR;
}

/*
 *----------------------------------------------------------------------
 *
 * BinaryEncode64 --
 *
 *	This procedure implements the "binary encode base64" Tcl command.
 *
 * Results:
 *	The base64 encoded value prescribed by the input arguments.
 *
 *----------------------------------------------------------------------
 */

#define OUTPUT(c) \
    do {						\
	*cursor++ = (c);				\
	outindex++;					\
	if (maxlen > 0 && cursor != limit) {		\
	    if (outindex == maxlen) {			\
		memcpy(cursor, wrapchar, wrapcharlen);	\
		cursor += wrapcharlen;			\
		outindex = 0;				\
	    }						\
	}						\
	if (cursor > limit) {				\
	    Tcl_Panic("limit hit");			\
	}						\
    } while (0)

static int
BinaryEncode64(
    TCL_UNUSED(void *),
    Tcl_Interp *interp,
    int objc,
    Tcl_Obj *const objv[])
{
    Tcl_Obj *resultObj;
    unsigned char *data, *limit;
    Tcl_WideInt maxlen = 0;
    const char *wrapchar = "\n";
    Tcl_Size wrapcharlen = 1;
    int index, purewrap = 1;
    Tcl_Size i, offset, size, outindex = 0, count = 0;
    enum Option { OPT_MAXLEN, OPT_WRAPCHAR };
    static const char *const optStrings[] = { "-maxlen", "-wrapchar", NULL };

    if (objc < 2 || objc % 2 != 0) {
	Tcl_WrongNumArgs(interp, 1, objv,
		"?-maxlen len? ?-wrapchar char? data");
	return TCL_ERROR;
    }
    for (i = 1; i < objc - 1; i += 2) {
	if (Tcl_GetIndexFromObj(interp, objv[i], optStrings, "option",
		TCL_EXACT, &index) != TCL_OK) {
	    return TCL_ERROR;
	}
	switch (index) {
	case OPT_MAXLEN:
	    if (TclGetWideIntFromObj(interp, objv[i + 1], &maxlen) != TCL_OK) {
		return TCL_ERROR;
	    }
	    if (maxlen < 0) {
		Tcl_SetObjResult(interp, Tcl_NewStringObj(
			"line length out of range", -1));
		Tcl_SetErrorCode(interp, "TCL", "BINARY", "ENCODE",
			"LINE_LENGTH", (char *)NULL);
		return TCL_ERROR;
	    }
	    break;
	case OPT_WRAPCHAR:
	    wrapchar = (const char *)Tcl_GetBytesFromObj(NULL,
		    objv[i + 1], &wrapcharlen);
	    if (wrapchar == NULL) {
		purewrap = 0;
		wrapchar = TclGetStringFromObj(objv[i + 1], &wrapcharlen);
	    }
	    break;
	default:
	    TCL_UNREACHABLE();
	}
    }
    if (wrapcharlen == 0) {
	maxlen = 0;
    }

    data = Tcl_GetBytesFromObj(interp, objv[objc - 1], &count);
    if (data == NULL) {
	return TCL_ERROR;
    }
    TclNewObj(resultObj);
    if (count > 0) {
	unsigned char *cursor = NULL;

	size = (((count * 4) / 3) + 3) & ~3;	/* ensure 4 byte chunks */
	if (maxlen > 0 && size > maxlen) {
	    Tcl_Size adjusted = size + (wrapcharlen * (size / maxlen));

	    if (size % maxlen == 0) {
		adjusted -= wrapcharlen;
	    }
	    size = adjusted;

	    if (purewrap == 0) {
		/* Wrapchar is (possibly) non-byte, so build result as
		 * general string, not bytearray */
		Tcl_SetObjLength(resultObj, size);
		cursor = (unsigned char *) TclGetString(resultObj);
	    }
	}
	if (cursor == NULL) {
	    cursor = Tcl_SetByteArrayLength(resultObj, size);
	}
	limit = cursor + size;
	for (offset = 0; offset < count; offset += 3) {
	    unsigned char d[3] = {0, 0, 0};

	    for (i = 0; i < 3 && offset + i < count; ++i) {
		d[i] = data[offset + i];
	    }
	    OUTPUT(B64Digits[d[0] >> 2]);
	    OUTPUT(B64Digits[((d[0] & 0x03) << 4) | (d[1] >> 4)]);
	    if (offset + 1 < count) {
		OUTPUT(B64Digits[((d[1] & 0x0F) << 2) | (d[2] >> 6)]);
	    } else {
		OUTPUT(B64Digits[64]);
	    }
	    if (offset+2 < count) {
		OUTPUT(B64Digits[d[2] & 0x3F]);
	    } else {
		OUTPUT(B64Digits[64]);
	    }
	}
    }
    Tcl_SetObjResult(interp, resultObj);
    return TCL_OK;
}
#undef OUTPUT

/*
 *----------------------------------------------------------------------
 *
 * BinaryEncodeUu --
 *
 *	This implements the uuencode binary encoding. Input is broken into 6
 *	bit chunks and a lookup table is used to turn these values into output
 *	characters. This differs from the generic code above in that line
 *	lengths are also encoded.
 *
 * Results:
 *	Interp result set to an encoded byte array object
 *
 * Side effects:
 *	None
 *
 *----------------------------------------------------------------------
 */

static int
BinaryEncodeUu(
    TCL_UNUSED(void *),
    Tcl_Interp *interp,
    int objc,
    Tcl_Obj *const objv[])
{
    Tcl_Obj *resultObj;
    unsigned char *data, *start, *cursor;
    int i, bits;
    unsigned int n;
    int lineLength = 61;
    const unsigned char SingleNewline[] = { UCHAR('\n') };
    const unsigned char *wrapchar = SingleNewline;
    Tcl_Size j, rawLength, offset, count = 0, wrapcharlen = sizeof(SingleNewline);
    enum Option { OPT_MAXLEN, OPT_WRAPCHAR } index;
    static const char *const optStrings[] = { "-maxlen", "-wrapchar", NULL };

    if (objc < 2 || objc % 2 != 0) {
	Tcl_WrongNumArgs(interp, 1, objv,
		"?-maxlen len? ?-wrapchar char? data");
	return TCL_ERROR;
    }
    for (i = 1; i < objc - 1; i += 2) {
	if (Tcl_GetIndexFromObj(interp, objv[i], optStrings, "option",
		TCL_EXACT, &index) != TCL_OK) {
	    return TCL_ERROR;
	}
	switch (index) {
	case OPT_MAXLEN:
	    if (Tcl_GetIntFromObj(interp, objv[i + 1],
		    &lineLength) != TCL_OK) {
		return TCL_ERROR;
	    }
	    if (lineLength < 5 || lineLength > 85) {
		Tcl_SetObjResult(interp, Tcl_NewStringObj(
			"line length out of range", -1));
		Tcl_SetErrorCode(interp, "TCL", "BINARY", "ENCODE",
			"LINE_LENGTH", (char *)NULL);
		return TCL_ERROR;
	    }
	    lineLength = ((lineLength - 1) & -4) + 1; /* 5, 9, 13 ... */
	    break;
	case OPT_WRAPCHAR:
	    wrapchar = (const unsigned char *)TclGetStringFromObj(
		    objv[i + 1], &wrapcharlen);
	    const unsigned char *p = wrapchar;
	    Tcl_Size numBytes = wrapcharlen;

	    while (numBytes) {
		switch (*p) {
		case '\t':
		case '\v':
		case '\f':
		case '\r':
		    p++;
		    numBytes--;
		    continue;
		case '\n':
		    numBytes--;
		    break;
		default:
		    goto badwrap;
		}
	    }
	    if (numBytes) {
	    badwrap:
		Tcl_SetObjResult(interp, Tcl_NewStringObj(
			"invalid wrapchar; will defeat decoding", -1));
		Tcl_SetErrorCode(interp, "TCL", "BINARY",
			"ENCODE", "WRAPCHAR", (char *)NULL);
		return TCL_ERROR;
	    }
	    break;
	}
    }

    /*
     * Allocate the buffer. This is a little bit too long, but is "good
     * enough".
     */

    offset = 0;
    data = Tcl_GetBytesFromObj(interp, objv[objc - 1], &count);
    if (data == NULL) {
	return TCL_ERROR;
    }
    TclNewObj(resultObj);
    rawLength = (lineLength - 1) * 3 / 4;
    start = cursor = Tcl_SetByteArrayLength(resultObj,
	    (lineLength + wrapcharlen) *
	    ((count + (rawLength - 1)) / rawLength));
    n = bits = 0;

    /*
     * Encode the data. Each output line first has the length of raw data
     * encoded by the output line described in it by one encoded byte, then
     * the encoded data follows (encoding each 6 bits as one character).
     * Encoded lines are always terminated by a newline.
     */

    while (offset < count) {
	Tcl_Size lineLen = count - offset;

	if (lineLen > rawLength) {
	    lineLen = rawLength;
	}
	*cursor++ = UueDigits[lineLen];
	for (i = 0 ; i < lineLen ; i++) {
	    n <<= 8;
	    n |= data[offset++];
	    for (bits += 8; bits > 6 ; bits -= 6) {
		*cursor++ = UueDigits[(n >> (bits - 6)) & 0x3F];
	    }
	}
	if (bits > 0) {
	    n <<= 8;
	    *cursor++ = UueDigits[(n >> (bits + 2)) & 0x3F];
	    bits = 0;
	}
	for (j = 0 ; j < wrapcharlen ; ++j) {
	    *cursor++ = wrapchar[j];
	}
    }

    /*
     * Fix the length of the output bytearray.
     */

    Tcl_SetByteArrayLength(resultObj, cursor - start);
    Tcl_SetObjResult(interp, resultObj);
    return TCL_OK;
}

/*
 *----------------------------------------------------------------------
 *
 * BinaryDecodeUu --
 *
 *	Decode a uuencoded string.
 *
 * Results:
 *	Interp result set to an byte array object
 *
 * Side effects:
 *	None
 *
 *----------------------------------------------------------------------
 */

static int
BinaryDecodeUu(
    TCL_UNUSED(void *),
    Tcl_Interp *interp,
    int objc,
    Tcl_Obj *const objv[])
{
    Tcl_Obj *resultObj = NULL;
    unsigned char *data, *datastart, *dataend;
    unsigned char *begin, *cursor;
    int i, index, pure = 1, strict = 0, lineLen;
    Tcl_Size size, count = 0;
    unsigned char c;
    int ucs4;
    enum Option { OPT_STRICT };
    static const char *const optStrings[] = { "-strict", NULL };

    if (objc < 2 || objc > 3) {
	Tcl_WrongNumArgs(interp, 1, objv, "?options? data");
	return TCL_ERROR;
    }
    for (i = 1; i < objc - 1; ++i) {
	if (Tcl_GetIndexFromObj(interp, objv[i], optStrings, "option",
		TCL_EXACT, &index) != TCL_OK) {
	    return TCL_ERROR;
	}
	switch (index) {
	case OPT_STRICT:
	    strict = 1;
	    break;
	default:
	    TCL_UNREACHABLE();
	}
    }

    TclNewObj(resultObj);
    data = Tcl_GetBytesFromObj(NULL, objv[objc - 1], &count);
    if (data == NULL) {
	pure = 0;
	data = (unsigned char *) TclGetStringFromObj(objv[objc - 1], &count);
    }
    datastart = data;
    dataend = data + count;
    size = ((count + 3) & ~3) * 3 / 4;
    begin = cursor = Tcl_SetByteArrayLength(resultObj, size);
    lineLen = -1;

    /*
     * The decoding loop. First, we get the length of line (strictly, the
     * number of data bytes we expect to generate from the line) we're
     * processing this time round if it is not already known (i.e., when the
     * lineLen variable is set to the magic value, -1).
     */

    while (data < dataend) {
	char d[4] = {0, 0, 0, 0};

	if (lineLen < 0) {
	    c = *data++;
	    if (c < 32 || c > 96) {
		if (strict || !TclIsSpaceProc(c)) {
		    goto badUu;
		}
		i--;
		continue;
	    }
	    lineLen = (c - 32) & 0x3F;
	}

	/*
	 * Now we read a four-character grouping.
	 */

	for (i = 0 ; i < 4 ; i++) {
	    if (data < dataend) {
		d[i] = c = *data++;
		if (c < 32 || c > 96) {
		    if (strict) {
			if (!TclIsSpaceProc(c)) {
			    goto badUu;
			} else if (c == '\n') {
			    goto shortUu;
			}
		    }
		    i--;
		    continue;
		}
	    }
	}

	/*
	 * Translate that grouping into (up to) three binary bytes output.
	 */

	if (lineLen > 0) {
	    *cursor++ = (unsigned char)(((d[0] - 0x20) & 0x3F) << 2)
		    | (((d[1] - 0x20) & 0x3F) >> 4);
	    if (--lineLen > 0) {
		*cursor++ = (unsigned char)(((d[1] - 0x20) & 0x3F) << 4)
			| (((d[2] - 0x20) & 0x3F) >> 2);
		if (--lineLen > 0) {
		    *cursor++ = (unsigned char)((((d[2] - 0x20) & 0x3F) << 6)
			    | (((d[3] - 0x20) & 0x3F)));
		    lineLen--;
		}
	    }
	}

	/*
	 * If we've reached the end of the line, skip until we process a
	 * newline.
	 */

	if (lineLen == 0 && data < dataend) {
	    lineLen = -1;
	    do {
		c = *data++;
		if (c == '\n') {
		    break;
		} else if (c >= 32 && c <= 96) {
		    data--;
		    break;
		} else if (strict || !TclIsSpaceProc(c)) {
		    goto badUu;
		}
	    } while (data < dataend);
	}
    }

    /*
     * Sanity check, clean up and finish.
     */

    if (lineLen > 0 && strict) {
	goto shortUu;
    }
    Tcl_SetByteArrayLength(resultObj, cursor - begin);
    Tcl_SetObjResult(interp, resultObj);
    return TCL_OK;

  shortUu:
    Tcl_SetObjResult(interp, Tcl_ObjPrintf("short uuencode data"));
    Tcl_SetErrorCode(interp, "TCL", "BINARY", "DECODE", "SHORT", (char *)NULL);
    TclDecrRefCount(resultObj);
    return TCL_ERROR;

  badUu:
    if (pure) {
	ucs4 = c;
    } else {
	TclUtfToUniChar((const char *)(data - 1), &ucs4);
    }
    Tcl_SetObjResult(interp, Tcl_ObjPrintf(
	    "invalid uuencode character \"%c\" (U+%06X) at position %"
	    TCL_Z_MODIFIER "u", ucs4, ucs4, data - datastart - 1));
    Tcl_SetErrorCode(interp, "TCL", "BINARY", "DECODE", "INVALID", (char *)NULL);
    TclDecrRefCount(resultObj);
    return TCL_ERROR;
}

/*
 *----------------------------------------------------------------------
 *
 * BinaryDecode64 --
 *
 *	Decode a base64 encoded string.
 *
 * Results:
 *	Interp result set to an byte array object
 *
 * Side effects:
 *	None
 *
 *----------------------------------------------------------------------
 */

static int
BinaryDecode64(
    TCL_UNUSED(void *),
    Tcl_Interp *interp,
    int objc,
    Tcl_Obj *const objv[])
{
    Tcl_Obj *resultObj = NULL;
    unsigned char *data, *datastart, *dataend, c = '\0';
    unsigned char *begin = NULL;
    unsigned char *cursor = NULL;
    int pure = 1, strict = 0;
    int i, index, cut = 0;
    Tcl_Size size, count = 0;
    int ucs4;
    enum Option { OPT_STRICT };
    static const char *const optStrings[] = { "-strict", NULL };

    if (objc < 2 || objc > 3) {
	Tcl_WrongNumArgs(interp, 1, objv, "?options? data");
	return TCL_ERROR;
    }
    for (i = 1; i < objc - 1; ++i) {
	if (Tcl_GetIndexFromObj(interp, objv[i], optStrings, "option",
		TCL_EXACT, &index) != TCL_OK) {
	    return TCL_ERROR;
	}
	switch (index) {
	case OPT_STRICT:
	    strict = 1;
	    break;
	default:
	    TCL_UNREACHABLE();
	}
    }

    TclNewObj(resultObj);
    data = Tcl_GetBytesFromObj(NULL, objv[objc - 1], &count);
    if (data == NULL) {
	pure = 0;
	data = (unsigned char *) TclGetStringFromObj(objv[objc - 1], &count);
    }
    datastart = data;
    dataend = data + count;
    size = ((count + 3) & ~3) * 3 / 4;
    begin = cursor = Tcl_SetByteArrayLength(resultObj, size);
    while (data < dataend) {
	unsigned long value = 0;

	/*
	 * Decode the current block. Each base64 block consists of four input
	 * characters A-Z, a-z, 0-9, +, or /. Each character supplies six bits
	 * of output data, so each block's output is 24 bits (three bytes) in
	 * length. The final block can be shorter by one or two bytes, denoted
	 * by the input ending with one or two ='s, respectively.
	 */

	for (i = 0; i < 4; i++) {
	    /*
	     * Get the next input character. At end of input, pad with at most
	     * two ='s. If more than two ='s would be needed, instead discard
	     * the block read thus far.
	     */

	    if (data < dataend) {
		c = *data++;
	    } else if (i > 1) {
		c = '=';
	    } else {
		if (strict && i <= 1) {
		    /*
		     * Single resp. unfulfilled char (each 4th next single
		     * char) is rather bad64 error case in strict mode.
		     */

		    goto bad64;
		}
		cut += 3;
		break;
	    }

	    /*
	     * Load the character into the block value. Handle ='s specially
	     * because they're only valid as the last character or two of the
	     * final block of input. Unless strict mode is enabled, skip any
	     * input whitespace characters.
	     */

	    if (cut) {
		if (c == '=' && i > 1) {
		    value <<= 6;
		    cut++;
		} else if (!strict) {
		    i--;
		} else {
		    goto bad64;
		}
	    } else if (c >= 'A' && c <= 'Z') {
		value = (value << 6) | ((c - 'A') & 0x3F);
	    } else if (c >= 'a' && c <= 'z') {
		value = (value << 6) | ((c - 'a' + 26) & 0x3F);
	    } else if (c >= '0' && c <= '9') {
		value = (value << 6) | ((c - '0' + 52) & 0x3F);
	    } else if (c == '+') {
		value = (value << 6) | 0x3E;
	    } else if (c == '/') {
		value = (value << 6) | 0x3F;
	    } else if (c == '=' && (!strict || i > 1)) {
		/*
		 * "=" and "a=" is rather bad64 error case in strict mode.
		 */

		value <<= 6;
		if (i) {
		    cut++;
		}
	    } else if (strict) {
		goto bad64;
	    } else {
		i--;
	    }
	}
	*cursor++ = UCHAR((value >> 16) & 0xFF);
	*cursor++ = UCHAR((value >> 8) & 0xFF);
	*cursor++ = UCHAR(value & 0xFF);

	/*
	 * Since = is only valid within the final block, if it was encountered
	 * but there are still more input characters, confirm that strict mode
	 * is off and all subsequent characters are whitespace.
	 */

	if (cut && data < dataend) {
	    if (strict) {
		goto bad64;
	    }
	}
    }
    Tcl_SetByteArrayLength(resultObj, cursor - begin - cut);
    Tcl_SetObjResult(interp, resultObj);
    return TCL_OK;

  bad64:
    if (pure) {
	ucs4 = c;
    } else {
	/* The decoder is byte-oriented. If we saw a byte that's not a
	 * valid member of the base64 alphabet, it could be the lead byte
	 * of a multi-byte character. */

	/* Safe because we know data is NUL-terminated */
	TclUtfToUniChar((const char *)(data - 1), &ucs4);
    }

    Tcl_SetObjResult(interp, Tcl_ObjPrintf(
	    "invalid base64 character \"%c\" (U+%06X) at position %"
	    TCL_Z_MODIFIER "u", ucs4, ucs4, data - datastart - 1));
    Tcl_SetErrorCode(interp, "TCL", "BINARY", "DECODE", "INVALID", (char *)NULL);
    TclDecrRefCount(resultObj);
    return TCL_ERROR;
}

/*
 * Local Variables:
 * mode: c
 * c-basic-offset: 4
 * fill-column: 78
 * End:
 */<|MERGE_RESOLUTION|>--- conflicted
+++ resolved
@@ -28,11 +28,7 @@
 /*
  * The following flags may be OR'ed together and returned by GetFormatSpec
  */
-<<<<<<< HEAD
-enum GetFormatSpecSignedness {
-=======
 enum GetFormatSpecFlags {
->>>>>>> 4408b39e
     BINARY_SIGNED = 0,		/* Field to be read as signed data */
     BINARY_UNSIGNED = 1		/* Field to be read as unsigned data */
 };
