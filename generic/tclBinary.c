--- conflicted
+++ resolved
@@ -544,27 +544,12 @@
     ByteArray *byteArrayPtr;
     Tcl_UniChar ch = 0;
 
-<<<<<<< HEAD
-    if (objPtr->typePtr != &tclByteArrayType) {
-	src = TclGetStringFromObj(objPtr, &length);
-	srcEnd = src + length;
-
-	byteArrayPtr = ckalloc(BYTEARRAY_SIZE(length));
-	for (dst = byteArrayPtr->bytes; src < srcEnd; ) {
-	    int n = Tcl_UtfToUniChar(src, &ch);
-	    if (n) {
-		src += n;
-		*dst++ = UCHAR(ch);
-	    }
-	}
-=======
     if (objPtr->typePtr == &properByteArrayType) {
 	return TCL_OK;
     }
     if (objPtr->typePtr == &tclByteArrayType) {
 	return TCL_OK;
     }
->>>>>>> f3ea9919
 
     src = TclGetString(objPtr);
     length = objPtr->length;
