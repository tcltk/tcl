--- conflicted
+++ resolved
@@ -1707,11 +1707,7 @@
      */
 
  done:
-<<<<<<< HEAD
-    Tcl_SetObjResult(interp, Tcl_NewIntObj(arg - 3));
-=======
     Tcl_SetObjResult(interp, Tcl_NewWideIntObj(arg - 3));
->>>>>>> 19ecc64e
     DeleteScanNumberCache(numberCachePtr);
 
     return TCL_OK;
