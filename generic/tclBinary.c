--- conflicted
+++ resolved
@@ -537,37 +537,22 @@
     Tcl_Interp *interp,		/* Not used. */
     Tcl_Obj *objPtr)		/* The object to convert to type ByteArray. */
 {
-<<<<<<< HEAD
     size_t length;
-=======
-    int length, improper = 0;
->>>>>>> 35e25f7a
+    int improper = 0;
     const char *src, *srcEnd;
     unsigned char *dst;
     ByteArray *byteArrayPtr;
     Tcl_UniChar ch;
 
-<<<<<<< HEAD
-    if (objPtr->typePtr != &tclByteArrayType) {
-	src = TclGetString(objPtr);
-	length = objPtr->length;
-	srcEnd = src + length;
-
-	byteArrayPtr = ckalloc(BYTEARRAY_SIZE(length));
-	for (dst = byteArrayPtr->bytes; src < srcEnd; ) {
-	    src += Tcl_UtfToUniChar(src, &ch);
-	    *dst++ = UCHAR(ch);
-	}
-=======
     if (objPtr->typePtr == &properByteArrayType) {
 	return TCL_OK;
     }
     if (objPtr->typePtr == &tclByteArrayType) {
 	return TCL_OK;
     }
->>>>>>> 35e25f7a
-
-    src = TclGetStringFromObj(objPtr, &length);
+
+    src = TclGetString(objPtr);
+    length = objPtr->length;
     srcEnd = src + length;
 
     byteArrayPtr = ckalloc(BYTEARRAY_SIZE(length));
@@ -698,7 +683,7 @@
 	}
     }
     if (size == (size_t)-1) {
-	Tcl_Panic("max size for a Tcl value (%d bytes) exceeded", INT_MAX);
+	Tcl_Panic("max size for a Tcl value exceeded");
     }
 
     dst = ckalloc(size + 1);
