/*
 * tclBinary.c --
 *
 *	This file contains the implementation of the "binary" Tcl built-in
 *	command and the Tcl binary data object.
 *
 * Copyright (c) 1997 by Sun Microsystems, Inc.
 * Copyright (c) 1998-1999 by Scriptics Corporation.
 *
 * See the file "license.terms" for information on usage and redistribution of
 * this file, and for a DISCLAIMER OF ALL WARRANTIES.
 */

#include "tclInt.h"
#include "tclTomMath.h"

#include <math.h>
#include <assert.h>

/*
 * The following constants are used by GetFormatSpec to indicate various
 * special conditions in the parsing of a format specifier.
 */

#define BINARY_ALL ((size_t)-1)		/* Use all elements in the argument. */
#define BINARY_NOCOUNT ((size_t)-2)	/* No count was specified in format. */

/*
 * The following flags may be ORed together and returned by GetFormatSpec
 */

#define BINARY_SIGNED 0		/* Field to be read as signed data */
#define BINARY_UNSIGNED 1	/* Field to be read as unsigned data */

/*
 * The following defines the maximum number of different (integer) numbers
 * placed in the object cache by 'binary scan' before it bails out and
 * switches back to Plan A (creating a new object for each value.)
 * Theoretically, it would be possible to keep the cache about for the values
 * that are already in it, but that makes the code slower in practise when
 * overflow happens, and makes little odds the rest of the time (as measured
 * on my machine.) It is also slower (on the sample I tried at least) to grow
 * the cache to hold all items we might want to put in it; presumably the
 * extra cost of managing the memory for the enlarged table outweighs the
 * benefit from allocating fewer objects. This is probably because as the
 * number of objects increases, the likelihood of reuse of any particular one
 * drops, and there is very little gain from larger maximum cache sizes (the
 * value below is chosen to allow caching to work in full with conversion of
 * bytes.) - DKF
 */

#define BINARY_SCAN_MAX_CACHE	260

/*
 * Prototypes for local procedures defined in this file:
 */

static void		DupProperByteArrayInternalRep(Tcl_Obj *srcPtr,
			    Tcl_Obj *copyPtr);
static int		FormatNumber(Tcl_Interp *interp, int type,
			    Tcl_Obj *src, unsigned char **cursorPtr);
static void		FreeProperByteArrayInternalRep(Tcl_Obj *objPtr);
static int		GetFormatSpec(const char **formatPtr, char *cmdPtr,
			    size_t *countPtr, int *flagsPtr);
static Tcl_Obj *	ScanNumber(unsigned char *buffer, int type,
			    int flags, Tcl_HashTable **numberCachePtr);
static int		SetByteArrayFromAny(Tcl_Interp *interp, size_t limit,
			    Tcl_Obj *objPtr);
static void		UpdateStringOfByteArray(Tcl_Obj *listPtr);
static void		DeleteScanNumberCache(Tcl_HashTable *numberCachePtr);
static int		NeedReversing(int format);
static void		CopyNumber(const void *from, void *to,
			    size_t length, int type);
/* Binary ensemble commands */
static int		BinaryFormatCmd(ClientData clientData,
			    Tcl_Interp *interp,
			    int objc, Tcl_Obj *const objv[]);
static int		BinaryScanCmd(ClientData clientData,
			    Tcl_Interp *interp,
			    int objc, Tcl_Obj *const objv[]);
/* Binary encoding sub-ensemble commands */
static int		BinaryEncodeHex(ClientData clientData,
			    Tcl_Interp *interp,
			    int objc, Tcl_Obj *const objv[]);
static int		BinaryDecodeHex(ClientData clientData,
			    Tcl_Interp *interp,
			    int objc, Tcl_Obj *const objv[]);
static int		BinaryEncode64(ClientData clientData,
			    Tcl_Interp *interp,
			    int objc, Tcl_Obj *const objv[]);
static int		BinaryDecode64(ClientData clientData,
			    Tcl_Interp *interp,
			    int objc, Tcl_Obj *const objv[]);
static int		BinaryEncodeUu(ClientData clientData,
			    Tcl_Interp *interp, int objc,
			    Tcl_Obj *const objv[]);
static int		BinaryDecodeUu(ClientData clientData,
			    Tcl_Interp *interp,
			    int objc, Tcl_Obj *const objv[]);

/*
 * The following tables are used by the binary encoders
 */

static const char HexDigits[16] = {
    '0', '1', '2', '3', '4', '5', '6', '7',
    '8', '9', 'a', 'b', 'c', 'd', 'e', 'f'
};

static const char UueDigits[65] = {
    '`', '!', '"', '#', '$', '%', '&', '\'',
    '(', ')', '*', '+', ',', '-', '.', '/',
    '0', '1', '2', '3', '4', '5', '6', '7',
    '8', '9', ':', ';', '<', '=', '>', '?',
    '@', 'A', 'B', 'C', 'D', 'E', 'F', 'G',
    'H', 'I', 'J', 'K', 'L', 'M', 'N', 'O',
    'P', 'Q', 'R', 'S', 'T', 'U', 'V', 'W',
    'X', 'Y', 'Z', '[', '\\',']', '^', '_',
    '`'
};

static const char B64Digits[65] = {
    'A', 'B', 'C', 'D', 'E', 'F', 'G', 'H',
    'I', 'J', 'K', 'L', 'M', 'N', 'O', 'P',
    'Q', 'R', 'S', 'T', 'U', 'V', 'W', 'X',
    'Y', 'Z', 'a', 'b', 'c', 'd', 'e', 'f',
    'g', 'h', 'i', 'j', 'k', 'l', 'm', 'n',
    'o', 'p', 'q', 'r', 's', 't', 'u', 'v',
    'w', 'x', 'y', 'z', '0', '1', '2', '3',
    '4', '5', '6', '7', '8', '9', '+', '/',
    '='
};

/*
 * How to construct the ensembles.
 */

static const EnsembleImplMap binaryMap[] = {
    { "format", BinaryFormatCmd, TclCompileBasicMin1ArgCmd, NULL, NULL, 0 },
    { "scan",   BinaryScanCmd, TclCompileBasicMin2ArgCmd, NULL, NULL, 0 },
    { "encode", NULL, NULL, NULL, NULL, 0 },
    { "decode", NULL, NULL, NULL, NULL, 0 },
    { NULL, NULL, NULL, NULL, NULL, 0 }
};
static const EnsembleImplMap encodeMap[] = {
    { "hex",      BinaryEncodeHex, TclCompileBasic1ArgCmd, NULL, NULL, 0 },
    { "uuencode", BinaryEncodeUu,  NULL, NULL, NULL, 0 },
    { "base64",   BinaryEncode64,  NULL, NULL, NULL, 0 },
    { NULL, NULL, NULL, NULL, NULL, 0 }
};
static const EnsembleImplMap decodeMap[] = {
    { "hex",      BinaryDecodeHex, TclCompileBasic1Or2ArgCmd, NULL, NULL, 0 },
    { "uuencode", BinaryDecodeUu,  TclCompileBasic1Or2ArgCmd, NULL, NULL, 0 },
    { "base64",   BinaryDecode64,  TclCompileBasic1Or2ArgCmd, NULL, NULL, 0 },
    { NULL, NULL, NULL, NULL, NULL, 0 }
};

/*
 * The following object types represent an array of bytes. The intent is to
 * allow arbitrary binary data to pass through Tcl as a Tcl value without loss
 * or damage. Such values are useful for things like encoded strings or Tk
 * images to name just two.
 *
 * A bytearray is an ordered sequence of bytes. Each byte is an integer value
 * in the range [0-255].  To be a Tcl value type, we need a way to encode each
 * value in the value set as a Tcl string.  The simplest encoding is to
 * represent each byte value as the same codepoint value.  A bytearray of N
 * bytes is encoded into a Tcl string of N characters where the codepoint of
 * each character is the value of corresponding byte.  This approach creates a
 * one-to-one map between all bytearray values and a subset of Tcl string
 * values.
 *
 * When converting a Tcl string value to the bytearray internal rep, the
 * question arises what to do with strings outside that subset?  That is,
 * those Tcl strings containing at least one codepoint greater than 255?  The
 * obviously correct answer is to raise an error!  That string value does not
 * represent any valid bytearray value. Full Stop.  The setFromAnyProc
 * signature has a completion code return value for just this reason, to
 * reject invalid inputs.
 *
 * Unfortunately this was not the path taken by the authors of the original
 * tclByteArrayType.  They chose to accept all Tcl string values as acceptable
 * string encodings of the bytearray values that result from masking away the
 * high bits of any codepoint value at all. This meant that every bytearray
 * value had multiple accepted string representations.
 *
 * The implications of this choice are truly ugly.  When a Tcl value has a
 * string representation, we are required to accept that as the true value.
 * Bytearray values that possess a string representation cannot be processed
 * as bytearrays because we cannot know which true value that bytearray
 * represents.  The consequence is that we drag around an internal rep that we
 * cannot make any use of.  This painful price is extracted at any point after
 * a string rep happens to be generated for the value.  This happens even when
 * the troublesome codepoints outside the byte range never show up.  This
 * happens rather routinely in normal Tcl operations unless we burden the
 * script writer with the cognitive burden of avoiding it.  The price is also
 * paid by callers of the C interface.  The routine
 *
 *	unsigned char *Tcl_GetByteArrayFromObj(objPtr, lenPtr)
 *
 * has a guarantee to always return a non-NULL value, but that value points to
 * a byte sequence that cannot be used by the caller to process the Tcl value
 * absent some sideband testing that objPtr is "pure".  Tcl offers no public
 * interface to perform this test, so callers either break encapsulation or
 * are unavoidably buggy.  Tcl has defined a public interface that cannot be
 * used correctly. The Tcl source code itself suffers the same problem, and
 * has been buggy, but progressively less so as more and more portions of the
 * code have been retrofitted with the required "purity testing".  The set of
 * values able to pass the purity test can be increased via the introduction
 * of a "canonical" flag marker, but the only way the broken interface itself
 * can be discarded is to start over and define the Tcl_ObjType properly.
 * Bytearrays should simply be usable as bytearrays without a kabuki dance of
 * testing.
 *
 * The Tcl_ObjType "properByteArrayType" is (nearly) a correct implementation
 * of bytearrays.  Any Tcl value with the type properByteArrayType can have
 * its bytearray value fetched and used with confidence that acting on that
 * value is equivalent to acting on the true Tcl string value.  This still
 * implies a side testing burden -- past mistakes will not let us avoid that
 * immediately, but it is at least a conventional test of type, and can be
 * implemented entirely by examining the objPtr fields, with no need to query
 * the intrep, as a canonical flag would require.
 *
 * Until Tcl_GetByteArrayFromObj() and Tcl_SetByteArrayLength() can be revised
 * to admit the possibility of returning NULL when the true value is not a
 * valid bytearray, we need a mechanism to retain compatibility with the
 * deployed callers of the broken interface.  That's what the retained
 * "tclByteArrayType" provides.  In those unusual circumstances where we
 * convert an invalid bytearray value to a bytearray type, it is to this
 * legacy type.  Essentially any time this legacy type gets used, it's a
 * signal of a bug being ignored.  A TIP should be drafted to remove this
 * connection to the broken past so that Tcl 9 will no longer have any trace
 * of it.  Prescribing a migration path will be the key element of that work.
 * The internal changes now in place are the limit of what can be done short
 * of interface repair.  They provide a great expansion of the histories over
 * which bytearray values can be useful in the meanwhile.
 */

static const Tcl_ObjType properByteArrayType = {
    "bytearray",
    FreeProperByteArrayInternalRep,
    DupProperByteArrayInternalRep,
    UpdateStringOfByteArray,
    NULL
};

/*
 * The following structure is the internal rep for a ByteArray object. Keeps
 * track of how much memory has been used and how much has been allocated for
 * the byte array to enable growing and shrinking of the ByteArray object with
 * fewer mallocs.
 */

typedef struct {
    size_t used;		/* The number of bytes used in the byte
				 * array. */
    size_t allocated;		/* The amount of space actually allocated
				 * minus 1 byte. */
    unsigned char bytes[TCLFLEXARRAY];	/* The array of bytes. The actual size of this
				 * field depends on the 'allocated' field
				 * above. */
} ByteArray;

#define BYTEARRAY_SIZE(len) \
		(offsetof(ByteArray, bytes) + (len))
#define GET_BYTEARRAY(irPtr) ((ByteArray *) (irPtr)->twoPtrValue.ptr1)
#define SET_BYTEARRAY(irPtr, baPtr) \
		(irPtr)->twoPtrValue.ptr1 = (baPtr)

int
TclIsPureByteArray(
    Tcl_Obj * objPtr)
{
    return TclHasIntRep(objPtr, &properByteArrayType);
}

/*
 *----------------------------------------------------------------------
 *
 * Tcl_NewByteArrayObj --
 *
 *	This procedure is creates a new ByteArray object and initializes it
 *	from the given array of bytes.
 *
 * Results:
 *	The newly create object is returned. This object will have no initial
 *	string representation. The returned object has a ref count of 0.
 *
 * Side effects:
 *	Memory allocated for new object and copy of byte array argument.
 *
 *----------------------------------------------------------------------
 */

#undef Tcl_NewByteArrayObj

Tcl_Obj *
Tcl_NewByteArrayObj(
    const unsigned char *bytes,	/* The array of bytes used to initialize the
				 * new object. */
    size_t length)		/* Length of the array of bytes */
{
#ifdef TCL_MEM_DEBUG
    return Tcl_DbNewByteArrayObj(bytes, length, "unknown", 0);
#else /* if not TCL_MEM_DEBUG */
    Tcl_Obj *objPtr;

    TclNewObj(objPtr);
    Tcl_SetByteArrayObj(objPtr, bytes, length);
    return objPtr;
#endif /* TCL_MEM_DEBUG */
}

/*
 *----------------------------------------------------------------------
 *
 * Tcl_DbNewByteArrayObj --
 *
 *	This procedure is normally called when debugging: i.e., when
 *	TCL_MEM_DEBUG is defined. It is the same as the Tcl_NewByteArrayObj
 *	above except that it calls Tcl_DbCkalloc directly with the file name
 *	and line number from its caller. This simplifies debugging since then
 *	the [memory active] command will report the correct file name and line
 *	number when reporting objects that haven't been freed.
 *
 *	When TCL_MEM_DEBUG is not defined, this procedure just returns the
 *	result of calling Tcl_NewByteArrayObj.
 *
 * Results:
 *	The newly create object is returned. This object will have no initial
 *	string representation. The returned object has a ref count of 0.
 *
 * Side effects:
 *	Memory allocated for new object and copy of byte array argument.
 *
 *----------------------------------------------------------------------
 */

#ifdef TCL_MEM_DEBUG
Tcl_Obj *
Tcl_DbNewByteArrayObj(
    const unsigned char *bytes,	/* The array of bytes used to initialize the
				 * new object. */
    size_t length,		/* Length of the array of bytes. */
    const char *file,		/* The name of the source file calling this
				 * procedure; used for debugging. */
    int line)			/* Line number in the source file; used for
				 * debugging. */
{
    Tcl_Obj *objPtr;

    TclDbNewObj(objPtr, file, line);
    Tcl_SetByteArrayObj(objPtr, bytes, length);
    return objPtr;
}
#else /* if not TCL_MEM_DEBUG */
Tcl_Obj *
Tcl_DbNewByteArrayObj(
    const unsigned char *bytes,	/* The array of bytes used to initialize the
				 * new object. */
    size_t length,		/* Length of the array of bytes, which must be
				 * >= 0. */
    TCL_UNUSED(const char *) /*file*/,
    TCL_UNUSED(int) /*line*/)
{
    return Tcl_NewByteArrayObj(bytes, length);
}
#endif /* TCL_MEM_DEBUG */

/*
 *---------------------------------------------------------------------------
 *
 * Tcl_SetByteArrayObj --
 *
 *	Modify an object to be a ByteArray object and to have the specified
 *	array of bytes as its value.
 *
 * Results:
 *	None.
 *
 * Side effects:
 *	The object's old string rep and internal rep is freed. Memory
 *	allocated for copy of byte array argument.
 *
 *----------------------------------------------------------------------
 */

void
Tcl_SetByteArrayObj(
    Tcl_Obj *objPtr,		/* Object to initialize as a ByteArray. */
    const unsigned char *bytes,	/* The array of bytes to use as the new value.
				 * May be NULL even if length > 0. */
    size_t length)			/* Length of the array of bytes, which must
				 * be >= 0. */
{
    ByteArray *byteArrayPtr;
    Tcl_ObjIntRep ir;

    if (Tcl_IsShared(objPtr)) {
	Tcl_Panic("%s called with shared object", "Tcl_SetByteArrayObj");
    }
    TclInvalidateStringRep(objPtr);

    byteArrayPtr = (ByteArray *)Tcl_Alloc(BYTEARRAY_SIZE(length));
    byteArrayPtr->used = length;
    byteArrayPtr->allocated = length;

    if ((bytes != NULL) && (length > 0)) {
	memcpy(byteArrayPtr->bytes, bytes, length);
    }
    SET_BYTEARRAY(&ir, byteArrayPtr);

    Tcl_StoreIntRep(objPtr, &properByteArrayType, &ir);
}

/*
 *----------------------------------------------------------------------
 *
 * TclGetBytesFromObj --
 *
 *	Attempt to extract the value from objPtr in the representation
 *	of a byte sequence. On success return the extracted byte sequence.
 *	On failures, return NULL and record error message and code in
 *	interp (if not NULL).
 *
 * Results:
 *	Pointer to array of bytes, or NULL. representing the ByteArray object.
 *	Writes number of bytes in array to *lengthPtr.
 *
 *----------------------------------------------------------------------
 */

unsigned char *
TclGetBytesFromObj(
    Tcl_Interp *interp,		/* For error reporting */
    Tcl_Obj *objPtr,		/* Value to extract from */
    size_t *lengthPtr)		/* If non-NULL, filled with length of the
				 * array of bytes in the ByteArray object. */
{
    ByteArray *baPtr;
    const Tcl_ObjIntRep *irPtr = TclFetchIntRep(objPtr, &properByteArrayType);

    if (irPtr == NULL) {
	if (TCL_ERROR == SetByteArrayFromAny(interp, TCL_INDEX_NONE, objPtr)) {
	    return NULL;
	}
	irPtr = TclFetchIntRep(objPtr, &properByteArrayType);
    }
    baPtr = GET_BYTEARRAY(irPtr);

    if (lengthPtr != NULL) {
	*lengthPtr = baPtr->used;
    }
    return baPtr->bytes;
}

unsigned char *
Tcl_GetBytesFromObj(
    Tcl_Interp *interp,		/* For error reporting */
    Tcl_Obj *objPtr,		/* Value to extract from */
    int *lengthPtr)		/* If non-NULL, filled with length of the
				 * array of bytes in the ByteArray object. */
{
    size_t numBytes = 0;
    unsigned char *bytes = TclGetBytesFromObj(interp, objPtr, &numBytes);

    if (lengthPtr) {
	if (numBytes > INT_MAX) {
	    /* Caller asked for an int length, but true length is outside
	     * the int range. This case will be developed out of existence
	     * in Tcl 9. As interim measure, fail. */

	    if (interp) {
		Tcl_SetObjResult(interp, Tcl_NewStringObj(
			"byte sequence length exceeds INT_MAX", -1));
	    }
	    *lengthPtr = 0;
	    return NULL;
	} else {
	    *lengthPtr = (int) numBytes;
	}
    }
    return bytes;
}

/*
 *----------------------------------------------------------------------
 *
 * Tcl_GetByteArrayFromObj --
 *
 *	Attempt to get the array of bytes from the Tcl object. If the object
 *	is not already a ByteArray object, an attempt will be made to convert
 *	it to one.
 *
 * Results:
 *	Pointer to array of bytes representing the ByteArray object.
 *
 * Side effects:
 *	Frees old internal rep. Allocates memory for new internal rep.
 *
 *----------------------------------------------------------------------
 */

unsigned char *
Tcl_GetByteArrayFromObj(
    Tcl_Obj *objPtr,		/* The ByteArray object. */
    int *lengthPtr)		/* If non-NULL, filled with length of the
				 * array of bytes in the ByteArray object. */
{
    size_t numBytes = 0;
    unsigned char *bytes = TclGetBytesFromObj(NULL, objPtr, &numBytes);

<<<<<<< HEAD
=======
    if (bytes == NULL) {
	ByteArray *baPtr;
	const Tcl_ObjIntRep *irPtr = TclFetchIntRep(objPtr, &tclByteArrayType);

	assert(irPtr != NULL);

	baPtr = GET_BYTEARRAY(irPtr);
	bytes = baPtr->bytes;
	numBytes = baPtr->used;
    }

>>>>>>> c11add7a
    /* Macro TclGetByteArrayFromObj passes NULL for lengthPtr as
     * a trick to get around changing size. */
    if (lengthPtr) {
	if (numBytes > INT_MAX) {
	    /* Caller asked for an int length, but true length is outside
	     * the int range. This case will be developed out of existence
	     * in Tcl 9. As interim measure, fail. */

	    *lengthPtr = 0;
	    return NULL;
	} else {
	    *lengthPtr = (int) numBytes;
	}
    }
    return bytes;
}

/*
 *----------------------------------------------------------------------
 *
 * Tcl_SetByteArrayLength --
 *
 *	This procedure changes the length of the byte array for this object.
 *	Once the caller has set the length of the array, it is acceptable to
 *	directly modify the bytes in the array up until Tcl_GetStringFromObj()
 *	has been called on this object.
 *
 * Results:
 *	The new byte array of the specified length.
 *
 * Side effects:
 *	Allocates enough memory for an array of bytes of the requested size.
 *	When growing the array, the old array is copied to the new array; new
 *	bytes are undefined. When shrinking, the old array is truncated to the
 *	specified length.
 *
 *----------------------------------------------------------------------
 */

unsigned char *
Tcl_SetByteArrayLength(
    Tcl_Obj *objPtr,		/* The ByteArray object. */
    size_t length)		/* New length for internal byte array. */
{
    ByteArray *byteArrayPtr;
    Tcl_ObjIntRep *irPtr;

    if (Tcl_IsShared(objPtr)) {
	Tcl_Panic("%s called with shared object", "Tcl_SetByteArrayLength");
    }

    irPtr = TclFetchIntRep(objPtr, &properByteArrayType);
    if (irPtr == NULL) {
	if (TCL_ERROR == SetByteArrayFromAny(NULL, length, objPtr)) {
	    return NULL;
	}
	irPtr = TclFetchIntRep(objPtr, &properByteArrayType);
    }

    byteArrayPtr = GET_BYTEARRAY(irPtr);
    if (length > byteArrayPtr->allocated) {
	byteArrayPtr = (ByteArray *)Tcl_Realloc(byteArrayPtr, BYTEARRAY_SIZE(length));
	byteArrayPtr->allocated = length;
	SET_BYTEARRAY(irPtr, byteArrayPtr);
    }
    TclInvalidateStringRep(objPtr);
    byteArrayPtr->used = length;
    return byteArrayPtr->bytes;
}

/*
 *----------------------------------------------------------------------
 *
 * MakeByteArray --
 *
 *	Generate a ByteArray internal rep from the string rep of objPtr.
 *	The generated byte sequence may have no more than limit bytes. The
 *	value of TCL_INDEX_NONE for limit indicates no limit imposed. If
 *	boolean argument demandProper is true, then no byte sequence should
 *	be output to the caller (write NULL instead). When no bytes sequence
 *	is output and interp is not NULL, leave an error message and error
 *	code in interp explaining why a proper byte sequence could not be
 *	made.
 *
 * Results:
 *	Returns a boolean indicating whether the bytes generated (up to
 *	limit bytes) are a proper representation of (a limited prefix of)
 *	the string. Writes a pointer to the generated ByteArray to
 *	*byteArrayPtrPtr. If not NULL it needs to be released with Tcl_Free().
 *
 *----------------------------------------------------------------------
 */

static int
MakeByteArray(
    Tcl_Interp *interp,
    Tcl_Obj *objPtr,
    size_t limit,
    int demandProper,
    ByteArray **byteArrayPtrPtr) 
{
    size_t length;
    const char *src = TclGetStringFromObj(objPtr, &length);
    size_t numBytes
	    = (limit != TCL_INDEX_NONE && limit < length) ? limit : length;
    ByteArray *byteArrayPtr = (ByteArray *)Tcl_Alloc(BYTEARRAY_SIZE(numBytes));
    unsigned char *dst = byteArrayPtr->bytes;
    unsigned char *dstEnd = dst + numBytes;
    const char *srcEnd = src + length;
    int proper = 1;

    for (; src < srcEnd && dst < dstEnd; ) {
	Tcl_UniChar ch;
	int count = TclUtfToUniChar(src, &ch);

	if (ch > 255) {
	    proper = 0;
	    if (demandProper) {
		if (interp) {
		    Tcl_SetObjResult(interp, Tcl_ObjPrintf(
			    "expected byte sequence but character %"
			    TCL_Z_MODIFIER "u was '%1s' (U+%06X)",
			    dst - byteArrayPtr->bytes, src, ch));
		    Tcl_SetErrorCode(interp, "TCL", "VALUE", "BYTES", NULL);
		}
		Tcl_Free(byteArrayPtr);
		*byteArrayPtrPtr = NULL;
		return proper;
	    }
	}
	src += count;
	*dst++ = UCHAR(ch);
    }
    byteArrayPtr->used = dst - byteArrayPtr->bytes;
    byteArrayPtr->allocated = length;

    *byteArrayPtrPtr = byteArrayPtr;
    return proper;
}

Tcl_Obj *
TclNarrowToBytes(
    Tcl_Obj *objPtr)
{
    if (NULL == TclFetchIntRep(objPtr, &properByteArrayType)) {
	Tcl_ObjIntRep ir;
	ByteArray *byteArrayPtr;

	if (0 == MakeByteArray(NULL, objPtr, TCL_INDEX_NONE, 0, &byteArrayPtr)) {
	    objPtr = Tcl_NewObj();
	    TclInvalidateStringRep(objPtr);
	}
	SET_BYTEARRAY(&ir, byteArrayPtr);
	Tcl_StoreIntRep(objPtr, &properByteArrayType, &ir);
    }
    Tcl_IncrRefCount(objPtr);
    return objPtr;
}


/*
 *----------------------------------------------------------------------
 *
 * SetByteArrayFromAny --
 *
 *	Generate the ByteArray internal rep from the string rep.
 *
 * Results:
 *	Tcl return code indicating OK or ERROR.
 *
 * Side effects:
 *	A ByteArray struct may be stored as the internal rep of objPtr.
 *
 *----------------------------------------------------------------------
 */

static int
SetByteArrayFromAny(
    Tcl_Interp *interp,		/* For error reporting. */
    size_t limit,		/* Create no more than this many bytes */
    Tcl_Obj *objPtr)		/* The object to convert to type ByteArray. */
{
    ByteArray *byteArrayPtr;
    Tcl_ObjIntRep ir;

    if (0 == MakeByteArray(interp, objPtr, limit, 1, &byteArrayPtr)) {
	return TCL_ERROR;
    }

    SET_BYTEARRAY(&ir, byteArrayPtr);
    Tcl_StoreIntRep(objPtr, &properByteArrayType, &ir);
    return TCL_OK;
}

/*
 *----------------------------------------------------------------------
 *
 * FreeByteArrayInternalRep --
 *
 *	Deallocate the storage associated with a ByteArray data object's
 *	internal representation.
 *
 * Results:
 *	None.
 *
 * Side effects:
 *	Frees memory.
 *
 *----------------------------------------------------------------------
 */

static void
FreeProperByteArrayInternalRep(
    Tcl_Obj *objPtr)		/* Object with internal rep to free. */
{
    Tcl_Free(GET_BYTEARRAY(TclFetchIntRep(objPtr, &properByteArrayType)));
}

/*
 *----------------------------------------------------------------------
 *
 * DupByteArrayInternalRep --
 *
 *	Initialize the internal representation of a ByteArray Tcl_Obj to a
 *	copy of the internal representation of an existing ByteArray object.
 *
 * Results:
 *	None.
 *
 * Side effects:
 *	Allocates memory.
 *
 *----------------------------------------------------------------------
 */

static void
DupProperByteArrayInternalRep(
    Tcl_Obj *srcPtr,		/* Object with internal rep to copy. */
    Tcl_Obj *copyPtr)		/* Object with internal rep to set. */
{
    size_t length;
    ByteArray *srcArrayPtr, *copyArrayPtr;
    Tcl_ObjIntRep ir;

    srcArrayPtr = GET_BYTEARRAY(TclFetchIntRep(srcPtr, &properByteArrayType));
    length = srcArrayPtr->used;

    copyArrayPtr = (ByteArray *)Tcl_Alloc(BYTEARRAY_SIZE(length));
    copyArrayPtr->used = length;
    copyArrayPtr->allocated = length;
    memcpy(copyArrayPtr->bytes, srcArrayPtr->bytes, length);

    SET_BYTEARRAY(&ir, copyArrayPtr);
    Tcl_StoreIntRep(copyPtr, &properByteArrayType, &ir);
}

/*
 *----------------------------------------------------------------------
 *
 * UpdateStringOfByteArray --
 *
 *	Update the string representation for a ByteArray data object.
 *
 * Results:
 *	None.
 *
 * Side effects:
 *	The object's string is set to a valid string that results from the
 *	ByteArray-to-string conversion.
 *
 *----------------------------------------------------------------------
 */

static void
UpdateStringOfByteArray(
    Tcl_Obj *objPtr)		/* ByteArray object whose string rep to
				 * update. */
{
    const Tcl_ObjIntRep *irPtr = TclFetchIntRep(objPtr, &properByteArrayType);
    ByteArray *byteArrayPtr = GET_BYTEARRAY(irPtr);
    unsigned char *src = byteArrayPtr->bytes;
    size_t i, length = byteArrayPtr->used;
    size_t size = length;

    /*
     * How much space will string rep need?
     */

    for (i = 0; i < length; i++) {
	if ((src[i] == 0) || (src[i] > 127)) {
	    size++;
	}
    }

    if (size == length) {
	char *dst = Tcl_InitStringRep(objPtr, (char *)src, size);

	TclOOM(dst, size);
    } else {
	char *dst = Tcl_InitStringRep(objPtr, NULL, size);

	TclOOM(dst, size);
	for (i = 0; i < length; i++) {
	    dst += Tcl_UniCharToUtf(src[i], dst);
	}
	(void) Tcl_InitStringRep(objPtr, NULL, size);
    }
}

/*
 *----------------------------------------------------------------------
 *
 * TclAppendBytesToByteArray --
 *
 *	This function appends an array of bytes to a byte array object. Note
 *	that the object *must* be unshared, and the array of bytes *must not*
 *	refer to the object being appended to.
 *
 * Results:
 *	None.
 *
 * Side effects:
 *	Allocates enough memory for an array of bytes of the requested total
 *	size, or possibly larger. [Bug 2992970]
 *
 *----------------------------------------------------------------------
 */

void
TclAppendBytesToByteArray(
    Tcl_Obj *objPtr,
    const unsigned char *bytes,
    size_t len)
{
    ByteArray *byteArrayPtr;
    size_t needed;
    Tcl_ObjIntRep *irPtr;

    if (Tcl_IsShared(objPtr)) {
	Tcl_Panic("%s called with shared object","TclAppendBytesToByteArray");
    }
    if (len == TCL_INDEX_NONE) {
	Tcl_Panic("%s must be called with definite number of bytes to append",
		"TclAppendBytesToByteArray");
    }
    if (len == 0) {
	/*
	 * Append zero bytes is a no-op.
	 */

	return;
    }

    irPtr = TclFetchIntRep(objPtr, &properByteArrayType);
    if (irPtr == NULL) {
	if (TCL_ERROR == SetByteArrayFromAny(NULL, TCL_INDEX_NONE, objPtr)) {
	    Tcl_Panic("attempt to append bytes to non-bytearray");
	}
	irPtr = TclFetchIntRep(objPtr, &properByteArrayType);
    }
    byteArrayPtr = GET_BYTEARRAY(irPtr);

    if (len > UINT_MAX - byteArrayPtr->used) {
	Tcl_Panic("max size for a Tcl value (%u bytes) exceeded", UINT_MAX);
    }

    needed = byteArrayPtr->used + len;
    /*
     * If we need to, resize the allocated space in the byte array.
     */

    if (needed > byteArrayPtr->allocated) {
	ByteArray *ptr = NULL;
	size_t attempt;

	if (needed <= INT_MAX/2) {
	    /*
	     * Try to allocate double the total space that is needed.
	     */

	    attempt = 2 * needed;
	    ptr = (ByteArray *)Tcl_AttemptRealloc(byteArrayPtr, BYTEARRAY_SIZE(attempt));
	}
	if (ptr == NULL) {
	    /*
	     * Try to allocate double the increment that is needed (plus).
	     */

	    size_t limit = UINT_MAX - needed;
	    size_t extra = len + TCL_MIN_GROWTH;
	    size_t growth = (extra > limit) ? limit : extra;

	    attempt = needed + growth;
	    ptr = (ByteArray *)Tcl_AttemptRealloc(byteArrayPtr, BYTEARRAY_SIZE(attempt));
	}
	if (ptr == NULL) {
	    /*
	     * Last chance: Try to allocate exactly what is needed.
	     */

	    attempt = needed;
	    ptr = (ByteArray *)Tcl_Realloc(byteArrayPtr, BYTEARRAY_SIZE(attempt));
	}
	byteArrayPtr = ptr;
	byteArrayPtr->allocated = attempt;
	SET_BYTEARRAY(irPtr, byteArrayPtr);
    }

    if (bytes) {
	memcpy(byteArrayPtr->bytes + byteArrayPtr->used, bytes, len);
    }
    byteArrayPtr->used += len;
    TclInvalidateStringRep(objPtr);
}

/*
 *----------------------------------------------------------------------
 *
 * TclInitBinaryCmd --
 *
 *	This function is called to create the "binary" Tcl command. See the
 *	user documentation for details on what it does.
 *
 * Results:
 *	A command token for the new command.
 *
 * Side effects:
 *	Creates a new binary command as a mapped ensemble.
 *
 *----------------------------------------------------------------------
 */

Tcl_Command
TclInitBinaryCmd(
    Tcl_Interp *interp)
{
    Tcl_Command binaryEnsemble;

    binaryEnsemble = TclMakeEnsemble(interp, "binary", binaryMap);
    TclMakeEnsemble(interp, "binary encode", encodeMap);
    TclMakeEnsemble(interp, "binary decode", decodeMap);
    return binaryEnsemble;
}

/*
 *----------------------------------------------------------------------
 *
 * BinaryFormatCmd --
 *
 *	This procedure implements the "binary format" Tcl command.
 *
 * Results:
 *	A standard Tcl result.
 *
 * Side effects:
 *	See the user documentation.
 *
 *----------------------------------------------------------------------
 */

static int
BinaryFormatCmd(
    TCL_UNUSED(ClientData),
    Tcl_Interp *interp,		/* Current interpreter. */
    int objc,			/* Number of arguments. */
    Tcl_Obj *const objv[])	/* Argument objects. */
{
    int arg;			/* Index of next argument to consume. */
    int value = 0;		/* Current integer value to be packed.
				 * Initialized to avoid compiler warning. */
    char cmd;			/* Current format character. */
    size_t count;			/* Count associated with current format
				 * character. */
    int flags;			/* Format field flags */
    const char *format;		/* Pointer to current position in format
				 * string. */
    Tcl_Obj *resultPtr = NULL;	/* Object holding result buffer. */
    unsigned char *buffer;	/* Start of result buffer. */
    unsigned char *cursor;	/* Current position within result buffer. */
    unsigned char *maxPos;	/* Greatest position within result buffer that
				 * cursor has visited.*/
    const char *errorString;
    const char *errorValue, *str;
    int offset, size;
    size_t length;

    if (objc < 2) {
	Tcl_WrongNumArgs(interp, 1, objv, "formatString ?arg ...?");
	return TCL_ERROR;
    }

    /*
     * To avoid copying the data, we format the string in two passes. The
     * first pass computes the size of the output buffer. The second pass
     * places the formatted data into the buffer.
     */

    format = TclGetString(objv[1]);
    arg = 2;
    offset = 0;
    length = 0;
    while (*format != '\0') {
	str = format;
	flags = 0;
	if (!GetFormatSpec(&format, &cmd, &count, &flags)) {
	    break;
	}
	switch (cmd) {
	case 'a':
	case 'A':
	case 'b':
	case 'B':
	case 'h':
	case 'H':
	    /*
	     * For string-type specifiers, the count corresponds to the number
	     * of bytes in a single argument.
	     */

	    if (arg >= objc) {
		goto badIndex;
	    }
	    if (count == BINARY_ALL) {
		Tcl_Obj *copy = TclNarrowToBytes(objv[arg]);
		(void)TclGetByteArrayFromObj(copy, &count);
		Tcl_DecrRefCount(copy);
	    } else if (count == BINARY_NOCOUNT) {
		count = 1;
	    }
	    arg++;
	    if (cmd == 'a' || cmd == 'A') {
		offset += count;
	    } else if (cmd == 'b' || cmd == 'B') {
		offset += (count + 7) / 8;
	    } else {
		offset += (count + 1) / 2;
	    }
	    break;
	case 'c':
	    size = 1;
	    goto doNumbers;
	case 't':
	case 's':
	case 'S':
	    size = 2;
	    goto doNumbers;
	case 'n':
	case 'i':
	case 'I':
	    size = 4;
	    goto doNumbers;
	case 'm':
	case 'w':
	case 'W':
	    size = 8;
	    goto doNumbers;
	case 'r':
	case 'R':
	case 'f':
	    size = sizeof(float);
	    goto doNumbers;
	case 'q':
	case 'Q':
	case 'd':
	    size = sizeof(double);

	doNumbers:
	    if (arg >= objc) {
		goto badIndex;
	    }

	    /*
	     * For number-type specifiers, the count corresponds to the number
	     * of elements in the list stored in a single argument. If no
	     * count is specified, then the argument is taken as a single
	     * non-list value.
	     */

	    if (count == BINARY_NOCOUNT) {
		arg++;
		count = 1;
	    } else {
		int listc;
		Tcl_Obj **listv;

		/*
		 * The macro evals its args more than once: avoid arg++
		 */

		if (TclListObjGetElements(interp, objv[arg], &listc,
			&listv) != TCL_OK) {
		    return TCL_ERROR;
		}
		arg++;

		if (count == BINARY_ALL) {
		    count = listc;
		} else if (count > (size_t)listc) {
		    Tcl_SetObjResult(interp, Tcl_NewStringObj(
			    "number of elements in list does not match count",
			    -1));
		    return TCL_ERROR;
		}
	    }
	    offset += count*size;
	    break;

	case 'x':
	    if (count == BINARY_ALL) {
		Tcl_SetObjResult(interp, Tcl_NewStringObj(
			"cannot use \"*\" in format string with \"x\"", -1));
		return TCL_ERROR;
	    } else if (count == BINARY_NOCOUNT) {
		count = 1;
	    }
	    offset += count;
	    break;
	case 'X':
	    if (count == BINARY_NOCOUNT) {
		count = 1;
	    }
	    if ((count > (size_t)offset) || (count == BINARY_ALL)) {
		count = offset;
	    }
	    if (offset > (int)length) {
		length = offset;
	    }
	    offset -= count;
	    break;
	case '@':
	    if (offset > (int)length) {
		length = offset;
	    }
	    if (count == BINARY_ALL) {
		offset = length;
	    } else if (count == BINARY_NOCOUNT) {
		goto badCount;
	    } else {
		offset = count;
	    }
	    break;
	default:
	    errorString = str;
	    goto badField;
	}
    }
    if (offset > (int)length) {
	length = offset;
    }
    if (length == 0) {
	return TCL_OK;
    }

    /*
     * Prepare the result object by preallocating the caclulated number of
     * bytes and filling with nulls.
     */

    resultPtr = Tcl_NewObj();
    buffer = Tcl_SetByteArrayLength(resultPtr, length);
    memset(buffer, 0, length);

    /*
     * Pack the data into the result object. Note that we can skip the error
     * checking during this pass, since we have already parsed the string
     * once.
     */

    arg = 2;
    format = TclGetString(objv[1]);
    cursor = buffer;
    maxPos = cursor;
    while (*format != 0) {
	flags = 0;
	if (!GetFormatSpec(&format, &cmd, &count, &flags)) {
	    break;
	}
	if ((count == 0) && (cmd != '@')) {
	    if (cmd != 'x') {
		arg++;
	    }
	    continue;
	}
	switch (cmd) {
	case 'a':
	case 'A': {
	    char pad = (char) (cmd == 'a' ? '\0' : ' ');
	    unsigned char *bytes;
	    Tcl_Obj *copy = TclNarrowToBytes(objv[arg++]);

	    bytes = TclGetByteArrayFromObj(copy, &length);

	    if (count == BINARY_ALL) {
		count = length;
	    } else if (count == BINARY_NOCOUNT) {
		count = 1;
	    }
	    if (length >= count) {
		memcpy(cursor, bytes, count);
	    } else {
		memcpy(cursor, bytes, length);
		memset(cursor + length, pad, count - length);
	    }
	    cursor += count;
	    Tcl_DecrRefCount(copy);
	    break;
	}
	case 'b':
	case 'B': {
	    unsigned char *last;

	    str = TclGetStringFromObj(objv[arg], &length);
	    arg++;
	    if (count == BINARY_ALL) {
		count = length;
	    } else if (count == BINARY_NOCOUNT) {
		count = 1;
	    }
	    last = cursor + ((count + 7) / 8);
	    if (count > length) {
		count = length;
	    }
	    value = 0;
	    errorString = "binary";
	    if (cmd == 'B') {
		for (offset = 0; (size_t)offset < count; offset++) {
		    value <<= 1;
		    if (str[offset] == '1') {
			value |= 1;
		    } else if (str[offset] != '0') {
			errorValue = str;
			Tcl_DecrRefCount(resultPtr);
			goto badValue;
		    }
		    if (((offset + 1) % 8) == 0) {
			*cursor++ = UCHAR(value);
			value = 0;
		    }
		}
	    } else {
		for (offset = 0; (size_t)offset < count; offset++) {
		    value >>= 1;
		    if (str[offset] == '1') {
			value |= 128;
		    } else if (str[offset] != '0') {
			errorValue = str;
			Tcl_DecrRefCount(resultPtr);
			goto badValue;
		    }
		    if (!((offset + 1) % 8)) {
			*cursor++ = UCHAR(value);
			value = 0;
		    }
		}
	    }
	    if ((offset % 8) != 0) {
		if (cmd == 'B') {
		    value <<= 8 - (offset % 8);
		} else {
		    value >>= 8 - (offset % 8);
		}
		*cursor++ = UCHAR(value);
	    }
	    while (cursor < last) {
		*cursor++ = '\0';
	    }
	    break;
	}
	case 'h':
	case 'H': {
	    unsigned char *last;
	    int c;

	    str = TclGetStringFromObj(objv[arg], &length);
	    arg++;
	    if (count == BINARY_ALL) {
		count = length;
	    } else if (count == BINARY_NOCOUNT) {
		count = 1;
	    }
	    last = cursor + ((count + 1) / 2);
	    if (count > length) {
		count = length;
	    }
	    value = 0;
	    errorString = "hexadecimal";
	    if (cmd == 'H') {
		for (offset = 0; (size_t)offset < count; offset++) {
		    value <<= 4;
		    if (!isxdigit(UCHAR(str[offset]))) {     /* INTL: digit */
			errorValue = str;
			Tcl_DecrRefCount(resultPtr);
			goto badValue;
		    }
		    c = str[offset] - '0';
		    if (c > 9) {
			c += ('0' - 'A') + 10;
		    }
		    if (c > 16) {
			c += ('A' - 'a');
		    }
		    value |= (c & 0xF);
		    if (offset % 2) {
			*cursor++ = (char) value;
			value = 0;
		    }
		}
	    } else {
		for (offset = 0; (size_t)offset < count; offset++) {
		    value >>= 4;

		    if (!isxdigit(UCHAR(str[offset]))) {     /* INTL: digit */
			errorValue = str;
			Tcl_DecrRefCount(resultPtr);
			goto badValue;
		    }
		    c = str[offset] - '0';
		    if (c > 9) {
			c += ('0' - 'A') + 10;
		    }
		    if (c > 16) {
			c += ('A' - 'a');
		    }
		    value |= ((c << 4) & 0xF0);
		    if (offset % 2) {
			*cursor++ = UCHAR(value & 0xFF);
			value = 0;
		    }
		}
	    }
	    if (offset % 2) {
		if (cmd == 'H') {
		    value <<= 4;
		} else {
		    value >>= 4;
		}
		*cursor++ = UCHAR(value);
	    }

	    while (cursor < last) {
		*cursor++ = '\0';
	    }
	    break;
	}
	case 'c':
	case 't':
	case 's':
	case 'S':
	case 'n':
	case 'i':
	case 'I':
	case 'm':
	case 'w':
	case 'W':
	case 'r':
	case 'R':
	case 'd':
	case 'q':
	case 'Q':
	case 'f': {
	    int listc, i;
	    Tcl_Obj **listv;

	    if (count == BINARY_NOCOUNT) {
		/*
		 * Note that we are casting away the const-ness of objv, but
		 * this is safe since we aren't going to modify the array.
		 */

		listv = (Tcl_Obj **) (objv + arg);
		listc = 1;
		count = 1;
	    } else {
		TclListObjGetElements(interp, objv[arg], &listc, &listv);
		if (count == BINARY_ALL) {
		    count = listc;
		}
	    }
	    arg++;
	    for (i = 0; (size_t)i < count; i++) {
		if (FormatNumber(interp, cmd, listv[i], &cursor) != TCL_OK) {
		    Tcl_DecrRefCount(resultPtr);
		    return TCL_ERROR;
		}
	    }
	    break;
	}
	case 'x':
	    if (count == BINARY_NOCOUNT) {
		count = 1;
	    }
	    memset(cursor, 0, count);
	    cursor += count;
	    break;
	case 'X':
	    if (cursor > maxPos) {
		maxPos = cursor;
	    }
	    if (count == BINARY_NOCOUNT) {
		count = 1;
	    }
	    if ((count == BINARY_ALL) || (count > (size_t)(cursor - buffer))) {
		cursor = buffer;
	    } else {
		cursor -= count;
	    }
	    break;
	case '@':
	    if (cursor > maxPos) {
		maxPos = cursor;
	    }
	    if (count == BINARY_ALL) {
		cursor = maxPos;
	    } else {
		cursor = buffer + count;
	    }
	    break;
	}
    }
    Tcl_SetObjResult(interp, resultPtr);
    return TCL_OK;

 badValue:
    Tcl_ResetResult(interp);
    Tcl_SetObjResult(interp, Tcl_ObjPrintf(
	    "expected %s string but got \"%s\" instead",
	    errorString, errorValue));
    return TCL_ERROR;

 badCount:
    errorString = "missing count for \"@\" field specifier";
    goto error;

 badIndex:
    errorString = "not enough arguments for all format specifiers";
    goto error;

 badField:
    {
	Tcl_UniChar ch = 0;
	char buf[5] = "";

	TclUtfToUniChar(errorString, &ch);
	buf[Tcl_UniCharToUtf(ch, buf)] = '\0';
	Tcl_SetObjResult(interp, Tcl_ObjPrintf(
		"bad field specifier \"%s\"", buf));
	return TCL_ERROR;
    }

 error:
    Tcl_SetObjResult(interp, Tcl_NewStringObj(errorString, -1));
    return TCL_ERROR;
}

/*
 *----------------------------------------------------------------------
 *
 * BinaryScanCmd --
 *
 *	This procedure implements the "binary scan" Tcl command.
 *
 * Results:
 *	A standard Tcl result.
 *
 * Side effects:
 *	See the user documentation.
 *
 *----------------------------------------------------------------------
 */

int
BinaryScanCmd(
    TCL_UNUSED(ClientData),
    Tcl_Interp *interp,		/* Current interpreter. */
    int objc,			/* Number of arguments. */
    Tcl_Obj *const objv[])	/* Argument objects. */
{
    int arg;			/* Index of next argument to consume. */
    int value = 0;		/* Current integer value to be packed.
				 * Initialized to avoid compiler warning. */
    char cmd;			/* Current format character. */
    size_t count;			/* Count associated with current format
				 * character. */
    int flags;			/* Format field flags */
    const char *format;		/* Pointer to current position in format
				 * string. */
    Tcl_Obj *resultPtr = NULL;	/* Object holding result buffer. */
    unsigned char *buffer;	/* Start of result buffer. */
    const char *errorString;
    const char *str;
    int offset, size, i;
    size_t length = 0;

    Tcl_Obj *valuePtr, *elementPtr;
    Tcl_HashTable numberCacheHash;
    Tcl_HashTable *numberCachePtr;

    if (objc < 3) {
	Tcl_WrongNumArgs(interp, 1, objv,
		"value formatString ?varName ...?");
	return TCL_ERROR;
    }
    buffer = TclGetBytesFromObj(interp, objv[1], &length);
    if (buffer == NULL) {
	return TCL_ERROR;
    }
    numberCachePtr = &numberCacheHash;
    Tcl_InitHashTable(numberCachePtr, TCL_ONE_WORD_KEYS);
    format = TclGetString(objv[2]);
    arg = 3;
    offset = 0;
    while (*format != '\0') {
	str = format;
	flags = 0;
	if (!GetFormatSpec(&format, &cmd, &count, &flags)) {
	    goto done;
	}
	switch (cmd) {
	case 'a':
	case 'A': {
	    unsigned char *src;

	    if (arg >= objc) {
		DeleteScanNumberCache(numberCachePtr);
		goto badIndex;
	    }
	    if (count == BINARY_ALL) {
		count = length - offset;
	    } else {
		if (count == BINARY_NOCOUNT) {
		    count = 1;
		}
		if (count > length - offset) {
		    goto done;
		}
	    }

	    src = buffer + offset;
	    size = count;

	    /*
	     * Trim trailing nulls and spaces, if necessary.
	     */

	    if (cmd == 'A') {
		while (size > 0) {
		    if (src[size - 1] != '\0' && src[size - 1] != ' ') {
			break;
		    }
		    size--;
		}
	    }

	    /*
	     * Have to do this #ifdef-fery because (as part of defining
	     * Tcl_NewByteArrayObj) we removed the #def that hides this stuff
	     * normally. If this code ever gets copied to another file, it
	     * should be changed back to the simpler version.
	     */

#ifdef TCL_MEM_DEBUG
	    valuePtr = Tcl_DbNewByteArrayObj(src, size, __FILE__, __LINE__);
#else
	    valuePtr = Tcl_NewByteArrayObj(src, size);
#endif /* TCL_MEM_DEBUG */

	    resultPtr = Tcl_ObjSetVar2(interp, objv[arg], NULL, valuePtr,
		    TCL_LEAVE_ERR_MSG);
	    arg++;
	    if (resultPtr == NULL) {
		DeleteScanNumberCache(numberCachePtr);
		return TCL_ERROR;
	    }
	    offset += count;
	    break;
	}
	case 'b':
	case 'B': {
	    unsigned char *src;
	    char *dest;

	    if (arg >= objc) {
		DeleteScanNumberCache(numberCachePtr);
		goto badIndex;
	    }
	    if (count == BINARY_ALL) {
		count = (length - offset) * 8;
	    } else {
		if (count == BINARY_NOCOUNT) {
		    count = 1;
		}
		if (count > (size_t)(length - offset) * 8) {
		    goto done;
		}
	    }
	    src = buffer + offset;
	    valuePtr = Tcl_NewObj();
	    Tcl_SetObjLength(valuePtr, count);
	    dest = TclGetString(valuePtr);

	    if (cmd == 'b') {
		for (i = 0; (size_t)i < count; i++) {
		    if (i % 8) {
			value >>= 1;
		    } else {
			value = *src++;
		    }
		    *dest++ = (char) ((value & 1) ? '1' : '0');
		}
	    } else {
		for (i = 0; (size_t)i < count; i++) {
		    if (i % 8) {
			value <<= 1;
		    } else {
			value = *src++;
		    }
		    *dest++ = (char) ((value & 0x80) ? '1' : '0');
		}
	    }

	    resultPtr = Tcl_ObjSetVar2(interp, objv[arg], NULL, valuePtr,
		    TCL_LEAVE_ERR_MSG);
	    arg++;
	    if (resultPtr == NULL) {
		DeleteScanNumberCache(numberCachePtr);
		return TCL_ERROR;
	    }
	    offset += (count + 7) / 8;
	    break;
	}
	case 'h':
	case 'H': {
	    char *dest;
	    unsigned char *src;
	    static const char hexdigit[] = "0123456789abcdef";

	    if (arg >= objc) {
		DeleteScanNumberCache(numberCachePtr);
		goto badIndex;
	    }
	    if (count == BINARY_ALL) {
		count = (length - offset)*2;
	    } else {
		if (count == BINARY_NOCOUNT) {
		    count = 1;
		}
		if (count > (length - offset)*2) {
		    goto done;
		}
	    }
	    src = buffer + offset;
	    valuePtr = Tcl_NewObj();
	    Tcl_SetObjLength(valuePtr, count);
	    dest = TclGetString(valuePtr);

	    if (cmd == 'h') {
		for (i = 0; (size_t)i < count; i++) {
		    if (i % 2) {
			value >>= 4;
		    } else {
			value = *src++;
		    }
		    *dest++ = hexdigit[value & 0xF];
		}
	    } else {
		for (i = 0; (size_t)i < count; i++) {
		    if (i % 2) {
			value <<= 4;
		    } else {
			value = *src++;
		    }
		    *dest++ = hexdigit[(value >> 4) & 0xF];
		}
	    }

	    resultPtr = Tcl_ObjSetVar2(interp, objv[arg], NULL, valuePtr,
		    TCL_LEAVE_ERR_MSG);
	    arg++;
	    if (resultPtr == NULL) {
		DeleteScanNumberCache(numberCachePtr);
		return TCL_ERROR;
	    }
	    offset += (count + 1) / 2;
	    break;
	}
	case 'c':
	    size = 1;
	    goto scanNumber;
	case 't':
	case 's':
	case 'S':
	    size = 2;
	    goto scanNumber;
	case 'n':
	case 'i':
	case 'I':
	    size = 4;
	    goto scanNumber;
	case 'm':
	case 'w':
	case 'W':
	    size = 8;
	    goto scanNumber;
	case 'r':
	case 'R':
	case 'f':
	    size = sizeof(float);
	    goto scanNumber;
	case 'q':
	case 'Q':
	case 'd': {
	    unsigned char *src;

	    size = sizeof(double);
	    /* fall through */

	scanNumber:
	    if (arg >= objc) {
		DeleteScanNumberCache(numberCachePtr);
		goto badIndex;
	    }
	    if (count == BINARY_NOCOUNT) {
		if ((length - offset) < (size_t)size) {
		    goto done;
		}
		valuePtr = ScanNumber(buffer+offset, cmd, flags,
			&numberCachePtr);
		offset += size;
	    } else {
		if (count == BINARY_ALL) {
		    count = (length - offset) / size;
		}
		if ((length - offset) < (count * size)) {
		    goto done;
		}
		valuePtr = Tcl_NewObj();
		src = buffer + offset;
		for (i = 0; (size_t)i < count; i++) {
		    elementPtr = ScanNumber(src, cmd, flags, &numberCachePtr);
		    src += size;
		    Tcl_ListObjAppendElement(NULL, valuePtr, elementPtr);
		}
		offset += count * size;
	    }

	    resultPtr = Tcl_ObjSetVar2(interp, objv[arg], NULL, valuePtr,
		    TCL_LEAVE_ERR_MSG);
	    arg++;
	    if (resultPtr == NULL) {
		DeleteScanNumberCache(numberCachePtr);
		return TCL_ERROR;
	    }
	    break;
	}
	case 'x':
	    if (count == BINARY_NOCOUNT) {
		count = 1;
	    }
	    if ((count == BINARY_ALL) || (count > length - offset)) {
		offset = length;
	    } else {
		offset += count;
	    }
	    break;
	case 'X':
	    if (count == BINARY_NOCOUNT) {
		count = 1;
	    }
	    if ((count == BINARY_ALL) || (count > (size_t)offset)) {
		offset = 0;
	    } else {
		offset -= count;
	    }
	    break;
	case '@':
	    if (count == BINARY_NOCOUNT) {
		DeleteScanNumberCache(numberCachePtr);
		goto badCount;
	    }
	    if ((count == BINARY_ALL) || (count > length)) {
		offset = length;
	    } else {
		offset = count;
	    }
	    break;
	default:
	    DeleteScanNumberCache(numberCachePtr);
	    errorString = str;
	    goto badField;
	}
    }

    /*
     * Set the result to the last position of the cursor.
     */

 done:
    Tcl_SetObjResult(interp, Tcl_NewWideIntObj(arg - 3));
    DeleteScanNumberCache(numberCachePtr);

    return TCL_OK;

 badCount:
    errorString = "missing count for \"@\" field specifier";
    goto error;

 badIndex:
    errorString = "not enough arguments for all format specifiers";
    goto error;

 badField:
    {
	Tcl_UniChar ch = 0;
	char buf[5] = "";

	TclUtfToUniChar(errorString, &ch);
	buf[Tcl_UniCharToUtf(ch, buf)] = '\0';
	Tcl_SetObjResult(interp, Tcl_ObjPrintf(
		"bad field specifier \"%s\"", buf));
	return TCL_ERROR;
    }

 error:
    Tcl_SetObjResult(interp, Tcl_NewStringObj(errorString, -1));
    return TCL_ERROR;
}

/*
 *----------------------------------------------------------------------
 *
 * GetFormatSpec --
 *
 *	This function parses the format strings used in the binary format and
 *	scan commands.
 *
 * Results:
 *	Moves the formatPtr to the start of the next command. Returns the
 *	current command character and count in cmdPtr and countPtr. The count
 *	is set to BINARY_ALL if the count character was '*' or BINARY_NOCOUNT
 *	if no count was specified. Returns 1 on success, or 0 if the string
 *	did not have a format specifier.
 *
 * Side effects:
 *	None.
 *
 *----------------------------------------------------------------------
 */

static int
GetFormatSpec(
    const char **formatPtr,	/* Pointer to format string. */
    char *cmdPtr,		/* Pointer to location of command char. */
    size_t *countPtr,		/* Pointer to repeat count value. */
    int *flagsPtr)		/* Pointer to field flags */
{
    /*
     * Skip any leading blanks.
     */

    while (**formatPtr == ' ') {
	(*formatPtr)++;
    }

    /*
     * The string was empty, except for whitespace, so fail.
     */

    if (!(**formatPtr)) {
	return 0;
    }

    /*
     * Extract the command character and any trailing digits or '*'.
     */

    *cmdPtr = **formatPtr;
    (*formatPtr)++;
    if (**formatPtr == 'u') {
	(*formatPtr)++;
	*flagsPtr |= BINARY_UNSIGNED;
    }
    if (**formatPtr == '*') {
	(*formatPtr)++;
	*countPtr = BINARY_ALL;
    } else if (isdigit(UCHAR(**formatPtr))) { /* INTL: digit */
	unsigned long int count;

	errno = 0;
	count = strtoul(*formatPtr, (char **) formatPtr, 10);
	if (errno || (count > (unsigned long) INT_MAX)) {
	    *countPtr = INT_MAX;
	} else {
	    *countPtr = (int) count;
	}
    } else {
	*countPtr = BINARY_NOCOUNT;
    }
    return 1;
}

/*
 *----------------------------------------------------------------------
 *
 * NeedReversing --
 *
 *	This routine determines, if bytes of a number need to be re-ordered,
 *	and returns a numeric code indicating the re-ordering to be done.
 *	This depends on the endiannes of the machine and the desired format.
 *	It is in effect a table (whose contents depend on the endianness of
 *	the system) describing whether a value needs reversing or not. Anyone
 *	porting the code to a big-endian platform should take care to make
 *	sure that they define WORDS_BIGENDIAN though this is already done by
 *	configure for the Unix build; little-endian platforms (including
 *	Windows) don't need to do anything.
 *
 * Results:
 *	0	No re-ordering needed.
 *	1	Reverse the bytes:	01234567 <-> 76543210 (little to big)
 *	2	Apply this re-ordering: 01234567 <-> 45670123 (Nokia to little)
 *	3	Apply this re-ordering: 01234567 <-> 32107654 (Nokia to big)
 *
 * Side effects:
 *	None
 *
 *----------------------------------------------------------------------
 */

static int
NeedReversing(
    int format)
{
    switch (format) {
	/* native floats and doubles: never reverse */
    case 'd':
    case 'f':
	/* big endian ints: never reverse */
    case 'I':
    case 'S':
    case 'W':
#ifdef WORDS_BIGENDIAN
	/* native ints: reverse if we're little-endian */
    case 'n':
    case 't':
    case 'm':
	/* f: reverse if we're little-endian */
    case 'Q':
    case 'R':
#else /* !WORDS_BIGENDIAN */
	/* small endian floats: reverse if we're big-endian */
    case 'r':
#endif /* WORDS_BIGENDIAN */
	return 0;

#ifdef WORDS_BIGENDIAN
	/* small endian floats: reverse if we're big-endian */
    case 'q':
    case 'r':
#else /* !WORDS_BIGENDIAN */
	/* native ints: reverse if we're little-endian */
    case 'n':
    case 't':
    case 'm':
	/* f: reverse if we're little-endian */
    case 'R':
#endif /* WORDS_BIGENDIAN */
	/* small endian ints: always reverse */
    case 'i':
    case 's':
    case 'w':
	return 1;

#ifndef WORDS_BIGENDIAN
    /*
     * The Q and q formats need special handling to account for the unusual
     * byte ordering of 8-byte floats on Nokia 770 systems, which claim to be
     * little-endian, but also reverse word order.
     */

    case 'Q':
	if (TclNokia770Doubles()) {
	    return 3;
	}
	return 1;
    case 'q':
	if (TclNokia770Doubles()) {
	    return 2;
	}
	return 0;
#endif
    }

    Tcl_Panic("unexpected fallthrough");
    return 0;
}

/*
 *----------------------------------------------------------------------
 *
 * CopyNumber --
 *
 *	This routine is called by FormatNumber and ScanNumber to copy a
 *	floating-point number. If required, bytes are reversed while copying.
 *	The behaviour is only fully defined when used with IEEE float and
 *	double values (guaranteed to be 4 and 8 bytes long, respectively.)
 *
 * Results:
 *	None
 *
 * Side effects:
 *	Copies length bytes
 *
 *----------------------------------------------------------------------
 */

static void
CopyNumber(
    const void *from,		/* source */
    void *to,			/* destination */
    size_t length,		/* Number of bytes to copy */
    int type)			/* What type of thing are we copying? */
{
    switch (NeedReversing(type)) {
    case 0:
	memcpy(to, from, length);
	break;
    case 1: {
	const unsigned char *fromPtr = (const unsigned char *)from;
	unsigned char *toPtr = (unsigned char *)to;

	switch (length) {
	case 4:
	    toPtr[0] = fromPtr[3];
	    toPtr[1] = fromPtr[2];
	    toPtr[2] = fromPtr[1];
	    toPtr[3] = fromPtr[0];
	    break;
	case 8:
	    toPtr[0] = fromPtr[7];
	    toPtr[1] = fromPtr[6];
	    toPtr[2] = fromPtr[5];
	    toPtr[3] = fromPtr[4];
	    toPtr[4] = fromPtr[3];
	    toPtr[5] = fromPtr[2];
	    toPtr[6] = fromPtr[1];
	    toPtr[7] = fromPtr[0];
	    break;
	}
	break;
    }
    case 2: {
	const unsigned char *fromPtr = (const unsigned char *)from;
	unsigned char *toPtr = (unsigned char *)to;

	toPtr[0] = fromPtr[4];
	toPtr[1] = fromPtr[5];
	toPtr[2] = fromPtr[6];
	toPtr[3] = fromPtr[7];
	toPtr[4] = fromPtr[0];
	toPtr[5] = fromPtr[1];
	toPtr[6] = fromPtr[2];
	toPtr[7] = fromPtr[3];
	break;
    }
    case 3: {
	const unsigned char *fromPtr = (const unsigned char *)from;
	unsigned char *toPtr = (unsigned char *)to;

	toPtr[0] = fromPtr[3];
	toPtr[1] = fromPtr[2];
	toPtr[2] = fromPtr[1];
	toPtr[3] = fromPtr[0];
	toPtr[4] = fromPtr[7];
	toPtr[5] = fromPtr[6];
	toPtr[6] = fromPtr[5];
	toPtr[7] = fromPtr[4];
	break;
    }
    }
}

/*
 *----------------------------------------------------------------------
 *
 * FormatNumber --
 *
 *	This routine is called by Tcl_BinaryObjCmd to format a number into a
 *	location pointed at by cursor.
 *
 * Results:
 *	A standard Tcl result.
 *
 * Side effects:
 *	Moves the cursor to the next location to be written into.
 *
 *----------------------------------------------------------------------
 */

static int
FormatNumber(
    Tcl_Interp *interp,		/* Current interpreter, used to report
				 * errors. */
    int type,			/* Type of number to format. */
    Tcl_Obj *src,		/* Number to format. */
    unsigned char **cursorPtr)	/* Pointer to index into destination buffer. */
{
    double dvalue;
    Tcl_WideInt wvalue;
    float fvalue;

    switch (type) {
    case 'd':
    case 'q':
    case 'Q':
	/*
	 * Double-precision floating point values. Tcl_GetDoubleFromObj
	 * returns TCL_ERROR for NaN, but we can check by comparing the
	 * object's type pointer.
	 */

	if (Tcl_GetDoubleFromObj(interp, src, &dvalue) != TCL_OK) {
	    const Tcl_ObjIntRep *irPtr = TclFetchIntRep(src, &tclDoubleType);
	    if (irPtr == NULL) {
		return TCL_ERROR;
	    }
	    dvalue = irPtr->doubleValue;
	}
	CopyNumber(&dvalue, *cursorPtr, sizeof(double), type);
	*cursorPtr += sizeof(double);
	return TCL_OK;

    case 'f':
    case 'r':
    case 'R':
	/*
	 * Single-precision floating point values. Tcl_GetDoubleFromObj
	 * returns TCL_ERROR for NaN, but we can check by comparing the
	 * object's type pointer.
	 */

	if (Tcl_GetDoubleFromObj(interp, src, &dvalue) != TCL_OK) {
	    const Tcl_ObjIntRep *irPtr = TclFetchIntRep(src, &tclDoubleType);

	    if (irPtr == NULL) {
		return TCL_ERROR;
	    }
	    dvalue = irPtr->doubleValue;
	}

	/*
	 * Because some compilers will generate floating point exceptions on
	 * an overflow cast (e.g. Borland), we restrict the values to the
	 * valid range for float.
	 */

	if (fabs(dvalue) > (double) FLT_MAX) {
	    fvalue = (dvalue >= 0.0) ? FLT_MAX : -FLT_MAX;
	} else {
	    fvalue = (float) dvalue;
	}
	CopyNumber(&fvalue, *cursorPtr, sizeof(float), type);
	*cursorPtr += sizeof(float);
	return TCL_OK;

	/*
	 * 64-bit integer values.
	 */
    case 'w':
    case 'W':
    case 'm':
	if (TclGetWideBitsFromObj(interp, src, &wvalue) != TCL_OK) {
	    return TCL_ERROR;
	}
	if (NeedReversing(type)) {
	    *(*cursorPtr)++ = UCHAR(wvalue);
	    *(*cursorPtr)++ = UCHAR(wvalue >> 8);
	    *(*cursorPtr)++ = UCHAR(wvalue >> 16);
	    *(*cursorPtr)++ = UCHAR(wvalue >> 24);
	    *(*cursorPtr)++ = UCHAR(wvalue >> 32);
	    *(*cursorPtr)++ = UCHAR(wvalue >> 40);
	    *(*cursorPtr)++ = UCHAR(wvalue >> 48);
	    *(*cursorPtr)++ = UCHAR(wvalue >> 56);
	} else {
	    *(*cursorPtr)++ = UCHAR(wvalue >> 56);
	    *(*cursorPtr)++ = UCHAR(wvalue >> 48);
	    *(*cursorPtr)++ = UCHAR(wvalue >> 40);
	    *(*cursorPtr)++ = UCHAR(wvalue >> 32);
	    *(*cursorPtr)++ = UCHAR(wvalue >> 24);
	    *(*cursorPtr)++ = UCHAR(wvalue >> 16);
	    *(*cursorPtr)++ = UCHAR(wvalue >> 8);
	    *(*cursorPtr)++ = UCHAR(wvalue);
	}
	return TCL_OK;

	/*
	 * 32-bit integer values.
	 */
    case 'i':
    case 'I':
    case 'n':
	if (TclGetWideBitsFromObj(interp, src, &wvalue) != TCL_OK) {
	    return TCL_ERROR;
	}
	if (NeedReversing(type)) {
	    *(*cursorPtr)++ = UCHAR(wvalue);
	    *(*cursorPtr)++ = UCHAR(wvalue >> 8);
	    *(*cursorPtr)++ = UCHAR(wvalue >> 16);
	    *(*cursorPtr)++ = UCHAR(wvalue >> 24);
	} else {
	    *(*cursorPtr)++ = UCHAR(wvalue >> 24);
	    *(*cursorPtr)++ = UCHAR(wvalue >> 16);
	    *(*cursorPtr)++ = UCHAR(wvalue >> 8);
	    *(*cursorPtr)++ = UCHAR(wvalue);
	}
	return TCL_OK;

	/*
	 * 16-bit integer values.
	 */
    case 's':
    case 'S':
    case 't':
	if (TclGetWideBitsFromObj(interp, src, &wvalue) != TCL_OK) {
	    return TCL_ERROR;
	}
	if (NeedReversing(type)) {
	    *(*cursorPtr)++ = UCHAR(wvalue);
	    *(*cursorPtr)++ = UCHAR(wvalue >> 8);
	} else {
	    *(*cursorPtr)++ = UCHAR(wvalue >> 8);
	    *(*cursorPtr)++ = UCHAR(wvalue);
	}
	return TCL_OK;

	/*
	 * 8-bit integer values.
	 */
    case 'c':
	if (TclGetWideBitsFromObj(interp, src, &wvalue) != TCL_OK) {
	    return TCL_ERROR;
	}
	*(*cursorPtr)++ = UCHAR(wvalue);
	return TCL_OK;

    default:
	Tcl_Panic("unexpected fallthrough");
	return TCL_ERROR;
    }
}

/*
 *----------------------------------------------------------------------
 *
 * ScanNumber --
 *
 *	This routine is called by Tcl_BinaryObjCmd to scan a number out of a
 *	buffer.
 *
 * Results:
 *	Returns a newly created object containing the scanned number. This
 *	object has a ref count of zero.
 *
 * Side effects:
 *	Might reuse an object in the number cache, place a new object in the
 *	cache, or delete the cache and set the reference to it (itself passed
 *	in by reference) to NULL.
 *
 *----------------------------------------------------------------------
 */

static Tcl_Obj *
ScanNumber(
    unsigned char *buffer,	/* Buffer to scan number from. */
    int type,			/* Format character from "binary scan" */
    int flags,			/* Format field flags */
    Tcl_HashTable **numberCachePtrPtr)
				/* Place to look for cache of scanned value
				 * objects, or NULL if too many different
				 * numbers have been scanned. */
{
    long value;
    float fvalue;
    double dvalue;
    Tcl_WideUInt uwvalue;

    /*
     * We cannot rely on the compiler to properly sign extend integer values
     * when we cast from smaller values to larger values because we don't know
     * the exact size of the integer types. So, we have to handle sign
     * extension explicitly by checking the high bit and padding with 1's as
     * needed. This practice is disabled if the BINARY_UNSIGNED flag is set.
     */

    switch (type) {
    case 'c':
	/*
	 * Characters need special handling. We want to produce a signed
	 * result, but on some platforms (such as AIX) chars are unsigned. To
	 * deal with this, check for a value that should be negative but
	 * isn't.
	 */

	value = buffer[0];
	if (!(flags & BINARY_UNSIGNED)) {
	    if (value & 0x80) {
		value |= -0x100;
	    }
	}
	goto returnNumericObject;

	/*
	 * 16-bit numeric values. We need the sign extension trick (see above)
	 * here as well.
	 */

    case 's':
    case 'S':
    case 't':
	if (NeedReversing(type)) {
	    value = (long) (buffer[0] + (buffer[1] << 8));
	} else {
	    value = (long) (buffer[1] + (buffer[0] << 8));
	}
	if (!(flags & BINARY_UNSIGNED)) {
	    if (value & 0x8000) {
		value |= -0x10000;
	    }
	}
	goto returnNumericObject;

	/*
	 * 32-bit numeric values.
	 */

    case 'i':
    case 'I':
    case 'n':
	if (NeedReversing(type)) {
	    value = (long) (buffer[0]
		    + (buffer[1] << 8)
		    + (buffer[2] << 16)
		    + (((long)buffer[3]) << 24));
	} else {
	    value = (long) (buffer[3]
		    + (buffer[2] << 8)
		    + (buffer[1] << 16)
		    + (((long) buffer[0]) << 24));
	}

	/*
	 * Check to see if the value was sign extended properly on systems
	 * where an int is more than 32-bits.
	 *
	 * We avoid caching unsigned integers as we cannot distinguish between
	 * 32bit signed and unsigned in the hash (short and char are ok).
	 */

	if (flags & BINARY_UNSIGNED) {
	    return Tcl_NewWideIntObj((Tcl_WideInt)(unsigned long)value);
	}
	if ((value & (((unsigned) 1) << 31)) && (value > 0)) {
	    value -= (((unsigned) 1) << 31);
	    value -= (((unsigned) 1) << 31);
	}

    returnNumericObject:
	if (*numberCachePtrPtr == NULL) {
	    return Tcl_NewWideIntObj(value);
	} else {
	    Tcl_HashTable *tablePtr = *numberCachePtrPtr;
	    Tcl_HashEntry *hPtr;
	    int isNew;

	    hPtr = Tcl_CreateHashEntry(tablePtr, INT2PTR(value), &isNew);
	    if (!isNew) {
		return (Tcl_Obj *)Tcl_GetHashValue(hPtr);
	    }
	    if (tablePtr->numEntries <= BINARY_SCAN_MAX_CACHE) {
		Tcl_Obj *objPtr = Tcl_NewWideIntObj(value);

		Tcl_IncrRefCount(objPtr);
		Tcl_SetHashValue(hPtr, objPtr);
		return objPtr;
	    }

	    /*
	     * We've overflowed the cache! Someone's parsing a LOT of varied
	     * binary data in a single call! Bail out by switching back to the
	     * old behaviour for the rest of the scan.
	     *
	     * Note that anyone just using the 'c' conversion (for bytes)
	     * cannot trigger this.
	     */

	    DeleteScanNumberCache(tablePtr);
	    *numberCachePtrPtr = NULL;
	    return Tcl_NewWideIntObj(value);
	}

	/*
	 * Do not cache wide (64-bit) values; they are already too large to
	 * use as keys.
	 */

    case 'w':
    case 'W':
    case 'm':
	if (NeedReversing(type)) {
	    uwvalue = ((Tcl_WideUInt) buffer[0])
		    | (((Tcl_WideUInt) buffer[1]) << 8)
		    | (((Tcl_WideUInt) buffer[2]) << 16)
		    | (((Tcl_WideUInt) buffer[3]) << 24)
		    | (((Tcl_WideUInt) buffer[4]) << 32)
		    | (((Tcl_WideUInt) buffer[5]) << 40)
		    | (((Tcl_WideUInt) buffer[6]) << 48)
		    | (((Tcl_WideUInt) buffer[7]) << 56);
	} else {
	    uwvalue = ((Tcl_WideUInt) buffer[7])
		    | (((Tcl_WideUInt) buffer[6]) << 8)
		    | (((Tcl_WideUInt) buffer[5]) << 16)
		    | (((Tcl_WideUInt) buffer[4]) << 24)
		    | (((Tcl_WideUInt) buffer[3]) << 32)
		    | (((Tcl_WideUInt) buffer[2]) << 40)
		    | (((Tcl_WideUInt) buffer[1]) << 48)
		    | (((Tcl_WideUInt) buffer[0]) << 56);
	}
	if (flags & BINARY_UNSIGNED) {
	    Tcl_Obj *bigObj = NULL;
	    mp_int big;

	    if (mp_init_u64(&big, uwvalue) == MP_OKAY) {
		bigObj = Tcl_NewBignumObj(&big);
	    }
	    return bigObj;
	}
	return Tcl_NewWideIntObj((Tcl_WideInt) uwvalue);

	/*
	 * Do not cache double values; they are already too large to use as
	 * keys and the values stored are utterly incompatible with the
	 * integer part of the cache.
	 */

	/*
	 * 32-bit IEEE single-precision floating point.
	 */

    case 'f':
    case 'R':
    case 'r':
	CopyNumber(buffer, &fvalue, sizeof(float), type);
	return Tcl_NewDoubleObj(fvalue);

	/*
	 * 64-bit IEEE double-precision floating point.
	 */

    case 'd':
    case 'Q':
    case 'q':
	CopyNumber(buffer, &dvalue, sizeof(double), type);
	return Tcl_NewDoubleObj(dvalue);
    }
    return NULL;
}

/*
 *----------------------------------------------------------------------
 *
 * DeleteScanNumberCache --
 *
 *	Deletes the hash table acting as a scan number cache.
 *
 * Results:
 *	None
 *
 * Side effects:
 *	Decrements the reference counts of the objects in the cache.
 *
 *----------------------------------------------------------------------
 */

static void
DeleteScanNumberCache(
    Tcl_HashTable *numberCachePtr)
				/* Pointer to the hash table, or NULL (when
				 * the cache has already been deleted due to
				 * overflow.) */
{
    Tcl_HashEntry *hEntry;
    Tcl_HashSearch search;

    if (numberCachePtr == NULL) {
	return;
    }

    hEntry = Tcl_FirstHashEntry(numberCachePtr, &search);
    while (hEntry != NULL) {
	Tcl_Obj *value = (Tcl_Obj *)Tcl_GetHashValue(hEntry);

	if (value != NULL) {
	    Tcl_DecrRefCount(value);
	}
	hEntry = Tcl_NextHashEntry(&search);
    }
    Tcl_DeleteHashTable(numberCachePtr);
}

/*
 * ----------------------------------------------------------------------
 *
 * NOTES --
 *
 *	Some measurements show that it is faster to use a table to to perform
 *	uuencode and base64 value encoding than to calculate the output (at
 *	least on intel P4 arch).
 *
 *	Conversely using a lookup table for the decoding is slower than just
 *	calculating the values. We therefore use the fastest of each method.
 *
 *	Presumably this has to do with the size of the tables. The base64
 *	decode table is 255 bytes while the encode table is only 65 bytes. The
 *	choice likely depends on CPU memory cache sizes.
 */

/*
 *----------------------------------------------------------------------
 *
 * BinaryEncodeHex --
 *
 *	Implement the [binary encode hex] binary encoding. clientData must be
 *	a table to convert values to hexadecimal digits.
 *
 * Results:
 *	Interp result set to an encoded byte array object
 *
 * Side effects:
 *	None
 *
 *----------------------------------------------------------------------
 */

static int
BinaryEncodeHex(
    TCL_UNUSED(ClientData),
    Tcl_Interp *interp,
    int objc,
    Tcl_Obj *const objv[])
{
    Tcl_Obj *resultObj = NULL;
    unsigned char *data = NULL;
    unsigned char *cursor = NULL;
    size_t offset = 0, count = 0;

    if (objc != 2) {
	Tcl_WrongNumArgs(interp, 1, objv, "data");
	return TCL_ERROR;
    }

    data = TclGetBytesFromObj(interp, objv[1], &count);
    if (data == NULL) {
	return TCL_ERROR;
    }

    TclNewObj(resultObj);
    cursor = Tcl_SetByteArrayLength(resultObj, count * 2);
    for (offset = 0; offset < count; ++offset) {
	*cursor++ = HexDigits[(data[offset] >> 4) & 0x0F];
	*cursor++ = HexDigits[data[offset] & 0x0F];
    }
    Tcl_SetObjResult(interp, resultObj);
    return TCL_OK;
}

/*
 *----------------------------------------------------------------------
 *
 * BinaryDecodeHex --
 *
 *	Implement the [binary decode hex] binary encoding.
 *
 * Results:
 *	Interp result set to an decoded byte array object
 *
 * Side effects:
 *	None
 *
 *----------------------------------------------------------------------
 */

static int
BinaryDecodeHex(
    TCL_UNUSED(ClientData),
    Tcl_Interp *interp,
    int objc,
    Tcl_Obj *const objv[])
{
    Tcl_Obj *resultObj = NULL;
    unsigned char *data, *datastart, *dataend;
    unsigned char *begin, *cursor, c;
    int i, index, value, pure = 1, strict = 0;
    size_t size, cut = 0, count = 0;
    int ucs4;
    enum {OPT_STRICT };
    static const char *const optStrings[] = { "-strict", NULL };

    if (objc < 2 || objc > 3) {
	Tcl_WrongNumArgs(interp, 1, objv, "?options? data");
	return TCL_ERROR;
    }
    for (i = 1; i < objc - 1; ++i) {
	if (Tcl_GetIndexFromObj(interp, objv[i], optStrings, "option",
		TCL_EXACT, &index) != TCL_OK) {
	    return TCL_ERROR;
	}
	switch (index) {
	case OPT_STRICT:
	    strict = 1;
	    break;
	}
    }

    TclNewObj(resultObj);
    data = TclGetBytesFromObj(NULL, objv[objc - 1], &count);
    if (data == NULL) {
	pure = 0;
	data = (unsigned char *) TclGetStringFromObj(objv[objc - 1], &count);
    }
    datastart = data;
    dataend = data + count;
    size = (count + 1) / 2;
    begin = cursor = Tcl_SetByteArrayLength(resultObj, size);
    while (data < dataend) {
	value = 0;
	for (i = 0 ; i < 2 ; i++) {
	    if (data >= dataend) {
		value <<= 4;
		break;
	    }

	    c = *data++;
	    if (!isxdigit(UCHAR(c))) {
		if (strict || !TclIsSpaceProc(c)) {
		    goto badChar;
		}
		i--;
		continue;
	    }

	    value <<= 4;
	    c -= '0';
	    if (c > 9) {
		c += ('0' - 'A') + 10;
	    }
	    if (c > 16) {
		c += ('A' - 'a');
	    }
	    value |= c & 0xF;
	}
	if (i < 2) {
	    cut++;
	}
	*cursor++ = UCHAR(value);
	value = 0;
    }
    if (cut > size) {
	cut = size;
    }
    Tcl_SetByteArrayLength(resultObj, cursor - begin - cut);
    Tcl_SetObjResult(interp, resultObj);
    return TCL_OK;

  badChar:
    if (pure) {
	ucs4 = c;
    } else {
	TclUtfToUCS4((const char *)(data - 1), &ucs4);
    }
    TclDecrRefCount(resultObj);
    Tcl_SetObjResult(interp, Tcl_ObjPrintf(
	    "invalid hexadecimal digit \"%c\" (U+%06X) at position %"
	    TCL_Z_MODIFIER "u", ucs4, ucs4, data - datastart - 1));
    Tcl_SetErrorCode(interp, "TCL", "BINARY", "DECODE", "INVALID", NULL);
    return TCL_ERROR;
}

/*
 *----------------------------------------------------------------------
 *
 * BinaryEncode64 --
 *
 *	This procedure implements the "binary encode base64" Tcl command.
 *
 * Results:
 *	The base64 encoded value prescribed by the input arguments.
 *
 *----------------------------------------------------------------------
 */

#define OUTPUT(c) \
    do {						\
	*cursor++ = (c);				\
	outindex++;					\
	if (maxlen > 0 && cursor != limit) {		\
	    if (outindex == maxlen) {			\
		memcpy(cursor, wrapchar, wrapcharlen);	\
		cursor += wrapcharlen;			\
		outindex = 0;				\
	    }						\
	}						\
	if (cursor > limit) {				\
	    Tcl_Panic("limit hit");			\
	}						\
    } while (0)

static int
BinaryEncode64(
    TCL_UNUSED(ClientData),
    Tcl_Interp *interp,
    int objc,
    Tcl_Obj *const objv[])
{
    Tcl_Obj *resultObj;
    unsigned char *data, *limit;
    int maxlen = 0;
    const char *wrapchar = "\n";
    size_t wrapcharlen = 1;
    int i, index, size, outindex = 0, purewrap = 1;
    size_t offset, count = 0;
    enum { OPT_MAXLEN, OPT_WRAPCHAR };
    static const char *const optStrings[] = { "-maxlen", "-wrapchar", NULL };

    if (objc < 2 || objc % 2 != 0) {
	Tcl_WrongNumArgs(interp, 1, objv,
		"?-maxlen len? ?-wrapchar char? data");
	return TCL_ERROR;
    }
    for (i = 1; i < objc - 1; i += 2) {
	if (Tcl_GetIndexFromObj(interp, objv[i], optStrings, "option",
		TCL_EXACT, &index) != TCL_OK) {
	    return TCL_ERROR;
	}
	switch (index) {
	case OPT_MAXLEN:
	    if (Tcl_GetIntFromObj(interp, objv[i + 1], &maxlen) != TCL_OK) {
		return TCL_ERROR;
	    }
	    if (maxlen < 0) {
		Tcl_SetObjResult(interp, Tcl_NewStringObj(
			"line length out of range", -1));
		Tcl_SetErrorCode(interp, "TCL", "BINARY", "ENCODE",
			"LINE_LENGTH", NULL);
		return TCL_ERROR;
	    }
	    break;
	case OPT_WRAPCHAR:
	    wrapchar = (const char *)TclGetBytesFromObj(NULL,
		    objv[i + 1], &wrapcharlen);
	    if (wrapchar == NULL) {
		purewrap = 0;
		wrapchar = TclGetStringFromObj(objv[i + 1], &wrapcharlen);
	    }
	    break;
	}
    }
    if (wrapcharlen == 0) {
	maxlen = 0;
    }

    data = TclGetBytesFromObj(interp, objv[objc - 1], &count);
    if (data == NULL) {
	return TCL_ERROR;
    }
    resultObj = Tcl_NewObj();
    if (count > 0) {
	unsigned char *cursor = NULL;

	size = (((count * 4) / 3) + 3) & ~3;	/* ensure 4 byte chunks */
	if (maxlen > 0 && size > maxlen) {
	    int adjusted = size + (wrapcharlen * (size / maxlen));

	    if (size % maxlen == 0) {
		adjusted -= wrapcharlen;
	    }
	    size = adjusted;

	    if (purewrap == 0) {
		/* Wrapchar is (possibly) non-byte, so build result as
		 * general string, not bytearray */
		Tcl_SetObjLength(resultObj, size);
		cursor = (unsigned char *) TclGetString(resultObj);
	    }
	}
	if (cursor == NULL) {
	    cursor = Tcl_SetByteArrayLength(resultObj, size);
	}
	limit = cursor + size;
	for (offset = 0; offset < count; offset += 3) {
	    unsigned char d[3] = {0, 0, 0};

	    for (i = 0; i < 3 && offset + i < count; ++i) {
		d[i] = data[offset + i];
	    }
	    OUTPUT(B64Digits[d[0] >> 2]);
	    OUTPUT(B64Digits[((d[0] & 0x03) << 4) | (d[1] >> 4)]);
	    if (offset + 1 < count) {
		OUTPUT(B64Digits[((d[1] & 0x0F) << 2) | (d[2] >> 6)]);
	    } else {
		OUTPUT(B64Digits[64]);
	    }
	    if (offset+2 < count) {
		OUTPUT(B64Digits[d[2] & 0x3F]);
	    } else {
		OUTPUT(B64Digits[64]);
	    }
	}
    }
    Tcl_SetObjResult(interp, resultObj);
    return TCL_OK;
}
#undef OUTPUT

/*
 *----------------------------------------------------------------------
 *
 * BinaryEncodeUu --
 *
 *	This implements the uuencode binary encoding. Input is broken into 6
 *	bit chunks and a lookup table is used to turn these values into output
 *	characters. This differs from the generic code above in that line
 *	lengths are also encoded.
 *
 * Results:
 *	Interp result set to an encoded byte array object
 *
 * Side effects:
 *	None
 *
 *----------------------------------------------------------------------
 */

static int
BinaryEncodeUu(
    TCL_UNUSED(ClientData),
    Tcl_Interp *interp,
    int objc,
    Tcl_Obj *const objv[])
{
    Tcl_Obj *resultObj;
    unsigned char *data, *start, *cursor;
    int rawLength, n, i, bits, index;
    int lineLength = 61;
    const unsigned char SingleNewline[] = { UCHAR('\n') };
    const unsigned char *wrapchar = SingleNewline;
    size_t j, offset, count = 0, wrapcharlen = sizeof(SingleNewline);
    enum { OPT_MAXLEN, OPT_WRAPCHAR };
    static const char *const optStrings[] = { "-maxlen", "-wrapchar", NULL };

    if (objc < 2 || objc % 2 != 0) {
	Tcl_WrongNumArgs(interp, 1, objv,
		"?-maxlen len? ?-wrapchar char? data");
	return TCL_ERROR;
    }
    for (i = 1; i < objc - 1; i += 2) {
	if (Tcl_GetIndexFromObj(interp, objv[i], optStrings, "option",
		TCL_EXACT, &index) != TCL_OK) {
	    return TCL_ERROR;
	}
	switch (index) {
	case OPT_MAXLEN:
	    if (Tcl_GetIntFromObj(interp, objv[i + 1],
		    &lineLength) != TCL_OK) {
		return TCL_ERROR;
	    }
	    if (lineLength < 5 || lineLength > 85) {
		Tcl_SetObjResult(interp, Tcl_NewStringObj(
			"line length out of range", -1));
		Tcl_SetErrorCode(interp, "TCL", "BINARY", "ENCODE",
			"LINE_LENGTH", NULL);
		return TCL_ERROR;
	    }
	    lineLength = ((lineLength - 1) & -4) + 1; /* 5, 9, 13 ... */
	    break;
	case OPT_WRAPCHAR:
	    wrapchar = (const unsigned char *) TclGetStringFromObj(
		    objv[i + 1], &wrapcharlen);
	    {
		const unsigned char *p = wrapchar;
		size_t numBytes = wrapcharlen;

		while (numBytes) {
		    switch (*p) {
			case '\t':
			case '\v':
			case '\f':
			case '\r':
			    p++; numBytes--;
			    continue;
			case '\n':
			    numBytes--;
			    break;
			default:
			badwrap:
			    Tcl_SetObjResult(interp, Tcl_NewStringObj(
				    "invalid wrapchar; will defeat decoding",
				    -1));
			    Tcl_SetErrorCode(interp, "TCL", "BINARY",
				    "ENCODE", "WRAPCHAR", NULL);
			    return TCL_ERROR;
		    }
		}
		if (numBytes) {
		    goto badwrap;
		}
	    }
	    break;
	}
    }

    /*
     * Allocate the buffer. This is a little bit too long, but is "good
     * enough".
     */

    offset = 0;
    data = TclGetBytesFromObj(interp, objv[objc - 1], &count);
    if (data == NULL) {
	return TCL_ERROR;
    }
    resultObj = Tcl_NewObj();
    rawLength = (lineLength - 1) * 3 / 4;
    start = cursor = Tcl_SetByteArrayLength(resultObj,
	    (lineLength + wrapcharlen) *
	    ((count + (rawLength - 1)) / rawLength));
    n = bits = 0;

    /*
     * Encode the data. Each output line first has the length of raw data
     * encoded by the output line described in it by one encoded byte, then
     * the encoded data follows (encoding each 6 bits as one character).
     * Encoded lines are always terminated by a newline.
     */

    while (offset < count) {
	int lineLen = count - offset;

	if (lineLen > rawLength) {
	    lineLen = rawLength;
	}
	*cursor++ = UueDigits[lineLen];
	for (i = 0 ; i < lineLen ; i++) {
	    n <<= 8;
	    n |= data[offset++];
	    for (bits += 8; bits > 6 ; bits -= 6) {
		*cursor++ = UueDigits[(n >> (bits - 6)) & 0x3F];
	    }
	}
	if (bits > 0) {
	    n <<= 8;
	    *cursor++ = UueDigits[(n >> (bits + 2)) & 0x3F];
	    bits = 0;
	}
	for (j = 0 ; j < wrapcharlen ; ++j) {
	    *cursor++ = wrapchar[j];
	}
    }

    /*
     * Fix the length of the output bytearray.
     */

    Tcl_SetByteArrayLength(resultObj, cursor - start);
    Tcl_SetObjResult(interp, resultObj);
    return TCL_OK;
}

/*
 *----------------------------------------------------------------------
 *
 * BinaryDecodeUu --
 *
 *	Decode a uuencoded string.
 *
 * Results:
 *	Interp result set to an byte array object
 *
 * Side effects:
 *	None
 *
 *----------------------------------------------------------------------
 */

static int
BinaryDecodeUu(
    TCL_UNUSED(ClientData),
    Tcl_Interp *interp,
    int objc,
    Tcl_Obj *const objv[])
{
    Tcl_Obj *resultObj = NULL;
    unsigned char *data, *datastart, *dataend;
    unsigned char *begin, *cursor;
    int i, index, pure = 1, strict = 0, lineLen;
    size_t size, count = 0;
    unsigned char c;
    int ucs4;
    enum { OPT_STRICT };
    static const char *const optStrings[] = { "-strict", NULL };

    if (objc < 2 || objc > 3) {
	Tcl_WrongNumArgs(interp, 1, objv, "?options? data");
	return TCL_ERROR;
    }
    for (i = 1; i < objc - 1; ++i) {
	if (Tcl_GetIndexFromObj(interp, objv[i], optStrings, "option",
		TCL_EXACT, &index) != TCL_OK) {
	    return TCL_ERROR;
	}
	switch (index) {
	case OPT_STRICT:
	    strict = 1;
	    break;
	}
    }

    TclNewObj(resultObj);
    data = TclGetBytesFromObj(NULL, objv[objc - 1], &count);
    if (data == NULL) {
	pure = 0;
	data = (unsigned char *) TclGetStringFromObj(objv[objc - 1], &count);
    }
    datastart = data;
    dataend = data + count;
    size = ((count + 3) & ~3) * 3 / 4;
    begin = cursor = Tcl_SetByteArrayLength(resultObj, size);
    lineLen = -1;

    /*
     * The decoding loop. First, we get the length of line (strictly, the
     * number of data bytes we expect to generate from the line) we're
     * processing this time round if it is not already known (i.e., when the
     * lineLen variable is set to the magic value, -1).
     */

    while (data < dataend) {
	char d[4] = {0, 0, 0, 0};

	if (lineLen < 0) {
	    c = *data++;
	    if (c < 32 || c > 96) {
		if (strict || !TclIsSpaceProc(c)) {
		    goto badUu;
		}
		i--;
		continue;
	    }
	    lineLen = (c - 32) & 0x3F;
	}

	/*
	 * Now we read a four-character grouping.
	 */

	for (i = 0 ; i < 4 ; i++) {
	    if (data < dataend) {
		d[i] = c = *data++;
		if (c < 32 || c > 96) {
		    if (strict) {
			if (!TclIsSpaceProc(c)) {
			    goto badUu;
			} else if (c == '\n') {
			    goto shortUu;
			}
		    }
		    i--;
		    continue;
		}
	    }
	}

	/*
	 * Translate that grouping into (up to) three binary bytes output.
	 */

	if (lineLen > 0) {
	    *cursor++ = (((d[0] - 0x20) & 0x3F) << 2)
		    | (((d[1] - 0x20) & 0x3F) >> 4);
	    if (--lineLen > 0) {
		*cursor++ = (((d[1] - 0x20) & 0x3F) << 4)
			| (((d[2] - 0x20) & 0x3F) >> 2);
		if (--lineLen > 0) {
		    *cursor++ = (((d[2] - 0x20) & 0x3F) << 6)
			    | (((d[3] - 0x20) & 0x3F));
		    lineLen--;
		}
	    }
	}

	/*
	 * If we've reached the end of the line, skip until we process a
	 * newline.
	 */

	if (lineLen == 0 && data < dataend) {
	    lineLen = -1;
	    do {
		c = *data++;
		if (c == '\n') {
		    break;
		} else if (c >= 32 && c <= 96) {
		    data--;
		    break;
		} else if (strict || !TclIsSpaceProc(c)) {
		    goto badUu;
		}
	    } while (data < dataend);
	}
    }

    /*
     * Sanity check, clean up and finish.
     */

    if (lineLen > 0 && strict) {
	goto shortUu;
    }
    Tcl_SetByteArrayLength(resultObj, cursor - begin);
    Tcl_SetObjResult(interp, resultObj);
    return TCL_OK;

  shortUu:
    Tcl_SetObjResult(interp, Tcl_ObjPrintf("short uuencode data"));
    Tcl_SetErrorCode(interp, "TCL", "BINARY", "DECODE", "SHORT", NULL);
    TclDecrRefCount(resultObj);
    return TCL_ERROR;

  badUu:
    if (pure) {
	ucs4 = c;
    } else {
	TclUtfToUCS4((const char *)(data - 1), &ucs4);
    }
    Tcl_SetObjResult(interp, Tcl_ObjPrintf(
	    "invalid uuencode character \"%c\" (U+%06X) at position %"
	    TCL_Z_MODIFIER "u", ucs4, ucs4, data - datastart - 1));
    Tcl_SetErrorCode(interp, "TCL", "BINARY", "DECODE", "INVALID", NULL);
    TclDecrRefCount(resultObj);
    return TCL_ERROR;
}

/*
 *----------------------------------------------------------------------
 *
 * BinaryDecode64 --
 *
 *	Decode a base64 encoded string.
 *
 * Results:
 *	Interp result set to an byte array object
 *
 * Side effects:
 *	None
 *
 *----------------------------------------------------------------------
 */

static int
BinaryDecode64(
    TCL_UNUSED(ClientData),
    Tcl_Interp *interp,
    int objc,
    Tcl_Obj *const objv[])
{
    Tcl_Obj *resultObj = NULL;
    unsigned char *data, *datastart, *dataend, c = '\0';
    unsigned char *begin = NULL;
    unsigned char *cursor = NULL;
    int pure = 1, strict = 0;
    int i, index, cut = 0;
    size_t size, count = 0;
    int ucs4;
    enum { OPT_STRICT };
    static const char *const optStrings[] = { "-strict", NULL };

    if (objc < 2 || objc > 3) {
	Tcl_WrongNumArgs(interp, 1, objv, "?options? data");
	return TCL_ERROR;
    }
    for (i = 1; i < objc - 1; ++i) {
	if (Tcl_GetIndexFromObj(interp, objv[i], optStrings, "option",
		TCL_EXACT, &index) != TCL_OK) {
	    return TCL_ERROR;
	}
	switch (index) {
	case OPT_STRICT:
	    strict = 1;
	    break;
	}
    }

    TclNewObj(resultObj);
    data = TclGetBytesFromObj(NULL, objv[objc - 1], &count);
    if (data == NULL) {
	pure = 0;
	data = (unsigned char *) TclGetStringFromObj(objv[objc - 1], &count);
    }
    datastart = data;
    dataend = data + count;
    size = ((count + 3) & ~3) * 3 / 4;
    begin = cursor = Tcl_SetByteArrayLength(resultObj, size);
    while (data < dataend) {
	unsigned long value = 0;

	/*
	 * Decode the current block. Each base64 block consists of four input
	 * characters A-Z, a-z, 0-9, +, or /. Each character supplies six bits
	 * of output data, so each block's output is 24 bits (three bytes) in
	 * length. The final block can be shorter by one or two bytes, denoted
	 * by the input ending with one or two ='s, respectively.
	 */

	for (i = 0; i < 4; i++) {
	    /*
	     * Get the next input character. At end of input, pad with at most
	     * two ='s. If more than two ='s would be needed, instead discard
	     * the block read thus far.
	     */

	    if (data < dataend) {
		c = *data++;
	    } else if (i > 1) {
		c = '=';
	    } else {
		if (strict && i <= 1) {
		    /*
		     * Single resp. unfulfilled char (each 4th next single
		     * char) is rather bad64 error case in strict mode.
		     */

		    goto bad64;
		}
		cut += 3;
		break;
	    }

	    /*
	     * Load the character into the block value. Handle ='s specially
	     * because they're only valid as the last character or two of the
	     * final block of input. Unless strict mode is enabled, skip any
	     * input whitespace characters.
	     */

	    if (cut) {
		if (c == '=' && i > 1) {
		    value <<= 6;
		    cut++;
		} else if (!strict) {
		    i--;
		} else {
		    goto bad64;
		}
	    } else if (c >= 'A' && c <= 'Z') {
		value = (value << 6) | ((c - 'A') & 0x3F);
	    } else if (c >= 'a' && c <= 'z') {
		value = (value << 6) | ((c - 'a' + 26) & 0x3F);
	    } else if (c >= '0' && c <= '9') {
		value = (value << 6) | ((c - '0' + 52) & 0x3F);
	    } else if (c == '+') {
		value = (value << 6) | 0x3E;
	    } else if (c == '/') {
		value = (value << 6) | 0x3F;
	    } else if (c == '=' && (!strict || i > 1)) {
		/*
		 * "=" and "a=" is rather bad64 error case in strict mode.
		 */

		value <<= 6;
		if (i) {
		    cut++;
		}
	    } else if (strict) {
		goto bad64;
	    } else {
		i--;
	    }
	}
	*cursor++ = UCHAR((value >> 16) & 0xFF);
	*cursor++ = UCHAR((value >> 8) & 0xFF);
	*cursor++ = UCHAR(value & 0xFF);

	/*
	 * Since = is only valid within the final block, if it was encountered
	 * but there are still more input characters, confirm that strict mode
	 * is off and all subsequent characters are whitespace.
	 */

	if (cut && data < dataend) {
	    if (strict) {
		goto bad64;
	    }
	}
    }
    Tcl_SetByteArrayLength(resultObj, cursor - begin - cut);
    Tcl_SetObjResult(interp, resultObj);
    return TCL_OK;

  bad64:
    if (pure) {
	ucs4 = c;
    } else {
	/* The decoder is byte-oriented. If we saw a byte that's not a
	 * valid member of the base64 alphabet, it could be the lead byte
	 * of a multi-byte character. */

	/* Safe because we know data is NUL-terminated */
	TclUtfToUCS4((const char *)(data - 1), &ucs4);
    }

    Tcl_SetObjResult(interp, Tcl_ObjPrintf(
	    "invalid base64 character \"%c\" (U+%06X) at position %"
	    TCL_Z_MODIFIER "u", ucs4, ucs4, data - datastart - 1));
    Tcl_SetErrorCode(interp, "TCL", "BINARY", "DECODE", "INVALID", NULL);
    TclDecrRefCount(resultObj);
    return TCL_ERROR;
}

/*
 * Local Variables:
 * mode: c
 * c-basic-offset: 4
 * fill-column: 78
 * End:
 */<|MERGE_RESOLUTION|>--- conflicted
+++ resolved
@@ -516,20 +516,6 @@
     size_t numBytes = 0;
     unsigned char *bytes = TclGetBytesFromObj(NULL, objPtr, &numBytes);
 
-<<<<<<< HEAD
-=======
-    if (bytes == NULL) {
-	ByteArray *baPtr;
-	const Tcl_ObjIntRep *irPtr = TclFetchIntRep(objPtr, &tclByteArrayType);
-
-	assert(irPtr != NULL);
-
-	baPtr = GET_BYTEARRAY(irPtr);
-	bytes = baPtr->bytes;
-	numBytes = baPtr->used;
-    }
-
->>>>>>> c11add7a
     /* Macro TclGetByteArrayFromObj passes NULL for lengthPtr as
      * a trick to get around changing size. */
     if (lengthPtr) {
