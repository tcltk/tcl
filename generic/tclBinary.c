--- conflicted
+++ resolved
@@ -667,15 +667,9 @@
      * If we need to, resize the allocated space in the byte array.
      */
 
-<<<<<<< HEAD
-    if (byteArrayPtr->used + len > byteArrayPtr->allocated) {
-	size_t attempt, used = byteArrayPtr->used;
-	ByteArray *tmpByteArrayPtr = NULL;
-=======
     if (needed > byteArrayPtr->allocated) {
 	ByteArray *ptr = NULL;
 	int attempt;
->>>>>>> ccc37a91
 
 	if (needed <= INT_MAX/2) {
 	    /* Try to allocate double the total space that is needed. */
@@ -701,15 +695,7 @@
 	SET_BYTEARRAY(objPtr, byteArrayPtr);
     }
 
-<<<<<<< HEAD
-    /*
-     * Do the append if there's any point.
-     */
-
-    if ((len > 0) && (len != (size_t)-1)) {
-=======
-    if (bytes) {
->>>>>>> ccc37a91
+    if (bytes && (len > 0) && (len != (size_t)-1)) {
 	memcpy(byteArrayPtr->bytes + byteArrayPtr->used, bytes, len);
     }
     byteArrayPtr->used += len;
