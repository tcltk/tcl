--- conflicted
+++ resolved
@@ -2762,22 +2762,12 @@
 {
     Tcl_Obj *resultObj;
     unsigned char *data, *start, *cursor;
-<<<<<<< HEAD
-    int i, bits;
-    unsigned int n;
-    int lineLength = 61;
-    const unsigned char SingleNewline[] = { UCHAR('\n') };
-    const unsigned char *wrapchar = SingleNewline;
-    Tcl_Size j, rawLength, offset, count = 0, wrapcharlen = sizeof(SingleNewline);
-    enum { OPT_MAXLEN, OPT_WRAPCHAR } index;
-=======
-    int bits, index, lineLength = 61;
+    int bits, lineLength = 61;
     Tcl_Size rawLength;
     const unsigned char SingleNewline[] = { UCHAR('\n') };
     const unsigned char *wrapchar = SingleNewline;
     Tcl_Size n, i, j, offset, count = 0, wrapcharlen = sizeof(SingleNewline);
-    enum { OPT_MAXLEN, OPT_WRAPCHAR };
->>>>>>> 055f3602
+    enum { OPT_MAXLEN, OPT_WRAPCHAR } index;
     static const char *const optStrings[] = { "-maxlen", "-wrapchar", NULL };
 
     if (objc < 2 || objc % 2 != 0) {
