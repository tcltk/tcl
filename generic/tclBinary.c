/*
 * tclBinary.c --
 *
 *	This file contains the implementation of the "binary" Tcl built-in
 *	command and the Tcl binary data object.
 *
 * Copyright (c) 1997 by Sun Microsystems, Inc.
 * Copyright (c) 1998-1999 by Scriptics Corporation.
 *
 * See the file "license.terms" for information on usage and redistribution of
 * this file, and for a DISCLAIMER OF ALL WARRANTIES.
 */

#include "tclInt.h"
#include "tommath.h"

#include <math.h>
#include <assert.h>

/*
 * The following constants are used by GetFormatSpec to indicate various
 * special conditions in the parsing of a format specifier.
 */

#define BINARY_ALL -1		/* Use all elements in the argument. */
#define BINARY_NOCOUNT -2	/* No count was specified in format. */

/*
 * The following flags may be ORed together and returned by GetFormatSpec
 */

#define BINARY_SIGNED 0		/* Field to be read as signed data */
#define BINARY_UNSIGNED 1	/* Field to be read as unsigned data */

/*
 * The following defines the maximum number of different (integer) numbers
 * placed in the object cache by 'binary scan' before it bails out and
 * switches back to Plan A (creating a new object for each value.)
 * Theoretically, it would be possible to keep the cache about for the values
 * that are already in it, but that makes the code slower in practise when
 * overflow happens, and makes little odds the rest of the time (as measured
 * on my machine.) It is also slower (on the sample I tried at least) to grow
 * the cache to hold all items we might want to put in it; presumably the
 * extra cost of managing the memory for the enlarged table outweighs the
 * benefit from allocating fewer objects. This is probably because as the
 * number of objects increases, the likelihood of reuse of any particular one
 * drops, and there is very little gain from larger maximum cache sizes (the
 * value below is chosen to allow caching to work in full with conversion of
 * bytes.) - DKF
 */

#define BINARY_SCAN_MAX_CACHE	260

/*
 * Prototypes for local procedures defined in this file:
 */

static void		DupProperByteArrayInternalRep(Tcl_Obj *srcPtr,
			    Tcl_Obj *copyPtr);
static int		FormatNumber(Tcl_Interp *interp, int type,
			    Tcl_Obj *src, unsigned char **cursorPtr);
static void		FreeProperByteArrayInternalRep(Tcl_Obj *objPtr);
static int		GetFormatSpec(const char **formatPtr, char *cmdPtr,
			    int *countPtr, int *flagsPtr);
static Tcl_Obj *	ScanNumber(unsigned char *buffer, int type,
			    int flags, Tcl_HashTable **numberCachePtr);
static int		SetByteArrayFromAny(Tcl_Interp *interp,
			    Tcl_Obj *objPtr);
static void		UpdateStringOfByteArray(Tcl_Obj *listPtr);
static void		DeleteScanNumberCache(Tcl_HashTable *numberCachePtr);
static int		NeedReversing(int format);
static void		CopyNumber(const void *from, void *to,
			    unsigned length, int type);
/* Binary ensemble commands */
static int		BinaryFormatCmd(ClientData clientData,
			    Tcl_Interp *interp,
			    int objc, Tcl_Obj *const objv[]);
static int		BinaryScanCmd(ClientData clientData,
			    Tcl_Interp *interp,
			    int objc, Tcl_Obj *const objv[]);
/* Binary encoding sub-ensemble commands */
static int		BinaryEncodeHex(ClientData clientData,
			    Tcl_Interp *interp,
			    int objc, Tcl_Obj *const objv[]);
static int		BinaryDecodeHex(ClientData clientData,
			    Tcl_Interp *interp,
			    int objc, Tcl_Obj *const objv[]);
static int		BinaryEncode64(ClientData clientData,
			    Tcl_Interp *interp,
			    int objc, Tcl_Obj *const objv[]);
static int		BinaryDecode64(ClientData clientData,
			    Tcl_Interp *interp,
			    int objc, Tcl_Obj *const objv[]);
static int		BinaryEncodeUu(ClientData clientData,
			    Tcl_Interp *interp, int objc,
			    Tcl_Obj *const objv[]);
static int		BinaryDecodeUu(ClientData clientData,
			    Tcl_Interp *interp,
			    int objc, Tcl_Obj *const objv[]);

/*
 * The following tables are used by the binary encoders
 */

static const char HexDigits[16] = {
    '0', '1', '2', '3', '4', '5', '6', '7',
    '8', '9', 'a', 'b', 'c', 'd', 'e', 'f'
};

static const char UueDigits[65] = {
    '`', '!', '"', '#', '$', '%', '&', '\'',
    '(', ')', '*', '+', ',', '-', '.', '/',
    '0', '1', '2', '3', '4', '5', '6', '7',
    '8', '9', ':', ';', '<', '=', '>', '?',
    '@', 'A', 'B', 'C', 'D', 'E', 'F', 'G',
    'H', 'I', 'J', 'K', 'L', 'M', 'N', 'O',
    'P', 'Q', 'R', 'S', 'T', 'U', 'V', 'W',
    'X', 'Y', 'Z', '[', '\\',']', '^', '_',
    '`'
};

static const char B64Digits[65] = {
    'A', 'B', 'C', 'D', 'E', 'F', 'G', 'H',
    'I', 'J', 'K', 'L', 'M', 'N', 'O', 'P',
    'Q', 'R', 'S', 'T', 'U', 'V', 'W', 'X',
    'Y', 'Z', 'a', 'b', 'c', 'd', 'e', 'f',
    'g', 'h', 'i', 'j', 'k', 'l', 'm', 'n',
    'o', 'p', 'q', 'r', 's', 't', 'u', 'v',
    'w', 'x', 'y', 'z', '0', '1', '2', '3',
    '4', '5', '6', '7', '8', '9', '+', '/',
    '='
};

/*
 * How to construct the ensembles.
 */

static const EnsembleImplMap binaryMap[] = {
    { "format", BinaryFormatCmd, TclCompileBasicMin1ArgCmd, NULL, NULL, 0 },
    { "scan",   BinaryScanCmd, TclCompileBasicMin2ArgCmd, NULL, NULL, 0 },
    { "encode", NULL, NULL, NULL, NULL, 0 },
    { "decode", NULL, NULL, NULL, NULL, 0 },
    { NULL, NULL, NULL, NULL, NULL, 0 }
};
static const EnsembleImplMap encodeMap[] = {
    { "hex",      BinaryEncodeHex, TclCompileBasic1ArgCmd, NULL, NULL, 0 },
    { "uuencode", BinaryEncodeUu,  NULL, NULL, NULL, 0 },
    { "base64",   BinaryEncode64,  NULL, NULL, NULL, 0 },
    { NULL, NULL, NULL, NULL, NULL, 0 }
};
static const EnsembleImplMap decodeMap[] = {
    { "hex",      BinaryDecodeHex, TclCompileBasic1Or2ArgCmd, NULL, NULL, 0 },
    { "uuencode", BinaryDecodeUu,  TclCompileBasic1Or2ArgCmd, NULL, NULL, 0 },
    { "base64",   BinaryDecode64,  TclCompileBasic1Or2ArgCmd, NULL, NULL, 0 },
    { NULL, NULL, NULL, NULL, NULL, 0 }
};

/*
 * The following object types represent an array of bytes. The intent is
 * to allow arbitrary binary data to pass through Tcl as a Tcl value
 * without loss or damage. Such values are useful for things like
 * encoded strings or Tk images to name just two.
 *
 * A bytearray is an ordered sequence of bytes. Each byte is an integer
 * value in the range [0-255].  To be a Tcl value type, we need a way to
 * encode each value in the value set as a Tcl string.  The simplest
 * encoding is to represent each byte value as the same codepoint value.
 * A bytearray of N bytes is encoded into a Tcl string of N characters
 * where the codepoint of each character is the value of corresponding byte.
 * This approach creates a one-to-one map between all bytearray values
 * and a subset of Tcl string values.
 *
 * When converting a Tcl string value to the bytearray internal rep, the
 * question arises what to do with strings outside that subset?  That is,
 * those Tcl strings containing at least one codepoint greater than 255?
 * The obviously correct answer is to raise an error!  That string value
 * does not represent any valid bytearray value. Full Stop.  The
 * setFromAnyProc signature has a completion code return value for just
 * this reason, to reject invalid inputs.
 *
 * Unfortunately this was not the path taken by the authors of the
 * original tclByteArrayType.  They chose to accept all Tcl string values
 * as acceptable string encodings of the bytearray values that result
 * from masking away the high bits of any codepoint value at all. This
 * meant that every bytearray value had multiple accepted string
 * representations.
 *
 * The implications of this choice are truly ugly.  When a Tcl value has
 * a string representation, we are required to accept that as the true
 * value.  Bytearray values that possess a string representation cannot
 * be processed as bytearrays because we cannot know which true value
 * that bytearray represents.  The consequence is that we drag around
 * an internal rep that we cannot make any use of.  This painful price
 * is extracted at any point after a string rep happens to be generated
 * for the value.  This happens even when the troublesome codepoints
 * outside the byte range never show up.  This happens rather routinely
 * in normal Tcl operations unless we burden the script writer with the
 * cognitive burden of avoiding it.  The price is also paid by callers
 * of the C interface.  The routine
 *
 *	unsigned char *Tcl_GetByteArrayFromObj(objPtr, lenPtr)
 *
 * has a guarantee to always return a non-NULL value, but that value
 * points to a byte sequence that cannot be used by the caller to
 * process the Tcl value absent some sideband testing that objPtr
 * is "pure".  Tcl offers no public interface to perform this test,
 * so callers either break encapsulation or are unavoidably buggy.  Tcl
 * has defined a public interface that cannot be used correctly. The
 * Tcl source code itself suffers the same problem, and has been buggy,
 * but progressively less so as more and more portions of the code have
 * been retrofitted with the required "purity testing".  The set of values
 * able to pass the purity test can be increased via the introduction of
 * a "canonical" flag marker, but the only way the broken interface itself
 * can be discarded is to start over and define the Tcl_ObjType properly.
 * Bytearrays should simply be usable as bytearrays without a kabuki
 * dance of testing.
 *
 * The Tcl_ObjType "properByteArrayType" is (nearly) a correct
 * implementation of bytearrays.  Any Tcl value with the type
 * properByteArrayType can have its bytearray value fetched and
 * used with confidence that acting on that value is equivalent to
 * acting on the true Tcl string value.  This still implies a side
 * testing burden -- past mistakes will not let us avoid that
 * immediately, but it is at least a conventional test of type, and
 * can be implemented entirely by examining the objPtr fields, with
 * no need to query the intrep, as a canonical flag would require.
 *
 * Until Tcl_GetByteArrayFromObj() and Tcl_SetByteArrayLength() can
 * be revised to admit the possibility of returning NULL when the true
 * value is not a valid bytearray, we need a mechanism to retain
 * compatibility with the deployed callers of the broken interface.
 * That's what the retained "tclByteArrayType" provides.  In those
 * unusual circumstances where we convert an invalid bytearray value
 * to a bytearray type, it is to this legacy type.  Essentially any
 * time this legacy type gets used, it's a signal of a bug being ignored.
 * A TIP should be drafted to remove this connection to the broken past
 * so that Tcl 9 will no longer have any trace of it.  Prescribing a
 * migration path will be the key element of that work.  The internal
 * changes now in place are the limit of what can be done short of
 * interface repair.  They provide a great expansion of the histories
 * over which bytearray values can be useful in the meanwhile.
 */

static const Tcl_ObjType properByteArrayType = {
    "bytearray",
    FreeProperByteArrayInternalRep,
    DupProperByteArrayInternalRep,
    UpdateStringOfByteArray,
    NULL
};

/*
 * The following structure is the internal rep for a ByteArray object. Keeps
 * track of how much memory has been used and how much has been allocated for
 * the byte array to enable growing and shrinking of the ByteArray object with
 * fewer mallocs.
 */

typedef struct {
    size_t used;		/* The number of bytes used in the byte
				 * array. */
    size_t allocated;		/* The amount of space actually allocated
				 * minus 1 byte. */
    unsigned char bytes[1];	/* The array of bytes. The actual size of this
				 * field depends on the 'allocated' field
				 * above. */
} ByteArray;

#define BYTEARRAY_SIZE(len) \
		((TclOffset(ByteArray, bytes) + (len)))
#define GET_BYTEARRAY(irPtr) ((ByteArray *) (irPtr)->twoPtrValue.ptr1)
#define SET_BYTEARRAY(irPtr, baPtr) \
		(irPtr)->twoPtrValue.ptr1 = (void *) (baPtr)

int
TclIsPureByteArray(
    Tcl_Obj * objPtr)
{
    return (NULL != Tcl_FetchIntRep(objPtr, &properByteArrayType));
}

/*
 *----------------------------------------------------------------------
 *
 * Tcl_NewByteArrayObj --
 *
 *	This procedure is creates a new ByteArray object and initializes it
 *	from the given array of bytes.
 *
 * Results:
 *	The newly create object is returned. This object will have no initial
 *	string representation. The returned object has a ref count of 0.
 *
 * Side effects:
 *	Memory allocated for new object and copy of byte array argument.
 *
 *----------------------------------------------------------------------
 */

#undef Tcl_NewByteArrayObj

Tcl_Obj *
Tcl_NewByteArrayObj(
    const unsigned char *bytes,	/* The array of bytes used to initialize the
				 * new object. */
    size_t length)		/* Length of the array of bytes */
{
#ifdef TCL_MEM_DEBUG
    return Tcl_DbNewByteArrayObj(bytes, length, "unknown", 0);
#else /* if not TCL_MEM_DEBUG */
    Tcl_Obj *objPtr;

    TclNewObj(objPtr);
    Tcl_SetByteArrayObj(objPtr, bytes, length);
    return objPtr;
#endif /* TCL_MEM_DEBUG */
}

/*
 *----------------------------------------------------------------------
 *
 * Tcl_DbNewByteArrayObj --
 *
 *	This procedure is normally called when debugging: i.e., when
 *	TCL_MEM_DEBUG is defined. It is the same as the Tcl_NewByteArrayObj
 *	above except that it calls Tcl_DbCkalloc directly with the file name
 *	and line number from its caller. This simplifies debugging since then
 *	the [memory active] command will report the correct file name and line
 *	number when reporting objects that haven't been freed.
 *
 *	When TCL_MEM_DEBUG is not defined, this procedure just returns the
 *	result of calling Tcl_NewByteArrayObj.
 *
 * Results:
 *	The newly create object is returned. This object will have no initial
 *	string representation. The returned object has a ref count of 0.
 *
 * Side effects:
 *	Memory allocated for new object and copy of byte array argument.
 *
 *----------------------------------------------------------------------
 */

Tcl_Obj *
Tcl_DbNewByteArrayObj(
    const unsigned char *bytes,	/* The array of bytes used to initialize the
				 * new object. */
    size_t length,		/* Length of the array of bytes. */
    const char *file,		/* The name of the source file calling this
				 * procedure; used for debugging. */
    int line)			/* Line number in the source file; used for
				 * debugging. */
{
#ifdef TCL_MEM_DEBUG
    Tcl_Obj *objPtr;

    TclDbNewObj(objPtr, file, line);
    Tcl_SetByteArrayObj(objPtr, bytes, length);
    return objPtr;
#else /* if not TCL_MEM_DEBUG */
    return Tcl_NewByteArrayObj(bytes, length);
#endif /* TCL_MEM_DEBUG */
}

/*
 *---------------------------------------------------------------------------
 *
 * Tcl_SetByteArrayObj --
 *
 *	Modify an object to be a ByteArray object and to have the specified
 *	array of bytes as its value.
 *
 * Results:
 *	None.
 *
 * Side effects:
 *	The object's old string rep and internal rep is freed. Memory
 *	allocated for copy of byte array argument.
 *
 *----------------------------------------------------------------------
 */

void
Tcl_SetByteArrayObj(
    Tcl_Obj *objPtr,		/* Object to initialize as a ByteArray. */
    const unsigned char *bytes,	/* The array of bytes to use as the new
				   value. May be NULL even if length > 0. */
    size_t length)			/* Length of the array of bytes, which must
				   be >= 0. */
{
    ByteArray *byteArrayPtr;
    Tcl_ObjIntRep ir;

    if (Tcl_IsShared(objPtr)) {
	Tcl_Panic("%s called with shared object", "Tcl_SetByteArrayObj");
    }
    TclInvalidateStringRep(objPtr);

    byteArrayPtr = Tcl_Alloc(BYTEARRAY_SIZE(length));
    byteArrayPtr->used = length;
    byteArrayPtr->allocated = length;

    if ((bytes != NULL) && (length > 0)) {
	memcpy(byteArrayPtr->bytes, bytes, length);
    }
    SET_BYTEARRAY(&ir, byteArrayPtr);

    Tcl_StoreIntRep(objPtr, &properByteArrayType, &ir);
}

/*
 *----------------------------------------------------------------------
 *
 * Tcl_GetByteArrayFromObj --
 *
 *	Attempt to get the array of bytes from the Tcl object. If the object
 *	is not already a ByteArray object, an attempt will be made to convert
 *	it to one.
 *
 * Results:
 *	Pointer to array of bytes representing the ByteArray object.
 *
 * Side effects:
 *	Frees old internal rep. Allocates memory for new internal rep.
 *
 *----------------------------------------------------------------------
 */

unsigned char *
Tcl_GetByteArrayFromObj(
    Tcl_Obj *objPtr,		/* The ByteArray object. */
    int *lengthPtr)		/* If non-NULL, filled with length of the
				 * array of bytes in the ByteArray object. */
{
    ByteArray *baPtr;
    const Tcl_ObjIntRep *irPtr = Tcl_FetchIntRep(objPtr, &properByteArrayType);

    if (irPtr == NULL) {
	if (TCL_ERROR == SetByteArrayFromAny(NULL, objPtr)) {
	    if (lengthPtr != NULL) {
		*lengthPtr = 0;
	    }
	    return NULL;
	}
	irPtr = Tcl_FetchIntRep(objPtr, &properByteArrayType);
    }
    baPtr = GET_BYTEARRAY(irPtr);

    if (lengthPtr != NULL) {
	*lengthPtr = baPtr->used;
    }
    return baPtr->bytes;
}

/*
 *----------------------------------------------------------------------
 *
 * Tcl_SetByteArrayLength --
 *
 *	This procedure changes the length of the byte array for this object.
 *	Once the caller has set the length of the array, it is acceptable to
 *	directly modify the bytes in the array up until Tcl_GetStringFromObj()
 *	has been called on this object.
 *
 * Results:
 *	The new byte array of the specified length.
 *
 * Side effects:
 *	Allocates enough memory for an array of bytes of the requested size.
 *	When growing the array, the old array is copied to the new array; new
 *	bytes are undefined. When shrinking, the old array is truncated to the
 *	specified length.
 *
 *----------------------------------------------------------------------
 */

unsigned char *
Tcl_SetByteArrayLength(
    Tcl_Obj *objPtr,		/* The ByteArray object. */
    size_t length)		/* New length for internal byte array. */
{
    ByteArray *byteArrayPtr;
    Tcl_ObjIntRep *irPtr;

    if (Tcl_IsShared(objPtr)) {
	Tcl_Panic("%s called with shared object", "Tcl_SetByteArrayLength");
    }

    irPtr = Tcl_FetchIntRep(objPtr, &properByteArrayType);
    if (irPtr == NULL) {
	if (length == 0) {
	    Tcl_SetByteArrayObj(objPtr, NULL, 0);
	} else if (TCL_ERROR == SetByteArrayFromAny(NULL, objPtr)) {
	    return NULL;
	}
	irPtr = Tcl_FetchIntRep(objPtr, &properByteArrayType);
    }

    byteArrayPtr = GET_BYTEARRAY(irPtr);
    if (length > byteArrayPtr->allocated) {
	byteArrayPtr = Tcl_Realloc(byteArrayPtr, BYTEARRAY_SIZE(length));
	byteArrayPtr->allocated = length;
	SET_BYTEARRAY(irPtr, byteArrayPtr);
    }
    TclInvalidateStringRep(objPtr);
    byteArrayPtr->used = length;
    return byteArrayPtr->bytes;
}

/*
 *----------------------------------------------------------------------
 *
 * SetByteArrayFromAny --
 *
 *	Generate the ByteArray internal rep from the string rep.
 *
 * Results:
 *	The return value is always TCL_OK.
 *
 * Side effects:
 *	A ByteArray object is stored as the internal rep of objPtr.
 *
 *----------------------------------------------------------------------
 */

static int
MakeByteArray(
    Tcl_Obj *objPtr,
    int earlyOut,
    ByteArray **byteArrayPtrPtr) 
{
    int length, proper = 1;
    unsigned char *dst;
    const char *src = TclGetStringFromObj(objPtr, &length);
    ByteArray *byteArrayPtr = Tcl_Alloc(BYTEARRAY_SIZE(length));
    const char *srcEnd = src + length;

    for (dst = byteArrayPtr->bytes; src < srcEnd; ) {
	Tcl_UniChar ch = 0;

	src += TclUtfToUniChar(src, &ch);
	if (ch > 255) {
	  proper = 0;
	  if (earlyOut) {
	    ckfree(byteArrayPtr);
	    *byteArrayPtrPtr = NULL;
	    return proper;
	  }
	}
	*dst++ = UCHAR(ch);
    }
    byteArrayPtr->used = dst - byteArrayPtr->bytes;
    byteArrayPtr->allocated = length;

    *byteArrayPtrPtr = byteArrayPtr;
    return proper;
}

Tcl_Obj *
TclNarrowToBytes(
    Tcl_Obj *objPtr)
{
    if (NULL == Tcl_FetchIntRep(objPtr, &properByteArrayType)) {
	Tcl_ObjIntRep ir;
	ByteArray *byteArrayPtr;

	if (0 == MakeByteArray(objPtr, 0, &byteArrayPtr)) {
	    objPtr = Tcl_NewObj();
	    TclInvalidateStringRep(objPtr);
	}
	SET_BYTEARRAY(&ir, byteArrayPtr);
	Tcl_StoreIntRep(objPtr, &properByteArrayType, &ir);
    }
    Tcl_IncrRefCount(objPtr);
    return objPtr;
}

static int
SetByteArrayFromAny(
    Tcl_Interp *interp,		/* Not used. */
    Tcl_Obj *objPtr)		/* The object to convert to type ByteArray. */
{
    ByteArray *byteArrayPtr;
    Tcl_ObjIntRep ir;

    if (Tcl_FetchIntRep(objPtr, &properByteArrayType)) {
fprintf(stdout, "COVER\n"); fflush(stdout);
	return TCL_OK;
    }

    if (0 == MakeByteArray(objPtr, 1, &byteArrayPtr)) {
	return TCL_ERROR;
    }

    SET_BYTEARRAY(&ir, byteArrayPtr);
    Tcl_StoreIntRep(objPtr, &properByteArrayType, &ir);
    return TCL_OK;
}

/*
 *----------------------------------------------------------------------
 *
 * FreeByteArrayInternalRep --
 *
 *	Deallocate the storage associated with a ByteArray data object's
 *	internal representation.
 *
 * Results:
 *	None.
 *
 * Side effects:
 *	Frees memory.
 *
 *----------------------------------------------------------------------
 */

static void
FreeProperByteArrayInternalRep(
    Tcl_Obj *objPtr)		/* Object with internal rep to free. */
{
    Tcl_Free(GET_BYTEARRAY(Tcl_FetchIntRep(objPtr, &properByteArrayType)));
}

/*
 *----------------------------------------------------------------------
 *
 * DupByteArrayInternalRep --
 *
 *	Initialize the internal representation of a ByteArray Tcl_Obj to a
 *	copy of the internal representation of an existing ByteArray object.
 *
 * Results:
 *	None.
 *
 * Side effects:
 *	Allocates memory.
 *
 *----------------------------------------------------------------------
 */

static void
DupProperByteArrayInternalRep(
    Tcl_Obj *srcPtr,		/* Object with internal rep to copy. */
    Tcl_Obj *copyPtr)		/* Object with internal rep to set. */
{
    size_t length;
    ByteArray *srcArrayPtr, *copyArrayPtr;
    Tcl_ObjIntRep ir;

    srcArrayPtr = GET_BYTEARRAY(Tcl_FetchIntRep(srcPtr, &properByteArrayType));
    length = srcArrayPtr->used;

    copyArrayPtr = Tcl_Alloc(BYTEARRAY_SIZE(length));
    copyArrayPtr->used = length;
    copyArrayPtr->allocated = length;
    memcpy(copyArrayPtr->bytes, srcArrayPtr->bytes, length);

    SET_BYTEARRAY(&ir, copyArrayPtr);
    Tcl_StoreIntRep(copyPtr, &properByteArrayType, &ir);
}

/*
 *----------------------------------------------------------------------
 *
 * UpdateStringOfByteArray --
 *
 *	Update the string representation for a ByteArray data object.
 *
 * Results:
 *	None.
 *
 * Side effects:
 *	The object's string is set to a valid string that results from the
 *	ByteArray-to-string conversion.
 *
 *----------------------------------------------------------------------
 */

static void
UpdateStringOfByteArray(
    Tcl_Obj *objPtr)		/* ByteArray object whose string rep to
				 * update. */
{
    const Tcl_ObjIntRep *irPtr = Tcl_FetchIntRep(objPtr, &properByteArrayType);
    ByteArray *byteArrayPtr = GET_BYTEARRAY(irPtr);
    unsigned char *src = byteArrayPtr->bytes;
    size_t i, length = byteArrayPtr->used;
    size_t size = length;

    /*
     * How much space will string rep need?
     */

    for (i = 0; i < length; i++) {
	if ((src[i] == 0) || (src[i] > 127)) {
	    size++;
	}
    }

    if (size == length) {
	char *dst = Tcl_InitStringRep(objPtr, (char *)src, size);
	TclOOM(dst, size);
    } else {
	char *dst = Tcl_InitStringRep(objPtr, NULL, size);
	TclOOM(dst, size);
	for (i = 0; i < length; i++) {
	    dst += Tcl_UniCharToUtf(src[i], dst);
	}
	(void)Tcl_InitStringRep(objPtr, NULL, size);
    }
}

/*
 *----------------------------------------------------------------------
 *
 * TclAppendBytesToByteArray --
 *
 *	This function appends an array of bytes to a byte array object. Note
 *	that the object *must* be unshared, and the array of bytes *must not*
 *	refer to the object being appended to.
 *
 * Results:
 *	None.
 *
 * Side effects:
 *	Allocates enough memory for an array of bytes of the requested total
 *	size, or possibly larger. [Bug 2992970]
 *
 *----------------------------------------------------------------------
 */

void
TclAppendBytesToByteArray(
    Tcl_Obj *objPtr,
    const unsigned char *bytes,
    size_t len)
{
    ByteArray *byteArrayPtr;
    size_t needed;
    Tcl_ObjIntRep *irPtr;

    if (Tcl_IsShared(objPtr)) {
	Tcl_Panic("%s called with shared object","TclAppendBytesToByteArray");
    }
    if (len == TCL_AUTO_LENGTH) {
	Tcl_Panic("%s must be called with definite number of bytes to append",
		"TclAppendBytesToByteArray");
    }
    if (len == 0) {
	/* Append zero bytes is a no-op. */
	return;
    }

    irPtr = Tcl_FetchIntRep(objPtr, &properByteArrayType);
    if (irPtr == NULL) {
	if (TCL_ERROR == SetByteArrayFromAny(NULL, objPtr)) {
	    Tcl_Panic("attempt to append bytes to non-bytearray");
	}
	irPtr = Tcl_FetchIntRep(objPtr, &properByteArrayType);
    }
    byteArrayPtr = GET_BYTEARRAY(irPtr);

    if (len > UINT_MAX - byteArrayPtr->used) {
	Tcl_Panic("max size for a Tcl value (%u bytes) exceeded", UINT_MAX);
    }

    needed = byteArrayPtr->used + len;
    /*
     * If we need to, resize the allocated space in the byte array.
     */

    if (needed > byteArrayPtr->allocated) {
	ByteArray *ptr = NULL;
	size_t attempt;

	if (needed <= INT_MAX/2) {
	    /* Try to allocate double the total space that is needed. */
	    attempt = 2 * needed;
	    ptr = Tcl_AttemptRealloc(byteArrayPtr, BYTEARRAY_SIZE(attempt));
	}
	if (ptr == NULL) {
	    /* Try to allocate double the increment that is needed (plus). */
	    size_t limit = UINT_MAX - needed;
	    size_t extra = len + TCL_MIN_GROWTH;
	    size_t growth = (extra > limit) ? limit : extra;

	    attempt = needed + growth;
	    ptr = Tcl_AttemptRealloc(byteArrayPtr, BYTEARRAY_SIZE(attempt));
	}
	if (ptr == NULL) {
	    /* Last chance: Try to allocate exactly what is needed. */
	    attempt = needed;
	    ptr = Tcl_Realloc(byteArrayPtr, BYTEARRAY_SIZE(attempt));
	}
	byteArrayPtr = ptr;
	byteArrayPtr->allocated = attempt;
	SET_BYTEARRAY(irPtr, byteArrayPtr);
    }

    if (bytes) {
	memcpy(byteArrayPtr->bytes + byteArrayPtr->used, bytes, len);
    }
    byteArrayPtr->used += len;
    TclInvalidateStringRep(objPtr);
}

/*
 *----------------------------------------------------------------------
 *
 * TclInitBinaryCmd --
 *
 *	This function is called to create the "binary" Tcl command. See the
 *	user documentation for details on what it does.
 *
 * Results:
 *	A command token for the new command.
 *
 * Side effects:
 *	Creates a new binary command as a mapped ensemble.
 *
 *----------------------------------------------------------------------
 */

Tcl_Command
TclInitBinaryCmd(
    Tcl_Interp *interp)
{
    Tcl_Command binaryEnsemble;

    binaryEnsemble = TclMakeEnsemble(interp, "binary", binaryMap);
    TclMakeEnsemble(interp, "binary encode", encodeMap);
    TclMakeEnsemble(interp, "binary decode", decodeMap);
    return binaryEnsemble;
}

/*
 *----------------------------------------------------------------------
 *
 * BinaryFormatCmd --
 *
 *	This procedure implements the "binary format" Tcl command.
 *
 * Results:
 *	A standard Tcl result.
 *
 * Side effects:
 *	See the user documentation.
 *
 *----------------------------------------------------------------------
 */

static int
BinaryFormatCmd(
    ClientData dummy,		/* Not used. */
    Tcl_Interp *interp,		/* Current interpreter. */
    int objc,			/* Number of arguments. */
    Tcl_Obj *const objv[])	/* Argument objects. */
{
    int arg;			/* Index of next argument to consume. */
    int value = 0;		/* Current integer value to be packed.
				 * Initialized to avoid compiler warning. */
    char cmd;			/* Current format character. */
    int count;			/* Count associated with current format
				 * character. */
    int flags;			/* Format field flags */
    const char *format;	/* Pointer to current position in format
				 * string. */
    Tcl_Obj *resultPtr = NULL;	/* Object holding result buffer. */
    unsigned char *buffer;	/* Start of result buffer. */
    unsigned char *cursor;	/* Current position within result buffer. */
    unsigned char *maxPos;	/* Greatest position within result buffer that
				 * cursor has visited.*/
    const char *errorString;
    const char *errorValue, *str;
    int offset, size, length;

    if (objc < 2) {
	Tcl_WrongNumArgs(interp, 1, objv, "formatString ?arg ...?");
	return TCL_ERROR;
    }

    /*
     * To avoid copying the data, we format the string in two passes. The
     * first pass computes the size of the output buffer. The second pass
     * places the formatted data into the buffer.
     */

    format = TclGetString(objv[1]);
    arg = 2;
    offset = 0;
    length = 0;
    while (*format != '\0') {
	str = format;
	flags = 0;
	if (!GetFormatSpec(&format, &cmd, &count, &flags)) {
	    break;
	}
	switch (cmd) {
	case 'a':
	case 'A':
	case 'b':
	case 'B':
	case 'h':
	case 'H':
	    /*
	     * For string-type specifiers, the count corresponds to the number
	     * of bytes in a single argument.
	     */

	    if (arg >= objc) {
		goto badIndex;
	    }
	    if (count == BINARY_ALL) {
<<<<<<< HEAD
		Tcl_Obj *copy = TclNarrowToBytes(objv[arg]);
		Tcl_GetByteArrayFromObj(copy, &count);
		Tcl_DecrRefCount(copy);
=======
		TclGetByteArrayFromObj(objv[arg], &count);
>>>>>>> 91881316
	    } else if (count == BINARY_NOCOUNT) {
		count = 1;
	    }
	    arg++;
	    if (cmd == 'a' || cmd == 'A') {
		offset += count;
	    } else if (cmd == 'b' || cmd == 'B') {
		offset += (count + 7) / 8;
	    } else {
		offset += (count + 1) / 2;
	    }
	    break;
	case 'c':
	    size = 1;
	    goto doNumbers;
	case 't':
	case 's':
	case 'S':
	    size = 2;
	    goto doNumbers;
	case 'n':
	case 'i':
	case 'I':
	    size = 4;
	    goto doNumbers;
	case 'm':
	case 'w':
	case 'W':
	    size = 8;
	    goto doNumbers;
	case 'r':
	case 'R':
	case 'f':
	    size = sizeof(float);
	    goto doNumbers;
	case 'q':
	case 'Q':
	case 'd':
	    size = sizeof(double);

	doNumbers:
	    if (arg >= objc) {
		goto badIndex;
	    }

	    /*
	     * For number-type specifiers, the count corresponds to the number
	     * of elements in the list stored in a single argument. If no
	     * count is specified, then the argument is taken as a single
	     * non-list value.
	     */

	    if (count == BINARY_NOCOUNT) {
		arg++;
		count = 1;
	    } else {
		int listc;
		Tcl_Obj **listv;

		/*
		 * The macro evals its args more than once: avoid arg++
		 */

		if (TclListObjGetElements(interp, objv[arg], &listc,
			&listv) != TCL_OK) {
		    return TCL_ERROR;
		}
		arg++;

		if (count == BINARY_ALL) {
		    count = listc;
		} else if (count > listc) {
		    Tcl_SetObjResult(interp, Tcl_NewStringObj(
			    "number of elements in list does not match count",
			    -1));
		    return TCL_ERROR;
		}
	    }
	    offset += count*size;
	    break;

	case 'x':
	    if (count == BINARY_ALL) {
		Tcl_SetObjResult(interp, Tcl_NewStringObj(
			"cannot use \"*\" in format string with \"x\"", -1));
		return TCL_ERROR;
	    } else if (count == BINARY_NOCOUNT) {
		count = 1;
	    }
	    offset += count;
	    break;
	case 'X':
	    if (count == BINARY_NOCOUNT) {
		count = 1;
	    }
	    if ((count > offset) || (count == BINARY_ALL)) {
		count = offset;
	    }
	    if (offset > length) {
		length = offset;
	    }
	    offset -= count;
	    break;
	case '@':
	    if (offset > length) {
		length = offset;
	    }
	    if (count == BINARY_ALL) {
		offset = length;
	    } else if (count == BINARY_NOCOUNT) {
		goto badCount;
	    } else {
		offset = count;
	    }
	    break;
	default:
	    errorString = str;
	    goto badField;
	}
    }
    if (offset > length) {
	length = offset;
    }
    if (length == 0) {
	return TCL_OK;
    }

    /*
     * Prepare the result object by preallocating the caclulated number of
     * bytes and filling with nulls.
     */

    resultPtr = Tcl_NewObj();
    buffer = Tcl_SetByteArrayLength(resultPtr, length);
    memset(buffer, 0, (size_t) length);

    /*
     * Pack the data into the result object. Note that we can skip the
     * error checking during this pass, since we have already parsed the
     * string once.
     */

    arg = 2;
    format = TclGetString(objv[1]);
    cursor = buffer;
    maxPos = cursor;
    while (*format != 0) {
	flags = 0;
	if (!GetFormatSpec(&format, &cmd, &count, &flags)) {
	    break;
	}
	if ((count == 0) && (cmd != '@')) {
	    if (cmd != 'x') {
		arg++;
	    }
	    continue;
	}
	switch (cmd) {
	case 'a':
	case 'A': {
	    char pad = (char) (cmd == 'a' ? '\0' : ' ');
	    unsigned char *bytes;
	    Tcl_Obj *copy = TclNarrowToBytes(objv[arg++]);

<<<<<<< HEAD
	    bytes = Tcl_GetByteArrayFromObj(copy, &length);

=======
	    bytes = TclGetByteArrayFromObj(objv[arg], &length);
	    arg++;
>>>>>>> 91881316
	    if (count == BINARY_ALL) {
		count = length;
	    } else if (count == BINARY_NOCOUNT) {
		count = 1;
	    }
	    if (length >= count) {
		memcpy(cursor, bytes, (size_t) count);
	    } else {
		memcpy(cursor, bytes, (size_t) length);
		memset(cursor + length, pad, (size_t) (count - length));
	    }
	    cursor += count;
	    Tcl_DecrRefCount(copy);
	    break;
	}
	case 'b':
	case 'B': {
	    unsigned char *last;

	    str = Tcl_GetStringFromObj(objv[arg], &length);
	    arg++;
	    if (count == BINARY_ALL) {
		count = length;
	    } else if (count == BINARY_NOCOUNT) {
		count = 1;
	    }
	    last = cursor + ((count + 7) / 8);
	    if (count > length) {
		count = length;
	    }
	    value = 0;
	    errorString = "binary";
	    if (cmd == 'B') {
		for (offset = 0; offset < count; offset++) {
		    value <<= 1;
		    if (str[offset] == '1') {
			value |= 1;
		    } else if (str[offset] != '0') {
			errorValue = str;
			Tcl_DecrRefCount(resultPtr);
			goto badValue;
		    }
		    if (((offset + 1) % 8) == 0) {
			*cursor++ = UCHAR(value);
			value = 0;
		    }
		}
	    } else {
		for (offset = 0; offset < count; offset++) {
		    value >>= 1;
		    if (str[offset] == '1') {
			value |= 128;
		    } else if (str[offset] != '0') {
			errorValue = str;
			Tcl_DecrRefCount(resultPtr);
			goto badValue;
		    }
		    if (!((offset + 1) % 8)) {
			*cursor++ = UCHAR(value);
			value = 0;
		    }
		}
	    }
	    if ((offset % 8) != 0) {
		if (cmd == 'B') {
		    value <<= 8 - (offset % 8);
		} else {
		    value >>= 8 - (offset % 8);
		}
		*cursor++ = UCHAR(value);
	    }
	    while (cursor < last) {
		*cursor++ = '\0';
	    }
	    break;
	}
	case 'h':
	case 'H': {
	    unsigned char *last;
	    int c;

	    str = Tcl_GetStringFromObj(objv[arg], &length);
	    arg++;
	    if (count == BINARY_ALL) {
		count = length;
	    } else if (count == BINARY_NOCOUNT) {
		count = 1;
	    }
	    last = cursor + ((count + 1) / 2);
	    if (count > length) {
		count = length;
	    }
	    value = 0;
	    errorString = "hexadecimal";
	    if (cmd == 'H') {
		for (offset = 0; offset < count; offset++) {
		    value <<= 4;
		    if (!isxdigit(UCHAR(str[offset]))) {     /* INTL: digit */
			errorValue = str;
			Tcl_DecrRefCount(resultPtr);
			goto badValue;
		    }
		    c = str[offset] - '0';
		    if (c > 9) {
			c += ('0' - 'A') + 10;
		    }
		    if (c > 16) {
			c += ('A' - 'a');
		    }
		    value |= (c & 0xf);
		    if (offset % 2) {
			*cursor++ = (char) value;
			value = 0;
		    }
		}
	    } else {
		for (offset = 0; offset < count; offset++) {
		    value >>= 4;

		    if (!isxdigit(UCHAR(str[offset]))) {     /* INTL: digit */
			errorValue = str;
			Tcl_DecrRefCount(resultPtr);
			goto badValue;
		    }
		    c = str[offset] - '0';
		    if (c > 9) {
			c += ('0' - 'A') + 10;
		    }
		    if (c > 16) {
			c += ('A' - 'a');
		    }
		    value |= ((c << 4) & 0xf0);
		    if (offset % 2) {
			*cursor++ = UCHAR(value & 0xff);
			value = 0;
		    }
		}
	    }
	    if (offset % 2) {
		if (cmd == 'H') {
		    value <<= 4;
		} else {
		    value >>= 4;
		}
		*cursor++ = UCHAR(value);
	    }

	    while (cursor < last) {
		*cursor++ = '\0';
	    }
	    break;
	}
	case 'c':
	case 't':
	case 's':
	case 'S':
	case 'n':
	case 'i':
	case 'I':
	case 'm':
	case 'w':
	case 'W':
	case 'r':
	case 'R':
	case 'd':
	case 'q':
	case 'Q':
	case 'f': {
	    int listc, i;
	    Tcl_Obj **listv;

	    if (count == BINARY_NOCOUNT) {
		/*
		 * Note that we are casting away the const-ness of objv, but
		 * this is safe since we aren't going to modify the array.
		 */

		listv = (Tcl_Obj **) (objv + arg);
		listc = 1;
		count = 1;
	    } else {
		TclListObjGetElements(interp, objv[arg], &listc, &listv);
		if (count == BINARY_ALL) {
		    count = listc;
		}
	    }
	    arg++;
	    for (i = 0; i < count; i++) {
		if (FormatNumber(interp, cmd, listv[i], &cursor)!=TCL_OK) {
		    Tcl_DecrRefCount(resultPtr);
		    return TCL_ERROR;
		}
	    }
	    break;
	}
	case 'x':
	    if (count == BINARY_NOCOUNT) {
		count = 1;
	    }
	    memset(cursor, 0, (size_t) count);
	    cursor += count;
	    break;
	case 'X':
	    if (cursor > maxPos) {
		maxPos = cursor;
	    }
	    if (count == BINARY_NOCOUNT) {
		count = 1;
	    }
	    if ((count == BINARY_ALL) || (count > (cursor - buffer))) {
		cursor = buffer;
	    } else {
		cursor -= count;
	    }
	    break;
	case '@':
	    if (cursor > maxPos) {
		maxPos = cursor;
	    }
	    if (count == BINARY_ALL) {
		cursor = maxPos;
	    } else {
		cursor = buffer + count;
	    }
	    break;
	}
    }
    Tcl_SetObjResult(interp, resultPtr);
    return TCL_OK;

 badValue:
    Tcl_ResetResult(interp);
    Tcl_SetObjResult(interp, Tcl_ObjPrintf(
	    "expected %s string but got \"%s\" instead",
	    errorString, errorValue));
    return TCL_ERROR;

 badCount:
    errorString = "missing count for \"@\" field specifier";
    goto error;

 badIndex:
    errorString = "not enough arguments for all format specifiers";
    goto error;

 badField:
    {
	Tcl_UniChar ch = 0;
	char buf[TCL_UTF_MAX + 1];

	TclUtfToUniChar(errorString, &ch);
	buf[Tcl_UniCharToUtf(ch, buf)] = '\0';
	Tcl_SetObjResult(interp, Tcl_ObjPrintf(
		"bad field specifier \"%s\"", buf));
	return TCL_ERROR;
    }

 error:
    Tcl_SetObjResult(interp, Tcl_NewStringObj(errorString, -1));
    return TCL_ERROR;
}

/*
 *----------------------------------------------------------------------
 *
 * BinaryScanCmd --
 *
 *	This procedure implements the "binary scan" Tcl command.
 *
 * Results:
 *	A standard Tcl result.
 *
 * Side effects:
 *	See the user documentation.
 *
 *----------------------------------------------------------------------
 */

int
BinaryScanCmd(
    ClientData dummy,		/* Not used. */
    Tcl_Interp *interp,		/* Current interpreter. */
    int objc,			/* Number of arguments. */
    Tcl_Obj *const objv[])	/* Argument objects. */
{
    int arg;			/* Index of next argument to consume. */
    int value = 0;		/* Current integer value to be packed.
				 * Initialized to avoid compiler warning. */
    char cmd;			/* Current format character. */
    int count;			/* Count associated with current format
				 * character. */
    int flags;			/* Format field flags */
    const char *format;	/* Pointer to current position in format
				 * string. */
    Tcl_Obj *resultPtr = NULL;	/* Object holding result buffer. */
    unsigned char *buffer;	/* Start of result buffer. */
    const char *errorString;
    const char *str;
    int offset, size, length;

    int i;
    Tcl_Obj *valuePtr, *elementPtr;
    Tcl_HashTable numberCacheHash;
    Tcl_HashTable *numberCachePtr;

    if (objc < 3) {
	Tcl_WrongNumArgs(interp, 1, objv,
		"value formatString ?varName ...?");
	return TCL_ERROR;
    }
    buffer = Tcl_GetByteArrayFromObj(objv[1], &length);
    if (buffer == NULL) {
	Tcl_AppendResult(interp, "binary scan expects bytes", NULL);
	return TCL_ERROR;
    }
    numberCachePtr = &numberCacheHash;
    Tcl_InitHashTable(numberCachePtr, TCL_ONE_WORD_KEYS);
<<<<<<< HEAD
=======
    buffer = TclGetByteArrayFromObj(objv[1], &length);
>>>>>>> 91881316
    format = TclGetString(objv[2]);
    arg = 3;
    offset = 0;
    while (*format != '\0') {
	str = format;
	flags = 0;
	if (!GetFormatSpec(&format, &cmd, &count, &flags)) {
	    goto done;
	}
	switch (cmd) {
	case 'a':
	case 'A': {
	    unsigned char *src;

	    if (arg >= objc) {
		DeleteScanNumberCache(numberCachePtr);
		goto badIndex;
	    }
	    if (count == BINARY_ALL) {
		count = length - offset;
	    } else {
		if (count == BINARY_NOCOUNT) {
		    count = 1;
		}
		if (count > (length - offset)) {
		    goto done;
		}
	    }

	    src = buffer + offset;
	    size = count;

	    /*
	     * Trim trailing nulls and spaces, if necessary.
	     */

	    if (cmd == 'A') {
		while (size > 0) {
		    if (src[size-1] != '\0' && src[size-1] != ' ') {
			break;
		    }
		    size--;
		}
	    }

	    /*
	     * Have to do this #ifdef-fery because (as part of defining
	     * Tcl_NewByteArrayObj) we removed the #def that hides this stuff
	     * normally. If this code ever gets copied to another file, it
	     * should be changed back to the simpler version.
	     */

#ifdef TCL_MEM_DEBUG
	    valuePtr = Tcl_DbNewByteArrayObj(src, size, __FILE__, __LINE__);
#else
	    valuePtr = Tcl_NewByteArrayObj(src, size);
#endif /* TCL_MEM_DEBUG */

	    resultPtr = Tcl_ObjSetVar2(interp, objv[arg], NULL, valuePtr,
		    TCL_LEAVE_ERR_MSG);
	    arg++;
	    if (resultPtr == NULL) {
		DeleteScanNumberCache(numberCachePtr);
		return TCL_ERROR;
	    }
	    offset += count;
	    break;
	}
	case 'b':
	case 'B': {
	    unsigned char *src;
	    char *dest;

	    if (arg >= objc) {
		DeleteScanNumberCache(numberCachePtr);
		goto badIndex;
	    }
	    if (count == BINARY_ALL) {
		count = (length - offset) * 8;
	    } else {
		if (count == BINARY_NOCOUNT) {
		    count = 1;
		}
		if (count > (length - offset) * 8) {
		    goto done;
		}
	    }
	    src = buffer + offset;
	    valuePtr = Tcl_NewObj();
	    Tcl_SetObjLength(valuePtr, count);
	    dest = TclGetString(valuePtr);

	    if (cmd == 'b') {
		for (i = 0; i < count; i++) {
		    if (i % 8) {
			value >>= 1;
		    } else {
			value = *src++;
		    }
		    *dest++ = (char) ((value & 1) ? '1' : '0');
		}
	    } else {
		for (i = 0; i < count; i++) {
		    if (i % 8) {
			value <<= 1;
		    } else {
			value = *src++;
		    }
		    *dest++ = (char) ((value & 0x80) ? '1' : '0');
		}
	    }

	    resultPtr = Tcl_ObjSetVar2(interp, objv[arg], NULL, valuePtr,
		    TCL_LEAVE_ERR_MSG);
	    arg++;
	    if (resultPtr == NULL) {
		DeleteScanNumberCache(numberCachePtr);
		return TCL_ERROR;
	    }
	    offset += (count + 7) / 8;
	    break;
	}
	case 'h':
	case 'H': {
	    char *dest;
	    unsigned char *src;
	    static const char hexdigit[] = "0123456789abcdef";

	    if (arg >= objc) {
		DeleteScanNumberCache(numberCachePtr);
		goto badIndex;
	    }
	    if (count == BINARY_ALL) {
		count = (length - offset)*2;
	    } else {
		if (count == BINARY_NOCOUNT) {
		    count = 1;
		}
		if (count > (length - offset)*2) {
		    goto done;
		}
	    }
	    src = buffer + offset;
	    valuePtr = Tcl_NewObj();
	    Tcl_SetObjLength(valuePtr, count);
	    dest = TclGetString(valuePtr);

	    if (cmd == 'h') {
		for (i = 0; i < count; i++) {
		    if (i % 2) {
			value >>= 4;
		    } else {
			value = *src++;
		    }
		    *dest++ = hexdigit[value & 0xf];
		}
	    } else {
		for (i = 0; i < count; i++) {
		    if (i % 2) {
			value <<= 4;
		    } else {
			value = *src++;
		    }
		    *dest++ = hexdigit[(value >> 4) & 0xf];
		}
	    }

	    resultPtr = Tcl_ObjSetVar2(interp, objv[arg], NULL, valuePtr,
		    TCL_LEAVE_ERR_MSG);
	    arg++;
	    if (resultPtr == NULL) {
		DeleteScanNumberCache(numberCachePtr);
		return TCL_ERROR;
	    }
	    offset += (count + 1) / 2;
	    break;
	}
	case 'c':
	    size = 1;
	    goto scanNumber;
	case 't':
	case 's':
	case 'S':
	    size = 2;
	    goto scanNumber;
	case 'n':
	case 'i':
	case 'I':
	    size = 4;
	    goto scanNumber;
	case 'm':
	case 'w':
	case 'W':
	    size = 8;
	    goto scanNumber;
	case 'r':
	case 'R':
	case 'f':
	    size = sizeof(float);
	    goto scanNumber;
	case 'q':
	case 'Q':
	case 'd': {
	    unsigned char *src;

	    size = sizeof(double);
	    /* fall through */

	scanNumber:
	    if (arg >= objc) {
		DeleteScanNumberCache(numberCachePtr);
		goto badIndex;
	    }
	    if (count == BINARY_NOCOUNT) {
		if ((length - offset) < size) {
		    goto done;
		}
		valuePtr = ScanNumber(buffer+offset, cmd, flags,
			&numberCachePtr);
		offset += size;
	    } else {
		if (count == BINARY_ALL) {
		    count = (length - offset) / size;
		}
		if ((length - offset) < (count * size)) {
		    goto done;
		}
		valuePtr = Tcl_NewObj();
		src = buffer + offset;
		for (i = 0; i < count; i++) {
		    elementPtr = ScanNumber(src, cmd, flags, &numberCachePtr);
		    src += size;
		    Tcl_ListObjAppendElement(NULL, valuePtr, elementPtr);
		}
		offset += count * size;
	    }

	    resultPtr = Tcl_ObjSetVar2(interp, objv[arg], NULL, valuePtr,
		    TCL_LEAVE_ERR_MSG);
	    arg++;
	    if (resultPtr == NULL) {
		DeleteScanNumberCache(numberCachePtr);
		return TCL_ERROR;
	    }
	    break;
	}
	case 'x':
	    if (count == BINARY_NOCOUNT) {
		count = 1;
	    }
	    if ((count == BINARY_ALL) || (count > (length - offset))) {
		offset = length;
	    } else {
		offset += count;
	    }
	    break;
	case 'X':
	    if (count == BINARY_NOCOUNT) {
		count = 1;
	    }
	    if ((count == BINARY_ALL) || (count > offset)) {
		offset = 0;
	    } else {
		offset -= count;
	    }
	    break;
	case '@':
	    if (count == BINARY_NOCOUNT) {
		DeleteScanNumberCache(numberCachePtr);
		goto badCount;
	    }
	    if ((count == BINARY_ALL) || (count > length)) {
		offset = length;
	    } else {
		offset = count;
	    }
	    break;
	default:
	    DeleteScanNumberCache(numberCachePtr);
	    errorString = str;
	    goto badField;
	}
    }

    /*
     * Set the result to the last position of the cursor.
     */

 done:
    Tcl_SetObjResult(interp, Tcl_NewWideIntObj(arg - 3));
    DeleteScanNumberCache(numberCachePtr);

    return TCL_OK;

 badCount:
    errorString = "missing count for \"@\" field specifier";
    goto error;

 badIndex:
    errorString = "not enough arguments for all format specifiers";
    goto error;

 badField:
    {
	Tcl_UniChar ch = 0;
	char buf[TCL_UTF_MAX + 1];

	TclUtfToUniChar(errorString, &ch);
	buf[Tcl_UniCharToUtf(ch, buf)] = '\0';
	Tcl_SetObjResult(interp, Tcl_ObjPrintf(
		"bad field specifier \"%s\"", buf));
	return TCL_ERROR;
    }

 error:
    Tcl_SetObjResult(interp, Tcl_NewStringObj(errorString, -1));
    return TCL_ERROR;
}

/*
 *----------------------------------------------------------------------
 *
 * GetFormatSpec --
 *
 *	This function parses the format strings used in the binary format and
 *	scan commands.
 *
 * Results:
 *	Moves the formatPtr to the start of the next command. Returns the
 *	current command character and count in cmdPtr and countPtr. The count
 *	is set to BINARY_ALL if the count character was '*' or BINARY_NOCOUNT
 *	if no count was specified. Returns 1 on success, or 0 if the string
 *	did not have a format specifier.
 *
 * Side effects:
 *	None.
 *
 *----------------------------------------------------------------------
 */

static int
GetFormatSpec(
    const char **formatPtr,	/* Pointer to format string. */
    char *cmdPtr,		/* Pointer to location of command char. */
    int *countPtr,		/* Pointer to repeat count value. */
    int *flagsPtr)		/* Pointer to field flags */
{
    /*
     * Skip any leading blanks.
     */

    while (**formatPtr == ' ') {
	(*formatPtr)++;
    }

    /*
     * The string was empty, except for whitespace, so fail.
     */

    if (!(**formatPtr)) {
	return 0;
    }

    /*
     * Extract the command character and any trailing digits or '*'.
     */

    *cmdPtr = **formatPtr;
    (*formatPtr)++;
    if (**formatPtr == 'u') {
	(*formatPtr)++;
	*flagsPtr |= BINARY_UNSIGNED;
    }
    if (**formatPtr == '*') {
	(*formatPtr)++;
	*countPtr = BINARY_ALL;
    } else if (isdigit(UCHAR(**formatPtr))) { /* INTL: digit */
	unsigned long int count;

	errno = 0;
	count = strtoul(*formatPtr, (char **) formatPtr, 10);
	if (errno || (count > (unsigned long) INT_MAX)) {
	    *countPtr = INT_MAX;
	} else {
	    *countPtr = (int) count;
	}
    } else {
	*countPtr = BINARY_NOCOUNT;
    }
    return 1;
}

/*
 *----------------------------------------------------------------------
 *
 * NeedReversing --
 *
 *	This routine determines, if bytes of a number need to be re-ordered,
 *	and returns a numeric code indicating the re-ordering to be done.
 *	This depends on the endiannes of the machine and the desired format.
 *	It is in effect a table (whose contents depend on the endianness of
 *	the system) describing whether a value needs reversing or not. Anyone
 *	porting the code to a big-endian platform should take care to make
 *	sure that they define WORDS_BIGENDIAN though this is already done by
 *	configure for the Unix build; little-endian platforms (including
 *	Windows) don't need to do anything.
 *
 * Results:
 *	0	No re-ordering needed.
 *	1	Reverse the bytes:	01234567 <-> 76543210 (little to big)
 *	2	Apply this re-ordering: 01234567 <-> 45670123 (Nokia to little)
 *	3	Apply this re-ordering: 01234567 <-> 32107654 (Nokia to big)
 *
 * Side effects:
 *	None
 *
 *----------------------------------------------------------------------
 */

static int
NeedReversing(
    int format)
{
    switch (format) {
	/* native floats and doubles: never reverse */
    case 'd':
    case 'f':
	/* big endian ints: never reverse */
    case 'I':
    case 'S':
    case 'W':
#ifdef WORDS_BIGENDIAN
	/* native ints: reverse if we're little-endian */
    case 'n':
    case 't':
    case 'm':
	/* f: reverse if we're little-endian */
    case 'Q':
    case 'R':
#else /* !WORDS_BIGENDIAN */
	/* small endian floats: reverse if we're big-endian */
    case 'r':
#endif /* WORDS_BIGENDIAN */
	return 0;

#ifdef WORDS_BIGENDIAN
	/* small endian floats: reverse if we're big-endian */
    case 'q':
    case 'r':
#else /* !WORDS_BIGENDIAN */
	/* native ints: reverse if we're little-endian */
    case 'n':
    case 't':
    case 'm':
	/* f: reverse if we're little-endian */
    case 'R':
#endif /* WORDS_BIGENDIAN */
	/* small endian ints: always reverse */
    case 'i':
    case 's':
    case 'w':
	return 1;

#ifndef WORDS_BIGENDIAN
    /*
     * The Q and q formats need special handling to account for the unusual
     * byte ordering of 8-byte floats on Nokia 770 systems, which claim to be
     * little-endian, but also reverse word order.
     */

    case 'Q':
	if (TclNokia770Doubles()) {
	    return 3;
	}
	return 1;
    case 'q':
	if (TclNokia770Doubles()) {
	    return 2;
	}
	return 0;
#endif
    }

    Tcl_Panic("unexpected fallthrough");
    return 0;
}

/*
 *----------------------------------------------------------------------
 *
 * CopyNumber --
 *
 *	This routine is called by FormatNumber and ScanNumber to copy a
 *	floating-point number. If required, bytes are reversed while copying.
 *	The behaviour is only fully defined when used with IEEE float and
 *	double values (guaranteed to be 4 and 8 bytes long, respectively.)
 *
 * Results:
 *	None
 *
 * Side effects:
 *	Copies length bytes
 *
 *----------------------------------------------------------------------
 */

static void
CopyNumber(
    const void *from,		/* source */
    void *to,			/* destination */
    unsigned length,		/* Number of bytes to copy */
    int type)			/* What type of thing are we copying? */
{
    switch (NeedReversing(type)) {
    case 0:
	memcpy(to, from, length);
	break;
    case 1: {
	const unsigned char *fromPtr = from;
	unsigned char *toPtr = to;

	switch (length) {
	case 4:
	    toPtr[0] = fromPtr[3];
	    toPtr[1] = fromPtr[2];
	    toPtr[2] = fromPtr[1];
	    toPtr[3] = fromPtr[0];
	    break;
	case 8:
	    toPtr[0] = fromPtr[7];
	    toPtr[1] = fromPtr[6];
	    toPtr[2] = fromPtr[5];
	    toPtr[3] = fromPtr[4];
	    toPtr[4] = fromPtr[3];
	    toPtr[5] = fromPtr[2];
	    toPtr[6] = fromPtr[1];
	    toPtr[7] = fromPtr[0];
	    break;
	}
	break;
    }
    case 2: {
	const unsigned char *fromPtr = from;
	unsigned char *toPtr = to;

	toPtr[0] = fromPtr[4];
	toPtr[1] = fromPtr[5];
	toPtr[2] = fromPtr[6];
	toPtr[3] = fromPtr[7];
	toPtr[4] = fromPtr[0];
	toPtr[5] = fromPtr[1];
	toPtr[6] = fromPtr[2];
	toPtr[7] = fromPtr[3];
	break;
    }
    case 3: {
	const unsigned char *fromPtr = from;
	unsigned char *toPtr = to;

	toPtr[0] = fromPtr[3];
	toPtr[1] = fromPtr[2];
	toPtr[2] = fromPtr[1];
	toPtr[3] = fromPtr[0];
	toPtr[4] = fromPtr[7];
	toPtr[5] = fromPtr[6];
	toPtr[6] = fromPtr[5];
	toPtr[7] = fromPtr[4];
	break;
    }
    }
}

/*
 *----------------------------------------------------------------------
 *
 * FormatNumber --
 *
 *	This routine is called by Tcl_BinaryObjCmd to format a number into a
 *	location pointed at by cursor.
 *
 * Results:
 *	A standard Tcl result.
 *
 * Side effects:
 *	Moves the cursor to the next location to be written into.
 *
 *----------------------------------------------------------------------
 */

static int
FormatNumber(
    Tcl_Interp *interp,		/* Current interpreter, used to report
				 * errors. */
    int type,			/* Type of number to format. */
    Tcl_Obj *src,		/* Number to format. */
    unsigned char **cursorPtr)	/* Pointer to index into destination buffer. */
{
    double dvalue;
    Tcl_WideInt wvalue;
    float fvalue;

    switch (type) {
    case 'd':
    case 'q':
    case 'Q':
	/*
	 * Double-precision floating point values. Tcl_GetDoubleFromObj
	 * returns TCL_ERROR for NaN, but we can check by comparing the
	 * object's type pointer.
	 */

	if (Tcl_GetDoubleFromObj(interp, src, &dvalue) != TCL_OK) {
	    const Tcl_ObjIntRep *irPtr = Tcl_FetchIntRep(src, &tclDoubleType);
	    if (irPtr == NULL) {
		return TCL_ERROR;
	    }
	    dvalue = irPtr->doubleValue;
	}
	CopyNumber(&dvalue, *cursorPtr, sizeof(double), type);
	*cursorPtr += sizeof(double);
	return TCL_OK;

    case 'f':
    case 'r':
    case 'R':
	/*
	 * Single-precision floating point values. Tcl_GetDoubleFromObj
	 * returns TCL_ERROR for NaN, but we can check by comparing the
	 * object's type pointer.
	 */

	if (Tcl_GetDoubleFromObj(interp, src, &dvalue) != TCL_OK) {
	    const Tcl_ObjIntRep *irPtr = Tcl_FetchIntRep(src, &tclDoubleType);
	    if (irPtr == NULL) {
		return TCL_ERROR;
	    }
	    dvalue = irPtr->doubleValue;
	}

	/*
	 * Because some compilers will generate floating point exceptions on
	 * an overflow cast (e.g. Borland), we restrict the values to the
	 * valid range for float.
	 */

	if (fabs(dvalue) > (double)FLT_MAX) {
	    fvalue = (dvalue >= 0.0) ? FLT_MAX : -FLT_MAX;
	} else {
	    fvalue = (float) dvalue;
	}
	CopyNumber(&fvalue, *cursorPtr, sizeof(float), type);
	*cursorPtr += sizeof(float);
	return TCL_OK;

	/*
	 * 64-bit integer values.
	 */
    case 'w':
    case 'W':
    case 'm':
	if (TclGetWideBitsFromObj(interp, src, &wvalue) != TCL_OK) {
	    return TCL_ERROR;
	}
	if (NeedReversing(type)) {
	    *(*cursorPtr)++ = UCHAR(wvalue);
	    *(*cursorPtr)++ = UCHAR(wvalue >> 8);
	    *(*cursorPtr)++ = UCHAR(wvalue >> 16);
	    *(*cursorPtr)++ = UCHAR(wvalue >> 24);
	    *(*cursorPtr)++ = UCHAR(wvalue >> 32);
	    *(*cursorPtr)++ = UCHAR(wvalue >> 40);
	    *(*cursorPtr)++ = UCHAR(wvalue >> 48);
	    *(*cursorPtr)++ = UCHAR(wvalue >> 56);
	} else {
	    *(*cursorPtr)++ = UCHAR(wvalue >> 56);
	    *(*cursorPtr)++ = UCHAR(wvalue >> 48);
	    *(*cursorPtr)++ = UCHAR(wvalue >> 40);
	    *(*cursorPtr)++ = UCHAR(wvalue >> 32);
	    *(*cursorPtr)++ = UCHAR(wvalue >> 24);
	    *(*cursorPtr)++ = UCHAR(wvalue >> 16);
	    *(*cursorPtr)++ = UCHAR(wvalue >> 8);
	    *(*cursorPtr)++ = UCHAR(wvalue);
	}
	return TCL_OK;

	/*
	 * 32-bit integer values.
	 */
    case 'i':
    case 'I':
    case 'n':
	if (TclGetWideBitsFromObj(interp, src, &wvalue) != TCL_OK) {
	    return TCL_ERROR;
	}
	if (NeedReversing(type)) {
	    *(*cursorPtr)++ = UCHAR(wvalue);
	    *(*cursorPtr)++ = UCHAR(wvalue >> 8);
	    *(*cursorPtr)++ = UCHAR(wvalue >> 16);
	    *(*cursorPtr)++ = UCHAR(wvalue >> 24);
	} else {
	    *(*cursorPtr)++ = UCHAR(wvalue >> 24);
	    *(*cursorPtr)++ = UCHAR(wvalue >> 16);
	    *(*cursorPtr)++ = UCHAR(wvalue >> 8);
	    *(*cursorPtr)++ = UCHAR(wvalue);
	}
	return TCL_OK;

	/*
	 * 16-bit integer values.
	 */
    case 's':
    case 'S':
    case 't':
	if (TclGetWideBitsFromObj(interp, src, &wvalue) != TCL_OK) {
	    return TCL_ERROR;
	}
	if (NeedReversing(type)) {
	    *(*cursorPtr)++ = UCHAR(wvalue);
	    *(*cursorPtr)++ = UCHAR(wvalue >> 8);
	} else {
	    *(*cursorPtr)++ = UCHAR(wvalue >> 8);
	    *(*cursorPtr)++ = UCHAR(wvalue);
	}
	return TCL_OK;

	/*
	 * 8-bit integer values.
	 */
    case 'c':
	if (TclGetWideBitsFromObj(interp, src, &wvalue) != TCL_OK) {
	    return TCL_ERROR;
	}
	*(*cursorPtr)++ = UCHAR(wvalue);
	return TCL_OK;

    default:
	Tcl_Panic("unexpected fallthrough");
	return TCL_ERROR;
    }
}

/*
 *----------------------------------------------------------------------
 *
 * ScanNumber --
 *
 *	This routine is called by Tcl_BinaryObjCmd to scan a number out of a
 *	buffer.
 *
 * Results:
 *	Returns a newly created object containing the scanned number. This
 *	object has a ref count of zero.
 *
 * Side effects:
 *	Might reuse an object in the number cache, place a new object in the
 *	cache, or delete the cache and set the reference to it (itself passed
 *	in by reference) to NULL.
 *
 *----------------------------------------------------------------------
 */

static Tcl_Obj *
ScanNumber(
    unsigned char *buffer,	/* Buffer to scan number from. */
    int type,			/* Format character from "binary scan" */
    int flags,			/* Format field flags */
    Tcl_HashTable **numberCachePtrPtr)
				/* Place to look for cache of scanned
				 * value objects, or NULL if too many
				 * different numbers have been scanned. */
{
    long value;
    float fvalue;
    double dvalue;
    Tcl_WideUInt uwvalue;

    /*
     * We cannot rely on the compiler to properly sign extend integer values
     * when we cast from smaller values to larger values because we don't know
     * the exact size of the integer types. So, we have to handle sign
     * extension explicitly by checking the high bit and padding with 1's as
     * needed. This practice is disabled if the BINARY_UNSIGNED flag is set.
     */

    switch (type) {
    case 'c':
	/*
	 * Characters need special handling. We want to produce a signed
	 * result, but on some platforms (such as AIX) chars are unsigned. To
	 * deal with this, check for a value that should be negative but
	 * isn't.
	 */

	value = buffer[0];
	if (!(flags & BINARY_UNSIGNED)) {
	    if (value & 0x80) {
		value |= -0x100;
	    }
	}
	goto returnNumericObject;

	/*
	 * 16-bit numeric values. We need the sign extension trick (see above)
	 * here as well.
	 */

    case 's':
    case 'S':
    case 't':
	if (NeedReversing(type)) {
	    value = (long) (buffer[0] + (buffer[1] << 8));
	} else {
	    value = (long) (buffer[1] + (buffer[0] << 8));
	}
	if (!(flags & BINARY_UNSIGNED)) {
	    if (value & 0x8000) {
		value |= -0x10000;
	    }
	}
	goto returnNumericObject;

	/*
	 * 32-bit numeric values.
	 */

    case 'i':
    case 'I':
    case 'n':
	if (NeedReversing(type)) {
	    value = (long) (buffer[0]
		    + (buffer[1] << 8)
		    + (buffer[2] << 16)
		    + (((long)buffer[3]) << 24));
	} else {
	    value = (long) (buffer[3]
		    + (buffer[2] << 8)
		    + (buffer[1] << 16)
		    + (((long) buffer[0]) << 24));
	}

	/*
	 * Check to see if the value was sign extended properly on systems
	 * where an int is more than 32-bits.
	 * We avoid caching unsigned integers as we cannot distinguish between
	 * 32bit signed and unsigned in the hash (short and char are ok).
	 */

	if (flags & BINARY_UNSIGNED) {
	    return Tcl_NewWideIntObj((Tcl_WideInt)(unsigned long)value);
	}
	if ((value & (((unsigned) 1)<<31)) && (value > 0)) {
	    value -= (((unsigned) 1)<<31);
	    value -= (((unsigned) 1)<<31);
	}

    returnNumericObject:
	if (*numberCachePtrPtr == NULL) {
	    return Tcl_NewWideIntObj(value);
	} else {
	    register Tcl_HashTable *tablePtr = *numberCachePtrPtr;
	    register Tcl_HashEntry *hPtr;
	    int isNew;

	    hPtr = Tcl_CreateHashEntry(tablePtr, INT2PTR(value), &isNew);
	    if (!isNew) {
		return Tcl_GetHashValue(hPtr);
	    }
	    if (tablePtr->numEntries <= BINARY_SCAN_MAX_CACHE) {
		register Tcl_Obj *objPtr = Tcl_NewWideIntObj(value);

		Tcl_IncrRefCount(objPtr);
		Tcl_SetHashValue(hPtr, objPtr);
		return objPtr;
	    }

	    /*
	     * We've overflowed the cache! Someone's parsing a LOT of varied
	     * binary data in a single call! Bail out by switching back to the
	     * old behaviour for the rest of the scan.
	     *
	     * Note that anyone just using the 'c' conversion (for bytes)
	     * cannot trigger this.
	     */

	    DeleteScanNumberCache(tablePtr);
	    *numberCachePtrPtr = NULL;
	    return Tcl_NewWideIntObj(value);
	}

	/*
	 * Do not cache wide (64-bit) values; they are already too large to
	 * use as keys.
	 */

    case 'w':
    case 'W':
    case 'm':
	if (NeedReversing(type)) {
	    uwvalue = ((Tcl_WideUInt) buffer[0])
		    | (((Tcl_WideUInt) buffer[1]) << 8)
		    | (((Tcl_WideUInt) buffer[2]) << 16)
		    | (((Tcl_WideUInt) buffer[3]) << 24)
		    | (((Tcl_WideUInt) buffer[4]) << 32)
		    | (((Tcl_WideUInt) buffer[5]) << 40)
		    | (((Tcl_WideUInt) buffer[6]) << 48)
		    | (((Tcl_WideUInt) buffer[7]) << 56);
	} else {
	    uwvalue = ((Tcl_WideUInt) buffer[7])
		    | (((Tcl_WideUInt) buffer[6]) << 8)
		    | (((Tcl_WideUInt) buffer[5]) << 16)
		    | (((Tcl_WideUInt) buffer[4]) << 24)
		    | (((Tcl_WideUInt) buffer[3]) << 32)
		    | (((Tcl_WideUInt) buffer[2]) << 40)
		    | (((Tcl_WideUInt) buffer[1]) << 48)
		    | (((Tcl_WideUInt) buffer[0]) << 56);
	}
	if (flags & BINARY_UNSIGNED) {
	    Tcl_Obj *bigObj = NULL;
	    mp_int big;

	    TclInitBignumFromWideUInt(&big, uwvalue);
	    bigObj = Tcl_NewBignumObj(&big);
	    return bigObj;
	}
	return Tcl_NewWideIntObj((Tcl_WideInt) uwvalue);

	/*
	 * Do not cache double values; they are already too large to use as
	 * keys and the values stored are utterly incompatible with the
	 * integer part of the cache.
	 */

	/*
	 * 32-bit IEEE single-precision floating point.
	 */

    case 'f':
    case 'R':
    case 'r':
	CopyNumber(buffer, &fvalue, sizeof(float), type);
	return Tcl_NewDoubleObj(fvalue);

	/*
	 * 64-bit IEEE double-precision floating point.
	 */

    case 'd':
    case 'Q':
    case 'q':
	CopyNumber(buffer, &dvalue, sizeof(double), type);
	return Tcl_NewDoubleObj(dvalue);
    }
    return NULL;
}

/*
 *----------------------------------------------------------------------
 *
 * DeleteScanNumberCache --
 *
 *	Deletes the hash table acting as a scan number cache.
 *
 * Results:
 *	None
 *
 * Side effects:
 *	Decrements the reference counts of the objects in the cache.
 *
 *----------------------------------------------------------------------
 */

static void
DeleteScanNumberCache(
    Tcl_HashTable *numberCachePtr)
				/* Pointer to the hash table, or NULL (when
				 * the cache has already been deleted due to
				 * overflow.) */
{
    Tcl_HashEntry *hEntry;
    Tcl_HashSearch search;

    if (numberCachePtr == NULL) {
	return;
    }

    hEntry = Tcl_FirstHashEntry(numberCachePtr, &search);
    while (hEntry != NULL) {
	register Tcl_Obj *value = Tcl_GetHashValue(hEntry);

	if (value != NULL) {
	    Tcl_DecrRefCount(value);
	}
	hEntry = Tcl_NextHashEntry(&search);
    }
    Tcl_DeleteHashTable(numberCachePtr);
}

/*
 * ----------------------------------------------------------------------
 *
 * NOTES --
 *
 *	Some measurements show that it is faster to use a table to to perform
 *	uuencode and base64 value encoding than to calculate the output (at
 *	least on intel P4 arch).
 *
 *	Conversely using a lookup table for the decoding is slower than just
 *	calculating the values. We therefore use the fastest of each method.
 *
 *	Presumably this has to do with the size of the tables. The base64
 *	decode table is 255 bytes while the encode table is only 65 bytes. The
 *	choice likely depends on CPU memory cache sizes.
 */

/*
 *----------------------------------------------------------------------
 *
 * BinaryEncodeHex --
 *
 *	Implement the [binary encode hex] binary encoding. clientData must be
 *	a table to convert values to hexadecimal digits.
 *
 * Results:
 *	Interp result set to an encoded byte array object
 *
 * Side effects:
 *	None
 *
 *----------------------------------------------------------------------
 */

static int
BinaryEncodeHex(
    ClientData clientData,
    Tcl_Interp *interp,
    int objc,
    Tcl_Obj *const objv[])
{
    Tcl_Obj *resultObj = NULL;
    unsigned char *data = NULL;
    unsigned char *cursor = NULL;
    int offset = 0, count = 0;

    if (objc != 2) {
	Tcl_WrongNumArgs(interp, 1, objv, "data");
	return TCL_ERROR;
    }

<<<<<<< HEAD
    data = Tcl_GetByteArrayFromObj(objv[1], &count);
    if (data == NULL) {
	Tcl_AppendResult(interp, "binary encode expects bytes", NULL);
	return TCL_ERROR;
    }

    TclNewObj(resultObj);
=======
    TclNewObj(resultObj);
    data = TclGetByteArrayFromObj(objv[1], &count);
>>>>>>> 91881316
    cursor = Tcl_SetByteArrayLength(resultObj, count * 2);
    for (offset = 0; offset < count; ++offset) {
	*cursor++ = HexDigits[((data[offset] >> 4) & 0x0f)];
	*cursor++ = HexDigits[(data[offset] & 0x0f)];
    }
    Tcl_SetObjResult(interp, resultObj);
    return TCL_OK;
}

/*
 *----------------------------------------------------------------------
 *
 * BinaryDecodeHex --
 *
 *	Implement the [binary decode hex] binary encoding.
 *
 * Results:
 *	Interp result set to an decoded byte array object
 *
 * Side effects:
 *	None
 *
 *----------------------------------------------------------------------
 */

static int
BinaryDecodeHex(
    ClientData clientData,
    Tcl_Interp *interp,
    int objc,
    Tcl_Obj *const objv[])
{
    Tcl_Obj *resultObj = NULL;
    unsigned char *data, *datastart, *dataend;
    unsigned char *begin, *cursor, c;
    int i, index, value, size, cut = 0, strict = 0;
    size_t count = 0;
    enum {OPT_STRICT };
    static const char *const optStrings[] = { "-strict", NULL };

    if (objc < 2 || objc > 3) {
	Tcl_WrongNumArgs(interp, 1, objv, "?options? data");
	return TCL_ERROR;
    }
    for (i = 1; i < objc-1; ++i) {
	if (Tcl_GetIndexFromObj(interp, objv[i], optStrings, "option",
		TCL_EXACT, &index) != TCL_OK) {
	    return TCL_ERROR;
	}
	switch (index) {
	case OPT_STRICT:
	    strict = 1;
	    break;
	}
    }

    TclNewObj(resultObj);
    datastart = data = (unsigned char *)
	    TclGetStringFromObj(objv[objc-1], &count);
    dataend = data + count;
    size = (count + 1) / 2;
    begin = cursor = Tcl_SetByteArrayLength(resultObj, size);
    while (data < dataend) {
	value = 0;
	for (i=0 ; i<2 ; i++) {
	    if (data >= dataend) {
		value <<= 4;
		break;
	    }

	    c = *data++;
	    if (!isxdigit(UCHAR(c))) {
		if (strict || !TclIsSpaceProc(c)) {
		    goto badChar;
		}
		i--;
		continue;
	    }

	    value <<= 4;
	    c -= '0';
	    if (c > 9) {
		c += ('0' - 'A') + 10;
	    }
	    if (c > 16) {
		c += ('A' - 'a');
	    }
	    value |= (c & 0xf);
	}
	if (i < 2) {
	    cut++;
	}
	*cursor++ = UCHAR(value);
	value = 0;
    }
    if (cut > size) {
	cut = size;
    }
    Tcl_SetByteArrayLength(resultObj, cursor - begin - cut);
    Tcl_SetObjResult(interp, resultObj);
    return TCL_OK;

  badChar:
    TclDecrRefCount(resultObj);
    Tcl_SetObjResult(interp, Tcl_ObjPrintf(
	    "invalid hexadecimal digit \"%c\" at position %" TCL_Z_MODIFIER "u",
	    c, data - datastart - 1));
    return TCL_ERROR;
}

/*
 *----------------------------------------------------------------------
 *
 * BinaryEncode64 --
 *
 *	This implements a generic 6 bit binary encoding. Input is broken into
 *	6 bit chunks and a lookup table passed in via clientData is used to
 *	turn these values into output characters. This is used to implement
 *	base64 binary encodings.
 *
 * Results:
 *	Interp result set to an encoded byte array object
 *
 * Side effects:
 *	None
 *
 *----------------------------------------------------------------------
 */

#define OUTPUT(c) \
    do {						\
	*cursor++ = (c);				\
	outindex++;					\
	if (maxlen > 0 && cursor != limit) {		\
	    if (outindex == maxlen) {			\
		memcpy(cursor, wrapchar, wrapcharlen);	\
		cursor += wrapcharlen;			\
		outindex = 0;				\
	    }						\
	}						\
	if (cursor > limit) {				\
	    Tcl_Panic("limit hit");			\
	}						\
    } while (0)

static int
BinaryEncode64(
    ClientData clientData,
    Tcl_Interp *interp,
    int objc,
    Tcl_Obj *const objv[])
{
    Tcl_Obj *resultObj;
    unsigned char *data, *cursor, *limit;
    int maxlen = 0;
    const char *wrapchar = "\n";
    size_t wrapcharlen = 1;
    int offset, i, index, size, outindex = 0, count = 0;
    enum {OPT_MAXLEN, OPT_WRAPCHAR };
    static const char *const optStrings[] = { "-maxlen", "-wrapchar", NULL };

    if (objc < 2 || objc%2 != 0) {
	Tcl_WrongNumArgs(interp, 1, objv,
		"?-maxlen len? ?-wrapchar char? data");
	return TCL_ERROR;
    }
    for (i = 1; i < objc-1; i += 2) {
	if (Tcl_GetIndexFromObj(interp, objv[i], optStrings, "option",
		TCL_EXACT, &index) != TCL_OK) {
	    return TCL_ERROR;
	}
	switch (index) {
	case OPT_MAXLEN:
	    if (Tcl_GetIntFromObj(interp, objv[i+1], &maxlen) != TCL_OK) {
		return TCL_ERROR;
	    }
	    if (maxlen < 0) {
		Tcl_SetObjResult(interp, Tcl_NewStringObj(
			"line length out of range", -1));
		Tcl_SetErrorCode(interp, "TCL", "BINARY", "ENCODE",
			"LINE_LENGTH", NULL);
		return TCL_ERROR;
	    }
	    break;
	case OPT_WRAPCHAR:
	    wrapchar = TclGetStringFromObj(objv[i+1], &wrapcharlen);
	    if (wrapcharlen == 0) {
		maxlen = 0;
	    }
	    break;
	}
    }

<<<<<<< HEAD
    data = Tcl_GetByteArrayFromObj(objv[objc-1], &count);
    if (data == NULL) {
	Tcl_AppendResult(interp, "binary encode expects bytes", NULL);
	return TCL_ERROR;
    }
    resultObj = Tcl_NewObj();
=======
    resultObj = Tcl_NewObj();
    data = TclGetByteArrayFromObj(objv[objc-1], &count);
>>>>>>> 91881316
    if (count > 0) {
	size = (((count * 4) / 3) + 3) & ~3; /* ensure 4 byte chunks */
	if (maxlen > 0 && size > maxlen) {
	    int adjusted = size + (wrapcharlen * (size / maxlen));

	    if (size % maxlen == 0) {
		adjusted -= wrapcharlen;
	    }
	    size = adjusted;
	}
	cursor = Tcl_SetByteArrayLength(resultObj, size);
	limit = cursor + size;
	for (offset = 0; offset < count; offset+=3) {
	    unsigned char d[3] = {0, 0, 0};

	    for (i = 0; i < 3 && offset+i < count; ++i) {
		d[i] = data[offset + i];
	    }
	    OUTPUT(B64Digits[d[0] >> 2]);
	    OUTPUT(B64Digits[((d[0] & 0x03) << 4) | (d[1] >> 4)]);
	    if (offset+1 < count) {
		OUTPUT(B64Digits[((d[1] & 0x0f) << 2) | (d[2] >> 6)]);
	    } else {
		OUTPUT(B64Digits[64]);
	    }
	    if (offset+2 < count) {
		OUTPUT(B64Digits[d[2] & 0x3f]);
	    } else {
		OUTPUT(B64Digits[64]);
	    }
	}
    }
    Tcl_SetObjResult(interp, resultObj);
    return TCL_OK;
}
#undef OUTPUT

/*
 *----------------------------------------------------------------------
 *
 * BinaryEncodeUu --
 *
 *	This implements the uuencode binary encoding. Input is broken into 6
 *	bit chunks and a lookup table is used to turn these values into output
 *	characters. This differs from the generic code above in that line
 *	lengths are also encoded.
 *
 * Results:
 *	Interp result set to an encoded byte array object
 *
 * Side effects:
 *	None
 *
 *----------------------------------------------------------------------
 */

static int
BinaryEncodeUu(
    ClientData clientData,
    Tcl_Interp *interp,
    int objc,
    Tcl_Obj *const objv[])
{
    Tcl_Obj *resultObj;
    unsigned char *data, *start, *cursor;
    int offset, count, rawLength, n, i, j, bits, index;
    int lineLength = 61;
    const unsigned char SingleNewline[] = { (unsigned char) '\n' };
    const unsigned char *wrapchar = SingleNewline;
    int wrapcharlen = sizeof(SingleNewline);
    enum { OPT_MAXLEN, OPT_WRAPCHAR };
    static const char *const optStrings[] = { "-maxlen", "-wrapchar", NULL };

    if (objc < 2 || objc%2 != 0) {
	Tcl_WrongNumArgs(interp, 1, objv,
		"?-maxlen len? ?-wrapchar char? data");
	return TCL_ERROR;
    }
    for (i = 1; i < objc-1; i += 2) {
	if (Tcl_GetIndexFromObj(interp, objv[i], optStrings, "option",
		TCL_EXACT, &index) != TCL_OK) {
	    return TCL_ERROR;
	}
	switch (index) {
	case OPT_MAXLEN:
	    if (Tcl_GetIntFromObj(interp, objv[i+1], &lineLength) != TCL_OK) {
		return TCL_ERROR;
	    }
	    if (lineLength < 3 || lineLength > 85) {
		Tcl_SetObjResult(interp, Tcl_NewStringObj(
			"line length out of range", -1));
		Tcl_SetErrorCode(interp, "TCL", "BINARY", "ENCODE",
			"LINE_LENGTH", NULL);
		return TCL_ERROR;
	    }
	    break;
	case OPT_WRAPCHAR:
<<<<<<< HEAD
	    wrapchar = Tcl_GetByteArrayFromObj(objv[i+1], &wrapcharlen);
	    if (wrapchar == NULL) {
		Tcl_AppendResult(interp,
			"binary encode -wrapchar expects bytes", NULL);
		return TCL_ERROR;
	    }
=======
	    wrapchar = TclGetByteArrayFromObj(objv[i+1], &wrapcharlen);
>>>>>>> 91881316
	    break;
	}
    }

    /*
     * Allocate the buffer. This is a little bit too long, but is "good
     * enough".
     */

    offset = 0;
<<<<<<< HEAD
    data = Tcl_GetByteArrayFromObj(objv[objc-1], &count);
    if (data == NULL) {
	Tcl_AppendResult(interp, "binary encode expects bytes", NULL);
	return TCL_ERROR;
    }
    resultObj = Tcl_NewObj();
=======
    data = TclGetByteArrayFromObj(objv[objc-1], &count);
>>>>>>> 91881316
    rawLength = (lineLength - 1) * 3 / 4;
    start = cursor = Tcl_SetByteArrayLength(resultObj,
	    (lineLength + wrapcharlen) *
	    ((count + (rawLength - 1)) / rawLength));
    n = bits = 0;

    /*
     * Encode the data. Each output line first has the length of raw data
     * encoded by the output line described in it by one encoded byte, then
     * the encoded data follows (encoding each 6 bits as one character).
     * Encoded lines are always terminated by a newline.
     */

    while (offset < count) {
	int lineLen = count - offset;

	if (lineLen > rawLength) {
	    lineLen = rawLength;
	}
	*cursor++ = UueDigits[lineLen];
	for (i=0 ; i<lineLen ; i++) {
	    n <<= 8;
	    n |= data[offset++];
	    for (bits += 8; bits > 6 ; bits -= 6) {
		*cursor++ = UueDigits[(n >> (bits-6)) & 0x3f];
	    }
	}
	if (bits > 0) {
	    n <<= 8;
	    *cursor++ = UueDigits[(n >> (bits + 2)) & 0x3f];
	    bits = 0;
	}
	for (j=0 ; j<wrapcharlen ; ++j) {
	    *cursor++ = wrapchar[j];
	}
    }

    /*
     * Fix the length of the output bytearray.
     */

    Tcl_SetByteArrayLength(resultObj, cursor-start);
    Tcl_SetObjResult(interp, resultObj);
    return TCL_OK;
}

/*
 *----------------------------------------------------------------------
 *
 * BinaryDecodeUu --
 *
 *	Decode a uuencoded string.
 *
 * Results:
 *	Interp result set to an byte array object
 *
 * Side effects:
 *	None
 *
 *----------------------------------------------------------------------
 */

static int
BinaryDecodeUu(
    ClientData clientData,
    Tcl_Interp *interp,
    int objc,
    Tcl_Obj *const objv[])
{
    Tcl_Obj *resultObj = NULL;
    unsigned char *data, *datastart, *dataend;
    unsigned char *begin, *cursor;
    int i, index, size, strict = 0, lineLen;
    size_t count = 0;
    unsigned char c;
    enum {OPT_STRICT };
    static const char *const optStrings[] = { "-strict", NULL };

    if (objc < 2 || objc > 3) {
	Tcl_WrongNumArgs(interp, 1, objv, "?options? data");
	return TCL_ERROR;
    }
    for (i = 1; i < objc-1; ++i) {
	if (Tcl_GetIndexFromObj(interp, objv[i], optStrings, "option",
		TCL_EXACT, &index) != TCL_OK) {
	    return TCL_ERROR;
	}
	switch (index) {
	case OPT_STRICT:
	    strict = 1;
	    break;
	}
    }

    TclNewObj(resultObj);
    datastart = data = (unsigned char *)
	    TclGetStringFromObj(objv[objc-1], &count);
    dataend = data + count;
    size = ((count + 3) & ~3) * 3 / 4;
    begin = cursor = Tcl_SetByteArrayLength(resultObj, size);
    lineLen = -1;

    /*
     * The decoding loop. First, we get the length of line (strictly, the
     * number of data bytes we expect to generate from the line) we're
     * processing this time round if it is not already known (i.e., when the
     * lineLen variable is set to the magic value, -1).
     */

    while (data < dataend) {
	char d[4] = {0, 0, 0, 0};

	if (lineLen < 0) {
	    c = *data++;
	    if (c < 32 || c > 96) {
		if (strict || !TclIsSpaceProc(c)) {
		    goto badUu;
		}
		i--;
		continue;
	    }
	    lineLen = (c - 32) & 0x3f;
	}

	/*
	 * Now we read a four-character grouping.
	 */

	for (i=0 ; i<4 ; i++) {
	    if (data < dataend) {
		d[i] = c = *data++;
		if (c < 32 || c > 96) {
		    if (strict) {
			if (!TclIsSpaceProc(c)) {
			    goto badUu;
			} else if (c == '\n') {
			    goto shortUu;
			}
		    }
		    i--;
		    continue;
		}
	    }
	}

	/*
	 * Translate that grouping into (up to) three binary bytes output.
	 */

	if (lineLen > 0) {
	    *cursor++ = (((d[0] - 0x20) & 0x3f) << 2)
		    | (((d[1] - 0x20) & 0x3f) >> 4);
	    if (--lineLen > 0) {
		*cursor++ = (((d[1] - 0x20) & 0x3f) << 4)
			| (((d[2] - 0x20) & 0x3f) >> 2);
		if (--lineLen > 0) {
		    *cursor++ = (((d[2] - 0x20) & 0x3f) << 6)
			    | (((d[3] - 0x20) & 0x3f));
		    lineLen--;
		}
	    }
	}

	/*
	 * If we've reached the end of the line, skip until we process a
	 * newline.
	 */

	if (lineLen == 0 && data < dataend) {
	    lineLen = -1;
	    do {
		c = *data++;
		if (c == '\n') {
		    break;
		} else if (c >= 32 && c <= 96) {
		    data--;
		    break;
		} else if (strict || !TclIsSpaceProc(c)) {
		    goto badUu;
		}
	    } while (data < dataend);
	}
    }

    /*
     * Sanity check, clean up and finish.
     */

    if (lineLen > 0 && strict) {
	goto shortUu;
    }
    Tcl_SetByteArrayLength(resultObj, cursor - begin);
    Tcl_SetObjResult(interp, resultObj);
    return TCL_OK;

  shortUu:
    Tcl_SetObjResult(interp, Tcl_ObjPrintf("short uuencode data"));
    Tcl_SetErrorCode(interp, "TCL", "BINARY", "DECODE", "SHORT", NULL);
    TclDecrRefCount(resultObj);
    return TCL_ERROR;

  badUu:
    Tcl_SetObjResult(interp, Tcl_ObjPrintf(
	    "invalid uuencode character \"%c\" at position %" TCL_Z_MODIFIER "u",
	    c, data - datastart - 1));
    Tcl_SetErrorCode(interp, "TCL", "BINARY", "DECODE", "INVALID", NULL);
    TclDecrRefCount(resultObj);
    return TCL_ERROR;
}

/*
 *----------------------------------------------------------------------
 *
 * BinaryDecode64 --
 *
 *	Decode a base64 encoded string.
 *
 * Results:
 *	Interp result set to an byte array object
 *
 * Side effects:
 *	None
 *
 *----------------------------------------------------------------------
 */

static int
BinaryDecode64(
    ClientData clientData,
    Tcl_Interp *interp,
    int objc,
    Tcl_Obj *const objv[])
{
    Tcl_Obj *resultObj = NULL;
    unsigned char *data, *datastart, *dataend, c = '\0';
    unsigned char *begin = NULL;
    unsigned char *cursor = NULL;
    int strict = 0;
    int i, index, size, cut = 0;
    size_t count = 0;
    enum { OPT_STRICT };
    static const char *const optStrings[] = { "-strict", NULL };

    if (objc < 2 || objc > 3) {
	Tcl_WrongNumArgs(interp, 1, objv, "?options? data");
	return TCL_ERROR;
    }
    for (i = 1; i < objc-1; ++i) {
	if (Tcl_GetIndexFromObj(interp, objv[i], optStrings, "option",
		TCL_EXACT, &index) != TCL_OK) {
	    return TCL_ERROR;
	}
	switch (index) {
	case OPT_STRICT:
	    strict = 1;
	    break;
	}
    }

    TclNewObj(resultObj);
    datastart = data = (unsigned char *)
	    TclGetStringFromObj(objv[objc-1], &count);
    dataend = data + count;
    size = ((count + 3) & ~3) * 3 / 4;
    begin = cursor = Tcl_SetByteArrayLength(resultObj, size);
    while (data < dataend) {
	unsigned long value = 0;

	/*
	 * Decode the current block. Each base64 block consists of four input
	 * characters A-Z, a-z, 0-9, +, or /. Each character supplies six bits
	 * of output data, so each block's output is 24 bits (three bytes) in
	 * length. The final block can be shorter by one or two bytes, denoted
	 * by the input ending with one or two ='s, respectively.
	 */

	for (i = 0; i < 4; i++) {
	    /*
	     * Get the next input character. At end of input, pad with at most
	     * two ='s. If more than two ='s would be needed, instead discard
	     * the block read thus far.
	     */

	    if (data < dataend) {
		c = *data++;
	    } else if (i > 1) {
		c = '=';
	    } else {
		if (strict && i <= 1) {
		    /* single resp. unfulfilled char (each 4th next single char)
		     * is rather bad64 error case in strict mode */
		    goto bad64;
		}
		cut += 3;
		break;
	    }

	    /*
	     * Load the character into the block value. Handle ='s specially
	     * because they're only valid as the last character or two of the
	     * final block of input. Unless strict mode is enabled, skip any
	     * input whitespace characters.
	     */

	    if (cut) {
		if (c == '=' && i > 1) {
		     value <<= 6;
		     cut++;
		} else if (!strict && TclIsSpaceProc(c)) {
		     i--;
		} else {
		    goto bad64;
		}
	    } else if (c >= 'A' && c <= 'Z') {
		value = (value << 6) | ((c - 'A') & 0x3f);
	    } else if (c >= 'a' && c <= 'z') {
		value = (value << 6) | ((c - 'a' + 26) & 0x3f);
	    } else if (c >= '0' && c <= '9') {
		value = (value << 6) | ((c - '0' + 52) & 0x3f);
	    } else if (c == '+') {
		value = (value << 6) | 0x3e;
	    } else if (c == '/') {
		value = (value << 6) | 0x3f;
	    } else if (c == '=' && (
		!strict || i > 1) /* "=" and "a=" is rather bad64 error case in strict mode */
	    ) {
		value <<= 6;
		if (i) cut++;
	    } else if (strict || !TclIsSpaceProc(c)) {
		goto bad64;
	    } else {
		i--;
	    }
	}
	*cursor++ = UCHAR((value >> 16) & 0xff);
	*cursor++ = UCHAR((value >> 8) & 0xff);
	*cursor++ = UCHAR(value & 0xff);

	/*
	 * Since = is only valid within the final block, if it was encountered
	 * but there are still more input characters, confirm that strict mode
	 * is off and all subsequent characters are whitespace.
	 */

	if (cut && data < dataend) {
	    if (strict) {
		goto bad64;
	    }
	    for (; data < dataend; data++) {
		if (!TclIsSpaceProc(*data)) {
		    goto bad64;
		}
	    }
	}
    }
    Tcl_SetByteArrayLength(resultObj, cursor - begin - cut);
    Tcl_SetObjResult(interp, resultObj);
    return TCL_OK;

  bad64:
    Tcl_SetObjResult(interp, Tcl_ObjPrintf(
	    "invalid base64 character \"%c\" at position %" TCL_Z_MODIFIER "u",
	    (char) c, data - datastart - 1));
    TclDecrRefCount(resultObj);
    return TCL_ERROR;
}

/*
 * Local Variables:
 * mode: c
 * c-basic-offset: 4
 * fill-column: 78
 * End:
 */
<|MERGE_RESOLUTION|>--- conflicted
+++ resolved
@@ -923,13 +923,9 @@
 		goto badIndex;
 	    }
 	    if (count == BINARY_ALL) {
-<<<<<<< HEAD
 		Tcl_Obj *copy = TclNarrowToBytes(objv[arg]);
-		Tcl_GetByteArrayFromObj(copy, &count);
+		TclGetByteArrayFromObj(copy, &count);
 		Tcl_DecrRefCount(copy);
-=======
-		TclGetByteArrayFromObj(objv[arg], &count);
->>>>>>> 91881316
 	    } else if (count == BINARY_NOCOUNT) {
 		count = 1;
 	    }
@@ -1094,13 +1090,8 @@
 	    unsigned char *bytes;
 	    Tcl_Obj *copy = TclNarrowToBytes(objv[arg++]);
 
-<<<<<<< HEAD
-	    bytes = Tcl_GetByteArrayFromObj(copy, &length);
-
-=======
-	    bytes = TclGetByteArrayFromObj(objv[arg], &length);
-	    arg++;
->>>>>>> 91881316
+	    bytes = TclGetByteArrayFromObj(copy, &length);
+
 	    if (count == BINARY_ALL) {
 		count = length;
 	    } else if (count == BINARY_NOCOUNT) {
@@ -1412,17 +1403,13 @@
 		"value formatString ?varName ...?");
 	return TCL_ERROR;
     }
-    buffer = Tcl_GetByteArrayFromObj(objv[1], &length);
+    buffer = TclGetByteArrayFromObj(objv[1], &length);
     if (buffer == NULL) {
 	Tcl_AppendResult(interp, "binary scan expects bytes", NULL);
 	return TCL_ERROR;
     }
     numberCachePtr = &numberCacheHash;
     Tcl_InitHashTable(numberCachePtr, TCL_ONE_WORD_KEYS);
-<<<<<<< HEAD
-=======
-    buffer = TclGetByteArrayFromObj(objv[1], &length);
->>>>>>> 91881316
     format = TclGetString(objv[2]);
     arg = 3;
     offset = 0;
@@ -2477,18 +2464,13 @@
 	return TCL_ERROR;
     }
 
-<<<<<<< HEAD
-    data = Tcl_GetByteArrayFromObj(objv[1], &count);
+    data = TclGetByteArrayFromObj(objv[1], &count);
     if (data == NULL) {
 	Tcl_AppendResult(interp, "binary encode expects bytes", NULL);
 	return TCL_ERROR;
     }
 
     TclNewObj(resultObj);
-=======
-    TclNewObj(resultObj);
-    data = TclGetByteArrayFromObj(objv[1], &count);
->>>>>>> 91881316
     cursor = Tcl_SetByteArrayLength(resultObj, count * 2);
     for (offset = 0; offset < count; ++offset) {
 	*cursor++ = HexDigits[((data[offset] >> 4) & 0x0f)];
@@ -2684,17 +2666,12 @@
 	}
     }
 
-<<<<<<< HEAD
-    data = Tcl_GetByteArrayFromObj(objv[objc-1], &count);
+    data = TclGetByteArrayFromObj(objv[objc-1], &count);
     if (data == NULL) {
 	Tcl_AppendResult(interp, "binary encode expects bytes", NULL);
 	return TCL_ERROR;
     }
     resultObj = Tcl_NewObj();
-=======
-    resultObj = Tcl_NewObj();
-    data = TclGetByteArrayFromObj(objv[objc-1], &count);
->>>>>>> 91881316
     if (count > 0) {
 	size = (((count * 4) / 3) + 3) & ~3; /* ensure 4 byte chunks */
 	if (maxlen > 0 && size > maxlen) {
@@ -2793,16 +2770,12 @@
 	    }
 	    break;
 	case OPT_WRAPCHAR:
-<<<<<<< HEAD
-	    wrapchar = Tcl_GetByteArrayFromObj(objv[i+1], &wrapcharlen);
+	    wrapchar = TclGetByteArrayFromObj(objv[i+1], &wrapcharlen);
 	    if (wrapchar == NULL) {
 		Tcl_AppendResult(interp,
 			"binary encode -wrapchar expects bytes", NULL);
 		return TCL_ERROR;
 	    }
-=======
-	    wrapchar = TclGetByteArrayFromObj(objv[i+1], &wrapcharlen);
->>>>>>> 91881316
 	    break;
 	}
     }
@@ -2813,16 +2786,12 @@
      */
 
     offset = 0;
-<<<<<<< HEAD
-    data = Tcl_GetByteArrayFromObj(objv[objc-1], &count);
+    data = TclGetByteArrayFromObj(objv[objc-1], &count);
     if (data == NULL) {
 	Tcl_AppendResult(interp, "binary encode expects bytes", NULL);
 	return TCL_ERROR;
     }
     resultObj = Tcl_NewObj();
-=======
-    data = TclGetByteArrayFromObj(objv[objc-1], &count);
->>>>>>> 91881316
     rawLength = (lineLength - 1) * 3 / 4;
     start = cursor = Tcl_SetByteArrayLength(resultObj,
 	    (lineLength + wrapcharlen) *
