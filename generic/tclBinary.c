/*
 * tclBinary.c --
 *
 *	This file contains the implementation of the "binary" Tcl built-in
 *	command and the Tcl binary data object.
 *
 * Copyright © 1997 Sun Microsystems, Inc.
 * Copyright © 1998-1999 Scriptics Corporation.
 *
 * See the file "license.terms" for information on usage and redistribution of
 * this file, and for a DISCLAIMER OF ALL WARRANTIES.
 */

#include "tclInt.h"
#include "tclTomMath.h"

#include <math.h>
#include <assert.h>

/*
 * The following constants are used by GetFormatSpec to indicate various
 * special conditions in the parsing of a format specifier.
 */

#define BINARY_ALL -1		/* Use all elements in the argument. */
#define BINARY_NOCOUNT -2	/* No count was specified in format. */

/*
 * The following flags may be OR'ed together and returned by GetFormatSpec
 */

#define BINARY_SIGNED 0		/* Field to be read as signed data */
#define BINARY_UNSIGNED 1	/* Field to be read as unsigned data */

/*
 * The following defines the maximum number of different (integer) numbers
 * placed in the object cache by 'binary scan' before it bails out and
 * switches back to Plan A (creating a new object for each value.)
 * Theoretically, it would be possible to keep the cache about for the values
 * that are already in it, but that makes the code slower in practice when
 * overflow happens, and makes little odds the rest of the time (as measured
 * on my machine.) It is also slower (on the sample I tried at least) to grow
 * the cache to hold all items we might want to put in it; presumably the
 * extra cost of managing the memory for the enlarged table outweighs the
 * benefit from allocating fewer objects. This is probably because as the
 * number of objects increases, the likelihood of reuse of any particular one
 * drops, and there is very little gain from larger maximum cache sizes (the
 * value below is chosen to allow caching to work in full with conversion of
 * bytes.) - DKF
 */

#define BINARY_SCAN_MAX_CACHE	260

/*
 * Prototypes for local procedures defined in this file:
 */

static void		DupProperByteArrayInternalRep(Tcl_Obj *srcPtr,
			    Tcl_Obj *copyPtr);
static int		FormatNumber(Tcl_Interp *interp, int type,
			    Tcl_Obj *src, unsigned char **cursorPtr);
static void		FreeProperByteArrayInternalRep(Tcl_Obj *objPtr);
static int		GetFormatSpec(const char **formatPtr, char *cmdPtr,
			    Tcl_Size *countPtr, int *flagsPtr);
static Tcl_Obj *	ScanNumber(unsigned char *buffer, int type,
			    int flags, Tcl_HashTable **numberCachePtr);
static int		SetByteArrayFromAny(Tcl_Interp *interp, Tcl_Size limit,
			    Tcl_Obj *objPtr);
static void		UpdateStringOfByteArray(Tcl_Obj *listPtr);
static void		DeleteScanNumberCache(Tcl_HashTable *numberCachePtr);
static int		NeedReversing(int format);
static void		CopyNumber(const void *from, void *to,
			    size_t length, int type);
/* Binary ensemble commands */
static Tcl_ObjCmdProc	BinaryFormatCmd;
static Tcl_ObjCmdProc	BinaryScanCmd;
/* Binary encoding sub-ensemble commands */
static Tcl_ObjCmdProc	BinaryEncodeHex;
static Tcl_ObjCmdProc	BinaryDecodeHex;
static Tcl_ObjCmdProc	BinaryEncode64;
static Tcl_ObjCmdProc	BinaryDecode64;
static Tcl_ObjCmdProc	BinaryEncodeUu;
static Tcl_ObjCmdProc	BinaryDecodeUu;

/*
 * The following tables are used by the binary encoders
 */

static const char HexDigits[16] = {
    '0', '1', '2', '3', '4', '5', '6', '7',
    '8', '9', 'a', 'b', 'c', 'd', 'e', 'f'
};

static const char UueDigits[65] = {
    '`', '!', '"', '#', '$', '%', '&', '\'',
    '(', ')', '*', '+', ',', '-', '.', '/',
    '0', '1', '2', '3', '4', '5', '6', '7',
    '8', '9', ':', ';', '<', '=', '>', '?',
    '@', 'A', 'B', 'C', 'D', 'E', 'F', 'G',
    'H', 'I', 'J', 'K', 'L', 'M', 'N', 'O',
    'P', 'Q', 'R', 'S', 'T', 'U', 'V', 'W',
    'X', 'Y', 'Z', '[', '\\',']', '^', '_',
    '`'
};

static const char B64Digits[65] = {
    'A', 'B', 'C', 'D', 'E', 'F', 'G', 'H',
    'I', 'J', 'K', 'L', 'M', 'N', 'O', 'P',
    'Q', 'R', 'S', 'T', 'U', 'V', 'W', 'X',
    'Y', 'Z', 'a', 'b', 'c', 'd', 'e', 'f',
    'g', 'h', 'i', 'j', 'k', 'l', 'm', 'n',
    'o', 'p', 'q', 'r', 's', 't', 'u', 'v',
    'w', 'x', 'y', 'z', '0', '1', '2', '3',
    '4', '5', '6', '7', '8', '9', '+', '/',
    '='
};

/*
 * How to construct the ensembles.
 */

static const EnsembleImplMap binaryMap[] = {
    { "format", BinaryFormatCmd, TclCompileBasicMin1ArgCmd, NULL, NULL, 0 },
    { "scan",   BinaryScanCmd, TclCompileBasicMin2ArgCmd, NULL, NULL, 0 },
    { "encode", NULL, NULL, NULL, NULL, 0 },
    { "decode", NULL, NULL, NULL, NULL, 0 },
    { NULL, NULL, NULL, NULL, NULL, 0 }
};
static const EnsembleImplMap encodeMap[] = {
    { "hex",      BinaryEncodeHex, TclCompileBasic1ArgCmd, NULL, NULL, 0 },
    { "uuencode", BinaryEncodeUu,  NULL, NULL, NULL, 0 },
    { "base64",   BinaryEncode64,  NULL, NULL, NULL, 0 },
    { NULL, NULL, NULL, NULL, NULL, 0 }
};
static const EnsembleImplMap decodeMap[] = {
    { "hex",      BinaryDecodeHex, TclCompileBasic1Or2ArgCmd, NULL, NULL, 0 },
    { "uuencode", BinaryDecodeUu,  TclCompileBasic1Or2ArgCmd, NULL, NULL, 0 },
    { "base64",   BinaryDecode64,  TclCompileBasic1Or2ArgCmd, NULL, NULL, 0 },
    { NULL, NULL, NULL, NULL, NULL, 0 }
};

/*
 * The following Tcl_ObjType represents an array of bytes. The intent is to
 * allow arbitrary binary data to pass through Tcl as a Tcl value without loss
 * or damage. Such values are useful for things like encoded strings or Tk
 * images to name just two.
 *
 * A bytearray is an ordered sequence of bytes. Each byte is an integer value
 * in the range [0-255].  To be a Tcl value type, we need a way to encode each
 * value in the value set as a Tcl string.  A simple encoding is to
 * represent each byte value as the same codepoint value.  A bytearray of N
 * bytes is encoded into a Tcl string of N characters where the codepoint of
 * each character is the value of corresponding byte.  This approach creates a
 * one-to-one map between all bytearray values and a subset of Tcl string
 * values.  Tcl string values outside that subset do no represent any valid
 * bytearray value.  Attempts to treat those values as bytearrays will lead
 * to errors.  See TIP 568 for how this differs from Tcl 8.
 */

static const Tcl_ObjType properByteArrayType = {
    "bytearray",
    FreeProperByteArrayInternalRep,
    DupProperByteArrayInternalRep,
    UpdateStringOfByteArray,
    NULL,
    TCL_OBJTYPE_V0
};

/*
 * The following structure is the internal rep for a ByteArray object. Keeps
 * track of how much memory has been used and how much has been allocated for
 * the byte array to enable growing and shrinking of the ByteArray object with
 * fewer mallocs.
 */

typedef struct {
    Tcl_Size used;		/* The number of bytes used in the byte
				 * array. */
    Tcl_Size allocated;		/* The amount of space actually allocated
				 * minus 1 byte. */
    unsigned char bytes[TCLFLEXARRAY];	/* The array of bytes. The actual size of this
				 * field depends on the 'allocated' field
				 * above. */
} ByteArray;

#define BYTEARRAY_MAX_LEN (TCL_SIZE_MAX - (Tcl_Size)offsetof(ByteArray, bytes))
#define BYTEARRAY_SIZE(len) \
        ( (len < 0 || BYTEARRAY_MAX_LEN < (len)) \
	? (Tcl_Panic("negative length specified or max size of a Tcl value exceeded"), 0) \
	: (offsetof(ByteArray, bytes) + (len)) )
#define GET_BYTEARRAY(irPtr) ((ByteArray *) (irPtr)->twoPtrValue.ptr1)
#define SET_BYTEARRAY(irPtr, baPtr) \
		(irPtr)->twoPtrValue.ptr1 = (baPtr)

int
TclIsPureByteArray(
    Tcl_Obj * objPtr)
{
    return TclHasInternalRep(objPtr, &properByteArrayType);
}

/*
 *----------------------------------------------------------------------
 *
 * Tcl_NewByteArrayObj --
 *
 *	This procedure is creates a new ByteArray object and initializes it
 *	from the given array of bytes.
 *
 * Results:
 *	The newly create object is returned. This object will have no initial
 *	string representation. The returned object has a ref count of 0.
 *
 * Side effects:
 *	Memory allocated for new object and copy of byte array argument.
 *
 *----------------------------------------------------------------------
 */

#undef Tcl_NewByteArrayObj

Tcl_Obj *
Tcl_NewByteArrayObj(
    const unsigned char *bytes,	/* The array of bytes used to initialize the
				 * new object. */
    Tcl_Size numBytes)		/* Number of bytes in the array */
{
#ifdef TCL_MEM_DEBUG
    return Tcl_DbNewByteArrayObj(bytes, numBytes, "unknown", 0);
#else /* if not TCL_MEM_DEBUG */
    Tcl_Obj *objPtr;

    TclNewObj(objPtr);
    Tcl_SetByteArrayObj(objPtr, bytes, numBytes);
    return objPtr;
#endif /* TCL_MEM_DEBUG */
}

/*
 *----------------------------------------------------------------------
 *
 * Tcl_DbNewByteArrayObj --
 *
 *	This procedure is normally called when debugging: i.e., when
 *	TCL_MEM_DEBUG is defined. It is the same as the Tcl_NewByteArrayObj
 *	above except that it calls Tcl_DbCkalloc directly with the file name
 *	and line number from its caller. This simplifies debugging since then
 *	the [memory active] command will report the correct file name and line
 *	number when reporting objects that haven't been freed.
 *
 *	When TCL_MEM_DEBUG is not defined, this procedure just returns the
 *	result of calling Tcl_NewByteArrayObj.
 *
 * Results:
 *	The newly created object is returned. This object has no initial
 *	string representation. The returned object has a ref count of 0.
 *
 * Side effects:
 *	Memory allocated for new object and copy of byte array argument.
 *
 *----------------------------------------------------------------------
 */

#ifdef TCL_MEM_DEBUG
Tcl_Obj *
Tcl_DbNewByteArrayObj(
    const unsigned char *bytes,	/* The array of bytes used to initialize the
				 * new object. */
    Tcl_Size numBytes,		/* Number of bytes in the array */
    const char *file,		/* The name of the source file calling this
				 * procedure; used for debugging. */
    int line)			/* Line number in the source file; used for
				 * debugging. */
{
    Tcl_Obj *objPtr;

    TclDbNewObj(objPtr, file, line);
    Tcl_SetByteArrayObj(objPtr, bytes, numBytes);
    return objPtr;
}
#else /* if not TCL_MEM_DEBUG */
Tcl_Obj *
Tcl_DbNewByteArrayObj(
    const unsigned char *bytes,	/* The array of bytes used to initialize the
				 * new object. */
    Tcl_Size numBytes,		/* Number of bytes in the array */
    TCL_UNUSED(const char *) /*file*/,
    TCL_UNUSED(int) /*line*/)
{
    return Tcl_NewByteArrayObj(bytes, numBytes);
}
#endif /* TCL_MEM_DEBUG */

/*
 *---------------------------------------------------------------------------
 *
 * Tcl_SetByteArrayObj --
 *
 *	Modify an object to be a ByteArray object and to have the specified
 *	array of bytes as its value.
 *
 * Results:
 *	None.
 *
 * Side effects:
 *	The object's old string rep and internal rep is freed. Memory
 *	allocated for copy of byte array argument.
 *
 *----------------------------------------------------------------------
 */

void
Tcl_SetByteArrayObj(
    Tcl_Obj *objPtr,		/* Object to initialize as a ByteArray. */
    const unsigned char *bytes,	/* The array of bytes to use as the new value.
				 * May be NULL even if numBytes > 0. */
    Tcl_Size numBytes)		/* Number of bytes in the array.
				 * Must be >= 0 */
{
    ByteArray *byteArrayPtr;
    Tcl_ObjInternalRep ir;

    if (Tcl_IsShared(objPtr)) {
	Tcl_Panic("%s called with shared object", "Tcl_SetByteArrayObj");
    }
    TclInvalidateStringRep(objPtr);

    assert(numBytes >= 0);
    byteArrayPtr = (ByteArray *)Tcl_Alloc(BYTEARRAY_SIZE(numBytes));
    byteArrayPtr->used = numBytes;
    byteArrayPtr->allocated = numBytes;

    if ((bytes != NULL) && (numBytes > 0)) {
	memcpy(byteArrayPtr->bytes, bytes, numBytes);
    }
    SET_BYTEARRAY(&ir, byteArrayPtr);

    Tcl_StoreInternalRep(objPtr, &properByteArrayType, &ir);
}

/*
 *----------------------------------------------------------------------
 *
 * TclGetBytesFromObj --
 *
 *	Attempt to extract the value from objPtr in the representation
 *	of a byte sequence. On success return the extracted byte sequence.
 *	On failure, return NULL and record error message and code in
 *	interp (if not NULL).
 *
 * Results:
 *	NULL or pointer to array of bytes representing the ByteArray object.
 *	Writes number of bytes in array to *numBytesPtr.
 *
 *----------------------------------------------------------------------
 */

#undef Tcl_GetBytesFromObj
<<<<<<< HEAD
=======
unsigned char *
Tcl_GetBytesFromObj(
    Tcl_Interp *interp,		/* For error reporting */
    Tcl_Obj *objPtr,		/* Value to extract from */
    Tcl_Size *numBytesPtr)	/* If non-NULL, write the number of bytes
				 * in the array here */
{
    ByteArray *baPtr;
    const Tcl_ObjInternalRep *irPtr
	    = TclFetchInternalRep(objPtr, &properByteArrayType);

    if (irPtr == NULL) {
	if (TCL_ERROR == SetByteArrayFromAny(interp, TCL_INDEX_NONE, objPtr)) {
	    return NULL;
	}
	irPtr = TclFetchInternalRep(objPtr, &properByteArrayType);
    }
    baPtr = GET_BYTEARRAY(irPtr);

    if (numBytesPtr != NULL) {
	*numBytesPtr = baPtr->used;
    }
    return baPtr->bytes;
}

#if !defined(TCL_NO_DEPRECATED)
>>>>>>> 2ebe7012
unsigned char *
TclGetBytesFromObj(
    Tcl_Interp *interp,		/* For error reporting */
    Tcl_Obj *objPtr,		/* Value to extract from */
<<<<<<< HEAD
    Tcl_Size *numBytesPtr)	/* If non-NULL, write the number of bytes
				 * in the array here */
{
    ByteArray *baPtr;
    const Tcl_ObjInternalRep *irPtr
	    = TclFetchInternalRep(objPtr, &properByteArrayType);

    if (irPtr == NULL) {
	if (TCL_ERROR == SetByteArrayFromAny(interp, TCL_INDEX_NONE, objPtr)) {
=======
    void *numBytesPtr)		/* If non-NULL, write the number of bytes
				 * in the array here */
{
    Tcl_Size numBytes = 0;
    unsigned char *bytes = Tcl_GetBytesFromObj(interp, objPtr, &numBytes);

    if (bytes && numBytesPtr) {
	if (numBytes > INT_MAX) {
	    /* Caller asked for numBytes to be written to an int, but the
	     * value is outside the int range. */

	    if (interp) {
		Tcl_SetObjResult(interp, Tcl_NewStringObj(
			"byte sequence length exceeds INT_MAX", -1));
		Tcl_SetErrorCode(interp, "TCL", "API", "OUTDATED", NULL);
	    }
>>>>>>> 2ebe7012
	    return NULL;
	} else {
	    *(int *)numBytesPtr = (int) numBytes;
	}
	irPtr = TclFetchInternalRep(objPtr, &properByteArrayType);
    }
<<<<<<< HEAD
    baPtr = GET_BYTEARRAY(irPtr);

    if (numBytesPtr != NULL) {
	*numBytesPtr = baPtr->used;
    }
    return baPtr->bytes;
}

=======
    return bytes;
}
#endif
>>>>>>> 2ebe7012

/*
 *----------------------------------------------------------------------
 *
 * Tcl_SetByteArrayLength --
 *
 *	This procedure changes the length of the byte array for this object.
 *	Once the caller has set the length of the array, it is acceptable to
 *	directly modify the bytes in the array up until Tcl_GetStringFromObj()
 *	has been called on this object.
 *
 * Results:
 *	The new byte array of the specified length.
 *
 * Side effects:
 *	Allocates enough memory for an array of bytes of the requested size.
 *	When growing the array, the old array is copied to the new array; new
 *	bytes are undefined. When shrinking, the old array is truncated to the
 *	specified length.
 *
 *----------------------------------------------------------------------
 */

unsigned char *
Tcl_SetByteArrayLength(
    Tcl_Obj *objPtr,		/* The ByteArray object. */
    Tcl_Size numBytes)		/* Number of bytes in resized array
                                 * Must be >= 0 */
{
    ByteArray *byteArrayPtr;
    Tcl_ObjInternalRep *irPtr;

    assert(numBytes >= 0);
    if (Tcl_IsShared(objPtr)) {
	Tcl_Panic("%s called with shared object", "Tcl_SetByteArrayLength");
    }

    irPtr = TclFetchInternalRep(objPtr, &properByteArrayType);
    if (irPtr == NULL) {
	if (TCL_ERROR == SetByteArrayFromAny(NULL, numBytes, objPtr)) {
	    return NULL;
	}
	irPtr = TclFetchInternalRep(objPtr, &properByteArrayType);
    }

    byteArrayPtr = GET_BYTEARRAY(irPtr);
    if (numBytes > byteArrayPtr->allocated) {
	byteArrayPtr = (ByteArray *)Tcl_Realloc(byteArrayPtr,
		BYTEARRAY_SIZE(numBytes));
	byteArrayPtr->allocated = numBytes;
	SET_BYTEARRAY(irPtr, byteArrayPtr);
    }
    TclInvalidateStringRep(objPtr);
    byteArrayPtr->used = numBytes;
    return byteArrayPtr->bytes;
}

/*
 *----------------------------------------------------------------------
 *
 * MakeByteArray --
 *
 *	Generate a ByteArray internal rep from the string rep of objPtr.
 *	The generated byte sequence may have no more than limit bytes.
 *	A negative value for limit indicates no limit imposed. If
 *	boolean argument demandProper is true, then no byte sequence should
 *	be output to the caller (write NULL instead). When no bytes sequence
 *	is output and interp is not NULL, leave an error message and error
 *	code in interp explaining why a proper byte sequence could not be
 *	made.
 *
 * Results:
 *	Returns a boolean indicating whether the bytes generated (up to
 *	limit bytes) are a proper representation of (a limited prefix of)
 *	the string. Writes a pointer to the generated ByteArray to
 *	*byteArrayPtrPtr. If not NULL it needs to be released with Tcl_Free().
 *
 *----------------------------------------------------------------------
 */

static int
MakeByteArray(
    Tcl_Interp *interp,
    Tcl_Obj *objPtr,
    Tcl_Size limit,
    int demandProper,
    ByteArray **byteArrayPtrPtr)
{
    Tcl_Size length;
    const char *src = Tcl_GetStringFromObj(objPtr, &length);
    Tcl_Size numBytes = (limit >= 0 && limit < length) ? limit : length;
    ByteArray *byteArrayPtr = (ByteArray *)Tcl_Alloc(BYTEARRAY_SIZE(numBytes));
    unsigned char *dst = byteArrayPtr->bytes;
    unsigned char *dstEnd = dst + numBytes;
    const char *srcEnd = src + length;
    int proper = 1;

    for (; src < srcEnd && dst < dstEnd; ) {
	int ch;
<<<<<<< HEAD
	int count = Tcl_UtfToUniChar(src, &ch);
=======
	int count = TclUtfToUCS4(src, &ch);
>>>>>>> 2ebe7012

	if (ch > 255) {
	    proper = 0;
	    if (demandProper) {
		if (interp) {
		    Tcl_SetObjResult(interp, Tcl_ObjPrintf(
			    "expected byte sequence but character %"
			    TCL_Z_MODIFIER "u was '%1s' (U+%06X)",
			    dst - byteArrayPtr->bytes, src, ch));
		    Tcl_SetErrorCode(interp, "TCL", "VALUE", "BYTES", NULL);
		}
		Tcl_Free(byteArrayPtr);
		*byteArrayPtrPtr = NULL;
		return proper;
	    }
	}
	src += count;
	*dst++ = UCHAR(ch);
    }
    byteArrayPtr->used = dst - byteArrayPtr->bytes;
    byteArrayPtr->allocated = numBytes;

    *byteArrayPtrPtr = byteArrayPtr;
    return proper;
}

static Tcl_Obj *
TclNarrowToBytes(
    Tcl_Obj *objPtr)
{
    if (NULL == TclFetchInternalRep(objPtr, &properByteArrayType)) {
	Tcl_ObjInternalRep ir;
	ByteArray *byteArrayPtr;

	if (0 == MakeByteArray(NULL, objPtr, TCL_INDEX_NONE, 0, &byteArrayPtr)) {
	    TclNewObj(objPtr);
	    TclInvalidateStringRep(objPtr);
	}
	SET_BYTEARRAY(&ir, byteArrayPtr);
	Tcl_StoreInternalRep(objPtr, &properByteArrayType, &ir);
    }
    Tcl_IncrRefCount(objPtr);
    return objPtr;
}


/*
 *----------------------------------------------------------------------
 *
 * SetByteArrayFromAny --
 *
 *	Generate the ByteArray internal rep from the string rep.
 *
 * Results:
 *	Tcl return code indicating OK or ERROR.
 *
 * Side effects:
 *	A ByteArray struct may be stored as the internal rep of objPtr.
 *
 *----------------------------------------------------------------------
 */

static int
SetByteArrayFromAny(
    Tcl_Interp *interp,		/* For error reporting. */
    Tcl_Size limit,		/* Create no more than this many bytes */
    Tcl_Obj *objPtr)		/* The object to convert to type ByteArray. */
{
    ByteArray *byteArrayPtr;
    Tcl_ObjInternalRep ir;

    if (0 == MakeByteArray(interp, objPtr, limit, 1, &byteArrayPtr)) {
	return TCL_ERROR;
    }

    SET_BYTEARRAY(&ir, byteArrayPtr);
    Tcl_StoreInternalRep(objPtr, &properByteArrayType, &ir);
    return TCL_OK;
}

/*
 *----------------------------------------------------------------------
 *
 * FreeByteArrayInternalRep --
 *
 *	Deallocate the storage associated with a ByteArray data object's
 *	internal representation.
 *
 * Results:
 *	None.
 *
 * Side effects:
 *	Frees memory.
 *
 *----------------------------------------------------------------------
 */

static void
FreeProperByteArrayInternalRep(
    Tcl_Obj *objPtr)		/* Object with internal rep to free. */
{
    Tcl_Free(GET_BYTEARRAY(TclFetchInternalRep(objPtr, &properByteArrayType)));
}

/*
 *----------------------------------------------------------------------
 *
 * DupByteArrayInternalRep --
 *
 *	Initialize the internal representation of a ByteArray Tcl_Obj to a
 *	copy of the internal representation of an existing ByteArray object.
 *
 * Results:
 *	None.
 *
 * Side effects:
 *	Allocates memory.
 *
 *----------------------------------------------------------------------
 */

static void
DupProperByteArrayInternalRep(
    Tcl_Obj *srcPtr,		/* Object with internal rep to copy. */
    Tcl_Obj *copyPtr)		/* Object with internal rep to set. */
{
    Tcl_Size length;
    ByteArray *srcArrayPtr, *copyArrayPtr;
    Tcl_ObjInternalRep ir;

    srcArrayPtr = GET_BYTEARRAY(TclFetchInternalRep(srcPtr, &properByteArrayType));
    length = srcArrayPtr->used;

    copyArrayPtr = (ByteArray *)Tcl_Alloc(BYTEARRAY_SIZE(length));
    copyArrayPtr->used = length;
    copyArrayPtr->allocated = length;
    memcpy(copyArrayPtr->bytes, srcArrayPtr->bytes, length);

    SET_BYTEARRAY(&ir, copyArrayPtr);
    Tcl_StoreInternalRep(copyPtr, &properByteArrayType, &ir);
}

/*
 *----------------------------------------------------------------------
 *
 * UpdateStringOfByteArray --
 *
 *	Update the string representation for a ByteArray data object.
 *
 * Results:
 *	None.
 *
 * Side effects:
 *	The object's string is set to a valid string that results from the
 *	ByteArray-to-string conversion.
 *
 *----------------------------------------------------------------------
 */

static void
UpdateStringOfByteArray(
    Tcl_Obj *objPtr)		/* ByteArray object whose string rep to
				 * update. */
{
    const Tcl_ObjInternalRep *irPtr = TclFetchInternalRep(objPtr, &properByteArrayType);
    ByteArray *byteArrayPtr = GET_BYTEARRAY(irPtr);
    unsigned char *src = byteArrayPtr->bytes;
    Tcl_Size i, length = byteArrayPtr->used;
    Tcl_Size size = length;

    /*
     * How much space will string rep need?
     */

    for (i = 0; i < length; i++) {
	if ((src[i] == 0) || (src[i] > 127)) {
	    size++;
	}
    }

    if (size == length) {
	char *dst = Tcl_InitStringRep(objPtr, (char *)src, size);

	TclOOM(dst, size);
    } else {
	char *dst = Tcl_InitStringRep(objPtr, NULL, size);

	TclOOM(dst, size);
	for (i = 0; i < length; i++) {
	    dst += Tcl_UniCharToUtf(src[i], dst);
	}
    }
}

/*
 *----------------------------------------------------------------------
 *
 * TclAppendBytesToByteArray --
 *
 *	This function appends an array of bytes to a byte array object. Note
 *	that the object *must* be unshared, and the array of bytes *must not*
 *	refer to the object being appended to.
 *
 * Results:
 *	None.
 *
 * Side effects:
 *	Allocates enough memory for an array of bytes of the requested total
 *	size, or possibly larger. [Bug 2992970]
 *
 *----------------------------------------------------------------------
 */

void
TclAppendBytesToByteArray(
    Tcl_Obj *objPtr,
    const unsigned char *bytes,
    Tcl_Size len)
{
    ByteArray *byteArrayPtr;
    Tcl_Size needed;
    Tcl_ObjInternalRep *irPtr;

    if (Tcl_IsShared(objPtr)) {
	Tcl_Panic("%s called with shared object","TclAppendBytesToByteArray");
    }
    if (len < 0) {
	Tcl_Panic("%s must be called with definite number of bytes to append",
		"TclAppendBytesToByteArray");
    }
    if (len == 0) {
	/*
	 * Append zero bytes is a no-op.
	 */

	return;
    }

    irPtr = TclFetchInternalRep(objPtr, &properByteArrayType);
    if (irPtr == NULL) {
	if (TCL_ERROR == SetByteArrayFromAny(NULL, TCL_INDEX_NONE, objPtr)) {
	    Tcl_Panic("attempt to append bytes to non-bytearray");
	}
	irPtr = TclFetchInternalRep(objPtr, &properByteArrayType);
    }
    byteArrayPtr = GET_BYTEARRAY(irPtr);

    /*
     * If we need to, resize the allocated space in the byte array.
     */

    if ((BYTEARRAY_MAX_LEN - byteArrayPtr->used) < len) {
	/* Will wrap around !! */
	Tcl_Panic("max size of a byte array exceeded");
    }
    needed = byteArrayPtr->used + len;
    if (needed > byteArrayPtr->allocated) {
	Tcl_Size newCapacity;
	byteArrayPtr =
	    (ByteArray *)TclReallocElemsEx(byteArrayPtr,
					   needed,
					   1,
					   offsetof(ByteArray, bytes),
					   &newCapacity);
	byteArrayPtr->allocated = newCapacity;
	SET_BYTEARRAY(irPtr, byteArrayPtr);
    }

    if (bytes) {
	memcpy(byteArrayPtr->bytes + byteArrayPtr->used, bytes, len);
    }
    byteArrayPtr->used += len;
    TclInvalidateStringRep(objPtr);
}

/*
 *----------------------------------------------------------------------
 *
 * TclInitBinaryCmd --
 *
 *	This function is called to create the "binary" Tcl command. See the
 *	user documentation for details on what it does.
 *
 * Results:
 *	A command token for the new command.
 *
 * Side effects:
 *	Creates a new binary command as a mapped ensemble.
 *
 *----------------------------------------------------------------------
 */

Tcl_Command
TclInitBinaryCmd(
    Tcl_Interp *interp)
{
    Tcl_Command binaryEnsemble;

    binaryEnsemble = TclMakeEnsemble(interp, "binary", binaryMap);
    TclMakeEnsemble(interp, "binary encode", encodeMap);
    TclMakeEnsemble(interp, "binary decode", decodeMap);
    return binaryEnsemble;
}

/*
 *----------------------------------------------------------------------
 *
 * BinaryFormatCmd --
 *
 *	This procedure implements the "binary format" Tcl command.
 *
 * Results:
 *	A standard Tcl result.
 *
 * Side effects:
 *	See the user documentation.
 *
 *----------------------------------------------------------------------
 */

static int
BinaryFormatCmd(
    TCL_UNUSED(void *),
    Tcl_Interp *interp,		/* Current interpreter. */
    int objc,			/* Number of arguments. */
    Tcl_Obj *const objv[])	/* Argument objects. */
{
    int arg;			/* Index of next argument to consume. */
    int value = 0;		/* Current integer value to be packed.
				 * Initialized to avoid compiler warning. */
    char cmd;			/* Current format character. */
    Tcl_Size count;		/* Count associated with current format
				 * character. */
    int flags;			/* Format field flags */
    const char *format;		/* Pointer to current position in format
				 * string. */
    Tcl_Obj *resultPtr = NULL;	/* Object holding result buffer. */
    unsigned char *buffer;	/* Start of result buffer. */
    unsigned char *cursor;	/* Current position within result buffer. */
    unsigned char *maxPos;	/* Greatest position within result buffer that
				 * cursor has visited.*/
    const char *errorString;
    const char *errorValue, *str;
    Tcl_Size offset, size, length;

    if (objc < 2) {
	Tcl_WrongNumArgs(interp, 1, objv, "formatString ?arg ...?");
	return TCL_ERROR;
    }

    /*
     * To avoid copying the data, we format the string in two passes. The
     * first pass computes the size of the output buffer. The second pass
     * places the formatted data into the buffer.
     */

    format = TclGetString(objv[1]);
    arg = 2;
    offset = 0;
    length = 0;
    while (*format != '\0') {
	str = format;
	flags = 0;
	if (!GetFormatSpec(&format, &cmd, &count, &flags)) {
	    break;
	}
	switch (cmd) {
	case 'a':
	case 'A':
	case 'b':
	case 'B':
	case 'h':
	case 'H':
	    /*
	     * For string-type specifiers, the count corresponds to the number
	     * of bytes in a single argument.
	     */

	    if (arg >= objc) {
		goto badIndex;
	    }
	    if (count == BINARY_ALL) {
		if (Tcl_GetByteArrayFromObj(objv[arg], &count) == NULL) {
		    count = Tcl_GetCharLength(objv[arg]);
		}
	    } else if (count == BINARY_NOCOUNT) {
		count = 1;
	    }
	    arg++;
	    if (cmd == 'a' || cmd == 'A') {
		offset += count;
	    } else if (cmd == 'b' || cmd == 'B') {
		offset += (count + 7) / 8;
	    } else {
		offset += (count + 1) / 2;
	    }
	    break;
	case 'c':
	    size = 1;
	    goto doNumbers;
	case 't':
	case 's':
	case 'S':
	    size = 2;
	    goto doNumbers;
	case 'n':
	case 'i':
	case 'I':
	    size = 4;
	    goto doNumbers;
	case 'm':
	case 'w':
	case 'W':
	    size = 8;
	    goto doNumbers;
	case 'r':
	case 'R':
	case 'f':
	    size = sizeof(float);
	    goto doNumbers;
	case 'q':
	case 'Q':
	case 'd':
	    size = sizeof(double);

	doNumbers:
	    if (arg >= objc) {
		goto badIndex;
	    }

	    /*
	     * For number-type specifiers, the count corresponds to the number
	     * of elements in the list stored in a single argument. If no
	     * count is specified, then the argument is taken as a single
	     * non-list value.
	     */

	    if (count == BINARY_NOCOUNT) {
		arg++;
		count = 1;
	    } else {
		Tcl_Size listc;
		Tcl_Obj **listv;

		/*
		 * The macro evals its args more than once: avoid arg++
		 */

		if (TclListObjLengthM(interp, objv[arg], &listc
			) != TCL_OK) {
		    return TCL_ERROR;
		}

		if (count == BINARY_ALL) {
		    count = listc;
		} else if (count > listc) {
		    Tcl_SetObjResult(interp, Tcl_NewStringObj(
			    "number of elements in list does not match count",
			    -1));
		    return TCL_ERROR;
		}
		if (TclListObjGetElementsM(interp, objv[arg], &listc,
			&listv) != TCL_OK) {
		    return TCL_ERROR;
		}
		arg++;
	    }
	    offset += count*size;
	    break;

	case 'x':
	    if (count == BINARY_ALL) {
		Tcl_SetObjResult(interp, Tcl_NewStringObj(
			"cannot use \"*\" in format string with \"x\"", -1));
		return TCL_ERROR;
	    } else if (count == BINARY_NOCOUNT) {
		count = 1;
	    }
	    offset += count;
	    break;
	case 'X':
	    if (count == BINARY_NOCOUNT) {
		count = 1;
	    }
	    if ((count > offset) || (count == BINARY_ALL)) {
		count = offset;
	    }
	    if (offset > length) {
		length = offset;
	    }
	    offset -= count;
	    break;
	case '@':
	    if (offset > length) {
		length = offset;
	    }
	    if (count == BINARY_ALL) {
		offset = length;
	    } else if (count == BINARY_NOCOUNT) {
		goto badCount;
	    } else {
		offset = count;
	    }
	    break;
	default:
	    errorString = str;
	    goto badField;
	}
    }
    if (offset > length) {
	length = offset;
    }
    if (length == 0) {
	return TCL_OK;
    }

    /*
     * Prepare the result object by preallocating the calculated number of
     * bytes and filling with nulls.
     */

    TclNewObj(resultPtr);
    buffer = Tcl_SetByteArrayLength(resultPtr, length);
    memset(buffer, 0, length);

    /*
     * Pack the data into the result object. Note that we can skip the error
     * checking during this pass, since we have already parsed the string
     * once.
     */

    arg = 2;
    format = TclGetString(objv[1]);
    cursor = buffer;
    maxPos = cursor;
    while (*format != 0) {
	flags = 0;
	if (!GetFormatSpec(&format, &cmd, &count, &flags)) {
	    break;
	}
	if ((count == 0) && (cmd != '@')) {
	    if (cmd != 'x') {
		arg++;
	    }
	    continue;
	}
	switch (cmd) {
	case 'a':
	case 'A': {
	    char pad = (char) (cmd == 'a' ? '\0' : ' ');
	    unsigned char *bytes;
	    Tcl_Obj *copy = TclNarrowToBytes(objv[arg++]);

	    bytes = Tcl_GetByteArrayFromObj(copy, &length);

	    if (count == BINARY_ALL) {
		count = length;
	    } else if (count == BINARY_NOCOUNT) {
		count = 1;
	    }
	    if (length >= count) {
		memcpy(cursor, bytes, count);
	    } else {
		memcpy(cursor, bytes, length);
		memset(cursor + length, pad, count - length);
	    }
	    cursor += count;
	    Tcl_DecrRefCount(copy);
	    break;
	}
	case 'b':
	case 'B': {
	    unsigned char *last;

	    str = Tcl_GetStringFromObj(objv[arg], &length);
	    arg++;
	    if (count == BINARY_ALL) {
		count = length;
	    } else if (count == BINARY_NOCOUNT) {
		count = 1;
	    }
	    last = cursor + ((count + 7) / 8);
	    if (count > length) {
		count = length;
	    }
	    value = 0;
	    errorString = "binary";
	    if (cmd == 'B') {
		for (offset = 0; offset < count; offset++) {
		    value <<= 1;
		    if (str[offset] == '1') {
			value |= 1;
		    } else if (str[offset] != '0') {
			errorValue = str;
			Tcl_DecrRefCount(resultPtr);
			goto badValue;
		    }
		    if (((offset + 1) % 8) == 0) {
			*cursor++ = UCHAR(value);
			value = 0;
		    }
		}
	    } else {
		for (offset = 0; offset < count; offset++) {
		    value >>= 1;
		    if (str[offset] == '1') {
			value |= 128;
		    } else if (str[offset] != '0') {
			errorValue = str;
			Tcl_DecrRefCount(resultPtr);
			goto badValue;
		    }
		    if (!((offset + 1) % 8)) {
			*cursor++ = UCHAR(value);
			value = 0;
		    }
		}
	    }
	    if ((offset % 8) != 0) {
		if (cmd == 'B') {
		    value <<= 8 - (offset % 8);
		} else {
		    value >>= 8 - (offset % 8);
		}
		*cursor++ = UCHAR(value);
	    }
	    while (cursor < last) {
		*cursor++ = '\0';
	    }
	    break;
	}
	case 'h':
	case 'H': {
	    unsigned char *last;
	    int c;

	    str = Tcl_GetStringFromObj(objv[arg], &length);
	    arg++;
	    if (count == BINARY_ALL) {
		count = length;
	    } else if (count == BINARY_NOCOUNT) {
		count = 1;
	    }
	    last = cursor + ((count + 1) / 2);
	    if (count > length) {
		count = length;
	    }
	    value = 0;
	    errorString = "hexadecimal";
	    if (cmd == 'H') {
		for (offset = 0; offset < count; offset++) {
		    value <<= 4;
		    if (!isxdigit(UCHAR(str[offset]))) {     /* INTL: digit */
			errorValue = str;
			Tcl_DecrRefCount(resultPtr);
			goto badValue;
		    }
		    c = str[offset] - '0';
		    if (c > 9) {
			c += ('0' - 'A') + 10;
		    }
		    if (c > 16) {
			c += ('A' - 'a');
		    }
		    value |= (c & 0xF);
		    if (offset % 2) {
			*cursor++ = (char) value;
			value = 0;
		    }
		}
	    } else {
		for (offset = 0; offset < count; offset++) {
		    value >>= 4;

		    if (!isxdigit(UCHAR(str[offset]))) {     /* INTL: digit */
			errorValue = str;
			Tcl_DecrRefCount(resultPtr);
			goto badValue;
		    }
		    c = str[offset] - '0';
		    if (c > 9) {
			c += ('0' - 'A') + 10;
		    }
		    if (c > 16) {
			c += ('A' - 'a');
		    }
		    value |= ((c << 4) & 0xF0);
		    if (offset % 2) {
			*cursor++ = UCHAR(value & 0xFF);
			value = 0;
		    }
		}
	    }
	    if (offset % 2) {
		if (cmd == 'H') {
		    value <<= 4;
		} else {
		    value >>= 4;
		}
		*cursor++ = UCHAR(value);
	    }

	    while (cursor < last) {
		*cursor++ = '\0';
	    }
	    break;
	}
	case 'c':
	case 't':
	case 's':
	case 'S':
	case 'n':
	case 'i':
	case 'I':
	case 'm':
	case 'w':
	case 'W':
	case 'r':
	case 'R':
	case 'd':
	case 'q':
	case 'Q':
	case 'f': {
	    Tcl_Size listc, i;
	    Tcl_Obj **listv;

	    if (count == BINARY_NOCOUNT) {
		/*
		 * Note that we are casting away the const-ness of objv, but
		 * this is safe since we aren't going to modify the array.
		 */

		listv = (Tcl_Obj **) (objv + arg);
		listc = 1;
		count = 1;
	    } else {
		TclListObjGetElementsM(interp, objv[arg], &listc, &listv);
		if (count == BINARY_ALL) {
		    count = listc;
		}
	    }
	    arg++;
	    for (i = 0; i < count; i++) {
		if (FormatNumber(interp, cmd, listv[i], &cursor) != TCL_OK) {
		    Tcl_DecrRefCount(resultPtr);
		    return TCL_ERROR;
		}
	    }
	    break;
	}
	case 'x':
	    if (count == BINARY_NOCOUNT) {
		count = 1;
	    }
	    memset(cursor, 0, count);
	    cursor += count;
	    break;
	case 'X':
	    if (cursor > maxPos) {
		maxPos = cursor;
	    }
	    if (count == BINARY_NOCOUNT) {
		count = 1;
	    }
	    if ((count == BINARY_ALL) || (count > (cursor - buffer))) {
		cursor = buffer;
	    } else {
		cursor -= count;
	    }
	    break;
	case '@':
	    if (cursor > maxPos) {
		maxPos = cursor;
	    }
	    if (count == BINARY_ALL) {
		cursor = maxPos;
	    } else {
		cursor = buffer + count;
	    }
	    break;
	}
    }
    Tcl_SetObjResult(interp, resultPtr);
    return TCL_OK;

 badValue:
    Tcl_ResetResult(interp);
    Tcl_SetObjResult(interp, Tcl_ObjPrintf(
	    "expected %s string but got \"%s\" instead",
	    errorString, errorValue));
    return TCL_ERROR;

 badCount:
    errorString = "missing count for \"@\" field specifier";
    goto error;

 badIndex:
    errorString = "not enough arguments for all format specifiers";
    goto error;

 badField:
    {
	Tcl_UniChar ch = 0;
	char buf[5] = "";

	TclUtfToUniChar(errorString, &ch);
	buf[Tcl_UniCharToUtf(ch, buf)] = '\0';
	Tcl_SetObjResult(interp, Tcl_ObjPrintf(
		"bad field specifier \"%s\"", buf));
	return TCL_ERROR;
    }

 error:
    Tcl_SetObjResult(interp, Tcl_NewStringObj(errorString, -1));
    return TCL_ERROR;
}

/*
 *----------------------------------------------------------------------
 *
 * BinaryScanCmd --
 *
 *	This procedure implements the "binary scan" Tcl command.
 *
 * Results:
 *	A standard Tcl result.
 *
 * Side effects:
 *	See the user documentation.
 *
 *----------------------------------------------------------------------
 */

static int
BinaryScanCmd(
    TCL_UNUSED(void *),
    Tcl_Interp *interp,		/* Current interpreter. */
    int objc,			/* Number of arguments. */
    Tcl_Obj *const objv[])	/* Argument objects. */
{
    int arg;			/* Index of next argument to consume. */
    int value = 0;		/* Current integer value to be packed.
				 * Initialized to avoid compiler warning. */
    char cmd;			/* Current format character. */
    Tcl_Size count;		/* Count associated with current format
				 * character. */
    int flags;			/* Format field flags */
    const char *format;		/* Pointer to current position in format
				 * string. */
    Tcl_Obj *resultPtr = NULL;	/* Object holding result buffer. */
    unsigned char *buffer;	/* Start of result buffer. */
    const char *errorString;
    const char *str;
    Tcl_Size offset, size, length = 0, i;

    Tcl_Obj *valuePtr, *elementPtr;
    Tcl_HashTable numberCacheHash;
    Tcl_HashTable *numberCachePtr;

    if (objc < 3) {
	Tcl_WrongNumArgs(interp, 1, objv,
		"value formatString ?varName ...?");
	return TCL_ERROR;
    }
    buffer = Tcl_GetBytesFromObj(interp, objv[1], &length);
    if (buffer == NULL) {
	return TCL_ERROR;
    }
    numberCachePtr = &numberCacheHash;
    Tcl_InitHashTable(numberCachePtr, TCL_ONE_WORD_KEYS);
    format = TclGetString(objv[2]);
    arg = 3;
    offset = 0;
    while (*format != '\0') {
	str = format;
	flags = 0;
	if (!GetFormatSpec(&format, &cmd, &count, &flags)) {
	    goto done;
	}
	switch (cmd) {
	case 'a':
	case 'A':
	case 'C': {
	    unsigned char *src;

	    if (arg >= objc) {
		DeleteScanNumberCache(numberCachePtr);
		goto badIndex;
	    }
	    if (count == BINARY_ALL) {
		count = length - offset;
	    } else {
		if (count == BINARY_NOCOUNT) {
		    count = 1;
		}
		if (count > length - offset) {
		    goto done;
		}
	    }

	    src = buffer + offset;
	    size = count;

	    /*
	     * Apply C string semantics or trim trailing
	     * nulls and spaces, if necessary.
	     */

	    if (cmd == 'C') {
		for (i = 0; i < size; i++) {
		    if (src[i] == '\0') {
			size = i;
			break;
		    }
		}
	    } else if (cmd == 'A') {
		while (size > 0) {
		    if (src[size - 1] != '\0' && src[size - 1] != ' ') {
			break;
		    }
		    size--;
		}
	    }

	    /*
	     * Have to do this #ifdef-fery because (as part of defining
	     * Tcl_NewByteArrayObj) we removed the #def that hides this stuff
	     * normally. If this code ever gets copied to another file, it
	     * should be changed back to the simpler version.
	     */

#ifdef TCL_MEM_DEBUG
	    valuePtr = Tcl_DbNewByteArrayObj(src, size, __FILE__, __LINE__);
#else
	    valuePtr = Tcl_NewByteArrayObj(src, size);
#endif /* TCL_MEM_DEBUG */

	    resultPtr = Tcl_ObjSetVar2(interp, objv[arg], NULL, valuePtr,
		    TCL_LEAVE_ERR_MSG);
	    arg++;
	    if (resultPtr == NULL) {
		DeleteScanNumberCache(numberCachePtr);
		return TCL_ERROR;
	    }
	    offset += count;
	    break;
	}
	case 'b':
	case 'B': {
	    unsigned char *src;
	    char *dest;

	    if (arg >= objc) {
		DeleteScanNumberCache(numberCachePtr);
		goto badIndex;
	    }
	    if (count == BINARY_ALL) {
		count = (length - offset) * 8;
	    } else {
		if (count == BINARY_NOCOUNT) {
		    count = 1;
		}
		if (count > (length - offset) * 8) {
		    goto done;
		}
	    }
	    src = buffer + offset;
	    TclNewObj(valuePtr);
	    Tcl_SetObjLength(valuePtr, count);
	    dest = TclGetString(valuePtr);

	    if (cmd == 'b') {
		for (i = 0; i < count; i++) {
		    if (i % 8) {
			value >>= 1;
		    } else {
			value = *src++;
		    }
		    *dest++ = (char) ((value & 1) ? '1' : '0');
		}
	    } else {
		for (i = 0; i < count; i++) {
		    if (i % 8) {
			value <<= 1;
		    } else {
			value = *src++;
		    }
		    *dest++ = (char) ((value & 0x80) ? '1' : '0');
		}
	    }

	    resultPtr = Tcl_ObjSetVar2(interp, objv[arg], NULL, valuePtr,
		    TCL_LEAVE_ERR_MSG);
	    arg++;
	    if (resultPtr == NULL) {
		DeleteScanNumberCache(numberCachePtr);
		return TCL_ERROR;
	    }
	    offset += (count + 7) / 8;
	    break;
	}
	case 'h':
	case 'H': {
	    char *dest;
	    unsigned char *src;
	    static const char hexdigit[] = "0123456789abcdef";

	    if (arg >= objc) {
		DeleteScanNumberCache(numberCachePtr);
		goto badIndex;
	    }
	    if (count == BINARY_ALL) {
		count = (length - offset)*2;
	    } else {
		if (count == BINARY_NOCOUNT) {
		    count = 1;
		}
		if (count > (length - offset)*2) {
		    goto done;
		}
	    }
	    src = buffer + offset;
	    TclNewObj(valuePtr);
	    Tcl_SetObjLength(valuePtr, count);
	    dest = TclGetString(valuePtr);

	    if (cmd == 'h') {
		for (i = 0; i < count; i++) {
		    if (i % 2) {
			value >>= 4;
		    } else {
			value = *src++;
		    }
		    *dest++ = hexdigit[value & 0xF];
		}
	    } else {
		for (i = 0; i < count; i++) {
		    if (i % 2) {
			value <<= 4;
		    } else {
			value = *src++;
		    }
		    *dest++ = hexdigit[(value >> 4) & 0xF];
		}
	    }

	    resultPtr = Tcl_ObjSetVar2(interp, objv[arg], NULL, valuePtr,
		    TCL_LEAVE_ERR_MSG);
	    arg++;
	    if (resultPtr == NULL) {
		DeleteScanNumberCache(numberCachePtr);
		return TCL_ERROR;
	    }
	    offset += (count + 1) / 2;
	    break;
	}
	case 'c':
	    size = 1;
	    goto scanNumber;
	case 't':
	case 's':
	case 'S':
	    size = 2;
	    goto scanNumber;
	case 'n':
	case 'i':
	case 'I':
	    size = 4;
	    goto scanNumber;
	case 'm':
	case 'w':
	case 'W':
	    size = 8;
	    goto scanNumber;
	case 'r':
	case 'R':
	case 'f':
	    size = sizeof(float);
	    goto scanNumber;
	case 'q':
	case 'Q':
	case 'd': {
	    unsigned char *src;

	    size = sizeof(double);
	    /* fall through */

	scanNumber:
	    if (arg >= objc) {
		DeleteScanNumberCache(numberCachePtr);
		goto badIndex;
	    }
	    if (count == BINARY_NOCOUNT) {
		if (length < size + offset) {
		    goto done;
		}
		valuePtr = ScanNumber(buffer+offset, cmd, flags,
			&numberCachePtr);
		offset += size;
	    } else {
		if (count == BINARY_ALL) {
		    count = (length - offset) / size;
		}
		if ((length - offset) < (count * size)) {
		    goto done;
		}
		TclNewObj(valuePtr);
		src = buffer + offset;
		for (i = 0; i < count; i++) {
		    elementPtr = ScanNumber(src, cmd, flags, &numberCachePtr);
		    src += size;
		    Tcl_ListObjAppendElement(NULL, valuePtr, elementPtr);
		}
		offset += count * size;
	    }

	    resultPtr = Tcl_ObjSetVar2(interp, objv[arg], NULL, valuePtr,
		    TCL_LEAVE_ERR_MSG);
	    arg++;
	    if (resultPtr == NULL) {
		DeleteScanNumberCache(numberCachePtr);
		return TCL_ERROR;
	    }
	    break;
	}
	case 'x':
	    if (count == BINARY_NOCOUNT) {
		count = 1;
	    }
	    if ((count == BINARY_ALL) || (count > (length - offset))) {
		offset = length;
	    } else {
		offset += count;
	    }
	    break;
	case 'X':
	    if (count == BINARY_NOCOUNT) {
		count = 1;
	    }
	    if ((count == BINARY_ALL) || (count > offset)) {
		offset = 0;
	    } else {
		offset -= count;
	    }
	    break;
	case '@':
	    if (count == BINARY_NOCOUNT) {
		DeleteScanNumberCache(numberCachePtr);
		goto badCount;
	    }
	    if ((count == BINARY_ALL) || (count > length)) {
		offset = length;
	    } else {
		offset = count;
	    }
	    break;
	default:
	    DeleteScanNumberCache(numberCachePtr);
	    errorString = str;
	    goto badField;
	}
    }

    /*
     * Set the result to the last position of the cursor.
     */

 done:
    Tcl_SetObjResult(interp, Tcl_NewWideIntObj(arg - 3));
    DeleteScanNumberCache(numberCachePtr);

    return TCL_OK;

 badCount:
    errorString = "missing count for \"@\" field specifier";
    goto error;

 badIndex:
    errorString = "not enough arguments for all format specifiers";
    goto error;

 badField:
    {
	Tcl_UniChar ch = 0;
	char buf[5] = "";

	TclUtfToUniChar(errorString, &ch);
	buf[Tcl_UniCharToUtf(ch, buf)] = '\0';
	Tcl_SetObjResult(interp, Tcl_ObjPrintf(
		"bad field specifier \"%s\"", buf));
	return TCL_ERROR;
    }

 error:
    Tcl_SetObjResult(interp, Tcl_NewStringObj(errorString, -1));
    return TCL_ERROR;
}

/*
 *----------------------------------------------------------------------
 *
 * GetFormatSpec --
 *
 *	This function parses the format strings used in the binary format and
 *	scan commands.
 *
 * Results:
 *	Moves the formatPtr to the start of the next command. Returns the
 *	current command character and count in cmdPtr and countPtr. The count
 *	is set to BINARY_ALL if the count character was '*' or BINARY_NOCOUNT
 *	if no count was specified. Returns 1 on success, or 0 if the string
 *	did not have a format specifier.
 *
 * Side effects:
 *	None.
 *
 *----------------------------------------------------------------------
 */

static int
GetFormatSpec(
    const char **formatPtr,	/* Pointer to format string. */
    char *cmdPtr,		/* Pointer to location of command char. */
    Tcl_Size *countPtr,		/* Pointer to repeat count value. */
    int *flagsPtr)		/* Pointer to field flags */
{
    /*
     * Skip any leading blanks.
     */

    while (**formatPtr == ' ') {
	(*formatPtr)++;
    }

    /*
     * The string was empty, except for whitespace, so fail.
     */

    if (!(**formatPtr)) {
	return 0;
    }

    /*
     * Extract the command character and any trailing digits or '*'.
     */

    *cmdPtr = **formatPtr;
    (*formatPtr)++;
    if (**formatPtr == 'u') {
	(*formatPtr)++;
	*flagsPtr |= BINARY_UNSIGNED;
    }
    if (**formatPtr == '*') {
	(*formatPtr)++;
	*countPtr = BINARY_ALL;
    } else if (isdigit(UCHAR(**formatPtr))) { /* INTL: digit */
	unsigned long long count;

	errno = 0;
	count = strtoull(*formatPtr, (char **) formatPtr, 10);
	if (errno || (count > TCL_SIZE_MAX)) {
	    *countPtr = TCL_SIZE_MAX;
	} else {
	    *countPtr = count;
	}
    } else {
	*countPtr = BINARY_NOCOUNT;
    }
    return 1;
}

/*
 *----------------------------------------------------------------------
 *
 * NeedReversing --
 *
 *	This routine determines, if bytes of a number need to be re-ordered,
 *	and returns a numeric code indicating the re-ordering to be done.
 *	This depends on the endianness of the machine and the desired format.
 *	It is in effect a table (whose contents depend on the endianness of
 *	the system) describing whether a value needs reversing or not. Anyone
 *	porting the code to a big-endian platform should take care to make
 *	sure that they define WORDS_BIGENDIAN though this is already done by
 *	configure for the Unix build; little-endian platforms (including
 *	Windows) don't need to do anything.
 *
 * Results:
 *	0	No re-ordering needed.
 *	1	Reverse the bytes:	01234567 <-> 76543210 (little to big)
 *	2	Apply this re-ordering: 01234567 <-> 45670123 (Nokia to little)
 *	3	Apply this re-ordering: 01234567 <-> 32107654 (Nokia to big)
 *
 * Side effects:
 *	None
 *
 *----------------------------------------------------------------------
 */

static int
NeedReversing(
    int format)
{
    switch (format) {
	/* native floats and doubles: never reverse */
    case 'd':
    case 'f':
	/* big endian ints: never reverse */
    case 'I':
    case 'S':
    case 'W':
#ifdef WORDS_BIGENDIAN
	/* native ints: reverse if we're little-endian */
    case 'n':
    case 't':
    case 'm':
	/* f: reverse if we're little-endian */
    case 'Q':
    case 'R':
#else /* !WORDS_BIGENDIAN */
	/* small endian floats: reverse if we're big-endian */
    case 'r':
#endif /* WORDS_BIGENDIAN */
	return 0;

#ifdef WORDS_BIGENDIAN
	/* small endian floats: reverse if we're big-endian */
    case 'q':
    case 'r':
#else /* !WORDS_BIGENDIAN */
	/* native ints: reverse if we're little-endian */
    case 'n':
    case 't':
    case 'm':
	/* f: reverse if we're little-endian */
    case 'R':
#endif /* WORDS_BIGENDIAN */
	/* small endian ints: always reverse */
    case 'i':
    case 's':
    case 'w':
	return 1;

#ifndef WORDS_BIGENDIAN
    /*
     * The Q and q formats need special handling to account for the unusual
     * byte ordering of 8-byte floats on Nokia 770 systems, which claim to be
     * little-endian, but also reverse word order.
     */

    case 'Q':
	if (TclNokia770Doubles()) {
	    return 3;
	}
	return 1;
    case 'q':
	if (TclNokia770Doubles()) {
	    return 2;
	}
	return 0;
#endif
    }

    Tcl_Panic("unexpected fallthrough");
    return 0;
}

/*
 *----------------------------------------------------------------------
 *
 * CopyNumber --
 *
 *	This routine is called by FormatNumber and ScanNumber to copy a
 *	floating-point number. If required, bytes are reversed while copying.
 *	The behaviour is only fully defined when used with IEEE float and
 *	double values (guaranteed to be 4 and 8 bytes long, respectively.)
 *
 * Results:
 *	None
 *
 * Side effects:
 *	Copies length bytes
 *
 *----------------------------------------------------------------------
 */

static void
CopyNumber(
    const void *from,		/* source */
    void *to,			/* destination */
    size_t length,		/* Number of bytes to copy */
    int type)			/* What type of thing are we copying? */
{
    switch (NeedReversing(type)) {
    case 0:
	memcpy(to, from, length);
	break;
    case 1: {
	const unsigned char *fromPtr = (const unsigned char *)from;
	unsigned char *toPtr = (unsigned char *)to;

	switch (length) {
	case 4:
	    toPtr[0] = fromPtr[3];
	    toPtr[1] = fromPtr[2];
	    toPtr[2] = fromPtr[1];
	    toPtr[3] = fromPtr[0];
	    break;
	case 8:
	    toPtr[0] = fromPtr[7];
	    toPtr[1] = fromPtr[6];
	    toPtr[2] = fromPtr[5];
	    toPtr[3] = fromPtr[4];
	    toPtr[4] = fromPtr[3];
	    toPtr[5] = fromPtr[2];
	    toPtr[6] = fromPtr[1];
	    toPtr[7] = fromPtr[0];
	    break;
	}
	break;
    }
    case 2: {
	const unsigned char *fromPtr = (const unsigned char *)from;
	unsigned char *toPtr = (unsigned char *)to;

	toPtr[0] = fromPtr[4];
	toPtr[1] = fromPtr[5];
	toPtr[2] = fromPtr[6];
	toPtr[3] = fromPtr[7];
	toPtr[4] = fromPtr[0];
	toPtr[5] = fromPtr[1];
	toPtr[6] = fromPtr[2];
	toPtr[7] = fromPtr[3];
	break;
    }
    case 3: {
	const unsigned char *fromPtr = (const unsigned char *)from;
	unsigned char *toPtr = (unsigned char *)to;

	toPtr[0] = fromPtr[3];
	toPtr[1] = fromPtr[2];
	toPtr[2] = fromPtr[1];
	toPtr[3] = fromPtr[0];
	toPtr[4] = fromPtr[7];
	toPtr[5] = fromPtr[6];
	toPtr[6] = fromPtr[5];
	toPtr[7] = fromPtr[4];
	break;
    }
    }
}

/*
 *----------------------------------------------------------------------
 *
 * FormatNumber --
 *
 *	This routine is called by Tcl_BinaryObjCmd to format a number into a
 *	location pointed at by cursor.
 *
 * Results:
 *	A standard Tcl result.
 *
 * Side effects:
 *	Moves the cursor to the next location to be written into.
 *
 *----------------------------------------------------------------------
 */

static int
FormatNumber(
    Tcl_Interp *interp,		/* Current interpreter, used to report
				 * errors. */
    int type,			/* Type of number to format. */
    Tcl_Obj *src,		/* Number to format. */
    unsigned char **cursorPtr)	/* Pointer to index into destination buffer. */
{
    double dvalue;
    Tcl_WideInt wvalue;
    float fvalue;

    switch (type) {
    case 'd':
    case 'q':
    case 'Q':
	/*
	 * Double-precision floating point values. Tcl_GetDoubleFromObj
	 * returns TCL_ERROR for NaN, but we can check by comparing the
	 * object's type pointer.
	 */

	if (Tcl_GetDoubleFromObj(interp, src, &dvalue) != TCL_OK) {
	    const Tcl_ObjInternalRep *irPtr = TclFetchInternalRep(src, &tclDoubleType.objType);
	    if (irPtr == NULL) {
		return TCL_ERROR;
	    }
	    dvalue = irPtr->doubleValue;
	}
	CopyNumber(&dvalue, *cursorPtr, sizeof(double), type);
	*cursorPtr += sizeof(double);
	return TCL_OK;

    case 'f':
    case 'r':
    case 'R':
	/*
	 * Single-precision floating point values. Tcl_GetDoubleFromObj
	 * returns TCL_ERROR for NaN, but we can check by comparing the
	 * object's type pointer.
	 */

	if (Tcl_GetDoubleFromObj(interp, src, &dvalue) != TCL_OK) {
	    const Tcl_ObjInternalRep *irPtr = TclFetchInternalRep(src, &tclDoubleType.objType);

	    if (irPtr == NULL) {
		return TCL_ERROR;
	    }
	    dvalue = irPtr->doubleValue;
	}

	/*
	 * Because some compilers will generate floating point exceptions on
	 * an overflow cast (e.g. Borland), we restrict the values to the
	 * valid range for float.
	 */

	if (fabs(dvalue) > (double) FLT_MAX) {
	    if (fabs(dvalue) > (FLT_MAX + pow(2, (FLT_MAX_EXP - FLT_MANT_DIG - 1)))) {
		fvalue = (dvalue >= 0.0) ? INFINITY : -INFINITY;	// c99
	    } else {
	    fvalue = (dvalue >= 0.0) ? FLT_MAX : -FLT_MAX;
	    }
	} else {
	    fvalue = (float) dvalue;
	}
	CopyNumber(&fvalue, *cursorPtr, sizeof(float), type);
	*cursorPtr += sizeof(float);
	return TCL_OK;

	/*
	 * 64-bit integer values.
	 */
    case 'w':
    case 'W':
    case 'm':
	if (TclGetWideBitsFromObj(interp, src, &wvalue) != TCL_OK) {
	    return TCL_ERROR;
	}
	if (NeedReversing(type)) {
	    *(*cursorPtr)++ = UCHAR(wvalue);
	    *(*cursorPtr)++ = UCHAR(wvalue >> 8);
	    *(*cursorPtr)++ = UCHAR(wvalue >> 16);
	    *(*cursorPtr)++ = UCHAR(wvalue >> 24);
	    *(*cursorPtr)++ = UCHAR(wvalue >> 32);
	    *(*cursorPtr)++ = UCHAR(wvalue >> 40);
	    *(*cursorPtr)++ = UCHAR(wvalue >> 48);
	    *(*cursorPtr)++ = UCHAR(wvalue >> 56);
	} else {
	    *(*cursorPtr)++ = UCHAR(wvalue >> 56);
	    *(*cursorPtr)++ = UCHAR(wvalue >> 48);
	    *(*cursorPtr)++ = UCHAR(wvalue >> 40);
	    *(*cursorPtr)++ = UCHAR(wvalue >> 32);
	    *(*cursorPtr)++ = UCHAR(wvalue >> 24);
	    *(*cursorPtr)++ = UCHAR(wvalue >> 16);
	    *(*cursorPtr)++ = UCHAR(wvalue >> 8);
	    *(*cursorPtr)++ = UCHAR(wvalue);
	}
	return TCL_OK;

	/*
	 * 32-bit integer values.
	 */
    case 'i':
    case 'I':
    case 'n':
	if (TclGetWideBitsFromObj(interp, src, &wvalue) != TCL_OK) {
	    return TCL_ERROR;
	}
	if (NeedReversing(type)) {
	    *(*cursorPtr)++ = UCHAR(wvalue);
	    *(*cursorPtr)++ = UCHAR(wvalue >> 8);
	    *(*cursorPtr)++ = UCHAR(wvalue >> 16);
	    *(*cursorPtr)++ = UCHAR(wvalue >> 24);
	} else {
	    *(*cursorPtr)++ = UCHAR(wvalue >> 24);
	    *(*cursorPtr)++ = UCHAR(wvalue >> 16);
	    *(*cursorPtr)++ = UCHAR(wvalue >> 8);
	    *(*cursorPtr)++ = UCHAR(wvalue);
	}
	return TCL_OK;

	/*
	 * 16-bit integer values.
	 */
    case 's':
    case 'S':
    case 't':
	if (TclGetWideBitsFromObj(interp, src, &wvalue) != TCL_OK) {
	    return TCL_ERROR;
	}
	if (NeedReversing(type)) {
	    *(*cursorPtr)++ = UCHAR(wvalue);
	    *(*cursorPtr)++ = UCHAR(wvalue >> 8);
	} else {
	    *(*cursorPtr)++ = UCHAR(wvalue >> 8);
	    *(*cursorPtr)++ = UCHAR(wvalue);
	}
	return TCL_OK;

	/*
	 * 8-bit integer values.
	 */
    case 'c':
	if (TclGetWideBitsFromObj(interp, src, &wvalue) != TCL_OK) {
	    return TCL_ERROR;
	}
	*(*cursorPtr)++ = UCHAR(wvalue);
	return TCL_OK;

    default:
	Tcl_Panic("unexpected fallthrough");
	return TCL_ERROR;
    }
}

/*
 *----------------------------------------------------------------------
 *
 * ScanNumber --
 *
 *	This routine is called by Tcl_BinaryObjCmd to scan a number out of a
 *	buffer.
 *
 * Results:
 *	Returns a newly created object containing the scanned number. This
 *	object has a ref count of zero.
 *
 * Side effects:
 *	Might reuse an object in the number cache, place a new object in the
 *	cache, or delete the cache and set the reference to it (itself passed
 *	in by reference) to NULL.
 *
 *----------------------------------------------------------------------
 */

static Tcl_Obj *
ScanNumber(
    unsigned char *buffer,	/* Buffer to scan number from. */
    int type,			/* Format character from "binary scan" */
    int flags,			/* Format field flags */
    Tcl_HashTable **numberCachePtrPtr)
				/* Place to look for cache of scanned value
				 * objects, or NULL if too many different
				 * numbers have been scanned. */
{
    long value;
    float fvalue;
    double dvalue;
    Tcl_WideUInt uwvalue;

    /*
     * We cannot rely on the compiler to properly sign extend integer values
     * when we cast from smaller values to larger values because we don't know
     * the exact size of the integer types. So, we have to handle sign
     * extension explicitly by checking the high bit and padding with 1's as
     * needed. This practice is disabled if the BINARY_UNSIGNED flag is set.
     */

    switch (type) {
    case 'c':
	/*
	 * Characters need special handling. We want to produce a signed
	 * result, but on some platforms (such as AIX) chars are unsigned. To
	 * deal with this, check for a value that should be negative but
	 * isn't.
	 */

	value = buffer[0];
	if (!(flags & BINARY_UNSIGNED)) {
	    if (value & 0x80) {
		value |= -0x100;
	    }
	}
	goto returnNumericObject;

	/*
	 * 16-bit numeric values. We need the sign extension trick (see above)
	 * here as well.
	 */

    case 's':
    case 'S':
    case 't':
	if (NeedReversing(type)) {
	    value = (long) (buffer[0] + (buffer[1] << 8));
	} else {
	    value = (long) (buffer[1] + (buffer[0] << 8));
	}
	if (!(flags & BINARY_UNSIGNED)) {
	    if (value & 0x8000) {
		value |= -0x10000;
	    }
	}
	goto returnNumericObject;

	/*
	 * 32-bit numeric values.
	 */

    case 'i':
    case 'I':
    case 'n':
	if (NeedReversing(type)) {
	    value = (long) (buffer[0]
		    + (buffer[1] << 8)
		    + (buffer[2] << 16)
		    + (((unsigned long)buffer[3]) << 24));
	} else {
	    value = (long) (buffer[3]
		    + (buffer[2] << 8)
		    + (buffer[1] << 16)
		    + (((unsigned long) buffer[0]) << 24));
	}

	/*
	 * Check to see if the value was sign extended properly on systems
	 * where an int is more than 32-bits.
	 *
	 * We avoid caching unsigned integers as we cannot distinguish between
	 * 32bit signed and unsigned in the hash (short and char are ok).
	 */

	if (flags & BINARY_UNSIGNED) {
	    return Tcl_NewWideIntObj((Tcl_WideInt)(unsigned long)value);
	}
	if ((value & (1U << 31)) && (value > 0)) {
	    value -= (1U << 31);
	    value -= (1U << 31);
	}

    returnNumericObject:
	if (*numberCachePtrPtr == NULL) {
	    return Tcl_NewWideIntObj(value);
	} else {
	    Tcl_HashTable *tablePtr = *numberCachePtrPtr;
	    Tcl_HashEntry *hPtr;
	    int isNew;

	    hPtr = Tcl_CreateHashEntry(tablePtr, INT2PTR(value), &isNew);
	    if (!isNew) {
		return (Tcl_Obj *)Tcl_GetHashValue(hPtr);
	    }
	    if (tablePtr->numEntries <= BINARY_SCAN_MAX_CACHE) {
		Tcl_Obj *objPtr;

		TclNewIntObj(objPtr, value);
		Tcl_IncrRefCount(objPtr);
		Tcl_SetHashValue(hPtr, objPtr);
		return objPtr;
	    }

	    /*
	     * We've overflowed the cache! Someone's parsing a LOT of varied
	     * binary data in a single call! Bail out by switching back to the
	     * old behaviour for the rest of the scan.
	     *
	     * Note that anyone just using the 'c' conversion (for bytes)
	     * cannot trigger this.
	     */

	    DeleteScanNumberCache(tablePtr);
	    *numberCachePtrPtr = NULL;
	    return Tcl_NewWideIntObj(value);
	}

	/*
	 * Do not cache wide (64-bit) values; they are already too large to
	 * use as keys.
	 */

    case 'w':
    case 'W':
    case 'm':
	if (NeedReversing(type)) {
	    uwvalue = ((Tcl_WideUInt) buffer[0])
		    | (((Tcl_WideUInt) buffer[1]) << 8)
		    | (((Tcl_WideUInt) buffer[2]) << 16)
		    | (((Tcl_WideUInt) buffer[3]) << 24)
		    | (((Tcl_WideUInt) buffer[4]) << 32)
		    | (((Tcl_WideUInt) buffer[5]) << 40)
		    | (((Tcl_WideUInt) buffer[6]) << 48)
		    | (((Tcl_WideUInt) buffer[7]) << 56);
	} else {
	    uwvalue = ((Tcl_WideUInt) buffer[7])
		    | (((Tcl_WideUInt) buffer[6]) << 8)
		    | (((Tcl_WideUInt) buffer[5]) << 16)
		    | (((Tcl_WideUInt) buffer[4]) << 24)
		    | (((Tcl_WideUInt) buffer[3]) << 32)
		    | (((Tcl_WideUInt) buffer[2]) << 40)
		    | (((Tcl_WideUInt) buffer[1]) << 48)
		    | (((Tcl_WideUInt) buffer[0]) << 56);
	}
	if (flags & BINARY_UNSIGNED) {
	    Tcl_Obj *bigObj = NULL;
	    mp_int big;

	    if (mp_init_u64(&big, uwvalue) == MP_OKAY) {
		bigObj = Tcl_NewBignumObj(&big);
	    }
	    return bigObj;
	}
	return Tcl_NewWideIntObj((Tcl_WideInt) uwvalue);

	/*
	 * Do not cache double values; they are already too large to use as
	 * keys and the values stored are utterly incompatible with the
	 * integer part of the cache.
	 */

	/*
	 * 32-bit IEEE single-precision floating point.
	 */

    case 'f':
    case 'R':
    case 'r':
	CopyNumber(buffer, &fvalue, sizeof(float), type);
	return Tcl_NewDoubleObj(fvalue);

	/*
	 * 64-bit IEEE double-precision floating point.
	 */

    case 'd':
    case 'Q':
    case 'q':
	CopyNumber(buffer, &dvalue, sizeof(double), type);
	return Tcl_NewDoubleObj(dvalue);
    }
    return NULL;
}

/*
 *----------------------------------------------------------------------
 *
 * DeleteScanNumberCache --
 *
 *	Deletes the hash table acting as a scan number cache.
 *
 * Results:
 *	None
 *
 * Side effects:
 *	Decrements the reference counts of the objects in the cache.
 *
 *----------------------------------------------------------------------
 */

static void
DeleteScanNumberCache(
    Tcl_HashTable *numberCachePtr)
				/* Pointer to the hash table, or NULL (when
				 * the cache has already been deleted due to
				 * overflow.) */
{
    Tcl_HashEntry *hEntry;
    Tcl_HashSearch search;

    if (numberCachePtr == NULL) {
	return;
    }

    hEntry = Tcl_FirstHashEntry(numberCachePtr, &search);
    while (hEntry != NULL) {
	Tcl_Obj *value = (Tcl_Obj *)Tcl_GetHashValue(hEntry);

	if (value != NULL) {
	    Tcl_DecrRefCount(value);
	}
	hEntry = Tcl_NextHashEntry(&search);
    }
    Tcl_DeleteHashTable(numberCachePtr);
}

/*
 * ----------------------------------------------------------------------
 *
 * NOTES --
 *
 *	Some measurements show that it is faster to use a table to to perform
 *	uuencode and base64 value encoding than to calculate the output (at
 *	least on intel P4 arch).
 *
 *	Conversely using a lookup table for the decoding is slower than just
 *	calculating the values. We therefore use the fastest of each method.
 *
 *	Presumably this has to do with the size of the tables. The base64
 *	decode table is 255 bytes while the encode table is only 65 bytes. The
 *	choice likely depends on CPU memory cache sizes.
 */

/*
 *----------------------------------------------------------------------
 *
 * BinaryEncodeHex --
 *
 *	Implement the [binary encode hex] binary encoding. clientData must be
 *	a table to convert values to hexadecimal digits.
 *
 * Results:
 *	Interp result set to an encoded byte array object
 *
 * Side effects:
 *	None
 *
 *----------------------------------------------------------------------
 */

static int
BinaryEncodeHex(
    TCL_UNUSED(void *),
    Tcl_Interp *interp,
    int objc,
    Tcl_Obj *const objv[])
{
    Tcl_Obj *resultObj = NULL;
    unsigned char *data = NULL;
    unsigned char *cursor = NULL;
    Tcl_Size offset = 0, count = 0;

    if (objc != 2) {
	Tcl_WrongNumArgs(interp, 1, objv, "data");
	return TCL_ERROR;
    }

    data = Tcl_GetBytesFromObj(interp, objv[1], &count);
    if (data == NULL) {
	return TCL_ERROR;
    }

    TclNewObj(resultObj);
    cursor = Tcl_SetByteArrayLength(resultObj, count * 2);
    for (offset = 0; offset < count; ++offset) {
	*cursor++ = HexDigits[(data[offset] >> 4) & 0x0F];
	*cursor++ = HexDigits[data[offset] & 0x0F];
    }
    Tcl_SetObjResult(interp, resultObj);
    return TCL_OK;
}

/*
 *----------------------------------------------------------------------
 *
 * BinaryDecodeHex --
 *
 *	Implement the [binary decode hex] binary encoding.
 *
 * Results:
 *	Interp result set to an decoded byte array object
 *
 * Side effects:
 *	None
 *
 *----------------------------------------------------------------------
 */

static int
BinaryDecodeHex(
    TCL_UNUSED(void *),
    Tcl_Interp *interp,
    int objc,
    Tcl_Obj *const objv[])
{
    Tcl_Obj *resultObj = NULL;
    unsigned char *data, *datastart, *dataend;
    unsigned char *begin, *cursor, c;
    int i, index, value, pure = 1, strict = 0;
    Tcl_Size size, cut = 0, count = 0;
    int ucs4;
    enum {OPT_STRICT };
    static const char *const optStrings[] = { "-strict", NULL };

    if (objc < 2 || objc > 3) {
	Tcl_WrongNumArgs(interp, 1, objv, "?options? data");
	return TCL_ERROR;
    }
    for (i = 1; i < objc - 1; ++i) {
	if (Tcl_GetIndexFromObj(interp, objv[i], optStrings, "option",
		TCL_EXACT, &index) != TCL_OK) {
	    return TCL_ERROR;
	}
	switch (index) {
	case OPT_STRICT:
	    strict = 1;
	    break;
	}
    }

    TclNewObj(resultObj);
    data = Tcl_GetByteArrayFromObj(objv[objc - 1], &count);
    if (data == NULL) {
	pure = 0;
	data = (unsigned char *) Tcl_GetStringFromObj(objv[objc - 1], &count);
    }
    datastart = data;
    dataend = data + count;
    size = (count + 1) / 2;
    begin = cursor = Tcl_SetByteArrayLength(resultObj, size);
    while (data < dataend) {
	value = 0;
	for (i = 0 ; i < 2 ; i++) {
	    if (data >= dataend) {
		value <<= 4;
		break;
	    }

	    c = *data++;
	    if (!isxdigit(UCHAR(c))) {
		if (strict || !TclIsSpaceProc(c)) {
		    goto badChar;
		}
		i--;
		continue;
	    }

	    value <<= 4;
	    c -= '0';
	    if (c > 9) {
		c += ('0' - 'A') + 10;
	    }
	    if (c > 16) {
		c += ('A' - 'a');
	    }
	    value |= c & 0xF;
	}
	if (i < 2) {
	    cut++;
	}
	*cursor++ = UCHAR(value);
	value = 0;
    }
    if (cut > size) {
	cut = size;
    }
    Tcl_SetByteArrayLength(resultObj, cursor - begin - cut);
    Tcl_SetObjResult(interp, resultObj);
    return TCL_OK;

  badChar:
    if (pure) {
	ucs4 = c;
    } else {
	Tcl_UtfToUniChar((const char *)(data - 1), &ucs4);
    }
    TclDecrRefCount(resultObj);
    Tcl_SetObjResult(interp, Tcl_ObjPrintf(
	    "invalid hexadecimal digit \"%c\" (U+%06X) at position %"
	    TCL_Z_MODIFIER "u", ucs4, ucs4, data - datastart - 1));
    Tcl_SetErrorCode(interp, "TCL", "BINARY", "DECODE", "INVALID", NULL);
    return TCL_ERROR;
}

/*
 *----------------------------------------------------------------------
 *
 * BinaryEncode64 --
 *
 *	This procedure implements the "binary encode base64" Tcl command.
 *
 * Results:
 *	The base64 encoded value prescribed by the input arguments.
 *
 *----------------------------------------------------------------------
 */

#define OUTPUT(c) \
    do {						\
	*cursor++ = (c);				\
	outindex++;					\
	if (maxlen > 0 && cursor != limit) {		\
	    if (outindex == maxlen) {			\
		memcpy(cursor, wrapchar, wrapcharlen);	\
		cursor += wrapcharlen;			\
		outindex = 0;				\
	    }						\
	}						\
	if (cursor > limit) {				\
	    Tcl_Panic("limit hit");			\
	}						\
    } while (0)

static int
BinaryEncode64(
    TCL_UNUSED(void *),
    Tcl_Interp *interp,
    int objc,
    Tcl_Obj *const objv[])
{
    Tcl_Obj *resultObj;
    unsigned char *data, *limit;
    Tcl_Size maxlen = 0;
    const char *wrapchar = "\n";
    Tcl_Size wrapcharlen = 1;
    int index, purewrap = 1;
    Tcl_Size i, offset, size, outindex = 0, count = 0;
    enum { OPT_MAXLEN, OPT_WRAPCHAR };
    static const char *const optStrings[] = { "-maxlen", "-wrapchar", NULL };

    if (objc < 2 || objc % 2 != 0) {
	Tcl_WrongNumArgs(interp, 1, objv,
		"?-maxlen len? ?-wrapchar char? data");
	return TCL_ERROR;
    }
    for (i = 1; i < objc - 1; i += 2) {
	if (Tcl_GetIndexFromObj(interp, objv[i], optStrings, "option",
		TCL_EXACT, &index) != TCL_OK) {
	    return TCL_ERROR;
	}
	switch (index) {
	case OPT_MAXLEN:
<<<<<<< HEAD
	    if (Tcl_GetSizeIntFromObj(interp, objv[i + 1], &maxlen) != TCL_OK) {
=======
	    if (TclGetSizeIntFromObj(interp, objv[i + 1], &maxlen) != TCL_OK) {
>>>>>>> 2ebe7012
		return TCL_ERROR;
	    }
	    if (maxlen < 0) {
		Tcl_SetObjResult(interp, Tcl_NewStringObj(
			"line length out of range", -1));
		Tcl_SetErrorCode(interp, "TCL", "BINARY", "ENCODE",
			"LINE_LENGTH", NULL);
		return TCL_ERROR;
	    }
	    break;
	case OPT_WRAPCHAR:
	    wrapchar = (const char *)Tcl_GetByteArrayFromObj(
		    objv[i + 1], &wrapcharlen);
	    if (wrapchar == NULL) {
		purewrap = 0;
		wrapchar = Tcl_GetStringFromObj(objv[i + 1], &wrapcharlen);
	    }
	    break;
	}
    }
    if (wrapcharlen == 0) {
	maxlen = 0;
    }

    data = Tcl_GetBytesFromObj(interp, objv[objc - 1], &count);
    if (data == NULL) {
	return TCL_ERROR;
    }
    TclNewObj(resultObj);
    if (count > 0) {
	unsigned char *cursor = NULL;

	size = (((count * 4) / 3) + 3) & ~3;	/* ensure 4 byte chunks */
	if (maxlen > 0 && size > maxlen) {
	    int adjusted = size + (wrapcharlen * (size / maxlen));

	    if (size % maxlen == 0) {
		adjusted -= wrapcharlen;
	    }
	    size = adjusted;

	    if (purewrap == 0) {
		/* Wrapchar is (possibly) non-byte, so build result as
		 * general string, not bytearray */
		Tcl_SetObjLength(resultObj, size);
		cursor = (unsigned char *) TclGetString(resultObj);
	    }
	}
	if (cursor == NULL) {
	    cursor = Tcl_SetByteArrayLength(resultObj, size);
	}
	limit = cursor + size;
	for (offset = 0; offset < count; offset += 3) {
	    unsigned char d[3] = {0, 0, 0};

	    for (i = 0; i < 3 && offset + i < count; ++i) {
		d[i] = data[offset + i];
	    }
	    OUTPUT(B64Digits[d[0] >> 2]);
	    OUTPUT(B64Digits[((d[0] & 0x03) << 4) | (d[1] >> 4)]);
	    if (offset + 1 < count) {
		OUTPUT(B64Digits[((d[1] & 0x0F) << 2) | (d[2] >> 6)]);
	    } else {
		OUTPUT(B64Digits[64]);
	    }
	    if (offset+2 < count) {
		OUTPUT(B64Digits[d[2] & 0x3F]);
	    } else {
		OUTPUT(B64Digits[64]);
	    }
	}
    }
    Tcl_SetObjResult(interp, resultObj);
    return TCL_OK;
}
#undef OUTPUT

/*
 *----------------------------------------------------------------------
 *
 * BinaryEncodeUu --
 *
 *	This implements the uuencode binary encoding. Input is broken into 6
 *	bit chunks and a lookup table is used to turn these values into output
 *	characters. This differs from the generic code above in that line
 *	lengths are also encoded.
 *
 * Results:
 *	Interp result set to an encoded byte array object
 *
 * Side effects:
 *	None
 *
 *----------------------------------------------------------------------
 */

static int
BinaryEncodeUu(
    TCL_UNUSED(void *),
    Tcl_Interp *interp,
    int objc,
    Tcl_Obj *const objv[])
{
    Tcl_Obj *resultObj;
    unsigned char *data, *start, *cursor;
    int i, bits, index;
    unsigned int n;
    int lineLength = 61;
    const unsigned char SingleNewline[] = { UCHAR('\n') };
    const unsigned char *wrapchar = SingleNewline;
    Tcl_Size j, rawLength, offset, count = 0, wrapcharlen = sizeof(SingleNewline);
    enum { OPT_MAXLEN, OPT_WRAPCHAR };
    static const char *const optStrings[] = { "-maxlen", "-wrapchar", NULL };

    if (objc < 2 || objc % 2 != 0) {
	Tcl_WrongNumArgs(interp, 1, objv,
		"?-maxlen len? ?-wrapchar char? data");
	return TCL_ERROR;
    }
    for (i = 1; i < objc - 1; i += 2) {
	if (Tcl_GetIndexFromObj(interp, objv[i], optStrings, "option",
		TCL_EXACT, &index) != TCL_OK) {
	    return TCL_ERROR;
	}
	switch (index) {
	case OPT_MAXLEN:
	    if (Tcl_GetIntFromObj(interp, objv[i + 1],
		    &lineLength) != TCL_OK) {
		return TCL_ERROR;
	    }
	    if (lineLength < 5 || lineLength > 85) {
		Tcl_SetObjResult(interp, Tcl_NewStringObj(
			"line length out of range", -1));
		Tcl_SetErrorCode(interp, "TCL", "BINARY", "ENCODE",
			"LINE_LENGTH", NULL);
		return TCL_ERROR;
	    }
	    lineLength = ((lineLength - 1) & -4) + 1; /* 5, 9, 13 ... */
	    break;
	case OPT_WRAPCHAR:
	    wrapchar = (const unsigned char *) Tcl_GetStringFromObj(
		    objv[i + 1], &wrapcharlen);
	    {
		const unsigned char *p = wrapchar;
		Tcl_Size numBytes = wrapcharlen;

		while (numBytes) {
		    switch (*p) {
			case '\t':
			case '\v':
			case '\f':
			case '\r':
			    p++; numBytes--;
			    continue;
			case '\n':
			    numBytes--;
			    break;
			default:
			badwrap:
			    Tcl_SetObjResult(interp, Tcl_NewStringObj(
				    "invalid wrapchar; will defeat decoding",
				    -1));
			    Tcl_SetErrorCode(interp, "TCL", "BINARY",
				    "ENCODE", "WRAPCHAR", NULL);
			    return TCL_ERROR;
		    }
		}
		if (numBytes) {
		    goto badwrap;
		}
	    }
	    break;
	}
    }

    /*
     * Allocate the buffer. This is a little bit too long, but is "good
     * enough".
     */

    offset = 0;
    data = Tcl_GetBytesFromObj(interp, objv[objc - 1], &count);
    if (data == NULL) {
	return TCL_ERROR;
    }
    TclNewObj(resultObj);
    rawLength = (lineLength - 1) * 3 / 4;
    start = cursor = Tcl_SetByteArrayLength(resultObj,
	    (lineLength + wrapcharlen) *
	    ((count + (rawLength - 1)) / rawLength));
    n = bits = 0;

    /*
     * Encode the data. Each output line first has the length of raw data
     * encoded by the output line described in it by one encoded byte, then
     * the encoded data follows (encoding each 6 bits as one character).
     * Encoded lines are always terminated by a newline.
     */

    while (offset < count) {
	Tcl_Size lineLen = count - offset;

	if (lineLen > rawLength) {
	    lineLen = rawLength;
	}
	*cursor++ = UueDigits[lineLen];
	for (i = 0 ; i < lineLen ; i++) {
	    n <<= 8;
	    n |= data[offset++];
	    for (bits += 8; bits > 6 ; bits -= 6) {
		*cursor++ = UueDigits[(n >> (bits - 6)) & 0x3F];
	    }
	}
	if (bits > 0) {
	    n <<= 8;
	    *cursor++ = UueDigits[(n >> (bits + 2)) & 0x3F];
	    bits = 0;
	}
	for (j = 0 ; j < wrapcharlen ; ++j) {
	    *cursor++ = wrapchar[j];
	}
    }

    /*
     * Fix the length of the output bytearray.
     */

    Tcl_SetByteArrayLength(resultObj, cursor - start);
    Tcl_SetObjResult(interp, resultObj);
    return TCL_OK;
}

/*
 *----------------------------------------------------------------------
 *
 * BinaryDecodeUu --
 *
 *	Decode a uuencoded string.
 *
 * Results:
 *	Interp result set to an byte array object
 *
 * Side effects:
 *	None
 *
 *----------------------------------------------------------------------
 */

static int
BinaryDecodeUu(
    TCL_UNUSED(void *),
    Tcl_Interp *interp,
    int objc,
    Tcl_Obj *const objv[])
{
    Tcl_Obj *resultObj = NULL;
    unsigned char *data, *datastart, *dataend;
    unsigned char *begin, *cursor;
    int i, index, pure = 1, strict = 0, lineLen;
    Tcl_Size size, count = 0;
    unsigned char c;
    int ucs4;
    enum { OPT_STRICT };
    static const char *const optStrings[] = { "-strict", NULL };

    if (objc < 2 || objc > 3) {
	Tcl_WrongNumArgs(interp, 1, objv, "?options? data");
	return TCL_ERROR;
    }
    for (i = 1; i < objc - 1; ++i) {
	if (Tcl_GetIndexFromObj(interp, objv[i], optStrings, "option",
		TCL_EXACT, &index) != TCL_OK) {
	    return TCL_ERROR;
	}
	switch (index) {
	case OPT_STRICT:
	    strict = 1;
	    break;
	}
    }

    TclNewObj(resultObj);
    data = Tcl_GetByteArrayFromObj(objv[objc - 1], &count);
    if (data == NULL) {
	pure = 0;
	data = (unsigned char *) Tcl_GetStringFromObj(objv[objc - 1], &count);
    }
    datastart = data;
    dataend = data + count;
    size = ((count + 3) & ~3) * 3 / 4;
    begin = cursor = Tcl_SetByteArrayLength(resultObj, size);
    lineLen = -1;

    /*
     * The decoding loop. First, we get the length of line (strictly, the
     * number of data bytes we expect to generate from the line) we're
     * processing this time round if it is not already known (i.e., when the
     * lineLen variable is set to the magic value, -1).
     */

    while (data < dataend) {
	char d[4] = {0, 0, 0, 0};

	if (lineLen < 0) {
	    c = *data++;
	    if (c < 32 || c > 96) {
		if (strict || !TclIsSpaceProc(c)) {
		    goto badUu;
		}
		i--;
		continue;
	    }
	    lineLen = (c - 32) & 0x3F;
	}

	/*
	 * Now we read a four-character grouping.
	 */

	for (i = 0 ; i < 4 ; i++) {
	    if (data < dataend) {
		d[i] = c = *data++;
		if (c < 32 || c > 96) {
		    if (strict) {
			if (!TclIsSpaceProc(c)) {
			    goto badUu;
			} else if (c == '\n') {
			    goto shortUu;
			}
		    }
		    i--;
		    continue;
		}
	    }
	}

	/*
	 * Translate that grouping into (up to) three binary bytes output.
	 */

	if (lineLen > 0) {
	    *cursor++ = (((d[0] - 0x20) & 0x3F) << 2)
		    | (((d[1] - 0x20) & 0x3F) >> 4);
	    if (--lineLen > 0) {
		*cursor++ = (((d[1] - 0x20) & 0x3F) << 4)
			| (((d[2] - 0x20) & 0x3F) >> 2);
		if (--lineLen > 0) {
		    *cursor++ = (((d[2] - 0x20) & 0x3F) << 6)
			    | (((d[3] - 0x20) & 0x3F));
		    lineLen--;
		}
	    }
	}

	/*
	 * If we've reached the end of the line, skip until we process a
	 * newline.
	 */

	if (lineLen == 0 && data < dataend) {
	    lineLen = -1;
	    do {
		c = *data++;
		if (c == '\n') {
		    break;
		} else if (c >= 32 && c <= 96) {
		    data--;
		    break;
		} else if (strict || !TclIsSpaceProc(c)) {
		    goto badUu;
		}
	    } while (data < dataend);
	}
    }

    /*
     * Sanity check, clean up and finish.
     */

    if (lineLen > 0 && strict) {
	goto shortUu;
    }
    Tcl_SetByteArrayLength(resultObj, cursor - begin);
    Tcl_SetObjResult(interp, resultObj);
    return TCL_OK;

  shortUu:
    Tcl_SetObjResult(interp, Tcl_ObjPrintf("short uuencode data"));
    Tcl_SetErrorCode(interp, "TCL", "BINARY", "DECODE", "SHORT", NULL);
    TclDecrRefCount(resultObj);
    return TCL_ERROR;

  badUu:
    if (pure) {
	ucs4 = c;
    } else {
	Tcl_UtfToUniChar((const char *)(data - 1), &ucs4);
    }
    Tcl_SetObjResult(interp, Tcl_ObjPrintf(
	    "invalid uuencode character \"%c\" (U+%06X) at position %"
	    TCL_Z_MODIFIER "u", ucs4, ucs4, data - datastart - 1));
    Tcl_SetErrorCode(interp, "TCL", "BINARY", "DECODE", "INVALID", NULL);
    TclDecrRefCount(resultObj);
    return TCL_ERROR;
}

/*
 *----------------------------------------------------------------------
 *
 * BinaryDecode64 --
 *
 *	Decode a base64 encoded string.
 *
 * Results:
 *	Interp result set to an byte array object
 *
 * Side effects:
 *	None
 *
 *----------------------------------------------------------------------
 */

static int
BinaryDecode64(
    TCL_UNUSED(void *),
    Tcl_Interp *interp,
    int objc,
    Tcl_Obj *const objv[])
{
    Tcl_Obj *resultObj = NULL;
    unsigned char *data, *datastart, *dataend, c = '\0';
    unsigned char *begin = NULL;
    unsigned char *cursor = NULL;
    int pure = 1, strict = 0;
    int i, index, cut = 0;
    Tcl_Size size, count = 0;
    int ucs4;
    enum { OPT_STRICT };
    static const char *const optStrings[] = { "-strict", NULL };

    if (objc < 2 || objc > 3) {
	Tcl_WrongNumArgs(interp, 1, objv, "?options? data");
	return TCL_ERROR;
    }
    for (i = 1; i < objc - 1; ++i) {
	if (Tcl_GetIndexFromObj(interp, objv[i], optStrings, "option",
		TCL_EXACT, &index) != TCL_OK) {
	    return TCL_ERROR;
	}
	switch (index) {
	case OPT_STRICT:
	    strict = 1;
	    break;
	}
    }

    TclNewObj(resultObj);
    data = Tcl_GetByteArrayFromObj(objv[objc - 1], &count);
    if (data == NULL) {
	pure = 0;
	data = (unsigned char *) Tcl_GetStringFromObj(objv[objc - 1], &count);
    }
    datastart = data;
    dataend = data + count;
    size = ((count + 3) & ~3) * 3 / 4;
    begin = cursor = Tcl_SetByteArrayLength(resultObj, size);
    while (data < dataend) {
	unsigned long value = 0;

	/*
	 * Decode the current block. Each base64 block consists of four input
	 * characters A-Z, a-z, 0-9, +, or /. Each character supplies six bits
	 * of output data, so each block's output is 24 bits (three bytes) in
	 * length. The final block can be shorter by one or two bytes, denoted
	 * by the input ending with one or two ='s, respectively.
	 */

	for (i = 0; i < 4; i++) {
	    /*
	     * Get the next input character. At end of input, pad with at most
	     * two ='s. If more than two ='s would be needed, instead discard
	     * the block read thus far.
	     */

	    if (data < dataend) {
		c = *data++;
	    } else if (i > 1) {
		c = '=';
	    } else {
		if (strict && i <= 1) {
		    /*
		     * Single resp. unfulfilled char (each 4th next single
		     * char) is rather bad64 error case in strict mode.
		     */

		    goto bad64;
		}
		cut += 3;
		break;
	    }

	    /*
	     * Load the character into the block value. Handle ='s specially
	     * because they're only valid as the last character or two of the
	     * final block of input. Unless strict mode is enabled, skip any
	     * input whitespace characters.
	     */

	    if (cut) {
		if (c == '=' && i > 1) {
		    value <<= 6;
		    cut++;
		} else if (!strict) {
		    i--;
		} else {
		    goto bad64;
		}
	    } else if (c >= 'A' && c <= 'Z') {
		value = (value << 6) | ((c - 'A') & 0x3F);
	    } else if (c >= 'a' && c <= 'z') {
		value = (value << 6) | ((c - 'a' + 26) & 0x3F);
	    } else if (c >= '0' && c <= '9') {
		value = (value << 6) | ((c - '0' + 52) & 0x3F);
	    } else if (c == '+') {
		value = (value << 6) | 0x3E;
	    } else if (c == '/') {
		value = (value << 6) | 0x3F;
	    } else if (c == '=' && (!strict || i > 1)) {
		/*
		 * "=" and "a=" is rather bad64 error case in strict mode.
		 */

		value <<= 6;
		if (i) {
		    cut++;
		}
	    } else if (strict) {
		goto bad64;
	    } else {
		i--;
	    }
	}
	*cursor++ = UCHAR((value >> 16) & 0xFF);
	*cursor++ = UCHAR((value >> 8) & 0xFF);
	*cursor++ = UCHAR(value & 0xFF);

	/*
	 * Since = is only valid within the final block, if it was encountered
	 * but there are still more input characters, confirm that strict mode
	 * is off and all subsequent characters are whitespace.
	 */

	if (cut && data < dataend) {
	    if (strict) {
		goto bad64;
	    }
	}
    }
    Tcl_SetByteArrayLength(resultObj, cursor - begin - cut);
    Tcl_SetObjResult(interp, resultObj);
    return TCL_OK;

  bad64:
    if (pure) {
	ucs4 = c;
    } else {
	/* The decoder is byte-oriented. If we saw a byte that's not a
	 * valid member of the base64 alphabet, it could be the lead byte
	 * of a multi-byte character. */

	/* Safe because we know data is NUL-terminated */
	Tcl_UtfToUniChar((const char *)(data - 1), &ucs4);
    }

    Tcl_SetObjResult(interp, Tcl_ObjPrintf(
	    "invalid base64 character \"%c\" (U+%06X) at position %"
	    TCL_Z_MODIFIER "u", ucs4, ucs4, data - datastart - 1));
    Tcl_SetErrorCode(interp, "TCL", "BINARY", "DECODE", "INVALID", NULL);
    TclDecrRefCount(resultObj);
    return TCL_ERROR;
}

/*
 * Local Variables:
 * mode: c
 * c-basic-offset: 4
 * fill-column: 78
 * End:
 */<|MERGE_RESOLUTION|>--- conflicted
+++ resolved
@@ -361,8 +361,6 @@
  */
 
 #undef Tcl_GetBytesFromObj
-<<<<<<< HEAD
-=======
 unsigned char *
 Tcl_GetBytesFromObj(
     Tcl_Interp *interp,		/* For error reporting */
@@ -387,61 +385,6 @@
     }
     return baPtr->bytes;
 }
-
-#if !defined(TCL_NO_DEPRECATED)
->>>>>>> 2ebe7012
-unsigned char *
-TclGetBytesFromObj(
-    Tcl_Interp *interp,		/* For error reporting */
-    Tcl_Obj *objPtr,		/* Value to extract from */
-<<<<<<< HEAD
-    Tcl_Size *numBytesPtr)	/* If non-NULL, write the number of bytes
-				 * in the array here */
-{
-    ByteArray *baPtr;
-    const Tcl_ObjInternalRep *irPtr
-	    = TclFetchInternalRep(objPtr, &properByteArrayType);
-
-    if (irPtr == NULL) {
-	if (TCL_ERROR == SetByteArrayFromAny(interp, TCL_INDEX_NONE, objPtr)) {
-=======
-    void *numBytesPtr)		/* If non-NULL, write the number of bytes
-				 * in the array here */
-{
-    Tcl_Size numBytes = 0;
-    unsigned char *bytes = Tcl_GetBytesFromObj(interp, objPtr, &numBytes);
-
-    if (bytes && numBytesPtr) {
-	if (numBytes > INT_MAX) {
-	    /* Caller asked for numBytes to be written to an int, but the
-	     * value is outside the int range. */
-
-	    if (interp) {
-		Tcl_SetObjResult(interp, Tcl_NewStringObj(
-			"byte sequence length exceeds INT_MAX", -1));
-		Tcl_SetErrorCode(interp, "TCL", "API", "OUTDATED", NULL);
-	    }
->>>>>>> 2ebe7012
-	    return NULL;
-	} else {
-	    *(int *)numBytesPtr = (int) numBytes;
-	}
-	irPtr = TclFetchInternalRep(objPtr, &properByteArrayType);
-    }
-<<<<<<< HEAD
-    baPtr = GET_BYTEARRAY(irPtr);
-
-    if (numBytesPtr != NULL) {
-	*numBytesPtr = baPtr->used;
-    }
-    return baPtr->bytes;
-}
-
-=======
-    return bytes;
-}
-#endif
->>>>>>> 2ebe7012
  
 /*
@@ -543,11 +486,7 @@
 
     for (; src < srcEnd && dst < dstEnd; ) {
 	int ch;
-<<<<<<< HEAD
-	int count = Tcl_UtfToUniChar(src, &ch);
-=======
-	int count = TclUtfToUCS4(src, &ch);
->>>>>>> 2ebe7012
+	int count = TclUtfToUniChar(src, &ch);
 
 	if (ch > 255) {
 	    proper = 0;
@@ -2684,11 +2623,7 @@
 	}
 	switch (index) {
 	case OPT_MAXLEN:
-<<<<<<< HEAD
 	    if (Tcl_GetSizeIntFromObj(interp, objv[i + 1], &maxlen) != TCL_OK) {
-=======
-	    if (TclGetSizeIntFromObj(interp, objv[i + 1], &maxlen) != TCL_OK) {
->>>>>>> 2ebe7012
 		return TCL_ERROR;
 	    }
 	    if (maxlen < 0) {
