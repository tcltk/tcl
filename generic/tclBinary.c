/*
 * Copyright © 1997 Sun Microsystems, Inc.
 * Copyright © 1998-1999 Scriptics Corporation.
 *
 * See the file "license.terms" for information on usage and redistribution of
 * this file, and for a DISCLAIMER OF ALL WARRANTIES.
 */

/*
 * You may distribute and/or modify this program under the terms of the GNU
 * Affero General Public License as published by the Free Software Foundation,
 * either version 3 of the License, or (at your option) any later version.

 * See the file "COPYING" for information on usage and redistribution
 * of this file, and for a DISCLAIMER OF ALL WARRANTIES.
*/

/*
 * tclBinary.c --
 *
 *	This file contains the implementation of the "binary" Tcl built-in
 *	command and the Tcl binary data object.
 *
*/

#include "tclInt.h"
#include "tclTomMath.h"

#include <math.h>
#include <assert.h>

/*
 * The following constants are used by GetFormatSpec to indicate various
 * special conditions in the parsing of a format specifier.
 */

#define BINARY_ALL -1		/* Use all elements in the argument. */
#define BINARY_NOCOUNT -2	/* No count was specified in format. */

/*
 * The following flags may be OR'ed together and returned by GetFormatSpec
 */

#define BINARY_SIGNED 0		/* Field to be read as signed data */
#define BINARY_UNSIGNED 1	/* Field to be read as unsigned data */

/*
 * The following defines the maximum number of different (integer) numbers
 * placed in the object cache by 'binary scan' before it bails out and
 * switches back to Plan A (creating a new object for each value.)
 * Theoretically, it would be possible to keep the cache about for the values
 * that are already in it, but that makes the code slower in practice when
 * overflow happens, and makes little odds the rest of the time (as measured
 * on my machine.) It is also slower (on the sample I tried at least) to grow
 * the cache to hold all items we might want to put in it; presumably the
 * extra cost of managing the memory for the enlarged table outweighs the
 * benefit from allocating fewer objects. This is probably because as the
 * number of objects increases, the likelihood of reuse of any particular one
 * drops, and there is very little gain from larger maximum cache sizes (the
 * value below is chosen to allow caching to work in full with conversion of
 * bytes.) - DKF
 */

#define BINARY_SCAN_MAX_CACHE	260

/*
 * Prototypes for local procedures defined in this file:
 */

static void		DupProperByteArrayInternalRep(Tcl_Obj *srcPtr,
			    Tcl_Obj *copyPtr);
static int		FormatNumber(Tcl_Interp *interp, int type,
			    Tcl_Obj *src, unsigned char **cursorPtr);
static void		FreeProperByteArrayInternalRep(Tcl_Obj *objPtr);
static int		GetFormatSpec(const char **formatPtr, char *cmdPtr,
			    Tcl_Size *countPtr, int *flagsPtr);
static Tcl_Obj *	ScanNumber(unsigned char *buffer, int type,
			    int flags, Tcl_HashTable **numberCachePtr);
static int		SetByteArrayFromAny(Tcl_Interp *interp, Tcl_Size limit,
			    Tcl_Obj *objPtr);
static void		UpdateStringOfByteArray(Tcl_Obj *listPtr);
static void		DeleteScanNumberCache(Tcl_HashTable *numberCachePtr);
static int		NeedReversing(int format);
static void		CopyNumber(const void *from, void *to,
			    size_t length, int type);
/* Binary ensemble commands */
static Tcl_ObjCmdProc	BinaryFormatCmd;
static Tcl_ObjCmdProc	BinaryScanCmd;
/* Binary encoding sub-ensemble commands */
static Tcl_ObjCmdProc	BinaryEncodeHex;
static Tcl_ObjCmdProc	BinaryDecodeHex;
static Tcl_ObjCmdProc	BinaryEncode64;
static Tcl_ObjCmdProc	BinaryDecode64;
static Tcl_ObjCmdProc	BinaryEncodeUu;
static Tcl_ObjCmdProc	BinaryDecodeUu;

/*
 * The following tables are used by the binary encoders
 */

static const char HexDigits[16] = {
    '0', '1', '2', '3', '4', '5', '6', '7',
    '8', '9', 'a', 'b', 'c', 'd', 'e', 'f'
};

static const char UueDigits[65] = {
    '`', '!', '"', '#', '$', '%', '&', '\'',
    '(', ')', '*', '+', ',', '-', '.', '/',
    '0', '1', '2', '3', '4', '5', '6', '7',
    '8', '9', ':', ';', '<', '=', '>', '?',
    '@', 'A', 'B', 'C', 'D', 'E', 'F', 'G',
    'H', 'I', 'J', 'K', 'L', 'M', 'N', 'O',
    'P', 'Q', 'R', 'S', 'T', 'U', 'V', 'W',
    'X', 'Y', 'Z', '[', '\\',']', '^', '_',
    '`'
};

static const char B64Digits[65] = {
    'A', 'B', 'C', 'D', 'E', 'F', 'G', 'H',
    'I', 'J', 'K', 'L', 'M', 'N', 'O', 'P',
    'Q', 'R', 'S', 'T', 'U', 'V', 'W', 'X',
    'Y', 'Z', 'a', 'b', 'c', 'd', 'e', 'f',
    'g', 'h', 'i', 'j', 'k', 'l', 'm', 'n',
    'o', 'p', 'q', 'r', 's', 't', 'u', 'v',
    'w', 'x', 'y', 'z', '0', '1', '2', '3',
    '4', '5', '6', '7', '8', '9', '+', '/',
    '='
};

/*
 * How to construct the ensembles.
 */

static const EnsembleImplMap binaryMap[] = {
    { "format", BinaryFormatCmd, TclCompileBasicMin1ArgCmd, NULL, NULL, 0 },
    { "scan",   BinaryScanCmd, TclCompileBasicMin2ArgCmd, NULL, NULL, 0 },
    { "encode", NULL, NULL, NULL, NULL, 0 },
    { "decode", NULL, NULL, NULL, NULL, 0 },
    { NULL, NULL, NULL, NULL, NULL, 0 }
};
static const EnsembleImplMap encodeMap[] = {
    { "hex",      BinaryEncodeHex, TclCompileBasic1ArgCmd, NULL, NULL, 0 },
    { "uuencode", BinaryEncodeUu,  NULL, NULL, NULL, 0 },
    { "base64",   BinaryEncode64,  NULL, NULL, NULL, 0 },
    { NULL, NULL, NULL, NULL, NULL, 0 }
};
static const EnsembleImplMap decodeMap[] = {
    { "hex",      BinaryDecodeHex, TclCompileBasic1Or2ArgCmd, NULL, NULL, 0 },
    { "uuencode", BinaryDecodeUu,  TclCompileBasic1Or2ArgCmd, NULL, NULL, 0 },
    { "base64",   BinaryDecode64,  TclCompileBasic1Or2ArgCmd, NULL, NULL, 0 },
    { NULL, NULL, NULL, NULL, NULL, 0 }
};

/*
 * The following Tcl_ObjType represents an array of bytes. The intent is to
 * allow arbitrary binary data to pass through Tcl as a Tcl value without loss
 * or damage. Such values are useful for things like encoded strings or Tk
 * images to name just two.
 *
 * A bytearray is an ordered sequence of bytes. Each byte is an integer value
 * in the range [0-255].  To be a Tcl value type, we need a way to encode each
 * value in the value set as a Tcl string.  A simple encoding is to
 * represent each byte value as the same codepoint value.  A bytearray of N
 * bytes is encoded into a Tcl string of N characters where the codepoint of
 * each character is the value of corresponding byte.  This approach creates a
 * one-to-one map between all bytearray values and a subset of Tcl string
 * values.  Tcl string values outside that subset do no represent any valid
 * bytearray value.  Attempts to treat those values as bytearrays will lead
 * to errors.  See TIP 568 for how this differs from Tcl 8.
 */

static const Tcl_ObjType properByteArrayType = {
    "bytearray",
    FreeProperByteArrayInternalRep,
    DupProperByteArrayInternalRep,
    UpdateStringOfByteArray,
    NULL,
	0
};

/*
 * The following structure is the internal rep for a ByteArray object. Keeps
 * track of how much memory has been used and how much has been allocated for
 * the byte array to enable growing and shrinking of the ByteArray object with
 * fewer mallocs.
 */

typedef struct {
    Tcl_Size used;		/* The number of bytes used in the byte
				 * array. */
    Tcl_Size allocated;		/* The amount of space actually allocated
				 * minus 1 byte. */
    unsigned char bytes[TCLFLEXARRAY];	/* The array of bytes. The actual size of this
				 * field depends on the 'allocated' field
				 * above. */
} ByteArray;

#define BYTEARRAY_MAX_LEN (TCL_SIZE_MAX - (Tcl_Size)offsetof(ByteArray, bytes))
#define BYTEARRAY_SIZE(len) \
        ( (len < 0 || BYTEARRAY_MAX_LEN < (len)) \
	? (Tcl_Panic("negative length specified or max size of a Tcl value exceeded"), 0) \
	: (offsetof(ByteArray, bytes) + (len)) )
#define GET_BYTEARRAY(irPtr) ((ByteArray *) (irPtr)->twoPtrValue.ptr1)
#define SET_BYTEARRAY(irPtr, baPtr) \
		(irPtr)->twoPtrValue.ptr1 = (baPtr)

int
TclIsPureByteArray(
    Tcl_Obj * objPtr)
{
    return TclHasInternalRep(objPtr, &properByteArrayType);
}

/*
 *----------------------------------------------------------------------
 *
 * Tcl_NewByteArrayObj --
 *
 *	This procedure is creates a new ByteArray object and initializes it
 *	from the given array of bytes.
 *
 * Results:
 *	The newly create object is returned. This object will have no initial
 *	string representation. The returned object has a ref count of 0.
 *
 * Side effects:
 *	Memory allocated for new object and copy of byte array argument.
 *
 *----------------------------------------------------------------------
 */

#undef Tcl_NewByteArrayObj

Tcl_Obj *
Tcl_NewByteArrayObj(
    const unsigned char *bytes,	/* The array of bytes used to initialize the
				 * new object. */
    Tcl_Size numBytes)		/* Number of bytes in the array */
{
#ifdef TCL_MEM_DEBUG
    return Tcl_DbNewByteArrayObj(bytes, numBytes, "unknown", 0);
#else /* if not TCL_MEM_DEBUG */
    Tcl_Obj *objPtr;

    TclNewObj(objPtr);
    Tcl_SetByteArrayObj(objPtr, bytes, numBytes);
    return objPtr;
#endif /* TCL_MEM_DEBUG */
}

/*
 *----------------------------------------------------------------------
 *
 * Tcl_DbNewByteArrayObj --
 *
 *	This procedure is normally called when debugging: i.e., when
 *	TCL_MEM_DEBUG is defined. It is the same as the Tcl_NewByteArrayObj
 *	above except that it calls Tcl_DbCkalloc directly with the file name
 *	and line number from its caller. This simplifies debugging since then
 *	the [memory active] command will report the correct file name and line
 *	number when reporting objects that haven't been freed.
 *
 *	When TCL_MEM_DEBUG is not defined, this procedure just returns the
 *	result of calling Tcl_NewByteArrayObj.
 *
 * Results:
 *	The newly created object is returned. This object has no initial
 *	string representation. The returned object has a ref count of 0.
 *
 * Side effects:
 *	Memory allocated for new object and copy of byte array argument.
 *
 *----------------------------------------------------------------------
 */

#ifdef TCL_MEM_DEBUG
Tcl_Obj *
Tcl_DbNewByteArrayObj(
    const unsigned char *bytes,	/* The array of bytes used to initialize the
				 * new object. */
    Tcl_Size numBytes,		/* Number of bytes in the array */
    const char *file,		/* The name of the source file calling this
				 * procedure; used for debugging. */
    int line)			/* Line number in the source file; used for
				 * debugging. */
{
    Tcl_Obj *objPtr;

    TclDbNewObj(objPtr, file, line);
    Tcl_SetByteArrayObj(objPtr, bytes, numBytes);
    return objPtr;
}
#else /* if not TCL_MEM_DEBUG */
Tcl_Obj *
Tcl_DbNewByteArrayObj(
    const unsigned char *bytes,	/* The array of bytes used to initialize the
				 * new object. */
    Tcl_Size numBytes,		/* Number of bytes in the array */
    TCL_UNUSED(const char *) /*file*/,
    TCL_UNUSED(int) /*line*/)
{
    return Tcl_NewByteArrayObj(bytes, numBytes);
}
#endif /* TCL_MEM_DEBUG */

/*
 *---------------------------------------------------------------------------
 *
 * Tcl_SetByteArrayObj --
 *
 *	Modify an object to be a ByteArray object and to have the specified
 *	array of bytes as its value.
 *
 * Results:
 *	None.
 *
 * Side effects:
 *	The object's old string rep and internal rep is freed. Memory
 *	allocated for copy of byte array argument.
 *
 *----------------------------------------------------------------------
 */

void
Tcl_SetByteArrayObj(
    Tcl_Obj *objPtr,		/* Object to initialize as a ByteArray. */
    const unsigned char *bytes,	/* The array of bytes to use as the new value.
				 * May be NULL even if numBytes > 0. */
    Tcl_Size numBytes)		/* Number of bytes in the array.
				 * Must be >= 0 */
{
    ByteArray *byteArrayPtr;
    Tcl_ObjInternalRep ir;

    if (Tcl_IsShared(objPtr)) {
	Tcl_Panic("%s called with shared object", "Tcl_SetByteArrayObj");
    }
    TclInvalidateStringRep(objPtr);

    assert(numBytes >= 0);
    byteArrayPtr = (ByteArray *)Tcl_Alloc(BYTEARRAY_SIZE(numBytes));
    byteArrayPtr->used = numBytes;
    byteArrayPtr->allocated = numBytes;

    if ((bytes != NULL) && (numBytes > 0)) {
	memcpy(byteArrayPtr->bytes, bytes, numBytes);
    }
    SET_BYTEARRAY(&ir, byteArrayPtr);

    Tcl_StoreInternalRep(objPtr, &properByteArrayType, &ir);
}

/*
 *----------------------------------------------------------------------
 *
 * TclGetBytesFromObj --
 *
 *	Attempt to extract the value from objPtr in the representation
 *	of a byte sequence. On success return the extracted byte sequence.
 *	On failure, return NULL and record error message and code in
 *	interp (if not NULL).
 *
 * Results:
 *	NULL or pointer to array of bytes representing the ByteArray object.
 *	Writes number of bytes in array to *numBytesPtr.
 *
 *----------------------------------------------------------------------
 */

#undef Tcl_GetBytesFromObj
unsigned char *
Tcl_GetBytesFromObj(
    Tcl_Interp *interp,		/* For error reporting */
    Tcl_Obj *objPtr,		/* Value to extract from */
    Tcl_Size *numBytesPtr)	/* If non-NULL, write the number of bytes
				 * in the array here */
{
    ByteArray *baPtr;
    const Tcl_ObjInternalRep *irPtr
	    = TclFetchInternalRep(objPtr, &properByteArrayType);

    if (irPtr == NULL) {
	if (TCL_ERROR == SetByteArrayFromAny(interp, TCL_INDEX_NONE, objPtr)) {
	    return NULL;
	}
	irPtr = TclFetchInternalRep(objPtr, &properByteArrayType);
    }
    baPtr = GET_BYTEARRAY(irPtr);

    if (numBytesPtr != NULL) {
	*numBytesPtr = baPtr->used;
    }
    return baPtr->bytes;
}

/*
 *----------------------------------------------------------------------
 *
 * Tcl_SetByteArrayLength --
 *
 *	This procedure changes the length of the byte array for this object.
 *	Once the caller has set the length of the array, it is acceptable to
 *	directly modify the bytes in the array up until Tcl_GetStringFromObj()
 *	has been called on this object.
 *
 * Results:
 *	The new byte array of the specified length.
 *
 * Side effects:
 *	Allocates enough memory for an array of bytes of the requested size.
 *	When growing the array, the old array is copied to the new array; new
 *	bytes are undefined. When shrinking, the old array is truncated to the
 *	specified length.
 *
 *----------------------------------------------------------------------
 */

unsigned char *
Tcl_SetByteArrayLength(
    Tcl_Obj *objPtr,		/* The ByteArray object. */
    Tcl_Size numBytes)		/* Number of bytes in resized array
                                 * Must be >= 0 */
{
    ByteArray *byteArrayPtr;
    Tcl_ObjInternalRep *irPtr;

    assert(numBytes >= 0);
    if (Tcl_IsShared(objPtr)) {
	Tcl_Panic("%s called with shared object", "Tcl_SetByteArrayLength");
    }

    irPtr = TclFetchInternalRep(objPtr, &properByteArrayType);
    if (irPtr == NULL) {
	if (TCL_ERROR == SetByteArrayFromAny(NULL, numBytes, objPtr)) {
	    return NULL;
	}
	irPtr = TclFetchInternalRep(objPtr, &properByteArrayType);
    }

    byteArrayPtr = GET_BYTEARRAY(irPtr);
    if (numBytes > byteArrayPtr->allocated) {
	byteArrayPtr = (ByteArray *)Tcl_Realloc(byteArrayPtr,
		BYTEARRAY_SIZE(numBytes));
	byteArrayPtr->allocated = numBytes;
	SET_BYTEARRAY(irPtr, byteArrayPtr);
    }
    TclInvalidateStringRep(objPtr);
    byteArrayPtr->used = numBytes;
    return byteArrayPtr->bytes;
}

/*
 *----------------------------------------------------------------------
 *
 * MakeByteArray --
 *
 *	Generate a ByteArray internal rep from the string rep of objPtr.
 *	The generated byte sequence may have no more than limit bytes.
 *	A negative value for limit indicates no limit imposed. If
 *	boolean argument demandProper is true, then no byte sequence should
 *	be output to the caller (write NULL instead). When no bytes sequence
 *	is output and interp is not NULL, leave an error message and error
 *	code in interp explaining why a proper byte sequence could not be
 *	made.
 *
 * Results:
 *	Returns a boolean indicating whether the bytes generated (up to
 *	limit bytes) are a proper representation of (a limited prefix of)
 *	the string. Writes a pointer to the generated ByteArray to
 *	*byteArrayPtrPtr. If not NULL it needs to be released with Tcl_Free().
 *
 *----------------------------------------------------------------------
 */

static int
MakeByteArray(
    Tcl_Interp *interp,
    Tcl_Obj *objPtr,
    Tcl_Size limit,
    int demandProper,
    ByteArray **byteArrayPtrPtr)
{
    Tcl_Size length;
    const char *src = Tcl_GetStringFromObj(objPtr, &length);
    Tcl_Size numBytes = (limit >= 0 && limit < length) ? limit : length;
    ByteArray *byteArrayPtr = (ByteArray *)Tcl_Alloc(BYTEARRAY_SIZE(numBytes));
    unsigned char *dst = byteArrayPtr->bytes;
    unsigned char *dstEnd = dst + numBytes;
    const char *srcEnd = src + length;
    int proper = 1;

    for (; src < srcEnd && dst < dstEnd; ) {
	int ch;
<<<<<<< HEAD
	int count = TclUtfToUniChar(src, &ch);
=======
	int count = Tcl_UtfToUniChar(src, &ch);
>>>>>>> 3b3d524d

	if (ch > 255) {
	    proper = 0;
	    if (demandProper) {
		if (interp) {
		    Tcl_SetObjResult(interp, Tcl_ObjPrintf(
			    "expected byte sequence but character %"
			    TCL_Z_MODIFIER "u was '%1s' (U+%06X)",
			    dst - byteArrayPtr->bytes, src, ch));
		    Tcl_SetErrorCode(interp, "TCL", "VALUE", "BYTES", NULL);
		}
		Tcl_Free(byteArrayPtr);
		*byteArrayPtrPtr = NULL;
		return proper;
	    }
	}
	src += count;
	*dst++ = UCHAR(ch);
    }
    byteArrayPtr->used = dst - byteArrayPtr->bytes;
    byteArrayPtr->allocated = numBytes;

    *byteArrayPtrPtr = byteArrayPtr;
    return proper;
}

static Tcl_Obj *
TclNarrowToBytes(
    Tcl_Obj *objPtr)
{
    if (NULL == TclFetchInternalRep(objPtr, &properByteArrayType)) {
	Tcl_ObjInternalRep ir;
	ByteArray *byteArrayPtr;

	if (0 == MakeByteArray(NULL, objPtr, TCL_INDEX_NONE, 0, &byteArrayPtr)) {
	    TclNewObj(objPtr);
	    TclInvalidateStringRep(objPtr);
	}
	SET_BYTEARRAY(&ir, byteArrayPtr);
	Tcl_StoreInternalRep(objPtr, &properByteArrayType, &ir);
    }
    Tcl_IncrRefCount(objPtr);
    return objPtr;
}


/*
 *----------------------------------------------------------------------
 *
 * SetByteArrayFromAny --
 *
 *	Generate the ByteArray internal rep from the string rep.
 *
 * Results:
 *	Tcl return code indicating OK or ERROR.
 *
 * Side effects:
 *	A ByteArray struct may be stored as the internal rep of objPtr.
 *
 *----------------------------------------------------------------------
 */

static int
SetByteArrayFromAny(
    Tcl_Interp *interp,		/* For error reporting. */
    Tcl_Size limit,		/* Create no more than this many bytes */
    Tcl_Obj *objPtr)		/* The object to convert to type ByteArray. */
{
    ByteArray *byteArrayPtr;
    Tcl_ObjInternalRep ir;

    if (0 == MakeByteArray(interp, objPtr, limit, 1, &byteArrayPtr)) {
	return TCL_ERROR;
    }

    SET_BYTEARRAY(&ir, byteArrayPtr);
    Tcl_StoreInternalRep(objPtr, &properByteArrayType, &ir);
    return TCL_OK;
}

/*
 *----------------------------------------------------------------------
 *
 * FreeByteArrayInternalRep --
 *
 *	Deallocate the storage associated with a ByteArray data object's
 *	internal representation.
 *
 * Results:
 *	None.
 *
 * Side effects:
 *	Frees memory.
 *
 *----------------------------------------------------------------------
 */

static void
FreeProperByteArrayInternalRep(
    Tcl_Obj *objPtr)		/* Object with internal rep to free. */
{
    Tcl_Free(GET_BYTEARRAY(TclFetchInternalRep(objPtr, &properByteArrayType)));
}

/*
 *----------------------------------------------------------------------
 *
 * DupByteArrayInternalRep --
 *
 *	Initialize the internal representation of a ByteArray Tcl_Obj to a
 *	copy of the internal representation of an existing ByteArray object.
 *
 * Results:
 *	None.
 *
 * Side effects:
 *	Allocates memory.
 *
 *----------------------------------------------------------------------
 */

static void
DupProperByteArrayInternalRep(
    Tcl_Obj *srcPtr,		/* Object with internal rep to copy. */
    Tcl_Obj *copyPtr)		/* Object with internal rep to set. */
{
    Tcl_Size length;
    ByteArray *srcArrayPtr, *copyArrayPtr;
    Tcl_ObjInternalRep ir;

    srcArrayPtr = GET_BYTEARRAY(TclFetchInternalRep(srcPtr, &properByteArrayType));
    length = srcArrayPtr->used;

    copyArrayPtr = (ByteArray *)Tcl_Alloc(BYTEARRAY_SIZE(length));
    copyArrayPtr->used = length;
    copyArrayPtr->allocated = length;
    memcpy(copyArrayPtr->bytes, srcArrayPtr->bytes, length);

    SET_BYTEARRAY(&ir, copyArrayPtr);
    Tcl_StoreInternalRep(copyPtr, &properByteArrayType, &ir);
}

/*
 *----------------------------------------------------------------------
 *
 * UpdateStringOfByteArray --
 *
 *	Update the string representation for a ByteArray data object.
 *
 * Results:
 *	None.
 *
 * Side effects:
 *	The object's string is set to a valid string that results from the
 *	ByteArray-to-string conversion.
 *
 *----------------------------------------------------------------------
 */

static void
UpdateStringOfByteArray(
    Tcl_Obj *objPtr)		/* ByteArray object whose string rep to
				 * update. */
{
    const Tcl_ObjInternalRep *irPtr = TclFetchInternalRep(objPtr, &properByteArrayType);
    ByteArray *byteArrayPtr = GET_BYTEARRAY(irPtr);
    unsigned char *src = byteArrayPtr->bytes;
    Tcl_Size i, length = byteArrayPtr->used;
    Tcl_Size size = length;

    /*
     * How much space will string rep need?
     */

    for (i = 0; i < length; i++) {
	if ((src[i] == 0) || (src[i] > 127)) {
	    size++;
	}
    }

    if (size == length) {
	char *dst = Tcl_InitStringRep(objPtr, (char *)src, size);

	TclOOM(dst, size);
    } else {
	char *dst = Tcl_InitStringRep(objPtr, NULL, size);

	TclOOM(dst, size);
	for (i = 0; i < length; i++) {
	    dst += Tcl_UniCharToUtf(src[i], dst);
	}
    }
}

/*
 *----------------------------------------------------------------------
 *
 * TclAppendBytesToByteArray --
 *
 *	This function appends an array of bytes to a byte array object. Note
 *	that the object *must* be unshared, and the array of bytes *must not*
 *	refer to the object being appended to.
 *
 * Results:
 *	None.
 *
 * Side effects:
 *	Allocates enough memory for an array of bytes of the requested total
 *	size, or possibly larger. [Bug 2992970]
 *
 *----------------------------------------------------------------------
 */

void
TclAppendBytesToByteArray(
    Tcl_Obj *objPtr,
    const unsigned char *bytes,
    Tcl_Size len)
{
    ByteArray *byteArrayPtr;
    Tcl_Size needed;
    Tcl_ObjInternalRep *irPtr;

    if (Tcl_IsShared(objPtr)) {
	Tcl_Panic("%s called with shared object","TclAppendBytesToByteArray");
    }
    if (len < 0) {
	Tcl_Panic("%s must be called with definite number of bytes to append",
		"TclAppendBytesToByteArray");
    }
    if (len == 0) {
	/*
	 * Append zero bytes is a no-op.
	 */

	return;
    }

    irPtr = TclFetchInternalRep(objPtr, &properByteArrayType);
    if (irPtr == NULL) {
	if (TCL_ERROR == SetByteArrayFromAny(NULL, TCL_INDEX_NONE, objPtr)) {
	    Tcl_Panic("attempt to append bytes to non-bytearray");
	}
	irPtr = TclFetchInternalRep(objPtr, &properByteArrayType);
    }
    byteArrayPtr = GET_BYTEARRAY(irPtr);

    /*
     * If we need to, resize the allocated space in the byte array.
     */

    if ((BYTEARRAY_MAX_LEN - byteArrayPtr->used) < len) {
	/* Will wrap around !! */
	Tcl_Panic("max size of a byte array exceeded");
    }
    needed = byteArrayPtr->used + len;
    if (needed > byteArrayPtr->allocated) {
	Tcl_Size newCapacity;
	byteArrayPtr =
	    (ByteArray *)TclReallocElemsEx(byteArrayPtr,
					   needed,
					   1,
					   offsetof(ByteArray, bytes),
					   &newCapacity);
	byteArrayPtr->allocated = newCapacity;
	SET_BYTEARRAY(irPtr, byteArrayPtr);
    }

    if (bytes) {
	memcpy(byteArrayPtr->bytes + byteArrayPtr->used, bytes, len);
    }
    byteArrayPtr->used += len;
    TclInvalidateStringRep(objPtr);
}

/*
 *----------------------------------------------------------------------
 *
 * TclInitBinaryCmd --
 *
 *	This function is called to create the "binary" Tcl command. See the
 *	user documentation for details on what it does.
 *
 * Results:
 *	A command token for the new command.
 *
 * Side effects:
 *	Creates a new binary command as a mapped ensemble.
 *
 *----------------------------------------------------------------------
 */

Tcl_Command
TclInitBinaryCmd(
    Tcl_Interp *interp)
{
    Tcl_Command binaryEnsemble;

    binaryEnsemble = TclMakeEnsemble(interp, "binary", binaryMap);
    TclMakeEnsemble(interp, "binary encode", encodeMap);
    TclMakeEnsemble(interp, "binary decode", decodeMap);
    return binaryEnsemble;
}

/*
 *----------------------------------------------------------------------
 *
 * BinaryFormatCmd --
 *
 *	This procedure implements the "binary format" Tcl command.
 *
 * Results:
 *	A standard Tcl result.
 *
 * Side effects:
 *	See the user documentation.
 *
 *----------------------------------------------------------------------
 */

static int
BinaryFormatCmd(
    TCL_UNUSED(void *),
    Tcl_Interp *interp,		/* Current interpreter. */
    int objc,			/* Number of arguments. */
    Tcl_Obj *const objv[])	/* Argument objects. */
{
    int arg;			/* Index of next argument to consume. */
    int value = 0;		/* Current integer value to be packed.
				 * Initialized to avoid compiler warning. */
    char cmd;			/* Current format character. */
    Tcl_Size count;		/* Count associated with current format
				 * character. */
    int flags;			/* Format field flags */
    const char *format;		/* Pointer to current position in format
				 * string. */
    Tcl_Obj *resultPtr = NULL;	/* Object holding result buffer. */
    unsigned char *buffer;	/* Start of result buffer. */
    unsigned char *cursor;	/* Current position within result buffer. */
    unsigned char *maxPos;	/* Greatest position within result buffer that
				 * cursor has visited.*/
    const char *errorString;
    const char *errorValue, *str;
    Tcl_Size offset, size, length;

    if (objc < 2) {
	Tcl_WrongNumArgs(interp, 1, objv, "formatString ?arg ...?");
	return TCL_ERROR;
    }

    /*
     * To avoid copying the data, we format the string in two passes. The
     * first pass computes the size of the output buffer. The second pass
     * places the formatted data into the buffer.
     */

    format = TclGetString(objv[1]);
    arg = 2;
    offset = 0;
    length = 0;
    while (*format != '\0') {
	str = format;
	flags = 0;
	if (!GetFormatSpec(&format, &cmd, &count, &flags)) {
	    break;
	}
	switch (cmd) {
	case 'a':
	case 'A':
	case 'b':
	case 'B':
	case 'h':
	case 'H':
	    /*
	     * For string-type specifiers, the count corresponds to the number
	     * of bytes in a single argument.
	     */

	    if (arg >= objc) {
		goto badIndex;
	    }
	    if (count == BINARY_ALL) {
		if (Tcl_GetByteArrayFromObj(objv[arg], &count) == NULL) {
		    count = Tcl_GetCharLength(objv[arg]);
		}
	    } else if (count == BINARY_NOCOUNT) {
		count = 1;
	    }
	    arg++;
	    if (cmd == 'a' || cmd == 'A') {
		offset += count;
	    } else if (cmd == 'b' || cmd == 'B') {
		offset += (count + 7) / 8;
	    } else {
		offset += (count + 1) / 2;
	    }
	    break;
	case 'c':
	    size = 1;
	    goto doNumbers;
	case 't':
	case 's':
	case 'S':
	    size = 2;
	    goto doNumbers;
	case 'n':
	case 'i':
	case 'I':
	    size = 4;
	    goto doNumbers;
	case 'm':
	case 'w':
	case 'W':
	    size = 8;
	    goto doNumbers;
	case 'r':
	case 'R':
	case 'f':
	    size = sizeof(float);
	    goto doNumbers;
	case 'q':
	case 'Q':
	case 'd':
	    size = sizeof(double);

	doNumbers:
	    if (arg >= objc) {
		goto badIndex;
	    }

	    /*
	     * For number-type specifiers, the count corresponds to the number
	     * of elements in the list stored in a single argument. If no
	     * count is specified, then the argument is taken as a single
	     * non-list value.
	     */

	    if (count == BINARY_NOCOUNT) {
		arg++;
		count = 1;
	    } else {
		Tcl_Size listc;
		Tcl_Obj **listv;

		/*
		 * The macro evals its args more than once: avoid arg++
		 */

		if (TclListObjLengthM(interp, objv[arg], &listc
			) != TCL_OK) {
		    return TCL_ERROR;
		}

		if (count == BINARY_ALL) {
		    count = listc;
		} else if (count > listc) {
		    Tcl_SetObjResult(interp, Tcl_NewStringObj(
			    "number of elements in list does not match count",
			    -1));
		    return TCL_ERROR;
		}
		if (TclListObjGetElementsM(interp, objv[arg], &listc,
			&listv) != TCL_OK) {
		    return TCL_ERROR;
		}
		arg++;
	    }
	    offset += count*size;
	    break;

	case 'x':
	    if (count == BINARY_ALL) {
		Tcl_SetObjResult(interp, Tcl_NewStringObj(
			"cannot use \"*\" in format string with \"x\"", -1));
		return TCL_ERROR;
	    } else if (count == BINARY_NOCOUNT) {
		count = 1;
	    }
	    offset += count;
	    break;
	case 'X':
	    if (count == BINARY_NOCOUNT) {
		count = 1;
	    }
	    if ((count > offset) || (count == BINARY_ALL)) {
		count = offset;
	    }
	    if (offset > length) {
		length = offset;
	    }
	    offset -= count;
	    break;
	case '@':
	    if (offset > length) {
		length = offset;
	    }
	    if (count == BINARY_ALL) {
		offset = length;
	    } else if (count == BINARY_NOCOUNT) {
		goto badCount;
	    } else {
		offset = count;
	    }
	    break;
	default:
	    errorString = str;
	    goto badField;
	}
    }
    if (offset > length) {
	length = offset;
    }
    if (length == 0) {
	return TCL_OK;
    }

    /*
     * Prepare the result object by preallocating the calculated number of
     * bytes and filling with nulls.
     */

    TclNewObj(resultPtr);
    buffer = Tcl_SetByteArrayLength(resultPtr, length);
    memset(buffer, 0, length);

    /*
     * Pack the data into the result object. Note that we can skip the error
     * checking during this pass, since we have already parsed the string
     * once.
     */

    arg = 2;
    format = TclGetString(objv[1]);
    cursor = buffer;
    maxPos = cursor;
    while (*format != 0) {
	flags = 0;
	if (!GetFormatSpec(&format, &cmd, &count, &flags)) {
	    break;
	}
	if ((count == 0) && (cmd != '@')) {
	    if (cmd != 'x') {
		arg++;
	    }
	    continue;
	}
	switch (cmd) {
	case 'a':
	case 'A': {
	    char pad = (char) (cmd == 'a' ? '\0' : ' ');
	    unsigned char *bytes;
	    Tcl_Obj *copy = TclNarrowToBytes(objv[arg++]);

	    bytes = Tcl_GetByteArrayFromObj(copy, &length);

	    if (count == BINARY_ALL) {
		count = length;
	    } else if (count == BINARY_NOCOUNT) {
		count = 1;
	    }
	    if (length >= count) {
		memcpy(cursor, bytes, count);
	    } else {
		memcpy(cursor, bytes, length);
		memset(cursor + length, pad, count - length);
	    }
	    cursor += count;
	    Tcl_DecrRefCount(copy);
	    break;
	}
	case 'b':
	case 'B': {
	    unsigned char *last;

	    str = Tcl_GetStringFromObj(objv[arg], &length);
	    arg++;
	    if (count == BINARY_ALL) {
		count = length;
	    } else if (count == BINARY_NOCOUNT) {
		count = 1;
	    }
	    last = cursor + ((count + 7) / 8);
	    if (count > length) {
		count = length;
	    }
	    value = 0;
	    errorString = "binary";
	    if (cmd == 'B') {
		for (offset = 0; offset < count; offset++) {
		    value <<= 1;
		    if (str[offset] == '1') {
			value |= 1;
		    } else if (str[offset] != '0') {
			errorValue = str;
			Tcl_DecrRefCount(resultPtr);
			goto badValue;
		    }
		    if (((offset + 1) % 8) == 0) {
			*cursor++ = UCHAR(value);
			value = 0;
		    }
		}
	    } else {
		for (offset = 0; offset < count; offset++) {
		    value >>= 1;
		    if (str[offset] == '1') {
			value |= 128;
		    } else if (str[offset] != '0') {
			errorValue = str;
			Tcl_DecrRefCount(resultPtr);
			goto badValue;
		    }
		    if (!((offset + 1) % 8)) {
			*cursor++ = UCHAR(value);
			value = 0;
		    }
		}
	    }
	    if ((offset % 8) != 0) {
		if (cmd == 'B') {
		    value <<= 8 - (offset % 8);
		} else {
		    value >>= 8 - (offset % 8);
		}
		*cursor++ = UCHAR(value);
	    }
	    while (cursor < last) {
		*cursor++ = '\0';
	    }
	    break;
	}
	case 'h':
	case 'H': {
	    unsigned char *last;
	    int c;

	    str = Tcl_GetStringFromObj(objv[arg], &length);
	    arg++;
	    if (count == BINARY_ALL) {
		count = length;
	    } else if (count == BINARY_NOCOUNT) {
		count = 1;
	    }
	    last = cursor + ((count + 1) / 2);
	    if (count > length) {
		count = length;
	    }
	    value = 0;
	    errorString = "hexadecimal";
	    if (cmd == 'H') {
		for (offset = 0; offset < count; offset++) {
		    value <<= 4;
		    if (!isxdigit(UCHAR(str[offset]))) {     /* INTL: digit */
			errorValue = str;
			Tcl_DecrRefCount(resultPtr);
			goto badValue;
		    }
		    c = str[offset] - '0';
		    if (c > 9) {
			c += ('0' - 'A') + 10;
		    }
		    if (c > 16) {
			c += ('A' - 'a');
		    }
		    value |= (c & 0xF);
		    if (offset % 2) {
			*cursor++ = (char) value;
			value = 0;
		    }
		}
	    } else {
		for (offset = 0; offset < count; offset++) {
		    value >>= 4;

		    if (!isxdigit(UCHAR(str[offset]))) {     /* INTL: digit */
			errorValue = str;
			Tcl_DecrRefCount(resultPtr);
			goto badValue;
		    }
		    c = str[offset] - '0';
		    if (c > 9) {
			c += ('0' - 'A') + 10;
		    }
		    if (c > 16) {
			c += ('A' - 'a');
		    }
		    value |= ((c << 4) & 0xF0);
		    if (offset % 2) {
			*cursor++ = UCHAR(value & 0xFF);
			value = 0;
		    }
		}
	    }
	    if (offset % 2) {
		if (cmd == 'H') {
		    value <<= 4;
		} else {
		    value >>= 4;
		}
		*cursor++ = UCHAR(value);
	    }

	    while (cursor < last) {
		*cursor++ = '\0';
	    }
	    break;
	}
	case 'c':
	case 't':
	case 's':
	case 'S':
	case 'n':
	case 'i':
	case 'I':
	case 'm':
	case 'w':
	case 'W':
	case 'r':
	case 'R':
	case 'd':
	case 'q':
	case 'Q':
	case 'f': {
	    Tcl_Size listc, i;
	    Tcl_Obj **listv;

	    if (count == BINARY_NOCOUNT) {
		/*
		 * Note that we are casting away the const-ness of objv, but
		 * this is safe since we aren't going to modify the array.
		 */

		listv = (Tcl_Obj **) (objv + arg);
		listc = 1;
		count = 1;
	    } else {
		TclListObjGetElementsM(interp, objv[arg], &listc, &listv);
		if (count == BINARY_ALL) {
		    count = listc;
		}
	    }
	    arg++;
	    for (i = 0; i < count; i++) {
		if (FormatNumber(interp, cmd, listv[i], &cursor) != TCL_OK) {
		    Tcl_DecrRefCount(resultPtr);
		    return TCL_ERROR;
		}
	    }
	    break;
	}
	case 'x':
	    if (count == BINARY_NOCOUNT) {
		count = 1;
	    }
	    memset(cursor, 0, count);
	    cursor += count;
	    break;
	case 'X':
	    if (cursor > maxPos) {
		maxPos = cursor;
	    }
	    if (count == BINARY_NOCOUNT) {
		count = 1;
	    }
	    if ((count == BINARY_ALL) || (count > (cursor - buffer))) {
		cursor = buffer;
	    } else {
		cursor -= count;
	    }
	    break;
	case '@':
	    if (cursor > maxPos) {
		maxPos = cursor;
	    }
	    if (count == BINARY_ALL) {
		cursor = maxPos;
	    } else {
		cursor = buffer + count;
	    }
	    break;
	}
    }
    Tcl_SetObjResult(interp, resultPtr);
    return TCL_OK;

 badValue:
    Tcl_ResetResult(interp);
    Tcl_SetObjResult(interp, Tcl_ObjPrintf(
	    "expected %s string but got \"%s\" instead",
	    errorString, errorValue));
    return TCL_ERROR;

 badCount:
    errorString = "missing count for \"@\" field specifier";
    goto error;

 badIndex:
    errorString = "not enough arguments for all format specifiers";
    goto error;

 badField:
    {
	Tcl_UniChar ch = 0;
	char buf[5] = "";

	TclUtfToUniChar(errorString, &ch);
	buf[Tcl_UniCharToUtf(ch, buf)] = '\0';
	Tcl_SetObjResult(interp, Tcl_ObjPrintf(
		"bad field specifier \"%s\"", buf));
	return TCL_ERROR;
    }

 error:
    Tcl_SetObjResult(interp, Tcl_NewStringObj(errorString, -1));
    return TCL_ERROR;
}

/*
 *----------------------------------------------------------------------
 *
 * BinaryScanCmd --
 *
 *	This procedure implements the "binary scan" Tcl command.
 *
 * Results:
 *	A standard Tcl result.
 *
 * Side effects:
 *	See the user documentation.
 *
 *----------------------------------------------------------------------
 */

static int
BinaryScanCmd(
    TCL_UNUSED(void *),
    Tcl_Interp *interp,		/* Current interpreter. */
    int objc,			/* Number of arguments. */
    Tcl_Obj *const objv[])	/* Argument objects. */
{
    int arg;			/* Index of next argument to consume. */
    int value = 0;		/* Current integer value to be packed.
				 * Initialized to avoid compiler warning. */
    char cmd;			/* Current format character. */
    Tcl_Size count;		/* Count associated with current format
				 * character. */
    int flags;			/* Format field flags */
    const char *format;		/* Pointer to current position in format
				 * string. */
    Tcl_Obj *resultPtr = NULL;	/* Object holding result buffer. */
    unsigned char *buffer;	/* Start of result buffer. */
    const char *errorString;
    const char *str;
    Tcl_Size offset, size, length = 0, i;

    Tcl_Obj *valuePtr, *elementPtr;
    Tcl_HashTable numberCacheHash;
    Tcl_HashTable *numberCachePtr;

    if (objc < 3) {
	Tcl_WrongNumArgs(interp, 1, objv,
		"value formatString ?varName ...?");
	return TCL_ERROR;
    }
    buffer = Tcl_GetBytesFromObj(interp, objv[1], &length);
    if (buffer == NULL) {
	return TCL_ERROR;
    }
    numberCachePtr = &numberCacheHash;
    Tcl_InitHashTable(numberCachePtr, TCL_ONE_WORD_KEYS);
    format = TclGetString(objv[2]);
    arg = 3;
    offset = 0;
    while (*format != '\0') {
	str = format;
	flags = 0;
	if (!GetFormatSpec(&format, &cmd, &count, &flags)) {
	    goto done;
	}
	switch (cmd) {
	case 'a':
	case 'A':
	case 'C': {
	    unsigned char *src;

	    if (arg >= objc) {
		DeleteScanNumberCache(numberCachePtr);
		goto badIndex;
	    }
	    if (count == BINARY_ALL) {
		count = length - offset;
	    } else {
		if (count == BINARY_NOCOUNT) {
		    count = 1;
		}
		if (count > length - offset) {
		    goto done;
		}
	    }

	    src = buffer + offset;
	    size = count;

	    /*
	     * Apply C string semantics or trim trailing
	     * nulls and spaces, if necessary.
	     */

	    if (cmd == 'C') {
		for (i = 0; i < size; i++) {
		    if (src[i] == '\0') {
			size = i;
			break;
		    }
		}
	    } else if (cmd == 'A') {
		while (size > 0) {
		    if (src[size - 1] != '\0' && src[size - 1] != ' ') {
			break;
		    }
		    size--;
		}
	    }

	    /*
	     * Have to do this #ifdef-fery because (as part of defining
	     * Tcl_NewByteArrayObj) we removed the #def that hides this stuff
	     * normally. If this code ever gets copied to another file, it
	     * should be changed back to the simpler version.
	     */

#ifdef TCL_MEM_DEBUG
	    valuePtr = Tcl_DbNewByteArrayObj(src, size, __FILE__, __LINE__);
#else
	    valuePtr = Tcl_NewByteArrayObj(src, size);
#endif /* TCL_MEM_DEBUG */

	    resultPtr = Tcl_ObjSetVar2(interp, objv[arg], NULL, valuePtr,
		    TCL_LEAVE_ERR_MSG);
	    arg++;
	    if (resultPtr == NULL) {
		DeleteScanNumberCache(numberCachePtr);
		return TCL_ERROR;
	    }
	    offset += count;
	    break;
	}
	case 'b':
	case 'B': {
	    unsigned char *src;
	    char *dest;

	    if (arg >= objc) {
		DeleteScanNumberCache(numberCachePtr);
		goto badIndex;
	    }
	    if (count == BINARY_ALL) {
		count = (length - offset) * 8;
	    } else {
		if (count == BINARY_NOCOUNT) {
		    count = 1;
		}
		if (count > (length - offset) * 8) {
		    goto done;
		}
	    }
	    src = buffer + offset;
	    TclNewObj(valuePtr);
	    Tcl_SetObjLength(valuePtr, count);
	    dest = TclGetString(valuePtr);

	    if (cmd == 'b') {
		for (i = 0; i < count; i++) {
		    if (i % 8) {
			value >>= 1;
		    } else {
			value = *src++;
		    }
		    *dest++ = (char) ((value & 1) ? '1' : '0');
		}
	    } else {
		for (i = 0; i < count; i++) {
		    if (i % 8) {
			value <<= 1;
		    } else {
			value = *src++;
		    }
		    *dest++ = (char) ((value & 0x80) ? '1' : '0');
		}
	    }

	    resultPtr = Tcl_ObjSetVar2(interp, objv[arg], NULL, valuePtr,
		    TCL_LEAVE_ERR_MSG);
	    arg++;
	    if (resultPtr == NULL) {
		DeleteScanNumberCache(numberCachePtr);
		return TCL_ERROR;
	    }
	    offset += (count + 7) / 8;
	    break;
	}
	case 'h':
	case 'H': {
	    char *dest;
	    unsigned char *src;
	    static const char hexdigit[] = "0123456789abcdef";

	    if (arg >= objc) {
		DeleteScanNumberCache(numberCachePtr);
		goto badIndex;
	    }
	    if (count == BINARY_ALL) {
		count = (length - offset)*2;
	    } else {
		if (count == BINARY_NOCOUNT) {
		    count = 1;
		}
		if (count > (length - offset)*2) {
		    goto done;
		}
	    }
	    src = buffer + offset;
	    TclNewObj(valuePtr);
	    Tcl_SetObjLength(valuePtr, count);
	    dest = TclGetString(valuePtr);

	    if (cmd == 'h') {
		for (i = 0; i < count; i++) {
		    if (i % 2) {
			value >>= 4;
		    } else {
			value = *src++;
		    }
		    *dest++ = hexdigit[value & 0xF];
		}
	    } else {
		for (i = 0; i < count; i++) {
		    if (i % 2) {
			value <<= 4;
		    } else {
			value = *src++;
		    }
		    *dest++ = hexdigit[(value >> 4) & 0xF];
		}
	    }

	    resultPtr = Tcl_ObjSetVar2(interp, objv[arg], NULL, valuePtr,
		    TCL_LEAVE_ERR_MSG);
	    arg++;
	    if (resultPtr == NULL) {
		DeleteScanNumberCache(numberCachePtr);
		return TCL_ERROR;
	    }
	    offset += (count + 1) / 2;
	    break;
	}
	case 'c':
	    size = 1;
	    goto scanNumber;
	case 't':
	case 's':
	case 'S':
	    size = 2;
	    goto scanNumber;
	case 'n':
	case 'i':
	case 'I':
	    size = 4;
	    goto scanNumber;
	case 'm':
	case 'w':
	case 'W':
	    size = 8;
	    goto scanNumber;
	case 'r':
	case 'R':
	case 'f':
	    size = sizeof(float);
	    goto scanNumber;
	case 'q':
	case 'Q':
	case 'd': {
	    unsigned char *src;

	    size = sizeof(double);
	    /* fall through */

	scanNumber:
	    if (arg >= objc) {
		DeleteScanNumberCache(numberCachePtr);
		goto badIndex;
	    }
	    if (count == BINARY_NOCOUNT) {
		if (length < size + offset) {
		    goto done;
		}
		valuePtr = ScanNumber(buffer+offset, cmd, flags,
			&numberCachePtr);
		offset += size;
	    } else {
		if (count == BINARY_ALL) {
		    count = (length - offset) / size;
		}
		if ((length - offset) < (count * size)) {
		    goto done;
		}
		TclNewObj(valuePtr);
		src = buffer + offset;
		for (i = 0; i < count; i++) {
		    elementPtr = ScanNumber(src, cmd, flags, &numberCachePtr);
		    src += size;
		    Tcl_ListObjAppendElement(NULL, valuePtr, elementPtr);
		}
		offset += count * size;
	    }

	    resultPtr = Tcl_ObjSetVar2(interp, objv[arg], NULL, valuePtr,
		    TCL_LEAVE_ERR_MSG);
	    arg++;
	    if (resultPtr == NULL) {
		DeleteScanNumberCache(numberCachePtr);
		return TCL_ERROR;
	    }
	    break;
	}
	case 'x':
	    if (count == BINARY_NOCOUNT) {
		count = 1;
	    }
	    if ((count == BINARY_ALL) || (count > (length - offset))) {
		offset = length;
	    } else {
		offset += count;
	    }
	    break;
	case 'X':
	    if (count == BINARY_NOCOUNT) {
		count = 1;
	    }
	    if ((count == BINARY_ALL) || (count > offset)) {
		offset = 0;
	    } else {
		offset -= count;
	    }
	    break;
	case '@':
	    if (count == BINARY_NOCOUNT) {
		DeleteScanNumberCache(numberCachePtr);
		goto badCount;
	    }
	    if ((count == BINARY_ALL) || (count > length)) {
		offset = length;
	    } else {
		offset = count;
	    }
	    break;
	default:
	    DeleteScanNumberCache(numberCachePtr);
	    errorString = str;
	    goto badField;
	}
    }

    /*
     * Set the result to the last position of the cursor.
     */

 done:
    Tcl_SetObjResult(interp, Tcl_NewWideIntObj(arg - 3));
    DeleteScanNumberCache(numberCachePtr);

    return TCL_OK;

 badCount:
    errorString = "missing count for \"@\" field specifier";
    goto error;

 badIndex:
    errorString = "not enough arguments for all format specifiers";
    goto error;

 badField:
    {
	Tcl_UniChar ch = 0;
	char buf[5] = "";

	TclUtfToUniChar(errorString, &ch);
	buf[Tcl_UniCharToUtf(ch, buf)] = '\0';
	Tcl_SetObjResult(interp, Tcl_ObjPrintf(
		"bad field specifier \"%s\"", buf));
	return TCL_ERROR;
    }

 error:
    Tcl_SetObjResult(interp, Tcl_NewStringObj(errorString, -1));
    return TCL_ERROR;
}

/*
 *----------------------------------------------------------------------
 *
 * GetFormatSpec --
 *
 *	This function parses the format strings used in the binary format and
 *	scan commands.
 *
 * Results:
 *	Moves the formatPtr to the start of the next command. Returns the
 *	current command character and count in cmdPtr and countPtr. The count
 *	is set to BINARY_ALL if the count character was '*' or BINARY_NOCOUNT
 *	if no count was specified. Returns 1 on success, or 0 if the string
 *	did not have a format specifier.
 *
 * Side effects:
 *	None.
 *
 *----------------------------------------------------------------------
 */

static int
GetFormatSpec(
    const char **formatPtr,	/* Pointer to format string. */
    char *cmdPtr,		/* Pointer to location of command char. */
    Tcl_Size *countPtr,		/* Pointer to repeat count value. */
    int *flagsPtr)		/* Pointer to field flags */
{
    /*
     * Skip any leading blanks.
     */

    while (**formatPtr == ' ') {
	(*formatPtr)++;
    }

    /*
     * The string was empty, except for whitespace, so fail.
     */

    if (!(**formatPtr)) {
	return 0;
    }

    /*
     * Extract the command character and any trailing digits or '*'.
     */

    *cmdPtr = **formatPtr;
    (*formatPtr)++;
    if (**formatPtr == 'u') {
	(*formatPtr)++;
	*flagsPtr |= BINARY_UNSIGNED;
    }
    if (**formatPtr == '*') {
	(*formatPtr)++;
	*countPtr = BINARY_ALL;
    } else if (isdigit(UCHAR(**formatPtr))) { /* INTL: digit */
	unsigned long long count;

	errno = 0;
	count = strtoull(*formatPtr, (char **) formatPtr, 10);
	if (errno || (count > TCL_SIZE_MAX)) {
	    *countPtr = TCL_SIZE_MAX;
	} else {
	    *countPtr = count;
	}
    } else {
	*countPtr = BINARY_NOCOUNT;
    }
    return 1;
}

/*
 *----------------------------------------------------------------------
 *
 * NeedReversing --
 *
 *	This routine determines, if bytes of a number need to be re-ordered,
 *	and returns a numeric code indicating the re-ordering to be done.
 *	This depends on the endianness of the machine and the desired format.
 *	It is in effect a table (whose contents depend on the endianness of
 *	the system) describing whether a value needs reversing or not. Anyone
 *	porting the code to a big-endian platform should take care to make
 *	sure that they define WORDS_BIGENDIAN though this is already done by
 *	configure for the Unix build; little-endian platforms (including
 *	Windows) don't need to do anything.
 *
 * Results:
 *	0	No re-ordering needed.
 *	1	Reverse the bytes:	01234567 <-> 76543210 (little to big)
 *	2	Apply this re-ordering: 01234567 <-> 45670123 (Nokia to little)
 *	3	Apply this re-ordering: 01234567 <-> 32107654 (Nokia to big)
 *
 * Side effects:
 *	None
 *
 *----------------------------------------------------------------------
 */

static int
NeedReversing(
    int format)
{
    switch (format) {
	/* native floats and doubles: never reverse */
    case 'd':
    case 'f':
	/* big endian ints: never reverse */
    case 'I':
    case 'S':
    case 'W':
#ifdef WORDS_BIGENDIAN
	/* native ints: reverse if we're little-endian */
    case 'n':
    case 't':
    case 'm':
	/* f: reverse if we're little-endian */
    case 'Q':
    case 'R':
#else /* !WORDS_BIGENDIAN */
	/* small endian floats: reverse if we're big-endian */
    case 'r':
#endif /* WORDS_BIGENDIAN */
	return 0;

#ifdef WORDS_BIGENDIAN
	/* small endian floats: reverse if we're big-endian */
    case 'q':
    case 'r':
#else /* !WORDS_BIGENDIAN */
	/* native ints: reverse if we're little-endian */
    case 'n':
    case 't':
    case 'm':
	/* f: reverse if we're little-endian */
    case 'R':
#endif /* WORDS_BIGENDIAN */
	/* small endian ints: always reverse */
    case 'i':
    case 's':
    case 'w':
	return 1;

#ifndef WORDS_BIGENDIAN
    /*
     * The Q and q formats need special handling to account for the unusual
     * byte ordering of 8-byte floats on Nokia 770 systems, which claim to be
     * little-endian, but also reverse word order.
     */

    case 'Q':
	if (TclNokia770Doubles()) {
	    return 3;
	}
	return 1;
    case 'q':
	if (TclNokia770Doubles()) {
	    return 2;
	}
	return 0;
#endif
    }

    Tcl_Panic("unexpected fallthrough");
    return 0;
}

/*
 *----------------------------------------------------------------------
 *
 * CopyNumber --
 *
 *	This routine is called by FormatNumber and ScanNumber to copy a
 *	floating-point number. If required, bytes are reversed while copying.
 *	The behaviour is only fully defined when used with IEEE float and
 *	double values (guaranteed to be 4 and 8 bytes long, respectively.)
 *
 * Results:
 *	None
 *
 * Side effects:
 *	Copies length bytes
 *
 *----------------------------------------------------------------------
 */

static void
CopyNumber(
    const void *from,		/* source */
    void *to,			/* destination */
    size_t length,		/* Number of bytes to copy */
    int type)			/* What type of thing are we copying? */
{
    switch (NeedReversing(type)) {
    case 0:
	memcpy(to, from, length);
	break;
    case 1: {
	const unsigned char *fromPtr = (const unsigned char *)from;
	unsigned char *toPtr = (unsigned char *)to;

	switch (length) {
	case 4:
	    toPtr[0] = fromPtr[3];
	    toPtr[1] = fromPtr[2];
	    toPtr[2] = fromPtr[1];
	    toPtr[3] = fromPtr[0];
	    break;
	case 8:
	    toPtr[0] = fromPtr[7];
	    toPtr[1] = fromPtr[6];
	    toPtr[2] = fromPtr[5];
	    toPtr[3] = fromPtr[4];
	    toPtr[4] = fromPtr[3];
	    toPtr[5] = fromPtr[2];
	    toPtr[6] = fromPtr[1];
	    toPtr[7] = fromPtr[0];
	    break;
	}
	break;
    }
    case 2: {
	const unsigned char *fromPtr = (const unsigned char *)from;
	unsigned char *toPtr = (unsigned char *)to;

	toPtr[0] = fromPtr[4];
	toPtr[1] = fromPtr[5];
	toPtr[2] = fromPtr[6];
	toPtr[3] = fromPtr[7];
	toPtr[4] = fromPtr[0];
	toPtr[5] = fromPtr[1];
	toPtr[6] = fromPtr[2];
	toPtr[7] = fromPtr[3];
	break;
    }
    case 3: {
	const unsigned char *fromPtr = (const unsigned char *)from;
	unsigned char *toPtr = (unsigned char *)to;

	toPtr[0] = fromPtr[3];
	toPtr[1] = fromPtr[2];
	toPtr[2] = fromPtr[1];
	toPtr[3] = fromPtr[0];
	toPtr[4] = fromPtr[7];
	toPtr[5] = fromPtr[6];
	toPtr[6] = fromPtr[5];
	toPtr[7] = fromPtr[4];
	break;
    }
    }
}

/*
 *----------------------------------------------------------------------
 *
 * FormatNumber --
 *
 *	This routine is called by Tcl_BinaryObjCmd to format a number into a
 *	location pointed at by cursor.
 *
 * Results:
 *	A standard Tcl result.
 *
 * Side effects:
 *	Moves the cursor to the next location to be written into.
 *
 *----------------------------------------------------------------------
 */

static int
FormatNumber(
    Tcl_Interp *interp,		/* Current interpreter, used to report
				 * errors. */
    int type,			/* Type of number to format. */
    Tcl_Obj *src,		/* Number to format. */
    unsigned char **cursorPtr)	/* Pointer to index into destination buffer. */
{
    double dvalue;
    Tcl_WideInt wvalue;
    float fvalue;

    switch (type) {
    case 'd':
    case 'q':
    case 'Q':
	/*
	 * Double-precision floating point values. Tcl_GetDoubleFromObj
	 * returns TCL_ERROR for NaN, but we can check by comparing the
	 * object's type pointer.
	 */

	if (Tcl_GetDoubleFromObj(interp, src, &dvalue) != TCL_OK) {
	    const Tcl_ObjInternalRep *irPtr = TclFetchInternalRep(src, tclDoubleType);
	    if (irPtr == NULL) {
		return TCL_ERROR;
	    }
	    dvalue = irPtr->doubleValue;
	}
	CopyNumber(&dvalue, *cursorPtr, sizeof(double), type);
	*cursorPtr += sizeof(double);
	return TCL_OK;

    case 'f':
    case 'r':
    case 'R':
	/*
	 * Single-precision floating point values. Tcl_GetDoubleFromObj
	 * returns TCL_ERROR for NaN, but we can check by comparing the
	 * object's type pointer.
	 */

	if (Tcl_GetDoubleFromObj(interp, src, &dvalue) != TCL_OK) {
	    const Tcl_ObjInternalRep *irPtr = TclFetchInternalRep(src, tclDoubleType);

	    if (irPtr == NULL) {
		return TCL_ERROR;
	    }
	    dvalue = irPtr->doubleValue;
	}

	/*
	 * Because some compilers will generate floating point exceptions on
	 * an overflow cast (e.g. Borland), we restrict the values to the
	 * valid range for float.
	 */

	if (fabs(dvalue) > (double) FLT_MAX) {
	    if (fabs(dvalue) > (FLT_MAX + pow(2, (FLT_MAX_EXP - FLT_MANT_DIG - 1)))) {
		fvalue = (dvalue >= 0.0) ? INFINITY : -INFINITY;	// c99
	    } else {
	    fvalue = (dvalue >= 0.0) ? FLT_MAX : -FLT_MAX;
	    }
	} else {
	    fvalue = (float) dvalue;
	}
	CopyNumber(&fvalue, *cursorPtr, sizeof(float), type);
	*cursorPtr += sizeof(float);
	return TCL_OK;

	/*
	 * 64-bit integer values.
	 */
    case 'w':
    case 'W':
    case 'm':
	if (TclGetWideBitsFromObj(interp, src, &wvalue) != TCL_OK) {
	    return TCL_ERROR;
	}
	if (NeedReversing(type)) {
	    *(*cursorPtr)++ = UCHAR(wvalue);
	    *(*cursorPtr)++ = UCHAR(wvalue >> 8);
	    *(*cursorPtr)++ = UCHAR(wvalue >> 16);
	    *(*cursorPtr)++ = UCHAR(wvalue >> 24);
	    *(*cursorPtr)++ = UCHAR(wvalue >> 32);
	    *(*cursorPtr)++ = UCHAR(wvalue >> 40);
	    *(*cursorPtr)++ = UCHAR(wvalue >> 48);
	    *(*cursorPtr)++ = UCHAR(wvalue >> 56);
	} else {
	    *(*cursorPtr)++ = UCHAR(wvalue >> 56);
	    *(*cursorPtr)++ = UCHAR(wvalue >> 48);
	    *(*cursorPtr)++ = UCHAR(wvalue >> 40);
	    *(*cursorPtr)++ = UCHAR(wvalue >> 32);
	    *(*cursorPtr)++ = UCHAR(wvalue >> 24);
	    *(*cursorPtr)++ = UCHAR(wvalue >> 16);
	    *(*cursorPtr)++ = UCHAR(wvalue >> 8);
	    *(*cursorPtr)++ = UCHAR(wvalue);
	}
	return TCL_OK;

	/*
	 * 32-bit integer values.
	 */
    case 'i':
    case 'I':
    case 'n':
	if (TclGetWideBitsFromObj(interp, src, &wvalue) != TCL_OK) {
	    return TCL_ERROR;
	}
	if (NeedReversing(type)) {
	    *(*cursorPtr)++ = UCHAR(wvalue);
	    *(*cursorPtr)++ = UCHAR(wvalue >> 8);
	    *(*cursorPtr)++ = UCHAR(wvalue >> 16);
	    *(*cursorPtr)++ = UCHAR(wvalue >> 24);
	} else {
	    *(*cursorPtr)++ = UCHAR(wvalue >> 24);
	    *(*cursorPtr)++ = UCHAR(wvalue >> 16);
	    *(*cursorPtr)++ = UCHAR(wvalue >> 8);
	    *(*cursorPtr)++ = UCHAR(wvalue);
	}
	return TCL_OK;

	/*
	 * 16-bit integer values.
	 */
    case 's':
    case 'S':
    case 't':
	if (TclGetWideBitsFromObj(interp, src, &wvalue) != TCL_OK) {
	    return TCL_ERROR;
	}
	if (NeedReversing(type)) {
	    *(*cursorPtr)++ = UCHAR(wvalue);
	    *(*cursorPtr)++ = UCHAR(wvalue >> 8);
	} else {
	    *(*cursorPtr)++ = UCHAR(wvalue >> 8);
	    *(*cursorPtr)++ = UCHAR(wvalue);
	}
	return TCL_OK;

	/*
	 * 8-bit integer values.
	 */
    case 'c':
	if (TclGetWideBitsFromObj(interp, src, &wvalue) != TCL_OK) {
	    return TCL_ERROR;
	}
	*(*cursorPtr)++ = UCHAR(wvalue);
	return TCL_OK;

    default:
	Tcl_Panic("unexpected fallthrough");
	return TCL_ERROR;
    }
}

/*
 *----------------------------------------------------------------------
 *
 * ScanNumber --
 *
 *	This routine is called by Tcl_BinaryObjCmd to scan a number out of a
 *	buffer.
 *
 * Results:
 *	Returns a newly created object containing the scanned number. This
 *	object has a ref count of zero.
 *
 * Side effects:
 *	Might reuse an object in the number cache, place a new object in the
 *	cache, or delete the cache and set the reference to it (itself passed
 *	in by reference) to NULL.
 *
 *----------------------------------------------------------------------
 */

static Tcl_Obj *
ScanNumber(
    unsigned char *buffer,	/* Buffer to scan number from. */
    int type,			/* Format character from "binary scan" */
    int flags,			/* Format field flags */
    Tcl_HashTable **numberCachePtrPtr)
				/* Place to look for cache of scanned value
				 * objects, or NULL if too many different
				 * numbers have been scanned. */
{
    long value;
    float fvalue;
    double dvalue;
    Tcl_WideUInt uwvalue;

    /*
     * We cannot rely on the compiler to properly sign extend integer values
     * when we cast from smaller values to larger values because we don't know
     * the exact size of the integer types. So, we have to handle sign
     * extension explicitly by checking the high bit and padding with 1's as
     * needed. This practice is disabled if the BINARY_UNSIGNED flag is set.
     */

    switch (type) {
    case 'c':
	/*
	 * Characters need special handling. We want to produce a signed
	 * result, but on some platforms (such as AIX) chars are unsigned. To
	 * deal with this, check for a value that should be negative but
	 * isn't.
	 */

	value = buffer[0];
	if (!(flags & BINARY_UNSIGNED)) {
	    if (value & 0x80) {
		value |= -0x100;
	    }
	}
	goto returnNumericObject;

	/*
	 * 16-bit numeric values. We need the sign extension trick (see above)
	 * here as well.
	 */

    case 's':
    case 'S':
    case 't':
	if (NeedReversing(type)) {
	    value = (long) (buffer[0] + (buffer[1] << 8));
	} else {
	    value = (long) (buffer[1] + (buffer[0] << 8));
	}
	if (!(flags & BINARY_UNSIGNED)) {
	    if (value & 0x8000) {
		value |= -0x10000;
	    }
	}
	goto returnNumericObject;

	/*
	 * 32-bit numeric values.
	 */

    case 'i':
    case 'I':
    case 'n':
	if (NeedReversing(type)) {
	    value = (long) (buffer[0]
		    + (buffer[1] << 8)
		    + (buffer[2] << 16)
		    + (((unsigned long)buffer[3]) << 24));
	} else {
	    value = (long) (buffer[3]
		    + (buffer[2] << 8)
		    + (buffer[1] << 16)
		    + (((unsigned long) buffer[0]) << 24));
	}

	/*
	 * Check to see if the value was sign extended properly on systems
	 * where an int is more than 32-bits.
	 *
	 * We avoid caching unsigned integers as we cannot distinguish between
	 * 32bit signed and unsigned in the hash (short and char are ok).
	 */

	if (flags & BINARY_UNSIGNED) {
	    return Tcl_NewWideIntObj((Tcl_WideInt)(unsigned long)value);
	}
	if ((value & (1U << 31)) && (value > 0)) {
	    value -= (1U << 31);
	    value -= (1U << 31);
	}

    returnNumericObject:
	if (*numberCachePtrPtr == NULL) {
	    return Tcl_NewWideIntObj(value);
	} else {
	    Tcl_HashTable *tablePtr = *numberCachePtrPtr;
	    Tcl_HashEntry *hPtr;
	    int isNew;

	    hPtr = Tcl_CreateHashEntry(tablePtr, INT2PTR(value), &isNew);
	    if (!isNew) {
		return (Tcl_Obj *)Tcl_GetHashValue(hPtr);
	    }
	    if (tablePtr->numEntries <= BINARY_SCAN_MAX_CACHE) {
		Tcl_Obj *objPtr;

		TclNewIntObj(objPtr, value);
		Tcl_IncrRefCount(objPtr);
		Tcl_SetHashValue(hPtr, objPtr);
		return objPtr;
	    }

	    /*
	     * We've overflowed the cache! Someone's parsing a LOT of varied
	     * binary data in a single call! Bail out by switching back to the
	     * old behaviour for the rest of the scan.
	     *
	     * Note that anyone just using the 'c' conversion (for bytes)
	     * cannot trigger this.
	     */

	    DeleteScanNumberCache(tablePtr);
	    *numberCachePtrPtr = NULL;
	    return Tcl_NewWideIntObj(value);
	}

	/*
	 * Do not cache wide (64-bit) values; they are already too large to
	 * use as keys.
	 */

    case 'w':
    case 'W':
    case 'm':
	if (NeedReversing(type)) {
	    uwvalue = ((Tcl_WideUInt) buffer[0])
		    | (((Tcl_WideUInt) buffer[1]) << 8)
		    | (((Tcl_WideUInt) buffer[2]) << 16)
		    | (((Tcl_WideUInt) buffer[3]) << 24)
		    | (((Tcl_WideUInt) buffer[4]) << 32)
		    | (((Tcl_WideUInt) buffer[5]) << 40)
		    | (((Tcl_WideUInt) buffer[6]) << 48)
		    | (((Tcl_WideUInt) buffer[7]) << 56);
	} else {
	    uwvalue = ((Tcl_WideUInt) buffer[7])
		    | (((Tcl_WideUInt) buffer[6]) << 8)
		    | (((Tcl_WideUInt) buffer[5]) << 16)
		    | (((Tcl_WideUInt) buffer[4]) << 24)
		    | (((Tcl_WideUInt) buffer[3]) << 32)
		    | (((Tcl_WideUInt) buffer[2]) << 40)
		    | (((Tcl_WideUInt) buffer[1]) << 48)
		    | (((Tcl_WideUInt) buffer[0]) << 56);
	}
	if (flags & BINARY_UNSIGNED) {
	    Tcl_Obj *bigObj = NULL;
	    mp_int big;

	    if (mp_init_u64(&big, uwvalue) == MP_OKAY) {
		bigObj = Tcl_NewBignumObj(&big);
	    }
	    return bigObj;
	}
	return Tcl_NewWideIntObj((Tcl_WideInt) uwvalue);

	/*
	 * Do not cache double values; they are already too large to use as
	 * keys and the values stored are utterly incompatible with the
	 * integer part of the cache.
	 */

	/*
	 * 32-bit IEEE single-precision floating point.
	 */

    case 'f':
    case 'R':
    case 'r':
	CopyNumber(buffer, &fvalue, sizeof(float), type);
	return Tcl_NewDoubleObj(fvalue);

	/*
	 * 64-bit IEEE double-precision floating point.
	 */

    case 'd':
    case 'Q':
    case 'q':
	CopyNumber(buffer, &dvalue, sizeof(double), type);
	return Tcl_NewDoubleObj(dvalue);
    }
    return NULL;
}

/*
 *----------------------------------------------------------------------
 *
 * DeleteScanNumberCache --
 *
 *	Deletes the hash table acting as a scan number cache.
 *
 * Results:
 *	None
 *
 * Side effects:
 *	Decrements the reference counts of the objects in the cache.
 *
 *----------------------------------------------------------------------
 */

static void
DeleteScanNumberCache(
    Tcl_HashTable *numberCachePtr)
				/* Pointer to the hash table, or NULL (when
				 * the cache has already been deleted due to
				 * overflow.) */
{
    Tcl_HashEntry *hEntry;
    Tcl_HashSearch search;

    if (numberCachePtr == NULL) {
	return;
    }

    hEntry = Tcl_FirstHashEntry(numberCachePtr, &search);
    while (hEntry != NULL) {
	Tcl_Obj *value = (Tcl_Obj *)Tcl_GetHashValue(hEntry);

	if (value != NULL) {
	    Tcl_DecrRefCount(value);
	}
	hEntry = Tcl_NextHashEntry(&search);
    }
    Tcl_DeleteHashTable(numberCachePtr);
}

/*
 * ----------------------------------------------------------------------
 *
 * NOTES --
 *
 *	Some measurements show that it is faster to use a table to to perform
 *	uuencode and base64 value encoding than to calculate the output (at
 *	least on intel P4 arch).
 *
 *	Conversely using a lookup table for the decoding is slower than just
 *	calculating the values. We therefore use the fastest of each method.
 *
 *	Presumably this has to do with the size of the tables. The base64
 *	decode table is 255 bytes while the encode table is only 65 bytes. The
 *	choice likely depends on CPU memory cache sizes.
 */

/*
 *----------------------------------------------------------------------
 *
 * BinaryEncodeHex --
 *
 *	Implement the [binary encode hex] binary encoding. clientData must be
 *	a table to convert values to hexadecimal digits.
 *
 * Results:
 *	Interp result set to an encoded byte array object
 *
 * Side effects:
 *	None
 *
 *----------------------------------------------------------------------
 */

static int
BinaryEncodeHex(
    TCL_UNUSED(void *),
    Tcl_Interp *interp,
    int objc,
    Tcl_Obj *const objv[])
{
    Tcl_Obj *resultObj = NULL;
    unsigned char *data = NULL;
    unsigned char *cursor = NULL;
    Tcl_Size offset = 0, count = 0;

    if (objc != 2) {
	Tcl_WrongNumArgs(interp, 1, objv, "data");
	return TCL_ERROR;
    }

    data = Tcl_GetBytesFromObj(interp, objv[1], &count);
    if (data == NULL) {
	return TCL_ERROR;
    }

    TclNewObj(resultObj);
    cursor = Tcl_SetByteArrayLength(resultObj, count * 2);
    for (offset = 0; offset < count; ++offset) {
	*cursor++ = HexDigits[(data[offset] >> 4) & 0x0F];
	*cursor++ = HexDigits[data[offset] & 0x0F];
    }
    Tcl_SetObjResult(interp, resultObj);
    return TCL_OK;
}

/*
 *----------------------------------------------------------------------
 *
 * BinaryDecodeHex --
 *
 *	Implement the [binary decode hex] binary encoding.
 *
 * Results:
 *	Interp result set to an decoded byte array object
 *
 * Side effects:
 *	None
 *
 *----------------------------------------------------------------------
 */

static int
BinaryDecodeHex(
    TCL_UNUSED(void *),
    Tcl_Interp *interp,
    int objc,
    Tcl_Obj *const objv[])
{
    Tcl_Obj *resultObj = NULL;
    unsigned char *data, *datastart, *dataend;
    unsigned char *begin, *cursor, c;
    int i, index, value, pure = 1, strict = 0;
    Tcl_Size size, cut = 0, count = 0;
    int ucs4;
    enum {OPT_STRICT };
    static const char *const optStrings[] = { "-strict", NULL };

    if (objc < 2 || objc > 3) {
	Tcl_WrongNumArgs(interp, 1, objv, "?options? data");
	return TCL_ERROR;
    }
    for (i = 1; i < objc - 1; ++i) {
	if (Tcl_GetIndexFromObj(interp, objv[i], optStrings, "option",
		TCL_EXACT, &index) != TCL_OK) {
	    return TCL_ERROR;
	}
	switch (index) {
	case OPT_STRICT:
	    strict = 1;
	    break;
	}
    }

    TclNewObj(resultObj);
    data = Tcl_GetByteArrayFromObj(objv[objc - 1], &count);
    if (data == NULL) {
	pure = 0;
	data = (unsigned char *) Tcl_GetStringFromObj(objv[objc - 1], &count);
    }
    datastart = data;
    dataend = data + count;
    size = (count + 1) / 2;
    begin = cursor = Tcl_SetByteArrayLength(resultObj, size);
    while (data < dataend) {
	value = 0;
	for (i = 0 ; i < 2 ; i++) {
	    if (data >= dataend) {
		value <<= 4;
		break;
	    }

	    c = *data++;
	    if (!isxdigit(UCHAR(c))) {
		if (strict || !TclIsSpaceProc(c)) {
		    goto badChar;
		}
		i--;
		continue;
	    }

	    value <<= 4;
	    c -= '0';
	    if (c > 9) {
		c += ('0' - 'A') + 10;
	    }
	    if (c > 16) {
		c += ('A' - 'a');
	    }
	    value |= c & 0xF;
	}
	if (i < 2) {
	    cut++;
	}
	*cursor++ = UCHAR(value);
	value = 0;
    }
    if (cut > size) {
	cut = size;
    }
    Tcl_SetByteArrayLength(resultObj, cursor - begin - cut);
    Tcl_SetObjResult(interp, resultObj);
    return TCL_OK;

  badChar:
    if (pure) {
	ucs4 = c;
    } else {
	Tcl_UtfToUniChar((const char *)(data - 1), &ucs4);
    }
    TclDecrRefCount(resultObj);
    Tcl_SetObjResult(interp, Tcl_ObjPrintf(
	    "invalid hexadecimal digit \"%c\" (U+%06X) at position %"
	    TCL_Z_MODIFIER "u", ucs4, ucs4, data - datastart - 1));
    Tcl_SetErrorCode(interp, "TCL", "BINARY", "DECODE", "INVALID", NULL);
    return TCL_ERROR;
}

/*
 *----------------------------------------------------------------------
 *
 * BinaryEncode64 --
 *
 *	This procedure implements the "binary encode base64" Tcl command.
 *
 * Results:
 *	The base64 encoded value prescribed by the input arguments.
 *
 *----------------------------------------------------------------------
 */

#define OUTPUT(c) \
    do {						\
	*cursor++ = (c);				\
	outindex++;					\
	if (maxlen > 0 && cursor != limit) {		\
	    if (outindex == maxlen) {			\
		memcpy(cursor, wrapchar, wrapcharlen);	\
		cursor += wrapcharlen;			\
		outindex = 0;				\
	    }						\
	}						\
	if (cursor > limit) {				\
	    Tcl_Panic("limit hit");			\
	}						\
    } while (0)

static int
BinaryEncode64(
    TCL_UNUSED(void *),
    Tcl_Interp *interp,
    int objc,
    Tcl_Obj *const objv[])
{
    Tcl_Obj *resultObj;
    unsigned char *data, *limit;
    Tcl_Size maxlen = 0;
    const char *wrapchar = "\n";
    Tcl_Size wrapcharlen = 1;
    int index, purewrap = 1;
    Tcl_Size i, offset, size, outindex = 0, count = 0;
    enum { OPT_MAXLEN, OPT_WRAPCHAR };
    static const char *const optStrings[] = { "-maxlen", "-wrapchar", NULL };

    if (objc < 2 || objc % 2 != 0) {
	Tcl_WrongNumArgs(interp, 1, objv,
		"?-maxlen len? ?-wrapchar char? data");
	return TCL_ERROR;
    }
    for (i = 1; i < objc - 1; i += 2) {
	if (Tcl_GetIndexFromObj(interp, objv[i], optStrings, "option",
		TCL_EXACT, &index) != TCL_OK) {
	    return TCL_ERROR;
	}
	switch (index) {
	case OPT_MAXLEN:
	    if (Tcl_GetSizeIntFromObj(interp, objv[i + 1], &maxlen) != TCL_OK) {
		return TCL_ERROR;
	    }
	    if (maxlen < 0) {
		Tcl_SetObjResult(interp, Tcl_NewStringObj(
			"line length out of range", -1));
		Tcl_SetErrorCode(interp, "TCL", "BINARY", "ENCODE",
			"LINE_LENGTH", NULL);
		return TCL_ERROR;
	    }
	    break;
	case OPT_WRAPCHAR:
	    wrapchar = (const char *)Tcl_GetByteArrayFromObj(
		    objv[i + 1], &wrapcharlen);
	    if (wrapchar == NULL) {
		purewrap = 0;
		wrapchar = Tcl_GetStringFromObj(objv[i + 1], &wrapcharlen);
	    }
	    break;
	}
    }
    if (wrapcharlen == 0) {
	maxlen = 0;
    }

    data = Tcl_GetBytesFromObj(interp, objv[objc - 1], &count);
    if (data == NULL) {
	return TCL_ERROR;
    }
    TclNewObj(resultObj);
    if (count > 0) {
	unsigned char *cursor = NULL;

	size = (((count * 4) / 3) + 3) & ~3;	/* ensure 4 byte chunks */
	if (maxlen > 0 && size > maxlen) {
	    int adjusted = size + (wrapcharlen * (size / maxlen));

	    if (size % maxlen == 0) {
		adjusted -= wrapcharlen;
	    }
	    size = adjusted;

	    if (purewrap == 0) {
		/* Wrapchar is (possibly) non-byte, so build result as
		 * general string, not bytearray */
		Tcl_SetObjLength(resultObj, size);
		cursor = (unsigned char *) TclGetString(resultObj);
	    }
	}
	if (cursor == NULL) {
	    cursor = Tcl_SetByteArrayLength(resultObj, size);
	}
	limit = cursor + size;
	for (offset = 0; offset < count; offset += 3) {
	    unsigned char d[3] = {0, 0, 0};

	    for (i = 0; i < 3 && offset + i < count; ++i) {
		d[i] = data[offset + i];
	    }
	    OUTPUT(B64Digits[d[0] >> 2]);
	    OUTPUT(B64Digits[((d[0] & 0x03) << 4) | (d[1] >> 4)]);
	    if (offset + 1 < count) {
		OUTPUT(B64Digits[((d[1] & 0x0F) << 2) | (d[2] >> 6)]);
	    } else {
		OUTPUT(B64Digits[64]);
	    }
	    if (offset+2 < count) {
		OUTPUT(B64Digits[d[2] & 0x3F]);
	    } else {
		OUTPUT(B64Digits[64]);
	    }
	}
    }
    Tcl_SetObjResult(interp, resultObj);
    return TCL_OK;
}
#undef OUTPUT

/*
 *----------------------------------------------------------------------
 *
 * BinaryEncodeUu --
 *
 *	This implements the uuencode binary encoding. Input is broken into 6
 *	bit chunks and a lookup table is used to turn these values into output
 *	characters. This differs from the generic code above in that line
 *	lengths are also encoded.
 *
 * Results:
 *	Interp result set to an encoded byte array object
 *
 * Side effects:
 *	None
 *
 *----------------------------------------------------------------------
 */

static int
BinaryEncodeUu(
    TCL_UNUSED(void *),
    Tcl_Interp *interp,
    int objc,
    Tcl_Obj *const objv[])
{
    Tcl_Obj *resultObj;
    unsigned char *data, *start, *cursor;
    int i, bits, index;
    unsigned int n;
    int lineLength = 61;
    const unsigned char SingleNewline[] = { UCHAR('\n') };
    const unsigned char *wrapchar = SingleNewline;
    Tcl_Size j, rawLength, offset, count = 0, wrapcharlen = sizeof(SingleNewline);
    enum { OPT_MAXLEN, OPT_WRAPCHAR };
    static const char *const optStrings[] = { "-maxlen", "-wrapchar", NULL };

    if (objc < 2 || objc % 2 != 0) {
	Tcl_WrongNumArgs(interp, 1, objv,
		"?-maxlen len? ?-wrapchar char? data");
	return TCL_ERROR;
    }
    for (i = 1; i < objc - 1; i += 2) {
	if (Tcl_GetIndexFromObj(interp, objv[i], optStrings, "option",
		TCL_EXACT, &index) != TCL_OK) {
	    return TCL_ERROR;
	}
	switch (index) {
	case OPT_MAXLEN:
	    if (Tcl_GetIntFromObj(interp, objv[i + 1],
		    &lineLength) != TCL_OK) {
		return TCL_ERROR;
	    }
	    if (lineLength < 5 || lineLength > 85) {
		Tcl_SetObjResult(interp, Tcl_NewStringObj(
			"line length out of range", -1));
		Tcl_SetErrorCode(interp, "TCL", "BINARY", "ENCODE",
			"LINE_LENGTH", NULL);
		return TCL_ERROR;
	    }
	    lineLength = ((lineLength - 1) & -4) + 1; /* 5, 9, 13 ... */
	    break;
	case OPT_WRAPCHAR:
	    wrapchar = (const unsigned char *) Tcl_GetStringFromObj(
		    objv[i + 1], &wrapcharlen);
	    {
		const unsigned char *p = wrapchar;
		Tcl_Size numBytes = wrapcharlen;

		while (numBytes) {
		    switch (*p) {
			case '\t':
			case '\v':
			case '\f':
			case '\r':
			    p++; numBytes--;
			    continue;
			case '\n':
			    numBytes--;
			    break;
			default:
			badwrap:
			    Tcl_SetObjResult(interp, Tcl_NewStringObj(
				    "invalid wrapchar; will defeat decoding",
				    -1));
			    Tcl_SetErrorCode(interp, "TCL", "BINARY",
				    "ENCODE", "WRAPCHAR", NULL);
			    return TCL_ERROR;
		    }
		}
		if (numBytes) {
		    goto badwrap;
		}
	    }
	    break;
	}
    }

    /*
     * Allocate the buffer. This is a little bit too long, but is "good
     * enough".
     */

    offset = 0;
    data = Tcl_GetBytesFromObj(interp, objv[objc - 1], &count);
    if (data == NULL) {
	return TCL_ERROR;
    }
    TclNewObj(resultObj);
    rawLength = (lineLength - 1) * 3 / 4;
    start = cursor = Tcl_SetByteArrayLength(resultObj,
	    (lineLength + wrapcharlen) *
	    ((count + (rawLength - 1)) / rawLength));
    n = bits = 0;

    /*
     * Encode the data. Each output line first has the length of raw data
     * encoded by the output line described in it by one encoded byte, then
     * the encoded data follows (encoding each 6 bits as one character).
     * Encoded lines are always terminated by a newline.
     */

    while (offset < count) {
	Tcl_Size lineLen = count - offset;

	if (lineLen > rawLength) {
	    lineLen = rawLength;
	}
	*cursor++ = UueDigits[lineLen];
	for (i = 0 ; i < lineLen ; i++) {
	    n <<= 8;
	    n |= data[offset++];
	    for (bits += 8; bits > 6 ; bits -= 6) {
		*cursor++ = UueDigits[(n >> (bits - 6)) & 0x3F];
	    }
	}
	if (bits > 0) {
	    n <<= 8;
	    *cursor++ = UueDigits[(n >> (bits + 2)) & 0x3F];
	    bits = 0;
	}
	for (j = 0 ; j < wrapcharlen ; ++j) {
	    *cursor++ = wrapchar[j];
	}
    }

    /*
     * Fix the length of the output bytearray.
     */

    Tcl_SetByteArrayLength(resultObj, cursor - start);
    Tcl_SetObjResult(interp, resultObj);
    return TCL_OK;
}

/*
 *----------------------------------------------------------------------
 *
 * BinaryDecodeUu --
 *
 *	Decode a uuencoded string.
 *
 * Results:
 *	Interp result set to an byte array object
 *
 * Side effects:
 *	None
 *
 *----------------------------------------------------------------------
 */

static int
BinaryDecodeUu(
    TCL_UNUSED(void *),
    Tcl_Interp *interp,
    int objc,
    Tcl_Obj *const objv[])
{
    Tcl_Obj *resultObj = NULL;
    unsigned char *data, *datastart, *dataend;
    unsigned char *begin, *cursor;
    int i, index, pure = 1, strict = 0, lineLen;
    Tcl_Size size, count = 0;
    unsigned char c;
    int ucs4;
    enum { OPT_STRICT };
    static const char *const optStrings[] = { "-strict", NULL };

    if (objc < 2 || objc > 3) {
	Tcl_WrongNumArgs(interp, 1, objv, "?options? data");
	return TCL_ERROR;
    }
    for (i = 1; i < objc - 1; ++i) {
	if (Tcl_GetIndexFromObj(interp, objv[i], optStrings, "option",
		TCL_EXACT, &index) != TCL_OK) {
	    return TCL_ERROR;
	}
	switch (index) {
	case OPT_STRICT:
	    strict = 1;
	    break;
	}
    }

    TclNewObj(resultObj);
    data = Tcl_GetByteArrayFromObj(objv[objc - 1], &count);
    if (data == NULL) {
	pure = 0;
	data = (unsigned char *) Tcl_GetStringFromObj(objv[objc - 1], &count);
    }
    datastart = data;
    dataend = data + count;
    size = ((count + 3) & ~3) * 3 / 4;
    begin = cursor = Tcl_SetByteArrayLength(resultObj, size);
    lineLen = -1;

    /*
     * The decoding loop. First, we get the length of line (strictly, the
     * number of data bytes we expect to generate from the line) we're
     * processing this time round if it is not already known (i.e., when the
     * lineLen variable is set to the magic value, -1).
     */

    while (data < dataend) {
	char d[4] = {0, 0, 0, 0};

	if (lineLen < 0) {
	    c = *data++;
	    if (c < 32 || c > 96) {
		if (strict || !TclIsSpaceProc(c)) {
		    goto badUu;
		}
		i--;
		continue;
	    }
	    lineLen = (c - 32) & 0x3F;
	}

	/*
	 * Now we read a four-character grouping.
	 */

	for (i = 0 ; i < 4 ; i++) {
	    if (data < dataend) {
		d[i] = c = *data++;
		if (c < 32 || c > 96) {
		    if (strict) {
			if (!TclIsSpaceProc(c)) {
			    goto badUu;
			} else if (c == '\n') {
			    goto shortUu;
			}
		    }
		    i--;
		    continue;
		}
	    }
	}

	/*
	 * Translate that grouping into (up to) three binary bytes output.
	 */

	if (lineLen > 0) {
	    *cursor++ = (((d[0] - 0x20) & 0x3F) << 2)
		    | (((d[1] - 0x20) & 0x3F) >> 4);
	    if (--lineLen > 0) {
		*cursor++ = (((d[1] - 0x20) & 0x3F) << 4)
			| (((d[2] - 0x20) & 0x3F) >> 2);
		if (--lineLen > 0) {
		    *cursor++ = (((d[2] - 0x20) & 0x3F) << 6)
			    | (((d[3] - 0x20) & 0x3F));
		    lineLen--;
		}
	    }
	}

	/*
	 * If we've reached the end of the line, skip until we process a
	 * newline.
	 */

	if (lineLen == 0 && data < dataend) {
	    lineLen = -1;
	    do {
		c = *data++;
		if (c == '\n') {
		    break;
		} else if (c >= 32 && c <= 96) {
		    data--;
		    break;
		} else if (strict || !TclIsSpaceProc(c)) {
		    goto badUu;
		}
	    } while (data < dataend);
	}
    }

    /*
     * Sanity check, clean up and finish.
     */

    if (lineLen > 0 && strict) {
	goto shortUu;
    }
    Tcl_SetByteArrayLength(resultObj, cursor - begin);
    Tcl_SetObjResult(interp, resultObj);
    return TCL_OK;

  shortUu:
    Tcl_SetObjResult(interp, Tcl_ObjPrintf("short uuencode data"));
    Tcl_SetErrorCode(interp, "TCL", "BINARY", "DECODE", "SHORT", NULL);
    TclDecrRefCount(resultObj);
    return TCL_ERROR;

  badUu:
    if (pure) {
	ucs4 = c;
    } else {
	Tcl_UtfToUniChar((const char *)(data - 1), &ucs4);
    }
    Tcl_SetObjResult(interp, Tcl_ObjPrintf(
	    "invalid uuencode character \"%c\" (U+%06X) at position %"
	    TCL_Z_MODIFIER "u", ucs4, ucs4, data - datastart - 1));
    Tcl_SetErrorCode(interp, "TCL", "BINARY", "DECODE", "INVALID", NULL);
    TclDecrRefCount(resultObj);
    return TCL_ERROR;
}

/*
 *----------------------------------------------------------------------
 *
 * BinaryDecode64 --
 *
 *	Decode a base64 encoded string.
 *
 * Results:
 *	Interp result set to an byte array object
 *
 * Side effects:
 *	None
 *
 *----------------------------------------------------------------------
 */

static int
BinaryDecode64(
    TCL_UNUSED(void *),
    Tcl_Interp *interp,
    int objc,
    Tcl_Obj *const objv[])
{
    Tcl_Obj *resultObj = NULL;
    unsigned char *data, *datastart, *dataend, c = '\0';
    unsigned char *begin = NULL;
    unsigned char *cursor = NULL;
    int pure = 1, strict = 0;
    int i, index, cut = 0;
    Tcl_Size size, count = 0;
    int ucs4;
    enum { OPT_STRICT };
    static const char *const optStrings[] = { "-strict", NULL };

    if (objc < 2 || objc > 3) {
	Tcl_WrongNumArgs(interp, 1, objv, "?options? data");
	return TCL_ERROR;
    }
    for (i = 1; i < objc - 1; ++i) {
	if (Tcl_GetIndexFromObj(interp, objv[i], optStrings, "option",
		TCL_EXACT, &index) != TCL_OK) {
	    return TCL_ERROR;
	}
	switch (index) {
	case OPT_STRICT:
	    strict = 1;
	    break;
	}
    }

    TclNewObj(resultObj);
    data = Tcl_GetByteArrayFromObj(objv[objc - 1], &count);
    if (data == NULL) {
	pure = 0;
	data = (unsigned char *) Tcl_GetStringFromObj(objv[objc - 1], &count);
    }
    datastart = data;
    dataend = data + count;
    size = ((count + 3) & ~3) * 3 / 4;
    begin = cursor = Tcl_SetByteArrayLength(resultObj, size);
    while (data < dataend) {
	unsigned long value = 0;

	/*
	 * Decode the current block. Each base64 block consists of four input
	 * characters A-Z, a-z, 0-9, +, or /. Each character supplies six bits
	 * of output data, so each block's output is 24 bits (three bytes) in
	 * length. The final block can be shorter by one or two bytes, denoted
	 * by the input ending with one or two ='s, respectively.
	 */

	for (i = 0; i < 4; i++) {
	    /*
	     * Get the next input character. At end of input, pad with at most
	     * two ='s. If more than two ='s would be needed, instead discard
	     * the block read thus far.
	     */

	    if (data < dataend) {
		c = *data++;
	    } else if (i > 1) {
		c = '=';
	    } else {
		if (strict && i <= 1) {
		    /*
		     * Single resp. unfulfilled char (each 4th next single
		     * char) is rather bad64 error case in strict mode.
		     */

		    goto bad64;
		}
		cut += 3;
		break;
	    }

	    /*
	     * Load the character into the block value. Handle ='s specially
	     * because they're only valid as the last character or two of the
	     * final block of input. Unless strict mode is enabled, skip any
	     * input whitespace characters.
	     */

	    if (cut) {
		if (c == '=' && i > 1) {
		    value <<= 6;
		    cut++;
		} else if (!strict) {
		    i--;
		} else {
		    goto bad64;
		}
	    } else if (c >= 'A' && c <= 'Z') {
		value = (value << 6) | ((c - 'A') & 0x3F);
	    } else if (c >= 'a' && c <= 'z') {
		value = (value << 6) | ((c - 'a' + 26) & 0x3F);
	    } else if (c >= '0' && c <= '9') {
		value = (value << 6) | ((c - '0' + 52) & 0x3F);
	    } else if (c == '+') {
		value = (value << 6) | 0x3E;
	    } else if (c == '/') {
		value = (value << 6) | 0x3F;
	    } else if (c == '=' && (!strict || i > 1)) {
		/*
		 * "=" and "a=" is rather bad64 error case in strict mode.
		 */

		value <<= 6;
		if (i) {
		    cut++;
		}
	    } else if (strict) {
		goto bad64;
	    } else {
		i--;
	    }
	}
	*cursor++ = UCHAR((value >> 16) & 0xFF);
	*cursor++ = UCHAR((value >> 8) & 0xFF);
	*cursor++ = UCHAR(value & 0xFF);

	/*
	 * Since = is only valid within the final block, if it was encountered
	 * but there are still more input characters, confirm that strict mode
	 * is off and all subsequent characters are whitespace.
	 */

	if (cut && data < dataend) {
	    if (strict) {
		goto bad64;
	    }
	}
    }
    Tcl_SetByteArrayLength(resultObj, cursor - begin - cut);
    Tcl_SetObjResult(interp, resultObj);
    return TCL_OK;

  bad64:
    if (pure) {
	ucs4 = c;
    } else {
	/* The decoder is byte-oriented. If we saw a byte that's not a
	 * valid member of the base64 alphabet, it could be the lead byte
	 * of a multi-byte character. */

	/* Safe because we know data is NUL-terminated */
	Tcl_UtfToUniChar((const char *)(data - 1), &ucs4);
    }

    Tcl_SetObjResult(interp, Tcl_ObjPrintf(
	    "invalid base64 character \"%c\" (U+%06X) at position %"
	    TCL_Z_MODIFIER "u", ucs4, ucs4, data - datastart - 1));
    Tcl_SetErrorCode(interp, "TCL", "BINARY", "DECODE", "INVALID", NULL);
    TclDecrRefCount(resultObj);
    return TCL_ERROR;
}

/*
 * Local Variables:
 * mode: c
 * c-basic-offset: 4
 * fill-column: 78
 * End:
 */<|MERGE_RESOLUTION|>--- conflicted
+++ resolved
@@ -498,11 +498,7 @@
 
     for (; src < srcEnd && dst < dstEnd; ) {
 	int ch;
-<<<<<<< HEAD
-	int count = TclUtfToUniChar(src, &ch);
-=======
 	int count = Tcl_UtfToUniChar(src, &ch);
->>>>>>> 3b3d524d
 
 	if (ch > 255) {
 	    proper = 0;
