/*
 * tclPlatDecls.h --
 *
 *	Declarations of platform specific Tcl APIs.
 *
 * Copyright (c) 1998-1999 by Scriptics Corporation.
 * All rights reserved.
 */

#ifndef _TCLPLATDECLS
#define _TCLPLATDECLS

#undef TCL_STORAGE_CLASS
#ifdef BUILD_tcl
#   define TCL_STORAGE_CLASS DLLEXPORT
#else
#   ifdef USE_TCL_STUBS
#      define TCL_STORAGE_CLASS
#   else
#      define TCL_STORAGE_CLASS DLLIMPORT
#   endif
#endif

/*
 * TCHAR is needed here for win32, so if it is not defined yet do it here.
 * This way, we don't need to include <tchar.h> just for one define.
 */
<<<<<<< HEAD
#if defined(__WIN32__) && !defined(_TCHAR_DEFINED)
#   include <tchar.h>
#   ifndef _TCHAR_DEFINED
	/* Borland seems to forget to set this. */
	typedef _TCHAR TCHAR;
#	define _TCHAR_DEFINED
#   endif
#   if defined(_MSC_VER) && defined(__STDC__)
	/* VS2005 SP1 misses this. See [Bug #3110161] */
	typedef _TCHAR TCHAR;
=======
#if (defined(_WIN32) || defined(__CYGWIN__)) && !defined(_TCHAR_DEFINED)
#   if defined(_UNICODE)
	typedef wchar_t TCHAR;
#   else
	typedef char TCHAR;
>>>>>>> ef9a82bb
#   endif
#   define _TCHAR_DEFINED
#endif

/* !BEGIN!: Do not edit below this line. */

/*
 * Exported function declarations:
 */

#if !defined(__WIN32__) && !defined(MAC_OSX_TCL) /* UNIX */
#ifndef Tcl_MacOSXOpenBundleResources_TCL_DECLARED
#define Tcl_MacOSXOpenBundleResources_TCL_DECLARED
/* 0 */
EXTERN int		Tcl_MacOSXOpenBundleResources(Tcl_Interp *interp,
				CONST char *bundleName, int hasResourceFile,
				int maxPathLen, char *libraryPath);
#endif
#ifndef Tcl_MacOSXOpenVersionedBundleResources_TCL_DECLARED
#define Tcl_MacOSXOpenVersionedBundleResources_TCL_DECLARED
/* 1 */
EXTERN int		Tcl_MacOSXOpenVersionedBundleResources(
				Tcl_Interp *interp, CONST char *bundleName,
				CONST char *bundleVersion,
				int hasResourceFile, int maxPathLen,
				char *libraryPath);
#endif
#endif /* UNIX */
#ifdef __WIN32__ /* WIN */
#ifndef Tcl_WinUtfToTChar_TCL_DECLARED
#define Tcl_WinUtfToTChar_TCL_DECLARED
/* 0 */
EXTERN TCHAR *		Tcl_WinUtfToTChar(CONST char *str, int len,
				Tcl_DString *dsPtr);
#endif
#ifndef Tcl_WinTCharToUtf_TCL_DECLARED
#define Tcl_WinTCharToUtf_TCL_DECLARED
/* 1 */
EXTERN char *		Tcl_WinTCharToUtf(CONST TCHAR *str, int len,
				Tcl_DString *dsPtr);
#endif
#endif /* WIN */
#ifdef MAC_OSX_TCL /* MACOSX */
#ifndef Tcl_MacOSXOpenBundleResources_TCL_DECLARED
#define Tcl_MacOSXOpenBundleResources_TCL_DECLARED
/* 0 */
EXTERN int		Tcl_MacOSXOpenBundleResources(Tcl_Interp *interp,
				CONST char *bundleName, int hasResourceFile,
				int maxPathLen, char *libraryPath);
#endif
#ifndef Tcl_MacOSXOpenVersionedBundleResources_TCL_DECLARED
#define Tcl_MacOSXOpenVersionedBundleResources_TCL_DECLARED
/* 1 */
EXTERN int		Tcl_MacOSXOpenVersionedBundleResources(
				Tcl_Interp *interp, CONST char *bundleName,
				CONST char *bundleVersion,
				int hasResourceFile, int maxPathLen,
				char *libraryPath);
#endif
#endif /* MACOSX */

typedef struct TclPlatStubs {
    int magic;
    struct TclPlatStubHooks *hooks;

#if !defined(__WIN32__) && !defined(MAC_OSX_TCL) /* UNIX */
    int (*tcl_MacOSXOpenBundleResources) (Tcl_Interp *interp, CONST char *bundleName, int hasResourceFile, int maxPathLen, char *libraryPath); /* 0 */
    int (*tcl_MacOSXOpenVersionedBundleResources) (Tcl_Interp *interp, CONST char *bundleName, CONST char *bundleVersion, int hasResourceFile, int maxPathLen, char *libraryPath); /* 1 */
#endif /* UNIX */
#ifdef __WIN32__ /* WIN */
    TCHAR * (*tcl_WinUtfToTChar) (CONST char *str, int len, Tcl_DString *dsPtr); /* 0 */
    char * (*tcl_WinTCharToUtf) (CONST TCHAR *str, int len, Tcl_DString *dsPtr); /* 1 */
#endif /* WIN */
#ifdef MAC_OSX_TCL /* MACOSX */
    int (*tcl_MacOSXOpenBundleResources) (Tcl_Interp *interp, CONST char *bundleName, int hasResourceFile, int maxPathLen, char *libraryPath); /* 0 */
    int (*tcl_MacOSXOpenVersionedBundleResources) (Tcl_Interp *interp, CONST char *bundleName, CONST char *bundleVersion, int hasResourceFile, int maxPathLen, char *libraryPath); /* 1 */
#endif /* MACOSX */
} TclPlatStubs;

#ifdef __cplusplus
extern "C" {
#endif
extern TclPlatStubs *tclPlatStubsPtr;
#ifdef __cplusplus
}
#endif

#if defined(USE_TCL_STUBS) && !defined(USE_TCL_STUB_PROCS)

/*
 * Inline function declarations:
 */

#if !defined(__WIN32__) && !defined(MAC_OSX_TCL) /* UNIX */
#ifndef Tcl_MacOSXOpenBundleResources
#define Tcl_MacOSXOpenBundleResources \
	(tclPlatStubsPtr->tcl_MacOSXOpenBundleResources) /* 0 */
#endif
#ifndef Tcl_MacOSXOpenVersionedBundleResources
#define Tcl_MacOSXOpenVersionedBundleResources \
	(tclPlatStubsPtr->tcl_MacOSXOpenVersionedBundleResources) /* 1 */
#endif
#endif /* UNIX */
#ifdef __WIN32__ /* WIN */
#ifndef Tcl_WinUtfToTChar
#define Tcl_WinUtfToTChar \
	(tclPlatStubsPtr->tcl_WinUtfToTChar) /* 0 */
#endif
#ifndef Tcl_WinTCharToUtf
#define Tcl_WinTCharToUtf \
	(tclPlatStubsPtr->tcl_WinTCharToUtf) /* 1 */
#endif
#endif /* WIN */
#ifdef MAC_OSX_TCL /* MACOSX */
#ifndef Tcl_MacOSXOpenBundleResources
#define Tcl_MacOSXOpenBundleResources \
	(tclPlatStubsPtr->tcl_MacOSXOpenBundleResources) /* 0 */
#endif
#ifndef Tcl_MacOSXOpenVersionedBundleResources
#define Tcl_MacOSXOpenVersionedBundleResources \
	(tclPlatStubsPtr->tcl_MacOSXOpenVersionedBundleResources) /* 1 */
#endif
#endif /* MACOSX */

#endif /* defined(USE_TCL_STUBS) && !defined(USE_TCL_STUB_PROCS) */

/* !END!: Do not edit above this line. */

#undef TCL_STORAGE_CLASS
#define TCL_STORAGE_CLASS DLLIMPORT

#endif /* _TCLPLATDECLS */

<|MERGE_RESOLUTION|>--- conflicted
+++ resolved
@@ -25,24 +25,11 @@
  * TCHAR is needed here for win32, so if it is not defined yet do it here.
  * This way, we don't need to include <tchar.h> just for one define.
  */
-<<<<<<< HEAD
-#if defined(__WIN32__) && !defined(_TCHAR_DEFINED)
-#   include <tchar.h>
-#   ifndef _TCHAR_DEFINED
-	/* Borland seems to forget to set this. */
-	typedef _TCHAR TCHAR;
-#	define _TCHAR_DEFINED
-#   endif
-#   if defined(_MSC_VER) && defined(__STDC__)
-	/* VS2005 SP1 misses this. See [Bug #3110161] */
-	typedef _TCHAR TCHAR;
-=======
 #if (defined(_WIN32) || defined(__CYGWIN__)) && !defined(_TCHAR_DEFINED)
 #   if defined(_UNICODE)
 	typedef wchar_t TCHAR;
 #   else
 	typedef char TCHAR;
->>>>>>> ef9a82bb
 #   endif
 #   define _TCHAR_DEFINED
 #endif
