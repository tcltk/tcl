--- conflicted
+++ resolved
@@ -1345,41 +1345,27 @@
 
     /* build new index */
 
-<<<<<<< HEAD
+    Tcl_Obj **lstv;
+    Tcl_Size lstc;
+    Tcl_Obj *valObj;
+
     objPtr = TclStrIdxTreeNewObj();
     if ((idxTree = TclStrIdxTreeGetFromObj(objPtr)) == NULL) {
 	goto done;	/* unexpected, but ...*/
     }
 
-    Tcl_Obj *valObj = ClockMCGet(opts, mcKey);
+    valObj = TclClockMCGet(opts, mcKey);
     if (valObj == NULL) {
 	goto done;
     }
-    Tcl_Obj **lstv;
-    Tcl_Size lstc;
     if (TclListObjGetElements(opts->interp, valObj, &lstc, &lstv) != TCL_OK) {
 	goto done;
     }
     if (TclStrIdxTreeBuildFromList(idxTree, lstc, lstv, NULL) != TCL_OK) {
 	goto done;
-=======
-	valObj = TclClockMCGet(opts, mcKey);
-	if (valObj == NULL) {
-	    goto done;
-	}
-	if (TclListObjGetElements(opts->interp, valObj, &lstc, &lstv) != TCL_OK) {
-	    goto done;
-	}
-	if (TclStrIdxTreeBuildFromList(idxTree, lstc, lstv, NULL) != TCL_OK) {
-	    goto done;
-	}
-
-	TclClockMCSetIdx(opts, mcKey, objPtr);
-	objPtr = NULL;
->>>>>>> 7a685525
-    }
-
-    ClockMCSetIdx(opts, mcKey, objPtr);
+    }
+
+    TclClockMCSetIdx(opts, mcKey, objPtr);
     objPtr = NULL;
 
   done:
@@ -1435,27 +1421,23 @@
     }
 
     while (*mcKeys) {
-	Tcl_Obj *valObj = ClockMCGet(opts, *mcKeys);
+	Tcl_Obj *valObj = TclClockMCGet(opts, *mcKeys);
 	if (valObj == NULL) {
 	    goto done;
 	}
-	Tcl_Obj **lstv;
-	Tcl_Size lstc;
-	if (TclListObjGetElements(opts->interp, valObj, &lstc, &lstv) != TCL_OK) {
-	    goto done;
-	}
-<<<<<<< HEAD
-	if (TclStrIdxTreeBuildFromList(idxTree, lstc, lstv, NULL) != TCL_OK) {
-	    goto done;
-	}
-	mcKeys++;
-=======
+
+	objPtr = TclStrIdxTreeNewObj();
+	if ((idxTree = TclStrIdxTreeGetFromObj(objPtr)) == NULL) {
+	    goto done;	/* unexpected, but ...*/
+	}
 
 	while (*mcKeys) {
-	    valObj = TclClockMCGet(opts, *mcKeys);
+	    Tcl_Obj *valObj = TclClockMCGet(opts, *mcKeys);
 	    if (valObj == NULL) {
 		goto done;
 	    }
+	    Tcl_Obj **lstv;
+	    Tcl_Size lstc;
 	    if (TclListObjGetElements(opts->interp, valObj, &lstc, &lstv) != TCL_OK) {
 		goto done;
 	    }
@@ -1467,11 +1449,7 @@
 
 	TclClockMCSetIdx(opts, mcKey, objPtr);
 	objPtr = NULL;
->>>>>>> 7a685525
-    }
-
-    ClockMCSetIdx(opts, mcKey, objPtr);
-    objPtr = NULL;
+    }
 
   done:
     if (objPtr) {
@@ -1712,15 +1690,10 @@
 {
     MinMax len = DetermineGreedySearchLen(opts, info, tok);
 
-<<<<<<< HEAD
     Tcl_Obj *amPmObj[] = {
-	ClockMCGet(opts, MCLIT_AM),
-	ClockMCGet(opts, MCLIT_PM)
+	TclClockMCGet(opts, MCLIT_AM),
+	TclClockMCGet(opts, MCLIT_PM)
     };
-=======
-    amPmObj[0] = TclClockMCGet(opts, MCLIT_AM);
-    amPmObj[1] = TclClockMCGet(opts, MCLIT_PM);
->>>>>>> 7a685525
 
     if (amPmObj[0] == NULL || amPmObj[1] == NULL) {
 	return TCL_ERROR;
@@ -1748,32 +1721,16 @@
     const ClockScanToken *tok)
 {
     ClockClientData *dataPtr = opts->dataPtr;
-<<<<<<< HEAD
     MinMax len = DetermineGreedySearchLen(opts, info, tok);
 
     Tcl_Obj *eraObj[] = {
-	ClockMCGet(opts, MCLIT_BCE),
-	ClockMCGet(opts, MCLIT_CE),
+	TclClockMCGet(opts, MCLIT_BCE),
+	TclClockMCGet(opts, MCLIT_CE),
 	dataPtr->mcLiterals[MCLIT_BCE2],
 	dataPtr->mcLiterals[MCLIT_CE2],
 	dataPtr->mcLiterals[MCLIT_BCE3],
 	dataPtr->mcLiterals[MCLIT_CE3]
     };
-=======
-
-    int ret, val;
-    int minLen, maxLen;
-    Tcl_Obj *eraObj[6];
-
-    DetermineGreedySearchLen(opts, info, tok, &minLen, &maxLen);
-
-    eraObj[0] = TclClockMCGet(opts, MCLIT_BCE);
-    eraObj[1] = TclClockMCGet(opts, MCLIT_CE);
-    eraObj[2] = dataPtr->mcLiterals[MCLIT_BCE2];
-    eraObj[3] = dataPtr->mcLiterals[MCLIT_CE2];
-    eraObj[4] = dataPtr->mcLiterals[MCLIT_BCE3];
-    eraObj[5] = dataPtr->mcLiterals[MCLIT_CE3];
->>>>>>> 7a685525
 
     if (eraObj[0] == NULL || eraObj[1] == NULL) {
 	return TCL_ERROR;
