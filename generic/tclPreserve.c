/*
 * tclPreserve.c --
 *
 *	This file contains a collection of functions that are used to make
 *	sure that widget records and other data structures aren't reallocated
 *	when there are nested functions that depend on their existence.
 *
 * Copyright (c) 1991-1994 The Regents of the University of California.
 * Copyright (c) 1994-1998 Sun Microsystems, Inc.
 *
 * See the file "license.terms" for information on usage and redistribution of
 * this file, and for a DISCLAIMER OF ALL WARRANTIES.
<<<<<<< HEAD
 *
 * RCS: @(#) $Id: tclPreserve.c,v 1.14 2011/01/25 07:17:26 nijtmans Exp $
=======
>>>>>>> 488806d8
 */

#include "tclInt.h"

/*
 * The following data structure is used to keep track of all the Tcl_Preserve
 * calls that are still in effect. It grows as needed to accommodate any
 * number of calls in effect.
 */

typedef struct {
    ClientData clientData;	/* Address of preserved block. */
    int refCount;		/* Number of Tcl_Preserve calls in effect for
				 * block. */
    int mustFree;		/* Non-zero means Tcl_EventuallyFree was
				 * called while a Tcl_Preserve call was in
				 * effect, so the structure must be freed when
				 * refCount becomes zero. */
    Tcl_FreeProc *freeProc;	/* Function to call to free. */
} Reference;

/*
 * Global data structures used to hold the list of preserved data references.
 * These variables are protected by "preserveMutex".
 */

static Reference *refArray = NULL;	/* First in array of references. */
static int spaceAvl = 0;	/* Total number of structures available at
				 * *firstRefPtr. */
static int inUse = 0;		/* Count of structures currently in use in
				 * refArray. */
TCL_DECLARE_MUTEX(preserveMutex)/* To protect the above statics */

#define INITIAL_SIZE	2	/* Initial number of reference slots to make */

/*
 * The following data structure is used to keep track of whether an arbitrary
 * block of memory has been deleted. This is used by the TclHandle code to
 * avoid the more time-expensive algorithm of Tcl_Preserve(). This mechanism
 * is mainly used when we have lots of references to a few big, expensive
 * objects that we don't want to live any longer than necessary.
 */

typedef struct HandleStruct {
    void *ptr;			/* Pointer to the memory block being tracked.
				 * This field will become NULL when the memory
				 * block is deleted. This field must be the
				 * first in the structure. */
#ifdef TCL_MEM_DEBUG
    void *ptr2;			/* Backup copy of the above pointer used to
				 * ensure that the contents of the handle are
				 * not changed by anyone else. */
#endif
    int refCount;		/* Number of TclHandlePreserve() calls in
				 * effect on this handle. */
} HandleStruct;

/*
 *----------------------------------------------------------------------
 *
 * TclFinalizePreserve --
 *
 *	Called during exit processing to clean up the reference array.
 *
 * Results:
 *	None.
 *
 * Side effects:
 *	Frees the storage of the reference array.
 *
 *----------------------------------------------------------------------
 */

	/* ARGSUSED */
void
TclFinalizePreserve(void)
{
    Tcl_MutexLock(&preserveMutex);
    if (spaceAvl != 0) {
	ckfree((char *) refArray);
	refArray = NULL;
	inUse = 0;
	spaceAvl = 0;
    }
    Tcl_MutexUnlock(&preserveMutex);
}

/*
 *----------------------------------------------------------------------
 *
 * Tcl_Preserve --
 *
 *	This function is used by a function to declare its interest in a
 *	particular block of memory, so that the block will not be reallocated
 *	until a matching call to Tcl_Release has been made.
 *
 * Results:
 *	None.
 *
 * Side effects:
 *	Information is retained so that the block of memory will not be freed
 *	until at least the matching call to Tcl_Release.
 *
 *----------------------------------------------------------------------
 */

void
Tcl_Preserve(
    ClientData clientData)	/* Pointer to malloc'ed block of memory. */
{
    Reference *refPtr;
    int i;

    /*
     * See if there is already a reference for this pointer. If so, just
     * increment its reference count.
     */

    Tcl_MutexLock(&preserveMutex);
    for (i=0, refPtr=refArray ; i<inUse ; i++, refPtr++) {
	if (refPtr->clientData == clientData) {
	    refPtr->refCount++;
	    Tcl_MutexUnlock(&preserveMutex);
	    return;
	}
    }

    /*
     * Make a reference array if it doesn't already exist, or make it bigger
     * if it is full.
     */

    if (inUse == spaceAvl) {
	spaceAvl = spaceAvl ? 2*spaceAvl : INITIAL_SIZE;
	refArray = (Reference *) ckrealloc((char *) refArray,
		spaceAvl * sizeof(Reference));
    }

    /*
     * Make a new entry for the new reference.
     */

    refPtr = &refArray[inUse];
    refPtr->clientData = clientData;
    refPtr->refCount = 1;
    refPtr->mustFree = 0;
    refPtr->freeProc = TCL_STATIC;
    inUse += 1;
    Tcl_MutexUnlock(&preserveMutex);
}

/*
 *----------------------------------------------------------------------
 *
 * Tcl_Release --
 *
 *	This function is called to cancel a previous call to Tcl_Preserve,
 *	thereby allowing a block of memory to be freed (if no one else cares
 *	about it).
 *
 * Results:
 *	None.
 *
 * Side effects:
 *	If Tcl_EventuallyFree has been called for clientData, and if no other
 *	call to Tcl_Preserve is still in effect, the block of memory is freed.
 *
 *----------------------------------------------------------------------
 */

void
Tcl_Release(
    ClientData clientData)	/* Pointer to malloc'ed block of memory. */
{
    Reference *refPtr;
    int i;

    Tcl_MutexLock(&preserveMutex);
    for (i=0, refPtr=refArray ; i<inUse ; i++, refPtr++) {
	int mustFree;
	Tcl_FreeProc *freeProc;

	if (refPtr->clientData != clientData) {
	    continue;
	}

	if (--refPtr->refCount != 0) {
	    Tcl_MutexUnlock(&preserveMutex);
	    return;
	}

	/*
	 * Must remove information from the slot before calling freeProc to
	 * avoid reentrancy problems if the freeProc calls Tcl_Preserve on the
	 * same clientData. Copy down the last reference in the array to
	 * overwrite the current slot.
	 */

	freeProc = refPtr->freeProc;
	mustFree = refPtr->mustFree;
	inUse--;
	if (i < inUse) {
	    refArray[i] = refArray[inUse];
	}

	/*
	 * Now committed to disposing the data. But first, we've patched up
	 * all the global data structures so we should release the mutex now.
	 * Only then should we dabble around with potentially-slow memory
	 * managers...
	 */

	Tcl_MutexUnlock(&preserveMutex);
	if (mustFree) {
	    if (freeProc == TCL_DYNAMIC) {
		ckfree((char *) clientData);
	    } else {
		freeProc((char *) clientData);
	    }
	}
	return;
    }
    Tcl_MutexUnlock(&preserveMutex);

    /*
     * Reference not found. This is a bug in the caller.
     */

    Tcl_Panic("Tcl_Release couldn't find reference for %p", clientData);
}

/*
 *----------------------------------------------------------------------
 *
 * Tcl_EventuallyFree --
 *
 *	Free up a block of memory, unless a call to Tcl_Preserve is in effect
 *	for that block. In this case, defer the free until all calls to
 *	Tcl_Preserve have been undone by matching calls to Tcl_Release.
 *
 * Results:
 *	None.
 *
 * Side effects:
 *	Ptr may be released by calling free().
 *
 *----------------------------------------------------------------------
 */

void
Tcl_EventuallyFree(
    ClientData clientData,	/* Pointer to malloc'ed block of memory. */
    Tcl_FreeProc *freeProc)	/* Function to actually do free. */
{
    Reference *refPtr;
    int i;

    /*
     * See if there is a reference for this pointer. If so, set its "mustFree"
     * flag (the flag had better not be set already!).
     */

    Tcl_MutexLock(&preserveMutex);
    for (i = 0, refPtr = refArray; i < inUse; i++, refPtr++) {
	if (refPtr->clientData != clientData) {
	    continue;
	}
	if (refPtr->mustFree) {
	    Tcl_Panic("Tcl_EventuallyFree called twice for %p", clientData);
	}
	refPtr->mustFree = 1;
	refPtr->freeProc = freeProc;
	Tcl_MutexUnlock(&preserveMutex);
	return;
    }
    Tcl_MutexUnlock(&preserveMutex);

    /*
     * No reference for this block.  Free it now.
     */

    if (freeProc == TCL_DYNAMIC) {
	ckfree((char *) clientData);
    } else {
	freeProc((char *)clientData);
    }
}

/*
 *---------------------------------------------------------------------------
 *
 * TclHandleCreate --
 *
 *	Allocate a handle that contains enough information to determine if an
 *	arbitrary malloc'd block has been deleted. This is used to avoid the
 *	more time-expensive algorithm of Tcl_Preserve().
 *
 * Results:
 *	The return value is a TclHandle that refers to the given malloc'd
 *	block. Doubly dereferencing the returned handle will give back the
 *	pointer to the block, or will give NULL if the block has been deleted.
 *
 * Side effects:
 *	The caller must keep track of this handle (generally by storing it in
 *	a field in the malloc'd block) and call TclHandleFree() on this handle
 *	when the block is deleted. Everything else that wishes to keep track
 *	of whether the malloc'd block has been deleted should use calls to
 *	TclHandlePreserve() and TclHandleRelease() on the associated handle.
 *
 *---------------------------------------------------------------------------
 */

TclHandle
TclHandleCreate(
    void *ptr)			/* Pointer to an arbitrary block of memory to
				 * be tracked for deletion. Must not be
				 * NULL. */
{
    HandleStruct *handlePtr;

    handlePtr = (HandleStruct *) ckalloc(sizeof(HandleStruct));
    handlePtr->ptr = ptr;
#ifdef TCL_MEM_DEBUG
    handlePtr->ptr2 = ptr;
#endif
    handlePtr->refCount = 0;
    return (TclHandle) handlePtr;
}

/*
 *---------------------------------------------------------------------------
 *
 * TclHandleFree --
 *
 *	Called when the arbitrary malloc'd block associated with the handle is
 *	being deleted. Modifies the handle so that doubly dereferencing it
 *	will give NULL. This informs any user of the handle that the block of
 *	memory formerly referenced by the handle has been freed.
 *
 * Results:
 *	None.
 *
 * Side effects:
 *	If nothing is referring to the handle, the handle will be reclaimed.
 *
 *---------------------------------------------------------------------------
 */

void
TclHandleFree(
    TclHandle handle)		/* Previously created handle associated with a
				 * malloc'd block that is being deleted. The
				 * handle is modified so that doubly
				 * dereferencing it will give NULL. */
{
    HandleStruct *handlePtr;

    handlePtr = (HandleStruct *) handle;
#ifdef TCL_MEM_DEBUG
    if (handlePtr->refCount == 0x61616161) {
	Tcl_Panic("using previously disposed TclHandle %x", handlePtr);
    }
    if (handlePtr->ptr2 != handlePtr->ptr) {
	Tcl_Panic("someone has changed the block referenced by the handle %x\nfrom %x to %x",
		handlePtr, handlePtr->ptr2, handlePtr->ptr);
    }
#endif
    handlePtr->ptr = NULL;
    if (handlePtr->refCount == 0) {
	ckfree((char *) handlePtr);
    }
}

/*
 *---------------------------------------------------------------------------
 *
 * TclHandlePreserve --
 *
 *	Declare an interest in the arbitrary malloc'd block associated with
 *	the handle.
 *
 * Results:
 *	The return value is the handle argument, with its ref count
 *	incremented.
 *
 * Side effects:
 *	For each call to TclHandlePreserve(), there should be a matching call
 *	to TclHandleRelease() when the caller is no longer interested in the
 *	malloc'd block associated with the handle.
 *
 *---------------------------------------------------------------------------
 */

TclHandle
TclHandlePreserve(
    TclHandle handle)		/* Declare an interest in the block of memory
				 * referenced by this handle. */
{
    HandleStruct *handlePtr;

    handlePtr = (HandleStruct *) handle;
#ifdef TCL_MEM_DEBUG
    if (handlePtr->refCount == 0x61616161) {
	Tcl_Panic("using previously disposed TclHandle %x", handlePtr);
    }
    if ((handlePtr->ptr != NULL) && (handlePtr->ptr != handlePtr->ptr2)) {
	Tcl_Panic("someone has changed the block referenced by the handle %x\nfrom %x to %x",
		handlePtr, handlePtr->ptr2, handlePtr->ptr);
    }
#endif
    handlePtr->refCount++;

    return handle;
}

/*
 *---------------------------------------------------------------------------
 *
 * TclHandleRelease --
 *
 *	This function is called to release an interest in the malloc'd block
 *	associated with the handle.
 *
 * Results:
 *	None.
 *
 * Side effects:
 *	The ref count of the handle is decremented. If the malloc'd block has
 *	been freed and if no one is using the handle any more, the handle will
 *	be reclaimed.
 *
 *---------------------------------------------------------------------------
 */

void
TclHandleRelease(
    TclHandle handle)		/* Unregister interest in the block of memory
				 * referenced by this handle. */
{
    HandleStruct *handlePtr;

    handlePtr = (HandleStruct *) handle;
#ifdef TCL_MEM_DEBUG
    if (handlePtr->refCount == 0x61616161) {
	Tcl_Panic("using previously disposed TclHandle %x", handlePtr);
    }
    if ((handlePtr->ptr != NULL) && (handlePtr->ptr != handlePtr->ptr2)) {
	Tcl_Panic("someone has changed the block referenced by the handle %x\nfrom %x to %x",
		handlePtr, handlePtr->ptr2, handlePtr->ptr);
    }
#endif
    handlePtr->refCount--;
    if ((handlePtr->refCount == 0) && (handlePtr->ptr == NULL)) {
	ckfree((char *) handlePtr);
    }
}

/*
 * Local Variables:
 * mode: c
 * c-basic-offset: 4
 * fill-column: 78
 * End:
 */<|MERGE_RESOLUTION|>--- conflicted
+++ resolved
@@ -10,11 +10,6 @@
  *
  * See the file "license.terms" for information on usage and redistribution of
  * this file, and for a DISCLAIMER OF ALL WARRANTIES.
-<<<<<<< HEAD
- *
- * RCS: @(#) $Id: tclPreserve.c,v 1.14 2011/01/25 07:17:26 nijtmans Exp $
-=======
->>>>>>> 488806d8
  */
 
 #include "tclInt.h"
