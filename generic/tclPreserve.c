/*
 * tclPreserve.c --
 *
 *	This file contains a collection of functions that are used to make
 *	sure that widget records and other data structures aren't reallocated
 *	when there are nested functions that depend on their existence.
 *
 * Copyright (c) 1991-1994 The Regents of the University of California.
 * Copyright (c) 1994-1998 Sun Microsystems, Inc.
 *
 * See the file "license.terms" for information on usage and redistribution of
 * this file, and for a DISCLAIMER OF ALL WARRANTIES.
 */

#include "tclInt.h"
#include "tclBrodnik.h"

/*
 * The following data structure is used to keep track of all the Tcl_Preserve
 * calls that are still in effect. It grows as needed to accommodate any
 * number of calls in effect.
 */

typedef struct {
    ClientData clientData;	/* Address of preserved block. */
    Tcl_FreeProc *freeProc;	/* Function to call to free. */
    size_t refCount;		/* Number of Tcl_Preserve calls in effect for
				 * block. */
} Reference;

/*
 * Global data structures used to hold the list of preserved data references.
 * These variables are protected by "preserveMutex".
 */

<<<<<<< HEAD
TclBrodnikArray(Reference);
=======
static Reference *refArray = NULL;	/* First in array of references. */
static size_t spaceAvl = 0;	/* Total number of structures available at
				 * *firstRefPtr. */
static size_t inUse = 0;		/* Count of structures currently in use in
				 * refArray. */
TCL_DECLARE_MUTEX(preserveMutex)/* To protect the above statics */
>>>>>>> 1812305c

static BA_Reference *refArray = NULL;
TCL_DECLARE_MUTEX(preserveMutex)	/* To protect the refArray */

/*
 * The following data structure is used to keep track of whether an arbitrary
 * block of memory has been deleted. This is used by the TclHandle code to
 * avoid the more time-expensive algorithm of Tcl_Preserve(). This mechanism
 * is mainly used when we have lots of references to a few big, expensive
 * objects that we don't want to live any longer than necessary.
 */

typedef struct {
    void *ptr;			/* Pointer to the memory block being tracked.
				 * This field will become NULL when the memory
				 * block is deleted. This field must be the
				 * first in the structure. */
#ifdef TCL_MEM_DEBUG
    void *ptr2;			/* Backup copy of the above pointer used to
				 * ensure that the contents of the handle are
				 * not changed by anyone else. */
#endif
    size_t refCount;		/* Number of TclHandlePreserve() calls in
				 * effect on this handle. */
} HandleStruct;

/*
 *----------------------------------------------------------------------
 *
 * TclFinalizePreserve --
 *
 *	Called during exit processing to clean up the reference array.
 *
 * Results:
 *	None.
 *
 * Side effects:
 *	Frees the storage of the reference array.
 *
 *----------------------------------------------------------------------
 */

	/* ARGSUSED */
void
TclFinalizePreserve(void)
{
    Tcl_MutexLock(&preserveMutex);
<<<<<<< HEAD
    if (refArray) {
	BA_Reference_Destroy(refArray);
=======
    if (spaceAvl != 0) {
	Tcl_Free(refArray);
	refArray = NULL;
	inUse = 0;
	spaceAvl = 0;
>>>>>>> 1812305c
    }
    Tcl_MutexUnlock(&preserveMutex);
}

/*
 *----------------------------------------------------------------------
 *
 * Tcl_Preserve --
 *
 *	This function is used by a function to declare its interest in a
 *	particular block of memory, so that the block will not be reallocated
 *	until a matching call to Tcl_Release has been made.
 *
 * Results:
 *	None.
 *
 * Side effects:
 *	Information is retained so that the block of memory will not be freed
 *	until at least the matching call to Tcl_Release.
 *
 *----------------------------------------------------------------------
 */

void
Tcl_Preserve(
    ClientData clientData)	/* Pointer to malloc'ed block of memory. */
{
    Reference *refPtr;
<<<<<<< HEAD
=======
    size_t i;
>>>>>>> 1812305c

    /*
     * See if there is already a reference for this pointer. If so, just
     * increment its reference count.
     */

    Tcl_MutexLock(&preserveMutex);
    if (refArray == NULL) {
	refArray = BA_Reference_Create();
    } else {
	BP_Reference ptr;

	refPtr = BA_Reference_First(refArray, &ptr);
	while (refPtr) {
	    if (refPtr->clientData == clientData) {
		refPtr->refCount++;
		Tcl_MutexUnlock(&preserveMutex);
		return;
	    }
	    refPtr = BP_Reference_Next(&ptr);
	}
    }

    /*
<<<<<<< HEAD
=======
     * Make a reference array if it doesn't already exist, or make it bigger
     * if it is full.
     */

    if (inUse == spaceAvl) {
	spaceAvl = spaceAvl ? 2*spaceAvl : INITIAL_SIZE;
	refArray = Tcl_Realloc(refArray, spaceAvl * sizeof(Reference));
    }

    /*
>>>>>>> 1812305c
     * Make a new entry for the new reference.
     */

    refPtr = BA_Reference_Append(refArray);
    refPtr->clientData = clientData;
    refPtr->refCount = 1;
    refPtr->freeProc = NULL;
    Tcl_MutexUnlock(&preserveMutex);
}

/*
 *----------------------------------------------------------------------
 *
 * Tcl_Release --
 *
 *	This function is called to cancel a previous call to Tcl_Preserve,
 *	thereby allowing a block of memory to be freed (if no one else cares
 *	about it).
 *
 * Results:
 *	None.
 *
 * Side effects:
 *	If Tcl_EventuallyFree has been called for clientData, and if no other
 *	call to Tcl_Preserve is still in effect, the block of memory is freed.
 *
 *----------------------------------------------------------------------
 */

void
Tcl_Release(
    ClientData clientData)	/* Pointer to malloc'ed block of memory. */
{
    Reference *refPtr;
<<<<<<< HEAD
    BP_Reference ptr;
=======
    size_t i;
>>>>>>> 1812305c

    Tcl_MutexLock(&preserveMutex);
    if (refArray == NULL) {
	refArray = BA_Reference_Create();
    }

    for (refPtr = BA_Reference_First(refArray, &ptr); refPtr;
	    refPtr = BP_Reference_Next(&ptr)) {
	Tcl_FreeProc *freeProc;
	Reference *lastRefPtr;

	if (refPtr->clientData != clientData) {
	    continue;
	}

	if (refPtr->refCount-- > 1) {
	    Tcl_MutexUnlock(&preserveMutex);
	    return;
	}

	/*
	 * Must remove information from the slot before calling freeProc to
	 * avoid reentrancy problems if the freeProc calls Tcl_Preserve on the
	 * same clientData. Copy down the last reference in the array to
	 * overwrite the current slot.
	 */

	freeProc = refPtr->freeProc;
	lastRefPtr = BA_Reference_Detach(refArray);
	if (refPtr != lastRefPtr) {
	    *refPtr = *lastRefPtr;
	}

	/*
	 * Now committed to disposing the data. But first, we've patched up
	 * all the global data structures so we should release the mutex now.
	 * Only then should we dabble around with potentially-slow memory
	 * managers...
	 */

	Tcl_MutexUnlock(&preserveMutex);
<<<<<<< HEAD
	if (freeProc) {
	    freeProc(clientData);
=======
	if (mustFree) {
	    if (freeProc == TCL_DYNAMIC) {
		Tcl_Free(clientData);
	    } else {
		freeProc(clientData);
	    }
>>>>>>> 1812305c
	}
	return;
    }
    Tcl_MutexUnlock(&preserveMutex);

    /*
     * Reference not found. This is a bug in the caller.
     */

    Tcl_Panic("Tcl_Release couldn't find reference for %p", clientData);
}

/*
 *----------------------------------------------------------------------
 *
 * Tcl_EventuallyFree --
 *
 *	Free up a block of memory, unless a call to Tcl_Preserve is in effect
 *	for that block. In this case, defer the free until all calls to
 *	Tcl_Preserve have been undone by matching calls to Tcl_Release.
 *
 * Results:
 *	None.
 *
 * Side effects:
 *	Ptr may be released by calling free().
 *
 *----------------------------------------------------------------------
 */

void
Tcl_EventuallyFree(
    ClientData clientData,	/* Pointer to malloc'ed block of memory. */
    Tcl_FreeProc *freeProc)	/* Function to actually do free. */
{
    Reference *refPtr;
<<<<<<< HEAD
    BP_Reference ptr;
=======
    size_t i;
>>>>>>> 1812305c

    if (freeProc == TCL_DYNAMIC) {
	freeProc = Tcl_Free;
    }
    /*
     * See if there is a reference for this pointer. If so, set the freeProc
     * to call (it should not be set already!).
     */
    Tcl_MutexLock(&preserveMutex);
    if (refArray == NULL) {
	refArray = BA_Reference_Create();
    }

    for (refPtr = BA_Reference_First(refArray, &ptr); refPtr;
	    refPtr = BP_Reference_Next(&ptr)) {
	if (refPtr->clientData != clientData) {
	    continue;
	}
	if (refPtr->freeProc) {
	    Tcl_Panic("Tcl_EventuallyFree called twice for %p", clientData);
	}
	refPtr->freeProc = freeProc;
	Tcl_MutexUnlock(&preserveMutex);
	return;
    }
    Tcl_MutexUnlock(&preserveMutex);

    /*
     * No reference for this block.  Free it now.
     */

<<<<<<< HEAD
    freeProc(clientData);
=======
    if (freeProc == TCL_DYNAMIC) {
	Tcl_Free(clientData);
    } else {
	freeProc(clientData);
    }
>>>>>>> 1812305c
}

/*
 *---------------------------------------------------------------------------
 *
 * TclHandleCreate --
 *
 *	Allocate a handle that contains enough information to determine if an
 *	arbitrary malloc'd block has been deleted. This is used to avoid the
 *	more time-expensive algorithm of Tcl_Preserve().
 *
 * Results:
 *	The return value is a TclHandle that refers to the given malloc'd
 *	block. Doubly dereferencing the returned handle will give back the
 *	pointer to the block, or will give NULL if the block has been deleted.
 *
 * Side effects:
 *	The caller must keep track of this handle (generally by storing it in
 *	a field in the malloc'd block) and call TclHandleFree() on this handle
 *	when the block is deleted. Everything else that wishes to keep track
 *	of whether the malloc'd block has been deleted should use calls to
 *	TclHandlePreserve() and TclHandleRelease() on the associated handle.
 *
 *---------------------------------------------------------------------------
 */

TclHandle
TclHandleCreate(
    void *ptr)			/* Pointer to an arbitrary block of memory to
				 * be tracked for deletion. Must not be
				 * NULL. */
{
    HandleStruct *handlePtr = Tcl_Alloc(sizeof(HandleStruct));

    handlePtr->ptr = ptr;
#ifdef TCL_MEM_DEBUG
    handlePtr->ptr2 = ptr;
#endif
    handlePtr->refCount = 0;
    return (TclHandle) handlePtr;
}

/*
 *---------------------------------------------------------------------------
 *
 * TclHandleFree --
 *
 *	Called when the arbitrary malloc'd block associated with the handle is
 *	being deleted. Modifies the handle so that doubly dereferencing it
 *	will give NULL. This informs any user of the handle that the block of
 *	memory formerly referenced by the handle has been freed.
 *
 * Results:
 *	None.
 *
 * Side effects:
 *	If nothing is referring to the handle, the handle will be reclaimed.
 *
 *---------------------------------------------------------------------------
 */

void
TclHandleFree(
    TclHandle handle)		/* Previously created handle associated with a
				 * malloc'd block that is being deleted. The
				 * handle is modified so that doubly
				 * dereferencing it will give NULL. */
{
    HandleStruct *handlePtr;

    handlePtr = (HandleStruct *) handle;
#ifdef TCL_MEM_DEBUG
    if (handlePtr->refCount == 0x61616161) {
	Tcl_Panic("using previously disposed TclHandle %p", handlePtr);
    }
    if (handlePtr->ptr2 != handlePtr->ptr) {
	Tcl_Panic("someone has changed the block referenced by the handle %p\nfrom %p to %p",
		handlePtr, handlePtr->ptr2, handlePtr->ptr);
    }
#endif
    handlePtr->ptr = NULL;
    if (handlePtr->refCount == 0) {
	Tcl_Free(handlePtr);
    }
}

/*
 *---------------------------------------------------------------------------
 *
 * TclHandlePreserve --
 *
 *	Declare an interest in the arbitrary malloc'd block associated with
 *	the handle.
 *
 * Results:
 *	The return value is the handle argument, with its ref count
 *	incremented.
 *
 * Side effects:
 *	For each call to TclHandlePreserve(), there should be a matching call
 *	to TclHandleRelease() when the caller is no longer interested in the
 *	malloc'd block associated with the handle.
 *
 *---------------------------------------------------------------------------
 */

TclHandle
TclHandlePreserve(
    TclHandle handle)		/* Declare an interest in the block of memory
				 * referenced by this handle. */
{
    HandleStruct *handlePtr;

    handlePtr = (HandleStruct *) handle;
#ifdef TCL_MEM_DEBUG
    if (handlePtr->refCount == 0x61616161) {
	Tcl_Panic("using previously disposed TclHandle %p", handlePtr);
    }
    if ((handlePtr->ptr != NULL) && (handlePtr->ptr != handlePtr->ptr2)) {
	Tcl_Panic("someone has changed the block referenced by the handle %p\nfrom %p to %p",
		handlePtr, handlePtr->ptr2, handlePtr->ptr);
    }
#endif
    handlePtr->refCount++;

    return handle;
}

/*
 *---------------------------------------------------------------------------
 *
 * TclHandleRelease --
 *
 *	This function is called to release an interest in the malloc'd block
 *	associated with the handle.
 *
 * Results:
 *	None.
 *
 * Side effects:
 *	The ref count of the handle is decremented. If the malloc'd block has
 *	been freed and if no one is using the handle any more, the handle will
 *	be reclaimed.
 *
 *---------------------------------------------------------------------------
 */

void
TclHandleRelease(
    TclHandle handle)		/* Unregister interest in the block of memory
				 * referenced by this handle. */
{
    HandleStruct *handlePtr;

    handlePtr = (HandleStruct *) handle;
#ifdef TCL_MEM_DEBUG
    if (handlePtr->refCount == 0x61616161) {
	Tcl_Panic("using previously disposed TclHandle %p", handlePtr);
    }
    if ((handlePtr->ptr != NULL) && (handlePtr->ptr != handlePtr->ptr2)) {
	Tcl_Panic("someone has changed the block referenced by the handle %p\nfrom %p to %p",
		handlePtr, handlePtr->ptr2, handlePtr->ptr);
    }
#endif
    if ((handlePtr->refCount-- <= 1) && (handlePtr->ptr == NULL)) {
	Tcl_Free(handlePtr);
    }
}

/*
 * Local Variables:
 * mode: c
 * c-basic-offset: 4
 * fill-column: 78
 * End:
 */<|MERGE_RESOLUTION|>--- conflicted
+++ resolved
@@ -33,16 +33,7 @@
  * These variables are protected by "preserveMutex".
  */
 
-<<<<<<< HEAD
 TclBrodnikArray(Reference);
-=======
-static Reference *refArray = NULL;	/* First in array of references. */
-static size_t spaceAvl = 0;	/* Total number of structures available at
-				 * *firstRefPtr. */
-static size_t inUse = 0;		/* Count of structures currently in use in
-				 * refArray. */
-TCL_DECLARE_MUTEX(preserveMutex)/* To protect the above statics */
->>>>>>> 1812305c
 
 static BA_Reference *refArray = NULL;
 TCL_DECLARE_MUTEX(preserveMutex)	/* To protect the refArray */
@@ -91,16 +82,8 @@
 TclFinalizePreserve(void)
 {
     Tcl_MutexLock(&preserveMutex);
-<<<<<<< HEAD
     if (refArray) {
 	BA_Reference_Destroy(refArray);
-=======
-    if (spaceAvl != 0) {
-	Tcl_Free(refArray);
-	refArray = NULL;
-	inUse = 0;
-	spaceAvl = 0;
->>>>>>> 1812305c
     }
     Tcl_MutexUnlock(&preserveMutex);
 }
@@ -130,10 +113,6 @@
     ClientData clientData)	/* Pointer to malloc'ed block of memory. */
 {
     Reference *refPtr;
-<<<<<<< HEAD
-=======
-    size_t i;
->>>>>>> 1812305c
 
     /*
      * See if there is already a reference for this pointer. If so, just
@@ -158,19 +137,6 @@
     }
 
     /*
-<<<<<<< HEAD
-=======
-     * Make a reference array if it doesn't already exist, or make it bigger
-     * if it is full.
-     */
-
-    if (inUse == spaceAvl) {
-	spaceAvl = spaceAvl ? 2*spaceAvl : INITIAL_SIZE;
-	refArray = Tcl_Realloc(refArray, spaceAvl * sizeof(Reference));
-    }
-
-    /*
->>>>>>> 1812305c
      * Make a new entry for the new reference.
      */
 
@@ -206,11 +172,7 @@
     ClientData clientData)	/* Pointer to malloc'ed block of memory. */
 {
     Reference *refPtr;
-<<<<<<< HEAD
     BP_Reference ptr;
-=======
-    size_t i;
->>>>>>> 1812305c
 
     Tcl_MutexLock(&preserveMutex);
     if (refArray == NULL) {
@@ -252,17 +214,8 @@
 	 */
 
 	Tcl_MutexUnlock(&preserveMutex);
-<<<<<<< HEAD
 	if (freeProc) {
 	    freeProc(clientData);
-=======
-	if (mustFree) {
-	    if (freeProc == TCL_DYNAMIC) {
-		Tcl_Free(clientData);
-	    } else {
-		freeProc(clientData);
-	    }
->>>>>>> 1812305c
 	}
 	return;
     }
@@ -300,11 +253,7 @@
     Tcl_FreeProc *freeProc)	/* Function to actually do free. */
 {
     Reference *refPtr;
-<<<<<<< HEAD
     BP_Reference ptr;
-=======
-    size_t i;
->>>>>>> 1812305c
 
     if (freeProc == TCL_DYNAMIC) {
 	freeProc = Tcl_Free;
@@ -336,15 +285,7 @@
      * No reference for this block.  Free it now.
      */
 
-<<<<<<< HEAD
     freeProc(clientData);
-=======
-    if (freeProc == TCL_DYNAMIC) {
-	Tcl_Free(clientData);
-    } else {
-	freeProc(clientData);
-    }
->>>>>>> 1812305c
 }
  
