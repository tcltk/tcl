--- conflicted
+++ resolved
@@ -438,11 +438,7 @@
 	    Tcl_Free(errorProcString);
 	}
 	proc = Tcl_GetString(objv[2]);
-<<<<<<< HEAD
-	errorProcString = Tcl_Alloc(strlen(proc) + 1);
-=======
-	errorProcString = (char *)ckalloc(strlen(proc) + 1);
->>>>>>> 52e543c5
+	errorProcString = (char *)Tcl_Alloc(strlen(proc) + 1);
 	strcpy(errorProcString, proc);
 	Tcl_MutexUnlock(&threadMutex);
 	return TCL_OK;
@@ -604,11 +600,7 @@
      * eval'ing, for the case that we exit during evaluation
      */
 
-<<<<<<< HEAD
-    threadEvalScript = Tcl_Alloc(strlen(ctrlPtr->script) + 1);
-=======
-    threadEvalScript = (char *)ckalloc(strlen(ctrlPtr->script) + 1);
->>>>>>> 52e543c5
+    threadEvalScript = (char *)Tcl_Alloc(strlen(ctrlPtr->script) + 1);
     strcpy(threadEvalScript, ctrlPtr->script);
 
     Tcl_CreateThreadExitHandler(ThreadExitProc, threadEvalScript);
@@ -858,22 +850,13 @@
      * Create the event for its event queue.
      */
 
-<<<<<<< HEAD
-    threadEventPtr = Tcl_Alloc(sizeof(ThreadEvent));
-    threadEventPtr->script = Tcl_Alloc(strlen(script) + 1);
-=======
-    threadEventPtr = (ThreadEvent*)ckalloc(sizeof(ThreadEvent));
-    threadEventPtr->script = (char *)ckalloc(strlen(script) + 1);
->>>>>>> 52e543c5
+    threadEventPtr = (ThreadEvent*)Tcl_Alloc(sizeof(ThreadEvent));
+    threadEventPtr->script = (char *)Tcl_Alloc(strlen(script) + 1);
     strcpy(threadEventPtr->script, script);
     if (!wait) {
 	resultPtr = threadEventPtr->resultPtr = NULL;
     } else {
-<<<<<<< HEAD
-	resultPtr = Tcl_Alloc(sizeof(ThreadEventResult));
-=======
-	resultPtr = (ThreadEventResult *)ckalloc(sizeof(ThreadEventResult));
->>>>>>> 52e543c5
+	resultPtr = (ThreadEventResult *)Tcl_Alloc(sizeof(ThreadEventResult));
 	threadEventPtr->resultPtr = resultPtr;
 
 	/*
@@ -1072,25 +1055,14 @@
     if (resultPtr) {
 	Tcl_MutexLock(&threadMutex);
 	resultPtr->code = code;
-<<<<<<< HEAD
-	resultPtr->result = Tcl_Alloc(strlen(result) + 1);
+	resultPtr->result = (char *)Tcl_Alloc(strlen(result) + 1);
 	strcpy(resultPtr->result, result);
 	if (errorCode != NULL) {
-	    resultPtr->errorCode = Tcl_Alloc(strlen(errorCode) + 1);
+	    resultPtr->errorCode = (char *)Tcl_Alloc(strlen(errorCode) + 1);
 	    strcpy(resultPtr->errorCode, errorCode);
 	}
 	if (errorInfo != NULL) {
-	    resultPtr->errorInfo = Tcl_Alloc(strlen(errorInfo) + 1);
-=======
-	resultPtr->result = (char *)ckalloc(strlen(result) + 1);
-	strcpy(resultPtr->result, result);
-	if (errorCode != NULL) {
-	    resultPtr->errorCode = (char *)ckalloc(strlen(errorCode) + 1);
-	    strcpy(resultPtr->errorCode, errorCode);
-	}
-	if (errorInfo != NULL) {
-	    resultPtr->errorInfo = (char *)ckalloc(strlen(errorInfo) + 1);
->>>>>>> 52e543c5
+	    resultPtr->errorInfo = (char *)Tcl_Alloc(strlen(errorInfo) + 1);
 	    strcpy(resultPtr->errorInfo, errorInfo);
 	}
 	Tcl_ConditionNotify(&resultPtr->done);
@@ -1245,11 +1217,7 @@
 
 	    const char *msg = "target thread died";
 
-<<<<<<< HEAD
-	    resultPtr->result = Tcl_Alloc(strlen(msg) + 1);
-=======
-	    resultPtr->result = (char *)ckalloc(strlen(msg) + 1);
->>>>>>> 52e543c5
+	    resultPtr->result = (char *)Tcl_Alloc(strlen(msg) + 1);
 	    strcpy(resultPtr->result, msg);
 	    resultPtr->code = TCL_ERROR;
 	    Tcl_ConditionNotify(&resultPtr->done);
