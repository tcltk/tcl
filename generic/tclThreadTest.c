--- conflicted
+++ resolved
@@ -52,11 +52,7 @@
  * The following bit-values are legal for the "flags" field of the
  * ThreadSpecificData structure.
  */
-<<<<<<< HEAD
-enum TSDFlags {
-=======
 enum ThreadSpecificDataTestFlags {
->>>>>>> 7a685525
     TP_Dying = 0x001		/* This thread is being canceled */
 };
 
