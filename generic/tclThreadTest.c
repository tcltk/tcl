/*
 * tclThreadTest.c --
 *
 *	This file implements the testthread command. Eventually this should be
 *	tclThreadCmd.c
 *	Some of this code is based on work done by Richard Hipp on behalf of
 *	Conservation Through Innovation, Limited, with their permission.
 *
 * Copyright (c) 1998 by Sun Microsystems, Inc.
 *
<<<<<<< HEAD
 * See the file "license.terms" for information on usage and redistribution of
 * this file, and for a DISCLAIMER OF ALL WARRANTIES.
 *
 * RCS: @(#) $Id: tclThreadTest.c,v 1.24 2006/09/22 14:45:48 dkf Exp $
=======
 * See the file "license.terms" for information on usage and redistribution
 * of this file, and for a DISCLAIMER OF ALL WARRANTIES.
>>>>>>> e25ebfc2
 */

#include "tclInt.h"

extern int	Tcltest_Init(Tcl_Interp *interp);

#ifdef TCL_THREADS
/*
 * Each thread has an single instance of the following structure. There is one
 * instance of this structure per thread even if that thread contains multiple
 * interpreters. The interpreter identified by this structure is the main
 * interpreter for the thread.
 *
 * The main interpreter is the one that will process any messages received by
 * a thread. Any thread can send messages but only the main interpreter can
 * receive them.
 */

typedef struct ThreadSpecificData {
    Tcl_ThreadId  threadId;          /* Tcl ID for this thread */
    Tcl_Interp *interp;              /* Main interpreter for this thread */
    int flags;                       /* See the TP_ defines below... */
    struct ThreadSpecificData *nextPtr;	/* List for "thread names" */
    struct ThreadSpecificData *prevPtr;	/* List for "thread names" */
} ThreadSpecificData;
static Tcl_ThreadDataKey dataKey;

/*
 * This list is used to list all threads that have interpreters. This is
 * protected by threadMutex.
 */

static struct ThreadSpecificData *threadList;

/*
 * The following bit-values are legal for the "flags" field of the
 * ThreadSpecificData structure.
 */
#define TP_Dying               0x001 /* This thread is being cancelled */

/*
 * An instance of the following structure contains all information that is
 * passed into a new thread when the thread is created using either the
 * "thread create" Tcl command or the TclCreateThread() C function.
 */

typedef struct ThreadCtrl {
    char *script;		/* The Tcl command this thread should
				 * execute */
    int flags;			/* Initial value of the "flags" field in the
				 * ThreadSpecificData structure for the new
				 * thread. Might contain TP_Detached or
				 * TP_TclThread. */
    Tcl_Condition condWait;	/* This condition variable is used to
				 * synchronize the parent and child threads.
				 * The child won't run until it acquires
				 * threadMutex, and the parent function won't
				 * complete until signaled on this condition
				 * variable. */
} ThreadCtrl;

/*
 * This is the event used to send scripts to other threads.
 */

typedef struct ThreadEvent {
    Tcl_Event event;		/* Must be first */
    char *script;		/* The script to execute. */
    struct ThreadEventResult *resultPtr;
				/* To communicate the result. This is NULL if
				 * we don't care about it. */
} ThreadEvent;

typedef struct ThreadEventResult {
    Tcl_Condition done;		/* Signaled when the script completes */
    int code;			/* Return value of Tcl_Eval */
    char *result;		/* Result from the script */
    char *errorInfo;		/* Copy of errorInfo variable */
    char *errorCode;		/* Copy of errorCode variable */
    Tcl_ThreadId srcThreadId;	/* Id of sending thread, in case it dies */
    Tcl_ThreadId dstThreadId;	/* Id of target thread, in case it dies */
    struct ThreadEvent *eventPtr;	/* Back pointer */
    struct ThreadEventResult *nextPtr;	/* List for cleanup */
    struct ThreadEventResult *prevPtr;

} ThreadEventResult;

static ThreadEventResult *resultList;

/*
 * This is for simple error handling when a thread script exits badly.
 */

static Tcl_ThreadId errorThreadId;
static char *errorProcString;

/*
 * Access to the list of threads and to the thread send results is guarded by
 * this mutex.
 */

TCL_DECLARE_MUTEX(threadMutex)

#undef TCL_STORAGE_CLASS
#define TCL_STORAGE_CLASS DLLEXPORT

EXTERN int		TclThread_Init(Tcl_Interp *interp);
EXTERN int		Tcl_ThreadObjCmd(ClientData clientData,
			    Tcl_Interp *interp, int objc,
			    Tcl_Obj *const objv[]);
EXTERN int		TclCreateThread(Tcl_Interp *interp, char *script,
			    int joinable);
EXTERN int		TclThreadList(Tcl_Interp *interp);
EXTERN int		TclThreadSend(Tcl_Interp *interp, Tcl_ThreadId id,
			    char *script, int wait);

#undef TCL_STORAGE_CLASS
#define TCL_STORAGE_CLASS DLLIMPORT

Tcl_ThreadCreateType	NewTestThread(ClientData clientData);
static void		ListRemove(ThreadSpecificData *tsdPtr);
static void		ListUpdateInner(ThreadSpecificData *tsdPtr);
static int		ThreadEventProc(Tcl_Event *evPtr, int mask);
static void		ThreadErrorProc(Tcl_Interp *interp);
static void		ThreadFreeProc(ClientData clientData);
static int		ThreadDeleteEvent(Tcl_Event *eventPtr,
			    ClientData clientData);
static void		ThreadExitProc(ClientData clientData);

/*
 *----------------------------------------------------------------------
 *
 * TclThread_Init --
 *
 *	Initialize the test thread command.
 *
 * Results:
 *      TCL_OK if the package was properly initialized.
 *
 * Side effects:
 *	Add the "testthread" command to the interp.
 *
 *----------------------------------------------------------------------
 */

int
TclThread_Init(
    Tcl_Interp *interp)		/* The current Tcl interpreter */
{

    Tcl_CreateObjCommand(interp, "testthread", Tcl_ThreadObjCmd,
	    (ClientData) NULL, NULL);
    return TCL_OK;
}


/*
 *----------------------------------------------------------------------
 *
 * Tcl_ThreadObjCmd --
 *
 *	This procedure is invoked to process the "testthread" Tcl command. See
 *	the user documentation for details on what it does.
 *
 *	thread create ?-joinable? ?script?
 *	thread send id ?-async? script
 *	thread exit
 *	thread info id
 *	thread names
 *	thread wait
 *	thread errorproc proc
 *	thread join id
 *
 * Results:
 *	A standard Tcl result.
 *
 * Side effects:
 *	See the user documentation.
 *
 *----------------------------------------------------------------------
 */

	/* ARGSUSED */
int
Tcl_ThreadObjCmd(
    ClientData dummy,		/* Not used. */
    Tcl_Interp *interp,		/* Current interpreter. */
    int objc,			/* Number of arguments. */
    Tcl_Obj *const objv[])	/* Argument objects. */
{
    ThreadSpecificData *tsdPtr = TCL_TSD_INIT(&dataKey);
    int option;
    static const char *threadOptions[] = {
	"create", "exit", "id", "join", "names",
	"send", "wait", "errorproc", NULL
    };
    enum options {
	THREAD_CREATE, THREAD_EXIT, THREAD_ID, THREAD_JOIN, THREAD_NAMES,
	THREAD_SEND, THREAD_WAIT, THREAD_ERRORPROC
    };

    if (objc < 2) {
	Tcl_WrongNumArgs(interp, 1, objv, "option ?args?");
	return TCL_ERROR;
    }
    if (Tcl_GetIndexFromObj(interp, objv[1], threadOptions, "option", 0,
	    &option) != TCL_OK) {
	return TCL_ERROR;
    }

    /*
     * Make sure the initial thread is on the list before doing anything.
     */

    if (tsdPtr->interp == NULL) {
	Tcl_MutexLock(&threadMutex);
	tsdPtr->interp = interp;
	ListUpdateInner(tsdPtr);
	Tcl_CreateThreadExitHandler(ThreadExitProc, NULL);
	Tcl_MutexUnlock(&threadMutex);
    }

    switch ((enum options)option) {
    case THREAD_CREATE: {
	char *script;
	int joinable, len;

	if (objc == 2) {
	    /*
	     * Neither joinable nor special script
	     */

	    joinable = 0;
	    script = "testthread wait";		/* Just enter event loop */
	} else if (objc == 3) {
	    /*
	     * Possibly -joinable, then no special script, no joinable, then
	     * its a script.
	     */

	    script = Tcl_GetStringFromObj(objv[2], &len);

	    if ((len > 1) &&
		    (script [0] == '-') && (script [1] == 'j') &&
		    (0 == strncmp (script, "-joinable", (size_t) len))) {
		joinable = 1;
		script = "testthread wait";	/* Just enter event loop */
	    } else {
		/*
		 * Remember the script
		 */

		joinable = 0;
	    }
	} else if (objc == 4) {
	    /*
	     * Definitely a script available, but is the flag -joinable?
	     */

	    script = Tcl_GetStringFromObj(objv[2], &len);

	    joinable = ((len > 1) &&
		    (script [0] == '-') && (script [1] == 'j') &&
		    (0 == strncmp(script, "-joinable", (size_t) len)));

	    script = Tcl_GetString(objv[3]);
	} else {
	    Tcl_WrongNumArgs(interp, 2, objv, "?-joinable? ?script?");
	    return TCL_ERROR;
	}
	return TclCreateThread(interp, script, joinable);
    }
    case THREAD_EXIT:
	if (objc > 2) {
	    Tcl_WrongNumArgs(interp, 2, objv, NULL);
	    return TCL_ERROR;
	}
	ListRemove(NULL);
	Tcl_ExitThread(0);
	return TCL_OK;
    case THREAD_ID:
	if (objc == 2) {
	    Tcl_Obj *idObj = Tcl_NewLongObj((long) Tcl_GetCurrentThread());

	    Tcl_SetObjResult(interp, idObj);
	    return TCL_OK;
	} else {
	    Tcl_WrongNumArgs(interp, 2, objv, NULL);
	    return TCL_ERROR;
	}
    case THREAD_JOIN: {
	long id;
	int result, status;

	if (objc != 3) {
	    Tcl_WrongNumArgs(interp, 2, objv, "id");
	    return TCL_ERROR;
	}
	if (Tcl_GetLongFromObj(interp, objv[2], &id) != TCL_OK) {
	    return TCL_ERROR;
	}

	result = Tcl_JoinThread ((Tcl_ThreadId) id, &status);
	if (result == TCL_OK) {
	    Tcl_SetIntObj (Tcl_GetObjResult (interp), status);
	} else {
	    char buf [20];

	    sprintf(buf, "%ld", id);
	    Tcl_AppendResult(interp, "cannot join thread ", buf, NULL);
	}
	return result;
    }
    case THREAD_NAMES:
	if (objc > 2) {
	    Tcl_WrongNumArgs(interp, 2, objv, NULL);
	    return TCL_ERROR;
	}
	return TclThreadList(interp);
    case THREAD_SEND: {
	long id;
	char *script;
	int wait, arg;

	if ((objc != 4) && (objc != 5)) {
	    Tcl_WrongNumArgs(interp, 2, objv, "?-async? id script");
	    return TCL_ERROR;
	}
	if (objc == 5) {
	    if (strcmp("-async", Tcl_GetString(objv[2])) != 0) {
		Tcl_WrongNumArgs(interp, 2, objv, "?-async? id script");
		return TCL_ERROR;
	    }
	    wait = 0;
	    arg = 3;
	} else {
	    wait = 1;
	    arg = 2;
	}
	if (Tcl_GetLongFromObj(interp, objv[arg], &id) != TCL_OK) {
	    return TCL_ERROR;
	}
	arg++;
	script = Tcl_GetString(objv[arg]);
	return TclThreadSend(interp, (Tcl_ThreadId) id, script, wait);
    }
    case THREAD_ERRORPROC: {
	/*
	 * Arrange for this proc to handle thread death errors.
	 */

	char *proc;

	if (objc != 3) {
	    Tcl_WrongNumArgs(interp, 2, objv, "proc");
	    return TCL_ERROR;
	}
	Tcl_MutexLock(&threadMutex);
	errorThreadId = Tcl_GetCurrentThread();
	if (errorProcString) {
	    ckfree(errorProcString);
	}
	proc = Tcl_GetString(objv[2]);
	errorProcString = ckalloc(strlen(proc)+1);
	strcpy(errorProcString, proc);
	Tcl_MutexUnlock(&threadMutex);
	return TCL_OK;
    }
    case THREAD_WAIT:
	while (1) {
	    (void) Tcl_DoOneEvent(TCL_ALL_EVENTS);
	}
    }
    return TCL_OK;
}

/*
 *----------------------------------------------------------------------
 *
 * TclCreateThread --
 *
 *	This procedure is invoked to create a thread containing an interp to
 *	run a script. This returns after the thread has started executing.
 *
 * Results:
 *	A standard Tcl result, which is the thread ID.
 *
 * Side effects:
 *	Create a thread.
 *
 *----------------------------------------------------------------------
 */

	/* ARGSUSED */
int
TclCreateThread(
    Tcl_Interp *interp,		/* Current interpreter. */
    char *script,		/* Script to execute */
    int joinable)		/* Flag, joinable thread or not */
{
    ThreadCtrl ctrl;
    Tcl_ThreadId id;

    ctrl.script = script;
    ctrl.condWait = NULL;
    ctrl.flags = 0;

    joinable = joinable ? TCL_THREAD_JOINABLE : TCL_THREAD_NOFLAGS;

    Tcl_MutexLock(&threadMutex);
    if (Tcl_CreateThread(&id, NewTestThread, (ClientData) &ctrl,
	    TCL_THREAD_STACK_DEFAULT, joinable) != TCL_OK) {
	Tcl_MutexUnlock(&threadMutex);
        Tcl_AppendResult(interp, "can't create a new thread", NULL);
	ckfree((char *) ctrl.script);
	return TCL_ERROR;
    }

    /*
     * Wait for the thread to start because it is using something on our stack!
     */

    Tcl_ConditionWait(&ctrl.condWait, &threadMutex, NULL);
    Tcl_MutexUnlock(&threadMutex);
    Tcl_ConditionFinalize(&ctrl.condWait);
    Tcl_SetObjResult(interp, Tcl_NewLongObj((long)id));
    return TCL_OK;
}

/*
 *------------------------------------------------------------------------
 *
 * NewTestThread --
 *
 *	This routine is the "main()" for a new thread whose task is to execute
 *	a single Tcl script. The argument to this function is a pointer to a
 *	structure that contains the text of the TCL script to be executed.
 *
 *	Space to hold the script field of the ThreadControl structure passed
 *	in as the only argument was obtained from malloc() and must be freed
 *	by this function before it exits. Space to hold the ThreadControl
 *	structure itself is released by the calling function, and the two
 *	condition variables in the ThreadControl structure are destroyed by
 *	the calling function. The calling function will destroy the
 *	ThreadControl structure and the condition variable as soon as
 *	ctrlPtr->condWait is signaled, so this routine must make copies of any
 *	data it might need after that point.
 *
 * Results:
 *	None
 *
 * Side effects:
 *	A Tcl script is executed in a new thread.
 *
 *------------------------------------------------------------------------
 */

Tcl_ThreadCreateType
NewTestThread(
    ClientData clientData)
{
    ThreadCtrl *ctrlPtr = (ThreadCtrl*)clientData;
    ThreadSpecificData *tsdPtr = TCL_TSD_INIT(&dataKey);
    int result;
    char *threadEvalScript;

    /*
     * Initialize the interpreter.  This should be more general.
     */

    tsdPtr->interp = Tcl_CreateInterp();
    result = Tcl_Init(tsdPtr->interp);
    result = TclThread_Init(tsdPtr->interp);

    /*
     * This is part of the test facility. Initialize _ALL_ test commands for
     * use by the new thread.
     */

    result = Tcltest_Init(tsdPtr->interp);

    /*
     * Update the list of threads.
     */

    Tcl_MutexLock(&threadMutex);
    ListUpdateInner(tsdPtr);

    /*
     * We need to keep a pointer to the alloc'ed mem of the script we are
     * eval'ing, for the case that we exit during evaluation
     */

    threadEvalScript = ckalloc(strlen(ctrlPtr->script)+1);
    strcpy(threadEvalScript, ctrlPtr->script);

    Tcl_CreateThreadExitHandler(ThreadExitProc, (ClientData) threadEvalScript);

    /*
     * Notify the parent we are alive.
     */

    Tcl_ConditionNotify(&ctrlPtr->condWait);
    Tcl_MutexUnlock(&threadMutex);

    /*
     * Run the script.
     */

    Tcl_Preserve((ClientData) tsdPtr->interp);
    result = Tcl_Eval(tsdPtr->interp, threadEvalScript);
    if (result != TCL_OK) {
	ThreadErrorProc(tsdPtr->interp);
    }

    /*
     * Clean up.
     */

    ListRemove(tsdPtr);
    Tcl_Release((ClientData) tsdPtr->interp);
    Tcl_DeleteInterp(tsdPtr->interp);
    Tcl_ExitThread(result);

    TCL_THREAD_CREATE_RETURN;
}

/*
 *------------------------------------------------------------------------
 *
 * ThreadErrorProc --
 *
 *	Send a message to the thread willing to hear about errors.
 *
 * Results:
 *	None
 *
 * Side effects:
 *	Send an event.
 *
 *------------------------------------------------------------------------
 */

static void
ThreadErrorProc(
    Tcl_Interp *interp)		/* Interp that failed */
{
    Tcl_Channel errChannel;
    const char *errorInfo, *argv[3];
    char *script;
    char buf[TCL_DOUBLE_SPACE+1];
    sprintf(buf, "%ld", (long) Tcl_GetCurrentThread());

    errorInfo = Tcl_GetVar(interp, "errorInfo", TCL_GLOBAL_ONLY);
    if (errorProcString == NULL) {
	errChannel = Tcl_GetStdChannel(TCL_STDERR);
	Tcl_WriteChars(errChannel, "Error from thread ", -1);
	Tcl_WriteChars(errChannel, buf, -1);
	Tcl_WriteChars(errChannel, "\n", 1);
	Tcl_WriteChars(errChannel, errorInfo, -1);
	Tcl_WriteChars(errChannel, "\n", 1);
    } else {
	argv[0] = errorProcString;
	argv[1] = buf;
	argv[2] = errorInfo;
	script = Tcl_Merge(3, argv);
	TclThreadSend(interp, errorThreadId, script, 0);
	ckfree(script);
    }
}


/*
 *------------------------------------------------------------------------
 *
 * ListUpdateInner --
 *
 *	Add the thread local storage to the list. This assumes the caller has
 *	obtained the mutex.
 *
 * Results:
 *	None
 *
 * Side effects:
 *	Add the thread local storage to its list.
 *
 *------------------------------------------------------------------------
 */

static void
ListUpdateInner(
    ThreadSpecificData *tsdPtr)
{
    if (tsdPtr == NULL) {
	tsdPtr = TCL_TSD_INIT(&dataKey);
    }
    tsdPtr->threadId = Tcl_GetCurrentThread();
    tsdPtr->nextPtr = threadList;
    if (threadList) {
	threadList->prevPtr = tsdPtr;
    }
    tsdPtr->prevPtr = NULL;
    threadList = tsdPtr;
}

/*
 *------------------------------------------------------------------------
 *
 * ListRemove --
 *
 *	Remove the thread local storage from its list. This grabs the mutex to
 *	protect the list.
 *
 * Results:
 *	None
 *
 * Side effects:
 *	Remove the thread local storage from its list.
 *
 *------------------------------------------------------------------------
 */

static void
ListRemove(
    ThreadSpecificData *tsdPtr)
{
    if (tsdPtr == NULL) {
	tsdPtr = TCL_TSD_INIT(&dataKey);
    }
    Tcl_MutexLock(&threadMutex);
    if (tsdPtr->prevPtr) {
	tsdPtr->prevPtr->nextPtr = tsdPtr->nextPtr;
    } else {
	threadList = tsdPtr->nextPtr;
    }
    if (tsdPtr->nextPtr) {
	tsdPtr->nextPtr->prevPtr = tsdPtr->prevPtr;
    }
    tsdPtr->nextPtr = tsdPtr->prevPtr = 0;
    Tcl_MutexUnlock(&threadMutex);
}

/*
 *------------------------------------------------------------------------
 *
 * TclThreadList --
 *
 *    Return a list of threads running Tcl interpreters.
 *
 * Results:
 *    A standard Tcl result.
 *
 * Side effects:
 *    None.
 *
 *------------------------------------------------------------------------
 */
int
TclThreadList(
    Tcl_Interp *interp)
{
    ThreadSpecificData *tsdPtr;
    Tcl_Obj *listPtr;

    listPtr = Tcl_NewListObj(0, NULL);
    Tcl_MutexLock(&threadMutex);
    for (tsdPtr = threadList ; tsdPtr ; tsdPtr = tsdPtr->nextPtr) {
	Tcl_ListObjAppendElement(interp, listPtr,
		Tcl_NewLongObj((long) tsdPtr->threadId));
    }
    Tcl_MutexUnlock(&threadMutex);
    Tcl_SetObjResult(interp, listPtr);
    return TCL_OK;
}

/*
 *------------------------------------------------------------------------
 *
 * TclThreadSend --
 *
 *    Send a script to another thread.
 *
 * Results:
 *    A standard Tcl result.
 *
 * Side effects:
 *    None.
 *
 *------------------------------------------------------------------------
 */

int
TclThreadSend(
    Tcl_Interp *interp,		/* The current interpreter. */
    Tcl_ThreadId id,		/* Thread Id of other interpreter. */
    char *script,		/* The script to evaluate. */
    int wait)			/* If 1, we block for the result. */
{
    ThreadSpecificData *tsdPtr = TCL_TSD_INIT(&dataKey);
    ThreadEvent *threadEventPtr;
    ThreadEventResult *resultPtr;
    int found, code;
    Tcl_ThreadId threadId = (Tcl_ThreadId) id;

    /*
     * Verify the thread exists.
     */

    Tcl_MutexLock(&threadMutex);
    found = 0;
    for (tsdPtr = threadList ; tsdPtr ; tsdPtr = tsdPtr->nextPtr) {
	if (tsdPtr->threadId == threadId) {
	    found = 1;
	    break;
	}
    }
    if (!found) {
	Tcl_MutexUnlock(&threadMutex);
	Tcl_AppendResult(interp, "invalid thread id", NULL);
	return TCL_ERROR;
    }

    /*
     * Short circut sends to ourself. Ought to do something with -async, like
     * run in an idle handler.
     */

    if (threadId == Tcl_GetCurrentThread()) {
        Tcl_MutexUnlock(&threadMutex);
	return Tcl_GlobalEval(interp, script);
    }

    /*
     * Create the event for its event queue.
     */

    threadEventPtr = (ThreadEvent *) ckalloc(sizeof(ThreadEvent));
    threadEventPtr->script = ckalloc(strlen(script) + 1);
    strcpy(threadEventPtr->script, script);
    if (!wait) {
	resultPtr = threadEventPtr->resultPtr = NULL;
    } else {
	resultPtr = (ThreadEventResult *) ckalloc(sizeof(ThreadEventResult));
	threadEventPtr->resultPtr = resultPtr;

	/*
	 * Initialize the result fields.
	 */

	resultPtr->done = NULL;
	resultPtr->code = 0;
	resultPtr->result = NULL;
	resultPtr->errorInfo = NULL;
	resultPtr->errorCode = NULL;

	/*
	 * Maintain the cleanup list.
	 */

	resultPtr->srcThreadId = Tcl_GetCurrentThread();
	resultPtr->dstThreadId = threadId;
	resultPtr->eventPtr = threadEventPtr;
	resultPtr->nextPtr = resultList;
	if (resultList) {
	    resultList->prevPtr = resultPtr;
	}
	resultPtr->prevPtr = NULL;
	resultList = resultPtr;
    }

    /*
     * Queue the event and poke the other thread's notifier.
     */

    threadEventPtr->event.proc = ThreadEventProc;
    Tcl_ThreadQueueEvent(threadId, (Tcl_Event *)threadEventPtr,
	    TCL_QUEUE_TAIL);
    Tcl_ThreadAlert(threadId);

    if (!wait) {
	Tcl_MutexUnlock(&threadMutex);
	return TCL_OK;
    }

    /*
     * Block on the results and then get them.
     */

    Tcl_ResetResult(interp);
    while (resultPtr->result == NULL) {
        Tcl_ConditionWait(&resultPtr->done, &threadMutex, NULL);
    }

    /*
     * Unlink result from the result list.
     */

    if (resultPtr->prevPtr) {
	resultPtr->prevPtr->nextPtr = resultPtr->nextPtr;
    } else {
	resultList = resultPtr->nextPtr;
    }
    if (resultPtr->nextPtr) {
	resultPtr->nextPtr->prevPtr = resultPtr->prevPtr;
    }
    resultPtr->eventPtr = NULL;
    resultPtr->nextPtr = NULL;
    resultPtr->prevPtr = NULL;

    Tcl_MutexUnlock(&threadMutex);

    if (resultPtr->code != TCL_OK) {
	if (resultPtr->errorCode) {
	    Tcl_SetErrorCode(interp, resultPtr->errorCode, NULL);
	    ckfree(resultPtr->errorCode);
	}
	if (resultPtr->errorInfo) {
	    Tcl_AddErrorInfo(interp, resultPtr->errorInfo);
	    ckfree(resultPtr->errorInfo);
	}
    }
    Tcl_SetResult(interp, resultPtr->result, TCL_DYNAMIC);
    Tcl_ConditionFinalize(&resultPtr->done);
    code = resultPtr->code;

    ckfree((char *) resultPtr);

    return code;
}

/*
 *------------------------------------------------------------------------
 *
 * ThreadEventProc --
 *
 *    Handle the event in the target thread.
 *
 * Results:
 *    Returns 1 to indicate that the event was processed.
 *
 * Side effects:
 *    Fills out the ThreadEventResult struct.
 *
 *------------------------------------------------------------------------
 */

static int
ThreadEventProc(
    Tcl_Event *evPtr,		/* Really ThreadEvent */
    int mask)
{
    ThreadSpecificData *tsdPtr = TCL_TSD_INIT(&dataKey);
    ThreadEvent *threadEventPtr = (ThreadEvent *)evPtr;
    ThreadEventResult *resultPtr = threadEventPtr->resultPtr;
    Tcl_Interp *interp = tsdPtr->interp;
    int code;
    const char *result, *errorCode, *errorInfo;

    if (interp == NULL) {
	code = TCL_ERROR;
	result = "no target interp!";
	errorCode = "THREAD";
	errorInfo = "";
    } else {
	Tcl_Preserve((ClientData) interp);
	Tcl_ResetResult(interp);
	Tcl_CreateThreadExitHandler(ThreadFreeProc,
		(ClientData) threadEventPtr->script);
	code = Tcl_GlobalEval(interp, threadEventPtr->script);
	Tcl_DeleteThreadExitHandler(ThreadFreeProc,
		(ClientData) threadEventPtr->script);
	if (code != TCL_OK) {
	    errorCode = Tcl_GetVar(interp, "errorCode", TCL_GLOBAL_ONLY);
	    errorInfo = Tcl_GetVar(interp, "errorInfo", TCL_GLOBAL_ONLY);
	} else {
	    errorCode = errorInfo = NULL;
	}
	result = Tcl_GetStringResult(interp);
    }
    ckfree(threadEventPtr->script);
    if (resultPtr) {
	Tcl_MutexLock(&threadMutex);
	resultPtr->code = code;
	resultPtr->result = ckalloc(strlen(result) + 1);
	strcpy(resultPtr->result, result);
	if (errorCode != NULL) {
	    resultPtr->errorCode = ckalloc(strlen(errorCode) + 1);
	    strcpy(resultPtr->errorCode, errorCode);
	}
	if (errorInfo != NULL) {
	    resultPtr->errorInfo = ckalloc(strlen(errorInfo) + 1);
	    strcpy(resultPtr->errorInfo, errorInfo);
	}
	Tcl_ConditionNotify(&resultPtr->done);
	Tcl_MutexUnlock(&threadMutex);
    }
    if (interp != NULL) {
	Tcl_Release((ClientData) interp);
    }
    return 1;
}

/*
 *------------------------------------------------------------------------
 *
 * ThreadFreeProc --
 *
 *    This is called from when we are exiting and memory needs
 *    to be freed.
 *
 * Results:
 *    None.
 *
 * Side effects:
 *	Clears up mem specified in ClientData
 *
 *------------------------------------------------------------------------
 */

     /* ARGSUSED */
static void
ThreadFreeProc(
    ClientData clientData)
{
    if (clientData) {
	ckfree((char *) clientData);
    }
}

/*
 *------------------------------------------------------------------------
 *
 * ThreadDeleteEvent --
 *
 *    This is called from the ThreadExitProc to delete memory related
 *    to events that we put on the queue.
 *
 * Results:
 *    1 it was our event and we want it removed, 0 otherwise.
 *
 * Side effects:
 *	It cleans up our events in the event queue for this thread.
 *
 *------------------------------------------------------------------------
 */

     /* ARGSUSED */
static int
ThreadDeleteEvent(
    Tcl_Event *eventPtr,	/* Really ThreadEvent */
    ClientData clientData)	/* dummy */
{
    if (eventPtr->proc == ThreadEventProc) {
	ckfree((char *) ((ThreadEvent *) eventPtr)->script);
	return 1;
    }

    /*
     * If it was NULL, we were in the middle of servicing the event and it
     * should be removed
     */

    return (eventPtr->proc == NULL);
}

/*
 *------------------------------------------------------------------------
 *
 * ThreadExitProc --
 *
 *    This is called when the thread exits.
 *
 * Results:
 *    None.
 *
 * Side effects:
 *	It unblocks anyone that is waiting on a send to this thread. It cleans
 *	up any events in the event queue for this thread.
 *
 *------------------------------------------------------------------------
 */

     /* ARGSUSED */
static void
ThreadExitProc(
    ClientData clientData)
{
    char *threadEvalScript = (char *) clientData;
    ThreadEventResult *resultPtr, *nextPtr;
    Tcl_ThreadId self = Tcl_GetCurrentThread();

    Tcl_MutexLock(&threadMutex);

    if (threadEvalScript) {
	ckfree((char *) threadEvalScript);
	threadEvalScript = NULL;
    }
    Tcl_DeleteEvents((Tcl_EventDeleteProc *)ThreadDeleteEvent, NULL);

    for (resultPtr = resultList ; resultPtr ; resultPtr = nextPtr) {
	nextPtr = resultPtr->nextPtr;
	if (resultPtr->srcThreadId == self) {
	    /*
	     * We are going away. By freeing up the result we signal to the
	     * other thread we don't care about the result.
	     */

	    if (resultPtr->prevPtr) {
		resultPtr->prevPtr->nextPtr = resultPtr->nextPtr;
	    } else {
		resultList = resultPtr->nextPtr;
	    }
	    if (resultPtr->nextPtr) {
		resultPtr->nextPtr->prevPtr = resultPtr->prevPtr;
	    }
	    resultPtr->nextPtr = resultPtr->prevPtr = 0;
	    resultPtr->eventPtr->resultPtr = NULL;
	    ckfree((char *) resultPtr);
	} else if (resultPtr->dstThreadId == self) {
	    /*
	     * Dang. The target is going away. Unblock the caller. The result
	     * string must be dynamically allocated because the main thread is
	     * going to call free on it.
	     */

	    char *msg = "target thread died";

	    resultPtr->result = ckalloc(strlen(msg)+1);
	    strcpy(resultPtr->result, msg);
	    resultPtr->code = TCL_ERROR;
	    Tcl_ConditionNotify(&resultPtr->done);
	}
    }
    Tcl_MutexUnlock(&threadMutex);
}
#endif /* TCL_THREADS */

/*
 * Local Variables:
 * mode: c
 * c-basic-offset: 4
 * fill-column: 78
 * End:
 */<|MERGE_RESOLUTION|>--- conflicted
+++ resolved
@@ -8,15 +8,8 @@
  *
  * Copyright (c) 1998 by Sun Microsystems, Inc.
  *
-<<<<<<< HEAD
  * See the file "license.terms" for information on usage and redistribution of
  * this file, and for a DISCLAIMER OF ALL WARRANTIES.
- *
- * RCS: @(#) $Id: tclThreadTest.c,v 1.24 2006/09/22 14:45:48 dkf Exp $
-=======
- * See the file "license.terms" for information on usage and redistribution
- * of this file, and for a DISCLAIMER OF ALL WARRANTIES.
->>>>>>> e25ebfc2
  */
 
 #include "tclInt.h"
