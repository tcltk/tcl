--- conflicted
+++ resolved
@@ -54,11 +54,7 @@
  * The following bit-values are legal for the "flags" field of the
  * ThreadSpecificData structure.
  */
-<<<<<<< HEAD
-enum ThreadSpecificDataFlags {
-=======
 enum ThreadSpecificDataTestFlags {
->>>>>>> 4408b39e
     TP_Dying = 0x001		/* This thread is being canceled */
 };
 
