--- conflicted
+++ resolved
@@ -921,13 +921,8 @@
 
     if (resultPtr->code != TCL_OK) {
 	if (resultPtr->errorCode) {
-<<<<<<< HEAD
-	    Tcl_SetErrorCode(interp, resultPtr->errorCode, NULL);
+	    Tcl_SetErrorCode(interp, resultPtr->errorCode, (void *)NULL);
 	    Tcl_Free(resultPtr->errorCode);
-=======
-	    Tcl_SetErrorCode(interp, resultPtr->errorCode, (void *)NULL);
-	    ckfree(resultPtr->errorCode);
->>>>>>> 14ab5ccf
 	}
 	if (resultPtr->errorInfo) {
 	    Tcl_AddErrorInfo(interp, resultPtr->errorInfo);
