/*
 * tclThreadTest.c --
 *
 *	This file implements the testthread command. Eventually this should be
 *	tclThreadCmd.c
 *	Some of this code is based on work done by Richard Hipp on behalf of
 *	Conservation Through Innovation, Limited, with their permission.
 *
 * Copyright © 1998 Sun Microsystems, Inc.
 * Copyright © 2006-2008 Joe Mistachkin.  All rights reserved.
 *
 * See the file "license.terms" for information on usage and redistribution of
 * this file, and for a DISCLAIMER OF ALL WARRANTIES.
 */

#ifndef USE_TCL_STUBS
#   define USE_TCL_STUBS
#endif
#include "tclInt.h"

#if TCL_THREADS
/*
 * Each thread has an single instance of the following structure. There is one
 * instance of this structure per thread even if that thread contains multiple
 * interpreters. The interpreter identified by this structure is the main
 * interpreter for the thread.
 *
 * The main interpreter is the one that will process any messages received by
 * a thread. Any thread can send messages but only the main interpreter can
 * receive them.
 */

typedef struct ThreadSpecificData {
    Tcl_ThreadId threadId;	/* Tcl ID for this thread */
    Tcl_Interp *interp;		/* Main interpreter for this thread */
    int flags;			/* See the TP_ defines below... */
    struct ThreadSpecificData *nextPtr;
				/* List for "thread names" */
    struct ThreadSpecificData *prevPtr;
				/* List for "thread names" */
} ThreadSpecificData;
static Tcl_ThreadDataKey dataKey;

/*
 * This list is used to list all threads that have interpreters. This is
 * protected by threadMutex.
 */

static ThreadSpecificData *threadList = NULL;

/*
 * The following bit-values are legal for the "flags" field of the
 * ThreadSpecificData structure.
 */

#define TP_Dying		0x001 /* This thread is being canceled */

/*
 * An instance of the following structure contains all information that is
 * passed into a new thread when the thread is created using either the
 * "thread create" Tcl command or the ThreadCreate() C function.
 */

typedef struct ThreadCtrl {
    const char *script;		/* The Tcl command this thread should
				 * execute */
    int flags;			/* Initial value of the "flags" field in the
				 * ThreadSpecificData structure for the new
				 * thread. Might contain TP_Detached or
				 * TP_TclThread. */
    Tcl_Condition condWait;	/* This condition variable is used to
				 * synchronize the parent and child threads.
				 * The child won't run until it acquires
				 * threadMutex, and the parent function won't
				 * complete until signaled on this condition
				 * variable. */
} ThreadCtrl;

/*
 * This is the event used to send scripts to other threads.
 */

typedef struct ThreadEvent {
    Tcl_Event event;		/* Must be first */
    char *script;		/* The script to execute. */
    struct ThreadEventResult *resultPtr;
				/* To communicate the result. This is NULL if
				 * we don't care about it. */
} ThreadEvent;

typedef struct ThreadEventResult {
    Tcl_Condition done;		/* Signaled when the script completes */
    int code;			/* Return value of Tcl_Eval */
    char *result;		/* Result from the script */
    char *errorInfo;		/* Copy of errorInfo variable */
    char *errorCode;		/* Copy of errorCode variable */
    Tcl_ThreadId srcThreadId;	/* Id of sending thread, in case it dies */
    Tcl_ThreadId dstThreadId;	/* Id of target thread, in case it dies */
    struct ThreadEvent *eventPtr;	/* Back pointer */
    struct ThreadEventResult *nextPtr;	/* List for cleanup */
    struct ThreadEventResult *prevPtr;

} ThreadEventResult;

static ThreadEventResult *resultList;

/*
 * This is for simple error handling when a thread script exits badly.
 */

static Tcl_ThreadId mainThreadId;
static Tcl_ThreadId errorThreadId;
static char *errorProcString;

/*
 * Access to the list of threads and to the thread send results is guarded by
 * this mutex.
 */

TCL_DECLARE_MUTEX(threadMutex)

static int		ThreadObjCmd(void *clientData,
			    Tcl_Interp *interp, int objc,
			    Tcl_Obj *const objv[]);
static int		ThreadCreate(Tcl_Interp *interp, const char *script,
			    int joinable);
static int		ThreadList(Tcl_Interp *interp);
static int		ThreadSend(Tcl_Interp *interp, Tcl_ThreadId id,
			    const char *script, int wait);
static int		ThreadCancel(Tcl_Interp *interp, Tcl_ThreadId id,
			    const char *result, int flags);

static Tcl_ThreadCreateType	NewTestThread(void *clientData);
static void		ListRemove(ThreadSpecificData *tsdPtr);
static void		ListUpdateInner(ThreadSpecificData *tsdPtr);
static int		ThreadEventProc(Tcl_Event *evPtr, int mask);
static void		ThreadErrorProc(Tcl_Interp *interp);
static void		ThreadFreeProc(void *clientData);
static int		ThreadDeleteEvent(Tcl_Event *eventPtr,
			    void *clientData);
static void		ThreadExitProc(void *clientData);
extern int		Tcltest_Init(Tcl_Interp *interp);

/*
 *----------------------------------------------------------------------
 *
 * TclThread_Init --
 *
 *	Initialize the test thread command.
 *
 * Results:
 *	TCL_OK if the package was properly initialized.
 *
 * Side effects:
 *	Add the "testthread" command to the interp.
 *
 *----------------------------------------------------------------------
 */

int
TclThread_Init(
    Tcl_Interp *interp)		/* The current Tcl interpreter */
{
    /*
     * If the main thread Id has not been set, do it now.
     */

    Tcl_MutexLock(&threadMutex);
    if (mainThreadId == 0) {
	mainThreadId = Tcl_GetCurrentThread();
    }
    Tcl_MutexUnlock(&threadMutex);

    Tcl_CreateObjCommand(interp, "testthread", ThreadObjCmd, NULL, NULL);
    return TCL_OK;
}

/*
 *----------------------------------------------------------------------
 *
 * ThreadObjCmd --
 *
 *	This procedure is invoked to process the "testthread" Tcl command. See
 *	the user documentation for details on what it does.
 *
 *	thread cancel ?-unwind? id ?result?
 *	thread create ?-joinable? ?script?
 *	thread send ?-async? id script
 *	thread event
 *	thread exit
 *	thread id ?-main?
 *	thread names
 *	thread wait
 *	thread errorproc proc
 *	thread join id
 *
 * Results:
 *	A standard Tcl result.
 *
 * Side effects:
 *	See the user documentation.
 *
 *----------------------------------------------------------------------
 */

static int
ThreadObjCmd(
    TCL_UNUSED(void *),
    Tcl_Interp *interp,		/* Current interpreter. */
    int objc,			/* Number of arguments. */
    Tcl_Obj *const objv[])	/* Argument objects. */
{
    ThreadSpecificData *tsdPtr = TCL_TSD_INIT(&dataKey);
    int option;
    static const char *const threadOptions[] = {
	"cancel", "create", "event", "exit", "id",
	"join", "names", "send", "wait", "errorproc",
	NULL
    };
    enum options {
	THREAD_CANCEL, THREAD_CREATE, THREAD_EVENT, THREAD_EXIT,
	THREAD_ID, THREAD_JOIN, THREAD_NAMES, THREAD_SEND,
	THREAD_WAIT, THREAD_ERRORPROC
    };

    if (objc < 2) {
	Tcl_WrongNumArgs(interp, 1, objv, "option ?arg ...?");
	return TCL_ERROR;
    }
    if (Tcl_GetIndexFromObj(interp, objv[1], threadOptions, "option", 0,
	    &option) != TCL_OK) {
	return TCL_ERROR;
    }

    /*
     * Make sure the initial thread is on the list before doing anything.
     */

    if (tsdPtr->interp == NULL) {
	Tcl_MutexLock(&threadMutex);
	tsdPtr->interp = interp;
	ListUpdateInner(tsdPtr);
	Tcl_CreateThreadExitHandler(ThreadExitProc, NULL);
	Tcl_MutexUnlock(&threadMutex);
    }

    switch ((enum options)option) {
    case THREAD_CANCEL: {
	Tcl_WideInt id;
	const char *result;
	int flags, arg;

	if ((objc < 3) || (objc > 5)) {
	    Tcl_WrongNumArgs(interp, 2, objv, "?-unwind? id ?result?");
	    return TCL_ERROR;
	}
	flags = 0;
	arg = 2;
	if ((objc == 4) || (objc == 5)) {
	    if (strcmp("-unwind", Tcl_GetString(objv[arg])) == 0) {
		flags = TCL_CANCEL_UNWIND;
		arg++;
	    }
	}
	if (Tcl_GetWideIntFromObj(interp, objv[arg], &id) != TCL_OK) {
	    return TCL_ERROR;
	}
	arg++;
	if (arg < objc) {
	    result = Tcl_GetString(objv[arg]);
	} else {
	    result = NULL;
	}
	return ThreadCancel(interp, (Tcl_ThreadId) INT2PTR(id), result, flags);
    }
    case THREAD_CREATE: {
	const char *script;
	int joinable, len;

	if (objc == 2) {
	    /*
	     * Neither joinable nor special script
	     */

	    joinable = 0;
	    script = "testthread wait";		/* Just enter event loop */
	} else if (objc == 3) {
	    /*
	     * Possibly -joinable, then no special script, no joinable, then
	     * its a script.
	     */

	    script = Tcl_GetStringFromObj(objv[2], &len);

	    if ((len > 1) && (script[0] == '-') && (script[1] == 'j') &&
		    (0 == strncmp(script, "-joinable", len))) {
		joinable = 1;
		script = "testthread wait";	/* Just enter event loop */
	    } else {
		/*
		 * Remember the script
		 */

		joinable = 0;
	    }
	} else if (objc == 4) {
	    /*
	     * Definitely a script available, but is the flag -joinable?
	     */

	    script = Tcl_GetStringFromObj(objv[2], &len);
	    joinable = ((len > 1) && (script[0] == '-') && (script[1] == 'j')
		    && (0 == strncmp(script, "-joinable", len)));
	    script = Tcl_GetString(objv[3]);
	} else {
	    Tcl_WrongNumArgs(interp, 2, objv, "?-joinable? ?script?");
	    return TCL_ERROR;
	}
	return ThreadCreate(interp, script, joinable);
    }
    case THREAD_EXIT:
	if (objc > 2) {
	    Tcl_WrongNumArgs(interp, 2, objv, NULL);
	    return TCL_ERROR;
	}
	ListRemove(NULL);
	Tcl_ExitThread(0);
	return TCL_OK;
    case THREAD_ID:
	if (objc == 2 || objc == 3) {
	    Tcl_Obj *idObj;

	    /*
	     * Check if they want the main thread id or the current thread id.
	     */

	    if (objc == 2) {
<<<<<<< HEAD
		idObj = Tcl_NewWideIntObj((Tcl_WideInt)INT2PTR(Tcl_GetCurrentThread()));
	    } else if (objc == 3
		    && strcmp("-main", Tcl_GetString(objv[2])) == 0) {
		Tcl_MutexLock(&threadMutex);
		idObj = Tcl_NewWideIntObj((Tcl_WideInt)INT2PTR(mainThreadId));
=======
		idObj = Tcl_NewWideIntObj((Tcl_WideInt)PTR2INT(Tcl_GetCurrentThread()));
	    } else if (objc == 3
		    && strcmp("-main", Tcl_GetString(objv[2])) == 0) {
		Tcl_MutexLock(&threadMutex);
		idObj = Tcl_NewWideIntObj((Tcl_WideInt)PTR2INT(mainThreadId));
>>>>>>> ce8fc8dc
		Tcl_MutexUnlock(&threadMutex);
	    } else {
		Tcl_WrongNumArgs(interp, 2, objv, NULL);
		return TCL_ERROR;
	    }

	    Tcl_SetObjResult(interp, idObj);
	    return TCL_OK;
	} else {
	    Tcl_WrongNumArgs(interp, 2, objv, NULL);
	    return TCL_ERROR;
	}
    case THREAD_JOIN: {
	Tcl_WideInt id;
	int result, status;

	if (objc != 3) {
	    Tcl_WrongNumArgs(interp, 2, objv, "id");
	    return TCL_ERROR;
	}
	if (Tcl_GetWideIntFromObj(interp, objv[2], &id) != TCL_OK) {
	    return TCL_ERROR;
	}

	result = Tcl_JoinThread((Tcl_ThreadId)INT2PTR(id), &status);
	if (result == TCL_OK) {
	    Tcl_SetIntObj(Tcl_GetObjResult(interp), status);
	} else {
	    char buf[TCL_INTEGER_SPACE];

	    sprintf(buf, "%" TCL_LL_MODIFIER "d", (long long)id);
	    Tcl_AppendResult(interp, "cannot join thread ", buf, NULL);
	}
	return result;
    }
    case THREAD_NAMES:
	if (objc > 2) {
	    Tcl_WrongNumArgs(interp, 2, objv, NULL);
	    return TCL_ERROR;
	}
	return ThreadList(interp);
    case THREAD_SEND: {
	Tcl_WideInt id;
	const char *script;
	int wait, arg;

	if ((objc != 4) && (objc != 5)) {
	    Tcl_WrongNumArgs(interp, 2, objv, "?-async? id script");
	    return TCL_ERROR;
	}
	if (objc == 5) {
	    if (strcmp("-async", Tcl_GetString(objv[2])) != 0) {
		Tcl_WrongNumArgs(interp, 2, objv, "?-async? id script");
		return TCL_ERROR;
	    }
	    wait = 0;
	    arg = 3;
	} else {
	    wait = 1;
	    arg = 2;
	}
	if (Tcl_GetWideIntFromObj(interp, objv[arg], &id) != TCL_OK) {
	    return TCL_ERROR;
	}
	arg++;
	script = Tcl_GetString(objv[arg]);
	return ThreadSend(interp, (Tcl_ThreadId)INT2PTR(id), script, wait);
    }
    case THREAD_EVENT: {
	if (objc > 2) {
	    Tcl_WrongNumArgs(interp, 2, objv, NULL);
	    return TCL_ERROR;
	}
	Tcl_SetObjResult(interp, Tcl_NewWideIntObj(
		Tcl_DoOneEvent(TCL_ALL_EVENTS | TCL_DONT_WAIT)));
	return TCL_OK;
    }
    case THREAD_ERRORPROC: {
	/*
	 * Arrange for this proc to handle thread death errors.
	 */

	const char *proc;

	if (objc != 3) {
	    Tcl_WrongNumArgs(interp, 2, objv, "proc");
	    return TCL_ERROR;
	}
	Tcl_MutexLock(&threadMutex);
	errorThreadId = Tcl_GetCurrentThread();
	if (errorProcString) {
	    Tcl_Free(errorProcString);
	}
	proc = Tcl_GetString(objv[2]);
	errorProcString = (char *)Tcl_Alloc(strlen(proc) + 1);
	strcpy(errorProcString, proc);
	Tcl_MutexUnlock(&threadMutex);
	return TCL_OK;
    }
    case THREAD_WAIT:
	if (objc > 2) {
	    Tcl_WrongNumArgs(interp, 2, objv, "");
	    return TCL_ERROR;
	}
	while (1) {
	    /*
	     * If the script has been unwound, bail out immediately. This does
	     * not follow the recommended guidelines for how extensions should
	     * handle the script cancellation functionality because this is
	     * not a "normal" extension. Most extensions do not have a command
	     * that simply enters an infinite Tcl event loop. Normal
	     * extensions should not specify the TCL_CANCEL_UNWIND when
	     * calling Tcl_Canceled to check if the command has been canceled.
	     */

	    if (Tcl_Canceled(interp,
		    TCL_LEAVE_ERR_MSG | TCL_CANCEL_UNWIND) == TCL_ERROR) {
		break;
	    }
	    (void) Tcl_DoOneEvent(TCL_ALL_EVENTS);
	}

	/*
	 * If we get to this point, we have been canceled by another thread,
	 * which is considered to be an "error".
	 */

	ThreadErrorProc(interp);
	return TCL_OK;
    }
    return TCL_OK;
}

/*
 *----------------------------------------------------------------------
 *
 * ThreadCreate --
 *
 *	This procedure is invoked to create a thread containing an interp to
 *	run a script. This returns after the thread has started executing.
 *
 * Results:
 *	A standard Tcl result, which is the thread ID.
 *
 * Side effects:
 *	Create a thread.
 *
 *----------------------------------------------------------------------
 */

static int
ThreadCreate(
    Tcl_Interp *interp,		/* Current interpreter. */
    const char *script,		/* Script to execute */
    int joinable)		/* Flag, joinable thread or not */
{
    ThreadCtrl ctrl;
    Tcl_ThreadId id;

    ctrl.script = script;
    ctrl.condWait = NULL;
    ctrl.flags = 0;

    joinable = joinable ? TCL_THREAD_JOINABLE : TCL_THREAD_NOFLAGS;

    Tcl_MutexLock(&threadMutex);
    if (Tcl_CreateThread(&id, NewTestThread, &ctrl,
	    TCL_THREAD_STACK_DEFAULT, joinable) != TCL_OK) {
	Tcl_MutexUnlock(&threadMutex);
	Tcl_AppendResult(interp, "can't create a new thread", NULL);
	return TCL_ERROR;
    }

    /*
     * Wait for the thread to start because it is using something on our stack!
     */

    Tcl_ConditionWait(&ctrl.condWait, &threadMutex, NULL);
    Tcl_MutexUnlock(&threadMutex);
    Tcl_ConditionFinalize(&ctrl.condWait);
    Tcl_SetObjResult(interp, Tcl_NewWideIntObj((Tcl_WideInt)(size_t)id));
    return TCL_OK;
}

/*
 *------------------------------------------------------------------------
 *
 * NewTestThread --
 *
 *	This routine is the "main()" for a new thread whose task is to execute
 *	a single Tcl script. The argument to this function is a pointer to a
 *	structure that contains the text of the TCL script to be executed.
 *
 *	Space to hold the script field of the ThreadControl structure passed
 *	in as the only argument was obtained from malloc() and must be freed
 *	by this function before it exits. Space to hold the ThreadControl
 *	structure itself is released by the calling function, and the two
 *	condition variables in the ThreadControl structure are destroyed by
 *	the calling function. The calling function will destroy the
 *	ThreadControl structure and the condition variable as soon as
 *	ctrlPtr->condWait is signaled, so this routine must make copies of any
 *	data it might need after that point.
 *
 * Results:
 *	None
 *
 * Side effects:
 *	A Tcl script is executed in a new thread.
 *
 *------------------------------------------------------------------------
 */

Tcl_ThreadCreateType
NewTestThread(
    void *clientData)
{
    ThreadCtrl *ctrlPtr = (ThreadCtrl *)clientData;
    ThreadSpecificData *tsdPtr = TCL_TSD_INIT(&dataKey);
    int result;
    char *threadEvalScript;

    /*
     * Initialize the interpreter. This should be more general.
     */

    tsdPtr->interp = Tcl_CreateInterp();
    result = Tcl_Init(tsdPtr->interp);
    if (result != TCL_OK) {
	ThreadErrorProc(tsdPtr->interp);
    }

    /*
     * This is part of the test facility. Initialize _ALL_ test commands for
     * use by the new thread.
     */

    result = Tcltest_Init(tsdPtr->interp);
    if (result != TCL_OK) {
	ThreadErrorProc(tsdPtr->interp);
    }

    /*
     * Update the list of threads.
     */

    Tcl_MutexLock(&threadMutex);
    ListUpdateInner(tsdPtr);

    /*
     * We need to keep a pointer to the alloc'ed mem of the script we are
     * eval'ing, for the case that we exit during evaluation
     */

    threadEvalScript = (char *)Tcl_Alloc(strlen(ctrlPtr->script) + 1);
    strcpy(threadEvalScript, ctrlPtr->script);

    Tcl_CreateThreadExitHandler(ThreadExitProc, threadEvalScript);

    /*
     * Notify the parent we are alive.
     */

    Tcl_ConditionNotify(&ctrlPtr->condWait);
    Tcl_MutexUnlock(&threadMutex);

    /*
     * Run the script.
     */

    Tcl_Preserve(tsdPtr->interp);
    result = Tcl_EvalEx(tsdPtr->interp, threadEvalScript, -1, 0);
    if (result != TCL_OK) {
	ThreadErrorProc(tsdPtr->interp);
    }

    /*
     * Clean up.
     */

    Tcl_DeleteInterp(tsdPtr->interp);
    Tcl_Release(tsdPtr->interp);
    ListRemove(tsdPtr);
    Tcl_ExitThread(result);

    TCL_THREAD_CREATE_RETURN;
}

/*
 *------------------------------------------------------------------------
 *
 * ThreadErrorProc --
 *
 *	Send a message to the thread willing to hear about errors.
 *
 * Results:
 *	None
 *
 * Side effects:
 *	Send an event.
 *
 *------------------------------------------------------------------------
 */

static void
ThreadErrorProc(
    Tcl_Interp *interp)		/* Interp that failed */
{
    Tcl_Channel errChannel;
    const char *errorInfo, *argv[3];
    char *script;
    char buf[TCL_DOUBLE_SPACE+1];

    sprintf(buf, "%p", Tcl_GetCurrentThread());

    errorInfo = Tcl_GetVar2(interp, "errorInfo", NULL, TCL_GLOBAL_ONLY);
    if (errorProcString == NULL) {
	errChannel = Tcl_GetStdChannel(TCL_STDERR);
	Tcl_WriteChars(errChannel, "Error from thread ", -1);
	Tcl_WriteChars(errChannel, buf, -1);
	Tcl_WriteChars(errChannel, "\n", 1);
	Tcl_WriteChars(errChannel, errorInfo, -1);
	Tcl_WriteChars(errChannel, "\n", 1);
    } else {
	argv[0] = errorProcString;
	argv[1] = buf;
	argv[2] = errorInfo;
	script = Tcl_Merge(3, argv);
	ThreadSend(interp, errorThreadId, script, 0);
	Tcl_Free(script);
    }
}


/*
 *------------------------------------------------------------------------
 *
 * ListUpdateInner --
 *
 *	Add the thread local storage to the list. This assumes the caller has
 *	obtained the mutex.
 *
 * Results:
 *	None
 *
 * Side effects:
 *	Add the thread local storage to its list.
 *
 *------------------------------------------------------------------------
 */

static void
ListUpdateInner(
    ThreadSpecificData *tsdPtr)
{
    if (tsdPtr == NULL) {
	tsdPtr = TCL_TSD_INIT(&dataKey);
    }
    tsdPtr->threadId = Tcl_GetCurrentThread();
    tsdPtr->nextPtr = threadList;
    if (threadList) {
	threadList->prevPtr = tsdPtr;
    }
    tsdPtr->prevPtr = NULL;
    threadList = tsdPtr;
}

/*
 *------------------------------------------------------------------------
 *
 * ListRemove --
 *
 *	Remove the thread local storage from its list. This grabs the mutex to
 *	protect the list.
 *
 * Results:
 *	None
 *
 * Side effects:
 *	Remove the thread local storage from its list.
 *
 *------------------------------------------------------------------------
 */

static void
ListRemove(
    ThreadSpecificData *tsdPtr)
{
    if (tsdPtr == NULL) {
	tsdPtr = TCL_TSD_INIT(&dataKey);
    }
    Tcl_MutexLock(&threadMutex);
    if (tsdPtr->prevPtr) {
	tsdPtr->prevPtr->nextPtr = tsdPtr->nextPtr;
    } else {
	threadList = tsdPtr->nextPtr;
    }
    if (tsdPtr->nextPtr) {
	tsdPtr->nextPtr->prevPtr = tsdPtr->prevPtr;
    }
    tsdPtr->nextPtr = tsdPtr->prevPtr = 0;
    tsdPtr->interp = NULL;
    Tcl_MutexUnlock(&threadMutex);
}

/*
 *------------------------------------------------------------------------
 *
 * ThreadList --
 *
 *    Return a list of threads running Tcl interpreters.
 *
 * Results:
 *    A standard Tcl result.
 *
 * Side effects:
 *    None.
 *
 *------------------------------------------------------------------------
 */
static int
ThreadList(
    Tcl_Interp *interp)
{
    ThreadSpecificData *tsdPtr;
    Tcl_Obj *listPtr;

    listPtr = Tcl_NewListObj(0, NULL);
    Tcl_MutexLock(&threadMutex);
    for (tsdPtr = threadList ; tsdPtr ; tsdPtr = tsdPtr->nextPtr) {
	Tcl_ListObjAppendElement(interp, listPtr,
		Tcl_NewWideIntObj((Tcl_WideInt)(size_t)tsdPtr->threadId));
    }
    Tcl_MutexUnlock(&threadMutex);
    Tcl_SetObjResult(interp, listPtr);
    return TCL_OK;
}

/*
 *------------------------------------------------------------------------
 *
 * ThreadSend --
 *
 *    Send a script to another thread.
 *
 * Results:
 *    A standard Tcl result.
 *
 * Side effects:
 *    None.
 *
 *------------------------------------------------------------------------
 */

static int
ThreadSend(
    Tcl_Interp *interp,		/* The current interpreter. */
    Tcl_ThreadId id,		/* Thread Id of other interpreter. */
    const char *script,		/* The script to evaluate. */
    int wait)			/* If 1, we block for the result. */
{
    ThreadSpecificData *tsdPtr = TCL_TSD_INIT(&dataKey);
    ThreadEvent *threadEventPtr;
    ThreadEventResult *resultPtr;
    int found, code;
    Tcl_ThreadId threadId = (Tcl_ThreadId) id;

    /*
     * Verify the thread exists.
     */

    Tcl_MutexLock(&threadMutex);
    found = 0;
    for (tsdPtr = threadList ; tsdPtr ; tsdPtr = tsdPtr->nextPtr) {
	if (tsdPtr->threadId == threadId) {
	    found = 1;
	    break;
	}
    }
    if (!found) {
	Tcl_MutexUnlock(&threadMutex);
	Tcl_AppendResult(interp, "invalid thread id", NULL);
	return TCL_ERROR;
    }

    /*
     * Short circut sends to ourself. Ought to do something with -async, like
     * run in an idle handler.
     */

    if (threadId == Tcl_GetCurrentThread()) {
	Tcl_MutexUnlock(&threadMutex);
	return Tcl_EvalEx(interp, script,-1,TCL_EVAL_GLOBAL);
    }

    /*
     * Create the event for its event queue.
     */

    threadEventPtr = (ThreadEvent*)Tcl_Alloc(sizeof(ThreadEvent));
    threadEventPtr->script = (char *)Tcl_Alloc(strlen(script) + 1);
    strcpy(threadEventPtr->script, script);
    if (!wait) {
	resultPtr = threadEventPtr->resultPtr = NULL;
    } else {
	resultPtr = (ThreadEventResult *)Tcl_Alloc(sizeof(ThreadEventResult));
	threadEventPtr->resultPtr = resultPtr;

	/*
	 * Initialize the result fields.
	 */

	resultPtr->done = NULL;
	resultPtr->code = 0;
	resultPtr->result = NULL;
	resultPtr->errorInfo = NULL;
	resultPtr->errorCode = NULL;

	/*
	 * Maintain the cleanup list.
	 */

	resultPtr->srcThreadId = Tcl_GetCurrentThread();
	resultPtr->dstThreadId = threadId;
	resultPtr->eventPtr = threadEventPtr;
	resultPtr->nextPtr = resultList;
	if (resultList) {
	    resultList->prevPtr = resultPtr;
	}
	resultPtr->prevPtr = NULL;
	resultList = resultPtr;
    }

    /*
     * Queue the event and poke the other thread's notifier.
     */

    threadEventPtr->event.proc = ThreadEventProc;
    Tcl_ThreadQueueEvent(threadId, (Tcl_Event *) threadEventPtr,
	    TCL_QUEUE_TAIL);
    Tcl_ThreadAlert(threadId);

    if (!wait) {
	Tcl_MutexUnlock(&threadMutex);
	return TCL_OK;
    }

    /*
     * Block on the results and then get them.
     */

    Tcl_ResetResult(interp);
    while (resultPtr->result == NULL) {
	Tcl_ConditionWait(&resultPtr->done, &threadMutex, NULL);
    }

    /*
     * Unlink result from the result list.
     */

    if (resultPtr->prevPtr) {
	resultPtr->prevPtr->nextPtr = resultPtr->nextPtr;
    } else {
	resultList = resultPtr->nextPtr;
    }
    if (resultPtr->nextPtr) {
	resultPtr->nextPtr->prevPtr = resultPtr->prevPtr;
    }
    resultPtr->eventPtr = NULL;
    resultPtr->nextPtr = NULL;
    resultPtr->prevPtr = NULL;

    Tcl_MutexUnlock(&threadMutex);

    if (resultPtr->code != TCL_OK) {
	if (resultPtr->errorCode) {
	    Tcl_SetErrorCode(interp, resultPtr->errorCode, NULL);
	    Tcl_Free(resultPtr->errorCode);
	}
	if (resultPtr->errorInfo) {
	    Tcl_AddErrorInfo(interp, resultPtr->errorInfo);
	    Tcl_Free(resultPtr->errorInfo);
	}
    }
    Tcl_AppendResult(interp, resultPtr->result, NULL);
    Tcl_ConditionFinalize(&resultPtr->done);
    code = resultPtr->code;

    Tcl_Free(resultPtr->result);
    Tcl_Free(resultPtr);

    return code;
}

/*
 *------------------------------------------------------------------------
 *
 * ThreadCancel --
 *
 *    Cancels a script in another thread.
 *
 * Results:
 *    A standard Tcl result.
 *
 * Side effects:
 *    None.
 *
 *------------------------------------------------------------------------
 */

static int
ThreadCancel(
    Tcl_Interp *interp,		/* The current interpreter. */
    Tcl_ThreadId id,		/* Thread Id of other interpreter. */
    const char *result,		/* The result or NULL for default. */
    int flags)			/* Flags for Tcl_CancelEval. */
{
    ThreadSpecificData *tsdPtr = TCL_TSD_INIT(&dataKey);
    int found;
    Tcl_ThreadId threadId = (Tcl_ThreadId) id;

    /*
     * Verify the thread exists.
     */

    Tcl_MutexLock(&threadMutex);
    found = 0;
    for (tsdPtr = threadList ; tsdPtr ; tsdPtr = tsdPtr->nextPtr) {
	if (tsdPtr->threadId == threadId) {
	    found = 1;
	    break;
	}
    }
    if (!found) {
	Tcl_MutexUnlock(&threadMutex);
	Tcl_AppendResult(interp, "invalid thread id", NULL);
	return TCL_ERROR;
    }

    /*
     * Since Tcl_CancelEval can be safely called from any thread,
     * we do it now.
     */

    Tcl_MutexUnlock(&threadMutex);
    Tcl_ResetResult(interp);
    return Tcl_CancelEval(tsdPtr->interp,
    	(result != NULL) ? Tcl_NewStringObj(result, -1) : NULL, 0, flags);
}

/*
 *------------------------------------------------------------------------
 *
 * ThreadEventProc --
 *
 *    Handle the event in the target thread.
 *
 * Results:
 *    Returns 1 to indicate that the event was processed.
 *
 * Side effects:
 *    Fills out the ThreadEventResult struct.
 *
 *------------------------------------------------------------------------
 */

static int
ThreadEventProc(
    Tcl_Event *evPtr,		/* Really ThreadEvent */
    TCL_UNUSED(int) /*mask*/)
{
    ThreadSpecificData *tsdPtr = TCL_TSD_INIT(&dataKey);
    ThreadEvent *threadEventPtr = (ThreadEvent *) evPtr;
    ThreadEventResult *resultPtr = threadEventPtr->resultPtr;
    Tcl_Interp *interp = tsdPtr->interp;
    int code;
    const char *result, *errorCode, *errorInfo;

    if (interp == NULL) {
	code = TCL_ERROR;
	result = "no target interp!";
	errorCode = "THREAD";
	errorInfo = "";
    } else {
	Tcl_Preserve(interp);
	Tcl_ResetResult(interp);
	Tcl_CreateThreadExitHandler(ThreadFreeProc, threadEventPtr->script);
	code = Tcl_EvalEx(interp, threadEventPtr->script,-1,TCL_EVAL_GLOBAL);
	Tcl_DeleteThreadExitHandler(ThreadFreeProc, threadEventPtr->script);
	if (code != TCL_OK) {
	    errorCode = Tcl_GetVar2(interp, "errorCode", NULL, TCL_GLOBAL_ONLY);
	    errorInfo = Tcl_GetVar2(interp, "errorInfo", NULL, TCL_GLOBAL_ONLY);
	} else {
	    errorCode = errorInfo = NULL;
	}
	result = Tcl_GetStringResult(interp);
    }
    Tcl_Free(threadEventPtr->script);
    if (resultPtr) {
	Tcl_MutexLock(&threadMutex);
	resultPtr->code = code;
	resultPtr->result = (char *)Tcl_Alloc(strlen(result) + 1);
	strcpy(resultPtr->result, result);
	if (errorCode != NULL) {
	    resultPtr->errorCode = (char *)Tcl_Alloc(strlen(errorCode) + 1);
	    strcpy(resultPtr->errorCode, errorCode);
	}
	if (errorInfo != NULL) {
	    resultPtr->errorInfo = (char *)Tcl_Alloc(strlen(errorInfo) + 1);
	    strcpy(resultPtr->errorInfo, errorInfo);
	}
	Tcl_ConditionNotify(&resultPtr->done);
	Tcl_MutexUnlock(&threadMutex);
    }
    if (interp != NULL) {
	Tcl_Release(interp);
    }
    return 1;
}

/*
 *------------------------------------------------------------------------
 *
 * ThreadFreeProc --
 *
 *    This is called from when we are exiting and memory needs
 *    to be freed.
 *
 * Results:
 *    None.
 *
 * Side effects:
 *	Clears up mem specified in clientData
 *
 *------------------------------------------------------------------------
 */

static void
ThreadFreeProc(
    void *clientData)
{
    if (clientData) {
	Tcl_Free(clientData);
    }
}

/*
 *------------------------------------------------------------------------
 *
 * ThreadDeleteEvent --
 *
 *    This is called from the ThreadExitProc to delete memory related
 *    to events that we put on the queue.
 *
 * Results:
 *    1 it was our event and we want it removed, 0 otherwise.
 *
 * Side effects:
 *	It cleans up our events in the event queue for this thread.
 *
 *------------------------------------------------------------------------
 */

static int
ThreadDeleteEvent(
    Tcl_Event *eventPtr,	/* Really ThreadEvent */
    TCL_UNUSED(void *))
{
    if (eventPtr->proc == ThreadEventProc) {
	Tcl_Free(((ThreadEvent *) eventPtr)->script);
	return 1;
    }

    /*
     * If it was NULL, we were in the middle of servicing the event and it
     * should be removed
     */

    return (eventPtr->proc == NULL);
}

/*
 *------------------------------------------------------------------------
 *
 * ThreadExitProc --
 *
 *    This is called when the thread exits.
 *
 * Results:
 *    None.
 *
 * Side effects:
 *	It unblocks anyone that is waiting on a send to this thread. It cleans
 *	up any events in the event queue for this thread.
 *
 *------------------------------------------------------------------------
 */

static void
ThreadExitProc(
    void *clientData)
{
    char *threadEvalScript = (char *)clientData;
    ThreadEventResult *resultPtr, *nextPtr;
    Tcl_ThreadId self = Tcl_GetCurrentThread();
    ThreadSpecificData *tsdPtr = TCL_TSD_INIT(&dataKey);

    if (tsdPtr->interp != NULL) {
	ListRemove(tsdPtr);
    }

    Tcl_MutexLock(&threadMutex);

    if (self == errorThreadId) {
	if (errorProcString) {	/* Extra safety */
	    Tcl_Free(errorProcString);
	    errorProcString = NULL;
	}
	errorThreadId = 0;
    }

    if (threadEvalScript) {
	Tcl_Free(threadEvalScript);
	threadEvalScript = NULL;
    }
    Tcl_DeleteEvents((Tcl_EventDeleteProc *) ThreadDeleteEvent, NULL);

    for (resultPtr = resultList ; resultPtr ; resultPtr = nextPtr) {
	nextPtr = resultPtr->nextPtr;
	if (resultPtr->srcThreadId == self) {
	    /*
	     * We are going away. By freeing up the result we signal to the
	     * other thread we don't care about the result.
	     */

	    if (resultPtr->prevPtr) {
		resultPtr->prevPtr->nextPtr = resultPtr->nextPtr;
	    } else {
		resultList = resultPtr->nextPtr;
	    }
	    if (resultPtr->nextPtr) {
		resultPtr->nextPtr->prevPtr = resultPtr->prevPtr;
	    }
	    resultPtr->nextPtr = resultPtr->prevPtr = 0;
	    resultPtr->eventPtr->resultPtr = NULL;
	    Tcl_Free(resultPtr);
	} else if (resultPtr->dstThreadId == self) {
	    /*
	     * Dang. The target is going away. Unblock the caller. The result
	     * string must be dynamically allocated because the main thread is
	     * going to call free on it.
	     */

	    const char *msg = "target thread died";

	    resultPtr->result = (char *)Tcl_Alloc(strlen(msg) + 1);
	    strcpy(resultPtr->result, msg);
	    resultPtr->code = TCL_ERROR;
	    Tcl_ConditionNotify(&resultPtr->done);
	}
    }
    Tcl_MutexUnlock(&threadMutex);
}
#endif /* TCL_THREADS */

/*
 * Local Variables:
 * mode: c
 * c-basic-offset: 4
 * fill-column: 78
 * End:
 */<|MERGE_RESOLUTION|>--- conflicted
+++ resolved
@@ -337,19 +337,11 @@
 	     */
 
 	    if (objc == 2) {
-<<<<<<< HEAD
-		idObj = Tcl_NewWideIntObj((Tcl_WideInt)INT2PTR(Tcl_GetCurrentThread()));
-	    } else if (objc == 3
-		    && strcmp("-main", Tcl_GetString(objv[2])) == 0) {
-		Tcl_MutexLock(&threadMutex);
-		idObj = Tcl_NewWideIntObj((Tcl_WideInt)INT2PTR(mainThreadId));
-=======
 		idObj = Tcl_NewWideIntObj((Tcl_WideInt)PTR2INT(Tcl_GetCurrentThread()));
 	    } else if (objc == 3
 		    && strcmp("-main", Tcl_GetString(objv[2])) == 0) {
 		Tcl_MutexLock(&threadMutex);
 		idObj = Tcl_NewWideIntObj((Tcl_WideInt)PTR2INT(mainThreadId));
->>>>>>> ce8fc8dc
 		Tcl_MutexUnlock(&threadMutex);
 	    } else {
 		Tcl_WrongNumArgs(interp, 2, objv, NULL);
