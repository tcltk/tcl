/*
 * tclThreadAlloc.c --
 *
 *	This is a very fast storage allocator for used with threads (designed
 *	avoid lock contention). The basic strategy is to allocate memory in
 *	fixed size blocks from block caches.
 *
 * The Initial Developer of the Original Code is America Online, Inc.
 * Portions created by AOL are Copyright (C) 1999 America Online, Inc.
 *
 * See the file "license.terms" for information on usage and redistribution of
 * this file, and for a DISCLAIMER OF ALL WARRANTIES.
 */

#include "tclInt.h"
#if TCL_THREADS && defined(USE_THREAD_ALLOC)

/*
 * If range checking is enabled, an additional byte will be allocated to store
 * the magic number at the end of the requested memory.
 */

#ifndef RCHECK
#ifdef  NDEBUG
#define RCHECK		0
#else
#define RCHECK		1
#endif
#endif

/*
 * The following define the number of Tcl_Obj's to allocate/move at a time and
 * the high water mark to prune a per-thread cache. On a 32 bit system,
 * sizeof(Tcl_Obj) = 24 so 800 * 24 = ~16k.
 */

#define NOBJALLOC	800

/* Actual definition moved to tclInt.h */
#define NOBJHIGH	ALLOC_NOBJHIGH

/*
 * The following union stores accounting information for each block including
 * two small magic numbers and a bucket number when in use or a next pointer
 * when free. The original requested size (not including the Block overhead)
 * is also maintained.
 */

typedef union Block {
    struct {
	union {
	    union Block *next;		/* Next in free list. */
	    struct {
		unsigned char magic1;	/* First magic number. */
		unsigned char bucket;	/* Bucket block allocated from. */
		unsigned char unused;	/* Padding. */
		unsigned char magic2;	/* Second magic number. */
	    } s;
	} u;
	size_t reqSize;			/* Requested allocation size. */
    } b;
    unsigned char padding[TCL_ALLOCALIGN];
} Block;
#define nextBlock	b.u.next
#define sourceBucket	b.u.s.bucket
#define magicNum1	b.u.s.magic1
#define magicNum2	b.u.s.magic2
#define MAGIC		0xEF
#define blockReqSize	b.reqSize

/*
 * The following defines the minimum and and maximum block sizes and the number
 * of buckets in the bucket cache.
 */

#define MINALLOC	((sizeof(Block) + 8 + (TCL_ALLOCALIGN-1)) & ~(TCL_ALLOCALIGN-1))
#define NBUCKETS	(11 - (MINALLOC >> 5))
#define MAXALLOC	(MINALLOC << (NBUCKETS - 1))

/*
 * The following structure defines a bucket of blocks with various accounting
 * and statistics information.
 */

typedef struct {
    Block *firstPtr;		/* First block available */
    Block *lastPtr;		/* End of block list */
    size_t numFree;		/* Number of blocks available */

    /* All fields below for accounting only */

    size_t numRemoves;		/* Number of removes from bucket */
    size_t numInserts;		/* Number of inserts into bucket */
    size_t numWaits;		/* Number of waits to acquire a lock */
    size_t numLocks;		/* Number of locks acquired */
    size_t totalAssigned;	/* Total space assigned to bucket */
} Bucket;

/*
 * The following structure defines a cache of buckets and objs, of which there
 * will be (at most) one per thread. Any changes need to be reflected in the
 * struct AllocCache defined in tclInt.h, possibly also in the initialisation
 * code in Tcl_CreateInterp().
 */

typedef struct Cache {
    struct Cache *nextPtr;	/* Linked list of cache entries */
    Tcl_ThreadId owner;		/* Which thread's cache is this? */
    Tcl_Obj *firstObjPtr;	/* List of free objects for thread */
    int numObjects;		/* Number of objects for thread */
    Tcl_Obj *lastPtr;		/* Last object in this cache */
    int totalAssigned;		/* Total space assigned to thread */
    Bucket buckets[NBUCKETS];	/* The buckets for this thread */
} Cache;

/*
 * The following array specifies various per-bucket limits and locks. The
 * values are statically initialized to avoid calculating them repeatedly.
 */

static struct {
    size_t blockSize;		/* Bucket blocksize. */
    size_t maxBlocks;		/* Max blocks before move to share. */
    size_t numMove;			/* Num blocks to move to share. */
    Tcl_Mutex *lockPtr;		/* Share bucket lock. */
} bucketInfo[NBUCKETS];

/*
 * Static functions defined in this file.
 */

static Cache *	GetCache(void);
static void	LockBucket(Cache *cachePtr, int bucket);
static void	UnlockBucket(Cache *cachePtr, int bucket);
static void	PutBlocks(Cache *cachePtr, int bucket, int numMove);
static int	GetBlocks(Cache *cachePtr, int bucket);
static Block *	Ptr2Block(void *ptr);
<<<<<<< HEAD
static char *	Block2Ptr(Block *blockPtr, int bucket, unsigned int reqSize);
=======
static void *	Block2Ptr(Block *blockPtr, int bucket, unsigned int reqSize);
>>>>>>> 467d03db
static void	MoveObjs(Cache *fromPtr, Cache *toPtr, int numMove);
static void	PutObjs(Cache *fromPtr, int numMove);

/*
 * Local variables defined in this file and initialized at startup.
 */

static Tcl_Mutex *listLockPtr;
static Tcl_Mutex *objLockPtr;
static Cache sharedCache;
static Cache *sharedPtr = &sharedCache;
static Cache *firstCachePtr = &sharedCache;

#if defined(HAVE_FAST_TSD)
static __thread Cache *tcachePtr;

# define GETCACHE(cachePtr)			\
    do {					\
	if (!tcachePtr) {			\
	    tcachePtr = GetCache();		\
	}					\
	(cachePtr) = tcachePtr;			\
    } while (0)
#else
# define GETCACHE(cachePtr)			\
    do {					\
	(cachePtr) = (Cache*)TclpGetAllocCache();	\
	if ((cachePtr) == NULL) {		\
	    (cachePtr) = GetCache();		\
	}					\
    } while (0)
#endif

/*
 *----------------------------------------------------------------------
 *
 * GetCache ---
 *
 *	Gets per-thread memory cache, allocating it if necessary.
 *
 * Results:
 *	Pointer to cache.
 *
 * Side effects:
 *	None.
 *
 *----------------------------------------------------------------------
 */

static Cache *
GetCache(void)
{
    Cache *cachePtr;

    /*
     * Check for first-time initialization.
     */

    if (listLockPtr == NULL) {
	Tcl_Mutex *initLockPtr;

	initLockPtr = Tcl_GetAllocMutex();
	Tcl_MutexLock(initLockPtr);
	if (listLockPtr == NULL) {
	    TclInitThreadAlloc();
	}
	Tcl_MutexUnlock(initLockPtr);
    }

    /*
     * Get this thread's cache, allocating if necessary.
     */

    cachePtr = (Cache*)TclpGetAllocCache();
    if (cachePtr == NULL) {
	cachePtr = (Cache*)TclpSysAlloc(sizeof(Cache));
	if (cachePtr == NULL) {
	    Tcl_Panic("alloc: could not allocate new cache");
	}
        memset(cachePtr, 0, sizeof(Cache));
	Tcl_MutexLock(listLockPtr);
	cachePtr->nextPtr = firstCachePtr;
	firstCachePtr = cachePtr;
	Tcl_MutexUnlock(listLockPtr);
	cachePtr->owner = Tcl_GetCurrentThread();
	TclpSetAllocCache(cachePtr);
    }
    return cachePtr;
}

/*
 *----------------------------------------------------------------------
 *
 * TclFreeAllocCache --
 *
 *	Flush and delete a cache, removing from list of caches.
 *
 * Results:
 *	None.
 *
 * Side effects:
 *	None.
 *
 *----------------------------------------------------------------------
 */

void
TclFreeAllocCache(
    void *arg)
{
    Cache *cachePtr = (Cache*)arg;
    Cache **nextPtrPtr;
    unsigned int bucket;

    /*
     * Flush blocks.
     */

    for (bucket = 0; bucket < NBUCKETS; ++bucket) {
	if (cachePtr->buckets[bucket].numFree > 0) {
	    PutBlocks(cachePtr, bucket, cachePtr->buckets[bucket].numFree);
	}
    }

    /*
     * Flush objs.
     */

    if (cachePtr->numObjects > 0) {
	PutObjs(cachePtr, cachePtr->numObjects);
    }

    /*
     * Remove from pool list.
     */

    Tcl_MutexLock(listLockPtr);
    nextPtrPtr = &firstCachePtr;
    while (*nextPtrPtr != cachePtr) {
	nextPtrPtr = &(*nextPtrPtr)->nextPtr;
    }
    *nextPtrPtr = cachePtr->nextPtr;
    cachePtr->nextPtr = NULL;
    Tcl_MutexUnlock(listLockPtr);
    TclpSysFree(cachePtr);
}

/*
 *----------------------------------------------------------------------
 *
 * TclpAlloc --
 *
 *	Allocate memory.
 *
 * Results:
 *	Pointer to memory just beyond Block pointer.
 *
 * Side effects:
 *	May allocate more blocks for a bucket.
 *
 *----------------------------------------------------------------------
 */

void *
TclpAlloc(
    size_t reqSize)
{
    Cache *cachePtr;
    Block *blockPtr;
    int bucket;
    size_t size;

    GETCACHE(cachePtr);

    /*
     * Increment the requested size to include room for the Block structure.
     * Call TclpSysAlloc() directly if the required amount is greater than the
     * largest block, otherwise pop the smallest block large enough,
     * allocating more blocks if necessary.
     */

    blockPtr = NULL;
    size = reqSize + sizeof(Block);
#if RCHECK
    size++;
#endif
    if (size > MAXALLOC) {
	bucket = NBUCKETS;
	blockPtr = (Block *)TclpSysAlloc(size);
	if (blockPtr != NULL) {
	    cachePtr->totalAssigned += reqSize;
	}
    } else {
	bucket = 0;
	while (bucketInfo[bucket].blockSize < size) {
	    bucket++;
	}
	if (cachePtr->buckets[bucket].numFree || GetBlocks(cachePtr, bucket)) {
	    blockPtr = cachePtr->buckets[bucket].firstPtr;
	    cachePtr->buckets[bucket].firstPtr = blockPtr->nextBlock;
	    cachePtr->buckets[bucket].numFree--;
	    cachePtr->buckets[bucket].numRemoves++;
	    cachePtr->buckets[bucket].totalAssigned += reqSize;
	}
    }
    if (blockPtr == NULL) {
	return NULL;
    }
    return Block2Ptr(blockPtr, bucket, reqSize);
}

/*
 *----------------------------------------------------------------------
 *
 * TclpFree --
 *
 *	Return blocks to the thread block cache.
 *
 * Results:
 *	None.
 *
 * Side effects:
 *	May move blocks to shared cache.
 *
 *----------------------------------------------------------------------
 */

void
TclpFree(
    void *ptr)
{
    Cache *cachePtr;
    Block *blockPtr;
    int bucket;

    if (ptr == NULL) {
	return;
    }

    GETCACHE(cachePtr);

    /*
     * Get the block back from the user pointer and call system free directly
     * for large blocks. Otherwise, push the block back on the bucket and move
     * blocks to the shared cache if there are now too many free.
     */

    blockPtr = Ptr2Block(ptr);
    bucket = blockPtr->sourceBucket;
    if (bucket == NBUCKETS) {
	cachePtr->totalAssigned -= blockPtr->blockReqSize;
	TclpSysFree(blockPtr);
	return;
    }

    cachePtr->buckets[bucket].totalAssigned -= blockPtr->blockReqSize;
    blockPtr->nextBlock = cachePtr->buckets[bucket].firstPtr;
    cachePtr->buckets[bucket].firstPtr = blockPtr;
    if (cachePtr->buckets[bucket].numFree == 0) {
	cachePtr->buckets[bucket].lastPtr = blockPtr;
    }
    cachePtr->buckets[bucket].numFree++;
    cachePtr->buckets[bucket].numInserts++;

    if (cachePtr != sharedPtr &&
	    cachePtr->buckets[bucket].numFree > bucketInfo[bucket].maxBlocks) {
	PutBlocks(cachePtr, bucket, bucketInfo[bucket].numMove);
    }
}

/*
 *----------------------------------------------------------------------
 *
 * TclpRealloc --
 *
 *	Re-allocate memory to a larger or smaller size.
 *
 * Results:
 *	Pointer to memory just beyond Block pointer.
 *
 * Side effects:
 *	Previous memory, if any, may be freed.
 *
 *----------------------------------------------------------------------
 */

void *
TclpRealloc(
    void *ptr,
<<<<<<< HEAD
    size_t reqSize)
=======
    unsigned int reqSize)
>>>>>>> 467d03db
{
    Cache *cachePtr;
    Block *blockPtr;
    void *newPtr;
    size_t size, min;
    int bucket;

    if (ptr == NULL) {
	return TclpAlloc(reqSize);
    }

    GETCACHE(cachePtr);

    /*
     * If the block is not a system block and fits in place, simply return the
     * existing pointer. Otherwise, if the block is a system block and the new
     * size would also require a system block, call TclpSysRealloc() directly.
     */

    blockPtr = Ptr2Block(ptr);
    size = reqSize + sizeof(Block);
#if RCHECK
    size++;
#endif
    bucket = blockPtr->sourceBucket;
    if (bucket != NBUCKETS) {
	if (bucket > 0) {
	    min = bucketInfo[bucket-1].blockSize;
	} else {
	    min = 0;
	}
	if (size > min && size <= bucketInfo[bucket].blockSize) {
	    cachePtr->buckets[bucket].totalAssigned -= blockPtr->blockReqSize;
	    cachePtr->buckets[bucket].totalAssigned += reqSize;
	    return Block2Ptr(blockPtr, bucket, reqSize);
	}
    } else if (size > MAXALLOC) {
	cachePtr->totalAssigned -= blockPtr->blockReqSize;
	cachePtr->totalAssigned += reqSize;
	blockPtr = (Block*)TclpSysRealloc(blockPtr, size);
	if (blockPtr == NULL) {
	    return NULL;
	}
	return Block2Ptr(blockPtr, NBUCKETS, reqSize);
    }

    /*
     * Finally, perform an expensive malloc/copy/free.
     */

    newPtr = TclpAlloc(reqSize);
    if (newPtr != NULL) {
	if (reqSize > blockPtr->blockReqSize) {
	    reqSize = blockPtr->blockReqSize;
	}
	memcpy(newPtr, ptr, reqSize);
	TclpFree(ptr);
    }
    return newPtr;
}

/*
 *----------------------------------------------------------------------
 *
 * TclThreadAllocObj --
 *
 *	Allocate a Tcl_Obj from the per-thread cache.
 *
 * Results:
 *	Pointer to uninitialized Tcl_Obj.
 *
 * Side effects:
 *	May move Tcl_Obj's from shared cached or allocate new Tcl_Obj's if
 *	list is empty.
 *
 * Note:
 *	If this code is updated, the changes need to be reflected in the macro
 *	TclAllocObjStorageEx() defined in tclInt.h
 *
 *----------------------------------------------------------------------
 */

Tcl_Obj *
TclThreadAllocObj(void)
{
    Cache *cachePtr;
    Tcl_Obj *objPtr;

    GETCACHE(cachePtr);

    /*
     * Get this thread's obj list structure and move or allocate new objs if
     * necessary.
     */

    if (cachePtr->numObjects == 0) {
	int numMove;

	Tcl_MutexLock(objLockPtr);
	numMove = sharedPtr->numObjects;
	if (numMove > 0) {
	    if (numMove > NOBJALLOC) {
		numMove = NOBJALLOC;
	    }
	    MoveObjs(sharedPtr, cachePtr, numMove);
	}
	Tcl_MutexUnlock(objLockPtr);
	if (cachePtr->numObjects == 0) {
	    Tcl_Obj *newObjsPtr;

	    cachePtr->numObjects = numMove = NOBJALLOC;
	    newObjsPtr = (Tcl_Obj *)TclpSysAlloc(sizeof(Tcl_Obj) * numMove);
	    if (newObjsPtr == NULL) {
		Tcl_Panic("alloc: could not allocate %d new objects", numMove);
	    }
	    cachePtr->lastPtr = newObjsPtr + numMove - 1;
	    objPtr = cachePtr->firstObjPtr;	/* NULL */
	    while (--numMove >= 0) {
		newObjsPtr[numMove].internalRep.twoPtrValue.ptr1 = objPtr;
		objPtr = newObjsPtr + numMove;
	    }
	    cachePtr->firstObjPtr = newObjsPtr;
	}
    }

    /*
     * Pop the first object.
     */

    objPtr = cachePtr->firstObjPtr;
    cachePtr->firstObjPtr = (Tcl_Obj *)objPtr->internalRep.twoPtrValue.ptr1;
    cachePtr->numObjects--;
    return objPtr;
}

/*
 *----------------------------------------------------------------------
 *
 * TclThreadFreeObj --
 *
 *	Return a free Tcl_Obj to the per-thread cache.
 *
 * Results:
 *	None.
 *
 * Side effects:
 *	May move free Tcl_Obj's to shared list upon hitting high water mark.
 *
 * Note:
 *	If this code is updated, the changes need to be reflected in the macro
 *	TclAllocObjStorageEx() defined in tclInt.h
 *
 *----------------------------------------------------------------------
 */

void
TclThreadFreeObj(
    Tcl_Obj *objPtr)
{
    Cache *cachePtr;

    GETCACHE(cachePtr);

    /*
     * Get this thread's list and push on the free Tcl_Obj.
     */

    objPtr->internalRep.twoPtrValue.ptr1 = cachePtr->firstObjPtr;
    cachePtr->firstObjPtr = objPtr;
    if (cachePtr->numObjects == 0) {
	cachePtr->lastPtr = objPtr;
    }
    cachePtr->numObjects++;

    /*
     * If the number of free objects has exceeded the high water mark, move
     * some blocks to the shared list.
     */

    if (cachePtr->numObjects > NOBJHIGH) {
	PutObjs(cachePtr, NOBJALLOC);
    }
}

/*
 *----------------------------------------------------------------------
 *
 * Tcl_GetMemoryInfo --
 *
 *	Return a list-of-lists of memory stats.
 *
 * Results:
 *	None.
 *
 * Side effects:
 *	List appended to given dstring.
 *
 *----------------------------------------------------------------------
 */

void
Tcl_GetMemoryInfo(
    Tcl_DString *dsPtr)
{
    Cache *cachePtr;
    char buf[200];
    unsigned int n;

    Tcl_MutexLock(listLockPtr);
    cachePtr = firstCachePtr;
    while (cachePtr != NULL) {
	Tcl_DStringStartSublist(dsPtr);
	if (cachePtr == sharedPtr) {
	    Tcl_DStringAppendElement(dsPtr, "shared");
	} else {
	    sprintf(buf, "thread%p", cachePtr->owner);
	    Tcl_DStringAppendElement(dsPtr, buf);
	}
	for (n = 0; n < NBUCKETS; ++n) {
	    sprintf(buf, "%" TCL_Z_MODIFIER "u %" TCL_Z_MODIFIER "u %" TCL_Z_MODIFIER "u %" TCL_Z_MODIFIER "u %" TCL_Z_MODIFIER "u %" TCL_Z_MODIFIER "u %" TCL_Z_MODIFIER "u",
		    bucketInfo[n].blockSize,
		    cachePtr->buckets[n].numFree,
		    cachePtr->buckets[n].numRemoves,
		    cachePtr->buckets[n].numInserts,
		    cachePtr->buckets[n].totalAssigned,
		    cachePtr->buckets[n].numLocks,
		    cachePtr->buckets[n].numWaits);
	    Tcl_DStringAppendElement(dsPtr, buf);
	}
	Tcl_DStringEndSublist(dsPtr);
	cachePtr = cachePtr->nextPtr;
    }
    Tcl_MutexUnlock(listLockPtr);
}

/*
 *----------------------------------------------------------------------
 *
 * MoveObjs --
 *
 *	Move Tcl_Obj's between caches.
 *
 * Results:
 *	None.
 *
 * Side effects:
 *	None.
 *
 *----------------------------------------------------------------------
 */

static void
MoveObjs(
    Cache *fromPtr,
    Cache *toPtr,
    int numMove)
{
    Tcl_Obj *objPtr = fromPtr->firstObjPtr;
    Tcl_Obj *fromFirstObjPtr = objPtr;

    toPtr->numObjects += numMove;
    fromPtr->numObjects -= numMove;

    /*
     * Find the last object to be moved; set the next one (the first one not
     * to be moved) as the first object in the 'from' cache.
     */

    while (--numMove) {
	objPtr = (Tcl_Obj *)objPtr->internalRep.twoPtrValue.ptr1;
    }
    fromPtr->firstObjPtr = (Tcl_Obj *)objPtr->internalRep.twoPtrValue.ptr1;

    /*
     * Move all objects as a block - they are already linked to each other, we
     * just have to update the first and last.
     */

    toPtr->lastPtr = objPtr;
    objPtr->internalRep.twoPtrValue.ptr1 = toPtr->firstObjPtr; /* NULL */
    toPtr->firstObjPtr = fromFirstObjPtr;
}

/*
 *----------------------------------------------------------------------
 *
 * PutObjs --
 *
 *	Move Tcl_Obj's from thread cache to shared cache.
 *
 * Results:
 *	None.
 *
 * Side effects:
 *	None.
 *
 *----------------------------------------------------------------------
 */

static void
PutObjs(
    Cache *fromPtr,
    int numMove)
{
    int keep = fromPtr->numObjects - numMove;
    Tcl_Obj *firstPtr, *lastPtr = NULL;

    fromPtr->numObjects = keep;
    firstPtr = fromPtr->firstObjPtr;
    if (keep == 0) {
	fromPtr->firstObjPtr = NULL;
    } else {
	do {
	    lastPtr = firstPtr;
	    firstPtr = (Tcl_Obj *)firstPtr->internalRep.twoPtrValue.ptr1;
	} while (--keep > 0);
	lastPtr->internalRep.twoPtrValue.ptr1 = NULL;
    }

    /*
     * Move all objects as a block - they are already linked to each other, we
     * just have to update the first and last.
     */

    Tcl_MutexLock(objLockPtr);
    fromPtr->lastPtr->internalRep.twoPtrValue.ptr1 = sharedPtr->firstObjPtr;
    sharedPtr->firstObjPtr = firstPtr;
    if (sharedPtr->numObjects == 0) {
	sharedPtr->lastPtr = fromPtr->lastPtr;
    }
    sharedPtr->numObjects += numMove;
    Tcl_MutexUnlock(objLockPtr);

    fromPtr->lastPtr = lastPtr;
}

/*
 *----------------------------------------------------------------------
 *
 * Block2Ptr, Ptr2Block --
 *
 *	Convert between internal blocks and user pointers.
 *
 * Results:
 *	User pointer or internal block.
 *
 * Side effects:
 *	Invalid blocks will abort the server.
 *
 *----------------------------------------------------------------------
 */

static void *
Block2Ptr(
    Block *blockPtr,
    int bucket,
    unsigned int reqSize)
{
    void *ptr;

    blockPtr->magicNum1 = blockPtr->magicNum2 = MAGIC;
    blockPtr->sourceBucket = bucket;
    blockPtr->blockReqSize = reqSize;
    ptr = ((void *) (blockPtr + 1));
#if RCHECK
    ((unsigned char *)(ptr))[reqSize] = MAGIC;
#endif
    return ptr;
}

static Block *
Ptr2Block(
    void *ptr)
{
    Block *blockPtr;

    blockPtr = (((Block *) ptr) - 1);
    if (blockPtr->magicNum1 != MAGIC || blockPtr->magicNum2 != MAGIC) {
	Tcl_Panic("alloc: invalid block: %p: %x %x",
		blockPtr, blockPtr->magicNum1, blockPtr->magicNum2);
    }
#if RCHECK
    if (((unsigned char *) ptr)[blockPtr->blockReqSize] != MAGIC) {
	Tcl_Panic("alloc: invalid block: %p: %x %x %x",
		blockPtr, blockPtr->magicNum1, blockPtr->magicNum2,
		((unsigned char *) ptr)[blockPtr->blockReqSize]);
    }
#endif
    return blockPtr;
}

/*
 *----------------------------------------------------------------------
 *
 * LockBucket, UnlockBucket --
 *
 *	Set/unset the lock to access a bucket in the shared cache.
 *
 * Results:
 *	None.
 *
 * Side effects:
 *	Lock activity and contention are monitored globally and on a per-cache
 *	basis.
 *
 *----------------------------------------------------------------------
 */

static void
LockBucket(
    Cache *cachePtr,
    int bucket)
{
    Tcl_MutexLock(bucketInfo[bucket].lockPtr);
    cachePtr->buckets[bucket].numLocks++;
    sharedPtr->buckets[bucket].numLocks++;
}

static void
UnlockBucket(
    Cache *cachePtr,
    int bucket)
{
    (void)cachePtr;

    Tcl_MutexUnlock(bucketInfo[bucket].lockPtr);
}

/*
 *----------------------------------------------------------------------
 *
 * PutBlocks --
 *
 *	Return unused blocks to the shared cache.
 *
 * Results:
 *	None.
 *
 * Side effects:
 *	None.
 *
 *----------------------------------------------------------------------
 */

static void
PutBlocks(
    Cache *cachePtr,
    int bucket,
    int numMove)
{
    /*
     * We have numFree.  Want to shed numMove. So compute how many
     * Blocks to keep.
     */

    int keep = cachePtr->buckets[bucket].numFree - numMove;
    Block *lastPtr = NULL, *firstPtr;

    cachePtr->buckets[bucket].numFree = keep;
    firstPtr = cachePtr->buckets[bucket].firstPtr;
    if (keep == 0) {
	cachePtr->buckets[bucket].firstPtr = NULL;
    } else {
	do {
	    lastPtr = firstPtr;
	    firstPtr = firstPtr->nextBlock;
	} while (--keep > 0);
	lastPtr->nextBlock = NULL;
    }

    /*
     * Aquire the lock and place the list of blocks at the front of the shared
     * cache bucket.
     */

    LockBucket(cachePtr, bucket);
    cachePtr->buckets[bucket].lastPtr->nextBlock
	    = sharedPtr->buckets[bucket].firstPtr;
    sharedPtr->buckets[bucket].firstPtr = firstPtr;
    if (sharedPtr->buckets[bucket].numFree == 0) {
	sharedPtr->buckets[bucket].lastPtr
		= cachePtr->buckets[bucket].lastPtr;
    }
    sharedPtr->buckets[bucket].numFree += numMove;
    UnlockBucket(cachePtr, bucket);

    cachePtr->buckets[bucket].lastPtr = lastPtr;
}

/*
 *----------------------------------------------------------------------
 *
 * GetBlocks --
 *
 *	Get more blocks for a bucket.
 *
 * Results:
 *	1 if blocks where allocated, 0 otherwise.
 *
 * Side effects:
 *	Cache may be filled with available blocks.
 *
 *----------------------------------------------------------------------
 */

static int
GetBlocks(
    Cache *cachePtr,
    int bucket)
{
    Block *blockPtr;
    size_t n;

    /*
     * First, atttempt to move blocks from the shared cache. Note the
     * potentially dirty read of numFree before acquiring the lock which is a
     * slight performance enhancement. The value is verified after the lock is
     * actually acquired.
     */

    if (cachePtr != sharedPtr && sharedPtr->buckets[bucket].numFree > 0) {
	LockBucket(cachePtr, bucket);
	if (sharedPtr->buckets[bucket].numFree > 0) {

	    /*
	     * Either move the entire list or walk the list to find the last
	     * block to move.
	     */

	    n = bucketInfo[bucket].numMove;
	    if (n >= sharedPtr->buckets[bucket].numFree) {
		cachePtr->buckets[bucket].firstPtr =
			sharedPtr->buckets[bucket].firstPtr;
		cachePtr->buckets[bucket].lastPtr =
			sharedPtr->buckets[bucket].lastPtr;
		cachePtr->buckets[bucket].numFree =
			sharedPtr->buckets[bucket].numFree;
		sharedPtr->buckets[bucket].firstPtr = NULL;
		sharedPtr->buckets[bucket].numFree = 0;
	    } else {
		blockPtr = sharedPtr->buckets[bucket].firstPtr;
		cachePtr->buckets[bucket].firstPtr = blockPtr;
		sharedPtr->buckets[bucket].numFree -= n;
		cachePtr->buckets[bucket].numFree = n;
		while (--n > 0) {
		    blockPtr = blockPtr->nextBlock;
		}
		sharedPtr->buckets[bucket].firstPtr = blockPtr->nextBlock;
		cachePtr->buckets[bucket].lastPtr = blockPtr;
		blockPtr->nextBlock = NULL;
	    }
	}
	UnlockBucket(cachePtr, bucket);
    }

    if (cachePtr->buckets[bucket].numFree == 0) {
	size_t size;

	/*
	 * If no blocks could be moved from shared, first look for a larger
	 * block in this cache to split up.
	 */

	blockPtr = NULL;
	n = NBUCKETS;
	size = 0; /* lint */
	while (--n > (size_t)bucket) {
	    if (cachePtr->buckets[n].numFree > 0) {
		size = bucketInfo[n].blockSize;
		blockPtr = cachePtr->buckets[n].firstPtr;
		cachePtr->buckets[n].firstPtr = blockPtr->nextBlock;
		cachePtr->buckets[n].numFree--;
		break;
	    }
	}

	/*
	 * Otherwise, allocate a big new block directly.
	 */

	if (blockPtr == NULL) {
	    size = MAXALLOC;
	    blockPtr = (Block*)TclpSysAlloc(size);
	    if (blockPtr == NULL) {
		return 0;
	    }
	}

	/*
	 * Split the larger block into smaller blocks for this bucket.
	 */

	n = size / bucketInfo[bucket].blockSize;
	cachePtr->buckets[bucket].numFree = n;
	cachePtr->buckets[bucket].firstPtr = blockPtr;
	while (--n > 0) {
	    blockPtr->nextBlock = (Block *)
		((char *) blockPtr + bucketInfo[bucket].blockSize);
	    blockPtr = blockPtr->nextBlock;
	}
	cachePtr->buckets[bucket].lastPtr = blockPtr;
	blockPtr->nextBlock = NULL;
    }
    return 1;
}

/*
 *----------------------------------------------------------------------
 *
 * TclInitThreadAlloc --
 *
 *	Initializes the allocator cache-maintenance structures.
 *      It is done early and protected during the Tcl_InitSubsystems().
 *
 * Results:
 *	None.
 *
 * Side effects:
 *	None.
 *
 *----------------------------------------------------------------------
 */

void
TclInitThreadAlloc(void)
{
    unsigned int i;

    listLockPtr = TclpNewAllocMutex();
    objLockPtr = TclpNewAllocMutex();
    for (i = 0; i < NBUCKETS; ++i) {
	bucketInfo[i].blockSize = MINALLOC << i;
	bucketInfo[i].maxBlocks = ((size_t)1) << (NBUCKETS - 1 - i);
	bucketInfo[i].numMove = i < NBUCKETS - 1 ?
		1 << (NBUCKETS - 2 - i) : 1;
	bucketInfo[i].lockPtr = TclpNewAllocMutex();
    }
    TclpInitAllocCache();
}

/*
 *----------------------------------------------------------------------
 *
 * TclFinalizeThreadAlloc --
 *
 *	This procedure is used to destroy all private resources used in this
 *	file.
 *
 * Results:
 *	None.
 *
 * Side effects:
 *	None.
 *
 *----------------------------------------------------------------------
 */

void
TclFinalizeThreadAlloc(void)
{
    unsigned int i;

    for (i = 0; i < NBUCKETS; ++i) {
	TclpFreeAllocMutex(bucketInfo[i].lockPtr);
	bucketInfo[i].lockPtr = NULL;
    }

    TclpFreeAllocMutex(objLockPtr);
    objLockPtr = NULL;

    TclpFreeAllocMutex(listLockPtr);
    listLockPtr = NULL;

    TclpFreeAllocCache(NULL);
}

/*
 *----------------------------------------------------------------------
 *
 * TclFinalizeThreadAllocThread --
 *
 *	This procedure is used to destroy single thread private resources
 *	defined in this file. Called either during Tcl_FinalizeThread() or
 *	Tcl_Finalize().
 *
 * Results:
 *	None.
 *
 * Side effects:
 *	None.
 *
 *----------------------------------------------------------------------
 */

void
TclFinalizeThreadAllocThread(void)
{
    Cache *cachePtr = (Cache *)TclpGetAllocCache();
    if (cachePtr != NULL) {
	TclpFreeAllocCache(cachePtr);
    }
}

#else /* !(TCL_THREADS && USE_THREAD_ALLOC) */
/*
 *----------------------------------------------------------------------
 *
 * Tcl_GetMemoryInfo --
 *
 *	Return a list-of-lists of memory stats.
 *
 * Results:
 *	None.
 *
 * Side effects:
 *	List appended to given dstring.
 *
 *----------------------------------------------------------------------
 */

void
Tcl_GetMemoryInfo(
    Tcl_DString *dsPtr)
{
    Tcl_Panic("Tcl_GetMemoryInfo called when threaded memory allocator not in use");
}

/*
 *----------------------------------------------------------------------
 *
 * TclFinalizeThreadAlloc --
 *
 *	This procedure is used to destroy all private resources used in this
 *	file.
 *
 * Results:
 *	None.
 *
 * Side effects:
 *	None.
 *
 *----------------------------------------------------------------------
 */

void
TclFinalizeThreadAlloc(void)
{
    Tcl_Panic("TclFinalizeThreadAlloc called when threaded memory allocator not in use");
}
#endif /* TCL_THREADS && USE_THREAD_ALLOC */

/*
 * Local Variables:
 * mode: c
 * c-basic-offset: 4
 * fill-column: 78
 * End:
 */<|MERGE_RESOLUTION|>--- conflicted
+++ resolved
@@ -135,11 +135,7 @@
 static void	PutBlocks(Cache *cachePtr, int bucket, int numMove);
 static int	GetBlocks(Cache *cachePtr, int bucket);
 static Block *	Ptr2Block(void *ptr);
-<<<<<<< HEAD
-static char *	Block2Ptr(Block *blockPtr, int bucket, unsigned int reqSize);
-=======
 static void *	Block2Ptr(Block *blockPtr, int bucket, unsigned int reqSize);
->>>>>>> 467d03db
 static void	MoveObjs(Cache *fromPtr, Cache *toPtr, int numMove);
 static void	PutObjs(Cache *fromPtr, int numMove);
 
@@ -434,11 +430,7 @@
 void *
 TclpRealloc(
     void *ptr,
-<<<<<<< HEAD
     size_t reqSize)
-=======
-    unsigned int reqSize)
->>>>>>> 467d03db
 {
     Cache *cachePtr;
     Block *blockPtr;
