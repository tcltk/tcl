/*
 * tclThreadAlloc.c --
 *
 *	This is a very fast storage allocator for used with threads (designed
 *	avoid lock contention). The basic strategy is to allocate memory in
 *	fixed size blocks from block caches.
 *
 * The Initial Developer of the Original Code is America Online, Inc.
 * Portions created by AOL are Copyright © 1999 America Online, Inc.
 *
 * See the file "license.terms" for information on usage and redistribution of
 * this file, and for a DISCLAIMER OF ALL WARRANTIES.
 */

#include "tclInt.h"
#if TCL_THREADS && defined(USE_THREAD_ALLOC)

/*
 * If range checking is enabled, an additional byte will be allocated to store
 * the magic number at the end of the requested memory.
 */

#ifndef RCHECK
#ifdef  NDEBUG
#define RCHECK		0
#else
#define RCHECK		1
#endif
#endif

/*
 * The following define the number of Tcl_Obj's to allocate/move at a time and
 * the high water mark to prune a per-thread cache. On a 32 bit system,
 * sizeof(Tcl_Obj) = 24 so 800 * 24 = ~16k.
 */

#define NOBJALLOC	800

/* Actual definition moved to tclInt.h */
#define NOBJHIGH	ALLOC_NOBJHIGH

/*
 * The following union stores accounting information for each block including
 * two small magic numbers and a bucket number when in use or a next pointer
 * when free. The original requested size (not including the Block overhead)
 * is also maintained.
 */

typedef union Block {
    struct {
	union {
	    union Block *next;		/* Next in free list. */
	    struct {
		unsigned char magic1;	/* First magic number. */
		unsigned char bucket;	/* Bucket block allocated from. */
		unsigned char unused;	/* Padding. */
		unsigned char magic2;	/* Second magic number. */
	    } s;
	} u;
	size_t reqSize;			/* Requested allocation size. */
    } b;
    unsigned char padding[TCL_ALLOCALIGN];
} Block;
#define nextBlock	b.u.next
#define sourceBucket	b.u.s.bucket
#define magicNum1	b.u.s.magic1
#define magicNum2	b.u.s.magic2
#define MAGIC		0xEF
#define blockReqSize	b.reqSize

/*
 * The following defines the minimum and and maximum block sizes and the number
 * of buckets in the bucket cache.
 */

#define MINALLOC	((sizeof(Block) + 8 + (TCL_ALLOCALIGN-1)) & ~(TCL_ALLOCALIGN-1))
#define NBUCKETS	(11 - (MINALLOC >> 5))
#define MAXALLOC	(MINALLOC << (NBUCKETS - 1))

/*
 * The following structure defines a bucket of blocks with various accounting
 * and statistics information.
 */

typedef struct {
    Block *firstPtr;		/* First block available */
    Block *lastPtr;		/* End of block list */
    size_t numFree;		/* Number of blocks available */

    /* All fields below for accounting only */

    size_t numRemoves;		/* Number of removes from bucket */
    size_t numInserts;		/* Number of inserts into bucket */
    size_t numLocks;		/* Number of locks acquired */
    size_t totalAssigned;		/* Total space assigned to bucket */
} Bucket;

/*
 * The following structure defines a cache of buckets and objs, of which there
 * will be (at most) one per thread. Any changes need to be reflected in the
 * struct AllocCache defined in tclInt.h, possibly also in the initialisation
 * code in Tcl_CreateInterp().
 */

typedef struct Cache {
    struct Cache *nextPtr;	/* Linked list of cache entries */
    Tcl_ThreadId owner;		/* Which thread's cache is this? */
    Tcl_Obj *firstObjPtr;	/* List of free objects for thread */
    size_t numObjects;		/* Number of objects for thread */
    Tcl_Obj *lastPtr;		/* Last object in this cache */
    size_t totalAssigned;	/* Total space assigned to thread */
    Bucket buckets[NBUCKETS];	/* The buckets for this thread */
} Cache;

/*
 * The following array specifies various per-bucket limits and locks. The
 * values are statically initialized to avoid calculating them repeatedly.
 */

static struct {
    size_t blockSize;		/* Bucket blocksize. */
    size_t maxBlocks;		/* Max blocks before move to share. */
    size_t numMove;			/* Num blocks to move to share. */
    Tcl_Mutex *lockPtr;		/* Share bucket lock. */
} bucketInfo[NBUCKETS];

/*
 * Static functions defined in this file.
 */

static Cache *	GetCache(void);
static void	LockBucket(Cache *cachePtr, int bucket);
static void	UnlockBucket(Cache *cachePtr, int bucket);
static void	PutBlocks(Cache *cachePtr, int bucket, size_t numMove);
static int	GetBlocks(Cache *cachePtr, int bucket);
static Block *	Ptr2Block(void *ptr);
static void *	Block2Ptr(Block *blockPtr, int bucket, size_t reqSize);
static void	MoveObjs(Cache *fromPtr, Cache *toPtr, size_t numMove);
static void	PutObjs(Cache *fromPtr, size_t numMove);

/*
 * Local variables defined in this file and initialized at startup.
 */

static Tcl_Mutex *listLockPtr;
static Tcl_Mutex *objLockPtr;
static Cache sharedCache;
static Cache *sharedPtr = &sharedCache;
static Cache *firstCachePtr = &sharedCache;

#if defined(HAVE_FAST_TSD)
static __thread Cache *tcachePtr;

# define GETCACHE(cachePtr)			\
    do {					\
	if (!tcachePtr) {			\
	    tcachePtr = GetCache();		\
	}					\
	(cachePtr) = tcachePtr;			\
    } while (0)
#else
# define GETCACHE(cachePtr)			\
    do {					\
	(cachePtr) = (Cache*)TclpGetAllocCache();	\
	if ((cachePtr) == NULL) {		\
	    (cachePtr) = GetCache();		\
	}					\
    } while (0)
#endif

/*
 *----------------------------------------------------------------------
 *
 * GetCache ---
 *
 *	Gets per-thread memory cache, allocating it if necessary.
 *
 * Results:
 *	Pointer to cache.
 *
 * Side effects:
 *	None.
 *
 *----------------------------------------------------------------------
 */

static Cache *
GetCache(void)
{
    Cache *cachePtr;

    /*
     * Check for first-time initialization.
     */

    if (listLockPtr == NULL) {
	Tcl_Mutex *initLockPtr;

	initLockPtr = Tcl_GetAllocMutex();
	Tcl_MutexLock(initLockPtr);
	if (listLockPtr == NULL) {
	    TclInitThreadAlloc();
	}
	Tcl_MutexUnlock(initLockPtr);
    }

    /*
     * Get this thread's cache, allocating if necessary.
     */

    cachePtr = (Cache*)TclpGetAllocCache();
    if (cachePtr == NULL) {
	cachePtr = (Cache*)TclpSysAlloc(sizeof(Cache), 0);
	if (cachePtr == NULL) {
	    Tcl_Panic("alloc: could not allocate new cache");
	}
        memset(cachePtr, 0, sizeof(Cache));
	Tcl_MutexLock(listLockPtr);
	cachePtr->nextPtr = firstCachePtr;
	firstCachePtr = cachePtr;
	Tcl_MutexUnlock(listLockPtr);
	cachePtr->owner = Tcl_GetCurrentThread();
	TclpSetAllocCache(cachePtr);
    }
    return cachePtr;
}

/*
 *----------------------------------------------------------------------
 *
 * TclFreeAllocCache --
 *
 *	Flush and delete a cache, removing from list of caches.
 *
 * Results:
 *	None.
 *
 * Side effects:
 *	None.
 *
 *----------------------------------------------------------------------
 */

void
TclFreeAllocCache(
    void *arg)
{
    Cache *cachePtr = (Cache*)arg;
    Cache **nextPtrPtr;
    unsigned int bucket;

    /*
     * Flush blocks.
     */

    for (bucket = 0; bucket < NBUCKETS; ++bucket) {
	if (cachePtr->buckets[bucket].numFree > 0) {
	    PutBlocks(cachePtr, bucket, cachePtr->buckets[bucket].numFree);
	}
    }

    /*
     * Flush objs.
     */

    if (cachePtr->numObjects > 0) {
	PutObjs(cachePtr, cachePtr->numObjects);
    }

    /*
     * Remove from pool list.
     */

    Tcl_MutexLock(listLockPtr);
    nextPtrPtr = &firstCachePtr;
    while (*nextPtrPtr != cachePtr) {
	nextPtrPtr = &(*nextPtrPtr)->nextPtr;
    }
    *nextPtrPtr = cachePtr->nextPtr;
    cachePtr->nextPtr = NULL;
    Tcl_MutexUnlock(listLockPtr);
    TclpSysFree(cachePtr);
}

/*
 *----------------------------------------------------------------------
 *
 * TclpAlloc --
 *
 *	Allocate memory.
 *
 * Results:
 *	Pointer to memory just beyond Block pointer.
 *
 * Side effects:
 *	May allocate more blocks for a bucket.
 *
 *----------------------------------------------------------------------
 */

void *
TclpAlloc(
    unsigned int reqSize)
{
    Cache *cachePtr;
    Block *blockPtr;
    int bucket;
    size_t size;

#ifndef __LP64__
    if (sizeof(int) >= sizeof(size_t)) {
	/* An unsigned int overflow can also be a size_t overflow */
	const size_t zero = 0;
	const size_t max = ~zero;

	if (((size_t) reqSize) > max - sizeof(Block) - RCHECK) {
	    /* Requested allocation exceeds memory */
	    return NULL;
	}
    }
#endif

    GETCACHE(cachePtr);

    /*
     * Increment the requested size to include room for the Block structure.
     * Call TclpSysAlloc() directly if the required amount is greater than the
     * largest block, otherwise pop the smallest block large enough,
     * allocating more blocks if necessary.
     */

    blockPtr = NULL;
    size = reqSize + sizeof(Block);
#if RCHECK
    size++;
#endif
    if (size > MAXALLOC) {
	bucket = NBUCKETS;
	blockPtr = (Block *)TclpSysAlloc(size, 0);
	if (blockPtr != NULL) {
	    cachePtr->totalAssigned += reqSize;
	}
    } else {
	bucket = 0;
	while (bucketInfo[bucket].blockSize < size) {
	    bucket++;
	}
	if (cachePtr->buckets[bucket].numFree || GetBlocks(cachePtr, bucket)) {
	    blockPtr = cachePtr->buckets[bucket].firstPtr;
	    cachePtr->buckets[bucket].firstPtr = blockPtr->nextBlock;
	    cachePtr->buckets[bucket].numFree--;
	    cachePtr->buckets[bucket].numRemoves++;
	    cachePtr->buckets[bucket].totalAssigned += reqSize;
	}
    }
    if (blockPtr == NULL) {
	return NULL;
    }
    return Block2Ptr(blockPtr, bucket, reqSize);
}

/*
 *----------------------------------------------------------------------
 *
 * TclpFree --
 *
 *	Return blocks to the thread block cache.
 *
 * Results:
 *	None.
 *
 * Side effects:
 *	May move blocks to shared cache.
 *
 *----------------------------------------------------------------------
 */

void
TclpFree(
    void *ptr)
{
    Cache *cachePtr;
    Block *blockPtr;
    int bucket;

    if (ptr == NULL) {
	return;
    }

    GETCACHE(cachePtr);

    /*
     * Get the block back from the user pointer and call system free directly
     * for large blocks. Otherwise, push the block back on the bucket and move
     * blocks to the shared cache if there are now too many free.
     */

    blockPtr = Ptr2Block(ptr);
    bucket = blockPtr->sourceBucket;
    if (bucket == NBUCKETS) {
	cachePtr->totalAssigned -= blockPtr->blockReqSize;
	TclpSysFree(blockPtr);
	return;
    }

    cachePtr->buckets[bucket].totalAssigned -= blockPtr->blockReqSize;
    blockPtr->nextBlock = cachePtr->buckets[bucket].firstPtr;
    cachePtr->buckets[bucket].firstPtr = blockPtr;
    if (cachePtr->buckets[bucket].numFree == 0) {
	cachePtr->buckets[bucket].lastPtr = blockPtr;
    }
    cachePtr->buckets[bucket].numFree++;
    cachePtr->buckets[bucket].numInserts++;

    if (cachePtr != sharedPtr &&
	    cachePtr->buckets[bucket].numFree > bucketInfo[bucket].maxBlocks) {
	PutBlocks(cachePtr, bucket, bucketInfo[bucket].numMove);
    }
}

/*
 *----------------------------------------------------------------------
 *
 * TclpRealloc --
 *
 *	Re-allocate memory to a larger or smaller size.
 *
 * Results:
 *	Pointer to memory just beyond Block pointer.
 *
 * Side effects:
 *	Previous memory, if any, may be freed.
 *
 *----------------------------------------------------------------------
 */

void *
TclpRealloc(
    void *ptr,
    unsigned int reqSize)
{
    Cache *cachePtr;
    Block *blockPtr;
    void *newPtr;
    size_t size, min;
    int bucket;

    if (ptr == NULL) {
	return TclpAlloc(reqSize);
    }

#ifndef __LP64__
    if (sizeof(int) >= sizeof(size_t)) {
	/* An unsigned int overflow can also be a size_t overflow */
	const size_t zero = 0;
	const size_t max = ~zero;

	if (((size_t) reqSize) > max - sizeof(Block) - RCHECK) {
	    /* Requested allocation exceeds memory */
	    return NULL;
	}
    }
#endif

    GETCACHE(cachePtr);

    /*
     * If the block is not a system block and fits in place, simply return the
     * existing pointer. Otherwise, if the block is a system block and the new
     * size would also require a system block, call TclpSysRealloc() directly.
     */

    blockPtr = Ptr2Block(ptr);
    size = reqSize + sizeof(Block);
#if RCHECK
    size++;
#endif
    bucket = blockPtr->sourceBucket;
    if (bucket != NBUCKETS) {
	if (bucket > 0) {
	    min = bucketInfo[bucket-1].blockSize;
	} else {
	    min = 0;
	}
	if (size > min && size <= bucketInfo[bucket].blockSize) {
	    cachePtr->buckets[bucket].totalAssigned -= blockPtr->blockReqSize;
	    cachePtr->buckets[bucket].totalAssigned += reqSize;
	    return Block2Ptr(blockPtr, bucket, reqSize);
	}
    } else if (size > MAXALLOC) {
	cachePtr->totalAssigned -= blockPtr->blockReqSize;
	cachePtr->totalAssigned += reqSize;
	blockPtr = (Block*)TclpSysRealloc(blockPtr, size);
	if (blockPtr == NULL) {
	    return NULL;
	}
	return Block2Ptr(blockPtr, NBUCKETS, reqSize);
    }

    /*
     * Finally, perform an expensive malloc/copy/free.
     */

    newPtr = TclpAlloc(reqSize);
    if (newPtr != NULL) {
	if (reqSize > blockPtr->blockReqSize) {
	    reqSize = blockPtr->blockReqSize;
	}
	memcpy(newPtr, ptr, reqSize);
	TclpFree(ptr);
    }
    return newPtr;
}

/*
 *----------------------------------------------------------------------
 *
 * TclThreadAllocObj --
 *
 *	Allocate a Tcl_Obj from the per-thread cache.
 *
 * Results:
 *	Pointer to uninitialized Tcl_Obj.
 *
 * Side effects:
 *	May move Tcl_Obj's from shared cached or allocate new Tcl_Obj's if
 *	list is empty.
 *
 * Note:
 *	If this code is updated, the changes need to be reflected in the macro
 *	TclAllocObjStorageEx() defined in tclInt.h
 *
 *----------------------------------------------------------------------
 */

Tcl_Obj *
TclThreadAllocObj(void)
{
    Cache *cachePtr;
    Tcl_Obj *objPtr;

    GETCACHE(cachePtr);

    /*
     * Get this thread's obj list structure and move or allocate new objs if
     * necessary.
     */

    if (cachePtr->numObjects == 0) {
	size_t numMove;

	Tcl_MutexLock(objLockPtr);
	numMove = sharedPtr->numObjects;
	if (numMove > 0) {
	    if (numMove > NOBJALLOC) {
		numMove = NOBJALLOC;
	    }
	    MoveObjs(sharedPtr, cachePtr, numMove);
	}
	Tcl_MutexUnlock(objLockPtr);
	if (cachePtr->numObjects == 0) {
	    Tcl_Obj *newObjsPtr;

	    cachePtr->numObjects = numMove = NOBJALLOC;
	    newObjsPtr = (Tcl_Obj *)TclpSysAlloc(sizeof(Tcl_Obj) * numMove, 0);
	    if (newObjsPtr == NULL) {
		Tcl_Panic("alloc: could not allocate %" TCL_Z_MODIFIER "u new objects", numMove);
	    }
	    cachePtr->lastPtr = newObjsPtr + numMove - 1;
	    objPtr = cachePtr->firstObjPtr;	/* NULL */
	    while (numMove-- > 0) {
		newObjsPtr[numMove].internalRep.twoPtrValue.ptr1 = objPtr;
		objPtr = newObjsPtr + numMove;
	    }
	    cachePtr->firstObjPtr = newObjsPtr;
	}
    }

    /*
     * Pop the first object.
     */

    objPtr = cachePtr->firstObjPtr;
    cachePtr->firstObjPtr = (Tcl_Obj *)objPtr->internalRep.twoPtrValue.ptr1;
    cachePtr->numObjects--;
    return objPtr;
}

/*
 *----------------------------------------------------------------------
 *
 * TclThreadFreeObj --
 *
 *	Return a free Tcl_Obj to the per-thread cache.
 *
 * Results:
 *	None.
 *
 * Side effects:
 *	May move free Tcl_Obj's to shared list upon hitting high water mark.
 *
 * Note:
 *	If this code is updated, the changes need to be reflected in the macro
 *	TclAllocObjStorageEx() defined in tclInt.h
 *
 *----------------------------------------------------------------------
 */

void
TclThreadFreeObj(
    Tcl_Obj *objPtr)
{
    Cache *cachePtr;

    GETCACHE(cachePtr);

    /*
     * Get this thread's list and push on the free Tcl_Obj.
     */

    objPtr->internalRep.twoPtrValue.ptr1 = cachePtr->firstObjPtr;
    cachePtr->firstObjPtr = objPtr;
    if (cachePtr->numObjects == 0) {
	cachePtr->lastPtr = objPtr;
    }
    cachePtr->numObjects++;

    /*
     * If the number of free objects has exceeded the high water mark, move
     * some blocks to the shared list.
     */

    if (cachePtr->numObjects > NOBJHIGH) {
	PutObjs(cachePtr, NOBJALLOC);
    }
}

/*
 *----------------------------------------------------------------------
 *
 * Tcl_GetMemoryInfo --
 *
 *	Return a list-of-lists of memory stats.
 *
 * Results:
 *	None.
 *
 * Side effects:
 *	List appended to given dstring.
 *
 *----------------------------------------------------------------------
 */

void
Tcl_GetMemoryInfo(
    Tcl_DString *dsPtr)
{
    Cache *cachePtr;
    char buf[200];
    unsigned int n;

    Tcl_MutexLock(listLockPtr);
    cachePtr = firstCachePtr;
    while (cachePtr != NULL) {
	Tcl_DStringStartSublist(dsPtr);
	if (cachePtr == sharedPtr) {
	    Tcl_DStringAppendElement(dsPtr, "shared");
	} else {
	    snprintf(buf, sizeof(buf), "thread%p", cachePtr->owner);
	    Tcl_DStringAppendElement(dsPtr, buf);
	}
	for (n = 0; n < NBUCKETS; ++n) {
<<<<<<< HEAD
	    sprintf(buf, "%" TCL_Z_MODIFIER "u %" TCL_Z_MODIFIER "u %" TCL_Z_MODIFIER "u %"
		    TCL_Z_MODIFIER "u %" TCL_Z_MODIFIER "u %" TCL_Z_MODIFIER "u",
		    bucketInfo[n].blockSize,
=======
	    snprintf(buf, sizeof(buf), "%lu %ld %ld %ld %ld %ld %ld",
		    (unsigned long) bucketInfo[n].blockSize,
>>>>>>> 18614557
		    cachePtr->buckets[n].numFree,
		    cachePtr->buckets[n].numRemoves,
		    cachePtr->buckets[n].numInserts,
		    cachePtr->buckets[n].totalAssigned,
		    cachePtr->buckets[n].numLocks);
	    Tcl_DStringAppendElement(dsPtr, buf);
	}
	Tcl_DStringEndSublist(dsPtr);
	cachePtr = cachePtr->nextPtr;
    }
    Tcl_MutexUnlock(listLockPtr);
}

/*
 *----------------------------------------------------------------------
 *
 * MoveObjs --
 *
 *	Move Tcl_Obj's between caches.
 *
 * Results:
 *	None.
 *
 * Side effects:
 *	None.
 *
 *----------------------------------------------------------------------
 */

static void
MoveObjs(
    Cache *fromPtr,
    Cache *toPtr,
    size_t numMove)
{
    Tcl_Obj *objPtr = fromPtr->firstObjPtr;
    Tcl_Obj *fromFirstObjPtr = objPtr;

    toPtr->numObjects += numMove;
    fromPtr->numObjects -= numMove;

    /*
     * Find the last object to be moved; set the next one (the first one not
     * to be moved) as the first object in the 'from' cache.
     */

    while (numMove-- > 1) {
	objPtr = (Tcl_Obj *)objPtr->internalRep.twoPtrValue.ptr1;
    }
    fromPtr->firstObjPtr = (Tcl_Obj *)objPtr->internalRep.twoPtrValue.ptr1;

    /*
     * Move all objects as a block - they are already linked to each other, we
     * just have to update the first and last.
     */

    toPtr->lastPtr = objPtr;
    objPtr->internalRep.twoPtrValue.ptr1 = toPtr->firstObjPtr; /* NULL */
    toPtr->firstObjPtr = fromFirstObjPtr;
}

/*
 *----------------------------------------------------------------------
 *
 * PutObjs --
 *
 *	Move Tcl_Obj's from thread cache to shared cache.
 *
 * Results:
 *	None.
 *
 * Side effects:
 *	None.
 *
 *----------------------------------------------------------------------
 */

static void
PutObjs(
    Cache *fromPtr,
    size_t numMove)
{
    size_t keep = fromPtr->numObjects - numMove;
    Tcl_Obj *firstPtr, *lastPtr = NULL;

    fromPtr->numObjects = keep;
    firstPtr = fromPtr->firstObjPtr;
    if (keep == 0) {
	fromPtr->firstObjPtr = NULL;
    } else {
	do {
	    lastPtr = firstPtr;
	    firstPtr = (Tcl_Obj *)firstPtr->internalRep.twoPtrValue.ptr1;
	} while (keep-- > 1);
	lastPtr->internalRep.twoPtrValue.ptr1 = NULL;
    }

    /*
     * Move all objects as a block - they are already linked to each other, we
     * just have to update the first and last.
     */

    Tcl_MutexLock(objLockPtr);
    fromPtr->lastPtr->internalRep.twoPtrValue.ptr1 = sharedPtr->firstObjPtr;
    sharedPtr->firstObjPtr = firstPtr;
    if (sharedPtr->numObjects == 0) {
	sharedPtr->lastPtr = fromPtr->lastPtr;
    }
    sharedPtr->numObjects += numMove;
    Tcl_MutexUnlock(objLockPtr);

    fromPtr->lastPtr = lastPtr;
}

/*
 *----------------------------------------------------------------------
 *
 * Block2Ptr, Ptr2Block --
 *
 *	Convert between internal blocks and user pointers.
 *
 * Results:
 *	User pointer or internal block.
 *
 * Side effects:
 *	Invalid blocks will abort the server.
 *
 *----------------------------------------------------------------------
 */

static void *
Block2Ptr(
    Block *blockPtr,
    int bucket,
    size_t reqSize)
{
    void *ptr;

    blockPtr->magicNum1 = blockPtr->magicNum2 = MAGIC;
    blockPtr->sourceBucket = bucket;
    blockPtr->blockReqSize = reqSize;
    ptr = ((void *) (blockPtr + 1));
#if RCHECK
    ((unsigned char *)(ptr))[reqSize] = MAGIC;
#endif
    return ptr;
}

static Block *
Ptr2Block(
    void *ptr)
{
    Block *blockPtr;

    blockPtr = (((Block *) ptr) - 1);
    if (blockPtr->magicNum1 != MAGIC || blockPtr->magicNum2 != MAGIC) {
	Tcl_Panic("alloc: invalid block: %p: %x %x",
		blockPtr, blockPtr->magicNum1, blockPtr->magicNum2);
    }
#if RCHECK
    if (((unsigned char *) ptr)[blockPtr->blockReqSize] != MAGIC) {
	Tcl_Panic("alloc: invalid block: %p: %x %x %x",
		blockPtr, blockPtr->magicNum1, blockPtr->magicNum2,
		((unsigned char *) ptr)[blockPtr->blockReqSize]);
    }
#endif
    return blockPtr;
}

/*
 *----------------------------------------------------------------------
 *
 * LockBucket, UnlockBucket --
 *
 *	Set/unset the lock to access a bucket in the shared cache.
 *
 * Results:
 *	None.
 *
 * Side effects:
 *	Lock activity and contention are monitored globally and on a per-cache
 *	basis.
 *
 *----------------------------------------------------------------------
 */

static void
LockBucket(
    Cache *cachePtr,
    int bucket)
{
    Tcl_MutexLock(bucketInfo[bucket].lockPtr);
    cachePtr->buckets[bucket].numLocks++;
    sharedPtr->buckets[bucket].numLocks++;
}

static void
UnlockBucket(
    TCL_UNUSED(Cache *),
    int bucket)
{
    Tcl_MutexUnlock(bucketInfo[bucket].lockPtr);
}

/*
 *----------------------------------------------------------------------
 *
 * PutBlocks --
 *
 *	Return unused blocks to the shared cache.
 *
 * Results:
 *	None.
 *
 * Side effects:
 *	None.
 *
 *----------------------------------------------------------------------
 */

static void
PutBlocks(
    Cache *cachePtr,
    int bucket,
    size_t numMove)
{
    /*
     * We have numFree.  Want to shed numMove. So compute how many
     * Blocks to keep.
     */

    size_t keep = cachePtr->buckets[bucket].numFree - numMove;
    Block *lastPtr = NULL, *firstPtr;

    cachePtr->buckets[bucket].numFree = keep;
    firstPtr = cachePtr->buckets[bucket].firstPtr;
    if (keep == 0) {
	cachePtr->buckets[bucket].firstPtr = NULL;
    } else {
	do {
	    lastPtr = firstPtr;
	    firstPtr = firstPtr->nextBlock;
	} while (keep-- > 1);
	lastPtr->nextBlock = NULL;
    }

    /*
     * Aquire the lock and place the list of blocks at the front of the shared
     * cache bucket.
     */

    LockBucket(cachePtr, bucket);
    cachePtr->buckets[bucket].lastPtr->nextBlock
	    = sharedPtr->buckets[bucket].firstPtr;
    sharedPtr->buckets[bucket].firstPtr = firstPtr;
    if (sharedPtr->buckets[bucket].numFree == 0) {
	sharedPtr->buckets[bucket].lastPtr
		= cachePtr->buckets[bucket].lastPtr;
    }
    sharedPtr->buckets[bucket].numFree += numMove;
    UnlockBucket(cachePtr, bucket);

    cachePtr->buckets[bucket].lastPtr = lastPtr;
}

/*
 *----------------------------------------------------------------------
 *
 * GetBlocks --
 *
 *	Get more blocks for a bucket.
 *
 * Results:
 *	1 if blocks where allocated, 0 otherwise.
 *
 * Side effects:
 *	Cache may be filled with available blocks.
 *
 *----------------------------------------------------------------------
 */

static int
GetBlocks(
    Cache *cachePtr,
    int bucket)
{
    Block *blockPtr;
    size_t n;

    /*
     * First, atttempt to move blocks from the shared cache. Note the
     * potentially dirty read of numFree before acquiring the lock which is a
     * slight performance enhancement. The value is verified after the lock is
     * actually acquired.
     */

    if (cachePtr != sharedPtr && sharedPtr->buckets[bucket].numFree > 0) {
	LockBucket(cachePtr, bucket);
	if (sharedPtr->buckets[bucket].numFree > 0) {

	    /*
	     * Either move the entire list or walk the list to find the last
	     * block to move.
	     */

	    n = bucketInfo[bucket].numMove;
	    if (n >= sharedPtr->buckets[bucket].numFree) {
		cachePtr->buckets[bucket].firstPtr =
			sharedPtr->buckets[bucket].firstPtr;
		cachePtr->buckets[bucket].lastPtr =
			sharedPtr->buckets[bucket].lastPtr;
		cachePtr->buckets[bucket].numFree =
			sharedPtr->buckets[bucket].numFree;
		sharedPtr->buckets[bucket].firstPtr = NULL;
		sharedPtr->buckets[bucket].numFree = 0;
	    } else {
		blockPtr = sharedPtr->buckets[bucket].firstPtr;
		cachePtr->buckets[bucket].firstPtr = blockPtr;
		sharedPtr->buckets[bucket].numFree -= n;
		cachePtr->buckets[bucket].numFree = n;
		while (n-- > 1) {
		    blockPtr = blockPtr->nextBlock;
		}
		sharedPtr->buckets[bucket].firstPtr = blockPtr->nextBlock;
		cachePtr->buckets[bucket].lastPtr = blockPtr;
		blockPtr->nextBlock = NULL;
	    }
	}
	UnlockBucket(cachePtr, bucket);
    }

    if (cachePtr->buckets[bucket].numFree == 0) {
	size_t size;

	/*
	 * If no blocks could be moved from shared, first look for a larger
	 * block in this cache to split up.
	 */

	blockPtr = NULL;
	n = NBUCKETS;
	size = 0;
	while (n-- > (size_t)bucket + 1) {
	    if (cachePtr->buckets[n].numFree > 0) {
		size = bucketInfo[n].blockSize;
		blockPtr = cachePtr->buckets[n].firstPtr;
		cachePtr->buckets[n].firstPtr = blockPtr->nextBlock;
		cachePtr->buckets[n].numFree--;
		break;
	    }
	}

	/*
	 * Otherwise, allocate a big new block directly.
	 */

	if (blockPtr == NULL) {
	    size = MAXALLOC;
	    blockPtr = (Block*)TclpSysAlloc(size, 0);
	    if (blockPtr == NULL) {
		return 0;
	    }
	}

	/*
	 * Split the larger block into smaller blocks for this bucket.
	 */

	n = size / bucketInfo[bucket].blockSize;
	cachePtr->buckets[bucket].numFree = n;
	cachePtr->buckets[bucket].firstPtr = blockPtr;
	while (n-- > 1) {
	    blockPtr->nextBlock = (Block *)
		((char *) blockPtr + bucketInfo[bucket].blockSize);
	    blockPtr = blockPtr->nextBlock;
	}
	cachePtr->buckets[bucket].lastPtr = blockPtr;
	blockPtr->nextBlock = NULL;
    }
    return 1;
}

/*
 *----------------------------------------------------------------------
 *
 * TclInitThreadAlloc --
 *
 *	Initializes the allocator cache-maintenance structures.
 *      It is done early and protected during the Tcl_InitSubsystems().
 *
 * Results:
 *	None.
 *
 * Side effects:
 *	None.
 *
 *----------------------------------------------------------------------
 */

void
TclInitThreadAlloc(void)
{
    unsigned int i;

    listLockPtr = TclpNewAllocMutex();
    objLockPtr = TclpNewAllocMutex();
    for (i = 0; i < NBUCKETS; ++i) {
	bucketInfo[i].blockSize = MINALLOC << i;
	bucketInfo[i].maxBlocks = ((size_t)1) << (NBUCKETS - 1 - i);
	bucketInfo[i].numMove = i < NBUCKETS - 1 ?
		(size_t)1 << (NBUCKETS - 2 - i) : 1;
	bucketInfo[i].lockPtr = TclpNewAllocMutex();
    }
    TclpInitAllocCache();
}

/*
 *----------------------------------------------------------------------
 *
 * TclFinalizeThreadAlloc --
 *
 *	This procedure is used to destroy all private resources used in this
 *	file.
 *
 * Results:
 *	None.
 *
 * Side effects:
 *	None.
 *
 *----------------------------------------------------------------------
 */

void
TclFinalizeThreadAlloc(void)
{
    unsigned int i;

    for (i = 0; i < NBUCKETS; ++i) {
	TclpFreeAllocMutex(bucketInfo[i].lockPtr);
	bucketInfo[i].lockPtr = NULL;
    }

    TclpFreeAllocMutex(objLockPtr);
    objLockPtr = NULL;

    TclpFreeAllocMutex(listLockPtr);
    listLockPtr = NULL;

    TclpFreeAllocCache(NULL);
}

/*
 *----------------------------------------------------------------------
 *
 * TclFinalizeThreadAllocThread --
 *
 *	This procedure is used to destroy single thread private resources
 *	defined in this file. Called either during Tcl_FinalizeThread() or
 *	Tcl_Finalize().
 *
 * Results:
 *	None.
 *
 * Side effects:
 *	None.
 *
 *----------------------------------------------------------------------
 */

void
TclFinalizeThreadAllocThread(void)
{
    Cache *cachePtr = (Cache *)TclpGetAllocCache();
    if (cachePtr != NULL) {
	TclpFreeAllocCache(cachePtr);
    }
}

#else /* !(TCL_THREADS && USE_THREAD_ALLOC) */
/*
 *----------------------------------------------------------------------
 *
 * Tcl_GetMemoryInfo --
 *
 *	Return a list-of-lists of memory stats.
 *
 * Results:
 *	None.
 *
 * Side effects:
 *	List appended to given dstring.
 *
 *----------------------------------------------------------------------
 */

void
Tcl_GetMemoryInfo(
    TCL_UNUSED(Tcl_DString *))
{
    Tcl_Panic("Tcl_GetMemoryInfo called when threaded memory allocator not in use");
}

/*
 *----------------------------------------------------------------------
 *
 * TclFinalizeThreadAlloc --
 *
 *	This procedure is used to destroy all private resources used in this
 *	file.
 *
 * Results:
 *	None.
 *
 * Side effects:
 *	None.
 *
 *----------------------------------------------------------------------
 */

void
TclFinalizeThreadAlloc(void)
{
    Tcl_Panic("TclFinalizeThreadAlloc called when threaded memory allocator not in use");
}
#endif /* TCL_THREADS && USE_THREAD_ALLOC */

/*
 * Local Variables:
 * mode: c
 * c-basic-offset: 4
 * fill-column: 78
 * End:
 */<|MERGE_RESOLUTION|>--- conflicted
+++ resolved
@@ -678,14 +678,9 @@
 	    Tcl_DStringAppendElement(dsPtr, buf);
 	}
 	for (n = 0; n < NBUCKETS; ++n) {
-<<<<<<< HEAD
-	    sprintf(buf, "%" TCL_Z_MODIFIER "u %" TCL_Z_MODIFIER "u %" TCL_Z_MODIFIER "u %"
+	    snprintf(buf, sizeof(buf), "%" TCL_Z_MODIFIER "u %" TCL_Z_MODIFIER "u %" TCL_Z_MODIFIER "u %"
 		    TCL_Z_MODIFIER "u %" TCL_Z_MODIFIER "u %" TCL_Z_MODIFIER "u",
 		    bucketInfo[n].blockSize,
-=======
-	    snprintf(buf, sizeof(buf), "%lu %ld %ld %ld %ld %ld %ld",
-		    (unsigned long) bucketInfo[n].blockSize,
->>>>>>> 18614557
 		    cachePtr->buckets[n].numFree,
 		    cachePtr->buckets[n].numRemoves,
 		    cachePtr->buckets[n].numInserts,
