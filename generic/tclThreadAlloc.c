/*
 * tclThreadAlloc.c --
 *
 *	This is a very fast storage allocator for used with threads (designed
 *	avoid lock contention). The basic strategy is to allocate memory in
 *	fixed size blocks from block caches.
 *
 * The Initial Developer of the Original Code is America Online, Inc.
 * Portions created by AOL are Copyright (C) 1999 America Online, Inc.
 *
 * See the file "license.terms" for information on usage and redistribution of
 * this file, and for a DISCLAIMER OF ALL WARRANTIES.
 */

#include "tclInt.h"
#if TCL_THREADS && defined(USE_THREAD_ALLOC)

/*
 * If range checking is enabled, an additional byte will be allocated to store
 * the magic number at the end of the requested memory.
 */

#ifndef RCHECK
#ifdef  NDEBUG
#define RCHECK		0
#else
#define RCHECK		1
#endif
#endif

/*
 * The following define the number of Tcl_Obj's to allocate/move at a time and
 * the high water mark to prune a per-thread cache. On a 32 bit system,
 * sizeof(Tcl_Obj) = 24 so 800 * 24 = ~16k.
 */

#define NOBJALLOC	800

/* Actual definition moved to tclInt.h */
#define NOBJHIGH	ALLOC_NOBJHIGH

/*
 * The following union stores accounting information for each block including
 * two small magic numbers and a bucket number when in use or a next pointer
 * when free. The original requested size (not including the Block overhead)
 * is also maintained.
 */

typedef union Block {
    struct {
	union {
	    union Block *next;		/* Next in free list. */
	    struct {
		unsigned char magic1;	/* First magic number. */
		unsigned char bucket;	/* Bucket block allocated from. */
		unsigned char unused;	/* Padding. */
		unsigned char magic2;	/* Second magic number. */
	    } s;
	} u;
	size_t reqSize;			/* Requested allocation size. */
    } b;
    unsigned char padding[TCL_ALLOCALIGN];
} Block;
#define nextBlock	b.u.next
#define sourceBucket	b.u.s.bucket
#define magicNum1	b.u.s.magic1
#define magicNum2	b.u.s.magic2
#define MAGIC		0xEF
#define blockReqSize	b.reqSize

/*
 * The following defines the minimum and and maximum block sizes and the number
 * of buckets in the bucket cache.
 */

#define MINALLOC	((sizeof(Block) + 8 + (TCL_ALLOCALIGN-1)) & ~(TCL_ALLOCALIGN-1))
#define NBUCKETS	(11 - (MINALLOC >> 5))
#define MAXALLOC	(MINALLOC << (NBUCKETS - 1))

/*
 * The following structure defines a bucket of blocks with various accounting
 * and statistics information.
 */

typedef struct {
    Block *firstPtr;		/* First block available */
    Block *lastPtr;		/* End of block list */
    size_t numFree;		/* Number of blocks available */

    /* All fields below for accounting only */

    size_t numRemoves;		/* Number of removes from bucket */
    size_t numInserts;		/* Number of inserts into bucket */
    size_t numWaits;		/* Number of waits to acquire a lock */
    size_t numLocks;		/* Number of locks acquired */
    size_t totalAssigned;	/* Total space assigned to bucket */
} Bucket;

/*
 * The following structure defines a cache of buckets and objs, of which there
 * will be (at most) one per thread. Any changes need to be reflected in the
 * struct AllocCache defined in tclInt.h, possibly also in the initialisation
 * code in Tcl_CreateInterp().
 */

typedef struct Cache {
    struct Cache *nextPtr;	/* Linked list of cache entries */
    Tcl_ThreadId owner;		/* Which thread's cache is this? */
    Tcl_Obj *firstObjPtr;	/* List of free objects for thread */
    int numObjects;		/* Number of objects for thread */
    Tcl_Obj *lastPtr;		/* Last object in this cache */
    int totalAssigned;		/* Total space assigned to thread */
    Bucket buckets[NBUCKETS];	/* The buckets for this thread */
} Cache;

/*
 * The following array specifies various per-bucket limits and locks. The
 * values are statically initialized to avoid calculating them repeatedly.
 */

static struct {
    size_t blockSize;		/* Bucket blocksize. */
    size_t maxBlocks;		/* Max blocks before move to share. */
    size_t numMove;			/* Num blocks to move to share. */
    Tcl_Mutex *lockPtr;		/* Share bucket lock. */
} bucketInfo[NBUCKETS];

/*
 * Static functions defined in this file.
 */

static Cache *	GetCache(void);
static void	LockBucket(Cache *cachePtr, int bucket);
static void	UnlockBucket(Cache *cachePtr, int bucket);
static void	PutBlocks(Cache *cachePtr, int bucket, int numMove);
static int	GetBlocks(Cache *cachePtr, int bucket);
static Block *	Ptr2Block(char *ptr);
static char *	Block2Ptr(Block *blockPtr, int bucket, unsigned int reqSize);
static void	MoveObjs(Cache *fromPtr, Cache *toPtr, int numMove);
static void	PutObjs(Cache *fromPtr, int numMove);

/*
 * Local variables defined in this file and initialized at startup.
 */

static Tcl_Mutex *listLockPtr;
static Tcl_Mutex *objLockPtr;
static Cache sharedCache;
static Cache *sharedPtr = &sharedCache;
static Cache *firstCachePtr = &sharedCache;

#if defined(HAVE_FAST_TSD)
static __thread Cache *tcachePtr;

# define GETCACHE(cachePtr)			\
    do {					\
	if (!tcachePtr) {			\
	    tcachePtr = GetCache();		\
	}					\
	(cachePtr) = tcachePtr;			\
    } while (0)
#else
# define GETCACHE(cachePtr)			\
    do {					\
	(cachePtr) = TclpGetAllocCache();	\
	if ((cachePtr) == NULL) {		\
	    (cachePtr) = GetCache();		\
	}					\
    } while (0)
#endif

/*
 *----------------------------------------------------------------------
 *
 * GetCache ---
 *
 *	Gets per-thread memory cache, allocating it if necessary.
 *
 * Results:
 *	Pointer to cache.
 *
 * Side effects:
 *	None.
 *
 *----------------------------------------------------------------------
 */

static Cache *
GetCache(void)
{
    Cache *cachePtr;

    /*
     * Check for first-time initialization.
     */

    if (listLockPtr == NULL) {
	Tcl_Mutex *initLockPtr;

	initLockPtr = Tcl_GetAllocMutex();
	Tcl_MutexLock(initLockPtr);
	if (listLockPtr == NULL) {
	    TclInitThreadAlloc();
	}
	Tcl_MutexUnlock(initLockPtr);
    }

    /*
     * Get this thread's cache, allocating if necessary.
     */

    cachePtr = TclpGetAllocCache();
    if (cachePtr == NULL) {
	cachePtr = TclpSysAlloc(sizeof(Cache));
	if (cachePtr == NULL) {
	    Tcl_Panic("alloc: could not allocate new cache");
	}
        memset(cachePtr, 0, sizeof(Cache));
	Tcl_MutexLock(listLockPtr);
	cachePtr->nextPtr = firstCachePtr;
	firstCachePtr = cachePtr;
	Tcl_MutexUnlock(listLockPtr);
	cachePtr->owner = Tcl_GetCurrentThread();
	TclpSetAllocCache(cachePtr);
    }
    return cachePtr;
}

/*
 *----------------------------------------------------------------------
 *
 * TclFreeAllocCache --
 *
 *	Flush and delete a cache, removing from list of caches.
 *
 * Results:
 *	None.
 *
 * Side effects:
 *	None.
 *
 *----------------------------------------------------------------------
 */

void
TclFreeAllocCache(
    void *arg)
{
    Cache *cachePtr = arg;
    Cache **nextPtrPtr;
    unsigned int bucket;

    /*
     * Flush blocks.
     */

    for (bucket = 0; bucket < NBUCKETS; ++bucket) {
	if (cachePtr->buckets[bucket].numFree > 0) {
	    PutBlocks(cachePtr, bucket, cachePtr->buckets[bucket].numFree);
	}
    }

    /*
     * Flush objs.
     */

    if (cachePtr->numObjects > 0) {
	PutObjs(cachePtr, cachePtr->numObjects);
    }

    /*
     * Remove from pool list.
     */

    Tcl_MutexLock(listLockPtr);
    nextPtrPtr = &firstCachePtr;
    while (*nextPtrPtr != cachePtr) {
	nextPtrPtr = &(*nextPtrPtr)->nextPtr;
    }
    *nextPtrPtr = cachePtr->nextPtr;
    cachePtr->nextPtr = NULL;
    Tcl_MutexUnlock(listLockPtr);
    TclpSysFree(cachePtr);
}

/*
 *----------------------------------------------------------------------
 *
 * TclpAlloc --
 *
 *	Allocate memory.
 *
 * Results:
 *	Pointer to memory just beyond Block pointer.
 *
 * Side effects:
 *	May allocate more blocks for a bucket.
 *
 *----------------------------------------------------------------------
 */

void *
TclpAlloc(
    size_t reqSize)
{
    Cache *cachePtr;
    Block *blockPtr;
    int bucket;
    size_t size;

    GETCACHE(cachePtr);

    /*
     * Increment the requested size to include room for the Block structure.
     * Call TclpSysAlloc() directly if the required amount is greater than the
     * largest block, otherwise pop the smallest block large enough,
     * allocating more blocks if necessary.
     */

    blockPtr = NULL;
    size = reqSize + sizeof(Block);
#if RCHECK
    size++;
#endif
    if (size > MAXALLOC) {
	bucket = NBUCKETS;
	blockPtr = TclpSysAlloc(size);
	if (blockPtr != NULL) {
	    cachePtr->totalAssigned += reqSize;
	}
    } else {
	bucket = 0;
	while (bucketInfo[bucket].blockSize < size) {
	    bucket++;
	}
	if (cachePtr->buckets[bucket].numFree || GetBlocks(cachePtr, bucket)) {
	    blockPtr = cachePtr->buckets[bucket].firstPtr;
	    cachePtr->buckets[bucket].firstPtr = blockPtr->nextBlock;
	    cachePtr->buckets[bucket].numFree--;
	    cachePtr->buckets[bucket].numRemoves++;
	    cachePtr->buckets[bucket].totalAssigned += reqSize;
	}
    }
    if (blockPtr == NULL) {
	return NULL;
    }
    return Block2Ptr(blockPtr, bucket, reqSize);
}

/*
 *----------------------------------------------------------------------
 *
 * TclpFree --
 *
 *	Return blocks to the thread block cache.
 *
 * Results:
 *	None.
 *
 * Side effects:
 *	May move blocks to shared cache.
 *
 *----------------------------------------------------------------------
 */

void
TclpFree(
    void *ptr)
{
    Cache *cachePtr;
    Block *blockPtr;
    int bucket;

    if (ptr == NULL) {
	return;
    }

    GETCACHE(cachePtr);

    /*
     * Get the block back from the user pointer and call system free directly
     * for large blocks. Otherwise, push the block back on the bucket and move
     * blocks to the shared cache if there are now too many free.
     */

    blockPtr = Ptr2Block(ptr);
    bucket = blockPtr->sourceBucket;
    if (bucket == NBUCKETS) {
	cachePtr->totalAssigned -= blockPtr->blockReqSize;
	TclpSysFree(blockPtr);
	return;
    }

    cachePtr->buckets[bucket].totalAssigned -= blockPtr->blockReqSize;
    blockPtr->nextBlock = cachePtr->buckets[bucket].firstPtr;
    cachePtr->buckets[bucket].firstPtr = blockPtr;
    if (cachePtr->buckets[bucket].numFree == 0) {
	cachePtr->buckets[bucket].lastPtr = blockPtr;
    }
    cachePtr->buckets[bucket].numFree++;
    cachePtr->buckets[bucket].numInserts++;

    if (cachePtr != sharedPtr &&
	    cachePtr->buckets[bucket].numFree > bucketInfo[bucket].maxBlocks) {
	PutBlocks(cachePtr, bucket, bucketInfo[bucket].numMove);
    }
}

/*
 *----------------------------------------------------------------------
 *
 * TclpRealloc --
 *
 *	Re-allocate memory to a larger or smaller size.
 *
 * Results:
 *	Pointer to memory just beyond Block pointer.
 *
 * Side effects:
 *	Previous memory, if any, may be freed.
 *
 *----------------------------------------------------------------------
 */

void *
TclpRealloc(
    void *ptr,
    size_t reqSize)
{
    Cache *cachePtr;
    Block *blockPtr;
    void *newPtr;
    size_t size, min;
    int bucket;

    if (ptr == NULL) {
	return TclpAlloc(reqSize);
    }

    GETCACHE(cachePtr);

    /*
     * If the block is not a system block and fits in place, simply return the
     * existing pointer. Otherwise, if the block is a system block and the new
     * size would also require a system block, call TclpSysRealloc() directly.
     */

    blockPtr = Ptr2Block(ptr);
    size = reqSize + sizeof(Block);
#if RCHECK
    size++;
#endif
    bucket = blockPtr->sourceBucket;
    if (bucket != NBUCKETS) {
	if (bucket > 0) {
	    min = bucketInfo[bucket-1].blockSize;
	} else {
	    min = 0;
	}
	if (size > min && size <= bucketInfo[bucket].blockSize) {
	    cachePtr->buckets[bucket].totalAssigned -= blockPtr->blockReqSize;
	    cachePtr->buckets[bucket].totalAssigned += reqSize;
	    return Block2Ptr(blockPtr, bucket, reqSize);
	}
    } else if (size > MAXALLOC) {
	cachePtr->totalAssigned -= blockPtr->blockReqSize;
	cachePtr->totalAssigned += reqSize;
	blockPtr = TclpSysRealloc(blockPtr, size);
	if (blockPtr == NULL) {
	    return NULL;
	}
	return Block2Ptr(blockPtr, NBUCKETS, reqSize);
    }

    /*
     * Finally, perform an expensive malloc/copy/free.
     */

    newPtr = TclpAlloc(reqSize);
    if (newPtr != NULL) {
	if (reqSize > blockPtr->blockReqSize) {
	    reqSize = blockPtr->blockReqSize;
	}
	memcpy(newPtr, ptr, reqSize);
	TclpFree(ptr);
    }
    return newPtr;
}

/*
 *----------------------------------------------------------------------
 *
 * TclThreadAllocObj --
 *
 *	Allocate a Tcl_Obj from the per-thread cache.
 *
 * Results:
 *	Pointer to uninitialized Tcl_Obj.
 *
 * Side effects:
 *	May move Tcl_Obj's from shared cached or allocate new Tcl_Obj's if
 *	list is empty.
 *
 * Note:
 *	If this code is updated, the changes need to be reflected in the macro
 *	TclAllocObjStorageEx() defined in tclInt.h
 *
 *----------------------------------------------------------------------
 */

Tcl_Obj *
TclThreadAllocObj(void)
{
    Cache *cachePtr;
    Tcl_Obj *objPtr;

    GETCACHE(cachePtr);

    /*
     * Get this thread's obj list structure and move or allocate new objs if
     * necessary.
     */

    if (cachePtr->numObjects == 0) {
	int numMove;

	Tcl_MutexLock(objLockPtr);
	numMove = sharedPtr->numObjects;
	if (numMove > 0) {
	    if (numMove > NOBJALLOC) {
		numMove = NOBJALLOC;
	    }
	    MoveObjs(sharedPtr, cachePtr, numMove);
	}
	Tcl_MutexUnlock(objLockPtr);
	if (cachePtr->numObjects == 0) {
	    Tcl_Obj *newObjsPtr;

	    cachePtr->numObjects = numMove = NOBJALLOC;
	    newObjsPtr = TclpSysAlloc(sizeof(Tcl_Obj) * numMove);
	    if (newObjsPtr == NULL) {
		Tcl_Panic("alloc: could not allocate %d new objects", numMove);
	    }
	    cachePtr->lastPtr = newObjsPtr + numMove - 1;
	    objPtr = cachePtr->firstObjPtr;	/* NULL */
	    while (--numMove >= 0) {
		newObjsPtr[numMove].internalRep.twoPtrValue.ptr1 = objPtr;
		objPtr = newObjsPtr + numMove;
	    }
	    cachePtr->firstObjPtr = newObjsPtr;
	}
    }

    /*
     * Pop the first object.
     */

    objPtr = cachePtr->firstObjPtr;
    cachePtr->firstObjPtr = objPtr->internalRep.twoPtrValue.ptr1;
    cachePtr->numObjects--;
    return objPtr;
}

/*
 *----------------------------------------------------------------------
 *
 * TclThreadFreeObj --
 *
 *	Return a free Tcl_Obj to the per-thread cache.
 *
 * Results:
 *	None.
 *
 * Side effects:
 *	May move free Tcl_Obj's to shared list upon hitting high water mark.
 *
 * Note:
 *	If this code is updated, the changes need to be reflected in the macro
 *	TclAllocObjStorageEx() defined in tclInt.h
 *
 *----------------------------------------------------------------------
 */

void
TclThreadFreeObj(
    Tcl_Obj *objPtr)
{
    Cache *cachePtr;

    GETCACHE(cachePtr);

    /*
     * Get this thread's list and push on the free Tcl_Obj.
     */

    objPtr->internalRep.twoPtrValue.ptr1 = cachePtr->firstObjPtr;
    cachePtr->firstObjPtr = objPtr;
    if (cachePtr->numObjects == 0) {
	cachePtr->lastPtr = objPtr;
    }
    cachePtr->numObjects++;

    /*
     * If the number of free objects has exceeded the high water mark, move
     * some blocks to the shared list.
     */

    if (cachePtr->numObjects > NOBJHIGH) {
	PutObjs(cachePtr, NOBJALLOC);
    }
}

/*
 *----------------------------------------------------------------------
 *
 * Tcl_GetMemoryInfo --
 *
 *	Return a list-of-lists of memory stats.
 *
 * Results:
 *	None.
 *
 * Side effects:
 *	List appended to given dstring.
 *
 *----------------------------------------------------------------------
 */

void
Tcl_GetMemoryInfo(
    Tcl_DString *dsPtr)
{
    Cache *cachePtr;
    char buf[200];
    unsigned int n;

    Tcl_MutexLock(listLockPtr);
    cachePtr = firstCachePtr;
    while (cachePtr != NULL) {
	Tcl_DStringStartSublist(dsPtr);
	if (cachePtr == sharedPtr) {
	    Tcl_DStringAppendElement(dsPtr, "shared");
	} else {
	    sprintf(buf, "thread%p", cachePtr->owner);
	    Tcl_DStringAppendElement(dsPtr, buf);
	}
	for (n = 0; n < NBUCKETS; ++n) {
	    sprintf(buf, "%" TCL_Z_MODIFIER "u %" TCL_Z_MODIFIER "u %" TCL_Z_MODIFIER "u %" TCL_Z_MODIFIER "u %" TCL_Z_MODIFIER "u %" TCL_Z_MODIFIER "u %" TCL_Z_MODIFIER "u",
		    bucketInfo[n].blockSize,
		    cachePtr->buckets[n].numFree,
		    cachePtr->buckets[n].numRemoves,
		    cachePtr->buckets[n].numInserts,
		    cachePtr->buckets[n].totalAssigned,
		    cachePtr->buckets[n].numLocks,
		    cachePtr->buckets[n].numWaits);
	    Tcl_DStringAppendElement(dsPtr, buf);
	}
	Tcl_DStringEndSublist(dsPtr);
	cachePtr = cachePtr->nextPtr;
    }
    Tcl_MutexUnlock(listLockPtr);
}

/*
 *----------------------------------------------------------------------
 *
 * MoveObjs --
 *
 *	Move Tcl_Obj's between caches.
 *
 * Results:
 *	None.
 *
 * Side effects:
 *	None.
 *
 *----------------------------------------------------------------------
 */

static void
MoveObjs(
    Cache *fromPtr,
    Cache *toPtr,
    int numMove)
{
    Tcl_Obj *objPtr = fromPtr->firstObjPtr;
    Tcl_Obj *fromFirstObjPtr = objPtr;

    toPtr->numObjects += numMove;
    fromPtr->numObjects -= numMove;

    /*
     * Find the last object to be moved; set the next one (the first one not
     * to be moved) as the first object in the 'from' cache.
     */

    while (--numMove) {
	objPtr = objPtr->internalRep.twoPtrValue.ptr1;
    }
    fromPtr->firstObjPtr = objPtr->internalRep.twoPtrValue.ptr1;

    /*
     * Move all objects as a block - they are already linked to each other, we
     * just have to update the first and last.
     */

    toPtr->lastPtr = objPtr;
    objPtr->internalRep.twoPtrValue.ptr1 = toPtr->firstObjPtr; /* NULL */
    toPtr->firstObjPtr = fromFirstObjPtr;
}

/*
 *----------------------------------------------------------------------
 *
 * PutObjs --
 *
 *	Move Tcl_Obj's from thread cache to shared cache.
 *
 * Results:
 *	None.
 *
 * Side effects:
 *	None.
 *
 *----------------------------------------------------------------------
 */

static void
PutObjs(
    Cache *fromPtr,
    int numMove)
{
    int keep = fromPtr->numObjects - numMove;
    Tcl_Obj *firstPtr, *lastPtr = NULL;

    fromPtr->numObjects = keep;
    firstPtr = fromPtr->firstObjPtr;
    if (keep == 0) {
	fromPtr->firstObjPtr = NULL;
    } else {
	do {
	    lastPtr = firstPtr;
	    firstPtr = firstPtr->internalRep.twoPtrValue.ptr1;
	} while (--keep > 0);
	lastPtr->internalRep.twoPtrValue.ptr1 = NULL;
    }

    /*
     * Move all objects as a block - they are already linked to each other, we
     * just have to update the first and last.
     */

    Tcl_MutexLock(objLockPtr);
    fromPtr->lastPtr->internalRep.twoPtrValue.ptr1 = sharedPtr->firstObjPtr;
    sharedPtr->firstObjPtr = firstPtr;
    if (sharedPtr->numObjects == 0) {
	sharedPtr->lastPtr = fromPtr->lastPtr;
    }
    sharedPtr->numObjects += numMove;
    Tcl_MutexUnlock(objLockPtr);

    fromPtr->lastPtr = lastPtr;
}

/*
 *----------------------------------------------------------------------
 *
 * Block2Ptr, Ptr2Block --
 *
 *	Convert between internal blocks and user pointers.
 *
 * Results:
 *	User pointer or internal block.
 *
 * Side effects:
 *	Invalid blocks will abort the server.
 *
 *----------------------------------------------------------------------
 */

static char *
Block2Ptr(
    Block *blockPtr,
    int bucket,
    unsigned int reqSize)
{
    void *ptr;

    blockPtr->magicNum1 = blockPtr->magicNum2 = MAGIC;
    blockPtr->sourceBucket = bucket;
    blockPtr->blockReqSize = reqSize;
    ptr = ((void *) (blockPtr + 1));
#if RCHECK
    ((unsigned char *)(ptr))[reqSize] = MAGIC;
#endif
    return (char *) ptr;
}

static Block *
Ptr2Block(
    char *ptr)
{
    Block *blockPtr;

    blockPtr = (((Block *) ptr) - 1);
    if (blockPtr->magicNum1 != MAGIC || blockPtr->magicNum2 != MAGIC) {
	Tcl_Panic("alloc: invalid block: %p: %x %x",
		blockPtr, blockPtr->magicNum1, blockPtr->magicNum2);
    }
#if RCHECK
    if (((unsigned char *) ptr)[blockPtr->blockReqSize] != MAGIC) {
	Tcl_Panic("alloc: invalid block: %p: %x %x %x",
		blockPtr, blockPtr->magicNum1, blockPtr->magicNum2,
		((unsigned char *) ptr)[blockPtr->blockReqSize]);
    }
#endif
    return blockPtr;
}

/*
 *----------------------------------------------------------------------
 *
 * LockBucket, UnlockBucket --
 *
 *	Set/unset the lock to access a bucket in the shared cache.
 *
 * Results:
 *	None.
 *
 * Side effects:
 *	Lock activity and contention are monitored globally and on a per-cache
 *	basis.
 *
 *----------------------------------------------------------------------
 */

static void
LockBucket(
    Cache *cachePtr,
    int bucket)
{
    Tcl_MutexLock(bucketInfo[bucket].lockPtr);
    cachePtr->buckets[bucket].numLocks++;
    sharedPtr->buckets[bucket].numLocks++;
}

static void
UnlockBucket(
    Cache *cachePtr,
    int bucket)
{
    Tcl_MutexUnlock(bucketInfo[bucket].lockPtr);
}

/*
 *----------------------------------------------------------------------
 *
 * PutBlocks --
 *
 *	Return unused blocks to the shared cache.
 *
 * Results:
 *	None.
 *
 * Side effects:
 *	None.
 *
 *----------------------------------------------------------------------
 */

static void
PutBlocks(
    Cache *cachePtr,
    int bucket,
    int numMove)
{
    /*
     * We have numFree.  Want to shed numMove. So compute how many
     * Blocks to keep.
     */

    int keep = cachePtr->buckets[bucket].numFree - numMove;
    Block *lastPtr = NULL, *firstPtr;

    cachePtr->buckets[bucket].numFree = keep;
    firstPtr = cachePtr->buckets[bucket].firstPtr;
    if (keep == 0) {
	cachePtr->buckets[bucket].firstPtr = NULL;
    } else {
	do {
	    lastPtr = firstPtr;
	    firstPtr = firstPtr->nextBlock;
	} while (--keep > 0);
	lastPtr->nextBlock = NULL;
    }

    /*
     * Aquire the lock and place the list of blocks at the front of the shared
     * cache bucket.
     */

    LockBucket(cachePtr, bucket);
    cachePtr->buckets[bucket].lastPtr->nextBlock
	    = sharedPtr->buckets[bucket].firstPtr;
    sharedPtr->buckets[bucket].firstPtr = firstPtr;
    if (sharedPtr->buckets[bucket].numFree == 0) {
	sharedPtr->buckets[bucket].lastPtr
		= cachePtr->buckets[bucket].lastPtr;
    }
    sharedPtr->buckets[bucket].numFree += numMove;
    UnlockBucket(cachePtr, bucket);

    cachePtr->buckets[bucket].lastPtr = lastPtr;
}

/*
 *----------------------------------------------------------------------
 *
 * GetBlocks --
 *
 *	Get more blocks for a bucket.
 *
 * Results:
 *	1 if blocks where allocated, 0 otherwise.
 *
 * Side effects:
 *	Cache may be filled with available blocks.
 *
 *----------------------------------------------------------------------
 */

static int
GetBlocks(
    Cache *cachePtr,
    int bucket)
{
<<<<<<< HEAD
    register Block *blockPtr;
    register size_t n;
=======
    Block *blockPtr;
    int n;
>>>>>>> b37993a1

    /*
     * First, atttempt to move blocks from the shared cache. Note the
     * potentially dirty read of numFree before acquiring the lock which is a
     * slight performance enhancement. The value is verified after the lock is
     * actually acquired.
     */

    if (cachePtr != sharedPtr && sharedPtr->buckets[bucket].numFree > 0) {
	LockBucket(cachePtr, bucket);
	if (sharedPtr->buckets[bucket].numFree > 0) {

	    /*
	     * Either move the entire list or walk the list to find the last
	     * block to move.
	     */

	    n = bucketInfo[bucket].numMove;
	    if (n >= sharedPtr->buckets[bucket].numFree) {
		cachePtr->buckets[bucket].firstPtr =
			sharedPtr->buckets[bucket].firstPtr;
		cachePtr->buckets[bucket].lastPtr =
			sharedPtr->buckets[bucket].lastPtr;
		cachePtr->buckets[bucket].numFree =
			sharedPtr->buckets[bucket].numFree;
		sharedPtr->buckets[bucket].firstPtr = NULL;
		sharedPtr->buckets[bucket].numFree = 0;
	    } else {
		blockPtr = sharedPtr->buckets[bucket].firstPtr;
		cachePtr->buckets[bucket].firstPtr = blockPtr;
		sharedPtr->buckets[bucket].numFree -= n;
		cachePtr->buckets[bucket].numFree = n;
		while (--n > 0) {
		    blockPtr = blockPtr->nextBlock;
		}
		sharedPtr->buckets[bucket].firstPtr = blockPtr->nextBlock;
		cachePtr->buckets[bucket].lastPtr = blockPtr;
		blockPtr->nextBlock = NULL;
	    }
	}
	UnlockBucket(cachePtr, bucket);
    }

    if (cachePtr->buckets[bucket].numFree == 0) {
	size_t size;

	/*
	 * If no blocks could be moved from shared, first look for a larger
	 * block in this cache to split up.
	 */

	blockPtr = NULL;
	n = NBUCKETS;
	size = 0; /* lint */
	while (--n > (size_t)bucket) {
	    if (cachePtr->buckets[n].numFree > 0) {
		size = bucketInfo[n].blockSize;
		blockPtr = cachePtr->buckets[n].firstPtr;
		cachePtr->buckets[n].firstPtr = blockPtr->nextBlock;
		cachePtr->buckets[n].numFree--;
		break;
	    }
	}

	/*
	 * Otherwise, allocate a big new block directly.
	 */

	if (blockPtr == NULL) {
	    size = MAXALLOC;
	    blockPtr = TclpSysAlloc(size);
	    if (blockPtr == NULL) {
		return 0;
	    }
	}

	/*
	 * Split the larger block into smaller blocks for this bucket.
	 */

	n = size / bucketInfo[bucket].blockSize;
	cachePtr->buckets[bucket].numFree = n;
	cachePtr->buckets[bucket].firstPtr = blockPtr;
	while (--n > 0) {
	    blockPtr->nextBlock = (Block *)
		((char *) blockPtr + bucketInfo[bucket].blockSize);
	    blockPtr = blockPtr->nextBlock;
	}
	cachePtr->buckets[bucket].lastPtr = blockPtr;
	blockPtr->nextBlock = NULL;
    }
    return 1;
}

/*
 *----------------------------------------------------------------------
 *
 * TclInitThreadAlloc --
 *
 *	Initializes the allocator cache-maintenance structures.
 *      It is done early and protected during the TclInitSubsystems().
 *
 * Results:
 *	None.
 *
 * Side effects:
 *	None.
 *
 *----------------------------------------------------------------------
 */

void
TclInitThreadAlloc(void)
{
    unsigned int i;

    listLockPtr = TclpNewAllocMutex();
    objLockPtr = TclpNewAllocMutex();
    for (i = 0; i < NBUCKETS; ++i) {
	bucketInfo[i].blockSize = MINALLOC << i;
	bucketInfo[i].maxBlocks = ((size_t)1) << (NBUCKETS - 1 - i);
	bucketInfo[i].numMove = i < NBUCKETS - 1 ?
		1 << (NBUCKETS - 2 - i) : 1;
	bucketInfo[i].lockPtr = TclpNewAllocMutex();
    }
    TclpInitAllocCache();
}

/*
 *----------------------------------------------------------------------
 *
 * TclFinalizeThreadAlloc --
 *
 *	This procedure is used to destroy all private resources used in this
 *	file.
 *
 * Results:
 *	None.
 *
 * Side effects:
 *	None.
 *
 *----------------------------------------------------------------------
 */

void
TclFinalizeThreadAlloc(void)
{
    unsigned int i;

    for (i = 0; i < NBUCKETS; ++i) {
	TclpFreeAllocMutex(bucketInfo[i].lockPtr);
	bucketInfo[i].lockPtr = NULL;
    }

    TclpFreeAllocMutex(objLockPtr);
    objLockPtr = NULL;

    TclpFreeAllocMutex(listLockPtr);
    listLockPtr = NULL;

    TclpFreeAllocCache(NULL);
}

/*
 *----------------------------------------------------------------------
 *
 * TclFinalizeThreadAllocThread --
 *
 *	This procedure is used to destroy single thread private resources
 *	defined in this file. Called either during Tcl_FinalizeThread() or
 *	Tcl_Finalize().
 *
 * Results:
 *	None.
 *
 * Side effects:
 *	None.
 *
 *----------------------------------------------------------------------
 */

void
TclFinalizeThreadAllocThread(void)
{
    Cache *cachePtr = TclpGetAllocCache();
    if (cachePtr != NULL) {
	TclpFreeAllocCache(cachePtr);
    }
}

#else /* !(TCL_THREADS && USE_THREAD_ALLOC) */
/*
 *----------------------------------------------------------------------
 *
 * Tcl_GetMemoryInfo --
 *
 *	Return a list-of-lists of memory stats.
 *
 * Results:
 *	None.
 *
 * Side effects:
 *	List appended to given dstring.
 *
 *----------------------------------------------------------------------
 */

void
Tcl_GetMemoryInfo(
    Tcl_DString *dsPtr)
{
    Tcl_Panic("Tcl_GetMemoryInfo called when threaded memory allocator not in use");
}

/*
 *----------------------------------------------------------------------
 *
 * TclFinalizeThreadAlloc --
 *
 *	This procedure is used to destroy all private resources used in this
 *	file.
 *
 * Results:
 *	None.
 *
 * Side effects:
 *	None.
 *
 *----------------------------------------------------------------------
 */

void
TclFinalizeThreadAlloc(void)
{
    Tcl_Panic("TclFinalizeThreadAlloc called when threaded memory allocator not in use");
}
#endif /* TCL_THREADS && USE_THREAD_ALLOC */

/*
 * Local Variables:
 * mode: c
 * c-basic-offset: 4
 * fill-column: 78
 * End:
 */<|MERGE_RESOLUTION|>--- conflicted
+++ resolved
@@ -948,13 +948,8 @@
     Cache *cachePtr,
     int bucket)
 {
-<<<<<<< HEAD
-    register Block *blockPtr;
-    register size_t n;
-=======
     Block *blockPtr;
-    int n;
->>>>>>> b37993a1
+    size_t n;
 
     /*
      * First, atttempt to move blocks from the shared cache. Note the
