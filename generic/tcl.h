/*
 * tcl.h --
 *
 *	This header file describes the externally-visible facilities of the
 *	Tcl interpreter.
 *
 * Copyright (c) 1987-1994 The Regents of the University of California.
 * Copyright (c) 1993-1996 Lucent Technologies.
 * Copyright (c) 1994-1998 Sun Microsystems, Inc.
 * Copyright (c) 1998-2000 by Scriptics Corporation.
 * Copyright (c) 2002 by Kevin B. Kenny.  All rights reserved.
 *
 * See the file "license.terms" for information on usage and redistribution of
 * this file, and for a DISCLAIMER OF ALL WARRANTIES.
 */

#ifndef _TCL
#define _TCL

/*
 * For C++ compilers, use extern "C"
 */

#ifdef __cplusplus
extern "C" {
#endif

/*
 * The following defines are used to indicate the various release levels.
 */

#define TCL_ALPHA_RELEASE	0
#define TCL_BETA_RELEASE	1
#define TCL_FINAL_RELEASE	2

/*
 * When version numbers change here, must also go into the following files and
 * update the version numbers:
 *
 * library/init.tcl	(1 LOC patch)
 * unix/configure.ac	(2 LOC Major, 2 LOC minor, 1 LOC patch)
 * win/configure.ac	(as above)
 * win/tcl.m4		(not patchlevel)
 * README		(sections 0 and 2, with and without separator)
 * macosx/Tcl.pbproj/project.pbxproj (not patchlevel) 1 LOC
 * macosx/Tcl.pbproj/default.pbxuser (not patchlevel) 1 LOC
 * macosx/Tcl.xcode/project.pbxproj (not patchlevel) 2 LOC
 * macosx/Tcl.xcode/default.pbxuser (not patchlevel) 1 LOC
 * macosx/Tcl-Common.xcconfig (not patchlevel) 1 LOC
 * win/README		(not patchlevel) (sections 0 and 2)
 * unix/tcl.spec	(1 LOC patch)
 * tools/tcl.hpj.in	(not patchlevel, for windows installer)
 */

#define TCL_MAJOR_VERSION   9
#define TCL_MINOR_VERSION   0
#define TCL_RELEASE_LEVEL   TCL_ALPHA_RELEASE
#define TCL_RELEASE_SERIAL  0

#define TCL_VERSION	    "9.0"
#define TCL_PATCH_LEVEL	    "9.0a0"

/*
 * A special definition used to allow this header file to be included from
 * windows resource files so that they can obtain version information.
 * RC_INVOKED is defined by default by the windows RC tool.
 *
 * Resource compilers don't like all the C stuff, like typedefs and function
 * declarations, that occur below, so block them out.
 */

#ifndef RC_INVOKED

/*
 * Special macro to define mutexes, that doesn't do anything if we are not
 * using threads.
 */

#ifdef TCL_THREADS
#define TCL_DECLARE_MUTEX(name) static Tcl_Mutex name;
#else
#define TCL_DECLARE_MUTEX(name)
#endif

/*
 * Tcl's public routine Tcl_FSSeek() uses the values SEEK_SET, SEEK_CUR, and
 * SEEK_END, all #define'd by stdio.h .
 *
 * Also, many extensions need stdio.h, and they've grown accustomed to tcl.h
 * providing it for them rather than #include-ing it themselves as they
 * should, so also for their sake, we keep the #include to be consistent with
 * prior Tcl releases.
 */

#include <stdio.h>

#if defined(__GNUC__) && (__GNUC__ > 2)
#   define TCL_FORMAT_PRINTF(a,b) __attribute__ ((__format__ (__printf__, a, b)))
#   define TCL_NORETURN __attribute__ ((noreturn))
#   define TCL_NORETURN1 __attribute__ ((noreturn))
#   define TCL_NOINLINE __attribute__ ((noinline))
#else
#   define TCL_FORMAT_PRINTF(a,b)
#   if defined(_MSC_VER) && (_MSC_VER >= 1310)
#	define TCL_NORETURN _declspec(noreturn)
#	define TCL_NOINLINE __declspec(noinline)
#   else
#	define TCL_NORETURN /* nothing */
#	define TCL_NOINLINE /* nothing */
#   endif
#   define TCL_NORETURN1 /* nothing */
#endif

/*
 * Allow a part of Tcl's API to be explicitly marked as deprecated.
 *
 * Used to make TIP 330/336 generate moans even if people use the
 * compatibility macros. Change your code, guys! We won't support you forever.
 */

#if defined(__GNUC__) && ((__GNUC__ >= 4) || ((__GNUC__ == 3) && (__GNUC_MINOR__ >= 1)))
#   if (__GNUC__ > 4) || ((__GNUC__ == 4) && (__GNUC_MINOR__ >= 5))
#	define TCL_DEPRECATED_API(msg)	__attribute__ ((__deprecated__ (msg)))
#   else
#	define TCL_DEPRECATED_API(msg)	__attribute__ ((__deprecated__))
#   endif
#else
#   define TCL_DEPRECATED_API(msg)	/* nothing portable */
#endif

/*
 *----------------------------------------------------------------------------
 * Macros used to declare a function to be exported by a DLL. Used by Windows,
 * maps to no-op declarations on non-Windows systems. The default build on
 * windows is for a DLL, which causes the DLLIMPORT and DLLEXPORT macros to be
 * nonempty. To build a static library, the macro STATIC_BUILD should be
 * defined.
 *
 * Note: when building static but linking dynamically to MSVCRT we must still
 *       correctly decorate the C library imported function.  Use CRTIMPORT
 *       for this purpose.  _DLL is defined by the compiler when linking to
 *       MSVCRT.
 */

#if (defined(_WIN32) && (defined(_MSC_VER) || (defined(__BORLANDC__) && (__BORLANDC__ >= 0x0550)) || defined(__LCC__) || defined(__WATCOMC__) || (defined(__GNUC__) && defined(__declspec))))
#   define HAVE_DECLSPEC 1
#   ifdef STATIC_BUILD
#       define DLLIMPORT
#       define DLLEXPORT
#       ifdef _DLL
#           define CRTIMPORT __declspec(dllimport)
#       else
#           define CRTIMPORT
#       endif
#   else
#       define DLLIMPORT __declspec(dllimport)
#       define DLLEXPORT __declspec(dllexport)
#       define CRTIMPORT __declspec(dllimport)
#   endif
#else
#   define DLLIMPORT
#   if defined(__GNUC__) && __GNUC__ > 3
#       define DLLEXPORT __attribute__ ((visibility("default")))
#   else
#       define DLLEXPORT
#   endif
#   define CRTIMPORT
#endif

/*
 * These macros are used to control whether functions are being declared for
 * import or export. If a function is being declared while it is being built
 * to be included in a shared library, then it should have the DLLEXPORT
 * storage class. If is being declared for use by a module that is going to
 * link against the shared library, then it should have the DLLIMPORT storage
 * class. If the symbol is beind declared for a static build or for use from a
 * stub library, then the storage class should be empty.
 *
 * The convention is that a macro called BUILD_xxxx, where xxxx is the name of
 * a library we are building, is set on the compile line for sources that are
 * to be placed in the library. When this macro is set, the storage class will
 * be set to DLLEXPORT. At the end of the header file, the storage class will
 * be reset to DLLIMPORT.
 */

#ifdef BUILD_tcl
#   define TCLAPI extern DLLEXPORT
#else
#   define TCLAPI extern DLLIMPORT
#endif

/*
 * Miscellaneous declarations.
 */

typedef void *ClientData;

/*
 * Darwin specific configure overrides (to support fat compiles, where
 * configure runs only once for multiple architectures):
 */

#ifdef __APPLE__
#   ifdef __LP64__
#	undef TCL_WIDE_INT_TYPE
#	define TCL_WIDE_INT_IS_LONG 1
#	define TCL_CFG_DO64BIT 1
#    else /* !__LP64__ */
#	define TCL_WIDE_INT_TYPE long long
#	undef TCL_WIDE_INT_IS_LONG
#	undef TCL_CFG_DO64BIT
#    endif /* __LP64__ */
#    undef HAVE_STRUCT_STAT64
#endif /* __APPLE__ */

/*
 * Define Tcl_WideInt to be a type that is (at least) 64-bits wide, and define
 * Tcl_WideUInt to be the unsigned variant of that type (assuming that where
 * we have one, we can have the other.)
 *
 * Also defines the following macros:
 * TCL_WIDE_INT_IS_LONG - if wide ints are really longs (i.e. we're on a
 *	LP64 system such as modern Solaris or Linux ... not including Win64)
 * Tcl_WideAsLong - forgetful converter from wideInt to long.
 * Tcl_LongAsWide - sign-extending converter from long to wideInt.
 * Tcl_WideAsDouble - converter from wideInt to double.
 * Tcl_DoubleAsWide - converter from double to wideInt.
 *
 * The following invariant should hold for any long value 'longVal':
 *	longVal == Tcl_WideAsLong(Tcl_LongAsWide(longVal))
 *
 * Note on converting between Tcl_WideInt and strings. This implementation (in
 * tclObj.c) depends on the function
 * sprintf(...,"%" TCL_LL_MODIFIER "d",...).
 */

#if !defined(TCL_WIDE_INT_TYPE)&&!defined(TCL_WIDE_INT_IS_LONG)
#   if defined(_WIN32)
#      define TCL_WIDE_INT_TYPE __int64
#      define TCL_LL_MODIFIER	"I64"
#   elif defined(__GNUC__)
#      define TCL_WIDE_INT_TYPE long long
#      define TCL_LL_MODIFIER	"ll"
#   else /* ! _WIN32 && ! __GNUC__ */
/*
 * Don't know what platform it is and configure hasn't discovered what is
 * going on for us. Try to guess...
 */
#      include <limits.h>
#      if (INT_MAX < LONG_MAX)
#         define TCL_WIDE_INT_IS_LONG	1
#      else
#         define TCL_WIDE_INT_TYPE long long
#      endif
#   endif /* _WIN32 */
#endif /* !TCL_WIDE_INT_TYPE & !TCL_WIDE_INT_IS_LONG */
#ifdef TCL_WIDE_INT_IS_LONG
#   undef TCL_WIDE_INT_TYPE
#   define TCL_WIDE_INT_TYPE	long
#endif /* TCL_WIDE_INT_IS_LONG */

typedef TCL_WIDE_INT_TYPE		Tcl_WideInt;
typedef unsigned TCL_WIDE_INT_TYPE	Tcl_WideUInt;

#ifdef TCL_WIDE_INT_IS_LONG
#   ifndef TCL_LL_MODIFIER
#      define TCL_LL_MODIFIER		"l"
#   endif /* !TCL_LL_MODIFIER */
#else /* TCL_WIDE_INT_IS_LONG */
/*
 * The next short section of defines are only done when not running on Windows
 * or some other strange platform.
 */
#   ifndef TCL_LL_MODIFIER
#      define TCL_LL_MODIFIER		"ll"
#   endif /* !TCL_LL_MODIFIER */
#endif /* TCL_WIDE_INT_IS_LONG */

#define Tcl_WideAsLong(val)	((long)((Tcl_WideInt)(val)))
#define Tcl_LongAsWide(val)	((Tcl_WideInt)((long)(val)))
#define Tcl_WideAsDouble(val)	((double)((Tcl_WideInt)(val)))
#define Tcl_DoubleAsWide(val)	((Tcl_WideInt)((double)(val)))

#if defined(_WIN32)
#   ifdef __BORLANDC__
	typedef struct stati64 Tcl_StatBuf;
#   elif defined(_WIN64)
	typedef struct __stat64 Tcl_StatBuf;
#   elif (defined(_MSC_VER) && (_MSC_VER < 1400)) || defined(_USE_32BIT_TIME_T)
	typedef struct _stati64	Tcl_StatBuf;
#   else
	typedef struct _stat32i64 Tcl_StatBuf;
#   endif /* _MSC_VER < 1400 */
#elif defined(__CYGWIN__)
    typedef struct {
	dev_t st_dev;
	unsigned short st_ino;
	unsigned short st_mode;
	short st_nlink;
	short st_uid;
	short st_gid;
	/* Here is a 2-byte gap */
	dev_t st_rdev;
	/* Here is a 4-byte gap */
	long long st_size;
	struct {long tv_sec;} st_atim;
	struct {long tv_sec;} st_mtim;
	struct {long tv_sec;} st_ctim;
	/* Here is a 4-byte gap */
    } Tcl_StatBuf;
#elif defined(HAVE_STRUCT_STAT64) && !defined(__APPLE__)
    typedef struct stat64 Tcl_StatBuf;
#else
    typedef struct stat Tcl_StatBuf;
#endif

/*
 *----------------------------------------------------------------------------
 * Data structures defined opaquely in this module. The definitions below just
 * provide dummy types. A few fields are made visible in Tcl_Interp
 * structures, namely those used for returning a string result from commands.
 * Direct access to the result field is discouraged in Tcl 8.0. The
 * interpreter result is either an object or a string, and the two values are
 * kept consistent unless some C code sets interp->result directly.
 * Programmers should use either the function Tcl_GetObjResult() or
 * Tcl_GetStringResult() to read the interpreter's result. See the SetResult
 * man page for details.
 *
 * Note: any change to the Tcl_Interp definition below must be mirrored in the
 * "real" definition in tclInt.h.
 *
 * Note: Tcl_ObjCmdProc functions do not directly set result and freeProc.
 * Instead, they set a Tcl_Obj member in the "real" structure that can be
 * accessed with Tcl_GetObjResult() and Tcl_SetObjResult().
 */

typedef struct Tcl_Interp Tcl_Interp;

typedef struct Tcl_AsyncHandler_ *Tcl_AsyncHandler;
typedef struct Tcl_Channel_ *Tcl_Channel;
typedef struct Tcl_ChannelTypeVersion_ *Tcl_ChannelTypeVersion;
typedef struct Tcl_Command_ *Tcl_Command;
typedef struct Tcl_Condition_ *Tcl_Condition;
typedef struct Tcl_Dict_ *Tcl_Dict;
typedef struct Tcl_EncodingState_ *Tcl_EncodingState;
typedef struct Tcl_Encoding_ *Tcl_Encoding;
typedef struct Tcl_Event Tcl_Event;
typedef struct Tcl_InterpState_ *Tcl_InterpState;
typedef struct Tcl_LoadHandle_ *Tcl_LoadHandle;
typedef struct Tcl_Mutex_ *Tcl_Mutex;
typedef struct Tcl_Pid_ *Tcl_Pid;
typedef struct Tcl_RegExp_ *Tcl_RegExp;
typedef struct Tcl_ThreadDataKey_ *Tcl_ThreadDataKey;
typedef struct Tcl_ThreadId_ *Tcl_ThreadId;
typedef struct Tcl_TimerToken_ *Tcl_TimerToken;
typedef struct Tcl_Trace_ *Tcl_Trace;
typedef struct Tcl_Var_ *Tcl_Var;
typedef struct Tcl_ZLibStream_ *Tcl_ZlibStream;

/*
 *----------------------------------------------------------------------------
 * Definition of the interface to functions implementing threads. A function
 * following this definition is given to each call of 'Tcl_CreateThread' and
 * will be called as the main fuction of the new thread created by that call.
 */

#if defined _WIN32
typedef unsigned (__stdcall Tcl_ThreadCreateProc) (ClientData clientData);
#else
typedef void (Tcl_ThreadCreateProc) (ClientData clientData);
#endif

/*
 * Threading function return types used for abstracting away platform
 * differences when writing a Tcl_ThreadCreateProc. See the NewThread function
 * in generic/tclThreadTest.c for it's usage.
 */

#if defined _WIN32
#   define Tcl_ThreadCreateType		unsigned __stdcall
#   define TCL_THREAD_CREATE_RETURN	return 0
#else
#   define Tcl_ThreadCreateType		void
#   define TCL_THREAD_CREATE_RETURN
#endif

/*
 * Definition of values for default stacksize and the possible flags to be
 * given to Tcl_CreateThread.
 */

#define TCL_THREAD_STACK_DEFAULT (0)    /* Use default size for stack. */
#define TCL_THREAD_NOFLAGS	 (0000) /* Standard flags, default
					 * behaviour. */
#define TCL_THREAD_JOINABLE	 (0001) /* Mark the thread as joinable. */

/*
 * Flag values passed to Tcl_StringCaseMatch.
 */

#define TCL_MATCH_NOCASE	(1<<0)

/*
 * Flag values passed to Tcl_GetRegExpFromObj.
 */

#define	TCL_REG_BASIC		000000	/* BREs (convenience). */
#define	TCL_REG_EXTENDED	000001	/* EREs. */
#define	TCL_REG_ADVF		000002	/* Advanced features in EREs. */
#define	TCL_REG_ADVANCED	000003	/* AREs (which are also EREs). */
#define	TCL_REG_QUOTE		000004	/* No special characters, none. */
#define	TCL_REG_NOCASE		000010	/* Ignore case. */
#define	TCL_REG_NOSUB		000020	/* Don't care about subexpressions. */
#define	TCL_REG_EXPANDED	000040	/* Expanded format, white space &
					 * comments. */
#define	TCL_REG_NLSTOP		000100  /* \n doesn't match . or [^ ] */
#define	TCL_REG_NLANCH		000200  /* ^ matches after \n, $ before. */
#define	TCL_REG_NEWLINE		000300  /* Newlines are line terminators. */
#define	TCL_REG_CANMATCH	001000  /* Report details on partial/limited
					 * matches. */

/*
 * Flags values passed to Tcl_RegExpExecObj.
 */

#define	TCL_REG_NOTBOL	0001	/* Beginning of string does not match ^.  */
#define	TCL_REG_NOTEOL	0002	/* End of string does not match $. */

/*
 * Structures filled in by Tcl_RegExpInfo. Note that all offset values are
 * relative to the start of the match string, not the beginning of the entire
 * string.
 */

typedef struct Tcl_RegExpIndices {
    long start;			/* Character offset of first character in
				 * match. */
    long end;			/* Character offset of first character after
				 * the match. */
} Tcl_RegExpIndices;

typedef struct Tcl_RegExpInfo {
    int nsubs;			/* Number of subexpressions in the compiled
				 * expression. */
    Tcl_RegExpIndices *matches;	/* Array of nsubs match offset pairs. */
    long extendStart;		/* The offset at which a subsequent match
				 * might begin. */
    long reserved;		/* Reserved for later use. */
} Tcl_RegExpInfo;

/*
 * Picky compilers complain if this typdef doesn't appear before the struct's
 * reference in tclDecls.h.
 */

typedef Tcl_StatBuf *Tcl_Stat_;
typedef struct stat *Tcl_OldStat_;

/*
 *----------------------------------------------------------------------------
 * When a TCL command returns, the interpreter contains a result from the
 * command. Programmers are strongly encouraged to use one of the functions
 * Tcl_GetObjResult() or Tcl_GetStringResult() to read the interpreter's
 * result. See the SetResult man page for details. Besides this result, the
 * command function returns an integer code, which is one of the following:
 *
 * TCL_OK		Command completed normally; the interpreter's result
 *			contains the command's result.
 * TCL_ERROR		The command couldn't be completed successfully; the
 *			interpreter's result describes what went wrong.
 * TCL_RETURN		The command requests that the current function return;
 *			the interpreter's result contains the function's
 *			return value.
 * TCL_BREAK		The command requests that the innermost loop be
 *			exited; the interpreter's result is meaningless.
 * TCL_CONTINUE		Go on to the next iteration of the current loop; the
 *			interpreter's result is meaningless.
 */

#define TCL_OK			0
#define TCL_ERROR		1
#define TCL_RETURN		2
#define TCL_BREAK		3
#define TCL_CONTINUE		4

/*
 *----------------------------------------------------------------------------
 * Flags to control what substitutions are performed by Tcl_SubstObj():
 */

#define TCL_SUBST_COMMANDS	001
#define TCL_SUBST_VARIABLES	002
#define TCL_SUBST_BACKSLASHES	004
#define TCL_SUBST_ALL		007

/*
 * Forward declaration of Tcl_Obj to prevent an error when the forward
 * reference to Tcl_Obj is encountered in the function types declared below.
 */

struct Tcl_Obj;

typedef struct Tcl_Obj Tcl_Value;

/*
 *----------------------------------------------------------------------------
 * Function types defined by Tcl:
 */

typedef int (Tcl_AppInitProc) (Tcl_Interp *interp);
typedef int (Tcl_AsyncProc) (ClientData clientData, Tcl_Interp *interp,
	int code);
typedef void (Tcl_ChannelProc) (ClientData clientData, int mask);
typedef void (Tcl_CloseProc) (ClientData data);
typedef void (Tcl_CmdDeleteProc) (ClientData clientData);
typedef int (Tcl_CmdProc) (ClientData clientData, Tcl_Interp *interp,
	int argc, const char *argv[]);
typedef void (Tcl_CmdTraceProc) (ClientData clientData, Tcl_Interp *interp,
	int level, char *command, Tcl_CmdProc *proc,
	ClientData cmdClientData, int argc, const char *argv[]);
typedef int (Tcl_CmdObjTraceProc) (ClientData clientData, Tcl_Interp *interp,
	int level, const char *command, Tcl_Command commandInfo, int objc,
	struct Tcl_Obj *const *objv);
typedef void (Tcl_CmdObjTraceDeleteProc) (ClientData clientData);
typedef void (Tcl_DupInternalRepProc) (struct Tcl_Obj *srcPtr,
	struct Tcl_Obj *dupPtr);
typedef int (Tcl_EncodingConvertProc) (ClientData clientData, const char *src,
	int srcLen, int flags, Tcl_EncodingState *statePtr, char *dst,
	int dstLen, int *srcReadPtr, int *dstWrotePtr, int *dstCharsPtr);
typedef void (Tcl_EncodingFreeProc) (ClientData clientData);
typedef int (Tcl_EventProc) (Tcl_Event *evPtr, int flags);
typedef void (Tcl_EventCheckProc) (ClientData clientData, int flags);
typedef int (Tcl_EventDeleteProc) (Tcl_Event *evPtr, ClientData clientData);
typedef void (Tcl_EventSetupProc) (ClientData clientData, int flags);
typedef void (Tcl_ExitProc) (ClientData clientData);
typedef void (Tcl_FileProc) (ClientData clientData, int mask);
typedef void (Tcl_FileFreeProc) (ClientData clientData);
typedef void (Tcl_FreeInternalRepProc) (struct Tcl_Obj *objPtr);
typedef void (Tcl_FreeProc) (char *blockPtr);
typedef void (Tcl_IdleProc) (ClientData clientData);
typedef void (Tcl_InterpDeleteProc) (ClientData clientData,
	Tcl_Interp *interp);
typedef void (Tcl_NamespaceDeleteProc) (ClientData clientData);
typedef int (Tcl_ObjCmdProc) (ClientData clientData, Tcl_Interp *interp,
	int objc, struct Tcl_Obj *const *objv);
typedef int (Tcl_PackageInitProc) (Tcl_Interp *interp);
typedef int (Tcl_PackageUnloadProc) (Tcl_Interp *interp, int flags);
typedef void (Tcl_PanicProc) (const char *format, ...);
typedef void (Tcl_TcpAcceptProc) (ClientData callbackData, Tcl_Channel chan,
	char *address, int port);
typedef void (Tcl_TimerProc) (ClientData clientData);
typedef int (Tcl_SetFromAnyProc) (Tcl_Interp *interp, struct Tcl_Obj *objPtr);
typedef void (Tcl_UpdateStringProc) (struct Tcl_Obj *objPtr);
typedef char * (Tcl_VarTraceProc) (ClientData clientData, Tcl_Interp *interp,
	const char *part1, const char *part2, int flags);
typedef void (Tcl_CommandTraceProc) (ClientData clientData, Tcl_Interp *interp,
	const char *oldName, const char *newName, int flags);
typedef void (Tcl_CreateFileHandlerProc) (int fd, int mask, Tcl_FileProc *proc,
	ClientData clientData);
typedef void (Tcl_DeleteFileHandlerProc) (int fd);
typedef void (Tcl_AlertNotifierProc) (ClientData clientData);
typedef void (Tcl_ServiceModeHookProc) (int mode);
typedef ClientData (Tcl_InitNotifierProc) (void);
typedef void (Tcl_FinalizeNotifierProc) (ClientData clientData);
typedef void (Tcl_MainLoopProc) (void);

/*
 *----------------------------------------------------------------------------
 * The following structure represents a type of object, which is a particular
 * internal representation for an object plus a set of functions that provide
 * standard operations on objects of that type.
 */

typedef struct Tcl_ObjType {
    const char *name;		/* Name of the type, e.g. "int". */
    Tcl_FreeInternalRepProc *freeIntRepProc;
				/* Called to free any storage for the type's
				 * internal rep. NULL if the internal rep does
				 * not need freeing. */
    Tcl_DupInternalRepProc *dupIntRepProc;
				/* Called to create a new object as a copy of
				 * an existing object. */
    Tcl_UpdateStringProc *updateStringProc;
				/* Called to update the string rep from the
				 * type's internal representation. */
    Tcl_SetFromAnyProc *setFromAnyProc;
				/* Called to convert the object's internal rep
				 * to this type. Frees the internal rep of the
				 * old type. Returns TCL_ERROR on failure. */
} Tcl_ObjType;

/*
 * One of the following structures exists for each object in the Tcl system.
 * An object stores a value as either a string, some internal representation,
 * or both.
 */

typedef struct Tcl_Obj {
    int refCount;		/* When 0 the object will be freed. */
    char *bytes;		/* This points to the first byte of the
				 * object's string representation. The array
				 * must be followed by a null byte (i.e., at
				 * offset length) but may also contain
				 * embedded null characters. The array's
				 * storage is allocated by ckalloc. NULL means
				 * the string rep is invalid and must be
				 * regenerated from the internal rep.  Clients
				 * should use Tcl_GetStringFromObj or
				 * Tcl_GetString to get a pointer to the byte
				 * array as a readonly value. */
    int length;			/* The number of bytes at *bytes, not
				 * including the terminating null. */
    const Tcl_ObjType *typePtr;	/* Denotes the object's type. Always
				 * corresponds to the type of the object's
				 * internal rep. NULL indicates the object has
				 * no internal rep (has no type). */
    union {			/* The internal representation: */
	long longValue;		/*   - an long integer value. */
	double doubleValue;	/*   - a double-precision floating value. */
	void *otherValuePtr;	/*   - another, type-specific value, not used
				 *     internally any more. */
	Tcl_WideInt wideValue;	/*   - a long long value. */
	struct {		/*   - internal rep as two pointers.
				 *     Many uses in Tcl, including a bignum's
				 *     tightly packed fields, where the alloc,
				 *     used and signum flags are packed into
				 *     ptr2 with everything else hung off
				 *     ptr1. */
	    void *ptr1;
	    void *ptr2;
	} twoPtrValue;
	struct {		/*   - internal rep as a pointer and a long,
				 *     not used internally any more. */
	    void *ptr;
	    unsigned long value;
	} ptrAndLongRep;
    } internalRep;
} Tcl_Obj;

/*
 * Macros to increment and decrement a Tcl_Obj's reference count, and to test
 * whether an object is shared (i.e. has reference count > 1). Note: clients
 * should use Tcl_DecrRefCount() when they are finished using an object, and
 * should never call TclFreeObj() directly. TclFreeObj() is only defined and
 * made public in tcl.h to support Tcl_DecrRefCount's macro definition.
 */

void		Tcl_IncrRefCount(Tcl_Obj *objPtr);
void		Tcl_DecrRefCount(Tcl_Obj *objPtr);
int		Tcl_IsShared(Tcl_Obj *objPtr);

/*
 *----------------------------------------------------------------------------
 * The following type contains the state needed by Tcl_SaveResult. It
 * is typically allocated on the stack.
 */

typedef Tcl_Obj *Tcl_SavedResult;

/*
 *----------------------------------------------------------------------------
 * The following definitions support Tcl's namespace facility. Note: the first
 * five fields must match exactly the fields in a Namespace structure (see
 * tclInt.h).
 */

typedef struct Tcl_Namespace {
    char *name;			/* The namespace's name within its parent
				 * namespace. This contains no ::'s. The name
				 * of the global namespace is "" although "::"
				 * is an synonym. */
    char *fullName;		/* The namespace's fully qualified name. This
				 * starts with ::. */
    ClientData clientData;	/* Arbitrary value associated with this
				 * namespace. */
    Tcl_NamespaceDeleteProc *deleteProc;
				/* Function invoked when deleting the
				 * namespace to, e.g., free clientData. */
    struct Tcl_Namespace *parentPtr;
				/* Points to the namespace that contains this
				 * one. NULL if this is the global
				 * namespace. */
} Tcl_Namespace;

/*
 *----------------------------------------------------------------------------
 * The following structure represents a call frame, or activation record. A
 * call frame defines a naming context for a procedure call: its local scope
 * (for local variables) and its namespace scope (used for non-local
 * variables; often the global :: namespace). A call frame can also define the
 * naming context for a namespace eval or namespace inscope command: the
 * namespace in which the command's code should execute. The Tcl_CallFrame
 * structures exist only while procedures or namespace eval/inscope's are
 * being executed, and provide a Tcl call stack.
 *
 * A call frame is initialized and pushed using Tcl_PushCallFrame and popped
 * using Tcl_PopCallFrame. Storage for a Tcl_CallFrame must be provided by the
 * Tcl_PushCallFrame caller, and callers typically allocate them on the C call
 * stack for efficiency. For this reason, Tcl_CallFrame is defined as a
 * structure and not as an opaque token. However, most Tcl_CallFrame fields
 * are hidden since applications should not access them directly; others are
 * declared as "dummyX".
 *
 * WARNING!! The structure definition must be kept consistent with the
 * CallFrame structure in tclInt.h. If you change one, change the other.
 */

typedef struct Tcl_CallFrame {
    Tcl_Namespace *nsPtr;
    int dummy1;
    int dummy2;
    void *dummy3;
    void *dummy4;
    void *dummy5;
    int dummy6;
    void *dummy7;
    void *dummy8;
    int dummy9;
    void *dummy10;
    void *dummy11;
    void *dummy12;
    void *dummy13;
} Tcl_CallFrame;

/*
 *----------------------------------------------------------------------------
 * Information about commands that is returned by Tcl_GetCommandInfo and
 * passed to Tcl_SetCommandInfo. objProc is an objc/objv object-based command
 * function while proc is a traditional Tcl argc/argv string-based function.
 * Tcl_CreateObjCommand and Tcl_CreateCommand ensure that both objProc and
 * proc are non-NULL and can be called to execute the command. However, it may
 * be faster to call one instead of the other. The member isNativeObjectProc
 * is set to 1 if an object-based function was registered by
 * Tcl_CreateObjCommand, and to 0 if a string-based function was registered by
 * Tcl_CreateCommand. The other function is typically set to a compatibility
 * wrapper that does string-to-object or object-to-string argument conversions
 * then calls the other function.
 */

typedef struct Tcl_CmdInfo {
    int isNativeObjectProc;	/* 1 if objProc was registered by a call to
				 * Tcl_CreateObjCommand; 0 otherwise.
				 * Tcl_SetCmdInfo does not modify this
				 * field. */
    Tcl_ObjCmdProc *objProc;	/* Command's object-based function. */
    ClientData objClientData;	/* ClientData for object proc. */
    Tcl_CmdProc *proc;		/* Command's string-based function. */
    ClientData clientData;	/* ClientData for string proc. */
    Tcl_CmdDeleteProc *deleteProc;
				/* Function to call when command is
				 * deleted. */
    ClientData deleteData;	/* Value to pass to deleteProc (usually the
				 * same as clientData). */
    Tcl_Namespace *namespacePtr;/* Points to the namespace that contains this
				 * command. Note that Tcl_SetCmdInfo will not
				 * change a command's namespace; use
				 * TclRenameCommand or Tcl_Eval (of 'rename')
				 * to do that. */
} Tcl_CmdInfo;

/*
 *----------------------------------------------------------------------------
 * The structure defined below is used to hold dynamic strings. The only
 * fields that clients should use are string and length, accessible via the
 * macros Tcl_DStringValue and Tcl_DStringLength.
 */

#define TCL_DSTRING_STATIC_SIZE 200
typedef struct Tcl_DString {
    char *string;		/* Points to beginning of string: either
				 * staticSpace below or a malloced array. */
    int length;			/* Number of non-NULL characters in the
				 * string. */
    int spaceAvl;		/* Total number of bytes available for the
				 * string and its terminating NULL char. */
    char staticSpace[TCL_DSTRING_STATIC_SIZE];
				/* Space to use in common case where string is
				 * small. */
} Tcl_DString;

#define Tcl_DStringLength(dsPtr) ((dsPtr)->length)
#define Tcl_DStringValue(dsPtr) ((dsPtr)->string)

/*
 * Definitions for the maximum number of digits of precision that may be
 * produced by Tcl_PrintDouble, and the number of bytes of buffer space
 * required by Tcl_PrintDouble.
 */

#define TCL_MAX_PREC		17
#define TCL_DOUBLE_SPACE	(TCL_MAX_PREC+10)

/*
 * Definition for a number of bytes of buffer space sufficient to hold the
 * string representation of an integer in base 10 (assuming the existence of
 * 64-bit integers).
 */

#define TCL_INTEGER_SPACE	24

/*
 * Flag values passed to Tcl_ConvertElement.
 * TCL_DONT_USE_BRACES forces it not to enclose the element in braces, but to
 *	use backslash quoting instead.
 * TCL_DONT_QUOTE_HASH disables the default quoting of the '#' character. It
 *	is safe to leave the hash unquoted when the element is not the first
 *	element of a list, and this flag can be used by the caller to indicate
 *	that condition.
 */

#define TCL_DONT_USE_BRACES	1
#define TCL_DONT_QUOTE_HASH	8

/*
 * Flag that may be passed to Tcl_GetIndexFromObj to force it to disallow
 * abbreviated strings.
 */

#define TCL_EXACT	1

/*
 *----------------------------------------------------------------------------
 * Flag values passed to Tcl_RecordAndEval, Tcl_EvalObj, Tcl_EvalObjv.
 * WARNING: these bit choices must not conflict with the bit choices for
 * evalFlag bits in tclInt.h!
 *
 * Meanings:
 *	TCL_NO_EVAL:		Just record this command
 *	TCL_EVAL_GLOBAL:	Execute script in global namespace
 *	TCL_EVAL_DIRECT:	Do not compile this script
 *	TCL_EVAL_INVOKE:	Magical Tcl_EvalObjv mode for aliases/ensembles
 *				o Run in iPtr->lookupNsPtr or global namespace
 *				o Cut out of error traces
 *				o Don't reset the flags controlling ensemble
 *				  error message rewriting.
 *	TCL_CANCEL_UNWIND:	Magical Tcl_CancelEval mode that causes the
 *				stack for the script in progress to be
 *				completely unwound.
 *	TCL_EVAL_NOERR:	Do no exception reporting at all, just return
 *				as the caller will report.
 */

#define TCL_NO_EVAL		0x010000
#define TCL_EVAL_GLOBAL		0x020000
#define TCL_EVAL_DIRECT		0x040000
#define TCL_EVAL_INVOKE		0x080000
#define TCL_CANCEL_UNWIND	0x100000
#define TCL_EVAL_NOERR          0x200000

/*
 * Special freeProc values that may be passed to Tcl_SetResult (see the man
 * page for details):
 */

#define TCL_VOLATILE		((Tcl_FreeProc *) 1)
#define TCL_STATIC		((Tcl_FreeProc *) 0)
#define TCL_DYNAMIC		((Tcl_FreeProc *) 3)

/*
 * Flag values passed to variable-related functions.
 * WARNING: these bit choices must not conflict with the bit choice for
 * TCL_CANCEL_UNWIND, above.
 */

#define TCL_GLOBAL_ONLY		 1
#define TCL_NAMESPACE_ONLY	 2
#define TCL_APPEND_VALUE	 4
#define TCL_LIST_ELEMENT	 8
#define TCL_TRACE_READS		 0x10
#define TCL_TRACE_WRITES	 0x20
#define TCL_TRACE_UNSETS	 0x40
#define TCL_TRACE_DESTROYED	 0x80
#define TCL_INTERP_DESTROYED	 0x100
#define TCL_LEAVE_ERR_MSG	 0x200
#define TCL_TRACE_ARRAY		 0x800
#ifndef TCL_REMOVE_OBSOLETE_TRACES
/* Required to support old variable/vdelete/vinfo traces. */
#define TCL_TRACE_OLD_STYLE	 0x1000
#endif
/* Indicate the semantics of the result of a trace. */
#define TCL_TRACE_RESULT_DYNAMIC 0x8000
#define TCL_TRACE_RESULT_OBJECT  0x10000

/*
 * Flag values for ensemble commands.
 */

#define TCL_ENSEMBLE_PREFIX 0x02/* Flag value to say whether to allow
				 * unambiguous prefixes of commands or to
				 * require exact matches for command names. */

/*
 * Flag values passed to command-related functions.
 */

#define TCL_TRACE_RENAME	0x2000
#define TCL_TRACE_DELETE	0x4000

#define TCL_ALLOW_INLINE_COMPILATION 0x20000

/*
 * Types for linked variables:
 */

#define TCL_LINK_INT		1
#define TCL_LINK_DOUBLE		2
#define TCL_LINK_BOOLEAN	3
#define TCL_LINK_STRING		4
#define TCL_LINK_WIDE_INT	5
#define TCL_LINK_CHAR		6
#define TCL_LINK_UCHAR		7
#define TCL_LINK_SHORT		8
#define TCL_LINK_USHORT		9
#define TCL_LINK_UINT		10
#if defined(TCL_WIDE_INT_IS_LONG) || defined(_WIN32) || defined(__CYGWIN__)
#define TCL_LINK_LONG		((sizeof(long) != sizeof(int)) ? TCL_LINK_WIDE_INT : TCL_LINK_INT)
#define TCL_LINK_ULONG		((sizeof(long) != sizeof(int)) ? TCL_LINK_WIDE_UINT : TCL_LINK_UINT)
#else
#define TCL_LINK_LONG		11
#define TCL_LINK_ULONG		12
#endif
#define TCL_LINK_FLOAT		13
#define TCL_LINK_WIDE_UINT	14
#define TCL_LINK_READ_ONLY	0x80

/*
 *----------------------------------------------------------------------------
 * Forward declarations of Tcl_HashTable and related types.
 */

#ifndef TCL_HASH_TYPE
#  define TCL_HASH_TYPE unsigned
#endif

typedef struct Tcl_HashKeyType Tcl_HashKeyType;
typedef struct Tcl_HashTable Tcl_HashTable;
typedef struct Tcl_HashEntry Tcl_HashEntry;

typedef TCL_HASH_TYPE (Tcl_HashKeyProc) (Tcl_HashTable *tablePtr, void *keyPtr);
typedef int (Tcl_CompareHashKeysProc) (void *keyPtr, Tcl_HashEntry *hPtr);
typedef Tcl_HashEntry * (Tcl_AllocHashEntryProc) (Tcl_HashTable *tablePtr,
	void *keyPtr);
typedef void (Tcl_FreeHashEntryProc) (Tcl_HashEntry *hPtr);

/*
 * Structure definition for an entry in a hash table. No-one outside Tcl
 * should access any of these fields directly; use the macros defined below.
 */

struct Tcl_HashEntry {
    Tcl_HashEntry *nextPtr;	/* Pointer to next entry in this hash bucket,
				 * or NULL for end of chain. */
    Tcl_HashTable *tablePtr;	/* Pointer to table containing entry. */
<<<<<<< HEAD
    size_t hash;		/* Hash value. */
    void *clientData;		/* Application stores something here with
=======
    unsigned int hash;		/* Hash value. */
    ClientData clientData;	/* Application stores something here with
>>>>>>> a15b801b
				 * Tcl_SetHashValue. */
    union {			/* Key has one of these forms: */
	char *oneWordValue;	/* One-word value for key. */
	Tcl_Obj *objPtr;	/* Tcl_Obj * key value. */
	int words[1];		/* Multiple integer words for key. The actual
				 * size will be as large as necessary for this
				 * table's keys. */
	char string[1];		/* String for key. The actual size will be as
				 * large as needed to hold the key. */
    } key;			/* MUST BE LAST FIELD IN RECORD!! */
};

/*
 * Flags used in Tcl_HashKeyType.
 *
 * TCL_HASH_KEY_RANDOMIZE_HASH -
 *				There are some things, pointers for example
 *				which don't hash well because they do not use
 *				the lower bits. If this flag is set then the
 *				hash table will attempt to rectify this by
 *				randomising the bits and then using the upper
 *				N bits as the index into the table.
 * TCL_HASH_KEY_SYSTEM_HASH -	If this flag is set then all memory internally
 *                              allocated for the hash table that is not for an
 *                              entry will use the system heap.
 */

#define TCL_HASH_KEY_RANDOMIZE_HASH 0x1
#define TCL_HASH_KEY_SYSTEM_HASH    0x2

/*
 * Structure definition for the methods associated with a hash table key type.
 */

#define TCL_HASH_KEY_TYPE_VERSION 1
struct Tcl_HashKeyType {
    int version;		/* Version of the table. If this structure is
				 * extended in future then the version can be
				 * used to distinguish between different
				 * structures. */
    int flags;			/* Flags, see above for details. */
    Tcl_HashKeyProc *hashKeyProc;
				/* Calculates a hash value for the key. If
				 * this is NULL then the pointer itself is
				 * used as a hash value. */
    Tcl_CompareHashKeysProc *compareKeysProc;
				/* Compares two keys and returns zero if they
				 * do not match, and non-zero if they do. If
				 * this is NULL then the pointers are
				 * compared. */
    Tcl_AllocHashEntryProc *allocEntryProc;
				/* Called to allocate memory for a new entry,
				 * i.e. if the key is a string then this could
				 * allocate a single block which contains
				 * enough space for both the entry and the
				 * string. Only the key field of the allocated
				 * Tcl_HashEntry structure needs to be filled
				 * in. If something else needs to be done to
				 * the key, i.e. incrementing a reference
				 * count then that should be done by this
				 * function. If this is NULL then Tcl_Alloc is
				 * used to allocate enough space for a
				 * Tcl_HashEntry and the key pointer is
				 * assigned to key.oneWordValue. */
    Tcl_FreeHashEntryProc *freeEntryProc;
				/* Called to free memory associated with an
				 * entry. If something else needs to be done
				 * to the key, i.e. decrementing a reference
				 * count then that should be done by this
				 * function. If this is NULL then Tcl_Free is
				 * used to free the Tcl_HashEntry. */
};

/*
 * Structure definition for a hash table.  Must be in tcl.h so clients can
 * allocate space for these structures, but clients should never access any
 * fields in this structure.
 */

#define TCL_SMALL_HASH_TABLE 4
struct Tcl_HashTable {
    Tcl_HashEntry **buckets;	/* Pointer to bucket array. Each element
				 * points to first entry in bucket's hash
				 * chain, or NULL. */
    Tcl_HashEntry *staticBuckets[TCL_SMALL_HASH_TABLE];
				/* Bucket array used for small tables (to
				 * avoid mallocs and frees). */
    size_t numBuckets;		/* Total number of buckets allocated at
				 * **bucketPtr. */
    size_t numEntries;		/* Total number of entries present in
				 * table. */
    size_t rebuildSize;		/* Enlarge table when numEntries gets to be
				 * this large. */
<<<<<<< HEAD
    size_t mask;		/* Mask value used in hashing function. */
=======
    unsigned int mask;		/* Mask value used in hashing function. */
>>>>>>> a15b801b
    int downShift;		/* Shift count used in hashing function.
				 * Designed to use high-order bits of
				 * randomized keys. */
    int keyType;		/* Type of keys used in this table. It's
				 * either TCL_CUSTOM_KEYS, TCL_STRING_KEYS,
				 * TCL_ONE_WORD_KEYS, or an integer giving the
				 * number of ints that is the size of the
				 * key. */
    Tcl_HashEntry *(*findProc) (Tcl_HashTable *tablePtr, const char *key);
    Tcl_HashEntry *(*createProc) (Tcl_HashTable *tablePtr, const char *key,
	    int *newPtr);
    const Tcl_HashKeyType *typePtr;
				/* Type of the keys used in the
				 * Tcl_HashTable. */
};

/*
 * Structure definition for information used to keep track of searches through
 * hash tables:
 */

typedef struct Tcl_HashSearch {
    Tcl_HashTable *tablePtr;	/* Table being searched. */
    size_t nextIndex;		/* Index of next bucket to be enumerated after
				 * present one. */
    Tcl_HashEntry *nextEntryPtr;/* Next entry to be enumerated in the current
				 * bucket. */
} Tcl_HashSearch;

/*
 * Acceptable key types for hash tables:
 *
 * TCL_STRING_KEYS:		The keys are strings, they are copied into the
 *				entry.
 * TCL_ONE_WORD_KEYS:		The keys are pointers, the pointer is stored
 *				in the entry.
 * TCL_CUSTOM_TYPE_KEYS:	The keys are arbitrary types which are copied
 *				into the entry.
 * TCL_CUSTOM_PTR_KEYS:		The keys are pointers to arbitrary types, the
 *				pointer is stored in the entry.
 *
 * While maintaining binary compatibility the above have to be distinct values
 * as they are used to differentiate between old versions of the hash table
 * which don't have a typePtr and new ones which do. Once binary compatibility
 * is discarded in favour of making more wide spread changes TCL_STRING_KEYS
 * can be the same as TCL_CUSTOM_TYPE_KEYS, and TCL_ONE_WORD_KEYS can be the
 * same as TCL_CUSTOM_PTR_KEYS because they simply determine how the key is
 * accessed from the entry and not the behaviour.
 */

#define TCL_STRING_KEYS		(0)
#define TCL_ONE_WORD_KEYS	(1)
#define TCL_CUSTOM_TYPE_KEYS	(-2)
#define TCL_CUSTOM_PTR_KEYS	(-1)

/*
 * Structure definition for information used to keep track of searches through
 * dictionaries. These fields should not be accessed by code outside
 * tclDictObj.c
 */

typedef struct {
    void *next;			/* Search position for underlying hash
				 * table. */
    unsigned int epoch; 	/* Epoch marker for dictionary being searched,
				 * or 0 if search has terminated. */
    Tcl_Dict dictionaryPtr;	/* Reference to dictionary being searched. */
} Tcl_DictSearch;

/*
 *----------------------------------------------------------------------------
 * Flag values to pass to Tcl_DoOneEvent to disable searches for some kinds of
 * events:
 */

#define TCL_DONT_WAIT		(1<<1)
#define TCL_WINDOW_EVENTS	(1<<2)
#define TCL_FILE_EVENTS		(1<<3)
#define TCL_TIMER_EVENTS	(1<<4)
#define TCL_IDLE_EVENTS		(1<<5)	/* WAS 0x10 ???? */
#define TCL_ALL_EVENTS		(~TCL_DONT_WAIT)

/*
 * The following structure defines a generic event for the Tcl event system.
 * These are the things that are queued in calls to Tcl_QueueEvent and
 * serviced later by Tcl_DoOneEvent. There can be many different kinds of
 * events with different fields, corresponding to window events, timer events,
 * etc. The structure for a particular event consists of a Tcl_Event header
 * followed by additional information specific to that event.
 */

struct Tcl_Event {
    Tcl_EventProc *proc;	/* Function to call to service this event. */
    struct Tcl_Event *nextPtr;	/* Next in list of pending events, or NULL. */
};

/*
 * Positions to pass to Tcl_QueueEvent:
 */

typedef enum {
    TCL_QUEUE_TAIL, TCL_QUEUE_HEAD, TCL_QUEUE_MARK
} Tcl_QueuePosition;

/*
 * Values to pass to Tcl_SetServiceMode to specify the behavior of notifier
 * event routines.
 */

#define TCL_SERVICE_NONE 0
#define TCL_SERVICE_ALL 1

/*
 * The following structure keeps is used to hold a time value, either as an
 * absolute time (the number of seconds from the epoch) or as an elapsed time.
 * On Unix systems the epoch is Midnight Jan 1, 1970 GMT.
 */

typedef struct Tcl_Time {
    long sec;			/* Seconds. */
    long usec;			/* Microseconds. */
} Tcl_Time;

typedef void (Tcl_SetTimerProc) (const Tcl_Time *timePtr);
typedef int (Tcl_WaitForEventProc) (const Tcl_Time *timePtr);

/*
 * TIP #233 (Virtualized Time)
 */

typedef void (Tcl_GetTimeProc)   (Tcl_Time *timebuf, ClientData clientData);
typedef void (Tcl_ScaleTimeProc) (Tcl_Time *timebuf, ClientData clientData);

/*
 *----------------------------------------------------------------------------
 * Bits to pass to Tcl_CreateFileHandler and Tcl_CreateChannelHandler to
 * indicate what sorts of events are of interest:
 */

#define TCL_READABLE		(1<<1)
#define TCL_WRITABLE		(1<<2)
#define TCL_EXCEPTION		(1<<3)

/*
 * Flag values to pass to Tcl_OpenCommandChannel to indicate the disposition
 * of the stdio handles. TCL_STDIN, TCL_STDOUT, TCL_STDERR, are also used in
 * Tcl_GetStdChannel.
 */

#define TCL_STDIN		(1<<1)
#define TCL_STDOUT		(1<<2)
#define TCL_STDERR		(1<<3)
#define TCL_ENFORCE_MODE	(1<<4)

/*
 * Bits passed to Tcl_DriverClose2Proc to indicate which side of a channel
 * should be closed.
 */

#define TCL_CLOSE_READ		(1<<1)
#define TCL_CLOSE_WRITE		(1<<2)

/*
 * Value to use as the closeProc for a channel that supports the close2Proc
 * interface.
 */

#define TCL_CLOSE2PROC		((Tcl_DriverCloseProc *) 1)

/*
 * Channel version tag. This was introduced in 8.3.2/8.4.
 */

#define TCL_CHANNEL_VERSION_1	((Tcl_ChannelTypeVersion) 0x1)
#define TCL_CHANNEL_VERSION_2	((Tcl_ChannelTypeVersion) 0x2)
#define TCL_CHANNEL_VERSION_3	((Tcl_ChannelTypeVersion) 0x3)
#define TCL_CHANNEL_VERSION_4	((Tcl_ChannelTypeVersion) 0x4)
#define TCL_CHANNEL_VERSION_5	((Tcl_ChannelTypeVersion) 0x5)

/*
 * TIP #218: Channel Actions, Ids for Tcl_DriverThreadActionProc.
 */

#define TCL_CHANNEL_THREAD_INSERT (0)
#define TCL_CHANNEL_THREAD_REMOVE (1)

/*
 * Typedefs for the various operations in a channel type:
 */

typedef int	(Tcl_DriverBlockModeProc) (ClientData instanceData, int mode);
typedef int	(Tcl_DriverCloseProc) (ClientData instanceData,
			Tcl_Interp *interp);
typedef int	(Tcl_DriverClose2Proc) (ClientData instanceData,
			Tcl_Interp *interp, int flags);
typedef int	(Tcl_DriverInputProc) (ClientData instanceData, char *buf,
			int toRead, int *errorCodePtr);
typedef int	(Tcl_DriverOutputProc) (ClientData instanceData,
			const char *buf, int toWrite, int *errorCodePtr);
typedef int	(Tcl_DriverSeekProc) (ClientData instanceData, long offset,
			int mode, int *errorCodePtr);
typedef int	(Tcl_DriverSetOptionProc) (ClientData instanceData,
			Tcl_Interp *interp, const char *optionName,
			const char *value);
typedef int	(Tcl_DriverGetOptionProc) (ClientData instanceData,
			Tcl_Interp *interp, const char *optionName,
			Tcl_DString *dsPtr);
typedef void	(Tcl_DriverWatchProc) (ClientData instanceData, int mask);
typedef int	(Tcl_DriverGetHandleProc) (ClientData instanceData,
			int direction, ClientData *handlePtr);
typedef int	(Tcl_DriverFlushProc) (ClientData instanceData);
typedef int	(Tcl_DriverHandlerProc) (ClientData instanceData,
			int interestMask);
typedef Tcl_WideInt (Tcl_DriverWideSeekProc) (ClientData instanceData,
			Tcl_WideInt offset, int mode, int *errorCodePtr);
/*
 * TIP #218, Channel Thread Actions
 */
typedef void	(Tcl_DriverThreadActionProc) (ClientData instanceData,
			int action);
/*
 * TIP #208, File Truncation (etc.)
 */
typedef int	(Tcl_DriverTruncateProc) (ClientData instanceData,
			Tcl_WideInt length);

/*
 * struct Tcl_ChannelType:
 *
 * One such structure exists for each type (kind) of channel. It collects
 * together in one place all the functions that are part of the specific
 * channel type.
 *
 * It is recommend that the Tcl_Channel* functions are used to access elements
 * of this structure, instead of direct accessing.
 */

typedef struct Tcl_ChannelType {
    const char *typeName;	/* The name of the channel type in Tcl
				 * commands. This storage is owned by channel
				 * type. */
    Tcl_ChannelTypeVersion version;
				/* Version of the channel type. */
    Tcl_DriverCloseProc *closeProc;
				/* Function to call to close the channel, or
				 * TCL_CLOSE2PROC if the close2Proc should be
				 * used instead. */
    Tcl_DriverInputProc *inputProc;
				/* Function to call for input on channel. */
    Tcl_DriverOutputProc *outputProc;
				/* Function to call for output on channel. */
    Tcl_DriverSeekProc *seekProc;
				/* Function to call to seek on the channel.
				 * May be NULL. */
    Tcl_DriverSetOptionProc *setOptionProc;
				/* Set an option on a channel. */
    Tcl_DriverGetOptionProc *getOptionProc;
				/* Get an option from a channel. */
    Tcl_DriverWatchProc *watchProc;
				/* Set up the notifier to watch for events on
				 * this channel. */
    Tcl_DriverGetHandleProc *getHandleProc;
				/* Get an OS handle from the channel or NULL
				 * if not supported. */
    Tcl_DriverClose2Proc *close2Proc;
				/* Function to call to close the channel if
				 * the device supports closing the read &
				 * write sides independently. */
    Tcl_DriverBlockModeProc *blockModeProc;
				/* Set blocking mode for the raw channel. May
				 * be NULL. */
    /*
     * Only valid in TCL_CHANNEL_VERSION_2 channels or later.
     */
    Tcl_DriverFlushProc *flushProc;
				/* Function to call to flush a channel. May be
				 * NULL. */
    Tcl_DriverHandlerProc *handlerProc;
				/* Function to call to handle a channel event.
				 * This will be passed up the stacked channel
				 * chain. */
    /*
     * Only valid in TCL_CHANNEL_VERSION_3 channels or later.
     */
    Tcl_DriverWideSeekProc *wideSeekProc;
				/* Function to call to seek on the channel
				 * which can handle 64-bit offsets. May be
				 * NULL, and must be NULL if seekProc is
				 * NULL. */
    /*
     * Only valid in TCL_CHANNEL_VERSION_4 channels or later.
     * TIP #218, Channel Thread Actions.
     */
    Tcl_DriverThreadActionProc *threadActionProc;
				/* Function to call to notify the driver of
				 * thread specific activity for a channel. May
				 * be NULL. */
    /*
     * Only valid in TCL_CHANNEL_VERSION_5 channels or later.
     * TIP #208, File Truncation.
     */
    Tcl_DriverTruncateProc *truncateProc;
				/* Function to call to truncate the underlying
				 * file to a particular length. May be NULL if
				 * the channel does not support truncation. */
} Tcl_ChannelType;

/*
 * The following flags determine whether the blockModeProc above should set
 * the channel into blocking or nonblocking mode. They are passed as arguments
 * to the blockModeProc function in the above structure.
 */

#define TCL_MODE_BLOCKING	0	/* Put channel into blocking mode. */
#define TCL_MODE_NONBLOCKING	1	/* Put channel into nonblocking
					 * mode. */

/*
 *----------------------------------------------------------------------------
 * Enum for different types of file paths.
 */

typedef enum Tcl_PathType {
    TCL_PATH_ABSOLUTE,
    TCL_PATH_RELATIVE,
    TCL_PATH_VOLUME_RELATIVE
} Tcl_PathType;

/*
 * The following structure is used to pass glob type data amongst the various
 * glob routines and Tcl_FSMatchInDirectory.
 */

typedef struct Tcl_GlobTypeData {
    int type;			/* Corresponds to bcdpfls as in 'find -t'. */
    int perm;			/* Corresponds to file permissions. */
    Tcl_Obj *macType;		/* Acceptable Mac type. */
    Tcl_Obj *macCreator;	/* Acceptable Mac creator. */
} Tcl_GlobTypeData;

/*
 * Type and permission definitions for glob command.
 */

#define TCL_GLOB_TYPE_BLOCK		(1<<0)
#define TCL_GLOB_TYPE_CHAR		(1<<1)
#define TCL_GLOB_TYPE_DIR		(1<<2)
#define TCL_GLOB_TYPE_PIPE		(1<<3)
#define TCL_GLOB_TYPE_FILE		(1<<4)
#define TCL_GLOB_TYPE_LINK		(1<<5)
#define TCL_GLOB_TYPE_SOCK		(1<<6)
#define TCL_GLOB_TYPE_MOUNT		(1<<7)

#define TCL_GLOB_PERM_RONLY		(1<<0)
#define TCL_GLOB_PERM_HIDDEN		(1<<1)
#define TCL_GLOB_PERM_R			(1<<2)
#define TCL_GLOB_PERM_W			(1<<3)
#define TCL_GLOB_PERM_X			(1<<4)

/*
 * Flags for the unload callback function.
 */

#define TCL_UNLOAD_DETACH_FROM_INTERPRETER	(1<<0)
#define TCL_UNLOAD_DETACH_FROM_PROCESS		(1<<1)

/*
 * Typedefs for the various filesystem operations:
 */

typedef int (Tcl_FSStatProc) (Tcl_Obj *pathPtr, Tcl_StatBuf *buf);
typedef int (Tcl_FSAccessProc) (Tcl_Obj *pathPtr, int mode);
typedef Tcl_Channel (Tcl_FSOpenFileChannelProc) (Tcl_Interp *interp,
	Tcl_Obj *pathPtr, int mode, int permissions);
typedef int (Tcl_FSMatchInDirectoryProc) (Tcl_Interp *interp, Tcl_Obj *result,
	Tcl_Obj *pathPtr, const char *pattern, Tcl_GlobTypeData *types);
typedef Tcl_Obj * (Tcl_FSGetCwdProc) (Tcl_Interp *interp);
typedef int (Tcl_FSChdirProc) (Tcl_Obj *pathPtr);
typedef int (Tcl_FSLstatProc) (Tcl_Obj *pathPtr, Tcl_StatBuf *buf);
typedef int (Tcl_FSCreateDirectoryProc) (Tcl_Obj *pathPtr);
typedef int (Tcl_FSDeleteFileProc) (Tcl_Obj *pathPtr);
typedef int (Tcl_FSCopyDirectoryProc) (Tcl_Obj *srcPathPtr,
	Tcl_Obj *destPathPtr, Tcl_Obj **errorPtr);
typedef int (Tcl_FSCopyFileProc) (Tcl_Obj *srcPathPtr, Tcl_Obj *destPathPtr);
typedef int (Tcl_FSRemoveDirectoryProc) (Tcl_Obj *pathPtr, int recursive,
	Tcl_Obj **errorPtr);
typedef int (Tcl_FSRenameFileProc) (Tcl_Obj *srcPathPtr, Tcl_Obj *destPathPtr);
typedef void (Tcl_FSUnloadFileProc) (Tcl_LoadHandle loadHandle);
typedef Tcl_Obj * (Tcl_FSListVolumesProc) (void);
/* We have to declare the utime structure here. */
struct utimbuf;
typedef int (Tcl_FSUtimeProc) (Tcl_Obj *pathPtr, struct utimbuf *tval);
typedef int (Tcl_FSNormalizePathProc) (Tcl_Interp *interp, Tcl_Obj *pathPtr,
	int nextCheckpoint);
typedef int (Tcl_FSFileAttrsGetProc) (Tcl_Interp *interp, int index,
	Tcl_Obj *pathPtr, Tcl_Obj **objPtrRef);
typedef const char *const * (Tcl_FSFileAttrStringsProc) (Tcl_Obj *pathPtr,
	Tcl_Obj **objPtrRef);
typedef int (Tcl_FSFileAttrsSetProc) (Tcl_Interp *interp, int index,
	Tcl_Obj *pathPtr, Tcl_Obj *objPtr);
typedef Tcl_Obj * (Tcl_FSLinkProc) (Tcl_Obj *pathPtr, Tcl_Obj *toPtr,
	int linkType);
typedef int (Tcl_FSLoadFileProc) (Tcl_Interp *interp, Tcl_Obj *pathPtr,
	Tcl_LoadHandle *handlePtr, Tcl_FSUnloadFileProc **unloadProcPtr);
typedef int (Tcl_FSPathInFilesystemProc) (Tcl_Obj *pathPtr,
	ClientData *clientDataPtr);
typedef Tcl_Obj * (Tcl_FSFilesystemPathTypeProc) (Tcl_Obj *pathPtr);
typedef Tcl_Obj * (Tcl_FSFilesystemSeparatorProc) (Tcl_Obj *pathPtr);
typedef void (Tcl_FSFreeInternalRepProc) (ClientData clientData);
typedef ClientData (Tcl_FSDupInternalRepProc) (ClientData clientData);
typedef Tcl_Obj * (Tcl_FSInternalToNormalizedProc) (ClientData clientData);
typedef ClientData (Tcl_FSCreateInternalRepProc) (Tcl_Obj *pathPtr);

typedef struct Tcl_FSVersion_ *Tcl_FSVersion;

/*
 *----------------------------------------------------------------------------
 * Data structures related to hooking into the filesystem
 */

/*
 * Filesystem version tag.  This was introduced in 8.4.
 */

#define TCL_FILESYSTEM_VERSION_1	((Tcl_FSVersion) 0x1)

/*
 * struct Tcl_Filesystem:
 *
 * One such structure exists for each type (kind) of filesystem. It collects
 * together in one place all the functions that are part of the specific
 * filesystem. Tcl always accesses the filesystem through one of these
 * structures.
 *
 * Not all entries need be non-NULL; any which are NULL are simply ignored.
 * However, a complete filesystem should provide all of these functions. The
 * explanations in the structure show the importance of each function.
 */

typedef struct Tcl_Filesystem {
    const char *typeName;	/* The name of the filesystem. */
    int structureLength;	/* Length of this structure, so future binary
				 * compatibility can be assured. */
    Tcl_FSVersion version;	/* Version of the filesystem type. */
    Tcl_FSPathInFilesystemProc *pathInFilesystemProc;
				/* Function to check whether a path is in this
				 * filesystem. This is the most important
				 * filesystem function. */
    Tcl_FSDupInternalRepProc *dupInternalRepProc;
				/* Function to duplicate internal fs rep. May
				 * be NULL (but then fs is less efficient). */
    Tcl_FSFreeInternalRepProc *freeInternalRepProc;
				/* Function to free internal fs rep. Must be
				 * implemented if internal representations
				 * need freeing, otherwise it can be NULL. */
    Tcl_FSInternalToNormalizedProc *internalToNormalizedProc;
				/* Function to convert internal representation
				 * to a normalized path. Only required if the
				 * fs creates pure path objects with no
				 * string/path representation. */
    Tcl_FSCreateInternalRepProc *createInternalRepProc;
				/* Function to create a filesystem-specific
				 * internal representation. May be NULL if
				 * paths have no internal representation, or
				 * if the Tcl_FSPathInFilesystemProc for this
				 * filesystem always immediately creates an
				 * internal representation for paths it
				 * accepts. */
    Tcl_FSNormalizePathProc *normalizePathProc;
				/* Function to normalize a path.  Should be
				 * implemented for all filesystems which can
				 * have multiple string representations for
				 * the same path object. */
    Tcl_FSFilesystemPathTypeProc *filesystemPathTypeProc;
				/* Function to determine the type of a path in
				 * this filesystem. May be NULL. */
    Tcl_FSFilesystemSeparatorProc *filesystemSeparatorProc;
				/* Function to return the separator
				 * character(s) for this filesystem. Must be
				 * implemented. */
    Tcl_FSStatProc *statProc;	/* Function to process a 'Tcl_FSStat()' call.
				 * Must be implemented for any reasonable
				 * filesystem. */
    Tcl_FSAccessProc *accessProc;
				/* Function to process a 'Tcl_FSAccess()'
				 * call. Must be implemented for any
				 * reasonable filesystem. */
    Tcl_FSOpenFileChannelProc *openFileChannelProc;
				/* Function to process a
				 * 'Tcl_FSOpenFileChannel()' call. Must be
				 * implemented for any reasonable
				 * filesystem. */
    Tcl_FSMatchInDirectoryProc *matchInDirectoryProc;
				/* Function to process a
				 * 'Tcl_FSMatchInDirectory()'.  If not
				 * implemented, then glob and recursive copy
				 * functionality will be lacking in the
				 * filesystem. */
    Tcl_FSUtimeProc *utimeProc;	/* Function to process a 'Tcl_FSUtime()' call.
				 * Required to allow setting (not reading) of
				 * times with 'file mtime', 'file atime' and
				 * the open-r/open-w/fcopy implementation of
				 * 'file copy'. */
    Tcl_FSLinkProc *linkProc;	/* Function to process a 'Tcl_FSLink()' call.
				 * Should be implemented only if the
				 * filesystem supports links (reading or
				 * creating). */
    Tcl_FSListVolumesProc *listVolumesProc;
				/* Function to list any filesystem volumes
				 * added by this filesystem. Should be
				 * implemented only if the filesystem adds
				 * volumes at the head of the filesystem. */
    Tcl_FSFileAttrStringsProc *fileAttrStringsProc;
				/* Function to list all attributes strings
				 * which are valid for this filesystem. If not
				 * implemented the filesystem will not support
				 * the 'file attributes' command. This allows
				 * arbitrary additional information to be
				 * attached to files in the filesystem. */
    Tcl_FSFileAttrsGetProc *fileAttrsGetProc;
				/* Function to process a
				 * 'Tcl_FSFileAttrsGet()' call, used by 'file
				 * attributes'. */
    Tcl_FSFileAttrsSetProc *fileAttrsSetProc;
				/* Function to process a
				 * 'Tcl_FSFileAttrsSet()' call, used by 'file
				 * attributes'.  */
    Tcl_FSCreateDirectoryProc *createDirectoryProc;
				/* Function to process a
				 * 'Tcl_FSCreateDirectory()' call. Should be
				 * implemented unless the FS is read-only. */
    Tcl_FSRemoveDirectoryProc *removeDirectoryProc;
				/* Function to process a
				 * 'Tcl_FSRemoveDirectory()' call. Should be
				 * implemented unless the FS is read-only. */
    Tcl_FSDeleteFileProc *deleteFileProc;
				/* Function to process a 'Tcl_FSDeleteFile()'
				 * call. Should be implemented unless the FS
				 * is read-only. */
    Tcl_FSCopyFileProc *copyFileProc;
				/* Function to process a 'Tcl_FSCopyFile()'
				 * call. If not implemented Tcl will fall back
				 * on open-r, open-w and fcopy as a copying
				 * mechanism, for copying actions initiated in
				 * Tcl (not C). */
    Tcl_FSRenameFileProc *renameFileProc;
				/* Function to process a 'Tcl_FSRenameFile()'
				 * call. If not implemented, Tcl will fall
				 * back on a copy and delete mechanism, for
				 * rename actions initiated in Tcl (not C). */
    Tcl_FSCopyDirectoryProc *copyDirectoryProc;
				/* Function to process a
				 * 'Tcl_FSCopyDirectory()' call. If not
				 * implemented, Tcl will fall back on a
				 * recursive create-dir, file copy mechanism,
				 * for copying actions initiated in Tcl (not
				 * C). */
    Tcl_FSLstatProc *lstatProc;	/* Function to process a 'Tcl_FSLstat()' call.
				 * If not implemented, Tcl will attempt to use
				 * the 'statProc' defined above instead. */
    Tcl_FSLoadFileProc *loadFileProc;
				/* Function to process a 'Tcl_FSLoadFile()'
				 * call. If not implemented, Tcl will fall
				 * back on a copy to native-temp followed by a
				 * Tcl_FSLoadFile on that temporary copy. */
    Tcl_FSGetCwdProc *getCwdProc;
				/* Function to process a 'Tcl_FSGetCwd()'
				 * call. Most filesystems need not implement
				 * this. It will usually only be called once,
				 * if 'getcwd' is called before 'chdir'. May
				 * be NULL. */
    Tcl_FSChdirProc *chdirProc;	/* Function to process a 'Tcl_FSChdir()' call.
				 * If filesystems do not implement this, it
				 * will be emulated by a series of directory
				 * access checks. Otherwise, virtual
				 * filesystems which do implement it need only
				 * respond with a positive return result if
				 * the dirName is a valid directory in their
				 * filesystem. They need not remember the
				 * result, since that will be automatically
				 * remembered for use by GetCwd. Real
				 * filesystems should carry out the correct
				 * action (i.e. call the correct system
				 * 'chdir' api). If not implemented, then 'cd'
				 * and 'pwd' will fail inside the
				 * filesystem. */
} Tcl_Filesystem;

/*
 * The following definitions are used as values for the 'linkAction' flag to
 * Tcl_FSLink, or the linkProc of any filesystem. Any combination of flags can
 * be given. For link creation, the linkProc should create a link which
 * matches any of the types given.
 *
 * TCL_CREATE_SYMBOLIC_LINK -	Create a symbolic or soft link.
 * TCL_CREATE_HARD_LINK -	Create a hard link.
 */

#define TCL_CREATE_SYMBOLIC_LINK	0x01
#define TCL_CREATE_HARD_LINK		0x02

/*
 *----------------------------------------------------------------------------
 * The following structure represents the Notifier functions that you can
 * override with the Tcl_SetNotifier call.
 */

typedef struct Tcl_NotifierProcs {
    Tcl_SetTimerProc *setTimerProc;
    Tcl_WaitForEventProc *waitForEventProc;
    Tcl_CreateFileHandlerProc *createFileHandlerProc;
    Tcl_DeleteFileHandlerProc *deleteFileHandlerProc;
    Tcl_InitNotifierProc *initNotifierProc;
    Tcl_FinalizeNotifierProc *finalizeNotifierProc;
    Tcl_AlertNotifierProc *alertNotifierProc;
    Tcl_ServiceModeHookProc *serviceModeHookProc;
} Tcl_NotifierProcs;

/*
 *----------------------------------------------------------------------------
 * The following data structures and declarations are for the new Tcl parser.
 *
 * For each word of a command, and for each piece of a word such as a variable
 * reference, one of the following structures is created to describe the
 * token.
 */

typedef struct Tcl_Token {
    int type;			/* Type of token, such as TCL_TOKEN_WORD; see
				 * below for valid types. */
    const char *start;		/* First character in token. */
    int size;			/* Number of bytes in token. */
    int numComponents;		/* If this token is composed of other tokens,
				 * this field tells how many of them there are
				 * (including components of components, etc.).
				 * The component tokens immediately follow
				 * this one. */
} Tcl_Token;

/*
 * Type values defined for Tcl_Token structures. These values are defined as
 * mask bits so that it's easy to check for collections of types.
 *
 * TCL_TOKEN_WORD -		The token describes one word of a command,
 *				from the first non-blank character of the word
 *				(which may be " or {) up to but not including
 *				the space, semicolon, or bracket that
 *				terminates the word. NumComponents counts the
 *				total number of sub-tokens that make up the
 *				word. This includes, for example, sub-tokens
 *				of TCL_TOKEN_VARIABLE tokens.
 * TCL_TOKEN_SIMPLE_WORD -	This token is just like TCL_TOKEN_WORD except
 *				that the word is guaranteed to consist of a
 *				single TCL_TOKEN_TEXT sub-token.
 * TCL_TOKEN_TEXT -		The token describes a range of literal text
 *				that is part of a word. NumComponents is
 *				always 0.
 * TCL_TOKEN_BS -		The token describes a backslash sequence that
 *				must be collapsed. NumComponents is always 0.
 * TCL_TOKEN_COMMAND -		The token describes a command whose result
 *				must be substituted into the word. The token
 *				includes the enclosing brackets. NumComponents
 *				is always 0.
 * TCL_TOKEN_VARIABLE -		The token describes a variable substitution,
 *				including the dollar sign, variable name, and
 *				array index (if there is one) up through the
 *				right parentheses. NumComponents tells how
 *				many additional tokens follow to represent the
 *				variable name. The first token will be a
 *				TCL_TOKEN_TEXT token that describes the
 *				variable name. If the variable is an array
 *				reference then there will be one or more
 *				additional tokens, of type TCL_TOKEN_TEXT,
 *				TCL_TOKEN_BS, TCL_TOKEN_COMMAND, and
 *				TCL_TOKEN_VARIABLE, that describe the array
 *				index; numComponents counts the total number
 *				of nested tokens that make up the variable
 *				reference, including sub-tokens of
 *				TCL_TOKEN_VARIABLE tokens.
 * TCL_TOKEN_SUB_EXPR -		The token describes one subexpression of an
 *				expression, from the first non-blank character
 *				of the subexpression up to but not including
 *				the space, brace, or bracket that terminates
 *				the subexpression. NumComponents counts the
 *				total number of following subtokens that make
 *				up the subexpression; this includes all
 *				subtokens for any nested TCL_TOKEN_SUB_EXPR
 *				tokens. For example, a numeric value used as a
 *				primitive operand is described by a
 *				TCL_TOKEN_SUB_EXPR token followed by a
 *				TCL_TOKEN_TEXT token. A binary subexpression
 *				is described by a TCL_TOKEN_SUB_EXPR token
 *				followed by the TCL_TOKEN_OPERATOR token for
 *				the operator, then TCL_TOKEN_SUB_EXPR tokens
 *				for the left then the right operands.
 * TCL_TOKEN_OPERATOR -		The token describes one expression operator.
 *				An operator might be the name of a math
 *				function such as "abs". A TCL_TOKEN_OPERATOR
 *				token is always preceeded by one
 *				TCL_TOKEN_SUB_EXPR token for the operator's
 *				subexpression, and is followed by zero or more
 *				TCL_TOKEN_SUB_EXPR tokens for the operator's
 *				operands. NumComponents is always 0.
 * TCL_TOKEN_EXPAND_WORD -	This token is just like TCL_TOKEN_WORD except
 *				that it marks a word that began with the
 *				literal character prefix "{*}". This word is
 *				marked to be expanded - that is, broken into
 *				words after substitution is complete.
 */

#define TCL_TOKEN_WORD		1
#define TCL_TOKEN_SIMPLE_WORD	2
#define TCL_TOKEN_TEXT		4
#define TCL_TOKEN_BS		8
#define TCL_TOKEN_COMMAND	16
#define TCL_TOKEN_VARIABLE	32
#define TCL_TOKEN_SUB_EXPR	64
#define TCL_TOKEN_OPERATOR	128
#define TCL_TOKEN_EXPAND_WORD	256

/*
 * Parsing error types. On any parsing error, one of these values will be
 * stored in the error field of the Tcl_Parse structure defined below.
 */

#define TCL_PARSE_SUCCESS		0
#define TCL_PARSE_QUOTE_EXTRA		1
#define TCL_PARSE_BRACE_EXTRA		2
#define TCL_PARSE_MISSING_BRACE		3
#define TCL_PARSE_MISSING_BRACKET	4
#define TCL_PARSE_MISSING_PAREN		5
#define TCL_PARSE_MISSING_QUOTE		6
#define TCL_PARSE_MISSING_VAR_BRACE	7
#define TCL_PARSE_SYNTAX		8
#define TCL_PARSE_BAD_NUMBER		9

/*
 * A structure of the following type is filled in by Tcl_ParseCommand. It
 * describes a single command parsed from an input string.
 */

#define NUM_STATIC_TOKENS 20

typedef struct Tcl_Parse {
    const char *commentStart;	/* Pointer to # that begins the first of one
				 * or more comments preceding the command. */
    int commentSize;		/* Number of bytes in comments (up through
				 * newline character that terminates the last
				 * comment). If there were no comments, this
				 * field is 0. */
    const char *commandStart;	/* First character in first word of
				 * command. */
    int commandSize;		/* Number of bytes in command, including first
				 * character of first word, up through the
				 * terminating newline, close bracket, or
				 * semicolon. */
    int numWords;		/* Total number of words in command. May be
				 * 0. */
    Tcl_Token *tokenPtr;	/* Pointer to first token representing the
				 * words of the command. Initially points to
				 * staticTokens, but may change to point to
				 * malloc-ed space if command exceeds space in
				 * staticTokens. */
    int numTokens;		/* Total number of tokens in command. */
    int tokensAvailable;	/* Total number of tokens available at
				 * *tokenPtr. */
    int errorType;		/* One of the parsing error types defined
				 * above. */

    /*
     * The fields below are intended only for the private use of the parser.
     * They should not be used by functions that invoke Tcl_ParseCommand.
     */

    const char *string;		/* The original command string passed to
				 * Tcl_ParseCommand. */
    const char *end;		/* Points to the character just after the last
				 * one in the command string. */
    Tcl_Interp *interp;		/* Interpreter to use for error reporting, or
				 * NULL. */
    const char *term;		/* Points to character in string that
				 * terminated most recent token. Filled in by
				 * ParseTokens. If an error occurs, points to
				 * beginning of region where the error
				 * occurred (e.g. the open brace if the close
				 * brace is missing). */
    int incomplete;		/* This field is set to 1 by Tcl_ParseCommand
				 * if the command appears to be incomplete.
				 * This information is used by
				 * Tcl_CommandComplete. */
    Tcl_Token staticTokens[NUM_STATIC_TOKENS];
				/* Initial space for tokens for command. This
				 * space should be large enough to accommodate
				 * most commands; dynamic space is allocated
				 * for very large commands that don't fit
				 * here. */
} Tcl_Parse;

/*
 *----------------------------------------------------------------------------
 * The following structure represents a user-defined encoding. It collects
 * together all the functions that are used by the specific encoding.
 */

typedef struct Tcl_EncodingType {
    const char *encodingName;	/* The name of the encoding, e.g. "euc-jp".
				 * This name is the unique key for this
				 * encoding type. */
    Tcl_EncodingConvertProc *toUtfProc;
				/* Function to convert from external encoding
				 * into UTF-8. */
    Tcl_EncodingConvertProc *fromUtfProc;
				/* Function to convert from UTF-8 into
				 * external encoding. */
    Tcl_EncodingFreeProc *freeProc;
				/* If non-NULL, function to call when this
				 * encoding is deleted. */
    ClientData clientData;	/* Arbitrary value associated with encoding
				 * type. Passed to conversion functions. */
    int nullSize;		/* Number of zero bytes that signify
				 * end-of-string in this encoding. This number
				 * is used to determine the source string
				 * length when the srcLen argument is
				 * negative. Must be 1 or 2. */
} Tcl_EncodingType;

/*
 * The following definitions are used as values for the conversion control
 * flags argument when converting text from one character set to another:
 *
 * TCL_ENCODING_START -		Signifies that the source buffer is the first
 *				block in a (potentially multi-block) input
 *				stream. Tells the conversion function to reset
 *				to an initial state and perform any
 *				initialization that needs to occur before the
 *				first byte is converted. If the source buffer
 *				contains the entire input stream to be
 *				converted, this flag should be set.
 * TCL_ENCODING_END -		Signifies that the source buffer is the last
 *				block in a (potentially multi-block) input
 *				stream. Tells the conversion routine to
 *				perform any finalization that needs to occur
 *				after the last byte is converted and then to
 *				reset to an initial state. If the source
 *				buffer contains the entire input stream to be
 *				converted, this flag should be set.
 * TCL_ENCODING_STOPONERROR -	If set, then the converter will return
 *				immediately upon encountering an invalid byte
 *				sequence or a source character that has no
 *				mapping in the target encoding. If clear, then
 *				the converter will skip the problem,
 *				substituting one or more "close" characters in
 *				the destination buffer and then continue to
 *				convert the source.
 * TCL_ENCODING_NO_TERMINATE - 	If set, Tcl_ExternalToUtf will not append a
 *				terminating NUL byte.  Knowing that it will
 *				not need space to do so, it will fill all
 *				dstLen bytes with encoded UTF-8 content, as
 *				other circumstances permit.  If clear, the
 *				default behavior is to reserve a byte in
 *				the dst space for NUL termination, and to
 *				append the NUL byte.
 * TCL_ENCODING_CHAR_LIMIT -	If set and dstCharsPtr is not NULL, then
 *				Tcl_ExternalToUtf takes the initial value
 *				of *dstCharsPtr is taken as a limit of the
 *				maximum number of chars to produce in the
 *				encoded UTF-8 content.  Otherwise, the
 *				number of chars produced is controlled only
 *				by other limiting factors.
 */

#define TCL_ENCODING_START		0x01
#define TCL_ENCODING_END		0x02
#define TCL_ENCODING_STOPONERROR	0x04
#define TCL_ENCODING_NO_TERMINATE	0x08
#define TCL_ENCODING_CHAR_LIMIT		0x10

/*
 * The following definitions are the error codes returned by the conversion
 * routines:
 *
 * TCL_OK -			All characters were converted.
 * TCL_CONVERT_NOSPACE -	The output buffer would not have been large
 *				enough for all of the converted data; as many
 *				characters as could fit were converted though.
 * TCL_CONVERT_MULTIBYTE -	The last few bytes in the source string were
 *				the beginning of a multibyte sequence, but
 *				more bytes were needed to complete this
 *				sequence. A subsequent call to the conversion
 *				routine should pass the beginning of this
 *				unconverted sequence plus additional bytes
 *				from the source stream to properly convert the
 *				formerly split-up multibyte sequence.
 * TCL_CONVERT_SYNTAX -		The source stream contained an invalid
 *				character sequence. This may occur if the
 *				input stream has been damaged or if the input
 *				encoding method was misidentified. This error
 *				is reported only if TCL_ENCODING_STOPONERROR
 *				was specified.
 * TCL_CONVERT_UNKNOWN -	The source string contained a character that
 *				could not be represented in the target
 *				encoding. This error is reported only if
 *				TCL_ENCODING_STOPONERROR was specified.
 */

#define TCL_CONVERT_MULTIBYTE	(-1)
#define TCL_CONVERT_SYNTAX	(-2)
#define TCL_CONVERT_UNKNOWN	(-3)
#define TCL_CONVERT_NOSPACE	(-4)

/*
 * The maximum number of bytes that are necessary to represent a single
 * Unicode character in UTF-8. The valid values should be 3, 4 or 6
 * (or perhaps 1 if we want to support a non-unicode enabled core). If 3 or
 * 4, then Tcl_UniChar must be 2-bytes in size (UCS-2) (the default). If 6,
 * then Tcl_UniChar must be 4-bytes in size (UCS-4). At this time UCS-2 mode
 * is the default and recommended mode. UCS-4 is experimental and not
 * recommended. It works for the core, but most extensions expect UCS-2.
 */

#ifndef TCL_UTF_MAX
#define TCL_UTF_MAX		3
#endif

/*
 * This represents a Unicode character. Any changes to this should also be
 * reflected in regcustom.h.
 */

#if TCL_UTF_MAX > 4
    /*
     * unsigned int isn't 100% accurate as it should be a strict 4-byte value
     * (perhaps wchar_t). 64-bit systems may have troubles. The size of this
     * value must be reflected correctly in regcustom.h and
     * in tclEncoding.c.
     * XXX: Tcl is currently UCS-2 and planning UTF-16 for the Unicode
     * XXX: string rep that Tcl_UniChar represents.  Changing the size
     * XXX: of Tcl_UniChar is /not/ supported.
     */
typedef unsigned int Tcl_UniChar;
#else
typedef unsigned short Tcl_UniChar;
#endif

/*
 *----------------------------------------------------------------------------
 * TIP #59: The following structure is used in calls 'Tcl_RegisterConfig' to
 * provide the system with the embedded configuration data.
 */

typedef struct Tcl_Config {
    const char *key;		/* Configuration key to register. ASCII
				 * encoded, thus UTF-8. */
    const char *value;		/* The value associated with the key. System
				 * encoding. */
} Tcl_Config;

/*
 *----------------------------------------------------------------------------
 * Flags for TIP#143 limits, detailing which limits are active in an
 * interpreter. Used for Tcl_{Add,Remove}LimitHandler type argument.
 */

#define TCL_LIMIT_COMMANDS	0x01
#define TCL_LIMIT_TIME		0x02

/*
 * Structure containing information about a limit handler to be called when a
 * command- or time-limit is exceeded by an interpreter.
 */

typedef void (Tcl_LimitHandlerProc) (ClientData clientData, Tcl_Interp *interp);
typedef void (Tcl_LimitHandlerDeleteProc) (ClientData clientData);

/*
 *----------------------------------------------------------------------------
 * Override definitions for libtommath.
 */

typedef struct mp_int mp_int;
#define MP_INT_DECLARED
typedef unsigned int mp_digit;
#define MP_DIGIT_DECLARED
typedef unsigned TCL_WIDE_INT_TYPE mp_word;
#define MP_WORD_DECLARED

/*
 *----------------------------------------------------------------------------
 * Definitions needed for Tcl_ParseArgvObj routines.
 * Based on tkArgv.c.
 * Modifications from the original are copyright (c) Sam Bromley 2006
 */

typedef struct {
    int type;			/* Indicates the option type; see below. */
    const char *keyStr;		/* The key string that flags the option in the
				 * argv array. */
    void *srcPtr;		/* Value to be used in setting dst; usage
				 * depends on type.*/
    void *dstPtr;		/* Address of value to be modified; usage
				 * depends on type.*/
    const char *helpStr;	/* Documentation message describing this
				 * option. */
    ClientData clientData;	/* Word to pass to function callbacks. */
} Tcl_ArgvInfo;

/*
 * Legal values for the type field of a Tcl_ArgInfo: see the user
 * documentation for details.
 */

#define TCL_ARGV_CONSTANT	15
#define TCL_ARGV_INT		16
#define TCL_ARGV_STRING		17
#define TCL_ARGV_REST		18
#define TCL_ARGV_FLOAT		19
#define TCL_ARGV_FUNC		20
#define TCL_ARGV_GENFUNC	21
#define TCL_ARGV_HELP		22
#define TCL_ARGV_END		23

/*
 * Types of callback functions for the TCL_ARGV_FUNC and TCL_ARGV_GENFUNC
 * argument types:
 */

typedef int (Tcl_ArgvFuncProc)(ClientData clientData, Tcl_Obj *objPtr,
	void *dstPtr);
typedef int (Tcl_ArgvGenFuncProc)(ClientData clientData, Tcl_Interp *interp,
	int objc, Tcl_Obj *const *objv, void *dstPtr);

/*
 * Shorthand for commonly used argTable entries.
 */

#define TCL_ARGV_AUTO_HELP \
    {TCL_ARGV_HELP,	"-help",	NULL,	NULL, \
	    "Print summary of command-line options and abort", NULL}
#define TCL_ARGV_AUTO_REST \
    {TCL_ARGV_REST,	"--",		NULL,	NULL, \
	    "Marks the end of the options", NULL}
#define TCL_ARGV_TABLE_END \
    {TCL_ARGV_END, NULL, NULL, NULL, NULL, NULL}

/*
 *----------------------------------------------------------------------------
 * Definitions needed for Tcl_Zlib routines. [TIP #234]
 *
 * Constants for the format flags describing what sort of data format is
 * desired/expected for the Tcl_ZlibDeflate, Tcl_ZlibInflate and
 * Tcl_ZlibStreamInit functions.
 */

#define TCL_ZLIB_FORMAT_RAW	1
#define TCL_ZLIB_FORMAT_ZLIB	2
#define TCL_ZLIB_FORMAT_GZIP	4
#define TCL_ZLIB_FORMAT_AUTO	8

/*
 * Constants that describe whether the stream is to operate in compressing or
 * decompressing mode.
 */

#define TCL_ZLIB_STREAM_DEFLATE	16
#define TCL_ZLIB_STREAM_INFLATE	32

/*
 * Constants giving compression levels. Use of TCL_ZLIB_COMPRESS_DEFAULT is
 * recommended.
 */

#define TCL_ZLIB_COMPRESS_NONE	0
#define TCL_ZLIB_COMPRESS_FAST	1
#define TCL_ZLIB_COMPRESS_BEST	9
#define TCL_ZLIB_COMPRESS_DEFAULT (-1)

/*
 * Constants for types of flushing, used with Tcl_ZlibFlush.
 */

#define TCL_ZLIB_NO_FLUSH	0
#define TCL_ZLIB_FLUSH		2
#define TCL_ZLIB_FULLFLUSH	3
#define TCL_ZLIB_FINALIZE	4

/*
 *----------------------------------------------------------------------------
 * Definitions needed for the Tcl_LoadFile function. [TIP #416]
 */

#define TCL_LOAD_GLOBAL 1
#define TCL_LOAD_LAZY 2

/*
 *----------------------------------------------------------------------------
 * Definitions needed for the Tcl_OpenTcpServerEx function. [TIP #456]
 */
#define TCL_TCPSERVER_REUSEADDR (1<<0)
#define TCL_TCPSERVER_REUSEPORT (1<<1)

/*
 *----------------------------------------------------------------------------
 * Single public declaration for NRE.
 */

typedef int (Tcl_NRPostProc) (ClientData data[], Tcl_Interp *interp,
				int result);

/*
 *----------------------------------------------------------------------------
 * The following constant is used to test for older versions of Tcl in the
 * stubs tables.
 */

#define TCL_STUB_MAGIC		((int) 0xFCA3BACB + (int) sizeof(void *))

/*
 * The following function is required to be defined in all stubs aware
 * extensions. The function is actually implemented in the stub library, not
 * the main Tcl library, although there is a trivial implementation in the
 * main library in case an extension is statically linked into an application.
 */

const char *		Tcl_InitStubs(Tcl_Interp *interp, const char *version,
			    int exact, int magic);
const char *		TclTomMathInitializeStubs(Tcl_Interp *interp,
			    const char *version, int epoch, int revision);

#ifdef USE_TCL_STUBS
#if TCL_RELEASE_LEVEL == TCL_FINAL_RELEASE
#   define Tcl_InitStubs(interp, version, exact) \
	(Tcl_InitStubs)(interp, version, \
	    (exact)|(TCL_MAJOR_VERSION<<8)|(TCL_MINOR_VERSION<<16), \
	    TCL_STUB_MAGIC)
#else
#   define Tcl_InitStubs(interp, version, exact) \
	(Tcl_InitStubs)(interp, TCL_PATCH_LEVEL, \
	    1|(TCL_MAJOR_VERSION<<8)|(TCL_MINOR_VERSION<<16), \
	    TCL_STUB_MAGIC)
#endif
#else
#if TCL_RELEASE_LEVEL == TCL_FINAL_RELEASE
#   define Tcl_InitStubs(interp, version, exact) \
	Tcl_PkgInitStubsCheck(interp, version, \
		(exact)|(TCL_MAJOR_VERSION<<8)|(TCL_MINOR_VERSION<<16))
#else
#   define Tcl_InitStubs(interp, version, exact) \
	Tcl_PkgInitStubsCheck(interp, TCL_PATCH_LEVEL, \
		1|(TCL_MAJOR_VERSION<<8)|(TCL_MINOR_VERSION<<16))
#endif
#endif

/*
 * Public functions that are not accessible via the stubs table.
 * Tcl_GetMemoryInfo is needed for AOLserver. [Bug 1868171]
 */

#define Tcl_Main(argc, argv, proc) Tcl_MainEx(argc, argv, proc, \
	    ((Tcl_CreateInterp)()))
TCLAPI void		Tcl_FindExecutable(const char *argv0);
TCLAPI void		Tcl_SetPanicProc(TCL_NORETURN1 Tcl_PanicProc *panicProc);
TCLAPI void		Tcl_MainEx(int argc, char **argv,
			    Tcl_AppInitProc *appInitProc, Tcl_Interp *interp);
#if defined(_WIN32) && defined(UNICODE)
TCLAPI void Tcl_MainExW(int argc, wchar_t **argv,
	    Tcl_AppInitProc *appInitProc, Tcl_Interp *interp);
#endif
TCLAPI const char *	Tcl_PkgInitStubsCheck(Tcl_Interp *interp,
			    const char *version, int exact);
TCLAPI void		Tcl_GetMemoryInfo(Tcl_DString *dsPtr);

/*
 *----------------------------------------------------------------------------
 * Include the public function declarations that are accessible via the stubs
 * table.
 */

#include "tclDecls.h"

/*
 * Include platform specific public function declarations that are accessible
 * via the stubs table.
 */

#if defined(BUILD_tcl)
#   undef TCLAPI
#   define TCLAPI MODULE_SCOPE
#endif

#include "tclPlatDecls.h"

/*
 *----------------------------------------------------------------------------
 * The following declarations either map ckalloc and ckfree to malloc and
 * free, or they map them to functions with all sorts of debugging hooks
 * defined in tclCkalloc.c.
 */

#ifdef TCL_MEM_DEBUG

#   define ckalloc(x) \
    ((void *) Tcl_DbCkalloc((unsigned)(x), __FILE__, __LINE__))
#   define ckfree(x) \
    Tcl_DbCkfree((char *)(x), __FILE__, __LINE__)
#   define ckrealloc(x,y) \
    ((void *) Tcl_DbCkrealloc((char *)(x), (unsigned)(y), __FILE__, __LINE__))
#   define attemptckalloc(x) \
    ((void *) Tcl_AttemptDbCkalloc((unsigned)(x), __FILE__, __LINE__))
#   define attemptckrealloc(x,y) \
    ((void *) Tcl_AttemptDbCkrealloc((char *)(x), (unsigned)(y), __FILE__, __LINE__))

#else /* !TCL_MEM_DEBUG */

/*
 * If we are not using the debugging allocator, we should call the Tcl_Alloc,
 * et al. routines in order to guarantee that every module is using the same
 * memory allocator both inside and outside of the Tcl library.
 */

#   define ckalloc(x) \
    ((void *) Tcl_Alloc((unsigned)(x)))
#   define ckfree(x) \
    Tcl_Free((char *)(x))
#   define ckrealloc(x,y) \
    ((void *) Tcl_Realloc((char *)(x), (unsigned)(y)))
#   define attemptckalloc(x) \
    ((void *) Tcl_AttemptAlloc((unsigned)(x)))
#   define attemptckrealloc(x,y) \
    ((void *) Tcl_AttemptRealloc((char *)(x), (unsigned)(y)))
#   undef  Tcl_InitMemory
#   define Tcl_InitMemory(x)
#   undef  Tcl_DumpActiveMemory
#   define Tcl_DumpActiveMemory(x)
#   undef  Tcl_ValidateAllMemory
#   define Tcl_ValidateAllMemory(x,y)

#endif /* !TCL_MEM_DEBUG */

#ifdef TCL_MEM_DEBUG
#   define Tcl_IncrRefCount(objPtr) \
	Tcl_DbIncrRefCount(objPtr, __FILE__, __LINE__)
#   define Tcl_DecrRefCount(objPtr) \
	Tcl_DbDecrRefCount(objPtr, __FILE__, __LINE__)
#   define Tcl_IsShared(objPtr) \
	Tcl_DbIsShared(objPtr, __FILE__, __LINE__)
#else
#   define Tcl_IncrRefCount(objPtr) \
	++(objPtr)->refCount
    /*
     * Use do/while0 idiom for optimum correctness without compiler warnings.
     * http://c2.com/cgi/wiki?TrivialDoWhileLoop
     */
#   define Tcl_DecrRefCount(objPtr) \
	do { \
	    Tcl_Obj *_objPtr = (objPtr); \
	    if ((_objPtr)->refCount-- <= 1) { \
		TclFreeObj(_objPtr); \
	    } \
	} while(0)
#   define Tcl_IsShared(objPtr) \
	((objPtr)->refCount > 1)
#endif

/*
 * Macros and definitions that help to debug the use of Tcl objects. When
 * TCL_MEM_DEBUG is defined, the Tcl_New declarations are overridden to call
 * debugging versions of the object creation functions.
 */

#ifdef TCL_MEM_DEBUG
#  undef  Tcl_NewBignumObj
#  define Tcl_NewBignumObj(val) \
     Tcl_DbNewBignumObj(val, __FILE__, __LINE__)
#  undef  Tcl_NewBooleanObj
#  define Tcl_NewBooleanObj(val) \
     Tcl_DbNewLongObj((val)!=0, __FILE__, __LINE__)
#  undef  Tcl_NewByteArrayObj
#  define Tcl_NewByteArrayObj(bytes, len) \
     Tcl_DbNewByteArrayObj(bytes, len, __FILE__, __LINE__)
#  undef  Tcl_NewDoubleObj
#  define Tcl_NewDoubleObj(val) \
     Tcl_DbNewDoubleObj(val, __FILE__, __LINE__)
#  undef  Tcl_NewListObj
#  define Tcl_NewListObj(objc, objv) \
     Tcl_DbNewListObj(objc, objv, __FILE__, __LINE__)
#  undef  Tcl_NewLongObj
#  define Tcl_NewLongObj(val) \
     Tcl_DbNewLongObj(val, __FILE__, __LINE__)
#  undef  Tcl_NewObj
#  define Tcl_NewObj() \
     Tcl_DbNewObj(__FILE__, __LINE__)
#  undef  Tcl_NewStringObj
#  define Tcl_NewStringObj(bytes, len) \
     Tcl_DbNewStringObj(bytes, len, __FILE__, __LINE__)
#  undef  Tcl_NewWideIntObj
#  define Tcl_NewWideIntObj(val) \
     Tcl_DbNewWideIntObj(val, __FILE__, __LINE__)
#endif /* TCL_MEM_DEBUG */

/*
 *----------------------------------------------------------------------------
 * Macros for clients to use to access fields of hash entries:
 */

#define Tcl_GetHashValue(h) ((h)->clientData)
#define Tcl_SetHashValue(h, value) ((h)->clientData = (void *) (value))
#define Tcl_GetHashKey(tablePtr, h) \
	((void *) (((tablePtr)->keyType == TCL_ONE_WORD_KEYS || \
		    (tablePtr)->keyType == TCL_CUSTOM_PTR_KEYS) \
		   ? (h)->key.oneWordValue \
		   : (h)->key.string))

/*
 * Macros to use for clients to use to invoke find and create functions for
 * hash tables:
 */

#define Tcl_FindHashEntry(tablePtr, key) \
	(*((tablePtr)->findProc))(tablePtr, (const char *)(key))
#define Tcl_CreateHashEntry(tablePtr, key, newPtr) \
	(*((tablePtr)->createProc))(tablePtr, (const char *)(key), newPtr)

/*
 *----------------------------------------------------------------------------
 * Macros that eliminate the overhead of the thread synchronization functions
 * when compiling without thread support.
 */

#ifndef TCL_THREADS
#undef  Tcl_MutexLock
#define Tcl_MutexLock(mutexPtr)
#undef  Tcl_MutexUnlock
#define Tcl_MutexUnlock(mutexPtr)
#undef  Tcl_MutexFinalize
#define Tcl_MutexFinalize(mutexPtr)
#undef  Tcl_ConditionNotify
#define Tcl_ConditionNotify(condPtr)
#undef  Tcl_ConditionWait
#define Tcl_ConditionWait(condPtr, mutexPtr, timePtr)
#undef  Tcl_ConditionFinalize
#define Tcl_ConditionFinalize(condPtr)
#endif /* TCL_THREADS */

#endif /* RC_INVOKED */

/*
 * end block for C++
 */

#ifdef __cplusplus
}
#endif

#endif /* _TCL */

/*
 * Local Variables:
 * mode: c
 * c-basic-offset: 4
 * fill-column: 78
 * End:
 */<|MERGE_RESOLUTION|>--- conflicted
+++ resolved
@@ -956,13 +956,8 @@
     Tcl_HashEntry *nextPtr;	/* Pointer to next entry in this hash bucket,
 				 * or NULL for end of chain. */
     Tcl_HashTable *tablePtr;	/* Pointer to table containing entry. */
-<<<<<<< HEAD
-    size_t hash;		/* Hash value. */
-    void *clientData;		/* Application stores something here with
-=======
     unsigned int hash;		/* Hash value. */
     ClientData clientData;	/* Application stores something here with
->>>>>>> a15b801b
 				 * Tcl_SetHashValue. */
     union {			/* Key has one of these forms: */
 	char *oneWordValue;	/* One-word value for key. */
@@ -1056,11 +1051,7 @@
 				 * table. */
     size_t rebuildSize;		/* Enlarge table when numEntries gets to be
 				 * this large. */
-<<<<<<< HEAD
     size_t mask;		/* Mask value used in hashing function. */
-=======
-    unsigned int mask;		/* Mask value used in hashing function. */
->>>>>>> a15b801b
     int downShift;		/* Shift count used in hashing function.
 				 * Designed to use high-order bits of
 				 * randomized keys. */
