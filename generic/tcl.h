/*
 * tcl.h --
 *
 *	This header file describes the externally-visible facilities of the
 *	Tcl interpreter.
 *
 * Copyright (c) 1987-1994 The Regents of the University of California.
 * Copyright (c) 1993-1996 Lucent Technologies.
 * Copyright (c) 1994-1998 Sun Microsystems, Inc.
 * Copyright (c) 1998-2000 by Scriptics Corporation.
 * Copyright (c) 2002 by Kevin B. Kenny.  All rights reserved.
 *
 * See the file "license.terms" for information on usage and redistribution of
 * this file, and for a DISCLAIMER OF ALL WARRANTIES.
 */

#ifndef _TCL
#define _TCL

/*
 * For C++ compilers, use extern "C"
 */

#ifdef __cplusplus
extern "C" {
#endif

/*
 * The following defines are used to indicate the various release levels.
 */

#define TCL_ALPHA_RELEASE	0
#define TCL_BETA_RELEASE	1
#define TCL_FINAL_RELEASE	2

/*
 * When version numbers change here, must also go into the following files and
 * update the version numbers:
 *
 * library/init.tcl	(1 LOC patch)
 * unix/configure.ac	(2 LOC Major, 2 LOC minor, 1 LOC patch)
 * win/configure.ac	(as above)
 * win/tcl.m4		(not patchlevel)
 * README		(sections 0 and 2, with and without separator)
 * macosx/Tcl-Common.xcconfig (not patchlevel) 1 LOC
 * win/README		(not patchlevel) (sections 0 and 2)
 * unix/tcl.spec	(1 LOC patch)
 */

#if !defined(TCL_MAJOR_VERSION)
#   define TCL_MAJOR_VERSION   9
#endif
#if TCL_MAJOR_VERSION == 9
#   define TCL_MINOR_VERSION   0
#   define TCL_RELEASE_LEVEL   TCL_ALPHA_RELEASE
#   define TCL_RELEASE_SERIAL  4

#   define TCL_VERSION	    "9.0"
#   define TCL_PATCH_LEVEL	    "9.0a4"
#endif /* TCL_MAJOR_VERSION */

#if defined(RC_INVOKED)
/*
 * Utility macros: STRINGIFY takes an argument and wraps it in "" (double
 * quotation marks), JOIN joins two arguments.
 */

#ifndef STRINGIFY
#  define STRINGIFY(x) STRINGIFY1(x)
#  define STRINGIFY1(x) #x
#endif
#ifndef JOIN
#  define JOIN(a,b) JOIN1(a,b)
#  define JOIN1(a,b) a##b
#endif
#endif /* RC_INVOKED */

/*
 * A special definition used to allow this header file to be included from
 * windows resource files so that they can obtain version information.
 * RC_INVOKED is defined by default by the windows RC tool.
 *
 * Resource compilers don't like all the C stuff, like typedefs and function
 * declarations, that occur below, so block them out.
 */

#ifndef RC_INVOKED

/*
 * Special macro to define mutexes.
 */

#define TCL_DECLARE_MUTEX(name) static Tcl_Mutex name;

/*
 * Tcl's public routine Tcl_FSSeek() uses the values SEEK_SET, SEEK_CUR, and
 * SEEK_END, all #define'd by stdio.h .
 *
 * Also, many extensions need stdio.h, and they've grown accustomed to tcl.h
 * providing it for them rather than #include-ing it themselves as they
 * should, so also for their sake, we keep the #include to be consistent with
 * prior Tcl releases.
 */

#include <stdio.h>
#include <stddef.h>

#if defined(__GNUC__) && (__GNUC__ > 2)
#   if defined(_WIN32) && defined(__USE_MINGW_ANSI_STDIO) && __USE_MINGW_ANSI_STDIO
#	define TCL_FORMAT_PRINTF(a,b) __attribute__ ((__format__ (__MINGW_PRINTF_FORMAT, a, b)))
#   else
#	define TCL_FORMAT_PRINTF(a,b) __attribute__ ((__format__ (__printf__, a, b)))
#   endif
#   define TCL_NORETURN __attribute__ ((noreturn))
#   define TCL_NOINLINE __attribute__ ((noinline))
#   define TCL_NORETURN1 __attribute__ ((noreturn))
#else
#   define TCL_FORMAT_PRINTF(a,b)
#   if defined(_MSC_VER)
#	define TCL_NORETURN _declspec(noreturn)
#	define TCL_NOINLINE __declspec(noinline)
#   else
#	define TCL_NORETURN /* nothing */
#	define TCL_NOINLINE /* nothing */
#   endif
#   define TCL_NORETURN1 /* nothing */
#endif

/*
 * Allow a part of Tcl's API to be explicitly marked as deprecated.
 *
 * Used to make TIP 330/336 generate moans even if people use the
 * compatibility macros. Change your code, guys! We won't support you forever.
 */

#if defined(__GNUC__) && ((__GNUC__ >= 4) || ((__GNUC__ == 3) && (__GNUC_MINOR__ >= 1)))
#   if (__GNUC__ > 4) || ((__GNUC__ == 4) && (__GNUC_MINOR__ >= 5))
#	define TCL_DEPRECATED_API(msg)	__attribute__ ((__deprecated__ (msg)))
#   else
#	define TCL_DEPRECATED_API(msg)	__attribute__ ((__deprecated__))
#   endif
#else
#   define TCL_DEPRECATED_API(msg)	/* nothing portable */
#endif

/*
 *----------------------------------------------------------------------------
 * Macros used to declare a function to be exported by a DLL. Used by Windows,
 * maps to no-op declarations on non-Windows systems. The default build on
 * windows is for a DLL, which causes the DLLIMPORT and DLLEXPORT macros to be
 * nonempty. To build a static library, the macro STATIC_BUILD should be
 * defined.
 *
 * Note: when building static but linking dynamically to MSVCRT we must still
 *       correctly decorate the C library imported function.  Use CRTIMPORT
 *       for this purpose.  _DLL is defined by the compiler when linking to
 *       MSVCRT.
 */

#ifdef _WIN32
#   ifdef STATIC_BUILD
#       define DLLIMPORT
#       define DLLEXPORT
#       ifdef _DLL
#           define CRTIMPORT __declspec(dllimport)
#       else
#           define CRTIMPORT
#       endif
#   else
#       define DLLIMPORT __declspec(dllimport)
#       define DLLEXPORT __declspec(dllexport)
#       define CRTIMPORT __declspec(dllimport)
#   endif
#else
#   define DLLIMPORT
#   if defined(__GNUC__) && __GNUC__ > 3
#       define DLLEXPORT __attribute__ ((visibility("default")))
#   else
#       define DLLEXPORT
#   endif
#   define CRTIMPORT
#endif

/*
 * These macros are used to control whether functions are being declared for
 * import or export. If a function is being declared while it is being built
 * to be included in a shared library, then it should have the DLLEXPORT
 * storage class. If is being declared for use by a module that is going to
 * link against the shared library, then it should have the DLLIMPORT storage
 * class. If the symbol is being declared for a static build or for use from a
 * stub library, then the storage class should be empty.
 *
 * The convention is that a macro called BUILD_xxxx, where xxxx is the name of
 * a library we are building, is set on the compile line for sources that are
 * to be placed in the library. When this macro is set, the storage class will
 * be set to DLLEXPORT. At the end of the header file, the storage class will
 * be reset to DLLIMPORT.
 */

#undef TCL_STORAGE_CLASS
#ifdef BUILD_tcl
#   define TCL_STORAGE_CLASS DLLEXPORT
#else
#   ifdef USE_TCL_STUBS
#      define TCL_STORAGE_CLASS
#   else
#      define TCL_STORAGE_CLASS DLLIMPORT
#   endif
#endif

#if !defined(CONST86) && !defined(TCL_NO_DEPRECATED)
#      define CONST86 const
#endif

/*
 * Make sure EXTERN isn't defined elsewhere.
 */

#ifdef EXTERN
#   undef EXTERN
#endif /* EXTERN */

#ifdef __cplusplus
#   define EXTERN extern "C" TCL_STORAGE_CLASS
#else
#   define EXTERN extern TCL_STORAGE_CLASS
#endif

/*
 * Miscellaneous declarations.
 */

typedef void *ClientData;

/*
 * Darwin specific configure overrides (to support fat compiles, where
 * configure runs only once for multiple architectures):
 */

#ifdef __APPLE__
#   ifdef __LP64__
#	define TCL_WIDE_INT_IS_LONG 1
#	define TCL_CFG_DO64BIT 1
#    else /* !__LP64__ */
#	undef TCL_WIDE_INT_IS_LONG
#	undef TCL_CFG_DO64BIT
#    endif /* __LP64__ */
#    undef HAVE_STRUCT_STAT64
#endif /* __APPLE__ */

/* Cross-compiling 32-bit on a 64-bit platform? Then our
 * configure script does the wrong thing. Correct that here.
 */
#if defined(__GNUC__) && !defined(_WIN32) && !defined(__LP64__)
#   undef TCL_WIDE_INT_IS_LONG
#endif

/*
 * Define Tcl_WideInt to be a type that is (at least) 64-bits wide, and define
 * Tcl_WideUInt to be the unsigned variant of that type (assuming that where
 * we have one, we can have the other.)
 *
 * Also defines the following macros:
 * TCL_WIDE_INT_IS_LONG - if wide ints are really longs (i.e. we're on a
 *	LP64 system such as modern Solaris or Linux ... not including Win64)
 * Tcl_WideAsLong - forgetful converter from wideInt to long.
 * Tcl_LongAsWide - sign-extending converter from long to wideInt.
 * Tcl_WideAsDouble - converter from wideInt to double.
 * Tcl_DoubleAsWide - converter from double to wideInt.
 *
 * The following invariant should hold for any long value 'longVal':
 *	longVal == Tcl_WideAsLong(Tcl_LongAsWide(longVal))
 */

#if !defined(TCL_WIDE_INT_TYPE) && !defined(TCL_WIDE_INT_IS_LONG) && !defined(_WIN32) && !defined(__GNUC__)
/*
 * Don't know what platform it is and configure hasn't discovered what is
 * going on for us. Try to guess...
 */
#   include <limits.h>
#   if defined(LLONG_MAX) && (LLONG_MAX == LONG_MAX)
#	define TCL_WIDE_INT_IS_LONG	1
#   endif
#endif

#ifndef TCL_WIDE_INT_TYPE
#   define TCL_WIDE_INT_TYPE		long long
#endif /* !TCL_WIDE_INT_TYPE */

typedef TCL_WIDE_INT_TYPE		Tcl_WideInt;
typedef unsigned TCL_WIDE_INT_TYPE	Tcl_WideUInt;

#ifndef TCL_LL_MODIFIER
#   if defined(_WIN32) && (!defined(__USE_MINGW_ANSI_STDIO) || !__USE_MINGW_ANSI_STDIO)
#	define TCL_LL_MODIFIER	"I64"
#   else
#	define TCL_LL_MODIFIER	"ll"
#   endif
#endif /* !TCL_LL_MODIFIER */
#ifndef TCL_Z_MODIFIER
#   if defined(__GNUC__) && !defined(_WIN32)
#	define TCL_Z_MODIFIER	"z"
#   elif defined(_WIN64)
#	define TCL_Z_MODIFIER	TCL_LL_MODIFIER
#   else
#	define TCL_Z_MODIFIER	""
#   endif
#endif /* !TCL_Z_MODIFIER */
#ifndef TCL_T_MODIFIER
#   if defined(__GNUC__) && !defined(_WIN32)
#	define TCL_T_MODIFIER	"t"
#   elif defined(_WIN64)
#	define TCL_T_MODIFIER	TCL_LL_MODIFIER
#   else
#	define TCL_T_MODIFIER	TCL_Z_MODIFIER
#   endif
#endif /* !TCL_T_MODIFIER */

#define Tcl_WideAsLong(val)	((long)((Tcl_WideInt)(val)))
#define Tcl_LongAsWide(val)	((Tcl_WideInt)((long)(val)))
#define Tcl_WideAsDouble(val)	((double)((Tcl_WideInt)(val)))
#define Tcl_DoubleAsWide(val)	((Tcl_WideInt)((double)(val)))

#if TCL_MAJOR_VERSION < 9
    typedef int Tcl_Size;
#   define TCL_SIZE_MODIFIER ""
#   define TCL_SIZE_MAX INT_MAX
#else
    typedef ptrdiff_t Tcl_Size;
#   define TCL_SIZE_MAX PTRDIFF_MAX
#   define TCL_SIZE_MODIFIER TCL_T_MODIFIER
#endif /* TCL_MAJOR_VERSION */

#ifdef _WIN32
#   if TCL_MAJOR_VERSION > 8 || defined(_WIN64) || defined(_USE_64BIT_TIME_T)
	typedef struct __stat64 Tcl_StatBuf;
#   elif defined(_USE_32BIT_TIME_T)
	typedef struct _stati64	Tcl_StatBuf;
#   else
	typedef struct _stat32i64 Tcl_StatBuf;
#   endif
#elif defined(__CYGWIN__)
    typedef struct {
	unsigned st_dev;
	unsigned short st_ino;
	unsigned short st_mode;
	short st_nlink;
	short st_uid;
	short st_gid;
	/* Here is a 2-byte gap */
	unsigned st_rdev;
	/* Here is a 4-byte gap */
	long long st_size;
	struct {long tv_sec;} st_atim;
	struct {long tv_sec;} st_mtim;
	struct {long tv_sec;} st_ctim;
    } Tcl_StatBuf;
#elif defined(HAVE_STRUCT_STAT64) && !defined(__APPLE__)
    typedef struct stat64 Tcl_StatBuf;
#else
    typedef struct stat Tcl_StatBuf;
#endif

/*
 *----------------------------------------------------------------------------
 * Data structures defined opaquely in this module. The definitions below just
 * provide dummy types.
 */

typedef struct Tcl_AsyncHandler_ *Tcl_AsyncHandler;
typedef struct Tcl_Channel_ *Tcl_Channel;
typedef struct Tcl_ChannelTypeVersion_ *Tcl_ChannelTypeVersion;
typedef struct Tcl_Command_ *Tcl_Command;
typedef struct Tcl_Condition_ *Tcl_Condition;
typedef struct Tcl_Dict_ *Tcl_Dict;
typedef struct Tcl_EncodingState_ *Tcl_EncodingState;
typedef struct Tcl_Encoding_ *Tcl_Encoding;
typedef struct Tcl_Event Tcl_Event;
typedef struct Tcl_Interp Tcl_Interp;
typedef struct Tcl_InterpState_ *Tcl_InterpState;
typedef struct Tcl_LoadHandle_ *Tcl_LoadHandle;
typedef struct Tcl_Mutex_ *Tcl_Mutex;
typedef struct Tcl_Pid_ *Tcl_Pid;
typedef struct Tcl_RegExp_ *Tcl_RegExp;
typedef struct Tcl_ThreadDataKey_ *Tcl_ThreadDataKey;
typedef struct Tcl_ThreadId_ *Tcl_ThreadId;
typedef struct Tcl_TimerToken_ *Tcl_TimerToken;
typedef struct Tcl_Trace_ *Tcl_Trace;
typedef struct Tcl_Var_ *Tcl_Var;
typedef struct Tcl_ZLibStream_ *Tcl_ZlibStream;

/*
 *----------------------------------------------------------------------------
 * Definition of the interface to functions implementing threads. A function
 * following this definition is given to each call of 'Tcl_CreateThread' and
 * will be called as the main fuction of the new thread created by that call.
 */

#if defined _WIN32
typedef unsigned (__stdcall Tcl_ThreadCreateProc) (void *clientData);
#else
typedef void (Tcl_ThreadCreateProc) (void *clientData);
#endif

/*
 * Threading function return types used for abstracting away platform
 * differences when writing a Tcl_ThreadCreateProc. See the NewThread function
 * in generic/tclThreadTest.c for it's usage.
 */

#if defined _WIN32
#   define Tcl_ThreadCreateType		unsigned __stdcall
#   define TCL_THREAD_CREATE_RETURN	return 0
#else
#   define Tcl_ThreadCreateType		void
#   define TCL_THREAD_CREATE_RETURN
#endif

/*
 * Definition of values for default stacksize and the possible flags to be
 * given to Tcl_CreateThread.
 */

#define TCL_THREAD_STACK_DEFAULT (0)    /* Use default size for stack. */
#define TCL_THREAD_NOFLAGS	 (0000) /* Standard flags, default
					 * behaviour. */
#define TCL_THREAD_JOINABLE	 (0001) /* Mark the thread as joinable. */

/*
 * Flag values passed to Tcl_StringCaseMatch.
 */

#define TCL_MATCH_NOCASE	(1<<0)

/*
 * Flag values passed to Tcl_GetRegExpFromObj.
 */

#define	TCL_REG_BASIC		000000	/* BREs (convenience). */
#define	TCL_REG_EXTENDED	000001	/* EREs. */
#define	TCL_REG_ADVF		000002	/* Advanced features in EREs. */
#define	TCL_REG_ADVANCED	000003	/* AREs (which are also EREs). */
#define	TCL_REG_QUOTE		000004	/* No special characters, none. */
#define	TCL_REG_NOCASE		000010	/* Ignore case. */
#define	TCL_REG_NOSUB		000020	/* Don't care about subexpressions. */
#define	TCL_REG_EXPANDED	000040	/* Expanded format, white space &
					 * comments. */
#define	TCL_REG_NLSTOP		000100  /* \n doesn't match . or [^ ] */
#define	TCL_REG_NLANCH		000200  /* ^ matches after \n, $ before. */
#define	TCL_REG_NEWLINE		000300  /* Newlines are line terminators. */
#define	TCL_REG_CANMATCH	001000  /* Report details on partial/limited
					 * matches. */

/*
 * Flags values passed to Tcl_RegExpExecObj.
 */

#define	TCL_REG_NOTBOL	0001	/* Beginning of string does not match ^.  */
#define	TCL_REG_NOTEOL	0002	/* End of string does not match $. */

/*
 * Structures filled in by Tcl_RegExpInfo. Note that all offset values are
 * relative to the start of the match string, not the beginning of the entire
 * string.
 */

typedef struct Tcl_RegExpIndices {
#if TCL_MAJOR_VERSION > 8
    Tcl_Size start;			/* Character offset of first character in
				 * match. */
    Tcl_Size end;			/* Character offset of first character after
				 * the match. */
#else
    long start;
    long end;
#endif
} Tcl_RegExpIndices;

typedef struct Tcl_RegExpInfo {
    Tcl_Size nsubs;			/* Number of subexpressions in the compiled
				 * expression. */
    Tcl_RegExpIndices *matches;	/* Array of nsubs match offset pairs. */
#if TCL_MAJOR_VERSION > 8
    Tcl_Size extendStart;		/* The offset at which a subsequent match
				 * might begin. */
#else
    long extendStart;
    long reserved;		/* Reserved for later use. */
#endif
} Tcl_RegExpInfo;

/*
 * Picky compilers complain if this typdef doesn't appear before the struct's
 * reference in tclDecls.h.
 */

typedef Tcl_StatBuf *Tcl_Stat_;
typedef struct stat *Tcl_OldStat_;

/*
 *----------------------------------------------------------------------------
 * When a TCL command returns, the interpreter contains a result from the
 * command. Programmers are strongly encouraged to use one of the functions
 * Tcl_GetObjResult() or Tcl_GetStringResult() to read the interpreter's
 * result. See the SetResult man page for details. Besides this result, the
 * command function returns an integer code, which is one of the following:
 *
 * TCL_OK		Command completed normally; the interpreter's result
 *			contains the command's result.
 * TCL_ERROR		The command couldn't be completed successfully; the
 *			interpreter's result describes what went wrong.
 * TCL_RETURN		The command requests that the current function return;
 *			the interpreter's result contains the function's
 *			return value.
 * TCL_BREAK		The command requests that the innermost loop be
 *			exited; the interpreter's result is meaningless.
 * TCL_CONTINUE		Go on to the next iteration of the current loop; the
 *			interpreter's result is meaningless.
 */

#define TCL_OK			0
#define TCL_ERROR		1
#define TCL_RETURN		2
#define TCL_BREAK		3
#define TCL_CONTINUE		4

/*
 *----------------------------------------------------------------------------
 * Flags to control what substitutions are performed by Tcl_SubstObj():
 */

#define TCL_SUBST_COMMANDS	001
#define TCL_SUBST_VARIABLES	002
#define TCL_SUBST_BACKSLASHES	004
#define TCL_SUBST_ALL		007

/*
 * Forward declaration of Tcl_Obj to prevent an error when the forward
 * reference to Tcl_Obj is encountered in the function types declared below.
 */

struct Tcl_Obj;

/*
 *----------------------------------------------------------------------------
 * Function types defined by Tcl:
 */

typedef int (Tcl_AppInitProc) (Tcl_Interp *interp);
typedef int (Tcl_AsyncProc) (void *clientData, Tcl_Interp *interp,
	int code);
typedef void (Tcl_ChannelProc) (void *clientData, int mask);
typedef void (Tcl_CloseProc) (void *data);
typedef void (Tcl_CmdDeleteProc) (void *clientData);
typedef int (Tcl_CmdProc) (void *clientData, Tcl_Interp *interp,
	int argc, const char *argv[]);
typedef void (Tcl_CmdTraceProc) (void *clientData, Tcl_Interp *interp,
	int level, char *command, Tcl_CmdProc *proc,
	void *cmdClientData, int argc, const char *argv[]);
typedef int (Tcl_CmdObjTraceProc) (void *clientData, Tcl_Interp *interp,
	int level, const char *command, Tcl_Command commandInfo, int objc,
	struct Tcl_Obj *const *objv);
typedef int (Tcl_CmdObjTraceProc2) (void *clientData, Tcl_Interp *interp,
	Tcl_Size level, const char *command, Tcl_Command commandInfo, Tcl_Size objc,
	struct Tcl_Obj *const *objv);
typedef void (Tcl_CmdObjTraceDeleteProc) (void *clientData);
typedef void (Tcl_DupInternalRepProc) (struct Tcl_Obj *srcPtr,
	struct Tcl_Obj *dupPtr);
typedef int (Tcl_EncodingConvertProc) (void *clientData, const char *src,
	int srcLen, int flags, Tcl_EncodingState *statePtr, char *dst,
	int dstLen, int *srcReadPtr, int *dstWrotePtr, int *dstCharsPtr);
#define Tcl_EncodingFreeProc Tcl_FreeProc
typedef int (Tcl_EventProc) (Tcl_Event *evPtr, int flags);
typedef void (Tcl_EventCheckProc) (void *clientData, int flags);
typedef int (Tcl_EventDeleteProc) (Tcl_Event *evPtr, void *clientData);
typedef void (Tcl_EventSetupProc) (void *clientData, int flags);
#define Tcl_ExitProc Tcl_FreeProc
typedef void (Tcl_FileProc) (void *clientData, int mask);
#define Tcl_FileFreeProc Tcl_FreeProc
typedef void (Tcl_FreeInternalRepProc) (struct Tcl_Obj *objPtr);
typedef void (Tcl_FreeProc) (void *blockPtr);
typedef void (Tcl_IdleProc) (void *clientData);
typedef void (Tcl_InterpDeleteProc) (void *clientData,
	Tcl_Interp *interp);
typedef void (Tcl_NamespaceDeleteProc) (void *clientData);
typedef int (Tcl_ObjCmdProc) (void *clientData, Tcl_Interp *interp,
	int objc, struct Tcl_Obj *const *objv);
typedef int (Tcl_ObjCmdProc2) (void *clientData, Tcl_Interp *interp,
	Tcl_Size objc, struct Tcl_Obj *const *objv);
typedef int (Tcl_LibraryInitProc) (Tcl_Interp *interp);
typedef int (Tcl_LibraryUnloadProc) (Tcl_Interp *interp, int flags);
typedef void (Tcl_PanicProc) (const char *format, ...);
typedef void (Tcl_TcpAcceptProc) (void *callbackData, Tcl_Channel chan,
	char *address, int port);
typedef void (Tcl_TimerProc) (void *clientData);
typedef int (Tcl_SetFromAnyProc) (Tcl_Interp *interp, struct Tcl_Obj *objPtr);
typedef void (Tcl_UpdateStringProc) (struct Tcl_Obj *objPtr);
typedef char * (Tcl_VarTraceProc) (void *clientData, Tcl_Interp *interp,
	const char *part1, const char *part2, int flags);
typedef void (Tcl_CommandTraceProc) (void *clientData, Tcl_Interp *interp,
	const char *oldName, const char *newName, int flags);
typedef void (Tcl_CreateFileHandlerProc) (int fd, int mask, Tcl_FileProc *proc,
	void *clientData);
typedef void (Tcl_DeleteFileHandlerProc) (int fd);
typedef void (Tcl_AlertNotifierProc) (void *clientData);
typedef void (Tcl_ServiceModeHookProc) (int mode);
typedef void *(Tcl_InitNotifierProc) (void);
typedef void (Tcl_FinalizeNotifierProc) (void *clientData);
typedef void (Tcl_MainLoopProc) (void);

#ifndef TCL_NO_DEPRECATED
#   define Tcl_PackageInitProc Tcl_LibraryInitProc
#   define Tcl_PackageUnloadProc Tcl_LibraryUnloadProc
#endif

/*
 *----------------------------------------------------------------------------
 * The following structure represents a type of object, which is a particular
 * internal representation for an object plus a set of functions that provide
 * standard operations on objects of that type.
 */

typedef struct Tcl_ObjType {
    const char *name;		/* Name of the type, e.g. "int". */
    Tcl_FreeInternalRepProc *freeIntRepProc;
				/* Called to free any storage for the type's
				 * internal rep. NULL if the internal rep does
				 * not need freeing. */
    Tcl_DupInternalRepProc *dupIntRepProc;
				/* Called to create a new object as a copy of
				 * an existing object. */
    Tcl_UpdateStringProc *updateStringProc;
				/* Called to update the string rep from the
				 * type's internal representation. */
    Tcl_SetFromAnyProc *setFromAnyProc;
				/* Called to convert the object's internal rep
				 * to this type. Frees the internal rep of the
				 * old type. Returns TCL_ERROR on failure. */
    size_t version;
} Tcl_ObjType;
#define TCL_OBJTYPE_V0 0 /* Pre-Tcl 9. Set to 0 so compiler will auto-init
			  * when existing code that does not init this
			  * field is compiled with Tcl9 headers */
#define TCL_OBJTYPE_CURRENT TCL_OBJTYPE_V0

/*
 * The following structure stores an internal representation (internalrep) for
 * a Tcl value. An internalrep is associated with an Tcl_ObjType when both
 * are stored in the same Tcl_Obj.  The routines of the Tcl_ObjType govern
 * the handling of the internalrep.
 */

typedef union Tcl_ObjInternalRep {	/* The internal representation: */
    long longValue;		/*   - an long integer value. */
    double doubleValue;		/*   - a double-precision floating value. */
    void *otherValuePtr;	/*   - another, type-specific value, */
				/*     not used internally any more. */
    Tcl_WideInt wideValue;	/*   - an integer value >= 64bits */
    struct {			/*   - internal rep as two pointers. */
	void *ptr1;
	void *ptr2;
    } twoPtrValue;
    struct {			/*   - internal rep as a pointer and a long, */
	void *ptr;		/*     not used internally any more. */
	unsigned long value;
    } ptrAndLongRep;
} Tcl_ObjInternalRep;

/*
 * One of the following structures exists for each object in the Tcl system.
 * An object stores a value as either a string, some internal representation,
 * or both.
 */

typedef struct Tcl_Obj {
    Tcl_Size refCount;		/* When 0 the object will be freed. */
    char *bytes;		/* This points to the first byte of the
				 * object's string representation. The array
				 * must be followed by a null byte (i.e., at
				 * offset length) but may also contain
				 * embedded null characters. The array's
				 * storage is allocated by Tcl_Alloc. NULL means
				 * the string rep is invalid and must be
				 * regenerated from the internal rep.  Clients
				 * should use Tcl_GetStringFromObj or
				 * Tcl_GetString to get a pointer to the byte
				 * array as a readonly value. */
    Tcl_Size length;		/* The number of bytes at *bytes, not
				 * including the terminating null. */
    const Tcl_ObjType *typePtr;	/* Denotes the object's type. Always
				 * corresponds to the type of the object's
				 * internal rep. NULL indicates the object has
				 * no internal rep (has no type). */
    Tcl_ObjInternalRep internalRep;	/* The internal representation: */
} Tcl_Obj;


/*
 *----------------------------------------------------------------------------
 * The following definitions support Tcl's namespace facility. Note: the first
 * five fields must match exactly the fields in a Namespace structure (see
 * tclInt.h).
 */

typedef struct Tcl_Namespace {
    char *name;			/* The namespace's name within its parent
				 * namespace. This contains no ::'s. The name
				 * of the global namespace is "" although "::"
				 * is an synonym. */
    char *fullName;		/* The namespace's fully qualified name. This
				 * starts with ::. */
    void *clientData;	/* Arbitrary value associated with this
				 * namespace. */
    Tcl_NamespaceDeleteProc *deleteProc;
				/* Function invoked when deleting the
				 * namespace to, e.g., free clientData. */
    struct Tcl_Namespace *parentPtr;
				/* Points to the namespace that contains this
				 * one. NULL if this is the global
				 * namespace. */
} Tcl_Namespace;

/*
 *----------------------------------------------------------------------------
 * The following structure represents a call frame, or activation record. A
 * call frame defines a naming context for a procedure call: its local scope
 * (for local variables) and its namespace scope (used for non-local
 * variables; often the global :: namespace). A call frame can also define the
 * naming context for a namespace eval or namespace inscope command: the
 * namespace in which the command's code should execute. The Tcl_CallFrame
 * structures exist only while procedures or namespace eval/inscope's are
 * being executed, and provide a Tcl call stack.
 *
 * A call frame is initialized and pushed using Tcl_PushCallFrame and popped
 * using Tcl_PopCallFrame. Storage for a Tcl_CallFrame must be provided by the
 * Tcl_PushCallFrame caller, and callers typically allocate them on the C call
 * stack for efficiency. For this reason, Tcl_CallFrame is defined as a
 * structure and not as an opaque token. However, most Tcl_CallFrame fields
 * are hidden since applications should not access them directly; others are
 * declared as "dummyX".
 *
 * WARNING!! The structure definition must be kept consistent with the
 * CallFrame structure in tclInt.h. If you change one, change the other.
 */

typedef struct Tcl_CallFrame {
    Tcl_Namespace *nsPtr;
    int dummy1;
    Tcl_Size dummy2;
    void *dummy3;
    void *dummy4;
    void *dummy5;
    Tcl_Size dummy6;
    void *dummy7;
    void *dummy8;
    Tcl_Size dummy9;
    void *dummy10;
    void *dummy11;
    void *dummy12;
    void *dummy13;
} Tcl_CallFrame;

/*
 *----------------------------------------------------------------------------
 * Information about commands that is returned by Tcl_GetCommandInfo and
 * passed to Tcl_SetCommandInfo. objProc is an objc/objv object-based command
 * function while proc is a traditional Tcl argc/argv string-based function.
 * Tcl_CreateObjCommand and Tcl_CreateCommand ensure that both objProc and
 * proc are non-NULL and can be called to execute the command. However, it may
 * be faster to call one instead of the other. The member isNativeObjectProc
 * is set to 1 if an object-based function was registered by
 * Tcl_CreateObjCommand, and to 0 if a string-based function was registered by
 * Tcl_CreateCommand. The other function is typically set to a compatibility
 * wrapper that does string-to-object or object-to-string argument conversions
 * then calls the other function.
 */

typedef struct {
    int isNativeObjectProc;	/* 1 if objProc was registered by a call to
				 * Tcl_CreateObjCommand; 2 if objProc was registered by
				 * a call to Tcl_CreateObjCommand2; 0 otherwise.
				 * Tcl_SetCmdInfo does not modify this field. */
    Tcl_ObjCmdProc *objProc;	/* Command's object-based function. */
    void *objClientData;	/* ClientData for object proc. */
    Tcl_CmdProc *proc;		/* Command's string-based function. */
    void *clientData;	/* ClientData for string proc. */
    Tcl_CmdDeleteProc *deleteProc;
				/* Function to call when command is
				 * deleted. */
    void *deleteData;	/* Value to pass to deleteProc (usually the
				 * same as clientData). */
    Tcl_Namespace *namespacePtr;/* Points to the namespace that contains this
				 * command. Note that Tcl_SetCmdInfo will not
				 * change a command's namespace; use
				 * TclRenameCommand or Tcl_Eval (of 'rename')
				 * to do that. */
    Tcl_ObjCmdProc2 *objProc2;	/* Command's object2-based function. */
    void *objClientData2;	/* ClientData for object2 proc. */
} Tcl_CmdInfo;

/*
 *----------------------------------------------------------------------------
 * The structure defined below is used to hold dynamic strings. The only
 * fields that clients should use are string and length, accessible via the
 * macros Tcl_DStringValue and Tcl_DStringLength.
 */

#define TCL_DSTRING_STATIC_SIZE 200
typedef struct Tcl_DString {
    char *string;		/* Points to beginning of string: either
				 * staticSpace below or a malloced array. */
    Tcl_Size length;		/* Number of non-NULL characters in the
				 * string. */
    Tcl_Size spaceAvl;		/* Total number of bytes available for the
				 * string and its terminating NULL char. */
    char staticSpace[TCL_DSTRING_STATIC_SIZE];
				/* Space to use in common case where string is
				 * small. */
} Tcl_DString;

#define Tcl_DStringLength(dsPtr) ((dsPtr)->length)
#define Tcl_DStringValue(dsPtr) ((dsPtr)->string)

/*
 * Definitions for the maximum number of digits of precision that may be
 * produced by Tcl_PrintDouble, and the number of bytes of buffer space
 * required by Tcl_PrintDouble.
 */

#define TCL_MAX_PREC		17
#define TCL_DOUBLE_SPACE	(TCL_MAX_PREC+10)

/*
 * Definition for a number of bytes of buffer space sufficient to hold the
 * string representation of an integer in base 10 (assuming the existence of
 * 64-bit integers).
 */

#define TCL_INTEGER_SPACE	(3*(int)sizeof(Tcl_WideInt))

/*
 *----------------------------------------------------------------------------
 * Type values returned by Tcl_GetNumberFromObj
 *	TCL_NUMBER_INT		Representation is a Tcl_WideInt
 *	TCL_NUMBER_BIG		Representation is an mp_int
 *	TCL_NUMBER_DOUBLE	Representation is a double
 *	TCL_NUMBER_NAN		Value is NaN.
 */

#define TCL_NUMBER_INT          2
#define TCL_NUMBER_BIG          3
#define TCL_NUMBER_DOUBLE       4
#define TCL_NUMBER_NAN          5

/*
 * Flag values passed to Tcl_ConvertElement.
 * TCL_DONT_USE_BRACES forces it not to enclose the element in braces, but to
 *	use backslash quoting instead.
 * TCL_DONT_QUOTE_HASH disables the default quoting of the '#' character. It
 *	is safe to leave the hash unquoted when the element is not the first
 *	element of a list, and this flag can be used by the caller to indicate
 *	that condition.
 */

#define TCL_DONT_USE_BRACES	1
#define TCL_DONT_QUOTE_HASH	8

/*
 * Flags that may be passed to Tcl_GetIndexFromObj.
 * TCL_EXACT disallows abbreviated strings.
 * TCL_NULL_OK allows the empty string or NULL to return TCL_OK.
 *      The returned value will be -1;
 * TCL_INDEX_TEMP_TABLE disallows caching of lookups. A possible use case is
 *      a table that will not live long enough to make it worthwhile.
 */

#define TCL_EXACT		1
#define TCL_NULL_OK		32
#define TCL_INDEX_TEMP_TABLE	64

/*
 * Flags that may be passed to Tcl_UniCharToUtf.
 * TCL_COMBINE Combine surrogates
 */

#if TCL_MAJOR_VERSION > 8
#    define TCL_COMBINE		0x1000000
#else
#    define TCL_COMBINE		0
#endif
/*
 *----------------------------------------------------------------------------
 * Flag values passed to Tcl_RecordAndEval, Tcl_EvalObj, Tcl_EvalObjv.
 * WARNING: these bit choices must not conflict with the bit choices for
 * evalFlag bits in tclInt.h!
 *
 * Meanings:
 *	TCL_NO_EVAL:		Just record this command
 *	TCL_EVAL_GLOBAL:	Execute script in global namespace
 *	TCL_EVAL_DIRECT:	Do not compile this script
 *	TCL_EVAL_INVOKE:	Magical Tcl_EvalObjv mode for aliases/ensembles
 *				o Run in iPtr->lookupNsPtr or global namespace
 *				o Cut out of error traces
 *				o Don't reset the flags controlling ensemble
 *				  error message rewriting.
 *	TCL_CANCEL_UNWIND:	Magical Tcl_CancelEval mode that causes the
 *				stack for the script in progress to be
 *				completely unwound.
 *	TCL_EVAL_NOERR:	Do no exception reporting at all, just return
 *				as the caller will report.
 */

#define TCL_NO_EVAL		0x010000
#define TCL_EVAL_GLOBAL		0x020000
#define TCL_EVAL_DIRECT		0x040000
#define TCL_EVAL_INVOKE		0x080000
#define TCL_CANCEL_UNWIND	0x100000
#define TCL_EVAL_NOERR          0x200000

/*
 * Special freeProc values that may be passed to Tcl_SetResult (see the man
 * page for details):
 */

#define TCL_VOLATILE		((Tcl_FreeProc *) 1)
#define TCL_STATIC		((Tcl_FreeProc *) 0)
#define TCL_DYNAMIC		((Tcl_FreeProc *) 3)

/*
 * Flag values passed to variable-related functions.
 * WARNING: these bit choices must not conflict with the bit choice for
 * TCL_CANCEL_UNWIND, above.
 */

#define TCL_GLOBAL_ONLY		 1
#define TCL_NAMESPACE_ONLY	 2
#define TCL_APPEND_VALUE	 4
#define TCL_LIST_ELEMENT	 8
#define TCL_TRACE_READS		 0x10
#define TCL_TRACE_WRITES	 0x20
#define TCL_TRACE_UNSETS	 0x40
#define TCL_TRACE_DESTROYED	 0x80

#define TCL_LEAVE_ERR_MSG	 0x200
#define TCL_TRACE_ARRAY		 0x800
#ifndef TCL_REMOVE_OBSOLETE_TRACES
/* Required to support old variable/vdelete/vinfo traces. */
#define TCL_TRACE_OLD_STYLE	 0x1000
#endif
/* Indicate the semantics of the result of a trace. */
#define TCL_TRACE_RESULT_DYNAMIC 0x8000
#define TCL_TRACE_RESULT_OBJECT  0x10000

/*
 * Flag values for ensemble commands.
 */

#define TCL_ENSEMBLE_PREFIX 0x02/* Flag value to say whether to allow
				 * unambiguous prefixes of commands or to
				 * require exact matches for command names. */

/*
 * Flag values passed to command-related functions.
 */

#define TCL_TRACE_RENAME	0x2000
#define TCL_TRACE_DELETE	0x4000

#define TCL_ALLOW_INLINE_COMPILATION 0x20000

/*
 * Types for linked variables:
 */

#define TCL_LINK_INT		1
#define TCL_LINK_DOUBLE		2
#define TCL_LINK_BOOLEAN	3
#define TCL_LINK_STRING		4
#define TCL_LINK_WIDE_INT	5
#define TCL_LINK_CHAR		6
#define TCL_LINK_UCHAR		7
#define TCL_LINK_SHORT		8
#define TCL_LINK_USHORT		9
#define TCL_LINK_UINT		10
#if defined(TCL_WIDE_INT_IS_LONG) || defined(_WIN32) || defined(__CYGWIN__)
#define TCL_LINK_LONG		((sizeof(long) != sizeof(int)) ? TCL_LINK_WIDE_INT : TCL_LINK_INT)
#define TCL_LINK_ULONG		((sizeof(long) != sizeof(int)) ? TCL_LINK_WIDE_UINT : TCL_LINK_UINT)
#else
#define TCL_LINK_LONG		11
#define TCL_LINK_ULONG		12
#endif
#define TCL_LINK_FLOAT		13
#define TCL_LINK_WIDE_UINT	14
#define TCL_LINK_CHARS		15
#define TCL_LINK_BINARY		16
#define TCL_LINK_READ_ONLY	0x80

/*
 *----------------------------------------------------------------------------
 * Forward declarations of Tcl_HashTable and related types.
 */

#ifndef TCL_HASH_TYPE
#if TCL_MAJOR_VERSION > 8
#  define TCL_HASH_TYPE size_t
#else
#  define TCL_HASH_TYPE unsigned
#endif
#endif

typedef struct Tcl_HashKeyType Tcl_HashKeyType;
typedef struct Tcl_HashTable Tcl_HashTable;
typedef struct Tcl_HashEntry Tcl_HashEntry;

typedef TCL_HASH_TYPE (Tcl_HashKeyProc) (Tcl_HashTable *tablePtr, void *keyPtr);
typedef int (Tcl_CompareHashKeysProc) (void *keyPtr, Tcl_HashEntry *hPtr);
typedef Tcl_HashEntry * (Tcl_AllocHashEntryProc) (Tcl_HashTable *tablePtr,
	void *keyPtr);
typedef void (Tcl_FreeHashEntryProc) (Tcl_HashEntry *hPtr);

/*
 * Structure definition for an entry in a hash table. No-one outside Tcl
 * should access any of these fields directly; use the macros defined below.
 */

struct Tcl_HashEntry {
    Tcl_HashEntry *nextPtr;	/* Pointer to next entry in this hash bucket,
				 * or NULL for end of chain. */
    Tcl_HashTable *tablePtr;	/* Pointer to table containing entry. */
    size_t hash;		/* Hash value. */
    void *clientData;	/* Application stores something here with
				 * Tcl_SetHashValue. */
    union {			/* Key has one of these forms: */
	char *oneWordValue;	/* One-word value for key. */
	Tcl_Obj *objPtr;	/* Tcl_Obj * key value. */
	int words[1];		/* Multiple integer words for key. The actual
				 * size will be as large as necessary for this
				 * table's keys. */
	char string[1];		/* String for key. The actual size will be as
				 * large as needed to hold the key. */
    } key;			/* MUST BE LAST FIELD IN RECORD!! */
};

/*
 * Flags used in Tcl_HashKeyType.
 *
 * TCL_HASH_KEY_RANDOMIZE_HASH -
 *				There are some things, pointers for example
 *				which don't hash well because they do not use
 *				the lower bits. If this flag is set then the
 *				hash table will attempt to rectify this by
 *				randomising the bits and then using the upper
 *				N bits as the index into the table.
 * TCL_HASH_KEY_SYSTEM_HASH -	If this flag is set then all memory internally
 *                              allocated for the hash table that is not for an
 *                              entry will use the system heap.
 */

#define TCL_HASH_KEY_RANDOMIZE_HASH 0x1
#define TCL_HASH_KEY_SYSTEM_HASH    0x2

/*
 * Structure definition for the methods associated with a hash table key type.
 */

#define TCL_HASH_KEY_TYPE_VERSION 1
struct Tcl_HashKeyType {
    int version;		/* Version of the table. If this structure is
				 * extended in future then the version can be
				 * used to distinguish between different
				 * structures. */
    int flags;			/* Flags, see above for details. */
    Tcl_HashKeyProc *hashKeyProc;
				/* Calculates a hash value for the key. If
				 * this is NULL then the pointer itself is
				 * used as a hash value. */
    Tcl_CompareHashKeysProc *compareKeysProc;
				/* Compares two keys and returns zero if they
				 * do not match, and non-zero if they do. If
				 * this is NULL then the pointers are
				 * compared. */
    Tcl_AllocHashEntryProc *allocEntryProc;
				/* Called to allocate memory for a new entry,
				 * i.e. if the key is a string then this could
				 * allocate a single block which contains
				 * enough space for both the entry and the
				 * string. Only the key field of the allocated
				 * Tcl_HashEntry structure needs to be filled
				 * in. If something else needs to be done to
				 * the key, i.e. incrementing a reference
				 * count then that should be done by this
				 * function. If this is NULL then Tcl_Alloc is
				 * used to allocate enough space for a
				 * Tcl_HashEntry and the key pointer is
				 * assigned to key.oneWordValue. */
    Tcl_FreeHashEntryProc *freeEntryProc;
				/* Called to free memory associated with an
				 * entry. If something else needs to be done
				 * to the key, i.e. decrementing a reference
				 * count then that should be done by this
				 * function. If this is NULL then Tcl_Free is
				 * used to free the Tcl_HashEntry. */
};

/*
 * Structure definition for a hash table.  Must be in tcl.h so clients can
 * allocate space for these structures, but clients should never access any
 * fields in this structure.
 */

#define TCL_SMALL_HASH_TABLE 4
struct Tcl_HashTable {
    Tcl_HashEntry **buckets;	/* Pointer to bucket array. Each element
				 * points to first entry in bucket's hash
				 * chain, or NULL. */
    Tcl_HashEntry *staticBuckets[TCL_SMALL_HASH_TABLE];
				/* Bucket array used for small tables (to
				 * avoid mallocs and frees). */
    Tcl_Size numBuckets;		/* Total number of buckets allocated at
				 * **bucketPtr. */
    Tcl_Size numEntries;		/* Total number of entries present in
				 * table. */
    Tcl_Size rebuildSize;		/* Enlarge table when numEntries gets to be
				 * this large. */
#if TCL_MAJOR_VERSION > 8
    size_t mask;		/* Mask value used in hashing function. */
#endif
    int downShift;		/* Shift count used in hashing function.
				 * Designed to use high-order bits of
				 * randomized keys. */
#if TCL_MAJOR_VERSION < 9
    int mask;		/* Mask value used in hashing function. */
#endif
    int keyType;		/* Type of keys used in this table. It's
				 * either TCL_CUSTOM_KEYS, TCL_STRING_KEYS,
				 * TCL_ONE_WORD_KEYS, or an integer giving the
				 * number of ints that is the size of the
				 * key. */
    Tcl_HashEntry *(*findProc) (Tcl_HashTable *tablePtr, const char *key);
    Tcl_HashEntry *(*createProc) (Tcl_HashTable *tablePtr, const char *key,
	    int *newPtr);
    const Tcl_HashKeyType *typePtr;
				/* Type of the keys used in the
				 * Tcl_HashTable. */
};

/*
 * Structure definition for information used to keep track of searches through
 * hash tables:
 */

typedef struct Tcl_HashSearch {
    Tcl_HashTable *tablePtr;	/* Table being searched. */
    Tcl_Size nextIndex;		/* Index of next bucket to be enumerated after
				 * present one. */
    Tcl_HashEntry *nextEntryPtr;/* Next entry to be enumerated in the current
				 * bucket. */
} Tcl_HashSearch;

/*
 * Acceptable key types for hash tables:
 *
 * TCL_STRING_KEYS:		The keys are strings, they are copied into the
 *				entry.
 * TCL_ONE_WORD_KEYS:		The keys are pointers, the pointer is stored
 *				in the entry.
 * TCL_CUSTOM_TYPE_KEYS:	The keys are arbitrary types which are copied
 *				into the entry.
 * TCL_CUSTOM_PTR_KEYS:		The keys are pointers to arbitrary types, the
 *				pointer is stored in the entry.
 *
 * While maintaining binary compatibility the above have to be distinct values
 * as they are used to differentiate between old versions of the hash table
 * which don't have a typePtr and new ones which do. Once binary compatibility
 * is discarded in favour of making more wide spread changes TCL_STRING_KEYS
 * can be the same as TCL_CUSTOM_TYPE_KEYS, and TCL_ONE_WORD_KEYS can be the
 * same as TCL_CUSTOM_PTR_KEYS because they simply determine how the key is
 * accessed from the entry and not the behaviour.
 */

#define TCL_STRING_KEYS		(0)
#define TCL_ONE_WORD_KEYS	(1)
#define TCL_CUSTOM_TYPE_KEYS	(-2)
#define TCL_CUSTOM_PTR_KEYS	(-1)

/*
 * Structure definition for information used to keep track of searches through
 * dictionaries. These fields should not be accessed by code outside
 * tclDictObj.c
 */

typedef struct {
    void *next;			/* Search position for underlying hash
				 * table. */
    TCL_HASH_TYPE epoch; 	/* Epoch marker for dictionary being searched,
				 * or 0 if search has terminated. */
    Tcl_Dict dictionaryPtr;	/* Reference to dictionary being searched. */
} Tcl_DictSearch;

/*
 *----------------------------------------------------------------------------
 * Flag values to pass to Tcl_DoOneEvent to disable searches for some kinds of
 * events:
 */

#define TCL_DONT_WAIT		(1<<1)
#define TCL_WINDOW_EVENTS	(1<<2)
#define TCL_FILE_EVENTS		(1<<3)
#define TCL_TIMER_EVENTS	(1<<4)
#define TCL_IDLE_EVENTS		(1<<5)	/* WAS 0x10 ???? */
#define TCL_ALL_EVENTS		(~TCL_DONT_WAIT)

/*
 * The following structure defines a generic event for the Tcl event system.
 * These are the things that are queued in calls to Tcl_QueueEvent and
 * serviced later by Tcl_DoOneEvent. There can be many different kinds of
 * events with different fields, corresponding to window events, timer events,
 * etc. The structure for a particular event consists of a Tcl_Event header
 * followed by additional information specific to that event.
 */

struct Tcl_Event {
    Tcl_EventProc *proc;	/* Function to call to service this event. */
    struct Tcl_Event *nextPtr;	/* Next in list of pending events, or NULL. */
};

/*
 * Positions to pass to Tcl_QueueEvent/Tcl_ThreadQueueEvent:
 */

typedef enum {
    TCL_QUEUE_TAIL, TCL_QUEUE_HEAD, TCL_QUEUE_MARK,
	    TCL_QUEUE_ALERT_IF_EMPTY=4
} Tcl_QueuePosition;

/*
 * Values to pass to Tcl_SetServiceMode to specify the behavior of notifier
 * event routines.
 */

#define TCL_SERVICE_NONE 0
#define TCL_SERVICE_ALL 1

/*
 * The following structure keeps is used to hold a time value, either as an
 * absolute time (the number of seconds from the epoch) or as an elapsed time.
 * On Unix systems the epoch is Midnight Jan 1, 1970 GMT.
 */

typedef struct Tcl_Time {
    long sec;			/* Seconds. */
    long usec;			/* Microseconds. */
} Tcl_Time;

typedef void (Tcl_SetTimerProc) (const Tcl_Time *timePtr);
typedef int (Tcl_WaitForEventProc) (const Tcl_Time *timePtr);

/*
 * TIP #233 (Virtualized Time)
 */

typedef void (Tcl_GetTimeProc)   (Tcl_Time *timebuf, void *clientData);
typedef void (Tcl_ScaleTimeProc) (Tcl_Time *timebuf, void *clientData);

/*
 *----------------------------------------------------------------------------
 * Bits to pass to Tcl_CreateFileHandler and Tcl_CreateChannelHandler to
 * indicate what sorts of events are of interest:
 */

#define TCL_READABLE		(1<<1)
#define TCL_WRITABLE		(1<<2)
#define TCL_EXCEPTION		(1<<3)

/*
 * Flag values to pass to Tcl_OpenCommandChannel to indicate the disposition
 * of the stdio handles. TCL_STDIN, TCL_STDOUT, TCL_STDERR, are also used in
 * Tcl_GetStdChannel.
 */

#define TCL_STDIN		(1<<1)
#define TCL_STDOUT		(1<<2)
#define TCL_STDERR		(1<<3)
#define TCL_ENFORCE_MODE	(1<<4)

/*
 * Bits passed to Tcl_DriverClose2Proc to indicate which side of a channel
 * should be closed.
 */

#define TCL_CLOSE_READ		(1<<1)
#define TCL_CLOSE_WRITE		(1<<2)

/*
 * Value to use as the closeProc for a channel that supports the close2Proc
 * interface.
 */

#if TCL_MAJOR_VERSION > 8
#   define TCL_CLOSE2PROC		NULL
#else
#   define TCL_CLOSE2PROC		((void *) 1)
#endif

/*
 * Channel version tag. This was introduced in 8.3.2/8.4.
 */

#define TCL_CHANNEL_VERSION_5	((Tcl_ChannelTypeVersion) 0x5)

/*
 * TIP #218: Channel Actions, Ids for Tcl_DriverThreadActionProc.
 */

#define TCL_CHANNEL_THREAD_INSERT (0)
#define TCL_CHANNEL_THREAD_REMOVE (1)

/*
 * Typedefs for the various operations in a channel type:
 */

typedef int	(Tcl_DriverBlockModeProc) (void *instanceData, int mode);
typedef void Tcl_DriverCloseProc;
typedef int	(Tcl_DriverClose2Proc) (void *instanceData,
			Tcl_Interp *interp, int flags);
typedef int	(Tcl_DriverInputProc) (void *instanceData, char *buf,
			int toRead, int *errorCodePtr);
typedef int	(Tcl_DriverOutputProc) (void *instanceData,
			const char *buf, int toWrite, int *errorCodePtr);
typedef void Tcl_DriverSeekProc;
typedef int	(Tcl_DriverSetOptionProc) (void *instanceData,
			Tcl_Interp *interp, const char *optionName,
			const char *value);
typedef int	(Tcl_DriverGetOptionProc) (void *instanceData,
			Tcl_Interp *interp, const char *optionName,
			Tcl_DString *dsPtr);
typedef void	(Tcl_DriverWatchProc) (void *instanceData, int mask);
typedef int	(Tcl_DriverGetHandleProc) (void *instanceData,
			int direction, void **handlePtr);
typedef int	(Tcl_DriverFlushProc) (void *instanceData);
typedef int	(Tcl_DriverHandlerProc) (void *instanceData,
			int interestMask);
typedef long long (Tcl_DriverWideSeekProc) (void *instanceData,
			long long offset, int mode, int *errorCodePtr);
/*
 * TIP #218, Channel Thread Actions
 */
typedef void	(Tcl_DriverThreadActionProc) (void *instanceData,
			int action);
/*
 * TIP #208, File Truncation (etc.)
 */
typedef int	(Tcl_DriverTruncateProc) (void *instanceData,
			long long length);

/*
 * struct Tcl_ChannelType:
 *
 * One such structure exists for each type (kind) of channel. It collects
 * together in one place all the functions that are part of the specific
 * channel type.
 *
 * It is recommend that the Tcl_Channel* functions are used to access elements
 * of this structure, instead of direct accessing.
 */

typedef struct Tcl_ChannelType {
    const char *typeName;	/* The name of the channel type in Tcl
				 * commands. This storage is owned by channel
				 * type. */
    Tcl_ChannelTypeVersion version;
				/* Version of the channel type. */
    void *closeProc;
				/* Not used any more. */
    Tcl_DriverInputProc *inputProc;
				/* Function to call for input on channel. */
    Tcl_DriverOutputProc *outputProc;
				/* Function to call for output on channel. */
    void *seekProc;
				/* Not used any more. */
    Tcl_DriverSetOptionProc *setOptionProc;
				/* Set an option on a channel. */
    Tcl_DriverGetOptionProc *getOptionProc;
				/* Get an option from a channel. */
    Tcl_DriverWatchProc *watchProc;
				/* Set up the notifier to watch for events on
				 * this channel. */
    Tcl_DriverGetHandleProc *getHandleProc;
				/* Get an OS handle from the channel or NULL
				 * if not supported. */
    Tcl_DriverClose2Proc *close2Proc;
				/* Function to call to close the channel if
				 * the device supports closing the read &
				 * write sides independently. */
    Tcl_DriverBlockModeProc *blockModeProc;
				/* Set blocking mode for the raw channel. May
				 * be NULL. */
    Tcl_DriverFlushProc *flushProc;
				/* Function to call to flush a channel. May be
				 * NULL. */
    Tcl_DriverHandlerProc *handlerProc;
				/* Function to call to handle a channel event.
				 * This will be passed up the stacked channel
				 * chain. */
    Tcl_DriverWideSeekProc *wideSeekProc;
				/* Function to call to seek on the channel
				 * which can handle 64-bit offsets. May be
				 * NULL, and must be NULL if seekProc is
				 * NULL. */
    Tcl_DriverThreadActionProc *threadActionProc;
				/* Function to call to notify the driver of
				 * thread specific activity for a channel. May
				 * be NULL. */
    Tcl_DriverTruncateProc *truncateProc;
				/* Function to call to truncate the underlying
				 * file to a particular length. May be NULL if
				 * the channel does not support truncation. */
} Tcl_ChannelType;

/*
 * The following flags determine whether the blockModeProc above should set
 * the channel into blocking or nonblocking mode. They are passed as arguments
 * to the blockModeProc function in the above structure.
 */

#define TCL_MODE_BLOCKING	0	/* Put channel into blocking mode. */
#define TCL_MODE_NONBLOCKING	1	/* Put channel into nonblocking
					 * mode. */

/*
 *----------------------------------------------------------------------------
 * Enum for different types of file paths.
 */

typedef enum Tcl_PathType {
    TCL_PATH_ABSOLUTE,
    TCL_PATH_RELATIVE,
    TCL_PATH_VOLUME_RELATIVE
} Tcl_PathType;

/*
 * The following structure is used to pass glob type data amongst the various
 * glob routines and Tcl_FSMatchInDirectory.
 */

typedef struct Tcl_GlobTypeData {
    int type;			/* Corresponds to bcdpfls as in 'find -t'. */
    int perm;			/* Corresponds to file permissions. */
    Tcl_Obj *macType;		/* Acceptable Mac type. */
    Tcl_Obj *macCreator;	/* Acceptable Mac creator. */
} Tcl_GlobTypeData;

/*
 * Type and permission definitions for glob command.
 */

#define TCL_GLOB_TYPE_BLOCK		(1<<0)
#define TCL_GLOB_TYPE_CHAR		(1<<1)
#define TCL_GLOB_TYPE_DIR		(1<<2)
#define TCL_GLOB_TYPE_PIPE		(1<<3)
#define TCL_GLOB_TYPE_FILE		(1<<4)
#define TCL_GLOB_TYPE_LINK		(1<<5)
#define TCL_GLOB_TYPE_SOCK		(1<<6)
#define TCL_GLOB_TYPE_MOUNT		(1<<7)

#define TCL_GLOB_PERM_RONLY		(1<<0)
#define TCL_GLOB_PERM_HIDDEN		(1<<1)
#define TCL_GLOB_PERM_R			(1<<2)
#define TCL_GLOB_PERM_W			(1<<3)
#define TCL_GLOB_PERM_X			(1<<4)

/*
 * Flags for the unload callback function.
 */

#define TCL_UNLOAD_DETACH_FROM_INTERPRETER	(1<<0)
#define TCL_UNLOAD_DETACH_FROM_PROCESS		(1<<1)

/*
 * Typedefs for the various filesystem operations:
 */

typedef int (Tcl_FSStatProc) (Tcl_Obj *pathPtr, Tcl_StatBuf *buf);
typedef int (Tcl_FSAccessProc) (Tcl_Obj *pathPtr, int mode);
typedef Tcl_Channel (Tcl_FSOpenFileChannelProc) (Tcl_Interp *interp,
	Tcl_Obj *pathPtr, int mode, int permissions);
typedef int (Tcl_FSMatchInDirectoryProc) (Tcl_Interp *interp, Tcl_Obj *result,
	Tcl_Obj *pathPtr, const char *pattern, Tcl_GlobTypeData *types);
typedef Tcl_Obj * (Tcl_FSGetCwdProc) (Tcl_Interp *interp);
typedef int (Tcl_FSChdirProc) (Tcl_Obj *pathPtr);
typedef int (Tcl_FSLstatProc) (Tcl_Obj *pathPtr, Tcl_StatBuf *buf);
typedef int (Tcl_FSCreateDirectoryProc) (Tcl_Obj *pathPtr);
typedef int (Tcl_FSDeleteFileProc) (Tcl_Obj *pathPtr);
typedef int (Tcl_FSCopyDirectoryProc) (Tcl_Obj *srcPathPtr,
	Tcl_Obj *destPathPtr, Tcl_Obj **errorPtr);
typedef int (Tcl_FSCopyFileProc) (Tcl_Obj *srcPathPtr, Tcl_Obj *destPathPtr);
typedef int (Tcl_FSRemoveDirectoryProc) (Tcl_Obj *pathPtr, int recursive,
	Tcl_Obj **errorPtr);
typedef int (Tcl_FSRenameFileProc) (Tcl_Obj *srcPathPtr, Tcl_Obj *destPathPtr);
typedef void (Tcl_FSUnloadFileProc) (Tcl_LoadHandle loadHandle);
typedef Tcl_Obj * (Tcl_FSListVolumesProc) (void);
/* We have to declare the utime structure here. */
struct utimbuf;
typedef int (Tcl_FSUtimeProc) (Tcl_Obj *pathPtr, struct utimbuf *tval);
typedef int (Tcl_FSNormalizePathProc) (Tcl_Interp *interp, Tcl_Obj *pathPtr,
	int nextCheckpoint);
typedef int (Tcl_FSFileAttrsGetProc) (Tcl_Interp *interp, int index,
	Tcl_Obj *pathPtr, Tcl_Obj **objPtrRef);
typedef const char *const * (Tcl_FSFileAttrStringsProc) (Tcl_Obj *pathPtr,
	Tcl_Obj **objPtrRef);
typedef int (Tcl_FSFileAttrsSetProc) (Tcl_Interp *interp, int index,
	Tcl_Obj *pathPtr, Tcl_Obj *objPtr);
typedef Tcl_Obj * (Tcl_FSLinkProc) (Tcl_Obj *pathPtr, Tcl_Obj *toPtr,
	int linkType);
typedef int (Tcl_FSLoadFileProc) (Tcl_Interp *interp, Tcl_Obj *pathPtr,
	Tcl_LoadHandle *handlePtr, Tcl_FSUnloadFileProc **unloadProcPtr);
typedef int (Tcl_FSPathInFilesystemProc) (Tcl_Obj *pathPtr,
	void **clientDataPtr);
typedef Tcl_Obj * (Tcl_FSFilesystemPathTypeProc) (Tcl_Obj *pathPtr);
typedef Tcl_Obj * (Tcl_FSFilesystemSeparatorProc) (Tcl_Obj *pathPtr);
#define Tcl_FSFreeInternalRepProc Tcl_FreeProc
typedef void *(Tcl_FSDupInternalRepProc) (void *clientData);
typedef Tcl_Obj * (Tcl_FSInternalToNormalizedProc) (void *clientData);
typedef void *(Tcl_FSCreateInternalRepProc) (Tcl_Obj *pathPtr);

typedef struct Tcl_FSVersion_ *Tcl_FSVersion;

/*
 *----------------------------------------------------------------------------
 * Data structures related to hooking into the filesystem
 */

/*
 * Filesystem version tag.  This was introduced in 8.4.
 */

#define TCL_FILESYSTEM_VERSION_1	((Tcl_FSVersion) 0x1)

/*
 * struct Tcl_Filesystem:
 *
 * One such structure exists for each type (kind) of filesystem. It collects
 * together the functions that form the interface for a particulr the
 * filesystem. Tcl always accesses the filesystem through one of these
 * structures.
 *
 * Not all entries need be non-NULL; any which are NULL are simply ignored.
 * However, a complete filesystem should provide all of these functions. The
 * explanations in the structure show the importance of each function.
 */

typedef struct Tcl_Filesystem {
    const char *typeName;	/* The name of the filesystem. */
    Tcl_Size structureLength;	/* Length of this structure, so future binary
				 * compatibility can be assured. */
    Tcl_FSVersion version;	/* Version of the filesystem type. */
    Tcl_FSPathInFilesystemProc *pathInFilesystemProc;
				/* Determines whether the pathname is in this
				 * filesystem. This is the most important
				 * filesystem function. */
    Tcl_FSDupInternalRepProc *dupInternalRepProc;
				/* Duplicates the internal handle of the node.
				 * If it is NULL, the filesystem is less
				 * performant. */
    Tcl_FSFreeInternalRepProc *freeInternalRepProc;
				/* Frees the internal handle of the node.  NULL
				 * only if there is no need to free resources
				 * used for the internal handle. */
    Tcl_FSInternalToNormalizedProc *internalToNormalizedProc;
				/* Converts the internal handle to a normalized
				 * path.  NULL if the filesystem creates nodes
				 * having no pathname. */
    Tcl_FSCreateInternalRepProc *createInternalRepProc;
				/* Creates an internal handle for a pathname.
				 * May be NULL if pathnames have no internal
				 * handle or if pathInFilesystemProc always
				 * immediately creates an internal
				 * representation for pathnames in the
				 * filesystem. */
    Tcl_FSNormalizePathProc *normalizePathProc;
				/* Normalizes a path.  Should be implemented if
				 * the filesystems supports multiple paths to
				 * the same node. */
    Tcl_FSFilesystemPathTypeProc *filesystemPathTypeProc;
				/* Determines the type of a path in this
				 * filesystem. May be NULL. */
    Tcl_FSFilesystemSeparatorProc *filesystemSeparatorProc;
				/* Produces the separator character(s) for this
				 * filesystem. Must not be NULL. */
    Tcl_FSStatProc *statProc;	/* Called by 'Tcl_FSStat()'.  Provided by any
				 * reasonable filesystem. */
    Tcl_FSAccessProc *accessProc;
				/* Called by 'Tcl_FSAccess()'.  Implemented by
				 * any reasonable filesystem. */
    Tcl_FSOpenFileChannelProc *openFileChannelProc;
				/* Called by 'Tcl_FSOpenFileChannel()'.
				 * Provided by any reasonable filesystem. */
    Tcl_FSMatchInDirectoryProc *matchInDirectoryProc;
				/* Called by 'Tcl_FSMatchInDirectory()'.  NULL
				 * if the filesystem does not support glob or
				 * recursive copy. */
    Tcl_FSUtimeProc *utimeProc;	/* Called by 'Tcl_FSUtime()', by 'file
				 *  mtime' to set (not read) times, 'file
				 *  atime', and the open-r/open-w/fcopy variant
				 *  of 'file copy'. */
    Tcl_FSLinkProc *linkProc;	/* Called by 'Tcl_FSLink()'. NULL if reading or
				 *  creating links is not supported. */
    Tcl_FSListVolumesProc *listVolumesProc;
				/* Lists filesystem volumes added by this
				 * filesystem. NULL if the filesystem does not
				 * use volumes. */
    Tcl_FSFileAttrStringsProc *fileAttrStringsProc;
				/* List all valid attributes strings.  NULL if
				 * the filesystem does not support the 'file
				 * attributes' command.  Can be used to attach
				 * arbitrary additional data to files in a
				 * filesystem. */
    Tcl_FSFileAttrsGetProc *fileAttrsGetProc;
				/* Called by 'Tcl_FSFileAttrsGet()' and by
				 * 'file attributes'. */
    Tcl_FSFileAttrsSetProc *fileAttrsSetProc;
				/* Called by 'Tcl_FSFileAttrsSet()' and by
				 * 'file attributes'.  */
    Tcl_FSCreateDirectoryProc *createDirectoryProc;
				/* Called by 'Tcl_FSCreateDirectory()'.  May be
				 * NULL if the filesystem is read-only. */
    Tcl_FSRemoveDirectoryProc *removeDirectoryProc;
				/* Called by 'Tcl_FSRemoveDirectory()'.  May be
				 * NULL if the filesystem is read-only. */
    Tcl_FSDeleteFileProc *deleteFileProc;
				/* Called by 'Tcl_FSDeleteFile()' May be NULL
				 * if the filesystem is is read-only. */
    Tcl_FSCopyFileProc *copyFileProc;
				/* Called by 'Tcl_FSCopyFile()'.  If NULL, for
				 * a copy operation at the script level (not
				 * C) Tcl uses open-r, open-w and fcopy. */
    Tcl_FSRenameFileProc *renameFileProc;
				/* Called by 'Tcl_FSRenameFile()'. If NULL, for
				 * a rename operation at the script level (not
				 * C) Tcl performs a copy operation followed
				 * by a delete operation. */
    Tcl_FSCopyDirectoryProc *copyDirectoryProc;
				/* Called by 'Tcl_FSCopyDirectory()'. If NULL,
				 * for a copy operation at the script level
				 * (not C) Tcl recursively creates directories
				 * and copies files. */
    Tcl_FSLstatProc *lstatProc;	/* Called by 'Tcl_FSLstat()'. If NULL, Tcl
				 * attempts to use 'statProc' instead. */
    Tcl_FSLoadFileProc *loadFileProc;
				/* Called by 'Tcl_FSLoadFile()'. If NULL, Tcl
				 * performs a copy to a temporary file in the
				 * native filesystem and then calls
				 * Tcl_FSLoadFile() on that temporary copy. */
    Tcl_FSGetCwdProc *getCwdProc;
				/* Called by 'Tcl_FSGetCwd()'.  Normally NULL.
				 * Usually only called once:  If 'getcwd' is
				 * called before 'chdir' is ever called. */
    Tcl_FSChdirProc *chdirProc;	/* Called by 'Tcl_FSChdir()'.  For a virtual
				 * filesystem, chdirProc just returns zero
				 * (success) if the pathname is a valid
				 * directory, and some other value otherwise.
				 * For A real filesystem, chdirProc performs
				 * the correct action, e.g.  calls the system
				 * 'chdir' function. If not implemented, then
				 * 'cd' and 'pwd' fail for a pathname in this
				 * filesystem. On success Tcl stores the
				 * pathname for use by GetCwd.  If NULL, Tcl
				 * performs records the pathname as the new
				 * current directory if it passes a series of
				 * directory access checks. */
} Tcl_Filesystem;

/*
 * The following definitions are used as values for the 'linkAction' flag to
 * Tcl_FSLink, or the linkProc of any filesystem. Any combination of flags can
 * be given. For link creation, the linkProc should create a link which
 * matches any of the types given.
 *
 * TCL_CREATE_SYMBOLIC_LINK -	Create a symbolic or soft link.
 * TCL_CREATE_HARD_LINK -	Create a hard link.
 */

#define TCL_CREATE_SYMBOLIC_LINK	0x01
#define TCL_CREATE_HARD_LINK		0x02

/*
 *----------------------------------------------------------------------------
 * The following structure represents the Notifier functions that you can
 * override with the Tcl_SetNotifier call.
 */

typedef struct Tcl_NotifierProcs {
    Tcl_SetTimerProc *setTimerProc;
    Tcl_WaitForEventProc *waitForEventProc;
    Tcl_CreateFileHandlerProc *createFileHandlerProc;
    Tcl_DeleteFileHandlerProc *deleteFileHandlerProc;
    Tcl_InitNotifierProc *initNotifierProc;
    Tcl_FinalizeNotifierProc *finalizeNotifierProc;
    Tcl_AlertNotifierProc *alertNotifierProc;
    Tcl_ServiceModeHookProc *serviceModeHookProc;
} Tcl_NotifierProcs;

/*
 *----------------------------------------------------------------------------
 * The following data structures and declarations are for the new Tcl parser.
 *
 * For each word of a command, and for each piece of a word such as a variable
 * reference, one of the following structures is created to describe the
 * token.
 */

typedef struct Tcl_Token {
    int type;			/* Type of token, such as TCL_TOKEN_WORD; see
				 * below for valid types. */
    const char *start;		/* First character in token. */
    Tcl_Size size;			/* Number of bytes in token. */
    Tcl_Size numComponents;		/* If this token is composed of other tokens,
				 * this field tells how many of them there are
				 * (including components of components, etc.).
				 * The component tokens immediately follow
				 * this one. */
} Tcl_Token;

/*
 * Type values defined for Tcl_Token structures. These values are defined as
 * mask bits so that it's easy to check for collections of types.
 *
 * TCL_TOKEN_WORD -		The token describes one word of a command,
 *				from the first non-blank character of the word
 *				(which may be " or {) up to but not including
 *				the space, semicolon, or bracket that
 *				terminates the word. NumComponents counts the
 *				total number of sub-tokens that make up the
 *				word. This includes, for example, sub-tokens
 *				of TCL_TOKEN_VARIABLE tokens.
 * TCL_TOKEN_SIMPLE_WORD -	This token is just like TCL_TOKEN_WORD except
 *				that the word is guaranteed to consist of a
 *				single TCL_TOKEN_TEXT sub-token.
 * TCL_TOKEN_TEXT -		The token describes a range of literal text
 *				that is part of a word. NumComponents is
 *				always 0.
 * TCL_TOKEN_BS -		The token describes a backslash sequence that
 *				must be collapsed. NumComponents is always 0.
 * TCL_TOKEN_COMMAND -		The token describes a command whose result
 *				must be substituted into the word. The token
 *				includes the enclosing brackets. NumComponents
 *				is always 0.
 * TCL_TOKEN_VARIABLE -		The token describes a variable substitution,
 *				including the dollar sign, variable name, and
 *				array index (if there is one) up through the
 *				right parentheses. NumComponents tells how
 *				many additional tokens follow to represent the
 *				variable name. The first token will be a
 *				TCL_TOKEN_TEXT token that describes the
 *				variable name. If the variable is an array
 *				reference then there will be one or more
 *				additional tokens, of type TCL_TOKEN_TEXT,
 *				TCL_TOKEN_BS, TCL_TOKEN_COMMAND, and
 *				TCL_TOKEN_VARIABLE, that describe the array
 *				index; numComponents counts the total number
 *				of nested tokens that make up the variable
 *				reference, including sub-tokens of
 *				TCL_TOKEN_VARIABLE tokens.
 * TCL_TOKEN_SUB_EXPR -		The token describes one subexpression of an
 *				expression, from the first non-blank character
 *				of the subexpression up to but not including
 *				the space, brace, or bracket that terminates
 *				the subexpression. NumComponents counts the
 *				total number of following subtokens that make
 *				up the subexpression; this includes all
 *				subtokens for any nested TCL_TOKEN_SUB_EXPR
 *				tokens. For example, a numeric value used as a
 *				primitive operand is described by a
 *				TCL_TOKEN_SUB_EXPR token followed by a
 *				TCL_TOKEN_TEXT token. A binary subexpression
 *				is described by a TCL_TOKEN_SUB_EXPR token
 *				followed by the TCL_TOKEN_OPERATOR token for
 *				the operator, then TCL_TOKEN_SUB_EXPR tokens
 *				for the left then the right operands.
 * TCL_TOKEN_OPERATOR -		The token describes one expression operator.
 *				An operator might be the name of a math
 *				function such as "abs". A TCL_TOKEN_OPERATOR
 *				token is always preceded by one
 *				TCL_TOKEN_SUB_EXPR token for the operator's
 *				subexpression, and is followed by zero or more
 *				TCL_TOKEN_SUB_EXPR tokens for the operator's
 *				operands. NumComponents is always 0.
 * TCL_TOKEN_EXPAND_WORD -	This token is just like TCL_TOKEN_WORD except
 *				that it marks a word that began with the
 *				literal character prefix "{*}". This word is
 *				marked to be expanded - that is, broken into
 *				words after substitution is complete.
 */

#define TCL_TOKEN_WORD		1
#define TCL_TOKEN_SIMPLE_WORD	2
#define TCL_TOKEN_TEXT		4
#define TCL_TOKEN_BS		8
#define TCL_TOKEN_COMMAND	16
#define TCL_TOKEN_VARIABLE	32
#define TCL_TOKEN_SUB_EXPR	64
#define TCL_TOKEN_OPERATOR	128
#define TCL_TOKEN_EXPAND_WORD	256

/*
 * Parsing error types. On any parsing error, one of these values will be
 * stored in the error field of the Tcl_Parse structure defined below.
 */

#define TCL_PARSE_SUCCESS		0
#define TCL_PARSE_QUOTE_EXTRA		1
#define TCL_PARSE_BRACE_EXTRA		2
#define TCL_PARSE_MISSING_BRACE		3
#define TCL_PARSE_MISSING_BRACKET	4
#define TCL_PARSE_MISSING_PAREN		5
#define TCL_PARSE_MISSING_QUOTE		6
#define TCL_PARSE_MISSING_VAR_BRACE	7
#define TCL_PARSE_SYNTAX		8
#define TCL_PARSE_BAD_NUMBER		9

/*
 * A structure of the following type is filled in by Tcl_ParseCommand. It
 * describes a single command parsed from an input string.
 */

#define NUM_STATIC_TOKENS 20

typedef struct Tcl_Parse {
    const char *commentStart;	/* Pointer to # that begins the first of one
				 * or more comments preceding the command. */
    Tcl_Size commentSize;		/* Number of bytes in comments (up through
				 * newline character that terminates the last
				 * comment). If there were no comments, this
				 * field is 0. */
    const char *commandStart;	/* First character in first word of
				 * command. */
    Tcl_Size commandSize;		/* Number of bytes in command, including first
				 * character of first word, up through the
				 * terminating newline, close bracket, or
				 * semicolon. */
    Tcl_Size numWords;		/* Total number of words in command. May be
				 * 0. */
    Tcl_Token *tokenPtr;	/* Pointer to first token representing the
				 * words of the command. Initially points to
				 * staticTokens, but may change to point to
				 * malloc-ed space if command exceeds space in
				 * staticTokens. */
    Tcl_Size numTokens;		/* Total number of tokens in command. */
    Tcl_Size tokensAvailable;	/* Total number of tokens available at
				 * *tokenPtr. */
    int errorType;		/* One of the parsing error types defined
				 * above. */
#if TCL_MAJOR_VERSION > 8
    int incomplete;		/* This field is set to 1 by Tcl_ParseCommand
				 * if the command appears to be incomplete.
				 * This information is used by
				 * Tcl_CommandComplete. */
#endif

    /*
     * The fields below are intended only for the private use of the parser.
     * They should not be used by functions that invoke Tcl_ParseCommand.
     */

    const char *string;		/* The original command string passed to
				 * Tcl_ParseCommand. */
    const char *end;		/* Points to the character just after the last
				 * one in the command string. */
    Tcl_Interp *interp;		/* Interpreter to use for error reporting, or
				 * NULL. */
    const char *term;		/* Points to character in string that
				 * terminated most recent token. Filled in by
				 * ParseTokens. If an error occurs, points to
				 * beginning of region where the error
				 * occurred (e.g. the open brace if the close
				 * brace is missing). */
#if TCL_MAJOR_VERSION < 9
    int incomplete;
#endif
    Tcl_Token staticTokens[NUM_STATIC_TOKENS];
				/* Initial space for tokens for command. This
				 * space should be large enough to accommodate
				 * most commands; dynamic space is allocated
				 * for very large commands that don't fit
				 * here. */
} Tcl_Parse;

/*
 *----------------------------------------------------------------------------
 * The following structure represents a user-defined encoding. It collects
 * together all the functions that are used by the specific encoding.
 */

typedef struct Tcl_EncodingType {
    const char *encodingName;	/* The name of the encoding, e.g. "euc-jp".
				 * This name is the unique key for this
				 * encoding type. */
    Tcl_EncodingConvertProc *toUtfProc;
				/* Function to convert from external encoding
				 * into UTF-8. */
    Tcl_EncodingConvertProc *fromUtfProc;
				/* Function to convert from UTF-8 into
				 * external encoding. */
    Tcl_FreeProc *freeProc;
				/* If non-NULL, function to call when this
				 * encoding is deleted. */
    void *clientData;	/* Arbitrary value associated with encoding
				 * type. Passed to conversion functions. */
    Tcl_Size nullSize;		/* Number of zero bytes that signify
				 * end-of-string in this encoding. This number
				 * is used to determine the source string
				 * length when the srcLen argument is
				 * negative. Must be 1, 2, or 4. */
} Tcl_EncodingType;

/*
 * The following definitions are used as values for the conversion control
 * flags argument when converting text from one character set to another:
 *
 * TCL_ENCODING_START -		Signifies that the source buffer is the first
 *				block in a (potentially multi-block) input
 *				stream. Tells the conversion function to reset
 *				to an initial state and perform any
 *				initialization that needs to occur before the
 *				first byte is converted. If the source buffer
 *				contains the entire input stream to be
 *				converted, this flag should be set.
 * TCL_ENCODING_END -		Signifies that the source buffer is the last
 *				block in a (potentially multi-block) input
 *				stream. Tells the conversion routine to
 *				perform any finalization that needs to occur
 *				after the last byte is converted and then to
 *				reset to an initial state. If the source
 *				buffer contains the entire input stream to be
 *				converted, this flag should be set.
<<<<<<< HEAD
 * TCL_ENCODING_STRICT -	Invalid encoded data is an error.
 * TCL_ENCODING_STOPONERROR -	Obsolete.
=======
 * TCL_ENCODING_STOPONERROR -	Not used any more.
>>>>>>> f6f92fd6
 * TCL_ENCODING_NO_TERMINATE - 	If set, Tcl_ExternalToUtf does not append a
 *				terminating NUL byte.  Since it does not need
 *				an extra byte for a terminating NUL, it fills
 *				all dstLen bytes with encoded UTF-8 content if
 *				needed.  If clear, a byte is reserved in the
 *				dst space for NUL termination, and a
 *				terminating NUL is appended.
 * TCL_ENCODING_CHAR_LIMIT -	If set and dstCharsPtr is not NULL, then
 *				Tcl_ExternalToUtf takes the initial value of
 *				*dstCharsPtr as a limit of the maximum number
 *				of chars to produce in the encoded UTF-8
 *				content.  Otherwise, the number of chars
 *				produced is controlled only by other limiting
 *				factors.
 * TCL_ENCODING_PROFILE_* -	Mutually exclusive encoding profile ids. Note
 *				these are bit masks.
 *
 * NOTE: THESE BIT DEFINITIONS SHOULD NOT OVERLAP WITH INTERNAL USE BITS
 * DEFINED IN tclEncoding.c (ENCODING_INPUT et al). Be cognizant of this
 * when adding bits.
 */

#define TCL_ENCODING_START		0x01
#define TCL_ENCODING_END		0x02
#if TCL_MAJOR_VERSION > 8
#   define TCL_ENCODING_STOPONERROR	0x0 /* Not used any more */
#else
#   define TCL_ENCODING_STOPONERROR	0x04
#endif
#define TCL_ENCODING_NO_TERMINATE	0x08
#define TCL_ENCODING_CHAR_LIMIT		0x10
/* Internal use bits, do not define bits in this space. See above comment */
#define TCL_ENCODING_INTERNAL_USE_MASK  0xFF00
/*
 * Reserve top byte for profile values (disjoint, not a mask). In case of
 * changes, ensure ENCODING_PROFILE_* macros in tclInt.h are modified if
 * necessary.
 */
#define TCL_ENCODING_PROFILE_TCL8     0x01000000
#define TCL_ENCODING_PROFILE_STRICT   0x02000000
#define TCL_ENCODING_PROFILE_REPLACE  0x03000000
#define TCL_ENCODING_PROFILE_DEFAULT  TCL_ENCODING_PROFILE_STRICT

/*
 * The following definitions are the error codes returned by the conversion
 * routines:
 *
 * TCL_OK -			All characters were converted.
 * TCL_CONVERT_NOSPACE -	The output buffer would not have been large
 *				enough for all of the converted data; as many
 *				characters as could fit were converted though.
 * TCL_CONVERT_MULTIBYTE -	The last few bytes in the source string were
 *				the beginning of a multibyte sequence, but
 *				more bytes were needed to complete this
 *				sequence. A subsequent call to the conversion
 *				routine should pass the beginning of this
 *				unconverted sequence plus additional bytes
 *				from the source stream to properly convert the
 *				formerly split-up multibyte sequence.
 * TCL_CONVERT_SYNTAX -		The source stream contained an invalid
 *				character sequence. This may occur if the
 *				input stream has been damaged or if the input
 *				encoding method was misidentified.
 * TCL_CONVERT_UNKNOWN -	The source string contained a character that
 *				could not be represented in the target
 *				encoding.
 */

#define TCL_CONVERT_MULTIBYTE	(-1)
#define TCL_CONVERT_SYNTAX	(-2)
#define TCL_CONVERT_UNKNOWN	(-3)
#define TCL_CONVERT_NOSPACE	(-4)

/*
 * The maximum number of bytes that are necessary to represent a single
 * Unicode character in UTF-8. The valid values are 3 and 4
 * (or perhaps 1 if we want to support a non-unicode enabled core). If > 3,
 * then Tcl_UniChar must be 4-bytes in size (UCS-4) (the default). If == 3,
 * then Tcl_UniChar must be 2-bytes in size (UTF-16). Since Tcl 9.0, UCS-4
 * mode is the default and recommended mode.
 */

#ifndef TCL_UTF_MAX
#   if TCL_MAJOR_VERSION > 8
#	define TCL_UTF_MAX		4
#   else
#	define TCL_UTF_MAX		3
#   endif
#endif

/*
 * This represents a Unicode character. Any changes to this should also be
 * reflected in regcustom.h.
 */

#if TCL_UTF_MAX > 3
    /*
     * int isn't 100% accurate as it should be a strict 4-byte value
     * (perhaps int32_t). ILP64/SILP64 systems may have troubles. The
     * size of this value must be reflected correctly in regcustom.h.
     */
typedef int Tcl_UniChar;
#else
typedef unsigned short Tcl_UniChar;
#endif

/*
 *----------------------------------------------------------------------------
 * TIP #59: The following structure is used in calls 'Tcl_RegisterConfig' to
 * provide the system with the embedded configuration data.
 */

typedef struct Tcl_Config {
    const char *key;		/* Configuration key to register. ASCII
				 * encoded, thus UTF-8. */
    const char *value;		/* The value associated with the key. System
				 * encoding. */
} Tcl_Config;

/*
 *----------------------------------------------------------------------------
 * Flags for TIP#143 limits, detailing which limits are active in an
 * interpreter. Used for Tcl_{Add,Remove}LimitHandler type argument.
 */

#define TCL_LIMIT_COMMANDS	0x01
#define TCL_LIMIT_TIME		0x02

/*
 * Structure containing information about a limit handler to be called when a
 * command- or time-limit is exceeded by an interpreter.
 */

typedef void (Tcl_LimitHandlerProc) (void *clientData, Tcl_Interp *interp);
typedef void (Tcl_LimitHandlerDeleteProc) (void *clientData);

#if 0
/*
 *----------------------------------------------------------------------------
 * We would like to provide an anonymous structure "mp_int" here, which is
 * compatible with libtommath's "mp_int", but without duplicating anything
 * from <tommath.h> or including <tommath.h> here. But the libtommath project
 * didn't honor our request. See: <https://github.com/libtom/libtommath/pull/473>
 *
 * That's why this part is commented out, and we are using (void *) in
 * various API's in stead of the more correct (mp_int *).
 */

#ifndef MP_INT_DECLARED
#define MP_INT_DECLARED
typedef struct mp_int mp_int;
#endif

#endif

/*
 *----------------------------------------------------------------------------
 * Definitions needed for Tcl_ParseArgvObj routines.
 * Based on tkArgv.c.
 * Modifications from the original are copyright (c) Sam Bromley 2006
 */

typedef struct {
    int type;			/* Indicates the option type; see below. */
    const char *keyStr;		/* The key string that flags the option in the
				 * argv array. */
    void *srcPtr;		/* Value to be used in setting dst; usage
				 * depends on type.*/
    void *dstPtr;		/* Address of value to be modified; usage
				 * depends on type.*/
    const char *helpStr;	/* Documentation message describing this
				 * option. */
    void *clientData;	/* Word to pass to function callbacks. */
} Tcl_ArgvInfo;

/*
 * Legal values for the type field of a Tcl_ArgInfo: see the user
 * documentation for details.
 */

#define TCL_ARGV_CONSTANT	15
#define TCL_ARGV_INT		16
#define TCL_ARGV_STRING		17
#define TCL_ARGV_REST		18
#define TCL_ARGV_FLOAT		19
#define TCL_ARGV_FUNC		20
#define TCL_ARGV_GENFUNC	21
#define TCL_ARGV_HELP		22
#define TCL_ARGV_END		23

/*
 * Types of callback functions for the TCL_ARGV_FUNC and TCL_ARGV_GENFUNC
 * argument types:
 */

typedef int (Tcl_ArgvFuncProc)(void *clientData, Tcl_Obj *objPtr,
	void *dstPtr);
typedef int (Tcl_ArgvGenFuncProc)(void *clientData, Tcl_Interp *interp,
	int objc, Tcl_Obj *const *objv, void *dstPtr);

/*
 * Shorthand for commonly used argTable entries.
 */

#define TCL_ARGV_AUTO_HELP \
    {TCL_ARGV_HELP,	"-help",	NULL,	NULL, \
	    "Print summary of command-line options and abort", NULL}
#define TCL_ARGV_AUTO_REST \
    {TCL_ARGV_REST,	"--",		NULL,	NULL, \
	    "Marks the end of the options", NULL}
#define TCL_ARGV_TABLE_END \
    {TCL_ARGV_END, NULL, NULL, NULL, NULL, NULL}

/*
 *----------------------------------------------------------------------------
 * Definitions needed for Tcl_Zlib routines. [TIP #234]
 *
 * Constants for the format flags describing what sort of data format is
 * desired/expected for the Tcl_ZlibDeflate, Tcl_ZlibInflate and
 * Tcl_ZlibStreamInit functions.
 */

#define TCL_ZLIB_FORMAT_RAW	1
#define TCL_ZLIB_FORMAT_ZLIB	2
#define TCL_ZLIB_FORMAT_GZIP	4
#define TCL_ZLIB_FORMAT_AUTO	8

/*
 * Constants that describe whether the stream is to operate in compressing or
 * decompressing mode.
 */

#define TCL_ZLIB_STREAM_DEFLATE	16
#define TCL_ZLIB_STREAM_INFLATE	32

/*
 * Constants giving compression levels. Use of TCL_ZLIB_COMPRESS_DEFAULT is
 * recommended.
 */

#define TCL_ZLIB_COMPRESS_NONE	0
#define TCL_ZLIB_COMPRESS_FAST	1
#define TCL_ZLIB_COMPRESS_BEST	9
#define TCL_ZLIB_COMPRESS_DEFAULT (-1)

/*
 * Constants for types of flushing, used with Tcl_ZlibFlush.
 */

#define TCL_ZLIB_NO_FLUSH	0
#define TCL_ZLIB_FLUSH		2
#define TCL_ZLIB_FULLFLUSH	3
#define TCL_ZLIB_FINALIZE	4

/*
 *----------------------------------------------------------------------------
 * Definitions needed for the Tcl_LoadFile function. [TIP #416]
 */

#define TCL_LOAD_GLOBAL 1
#define TCL_LOAD_LAZY 2

/*
 *----------------------------------------------------------------------------
 * Definitions needed for the Tcl_OpenTcpServerEx function. [TIP #456]
 */
#define TCL_TCPSERVER_REUSEADDR (1<<0)
#define TCL_TCPSERVER_REUSEPORT (1<<1)

/*
 * Constants for special Tcl_Size-typed values, see TIP #494
 */

#define TCL_IO_FAILURE	((Tcl_Size)-1)
#define TCL_AUTO_LENGTH	((Tcl_Size)-1)
#define TCL_INDEX_NONE  ((Tcl_Size)-1)

/*
 *----------------------------------------------------------------------------
 * Single public declaration for NRE.
 */

typedef int (Tcl_NRPostProc) (void *data[], Tcl_Interp *interp,
				int result);

/*
 *----------------------------------------------------------------------------
 * The following constant is used to test for older versions of Tcl in the
 * stubs tables.
 */

#if TCL_MAJOR_VERSION > 8
#   define TCL_STUB_MAGIC		((int) 0xFCA3BACB + (int) sizeof(void *))
#else
#   define TCL_STUB_MAGIC		((int) 0xFCA3BACF)
#endif

/*
 * The following function is required to be defined in all stubs aware
 * extensions. The function is actually implemented in the stub library, not
 * the main Tcl library, although there is a trivial implementation in the
 * main library in case an extension is statically linked into an application.
 */

const char *		Tcl_InitStubs(Tcl_Interp *interp, const char *version,
			    int exact, int magic);
const char *		TclTomMathInitializeStubs(Tcl_Interp *interp,
			    const char *version, int epoch, int revision);
const char *		TclInitStubTable(const char *version);
void *			TclStubCall(void *arg);
#if defined(_WIN32)
    TCL_NORETURN1 void Tcl_ConsolePanic(const char *format, ...);
#else
#   define Tcl_ConsolePanic NULL
#endif

#ifdef USE_TCL_STUBS
#if TCL_MAJOR_VERSION < 9
# if TCL_UTF_MAX < 4
#   define Tcl_InitStubs(interp, version, exact) \
	(Tcl_InitStubs)(interp, version, \
	    (exact)|(TCL_MAJOR_VERSION<<8)|(0xFF<<16), \
	    TCL_STUB_MAGIC)
# else
#   define Tcl_InitStubs(interp, version, exact) \
	(Tcl_InitStubs)(interp, "8.7.0", \
	    (exact)|(TCL_MAJOR_VERSION<<8)|(0xFF<<16), \
	    TCL_STUB_MAGIC)
# endif
#elif TCL_RELEASE_LEVEL == TCL_FINAL_RELEASE
#   define Tcl_InitStubs(interp, version, exact) \
	(Tcl_InitStubs)(interp, version, \
	    (exact)|(TCL_MAJOR_VERSION<<8)|(TCL_MINOR_VERSION<<16), \
	    TCL_STUB_MAGIC)
#else
#   define Tcl_InitStubs(interp, version, exact) \
	(Tcl_InitStubs)(interp, TCL_PATCH_LEVEL, \
	    1|(TCL_MAJOR_VERSION<<8)|(TCL_MINOR_VERSION<<16), \
	    TCL_STUB_MAGIC)
#endif
#else
#if TCL_MAJOR_VERSION < 9
#   error "Please define -DUSE_TCL_STUBS"
#elif TCL_RELEASE_LEVEL == TCL_FINAL_RELEASE
#   define Tcl_InitStubs(interp, version, exact) \
	Tcl_PkgInitStubsCheck(interp, version, \
		(exact)|(TCL_MAJOR_VERSION<<8)|(TCL_MINOR_VERSION<<16))
#else
#   define Tcl_InitStubs(interp, version, exact) \
	Tcl_PkgInitStubsCheck(interp, TCL_PATCH_LEVEL, \
		1|(TCL_MAJOR_VERSION<<8)|(TCL_MINOR_VERSION<<16))
#endif
#endif

/*
 * Public functions that are not accessible via the stubs table.
 * Tcl_GetMemoryInfo is needed for AOLserver. [Bug 1868171]
 */

#define Tcl_Main(argc, argv, proc) Tcl_MainEx(argc, argv, proc, \
	    ((Tcl_SetPanicProc(Tcl_ConsolePanic), Tcl_CreateInterp())))
EXTERN TCL_NORETURN void Tcl_MainEx(Tcl_Size argc, char **argv,
			    Tcl_AppInitProc *appInitProc, Tcl_Interp *interp);
EXTERN const char *	Tcl_PkgInitStubsCheck(Tcl_Interp *interp,
			    const char *version, int exact);
EXTERN const char *	Tcl_InitSubsystems(void);
EXTERN void		Tcl_GetMemoryInfo(Tcl_DString *dsPtr);
EXTERN const char *	Tcl_FindExecutable(const char *argv0);
EXTERN const char *	Tcl_SetPreInitScript(const char *string);
EXTERN const char *	Tcl_SetPanicProc(
			    TCL_NORETURN1 Tcl_PanicProc *panicProc);
EXTERN void		Tcl_StaticLibrary(Tcl_Interp *interp,
			    const char *prefix,
			    Tcl_LibraryInitProc *initProc,
			    Tcl_LibraryInitProc *safeInitProc);
#ifndef TCL_NO_DEPRECATED
#   define Tcl_StaticPackage Tcl_StaticLibrary
#endif
EXTERN Tcl_ExitProc *Tcl_SetExitProc(TCL_NORETURN1 Tcl_ExitProc *proc);
#ifdef _WIN32
EXTERN const char *TclZipfs_AppHook(int *argc, wchar_t ***argv);
#else
EXTERN const char *TclZipfs_AppHook(int *argc, char ***argv);
#endif
#if defined(_WIN32) && defined(UNICODE)
#ifndef USE_TCL_STUBS
#   define Tcl_FindExecutable(arg) ((Tcl_FindExecutable)((const char *)(arg)))
#endif
#   define Tcl_MainEx Tcl_MainExW
    EXTERN TCL_NORETURN void Tcl_MainExW(Tcl_Size argc, wchar_t **argv,
	    Tcl_AppInitProc *appInitProc, Tcl_Interp *interp);
#endif
#if defined(USE_TCL_STUBS) && (TCL_MAJOR_VERSION > 8)
#define Tcl_SetPanicProc(panicProc) \
    TclInitStubTable(((const char *(*)(Tcl_PanicProc *))TclStubCall((void *)panicProc))(panicProc))
#define Tcl_InitSubsystems() \
    TclInitStubTable(((const char *(*)(void))TclStubCall((void *)1))())
#define Tcl_FindExecutable(argv0) \
    TclInitStubTable(((const char *(*)(const char *))TclStubCall((void *)2))(argv0))
#define TclZipfs_AppHook(argcp, argvp) \
	TclInitStubTable(((const char *(*)(int *, void *))TclStubCall((void *)3))(argcp, argvp))
#define Tcl_MainExW(argc, argv, appInitProc, interp) \
	(void)((const char *(*)(Tcl_Size, const void *, Tcl_AppInitProc *, Tcl_Interp *)) \
	TclStubCall((void *)4))(argc, argv, appInitProc, interp)
#if !defined(_WIN32) || !defined(UNICODE)
#define Tcl_MainEx(argc, argv, appInitProc, interp) \
	(void)((const char *(*)(Tcl_Size, const void *, Tcl_AppInitProc *, Tcl_Interp *)) \
	TclStubCall((void *)5))(argc, argv, appInitProc, interp)
#endif
#define Tcl_StaticLibrary(interp, pkgName, initProc, safeInitProc) \
	(void)((const char *(*)(Tcl_Interp *, const char *, Tcl_LibraryInitProc *, Tcl_LibraryInitProc *)) \
	TclStubCall((void *)6))(interp, pkgName, initProc, safeInitProc)
#define Tcl_SetExitProc(proc) \
	((Tcl_ExitProc *(*)(Tcl_ExitProc *))TclStubCall((void *)7))(proc)
#define Tcl_GetMemoryInfo(dsPtr) \
	(void)((const char *(*)(Tcl_DString *))TclStubCall((void *)8))(dsPtr)
#define Tcl_SetPreInitScript(string) \
	((const char *(*)(const char *))TclStubCall((void *)9))(string)
#endif

/*
 *----------------------------------------------------------------------------
 * Include the public function declarations that are accessible via the stubs
 * table.
 */

#include "tclDecls.h"

/*
 * Include platform specific public function declarations that are accessible
 * via the stubs table. Make all TclOO symbols MODULE_SCOPE (which only
 * has effect on building it as a shared library). See ticket [3010352].
 */

#if defined(BUILD_tcl)
#   undef TCLAPI
#   define TCLAPI MODULE_SCOPE
#endif

#include "tclPlatDecls.h"

/*
 *----------------------------------------------------------------------------
 * The following declarations map ckalloc and ckfree to Tcl_Alloc and
 * Tcl_Free for use in Tcl-8.x-compatible extensions.
 */

#ifndef BUILD_tcl
#   define ckalloc Tcl_Alloc
#   define attemptckalloc Tcl_AttemptAlloc
#   ifdef _MSC_VER
	/* Silence invalid C4090 warnings */
#	define ckfree(a) Tcl_Free((void *)(a))
#	define ckrealloc(a,b) Tcl_Realloc((void *)(a),(b))
#	define attemptckrealloc(a,b) Tcl_AttemptRealloc((void *)(a),(b))
#   else
#	define ckfree Tcl_Free
#	define ckrealloc Tcl_Realloc
#	define attemptckrealloc Tcl_AttemptRealloc
#   endif
#endif

#ifndef TCL_MEM_DEBUG

/*
 * If we are not using the debugging allocator, we should call the Tcl_Alloc,
 * et al. routines in order to guarantee that every module is using the same
 * memory allocator both inside and outside of the Tcl library.
 */

#   undef  Tcl_InitMemory
#   define Tcl_InitMemory(x)
#   undef  Tcl_DumpActiveMemory
#   define Tcl_DumpActiveMemory(x)
#   undef  Tcl_ValidateAllMemory
#   define Tcl_ValidateAllMemory(x,y)

#endif /* !TCL_MEM_DEBUG */

#ifdef TCL_MEM_DEBUG
#   undef Tcl_IncrRefCount
#   define Tcl_IncrRefCount(objPtr) \
	Tcl_DbIncrRefCount(objPtr, __FILE__, __LINE__)
#   undef Tcl_DecrRefCount
#   define Tcl_DecrRefCount(objPtr) \
	Tcl_DbDecrRefCount(objPtr, __FILE__, __LINE__)
#   undef Tcl_IsShared
#   define Tcl_IsShared(objPtr) \
	Tcl_DbIsShared(objPtr, __FILE__, __LINE__)
#else
#   undef Tcl_IncrRefCount
#   define Tcl_IncrRefCount(objPtr) \
	++(objPtr)->refCount
    /*
     * Use do/while0 idiom for optimum correctness without compiler warnings.
     * https://wiki.c2.com/?TrivialDoWhileLoop
     */
#   undef Tcl_DecrRefCount
#   define Tcl_DecrRefCount(objPtr) \
	do { \
	    Tcl_Obj *_objPtr = (objPtr); \
	    if (_objPtr->refCount-- <= 1) { \
		TclFreeObj(_objPtr); \
	    } \
	} while(0)
#   undef Tcl_IsShared
#   define Tcl_IsShared(objPtr) \
	((objPtr)->refCount > 1)
#endif

/*
 * Macros and definitions that help to debug the use of Tcl objects. When
 * TCL_MEM_DEBUG is defined, the Tcl_New declarations are overridden to call
 * debugging versions of the object creation functions.
 */

#ifdef TCL_MEM_DEBUG
#  undef  Tcl_NewBignumObj
#  define Tcl_NewBignumObj(val) \
     Tcl_DbNewBignumObj(val, __FILE__, __LINE__)
#  undef  Tcl_NewBooleanObj
#  define Tcl_NewBooleanObj(val) \
     Tcl_DbNewWideIntObj((val)!=0, __FILE__, __LINE__)
#  undef  Tcl_NewByteArrayObj
#  define Tcl_NewByteArrayObj(bytes, len) \
     Tcl_DbNewByteArrayObj(bytes, len, __FILE__, __LINE__)
#  undef  Tcl_NewDoubleObj
#  define Tcl_NewDoubleObj(val) \
     Tcl_DbNewDoubleObj(val, __FILE__, __LINE__)
#  undef  Tcl_NewListObj
#  define Tcl_NewListObj(objc, objv) \
     Tcl_DbNewListObj(objc, objv, __FILE__, __LINE__)
#  undef  Tcl_NewObj
#  define Tcl_NewObj() \
     Tcl_DbNewObj(__FILE__, __LINE__)
#  undef  Tcl_NewStringObj
#  define Tcl_NewStringObj(bytes, len) \
     Tcl_DbNewStringObj(bytes, len, __FILE__, __LINE__)
#  undef  Tcl_NewWideIntObj
#  define Tcl_NewWideIntObj(val) \
     Tcl_DbNewWideIntObj(val, __FILE__, __LINE__)
#endif /* TCL_MEM_DEBUG */

/*
 *----------------------------------------------------------------------------
 * Macros for clients to use to access fields of hash entries:
 */

#define Tcl_GetHashValue(h) ((h)->clientData)
#define Tcl_SetHashValue(h, value) ((h)->clientData = (void *)(value))
#define Tcl_GetHashKey(tablePtr, h) \
	((void *) (((tablePtr)->keyType == TCL_ONE_WORD_KEYS || \
		    (tablePtr)->keyType == TCL_CUSTOM_PTR_KEYS) \
		   ? (h)->key.oneWordValue \
		   : (h)->key.string))

/*
 * Macros to use for clients to use to invoke find and create functions for
 * hash tables:
 */

#undef  Tcl_FindHashEntry
#define Tcl_FindHashEntry(tablePtr, key) \
	(*((tablePtr)->findProc))(tablePtr, (const char *)(key))
#undef  Tcl_CreateHashEntry
#define Tcl_CreateHashEntry(tablePtr, key, newPtr) \
	(*((tablePtr)->createProc))(tablePtr, (const char *)(key), newPtr)

#endif /* RC_INVOKED */

/*
 * end block for C++
 */

#ifdef __cplusplus
}
#endif

#endif /* _TCL */

/*
 * Local Variables:
 * mode: c
 * c-basic-offset: 4
 * fill-column: 78
 * End:
 */<|MERGE_RESOLUTION|>--- conflicted
+++ resolved
@@ -1939,12 +1939,7 @@
  *				reset to an initial state. If the source
  *				buffer contains the entire input stream to be
  *				converted, this flag should be set.
-<<<<<<< HEAD
- * TCL_ENCODING_STRICT -	Invalid encoded data is an error.
- * TCL_ENCODING_STOPONERROR -	Obsolete.
-=======
  * TCL_ENCODING_STOPONERROR -	Not used any more.
->>>>>>> f6f92fd6
  * TCL_ENCODING_NO_TERMINATE - 	If set, Tcl_ExternalToUtf does not append a
  *				terminating NUL byte.  Since it does not need
  *				an extra byte for a terminating NUL, it fills
