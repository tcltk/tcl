--- conflicted
+++ resolved
@@ -648,12 +648,7 @@
 				/* Called to convert the object's internal rep
 				 * to this type. Frees the internal rep of the
 				 * old type. Returns TCL_ERROR on failure. */
-<<<<<<< HEAD
-    size_t version;
-=======
-#if TCL_MAJOR_VERSION > 8
     size_t version;		/* Version field for future-proofing. */
->>>>>>> 1e66c4d7
 
     /* List emulation functions - ObjType Version 1 */
     Tcl_ObjTypeLengthProc *lengthProc;
