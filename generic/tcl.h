--- conflicted
+++ resolved
@@ -1,9 +1,4 @@
 /*
- * tcl.h --
- *
- *	This header file describes the externally-visible facilities of the
- *	Tcl interpreter.
- *
  * Copyright (c) 1987-1994 The Regents of the University of California.
  * Copyright (c) 1993-1996 Lucent Technologies.
  * Copyright (c) 1994-1998 Sun Microsystems, Inc.
@@ -14,6 +9,25 @@
  * See the file "license.terms" for information on usage and redistribution of
  * this file, and for a DISCLAIMER OF ALL WARRANTIES.
  */
+
+/*
+ * Copyright © 2024 Nathan Coulter
+ *
+ * You may distribute and/or modify this program under the terms of the GNU
+ * Affero General Public License as published by the Free Software Foundation,
+ * either version 3 of the License, or (at your option) any later version.
+
+ * See the file "COPYING" for information on usage and redistribution
+ * of this file, and for a DISCLAIMER OF ALL WARRANTIES.
+*/
+
+/*
+ * tcl.h --
+ *
+ *	This header file describes the externally-visible facilities of the
+ *	Tcl interpreter.
+ *
+*/
 
 #ifndef _TCL
 #define _TCL
@@ -588,33 +602,6 @@
 typedef void (Tcl_FinalizeNotifierProc) (void *clientData);
 typedef void (Tcl_MainLoopProc) (void);
 
-<<<<<<< HEAD
-=======
-/* Abstract List functions */
-typedef	      Tcl_Size	(Tcl_ObjTypeLengthProc)  (struct Tcl_Obj *listPtr);
-typedef		   int	(Tcl_ObjTypeIndexProc)   (Tcl_Interp *interp, struct Tcl_Obj *listPtr,
-                                             Tcl_Size index, struct Tcl_Obj** elemObj);
-typedef		   int	(Tcl_ObjTypeSliceProc)   (Tcl_Interp *interp, struct Tcl_Obj *listPtr,
-                                             Tcl_Size fromIdx, Tcl_Size toIdx,
-                                             struct Tcl_Obj **newObjPtr);
-typedef		   int	(Tcl_ObjTypeReverseProc) (Tcl_Interp *interp, struct Tcl_Obj *listPtr,
-					     struct Tcl_Obj **newObjPtr);
-typedef		   int	(Tcl_ObjTypeGetElements) (Tcl_Interp *interp, struct Tcl_Obj *listPtr,
-					     Tcl_Size *objcptr, struct Tcl_Obj ***objvptr);
-typedef	struct Tcl_Obj*	(Tcl_ObjTypeSetElement)  (Tcl_Interp *interp, struct Tcl_Obj *listPtr,
-                                             Tcl_Size indexCount,
-                                             struct Tcl_Obj *const indexArray[],
-                                             struct Tcl_Obj *valueObj);
-typedef            int  (Tcl_ObjTypeReplaceProc) (Tcl_Interp *interp, struct Tcl_Obj *listObj,
-                                             Tcl_Size first, Tcl_Size numToDelete,
-                                             Tcl_Size numToInsert,
-                                             struct Tcl_Obj *const insertObjs[]);
-
-#ifndef TCL_NO_DEPRECATED
-#   define Tcl_PackageInitProc Tcl_LibraryInitProc
-#   define Tcl_PackageUnloadProc Tcl_LibraryUnloadProc
-#endif
->>>>>>> 18581927
 
 /*
  *----------------------------------------------------------------------------
@@ -644,30 +631,7 @@
 				 * to this type. Frees the internal rep of the
 				 * old type. Returns TCL_ERROR on failure. */
     size_t version;
-
-    /* List emulation functions - ObjType Version 1 */
-    Tcl_ObjTypeLengthProc *lengthProc;	     /* Return the [llength] of the
-					     ** AbstractList */
-    Tcl_ObjTypeIndexProc *indexProc;	     /* Return a value (Tcl_Obj) for
-					     ** [lindex $al $index] */
-    Tcl_ObjTypeSliceProc *sliceProc;	     /* Return an AbstractList for
-					     ** [lrange $al $start $end] */
-    Tcl_ObjTypeReverseProc *reverseProc;     /* Return an AbstractList for
-					     ** [lreverse $al] */
-    Tcl_ObjTypeGetElements *getElementsProc; /* Return an objv[] of all elements in
-					     ** the list */
-    Tcl_ObjTypeSetElement *setElementProc;   /* Replace the element at the indicie
-					     ** with the given valueObj. */
-    Tcl_ObjTypeReplaceProc *replaceProc;     /* Replace subset with subset */
 } Tcl_ObjType;
-
-#define TCL_OBJTYPE_V0 0,0,0,0,0,0,0,0 /* Pre-Tcl 9 */
-#define TCL_OBJTYPE_V1(a) 1,a,0,0,0,0,0,0 /* Tcl 9 Version 1 */
-
-#define TCL_OBJTYPE_V2(a,b,c,d,e,f,g)	 2, \
-    a,b,c,d,e,f,g /* Tcl 9 - AbstractLists */
-
-#define TCL_OBJTYPE_CURRENT 2
 
 
 /*
