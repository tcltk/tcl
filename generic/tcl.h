/*
 * tcl.h --
 *
 *	This header file describes the externally-visible facilities of the
 *	Tcl interpreter.
 *
 * Copyright (c) 1987-1994 The Regents of the University of California.
 * Copyright (c) 1993-1996 Lucent Technologies.
 * Copyright (c) 1994-1998 Sun Microsystems, Inc.
 * Copyright (c) 1998-2000 by Scriptics Corporation.
 * Copyright (c) 2002 by Kevin B. Kenny.  All rights reserved.
 *
 * See the file "license.terms" for information on usage and redistribution of
 * this file, and for a DISCLAIMER OF ALL WARRANTIES.
 */

#ifndef _TCL
#define _TCL

/*
 * For C++ compilers, use extern "C"
 */

#ifdef __cplusplus
extern "C" {
#endif

/*
 * The following defines are used to indicate the various release levels.
 */

#define TCL_ALPHA_RELEASE	0
#define TCL_BETA_RELEASE	1
#define TCL_FINAL_RELEASE	2

/*
 * When version numbers change here, must also go into the following files and
 * update the version numbers:
 *
 * library/init.tcl	(1 LOC patch)
 * unix/configure.ac	(2 LOC Major, 2 LOC minor, 1 LOC patch)
 * win/configure.ac	(as above)
 * win/tcl.m4		(not patchlevel)
 * README		(sections 0 and 2, with and without separator)
 * macosx/Tcl-Common.xcconfig (not patchlevel) 1 LOC
 * win/README		(not patchlevel) (sections 0 and 2)
 * unix/tcl.spec	(1 LOC patch)
 */

#define TCL_MAJOR_VERSION   8
#define TCL_MINOR_VERSION   7
#define TCL_RELEASE_LEVEL   TCL_ALPHA_RELEASE
#define TCL_RELEASE_SERIAL  4

#define TCL_VERSION	    "8.7"
#define TCL_PATCH_LEVEL	    "8.7a4"

#if !defined(TCL_NO_DEPRECATED) || defined(RC_INVOKED)
/*
 *----------------------------------------------------------------------------
 * The following definitions set up the proper options for Windows compilers.
 * We use this method because there is no autoconf equivalent.
 */

#ifdef _WIN32
#   ifndef __WIN32__
#	define __WIN32__
#   endif
#   ifndef WIN32
#	define WIN32
#   endif
#endif

/*
 * Utility macros: STRINGIFY takes an argument and wraps it in "" (double
 * quotation marks), JOIN joins two arguments.
 */

#ifndef STRINGIFY
#  define STRINGIFY(x) STRINGIFY1(x)
#  define STRINGIFY1(x) #x
#endif
#ifndef JOIN
#  define JOIN(a,b) JOIN1(a,b)
#  define JOIN1(a,b) a##b
#endif

#ifndef TCL_THREADS
#   define TCL_THREADS 1
#endif
#endif /* !TCL_NO_DEPRECATED */

/*
 * A special definition used to allow this header file to be included from
 * windows resource files so that they can obtain version information.
 * RC_INVOKED is defined by default by the windows RC tool.
 *
 * Resource compilers don't like all the C stuff, like typedefs and function
 * declarations, that occur below, so block them out.
 */

#ifndef RC_INVOKED

/*
 * Special macro to define mutexes.
 */

#define TCL_DECLARE_MUTEX(name) static Tcl_Mutex name;

/*
 * Tcl's public routine Tcl_FSSeek() uses the values SEEK_SET, SEEK_CUR, and
 * SEEK_END, all #define'd by stdio.h .
 *
 * Also, many extensions need stdio.h, and they've grown accustomed to tcl.h
 * providing it for them rather than #include-ing it themselves as they
 * should, so also for their sake, we keep the #include to be consistent with
 * prior Tcl releases.
 */

#include <stdio.h>

/*
 *----------------------------------------------------------------------------
 * Support for functions with a variable number of arguments.
 *
 * The following TCL_VARARGS* macros are to support old extensions
 * written for older versions of Tcl where the macros permitted
 * support for the varargs.h system as well as stdarg.h .
 *
 * New code should just directly be written to use stdarg.h conventions.
 */

#include <stdarg.h>
#if !defined(TCL_NO_DEPRECATED) && TCL_MAJOR_VERSION < 9
#    define TCL_VARARGS(type, name) (type name, ...)
#    define TCL_VARARGS_DEF(type, name) (type name, ...)
#    define TCL_VARARGS_START(type, name, list) (va_start(list, name), name)
#endif /* !TCL_NO_DEPRECATED */
#if defined(__GNUC__) && (__GNUC__ > 2)
#   if defined(_WIN32) && defined(__USE_MINGW_ANSI_STDIO) && __USE_MINGW_ANSI_STDIO
#	define TCL_FORMAT_PRINTF(a,b) __attribute__ ((__format__ (__MINGW_PRINTF_FORMAT, a, b)))
#   else
#	define TCL_FORMAT_PRINTF(a,b) __attribute__ ((__format__ (__printf__, a, b)))
#   endif
#   define TCL_NORETURN __attribute__ ((noreturn))
#   define TCL_NOINLINE __attribute__ ((noinline))
#   if defined(BUILD_tcl) || defined(BUILD_tk)
#	define TCL_NORETURN1 __attribute__ ((noreturn))
#   else
#	define TCL_NORETURN1 /* nothing */
#   endif
#else
#   define TCL_FORMAT_PRINTF(a,b)
#   if defined(_MSC_VER) && (_MSC_VER >= 1310)
#	define TCL_NORETURN _declspec(noreturn)
#	define TCL_NOINLINE __declspec(noinline)
#   else
#	define TCL_NORETURN /* nothing */
#	define TCL_NOINLINE /* nothing */
#   endif
#   define TCL_NORETURN1 /* nothing */
#endif

/*
 * Allow a part of Tcl's API to be explicitly marked as deprecated.
 *
 * Used to make TIP 330/336 generate moans even if people use the
 * compatibility macros. Change your code, guys! We won't support you forever.
 */

#if defined(__GNUC__) && ((__GNUC__ >= 4) || ((__GNUC__ == 3) && (__GNUC_MINOR__ >= 1)))
#   if (__GNUC__ > 4) || ((__GNUC__ == 4) && (__GNUC_MINOR__ >= 5))
#	define TCL_DEPRECATED_API(msg)	__attribute__ ((__deprecated__ (msg)))
#   else
#	define TCL_DEPRECATED_API(msg)	__attribute__ ((__deprecated__))
#   endif
#else
#   define TCL_DEPRECATED_API(msg)	/* nothing portable */
#endif

/*
 *----------------------------------------------------------------------------
 * Macros used to declare a function to be exported by a DLL. Used by Windows,
 * maps to no-op declarations on non-Windows systems. The default build on
 * windows is for a DLL, which causes the DLLIMPORT and DLLEXPORT macros to be
 * nonempty. To build a static library, the macro STATIC_BUILD should be
 * defined.
 *
 * Note: when building static but linking dynamically to MSVCRT we must still
 *       correctly decorate the C library imported function.  Use CRTIMPORT
 *       for this purpose.  _DLL is defined by the compiler when linking to
 *       MSVCRT.
 */

#ifdef _WIN32
#   ifdef STATIC_BUILD
#       define DLLIMPORT
#       define DLLEXPORT
#       ifdef _DLL
#           define CRTIMPORT __declspec(dllimport)
#       else
#           define CRTIMPORT
#       endif
#   else
#       define DLLIMPORT __declspec(dllimport)
#       define DLLEXPORT __declspec(dllexport)
#       define CRTIMPORT __declspec(dllimport)
#   endif
#else
#   define DLLIMPORT
#   if defined(__GNUC__) && __GNUC__ > 3
#       define DLLEXPORT __attribute__ ((visibility("default")))
#   else
#       define DLLEXPORT
#   endif
#   define CRTIMPORT
#endif

/*
 * These macros are used to control whether functions are being declared for
 * import or export. If a function is being declared while it is being built
 * to be included in a shared library, then it should have the DLLEXPORT
 * storage class. If is being declared for use by a module that is going to
 * link against the shared library, then it should have the DLLIMPORT storage
 * class. If the symbol is being declared for a static build or for use from a
 * stub library, then the storage class should be empty.
 *
 * The convention is that a macro called BUILD_xxxx, where xxxx is the name of
 * a library we are building, is set on the compile line for sources that are
 * to be placed in the library. When this macro is set, the storage class will
 * be set to DLLEXPORT. At the end of the header file, the storage class will
 * be reset to DLLIMPORT.
 */

#undef TCL_STORAGE_CLASS
#ifdef BUILD_tcl
#   define TCL_STORAGE_CLASS DLLEXPORT
#else
#   ifdef USE_TCL_STUBS
#      define TCL_STORAGE_CLASS
#   else
#      define TCL_STORAGE_CLASS DLLIMPORT
#   endif
#endif

/*
 * The following _ANSI_ARGS_ macro is to support old extensions
 * written for older versions of Tcl where it permitted support
 * for compilers written in the pre-prototype era of C.
 *
 * New code should use prototypes.
 */

#if !defined(TCL_NO_DEPRECATED) && TCL_MAJOR_VERSION < 9
#   undef _ANSI_ARGS_
#   define _ANSI_ARGS_(x)	x

/*
 * Definitions that allow this header file to be used either with or without
 * ANSI C features.
 */

#ifndef INLINE
#   define INLINE
#endif
#ifndef CONST
#   define CONST const
#endif

#endif /* !TCL_NO_DEPRECATED */

#ifndef CONST86
#      define CONST86 const
#endif

/*
 * Make sure EXTERN isn't defined elsewhere.
 */

#ifdef EXTERN
#   undef EXTERN
#endif /* EXTERN */

#ifdef __cplusplus
#   define EXTERN extern "C" TCL_STORAGE_CLASS
#else
#   define EXTERN extern TCL_STORAGE_CLASS
#endif

/*
 *----------------------------------------------------------------------------
 * The following code is copied from winnt.h. If we don't replicate it here,
 * then <windows.h> can't be included after tcl.h, since tcl.h also defines
 * VOID. This block is skipped under Cygwin and Mingw.
 */

#if !defined(TCL_NO_DEPRECATED) && TCL_MAJOR_VERSION < 9
#if defined(_WIN32) && !defined(HAVE_WINNT_IGNORE_VOID)
#ifndef VOID
#define VOID void
typedef char CHAR;
typedef short SHORT;
typedef long LONG;
#endif
#endif /* _WIN32 && !HAVE_WINNT_IGNORE_VOID */

/*
 * Macro to use instead of "void" for arguments that must have type "void *"
 * in ANSI C; maps them to type "char *" in non-ANSI systems.
 */

#ifndef __VXWORKS__
#   define VOID void
#endif
#endif /* !defined(TCL_NO_DEPRECATED) && TCL_MAJOR_VERSION < 9 */

/*
 * Miscellaneous declarations.
 */

#ifndef _CLIENTDATA
    typedef void *ClientData;
#   define _CLIENTDATA
#endif

/*
 * Darwin specific configure overrides (to support fat compiles, where
 * configure runs only once for multiple architectures):
 */

#ifdef __APPLE__
#   ifdef __LP64__
#	define TCL_WIDE_INT_IS_LONG 1
#	define TCL_CFG_DO64BIT 1
#    else /* !__LP64__ */
#	undef TCL_WIDE_INT_IS_LONG
#	undef TCL_CFG_DO64BIT
#    endif /* __LP64__ */
#    undef HAVE_STRUCT_STAT64
#endif /* __APPLE__ */

/* Cross-compiling 32-bit on a 64-bit platform? Then our
 * configure script does the wrong thing. Correct that here.
 */
#if defined(__GNUC__) && !defined(_WIN32) && !defined(__LP64__)
#   undef TCL_WIDE_INT_IS_LONG
#endif

/*
 * Define Tcl_WideInt to be a type that is (at least) 64-bits wide, and define
 * Tcl_WideUInt to be the unsigned variant of that type (assuming that where
 * we have one, we can have the other.)
 *
 * Also defines the following macros:
 * TCL_WIDE_INT_IS_LONG - if wide ints are really longs (i.e. we're on a
 *	LP64 system such as modern Solaris or Linux ... not including Win64)
 * Tcl_WideAsLong - forgetful converter from wideInt to long.
 * Tcl_LongAsWide - sign-extending converter from long to wideInt.
 * Tcl_WideAsDouble - converter from wideInt to double.
 * Tcl_DoubleAsWide - converter from double to wideInt.
 *
 * The following invariant should hold for any long value 'longVal':
 *	longVal == Tcl_WideAsLong(Tcl_LongAsWide(longVal))
 */

#if !defined(TCL_WIDE_INT_TYPE) && !defined(TCL_WIDE_INT_IS_LONG) && !defined(_WIN32) && !defined(__GNUC__)
/*
 * Don't know what platform it is and configure hasn't discovered what is
 * going on for us. Try to guess...
 */
#   include <limits.h>
#   if defined(LLONG_MAX) && (LLONG_MAX == LONG_MAX)
#	define TCL_WIDE_INT_IS_LONG	1
#   endif
#endif

#ifndef TCL_WIDE_INT_TYPE
#   define TCL_WIDE_INT_TYPE		long long
#endif /* !TCL_WIDE_INT_TYPE */

typedef TCL_WIDE_INT_TYPE		Tcl_WideInt;
typedef unsigned TCL_WIDE_INT_TYPE	Tcl_WideUInt;

#ifndef TCL_LL_MODIFIER
#   if defined(_WIN32) && (!defined(__USE_MINGW_ANSI_STDIO) || !__USE_MINGW_ANSI_STDIO)
#	define TCL_LL_MODIFIER	"I64"
#   else
#	define TCL_LL_MODIFIER	"ll"
#   endif
#endif /* !TCL_LL_MODIFIER */
#ifndef TCL_Z_MODIFIER
#   if defined(__GNUC__) && !defined(_WIN32)
#	define TCL_Z_MODIFIER	"z"
#   elif defined(_WIN64)
#	define TCL_Z_MODIFIER	TCL_LL_MODIFIER
#   else
#	define TCL_Z_MODIFIER	""
#   endif
#endif /* !TCL_Z_MODIFIER */
#define Tcl_WideAsLong(val)	((long)((Tcl_WideInt)(val)))
#define Tcl_LongAsWide(val)	((Tcl_WideInt)((long)(val)))
#define Tcl_WideAsDouble(val)	((double)((Tcl_WideInt)(val)))
#define Tcl_DoubleAsWide(val)	((Tcl_WideInt)((double)(val)))

#ifdef _WIN32
#   if defined(_WIN64) || defined(_USE_64BIT_TIME_T)
	typedef struct __stat64 Tcl_StatBuf;
#   elif (defined(_MSC_VER) && (_MSC_VER < 1400)) || defined(_USE_32BIT_TIME_T)
	typedef struct _stati64	Tcl_StatBuf;
#   else
	typedef struct _stat32i64 Tcl_StatBuf;
#   endif /* _MSC_VER < 1400 */
#elif defined(__CYGWIN__)
    typedef struct {
	dev_t st_dev;
	unsigned short st_ino;
	unsigned short st_mode;
	short st_nlink;
	short st_uid;
	short st_gid;
	/* Here is a 2-byte gap */
	dev_t st_rdev;
	/* Here is a 4-byte gap */
	long long st_size;
	struct {long tv_sec;} st_atim;
	struct {long tv_sec;} st_mtim;
	struct {long tv_sec;} st_ctim;
	/* Here is a 4-byte gap */
    } Tcl_StatBuf;
#elif defined(HAVE_STRUCT_STAT64) && !defined(__APPLE__)
    typedef struct stat64 Tcl_StatBuf;
#else
    typedef struct stat Tcl_StatBuf;
#endif

/*
 *----------------------------------------------------------------------------
 * Data structures defined opaquely in this module. The definitions below just
 * provide dummy types. A few fields are made visible in Tcl_Interp
 * structures, namely those used for returning a string result from commands.
 * Direct access to the result field is discouraged in Tcl 8.0. The
 * interpreter result is either an object or a string, and the two values are
 * kept consistent unless some C code sets interp->result directly.
 * Programmers should use either the function Tcl_GetObjResult() or
 * Tcl_GetStringResult() to read the interpreter's result. See the SetResult
 * man page for details.
 *
 * Note: any change to the Tcl_Interp definition below must be mirrored in the
 * "real" definition in tclInt.h.
 *
 * Note: Tcl_ObjCmdProc functions do not directly set result and freeProc.
 * Instead, they set a Tcl_Obj member in the "real" structure that can be
 * accessed with Tcl_GetObjResult() and Tcl_SetObjResult().
 */

typedef struct Tcl_Interp
#if !defined(TCL_NO_DEPRECATED) && TCL_MAJOR_VERSION < 9
{
    /* TIP #330: Strongly discourage extensions from using the string
     * result. */
    char *resultDontUse; /* Don't use in extensions! */
    void (*freeProcDontUse) (char *); /* Don't use in extensions! */
    int errorLineDontUse; /* Don't use in extensions! */
}
#endif /* !TCL_NO_DEPRECATED */
Tcl_Interp;

typedef struct Tcl_AsyncHandler_ *Tcl_AsyncHandler;
typedef struct Tcl_Channel_ *Tcl_Channel;
typedef struct Tcl_ChannelTypeVersion_ *Tcl_ChannelTypeVersion;
typedef struct Tcl_Command_ *Tcl_Command;
typedef struct Tcl_Condition_ *Tcl_Condition;
typedef struct Tcl_Dict_ *Tcl_Dict;
typedef struct Tcl_EncodingState_ *Tcl_EncodingState;
typedef struct Tcl_Encoding_ *Tcl_Encoding;
typedef struct Tcl_Event Tcl_Event;
typedef struct Tcl_InterpState_ *Tcl_InterpState;
typedef struct Tcl_LoadHandle_ *Tcl_LoadHandle;
typedef struct Tcl_Mutex_ *Tcl_Mutex;
typedef struct Tcl_Pid_ *Tcl_Pid;
typedef struct Tcl_RegExp_ *Tcl_RegExp;
typedef struct Tcl_ThreadDataKey_ *Tcl_ThreadDataKey;
typedef struct Tcl_ThreadId_ *Tcl_ThreadId;
typedef struct Tcl_TimerToken_ *Tcl_TimerToken;
typedef struct Tcl_Trace_ *Tcl_Trace;
typedef struct Tcl_Var_ *Tcl_Var;
typedef struct Tcl_ZLibStream_ *Tcl_ZlibStream;

/*
 *----------------------------------------------------------------------------
 * Definition of the interface to functions implementing threads. A function
 * following this definition is given to each call of 'Tcl_CreateThread' and
 * will be called as the main fuction of the new thread created by that call.
 */

#if defined _WIN32
typedef unsigned (__stdcall Tcl_ThreadCreateProc) (ClientData clientData);
#else
typedef void (Tcl_ThreadCreateProc) (ClientData clientData);
#endif

/*
 * Threading function return types used for abstracting away platform
 * differences when writing a Tcl_ThreadCreateProc. See the NewThread function
 * in generic/tclThreadTest.c for it's usage.
 */

#if defined _WIN32
#   define Tcl_ThreadCreateType		unsigned __stdcall
#   define TCL_THREAD_CREATE_RETURN	return 0
#else
#   define Tcl_ThreadCreateType		void
#   define TCL_THREAD_CREATE_RETURN
#endif

/*
 * Definition of values for default stacksize and the possible flags to be
 * given to Tcl_CreateThread.
 */

#define TCL_THREAD_STACK_DEFAULT (0)    /* Use default size for stack. */
#define TCL_THREAD_NOFLAGS	 (0000) /* Standard flags, default
					 * behaviour. */
#define TCL_THREAD_JOINABLE	 (0001) /* Mark the thread as joinable. */

/*
 * Flag values passed to Tcl_StringCaseMatch.
 */

#define TCL_MATCH_NOCASE	(1<<0)

/*
 * Flag values passed to Tcl_GetRegExpFromObj.
 */

#define	TCL_REG_BASIC		000000	/* BREs (convenience). */
#define	TCL_REG_EXTENDED	000001	/* EREs. */
#define	TCL_REG_ADVF		000002	/* Advanced features in EREs. */
#define	TCL_REG_ADVANCED	000003	/* AREs (which are also EREs). */
#define	TCL_REG_QUOTE		000004	/* No special characters, none. */
#define	TCL_REG_NOCASE		000010	/* Ignore case. */
#define	TCL_REG_NOSUB		000020	/* Don't care about subexpressions. */
#define	TCL_REG_EXPANDED	000040	/* Expanded format, white space &
					 * comments. */
#define	TCL_REG_NLSTOP		000100  /* \n doesn't match . or [^ ] */
#define	TCL_REG_NLANCH		000200  /* ^ matches after \n, $ before. */
#define	TCL_REG_NEWLINE		000300  /* Newlines are line terminators. */
#define	TCL_REG_CANMATCH	001000  /* Report details on partial/limited
					 * matches. */

/*
 * Flags values passed to Tcl_RegExpExecObj.
 */

#define	TCL_REG_NOTBOL	0001	/* Beginning of string does not match ^.  */
#define	TCL_REG_NOTEOL	0002	/* End of string does not match $. */

/*
 * Structures filled in by Tcl_RegExpInfo. Note that all offset values are
 * relative to the start of the match string, not the beginning of the entire
 * string.
 */

typedef struct Tcl_RegExpIndices {
    long start;			/* Character offset of first character in
				 * match. */
    long end;			/* Character offset of first character after
				 * the match. */
} Tcl_RegExpIndices;

typedef struct Tcl_RegExpInfo {
    int nsubs;			/* Number of subexpressions in the compiled
				 * expression. */
    Tcl_RegExpIndices *matches;	/* Array of nsubs match offset pairs. */
    long extendStart;		/* The offset at which a subsequent match
				 * might begin. */
    long reserved;		/* Reserved for later use. */
} Tcl_RegExpInfo;

/*
 * Picky compilers complain if this typdef doesn't appear before the struct's
 * reference in tclDecls.h.
 */

typedef Tcl_StatBuf *Tcl_Stat_;
typedef struct stat *Tcl_OldStat_;

/*
 *----------------------------------------------------------------------------
 * When a TCL command returns, the interpreter contains a result from the
 * command. Programmers are strongly encouraged to use one of the functions
 * Tcl_GetObjResult() or Tcl_GetStringResult() to read the interpreter's
 * result. See the SetResult man page for details. Besides this result, the
 * command function returns an integer code, which is one of the following:
 *
 * TCL_OK		Command completed normally; the interpreter's result
 *			contains the command's result.
 * TCL_ERROR		The command couldn't be completed successfully; the
 *			interpreter's result describes what went wrong.
 * TCL_RETURN		The command requests that the current function return;
 *			the interpreter's result contains the function's
 *			return value.
 * TCL_BREAK		The command requests that the innermost loop be
 *			exited; the interpreter's result is meaningless.
 * TCL_CONTINUE		Go on to the next iteration of the current loop; the
 *			interpreter's result is meaningless.
 */

#define TCL_OK			0
#define TCL_ERROR		1
#define TCL_RETURN		2
#define TCL_BREAK		3
#define TCL_CONTINUE		4

#if !defined(TCL_NO_DEPRECATED) && TCL_MAJOR_VERSION < 9
#define TCL_RESULT_SIZE		200
#endif

/*
 *----------------------------------------------------------------------------
 * Flags to control what substitutions are performed by Tcl_SubstObj():
 */

#define TCL_SUBST_COMMANDS	001
#define TCL_SUBST_VARIABLES	002
#define TCL_SUBST_BACKSLASHES	004
#define TCL_SUBST_ALL		007

/*
 * Argument descriptors for math function callbacks in expressions:
 */

#if !defined(TCL_NO_DEPRECATED) && TCL_MAJOR_VERSION < 9
typedef enum {
    TCL_INT, TCL_DOUBLE, TCL_EITHER, TCL_WIDE_INT
} Tcl_ValueType;

typedef struct Tcl_Value {
    Tcl_ValueType type;		/* Indicates intValue or doubleValue is valid,
				 * or both. */
    long intValue;		/* Integer value. */
    double doubleValue;		/* Double-precision floating value. */
    Tcl_WideInt wideValue;	/* Wide (min. 64-bit) integer value. */
} Tcl_Value;
#else
#define Tcl_ValueType void /* Just enough to prevent compilation error in Tcl */
#define Tcl_Value void /* Just enough to prevent compilation error in Tcl */
#endif

/*
 * Forward declaration of Tcl_Obj to prevent an error when the forward
 * reference to Tcl_Obj is encountered in the function types declared below.
 */

struct Tcl_Obj;

/*
 *----------------------------------------------------------------------------
 * Function types defined by Tcl:
 */

typedef int (Tcl_AppInitProc) (Tcl_Interp *interp);
typedef int (Tcl_AsyncProc) (ClientData clientData, Tcl_Interp *interp,
	int code);
typedef void (Tcl_ChannelProc) (ClientData clientData, int mask);
typedef void (Tcl_CloseProc) (ClientData data);
typedef void (Tcl_CmdDeleteProc) (ClientData clientData);
typedef int (Tcl_CmdProc) (ClientData clientData, Tcl_Interp *interp,
	int argc, const char *argv[]);
typedef void (Tcl_CmdTraceProc) (ClientData clientData, Tcl_Interp *interp,
	int level, char *command, Tcl_CmdProc *proc,
	ClientData cmdClientData, int argc, const char *argv[]);
typedef int (Tcl_CmdObjTraceProc) (ClientData clientData, Tcl_Interp *interp,
	int level, const char *command, Tcl_Command commandInfo, int objc,
	struct Tcl_Obj *const *objv);
typedef void (Tcl_CmdObjTraceDeleteProc) (ClientData clientData);
typedef void (Tcl_DupInternalRepProc) (struct Tcl_Obj *srcPtr,
	struct Tcl_Obj *dupPtr);
typedef int (Tcl_EncodingConvertProc) (ClientData clientData, const char *src,
	int srcLen, int flags, Tcl_EncodingState *statePtr, char *dst,
	int dstLen, int *srcReadPtr, int *dstWrotePtr, int *dstCharsPtr);
typedef void (Tcl_EncodingFreeProc) (ClientData clientData);
typedef int (Tcl_EventProc) (Tcl_Event *evPtr, int flags);
typedef void (Tcl_EventCheckProc) (ClientData clientData, int flags);
typedef int (Tcl_EventDeleteProc) (Tcl_Event *evPtr, ClientData clientData);
typedef void (Tcl_EventSetupProc) (ClientData clientData, int flags);
typedef void (Tcl_ExitProc) (ClientData clientData);
typedef void (Tcl_FileProc) (ClientData clientData, int mask);
typedef void (Tcl_FileFreeProc) (ClientData clientData);
typedef void (Tcl_FreeInternalRepProc) (struct Tcl_Obj *objPtr);
typedef void (Tcl_FreeProc) (char *blockPtr);
typedef void (Tcl_IdleProc) (ClientData clientData);
typedef void (Tcl_InterpDeleteProc) (ClientData clientData,
	Tcl_Interp *interp);
typedef int (Tcl_MathProc) (ClientData clientData, Tcl_Interp *interp,
	Tcl_Value *args, Tcl_Value *resultPtr);
typedef void (Tcl_NamespaceDeleteProc) (ClientData clientData);
typedef int (Tcl_ObjCmdProc) (ClientData clientData, Tcl_Interp *interp,
	int objc, struct Tcl_Obj *const *objv);
typedef int (Tcl_LibraryInitProc) (Tcl_Interp *interp);
typedef int (Tcl_LibraryUnloadProc) (Tcl_Interp *interp, int flags);
typedef void (Tcl_PanicProc) (const char *format, ...);
typedef void (Tcl_TcpAcceptProc) (ClientData callbackData, Tcl_Channel chan,
	char *address, int port);
typedef void (Tcl_TimerProc) (ClientData clientData);
typedef int (Tcl_SetFromAnyProc) (Tcl_Interp *interp, struct Tcl_Obj *objPtr);
typedef void (Tcl_UpdateStringProc) (struct Tcl_Obj *objPtr);
typedef char * (Tcl_VarTraceProc) (ClientData clientData, Tcl_Interp *interp,
	const char *part1, const char *part2, int flags);
typedef void (Tcl_CommandTraceProc) (ClientData clientData, Tcl_Interp *interp,
	const char *oldName, const char *newName, int flags);
typedef void (Tcl_CreateFileHandlerProc) (int fd, int mask, Tcl_FileProc *proc,
	ClientData clientData);
typedef void (Tcl_DeleteFileHandlerProc) (int fd);
typedef void (Tcl_AlertNotifierProc) (ClientData clientData);
typedef void (Tcl_ServiceModeHookProc) (int mode);
typedef ClientData (Tcl_InitNotifierProc) (void);
typedef void (Tcl_FinalizeNotifierProc) (ClientData clientData);
typedef void (Tcl_MainLoopProc) (void);

#ifndef TCL_NO_DEPRECATED
#   define Tcl_PackageInitProc Tcl_LibraryInitProc
#   define Tcl_PackageUnloadProc Tcl_LibraryUnloadProc
#endif

/*
 *----------------------------------------------------------------------------
 * The following structure represents a type of object, which is a particular
 * internal representation for an object plus a set of functions that provide
 * standard operations on objects of that type.
 */

typedef struct Tcl_ObjType {
    const char *name;		/* Name of the type, e.g. "int". */
    Tcl_FreeInternalRepProc *freeIntRepProc;
				/* Called to free any storage for the type's
				 * internal rep. NULL if the internal rep does
				 * not need freeing. */
    Tcl_DupInternalRepProc *dupIntRepProc;
				/* Called to create a new object as a copy of
				 * an existing object. */
    Tcl_UpdateStringProc *updateStringProc;
				/* Called to update the string rep from the
				 * type's internal representation. */
    Tcl_SetFromAnyProc *setFromAnyProc;
				/* Called to convert the object's internal rep
				 * to this type. Frees the internal rep of the
				 * old type. Returns TCL_ERROR on failure. */
} Tcl_ObjType;

/*
 * The following structure stores an internal representation (intrep) for
 * a Tcl value. An intrep is associated with an Tcl_ObjType when both
 * are stored in the same Tcl_Obj.  The routines of the Tcl_ObjType govern
 * the handling of the intrep.
 */

typedef union Tcl_ObjIntRep {	/* The internal representation: */
    long longValue;		/*   - an long integer value. */
    double doubleValue;		/*   - a double-precision floating value. */
    void *otherValuePtr;	/*   - another, type-specific value, */
				/*     not used internally any more. */
    Tcl_WideInt wideValue;	/*   - an integer value >= 64bits */
    struct {			/*   - internal rep as two pointers. */
	void *ptr1;
	void *ptr2;
    } twoPtrValue;
    struct {			/*   - internal rep as a pointer and a long, */
	void *ptr;		/*     not used internally any more. */
	unsigned long value;
    } ptrAndLongRep;
} Tcl_ObjIntRep;

/*
 * One of the following structures exists for each object in the Tcl system.
 * An object stores a value as either a string, some internal representation,
 * or both.
 */

typedef struct Tcl_Obj {
    int refCount;		/* When 0 the object will be freed. */
    char *bytes;		/* This points to the first byte of the
				 * object's string representation. The array
				 * must be followed by a null byte (i.e., at
				 * offset length) but may also contain
				 * embedded null characters. The array's
				 * storage is allocated by ckalloc. NULL means
				 * the string rep is invalid and must be
				 * regenerated from the internal rep.  Clients
				 * should use Tcl_GetStringFromObj or
				 * Tcl_GetString to get a pointer to the byte
				 * array as a readonly value. */
    int length;			/* The number of bytes at *bytes, not
				 * including the terminating null. */
    const Tcl_ObjType *typePtr;	/* Denotes the object's type. Always
				 * corresponds to the type of the object's
				 * internal rep. NULL indicates the object has
				 * no internal rep (has no type). */
    Tcl_ObjIntRep internalRep;	/* The internal representation: */
} Tcl_Obj;


/*
 *----------------------------------------------------------------------------
 * The following structure contains the state needed by Tcl_SaveResult. No-one
 * outside of Tcl should access any of these fields. This structure is
 * typically allocated on the stack.
 */

typedef struct Tcl_SavedResult {
    char *result;
    Tcl_FreeProc *freeProc;
    Tcl_Obj *objResultPtr;
    char *appendResult;
    int appendAvl;
    int appendUsed;
    char resultSpace[200+1];
} Tcl_SavedResult;

/*
 *----------------------------------------------------------------------------
 * The following definitions support Tcl's namespace facility. Note: the first
 * five fields must match exactly the fields in a Namespace structure (see
 * tclInt.h).
 */

typedef struct Tcl_Namespace {
    char *name;			/* The namespace's name within its parent
				 * namespace. This contains no ::'s. The name
				 * of the global namespace is "" although "::"
				 * is an synonym. */
    char *fullName;		/* The namespace's fully qualified name. This
				 * starts with ::. */
    ClientData clientData;	/* Arbitrary value associated with this
				 * namespace. */
    Tcl_NamespaceDeleteProc *deleteProc;
				/* Function invoked when deleting the
				 * namespace to, e.g., free clientData. */
    struct Tcl_Namespace *parentPtr;
				/* Points to the namespace that contains this
				 * one. NULL if this is the global
				 * namespace. */
} Tcl_Namespace;

/*
 *----------------------------------------------------------------------------
 * The following structure represents a call frame, or activation record. A
 * call frame defines a naming context for a procedure call: its local scope
 * (for local variables) and its namespace scope (used for non-local
 * variables; often the global :: namespace). A call frame can also define the
 * naming context for a namespace eval or namespace inscope command: the
 * namespace in which the command's code should execute. The Tcl_CallFrame
 * structures exist only while procedures or namespace eval/inscope's are
 * being executed, and provide a Tcl call stack.
 *
 * A call frame is initialized and pushed using Tcl_PushCallFrame and popped
 * using Tcl_PopCallFrame. Storage for a Tcl_CallFrame must be provided by the
 * Tcl_PushCallFrame caller, and callers typically allocate them on the C call
 * stack for efficiency. For this reason, Tcl_CallFrame is defined as a
 * structure and not as an opaque token. However, most Tcl_CallFrame fields
 * are hidden since applications should not access them directly; others are
 * declared as "dummyX".
 *
 * WARNING!! The structure definition must be kept consistent with the
 * CallFrame structure in tclInt.h. If you change one, change the other.
 */

typedef struct Tcl_CallFrame {
    Tcl_Namespace *nsPtr;
    int dummy1;
    int dummy2;
    void *dummy3;
    void *dummy4;
    void *dummy5;
    int dummy6;
    void *dummy7;
    void *dummy8;
    int dummy9;
    void *dummy10;
    void *dummy11;
    void *dummy12;
    void *dummy13;
} Tcl_CallFrame;

/*
 *----------------------------------------------------------------------------
 * Information about commands that is returned by Tcl_GetCommandInfo and
 * passed to Tcl_SetCommandInfo. objProc is an objc/objv object-based command
 * function while proc is a traditional Tcl argc/argv string-based function.
 * Tcl_CreateObjCommand and Tcl_CreateCommand ensure that both objProc and
 * proc are non-NULL and can be called to execute the command. However, it may
 * be faster to call one instead of the other. The member isNativeObjectProc
 * is set to 1 if an object-based function was registered by
 * Tcl_CreateObjCommand, and to 0 if a string-based function was registered by
 * Tcl_CreateCommand. The other function is typically set to a compatibility
 * wrapper that does string-to-object or object-to-string argument conversions
 * then calls the other function.
 */

typedef struct Tcl_CmdInfo {
    int isNativeObjectProc;	/* 1 if objProc was registered by a call to
				 * Tcl_CreateObjCommand; 0 otherwise.
				 * Tcl_SetCmdInfo does not modify this
				 * field. */
    Tcl_ObjCmdProc *objProc;	/* Command's object-based function. */
    ClientData objClientData;	/* ClientData for object proc. */
    Tcl_CmdProc *proc;		/* Command's string-based function. */
    ClientData clientData;	/* ClientData for string proc. */
    Tcl_CmdDeleteProc *deleteProc;
				/* Function to call when command is
				 * deleted. */
    ClientData deleteData;	/* Value to pass to deleteProc (usually the
				 * same as clientData). */
    Tcl_Namespace *namespacePtr;/* Points to the namespace that contains this
				 * command. Note that Tcl_SetCmdInfo will not
				 * change a command's namespace; use
				 * TclRenameCommand or Tcl_Eval (of 'rename')
				 * to do that. */
} Tcl_CmdInfo;

/*
 *----------------------------------------------------------------------------
 * The structure defined below is used to hold dynamic strings. The only
 * fields that clients should use are string and length, accessible via the
 * macros Tcl_DStringValue and Tcl_DStringLength.
 */

#define TCL_DSTRING_STATIC_SIZE 200
typedef struct Tcl_DString {
    char *string;		/* Points to beginning of string: either
				 * staticSpace below or a malloced array. */
    int length;			/* Number of non-NULL characters in the
				 * string. */
    int spaceAvl;		/* Total number of bytes available for the
				 * string and its terminating NULL char. */
    char staticSpace[TCL_DSTRING_STATIC_SIZE];
				/* Space to use in common case where string is
				 * small. */
} Tcl_DString;

#define Tcl_DStringLength(dsPtr) ((dsPtr)->length)
#define Tcl_DStringValue(dsPtr) ((dsPtr)->string)
#if !defined(TCL_NO_DEPRECATED) && TCL_MAJOR_VERSION < 9
#   define Tcl_DStringTrunc Tcl_DStringSetLength
#endif /* !TCL_NO_DEPRECATED */

/*
 * Definitions for the maximum number of digits of precision that may be
 * specified in the "tcl_precision" variable, and the number of bytes of
 * buffer space required by Tcl_PrintDouble.
 */

#define TCL_MAX_PREC		17
#define TCL_DOUBLE_SPACE	(TCL_MAX_PREC+10)

/*
 * Definition for a number of bytes of buffer space sufficient to hold the
 * string representation of an integer in base 10 (assuming the existence of
 * 64-bit integers).
 */

#define TCL_INTEGER_SPACE	(3*(int)sizeof(Tcl_WideInt))

/*
 * Flag values passed to Tcl_ConvertElement.
 * TCL_DONT_USE_BRACES forces it not to enclose the element in braces, but to
 *	use backslash quoting instead.
 * TCL_DONT_QUOTE_HASH disables the default quoting of the '#' character. It
 *	is safe to leave the hash unquoted when the element is not the first
 *	element of a list, and this flag can be used by the caller to indicate
 *	that condition.
 */

#define TCL_DONT_USE_BRACES	1
#define TCL_DONT_QUOTE_HASH	8

/*
 * Flags that may be passed to Tcl_GetIndexFromObj.
 * TCL_EXACT disallows abbreviated strings.
 * TCL_INDEX_TEMP_TABLE disallows caching of lookups. A possible use case is
 *      a table that will not live long enough to make it worthwhile.
 */

#define TCL_EXACT		1
#define TCL_INDEX_TEMP_TABLE	2

/*
 *----------------------------------------------------------------------------
 * Flag values passed to Tcl_RecordAndEval, Tcl_EvalObj, Tcl_EvalObjv.
 * WARNING: these bit choices must not conflict with the bit choices for
 * evalFlag bits in tclInt.h!
 *
 * Meanings:
 *	TCL_NO_EVAL:		Just record this command
 *	TCL_EVAL_GLOBAL:	Execute script in global namespace
 *	TCL_EVAL_DIRECT:	Do not compile this script
 *	TCL_EVAL_INVOKE:	Magical Tcl_EvalObjv mode for aliases/ensembles
 *				o Run in iPtr->lookupNsPtr or global namespace
 *				o Cut out of error traces
 *				o Don't reset the flags controlling ensemble
 *				  error message rewriting.
 *	TCL_CANCEL_UNWIND:	Magical Tcl_CancelEval mode that causes the
 *				stack for the script in progress to be
 *				completely unwound.
 *	TCL_EVAL_NOERR:	Do no exception reporting at all, just return
 *				as the caller will report.
 */

#define TCL_NO_EVAL		0x010000
#define TCL_EVAL_GLOBAL		0x020000
#define TCL_EVAL_DIRECT		0x040000
#define TCL_EVAL_INVOKE		0x080000
#define TCL_CANCEL_UNWIND	0x100000
#define TCL_EVAL_NOERR          0x200000

/*
 * Special freeProc values that may be passed to Tcl_SetResult (see the man
 * page for details):
 */

#define TCL_VOLATILE		((Tcl_FreeProc *) 1)
#define TCL_STATIC		((Tcl_FreeProc *) 0)
#define TCL_DYNAMIC		((Tcl_FreeProc *) 3)

/*
 * Flag values passed to variable-related functions.
 * WARNING: these bit choices must not conflict with the bit choice for
 * TCL_CANCEL_UNWIND, above.
 */

#define TCL_GLOBAL_ONLY		 1
#define TCL_NAMESPACE_ONLY	 2
#define TCL_APPEND_VALUE	 4
#define TCL_LIST_ELEMENT	 8
#define TCL_TRACE_READS		 0x10
#define TCL_TRACE_WRITES	 0x20
#define TCL_TRACE_UNSETS	 0x40
#define TCL_TRACE_DESTROYED	 0x80

#if !defined(TCL_NO_DEPRECATED) && TCL_MAJOR_VERSION < 9
#define TCL_INTERP_DESTROYED	 0x100
#endif

#define TCL_LEAVE_ERR_MSG	 0x200
#define TCL_TRACE_ARRAY		 0x800
#ifndef TCL_REMOVE_OBSOLETE_TRACES
/* Required to support old variable/vdelete/vinfo traces. */
#define TCL_TRACE_OLD_STYLE	 0x1000
#endif
/* Indicate the semantics of the result of a trace. */
#define TCL_TRACE_RESULT_DYNAMIC 0x8000
#define TCL_TRACE_RESULT_OBJECT  0x10000

/*
 * Flag values for ensemble commands.
 */

#define TCL_ENSEMBLE_PREFIX 0x02/* Flag value to say whether to allow
				 * unambiguous prefixes of commands or to
				 * require exact matches for command names. */

/*
 * Flag values passed to command-related functions.
 */

#define TCL_TRACE_RENAME	0x2000
#define TCL_TRACE_DELETE	0x4000

#define TCL_ALLOW_INLINE_COMPILATION 0x20000

/*
 * The TCL_PARSE_PART1 flag is deprecated and has no effect. The part1 is now
 * always parsed whenever the part2 is NULL. (This is to avoid a common error
 * when converting code to use the new object based APIs and forgetting to
 * give the flag)
 */

#if !defined(TCL_NO_DEPRECATED) && TCL_MAJOR_VERSION < 9
#   define TCL_PARSE_PART1	0x400
#endif /* !TCL_NO_DEPRECATED */

/*
 * Types for linked variables:
 */

#define TCL_LINK_INT		1
#define TCL_LINK_DOUBLE		2
#define TCL_LINK_BOOLEAN	3
#define TCL_LINK_STRING		4
#define TCL_LINK_WIDE_INT	5
#define TCL_LINK_CHAR		6
#define TCL_LINK_UCHAR		7
#define TCL_LINK_SHORT		8
#define TCL_LINK_USHORT		9
#define TCL_LINK_UINT		10
#if defined(TCL_WIDE_INT_IS_LONG) || defined(_WIN32) || defined(__CYGWIN__)
#define TCL_LINK_LONG		((sizeof(long) != sizeof(int)) ? TCL_LINK_WIDE_INT : TCL_LINK_INT)
#define TCL_LINK_ULONG		((sizeof(long) != sizeof(int)) ? TCL_LINK_WIDE_UINT : TCL_LINK_UINT)
#else
#define TCL_LINK_LONG		11
#define TCL_LINK_ULONG		12
#endif
#define TCL_LINK_FLOAT		13
#define TCL_LINK_WIDE_UINT	14
#define TCL_LINK_CHARS		15
#define TCL_LINK_BINARY		16
#define TCL_LINK_READ_ONLY	0x80

/*
 *----------------------------------------------------------------------------
 * Forward declarations of Tcl_HashTable and related types.
 */

#ifndef TCL_HASH_TYPE
#  define TCL_HASH_TYPE unsigned
#endif

typedef struct Tcl_HashKeyType Tcl_HashKeyType;
typedef struct Tcl_HashTable Tcl_HashTable;
typedef struct Tcl_HashEntry Tcl_HashEntry;

typedef TCL_HASH_TYPE (Tcl_HashKeyProc) (Tcl_HashTable *tablePtr, void *keyPtr);
typedef int (Tcl_CompareHashKeysProc) (void *keyPtr, Tcl_HashEntry *hPtr);
typedef Tcl_HashEntry * (Tcl_AllocHashEntryProc) (Tcl_HashTable *tablePtr,
	void *keyPtr);
typedef void (Tcl_FreeHashEntryProc) (Tcl_HashEntry *hPtr);

/*
 * Structure definition for an entry in a hash table. No-one outside Tcl
 * should access any of these fields directly; use the macros defined below.
 */

struct Tcl_HashEntry {
    Tcl_HashEntry *nextPtr;	/* Pointer to next entry in this hash bucket,
				 * or NULL for end of chain. */
    Tcl_HashTable *tablePtr;	/* Pointer to table containing entry. */
    void *hash;			/* Hash value, stored as pointer to ensure
				 * that the offsets of the fields in this
				 * structure are not changed. */
    ClientData clientData;	/* Application stores something here with
				 * Tcl_SetHashValue. */
    union {			/* Key has one of these forms: */
	char *oneWordValue;	/* One-word value for key. */
	Tcl_Obj *objPtr;	/* Tcl_Obj * key value. */
	int words[1];		/* Multiple integer words for key. The actual
				 * size will be as large as necessary for this
				 * table's keys. */
	char string[1];		/* String for key. The actual size will be as
				 * large as needed to hold the key. */
    } key;			/* MUST BE LAST FIELD IN RECORD!! */
};

/*
 * Flags used in Tcl_HashKeyType.
 *
 * TCL_HASH_KEY_RANDOMIZE_HASH -
 *				There are some things, pointers for example
 *				which don't hash well because they do not use
 *				the lower bits. If this flag is set then the
 *				hash table will attempt to rectify this by
 *				randomising the bits and then using the upper
 *				N bits as the index into the table.
 * TCL_HASH_KEY_SYSTEM_HASH -	If this flag is set then all memory internally
 *                              allocated for the hash table that is not for an
 *                              entry will use the system heap.
 */

#define TCL_HASH_KEY_RANDOMIZE_HASH 0x1
#define TCL_HASH_KEY_SYSTEM_HASH    0x2

/*
 * Structure definition for the methods associated with a hash table key type.
 */

#define TCL_HASH_KEY_TYPE_VERSION 1
struct Tcl_HashKeyType {
    int version;		/* Version of the table. If this structure is
				 * extended in future then the version can be
				 * used to distinguish between different
				 * structures. */
    int flags;			/* Flags, see above for details. */
    Tcl_HashKeyProc *hashKeyProc;
				/* Calculates a hash value for the key. If
				 * this is NULL then the pointer itself is
				 * used as a hash value. */
    Tcl_CompareHashKeysProc *compareKeysProc;
				/* Compares two keys and returns zero if they
				 * do not match, and non-zero if they do. If
				 * this is NULL then the pointers are
				 * compared. */
    Tcl_AllocHashEntryProc *allocEntryProc;
				/* Called to allocate memory for a new entry,
				 * i.e. if the key is a string then this could
				 * allocate a single block which contains
				 * enough space for both the entry and the
				 * string. Only the key field of the allocated
				 * Tcl_HashEntry structure needs to be filled
				 * in. If something else needs to be done to
				 * the key, i.e. incrementing a reference
				 * count then that should be done by this
				 * function. If this is NULL then Tcl_Alloc is
				 * used to allocate enough space for a
				 * Tcl_HashEntry and the key pointer is
				 * assigned to key.oneWordValue. */
    Tcl_FreeHashEntryProc *freeEntryProc;
				/* Called to free memory associated with an
				 * entry. If something else needs to be done
				 * to the key, i.e. decrementing a reference
				 * count then that should be done by this
				 * function. If this is NULL then Tcl_Free is
				 * used to free the Tcl_HashEntry. */
};

/*
 * Structure definition for a hash table.  Must be in tcl.h so clients can
 * allocate space for these structures, but clients should never access any
 * fields in this structure.
 */

#define TCL_SMALL_HASH_TABLE 4
struct Tcl_HashTable {
    Tcl_HashEntry **buckets;	/* Pointer to bucket array. Each element
				 * points to first entry in bucket's hash
				 * chain, or NULL. */
    Tcl_HashEntry *staticBuckets[TCL_SMALL_HASH_TABLE];
				/* Bucket array used for small tables (to
				 * avoid mallocs and frees). */
    int numBuckets;		/* Total number of buckets allocated at
				 * **bucketPtr. */
    int numEntries;		/* Total number of entries present in
				 * table. */
    int rebuildSize;		/* Enlarge table when numEntries gets to be
				 * this large. */
    int downShift;		/* Shift count used in hashing function.
				 * Designed to use high-order bits of
				 * randomized keys. */
    int mask;			/* Mask value used in hashing function. */
    int keyType;		/* Type of keys used in this table. It's
				 * either TCL_CUSTOM_KEYS, TCL_STRING_KEYS,
				 * TCL_ONE_WORD_KEYS, or an integer giving the
				 * number of ints that is the size of the
				 * key. */
    Tcl_HashEntry *(*findProc) (Tcl_HashTable *tablePtr, const char *key);
    Tcl_HashEntry *(*createProc) (Tcl_HashTable *tablePtr, const char *key,
	    int *newPtr);
    const Tcl_HashKeyType *typePtr;
				/* Type of the keys used in the
				 * Tcl_HashTable. */
};

/*
 * Structure definition for information used to keep track of searches through
 * hash tables:
 */

typedef struct Tcl_HashSearch {
    Tcl_HashTable *tablePtr;	/* Table being searched. */
    int nextIndex;		/* Index of next bucket to be enumerated after
				 * present one. */
    Tcl_HashEntry *nextEntryPtr;/* Next entry to be enumerated in the current
				 * bucket. */
} Tcl_HashSearch;

/*
 * Acceptable key types for hash tables:
 *
 * TCL_STRING_KEYS:		The keys are strings, they are copied into the
 *				entry.
 * TCL_ONE_WORD_KEYS:		The keys are pointers, the pointer is stored
 *				in the entry.
 * TCL_CUSTOM_TYPE_KEYS:	The keys are arbitrary types which are copied
 *				into the entry.
 * TCL_CUSTOM_PTR_KEYS:		The keys are pointers to arbitrary types, the
 *				pointer is stored in the entry.
 *
 * While maintaining binary compatibility the above have to be distinct values
 * as they are used to differentiate between old versions of the hash table
 * which don't have a typePtr and new ones which do. Once binary compatibility
 * is discarded in favour of making more wide spread changes TCL_STRING_KEYS
 * can be the same as TCL_CUSTOM_TYPE_KEYS, and TCL_ONE_WORD_KEYS can be the
 * same as TCL_CUSTOM_PTR_KEYS because they simply determine how the key is
 * accessed from the entry and not the behaviour.
 */

#define TCL_STRING_KEYS		(0)
#define TCL_ONE_WORD_KEYS	(1)
#define TCL_CUSTOM_TYPE_KEYS	(-2)
#define TCL_CUSTOM_PTR_KEYS	(-1)

/*
 * Structure definition for information used to keep track of searches through
 * dictionaries. These fields should not be accessed by code outside
 * tclDictObj.c
 */

typedef struct {
    void *next;			/* Search position for underlying hash
				 * table. */
    unsigned int epoch; 	/* Epoch marker for dictionary being searched,
				 * or 0 if search has terminated. */
    Tcl_Dict dictionaryPtr;	/* Reference to dictionary being searched. */
} Tcl_DictSearch;

/*
 *----------------------------------------------------------------------------
 * Flag values to pass to Tcl_DoOneEvent to disable searches for some kinds of
 * events:
 */

#define TCL_DONT_WAIT		(1<<1)
#define TCL_WINDOW_EVENTS	(1<<2)
#define TCL_FILE_EVENTS		(1<<3)
#define TCL_TIMER_EVENTS	(1<<4)
#define TCL_IDLE_EVENTS		(1<<5)	/* WAS 0x10 ???? */
#define TCL_ALL_EVENTS		(~TCL_DONT_WAIT)

/*
 * The following structure defines a generic event for the Tcl event system.
 * These are the things that are queued in calls to Tcl_QueueEvent and
 * serviced later by Tcl_DoOneEvent. There can be many different kinds of
 * events with different fields, corresponding to window events, timer events,
 * etc. The structure for a particular event consists of a Tcl_Event header
 * followed by additional information specific to that event.
 */

struct Tcl_Event {
    Tcl_EventProc *proc;	/* Function to call to service this event. */
    struct Tcl_Event *nextPtr;	/* Next in list of pending events, or NULL. */
};

/*
 * Positions to pass to Tcl_QueueEvent:
 */

typedef enum {
    TCL_QUEUE_TAIL, TCL_QUEUE_HEAD, TCL_QUEUE_MARK
} Tcl_QueuePosition;

/*
 * Values to pass to Tcl_SetServiceMode to specify the behavior of notifier
 * event routines.
 */

#define TCL_SERVICE_NONE 0
#define TCL_SERVICE_ALL 1

/*
 * The following structure keeps is used to hold a time value, either as an
 * absolute time (the number of seconds from the epoch) or as an elapsed time.
 * On Unix systems the epoch is Midnight Jan 1, 1970 GMT.
 */

typedef struct Tcl_Time {
    long sec;			/* Seconds. */
    long usec;			/* Microseconds. */
} Tcl_Time;

typedef void (Tcl_SetTimerProc) (CONST86 Tcl_Time *timePtr);
typedef int (Tcl_WaitForEventProc) (CONST86 Tcl_Time *timePtr);

/*
 * TIP #233 (Virtualized Time)
 */

typedef void (Tcl_GetTimeProc)   (Tcl_Time *timebuf, ClientData clientData);
typedef void (Tcl_ScaleTimeProc) (Tcl_Time *timebuf, ClientData clientData);

/*
 *----------------------------------------------------------------------------
 * Bits to pass to Tcl_CreateFileHandler and Tcl_CreateChannelHandler to
 * indicate what sorts of events are of interest:
 */

#define TCL_READABLE		(1<<1)
#define TCL_WRITABLE		(1<<2)
#define TCL_EXCEPTION		(1<<3)

/*
 * Flag values to pass to Tcl_OpenCommandChannel to indicate the disposition
 * of the stdio handles. TCL_STDIN, TCL_STDOUT, TCL_STDERR, are also used in
 * Tcl_GetStdChannel.
 */

#define TCL_STDIN		(1<<1)
#define TCL_STDOUT		(1<<2)
#define TCL_STDERR		(1<<3)
#define TCL_ENFORCE_MODE	(1<<4)

/*
 * Bits passed to Tcl_DriverClose2Proc to indicate which side of a channel
 * should be closed.
 */

#define TCL_CLOSE_READ		(1<<1)
#define TCL_CLOSE_WRITE		(1<<2)

/*
 * Value to use as the closeProc for a channel that supports the close2Proc
 * interface.
 */

#define TCL_CLOSE2PROC		((Tcl_DriverCloseProc *) 1)

/*
 * Channel version tag. This was introduced in 8.3.2/8.4.
 */

#ifndef TCL_NO_DEPRECATED
#define TCL_CHANNEL_VERSION_1	((Tcl_ChannelTypeVersion) 0x1)
#define TCL_CHANNEL_VERSION_2	((Tcl_ChannelTypeVersion) 0x2)
#define TCL_CHANNEL_VERSION_3	((Tcl_ChannelTypeVersion) 0x3)
#define TCL_CHANNEL_VERSION_4	((Tcl_ChannelTypeVersion) 0x4)
#endif
#define TCL_CHANNEL_VERSION_5	((Tcl_ChannelTypeVersion) 0x5)

/*
 * TIP #218: Channel Actions, Ids for Tcl_DriverThreadActionProc.
 */

#define TCL_CHANNEL_THREAD_INSERT (0)
#define TCL_CHANNEL_THREAD_REMOVE (1)

/*
 * Typedefs for the various operations in a channel type:
 */

typedef int	(Tcl_DriverBlockModeProc) (ClientData instanceData, int mode);
typedef int	(Tcl_DriverCloseProc) (ClientData instanceData,
			Tcl_Interp *interp);
typedef int	(Tcl_DriverClose2Proc) (ClientData instanceData,
			Tcl_Interp *interp, int flags);
typedef int	(Tcl_DriverInputProc) (ClientData instanceData, char *buf,
			int toRead, int *errorCodePtr);
typedef int	(Tcl_DriverOutputProc) (ClientData instanceData,
			const char *buf, int toWrite, int *errorCodePtr);
typedef int	(Tcl_DriverSeekProc) (ClientData instanceData, long offset,
			int mode, int *errorCodePtr);
typedef int	(Tcl_DriverSetOptionProc) (ClientData instanceData,
			Tcl_Interp *interp, const char *optionName,
			const char *value);
typedef int	(Tcl_DriverGetOptionProc) (ClientData instanceData,
			Tcl_Interp *interp, const char *optionName,
			Tcl_DString *dsPtr);
typedef void	(Tcl_DriverWatchProc) (ClientData instanceData, int mask);
typedef int	(Tcl_DriverGetHandleProc) (ClientData instanceData,
			int direction, ClientData *handlePtr);
typedef int	(Tcl_DriverFlushProc) (ClientData instanceData);
typedef int	(Tcl_DriverHandlerProc) (ClientData instanceData,
			int interestMask);
typedef long long (Tcl_DriverWideSeekProc) (ClientData instanceData,
			long long offset, int mode, int *errorCodePtr);
/*
 * TIP #218, Channel Thread Actions
 */
typedef void	(Tcl_DriverThreadActionProc) (ClientData instanceData,
			int action);
/*
 * TIP #208, File Truncation (etc.)
 */
typedef int	(Tcl_DriverTruncateProc) (void *instanceData,
			long long length);

/*
 * struct Tcl_ChannelType:
 *
 * One such structure exists for each type (kind) of channel. It collects
 * together in one place all the functions that are part of the specific
 * channel type.
 *
 * It is recommend that the Tcl_Channel* functions are used to access elements
 * of this structure, instead of direct accessing.
 */

typedef struct Tcl_ChannelType {
    const char *typeName;	/* The name of the channel type in Tcl
				 * commands. This storage is owned by channel
				 * type. */
    Tcl_ChannelTypeVersion version;
				/* Version of the channel type. */
    Tcl_DriverCloseProc *closeProc;
				/* Function to call to close the channel, or
				 * NULL or TCL_CLOSE2PROC if the close2Proc should be
				 * used instead. */
    Tcl_DriverInputProc *inputProc;
				/* Function to call for input on channel. */
    Tcl_DriverOutputProc *outputProc;
				/* Function to call for output on channel. */
    Tcl_DriverSeekProc *seekProc;
				/* Function to call to seek on the channel.
				 * May be NULL. */
    Tcl_DriverSetOptionProc *setOptionProc;
				/* Set an option on a channel. */
    Tcl_DriverGetOptionProc *getOptionProc;
				/* Get an option from a channel. */
    Tcl_DriverWatchProc *watchProc;
				/* Set up the notifier to watch for events on
				 * this channel. */
    Tcl_DriverGetHandleProc *getHandleProc;
				/* Get an OS handle from the channel or NULL
				 * if not supported. */
    Tcl_DriverClose2Proc *close2Proc;
				/* Function to call to close the channel if
				 * the device supports closing the read &
				 * write sides independently. */
    Tcl_DriverBlockModeProc *blockModeProc;
				/* Set blocking mode for the raw channel. May
				 * be NULL. */
    /*
     * Only valid in TCL_CHANNEL_VERSION_2 channels or later.
     */
    Tcl_DriverFlushProc *flushProc;
				/* Function to call to flush a channel. May be
				 * NULL. */
    Tcl_DriverHandlerProc *handlerProc;
				/* Function to call to handle a channel event.
				 * This will be passed up the stacked channel
				 * chain. */
    /*
     * Only valid in TCL_CHANNEL_VERSION_3 channels or later.
     */
    Tcl_DriverWideSeekProc *wideSeekProc;
				/* Function to call to seek on the channel
				 * which can handle 64-bit offsets. May be
				 * NULL, and must be NULL if seekProc is
				 * NULL. */
    /*
     * Only valid in TCL_CHANNEL_VERSION_4 channels or later.
     * TIP #218, Channel Thread Actions.
     */
    Tcl_DriverThreadActionProc *threadActionProc;
				/* Function to call to notify the driver of
				 * thread specific activity for a channel. May
				 * be NULL. */
    /*
     * Only valid in TCL_CHANNEL_VERSION_5 channels or later.
     * TIP #208, File Truncation.
     */
    Tcl_DriverTruncateProc *truncateProc;
				/* Function to call to truncate the underlying
				 * file to a particular length. May be NULL if
				 * the channel does not support truncation. */
} Tcl_ChannelType;

/*
 * The following flags determine whether the blockModeProc above should set
 * the channel into blocking or nonblocking mode. They are passed as arguments
 * to the blockModeProc function in the above structure.
 */

#define TCL_MODE_BLOCKING	0	/* Put channel into blocking mode. */
#define TCL_MODE_NONBLOCKING	1	/* Put channel into nonblocking
					 * mode. */

/*
 *----------------------------------------------------------------------------
 * Enum for different types of file paths.
 */

typedef enum Tcl_PathType {
    TCL_PATH_ABSOLUTE,
    TCL_PATH_RELATIVE,
    TCL_PATH_VOLUME_RELATIVE
} Tcl_PathType;

/*
 * The following structure is used to pass glob type data amongst the various
 * glob routines and Tcl_FSMatchInDirectory.
 */

typedef struct Tcl_GlobTypeData {
    int type;			/* Corresponds to bcdpfls as in 'find -t'. */
    int perm;			/* Corresponds to file permissions. */
    Tcl_Obj *macType;		/* Acceptable Mac type. */
    Tcl_Obj *macCreator;	/* Acceptable Mac creator. */
} Tcl_GlobTypeData;

/*
 * Type and permission definitions for glob command.
 */

#define TCL_GLOB_TYPE_BLOCK		(1<<0)
#define TCL_GLOB_TYPE_CHAR		(1<<1)
#define TCL_GLOB_TYPE_DIR		(1<<2)
#define TCL_GLOB_TYPE_PIPE		(1<<3)
#define TCL_GLOB_TYPE_FILE		(1<<4)
#define TCL_GLOB_TYPE_LINK		(1<<5)
#define TCL_GLOB_TYPE_SOCK		(1<<6)
#define TCL_GLOB_TYPE_MOUNT		(1<<7)

#define TCL_GLOB_PERM_RONLY		(1<<0)
#define TCL_GLOB_PERM_HIDDEN		(1<<1)
#define TCL_GLOB_PERM_R			(1<<2)
#define TCL_GLOB_PERM_W			(1<<3)
#define TCL_GLOB_PERM_X			(1<<4)

/*
 * Flags for the unload callback function.
 */

#define TCL_UNLOAD_DETACH_FROM_INTERPRETER	(1<<0)
#define TCL_UNLOAD_DETACH_FROM_PROCESS		(1<<1)

/*
 * Typedefs for the various filesystem operations:
 */

typedef int (Tcl_FSStatProc) (Tcl_Obj *pathPtr, Tcl_StatBuf *buf);
typedef int (Tcl_FSAccessProc) (Tcl_Obj *pathPtr, int mode);
typedef Tcl_Channel (Tcl_FSOpenFileChannelProc) (Tcl_Interp *interp,
	Tcl_Obj *pathPtr, int mode, int permissions);
typedef int (Tcl_FSMatchInDirectoryProc) (Tcl_Interp *interp, Tcl_Obj *result,
	Tcl_Obj *pathPtr, const char *pattern, Tcl_GlobTypeData *types);
typedef Tcl_Obj * (Tcl_FSGetCwdProc) (Tcl_Interp *interp);
typedef int (Tcl_FSChdirProc) (Tcl_Obj *pathPtr);
typedef int (Tcl_FSLstatProc) (Tcl_Obj *pathPtr, Tcl_StatBuf *buf);
typedef int (Tcl_FSCreateDirectoryProc) (Tcl_Obj *pathPtr);
typedef int (Tcl_FSDeleteFileProc) (Tcl_Obj *pathPtr);
typedef int (Tcl_FSCopyDirectoryProc) (Tcl_Obj *srcPathPtr,
	Tcl_Obj *destPathPtr, Tcl_Obj **errorPtr);
typedef int (Tcl_FSCopyFileProc) (Tcl_Obj *srcPathPtr, Tcl_Obj *destPathPtr);
typedef int (Tcl_FSRemoveDirectoryProc) (Tcl_Obj *pathPtr, int recursive,
	Tcl_Obj **errorPtr);
typedef int (Tcl_FSRenameFileProc) (Tcl_Obj *srcPathPtr, Tcl_Obj *destPathPtr);
typedef void (Tcl_FSUnloadFileProc) (Tcl_LoadHandle loadHandle);
typedef Tcl_Obj * (Tcl_FSListVolumesProc) (void);
/* We have to declare the utime structure here. */
struct utimbuf;
typedef int (Tcl_FSUtimeProc) (Tcl_Obj *pathPtr, struct utimbuf *tval);
typedef int (Tcl_FSNormalizePathProc) (Tcl_Interp *interp, Tcl_Obj *pathPtr,
	int nextCheckpoint);
typedef int (Tcl_FSFileAttrsGetProc) (Tcl_Interp *interp, int index,
	Tcl_Obj *pathPtr, Tcl_Obj **objPtrRef);
typedef const char *CONST86 * (Tcl_FSFileAttrStringsProc) (Tcl_Obj *pathPtr,
	Tcl_Obj **objPtrRef);
typedef int (Tcl_FSFileAttrsSetProc) (Tcl_Interp *interp, int index,
	Tcl_Obj *pathPtr, Tcl_Obj *objPtr);
typedef Tcl_Obj * (Tcl_FSLinkProc) (Tcl_Obj *pathPtr, Tcl_Obj *toPtr,
	int linkType);
typedef int (Tcl_FSLoadFileProc) (Tcl_Interp *interp, Tcl_Obj *pathPtr,
	Tcl_LoadHandle *handlePtr, Tcl_FSUnloadFileProc **unloadProcPtr);
typedef int (Tcl_FSPathInFilesystemProc) (Tcl_Obj *pathPtr,
	ClientData *clientDataPtr);
typedef Tcl_Obj * (Tcl_FSFilesystemPathTypeProc) (Tcl_Obj *pathPtr);
typedef Tcl_Obj * (Tcl_FSFilesystemSeparatorProc) (Tcl_Obj *pathPtr);
typedef void (Tcl_FSFreeInternalRepProc) (ClientData clientData);
typedef ClientData (Tcl_FSDupInternalRepProc) (ClientData clientData);
typedef Tcl_Obj * (Tcl_FSInternalToNormalizedProc) (ClientData clientData);
typedef ClientData (Tcl_FSCreateInternalRepProc) (Tcl_Obj *pathPtr);

typedef struct Tcl_FSVersion_ *Tcl_FSVersion;

/*
 *----------------------------------------------------------------------------
 * Data structures related to hooking into the filesystem
 */

/*
 * Filesystem version tag.  This was introduced in 8.4.
 */

#define TCL_FILESYSTEM_VERSION_1	((Tcl_FSVersion) 0x1)

/*
 * struct Tcl_Filesystem:
 *
 * One such structure exists for each type (kind) of filesystem. It collects
 * together the functions that form the interface for a particulr the
 * filesystem. Tcl always accesses the filesystem through one of these
 * structures.
 *
 * Not all entries need be non-NULL; any which are NULL are simply ignored.
 * However, a complete filesystem should provide all of these functions. The
 * explanations in the structure show the importance of each function.
 */

typedef struct Tcl_Filesystem {
    const char *typeName;	/* The name of the filesystem. */
    int structureLength;	/* Length of this structure, so future binary
				 * compatibility can be assured. */
    Tcl_FSVersion version;	/* Version of the filesystem type. */
    Tcl_FSPathInFilesystemProc *pathInFilesystemProc;
				/* Determines whether the pathname is in this
				 * filesystem. This is the most important
				 * filesystem function. */
    Tcl_FSDupInternalRepProc *dupInternalRepProc;
				/* Duplicates the internal handle of the node.
				 * If it is NULL, the filesystem is less
				 * performant. */
    Tcl_FSFreeInternalRepProc *freeInternalRepProc;
				/* Frees the internal handle of the node.  NULL
				 * only if there is no need to free resources
				 * used for the internal handle. */
    Tcl_FSInternalToNormalizedProc *internalToNormalizedProc;
				/* Converts the internal handle to a normalized
				 * path.  NULL if the filesystem creates nodes
				 * having no pathname. */
    Tcl_FSCreateInternalRepProc *createInternalRepProc;
				/* Creates an internal handle for a pathname.
				 * May be NULL if pathnames have no internal
				 * handle or if pathInFilesystemProc always
				 * immediately creates an internal
				 * representation for pathnames in the
				 * filesystem. */
    Tcl_FSNormalizePathProc *normalizePathProc;
				/* Normalizes a path.  Should be implemented if
				 * the filesystems supports multiple paths to
				 * the same node. */
    Tcl_FSFilesystemPathTypeProc *filesystemPathTypeProc;
				/* Determines the type of a path in this
				 * filesystem. May be NULL. */
    Tcl_FSFilesystemSeparatorProc *filesystemSeparatorProc;
				/* Produces the separator character(s) for this
				 * filesystem. Must not be NULL. */
    Tcl_FSStatProc *statProc;	/* Called by 'Tcl_FSStat()'.  Provided by any
				 * reasonable filesystem. */
    Tcl_FSAccessProc *accessProc;
				/* Called by 'Tcl_FSAccess()'.  Implemented by
				 * any reasonable filesystem. */
    Tcl_FSOpenFileChannelProc *openFileChannelProc;
				/* Called by 'Tcl_FSOpenFileChannel()'.
				 * Provided by any reasonable filesystem. */
    Tcl_FSMatchInDirectoryProc *matchInDirectoryProc;
				/* Called by 'Tcl_FSMatchInDirectory()'.  NULL
				 * if the filesystem does not support glob or
				 * recursive copy. */
    Tcl_FSUtimeProc *utimeProc;	/* Called by 'Tcl_FSUtime()', by 'file
				 *  mtime' to set (not read) times, 'file
				 *  atime', and the open-r/open-w/fcopy variant
				 *  of 'file copy'. */
    Tcl_FSLinkProc *linkProc;	/* Called by 'Tcl_FSLink()'. NULL if reading or
				 *  creating links is not supported. */
    Tcl_FSListVolumesProc *listVolumesProc;
				/* Lists filesystem volumes added by this
				 * filesystem. NULL if the filesystem does not
				 * use volumes. */
    Tcl_FSFileAttrStringsProc *fileAttrStringsProc;
				/* List all valid attributes strings.  NULL if
				 * the filesystem does not support the 'file
				 * attributes' command.  Can be used to attach
				 * arbitrary additional data to files in a
				 * filesystem. */
    Tcl_FSFileAttrsGetProc *fileAttrsGetProc;
				/* Called by 'Tcl_FSFileAttrsGet()' and by
				 * 'file attributes'. */
    Tcl_FSFileAttrsSetProc *fileAttrsSetProc;
				/* Called by 'Tcl_FSFileAttrsSet()' and by
				 * 'file attributes'.  */
    Tcl_FSCreateDirectoryProc *createDirectoryProc;
				/* Called by 'Tcl_FSCreateDirectory()'.  May be
				 * NULL if the filesystem is read-only. */
    Tcl_FSRemoveDirectoryProc *removeDirectoryProc;
				/* Called by 'Tcl_FSRemoveDirectory()'.  May be
				 * NULL if the filesystem is read-only. */
    Tcl_FSDeleteFileProc *deleteFileProc;
				/* Called by 'Tcl_FSDeleteFile()' May be NULL
				 * if the filesystem is is read-only. */
    Tcl_FSCopyFileProc *copyFileProc;
				/* Called by 'Tcl_FSCopyFile()'.  If NULL, for
				 * a copy operation at the script level (not
				 * C) Tcl uses open-r, open-w and fcopy. */
    Tcl_FSRenameFileProc *renameFileProc;
				/* Called by 'Tcl_FSRenameFile()'. If NULL, for
				 * a rename operation at the script level (not
				 * C) Tcl performs a copy operation followed
				 * by a delete operation. */
    Tcl_FSCopyDirectoryProc *copyDirectoryProc;
				/* Called by 'Tcl_FSCopyDirectory()'. If NULL,
				 * for a copy operation at the script level
				 * (not C) Tcl recursively creates directories
				 * and copies files. */
    Tcl_FSLstatProc *lstatProc;	/* Called by 'Tcl_FSLstat()'. If NULL, Tcl
				 * attempts to use 'statProc' instead. */
    Tcl_FSLoadFileProc *loadFileProc;
				/* Called by 'Tcl_FSLoadFile()'. If NULL, Tcl
				 * performs a copy to a temporary file in the
				 * native filesystem and then calls
				 * Tcl_FSLoadFile() on that temporary copy. */
    Tcl_FSGetCwdProc *getCwdProc;
				/* Called by 'Tcl_FSGetCwd()'.  Normally NULL.
				 * Usually only called once:  If 'getcwd' is
				 * called before 'chdir' is ever called. */
    Tcl_FSChdirProc *chdirProc;	/* Called by 'Tcl_FSChdir()'.  For a virtual
				 * filesystem, chdirProc just returns zero
				 * (success) if the pathname is a valid
				 * directory, and some other value otherwise.
				 * For A real filesystem, chdirProc performs
				 * the correct action, e.g.  calls the system
				 * 'chdir' function. If not implemented, then
				 * 'cd' and 'pwd' fail for a pathname in this
				 * filesystem. On success Tcl stores the
				 * pathname for use by GetCwd.  If NULL, Tcl
				 * performs records the pathname as the new
				 * current directory if it passes a series of
				 * directory access checks. */
} Tcl_Filesystem;

/*
 * The following definitions are used as values for the 'linkAction' flag to
 * Tcl_FSLink, or the linkProc of any filesystem. Any combination of flags can
 * be given. For link creation, the linkProc should create a link which
 * matches any of the types given.
 *
 * TCL_CREATE_SYMBOLIC_LINK -	Create a symbolic or soft link.
 * TCL_CREATE_HARD_LINK -	Create a hard link.
 */

#define TCL_CREATE_SYMBOLIC_LINK	0x01
#define TCL_CREATE_HARD_LINK		0x02

/*
 *----------------------------------------------------------------------------
 * The following structure represents the Notifier functions that you can
 * override with the Tcl_SetNotifier call.
 */

typedef struct Tcl_NotifierProcs {
    Tcl_SetTimerProc *setTimerProc;
    Tcl_WaitForEventProc *waitForEventProc;
    Tcl_CreateFileHandlerProc *createFileHandlerProc;
    Tcl_DeleteFileHandlerProc *deleteFileHandlerProc;
    Tcl_InitNotifierProc *initNotifierProc;
    Tcl_FinalizeNotifierProc *finalizeNotifierProc;
    Tcl_AlertNotifierProc *alertNotifierProc;
    Tcl_ServiceModeHookProc *serviceModeHookProc;
} Tcl_NotifierProcs;

/*
 *----------------------------------------------------------------------------
 * The following data structures and declarations are for the new Tcl parser.
 *
 * For each word of a command, and for each piece of a word such as a variable
 * reference, one of the following structures is created to describe the
 * token.
 */

typedef struct Tcl_Token {
    int type;			/* Type of token, such as TCL_TOKEN_WORD; see
				 * below for valid types. */
    const char *start;		/* First character in token. */
    int size;			/* Number of bytes in token. */
    int numComponents;		/* If this token is composed of other tokens,
				 * this field tells how many of them there are
				 * (including components of components, etc.).
				 * The component tokens immediately follow
				 * this one. */
} Tcl_Token;

/*
 * Type values defined for Tcl_Token structures. These values are defined as
 * mask bits so that it's easy to check for collections of types.
 *
 * TCL_TOKEN_WORD -		The token describes one word of a command,
 *				from the first non-blank character of the word
 *				(which may be " or {) up to but not including
 *				the space, semicolon, or bracket that
 *				terminates the word. NumComponents counts the
 *				total number of sub-tokens that make up the
 *				word. This includes, for example, sub-tokens
 *				of TCL_TOKEN_VARIABLE tokens.
 * TCL_TOKEN_SIMPLE_WORD -	This token is just like TCL_TOKEN_WORD except
 *				that the word is guaranteed to consist of a
 *				single TCL_TOKEN_TEXT sub-token.
 * TCL_TOKEN_TEXT -		The token describes a range of literal text
 *				that is part of a word. NumComponents is
 *				always 0.
 * TCL_TOKEN_BS -		The token describes a backslash sequence that
 *				must be collapsed. NumComponents is always 0.
 * TCL_TOKEN_COMMAND -		The token describes a command whose result
 *				must be substituted into the word. The token
 *				includes the enclosing brackets. NumComponents
 *				is always 0.
 * TCL_TOKEN_VARIABLE -		The token describes a variable substitution,
 *				including the dollar sign, variable name, and
 *				array index (if there is one) up through the
 *				right parentheses. NumComponents tells how
 *				many additional tokens follow to represent the
 *				variable name. The first token will be a
 *				TCL_TOKEN_TEXT token that describes the
 *				variable name. If the variable is an array
 *				reference then there will be one or more
 *				additional tokens, of type TCL_TOKEN_TEXT,
 *				TCL_TOKEN_BS, TCL_TOKEN_COMMAND, and
 *				TCL_TOKEN_VARIABLE, that describe the array
 *				index; numComponents counts the total number
 *				of nested tokens that make up the variable
 *				reference, including sub-tokens of
 *				TCL_TOKEN_VARIABLE tokens.
 * TCL_TOKEN_SUB_EXPR -		The token describes one subexpression of an
 *				expression, from the first non-blank character
 *				of the subexpression up to but not including
 *				the space, brace, or bracket that terminates
 *				the subexpression. NumComponents counts the
 *				total number of following subtokens that make
 *				up the subexpression; this includes all
 *				subtokens for any nested TCL_TOKEN_SUB_EXPR
 *				tokens. For example, a numeric value used as a
 *				primitive operand is described by a
 *				TCL_TOKEN_SUB_EXPR token followed by a
 *				TCL_TOKEN_TEXT token. A binary subexpression
 *				is described by a TCL_TOKEN_SUB_EXPR token
 *				followed by the TCL_TOKEN_OPERATOR token for
 *				the operator, then TCL_TOKEN_SUB_EXPR tokens
 *				for the left then the right operands.
 * TCL_TOKEN_OPERATOR -		The token describes one expression operator.
 *				An operator might be the name of a math
 *				function such as "abs". A TCL_TOKEN_OPERATOR
 *				token is always preceded by one
 *				TCL_TOKEN_SUB_EXPR token for the operator's
 *				subexpression, and is followed by zero or more
 *				TCL_TOKEN_SUB_EXPR tokens for the operator's
 *				operands. NumComponents is always 0.
 * TCL_TOKEN_EXPAND_WORD -	This token is just like TCL_TOKEN_WORD except
 *				that it marks a word that began with the
 *				literal character prefix "{*}". This word is
 *				marked to be expanded - that is, broken into
 *				words after substitution is complete.
 */

#define TCL_TOKEN_WORD		1
#define TCL_TOKEN_SIMPLE_WORD	2
#define TCL_TOKEN_TEXT		4
#define TCL_TOKEN_BS		8
#define TCL_TOKEN_COMMAND	16
#define TCL_TOKEN_VARIABLE	32
#define TCL_TOKEN_SUB_EXPR	64
#define TCL_TOKEN_OPERATOR	128
#define TCL_TOKEN_EXPAND_WORD	256

/*
 * Parsing error types. On any parsing error, one of these values will be
 * stored in the error field of the Tcl_Parse structure defined below.
 */

#define TCL_PARSE_SUCCESS		0
#define TCL_PARSE_QUOTE_EXTRA		1
#define TCL_PARSE_BRACE_EXTRA		2
#define TCL_PARSE_MISSING_BRACE		3
#define TCL_PARSE_MISSING_BRACKET	4
#define TCL_PARSE_MISSING_PAREN		5
#define TCL_PARSE_MISSING_QUOTE		6
#define TCL_PARSE_MISSING_VAR_BRACE	7
#define TCL_PARSE_SYNTAX		8
#define TCL_PARSE_BAD_NUMBER		9

/*
 * A structure of the following type is filled in by Tcl_ParseCommand. It
 * describes a single command parsed from an input string.
 */

#define NUM_STATIC_TOKENS 20

typedef struct Tcl_Parse {
    const char *commentStart;	/* Pointer to # that begins the first of one
				 * or more comments preceding the command. */
    int commentSize;		/* Number of bytes in comments (up through
				 * newline character that terminates the last
				 * comment). If there were no comments, this
				 * field is 0. */
    const char *commandStart;	/* First character in first word of
				 * command. */
    int commandSize;		/* Number of bytes in command, including first
				 * character of first word, up through the
				 * terminating newline, close bracket, or
				 * semicolon. */
    int numWords;		/* Total number of words in command. May be
				 * 0. */
    Tcl_Token *tokenPtr;	/* Pointer to first token representing the
				 * words of the command. Initially points to
				 * staticTokens, but may change to point to
				 * malloc-ed space if command exceeds space in
				 * staticTokens. */
    int numTokens;		/* Total number of tokens in command. */
    int tokensAvailable;	/* Total number of tokens available at
				 * *tokenPtr. */
    int errorType;		/* One of the parsing error types defined
				 * above. */

    /*
     * The fields below are intended only for the private use of the parser.
     * They should not be used by functions that invoke Tcl_ParseCommand.
     */

    const char *string;		/* The original command string passed to
				 * Tcl_ParseCommand. */
    const char *end;		/* Points to the character just after the last
				 * one in the command string. */
    Tcl_Interp *interp;		/* Interpreter to use for error reporting, or
				 * NULL. */
    const char *term;		/* Points to character in string that
				 * terminated most recent token. Filled in by
				 * ParseTokens. If an error occurs, points to
				 * beginning of region where the error
				 * occurred (e.g. the open brace if the close
				 * brace is missing). */
    int incomplete;		/* This field is set to 1 by Tcl_ParseCommand
				 * if the command appears to be incomplete.
				 * This information is used by
				 * Tcl_CommandComplete. */
    Tcl_Token staticTokens[NUM_STATIC_TOKENS];
				/* Initial space for tokens for command. This
				 * space should be large enough to accommodate
				 * most commands; dynamic space is allocated
				 * for very large commands that don't fit
				 * here. */
} Tcl_Parse;

/*
 *----------------------------------------------------------------------------
 * The following structure represents a user-defined encoding. It collects
 * together all the functions that are used by the specific encoding.
 */

typedef struct Tcl_EncodingType {
    const char *encodingName;	/* The name of the encoding, e.g. "euc-jp".
				 * This name is the unique key for this
				 * encoding type. */
    Tcl_EncodingConvertProc *toUtfProc;
				/* Function to convert from external encoding
				 * into UTF-8. */
    Tcl_EncodingConvertProc *fromUtfProc;
				/* Function to convert from UTF-8 into
				 * external encoding. */
    Tcl_EncodingFreeProc *freeProc;
				/* If non-NULL, function to call when this
				 * encoding is deleted. */
    ClientData clientData;	/* Arbitrary value associated with encoding
				 * type. Passed to conversion functions. */
    int nullSize;		/* Number of zero bytes that signify
				 * end-of-string in this encoding. This number
				 * is used to determine the source string
				 * length when the srcLen argument is
				 * negative. Must be 1 or 2. */
} Tcl_EncodingType;

/*
 * The following definitions are used as values for the conversion control
 * flags argument when converting text from one character set to another:
 *
 * TCL_ENCODING_START -		Signifies that the source buffer is the first
 *				block in a (potentially multi-block) input
 *				stream. Tells the conversion function to reset
 *				to an initial state and perform any
 *				initialization that needs to occur before the
 *				first byte is converted. If the source buffer
 *				contains the entire input stream to be
 *				converted, this flag should be set.
 * TCL_ENCODING_END -		Signifies that the source buffer is the last
 *				block in a (potentially multi-block) input
 *				stream. Tells the conversion routine to
 *				perform any finalization that needs to occur
 *				after the last byte is converted and then to
 *				reset to an initial state. If the source
 *				buffer contains the entire input stream to be
 *				converted, this flag should be set.
 * TCL_ENCODING_STOPONERROR -	If set, the converter returns immediately upon
 *				encountering an invalid byte sequence or a
 *				source character that has no mapping in the
 *				target encoding. If clear, the converter
 *				substitues the problematic character(s) with
 *				one or more "close" characters in the
 *				destination buffer and then continues to
 *				convert the source.
 * TCL_ENCODING_NO_TERMINATE - 	If set, Tcl_ExternalToUtf does not append a
 *				terminating NUL byte.  Since it does not need
 *				an extra byte for a terminating NUL, it fills
 *				all dstLen bytes with encoded UTF-8 content if
 *				needed.  If clear, a byte is reserved in the
 *				dst space for NUL termination, and a
 *				terminating NUL is appended.
 * TCL_ENCODING_CHAR_LIMIT -	If set and dstCharsPtr is not NULL, then
 *				Tcl_ExternalToUtf takes the initial value of
 *				*dstCharsPtr as a limit of the maximum number
 *				of chars to produce in the encoded UTF-8
 *				content.  Otherwise, the number of chars
 *				produced is controlled only by other limiting
 *				factors.
 */

#define TCL_ENCODING_START		0x01
#define TCL_ENCODING_END		0x02
#define TCL_ENCODING_STOPONERROR	0x04
#define TCL_ENCODING_NO_TERMINATE	0x08
#define TCL_ENCODING_CHAR_LIMIT		0x10

/*
 * The following definitions are the error codes returned by the conversion
 * routines:
 *
 * TCL_OK -			All characters were converted.
 * TCL_CONVERT_NOSPACE -	The output buffer would not have been large
 *				enough for all of the converted data; as many
 *				characters as could fit were converted though.
 * TCL_CONVERT_MULTIBYTE -	The last few bytes in the source string were
 *				the beginning of a multibyte sequence, but
 *				more bytes were needed to complete this
 *				sequence. A subsequent call to the conversion
 *				routine should pass the beginning of this
 *				unconverted sequence plus additional bytes
 *				from the source stream to properly convert the
 *				formerly split-up multibyte sequence.
 * TCL_CONVERT_SYNTAX -		The source stream contained an invalid
 *				character sequence. This may occur if the
 *				input stream has been damaged or if the input
 *				encoding method was misidentified. This error
 *				is reported only if TCL_ENCODING_STOPONERROR
 *				was specified.
 * TCL_CONVERT_UNKNOWN -	The source string contained a character that
 *				could not be represented in the target
 *				encoding. This error is reported only if
 *				TCL_ENCODING_STOPONERROR was specified.
 */

#define TCL_CONVERT_MULTIBYTE	(-1)
#define TCL_CONVERT_SYNTAX	(-2)
#define TCL_CONVERT_UNKNOWN	(-3)
#define TCL_CONVERT_NOSPACE	(-4)

/*
 * The maximum number of bytes that are necessary to represent a single
 * Unicode character in UTF-8. The valid values are 3 and 4
 * (or perhaps 1 if we want to support a non-unicode enabled core). If 3,
 * then Tcl_UniChar must be 2-bytes in size (UTF-16) (the default). If > 3,
 * then Tcl_UniChar must be 4-bytes in size (UCS-4). At this time UTF-16 mode
 * is the default and recommended mode.
 */

#ifndef TCL_UTF_MAX
#define TCL_UTF_MAX		3
#endif

/*
 * This represents a Unicode character. Any changes to this should also be
 * reflected in regcustom.h.
 */

#if TCL_UTF_MAX > 3
    /*
<<<<<<< HEAD
     * int isn't 100% accurate as it should be a strict 4-byte value
     * (perhaps wchar_t). ILP64/SILP64 systems may have troubles. The
     * size of this value must be reflected correctly in regcustom.h.
=======
     * unsigned int isn't 100% accurate as it should be a strict 4-byte value.
     * The size of this value must be reflected correctly in regcustom.h.
     * XXX: Tcl is currently UCS-2 and planning UTF-16 for the Unicode
     * XXX: string rep that Tcl_UniChar represents.  Changing the size
     * XXX: of Tcl_UniChar is /not/ supported.
>>>>>>> 6d2f85de
     */
typedef int Tcl_UniChar;
#else
typedef unsigned short Tcl_UniChar;
#endif

/*
 *----------------------------------------------------------------------------
 * TIP #59: The following structure is used in calls 'Tcl_RegisterConfig' to
 * provide the system with the embedded configuration data.
 */

typedef struct Tcl_Config {
    const char *key;		/* Configuration key to register. ASCII
				 * encoded, thus UTF-8. */
    const char *value;		/* The value associated with the key. System
				 * encoding. */
} Tcl_Config;

/*
 *----------------------------------------------------------------------------
 * Flags for TIP#143 limits, detailing which limits are active in an
 * interpreter. Used for Tcl_{Add,Remove}LimitHandler type argument.
 */

#define TCL_LIMIT_COMMANDS	0x01
#define TCL_LIMIT_TIME		0x02

/*
 * Structure containing information about a limit handler to be called when a
 * command- or time-limit is exceeded by an interpreter.
 */

typedef void (Tcl_LimitHandlerProc) (ClientData clientData, Tcl_Interp *interp);
typedef void (Tcl_LimitHandlerDeleteProc) (ClientData clientData);

#if 0
/*
 *----------------------------------------------------------------------------
 * We would like to provide an anonymous structure "mp_int" here, which is
 * compatible with libtommath's "mp_int", but without duplicating anything
 * from <tommath.h> or including <tommath.h> here. But the libtommath project
 * didn't honor our request. See: <https://github.com/libtom/libtommath/pull/473>
 *
 * That's why this part is commented out, and we are using (void *) in
 * various API's in stead of the more correct (mp_int *).
 */

#ifndef MP_INT_DECLARED
#define MP_INT_DECLARED
typedef struct mp_int mp_int;
#endif

#endif

/*
 *----------------------------------------------------------------------------
 * Definitions needed for Tcl_ParseArgvObj routines.
 * Based on tkArgv.c.
 * Modifications from the original are copyright (c) Sam Bromley 2006
 */

typedef struct {
    int type;			/* Indicates the option type; see below. */
    const char *keyStr;		/* The key string that flags the option in the
				 * argv array. */
    void *srcPtr;		/* Value to be used in setting dst; usage
				 * depends on type.*/
    void *dstPtr;		/* Address of value to be modified; usage
				 * depends on type.*/
    const char *helpStr;	/* Documentation message describing this
				 * option. */
    ClientData clientData;	/* Word to pass to function callbacks. */
} Tcl_ArgvInfo;

/*
 * Legal values for the type field of a Tcl_ArgInfo: see the user
 * documentation for details.
 */

#define TCL_ARGV_CONSTANT	15
#define TCL_ARGV_INT		16
#define TCL_ARGV_STRING		17
#define TCL_ARGV_REST		18
#define TCL_ARGV_FLOAT		19
#define TCL_ARGV_FUNC		20
#define TCL_ARGV_GENFUNC	21
#define TCL_ARGV_HELP		22
#define TCL_ARGV_END		23

/*
 * Types of callback functions for the TCL_ARGV_FUNC and TCL_ARGV_GENFUNC
 * argument types:
 */

typedef int (Tcl_ArgvFuncProc)(ClientData clientData, Tcl_Obj *objPtr,
	void *dstPtr);
typedef int (Tcl_ArgvGenFuncProc)(ClientData clientData, Tcl_Interp *interp,
	int objc, Tcl_Obj *const *objv, void *dstPtr);

/*
 * Shorthand for commonly used argTable entries.
 */

#define TCL_ARGV_AUTO_HELP \
    {TCL_ARGV_HELP,	"-help",	NULL,	NULL, \
	    "Print summary of command-line options and abort", NULL}
#define TCL_ARGV_AUTO_REST \
    {TCL_ARGV_REST,	"--",		NULL,	NULL, \
	    "Marks the end of the options", NULL}
#define TCL_ARGV_TABLE_END \
    {TCL_ARGV_END, NULL, NULL, NULL, NULL, NULL}

/*
 *----------------------------------------------------------------------------
 * Definitions needed for Tcl_Zlib routines. [TIP #234]
 *
 * Constants for the format flags describing what sort of data format is
 * desired/expected for the Tcl_ZlibDeflate, Tcl_ZlibInflate and
 * Tcl_ZlibStreamInit functions.
 */

#define TCL_ZLIB_FORMAT_RAW	1
#define TCL_ZLIB_FORMAT_ZLIB	2
#define TCL_ZLIB_FORMAT_GZIP	4
#define TCL_ZLIB_FORMAT_AUTO	8

/*
 * Constants that describe whether the stream is to operate in compressing or
 * decompressing mode.
 */

#define TCL_ZLIB_STREAM_DEFLATE	16
#define TCL_ZLIB_STREAM_INFLATE	32

/*
 * Constants giving compression levels. Use of TCL_ZLIB_COMPRESS_DEFAULT is
 * recommended.
 */

#define TCL_ZLIB_COMPRESS_NONE	0
#define TCL_ZLIB_COMPRESS_FAST	1
#define TCL_ZLIB_COMPRESS_BEST	9
#define TCL_ZLIB_COMPRESS_DEFAULT (-1)

/*
 * Constants for types of flushing, used with Tcl_ZlibFlush.
 */

#define TCL_ZLIB_NO_FLUSH	0
#define TCL_ZLIB_FLUSH		2
#define TCL_ZLIB_FULLFLUSH	3
#define TCL_ZLIB_FINALIZE	4

/*
 *----------------------------------------------------------------------------
 * Definitions needed for the Tcl_LoadFile function. [TIP #416]
 */

#define TCL_LOAD_GLOBAL 1
#define TCL_LOAD_LAZY 2

/*
 *----------------------------------------------------------------------------
 * Definitions needed for the Tcl_OpenTcpServerEx function. [TIP #456]
 */
#define TCL_TCPSERVER_REUSEADDR (1<<0)
#define TCL_TCPSERVER_REUSEPORT (1<<1)

/*
 * Constants for special int-typed values, see TIP #494
 */

#define TCL_IO_FAILURE	(-1)
#define TCL_AUTO_LENGTH	(-1)
#define TCL_INDEX_NONE	(-1)

/*
 *----------------------------------------------------------------------------
 * Single public declaration for NRE.
 */

typedef int (Tcl_NRPostProc) (ClientData data[], Tcl_Interp *interp,
				int result);

/*
 *----------------------------------------------------------------------------
 * The following constant is used to test for older versions of Tcl in the
 * stubs tables.
 */

#define TCL_STUB_MAGIC		((int) 0xFCA3BACF)

/*
 * The following function is required to be defined in all stubs aware
 * extensions. The function is actually implemented in the stub library, not
 * the main Tcl library, although there is a trivial implementation in the
 * main library in case an extension is statically linked into an application.
 */

const char *		Tcl_InitStubs(Tcl_Interp *interp, const char *version,
			    int exact, int magic);
const char *		TclTomMathInitializeStubs(Tcl_Interp *interp,
			    const char *version, int epoch, int revision);
#if defined(_WIN32)
    TCL_NORETURN void Tcl_ConsolePanic(const char *format, ...);
#else
#   define Tcl_ConsolePanic ((Tcl_PanicProc *)0)
#endif

#ifdef USE_TCL_STUBS
#if TCL_RELEASE_LEVEL == TCL_FINAL_RELEASE
#   define Tcl_InitStubs(interp, version, exact) \
	(Tcl_InitStubs)(interp, version, \
	    (exact)|(TCL_MAJOR_VERSION<<8)|(TCL_MINOR_VERSION<<16), \
	    TCL_STUB_MAGIC)
#else
#   define Tcl_InitStubs(interp, version, exact) \
	(Tcl_InitStubs)(interp, TCL_PATCH_LEVEL, \
	    1|(TCL_MAJOR_VERSION<<8)|(TCL_MINOR_VERSION<<16), \
	    TCL_STUB_MAGIC)
#endif
#else
#if TCL_RELEASE_LEVEL == TCL_FINAL_RELEASE
#   define Tcl_InitStubs(interp, version, exact) \
	Tcl_PkgInitStubsCheck(interp, version, \
		(exact)|(TCL_MAJOR_VERSION<<8)|(TCL_MINOR_VERSION<<16))
#else
#   define Tcl_InitStubs(interp, version, exact) \
	Tcl_PkgInitStubsCheck(interp, TCL_PATCH_LEVEL, \
		1|(TCL_MAJOR_VERSION<<8)|(TCL_MINOR_VERSION<<16))
#endif
#endif

/*
 * Public functions that are not accessible via the stubs table.
 * Tcl_GetMemoryInfo is needed for AOLserver. [Bug 1868171]
 */

#define Tcl_Main(argc, argv, proc) Tcl_MainEx(argc, argv, proc, \
	    ((Tcl_SetPanicProc(Tcl_ConsolePanic), Tcl_CreateInterp)()))
EXTERN void		Tcl_MainEx(int argc, char **argv,
			    Tcl_AppInitProc *appInitProc, Tcl_Interp *interp);
EXTERN const char *	Tcl_PkgInitStubsCheck(Tcl_Interp *interp,
			    const char *version, int exact);
EXTERN void		Tcl_InitSubsystems(void);
EXTERN void		Tcl_GetMemoryInfo(Tcl_DString *dsPtr);
EXTERN const char *	Tcl_SetPreInitScript(const char *string);
#ifndef TCL_NO_DEPRECATED
#   define Tcl_StaticPackage Tcl_StaticLibrary
#endif
#ifdef _WIN32
EXTERN int		TclZipfs_AppHook(int *argc, wchar_t ***argv);
#else
EXTERN int		TclZipfs_AppHook(int *argc, char ***argv);
#endif

/*
 *----------------------------------------------------------------------------
 * Include the public function declarations that are accessible via the stubs
 * table.
 */

#include "tclDecls.h"

/*
 * Include platform specific public function declarations that are accessible
 * via the stubs table. Make all TclOO symbols MODULE_SCOPE (which only
 * has effect on building it as a shared library). See ticket [3010352].
 */

#if defined(BUILD_tcl)
#   undef TCLAPI
#   define TCLAPI MODULE_SCOPE
#endif

#include "tclPlatDecls.h"

/*
 *----------------------------------------------------------------------------
 * The following declarations either map ckalloc and ckfree to malloc and
 * free, or they map them to functions with all sorts of debugging hooks
 * defined in tclCkalloc.c.
 */

#ifdef TCL_MEM_DEBUG

#   define ckalloc(x) \
    ((void *) Tcl_DbCkalloc((unsigned)(x), __FILE__, __LINE__))
#   define ckfree(x) \
    Tcl_DbCkfree((char *)(x), __FILE__, __LINE__)
#   define ckrealloc(x,y) \
    ((void *) Tcl_DbCkrealloc((char *)(x), (unsigned)(y), __FILE__, __LINE__))
#   define attemptckalloc(x) \
    ((void *) Tcl_AttemptDbCkalloc((unsigned)(x), __FILE__, __LINE__))
#   define attemptckrealloc(x,y) \
    ((void *) Tcl_AttemptDbCkrealloc((char *)(x), (unsigned)(y), __FILE__, __LINE__))

#else /* !TCL_MEM_DEBUG */

/*
 * If we are not using the debugging allocator, we should call the Tcl_Alloc,
 * et al. routines in order to guarantee that every module is using the same
 * memory allocator both inside and outside of the Tcl library.
 */

#   define ckalloc(x) \
    ((void *) Tcl_Alloc((unsigned)(x)))
#   define ckfree(x) \
    Tcl_Free((char *)(x))
#   define ckrealloc(x,y) \
    ((void *) Tcl_Realloc((char *)(x), (unsigned)(y)))
#   define attemptckalloc(x) \
    ((void *) Tcl_AttemptAlloc((unsigned)(x)))
#   define attemptckrealloc(x,y) \
    ((void *) Tcl_AttemptRealloc((char *)(x), (unsigned)(y)))
#   undef  Tcl_InitMemory
#   define Tcl_InitMemory(x)
#   undef  Tcl_DumpActiveMemory
#   define Tcl_DumpActiveMemory(x)
#   undef  Tcl_ValidateAllMemory
#   define Tcl_ValidateAllMemory(x,y)

#endif /* !TCL_MEM_DEBUG */

#ifdef TCL_MEM_DEBUG
#   undef Tcl_IncrRefCount
#   define Tcl_IncrRefCount(objPtr) \
	Tcl_DbIncrRefCount(objPtr, __FILE__, __LINE__)
#   undef Tcl_DecrRefCount
#   define Tcl_DecrRefCount(objPtr) \
	Tcl_DbDecrRefCount(objPtr, __FILE__, __LINE__)
#   undef Tcl_IsShared
#   define Tcl_IsShared(objPtr) \
	Tcl_DbIsShared(objPtr, __FILE__, __LINE__)
#else
#   undef Tcl_IncrRefCount
#   define Tcl_IncrRefCount(objPtr) \
	++(objPtr)->refCount
    /*
     * Use do/while0 idiom for optimum correctness without compiler warnings.
     * http://c2.com/cgi/wiki?TrivialDoWhileLoop
     */
#   undef Tcl_DecrRefCount
#   define Tcl_DecrRefCount(objPtr) \
	do { \
	    Tcl_Obj *_objPtr = (objPtr); \
	    if (_objPtr->refCount-- <= 1) { \
		TclFreeObj(_objPtr); \
	    } \
	} while(0)
#   undef Tcl_IsShared
#   define Tcl_IsShared(objPtr) \
	((objPtr)->refCount > 1)
#endif

/*
 * Macros and definitions that help to debug the use of Tcl objects. When
 * TCL_MEM_DEBUG is defined, the Tcl_New declarations are overridden to call
 * debugging versions of the object creation functions.
 */

#ifdef TCL_MEM_DEBUG
#  undef  Tcl_NewBignumObj
#  define Tcl_NewBignumObj(val) \
     Tcl_DbNewBignumObj(val, __FILE__, __LINE__)
#  undef  Tcl_NewBooleanObj
#  define Tcl_NewBooleanObj(val) \
     Tcl_DbNewWideIntObj((val)!=0, __FILE__, __LINE__)
#  undef  Tcl_NewByteArrayObj
#  define Tcl_NewByteArrayObj(bytes, len) \
     Tcl_DbNewByteArrayObj(bytes, len, __FILE__, __LINE__)
#  undef  Tcl_NewDoubleObj
#  define Tcl_NewDoubleObj(val) \
     Tcl_DbNewDoubleObj(val, __FILE__, __LINE__)
#  undef  Tcl_NewListObj
#  define Tcl_NewListObj(objc, objv) \
     Tcl_DbNewListObj(objc, objv, __FILE__, __LINE__)
#  undef  Tcl_NewObj
#  define Tcl_NewObj() \
     Tcl_DbNewObj(__FILE__, __LINE__)
#  undef  Tcl_NewStringObj
#  define Tcl_NewStringObj(bytes, len) \
     Tcl_DbNewStringObj(bytes, len, __FILE__, __LINE__)
#  undef  Tcl_NewWideIntObj
#  define Tcl_NewWideIntObj(val) \
     Tcl_DbNewWideIntObj(val, __FILE__, __LINE__)
#endif /* TCL_MEM_DEBUG */

/*
 *----------------------------------------------------------------------------
 * Macros for clients to use to access fields of hash entries:
 */

#define Tcl_GetHashValue(h) ((h)->clientData)
#define Tcl_SetHashValue(h, value) ((h)->clientData = (ClientData) (value))
#define Tcl_GetHashKey(tablePtr, h) \
	((void *) (((tablePtr)->keyType == TCL_ONE_WORD_KEYS || \
		    (tablePtr)->keyType == TCL_CUSTOM_PTR_KEYS) \
		   ? (h)->key.oneWordValue \
		   : (h)->key.string))

/*
 * Macros to use for clients to use to invoke find and create functions for
 * hash tables:
 */

#undef  Tcl_FindHashEntry
#define Tcl_FindHashEntry(tablePtr, key) \
	(*((tablePtr)->findProc))(tablePtr, (const char *)(key))
#undef  Tcl_CreateHashEntry
#define Tcl_CreateHashEntry(tablePtr, key, newPtr) \
	(*((tablePtr)->createProc))(tablePtr, (const char *)(key), newPtr)

/*
 *----------------------------------------------------------------------------
 * Deprecated Tcl functions:
 */

#if !defined(TCL_NO_DEPRECATED) && TCL_MAJOR_VERSION < 9
/*
 * These function have been renamed. The old names are deprecated, but we
 * define these macros for backwards compatibility.
 */

#   define Tcl_Ckalloc		Tcl_Alloc
#   define Tcl_Ckfree		Tcl_Free
#   define Tcl_Ckrealloc	Tcl_Realloc
#   define Tcl_Return		Tcl_SetResult
#   define Tcl_TildeSubst	Tcl_TranslateFileName
#if !defined(__APPLE__) /* On OSX, there is a conflict with "mach/mach.h" */
#   define panic		Tcl_Panic
#endif
#   define panicVA		Tcl_PanicVA

/*
 *----------------------------------------------------------------------------
 * Convenience declaration of Tcl_AppInit for backwards compatibility. This
 * function is not *implemented* by the tcl library, so the storage class is
 * neither DLLEXPORT nor DLLIMPORT.
 */

extern Tcl_AppInitProc Tcl_AppInit;

#endif /* !TCL_NO_DEPRECATED */

#endif /* RC_INVOKED */

/*
 * end block for C++
 */

#ifdef __cplusplus
}
#endif

#endif /* _TCL */

/*
 * Local Variables:
 * mode: c
 * c-basic-offset: 4
 * fill-column: 78
 * End:
 */<|MERGE_RESOLUTION|>--- conflicted
+++ resolved
@@ -2141,17 +2141,9 @@
 
 #if TCL_UTF_MAX > 3
     /*
-<<<<<<< HEAD
      * int isn't 100% accurate as it should be a strict 4-byte value
-     * (perhaps wchar_t). ILP64/SILP64 systems may have troubles. The
+     * (perhaps int32_t). ILP64/SILP64 systems may have troubles. The
      * size of this value must be reflected correctly in regcustom.h.
-=======
-     * unsigned int isn't 100% accurate as it should be a strict 4-byte value.
-     * The size of this value must be reflected correctly in regcustom.h.
-     * XXX: Tcl is currently UCS-2 and planning UTF-16 for the Unicode
-     * XXX: string rep that Tcl_UniChar represents.  Changing the size
-     * XXX: of Tcl_UniChar is /not/ supported.
->>>>>>> 6d2f85de
      */
 typedef int Tcl_UniChar;
 #else
