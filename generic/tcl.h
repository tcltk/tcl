/*
 * tcl.h --
 *
 *	This header file describes the externally-visible facilities of the
 *	Tcl interpreter.
 *
 * Copyright (c) 1987-1994 The Regents of the University of California.
 * Copyright (c) 1993-1996 Lucent Technologies.
 * Copyright (c) 1994-1998 Sun Microsystems, Inc.
 * Copyright (c) 1998-2000 by Scriptics Corporation.
 * Copyright (c) 2002 by Kevin B. Kenny.  All rights reserved.
 *
 * See the file "license.terms" for information on usage and redistribution of
 * this file, and for a DISCLAIMER OF ALL WARRANTIES.
 */

#ifndef _TCL
#define _TCL

/*
 * For C++ compilers, use extern "C"
 */

#ifdef __cplusplus
extern "C" {
#endif

/*
 * The following defines are used to indicate the various release levels.
 */

#define TCL_ALPHA_RELEASE	0
#define TCL_BETA_RELEASE	1
#define TCL_FINAL_RELEASE	2

/*
 * When version numbers change here, must also go into the following files and
 * update the version numbers:
 *
 * library/init.tcl	(1 LOC patch)
 * unix/configure.ac	(2 LOC Major, 2 LOC minor, 1 LOC patch)
 * win/configure.ac	(as above)
 * win/tcl.m4		(not patchlevel)
 * README.md		(sections 0 and 2, with and without separator)
 * macosx/Tcl-Common.xcconfig (not patchlevel) 1 LOC
 * win/README		(not patchlevel) (sections 0 and 2)
 * unix/tcl.spec	(1 LOC patch)
 */

#if !defined(TCL_MAJOR_VERSION)
#   define TCL_MAJOR_VERSION	9
#endif
#if TCL_MAJOR_VERSION == 9
#   define TCL_MINOR_VERSION	0
#   define TCL_RELEASE_LEVEL	TCL_BETA_RELEASE
#   define TCL_RELEASE_SERIAL	3

#   define TCL_VERSION		"9.0"
#   define TCL_PATCH_LEVEL	"9.0b3"
#endif /* TCL_MAJOR_VERSION */

#if defined(RC_INVOKED)
/*
 * Utility macros: STRINGIFY takes an argument and wraps it in "" (double
 * quotation marks), JOIN joins two arguments.
 */

#ifndef STRINGIFY
#  define STRINGIFY(x) STRINGIFY1(x)
#  define STRINGIFY1(x) #x
#endif
#ifndef JOIN
#  define JOIN(a,b) JOIN1(a,b)
#  define JOIN1(a,b) a##b
#endif
#endif /* RC_INVOKED */

/*
 * A special definition used to allow this header file to be included from
 * windows resource files so that they can obtain version information.
 * RC_INVOKED is defined by default by the windows RC tool.
 *
 * Resource compilers don't like all the C stuff, like typedefs and function
 * declarations, that occur below, so block them out.
 */

#ifndef RC_INVOKED

/*
 * Special macro to define mutexes.
 */

#define TCL_DECLARE_MUTEX(name) \
    static Tcl_Mutex name;

/*
 * Tcl's public routine Tcl_FSSeek() uses the values SEEK_SET, SEEK_CUR, and
 * SEEK_END, all #define'd by stdio.h .
 *
 * Also, many extensions need stdio.h, and they've grown accustomed to tcl.h
 * providing it for them rather than #include-ing it themselves as they
 * should, so also for their sake, we keep the #include to be consistent with
 * prior Tcl releases.
 */

#include <stdio.h>
#include <stddef.h>

#if defined(__GNUC__) && (__GNUC__ > 2)
#   if defined(_WIN32) && defined(__USE_MINGW_ANSI_STDIO) && __USE_MINGW_ANSI_STDIO
#	define TCL_FORMAT_PRINTF(a,b) __attribute__ ((__format__ (__MINGW_PRINTF_FORMAT, a, b)))
#   else
#	define TCL_FORMAT_PRINTF(a,b) __attribute__ ((__format__ (__printf__, a, b)))
#   endif
#   define TCL_NORETURN __attribute__ ((noreturn))
#   define TCL_NOINLINE __attribute__ ((noinline))
#   define TCL_NORETURN1 __attribute__ ((noreturn))
#else
#   define TCL_FORMAT_PRINTF(a,b)
#   if defined(_MSC_VER)
#	define TCL_NORETURN __declspec(noreturn)
#	define TCL_NOINLINE __declspec(noinline)
#   else
#	define TCL_NORETURN /* nothing */
#	define TCL_NOINLINE /* nothing */
#   endif
#   define TCL_NORETURN1 /* nothing */
#endif

/*
 * Allow a part of Tcl's API to be explicitly marked as deprecated.
 *
 * Used to make TIP 330/336 generate moans even if people use the
 * compatibility macros. Change your code, guys! We won't support you forever.
 */

#if defined(__GNUC__) && ((__GNUC__ >= 4) || ((__GNUC__ == 3) && (__GNUC_MINOR__ >= 1)))
#   if (__GNUC__ > 4) || ((__GNUC__ == 4) && (__GNUC_MINOR__ >= 5))
#	define TCL_DEPRECATED_API(msg)	__attribute__ ((__deprecated__ (msg)))
#   else
#	define TCL_DEPRECATED_API(msg)	__attribute__ ((__deprecated__))
#   endif
#else
#   define TCL_DEPRECATED_API(msg)	/* nothing portable */
#endif

/*
 *----------------------------------------------------------------------------
 * Macros used to declare a function to be exported by a DLL. Used by Windows,
 * maps to no-op declarations on non-Windows systems. The default build on
 * windows is for a DLL, which causes the DLLIMPORT and DLLEXPORT macros to be
 * nonempty. To build a static library, the macro STATIC_BUILD should be
 * defined.
 *
 * Note: when building static but linking dynamically to MSVCRT we must still
 *       correctly decorate the C library imported function.  Use CRTIMPORT
 *       for this purpose.  _DLL is defined by the compiler when linking to
 *       MSVCRT.
 */

#ifdef _WIN32
#   ifdef STATIC_BUILD
#       define DLLIMPORT
#       define DLLEXPORT
#       ifdef _DLL
#           define CRTIMPORT __declspec(dllimport)
#       else
#           define CRTIMPORT
#       endif
#   else
#       define DLLIMPORT __declspec(dllimport)
#       define DLLEXPORT __declspec(dllexport)
#       define CRTIMPORT __declspec(dllimport)
#   endif
#else
#   define DLLIMPORT
#   if defined(__GNUC__) && __GNUC__ > 3
#       define DLLEXPORT __attribute__ ((visibility("default")))
#   else
#       define DLLEXPORT
#   endif
#   define CRTIMPORT
#endif

/*
 * These macros are used to control whether functions are being declared for
 * import or export. If a function is being declared while it is being built
 * to be included in a shared library, then it should have the DLLEXPORT
 * storage class. If is being declared for use by a module that is going to
 * link against the shared library, then it should have the DLLIMPORT storage
 * class. If the symbol is being declared for a static build or for use from a
 * stub library, then the storage class should be empty.
 *
 * The convention is that a macro called BUILD_xxxx, where xxxx is the name of
 * a library we are building, is set on the compile line for sources that are
 * to be placed in the library. When this macro is set, the storage class will
 * be set to DLLEXPORT. At the end of the header file, the storage class will
 * be reset to DLLIMPORT.
 */

#undef TCL_STORAGE_CLASS
#ifdef BUILD_tcl
#   define TCL_STORAGE_CLASS DLLEXPORT
#else
#   ifdef USE_TCL_STUBS
#      define TCL_STORAGE_CLASS
#   else
#      define TCL_STORAGE_CLASS DLLIMPORT
#   endif
#endif

#if !defined(CONST86) && !defined(TCL_NO_DEPRECATED)
#      define CONST86 const
#endif

/*
 * Make sure EXTERN isn't defined elsewhere.
 */

#ifdef EXTERN
#   undef EXTERN
#endif /* EXTERN */

#ifdef __cplusplus
#   define EXTERN extern "C" TCL_STORAGE_CLASS
#else
#   define EXTERN extern TCL_STORAGE_CLASS
#endif

/*
 * Miscellaneous declarations.
 */

typedef void *ClientData;

/*
 * Darwin specific configure overrides (to support fat compiles, where
 * configure runs only once for multiple architectures):
 */

#ifdef __APPLE__
#   ifdef __LP64__
#	define TCL_WIDE_INT_IS_LONG 1
#	define TCL_CFG_DO64BIT 1
#    else /* !__LP64__ */
#	undef TCL_WIDE_INT_IS_LONG
#	undef TCL_CFG_DO64BIT
#    endif /* __LP64__ */
#    undef HAVE_STRUCT_STAT64
#endif /* __APPLE__ */

/* Cross-compiling 32-bit on a 64-bit platform? Then our
 * configure script does the wrong thing. Correct that here.
 */
#if defined(__GNUC__) && !defined(_WIN32) && !defined(__LP64__)
#   undef TCL_WIDE_INT_IS_LONG
#endif

/*
 * Define Tcl_WideInt to be a type that is (at least) 64-bits wide, and define
 * Tcl_WideUInt to be the unsigned variant of that type (assuming that where
 * we have one, we can have the other.)
 *
 * Also defines the following macros:
 * TCL_WIDE_INT_IS_LONG - if wide ints are really longs (i.e. we're on a
 *	LP64 system such as modern Solaris or Linux ... not including Win64)
 * Tcl_WideAsLong - forgetful converter from wideInt to long.
 * Tcl_LongAsWide - sign-extending converter from long to wideInt.
 * Tcl_WideAsDouble - converter from wideInt to double.
 * Tcl_DoubleAsWide - converter from double to wideInt.
 *
 * The following invariant should hold for any long value 'longVal':
 *	longVal == Tcl_WideAsLong(Tcl_LongAsWide(longVal))
 */

#if !defined(TCL_WIDE_INT_TYPE) && !defined(TCL_WIDE_INT_IS_LONG) && !defined(_WIN32) && !defined(__GNUC__)
/*
 * Don't know what platform it is and configure hasn't discovered what is
 * going on for us. Try to guess...
 */
#   include <limits.h>
#   if defined(LLONG_MAX) && (LLONG_MAX == LONG_MAX)
#	define TCL_WIDE_INT_IS_LONG	1
#   endif
#endif

#ifndef TCL_WIDE_INT_TYPE
#   define TCL_WIDE_INT_TYPE		long long
#endif /* !TCL_WIDE_INT_TYPE */

typedef TCL_WIDE_INT_TYPE		Tcl_WideInt;
typedef unsigned TCL_WIDE_INT_TYPE	Tcl_WideUInt;

#ifndef TCL_LL_MODIFIER
#   if defined(_WIN32) && (!defined(__USE_MINGW_ANSI_STDIO) || !__USE_MINGW_ANSI_STDIO)
#	define TCL_LL_MODIFIER	"I64"
#   else
#	define TCL_LL_MODIFIER	"ll"
#   endif
#endif /* !TCL_LL_MODIFIER */
#ifndef TCL_Z_MODIFIER
#   if defined(__GNUC__) && !defined(_WIN32)
#	define TCL_Z_MODIFIER	"z"
#   elif defined(_WIN64)
#	define TCL_Z_MODIFIER	TCL_LL_MODIFIER
#   else
#	define TCL_Z_MODIFIER	""
#   endif
#endif /* !TCL_Z_MODIFIER */
#ifndef TCL_T_MODIFIER
#   if defined(__GNUC__) && !defined(_WIN32)
#	define TCL_T_MODIFIER	"t"
#   elif defined(_WIN64)
#	define TCL_T_MODIFIER	TCL_LL_MODIFIER
#   else
#	define TCL_T_MODIFIER	TCL_Z_MODIFIER
#   endif
#endif /* !TCL_T_MODIFIER */

#define Tcl_WideAsLong(val)	((long)((Tcl_WideInt)(val)))
#define Tcl_LongAsWide(val)	((Tcl_WideInt)((long)(val)))
#define Tcl_WideAsDouble(val)	((double)((Tcl_WideInt)(val)))
#define Tcl_DoubleAsWide(val)	((Tcl_WideInt)((double)(val)))

#if TCL_MAJOR_VERSION < 9
    typedef int Tcl_Size;
#   define TCL_SIZE_MAX ((int)(((unsigned int)-1)>>1))
#   define TCL_SIZE_MODIFIER ""
#else
    typedef ptrdiff_t Tcl_Size;
#   define TCL_SIZE_MAX ((Tcl_Size)(((size_t)-1)>>1))
#   define TCL_SIZE_MODIFIER TCL_T_MODIFIER
#endif /* TCL_MAJOR_VERSION */

#ifdef _WIN32
#   if TCL_MAJOR_VERSION > 8 || defined(_WIN64) || defined(_USE_64BIT_TIME_T)
	typedef struct __stat64 Tcl_StatBuf;
#   elif defined(_USE_32BIT_TIME_T)
	typedef struct _stati64	Tcl_StatBuf;
#   else
	typedef struct _stat32i64 Tcl_StatBuf;
#   endif
#elif defined(__CYGWIN__)
    typedef struct {
	unsigned st_dev;
	unsigned short st_ino;
	unsigned short st_mode;
	short st_nlink;
	short st_uid;
	short st_gid;
	/* Here is a 2-byte gap */
	unsigned st_rdev;
	/* Here is a 4-byte gap */
	long long st_size;
	struct {long tv_sec;} st_atim;
	struct {long tv_sec;} st_mtim;
	struct {long tv_sec;} st_ctim;
    } Tcl_StatBuf;
#else
    typedef struct stat Tcl_StatBuf;
#endif

/*
 *----------------------------------------------------------------------------
 * Data structures defined opaquely in this module. The definitions below just
 * provide dummy types.
 */

typedef struct Tcl_AsyncHandler_ *Tcl_AsyncHandler;
typedef struct Tcl_Channel_ *Tcl_Channel;
typedef struct Tcl_ChannelTypeVersion_ *Tcl_ChannelTypeVersion;
typedef struct Tcl_Command_ *Tcl_Command;
typedef struct Tcl_Condition_ *Tcl_Condition;
typedef struct Tcl_Dict_ *Tcl_Dict;
typedef struct Tcl_EncodingState_ *Tcl_EncodingState;
typedef struct Tcl_Encoding_ *Tcl_Encoding;
typedef struct Tcl_Event Tcl_Event;
typedef struct Tcl_Interp Tcl_Interp;
typedef struct Tcl_InterpState_ *Tcl_InterpState;
typedef struct Tcl_LoadHandle_ *Tcl_LoadHandle;
typedef struct Tcl_Mutex_ *Tcl_Mutex;
typedef struct Tcl_Pid_ *Tcl_Pid;
typedef struct Tcl_RegExp_ *Tcl_RegExp;
typedef struct Tcl_ThreadDataKey_ *Tcl_ThreadDataKey;
typedef struct Tcl_ThreadId_ *Tcl_ThreadId;
typedef struct Tcl_TimerToken_ *Tcl_TimerToken;
typedef struct Tcl_Trace_ *Tcl_Trace;
typedef struct Tcl_Var_ *Tcl_Var;
typedef struct Tcl_ZLibStream_ *Tcl_ZlibStream;

/*
 *----------------------------------------------------------------------------
 * Definition of the interface to functions implementing threads. A function
 * following this definition is given to each call of 'Tcl_CreateThread' and
 * will be called as the main fuction of the new thread created by that call.
 */

#if defined _WIN32
typedef unsigned (__stdcall Tcl_ThreadCreateProc) (void *clientData);
#else
typedef void (Tcl_ThreadCreateProc) (void *clientData);
#endif

/*
 * Threading function return types used for abstracting away platform
 * differences when writing a Tcl_ThreadCreateProc. See the NewThread function
 * in generic/tclThreadTest.c for it's usage.
 */

#if defined _WIN32
#   define Tcl_ThreadCreateType		unsigned __stdcall
#   define TCL_THREAD_CREATE_RETURN	return 0
#else
#   define Tcl_ThreadCreateType		void
#   define TCL_THREAD_CREATE_RETURN
#endif

/*
 * Definition of values for default stacksize and the possible flags to be
 * given to Tcl_CreateThread.
 */

#define TCL_THREAD_STACK_DEFAULT (0)    /* Use default size for stack. */
#define TCL_THREAD_NOFLAGS	 (0000) /* Standard flags, default
					 * behaviour. */
#define TCL_THREAD_JOINABLE	 (0001) /* Mark the thread as joinable. */

/*
 * Flag values passed to Tcl_StringCaseMatch.
 */

#define TCL_MATCH_NOCASE	(1<<0)

/*
 * Flag values passed to Tcl_GetRegExpFromObj.
 */

#define	TCL_REG_BASIC		000000	/* BREs (convenience). */
#define	TCL_REG_EXTENDED	000001	/* EREs. */
#define	TCL_REG_ADVF		000002	/* Advanced features in EREs. */
#define	TCL_REG_ADVANCED	000003	/* AREs (which are also EREs). */
#define	TCL_REG_QUOTE		000004	/* No special characters, none. */
#define	TCL_REG_NOCASE		000010	/* Ignore case. */
#define	TCL_REG_NOSUB		000020	/* Don't care about subexpressions. */
#define	TCL_REG_EXPANDED	000040	/* Expanded format, white space &
					 * comments. */
#define	TCL_REG_NLSTOP		000100  /* \n doesn't match . or [^ ] */
#define	TCL_REG_NLANCH		000200  /* ^ matches after \n, $ before. */
#define	TCL_REG_NEWLINE		000300  /* Newlines are line terminators. */
#define	TCL_REG_CANMATCH	001000  /* Report details on partial/limited
					 * matches. */

/*
 * Flags values passed to Tcl_RegExpExecObj.
 */

#define	TCL_REG_NOTBOL	0001	/* Beginning of string does not match ^. */
#define	TCL_REG_NOTEOL	0002	/* End of string does not match $. */

/*
 * Structures filled in by Tcl_RegExpInfo. Note that all offset values are
 * relative to the start of the match string, not the beginning of the entire
 * string.
 */

typedef struct Tcl_RegExpIndices {
#if TCL_MAJOR_VERSION > 8
    Tcl_Size start;		/* Character offset of first character in
				 * match. */
    Tcl_Size end;		/* Character offset of first character after
				 * the match. */
#else
    long start;
    long end;
#endif
} Tcl_RegExpIndices;

typedef struct Tcl_RegExpInfo {
    Tcl_Size nsubs;		/* Number of subexpressions in the compiled
				 * expression. */
    Tcl_RegExpIndices *matches;	/* Array of nsubs match offset pairs. */
#if TCL_MAJOR_VERSION > 8
    Tcl_Size extendStart;	/* The offset at which a subsequent match
				 * might begin. */
#else
    long extendStart;
    long reserved;		/* Reserved for later use. */
#endif
} Tcl_RegExpInfo;

/*
 * Picky compilers complain if this typdef doesn't appear before the struct's
 * reference in tclDecls.h.
 */

typedef Tcl_StatBuf *Tcl_Stat_;
typedef struct stat *Tcl_OldStat_;

/*
 *----------------------------------------------------------------------------
 * When a TCL command returns, the interpreter contains a result from the
 * command. Programmers are strongly encouraged to use one of the functions
 * Tcl_GetObjResult() or Tcl_GetStringResult() to read the interpreter's
 * result. See the SetResult man page for details. Besides this result, the
 * command function returns an integer code, which is one of the following:
 *
 * TCL_OK		Command completed normally; the interpreter's result
 *			contains the command's result.
 * TCL_ERROR		The command couldn't be completed successfully; the
 *			interpreter's result describes what went wrong.
 * TCL_RETURN		The command requests that the current function return;
 *			the interpreter's result contains the function's
 *			return value.
 * TCL_BREAK		The command requests that the innermost loop be
 *			exited; the interpreter's result is meaningless.
 * TCL_CONTINUE		Go on to the next iteration of the current loop; the
 *			interpreter's result is meaningless.
 * Integer return codes in the range TCL_CODE_USER_MIN to TCL_CODE_USER_MAX are
 * reserved for the use of packages.
 */

#define TCL_OK			0
#define TCL_ERROR		1
#define TCL_RETURN		2
#define TCL_BREAK		3
#define TCL_CONTINUE		4
#define TCL_CODE_USER_MIN	5
#define TCL_CODE_USER_MAX	0x3fffffff /*  1073741823 */

/*
 *----------------------------------------------------------------------------
 * Flags to control what substitutions are performed by Tcl_SubstObj():
 */

#define TCL_SUBST_COMMANDS	001
#define TCL_SUBST_VARIABLES	002
#define TCL_SUBST_BACKSLASHES	004
#define TCL_SUBST_ALL		007

/*
 * Forward declaration of Tcl_Obj to prevent an error when the forward
 * reference to Tcl_Obj is encountered in the function types declared below.
 */

struct Tcl_Obj;

/*
 *----------------------------------------------------------------------------
 * Function types defined by Tcl:
 */

typedef int (Tcl_AppInitProc) (Tcl_Interp *interp);
typedef int (Tcl_AsyncProc) (void *clientData, Tcl_Interp *interp,
	int code);
typedef void (Tcl_ChannelProc) (void *clientData, int mask);
typedef void (Tcl_CloseProc) (void *data);
typedef void (Tcl_CmdDeleteProc) (void *clientData);
typedef int (Tcl_CmdProc) (void *clientData, Tcl_Interp *interp,
	int argc, const char *argv[]);
typedef void (Tcl_CmdTraceProc) (void *clientData, Tcl_Interp *interp,
	int level, char *command, Tcl_CmdProc *proc,
	void *cmdClientData, int argc, const char *argv[]);
typedef int (Tcl_CmdObjTraceProc) (void *clientData, Tcl_Interp *interp,
	int level, const char *command, Tcl_Command commandInfo, int objc,
	struct Tcl_Obj *const *objv);
typedef void (Tcl_CmdObjTraceDeleteProc) (void *clientData);
typedef void (Tcl_DupInternalRepProc) (struct Tcl_Obj *srcPtr,
	struct Tcl_Obj *dupPtr);
typedef int (Tcl_EncodingConvertProc) (void *clientData, const char *src,
	int srcLen, int flags, Tcl_EncodingState *statePtr, char *dst,
	int dstLen, int *srcReadPtr, int *dstWrotePtr, int *dstCharsPtr);
typedef void (Tcl_EncodingFreeProc) (void *clientData);
typedef int (Tcl_EventProc) (Tcl_Event *evPtr, int flags);
typedef void (Tcl_EventCheckProc) (void *clientData, int flags);
typedef int (Tcl_EventDeleteProc) (Tcl_Event *evPtr, void *clientData);
typedef void (Tcl_EventSetupProc) (void *clientData, int flags);
typedef void (Tcl_ExitProc) (void *clientData);
typedef void (Tcl_FileProc) (void *clientData, int mask);
typedef void (Tcl_FileFreeProc) (void *clientData);
typedef void (Tcl_FreeInternalRepProc) (struct Tcl_Obj *objPtr);
typedef void (Tcl_IdleProc) (void *clientData);
typedef void (Tcl_InterpDeleteProc) (void *clientData,
	Tcl_Interp *interp);
typedef void (Tcl_NamespaceDeleteProc) (void *clientData);
typedef int (Tcl_ObjCmdProc) (void *clientData, Tcl_Interp *interp,
	int objc, struct Tcl_Obj *const *objv);
#if TCL_MAJOR_VERSION > 8
typedef int (Tcl_ObjCmdProc2) (void *clientData, Tcl_Interp *interp,
	Tcl_Size objc, struct Tcl_Obj *const *objv);
typedef int (Tcl_CmdObjTraceProc2) (void *clientData, Tcl_Interp *interp,
	Tcl_Size level, const char *command, Tcl_Command commandInfo, Tcl_Size objc,
	struct Tcl_Obj *const *objv);
typedef void (Tcl_FreeProc) (void *blockPtr);
#define Tcl_ExitProc Tcl_FreeProc
#define Tcl_FileFreeProc Tcl_FreeProc
#define Tcl_FileFreeProc Tcl_FreeProc
#define Tcl_EncodingFreeProc Tcl_FreeProc
#else
#define Tcl_ObjCmdProc2 Tcl_ObjCmdProc
#define Tcl_CmdObjTraceProc2 Tcl_CmdObjTraceProc
typedef void (Tcl_FreeProc) (char *blockPtr);
#endif
typedef int (Tcl_LibraryInitProc) (Tcl_Interp *interp);
typedef int (Tcl_LibraryUnloadProc) (Tcl_Interp *interp, int flags);
typedef void (Tcl_PanicProc) (const char *format, ...);
typedef void (Tcl_TcpAcceptProc) (void *callbackData, Tcl_Channel chan,
	char *address, int port);
typedef void (Tcl_TimerProc) (void *clientData);
typedef int (Tcl_SetFromAnyProc) (Tcl_Interp *interp, struct Tcl_Obj *objPtr);
typedef void (Tcl_UpdateStringProc) (struct Tcl_Obj *objPtr);
typedef char * (Tcl_VarTraceProc) (void *clientData, Tcl_Interp *interp,
	const char *part1, const char *part2, int flags);
typedef void (Tcl_CommandTraceProc) (void *clientData, Tcl_Interp *interp,
	const char *oldName, const char *newName, int flags);
typedef void (Tcl_CreateFileHandlerProc) (int fd, int mask, Tcl_FileProc *proc,
	void *clientData);
typedef void (Tcl_DeleteFileHandlerProc) (int fd);
typedef void (Tcl_AlertNotifierProc) (void *clientData);
typedef void (Tcl_ServiceModeHookProc) (int mode);
typedef void *(Tcl_InitNotifierProc) (void);
typedef void (Tcl_FinalizeNotifierProc) (void *clientData);
typedef void (Tcl_MainLoopProc) (void);

/* Abstract List functions */
<<<<<<< HEAD
typedef	Tcl_Size (Tcl_ObjTypeLengthProc) (struct Tcl_Obj *listPtr);
typedef int (Tcl_ObjTypeIndexProc) (Tcl_Interp *interp,
	struct Tcl_Obj *listPtr, Tcl_Size index, struct Tcl_Obj** elemObj);
typedef int (Tcl_ObjTypeSliceProc) (Tcl_Interp *interp,
	struct Tcl_Obj *listPtr, Tcl_Size fromIdx, Tcl_Size toIdx,
	struct Tcl_Obj **newObjPtr);
typedef int (Tcl_ObjTypeReverseProc) (Tcl_Interp *interp,
	struct Tcl_Obj *listPtr, struct Tcl_Obj **newObjPtr);
typedef int (Tcl_ObjTypeGetElements) (Tcl_Interp *interp,
	struct Tcl_Obj *listPtr, Tcl_Size *objcptr,
	struct Tcl_Obj ***objvptr);
typedef	struct Tcl_Obj*	(Tcl_ObjTypeSetElement) (Tcl_Interp *interp,
=======
typedef Tcl_Size (Tcl_ObjTypeLengthProc) (struct Tcl_Obj *listPtr);
typedef int (Tcl_ObjTypeIndexProc) (Tcl_Interp *interp, struct Tcl_Obj *listPtr,
	Tcl_Size index, struct Tcl_Obj** elemObj);
typedef int (Tcl_ObjTypeSliceProc) (Tcl_Interp *interp, struct Tcl_Obj *listPtr,
	Tcl_Size fromIdx, Tcl_Size toIdx, struct Tcl_Obj **newObjPtr);
typedef int (Tcl_ObjTypeReverseProc) (Tcl_Interp *interp,
	struct Tcl_Obj *listPtr, struct Tcl_Obj **newObjPtr);
typedef int (Tcl_ObjTypeGetElements) (Tcl_Interp *interp,
	struct Tcl_Obj *listPtr, Tcl_Size *objcptr, struct Tcl_Obj ***objvptr);
typedef	struct Tcl_Obj *(Tcl_ObjTypeSetElement) (Tcl_Interp *interp,
>>>>>>> 9f490caf
	struct Tcl_Obj *listPtr, Tcl_Size indexCount,
	struct Tcl_Obj *const indexArray[], struct Tcl_Obj *valueObj);
typedef int (Tcl_ObjTypeReplaceProc) (Tcl_Interp *interp,
	struct Tcl_Obj *listObj, Tcl_Size first, Tcl_Size numToDelete,
	Tcl_Size numToInsert, struct Tcl_Obj *const insertObjs[]);
typedef int (Tcl_ObjTypeInOperatorProc) (Tcl_Interp *interp,
	struct Tcl_Obj *valueObj, struct Tcl_Obj *listObj, int *boolResult);

#ifndef TCL_NO_DEPRECATED
#   define Tcl_PackageInitProc Tcl_LibraryInitProc
#   define Tcl_PackageUnloadProc Tcl_LibraryUnloadProc
#endif

/*
 *----------------------------------------------------------------------------
 * The following structure represents a type of object, which is a particular
 * internal representation for an object plus a set of functions that provide
 * standard operations on objects of that type.
 */

typedef struct Tcl_ObjType {
    const char *name;		/* Name of the type, e.g. "int". */
    Tcl_FreeInternalRepProc *freeIntRepProc;
				/* Called to free any storage for the type's
				 * internal rep. NULL if the internal rep does
				 * not need freeing. */
    Tcl_DupInternalRepProc *dupIntRepProc;
				/* Called to create a new object as a copy of
				 * an existing object. */
    Tcl_UpdateStringProc *updateStringProc;
				/* Called to update the string rep from the
				 * type's internal representation. */
    Tcl_SetFromAnyProc *setFromAnyProc;
				/* Called to convert the object's internal rep
				 * to this type. Frees the internal rep of the
				 * old type. Returns TCL_ERROR on failure. */
#if TCL_MAJOR_VERSION > 8
    size_t version;		/* Version field for future-proofing. */

    /* List emulation functions - ObjType Version 1 */
    Tcl_ObjTypeLengthProc *lengthProc;
				/* Return the [llength] of the AbstractList */
    Tcl_ObjTypeIndexProc *indexProc;
<<<<<<< HEAD
				/* Return a value (Tcl_Obj) for
				 * [lindex $al $index] */
=======
				/* Return a value (Tcl_Obj) at a given index */
>>>>>>> 9f490caf
    Tcl_ObjTypeSliceProc *sliceProc;
				/* Return an AbstractList for
				 * [lrange $al $start $end] */
    Tcl_ObjTypeReverseProc *reverseProc;
				/* Return an AbstractList for [lreverse $al] */
    Tcl_ObjTypeGetElements *getElementsProc;
				/* Return an objv[] of all elements in the list */
    Tcl_ObjTypeSetElement *setElementProc;
				/* Replace the element at the indicies with the
				 * given valueObj. */
    Tcl_ObjTypeReplaceProc *replaceProc;
<<<<<<< HEAD
				/* Replace sublist with sublist. */
    Tcl_ObjTypeInOperatorProc *inOperProc;
				/* "in" and "ni" expr list operation. Determine
				 * if the given string value matches an element
				 * in the list. */
=======
				/* Replace sublist with another sublist */
    Tcl_ObjTypeInOperatorProc *inOperProc;
				/* "in" and "ni" expr list operation.
				 * Determine if the given string value matches
				 * an element in the list. */
>>>>>>> 9f490caf
#endif
} Tcl_ObjType;

#if TCL_MAJOR_VERSION > 8
#   define TCL_OBJTYPE_V0 0, \
	   0,0,0,0,0,0,0,0	/* Pre-Tcl 9 */
#   define TCL_OBJTYPE_V1(a) offsetof(Tcl_ObjType, indexProc), \
	   a,0,0,0,0,0,0,0	/* Tcl 9 Version 1 */
#   define TCL_OBJTYPE_V2(a,b,c,d,e,f,g,h) sizeof(Tcl_ObjType),  \
	   a,b,c,d,e,f,g,h	/* Tcl 9 - AbstractLists */
#else
#   define TCL_OBJTYPE_V0 /* just empty */
#endif

/*
 * The following structure stores an internal representation (internalrep) for
 * a Tcl value. An internalrep is associated with an Tcl_ObjType when both
 * are stored in the same Tcl_Obj.  The routines of the Tcl_ObjType govern
 * the handling of the internalrep.
 */

typedef union Tcl_ObjInternalRep {	/* The internal representation: */
    long longValue;		/*   - an long integer value. */
    double doubleValue;		/*   - a double-precision floating value. */
    void *otherValuePtr;	/*   - another, type-specific value, */
				/*     not used internally any more. */
    Tcl_WideInt wideValue;	/*   - an integer value >= 64bits */
    struct {			/*   - internal rep as two pointers. */
	void *ptr1;
	void *ptr2;
    } twoPtrValue;
    struct {			/*   - internal rep as a pointer and a long, */
	void *ptr;		/*     not used internally any more. */
	unsigned long value;
    } ptrAndLongRep;
} Tcl_ObjInternalRep;

/*
 * One of the following structures exists for each object in the Tcl system.
 * An object stores a value as either a string, some internal representation,
 * or both.
 */

typedef struct Tcl_Obj {
    Tcl_Size refCount;		/* When 0 the object will be freed. */
    char *bytes;		/* This points to the first byte of the
				 * object's string representation. The array
				 * must be followed by a null byte (i.e., at
				 * offset length) but may also contain
				 * embedded null characters. The array's
				 * storage is allocated by Tcl_Alloc. NULL means
				 * the string rep is invalid and must be
				 * regenerated from the internal rep.  Clients
				 * should use Tcl_GetStringFromObj or
				 * Tcl_GetString to get a pointer to the byte
				 * array as a readonly value. */
    Tcl_Size length;		/* The number of bytes at *bytes, not
				 * including the terminating null. */
    const Tcl_ObjType *typePtr;	/* Denotes the object's type. Always
				 * corresponds to the type of the object's
				 * internal rep. NULL indicates the object has
				 * no internal rep (has no type). */
    Tcl_ObjInternalRep internalRep;
				/* The internal representation: */
} Tcl_Obj;

/*
 *----------------------------------------------------------------------------
 * The following definitions support Tcl's namespace facility. Note: the first
 * five fields must match exactly the fields in a Namespace structure (see
 * tclInt.h).
 */

typedef struct Tcl_Namespace {
    char *name;			/* The namespace's name within its parent
				 * namespace. This contains no ::'s. The name
				 * of the global namespace is "" although "::"
				 * is an synonym. */
    char *fullName;		/* The namespace's fully qualified name. This
				 * starts with ::. */
    void *clientData;		/* Arbitrary value associated with this
				 * namespace. */
    Tcl_NamespaceDeleteProc *deleteProc;
				/* Function invoked when deleting the
				 * namespace to, e.g., free clientData. */
    struct Tcl_Namespace *parentPtr;
				/* Points to the namespace that contains this
				 * one. NULL if this is the global
				 * namespace. */
} Tcl_Namespace;

/*
 *----------------------------------------------------------------------------
 * The following structure represents a call frame, or activation record. A
 * call frame defines a naming context for a procedure call: its local scope
 * (for local variables) and its namespace scope (used for non-local
 * variables; often the global :: namespace). A call frame can also define the
 * naming context for a namespace eval or namespace inscope command: the
 * namespace in which the command's code should execute. The Tcl_CallFrame
 * structures exist only while procedures or namespace eval/inscope's are
 * being executed, and provide a Tcl call stack.
 *
 * A call frame is initialized and pushed using Tcl_PushCallFrame and popped
 * using Tcl_PopCallFrame. Storage for a Tcl_CallFrame must be provided by the
 * Tcl_PushCallFrame caller, and callers typically allocate them on the C call
 * stack for efficiency. For this reason, Tcl_CallFrame is defined as a
 * structure and not as an opaque token. However, most Tcl_CallFrame fields
 * are hidden since applications should not access them directly; others are
 * declared as "dummyX".
 *
 * WARNING!! The structure definition must be kept consistent with the
 * CallFrame structure in tclInt.h. If you change one, change the other.
 */

typedef struct Tcl_CallFrame {
    Tcl_Namespace *nsPtr;
    int dummy1;
    Tcl_Size dummy2;
    void *dummy3;
    void *dummy4;
    void *dummy5;
    Tcl_Size dummy6;
    void *dummy7;
    void *dummy8;
    Tcl_Size dummy9;
    void *dummy10;
    void *dummy11;
    void *dummy12;
    void *dummy13;
} Tcl_CallFrame;

/*
 *----------------------------------------------------------------------------
 * Information about commands that is returned by Tcl_GetCommandInfo and
 * passed to Tcl_SetCommandInfo. objProc is an objc/objv object-based command
 * function while proc is a traditional Tcl argc/argv string-based function.
 * Tcl_CreateObjCommand and Tcl_CreateCommand ensure that both objProc and
 * proc are non-NULL and can be called to execute the command. However, it may
 * be faster to call one instead of the other. The member isNativeObjectProc
 * is set to 1 if an object-based function was registered by
 * Tcl_CreateObjCommand, and to 0 if a string-based function was registered by
 * Tcl_CreateCommand. The other function is typically set to a compatibility
 * wrapper that does string-to-object or object-to-string argument conversions
 * then calls the other function.
 */

typedef struct {
    int isNativeObjectProc;	/* 1 if objProc was registered by a call to
				 * Tcl_CreateObjCommand; 2 if objProc was registered by
				 * a call to Tcl_CreateObjCommand2; 0 otherwise.
				 * Tcl_SetCmdInfo does not modify this field. */
    Tcl_ObjCmdProc *objProc;	/* Command's object-based function. */
    void *objClientData;	/* ClientData for object proc. */
    Tcl_CmdProc *proc;		/* Command's string-based function. */
    void *clientData;		/* ClientData for string proc. */
    Tcl_CmdDeleteProc *deleteProc;
				/* Function to call when command is
				 * deleted. */
    void *deleteData;		/* Value to pass to deleteProc (usually the
				 * same as clientData). */
    Tcl_Namespace *namespacePtr;/* Points to the namespace that contains this
				 * command. Note that Tcl_SetCmdInfo will not
				 * change a command's namespace; use
				 * TclRenameCommand or Tcl_Eval (of 'rename')
				 * to do that. */
    Tcl_ObjCmdProc2 *objProc2;	/* Command's object2-based function. */
    void *objClientData2;	/* ClientData for object2 proc. */
} Tcl_CmdInfo;

/*
 *----------------------------------------------------------------------------
 * The structure defined below is used to hold dynamic strings. The only
 * fields that clients should use are string and length, accessible via the
 * macros Tcl_DStringValue and Tcl_DStringLength.
 */

#define TCL_DSTRING_STATIC_SIZE 200
typedef struct Tcl_DString {
    char *string;		/* Points to beginning of string: either
				 * staticSpace below or a malloced array. */
    Tcl_Size length;		/* Number of bytes in string excluding
				 * terminating nul */
    Tcl_Size spaceAvl;		/* Total number of bytes available for the
				 * string and its terminating NULL char. */
    char staticSpace[TCL_DSTRING_STATIC_SIZE];
				/* Space to use in common case where string is
				 * small. */
} Tcl_DString;

#define Tcl_DStringLength(dsPtr) ((dsPtr)->length)
#define Tcl_DStringValue(dsPtr) ((dsPtr)->string)

/*
 * Definitions for the maximum number of digits of precision that may be
 * produced by Tcl_PrintDouble, and the number of bytes of buffer space
 * required by Tcl_PrintDouble.
 */

#define TCL_MAX_PREC		17
#define TCL_DOUBLE_SPACE	(TCL_MAX_PREC+10)

/*
 * Definition for a number of bytes of buffer space sufficient to hold the
 * string representation of an integer in base 10 (assuming the existence of
 * 64-bit integers).
 */

#define TCL_INTEGER_SPACE	(3*(int)sizeof(Tcl_WideInt))

/*
 *----------------------------------------------------------------------------
 * Type values returned by Tcl_GetNumberFromObj
 *	TCL_NUMBER_INT		Representation is a Tcl_WideInt
 *	TCL_NUMBER_BIG		Representation is an mp_int
 *	TCL_NUMBER_DOUBLE	Representation is a double
 *	TCL_NUMBER_NAN		Value is NaN.
 */

#define TCL_NUMBER_INT          2
#define TCL_NUMBER_BIG          3
#define TCL_NUMBER_DOUBLE       4
#define TCL_NUMBER_NAN          5

/*
 * Flag values passed to Tcl_ConvertElement.
 * TCL_DONT_USE_BRACES forces it not to enclose the element in braces, but to
 *	use backslash quoting instead.
 * TCL_DONT_QUOTE_HASH disables the default quoting of the '#' character. It
 *	is safe to leave the hash unquoted when the element is not the first
 *	element of a list, and this flag can be used by the caller to indicate
 *	that condition.
 */

#define TCL_DONT_USE_BRACES	1
#define TCL_DONT_QUOTE_HASH	8

/*
 * Flags that may be passed to Tcl_GetIndexFromObj.
 * TCL_EXACT disallows abbreviated strings.
 * TCL_NULL_OK allows the empty string or NULL to return TCL_OK.
 *      The returned value will be -1;
 * TCL_INDEX_TEMP_TABLE disallows caching of lookups. A possible use case is
 *      a table that will not live long enough to make it worthwhile.
 */

#define TCL_EXACT		1
#define TCL_NULL_OK		32
#define TCL_INDEX_TEMP_TABLE	64

/*
 * Flags that may be passed to Tcl_UniCharToUtf.
 * TCL_COMBINE Combine surrogates
 */

#if TCL_MAJOR_VERSION > 8
#    define TCL_COMBINE		0x1000000
#else
#    define TCL_COMBINE		0
#endif
/*
 *----------------------------------------------------------------------------
 * Flag values passed to Tcl_RecordAndEval, Tcl_EvalObj, Tcl_EvalObjv.
 * WARNING: these bit choices must not conflict with the bit choices for
 * evalFlag bits in tclInt.h!
 *
 * Meanings:
 *	TCL_NO_EVAL:		Just record this command
 *	TCL_EVAL_GLOBAL:	Execute script in global namespace
 *	TCL_EVAL_DIRECT:	Do not compile this script
 *	TCL_EVAL_INVOKE:	Magical Tcl_EvalObjv mode for aliases/ensembles
 *				o Run in iPtr->lookupNsPtr or global namespace
 *				o Cut out of error traces
 *				o Don't reset the flags controlling ensemble
 *				  error message rewriting.
 *	TCL_CANCEL_UNWIND:	Magical Tcl_CancelEval mode that causes the
 *				stack for the script in progress to be
 *				completely unwound.
 *	TCL_EVAL_NOERR:		Do no exception reporting at all, just return
 *				as the caller will report.
 */

#define TCL_NO_EVAL		0x010000
#define TCL_EVAL_GLOBAL		0x020000
#define TCL_EVAL_DIRECT		0x040000
#define TCL_EVAL_INVOKE		0x080000
#define TCL_CANCEL_UNWIND	0x100000
#define TCL_EVAL_NOERR          0x200000

/*
 * Special freeProc values that may be passed to Tcl_SetResult (see the man
 * page for details):
 */

#define TCL_VOLATILE		((Tcl_FreeProc *) 1)
#define TCL_STATIC		((Tcl_FreeProc *) 0)
#define TCL_DYNAMIC		((Tcl_FreeProc *) 3)

/*
 * Flag values passed to variable-related functions.
 * WARNING: these bit choices must not conflict with the bit choice for
 * TCL_CANCEL_UNWIND, above.
 */

#define TCL_GLOBAL_ONLY		 1
#define TCL_NAMESPACE_ONLY	 2
#define TCL_APPEND_VALUE	 4
#define TCL_LIST_ELEMENT	 8
#define TCL_TRACE_READS		 0x10
#define TCL_TRACE_WRITES	 0x20
#define TCL_TRACE_UNSETS	 0x40
#define TCL_TRACE_DESTROYED	 0x80

#define TCL_LEAVE_ERR_MSG	 0x200
#define TCL_TRACE_ARRAY		 0x800
/* Indicate the semantics of the result of a trace. */
#define TCL_TRACE_RESULT_DYNAMIC 0x8000
#define TCL_TRACE_RESULT_OBJECT  0x10000

/*
 * Flag values for ensemble commands.
 */

#define TCL_ENSEMBLE_PREFIX 0x02/* Flag value to say whether to allow
				 * unambiguous prefixes of commands or to
				 * require exact matches for command names. */

/*
 * Flag values passed to command-related functions.
 */

#define TCL_TRACE_RENAME	0x2000
#define TCL_TRACE_DELETE	0x4000

#define TCL_ALLOW_INLINE_COMPILATION 0x20000

/*
 * Types for linked variables:
 */

#define TCL_LINK_INT		1
#define TCL_LINK_DOUBLE		2
#define TCL_LINK_BOOLEAN	3
#define TCL_LINK_STRING		4
#define TCL_LINK_WIDE_INT	5
#define TCL_LINK_CHAR		6
#define TCL_LINK_UCHAR		7
#define TCL_LINK_SHORT		8
#define TCL_LINK_USHORT		9
#define TCL_LINK_UINT		10
#define TCL_LINK_LONG		((sizeof(long) != sizeof(int)) ? TCL_LINK_WIDE_INT : TCL_LINK_INT)
#define TCL_LINK_ULONG		((sizeof(long) != sizeof(int)) ? TCL_LINK_WIDE_UINT : TCL_LINK_UINT)
#define TCL_LINK_FLOAT		13
#define TCL_LINK_WIDE_UINT	14
#define TCL_LINK_CHARS		15
#define TCL_LINK_BINARY		16
#define TCL_LINK_READ_ONLY	0x80

/*
 *----------------------------------------------------------------------------
 * Forward declarations of Tcl_HashTable and related types.
 */

#ifndef TCL_HASH_TYPE
#if TCL_MAJOR_VERSION > 8
#  define TCL_HASH_TYPE size_t
#else
#  define TCL_HASH_TYPE unsigned
#endif
#endif

typedef struct Tcl_HashKeyType Tcl_HashKeyType;
typedef struct Tcl_HashTable Tcl_HashTable;
typedef struct Tcl_HashEntry Tcl_HashEntry;

typedef TCL_HASH_TYPE (Tcl_HashKeyProc) (Tcl_HashTable *tablePtr, void *keyPtr);
typedef int (Tcl_CompareHashKeysProc) (void *keyPtr, Tcl_HashEntry *hPtr);
typedef Tcl_HashEntry * (Tcl_AllocHashEntryProc) (Tcl_HashTable *tablePtr,
	void *keyPtr);
typedef void (Tcl_FreeHashEntryProc) (Tcl_HashEntry *hPtr);

/*
 * Structure definition for an entry in a hash table. No-one outside Tcl
 * should access any of these fields directly; use the macros defined below.
 */

struct Tcl_HashEntry {
    Tcl_HashEntry *nextPtr;	/* Pointer to next entry in this hash bucket,
				 * or NULL for end of chain. */
    Tcl_HashTable *tablePtr;	/* Pointer to table containing entry. */
    size_t hash;		/* Hash value. */
    void *clientData;		/* Application stores something here with
				 * Tcl_SetHashValue. */
    union {			/* Key has one of these forms: */
	char *oneWordValue;	/* One-word value for key. */
	Tcl_Obj *objPtr;	/* Tcl_Obj * key value. */
	int words[1];		/* Multiple integer words for key. The actual
				 * size will be as large as necessary for this
				 * table's keys. */
	char string[1];		/* String for key. The actual size will be as
				 * large as needed to hold the key. */
    } key;			/* MUST BE LAST FIELD IN RECORD!! */
};

/*
 * Flags used in Tcl_HashKeyType.
 *
 * TCL_HASH_KEY_RANDOMIZE_HASH -
 *				There are some things, pointers for example
 *				which don't hash well because they do not use
 *				the lower bits. If this flag is set then the
 *				hash table will attempt to rectify this by
 *				randomising the bits and then using the upper
 *				N bits as the index into the table.
 * TCL_HASH_KEY_SYSTEM_HASH -	If this flag is set then all memory internally
 *                              allocated for the hash table that is not for an
 *                              entry will use the system heap.
 * TCL_HASH_KEY_DIRECT_COMPARE -
 *	                        Allows fast comparison for hash keys directly
 *                              by compare of their key.oneWordValue values,
 *                              before call of compareKeysProc (much slower
 *                              than a direct compare, so it is speed-up only
 *                              flag). Don't use it if keys contain values rather
 *                              than pointers.
 */

#define TCL_HASH_KEY_RANDOMIZE_HASH 0x1
#define TCL_HASH_KEY_SYSTEM_HASH    0x2
#define TCL_HASH_KEY_DIRECT_COMPARE 0x4

/*
 * Structure definition for the methods associated with a hash table key type.
 */

#define TCL_HASH_KEY_TYPE_VERSION 1
struct Tcl_HashKeyType {
    int version;		/* Version of the table. If this structure is
				 * extended in future then the version can be
				 * used to distinguish between different
				 * structures. */
    int flags;			/* Flags, see above for details. */
    Tcl_HashKeyProc *hashKeyProc;
				/* Calculates a hash value for the key. If
				 * this is NULL then the pointer itself is
				 * used as a hash value. */
    Tcl_CompareHashKeysProc *compareKeysProc;
				/* Compares two keys and returns zero if they
				 * do not match, and non-zero if they do. If
				 * this is NULL then the pointers are
				 * compared. */
    Tcl_AllocHashEntryProc *allocEntryProc;
				/* Called to allocate memory for a new entry,
				 * i.e. if the key is a string then this could
				 * allocate a single block which contains
				 * enough space for both the entry and the
				 * string. Only the key field of the allocated
				 * Tcl_HashEntry structure needs to be filled
				 * in. If something else needs to be done to
				 * the key, i.e. incrementing a reference
				 * count then that should be done by this
				 * function. If this is NULL then Tcl_Alloc is
				 * used to allocate enough space for a
				 * Tcl_HashEntry and the key pointer is
				 * assigned to key.oneWordValue. */
    Tcl_FreeHashEntryProc *freeEntryProc;
				/* Called to free memory associated with an
				 * entry. If something else needs to be done
				 * to the key, i.e. decrementing a reference
				 * count then that should be done by this
				 * function. If this is NULL then Tcl_Free is
				 * used to free the Tcl_HashEntry. */
};

/*
 * Structure definition for a hash table.  Must be in tcl.h so clients can
 * allocate space for these structures, but clients should never access any
 * fields in this structure.
 */

#define TCL_SMALL_HASH_TABLE 4
struct Tcl_HashTable {
    Tcl_HashEntry **buckets;	/* Pointer to bucket array. Each element
				 * points to first entry in bucket's hash
				 * chain, or NULL. */
    Tcl_HashEntry *staticBuckets[TCL_SMALL_HASH_TABLE];
				/* Bucket array used for small tables (to
				 * avoid mallocs and frees). */
    Tcl_Size numBuckets;	/* Total number of buckets allocated at
				 * **bucketPtr. */
    Tcl_Size numEntries;	/* Total number of entries present in
				 * table. */
    Tcl_Size rebuildSize;	/* Enlarge table when numEntries gets to be
				 * this large. */
#if TCL_MAJOR_VERSION > 8
    size_t mask;		/* Mask value used in hashing function. */
#endif
    int downShift;		/* Shift count used in hashing function.
				 * Designed to use high-order bits of
				 * randomized keys. */
#if TCL_MAJOR_VERSION < 9
    int mask;			/* Mask value used in hashing function. */
#endif
    int keyType;		/* Type of keys used in this table. It's
				 * either TCL_CUSTOM_KEYS, TCL_STRING_KEYS,
				 * TCL_ONE_WORD_KEYS, or an integer giving the
				 * number of ints that is the size of the
				 * key. */
    Tcl_HashEntry *(*findProc) (Tcl_HashTable *tablePtr, const char *key);
    Tcl_HashEntry *(*createProc) (Tcl_HashTable *tablePtr, const char *key,
	    int *newPtr);
    const Tcl_HashKeyType *typePtr;
				/* Type of the keys used in the
				 * Tcl_HashTable. */
};

/*
 * Structure definition for information used to keep track of searches through
 * hash tables:
 */

typedef struct Tcl_HashSearch {
    Tcl_HashTable *tablePtr;	/* Table being searched. */
    Tcl_Size nextIndex;		/* Index of next bucket to be enumerated after
				 * present one. */
    Tcl_HashEntry *nextEntryPtr;/* Next entry to be enumerated in the current
				 * bucket. */
} Tcl_HashSearch;

/*
 * Acceptable key types for hash tables:
 *
 * TCL_STRING_KEYS:		The keys are strings, they are copied into the
 *				entry.
 * TCL_ONE_WORD_KEYS:		The keys are pointers, the pointer is stored
 *				in the entry.
 * TCL_CUSTOM_TYPE_KEYS:	The keys are arbitrary types which are copied
 *				into the entry.
 * TCL_CUSTOM_PTR_KEYS:		The keys are pointers to arbitrary types, the
 *				pointer is stored in the entry.
 *
 * While maintaining binary compatibility the above have to be distinct values
 * as they are used to differentiate between old versions of the hash table
 * which don't have a typePtr and new ones which do. Once binary compatibility
 * is discarded in favour of making more wide spread changes TCL_STRING_KEYS
 * can be the same as TCL_CUSTOM_TYPE_KEYS, and TCL_ONE_WORD_KEYS can be the
 * same as TCL_CUSTOM_PTR_KEYS because they simply determine how the key is
 * accessed from the entry and not the behaviour.
 */

#define TCL_STRING_KEYS		(0)
#define TCL_ONE_WORD_KEYS	(1)
#define TCL_CUSTOM_TYPE_KEYS	(-2)
#define TCL_CUSTOM_PTR_KEYS	(-1)

/*
 * Structure definition for information used to keep track of searches through
 * dictionaries. These fields should not be accessed by code outside
 * tclDictObj.c
 */

typedef struct {
    void *next;			/* Search position for underlying hash
				 * table. */
    TCL_HASH_TYPE epoch;	/* Epoch marker for dictionary being searched,
				 * or 0 if search has terminated. */
    Tcl_Dict dictionaryPtr;	/* Reference to dictionary being searched. */
} Tcl_DictSearch;

/*
 *----------------------------------------------------------------------------
 * Flag values to pass to Tcl_DoOneEvent to disable searches for some kinds of
 * events:
 */

#define TCL_DONT_WAIT		(1<<1)
#define TCL_WINDOW_EVENTS	(1<<2)
#define TCL_FILE_EVENTS		(1<<3)
#define TCL_TIMER_EVENTS	(1<<4)
#define TCL_IDLE_EVENTS		(1<<5)	/* WAS 0x10 ???? */
#define TCL_ALL_EVENTS		(~TCL_DONT_WAIT)

/*
 * The following structure defines a generic event for the Tcl event system.
 * These are the things that are queued in calls to Tcl_QueueEvent and
 * serviced later by Tcl_DoOneEvent. There can be many different kinds of
 * events with different fields, corresponding to window events, timer events,
 * etc. The structure for a particular event consists of a Tcl_Event header
 * followed by additional information specific to that event.
 */

struct Tcl_Event {
    Tcl_EventProc *proc;	/* Function to call to service this event. */
    struct Tcl_Event *nextPtr;	/* Next in list of pending events, or NULL. */
};

/*
 * Positions to pass to Tcl_QueueEvent/Tcl_ThreadQueueEvent:
 */

typedef enum {
    TCL_QUEUE_TAIL, TCL_QUEUE_HEAD, TCL_QUEUE_MARK,
	    TCL_QUEUE_ALERT_IF_EMPTY=4
} Tcl_QueuePosition;

/*
 * Values to pass to Tcl_SetServiceMode to specify the behavior of notifier
 * event routines.
 */

#define TCL_SERVICE_NONE 0
#define TCL_SERVICE_ALL 1

/*
 * The following structure keeps is used to hold a time value, either as an
 * absolute time (the number of seconds from the epoch) or as an elapsed time.
 * On Unix systems the epoch is Midnight Jan 1, 1970 GMT.
 */

typedef struct Tcl_Time {
#if TCL_MAJOR_VERSION > 8
    long long sec;		/* Seconds. */
#else
    long sec;			/* Seconds. */
#endif
#if defined(_CYGWIN_) && TCL_MAJOR_VERSION > 8
    int usec;			/* Microseconds. */
#else
    long usec;			/* Microseconds. */
#endif
} Tcl_Time;

typedef void (Tcl_SetTimerProc) (const Tcl_Time *timePtr);
typedef int (Tcl_WaitForEventProc) (const Tcl_Time *timePtr);

/*
 * TIP #233 (Virtualized Time)
 */

typedef void (Tcl_GetTimeProc)   (Tcl_Time *timebuf, void *clientData);
typedef void (Tcl_ScaleTimeProc) (Tcl_Time *timebuf, void *clientData);

/*
 *----------------------------------------------------------------------------
 * Bits to pass to Tcl_CreateFileHandler and Tcl_CreateChannelHandler to
 * indicate what sorts of events are of interest:
 */

#define TCL_READABLE		(1<<1)
#define TCL_WRITABLE		(1<<2)
#define TCL_EXCEPTION		(1<<3)

/*
 * Flag values to pass to Tcl_OpenCommandChannel to indicate the disposition
 * of the stdio handles. TCL_STDIN, TCL_STDOUT, TCL_STDERR, are also used in
 * Tcl_GetStdChannel.
 */

#define TCL_STDIN		(1<<1)
#define TCL_STDOUT		(1<<2)
#define TCL_STDERR		(1<<3)
#define TCL_ENFORCE_MODE	(1<<4)

/*
 * Bits passed to Tcl_DriverClose2Proc to indicate which side of a channel
 * should be closed.
 */

#define TCL_CLOSE_READ		(1<<1)
#define TCL_CLOSE_WRITE		(1<<2)

/*
 * Value to use as the closeProc for a channel that supports the close2Proc
 * interface.
 */

#if TCL_MAJOR_VERSION > 8
#   define TCL_CLOSE2PROC		NULL
#else
#   define TCL_CLOSE2PROC		((void *) 1)
#endif

/*
 * Channel version tag. This was introduced in 8.3.2/8.4.
 */

#define TCL_CHANNEL_VERSION_5	((Tcl_ChannelTypeVersion) 0x5)

/*
 * TIP #218: Channel Actions, Ids for Tcl_DriverThreadActionProc.
 */

#define TCL_CHANNEL_THREAD_INSERT (0)
#define TCL_CHANNEL_THREAD_REMOVE (1)

/*
 * Typedefs for the various operations in a channel type:
 */

typedef int	(Tcl_DriverBlockModeProc) (void *instanceData, int mode);
typedef void Tcl_DriverCloseProc;
typedef int	(Tcl_DriverClose2Proc) (void *instanceData,
			Tcl_Interp *interp, int flags);
typedef int	(Tcl_DriverInputProc) (void *instanceData, char *buf,
			int toRead, int *errorCodePtr);
typedef int	(Tcl_DriverOutputProc) (void *instanceData,
			const char *buf, int toWrite, int *errorCodePtr);
typedef void Tcl_DriverSeekProc;
typedef int	(Tcl_DriverSetOptionProc) (void *instanceData,
			Tcl_Interp *interp, const char *optionName,
			const char *value);
typedef int	(Tcl_DriverGetOptionProc) (void *instanceData,
			Tcl_Interp *interp, const char *optionName,
			Tcl_DString *dsPtr);
typedef void	(Tcl_DriverWatchProc) (void *instanceData, int mask);
typedef int	(Tcl_DriverGetHandleProc) (void *instanceData,
			int direction, void **handlePtr);
typedef int	(Tcl_DriverFlushProc) (void *instanceData);
typedef int	(Tcl_DriverHandlerProc) (void *instanceData,
			int interestMask);
typedef long long (Tcl_DriverWideSeekProc) (void *instanceData,
			long long offset, int mode, int *errorCodePtr);
/*
 * TIP #218, Channel Thread Actions
 */
typedef void	(Tcl_DriverThreadActionProc) (void *instanceData,
			int action);
/*
 * TIP #208, File Truncation (etc.)
 */
typedef int	(Tcl_DriverTruncateProc) (void *instanceData,
			long long length);

/*
 * struct Tcl_ChannelType:
 *
 * One such structure exists for each type (kind) of channel. It collects
 * together in one place all the functions that are part of the specific
 * channel type.
 *
 * It is recommend that the Tcl_Channel* functions are used to access elements
 * of this structure, instead of direct accessing.
 */

typedef struct Tcl_ChannelType {
    const char *typeName;	/* The name of the channel type in Tcl
				 * commands. This storage is owned by channel
				 * type. */
    Tcl_ChannelTypeVersion version;
				/* Version of the channel type. */
    void *closeProc;		/* Not used any more. */
    Tcl_DriverInputProc *inputProc;
				/* Function to call for input on channel. */
    Tcl_DriverOutputProc *outputProc;
				/* Function to call for output on channel. */
    void *seekProc;		/* Not used any more. */
    Tcl_DriverSetOptionProc *setOptionProc;
				/* Set an option on a channel. */
    Tcl_DriverGetOptionProc *getOptionProc;
				/* Get an option from a channel. */
    Tcl_DriverWatchProc *watchProc;
				/* Set up the notifier to watch for events on
				 * this channel. */
    Tcl_DriverGetHandleProc *getHandleProc;
				/* Get an OS handle from the channel or NULL
				 * if not supported. */
    Tcl_DriverClose2Proc *close2Proc;
				/* Function to call to close the channel if
				 * the device supports closing the read &
				 * write sides independently. */
    Tcl_DriverBlockModeProc *blockModeProc;
				/* Set blocking mode for the raw channel. May
				 * be NULL. */
    Tcl_DriverFlushProc *flushProc;
				/* Function to call to flush a channel. May be
				 * NULL. */
    Tcl_DriverHandlerProc *handlerProc;
				/* Function to call to handle a channel event.
				 * This will be passed up the stacked channel
				 * chain. */
    Tcl_DriverWideSeekProc *wideSeekProc;
				/* Function to call to seek on the channel
				 * which can handle 64-bit offsets. May be
				 * NULL, and must be NULL if seekProc is
				 * NULL. */
    Tcl_DriverThreadActionProc *threadActionProc;
				/* Function to call to notify the driver of
				 * thread specific activity for a channel. May
				 * be NULL. */
    Tcl_DriverTruncateProc *truncateProc;
				/* Function to call to truncate the underlying
				 * file to a particular length. May be NULL if
				 * the channel does not support truncation. */
} Tcl_ChannelType;

/*
 * The following flags determine whether the blockModeProc above should set
 * the channel into blocking or nonblocking mode. They are passed as arguments
 * to the blockModeProc function in the above structure.
 */

#define TCL_MODE_BLOCKING	0	/* Put channel into blocking mode. */
#define TCL_MODE_NONBLOCKING	1	/* Put channel into nonblocking
					 * mode. */

/*
 *----------------------------------------------------------------------------
 * Enum for different types of file paths.
 */

typedef enum Tcl_PathType {
    TCL_PATH_ABSOLUTE,
    TCL_PATH_RELATIVE,
    TCL_PATH_VOLUME_RELATIVE
} Tcl_PathType;

/*
 * The following structure is used to pass glob type data amongst the various
 * glob routines and Tcl_FSMatchInDirectory.
 */

typedef struct Tcl_GlobTypeData {
    int type;			/* Corresponds to bcdpfls as in 'find -t'. */
    int perm;			/* Corresponds to file permissions. */
    Tcl_Obj *macType;		/* Acceptable Mac type. */
    Tcl_Obj *macCreator;	/* Acceptable Mac creator. */
} Tcl_GlobTypeData;

/*
 * Type and permission definitions for glob command.
 */

#define TCL_GLOB_TYPE_BLOCK		(1<<0)
#define TCL_GLOB_TYPE_CHAR		(1<<1)
#define TCL_GLOB_TYPE_DIR		(1<<2)
#define TCL_GLOB_TYPE_PIPE		(1<<3)
#define TCL_GLOB_TYPE_FILE		(1<<4)
#define TCL_GLOB_TYPE_LINK		(1<<5)
#define TCL_GLOB_TYPE_SOCK		(1<<6)
#define TCL_GLOB_TYPE_MOUNT		(1<<7)

#define TCL_GLOB_PERM_RONLY		(1<<0)
#define TCL_GLOB_PERM_HIDDEN		(1<<1)
#define TCL_GLOB_PERM_R			(1<<2)
#define TCL_GLOB_PERM_W			(1<<3)
#define TCL_GLOB_PERM_X			(1<<4)

/*
 * Flags for the unload callback function.
 */

#define TCL_UNLOAD_DETACH_FROM_INTERPRETER	(1<<0)
#define TCL_UNLOAD_DETACH_FROM_PROCESS		(1<<1)

/*
 * Typedefs for the various filesystem operations:
 */

typedef int (Tcl_FSStatProc) (Tcl_Obj *pathPtr, Tcl_StatBuf *buf);
typedef int (Tcl_FSAccessProc) (Tcl_Obj *pathPtr, int mode);
typedef Tcl_Channel (Tcl_FSOpenFileChannelProc) (Tcl_Interp *interp,
	Tcl_Obj *pathPtr, int mode, int permissions);
typedef int (Tcl_FSMatchInDirectoryProc) (Tcl_Interp *interp, Tcl_Obj *result,
	Tcl_Obj *pathPtr, const char *pattern, Tcl_GlobTypeData *types);
typedef Tcl_Obj * (Tcl_FSGetCwdProc) (Tcl_Interp *interp);
typedef int (Tcl_FSChdirProc) (Tcl_Obj *pathPtr);
typedef int (Tcl_FSLstatProc) (Tcl_Obj *pathPtr, Tcl_StatBuf *buf);
typedef int (Tcl_FSCreateDirectoryProc) (Tcl_Obj *pathPtr);
typedef int (Tcl_FSDeleteFileProc) (Tcl_Obj *pathPtr);
typedef int (Tcl_FSCopyDirectoryProc) (Tcl_Obj *srcPathPtr,
	Tcl_Obj *destPathPtr, Tcl_Obj **errorPtr);
typedef int (Tcl_FSCopyFileProc) (Tcl_Obj *srcPathPtr, Tcl_Obj *destPathPtr);
typedef int (Tcl_FSRemoveDirectoryProc) (Tcl_Obj *pathPtr, int recursive,
	Tcl_Obj **errorPtr);
typedef int (Tcl_FSRenameFileProc) (Tcl_Obj *srcPathPtr, Tcl_Obj *destPathPtr);
typedef void (Tcl_FSUnloadFileProc) (Tcl_LoadHandle loadHandle);
typedef Tcl_Obj * (Tcl_FSListVolumesProc) (void);
/* We have to declare the utime structure here. */
struct utimbuf;
typedef int (Tcl_FSUtimeProc) (Tcl_Obj *pathPtr, struct utimbuf *tval);
typedef int (Tcl_FSNormalizePathProc) (Tcl_Interp *interp, Tcl_Obj *pathPtr,
	int nextCheckpoint);
typedef int (Tcl_FSFileAttrsGetProc) (Tcl_Interp *interp, int index,
	Tcl_Obj *pathPtr, Tcl_Obj **objPtrRef);
typedef const char *const * (Tcl_FSFileAttrStringsProc) (Tcl_Obj *pathPtr,
	Tcl_Obj **objPtrRef);
typedef int (Tcl_FSFileAttrsSetProc) (Tcl_Interp *interp, int index,
	Tcl_Obj *pathPtr, Tcl_Obj *objPtr);
typedef Tcl_Obj * (Tcl_FSLinkProc) (Tcl_Obj *pathPtr, Tcl_Obj *toPtr,
	int linkType);
typedef int (Tcl_FSLoadFileProc) (Tcl_Interp *interp, Tcl_Obj *pathPtr,
	Tcl_LoadHandle *handlePtr, Tcl_FSUnloadFileProc **unloadProcPtr);
typedef int (Tcl_FSPathInFilesystemProc) (Tcl_Obj *pathPtr,
	void **clientDataPtr);
typedef Tcl_Obj * (Tcl_FSFilesystemPathTypeProc) (Tcl_Obj *pathPtr);
typedef Tcl_Obj * (Tcl_FSFilesystemSeparatorProc) (Tcl_Obj *pathPtr);
#define Tcl_FSFreeInternalRepProc Tcl_FreeProc
typedef void *(Tcl_FSDupInternalRepProc) (void *clientData);
typedef Tcl_Obj * (Tcl_FSInternalToNormalizedProc) (void *clientData);
typedef void *(Tcl_FSCreateInternalRepProc) (Tcl_Obj *pathPtr);

typedef struct Tcl_FSVersion_ *Tcl_FSVersion;

/*
 *----------------------------------------------------------------------------
 * Data structures related to hooking into the filesystem
 */

/*
 * Filesystem version tag.  This was introduced in 8.4.
 */

#define TCL_FILESYSTEM_VERSION_1	((Tcl_FSVersion) 0x1)

/*
 * struct Tcl_Filesystem:
 *
 * One such structure exists for each type (kind) of filesystem. It collects
 * together the functions that form the interface for a particulr the
 * filesystem. Tcl always accesses the filesystem through one of these
 * structures.
 *
 * Not all entries need be non-NULL; any which are NULL are simply ignored.
 * However, a complete filesystem should provide all of these functions. The
 * explanations in the structure show the importance of each function.
 */

typedef struct Tcl_Filesystem {
    const char *typeName;	/* The name of the filesystem. */
    Tcl_Size structureLength;	/* Length of this structure, so future binary
				 * compatibility can be assured. */
    Tcl_FSVersion version;	/* Version of the filesystem type. */
    Tcl_FSPathInFilesystemProc *pathInFilesystemProc;
				/* Determines whether the pathname is in this
				 * filesystem. This is the most important
				 * filesystem function. */
    Tcl_FSDupInternalRepProc *dupInternalRepProc;
				/* Duplicates the internal handle of the node.
				 * If it is NULL, the filesystem is less
				 * performant. */
    Tcl_FSFreeInternalRepProc *freeInternalRepProc;
				/* Frees the internal handle of the node.  NULL
				 * only if there is no need to free resources
				 * used for the internal handle. */
    Tcl_FSInternalToNormalizedProc *internalToNormalizedProc;
				/* Converts the internal handle to a normalized
				 * path.  NULL if the filesystem creates nodes
				 * having no pathname. */
    Tcl_FSCreateInternalRepProc *createInternalRepProc;
				/* Creates an internal handle for a pathname.
				 * May be NULL if pathnames have no internal
				 * handle or if pathInFilesystemProc always
				 * immediately creates an internal
				 * representation for pathnames in the
				 * filesystem. */
    Tcl_FSNormalizePathProc *normalizePathProc;
				/* Normalizes a path.  Should be implemented if
				 * the filesystems supports multiple paths to
				 * the same node. */
    Tcl_FSFilesystemPathTypeProc *filesystemPathTypeProc;
				/* Determines the type of a path in this
				 * filesystem. May be NULL. */
    Tcl_FSFilesystemSeparatorProc *filesystemSeparatorProc;
				/* Produces the separator character(s) for this
				 * filesystem. Must not be NULL. */
    Tcl_FSStatProc *statProc;	/* Called by 'Tcl_FSStat()'.  Provided by any
				 * reasonable filesystem. */
    Tcl_FSAccessProc *accessProc;
				/* Called by 'Tcl_FSAccess()'.  Implemented by
				 * any reasonable filesystem. */
    Tcl_FSOpenFileChannelProc *openFileChannelProc;
				/* Called by 'Tcl_FSOpenFileChannel()'.
				 * Provided by any reasonable filesystem. */
    Tcl_FSMatchInDirectoryProc *matchInDirectoryProc;
				/* Called by 'Tcl_FSMatchInDirectory()'.  NULL
				 * if the filesystem does not support glob or
				 * recursive copy. */
    Tcl_FSUtimeProc *utimeProc;	/* Called by 'Tcl_FSUtime()', by 'file
				 *  mtime' to set (not read) times, 'file
				 *  atime', and the open-r/open-w/fcopy variant
				 *  of 'file copy'. */
    Tcl_FSLinkProc *linkProc;	/* Called by 'Tcl_FSLink()'. NULL if reading or
				 *  creating links is not supported. */
    Tcl_FSListVolumesProc *listVolumesProc;
				/* Lists filesystem volumes added by this
				 * filesystem. NULL if the filesystem does not
				 * use volumes. */
    Tcl_FSFileAttrStringsProc *fileAttrStringsProc;
				/* List all valid attributes strings.  NULL if
				 * the filesystem does not support the 'file
				 * attributes' command.  Can be used to attach
				 * arbitrary additional data to files in a
				 * filesystem. */
    Tcl_FSFileAttrsGetProc *fileAttrsGetProc;
				/* Called by 'Tcl_FSFileAttrsGet()' and by
				 * 'file attributes'. */
    Tcl_FSFileAttrsSetProc *fileAttrsSetProc;
				/* Called by 'Tcl_FSFileAttrsSet()' and by
				 * 'file attributes'. */
    Tcl_FSCreateDirectoryProc *createDirectoryProc;
				/* Called by 'Tcl_FSCreateDirectory()'.  May be
				 * NULL if the filesystem is read-only. */
    Tcl_FSRemoveDirectoryProc *removeDirectoryProc;
				/* Called by 'Tcl_FSRemoveDirectory()'.  May be
				 * NULL if the filesystem is read-only. */
    Tcl_FSDeleteFileProc *deleteFileProc;
				/* Called by 'Tcl_FSDeleteFile()' May be NULL
				 * if the filesystem is is read-only. */
    Tcl_FSCopyFileProc *copyFileProc;
				/* Called by 'Tcl_FSCopyFile()'.  If NULL, for
				 * a copy operation at the script level (not
				 * C) Tcl uses open-r, open-w and fcopy. */
    Tcl_FSRenameFileProc *renameFileProc;
				/* Called by 'Tcl_FSRenameFile()'. If NULL, for
				 * a rename operation at the script level (not
				 * C) Tcl performs a copy operation followed
				 * by a delete operation. */
    Tcl_FSCopyDirectoryProc *copyDirectoryProc;
				/* Called by 'Tcl_FSCopyDirectory()'. If NULL,
				 * for a copy operation at the script level
				 * (not C) Tcl recursively creates directories
				 * and copies files. */
    Tcl_FSLstatProc *lstatProc;	/* Called by 'Tcl_FSLstat()'. If NULL, Tcl
				 * attempts to use 'statProc' instead. */
    Tcl_FSLoadFileProc *loadFileProc;
				/* Called by 'Tcl_FSLoadFile()'. If NULL, Tcl
				 * performs a copy to a temporary file in the
				 * native filesystem and then calls
				 * Tcl_FSLoadFile() on that temporary copy. */
    Tcl_FSGetCwdProc *getCwdProc;
				/* Called by 'Tcl_FSGetCwd()'.  Normally NULL.
				 * Usually only called once:  If 'getcwd' is
				 * called before 'chdir' is ever called. */
    Tcl_FSChdirProc *chdirProc;	/* Called by 'Tcl_FSChdir()'.  For a virtual
				 * filesystem, chdirProc just returns zero
				 * (success) if the pathname is a valid
				 * directory, and some other value otherwise.
				 * For A real filesystem, chdirProc performs
				 * the correct action, e.g.  calls the system
				 * 'chdir' function. If not implemented, then
				 * 'cd' and 'pwd' fail for a pathname in this
				 * filesystem. On success Tcl stores the
				 * pathname for use by GetCwd.  If NULL, Tcl
				 * performs records the pathname as the new
				 * current directory if it passes a series of
				 * directory access checks. */
} Tcl_Filesystem;

/*
 * The following definitions are used as values for the 'linkAction' flag to
 * Tcl_FSLink, or the linkProc of any filesystem. Any combination of flags can
 * be given. For link creation, the linkProc should create a link which
 * matches any of the types given.
 *
 * TCL_CREATE_SYMBOLIC_LINK -	Create a symbolic or soft link.
 * TCL_CREATE_HARD_LINK -	Create a hard link.
 */

#define TCL_CREATE_SYMBOLIC_LINK	0x01
#define TCL_CREATE_HARD_LINK		0x02

/*
 *----------------------------------------------------------------------------
 * The following structure represents the Notifier functions that you can
 * override with the Tcl_SetNotifier call.
 */

typedef struct Tcl_NotifierProcs {
    Tcl_SetTimerProc *setTimerProc;
    Tcl_WaitForEventProc *waitForEventProc;
    Tcl_CreateFileHandlerProc *createFileHandlerProc;
    Tcl_DeleteFileHandlerProc *deleteFileHandlerProc;
    Tcl_InitNotifierProc *initNotifierProc;
    Tcl_FinalizeNotifierProc *finalizeNotifierProc;
    Tcl_AlertNotifierProc *alertNotifierProc;
    Tcl_ServiceModeHookProc *serviceModeHookProc;
} Tcl_NotifierProcs;

/*
 *----------------------------------------------------------------------------
 * The following data structures and declarations are for the new Tcl parser.
 *
 * For each word of a command, and for each piece of a word such as a variable
 * reference, one of the following structures is created to describe the
 * token.
 */

typedef struct Tcl_Token {
    int type;			/* Type of token, such as TCL_TOKEN_WORD; see
				 * below for valid types. */
    const char *start;		/* First character in token. */
    Tcl_Size size;		/* Number of bytes in token. */
    Tcl_Size numComponents;	/* If this token is composed of other tokens,
				 * this field tells how many of them there are
				 * (including components of components, etc.).
				 * The component tokens immediately follow
				 * this one. */
} Tcl_Token;

/*
 * Type values defined for Tcl_Token structures. These values are defined as
 * mask bits so that it's easy to check for collections of types.
 *
 * TCL_TOKEN_WORD -		The token describes one word of a command,
 *				from the first non-blank character of the word
 *				(which may be " or {) up to but not including
 *				the space, semicolon, or bracket that
 *				terminates the word. NumComponents counts the
 *				total number of sub-tokens that make up the
 *				word. This includes, for example, sub-tokens
 *				of TCL_TOKEN_VARIABLE tokens.
 * TCL_TOKEN_SIMPLE_WORD -	This token is just like TCL_TOKEN_WORD except
 *				that the word is guaranteed to consist of a
 *				single TCL_TOKEN_TEXT sub-token.
 * TCL_TOKEN_TEXT -		The token describes a range of literal text
 *				that is part of a word. NumComponents is
 *				always 0.
 * TCL_TOKEN_BS -		The token describes a backslash sequence that
 *				must be collapsed. NumComponents is always 0.
 * TCL_TOKEN_COMMAND -		The token describes a command whose result
 *				must be substituted into the word. The token
 *				includes the enclosing brackets. NumComponents
 *				is always 0.
 * TCL_TOKEN_VARIABLE -		The token describes a variable substitution,
 *				including the dollar sign, variable name, and
 *				array index (if there is one) up through the
 *				right parentheses. NumComponents tells how
 *				many additional tokens follow to represent the
 *				variable name. The first token will be a
 *				TCL_TOKEN_TEXT token that describes the
 *				variable name. If the variable is an array
 *				reference then there will be one or more
 *				additional tokens, of type TCL_TOKEN_TEXT,
 *				TCL_TOKEN_BS, TCL_TOKEN_COMMAND, and
 *				TCL_TOKEN_VARIABLE, that describe the array
 *				index; numComponents counts the total number
 *				of nested tokens that make up the variable
 *				reference, including sub-tokens of
 *				TCL_TOKEN_VARIABLE tokens.
 * TCL_TOKEN_SUB_EXPR -		The token describes one subexpression of an
 *				expression, from the first non-blank character
 *				of the subexpression up to but not including
 *				the space, brace, or bracket that terminates
 *				the subexpression. NumComponents counts the
 *				total number of following subtokens that make
 *				up the subexpression; this includes all
 *				subtokens for any nested TCL_TOKEN_SUB_EXPR
 *				tokens. For example, a numeric value used as a
 *				primitive operand is described by a
 *				TCL_TOKEN_SUB_EXPR token followed by a
 *				TCL_TOKEN_TEXT token. A binary subexpression
 *				is described by a TCL_TOKEN_SUB_EXPR token
 *				followed by the TCL_TOKEN_OPERATOR token for
 *				the operator, then TCL_TOKEN_SUB_EXPR tokens
 *				for the left then the right operands.
 * TCL_TOKEN_OPERATOR -		The token describes one expression operator.
 *				An operator might be the name of a math
 *				function such as "abs". A TCL_TOKEN_OPERATOR
 *				token is always preceded by one
 *				TCL_TOKEN_SUB_EXPR token for the operator's
 *				subexpression, and is followed by zero or more
 *				TCL_TOKEN_SUB_EXPR tokens for the operator's
 *				operands. NumComponents is always 0.
 * TCL_TOKEN_EXPAND_WORD -	This token is just like TCL_TOKEN_WORD except
 *				that it marks a word that began with the
 *				literal character prefix "{*}". This word is
 *				marked to be expanded - that is, broken into
 *				words after substitution is complete.
 */

#define TCL_TOKEN_WORD		1
#define TCL_TOKEN_SIMPLE_WORD	2
#define TCL_TOKEN_TEXT		4
#define TCL_TOKEN_BS		8
#define TCL_TOKEN_COMMAND	16
#define TCL_TOKEN_VARIABLE	32
#define TCL_TOKEN_SUB_EXPR	64
#define TCL_TOKEN_OPERATOR	128
#define TCL_TOKEN_EXPAND_WORD	256

/*
 * Parsing error types. On any parsing error, one of these values will be
 * stored in the error field of the Tcl_Parse structure defined below.
 */

#define TCL_PARSE_SUCCESS		0
#define TCL_PARSE_QUOTE_EXTRA		1
#define TCL_PARSE_BRACE_EXTRA		2
#define TCL_PARSE_MISSING_BRACE		3
#define TCL_PARSE_MISSING_BRACKET	4
#define TCL_PARSE_MISSING_PAREN		5
#define TCL_PARSE_MISSING_QUOTE		6
#define TCL_PARSE_MISSING_VAR_BRACE	7
#define TCL_PARSE_SYNTAX		8
#define TCL_PARSE_BAD_NUMBER		9

/*
 * A structure of the following type is filled in by Tcl_ParseCommand. It
 * describes a single command parsed from an input string.
 */

#define NUM_STATIC_TOKENS 20

typedef struct Tcl_Parse {
    const char *commentStart;	/* Pointer to # that begins the first of one
				 * or more comments preceding the command. */
    Tcl_Size commentSize;	/* Number of bytes in comments (up through
				 * newline character that terminates the last
				 * comment). If there were no comments, this
				 * field is 0. */
    const char *commandStart;	/* First character in first word of
				 * command. */
    Tcl_Size commandSize;	/* Number of bytes in command, including first
				 * character of first word, up through the
				 * terminating newline, close bracket, or
				 * semicolon. */
    Tcl_Size numWords;		/* Total number of words in command. May be
				 * 0. */
    Tcl_Token *tokenPtr;	/* Pointer to first token representing the
				 * words of the command. Initially points to
				 * staticTokens, but may change to point to
				 * malloc-ed space if command exceeds space in
				 * staticTokens. */
    Tcl_Size numTokens;		/* Total number of tokens in command. */
    Tcl_Size tokensAvailable;	/* Total number of tokens available at
				 * *tokenPtr. */
    int errorType;		/* One of the parsing error types defined
				 * above. */
#if TCL_MAJOR_VERSION > 8
    int incomplete;		/* This field is set to 1 by Tcl_ParseCommand
				 * if the command appears to be incomplete.
				 * This information is used by
				 * Tcl_CommandComplete. */
#endif

    /*
     * The fields below are intended only for the private use of the parser.
     * They should not be used by functions that invoke Tcl_ParseCommand.
     */

    const char *string;		/* The original command string passed to
				 * Tcl_ParseCommand. */
    const char *end;		/* Points to the character just after the last
				 * one in the command string. */
    Tcl_Interp *interp;		/* Interpreter to use for error reporting, or
				 * NULL. */
    const char *term;		/* Points to character in string that
				 * terminated most recent token. Filled in by
				 * ParseTokens. If an error occurs, points to
				 * beginning of region where the error
				 * occurred (e.g. the open brace if the close
				 * brace is missing). */
#if TCL_MAJOR_VERSION < 9
    int incomplete;
#endif
    Tcl_Token staticTokens[NUM_STATIC_TOKENS];
				/* Initial space for tokens for command. This
				 * space should be large enough to accommodate
				 * most commands; dynamic space is allocated
				 * for very large commands that don't fit
				 * here. */
} Tcl_Parse;

/*
 *----------------------------------------------------------------------------
 * The following structure represents a user-defined encoding. It collects
 * together all the functions that are used by the specific encoding.
 */

typedef struct Tcl_EncodingType {
    const char *encodingName;	/* The name of the encoding, e.g. "euc-jp".
				 * This name is the unique key for this
				 * encoding type. */
    Tcl_EncodingConvertProc *toUtfProc;
				/* Function to convert from external encoding
				 * into UTF-8. */
    Tcl_EncodingConvertProc *fromUtfProc;
				/* Function to convert from UTF-8 into
				 * external encoding. */
    Tcl_FreeProc *freeProc;	/* If non-NULL, function to call when this
				 * encoding is deleted. */
    void *clientData;		/* Arbitrary value associated with encoding
				 * type. Passed to conversion functions. */
    Tcl_Size nullSize;		/* Number of zero bytes that signify
				 * end-of-string in this encoding. This number
				 * is used to determine the source string
				 * length when the srcLen argument is
				 * negative. Must be 1, 2, or 4. */
} Tcl_EncodingType;

/*
 * The following definitions are used as values for the conversion control
 * flags argument when converting text from one character set to another:
 *
 * TCL_ENCODING_START -		Signifies that the source buffer is the first
 *				block in a (potentially multi-block) input
 *				stream. Tells the conversion function to reset
 *				to an initial state and perform any
 *				initialization that needs to occur before the
 *				first byte is converted. If the source buffer
 *				contains the entire input stream to be
 *				converted, this flag should be set.
 * TCL_ENCODING_END -		Signifies that the source buffer is the last
 *				block in a (potentially multi-block) input
 *				stream. Tells the conversion routine to
 *				perform any finalization that needs to occur
 *				after the last byte is converted and then to
 *				reset to an initial state. If the source
 *				buffer contains the entire input stream to be
 *				converted, this flag should be set.
 * TCL_ENCODING_STOPONERROR -	Not used any more.
 * TCL_ENCODING_NO_TERMINATE -	If set, Tcl_ExternalToUtf does not append a
 *				terminating NUL byte.  Since it does not need
 *				an extra byte for a terminating NUL, it fills
 *				all dstLen bytes with encoded UTF-8 content if
 *				needed.  If clear, a byte is reserved in the
 *				dst space for NUL termination, and a
 *				terminating NUL is appended.
 * TCL_ENCODING_CHAR_LIMIT -	If set and dstCharsPtr is not NULL, then
 *				Tcl_ExternalToUtf takes the initial value of
 *				*dstCharsPtr as a limit of the maximum number
 *				of chars to produce in the encoded UTF-8
 *				content.  Otherwise, the number of chars
 *				produced is controlled only by other limiting
 *				factors.
 * TCL_ENCODING_PROFILE_* -	Mutually exclusive encoding profile ids. Note
 *				these are bit masks.
 *
 * NOTE: THESE BIT DEFINITIONS SHOULD NOT OVERLAP WITH INTERNAL USE BITS
 * DEFINED IN tclEncoding.c (ENCODING_INPUT et al). Be cognizant of this
 * when adding bits.
 */

#define TCL_ENCODING_START		0x01
#define TCL_ENCODING_END		0x02
#if TCL_MAJOR_VERSION > 8
#   define TCL_ENCODING_STOPONERROR	0x0 /* Not used any more */
#else
#   define TCL_ENCODING_STOPONERROR	0x04
#endif
#define TCL_ENCODING_NO_TERMINATE	0x08
#define TCL_ENCODING_CHAR_LIMIT		0x10
/* Internal use bits, do not define bits in this space. See above comment */
#define TCL_ENCODING_INTERNAL_USE_MASK  0xFF00
/*
 * Reserve top byte for profile values (disjoint, not a mask). In case of
 * changes, ensure ENCODING_PROFILE_* macros in tclInt.h are modified if
 * necessary.
 */
#define TCL_ENCODING_PROFILE_STRICT   TCL_ENCODING_STOPONERROR
#define TCL_ENCODING_PROFILE_TCL8     0x01000000
#define TCL_ENCODING_PROFILE_REPLACE  0x02000000

/*
 * The following definitions are the error codes returned by the conversion
 * routines:
 *
 * TCL_OK -			All characters were converted.
 * TCL_CONVERT_NOSPACE -	The output buffer would not have been large
 *				enough for all of the converted data; as many
 *				characters as could fit were converted though.
 * TCL_CONVERT_MULTIBYTE -	The last few bytes in the source string were
 *				the beginning of a multibyte sequence, but
 *				more bytes were needed to complete this
 *				sequence. A subsequent call to the conversion
 *				routine should pass the beginning of this
 *				unconverted sequence plus additional bytes
 *				from the source stream to properly convert the
 *				formerly split-up multibyte sequence.
 * TCL_CONVERT_SYNTAX -		The source stream contained an invalid
 *				character sequence. This may occur if the
 *				input stream has been damaged or if the input
 *				encoding method was misidentified.
 * TCL_CONVERT_UNKNOWN -	The source string contained a character that
 *				could not be represented in the target
 *				encoding.
 */

#define TCL_CONVERT_MULTIBYTE	(-1)
#define TCL_CONVERT_SYNTAX	(-2)
#define TCL_CONVERT_UNKNOWN	(-3)
#define TCL_CONVERT_NOSPACE	(-4)

/*
 * The maximum number of bytes that are necessary to represent a single
 * Unicode character in UTF-8. The valid values are 3 and 4. If > 3,
 * then Tcl_UniChar must be 4-bytes in size (UCS-4) (the default). If == 3,
 * then Tcl_UniChar must be 2-bytes in size (UTF-16). Since Tcl 9.0, UCS-4
 * mode is the default and recommended mode.
 */

#ifndef TCL_UTF_MAX
#   if TCL_MAJOR_VERSION > 8
#	define TCL_UTF_MAX		4
#   else
#	define TCL_UTF_MAX		3
#   endif
#endif

/*
 * This represents a Unicode character. Any changes to this should also be
 * reflected in regcustom.h.
 */

#if TCL_UTF_MAX == 4
    /*
     * int isn't 100% accurate as it should be a strict 4-byte value
     * (perhaps int32_t). ILP64/SILP64 systems may have troubles. The
     * size of this value must be reflected correctly in regcustom.h.
     */
typedef int Tcl_UniChar;
#elif TCL_UTF_MAX == 3 && !defined(BUILD_tcl)
typedef unsigned short Tcl_UniChar;
#else
#   error "This TCL_UTF_MAX value is not supported"
#endif

/*
 *----------------------------------------------------------------------------
 * TIP #59: The following structure is used in calls 'Tcl_RegisterConfig' to
 * provide the system with the embedded configuration data.
 */

typedef struct Tcl_Config {
    const char *key;		/* Configuration key to register. ASCII
				 * encoded, thus UTF-8. */
    const char *value;		/* The value associated with the key. System
				 * encoding. */
} Tcl_Config;

/*
 *----------------------------------------------------------------------------
 * Flags for TIP#143 limits, detailing which limits are active in an
 * interpreter. Used for Tcl_{Add,Remove}LimitHandler type argument.
 */

#define TCL_LIMIT_COMMANDS	0x01
#define TCL_LIMIT_TIME		0x02

/*
 * Structure containing information about a limit handler to be called when a
 * command- or time-limit is exceeded by an interpreter.
 */

typedef void (Tcl_LimitHandlerProc) (void *clientData, Tcl_Interp *interp);
#if TCL_MAJOR_VERSION > 8
#define Tcl_LimitHandlerDeleteProc Tcl_FreeProc
#else
typedef void (Tcl_LimitHandlerDeleteProc) (void *clientData);
#endif

#if 0
/*
 *----------------------------------------------------------------------------
 * We would like to provide an anonymous structure "mp_int" here, which is
 * compatible with libtommath's "mp_int", but without duplicating anything
 * from <tommath.h> or including <tommath.h> here. But the libtommath project
 * didn't honor our request. See: <https://github.com/libtom/libtommath/pull/473>
 *
 * That's why this part is commented out, and we are using (void *) in
 * various API's in stead of the more correct (mp_int *).
 */

#ifndef MP_INT_DECLARED
#define MP_INT_DECLARED
typedef struct mp_int mp_int;
#endif

#endif

/*
 *----------------------------------------------------------------------------
 * Definitions needed for Tcl_ParseArgvObj routines.
 * Based on tkArgv.c.
 * Modifications from the original are copyright (c) Sam Bromley 2006
 */

typedef struct {
    int type;			/* Indicates the option type; see below. */
    const char *keyStr;		/* The key string that flags the option in the
				 * argv array. */
    void *srcPtr;		/* Value to be used in setting dst; usage
				 * depends on type.*/
    void *dstPtr;		/* Address of value to be modified; usage
				 * depends on type.*/
    const char *helpStr;	/* Documentation message describing this
				 * option. */
    void *clientData;		/* Word to pass to function callbacks. */
} Tcl_ArgvInfo;

/*
 * Legal values for the type field of a Tcl_ArgInfo: see the user
 * documentation for details.
 */

#define TCL_ARGV_CONSTANT	15
#define TCL_ARGV_INT		16
#define TCL_ARGV_STRING		17
#define TCL_ARGV_REST		18
#define TCL_ARGV_FLOAT		19
#define TCL_ARGV_FUNC		20
#define TCL_ARGV_GENFUNC	21
#define TCL_ARGV_HELP		22
#define TCL_ARGV_END		23

/*
 * Types of callback functions for the TCL_ARGV_FUNC and TCL_ARGV_GENFUNC
 * argument types:
 */

typedef int (Tcl_ArgvFuncProc)(void *clientData, Tcl_Obj *objPtr,
	void *dstPtr);
typedef Tcl_Size (Tcl_ArgvGenFuncProc)(void *clientData, Tcl_Interp *interp,
	Tcl_Size objc, Tcl_Obj *const *objv, void *dstPtr);

/*
 * Shorthand for commonly used argTable entries.
 */

#define TCL_ARGV_AUTO_HELP \
    {TCL_ARGV_HELP,	"-help",	NULL,	NULL, \
	    "Print summary of command-line options and abort", NULL}
#define TCL_ARGV_AUTO_REST \
    {TCL_ARGV_REST,	"--",		NULL,	NULL, \
	    "Marks the end of the options", NULL}
#define TCL_ARGV_TABLE_END \
    {TCL_ARGV_END, NULL, NULL, NULL, NULL, NULL}

/*
 *----------------------------------------------------------------------------
 * Definitions needed for Tcl_Zlib routines. [TIP #234]
 *
 * Constants for the format flags describing what sort of data format is
 * desired/expected for the Tcl_ZlibDeflate, Tcl_ZlibInflate and
 * Tcl_ZlibStreamInit functions.
 */

#define TCL_ZLIB_FORMAT_RAW	1
#define TCL_ZLIB_FORMAT_ZLIB	2
#define TCL_ZLIB_FORMAT_GZIP	4
#define TCL_ZLIB_FORMAT_AUTO	8

/*
 * Constants that describe whether the stream is to operate in compressing or
 * decompressing mode.
 */

#define TCL_ZLIB_STREAM_DEFLATE	16
#define TCL_ZLIB_STREAM_INFLATE	32

/*
 * Constants giving compression levels. Use of TCL_ZLIB_COMPRESS_DEFAULT is
 * recommended.
 */

#define TCL_ZLIB_COMPRESS_NONE	0
#define TCL_ZLIB_COMPRESS_FAST	1
#define TCL_ZLIB_COMPRESS_BEST	9
#define TCL_ZLIB_COMPRESS_DEFAULT (-1)

/*
 * Constants for types of flushing, used with Tcl_ZlibFlush.
 */

#define TCL_ZLIB_NO_FLUSH	0
#define TCL_ZLIB_FLUSH		2
#define TCL_ZLIB_FULLFLUSH	3
#define TCL_ZLIB_FINALIZE	4

/*
 *----------------------------------------------------------------------------
 * Definitions needed for the Tcl_LoadFile function. [TIP #416]
 */

#define TCL_LOAD_GLOBAL 1
#define TCL_LOAD_LAZY 2

/*
 *----------------------------------------------------------------------------
 * Definitions needed for the Tcl_OpenTcpServerEx function. [TIP #456]
 */
#define TCL_TCPSERVER_REUSEADDR (1<<0)
#define TCL_TCPSERVER_REUSEPORT (1<<1)

/*
 * Constants for special Tcl_Size-typed values, see TIP #494
 */

#define TCL_IO_FAILURE	((Tcl_Size)-1)
#define TCL_AUTO_LENGTH	((Tcl_Size)-1)
#define TCL_INDEX_NONE  ((Tcl_Size)-1)

/*
 *----------------------------------------------------------------------------
 * Single public declaration for NRE.
 */

typedef int (Tcl_NRPostProc) (void *data[], Tcl_Interp *interp,
				int result);

/*
 *----------------------------------------------------------------------------
 * The following constant is used to test for older versions of Tcl in the
 * stubs tables.
 */

#if TCL_MAJOR_VERSION > 8
#   define TCL_STUB_MAGIC	((int) 0xFCA3BACB + (int) sizeof(void *))
#else
#   define TCL_STUB_MAGIC	((int) 0xFCA3BACF)
#endif

/*
 * The following function is required to be defined in all stubs aware
 * extensions. The function is actually implemented in the stub library, not
 * the main Tcl library, although there is a trivial implementation in the
 * main library in case an extension is statically linked into an application.
 */

const char *		Tcl_InitStubs(Tcl_Interp *interp, const char *version,
			    int exact, int magic);
const char *		TclTomMathInitializeStubs(Tcl_Interp *interp,
			    const char *version, int epoch, int revision);
const char *		TclInitStubTable(const char *version);
void *			TclStubCall(void *arg);
#if defined(_WIN32)
    TCL_NORETURN void	Tcl_ConsolePanic(const char *format, ...);
#else
#   define Tcl_ConsolePanic ((Tcl_PanicProc *)NULL)
#endif

#ifdef USE_TCL_STUBS
#if TCL_MAJOR_VERSION < 9
# if TCL_UTF_MAX < 4
#   define Tcl_InitStubs(interp, version, exact) \
	(Tcl_InitStubs)(interp, version, \
	    (exact)|(TCL_MAJOR_VERSION<<8)|(0xFF<<16), \
	    TCL_STUB_MAGIC)
# else
#   define Tcl_InitStubs(interp, version, exact) \
	(Tcl_InitStubs)(interp, "8.7.0", \
	    (exact)|(TCL_MAJOR_VERSION<<8)|(0xFF<<16), \
	    TCL_STUB_MAGIC)
# endif
#elif TCL_RELEASE_LEVEL == TCL_FINAL_RELEASE
#   define Tcl_InitStubs(interp, version, exact) \
	(Tcl_InitStubs)(interp, version, \
	    (exact)|(TCL_MAJOR_VERSION<<8)|(TCL_MINOR_VERSION<<16), \
	    TCL_STUB_MAGIC)
#else
#   define Tcl_InitStubs(interp, version, exact) \
	(Tcl_InitStubs)(interp, (((exact)&1) ? (version) : "9.0b2"), \
	    (exact)|(TCL_MAJOR_VERSION<<8)|(TCL_MINOR_VERSION<<16), \
	    TCL_STUB_MAGIC)
#endif
#else
#if TCL_MAJOR_VERSION < 9
#   error "Please define -DUSE_TCL_STUBS"
#elif TCL_RELEASE_LEVEL == TCL_FINAL_RELEASE
#   define Tcl_InitStubs(interp, version, exact) \
	Tcl_PkgInitStubsCheck(interp, version, \
		(exact)|(TCL_MAJOR_VERSION<<8)|(TCL_MINOR_VERSION<<16))
#else
#   define Tcl_InitStubs(interp, version, exact) \
	Tcl_PkgInitStubsCheck(interp, TCL_PATCH_LEVEL, \
		1|(TCL_MAJOR_VERSION<<8)|(TCL_MINOR_VERSION<<16))
#endif
#endif

/*
 * Public functions that are not accessible via the stubs table.
 * Tcl_GetMemoryInfo is needed for AOLserver. [Bug 1868171]
 */

#define Tcl_Main(argc, argv, proc) \
	Tcl_MainEx(argc, argv, proc, \
	    ((Tcl_SetPanicProc(Tcl_ConsolePanic), Tcl_CreateInterp())))
EXTERN TCL_NORETURN void Tcl_MainEx(Tcl_Size argc, char **argv,
			    Tcl_AppInitProc *appInitProc, Tcl_Interp *interp);
EXTERN const char *	Tcl_PkgInitStubsCheck(Tcl_Interp *interp,
			    const char *version, int exact);
EXTERN const char *	Tcl_InitSubsystems(void);
EXTERN void		Tcl_GetMemoryInfo(Tcl_DString *dsPtr);
EXTERN const char *	Tcl_FindExecutable(const char *argv0);
EXTERN const char *	Tcl_SetPreInitScript(const char *string);
EXTERN const char *	Tcl_SetPanicProc(
			    Tcl_PanicProc *panicProc);
EXTERN void		Tcl_StaticLibrary(Tcl_Interp *interp,
			    const char *prefix,
			    Tcl_LibraryInitProc *initProc,
			    Tcl_LibraryInitProc *safeInitProc);
#ifndef TCL_NO_DEPRECATED
#   define Tcl_StaticPackage Tcl_StaticLibrary
#endif
EXTERN Tcl_ExitProc *	Tcl_SetExitProc(Tcl_ExitProc *proc);
#ifdef _WIN32
EXTERN const char *	TclZipfs_AppHook(int *argc, wchar_t ***argv);
#else
EXTERN const char *TclZipfs_AppHook(int *argc, char ***argv);
#endif
#if defined(_WIN32) && defined(UNICODE)
#ifndef USE_TCL_STUBS
#   define Tcl_FindExecutable(arg) ((Tcl_FindExecutable)((const char *)(arg)))
#endif
#   define Tcl_MainEx Tcl_MainExW
    EXTERN TCL_NORETURN void Tcl_MainExW(Tcl_Size argc, wchar_t **argv,
	    Tcl_AppInitProc *appInitProc, Tcl_Interp *interp);
#endif
#if defined(USE_TCL_STUBS) && (TCL_MAJOR_VERSION > 8)
#define Tcl_SetPanicProc(panicProc) \
    TclInitStubTable(((const char *(*)(Tcl_PanicProc *))TclStubCall((void *)panicProc))(panicProc))
#define Tcl_InitSubsystems() \
    TclInitStubTable(((const char *(*)(void))TclStubCall((void *)1))())
#define Tcl_FindExecutable(argv0) \
    TclInitStubTable(((const char *(*)(const char *))TclStubCall((void *)2))(argv0))
#define TclZipfs_AppHook(argcp, argvp) \
	TclInitStubTable(((const char *(*)(int *, void *))TclStubCall((void *)3))(argcp, argvp))
#define Tcl_MainExW(argc, argv, appInitProc, interp) \
	(void)((const char *(*)(Tcl_Size, const void *, Tcl_AppInitProc *, Tcl_Interp *)) \
	TclStubCall((void *)4))(argc, argv, appInitProc, interp)
#if !defined(_WIN32) || !defined(UNICODE)
#define Tcl_MainEx(argc, argv, appInitProc, interp) \
	(void)((const char *(*)(Tcl_Size, const void *, Tcl_AppInitProc *, Tcl_Interp *)) \
	TclStubCall((void *)5))(argc, argv, appInitProc, interp)
#endif
#define Tcl_StaticLibrary(interp, pkgName, initProc, safeInitProc) \
	(void)((const char *(*)(Tcl_Interp *, const char *, Tcl_LibraryInitProc *, Tcl_LibraryInitProc *)) \
	TclStubCall((void *)6))(interp, pkgName, initProc, safeInitProc)
#define Tcl_SetExitProc(proc) \
	((Tcl_ExitProc *(*)(Tcl_ExitProc *))TclStubCall((void *)7))(proc)
#define Tcl_GetMemoryInfo(dsPtr) \
	(void)((const char *(*)(Tcl_DString *))TclStubCall((void *)8))(dsPtr)
#define Tcl_SetPreInitScript(string) \
	((const char *(*)(const char *))TclStubCall((void *)9))(string)
#endif

/*
 *----------------------------------------------------------------------------
 * Include the public function declarations that are accessible via the stubs
 * table.
 */

#include "tclDecls.h"

/*
 * Include platform specific public function declarations that are accessible
 * via the stubs table. Make all TclOO symbols MODULE_SCOPE (which only
 * has effect on building it as a shared library). See ticket [3010352].
 */

#if defined(BUILD_tcl)
#   undef TCLAPI
#   define TCLAPI MODULE_SCOPE
#endif

#include "tclPlatDecls.h"

/*
 *----------------------------------------------------------------------------
 * The following declarations map ckalloc and ckfree to Tcl_Alloc and
 * Tcl_Free for use in Tcl-8.x-compatible extensions.
 */

#ifndef BUILD_tcl
#   define ckalloc Tcl_Alloc
#   define attemptckalloc Tcl_AttemptAlloc
#   ifdef _MSC_VER
	/* Silence invalid C4090 warnings */
#	define ckfree(a) Tcl_Free((void *)(a))
#	define ckrealloc(a,b) Tcl_Realloc((void *)(a),(b))
#	define attemptckrealloc(a,b) Tcl_AttemptRealloc((void *)(a),(b))
#   else
#	define ckfree Tcl_Free
#	define ckrealloc Tcl_Realloc
#	define attemptckrealloc Tcl_AttemptRealloc
#   endif
#endif

#ifndef TCL_MEM_DEBUG

/*
 * If we are not using the debugging allocator, we should call the Tcl_Alloc,
 * et al. routines in order to guarantee that every module is using the same
 * memory allocator both inside and outside of the Tcl library.
 */

#   undef  Tcl_InitMemory
#   define Tcl_InitMemory(x)
#   undef  Tcl_DumpActiveMemory
#   define Tcl_DumpActiveMemory(x)
#   undef  Tcl_ValidateAllMemory
#   define Tcl_ValidateAllMemory(x,y)

#endif /* !TCL_MEM_DEBUG */

#ifdef TCL_MEM_DEBUG
#   undef Tcl_IncrRefCount
#   define Tcl_IncrRefCount(objPtr) \
	Tcl_DbIncrRefCount(objPtr, __FILE__, __LINE__)
#   undef Tcl_DecrRefCount
#   define Tcl_DecrRefCount(objPtr) \
	Tcl_DbDecrRefCount(objPtr, __FILE__, __LINE__)
#   undef Tcl_IsShared
#   define Tcl_IsShared(objPtr) \
	Tcl_DbIsShared(objPtr, __FILE__, __LINE__)
/*
 * Free the Obj by effectively doing:
 *
 *   Tcl_IncrRefCount(objPtr);
 *   Tcl_DecrRefCount(objPtr);
 *
 * This will free the obj if there are no references to the obj.
 */
#   define Tcl_BounceRefCount(objPtr) \
    TclBounceRefCount(objPtr, __FILE__, __LINE__)

static inline void
TclBounceRefCount(
    Tcl_Obj* objPtr,
    const char* fn,
    int line)
{
    if (objPtr) {
	if ((objPtr)->refCount == 0) {
	    Tcl_DbDecrRefCount(objPtr, fn, line);
	}
    }
}
#else
#   undef Tcl_IncrRefCount
#   define Tcl_IncrRefCount(objPtr) \
	((void)++(objPtr)->refCount)
    /*
     * Use do/while0 idiom for optimum correctness without compiler warnings.
     * https://wiki.c2.com/?TrivialDoWhileLoop
     */
#   undef Tcl_DecrRefCount
#   define Tcl_DecrRefCount(objPtr) \
	do {								\
	    Tcl_Obj *_objPtr = (objPtr);				\
	    if (_objPtr->refCount-- <= 1) {				\
		TclFreeObj(_objPtr);					\
	    }								\
	} while(0)
#   undef Tcl_IsShared
#   define Tcl_IsShared(objPtr) \
	((objPtr)->refCount > 1)

/*
 * Declare that obj will no longer be used or referenced.
 * This will release the obj if there is no referece count,
 * otherwise let it be.
 */
#   define Tcl_BounceRefCount(objPtr) \
    TclBounceRefCount(objPtr);

static inline void
TclBounceRefCount(
    Tcl_Obj* objPtr)
{
    if (objPtr) {
	if ((objPtr)->refCount == 0) {
	    Tcl_DecrRefCount(objPtr);
	}
    }
}

#endif

/*
 * Macros and definitions that help to debug the use of Tcl objects. When
 * TCL_MEM_DEBUG is defined, the Tcl_New declarations are overridden to call
 * debugging versions of the object creation functions.
 */

#ifdef TCL_MEM_DEBUG
#  undef  Tcl_NewBignumObj
#  define Tcl_NewBignumObj(val) \
     Tcl_DbNewBignumObj(val, __FILE__, __LINE__)
#  undef  Tcl_NewBooleanObj
#  define Tcl_NewBooleanObj(val) \
     Tcl_DbNewWideIntObj((val)!=0, __FILE__, __LINE__)
#  undef  Tcl_NewByteArrayObj
#  define Tcl_NewByteArrayObj(bytes, len) \
     Tcl_DbNewByteArrayObj(bytes, len, __FILE__, __LINE__)
#  undef  Tcl_NewDoubleObj
#  define Tcl_NewDoubleObj(val) \
     Tcl_DbNewDoubleObj(val, __FILE__, __LINE__)
#  undef  Tcl_NewListObj
#  define Tcl_NewListObj(objc, objv) \
     Tcl_DbNewListObj(objc, objv, __FILE__, __LINE__)
#  undef  Tcl_NewObj
#  define Tcl_NewObj() \
     Tcl_DbNewObj(__FILE__, __LINE__)
#  undef  Tcl_NewStringObj
#  define Tcl_NewStringObj(bytes, len) \
     Tcl_DbNewStringObj(bytes, len, __FILE__, __LINE__)
#  undef  Tcl_NewWideIntObj
#  define Tcl_NewWideIntObj(val) \
     Tcl_DbNewWideIntObj(val, __FILE__, __LINE__)
#endif /* TCL_MEM_DEBUG */

/*
 *----------------------------------------------------------------------------
 * Macros for clients to use to access fields of hash entries:
 */

#define Tcl_GetHashValue(h) ((h)->clientData)
#define Tcl_SetHashValue(h, value) ((h)->clientData = (void *)(value))
#define Tcl_GetHashKey(tablePtr, h) \
	((void *) (((tablePtr)->keyType == TCL_ONE_WORD_KEYS ||		\
		    (tablePtr)->keyType == TCL_CUSTOM_PTR_KEYS)		\
		? (h)->key.oneWordValue					\
		: (h)->key.string))

/*
 * Macros to use for clients to use to invoke find and create functions for
 * hash tables:
 */

#undef  Tcl_FindHashEntry
#define Tcl_FindHashEntry(tablePtr, key) \
	(*((tablePtr)->findProc))(tablePtr, (const char *)(key))
#undef  Tcl_CreateHashEntry
#define Tcl_CreateHashEntry(tablePtr, key, newPtr) \
	(*((tablePtr)->createProc))(tablePtr, (const char *)(key), newPtr)

#endif /* RC_INVOKED */

/*
 * end block for C++
 */

#ifdef __cplusplus
}
#endif

#endif /* _TCL */

/*
 * Local Variables:
 * mode: c
 * c-basic-offset: 4
 * fill-column: 78
 * End:
 */<|MERGE_RESOLUTION|>--- conflicted
+++ resolved
@@ -625,20 +625,6 @@
  
 /* Abstract List functions */
-<<<<<<< HEAD
-typedef	Tcl_Size (Tcl_ObjTypeLengthProc) (struct Tcl_Obj *listPtr);
-typedef int (Tcl_ObjTypeIndexProc) (Tcl_Interp *interp,
-	struct Tcl_Obj *listPtr, Tcl_Size index, struct Tcl_Obj** elemObj);
-typedef int (Tcl_ObjTypeSliceProc) (Tcl_Interp *interp,
-	struct Tcl_Obj *listPtr, Tcl_Size fromIdx, Tcl_Size toIdx,
-	struct Tcl_Obj **newObjPtr);
-typedef int (Tcl_ObjTypeReverseProc) (Tcl_Interp *interp,
-	struct Tcl_Obj *listPtr, struct Tcl_Obj **newObjPtr);
-typedef int (Tcl_ObjTypeGetElements) (Tcl_Interp *interp,
-	struct Tcl_Obj *listPtr, Tcl_Size *objcptr,
-	struct Tcl_Obj ***objvptr);
-typedef	struct Tcl_Obj*	(Tcl_ObjTypeSetElement) (Tcl_Interp *interp,
-=======
 typedef Tcl_Size (Tcl_ObjTypeLengthProc) (struct Tcl_Obj *listPtr);
 typedef int (Tcl_ObjTypeIndexProc) (Tcl_Interp *interp, struct Tcl_Obj *listPtr,
 	Tcl_Size index, struct Tcl_Obj** elemObj);
@@ -649,7 +635,6 @@
 typedef int (Tcl_ObjTypeGetElements) (Tcl_Interp *interp,
 	struct Tcl_Obj *listPtr, Tcl_Size *objcptr, struct Tcl_Obj ***objvptr);
 typedef	struct Tcl_Obj *(Tcl_ObjTypeSetElement) (Tcl_Interp *interp,
->>>>>>> 9f490caf
 	struct Tcl_Obj *listPtr, Tcl_Size indexCount,
 	struct Tcl_Obj *const indexArray[], struct Tcl_Obj *valueObj);
 typedef int (Tcl_ObjTypeReplaceProc) (Tcl_Interp *interp,
@@ -693,12 +678,7 @@
     Tcl_ObjTypeLengthProc *lengthProc;
 				/* Return the [llength] of the AbstractList */
     Tcl_ObjTypeIndexProc *indexProc;
-<<<<<<< HEAD
-				/* Return a value (Tcl_Obj) for
-				 * [lindex $al $index] */
-=======
 				/* Return a value (Tcl_Obj) at a given index */
->>>>>>> 9f490caf
     Tcl_ObjTypeSliceProc *sliceProc;
 				/* Return an AbstractList for
 				 * [lrange $al $start $end] */
@@ -710,19 +690,11 @@
 				/* Replace the element at the indicies with the
 				 * given valueObj. */
     Tcl_ObjTypeReplaceProc *replaceProc;
-<<<<<<< HEAD
-				/* Replace sublist with sublist. */
-    Tcl_ObjTypeInOperatorProc *inOperProc;
-				/* "in" and "ni" expr list operation. Determine
-				 * if the given string value matches an element
-				 * in the list. */
-=======
 				/* Replace sublist with another sublist */
     Tcl_ObjTypeInOperatorProc *inOperProc;
 				/* "in" and "ni" expr list operation.
 				 * Determine if the given string value matches
 				 * an element in the list. */
->>>>>>> 9f490caf
 #endif
 } Tcl_ObjType;
 
