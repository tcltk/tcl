/*
 * Copyright (c) 1987-1994 The Regents of the University of California.
 * Copyright (c) 1993-1996 Lucent Technologies.
 * Copyright (c) 1994-1998 Sun Microsystems, Inc.
 * Copyright (c) 1998-2000 by Scriptics Corporation.
 * Copyright (c) 2002 by Kevin B. Kenny.  All rights reserved.
 * Copyright (c) 2021 by Nathan Coulter.  All rights reserved.
 *
 * See the file "license.terms" for information on usage and redistribution of
 * this file, and for a DISCLAIMER OF ALL WARRANTIES.
 */

/*
 * Copyright © 2024 Nathan Coulter
 *
 * You may distribute and/or modify this program under the terms of the GNU
 * Affero General Public License as published by the Free Software Foundation,
 * either version 3 of the License, or (at your option) any later version.

 * See the file "COPYING" for information on usage and redistribution
 * of this file, and for a DISCLAIMER OF ALL WARRANTIES.
*/

/*
 * tcl.h --
 *
 *	This header file describes the externally-visible facilities of the
 *	Tcl interpreter.
 *
*/

#ifndef _TCL
#define _TCL

/*
 * For C++ compilers, use extern "C"
 */

#ifdef __cplusplus
extern "C" {
#endif

/*
 * The following defines are used to indicate the various release levels.
 */

#define TCL_ALPHA_RELEASE	0
#define TCL_BETA_RELEASE	1
#define TCL_FINAL_RELEASE	2

/*
 * When version numbers change here, must also go into the following files and
 * update the version numbers:
 *
 * library/init.tcl	(1 LOC patch)
 * unix/configure.ac	(2 LOC Major, 2 LOC minor, 1 LOC patch)
 * win/configure.ac	(as above)
 * win/tcl.m4		(not patchlevel)
 * README.md		(sections 0 and 2, with and without separator)
 * macosx/Tcl-Common.xcconfig (not patchlevel) 1 LOC
 * win/README		(not patchlevel) (sections 0 and 2)
 * unix/tcl.spec	(1 LOC patch)
 */

#if !defined(TCL_MAJOR_VERSION)
#   define TCL_MAJOR_VERSION   9
#endif
#if TCL_MAJOR_VERSION == 9
#   define TCL_MINOR_VERSION   0
#   define TCL_RELEASE_LEVEL   TCL_BETA_RELEASE
#   define TCL_RELEASE_SERIAL  2

#   define TCL_VERSION	    "9.0"
#   define TCL_PATCH_LEVEL	    "9.0b2"
#endif /* TCL_MAJOR_VERSION */

#if defined(RC_INVOKED)
/*
 * Utility macros: STRINGIFY takes an argument and wraps it in "" (double
 * quotation marks), JOIN joins two arguments.
 */

#ifndef STRINGIFY
#  define STRINGIFY(x) STRINGIFY1(x)
#  define STRINGIFY1(x) #x
#endif
#ifndef JOIN
#  define JOIN(a,b) JOIN1(a,b)
#  define JOIN1(a,b) a##b
#endif
#endif /* RC_INVOKED */

/*
 * A special definition used to allow this header file to be included from
 * windows resource files so that they can obtain version information.
 * RC_INVOKED is defined by default by the windows RC tool.
 *
 * Resource compilers don't like all the C stuff, like typedefs and function
 * declarations, that occur below, so block them out.
 */

#ifndef RC_INVOKED

/*
 * Special macro to define mutexes.
 */

#define TCL_DECLARE_MUTEX(name) static Tcl_Mutex name;

/*
 * Tcl's public routine Tcl_FSSeek() uses the values SEEK_SET, SEEK_CUR, and
 * SEEK_END, all #define'd by stdio.h .
 *
 * Also, many extensions need stdio.h, and they've grown accustomed to tcl.h
 * providing it for them rather than #include-ing it themselves as they
 * should, so also for their sake, we keep the #include to be consistent with
 * prior Tcl releases.
 */

#include <stdio.h>
#include <stddef.h>

/* Needed for PTRDIFF_MAX */
#include <stdint.h>


#define TCL_COMMENT(x)

#if defined(__GNUC__) && (__GNUC__ > 2)
#   if defined(_WIN32) && defined(__USE_MINGW_ANSI_STDIO) && __USE_MINGW_ANSI_STDIO
#	define TCL_FORMAT_PRINTF(a,b) __attribute__ ((__format__ (__MINGW_PRINTF_FORMAT, a, b)))
#   else
#	define TCL_FORMAT_PRINTF(a,b) __attribute__ ((__format__ (__printf__, a, b)))
#   endif
#   define TCL_NORETURN __attribute__ ((noreturn))
#   define TCL_NOINLINE __attribute__ ((noinline))
#   define TCL_NORETURN1 __attribute__ ((noreturn))
#else
#   define TCL_FORMAT_PRINTF(a,b)
#   if defined(_MSC_VER)
#	define TCL_NORETURN __declspec(noreturn)
#	define TCL_NOINLINE __declspec(noinline)
#   else
#	define TCL_NORETURN /* nothing */
#	define TCL_NOINLINE /* nothing */
#   endif
#   define TCL_NORETURN1 /* nothing */
#endif

/*
 * Allow a part of Tcl's API to be explicitly marked as deprecated.
 *
 * Used to make TIP 330/336 generate moans even if people use the
 * compatibility macros. Change your code, guys! We won't support you forever.
 */

#if defined(__GNUC__) && ((__GNUC__ >= 4) || ((__GNUC__ == 3) && (__GNUC_MINOR__ >= 1)))
#   if (__GNUC__ > 4) || ((__GNUC__ == 4) && (__GNUC_MINOR__ >= 5))
#	define TCL_DEPRECATED_API(msg)	__attribute__ ((__deprecated__ (msg)))
#   else
#	define TCL_DEPRECATED_API(msg)	__attribute__ ((__deprecated__))
#   endif
#else
#   define TCL_DEPRECATED_API(msg)	/* nothing portable */
#endif

/*
 *----------------------------------------------------------------------------
 * Macros used to declare a function to be exported by a DLL. Used by Windows,
 * maps to no-op declarations on non-Windows systems. The default build on
 * windows is for a DLL, which causes the DLLIMPORT and DLLEXPORT macros to be
 * nonempty. To build a static library, the macro STATIC_BUILD should be
 * defined.
 *
 * Note: when building static but linking dynamically to MSVCRT we must still
 *       correctly decorate the C library imported function.  Use CRTIMPORT
 *       for this purpose.  _DLL is defined by the compiler when linking to
 *       MSVCRT.
 */

#ifdef _WIN32
#   ifdef STATIC_BUILD
#       define DLLIMPORT
#       define DLLEXPORT
#       ifdef _DLL
#           define CRTIMPORT __declspec(dllimport)
#       else
#           define CRTIMPORT
#       endif
#   else
#       define DLLIMPORT __declspec(dllimport)
#       define DLLEXPORT __declspec(dllexport)
#       define CRTIMPORT __declspec(dllimport)
#   endif
#else
#   define DLLIMPORT
#   if defined(__GNUC__) && __GNUC__ > 3
#       define DLLEXPORT __attribute__ ((visibility("default")))
#   else
#       define DLLEXPORT
#   endif
#   define CRTIMPORT
#endif

/*
 * These macros are used to control whether functions are being declared for
 * import or export. If a function is being declared while it is being built
 * to be included in a shared library, then it should have the DLLEXPORT
 * storage class. If is being declared for use by a module that is going to
 * link against the shared library, then it should have the DLLIMPORT storage
 * class. If the symbol is being declared for a static build or for use from a
 * stub library, then the storage class should be empty.
 *
 * The convention is that a macro called BUILD_xxxx, where xxxx is the name of
 * a library we are building, is set on the compile line for sources that are
 * to be placed in the library. When this macro is set, the storage class will
 * be set to DLLEXPORT. At the end of the header file, the storage class will
 * be reset to DLLIMPORT.
 */

#undef TCL_STORAGE_CLASS
#ifdef BUILD_tcl
#   define TCL_STORAGE_CLASS DLLEXPORT
#else
#   ifdef USE_TCL_STUBS
#      define TCL_STORAGE_CLASS
#   else
#      define TCL_STORAGE_CLASS DLLIMPORT
#   endif
#endif

/*
 * Make sure EXTERN isn't defined elsewhere.
 */

#ifdef EXTERN
#   undef EXTERN
#endif /* EXTERN */

#ifdef __cplusplus
#   define EXTERN extern "C" TCL_STORAGE_CLASS
#else
#   define EXTERN extern TCL_STORAGE_CLASS
#endif

/*
 * Miscellaneous declarations.
 */

typedef void *ClientData;

/*
 * Darwin specific configure overrides (to support fat compiles, where
 * configure runs only once for multiple architectures):
 */

#ifdef __APPLE__
#   ifdef __LP64__
#	define TCL_WIDE_INT_IS_LONG 1
#	define TCL_CFG_DO64BIT 1
#    else /* !__LP64__ */
#	undef TCL_WIDE_INT_IS_LONG
#	undef TCL_CFG_DO64BIT
#    endif /* __LP64__ */
#    undef HAVE_STRUCT_STAT64
#endif /* __APPLE__ */

/* Cross-compiling 32-bit on a 64-bit platform? Then our
 * configure script does the wrong thing. Correct that here.
 */
#if defined(__GNUC__) && !defined(_WIN32) && !defined(__LP64__)
#   undef TCL_WIDE_INT_IS_LONG
#endif

/*
 * Define Tcl_WideInt to be a type that is (at least) 64-bits wide, and define
 * Tcl_WideUInt to be the unsigned variant of that type (assuming that where
 * we have one, we can have the other.)
 *
 * Also defines the following macros:
 * TCL_WIDE_INT_IS_LONG - if wide ints are really longs (i.e. we're on a
 *	LP64 system such as modern Solaris or Linux ... not including Win64)
 * Tcl_WideAsLong - forgetful converter from wideInt to long.
 * Tcl_LongAsWide - sign-extending converter from long to wideInt.
 * Tcl_WideAsDouble - converter from wideInt to double.
 * Tcl_DoubleAsWide - converter from double to wideInt.
 *
 * The following invariant should hold for any long value 'longVal':
 *	longVal == Tcl_WideAsLong(Tcl_LongAsWide(longVal))
 */

#if !defined(TCL_WIDE_INT_TYPE) && !defined(TCL_WIDE_INT_IS_LONG) && !defined(_WIN32) && !defined(__GNUC__)
/*
 * Don't know what platform it is and configure hasn't discovered what is
 * going on for us. Try to guess...
 */
#   include <limits.h>
#   if defined(LLONG_MAX) && (LLONG_MAX == LONG_MAX)
#	define TCL_WIDE_INT_IS_LONG	1
#   endif
#endif

#ifndef TCL_WIDE_INT_TYPE
#   define TCL_WIDE_INT_TYPE		long long
#endif /* !TCL_WIDE_INT_TYPE */

typedef TCL_WIDE_INT_TYPE		Tcl_WideInt;
typedef unsigned TCL_WIDE_INT_TYPE	Tcl_WideUInt;

#ifndef TCL_LL_MODIFIER
#   if defined(_WIN32) && (!defined(__USE_MINGW_ANSI_STDIO) || !__USE_MINGW_ANSI_STDIO)
#	define TCL_LL_MODIFIER	"I64"
#   else
#	define TCL_LL_MODIFIER	"ll"
#   endif
#endif /* !TCL_LL_MODIFIER */
#ifndef TCL_Z_MODIFIER
#   if defined(__GNUC__) && !defined(_WIN32)
#	define TCL_Z_MODIFIER	"z"
#   elif defined(_WIN64)
#	define TCL_Z_MODIFIER	TCL_LL_MODIFIER
#   else
#	define TCL_Z_MODIFIER	""
#   endif
#endif /* !TCL_Z_MODIFIER */
#ifndef TCL_T_MODIFIER
#   if defined(__GNUC__) && !defined(_WIN32)
#	define TCL_T_MODIFIER	"t"
#   elif defined(_WIN64)
#	define TCL_T_MODIFIER	TCL_LL_MODIFIER
#   else
#	define TCL_T_MODIFIER	TCL_Z_MODIFIER
#   endif
#endif /* !TCL_T_MODIFIER */

#define Tcl_WideAsLong(val)	((long)((Tcl_WideInt)(val)))
#define Tcl_LongAsWide(val)	((Tcl_WideInt)((long)(val)))
#define Tcl_WideAsDouble(val)	((double)((Tcl_WideInt)(val)))
#define Tcl_DoubleAsWide(val)	((Tcl_WideInt)((double)(val)))

typedef ptrdiff_t Tcl_Size;
#define TCL_SIZE_MAX PTRDIFF_MAX
#define TCL_SIZE_MODIFIER TCL_T_MODIFIER

#ifdef _WIN32
typedef struct __stat64 Tcl_StatBuf;
#elif defined(__CYGWIN__)
    typedef struct {
	unsigned st_dev;
	unsigned short st_ino;
	unsigned short st_mode;
	short st_nlink;
	short st_uid;
	short st_gid;
	/* Here is a 2-byte gap */
	unsigned st_rdev;
	/* Here is a 4-byte gap */
	long long st_size;
	struct {long tv_sec;} st_atim;
	struct {long tv_sec;} st_mtim;
	struct {long tv_sec;} st_ctim;
    } Tcl_StatBuf;
#else
    typedef struct stat Tcl_StatBuf;
#endif

/*
 *----------------------------------------------------------------------------
 * Data structures defined opaquely in this module. The definitions below just
 * provide dummy types.
 */

typedef struct Tcl_AsyncHandler_ *Tcl_AsyncHandler;
typedef struct Tcl_Channel_ *Tcl_Channel;
typedef struct Tcl_ChannelTypeVersion_ *Tcl_ChannelTypeVersion;
typedef struct Tcl_Command_ *Tcl_Command;
typedef struct Tcl_Condition_ *Tcl_Condition;
typedef struct Tcl_Dict_ *Tcl_Dict;
typedef struct Tcl_EncodingState_ *Tcl_EncodingState;
typedef struct Tcl_Encoding_ *Tcl_Encoding;
typedef struct Tcl_Event Tcl_Event;
typedef struct Tcl_Interp Tcl_Interp;
typedef struct Tcl_InterpState_ *Tcl_InterpState;
typedef struct Tcl_LoadHandle_ *Tcl_LoadHandle;
typedef struct Tcl_Mutex_ *Tcl_Mutex;
typedef struct Tcl_Pid_ *Tcl_Pid;
typedef struct Tcl_RegExp_ *Tcl_RegExp;
typedef struct Tcl_ThreadDataKey_ *Tcl_ThreadDataKey;
typedef struct Tcl_ThreadId_ *Tcl_ThreadId;
typedef struct Tcl_TimerToken_ *Tcl_TimerToken;
typedef struct Tcl_Trace_ *Tcl_Trace;
typedef struct Tcl_Var_ *Tcl_Var;
typedef struct Tcl_ZLibStream_ *Tcl_ZlibStream;

/*
 *----------------------------------------------------------------------------
 * Definition of the interface to functions implementing threads. A function
 * following this definition is given to each call of 'Tcl_CreateThread' and
 * will be called as the main fuction of the new thread created by that call.
 */

#if defined _WIN32
typedef unsigned (__stdcall Tcl_ThreadCreateProc) (void *clientData);
#else
typedef void (Tcl_ThreadCreateProc) (void *clientData);
#endif

/*
 * Threading function return types used for abstracting away platform
 * differences when writing a Tcl_ThreadCreateProc. See the NewThread function
 * in generic/tclThreadTest.c for it's usage.
 */

#if defined _WIN32
#   define Tcl_ThreadCreateType		unsigned __stdcall
#   define TCL_THREAD_CREATE_RETURN	return 0
#else
#   define Tcl_ThreadCreateType		void
#   define TCL_THREAD_CREATE_RETURN
#endif

/*
 * Definition of values for default stacksize and the possible flags to be
 * given to Tcl_CreateThread.
 */

#define TCL_THREAD_STACK_DEFAULT (0)    /* Use default size for stack. */
#define TCL_THREAD_NOFLAGS	 (0000) /* Standard flags, default
					 * behaviour. */
#define TCL_THREAD_JOINABLE	 (0001) /* Mark the thread as joinable. */

/*
 * Flag values passed to Tcl_StringCaseMatch.
 */

#define TCL_MATCH_NOCASE	(1<<0)

/*
 * Flag values passed to Tcl_GetRegExpFromObj.
 */

#define	TCL_REG_BASIC		000000	/* BREs (convenience). */
#define	TCL_REG_EXTENDED	000001	/* EREs. */
#define	TCL_REG_ADVF		000002	/* Advanced features in EREs. */
#define	TCL_REG_ADVANCED	000003	/* AREs (which are also EREs). */
#define	TCL_REG_QUOTE		000004	/* No special characters, none. */
#define	TCL_REG_NOCASE		000010	/* Ignore case. */
#define	TCL_REG_NOSUB		000020	/* Don't care about subexpressions. */
#define	TCL_REG_EXPANDED	000040	/* Expanded format, white space &
					 * comments. */
#define	TCL_REG_NLSTOP		000100  /* \n doesn't match . or [^ ] */
#define	TCL_REG_NLANCH		000200  /* ^ matches after \n, $ before. */
#define	TCL_REG_NEWLINE		000300  /* Newlines are line terminators. */
#define	TCL_REG_CANMATCH	001000  /* Report details on partial/limited
					 * matches. */

/*
 * Flags values passed to Tcl_RegExpExecObj.
 */

#define	TCL_REG_NOTBOL	0001	/* Beginning of string does not match ^.  */
#define	TCL_REG_NOTEOL	0002	/* End of string does not match $. */

/*
 * Structures filled in by Tcl_RegExpInfo. Note that all offset values are
 * relative to the start of the match string, not the beginning of the entire
 * string.
 */

typedef struct Tcl_RegExpIndices {
    Tcl_Size start;			/* Character offset of first character in
				 * match. */
    Tcl_Size end;			/* Character offset of first character after
				 * the match. */
} Tcl_RegExpIndices;

typedef struct Tcl_RegExpInfo {
    Tcl_Size nsubs;			/* Number of subexpressions in the compiled
				 * expression. */
    Tcl_RegExpIndices *matches;	/* Array of nsubs match offset pairs. */
    Tcl_Size extendStart;		/* The offset at which a subsequent match
				 * might begin. */
} Tcl_RegExpInfo;

/*
 * Picky compilers complain if this typdef doesn't appear before the struct's
 * reference in tclDecls.h.
 */

typedef Tcl_StatBuf *Tcl_Stat_;
typedef struct stat *Tcl_OldStat_;

/*
 *----------------------------------------------------------------------------
 * When a TCL command returns, the interpreter contains a result from the
 * command. Programmers are strongly encouraged to use one of the functions
 * Tcl_GetObjResult() or Tcl_GetStringResult() to read the interpreter's
 * result. See the SetResult man page for details. Besides this result, the
 * command function returns an integer code, which is one of the following:
 *
 * TCL_OK		Command completed normally; the interpreter's result
 *			contains the command's result.
 * TCL_ERROR		The command couldn't be completed successfully; the
 *			interpreter's result describes what went wrong.
 * TCL_RETURN		The command requests that the current function return;
 *			the interpreter's result contains the function's
 *			return value.
 * TCL_BREAK		The command requests that the innermost loop be
 *			exited; the interpreter's result is meaningless.
 * TCL_CONTINUE		Go on to the next iteration of the current loop; the
 *			interpreter's result is meaningless.
 */

#define TCL_OK			0
#define TCL_ERROR		1
#define TCL_RETURN		2
#define TCL_BREAK		3
#define TCL_CONTINUE		4

/*
 *----------------------------------------------------------------------------
 * Flags to control what substitutions are performed by Tcl_SubstObj():
 */

#define TCL_SUBST_COMMANDS	001
#define TCL_SUBST_VARIABLES	002
#define TCL_SUBST_BACKSLASHES	004
#define TCL_SUBST_ALL		007

/*
 * Forward declaration of Tcl_Obj to prevent an error when the forward
 * reference to Tcl_Obj is encountered in the function types declared below.
 */

struct Tcl_Obj;

/*
 *----------------------------------------------------------------------------
 * Function types defined by Tcl:
 */

typedef int (Tcl_AppInitProc) (Tcl_Interp *interp);
typedef int (Tcl_AsyncProc) (void *clientData, Tcl_Interp *interp,
	int code);
typedef void (Tcl_ChannelProc) (void *clientData, int mask);
typedef void (Tcl_CloseProc) (void *data);
typedef void (Tcl_CmdDeleteProc) (void *clientData);
typedef int (Tcl_CmdProc) (void *clientData, Tcl_Interp *interp,
	int argc, const char *argv[]);
typedef void (Tcl_CmdTraceProc) (void *clientData, Tcl_Interp *interp,
	int level, char *command, Tcl_CmdProc *proc,
	void *cmdClientData, int argc, const char *argv[]);
typedef int (Tcl_CmdObjTraceProc) (void *clientData, Tcl_Interp *interp,
	int level, const char *command, Tcl_Command commandInfo, int objc,
	struct Tcl_Obj *const *objv);
typedef void (Tcl_CmdObjTraceDeleteProc) (void *clientData);
typedef void (Tcl_DupInternalRepProc) (struct Tcl_Obj *srcPtr,
	struct Tcl_Obj *dupPtr);
typedef int (Tcl_EncodingConvertProc) (void *clientData, const char *src,
	int srcLen, int flags, Tcl_EncodingState *statePtr, char *dst,
	int dstLen, int *srcReadPtr, int *dstWrotePtr, int *dstCharsPtr);
typedef void (Tcl_EncodingFreeProc) (void *clientData);
typedef int (Tcl_EventProc) (Tcl_Event *evPtr, int flags);
typedef void (Tcl_EventCheckProc) (void *clientData, int flags);
typedef int (Tcl_EventDeleteProc) (Tcl_Event *evPtr, void *clientData);
typedef void (Tcl_EventSetupProc) (void *clientData, int flags);
typedef void (Tcl_ExitProc) (void *clientData);
typedef void (Tcl_FileProc) (void *clientData, int mask);
typedef void (Tcl_FileFreeProc) (void *clientData);
typedef void (Tcl_FreeInternalRepProc) (struct Tcl_Obj *objPtr);
typedef void (Tcl_IdleProc) (void *clientData);
typedef void (Tcl_InterpDeleteProc) (void *clientData,
	Tcl_Interp *interp);
typedef void (Tcl_NamespaceDeleteProc) (void *clientData);
typedef int (Tcl_ObjCmdProc) (void *clientData, Tcl_Interp *interp,
	int objc, struct Tcl_Obj *const *objv);
typedef int (Tcl_ObjCmdProc2) (void *clientData, Tcl_Interp *interp,
	Tcl_Size objc, struct Tcl_Obj *const *objv);
typedef int (Tcl_CmdObjTraceProc2) (void *clientData, Tcl_Interp *interp,
	Tcl_Size level, const char *command, Tcl_Command commandInfo, Tcl_Size objc,
	struct Tcl_Obj *const *objv);
typedef void (Tcl_FreeProc) (void *blockPtr);
#define Tcl_ExitProc Tcl_FreeProc
#define Tcl_FileFreeProc Tcl_FreeProc
#define Tcl_EncodingFreeProc Tcl_FreeProc
typedef int (Tcl_LibraryInitProc) (Tcl_Interp *interp);
typedef int (Tcl_LibraryUnloadProc) (Tcl_Interp *interp, int flags);
typedef void (Tcl_PanicProc) (const char *format, ...);
typedef void (Tcl_TcpAcceptProc) (void *callbackData, Tcl_Channel chan,
	char *address, int port);
typedef void (Tcl_TimerProc) (void *clientData);
typedef int (Tcl_SetFromAnyProc) (Tcl_Interp *interp, struct Tcl_Obj *objPtr);
typedef void (Tcl_UpdateStringProc) (struct Tcl_Obj *objPtr);
typedef char * (Tcl_VarTraceProc) (void *clientData, Tcl_Interp *interp,
	const char *part1, const char *part2, int flags);
typedef void (Tcl_CommandTraceProc) (void *clientData, Tcl_Interp *interp,
	const char *oldName, const char *newName, int flags);
typedef void (Tcl_CreateFileHandlerProc) (int fd, int mask, Tcl_FileProc *proc,
	void *clientData);
typedef void (Tcl_DeleteFileHandlerProc) (int fd);
typedef void (Tcl_AlertNotifierProc) (void *clientData);
typedef void (Tcl_ServiceModeHookProc) (int mode);
typedef void *(Tcl_InitNotifierProc) (void);
typedef void (Tcl_FinalizeNotifierProc) (void *clientData);
typedef void (Tcl_MainLoopProc) (void);

/*
 *----------------------------------------------------------------------------
 * The following structure represents a type of object, which is a particular
 * internal representation for an object plus a set of functions that provide
 * standard operations on objects of that type.
 */

/* forward declaration */
typedef struct Tcl_Obj Tcl_Obj;
typedef struct Tcl_ObjInterface Tcl_ObjInterface;

typedef struct Tcl_ObjType {
    const char *name;		/* Name of the type, e.g. "int". */
    Tcl_FreeInternalRepProc *freeIntRepProc;
				/* Called to free any storage for the type's
				 * internal rep. NULL if the internal rep does
				 * not need freeing. */
    Tcl_DupInternalRepProc *dupIntRepProc;
				/* Called to create a new object as a copy of
				 * an existing object. */
    Tcl_UpdateStringProc *updateStringProc;
				/* Called to update the string rep from the
				 * type's internal representation. */
    Tcl_SetFromAnyProc *setFromAnyProc;
				/* Called to convert the object's internal rep
				 * to this type. Frees the internal rep of the
				 * old type. Returns TCL_ERROR on failure. */
    size_t version;
} Tcl_ObjType;


/*
 * The following structure stores an internal representation (internalrep) for
 * a Tcl value. An internalrep is associated with an Tcl_ObjType when both
 * are stored in the same Tcl_Obj.  The routines of the Tcl_ObjType govern
 * the handling of the internalrep.
 */

typedef union Tcl_ObjInternalRep {	/* The internal representation: */
    long longValue;		/*   - an long integer value. */
    double doubleValue;		/*   - a double-precision floating value. */
    void *otherValuePtr;	/*   - another, type-specific value, */
				/*     not used internally any more. */
    Tcl_WideInt wideValue;	/*   - an integer value >= 64bits */
    struct {			/*   - internal rep as two pointers. */
	void *ptr1;
	void *ptr2;
    } twoPtrValue;
    struct {			/*   - internal rep as a pointer and a long, */
	void *ptr;		/*     not used internally any more. */
	unsigned long value;
    } ptrAndLongRep;
} Tcl_ObjInternalRep;

/*
 * One of the following structures exists for each object in the Tcl system.
 * An object stores a value as either a string, some internal representation,
 * or both.
 */

struct Tcl_Obj {
    Tcl_Size refCount;		/* When 0 the object will be freed. */
    char *bytes;		/* This points to the first byte of the
				 * object's string representation. The array
				 * must be followed by a null byte (i.e., at
				 * offset length) but may also contain
				 * embedded null characters. The array's
				 * storage is allocated by Tcl_Alloc. NULL means
				 * the string rep is invalid and must be
				 * regenerated from the internal rep.  Clients
				 * should use Tcl_GetStringFromObj or
				 * Tcl_GetString to get a pointer to the byte
				 * array as a readonly value. */
    Tcl_Size length;		/* The number of bytes at *bytes, not
				 * including the terminating null. */
    const Tcl_ObjType *typePtr;	/* Denotes the object's type. Always
				 * corresponds to the type of the object's
				 * internal rep. NULL indicates the object has
				 * no internal rep (has no type). */
    Tcl_ObjInternalRep internalRep;	/* The internal representation: */
};


/*
 *----------------------------------------------------------------------------
 * The following definitions support Tcl's namespace facility. Note: the first
 * five fields must match exactly the fields in a Namespace structure (see
 * tclInt.h).
 */

typedef struct Tcl_Namespace {
    char *name;			/* The namespace's name within its parent
				 * namespace. This contains no ::'s. The name
				 * of the global namespace is "" although "::"
				 * is an synonym. */
    char *fullName;		/* The namespace's fully qualified name. This
				 * starts with ::. */
    void *clientData;	/* Arbitrary value associated with this
				 * namespace. */
    Tcl_NamespaceDeleteProc *deleteProc;
				/* Function invoked when deleting the
				 * namespace to, e.g., free clientData. */
    struct Tcl_Namespace *parentPtr;
				/* Points to the namespace that contains this
				 * one. NULL if this is the global
				 * namespace. */
} Tcl_Namespace;

/*
 *----------------------------------------------------------------------------
 * The following structure represents a call frame, or activation record. A
 * call frame defines a naming context for a procedure call: its local scope
 * (for local variables) and its namespace scope (used for non-local
 * variables; often the global :: namespace). A call frame can also define the
 * naming context for a namespace eval or namespace inscope command: the
 * namespace in which the command's code should execute. The Tcl_CallFrame
 * structures exist only while procedures or namespace eval/inscope's are
 * being executed, and provide a Tcl call stack.
 *
 * A call frame is initialized and pushed using Tcl_PushCallFrame and popped
 * using Tcl_PopCallFrame. Storage for a Tcl_CallFrame must be provided by the
 * Tcl_PushCallFrame caller, and callers typically allocate them on the C call
 * stack for efficiency. For this reason, Tcl_CallFrame is defined as a
 * structure and not as an opaque token. However, most Tcl_CallFrame fields
 * are hidden since applications should not access them directly; others are
 * declared as "dummyX".
 *
 * WARNING!! The structure definition must be kept consistent with the
 * CallFrame structure in tclInt.h. If you change one, change the other.
 */

typedef struct Tcl_CallFrame {
    Tcl_Namespace *nsPtr;
    int dummy1;
    Tcl_Size dummy2;
    void *dummy3;
    void *dummy4;
    void *dummy5;
    Tcl_Size dummy6;
    void *dummy7;
    void *dummy8;
    Tcl_Size dummy9;
    void *dummy10;
    void *dummy11;
    void *dummy12;
    void *dummy13;
} Tcl_CallFrame;

/*
 *----------------------------------------------------------------------------
 * Information about commands that is returned by Tcl_GetCommandInfo and
 * passed to Tcl_SetCommandInfo. objProc is an objc/objv object-based command
 * function while proc is a traditional Tcl argc/argv string-based function.
 * Tcl_CreateObjCommand and Tcl_CreateCommand ensure that both objProc and
 * proc are non-NULL and can be called to execute the command. However, it may
 * be faster to call one instead of the other. The member isNativeObjectProc
 * is set to 1 if an object-based function was registered by
 * Tcl_CreateObjCommand, and to 0 if a string-based function was registered by
 * Tcl_CreateCommand. The other function is typically set to a compatibility
 * wrapper that does string-to-object or object-to-string argument conversions
 * then calls the other function.
 */

typedef struct {
    int isNativeObjectProc;	/* 1 if objProc was registered by a call to
				 * Tcl_CreateObjCommand; 2 if objProc was registered by
				 * a call to Tcl_CreateObjCommand2; 0 otherwise.
				 * Tcl_SetCmdInfo does not modify this field. */
    Tcl_ObjCmdProc *objProc;	/* Command's object-based function. */
    void *objClientData;	/* ClientData for object proc. */
    Tcl_CmdProc *proc;		/* Command's string-based function. */
    void *clientData;	/* ClientData for string proc. */
    Tcl_CmdDeleteProc *deleteProc;
				/* Function to call when command is
				 * deleted. */
    void *deleteData;	/* Value to pass to deleteProc (usually the
				 * same as clientData). */
    Tcl_Namespace *namespacePtr;/* Points to the namespace that contains this
				 * command. Note that Tcl_SetCmdInfo will not
				 * change a command's namespace; use
				 * TclRenameCommand or Tcl_Eval (of 'rename')
				 * to do that. */
    Tcl_ObjCmdProc2 *objProc2;	/* Command's object2-based function. */
    void *objClientData2;	/* ClientData for object2 proc. */
} Tcl_CmdInfo;

/*
 *----------------------------------------------------------------------------
 * The structure defined below is used to hold dynamic strings. The only
 * fields that clients should use are string and length, accessible via the
 * macros Tcl_DStringValue and Tcl_DStringLength.
 */

#define TCL_DSTRING_STATIC_SIZE 200
typedef struct Tcl_DString {
    char *string;		/* Points to beginning of string: either
				 * staticSpace below or a malloced array. */
    Tcl_Size length;		/* Number of bytes in string excluding
				 * terminating nul */
    Tcl_Size spaceAvl;		/* Total number of bytes available for the
				 * string and its terminating NULL char. */
    char staticSpace[TCL_DSTRING_STATIC_SIZE];
				/* Space to use in common case where string is
				 * small. */
} Tcl_DString;

#define Tcl_DStringLength(dsPtr) ((dsPtr)->length)
#define Tcl_DStringValue(dsPtr) ((dsPtr)->string)

/*
 * Definitions for the maximum number of digits of precision that may be
 * produced by Tcl_PrintDouble, and the number of bytes of buffer space
 * required by Tcl_PrintDouble.
 */

#define TCL_MAX_PREC		17
#define TCL_DOUBLE_SPACE	(TCL_MAX_PREC+10)

/*
 * Definition for a number of bytes of buffer space sufficient to hold the
 * string representation of an integer in base 10 (assuming the existence of
 * 64-bit integers).
 */

#define TCL_INTEGER_SPACE	(3*(int)sizeof(Tcl_WideInt))

/*
 *----------------------------------------------------------------------------
 * Type values returned by Tcl_GetNumberFromObj
 *	TCL_NUMBER_INT		Representation is a Tcl_WideInt
 *	TCL_NUMBER_BIG		Representation is an mp_int
 *	TCL_NUMBER_DOUBLE	Representation is a double
 *	TCL_NUMBER_NAN		Value is NaN.
 */

#define TCL_NUMBER_INT          2
#define TCL_NUMBER_BIG          3
#define TCL_NUMBER_DOUBLE       4
#define TCL_NUMBER_NAN          5

/*
 * Flag values passed to Tcl_ConvertElement.
 * TCL_DONT_USE_BRACES forces it not to enclose the element in braces, but to
 *	use backslash quoting instead.
 * TCL_DONT_QUOTE_HASH disables the default quoting of the '#' character. It
 *	is safe to leave the hash unquoted when the element is not the first
 *	element of a list, and this flag can be used by the caller to indicate
 *	that condition.
 */

#define TCL_DONT_USE_BRACES	1
#define TCL_DONT_QUOTE_HASH	8

/*
 * Flags that may be passed to Tcl_GetIndexFromObj.
 * TCL_EXACT disallows abbreviated strings.
 * TCL_NULL_OK allows the empty string or NULL to return TCL_OK.
 *      The returned value will be -1;
 * TCL_INDEX_TEMP_TABLE disallows caching of lookups. A possible use case is
 *      a table that will not live long enough to make it worthwhile.
 */

#define TCL_EXACT		1
#define TCL_NULL_OK		32
#define TCL_INDEX_TEMP_TABLE	64

/*
 * Flags that may be passed to Tcl_UniCharToUtf.
 * TCL_COMBINE Combine surrogates
 */

#define TCL_COMBINE		0x1000000
/*
 *----------------------------------------------------------------------------
 * Flag values passed to Tcl_RecordAndEval, Tcl_EvalObj, Tcl_EvalObjv.
 * WARNING: these bit choices must not conflict with the bit choices for
 * evalFlag bits in tclInt.h!
 *
 * Meanings:
 *	TCL_NO_EVAL:		Just record this command
 *	TCL_EVAL_GLOBAL:	Execute script in global namespace
 *	TCL_EVAL_DIRECT:	Do not compile this script
 *	TCL_EVAL_INVOKE:	Magical Tcl_EvalObjv mode for aliases/ensembles
 *				o Run in iPtr->lookupNsPtr or global namespace
 *				o Cut out of error traces
 *				o Don't reset the flags controlling ensemble
 *				  error message rewriting.
 *	TCL_CANCEL_UNWIND:	Magical Tcl_CancelEval mode that causes the
 *				stack for the script in progress to be
 *				completely unwound.
 *	TCL_EVAL_NOERR:	Do no exception reporting at all, just return
 *				as the caller will report.
 */

#define TCL_NO_EVAL		0x010000
#define TCL_EVAL_GLOBAL		0x020000
#define TCL_EVAL_DIRECT		0x040000
#define TCL_EVAL_INVOKE		0x080000
#define TCL_CANCEL_UNWIND	0x100000
#define TCL_EVAL_NOERR          0x200000

/*
 * Special freeProc values that may be passed to Tcl_SetResult (see the man
 * page for details):
 */

#define TCL_VOLATILE		((Tcl_FreeProc *) 1)
#define TCL_STATIC		((Tcl_FreeProc *) 0)
#define TCL_DYNAMIC		((Tcl_FreeProc *) 3)

/*
 * Flag values passed to variable-related functions.
 * WARNING: these bit choices must not conflict with the bit choice for
 * TCL_CANCEL_UNWIND, above.
 */

#define TCL_GLOBAL_ONLY		 1
#define TCL_NAMESPACE_ONLY	 2
#define TCL_APPEND_VALUE	 4
#define TCL_LIST_ELEMENT	 8
#define TCL_TRACE_READS		 0x10
#define TCL_TRACE_WRITES	 0x20
#define TCL_TRACE_UNSETS	 0x40
#define TCL_TRACE_DESTROYED	 0x80

#define TCL_LEAVE_ERR_MSG	 0x200
#define TCL_TRACE_ARRAY		 0x800
/* Indicate the semantics of the result of a trace. */
#define TCL_TRACE_RESULT_DYNAMIC 0x8000
#define TCL_TRACE_RESULT_OBJECT  0x10000

/*
 * Flag values for ensemble commands.
 */

#define TCL_ENSEMBLE_PREFIX 0x02/* Flag value to say whether to allow
				 * unambiguous prefixes of commands or to
				 * require exact matches for command names. */

/*
 * Flag values passed to command-related functions.
 */

#define TCL_TRACE_RENAME	0x2000
#define TCL_TRACE_DELETE	0x4000

#define TCL_ALLOW_INLINE_COMPILATION 0x20000

/*
 * Types for linked variables:
 */

#define TCL_LINK_INT		1
#define TCL_LINK_DOUBLE		2
#define TCL_LINK_BOOLEAN	3
#define TCL_LINK_STRING		4
#define TCL_LINK_WIDE_INT	5
#define TCL_LINK_CHAR		6
#define TCL_LINK_UCHAR		7
#define TCL_LINK_SHORT		8
#define TCL_LINK_USHORT		9
#define TCL_LINK_UINT		10
#define TCL_LINK_LONG		((sizeof(long) != sizeof(int)) ? TCL_LINK_WIDE_INT : TCL_LINK_INT)
#define TCL_LINK_ULONG		((sizeof(long) != sizeof(int)) ? TCL_LINK_WIDE_UINT : TCL_LINK_UINT)
#define TCL_LINK_FLOAT		13
#define TCL_LINK_WIDE_UINT	14
#define TCL_LINK_CHARS		15
#define TCL_LINK_BINARY		16
#define TCL_LINK_READ_ONLY	0x80

/*
 *----------------------------------------------------------------------------
 * Forward declarations of Tcl_HashTable and related types.
 */

#ifndef TCL_HASH_TYPE
#define TCL_HASH_TYPE size_t
#endif

typedef struct Tcl_HashKeyType Tcl_HashKeyType;
typedef struct Tcl_HashTable Tcl_HashTable;
typedef struct Tcl_HashEntry Tcl_HashEntry;

typedef TCL_HASH_TYPE (Tcl_HashKeyProc) (Tcl_HashTable *tablePtr, void *keyPtr);
typedef int (Tcl_CompareHashKeysProc) (void *keyPtr, Tcl_HashEntry *hPtr);
typedef Tcl_HashEntry * (Tcl_AllocHashEntryProc) (Tcl_HashTable *tablePtr,
	void *keyPtr);
typedef void (Tcl_FreeHashEntryProc) (Tcl_HashEntry *hPtr);

/*
 * Structure definition for an entry in a hash table. No-one outside Tcl
 * should access any of these fields directly; use the macros defined below.
 */

struct Tcl_HashEntry {
    Tcl_HashEntry *nextPtr;	/* Pointer to next entry in this hash bucket,
				 * or NULL for end of chain. */
    Tcl_HashTable *tablePtr;	/* Pointer to table containing entry. */
    size_t hash;		/* Hash value. */
    void *clientData;	/* Application stores something here with
				 * Tcl_SetHashValue. */
    union {			/* Key has one of these forms: */
	char *oneWordValue;	/* One-word value for key. */
	Tcl_Obj *objPtr;	/* Tcl_Obj * key value. */
	int words[1];		/* Multiple integer words for key. The actual
				 * size will be as large as necessary for this
				 * table's keys. */
	char string[1];		/* String for key. The actual size will be as
				 * large as needed to hold the key. */
    } key;			/* MUST BE LAST FIELD IN RECORD!! */
};

/*
 * Flags used in Tcl_HashKeyType.
 *
 * TCL_HASH_KEY_RANDOMIZE_HASH -
 *				There are some things, pointers for example
 *				which don't hash well because they do not use
 *				the lower bits. If this flag is set then the
 *				hash table will attempt to rectify this by
 *				randomising the bits and then using the upper
 *				N bits as the index into the table.
 * TCL_HASH_KEY_SYSTEM_HASH -	If this flag is set then all memory internally
 *                              allocated for the hash table that is not for an
 *                              entry will use the system heap.
 * TCL_HASH_KEY_DIRECT_COMPARE -
 * 	                        Allows fast comparison for hash keys directly
 *                              by compare of their key.oneWordValue values,
 *                              before call of compareKeysProc (much slower
 *                              than a direct compare, so it is speed-up only
 *                              flag). Don't use it if keys contain values rather
 *                              than pointers.
 */

#define TCL_HASH_KEY_RANDOMIZE_HASH 0x1
#define TCL_HASH_KEY_SYSTEM_HASH    0x2
#define TCL_HASH_KEY_DIRECT_COMPARE 0x4

/*
 * Structure definition for the methods associated with a hash table key type.
 */

#define TCL_HASH_KEY_TYPE_VERSION 1
struct Tcl_HashKeyType {
    int version;		/* Version of the table. If this structure is
				 * extended in future then the version can be
				 * used to distinguish between different
				 * structures. */
    int flags;			/* Flags, see above for details. */
    Tcl_HashKeyProc *hashKeyProc;
				/* Calculates a hash value for the key. If
				 * this is NULL then the pointer itself is
				 * used as a hash value. */
    Tcl_CompareHashKeysProc *compareKeysProc;
				/* Compares two keys and returns zero if they
				 * do not match, and non-zero if they do. If
				 * this is NULL then the pointers are
				 * compared. */
    Tcl_AllocHashEntryProc *allocEntryProc;
				/* Called to allocate memory for a new entry,
				 * i.e. if the key is a string then this could
				 * allocate a single block which contains
				 * enough space for both the entry and the
				 * string. Only the key field of the allocated
				 * Tcl_HashEntry structure needs to be filled
				 * in. If something else needs to be done to
				 * the key, i.e. incrementing a reference
				 * count then that should be done by this
				 * function. If this is NULL then Tcl_Alloc is
				 * used to allocate enough space for a
				 * Tcl_HashEntry and the key pointer is
				 * assigned to key.oneWordValue. */
    Tcl_FreeHashEntryProc *freeEntryProc;
				/* Called to free memory associated with an
				 * entry. If something else needs to be done
				 * to the key, i.e. decrementing a reference
				 * count then that should be done by this
				 * function. If this is NULL then Tcl_Free is
				 * used to free the Tcl_HashEntry. */
};

/*
 * Structure definition for a hash table.  Must be in tcl.h so clients can
 * allocate space for these structures, but clients should never access any
 * fields in this structure.
 */

#define TCL_SMALL_HASH_TABLE 4
struct Tcl_HashTable {
    Tcl_HashEntry **buckets;	/* Pointer to bucket array. Each element
				 * points to first entry in bucket's hash
				 * chain, or NULL. */
    Tcl_HashEntry *staticBuckets[TCL_SMALL_HASH_TABLE];
				/* Bucket array used for small tables (to
				 * avoid mallocs and frees). */
    Tcl_Size numBuckets;		/* Total number of buckets allocated at
				 * **bucketPtr. */
    Tcl_Size numEntries;		/* Total number of entries present in
				 * table. */
    Tcl_Size rebuildSize;		/* Enlarge table when numEntries gets to be
				 * this large. */
    size_t mask;		/* Mask value used in hashing function. */
    int downShift;		/* Shift count used in hashing function.
				 * Designed to use high-order bits of
				 * randomized keys. */
    int keyType;		/* Type of keys used in this table. It's
				 * either TCL_CUSTOM_KEYS, TCL_STRING_KEYS,
				 * TCL_ONE_WORD_KEYS, or an integer giving the
				 * number of ints that is the size of the
				 * key. */
    Tcl_HashEntry *(*findProc) (Tcl_HashTable *tablePtr, const char *key);
    Tcl_HashEntry *(*createProc) (Tcl_HashTable *tablePtr, const char *key,
	    int *newPtr);
    const Tcl_HashKeyType *typePtr;
				/* Type of the keys used in the
				 * Tcl_HashTable. */
};

/*
 * Structure definition for information used to keep track of searches through
 * hash tables:
 */

typedef struct Tcl_HashSearch {
    Tcl_HashTable *tablePtr;	/* Table being searched. */
    Tcl_Size nextIndex;		/* Index of next bucket to be enumerated after
				 * present one. */
    Tcl_HashEntry *nextEntryPtr;/* Next entry to be enumerated in the current
				 * bucket. */
} Tcl_HashSearch;

/*
 * Acceptable key types for hash tables:
 *
 * TCL_STRING_KEYS:		The keys are strings, they are copied into the
 *				entry.
 * TCL_ONE_WORD_KEYS:		The keys are pointers, the pointer is stored
 *				in the entry.
 * TCL_CUSTOM_TYPE_KEYS:	The keys are arbitrary types which are copied
 *				into the entry.
 * TCL_CUSTOM_PTR_KEYS:		The keys are pointers to arbitrary types, the
 *				pointer is stored in the entry.
 *
 * While maintaining binary compatibility the above have to be distinct values
 * as they are used to differentiate between old versions of the hash table
 * which don't have a typePtr and new ones which do. Once binary compatibility
 * is discarded in favour of making more wide spread changes TCL_STRING_KEYS
 * can be the same as TCL_CUSTOM_TYPE_KEYS, and TCL_ONE_WORD_KEYS can be the
 * same as TCL_CUSTOM_PTR_KEYS because they simply determine how the key is
 * accessed from the entry and not the behaviour.
 */

#define TCL_STRING_KEYS		(0)
#define TCL_ONE_WORD_KEYS	(1)
#define TCL_CUSTOM_TYPE_KEYS	(-2)
#define TCL_CUSTOM_PTR_KEYS	(-1)

/*
 * Structure definition for information used to keep track of searches through
 * dictionaries. These fields should not be accessed by code outside
 * tclDictObj.c
 */

typedef struct {
    void *next;			/* Search position for underlying hash
				 * table. */
    TCL_HASH_TYPE epoch; 	/* Epoch marker for dictionary being searched,
				 * or 0 if search has terminated. */
    Tcl_Dict dictionaryPtr;	/* Reference to dictionary being searched. */
} Tcl_DictSearch;

/*
 *----------------------------------------------------------------------------
 * Flag values to pass to Tcl_DoOneEvent to disable searches for some kinds of
 * events:
 */

#define TCL_DONT_WAIT		(1<<1)
#define TCL_WINDOW_EVENTS	(1<<2)
#define TCL_FILE_EVENTS		(1<<3)
#define TCL_TIMER_EVENTS	(1<<4)
#define TCL_IDLE_EVENTS		(1<<5)	/* WAS 0x10 ???? */
#define TCL_ALL_EVENTS		(~TCL_DONT_WAIT)

/*
 * The following structure defines a generic event for the Tcl event system.
 * These are the things that are queued in calls to Tcl_QueueEvent and
 * serviced later by Tcl_DoOneEvent. There can be many different kinds of
 * events with different fields, corresponding to window events, timer events,
 * etc. The structure for a particular event consists of a Tcl_Event header
 * followed by additional information specific to that event.
 */

struct Tcl_Event {
    Tcl_EventProc *proc;	/* Function to call to service this event. */
    struct Tcl_Event *nextPtr;	/* Next in list of pending events, or NULL. */
};

/*
 * Positions to pass to Tcl_QueueEvent/Tcl_ThreadQueueEvent:
 */

typedef enum {
    TCL_QUEUE_TAIL, TCL_QUEUE_HEAD, TCL_QUEUE_MARK,
	    TCL_QUEUE_ALERT_IF_EMPTY=4
} Tcl_QueuePosition;

/*
 * Values to pass to Tcl_SetServiceMode to specify the behavior of notifier
 * event routines.
 */

#define TCL_SERVICE_NONE 0
#define TCL_SERVICE_ALL 1

/*
 * The following structure keeps is used to hold a time value, either as an
 * absolute time (the number of seconds from the epoch) or as an elapsed time.
 * On Unix systems the epoch is Midnight Jan 1, 1970 GMT.
 */

typedef struct Tcl_Time {
    long long sec;		/* Seconds. */
#if defined(_WIN32) && defined(_WIN64)
    int usec;		/* Microseconds. */
#else
    long usec;			/* Microseconds. */
#endif
} Tcl_Time;

typedef void (Tcl_SetTimerProc) (const Tcl_Time *timePtr);
typedef int (Tcl_WaitForEventProc) (const Tcl_Time *timePtr);

/*
 * TIP #233 (Virtualized Time)
 */

typedef void (Tcl_GetTimeProc)   (Tcl_Time *timebuf, void *clientData);
typedef void (Tcl_ScaleTimeProc) (Tcl_Time *timebuf, void *clientData);

/*
 *----------------------------------------------------------------------------
 * Bits to pass to Tcl_CreateFileHandler and Tcl_CreateChannelHandler to
 * indicate what sorts of events are of interest:
 */

#define TCL_READABLE		(1<<1)
#define TCL_WRITABLE		(1<<2)
#define TCL_EXCEPTION		(1<<3)

/*
 * Flag values to pass to Tcl_OpenCommandChannel to indicate the disposition
 * of the stdio handles. TCL_STDIN, TCL_STDOUT, TCL_STDERR, are also used in
 * Tcl_GetStdChannel.
 */

#define TCL_STDIN		(1<<1)
#define TCL_STDOUT		(1<<2)
#define TCL_STDERR		(1<<3)
#define TCL_ENFORCE_MODE	(1<<4)

/*
 * Bits passed to Tcl_DriverClose2Proc to indicate which side of a channel
 * should be closed.
 */

#define TCL_CLOSE_READ		(1<<1)
#define TCL_CLOSE_WRITE		(1<<2)

/*
 * Value to use as the closeProc for a channel that supports the close2Proc
 * interface.
 */

#define TCL_CLOSE2PROC		NULL

/*
 * Channel version tag. This was introduced in 8.3.2/8.4.
 */

#define TCL_CHANNEL_VERSION_5	((Tcl_ChannelTypeVersion) 0x5)

/*
 * TIP #218: Channel Actions, Ids for Tcl_DriverThreadActionProc.
 */

#define TCL_CHANNEL_THREAD_INSERT (0)
#define TCL_CHANNEL_THREAD_REMOVE (1)

/*
 * Typedefs for the various operations in a channel type:
 */

typedef int	(Tcl_DriverBlockModeProc) (void *instanceData, int mode);
typedef void Tcl_DriverCloseProc;
typedef int	(Tcl_DriverClose2Proc) (void *instanceData,
			Tcl_Interp *interp, int flags);
typedef int	(Tcl_DriverInputProc) (void *instanceData, char *buf,
			int toRead, int *errorCodePtr);
typedef int	(Tcl_DriverOutputProc) (void *instanceData,
			const char *buf, int toWrite, int *errorCodePtr);
typedef void Tcl_DriverSeekProc;
typedef int	(Tcl_DriverSetOptionProc) (void *instanceData,
			Tcl_Interp *interp, const char *optionName,
			const char *value);
typedef int	(Tcl_DriverGetOptionProc) (void *instanceData,
			Tcl_Interp *interp, const char *optionName,
			Tcl_DString *dsPtr);
typedef void	(Tcl_DriverWatchProc) (void *instanceData, int mask);
typedef int	(Tcl_DriverGetHandleProc) (void *instanceData,
			int direction, void **handlePtr);
typedef int	(Tcl_DriverFlushProc) (void *instanceData);
typedef int	(Tcl_DriverHandlerProc) (void *instanceData,
			int interestMask);
typedef long long (Tcl_DriverWideSeekProc) (void *instanceData,
			long long offset, int mode, int *errorCodePtr);
/*
 * TIP #218, Channel Thread Actions
 */
typedef void	(Tcl_DriverThreadActionProc) (void *instanceData,
			int action);
/*
 * TIP #208, File Truncation (etc.)
 */
typedef int	(Tcl_DriverTruncateProc) (void *instanceData,
			long long length);

/*
 * struct Tcl_ChannelType:
 *
 * One such structure exists for each type (kind) of channel. It collects
 * together in one place all the functions that are part of the specific
 * channel type.
 *
 * It is recommend that the Tcl_Channel* functions are used to access elements
 * of this structure, instead of direct accessing.
 */

typedef struct Tcl_ChannelType {
    const char *typeName;	/* The name of the channel type in Tcl
				 * commands. This storage is owned by channel
				 * type. */
    Tcl_ChannelTypeVersion version;
				/* Version of the channel type. */
    void *closeProc;		/* Not used any more. */
    Tcl_DriverInputProc *inputProc;
				/* Function to call for input on channel. */
    Tcl_DriverOutputProc *outputProc;
				/* Function to call for output on channel. */
    void *seekProc;		/* Not used any more. */
    Tcl_DriverSetOptionProc *setOptionProc;
				/* Set an option on a channel. */
    Tcl_DriverGetOptionProc *getOptionProc;
				/* Get an option from a channel. */
    Tcl_DriverWatchProc *watchProc;
				/* Set up the notifier to watch for events on
				 * this channel. */
    Tcl_DriverGetHandleProc *getHandleProc;
				/* Get an OS handle from the channel or NULL
				 * if not supported. */
    Tcl_DriverClose2Proc *close2Proc;
				/* Function to call to close the channel if
				 * the device supports closing the read &
				 * write sides independently. */
    Tcl_DriverBlockModeProc *blockModeProc;
				/* Set blocking mode for the raw channel. May
				 * be NULL. */
    Tcl_DriverFlushProc *flushProc;
				/* Function to call to flush a channel. May be
				 * NULL. */
    Tcl_DriverHandlerProc *handlerProc;
				/* Function to call to handle a channel event.
				 * This will be passed up the stacked channel
				 * chain. */
    Tcl_DriverWideSeekProc *wideSeekProc;
				/* Function to call to seek on the channel
				 * which can handle 64-bit offsets. May be
				 * NULL, and must be NULL if seekProc is
				 * NULL. */
    Tcl_DriverThreadActionProc *threadActionProc;
				/* Function to call to notify the driver of
				 * thread specific activity for a channel. May
				 * be NULL. */
    Tcl_DriverTruncateProc *truncateProc;
				/* Function to call to truncate the underlying
				 * file to a particular length. May be NULL if
				 * the channel does not support truncation. */
} Tcl_ChannelType;

/*
 * The following flags determine whether the blockModeProc above should set
 * the channel into blocking or nonblocking mode. They are passed as arguments
 * to the blockModeProc function in the above structure.
 */

#define TCL_MODE_BLOCKING	0	/* Put channel into blocking mode. */
#define TCL_MODE_NONBLOCKING	1	/* Put channel into nonblocking
					 * mode. */

/*
 *----------------------------------------------------------------------------
 * Enum for different types of file paths.
 */

typedef enum Tcl_PathType {
    TCL_PATH_ABSOLUTE,
    TCL_PATH_RELATIVE,
    TCL_PATH_VOLUME_RELATIVE
} Tcl_PathType;

/*
 * The following structure is used to pass glob type data amongst the various
 * glob routines and Tcl_FSMatchInDirectory.
 */

typedef struct Tcl_GlobTypeData {
    int type;			/* Corresponds to bcdpfls as in 'find -t'. */
    int perm;			/* Corresponds to file permissions. */
    Tcl_Obj *macType;		/* Acceptable Mac type. */
    Tcl_Obj *macCreator;	/* Acceptable Mac creator. */
} Tcl_GlobTypeData;

/*
 * Type and permission definitions for glob command.
 */

#define TCL_GLOB_TYPE_BLOCK		(1<<0)
#define TCL_GLOB_TYPE_CHAR		(1<<1)
#define TCL_GLOB_TYPE_DIR		(1<<2)
#define TCL_GLOB_TYPE_PIPE		(1<<3)
#define TCL_GLOB_TYPE_FILE		(1<<4)
#define TCL_GLOB_TYPE_LINK		(1<<5)
#define TCL_GLOB_TYPE_SOCK		(1<<6)
#define TCL_GLOB_TYPE_MOUNT		(1<<7)

#define TCL_GLOB_PERM_RONLY		(1<<0)
#define TCL_GLOB_PERM_HIDDEN		(1<<1)
#define TCL_GLOB_PERM_R			(1<<2)
#define TCL_GLOB_PERM_W			(1<<3)
#define TCL_GLOB_PERM_X			(1<<4)

/*
 * Flags for the unload callback function.
 */

#define TCL_UNLOAD_DETACH_FROM_INTERPRETER	(1<<0)
#define TCL_UNLOAD_DETACH_FROM_PROCESS		(1<<1)

/*
 * Typedefs for the various filesystem operations:
 */

typedef int (Tcl_FSStatProc) (Tcl_Obj *pathPtr, Tcl_StatBuf *buf);
typedef int (Tcl_FSAccessProc) (Tcl_Obj *pathPtr, int mode);
typedef Tcl_Channel (Tcl_FSOpenFileChannelProc) (Tcl_Interp *interp,
	Tcl_Obj *pathPtr, int mode, int permissions);
typedef int (Tcl_FSMatchInDirectoryProc) (Tcl_Interp *interp, Tcl_Obj *result,
	Tcl_Obj *pathPtr, const char *pattern, Tcl_GlobTypeData *types);
typedef Tcl_Obj * (Tcl_FSGetCwdProc) (Tcl_Interp *interp);
typedef int (Tcl_FSChdirProc) (Tcl_Obj *pathPtr);
typedef int (Tcl_FSLstatProc) (Tcl_Obj *pathPtr, Tcl_StatBuf *buf);
typedef int (Tcl_FSCreateDirectoryProc) (Tcl_Obj *pathPtr);
typedef int (Tcl_FSDeleteFileProc) (Tcl_Obj *pathPtr);
typedef int (Tcl_FSCopyDirectoryProc) (Tcl_Obj *srcPathPtr,
	Tcl_Obj *destPathPtr, Tcl_Obj **errorPtr);
typedef int (Tcl_FSCopyFileProc) (Tcl_Obj *srcPathPtr, Tcl_Obj *destPathPtr);
typedef int (Tcl_FSRemoveDirectoryProc) (Tcl_Obj *pathPtr, int recursive,
	Tcl_Obj **errorPtr);
typedef int (Tcl_FSRenameFileProc) (Tcl_Obj *srcPathPtr, Tcl_Obj *destPathPtr);
typedef void (Tcl_FSUnloadFileProc) (Tcl_LoadHandle loadHandle);
typedef Tcl_Obj * (Tcl_FSListVolumesProc) (void);
/* We have to declare the utime structure here. */
struct utimbuf;
typedef int (Tcl_FSUtimeProc) (Tcl_Obj *pathPtr, struct utimbuf *tval);
typedef int (Tcl_FSNormalizePathProc) (Tcl_Interp *interp, Tcl_Obj *pathPtr,
	int nextCheckpoint);
typedef int (Tcl_FSFileAttrsGetProc) (Tcl_Interp *interp, int index,
	Tcl_Obj *pathPtr, Tcl_Obj **objPtrRef);
typedef const char *const * (Tcl_FSFileAttrStringsProc) (Tcl_Obj *pathPtr,
	Tcl_Obj **objPtrRef);
typedef int (Tcl_FSFileAttrsSetProc) (Tcl_Interp *interp, int index,
	Tcl_Obj *pathPtr, Tcl_Obj *objPtr);
typedef Tcl_Obj * (Tcl_FSLinkProc) (Tcl_Obj *pathPtr, Tcl_Obj *toPtr,
	int linkType);
typedef int (Tcl_FSLoadFileProc) (Tcl_Interp *interp, Tcl_Obj *pathPtr,
	Tcl_LoadHandle *handlePtr, Tcl_FSUnloadFileProc **unloadProcPtr);
typedef int (Tcl_FSPathInFilesystemProc) (Tcl_Obj *pathPtr,
	void **clientDataPtr);
typedef Tcl_Obj * (Tcl_FSFilesystemPathTypeProc) (Tcl_Obj *pathPtr);
typedef Tcl_Obj * (Tcl_FSFilesystemSeparatorProc) (Tcl_Obj *pathPtr);
#define Tcl_FSFreeInternalRepProc Tcl_FreeProc
typedef void *(Tcl_FSDupInternalRepProc) (void *clientData);
typedef Tcl_Obj * (Tcl_FSInternalToNormalizedProc) (void *clientData);
typedef void *(Tcl_FSCreateInternalRepProc) (Tcl_Obj *pathPtr);

typedef struct Tcl_FSVersion_ *Tcl_FSVersion;

/*
 *----------------------------------------------------------------------------
 * Data structures related to hooking into the filesystem
 */

/*
 * Filesystem version tag.  This was introduced in 8.4.
 */

#define TCL_FILESYSTEM_VERSION_1	((Tcl_FSVersion) 0x1)

/*
 * struct Tcl_Filesystem:
 *
 * One such structure exists for each type (kind) of filesystem. It collects
 * together the functions that form the interface for a particulr the
 * filesystem. Tcl always accesses the filesystem through one of these
 * structures.
 *
 * Not all entries need be non-NULL; any which are NULL are simply ignored.
 * However, a complete filesystem should provide all of these functions. The
 * explanations in the structure show the importance of each function.
 */

typedef struct Tcl_Filesystem {
    const char *typeName;	/* The name of the filesystem. */
    Tcl_Size structureLength;	/* Length of this structure, so future binary
				 * compatibility can be assured. */
    Tcl_FSVersion version;	/* Version of the filesystem type. */
    Tcl_FSPathInFilesystemProc *pathInFilesystemProc;
				/* Determines whether the pathname is in this
				 * filesystem. This is the most important
				 * filesystem function. */
    Tcl_FSDupInternalRepProc *dupInternalRepProc;
				/* Duplicates the internal handle of the node.
				 * If it is NULL, the filesystem is less
				 * performant. */
    Tcl_FSFreeInternalRepProc *freeInternalRepProc;
				/* Frees the internal handle of the node.  NULL
				 * only if there is no need to free resources
				 * used for the internal handle. */
    Tcl_FSInternalToNormalizedProc *internalToNormalizedProc;
				/* Converts the internal handle to a normalized
				 * path.  NULL if the filesystem creates nodes
				 * having no pathname. */
    Tcl_FSCreateInternalRepProc *createInternalRepProc;
				/* Creates an internal handle for a pathname.
				 * May be NULL if pathnames have no internal
				 * handle or if pathInFilesystemProc always
				 * immediately creates an internal
				 * representation for pathnames in the
				 * filesystem. */
    Tcl_FSNormalizePathProc *normalizePathProc;
				/* Normalizes a path.  Should be implemented if
				 * the filesystems supports multiple paths to
				 * the same node. */
    Tcl_FSFilesystemPathTypeProc *filesystemPathTypeProc;
				/* Determines the type of a path in this
				 * filesystem. May be NULL. */
    Tcl_FSFilesystemSeparatorProc *filesystemSeparatorProc;
				/* Produces the separator character(s) for this
				 * filesystem. Must not be NULL. */
    Tcl_FSStatProc *statProc;	/* Called by 'Tcl_FSStat()'.  Provided by any
				 * reasonable filesystem. */
    Tcl_FSAccessProc *accessProc;
				/* Called by 'Tcl_FSAccess()'.  Implemented by
				 * any reasonable filesystem. */
    Tcl_FSOpenFileChannelProc *openFileChannelProc;
				/* Called by 'Tcl_FSOpenFileChannel()'.
				 * Provided by any reasonable filesystem. */
    Tcl_FSMatchInDirectoryProc *matchInDirectoryProc;
				/* Called by 'Tcl_FSMatchInDirectory()'.  NULL
				 * if the filesystem does not support glob or
				 * recursive copy. */
    Tcl_FSUtimeProc *utimeProc;	/* Called by 'Tcl_FSUtime()', by 'file
				 *  mtime' to set (not read) times, 'file
				 *  atime', and the open-r/open-w/fcopy variant
				 *  of 'file copy'. */
    Tcl_FSLinkProc *linkProc;	/* Called by 'Tcl_FSLink()'. NULL if reading or
				 *  creating links is not supported. */
    Tcl_FSListVolumesProc *listVolumesProc;
				/* Lists filesystem volumes added by this
				 * filesystem. NULL if the filesystem does not
				 * use volumes. */
    Tcl_FSFileAttrStringsProc *fileAttrStringsProc;
				/* List all valid attributes strings.  NULL if
				 * the filesystem does not support the 'file
				 * attributes' command.  Can be used to attach
				 * arbitrary additional data to files in a
				 * filesystem. */
    Tcl_FSFileAttrsGetProc *fileAttrsGetProc;
				/* Called by 'Tcl_FSFileAttrsGet()' and by
				 * 'file attributes'. */
    Tcl_FSFileAttrsSetProc *fileAttrsSetProc;
				/* Called by 'Tcl_FSFileAttrsSet()' and by
				 * 'file attributes'.  */
    Tcl_FSCreateDirectoryProc *createDirectoryProc;
				/* Called by 'Tcl_FSCreateDirectory()'.  May be
				 * NULL if the filesystem is read-only. */
    Tcl_FSRemoveDirectoryProc *removeDirectoryProc;
				/* Called by 'Tcl_FSRemoveDirectory()'.  May be
				 * NULL if the filesystem is read-only. */
    Tcl_FSDeleteFileProc *deleteFileProc;
				/* Called by 'Tcl_FSDeleteFile()' May be NULL
				 * if the filesystem is is read-only. */
    Tcl_FSCopyFileProc *copyFileProc;
				/* Called by 'Tcl_FSCopyFile()'.  If NULL, for
				 * a copy operation at the script level (not
				 * C) Tcl uses open-r, open-w and fcopy. */
    Tcl_FSRenameFileProc *renameFileProc;
				/* Called by 'Tcl_FSRenameFile()'. If NULL, for
				 * a rename operation at the script level (not
				 * C) Tcl performs a copy operation followed
				 * by a delete operation. */
    Tcl_FSCopyDirectoryProc *copyDirectoryProc;
				/* Called by 'Tcl_FSCopyDirectory()'. If NULL,
				 * for a copy operation at the script level
				 * (not C) Tcl recursively creates directories
				 * and copies files. */
    Tcl_FSLstatProc *lstatProc;	/* Called by 'Tcl_FSLstat()'. If NULL, Tcl
				 * attempts to use 'statProc' instead. */
    Tcl_FSLoadFileProc *loadFileProc;
				/* Called by 'Tcl_FSLoadFile()'. If NULL, Tcl
				 * performs a copy to a temporary file in the
				 * native filesystem and then calls
				 * Tcl_FSLoadFile() on that temporary copy. */
    Tcl_FSGetCwdProc *getCwdProc;
				/* Called by 'Tcl_FSGetCwd()'.  Normally NULL.
				 * Usually only called once:  If 'getcwd' is
				 * called before 'chdir' is ever called. */
    Tcl_FSChdirProc *chdirProc;	/* Called by 'Tcl_FSChdir()'.  For a virtual
				 * filesystem, chdirProc just returns zero
				 * (success) if the pathname is a valid
				 * directory, and some other value otherwise.
				 * For A real filesystem, chdirProc performs
				 * the correct action, e.g.  calls the system
				 * 'chdir' function. If not implemented, then
				 * 'cd' and 'pwd' fail for a pathname in this
				 * filesystem. On success Tcl stores the
				 * pathname for use by GetCwd.  If NULL, Tcl
				 * performs records the pathname as the new
				 * current directory if it passes a series of
				 * directory access checks. */
} Tcl_Filesystem;

/*
 * The following definitions are used as values for the 'linkAction' flag to
 * Tcl_FSLink, or the linkProc of any filesystem. Any combination of flags can
 * be given. For link creation, the linkProc should create a link which
 * matches any of the types given.
 *
 * TCL_CREATE_SYMBOLIC_LINK -	Create a symbolic or soft link.
 * TCL_CREATE_HARD_LINK -	Create a hard link.
 */

#define TCL_CREATE_SYMBOLIC_LINK	0x01
#define TCL_CREATE_HARD_LINK		0x02

/*
 *----------------------------------------------------------------------------
 * The following structure represents the Notifier functions that you can
 * override with the Tcl_SetNotifier call.
 */

typedef struct Tcl_NotifierProcs {
    Tcl_SetTimerProc *setTimerProc;
    Tcl_WaitForEventProc *waitForEventProc;
    Tcl_CreateFileHandlerProc *createFileHandlerProc;
    Tcl_DeleteFileHandlerProc *deleteFileHandlerProc;
    Tcl_InitNotifierProc *initNotifierProc;
    Tcl_FinalizeNotifierProc *finalizeNotifierProc;
    Tcl_AlertNotifierProc *alertNotifierProc;
    Tcl_ServiceModeHookProc *serviceModeHookProc;
} Tcl_NotifierProcs;

/*
 *----------------------------------------------------------------------------
 * The following data structures and declarations are for the new Tcl parser.
 *
 * For each word of a command, and for each piece of a word such as a variable
 * reference, one of the following structures is created to describe the
 * token.
 */

typedef struct Tcl_Token {
    int type;			/* Type of token, such as TCL_TOKEN_WORD; see
				 * below for valid types. */
    const char *start;		/* First character in token. */
    Tcl_Size size;			/* Number of bytes in token. */
    Tcl_Size numComponents;		/* If this token is composed of other tokens,
				 * this field tells how many of them there are
				 * (including components of components, etc.).
				 * The component tokens immediately follow
				 * this one. */
} Tcl_Token;

/*
 * Type values defined for Tcl_Token structures. These values are defined as
 * mask bits so that it's easy to check for collections of types.
 *
 * TCL_TOKEN_WORD -		The token describes one word of a command,
 *				from the first non-blank character of the word
 *				(which may be " or {) up to but not including
 *				the space, semicolon, or bracket that
 *				terminates the word. NumComponents counts the
 *				total number of sub-tokens that make up the
 *				word. This includes, for example, sub-tokens
 *				of TCL_TOKEN_VARIABLE tokens.
 * TCL_TOKEN_SIMPLE_WORD -	This token is just like TCL_TOKEN_WORD except
 *				that the word is guaranteed to consist of a
 *				single TCL_TOKEN_TEXT sub-token.
 * TCL_TOKEN_TEXT -		The token describes a range of literal text
 *				that is part of a word. NumComponents is
 *				always 0.
 * TCL_TOKEN_BS -		The token describes a backslash sequence that
 *				must be collapsed. NumComponents is always 0.
 * TCL_TOKEN_COMMAND -		The token describes a command whose result
 *				must be substituted into the word. The token
 *				includes the enclosing brackets. NumComponents
 *				is always 0.
 * TCL_TOKEN_VARIABLE -		The token describes a variable substitution,
 *				including the dollar sign, variable name, and
 *				array index (if there is one) up through the
 *				right parentheses. NumComponents tells how
 *				many additional tokens follow to represent the
 *				variable name. The first token will be a
 *				TCL_TOKEN_TEXT token that describes the
 *				variable name. If the variable is an array
 *				reference then there will be one or more
 *				additional tokens, of type TCL_TOKEN_TEXT,
 *				TCL_TOKEN_BS, TCL_TOKEN_COMMAND, and
 *				TCL_TOKEN_VARIABLE, that describe the array
 *				index; numComponents counts the total number
 *				of nested tokens that make up the variable
 *				reference, including sub-tokens of
 *				TCL_TOKEN_VARIABLE tokens.
 * TCL_TOKEN_SUB_EXPR -		The token describes one subexpression of an
 *				expression, from the first non-blank character
 *				of the subexpression up to but not including
 *				the space, brace, or bracket that terminates
 *				the subexpression. NumComponents counts the
 *				total number of following subtokens that make
 *				up the subexpression; this includes all
 *				subtokens for any nested TCL_TOKEN_SUB_EXPR
 *				tokens. For example, a numeric value used as a
 *				primitive operand is described by a
 *				TCL_TOKEN_SUB_EXPR token followed by a
 *				TCL_TOKEN_TEXT token. A binary subexpression
 *				is described by a TCL_TOKEN_SUB_EXPR token
 *				followed by the TCL_TOKEN_OPERATOR token for
 *				the operator, then TCL_TOKEN_SUB_EXPR tokens
 *				for the left then the right operands.
 * TCL_TOKEN_OPERATOR -		The token describes one expression operator.
 *				An operator might be the name of a math
 *				function such as "abs". A TCL_TOKEN_OPERATOR
 *				token is always preceded by one
 *				TCL_TOKEN_SUB_EXPR token for the operator's
 *				subexpression, and is followed by zero or more
 *				TCL_TOKEN_SUB_EXPR tokens for the operator's
 *				operands. NumComponents is always 0.
 * TCL_TOKEN_EXPAND_WORD -	This token is just like TCL_TOKEN_WORD except
 *				that it marks a word that began with the
 *				literal character prefix "{*}". This word is
 *				marked to be expanded - that is, broken into
 *				words after substitution is complete.
 */

#define TCL_TOKEN_WORD		1
#define TCL_TOKEN_SIMPLE_WORD	2
#define TCL_TOKEN_TEXT		4
#define TCL_TOKEN_BS		8
#define TCL_TOKEN_COMMAND	16
#define TCL_TOKEN_VARIABLE	32
#define TCL_TOKEN_SUB_EXPR	64
#define TCL_TOKEN_OPERATOR	128
#define TCL_TOKEN_EXPAND_WORD	256

/*
 * Parsing error types. On any parsing error, one of these values will be
 * stored in the error field of the Tcl_Parse structure defined below.
 */

#define TCL_PARSE_SUCCESS		0
#define TCL_PARSE_QUOTE_EXTRA		1
#define TCL_PARSE_BRACE_EXTRA		2
#define TCL_PARSE_MISSING_BRACE		3
#define TCL_PARSE_MISSING_BRACKET	4
#define TCL_PARSE_MISSING_PAREN		5
#define TCL_PARSE_MISSING_QUOTE		6
#define TCL_PARSE_MISSING_VAR_BRACE	7
#define TCL_PARSE_SYNTAX		8
#define TCL_PARSE_BAD_NUMBER		9

/*
 * A structure of the following type is filled in by Tcl_ParseCommand. It
 * describes a single command parsed from an input string.
 */

#define NUM_STATIC_TOKENS 20

typedef struct Tcl_Parse {
    const char *commentStart;	/* Pointer to # that begins the first of one
				 * or more comments preceding the command. */
    Tcl_Size commentSize;		/* Number of bytes in comments (up through
				 * newline character that terminates the last
				 * comment). If there were no comments, this
				 * field is 0. */
    const char *commandStart;	/* First character in first word of
				 * command. */
    Tcl_Size commandSize;		/* Number of bytes in command, including first
				 * character of first word, up through the
				 * terminating newline, close bracket, or
				 * semicolon. */
    Tcl_Size numWords;		/* Total number of words in command. May be
				 * 0. */
    Tcl_Token *tokenPtr;	/* Pointer to first token representing the
				 * words of the command. Initially points to
				 * staticTokens, but may change to point to
				 * malloc-ed space if command exceeds space in
				 * staticTokens. */
    Tcl_Size numTokens;		/* Total number of tokens in command. */
    Tcl_Size tokensAvailable;	/* Total number of tokens available at
				 * *tokenPtr. */
    int errorType;		/* One of the parsing error types defined
				 * above. */
    int incomplete;		/* This field is set to 1 by Tcl_ParseCommand
				 * if the command appears to be incomplete.
				 * This information is used by
				 * Tcl_CommandComplete. */

    /*
     * The fields below are intended only for the private use of the parser.
     * They should not be used by functions that invoke Tcl_ParseCommand.
     */

    const char *string;		/* The original command string passed to
				 * Tcl_ParseCommand. */
    const char *end;		/* Points to the character just after the last
				 * one in the command string. */
    Tcl_Interp *interp;		/* Interpreter to use for error reporting, or
				 * NULL. */
    const char *term;		/* Points to character in string that
				 * terminated most recent token. Filled in by
				 * ParseTokens. If an error occurs, points to
				 * beginning of region where the error
				 * occurred (e.g. the open brace if the close
				 * brace is missing). */
    Tcl_Token staticTokens[NUM_STATIC_TOKENS];
				/* Initial space for tokens for command. This
				 * space should be large enough to accommodate
				 * most commands; dynamic space is allocated
				 * for very large commands that don't fit
				 * here. */
} Tcl_Parse;

/*
 *----------------------------------------------------------------------------
 * The following structure represents a user-defined encoding. It collects
 * together all the functions that are used by the specific encoding.
 */

typedef struct Tcl_EncodingType {
    const char *encodingName;	/* The name of the encoding, e.g. "euc-jp".
				 * This name is the unique key for this
				 * encoding type. */
    Tcl_EncodingConvertProc *toUtfProc;
				/* Function to convert from external encoding
				 * into UTF-8. */
    Tcl_EncodingConvertProc *fromUtfProc;
				/* Function to convert from UTF-8 into
				 * external encoding. */
    Tcl_FreeProc *freeProc;
				/* If non-NULL, function to call when this
				 * encoding is deleted. */
    void *clientData;	/* Arbitrary value associated with encoding
				 * type. Passed to conversion functions. */
    Tcl_Size nullSize;		/* Number of zero bytes that signify
				 * end-of-string in this encoding. This number
				 * is used to determine the source string
				 * length when the srcLen argument is
				 * negative. Must be 1, 2, or 4. */
} Tcl_EncodingType;

/*
 * The following definitions are used as values for the conversion control
 * flags argument when converting text from one character set to another:
 *
 * TCL_ENCODING_START -		Signifies that the source buffer is the first
 *				block in a (potentially multi-block) input
 *				stream. Tells the conversion function to reset
 *				to an initial state and perform any
 *				initialization that needs to occur before the
 *				first byte is converted. If the source buffer
 *				contains the entire input stream to be
 *				converted, this flag should be set.
 * TCL_ENCODING_END -		Signifies that the source buffer is the last
 *				block in a (potentially multi-block) input
 *				stream. Tells the conversion routine to
 *				perform any finalization that needs to occur
 *				after the last byte is converted and then to
 *				reset to an initial state. If the source
 *				buffer contains the entire input stream to be
 *				converted, this flag should be set.
 * TCL_ENCODING_STOPONERROR -	Obsolete.
 * TCL_ENCODING_NO_TERMINATE - 	If set, Tcl_ExternalToUtf does not append a
 *				terminating NUL byte.  Since it does not need
 *				an extra byte for a terminating NUL, it fills
 *				all dstLen bytes with encoded UTF-8 content if
 *				needed.  If clear, a byte is reserved in the
 *				dst space for NUL termination, and a
 *				terminating NUL is appended.
 * TCL_ENCODING_CHAR_LIMIT -	If set and dstCharsPtr is not NULL, then
 *				Tcl_ExternalToUtf takes the initial value of
 *				*dstCharsPtr as a limit of the maximum number
 *				of chars to produce in the encoded UTF-8
 *				content.  Otherwise, the number of chars
 *				produced is controlled only by other limiting
 *				factors.
 * TCL_ENCODING_PROFILE_* -	Mutually exclusive encoding profile ids. Note
 *				these are bit masks.
 *
 * NOTE: THESE BIT DEFINITIONS SHOULD NOT OVERLAP WITH INTERNAL USE BITS
 * DEFINED IN tclEncoding.c (ENCODING_INPUT et al). Be cognizant of this
 * when adding bits.
 */

#define TCL_ENCODING_START		0x01
#define TCL_ENCODING_END		0x02
#define TCL_ENCODING_STOPONERROR	0x0 /* Not used any more */
#define TCL_ENCODING_NO_TERMINATE	0x08
#define TCL_ENCODING_CHAR_LIMIT		0x10
/* Internal use bits, do not define bits in this space. See above comment */
#define TCL_ENCODING_INTERNAL_USE_MASK  0xFF00
/*
 * Reserve top byte for profile values (disjoint, not a mask). In case of
 * changes, ensure ENCODING_PROFILE_* macros in tclInt.h are modified if
 * necessary.
 */
#define TCL_ENCODING_PROFILE_STRICT   0x00000000
#define TCL_ENCODING_PROFILE_TCL8     0x01000000
#define TCL_ENCODING_PROFILE_REPLACE  0x02000000

/*
 * The following definitions are the error codes returned by the conversion
 * routines:
 *
 * TCL_OK -			All characters were converted.
 * TCL_CONVERT_NOSPACE -	The output buffer would not have been large
 *				enough for all of the converted data; as many
 *				characters as could fit were converted though.
 * TCL_CONVERT_MULTIBYTE -	The last few bytes in the source string were
 *				the beginning of a multibyte sequence, but
 *				more bytes were needed to complete this
 *				sequence. A subsequent call to the conversion
 *				routine should pass the beginning of this
 *				unconverted sequence plus additional bytes
 *				from the source stream to properly convert the
 *				formerly split-up multibyte sequence.
 * TCL_CONVERT_SYNTAX -		The source stream contained an invalid
 *				character sequence. This may occur if the
 *				input stream has been damaged or if the input
 *				encoding method was misidentified.
 * TCL_CONVERT_UNKNOWN -	The source string contained a character that
 *				could not be represented in the target
 *				encoding.
 */

#define TCL_CONVERT_MULTIBYTE	(-1)
#define TCL_CONVERT_SYNTAX	(-2)
#define TCL_CONVERT_UNKNOWN	(-3)
#define TCL_CONVERT_NOSPACE	(-4)

/*
 * The maximum number of bytes that are necessary to represent a single
 * Unicode character in UTF-8. The valid values are 3 and 4. If > 3,
 * then Tcl_UniChar must be 4-bytes in size (UCS-4) (the default). If == 3,
 * then Tcl_UniChar must be 2-bytes in size (UTF-16). Since Tcl 9.0, UCS-4
 * mode is the default and recommended mode.
 */

#ifndef TCL_UTF_MAX
#	define TCL_UTF_MAX		4
#endif

/*
 * This represents a Unicode character. Any changes to this should also be
 * reflected in regcustom.h.
 */

/*
 * int isn't 100% accurate as it should be a strict 4-byte value
 * (perhaps int32_t). ILP64/SILP64 systems may have troubles. The
 * size of this value must be reflected correctly in regcustom.h.
 */
typedef int Tcl_UniChar;

/*
 *----------------------------------------------------------------------------
 * TIP #59: The following structure is used in calls 'Tcl_RegisterConfig' to
 * provide the system with the embedded configuration data.
 */

typedef struct Tcl_Config {
    const char *key;		/* Configuration key to register. ASCII
				 * encoded, thus UTF-8. */
    const char *value;		/* The value associated with the key. System
				 * encoding. */
} Tcl_Config;

/*
 *----------------------------------------------------------------------------
 * Flags for TIP#143 limits, detailing which limits are active in an
 * interpreter. Used for Tcl_{Add,Remove}LimitHandler type argument.
 */

#define TCL_LIMIT_COMMANDS	0x01
#define TCL_LIMIT_TIME		0x02

/*
 * Structure containing information about a limit handler to be called when a
 * command- or time-limit is exceeded by an interpreter.
 */

typedef void (Tcl_LimitHandlerProc) (void *clientData, Tcl_Interp *interp);
#define Tcl_LimitHandlerDeleteProc Tcl_FreeProc

#if 0
/*
 *----------------------------------------------------------------------------
 * We would like to provide an anonymous structure "mp_int" here, which is
 * compatible with libtommath's "mp_int", but without duplicating anything
 * from <tommath.h> or including <tommath.h> here. But the libtommath project
 * didn't honor our request. See: <https://github.com/libtom/libtommath/pull/473>
 *
 * That's why this part is commented out, and we are using (void *) in
 * various API's in stead of the more correct (mp_int *).
 */

#ifndef MP_INT_DECLARED
#define MP_INT_DECLARED
typedef struct mp_int mp_int;
#endif

#endif

/*
 *----------------------------------------------------------------------------
 * Definitions needed for Tcl_ParseArgvObj routines.
 * Based on tkArgv.c.
 * Modifications from the original are copyright (c) Sam Bromley 2006
 */

typedef struct {
    int type;			/* Indicates the option type; see below. */
    const char *keyStr;		/* The key string that flags the option in the
				 * argv array. */
    void *srcPtr;		/* Value to be used in setting dst; usage
				 * depends on type.*/
    void *dstPtr;		/* Address of value to be modified; usage
				 * depends on type.*/
    const char *helpStr;	/* Documentation message describing this
				 * option. */
    void *clientData;	/* Word to pass to function callbacks. */
} Tcl_ArgvInfo;

/*
 * Legal values for the type field of a Tcl_ArgInfo: see the user
 * documentation for details.
 */

#define TCL_ARGV_CONSTANT	15
#define TCL_ARGV_INT		16
#define TCL_ARGV_STRING		17
#define TCL_ARGV_REST		18
#define TCL_ARGV_FLOAT		19
#define TCL_ARGV_FUNC		20
#define TCL_ARGV_GENFUNC	21
#define TCL_ARGV_HELP		22
#define TCL_ARGV_END		23

/*
 * Types of callback functions for the TCL_ARGV_FUNC and TCL_ARGV_GENFUNC
 * argument types:
 */

typedef int (Tcl_ArgvFuncProc)(void *clientData, Tcl_Obj *objPtr,
	void *dstPtr);
typedef Tcl_Size (Tcl_ArgvGenFuncProc)(void *clientData, Tcl_Interp *interp,
	Tcl_Size objc, Tcl_Obj *const *objv, void *dstPtr);

/*
 * Shorthand for commonly used argTable entries.
 */

#define TCL_ARGV_AUTO_HELP \
    {TCL_ARGV_HELP,	"-help",	NULL,	NULL, \
	    "Print summary of command-line options and abort", NULL}
#define TCL_ARGV_AUTO_REST \
    {TCL_ARGV_REST,	"--",		NULL,	NULL, \
	    "Marks the end of the options", NULL}
#define TCL_ARGV_TABLE_END \
    {TCL_ARGV_END, NULL, NULL, NULL, NULL, NULL}

/*
 *----------------------------------------------------------------------------
 * Definitions needed for Tcl_Zlib routines. [TIP #234]
 *
 * Constants for the format flags describing what sort of data format is
 * desired/expected for the Tcl_ZlibDeflate, Tcl_ZlibInflate and
 * Tcl_ZlibStreamInit functions.
 */

#define TCL_ZLIB_FORMAT_RAW	1
#define TCL_ZLIB_FORMAT_ZLIB	2
#define TCL_ZLIB_FORMAT_GZIP	4
#define TCL_ZLIB_FORMAT_AUTO	8

/*
 * Constants that describe whether the stream is to operate in compressing or
 * decompressing mode.
 */

#define TCL_ZLIB_STREAM_DEFLATE	16
#define TCL_ZLIB_STREAM_INFLATE	32

/*
 * Constants giving compression levels. Use of TCL_ZLIB_COMPRESS_DEFAULT is
 * recommended.
 */

#define TCL_ZLIB_COMPRESS_NONE	0
#define TCL_ZLIB_COMPRESS_FAST	1
#define TCL_ZLIB_COMPRESS_BEST	9
#define TCL_ZLIB_COMPRESS_DEFAULT (-1)

/*
 * Constants for types of flushing, used with Tcl_ZlibFlush.
 */

#define TCL_ZLIB_NO_FLUSH	0
#define TCL_ZLIB_FLUSH		2
#define TCL_ZLIB_FULLFLUSH	3
#define TCL_ZLIB_FINALIZE	4

/*
 *----------------------------------------------------------------------------
 * Definitions needed for the Tcl_LoadFile function. [TIP #416]
 */

#define TCL_LOAD_GLOBAL 1
#define TCL_LOAD_LAZY 2

/*
 *----------------------------------------------------------------------------
 * Definitions needed for the Tcl_OpenTcpServerEx function. [TIP #456]
 */
#define TCL_TCPSERVER_REUSEADDR (1<<0)
#define TCL_TCPSERVER_REUSEPORT (1<<1)

/*
 * Constants for special Tcl_Size-typed values, see TIP #494
 */

#define TCL_IO_FAILURE	((Tcl_Size)-1)
#define TCL_AUTO_LENGTH	((Tcl_Size)-1)
#define TCL_INDEX_NONE  ((Tcl_Size)-1)
#define TCL_LENGTH_NONE  ((Tcl_Size)-1)

/*
 *----------------------------------------------------------------------------
 * Single public declaration for NRE.
 */

typedef int (Tcl_NRPostProc) (void *data[], Tcl_Interp *interp,
				int result);

/*
 *----------------------------------------------------------------------------
 * The following constant is used to test for older versions of Tcl in the
 * stubs tables.
 */

#define TCL_STUB_MAGIC		((int) 0xFCA3BACB + (int) sizeof(void *))

/*
 * The following function is required to be defined in all stubs aware
 * extensions. The function is actually implemented in the stub library, not
 * the main Tcl library, although there is a trivial implementation in the
 * main library in case an extension is statically linked into an application.
 */

const char *		Tcl_InitStubs(Tcl_Interp *interp, const char *version,
			    int exact, int magic);
const char *		TclTomMathInitializeStubs(Tcl_Interp *interp,
			    const char *version, int epoch, int revision);
const char *		TclInitStubTable(const char *version);
void *			TclStubCall(void *arg);
#if defined(_WIN32)
    TCL_NORETURN void Tcl_ConsolePanic(const char *format, ...);
#else
#   define Tcl_ConsolePanic ((Tcl_PanicProc *)NULL)
#endif

#ifdef USE_TCL_STUBS
#if TCL_RELEASE_LEVEL == TCL_FINAL_RELEASE
#   define Tcl_InitStubs(interp, version, exact) \
	(Tcl_InitStubs)(interp, version, \
	    (exact)|(TCL_MAJOR_VERSION<<8)|(TCL_MINOR_VERSION<<16), \
	    TCL_STUB_MAGIC)
#else
#   define Tcl_InitStubs(interp, version, exact) \
	(Tcl_InitStubs)(interp, (((exact)&1) ? (version) : "9.0b2"), \
	    (exact)|(TCL_MAJOR_VERSION<<8)|(TCL_MINOR_VERSION<<16), \
	    TCL_STUB_MAGIC)
#endif
#else
#if TCL_RELEASE_LEVEL == TCL_FINAL_RELEASE
#   define Tcl_InitStubs(interp, version, exact) \
	Tcl_PkgInitStubsCheck(interp, version, \
		(exact)|(TCL_MAJOR_VERSION<<8)|(TCL_MINOR_VERSION<<16))
#else
#   define Tcl_InitStubs(interp, version, exact) \
	Tcl_PkgInitStubsCheck(interp, TCL_PATCH_LEVEL, \
		1|(TCL_MAJOR_VERSION<<8)|(TCL_MINOR_VERSION<<16))
#endif
#endif

/*
 * Public functions that are not accessible via the stubs table.
 * Tcl_GetMemoryInfo is needed for AOLserver. [Bug 1868171]
 */

#define Tcl_Main(argc, argv, proc) Tcl_MainEx(argc, argv, proc, \
	    ((Tcl_SetPanicProc(Tcl_ConsolePanic), Tcl_CreateInterp())))
EXTERN TCL_NORETURN void Tcl_MainEx(Tcl_Size argc, char **argv,
			    Tcl_AppInitProc *appInitProc, Tcl_Interp *interp);
EXTERN const char *	Tcl_PkgInitStubsCheck(Tcl_Interp *interp,
			    const char *version, int exact);
EXTERN const char *	Tcl_InitSubsystems(void);
EXTERN void		Tcl_GetMemoryInfo(Tcl_DString *dsPtr);
EXTERN const char *	Tcl_FindExecutable(const char *argv0);
EXTERN const char *	Tcl_SetPreInitScript(const char *string);
EXTERN const char *	Tcl_SetPanicProc(
			    Tcl_PanicProc *panicProc);
EXTERN void		Tcl_StaticLibrary(Tcl_Interp *interp,
			    const char *prefix,
			    Tcl_LibraryInitProc *initProc,
			    Tcl_LibraryInitProc *safeInitProc);
<<<<<<< HEAD
EXTERN Tcl_ExitProc *Tcl_SetExitProc(TCL_NORETURN1 Tcl_ExitProc *proc);
=======
#ifndef TCL_NO_DEPRECATED
#   define Tcl_StaticPackage Tcl_StaticLibrary
#endif
EXTERN Tcl_ExitProc *Tcl_SetExitProc(Tcl_ExitProc *proc);
>>>>>>> f7329057
#ifdef _WIN32
EXTERN const char *TclZipfs_AppHook(int *argc, wchar_t ***argv);
#else
EXTERN const char *TclZipfs_AppHook(int *argc, char ***argv);
#endif
#if defined(_WIN32) && defined(UNICODE)
#ifndef USE_TCL_STUBS
#   define Tcl_FindExecutable(arg) ((Tcl_FindExecutable)((const char *)(arg)))
#endif
#   define Tcl_MainEx Tcl_MainExW
    EXTERN TCL_NORETURN void Tcl_MainExW(Tcl_Size argc, wchar_t **argv,
	    Tcl_AppInitProc *appInitProc, Tcl_Interp *interp);
#endif
#if defined(USE_TCL_STUBS)
#define Tcl_SetPanicProc(panicProc) \
    TclInitStubTable(((const char *(*)(Tcl_PanicProc *))TclStubCall((void *)panicProc))(panicProc))
#define Tcl_InitSubsystems() \
    TclInitStubTable(((const char *(*)(void))TclStubCall((void *)1))())
#define Tcl_FindExecutable(argv0) \
    TclInitStubTable(((const char *(*)(const char *))TclStubCall((void *)2))(argv0))
#define TclZipfs_AppHook(argcp, argvp) \
	TclInitStubTable(((const char *(*)(int *, void *))TclStubCall((void *)3))(argcp, argvp))
#define Tcl_MainExW(argc, argv, appInitProc, interp) \
	(void)((const char *(*)(Tcl_Size, const void *, Tcl_AppInitProc *, Tcl_Interp *)) \
	TclStubCall((void *)4))(argc, argv, appInitProc, interp)
#if !defined(_WIN32) || !defined(UNICODE)
#define Tcl_MainEx(argc, argv, appInitProc, interp) \
	(void)((const char *(*)(Tcl_Size, const void *, Tcl_AppInitProc *, Tcl_Interp *)) \
	TclStubCall((void *)5))(argc, argv, appInitProc, interp)
#endif
#define Tcl_StaticLibrary(interp, pkgName, initProc, safeInitProc) \
	(void)((const char *(*)(Tcl_Interp *, const char *, Tcl_LibraryInitProc *, Tcl_LibraryInitProc *)) \
	TclStubCall((void *)6))(interp, pkgName, initProc, safeInitProc)
#define Tcl_SetExitProc(proc) \
	((Tcl_ExitProc *(*)(Tcl_ExitProc *))TclStubCall((void *)7))(proc)
#define Tcl_GetMemoryInfo(dsPtr) \
	(void)((const char *(*)(Tcl_DString *))TclStubCall((void *)8))(dsPtr)
#define Tcl_SetPreInitScript(string) \
	((const char *(*)(const char *))TclStubCall((void *)9))(string)
#endif




/*
 *----------------------------------------------------------------
 * Object interface data structures and macros
 *----------------------------------------------------------------
 */


#define tclObjTypeInterfaceArgsListAll \
    Tcl_Interp *interp,	/* Used to report errors if not NULL. */ \
    Tcl_Obj *listPtr,	/* List object for which an element array \
			 *  is to be returned. */ \
    Tcl_Size *objcPtr,	/* Where to store the count of objects \
			 * referenced by objv. */ \
    Tcl_Obj ***objvPtr	/* Where to store the pointer to an \
			 * array of */

#define tclObjTypeInterfaceArgsListAppend \
    Tcl_Interp *interp,	/* Used to report errors if not NULL. */ \
    Tcl_Obj *listPtr,	/* List object to append objPtr to. */ \
    Tcl_Obj *objPtr	/* Object to append to listPtr's list. */

#define tclObjTypeInterfaceArgsListAppendList \
    Tcl_Interp *interp,	    /* Used to report errors if not NULL. */ \
    Tcl_Obj *listPtr,	    /* List object to append elements to. */ \
    Tcl_Obj *elemListPtr    /* List obj with elements to append. */

#define tclObjTypeInterfaceArgsListContains \
    Tcl_Interp *interp,	    /* Used to report errors if not NULL. */ \
    Tcl_Obj *listPtr,	    /* List object to append elements to. */ \
    Tcl_Obj *givenPtr,	    /* Value to search for. */ \
    int *resPtr				/* Location to store the result in. */ \

#define tclObjTypeInterfaceArgsListIndex \
    Tcl_Interp *interp,	/* Used to report errors if not NULL. */ \
    Tcl_Obj *listPtr,	/* List object to index into. */ \
    Tcl_Size index,	/* Index of element to return. */ \
    Tcl_Obj **resPtrPtr	/* The resulting Tcl_Obj* is stored here. */

#define tclObjTypeInterfaceArgsListIndexEnd \
    Tcl_Interp *interp,	/* Used to report errors if not NULL. */ \
    Tcl_Obj *listPtr,	/* List object to index into. */ \
    Tcl_Size index,	/* Index of element to return. */ \
    Tcl_Obj **resPtrPtr	/* The resulting Tcl_Obj* is stored here. */

#define tclObjTypeInterfaceArgsListIsSorted \
    Tcl_Interp * interp, /* Used to report errors */ \
    Tcl_Obj *listPtr,	/* The list in question */ \
    size_t flags	/* flags */

#define tclObjTypeInterfaceArgsListLength \
    Tcl_Interp *interp,	/* Used to report errors if not NULL. */ \
    Tcl_Obj *listPtr,	/* List object whose #elements to return. */ \
    Tcl_Size *lenPtr	/* The resulting length is stored here. */

#define tclObjTypeInterfaceArgsListRange \
    Tcl_Interp *interp,    /* Used to report errors */ \
    Tcl_Obj *listPtr,	    /* List object to take a range from. */ \
    Tcl_Size fromIdx,		/* Index of first element to */ \
							/* include. */ \
    Tcl_Size toIdx,			/* Index of last element to include. */ \
    Tcl_Obj **resPtrPtr		/* The resulting Tcl_Obj* is stored here. */

#define tclObjTypeInterfaceArgsListRangeEnd \
    Tcl_Interp * interp, /* Used to report errors */ \
    Tcl_Obj *listPtr,	/* List object to take a range from. */ \
    Tcl_Size fromAnchor,/* 0 for start and 1 for end */ \
    Tcl_Size fromIdx,	/* Index of first element to include. */ \
    Tcl_Size toAnchor,	/* 0 for start and 1 for end */  \
    Tcl_Size toIdx,	/* Index of last element to include. */ \
    Tcl_Obj **resPtrPtr	/* The resulting Tcl_Obj* is stored here. */

#define tclObjTypeInterfaceArgsListReplace \
    Tcl_Interp *interp, /* Used for error reporting if not NULL. */ \
    Tcl_Obj *listObj,   /* List object whose elements to replace. */ \
    Tcl_Size first,     /* Index of first element to replace. */ \
    Tcl_Size numToDelete,	/* Number of elements to replace. */ \
    Tcl_Size numToInsert,	/* Number of objects to insert. */ \
			/* An array of objc pointers to Tcl \
			 * objects to insert. */ \
    Tcl_Obj *const insertObjs[]

#define tclObjTypeInterfaceArgsListReplaceList \
   Tcl_Interp *interp, /* Used for error reporting if not NULL. */ \
    Tcl_Obj *listPtr,   /* List object whose elements to replace. */ \
    Tcl_Size first,     /* Index of first element to replace. */ \
    Tcl_Size count,	/* Number of elements to replace. */ \
    Tcl_Obj *newItemsPtr /* a list of new items to insert */

#define tclObjTypeInterfaceArgsListReverse \
    Tcl_Interp *interp, /* Used for error reporting if not NULL. */ \
    Tcl_Obj *listPtr   /* List object whose elements to replace. */ \


#define tclObjTypeInterfaceArgsListSet \
    Tcl_Interp *interp,		/* Tcl interpreter; used for error reporting \
				 * if not NULL. */ \
    Tcl_Obj *listObj,		/* List object in which element should be \
				 * stored. */ \
    Tcl_Size index,		/* Index of element to store. */ \
    Tcl_Obj *valueObj		/* Tcl object to store in the designated list \
				 * element. */


#define tclObjTypeInterfaceArgsListSetDeep \
    Tcl_Interp *interp,	    /* Tcl interpreter. */ \
    Tcl_Obj *listObj,	    /* Pointer to the list being modified. */ \
    Tcl_Size indexCount,    /* Number of index args. */ \
    Tcl_Obj *const indexArray[],    /* Index args. */ \
    Tcl_Obj *valueObj,	    /* Value arg to 'lset' or NULL to 'lpop'. */ \
	Tcl_Obj **resPtrPtr		/* An address at which to store the resulting list */


#define tclObjTypeInterfaceArgsStringIndex \
    Tcl_Interp *interp,	    \
    Tcl_Obj *objPtr,	    \
    Tcl_Size index,	\
    Tcl_Obj **resPtrPtr	/* The resulting Tcl_Obj* is stored here. */


#define tclObjTypeInterfaceArgsStringIndexEnd \
    Tcl_Interp *interp,	    \
    Tcl_Obj *objPtr,	    \
    Tcl_Size index,	\
    Tcl_Obj **resPtrPtr	/* The resulting Tcl_Obj* is stored here. */


#define tclObjTypeInterfaceArgsStringLength \
    Tcl_Obj *listPtr, \
    Tcl_Size *lengthPtr	/* An address at which to store the length. */


#define tclObjTypeInterfaceArgsStringIsEmpty \
	Tcl_Interp *interp,	\
    Tcl_Obj *listPtr,	\
	int *res


#define tclObjTypeInterfaceArgsStringRange \
    Tcl_Obj *objPtr,	/* The Tcl object to find the range of. */ \
    Tcl_Size first,	/* First index of the range. */ \
    Tcl_Size last,	/* Last index of the range. */ \
    Tcl_Obj **resPtrPtr	/* The resulting Tcl_Obj* is stored here. */


#define tclObjTypeInterfaceArgsStringRangeEnd \
    Tcl_Obj *objPtr,	/* The Tcl object to find the range of. */ \
    Tcl_Size first,	/* First index of the range. */ \
    Tcl_Size last,	/* Last index of the range. */ \
    Tcl_Obj **resPtrPtr	/* The resulting Tcl_Obj* is stored here. */

typedef int (Tcl_ObjInterfaceListAllProc)(tclObjTypeInterfaceArgsListAll);
typedef int (Tcl_ObjInterfaceListAppendProc)(tclObjTypeInterfaceArgsListAppend);
typedef int (Tcl_ObjInterfaceListAppendlistProc)(tclObjTypeInterfaceArgsListAppendList);
typedef int (Tcl_ObjInterfaceListContainsProc)(tclObjTypeInterfaceArgsListContains);
typedef int (Tcl_ObjInterfaceListIndexProc)(tclObjTypeInterfaceArgsListIndex);
typedef int (Tcl_ObjInterfaceListIndexEndProc)(tclObjTypeInterfaceArgsListIndexEnd);
typedef int (Tcl_ObjInterfaceListIsSortedProc)(tclObjTypeInterfaceArgsListIsSorted);
typedef int (Tcl_ObjInterfaceListLengthProc)(tclObjTypeInterfaceArgsListLength);
typedef int (Tcl_ObjInterfaceListRangeProc)(tclObjTypeInterfaceArgsListRange);
typedef int (Tcl_ObjInterfaceListRangeEndProc)(tclObjTypeInterfaceArgsListRangeEnd);
typedef int (Tcl_ObjInterfaceListReplaceProc)(tclObjTypeInterfaceArgsListReplace);
typedef int (Tcl_ObjInterfaceListReplaceListProc)(tclObjTypeInterfaceArgsListReplaceList);
typedef int (Tcl_ObjInterfaceListReverseProc)(tclObjTypeInterfaceArgsListReverse);
typedef int (Tcl_ObjInterfaceListSetProc)(tclObjTypeInterfaceArgsListSet);
typedef int (Tcl_ObjInterfaceListSetDeepProc)(tclObjTypeInterfaceArgsListSetDeep);

typedef int (Tcl_ObjInterfaceStringIndexProc)(tclObjTypeInterfaceArgsStringIndex);
typedef int (Tcl_ObjInterfaceStringIndexEndProc)(tclObjTypeInterfaceArgsStringIndexEnd);
typedef int (Tcl_ObjInterfaceStringIsEmptyProc)(tclObjTypeInterfaceArgsStringIsEmpty);
typedef int (Tcl_ObjInterfaceStringLengthProc)(tclObjTypeInterfaceArgsStringLength);
typedef int (Tcl_ObjInterfaceStringRangeProc)(tclObjTypeInterfaceArgsStringRange);
typedef int (Tcl_ObjInterfaceStringRangeEndProc)(tclObjTypeInterfaceArgsStringRangeEnd);


/*
 *----------------------------------------------------------------------------
 * Include the public function declarations that are accessible via the stubs
 * table.
 */

#include "tclDecls.h"

/*
 * Include platform specific public function declarations that are accessible
 * via the stubs table. Make all TclOO symbols MODULE_SCOPE (which only
 * has effect on building it as a shared library). See ticket [3010352].
 */

#if defined(BUILD_tcl)
#   undef TCLAPI
#   define TCLAPI MODULE_SCOPE
#endif

#include "tclPlatDecls.h"

/*
 *----------------------------------------------------------------------------
 * The following declarations map ckalloc and ckfree to Tcl_Alloc and
 * Tcl_Free for use in Tcl-8.x-compatible extensions.
 */

#ifndef BUILD_tcl
#   define ckalloc Tcl_Alloc
#   define attemptckalloc Tcl_AttemptAlloc
#   ifdef _MSC_VER
	/* Silence invalid C4090 warnings */
#	define ckfree(a) Tcl_Free((void *)(a))
#	define ckrealloc(a,b) Tcl_Realloc((void *)(a),(b))
#	define attemptckrealloc(a,b) Tcl_AttemptRealloc((void *)(a),(b))
#   else
#	define ckfree Tcl_Free
#	define ckrealloc Tcl_Realloc
#	define attemptckrealloc Tcl_AttemptRealloc
#   endif
#endif

#ifndef TCL_MEM_DEBUG

/*
 * If we are not using the debugging allocator, we should call the Tcl_Alloc,
 * et al. routines in order to guarantee that every module is using the same
 * memory allocator both inside and outside of the Tcl library.
 */

#   undef  Tcl_InitMemory
#   define Tcl_InitMemory(x)
#   undef  Tcl_DumpActiveMemory
#   define Tcl_DumpActiveMemory(x)
#   undef  Tcl_ValidateAllMemory
#   define Tcl_ValidateAllMemory(x,y)

#endif /* !TCL_MEM_DEBUG */

#ifdef TCL_MEM_DEBUG
#   undef Tcl_IncrRefCount
#   define Tcl_IncrRefCount(objPtr) \
	Tcl_DbIncrRefCount(objPtr, __FILE__, __LINE__)
#   undef Tcl_DecrRefCount
#   define Tcl_DecrRefCount(objPtr) \
	Tcl_DbDecrRefCount(objPtr, __FILE__, __LINE__)
#   undef Tcl_IsShared
#   define Tcl_IsShared(objPtr) \
	Tcl_DbIsShared(objPtr, __FILE__, __LINE__)
/*
 * Free the Obj by effectively doing:
 *
 *   Tcl_IncrRefCount(objPtr);
 *   Tcl_DecrRefCount(objPtr);
 *
 * This will free the obj if there are no references to the obj.
 */
#   define Tcl_BounceRefCount(objPtr) \
    TclBounceRefCount(objPtr, __FILE__, __LINE__)

static inline void TclBounceRefCount(Tcl_Obj* objPtr, const char* fn, int line)
{
    if (objPtr) {
        if ((objPtr)->refCount == 0) {
            Tcl_DbDecrRefCount(objPtr, fn, line);
	}
    }
}
#else
#   undef Tcl_IncrRefCount
#   define Tcl_IncrRefCount(objPtr) \
	((void)++(objPtr)->refCount)
    /*
     * Use do/while0 idiom for optimum correctness without compiler warnings.
     * https://wiki.c2.com/?TrivialDoWhileLoop
     */
#   undef Tcl_DecrRefCount
#   define Tcl_DecrRefCount(objPtr) \
	do { \
	    Tcl_Obj *_objPtr = (objPtr); \
	    if (_objPtr->refCount-- <= 1) { \
		TclFreeObj(_objPtr); \
	    } \
	} while(0)
#   undef Tcl_IsShared
#   define Tcl_IsShared(objPtr) \
	((objPtr)->refCount > 1)

/*
 * Declare that obj will no longer be used or referenced.
 * This will release the obj if there is no referece count,
 * otherwise let it be.
 */
#   define Tcl_BounceRefCount(objPtr)     \
    TclBounceRefCount(objPtr);

static inline void TclBounceRefCount(Tcl_Obj* objPtr)
{
    if (objPtr) {
        if ((objPtr)->refCount == 0) {
            Tcl_DecrRefCount(objPtr);
	}
    }
}

#endif

/*
 * Macros and definitions that help to debug the use of Tcl objects. When
 * TCL_MEM_DEBUG is defined, the Tcl_New declarations are overridden to call
 * debugging versions of the object creation functions.
 */

#ifdef TCL_MEM_DEBUG
#  undef  Tcl_NewBignumObj
#  define Tcl_NewBignumObj(val) \
     Tcl_DbNewBignumObj(val, __FILE__, __LINE__)
#  undef  Tcl_NewBooleanObj
#  define Tcl_NewBooleanObj(val) \
     Tcl_DbNewWideIntObj((val)!=0, __FILE__, __LINE__)
#  undef  Tcl_NewByteArrayObj
#  define Tcl_NewByteArrayObj(bytes, len) \
     Tcl_DbNewByteArrayObj(bytes, len, __FILE__, __LINE__)
#  undef  Tcl_NewDoubleObj
#  define Tcl_NewDoubleObj(val) \
     Tcl_DbNewDoubleObj(val, __FILE__, __LINE__)
#  undef  Tcl_NewListObj
#  define Tcl_NewListObj(objc, objv) \
     Tcl_DbNewListObj(objc, objv, __FILE__, __LINE__)
#  undef  Tcl_NewObj
#  define Tcl_NewObj() \
     Tcl_DbNewObj(__FILE__, __LINE__)
#  undef  Tcl_NewStringObj
#  define Tcl_NewStringObj(bytes, len) \
     Tcl_DbNewStringObj(bytes, len, __FILE__, __LINE__)
#  undef  Tcl_NewWideIntObj
#  define Tcl_NewWideIntObj(val) \
     Tcl_DbNewWideIntObj(val, __FILE__, __LINE__)
#endif /* TCL_MEM_DEBUG */

/*
 *----------------------------------------------------------------------------
 * Macros for clients to use to access fields of hash entries:
 */

#define Tcl_GetHashValue(h) ((h)->clientData)
#define Tcl_SetHashValue(h, value) ((h)->clientData = (void *)(value))
#define Tcl_GetHashKey(tablePtr, h) \
	((void *) (((tablePtr)->keyType == TCL_ONE_WORD_KEYS || \
		    (tablePtr)->keyType == TCL_CUSTOM_PTR_KEYS) \
		   ? (h)->key.oneWordValue \
		   : (h)->key.string))

/*
 * Macros to use for clients to use to invoke find and create functions for
 * hash tables:
 */

#undef  Tcl_FindHashEntry
#define Tcl_FindHashEntry(tablePtr, key) \
	(*((tablePtr)->findProc))(tablePtr, (const char *)(key))
#undef  Tcl_CreateHashEntry
#define Tcl_CreateHashEntry(tablePtr, key, newPtr) \
	(*((tablePtr)->createProc))(tablePtr, (const char *)(key), newPtr)

#endif /* RC_INVOKED */


/*
 * end block for C++
 */

#ifdef __cplusplus
}
#endif



#endif /* _TCL */

/*
 * Local Variables:
 * mode: c
 * c-basic-offset: 4
 * fill-column: 78
 * End:
 */<|MERGE_RESOLUTION|>--- conflicted
+++ resolved
@@ -2256,14 +2256,7 @@
 			    const char *prefix,
 			    Tcl_LibraryInitProc *initProc,
 			    Tcl_LibraryInitProc *safeInitProc);
-<<<<<<< HEAD
-EXTERN Tcl_ExitProc *Tcl_SetExitProc(TCL_NORETURN1 Tcl_ExitProc *proc);
-=======
-#ifndef TCL_NO_DEPRECATED
-#   define Tcl_StaticPackage Tcl_StaticLibrary
-#endif
 EXTERN Tcl_ExitProc *Tcl_SetExitProc(Tcl_ExitProc *proc);
->>>>>>> f7329057
 #ifdef _WIN32
 EXTERN const char *TclZipfs_AppHook(int *argc, wchar_t ***argv);
 #else
