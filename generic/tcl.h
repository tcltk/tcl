/*
 * tcl.h --
 *
 *	This header file describes the externally-visible facilities of the
 *	Tcl interpreter.
 *
 * Copyright (c) 1987-1994 The Regents of the University of California.
 * Copyright (c) 1993-1996 Lucent Technologies.
 * Copyright (c) 1994-1998 Sun Microsystems, Inc.
 * Copyright (c) 1998-2000 by Scriptics Corporation.
 * Copyright (c) 2002 by Kevin B. Kenny.  All rights reserved.
 *
 * See the file "license.terms" for information on usage and redistribution of
 * this file, and for a DISCLAIMER OF ALL WARRANTIES.
 */

#ifndef _TCL
#define _TCL

/*
 * For C++ compilers, use extern "C"
 */

#ifdef __cplusplus
extern "C" {
#endif

/*
 * The following defines are used to indicate the various release levels.
 */

#define TCL_ALPHA_RELEASE	0
#define TCL_BETA_RELEASE	1
#define TCL_FINAL_RELEASE	2

/*
 * When version numbers change here, must also go into the following files and
 * update the version numbers:
 *
 * library/init.tcl	(1 LOC patch)
 * unix/configure.ac	(2 LOC Major, 2 LOC minor, 1 LOC patch)
 * win/configure.ac	(as above)
 * win/tcl.m4		(not patchlevel)
 * README		(sections 0 and 2, with and without separator)
 * macosx/Tcl-Common.xcconfig (not patchlevel) 1 LOC
 * win/README		(not patchlevel) (sections 0 and 2)
 * unix/tcl.spec	(1 LOC patch)
 */

#if !defined(TCL_MAJOR_VERSION)
#   define TCL_MAJOR_VERSION   9
#endif
#if TCL_MAJOR_VERSION == 9
#   define TCL_MINOR_VERSION   0
#   define TCL_RELEASE_LEVEL   TCL_ALPHA_RELEASE
#   define TCL_RELEASE_SERIAL  4

#   define TCL_VERSION	    "9.0"
#   define TCL_PATCH_LEVEL	    "9.0a4"
#endif /* TCL_MAJOR_VERSION */

#if defined(RC_INVOKED)
/*
 * Utility macros: STRINGIFY takes an argument and wraps it in "" (double
 * quotation marks), JOIN joins two arguments.
 */

#ifndef STRINGIFY
#  define STRINGIFY(x) STRINGIFY1(x)
#  define STRINGIFY1(x) #x
#endif
#ifndef JOIN
#  define JOIN(a,b) JOIN1(a,b)
#  define JOIN1(a,b) a##b
#endif
#endif /* RC_INVOKED */

/*
 * A special definition used to allow this header file to be included from
 * windows resource files so that they can obtain version information.
 * RC_INVOKED is defined by default by the windows RC tool.
 *
 * Resource compilers don't like all the C stuff, like typedefs and function
 * declarations, that occur below, so block them out.
 */

#ifndef RC_INVOKED

/*
 * Special macro to define mutexes.
 */

#define TCL_DECLARE_MUTEX(name) static Tcl_Mutex name;

/*
 * Tcl's public routine Tcl_FSSeek() uses the values SEEK_SET, SEEK_CUR, and
 * SEEK_END, all #define'd by stdio.h .
 *
 * Also, many extensions need stdio.h, and they've grown accustomed to tcl.h
 * providing it for them rather than #include-ing it themselves as they
 * should, so also for their sake, we keep the #include to be consistent with
 * prior Tcl releases.
 */

#include <stdio.h>
#include <stddef.h>

#if defined(__GNUC__) && (__GNUC__ > 2)
#   if defined(_WIN32) && defined(__USE_MINGW_ANSI_STDIO) && __USE_MINGW_ANSI_STDIO
#	define TCL_FORMAT_PRINTF(a,b) __attribute__ ((__format__ (__MINGW_PRINTF_FORMAT, a, b)))
#   else
#	define TCL_FORMAT_PRINTF(a,b) __attribute__ ((__format__ (__printf__, a, b)))
#   endif
#   define TCL_NORETURN __attribute__ ((noreturn))
#   define TCL_NOINLINE __attribute__ ((noinline))
#   define TCL_NORETURN1 __attribute__ ((noreturn))
#else
#   define TCL_FORMAT_PRINTF(a,b)
#   if defined(_MSC_VER)
#	define TCL_NORETURN _declspec(noreturn)
#	define TCL_NOINLINE __declspec(noinline)
#   else
#	define TCL_NORETURN /* nothing */
#	define TCL_NOINLINE /* nothing */
#   endif
#   define TCL_NORETURN1 /* nothing */
#endif

/*
 * Allow a part of Tcl's API to be explicitly marked as deprecated.
 *
 * Used to make TIP 330/336 generate moans even if people use the
 * compatibility macros. Change your code, guys! We won't support you forever.
 */

#if defined(__GNUC__) && ((__GNUC__ >= 4) || ((__GNUC__ == 3) && (__GNUC_MINOR__ >= 1)))
#   if (__GNUC__ > 4) || ((__GNUC__ == 4) && (__GNUC_MINOR__ >= 5))
#	define TCL_DEPRECATED_API(msg)	__attribute__ ((__deprecated__ (msg)))
#   else
#	define TCL_DEPRECATED_API(msg)	__attribute__ ((__deprecated__))
#   endif
#else
#   define TCL_DEPRECATED_API(msg)	/* nothing portable */
#endif

/*
 *----------------------------------------------------------------------------
 * Macros used to declare a function to be exported by a DLL. Used by Windows,
 * maps to no-op declarations on non-Windows systems. The default build on
 * windows is for a DLL, which causes the DLLIMPORT and DLLEXPORT macros to be
 * nonempty. To build a static library, the macro STATIC_BUILD should be
 * defined.
 *
 * Note: when building static but linking dynamically to MSVCRT we must still
 *       correctly decorate the C library imported function.  Use CRTIMPORT
 *       for this purpose.  _DLL is defined by the compiler when linking to
 *       MSVCRT.
 */

#ifdef _WIN32
#   ifdef STATIC_BUILD
#       define DLLIMPORT
#       define DLLEXPORT
#       ifdef _DLL
#           define CRTIMPORT __declspec(dllimport)
#       else
#           define CRTIMPORT
#       endif
#   else
#       define DLLIMPORT __declspec(dllimport)
#       define DLLEXPORT __declspec(dllexport)
#       define CRTIMPORT __declspec(dllimport)
#   endif
#else
#   define DLLIMPORT
#   if defined(__GNUC__) && __GNUC__ > 3
#       define DLLEXPORT __attribute__ ((visibility("default")))
#   else
#       define DLLEXPORT
#   endif
#   define CRTIMPORT
#endif

/*
 * These macros are used to control whether functions are being declared for
 * import or export. If a function is being declared while it is being built
 * to be included in a shared library, then it should have the DLLEXPORT
 * storage class. If is being declared for use by a module that is going to
 * link against the shared library, then it should have the DLLIMPORT storage
 * class. If the symbol is being declared for a static build or for use from a
 * stub library, then the storage class should be empty.
 *
 * The convention is that a macro called BUILD_xxxx, where xxxx is the name of
 * a library we are building, is set on the compile line for sources that are
 * to be placed in the library. When this macro is set, the storage class will
 * be set to DLLEXPORT. At the end of the header file, the storage class will
 * be reset to DLLIMPORT.
 */

#undef TCL_STORAGE_CLASS
#ifdef BUILD_tcl
#   define TCL_STORAGE_CLASS DLLEXPORT
#else
#   ifdef USE_TCL_STUBS
#      define TCL_STORAGE_CLASS
#   else
#      define TCL_STORAGE_CLASS DLLIMPORT
#   endif
#endif

#if !defined(CONST86) && !defined(TCL_NO_DEPRECATED)
#      define CONST86 const
#endif

/*
 * Make sure EXTERN isn't defined elsewhere.
 */

#ifdef EXTERN
#   undef EXTERN
#endif /* EXTERN */

#ifdef __cplusplus
#   define EXTERN extern "C" TCL_STORAGE_CLASS
#else
#   define EXTERN extern TCL_STORAGE_CLASS
#endif

/*
 * Miscellaneous declarations.
 */

typedef void *ClientData;

/*
 * Darwin specific configure overrides (to support fat compiles, where
 * configure runs only once for multiple architectures):
 */

#ifdef __APPLE__
#   ifdef __LP64__
#	define TCL_WIDE_INT_IS_LONG 1
#	define TCL_CFG_DO64BIT 1
#    else /* !__LP64__ */
#	undef TCL_WIDE_INT_IS_LONG
#	undef TCL_CFG_DO64BIT
#    endif /* __LP64__ */
#    undef HAVE_STRUCT_STAT64
#endif /* __APPLE__ */

/* Cross-compiling 32-bit on a 64-bit platform? Then our
 * configure script does the wrong thing. Correct that here.
 */
#if defined(__GNUC__) && !defined(_WIN32) && !defined(__LP64__)
#   undef TCL_WIDE_INT_IS_LONG
#endif

/*
 * Define Tcl_WideInt to be a type that is (at least) 64-bits wide, and define
 * Tcl_WideUInt to be the unsigned variant of that type (assuming that where
 * we have one, we can have the other.)
 *
 * Also defines the following macros:
 * TCL_WIDE_INT_IS_LONG - if wide ints are really longs (i.e. we're on a
 *	LP64 system such as modern Solaris or Linux ... not including Win64)
 * Tcl_WideAsLong - forgetful converter from wideInt to long.
 * Tcl_LongAsWide - sign-extending converter from long to wideInt.
 * Tcl_WideAsDouble - converter from wideInt to double.
 * Tcl_DoubleAsWide - converter from double to wideInt.
 *
 * The following invariant should hold for any long value 'longVal':
 *	longVal == Tcl_WideAsLong(Tcl_LongAsWide(longVal))
 */

#if !defined(TCL_WIDE_INT_TYPE) && !defined(TCL_WIDE_INT_IS_LONG) && !defined(_WIN32) && !defined(__GNUC__)
/*
 * Don't know what platform it is and configure hasn't discovered what is
 * going on for us. Try to guess...
 */
#   include <limits.h>
#   if defined(LLONG_MAX) && (LLONG_MAX == LONG_MAX)
#	define TCL_WIDE_INT_IS_LONG	1
#   endif
#endif

#ifndef TCL_WIDE_INT_TYPE
#   define TCL_WIDE_INT_TYPE		long long
#endif /* !TCL_WIDE_INT_TYPE */

typedef TCL_WIDE_INT_TYPE		Tcl_WideInt;
typedef unsigned TCL_WIDE_INT_TYPE	Tcl_WideUInt;

#ifndef TCL_LL_MODIFIER
#   if defined(_WIN32) && (!defined(__USE_MINGW_ANSI_STDIO) || !__USE_MINGW_ANSI_STDIO)
#	define TCL_LL_MODIFIER	"I64"
#   else
#	define TCL_LL_MODIFIER	"ll"
#   endif
#endif /* !TCL_LL_MODIFIER */
#ifndef TCL_Z_MODIFIER
#   if defined(__GNUC__) && !defined(_WIN32)
#	define TCL_Z_MODIFIER	"z"
#   elif defined(_WIN64)
#	define TCL_Z_MODIFIER	TCL_LL_MODIFIER
#   else
#	define TCL_Z_MODIFIER	""
#   endif
#endif /* !TCL_Z_MODIFIER */
#define Tcl_WideAsLong(val)	((long)((Tcl_WideInt)(val)))
#define Tcl_LongAsWide(val)	((Tcl_WideInt)((long)(val)))
#define Tcl_WideAsDouble(val)	((double)((Tcl_WideInt)(val)))
#define Tcl_DoubleAsWide(val)	((Tcl_WideInt)((double)(val)))

#if TCL_MAJOR_VERSION > 8
typedef size_t Tcl_Size;
#else
typedef int Tcl_Size;
#endif

#ifdef _WIN32
#   if TCL_MAJOR_VERSION > 8 || defined(_WIN64) || defined(_USE_64BIT_TIME_T)
	typedef struct __stat64 Tcl_StatBuf;
#   elif defined(_USE_32BIT_TIME_T)
	typedef struct _stati64	Tcl_StatBuf;
#   else
	typedef struct _stat32i64 Tcl_StatBuf;
#   endif
#elif defined(__CYGWIN__)
    typedef struct {
	unsigned st_dev;
	unsigned short st_ino;
	unsigned short st_mode;
	short st_nlink;
	short st_uid;
	short st_gid;
	/* Here is a 2-byte gap */
	unsigned st_rdev;
	/* Here is a 4-byte gap */
	long long st_size;
	struct {long tv_sec;} st_atim;
	struct {long tv_sec;} st_mtim;
	struct {long tv_sec;} st_ctim;
    } Tcl_StatBuf;
#elif defined(HAVE_STRUCT_STAT64) && !defined(__APPLE__)
    typedef struct stat64 Tcl_StatBuf;
#else
    typedef struct stat Tcl_StatBuf;
#endif

/*
 *----------------------------------------------------------------------------
 * Data structures defined opaquely in this module. The definitions below just
 * provide dummy types.
 */

typedef struct Tcl_AsyncHandler_ *Tcl_AsyncHandler;
typedef struct Tcl_Channel_ *Tcl_Channel;
typedef struct Tcl_ChannelTypeVersion_ *Tcl_ChannelTypeVersion;
typedef struct Tcl_Command_ *Tcl_Command;
typedef struct Tcl_Condition_ *Tcl_Condition;
typedef struct Tcl_Dict_ *Tcl_Dict;
typedef struct Tcl_EncodingState_ *Tcl_EncodingState;
typedef struct Tcl_Encoding_ *Tcl_Encoding;
typedef struct Tcl_Event Tcl_Event;
typedef struct Tcl_Interp Tcl_Interp;
typedef struct Tcl_InterpState_ *Tcl_InterpState;
typedef struct Tcl_LoadHandle_ *Tcl_LoadHandle;
typedef struct Tcl_Mutex_ *Tcl_Mutex;
typedef struct Tcl_Pid_ *Tcl_Pid;
typedef struct Tcl_RegExp_ *Tcl_RegExp;
typedef struct Tcl_ThreadDataKey_ *Tcl_ThreadDataKey;
typedef struct Tcl_ThreadId_ *Tcl_ThreadId;
typedef struct Tcl_TimerToken_ *Tcl_TimerToken;
typedef struct Tcl_Trace_ *Tcl_Trace;
typedef struct Tcl_Var_ *Tcl_Var;
typedef struct Tcl_ZLibStream_ *Tcl_ZlibStream;

/*
 *----------------------------------------------------------------------------
 * Definition of the interface to functions implementing threads. A function
 * following this definition is given to each call of 'Tcl_CreateThread' and
 * will be called as the main fuction of the new thread created by that call.
 */

#if defined _WIN32
typedef unsigned (__stdcall Tcl_ThreadCreateProc) (void *clientData);
#else
typedef void (Tcl_ThreadCreateProc) (void *clientData);
#endif

/*
 * Threading function return types used for abstracting away platform
 * differences when writing a Tcl_ThreadCreateProc. See the NewThread function
 * in generic/tclThreadTest.c for it's usage.
 */

#if defined _WIN32
#   define Tcl_ThreadCreateType		unsigned __stdcall
#   define TCL_THREAD_CREATE_RETURN	return 0
#else
#   define Tcl_ThreadCreateType		void
#   define TCL_THREAD_CREATE_RETURN
#endif

/*
 * Definition of values for default stacksize and the possible flags to be
 * given to Tcl_CreateThread.
 */

#define TCL_THREAD_STACK_DEFAULT (0)    /* Use default size for stack. */
#define TCL_THREAD_NOFLAGS	 (0000) /* Standard flags, default
					 * behaviour. */
#define TCL_THREAD_JOINABLE	 (0001) /* Mark the thread as joinable. */

/*
 * Flag values passed to Tcl_StringCaseMatch.
 */

#define TCL_MATCH_NOCASE	(1<<0)

/*
 * Flag values passed to Tcl_GetRegExpFromObj.
 */

#define	TCL_REG_BASIC		000000	/* BREs (convenience). */
#define	TCL_REG_EXTENDED	000001	/* EREs. */
#define	TCL_REG_ADVF		000002	/* Advanced features in EREs. */
#define	TCL_REG_ADVANCED	000003	/* AREs (which are also EREs). */
#define	TCL_REG_QUOTE		000004	/* No special characters, none. */
#define	TCL_REG_NOCASE		000010	/* Ignore case. */
#define	TCL_REG_NOSUB		000020	/* Don't care about subexpressions. */
#define	TCL_REG_EXPANDED	000040	/* Expanded format, white space &
					 * comments. */
#define	TCL_REG_NLSTOP		000100  /* \n doesn't match . or [^ ] */
#define	TCL_REG_NLANCH		000200  /* ^ matches after \n, $ before. */
#define	TCL_REG_NEWLINE		000300  /* Newlines are line terminators. */
#define	TCL_REG_CANMATCH	001000  /* Report details on partial/limited
					 * matches. */

/*
 * Flags values passed to Tcl_RegExpExecObj.
 */

#define	TCL_REG_NOTBOL	0001	/* Beginning of string does not match ^.  */
#define	TCL_REG_NOTEOL	0002	/* End of string does not match $. */

/*
 * Structures filled in by Tcl_RegExpInfo. Note that all offset values are
 * relative to the start of the match string, not the beginning of the entire
 * string.
 */

#if TCL_MAJOR_VERSION > 8
typedef struct Tcl_RegExpIndices {
    size_t start;			/* Character offset of first character in
				 * match. */
    size_t end;			/* Character offset of first character after
				 * the match. */
} Tcl_RegExpIndices;

typedef struct Tcl_RegExpInfo {
    size_t nsubs;			/* Number of subexpressions in the compiled
				 * expression. */
    Tcl_RegExpIndices *matches;	/* Array of nsubs match offset pairs. */
    size_t extendStart;		/* The offset at which a subsequent match
				 * might begin. */
} Tcl_RegExpInfo;
#else
typedef struct Tcl_RegExpIndices {
    long start;			/* Character offset of first character in
				 * match. */
    long end;			/* Character offset of first character after
				 * the match. */
} Tcl_RegExpIndices;

typedef struct Tcl_RegExpInfo {
    int nsubs;			/* Number of subexpressions in the compiled
				 * expression. */
    Tcl_RegExpIndices *matches;	/* Array of nsubs match offset pairs. */
    long extendStart;		/* The offset at which a subsequent match
				 * might begin. */
    long reserved;		/* Reserved for later use. */
} Tcl_RegExpInfo;
#endif

/*
 * Picky compilers complain if this typdef doesn't appear before the struct's
 * reference in tclDecls.h.
 */

typedef Tcl_StatBuf *Tcl_Stat_;
typedef struct stat *Tcl_OldStat_;

/*
 *----------------------------------------------------------------------------
 * When a TCL command returns, the interpreter contains a result from the
 * command. Programmers are strongly encouraged to use one of the functions
 * Tcl_GetObjResult() or Tcl_GetStringResult() to read the interpreter's
 * result. See the SetResult man page for details. Besides this result, the
 * command function returns an integer code, which is one of the following:
 *
 * TCL_OK		Command completed normally; the interpreter's result
 *			contains the command's result.
 * TCL_ERROR		The command couldn't be completed successfully; the
 *			interpreter's result describes what went wrong.
 * TCL_RETURN		The command requests that the current function return;
 *			the interpreter's result contains the function's
 *			return value.
 * TCL_BREAK		The command requests that the innermost loop be
 *			exited; the interpreter's result is meaningless.
 * TCL_CONTINUE		Go on to the next iteration of the current loop; the
 *			interpreter's result is meaningless.
 */

#define TCL_OK			0
#define TCL_ERROR		1
#define TCL_RETURN		2
#define TCL_BREAK		3
#define TCL_CONTINUE		4

/*
 *----------------------------------------------------------------------------
 * Flags to control what substitutions are performed by Tcl_SubstObj():
 */

#define TCL_SUBST_COMMANDS	001
#define TCL_SUBST_VARIABLES	002
#define TCL_SUBST_BACKSLASHES	004
#define TCL_SUBST_ALL		007

/*
 * Forward declaration of Tcl_Obj to prevent an error when the forward
 * reference to Tcl_Obj is encountered in the function types declared below.
 */

struct Tcl_Obj;

/*
 *----------------------------------------------------------------------------
 * Function types defined by Tcl:
 */

typedef int (Tcl_AppInitProc) (Tcl_Interp *interp);
typedef int (Tcl_AsyncProc) (void *clientData, Tcl_Interp *interp,
	int code);
typedef void (Tcl_ChannelProc) (void *clientData, int mask);
typedef void (Tcl_CloseProc) (void *data);
typedef void (Tcl_CmdDeleteProc) (void *clientData);
typedef int (Tcl_CmdProc) (void *clientData, Tcl_Interp *interp,
	int argc, const char *argv[]);
typedef void (Tcl_CmdTraceProc) (void *clientData, Tcl_Interp *interp,
	int level, char *command, Tcl_CmdProc *proc,
	void *cmdClientData, int argc, const char *argv[]);
typedef int (Tcl_CmdObjTraceProc) (void *clientData, Tcl_Interp *interp,
	int level, const char *command, Tcl_Command commandInfo, int objc,
	struct Tcl_Obj *const *objv);
typedef int (Tcl_CmdObjTraceProc2) (void *clientData, Tcl_Interp *interp,
	size_t level, const char *command, Tcl_Command commandInfo, size_t objc,
	struct Tcl_Obj *const *objv);
typedef void (Tcl_CmdObjTraceDeleteProc) (void *clientData);
typedef void (Tcl_DupInternalRepProc) (struct Tcl_Obj *srcPtr,
	struct Tcl_Obj *dupPtr);
typedef int (Tcl_EncodingConvertProc) (void *clientData, const char *src,
	int srcLen, int flags, Tcl_EncodingState *statePtr, char *dst,
	int dstLen, int *srcReadPtr, int *dstWrotePtr, int *dstCharsPtr);
#define Tcl_EncodingFreeProc Tcl_FreeProc
typedef int (Tcl_EventProc) (Tcl_Event *evPtr, int flags);
typedef void (Tcl_EventCheckProc) (void *clientData, int flags);
typedef int (Tcl_EventDeleteProc) (Tcl_Event *evPtr, void *clientData);
typedef void (Tcl_EventSetupProc) (void *clientData, int flags);
#define Tcl_ExitProc Tcl_FreeProc
typedef void (Tcl_FileProc) (void *clientData, int mask);
#define Tcl_FileFreeProc Tcl_FreeProc
typedef void (Tcl_FreeInternalRepProc) (struct Tcl_Obj *objPtr);
typedef void (Tcl_FreeProc) (void *blockPtr);
typedef void (Tcl_IdleProc) (void *clientData);
typedef void (Tcl_InterpDeleteProc) (void *clientData,
	Tcl_Interp *interp);
typedef void (Tcl_NamespaceDeleteProc) (void *clientData);
typedef int (Tcl_ObjCmdProc) (void *clientData, Tcl_Interp *interp,
	int objc, struct Tcl_Obj *const *objv);
typedef int (Tcl_ObjCmdProc2) (void *clientData, Tcl_Interp *interp,
	size_t objc, struct Tcl_Obj *const *objv);
typedef int (Tcl_LibraryInitProc) (Tcl_Interp *interp);
typedef int (Tcl_LibraryUnloadProc) (Tcl_Interp *interp, int flags);
typedef void (Tcl_PanicProc) (const char *format, ...);
typedef void (Tcl_TcpAcceptProc) (void *callbackData, Tcl_Channel chan,
	char *address, int port);
typedef void (Tcl_TimerProc) (void *clientData);
typedef int (Tcl_SetFromAnyProc) (Tcl_Interp *interp, struct Tcl_Obj *objPtr);
typedef void (Tcl_UpdateStringProc) (struct Tcl_Obj *objPtr);
typedef char * (Tcl_VarTraceProc) (void *clientData, Tcl_Interp *interp,
	const char *part1, const char *part2, int flags);
typedef void (Tcl_CommandTraceProc) (void *clientData, Tcl_Interp *interp,
	const char *oldName, const char *newName, int flags);
typedef void (Tcl_CreateFileHandlerProc) (int fd, int mask, Tcl_FileProc *proc,
	void *clientData);
typedef void (Tcl_DeleteFileHandlerProc) (int fd);
typedef void (Tcl_AlertNotifierProc) (void *clientData);
typedef void (Tcl_ServiceModeHookProc) (int mode);
typedef void *(Tcl_InitNotifierProc) (void);
typedef void (Tcl_FinalizeNotifierProc) (void *clientData);
typedef void (Tcl_MainLoopProc) (void);

#ifndef TCL_NO_DEPRECATED
#   define Tcl_PackageInitProc Tcl_LibraryInitProc
#   define Tcl_PackageUnloadProc Tcl_LibraryUnloadProc
#endif

/*
 *----------------------------------------------------------------------------
 * The following structure represents a type of object, which is a particular
 * internal representation for an object plus a set of functions that provide
 * standard operations on objects of that type.
 */

typedef struct Tcl_ObjType {
    const char *name;		/* Name of the type, e.g. "int". */
    Tcl_FreeInternalRepProc *freeIntRepProc;
				/* Called to free any storage for the type's
				 * internal rep. NULL if the internal rep does
				 * not need freeing. */
    Tcl_DupInternalRepProc *dupIntRepProc;
				/* Called to create a new object as a copy of
				 * an existing object. */
    Tcl_UpdateStringProc *updateStringProc;
				/* Called to update the string rep from the
				 * type's internal representation. */
    Tcl_SetFromAnyProc *setFromAnyProc;
				/* Called to convert the object's internal rep
				 * to this type. Frees the internal rep of the
				 * old type. Returns TCL_ERROR on failure. */
    size_t version;
} Tcl_ObjType;
#define TCL_OBJTYPE_V0 0 /* Pre-Tcl 9. Set to 0 so compiler will auto-init
			  * when existing code that does not init this
			  * field is compiled with Tcl9 headers */
#define TCL_OBJTYPE_CURRENT TCL_OBJTYPE_V0

/*
 * The following structure stores an internal representation (internalrep) for
 * a Tcl value. An internalrep is associated with an Tcl_ObjType when both
 * are stored in the same Tcl_Obj.  The routines of the Tcl_ObjType govern
 * the handling of the internalrep.
 */

typedef union Tcl_ObjInternalRep {	/* The internal representation: */
    long longValue;		/*   - an long integer value. */
    double doubleValue;		/*   - a double-precision floating value. */
    void *otherValuePtr;	/*   - another, type-specific value, */
				/*     not used internally any more. */
    Tcl_WideInt wideValue;	/*   - an integer value >= 64bits */
    struct {			/*   - internal rep as two pointers. */
	void *ptr1;
	void *ptr2;
    } twoPtrValue;
    struct {			/*   - internal rep as a pointer and a long, */
	void *ptr;		/*     not used internally any more. */
	unsigned long value;
    } ptrAndLongRep;
} Tcl_ObjInternalRep;

/*
 * One of the following structures exists for each object in the Tcl system.
 * An object stores a value as either a string, some internal representation,
 * or both.
 */

typedef struct Tcl_Obj {
    Tcl_Size refCount;		/* When 0 the object will be freed. */
    char *bytes;		/* This points to the first byte of the
				 * object's string representation. The array
				 * must be followed by a null byte (i.e., at
				 * offset length) but may also contain
				 * embedded null characters. The array's
				 * storage is allocated by Tcl_Alloc. NULL means
				 * the string rep is invalid and must be
				 * regenerated from the internal rep.  Clients
				 * should use Tcl_GetStringFromObj or
				 * Tcl_GetString to get a pointer to the byte
				 * array as a readonly value. */
    Tcl_Size length;		/* The number of bytes at *bytes, not
				 * including the terminating null. */
    const Tcl_ObjType *typePtr;	/* Denotes the object's type. Always
				 * corresponds to the type of the object's
				 * internal rep. NULL indicates the object has
				 * no internal rep (has no type). */
    Tcl_ObjInternalRep internalRep;	/* The internal representation: */
} Tcl_Obj;


/*
 *----------------------------------------------------------------------------
 * The following definitions support Tcl's namespace facility. Note: the first
 * five fields must match exactly the fields in a Namespace structure (see
 * tclInt.h).
 */

typedef struct Tcl_Namespace {
    char *name;			/* The namespace's name within its parent
				 * namespace. This contains no ::'s. The name
				 * of the global namespace is "" although "::"
				 * is an synonym. */
    char *fullName;		/* The namespace's fully qualified name. This
				 * starts with ::. */
    void *clientData;	/* Arbitrary value associated with this
				 * namespace. */
    Tcl_NamespaceDeleteProc *deleteProc;
				/* Function invoked when deleting the
				 * namespace to, e.g., free clientData. */
    struct Tcl_Namespace *parentPtr;
				/* Points to the namespace that contains this
				 * one. NULL if this is the global
				 * namespace. */
} Tcl_Namespace;

/*
 *----------------------------------------------------------------------------
 * The following structure represents a call frame, or activation record. A
 * call frame defines a naming context for a procedure call: its local scope
 * (for local variables) and its namespace scope (used for non-local
 * variables; often the global :: namespace). A call frame can also define the
 * naming context for a namespace eval or namespace inscope command: the
 * namespace in which the command's code should execute. The Tcl_CallFrame
 * structures exist only while procedures or namespace eval/inscope's are
 * being executed, and provide a Tcl call stack.
 *
 * A call frame is initialized and pushed using Tcl_PushCallFrame and popped
 * using Tcl_PopCallFrame. Storage for a Tcl_CallFrame must be provided by the
 * Tcl_PushCallFrame caller, and callers typically allocate them on the C call
 * stack for efficiency. For this reason, Tcl_CallFrame is defined as a
 * structure and not as an opaque token. However, most Tcl_CallFrame fields
 * are hidden since applications should not access them directly; others are
 * declared as "dummyX".
 *
 * WARNING!! The structure definition must be kept consistent with the
 * CallFrame structure in tclInt.h. If you change one, change the other.
 */

typedef struct Tcl_CallFrame {
    Tcl_Namespace *nsPtr;
    int dummy1;
    Tcl_Size dummy2;
    void *dummy3;
    void *dummy4;
    void *dummy5;
    Tcl_Size dummy6;
    void *dummy7;
    void *dummy8;
    Tcl_Size dummy9;
    void *dummy10;
    void *dummy11;
    void *dummy12;
    void *dummy13;
} Tcl_CallFrame;

/*
 *----------------------------------------------------------------------------
 * Information about commands that is returned by Tcl_GetCommandInfo and
 * passed to Tcl_SetCommandInfo. objProc is an objc/objv object-based command
 * function while proc is a traditional Tcl argc/argv string-based function.
 * Tcl_CreateObjCommand and Tcl_CreateCommand ensure that both objProc and
 * proc are non-NULL and can be called to execute the command. However, it may
 * be faster to call one instead of the other. The member isNativeObjectProc
 * is set to 1 if an object-based function was registered by
 * Tcl_CreateObjCommand, and to 0 if a string-based function was registered by
 * Tcl_CreateCommand. The other function is typically set to a compatibility
 * wrapper that does string-to-object or object-to-string argument conversions
 * then calls the other function.
 */

typedef struct {
    int isNativeObjectProc;	/* 1 if objProc was registered by a call to
				 * Tcl_CreateObjCommand; 2 if objProc was registered by
				 * a call to Tcl_CreateObjCommand2; 0 otherwise.
				 * Tcl_SetCmdInfo does not modify this field. */
    Tcl_ObjCmdProc *objProc;	/* Command's object-based function. */
    void *objClientData;	/* ClientData for object proc. */
    Tcl_CmdProc *proc;		/* Command's string-based function. */
    void *clientData;	/* ClientData for string proc. */
    Tcl_CmdDeleteProc *deleteProc;
				/* Function to call when command is
				 * deleted. */
    void *deleteData;	/* Value to pass to deleteProc (usually the
				 * same as clientData). */
    Tcl_Namespace *namespacePtr;/* Points to the namespace that contains this
				 * command. Note that Tcl_SetCmdInfo will not
				 * change a command's namespace; use
				 * TclRenameCommand or Tcl_Eval (of 'rename')
				 * to do that. */
    Tcl_ObjCmdProc2 *objProc2;	/* Command's object2-based function. */
    void *objClientData2;	/* ClientData for object2 proc. */
} Tcl_CmdInfo;

/*
 *----------------------------------------------------------------------------
 * The structure defined below is used to hold dynamic strings. The only
 * fields that clients should use are string and length, accessible via the
 * macros Tcl_DStringValue and Tcl_DStringLength.
 */

#define TCL_DSTRING_STATIC_SIZE 200
typedef struct Tcl_DString {
    char *string;		/* Points to beginning of string: either
				 * staticSpace below or a malloced array. */
    Tcl_Size length;		/* Number of non-NULL characters in the
				 * string. */
    Tcl_Size spaceAvl;		/* Total number of bytes available for the
				 * string and its terminating NULL char. */
    char staticSpace[TCL_DSTRING_STATIC_SIZE];
				/* Space to use in common case where string is
				 * small. */
} Tcl_DString;

#define Tcl_DStringLength(dsPtr) ((dsPtr)->length)
#define Tcl_DStringValue(dsPtr) ((dsPtr)->string)

/*
 * Definitions for the maximum number of digits of precision that may be
 * produced by Tcl_PrintDouble, and the number of bytes of buffer space
 * required by Tcl_PrintDouble.
 */

#define TCL_MAX_PREC		17
#define TCL_DOUBLE_SPACE	(TCL_MAX_PREC+10)

/*
 * Definition for a number of bytes of buffer space sufficient to hold the
 * string representation of an integer in base 10 (assuming the existence of
 * 64-bit integers).
 */

#define TCL_INTEGER_SPACE	(3*(int)sizeof(Tcl_WideInt))

/*
 *----------------------------------------------------------------------------
 * Type values returned by Tcl_GetNumberFromObj
 *	TCL_NUMBER_INT		Representation is a Tcl_WideInt
 *	TCL_NUMBER_BIG		Representation is an mp_int
 *	TCL_NUMBER_DOUBLE	Representation is a double
 *	TCL_NUMBER_NAN		Value is NaN.
 */

#define TCL_NUMBER_INT          2
#define TCL_NUMBER_BIG          3
#define TCL_NUMBER_DOUBLE       4
#define TCL_NUMBER_NAN          5

/*
 * Flag values passed to Tcl_ConvertElement.
 * TCL_DONT_USE_BRACES forces it not to enclose the element in braces, but to
 *	use backslash quoting instead.
 * TCL_DONT_QUOTE_HASH disables the default quoting of the '#' character. It
 *	is safe to leave the hash unquoted when the element is not the first
 *	element of a list, and this flag can be used by the caller to indicate
 *	that condition.
 */

#define TCL_DONT_USE_BRACES	1
#define TCL_DONT_QUOTE_HASH	8

/*
 * Flags that may be passed to Tcl_GetIndexFromObj.
 * TCL_EXACT disallows abbreviated strings.
 * TCL_NULL_OK allows the empty string or NULL to return TCL_OK.
 *      The returned value will be -1;
 * TCL_INDEX_TEMP_TABLE disallows caching of lookups. A possible use case is
 *      a table that will not live long enough to make it worthwhile.
 */

#define TCL_EXACT		1
#define TCL_NULL_OK		32
#define TCL_INDEX_TEMP_TABLE	64

/*
 * Flags that may be passed to Tcl_UniCharToUtf.
 * TCL_COMBINE Combine surrogates
 */

#if TCL_MAJOR_VERSION > 8
#    define TCL_COMBINE		0x1000000
#else
#    define TCL_COMBINE		0
#endif
/*
 *----------------------------------------------------------------------------
 * Flag values passed to Tcl_RecordAndEval, Tcl_EvalObj, Tcl_EvalObjv.
 * WARNING: these bit choices must not conflict with the bit choices for
 * evalFlag bits in tclInt.h!
 *
 * Meanings:
 *	TCL_NO_EVAL:		Just record this command
 *	TCL_EVAL_GLOBAL:	Execute script in global namespace
 *	TCL_EVAL_DIRECT:	Do not compile this script
 *	TCL_EVAL_INVOKE:	Magical Tcl_EvalObjv mode for aliases/ensembles
 *				o Run in iPtr->lookupNsPtr or global namespace
 *				o Cut out of error traces
 *				o Don't reset the flags controlling ensemble
 *				  error message rewriting.
 *	TCL_CANCEL_UNWIND:	Magical Tcl_CancelEval mode that causes the
 *				stack for the script in progress to be
 *				completely unwound.
 *	TCL_EVAL_NOERR:	Do no exception reporting at all, just return
 *				as the caller will report.
 */

#define TCL_NO_EVAL		0x010000
#define TCL_EVAL_GLOBAL		0x020000
#define TCL_EVAL_DIRECT		0x040000
#define TCL_EVAL_INVOKE		0x080000
#define TCL_CANCEL_UNWIND	0x100000
#define TCL_EVAL_NOERR          0x200000

/*
 * Special freeProc values that may be passed to Tcl_SetResult (see the man
 * page for details):
 */

#define TCL_VOLATILE		((Tcl_FreeProc *) 1)
#define TCL_STATIC		((Tcl_FreeProc *) 0)
#define TCL_DYNAMIC		((Tcl_FreeProc *) 3)

/*
 * Flag values passed to variable-related functions.
 * WARNING: these bit choices must not conflict with the bit choice for
 * TCL_CANCEL_UNWIND, above.
 */

#define TCL_GLOBAL_ONLY		 1
#define TCL_NAMESPACE_ONLY	 2
#define TCL_APPEND_VALUE	 4
#define TCL_LIST_ELEMENT	 8
#define TCL_TRACE_READS		 0x10
#define TCL_TRACE_WRITES	 0x20
#define TCL_TRACE_UNSETS	 0x40
#define TCL_TRACE_DESTROYED	 0x80

#define TCL_LEAVE_ERR_MSG	 0x200
#define TCL_TRACE_ARRAY		 0x800
#ifndef TCL_REMOVE_OBSOLETE_TRACES
/* Required to support old variable/vdelete/vinfo traces. */
#define TCL_TRACE_OLD_STYLE	 0x1000
#endif
/* Indicate the semantics of the result of a trace. */
#define TCL_TRACE_RESULT_DYNAMIC 0x8000
#define TCL_TRACE_RESULT_OBJECT  0x10000

/*
 * Flag values for ensemble commands.
 */

#define TCL_ENSEMBLE_PREFIX 0x02/* Flag value to say whether to allow
				 * unambiguous prefixes of commands or to
				 * require exact matches for command names. */

/*
 * Flag values passed to command-related functions.
 */

#define TCL_TRACE_RENAME	0x2000
#define TCL_TRACE_DELETE	0x4000

#define TCL_ALLOW_INLINE_COMPILATION 0x20000

/*
 * Types for linked variables:
 */

#define TCL_LINK_INT		1
#define TCL_LINK_DOUBLE		2
#define TCL_LINK_BOOLEAN	3
#define TCL_LINK_STRING		4
#define TCL_LINK_WIDE_INT	5
#define TCL_LINK_CHAR		6
#define TCL_LINK_UCHAR		7
#define TCL_LINK_SHORT		8
#define TCL_LINK_USHORT		9
#define TCL_LINK_UINT		10
#if defined(TCL_WIDE_INT_IS_LONG) || defined(_WIN32) || defined(__CYGWIN__)
#define TCL_LINK_LONG		((sizeof(long) != sizeof(int)) ? TCL_LINK_WIDE_INT : TCL_LINK_INT)
#define TCL_LINK_ULONG		((sizeof(long) != sizeof(int)) ? TCL_LINK_WIDE_UINT : TCL_LINK_UINT)
#else
#define TCL_LINK_LONG		11
#define TCL_LINK_ULONG		12
#endif
#define TCL_LINK_FLOAT		13
#define TCL_LINK_WIDE_UINT	14
#define TCL_LINK_CHARS		15
#define TCL_LINK_BINARY		16
#define TCL_LINK_READ_ONLY	0x80

/*
 *----------------------------------------------------------------------------
 * Forward declarations of Tcl_HashTable and related types.
 */

#ifndef TCL_HASH_TYPE
#if TCL_MAJOR_VERSION > 8
#  define TCL_HASH_TYPE size_t
#else
#  define TCL_HASH_TYPE unsigned
#endif
#endif

typedef struct Tcl_HashKeyType Tcl_HashKeyType;
typedef struct Tcl_HashTable Tcl_HashTable;
typedef struct Tcl_HashEntry Tcl_HashEntry;

typedef TCL_HASH_TYPE (Tcl_HashKeyProc) (Tcl_HashTable *tablePtr, void *keyPtr);
typedef int (Tcl_CompareHashKeysProc) (void *keyPtr, Tcl_HashEntry *hPtr);
typedef Tcl_HashEntry * (Tcl_AllocHashEntryProc) (Tcl_HashTable *tablePtr,
	void *keyPtr);
typedef void (Tcl_FreeHashEntryProc) (Tcl_HashEntry *hPtr);

/*
 * Structure definition for an entry in a hash table. No-one outside Tcl
 * should access any of these fields directly; use the macros defined below.
 */

struct Tcl_HashEntry {
    Tcl_HashEntry *nextPtr;	/* Pointer to next entry in this hash bucket,
				 * or NULL for end of chain. */
    Tcl_HashTable *tablePtr;	/* Pointer to table containing entry. */
    size_t hash;		/* Hash value. */
    void *clientData;	/* Application stores something here with
				 * Tcl_SetHashValue. */
    union {			/* Key has one of these forms: */
	char *oneWordValue;	/* One-word value for key. */
	Tcl_Obj *objPtr;	/* Tcl_Obj * key value. */
	int words[1];		/* Multiple integer words for key. The actual
				 * size will be as large as necessary for this
				 * table's keys. */
	char string[1];		/* String for key. The actual size will be as
				 * large as needed to hold the key. */
    } key;			/* MUST BE LAST FIELD IN RECORD!! */
};

/*
 * Flags used in Tcl_HashKeyType.
 *
 * TCL_HASH_KEY_RANDOMIZE_HASH -
 *				There are some things, pointers for example
 *				which don't hash well because they do not use
 *				the lower bits. If this flag is set then the
 *				hash table will attempt to rectify this by
 *				randomising the bits and then using the upper
 *				N bits as the index into the table.
 * TCL_HASH_KEY_SYSTEM_HASH -	If this flag is set then all memory internally
 *                              allocated for the hash table that is not for an
 *                              entry will use the system heap.
 */

#define TCL_HASH_KEY_RANDOMIZE_HASH 0x1
#define TCL_HASH_KEY_SYSTEM_HASH    0x2

/*
 * Structure definition for the methods associated with a hash table key type.
 */

#define TCL_HASH_KEY_TYPE_VERSION 1
struct Tcl_HashKeyType {
    int version;		/* Version of the table. If this structure is
				 * extended in future then the version can be
				 * used to distinguish between different
				 * structures. */
    int flags;			/* Flags, see above for details. */
    Tcl_HashKeyProc *hashKeyProc;
				/* Calculates a hash value for the key. If
				 * this is NULL then the pointer itself is
				 * used as a hash value. */
    Tcl_CompareHashKeysProc *compareKeysProc;
				/* Compares two keys and returns zero if they
				 * do not match, and non-zero if they do. If
				 * this is NULL then the pointers are
				 * compared. */
    Tcl_AllocHashEntryProc *allocEntryProc;
				/* Called to allocate memory for a new entry,
				 * i.e. if the key is a string then this could
				 * allocate a single block which contains
				 * enough space for both the entry and the
				 * string. Only the key field of the allocated
				 * Tcl_HashEntry structure needs to be filled
				 * in. If something else needs to be done to
				 * the key, i.e. incrementing a reference
				 * count then that should be done by this
				 * function. If this is NULL then Tcl_Alloc is
				 * used to allocate enough space for a
				 * Tcl_HashEntry and the key pointer is
				 * assigned to key.oneWordValue. */
    Tcl_FreeHashEntryProc *freeEntryProc;
				/* Called to free memory associated with an
				 * entry. If something else needs to be done
				 * to the key, i.e. decrementing a reference
				 * count then that should be done by this
				 * function. If this is NULL then Tcl_Free is
				 * used to free the Tcl_HashEntry. */
};

/*
 * Structure definition for a hash table.  Must be in tcl.h so clients can
 * allocate space for these structures, but clients should never access any
 * fields in this structure.
 */

#define TCL_SMALL_HASH_TABLE 4
struct Tcl_HashTable {
    Tcl_HashEntry **buckets;	/* Pointer to bucket array. Each element
				 * points to first entry in bucket's hash
				 * chain, or NULL. */
    Tcl_HashEntry *staticBuckets[TCL_SMALL_HASH_TABLE];
				/* Bucket array used for small tables (to
				 * avoid mallocs and frees). */
    Tcl_Size numBuckets;		/* Total number of buckets allocated at
				 * **bucketPtr. */
    Tcl_Size numEntries;		/* Total number of entries present in
				 * table. */
    Tcl_Size rebuildSize;		/* Enlarge table when numEntries gets to be
				 * this large. */
#if TCL_MAJOR_VERSION > 8
    size_t mask;		/* Mask value used in hashing function. */
#endif
    int downShift;		/* Shift count used in hashing function.
				 * Designed to use high-order bits of
				 * randomized keys. */
#if TCL_MAJOR_VERSION < 9
    int mask;		/* Mask value used in hashing function. */
#endif
    int keyType;		/* Type of keys used in this table. It's
				 * either TCL_CUSTOM_KEYS, TCL_STRING_KEYS,
				 * TCL_ONE_WORD_KEYS, or an integer giving the
				 * number of ints that is the size of the
				 * key. */
    Tcl_HashEntry *(*findProc) (Tcl_HashTable *tablePtr, const char *key);
    Tcl_HashEntry *(*createProc) (Tcl_HashTable *tablePtr, const char *key,
	    int *newPtr);
    const Tcl_HashKeyType *typePtr;
				/* Type of the keys used in the
				 * Tcl_HashTable. */
};

/*
 * Structure definition for information used to keep track of searches through
 * hash tables:
 */

typedef struct Tcl_HashSearch {
    Tcl_HashTable *tablePtr;	/* Table being searched. */
    Tcl_Size nextIndex;		/* Index of next bucket to be enumerated after
				 * present one. */
    Tcl_HashEntry *nextEntryPtr;/* Next entry to be enumerated in the current
				 * bucket. */
} Tcl_HashSearch;

/*
 * Acceptable key types for hash tables:
 *
 * TCL_STRING_KEYS:		The keys are strings, they are copied into the
 *				entry.
 * TCL_ONE_WORD_KEYS:		The keys are pointers, the pointer is stored
 *				in the entry.
 * TCL_CUSTOM_TYPE_KEYS:	The keys are arbitrary types which are copied
 *				into the entry.
 * TCL_CUSTOM_PTR_KEYS:		The keys are pointers to arbitrary types, the
 *				pointer is stored in the entry.
 *
 * While maintaining binary compatibility the above have to be distinct values
 * as they are used to differentiate between old versions of the hash table
 * which don't have a typePtr and new ones which do. Once binary compatibility
 * is discarded in favour of making more wide spread changes TCL_STRING_KEYS
 * can be the same as TCL_CUSTOM_TYPE_KEYS, and TCL_ONE_WORD_KEYS can be the
 * same as TCL_CUSTOM_PTR_KEYS because they simply determine how the key is
 * accessed from the entry and not the behaviour.
 */

#define TCL_STRING_KEYS		(0)
#define TCL_ONE_WORD_KEYS	(1)
#define TCL_CUSTOM_TYPE_KEYS	(-2)
#define TCL_CUSTOM_PTR_KEYS	(-1)

/*
 * Structure definition for information used to keep track of searches through
 * dictionaries. These fields should not be accessed by code outside
 * tclDictObj.c
 */

typedef struct {
    void *next;			/* Search position for underlying hash
				 * table. */
    TCL_HASH_TYPE epoch; 	/* Epoch marker for dictionary being searched,
				 * or 0 if search has terminated. */
    Tcl_Dict dictionaryPtr;	/* Reference to dictionary being searched. */
} Tcl_DictSearch;

/*
 *----------------------------------------------------------------------------
 * Flag values to pass to Tcl_DoOneEvent to disable searches for some kinds of
 * events:
 */

#define TCL_DONT_WAIT		(1<<1)
#define TCL_WINDOW_EVENTS	(1<<2)
#define TCL_FILE_EVENTS		(1<<3)
#define TCL_TIMER_EVENTS	(1<<4)
#define TCL_IDLE_EVENTS		(1<<5)	/* WAS 0x10 ???? */
#define TCL_ALL_EVENTS		(~TCL_DONT_WAIT)

/*
 * The following structure defines a generic event for the Tcl event system.
 * These are the things that are queued in calls to Tcl_QueueEvent and
 * serviced later by Tcl_DoOneEvent. There can be many different kinds of
 * events with different fields, corresponding to window events, timer events,
 * etc. The structure for a particular event consists of a Tcl_Event header
 * followed by additional information specific to that event.
 */

struct Tcl_Event {
    Tcl_EventProc *proc;	/* Function to call to service this event. */
    struct Tcl_Event *nextPtr;	/* Next in list of pending events, or NULL. */
};

/*
 * Positions to pass to Tcl_QueueEvent/Tcl_ThreadQueueEvent:
 */

typedef enum {
    TCL_QUEUE_TAIL, TCL_QUEUE_HEAD, TCL_QUEUE_MARK,
	    TCL_QUEUE_ALERT_IF_EMPTY=4
} Tcl_QueuePosition;

/*
 * Values to pass to Tcl_SetServiceMode to specify the behavior of notifier
 * event routines.
 */

#define TCL_SERVICE_NONE 0
#define TCL_SERVICE_ALL 1

/*
 * The following structure keeps is used to hold a time value, either as an
 * absolute time (the number of seconds from the epoch) or as an elapsed time.
 * On Unix systems the epoch is Midnight Jan 1, 1970 GMT.
 */

typedef struct Tcl_Time {
    long sec;			/* Seconds. */
    long usec;			/* Microseconds. */
} Tcl_Time;

typedef void (Tcl_SetTimerProc) (const Tcl_Time *timePtr);
typedef int (Tcl_WaitForEventProc) (const Tcl_Time *timePtr);

/*
 * TIP #233 (Virtualized Time)
 */

typedef void (Tcl_GetTimeProc)   (Tcl_Time *timebuf, void *clientData);
typedef void (Tcl_ScaleTimeProc) (Tcl_Time *timebuf, void *clientData);

/*
 *----------------------------------------------------------------------------
 * Bits to pass to Tcl_CreateFileHandler and Tcl_CreateChannelHandler to
 * indicate what sorts of events are of interest:
 */

#define TCL_READABLE		(1<<1)
#define TCL_WRITABLE		(1<<2)
#define TCL_EXCEPTION		(1<<3)

/*
 * Flag values to pass to Tcl_OpenCommandChannel to indicate the disposition
 * of the stdio handles. TCL_STDIN, TCL_STDOUT, TCL_STDERR, are also used in
 * Tcl_GetStdChannel.
 */

#define TCL_STDIN		(1<<1)
#define TCL_STDOUT		(1<<2)
#define TCL_STDERR		(1<<3)
#define TCL_ENFORCE_MODE	(1<<4)

/*
 * Bits passed to Tcl_DriverClose2Proc to indicate which side of a channel
 * should be closed.
 */

#define TCL_CLOSE_READ		(1<<1)
#define TCL_CLOSE_WRITE		(1<<2)

/*
 * Value to use as the closeProc for a channel that supports the close2Proc
 * interface.
 */

#if TCL_MAJOR_VERSION > 8
#   define TCL_CLOSE2PROC		NULL
#else
#   define TCL_CLOSE2PROC		((void *) 1)
#endif

/*
 * Channel version tag. This was introduced in 8.3.2/8.4.
 */

#define TCL_CHANNEL_VERSION_5	((Tcl_ChannelTypeVersion) 0x5)

/*
 * TIP #218: Channel Actions, Ids for Tcl_DriverThreadActionProc.
 */

#define TCL_CHANNEL_THREAD_INSERT (0)
#define TCL_CHANNEL_THREAD_REMOVE (1)

/*
 * Typedefs for the various operations in a channel type:
 */

typedef int	(Tcl_DriverBlockModeProc) (void *instanceData, int mode);
typedef void Tcl_DriverCloseProc;
typedef int	(Tcl_DriverClose2Proc) (void *instanceData,
			Tcl_Interp *interp, int flags);
typedef int	(Tcl_DriverInputProc) (void *instanceData, char *buf,
			int toRead, int *errorCodePtr);
typedef int	(Tcl_DriverOutputProc) (void *instanceData,
			const char *buf, int toWrite, int *errorCodePtr);
typedef void Tcl_DriverSeekProc;
typedef int	(Tcl_DriverSetOptionProc) (void *instanceData,
			Tcl_Interp *interp, const char *optionName,
			const char *value);
typedef int	(Tcl_DriverGetOptionProc) (void *instanceData,
			Tcl_Interp *interp, const char *optionName,
			Tcl_DString *dsPtr);
typedef void	(Tcl_DriverWatchProc) (void *instanceData, int mask);
typedef int	(Tcl_DriverGetHandleProc) (void *instanceData,
			int direction, void **handlePtr);
typedef int	(Tcl_DriverFlushProc) (void *instanceData);
typedef int	(Tcl_DriverHandlerProc) (void *instanceData,
			int interestMask);
typedef long long (Tcl_DriverWideSeekProc) (void *instanceData,
			long long offset, int mode, int *errorCodePtr);
/*
 * TIP #218, Channel Thread Actions
 */
typedef void	(Tcl_DriverThreadActionProc) (void *instanceData,
			int action);
/*
 * TIP #208, File Truncation (etc.)
 */
typedef int	(Tcl_DriverTruncateProc) (void *instanceData,
			long long length);

/*
 * struct Tcl_ChannelType:
 *
 * One such structure exists for each type (kind) of channel. It collects
 * together in one place all the functions that are part of the specific
 * channel type.
 *
 * It is recommend that the Tcl_Channel* functions are used to access elements
 * of this structure, instead of direct accessing.
 */

typedef struct Tcl_ChannelType {
    const char *typeName;	/* The name of the channel type in Tcl
				 * commands. This storage is owned by channel
				 * type. */
    Tcl_ChannelTypeVersion version;
				/* Version of the channel type. */
    void *closeProc;
				/* Not used any more. */
    Tcl_DriverInputProc *inputProc;
				/* Function to call for input on channel. */
    Tcl_DriverOutputProc *outputProc;
				/* Function to call for output on channel. */
    void *seekProc;
				/* Not used any more. */
    Tcl_DriverSetOptionProc *setOptionProc;
				/* Set an option on a channel. */
    Tcl_DriverGetOptionProc *getOptionProc;
				/* Get an option from a channel. */
    Tcl_DriverWatchProc *watchProc;
				/* Set up the notifier to watch for events on
				 * this channel. */
    Tcl_DriverGetHandleProc *getHandleProc;
				/* Get an OS handle from the channel or NULL
				 * if not supported. */
    Tcl_DriverClose2Proc *close2Proc;
				/* Function to call to close the channel if
				 * the device supports closing the read &
				 * write sides independently. */
    Tcl_DriverBlockModeProc *blockModeProc;
				/* Set blocking mode for the raw channel. May
				 * be NULL. */
    Tcl_DriverFlushProc *flushProc;
				/* Function to call to flush a channel. May be
				 * NULL. */
    Tcl_DriverHandlerProc *handlerProc;
				/* Function to call to handle a channel event.
				 * This will be passed up the stacked channel
				 * chain. */
    Tcl_DriverWideSeekProc *wideSeekProc;
				/* Function to call to seek on the channel
				 * which can handle 64-bit offsets. May be
				 * NULL, and must be NULL if seekProc is
				 * NULL. */
    Tcl_DriverThreadActionProc *threadActionProc;
				/* Function to call to notify the driver of
				 * thread specific activity for a channel. May
				 * be NULL. */
    Tcl_DriverTruncateProc *truncateProc;
				/* Function to call to truncate the underlying
				 * file to a particular length. May be NULL if
				 * the channel does not support truncation. */
} Tcl_ChannelType;

/*
 * The following flags determine whether the blockModeProc above should set
 * the channel into blocking or nonblocking mode. They are passed as arguments
 * to the blockModeProc function in the above structure.
 */

#define TCL_MODE_BLOCKING	0	/* Put channel into blocking mode. */
#define TCL_MODE_NONBLOCKING	1	/* Put channel into nonblocking
					 * mode. */

/*
 *----------------------------------------------------------------------------
 * Enum for different types of file paths.
 */

typedef enum Tcl_PathType {
    TCL_PATH_ABSOLUTE,
    TCL_PATH_RELATIVE,
    TCL_PATH_VOLUME_RELATIVE
} Tcl_PathType;

/*
 * The following structure is used to pass glob type data amongst the various
 * glob routines and Tcl_FSMatchInDirectory.
 */

typedef struct Tcl_GlobTypeData {
    int type;			/* Corresponds to bcdpfls as in 'find -t'. */
    int perm;			/* Corresponds to file permissions. */
    Tcl_Obj *macType;		/* Acceptable Mac type. */
    Tcl_Obj *macCreator;	/* Acceptable Mac creator. */
} Tcl_GlobTypeData;

/*
 * Type and permission definitions for glob command.
 */

#define TCL_GLOB_TYPE_BLOCK		(1<<0)
#define TCL_GLOB_TYPE_CHAR		(1<<1)
#define TCL_GLOB_TYPE_DIR		(1<<2)
#define TCL_GLOB_TYPE_PIPE		(1<<3)
#define TCL_GLOB_TYPE_FILE		(1<<4)
#define TCL_GLOB_TYPE_LINK		(1<<5)
#define TCL_GLOB_TYPE_SOCK		(1<<6)
#define TCL_GLOB_TYPE_MOUNT		(1<<7)

#define TCL_GLOB_PERM_RONLY		(1<<0)
#define TCL_GLOB_PERM_HIDDEN		(1<<1)
#define TCL_GLOB_PERM_R			(1<<2)
#define TCL_GLOB_PERM_W			(1<<3)
#define TCL_GLOB_PERM_X			(1<<4)

/*
 * Flags for the unload callback function.
 */

#define TCL_UNLOAD_DETACH_FROM_INTERPRETER	(1<<0)
#define TCL_UNLOAD_DETACH_FROM_PROCESS		(1<<1)

/*
 * Typedefs for the various filesystem operations:
 */

typedef int (Tcl_FSStatProc) (Tcl_Obj *pathPtr, Tcl_StatBuf *buf);
typedef int (Tcl_FSAccessProc) (Tcl_Obj *pathPtr, int mode);
typedef Tcl_Channel (Tcl_FSOpenFileChannelProc) (Tcl_Interp *interp,
	Tcl_Obj *pathPtr, int mode, int permissions);
typedef int (Tcl_FSMatchInDirectoryProc) (Tcl_Interp *interp, Tcl_Obj *result,
	Tcl_Obj *pathPtr, const char *pattern, Tcl_GlobTypeData *types);
typedef Tcl_Obj * (Tcl_FSGetCwdProc) (Tcl_Interp *interp);
typedef int (Tcl_FSChdirProc) (Tcl_Obj *pathPtr);
typedef int (Tcl_FSLstatProc) (Tcl_Obj *pathPtr, Tcl_StatBuf *buf);
typedef int (Tcl_FSCreateDirectoryProc) (Tcl_Obj *pathPtr);
typedef int (Tcl_FSDeleteFileProc) (Tcl_Obj *pathPtr);
typedef int (Tcl_FSCopyDirectoryProc) (Tcl_Obj *srcPathPtr,
	Tcl_Obj *destPathPtr, Tcl_Obj **errorPtr);
typedef int (Tcl_FSCopyFileProc) (Tcl_Obj *srcPathPtr, Tcl_Obj *destPathPtr);
typedef int (Tcl_FSRemoveDirectoryProc) (Tcl_Obj *pathPtr, int recursive,
	Tcl_Obj **errorPtr);
typedef int (Tcl_FSRenameFileProc) (Tcl_Obj *srcPathPtr, Tcl_Obj *destPathPtr);
typedef void (Tcl_FSUnloadFileProc) (Tcl_LoadHandle loadHandle);
typedef Tcl_Obj * (Tcl_FSListVolumesProc) (void);
/* We have to declare the utime structure here. */
struct utimbuf;
typedef int (Tcl_FSUtimeProc) (Tcl_Obj *pathPtr, struct utimbuf *tval);
typedef int (Tcl_FSNormalizePathProc) (Tcl_Interp *interp, Tcl_Obj *pathPtr,
	int nextCheckpoint);
typedef int (Tcl_FSFileAttrsGetProc) (Tcl_Interp *interp, int index,
	Tcl_Obj *pathPtr, Tcl_Obj **objPtrRef);
typedef const char *const * (Tcl_FSFileAttrStringsProc) (Tcl_Obj *pathPtr,
	Tcl_Obj **objPtrRef);
typedef int (Tcl_FSFileAttrsSetProc) (Tcl_Interp *interp, int index,
	Tcl_Obj *pathPtr, Tcl_Obj *objPtr);
typedef Tcl_Obj * (Tcl_FSLinkProc) (Tcl_Obj *pathPtr, Tcl_Obj *toPtr,
	int linkType);
typedef int (Tcl_FSLoadFileProc) (Tcl_Interp *interp, Tcl_Obj *pathPtr,
	Tcl_LoadHandle *handlePtr, Tcl_FSUnloadFileProc **unloadProcPtr);
typedef int (Tcl_FSPathInFilesystemProc) (Tcl_Obj *pathPtr,
	void **clientDataPtr);
typedef Tcl_Obj * (Tcl_FSFilesystemPathTypeProc) (Tcl_Obj *pathPtr);
typedef Tcl_Obj * (Tcl_FSFilesystemSeparatorProc) (Tcl_Obj *pathPtr);
#define Tcl_FSFreeInternalRepProc Tcl_FreeProc
typedef void *(Tcl_FSDupInternalRepProc) (void *clientData);
typedef Tcl_Obj * (Tcl_FSInternalToNormalizedProc) (void *clientData);
typedef void *(Tcl_FSCreateInternalRepProc) (Tcl_Obj *pathPtr);

typedef struct Tcl_FSVersion_ *Tcl_FSVersion;

/*
 *----------------------------------------------------------------------------
 * Data structures related to hooking into the filesystem
 */

/*
 * Filesystem version tag.  This was introduced in 8.4.
 */

#define TCL_FILESYSTEM_VERSION_1	((Tcl_FSVersion) 0x1)

/*
 * struct Tcl_Filesystem:
 *
 * One such structure exists for each type (kind) of filesystem. It collects
 * together the functions that form the interface for a particulr the
 * filesystem. Tcl always accesses the filesystem through one of these
 * structures.
 *
 * Not all entries need be non-NULL; any which are NULL are simply ignored.
 * However, a complete filesystem should provide all of these functions. The
 * explanations in the structure show the importance of each function.
 */

typedef struct Tcl_Filesystem {
    const char *typeName;	/* The name of the filesystem. */
    Tcl_Size structureLength;	/* Length of this structure, so future binary
				 * compatibility can be assured. */
    Tcl_FSVersion version;	/* Version of the filesystem type. */
    Tcl_FSPathInFilesystemProc *pathInFilesystemProc;
				/* Determines whether the pathname is in this
				 * filesystem. This is the most important
				 * filesystem function. */
    Tcl_FSDupInternalRepProc *dupInternalRepProc;
				/* Duplicates the internal handle of the node.
				 * If it is NULL, the filesystem is less
				 * performant. */
    Tcl_FSFreeInternalRepProc *freeInternalRepProc;
				/* Frees the internal handle of the node.  NULL
				 * only if there is no need to free resources
				 * used for the internal handle. */
    Tcl_FSInternalToNormalizedProc *internalToNormalizedProc;
				/* Converts the internal handle to a normalized
				 * path.  NULL if the filesystem creates nodes
				 * having no pathname. */
    Tcl_FSCreateInternalRepProc *createInternalRepProc;
				/* Creates an internal handle for a pathname.
				 * May be NULL if pathnames have no internal
				 * handle or if pathInFilesystemProc always
				 * immediately creates an internal
				 * representation for pathnames in the
				 * filesystem. */
    Tcl_FSNormalizePathProc *normalizePathProc;
				/* Normalizes a path.  Should be implemented if
				 * the filesystems supports multiple paths to
				 * the same node. */
    Tcl_FSFilesystemPathTypeProc *filesystemPathTypeProc;
				/* Determines the type of a path in this
				 * filesystem. May be NULL. */
    Tcl_FSFilesystemSeparatorProc *filesystemSeparatorProc;
				/* Produces the separator character(s) for this
				 * filesystem. Must not be NULL. */
    Tcl_FSStatProc *statProc;	/* Called by 'Tcl_FSStat()'.  Provided by any
				 * reasonable filesystem. */
    Tcl_FSAccessProc *accessProc;
				/* Called by 'Tcl_FSAccess()'.  Implemented by
				 * any reasonable filesystem. */
    Tcl_FSOpenFileChannelProc *openFileChannelProc;
				/* Called by 'Tcl_FSOpenFileChannel()'.
				 * Provided by any reasonable filesystem. */
    Tcl_FSMatchInDirectoryProc *matchInDirectoryProc;
				/* Called by 'Tcl_FSMatchInDirectory()'.  NULL
				 * if the filesystem does not support glob or
				 * recursive copy. */
    Tcl_FSUtimeProc *utimeProc;	/* Called by 'Tcl_FSUtime()', by 'file
				 *  mtime' to set (not read) times, 'file
				 *  atime', and the open-r/open-w/fcopy variant
				 *  of 'file copy'. */
    Tcl_FSLinkProc *linkProc;	/* Called by 'Tcl_FSLink()'. NULL if reading or
				 *  creating links is not supported. */
    Tcl_FSListVolumesProc *listVolumesProc;
				/* Lists filesystem volumes added by this
				 * filesystem. NULL if the filesystem does not
				 * use volumes. */
    Tcl_FSFileAttrStringsProc *fileAttrStringsProc;
				/* List all valid attributes strings.  NULL if
				 * the filesystem does not support the 'file
				 * attributes' command.  Can be used to attach
				 * arbitrary additional data to files in a
				 * filesystem. */
    Tcl_FSFileAttrsGetProc *fileAttrsGetProc;
				/* Called by 'Tcl_FSFileAttrsGet()' and by
				 * 'file attributes'. */
    Tcl_FSFileAttrsSetProc *fileAttrsSetProc;
				/* Called by 'Tcl_FSFileAttrsSet()' and by
				 * 'file attributes'.  */
    Tcl_FSCreateDirectoryProc *createDirectoryProc;
				/* Called by 'Tcl_FSCreateDirectory()'.  May be
				 * NULL if the filesystem is read-only. */
    Tcl_FSRemoveDirectoryProc *removeDirectoryProc;
				/* Called by 'Tcl_FSRemoveDirectory()'.  May be
				 * NULL if the filesystem is read-only. */
    Tcl_FSDeleteFileProc *deleteFileProc;
				/* Called by 'Tcl_FSDeleteFile()' May be NULL
				 * if the filesystem is is read-only. */
    Tcl_FSCopyFileProc *copyFileProc;
				/* Called by 'Tcl_FSCopyFile()'.  If NULL, for
				 * a copy operation at the script level (not
				 * C) Tcl uses open-r, open-w and fcopy. */
    Tcl_FSRenameFileProc *renameFileProc;
				/* Called by 'Tcl_FSRenameFile()'. If NULL, for
				 * a rename operation at the script level (not
				 * C) Tcl performs a copy operation followed
				 * by a delete operation. */
    Tcl_FSCopyDirectoryProc *copyDirectoryProc;
				/* Called by 'Tcl_FSCopyDirectory()'. If NULL,
				 * for a copy operation at the script level
				 * (not C) Tcl recursively creates directories
				 * and copies files. */
    Tcl_FSLstatProc *lstatProc;	/* Called by 'Tcl_FSLstat()'. If NULL, Tcl
				 * attempts to use 'statProc' instead. */
    Tcl_FSLoadFileProc *loadFileProc;
				/* Called by 'Tcl_FSLoadFile()'. If NULL, Tcl
				 * performs a copy to a temporary file in the
				 * native filesystem and then calls
				 * Tcl_FSLoadFile() on that temporary copy. */
    Tcl_FSGetCwdProc *getCwdProc;
				/* Called by 'Tcl_FSGetCwd()'.  Normally NULL.
				 * Usually only called once:  If 'getcwd' is
				 * called before 'chdir' is ever called. */
    Tcl_FSChdirProc *chdirProc;	/* Called by 'Tcl_FSChdir()'.  For a virtual
				 * filesystem, chdirProc just returns zero
				 * (success) if the pathname is a valid
				 * directory, and some other value otherwise.
				 * For A real filesystem, chdirProc performs
				 * the correct action, e.g.  calls the system
				 * 'chdir' function. If not implemented, then
				 * 'cd' and 'pwd' fail for a pathname in this
				 * filesystem. On success Tcl stores the
				 * pathname for use by GetCwd.  If NULL, Tcl
				 * performs records the pathname as the new
				 * current directory if it passes a series of
				 * directory access checks. */
} Tcl_Filesystem;

/*
 * The following definitions are used as values for the 'linkAction' flag to
 * Tcl_FSLink, or the linkProc of any filesystem. Any combination of flags can
 * be given. For link creation, the linkProc should create a link which
 * matches any of the types given.
 *
 * TCL_CREATE_SYMBOLIC_LINK -	Create a symbolic or soft link.
 * TCL_CREATE_HARD_LINK -	Create a hard link.
 */

#define TCL_CREATE_SYMBOLIC_LINK	0x01
#define TCL_CREATE_HARD_LINK		0x02

/*
 *----------------------------------------------------------------------------
 * The following structure represents the Notifier functions that you can
 * override with the Tcl_SetNotifier call.
 */

typedef struct Tcl_NotifierProcs {
    Tcl_SetTimerProc *setTimerProc;
    Tcl_WaitForEventProc *waitForEventProc;
    Tcl_CreateFileHandlerProc *createFileHandlerProc;
    Tcl_DeleteFileHandlerProc *deleteFileHandlerProc;
    Tcl_InitNotifierProc *initNotifierProc;
    Tcl_FinalizeNotifierProc *finalizeNotifierProc;
    Tcl_AlertNotifierProc *alertNotifierProc;
    Tcl_ServiceModeHookProc *serviceModeHookProc;
} Tcl_NotifierProcs;

/*
 *----------------------------------------------------------------------------
 * The following data structures and declarations are for the new Tcl parser.
 *
 * For each word of a command, and for each piece of a word such as a variable
 * reference, one of the following structures is created to describe the
 * token.
 */

typedef struct Tcl_Token {
    int type;			/* Type of token, such as TCL_TOKEN_WORD; see
				 * below for valid types. */
    const char *start;		/* First character in token. */
    Tcl_Size size;			/* Number of bytes in token. */
    Tcl_Size numComponents;		/* If this token is composed of other tokens,
				 * this field tells how many of them there are
				 * (including components of components, etc.).
				 * The component tokens immediately follow
				 * this one. */
} Tcl_Token;

/*
 * Type values defined for Tcl_Token structures. These values are defined as
 * mask bits so that it's easy to check for collections of types.
 *
 * TCL_TOKEN_WORD -		The token describes one word of a command,
 *				from the first non-blank character of the word
 *				(which may be " or {) up to but not including
 *				the space, semicolon, or bracket that
 *				terminates the word. NumComponents counts the
 *				total number of sub-tokens that make up the
 *				word. This includes, for example, sub-tokens
 *				of TCL_TOKEN_VARIABLE tokens.
 * TCL_TOKEN_SIMPLE_WORD -	This token is just like TCL_TOKEN_WORD except
 *				that the word is guaranteed to consist of a
 *				single TCL_TOKEN_TEXT sub-token.
 * TCL_TOKEN_TEXT -		The token describes a range of literal text
 *				that is part of a word. NumComponents is
 *				always 0.
 * TCL_TOKEN_BS -		The token describes a backslash sequence that
 *				must be collapsed. NumComponents is always 0.
 * TCL_TOKEN_COMMAND -		The token describes a command whose result
 *				must be substituted into the word. The token
 *				includes the enclosing brackets. NumComponents
 *				is always 0.
 * TCL_TOKEN_VARIABLE -		The token describes a variable substitution,
 *				including the dollar sign, variable name, and
 *				array index (if there is one) up through the
 *				right parentheses. NumComponents tells how
 *				many additional tokens follow to represent the
 *				variable name. The first token will be a
 *				TCL_TOKEN_TEXT token that describes the
 *				variable name. If the variable is an array
 *				reference then there will be one or more
 *				additional tokens, of type TCL_TOKEN_TEXT,
 *				TCL_TOKEN_BS, TCL_TOKEN_COMMAND, and
 *				TCL_TOKEN_VARIABLE, that describe the array
 *				index; numComponents counts the total number
 *				of nested tokens that make up the variable
 *				reference, including sub-tokens of
 *				TCL_TOKEN_VARIABLE tokens.
 * TCL_TOKEN_SUB_EXPR -		The token describes one subexpression of an
 *				expression, from the first non-blank character
 *				of the subexpression up to but not including
 *				the space, brace, or bracket that terminates
 *				the subexpression. NumComponents counts the
 *				total number of following subtokens that make
 *				up the subexpression; this includes all
 *				subtokens for any nested TCL_TOKEN_SUB_EXPR
 *				tokens. For example, a numeric value used as a
 *				primitive operand is described by a
 *				TCL_TOKEN_SUB_EXPR token followed by a
 *				TCL_TOKEN_TEXT token. A binary subexpression
 *				is described by a TCL_TOKEN_SUB_EXPR token
 *				followed by the TCL_TOKEN_OPERATOR token for
 *				the operator, then TCL_TOKEN_SUB_EXPR tokens
 *				for the left then the right operands.
 * TCL_TOKEN_OPERATOR -		The token describes one expression operator.
 *				An operator might be the name of a math
 *				function such as "abs". A TCL_TOKEN_OPERATOR
 *				token is always preceeded by one
 *				TCL_TOKEN_SUB_EXPR token for the operator's
 *				subexpression, and is followed by zero or more
 *				TCL_TOKEN_SUB_EXPR tokens for the operator's
 *				operands. NumComponents is always 0.
 * TCL_TOKEN_EXPAND_WORD -	This token is just like TCL_TOKEN_WORD except
 *				that it marks a word that began with the
 *				literal character prefix "{*}". This word is
 *				marked to be expanded - that is, broken into
 *				words after substitution is complete.
 */

#define TCL_TOKEN_WORD		1
#define TCL_TOKEN_SIMPLE_WORD	2
#define TCL_TOKEN_TEXT		4
#define TCL_TOKEN_BS		8
#define TCL_TOKEN_COMMAND	16
#define TCL_TOKEN_VARIABLE	32
#define TCL_TOKEN_SUB_EXPR	64
#define TCL_TOKEN_OPERATOR	128
#define TCL_TOKEN_EXPAND_WORD	256

/*
 * Parsing error types. On any parsing error, one of these values will be
 * stored in the error field of the Tcl_Parse structure defined below.
 */

#define TCL_PARSE_SUCCESS		0
#define TCL_PARSE_QUOTE_EXTRA		1
#define TCL_PARSE_BRACE_EXTRA		2
#define TCL_PARSE_MISSING_BRACE		3
#define TCL_PARSE_MISSING_BRACKET	4
#define TCL_PARSE_MISSING_PAREN		5
#define TCL_PARSE_MISSING_QUOTE		6
#define TCL_PARSE_MISSING_VAR_BRACE	7
#define TCL_PARSE_SYNTAX		8
#define TCL_PARSE_BAD_NUMBER		9

/*
 * A structure of the following type is filled in by Tcl_ParseCommand. It
 * describes a single command parsed from an input string.
 */

#define NUM_STATIC_TOKENS 20

typedef struct Tcl_Parse {
    const char *commentStart;	/* Pointer to # that begins the first of one
				 * or more comments preceding the command. */
    Tcl_Size commentSize;		/* Number of bytes in comments (up through
				 * newline character that terminates the last
				 * comment). If there were no comments, this
				 * field is 0. */
    const char *commandStart;	/* First character in first word of
				 * command. */
    Tcl_Size commandSize;		/* Number of bytes in command, including first
				 * character of first word, up through the
				 * terminating newline, close bracket, or
				 * semicolon. */
    Tcl_Size numWords;		/* Total number of words in command. May be
				 * 0. */
    Tcl_Token *tokenPtr;	/* Pointer to first token representing the
				 * words of the command. Initially points to
				 * staticTokens, but may change to point to
				 * malloc-ed space if command exceeds space in
				 * staticTokens. */
    Tcl_Size numTokens;		/* Total number of tokens in command. */
    Tcl_Size tokensAvailable;	/* Total number of tokens available at
				 * *tokenPtr. */
    int errorType;		/* One of the parsing error types defined
				 * above. */
#if TCL_MAJOR_VERSION > 8
    int incomplete;		/* This field is set to 1 by Tcl_ParseCommand
				 * if the command appears to be incomplete.
				 * This information is used by
				 * Tcl_CommandComplete. */
#endif

    /*
     * The fields below are intended only for the private use of the parser.
     * They should not be used by functions that invoke Tcl_ParseCommand.
     */

    const char *string;		/* The original command string passed to
				 * Tcl_ParseCommand. */
    const char *end;		/* Points to the character just after the last
				 * one in the command string. */
    Tcl_Interp *interp;		/* Interpreter to use for error reporting, or
				 * NULL. */
    const char *term;		/* Points to character in string that
				 * terminated most recent token. Filled in by
				 * ParseTokens. If an error occurs, points to
				 * beginning of region where the error
				 * occurred (e.g. the open brace if the close
				 * brace is missing). */
#if TCL_MAJOR_VERSION < 9
    int incomplete;
#endif
    Tcl_Token staticTokens[NUM_STATIC_TOKENS];
				/* Initial space for tokens for command. This
				 * space should be large enough to accommodate
				 * most commands; dynamic space is allocated
				 * for very large commands that don't fit
				 * here. */
} Tcl_Parse;

/*
 *----------------------------------------------------------------------------
 * The following structure represents a user-defined encoding. It collects
 * together all the functions that are used by the specific encoding.
 */

typedef struct Tcl_EncodingType {
    const char *encodingName;	/* The name of the encoding, e.g. "euc-jp".
				 * This name is the unique key for this
				 * encoding type. */
    Tcl_EncodingConvertProc *toUtfProc;
				/* Function to convert from external encoding
				 * into UTF-8. */
    Tcl_EncodingConvertProc *fromUtfProc;
				/* Function to convert from UTF-8 into
				 * external encoding. */
    Tcl_FreeProc *freeProc;
				/* If non-NULL, function to call when this
				 * encoding is deleted. */
    void *clientData;	/* Arbitrary value associated with encoding
				 * type. Passed to conversion functions. */
    Tcl_Size nullSize;		/* Number of zero bytes that signify
				 * end-of-string in this encoding. This number
				 * is used to determine the source string
				 * length when the srcLen argument is
				 * negative. Must be 1, 2, or 4. */
} Tcl_EncodingType;

/*
 * The following definitions are used as values for the conversion control
 * flags argument when converting text from one character set to another:
 *
 * TCL_ENCODING_START -		Signifies that the source buffer is the first
 *				block in a (potentially multi-block) input
 *				stream. Tells the conversion function to reset
 *				to an initial state and perform any
 *				initialization that needs to occur before the
 *				first byte is converted. If the source buffer
 *				contains the entire input stream to be
 *				converted, this flag should be set.
 * TCL_ENCODING_END -		Signifies that the source buffer is the last
 *				block in a (potentially multi-block) input
 *				stream. Tells the conversion routine to
 *				perform any finalization that needs to occur
 *				after the last byte is converted and then to
 *				reset to an initial state. If the source
 *				buffer contains the entire input stream to be
 *				converted, this flag should be set.
 * TCL_ENCODING_STRICT -	Be more strict in accepting what
 *				is considered a 'invalid byte sequence'.
 * TCL_ENCODING_STOPONERROR -	Not used any more.
 * TCL_ENCODING_NO_TERMINATE - 	If set, Tcl_ExternalToUtf does not append a
 *				terminating NUL byte.  Since it does not need
 *				an extra byte for a terminating NUL, it fills
 *				all dstLen bytes with encoded UTF-8 content if
 *				needed.  If clear, a byte is reserved in the
 *				dst space for NUL termination, and a
 *				terminating NUL is appended.
 * TCL_ENCODING_CHAR_LIMIT -	If set and dstCharsPtr is not NULL, then
 *				Tcl_ExternalToUtf takes the initial value of
 *				*dstCharsPtr as a limit of the maximum number
 *				of chars to produce in the encoded UTF-8
 *				content.  Otherwise, the number of chars
 *				produced is controlled only by other limiting
 *				factors.
 * TCL_ENCODING_MODIFIED -	Convert NULL bytes to \xC0\x80 in stead of
 *				0x00. Only valid for "utf-8" and "cesu-8".
 *				This flag is implicit for external -> internal conversions,
 *				optional for internal -> external conversions.
 * TCL_ENCODING_NOCOMPLAIN -	If set, the converter
 *				substitutes the problematic character(s) with
 *				one or more "close" characters in the
 *				destination buffer and then continues to
 *				convert the source. If clear, the converter returns
 *				immediately upon encountering an invalid byte sequence
 *				or a source character that has no mapping in the
 *				target encoding. Only for Tcl 9.x.
 */

#define TCL_ENCODING_START		0x01
#define TCL_ENCODING_END		0x02
<<<<<<< HEAD
#if TCL_MAJOR_VERSION > 8
#   define TCL_ENCODING_STRICT			0x04
#   define TCL_ENCODING_STOPONERROR	0x0 /* Not used any more */
#else
#   define TCL_ENCODING_STRICT			0x44
#   define TCL_ENCODING_STOPONERROR	0x04
#endif
#define TCL_ENCODING_NO_TERMINATE	0x08
#define TCL_ENCODING_CHAR_LIMIT		0x10
#define TCL_ENCODING_MODIFIED		0x20
#define TCL_ENCODING_NOCOMPLAIN		0x40
=======
#define TCL_ENCODING_NO_TERMINATE	0x08
#define TCL_ENCODING_CHAR_LIMIT		0x10
#define TCL_ENCODING_MODIFIED		0x20
#if TCL_MAJOR_VERSION > 8
#   define TCL_ENCODING_STOPONERROR		0
#   define TCL_ENCODING_PROFILE_TCL8		(0x01 << 24)
#   define TCL_ENCODING_PROFILE_STRICT		(0x02 << 24)
#   define TCL_ENCODING_PROFILE_REPLACE		(0x03 << 24)
#else
#   define TCL_ENCODING_STOPONERROR		0x04
#   define TCL_ENCODING_PROFILE_TCL8		0x40
#   define TCL_ENCODING_PROFILE_STRICT		0x44
#   define TCL_ENCODING_PROFILE_REPLACE		(0x01 << 24)
#endif
>>>>>>> 80b2364d

/*
 * The following definitions are the error codes returned by the conversion
 * routines:
 *
 * TCL_OK -			All characters were converted.
 * TCL_CONVERT_NOSPACE -	The output buffer would not have been large
 *				enough for all of the converted data; as many
 *				characters as could fit were converted though.
 * TCL_CONVERT_MULTIBYTE -	The last few bytes in the source string were
 *				the beginning of a multibyte sequence, but
 *				more bytes were needed to complete this
 *				sequence. A subsequent call to the conversion
 *				routine should pass the beginning of this
 *				unconverted sequence plus additional bytes
 *				from the source stream to properly convert the
 *				formerly split-up multibyte sequence.
 * TCL_CONVERT_SYNTAX -		The source stream contained an invalid
 *				character sequence. This may occur if the
 *				input stream has been damaged or if the input
 *				encoding method was misidentified. This error
 *				is reported unless if TCL_ENCODING_NOCOMPLAIN
 *				was specified.
 * TCL_CONVERT_UNKNOWN -	The source string contained a character that
 *				could not be represented in the target
 *				encoding. This error is reported unless if
 *				TCL_ENCODING_NOCOMPLAIN was specified.
 */

#define TCL_CONVERT_MULTIBYTE	(-1)
#define TCL_CONVERT_SYNTAX	(-2)
#define TCL_CONVERT_UNKNOWN	(-3)
#define TCL_CONVERT_NOSPACE	(-4)

/*
 * The maximum number of bytes that are necessary to represent a single
 * Unicode character in UTF-8. The valid values are 3 and 4
 * (or perhaps 1 if we want to support a non-unicode enabled core). If > 3,
 * then Tcl_UniChar must be 4-bytes in size (UCS-4) (the default). If == 3,
 * then Tcl_UniChar must be 2-bytes in size (UTF-16). Since Tcl 9.0, UCS-4
 * mode is the default and recommended mode.
 */

#ifndef TCL_UTF_MAX
#if TCL_MAJOR_VERSION > 8
#define TCL_UTF_MAX		4
#else
#define TCL_UTF_MAX		3
#endif
#endif

/*
 * This represents a Unicode character. Any changes to this should also be
 * reflected in regcustom.h.
 */

#if TCL_UTF_MAX > 3
    /*
     * int isn't 100% accurate as it should be a strict 4-byte value
     * (perhaps int32_t). ILP64/SILP64 systems may have troubles. The
     * size of this value must be reflected correctly in regcustom.h.
     */
typedef int Tcl_UniChar;
#else
typedef unsigned short Tcl_UniChar;
#endif

/*
 *----------------------------------------------------------------------------
 * TIP #59: The following structure is used in calls 'Tcl_RegisterConfig' to
 * provide the system with the embedded configuration data.
 */

typedef struct Tcl_Config {
    const char *key;		/* Configuration key to register. ASCII
				 * encoded, thus UTF-8. */
    const char *value;		/* The value associated with the key. System
				 * encoding. */
} Tcl_Config;

/*
 *----------------------------------------------------------------------------
 * Flags for TIP#143 limits, detailing which limits are active in an
 * interpreter. Used for Tcl_{Add,Remove}LimitHandler type argument.
 */

#define TCL_LIMIT_COMMANDS	0x01
#define TCL_LIMIT_TIME		0x02

/*
 * Structure containing information about a limit handler to be called when a
 * command- or time-limit is exceeded by an interpreter.
 */

typedef void (Tcl_LimitHandlerProc) (void *clientData, Tcl_Interp *interp);
typedef void (Tcl_LimitHandlerDeleteProc) (void *clientData);

#if 0
/*
 *----------------------------------------------------------------------------
 * We would like to provide an anonymous structure "mp_int" here, which is
 * compatible with libtommath's "mp_int", but without duplicating anything
 * from <tommath.h> or including <tommath.h> here. But the libtommath project
 * didn't honor our request. See: <https://github.com/libtom/libtommath/pull/473>
 *
 * That's why this part is commented out, and we are using (void *) in
 * various API's in stead of the more correct (mp_int *).
 */

#ifndef MP_INT_DECLARED
#define MP_INT_DECLARED
typedef struct mp_int mp_int;
#endif

#endif

/*
 *----------------------------------------------------------------------------
 * Definitions needed for Tcl_ParseArgvObj routines.
 * Based on tkArgv.c.
 * Modifications from the original are copyright (c) Sam Bromley 2006
 */

typedef struct {
    int type;			/* Indicates the option type; see below. */
    const char *keyStr;		/* The key string that flags the option in the
				 * argv array. */
    void *srcPtr;		/* Value to be used in setting dst; usage
				 * depends on type.*/
    void *dstPtr;		/* Address of value to be modified; usage
				 * depends on type.*/
    const char *helpStr;	/* Documentation message describing this
				 * option. */
    void *clientData;	/* Word to pass to function callbacks. */
} Tcl_ArgvInfo;

/*
 * Legal values for the type field of a Tcl_ArgInfo: see the user
 * documentation for details.
 */

#define TCL_ARGV_CONSTANT	15
#define TCL_ARGV_INT		16
#define TCL_ARGV_STRING		17
#define TCL_ARGV_REST		18
#define TCL_ARGV_FLOAT		19
#define TCL_ARGV_FUNC		20
#define TCL_ARGV_GENFUNC	21
#define TCL_ARGV_HELP		22
#define TCL_ARGV_END		23

/*
 * Types of callback functions for the TCL_ARGV_FUNC and TCL_ARGV_GENFUNC
 * argument types:
 */

typedef int (Tcl_ArgvFuncProc)(void *clientData, Tcl_Obj *objPtr,
	void *dstPtr);
typedef int (Tcl_ArgvGenFuncProc)(void *clientData, Tcl_Interp *interp,
	int objc, Tcl_Obj *const *objv, void *dstPtr);

/*
 * Shorthand for commonly used argTable entries.
 */

#define TCL_ARGV_AUTO_HELP \
    {TCL_ARGV_HELP,	"-help",	NULL,	NULL, \
	    "Print summary of command-line options and abort", NULL}
#define TCL_ARGV_AUTO_REST \
    {TCL_ARGV_REST,	"--",		NULL,	NULL, \
	    "Marks the end of the options", NULL}
#define TCL_ARGV_TABLE_END \
    {TCL_ARGV_END, NULL, NULL, NULL, NULL, NULL}

/*
 *----------------------------------------------------------------------------
 * Definitions needed for Tcl_Zlib routines. [TIP #234]
 *
 * Constants for the format flags describing what sort of data format is
 * desired/expected for the Tcl_ZlibDeflate, Tcl_ZlibInflate and
 * Tcl_ZlibStreamInit functions.
 */

#define TCL_ZLIB_FORMAT_RAW	1
#define TCL_ZLIB_FORMAT_ZLIB	2
#define TCL_ZLIB_FORMAT_GZIP	4
#define TCL_ZLIB_FORMAT_AUTO	8

/*
 * Constants that describe whether the stream is to operate in compressing or
 * decompressing mode.
 */

#define TCL_ZLIB_STREAM_DEFLATE	16
#define TCL_ZLIB_STREAM_INFLATE	32

/*
 * Constants giving compression levels. Use of TCL_ZLIB_COMPRESS_DEFAULT is
 * recommended.
 */

#define TCL_ZLIB_COMPRESS_NONE	0
#define TCL_ZLIB_COMPRESS_FAST	1
#define TCL_ZLIB_COMPRESS_BEST	9
#define TCL_ZLIB_COMPRESS_DEFAULT (-1)

/*
 * Constants for types of flushing, used with Tcl_ZlibFlush.
 */

#define TCL_ZLIB_NO_FLUSH	0
#define TCL_ZLIB_FLUSH		2
#define TCL_ZLIB_FULLFLUSH	3
#define TCL_ZLIB_FINALIZE	4

/*
 *----------------------------------------------------------------------------
 * Definitions needed for the Tcl_LoadFile function. [TIP #416]
 */

#define TCL_LOAD_GLOBAL 1
#define TCL_LOAD_LAZY 2

/*
 *----------------------------------------------------------------------------
 * Definitions needed for the Tcl_OpenTcpServerEx function. [TIP #456]
 */
#define TCL_TCPSERVER_REUSEADDR (1<<0)
#define TCL_TCPSERVER_REUSEPORT (1<<1)

/*
 * Constants for special Tcl_Size-typed values, see TIP #494
 */

#define TCL_IO_FAILURE	((Tcl_Size)-1)
#define TCL_AUTO_LENGTH	((Tcl_Size)-1)
#define TCL_INDEX_NONE  ((Tcl_Size)-1)

/*
 *----------------------------------------------------------------------------
 * Single public declaration for NRE.
 */

typedef int (Tcl_NRPostProc) (void *data[], Tcl_Interp *interp,
				int result);

/*
 *----------------------------------------------------------------------------
 * The following constant is used to test for older versions of Tcl in the
 * stubs tables.
 */

#if TCL_MAJOR_VERSION > 8
#   define TCL_STUB_MAGIC		((int) 0xFCA3BACB + (int) sizeof(void *))
#else
#   define TCL_STUB_MAGIC		((int) 0xFCA3BACF)
#endif

/*
 * The following function is required to be defined in all stubs aware
 * extensions. The function is actually implemented in the stub library, not
 * the main Tcl library, although there is a trivial implementation in the
 * main library in case an extension is statically linked into an application.
 */

const char *		Tcl_InitStubs(Tcl_Interp *interp, const char *version,
			    int exact, int magic);
const char *		TclTomMathInitializeStubs(Tcl_Interp *interp,
			    const char *version, int epoch, int revision);
const char *		TclInitStubTable(const char *version);
void *			TclStubCall(void *arg);
#if defined(_WIN32)
    TCL_NORETURN1 void Tcl_ConsolePanic(const char *format, ...);
#else
#   define Tcl_ConsolePanic NULL
#endif

#ifdef USE_TCL_STUBS
#if TCL_MAJOR_VERSION < 9
#   define Tcl_InitStubs(interp, version, exact) \
	(Tcl_InitStubs)(interp, version, \
	    (exact)|(TCL_MAJOR_VERSION<<8)|(0xFF<<16), \
	    TCL_STUB_MAGIC)
#elif TCL_RELEASE_LEVEL == TCL_FINAL_RELEASE
#   define Tcl_InitStubs(interp, version, exact) \
	(Tcl_InitStubs)(interp, version, \
	    (exact)|(TCL_MAJOR_VERSION<<8)|(TCL_MINOR_VERSION<<16), \
	    TCL_STUB_MAGIC)
#else
#   define Tcl_InitStubs(interp, version, exact) \
	(Tcl_InitStubs)(interp, TCL_PATCH_LEVEL, \
	    1|(TCL_MAJOR_VERSION<<8)|(TCL_MINOR_VERSION<<16), \
	    TCL_STUB_MAGIC)
#endif
#else
#if TCL_MAJOR_VERSION < 9
#   error "Please define -DUSE_TCL_STUBS"
#elif TCL_RELEASE_LEVEL == TCL_FINAL_RELEASE
#   define Tcl_InitStubs(interp, version, exact) \
	Tcl_PkgInitStubsCheck(interp, version, \
		(exact)|(TCL_MAJOR_VERSION<<8)|(TCL_MINOR_VERSION<<16))
#else
#   define Tcl_InitStubs(interp, version, exact) \
	Tcl_PkgInitStubsCheck(interp, TCL_PATCH_LEVEL, \
		1|(TCL_MAJOR_VERSION<<8)|(TCL_MINOR_VERSION<<16))
#endif
#endif

/*
 * Public functions that are not accessible via the stubs table.
 * Tcl_GetMemoryInfo is needed for AOLserver. [Bug 1868171]
 */

#define Tcl_Main(argc, argv, proc) Tcl_MainEx(argc, argv, proc, \
	    ((Tcl_SetPanicProc(Tcl_ConsolePanic), Tcl_CreateInterp())))
EXTERN TCL_NORETURN void Tcl_MainEx(Tcl_Size argc, char **argv,
			    Tcl_AppInitProc *appInitProc, Tcl_Interp *interp);
EXTERN const char *	Tcl_PkgInitStubsCheck(Tcl_Interp *interp,
			    const char *version, int exact);
EXTERN const char *	Tcl_InitSubsystems(void);
EXTERN void		Tcl_GetMemoryInfo(Tcl_DString *dsPtr);
EXTERN const char *	Tcl_FindExecutable(const char *argv0);
EXTERN const char *	Tcl_SetPreInitScript(const char *string);
EXTERN const char *	Tcl_SetPanicProc(
			    TCL_NORETURN1 Tcl_PanicProc *panicProc);
EXTERN void		Tcl_StaticLibrary(Tcl_Interp *interp,
			    const char *prefix,
			    Tcl_LibraryInitProc *initProc,
			    Tcl_LibraryInitProc *safeInitProc);
#ifndef TCL_NO_DEPRECATED
#   define Tcl_StaticPackage Tcl_StaticLibrary
#endif
EXTERN Tcl_ExitProc *Tcl_SetExitProc(TCL_NORETURN1 Tcl_ExitProc *proc);
#ifdef _WIN32
EXTERN const char *TclZipfs_AppHook(int *argc, wchar_t ***argv);
#else
EXTERN const char *TclZipfs_AppHook(int *argc, char ***argv);
#endif
#if defined(_WIN32) && defined(UNICODE)
#ifndef USE_TCL_STUBS
#   define Tcl_FindExecutable(arg) ((Tcl_FindExecutable)((const char *)(arg)))
#endif
#   define Tcl_MainEx Tcl_MainExW
    EXTERN TCL_NORETURN void Tcl_MainExW(size_t argc, wchar_t **argv,
	    Tcl_AppInitProc *appInitProc, Tcl_Interp *interp);
#endif
#if defined(USE_TCL_STUBS) && (TCL_MAJOR_VERSION > 8)
#define Tcl_SetPanicProc(panicProc) \
    TclInitStubTable(((const char *(*)(Tcl_PanicProc *))TclStubCall((void *)panicProc))(panicProc))
#define Tcl_InitSubsystems() \
    TclInitStubTable(((const char *(*)(void))TclStubCall((void *)1))())
#define Tcl_FindExecutable(argv0) \
    TclInitStubTable(((const char *(*)(const char *))TclStubCall((void *)2))(argv0))
#define TclZipfs_AppHook(argcp, argvp) \
	TclInitStubTable(((const char *(*)(int *, void *))TclStubCall((void *)3))(argcp, argvp))
#define Tcl_MainExW(argc, argv, appInitProc, interp) \
	(void)((const char *(*)(size_t, const void *, Tcl_AppInitProc *, Tcl_Interp *)) \
	TclStubCall((void *)4))(argc, argv, appInitProc, interp)
#if !defined(_WIN32) || !defined(UNICODE)
#define Tcl_MainEx(argc, argv, appInitProc, interp) \
	(void)((const char *(*)(size_t, const void *, Tcl_AppInitProc *, Tcl_Interp *)) \
	TclStubCall((void *)5))(argc, argv, appInitProc, interp)
#endif
#define Tcl_StaticLibrary(interp, pkgName, initProc, safeInitProc) \
	(void)((const char *(*)(Tcl_Interp *, const char *, Tcl_LibraryInitProc *, Tcl_LibraryInitProc *)) \
	TclStubCall((void *)6))(interp, pkgName, initProc, safeInitProc)
#define Tcl_SetExitProc(proc) \
	((Tcl_ExitProc *(*)(Tcl_ExitProc *))TclStubCall((void *)7))(proc)
#define Tcl_GetMemoryInfo(dsPtr) \
	(void)((const char *(*)(Tcl_DString *))TclStubCall((void *)8))(dsPtr)
#define Tcl_SetPreInitScript(string) \
	((const char *(*)(const char *))TclStubCall((void *)9))(string)
#endif

/*
 *----------------------------------------------------------------------------
 * Include the public function declarations that are accessible via the stubs
 * table.
 */

#include "tclDecls.h"

/*
 * Include platform specific public function declarations that are accessible
 * via the stubs table. Make all TclOO symbols MODULE_SCOPE (which only
 * has effect on building it as a shared library). See ticket [3010352].
 */

#if defined(BUILD_tcl)
#   undef TCLAPI
#   define TCLAPI MODULE_SCOPE
#endif

#include "tclPlatDecls.h"

/*
 *----------------------------------------------------------------------------
 * The following declarations map ckalloc and ckfree to Tcl_Alloc and
 * Tcl_Free for use in Tcl-8.x-compatible extensions.
 */

#ifndef BUILD_tcl
#   define ckalloc Tcl_Alloc
#   define attemptckalloc Tcl_AttemptAlloc
#   ifdef _MSC_VER
	/* Silence invalid C4090 warnings */
#	define ckfree(a) Tcl_Free((char *)(a))
#	define ckrealloc(a,b) Tcl_Realloc((char *)(a),(b))
#	define attemptckrealloc(a,b) Tcl_AttemptRealloc((char *)(a),(b))
#   else
#	define ckfree Tcl_Free
#	define ckrealloc Tcl_Realloc
#	define attemptckrealloc Tcl_AttemptRealloc
#   endif
#endif

#ifndef TCL_MEM_DEBUG

/*
 * If we are not using the debugging allocator, we should call the Tcl_Alloc,
 * et al. routines in order to guarantee that every module is using the same
 * memory allocator both inside and outside of the Tcl library.
 */

#   undef  Tcl_InitMemory
#   define Tcl_InitMemory(x)
#   undef  Tcl_DumpActiveMemory
#   define Tcl_DumpActiveMemory(x)
#   undef  Tcl_ValidateAllMemory
#   define Tcl_ValidateAllMemory(x,y)

#endif /* !TCL_MEM_DEBUG */

#ifdef TCL_MEM_DEBUG
#   undef Tcl_IncrRefCount
#   define Tcl_IncrRefCount(objPtr) \
	Tcl_DbIncrRefCount(objPtr, __FILE__, __LINE__)
#   undef Tcl_DecrRefCount
#   define Tcl_DecrRefCount(objPtr) \
	Tcl_DbDecrRefCount(objPtr, __FILE__, __LINE__)
#   undef Tcl_IsShared
#   define Tcl_IsShared(objPtr) \
	Tcl_DbIsShared(objPtr, __FILE__, __LINE__)
#else
#   undef Tcl_IncrRefCount
#   define Tcl_IncrRefCount(objPtr) \
	++(objPtr)->refCount
    /*
     * Use do/while0 idiom for optimum correctness without compiler warnings.
     * https://wiki.c2.com/?TrivialDoWhileLoop
     */
#   undef Tcl_DecrRefCount
#   define Tcl_DecrRefCount(objPtr) \
	do { \
	    Tcl_Obj *_objPtr = (objPtr); \
	    if (_objPtr->refCount-- <= 1) { \
		TclFreeObj(_objPtr); \
	    } \
	} while(0)
#   undef Tcl_IsShared
#   define Tcl_IsShared(objPtr) \
	((objPtr)->refCount > 1)
#endif

/*
 * Macros and definitions that help to debug the use of Tcl objects. When
 * TCL_MEM_DEBUG is defined, the Tcl_New declarations are overridden to call
 * debugging versions of the object creation functions.
 */

#ifdef TCL_MEM_DEBUG
#  undef  Tcl_NewBignumObj
#  define Tcl_NewBignumObj(val) \
     Tcl_DbNewBignumObj(val, __FILE__, __LINE__)
#  undef  Tcl_NewBooleanObj
#  define Tcl_NewBooleanObj(val) \
     Tcl_DbNewWideIntObj((val)!=0, __FILE__, __LINE__)
#  undef  Tcl_NewByteArrayObj
#  define Tcl_NewByteArrayObj(bytes, len) \
     Tcl_DbNewByteArrayObj(bytes, len, __FILE__, __LINE__)
#  undef  Tcl_NewDoubleObj
#  define Tcl_NewDoubleObj(val) \
     Tcl_DbNewDoubleObj(val, __FILE__, __LINE__)
#  undef  Tcl_NewListObj
#  define Tcl_NewListObj(objc, objv) \
     Tcl_DbNewListObj(objc, objv, __FILE__, __LINE__)
#  undef  Tcl_NewObj
#  define Tcl_NewObj() \
     Tcl_DbNewObj(__FILE__, __LINE__)
#  undef  Tcl_NewStringObj
#  define Tcl_NewStringObj(bytes, len) \
     Tcl_DbNewStringObj(bytes, len, __FILE__, __LINE__)
#  undef  Tcl_NewWideIntObj
#  define Tcl_NewWideIntObj(val) \
     Tcl_DbNewWideIntObj(val, __FILE__, __LINE__)
#endif /* TCL_MEM_DEBUG */

/*
 *----------------------------------------------------------------------------
 * Macros for clients to use to access fields of hash entries:
 */

#define Tcl_GetHashValue(h) ((h)->clientData)
#define Tcl_SetHashValue(h, value) ((h)->clientData = (void *)(value))
#define Tcl_GetHashKey(tablePtr, h) \
	((void *) (((tablePtr)->keyType == TCL_ONE_WORD_KEYS || \
		    (tablePtr)->keyType == TCL_CUSTOM_PTR_KEYS) \
		   ? (h)->key.oneWordValue \
		   : (h)->key.string))

/*
 * Macros to use for clients to use to invoke find and create functions for
 * hash tables:
 */

#undef  Tcl_FindHashEntry
#define Tcl_FindHashEntry(tablePtr, key) \
	(*((tablePtr)->findProc))(tablePtr, (const char *)(key))
#undef  Tcl_CreateHashEntry
#define Tcl_CreateHashEntry(tablePtr, key, newPtr) \
	(*((tablePtr)->createProc))(tablePtr, (const char *)(key), newPtr)

#endif /* RC_INVOKED */

/*
 * end block for C++
 */

#ifdef __cplusplus
}
#endif

#endif /* _TCL */

/*
 * Local Variables:
 * mode: c
 * c-basic-offset: 4
 * fill-column: 78
 * End:
 */<|MERGE_RESOLUTION|>--- conflicted
+++ resolved
@@ -1966,19 +1966,6 @@
 
 #define TCL_ENCODING_START		0x01
 #define TCL_ENCODING_END		0x02
-<<<<<<< HEAD
-#if TCL_MAJOR_VERSION > 8
-#   define TCL_ENCODING_STRICT			0x04
-#   define TCL_ENCODING_STOPONERROR	0x0 /* Not used any more */
-#else
-#   define TCL_ENCODING_STRICT			0x44
-#   define TCL_ENCODING_STOPONERROR	0x04
-#endif
-#define TCL_ENCODING_NO_TERMINATE	0x08
-#define TCL_ENCODING_CHAR_LIMIT		0x10
-#define TCL_ENCODING_MODIFIED		0x20
-#define TCL_ENCODING_NOCOMPLAIN		0x40
-=======
 #define TCL_ENCODING_NO_TERMINATE	0x08
 #define TCL_ENCODING_CHAR_LIMIT		0x10
 #define TCL_ENCODING_MODIFIED		0x20
@@ -1993,7 +1980,6 @@
 #   define TCL_ENCODING_PROFILE_STRICT		0x44
 #   define TCL_ENCODING_PROFILE_REPLACE		(0x01 << 24)
 #endif
->>>>>>> 80b2364d
 
 /*
  * The following definitions are the error codes returned by the conversion
